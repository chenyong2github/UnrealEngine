--- conflicted
+++ resolved
@@ -16,13 +16,6 @@
 		{
 			"Name": "DatasmithImporter",
 			"Enabled": true
-		},
-		{
-			"Name": "DatasmithCADImporter",
-			"Enabled": true,
-			"SupportedTargetPlatforms": [
-				"Win64"
-			]
 		},
 		{
 			"Name": "VariantManager",
@@ -63,16 +56,11 @@
 			"Enabled": true
 		},
 		{
-<<<<<<< HEAD
-			"Name": "StaticMeshEditorExtension",
-			"Enabled": true
-=======
 			"Name": "AxFImporter",
 			"Enabled": true,
 			"SupportedTargetPlatforms": [
 				"Win64"
 			]
->>>>>>> 9ba471a9
 		}
 	]
 }