<?xml version='1.0' ?>
<BuildGraph xmlns="http://www.epicgames.com/BuildGraph" xmlns:xsi="http://www.w3.org/2001/XMLSchema-instance" xsi:schemaLocation="http://www.epicgames.com/BuildGraph ../../Engine/Build/Graph/Schema.xsd" >

	<!-- Helper option to make installed build for host platform only -->
	<Option Name="HostPlatformOnly" Restrict="true|false" DefaultValue="false" Description="A helper option to make an installed build for your host platform only, so that you don't have to disable each platform individually"/>

	<!-- Helper option to make an installed build with the host platform editor only -->
	<Option Name="HostPlatformEditorOnly" Restrict="true|false" DefaultValue="false" Description="A helper option to make an installed build for your host platform only, so that you don't have to disable each platform individually"/>
	
	<!-- Option to enable all target platforms by default, as we ship in the launcher. Note that this will require cross-compiling IOS on Windows. -->
	<Option Name="AllPlatforms" Restrict="true|false" DefaultValue="false" Description="Include all target platforms by default"/>

	<Option Name="CompileDatasmithPlugins" Restrict="true|false" DefaultValue="false" Description="If Datasmith plugins should be compiled on a separate node."/>

	<!-- Get default values for each platform being enabled -->
	<Property Name="DefaultWithWin64" Value="true"/>
	<Property Name="DefaultWithWin64" Value="false" If="$(HostPlatformEditorOnly) Or ($(HostPlatformOnly) And '$(HostPlatform)' != 'Win64')"/>

	<Property Name="DefaultWithMac" Value="true"/>
	<Property Name="DefaultWithMac" Value="false" If="$(HostPlatformEditorOnly) Or ($(HostPlatformOnly) And '$(HostPlatform)' != 'Mac')"/>

	<Property Name="DefaultWithLinux" Value="true"/>
	<Property Name="DefaultWithLinux" Value="false" If="$(HostPlatformEditorOnly) Or ($(HostPlatformOnly) And '$(HostPlatform)' != 'Linux')"/>

	<Property Name="DefaultWithLinuxAArch64" Value="true"/>
	<Property Name="DefaultWithLinuxAArch64" Value="false" If="$(HostPlatformEditorOnly) Or ($(HostPlatformOnly) And '$(HostPlatform)' != 'Linux')"/>

	<Property Name="DefaultWithPlatform" Value="true"/>
	<Property Name="DefaultWithPlatform" Value="false" If="$(HostPlatformEditorOnly) Or $(HostPlatformOnly)"/>

	<Property Name="DefaultWithIOS" Value="$(DefaultWithPlatform)"/>
	<Property Name="DefaultWithIOS" Value="false" If="'$(HostPlatform)' != 'Mac' And !$(AllPlatforms)"/>

	<Property Name="DefaultWithWin32" Value="$(DefaultWithPlatform)"/>
	<Property Name="DefaultWithWin32" Value="false" If="'$(HostPlatform)' != 'Win64' And !$(AllPlatforms)"/>

	<Property Name="DefaultWithHoloLens" Value="$(DefaultWithPlatform)"/>
	<Property Name="DefaultWithHoloLens" Value="false" If="'$(HostPlatform)' != 'Win64' And !$(AllPlatforms)"/>

	<!-- Setup default target platforms for Installed build if they haven't been specified on the commandline -->
	<Option Name="WithWin64" Restrict="true|false" DefaultValue="$(DefaultWithWin64)" Description="Include the Win64 target platform"/>
	<Option Name="WithWin32" Restrict="true|false" DefaultValue="$(DefaultWithWin32)" Description="Include the Win32 target platform"/>
	<Option Name="WithMac" Restrict="true|false" DefaultValue="$(DefaultWithMac)" Description="Include the Mac target platform"/>
	<Option Name="WithAndroid" Restrict="true|false" DefaultValue="$(DefaultWithPlatform)" Description="Include the Android target platform"/>
	<Option Name="WithIOS" Restrict="true|false" DefaultValue="$(DefaultWithIOS)" Description="Include the iOS target platform"/>
	<Option Name="WithTVOS" Restrict="true|false" DefaultValue="$(DefaultWithIOS)" Description="Include the tvOS target platform"/>
	<Option Name="WithLinux" Restrict="true|false" DefaultValue="$(DefaultWithLinux)" Description="Include the Linux target platform"/>
	<Option Name="WithLinuxAArch64" Restrict="true|false" DefaultValue="$(DefaultWithLinuxAArch64)" Description="Include the Linux AArch64 target platform"/>
	<Option Name="WithLumin" Restrict="true|false" DefaultValue="$(DefaultWithPlatform)" Description="Include the Lumin target platform on Windows"/>
	<Option Name="WithLuminMac" Restrict="true|false" DefaultValue="$(DefaultWithPlatform)" Description="Include the Lumin target platform on Mac"/>
	<Option Name="WithHoloLens" Restrict="true|false" DefaultValue="$(DefaultWithHoloLens)" Description="Include the HoloLens target platform"/>

	<!-- Set up target types -->
	<Option Name="WithClient" Restrict="true|false" DefaultValue="false" Description="Include precompiled client targets"/>
	<Option Name="WithServer" Restrict="true|false" DefaultValue="false" Description="Include precompiled server targets"/>
	
	<!-- Whether to create a prebuilt DDC -->
	<Option Name="WithDDC" Restrict="true|false" DefaultValue="true" Description="Build a standalone derived-data cache for the engine content and templates" />

	<!-- Whether to build DDC for the host platform only -->
	<Option Name="HostPlatformDDCOnly" Restrict="true|false" DefaultValue="true" Description="Whether to include DDC for the host platform only"/>

	<!-- Whether to sign any executables produced -->
	<Option Name="SignExecutables" Restrict="true|false" DefaultValue="false" Description="Sign the executables produced where signing is available"/>

	<!-- The analytics type -->
	<Option Name="AnalyticsTypeOverride" DefaultValue="" Description="Identifier for analytic events to send"/>

	<!-- Whether to embed source server info (ie. P4 paths) into PDB files -->
	<Option Name="EmbedSrcSrvInfo" Restrict="true|false" DefaultValue="false" Description="Whether to add Source indexing to Windows game apps so they can be added to a symbol server"/>

	<!-- Which game configurations to include for packaged applications -->
	<Option Name="GameConfigurations" DefaultValue="DebugGame;Development;Shipping" Description="Which game configurations to include for packaged applications"/>

	<!-- Generate full debug info for binary editor and packaged application builds -->
	<Option Name="WithFullDebugInfo" Restrict="true|false" DefaultValue="false" Description="Generate full debug info for binary editor and packaged application builds"/>

	<!-- Whether to use VS2019 -->
	<Option Name="VS2019" Restrict="true|false" DefaultValue="false" Description="Use Visual Studio 2019 to build Windows targets. By default, Visual Studio 2017 is used for maximum compatibility"/>
	
	<!-- The local output directory -->
	<Property Name="LocalInstalledDir" Value="$(RootDir)/LocalBuilds/Engine/Windows"/>
	<Property Name="LocalInstalledDirMac" Value="$(RootDir)/LocalBuilds/Engine/Mac"/>
	<Property Name="LocalInstalledDirLinux" Value="$(RootDir)/LocalBuilds/Engine/Linux"/>

	<!-- Directory for storing build products like the Compressed DDC, Stripped and Signed files -->
	<Property Name="SavedOutput" Value="$(RootDir)/Engine/Saved"/>

	<!-- Directory for storing a stripped version of UAT for installed builds -->
	<Property Name="CsToolsDir" Value="$(SavedOutput)/CsTools"/>

	<!-- Directory for toolchains -->
	<Property Name="ToolchainDir" Value="$(RootDir)/Engine/Extras/ThirdPartyNotUE/SDKs"/>

	<!-- Architectures that we build for Android. NOTE: This should match the architectures specified in BuildPluginCommand. -->
	<Property Name="AndroidArchitectures" Value="-armv7+-arm64"/>
	<Property Name="LuminArchitectures" Value="armv7+arm64"/>
	
	<!-- Hololens Architectures -->
	<Property Name="HoloLensArchitectures" Value="x64+arm64+multi"/>

	<Property Name="AndroidGPUArchitectures" Value="es2"/>
	<Property Name="LuminGPUArchitectures" Value="es2"/>
	
	<!-- Compile flags for Windows Game binaries -->
	<Property Name="TargetDebugInfoArg" Value="-nodebuginfo"/>
	<Property Name="TargetDebugInfoArg" Value="" If="$(WithFullDebugInfo)"/>

	<!-- Compile flags for Windows targets -->
	<Property Name="VSCompilerArg" Value="-2017"/>
	<Property Name="VSCompilerArg" Value="-2019" If="$(VS2019)"/>

	<!-- Names of the client and server targets to build -->
	<Property Name="OptionalClientTarget" Value=""/>
	<Property Name="OptionalClientTarget" Value="UE4Client" If="$(WithClient)"/>

	<Property Name="OptionalServerTarget" Value=""/>
	<Property Name="OptionalServerTarget" Value="UE4Server" If="$(WithServer)"/>

	<Property Name="ExtensionPlatformDirs" Value=""/>
	<Macro Name="AddExtensionPlatform" Arguments="PlatformDir">
		<Property Name="Found" Value="false"/>
		<ForEach Name="Entry" Values="$(ExtensionPlatformDirs)">
			<Property Name="Found" Value="true" If="'$(Entry)' == '$(PlatformDir)'"/>
		</ForEach>
		<Do If="!$(Found)">
			<Property Name="ExtensionPlatformDirs" Value="$(ExtensionPlatformDirs);" If="'$(ExtensionPlatformDirs)' != ''"/>
			<Property Name="ExtensionPlatformDirs" Value="$(ExtensionPlatformDirs)$(PlatformDir)"/>
		</Do>
	</Macro>

	<Property Name="ExtensionIncludes" Value=""/>
	<Property Name="ExtensionPlatforms" Value=""/>
	<ForEach Name="Platform" Values="$(DataDrivenPlatforms)">
		<Property Name="PlatformBuildScript" Value="Platforms/$(Platform)/Build/InstalledEngineBuild.xml"/>
		<Do If="Exists('Engine/$(PlatformBuildScript)')">
			<Property Name="ExtensionIncludes" Value="$(ExtensionIncludes);" If="'$(ExtensionIncludes)' != ''"/>
			<Property Name="ExtensionIncludes" Value="$(ExtensionIncludes)../$(PlatformBuildScript)"/>
			<Property Name="ExtensionPlatforms" Value="$(ExtensionPlatforms);" If="'$(ExtensionPlatforms)' != ''"/>
			<Property Name="ExtensionPlatforms" Value="$(ExtensionPlatforms)$(Platform)"/>
		</Do>
	</ForEach>
	<Include Script="$(ExtensionIncludes)"/>

	<!-- Include the script that lists files and patterns used when creating an installed build -->
	<Include Script="InstalledEngineFilters.xml"/>

<<<<<<< HEAD
	<Option Name="CrashReporterAPIURL" DefaultValue="" Description="The URL to use to talk to the CrashReporterClient API."/>
	<Option Name="CrashReporterAPIKey" DefaultValue="" Description="The API key to use to talk to the CrashReporterClient API."/>
	<Property Name="CrashReporterCompileArgsWin" Value=""/>
	<Property Name="CrashReporterCompileArgsWin" Value="-CompilerArguments=&quot;/DCRC_TELEMETRY_URL=\&quot;$(CrashReporterAPIURL)\&quot; /DCRC_TELEMETRY_KEY=$(CrashReporterAPIKey) /DCRC_TELEMETRY_KEY_RELEASE=$(CrashReporterAPIKey)&quot;" If="'$(CrashReporterAPIURL)' != '' And '$(CrashReporterAPIKey)' != ''" />
	<Property Name="CrashReporterCompileArgsMac" Value=""/>
	<Property Name="CrashReporterCompileArgsMac" Value="-CompilerArguments=&quot; -DCRC_TELEMETRY_URL=\&quot;$(CrashReporterAPIURL)\&quot; -DCRC_TELEMETRY_KEY=$(CrashReporterAPIKey) -DCRC_TELEMETRY_KEY_RELEASE=$(CrashReporterAPIKey)&quot;" If="'$(CrashReporterAPIURL)' != '' And '$(CrashReporterAPIKey)' != ''" />

=======
>>>>>>> 3ecbc206
	<!-- Base editor and tools for compile on Windows -->
	<Agent Name="Editor Win64" Type="Win64_Licensee">
		<Node Name="Update Version Files">
			<Log Message="$(RootDir)"/>
			<SetVersion Change="$(Change)" Branch="$(EscapedBranch)" If="$(IsBuildMachine)"/>
		</Node>
		<Node Name="Compile UnrealHeaderTool Win64" Requires="Update Version Files">
			<Compile Target="UnrealHeaderTool" Platform="Win64" Configuration="Development" Arguments="-precompile -allmodules"/>
		</Node>
		<Node Name="Compile UE4Editor Win64" Requires="Compile UnrealHeaderTool Win64" Produces="#UE4Editor Win64;#UE4Editor Win64 Unstripped;#UE4Editor Win64 Stripped;#UE4Editor Win64 Unsigned;#UE4Editor Win64 Signed;#UE4Editor Win64 WithExceptions">
			<Compile Target="UE4Editor" Platform="Win64" Configuration="DebugGame" Tag="#UE4Editor Win64" Arguments="-precompile -allmodules "/>
<<<<<<< HEAD
			<Compile Target="UE4Editor" Platform="Win64" Configuration="Development" Tag="#UE4Editor Win64" Arguments="-precompile -allmodules $(CrashReporterCompileArgsWin)"/>
=======
			<Compile Target="UE4Editor" Platform="Win64" Configuration="Development" Tag="#UE4Editor Win64" Arguments="-precompile -allmodules"/>
>>>>>>> 3ecbc206

			<Do If="$(EmbedSrcSrvInfo)">
				<!-- Embed source info into the PDB files. Should be done from this machine to ensure that paths are correct. -->
				<Log Message="Embedding source file information into PDB files..."/>
				<Tag Files="Engine/Source/...;Engine/Plugins/..." Filter="*.c;*.h;*.cpp;*.hpp;*.inl" Except="Engine/Source/ThirdParty/..." With="#SourceFiles"/>
				<SrcSrv BinaryFiles="#UE4Editor Win64" SourceFiles="#SourceFiles" Branch="$(Branch)" Change="$(Change)"/>
			</Do>

			<Property Name="UE4EditorExceptions" Value="$(Win64StripExceptions)"/>
			<Property Name="UE4EditorExceptions" Value="$(UE4EditorExceptions);$(PluginsExceptions)" If="$(CompileDatasmithPlugins)"/>
			<Tag Files="#UE4Editor Win64" Filter="$(Win64StripFilter)" Except="$(Win64StripExceptions)" With="#UE4Editor Win64 Unstripped"/>

			<Switch>
				<Case If="'$(WithFullDebugInfo)' == true">
					<!-- Copy files for local debug builds -->
					<Copy Files="#UE4Editor Win64 Unstripped" From="$(RootDir)" To="$(SavedOutput)"/>
				</Case>
				<Default>
					<!-- Otherwise, strip the files for distribution -->
					<Strip BaseDir="$(RootDir)" OutputDir="$(SavedOutput)" Platform="Win64" Files="#UE4Editor Win64 Unstripped" Tag="#UE4Editor Win64 Stripped"/>
				</Default>
			</Switch>

			<Do If="'$(SignExecutables)' == true">
				<Tag Files="#UE4Editor Win64" Filter="$(WindowsSignFilter)" Except="$(PluginsExceptions)" With="#UE4Editor Win64 Unsigned"/>
				<Copy Files="#UE4Editor Win64 Unsigned" From="$(RootDir)" To="$(SavedOutput)" Tag="#Editor_ToSign_Win64"/>
				<Sign Files="#Editor_ToSign_Win64" Tag="#UE4Editor Win64 Signed"/>
			</Do>
			<Tag Files="#UE4Editor Win64" Except="$(PluginsExceptions)" With="#UE4Editor Win64 WithExceptions"/>

		</Node>
	</Agent>
	<Aggregate Name="Win64 Editor" Label="Editors/Win64" Requires="Compile UE4Editor Win64" Include="Editor Win64"/>

	<!-- Base editor and tools for compile on Mac -->
	<Agent Name="Editor Mac" Type="Mac_Licensee">
		<Node Name="Compile UnrealHeaderTool Mac" Requires="Update Version Files">
			<Compile Target="UnrealHeaderTool" Platform="Mac" Configuration="Development" Arguments="-precompile -allmodules"/>
		</Node>
		<Node Name="Compile UE4Editor Mac" Requires="Compile UnrealHeaderTool Mac" Produces="#UE4Editor Mac;#UE4Editor Mac Unstripped;#UE4Editor Mac Stripped;#UE4Editor Mac Unsigned;#UE4Editor Mac Signed;#UE4Editor Mac WithExceptions">
<<<<<<< HEAD
			<Compile Target="UE4Editor" Platform="Mac" Configuration="DebugGame" Tag="#UE4Editor Mac" Arguments="-precompile -allmodules $(CrashReporterCompileArgsMac)"/>
			<Compile Target="UE4Editor" Platform="Mac" Configuration="Development" Tag="#UE4Editor Mac" Arguments="-precompile -allmodules $(CrashReporterCompileArgsMac)"/>

			<Property Name="UE4EditorExceptions" Value=""/>
			<Property Name="UE4EditorExceptions" Value="$(PluginsExceptions)" If="$(CompileDatasmithPlugins)"/>
			<Tag Files="#UE4Editor Mac" Filter="$(MacStripFilter)" Except="$(UE4EditorExceptions)" With="#UE4Editor Mac Unstripped"/>
=======
			<Compile Target="UE4Editor" Platform="Mac" Configuration="DebugGame" Tag="#UE4Editor Mac" Arguments="-precompile -allmodules"/>
			<Compile Target="UE4Editor" Platform="Mac" Configuration="Development" Tag="#UE4Editor Mac" Arguments="-precompile -allmodules"/>

			<Tag Files="#UE4Editor Mac" Filter="$(MacStripFilter)" Except="$(PluginsExceptions)" With="#UE4Editor Mac Unstripped"/>
>>>>>>> 3ecbc206

			<Switch>
				<Case If="'$(WithFullDebugInfo)' == true">
					<!-- Copy files for local debug builds -->
					<Copy Files="#UE4Editor Mac Unstripped" From="$(RootDir)" To="$(SavedOutput)"/>
				</Case>
				<Default>
					<!-- Otherwise, strip the files for distribution -->
					<Strip BaseDir="$(RootDir)" OutputDir="$(SavedOutput)" Platform="Mac" Files="#UE4Editor Mac Unstripped" Tag="#UE4Editor Mac Stripped"/>
				</Default>
			</Switch>

			<Do If="'$(SignExecutables)' == true">
				<Tag Files="#UE4Editor Mac" Filter="$(MacSignFilter)" Except="$(PluginsExceptions)" With="#UE4Editor Mac Unsigned"/>
				<Copy Files="#UE4Editor Mac Unsigned" From="$(RootDir)" To="$(SavedOutput)" Tag="#Editor_ToSign_Mac"/>
				<Sign Files="#Editor_ToSign_Mac" Tag="#UE4Editor Mac Signed"/>
			</Do>

			<Tag Files="#UE4Editor Mac" Except="$(PluginsExceptions)" With="#UE4Editor Mac WithExceptions"/>
		</Node>
	</Agent>
	<Aggregate Name="Mac Editor" Label="Editors/Mac" Requires="Compile UE4Editor Mac" Include="Editor Mac"/>

	<!-- Base editor and tools for compile on Linux -->
	<Agent Name="Editor Linux" Type="Win64_Licensee">
		<Node Name="Compile UnrealHeaderTool Linux" Requires="Update Version Files">
			<Compile Target="UnrealHeaderTool" Platform="Linux" Configuration="Development" Arguments="-precompile -allmodules"/>
		</Node>
		<Node Name="Compile UE4Editor Linux" Requires="Compile UnrealHeaderTool $(HostPlatform)" Produces="#UE4Editor Linux;#UE4Editor Linux Unstripped;#UE4Editor Linux Stripped">
			<Compile Target="UE4Editor" Platform="Linux" Configuration="DebugGame" Tag="#UE4Editor Linux" Arguments="-precompile -allmodules"/>
			<Compile Target="UE4Editor" Platform="Linux" Configuration="Development" Tag="#UE4Editor Linux" Arguments="-precompile -allmodules"/>

			<Tag Files="#UE4Editor Linux" Filter="$(LinuxStripFilter)" With="#UE4Editor Linux Unstripped"/>

			<Switch>
				<Case If="'$(WithFullDebugInfo)' == true">
					<!-- Copy files for local debug builds -->
					<Copy Files="#UE4Editor Linux Unstripped" From="$(RootDir)" To="$(SavedOutput)" Tag="#UE4Editor Linux Stripped"/>
				</Case>
				<Default>
					<!-- Otherwise, strip the files for distribution -->
					<Strip BaseDir="$(RootDir)" OutputDir="$(SavedOutput)" Platform="Linux" Files="#UE4Editor Linux Unstripped" Tag="#UE4Editor Linux Stripped"/>
				</Default>
			</Switch>
		</Node>
	</Agent>

	<!-- Target Platforms normally built from a Win64 machine -->
	<Agent Name="Target Win64" Type="Win64_Licensee">
		<Node Name="Compile UE4Game Win64" Requires="Compile UnrealHeaderTool Win64" Produces="#UE4Game Win64;#UE4Game Win64 Unstripped;#UE4Game Win64 Stripped;#UE4Game Win64 Unsigned;#UE4Game Win64 Signed">
			<ForEach Name="Target" Values="UE4Game;$(OptionalClientTarget);$(OptionalServerTarget)">
				<ForEach Name="Configuration" Values="$(GameConfigurations)">
					<Compile Target="$(Target)" Platform="Win64" Configuration="$(Configuration)" Tag="#UE4Game Win64" Arguments="-precompile -allmodules -nolink $(VSCompilerArg) $(TargetDebugInfoArg)"/>
					<Compile Target="$(Target)" Platform="Win64" Configuration="$(Configuration)" Tag="#UE4Game Win64" Arguments="-precompile $(VSCompilerArg) $(TargetDebugInfoArg)" Clean="false"/>
				</ForEach>
			</ForEach>

			<Do If="$(EmbedSrcSrvInfo)">
				<!-- Embed source info into the PDB files. Should be done from this machine to ensure that paths are correct. -->
				<Log Message="Embedding source file information into PDB files..."/>
				<Tag Files="Engine/Source/...;Engine/Plugins/..." Filter="*.c;*.h;*.cpp;*.hpp;*.inl" Except="Engine/Source/ThirdParty/..." With="#SourceFiles"/>
				<SrcSrv BinaryFiles="#UE4Game Win64" SourceFiles="#SourceFiles" Branch="$(Branch)" Change="$(Change)"/>
			</Do>

			<Tag Files="#UE4Game Win64" Filter="$(Win64StripFilter)" Except="$(Win64StripExceptions)" With="#UE4Game Win64 Unstripped"/>

			<Switch>
				<Case If="'$(WithFullDebugInfo)' == true">
					<!-- Copy files for local debug builds -->
					<Copy Files="#UE4Game Win64 Unstripped" From="$(RootDir)" To="$(SavedOutput)"/>
				</Case>
				<Default>
					<!-- Otherwise, strip the files for distribution -->
					<Strip BaseDir="$(RootDir)" OutputDir="$(SavedOutput)" Platform="Win64" Files="#UE4Game Win64 Unstripped" Tag="#UE4Game Win64 Stripped"/>
				</Default>
			</Switch>

			<Do If="'$(SignExecutables)' == true">
				<Tag Files="#UE4Game Win64" Filter="$(WindowsSignFilter)" With="#UE4Game Win64 Unsigned"/>
				<Copy Files="#UE4Game Win64 Unsigned" From="$(RootDir)" To="$(SavedOutput)" Tag="#Game_ToSign_Win64"/>
				<Sign Files="#Game_ToSign_Win64" Tag="#UE4Game Win64 Signed"/>
			</Do>
		</Node>
	</Agent>
	<Aggregate Name="TargetPlatforms_Win64" Requires="Compile UE4Game Win64"/>

	<Agent Name="Target Win32" Type="Win64_Licensee">
		<Node Name="Compile UE4Game Win32" Requires="Compile UnrealHeaderTool Win64" Produces="#UE4Game Win32;#UE4Game Win32 Unstripped;#UE4Game Win32 Stripped;#UE4Game Win32 Unsigned;#UE4Game Win32 Signed">
			<ForEach Name="Target" Values="UE4Game;$(OptionalClientTarget)">
				<ForEach Name="Configuration" Values="$(GameConfigurations)">
					<Compile Target="$(Target)" Platform="Win32" Configuration="$(Configuration)" Tag="#UE4Game Win32" Arguments="-precompile -allmodules -nolink $(VSCompilerArg) $(TargetDebugInfoArg)"/>
					<Compile Target="$(Target)" Platform="Win32" Configuration="$(Configuration)" Tag="#UE4Game Win32" Arguments="-precompile $(VSCompilerArg) $(TargetDebugInfoArg)" Clean="false"/>
				</ForEach>
			</ForEach>

			<Do If="$(EmbedSrcSrvInfo)">
				<!-- Embed source info into the PDB files. Should be done from this machine to ensure that paths are correct. -->
				<Log Message="Embedding source file information into PDB files..."/>
				<Tag Files="Engine/Source/...;Engine/Plugins/..." Filter="*.c;*.h;*.cpp;*.hpp;*.inl" Except="Engine/Source/ThirdParty/..." With="#SourceFiles"/>
				<SrcSrv BinaryFiles="#UE4Game Win32" SourceFiles="#SourceFiles" Branch="$(Branch)" Change="$(Change)"/>
			</Do>

			<Tag Files="#UE4Game Win32" Filter="$(Win32StripFilter)" With="#UE4Game Win32 Unstripped"/>

			<Switch>
				<Case If="'$(WithFullDebugInfo)' == true">
					<!-- Copy files for local debug builds -->
					<Copy Files="#UE4Game Win32 Unstripped" From="$(RootDir)" To="$(SavedOutput)"/>
				</Case>
				<Default>
					<!-- Otherwise, strip the files for distribution -->
					<Strip BaseDir="$(RootDir)" OutputDir="$(SavedOutput)" Platform="Win32" Files="#UE4Game Win32 Unstripped" Tag="#UE4Game Win32 Stripped"/>
				</Default>
			</Switch>


			<Do If="'$(SignExecutables)' == true">
				<Tag Files="#UE4Game Win32" Filter="$(WindowsSignFilter)" With="#UE4Game Win32 Unsigned"/>
				<Copy Files="#UE4Game Win32 Unsigned" From="$(RootDir)" To="$(SavedOutput)" Tag="#Game_ToSign_Win32"/>
				<Sign Files="#Game_ToSign_Win32" Tag="#UE4Game Win32 Signed"/>
			</Do>
		</Node>
	</Agent>
	<Aggregate Name="TargetPlatforms_Win32" Label="Platforms/Win32" Requires="Compile UE4Game Win32"/>

	<Agent Name="Target Linux" Type="Win64_Licensee">
		<Node Name="Compile UE4Game Linux" Requires="Compile UnrealHeaderTool $(HostPlatform)" Produces="#UE4Game Linux;#UE4Game Linux Unstripped;#UE4Game Linux Stripped">
			<ForEach Name="Target" Values="UE4Game;$(OptionalClientTarget);$(OptionalServerTarget)">
				<ForEach Name="Configuration" Values="$(GameConfigurations)">
					<Compile Target="$(Target)" Platform="Linux" Configuration="$(Configuration)" Tag="#UE4Game Linux" Arguments="-precompile -allmodules -nolink $(TargetDebugInfoArg)"/>
					<Compile Target="$(Target)" Platform="Linux" Configuration="$(Configuration)" Tag="#UE4Game Linux" Arguments="-precompile $(TargetDebugInfoArg)" Clean="false"/>
				</ForEach>
			</ForEach>

			<Tag Files="#UE4Game Linux" Filter="$(LinuxStripFilter)" With="#UE4Game Linux Unstripped"/>
			<Strip BaseDir="$(RootDir)" OutputDir="$(SavedOutput)" Platform="Linux" Files="#UE4Game Linux Unstripped" Tag="#UE4Game Linux Stripped"/>
		</Node>
	</Agent>
	<Aggregate Name="TargetPlatforms_Linux" Requires="Compile UE4Game Linux"/>
	
	<Agent Name="Target LinuxAArch64" Type="Win64_Licensee">
		<Node Name="Compile UE4Game LinuxAArch64" Requires="Compile UnrealHeaderTool $(HostPlatform)" Produces="#UE4Game LinuxAArch64;#UE4Game LinuxAArch64 Unstripped;#UE4Game LinuxAArch64 Stripped">
			<ForEach Name="Target" Values="UE4Game;$(OptionalClientTarget);$(OptionalServerTarget)">
				<ForEach Name="Configuration" Values="$(GameConfigurations)">
					<Compile Target="$(Target)" Platform="LinuxAArch64" Configuration="$(Configuration)" Tag="#UE4Game LinuxAArch64" Arguments="-precompile -allmodules -nolink $(TargetDebugInfoArg)"/>
					<Compile Target="$(Target)" Platform="LinuxAArch64" Configuration="$(Configuration)" Tag="#UE4Game LinuxAArch64" Arguments="-precompile $(TargetDebugInfoArg)" Clean="false"/>
				</ForEach>
			</ForEach>

			<Tag Files="#UE4Game LinuxAArch64" Filter="$(LinuxStripFilter)" With="#UE4Game LinuxAArch64 Unstripped"/>
			<Strip BaseDir="$(RootDir)" OutputDir="$(SavedOutput)" Platform="LinuxAArch64" Files="#UE4Game LinuxAArch64 Unstripped" Tag="#UE4Game LinuxAArch64 Stripped"/>
		</Node>
	</Agent>
	<Aggregate Name="TargetPlatforms_LinuxAArch64" Label="Platforms/Linux (AArch64)" Requires="Compile UE4Game LinuxAArch64"/>

	<Agent Name="Target Android" Type="Win64_Licensee">
		<Node Name="Compile UE4Game Android" Requires="Compile UnrealHeaderTool $(HostPlatform)" Produces="#UE4Game Android;#UE4Game Android Unstripped;#UE4Game Android Stripped">
			<ForEach Name="Target" Values="UE4Game;$(OptionalClientTarget)">
				<ForEach Name="Configuration" Values="$(GameConfigurations)">
					<Compile Target="$(Target)" Platform="Android" Configuration="$(Configuration)" Tag="#UE4Game Android" Arguments="-precompile -allmodules -nolink -architectures=$(AndroidArchitectures) $(TargetDebugInfoArg)"/>
					<Compile Target="$(Target)" Platform="Android" Configuration="$(Configuration)" Tag="#UE4Game Android" Arguments="-precompile -architectures=$(AndroidArchitectures) $(TargetDebugInfoArg)" Clean="false"/>
				</ForEach>
			</ForEach>

			<Tag Files="#UE4Game Android" Filter="$(AndroidStripFilter)" With="#UE4Game Android Unstripped"/>
			<Strip BaseDir="$(RootDir)" OutputDir="$(SavedOutput)" Platform="Android" Files="#UE4Game Android Unstripped" Tag="#UE4Game Android Stripped"/>
		</Node>
	</Agent>
<<<<<<< HEAD
	<ForEach Name="Platform" Values="$(ExtensionPlatforms)">
		<Expand Name="Agent_Target_$(Platform)_Win64_Licensee"/>
	</ForEach>
=======
	<Aggregate Name="TargetPlatforms_Android" Label="Platforms/Android" Requires="Compile UE4Game Android"/>
	
	<ForEach Name="Platform" Values="$(ExtensionPlatforms)">
		<Expand Name="Agent_Target_$(Platform)_Win64_Licensee"/>
	</ForEach>

>>>>>>> 3ecbc206
	<Agent Name="Target HoloLens" Type="HoloLens">
		<Node Name="Compile UE4Game HoloLens" Requires="Compile UnrealHeaderTool Win64" Produces="#UE4Game HoloLens">
			<ForEach Name="Configuration" Values="$(GameConfigurations)">
				<Compile Target="UE4Game" Platform="HoloLens" Configuration="$(Configuration)" Tag="#UE4Game HoloLens" Arguments="-precompile -allmodules -nolink -architecture=arm64 $(TargetDebugInfoArg)"/>
				<Compile Target="UE4Game" Platform="HoloLens" Configuration="$(Configuration)" Tag="#UE4Game HoloLens" Arguments="-precompile -architecture=arm64 $(TargetDebugInfoArg)" Clean="false"/>
				<Compile Target="UE4Game" Platform="HoloLens" Configuration="$(Configuration)" Tag="#UE4Game HoloLens" Arguments="-precompile -allmodules -nolink -architecture=x64 $(TargetDebugInfoArg)"/>
				<Compile Target="UE4Game" Platform="HoloLens" Configuration="$(Configuration)" Tag="#UE4Game HoloLens" Arguments="-precompile -architecture=x64 $(TargetDebugInfoArg)" Clean="false"/>
			</ForEach>
		</Node>
	</Agent>
	<Aggregate Name="TargetPlatforms_HoloLens" Label="Platforms/HoloLens" Requires="Compile UE4Game HoloLens"/>

	<Agent Name="Target Lumin" Type="Win64_Licensee">
		<Node Name="Compile UE4Game Lumin" Requires="Compile UnrealHeaderTool Win64" Produces="#UE4Game Lumin;#UE4Game Lumin Unstripped;#UE4Game Lumin Stripped">
			<ForEach Name="Target" Values="UE4Game;$(OptionalClientTarget)">
				<ForEach Name="Configuration" Values="$(GameConfigurations)">
					<Compile Target="$(Target)" Platform="Lumin" Configuration="$(Configuration)" Tag="#UE4Game Lumin" AllowXGE="false" Arguments="-precompile -allmodules -nolink -architectures=$(LuminArchitectures) -gpuarchitectures=$(LuminGPUArchitectures) $(TargetDebugInfoArg)"/>
					<Compile Target="$(Target)" Platform="Lumin" Configuration="$(Configuration)" Tag="#UE4Game Lumin" AllowXGE="false" Arguments="-precompile -architectures=$(LuminArchitectures) -gpuarchitectures=$(LuminGPUArchitectures) $(TargetDebugInfoArg)" Clean="false"/>
				</ForEach>
			</ForEach>
			
			<Tag Files="#UE4Game Lumin" Filter="$(LuminStripFilter)" With="#UE4Game Lumin Unstripped"/>
			<Strip BaseDir="$(RootDir)" OutputDir="$(SavedOutput)" Platform="Lumin" Files="#UE4Game Lumin Unstripped" Tag="#UE4Game Lumin Stripped"/>
		</Node>
	</Agent>
	<Aggregate Name="TargetPlatforms_Lumin" Label="Platforms/Lumin" Requires="Compile UE4Game Lumin"/>

	<!-- Target Platforms normally built from a Mac machine -->
	<Agent Name="Target Mac" Type="Mac_Licensee">
		<Node Name="Compile UE4Game Mac" Requires="Compile UnrealHeaderTool Mac" Produces="#UE4Game Mac;#UE4Game Mac Unstripped;#UE4Game Mac Stripped;#UE4Game Mac Unsigned;#UE4Game Mac Signed">
			<ForEach Name="Target" Values="UE4Game;$(OptionalClientTarget);$(OptionalServerTarget)">
				<ForEach Name="Configuration" Values="$(GameConfigurations)">
					<Compile Target="$(Target)" Platform="Mac" Configuration="$(Configuration)" Tag="#UE4Game Mac" Arguments="-precompile -allmodules -nolink $(TargetDebugInfoArg)"/>
					<Compile Target="$(Target)" Platform="Mac" Configuration="$(Configuration)" Tag="#UE4Game Mac" Arguments="-precompile $(TargetDebugInfoArg)" Clean="false"/>
				</ForEach>
			</ForEach>

			<Tag Files="#UE4Game Mac" Filter="$(MacStripFilter)" With="#UE4Game Mac Unstripped"/>
			<Strip BaseDir="$(RootDir)" OutputDir="$(SavedOutput)" Platform="Mac" Files="#UE4Game Mac Unstripped" Tag="#UE4Game Mac Stripped"/>

			<Do If="'$(SignExecutables)' == true">
				<Tag Files="#UE4Game Mac" Filter="$(MacSignFilter)" With="#UE4Game Mac Unsigned"/>
				<Copy Files="#UE4Game Mac Unsigned" From="$(RootDir)" To="$(SavedOutput)" Tag="#Game_ToSign_Mac"/>
				<Sign Files="#Game_ToSign_Mac" Tag="#UE4Game Mac Signed"/>
			</Do>
		</Node>
	</Agent>
	<Aggregate Name="TargetPlatforms_Mac" Requires="Compile UE4Game Mac"/>

	<Agent Name="Target IOS" Type="Mac_Licensee">
		<Node Name="Compile UE4Game IOS" Requires="Compile UnrealHeaderTool Mac" Produces="#UE4Game IOS;#UE4Game IOS Unstripped;#UE4Game IOS Stripped">
			<ForEach Name="Target" Values="UE4Game;$(OptionalClientTarget)">
				<ForEach Name="Configuration" Values="$(GameConfigurations)">
					<Compile Target="$(Target)" Platform="IOS" Configuration="$(Configuration)" Tag="#UE4Game IOS" Arguments="-precompile -allmodules -nolink $(TargetDebugInfoArg)"/>
					<Compile Target="$(Target)" Platform="IOS" Configuration="$(Configuration)" Tag="#UE4Game IOS" Arguments="-precompile -createstub $(TargetDebugInfoArg)" Clean="false"/>
				</ForEach>
			</ForEach>

			<Tag Files="#UE4Game IOS" Filter="$(IOSStripFilter)" With="#UE4Game IOS Unstripped"/>
			<Strip BaseDir="$(RootDir)" OutputDir="$(SavedOutput)" Platform="IOS" Files="#UE4Game IOS Unstripped" Tag="#UE4Game IOS Stripped"/>
		</Node>
	</Agent>
	<Aggregate Name="TargetPlatforms_IOS" Label="Platforms/IOS" Requires="Compile UE4Game IOS"/>

	<Agent Name="Target TVOS" Type="Mac_Licensee">
		<Node Name="Compile UE4Game TVOS" Requires="Compile UnrealHeaderTool Mac" Produces="#UE4Game TVOS;#UE4Game TVOS Unstripped;#UE4Game TVOS Stripped">
			<ForEach Name="Target" Values="UE4Game;$(OptionalClientTarget)">
				<ForEach Name="Configuration" Values="$(GameConfigurations)">
					<Compile Target="$(Target)" Platform="TVOS" Configuration="$(Configuration)" Tag="#UE4Game TVOS" Arguments="-precompile -allmodules -nolink $(TargetDebugInfoArg)"/>
					<Compile Target="$(Target)" Platform="TVOS" Configuration="$(Configuration)" Tag="#UE4Game TVOS" Arguments="-precompile -createstub $(TargetDebugInfoArg)" Clean="false"/>
				</ForEach>
			</ForEach>

			<Tag Files="#UE4Game TVOS" Filter="$(TVOSStripFilter)" With="#UE4Game TVOS Unstripped"/>
			<Strip BaseDir="$(RootDir)" OutputDir="$(SavedOutput)" Platform="TVOS" Files="#UE4Game TVOS Unstripped" Tag="#UE4Game TVOS Stripped"/>
		</Node>
	</Agent>
	<Aggregate Name="TargetPlatforms_TVOS" Label="Platforms/TVOS" Requires="Compile UE4Game TVOS"/>

	<Agent Name="Target LuminMac" Type="Mac_Licensee">
		<Node Name="Compile UE4Game LuminMac" Requires="Compile UnrealHeaderTool Mac" Produces="#UE4Game LuminMac;#UE4Game LuminMac Unstripped;#UE4Game LuminMac Stripped">
			<ForEach Name="Target" Values="UE4Game;$(OptionalClientTarget)">
				<ForEach Name="Configuration" Values="$(GameConfigurations)">
					<Compile Target="$(Target)" Platform="Lumin" Configuration="$(Configuration)" Tag="#UE4Game LuminMac" Arguments="-precompile -allmodules -nolink -architectures=$(LuminArchitectures) -gpuarchitectures=$(LuminGPUArchitectures) $(TargetDebugInfoArg)" AllowParallelExecutor="false"/>
					<Compile Target="$(Target)" Platform="Lumin" Configuration="$(Configuration)" Tag="#UE4Game LuminMac" Arguments="-precompile -architectures=$(LuminArchitectures) -gpuarchitectures=$(LuminGPUArchitectures) $(TargetDebugInfoArg)" AllowParallelExecutor="false" Clean="false"/>
				</ForEach>
			</ForEach>

			<Tag Files="#UE4Game LuminMac" Filter="$(LuminStripFilter)" With="#UE4Game LuminMac Unstripped"/>
			<Strip BaseDir="$(RootDir)" OutputDir="$(SavedOutput)" Platform="Lumin" Files="#UE4Game LuminMac Unstripped" Tag="#UE4Game LuminMac Stripped"/>
		</Node>
	</Agent>
	<Aggregate Name="TargetPlatforms_LuminMac" Label="Platforms/LuminMac" Requires="Compile UE4Game LuminMac"/>

	<Agent Name="NotForLicensee Tools Group Win64" Type="Win64">
		<Node Name="Build NotForLicensee Tools Win64" Requires="Compile UnrealHeaderTool Win64" Produces="#NotForLicensee Build Tools Win64">
			<Compile Target="DatasmithCADWorker" Configuration="Development" Platform="Win64" Tag="#NotForLicensee Build Tools Win64"/>
		</Node>
	</Agent>
	
	<Agent Name="BuildRules" Type="Win64_Licensee">
		<Node Name="Compile Rules Assemblies" Produces="#Rules Assemblies">
			<Spawn Exe="Engine/Binaries/DotNET/UnrealBuildTool.exe" Arguments="-Mode=QueryTargets"/>
			<Tag Files="Engine/Intermediate/Build/BuildRules/..." With="#Rules Assemblies"/>
		</Node>
	</Agent>

	<Agent Name="Tools Group Win64" Type="Win64_Licensee">
		<Node Name="Build Tools Win64" Requires="Compile UnrealHeaderTool Win64;#NotForLicensee Build Tools Win64">
<<<<<<< HEAD
			<Compile Target="CrashReportClient" Configuration="Shipping" Platform="Win64" Tag="#Build Tools Win64" Arguments="$(CrashReporterCompileArgsWin)"/>
			<Compile Target="CrashReportClientEditor" Configuration="Shipping" Platform="Win64" Tag="#Build Tools Win64" Arguments="$(CrashReporterCompileArgsWin)"/>
=======
			<Compile Target="CrashReportClient" Configuration="Shipping" Platform="Win64" Tag="#Build Tools Win64"/>
			<Compile Target="CrashReportClientEditor" Configuration="Shipping" Platform="Win64" Tag="#Build Tools Win64"/>
>>>>>>> 3ecbc206
			<Tag Files="#NotForLicensee Build Tools Win64" With="#Build Tools Win64"/>
			<Compile Target="ShaderCompileWorker" Configuration="Development" Platform="Win64" Tag="#Build Tools Win64"/>
			<Compile Target="UnrealCEFSubProcess" Configuration="Development" Platform="Win64" Tag="#Build Tools Win64"/>
			<Compile Target="UnrealInsights" Configuration="Development" Platform="Win64" Tag="#Build Tools Win64"/>
			<Compile Target="UnrealFrontend" Configuration="Development" Platform="Win64" Tag="#Build Tools Win64"/>
			<Compile Target="UnrealLightmass" Configuration="Development" Platform="Win64" Tag="#Build Tools Win64"/>
			<Compile Target="UnrealPak" Configuration="Development" Platform="Win64" Tag="#Build Tools Win64"/>
			<Compile Target="UnrealMultiUserServer" Configuration="Development" Platform="Win64" Tag="#Build Tools Win64"/>
			<Compile Target="UnrealRecoverySvc" Configuration="Development" Platform="Win64" Tag="#Build Tools Win64"/>
			<Compile Target="LiveCodingConsole" Configuration="Development" Platform="Win64" Tag="#Build Tools Win64"/>
			<Compile Target="BootstrapPackagedGame" Configuration="Shipping" Platform="Win64" Tag="#Build Tools Win64"/>
			<Compile Target="BuildPatchTool" Configuration="Shipping" Platform="Win64" Tag="#Build Tools Win64"/>

			<Tag Files="Engine/Binaries/Win64/XGEControlWorker.exe" With="#Build Tools Win64"/>
			<Tag Files="$(RootDir)/Engine/Saved/UnrealBuildTool/BuildConfiguration.Schema.xsd" With="#Build Tools Win64"/>

			<Do If="$(EmbedSrcSrvInfo)">
				<!-- Embed source info into the PDB files. Should be done from this machine to ensure that paths are correct. -->
				<Log Message="Embedding source file information into PDB files..."/>
				<Tag Files="Engine/Source/...;Engine/Plugins/..." Filter="*.c;*.h;*.cpp;*.hpp;*.inl" Except="Engine/Source/ThirdParty/..." With="#SourceFiles"/>
				<SrcSrv BinaryFiles="#Build Tools Win64" SourceFiles="#SourceFiles" Branch="$(Branch)" Change="$(Change)"/>
			</Do>
		</Node>
		<!-- Compile the C# tools. Copies files to a temporary directory first, to strip out all confidential folders and avoid sharing violations with the running version of UAT. -->
		<Node Name="Build Tools CS" Requires="Update Version Files" Produces="#Build Tools CS Binaries">
			<Delete Files="$(CsToolsDir)/..."/>

			<!-- Copy Source and referenced libraries to a new location with Confidential folders removed-->
			<Tag Files="$(AutomationToolPaths)" Filter="*.csproj" Except="$(ConfidentialExceptions)"  With="#UAT Projects"/>
			<CsCompile Project="#UAT Projects" Configuration="Development" Platform="AnyCPU" TagReferences="#UATReferences" EnumerateOnly="true"/>
			<Tag Files="Engine/Binaries/DotNET/...;Engine/Binaries/ThirdParty/Newtonsoft/...;Engine/Binaries/ThirdParty/VisualStudio/...;Engine/Source/Programs/...;Engine/Platforms/*/Source/Programs/...;Engine/Source/Editor/SwarmInterface/...;#UATReferences" Except="$(ConfidentialExceptions);AutomationTool.csproj.References" With="#RedistUATSource"/>
			<Copy Files="#RedistUATSource" From="$(RootDir)" To="$(CsToolsDir)"/>

			<Property Name="RedistAutomationToolPaths" Value=""/>
			<ForEach Name="AutomationToolPath" Values="$(AutomationToolPaths)">
				<Property Name="RedistAutomationToolPaths" Value="$(RedistAutomationToolPaths)$(CsToolsDir)/$(AutomationToolPath);"/>
			</ForEach>
			<Tag Files="$(RedistAutomationToolPaths)" Filter="*.csproj" With="#RedistUATProjects"/>

			<!-- Compile all the tools -->
			<CsCompile Project="#RedistUATProjects" Configuration="Development" Platform="AnyCPU" Tag="#Build Tools CS Binaries;#Sign Binaries" TagReferences="#Build Tools CS Binaries"/>
			<Do If="'$(HostPlatform)' == 'Win64'">
				<CsCompile Project="$(CsToolsDir)/Engine/Source/Programs/UnrealSwarm/SwarmCoordinator/SwarmCoordinator.csproj" Configuration="Development" Platform="AnyCPU" Tag="#Build Tools CS Binaries;#Sign Binaries" TagReferences="#Build Tools CS Binaries"/>
				<CsCompile Project="$(CsToolsDir)/Engine/Source/Programs/UnrealSwarm/Agent/Agent.csproj" Configuration="Development" Platform="AnyCPU" Tag="#Build Tools CS Binaries;#Sign Binaries" TagReferences="#Build Tools CS Binaries"/>
				<CsCompile Project="$(CsToolsDir)/Engine/Source/Editor/SwarmInterface/DotNET/SwarmInterface.csproj" Configuration="Development" Platform="AnyCPU" Tag="#Build Tools CS Binaries;#Sign Binaries" TagReferences="#Build Tools CS Binaries"/>
				<CsCompile Project="$(CsToolsDir)/Engine/Source/Programs/nDisplayLauncher/nDisplayLauncher.csproj" Configuration="Development" Platform="AnyCPU" Tag="#Build Tools CS Binaries;#Sign Binaries" TagReferences="#Build Tools CS Binaries"/>
				<CsCompile Project="$(CsToolsDir)/Engine/Source/Programs/nDisplayListener/nDisplayListener.csproj" Configuration="Development" Platform="AnyCPU" Tag="#Build Tools CS Binaries;#Sign Binaries" TagReferences="#Build Tools CS Binaries"/>
				<CsCompile Project="$(CsToolsDir)/Engine/Source/Programs/UnrealControls/UnrealControls.csproj" Configuration="Development" Platform="AnyCPU" Tag="#Build Tools CS Binaries;#Sign Binaries" TagReferences="#Build Tools CS Binaries"/>
				<CsCompile Project="$(CsToolsDir)/Engine/Source/Programs/IOS/iPhonePackager/iPhonePackager.csproj" Configuration="Development" Platform="AnyCPU" Arguments="/verbosity:minimal /target:Rebuild" Tag="#Build Tools CS Binaries;#Sign Binaries" TagReferences="#Build Tools CS Binaries"/>
				<ForEach Name="Platform" Values="$(ExtensionPlatforms)">
					<Expand Name="$(Platform)_Build_Tools_CS_Binaries"/>
				</ForEach>
			</Do>
			
			<!-- Compile IPP. Mac/Linux bundled versions of Mono do not have Winforms, so we just use the existing one. -->
			<Property Name="CompileIPP" Value="true"/>
			<Property Name="CompileIPP" Value="false" If="'$(HostPlatform)' != 'Win64'"/>
			<CsCompile Project="$(CsToolsDir)/Engine/Source/Programs/UnrealControls/UnrealControls.csproj" Configuration="Development" Platform="AnyCPU" Tag="#Build Tools CS Binaries;#Sign Binaries" TagReferences="#Build Tools CS Binaries" EnumerateOnly="!$(CompileIPP)"/>
			<CsCompile Project="$(CsToolsDir)/Engine/Source/Programs/IOS/iPhonePackager/iPhonePackager.csproj" Configuration="Development" Platform="AnyCPU" Arguments="/verbosity:minimal /target:Rebuild" Tag="#Build Tools CS Binaries;#Sign Binaries" TagReferences="#Build Tools CS Binaries" EnumerateOnly="!$(CompileIPP)"/>
			
			<CsCompile Project="$(CsToolsDir)/Engine/Source/Programs/NetworkProfiler/NetworkProfiler/NetworkProfiler.csproj" Configuration="Development" Platform="AnyCPU" Tag="#Build Tools CS Binaries" TagReferences="#Build Tools CS Binaries;#Sign Binaries" If="'$(HostPlatform)' != 'Linux'"/>
			<CsCompile Project="$(CsToolsDir)/Engine/Source/Programs/IOS/DeploymentServer/DeploymentServer.csproj" Configuration="Development" Platform="AnyCPU" Arguments="/verbosity:minimal /target:Rebuild" Tag="#Build Tools CS Binaries;#Sign Binaries" TagReferences="#Build Tools CS Binaries"/>
			<CsCompile Project="$(CsToolsDir)/Engine/Source/Programs/IOS/MobileDeviceInterface/MobileDeviceInterface.csproj" Configuration="Development" Platform="AnyCPU" Arguments="/verbosity:minimal /target:Rebuild" Tag="#Build Tools CS Binaries;#Sign Binaries" TagReferences="#Build Tools CS Binaries"/>
			<CsCompile Project="$(CsToolsDir)/Engine/Source/Programs/IOS/DeploymentInterface/DeploymentInterface.csproj" Configuration="Development" Platform="AnyCPU" Arguments="/verbosity:minimal /target:Rebuild" Tag="#Build Tools CS Binaries;#Sign Binaries" TagReferences="#Build Tools CS Binaries"/>
			<CsCompile Project="$(CsToolsDir)/Engine/Source/Programs/IOS/DeploymentServerLauncher/DeploymentServerLauncher.csproj" Configuration="Development" Platform="AnyCPU" Arguments="/verbosity:minimal /target:Rebuild" Tag="#Build Tools CS Binaries;#Sign Binaries" TagReferences="#Build Tools CS Binaries"/>

			<!-- Sign the binaries -->
			<Sign Files="#Sign Binaries" If="'$(SignExecutables)' == true"/>
		</Node>
		<Node Name="Build Tools Linux" Requires="Compile UnrealHeaderTool $(HostPlatform)">
			<Compile Target="CrashReportClient" Platform="Linux" Configuration="Shipping"/>
			<Compile Target="CrashReportClientEditor" Platform="Linux" Configuration="Shipping"/>
			<Compile Target="ShaderCompileWorker" Configuration="Development" Platform="Linux" Tag="#Build Tools Linux"/>
			<Compile Target="UnrealInsights" Configuration="Development" Platform="Linux" Tag="#Build Tools Linux"/>
			<Compile Target="UnrealLightmass" Configuration="Development" Platform="Linux" Tag="#Build Tools Linux"/>
			<Compile Target="UnrealPak" Configuration="Development" Platform="Linux" Tag="#Build Tools Linux"/>
			<Compile Target="UnrealMultiUserServer" Configuration="Development" Platform="Linux" Tag="#Build Tools Linux"/>
			<Compile Target="UnrealRecoverySvc" Configuration="Development" Platform="Linux" Tag="#Build Tools Linux"/>
		</Node>
		<Node Name="Build Tools Win32" Requires="Compile UnrealHeaderTool Win64">
			<Compile Target="CrashReportClient" Configuration="Shipping" Platform="Win32" Tag="#Build Tools Win32"/>
			<Compile Target="UnrealCEFSubProcess" Configuration="Development" Platform="Win32" Tag="#Build Tools Win32"/>
			<Compile Target="BootstrapPackagedGame" Configuration="Shipping" Platform="Win32" Tag="#Build Tools Win32"/>
		</Node>
	</Agent>

	<Agent Name="Tools Group Mac" Type="Mac_Licensee">
		<Node Name="Build Tools Mac" Requires="Compile UnrealHeaderTool Mac">
			<Compile Target="CrashReportClient" Configuration="Shipping" Platform="Mac" Arguments="$(CrashReporterCompileArgsMac)" Tag="#Build Tools Mac"/>
			<Compile Target="CrashReportClientEditor" Configuration="Shipping" Platform="Mac" Arguments="$(CrashReporterCompileArgsMac)" Tag="#Build Tools Mac"/>
			<Compile Target="ShaderCompileWorker" Configuration="Development" Platform="Mac" Tag="#Build Tools Mac"/>
			<Compile Target="UnrealCEFSubProcess" Configuration="Development" Platform="Mac" Tag="#Build Tools Mac"/>
			<Compile Target="UnrealInsights" Configuration="Development" Platform="Mac" Tag="#Build Tools Mac"/>
			<Compile Target="UnrealFrontend" Configuration="Development" Platform="Mac" Tag="#Build Tools Mac"/>
			<Compile Target="UnrealLightmass" Configuration="Development" Platform="Mac" Tag="#Build Tools Mac"/>
			<Compile Target="UnrealPak" Configuration="Development" Platform="Mac" Tag="#Build Tools Mac"/>
			<Compile Target="UnrealMultiUserServer" Configuration="Development" Platform="Mac" Tag="#Build Tools Mac"/>
			<Compile Target="UnrealRecoverySvc" Configuration="Development" Platform="Mac" Tag="#Build Tools Mac"/>
			<Compile Target="BuildPatchTool" Configuration="Shipping" Platform="Mac" Tag="#Build Tools Mac"/>
			<Compile Target="DsymExporter" Configuration="Development" Platform="Mac" Tag="#Build Tools Mac"/>
			<Compile Target="UE4EditorServices" Configuration="Development" Platform="Mac" Tag="#Build Tools Mac"/>
			<Compile Target="UnrealAtoS" Configuration="Development" Platform="Mac" Tag="#Build Tools Mac"/>
		</Node>
	</Agent>

	<Agent Name="FeaturePacks Group" Type="Win64_Licensee">
		<Node Name="Make Feature Packs" Requires="Update Version Files;Build Tools $(HostPlatform)">
			<!--Delete any pre-existing feature packs-->
			<Delete Files="FeaturePacks/..."/>
			<ForEach Name="TemplateName" Values="$(ProjectsToFeaturePack)">
				<PakFile Output="FeaturePacks/$(TemplateName).upack" Files="" ResponseFile="Templates/$(TemplateName)/contents.txt"/>
			</ForEach>
			<ForEach Name="SampleName" Values="MobileStarterContent;StarterContent">
				<PakFile Output="FeaturePacks/$(SampleName).upack" Files="" ResponseFile="Samples/$(SampleName)/contents.txt"/>
			</ForEach>
		</Node>
	</Agent>

	<Property Name="DDCPlatformsWin64" Value="Windows"/>
	<Property Name="DDCPlatformsWin64" Value="$(DDCPlatformsWin64)+WindowsNoEditor" If="'$(WithWin64)' == true Or '$(WithWin32)' == true"/>
	<Do If="'$(HostPlatformDDCOnly)' == false">
		<Property Name="DDCPlatformsWin64" Value="$(DDCPlatformsWin64)+Android_ATC" If="'$(WithAndroid)' == true"/>
		<Property Name="DDCPlatformsWin64" Value="$(DDCPlatformsWin64)+IOS" If="'$(WithIOS)' == true"/>
		<Property Name="DDCPlatformsWin64" Value="$(DDCPlatformsWin64)+TVOS" If="'$(WithTVOS)' == true"/>
		<Property Name="DDCPlatformsWin64" Value="$(DDCPlatformsWin64)+LinuxNoEditor" If="'$(WithLinux)' == true"/>
		<Property Name="DDCPlatformsWin64" Value="$(DDCPlatformsWin64)+LinuxAArch64NoEditor" If="'$(WithLinuxAArch64)' == true"/>
		<Property Name="DDCPlatformsWin64" Value="$(DDCPlatformsWin64)+Lumin" If="'$(WithLumin)' == true"/>
		<Property Name="DDCPlatformsWin64" Value="$(DDCPlatformsWin64)+HoloLens" If="'$(WithHoloLens)' == true"/>
		<ForEach Name="Platform" Values="$(ExtensionPlatforms)">
			<Expand Name="$(Platform)_Append_DDCPlatformsWin64"/>
		</ForEach>
	</Do>

	<Macro Name="GenerateEngineDirList" Arguments="InList">
		<Property Name="EngineDirList" Value=""/>
		<ForEach Name="EngineDir" Values="$(InList)">
			<Property Name="EngineDirList" Value="$(EngineDirList);" If="'$(EngineDirList)' != ''"/>
			<Property Name="EngineDirList" Value="$(EngineDirList)Engine\$(EngineDir)"/>
			<ForEach Name="ExtensionDir" Values="$(ExtensionPlatformDirs)">
				<Property Name="EngineDirList" Value="$(EngineDirList);Engine\Platforms\$(ExtensionDir)\$(EngineDir)"/>
			</ForEach>
		</ForEach>
	</Macro>

	<Macro Name="TagDDCEngineFiles" Arguments="ExceptPlugins">
		<Property Name="EngineDirList" Value=""/>
		<Expand Name="GenerateEngineDirList" InList="$(InstalledDDCEngineContent)"/>
		<Property Name="DDCCopyEngineContent" Value="$(EngineDirList)"/>
		<Expand Name="GenerateEngineDirList" InList="$(InstalledDDCEngineContentExcept)"/>
		<Property Name="DDCCopyEngineContentExcept" Value="$(EngineDirList)"/>
		<Expand Name="GenerateEngineDirList" InList="$(InstalledDDCEngineConfig)"/>
		<Property Name="DDCCopyEngineConfig" Value="$(EngineDirList)"/>
		<Expand Name="GenerateEngineDirList" InList="$(InstalledDDCEngineConfigExcept)"/>
		<Property Name="DDCCopyEngineConfigExcept" Value="$(EngineDirList)"/>
		<Expand Name="GenerateEngineDirList" InList="$(InstalledDDCEnginePlugins);$(ExceptPlugins)"/>
		<Property Name="DDCCopyEnginePlugins" Value="$(EngineDirList)"/>
		<Expand Name="GenerateEngineDirList" InList="$(InstalledDDCEnginePluginsExcept)"/>
		<Property Name="DDCCopyEnginePluginsExcept" Value="$(EngineDirList)"/>
		<Expand Name="GenerateEngineDirList" InList="$(InstalledDDCEngineShaders)"/>
		<Property Name="DDCCopyEngineShaders" Value="$(EngineDirList)"/>
		<Expand Name="GenerateEngineDirList" InList="$(InstalledDDCEngineShadersExcept)"/>
		<Property Name="DDCCopyEngineShadersExcept" Value="$(EngineDirList)"/>
		<ForEach Name="Platform" Values="$(ExtensionPlatforms)">
			<Expand Name="$(Platform)_TagDDCFiles"/>
		</ForEach>
		<Tag Files="$(DDCCopyEngineContent)" Except="$(DDCCopyEngineContentExcept)" With="#ToCopy"/>
		<Tag Files="$(DDCCopyEngineConfig)" Except="$(DDCCopyEngineConfigExcept)" With="#ToCopy"/>
		<Tag Files="$(DDCCopyEnginePlugins)" Except="$(DDCCopyEnginePluginsExcept)" With="#ToCopy"/>
		<Tag Files="$(DDCCopyEngineShaders)" Except="$(DDCCopyEngineShadersExcept)" With="#ToCopy"/>
	</Macro>

	<Agent Name="DDC Group Win64" Type="Win64_Licensee">
		<Node Name="Build DDC Win64" Requires="#UE4Editor Win64;Build Tools Win64;Build Tools CS" Produces="#CompressedDDCWin64">
			<!-- Get our temp dir -->
			<Property Name="DDCDir" Value="$(RootDir)\LocalBuilds\InstalledDDC"/>
			<Property Name="SavedDir" Value="$(SavedOutput)\Installed\Win64"/>
			<!-- Delete all the old files -->
			<Delete Files="$(DDCDir)\..."/>
			<!-- Build up a list of files needed to build DDC -->
			<CsCompile Project="Engine/Source/Programs/UnrealBuildTool/UnrealBuildTool.csproj" Configuration="Development" Platform="AnyCPU" Tag="#ToCopy" TagReferences="#ToCopy" EnumerateOnly="true"/>
			<Tag Files="#Compile UnrealHeaderTool Win64;#UE4Editor Win64;#Build Tools Win64" With="#ToCopy"/>
			<Tag Files="#ToCopy" Filter="*.target" With="#TargetReceipts"/>
			<TagReceipt Files="#TargetReceipts" RuntimeDependencies="true" With="#ToCopy"/>
			<Tag Files="Engine\Binaries\DotNET\Ionic.Zip.Reduced.dll" With="#ToCopy"/>
			<Tag Files="Engine\Binaries\DotNET\OneSky.dll" With="#ToCopy"/>
			<Tag Files="Templates\TemplateResources\..." With="#ToCopy"/>
			<Expand Name="TagDDCEngineFiles" ExceptPlugins="Plugins\...\Binaries\Mac\..."/>
			<!-- Filter out the files not needed to build DDC. Removing confidential folders can affect DDC keys, so we want to be sure that we're making DDC with a build that can use it. -->
			<Tag Files="#ToCopy" Except="$(ConfidentialExceptions);$(RootDir)/.../Source/...;$(RootDir)/.../Intermediate/..." With="#FilteredCopyList"/>
			
			<!-- Copy everything to a temporary directory -->
			<Copy From="$(RootDir)" To="$(DDCDir)" Files="#FilteredCopyList"/>
			<Copy From="$(CsToolsDir)" To="$(DDCDir)" Files="#Build Tools CS Binaries"/>

			<Command Name="BuildDerivedDataCache" Arguments="-TempDir=&quot;$(DDCDir)&quot; -FeaturePacks=&quot;$(ProjectsToBuildDDCWin64)&quot; -TargetPlatforms=$(DDCPlatformsWin64) -HostPlatform=Win64 -SavedDir=&quot;$(SavedDir)&quot;"/>

			<Tag Files="$(SavedDir)/Engine/DerivedDataCache/Compressed.ddp" With="#CompressedDDCWin64"/>
		</Node>
	</Agent>

	<Property Name="DDCPlatformsMac" Value="Mac"/>
	<Property Name="DDCPlatformsMac" Value="$(DDCPlatformsMac)+MacNoEditor" If="'$(WithMac)' == true"/>
	<Do If="'$(HostPlatformDDCOnly)' == false">
		<Property Name="DDCPlatformsMac" Value="$(DDCPlatformsMac)+Android_ATC" If="'$(WithAndroid)' == true"/>
		<Property Name="DDCPlatformsMac" Value="$(DDCPlatformsMac)+IOS" If="'$(WithIOS)' == true"/>
		<Property Name="DDCPlatformsMac" Value="$(DDCPlatformsMac)+TVOS" If="'$(WithTVOS)' == true"/>
		<Property Name="DDCPlatformsMac" Value="$(DDCPlatformsMac)+Lumin" If="'$(WithLuminMac)' == true"/>
	</Do>

	<Agent Name="DDC Group Mac" Type="Mac">
		<Node Name="Build DDC Mac" Requires="#UE4Editor Mac;Build Tools Mac;#Build Tools CS Binaries" Produces="#CompressedDDCMac">
			<!-- Get our temp dir -->
			<Property Name="DDCDir" Value="$(RootDir)/LocalBuilds/InstalledDDC"/>
			<Property Name="SavedDir" Value="$(SavedOutput)/Installed/Mac"/>
			<!-- Delete all the old files -->
			<Delete Files="$(DDCDir)/..."/>
			<!-- Build up a list of files needed to build DDC -->
			<Tag Files="#Compile UnrealHeaderTool Mac;#UE4Editor Mac;#Build Tools Mac" With="#ToCopy"/>
			<Tag Files="#ToCopy" Filter="*.target" With="#TargetReceipts"/>
			<TagReceipt Files="#TargetReceipts" RuntimeDependencies="true" With="#ToCopy"/>
			<Tag Files="Engine/Binaries/DotNET/Ionic.Zip.Reduced.dll" With="#ToCopy"/>
			<Tag Files="Engine/Binaries/DotNET/OneSky.dll" With="#ToCopy"/>
			<Tag Files="Templates/TemplateResources/..." With="#ToCopy"/>
			<Expand Name="TagDDCEngineFiles" ExceptPlugins="Plugins/.../Binaries/Win64/...;Plugins/.../Binaries/Win32/..."/>
			<!-- Filter out the files not needed to build DDC. Removing confidential folders can affect DDC keys, so we want to be sure that we're making DDC with a build that can use it. -->
			<Tag Files="#ToCopy" Except="$(ConfidentialExceptions);$(RootDir)/.../Source/...;$(RootDir)/.../Intermediate/..." With="#FilteredCopyList"/>
			
			<!-- Copy everything to a temporary directory -->
			<Copy From="$(RootDir)" To="$(DDCDir)" Files="#FilteredCopyList"/>
			<Copy From="$(CsToolsDir)" To="$(DDCDir)" Files="#Build Tools CS Binaries"/>

			<Command Name="BuildDerivedDataCache" Arguments="-TempDir=&quot;$(DDCDir)&quot; -FeaturePacks=&quot;$(ProjectsToBuildDDC)&quot; -TargetPlatforms=$(DDCPlatformsMac) -HostPlatform=Mac -SavedDir=&quot;$(SavedDir)&quot;"/>

			<Tag Files="$(SavedDir)/Engine/DerivedDataCache/Compressed.ddp" With="#CompressedDDCMac"/>
		</Node>
	</Agent>

	<Property Name="DDCPlatformsLinux" Value="Linux"/>
	<Property Name="DDCPlatformsLinux" Value="$(DDCPlatformsLinux)+LinuxNoEditor" If="'$(WithLinux)' == true"/>
	<Do If="'$(HostPlatformDDCOnly)' == false">
		<Property Name="DDCPlatformsLinux" Value="$(DDCPlatformsLinux)+LinuxAArch64NoEditor" If="'$(WithLinuxAArch64)' == true"/>
	</Do>

	<Agent Name="DDC Group Linux" Type="Linux;Win64">
		<!-- Additionally require the Win64 editor binaries if building on win64 -->
		<Property Name="DDCLinuxRequires" Value="#UE4Editor Linux;Build Tools Linux;#Build Tools CS Binaries"/>
		<Property Name="DDCLinuxRequires" Value="$(DDCLinuxRequires);#UE4Editor Win64;#Build Tools Win64" If="'$(HostPlatform)' == 'Win64'"/>
		<Node Name="Build DDC Linux" Requires="$(DDCLinuxRequires)" Produces="#CompressedDDCLinux">
			<!-- Get our temp dir -->
			<Property Name="DDCDir" Value="$(RootDir)/LocalBuilds/InstalledDDC"/>
			<Property Name="SavedDir" Value="$(SavedOutput)/Installed/Linux"/>
			<!-- Delete all the old files -->
			<Delete Files="$(DDCDir)/..."/>
			<!-- Build up a list of files needed to build DDC -->
			<CsCompile Project="Engine/Source/Programs/UnrealBuildTool/UnrealBuildTool.csproj" Configuration="Development" Platform="AnyCPU" Tag="#ToCopy" TagReferences="#ToCopy" EnumerateOnly="true"/>
			<Tag Files="#Compile UnrealHeaderTool $(HostPlatform);#UE4Editor Linux;#Build Tools Linux" With="#ToCopy"/>
			<Tag Files="#UE4Editor Win64;#Build Tools Win64" With="#ToCopy" If="'$(HostPlatform)' == 'Win64'"/>
			<Tag Files="#ToCopy" Filter="*.target" With="#TargetReceipts"/>
			<TagReceipt Files="#TargetReceipts" RuntimeDependencies="true" With="#ToCopy"/>
			<Tag Files="Engine/Content/..." Except="*.psd;*.pdn;*.fbx;*.po" With="#ToCopy"/>
			<Tag Files="Engine/Config/..." Except="*.vdf" With="#ToCopy"/>
			<Tag Files="Engine/Plugins/....uplugin;Engine/Plugins/.../Config/...;Engine/Plugins/.../Content/...;Engine/Plugins/.../Resources/...;Engine/Plugins/.../Shaders/...;Engine/Plugins/.../Templates/..." Except="Engine/Plugins/Runtime/TwitchLiveStreaming/...;Engine/Plugins/.../Binaries/Win32/...;Engine/Plugins/.../Binaries/Mac/..." With="#ToCopy"/>
			<Tag Files="Engine/Shaders/..." With="#ToCopy"/>
			<Tag Files="Engine/Binaries/DotNET/Ionic.Zip.Reduced.dll" With="#ToCopy"/>
			<Tag Files="Engine/Binaries/DotNET/OneSky.dll" With="#ToCopy"/>
			<Tag Files="Templates/TemplateResources/..." With="#ToCopy"/>
			<Expand Name="TagDDCEngineFiles" ExceptPlugins="Plugins/.../Binaries/Win32/...;Plugins/.../Binaries/Mac/..."/>
			<!-- Filter out the files not needed to build DDC. Removing confidential folders can affect DDC keys, so we want to be sure that we're making DDC with a build that can use it. -->
			<Tag Files="#ToCopy" Except="$(ConfidentialExceptions);$(RootDir)/.../Source/...;$(RootDir)/.../Intermediate/..." With="#FilteredCopyList"/>
			
			<!-- Copy everything to a temporary directory -->
			<Copy From="$(RootDir)" To="$(DDCDir)" Files="#FilteredCopyList"/>
			<Copy From="$(CsToolsDir)" To="$(DDCDir)" Files="#Build Tools CS Binaries"/>

			<Command Name="BuildDerivedDataCache" Arguments="-TempDir=&quot;$(DDCDir)&quot; -FeaturePacks=$(ProjectsToBuildDDC) -TargetPlatforms=$(DDCPlatformsLinux) -SavedDir=&quot;$(SavedDir)&quot;"/>

			<Tag Files="$(SavedDir)/Engine/DerivedDataCache/Compressed.ddp" With="#CompressedDDCLinux"/>
		</Node>
	</Agent>

	<!-- These are plugins that need to be compiled with a full workspace rather than Win64_Licensee. -->
	<Agent Name="Extra Plugins Agent Win64" Type="Win64">
		<Node Name="Compile Datasmith Plugins Win64" Requires="Compile UnrealHeaderTool Win64" Produces="#DatasmithPluginBinaries Win64">
			<Do If="$(CompileDatasmithPlugins) == 'True'">
				<Property Name="DatasmithPlugins" Value="DatasmithCADImporter;DatasmithIFCImporter;DatasmithC4DImporter;AxFImporter;StaticMeshEditorExtension;MDLImporter"/>
				<ForEach Name="Plugin" Values="$(DatasmithPlugins)">
					<Compile Target="UE4Editor" Configuration="Development" Platform="Win64" Arguments="-Plugin=&quot;$(RootDir)/Engine/Plugins/Enterprise/$(Plugin)/$(Plugin).uplugin&quot;"/>
					<Tag Files="$(RootDir)/Engine/Plugins/Enterprise/$(Plugin)/Binaries/..." With="#DatasmithPluginBinaries Win64"/>
				</ForEach>
			</Do>
		</Node>
	</Agent>

	<Agent Name="Extra Plugins Agent Mac" Type="Mac">
		<Node Name="Compile Datasmith Plugins Mac" Requires="Compile UnrealHeaderTool Mac" Produces="#DatasmithPluginBinaries Mac">
			<Do If="$(CompileDatasmithPlugins) == 'True'">
				<Property Name="DatasmithPlugins" Value="DatasmithCADImporter;DatasmithIFCImporter;DatasmithC4DImporter;AxFImporter;StaticMeshEditorExtension;MDLImporter"/>
				<ForEach Name="Plugin" Values="$(DatasmithPlugins)">
					<Compile Target="UE4Editor" Configuration="Development" Platform="Mac" Arguments="-Plugin=&quot;$(RootDir)/Engine/Plugins/Enterprise/$(Plugin)/$(Plugin).uplugin&quot;"/>
					<Tag Files="$(RootDir)/Engine/Plugins/Enterprise/$(Plugin)/Binaries/..." With="#DatasmithPluginBinaries Mac"/>
				</ForEach>
			</Do>
		</Node>
	</Agent>

	<Agent Name="Installed Build Group Win64" Type="Win64_Licensee">
		<!-- Build up a list of requirements as some can be optional -->
		<Property Name="UE4Editor" Value="#UE4Editor Win64" />
		<Property Name="UE4Editor" Value="#UE4Editor Win64 WithExceptions" If="$(CompileDatasmithPlugins)" />
		<Property Name="InstalledRequirements" Value="Compile UnrealHeaderTool Win64;$(UE4Editor);#UE4Editor Win64 Unstripped;#UE4Editor Win64 Stripped;#UE4Editor Win64 Unsigned;#UE4Editor Win64 Signed;#Build Tools Win64;#Build Tools CS Binaries;#Rules Assemblies"/>
		<!-- Optional Target Platform requirements -->
		<ForEach Name="Platform" Values="$(ExtensionPlatforms)">
			<Expand Name="$(Platform)_AddInstalledRequirements"/>
		</ForEach>
		<Property Name="InstalledRequirements" Value="$(InstalledRequirements);#UE4Game Win64;#UE4Game Win64 Unstripped;#UE4Game Win64 Stripped;#UE4Game Win64 Unsigned;#UE4Game Win64 Signed" If="'$(WithWin64)' == true"/>
		<Property Name="InstalledRequirements" Value="$(InstalledRequirements);#UE4Game Win32;#UE4Game Win32 Unstripped;#UE4Game Win32 Stripped;#UE4Game Win32 Unsigned;#UE4Game Win32 Signed;#Build Tools Win32" If="'$(WithWin32)' == true"/>
		<Property Name="InstalledRequirements" Value="$(InstalledRequirements);#UE4Game Android;#UE4Game Android Unstripped;#UE4Game Android Stripped" If="'$(WithAndroid)' == true"/>
		<Property Name="InstalledRequirements" Value="$(InstalledRequirements);#UE4Game IOS;#UE4Game IOS Unstripped;#UE4Game IOS Stripped;#Compile UnrealHeaderTool Mac" If="'$(WithIOS)' == true"/>
		<Property Name="InstalledRequirements" Value="$(InstalledRequirements);#UE4Game TVOS;#UE4Game TVOS Unstripped;#UE4Game TVOS Stripped" If="'$(WithTVOS)' == true"/>
		<Property Name="InstalledRequirements" Value="$(InstalledRequirements);#UE4Game Linux;#UE4Game Linux Unstripped;#UE4Game Linux Stripped;#Build Tools Linux" If="'$(WithLinux)' == true"/>
		<Property Name="InstalledRequirements" Value="$(InstalledRequirements);#UE4Game LinuxAArch64;#UE4Game LinuxAArch64 Unstripped;#UE4Game LinuxAArch64 Stripped" If="'$(WithLinuxAArch64)' == true"/>
		<Property Name="InstalledRequirements" Value="$(InstalledRequirements);#UE4Game Lumin" If="'$(WithLumin)' == true"/>
		<Property Name="InstalledRequirements" Value="$(InstalledRequirements);#UE4Game HoloLens" If="'$(WithHoloLens)' == true"/>
		<Property Name="InstalledRequirements" Value="$(InstalledRequirements);#CompressedDDCWin64" If="'$(WithDDC)' == true"/>
		<Property Name="InstalledRequirements" Value="$(InstalledRequirements);#Compile Datasmith Plugins Win64;#DatasmithPluginBinaries Win64" If="$(CompileDatasmithPlugins)"/>
		<!-- Feature packs -->
		<Property Name="InstalledRequirements" Value="$(InstalledRequirements);Make Feature Packs"/>

		<!-- Filters the build products required for an installed build into groups depending on whether they need to be stripped, signed or just copied -->
		<Node Name="Make Installed Build Win64" Requires="$(InstalledRequirements)" Produces="#Installed Build Win64 Files">

			<!-- Clear any existing files from the final location -->
			<Delete Files="$(LocalInstalledDir)\..."/>

			<!-- List of platform names -->
			<Property Name="Platforms" Value=""/>
			
			<!-- Define filter and exception properties for the installed build -->
			<Property Name="CopyInstalledFilter" Value="$(CopyEditorFilterWin64)"/>
			<Property Name="CopyInstalledExceptions" Value="$(CopyEditorExceptionsWin64)"/>

			<!-- Tag files that always need to be part of an installed build -->
			<Tag Files="#Compile UnrealHeaderTool Win64" With="#Installed Win64"/>
			<Tag Files="$(UE4Editor)" Except="#UE4Editor Win64 Unstripped;#UE4Editor Win64 Unsigned" With="#Installed Win64"/>
			<Tag Files="#UE4Editor Win64 Stripped;#UE4Editor Win64 Signed" With="#Saved Output"/>
<<<<<<< HEAD
			<Tag Files="#Build Tools Win64;#Make Feature Packs;#Rules Assemblies" With="#Installed Win64"/>
=======
			<Tag Files="#Build Tools Win64;#Make Feature Packs" With="#Installed Win64"/>
>>>>>>> 3ecbc206
			<Tag Files="#DatasmithPluginBinaries Win64" With="#Installed Win64" If="$(CompileDatasmithPlugins)"/>

			<!-- Tag enabled target platforms -->
			<Do If="'$(WithWin64)' == true">
				<Tag Files="#UE4Game Win64" Except="#UE4Game Win64 Unstripped;#UE4Game Win64 Unsigned" With="#Installed Win64"/>
				<Tag Files="#UE4Game Win64 Stripped;#UE4Game Win64 Signed" With="#Saved Output"/>
				<Property Name="Platforms" Value="$(Platforms)Win64;"/>
				<Property Name="CopyInstalledFilter" Value="$(CopyInstalledFilter);$(CopyWin64Filter)"/>
				<Property Name="CopyInstalledExceptions" Value="$(CopyInstalledExceptions);$(CopyWin64Exceptions)"/>
			</Do>
			<Do If="'$(WithWin32)' == true">
				<Tag Files="#UE4Game Win32;#Build Tools Win32" Except="#UE4Game Win32 Unstripped;#UE4Game Win32 Unsigned" With="#Installed Win64"/>
				<Tag Files="#UE4Game Win32 Stripped;#UE4Game Win32 Signed" With="#Saved Output"/>
				<Property Name="Platforms" Value="$(Platforms)Win32;"/>
				<Property Name="CopyInstalledFilter" Value="$(CopyInstalledFilter);$(CopyWin32Filter)"/>
				<Property Name="CopyInstalledExceptions" Value="$(CopyInstalledExceptions);$(CopyWin32Exceptions)"/>
			</Do>
			<Do If="'$(WithAndroid)' == true">
				<Tag Files="#UE4Game Android" Except="#UE4Game Android Unstripped" With="#Installed Win64"/>
				<Tag Files="#UE4Game Android Stripped" With="#Saved Output"/>
				<Property Name="Platforms" Value="$(Platforms)Android;"/>
				<Property Name="CopyInstalledFilter" Value="$(CopyInstalledFilter);$(CopyAndroidFilter)"/>
				<Property Name="CopyInstalledExceptions" Value="$(CopyInstalledExceptions);$(CopyAndroidExceptions)"/>
			</Do>
			<Do If="'$(WithIOS)' == true">
				<Tag Files="#UE4Game IOS;#Compile UnrealHeaderTool Mac" Except="#UE4Game IOS Unstripped" With="#Installed Win64"/>
				<Tag Files="#UE4Game IOS Stripped" With="#Saved Output"/>
				<Property Name="Platforms" Value="$(Platforms)IOS;"/>
				<Property Name="CopyInstalledFilter" Value="$(CopyInstalledFilter);$(CopyIOSFilterWin64)"/>
				<Property Name="CopyInstalledExceptions" Value="$(CopyInstalledExceptions);$(CopyIOSExceptions)"/>
			</Do>
			<Do If="'$(WithTVOS)' == true">
				<Tag Files="#UE4Game TVOS" Except="#UE4Game TVOS Unstripped" With="#Installed Win64"/>
				<Tag Files="#UE4Game TVOS Stripped" With="#Saved Output"/>
				<Property Name="Platforms" Value="$(Platforms)TVOS;"/>
				<Property Name="CopyInstalledFilter" Value="$(CopyInstalledFilter);$(CopyTVOSFilterWin64)"/>
				<Property Name="CopyInstalledExceptions" Value="$(CopyInstalledExceptions);$(CopyTVOSExceptions)"/>
			</Do>
			<Do If="'$(WithLinux)' == true">
				<Tag Files="#UE4Game Linux;#Build Tools Linux" Except="#UE4Game Linux Unstripped" With="#Installed Win64"/>
				<Tag Files="#UE4Game Linux Stripped" With="#Saved Output"/>
				<Property Name="Platforms" Value="$(Platforms)Linux;"/>
				<Property Name="CopyInstalledFilter" Value="$(CopyInstalledFilter);$(CopyLinuxFilterWin64)"/>
				<Property Name="CopyInstalledExceptions" Value="$(CopyInstalledExceptions);$(CopyLinuxExceptions)"/>
			</Do>
			<Do If="'$(WithLinuxAArch64)' == true">
				<Tag Files="#UE4Game LinuxAArch64" Except="#UE4Game LinuxAArch64 Unstripped" With="#Installed Win64"/>
				<Tag Files="#UE4Game LinuxAArch64 Stripped" With="#Saved Output"/>
				<Property Name="Platforms" Value="$(Platforms)LinuxAArch64;"/>
				<Property Name="CopyInstalledFilter" Value="$(CopyInstalledFilter);$(CopyLinuxFilter)"/>
				<Property Name="CopyInstalledExceptions" Value="$(CopyInstalledExceptions);$(CopyLinuxExceptions)"/>
			</Do>
			<ForEach Name="Platform" Values="$(ExtensionPlatforms)">
				<Expand Name="$(Platform)_Tag_UE4Game"/>
			</ForEach>
			<Do If="'$(WithLumin)' == true">
				<Tag Files="#UE4Game Lumin" With="#Installed Win64"/>
				<Property Name="Platforms" Value="$(Platforms)Lumin;"/>
				<Property Name="CopyInstalledFilter" Value="$(CopyInstalledFilter);$(CopyLuminFilter)"/>
				<Property Name="CopyInstalledExceptions" Value="$(CopyInstalledExceptions);$(CopyLuminExceptions)"/>
			</Do>
			<Do If="'$(WithHoloLens)' == true">
				<Tag Files="#UE4Game HoloLens;#UE4Game HoloLens Includes" With="#Installed Win64"/>
				<Property Name="Platforms" Value="$(Platforms)HoloLens;"/>
				<Property Name="CopyInstalledFilter" Value="$(CopyInstalledFilter);$(CopyHoloLensFilter)"/>
				<Property Name="CopyInstalledExceptions" Value="$(CopyInstalledExceptions);$(CopyHoloLensExceptions)"/>
			</Do>
			<!-- Tag any dependencies from all previous build products -->
			<Tag Files="#Installed Win64" Filter="*.target" With="#TargetReceipts"/>
			<TagReceipt Files="#TargetReceipts" RuntimeDependencies="true" With="#Installed Win64"/>

			<!-- Tag any additional dependencies -->
			<Tag Files="#Installed Win64" Filter=".../DependencyList.txt;.../DependencyList-AllModules.txt" With="#DependencyLists"/>
			<Tag FileLists="#DependencyLists" With="#Installed Win64" />

			<!-- Confidential Exceptions - done last to ensure they never get overwritten -->
			<Property Name="CopyInstalledExceptions" Value="$(CopyInstalledExceptions);#DependencyLists;$(ConfidentialExceptions)"/>
			
			<!-- Tag additional files needed for installed build -->
			<Tag Files="$(CopyInstalledFilter)" With="#Installed Win64"/>

			<!-- Tag Win64 files that need to be stripped -->
			<Tag Files="#Compile UnrealHeaderTool Win64;#Build Tools Win64" Filter="$(Win64StripFilter)" Except="$(Win64StripExceptions);$(CopyInstalledExceptions)" With="#Strip Tools for Installed Win64"/>
			<Tag Files="#Build Tools Win32" Filter="$(Win32StripFilter)" Except="$(CopyInstalledExceptions)" With="#Strip Tools for Installed Win64" If="$(WithWin32)"/>

			<Do If="'$(SignExecutables)' == true">
				<!-- Tag files that need to be signed -->
				<Tag Files="#Compile UnrealHeaderTool Win64;#Build Tools Win64" Filter="$(WindowsSignFilter)" Except="$(CopyInstalledExceptions);$(SignExceptions)" With="#Sign Tools for Installed Win64"/>
				<Tag Files="#Build Tools Win32" Filter="$(WindowsSignFilter)" Except="$(CopyInstalledExceptions);$(SignExceptions)" With="#Sign Tools for Installed Win64" If="$(WithWin32)"/>
			</Do>

			<!-- Tag files that need to be copied directly -->
			<Tag Files="#Installed Win64" Except="$(CopyInstalledExceptions);#Strip Tools for Installed Win64;#Sign Tools for Installed Win64" With="#Copy for Installed Win64"/>
			<Copy Files="#Copy for Installed Win64" From="$(RootDir)" To="$(LocalInstalledDir)" Tag="#Installed Build Win64 Files"/>
			<Copy Files="#Build Tools CS Binaries" From="$(CsToolsDir)" To="$(LocalInstalledDir)" Tag="#Installed Build Win64 Files"/>
			
			<!-- Tag saved output that needs to be copied directly -->
			<Tag BaseDir="$(SavedOutput)" Files="#Saved Output" Except="$(CopyInstalledExceptions)" With="#Copy Saved Output"/>
			<Copy Files="#Copy Saved Output" From="$(SavedOutput)" To="$(LocalInstalledDir)" Tag="#Installed Build Win64 Files"/>

			<!-- Strip required files into their final location -->
			<Strip Files="#Strip Tools for Installed Win64" BaseDir="$(RootDir)" OutputDir="$(LocalInstalledDir)" Platform="Win64" Tag="#Installed Build Win64 Files"/>

			<Do If="'$(SignExecutables)' == true">
				<!-- Copy then Sign required files in their final location -->
				<Copy Files="#Sign Tools for Installed Win64" From="$(RootDir)" To="$(LocalInstalledDir)" Tag="#Files to Sign"/>
				<Sign Files="#Files to Sign" Tag="#Installed Build Win64 Files"/>
			</Do>

			<!-- Copy the compressed DDC -->
			<Property Name="SavedDir" Value="$(SavedOutput)\Installed\Win64"/>
			<Copy Files="#CompressedDDCWin64" From="$(SavedDir)" To="$(LocalInstalledDir)" If="'$(WithDDC)' == true" Tag="#Installed Build Win64 Files"/>

			<!-- List all of the platforms that we only allow for content projects -->
			<Property Name="ContentOnlyPlatforms" Value=""/>

			<!-- Create command line arguments for any platforms that were built with additional architectures -->
			<Property Name="ArchitectureCommands" Value=""/>
			<Property Name="ArchitectureCommands" Value="$(ArchitectureCommands) -AndroidArchitectures=$(AndroidArchitectures)" If="'$(WithAndroid)' == true"/>
			<Property Name="ArchitectureCommands" Value="$(ArchitectureCommands) -HoloLensArchitectures=$(HoloLensArchitectures)" If="'$(WithHoloLens)' == true"/>

			<!-- Finalize the build and then tag the text file that this process creates -->
			<Command Name="FinalizeInstalledBuild" Arguments="-OutputDir=&quot;$(LocalInstalledDir)&quot; -Platforms=$(Platforms) -ContentOnlyPlatforms=$(ContentOnlyPlatforms) $(ArchitectureCommands) -AnalyticsTypeOverride=$(AnalyticsTypeOverride)"/>
			<Tag Files="$(LocalInstalledDir)/Engine/Build/InstalledBuild.txt" With="#Installed Build Win64 Files"/>
			
			<!-- Sanitize all the receipts in the target directory -->
			<Tag Files="#Installed Build Win64 Files" Filter="*.target" With="#Installed Build Win64 Receipts"/>
			<SanitizeReceipt Files="#Installed Build Win64 Receipts" EngineDir="$(LocalInstalledDir)\Engine"/>
		</Node>
	</Agent>
	<Aggregate Name="HostPlatforms_Win64" Label="Builds/Win64" Requires="Make Installed Build Win64" Exclude="Update Version Files"/>

	<Agent Name="Installed Build Group Mac" Type="Mac_Licensee">
		<!-- Build up a list of requirements as some can be optional -->
<<<<<<< HEAD
		<Property Name="UE4Editor" Value="#UE4Editor Mac" />
		<Property Name="UE4Editor" Value="#UE4Editor Mac WithExceptions" If="$(CompileDatasmithPlugins)" />
		<Property Name="FilterRequirements" Value="#Compile UnrealHeaderTool Mac;$(UE4Editor);#UE4Editor Mac Unstripped;#UE4Editor Mac Stripped;#UE4Editor Mac Unsigned;#UE4Editor Mac Signed;#Build Tools Mac;#Build Tools CS Binaries;#Rules Assemblies"/>
=======
		<Property Name="FilterRequirements" Value="#Compile UnrealHeaderTool Mac;#UE4Editor Mac WithExceptions;#UE4Editor Mac Unstripped;#UE4Editor Mac Stripped;#UE4Editor Mac Unsigned;#UE4Editor Mac Signed;#Build Tools Mac;#Build Tools CS Binaries"/>
>>>>>>> 3ecbc206

		<!-- Optional Target Platform requirements -->
		<Property Name="FilterRequirements" Value="$(FilterRequirements);#UE4Game Mac;#UE4Game Mac Unstripped;#UE4Game Mac Stripped;#UE4Game Mac Unsigned;#UE4Game Mac Signed" If="'$(WithMac)' == true"/>
		<Property Name="FilterRequirements" Value="$(FilterRequirements);#UE4Game Android;#UE4Game Android Unstripped;#UE4Game Android Stripped" If="'$(WithAndroid)' == true"/>
		<Property Name="FilterRequirements" Value="$(FilterRequirements);#UE4Game IOS;#UE4Game IOS Unstripped;#UE4Game IOS Stripped" If="'$(WithIOS)' == true"/>
		<Property Name="FilterRequirements" Value="$(FilterRequirements);#UE4Game TVOS;#UE4Game TVOS Unstripped;#UE4Game TVOS Stripped" If="'$(WithTVOS)' == true"/>
		<Property Name="FilterRequirements" Value="$(FilterRequirements);#UE4Game LuminMac;#UE4Game LuminMac Unstripped;#UE4Game LuminMac Stripped" If="'$(WithLuminMac)' == true"/>
		<Property Name="FilterRequirements" Value="$(FilterRequirements);#CompressedDDCMac" If="'$(WithDDC)' == true"/>
		<Property Name="FilterRequirements" Value="$(FilterRequirements);#Compile Datasmith Plugins Mac;#DatasmithPluginBinaries Mac" If="$(CompileDatasmithPlugins)"/>

		<!-- Feature packs -->
		<Property Name="FilterRequirements" Value="$(FilterRequirements);Make Feature Packs"/>

		<!-- Filters the build products required for an installed build into groups depending on whether they need to be stripped, signed or just copied-->
		<Node Name="Make Installed Build Mac" Requires="$(FilterRequirements)" Produces="#Installed Build Mac Files">
			<!-- Clear any existing files from the final location -->
			<Delete Files="$(LocalInstalledDirMac)/..."/>

			<!-- List of platform names -->
			<Property Name="Platforms" Value=""/>
			
			<!-- Define filter and exception properties for the installed build -->
			<Property Name="CopyInstalledFilter" Value="$(CopyEditorFilterMac)"/>
			<Property Name="CopyInstalledExceptions" Value="$(CopyEditorExceptionsMac)"/>

			<!-- Tag files that always need to be part of an installed build -->
			<Tag Files="#Compile UnrealHeaderTool Mac" With="#Installed Mac"/>
<<<<<<< HEAD
			<Tag Files="$(UE4Editor)" Except="#UE4Editor Mac Unstripped;#UE4Editor Mac Unsigned" With="#Installed Mac"/>
			<Tag Files="#UE4Editor Mac Stripped;#UE4Editor Mac Signed" With="#Saved Output"/>
			<Tag Files="#Build Tools Mac;#Make Feature Packs;#Rules Assemblies" With="#Installed Mac"/>
=======
			<Tag Files="#UE4Editor Mac WithExceptions" Except="#UE4Editor Mac Unstripped;#UE4Editor Mac Unsigned" With="#Installed Mac"/>
			<Tag Files="#UE4Editor Mac Stripped;#UE4Editor Mac Signed" With="#Saved Output"/>
			<Tag Files="#Build Tools Mac;#Make Feature Packs" With="#Installed Mac"/>
>>>>>>> 3ecbc206
			<Tag Files="#DatasmithPluginBinaries Mac" With="#Installed Mac" If="$(CompileDatasmithPlugins)"/>

			<!-- Tag enabled target platforms -->
			<Do If="'$(WithMac)' == true">
				<Tag Files="#UE4Game Mac" Except="#UE4Game Mac Unstripped;#UE4Game Mac Unsigned" With="#Installed Mac"/>
				<Tag Files="#UE4Game Mac Stripped;#UE4Game Mac Signed" With="#Saved Output"/>
				<Property Name="Platforms" Value="$(Platforms)Mac;"/>
				<Property Name="CopyInstalledFilter" Value="$(CopyInstalledFilter);$(CopyMacFilter)"/>
				<Property Name="CopyInstalledExceptions" Value="$(CopyInstalledExceptions);$(CopyMacExceptions)"/>
			</Do>
			<Do  If="'$(WithAndroid)' == true">
				<Tag Files="#UE4Game Android" Except="#UE4Game Android Unstripped" With="#Installed Mac"/>
				<Tag Files="#UE4Game Android Stripped" With="#Saved Output"/>
				<Property Name="Platforms" Value="$(Platforms)Android;"/>
				<Property Name="CopyInstalledFilter" Value="$(CopyInstalledFilter);$(CopyAndroidFilter)"/>
				<Property Name="CopyInstalledExceptions" Value="$(CopyInstalledExceptions);$(CopyAndroidExceptions)"/>
			</Do>
			<Do If="'$(WithIOS)' == true">
				<Tag Files="#UE4Game IOS" Except="#UE4Game IOS Unstripped" With="#Installed Mac"/>
				<Tag Files="#UE4Game IOS Stripped" With="#Saved Output"/>
				<Property Name="Platforms" Value="$(Platforms)IOS;"/>
				<Property Name="CopyInstalledFilter" Value="$(CopyInstalledFilter);$(CopyIOSFilter)"/>
				<Property Name="CopyInstalledExceptions" Value="$(CopyInstalledExceptions);$(CopyIOSExceptions)"/>
			</Do>
			<Do If="'$(WithTVOS)' == true">
				<Tag Files="#UE4Game TVOS" Except="#UE4Game TVOS Unstripped" With="#Installed Mac"/>
				<Tag Files="#UE4Game TVOS Stripped" With="#Saved Output"/>
				<Property Name="Platforms" Value="$(Platforms)TVOS;"/>
				<Property Name="CopyInstalledFilter" Value="$(CopyInstalledFilter);$(CopyTVOSFilter)"/>
				<Property Name="CopyInstalledExceptions" Value="$(CopyInstalledExceptions);$(CopyTVOSExceptions)"/>
			</Do>
			<Do If="'$(WithLuminMac)' == true">
				<Tag Files="#UE4Game LuminMac" Except="#UE4Game LuminMac Unstripped" With="#Installed Mac"/>
				<Tag Files="#UE4Game LuminMac Stripped" With="#Saved Output"/>
				<Property Name="Platforms" Value="$(Platforms)Lumin;"/>
				<Property Name="CopyInstalledFilter" Value="$(CopyInstalledFilter);$(CopyLuminFilter)"/>
				<Property Name="CopyInstalledExceptions" Value="$(CopyInstalledExceptions);$(CopyLuminExceptions)"/>
			</Do>

			<!-- Tag any dependencies from all previous build products -->
			<Tag Files="#Installed Mac" Filter="*.target" With="#TargetReceipts"/>
			<TagReceipt Files="#TargetReceipts" RuntimeDependencies="true" With="#Installed Mac"/>

			<!-- Tag any additional dependencies -->
			<Tag Files="#Installed Mac" Filter=".../DependencyList.txt;.../DependencyList-AllModules.txt" With="#DependencyLists"/>
			<Tag FileLists="#DependencyLists" With="#Installed Mac" />

			<!-- Confidential Exceptions - done last to ensure they never get overwritten -->
			<Property Name="CopyInstalledExceptions" Value="$(CopyInstalledExceptions);$(ConfidentialExceptions);#DependencyLists"/>
			
			<!-- Tag additional files needed for editor and platforms -->
			<Tag Files="$(CopyInstalledFilter)" With="#Installed Mac"/>

			<!-- Tag Mac files that need to be stripped -->
			<Tag Files="#Compile UnrealHeaderTool Mac;#Build Tools Mac" Filter="$(MacStripFilter)" Except="$(CopyInstalledExceptions)" With="#Strip Tools for Installed Mac"/>

			<Do If="'$(SignExecutables)' == true">
				<!-- Tag files that need to be signed -->
				<Tag Files="#Compile UnrealHeaderTool Mac;#Build Tools Mac" Filter="$(MacSignFilter)" Except="$(CopyInstalledExceptions);$(SignExceptions)" With="#Sign Tools for Installed Mac"/>
			</Do>

			<!-- Tag files that need to be copied directly -->
			<Tag Files="#Installed Mac" Except="$(CopyInstalledExceptions);#Strip Tools for Installed Mac;#Sign Tools for Installed Mac" With="#Copy for Installed Mac"/>
			<Copy Files="#Copy for Installed Mac" From="$(RootDir)" To="$(LocalInstalledDirMac)" Tag="#Installed Build Mac Files"/>
			<Copy Files="#Build Tools CS Binaries" From="$(CsToolsDir)" To="$(LocalInstalledDirMac)" Tag="#Installed Build Mac Files"/>
			
			<!-- Tag saved output that needs to be copied directly -->
			<Tag BaseDir="$(SavedOutput)" Files="#Saved Output" Except="$(CopyInstalledExceptions)" With="#Copy Saved Output"/>
			<Copy Files="#Copy Saved Output" From="$(SavedOutput)" To="$(LocalInstalledDirMac)" Tag="#Installed Build Mac Files"/>

			<!-- Strip required files into their final location -->
			<Strip Files="#Strip Tools for Installed Mac" BaseDir="$(RootDir)" OutputDir="$(LocalInstalledDirMac)" Platform="Mac" Tag="#Installed Build Mac Files"/>

			<Do If="'$(SignExecutables)' == true">
				<!-- Copy then Sign required files in their final location -->
				<Copy Files="#Sign Tools for Installed Mac" From="$(RootDir)" To="$(LocalInstalledDirMac)" Tag="#Files to Sign"/>
				<Sign Files="#Files to Sign" Tag="#Installed Build Mac Files"/>
			</Do>

			<!-- Copy the compressed DDC -->
			<Property Name="SavedDir" Value="$(SavedOutput)/Installed/Mac"/>
			<Copy Files="#CompressedDDCMac" From="$(SavedDir)" To="$(LocalInstalledDirMac)" If="'$(WithDDC)' == true" Tag="#Installed Build Mac Files"/>

			<!-- Create command line arguments for any platforms that were built with additional architectures -->
			<Property Name="ArchitectureCommands" Value=""/>
			<Property Name="ArchitectureCommands" Value="$(ArchitectureCommands) -AndroidArchitectures=$(AndroidArchitectures)" If="'$(WithAndroid)' == true"/>
			<!-- Finalize the build and then tag the text file that this process creates -->
			<Command Name="FinalizeInstalledBuild" Arguments="-OutputDir=$(LocalInstalledDirMac) -Platforms=$(Platforms) $(ArchitectureCommands) -AnalyticsTypeOverride=$(AnalyticsTypeOverride)"/>
			<Tag Files="$(LocalInstalledDirMac)/Engine/Build/InstalledBuild.txt" With="#Installed Build Mac Files"/>

			<!-- Sanitize all the receipts in the target directory -->
			<Tag Files="#Installed Build Mac Files" Filter="*.target" With="#Installed Build Mac Receipts"/>
			<SanitizeReceipt Files="#Installed Build Mac Receipts" EngineDir="$(LocalInstalledDirMac)/Engine"/>
		</Node>
	</Agent>
	<Aggregate Name="HostPlatforms_Mac" Label="Builds/Mac" Requires="Make Installed Build Mac"/>

	<Agent Name="Installed Build Group Linux" Type="Win64_Licensee">
		<!-- Build up a list of requirements as some can be optional -->
		<Property Name="InstalledRequirements" Value="#Compile UnrealHeaderTool Linux;#UE4Editor Linux;#UE4Editor Linux Unstripped;#UE4Editor Linux Stripped;#Build Tools Linux;#Build Tools CS Binaries;#Rules Assemblies"/>

		<!-- Optional Target Platform requirements -->
		<Property Name="InstalledRequirements" Value="$(InstalledRequirements);#UE4Game Linux;#UE4Game Linux Unstripped;#UE4Game Linux Stripped" If="'$(WithLinux)' == true"/>
		<Property Name="InstalledRequirements" Value="$(InstalledRequirements);#UE4Game LinuxAArch64;#UE4Game LinuxAArch64 Unstripped;#UE4Game LinuxAArch64 Stripped" If="'$(WithLinuxAArch64)' == true"/>
		<Property Name="InstalledRequirements" Value="$(InstalledRequirements);#CompressedDDCLinux" If="'$(WithDDC)' == true"/>

		<!-- Feature packs -->
		<Property Name="InstalledRequirements" Value="$(InstalledRequirements);Make Feature Packs"/>

		<!-- Filters the build products required for an installed build into groups depending on whether they need to be stripped or just copied -->
		<Node Name="Make Installed Build Linux" Requires="$(InstalledRequirements)" Produces="#Installed Build Linux Files">

			<!-- Clear any existing files from the final location -->
			<Delete Files="$(LocalInstalledDirLinux)\..."/>

			<!-- List of platform names -->
			<Property Name="Platforms" Value=""/>

			<!-- Define filter and exception properties for the installed build -->
			<Property Name="CopyInstalledFilter" Value="$(CopyEditorFilterLinux)"/>
			<Property Name="CopyInstalledExceptions" Value="$(CopyEditorExceptionsLinux)"/>

			<!-- Tag files that always need to be part of an installed build -->
			<Tag Files="#Compile UnrealHeaderTool Linux" With="#Installed Linux"/>
			<Tag Files="#UE4Editor Linux" Except="#UE4Editor Linux Unstripped" With="#Installed Linux"/>
			<Tag Files="#UE4Editor Linux Stripped" With="#Saved Output"/>
			<Tag Files="#Build Tools Linux;#Make Feature Packs;#Rules Assemblies" With="#Installed Linux"/>

			<!-- Tag enabled target platforms -->
			<Do If="'$(WithLinux)' == true">
				<Tag Files="#UE4Game Linux;#Build Tools Linux" Except="#UE4Game Linux Unstripped" With="#Installed Linux"/>
				<Tag Files="#UE4Game Linux Stripped" With="#Saved Output"/>
				<Property Name="Platforms" Value="$(Platforms)Linux;"/>
				<Property Name="CopyInstalledFilter" Value="$(CopyInstalledFilter);$(CopyLinuxFilter)"/>
				<Property Name="CopyInstalledExceptions" Value="$(CopyInstalledExceptions);$(CopyLinuxExceptions)"/>
			</Do>
			<Do If="'$(WithLinuxAArch64)' == true">
				<Tag Files="#UE4Game LinuxAArch64" Except="#UE4Game LinuxAArch64 Unstripped" With="#Installed Linux"/>
				<Tag Files="#UE4Game LinuxAArch64 Stripped" With="#Saved Output"/>
				<Property Name="Platforms" Value="$(Platforms)LinuxAArch64;"/>
				<Property Name="CopyInstalledFilter" Value="$(CopyInstalledFilter);$(CopyLinuxFilter)"/>
				<Property Name="CopyInstalledExceptions" Value="$(CopyInstalledExceptions);$(CopyLinuxExceptions)"/>
			</Do>

			<!-- Tag any dependencies from all previous build products -->
			<Tag Files="#Installed Linux" Filter="*.target" With="#TargetReceipts"/>
			<TagReceipt Files="#TargetReceipts" RuntimeDependencies="true" With="#Installed Linux"/>

			<!-- Tag any additional dependencies -->
			<Tag Files="#Installed Linux" Filter=".../DependencyList.txt;.../DependencyList-AllModules.txt" With="#DependencyLists"/>
			<Tag FileLists="#DependencyLists" With="#Installed Linux" />

			<!-- Confidential Exceptions - done last to ensure they never get overwritten -->
			<Property Name="CopyInstalledExceptions" Value="$(CopyInstalledExceptions);$(ConfidentialExceptions);#DependencyLists"/>

			<!-- Tag additional files needed for installed build -->
			<Tag Files="$(CopyInstalledFilter)" With="#Installed Linux"/>

			<!-- Tag Linux files that need to be stripped -->
			<Tag Files="#Compile UnrealHeaderTool Linux;#Build Tools Linux" Filter="$(LinuxStripFilter)" Except="$(CopyInstalledExceptions)" With="#Strip Tools for Installed Linux"/>

			<!-- Tag files that need to be copied directly -->
			<Tag Files="#Installed Linux" Except="$(CopyInstalledExceptions);#Strip Tools for Installed Linux" With="#Copy for Installed Linux"/>
			<Copy Files="#Copy for Installed Linux" From="$(RootDir)" To="$(LocalInstalledDirLinux)" Tag="#Installed Build Linux Files"/>

			<!-- Tag saved output that needs to be copied directly -->
			<Tag BaseDir="$(SavedOutput)" Files="#Saved Output" Except="$(CopyInstalledExceptions)" With="#Copy Saved Output"/>
			<Copy Files="#Copy Saved Output" From="$(SavedOutput)" To="$(LocalInstalledDirLinux)" Tag="#Installed Build Linux Files"/>
			<Copy Files="#Build Tools CS Binaries" From="$(CsToolsDir)" To="$(LocalInstalledDirLinux)" Tag="#Installed Build Linux Files"/>
			
			<!-- Strip required files into their final location -->
			<Strip Files="#Strip Tools for Installed Linux" BaseDir="$(RootDir)" OutputDir="$(LocalInstalledDirLinux)" Platform="Linux" Tag="#Installed Build Linux Files"/>

			<!-- Copy the compressed DDC -->
			<Property Name="SavedDir" Value="$(SavedOutput)\Installed\Linux"/>
			<Copy Files="#CompressedDDCLinux" From="$(SavedDir)" To="$(LocalInstalledDirLinux)" If="'$(WithDDC)' == true" Tag="#Installed Build Linux Files"/>

			<!-- Copy the toolchain if it exists -->
			<Property Name="LinuxToolchainDir" Value="$(ToolchainDir)/HostLinux"/>
			<Copy Files="$(LinuxToolchainDir)/..." From="$(LinuxToolchainDir)" To="$(LocalInstalledDirLinux)/Engine/Extras/ThirdPartyNotUE/SDKs/HostLinux" If="Exists('$(LinuxToolchainDir)')" Tag="#Installed Build Linux Files"/>

			<!-- List all of the platforms that we only allow for content projects -->
			<Property Name="ContentOnlyPlatforms" Value=""/>

			<!-- Create command line arguments for any platforms that were built with additional architectures -->
			<Property Name="ArchitectureCommands" Value=""/>
			<Property Name="ArchitectureCommands" Value="$(ArchitectureCommands) -AndroidArchitectures=$(AndroidArchitectures)" If="'$(WithAndroid)' == true"/>

			<!-- Finalize the build and then tag the text file that this process creates -->
			<Command Name="FinalizeInstalledBuild" Arguments="-OutputDir=$(LocalInstalledDirLinux) -Platforms=$(Platforms) -ContentOnlyPlatforms=$(ContentOnlyPlatforms) $(ArchitectureCommands) -AnalyticsTypeOverride=$(AnalyticsTypeOverride)"/>
			<Tag Files="$(LocalInstalledDirLinux)/Engine/Build/InstalledBuild.txt" With="#Installed Build Linux Files"/>

			<!-- Sanitize all the receipts in the target directory -->
			<Tag Files="#Installed Build Linux Files" Filter="*.target" With="#Installed Build Linux Files"/>
			<SanitizeReceipt Files="#Installed Build Linux Receipts" EngineDir="$(LocalInstalledDirLinux)/Engine"/>
		</Node>
	</Agent>
	<Aggregate Name="HostPlatforms_Linux" Label="Builds/Linux" Requires="Make Installed Build Linux"/>

</BuildGraph><|MERGE_RESOLUTION|>--- conflicted
+++ resolved
@@ -145,16 +145,6 @@
 	<!-- Include the script that lists files and patterns used when creating an installed build -->
 	<Include Script="InstalledEngineFilters.xml"/>
 
-<<<<<<< HEAD
-	<Option Name="CrashReporterAPIURL" DefaultValue="" Description="The URL to use to talk to the CrashReporterClient API."/>
-	<Option Name="CrashReporterAPIKey" DefaultValue="" Description="The API key to use to talk to the CrashReporterClient API."/>
-	<Property Name="CrashReporterCompileArgsWin" Value=""/>
-	<Property Name="CrashReporterCompileArgsWin" Value="-CompilerArguments=&quot;/DCRC_TELEMETRY_URL=\&quot;$(CrashReporterAPIURL)\&quot; /DCRC_TELEMETRY_KEY=$(CrashReporterAPIKey) /DCRC_TELEMETRY_KEY_RELEASE=$(CrashReporterAPIKey)&quot;" If="'$(CrashReporterAPIURL)' != '' And '$(CrashReporterAPIKey)' != ''" />
-	<Property Name="CrashReporterCompileArgsMac" Value=""/>
-	<Property Name="CrashReporterCompileArgsMac" Value="-CompilerArguments=&quot; -DCRC_TELEMETRY_URL=\&quot;$(CrashReporterAPIURL)\&quot; -DCRC_TELEMETRY_KEY=$(CrashReporterAPIKey) -DCRC_TELEMETRY_KEY_RELEASE=$(CrashReporterAPIKey)&quot;" If="'$(CrashReporterAPIURL)' != '' And '$(CrashReporterAPIKey)' != ''" />
-
-=======
->>>>>>> 3ecbc206
 	<!-- Base editor and tools for compile on Windows -->
 	<Agent Name="Editor Win64" Type="Win64_Licensee">
 		<Node Name="Update Version Files">
@@ -166,11 +156,7 @@
 		</Node>
 		<Node Name="Compile UE4Editor Win64" Requires="Compile UnrealHeaderTool Win64" Produces="#UE4Editor Win64;#UE4Editor Win64 Unstripped;#UE4Editor Win64 Stripped;#UE4Editor Win64 Unsigned;#UE4Editor Win64 Signed;#UE4Editor Win64 WithExceptions">
 			<Compile Target="UE4Editor" Platform="Win64" Configuration="DebugGame" Tag="#UE4Editor Win64" Arguments="-precompile -allmodules "/>
-<<<<<<< HEAD
-			<Compile Target="UE4Editor" Platform="Win64" Configuration="Development" Tag="#UE4Editor Win64" Arguments="-precompile -allmodules $(CrashReporterCompileArgsWin)"/>
-=======
 			<Compile Target="UE4Editor" Platform="Win64" Configuration="Development" Tag="#UE4Editor Win64" Arguments="-precompile -allmodules"/>
->>>>>>> 3ecbc206
 
 			<Do If="$(EmbedSrcSrvInfo)">
 				<!-- Embed source info into the PDB files. Should be done from this machine to ensure that paths are correct. -->
@@ -211,19 +197,12 @@
 			<Compile Target="UnrealHeaderTool" Platform="Mac" Configuration="Development" Arguments="-precompile -allmodules"/>
 		</Node>
 		<Node Name="Compile UE4Editor Mac" Requires="Compile UnrealHeaderTool Mac" Produces="#UE4Editor Mac;#UE4Editor Mac Unstripped;#UE4Editor Mac Stripped;#UE4Editor Mac Unsigned;#UE4Editor Mac Signed;#UE4Editor Mac WithExceptions">
-<<<<<<< HEAD
-			<Compile Target="UE4Editor" Platform="Mac" Configuration="DebugGame" Tag="#UE4Editor Mac" Arguments="-precompile -allmodules $(CrashReporterCompileArgsMac)"/>
-			<Compile Target="UE4Editor" Platform="Mac" Configuration="Development" Tag="#UE4Editor Mac" Arguments="-precompile -allmodules $(CrashReporterCompileArgsMac)"/>
+			<Compile Target="UE4Editor" Platform="Mac" Configuration="DebugGame" Tag="#UE4Editor Mac" Arguments="-precompile -allmodules"/>
+			<Compile Target="UE4Editor" Platform="Mac" Configuration="Development" Tag="#UE4Editor Mac" Arguments="-precompile -allmodules"/>
 
 			<Property Name="UE4EditorExceptions" Value=""/>
 			<Property Name="UE4EditorExceptions" Value="$(PluginsExceptions)" If="$(CompileDatasmithPlugins)"/>
 			<Tag Files="#UE4Editor Mac" Filter="$(MacStripFilter)" Except="$(UE4EditorExceptions)" With="#UE4Editor Mac Unstripped"/>
-=======
-			<Compile Target="UE4Editor" Platform="Mac" Configuration="DebugGame" Tag="#UE4Editor Mac" Arguments="-precompile -allmodules"/>
-			<Compile Target="UE4Editor" Platform="Mac" Configuration="Development" Tag="#UE4Editor Mac" Arguments="-precompile -allmodules"/>
-
-			<Tag Files="#UE4Editor Mac" Filter="$(MacStripFilter)" Except="$(PluginsExceptions)" With="#UE4Editor Mac Unstripped"/>
->>>>>>> 3ecbc206
 
 			<Switch>
 				<Case If="'$(WithFullDebugInfo)' == true">
@@ -392,18 +371,12 @@
 			<Strip BaseDir="$(RootDir)" OutputDir="$(SavedOutput)" Platform="Android" Files="#UE4Game Android Unstripped" Tag="#UE4Game Android Stripped"/>
 		</Node>
 	</Agent>
-<<<<<<< HEAD
-	<ForEach Name="Platform" Values="$(ExtensionPlatforms)">
-		<Expand Name="Agent_Target_$(Platform)_Win64_Licensee"/>
-	</ForEach>
-=======
 	<Aggregate Name="TargetPlatforms_Android" Label="Platforms/Android" Requires="Compile UE4Game Android"/>
 	
 	<ForEach Name="Platform" Values="$(ExtensionPlatforms)">
 		<Expand Name="Agent_Target_$(Platform)_Win64_Licensee"/>
 	</ForEach>
 
->>>>>>> 3ecbc206
 	<Agent Name="Target HoloLens" Type="HoloLens">
 		<Node Name="Compile UE4Game HoloLens" Requires="Compile UnrealHeaderTool Win64" Produces="#UE4Game HoloLens">
 			<ForEach Name="Configuration" Values="$(GameConfigurations)">
@@ -513,13 +486,8 @@
 
 	<Agent Name="Tools Group Win64" Type="Win64_Licensee">
 		<Node Name="Build Tools Win64" Requires="Compile UnrealHeaderTool Win64;#NotForLicensee Build Tools Win64">
-<<<<<<< HEAD
-			<Compile Target="CrashReportClient" Configuration="Shipping" Platform="Win64" Tag="#Build Tools Win64" Arguments="$(CrashReporterCompileArgsWin)"/>
-			<Compile Target="CrashReportClientEditor" Configuration="Shipping" Platform="Win64" Tag="#Build Tools Win64" Arguments="$(CrashReporterCompileArgsWin)"/>
-=======
 			<Compile Target="CrashReportClient" Configuration="Shipping" Platform="Win64" Tag="#Build Tools Win64"/>
 			<Compile Target="CrashReportClientEditor" Configuration="Shipping" Platform="Win64" Tag="#Build Tools Win64"/>
->>>>>>> 3ecbc206
 			<Tag Files="#NotForLicensee Build Tools Win64" With="#Build Tools Win64"/>
 			<Compile Target="ShaderCompileWorker" Configuration="Development" Platform="Win64" Tag="#Build Tools Win64"/>
 			<Compile Target="UnrealCEFSubProcess" Configuration="Development" Platform="Win64" Tag="#Build Tools Win64"/>
@@ -608,8 +576,8 @@
 
 	<Agent Name="Tools Group Mac" Type="Mac_Licensee">
 		<Node Name="Build Tools Mac" Requires="Compile UnrealHeaderTool Mac">
-			<Compile Target="CrashReportClient" Configuration="Shipping" Platform="Mac" Arguments="$(CrashReporterCompileArgsMac)" Tag="#Build Tools Mac"/>
-			<Compile Target="CrashReportClientEditor" Configuration="Shipping" Platform="Mac" Arguments="$(CrashReporterCompileArgsMac)" Tag="#Build Tools Mac"/>
+			<Compile Target="CrashReportClient" Configuration="Shipping" Platform="Mac" Tag="#Build Tools Mac"/>
+			<Compile Target="CrashReportClientEditor" Configuration="Shipping" Platform="Mac" Tag="#Build Tools Mac"/>
 			<Compile Target="ShaderCompileWorker" Configuration="Development" Platform="Mac" Tag="#Build Tools Mac"/>
 			<Compile Target="UnrealCEFSubProcess" Configuration="Development" Platform="Mac" Tag="#Build Tools Mac"/>
 			<Compile Target="UnrealInsights" Configuration="Development" Platform="Mac" Tag="#Build Tools Mac"/>
@@ -865,11 +833,7 @@
 			<Tag Files="#Compile UnrealHeaderTool Win64" With="#Installed Win64"/>
 			<Tag Files="$(UE4Editor)" Except="#UE4Editor Win64 Unstripped;#UE4Editor Win64 Unsigned" With="#Installed Win64"/>
 			<Tag Files="#UE4Editor Win64 Stripped;#UE4Editor Win64 Signed" With="#Saved Output"/>
-<<<<<<< HEAD
 			<Tag Files="#Build Tools Win64;#Make Feature Packs;#Rules Assemblies" With="#Installed Win64"/>
-=======
-			<Tag Files="#Build Tools Win64;#Make Feature Packs" With="#Installed Win64"/>
->>>>>>> 3ecbc206
 			<Tag Files="#DatasmithPluginBinaries Win64" With="#Installed Win64" If="$(CompileDatasmithPlugins)"/>
 
 			<!-- Tag enabled target platforms -->
@@ -1004,13 +968,9 @@
 
 	<Agent Name="Installed Build Group Mac" Type="Mac_Licensee">
 		<!-- Build up a list of requirements as some can be optional -->
-<<<<<<< HEAD
 		<Property Name="UE4Editor" Value="#UE4Editor Mac" />
 		<Property Name="UE4Editor" Value="#UE4Editor Mac WithExceptions" If="$(CompileDatasmithPlugins)" />
 		<Property Name="FilterRequirements" Value="#Compile UnrealHeaderTool Mac;$(UE4Editor);#UE4Editor Mac Unstripped;#UE4Editor Mac Stripped;#UE4Editor Mac Unsigned;#UE4Editor Mac Signed;#Build Tools Mac;#Build Tools CS Binaries;#Rules Assemblies"/>
-=======
-		<Property Name="FilterRequirements" Value="#Compile UnrealHeaderTool Mac;#UE4Editor Mac WithExceptions;#UE4Editor Mac Unstripped;#UE4Editor Mac Stripped;#UE4Editor Mac Unsigned;#UE4Editor Mac Signed;#Build Tools Mac;#Build Tools CS Binaries"/>
->>>>>>> 3ecbc206
 
 		<!-- Optional Target Platform requirements -->
 		<Property Name="FilterRequirements" Value="$(FilterRequirements);#UE4Game Mac;#UE4Game Mac Unstripped;#UE4Game Mac Stripped;#UE4Game Mac Unsigned;#UE4Game Mac Signed" If="'$(WithMac)' == true"/>
@@ -1038,15 +998,9 @@
 
 			<!-- Tag files that always need to be part of an installed build -->
 			<Tag Files="#Compile UnrealHeaderTool Mac" With="#Installed Mac"/>
-<<<<<<< HEAD
 			<Tag Files="$(UE4Editor)" Except="#UE4Editor Mac Unstripped;#UE4Editor Mac Unsigned" With="#Installed Mac"/>
 			<Tag Files="#UE4Editor Mac Stripped;#UE4Editor Mac Signed" With="#Saved Output"/>
 			<Tag Files="#Build Tools Mac;#Make Feature Packs;#Rules Assemblies" With="#Installed Mac"/>
-=======
-			<Tag Files="#UE4Editor Mac WithExceptions" Except="#UE4Editor Mac Unstripped;#UE4Editor Mac Unsigned" With="#Installed Mac"/>
-			<Tag Files="#UE4Editor Mac Stripped;#UE4Editor Mac Signed" With="#Saved Output"/>
-			<Tag Files="#Build Tools Mac;#Make Feature Packs" With="#Installed Mac"/>
->>>>>>> 3ecbc206
 			<Tag Files="#DatasmithPluginBinaries Mac" With="#Installed Mac" If="$(CompileDatasmithPlugins)"/>
 
 			<!-- Tag enabled target platforms -->
