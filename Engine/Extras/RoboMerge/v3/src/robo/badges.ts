--- conflicted
+++ resolved
@@ -5,8 +5,11 @@
 import { ContextualLogger } from '../common/logger';
 import { PerforceContext } from '../common/perforce';
 import { Blockage, Branch, BranchGraphInterface, ChangeInfo } from './branch-interfaces';
+import { BeginIntegratingToGateEvent, EndIntegratingToGateEvent } from './branch-interfaces';
 import { PersistentConflict, Resolution } from './conflict-interfaces';
 import { BotEventHandler, BotEvents } from './events';
+
+const CIS_PAUSE_REFRESH_INTERVAL_SECONDS = 30*60
 
 const BADGE_LABEL = 'Merge'
 
@@ -34,8 +37,6 @@
 
 	return false
 }
-
-
 
 class BadgeHandler implements BotEventHandler {
 	public readonly p4: PerforceContext
@@ -96,8 +97,6 @@
 		}
 	}
 
-<<<<<<< HEAD
-=======
 	// for now just a map from target stream to timeout
 	// could in theory keep counters to support multiple sources
 	// should also wait for responses to deal with unpauses happening before pause is complete
@@ -135,7 +134,6 @@
 		}
 	}
 
->>>>>>> 1dbcc674
 	/** On successful (possibly null) merge, mark whole chain (but not target branch) with same status */
 	private markIntegrationChain(info: ChangeInfo, result: string) {
 		const match = info.source.match(CHANGE_INFO_VIA_REGEX)
