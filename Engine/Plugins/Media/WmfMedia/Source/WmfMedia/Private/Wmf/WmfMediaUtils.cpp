// Copyright 1998-2019 Epic Games, Inc. All Rights Reserved.

#include "WmfMediaUtils.h"

#if WMFMEDIA_SUPPORTED_PLATFORM

#include "HAL/FileManager.h"
#include "HAL/PlatformMisc.h"
#include "HAL/PlatformProcess.h"

<<<<<<< HEAD
#if HAP_SUPPORTED
	#include "hapguid.h"
#endif

=======
#include "IWmfMediaModule.h"
>>>>>>> 33e6966e
#include "Math/NumericLimits.h"
#include "Misc/FileHelper.h"
#include "Serialization/Archive.h"
#include "Serialization/ArrayReader.h"

#include "WmfMediaByteStream.h"

#include "WmfMediaCodec/WmfMediaCodecManager.h"

#include "Windows/AllowWindowsPlatformTypes.h"

#define WMFMEDIA_FRAMERATELUT_SIZE 9

// MPEG-2 audio sub-types
#define OTHER_FORMAT_MPEG2_AC3				0xe06d80e4 // MPEG-2 AC3
#define OTHER_FORMAT_MPEG2_AUDIO			0xe06d802b // MPEG-2 Audio
#define OTHER_FORMAT_MPEG2_DOLBY_AC3		0xe06d802c // Dolby AC3
#define OTHER_FORMAT_MPEG2_DTS				0xe06d8033 // MPEG-2 DTS
#define OTHER_FORMAT_MPEG2_LPCM_AUDIO		0xe06d8032 // DVD LPCM Audio
#define OTHER_FORMAT_MPEG2_SDDS				0xe06d8034 // SDDS

// MPEG-2 video sub-types
#define OTHER_FORMAT_MPEG2_DVD_SUBPICTURE	0xe06d802d // DVD Sub-picture
#define OTHER_FORMAT_MPEG2_VIDEO			0xe06d80e3 // MPEG-2 Video


/* Local constants & helpers
 *****************************************************************************/

namespace WmfMedia
{
	// common media formats not defined by WMF
	const GUID OtherFormatMpeg2_Base = { 0x00000000, 0xdb46, 0x11cf, { 0xb4, 0xd1, 0x00, 0x80, 0x05f, 0x6c, 0xbb, 0xea } };
	const GUID OtherVideoFormat_LifeCam = { 0x3032344d, 0x0000, 0x0010, { 0x80, 0x00, 0x00, 0xAA, 0x00, 0x38, 0x9B, 0x71 } }; // Microsoft LifeCam UVC 1.0 video
	const GUID OtherVideoFormat_QuickTime = { 0x61766331, 0x767a, 0x494d, { 0xb4, 0x78, 0xf2, 0x9d, 0x25, 0xdc, 0x90, 0x37 } }; // 1cva


	/** Lookup table for frame rates that are handled specially in WMF. */
	const struct FFrameRateLut
	{
		float FrameRate;
		int32 Numerator;
		int32 Denominator;
		int32 DurationTicks;
	}
	FrameRateLut[WMFMEDIA_FRAMERATELUT_SIZE] = {
		{ 59.95f, 60000, 1001, 166833 },
		{ 29.97f, 30000, 1001, 333667 },
		{ 23.976f, 24000, 1001, 417188 },
		{ 60.0f, 60, 1, 166667 },
		{ 30.0f, 30, 1, 333333 },
		{ 50.0f, 50, 1, 200000 },
		{ 25.0f, 25, 1, 400000 },
		{ 24.0f, 24, 1, 416667 },
		{ 0.0f, 0, 1, 0 }
	};

	/** List of supported major media types. */
	GUID const* const SupportedMajorTypes[] = {
		&MFMediaType_Audio,
		&MFMediaType_Binary,
		&MFMediaType_SAMI,
		&MFMediaType_Video
	};

	/** List of supported audio channel counts (in order of preference). */
	const DWORD SupportedAudioChannels[] = { 1, 2, 3, 4, 5, 6, 7, 8 };

	/** List of supported audio types (in order of preference). */
	const struct FAudioFormat
	{
		GUID const* const SubType;
		UINT32 BitsPerSample;
	}
	SupportedAudioFormats[] = {
		{ &MFAudioFormat_Float, 32u },
		{ &MFAudioFormat_Float, 64u },
		{ &MFAudioFormat_PCM, 32u },
		{ &MFAudioFormat_PCM, 16u },
		{ &MFAudioFormat_PCM, 8u }
	};

	/** List of supported video media types (in order of preference). */
	GUID const* const SupportedVideoFormats[] =
	{
		// uncompressed
//		&MFVideoFormat_A2R10G10B10,
//		&MFVideoFormat_A16B16G16R16F,
		&MFVideoFormat_ARGB32,
//		&MFVideoFormat_RGB32,
//		&MFVideoFormat_RGB24,
//		&MFVideoFormat_RGB555,
//		&MFVideoFormat_RGB565,
//		&MFVideoFormat_RGB8,

		// 8-bit YUV (packed)
//		&MFVideoFormat_AYUV,
//		&MFVideoFormat_UYVY,
//		&MFVideoFormat_YUY2,
//		&MFVideoFormat_YVYU,

		// 8-bit YUV (planar)
//		&MFVideoFormat_I420,
//		&MFVideoFormat_IYUV,
		&MFVideoFormat_NV12,
//		&MFVideoFormat_YV12,

		// 10-bit YUV (packed)
//		&MFVideoFormat_v210,
//		&MFVideoFormat_v410,
//		&MFVideoFormat_Y210,
//		&MFVideoFormat_Y410,

		// 10-bit YUV (planar)
//		&MFVideoFormat_P010,
//		&MFVideoFormat_P210,

		// 16-bit YUV (packed)
//		&MFVideoFormat_v216,
//		&MFVideoFormat_Y216,
		&MFVideoFormat_Y416,

		// 16-bit YUV (planar)
//		&MFVideoFormat_P016,
//		&MFVideoFormat_P216,
	};


	/** List of supported audio types. */
	TArray<TComPtr<IMFMediaType>> SupportedAudioTypes;

	/** List of supported binary types. */
	TArray<TComPtr<IMFMediaType>> SupportedBinaryTypes;

	/** List of supported SAMI types. */
	TArray<TComPtr<IMFMediaType>> SupportedSamiTypes;

	/** List of supported video types. */
	TArray<TComPtr<IMFMediaType>> SupportedVideoTypes;


	/** Initialize the lists of supported media types. */
	void InitializeSupportedTypes()
	{
		static bool Initialized = false;

		if (Initialized)
		{
			return;
		}

		Initialized = true;

		// initialize audio types
		for (const FAudioFormat& Format : SupportedAudioFormats)
		{
			for (UINT32 NumChannels : SupportedAudioChannels)
			{
				TComPtr<IMFMediaType> MediaType;

				if (FAILED(::MFCreateMediaType(&MediaType)) ||
					FAILED(MediaType->SetGUID(MF_MT_MAJOR_TYPE, MFMediaType_Audio)) ||
					FAILED(MediaType->SetGUID(MF_MT_SUBTYPE, *Format.SubType)) ||
					FAILED(MediaType->SetUINT32(MF_MT_ALL_SAMPLES_INDEPENDENT, TRUE)) ||
					FAILED(MediaType->SetUINT32(MF_MT_AUDIO_BITS_PER_SAMPLE, Format.BitsPerSample)) ||
					FAILED(MediaType->SetUINT32(MF_MT_AUDIO_NUM_CHANNELS, NumChannels)))
				{
					UE_LOG(LogWmfMedia, Error, TEXT("Failed to initialize supported audio type: %s, %i bits/sample, %i channels"), *SubTypeToString(*Format.SubType), Format.BitsPerSample, NumChannels);
				}

				SupportedAudioTypes.Add(MediaType);
			}
		}

		// initialize binary types
		{
			TComPtr<IMFMediaType> MediaType;

			if (FAILED(::MFCreateMediaType(&MediaType)) ||
				FAILED(MediaType->SetGUID(MF_MT_MAJOR_TYPE, MFMediaType_Binary)) ||
				FAILED(MediaType->SetUINT32(MF_MT_ALL_SAMPLES_INDEPENDENT, TRUE)))
			{
				UE_LOG(LogWmfMedia, Error, TEXT("Failed to initialize supported binary types"));
			}

			SupportedBinaryTypes.Add(MediaType);
		}

		// initialize SAMI types
		{
			TComPtr<IMFMediaType> MediaType;

			if (FAILED(::MFCreateMediaType(&MediaType)) ||
				FAILED(MediaType->SetGUID(MF_MT_MAJOR_TYPE, MFMediaType_SAMI)) ||
				FAILED(MediaType->SetUINT32(MF_MT_ALL_SAMPLES_INDEPENDENT, TRUE)))
			{
				UE_LOG(LogWmfMedia, Error, TEXT("Failed to initialize supported SAMI types"));
			}

			SupportedSamiTypes.Add(MediaType);
		}

		// initialize video types
		for (GUID const* const Format : SupportedVideoFormats)
		{
			TComPtr<IMFMediaType> MediaType;

			if (FAILED(::MFCreateMediaType(&MediaType)) ||
				FAILED(MediaType->SetGUID(MF_MT_MAJOR_TYPE, MFMediaType_Video)) ||
				FAILED(MediaType->SetGUID(MF_MT_SUBTYPE, *Format)) ||
				FAILED(MediaType->SetUINT32(MF_MT_ALL_SAMPLES_INDEPENDENT, TRUE)) ||
				FAILED(MediaType->SetUINT32(MF_MT_INTERLACE_MODE, (UINT32)MFVideoInterlace_Progressive)))
			{
				UE_LOG(LogWmfMedia, Error, TEXT("Failed to initialize supported video type: %s"), *SubTypeToString(*Format));
			}

			SupportedVideoTypes.Add(MediaType);
		}
	}
}


/* WmfMedia functions
 *****************************************************************************/

namespace WmfMedia
{
	FString AttributeToString(const GUID& Guid)
	{
		if (Guid == MF_MT_MAJOR_TYPE) return TEXT("MF_MT_MAJOR_TYPE");
		if (Guid == MF_MT_MAJOR_TYPE) return TEXT("MF_MT_MAJOR_TYPE");
		if (Guid == MF_MT_SUBTYPE) return TEXT("MF_MT_SUBTYPE");
		if (Guid == MF_MT_ALL_SAMPLES_INDEPENDENT) return TEXT("MF_MT_ALL_SAMPLES_INDEPENDENT");
		if (Guid == MF_MT_FIXED_SIZE_SAMPLES) return TEXT("MF_MT_FIXED_SIZE_SAMPLES");
		if (Guid == MF_MT_COMPRESSED) return TEXT("MF_MT_COMPRESSED");
		if (Guid == MF_MT_SAMPLE_SIZE) return TEXT("MF_MT_SAMPLE_SIZE");
		if (Guid == MF_MT_WRAPPED_TYPE) return TEXT("MF_MT_WRAPPED_TYPE");
		if (Guid == MF_MT_AUDIO_NUM_CHANNELS) return TEXT("MF_MT_AUDIO_NUM_CHANNELS");
		if (Guid == MF_MT_AUDIO_SAMPLES_PER_SECOND) return TEXT("MF_MT_AUDIO_SAMPLES_PER_SECOND");
		if (Guid == MF_MT_AUDIO_FLOAT_SAMPLES_PER_SECOND) return TEXT("MF_MT_AUDIO_FLOAT_SAMPLES_PER_SECOND");
		if (Guid == MF_MT_AUDIO_AVG_BYTES_PER_SECOND) return TEXT("MF_MT_AUDIO_AVG_BYTES_PER_SECOND");
		if (Guid == MF_MT_AUDIO_BLOCK_ALIGNMENT) return TEXT("MF_MT_AUDIO_BLOCK_ALIGNMENT");
		if (Guid == MF_MT_AUDIO_BITS_PER_SAMPLE) return TEXT("MF_MT_AUDIO_BITS_PER_SAMPLE");
		if (Guid == MF_MT_AUDIO_VALID_BITS_PER_SAMPLE) return TEXT("MF_MT_AUDIO_VALID_BITS_PER_SAMPLE");
		if (Guid == MF_MT_AUDIO_SAMPLES_PER_BLOCK) return TEXT("MF_MT_AUDIO_SAMPLES_PER_BLOCK");
		if (Guid == MF_MT_AUDIO_CHANNEL_MASK) return TEXT("MF_MT_AUDIO_CHANNEL_MASK");
		if (Guid == MF_MT_AUDIO_FOLDDOWN_MATRIX) return TEXT("MF_MT_AUDIO_FOLDDOWN_MATRIX");
		if (Guid == MF_MT_AUDIO_WMADRC_PEAKREF) return TEXT("MF_MT_AUDIO_WMADRC_PEAKREF");
		if (Guid == MF_MT_AUDIO_WMADRC_PEAKTARGET) return TEXT("MF_MT_AUDIO_WMADRC_PEAKTARGET");
		if (Guid == MF_MT_AUDIO_WMADRC_AVGREF) return TEXT("MF_MT_AUDIO_WMADRC_AVGREF");
		if (Guid == MF_MT_AUDIO_WMADRC_AVGTARGET) return TEXT("MF_MT_AUDIO_WMADRC_AVGTARGET");
		if (Guid == MF_MT_AUDIO_PREFER_WAVEFORMATEX) return TEXT("MF_MT_AUDIO_PREFER_WAVEFORMATEX");
		if (Guid == MF_MT_AAC_PAYLOAD_TYPE) return TEXT("MF_MT_AAC_PAYLOAD_TYPE");
		if (Guid == MF_MT_AAC_AUDIO_PROFILE_LEVEL_INDICATION) return TEXT("MF_MT_AAC_AUDIO_PROFILE_LEVEL_INDICATION");
		if (Guid == MF_MT_FRAME_SIZE) return TEXT("MF_MT_FRAME_SIZE");
		if (Guid == MF_MT_FRAME_RATE) return TEXT("MF_MT_FRAME_RATE");
		if (Guid == MF_MT_FRAME_RATE_RANGE_MAX) return TEXT("MF_MT_FRAME_RATE_RANGE_MAX");
		if (Guid == MF_MT_FRAME_RATE_RANGE_MIN) return TEXT("MF_MT_FRAME_RATE_RANGE_MIN");
		if (Guid == MF_MT_PIXEL_ASPECT_RATIO) return TEXT("MF_MT_PIXEL_ASPECT_RATIO");
		if (Guid == MF_MT_DRM_FLAGS) return TEXT("MF_MT_DRM_FLAGS");
		if (Guid == MF_MT_PAD_CONTROL_FLAGS) return TEXT("MF_MT_PAD_CONTROL_FLAGS");
		if (Guid == MF_MT_SOURCE_CONTENT_HINT) return TEXT("MF_MT_SOURCE_CONTENT_HINT");
		if (Guid == MF_MT_VIDEO_CHROMA_SITING) return TEXT("MF_MT_VIDEO_CHROMA_SITING");
		if (Guid == MF_MT_INTERLACE_MODE) return TEXT("MF_MT_INTERLACE_MODE");
		if (Guid == MF_MT_TRANSFER_FUNCTION) return TEXT("MF_MT_TRANSFER_FUNCTION");
		if (Guid == MF_MT_VIDEO_PRIMARIES) return TEXT("MF_MT_VIDEO_PRIMARIES");
		if (Guid == MF_MT_CUSTOM_VIDEO_PRIMARIES) return TEXT("MF_MT_CUSTOM_VIDEO_PRIMARIES");
		if (Guid == MF_MT_YUV_MATRIX) return TEXT("MF_MT_YUV_MATRIX");
		if (Guid == MF_MT_VIDEO_LIGHTING) return TEXT("MF_MT_VIDEO_LIGHTING");
		if (Guid == MF_MT_VIDEO_NOMINAL_RANGE) return TEXT("MF_MT_VIDEO_NOMINAL_RANGE");
		if (Guid == MF_MT_GEOMETRIC_APERTURE) return TEXT("MF_MT_GEOMETRIC_APERTURE");
		if (Guid == MF_MT_MINIMUM_DISPLAY_APERTURE) return TEXT("MF_MT_MINIMUM_DISPLAY_APERTURE");
		if (Guid == MF_MT_PAN_SCAN_APERTURE) return TEXT("MF_MT_PAN_SCAN_APERTURE");
		if (Guid == MF_MT_PAN_SCAN_ENABLED) return TEXT("MF_MT_PAN_SCAN_ENABLED");
		if (Guid == MF_MT_AVG_BITRATE) return TEXT("MF_MT_AVG_BITRATE");
		if (Guid == MF_MT_AVG_BIT_ERROR_RATE) return TEXT("MF_MT_AVG_BIT_ERROR_RATE");
		if (Guid == MF_MT_MAX_KEYFRAME_SPACING) return TEXT("MF_MT_MAX_KEYFRAME_SPACING");
		if (Guid == MF_MT_DEFAULT_STRIDE) return TEXT("MF_MT_DEFAULT_STRIDE");
		if (Guid == MF_MT_PALETTE) return TEXT("MF_MT_PALETTE");
		if (Guid == MF_MT_USER_DATA) return TEXT("MF_MT_USER_DATA");
		if (Guid == MF_MT_AM_FORMAT_TYPE) return TEXT("MF_MT_AM_FORMAT_TYPE");
		if (Guid == MF_MT_MPEG_START_TIME_CODE) return TEXT("MF_MT_MPEG_START_TIME_CODE");
		if (Guid == MF_MT_MPEG2_PROFILE) return TEXT("MF_MT_MPEG2_PROFILE");
		if (Guid == MF_MT_MPEG2_LEVEL) return TEXT("MF_MT_MPEG2_LEVEL");
		if (Guid == MF_MT_MPEG2_FLAGS) return TEXT("MF_MT_MPEG2_FLAGS");
		if (Guid == MF_MT_MPEG_SEQUENCE_HEADER) return TEXT("MF_MT_MPEG_SEQUENCE_HEADER");
		if (Guid == MF_MT_DV_AAUX_SRC_PACK_0) return TEXT("MF_MT_DV_AAUX_SRC_PACK_0");
		if (Guid == MF_MT_DV_AAUX_CTRL_PACK_0) return TEXT("MF_MT_DV_AAUX_CTRL_PACK_0");
		if (Guid == MF_MT_DV_AAUX_SRC_PACK_1) return TEXT("MF_MT_DV_AAUX_SRC_PACK_1");
		if (Guid == MF_MT_DV_AAUX_CTRL_PACK_1) return TEXT("MF_MT_DV_AAUX_CTRL_PACK_1");
		if (Guid == MF_MT_DV_VAUX_SRC_PACK) return TEXT("MF_MT_DV_VAUX_SRC_PACK");
		if (Guid == MF_MT_DV_VAUX_CTRL_PACK) return TEXT("MF_MT_DV_VAUX_CTRL_PACK");
		if (Guid == MF_MT_ARBITRARY_HEADER) return TEXT("MF_MT_ARBITRARY_HEADER");
		if (Guid == MF_MT_ARBITRARY_FORMAT) return TEXT("MF_MT_ARBITRARY_FORMAT");
		if (Guid == MF_MT_IMAGE_LOSS_TOLERANT) return TEXT("MF_MT_IMAGE_LOSS_TOLERANT");
		if (Guid == MF_MT_MPEG4_SAMPLE_DESCRIPTION) return TEXT("MF_MT_MPEG4_SAMPLE_DESCRIPTION");
		if (Guid == MF_MT_MPEG4_CURRENT_SAMPLE_ENTRY) return TEXT("MF_MT_MPEG4_CURRENT_SAMPLE_ENTRY");
		if (Guid == MF_MT_ORIGINAL_4CC) return TEXT("MF_MT_ORIGINAL_4CC");
		if (Guid == MF_MT_ORIGINAL_WAVE_FORMAT_TAG) return TEXT("MF_MT_ORIGINAL_WAVE_FORMAT_TAG");

		// unknown identifier
		return GuidToString(Guid);
	}


	FString CaptureDeviceRoleToString(ERole Role)
	{
		switch (Role)
		{
		case eCommunications: return TEXT("Communications");
		case eConsole: return TEXT("Console");
		case eMultimedia: return TEXT("Multimedia");

		default:
			return TEXT("Unknown");
		}
	}


	HRESULT CopyAttribute(IMFAttributes* Src, IMFAttributes* Dest, const GUID& Key)
	{
		PROPVARIANT var;
		PropVariantInit(&var);

		HRESULT Result = Src->GetItem(Key, &var);
		
		if (SUCCEEDED(Result))
		{
			Result = Dest->SetItem(Key, var);
			PropVariantClear(&var);
		}

		return Result;
	}


	TComPtr<IMFMediaType> CreateOutputType(IMFMediaType& InputType, bool AllowNonStandardCodecs, bool IsVideoDevice)
	{
		GUID MajorType;
		{
			const HRESULT Result = InputType.GetGUID(MF_MT_MAJOR_TYPE, &MajorType);

			if (FAILED(Result))
			{
				UE_LOG(LogWmfMedia, Warning, TEXT("Failed to get major type: %s"), *ResultToString(Result));
				return NULL;
			}
		}

		GUID SubType;
		{
			const HRESULT Result = InputType.GetGUID(MF_MT_SUBTYPE, &SubType);

			if (FAILED(Result))
			{
				UE_LOG(LogWmfMedia, Warning, TEXT("Failed to get sub-type: %s"), *ResultToString(Result));
				return NULL;
			}
		}

		TComPtr<IMFMediaType> OutputType;
		{
			HRESULT Result = ::MFCreateMediaType(&OutputType);

			if (FAILED(Result))
			{
				UE_LOG(LogWmfMedia, Warning, TEXT("Failed to create %s output type: %s"), *MajorTypeToString(MajorType), *ResultToString(Result));
				return NULL;
			}

			Result = OutputType->SetUINT32(MF_MT_ALL_SAMPLES_INDEPENDENT, TRUE);

			if (FAILED(Result))
			{
				UE_LOG(LogWmfMedia, Warning, TEXT("Failed to initialize %s output type: %s"), *MajorTypeToString(MajorType), *ResultToString(Result));
				return NULL;
			}
		}

		if (MajorType == MFMediaType_Audio)
		{
			// filter unsupported audio formats
			if (FMemory::Memcmp(&SubType.Data2, &MFMPEG4Format_Base.Data2, 12) == 0)
			{
				if (AllowNonStandardCodecs)
				{
					UE_LOG(LogWmfMedia, Verbose, TEXT("Allowing non-standard MP4 audio type %s (%s) \"%s\""), *SubTypeToString(SubType), *GuidToString(SubType), *FourccToString(SubType.Data1));
				}
				else
				{
					const bool DocumentedFormat =
						(SubType.Data1 == WAVE_FORMAT_ADPCM) ||
						(SubType.Data1 == WAVE_FORMAT_ALAW) ||
						(SubType.Data1 == WAVE_FORMAT_MULAW) ||
						(SubType.Data1 == WAVE_FORMAT_IMA_ADPCM) ||
						(SubType.Data1 == MFAudioFormat_AAC.Data1) ||
						(SubType.Data1 == MFAudioFormat_MP3.Data1) ||
						(SubType.Data1 == MFAudioFormat_PCM.Data1);

					const bool UndocumentedFormat =
						(SubType.Data1 == WAVE_FORMAT_WMAUDIO2) ||
						(SubType.Data1 == WAVE_FORMAT_WMAUDIO3) ||
						(SubType.Data1 == WAVE_FORMAT_WMAUDIO_LOSSLESS);

					if (!DocumentedFormat && !UndocumentedFormat)
					{
						UE_LOG(LogWmfMedia, Warning, TEXT("Skipping non-standard MP4 audio type %s (%s) \"%s\""), *SubTypeToString(SubType), *GuidToString(SubType), *FourccToString(SubType.Data1));
						return NULL;
					}
				}
			}
			else if (FMemory::Memcmp(&SubType.Data2, &MFAudioFormat_Base.Data2, 12) != 0)
			{
				if (AllowNonStandardCodecs)
				{
					UE_LOG(LogWmfMedia, Verbose, TEXT("Allowing non-standard audio type %s (%s) \"%s\""), *SubTypeToString(SubType), *GuidToString(SubType), *FourccToString(SubType.Data1));
				}
				else
				{
					UE_LOG(LogWmfMedia, Warning, TEXT("Skipping non-standard audio type %s (%s) \"%s\""), *SubTypeToString(SubType), *GuidToString(SubType), *FourccToString(SubType.Data1));
					return NULL;
				}
			}

			// configure audio output
			if (FAILED(OutputType->SetGUID(MF_MT_MAJOR_TYPE, MFMediaType_Audio)) ||
				FAILED(OutputType->SetGUID(MF_MT_SUBTYPE, MFAudioFormat_PCM)) ||
				FAILED(OutputType->SetUINT32(MF_MT_AUDIO_BITS_PER_SAMPLE, 16u)))
			{
				UE_LOG(LogWmfMedia, Warning, TEXT("Failed to initialize audio output type"));
				return NULL;
			}

			// copy media type attributes
			if (FAILED(CopyAttribute(&InputType, OutputType, MF_MT_AUDIO_NUM_CHANNELS)) ||
				FAILED(CopyAttribute(&InputType, OutputType, MF_MT_AUDIO_SAMPLES_PER_SECOND)))
			{
				UE_LOG(LogWmfMedia, Warning, TEXT("Failed to copy audio output type attributes"));
				return NULL;
			}
		}
		else if (MajorType == MFMediaType_Binary)
		{
			const HRESULT Result = OutputType->SetGUID(MF_MT_MAJOR_TYPE, MFMediaType_Binary);

			if (FAILED(Result))
			{
				UE_LOG(LogWmfMedia, Warning, TEXT("Failed to initialize binary output type: %s"), *ResultToString(Result));
				return NULL;
			}
		}
		else if (MajorType == MFMediaType_SAMI)
		{
			// configure caption output
			const HRESULT Result = OutputType->SetGUID(MF_MT_MAJOR_TYPE, MFMediaType_SAMI);

			if (FAILED(Result))
			{
				UE_LOG(LogWmfMedia, Warning, TEXT("Failed to initialize caption output type: %s"), *ResultToString(Result));
				return NULL;
			}
		}
		else if (MajorType == MFMediaType_Video)
		{
			// filter unsupported video types
			if (FMemory::Memcmp(&SubType.Data2, &MFVideoFormat_Base.Data2, 12) != 0)
			{
				if (AllowNonStandardCodecs)
				{
					UE_LOG(LogWmfMedia, Verbose, TEXT("Allowing non-standard video type %s (%s) \"%s\""), *SubTypeToString(SubType), *GuidToString(SubType), *FourccToString(SubType.Data1));
				}
				else
				{
					UE_LOG(LogWmfMedia, Warning, TEXT("Skipping non-standard video type %s (%s) \"%s\""), *SubTypeToString(SubType), *GuidToString(SubType), *FourccToString(SubType.Data1));
					return NULL;
				}
			}

			if ((SubType == MFVideoFormat_H264) || (SubType == MFVideoFormat_H264_ES))
			{
				if (IsVideoDevice /*&& !FWindowsPlatformMisc::VerifyWindowsVersion(6, 2)*/ /*Win8*/)
				{
					UE_LOG(LogWmfMedia, Warning, TEXT("H264 video type requires Windows 8 or newer (your version is %s)"), *FPlatformMisc::GetOSVersion());
					return NULL;
				}
			}

			if ((SubType == MFVideoFormat_HEVC) || (SubType == MFVideoFormat_HEVC_ES))
			{
				if (!FWindowsPlatformMisc::VerifyWindowsVersion(10, 0) /*Win10*/)
				{
					if (!FWindowsPlatformMisc::VerifyWindowsVersion(6, 2) /*Win8*/)
					{
						UE_LOG(LogWmfMedia, Warning, TEXT("HEVC video type requires Windows 10 or newer (your version is %s)"), *FPlatformMisc::GetOSVersion());
						return NULL;
					}

					UE_LOG(LogWmfMedia, Warning, TEXT("HEVC video type requires Windows 10 or newer (your version is %s), and game must be manifested for Windows 10"), *FPlatformMisc::GetOSVersion());
				}
			}

			// configure video output
			HRESULT Result = OutputType->SetGUID(MF_MT_MAJOR_TYPE, MFMediaType_Video);

			if (FAILED(Result))
			{
				UE_LOG(LogWmfMedia, Warning, TEXT("Failed to set video output type: %s"), *ResultToString(Result));
				return NULL;
			}

<<<<<<< HEAD

#if HAP_SUPPORTED
			const bool bEnableHAPCodec = GetDefault<UWmfMediaSettings>()->EnableHAPCodec;
			if (bEnableHAPCodec && ((SubType == DecoderGUID_HAP) || (SubType == DecoderGUID_HAP_Q)))
			{
				Result = OutputType->SetGUID(MF_MT_SUBTYPE, MFVideoFormat_NV12);
			}
			else if (bEnableHAPCodec && ((SubType == DecoderGUID_HAP_ALPHA) || (SubType == DecoderGUID_HAP_Q_ALPHA)))
			{
				Result = OutputType->SetGUID(MF_MT_SUBTYPE, MFVideoFormat_ARGB32);
			}
			else 
#endif
			if ((SubType == MFVideoFormat_HEVC) ||
				(SubType == MFVideoFormat_HEVC_ES) ||
				(SubType == MFVideoFormat_NV12) ||
				(SubType == MFVideoFormat_IYUV))
=======
			UE_LOG(LogWmfMedia, Verbose, TEXT("SubType: { 0x%08X, 0x%04X, 0x%04X, { 0x%02X, 0x%02X, 0x%02X, 0x%02X, 0x%02X, 0x%02X, 0x%02X, 0x%02X } };"),
				SubType.Data1,
				SubType.Data2,
				SubType.Data3,
				SubType.Data4[0],
				SubType.Data4[1],
				SubType.Data4[2],
				SubType.Data4[3],
				SubType.Data4[4],
				SubType.Data4[5],
				SubType.Data4[6],
				SubType.Data4[7]); 


			IWmfMediaModule* WmfMediaModule = IWmfMediaModule::Get();
			if (WmfMediaModule && WmfMediaModule->GetCodecManager()->IsCodecSupported(MajorType, SubType))
			{
				GUID OutputSubType;
				WmfMediaModule->GetCodecManager()->SetVideoFormat(SubType, OutputSubType);
				OutputType->SetGUID(MF_MT_SUBTYPE, OutputSubType);
			}
			else if ((SubType == MFVideoFormat_HEVC) ||
					 (SubType == MFVideoFormat_HEVC_ES) ||
					 (SubType == MFVideoFormat_NV12) ||
					 (SubType == MFVideoFormat_IYUV))
>>>>>>> 33e6966e
			{
				Result = OutputType->SetGUID(MF_MT_SUBTYPE, MFVideoFormat_NV12);
			}
			else
			{
				const bool Uncompressed =
					(SubType == MFVideoFormat_RGB555) ||
					(SubType == MFVideoFormat_RGB565) ||
					(SubType == MFVideoFormat_RGB24) ||
					(SubType == MFVideoFormat_RGB32) ||
					(SubType == MFVideoFormat_ARGB32);

				Result = OutputType->SetGUID(MF_MT_SUBTYPE, Uncompressed ? MFVideoFormat_RGB32 : MFVideoFormat_YUY2);
			}

			if (FAILED(Result))
			{
				UE_LOG(LogWmfMedia, Warning, TEXT("Failed to set video output sub-type: %s"), *ResultToString(Result));
				return NULL;
			}

			// copy media type attributes
			if (IsVideoDevice)
			{
				// the following attributes seem to help with web cam issues on Windows 7,
				// but we generally don't want to copy these for any other media sources
				// and let the WMF topology resolver pick optimal defaults instead.

				if (FAILED(CopyAttribute(&InputType, OutputType, MF_MT_FRAME_RATE)) ||
					FAILED(CopyAttribute(&InputType, OutputType, MF_MT_FRAME_SIZE)))
				{
					UE_LOG(LogWmfMedia, Warning, TEXT("Failed to copy video output type attributes"));
					return NULL;
				}
			}
		}
		else
		{
			return NULL; // unsupported input type
		}

		return OutputType;
	}


	FString DumpAttributes(IMFAttributes& Attributes)
	{
		FString Dump;

		UINT32 NumAttributes = 0;
		{
			const HRESULT Result = Attributes.GetCount(&NumAttributes);

			if (FAILED(Result))
			{
				Dump += FString::Printf(TEXT("\tFailed to get attribute count: %s\n"), *ResultToString(Result));
				return Dump;
			}
		}

		for (UINT32 AttributeIndex = 0; AttributeIndex < NumAttributes; ++AttributeIndex)
		{
			GUID Guid = { 0 };
			PROPVARIANT Item;
			{
				::PropVariantInit(&Item);

				const HRESULT Result = Attributes.GetItemByIndex(AttributeIndex, &Guid, &Item);

				if (FAILED(Result))
				{
					Dump += FString::Printf(TEXT("\tFailed to get attribute %i: %s\n"), AttributeIndex, *ResultToString(Result));
				}
			}

			const FString GuidName = AttributeToString(Guid);

			if (Guid == MF_MT_AM_FORMAT_TYPE)
			{
				Dump += FString::Printf(TEXT("\t%s: %s (%s)\n"), *GuidName, *GuidToString(*Item.puuid), *FormatTypeToString(*Item.puuid));
			}
			else if (Guid == MF_MT_MAJOR_TYPE)
			{
				Dump += FString::Printf(TEXT("\t%s: %s (%s)\n"), *GuidName, *GuidToString(*Item.puuid), *MajorTypeToString(*Item.puuid));
			}
			else if (Guid == MF_MT_SUBTYPE)
			{
				Dump += FString::Printf(TEXT("\t%s: %s (%s)\n"), *GuidName, *GuidToString(*Item.puuid), *SubTypeToString(*Item.puuid));
			}
			else if ((Guid == MF_MT_FRAME_RATE) || (Guid == MF_MT_FRAME_RATE_RANGE_MAX) || (Guid == MF_MT_FRAME_RATE_RANGE_MIN))
			{
				UINT32 High = 0;
				UINT32 Low = 0;

				::Unpack2UINT32AsUINT64(Item.uhVal.QuadPart, &High, &Low);
				Dump += FString::Printf(TEXT("\t%s: %d/%d\n"), *GuidName, High, Low);
			}
			else if (Guid == MF_MT_FRAME_SIZE)
			{
				UINT32 High = 0;
				UINT32 Low = 0;

				::Unpack2UINT32AsUINT64(Item.uhVal.QuadPart, &High, &Low);
				Dump += FString::Printf(TEXT("\t%s: %d x %d\n"), *GuidName, High, Low);
			}
			else if (Guid == MF_MT_INTERLACE_MODE)
			{
				Dump += FString::Printf(TEXT("\t%s: %d (%s)\n"), *GuidName, Item.ulVal, *InterlaceModeToString((MFVideoInterlaceMode)Item.ulVal));
			}
			else if (Guid == MF_MT_PIXEL_ASPECT_RATIO)
			{
				UINT32 High = 0;
				UINT32 Low = 0;

				::Unpack2UINT32AsUINT64(Item.uhVal.QuadPart, &High, &Low);
				Dump += FString::Printf(TEXT("\t%s: %d:%d\n"), *GuidName, High, Low);
			}
			else if ((Guid == MF_MT_GEOMETRIC_APERTURE) || (Guid == MF_MT_MINIMUM_DISPLAY_APERTURE) || (Guid == MF_MT_PAN_SCAN_APERTURE))
			{
				if (Item.caub.cElems < sizeof(MFVideoArea))
				{
					Dump += FString::Printf(TEXT("\t%s: failed to get value (buffer too small)\n"), *GuidName);
				}
				else
				{
					MFVideoArea* Area = (MFVideoArea*)Item.caub.pElems;

					Dump += FString::Printf(TEXT("\t%s: (%f,%f) (%d,%d)\n"),
						*GuidName,
						Area->OffsetX.value + (static_cast<float>(Area->OffsetX.fract) / 65536.0f),
						Area->OffsetY.value + (static_cast<float>(Area->OffsetY.fract) / 65536.0f),
						Area->Area.cx,
						Area->Area.cy);
				}
			}
			else
			{
				switch (Item.vt)
				{
				case VT_UI4:
					Dump += FString::Printf(TEXT("\t%s: %d\n"), *GuidName, Item.ulVal);
					break;

				case VT_UI8:
					Dump += FString::Printf(TEXT("\t%s: %ll\n"), *GuidName, Item.uhVal.QuadPart);
					break;

				case VT_R8:
					Dump += FString::Printf(TEXT("\t%s: %f\n"), *GuidName, Item.dblVal);
					break;

				case VT_CLSID:
					Dump += FString::Printf(TEXT("\t%s: %s\n"), *GuidName, *GuidToString(*Item.puuid));
					break;

				case VT_LPWSTR:
					Dump += FString::Printf(TEXT("\t%s: %s\n"), *GuidName, Item.pwszVal);
					break;

				case VT_VECTOR | VT_UI1:
					Dump += FString::Printf(TEXT("\t%s: <byte array>\n"), *GuidName);
					break;

				case VT_UNKNOWN:
					Dump += FString::Printf(TEXT("\t%s: IUnknown\n"), *GuidName);
					break;

				default:
					Dump += FString::Printf(TEXT("\t%s: Unknown value type %d\n"), *GuidName, Item.vt);
					break;
				}
			}
		}

		return Dump;
	}


	void EnumerateCaptureDevices(GUID DeviceType, TArray<TComPtr<IMFActivate>>& OutDevices)
	{
		if ((DeviceType != MF_DEVSOURCE_ATTRIBUTE_SOURCE_TYPE_AUDCAP_GUID) &&
			(DeviceType != MF_DEVSOURCE_ATTRIBUTE_SOURCE_TYPE_VIDCAP_GUID))
		{
			return; // unsupported device type
		}

		// create attribute store for search criteria
		TComPtr<IMFAttributes> Attributes;
		{
			const HRESULT Result = ::MFCreateAttributes(&Attributes, 1);

			if (FAILED(Result))
			{
				UE_LOG(LogWmfMedia, Error, TEXT("Failed to create capture device enumeration attributes: %s"), *ResultToString(Result));
				return;
			}
		}

		// request capture devices
		{
			const HRESULT Result = Attributes->SetGUID(MF_DEVSOURCE_ATTRIBUTE_SOURCE_TYPE, DeviceType);

			if (FAILED(Result))
			{
				UE_LOG(LogWmfMedia, Error, TEXT("Failed to set capture device enumeration type: %s"), *ResultToString(Result));
				return;
			}
		}

		IMFActivate** Devices = nullptr;
		UINT32 DeviceCount = 0;
		{
			const HRESULT Result = ::MFEnumDeviceSources(Attributes, &Devices, &DeviceCount);

			if (DeviceCount == 0)
			{
				return; // no devices found
			}
		}

		for (DWORD DeviceIndex = 0; DeviceIndex < DeviceCount; ++DeviceIndex)
		{
			TComPtr<IMFActivate> Device = Devices[DeviceIndex];
			OutDevices.Add(Device);
			Device->Release();
		}

		::CoTaskMemFree(Devices);
	}


	FString FourccToString(unsigned long Fourcc)
	{
		FString Result;

		for (int32 CharIndex = 0; CharIndex < 4; ++CharIndex)
		{
			const unsigned char C = Fourcc & 0xff;
			if (TChar<char>::IsPrint(C))
			{
				Result += FString::Printf(TEXT("%c"), C);
			}
			else
			{
				Result += FString::Printf(TEXT("[%d]"), C);
			}
			Fourcc >>= 8;
		}

		return Result.Reverse();
	}


	FString FormatTypeToString(GUID FormatType)
	{
		if (FormatType == FORMAT_DvInfo) return TEXT("DVINFO");
		if (FormatType == FORMAT_MPEG2Video) return TEXT("MPEG2VIDEOINFO");
		if (FormatType == FORMAT_MPEGStreams) return TEXT("AM_MPEGSYSTEMTYPE");
		if (FormatType == FORMAT_MPEGVideo) return TEXT("MPEG1VIDEOINFO");
		if (FormatType == FORMAT_None) return TEXT("None");
		if (FormatType == FORMAT_VideoInfo) return TEXT("VIDEOINFOHEADER");
		if (FormatType == FORMAT_VideoInfo2) return TEXT("VIDEOINFOHEADER2");
		if (FormatType == FORMAT_WaveFormatEx) return TEXT("WAVEFORMATEX");
		if (FormatType == FORMAT_525WSS) return TEXT("525WSS");
		if (FormatType == GUID_NULL) return TEXT("Null");

		return FString::Printf(TEXT("Unknown format type %s"), *GuidToString(FormatType));
	}


	bool FrameRateToRatio(float FrameRate, int32& OutNumerator, int32& OutDenominator)
	{
		if (FrameRate < 0.0f)
		{
			return false;
		}

		// use lookup table first to match WMF behavior
		// see https://msdn.microsoft.com/en-us/library/windows/desktop/aa370467(v=vs.85).aspx

		for (int32 LutIndex = 0; LutIndex < WMFMEDIA_FRAMERATELUT_SIZE; ++LutIndex)
		{
			const FFrameRateLut& Lut = FrameRateLut[LutIndex];

			if (Lut.FrameRate == FrameRate)
			{
				OutNumerator = Lut.Numerator;
				OutDenominator = Lut.Denominator;

				return true;
			}
		}

		// calculate a ratio (we could do better here, but this is fast)
		const int32 NumeratorScale = 10000;

		if (FrameRate > (MAX_int32 / NumeratorScale))
		{
			return false;
		}

		OutNumerator = (int32)(FrameRate * NumeratorScale);
		OutDenominator = NumeratorScale;

		return true;
	}


	bool GetCaptureDeviceInfo(IMFActivate& Device, FText& OutDisplayName, FString& OutInfo, bool& OutSoftwareDevice, FString& OutUrl)
	{
		GUID DeviceType;
		{
			if (FAILED(Device.GetGUID(MF_DEVSOURCE_ATTRIBUTE_SOURCE_TYPE, &DeviceType)))
			{
				return false; // failed to get device type
			}

			if ((DeviceType != MF_DEVSOURCE_ATTRIBUTE_SOURCE_TYPE_AUDCAP_GUID) &&
				(DeviceType != MF_DEVSOURCE_ATTRIBUTE_SOURCE_TYPE_VIDCAP_GUID))
			{
				return false; // unsupported device type
			}
		}

		const bool IsAudioDevice = (DeviceType == MF_DEVSOURCE_ATTRIBUTE_SOURCE_TYPE_AUDCAP_GUID);

		// display name
		PWSTR OutString = NULL;
		UINT32 OutLength = 0;

		if (SUCCEEDED(Device.GetAllocatedString(MF_DEVSOURCE_ATTRIBUTE_FRIENDLY_NAME, &OutString, &OutLength)))
		{
			OutDisplayName = FText::FromString(OutString);
			::CoTaskMemFree(OutString);
		}
		else
		{
			OutDisplayName = NSLOCTEXT("WmfMedia", "UnknownCaptureDeviceName", "Unknown");
		}

		// debug information
		if (IsAudioDevice)
		{
			UINT32 Role = 0;
			if (SUCCEEDED(Device.GetUINT32(MF_DEVSOURCE_ATTRIBUTE_SOURCE_TYPE_AUDCAP_ROLE, &Role)))
			{
				OutInfo += TEXT("Role: ") + CaptureDeviceRoleToString((ERole)Role) + TEXT("\n");
			}
		}
		else
		{
			UINT32 MaxBuffers = 0;
			if (SUCCEEDED(Device.GetUINT32(MF_DEVSOURCE_ATTRIBUTE_SOURCE_TYPE_VIDCAP_MAX_BUFFERS, &MaxBuffers)))
			{
				OutInfo += FString::Printf(TEXT("Max Buffers: %i"), MaxBuffers);
			}
		}

		// software device
		UINT32 HwSource = 0;

		if (SUCCEEDED(Device.GetUINT32(MF_DEVSOURCE_ATTRIBUTE_SOURCE_TYPE_VIDCAP_HW_SOURCE, &HwSource)))
		{
			OutSoftwareDevice = (HwSource == 0);
		}
		else
		{
			OutSoftwareDevice = false;
		}

		// symbolic link
		const GUID SymbolicLinkAttribute = IsAudioDevice ? MF_DEVSOURCE_ATTRIBUTE_SOURCE_TYPE_AUDCAP_ENDPOINT_ID : MF_DEVSOURCE_ATTRIBUTE_SOURCE_TYPE_VIDCAP_SYMBOLIC_LINK;
		const FString UrlScheme = IsAudioDevice ? TEXT("audcap://") : TEXT("vidcap://");

		if (SUCCEEDED(Device.GetAllocatedString(SymbolicLinkAttribute, &OutString, &OutLength)))
		{
			OutUrl = UrlScheme + OutString;
			::CoTaskMemFree(OutString);
		}

		return true;
	}


	const TArray<TComPtr<IMFMediaType>>& GetSupportedMediaTypes(const GUID& MajorType)
	{
		InitializeSupportedTypes();

		if (MajorType == MFMediaType_Audio)
		{
			return SupportedAudioTypes;
		}

		if (MajorType == MFMediaType_Binary)
		{
			return SupportedBinaryTypes;
		}

		if (MajorType == MFMediaType_SAMI)
		{
			return SupportedSamiTypes;
		}

		if (MajorType == MFMediaType_Video)
		{
			return SupportedVideoTypes;
		}

		static TArray<TComPtr<IMFMediaType>> Empty;

		return Empty;
	}


	HRESULT GetTopologyFromEvent(IMFMediaEvent& Event, TComPtr<IMFTopology>& OutTopology)
	{
		HRESULT Result = S_OK;
		PROPVARIANT Variant;

		PropVariantInit(&Variant);
		Result = Event.GetValue(&Variant);

		if (SUCCEEDED(Result))
		{
			if (Variant.vt != VT_UNKNOWN)
			{
				Result = E_UNEXPECTED;
			}
		}

		if (SUCCEEDED(Result))
		{
			Result = Variant.punkVal->QueryInterface(IID_PPV_ARGS(&OutTopology));
		}

		PropVariantClear(&Variant);

		return Result;
	}


	FString GuidToString(const GUID& Guid)
	{
		return FString::Printf(TEXT("%08x-%04x-%04x-%02x%02x%02x%02x%02x%02x%02x%02x"),
			Guid.Data1,
			Guid.Data2,
			Guid.Data3,
			Guid.Data4[0],
			Guid.Data4[1],
			Guid.Data4[2],
			Guid.Data4[3],
			Guid.Data4[4],
			Guid.Data4[5],
			Guid.Data4[6],
			Guid.Data4[7]
		);
	}


	FString InterlaceModeToString(MFVideoInterlaceMode Mode)
	{
		switch (Mode)
		{
		case MFVideoInterlace_Unknown: return TEXT("Unknown");
		case MFVideoInterlace_Progressive: return TEXT("Progressive");
		case MFVideoInterlace_FieldInterleavedUpperFirst: return TEXT("Field Interleaved Upper First");
		case MFVideoInterlace_FieldInterleavedLowerFirst: return TEXT("Field Intereaved Lower First");
		case MFVideoInterlace_FieldSingleUpper: return TEXT("Field Single Upper");
		case MFVideoInterlace_FieldSingleLower: return TEXT("Field Single Lower");
		case MFVideoInterlace_MixedInterlaceOrProgressive: return TEXT("Mixed Interlace or Progressive");
		
		default:
			return FString::Printf(TEXT("Unknown mode %i"), (int32)Mode);
		}
	}


	bool IsSupportedMajorType(const GUID& MajorType)
	{
		for (GUID const* const Type : SupportedMajorTypes)
		{
			if (*Type == MajorType)
			{
				return true;
			}
		}

		return false;
	}


	FString MajorTypeToString(const GUID& MajorType)
	{
		if (MajorType == MFMediaType_Default) return TEXT("Default");
		if (MajorType == MFMediaType_Audio) return TEXT("Audio");
		if (MajorType == MFMediaType_Video) return TEXT("Video");
		if (MajorType == MFMediaType_Protected) return TEXT("Protected");
		if (MajorType == MFMediaType_SAMI) return TEXT("SAMI");
		if (MajorType == MFMediaType_Script) return TEXT("Script");
		if (MajorType == MFMediaType_Image) return TEXT("Image");
		if (MajorType == MFMediaType_HTML) return TEXT("HTML");
		if (MajorType == MFMediaType_Binary) return TEXT("Binary");
		if (MajorType == MFMediaType_FileTransfer) return TEXT("FileTransfer"); 
		if (MajorType == MFMediaType_Stream) return TEXT("Stream");

		return GuidToString(MajorType);
	}


	FString MarkerTypeToString(MFSTREAMSINK_MARKER_TYPE MarkerType)
	{
		switch (MarkerType)
		{
		case MFSTREAMSINK_MARKER_DEFAULT: return TEXT("Default");
		case MFSTREAMSINK_MARKER_ENDOFSEGMENT: return TEXT("End Of Segment");
		case MFSTREAMSINK_MARKER_TICK: return TEXT("Tick");
		case MFSTREAMSINK_MARKER_EVENT: return TEXT("Event");

		default:
			return FString::Printf(TEXT("Unknown marker type %i"), (int32)MarkerType);
		}
	}


	FString MediaEventToString(MediaEventType Event)
	{
		switch (Event)
		{
		case MEUnknown: return TEXT("Unknown");
		case MEError: return TEXT("Error");
		case MEExtendedType: return TEXT("Extended Type");
		case MENonFatalError: return TEXT("Non-fatal Error");
		case MESessionUnknown: return TEXT("Session Unknown");
		case MESessionTopologySet: return TEXT("Session Topology Set");
		case MESessionTopologiesCleared: return TEXT("Session Topologies Cleared");
		case MESessionStarted: return TEXT("Session Started");
		case MESessionPaused: return TEXT("Session Paused");
		case MESessionStopped: return TEXT("Session Stopped");
		case MESessionClosed: return TEXT("Session Closed");
		case MESessionEnded: return TEXT("Session Ended");
		case MESessionRateChanged: return TEXT("Session Rate Changed");
		case MESessionScrubSampleComplete: return TEXT("Session Scrub Sample Complete");
		case MESessionCapabilitiesChanged: return TEXT("Session Capabilities Changed");
		case MESessionTopologyStatus: return TEXT("Session Topology Status");
		case MESessionNotifyPresentationTime: return TEXT("Session Notify Presentation Time");
		case MENewPresentation: return TEXT("New Presentation");
		case MELicenseAcquisitionStart: return TEXT("License Acquisition Start");
		case MELicenseAcquisitionCompleted: return TEXT("License Acquisition Completed");
		case MEIndividualizationStart: return TEXT("Individualization Start");
		case MEIndividualizationCompleted: return TEXT("Individualization Completed");
		case MEEnablerProgress: return TEXT("Enabler Progress");
		case MEEnablerCompleted: return TEXT("Enabler Completed");
		case MEPolicyError: return TEXT("Policy Error");
		case MEPolicyReport: return TEXT("Policy Report");
		case MEBufferingStarted: return TEXT("Buffering Started");
		case MEBufferingStopped: return TEXT("Buffering Stopped");
		case MEConnectStart: return TEXT("Connect Start");
		case MEConnectEnd: return TEXT("Connect End");
		case MEReconnectStart: return TEXT("Reconnect Start");
		case MEReconnectEnd: return TEXT("Reconnect End");
		case MERendererEvent: return TEXT("Renderer Event");
		case MESessionStreamSinkFormatChanged: return TEXT("Session Stream Sink Format Changed");
		case MESourceUnknown: return TEXT("Source Unknown");
		case MESourceStarted: return TEXT("Source Started");
		case MEStreamStarted: return TEXT("Stream Started");
		case MESourceSeeked: return TEXT("Source Seeked");
		case MEStreamSeeked: return TEXT("Stream Seeked");
		case MENewStream: return TEXT("New Stream");
		case MEUpdatedStream: return TEXT("Updated Stream");
		case MESourceStopped: return TEXT("Source Stopped");
		case MEStreamStopped: return TEXT("Stream Stopped");
		case MESourcePaused: return TEXT("Source Paused");
		case MEStreamPaused: return TEXT("Stream Paused");
		case MEEndOfPresentation: return TEXT("End of Presentation");
		case MEEndOfStream: return TEXT("End of Stream");
		case MEMediaSample: return TEXT("Media Sample");
		case MEStreamTick: return TEXT("Stream Tick");
		case MEStreamThinMode: return TEXT("Stream Thin Mode");
		case MEStreamFormatChanged: return TEXT("Stream Format Changed");
		case MESourceRateChanged: return TEXT("Source Rate Changed");
		case MEEndOfPresentationSegment: return TEXT("End of Presentation Segment");
		case MESourceCharacteristicsChanged: return TEXT("Source Characteristics Changed");
		case MESourceRateChangeRequested: return TEXT("Source Rate Change Requested");
		case MESourceMetadataChanged: return TEXT("Source Metadata Changed");
		case MESequencerSourceTopologyUpdated: return TEXT("Sequencer Source Topology Updated");
		case MESinkUnknown: return TEXT("Sink Unknown");
		case MEStreamSinkStarted: return TEXT("Stream Sink Started");
		case MEStreamSinkStopped: return TEXT("Stream Sink Stopped");
		case MEStreamSinkPaused: return TEXT("Strema Sink Paused");
		case MEStreamSinkRateChanged: return TEXT("Stream Sink Rate Changed");
		case MEStreamSinkRequestSample: return TEXT("Stream Sink Request Sample");
		case MEStreamSinkMarker: return TEXT("Stream Sink Marker");
		case MEStreamSinkPrerolled: return TEXT("Stream Sink Prerolled");
		case MEStreamSinkScrubSampleComplete: return TEXT("Stream Sink Scrub Sample Complete");
		case MEStreamSinkFormatChanged: return TEXT("Stream Sink Format Changed");
		case MEStreamSinkDeviceChanged: return TEXT("Stream Sink Device Changed");
		case MEQualityNotify: return TEXT("Quality Notify");
		case MESinkInvalidated: return TEXT("Sink Invalidated");
		case MEAudioSessionNameChanged: return TEXT("Audio Session Name Changed");
		case MEAudioSessionVolumeChanged: return TEXT("Audio Session Volume Changed");
		case MEAudioSessionDeviceRemoved: return TEXT("Audio Session Device Removed");
		case MEAudioSessionServerShutdown: return TEXT("Audio Session Server Shutdown");
		case MEAudioSessionGroupingParamChanged: return TEXT("Audio Session Grouping Param Changed");
		case MEAudioSessionIconChanged: return TEXT("Audio Session Icion Changed");
		case MEAudioSessionFormatChanged: return TEXT("Audio Session Format Changed");
		case MEAudioSessionDisconnected: return TEXT("Audio Session Disconnected");
		case MEAudioSessionExclusiveModeOverride: return TEXT("Audio Session Exclusive Mode Override");
		case MECaptureAudioSessionVolumeChanged: return TEXT("Capture Audio Session Volume Changed");
		case MECaptureAudioSessionDeviceRemoved: return TEXT("Capture Audio Session Device Removed");
		case MECaptureAudioSessionFormatChanged: return TEXT("Capture Audio Session Format Changed");
		case MECaptureAudioSessionDisconnected: return TEXT("Capture Audio Session Disconnected");
		case MECaptureAudioSessionExclusiveModeOverride: return TEXT("Capture Audio Session Exclusive Mode Override");
		case MECaptureAudioSessionServerShutdown: return TEXT("Capture Audio Session Server Shutdown");
		case METrustUnknown: return TEXT("Trust Unknown");
		case MEPolicyChanged: return TEXT("Policy Changed");
		case MEContentProtectionMessage: return TEXT("Content Protection Message");
		case MEPolicySet: return TEXT("Policy Set");
		case MEWMDRMLicenseBackupCompleted: return TEXT("WM DRM License Backup Completed");
		case MEWMDRMLicenseBackupProgress: return TEXT("WM DRM License Backup Progress");
		case MEWMDRMLicenseRestoreCompleted: return TEXT("WM DRM License Restore Completed");
		case MEWMDRMLicenseRestoreProgress: return TEXT("WM DRM License Restore Progress");
		case MEWMDRMLicenseAcquisitionCompleted: return TEXT("WM DRM License Acquisition Completed");
		case MEWMDRMIndividualizationCompleted: return TEXT("WM DRM Individualization Completed");
		case MEWMDRMIndividualizationProgress: return TEXT("WM DRM Individualization Progress");
		case MEWMDRMProximityCompleted: return TEXT("WM DRM Proximity Completed");
		case MEWMDRMLicenseStoreCleaned: return TEXT("WM DRM License Store Cleaned");
		case MEWMDRMRevocationDownloadCompleted: return TEXT("WM DRM Revocation Download Completed");
		case METransformUnknown: return TEXT("Transform Unkonwn");
		case METransformNeedInput: return TEXT("Transform Need Input");
		case METransformHaveOutput: return TEXT("Transform Have Output");
		case METransformDrainComplete: return TEXT("Transform Drain Complete");
		case METransformMarker: return TEXT("Transform Marker");
		case MEByteStreamCharacteristicsChanged: return TEXT("Byte Stream Characteristics Changed");
		case MEVideoCaptureDeviceRemoved: return TEXT("Video Capture Device Removed");
		case MEVideoCaptureDevicePreempted: return TEXT("Video Capture Device Preempted");
		case MEStreamSinkFormatInvalidated: return TEXT("Stream Sink Format Invalidated");
		case MEEncodingParameters: return TEXT("Encoding Paramters");
		case MEContentProtectionMetadata: return TEXT("Content Protection Metadata");

		default:
			return FString::Printf(TEXT("Unknown event %i"), (int32)Event);
		}
	}


	float RatioToFrameRate(int32 Numerator, int32 Denominator)
	{
		if (Denominator == 0)
		{
			return false;
		}

		// use lookup table first to match WMF behavior
		// see https://msdn.microsoft.com/en-us/library/windows/desktop/aa370467(v=vs.85).aspx

		for (int32 LutIndex = 0; LutIndex < WMFMEDIA_FRAMERATELUT_SIZE; ++LutIndex)
		{
			const FFrameRateLut& Lut = FrameRateLut[LutIndex];

			if ((Lut.Numerator == Numerator) && (Lut.Denominator == Denominator))
			{
				return Lut.FrameRate;
			}
		}

		return ((float)Numerator / (float)Denominator);
	}


	TComPtr<IMFMediaSource> ResolveMediaSource(TSharedPtr<FArchive, ESPMode::ThreadSafe> Archive, const FString& Url, bool Precache)
	{
		if (!Archive.IsValid())
		{
			const bool IsAudioDevice = Url.StartsWith(TEXT("audcap://"));
			
			// create capture device media source
			if (IsAudioDevice || Url.StartsWith(TEXT("vidcap://")))
			{
				const TCHAR* EndpointOrSymlink = &Url[9];

				TComPtr<IMFAttributes> Attributes;
				{
					HRESULT Result = ::MFCreateAttributes(&Attributes, 2);

					if (FAILED(Result))
					{
						UE_LOG(LogWmfMedia, Error, TEXT("Failed to create capture device attributes: %s"), *ResultToString(Result));
						return NULL;
					}

					Result = Attributes->SetGUID(MF_DEVSOURCE_ATTRIBUTE_SOURCE_TYPE, IsAudioDevice ? MF_DEVSOURCE_ATTRIBUTE_SOURCE_TYPE_AUDCAP_GUID : MF_DEVSOURCE_ATTRIBUTE_SOURCE_TYPE_VIDCAP_GUID);

					if (FAILED(Result))
					{
						UE_LOG(LogWmfMedia, Error, TEXT("Failed to set capture device source type attribute: %s"), *ResultToString(Result));
						return NULL;
					}

					Result = Attributes->SetString(IsAudioDevice ? MF_DEVSOURCE_ATTRIBUTE_SOURCE_TYPE_AUDCAP_ENDPOINT_ID : MF_DEVSOURCE_ATTRIBUTE_SOURCE_TYPE_VIDCAP_SYMBOLIC_LINK, EndpointOrSymlink);

					if (FAILED(Result))
					{
						UE_LOG(LogWmfMedia, Error, TEXT("Failed to set capture device endpoint/symlink attribute: %s"), *ResultToString(Result));
						return NULL;
					}
				}

				TComPtr<IMFMediaSource> MediaSource;
				{
					const HRESULT Result = ::MFCreateDeviceSource(Attributes, &MediaSource);

					if (FAILED(Result))
					{
						UE_LOG(LogWmfMedia, Error, TEXT("Failed to create capture device media source: %s"), *ResultToString(Result));
						return NULL;
					}
				}

				return MediaSource;
			}

			// load file media source
			if (Url.StartsWith(TEXT("file://")))
			{
				const TCHAR* FilePath = &Url[7];

				if (Precache)
				{
					FArrayReader* Reader = new FArrayReader;

					if (FFileHelper::LoadFileToArray(*Reader, FilePath))
					{
						Archive = MakeShareable(Reader);
					}
					else
					{
						delete Reader;
					}
				}
				else
				{
					Archive = MakeShareable(IFileManager::Get().CreateFileReader(FilePath));
				}

				if (!Archive.IsValid())
				{
					UE_LOG(LogWmfMedia, Error, TEXT("Failed to open or read media file %s"), FilePath);
					return NULL;
				}

				if (Archive->TotalSize() == 0)
				{
					UE_LOG(LogWmfMedia, Error, TEXT("Cannot open media from empty file %s."), FilePath);
					return NULL;
				}
			}
		}

		// create source resolver
		TComPtr<IMFSourceResolver> SourceResolver;
		{
			const HRESULT Result = ::MFCreateSourceResolver(&SourceResolver);

			if (FAILED(Result))
			{
				UE_LOG(LogWmfMedia, Error, TEXT("Failed to create media source resolver: %s"), *ResultToString(Result));
				return NULL;
			}
		}

		// resolve media source
		TComPtr<IUnknown> SourceObject;
		{
			MF_OBJECT_TYPE ObjectType;

			if (Archive.IsValid())
			{
				TComPtr<FWmfMediaByteStream> ByteStream = new FWmfMediaByteStream(Archive.ToSharedRef());
				const HRESULT Result = SourceResolver->CreateObjectFromByteStream(ByteStream, *Url, MF_RESOLUTION_MEDIASOURCE, NULL, &ObjectType, &SourceObject);

				if (FAILED(Result))
				{
					UE_LOG(LogWmfMedia, Error, TEXT("Failed to resolve byte stream %s: %s"), *Url, *ResultToString(Result));
					return NULL;
				}
			}
			else
			{
				const HRESULT Result = SourceResolver->CreateObjectFromURL(*Url, MF_RESOLUTION_MEDIASOURCE, NULL, &ObjectType, &SourceObject);

				if (FAILED(Result))
				{
					UE_LOG(LogWmfMedia, Error, TEXT("Failed to resolve URL %s: %s"), *Url, *ResultToString(Result));
					return NULL;
				}
			}
		}

		// get media source interface
		TComPtr<IMFMediaSource> MediaSource;
		{
			const HRESULT Result = SourceObject->QueryInterface(IID_PPV_ARGS(&MediaSource));

			if (FAILED(Result))
			{
				UE_LOG(LogWmfMedia, Error, TEXT("Failed to query media source interface: %s"), *ResultToString(Result));
				return NULL;
			}
		}

		return MediaSource;
	}


	FString ResultToString(HRESULT Result)
	{
		void* DllHandle = nullptr;

		// load error resource library
		if (HRESULT_FACILITY(Result) == FACILITY_MF)
		{
			const LONG Code = HRESULT_CODE(Result);

			if (((Code >= 0) && (Code <= 1199)) || ((Code >= 3000) && (Code <= 13999)))
			{
				static void* WmErrorDll = nullptr;

				if (WmErrorDll == nullptr)
				{
					WmErrorDll = FPlatformProcess::GetDllHandle(TEXT("wmerror.dll"));
				}

				DllHandle = WmErrorDll;
			}
			else if ((Code >= 2000) && (Code <= 2999))
			{
				static void* AsfErrorDll = nullptr;

				if (AsfErrorDll == nullptr)
				{
					AsfErrorDll = FPlatformProcess::GetDllHandle(TEXT("asferror.dll"));
				}

				DllHandle = AsfErrorDll;
			}
			else if ((Code >= 14000) & (Code <= 44999))
			{
				static void* MfErrorDll = nullptr;

				if (MfErrorDll == nullptr)
				{
					MfErrorDll = FPlatformProcess::GetDllHandle(TEXT("mferror.dll"));
				}

				DllHandle = MfErrorDll;
			}
		}

		TCHAR Buffer[1024];
		Buffer[0] = TEXT('\0');
		DWORD BufferLength = 0;

		// resolve error code
		if (DllHandle != nullptr)
		{
			BufferLength = FormatMessage(FORMAT_MESSAGE_FROM_HMODULE | FORMAT_MESSAGE_IGNORE_INSERTS, DllHandle, Result, MAKELANGID(LANG_NEUTRAL, SUBLANG_DEFAULT), Buffer, 1024, NULL);
		}
		else
		{
			BufferLength = FormatMessage(FORMAT_MESSAGE_FROM_SYSTEM | FORMAT_MESSAGE_IGNORE_INSERTS, NULL, Result, MAKELANGID(LANG_NEUTRAL, SUBLANG_DEFAULT), Buffer, 1024, NULL);
		}

		if (BufferLength == 0)
		{
			return FString::Printf(TEXT("0x%08x"), Result);
		}

		// remove line break
		TCHAR* NewLine = FCString::Strchr(Buffer, TEXT('\r'));

		if (NewLine != nullptr)
		{
			*NewLine = TEXT('\0');
		}

		return Buffer;
	}


	FString SubTypeToString(const GUID& SubType)
	{
		if (SubType == GUID_NULL) return TEXT("Null");

		// image formats
		if (SubType == MFImageFormat_JPEG) return TEXT("Jpeg");
		if (SubType == MFImageFormat_RGB32) return TEXT("RGB32");

		// stream formats
		if (SubType == MFStreamFormat_MPEG2Transport) return TEXT("MPEG-2 Transport");
		if (SubType == MFStreamFormat_MPEG2Program) return TEXT("MPEG-2 Program");

		// video formats
		if (SubType == MFVideoFormat_RGB32) return TEXT("RGB32");
		if (SubType == MFVideoFormat_ARGB32) return TEXT("ARGB32");
		if (SubType == MFVideoFormat_RGB24) return TEXT("RGB24");
		if (SubType == MFVideoFormat_RGB555) return TEXT("RGB525");
		if (SubType == MFVideoFormat_RGB565) return TEXT("RGB565");
		if (SubType == MFVideoFormat_RGB8) return TEXT("RGB8");
		if (SubType == MFVideoFormat_AI44) return TEXT("AI44");
		if (SubType == MFVideoFormat_AYUV) return TEXT("AYUV");
		if (SubType == MFVideoFormat_YUY2) return TEXT("YUY2");
		if (SubType == MFVideoFormat_YVYU) return TEXT("YVYU");
		if (SubType == MFVideoFormat_YVU9) return TEXT("YVU9");
		if (SubType == MFVideoFormat_UYVY) return TEXT("UYVY");
		if (SubType == MFVideoFormat_NV11) return TEXT("NV11");
		if (SubType == MFVideoFormat_NV12) return TEXT("NV12");
		if (SubType == MFVideoFormat_YV12) return TEXT("YV12");
		if (SubType == MFVideoFormat_I420) return TEXT("I420");
		if (SubType == MFVideoFormat_IYUV) return TEXT("IYUV");
		if (SubType == MFVideoFormat_Y210) return TEXT("Y210");
		if (SubType == MFVideoFormat_Y216) return TEXT("Y216");
		if (SubType == MFVideoFormat_Y410) return TEXT("Y410");
		if (SubType == MFVideoFormat_Y416) return TEXT("Y416");
		if (SubType == MFVideoFormat_Y41P) return TEXT("Y41P");
		if (SubType == MFVideoFormat_Y41T) return TEXT("Y41T");
		if (SubType == MFVideoFormat_Y42T) return TEXT("Y42T");
		if (SubType == MFVideoFormat_P210) return TEXT("P210");
		if (SubType == MFVideoFormat_P216) return TEXT("P216");
		if (SubType == MFVideoFormat_P010) return TEXT("P010");
		if (SubType == MFVideoFormat_P016) return TEXT("P016");
		if (SubType == MFVideoFormat_v210) return TEXT("v210");
		if (SubType == MFVideoFormat_v216) return TEXT("v216");
		if (SubType == MFVideoFormat_v410) return TEXT("v410");
		if (SubType == MFVideoFormat_MP43) return TEXT("MP43");
		if (SubType == MFVideoFormat_MP4S) return TEXT("MP4S");
		if (SubType == MFVideoFormat_M4S2) return TEXT("M4S2");
		if (SubType == MFVideoFormat_MP4V) return TEXT("MP4V");
		if (SubType == MFVideoFormat_WMV1) return TEXT("WMV1");
		if (SubType == MFVideoFormat_WMV2) return TEXT("WMV2");
		if (SubType == MFVideoFormat_WMV3) return TEXT("WMV3");
		if (SubType == MFVideoFormat_WVC1) return TEXT("WVC1");
		if (SubType == MFVideoFormat_MSS1) return TEXT("MSS1");
		if (SubType == MFVideoFormat_MSS2) return TEXT("MSS2");
		if (SubType == MFVideoFormat_MPG1) return TEXT("MPG1");
		if (SubType == MFVideoFormat_DVSL) return TEXT("DVSL");
		if (SubType == MFVideoFormat_DVSD) return TEXT("DVSD");
		if (SubType == MFVideoFormat_DVHD) return TEXT("DVHD");
		if (SubType == MFVideoFormat_DV25) return TEXT("DV25");
		if (SubType == MFVideoFormat_DV50) return TEXT("DV50");
		if (SubType == MFVideoFormat_DVH1) return TEXT("DVH1");
		if (SubType == MFVideoFormat_DVC) return TEXT("DVC");
		if (SubType == MFVideoFormat_H264) return TEXT("H264");
		if (SubType == MFVideoFormat_MJPG) return TEXT("MJPG");
		if (SubType == MFVideoFormat_420O) return TEXT("420O");
		if (SubType == MFVideoFormat_HEVC) return TEXT("HEVC");
		if (SubType == MFVideoFormat_HEVC_ES) return TEXT("HEVC ES");

#if (WINVER >= _WIN32_WINNT_WIN8)
		if (SubType == MFVideoFormat_H263) return TEXT("H263");
#endif

		if (SubType == MFVideoFormat_H264_ES) return TEXT("H264 ES");
		if (SubType == MFVideoFormat_MPEG2) return TEXT("MPEG-2");

		// common non-Windows formats
		if (SubType == OtherVideoFormat_LifeCam) return TEXT("LifeCam");
		if (SubType == OtherVideoFormat_QuickTime) return TEXT("QuickTime");

		if (FMemory::Memcmp(&SubType.Data2, &OtherFormatMpeg2_Base.Data2, 12) == 0)
		{
			if (SubType.Data1 == OTHER_FORMAT_MPEG2_AC3) return TEXT("MPEG-2 AC3");
			if (SubType.Data1 == OTHER_FORMAT_MPEG2_AUDIO) return TEXT("MPEG-2 Audio");
			if (SubType.Data1 == OTHER_FORMAT_MPEG2_DOLBY_AC3) return TEXT("Dolby AC-3");
			if (SubType.Data1 == OTHER_FORMAT_MPEG2_DTS) return TEXT("DTS");
			if (SubType.Data1 == OTHER_FORMAT_MPEG2_LPCM_AUDIO) return TEXT("DVD LPCM");
			if (SubType.Data1 == OTHER_FORMAT_MPEG2_SDDS) return TEXT("SDDS");

			if (SubType.Data1 == OTHER_FORMAT_MPEG2_DVD_SUBPICTURE) return TEXT("DVD Subpicture");
			if (SubType.Data1 == OTHER_FORMAT_MPEG2_VIDEO) return TEXT("MPEG-2 Video");
		}

		// audio formats
		if ((FMemory::Memcmp(&SubType.Data2, &MFAudioFormat_Base.Data2, 12) == 0) ||
			(FMemory::Memcmp(&SubType.Data2, &MFMPEG4Format_Base.Data2, 12) == 0))
		{
			if (SubType.Data1 == WAVE_FORMAT_UNKNOWN) return TEXT("Unknown Audio Format");
			if (SubType.Data1 == WAVE_FORMAT_PCM) return TEXT("PCM");
			if (SubType.Data1 == WAVE_FORMAT_ADPCM) return TEXT("ADPCM");
			if (SubType.Data1 == WAVE_FORMAT_IEEE_FLOAT) return TEXT("IEEE Float");
			if (SubType.Data1 == WAVE_FORMAT_VSELP) return TEXT("VSELP");
			if (SubType.Data1 == WAVE_FORMAT_IBM_CVSD) return TEXT("IBM CVSD");
			if (SubType.Data1 == WAVE_FORMAT_ALAW) return TEXT("aLaw");
			if (SubType.Data1 == WAVE_FORMAT_MULAW) return TEXT("uLaw");
			if (SubType.Data1 == WAVE_FORMAT_DTS) return TEXT("DTS");
			if (SubType.Data1 == WAVE_FORMAT_DRM) return TEXT("DRM");
			if (SubType.Data1 == WAVE_FORMAT_WMAVOICE9) return TEXT("WMA Voice 9");
			if (SubType.Data1 == WAVE_FORMAT_WMAVOICE10) return TEXT("WMA Voice 10");
			if (SubType.Data1 == WAVE_FORMAT_OKI_ADPCM) return TEXT("OKI ADPCM");
			if (SubType.Data1 == WAVE_FORMAT_DVI_ADPCM) return TEXT("Intel DVI ADPCM");
			if (SubType.Data1 == WAVE_FORMAT_IMA_ADPCM) return TEXT("Intel IMA ADPCM");
			if (SubType.Data1 == WAVE_FORMAT_MEDIASPACE_ADPCM) return TEXT("Videologic ADPCM");
			if (SubType.Data1 == WAVE_FORMAT_SIERRA_ADPCM) return TEXT("Sierra ADPCM");
			if (SubType.Data1 == WAVE_FORMAT_G723_ADPCM) return TEXT("G723 ADPCM");
			if (SubType.Data1 == WAVE_FORMAT_DIGISTD) return TEXT("DIGISTD");
			if (SubType.Data1 == WAVE_FORMAT_DIGIFIX) return TEXT("DIGIFIX");
			if (SubType.Data1 == WAVE_FORMAT_DIALOGIC_OKI_ADPCM) return TEXT("Dialogic ADPCM");
			if (SubType.Data1 == WAVE_FORMAT_MEDIAVISION_ADPCM) return TEXT("Media Vision ADPCM");
			if (SubType.Data1 == WAVE_FORMAT_CU_CODEC) return TEXT("HP CU Codec");
			if (SubType.Data1 == WAVE_FORMAT_HP_DYN_VOICE) return TEXT("HP DynVoice");
			if (SubType.Data1 == WAVE_FORMAT_YAMAHA_ADPCM) return TEXT("Yamaha ADPCM");
			if (SubType.Data1 == WAVE_FORMAT_SONARC) return TEXT("Sonarc");
			if (SubType.Data1 == WAVE_FORMAT_DSPGROUP_TRUESPEECH) return TEXT("DPS Group TrueSpeech");
			if (SubType.Data1 == WAVE_FORMAT_ECHOSC1) return TEXT("Echo Speech 1");
			if (SubType.Data1 == WAVE_FORMAT_AUDIOFILE_AF36) return TEXT("AF36");
			if (SubType.Data1 == WAVE_FORMAT_APTX) return TEXT("APTX");
			if (SubType.Data1 == WAVE_FORMAT_AUDIOFILE_AF10) return TEXT("AF10");
			if (SubType.Data1 == WAVE_FORMAT_PROSODY_1612) return TEXT("Prosody 1622");
			if (SubType.Data1 == WAVE_FORMAT_LRC) return TEXT("LRC");
			if (SubType.Data1 == WAVE_FORMAT_DOLBY_AC2) return TEXT("Dolby AC2");
			if (SubType.Data1 == WAVE_FORMAT_GSM610) return TEXT("GSM 610");
			if (SubType.Data1 == WAVE_FORMAT_MSNAUDIO) return TEXT("MSN Audio");
			if (SubType.Data1 == WAVE_FORMAT_ANTEX_ADPCME) return TEXT("Antex ADPCME");
			if (SubType.Data1 == WAVE_FORMAT_CONTROL_RES_VQLPC) return TEXT("Control Resources VQLPC");
			if (SubType.Data1 == WAVE_FORMAT_DIGIREAL) return TEXT("DigiReal");
			if (SubType.Data1 == WAVE_FORMAT_DIGIADPCM) return TEXT("DigiADPCM");
			if (SubType.Data1 == WAVE_FORMAT_CONTROL_RES_CR10) return TEXT("Control Resources CR10");
			if (SubType.Data1 == WAVE_FORMAT_NMS_VBXADPCM) return TEXT("VBX ADPCM");
			if (SubType.Data1 == WAVE_FORMAT_CS_IMAADPCM) return TEXT("Crystal IMA ADPCM");
			if (SubType.Data1 == WAVE_FORMAT_ECHOSC3) return TEXT("Echo Speech 3");
			if (SubType.Data1 == WAVE_FORMAT_ROCKWELL_ADPCM) return TEXT("Rockwell ADPCM");
			if (SubType.Data1 == WAVE_FORMAT_ROCKWELL_DIGITALK) return TEXT("Rockwell DigiTalk");
			if (SubType.Data1 == WAVE_FORMAT_XEBEC) return TEXT("Xebec");
			if (SubType.Data1 == WAVE_FORMAT_G721_ADPCM) return TEXT("G721 ADPCM");
			if (SubType.Data1 == WAVE_FORMAT_G728_CELP) return TEXT("G728 CELP");
			if (SubType.Data1 == WAVE_FORMAT_MSG723) return TEXT("MSG723");
			if (SubType.Data1 == WAVE_FORMAT_INTEL_G723_1) return TEXT("Intel G723.1");
			if (SubType.Data1 == WAVE_FORMAT_INTEL_G729) return TEXT("Intel G729");
			if (SubType.Data1 == WAVE_FORMAT_SHARP_G726) return TEXT("Sharp G726");
			if (SubType.Data1 == WAVE_FORMAT_MPEG) return TEXT("MPEG");
			if (SubType.Data1 == WAVE_FORMAT_RT24) return TEXT("InSoft RT24");
			if (SubType.Data1 == WAVE_FORMAT_PAC) return TEXT("InSoft PAC");
			if (SubType.Data1 == WAVE_FORMAT_MPEGLAYER3) return TEXT("MPEG Layer 3");
			if (SubType.Data1 == WAVE_FORMAT_LUCENT_G723) return TEXT("Lucent G723");
			if (SubType.Data1 == WAVE_FORMAT_CIRRUS) return TEXT("Cirrus Logic");
			if (SubType.Data1 == WAVE_FORMAT_ESPCM) return TEXT("ESS PCM");
			if (SubType.Data1 == WAVE_FORMAT_VOXWARE) return TEXT("Voxware");
			if (SubType.Data1 == WAVE_FORMAT_CANOPUS_ATRAC) return TEXT("Canopus ATRAC");
			if (SubType.Data1 == WAVE_FORMAT_G726_ADPCM) return TEXT("APICOM G726");
			if (SubType.Data1 == WAVE_FORMAT_G722_ADPCM) return TEXT("APICOM G722");
			if (SubType.Data1 == WAVE_FORMAT_DSAT) return TEXT("DSAT");
			if (SubType.Data1 == WAVE_FORMAT_DSAT_DISPLAY) return TEXT("DSAT Display");
			if (SubType.Data1 == WAVE_FORMAT_VOXWARE_BYTE_ALIGNED) return TEXT("Voxware Byte Aligned");
			if (SubType.Data1 == WAVE_FORMAT_VOXWARE_AC8) return TEXT("Voxware AC8");
			if (SubType.Data1 == WAVE_FORMAT_VOXWARE_AC10) return TEXT("Voxware AC10");
			if (SubType.Data1 == WAVE_FORMAT_VOXWARE_AC16) return TEXT("Voxware AC16");
			if (SubType.Data1 == WAVE_FORMAT_VOXWARE_AC20) return TEXT("Voxware AC20");
			if (SubType.Data1 == WAVE_FORMAT_VOXWARE_RT24) return TEXT("Voxware RT24");
			if (SubType.Data1 == WAVE_FORMAT_VOXWARE_RT29) return TEXT("Voxware RT29");
			if (SubType.Data1 == WAVE_FORMAT_VOXWARE_RT29HW) return TEXT("Voxware RT29HW");
			if (SubType.Data1 == WAVE_FORMAT_VOXWARE_VR12) return TEXT("Voxware VR12");
			if (SubType.Data1 == WAVE_FORMAT_VOXWARE_VR18) return TEXT("Voxware VR18");
			if (SubType.Data1 == WAVE_FORMAT_VOXWARE_TQ40) return TEXT("Voxware TQ40");
			if (SubType.Data1 == WAVE_FORMAT_VOXWARE_SC3) return TEXT("Voxware SC3");
			if (SubType.Data1 == WAVE_FORMAT_VOXWARE_SC3_1) return TEXT("Voxware SC3.1");
			if (SubType.Data1 == WAVE_FORMAT_SOFTSOUND) return TEXT("Softsound");
			if (SubType.Data1 == WAVE_FORMAT_VOXWARE_TQ60) return TEXT("Voxware TQ60");
			if (SubType.Data1 == WAVE_FORMAT_MSRT24) return TEXT("MSRT24");
			if (SubType.Data1 == WAVE_FORMAT_G729A) return TEXT("AT&T G729A");
			if (SubType.Data1 == WAVE_FORMAT_MVI_MVI2) return TEXT("NVI2");
			if (SubType.Data1 == WAVE_FORMAT_DF_G726) return TEXT("DataFusion G726");
			if (SubType.Data1 == WAVE_FORMAT_DF_GSM610) return TEXT("DataFusion GSM610");
			if (SubType.Data1 == WAVE_FORMAT_ISIAUDIO) return TEXT("Iterated Systems");
			if (SubType.Data1 == WAVE_FORMAT_ONLIVE) return TEXT("OnLive!");
			if (SubType.Data1 == WAVE_FORMAT_MULTITUDE_FT_SX20) return TEXT("Multitude FT SX20");
			if (SubType.Data1 == WAVE_FORMAT_INFOCOM_ITS_G721_ADPCM) return TEXT("Infocom ITS G721 ADPCM");
			if (SubType.Data1 == WAVE_FORMAT_CONVEDIA_G729) return TEXT("Convedia G729");
			if (SubType.Data1 == WAVE_FORMAT_CONGRUENCY) return TEXT("Congruency");
			if (SubType.Data1 == WAVE_FORMAT_SBC24) return TEXT("SBC24");
			if (SubType.Data1 == WAVE_FORMAT_DOLBY_AC3_SPDIF) return TEXT("Dolby AC3 SPDIF");
			if (SubType.Data1 == WAVE_FORMAT_MEDIASONIC_G723) return TEXT("MediaSonic G723");
			if (SubType.Data1 == WAVE_FORMAT_PROSODY_8KBPS) return TEXT("Prosody 8kps");
			if (SubType.Data1 == WAVE_FORMAT_ZYXEL_ADPCM) return TEXT("ZyXEL ADPCM");
			if (SubType.Data1 == WAVE_FORMAT_PHILIPS_LPCBB) return TEXT("Philips LPCBB");
			if (SubType.Data1 == WAVE_FORMAT_PACKED) return TEXT("Studer Packed");
			if (SubType.Data1 == WAVE_FORMAT_MALDEN_PHONYTALK) return TEXT("Malden PhonyTalk");
			if (SubType.Data1 == WAVE_FORMAT_RACAL_RECORDER_GSM) return TEXT("Racal GSM");
			if (SubType.Data1 == WAVE_FORMAT_RACAL_RECORDER_G720_A) return TEXT("Racal G720.A");
			if (SubType.Data1 == WAVE_FORMAT_RACAL_RECORDER_G723_1) return TEXT("Racal G723.1");
			if (SubType.Data1 == WAVE_FORMAT_RACAL_RECORDER_TETRA_ACELP) return TEXT("Racal Tetra ACELP");
			if (SubType.Data1 == WAVE_FORMAT_NEC_AAC) return TEXT("NEC AAC");
			if (SubType.Data1 == WAVE_FORMAT_RAW_AAC1) return TEXT("Raw AAC-1");
			if (SubType.Data1 == WAVE_FORMAT_RHETOREX_ADPCM) return TEXT("Rhetorex ADPCM");
			if (SubType.Data1 == WAVE_FORMAT_IRAT) return TEXT("BeCubed IRAT");
			if (SubType.Data1 == WAVE_FORMAT_VIVO_G723) return TEXT("Vivo G723");
			if (SubType.Data1 == WAVE_FORMAT_VIVO_SIREN) return TEXT("vivo Siren");
			if (SubType.Data1 == WAVE_FORMAT_PHILIPS_CELP) return TEXT("Philips Celp");
			if (SubType.Data1 == WAVE_FORMAT_PHILIPS_GRUNDIG) return TEXT("Philips Grundig");
			if (SubType.Data1 == WAVE_FORMAT_DIGITAL_G723) return TEXT("DEC G723");
			if (SubType.Data1 == WAVE_FORMAT_SANYO_LD_ADPCM) return TEXT("Sanyo ADPCM");
			if (SubType.Data1 == WAVE_FORMAT_SIPROLAB_ACEPLNET) return TEXT("Sipro Lab ACEPLNET");
			if (SubType.Data1 == WAVE_FORMAT_SIPROLAB_ACELP4800) return TEXT("Sipro Lab ACELP4800");
			if (SubType.Data1 == WAVE_FORMAT_SIPROLAB_ACELP8V3) return TEXT("Sipro Lab ACELP8v3");
			if (SubType.Data1 == WAVE_FORMAT_SIPROLAB_G729) return TEXT("Spiro Lab G729");
			if (SubType.Data1 == WAVE_FORMAT_SIPROLAB_G729A) return TEXT("Spiro Lab G729A");
			if (SubType.Data1 == WAVE_FORMAT_SIPROLAB_KELVIN) return TEXT("Spiro Lab Kelvin");
			if (SubType.Data1 == WAVE_FORMAT_VOICEAGE_AMR) return TEXT("VoiceAge AMR");
			if (SubType.Data1 == WAVE_FORMAT_G726ADPCM) return TEXT("Dictaphone G726 ADPCM");
			if (SubType.Data1 == WAVE_FORMAT_DICTAPHONE_CELP68) return TEXT("Dictaphone CELP68");
			if (SubType.Data1 == WAVE_FORMAT_DICTAPHONE_CELP54) return TEXT("Dictaphone CELP54");
			if (SubType.Data1 == WAVE_FORMAT_QUALCOMM_PUREVOICE) return TEXT("Qualcomm PureVoice");
			if (SubType.Data1 == WAVE_FORMAT_QUALCOMM_HALFRATE) return TEXT("Qualcomm Half-Rate");
			if (SubType.Data1 == WAVE_FORMAT_TUBGSM) return TEXT("Ring Zero Systems TUBGSM");
			if (SubType.Data1 == WAVE_FORMAT_MSAUDIO1) return TEXT("Microsoft Audio 1");
			if (SubType.Data1 == WAVE_FORMAT_WMAUDIO2) return TEXT("Windows Media Audio 2");
			if (SubType.Data1 == WAVE_FORMAT_WMAUDIO3) return TEXT("Windows Media Audio 3");
			if (SubType.Data1 == WAVE_FORMAT_WMAUDIO_LOSSLESS) return TEXT("Window Media Audio Lossless");
			if (SubType.Data1 == WAVE_FORMAT_WMASPDIF) return TEXT("Windows Media Audio SPDIF");
			if (SubType.Data1 == WAVE_FORMAT_UNISYS_NAP_ADPCM) return TEXT("Unisys ADPCM");
			if (SubType.Data1 == WAVE_FORMAT_UNISYS_NAP_ULAW) return TEXT("Unisys uLaw");
			if (SubType.Data1 == WAVE_FORMAT_UNISYS_NAP_ALAW) return TEXT("Unisys aLaw");
			if (SubType.Data1 == WAVE_FORMAT_UNISYS_NAP_16K) return TEXT("Unisys 16k");
			if (SubType.Data1 == WAVE_FORMAT_SYCOM_ACM_SYC008) return TEXT("SyCom ACM SYC008");
			if (SubType.Data1 == WAVE_FORMAT_SYCOM_ACM_SYC701_G726L) return TEXT("SyCom ACM SYC701 G726L");
			if (SubType.Data1 == WAVE_FORMAT_SYCOM_ACM_SYC701_CELP54) return TEXT("SyCom ACM SYC701 CELP54");
			if (SubType.Data1 == WAVE_FORMAT_SYCOM_ACM_SYC701_CELP68) return TEXT("SyCom ACM SYC701 CELP68");
			if (SubType.Data1 == WAVE_FORMAT_KNOWLEDGE_ADVENTURE_ADPCM) return TEXT("Knowledge Adventure ADPCM");
			if (SubType.Data1 == WAVE_FORMAT_FRAUNHOFER_IIS_MPEG2_AAC) return TEXT("Fraunhofer MPEG-2 AAC");
			if (SubType.Data1 == WAVE_FORMAT_DTS_DS) return TEXT("DTS DS");
			if (SubType.Data1 == WAVE_FORMAT_CREATIVE_ADPCM) return TEXT("Creative Labs ADPCM");
			if (SubType.Data1 == WAVE_FORMAT_CREATIVE_FASTSPEECH8) return TEXT("Creative Labs FastSpeech 8");
			if (SubType.Data1 == WAVE_FORMAT_CREATIVE_FASTSPEECH10) return TEXT("Creative Labs FastSpeech 10");
			if (SubType.Data1 == WAVE_FORMAT_UHER_ADPCM) return TEXT("UHER ADPCM");
			if (SubType.Data1 == WAVE_FORMAT_ULEAD_DV_AUDIO) return TEXT("Ulead DV Audio");
			if (SubType.Data1 == WAVE_FORMAT_ULEAD_DV_AUDIO_1) return TEXT("Ulead DV Audio.1");
			if (SubType.Data1 == WAVE_FORMAT_QUARTERDECK) return TEXT("Quarterdeck");
			if (SubType.Data1 == WAVE_FORMAT_ILINK_VC) return TEXT("I-link VC");
			if (SubType.Data1 == WAVE_FORMAT_RAW_SPORT) return TEXT("RAW SPORT");
			if (SubType.Data1 == WAVE_FORMAT_ESST_AC3) return TEXT("ESS Technology AC3");
			if (SubType.Data1 == WAVE_FORMAT_GENERIC_PASSTHRU) return TEXT("Generic Passthrough");
			if (SubType.Data1 == WAVE_FORMAT_IPI_HSX) return TEXT("IPI HSX");
			if (SubType.Data1 == WAVE_FORMAT_IPI_RPELP) return TEXT("IPI RPELP");
			if (SubType.Data1 == WAVE_FORMAT_CS2) return TEXT("Consistent Software 2");
			if (SubType.Data1 == WAVE_FORMAT_SONY_SCX) return TEXT("Sony SCX");
			if (SubType.Data1 == WAVE_FORMAT_SONY_SCY) return TEXT("Sony SCY");
			if (SubType.Data1 == WAVE_FORMAT_SONY_ATRAC3) return TEXT("Sony ATRAC3");
			if (SubType.Data1 == WAVE_FORMAT_SONY_SPC) return TEXT("Sony SPC");
			if (SubType.Data1 == WAVE_FORMAT_TELUM_AUDIO) return TEXT("Telum Audio");
			if (SubType.Data1 == WAVE_FORMAT_TELUM_IA_AUDIO) return TEXT("Telum IA Audio");
			if (SubType.Data1 == WAVE_FORMAT_NORCOM_VOICE_SYSTEMS_ADPCM) return TEXT("Norcom ADPCM");
			if (SubType.Data1 == WAVE_FORMAT_FM_TOWNS_SND) return TEXT("Fujitsu Towns Sound");
			if (SubType.Data1 == WAVE_FORMAT_MICRONAS) return TEXT("Micronas");
			if (SubType.Data1 == WAVE_FORMAT_MICRONAS_CELP833) return TEXT("Micronas CELP833");
			if (SubType.Data1 == WAVE_FORMAT_BTV_DIGITAL) return TEXT("Brooktree Digital");
			if (SubType.Data1 == WAVE_FORMAT_INTEL_MUSIC_CODER) return TEXT("Intel Music Coder");
			if (SubType.Data1 == WAVE_FORMAT_INDEO_AUDIO) return TEXT("Indeo Audio");
			if (SubType.Data1 == WAVE_FORMAT_QDESIGN_MUSIC) return TEXT("QDesign Music");
			if (SubType.Data1 == WAVE_FORMAT_ON2_VP7_AUDIO) return TEXT("On2 VP7");
			if (SubType.Data1 == WAVE_FORMAT_ON2_VP6_AUDIO) return TEXT("On2 VP6");
			if (SubType.Data1 == WAVE_FORMAT_VME_VMPCM) return TEXT("AT&T VME VMPCM");
			if (SubType.Data1 == WAVE_FORMAT_TPC) return TEXT("AT&T TPC");
			if (SubType.Data1 == WAVE_FORMAT_LIGHTWAVE_LOSSLESS) return TEXT("Lightwave Lossless");
			if (SubType.Data1 == WAVE_FORMAT_OLIGSM) return TEXT("Olivetti GSM");
			if (SubType.Data1 == WAVE_FORMAT_OLIADPCM) return TEXT("Olivetti ADPCM");
			if (SubType.Data1 == WAVE_FORMAT_OLICELP) return TEXT("Olivetti CELP");
			if (SubType.Data1 == WAVE_FORMAT_OLISBC) return TEXT("Olivetti SBC");
			if (SubType.Data1 == WAVE_FORMAT_OLIOPR) return TEXT("Olivetti OPR");
			if (SubType.Data1 == WAVE_FORMAT_LH_CODEC) return TEXT("Lernout & Hauspie");
			if (SubType.Data1 == WAVE_FORMAT_LH_CODEC_CELP) return TEXT("Lernout & Hauspie CELP");
			if (SubType.Data1 == WAVE_FORMAT_LH_CODEC_SBC8) return TEXT("Lernout & Hauspie SBC8");
			if (SubType.Data1 == WAVE_FORMAT_LH_CODEC_SBC12) return TEXT("Lernout & Hauspie SBC12");
			if (SubType.Data1 == WAVE_FORMAT_LH_CODEC_SBC16) return TEXT("Lernout & Hauspie SBC16");
			if (SubType.Data1 == WAVE_FORMAT_NORRIS) return TEXT("Norris");
			if (SubType.Data1 == WAVE_FORMAT_ISIAUDIO_2) return TEXT("ISIAudio 2");
			if (SubType.Data1 == WAVE_FORMAT_SOUNDSPACE_MUSICOMPRESS) return TEXT("AT&T SoundSpace Musicompress");
			if (SubType.Data1 == WAVE_FORMAT_MPEG_ADTS_AAC) return TEXT("MPEG ADT5 AAC");
			if (SubType.Data1 == WAVE_FORMAT_MPEG_RAW_AAC) return TEXT("MPEG RAW AAC");
			if (SubType.Data1 == WAVE_FORMAT_MPEG_LOAS) return TEXT("MPEG LOAS");
			if (SubType.Data1 == WAVE_FORMAT_NOKIA_MPEG_ADTS_AAC) return TEXT("Nokia MPEG ADT5 AAC");
			if (SubType.Data1 == WAVE_FORMAT_NOKIA_MPEG_RAW_AAC) return TEXT("Nokia MPEG RAW AAC");
			if (SubType.Data1 == WAVE_FORMAT_VODAFONE_MPEG_ADTS_AAC) return TEXT("Vodafone MPEG ADTS AAC");
			if (SubType.Data1 == WAVE_FORMAT_VODAFONE_MPEG_RAW_AAC) return TEXT("Vodafone MPEG RAW AAC");
			if (SubType.Data1 == WAVE_FORMAT_MPEG_HEAAC) return TEXT("MPEG HEAAC");
			if (SubType.Data1 == WAVE_FORMAT_VOXWARE_RT24_SPEECH) return TEXT("voxware RT24 Speech");
			if (SubType.Data1 == WAVE_FORMAT_SONICFOUNDRY_LOSSLESS) return TEXT("Sonic Foundry Lossless");
			if (SubType.Data1 == WAVE_FORMAT_INNINGS_TELECOM_ADPCM) return TEXT("Innings ADPCM");
			if (SubType.Data1 == WAVE_FORMAT_LUCENT_SX8300P) return TEXT("Lucent SX8300P");
			if (SubType.Data1 == WAVE_FORMAT_LUCENT_SX5363S) return TEXT("Lucent SX5363S");
			if (SubType.Data1 == WAVE_FORMAT_CUSEEME) return TEXT("CUSeeMe");
			if (SubType.Data1 == WAVE_FORMAT_NTCSOFT_ALF2CM_ACM) return TEXT("NTCSoft ALF2CM ACM");
			if (SubType.Data1 == WAVE_FORMAT_DVM) return TEXT("FAST Multimedia DVM");
			if (SubType.Data1 == WAVE_FORMAT_DTS2) return TEXT("DTS2");
			if (SubType.Data1 == WAVE_FORMAT_MAKEAVIS) return TEXT("MAKEAVIS");
			if (SubType.Data1 == WAVE_FORMAT_DIVIO_MPEG4_AAC) return TEXT("Divio MPEG-4 AAC");
			if (SubType.Data1 == WAVE_FORMAT_NOKIA_ADAPTIVE_MULTIRATE) return TEXT("Nokia Adaptive Multirate");
			if (SubType.Data1 == WAVE_FORMAT_DIVIO_G726) return TEXT("Divio G726");
			if (SubType.Data1 == WAVE_FORMAT_LEAD_SPEECH) return TEXT("LEAD Speech");
			if (SubType.Data1 == WAVE_FORMAT_LEAD_VORBIS) return TEXT("LEAD Vorbis");
			if (SubType.Data1 == WAVE_FORMAT_WAVPACK_AUDIO) return TEXT("xiph.org WavPack");
			if (SubType.Data1 == WAVE_FORMAT_OGG_VORBIS_MODE_1) return TEXT("Ogg Vorbis Mode 1");
			if (SubType.Data1 == WAVE_FORMAT_OGG_VORBIS_MODE_2) return TEXT("Ogg Vorbis Mode 2");
			if (SubType.Data1 == WAVE_FORMAT_OGG_VORBIS_MODE_3) return TEXT("Ogg Vorbis Mode 3");
			if (SubType.Data1 == WAVE_FORMAT_OGG_VORBIS_MODE_1_PLUS) return TEXT("Ogg Vorbis Mode 1 Plus");
			if (SubType.Data1 == WAVE_FORMAT_OGG_VORBIS_MODE_2_PLUS) return TEXT("Ogg Vorbis Mode 2 Plus");
			if (SubType.Data1 == WAVE_FORMAT_OGG_VORBIS_MODE_3_PLUS) return TEXT("Ogg Vorbis Mode 3 Plus");
			if (SubType.Data1 == WAVE_FORMAT_3COM_NBX) return TEXT("3COM NBX");
			if (SubType.Data1 == WAVE_FORMAT_FAAD_AAC) return TEXT("FAAD AAC");
			if (SubType.Data1 == WAVE_FORMAT_AMR_NB) return TEXT("AMR Narrowband");
			if (SubType.Data1 == WAVE_FORMAT_AMR_WB) return TEXT("AMR Wideband");
			if (SubType.Data1 == WAVE_FORMAT_AMR_WP) return TEXT("AMR Wideband Plus");
			if (SubType.Data1 == WAVE_FORMAT_GSM_AMR_CBR) return TEXT("GSMA/3GPP CBR");
			if (SubType.Data1 == WAVE_FORMAT_GSM_AMR_VBR_SID) return TEXT("GSMA/3GPP VBR SID");
			if (SubType.Data1 == WAVE_FORMAT_COMVERSE_INFOSYS_G723_1) return TEXT("Converse Infosys G723.1");
			if (SubType.Data1 == WAVE_FORMAT_COMVERSE_INFOSYS_AVQSBC) return TEXT("Converse Infosys AVQSBC");
			if (SubType.Data1 == WAVE_FORMAT_COMVERSE_INFOSYS_SBC) return TEXT("Converse Infosys SBC");
			if (SubType.Data1 == WAVE_FORMAT_SYMBOL_G729_A) return TEXT("Symbol Technologies G729.A");
			if (SubType.Data1 == WAVE_FORMAT_VOICEAGE_AMR_WB) return TEXT("VoiceAge AMR Wideband");
			if (SubType.Data1 == WAVE_FORMAT_INGENIENT_G726) return TEXT("Ingenient G726");
			if (SubType.Data1 == WAVE_FORMAT_MPEG4_AAC) return TEXT("MPEG-4 AAC");
			if (SubType.Data1 == WAVE_FORMAT_ENCORE_G726) return TEXT("Encore G726");
			if (SubType.Data1 == WAVE_FORMAT_ZOLL_ASAO) return TEXT("ZOLL Medical ASAO");
			if (SubType.Data1 == WAVE_FORMAT_SPEEX_VOICE) return TEXT("xiph.org Speex Voice");
			if (SubType.Data1 == WAVE_FORMAT_VIANIX_MASC) return TEXT("Vianix MASC");
			if (SubType.Data1 == WAVE_FORMAT_WM9_SPECTRUM_ANALYZER) return TEXT("Windows Media 9 Spectrum Analyzer");
			if (SubType.Data1 == WAVE_FORMAT_WMF_SPECTRUM_ANAYZER) return TEXT("Windows Media Foundation Spectrum Analyzer");
			if (SubType.Data1 == WAVE_FORMAT_GSM_610) return TEXT("GSM 610");
			if (SubType.Data1 == WAVE_FORMAT_GSM_620) return TEXT("GSM 620");
			if (SubType.Data1 == WAVE_FORMAT_GSM_660) return TEXT("GSM 660");
			if (SubType.Data1 == WAVE_FORMAT_GSM_690) return TEXT("GSM 690");
			if (SubType.Data1 == WAVE_FORMAT_GSM_ADAPTIVE_MULTIRATE_WB) return TEXT("GSM Adaptive Multirate Wideband");
			if (SubType.Data1 == WAVE_FORMAT_POLYCOM_G722) return TEXT("Polycom G722");
			if (SubType.Data1 == WAVE_FORMAT_POLYCOM_G728) return TEXT("Polycom G728");
			if (SubType.Data1 == WAVE_FORMAT_POLYCOM_G729_A) return TEXT("Polycom G729.A");
			if (SubType.Data1 == WAVE_FORMAT_POLYCOM_SIREN) return TEXT("Polycom Siren");
			if (SubType.Data1 == WAVE_FORMAT_GLOBAL_IP_ILBC) return TEXT("Global IP ILBC");
			if (SubType.Data1 == WAVE_FORMAT_RADIOTIME_TIME_SHIFT_RADIO) return TEXT("RadioTime");
			if (SubType.Data1 == WAVE_FORMAT_NICE_ACA) return TEXT("Nice Systems ACA");
			if (SubType.Data1 == WAVE_FORMAT_NICE_ADPCM) return TEXT("Nice Systems ADPCM");
			if (SubType.Data1 == WAVE_FORMAT_VOCORD_G721) return TEXT("Vocord G721");
			if (SubType.Data1 == WAVE_FORMAT_VOCORD_G726) return TEXT("Vocord G726");
			if (SubType.Data1 == WAVE_FORMAT_VOCORD_G722_1) return TEXT("Vocord G722.1");
			if (SubType.Data1 == WAVE_FORMAT_VOCORD_G728) return TEXT("Vocord G728");
			if (SubType.Data1 == WAVE_FORMAT_VOCORD_G729) return TEXT("Vocord G729");
			if (SubType.Data1 == WAVE_FORMAT_VOCORD_G729_A) return TEXT("Vocord G729.A");
			if (SubType.Data1 == WAVE_FORMAT_VOCORD_G723_1) return TEXT("Vocord G723.1");
			if (SubType.Data1 == WAVE_FORMAT_VOCORD_LBC) return TEXT("Vocord LBC");
			if (SubType.Data1 == WAVE_FORMAT_NICE_G728) return TEXT("Nice Systems G728");
			if (SubType.Data1 == WAVE_FORMAT_FRACE_TELECOM_G729) return TEXT("France Telecom G729");
			if (SubType.Data1 == WAVE_FORMAT_CODIAN) return TEXT("CODIAN");
			if (SubType.Data1 == WAVE_FORMAT_FLAC) return TEXT("flac.sourceforge.net");
		}

		// unknown type
		return FString::Printf(TEXT("%s (%s)"), *GuidToString(SubType), *FourccToString(SubType.Data1));
	}


	FString TopologyStatusToString(MF_TOPOSTATUS Status)
	{
		switch (Status)
		{
		case MF_TOPOSTATUS_ENDED: return TEXT("Ended");
		case MF_TOPOSTATUS_INVALID: return TEXT("Invalid");
		case MF_TOPOSTATUS_READY: return TEXT("Ready");
		case MF_TOPOSTATUS_SINK_SWITCHED: return TEXT("Sink Switched");
		case MF_TOPOSTATUS_STARTED_SOURCE: return TEXT("Started Source");

#if (WINVER >= _WIN32_WINNT_WIN7)
		case MF_TOPOSTATUS_DYNAMIC_CHANGED: return TEXT("Dynamic Changed");
#endif

		default:
			return FString::Printf(TEXT("Unknown status %i"), (int32)Status);
		}
	}
}


#include "Windows/HideWindowsPlatformTypes.h"

#endif //WMFMEDIA_SUPPORTED_PLATFORM<|MERGE_RESOLUTION|>--- conflicted
+++ resolved
@@ -8,14 +8,7 @@
 #include "HAL/PlatformMisc.h"
 #include "HAL/PlatformProcess.h"
 
-<<<<<<< HEAD
-#if HAP_SUPPORTED
-	#include "hapguid.h"
-#endif
-
-=======
 #include "IWmfMediaModule.h"
->>>>>>> 33e6966e
 #include "Math/NumericLimits.h"
 #include "Misc/FileHelper.h"
 #include "Serialization/Archive.h"
@@ -526,25 +519,6 @@
 				return NULL;
 			}
 
-<<<<<<< HEAD
-
-#if HAP_SUPPORTED
-			const bool bEnableHAPCodec = GetDefault<UWmfMediaSettings>()->EnableHAPCodec;
-			if (bEnableHAPCodec && ((SubType == DecoderGUID_HAP) || (SubType == DecoderGUID_HAP_Q)))
-			{
-				Result = OutputType->SetGUID(MF_MT_SUBTYPE, MFVideoFormat_NV12);
-			}
-			else if (bEnableHAPCodec && ((SubType == DecoderGUID_HAP_ALPHA) || (SubType == DecoderGUID_HAP_Q_ALPHA)))
-			{
-				Result = OutputType->SetGUID(MF_MT_SUBTYPE, MFVideoFormat_ARGB32);
-			}
-			else 
-#endif
-			if ((SubType == MFVideoFormat_HEVC) ||
-				(SubType == MFVideoFormat_HEVC_ES) ||
-				(SubType == MFVideoFormat_NV12) ||
-				(SubType == MFVideoFormat_IYUV))
-=======
 			UE_LOG(LogWmfMedia, Verbose, TEXT("SubType: { 0x%08X, 0x%04X, 0x%04X, { 0x%02X, 0x%02X, 0x%02X, 0x%02X, 0x%02X, 0x%02X, 0x%02X, 0x%02X } };"),
 				SubType.Data1,
 				SubType.Data2,
@@ -570,7 +544,6 @@
 					 (SubType == MFVideoFormat_HEVC_ES) ||
 					 (SubType == MFVideoFormat_NV12) ||
 					 (SubType == MFVideoFormat_IYUV))
->>>>>>> 33e6966e
 			{
 				Result = OutputType->SetGUID(MF_MT_SUBTYPE, MFVideoFormat_NV12);
 			}
