// Copyright 1998-2019 Epic Games, Inc. All Rights Reserved.

#pragma once

#include "Templates/SharedPointer.h"
#include "Modules/ModuleInterface.h"
#include "Modules/ModuleManager.h"

class IMediaEventSink;
class IMediaPlayer;

class WmfMediaCodecManager;

/**
 * Interface for the WmfMedia module.
 */
class IWmfMediaModule
	: public IModuleInterface
{
public:

	/**
	 * Is the Wmf media module initialized?
	 @return True if the module is initialized.
	 */
	virtual bool IsInitialized() const = 0;

<<<<<<< HEAD
=======
	/** Get this module */
	static IWmfMediaModule* Get()
	{
		static const FName ModuleName = "WmfMedia";
		return FModuleManager::GetModulePtr<IWmfMediaModule>(ModuleName);
	}

>>>>>>> 33e6966e
	/**
	 * Creates a Windows Media Foundation based media player.
	 *
	 * @param EventSink The object that receives media events from the player.
	 * @return A new media player, or nullptr if a player couldn't be created.
	 */
	virtual TSharedPtr<IMediaPlayer, ESPMode::ThreadSafe> CreatePlayer(IMediaEventSink& EventSink) = 0;
	WmfMediaCodecManager* GetCodecManager() { return CodecManager.Get(); }

public:

	/** Virtual destructor. */
	virtual ~IWmfMediaModule();

protected:
	/**  Codec manager which handle codec from other plugin. */
	TUniquePtr<WmfMediaCodecManager> CodecManager;
};<|MERGE_RESOLUTION|>--- conflicted
+++ resolved
@@ -25,8 +25,6 @@
 	 */
 	virtual bool IsInitialized() const = 0;
 
-<<<<<<< HEAD
-=======
 	/** Get this module */
 	static IWmfMediaModule* Get()
 	{
@@ -34,7 +32,6 @@
 		return FModuleManager::GetModulePtr<IWmfMediaModule>(ModuleName);
 	}
 
->>>>>>> 33e6966e
 	/**
 	 * Creates a Windows Media Foundation based media player.
 	 *
