// Copyright 1998-2019 Epic Games, Inc. All Rights Reserved.

#pragma once

#include "UObject/Object.h"
#include "UObject/ObjectMacros.h"

#include "WmfMediaSettings.generated.h"


/**
 * Settings for the WmfMedia plug-in.
 */
UCLASS(config=Engine, defaultconfig)
class WMFMEDIAFACTORY_API UWmfMediaSettings
	: public UObject
{
	GENERATED_BODY()

public:

	/** Default constructor. */
	UWmfMediaSettings();

public:

	/**
	 * Whether to allow the loading of media that uses non-standard codecs (default = off).
	 *
	 * By default, the player will attempt to detect audio and video codecs that
	 * are not supported by the operating system out of the box, but may require
	 * the user to install additional codec packs. Enable this option to skip
	 * this check and allow the usage of non-standard codecs.
	 */
	UPROPERTY(config, EditAnywhere, Category=Media, meta = (EditCondition = "!EnableHAPCodec"))
	bool AllowNonStandardCodecs;

	/**
	 * Enable low latency processing in the Windows media pipeline (default = off).
	 *
	 * When this setting is enabled, the media data is generated with the lowest
	 * possible delay. This might be desirable for certain real-time applications,
	 * but it can negatively affect audio and video quality.
	 *
	 * @note This setting is only supported on Windows 8 or newer
	 */
	UPROPERTY(config, EditAnywhere, Category=Media)
	bool LowLatency;

	/** Play audio tracks via the operating system's native sound mixer (default = off). */
	UPROPERTY(config, EditAnywhere, Category=Debug)
	bool NativeAudioOut;

	/** Use hardware accelerated video acceleration (GPU) when possible otherwise fallback to software implementation (CPU), Windows and DX11 only. */
	UPROPERTY(config, EditAnywhere, Category=Media, meta = (DisplayName = "Hardware Accelerated Video Decoding (Experimental)", EditCondition = "!EnableHAPCodec"))
	bool HardwareAcceleratedVideoDecoding;

<<<<<<< HEAD
	/** Enable internal HAP codec (Force AllowNonStandardCodecs and HardwareAcceleratedVideoDecoding to true) */
	UPROPERTY(config, EditAnywhere, Category = Media)
	bool EnableHAPCodec;

public:

#if WITH_EDITOR
	virtual void PostEditChangeChainProperty(struct FPropertyChangedChainEvent& InPropertyChangedEvent) override;
=======
	/** Set when at least one registered codec is hardware accelerated. */
	bool bAreHardwareAcceleratedCodecRegistered;

public:

	void EnableHardwareAcceleratedCodecRegistered();

#if WITH_EDITOR
	virtual bool CanEditChange(const UProperty* InProperty) const override;
>>>>>>> 33e6966e
#endif //WITH_EDITOR

};<|MERGE_RESOLUTION|>--- conflicted
+++ resolved
@@ -32,7 +32,7 @@
 	 * the user to install additional codec packs. Enable this option to skip
 	 * this check and allow the usage of non-standard codecs.
 	 */
-	UPROPERTY(config, EditAnywhere, Category=Media, meta = (EditCondition = "!EnableHAPCodec"))
+	UPROPERTY(config, EditAnywhere, Category=Media)
 	bool AllowNonStandardCodecs;
 
 	/**
@@ -52,19 +52,9 @@
 	bool NativeAudioOut;
 
 	/** Use hardware accelerated video acceleration (GPU) when possible otherwise fallback to software implementation (CPU), Windows and DX11 only. */
-	UPROPERTY(config, EditAnywhere, Category=Media, meta = (DisplayName = "Hardware Accelerated Video Decoding (Experimental)", EditCondition = "!EnableHAPCodec"))
+	UPROPERTY(config, EditAnywhere, Category=Media, meta = (DisplayName = "Hardware Accelerated Video Decoding (Experimental)"))
 	bool HardwareAcceleratedVideoDecoding;
 
-<<<<<<< HEAD
-	/** Enable internal HAP codec (Force AllowNonStandardCodecs and HardwareAcceleratedVideoDecoding to true) */
-	UPROPERTY(config, EditAnywhere, Category = Media)
-	bool EnableHAPCodec;
-
-public:
-
-#if WITH_EDITOR
-	virtual void PostEditChangeChainProperty(struct FPropertyChangedChainEvent& InPropertyChangedEvent) override;
-=======
 	/** Set when at least one registered codec is hardware accelerated. */
 	bool bAreHardwareAcceleratedCodecRegistered;
 
@@ -74,7 +64,6 @@
 
 #if WITH_EDITOR
 	virtual bool CanEditChange(const UProperty* InProperty) const override;
->>>>>>> 33e6966e
 #endif //WITH_EDITOR
 
 };