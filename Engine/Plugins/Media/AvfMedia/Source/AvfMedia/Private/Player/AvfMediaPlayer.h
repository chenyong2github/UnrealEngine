// Copyright 1998-2019 Epic Games, Inc. All Rights Reserved.

#pragma once

#include "Containers/Queue.h"
#include "IMediaCache.h"
#include "IMediaControls.h"
#include "IMediaPlayer.h"
#include "IMediaView.h"

#import <AVFoundation/AVFoundation.h>

class FAvfMediaTracks;
class FAvfMediaSamples;
class IMediaEventSink;

@class AVPlayer;
@class AVPlayerItem;
@class FAVPlayerDelegate;
@class FAVMediaAssetResourceLoaderDelegate;


/**
 * Implements a media player using the AV framework.
 */
class FAvfMediaPlayer
	: public IMediaPlayer
	, protected IMediaCache
	, protected IMediaControls
	, protected IMediaView
{
public:

	/**
	 * Create and initialize a new instance.
	 *
	 * @param InEventSink The object that receives media events from this player.
	 */
	FAvfMediaPlayer(IMediaEventSink& InEventSink);

	/** Destructor. */
	~FAvfMediaPlayer();

public:

	/** Called by the delegate when the playback reaches the end. */
	void OnEndReached();

	/** Called by the delegate whenever the player item status changes. */
	void OnStatusNotification();

public:

	//~ IMediaPlayer interface

	virtual void Close() override;
	virtual IMediaCache& GetCache() override;
	virtual IMediaControls& GetControls() override;
	virtual FString GetInfo() const override;
	virtual FName GetPlayerName() const override;
	virtual IMediaSamples& GetSamples() override;
	virtual FString GetStats() const override;
	virtual IMediaTracks& GetTracks() override;
	virtual FString GetUrl() const override;
	virtual IMediaView& GetView() override;
	virtual bool Open(const FString& Url, const IMediaOptions* Options) override;
	virtual bool Open(const TSharedRef<FArchive, ESPMode::ThreadSafe>& Archive, const FString& OriginalUrl, const IMediaOptions* Options) override;
	virtual void TickAudio() override;
	virtual void TickFetch(FTimespan DeltaTime, FTimespan Timecode) override;
	virtual void TickInput(FTimespan DeltaTime, FTimespan Timecode) override;

protected:

	//~ IMediaControls interface

	virtual bool CanControl(EMediaControl Control) const override;
	virtual FTimespan GetDuration() const override;
	virtual float GetRate() const override;
	virtual EMediaState GetState() const override;
	virtual EMediaStatus GetStatus() const override;
	virtual TRangeSet<float> GetSupportedRates(EMediaRateThinning Thinning) const override;
	virtual FTimespan GetTime() const override;
	virtual bool IsLooping() const override;
	virtual bool Seek(const FTimespan& Time) override;
	virtual bool SetLooping(bool Looping) override;
	virtual bool SetRate(float Rate) override;
#if PLATFORM_IOS || PLATFORM_TVOS
	virtual bool SetNativeVolume(float Volume) override;
#endif

private:
    /**  Callback for when the application is resumed in the foreground */
    void HandleApplicationHasEnteredForeground();
    
    /** Callback for when the applicaiton is being paused in the background */
    void HandleApplicationWillEnterBackground();

	/** Callback for when the application is moved from the inactive to active state */
	void HandleApplicationActivate();

	/** Callback for when the application is moved from the active to inactive state */
	void HandleApplicationDeactivate();
<<<<<<< HEAD
	
=======

	/** Callback for when the audio device is changed 
	* @param InDeviceAvailable - true if the device is available
	*/
	void HandleAudioRouteChanged(bool InDeviceAvailable);

>>>>>>> 8a8a2db4
	/** Clears the Time Sync flag*/
	void ClearTimeSync();
	
	/** Returns the consumed buffer type sync Points */
	FTimespan GetAudioTimeSync() const;
	FTimespan GetVideoTimeSync() const;
	
	/** The current playback rate. */
	float CurrentRate;

	/** Media playback state. */
	EMediaState CurrentState;

	/** The current time of the playback. */
	FTimespan CurrentTime;

	/** The duration of the media. */
    FTimespan Duration;

	/** The media event handler. */
	IMediaEventSink& EventSink;

	/** Media information string. */
	FString Info;

	/** Cocoa helper object we can use to keep track of ns property changes in our media items */
	FAVPlayerDelegate* MediaHelper;
	
	/** Cocoa Media helper object for Pak file loading */
	FAVMediaAssetResourceLoaderDelegate* MediaResourceLoader;
	
	/** The AVFoundation media player */
	AVPlayer* MediaPlayer;

	/** The URL of the currently opened media. */
	FString MediaUrl;

	/** The player item which the media player uses to progress. */
	AVPlayerItem* PlayerItem;

	/** Tasks to be executed on the player thread. */
	TQueue<TFunction<void()>> PlayerTasks;

	/** The media sample queue. */
	FAvfMediaSamples* Samples;

	/** Should the video loop to the beginning at completion */
    bool ShouldLoop;

	/** The media track collection. */
	FAvfMediaTracks* Tracks;
	
	/** Playback primed and ready when set */
	bool bPrerolled;
	
	/** Media Player is currently seeking */
	bool bSeeking;
	
	/** Set false until the first audio (or video if none) sample has been consumed after seeking or prerolling or, on non Engine mixer platforms first tick after seek */
	bool bTimeSynced;

	/** Mutex to ensure thread-safe access */
	FCriticalSection CriticalSection;
    
    /** Foreground/background delegate for resume */
    FDelegateHandle EnteredForegroundHandle;
    FDelegateHandle HasReactivatedHandle;

    /** Foreground/background delegate for pause */
    FDelegateHandle EnteredBackgroundHandle;
    FDelegateHandle WillDeactivateHandle;

<<<<<<< HEAD
=======
	/** Delegate for changing the audio device  */
	FDelegateHandle AudioRouteChangedHandle;

>>>>>>> 8a8a2db4
};<|MERGE_RESOLUTION|>--- conflicted
+++ resolved
@@ -100,16 +100,12 @@
 
 	/** Callback for when the application is moved from the active to inactive state */
 	void HandleApplicationDeactivate();
-<<<<<<< HEAD
-	
-=======
 
 	/** Callback for when the audio device is changed 
 	* @param InDeviceAvailable - true if the device is available
 	*/
 	void HandleAudioRouteChanged(bool InDeviceAvailable);
 
->>>>>>> 8a8a2db4
 	/** Clears the Time Sync flag*/
 	void ClearTimeSync();
 	
@@ -182,10 +178,7 @@
     FDelegateHandle EnteredBackgroundHandle;
     FDelegateHandle WillDeactivateHandle;
 
-<<<<<<< HEAD
-=======
 	/** Delegate for changing the audio device  */
 	FDelegateHandle AudioRouteChangedHandle;
 
->>>>>>> 8a8a2db4
 };