--- conflicted
+++ resolved
@@ -299,7 +299,6 @@
 	if (FOnlineSubsystemImpl::Exec(InWorld, Cmd, Ar))
 	{
 		bWasHandled = true;
-<<<<<<< HEAD
 	}
 	else
 	{ 
@@ -308,16 +307,6 @@
 			bWasHandled = HandlePurchaseExecCommands(InWorld, Cmd, Ar);
 		}
 	}
-=======
-	}
-	else
-	{ 
-		if (FParse::Command(&Cmd, TEXT("PURCHASE")))
-		{
-			bWasHandled = HandlePurchaseExecCommands(InWorld, Cmd, Ar);
-		}
-	}
->>>>>>> 8a8a2db4
 
 	return bWasHandled;
 }
