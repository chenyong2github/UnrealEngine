// Copyright Epic Games, Inc. All Rights Reserved.

// Module includes
#include "OnlineLeaderboardsInterfaceIOS.h"
#include "OnlineSubsystemIOS.h"

// GameCenter includes
#include <GameKit/GKLeaderboard.h>
#include <GameKit/GKScore.h>

FOnlineLeaderboardsIOS::FOnlineLeaderboardsIOS(FOnlineSubsystemIOS* InSubsystem)
{
	UE_LOG_ONLINE_LEADERBOARD(Display, TEXT("FOnlineLeaderboardsIOS::FOnlineLeaderboardsIOS()"));

	// Cache a reference to the OSS Identity and Friends interfaces, we will need these when we are performing leaderboard actions
	IdentityInterface = (FOnlineIdentityIOS*)InSubsystem->GetIdentityInterface().Get();
	check(IdentityInterface);

	FriendsInterface = (FOnlineFriendsIOS*)InSubsystem->GetFriendsInterface().Get();
	check(FriendsInterface);

	UnreportedScores = nil;
}


FOnlineLeaderboardsIOS::~FOnlineLeaderboardsIOS()
{
	if(UnreportedScores)
	{
		[UnreportedScores release];
		UnreportedScores = nil;
	}
}

bool FOnlineLeaderboardsIOS::ReadLeaderboardCompletionDelegate(NSArray* players, FOnlineLeaderboardReadRef& InReadObject)
{
    auto ReadObject = InReadObject;
    bool bTriggeredReadRequest = false;

    GKLeaderboard* LeaderboardRequest = nil;
	if ([GKLeaderboard instancesRespondToSelector:@selector(initWithPlayers:)] == YES)
	{
        LeaderboardRequest = [[GKLeaderboard alloc] initWithPlayers:players];
    }
    if (LeaderboardRequest != nil)
    {
        const FString LeaderboardName = ReadObject->LeaderboardName.ToString();
        
        NSString* Category = [NSString stringWithFString:LeaderboardName];
        UE_LOG_ONLINE_LEADERBOARD(Display, TEXT("Attempting to read leaderboard: %s"), *LeaderboardName);
        
        LeaderboardRequest.playerScope = GKLeaderboardPlayerScopeGlobal;
        LeaderboardRequest.timeScope = GKLeaderboardTimeScopeToday;
        if ([LeaderboardRequest respondsToSelector:@selector(identifier)] == YES)
        {
            LeaderboardRequest.identifier = Category;
        }
        LeaderboardRequest.range = NSMakeRange(1,10);
        
        bTriggeredReadRequest = true;
        dispatch_async(dispatch_get_main_queue(), ^
        {
            [LeaderboardRequest loadScoresWithCompletionHandler: ^(NSArray *scores, NSError *Error)
             {
                bool bWasSuccessful = (Error == nil) && [scores count] > 0;
                            
                if (bWasSuccessful)
                {
                    bWasSuccessful = [scores count] > 0;
                    UE_LOG_ONLINE_LEADERBOARD(Display, TEXT("FOnlineLeaderboardsIOS::loadScoresWithCompletionHandler() - %s"), (bWasSuccessful ? TEXT("Success!") : TEXT("Failed!, no scores retrieved")));
                    for (GKScore* score in scores)
                    {
                        FString PlayerIDString;
                            
						if ([score respondsToSelector:@selector(player)] == YES)
						{
							PlayerIDString = FString(FOnlineSubsystemIOS::GetPlayerId(score.player));
<<<<<<< HEAD
                        }
                        else
#endif
                        {
#if __IPHONE_OS_VERSION_MIN_REQUIRED < __IPHONE_8_0
                            PlayerIDString = FString(score.playerID);
#endif
=======
>>>>>>> 7d5968f5
                        }
                            
                        UE_LOG_ONLINE_LEADERBOARD(Display, TEXT("----------------------------------------------------------------"));
                        UE_LOG_ONLINE_LEADERBOARD(Display, TEXT("PlayerId: %s"), *PlayerIDString);
                        UE_LOG_ONLINE_LEADERBOARD(Display, TEXT("Value: %d"), score.value);
                        UE_LOG_ONLINE_LEADERBOARD(Display, TEXT("----------------------------------------------------------------"));
                            
                        TSharedRef<const FUniqueNetId> UserId = MakeShareable(new FUniqueNetIdIOS(PlayerIDString));
                            
                        FOnlineStatsRow* UserRow = ReadObject.Get().FindPlayerRecord(UserId.Get());
                        if (UserRow == NULL)
                        {
                            UserRow = new (ReadObject->Rows) FOnlineStatsRow(PlayerIDString, UserId);
                        }
                            
                        for (int32 StatIdx = 0; StatIdx < ReadObject->ColumnMetadata.Num(); StatIdx++)
                        {
                            const FColumnMetaData& ColumnMeta = ReadObject->ColumnMetadata[StatIdx];
                            
                            switch (ColumnMeta.DataType)
                            {
                                case EOnlineKeyValuePairDataType::Int32:
                                {
                                    int32 Value = score.value;
                                    UserRow->Columns.Add(ColumnMeta.ColumnName, FVariantData(Value));
                                    bWasSuccessful = true;
                                    break;
                                }
                            
                                default:
                                {
                                    UE_LOG_ONLINE_LEADERBOARD(Warning, TEXT("Unsupported key value pair during retrieval from GameCenter %s"), *ColumnMeta.ColumnName.ToString());
                                    break;
                                }
                            }
                        }
                    }
                }
                else if (Error)
                {
                    // if we have failed to read the leaderboard then report this
                    NSDictionary *userInfo = [Error userInfo];
                    NSString *errstr = [[userInfo objectForKey : NSUnderlyingErrorKey] localizedDescription];
                    UE_LOG_ONLINE_LEADERBOARD(Display, TEXT("FOnlineLeaderboardsIOS::loadScoresWithCompletionHandler() - Failed to read leaderboard with error: [%s]"), *FString(errstr));
                    UE_LOG_ONLINE_LEADERBOARD(Warning, TEXT("You should check that the leaderboard name matches that of one in ITunesConnect"));
                }
                            
                // Report back to the game thread whether this succeeded.
                [FIOSAsyncTask CreateTaskWithBlock : ^ bool(void)
                 {
                    ReadObject->ReadState = bWasSuccessful ? EOnlineAsyncTaskState::Done : EOnlineAsyncTaskState::Failed;
                    TriggerOnLeaderboardReadCompleteDelegates(bWasSuccessful);
                    return true;
                 }];
            }];
        });
    }
    
    // If we have failed to kick off a read request, we should still tell whoever is listening.
    if (!bTriggeredReadRequest)
    {
        UE_LOG_ONLINE_LEADERBOARD(Display, TEXT("FOnlineLeaderboardsIOS::loadScoresWithCompletionHandler() - Failed!"));
        TriggerOnLeaderboardReadCompleteDelegates(false);
    }
    
    return bTriggeredReadRequest;
}

bool FOnlineLeaderboardsIOS::ReadLeaderboards(const TArray< TSharedRef<const FUniqueNetId> >& Players, FOnlineLeaderboardReadRef& InReadObject)
{
	__block FOnlineLeaderboardReadRef ReadObject = InReadObject;

	UE_LOG_ONLINE_LEADERBOARD(Display, TEXT("FOnlineLeaderboardsIOS::ReadLeaderboards()"));

	ReadObject->ReadState = EOnlineAsyncTaskState::Failed;
	ReadObject->Rows.Empty();
	
	if ((IdentityInterface != nullptr) && (IdentityInterface->GetLocalGameCenterUser() != NULL) && IdentityInterface->GetLocalGameCenterUser().isAuthenticated)
	{
		ReadObject->ReadState = EOnlineAsyncTaskState::InProgress;

		// Populate a list of id's for our friends which we want to look up.
		NSMutableArray* FriendIds = [NSMutableArray arrayWithCapacity: (Players.Num() + 1)];
		
		// Add the local player to the list of ids to look up.
		TSharedPtr<const FUniqueNetId> LocalPlayerUID = IdentityInterface->GetUniquePlayerId(0);
		check(LocalPlayerUID.IsValid());

		FriendIds[0] = [NSString stringWithFString:LocalPlayerUID->ToString()];

		// Add the other requested players
		for (int32 FriendIdx = 0; FriendIdx < Players.Num(); FriendIdx++)
		{
			FriendIds[FriendIdx + 1] = [NSString stringWithFString:Players[FriendIdx]->ToString()];
		}

		// Kick off a game center read request for the list of users
		if ([GKLeaderboard instancesRespondToSelector:@selector(initWithPlayers:)] == YES)
		{
            [GKPlayer loadPlayersForIdentifiers:FriendIds withCompletionHandler:^(NSArray *players, NSError *Error)
             {
                bool bWasSuccessful = (Error == nil) && [players count] > 0;
             
                if (bWasSuccessful)
                {
                    bWasSuccessful = [players count] > 0;
					ReadLeaderboardCompletionDelegate(players, ReadObject);
				}
             }];
        }
        else
        {
			return false;
        }
	}

	return true;
}


bool FOnlineLeaderboardsIOS::ReadLeaderboardsForFriends(int32 LocalUserNum, FOnlineLeaderboardReadRef& ReadObject)
{
	UE_LOG_ONLINE_LEADERBOARD(Display, TEXT("FOnlineLeaderboardsIOS::ReadLeaderboardsForFriends()"));
	if( IdentityInterface->GetLocalGameCenterUser() != NULL && IdentityInterface->GetLocalGameCenterUser().isAuthenticated )
	{
		// Gather the friends from the local players game center friends list and perform a read request for these
		TArray< TSharedRef<FOnlineFriend> > Friends;
		FriendsInterface->GetFriendsList( 0, EFriendsLists::ToString(EFriendsLists::Default), Friends );

		TArray< TSharedRef<const FUniqueNetId> > FriendIds;
		for( int32 Idx = 0; Idx < Friends.Num(); Idx++ )
		{
			FriendIds.Add( Friends[ Idx ]->GetUserId() );
		}
		ReadLeaderboards( FriendIds, ReadObject );
	}
	
	return true;
}

bool FOnlineLeaderboardsIOS::ReadLeaderboardsAroundRank(int32 Rank, uint32 Range, FOnlineLeaderboardReadRef& ReadObject)
{
	UE_LOG_ONLINE_LEADERBOARD(Warning, TEXT("FOnlineLeaderboardsIOS::ReadLeaderboardsAroundRank is currently not supported."));
	return false;
}
bool FOnlineLeaderboardsIOS::ReadLeaderboardsAroundUser(TSharedRef<const FUniqueNetId> Player, uint32 Range, FOnlineLeaderboardReadRef& ReadObject)
{
	UE_LOG_ONLINE_LEADERBOARD(Warning, TEXT("FOnlineLeaderboardsIOS::ReadLeaderboardsAroundUser is currently not supported."));
	return false;
}

void FOnlineLeaderboardsIOS::FreeStats(FOnlineLeaderboardRead& ReadObject)
{
	UE_LOG_ONLINE_LEADERBOARD(Display, TEXT("FOnlineLeaderboardsIOS::FreeStats()"));
	// not implemented for gc leaderboards
}


bool FOnlineLeaderboardsIOS::WriteLeaderboards(const FName& SessionName, const FUniqueNetId& Player, FOnlineLeaderboardWrite& WriteObject)
{
	UE_LOG_ONLINE_LEADERBOARD(Display, TEXT("FOnlineLeaderboardsIOS::WriteLeaderboards()"));
	bool bWroteAnyLeaderboard = false;

	// Make sure we have storage space for scores
	if (UnreportedScores == nil)
	{
		UnreportedScores = [[NSMutableArray alloc] initWithCapacity : WriteObject.Properties.Num()];
	}

	//@TODO: Note: The array of leaderboard names is ignored, because they offer no data.
	// Instead the stat names are used as the leaderboard names for iOS for now.  This whole API needs rework!

	// Queue up the leaderboard stat writes
	for (FStatPropertyArray::TConstIterator It(WriteObject.Properties); It; ++It)
	{
		// Access the stat and the value.
		const FVariantData& Stat = It.Value();

		FString LeaderboardName(It.Key().ToString());
		NSString* Category = [NSString stringWithFString:LeaderboardName];

		// Create a leaderboard score object which should be posted to the [Category] leaderboard.
        GKScore* Score = nil;
		if ([GKScore instancesRespondToSelector:@selector(initWithLeaderboardIdentifier:)] == YES)
		{
            Score = [[GKScore alloc] initWithLeaderboardIdentifier:Category];
        }
        else
        {
			UE_LOG_ONLINE_LEADERBOARD(Warning, TEXT("FOnlineLeaderboardsIOS::WriteLeaderboards(Leaderboard: %s) Could not intiialize score"), *LeaderboardName);
			return false;
        }
        
		Score.context = 0;

		bool bIsValidScore = false;

		// Setup the score with the value we are writing from the variant type
		switch (Stat.GetType())
		{
			case EOnlineKeyValuePairDataType::Int32:
			{
				int32 Value;
				Stat.GetValue(Value);
				Score.value = Value;
					
				bIsValidScore = true;
				break;
			}

			default:
			{
				UE_LOG_ONLINE_LEADERBOARD(Warning, TEXT("FOnlineLeaderboardsIOS::WriteLeaderboards(Leaderboard: %s) Invalid data type (only Int32 is currently supported)"), *LeaderboardName);
				break;
			}
		}

		if (bIsValidScore)
		{
			int32 Value = Score.value;
			UE_LOG_ONLINE_LEADERBOARD(Display, TEXT("FOnlineLeaderboardsIOS::WriteLeaderboards() Queued score %d on leaderboard %s"), Value, *LeaderboardName);

			[UnreportedScores addObject : Score];
			bWroteAnyLeaderboard = true;
		}
	}
	
	// Return whether any stat was cached.
	return bWroteAnyLeaderboard;
}


bool FOnlineLeaderboardsIOS::FlushLeaderboards(const FName& SessionName)
{
	UE_LOG_ONLINE_LEADERBOARD(Display, TEXT("FOnlineLeaderboardsIOS::FlushLeaderboards()"));
	bool bBeganFlushingScores = false;

	if ((IdentityInterface->GetLocalGameCenterUser() != NULL) && IdentityInterface->GetLocalGameCenterUser().isAuthenticated)
	{
		const int32 UnreportedScoreCount = UnreportedScores.count;
		bBeganFlushingScores = UnreportedScoreCount > 0;

		if (bBeganFlushingScores)
		{
			NSArray *ArrayCopy = [[NSArray alloc] initWithArray:UnreportedScores];
			
			[UnreportedScores release];
			UnreportedScores = nil;
			
			dispatch_async(dispatch_get_main_queue(), ^
			{
				[GKScore reportScores : ArrayCopy withCompletionHandler : ^ (NSError *error)
				{
					// Tell whoever was listening that we have written (or failed to write) to the leaderboard
					bool bSucceeded = error == NULL;
					if (bSucceeded)
					{
						UE_LOG_ONLINE_LEADERBOARD(Display, TEXT("Flushed %d scores to Game Center"), UnreportedScoreCount);
					}
					else
					{
						UE_LOG_ONLINE_LEADERBOARD(Display, TEXT("Error while flushing scores (code %d)"), [error code]);
					}

					[ArrayCopy release];

					// Report back to the game thread whether this succeeded.
					[FIOSAsyncTask CreateTaskWithBlock : ^ bool(void)
					{
					TriggerOnLeaderboardFlushCompleteDelegates(SessionName, bSucceeded);
						return true;
					}];
				}
			];
			});
		}
	}

	// If we didn't begin writing to the leaderboard we should still notify whoever was listening.
	if (!bBeganFlushingScores)
	{
		TriggerOnLeaderboardFlushCompleteDelegates(SessionName, false);
		UE_LOG_ONLINE_LEADERBOARD(Display, TEXT("Failed to flush scores to leaderboard"));
	}

	
	return bBeganFlushingScores;
}


bool FOnlineLeaderboardsIOS::WriteOnlinePlayerRatings(const FName& SessionName, int32 LeaderboardId, const TArray<FOnlinePlayerScore>& PlayerScores)
{
	UE_LOG_ONLINE_LEADERBOARD(Display, TEXT("FOnlineLeaderboardsIOS::WriteOnlinePlayerRatings()"));
	// not implemented for gc leaderboards
	
	return false;
}<|MERGE_RESOLUTION|>--- conflicted
+++ resolved
@@ -75,16 +75,6 @@
 						if ([score respondsToSelector:@selector(player)] == YES)
 						{
 							PlayerIDString = FString(FOnlineSubsystemIOS::GetPlayerId(score.player));
-<<<<<<< HEAD
-                        }
-                        else
-#endif
-                        {
-#if __IPHONE_OS_VERSION_MIN_REQUIRED < __IPHONE_8_0
-                            PlayerIDString = FString(score.playerID);
-#endif
-=======
->>>>>>> 7d5968f5
                         }
                             
                         UE_LOG_ONLINE_LEADERBOARD(Display, TEXT("----------------------------------------------------------------"));
