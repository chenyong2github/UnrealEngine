--- conflicted
+++ resolved
@@ -1,12 +1,9 @@
-<<<<<<< HEAD
 // Copyright 1998-2019 Epic Games, Inc. All Rights Reserved.
-=======
-// Copyright 1998-2018 Epic Games, Inc. All Rights Reserved.
->>>>>>> df71d635
 
 #pragma once
 
 #include "Modules/ModuleManager.h"
+#include "Containers/Ticker.h"
 
 /**
  * The public interface to this module.  In most cases, this interface is only public to sibling modules
@@ -37,7 +34,12 @@
 		return FModuleManager::Get().IsModuleLoaded( "MagicLeapScreens" );
 	}
 
+	virtual bool Tick(float DeltaTime) = 0;
+
 	virtual bool IsEngineLoopInitComplete() const = 0;
 
 	virtual void OnEngineLoopInitComplete() = 0;
+
+	FTickerDelegate TickDelegate;
+	FDelegateHandle TickDelegateHandle;
 };