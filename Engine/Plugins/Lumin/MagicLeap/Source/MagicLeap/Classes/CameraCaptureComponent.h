<<<<<<< HEAD
// Copyright 1998-2019 Epic Games, Inc. All Rights Reserved.
=======
// Copyright 1998-2018 Epic Games, Inc. All Rights Reserved.
>>>>>>> df71d635

#pragma once

#include "Components/ActorComponent.h"
#include "Engine/Engine.h"
#include "CameraCaptureComponent.generated.h"

/**
  The CameraCaptureComponent provides access to and maintains state for camera capture functionality.
  The connection to the device's camera is managed internally.  Users of this component
  are able to asynchronously capture camera images and footage to file.  Alternatively,
  a camera image can be captured directly to texture.  The user need only make the relevant
  asynchronous call and then register the appropriate success/fail event handlers for the
  operation's completion.
*/
UCLASS(ClassGroup = MagicLeap, BlueprintType, Blueprintable, EditInlineNew, meta = (BlueprintSpawnableComponent))
class MAGICLEAP_API UCameraCaptureComponent : public UActorComponent
{
  GENERATED_BODY()

public:
  UCameraCaptureComponent();
  virtual ~UCameraCaptureComponent();

  /** Intializes the asynchronous capture system. */
  void BeginPlay() override;
  
  /** Polls for and handles incoming messages from the asynchronous capture system */
  virtual void TickComponent(float DeltaTime, enum ELevelTick TickType, FActorComponentTickFunction *ThisTickFunction) override;

  /**
	Instigates a capture image to file task on a separate thread.
	@brief The newly created jpeg file will have an automatically generated name which is guaranteed
		   to be unique.  The user should register event handlers for both the success and fail events.
		   Upon completion, a successful operation will provide the file path of the newly created jpeg
		   to the FCameraCaptureImgToFileSuccess event handler.
  */
  UFUNCTION(BlueprintCallable, Category = "MagicLeap|CameraCapture")
  bool CaptureImageToFileAsync();

  /** 
    Instigates a capture image to memory task on a speparate thread.
	@brief The user should register event handlers for both the success and fail events.  Upon completion,
		   a successful operation will provide a dynamically generated texture containing the captured
		   image to the FCameraCaptureImgToTextureSuccess event handler.
    @note The generated texture will be garbage collected when this class is destroyed.
  */
  UFUNCTION(BlueprintCallable, Category = "MagicLeap|CameraCapture")
  bool CaptureImageToTextureAsync();

  /** 
    Instigates a capture video to file task on a separate thread.
	@brief The newly created mp4 file will have an automatically generated name which is guaranteed
		   to be unique.  The user should register event handlers for both the success and fail events.
		   Upon completion, a successful operation will provide the file path of the saved mp4 file to the
		   FCameraCaptureVidToFileSuccess event handler.
	@param VideoLength The length in seconds of the footage to be captured.
  */
  UFUNCTION(BlueprintCallable, Category = "MagicLeap|CameraCapture")
  bool CaptureVideoToFileAsync(float VideoLength);

  /**
	Retrieves a handle to the current preview buffer.
	@note This call is thread safe.
	@return An MLHandle to the current preview buffer (can be invalid).
  */
  static int64 GetPreviewHandle();

public:
  /**
    Delegate used to pass log messages from the capture worker thread to the instigating blueprint.
	@note This is useful if the user wishes to have log messages in 3D space.
    @param LogMessage A string containing the log message.
  */
  DECLARE_DYNAMIC_MULTICAST_DELEGATE_OneParam(FCameraCaptureLogMessage, FString, LogMessage);

  /**
    Delegate used to notify the instigating blueprint of a capture image to file success.
    @param FilePath A string containing the file path to the newly created jpeg.
  */
  DECLARE_DYNAMIC_MULTICAST_DELEGATE_OneParam(FCameraCaptureImgToFileSuccess, FString, FilePath);

  /** Delegate used to notify the instigating blueprint of a capture image to file failure. */
  DECLARE_DYNAMIC_MULTICAST_DELEGATE(FCameraCaptureImgToFileFailure);

  /**
    Delegate used to pass the successfully captured image back to the instigating blueprint.
    @note The captured texture will be cleaned up when this component is destroyed.
    @param CaptureTexture A UTexture2D containing the captured image.
  */
  DECLARE_DYNAMIC_MULTICAST_DELEGATE_OneParam(FCameraCaptureImgToTextureSuccess, UTexture2D*, CaptureTexture);

  /** Delegate used to notify the instigating blueprint of a capture image to texture failure. */
  DECLARE_DYNAMIC_MULTICAST_DELEGATE(FCameraCaptureImgToTextureFailure);

  /** Delegate used to notify the instigating blueprint of a capture video to file success.

    @param FilePath A string containing the path to the newly created mp4.
  */
  DECLARE_DYNAMIC_MULTICAST_DELEGATE_OneParam(FCameraCaptureVidToFileSuccess, FString, FilePath);

  /** Delegate used to notify the instigating blueprint of a capture video to file failure. */
  DECLARE_DYNAMIC_MULTICAST_DELEGATE(FCameraCaptureVidToFileFailure);

  /** Activated when a log message is generated on the capture thread. */
  FCameraCaptureLogMessage& OnCaptureLogMessage();

  /** Activated when an image is successfully captured to file on the capture thread. */
  FCameraCaptureImgToFileSuccess& OnCaptureImgToFileSuccess();

  /** Activated when an image fails to capture to file on the capture thread. */
  FCameraCaptureImgToFileFailure& OnCaptureImgToFileFailure();

  /** Activated when an image is successfully captured to texture on the capture thread. */
  FCameraCaptureImgToTextureSuccess& OnCaptureImgToTextureSuccess();

  /** Activated when an image fails to capture to texture on the capture thread. */
  FCameraCaptureImgToTextureFailure& OnCaptureImgToTextureFailure();

  /** Activated when a video is successfully captured to file on the capture thread. */
  FCameraCaptureVidToFileSuccess& OnCaptureVidToFileSuccess();

  /** Activated when a video is fails to capture to file on the capture thread. */
  FCameraCaptureVidToFileFailure& OnCaptureVidToFileFailure();  

private:
  class FCameraCaptureImpl *Impl;

  UPROPERTY(BlueprintAssignable, Category = "CameraCapture|MagicLeap", meta = (AllowPrivateAccess = true))
  FCameraCaptureLogMessage CaptureLogMessage;

  UPROPERTY(BlueprintAssignable, Category = "CameraCapture|MagicLeap", meta = (AllowPrivateAccess = true))
  FCameraCaptureImgToFileSuccess CaptureImgToFileSuccess;

  UPROPERTY(BlueprintAssignable, Category = "CameraCapture|MagicLeap", meta = (AllowPrivateAccess = true))
  FCameraCaptureImgToFileFailure CaptureImgToFileFailure;

  UPROPERTY(BlueprintAssignable, Category = "CameraCapture|MagicLeap", meta = (AllowPrivateAccess = true))
  FCameraCaptureImgToTextureSuccess CaptureImgToTextureSuccess;

  UPROPERTY(BlueprintAssignable, Category = "CameraCapture|MagicLeap", meta = (AllowPrivateAccess = true))
  FCameraCaptureImgToTextureFailure CaptureImgToTextureFailure;

  UPROPERTY(BlueprintAssignable, Category = "CameraCapture|MagicLeap", meta = (AllowPrivateAccess = true))
  FCameraCaptureVidToFileSuccess CaptureVidToFileSuccess;

  UPROPERTY(BlueprintAssignable, Category = "CameraCapture|MagicLeap", meta = (AllowPrivateAccess = true))
  FCameraCaptureVidToFileFailure CaptureVidToFileFailure;

private:
  void Log(const FString& LogMessage);
};

DECLARE_LOG_CATEGORY_EXTERN(LogCameraCapture, Verbose, All);<|MERGE_RESOLUTION|>--- conflicted
+++ resolved
@@ -1,8 +1,4 @@
-<<<<<<< HEAD
 // Copyright 1998-2019 Epic Games, Inc. All Rights Reserved.
-=======
-// Copyright 1998-2018 Epic Games, Inc. All Rights Reserved.
->>>>>>> df71d635
 
 #pragma once
 
@@ -34,35 +30,80 @@
   virtual void TickComponent(float DeltaTime, enum ELevelTick TickType, FActorComponentTickFunction *ThisTickFunction) override;
 
   /**
-	Instigates a capture image to file task on a separate thread.
+   Delegate used to notify the initiating blueprint when a capture image to file task has completed.
+   @note Although this signals the task as complete, it may have failed or been cancelled.
+   @param bSuccess True if the task succeeded, false otherwise.
+   @param FilePath A string containing the file path to the newly created jpeg.
+ */
+  DECLARE_DYNAMIC_DELEGATE_TwoParams(FCameraCaptureImgToFile, bool, bSuccess, const FString&, FilePath);
+
+  /**
+	Delegate used to pass the captured image back to the initiating blueprint.
+	@note The captured texture will remain in memory for the lifetime of the calling application (if the task succeeds).
+	@param bSuccess True if the task succeeded, false otherwise.
+	@param CaptureTexture A UTexture2D containing the captured image.
+  */
+  DECLARE_DYNAMIC_DELEGATE_TwoParams(FCameraCaptureImgToTexture, bool, bSuccess, UTexture2D*, CaptureTexture);
+
+  /**
+	Delegate used to notify the initiating blueprint of the result of a request to begin recording video.
+	@note Although this signals the task as complete, it may have failed or been cancelled.
+	@param bSuccess True if the task succeeded, false otherwise.
+  */
+  DECLARE_DYNAMIC_DELEGATE_OneParam(FCameraCaptureStartRecording, bool, bSuccess);
+
+  /**
+	Delegate used to notify the initiating blueprint of the result of a request to stop recording video.
+	@note Although this signals the task as complete, it may have failed or been cancelled.
+	@param bSuccess True if the task succeeded, false otherwise.
+	@param FilePath A string containing the path to the newly created mp4.
+  */
+  DECLARE_DYNAMIC_DELEGATE_TwoParams(FCameraCaptureStopRecording, bool, bSuccess, const FString&, FilePath);
+
+  /**
+	Initiates a capture image to file task on a separate thread.
 	@brief The newly created jpeg file will have an automatically generated name which is guaranteed
-		   to be unique.  The user should register event handlers for both the success and fail events.
-		   Upon completion, a successful operation will provide the file path of the newly created jpeg
-		   to the FCameraCaptureImgToFileSuccess event handler.
+		   to be unique.  Upon completion, a successful operation will provide the file path of the newly
+		   created jpeg to the FCameraCaptureImgToFile event handler.
+	@param ResultDelegate The delegate to be notified once the camera image has been saved to a jpeg file.
   */
-  UFUNCTION(BlueprintCallable, Category = "MagicLeap|CameraCapture")
-  bool CaptureImageToFileAsync();
+  UFUNCTION(BlueprintCallable, Category = "CameraCapture|MagicLeap")
+  bool CaptureImageToFileAsync(const FCameraCaptureImgToFile& ResultDelegate);
 
   /** 
-    Instigates a capture image to memory task on a speparate thread.
+    Initiates a capture image to memory task on a speparate thread.
 	@brief The user should register event handlers for both the success and fail events.  Upon completion,
 		   a successful operation will provide a dynamically generated texture containing the captured
 		   image to the FCameraCaptureImgToTextureSuccess event handler.
-    @note The generated texture will be garbage collected when this class is destroyed.
+    @note The generated texture will be garbage collected when this app is destroyed.
+	@param ResultDelegate The delegate to be notified once the camera image has been saved to a texture.
   */
-  UFUNCTION(BlueprintCallable, Category = "MagicLeap|CameraCapture")
-  bool CaptureImageToTextureAsync();
+  UFUNCTION(BlueprintCallable, Category = "CameraCapture|MagicLeap")
+  bool CaptureImageToTextureAsync(const FCameraCaptureImgToTexture& ResultDelegate);
 
   /** 
-    Instigates a capture video to file task on a separate thread.
-	@brief The newly created mp4 file will have an automatically generated name which is guaranteed
-		   to be unique.  The user should register event handlers for both the success and fail events.
-		   Upon completion, a successful operation will provide the file path of the saved mp4 file to the
-		   FCameraCaptureVidToFileSuccess event handler.
-	@param VideoLength The length in seconds of the footage to be captured.
+    Initiates the capturing of video/audio data on a separate thread.
+	@note The system will continue to record video until StopRecordingVideo is called.
+	@param ResultDelegate The delegate to be notified once the recording has begun or failed to begin.
   */
-  UFUNCTION(BlueprintCallable, Category = "MagicLeap|CameraCapture")
-  bool CaptureVideoToFileAsync(float VideoLength);
+  UFUNCTION(BlueprintCallable, Category = "CameraCapture|MagicLeap")
+  bool StartRecordingVideoAsync(const FCameraCaptureStartRecording& ResultDelegate);
+
+  /**
+	Stops the recording and saves the video/audio data to an mp4 file.
+	@note The newly created mp4 file will have an automatically generated name which is guaranteed
+		  to be unique.
+	@param ResultDelegate The delegate to be notified once the video/audio data has been saved to an mp4 file.
+  */
+  UFUNCTION(BlueprintCallable, Category = "CameraCapture|MagicLeap")
+  bool StopRecordingVideoAsync(const FCameraCaptureStopRecording& ResultDelegate);
+
+  /**
+	Gets the capture state of the component.
+	@return True if the component is currently capturing, false otherwise.
+  */
+  UFUNCTION(BlueprintPure, Category = "CameraCapture|MagicLeap")
+  bool IsCapturing() const;
 
   /**
 	Retrieves a handle to the current preview buffer.
@@ -73,84 +114,20 @@
 
 public:
   /**
-    Delegate used to pass log messages from the capture worker thread to the instigating blueprint.
+    Delegate used to pass log messages from the capture worker thread to the initiating blueprint.
 	@note This is useful if the user wishes to have log messages in 3D space.
     @param LogMessage A string containing the log message.
   */
   DECLARE_DYNAMIC_MULTICAST_DELEGATE_OneParam(FCameraCaptureLogMessage, FString, LogMessage);
 
-  /**
-    Delegate used to notify the instigating blueprint of a capture image to file success.
-    @param FilePath A string containing the file path to the newly created jpeg.
-  */
-  DECLARE_DYNAMIC_MULTICAST_DELEGATE_OneParam(FCameraCaptureImgToFileSuccess, FString, FilePath);
-
-  /** Delegate used to notify the instigating blueprint of a capture image to file failure. */
-  DECLARE_DYNAMIC_MULTICAST_DELEGATE(FCameraCaptureImgToFileFailure);
-
-  /**
-    Delegate used to pass the successfully captured image back to the instigating blueprint.
-    @note The captured texture will be cleaned up when this component is destroyed.
-    @param CaptureTexture A UTexture2D containing the captured image.
-  */
-  DECLARE_DYNAMIC_MULTICAST_DELEGATE_OneParam(FCameraCaptureImgToTextureSuccess, UTexture2D*, CaptureTexture);
-
-  /** Delegate used to notify the instigating blueprint of a capture image to texture failure. */
-  DECLARE_DYNAMIC_MULTICAST_DELEGATE(FCameraCaptureImgToTextureFailure);
-
-  /** Delegate used to notify the instigating blueprint of a capture video to file success.
-
-    @param FilePath A string containing the path to the newly created mp4.
-  */
-  DECLARE_DYNAMIC_MULTICAST_DELEGATE_OneParam(FCameraCaptureVidToFileSuccess, FString, FilePath);
-
-  /** Delegate used to notify the instigating blueprint of a capture video to file failure. */
-  DECLARE_DYNAMIC_MULTICAST_DELEGATE(FCameraCaptureVidToFileFailure);
-
-  /** Activated when a log message is generated on the capture thread. */
-  FCameraCaptureLogMessage& OnCaptureLogMessage();
-
-  /** Activated when an image is successfully captured to file on the capture thread. */
-  FCameraCaptureImgToFileSuccess& OnCaptureImgToFileSuccess();
-
-  /** Activated when an image fails to capture to file on the capture thread. */
-  FCameraCaptureImgToFileFailure& OnCaptureImgToFileFailure();
-
-  /** Activated when an image is successfully captured to texture on the capture thread. */
-  FCameraCaptureImgToTextureSuccess& OnCaptureImgToTextureSuccess();
-
-  /** Activated when an image fails to capture to texture on the capture thread. */
-  FCameraCaptureImgToTextureFailure& OnCaptureImgToTextureFailure();
-
-  /** Activated when a video is successfully captured to file on the capture thread. */
-  FCameraCaptureVidToFileSuccess& OnCaptureVidToFileSuccess();
-
-  /** Activated when a video is fails to capture to file on the capture thread. */
-  FCameraCaptureVidToFileFailure& OnCaptureVidToFileFailure();  
-
 private:
-  class FCameraCaptureImpl *Impl;
-
-  UPROPERTY(BlueprintAssignable, Category = "CameraCapture|MagicLeap", meta = (AllowPrivateAccess = true))
-  FCameraCaptureLogMessage CaptureLogMessage;
-
-  UPROPERTY(BlueprintAssignable, Category = "CameraCapture|MagicLeap", meta = (AllowPrivateAccess = true))
-  FCameraCaptureImgToFileSuccess CaptureImgToFileSuccess;
-
-  UPROPERTY(BlueprintAssignable, Category = "CameraCapture|MagicLeap", meta = (AllowPrivateAccess = true))
-  FCameraCaptureImgToFileFailure CaptureImgToFileFailure;
-
-  UPROPERTY(BlueprintAssignable, Category = "CameraCapture|MagicLeap", meta = (AllowPrivateAccess = true))
-  FCameraCaptureImgToTextureSuccess CaptureImgToTextureSuccess;
-
-  UPROPERTY(BlueprintAssignable, Category = "CameraCapture|MagicLeap", meta = (AllowPrivateAccess = true))
-  FCameraCaptureImgToTextureFailure CaptureImgToTextureFailure;
-
-  UPROPERTY(BlueprintAssignable, Category = "CameraCapture|MagicLeap", meta = (AllowPrivateAccess = true))
-  FCameraCaptureVidToFileSuccess CaptureVidToFileSuccess;
-
-  UPROPERTY(BlueprintAssignable, Category = "CameraCapture|MagicLeap", meta = (AllowPrivateAccess = true))
-  FCameraCaptureVidToFileFailure CaptureVidToFileFailure;
+	class FCameraCaptureImpl *Impl;
+	UPROPERTY(BlueprintAssignable, Category = "CameraCapture|MagicLeap", meta = (AllowPrivateAccess = true))
+	FCameraCaptureLogMessage CaptureLogMessage;
+	FCameraCaptureImgToFile CaptureImgToFileResult;
+	FCameraCaptureImgToTexture CaptureImgToTextureResult;
+	FCameraCaptureStartRecording StartRecordingResult;
+	FCameraCaptureStopRecording StopRecordingResult;
 
 private:
   void Log(const FString& LogMessage);
