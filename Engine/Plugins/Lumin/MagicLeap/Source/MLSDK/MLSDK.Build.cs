--- conflicted
+++ resolved
@@ -54,30 +54,6 @@
 			string IncludePath = Path.Combine(MLSDKPath, "include");
 			string LibraryPath = Path.Combine(MLSDKPath, "lib");
 			string VirtualDeviceLibraryPath = Path.Combine(MLSDKPath, "VirtualDevice", "lib");
-<<<<<<< HEAD
-
-			string ProjectFileName = null != Target.ProjectFile ? Target.ProjectFile.FullName : "";
-			DirectoryReference ProjectDir =
-				string.IsNullOrEmpty(ProjectFileName) ? (DirectoryReference)null : Target.ProjectFile.Directory;
-			ConfigHierarchy Ini = ConfigCache.ReadHierarchy(ConfigHierarchyType.Engine, ProjectDir, Target.Platform);
-
-			PublicIncludePaths.Add(IncludePath);
-			if (Target.Platform != UnrealTargetPlatform.Lumin)
-			{
-				string VirtualDeviceIncludePath = "";
-				if (!Ini.TryGetValue("MLSDK", "IncludePath", out VirtualDeviceIncludePath))
-				{
-					VirtualDeviceIncludePath = Path.Combine(MLSDKPath, "VirtualDevice", "include");
-				}
-				PublicIncludePaths.Add(VirtualDeviceIncludePath);
-			}
-			PublicIncludePaths.Add(Path.Combine(MLSDKPath, "lumin/usr/include/vulkan"));
-
-			string MLSDKLibraryPath = "";
-			Ini.TryGetValue("MLSDK", "LibraryPath", out MLSDKLibraryPath);
-
-=======
->>>>>>> 8522799c
 			string LibraryPlatformFolder = string.Empty;
 			switch (Target.Platform)
 			{
@@ -95,13 +71,30 @@
 					break;
 			}
 			LibraryPath = Path.Combine(LibraryPath, LibraryPlatformFolder);
-<<<<<<< HEAD
-
-			//make sure the platform specific libs are there as well
+
 			bIsMLSDKInstalled = Directory.Exists(IncludePath) && Directory.Exists(LibraryPath);
-
 			if (bIsMLSDKInstalled)
 			{
+				string ProjectFileName = null != Target.ProjectFile ? Target.ProjectFile.FullName : "";
+				DirectoryReference ProjectDir =
+					string.IsNullOrEmpty(ProjectFileName) ? (DirectoryReference)null : Target.ProjectFile.Directory;
+				ConfigHierarchy Ini = ConfigCache.ReadHierarchy(ConfigHierarchyType.Engine, ProjectDir, Target.Platform);
+
+				PublicIncludePaths.Add(IncludePath);
+				if (Target.Platform != UnrealTargetPlatform.Lumin)
+				{
+					string VirtualDeviceIncludePath = "";
+					if (!Ini.TryGetValue("MLSDK", "IncludePath", out VirtualDeviceIncludePath))
+					{
+						VirtualDeviceIncludePath = Path.Combine(MLSDKPath, "VirtualDevice", "include");
+					}
+					PublicIncludePaths.Add(VirtualDeviceIncludePath);
+				}
+				PublicIncludePaths.Add(Path.Combine(MLSDKPath, "lumin/usr/include/vulkan"));
+
+				string MLSDKLibraryPath = "";
+				Ini.TryGetValue("MLSDK", "LibraryPath", out MLSDKLibraryPath);
+
 				PublicLibraryPaths.Add(LibraryPath);
 				if (!string.IsNullOrEmpty(MLSDKLibraryPath))
 				{
@@ -139,69 +132,6 @@
 					"ml_sharedfile"
 				};
 
-=======
-
-			bIsMLSDKInstalled = Directory.Exists(IncludePath) && Directory.Exists(LibraryPath);
-			if (bIsMLSDKInstalled)
-			{
-				string ProjectFileName = null != Target.ProjectFile ? Target.ProjectFile.FullName : "";
-				DirectoryReference ProjectDir =
-					string.IsNullOrEmpty(ProjectFileName) ? (DirectoryReference)null : Target.ProjectFile.Directory;
-				ConfigHierarchy Ini = ConfigCache.ReadHierarchy(ConfigHierarchyType.Engine, ProjectDir, Target.Platform);
-
-				PublicIncludePaths.Add(IncludePath);
-				if (Target.Platform != UnrealTargetPlatform.Lumin)
-				{
-					string VirtualDeviceIncludePath = "";
-					if (!Ini.TryGetValue("MLSDK", "IncludePath", out VirtualDeviceIncludePath))
-					{
-						VirtualDeviceIncludePath = Path.Combine(MLSDKPath, "VirtualDevice", "include");
-					}
-					PublicIncludePaths.Add(VirtualDeviceIncludePath);
-				}
-				PublicIncludePaths.Add(Path.Combine(MLSDKPath, "lumin/usr/include/vulkan"));
-
-				string MLSDKLibraryPath = "";
-				Ini.TryGetValue("MLSDK", "LibraryPath", out MLSDKLibraryPath);
-
-				PublicLibraryPaths.Add(LibraryPath);
-				if (!string.IsNullOrEmpty(MLSDKLibraryPath))
-				{
-					PublicLibraryPaths.Add(MLSDKLibraryPath);
-				}
-
-				if (Target.Platform != UnrealTargetPlatform.Lumin)
-				{
-					PublicLibraryPaths.Add(VirtualDeviceLibraryPath);
-				}
-
-				string[] MLSDKLibraryList = new string[] {
-					"ml_audio",
-					"ml_camera_metadata",
-					"ml_camera",
-					"ml_dispatch",
-					"ml_ext_logging",
-					"ml_graphics",
-					"ml_identity",
-					"ml_input",
-					"ml_lifecycle",
-					"ml_mediacodeclist",
-					"ml_mediacodec",
-					"ml_mediacrypto",
-					"ml_mediadrm",
-					"ml_mediaerror",
-					"ml_mediaextractor",
-					"ml_mediaformat",
-					"ml_mediaplayer",
-					"ml_musicservice",
-					"ml_perception_client",
-					"ml_privileges",
-					"ml_screens",
-					"ml_secure_storage",
-					"ml_sharedfile"
-				};
-
->>>>>>> 8522799c
 				if (Target.Platform == UnrealTargetPlatform.Win64)
 				{
 					foreach (string libname in MLSDKLibraryList)
