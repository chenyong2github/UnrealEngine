--- conflicted
+++ resolved
@@ -1,8 +1,4 @@
-<<<<<<< HEAD
 // Copyright 1998-2019 Epic Games, Inc. All Rights Reserved.
-=======
-// Copyright 1998-2018 Epic Games, Inc. All Rights Reserved.
->>>>>>> df71d635
 
 #include "MagicLeapEyeTrackerModule.h"
 #include "GameFramework/HUD.h"
@@ -23,13 +19,17 @@
 
 FMagicLeapEyeTracker::~FMagicLeapEyeTracker()
 {
+	Destroy();
+}
+
+void FMagicLeapEyeTracker::Destroy()
+{
 	if (VREyeTracker)
 	{
 		delete VREyeTracker;
 		VREyeTracker = nullptr;
 	}
 }
-
 
 bool FMagicLeapEyeTracker::GetEyeTrackerGazeData(FEyeTrackerGazeData& OutGazeData) const
 {
@@ -177,14 +177,18 @@
 }
 
 /************************************************************************/
-/* FMagicLeapEyeTrackerModule                                                     */
+/* FMagicLeapEyeTrackerModule                                           */
 /************************************************************************/
+FMagicLeapEyeTrackerModule::FMagicLeapEyeTrackerModule()
+	: IMagicLeapModule("MagicLeapEyeTracker")
+{
+
+}
+
 void FMagicLeapEyeTrackerModule::StartupModule()
 {
 	IEyeTrackerModule::StartupModule();
-
 	MagicLeapEyeTracker = TSharedPtr<FMagicLeapEyeTracker, ESPMode::ThreadSafe>(new FMagicLeapEyeTracker());
-
 	OnDrawDebugHandle = AHUD::OnShowDebugInfo.AddRaw(this, &FMagicLeapEyeTrackerModule::OnDrawDebug);
 }
 
@@ -194,6 +198,14 @@
 	FCoreUObjectDelegates::PreLoadMap.Remove(OnPreLoadMapHandle);
 }
 
+void FMagicLeapEyeTrackerModule::Disable()
+{
+	if (MagicLeapEyeTracker.IsValid())
+	{
+		MagicLeapEyeTracker->Destroy();
+	}
+}
+
 TSharedPtr<class IEyeTracker, ESPMode::ThreadSafe> FMagicLeapEyeTrackerModule::CreateEyeTracker()
 {
 	return MagicLeapEyeTracker;
@@ -203,9 +215,9 @@
 {
 	if (CVarEnableEyetrackingDebug.GetValueOnGameThread())
 	{
-		if (MagicLeapEyeTracker.IsValid() && MagicLeapEyeTracker->VREyeTracker)
-		{
-			MagicLeapEyeTracker->VREyeTracker->DrawDebug(HUD, Canvas, DisplayInfo, YL, YPos);
+		if (MagicLeapEyeTracker.IsValid() && MagicLeapEyeTracker->GetVREyeTracker())
+		{
+			MagicLeapEyeTracker->GetVREyeTracker()->DrawDebug(HUD, Canvas, DisplayInfo, YL, YPos);
 		}
 	}
 }
