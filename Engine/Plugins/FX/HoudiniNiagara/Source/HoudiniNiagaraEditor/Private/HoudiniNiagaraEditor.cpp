--- conflicted
+++ resolved
@@ -31,15 +31,6 @@
 
 void FHoudiniNiagaraEditorModule::StartupModule()
 {
-<<<<<<< HEAD
-    // Register the Houdini CSV Type Actions
-    IAssetTools& AssetTools = FModuleManager::LoadModuleChecked< FAssetToolsModule >("AssetTools").Get();
-
-    TSharedRef< IAssetTypeActions > HCSVAction = MakeShareable( new FHoudiniCSVAssetActions() );
-    AssetTools.RegisterAssetTypeActions( HCSVAction );
-    AssetTypeActions.Add( HCSVAction );
-
-=======
 	// Register the Houdini CSV Type Actions
 	IAssetTools& AssetTools = FModuleManager::LoadModuleChecked< FAssetToolsModule >("AssetTools").Get();
 
@@ -47,7 +38,6 @@
 	AssetTools.RegisterAssetTypeActions( HCSVAction );
 	AssetTypeActions.Add( HCSVAction );
 
->>>>>>> 9232998f
 	// Create Slate style set.
 	if (!StyleSet.IsValid())
 	{
@@ -79,30 +69,6 @@
 
 void FHoudiniNiagaraEditorModule::ShutdownModule()
 {
-<<<<<<< HEAD
-    // Unregister asset type actions we have previously registered.
-    if ( FModuleManager::Get().IsModuleLoaded("AssetTools") )
-    {
-		IAssetTools & AssetTools = FModuleManager::GetModuleChecked< FAssetToolsModule >("AssetTools").Get();
-
-		for ( int32 Index = 0; Index < AssetTypeActions.Num(); ++Index )
-			AssetTools.UnregisterAssetTypeActions( AssetTypeActions[Index].ToSharedRef() );
-
-		AssetTypeActions.Empty();
-    }
-
-	// Unregister Slate style set.
-	if (StyleSet.IsValid())
-	{
-		// Unregister Slate style.
-		FSlateStyleRegistry::UnRegisterSlateStyle(*StyleSet.Get());
-
-		ensure(StyleSet.IsUnique());
-		StyleSet.Reset();
-	}
-}
-
-=======
 	// Unregister asset type actions we have previously registered.
 	if ( FModuleManager::Get().IsModuleLoaded("AssetTools") )
 	{
@@ -125,7 +91,6 @@
 	}
 }
 
->>>>>>> 9232998f
 #undef LOCTEXT_NAMESPACE
 	
 IMPLEMENT_MODULE(FHoudiniNiagaraEditorModule, HoudiniNiagaraEditor)