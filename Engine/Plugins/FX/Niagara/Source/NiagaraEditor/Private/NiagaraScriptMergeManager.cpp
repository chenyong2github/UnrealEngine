--- conflicted
+++ resolved
@@ -847,34 +847,6 @@
 {
 	SCOPE_CYCLE_COUNTER(STAT_NiagaraEditor_ScriptMergeManager_MergeEmitter);
 	INiagaraMergeManager::FMergeEmitterResults MergeResults;
-<<<<<<< HEAD
-
-	FNiagaraEmitterDiffResults DiffResults = DiffEmitters(ParentAtLastMerge, Instance);
-
-	if (DiffResults.IsValid() == false)
-	{
-		MergeResults.MergeResult = INiagaraMergeManager::EMergeEmitterResult::FailedToDiff;
-		MergeResults.ErrorMessages = DiffResults.GetErrorMessages();
-	}
-	else if (DiffResults.IsEmpty())
-	{
-		// If there were no changes made on the instance, check if the instance matches the parent.
-		FNiagaraEmitterDiffResults DiffResultsFromParent = DiffEmitters(Parent, Instance);
-		if (DiffResultsFromParent.IsEmpty())
-		{
-			MergeResults.MergeResult = INiagaraMergeManager::EMergeEmitterResult::SucceededNoDifferences;
-		}
-		else
-		{
-			// If there were differences from the parent we can just return a copy of the parent as the merged instance since there
-			// were no changes in the instance which need to be applied.
-			MergeResults.MergeResult = INiagaraMergeManager::EMergeEmitterResult::SucceededDifferencesApplied;
-			MergeResults.MergedInstance = Parent.DuplicateWithoutMerging((UObject*)GetTransientPackage());
-		}
-	}
-	else
-	{
-=======
 
 	FNiagaraEmitterDiffResults DiffResults = DiffEmitters(ParentAtLastMerge, Instance);
 
@@ -925,7 +897,6 @@
 	}
 	else
 	{
->>>>>>> 33e6966e
 		UNiagaraEmitter* MergedInstance = Parent.DuplicateWithoutMerging((UObject*)GetTransientPackage());
 		TSharedRef<FNiagaraEmitterMergeAdapter> MergedInstanceAdapter = MakeShared<FNiagaraEmitterMergeAdapter>(*MergedInstance);
 
