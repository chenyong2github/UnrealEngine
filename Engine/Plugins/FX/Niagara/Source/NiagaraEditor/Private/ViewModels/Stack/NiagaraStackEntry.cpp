--- conflicted
+++ resolved
@@ -394,12 +394,7 @@
 {
 	if (bHasBaseEmitterCache.IsSet() == false)
 	{
-<<<<<<< HEAD
-		TSharedRef<FNiagaraScriptMergeManager> MergeManager = FNiagaraScriptMergeManager::Get();
-		const UNiagaraEmitter* BaseEmitter = GetEmitterViewModel()->GetParentEmitter();
-=======
 		const UNiagaraEmitter* BaseEmitter = GetEmitterViewModel().IsValid() ? GetEmitterViewModel()->GetParentEmitter() : nullptr;
->>>>>>> a1e6ec07
 		bHasBaseEmitterCache = BaseEmitter != nullptr;
 	}
 	return bHasBaseEmitterCache.GetValue();
