--- conflicted
+++ resolved
@@ -333,11 +333,7 @@
 		}
 	}
 
-<<<<<<< HEAD
-	if (FunctionCallNode && FunctionCallNode->FunctionScript)
-=======
 	if (ModuleIndex != INDEX_NONE && FunctionCallNode && FunctionCallNode->FunctionScript)
->>>>>>> 9232998f
 	{
 		for (FNiagaraModuleDependency Dependency : FunctionCallNode->FunctionScript->RequiredDependencies)
 		{
