// Copyright Epic Games, Inc. All Rights Reserved.

#include "ViewModels/Stack/NiagaraStackScriptItemGroup.h"
#include "ViewModels/Stack/NiagaraStackModuleItem.h"
#include "ViewModels/NiagaraSystemViewModel.h"
#include "ViewModels/NiagaraSystemSelectionViewModel.h"
#include "ViewModels/NiagaraEmitterViewModel.h"
#include "NiagaraScriptViewModel.h"
#include "NiagaraScriptGraphViewModel.h"
#include "NiagaraGraph.h"
#include "NiagaraNodeOutput.h"
#include "NiagaraNodeFunctionCall.h"
#include "NiagaraNodeAssignment.h"
#include "EdGraphSchema_Niagara.h"
#include "ViewModels/Stack/NiagaraStackErrorItem.h"
#include "ViewModels/Stack/NiagaraStackGraphUtilities.h"
#include "NiagaraConstants.h"
#include "NiagaraStackEditorData.h"
#include "NiagaraSystem.h"
#include "NiagaraEmitterHandle.h"
#include "NiagaraEditorSettings.h"
<<<<<<< HEAD
#include "NiagaraClipboard.h"
=======
>>>>>>> 868b7c33

#include "Internationalization/Internationalization.h"
#include "ScopedTransaction.h"
#include "Widgets/Notifications/SNotificationList.h"
#include "Framework/Notifications/NotificationManager.h"
#include "Internationalization/Internationalization.h"
#include "DragAndDrop/AssetDragDropOp.h"
#include "AssetRegistryModule.h"
#include "Modules/ModuleManager.h"

#define LOCTEXT_NAMESPACE "UNiagaraStackScriptItemGroup"

class FScriptGroupAddAction : public INiagaraStackItemGroupAddAction
{
public:
	static TSharedRef<FScriptGroupAddAction> CreateAssetModuleAction(FAssetData AssetData)
	{
		FText Category;
		AssetData.GetTagValue(GET_MEMBER_NAME_CHECKED(UNiagaraScript, Category), Category);
		if (Category.IsEmptyOrWhitespace())
		{
			Category = LOCTEXT("ModuleNotCategorized", "Uncategorized Modules");
		}

		bool bIsLibraryScript = true;
		bool bIsLibraryTagFound = false;
		bIsLibraryTagFound = AssetData.GetTagValue(GET_MEMBER_NAME_CHECKED(UNiagaraScript, bExposeToLibrary), bIsLibraryScript);
		if (bIsLibraryTagFound == false)
		{
			if (AssetData.IsAssetLoaded())
			{
				UNiagaraScript* Script = static_cast<UNiagaraScript*>(AssetData.GetAsset());
				if (Script != nullptr)
				{
					bIsLibraryScript = Script->bExposeToLibrary;
				}
			}
		}

		FString DisplayNameString = FName::NameToDisplayString(AssetData.AssetName.ToString(), false);
		if (bIsLibraryScript == false)
		{
			DisplayNameString += "*";
		}
		FText DisplayName = FText::FromString(DisplayNameString);

		FText AssetDescription;
		AssetData.GetTagValue(GET_MEMBER_NAME_CHECKED(UNiagaraScript, Description), AssetDescription);
		FText Description = FNiagaraEditorUtilities::FormatScriptAssetDescription(AssetDescription, AssetData.ObjectPath);
		if (bIsLibraryScript == false)
		{
			Description = FText::Format(LOCTEXT("ScriptDescriptionWithLibraryCommentFormat", "{0}\n{1}"), Description, LOCTEXT("NotExposedToLibrary", "*Not exposed to library"));
		}

		FText Keywords;
		AssetData.GetTagValue(GET_MEMBER_NAME_CHECKED(UNiagaraScript, Keywords), Keywords);

		return MakeShareable(new FScriptGroupAddAction(Category, DisplayName, Description, Keywords, FNiagaraVariable(), false, AssetData, false));
	}

	static TSharedRef<FScriptGroupAddAction> CreateExistingParameterModuleAction(FNiagaraVariable ParameterVariable)
	{
		FText Category = LOCTEXT("ExistingParameterModuleCategory", "Set Specific Parameters");

		FString DisplayNameString = FName::NameToDisplayString(ParameterVariable.GetName().ToString(), false);
		FText DisplayName = FText::FromString(DisplayNameString);

		FText AttributeDescription = FNiagaraConstants::GetAttributeDescription(ParameterVariable);
		FText Description = FText::Format(LOCTEXT("ExistingParameterModuleDescriptoinFormat", "Description: Set the parameter {0}. {1}"), FText::FromName(ParameterVariable.GetName()), AttributeDescription);

		return MakeShareable(new FScriptGroupAddAction(Category, DisplayName, Description, FText(), ParameterVariable, false, FAssetData(), false));
	}

	static TSharedRef<FScriptGroupAddAction> CreateNewParameterModuleAction(FName NewParameterNamespace, FNiagaraTypeDefinition NewParameterType)
	{
		FText Category = LOCTEXT("NewParameterModuleCategory", "Create New Parameter");
		FText DisplayName = NewParameterType.GetNameText();
		FText Description = FText::Format(LOCTEXT("NewParameterModuleDescriptionFormat", "Description: Create a new {0} parameter."), DisplayName);

		FNiagaraParameterHandle NewParameterHandle(NewParameterNamespace, *(TEXT("New") + NewParameterType.GetName()));
		FNiagaraVariable NewParameter(NewParameterType, NewParameterHandle.GetParameterHandleString());

		return MakeShareable(new FScriptGroupAddAction(Category, DisplayName, Description, FText(), NewParameter, true, FAssetData(), false));
	}

	virtual FText GetCategory() const override
	{
		return Category;
	}

	virtual FText GetDisplayName() const override
	{
		return DisplayName;
	}

	virtual FText GetDescription() const override
	{
		return Description;
	}

	virtual FText GetKeywords() const override
	{
		return Keywords;
	}

	const FNiagaraVariable& GetModuleParameterVariable() const
	{
		return ModuleParameterVariable;
	}

	bool GetRenameParameterOnAdd() const
	{
		return bRenameParameterOnAdd;
	}

	const FAssetData& GetModuleAssetData() const
	{
		return ModuleAssetData;
	}

	bool GetIsMaterialParameterModuleAction() const
	{
		return bIsMaterialParameterModuleAction;
	}

private:
	FScriptGroupAddAction(FText InCategory, FText InDisplayName, FText InDescription, FText InKeywords, FNiagaraVariable InModuleParameterVariable, bool bInRenameParameterOnAdd, FAssetData InModuleAssetData, bool bInIsMaterialParameterModuleAction)
		: Category(InCategory)
		, DisplayName(InDisplayName)
		, Description(InDescription)
		, Keywords(InKeywords)
		, ModuleParameterVariable(InModuleParameterVariable)
		, bRenameParameterOnAdd(bInRenameParameterOnAdd)
		, ModuleAssetData(InModuleAssetData)
		, bIsMaterialParameterModuleAction(bInIsMaterialParameterModuleAction)
	{
	}

private:
	FText Category;
	FText DisplayName;
	FText Description;
	FText Keywords;
	FNiagaraVariable ModuleParameterVariable;
	bool bRenameParameterOnAdd;
	FAssetData ModuleAssetData;
	bool bIsMaterialParameterModuleAction;
};

class FScriptItemGroupAddUtilities : public TNiagaraStackItemGroupAddUtilities<UNiagaraNodeFunctionCall*>
{
public:
	FScriptItemGroupAddUtilities(TSharedRef<FNiagaraSystemViewModel> InSystemViewModel, TSharedPtr<FNiagaraEmitterViewModel> InEmitterViewModel, UNiagaraStackEditorData& InStackEditorData, FOnItemAdded InOnItemAdded)
		: TNiagaraStackItemGroupAddUtilities(LOCTEXT("ScriptGroupAddItemName", "Module"), EAddMode::AddFromAction, false, InOnItemAdded)
		, SystemViewModel(InSystemViewModel)
		, EmitterViewModel(InEmitterViewModel)
		, StackEditorData(InStackEditorData)
	{
	}

	void SetOutputNode(UNiagaraNodeOutput* InOutputNode)
	{
		OutputNode = InOutputNode;
	}

	virtual void AddItemDirectly() override { unimplemented(); }

	virtual void GenerateAddActions(TArray<TSharedRef<INiagaraStackItemGroupAddAction>>& OutAddActions, const FNiagaraStackItemGroupAddOptions& AddProperties) const override
	{
		if (SystemViewModel.IsValid() == false || OutputNode == nullptr)
		{
			return;
		}

		// Generate actions for adding script asset modules.
		TArray<FAssetData> ModuleAssets;
		FNiagaraEditorUtilities::FGetFilteredScriptAssetsOptions ModuleScriptFilterOptions;
		ModuleScriptFilterOptions.ScriptUsageToInclude = ENiagaraScriptUsage::Module;
		ModuleScriptFilterOptions.TargetUsageToMatch = OutputNode->GetUsage();
		ModuleScriptFilterOptions.bIncludeDeprecatedScripts = AddProperties.bIncludeDeprecated;
		ModuleScriptFilterOptions.bIncludeNonLibraryScripts = AddProperties.bIncludeNonLibrary;
		FNiagaraEditorUtilities::GetFilteredScriptAssets(ModuleScriptFilterOptions, ModuleAssets);
		for (const FAssetData& ModuleAsset : ModuleAssets)
		{
			OutAddActions.Add(FScriptGroupAddAction::CreateAssetModuleAction(ModuleAsset));
		}

		// Generate actions for the available parameters to set.
		TArray<FNiagaraVariable> AvailableParameters;
		FNiagaraStackGraphUtilities::GetAvailableParametersForScript(*OutputNode, AvailableParameters);
		for (const FNiagaraVariable& AvailableParameter : AvailableParameters)
		{
			OutAddActions.Add(FScriptGroupAddAction::CreateExistingParameterModuleAction(AvailableParameter));
		}

		// Generate actions for setting new typed parameters.
		TOptional<FName> NewParameterNamespace = FNiagaraStackGraphUtilities::GetNamespaceForScriptUsage(OutputNode->GetUsage());
		if (NewParameterNamespace.IsSet())
		{
			TArray<FNiagaraTypeDefinition> AvailableTypes;
			FNiagaraStackGraphUtilities::GetNewParameterAvailableTypes(AvailableTypes, NewParameterNamespace.Get(TEXT("Unknown")));
			for (const FNiagaraTypeDefinition& AvailableType : AvailableTypes)
			{
				OutAddActions.Add(FScriptGroupAddAction::CreateNewParameterModuleAction(NewParameterNamespace.GetValue(), AvailableType));
			}
		}
	}

	virtual void ExecuteAddAction(TSharedRef<INiagaraStackItemGroupAddAction> AddAction, int32 TargetIndex) override
	{
		TSharedRef<FScriptGroupAddAction> ScriptGroupAddAction = StaticCastSharedRef<FScriptGroupAddAction>(AddAction);
		FScopedTransaction ScopedTransaction(LOCTEXT("InsertNewModule", "Insert new module"));
		UNiagaraNodeFunctionCall* NewModuleNode = nullptr;
		if (ScriptGroupAddAction->GetModuleAssetData().IsValid())
		{
			NewModuleNode = FNiagaraStackGraphUtilities::AddScriptModuleToStack(ScriptGroupAddAction->GetModuleAssetData(), *OutputNode, TargetIndex);
		}
		else if (ScriptGroupAddAction->GetModuleParameterVariable().IsValid())
		{
			NewModuleNode = AddParameterModule(ScriptGroupAddAction->GetModuleParameterVariable(), ScriptGroupAddAction->GetRenameParameterOnAdd(), TargetIndex);
		}

		checkf(NewModuleNode != nullptr, TEXT("Add module action failed"));
		FNiagaraStackGraphUtilities::InitializeStackFunctionInputs(SystemViewModel.Pin().ToSharedRef(), EmitterViewModel.Pin(), StackEditorData, *NewModuleNode, *NewModuleNode);
		FNiagaraStackGraphUtilities::RelayoutGraph(*OutputNode->GetGraph());
		OnItemAdded.ExecuteIfBound(NewModuleNode);
	}
private:
	UNiagaraNodeFunctionCall* AddScriptAssetModule(const FAssetData& AssetData, int32 TargetIndex)
	{
		return FNiagaraStackGraphUtilities::AddScriptModuleToStack(AssetData, *OutputNode, TargetIndex);
	}

	UNiagaraNodeFunctionCall* AddParameterModule(const FNiagaraVariable& ParameterVariable, bool bRenameParameterOnAdd, int32 TargetIndex)
	{
		TArray<FNiagaraVariable> Vars;
		Vars.Add(ParameterVariable);
		TArray<FString> DefaultVals;
		DefaultVals.Add(FNiagaraConstants::GetAttributeDefaultValue(ParameterVariable));
		UNiagaraNodeAssignment* NewAssignmentModule = FNiagaraStackGraphUtilities::AddParameterModuleToStack(Vars, *OutputNode, TargetIndex,DefaultVals );
		
		TArray<const UEdGraphPin*> InputPins;
		FNiagaraStackGraphUtilities::GetStackFunctionInputPins(*NewAssignmentModule, InputPins);
		if (InputPins.Num() == 1)
		{
			FString FunctionInputEditorDataKey = FNiagaraStackGraphUtilities::GenerateStackFunctionInputEditorDataKey(*NewAssignmentModule, InputPins[0]->PinName);
			if (bRenameParameterOnAdd)
			{
				StackEditorData.SetModuleInputIsRenamePending(FunctionInputEditorDataKey, true);
			}
		}

		return NewAssignmentModule;
	}

private:
	UNiagaraNodeOutput* OutputNode;
	TWeakPtr<FNiagaraSystemViewModel> SystemViewModel;
	TWeakPtr<FNiagaraEmitterViewModel> EmitterViewModel;
	UNiagaraStackEditorData& StackEditorData;
};

void UNiagaraStackScriptItemGroup::Initialize(
	FRequiredEntryData InRequiredEntryData,
	FText InDisplayName,
	FText InToolTip,
	TSharedRef<FNiagaraScriptViewModel> InScriptViewModel,
	ENiagaraScriptUsage InScriptUsage,
	FGuid InScriptUsageId)
{
	checkf(ScriptViewModel.IsValid() == false, TEXT("Can not set the script view model more than once."));
	AddUtilities = MakeShared<FScriptItemGroupAddUtilities>(InRequiredEntryData.SystemViewModel, InRequiredEntryData.EmitterViewModel,
		*InRequiredEntryData.StackEditorData, TNiagaraStackItemGroupAddUtilities<UNiagaraNodeFunctionCall*>::FOnItemAdded::CreateUObject(this, &UNiagaraStackScriptItemGroup::ItemAdded));
	Super::Initialize(InRequiredEntryData, InDisplayName, InToolTip, AddUtilities.Get());
	ScriptViewModel = InScriptViewModel;
	ScriptUsage = InScriptUsage;
	ScriptUsageId = InScriptUsageId;
	ScriptGraph = InScriptViewModel->GetGraphViewModel()->GetGraph();
	ScriptGraph->AddOnGraphChangedHandler(
		FOnGraphChanged::FDelegate::CreateUObject(this, &UNiagaraStackScriptItemGroup::OnScriptGraphChanged));
}

UNiagaraNodeOutput* UNiagaraStackScriptItemGroup::GetScriptOutputNode() const
{
	TSharedPtr<FNiagaraScriptViewModel> ScriptViewModelPinned = ScriptViewModel.Pin();
	checkf(ScriptViewModelPinned.IsValid(), TEXT("Can not get script output node when the script view model has been deleted."));

	UNiagaraGraph* Graph = ScriptViewModelPinned->GetGraphViewModel()->GetGraph();
	return Graph->FindEquivalentOutputNode(ScriptUsage, ScriptUsageId);
}

void UNiagaraStackScriptItemGroup::FinalizeInternal()
{
	if (ScriptGraph.IsValid())
	{
		ScriptGraph->RemoveOnGraphChangedHandler(OnGraphChangedHandle);
	}
	if (AddUtilities.IsValid())
	{
		AddUtilities.Reset();
	}
	if (ScriptViewModel.IsValid())
	{
		ScriptViewModel.Reset();
	}
	Super::FinalizeInternal();
}

bool UNiagaraStackScriptItemGroup::TestCanPasteWithMessage(const UNiagaraClipboardContent* ClipboardContent, FText& OutMessage) const
{
	if (ClipboardContent->Functions.Num() > 0)
	{
		bool bValidUsage = false;
		for (const UNiagaraClipboardFunction* Function : ClipboardContent->Functions)
		{
			if (Function != nullptr && Function->Script->GetSupportedUsageContexts().Contains(ScriptUsage))
			{
				bValidUsage = true;
			}
		}
		if (bValidUsage)
		{
			OutMessage = LOCTEXT("PasteModules", "Paste modules from the clipboard which have a valid usage.");
			return true;
		}
		else
		{
			OutMessage = LOCTEXT("CantPasteModulesForUsage", "Can't paste the copied modules because they don't support the correct usage.");
			return false;
		}
	}
	OutMessage = FText();
	return false;
}

FText UNiagaraStackScriptItemGroup::GetPasteTransactionText(const UNiagaraClipboardContent* ClipboardContent) const
{
	return LOCTEXT("PasteModuleTransactionText", "Paste niagara modules");
}

void UNiagaraStackScriptItemGroup::Paste(const UNiagaraClipboardContent* ClipboardContent)
{
	if (ClipboardContent->Functions.Num() > 0)
	{
		TArray<UNiagaraStackModuleItem*> ModuleItems;
		GetUnfilteredChildrenOfType(ModuleItems);
		int32 PasteIndex = ModuleItems.Num() > 0 ? ModuleItems.Last()->GetModuleIndex() + 1 : 0;
		PasteModules(ClipboardContent, PasteIndex);
	}
}

void UNiagaraStackScriptItemGroup::RefreshChildrenInternal(const TArray<UNiagaraStackEntry*>& CurrentChildren, TArray<UNiagaraStackEntry*>& NewChildren, TArray<FStackIssue>& NewIssues)
{
	TSharedPtr<FNiagaraScriptViewModel> ScriptViewModelPinned = ScriptViewModel.Pin();
	checkf(ScriptViewModelPinned.IsValid(), TEXT("Can not refresh children when the script view model has been deleted."));

	UNiagaraGraph* Graph = ScriptViewModelPinned->GetGraphViewModel()->GetGraph();
	FText ErrorMessage;
	bIsValidForOutput = false;
	if (FNiagaraStackGraphUtilities::ValidateGraphForOutput(*Graph, ScriptUsage, ScriptUsageId, ErrorMessage) == true)
	{
		bIsValidForOutput = true;

		UNiagaraNodeOutput* MatchingOutputNode = Graph->FindEquivalentOutputNode(ScriptUsage, ScriptUsageId);
		AddUtilities->SetOutputNode(MatchingOutputNode);

		TArray<UNiagaraNodeFunctionCall*> ModuleNodes;
		FNiagaraStackGraphUtilities::GetOrderedModuleNodes(*MatchingOutputNode, ModuleNodes);
		for (UNiagaraNodeFunctionCall* ModuleNode : ModuleNodes)
		{
			UNiagaraStackModuleItem* ModuleItem = FindCurrentChildOfTypeByPredicate<UNiagaraStackModuleItem>(CurrentChildren, 
				[=](UNiagaraStackModuleItem* CurrentModuleItem) { return &CurrentModuleItem->GetModuleNode() == ModuleNode; });

			if (ModuleItem == nullptr)
			{
				ModuleItem = NewObject<UNiagaraStackModuleItem>(this);
				ModuleItem->Initialize(CreateDefaultChildRequiredData(), GetAddUtilities(), *ModuleNode);
				ModuleItem->OnModifiedGroupItems().AddUObject(this, &UNiagaraStackScriptItemGroup::ChildModifiedGroupItems);
				ModuleItem->OnRequestPaste().AddUObject(this, &UNiagaraStackScriptItemGroup::ChildRequestPaste);
			}

			NewChildren.Add(ModuleItem);
		}
	}
	Super::RefreshChildrenInternal(CurrentChildren, NewChildren, NewIssues);
	RefreshIssues(NewIssues);
}

void UNiagaraStackScriptItemGroup::RefreshIssues(TArray<FStackIssue>& NewIssues)
{
	TSharedPtr<FNiagaraScriptViewModel> ScriptViewModelPinned = ScriptViewModel.Pin();
	checkf(ScriptViewModelPinned.IsValid(), TEXT("Can not refresh issues when the script view model has been deleted."));
	UNiagaraGraph* Graph = ScriptViewModelPinned->GetGraphViewModel()->GetGraph();
	FText ErrorMessage;
	
	if (FNiagaraStackGraphUtilities::ValidateGraphForOutput(*Graph, ScriptUsage, ScriptUsageId, ErrorMessage) == false)
	{

		FText FixDescription = LOCTEXT("FixStackGraph", "Fix invalid stack graph");
		FStackIssueFix ResetStackFix(
			FixDescription,
			FStackIssueFixDelegate::CreateLambda([=]()
		{
			FScopedTransaction ScopedTransaction(FixDescription);
			FNiagaraStackGraphUtilities::ResetGraphForOutput(*Graph, ScriptUsage, ScriptUsageId);
			FNiagaraStackGraphUtilities::RelayoutGraph(*Graph);
		}));

		FStackIssue InvalidStackError(
			EStackIssueSeverity::Error,
			LOCTEXT("InvalidErrorSummaryText", "The stack data is invalid"),
			LOCTEXT("InvalidErrorText", "The data used to generate the stack has been corrupted and can not be used.\nUsing the fix option will reset this part of the stack to its default empty state."),
			GetStackEditorDataKey(),
			false,
			ResetStackFix);

		NewIssues.Add(InvalidStackError); 
	}
	else
	{
		bool bForcedError = false;
		if (ScriptUsage == ENiagaraScriptUsage::SystemUpdateScript)
		{
			// We need to make sure that System Update Scripts have the SystemLifecycle script for now.
			// The factor ensures this, but older assets may not have it or it may have been removed accidentally.
			// For now, treat this as an error and allow them to resolve.
			const FAssetRegistryModule& AssetRegistryModule = FModuleManager::LoadModuleChecked<FAssetRegistryModule>(TEXT("AssetRegistry"));
			const FAssetData ModuleScriptAsset = AssetRegistryModule.Get().GetAssetByObjectPath(GetDefault<UNiagaraEditorSettings>()->RequiredSystemUpdateScript.GetAssetPathName());

			TArray<UNiagaraNodeFunctionCall*> FoundCalls;
			UNiagaraNodeOutput* MatchingOutputNode = Graph->FindOutputNode(ScriptUsage, ScriptUsageId);
			if (ModuleScriptAsset.IsValid() && !FNiagaraStackGraphUtilities::FindScriptModulesInStack(ModuleScriptAsset, *MatchingOutputNode, FoundCalls))
			{
				bForcedError = true;

				FText FixDescription = FText::Format(LOCTEXT("AddingRequiredSystemUpdateModuleFormat", "Add {0} module."), FText::FromName(ModuleScriptAsset.AssetName));
				FStackIssueFix AddRequiredSystemUpdateModule(
					FixDescription,
					FStackIssueFixDelegate::CreateLambda([=]()
				{
					FScopedTransaction ScopedTransaction(FixDescription);
					UNiagaraNodeFunctionCall* AddedModuleNode = FNiagaraStackGraphUtilities::AddScriptModuleToStack(ModuleScriptAsset, *MatchingOutputNode);
					if (AddedModuleNode == nullptr)
					{
						FNotificationInfo Info(LOCTEXT("FailedToAddSystemLifecycle", "Failed to add required module.\nCheck the log for errors."));
						Info.ExpireDuration = 5.0f;
						Info.bFireAndForget = true;
						Info.Image = FCoreStyle::Get().GetBrush(TEXT("MessageLog.Error"));
						FSlateNotificationManager::Get().AddNotification(Info);
					}
				}));

				FStackIssue MissingRequiredSystemUpdateModuleError(
					EStackIssueSeverity::Error,
					FText::Format(LOCTEXT("RequiredSystemUpdateModuleWarningFormat", "The stack needs a {0} module."), FText::FromName(ModuleScriptAsset.AssetName)),
					LOCTEXT("MissingRequiredMode", "Missing required module."),
					GetStackEditorDataKey(),
					false,
					AddRequiredSystemUpdateModule);

				NewIssues.Add(MissingRequiredSystemUpdateModuleError);
			}
		}

		ENiagaraScriptCompileStatus Status = ScriptViewModelPinned->GetScriptCompileStatus(GetScriptUsage(), GetScriptUsageId());
		if (!bForcedError)
		{
			if (Status == ENiagaraScriptCompileStatus::NCS_Error)
			{
				FStackIssue CompileError(
					EStackIssueSeverity::Error,
					LOCTEXT("ConpileErrorSummary", "The stack has compile errors."),
					ScriptViewModelPinned->GetScriptErrors(GetScriptUsage(), GetScriptUsageId()),
					GetStackEditorDataKey(),
					false);

				NewIssues.Add(CompileError);
			}
		}
	}
}

void GenerateDragDropData(
	UNiagaraNodeFunctionCall& SourceModule,
	UNiagaraNodeFunctionCall* TargetModule,
	UNiagaraNodeOutput* TargetOutputNode,
	EItemDropZone TargetZone,
	TArray<FNiagaraStackGraphUtilities::FStackNodeGroup>& OutSourceStackGroups, int32& OutSourceGroupIndex,
	TArray<FNiagaraStackGraphUtilities::FStackNodeGroup>& OutTargetStackGroups, int32& OutTargetGroupIndex)
{
	// Find the output node for the source
	UNiagaraNodeOutput* SourceOutputNode = FNiagaraStackGraphUtilities::GetEmitterOutputNodeForStackNode(SourceModule);

	// Collect the stack node groups for the source and target.
	FNiagaraStackGraphUtilities::GetStackNodeGroups(*SourceOutputNode, OutSourceStackGroups);
	if (SourceOutputNode == TargetOutputNode)
	{
		OutTargetStackGroups.Append(OutSourceStackGroups);
	}
	else
	{
		FNiagaraStackGraphUtilities::GetStackNodeGroups(*TargetOutputNode, OutTargetStackGroups);
	}

	// Calculate the source and target groups indexes for the drag/drop
	OutSourceGroupIndex = INDEX_NONE;
	for (int32 GroupIndex = 0; GroupIndex < OutSourceStackGroups.Num(); GroupIndex++)
	{
		if (OutSourceStackGroups[GroupIndex].EndNode == &SourceModule)
		{
			OutSourceGroupIndex = GroupIndex;
			break;
		}
	}

	if (TargetModule == nullptr)
	{
		// If no target module was supplied then the module should be inserted at the beginning.
		OutTargetGroupIndex = 1;
	}
	else
	{
		if (TargetModule == &SourceModule)
		{
			OutTargetGroupIndex = OutSourceGroupIndex;
		}
		else
		{
			for (int32 GroupIndex = 0; GroupIndex < OutTargetStackGroups.Num(); GroupIndex++)
			{
				if (OutTargetStackGroups[GroupIndex].EndNode == TargetModule)
				{
					OutTargetGroupIndex = GroupIndex;
					break;
				}
			}
		}

		if (TargetZone == EItemDropZone::BelowItem)
		{
			OutTargetGroupIndex++;
		}
	}
}

TOptional<UNiagaraStackEntry::FDropRequestResponse> UNiagaraStackScriptItemGroup::CanDropInternal(const FDropRequest& DropRequest)
{
	return CanDropOnTarget(*this, DropRequest);
}

TOptional<UNiagaraStackEntry::FDropRequestResponse> UNiagaraStackScriptItemGroup::DropInternal(const FDropRequest& DropRequest)
{
	return DropOnTarget(*this, DropRequest);
}

TOptional<UNiagaraStackEntry::FDropRequestResponse> UNiagaraStackScriptItemGroup::ChildRequestCanDropInternal(const UNiagaraStackEntry& TargetChild, const FDropRequest& DropRequest)
{
	return CanDropOnTarget(TargetChild, DropRequest);
}

TOptional<UNiagaraStackEntry::FDropRequestResponse> UNiagaraStackScriptItemGroup::ChildRequestDropInternal(const UNiagaraStackEntry& TargetChild, const FDropRequest& DropRequest)
{
	return DropOnTarget(TargetChild, DropRequest);
}

TOptional<UNiagaraStackEntry::FDropRequestResponse> UNiagaraStackScriptItemGroup::CanDropOnTarget(const UNiagaraStackEntry& TargetEntry, const FDropRequest& DropRequest)
{
	if (DropRequest.DragDropOperation->IsOfType<FNiagaraStackEntryDragDropOp>())
	{
		return CanDropEntriesOnTarget(TargetEntry, DropRequest);
	}
	else if (DropRequest.DragDropOperation->IsOfType<FAssetDragDropOp>())
	{
		return CanDropAssetsOnTarget(TargetEntry, DropRequest);
	}
	else if (DropRequest.DragDropOperation->IsOfType<FNiagaraParameterDragOperation>())
	{
		return CanDropParameterOnTarget(TargetEntry, DropRequest);
	}
	return TOptional<FDropRequestResponse>();
}

TOptional<EItemDropZone> GetTargetDropZoneForTargetEntry(UNiagaraStackScriptItemGroup* ThisEntry, const UNiagaraStackEntry& TargetEntry, EItemDropZone RequestedDropZone)
{
	TOptional<EItemDropZone> TargetDropZone;
	if (&TargetEntry == ThisEntry)
	{
		// Items dragged onto the group entry are always inserted below it.
		TargetDropZone = EItemDropZone::BelowItem;
	}
	else
	{
		// Otherwise only allow drops above or below items.
		if (RequestedDropZone == EItemDropZone::AboveItem || RequestedDropZone == EItemDropZone::BelowItem)
		{
			TargetDropZone = RequestedDropZone;
		}
	}
	return TargetDropZone;
}

TOptional<UNiagaraStackEntry::FDropRequestResponse> UNiagaraStackScriptItemGroup::CanDropEntriesOnTarget(const UNiagaraStackEntry& TargetEntry, const FDropRequest& DropRequest)
{
	TSharedRef<const FNiagaraStackEntryDragDropOp> StackEntryDragDropOp = StaticCastSharedRef<const FNiagaraStackEntryDragDropOp>(DropRequest.DragDropOperation);
	bool ModuleEntriesDragged = false;
	for (UNiagaraStackEntry* DraggedEntry : StackEntryDragDropOp->GetDraggedEntries())
	{
		if (DraggedEntry->IsA<UNiagaraStackModuleItem>())
		{
			ModuleEntriesDragged = true;
			break;
		}
	}

	if (ModuleEntriesDragged == false)
	{
		// Only handle dragged module items.
		return TOptional<FDropRequestResponse>();
	}
	if (&TargetEntry != this && TargetEntry.IsA<UNiagaraStackModuleItem>() == false)
	{
		// Only handle drops onto this script group, or child drop requests from module items.
		return TOptional<FDropRequestResponse>();
	}
	if (DropRequest.DropOptions != UNiagaraStackEntry::EDropOptions::Overview)
	{
		// Only allow dropping in the overview stacks.
		return FDropRequestResponse(TOptional<EItemDropZone>(), LOCTEXT("CantDropModuleOnStack", "Modules can only be dropped into the overview."));
	}
	if (StackEntryDragDropOp->GetDraggedEntries().Num() != 1)
	{
		// Only handle a single module.
		return FDropRequestResponse(TOptional<EItemDropZone>(), LOCTEXT("CantDropMultipleModules", "Only single modules can be dragged and dropped."));
	}

	UNiagaraStackModuleItem* SourceModuleItem = CastChecked<UNiagaraStackModuleItem>(StackEntryDragDropOp->GetDraggedEntries()[0]);
	if (DropRequest.DragOptions != EDragOptions::Copy && SourceModuleItem->CanMoveAndDelete() == false)
	{
		return FDropRequestResponse(TOptional<EItemDropZone>(), LOCTEXT("CantMoveModuleError", "This inherited module can't be moved."));
	}

	TArray<ENiagaraScriptUsage> SourceUsages = SourceModuleItem->GetModuleNode().FunctionScript->GetSupportedUsageContexts();
	if (SourceUsages.ContainsByPredicate([this](ENiagaraScriptUsage SourceUsage) { return UNiagaraScript::IsEquivalentUsage(ScriptUsage, SourceUsage); }) == false)
	{
		return FDropRequestResponse(TOptional<EItemDropZone>(), LOCTEXT("CantMoveModuleByUsage", "This module can't be moved to this section of the\nstack because it's not valid for this usage context."));
	}

	TOptional<EItemDropZone> TargetDropZone = GetTargetDropZoneForTargetEntry(this, TargetEntry, DropRequest.DropZone);
	if(TargetDropZone.IsSet() == false)
	{
		return TOptional<FDropRequestResponse>();
	}

	const UNiagaraStackModuleItem* TargetModuleItem = Cast<UNiagaraStackModuleItem>(&TargetEntry);

	TArray<FNiagaraStackGraphUtilities::FStackNodeGroup> SourceStackGroups;
	TArray<FNiagaraStackGraphUtilities::FStackNodeGroup> TargetStackGroups;
	int32 SourceGroupIndex;
	int32 TargetGroupIndex;
	UNiagaraNodeFunctionCall* TargetModuleNode = TargetModuleItem != nullptr ? &TargetModuleItem->GetModuleNode() : nullptr;
	UNiagaraNodeOutput* TargetOutputNode = GetScriptOutputNode();
	GenerateDragDropData(
		SourceModuleItem->GetModuleNode(), TargetModuleNode, 
		TargetOutputNode, DropRequest.DropZone,
		SourceStackGroups, SourceGroupIndex,
		TargetStackGroups, TargetGroupIndex);

	// Make sure the source and target indices are within safe ranges, and make sure that the insert target isn't the source target or the spot directly
	// after the source target since that won't actually move the module.
	bool bSourceWithinRange = SourceGroupIndex > 0 && SourceGroupIndex < SourceStackGroups.Num() - 1;
	bool bTargetWithinRange = TargetGroupIndex > 0 && TargetGroupIndex < TargetStackGroups.Num();
	bool bWillMove = DropRequest.DragOptions == EDragOptions::Copy ||
		(SourceStackGroups[SourceGroupIndex].EndNode != TargetStackGroups[TargetGroupIndex].EndNode &&
			SourceStackGroups[SourceGroupIndex].EndNode != TargetStackGroups[TargetGroupIndex - 1].EndNode);
	if (bSourceWithinRange && bTargetWithinRange && bWillMove)
	{
		FText DropMessage;
		if (DropRequest.DragOptions == UNiagaraStackEntry::EDragOptions::Copy)
		{
			DropMessage = LOCTEXT("CopyModuleResult", "Copy this module here.");
		}
		else
		{
			DropMessage = LOCTEXT("MoveModuleResult", "Move this module here.");
		}
		return FDropRequestResponse(TargetDropZone, DropMessage);
	}

	return TOptional<FDropRequestResponse>();
}

TOptional<UNiagaraStackEntry::FDropRequestResponse> UNiagaraStackScriptItemGroup::CanDropAssetsOnTarget(const UNiagaraStackEntry& TargetEntry, const FDropRequest& DropRequest)
{
	TSharedRef<const FAssetDragDropOp> AssetDragDropOp = StaticCastSharedRef<const FAssetDragDropOp>(DropRequest.DragDropOperation);
	const UEnum* NiagaraScriptUsageEnum = FindObjectChecked<UEnum>(ANY_PACKAGE, TEXT("ENiagaraScriptUsage"), true);

	if (&TargetEntry != this && TargetEntry.IsA<UNiagaraStackModuleItem>() == false)
	{
		// Only handle drops onto this script group, or child drop requests from module items.
		return TOptional<FDropRequestResponse>();
	}
	if (DropRequest.DropOptions != UNiagaraStackEntry::EDropOptions::Overview)
	{
		// Only allow dropping in the overview stacks.
		return FDropRequestResponse(TOptional<EItemDropZone>(), LOCTEXT("AssetCantDropOnStack", "Assets can only be dropped into the overview."));
	}

	for (const FAssetData& AssetData : AssetDragDropOp->GetAssets())
	{
		if (AssetData.GetClass() != UNiagaraScript::StaticClass())
		{
			FString AssetName;
			AssetData.GetFullName(AssetName);
			return FDropRequestResponse(TOptional<EItemDropZone>(), FText::Format(LOCTEXT("CantDropNonScriptAssetFormat", "Can not drop asset {0} here because it is not a niagara script."), FText::FromString(AssetName)));
		}

		FString AssetScriptUsageString = AssetData.GetTagValueRef<FString>(GET_MEMBER_NAME_CHECKED(UNiagaraScript, Usage));
		int64 AssetScriptUsageValue = NiagaraScriptUsageEnum->GetValueByNameString(AssetScriptUsageString);
		if (AssetScriptUsageValue == INDEX_NONE)
		{
			FString AssetName;
			AssetData.GetFullName(AssetName);
			return FDropRequestResponse(TOptional<EItemDropZone>(), FText::Format(LOCTEXT("CantDropAssetWithInvalidUsageFormat", "Can not drop asset {0} here because it doesn't have a valid usage."), FText::FromString(AssetName)));
		}

		ENiagaraScriptUsage AssetScriptUsage = static_cast<ENiagaraScriptUsage>(AssetScriptUsageValue);
		if (AssetScriptUsage != ENiagaraScriptUsage::Module)
		{
			FString AssetName;
			AssetData.GetFullName(AssetName);
			return FDropRequestResponse(TOptional<EItemDropZone>(), FText::Format(LOCTEXT("CantDropNonModuleAssetFormat", "Can not drop asset {0} here because it is not a module script."), FText::FromString(AssetName)));
		}

		FString BitfieldTagValue = AssetData.GetTagValueRef<FString>(GET_MEMBER_NAME_CHECKED(UNiagaraScript, ModuleUsageBitmask));
		int32 BitfieldValue = FCString::Atoi(*BitfieldTagValue);
		TArray<ENiagaraScriptUsage> SupportedUsages = UNiagaraScript::GetSupportedUsageContextsForBitmask(BitfieldValue);
		if (SupportedUsages.Contains(GetScriptUsage()) == false)
		{
			FString AssetName;
			AssetData.GetFullName(AssetName);
			return FDropRequestResponse(TOptional<EItemDropZone>(), FText::Format(LOCTEXT("CantDropAssetByUsageFormat", "Can not drop asset {0} in this part of the stack\nbecause it's not valid for this usage context."), FText::FromString(AssetName)));
		}
	}

	TOptional<EItemDropZone> TargetDropZone = GetTargetDropZoneForTargetEntry(this, TargetEntry, DropRequest.DropZone);
	if (TargetDropZone.IsSet() == false)
	{
		return TOptional<FDropRequestResponse>();
	}

	FText DropMessage;
	if (AssetDragDropOp->GetAssets().Num() > 1)
	{
		DropMessage = LOCTEXT("DropAssets", "Insert modules for these assets here.");
	}
	else
	{
		DropMessage = LOCTEXT("DropAsset", "Insert a module for this asset here.");
	}
	return FDropRequestResponse(TargetDropZone, DropMessage);
}

TOptional<UNiagaraStackEntry::FDropRequestResponse> UNiagaraStackScriptItemGroup::CanDropParameterOnTarget(const UNiagaraStackEntry& TargetEntry, const FDropRequest& DropRequest)
{
	TSharedRef<const FNiagaraParameterDragOperation> ParameterDragDropOp = StaticCastSharedRef<const FNiagaraParameterDragOperation>(DropRequest.DragDropOperation);
	TSharedPtr<const FNiagaraParameterAction> ParameterAction = StaticCastSharedPtr<const FNiagaraParameterAction>(ParameterDragDropOp->GetSourceAction());

	if (&TargetEntry != this && TargetEntry.IsA<UNiagaraStackModuleItem>() == false)
	{
		// Only handle drops onto this script group, or child drop requests from module items.
		return TOptional<FDropRequestResponse>();
	}
	if (DropRequest.DropOptions != UNiagaraStackEntry::EDropOptions::Overview)
	{
		// Only allow dropping in the overview stacks.
		return FDropRequestResponse(TOptional<EItemDropZone>(), LOCTEXT("CantDropParameterOnStack", 
			"Parameters can only be dropped onto 'Set Variables' modules, or correctly\ntyped inputs in the selection view.  If you want to add a new 'Set Variables' module for\n this parameter, you can drop it into one of the nodes in the System Overview graph."));
	}
	if (ParameterAction.IsValid())
	{
		if (FNiagaraStackGraphUtilities::ParameterIsCompatibleWithScriptUsage(ParameterAction->GetParameter(), ScriptUsage) == false)
		{
			return FDropRequestResponse(TOptional<EItemDropZone>(), LOCTEXT("CantDropParameterByUsage", "Can not drop this parameter here because\nit's not valid for this usage context."));
		}

		{
			TOptional<EItemDropZone> TargetDropZone = GetTargetDropZoneForTargetEntry(this, TargetEntry, DropRequest.DropZone);
			if (TargetDropZone.IsSet() == false)
			{
				return TOptional<FDropRequestResponse>();
			}
			else
			{
				return FDropRequestResponse(TargetDropZone, LOCTEXT("DropParameterFormat", "Insert a module for this parameter here."));
			}
		}

	}
	return TOptional<FDropRequestResponse>();
}

TOptional<UNiagaraStackEntry::FDropRequestResponse> UNiagaraStackScriptItemGroup::DropOnTarget(const UNiagaraStackEntry& TargetEntry, const FDropRequest& DropRequest)
{
	if (DropRequest.DragDropOperation->IsOfType<FNiagaraStackEntryDragDropOp>())
	{
		return DropEntriesOnTarget(TargetEntry, DropRequest);
	}
	else if (DropRequest.DragDropOperation->IsOfType<FAssetDragDropOp>())
	{
		return DropAssetsOnTarget(TargetEntry, DropRequest);
	}
	else if (DropRequest.DragDropOperation->IsOfType<FNiagaraParameterDragOperation>())
	{
		return DropParameterOnTarget(TargetEntry, DropRequest);
	}
	return TOptional<FDropRequestResponse>();
}

int32 GetTargetIndexForTargetEntry(UNiagaraStackScriptItemGroup* ThisEntry, const UNiagaraStackEntry& TargetEntry, EItemDropZone DropZone)
{
	int32 TargetIndex;
	if (&TargetEntry == ThisEntry)
	{
		// Items dragged onto this group entry are always inserted at index 0.
		TargetIndex = 0;
	}
	else
	{
		// Otherwise get the index from the module and the drop zone.
		const UNiagaraStackModuleItem* TargetModuleItem = CastChecked<UNiagaraStackModuleItem>(&TargetEntry);
		TargetIndex = TargetModuleItem->GetModuleIndex();
		if (DropZone == EItemDropZone::BelowItem)
		{
			TargetIndex++;
		}
	}
	return TargetIndex;
}

TOptional<UNiagaraStackEntry::FDropRequestResponse> UNiagaraStackScriptItemGroup::DropEntriesOnTarget(const UNiagaraStackEntry& TargetEntry, const FDropRequest& DropRequest)
{
	TSharedRef<const FNiagaraStackEntryDragDropOp> StackEntryDragDropOp = StaticCastSharedRef<const FNiagaraStackEntryDragDropOp>(DropRequest.DragDropOperation);

	UNiagaraStackModuleItem* SourceModuleItem = CastChecked<UNiagaraStackModuleItem>(StackEntryDragDropOp->GetDraggedEntries()[0]);
	const FNiagaraEmitterHandle* SourceEmitterHandle = SourceModuleItem->GetEmitterViewModel().IsValid()
		? FNiagaraEditorUtilities::GetEmitterHandleForEmitter(SourceModuleItem->GetSystemViewModel()->GetSystem(), *SourceModuleItem->GetEmitterViewModel()->GetEmitter())
		: nullptr;
	FGuid SourceEmitterHandleId = SourceEmitterHandle != nullptr
		? SourceEmitterHandle->GetId()
		: FGuid();
	UNiagaraNodeOutput* SourceModuleOutputNode = FNiagaraStackGraphUtilities::GetEmitterOutputNodeForStackNode(SourceModuleItem->GetModuleNode());
	UNiagaraScript* SourceModuleScript = FNiagaraEditorUtilities::GetScriptFromSystem(SourceModuleItem->GetSystemViewModel()->GetSystem(), SourceEmitterHandleId,
		SourceModuleOutputNode->GetUsage(), SourceModuleOutputNode->GetUsageId());

	const UNiagaraStackModuleItem* TargetModuleItem = Cast<UNiagaraStackModuleItem>(&TargetEntry);
	const FNiagaraEmitterHandle* TargetEmitterHandle = GetEmitterViewModel().IsValid()
		? FNiagaraEditorUtilities::GetEmitterHandleForEmitter(GetSystemViewModel()->GetSystem(), *GetEmitterViewModel()->GetEmitter())
		: nullptr;
	FGuid TargetEmitterHandleId = TargetEmitterHandle != nullptr
		? TargetEmitterHandle->GetId()
		: FGuid();
	int32 TargetIndex = GetTargetIndexForTargetEntry(this, TargetEntry, DropRequest.DropZone);

	FScopedTransaction ScopedTransaction(LOCTEXT("DragAndDropModule", "Drag and drop module"));
	{
		GetSystemViewModel()->GetSelectionViewModel()->RemoveEntryFromSelectionByDisplayedObject(SourceModuleItem->GetDisplayedObject());
		UNiagaraNodeFunctionCall* MovedModule = nullptr;
		FNiagaraStackGraphUtilities::MoveModule(*SourceModuleScript, SourceModuleItem->GetModuleNode(), GetSystemViewModel()->GetSystem(), TargetEmitterHandleId,
			ScriptUsage, ScriptUsageId, TargetIndex, DropRequest.DragOptions == EDragOptions::Copy, MovedModule);

		UNiagaraGraph* TargetGraph = ScriptViewModel.Pin()->GetGraphViewModel()->GetGraph();
		FNiagaraStackGraphUtilities::RelayoutGraph(*TargetGraph);
		TargetGraph->NotifyGraphNeedsRecompile();
		GetSystemViewModel()->GetSelectionViewModel()->AddEntryToSelectionByDisplayedObjectDeferred(MovedModule);
	}

	SourceModuleItem->OnRequestFullRefreshDeferred().Broadcast();
	TargetEntry.OnRequestFullRefreshDeferred().Broadcast();
	return FDropRequestResponse(DropRequest.DropZone);
}

TOptional<UNiagaraStackEntry::FDropRequestResponse> UNiagaraStackScriptItemGroup::DropAssetsOnTarget(const UNiagaraStackEntry& TargetEntry, const FDropRequest& DropRequest)
{
	TSharedRef<const FAssetDragDropOp> AssetDragDropOp = StaticCastSharedRef<const FAssetDragDropOp>(DropRequest.DragDropOperation);

	int32 TargetIndex = GetTargetIndexForTargetEntry(this, TargetEntry, DropRequest.DropZone);

	FScopedTransaction ScopedTransaction(LOCTEXT("DragAndDropAsset", "Insert modules for assets"));
	for (const FAssetData& AssetData : AssetDragDropOp->GetAssets())
	{
		TSharedRef<FScriptGroupAddAction> AddAction = FScriptGroupAddAction::CreateAssetModuleAction(AssetData);
		AddUtilities->ExecuteAddAction(AddAction, TargetIndex);
		TargetIndex++;
	}
	return FDropRequestResponse(DropRequest.DropZone);
}

TOptional<UNiagaraStackEntry::FDropRequestResponse> UNiagaraStackScriptItemGroup::DropParameterOnTarget(const UNiagaraStackEntry& TargetEntry, const FDropRequest& DropRequest)
{
	TSharedRef<const FNiagaraParameterDragOperation> ParameterDragDropOp = StaticCastSharedRef<const FNiagaraParameterDragOperation>(DropRequest.DragDropOperation);
	TSharedPtr<FNiagaraParameterAction> ParameterAction = StaticCastSharedPtr<FNiagaraParameterAction>(ParameterDragDropOp->GetSourceAction());

	int32 TargetIndex = GetTargetIndexForTargetEntry(this, TargetEntry, DropRequest.DropZone);
	TSharedRef<FScriptGroupAddAction> AddAction = FScriptGroupAddAction::CreateExistingParameterModuleAction(ParameterAction->GetParameter());
	AddUtilities->ExecuteAddAction(AddAction, TargetIndex);

	return FDropRequestResponse(DropRequest.DropZone);
}

void UNiagaraStackScriptItemGroup::ItemAdded(UNiagaraNodeFunctionCall* AddedModule)
{
	GetSystemViewModel()->GetSelectionViewModel()->EmptySelection();
	GetSystemViewModel()->GetSelectionViewModel()->AddEntryToSelectionByDisplayedObjectDeferred(AddedModule);
	RefreshChildren();
}

void UNiagaraStackScriptItemGroup::ChildModifiedGroupItems()
{
	RefreshChildren();
}

void UNiagaraStackScriptItemGroup::ChildRequestPaste(const UNiagaraClipboardContent* ClipboardContent, int32 PasteIndex)
{
	PasteModules(ClipboardContent, PasteIndex);
}

void UNiagaraStackScriptItemGroup::OnScriptGraphChanged(const struct FEdGraphEditAction& InAction)
{
	if (InAction.Action == GRAPHACTION_RemoveNode)
	{
		OnRequestFullRefreshDeferred().Broadcast();
	}
}

void GatherRenamedModuleOutputs(
	UNiagaraStackScriptItemGroup* InOwnerEntry,
	TArray<TPair<const UNiagaraClipboardFunction*, UNiagaraNodeFunctionCall*>> InClipboardFunctionAndNodeFunctionPairs,
	TMap<FName, FName>& OutOldModuleOutputNameToNewModuleOutputNameMap)
{
	for (TPair<const UNiagaraClipboardFunction*, UNiagaraNodeFunctionCall*>& ClipboardFunctionAndNodeFunctionPair : InClipboardFunctionAndNodeFunctionPairs)
	{
		const UNiagaraClipboardFunction* ClipboardFunction = ClipboardFunctionAndNodeFunctionPair.Key;
		UNiagaraNodeFunctionCall* NewFunctionCallNode = ClipboardFunctionAndNodeFunctionPair.Value;
		if (NewFunctionCallNode->GetFunctionName() != ClipboardFunction->FunctionName)
		{
			TArray<FNiagaraVariable> OutputVariables;
			TArray<FNiagaraVariable> OutputVariablesWithOriginalAliasesIntact;
			FCompileConstantResolver ConstantResolver = InOwnerEntry->GetEmitterViewModel().IsValid()
				? FCompileConstantResolver(InOwnerEntry->GetEmitterViewModel()->GetEmitter())
				: FCompileConstantResolver();
			FNiagaraStackGraphUtilities::GetStackFunctionOutputVariables(*NewFunctionCallNode, ConstantResolver, OutputVariables, OutputVariablesWithOriginalAliasesIntact);

			for (FNiagaraVariable& OutputVariableWithOriginalAliasesIntact : OutputVariablesWithOriginalAliasesIntact)
			{
				TArray<FString> SplitAliasedVariableName;
				OutputVariableWithOriginalAliasesIntact.GetName().ToString().ParseIntoArray(SplitAliasedVariableName, TEXT("."));
				if (SplitAliasedVariableName.Contains(TEXT("Module")))
				{
					TArray<FString> SplitOldVariableName = SplitAliasedVariableName;
					TArray<FString> SplitNewVariableName = SplitAliasedVariableName;
					for (int32 i = 0; i < SplitAliasedVariableName.Num(); i++)
					{
						if (SplitAliasedVariableName[i] == TEXT("Module"))
						{
							SplitOldVariableName[i] = ClipboardFunction->FunctionName;
							SplitNewVariableName[i] = NewFunctionCallNode->GetFunctionName();
						}
					}
					OutOldModuleOutputNameToNewModuleOutputNameMap.Add(*FString::Join(SplitOldVariableName, TEXT(".")), *FString::Join(SplitNewVariableName, TEXT(".")));
				}
			}
		}
	}
}

void RenameInputsFromClipboard(TMap<FName, FName> OldModuleOutputNameToNewModuleOutputNameMap, UObject* InOuter, const TArray<const UNiagaraClipboardFunctionInput*>& InSourceInputs, TArray<const UNiagaraClipboardFunctionInput*>& OutRenamedInputs)
{
	for (const UNiagaraClipboardFunctionInput* SourceInput : InSourceInputs)
	{
		TOptional<bool> bEditConditionValue = SourceInput->bHasEditCondition 
			? TOptional<bool>(SourceInput->bEditConditionValue)
			: TOptional<bool>();
		if (SourceInput->ValueMode == ENiagaraClipboardFunctionInputValueMode::Linked && OldModuleOutputNameToNewModuleOutputNameMap.Contains(SourceInput->Linked))
		{
			FName RenamedLinkedValue = OldModuleOutputNameToNewModuleOutputNameMap[SourceInput->Linked];
			OutRenamedInputs.Add(UNiagaraClipboardFunctionInput::CreateLinkedValue(InOuter, SourceInput->InputName, SourceInput->InputType, bEditConditionValue, RenamedLinkedValue));
		}
		else if (SourceInput->ValueMode == ENiagaraClipboardFunctionInputValueMode::Dynamic)
		{
			const UNiagaraClipboardFunctionInput* RenamedDynamicInput = UNiagaraClipboardFunctionInput::CreateDynamicValue(InOuter, SourceInput->InputName, SourceInput->InputType, bEditConditionValue, SourceInput->Dynamic->FunctionName, SourceInput->Dynamic->Script);
			RenameInputsFromClipboard(OldModuleOutputNameToNewModuleOutputNameMap, RenamedDynamicInput->Dynamic, SourceInput->Dynamic->Inputs, RenamedDynamicInput->Dynamic->Inputs);
			OutRenamedInputs.Add(RenamedDynamicInput);
		}
		else
		{
			OutRenamedInputs.Add(CastChecked<UNiagaraClipboardFunctionInput>(StaticDuplicateObject(SourceInput, InOuter)));
		}
	}
}

void UNiagaraStackScriptItemGroup::PasteModules(const UNiagaraClipboardContent* ClipboardContent, int32 PasteIndex)
{
	UNiagaraNodeOutput* OutputNode = GetScriptOutputNode();
	
	// Add the new function call nodes from the clipboard functions and collected the pairs.
	TArray<TPair<const UNiagaraClipboardFunction*, UNiagaraNodeFunctionCall*>> ClipboardFunctionAndNodeFunctionPairs;
	int32 CurrentPasteIndex = PasteIndex;
	for (const UNiagaraClipboardFunction* ClipboardFunction : ClipboardContent->Functions)
	{
		if (ClipboardFunction != nullptr)
		{
			UNiagaraNodeFunctionCall* NewFunctionCallNode = nullptr;
			switch (ClipboardFunction->ScriptMode)
			{
			case ENiagaraClipboardFunctionScriptMode::Assignment:
			{
				NewFunctionCallNode = FNiagaraStackGraphUtilities::AddParameterModuleToStack(ClipboardFunction->AssignmentTargets, *OutputNode, CurrentPasteIndex, ClipboardFunction->AssignmentDefaults);
				break;
			}
			case ENiagaraClipboardFunctionScriptMode::ScriptAsset:
			{
				if (ClipboardFunction->Script->GetSupportedUsageContexts().Contains(OutputNode->GetUsage()))
				{
					NewFunctionCallNode = FNiagaraStackGraphUtilities::AddScriptModuleToStack(ClipboardFunction->Script, *OutputNode, CurrentPasteIndex);
				}
				break;
			}
			default:
				checkf(false, TEXT("Unsupported clipboard function mode."));
			}

			NewFunctionCallNode->SuggestName(ClipboardFunction->FunctionName);
			ClipboardFunctionAndNodeFunctionPairs.Add(TPair<const UNiagaraClipboardFunction*, UNiagaraNodeFunctionCall*>(ClipboardFunction, NewFunctionCallNode));
			CurrentPasteIndex++;
		}
	}
	RefreshChildren();

	// Check to see if any of the functions were renamed, and if they were, check if they had aliased outputs that need to be fixed up.
	TMap<FName, FName> OldModuleOutputNameToNewModuleOutputNameMap;
	GatherRenamedModuleOutputs(this, ClipboardFunctionAndNodeFunctionPairs, OldModuleOutputNameToNewModuleOutputNameMap);

	// Apply the function inputs now that we have the map of old module output names to new module output names.
	for(TPair<const UNiagaraClipboardFunction*, UNiagaraNodeFunctionCall*>& ClipboardFunctionAndNodeFunctionPair : ClipboardFunctionAndNodeFunctionPairs)
	{
		const UNiagaraClipboardFunction* ClipboardFunction = ClipboardFunctionAndNodeFunctionPair.Key;
		UNiagaraNodeFunctionCall* NewFunctionCallNode = ClipboardFunctionAndNodeFunctionPair.Value;

		TArray<UNiagaraStackModuleItem*> ModuleItems;
		GetUnfilteredChildrenOfType(ModuleItems);

		UNiagaraStackModuleItem** NewModuleItemPtr = ModuleItems.FindByPredicate([NewFunctionCallNode](UNiagaraStackModuleItem* ModuleItem) { return &ModuleItem->GetModuleNode() == NewFunctionCallNode; });
		if (NewModuleItemPtr != nullptr)
		{
			TArray<const UNiagaraClipboardFunctionInput*> FunctionInputs;
			if (OldModuleOutputNameToNewModuleOutputNameMap.Num() > 0)
			{
				RenameInputsFromClipboard(OldModuleOutputNameToNewModuleOutputNameMap, GetTransientPackage(), ClipboardFunction->Inputs, FunctionInputs);
			}
			else
			{
				FunctionInputs = ClipboardFunction->Inputs;
			}
			(*NewModuleItemPtr)->SetInputValuesFromClipboardFunctionInputs(FunctionInputs);
		}
	}
}

#undef LOCTEXT_NAMESPACE<|MERGE_RESOLUTION|>--- conflicted
+++ resolved
@@ -19,10 +19,7 @@
 #include "NiagaraSystem.h"
 #include "NiagaraEmitterHandle.h"
 #include "NiagaraEditorSettings.h"
-<<<<<<< HEAD
 #include "NiagaraClipboard.h"
-=======
->>>>>>> 868b7c33
 
 #include "Internationalization/Internationalization.h"
 #include "ScopedTransaction.h"
@@ -336,11 +333,26 @@
 	if (ClipboardContent->Functions.Num() > 0)
 	{
 		bool bValidUsage = false;
+		UNiagaraNodeOutput* OutputNode = GetScriptOutputNode();
 		for (const UNiagaraClipboardFunction* Function : ClipboardContent->Functions)
 		{
-			if (Function != nullptr && Function->Script->GetSupportedUsageContexts().Contains(ScriptUsage))
-			{
-				bValidUsage = true;
+			if (Function->ScriptMode == ENiagaraClipboardFunctionScriptMode::ScriptAsset)
+			{
+				if (Function != nullptr && Function->Script != nullptr && Function->Script->GetSupportedUsageContexts().Contains(OutputNode->GetUsage()))
+				{
+					bValidUsage = true;
+				}
+			}
+			else if (Function->ScriptMode == ENiagaraClipboardFunctionScriptMode::Assignment)
+			{
+				for (const FNiagaraVariable& AssignmentTarget : Function->AssignmentTargets)
+				{
+					if (FNiagaraStackGraphUtilities::CanWriteParameterFromUsage(AssignmentTarget, OutputNode->GetUsage()))
+					{
+						bValidUsage = true;
+						continue;
+					}
+				}
 			}
 		}
 		if (bValidUsage)
@@ -363,14 +375,14 @@
 	return LOCTEXT("PasteModuleTransactionText", "Paste niagara modules");
 }
 
-void UNiagaraStackScriptItemGroup::Paste(const UNiagaraClipboardContent* ClipboardContent)
+void UNiagaraStackScriptItemGroup::Paste(const UNiagaraClipboardContent* ClipboardContent, FText& OutPasteWarning)
 {
 	if (ClipboardContent->Functions.Num() > 0)
 	{
 		TArray<UNiagaraStackModuleItem*> ModuleItems;
 		GetUnfilteredChildrenOfType(ModuleItems);
 		int32 PasteIndex = ModuleItems.Num() > 0 ? ModuleItems.Last()->GetModuleIndex() + 1 : 0;
-		PasteModules(ClipboardContent, PasteIndex);
+		PasteModules(ClipboardContent, PasteIndex, OutPasteWarning);
 	}
 }
 
@@ -401,7 +413,8 @@
 				ModuleItem = NewObject<UNiagaraStackModuleItem>(this);
 				ModuleItem->Initialize(CreateDefaultChildRequiredData(), GetAddUtilities(), *ModuleNode);
 				ModuleItem->OnModifiedGroupItems().AddUObject(this, &UNiagaraStackScriptItemGroup::ChildModifiedGroupItems);
-				ModuleItem->OnRequestPaste().AddUObject(this, &UNiagaraStackScriptItemGroup::ChildRequestPaste);
+				ModuleItem->SetOnRequestCanPaste(UNiagaraStackModuleItem::FOnRequestCanPaste::CreateUObject(this, &UNiagaraStackScriptItemGroup::ChildRequestCanPaste));
+				ModuleItem->SetOnRequestPaste(UNiagaraStackModuleItem::FOnRequestPaste::CreateUObject(this, &UNiagaraStackScriptItemGroup::ChildRequestPaste));
 			}
 
 			NewChildren.Add(ModuleItem);
@@ -803,9 +816,9 @@
 	}
 	if (ParameterAction.IsValid())
 	{
-		if (FNiagaraStackGraphUtilities::ParameterIsCompatibleWithScriptUsage(ParameterAction->GetParameter(), ScriptUsage) == false)
-		{
-			return FDropRequestResponse(TOptional<EItemDropZone>(), LOCTEXT("CantDropParameterByUsage", "Can not drop this parameter here because\nit's not valid for this usage context."));
+		if (FNiagaraStackGraphUtilities::CanWriteParameterFromUsage(ParameterAction->GetParameter(), ScriptUsage) == false)
+		{
+			return FDropRequestResponse(TOptional<EItemDropZone>(), LOCTEXT("CantDropParameterByUsage", "Can not drop this parameter here because\nit can't be written in this usage context."));
 		}
 
 		{
@@ -944,9 +957,14 @@
 	RefreshChildren();
 }
 
-void UNiagaraStackScriptItemGroup::ChildRequestPaste(const UNiagaraClipboardContent* ClipboardContent, int32 PasteIndex)
-{
-	PasteModules(ClipboardContent, PasteIndex);
+bool UNiagaraStackScriptItemGroup::ChildRequestCanPaste(const UNiagaraClipboardContent* ClipboardContent, FText& OutCanPasteMessage)
+{
+	return TestCanPasteWithMessage(ClipboardContent, OutCanPasteMessage);
+}
+
+void UNiagaraStackScriptItemGroup::ChildRequestPaste(const UNiagaraClipboardContent* ClipboardContent, int32 PasteIndex, FText& OutPasteWarning)
+{
+	PasteModules(ClipboardContent, PasteIndex, OutPasteWarning);
 }
 
 void UNiagaraStackScriptItemGroup::OnScriptGraphChanged(const struct FEdGraphEditAction& InAction)
@@ -1023,13 +1041,15 @@
 	}
 }
 
-void UNiagaraStackScriptItemGroup::PasteModules(const UNiagaraClipboardContent* ClipboardContent, int32 PasteIndex)
+void UNiagaraStackScriptItemGroup::PasteModules(const UNiagaraClipboardContent* ClipboardContent, int32 PasteIndex, FText& OutPasteWarning)
 {
 	UNiagaraNodeOutput* OutputNode = GetScriptOutputNode();
 	
 	// Add the new function call nodes from the clipboard functions and collected the pairs.
 	TArray<TPair<const UNiagaraClipboardFunction*, UNiagaraNodeFunctionCall*>> ClipboardFunctionAndNodeFunctionPairs;
 	int32 CurrentPasteIndex = PasteIndex;
+	int32 ModulesSkippedForIncorrectUsage = 0;
+	int32 AssignmentTargetsSkippedForIncorrectUsage = 0;
 	for (const UNiagaraClipboardFunction* ClipboardFunction : ClipboardContent->Functions)
 	{
 		if (ClipboardFunction != nullptr)
@@ -1039,7 +1059,24 @@
 			{
 			case ENiagaraClipboardFunctionScriptMode::Assignment:
 			{
-				NewFunctionCallNode = FNiagaraStackGraphUtilities::AddParameterModuleToStack(ClipboardFunction->AssignmentTargets, *OutputNode, CurrentPasteIndex, ClipboardFunction->AssignmentDefaults);
+				TArray<FNiagaraVariable> CompatibleAssignmentTargets;
+				TArray<FString> CompatibleAssignmentDefaults;
+				for (int32 AssignmentTargetIndex = 0; AssignmentTargetIndex < ClipboardFunction->AssignmentTargets.Num(); ++AssignmentTargetIndex)
+				{
+					if (FNiagaraStackGraphUtilities::CanWriteParameterFromUsage(ClipboardFunction->AssignmentTargets[AssignmentTargetIndex], OutputNode->GetUsage()))
+					{
+						CompatibleAssignmentTargets.Add(ClipboardFunction->AssignmentTargets[AssignmentTargetIndex]);
+						CompatibleAssignmentDefaults.Add(ClipboardFunction->AssignmentDefaults[AssignmentTargetIndex]);
+					}
+					else
+					{
+						AssignmentTargetsSkippedForIncorrectUsage++;
+					}
+				}
+				if (CompatibleAssignmentTargets.Num() > 0)
+				{
+					NewFunctionCallNode = FNiagaraStackGraphUtilities::AddParameterModuleToStack(CompatibleAssignmentTargets, *OutputNode, CurrentPasteIndex, CompatibleAssignmentDefaults);
+				}
 				break;
 			}
 			case ENiagaraClipboardFunctionScriptMode::ScriptAsset:
@@ -1048,15 +1085,22 @@
 				{
 					NewFunctionCallNode = FNiagaraStackGraphUtilities::AddScriptModuleToStack(ClipboardFunction->Script, *OutputNode, CurrentPasteIndex);
 				}
+				else
+				{
+					ModulesSkippedForIncorrectUsage++;
+				}
 				break;
 			}
 			default:
 				checkf(false, TEXT("Unsupported clipboard function mode."));
 			}
 
-			NewFunctionCallNode->SuggestName(ClipboardFunction->FunctionName);
-			ClipboardFunctionAndNodeFunctionPairs.Add(TPair<const UNiagaraClipboardFunction*, UNiagaraNodeFunctionCall*>(ClipboardFunction, NewFunctionCallNode));
-			CurrentPasteIndex++;
+			if (NewFunctionCallNode != nullptr)
+			{
+				NewFunctionCallNode->SuggestName(ClipboardFunction->FunctionName);
+				ClipboardFunctionAndNodeFunctionPairs.Add(TPair<const UNiagaraClipboardFunction*, UNiagaraNodeFunctionCall*>(ClipboardFunction, NewFunctionCallNode));
+				CurrentPasteIndex++;
+			}
 		}
 	}
 	RefreshChildren();
@@ -1089,6 +1133,12 @@
 			(*NewModuleItemPtr)->SetInputValuesFromClipboardFunctionInputs(FunctionInputs);
 		}
 	}
+
+	if (ModulesSkippedForIncorrectUsage > 0 || AssignmentTargetsSkippedForIncorrectUsage > 0)
+	{
+		OutPasteWarning = FText::Format(LOCTEXT("NonPastedModulesWarningFormat", "{0} modules not pasted due to incorrect usage.\n{1} inputs not pasted in Set Variables nodes due to incorrect usage."),
+			FText::AsNumber(ModulesSkippedForIncorrectUsage), FText::AsNumber(AssignmentTargetsSkippedForIncorrectUsage));
+	}
 }
 
 #undef LOCTEXT_NAMESPACE