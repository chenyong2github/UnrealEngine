// Copyright Epic Games, Inc. All Rights Reserved.

#include "ViewModels/Stack/NiagaraStackFunctionInput.h"
#include "ViewModels/Stack/NiagaraStackFunctionInputCollection.h"
#include "ViewModels/Stack/NiagaraStackObject.h"
#include "NiagaraNodeFunctionCall.h"
#include "NiagaraNodeAssignment.h"
#include "NiagaraNodeParameterMapGet.h"
#include "NiagaraNodeParameterMapSet.h"
#include "NiagaraNodeOutput.h"
#include "NiagaraScript.h"
#include "NiagaraScriptSource.h"
#include "NiagaraGraph.h"
#include "EdGraphSchema_Niagara.h"
#include "NiagaraEditorUtilities.h"
#include "ViewModels/NiagaraSystemViewModel.h"
#include "NiagaraSystemScriptViewModel.h"
#include "ViewModels/NiagaraEmitterHandleViewModel.h"
#include "ViewModels/NiagaraEmitterViewModel.h"
#include "NiagaraScriptGraphViewModel.h"
#include "NiagaraStackEditorData.h"
#include "NiagaraComponent.h"
#include "NiagaraScriptSource.h"
#include "NiagaraConstants.h"
#include "ViewModels/Stack/NiagaraStackGraphUtilities.h"
#include "NiagaraScriptMergeManager.h"
#include "NiagaraNodeCustomHlsl.h"
#include "NiagaraEditorModule.h"
#include "NiagaraRendererProperties.h"
#include "ViewModels/Stack/NiagaraParameterHandle.h"
#include "NiagaraEmitter.h"
#include "NiagaraClipboard.h"

#include "Materials/Material.h"
#include "Materials/MaterialExpressionDynamicParameter.h"
#include "ScopedTransaction.h"
#include "Editor.h"
#include "UObject/StructOnScope.h"
#include "AssetRegistryModule.h"
#include "ARFilter.h"
#include "EdGraph/EdGraphPin.h"
#include "INiagaraEditorTypeUtilities.h"
#include "ViewModels/Stack/NiagaraStackInputCategory.h"

#include "NiagaraScriptVariable.h"

#define LOCTEXT_NAMESPACE "NiagaraStackViewModel"

UNiagaraStackFunctionInput::UNiagaraStackFunctionInput()
	: OwningModuleNode(nullptr)
	, OwningFunctionCallNode(nullptr)
	, bUpdatingGraphDirectly(false)
	, bUpdatingLocalValueDirectly(false)
	, bShowEditConditionInline(false)
	, bIsInlineEditConditionToggle(false)
	, bIsDynamicInputScriptReassignmentPending(false)
	, bIsLocalOverride(false)
{
}

void UNiagaraStackFunctionInput::AddReferencedObjects(UObject* InThis, FReferenceCollector& Collector)
{
	UNiagaraStackFunctionInput* This = Cast<UNiagaraStackFunctionInput>(InThis);
	if (This != nullptr)
	{
		This->AddReferencedObjects(Collector);
	}
	Super::AddReferencedObjects(InThis, Collector);
}

void UNiagaraStackFunctionInput::AddReferencedObjects(FReferenceCollector& Collector)
{
	if (InputValues.DataObjects.IsValid() && InputValues.DataObjects.GetDefaultValueOwner() == FDataValues::EDefaultValueOwner::LocallyOwned)
	{
		Collector.AddReferencedObject(InputValues.DataObjects.GetDefaultValueObjectRef(), this);
	}
}

// Traverses the path between the owning module node and the function call node this input belongs too collecting up the input handles between them.
void GenerateInputParameterHandlePath(UNiagaraNodeFunctionCall& ModuleNode, UNiagaraNodeFunctionCall& FunctionCallNode, TArray<FNiagaraParameterHandle>& OutHandlePath)
{
	UNiagaraNodeFunctionCall* CurrentFunctionCallNode = &FunctionCallNode;
	while (CurrentFunctionCallNode != &ModuleNode)
	{
		TArray<UEdGraphPin*> FunctionOutputPins;
		CurrentFunctionCallNode->GetOutputPins(FunctionOutputPins);
		if (ensureMsgf(FunctionOutputPins.Num() == 1 && FunctionOutputPins[0]->LinkedTo.Num() == 1 && FunctionOutputPins[0]->LinkedTo[0]->GetOwningNode()->IsA<UNiagaraNodeParameterMapSet>(),
			TEXT("Invalid Stack Graph - Dynamic Input Function call didn't have a valid connected output.")))
		{
			FNiagaraParameterHandle AliasedHandle(FunctionOutputPins[0]->LinkedTo[0]->PinName);
			OutHandlePath.Add(FNiagaraParameterHandle::CreateModuleParameterHandle(AliasedHandle.GetName()));
			UNiagaraNodeParameterMapSet* NextOverrideNode = CastChecked<UNiagaraNodeParameterMapSet>(FunctionOutputPins[0]->LinkedTo[0]->GetOwningNode());
			UEdGraphPin* NextOverrideNodeOutputPin = FNiagaraStackGraphUtilities::GetParameterMapOutputPin(*NextOverrideNode);
			
			CurrentFunctionCallNode = nullptr;
			for (UEdGraphPin* NextOverrideNodeOutputPinLinkedPin : NextOverrideNodeOutputPin->LinkedTo)
			{
				UNiagaraNodeFunctionCall* NextFunctionCallNode = Cast<UNiagaraNodeFunctionCall>(NextOverrideNodeOutputPinLinkedPin->GetOwningNode());
				if (NextFunctionCallNode != nullptr && NextFunctionCallNode->GetFunctionName() == AliasedHandle.GetNamespace().ToString())
				{
					CurrentFunctionCallNode = NextFunctionCallNode;
					break;
				}
			}


			if (ensureMsgf(CurrentFunctionCallNode != nullptr, TEXT("Invalid Stack Graph - Function call node for override pin %s could not be found."), *FunctionOutputPins[0]->PinName.ToString()) == false)
			{
				OutHandlePath.Empty();
				return;
			}
		}
		else
		{
			OutHandlePath.Empty();
			return;
		}
	}
}

void UNiagaraStackFunctionInput::Initialize(
	FRequiredEntryData InRequiredEntryData,
	UNiagaraNodeFunctionCall& InModuleNode,
	UNiagaraNodeFunctionCall& InInputFunctionCallNode,
	FName InInputParameterHandle,
	FNiagaraTypeDefinition InInputType,
	EStackParameterBehavior InParameterBehavior,
	FString InOwnerStackItemEditorDataKey)
{
	checkf(OwningModuleNode.IsValid() == false && OwningFunctionCallNode.IsValid() == false, TEXT("Can only initialize once."));
	bool bInputIsAdvanced = false;
	ParameterBehavior = InParameterBehavior;
	FString InputStackEditorDataKey = FString::Printf(TEXT("%s-Input-%s"), *InInputFunctionCallNode.NodeGuid.ToString(EGuidFormats::DigitsWithHyphens), *InInputParameterHandle.ToString());
	Super::Initialize(InRequiredEntryData, bInputIsAdvanced, InOwnerStackItemEditorDataKey, InputStackEditorDataKey);
	OwningModuleNode = &InModuleNode;
	OwningFunctionCallNode = &InInputFunctionCallNode;
	OwningFunctionCallInitialScript = OwningFunctionCallNode->FunctionScript;
	OwningAssignmentNode = Cast<UNiagaraNodeAssignment>(OwningFunctionCallNode.Get());

	UNiagaraNodeOutput* OutputNode = FNiagaraStackGraphUtilities::GetEmitterOutputNodeForStackNode(*OwningModuleNode.Get());
	UNiagaraEmitter* ParentEmitter = GetEmitterViewModel().IsValid() ? GetEmitterViewModel()->GetEmitter() : nullptr;
	UNiagaraSystem* ParentSystem = &GetSystemViewModel()->GetSystem();
	if (OutputNode)
	{
		TArray<UNiagaraScript*> Scripts;
		if (ParentEmitter != nullptr)
		{
			ParentEmitter->GetScripts(Scripts, false);
		}
		if (ParentSystem != nullptr)
		{
			Scripts.Add(ParentSystem->GetSystemSpawnScript());
			Scripts.Add(ParentSystem->GetSystemUpdateScript());
		}

		for (UNiagaraScript* Script : Scripts)
		{
			if (OutputNode->GetUsage() == ENiagaraScriptUsage::ParticleEventScript)
			{
				if (Script->GetUsage() == ENiagaraScriptUsage::ParticleEventScript && Script->GetUsageId() == OutputNode->GetUsageId())
				{
					AffectedScripts.Add(Script);
					break;
				}
			}
			else if (Script->ContainsUsage(OutputNode->GetUsage()))
			{
				AffectedScripts.Add(Script);
			}
		}

		for (TWeakObjectPtr<UNiagaraScript> AffectedScript : AffectedScripts)
		{
			if (AffectedScript.IsValid() && AffectedScript->IsEquivalentUsage(OutputNode->GetUsage()) && AffectedScript->GetUsageId() == OutputNode->GetUsageId())
			{
				SourceScript = AffectedScript;
				RapidIterationParametersChangedHandle = SourceScript->RapidIterationParameters.AddOnChangedHandler(
					FNiagaraParameterStore::FOnChanged::FDelegate::CreateUObject(this, &UNiagaraStackFunctionInput::OnRapidIterationParametersChanged));
				SourceScript->GetSource()->OnChanged().AddUObject(this, &UNiagaraStackFunctionInput::OnScriptSourceChanged);
				break;
			}
		}
	}

	checkf(SourceScript.IsValid(), TEXT("Coudn't find source script in affected scripts."));

	GraphChangedHandle = OwningFunctionCallNode->GetGraph()->AddOnGraphChangedHandler(
		FOnGraphChanged::FDelegate::CreateUObject(this, &UNiagaraStackFunctionInput::OnGraphChanged));
	OnRecompileHandle = OwningFunctionCallNode->GetNiagaraGraph()->AddOnGraphNeedsRecompileHandler(
		FOnGraphChanged::FDelegate::CreateUObject(this, &UNiagaraStackFunctionInput::OnGraphChanged));

	InputParameterHandle = FNiagaraParameterHandle(InInputParameterHandle);
	GenerateInputParameterHandlePath(*OwningModuleNode, *OwningFunctionCallNode, InputParameterHandlePath);
	InputParameterHandlePath.Add(InputParameterHandle);

	DisplayName = FText::FromName(InputParameterHandle.GetName());
	AliasedInputParameterHandle = FNiagaraParameterHandle::CreateAliasedModuleParameterHandle(InputParameterHandle, OwningFunctionCallNode.Get());

	InputType = InInputType;
	StackEditorDataKey = FNiagaraStackGraphUtilities::GenerateStackFunctionInputEditorDataKey(*OwningFunctionCallNode.Get(), InputParameterHandle);

	TArray<UNiagaraScript*> AffectedScriptsNotWeak;
	for (TWeakObjectPtr<UNiagaraScript> AffectedScript : AffectedScripts)
	{
		AffectedScriptsNotWeak.Add(AffectedScript.Get());
	}

	FString UniqueEmitterName = GetEmitterViewModel().IsValid() ? GetEmitterViewModel()->GetEmitter()->GetUniqueEmitterName() : FString();
	EditCondition.Initialize(SourceScript.Get(), AffectedScriptsNotWeak, UniqueEmitterName, OwningFunctionCallNode.Get());
	VisibleCondition.Initialize(SourceScript.Get(), AffectedScriptsNotWeak, UniqueEmitterName, OwningFunctionCallNode.Get());
}

void UNiagaraStackFunctionInput::FinalizeInternal()
{
	if (OwningFunctionCallNode.IsValid())
	{
		OwningFunctionCallNode->GetGraph()->RemoveOnGraphChangedHandler(GraphChangedHandle);
		OwningFunctionCallNode->GetNiagaraGraph()->RemoveOnGraphNeedsRecompileHandler(OnRecompileHandle);
	}

	if (SourceScript.IsValid())
	{
		SourceScript->RapidIterationParameters.RemoveOnChangedHandler(RapidIterationParametersChangedHandle);
		SourceScript->GetSource()->OnChanged().RemoveAll(this);
	}

	Super::FinalizeInternal();
}

const UNiagaraNodeFunctionCall& UNiagaraStackFunctionInput::GetInputFunctionCallNode() const
{
	return *OwningFunctionCallNode.Get();
}

UNiagaraScript* UNiagaraStackFunctionInput::GetInputFunctionCallInitialScript() const
{
	return OwningFunctionCallInitialScript.Get();
}

UNiagaraStackFunctionInput::EValueMode UNiagaraStackFunctionInput::GetValueMode()
{
	return InputValues.Mode;
}

const FNiagaraTypeDefinition& UNiagaraStackFunctionInput::GetInputType() const
{
	return InputType;
}

FText UNiagaraStackFunctionInput::GetTooltipText() const
{
	return GetTooltipText(InputValues.Mode);
}

bool UNiagaraStackFunctionInput::GetIsEnabled() const
{
	return OwningFunctionCallNode->GetDesiredEnabledState() == ENodeEnabledState::Enabled;
}

UObject* UNiagaraStackFunctionInput::GetExternalAsset() const
{
	if (OwningFunctionCallNode.IsValid() && OwningFunctionCallNode->FunctionScript != nullptr && OwningFunctionCallNode->FunctionScript->IsAsset())
	{
		return OwningFunctionCallNode->FunctionScript;
	}
	return nullptr;
}

bool UNiagaraStackFunctionInput::TestCanCutWithMessage(FText& OutMessage) const
{
	if (InputValues.Mode == EValueMode::Invalid)
	{
		OutMessage = LOCTEXT("CantCutInvalidMessage", "The current input state doesn't support cutting.");
		return false;
	}
	if (GetIsEnabledAndOwnerIsEnabled() == false)
	{
		OutMessage = LOCTEXT("CantCutDisabled", "Can not cut and input when it's owner is disabled.");
		return false;
	}
	OutMessage = LOCTEXT("CanCutMessage", "Cut will copy the value of this input including\nany data objects and dynamic inputs, and will reset it to default.");
	return true;
}

FText UNiagaraStackFunctionInput::GetCutTransactionText() const
{
	return LOCTEXT("CutInputTransaction", "Cut niagara input");
}

void UNiagaraStackFunctionInput::CopyForCut(UNiagaraClipboardContent* ClipboardContent) const
{
	Copy(ClipboardContent);
}

void UNiagaraStackFunctionInput::RemoveForCut()
{
	Reset();
}

bool UNiagaraStackFunctionInput::TestCanCopyWithMessage(FText& OutMessage) const
{
	if (InputValues.Mode == EValueMode::Invalid)
	{
		OutMessage = LOCTEXT("CantCopyInvalidMessage", "The current input state doesn't support copying.");
		return false;
	}
	OutMessage = LOCTEXT("CanCopyMessage", "Copy the value of this input including\nany data objects and dynamic inputs.");
	return true;
}

void UNiagaraStackFunctionInput::Copy(UNiagaraClipboardContent* ClipboardContent) const
{
	const UNiagaraClipboardFunctionInput* ClipboardInput = ToClipboardFunctionInput(GetTransientPackage());
	if (ClipboardInput != nullptr)
	{
		ClipboardContent->FunctionInputs.Add(ClipboardInput);
	}
}

bool UNiagaraStackFunctionInput::TestCanPasteWithMessage(const UNiagaraClipboardContent* ClipboardContent, FText& OutMessage) const
{
	if (ClipboardContent->FunctionInputs.Num() == 0 || GetIsEnabledAndOwnerIsEnabled() == false)
	{
		// Empty clipboard, or disabled don't allow paste, but be silent.
		return false;
<<<<<<< HEAD
	}
	else if (ClipboardContent->FunctionInputs.Num() == 1)
	{
		if (ClipboardContent->FunctionInputs[0] != nullptr)
		{
			if (ClipboardContent->FunctionInputs[0]->InputType == InputType)
			{
				OutMessage = LOCTEXT("PastMessage", "Paste the input from the clipboard here.");
				return true;
			}
			else
			{
				OutMessage = LOCTEXT("CantPasteIncorrectType", "Can not paste inputs with mismatched types.");
				return false;
			}
		}
		return false;
	}
	else
	{
		OutMessage = LOCTEXT("CantPasteMultipleInputs", "Can't paste multiple inputs onto a single input.");
		return false;
	}
}

FText UNiagaraStackFunctionInput::GetPasteTransactionText(const UNiagaraClipboardContent* ClipboardContent) const
{
	return LOCTEXT("PasteInputTransactionText", "Paste niagara inputs");
}

void UNiagaraStackFunctionInput::Paste(const UNiagaraClipboardContent* ClipboardContent, FText& OutPasteWarning)
{
=======
	}
	else if (ClipboardContent->FunctionInputs.Num() == 1)
	{
		if (ClipboardContent->FunctionInputs[0] != nullptr)
		{
			if (ClipboardContent->FunctionInputs[0]->InputType == InputType)
			{
				OutMessage = LOCTEXT("PastMessage", "Paste the input from the clipboard here.");
				return true;
			}
			else
			{
				OutMessage = LOCTEXT("CantPasteIncorrectType", "Can not paste inputs with mismatched types.");
				return false;
			}
		}
		return false;
	}
	else
	{
		OutMessage = LOCTEXT("CantPasteMultipleInputs", "Can't paste multiple inputs onto a single input.");
		return false;
	}
}

FText UNiagaraStackFunctionInput::GetPasteTransactionText(const UNiagaraClipboardContent* ClipboardContent) const
{
	return LOCTEXT("PasteInputTransactionText", "Paste niagara inputs");
}

void UNiagaraStackFunctionInput::Paste(const UNiagaraClipboardContent* ClipboardContent)
{
>>>>>>> fa8a8d0d
	checkf(ClipboardContent != nullptr && ClipboardContent->FunctionInputs.Num() == 1, TEXT("Clipboard must not be null, and must contain a single input.  Call TestCanPasteWithMessage to validate"));

	const UNiagaraClipboardFunctionInput* ClipboardInput = ClipboardContent->FunctionInputs[0];
	if (ClipboardInput != nullptr && ClipboardInput->InputType == InputType)
	{
		SetValueFromClipboardFunctionInput(*ClipboardInput);
	}
}

FText UNiagaraStackFunctionInput::GetTooltipText(EValueMode InValueMode) const
{
	FNiagaraVariable ValueVariable;
	UNiagaraGraph* NodeGraph = nullptr;

	if (InValueMode == EValueMode::Linked)
	{
		UEdGraphPin* OverridePin = GetOverridePin();
		UEdGraphPin* ValuePin = OverridePin != nullptr ? OverridePin : GetDefaultPin();
		ValueVariable = FNiagaraVariable(InputType, InputValues.LinkedHandle.GetParameterHandleString());
		if (ValuePin != nullptr)
		{
			NodeGraph = Cast<UNiagaraGraph>(ValuePin->GetOwningNode()->GetGraph());
		}
	}
	else
	{
		ValueVariable = FNiagaraVariable(InputType, InputParameterHandle.GetParameterHandleString());
		if (OwningFunctionCallNode.IsValid() && OwningFunctionCallNode->FunctionScript != nullptr)
		{
			UNiagaraScriptSource* Source = Cast<UNiagaraScriptSource>(OwningFunctionCallNode->FunctionScript->GetSource());
			const UEdGraphSchema_Niagara* NiagaraSchema = GetDefault<UEdGraphSchema_Niagara>();
			NodeGraph = Source->NodeGraph;
		}
	}

	TOptional<FNiagaraVariableMetaData> MetaData;
	if (FNiagaraConstants::IsNiagaraConstant(ValueVariable))
	{
		const FNiagaraVariableMetaData* FoundMetaData = FNiagaraConstants::GetConstantMetaData(ValueVariable);
		if (FoundMetaData)
		{
			MetaData = *FoundMetaData;
		}
	}
	else if (NodeGraph != nullptr)
	{
		MetaData = NodeGraph->GetMetaData(ValueVariable);
	}

	FText Description = FText::GetEmpty();
	if (MetaData.IsSet())
	{
		Description = MetaData->Description;
	}

	return FText::Format(LOCTEXT("FunctionInputTooltip", "Name: {0} \nType: {1} \nDesc: {2}"),
		FText::FromName(ValueVariable.GetName()),
		ValueVariable.GetType().GetNameText(),
		Description);
}

void UNiagaraStackFunctionInput::RefreshChildrenInternal(const TArray<UNiagaraStackEntry*>& CurrentChildren, TArray<UNiagaraStackEntry*>& NewChildren, TArray<FStackIssue>& NewIssues)
{
	RapidIterationParameter = CreateRapidIterationVariable(AliasedInputParameterHandle.GetParameterHandleString());

	RefreshFromMetaData();
	RefreshValues();

	if (InputValues.Mode == EValueMode::Dynamic && InputValues.DynamicNode.IsValid())
	{
		if (InputValues.DynamicNode->FunctionScript != nullptr)
		{
			UNiagaraStackFunctionInputCollection* DynamicInputEntry = FindCurrentChildOfTypeByPredicate<UNiagaraStackFunctionInputCollection>(CurrentChildren,
				[=](UNiagaraStackFunctionInputCollection* CurrentFunctionInputEntry)
			{
				return CurrentFunctionInputEntry->GetInputFunctionCallNode() == InputValues.DynamicNode.Get() &&
					CurrentFunctionInputEntry->GetModuleNode() == OwningModuleNode.Get();
			});

			if (DynamicInputEntry == nullptr)
			{
				DynamicInputEntry = NewObject<UNiagaraStackFunctionInputCollection>(this);
				DynamicInputEntry->Initialize(CreateDefaultChildRequiredData(), *OwningModuleNode, *InputValues.DynamicNode.Get(), GetOwnerStackItemEditorDataKey());
				DynamicInputEntry->SetShouldShowInStack(false);
			}

			if (InputValues.DynamicNode->FunctionScript != nullptr)
			{
				if (InputValues.DynamicNode->FunctionScript->bDeprecated)
				{
					FText LongMessage = InputValues.DynamicNode->FunctionScript->DeprecationRecommendation != nullptr ?
						FText::Format(LOCTEXT("ModuleScriptDeprecationLong", "The script asset for the assigned module {0} has been deprecated. Suggested replacement: {1}"), FText::FromString(InputValues.DynamicNode->GetName()), FText::FromString(InputValues.DynamicNode->FunctionScript->DeprecationRecommendation->GetPathName())) :
						FText::Format(LOCTEXT("ModuleScriptDeprecationUnknownLong", "The script asset for the assigned module {0} has been deprecated."), FText::FromString(InputValues.DynamicNode->GetName()));

					int32 AddIdx = NewIssues.Add(FStackIssue(
						EStackIssueSeverity::Warning,
						LOCTEXT("ModuleScriptDeprecationShort", "Deprecated module"),
						LongMessage,
						GetStackEditorDataKey(),
						false,
						{
							FStackIssueFix(
								LOCTEXT("SelectNewDynamicInputScriptFix", "Select a new dynamic input script"),
								FStackIssueFixDelegate::CreateLambda([this]() { this->bIsDynamicInputScriptReassignmentPending = true; })),
							FStackIssueFix(
								LOCTEXT("ResetFix", "Reset this input to it's default value"),
								FStackIssueFixDelegate::CreateLambda([this]() { this->Reset(); }))
						}));

					if (InputValues.DynamicNode->FunctionScript->DeprecationRecommendation != nullptr)
					{
						NewIssues[AddIdx].InsertFix(0,
							FStackIssueFix(
							LOCTEXT("SelectNewModuleScriptFixUseRecommended", "Use recommended replacement"),
							FStackIssueFixDelegate::CreateLambda([this]() { ReassignDynamicInputScript(InputValues.DynamicNode->FunctionScript->DeprecationRecommendation); })));
					}
				}

				if (InputValues.DynamicNode->FunctionScript->bExperimental)
				{
					NewIssues.Add(FStackIssue(
						EStackIssueSeverity::Info,
						LOCTEXT("ModuleScriptExperimentalShort", "Experimental module"),
						FText::Format(LOCTEXT("ModuleScriptExperimental", "The script asset for the assigned module {0} is experimental, use with care!"), FText::FromString(InputValues.DynamicNode->GetName())),
						GetStackEditorDataKey(),
						true));
				}
			}

			NewChildren.Add(DynamicInputEntry);
		}
		else
		{
			NewIssues.Add(FStackIssue(
				EStackIssueSeverity::Error,
				LOCTEXT("DynamicInputScriptMissingShort", "Missing dynamic input script"),
				FText::Format(LOCTEXT("DynamicInputScriptMissingLong", "The script asset for the assigned dynamic input {0} is missing."), FText::FromString(InputValues.DynamicNode->GetFunctionName())),
				GetStackEditorDataKey(),
				false,
				{
					FStackIssueFix(
						LOCTEXT("SelectNewDynamicInputScriptFix", "Select a new dynamic input script"),
						FStackIssueFixDelegate::CreateLambda([this]() { this->bIsDynamicInputScriptReassignmentPending = true; })),
					FStackIssueFix(
						LOCTEXT("ResetFix", "Reset this input to it's default value"),
						FStackIssueFixDelegate::CreateLambda([this]() { this->Reset(); }))
				}));
		}
	}

	if (InputValues.Mode == EValueMode::Data && InputValues.DataObjects.GetValueObject() != nullptr)
	{
		UNiagaraStackObject* ValueObjectEntry = FindCurrentChildOfTypeByPredicate<UNiagaraStackObject>(CurrentChildren,
			[=](UNiagaraStackObject* CurrentObjectEntry) { return CurrentObjectEntry->GetObject() == InputValues.DataObjects.GetValueObject(); });

		if(ValueObjectEntry == nullptr)
		{
			ValueObjectEntry = NewObject<UNiagaraStackObject>(this);
			ValueObjectEntry->Initialize(CreateDefaultChildRequiredData(), InputValues.DataObjects.GetValueObject(), GetOwnerStackItemEditorDataKey(), OwningFunctionCallNode.Get());
		}
		NewChildren.Add(ValueObjectEntry);
	}

	DisplayNameOverride.Reset();

	if (InputMetaData)
	{
		const FString* FoundDisplayName = InputMetaData->PropertyMetaData.Find(TEXT("DisplayName"));
		const FString* FoundDisplayNameArg0 = InputMetaData->PropertyMetaData.Find(TEXT("DisplayNameArg0"));
		if (FoundDisplayName != nullptr)
		{
			FString DisplayNameStr = *FoundDisplayName;
			if (FoundDisplayNameArg0 != nullptr)
			{
				TArray<FStringFormatArg> Args;
				Args.Add(FStringFormatArg(ResolveDisplayNameArgument(*FoundDisplayNameArg0)));
				DisplayNameStr = FString::Format(*DisplayNameStr, Args);
			}
			DisplayNameOverride = FText::FromString(DisplayNameStr);
		}	
	}
}

class UNiagaraStackFunctionInputUtilities
{
public:
	static bool GetMaterialExpressionDynamicParameter(UNiagaraEmitter* InEmitter, FNiagaraEmitterInstance* InEmitterInstance, TArray<UMaterialExpressionDynamicParameter*>& OutDynamicParameterExpressions)
	{
		TArray<UMaterial*> Materials = GetMaterialFromEmitter(InEmitter, InEmitterInstance);
		
		OutDynamicParameterExpressions.Reset();

		// Find the dynamic parameters expression from the material.
		// @YannickLange todo: Notify user that the material did not have any dynamic parameters. Maybe add them from code?
		for (UMaterial* Material : Materials)
		{
			if (Material != nullptr)
			{
				for (UMaterialExpression* Expression : Material->Expressions)
				{
					UMaterialExpressionDynamicParameter* DynParamExpFound = Cast<UMaterialExpressionDynamicParameter>(Expression);

					if (DynParamExpFound != nullptr)
					{
						OutDynamicParameterExpressions.Add(DynParamExpFound);
					}
				}
			}
		}

		return OutDynamicParameterExpressions.Num() > 0;
	}

	static TArray<UMaterial*> GetMaterialFromEmitter(UNiagaraEmitter* InEmitter, FNiagaraEmitterInstance* InEmitterInstance)
	{
		TArray<UMaterial*> ResultMaterials;
		if (InEmitter != nullptr)
		{
			for (UNiagaraRendererProperties* RenderProperties : InEmitter->GetRenderers())
			{
				TArray<UMaterialInterface*> UsedMaterialInteraces;
				RenderProperties->GetUsedMaterials(InEmitterInstance, UsedMaterialInteraces);
				for (UMaterialInterface* UsedMaterialInterface : UsedMaterialInteraces)
				{
					if (UsedMaterialInterface != nullptr)
					{
						UMaterial* UsedMaterial = UsedMaterialInterface->GetBaseMaterial();
						if (UsedMaterial != nullptr)
						{
							ResultMaterials.AddUnique(UsedMaterial);
							break;
						}
					}
				}
			}
		}
		return ResultMaterials;
	}
};

FString UNiagaraStackFunctionInput::ResolveDisplayNameArgument(const FString& InArg) const
{
	if (InArg.StartsWith(TEXT("MaterialDynamicParam")))
	{
		TSharedPtr<FNiagaraEmitterViewModel> ThisEmitterViewModel = GetEmitterViewModel();
		TArray<UMaterialExpressionDynamicParameter*> ExpressionParams;
		FNiagaraEmitterInstance* Instance = ThisEmitterViewModel->GetSimulation().Pin().Get();
		if (ThisEmitterViewModel.IsValid() == false || !UNiagaraStackFunctionInputUtilities::GetMaterialExpressionDynamicParameter(ThisEmitterViewModel->GetEmitter(), Instance, ExpressionParams))
		{
			return InArg.Replace(TEXT("MaterialDynamic"), TEXT("")) + TEXT(" (No material found using dynamic params)");
		}
		
		FString Suffix = InArg.Right(3);
		int32 ParamIdx;
		LexFromString(ParamIdx, *Suffix.Left(1));
		int32 ParamSlotIdx;
		LexFromString(ParamSlotIdx, *Suffix.Right(1));
		
		if (ParamIdx < 0 || ParamIdx > 3 || ParamSlotIdx < 0 || ParamSlotIdx > 3)
		{
			return InArg.Replace(TEXT("MaterialDynamic"), TEXT("")) + TEXT(" (error parsing parameter name)");
		}

		FName ParamName = NAME_None;
		bool bAllSame = true;
		for (UMaterialExpressionDynamicParameter* Expression : ExpressionParams)
		{
			const FExpressionOutput& Output = Expression->GetOutputs()[ParamIdx];
			if (ParamSlotIdx == Expression->ParameterIndex)
			{
				if (ParamName == NAME_None)
				{
					ParamName = Output.OutputName;
				}
				else if (ParamName != Output.OutputName)
				{
					bAllSame = false;
				}
			}
		}

		if (ParamName != NAME_None)
		{
			if (bAllSame)
			{
				return ParamName.ToString();
			}
			else
			{
				return ParamName.ToString() + TEXT(" (Multiple Aliases Found)");
			}
		}

		return InArg.Replace(TEXT("MaterialDynamic"), TEXT("")) + TEXT(" (Parameter not used in materials.)");
	}
	return FString();
}


TSharedPtr<FStructOnScope> UNiagaraStackFunctionInput::FInputValues::GetLocalStructToReuse()
{
	return Mode == EValueMode::Local ? LocalStruct : TSharedPtr<FStructOnScope>();
}

UNiagaraDataInterface* UNiagaraStackFunctionInput::FInputValues::GetDataDefaultValueObjectToReuse()
{
	return Mode == EValueMode::Data && DataObjects.IsValid() && DataObjects.GetDefaultValueOwner() == FDataValues::EDefaultValueOwner::LocallyOwned
		? DataObjects.GetDefaultValueObject()
		: nullptr;
}

bool UNiagaraStackFunctionInput::TryGetDefaultBinding(FNiagaraParameterHandle& LinkedValueHandle, UNiagaraScriptVariable* InVariable, UEdGraphPin& ValuePin)
{
	if (!InVariable)
	{
		return false;
	}

	if (InVariable->DefaultMode != ENiagaraDefaultMode::Binding || !InVariable->DefaultBinding.IsValid())
	{
		return false;
	}

	LinkedValueHandle = FNiagaraParameterHandle(InVariable->DefaultBinding.GetName());
	return true;
}

void UNiagaraStackFunctionInput::RefreshValues(bool bFromSetLocalValue)
{
	if (ensureMsgf(IsStaticParameter() || InputParameterHandle.IsModuleHandle(), TEXT("Function inputs can only be generated for module paramters.")) == false)
	{
		return;
	}

	FInputValues OldValues = InputValues;
	InputValues = FInputValues();

	UEdGraphPin* DefaultPin = GetDefaultPin();
	if (DefaultPin != nullptr)
	{
		UEdGraphPin* OverridePin = GetOverridePin();
		UEdGraphPin* ValuePin = OverridePin != nullptr ? OverridePin : DefaultPin;

		if (UNiagaraGraph* FunctionGraph = Cast<UNiagaraScriptSource>(OwningFunctionCallNode->FunctionScript->GetSource())->NodeGraph)
		{
			Variable = FunctionGraph->GetScriptVariable(*(TEXT("Module.") + DisplayName.ToString()));
		}

		if (TryGetCurrentDataValue(InputValues.DataObjects, OverridePin, *DefaultPin, OldValues.GetDataDefaultValueObjectToReuse()))
		{
			InputValues.Mode = EValueMode::Data;
			bIsLocalOverride = false;
		}
		else if (TryGetCurrentExpressionValue(InputValues.ExpressionNode, OverridePin))
		{
			InputValues.Mode = EValueMode::Expression;
			bIsLocalOverride = false;
		}
		else if (TryGetCurrentDynamicValue(InputValues.DynamicNode, OverridePin))
		{
			InputValues.Mode = EValueMode::Dynamic;
			bIsLocalOverride = false;
		}
		else if (TryGetCurrentLinkedValue(InputValues.LinkedHandle, *ValuePin))
		{
			InputValues.Mode = EValueMode::Linked;
			bIsLocalOverride = false;
		}
		else if (TryGetCurrentLocalValue(InputValues.LocalStruct, *DefaultPin, *ValuePin, OldValues.GetLocalStructToReuse(), Variable))
		{
			if (OverridePin)
			{
				InputValues.Mode = EValueMode::Local;
			}
			else
			{
				if (!bIsLocalOverride && TryGetDefaultBinding(InputValues.LinkedHandle, Variable, *ValuePin))
				{
					InputValues.Mode = EValueMode::Linked;
					bIsLocalOverride = false; 
				}
				else
				{
					InputValues.Mode = EValueMode::Local;
				}
			}
		}
		else if (TryGetDefaultBinding(InputValues.LinkedHandle, Variable, *ValuePin))
		{
			InputValues.Mode = EValueMode::Linked;
			bIsLocalOverride = false;
		}
	}

	bCanResetCache.Reset();
	bCanResetToBaseCache.Reset();
	ValueChangedDelegate.Broadcast();
}

void UNiagaraStackFunctionInput::RefreshFromMetaData()
{
	if (OwningFunctionCallNode->FunctionScript != nullptr)
	{
		UNiagaraGraph* FunctionGraph = CastChecked<UNiagaraScriptSource>(OwningFunctionCallNode->FunctionScript->GetSource())->NodeGraph;
		FNiagaraVariable InputVariable(InputType, InputParameterHandle.GetParameterHandleString());
		InputMetaData = FunctionGraph->GetMetaData(InputVariable);

		if (InputMetaData.IsSet())
		{
			SetIsAdvanced(InputMetaData->bAdvancedDisplay);

			FText EditConditionError;
			EditCondition.Refresh(InputMetaData->EditCondition, EditConditionError);
			if (EditCondition.IsValid() && EditCondition.GetConditionInputType() == FNiagaraTypeDefinition::GetBoolDef())
			{
				TOptional<FNiagaraVariableMetaData> EditConditionInputMetadata = EditCondition.GetConditionInputMetaData();
				if (EditConditionInputMetadata.IsSet())
				{
					bShowEditConditionInline = EditConditionInputMetadata->bInlineEditConditionToggle;
				}
			}
			else
			{
				bShowEditConditionInline = false;
			}

			if (EditConditionError.IsEmpty() == false)
			{
				UE_LOG(LogNiagaraEditor, Warning, TEXT("Edit condition failed to bind.  Function: %s Input: %s Message: %s"), 
					*OwningFunctionCallNode->GetFunctionName(), *InputParameterHandle.GetName().ToString(), *EditConditionError.ToString());
			}

			FText VisibleConditionError;
			VisibleCondition.Refresh(InputMetaData->VisibleCondition, VisibleConditionError);

			if (VisibleConditionError.IsEmpty() == false)
			{
				UE_LOG(LogNiagaraEditor, Warning, TEXT("Visible condition failed to bind.  Function: %s Input: %s Message: %s"),
					*OwningFunctionCallNode->GetFunctionName(), *InputParameterHandle.GetName().ToString(), *VisibleConditionError.ToString());
			}

			bIsInlineEditConditionToggle = InputType == FNiagaraTypeDefinition::GetBoolDef() && 
				InputMetaData->bInlineEditConditionToggle;
		}
	}
}

FText UNiagaraStackFunctionInput::GetDisplayName() const
{
	return DisplayNameOverride.IsSet() ? DisplayNameOverride.GetValue() : DisplayName;
}

const TArray<FNiagaraParameterHandle>& UNiagaraStackFunctionInput::GetInputParameterHandlePath() const
{
	return InputParameterHandlePath;
}

const FNiagaraParameterHandle& UNiagaraStackFunctionInput::GetInputParameterHandle() const
{
	return InputParameterHandle;
}

const FNiagaraParameterHandle& UNiagaraStackFunctionInput::GetLinkedValueHandle() const
{
	return InputValues.LinkedHandle;
}

void UNiagaraStackFunctionInput::SetLinkedValueHandle(const FNiagaraParameterHandle& InParameterHandle)
{
	if (InParameterHandle == InputValues.LinkedHandle)
	{
		return;
	}

	FScopedTransaction ScopedTransaction(LOCTEXT("UpdateLinkedInputValue", "Update linked input value"));
	UEdGraphPin& OverridePin = GetOrCreateOverridePin();
	RemoveNodesForOverridePin(OverridePin);
	if (IsRapidIterationCandidate())
	{
		RemoveRapidIterationParametersForAffectedScripts();
	}

	FNiagaraStackGraphUtilities::SetLinkedValueHandleForFunctionInput(OverridePin, InParameterHandle);
	FNiagaraStackGraphUtilities::RelayoutGraph(*OwningFunctionCallNode->GetGraph());

	RefreshValues();
}

bool UsageRunsBefore(ENiagaraScriptUsage UsageA, ENiagaraScriptUsage UsageB, bool bCheckInterpSpawn = false)
{
	static TArray<ENiagaraScriptUsage> UsagesOrderedByExecution
	{
		ENiagaraScriptUsage::SystemSpawnScript,
		ENiagaraScriptUsage::SystemUpdateScript,
		ENiagaraScriptUsage::EmitterSpawnScript,
		ENiagaraScriptUsage::EmitterUpdateScript,
		ENiagaraScriptUsage::ParticleSpawnScript,
		ENiagaraScriptUsage::ParticleEventScript,	// When not using interpolated spawn
		ENiagaraScriptUsage::ParticleUpdateScript,
		ENiagaraScriptUsage::ParticleEventScript	// When using interpolated spawn and is spawn
	};

	int32 IndexA;
	int32 IndexB;
	if (bCheckInterpSpawn)
	{
		UsagesOrderedByExecution.FindLast(UsageA, IndexA);
		UsagesOrderedByExecution.FindLast(UsageB, IndexB);
	}
	else
	{
		UsagesOrderedByExecution.Find(UsageA, IndexA);
		UsagesOrderedByExecution.Find(UsageB, IndexB);
	}
	return IndexA < IndexB;
}

bool IsSpawnUsage(ENiagaraScriptUsage Usage)
{
	return
		Usage == ENiagaraScriptUsage::SystemSpawnScript ||
		Usage == ENiagaraScriptUsage::EmitterSpawnScript ||
		Usage == ENiagaraScriptUsage::ParticleSpawnScript;
}

FName GetNamespaceForUsage(ENiagaraScriptUsage Usage)
{
	switch (Usage)
	{
	case ENiagaraScriptUsage::ParticleSpawnScript:
	case ENiagaraScriptUsage::ParticleUpdateScript:
	case ENiagaraScriptUsage::ParticleEventScript:
		return FNiagaraParameterHandle::ParticleAttributeNamespace;
	case ENiagaraScriptUsage::EmitterSpawnScript:
	case ENiagaraScriptUsage::EmitterUpdateScript:
		return FNiagaraParameterHandle::EmitterNamespace;
	case ENiagaraScriptUsage::SystemSpawnScript:
	case ENiagaraScriptUsage::SystemUpdateScript:
		return FNiagaraParameterHandle::SystemNamespace;
	default:
		return NAME_None;
	}
}

void UNiagaraStackFunctionInput::GetAvailableParameterHandles(TArray<FNiagaraParameterHandle>& AvailableParameterHandles)
{
	// Engine Handles.
	for (const FNiagaraVariable& SystemVariable : FNiagaraConstants::GetEngineConstants())
	{
		if (SystemVariable.GetType() == InputType)
		{
			AvailableParameterHandles.Add(FNiagaraParameterHandle::CreateEngineParameterHandle(SystemVariable));
		}
	}

	UNiagaraNodeOutput* CurrentOutputNode = FNiagaraStackGraphUtilities::GetEmitterOutputNodeForStackNode(*OwningModuleNode);

	TArray<UNiagaraNodeOutput*> AllOutputNodes;
	if (GetEmitterViewModel().IsValid())
	{
		GetEmitterViewModel()->GetSharedScriptViewModel()->GetGraphViewModel()->GetGraph()->GetNodesOfClass<UNiagaraNodeOutput>(AllOutputNodes);
	}
	if (GetSystemViewModel()->GetEditMode() == ENiagaraSystemViewModelEditMode::SystemAsset)
	{
		GetSystemViewModel()->GetSystemScriptViewModel()->GetGraphViewModel()->GetGraph()->GetNodesOfClass<UNiagaraNodeOutput>(AllOutputNodes);
	}

	TArray<FNiagaraVariable> ExposedVars;
	GetSystemViewModel()->GetSystem().GetExposedParameters().GetParameters(ExposedVars);
	for (const FNiagaraVariable& ExposedVar : ExposedVars)
	{
		if (ExposedVar.GetType() == InputType)
		{
			AvailableParameterHandles.Add(FNiagaraParameterHandle::CreateEngineParameterHandle(ExposedVar));
		}
	}

	for (UNiagaraNodeOutput* OutputNode : AllOutputNodes)
	{
		// Check if this is in a spawn event handler and the emitter is not using interpolated spawn so we
		// we can hide particle update parameters
		bool bSpawnScript = false;
		if (CurrentOutputNode != nullptr && CurrentOutputNode->GetUsage() == ENiagaraScriptUsage::ParticleEventScript)
		{
			for (const FNiagaraEventScriptProperties &EventHandlerProps : GetEmitterViewModel()->GetEmitter()->GetEventHandlers())
			{
				if (EventHandlerProps.Script->GetUsageId() == CurrentOutputNode->ScriptTypeId)
				{
					bSpawnScript = EventHandlerProps.ExecutionMode == EScriptExecutionMode::SpawnedParticles;
					break;
				}
			}
		}
		bool bInterpolatedSpawn = GetEmitterViewModel().IsValid() && GetEmitterViewModel()->GetEmitter()->bInterpolatedSpawning;
		bool bCheckInterpSpawn = bInterpolatedSpawn || !bSpawnScript;
		if (OutputNode == CurrentOutputNode || (CurrentOutputNode != nullptr && UsageRunsBefore(OutputNode->GetUsage(), CurrentOutputNode->GetUsage(), bCheckInterpSpawn)) || (CurrentOutputNode != nullptr && IsSpawnUsage(CurrentOutputNode->GetUsage())))
		{
			TArray<FNiagaraParameterHandle> AvailableParameterHandlesForThisOutput;
			TArray<FNiagaraStackGraphUtilities::FStackNodeGroup> StackGroups;
			FNiagaraStackGraphUtilities::GetStackNodeGroups(*OutputNode, StackGroups);

			int32 CurrentModuleIndex = OutputNode == CurrentOutputNode
				? StackGroups.IndexOfByPredicate([=](const FNiagaraStackGraphUtilities::FStackNodeGroup Group) { return Group.EndNode == OwningModuleNode; })
				: INDEX_NONE;

			int32 MaxGroupIndex = CurrentModuleIndex != INDEX_NONE ? CurrentModuleIndex : StackGroups.Num() - 1;
			for (int32 i = 1; i < MaxGroupIndex; i++)
			{
				UNiagaraNodeFunctionCall* ModuleToCheck = Cast<UNiagaraNodeFunctionCall>(StackGroups[i].EndNode);
				FNiagaraParameterMapHistoryBuilder Builder;
				ModuleToCheck->BuildParameterMapHistory(Builder, false);

				if (Builder.Histories.Num() == 1)
				{
					for (int32 j = 0; j < Builder.Histories[0].Variables.Num(); j++)
					{
						FNiagaraVariable& HistoryVariable = Builder.Histories[0].Variables[j];
						FNiagaraParameterHandle AvailableHandle = FNiagaraParameterHandle(HistoryVariable.GetName());
						if (HistoryVariable.GetType() == InputType)
						{
							TArray<const UEdGraphPin*>& WriteHistory = Builder.Histories[0].PerVariableWriteHistory[j];
							for (const UEdGraphPin* WritePin : WriteHistory)
							{
								if (Cast<UNiagaraNodeParameterMapSet>(WritePin->GetOwningNode()) != nullptr)
								{
									AvailableParameterHandles.AddUnique(AvailableHandle);
									AvailableParameterHandlesForThisOutput.AddUnique(AvailableHandle);
									break;
								}
							}
						}
					}
				}
			}

			if (OutputNode != CurrentOutputNode && IsSpawnUsage(OutputNode->GetUsage()))
			{
				FName OutputNodeNamespace = GetNamespaceForUsage(OutputNode->GetUsage());
				if (OutputNodeNamespace.IsNone() == false)
				{
					for (FNiagaraParameterHandle& AvailableParameterHandleForThisOutput : AvailableParameterHandlesForThisOutput)
					{
						if (AvailableParameterHandleForThisOutput.GetNamespace() == OutputNodeNamespace)
						{
							AvailableParameterHandles.AddUnique(FNiagaraParameterHandle::CreateInitialParameterHandle(AvailableParameterHandleForThisOutput));
						}
					}
				}
			}
		}
	}

	//Parameter Collections
	FAssetRegistryModule& AssetRegistryModule = FModuleManager::LoadModuleChecked<FAssetRegistryModule>("AssetRegistry");
	TArray<FAssetData> CollectionAssets;
	AssetRegistryModule.Get().GetAssetsByClass(UNiagaraParameterCollection::StaticClass()->GetFName(), CollectionAssets);

	for (FAssetData& CollectionAsset : CollectionAssets)
	{
		UNiagaraParameterCollection* Collection = CastChecked<UNiagaraParameterCollection>(CollectionAsset.GetAsset());
		if (Collection)
		{
			for (const FNiagaraVariable& CollectionParam : Collection->GetParameters())
			{
				if (CollectionParam.GetType() == InputType)
				{
					AvailableParameterHandles.AddUnique(FNiagaraParameterHandle(CollectionParam.GetName()));
				}
			}
		}
	}
}

UNiagaraNodeFunctionCall* UNiagaraStackFunctionInput::GetDynamicInputNode() const
{
	return InputValues.DynamicNode.Get();
}

void UNiagaraStackFunctionInput::GetAvailableDynamicInputs(TArray<UNiagaraScript*>& AvailableDynamicInputs, bool bIncludeNonLibraryInputs)
{
	TArray<FAssetData> DynamicInputAssets;
	FNiagaraEditorUtilities::FGetFilteredScriptAssetsOptions DynamicInputScriptFilterOptions;
	DynamicInputScriptFilterOptions.ScriptUsageToInclude = ENiagaraScriptUsage::DynamicInput;
	DynamicInputScriptFilterOptions.bIncludeNonLibraryScripts = bIncludeNonLibraryInputs;
	FNiagaraEditorUtilities::GetFilteredScriptAssets(DynamicInputScriptFilterOptions, DynamicInputAssets);

	for (const FAssetData& DynamicInputAsset : DynamicInputAssets)
	{
		UNiagaraScript* DynamicInputScript = Cast<UNiagaraScript>(DynamicInputAsset.GetAsset());
		if (DynamicInputScript != nullptr)
		{
			UNiagaraScriptSource* DynamicInputScriptSource = Cast<UNiagaraScriptSource>(DynamicInputScript->GetSource());
			TArray<UNiagaraNodeOutput*> OutputNodes;
			DynamicInputScriptSource->NodeGraph->GetNodesOfClass<UNiagaraNodeOutput>(OutputNodes);
			if (OutputNodes.Num() == 1)
			{
				TArray<UEdGraphPin*> InputPins;
				OutputNodes[0]->GetInputPins(InputPins);
				if (InputPins.Num() == 1)
				{
					const UEdGraphSchema_Niagara* NiagaraSchema = GetDefault<UEdGraphSchema_Niagara>();
					FNiagaraTypeDefinition PinType = NiagaraSchema->PinToTypeDefinition(InputPins[0]);
					if (PinType == InputType)
					{
						AvailableDynamicInputs.Add(DynamicInputScript);
					}
				}
			}
		}
	}
}

void UNiagaraStackFunctionInput::SetDynamicInput(UNiagaraScript* DynamicInput, FString SuggestedName)
{
	FScopedTransaction ScopedTransaction(LOCTEXT("SetDynamicInput", "Make dynamic input"));

	UEdGraphPin& OverridePin = GetOrCreateOverridePin();
	RemoveNodesForOverridePin(OverridePin);
	if (IsRapidIterationCandidate())
	{
		RemoveRapidIterationParametersForAffectedScripts();
	}

	UNiagaraNodeFunctionCall* FunctionCallNode;
	FNiagaraStackGraphUtilities::SetDynamicInputForFunctionInput(OverridePin, DynamicInput, FunctionCallNode, FGuid(), SuggestedName);
	FNiagaraStackGraphUtilities::InitializeStackFunctionInputs(GetSystemViewModel(), GetEmitterViewModel(), GetStackEditorData(), *OwningModuleNode, *FunctionCallNode);
	FNiagaraStackGraphUtilities::RelayoutGraph(*OwningFunctionCallNode->GetGraph());

	RefreshChildren();
}

FText UNiagaraStackFunctionInput::GetCustomExpressionText() const
{
	return InputValues.ExpressionNode != nullptr ? FText::FromString(InputValues.ExpressionNode->GetCustomHlsl()) : FText();
}

void UNiagaraStackFunctionInput::SetCustomExpression(const FString& InCustomExpression)
{
	FScopedTransaction ScopedTransaction(LOCTEXT("SetCustomExpressionInput", "Make custom expression input"));

	UEdGraphPin& OverridePin = GetOrCreateOverridePin();
	RemoveNodesForOverridePin(OverridePin);
	if (IsRapidIterationCandidate())
	{
		RemoveRapidIterationParametersForAffectedScripts();
	}

	UNiagaraNodeCustomHlsl* FunctionCallNode;
	FNiagaraStackGraphUtilities::SetCustomExpressionForFunctionInput(OverridePin, InCustomExpression, FunctionCallNode);
	FNiagaraStackGraphUtilities::InitializeStackFunctionInputs(GetSystemViewModel(), GetEmitterViewModel(), GetStackEditorData(), *OwningModuleNode, *FunctionCallNode);
	FNiagaraStackGraphUtilities::RelayoutGraph(*OwningFunctionCallNode->GetGraph());

	RefreshChildren();
}

TSharedPtr<FStructOnScope> UNiagaraStackFunctionInput::GetLocalValueStruct()
{
	return InputValues.LocalStruct;
}

UNiagaraDataInterface* UNiagaraStackFunctionInput::GetDataValueObject()
{
	return InputValues.DataObjects.GetValueObject();
}

void UNiagaraStackFunctionInput::NotifyBeginLocalValueChange()
{
	GEditor->BeginTransaction(LOCTEXT("BeginEditModuleInputLocalValue", "Edit input local value."));
}

void UNiagaraStackFunctionInput::NotifyEndLocalValueChange()
{
	if (GEditor->IsTransactionActive())
	{
		GEditor->EndTransaction();
	}
}

bool UNiagaraStackFunctionInput::IsRapidIterationCandidate() const
{
	return !IsStaticParameter() && FNiagaraStackGraphUtilities::IsRapidIterationType(InputType);
}

void UNiagaraStackFunctionInput::SetLocalValue(TSharedRef<FStructOnScope> InLocalValue, bool bIsOverride)
{
	if (bIsOverride)
	{
		bIsLocalOverride = bIsOverride;
	}
	TGuardValue<bool> UpdateGuard(bUpdatingLocalValueDirectly, true);

	const UEdGraphSchema_Niagara* NiagaraSchema = GetDefault<UEdGraphSchema_Niagara>();
	UEdGraphPin* DefaultPin = GetDefaultPin();
	UEdGraphPin* OverridePin = GetOverridePin();
	UEdGraphPin* ValuePin = DefaultPin;

	// If the parameter we set is from a static switch then we don't want to use an override pin, but directly change the default pin.
	if (IsStaticParameter())
	{
		FNiagaraVariable LocalValueVariable(InputType, NAME_None);
		LocalValueVariable.SetData(InLocalValue->GetStructMemory());
		FString PinDefaultValue;
		if (ensureMsgf(NiagaraSchema->TryGetPinDefaultValueFromNiagaraVariable(LocalValueVariable, PinDefaultValue),
			TEXT("Could not generate value string for static switch parameter.")))
		{
			DefaultPin->Modify();
			DefaultPin->DefaultValue = PinDefaultValue;
			Cast<UNiagaraNode>(DefaultPin->GetOwningNode())->MarkNodeRequiresSynchronization(TEXT("Default Value Changed"), true);
		}
		RefreshValues(true);
		return;
	}
	
	// If the default pin in the function graph is connected internally, rapid iteration parameters can't be used since
	// the compilation currently won't use them.
	bool bCanUseRapidIterationParameter = IsRapidIterationCandidate() && DefaultPin->LinkedTo.Num() == 0;
	if (Variable && Variable->DefaultMode == ENiagaraDefaultMode::Binding)
	{
		bCanUseRapidIterationParameter = false;
	}

	if (bCanUseRapidIterationParameter == false)
	{
		ValuePin = OverridePin != nullptr ? OverridePin : DefaultPin;
	}

	TSharedPtr<FStructOnScope> CurrentValue;
	bool bCanHaveLocalValue = ValuePin != nullptr;
	bool bHasLocalValue = bCanHaveLocalValue && InputValues.Mode == EValueMode::Local && TryGetCurrentLocalValue(CurrentValue, *DefaultPin, *ValuePin, TSharedPtr<FStructOnScope>(), nullptr);
	bool bLocalValueMatchesSetValue = bHasLocalValue && FNiagaraEditorUtilities::DataMatches(*CurrentValue.Get(), InLocalValue.Get());

	if (bCanHaveLocalValue == false || bLocalValueMatchesSetValue)
	{
		return;
	}

	FScopedTransaction ScopedTransaction(LOCTEXT("UpdateInputLocalValue", "Update input local value"));
	UNiagaraGraph* EmitterGraph = Cast<UNiagaraGraph>(OwningFunctionCallNode->GetGraph());

	bool bGraphWillNeedRelayout = false;
	if (OverridePin != nullptr && OverridePin->LinkedTo.Num() > 0)
	{
		RemoveNodesForOverridePin(*OverridePin);
		bGraphWillNeedRelayout = true;
	}

	if (bCanUseRapidIterationParameter)
	{
		for (TWeakObjectPtr<UNiagaraScript> Script : AffectedScripts)
		{
			Script->Modify();
		}

		// If there is currently an override, we need to get rid of it.
		if (OverridePin != nullptr)
		{
			UNiagaraNode* OverrideNode = CastChecked<UNiagaraNode>(OverridePin->GetOwningNode());
			OverrideNode->Modify();
			OverrideNode->RemovePin(OverridePin);
		}

		for (TWeakObjectPtr<UNiagaraScript> Script : AffectedScripts)
		{
			bool bAddParameterIfMissing = true;
			Script->RapidIterationParameters.SetParameterData(InLocalValue->GetStructMemory(), RapidIterationParameter, bAddParameterIfMissing);
		}
	}
	else 
	{
		FNiagaraVariable LocalValueVariable(InputType, NAME_None);
		LocalValueVariable.SetData(InLocalValue->GetStructMemory());
		FString PinDefaultValue;
		if(ensureMsgf(NiagaraSchema->TryGetPinDefaultValueFromNiagaraVariable(LocalValueVariable, PinDefaultValue),
			TEXT("Could not generate default value string for non-rapid iteration parameter.")))
		{
			if (OverridePin == nullptr)
			{
				OverridePin = &GetOrCreateOverridePin();
				bGraphWillNeedRelayout = true;
			}

			OverridePin->Modify();
			OverridePin->DefaultValue = PinDefaultValue;
			Cast<UNiagaraNode>(OverridePin->GetOwningNode())->MarkNodeRequiresSynchronization(TEXT("OverridePin Default Value Changed"), true);
		}
	}
	
	if (bGraphWillNeedRelayout)
	{
		FNiagaraStackGraphUtilities::RelayoutGraph(*EmitterGraph);
	}

	RefreshValues(true);
}

bool UNiagaraStackFunctionInput::CanReset() const
{
	if (IsStaticParameter())
	{
		// Static switch parameters only hold a single value in the default pin, so we disable resetting to prevent a special implementation for them
		return false;
	}
	if (bCanResetCache.IsSet() == false)
	{
		bool bNewCanReset;
		if (InputValues.Mode == EValueMode::Data)
		{
			// For data values a copy of the default object should have been created automatically and attached to the override pin for this input.  If a 
			// copy of the default object wasn't created, the input can be reset to create one.  If a copy of the data object is available it can be
			// reset if it's different from it's default value.
			bool bHasDataValueObject = InputValues.DataObjects.GetValueObject() != nullptr;
			bool bHasDefaultDataValueObject = InputValues.DataObjects.GetDefaultValueObject() != nullptr;
			bool bIsDataValueDifferentFromDefaultDataValue = bHasDataValueObject && bHasDefaultDataValueObject
				&& InputValues.DataObjects.GetValueObject()->Equals(InputValues.DataObjects.GetDefaultValueObject()) == false;
			bNewCanReset = bHasDataValueObject == false || bHasDefaultDataValueObject == false || bIsDataValueDifferentFromDefaultDataValue;
		}
		else
		{
			UEdGraphPin* DefaultPin = GetDefaultPin();
			if (ensure(DefaultPin != nullptr))
			{			
				if(DefaultPin->LinkedTo.Num() == 0)
				{
					if (UEdGraphPin* OverridePin = GetOverridePin())
					{
						bNewCanReset = true;
						UNiagaraGraph* FunctionGraph = CastChecked<UNiagaraScriptSource>(OwningFunctionCallNode->FunctionScript->GetSource())->NodeGraph;
						if (FunctionGraph && OverridePin && OverridePin->LinkedTo.Num() == 1)
						{
							UNiagaraScriptVariable* ScriptVariable = FunctionGraph->GetScriptVariable(*(TEXT("Module.") + DisplayName.ToString()));
							if (ScriptVariable && OverridePin->LinkedTo[0]->PinName == ScriptVariable->DefaultBinding.GetName())
							{
								bNewCanReset = false;
							}
						}
					}
					else if (IsRapidIterationCandidate())
					{
						FNiagaraVariable DefaultVar = GetDefaultVariableForRapidIterationParameter();
						bool bHasValidLocalValue = InputValues.LocalStruct.IsValid();
						bool bHasValidDefaultValue = DefaultVar.IsValid();
						bNewCanReset = bHasValidLocalValue && bHasValidDefaultValue && FNiagaraEditorUtilities::DataMatches(DefaultVar, *InputValues.LocalStruct.Get()) == false;
					}
					else
					{
						bNewCanReset = false;
					}
				}
				else
				{
					if (FNiagaraStackGraphUtilities::IsValidDefaultDynamicInput(*SourceScript, *DefaultPin))
					{
						UEdGraphPin* OverridePin = GetOverridePin();
						FString UniqueEmitterName = GetEmitterViewModel().IsValid() ? GetEmitterViewModel()->GetEmitter()->GetUniqueEmitterName() : FString();
						bNewCanReset = OverridePin == nullptr || FNiagaraStackGraphUtilities::DoesDynamicInputMatchDefault(UniqueEmitterName, *SourceScript,
							*OwningFunctionCallNode, *OverridePin, InputParameterHandle.GetName(), *DefaultPin) == false;
					}
					else
					{
						bNewCanReset = GetOverridePin() != nullptr;
					}
				}
			}
		}
		bCanResetCache = bNewCanReset;
	}
	return bCanResetCache.GetValue();
}

FNiagaraVariable UNiagaraStackFunctionInput::GetDefaultVariableForRapidIterationParameter() const
{
	FNiagaraVariable Var;
	UEdGraphPin* DefaultPin = GetDefaultPin();
	if (DefaultPin != nullptr)
	{
		const UEdGraphSchema_Niagara* NiagaraSchema = GetDefault<UEdGraphSchema_Niagara>();
		Var = NiagaraSchema->PinToNiagaraVariable(DefaultPin, true);
		Var.SetName(*RapidIterationParameter.GetName().ToString());
	}
	return Var;
}

bool UNiagaraStackFunctionInput::UpdateRapidIterationParametersForAffectedScripts(const uint8* Data)
{
	for (TWeakObjectPtr<UNiagaraScript> Script : AffectedScripts)
	{
		Script->Modify();
	}

	for (TWeakObjectPtr<UNiagaraScript> Script : AffectedScripts)
	{
		bool bAddParameterIfMissing = true;
		Script->RapidIterationParameters.SetParameterData(Data, RapidIterationParameter, bAddParameterIfMissing);
	}
	GetSystemViewModel()->ResetSystem();
	return true;
}

bool UNiagaraStackFunctionInput::RemoveRapidIterationParametersForAffectedScripts()
{
	for (TWeakObjectPtr<UNiagaraScript> Script : AffectedScripts)
	{
		Script->Modify();
	}

	for (TWeakObjectPtr<UNiagaraScript> Script : AffectedScripts)
	{
		if (Script->RapidIterationParameters.RemoveParameter(RapidIterationParameter))
		{
			UE_LOG(LogNiagaraEditor, Log, TEXT("Removed Var '%s' from Script %s"), *RapidIterationParameter.GetName().ToString(), *Script->GetFullName());
		}
	}
	return true;
}

void UNiagaraStackFunctionInput::Reset()
{
	bIsLocalOverride = false;
	if(InputValues.Mode == EValueMode::Data)
	{
		// For data values they are reset by making sure the data object owned by this input matches the default
		// data object.  If there is no data object owned by the input, one is created and and updated to match the default.
		FScopedTransaction ScopedTransaction(LOCTEXT("ResetInputObjectTransaction", "Reset the inputs data interface object to default."));
		if (InputValues.DataObjects.GetValueObject() != nullptr && InputValues.DataObjects.GetDefaultValueObject() != nullptr)
		{
			InputValues.DataObjects.GetDefaultValueObject()->CopyTo(InputValues.DataObjects.GetValueObject());
		}
		else
		{
			UEdGraphPin& OverridePin = GetOrCreateOverridePin();
			RemoveNodesForOverridePin(OverridePin);

			FString InputNodeName = InputParameterHandlePath[0].GetName().ToString();
			for (int32 i = 1; i < InputParameterHandlePath.Num(); i++)
			{
				InputNodeName += "." + InputParameterHandlePath[i].GetName().ToString();
			}

			UNiagaraDataInterface* InputValueObject;
			FNiagaraStackGraphUtilities::SetDataValueObjectForFunctionInput(OverridePin, const_cast<UClass*>(InputType.GetClass()), InputNodeName, InputValueObject);
			if (InputValues.DataObjects.GetDefaultValueObject() != nullptr)
			{
				InputValues.DataObjects.GetDefaultValueObject()->CopyTo(InputValueObject);
			}

			FNiagaraStackGraphUtilities::RelayoutGraph(*OwningFunctionCallNode->GetGraph());
		}
	}
	else
	{
		// For all other value modes removing the nodes connected to the override pin resets them.
		UNiagaraNodeParameterMapSet* OverrideNode = GetOverrideNode();
		UEdGraphPin* OverridePin = GetOverridePin();
		UEdGraphPin* DefaultPin = GetDefaultPin();
		bool bGraphNeedsRecompile = false;
		{
			FScopedTransaction ScopedTransaction(LOCTEXT("ResetInputStructTransaction", "Reset the inputs value to default."));
			
			if(DefaultPin->LinkedTo.Num() == 0 && IsRapidIterationCandidate())
			{
				if (OverrideNode != nullptr && OverridePin != nullptr)
				{
					RemoveNodesForOverridePin(*OverridePin);
					OverrideNode->Modify();
					OverrideNode->RemovePin(OverridePin);
					bGraphNeedsRecompile = true;
				}

				// Get the default value of the graph pin and use that to reset the rapid iteration variables...
				FNiagaraVariable DefaultVar = GetDefaultVariableForRapidIterationParameter();
				if (DefaultVar.IsValid())
				{
					UpdateRapidIterationParametersForAffectedScripts(DefaultVar.GetData());
				}
			}
			else if(DefaultPin->LinkedTo.Num() == 0 || FNiagaraStackGraphUtilities::IsValidDefaultDynamicInput(*SourceScript, *DefaultPin) == false)
			{
				if (ensureMsgf(OverrideNode != nullptr && OverridePin != nullptr, TEXT("Can not reset the value of an input that doesn't have a valid override node and override pin")))
				{
					RemoveNodesForOverridePin(*OverridePin);
					OverrideNode->Modify();
					OverrideNode->RemovePin(OverridePin);
					bGraphNeedsRecompile =  true;
				}
			}
			else
			{
				if (OverridePin != nullptr)
				{
					RemoveNodesForOverridePin(*OverridePin);
				}
				FNiagaraStackGraphUtilities::ResetToDefaultDynamicInput(GetSystemViewModel(), GetEmitterViewModel(), GetStackEditorData(),
					*SourceScript, AffectedScripts, *OwningModuleNode, *OwningFunctionCallNode, InputParameterHandle.GetName(), *DefaultPin);
				bGraphNeedsRecompile = true;
			}

			if (bGraphNeedsRecompile)
			{
				OwningFunctionCallNode->GetNiagaraGraph()->NotifyGraphNeedsRecompile();
				FNiagaraStackGraphUtilities::RelayoutGraph(*OwningFunctionCallNode->GetGraph());
			}
		}
	}
	RefreshChildren();
}

bool UNiagaraStackFunctionInput::IsStaticParameter() const
{
	return ParameterBehavior == EStackParameterBehavior::Static;
}

bool UNiagaraStackFunctionInput::CanResetToBase() const
{
	if (HasBaseEmitter())
	{
		if (bCanResetToBaseCache.IsSet() == false)
		{
			bool bIsModuleInput = OwningFunctionCallNode == OwningModuleNode;
			if (bIsModuleInput)
			{
				TSharedRef<FNiagaraScriptMergeManager> MergeManager = FNiagaraScriptMergeManager::Get();

				UNiagaraNodeOutput* OutputNode = FNiagaraStackGraphUtilities::GetEmitterOutputNodeForStackNode(*OwningFunctionCallNode.Get());
				if(MergeManager->IsMergeableScriptUsage(OutputNode->GetUsage()))
				{
					const UNiagaraEmitter* BaseEmitter = GetEmitterViewModel()->GetParentEmitter();

					bCanResetToBaseCache = BaseEmitter != nullptr && MergeManager->IsModuleInputDifferentFromBase(
						*GetEmitterViewModel()->GetEmitter(),
						*BaseEmitter,
						OutputNode->GetUsage(),
						OutputNode->GetUsageId(),
						OwningModuleNode->NodeGuid,
						InputParameterHandle.GetName().ToString());
				}
				else
				{
					bCanResetToBaseCache = false;
				}
			}
			else
			{
				bCanResetToBaseCache = false;
			}
		}
		return bCanResetToBaseCache.GetValue();
	}
	return false;
}

void UNiagaraStackFunctionInput::ResetToBase()
{
	if (CanResetToBase())
	{
		TSharedRef<FNiagaraScriptMergeManager> MergeManager = FNiagaraScriptMergeManager::Get();

		const UNiagaraEmitter* BaseEmitter = GetEmitterViewModel()->GetEmitter()->GetParent();
		UNiagaraNodeOutput* OutputNode = FNiagaraStackGraphUtilities::GetEmitterOutputNodeForStackNode(*OwningFunctionCallNode.Get());

		FScopedTransaction ScopedTransaction(LOCTEXT("ResetInputToBaseTransaction", "Reset this input to match the parent emitter."));
		FNiagaraScriptMergeManager::FApplyDiffResults Results = MergeManager->ResetModuleInputToBase(
			*GetEmitterViewModel()->GetEmitter(),
			*BaseEmitter,
			OutputNode->GetUsage(),
			OutputNode->GetUsageId(),
			OwningModuleNode->NodeGuid,
			InputParameterHandle.GetName().ToString());

		if (Results.bSucceeded)
		{
			// If resetting to the base succeeded, an unknown number of rapid iteration parameters may have been added.  To fix
			// this copy all of the owning scripts rapid iteration parameters to all other affected scripts.
			// TODO: Either the merge should take care of this directly, or at least provide more information about what changed.
			UNiagaraScript* OwningScript = GetEmitterViewModel()->GetEmitter()->GetScript(OutputNode->GetUsage(), OutputNode->GetUsageId());
			TArray<FNiagaraVariable> OwningScriptRapidIterationParameters;
			OwningScript->RapidIterationParameters.GetParameters(OwningScriptRapidIterationParameters);
			if (OwningScriptRapidIterationParameters.Num() > 0)
			{
				for (TWeakObjectPtr<UNiagaraScript> AffectedScript : AffectedScripts)
				{
					if (AffectedScript.Get() != OwningScript)
					{
						AffectedScript->Modify();
						for (FNiagaraVariable& OwningScriptRapidIterationParameter : OwningScriptRapidIterationParameters)
						{
							bool bAddParameterIfMissing = true;
							AffectedScript->RapidIterationParameters.SetParameterData(
								OwningScript->RapidIterationParameters.GetParameterData(OwningScriptRapidIterationParameter), OwningScriptRapidIterationParameter, bAddParameterIfMissing);
						}
					}
				}
			}
		}
		RefreshChildren();
	}
}

FNiagaraVariable UNiagaraStackFunctionInput::CreateRapidIterationVariable(const FName& InName)
{
	UNiagaraNodeOutput* OutputNode = FNiagaraStackGraphUtilities::GetEmitterOutputNodeForStackNode(*OwningModuleNode.Get());
	FString UniqueEmitterName = GetEmitterViewModel().IsValid() ? GetEmitterViewModel()->GetEmitter()->GetUniqueEmitterName() : FString();
	return FNiagaraStackGraphUtilities::CreateRapidIterationParameter(UniqueEmitterName, OutputNode->GetUsage(), InName, InputType);
}

bool UNiagaraStackFunctionInput::CanRenameInput() const
{
	// Only module level assignment node inputs can be renamed.
	return OwningAssignmentNode.IsValid() && InputParameterHandlePath.Num() == 1 &&
		OwningAssignmentNode->FindAssignmentTarget(InputParameterHandle.GetName()) != INDEX_NONE;
}

bool UNiagaraStackFunctionInput::GetIsRenamePending() const
{
	return CanRenameInput() && GetStackEditorData().GetModuleInputIsRenamePending(StackEditorDataKey);
}

void UNiagaraStackFunctionInput::SetIsRenamePending(bool bIsRenamePending)
{
	if (CanRenameInput())
	{
		GetStackEditorData().SetModuleInputIsRenamePending(StackEditorDataKey, bIsRenamePending);
	}
}

void UNiagaraStackFunctionInput::RenameInput(FName NewName)
{
	if (OwningAssignmentNode.IsValid() && InputParameterHandlePath.Num() == 1 && InputParameterHandle.GetName() != NewName)
	{
		FScopedTransaction ScopedTransaction(LOCTEXT("RenameInput", "Rename this function's input."));

		FInputValues OldInputValues = InputValues;
		UEdGraphPin* OriginalOverridePin = GetOverridePin();

		// We'll be making changes, so go ahead and keep track of the override pointer if it exists.
		if (OriginalOverridePin != nullptr)
		{
			OriginalOverridePin->GetOwningNode()->Modify();
		}

		bool bIsCurrentlyExpanded = GetStackEditorData().GetStackEntryIsExpanded(FNiagaraStackGraphUtilities::GenerateStackModuleEditorDataKey(*OwningAssignmentNode), false);


		int32 FoundIdx = OwningAssignmentNode->FindAssignmentTarget(InputParameterHandle.GetName());
		check(FoundIdx != INDEX_NONE);
		FNiagaraParameterHandle TargetHandle(OwningAssignmentNode->GetAssignmentTargetName(FoundIdx));

		OwningAssignmentNode->Modify();
		if (OwningAssignmentNode->FunctionScript != nullptr)
		{
			OwningAssignmentNode->FunctionScript->Modify();
			OwningAssignmentNode->FunctionScript->GetSource()->Modify();
		}
		if (OwningAssignmentNode->SetAssignmentTargetName(FoundIdx, NewName))
		{
			OwningAssignmentNode->RefreshFromExternalChanges();
		}

		InputParameterHandle = FNiagaraParameterHandle(InputParameterHandle.GetNamespace(), NewName);
		InputParameterHandlePath.Empty(1);
		InputParameterHandlePath.Add(InputParameterHandle);
		AliasedInputParameterHandle = FNiagaraParameterHandle::CreateAliasedModuleParameterHandle(InputParameterHandle, OwningAssignmentNode.Get());
		DisplayName = FText::FromName(InputParameterHandle.GetName());

		if (IsRapidIterationCandidate())
		{
			FNiagaraVariable OldRapidIterationParameter = RapidIterationParameter;
			RapidIterationParameter = CreateRapidIterationVariable(AliasedInputParameterHandle.GetParameterHandleString());

			for (TWeakObjectPtr<UNiagaraScript> Script : AffectedScripts)
			{
				Script->Modify();
				Script->RapidIterationParameters.RenameParameter(OldRapidIterationParameter, *RapidIterationParameter.GetName().ToString());
			}

			UE_LOG(LogNiagaraEditor, Log, TEXT("Renaming %s to %s"), *OldRapidIterationParameter.GetName().ToString(), *RapidIterationParameter.GetName().ToString());
		}

		// Go ahead and have the override pin point to the new name instead of the old name..
		if (OriginalOverridePin != nullptr)
		{
			OriginalOverridePin->PinName = AliasedInputParameterHandle.GetParameterHandleString();
		}
		
		StackEditorDataKey = FNiagaraStackGraphUtilities::GenerateStackFunctionInputEditorDataKey(*OwningFunctionCallNode.Get(), InputParameterHandle);
		GetStackEditorData().SetStackEntryIsExpanded(FNiagaraStackGraphUtilities::GenerateStackModuleEditorDataKey(*OwningAssignmentNode), bIsCurrentlyExpanded);

		CastChecked<UNiagaraGraph>(OwningAssignmentNode->GetGraph())->NotifyGraphNeedsRecompile();
	}
}

bool UNiagaraStackFunctionInput::CanDeleteInput() const
{
	return GetInputFunctionCallNode().IsA(UNiagaraNodeAssignment::StaticClass());
}

void UNiagaraStackFunctionInput::DeleteInput()
{
	if (UNiagaraNodeAssignment* NodeAssignment = Cast<UNiagaraNodeAssignment>(OwningFunctionCallNode.Get()))
	{
		FScopedTransaction ScopedTransaction(LOCTEXT("RemoveInputTransaction", "Remove Input"));

		UEdGraphPin* OverridePin = GetOverridePin();
		if (OverridePin != nullptr)
		{
			// If there is an override pin and connected nodes, remove them before removing the input since removing
			// the input will prevent us from finding the override pin.
			RemoveNodesForOverridePin(*OverridePin);
			UNiagaraNodeParameterMapSet* OverrideNode = GetOverrideNode();
			OverrideNode->RemovePin(OverridePin);
		}

		FNiagaraVariable Var = FNiagaraVariable(GetInputType(), GetInputParameterHandle().GetName());
		NodeAssignment->Modify();
		NodeAssignment->RemoveParameter(Var);
	}
}

void UNiagaraStackFunctionInput::GetNamespacesForNewParameters(TArray<FName>& OutNamespacesForNewParameters) const
{
	UNiagaraNodeOutput* OutputNode = FNiagaraStackGraphUtilities::GetEmitterOutputNodeForStackNode(*OwningFunctionCallNode);
	bool bIsEditingSystem = GetSystemViewModel()->GetEditMode() == ENiagaraSystemViewModelEditMode::SystemAsset;

	if (OutputNode->GetUsage() == ENiagaraScriptUsage::ParticleSpawnScript || OutputNode->GetUsage() == ENiagaraScriptUsage::ParticleUpdateScript)
	{
		OutNamespacesForNewParameters.Add(FNiagaraParameterHandle::ParticleAttributeNamespace);
		OutNamespacesForNewParameters.Add(FNiagaraParameterHandle::EmitterNamespace);
		if (bIsEditingSystem)
		{
			OutNamespacesForNewParameters.Add(FNiagaraParameterHandle::SystemNamespace);
			OutNamespacesForNewParameters.Add(FNiagaraParameterHandle::UserNamespace);
		}
	}
	else if (OutputNode->GetUsage() == ENiagaraScriptUsage::EmitterSpawnScript || OutputNode->GetUsage() == ENiagaraScriptUsage::EmitterUpdateScript)
	{
		OutNamespacesForNewParameters.Add(FNiagaraParameterHandle::EmitterNamespace);
		if (bIsEditingSystem)
		{
			OutNamespacesForNewParameters.Add(FNiagaraParameterHandle::SystemNamespace);
			OutNamespacesForNewParameters.Add(FNiagaraParameterHandle::UserNamespace);
		}
	}
	else if ((OutputNode->GetUsage() == ENiagaraScriptUsage::SystemSpawnScript || OutputNode->GetUsage() == ENiagaraScriptUsage::SystemUpdateScript) && bIsEditingSystem)
	{
		OutNamespacesForNewParameters.Add(FNiagaraParameterHandle::SystemNamespace);
		OutNamespacesForNewParameters.Add(FNiagaraParameterHandle::UserNamespace);
	}
}

UNiagaraStackFunctionInput::FOnValueChanged& UNiagaraStackFunctionInput::OnValueChanged()
{
	return ValueChangedDelegate;
}

bool UNiagaraStackFunctionInput::GetHasEditCondition() const
{
	return EditCondition.IsValid();
}

bool UNiagaraStackFunctionInput::GetShowEditConditionInline() const
{
	return bShowEditConditionInline;
}

bool UNiagaraStackFunctionInput::GetEditConditionEnabled() const
{
	return EditCondition.IsValid() && EditCondition.GetConditionIsEnabled();
}

void UNiagaraStackFunctionInput::SetEditConditionEnabled(bool bIsEnabled)
{
	if(EditCondition.CanSetConditionIsEnabled())
	{ 
		EditCondition.SetConditionIsEnabled(bIsEnabled);
	}
}

bool UNiagaraStackFunctionInput::GetHasVisibleCondition() const
{
	return VisibleCondition.IsValid();
}

bool UNiagaraStackFunctionInput::GetVisibleConditionEnabled() const
{
	return VisibleCondition.IsValid() && VisibleCondition.GetConditionIsEnabled();
}

bool UNiagaraStackFunctionInput::GetIsInlineEditConditionToggle() const
{
	return bIsInlineEditConditionToggle;
}

bool UNiagaraStackFunctionInput::GetIsDynamicInputScriptReassignmentPending() const
{
	return bIsDynamicInputScriptReassignmentPending;
}

void UNiagaraStackFunctionInput::SetIsDynamicInputScriptReassignmentPending(bool bIsPending)
{
	bIsDynamicInputScriptReassignmentPending = bIsPending;
}

void UNiagaraStackFunctionInput::ReassignDynamicInputScript(UNiagaraScript* DynamicInputScript)
{
	if (ensureMsgf(InputValues.Mode == EValueMode::Dynamic && InputValues.DynamicNode != nullptr && InputValues.DynamicNode->GetClass() == UNiagaraNodeFunctionCall::StaticClass(),
		TEXT("Can not reassign the dynamic input script when tne input doesn't have a valid dynamic input.")))
	{
		FScopedTransaction ScopedTransaction(LOCTEXT("ReassignDynamicInputTransaction", "Reassign dynamic input script"));
		InputValues.DynamicNode->Modify();
		InputValues.DynamicNode->FunctionScript = DynamicInputScript;
		InputValues.DynamicNode->RefreshFromExternalChanges();
		InputValues.DynamicNode->MarkNodeRequiresSynchronization(TEXT("Dynamic input script reassigned."), true);
		RefreshChildren();
	}
}

bool UNiagaraStackFunctionInput::GetShouldPassFilterForVisibleCondition() const
{
	return bIsVisible && (GetHasVisibleCondition() == false || GetVisibleConditionEnabled());
}

const UNiagaraClipboardFunctionInput* UNiagaraStackFunctionInput::ToClipboardFunctionInput(UObject* InOuter) const
{
	const UNiagaraClipboardFunctionInput* ClipboardInput = nullptr;
	FName InputName = InputParameterHandle.GetName();
	TOptional<bool> bEditConditionValue = GetHasEditCondition() ? GetEditConditionEnabled() : TOptional<bool>();
	switch (InputValues.Mode)
	{
	case EValueMode::Local:
	{
		TArray<uint8> LocalValueData;
		LocalValueData.AddUninitialized(InputType.GetSize());
		FMemory::Memcpy(LocalValueData.GetData(), InputValues.LocalStruct->GetStructMemory(), InputType.GetSize());
		ClipboardInput = UNiagaraClipboardFunctionInput::CreateLocalValue(InOuter, InputName, InputType, bEditConditionValue, LocalValueData);
		break;
	}
	case EValueMode::Linked:
		ClipboardInput = UNiagaraClipboardFunctionInput::CreateLinkedValue(InOuter, InputName, InputType, bEditConditionValue, InputValues.LinkedHandle.GetParameterHandleString());
		break;
	case EValueMode::Data:
		ClipboardInput = UNiagaraClipboardFunctionInput::CreateDataValue(InOuter, InputName, InputType, bEditConditionValue, InputValues.DataObjects.GetValueObject());
		break;
	case EValueMode::Expression:
		ClipboardInput = UNiagaraClipboardFunctionInput::CreateExpressionValue(InOuter, InputName, InputType, bEditConditionValue, InputValues.ExpressionNode->GetHlslText().ToString());
		break;
	case EValueMode::Dynamic:
	{
		ClipboardInput = UNiagaraClipboardFunctionInput::CreateDynamicValue(InOuter, InputName, InputType, bEditConditionValue, InputValues.DynamicNode->GetFunctionName(), InputValues.DynamicNode->FunctionScript);

		TArray<UNiagaraStackFunctionInputCollection*> DynamicInputCollections;
		GetUnfilteredChildrenOfType(DynamicInputCollections);
		for (UNiagaraStackFunctionInputCollection* DynamicInputCollection : DynamicInputCollections)
		{
			DynamicInputCollection->ToClipboardFunctionInputs(ClipboardInput->Dynamic, ClipboardInput->Dynamic->Inputs);
		}

		break;
	}
	case EValueMode::Invalid:
		// Do nothing.
		break;
	default:
		ensureMsgf(false, TEXT("A new value mode was added without adding support for copy paste."));
		break;
	}
	return ClipboardInput;
}

void UNiagaraStackFunctionInput::SetValueFromClipboardFunctionInput(const UNiagaraClipboardFunctionInput& ClipboardFunctionInput)
{
	if (ensureMsgf(ClipboardFunctionInput.InputType == InputType, TEXT("Can not set input value from clipboard, input types don't match.")))
	{
		switch (ClipboardFunctionInput.ValueMode)
		{
		case ENiagaraClipboardFunctionInputValueMode::Local:
		{
			TSharedRef<FStructOnScope> ValueStruct = MakeShared<FStructOnScope>(InputType.GetStruct());
			FMemory::Memcpy(ValueStruct->GetStructMemory(), ClipboardFunctionInput.Local.GetData(), InputType.GetSize());
			SetLocalValue(ValueStruct);
			break;
		}
		case ENiagaraClipboardFunctionInputValueMode::Linked:
			SetLinkedValueHandle(FNiagaraParameterHandle(ClipboardFunctionInput.Linked));
			break;
		case ENiagaraClipboardFunctionInputValueMode::Data:
			ClipboardFunctionInput.Data->CopyTo(GetDataValueObject());
			break;
		case ENiagaraClipboardFunctionInputValueMode::Expression:
			SetCustomExpression(ClipboardFunctionInput.Expression);
			break;
		case ENiagaraClipboardFunctionInputValueMode::Dynamic:
			if (ensureMsgf(ClipboardFunctionInput.Dynamic->ScriptMode == ENiagaraClipboardFunctionScriptMode::ScriptAsset,
				TEXT("Can not set dynamic input value from clipboard, only script asset funcitons can be set.")))
			{
				SetDynamicInput(ClipboardFunctionInput.Dynamic->Script, ClipboardFunctionInput.Dynamic->FunctionName);
				TArray<UNiagaraStackFunctionInputCollection*> DynamicInputCollections;
				GetUnfilteredChildrenOfType(DynamicInputCollections);
				for (UNiagaraStackFunctionInputCollection* DynamicInputCollection : DynamicInputCollections)
				{
					DynamicInputCollection->SetValuesFromClipboardFunctionInputs(ClipboardFunctionInput.Dynamic->Inputs);
				}
			}
			break;
		default:
			ensureMsgf(false, TEXT("A new value mode was added without adding support for copy paste."));
			break;
		}
	}

	if (GetHasEditCondition() && ClipboardFunctionInput.bHasEditCondition)
	{
		SetEditConditionEnabled(ClipboardFunctionInput.bEditConditionValue);
	}
}

void UNiagaraStackFunctionInput::GetSearchItems(TArray<FStackSearchItem>& SearchItems) const
{
	if (GetShouldPassFilterForVisibleCondition() && GetIsInlineEditConditionToggle() == false)
	{
		SearchItems.Add({ FName("DisplayName"), GetDisplayName() });

		if (InputValues.Mode == EValueMode::Local && InputType.IsValid() && InputValues.LocalStruct->IsValid())
		{
			FNiagaraVariable LocalValue = FNiagaraVariable(InputType, "");
			LocalValue.SetData(InputValues.LocalStruct->GetStructMemory());
			TSharedPtr<INiagaraEditorTypeUtilities, ESPMode::ThreadSafe> ParameterTypeUtilities = FNiagaraEditorModule::Get().GetTypeUtilities(RapidIterationParameter.GetType());
			if (ParameterTypeUtilities.IsValid() && ParameterTypeUtilities->CanHandlePinDefaults())
			{
				FText SearchText = ParameterTypeUtilities->GetSearchTextFromValue(LocalValue);
				if (SearchText.IsEmpty() == false)
				{
					SearchItems.Add({ FName("LocalValueText"), SearchText });
				}
			}
		}
		else if (InputValues.Mode == EValueMode::Linked)
		{
			SearchItems.Add({ FName("LinkedParamName"), FText::FromName(InputValues.LinkedHandle.GetParameterHandleString()) });
		}
		else if (InputValues.Mode == EValueMode::Dynamic && InputValues.DynamicNode.Get() != nullptr)
		{
			SearchItems.Add({ FName("LinkedDynamicInputName"), InputValues.DynamicNode->GetNodeTitle(ENodeTitleType::MenuTitle)});
		}
		else if (InputValues.Mode == EValueMode::Data && InputValues.DataObjects.IsValid())
		{
			if (InputValues.DataObjects.GetValueObject() != nullptr)
			{
				SearchItems.Add({ FName("LinkedDataInterfaceName"), FText::FromString(InputValues.DataObjects.GetValueObject()->GetName()) });
			}
			if (InputValues.DataObjects.GetDefaultValueObject() != nullptr)
			{
				SearchItems.Add({ FName("LinkedDataInterfaceDefaultName"), InputValues.DataObjects.GetDefaultValueObject()->GetClass()->GetDisplayNameText() });
			}
		}
		else if (InputValues.Mode == EValueMode::Expression && InputValues.ExpressionNode.Get() != nullptr)
		{
			SearchItems.Add({ FName("LinkedExpressionText"), InputValues.ExpressionNode->GetHlslText() });
		}
	}
}

void UNiagaraStackFunctionInput::OnGraphChanged(const struct FEdGraphEditAction& InAction)
{
	if (bUpdatingGraphDirectly == false)
	{
		OverrideNodeCache.Reset();
		OverridePinCache.Reset();
	}
}

void UNiagaraStackFunctionInput::OnRapidIterationParametersChanged()
{
	bCanResetCache.Reset();
	bCanResetToBaseCache.Reset();
	if (ensureMsgf(OwningModuleNode.IsValid() && OwningFunctionCallNode.IsValid(), TEXT("Stack entry with invalid module or function call not cleaned up.")))
	{
		if (bUpdatingLocalValueDirectly == false && IsRapidIterationCandidate() && (OverridePinCache.IsSet() == false || OverridePinCache.GetValue() == nullptr))
		{
			RefreshValues();
		}
	}
}

void UNiagaraStackFunctionInput::OnScriptSourceChanged()
{
	bCanResetCache.Reset();
	bCanResetToBaseCache.Reset();
}

UNiagaraNodeParameterMapSet* UNiagaraStackFunctionInput::GetOverrideNode() const
{
	if (OverrideNodeCache.IsSet() == false)
	{
		UNiagaraNodeParameterMapSet* OverrideNode = nullptr;
		if (OwningFunctionCallNode.IsValid())
		{
			OverrideNode = FNiagaraStackGraphUtilities::GetStackFunctionOverrideNode(*OwningFunctionCallNode);
		}
		OverrideNodeCache = OverrideNode;
	}
	return OverrideNodeCache.GetValue();
}

UNiagaraNodeParameterMapSet& UNiagaraStackFunctionInput::GetOrCreateOverrideNode()
{
	UNiagaraNodeParameterMapSet* OverrideNode = GetOverrideNode();
	if (OverrideNode == nullptr)
	{
		TGuardValue<bool>(bUpdatingGraphDirectly, true);
		OverrideNode = &FNiagaraStackGraphUtilities::GetOrCreateStackFunctionOverrideNode(*OwningFunctionCallNode);
		OverrideNodeCache = OverrideNode;
	}
	return *OverrideNode;
}

UEdGraphPin* UNiagaraStackFunctionInput::GetDefaultPin() const
{
	// If we have a static switch parameter, we check the pins of the function call node for a matching name,
	// otherwise we search the parameter map node inside the function for a matching pin
	if (IsStaticParameter())
	{
		const UEdGraphSchema_Niagara* NiagaraSchema = CastChecked<UEdGraphSchema_Niagara>(OwningFunctionCallNode->GetSchema());
		FName InputName = InputParameterHandle.GetParameterHandleString();
		for (UEdGraphPin* Pin : OwningFunctionCallNode->Pins)
		{
			FNiagaraVariable InputVariable = NiagaraSchema->PinToNiagaraVariable(Pin);
			if (InputVariable.GetName() == InputName && InputVariable.GetType() == InputType)
			{
				return Pin;
			}
		}
		return nullptr;
	}
	return OwningFunctionCallNode->FindParameterMapDefaultValuePin(InputParameterHandle.GetParameterHandleString(), SourceScript->GetUsage());
}

UEdGraphPin* UNiagaraStackFunctionInput::GetOverridePin() const
{
	if (OverridePinCache.IsSet() == false)
	{
		OverridePinCache = FNiagaraStackGraphUtilities::GetStackFunctionInputOverridePin(*OwningFunctionCallNode, AliasedInputParameterHandle);
	}
	return OverridePinCache.GetValue();
}

UEdGraphPin& UNiagaraStackFunctionInput::GetOrCreateOverridePin()
{
	UEdGraphPin* OverridePin = GetOverridePin();
	if (OverridePin == nullptr)
	{
		TGuardValue<bool>(bUpdatingGraphDirectly, true);
		OverridePin = &FNiagaraStackGraphUtilities::GetOrCreateStackFunctionInputOverridePin(*OwningFunctionCallNode, AliasedInputParameterHandle, InputType);
		OverridePinCache = OverridePin;
	}
	return *OverridePin;
}

bool UNiagaraStackFunctionInput::TryGetCurrentLocalValue(TSharedPtr<FStructOnScope>& LocalValue, UEdGraphPin& DefaultPin, UEdGraphPin& ValuePin, TSharedPtr<FStructOnScope> OldValueToReuse, UNiagaraScriptVariable* InVariable)
{
	if (InputType.IsUObject() == false && ValuePin.LinkedTo.Num() == 0)
	{
		const UEdGraphSchema_Niagara* NiagaraSchema = GetDefault<UEdGraphSchema_Niagara>();
		FNiagaraVariable ValueVariable = NiagaraSchema->PinToNiagaraVariable(&ValuePin, true);
		if (OldValueToReuse.IsValid() && OldValueToReuse->GetStruct() == ValueVariable.GetType().GetStruct())
		{
			LocalValue = OldValueToReuse;
		}
		else
		{
			LocalValue = MakeShared<FStructOnScope>(ValueVariable.GetType().GetStruct());
		}

		// If the default pin in the function graph is connected internally, rapid iteration parameters can't be used since
		// the compilation currently won't use them.
		bool bCanUseRapidIterationParameter = IsRapidIterationCandidate() && DefaultPin.LinkedTo.Num() == 0;
		bool bFoundRapidIterationParameter = false;
		if (InVariable && InVariable->DefaultMode == ENiagaraDefaultMode::Binding)
		{
			bCanUseRapidIterationParameter = false;
		}
		if (bCanUseRapidIterationParameter)
		{
			const uint8* RapidIterationParameterData = SourceScript->RapidIterationParameters.GetParameterData(RapidIterationParameter);
			if(RapidIterationParameterData != nullptr)
			{
				FMemory::Memcpy(LocalValue->GetStructMemory(), RapidIterationParameterData, ValueVariable.GetSizeInBytes());
				bFoundRapidIterationParameter = true;
			}
		}

		if(bFoundRapidIterationParameter == false)
		{
			ValueVariable.CopyTo(LocalValue->GetStructMemory());
		}
		return true;
	}
	return false;
}

bool UNiagaraStackFunctionInput::TryGetCurrentDataValue(FDataValues& DataValues, UEdGraphPin* OverrideValuePin, UEdGraphPin& DefaultValuePin, UNiagaraDataInterface* LocallyOwnedDefaultDataValueObjectToReuse)
{
	if (InputType.IsDataInterface())
	{
		UNiagaraDataInterface* DataValueObject = nullptr;
		if (OverrideValuePin != nullptr)
		{
			if (OverrideValuePin->LinkedTo.Num() == 1)
			{
				UNiagaraNodeInput* InputNode = Cast<UNiagaraNodeInput>(OverrideValuePin->LinkedTo[0]->GetOwningNode());
				if (InputNode != nullptr)
				{
					if (InputNode->Usage == ENiagaraInputNodeUsage::Parameter)
					{
						DataValueObject = InputNode->GetDataInterface();
					}
				}
			}
		}

		UNiagaraDataInterface* DefaultDataValueObject = nullptr;
		FDataValues::EDefaultValueOwner DefaultDataValueOwner = FDataValues::EDefaultValueOwner::Invalid;
		if (DefaultValuePin.LinkedTo.Num() == 1)
		{
			UNiagaraNodeInput* InputNode = Cast<UNiagaraNodeInput>(DefaultValuePin.LinkedTo[0]->GetOwningNode());
			if (InputNode != nullptr && InputNode->Usage == ENiagaraInputNodeUsage::Parameter && InputNode->GetDataInterface() != nullptr)
			{
				DefaultDataValueObject = InputNode->GetDataInterface();
				DefaultDataValueOwner = FDataValues::EDefaultValueOwner::FunctionOwned;
			}
		}

		if (DefaultDataValueObject == nullptr)
		{
			if (LocallyOwnedDefaultDataValueObjectToReuse == nullptr)
			{
				DefaultDataValueObject = NewObject<UNiagaraDataInterface>(this, const_cast<UClass*>(InputType.GetClass()), NAME_None, RF_Transactional | RF_Public);
			}
			else
			{
				DefaultDataValueObject = LocallyOwnedDefaultDataValueObjectToReuse;
			}
			DefaultDataValueOwner = FDataValues::EDefaultValueOwner::LocallyOwned;
		}
		
		DataValues = FDataValues(DataValueObject, DefaultDataValueObject, DefaultDataValueOwner);
		return true;
	}
	return false;
}

bool UNiagaraStackFunctionInput::TryGetCurrentLinkedValue(FNiagaraParameterHandle& LinkedValueHandle, UEdGraphPin& ValuePin)
{
	if (ValuePin.LinkedTo.Num() == 1)
	{
		UEdGraphPin* CurrentValuePin = &ValuePin;
		TSharedPtr<TArray<FNiagaraParameterHandle>> AvailableHandles;
		while (CurrentValuePin != nullptr)
		{
			UEdGraphPin* LinkedValuePin = CurrentValuePin->LinkedTo[0];
			CurrentValuePin = nullptr;

			UNiagaraNodeParameterMapGet* GetNode = Cast<UNiagaraNodeParameterMapGet>(LinkedValuePin->GetOwningNode());
			if (GetNode == nullptr)
			{
				// Only parameter map get nodes are supported for linked values.
				return false;
			}

			// If a parameter map get node was found, the linked handle will be stored in the pin name.  
			FNiagaraParameterHandle LinkedValueHandleFromNode(LinkedValuePin->PinName);

			UEdGraphPin* LinkedValueHandleDefaultPin = GetNode->GetDefaultPin(LinkedValuePin);
			if (LinkedValueHandleDefaultPin->LinkedTo.Num() == 0)
			{
				// If the default value pin for this get node isn't connected this is the last read in the chain
				// so return the handle.
				LinkedValueHandle = LinkedValueHandleFromNode;
				return true;
			}
			else
			{
				// If the default value pin for the get node is connected then there are a chain of possible values.
				// if the value of the current get node is available it can be returned, otherwise we need to check the
				// next node.
				if (AvailableHandles.IsValid() == false)
				{
					AvailableHandles = MakeShared<TArray<FNiagaraParameterHandle>>();
					GetAvailableParameterHandles(*AvailableHandles);
				}

				if (AvailableHandles->Contains(LinkedValueHandleFromNode))
				{
					LinkedValueHandle = LinkedValueHandleFromNode;
					return true;
				}
				else
				{
					CurrentValuePin = LinkedValueHandleDefaultPin;
				}
			}
		}
	}
	return false;
}

bool UNiagaraStackFunctionInput::TryGetCurrentExpressionValue(TWeakObjectPtr<UNiagaraNodeCustomHlsl>& ExpressionValue, UEdGraphPin* OverridePin)
{
	if (OverridePin != nullptr && OverridePin->LinkedTo.Num() == 1)
	{
		UNiagaraNodeCustomHlsl* DynamicNode = Cast<UNiagaraNodeCustomHlsl>(OverridePin->LinkedTo[0]->GetOwningNode());
		if (DynamicNode != nullptr)
		{
			ExpressionValue = DynamicNode;
			return true;
		}
	}
	return false;
}

bool UNiagaraStackFunctionInput::TryGetCurrentDynamicValue(TWeakObjectPtr<UNiagaraNodeFunctionCall>& DynamicValue, UEdGraphPin* OverridePin)
{
	if (OverridePin != nullptr && OverridePin->LinkedTo.Num() == 1)
	{
		UNiagaraNodeFunctionCall* DynamicNode = Cast<UNiagaraNodeFunctionCall>(OverridePin->LinkedTo[0]->GetOwningNode());
		if (DynamicNode != nullptr)
		{
			DynamicValue = DynamicNode;
			return true;
		}
	}
	return false;
}

void UNiagaraStackFunctionInput::RemoveNodesForOverridePin(UEdGraphPin& OverridePin)
{
	TArray<TWeakObjectPtr<UNiagaraDataInterface>> RemovedDataObjects;
	FNiagaraStackGraphUtilities::RemoveNodesForStackFunctionInputOverridePin(OverridePin, RemovedDataObjects);
	for (TWeakObjectPtr<UNiagaraDataInterface> RemovedDataObject : RemovedDataObjects)
	{
		if (RemovedDataObject.IsValid())
		{
			OnDataObjectModified().Broadcast(RemovedDataObject.Get());
		}
	}
}

#undef LOCTEXT_NAMESPACE<|MERGE_RESOLUTION|>--- conflicted
+++ resolved
@@ -137,48 +137,21 @@
 	OwningFunctionCallInitialScript = OwningFunctionCallNode->FunctionScript;
 	OwningAssignmentNode = Cast<UNiagaraNodeAssignment>(OwningFunctionCallNode.Get());
 
+	UNiagaraSystem& ParentSystem = GetSystemViewModel()->GetSystem();
+	UNiagaraEmitter* ParentEmitter = GetEmitterViewModel().IsValid() ? GetEmitterViewModel()->GetEmitter() : nullptr;
+
+	FNiagaraStackGraphUtilities::FindAffectedScripts(ParentSystem, ParentEmitter, *OwningModuleNode.Get(), AffectedScripts);
+
 	UNiagaraNodeOutput* OutputNode = FNiagaraStackGraphUtilities::GetEmitterOutputNodeForStackNode(*OwningModuleNode.Get());
-	UNiagaraEmitter* ParentEmitter = GetEmitterViewModel().IsValid() ? GetEmitterViewModel()->GetEmitter() : nullptr;
-	UNiagaraSystem* ParentSystem = &GetSystemViewModel()->GetSystem();
-	if (OutputNode)
-	{
-		TArray<UNiagaraScript*> Scripts;
-		if (ParentEmitter != nullptr)
-		{
-			ParentEmitter->GetScripts(Scripts, false);
-		}
-		if (ParentSystem != nullptr)
-		{
-			Scripts.Add(ParentSystem->GetSystemSpawnScript());
-			Scripts.Add(ParentSystem->GetSystemUpdateScript());
-		}
-
-		for (UNiagaraScript* Script : Scripts)
-		{
-			if (OutputNode->GetUsage() == ENiagaraScriptUsage::ParticleEventScript)
-			{
-				if (Script->GetUsage() == ENiagaraScriptUsage::ParticleEventScript && Script->GetUsageId() == OutputNode->GetUsageId())
-				{
-					AffectedScripts.Add(Script);
-					break;
-				}
-			}
-			else if (Script->ContainsUsage(OutputNode->GetUsage()))
-			{
-				AffectedScripts.Add(Script);
-			}
-		}
-
-		for (TWeakObjectPtr<UNiagaraScript> AffectedScript : AffectedScripts)
-		{
-			if (AffectedScript.IsValid() && AffectedScript->IsEquivalentUsage(OutputNode->GetUsage()) && AffectedScript->GetUsageId() == OutputNode->GetUsageId())
-			{
-				SourceScript = AffectedScript;
-				RapidIterationParametersChangedHandle = SourceScript->RapidIterationParameters.AddOnChangedHandler(
-					FNiagaraParameterStore::FOnChanged::FDelegate::CreateUObject(this, &UNiagaraStackFunctionInput::OnRapidIterationParametersChanged));
-				SourceScript->GetSource()->OnChanged().AddUObject(this, &UNiagaraStackFunctionInput::OnScriptSourceChanged);
-				break;
-			}
+	for (TWeakObjectPtr<UNiagaraScript> AffectedScript : AffectedScripts)
+	{
+		if (AffectedScript.IsValid() && AffectedScript->IsEquivalentUsage(OutputNode->GetUsage()) && AffectedScript->GetUsageId() == OutputNode->GetUsageId())
+		{
+			SourceScript = AffectedScript;
+			RapidIterationParametersChangedHandle = SourceScript->RapidIterationParameters.AddOnChangedHandler(
+				FNiagaraParameterStore::FOnChanged::FDelegate::CreateUObject(this, &UNiagaraStackFunctionInput::OnRapidIterationParametersChanged));
+			SourceScript->GetSource()->OnChanged().AddUObject(this, &UNiagaraStackFunctionInput::OnScriptSourceChanged);
+			break;
 		}
 	}
 
@@ -323,7 +296,6 @@
 	{
 		// Empty clipboard, or disabled don't allow paste, but be silent.
 		return false;
-<<<<<<< HEAD
 	}
 	else if (ClipboardContent->FunctionInputs.Num() == 1)
 	{
@@ -356,40 +328,6 @@
 
 void UNiagaraStackFunctionInput::Paste(const UNiagaraClipboardContent* ClipboardContent, FText& OutPasteWarning)
 {
-=======
-	}
-	else if (ClipboardContent->FunctionInputs.Num() == 1)
-	{
-		if (ClipboardContent->FunctionInputs[0] != nullptr)
-		{
-			if (ClipboardContent->FunctionInputs[0]->InputType == InputType)
-			{
-				OutMessage = LOCTEXT("PastMessage", "Paste the input from the clipboard here.");
-				return true;
-			}
-			else
-			{
-				OutMessage = LOCTEXT("CantPasteIncorrectType", "Can not paste inputs with mismatched types.");
-				return false;
-			}
-		}
-		return false;
-	}
-	else
-	{
-		OutMessage = LOCTEXT("CantPasteMultipleInputs", "Can't paste multiple inputs onto a single input.");
-		return false;
-	}
-}
-
-FText UNiagaraStackFunctionInput::GetPasteTransactionText(const UNiagaraClipboardContent* ClipboardContent) const
-{
-	return LOCTEXT("PasteInputTransactionText", "Paste niagara inputs");
-}
-
-void UNiagaraStackFunctionInput::Paste(const UNiagaraClipboardContent* ClipboardContent)
-{
->>>>>>> fa8a8d0d
 	checkf(ClipboardContent != nullptr && ClipboardContent->FunctionInputs.Num() == 1, TEXT("Clipboard must not be null, and must contain a single input.  Call TestCanPasteWithMessage to validate"));
 
 	const UNiagaraClipboardFunctionInput* ClipboardInput = ClipboardContent->FunctionInputs[0];
@@ -480,13 +418,40 @@
 			{
 				if (InputValues.DynamicNode->FunctionScript->bDeprecated)
 				{
-					FText LongMessage = InputValues.DynamicNode->FunctionScript->DeprecationRecommendation != nullptr ?
-						FText::Format(LOCTEXT("ModuleScriptDeprecationLong", "The script asset for the assigned module {0} has been deprecated. Suggested replacement: {1}"), FText::FromString(InputValues.DynamicNode->GetName()), FText::FromString(InputValues.DynamicNode->FunctionScript->DeprecationRecommendation->GetPathName())) :
-						FText::Format(LOCTEXT("ModuleScriptDeprecationUnknownLong", "The script asset for the assigned module {0} has been deprecated."), FText::FromString(InputValues.DynamicNode->GetName()));
+					FFormatNamedArguments Args;
+					Args.Add(TEXT("ScriptName"), FText::FromString(InputValues.DynamicNode->GetFunctionName()));
+
+					if (InputValues.DynamicNode->FunctionScript->DeprecationRecommendation != nullptr)
+					{
+						Args.Add(TEXT("Recommendation"), FText::FromString(InputValues.DynamicNode->FunctionScript->DeprecationRecommendation->GetPathName()));
+					}
+
+					if (InputValues.DynamicNode->FunctionScript->DeprecationMessage.IsEmptyOrWhitespace() == false)
+					{
+						Args.Add(TEXT("Message"), InputValues.DynamicNode->FunctionScript->DeprecationMessage);
+					}
+
+					FText FormatString = LOCTEXT("DynamicInputScriptDeprecationUnknownLong", "The script asset for the assigned dynamic input {ScriptName} has been deprecated.");
+
+					if (InputValues.DynamicNode->FunctionScript->DeprecationRecommendation != nullptr &&
+						InputValues.DynamicNode->FunctionScript->DeprecationMessage.IsEmptyOrWhitespace() == false)
+					{
+						FormatString = LOCTEXT("DynamicInputScriptDeprecationMessageAndRecommendationLong", "The script asset for the assigned dynamic input {ScriptName} has been deprecated. Reason: {Message}. Suggested replacement: {Recommendation}");
+					}
+					else if (InputValues.DynamicNode->FunctionScript->DeprecationRecommendation != nullptr)
+					{
+						FormatString = LOCTEXT("DynamicInputScriptDeprecationLong", "The script asset for the assigned dynamic input {ScriptName} has been deprecated. Suggested replacement: {Recommendation}");
+					}
+					else if (InputValues.DynamicNode->FunctionScript->DeprecationMessage.IsEmptyOrWhitespace() == false)
+					{
+						FormatString = LOCTEXT("DynamicInputScriptDeprecationMessageLong", "The script asset for the assigned dynamic input {ScriptName} has been deprecated. Reason: {Message}");
+					}
+
+					FText LongMessage = FText::Format(FormatString, Args);
 
 					int32 AddIdx = NewIssues.Add(FStackIssue(
 						EStackIssueSeverity::Warning,
-						LOCTEXT("ModuleScriptDeprecationShort", "Deprecated module"),
+						LOCTEXT("DynamicInputScriptDeprecationShort", "Deprecated dynamic input"),
 						LongMessage,
 						GetStackEditorDataKey(),
 						false,
@@ -495,7 +460,7 @@
 								LOCTEXT("SelectNewDynamicInputScriptFix", "Select a new dynamic input script"),
 								FStackIssueFixDelegate::CreateLambda([this]() { this->bIsDynamicInputScriptReassignmentPending = true; })),
 							FStackIssueFix(
-								LOCTEXT("ResetFix", "Reset this input to it's default value"),
+								LOCTEXT("ResetDynamicInputFix", "Reset this input to its default value"),
 								FStackIssueFixDelegate::CreateLambda([this]() { this->Reset(); }))
 						}));
 
@@ -503,17 +468,30 @@
 					{
 						NewIssues[AddIdx].InsertFix(0,
 							FStackIssueFix(
-							LOCTEXT("SelectNewModuleScriptFixUseRecommended", "Use recommended replacement"),
+							LOCTEXT("SelectNewDynamicInputScriptFixUseRecommended", "Use recommended replacement"),
 							FStackIssueFixDelegate::CreateLambda([this]() { ReassignDynamicInputScript(InputValues.DynamicNode->FunctionScript->DeprecationRecommendation); })));
 					}
 				}
 
 				if (InputValues.DynamicNode->FunctionScript->bExperimental)
 				{
+					FText ErrorMessage;
+					if (InputValues.DynamicNode->FunctionScript->ExperimentalMessage.IsEmptyOrWhitespace())
+					{
+						ErrorMessage = FText::Format(LOCTEXT("DynamicInputScriptExperimental", "The script asset for the dynamic input {0} is experimental, use with care!"), FText::FromString(InputValues.DynamicNode->GetFunctionName()));
+					}
+					else
+					{
+						FFormatNamedArguments Args;
+						Args.Add(TEXT("Function"), FText::FromString(InputValues.DynamicNode->GetFunctionName()));
+						Args.Add(TEXT("Message"), InputValues.DynamicNode->FunctionScript->ExperimentalMessage);
+						ErrorMessage = FText::Format(LOCTEXT("DynamicInputScriptExperimentalReason", "The script asset for the dynamic input {Function} is experimental, reason: {Message}."), Args);
+					}
+
 					NewIssues.Add(FStackIssue(
 						EStackIssueSeverity::Info,
-						LOCTEXT("ModuleScriptExperimentalShort", "Experimental module"),
-						FText::Format(LOCTEXT("ModuleScriptExperimental", "The script asset for the assigned module {0} is experimental, use with care!"), FText::FromString(InputValues.DynamicNode->GetName())),
+						LOCTEXT("DynamicInputScriptExperimentalShort", "Experimental dynamic input"),
+						ErrorMessage,
 						GetStackEditorDataKey(),
 						true));
 				}
@@ -534,7 +512,7 @@
 						LOCTEXT("SelectNewDynamicInputScriptFix", "Select a new dynamic input script"),
 						FStackIssueFixDelegate::CreateLambda([this]() { this->bIsDynamicInputScriptReassignmentPending = true; })),
 					FStackIssueFix(
-						LOCTEXT("ResetFix", "Reset this input to it's default value"),
+						LOCTEXT("ResetFix", "Reset this input to its default value"),
 						FStackIssueFixDelegate::CreateLambda([this]() { this->Reset(); }))
 				}));
 		}
@@ -1797,8 +1775,22 @@
 		TEXT("Can not reassign the dynamic input script when tne input doesn't have a valid dynamic input.")))
 	{
 		FScopedTransaction ScopedTransaction(LOCTEXT("ReassignDynamicInputTransaction", "Reassign dynamic input script"));
+
+		const FString OldName = InputValues.DynamicNode->GetFunctionName();
+
 		InputValues.DynamicNode->Modify();
 		InputValues.DynamicNode->FunctionScript = DynamicInputScript;
+
+		// intermediate refresh to purge any rapid iteration parameters that have been removed in the new script
+		RefreshChildren();
+
+		InputValues.DynamicNode->SuggestName(FString());
+
+		const FString NewName = InputValues.DynamicNode->GetFunctionName();
+		UNiagaraSystem& System = GetSystemViewModel()->GetSystem();
+		UNiagaraEmitter* Emitter = GetEmitterViewModel().IsValid() ? GetEmitterViewModel()->GetEmitter() : nullptr;
+		FNiagaraStackGraphUtilities::RenameReferencingParameters(System, Emitter, *InputValues.DynamicNode.Get(), OldName, NewName);
+
 		InputValues.DynamicNode->RefreshFromExternalChanges();
 		InputValues.DynamicNode->MarkNodeRequiresSynchronization(TEXT("Dynamic input script reassigned."), true);
 		RefreshChildren();
