// Copyright Epic Games, Inc. All Rights Reserved.

#include "ViewModels/Stack/NiagaraStackFunctionInput.h"
#include "ViewModels/Stack/NiagaraStackFunctionInputCollection.h"
#include "ViewModels/Stack/NiagaraStackObject.h"
#include "NiagaraNodeFunctionCall.h"
#include "NiagaraNodeAssignment.h"
#include "NiagaraNodeParameterMapGet.h"
#include "NiagaraNodeParameterMapSet.h"
#include "NiagaraNodeOutput.h"
#include "NiagaraScript.h"
#include "NiagaraScriptSource.h"
#include "NiagaraGraph.h"
#include "EdGraphSchema_Niagara.h"
#include "NiagaraEditorUtilities.h"
#include "ViewModels/NiagaraSystemViewModel.h"
#include "NiagaraSystemScriptViewModel.h"
#include "ViewModels/NiagaraEmitterHandleViewModel.h"
#include "ViewModels/NiagaraEmitterViewModel.h"
#include "NiagaraScriptGraphViewModel.h"
#include "NiagaraStackEditorData.h"
#include "NiagaraComponent.h"
#include "NiagaraScriptSource.h"
#include "NiagaraConstants.h"
#include "ViewModels/Stack/NiagaraStackGraphUtilities.h"
#include "NiagaraScriptMergeManager.h"
#include "NiagaraNodeCustomHlsl.h"
#include "NiagaraEditorModule.h"
#include "NiagaraRendererProperties.h"
#include "ViewModels/Stack/NiagaraParameterHandle.h"
#include "NiagaraEmitter.h"
#include "NiagaraClipboard.h"

#include "Materials/Material.h"
#include "Materials/MaterialExpressionDynamicParameter.h"
#include "ScopedTransaction.h"
#include "Editor.h"
#include "UObject/StructOnScope.h"
#include "AssetRegistryModule.h"
#include "ARFilter.h"
#include "EdGraph/EdGraphPin.h"
#include "INiagaraEditorTypeUtilities.h"
#include "ViewModels/Stack/NiagaraStackInputCategory.h"

#include "NiagaraScriptVariable.h"

#define LOCTEXT_NAMESPACE "NiagaraStackViewModel"

UNiagaraStackFunctionInput::UNiagaraStackFunctionInput()
	: OwningModuleNode(nullptr)
	, OwningFunctionCallNode(nullptr)
	, bUpdatingGraphDirectly(false)
	, bUpdatingLocalValueDirectly(false)
	, bShowEditConditionInline(false)
	, bIsInlineEditConditionToggle(false)
	, bIsDynamicInputScriptReassignmentPending(false)
	, bIsLocalOverride(false)
{
}

void UNiagaraStackFunctionInput::AddReferencedObjects(UObject* InThis, FReferenceCollector& Collector)
{
	UNiagaraStackFunctionInput* This = Cast<UNiagaraStackFunctionInput>(InThis);
	if (This != nullptr)
	{
		This->AddReferencedObjects(Collector);
	}
	Super::AddReferencedObjects(InThis, Collector);
}

void UNiagaraStackFunctionInput::AddReferencedObjects(FReferenceCollector& Collector)
{
	if (InputValues.DataObjects.IsValid() && InputValues.DataObjects.GetDefaultValueOwner() == FDataValues::EDefaultValueOwner::LocallyOwned)
	{
		Collector.AddReferencedObject(InputValues.DataObjects.GetDefaultValueObjectRef(), this);
	}
}

// Traverses the path between the owning module node and the function call node this input belongs too collecting up the input handles between them.
void GenerateInputParameterHandlePath(UNiagaraNodeFunctionCall& ModuleNode, UNiagaraNodeFunctionCall& FunctionCallNode, TArray<FNiagaraParameterHandle>& OutHandlePath)
{
	UNiagaraNodeFunctionCall* CurrentFunctionCallNode = &FunctionCallNode;
	while (CurrentFunctionCallNode != &ModuleNode)
	{
		TArray<UEdGraphPin*> FunctionOutputPins;
		CurrentFunctionCallNode->GetOutputPins(FunctionOutputPins);
		if (ensureMsgf(FunctionOutputPins.Num() == 1 && FunctionOutputPins[0]->LinkedTo.Num() == 1 && FunctionOutputPins[0]->LinkedTo[0]->GetOwningNode()->IsA<UNiagaraNodeParameterMapSet>(),
			TEXT("Invalid Stack Graph - Dynamic Input Function call didn't have a valid connected output.")))
		{
			FNiagaraParameterHandle AliasedHandle(FunctionOutputPins[0]->LinkedTo[0]->PinName);
			OutHandlePath.Add(FNiagaraParameterHandle::CreateModuleParameterHandle(AliasedHandle.GetName()));
			UNiagaraNodeParameterMapSet* NextOverrideNode = CastChecked<UNiagaraNodeParameterMapSet>(FunctionOutputPins[0]->LinkedTo[0]->GetOwningNode());
			UEdGraphPin* NextOverrideNodeOutputPin = FNiagaraStackGraphUtilities::GetParameterMapOutputPin(*NextOverrideNode);
			
			CurrentFunctionCallNode = nullptr;
			for (UEdGraphPin* NextOverrideNodeOutputPinLinkedPin : NextOverrideNodeOutputPin->LinkedTo)
			{
				UNiagaraNodeFunctionCall* NextFunctionCallNode = Cast<UNiagaraNodeFunctionCall>(NextOverrideNodeOutputPinLinkedPin->GetOwningNode());
				if (NextFunctionCallNode != nullptr && NextFunctionCallNode->GetFunctionName() == AliasedHandle.GetNamespace().ToString())
				{
					CurrentFunctionCallNode = NextFunctionCallNode;
					break;
				}
			}


			if (ensureMsgf(CurrentFunctionCallNode != nullptr, TEXT("Invalid Stack Graph - Function call node for override pin %s could not be found."), *FunctionOutputPins[0]->PinName.ToString()) == false)
			{
				OutHandlePath.Empty();
				return;
			}
		}
		else
		{
			OutHandlePath.Empty();
			return;
		}
	}
}

void UNiagaraStackFunctionInput::Initialize(
	FRequiredEntryData InRequiredEntryData,
	UNiagaraNodeFunctionCall& InModuleNode,
	UNiagaraNodeFunctionCall& InInputFunctionCallNode,
	FName InInputParameterHandle,
	FNiagaraTypeDefinition InInputType,
	EStackParameterBehavior InParameterBehavior,
	FString InOwnerStackItemEditorDataKey)
{
	checkf(OwningModuleNode.IsValid() == false && OwningFunctionCallNode.IsValid() == false, TEXT("Can only initialize once."));
	bool bInputIsAdvanced = false;
	ParameterBehavior = InParameterBehavior;
	FString InputStackEditorDataKey = FString::Printf(TEXT("%s-Input-%s"), *InInputFunctionCallNode.NodeGuid.ToString(EGuidFormats::DigitsWithHyphens), *InInputParameterHandle.ToString());
	Super::Initialize(InRequiredEntryData, bInputIsAdvanced, InOwnerStackItemEditorDataKey, InputStackEditorDataKey);
	OwningModuleNode = &InModuleNode;
	OwningFunctionCallNode = &InInputFunctionCallNode;
	OwningFunctionCallInitialScript = OwningFunctionCallNode->FunctionScript;
	OwningAssignmentNode = Cast<UNiagaraNodeAssignment>(OwningFunctionCallNode.Get());

	UNiagaraSystem& ParentSystem = GetSystemViewModel()->GetSystem();
	UNiagaraEmitter* ParentEmitter = GetEmitterViewModel().IsValid() ? GetEmitterViewModel()->GetEmitter() : nullptr;

	FNiagaraStackGraphUtilities::FindAffectedScripts(ParentSystem, ParentEmitter, *OwningModuleNode.Get(), AffectedScripts);

	UNiagaraNodeOutput* OutputNode = FNiagaraStackGraphUtilities::GetEmitterOutputNodeForStackNode(*OwningModuleNode.Get());
	for (TWeakObjectPtr<UNiagaraScript> AffectedScript : AffectedScripts)
	{
		if (AffectedScript.IsValid() && AffectedScript->IsEquivalentUsage(OutputNode->GetUsage()) && AffectedScript->GetUsageId() == OutputNode->GetUsageId())
		{
			SourceScript = AffectedScript;
			RapidIterationParametersChangedHandle = SourceScript->RapidIterationParameters.AddOnChangedHandler(
				FNiagaraParameterStore::FOnChanged::FDelegate::CreateUObject(this, &UNiagaraStackFunctionInput::OnRapidIterationParametersChanged));
			SourceScript->GetSource()->OnChanged().AddUObject(this, &UNiagaraStackFunctionInput::OnScriptSourceChanged);
			break;
		}
	}

	checkf(SourceScript.IsValid(), TEXT("Coudn't find source script in affected scripts."));

	GraphChangedHandle = OwningFunctionCallNode->GetGraph()->AddOnGraphChangedHandler(
		FOnGraphChanged::FDelegate::CreateUObject(this, &UNiagaraStackFunctionInput::OnGraphChanged));
	OnRecompileHandle = OwningFunctionCallNode->GetNiagaraGraph()->AddOnGraphNeedsRecompileHandler(
		FOnGraphChanged::FDelegate::CreateUObject(this, &UNiagaraStackFunctionInput::OnGraphChanged));

	InputParameterHandle = FNiagaraParameterHandle(InInputParameterHandle);
	GenerateInputParameterHandlePath(*OwningModuleNode, *OwningFunctionCallNode, InputParameterHandlePath);
	InputParameterHandlePath.Add(InputParameterHandle);

	DisplayName = FText::FromName(InputParameterHandle.GetName());
	AliasedInputParameterHandle = FNiagaraParameterHandle::CreateAliasedModuleParameterHandle(InputParameterHandle, OwningFunctionCallNode.Get());

	InputType = InInputType;
	StackEditorDataKey = FNiagaraStackGraphUtilities::GenerateStackFunctionInputEditorDataKey(*OwningFunctionCallNode.Get(), InputParameterHandle);

	TArray<UNiagaraScript*> AffectedScriptsNotWeak;
	for (TWeakObjectPtr<UNiagaraScript> AffectedScript : AffectedScripts)
	{
		AffectedScriptsNotWeak.Add(AffectedScript.Get());
	}

	FString UniqueEmitterName = GetEmitterViewModel().IsValid() ? GetEmitterViewModel()->GetEmitter()->GetUniqueEmitterName() : FString();
	EditCondition.Initialize(SourceScript.Get(), AffectedScriptsNotWeak, UniqueEmitterName, OwningFunctionCallNode.Get());
	VisibleCondition.Initialize(SourceScript.Get(), AffectedScriptsNotWeak, UniqueEmitterName, OwningFunctionCallNode.Get());
}

void UNiagaraStackFunctionInput::FinalizeInternal()
{
	if (OwningFunctionCallNode.IsValid())
	{
		OwningFunctionCallNode->GetGraph()->RemoveOnGraphChangedHandler(GraphChangedHandle);
		OwningFunctionCallNode->GetNiagaraGraph()->RemoveOnGraphNeedsRecompileHandler(OnRecompileHandle);
	}

	if (SourceScript.IsValid())
	{
		SourceScript->RapidIterationParameters.RemoveOnChangedHandler(RapidIterationParametersChangedHandle);
		SourceScript->GetSource()->OnChanged().RemoveAll(this);
	}

	Super::FinalizeInternal();
}

const UNiagaraNodeFunctionCall& UNiagaraStackFunctionInput::GetInputFunctionCallNode() const
{
	return *OwningFunctionCallNode.Get();
}

UNiagaraScript* UNiagaraStackFunctionInput::GetInputFunctionCallInitialScript() const
{
	return OwningFunctionCallInitialScript.Get();
}

UNiagaraStackFunctionInput::EValueMode UNiagaraStackFunctionInput::GetValueMode()
{
	return InputValues.Mode;
}

const FNiagaraTypeDefinition& UNiagaraStackFunctionInput::GetInputType() const
{
	return InputType;
}

FText UNiagaraStackFunctionInput::GetTooltipText() const
{
	return GetTooltipText(InputValues.Mode);
}

bool UNiagaraStackFunctionInput::GetIsEnabled() const
{
	return OwningFunctionCallNode->GetDesiredEnabledState() == ENodeEnabledState::Enabled;
}

UObject* UNiagaraStackFunctionInput::GetExternalAsset() const
{
	if (OwningFunctionCallNode.IsValid() && OwningFunctionCallNode->FunctionScript != nullptr && OwningFunctionCallNode->FunctionScript->IsAsset())
	{
		return OwningFunctionCallNode->FunctionScript;
	}
	return nullptr;
}

bool UNiagaraStackFunctionInput::TestCanCutWithMessage(FText& OutMessage) const
{
	if (InputValues.Mode == EValueMode::Invalid)
	{
		OutMessage = LOCTEXT("CantCutInvalidMessage", "The current input state doesn't support cutting.");
		return false;
	}
	if (GetIsEnabledAndOwnerIsEnabled() == false)
	{
		OutMessage = LOCTEXT("CantCutDisabled", "Can not cut and input when it's owner is disabled.");
		return false;
	}
	OutMessage = LOCTEXT("CanCutMessage", "Cut will copy the value of this input including\nany data objects and dynamic inputs, and will reset it to default.");
	return true;
}

FText UNiagaraStackFunctionInput::GetCutTransactionText() const
{
	return LOCTEXT("CutInputTransaction", "Cut niagara input");
}

void UNiagaraStackFunctionInput::CopyForCut(UNiagaraClipboardContent* ClipboardContent) const
{
	Copy(ClipboardContent);
}

void UNiagaraStackFunctionInput::RemoveForCut()
{
	Reset();
}

bool UNiagaraStackFunctionInput::TestCanCopyWithMessage(FText& OutMessage) const
{
	if (InputValues.Mode == EValueMode::Invalid)
	{
		OutMessage = LOCTEXT("CantCopyInvalidMessage", "The current input state doesn't support copying.");
		return false;
	}
	OutMessage = LOCTEXT("CanCopyMessage", "Copy the value of this input including\nany data objects and dynamic inputs.");
	return true;
}

void UNiagaraStackFunctionInput::Copy(UNiagaraClipboardContent* ClipboardContent) const
{
	const UNiagaraClipboardFunctionInput* ClipboardInput = ToClipboardFunctionInput(GetTransientPackage());
	if (ClipboardInput != nullptr)
	{
		ClipboardContent->FunctionInputs.Add(ClipboardInput);
	}
}

bool UNiagaraStackFunctionInput::TestCanPasteWithMessage(const UNiagaraClipboardContent* ClipboardContent, FText& OutMessage) const
{
	if (ClipboardContent->FunctionInputs.Num() == 0 || GetIsEnabledAndOwnerIsEnabled() == false)
	{
		// Empty clipboard, or disabled don't allow paste, but be silent.
		return false;
<<<<<<< HEAD
	}
	else if (ClipboardContent->FunctionInputs.Num() == 1)
	{
		if (ClipboardContent->FunctionInputs[0] != nullptr)
		{
			if (ClipboardContent->FunctionInputs[0]->InputType == InputType)
			{
				OutMessage = LOCTEXT("PastMessage", "Paste the input from the clipboard here.");
				return true;
			}
			else
			{
				OutMessage = LOCTEXT("CantPasteIncorrectType", "Can not paste inputs with mismatched types.");
				return false;
			}
		}
		return false;
	}
	else
	{
		OutMessage = LOCTEXT("CantPasteMultipleInputs", "Can't paste multiple inputs onto a single input.");
		return false;
	}
}

FText UNiagaraStackFunctionInput::GetPasteTransactionText(const UNiagaraClipboardContent* ClipboardContent) const
{
	return LOCTEXT("PasteInputTransactionText", "Paste niagara inputs");
}

void UNiagaraStackFunctionInput::Paste(const UNiagaraClipboardContent* ClipboardContent, FText& OutPasteWarning)
{
=======
	}
	else if (ClipboardContent->FunctionInputs.Num() == 1)
	{
		if (ClipboardContent->FunctionInputs[0] != nullptr)
		{
			if (ClipboardContent->FunctionInputs[0]->InputType == InputType)
			{
				OutMessage = LOCTEXT("PastMessage", "Paste the input from the clipboard here.");
				return true;
			}
			else
			{
				OutMessage = LOCTEXT("CantPasteIncorrectType", "Can not paste inputs with mismatched types.");
				return false;
			}
		}
		return false;
	}
	else
	{
		OutMessage = LOCTEXT("CantPasteMultipleInputs", "Can't paste multiple inputs onto a single input.");
		return false;
	}
}

FText UNiagaraStackFunctionInput::GetPasteTransactionText(const UNiagaraClipboardContent* ClipboardContent) const
{
	return LOCTEXT("PasteInputTransactionText", "Paste niagara inputs");
}

void UNiagaraStackFunctionInput::Paste(const UNiagaraClipboardContent* ClipboardContent, FText& OutPasteWarning)
{
>>>>>>> 421d6516
	checkf(ClipboardContent != nullptr && ClipboardContent->FunctionInputs.Num() == 1, TEXT("Clipboard must not be null, and must contain a single input.  Call TestCanPasteWithMessage to validate"));

	const UNiagaraClipboardFunctionInput* ClipboardInput = ClipboardContent->FunctionInputs[0];
	if (ClipboardInput != nullptr && ClipboardInput->InputType == InputType)
	{
		SetValueFromClipboardFunctionInput(*ClipboardInput);
	}
}

FText UNiagaraStackFunctionInput::GetTooltipText(EValueMode InValueMode) const
{
	FNiagaraVariable ValueVariable;
	UNiagaraGraph* NodeGraph = nullptr;

	if (InValueMode == EValueMode::Linked)
	{
		UEdGraphPin* OverridePin = GetOverridePin();
		UEdGraphPin* ValuePin = OverridePin != nullptr ? OverridePin : GetDefaultPin();
		ValueVariable = FNiagaraVariable(InputType, InputValues.LinkedHandle.GetParameterHandleString());
		if (ValuePin != nullptr)
		{
			NodeGraph = Cast<UNiagaraGraph>(ValuePin->GetOwningNode()->GetGraph());
		}
	}
	else
	{
		ValueVariable = FNiagaraVariable(InputType, InputParameterHandle.GetParameterHandleString());
		if (OwningFunctionCallNode.IsValid() && OwningFunctionCallNode->FunctionScript != nullptr)
		{
			UNiagaraScriptSource* Source = Cast<UNiagaraScriptSource>(OwningFunctionCallNode->FunctionScript->GetSource());
			const UEdGraphSchema_Niagara* NiagaraSchema = GetDefault<UEdGraphSchema_Niagara>();
			NodeGraph = Source->NodeGraph;
		}
	}

	TOptional<FNiagaraVariableMetaData> MetaData;
	if (FNiagaraConstants::IsNiagaraConstant(ValueVariable))
	{
		const FNiagaraVariableMetaData* FoundMetaData = FNiagaraConstants::GetConstantMetaData(ValueVariable);
		if (FoundMetaData)
		{
			MetaData = *FoundMetaData;
		}
	}
	else if (NodeGraph != nullptr)
	{
		MetaData = NodeGraph->GetMetaData(ValueVariable);
	}

	FText Description = FText::GetEmpty();
	if (MetaData.IsSet())
	{
		Description = MetaData->Description;
	}

	return FText::Format(LOCTEXT("FunctionInputTooltip", "Name: {0} \nType: {1} \nDesc: {2}"),
		FText::FromName(ValueVariable.GetName()),
		ValueVariable.GetType().GetNameText(),
		Description);
}

void UNiagaraStackFunctionInput::RefreshChildrenInternal(const TArray<UNiagaraStackEntry*>& CurrentChildren, TArray<UNiagaraStackEntry*>& NewChildren, TArray<FStackIssue>& NewIssues)
{
	RapidIterationParameter = CreateRapidIterationVariable(AliasedInputParameterHandle.GetParameterHandleString());

	RefreshFromMetaData();
	RefreshValues();

	if (InputValues.Mode == EValueMode::Dynamic && InputValues.DynamicNode.IsValid())
	{
		if (InputValues.DynamicNode->FunctionScript != nullptr)
		{
			UNiagaraStackFunctionInputCollection* DynamicInputEntry = FindCurrentChildOfTypeByPredicate<UNiagaraStackFunctionInputCollection>(CurrentChildren,
				[=](UNiagaraStackFunctionInputCollection* CurrentFunctionInputEntry)
			{
				return CurrentFunctionInputEntry->GetInputFunctionCallNode() == InputValues.DynamicNode.Get() &&
					CurrentFunctionInputEntry->GetModuleNode() == OwningModuleNode.Get();
			});

			if (DynamicInputEntry == nullptr)
			{
				DynamicInputEntry = NewObject<UNiagaraStackFunctionInputCollection>(this);
				DynamicInputEntry->Initialize(CreateDefaultChildRequiredData(), *OwningModuleNode, *InputValues.DynamicNode.Get(), GetOwnerStackItemEditorDataKey());
				DynamicInputEntry->SetShouldShowInStack(false);
			}

			if (InputValues.DynamicNode->FunctionScript != nullptr)
			{
				if (InputValues.DynamicNode->FunctionScript->bDeprecated)
				{
					FText LongMessage = InputValues.DynamicNode->FunctionScript->DeprecationRecommendation != nullptr ?
						FText::Format(LOCTEXT("DynamicInputScriptDeprecationLong", "The script asset for the assigned dynamic input {0} has been deprecated. Suggested replacement: {1}"), FText::FromString(InputValues.DynamicNode->GetFunctionName()), FText::FromString(InputValues.DynamicNode->FunctionScript->DeprecationRecommendation->GetPathName())) :
						FText::Format(LOCTEXT("DynamicInputScriptDeprecationUnknownLong", "The script asset for the assigned dynamic input {0} has been deprecated."), FText::FromString(InputValues.DynamicNode->GetFunctionName()));

					int32 AddIdx = NewIssues.Add(FStackIssue(
						EStackIssueSeverity::Warning,
						LOCTEXT("DynamicInputScriptDeprecationShort", "Deprecated dynamic input"),
						LongMessage,
						GetStackEditorDataKey(),
						false,
						{
							FStackIssueFix(
								LOCTEXT("SelectNewDynamicInputScriptFix", "Select a new dynamic input script"),
								FStackIssueFixDelegate::CreateLambda([this]() { this->bIsDynamicInputScriptReassignmentPending = true; })),
							FStackIssueFix(
								LOCTEXT("ResetDynamicInputFix", "Reset this input to its default value"),
								FStackIssueFixDelegate::CreateLambda([this]() { this->Reset(); }))
						}));

					if (InputValues.DynamicNode->FunctionScript->DeprecationRecommendation != nullptr)
					{
						NewIssues[AddIdx].InsertFix(0,
							FStackIssueFix(
							LOCTEXT("SelectNewDynamicInputScriptFixUseRecommended", "Use recommended replacement"),
							FStackIssueFixDelegate::CreateLambda([this]() { ReassignDynamicInputScript(InputValues.DynamicNode->FunctionScript->DeprecationRecommendation); })));
					}
				}

				if (InputValues.DynamicNode->FunctionScript->bExperimental)
				{
					FText ErrorMessage;
					if (InputValues.DynamicNode->FunctionScript->ExperimentalMessage.IsEmpty())
					{
						ErrorMessage = FText::Format(LOCTEXT("DynamicInputScriptExperimental", "The script asset for the dynamic input {0} is experimental, use with care!"), FText::FromString(InputValues.DynamicNode->GetFunctionName()));
					}
					else
					{
						FFormatNamedArguments Args;
						Args.Add(TEXT("Function"), FText::FromString(InputValues.DynamicNode->GetFunctionName()));
						Args.Add(TEXT("Message"), InputValues.DynamicNode->FunctionScript->ExperimentalMessage);
						ErrorMessage = FText::Format(LOCTEXT("DynamicInputScriptExperimentalReason", "The script asset for the dynamic input {Function} is experimental, reason: {Message}."), Args);
					}

					NewIssues.Add(FStackIssue(
						EStackIssueSeverity::Info,
						LOCTEXT("DynamicInputScriptExperimentalShort", "Experimental dynamic input"),
						ErrorMessage,
						GetStackEditorDataKey(),
						true));
				}
			}

			NewChildren.Add(DynamicInputEntry);
		}
		else
		{
			NewIssues.Add(FStackIssue(
				EStackIssueSeverity::Error,
				LOCTEXT("DynamicInputScriptMissingShort", "Missing dynamic input script"),
				FText::Format(LOCTEXT("DynamicInputScriptMissingLong", "The script asset for the assigned dynamic input {0} is missing."), FText::FromString(InputValues.DynamicNode->GetFunctionName())),
				GetStackEditorDataKey(),
				false,
				{
					FStackIssueFix(
						LOCTEXT("SelectNewDynamicInputScriptFix", "Select a new dynamic input script"),
						FStackIssueFixDelegate::CreateLambda([this]() { this->bIsDynamicInputScriptReassignmentPending = true; })),
					FStackIssueFix(
						LOCTEXT("ResetFix", "Reset this input to its default value"),
						FStackIssueFixDelegate::CreateLambda([this]() { this->Reset(); }))
				}));
		}
	}

	if (InputValues.Mode == EValueMode::Data && InputValues.DataObjects.GetValueObject() != nullptr)
	{
		UNiagaraStackObject* ValueObjectEntry = FindCurrentChildOfTypeByPredicate<UNiagaraStackObject>(CurrentChildren,
			[=](UNiagaraStackObject* CurrentObjectEntry) { return CurrentObjectEntry->GetObject() == InputValues.DataObjects.GetValueObject(); });

		if(ValueObjectEntry == nullptr)
		{
			ValueObjectEntry = NewObject<UNiagaraStackObject>(this);
			ValueObjectEntry->Initialize(CreateDefaultChildRequiredData(), InputValues.DataObjects.GetValueObject(), GetOwnerStackItemEditorDataKey(), OwningFunctionCallNode.Get());
		}
		NewChildren.Add(ValueObjectEntry);
	}

	DisplayNameOverride.Reset();

	if (InputMetaData)
	{
		const FString* FoundDisplayName = InputMetaData->PropertyMetaData.Find(TEXT("DisplayName"));
		const FString* FoundDisplayNameArg0 = InputMetaData->PropertyMetaData.Find(TEXT("DisplayNameArg0"));
		if (FoundDisplayName != nullptr)
		{
			FString DisplayNameStr = *FoundDisplayName;
			if (FoundDisplayNameArg0 != nullptr)
			{
				TArray<FStringFormatArg> Args;
				Args.Add(FStringFormatArg(ResolveDisplayNameArgument(*FoundDisplayNameArg0)));
				DisplayNameStr = FString::Format(*DisplayNameStr, Args);
			}
			DisplayNameOverride = FText::FromString(DisplayNameStr);
		}	
	}
}

class UNiagaraStackFunctionInputUtilities
{
public:
	static bool GetMaterialExpressionDynamicParameter(UNiagaraEmitter* InEmitter, FNiagaraEmitterInstance* InEmitterInstance, TArray<UMaterialExpressionDynamicParameter*>& OutDynamicParameterExpressions)
	{
		TArray<UMaterial*> Materials = GetMaterialFromEmitter(InEmitter, InEmitterInstance);
		
		OutDynamicParameterExpressions.Reset();

		// Find the dynamic parameters expression from the material.
		// @YannickLange todo: Notify user that the material did not have any dynamic parameters. Maybe add them from code?
		for (UMaterial* Material : Materials)
		{
			if (Material != nullptr)
			{
				for (UMaterialExpression* Expression : Material->Expressions)
				{
					UMaterialExpressionDynamicParameter* DynParamExpFound = Cast<UMaterialExpressionDynamicParameter>(Expression);

					if (DynParamExpFound != nullptr)
					{
						OutDynamicParameterExpressions.Add(DynParamExpFound);
					}
				}
			}
		}

		return OutDynamicParameterExpressions.Num() > 0;
	}

	static TArray<UMaterial*> GetMaterialFromEmitter(UNiagaraEmitter* InEmitter, FNiagaraEmitterInstance* InEmitterInstance)
	{
		TArray<UMaterial*> ResultMaterials;
		if (InEmitter != nullptr)
		{
			for (UNiagaraRendererProperties* RenderProperties : InEmitter->GetRenderers())
			{
				TArray<UMaterialInterface*> UsedMaterialInteraces;
				RenderProperties->GetUsedMaterials(InEmitterInstance, UsedMaterialInteraces);
				for (UMaterialInterface* UsedMaterialInterface : UsedMaterialInteraces)
				{
					if (UsedMaterialInterface != nullptr)
					{
						UMaterial* UsedMaterial = UsedMaterialInterface->GetBaseMaterial();
						if (UsedMaterial != nullptr)
						{
							ResultMaterials.AddUnique(UsedMaterial);
							break;
						}
					}
				}
			}
		}
		return ResultMaterials;
	}
};

FString UNiagaraStackFunctionInput::ResolveDisplayNameArgument(const FString& InArg) const
{
	if (InArg.StartsWith(TEXT("MaterialDynamicParam")))
	{
		TSharedPtr<FNiagaraEmitterViewModel> ThisEmitterViewModel = GetEmitterViewModel();
		TArray<UMaterialExpressionDynamicParameter*> ExpressionParams;
		FNiagaraEmitterInstance* Instance = ThisEmitterViewModel->GetSimulation().Pin().Get();
		if (ThisEmitterViewModel.IsValid() == false || !UNiagaraStackFunctionInputUtilities::GetMaterialExpressionDynamicParameter(ThisEmitterViewModel->GetEmitter(), Instance, ExpressionParams))
		{
			return InArg.Replace(TEXT("MaterialDynamic"), TEXT("")) + TEXT(" (No material found using dynamic params)");
		}
		
		FString Suffix = InArg.Right(3);
		int32 ParamIdx;
		LexFromString(ParamIdx, *Suffix.Left(1));
		int32 ParamSlotIdx;
		LexFromString(ParamSlotIdx, *Suffix.Right(1));
		
		if (ParamIdx < 0 || ParamIdx > 3 || ParamSlotIdx < 0 || ParamSlotIdx > 3)
		{
			return InArg.Replace(TEXT("MaterialDynamic"), TEXT("")) + TEXT(" (error parsing parameter name)");
		}

		FName ParamName = NAME_None;
		bool bAllSame = true;
		for (UMaterialExpressionDynamicParameter* Expression : ExpressionParams)
		{
			const FExpressionOutput& Output = Expression->GetOutputs()[ParamIdx];
			if (ParamSlotIdx == Expression->ParameterIndex)
			{
				if (ParamName == NAME_None)
				{
					ParamName = Output.OutputName;
				}
				else if (ParamName != Output.OutputName)
				{
					bAllSame = false;
				}
			}
		}

		if (ParamName != NAME_None)
		{
			if (bAllSame)
			{
				return ParamName.ToString();
			}
			else
			{
				return ParamName.ToString() + TEXT(" (Multiple Aliases Found)");
			}
		}

		return InArg.Replace(TEXT("MaterialDynamic"), TEXT("")) + TEXT(" (Parameter not used in materials.)");
	}
	return FString();
}


TSharedPtr<FStructOnScope> UNiagaraStackFunctionInput::FInputValues::GetLocalStructToReuse()
{
	return Mode == EValueMode::Local ? LocalStruct : TSharedPtr<FStructOnScope>();
}

UNiagaraDataInterface* UNiagaraStackFunctionInput::FInputValues::GetDataDefaultValueObjectToReuse()
{
	return Mode == EValueMode::Data && DataObjects.IsValid() && DataObjects.GetDefaultValueOwner() == FDataValues::EDefaultValueOwner::LocallyOwned
		? DataObjects.GetDefaultValueObject()
		: nullptr;
}

bool UNiagaraStackFunctionInput::TryGetDefaultBinding(FNiagaraParameterHandle& LinkedValueHandle, UNiagaraScriptVariable* InVariable, UEdGraphPin& ValuePin)
{
	if (!InVariable)
	{
		return false;
	}

	if (InVariable->DefaultMode != ENiagaraDefaultMode::Binding || !InVariable->DefaultBinding.IsValid())
	{
		return false;
	}

	LinkedValueHandle = FNiagaraParameterHandle(InVariable->DefaultBinding.GetName());
	return true;
}

void UNiagaraStackFunctionInput::RefreshValues(bool bFromSetLocalValue)
{
	if (ensureMsgf(IsStaticParameter() || InputParameterHandle.IsModuleHandle(), TEXT("Function inputs can only be generated for module paramters.")) == false)
	{
		return;
	}

	FInputValues OldValues = InputValues;
	InputValues = FInputValues();

	UEdGraphPin* DefaultPin = GetDefaultPin();
	if (DefaultPin != nullptr)
	{
		UEdGraphPin* OverridePin = GetOverridePin();
		UEdGraphPin* ValuePin = OverridePin != nullptr ? OverridePin : DefaultPin;

		if (UNiagaraGraph* FunctionGraph = Cast<UNiagaraScriptSource>(OwningFunctionCallNode->FunctionScript->GetSource())->NodeGraph)
		{
			Variable = FunctionGraph->GetScriptVariable(*(TEXT("Module.") + DisplayName.ToString()));
		}

		if (TryGetCurrentDataValue(InputValues.DataObjects, OverridePin, *DefaultPin, OldValues.GetDataDefaultValueObjectToReuse()))
		{
			InputValues.Mode = EValueMode::Data;
			bIsLocalOverride = false;
		}
		else if (TryGetCurrentExpressionValue(InputValues.ExpressionNode, OverridePin))
		{
			InputValues.Mode = EValueMode::Expression;
			bIsLocalOverride = false;
		}
		else if (TryGetCurrentDynamicValue(InputValues.DynamicNode, OverridePin))
		{
			InputValues.Mode = EValueMode::Dynamic;
			bIsLocalOverride = false;
		}
		else if (TryGetCurrentLinkedValue(InputValues.LinkedHandle, *ValuePin))
		{
			InputValues.Mode = EValueMode::Linked;
			bIsLocalOverride = false;
		}
		else if (TryGetCurrentLocalValue(InputValues.LocalStruct, *DefaultPin, *ValuePin, OldValues.GetLocalStructToReuse(), Variable))
		{
			if (OverridePin)
			{
				InputValues.Mode = EValueMode::Local;
			}
			else
			{
				if (!bIsLocalOverride && TryGetDefaultBinding(InputValues.LinkedHandle, Variable, *ValuePin))
				{
					InputValues.Mode = EValueMode::Linked;
					bIsLocalOverride = false; 
				}
				else
				{
					InputValues.Mode = EValueMode::Local;
				}
			}
		}
		else if (TryGetDefaultBinding(InputValues.LinkedHandle, Variable, *ValuePin))
		{
			InputValues.Mode = EValueMode::Linked;
			bIsLocalOverride = false;
		}
	}

	bCanResetCache.Reset();
	bCanResetToBaseCache.Reset();
	ValueChangedDelegate.Broadcast();
}

void UNiagaraStackFunctionInput::RefreshFromMetaData()
{
	if (OwningFunctionCallNode->FunctionScript != nullptr)
	{
		UNiagaraGraph* FunctionGraph = CastChecked<UNiagaraScriptSource>(OwningFunctionCallNode->FunctionScript->GetSource())->NodeGraph;
		FNiagaraVariable InputVariable(InputType, InputParameterHandle.GetParameterHandleString());
		InputMetaData = FunctionGraph->GetMetaData(InputVariable);

		if (InputMetaData.IsSet())
		{
			SetIsAdvanced(InputMetaData->bAdvancedDisplay);

			FText EditConditionError;
			EditCondition.Refresh(InputMetaData->EditCondition, EditConditionError);
			if (EditCondition.IsValid() && EditCondition.GetConditionInputType() == FNiagaraTypeDefinition::GetBoolDef())
			{
				TOptional<FNiagaraVariableMetaData> EditConditionInputMetadata = EditCondition.GetConditionInputMetaData();
				if (EditConditionInputMetadata.IsSet())
				{
					bShowEditConditionInline = EditConditionInputMetadata->bInlineEditConditionToggle;
				}
			}
			else
			{
				bShowEditConditionInline = false;
			}

			if (EditConditionError.IsEmpty() == false)
			{
				UE_LOG(LogNiagaraEditor, Warning, TEXT("Edit condition failed to bind.  Function: %s Input: %s Message: %s"), 
					*OwningFunctionCallNode->GetFunctionName(), *InputParameterHandle.GetName().ToString(), *EditConditionError.ToString());
			}

			FText VisibleConditionError;
			VisibleCondition.Refresh(InputMetaData->VisibleCondition, VisibleConditionError);

			if (VisibleConditionError.IsEmpty() == false)
			{
				UE_LOG(LogNiagaraEditor, Warning, TEXT("Visible condition failed to bind.  Function: %s Input: %s Message: %s"),
					*OwningFunctionCallNode->GetFunctionName(), *InputParameterHandle.GetName().ToString(), *VisibleConditionError.ToString());
			}

			bIsInlineEditConditionToggle = InputType == FNiagaraTypeDefinition::GetBoolDef() && 
				InputMetaData->bInlineEditConditionToggle;
		}
	}
}

FText UNiagaraStackFunctionInput::GetDisplayName() const
{
	return DisplayNameOverride.IsSet() ? DisplayNameOverride.GetValue() : DisplayName;
}

const TArray<FNiagaraParameterHandle>& UNiagaraStackFunctionInput::GetInputParameterHandlePath() const
{
	return InputParameterHandlePath;
}

const FNiagaraParameterHandle& UNiagaraStackFunctionInput::GetInputParameterHandle() const
{
	return InputParameterHandle;
}

const FNiagaraParameterHandle& UNiagaraStackFunctionInput::GetLinkedValueHandle() const
{
	return InputValues.LinkedHandle;
}

void UNiagaraStackFunctionInput::SetLinkedValueHandle(const FNiagaraParameterHandle& InParameterHandle)
{
	if (InParameterHandle == InputValues.LinkedHandle)
	{
		return;
	}

	FScopedTransaction ScopedTransaction(LOCTEXT("UpdateLinkedInputValue", "Update linked input value"));
	UEdGraphPin& OverridePin = GetOrCreateOverridePin();
	RemoveNodesForOverridePin(OverridePin);
	if (IsRapidIterationCandidate())
	{
		RemoveRapidIterationParametersForAffectedScripts();
	}

	FNiagaraStackGraphUtilities::SetLinkedValueHandleForFunctionInput(OverridePin, InParameterHandle);
	FNiagaraStackGraphUtilities::RelayoutGraph(*OwningFunctionCallNode->GetGraph());

	RefreshValues();
}

bool UsageRunsBefore(ENiagaraScriptUsage UsageA, ENiagaraScriptUsage UsageB, bool bCheckInterpSpawn = false)
{
	static TArray<ENiagaraScriptUsage> UsagesOrderedByExecution
	{
		ENiagaraScriptUsage::SystemSpawnScript,
		ENiagaraScriptUsage::SystemUpdateScript,
		ENiagaraScriptUsage::EmitterSpawnScript,
		ENiagaraScriptUsage::EmitterUpdateScript,
		ENiagaraScriptUsage::ParticleSpawnScript,
		ENiagaraScriptUsage::ParticleEventScript,	// When not using interpolated spawn
		ENiagaraScriptUsage::ParticleUpdateScript,
		ENiagaraScriptUsage::ParticleEventScript	// When using interpolated spawn and is spawn
	};

	int32 IndexA;
	int32 IndexB;
	if (bCheckInterpSpawn)
	{
		UsagesOrderedByExecution.FindLast(UsageA, IndexA);
		UsagesOrderedByExecution.FindLast(UsageB, IndexB);
	}
	else
	{
		UsagesOrderedByExecution.Find(UsageA, IndexA);
		UsagesOrderedByExecution.Find(UsageB, IndexB);
	}
	return IndexA < IndexB;
}

bool IsSpawnUsage(ENiagaraScriptUsage Usage)
{
	return
		Usage == ENiagaraScriptUsage::SystemSpawnScript ||
		Usage == ENiagaraScriptUsage::EmitterSpawnScript ||
		Usage == ENiagaraScriptUsage::ParticleSpawnScript;
}

FName GetNamespaceForUsage(ENiagaraScriptUsage Usage)
{
	switch (Usage)
	{
	case ENiagaraScriptUsage::ParticleSpawnScript:
	case ENiagaraScriptUsage::ParticleUpdateScript:
	case ENiagaraScriptUsage::ParticleEventScript:
		return FNiagaraParameterHandle::ParticleAttributeNamespace;
	case ENiagaraScriptUsage::EmitterSpawnScript:
	case ENiagaraScriptUsage::EmitterUpdateScript:
		return FNiagaraParameterHandle::EmitterNamespace;
	case ENiagaraScriptUsage::SystemSpawnScript:
	case ENiagaraScriptUsage::SystemUpdateScript:
		return FNiagaraParameterHandle::SystemNamespace;
	default:
		return NAME_None;
	}
}

void UNiagaraStackFunctionInput::GetAvailableParameterHandles(TArray<FNiagaraParameterHandle>& AvailableParameterHandles)
{
	// Engine Handles.
	for (const FNiagaraVariable& SystemVariable : FNiagaraConstants::GetEngineConstants())
	{
		if (SystemVariable.GetType() == InputType)
		{
			AvailableParameterHandles.Add(FNiagaraParameterHandle::CreateEngineParameterHandle(SystemVariable));
		}
	}

	UNiagaraNodeOutput* CurrentOutputNode = FNiagaraStackGraphUtilities::GetEmitterOutputNodeForStackNode(*OwningModuleNode);

	TArray<UNiagaraNodeOutput*> AllOutputNodes;
	if (GetEmitterViewModel().IsValid())
	{
		GetEmitterViewModel()->GetSharedScriptViewModel()->GetGraphViewModel()->GetGraph()->GetNodesOfClass<UNiagaraNodeOutput>(AllOutputNodes);
	}
	if (GetSystemViewModel()->GetEditMode() == ENiagaraSystemViewModelEditMode::SystemAsset)
	{
		GetSystemViewModel()->GetSystemScriptViewModel()->GetGraphViewModel()->GetGraph()->GetNodesOfClass<UNiagaraNodeOutput>(AllOutputNodes);
	}

	TArray<FNiagaraVariable> ExposedVars;
	GetSystemViewModel()->GetSystem().GetExposedParameters().GetParameters(ExposedVars);
	for (const FNiagaraVariable& ExposedVar : ExposedVars)
	{
		if (ExposedVar.GetType() == InputType)
		{
			AvailableParameterHandles.Add(FNiagaraParameterHandle::CreateEngineParameterHandle(ExposedVar));
		}
	}

	for (UNiagaraNodeOutput* OutputNode : AllOutputNodes)
	{
		// Check if this is in a spawn event handler and the emitter is not using interpolated spawn so we
		// we can hide particle update parameters
		bool bSpawnScript = false;
		if (CurrentOutputNode != nullptr && CurrentOutputNode->GetUsage() == ENiagaraScriptUsage::ParticleEventScript)
		{
			for (const FNiagaraEventScriptProperties &EventHandlerProps : GetEmitterViewModel()->GetEmitter()->GetEventHandlers())
			{
				if (EventHandlerProps.Script->GetUsageId() == CurrentOutputNode->ScriptTypeId)
				{
					bSpawnScript = EventHandlerProps.ExecutionMode == EScriptExecutionMode::SpawnedParticles;
					break;
				}
			}
		}
		bool bInterpolatedSpawn = GetEmitterViewModel().IsValid() && GetEmitterViewModel()->GetEmitter()->bInterpolatedSpawning;
		bool bCheckInterpSpawn = bInterpolatedSpawn || !bSpawnScript;
		if (OutputNode == CurrentOutputNode || (CurrentOutputNode != nullptr && UsageRunsBefore(OutputNode->GetUsage(), CurrentOutputNode->GetUsage(), bCheckInterpSpawn)) || (CurrentOutputNode != nullptr && IsSpawnUsage(CurrentOutputNode->GetUsage())))
		{
			TArray<FNiagaraParameterHandle> AvailableParameterHandlesForThisOutput;
			TArray<FNiagaraStackGraphUtilities::FStackNodeGroup> StackGroups;
			FNiagaraStackGraphUtilities::GetStackNodeGroups(*OutputNode, StackGroups);

			int32 CurrentModuleIndex = OutputNode == CurrentOutputNode
				? StackGroups.IndexOfByPredicate([=](const FNiagaraStackGraphUtilities::FStackNodeGroup Group) { return Group.EndNode == OwningModuleNode; })
				: INDEX_NONE;

			int32 MaxGroupIndex = CurrentModuleIndex != INDEX_NONE ? CurrentModuleIndex : StackGroups.Num() - 1;
			for (int32 i = 1; i < MaxGroupIndex; i++)
			{
				UNiagaraNodeFunctionCall* ModuleToCheck = Cast<UNiagaraNodeFunctionCall>(StackGroups[i].EndNode);
				FNiagaraParameterMapHistoryBuilder Builder;
				ModuleToCheck->BuildParameterMapHistory(Builder, false);

				if (Builder.Histories.Num() == 1)
				{
					for (int32 j = 0; j < Builder.Histories[0].Variables.Num(); j++)
					{
						FNiagaraVariable& HistoryVariable = Builder.Histories[0].Variables[j];
						FNiagaraParameterHandle AvailableHandle = FNiagaraParameterHandle(HistoryVariable.GetName());
						if (HistoryVariable.GetType() == InputType)
						{
							TArray<const UEdGraphPin*>& WriteHistory = Builder.Histories[0].PerVariableWriteHistory[j];
							for (const UEdGraphPin* WritePin : WriteHistory)
							{
								if (Cast<UNiagaraNodeParameterMapSet>(WritePin->GetOwningNode()) != nullptr)
								{
									AvailableParameterHandles.AddUnique(AvailableHandle);
									AvailableParameterHandlesForThisOutput.AddUnique(AvailableHandle);
									break;
								}
							}
						}
					}
				}
			}

			if (OutputNode != CurrentOutputNode && IsSpawnUsage(OutputNode->GetUsage()))
			{
				FName OutputNodeNamespace = GetNamespaceForUsage(OutputNode->GetUsage());
				if (OutputNodeNamespace.IsNone() == false)
				{
					for (FNiagaraParameterHandle& AvailableParameterHandleForThisOutput : AvailableParameterHandlesForThisOutput)
					{
						if (AvailableParameterHandleForThisOutput.GetNamespace() == OutputNodeNamespace)
						{
							AvailableParameterHandles.AddUnique(FNiagaraParameterHandle::CreateInitialParameterHandle(AvailableParameterHandleForThisOutput));
						}
					}
				}
			}
		}
	}

	//Parameter Collections
	FAssetRegistryModule& AssetRegistryModule = FModuleManager::LoadModuleChecked<FAssetRegistryModule>("AssetRegistry");
	TArray<FAssetData> CollectionAssets;
	AssetRegistryModule.Get().GetAssetsByClass(UNiagaraParameterCollection::StaticClass()->GetFName(), CollectionAssets);

	for (FAssetData& CollectionAsset : CollectionAssets)
	{
		UNiagaraParameterCollection* Collection = CastChecked<UNiagaraParameterCollection>(CollectionAsset.GetAsset());
		if (Collection)
		{
			for (const FNiagaraVariable& CollectionParam : Collection->GetParameters())
			{
				if (CollectionParam.GetType() == InputType)
				{
					AvailableParameterHandles.AddUnique(FNiagaraParameterHandle(CollectionParam.GetName()));
				}
			}
		}
	}
}

UNiagaraNodeFunctionCall* UNiagaraStackFunctionInput::GetDynamicInputNode() const
{
	return InputValues.DynamicNode.Get();
}

void UNiagaraStackFunctionInput::GetAvailableDynamicInputs(TArray<UNiagaraScript*>& AvailableDynamicInputs, bool bIncludeNonLibraryInputs)
{
	TArray<FAssetData> DynamicInputAssets;
	FNiagaraEditorUtilities::FGetFilteredScriptAssetsOptions DynamicInputScriptFilterOptions;
	DynamicInputScriptFilterOptions.ScriptUsageToInclude = ENiagaraScriptUsage::DynamicInput;
	DynamicInputScriptFilterOptions.bIncludeNonLibraryScripts = bIncludeNonLibraryInputs;
	FNiagaraEditorUtilities::GetFilteredScriptAssets(DynamicInputScriptFilterOptions, DynamicInputAssets);

	for (const FAssetData& DynamicInputAsset : DynamicInputAssets)
	{
		UNiagaraScript* DynamicInputScript = Cast<UNiagaraScript>(DynamicInputAsset.GetAsset());
		if (DynamicInputScript != nullptr)
		{
			UNiagaraScriptSource* DynamicInputScriptSource = Cast<UNiagaraScriptSource>(DynamicInputScript->GetSource());
			TArray<UNiagaraNodeOutput*> OutputNodes;
			DynamicInputScriptSource->NodeGraph->GetNodesOfClass<UNiagaraNodeOutput>(OutputNodes);
			if (OutputNodes.Num() == 1)
			{
				TArray<UEdGraphPin*> InputPins;
				OutputNodes[0]->GetInputPins(InputPins);
				if (InputPins.Num() == 1)
				{
					const UEdGraphSchema_Niagara* NiagaraSchema = GetDefault<UEdGraphSchema_Niagara>();
					FNiagaraTypeDefinition PinType = NiagaraSchema->PinToTypeDefinition(InputPins[0]);
					if (PinType == InputType)
					{
						AvailableDynamicInputs.Add(DynamicInputScript);
					}
				}
			}
		}
	}
}

void UNiagaraStackFunctionInput::SetDynamicInput(UNiagaraScript* DynamicInput, FString SuggestedName)
{
	FScopedTransaction ScopedTransaction(LOCTEXT("SetDynamicInput", "Make dynamic input"));

	UEdGraphPin& OverridePin = GetOrCreateOverridePin();
	RemoveNodesForOverridePin(OverridePin);
	if (IsRapidIterationCandidate())
	{
		RemoveRapidIterationParametersForAffectedScripts();
	}

	UNiagaraNodeFunctionCall* FunctionCallNode;
	FNiagaraStackGraphUtilities::SetDynamicInputForFunctionInput(OverridePin, DynamicInput, FunctionCallNode, FGuid(), SuggestedName);
	FNiagaraStackGraphUtilities::InitializeStackFunctionInputs(GetSystemViewModel(), GetEmitterViewModel(), GetStackEditorData(), *OwningModuleNode, *FunctionCallNode);
	FNiagaraStackGraphUtilities::RelayoutGraph(*OwningFunctionCallNode->GetGraph());

	RefreshChildren();
}

FText UNiagaraStackFunctionInput::GetCustomExpressionText() const
{
	return InputValues.ExpressionNode != nullptr ? FText::FromString(InputValues.ExpressionNode->GetCustomHlsl()) : FText();
}

void UNiagaraStackFunctionInput::SetCustomExpression(const FString& InCustomExpression)
{
	FScopedTransaction ScopedTransaction(LOCTEXT("SetCustomExpressionInput", "Make custom expression input"));

	UEdGraphPin& OverridePin = GetOrCreateOverridePin();
	RemoveNodesForOverridePin(OverridePin);
	if (IsRapidIterationCandidate())
	{
		RemoveRapidIterationParametersForAffectedScripts();
	}

	UNiagaraNodeCustomHlsl* FunctionCallNode;
	FNiagaraStackGraphUtilities::SetCustomExpressionForFunctionInput(OverridePin, InCustomExpression, FunctionCallNode);
	FNiagaraStackGraphUtilities::InitializeStackFunctionInputs(GetSystemViewModel(), GetEmitterViewModel(), GetStackEditorData(), *OwningModuleNode, *FunctionCallNode);
	FNiagaraStackGraphUtilities::RelayoutGraph(*OwningFunctionCallNode->GetGraph());

	RefreshChildren();
}

TSharedPtr<FStructOnScope> UNiagaraStackFunctionInput::GetLocalValueStruct()
{
	return InputValues.LocalStruct;
}

UNiagaraDataInterface* UNiagaraStackFunctionInput::GetDataValueObject()
{
	return InputValues.DataObjects.GetValueObject();
}

void UNiagaraStackFunctionInput::NotifyBeginLocalValueChange()
{
	GEditor->BeginTransaction(LOCTEXT("BeginEditModuleInputLocalValue", "Edit input local value."));
}

void UNiagaraStackFunctionInput::NotifyEndLocalValueChange()
{
	if (GEditor->IsTransactionActive())
	{
		GEditor->EndTransaction();
	}
}

bool UNiagaraStackFunctionInput::IsRapidIterationCandidate() const
{
	return !IsStaticParameter() && FNiagaraStackGraphUtilities::IsRapidIterationType(InputType);
}

void UNiagaraStackFunctionInput::SetLocalValue(TSharedRef<FStructOnScope> InLocalValue, bool bIsOverride)
{
	if (bIsOverride)
	{
		bIsLocalOverride = bIsOverride;
	}
	TGuardValue<bool> UpdateGuard(bUpdatingLocalValueDirectly, true);

	const UEdGraphSchema_Niagara* NiagaraSchema = GetDefault<UEdGraphSchema_Niagara>();
	UEdGraphPin* DefaultPin = GetDefaultPin();
	UEdGraphPin* OverridePin = GetOverridePin();
	UEdGraphPin* ValuePin = DefaultPin;

	// If the parameter we set is from a static switch then we don't want to use an override pin, but directly change the default pin.
	if (IsStaticParameter())
	{
		FNiagaraVariable LocalValueVariable(InputType, NAME_None);
		LocalValueVariable.SetData(InLocalValue->GetStructMemory());
		FString PinDefaultValue;
		if (ensureMsgf(NiagaraSchema->TryGetPinDefaultValueFromNiagaraVariable(LocalValueVariable, PinDefaultValue),
			TEXT("Could not generate value string for static switch parameter.")))
		{
			DefaultPin->Modify();
			DefaultPin->DefaultValue = PinDefaultValue;
			Cast<UNiagaraNode>(DefaultPin->GetOwningNode())->MarkNodeRequiresSynchronization(TEXT("Default Value Changed"), true);
		}
		RefreshValues(true);
		return;
	}
	
	// If the default pin in the function graph is connected internally, rapid iteration parameters can't be used since
	// the compilation currently won't use them.
	bool bCanUseRapidIterationParameter = IsRapidIterationCandidate() && DefaultPin->LinkedTo.Num() == 0;
	if (Variable && Variable->DefaultMode == ENiagaraDefaultMode::Binding)
	{
		bCanUseRapidIterationParameter = false;
	}

	if (bCanUseRapidIterationParameter == false)
	{
		ValuePin = OverridePin != nullptr ? OverridePin : DefaultPin;
	}

	TSharedPtr<FStructOnScope> CurrentValue;
	bool bCanHaveLocalValue = ValuePin != nullptr;
	bool bHasLocalValue = bCanHaveLocalValue && InputValues.Mode == EValueMode::Local && TryGetCurrentLocalValue(CurrentValue, *DefaultPin, *ValuePin, TSharedPtr<FStructOnScope>(), nullptr);
	bool bLocalValueMatchesSetValue = bHasLocalValue && FNiagaraEditorUtilities::DataMatches(*CurrentValue.Get(), InLocalValue.Get());

	if (bCanHaveLocalValue == false || bLocalValueMatchesSetValue)
	{
		return;
	}

	FScopedTransaction ScopedTransaction(LOCTEXT("UpdateInputLocalValue", "Update input local value"));
	UNiagaraGraph* EmitterGraph = Cast<UNiagaraGraph>(OwningFunctionCallNode->GetGraph());

	bool bGraphWillNeedRelayout = false;
	if (OverridePin != nullptr && OverridePin->LinkedTo.Num() > 0)
	{
		RemoveNodesForOverridePin(*OverridePin);
		bGraphWillNeedRelayout = true;
	}

	if (bCanUseRapidIterationParameter)
	{
		for (TWeakObjectPtr<UNiagaraScript> Script : AffectedScripts)
		{
			Script->Modify();
		}

		// If there is currently an override, we need to get rid of it.
		if (OverridePin != nullptr)
		{
			UNiagaraNode* OverrideNode = CastChecked<UNiagaraNode>(OverridePin->GetOwningNode());
			OverrideNode->Modify();
			OverrideNode->RemovePin(OverridePin);
		}

		for (TWeakObjectPtr<UNiagaraScript> Script : AffectedScripts)
		{
			bool bAddParameterIfMissing = true;
			Script->RapidIterationParameters.SetParameterData(InLocalValue->GetStructMemory(), RapidIterationParameter, bAddParameterIfMissing);
		}
	}
	else 
	{
		FNiagaraVariable LocalValueVariable(InputType, NAME_None);
		LocalValueVariable.SetData(InLocalValue->GetStructMemory());
		FString PinDefaultValue;
		if(ensureMsgf(NiagaraSchema->TryGetPinDefaultValueFromNiagaraVariable(LocalValueVariable, PinDefaultValue),
			TEXT("Could not generate default value string for non-rapid iteration parameter.")))
		{
			if (OverridePin == nullptr)
			{
				OverridePin = &GetOrCreateOverridePin();
				bGraphWillNeedRelayout = true;
			}

			OverridePin->Modify();
			OverridePin->DefaultValue = PinDefaultValue;
			Cast<UNiagaraNode>(OverridePin->GetOwningNode())->MarkNodeRequiresSynchronization(TEXT("OverridePin Default Value Changed"), true);
		}
	}
	
	if (bGraphWillNeedRelayout)
	{
		FNiagaraStackGraphUtilities::RelayoutGraph(*EmitterGraph);
	}

	RefreshValues(true);
}

bool UNiagaraStackFunctionInput::CanReset() const
{
	if (IsStaticParameter())
	{
		// Static switch parameters only hold a single value in the default pin, so we disable resetting to prevent a special implementation for them
		return false;
	}
	if (bCanResetCache.IsSet() == false)
	{
		bool bNewCanReset;
		if (InputValues.Mode == EValueMode::Data)
		{
			// For data values a copy of the default object should have been created automatically and attached to the override pin for this input.  If a 
			// copy of the default object wasn't created, the input can be reset to create one.  If a copy of the data object is available it can be
			// reset if it's different from it's default value.
			bool bHasDataValueObject = InputValues.DataObjects.GetValueObject() != nullptr;
			bool bHasDefaultDataValueObject = InputValues.DataObjects.GetDefaultValueObject() != nullptr;
			bool bIsDataValueDifferentFromDefaultDataValue = bHasDataValueObject && bHasDefaultDataValueObject
				&& InputValues.DataObjects.GetValueObject()->Equals(InputValues.DataObjects.GetDefaultValueObject()) == false;
			bNewCanReset = bHasDataValueObject == false || bHasDefaultDataValueObject == false || bIsDataValueDifferentFromDefaultDataValue;
		}
		else
		{
			UEdGraphPin* DefaultPin = GetDefaultPin();
			if (ensure(DefaultPin != nullptr))
			{			
				if(DefaultPin->LinkedTo.Num() == 0)
				{
					if (UEdGraphPin* OverridePin = GetOverridePin())
					{
						bNewCanReset = true;
						UNiagaraGraph* FunctionGraph = CastChecked<UNiagaraScriptSource>(OwningFunctionCallNode->FunctionScript->GetSource())->NodeGraph;
						if (FunctionGraph && OverridePin && OverridePin->LinkedTo.Num() == 1)
						{
							UNiagaraScriptVariable* ScriptVariable = FunctionGraph->GetScriptVariable(*(TEXT("Module.") + DisplayName.ToString()));
							if (ScriptVariable && OverridePin->LinkedTo[0]->PinName == ScriptVariable->DefaultBinding.GetName())
							{
								bNewCanReset = false;
							}
						}
					}
					else if (IsRapidIterationCandidate())
					{
						FNiagaraVariable DefaultVar = GetDefaultVariableForRapidIterationParameter();
						bool bHasValidLocalValue = InputValues.LocalStruct.IsValid();
						bool bHasValidDefaultValue = DefaultVar.IsValid();
						bNewCanReset = bHasValidLocalValue && bHasValidDefaultValue && FNiagaraEditorUtilities::DataMatches(DefaultVar, *InputValues.LocalStruct.Get()) == false;
					}
					else
					{
						bNewCanReset = false;
					}
				}
				else
				{
					if (FNiagaraStackGraphUtilities::IsValidDefaultDynamicInput(*SourceScript, *DefaultPin))
					{
						UEdGraphPin* OverridePin = GetOverridePin();
						FString UniqueEmitterName = GetEmitterViewModel().IsValid() ? GetEmitterViewModel()->GetEmitter()->GetUniqueEmitterName() : FString();
						bNewCanReset = OverridePin == nullptr || FNiagaraStackGraphUtilities::DoesDynamicInputMatchDefault(UniqueEmitterName, *SourceScript,
							*OwningFunctionCallNode, *OverridePin, InputParameterHandle.GetName(), *DefaultPin) == false;
					}
					else
					{
						bNewCanReset = GetOverridePin() != nullptr;
					}
				}
			}
		}
		bCanResetCache = bNewCanReset;
	}
	return bCanResetCache.GetValue();
}

FNiagaraVariable UNiagaraStackFunctionInput::GetDefaultVariableForRapidIterationParameter() const
{
	FNiagaraVariable Var;
	UEdGraphPin* DefaultPin = GetDefaultPin();
	if (DefaultPin != nullptr)
	{
		const UEdGraphSchema_Niagara* NiagaraSchema = GetDefault<UEdGraphSchema_Niagara>();
		Var = NiagaraSchema->PinToNiagaraVariable(DefaultPin, true);
		Var.SetName(*RapidIterationParameter.GetName().ToString());
	}
	return Var;
}

bool UNiagaraStackFunctionInput::UpdateRapidIterationParametersForAffectedScripts(const uint8* Data)
{
	for (TWeakObjectPtr<UNiagaraScript> Script : AffectedScripts)
	{
		Script->Modify();
	}

	for (TWeakObjectPtr<UNiagaraScript> Script : AffectedScripts)
	{
		bool bAddParameterIfMissing = true;
		Script->RapidIterationParameters.SetParameterData(Data, RapidIterationParameter, bAddParameterIfMissing);
	}
	GetSystemViewModel()->ResetSystem();
	return true;
}

bool UNiagaraStackFunctionInput::RemoveRapidIterationParametersForAffectedScripts()
{
	for (TWeakObjectPtr<UNiagaraScript> Script : AffectedScripts)
	{
		Script->Modify();
	}

	for (TWeakObjectPtr<UNiagaraScript> Script : AffectedScripts)
	{
		if (Script->RapidIterationParameters.RemoveParameter(RapidIterationParameter))
		{
			UE_LOG(LogNiagaraEditor, Log, TEXT("Removed Var '%s' from Script %s"), *RapidIterationParameter.GetName().ToString(), *Script->GetFullName());
		}
	}
	return true;
}

void UNiagaraStackFunctionInput::Reset()
{
	bIsLocalOverride = false;
	if(InputValues.Mode == EValueMode::Data)
	{
		// For data values they are reset by making sure the data object owned by this input matches the default
		// data object.  If there is no data object owned by the input, one is created and and updated to match the default.
		FScopedTransaction ScopedTransaction(LOCTEXT("ResetInputObjectTransaction", "Reset the inputs data interface object to default."));
		if (InputValues.DataObjects.GetValueObject() != nullptr && InputValues.DataObjects.GetDefaultValueObject() != nullptr)
		{
			InputValues.DataObjects.GetDefaultValueObject()->CopyTo(InputValues.DataObjects.GetValueObject());
		}
		else
		{
			UEdGraphPin& OverridePin = GetOrCreateOverridePin();
			RemoveNodesForOverridePin(OverridePin);

			FString InputNodeName = InputParameterHandlePath[0].GetName().ToString();
			for (int32 i = 1; i < InputParameterHandlePath.Num(); i++)
			{
				InputNodeName += "." + InputParameterHandlePath[i].GetName().ToString();
			}

			UNiagaraDataInterface* InputValueObject;
			FNiagaraStackGraphUtilities::SetDataValueObjectForFunctionInput(OverridePin, const_cast<UClass*>(InputType.GetClass()), InputNodeName, InputValueObject);
			if (InputValues.DataObjects.GetDefaultValueObject() != nullptr)
			{
				InputValues.DataObjects.GetDefaultValueObject()->CopyTo(InputValueObject);
			}

			FNiagaraStackGraphUtilities::RelayoutGraph(*OwningFunctionCallNode->GetGraph());
		}
	}
	else
	{
		// For all other value modes removing the nodes connected to the override pin resets them.
		UNiagaraNodeParameterMapSet* OverrideNode = GetOverrideNode();
		UEdGraphPin* OverridePin = GetOverridePin();
		UEdGraphPin* DefaultPin = GetDefaultPin();
		bool bGraphNeedsRecompile = false;
		{
			FScopedTransaction ScopedTransaction(LOCTEXT("ResetInputStructTransaction", "Reset the inputs value to default."));
			
			if(DefaultPin->LinkedTo.Num() == 0 && IsRapidIterationCandidate())
			{
				if (OverrideNode != nullptr && OverridePin != nullptr)
				{
					RemoveNodesForOverridePin(*OverridePin);
					OverrideNode->Modify();
					OverrideNode->RemovePin(OverridePin);
					bGraphNeedsRecompile = true;
				}

				// Get the default value of the graph pin and use that to reset the rapid iteration variables...
				FNiagaraVariable DefaultVar = GetDefaultVariableForRapidIterationParameter();
				if (DefaultVar.IsValid())
				{
					UpdateRapidIterationParametersForAffectedScripts(DefaultVar.GetData());
				}
			}
			else if(DefaultPin->LinkedTo.Num() == 0 || FNiagaraStackGraphUtilities::IsValidDefaultDynamicInput(*SourceScript, *DefaultPin) == false)
			{
				if (ensureMsgf(OverrideNode != nullptr && OverridePin != nullptr, TEXT("Can not reset the value of an input that doesn't have a valid override node and override pin")))
				{
					RemoveNodesForOverridePin(*OverridePin);
					OverrideNode->Modify();
					OverrideNode->RemovePin(OverridePin);
					bGraphNeedsRecompile =  true;
				}
			}
			else
			{
				if (OverridePin != nullptr)
				{
					RemoveNodesForOverridePin(*OverridePin);
				}
				FNiagaraStackGraphUtilities::ResetToDefaultDynamicInput(GetSystemViewModel(), GetEmitterViewModel(), GetStackEditorData(),
					*SourceScript, AffectedScripts, *OwningModuleNode, *OwningFunctionCallNode, InputParameterHandle.GetName(), *DefaultPin);
				bGraphNeedsRecompile = true;
			}

			if (bGraphNeedsRecompile)
			{
				OwningFunctionCallNode->GetNiagaraGraph()->NotifyGraphNeedsRecompile();
				FNiagaraStackGraphUtilities::RelayoutGraph(*OwningFunctionCallNode->GetGraph());
			}
		}
	}
	RefreshChildren();
}

bool UNiagaraStackFunctionInput::IsStaticParameter() const
{
	return ParameterBehavior == EStackParameterBehavior::Static;
}

bool UNiagaraStackFunctionInput::CanResetToBase() const
{
	if (HasBaseEmitter())
	{
		if (bCanResetToBaseCache.IsSet() == false)
		{
			bool bIsModuleInput = OwningFunctionCallNode == OwningModuleNode;
			if (bIsModuleInput)
			{
				TSharedRef<FNiagaraScriptMergeManager> MergeManager = FNiagaraScriptMergeManager::Get();

				UNiagaraNodeOutput* OutputNode = FNiagaraStackGraphUtilities::GetEmitterOutputNodeForStackNode(*OwningFunctionCallNode.Get());
				if(MergeManager->IsMergeableScriptUsage(OutputNode->GetUsage()))
				{
					const UNiagaraEmitter* BaseEmitter = GetEmitterViewModel()->GetParentEmitter();

					bCanResetToBaseCache = BaseEmitter != nullptr && MergeManager->IsModuleInputDifferentFromBase(
						*GetEmitterViewModel()->GetEmitter(),
						*BaseEmitter,
						OutputNode->GetUsage(),
						OutputNode->GetUsageId(),
						OwningModuleNode->NodeGuid,
						InputParameterHandle.GetName().ToString());
				}
				else
				{
					bCanResetToBaseCache = false;
				}
			}
			else
			{
				bCanResetToBaseCache = false;
			}
		}
		return bCanResetToBaseCache.GetValue();
	}
	return false;
}

void UNiagaraStackFunctionInput::ResetToBase()
{
	if (CanResetToBase())
	{
		TSharedRef<FNiagaraScriptMergeManager> MergeManager = FNiagaraScriptMergeManager::Get();

		const UNiagaraEmitter* BaseEmitter = GetEmitterViewModel()->GetEmitter()->GetParent();
		UNiagaraNodeOutput* OutputNode = FNiagaraStackGraphUtilities::GetEmitterOutputNodeForStackNode(*OwningFunctionCallNode.Get());

		FScopedTransaction ScopedTransaction(LOCTEXT("ResetInputToBaseTransaction", "Reset this input to match the parent emitter."));
		FNiagaraScriptMergeManager::FApplyDiffResults Results = MergeManager->ResetModuleInputToBase(
			*GetEmitterViewModel()->GetEmitter(),
			*BaseEmitter,
			OutputNode->GetUsage(),
			OutputNode->GetUsageId(),
			OwningModuleNode->NodeGuid,
			InputParameterHandle.GetName().ToString());

		if (Results.bSucceeded)
		{
			// If resetting to the base succeeded, an unknown number of rapid iteration parameters may have been added.  To fix
			// this copy all of the owning scripts rapid iteration parameters to all other affected scripts.
			// TODO: Either the merge should take care of this directly, or at least provide more information about what changed.
			UNiagaraScript* OwningScript = GetEmitterViewModel()->GetEmitter()->GetScript(OutputNode->GetUsage(), OutputNode->GetUsageId());
			TArray<FNiagaraVariable> OwningScriptRapidIterationParameters;
			OwningScript->RapidIterationParameters.GetParameters(OwningScriptRapidIterationParameters);
			if (OwningScriptRapidIterationParameters.Num() > 0)
			{
				for (TWeakObjectPtr<UNiagaraScript> AffectedScript : AffectedScripts)
				{
					if (AffectedScript.Get() != OwningScript)
					{
						AffectedScript->Modify();
						for (FNiagaraVariable& OwningScriptRapidIterationParameter : OwningScriptRapidIterationParameters)
						{
							bool bAddParameterIfMissing = true;
							AffectedScript->RapidIterationParameters.SetParameterData(
								OwningScript->RapidIterationParameters.GetParameterData(OwningScriptRapidIterationParameter), OwningScriptRapidIterationParameter, bAddParameterIfMissing);
						}
					}
				}
			}
		}
		RefreshChildren();
	}
}

FNiagaraVariable UNiagaraStackFunctionInput::CreateRapidIterationVariable(const FName& InName)
{
	UNiagaraNodeOutput* OutputNode = FNiagaraStackGraphUtilities::GetEmitterOutputNodeForStackNode(*OwningModuleNode.Get());
	FString UniqueEmitterName = GetEmitterViewModel().IsValid() ? GetEmitterViewModel()->GetEmitter()->GetUniqueEmitterName() : FString();
	return FNiagaraStackGraphUtilities::CreateRapidIterationParameter(UniqueEmitterName, OutputNode->GetUsage(), InName, InputType);
}

bool UNiagaraStackFunctionInput::CanRenameInput() const
{
	// Only module level assignment node inputs can be renamed.
	return OwningAssignmentNode.IsValid() && InputParameterHandlePath.Num() == 1 &&
		OwningAssignmentNode->FindAssignmentTarget(InputParameterHandle.GetName()) != INDEX_NONE;
}

bool UNiagaraStackFunctionInput::GetIsRenamePending() const
{
	return CanRenameInput() && GetStackEditorData().GetModuleInputIsRenamePending(StackEditorDataKey);
}

void UNiagaraStackFunctionInput::SetIsRenamePending(bool bIsRenamePending)
{
	if (CanRenameInput())
	{
		GetStackEditorData().SetModuleInputIsRenamePending(StackEditorDataKey, bIsRenamePending);
	}
}

void UNiagaraStackFunctionInput::RenameInput(FName NewName)
{
	if (OwningAssignmentNode.IsValid() && InputParameterHandlePath.Num() == 1 && InputParameterHandle.GetName() != NewName)
	{
		FScopedTransaction ScopedTransaction(LOCTEXT("RenameInput", "Rename this function's input."));

		FInputValues OldInputValues = InputValues;
		UEdGraphPin* OriginalOverridePin = GetOverridePin();

		// We'll be making changes, so go ahead and keep track of the override pointer if it exists.
		if (OriginalOverridePin != nullptr)
		{
			OriginalOverridePin->GetOwningNode()->Modify();
		}

		bool bIsCurrentlyExpanded = GetStackEditorData().GetStackEntryIsExpanded(FNiagaraStackGraphUtilities::GenerateStackModuleEditorDataKey(*OwningAssignmentNode), false);


		int32 FoundIdx = OwningAssignmentNode->FindAssignmentTarget(InputParameterHandle.GetName());
		check(FoundIdx != INDEX_NONE);
		FNiagaraParameterHandle TargetHandle(OwningAssignmentNode->GetAssignmentTargetName(FoundIdx));

		OwningAssignmentNode->Modify();
		if (OwningAssignmentNode->FunctionScript != nullptr)
		{
			OwningAssignmentNode->FunctionScript->Modify();
			OwningAssignmentNode->FunctionScript->GetSource()->Modify();
		}
		if (OwningAssignmentNode->SetAssignmentTargetName(FoundIdx, NewName))
		{
			OwningAssignmentNode->RefreshFromExternalChanges();
		}

		InputParameterHandle = FNiagaraParameterHandle(InputParameterHandle.GetNamespace(), NewName);
		InputParameterHandlePath.Empty(1);
		InputParameterHandlePath.Add(InputParameterHandle);
		AliasedInputParameterHandle = FNiagaraParameterHandle::CreateAliasedModuleParameterHandle(InputParameterHandle, OwningAssignmentNode.Get());
		DisplayName = FText::FromName(InputParameterHandle.GetName());

		if (IsRapidIterationCandidate())
		{
			FNiagaraVariable OldRapidIterationParameter = RapidIterationParameter;
			RapidIterationParameter = CreateRapidIterationVariable(AliasedInputParameterHandle.GetParameterHandleString());

			for (TWeakObjectPtr<UNiagaraScript> Script : AffectedScripts)
			{
				Script->Modify();
				Script->RapidIterationParameters.RenameParameter(OldRapidIterationParameter, *RapidIterationParameter.GetName().ToString());
			}

			UE_LOG(LogNiagaraEditor, Log, TEXT("Renaming %s to %s"), *OldRapidIterationParameter.GetName().ToString(), *RapidIterationParameter.GetName().ToString());
		}

		// Go ahead and have the override pin point to the new name instead of the old name..
		if (OriginalOverridePin != nullptr)
		{
			OriginalOverridePin->PinName = AliasedInputParameterHandle.GetParameterHandleString();
		}
		
		StackEditorDataKey = FNiagaraStackGraphUtilities::GenerateStackFunctionInputEditorDataKey(*OwningFunctionCallNode.Get(), InputParameterHandle);
		GetStackEditorData().SetStackEntryIsExpanded(FNiagaraStackGraphUtilities::GenerateStackModuleEditorDataKey(*OwningAssignmentNode), bIsCurrentlyExpanded);

		CastChecked<UNiagaraGraph>(OwningAssignmentNode->GetGraph())->NotifyGraphNeedsRecompile();
	}
}

bool UNiagaraStackFunctionInput::CanDeleteInput() const
{
	return GetInputFunctionCallNode().IsA(UNiagaraNodeAssignment::StaticClass());
}

void UNiagaraStackFunctionInput::DeleteInput()
{
	if (UNiagaraNodeAssignment* NodeAssignment = Cast<UNiagaraNodeAssignment>(OwningFunctionCallNode.Get()))
	{
		FScopedTransaction ScopedTransaction(LOCTEXT("RemoveInputTransaction", "Remove Input"));

		UEdGraphPin* OverridePin = GetOverridePin();
		if (OverridePin != nullptr)
		{
			// If there is an override pin and connected nodes, remove them before removing the input since removing
			// the input will prevent us from finding the override pin.
			RemoveNodesForOverridePin(*OverridePin);
			UNiagaraNodeParameterMapSet* OverrideNode = GetOverrideNode();
			OverrideNode->RemovePin(OverridePin);
		}

		FNiagaraVariable Var = FNiagaraVariable(GetInputType(), GetInputParameterHandle().GetName());
		NodeAssignment->Modify();
		NodeAssignment->RemoveParameter(Var);
	}
}

void UNiagaraStackFunctionInput::GetNamespacesForNewParameters(TArray<FName>& OutNamespacesForNewParameters) const
{
	UNiagaraNodeOutput* OutputNode = FNiagaraStackGraphUtilities::GetEmitterOutputNodeForStackNode(*OwningFunctionCallNode);
	bool bIsEditingSystem = GetSystemViewModel()->GetEditMode() == ENiagaraSystemViewModelEditMode::SystemAsset;

	if (OutputNode->GetUsage() == ENiagaraScriptUsage::ParticleSpawnScript || OutputNode->GetUsage() == ENiagaraScriptUsage::ParticleUpdateScript)
	{
		OutNamespacesForNewParameters.Add(FNiagaraParameterHandle::ParticleAttributeNamespace);
		OutNamespacesForNewParameters.Add(FNiagaraParameterHandle::EmitterNamespace);
		if (bIsEditingSystem)
		{
			OutNamespacesForNewParameters.Add(FNiagaraParameterHandle::SystemNamespace);
			OutNamespacesForNewParameters.Add(FNiagaraParameterHandle::UserNamespace);
		}
	}
	else if (OutputNode->GetUsage() == ENiagaraScriptUsage::EmitterSpawnScript || OutputNode->GetUsage() == ENiagaraScriptUsage::EmitterUpdateScript)
	{
		OutNamespacesForNewParameters.Add(FNiagaraParameterHandle::EmitterNamespace);
		if (bIsEditingSystem)
		{
			OutNamespacesForNewParameters.Add(FNiagaraParameterHandle::SystemNamespace);
			OutNamespacesForNewParameters.Add(FNiagaraParameterHandle::UserNamespace);
		}
	}
	else if ((OutputNode->GetUsage() == ENiagaraScriptUsage::SystemSpawnScript || OutputNode->GetUsage() == ENiagaraScriptUsage::SystemUpdateScript) && bIsEditingSystem)
	{
		OutNamespacesForNewParameters.Add(FNiagaraParameterHandle::SystemNamespace);
		OutNamespacesForNewParameters.Add(FNiagaraParameterHandle::UserNamespace);
	}
}

UNiagaraStackFunctionInput::FOnValueChanged& UNiagaraStackFunctionInput::OnValueChanged()
{
	return ValueChangedDelegate;
}

bool UNiagaraStackFunctionInput::GetHasEditCondition() const
{
	return EditCondition.IsValid();
}

bool UNiagaraStackFunctionInput::GetShowEditConditionInline() const
{
	return bShowEditConditionInline;
}

bool UNiagaraStackFunctionInput::GetEditConditionEnabled() const
{
	return EditCondition.IsValid() && EditCondition.GetConditionIsEnabled();
}

void UNiagaraStackFunctionInput::SetEditConditionEnabled(bool bIsEnabled)
{
	if(EditCondition.CanSetConditionIsEnabled())
	{ 
		EditCondition.SetConditionIsEnabled(bIsEnabled);
	}
}

bool UNiagaraStackFunctionInput::GetHasVisibleCondition() const
{
	return VisibleCondition.IsValid();
}

bool UNiagaraStackFunctionInput::GetVisibleConditionEnabled() const
{
	return VisibleCondition.IsValid() && VisibleCondition.GetConditionIsEnabled();
}

bool UNiagaraStackFunctionInput::GetIsInlineEditConditionToggle() const
{
	return bIsInlineEditConditionToggle;
}

bool UNiagaraStackFunctionInput::GetIsDynamicInputScriptReassignmentPending() const
{
	return bIsDynamicInputScriptReassignmentPending;
}

void UNiagaraStackFunctionInput::SetIsDynamicInputScriptReassignmentPending(bool bIsPending)
{
	bIsDynamicInputScriptReassignmentPending = bIsPending;
}

void UNiagaraStackFunctionInput::ReassignDynamicInputScript(UNiagaraScript* DynamicInputScript)
{
	if (ensureMsgf(InputValues.Mode == EValueMode::Dynamic && InputValues.DynamicNode != nullptr && InputValues.DynamicNode->GetClass() == UNiagaraNodeFunctionCall::StaticClass(),
		TEXT("Can not reassign the dynamic input script when tne input doesn't have a valid dynamic input.")))
	{
		FScopedTransaction ScopedTransaction(LOCTEXT("ReassignDynamicInputTransaction", "Reassign dynamic input script"));

		const FString OldName = InputValues.DynamicNode->GetFunctionName();

		InputValues.DynamicNode->Modify();
		InputValues.DynamicNode->FunctionScript = DynamicInputScript;

		// intermediate refresh to purge any rapid iteration parameters that have been removed in the new script
		RefreshChildren();

		InputValues.DynamicNode->SuggestName(FString());

		const FString NewName = InputValues.DynamicNode->GetFunctionName();
		UNiagaraSystem& System = GetSystemViewModel()->GetSystem();
		UNiagaraEmitter* Emitter = GetEmitterViewModel().IsValid() ? GetEmitterViewModel()->GetEmitter() : nullptr;
		FNiagaraStackGraphUtilities::RenameReferencingParameters(System, Emitter, *InputValues.DynamicNode.Get(), OldName, NewName);

		InputValues.DynamicNode->RefreshFromExternalChanges();
		InputValues.DynamicNode->MarkNodeRequiresSynchronization(TEXT("Dynamic input script reassigned."), true);
		RefreshChildren();
	}
}

bool UNiagaraStackFunctionInput::GetShouldPassFilterForVisibleCondition() const
{
	return bIsVisible && (GetHasVisibleCondition() == false || GetVisibleConditionEnabled());
}

const UNiagaraClipboardFunctionInput* UNiagaraStackFunctionInput::ToClipboardFunctionInput(UObject* InOuter) const
{
	const UNiagaraClipboardFunctionInput* ClipboardInput = nullptr;
	FName InputName = InputParameterHandle.GetName();
	TOptional<bool> bEditConditionValue = GetHasEditCondition() ? GetEditConditionEnabled() : TOptional<bool>();
	switch (InputValues.Mode)
	{
	case EValueMode::Local:
	{
		TArray<uint8> LocalValueData;
		LocalValueData.AddUninitialized(InputType.GetSize());
		FMemory::Memcpy(LocalValueData.GetData(), InputValues.LocalStruct->GetStructMemory(), InputType.GetSize());
		ClipboardInput = UNiagaraClipboardFunctionInput::CreateLocalValue(InOuter, InputName, InputType, bEditConditionValue, LocalValueData);
		break;
	}
	case EValueMode::Linked:
		ClipboardInput = UNiagaraClipboardFunctionInput::CreateLinkedValue(InOuter, InputName, InputType, bEditConditionValue, InputValues.LinkedHandle.GetParameterHandleString());
		break;
	case EValueMode::Data:
		ClipboardInput = UNiagaraClipboardFunctionInput::CreateDataValue(InOuter, InputName, InputType, bEditConditionValue, InputValues.DataObjects.GetValueObject());
		break;
	case EValueMode::Expression:
		ClipboardInput = UNiagaraClipboardFunctionInput::CreateExpressionValue(InOuter, InputName, InputType, bEditConditionValue, InputValues.ExpressionNode->GetHlslText().ToString());
		break;
	case EValueMode::Dynamic:
	{
		ClipboardInput = UNiagaraClipboardFunctionInput::CreateDynamicValue(InOuter, InputName, InputType, bEditConditionValue, InputValues.DynamicNode->GetFunctionName(), InputValues.DynamicNode->FunctionScript);

		TArray<UNiagaraStackFunctionInputCollection*> DynamicInputCollections;
		GetUnfilteredChildrenOfType(DynamicInputCollections);
		for (UNiagaraStackFunctionInputCollection* DynamicInputCollection : DynamicInputCollections)
		{
			DynamicInputCollection->ToClipboardFunctionInputs(ClipboardInput->Dynamic, ClipboardInput->Dynamic->Inputs);
		}

		break;
	}
	case EValueMode::Invalid:
		// Do nothing.
		break;
	default:
		ensureMsgf(false, TEXT("A new value mode was added without adding support for copy paste."));
		break;
	}
	return ClipboardInput;
}

void UNiagaraStackFunctionInput::SetValueFromClipboardFunctionInput(const UNiagaraClipboardFunctionInput& ClipboardFunctionInput)
{
	if (ensureMsgf(ClipboardFunctionInput.InputType == InputType, TEXT("Can not set input value from clipboard, input types don't match.")))
	{
		switch (ClipboardFunctionInput.ValueMode)
		{
		case ENiagaraClipboardFunctionInputValueMode::Local:
		{
			TSharedRef<FStructOnScope> ValueStruct = MakeShared<FStructOnScope>(InputType.GetStruct());
			FMemory::Memcpy(ValueStruct->GetStructMemory(), ClipboardFunctionInput.Local.GetData(), InputType.GetSize());
			SetLocalValue(ValueStruct);
			break;
		}
		case ENiagaraClipboardFunctionInputValueMode::Linked:
			SetLinkedValueHandle(FNiagaraParameterHandle(ClipboardFunctionInput.Linked));
			break;
		case ENiagaraClipboardFunctionInputValueMode::Data:
			ClipboardFunctionInput.Data->CopyTo(GetDataValueObject());
			break;
		case ENiagaraClipboardFunctionInputValueMode::Expression:
			SetCustomExpression(ClipboardFunctionInput.Expression);
			break;
		case ENiagaraClipboardFunctionInputValueMode::Dynamic:
			if (ensureMsgf(ClipboardFunctionInput.Dynamic->ScriptMode == ENiagaraClipboardFunctionScriptMode::ScriptAsset,
				TEXT("Can not set dynamic input value from clipboard, only script asset funcitons can be set.")))
			{
				SetDynamicInput(ClipboardFunctionInput.Dynamic->Script, ClipboardFunctionInput.Dynamic->FunctionName);
				TArray<UNiagaraStackFunctionInputCollection*> DynamicInputCollections;
				GetUnfilteredChildrenOfType(DynamicInputCollections);
				for (UNiagaraStackFunctionInputCollection* DynamicInputCollection : DynamicInputCollections)
				{
					DynamicInputCollection->SetValuesFromClipboardFunctionInputs(ClipboardFunctionInput.Dynamic->Inputs);
				}
			}
			break;
		default:
			ensureMsgf(false, TEXT("A new value mode was added without adding support for copy paste."));
			break;
		}
	}

	if (GetHasEditCondition() && ClipboardFunctionInput.bHasEditCondition)
	{
		SetEditConditionEnabled(ClipboardFunctionInput.bEditConditionValue);
	}
}

void UNiagaraStackFunctionInput::GetSearchItems(TArray<FStackSearchItem>& SearchItems) const
{
	if (GetShouldPassFilterForVisibleCondition() && GetIsInlineEditConditionToggle() == false)
	{
		SearchItems.Add({ FName("DisplayName"), GetDisplayName() });

		if (InputValues.Mode == EValueMode::Local && InputType.IsValid() && InputValues.LocalStruct->IsValid())
		{
			FNiagaraVariable LocalValue = FNiagaraVariable(InputType, "");
			LocalValue.SetData(InputValues.LocalStruct->GetStructMemory());
			TSharedPtr<INiagaraEditorTypeUtilities, ESPMode::ThreadSafe> ParameterTypeUtilities = FNiagaraEditorModule::Get().GetTypeUtilities(RapidIterationParameter.GetType());
			if (ParameterTypeUtilities.IsValid() && ParameterTypeUtilities->CanHandlePinDefaults())
			{
				FText SearchText = ParameterTypeUtilities->GetSearchTextFromValue(LocalValue);
				if (SearchText.IsEmpty() == false)
				{
					SearchItems.Add({ FName("LocalValueText"), SearchText });
				}
			}
		}
		else if (InputValues.Mode == EValueMode::Linked)
		{
			SearchItems.Add({ FName("LinkedParamName"), FText::FromName(InputValues.LinkedHandle.GetParameterHandleString()) });
		}
		else if (InputValues.Mode == EValueMode::Dynamic && InputValues.DynamicNode.Get() != nullptr)
		{
			SearchItems.Add({ FName("LinkedDynamicInputName"), InputValues.DynamicNode->GetNodeTitle(ENodeTitleType::MenuTitle)});
		}
		else if (InputValues.Mode == EValueMode::Data && InputValues.DataObjects.IsValid())
		{
			if (InputValues.DataObjects.GetValueObject() != nullptr)
			{
				SearchItems.Add({ FName("LinkedDataInterfaceName"), FText::FromString(InputValues.DataObjects.GetValueObject()->GetName()) });
			}
			if (InputValues.DataObjects.GetDefaultValueObject() != nullptr)
			{
				SearchItems.Add({ FName("LinkedDataInterfaceDefaultName"), InputValues.DataObjects.GetDefaultValueObject()->GetClass()->GetDisplayNameText() });
			}
		}
		else if (InputValues.Mode == EValueMode::Expression && InputValues.ExpressionNode.Get() != nullptr)
		{
			SearchItems.Add({ FName("LinkedExpressionText"), InputValues.ExpressionNode->GetHlslText() });
		}
	}
}

void UNiagaraStackFunctionInput::OnGraphChanged(const struct FEdGraphEditAction& InAction)
{
	if (bUpdatingGraphDirectly == false)
	{
		OverrideNodeCache.Reset();
		OverridePinCache.Reset();
	}
}

void UNiagaraStackFunctionInput::OnRapidIterationParametersChanged()
{
	bCanResetCache.Reset();
	bCanResetToBaseCache.Reset();
	if (ensureMsgf(OwningModuleNode.IsValid() && OwningFunctionCallNode.IsValid(), TEXT("Stack entry with invalid module or function call not cleaned up.")))
	{
		if (bUpdatingLocalValueDirectly == false && IsRapidIterationCandidate() && (OverridePinCache.IsSet() == false || OverridePinCache.GetValue() == nullptr))
		{
			RefreshValues();
		}
	}
}

void UNiagaraStackFunctionInput::OnScriptSourceChanged()
{
	bCanResetCache.Reset();
	bCanResetToBaseCache.Reset();
}

UNiagaraNodeParameterMapSet* UNiagaraStackFunctionInput::GetOverrideNode() const
{
	if (OverrideNodeCache.IsSet() == false)
	{
		UNiagaraNodeParameterMapSet* OverrideNode = nullptr;
		if (OwningFunctionCallNode.IsValid())
		{
			OverrideNode = FNiagaraStackGraphUtilities::GetStackFunctionOverrideNode(*OwningFunctionCallNode);
		}
		OverrideNodeCache = OverrideNode;
	}
	return OverrideNodeCache.GetValue();
}

UNiagaraNodeParameterMapSet& UNiagaraStackFunctionInput::GetOrCreateOverrideNode()
{
	UNiagaraNodeParameterMapSet* OverrideNode = GetOverrideNode();
	if (OverrideNode == nullptr)
	{
		TGuardValue<bool>(bUpdatingGraphDirectly, true);
		OverrideNode = &FNiagaraStackGraphUtilities::GetOrCreateStackFunctionOverrideNode(*OwningFunctionCallNode);
		OverrideNodeCache = OverrideNode;
	}
	return *OverrideNode;
}

UEdGraphPin* UNiagaraStackFunctionInput::GetDefaultPin() const
{
	// If we have a static switch parameter, we check the pins of the function call node for a matching name,
	// otherwise we search the parameter map node inside the function for a matching pin
	if (IsStaticParameter())
	{
		const UEdGraphSchema_Niagara* NiagaraSchema = CastChecked<UEdGraphSchema_Niagara>(OwningFunctionCallNode->GetSchema());
		FName InputName = InputParameterHandle.GetParameterHandleString();
		for (UEdGraphPin* Pin : OwningFunctionCallNode->Pins)
		{
			FNiagaraVariable InputVariable = NiagaraSchema->PinToNiagaraVariable(Pin);
			if (InputVariable.GetName() == InputName && InputVariable.GetType() == InputType)
			{
				return Pin;
			}
		}
		return nullptr;
	}
	return OwningFunctionCallNode->FindParameterMapDefaultValuePin(InputParameterHandle.GetParameterHandleString(), SourceScript->GetUsage());
}

UEdGraphPin* UNiagaraStackFunctionInput::GetOverridePin() const
{
	if (OverridePinCache.IsSet() == false)
	{
		OverridePinCache = FNiagaraStackGraphUtilities::GetStackFunctionInputOverridePin(*OwningFunctionCallNode, AliasedInputParameterHandle);
	}
	return OverridePinCache.GetValue();
}

UEdGraphPin& UNiagaraStackFunctionInput::GetOrCreateOverridePin()
{
	UEdGraphPin* OverridePin = GetOverridePin();
	if (OverridePin == nullptr)
	{
		TGuardValue<bool>(bUpdatingGraphDirectly, true);
		OverridePin = &FNiagaraStackGraphUtilities::GetOrCreateStackFunctionInputOverridePin(*OwningFunctionCallNode, AliasedInputParameterHandle, InputType);
		OverridePinCache = OverridePin;
	}
	return *OverridePin;
}

bool UNiagaraStackFunctionInput::TryGetCurrentLocalValue(TSharedPtr<FStructOnScope>& LocalValue, UEdGraphPin& DefaultPin, UEdGraphPin& ValuePin, TSharedPtr<FStructOnScope> OldValueToReuse, UNiagaraScriptVariable* InVariable)
{
	if (InputType.IsUObject() == false && ValuePin.LinkedTo.Num() == 0)
	{
		const UEdGraphSchema_Niagara* NiagaraSchema = GetDefault<UEdGraphSchema_Niagara>();
		FNiagaraVariable ValueVariable = NiagaraSchema->PinToNiagaraVariable(&ValuePin, true);
		if (OldValueToReuse.IsValid() && OldValueToReuse->GetStruct() == ValueVariable.GetType().GetStruct())
		{
			LocalValue = OldValueToReuse;
		}
		else
		{
			LocalValue = MakeShared<FStructOnScope>(ValueVariable.GetType().GetStruct());
		}

		// If the default pin in the function graph is connected internally, rapid iteration parameters can't be used since
		// the compilation currently won't use them.
		bool bCanUseRapidIterationParameter = IsRapidIterationCandidate() && DefaultPin.LinkedTo.Num() == 0;
		bool bFoundRapidIterationParameter = false;
		if (InVariable && InVariable->DefaultMode == ENiagaraDefaultMode::Binding)
		{
			bCanUseRapidIterationParameter = false;
		}
		if (bCanUseRapidIterationParameter)
		{
			const uint8* RapidIterationParameterData = SourceScript->RapidIterationParameters.GetParameterData(RapidIterationParameter);
			if(RapidIterationParameterData != nullptr)
			{
				FMemory::Memcpy(LocalValue->GetStructMemory(), RapidIterationParameterData, ValueVariable.GetSizeInBytes());
				bFoundRapidIterationParameter = true;
			}
		}

		if(bFoundRapidIterationParameter == false)
		{
			ValueVariable.CopyTo(LocalValue->GetStructMemory());
		}
		return true;
	}
	return false;
}

bool UNiagaraStackFunctionInput::TryGetCurrentDataValue(FDataValues& DataValues, UEdGraphPin* OverrideValuePin, UEdGraphPin& DefaultValuePin, UNiagaraDataInterface* LocallyOwnedDefaultDataValueObjectToReuse)
{
	if (InputType.IsDataInterface())
	{
		UNiagaraDataInterface* DataValueObject = nullptr;
		if (OverrideValuePin != nullptr)
		{
			if (OverrideValuePin->LinkedTo.Num() == 1)
			{
				UNiagaraNodeInput* InputNode = Cast<UNiagaraNodeInput>(OverrideValuePin->LinkedTo[0]->GetOwningNode());
				if (InputNode != nullptr)
				{
					if (InputNode->Usage == ENiagaraInputNodeUsage::Parameter)
					{
						DataValueObject = InputNode->GetDataInterface();
					}
				}
			}
		}

		UNiagaraDataInterface* DefaultDataValueObject = nullptr;
		FDataValues::EDefaultValueOwner DefaultDataValueOwner = FDataValues::EDefaultValueOwner::Invalid;
		if (DefaultValuePin.LinkedTo.Num() == 1)
		{
			UNiagaraNodeInput* InputNode = Cast<UNiagaraNodeInput>(DefaultValuePin.LinkedTo[0]->GetOwningNode());
			if (InputNode != nullptr && InputNode->Usage == ENiagaraInputNodeUsage::Parameter && InputNode->GetDataInterface() != nullptr)
			{
				DefaultDataValueObject = InputNode->GetDataInterface();
				DefaultDataValueOwner = FDataValues::EDefaultValueOwner::FunctionOwned;
			}
		}

		if (DefaultDataValueObject == nullptr)
		{
			if (LocallyOwnedDefaultDataValueObjectToReuse == nullptr)
			{
				DefaultDataValueObject = NewObject<UNiagaraDataInterface>(this, const_cast<UClass*>(InputType.GetClass()), NAME_None, RF_Transactional | RF_Public);
			}
			else
			{
				DefaultDataValueObject = LocallyOwnedDefaultDataValueObjectToReuse;
			}
			DefaultDataValueOwner = FDataValues::EDefaultValueOwner::LocallyOwned;
		}
		
		DataValues = FDataValues(DataValueObject, DefaultDataValueObject, DefaultDataValueOwner);
		return true;
	}
	return false;
}

bool UNiagaraStackFunctionInput::TryGetCurrentLinkedValue(FNiagaraParameterHandle& LinkedValueHandle, UEdGraphPin& ValuePin)
{
	if (ValuePin.LinkedTo.Num() == 1)
	{
		UEdGraphPin* CurrentValuePin = &ValuePin;
		TSharedPtr<TArray<FNiagaraParameterHandle>> AvailableHandles;
		while (CurrentValuePin != nullptr)
		{
			UEdGraphPin* LinkedValuePin = CurrentValuePin->LinkedTo[0];
			CurrentValuePin = nullptr;

			UNiagaraNodeParameterMapGet* GetNode = Cast<UNiagaraNodeParameterMapGet>(LinkedValuePin->GetOwningNode());
			if (GetNode == nullptr)
			{
				// Only parameter map get nodes are supported for linked values.
				return false;
			}

			// If a parameter map get node was found, the linked handle will be stored in the pin name.  
			FNiagaraParameterHandle LinkedValueHandleFromNode(LinkedValuePin->PinName);

			UEdGraphPin* LinkedValueHandleDefaultPin = GetNode->GetDefaultPin(LinkedValuePin);
			if (LinkedValueHandleDefaultPin->LinkedTo.Num() == 0)
			{
				// If the default value pin for this get node isn't connected this is the last read in the chain
				// so return the handle.
				LinkedValueHandle = LinkedValueHandleFromNode;
				return true;
			}
			else
			{
				// If the default value pin for the get node is connected then there are a chain of possible values.
				// if the value of the current get node is available it can be returned, otherwise we need to check the
				// next node.
				if (AvailableHandles.IsValid() == false)
				{
					AvailableHandles = MakeShared<TArray<FNiagaraParameterHandle>>();
					GetAvailableParameterHandles(*AvailableHandles);
				}

				if (AvailableHandles->Contains(LinkedValueHandleFromNode))
				{
					LinkedValueHandle = LinkedValueHandleFromNode;
					return true;
				}
				else
				{
					CurrentValuePin = LinkedValueHandleDefaultPin;
				}
			}
		}
	}
	return false;
}

bool UNiagaraStackFunctionInput::TryGetCurrentExpressionValue(TWeakObjectPtr<UNiagaraNodeCustomHlsl>& ExpressionValue, UEdGraphPin* OverridePin)
{
	if (OverridePin != nullptr && OverridePin->LinkedTo.Num() == 1)
	{
		UNiagaraNodeCustomHlsl* DynamicNode = Cast<UNiagaraNodeCustomHlsl>(OverridePin->LinkedTo[0]->GetOwningNode());
		if (DynamicNode != nullptr)
		{
			ExpressionValue = DynamicNode;
			return true;
		}
	}
	return false;
}

bool UNiagaraStackFunctionInput::TryGetCurrentDynamicValue(TWeakObjectPtr<UNiagaraNodeFunctionCall>& DynamicValue, UEdGraphPin* OverridePin)
{
	if (OverridePin != nullptr && OverridePin->LinkedTo.Num() == 1)
	{
		UNiagaraNodeFunctionCall* DynamicNode = Cast<UNiagaraNodeFunctionCall>(OverridePin->LinkedTo[0]->GetOwningNode());
		if (DynamicNode != nullptr)
		{
			DynamicValue = DynamicNode;
			return true;
		}
	}
	return false;
}

void UNiagaraStackFunctionInput::RemoveNodesForOverridePin(UEdGraphPin& OverridePin)
{
	TArray<TWeakObjectPtr<UNiagaraDataInterface>> RemovedDataObjects;
	FNiagaraStackGraphUtilities::RemoveNodesForStackFunctionInputOverridePin(OverridePin, RemovedDataObjects);
	for (TWeakObjectPtr<UNiagaraDataInterface> RemovedDataObject : RemovedDataObjects)
	{
		if (RemovedDataObject.IsValid())
		{
			OnDataObjectModified().Broadcast(RemovedDataObject.Get());
		}
	}
}

#undef LOCTEXT_NAMESPACE<|MERGE_RESOLUTION|>--- conflicted
+++ resolved
@@ -296,7 +296,6 @@
 	{
 		// Empty clipboard, or disabled don't allow paste, but be silent.
 		return false;
-<<<<<<< HEAD
 	}
 	else if (ClipboardContent->FunctionInputs.Num() == 1)
 	{
@@ -329,40 +328,6 @@
 
 void UNiagaraStackFunctionInput::Paste(const UNiagaraClipboardContent* ClipboardContent, FText& OutPasteWarning)
 {
-=======
-	}
-	else if (ClipboardContent->FunctionInputs.Num() == 1)
-	{
-		if (ClipboardContent->FunctionInputs[0] != nullptr)
-		{
-			if (ClipboardContent->FunctionInputs[0]->InputType == InputType)
-			{
-				OutMessage = LOCTEXT("PastMessage", "Paste the input from the clipboard here.");
-				return true;
-			}
-			else
-			{
-				OutMessage = LOCTEXT("CantPasteIncorrectType", "Can not paste inputs with mismatched types.");
-				return false;
-			}
-		}
-		return false;
-	}
-	else
-	{
-		OutMessage = LOCTEXT("CantPasteMultipleInputs", "Can't paste multiple inputs onto a single input.");
-		return false;
-	}
-}
-
-FText UNiagaraStackFunctionInput::GetPasteTransactionText(const UNiagaraClipboardContent* ClipboardContent) const
-{
-	return LOCTEXT("PasteInputTransactionText", "Paste niagara inputs");
-}
-
-void UNiagaraStackFunctionInput::Paste(const UNiagaraClipboardContent* ClipboardContent, FText& OutPasteWarning)
-{
->>>>>>> 421d6516
 	checkf(ClipboardContent != nullptr && ClipboardContent->FunctionInputs.Num() == 1, TEXT("Clipboard must not be null, and must contain a single input.  Call TestCanPasteWithMessage to validate"));
 
 	const UNiagaraClipboardFunctionInput* ClipboardInput = ClipboardContent->FunctionInputs[0];
