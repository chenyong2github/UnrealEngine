// Copyright Epic Games, Inc. All Rights Reserved.

#include "ViewModels/Stack/NiagaraStackGraphUtilities.h"
#include "NiagaraParameterMapHistory.h"
#include "ViewModels/NiagaraSystemViewModel.h"
#include "NiagaraGraph.h"
#include "NiagaraNode.h"
#include "NiagaraNodeOutput.h"
#include "NiagaraNodeInput.h"
#include "NiagaraNodeFunctionCall.h"
#include "NiagaraNodeAssignment.h"
#include "NiagaraNodeCustomHlsl.h"
#include "NiagaraNodeParameterMapGet.h"
#include "NiagaraNodeParameterMapSet.h"
#include "NiagaraNodeEmitter.h"
#include "NiagaraScriptSource.h"
#include "EdGraphSchema_Niagara.h"
#include "ViewModels/Stack/NiagaraStackEntry.h"
#include "ViewModels/Stack/NiagaraStackFunctionInputCollection.h"
#include "ViewModels/Stack/NiagaraStackInputCategory.h"
#include "ViewModels/Stack/NiagaraStackFunctionInput.h"
#include "ViewModels/Stack/NiagaraStackErrorItem.h"
#include "NiagaraSystem.h"
#include "NiagaraSystemEditorData.h"
#include "NiagaraEmitterEditorData.h"
#include "NiagaraStackEditorData.h"
#include "NiagaraEditorModule.h"
#include "NiagaraEditorUtilities.h"
#include "NiagaraConstants.h"
#include "EdGraph/EdGraph.h"
#include "EdGraph/EdGraphNode.h"
#include "EdGraph/EdGraphPin.h"
#include "ViewModels/NiagaraEmitterViewModel.h"
#include "AssetRegistryModule.h"
#include "EdGraphUtilities.h"
#include "ObjectTools.h"
#include "NiagaraMessageManager.h"

DECLARE_CYCLE_STAT(TEXT("Niagara - StackGraphUtilities - RelayoutGraph"), STAT_NiagaraEditor_StackGraphUtilities_RelayoutGraph, STATGROUP_NiagaraEditor);

#define LOCTEXT_NAMESPACE "NiagaraStackGraphUtilities"

void FNiagaraStackGraphUtilities::MakeLinkTo(UEdGraphPin* PinA, UEdGraphPin* PinB)
{
	PinA->MakeLinkTo(PinB);
	PinA->GetOwningNode()->PinConnectionListChanged(PinA);
	PinB->GetOwningNode()->PinConnectionListChanged(PinB);
}

void FNiagaraStackGraphUtilities::BreakAllPinLinks(UEdGraphPin* PinA)
{
	PinA->BreakAllPinLinks(true);
}

void FNiagaraStackGraphUtilities::RelayoutGraph(UEdGraph& Graph)
{
	SCOPE_CYCLE_COUNTER(STAT_NiagaraEditor_StackGraphUtilities_RelayoutGraph);
	TArray<TArray<TArray<UEdGraphNode*>>> OutputNodeTraversalStacks;
	TArray<UNiagaraNodeOutput*> OutputNodes;
	Graph.GetNodesOfClass(OutputNodes);
	TSet<UEdGraphNode*> AllTraversedNodes;
	for (UNiagaraNodeOutput* OutputNode : OutputNodes)
	{
		TSet<UEdGraphNode*> TraversedNodes;
		TArray<TArray<UEdGraphNode*>> TraversalStack;
		TArray<UEdGraphNode*> CurrentNodesToTraverse;
		CurrentNodesToTraverse.Add(OutputNode);
		while (CurrentNodesToTraverse.Num() > 0)
		{
			TArray<UEdGraphNode*> TraversedNodesThisLevel;
			TArray<UEdGraphNode*> NextNodesToTraverse;
			for (UEdGraphNode* CurrentNodeToTraverse : CurrentNodesToTraverse)
			{
				if (TraversedNodes.Contains(CurrentNodeToTraverse))
				{
					continue;
				}
				
				for (UEdGraphPin* Pin : CurrentNodeToTraverse->GetAllPins())
				{
					if (Pin->Direction == EGPD_Input)
					{
						for (UEdGraphPin* LinkedPin : Pin->LinkedTo)
						{
							if (LinkedPin->GetOwningNode() != nullptr)
							{
								NextNodesToTraverse.Add(LinkedPin->GetOwningNode());
							}
						}
					}
				}
				TraversedNodes.Add(CurrentNodeToTraverse);
				TraversedNodesThisLevel.Add(CurrentNodeToTraverse);
			}
			TraversalStack.Add(TraversedNodesThisLevel);
			CurrentNodesToTraverse.Empty();
			CurrentNodesToTraverse.Append(NextNodesToTraverse);
		}
		OutputNodeTraversalStacks.Add(TraversalStack);
		AllTraversedNodes = AllTraversedNodes.Union(TraversedNodes);
	}

	// Find all nodes which were not traversed and put them them in a separate traversal stack.
	TArray<UEdGraphNode*> UntraversedNodes;
	for (UEdGraphNode* Node : Graph.Nodes)
	{
		if (AllTraversedNodes.Contains(Node) == false)
		{
			UntraversedNodes.Add(Node);
		}
	}
	TArray<TArray<UEdGraphNode*>> UntraversedNodeStack;
	for (UEdGraphNode* UntraversedNode : UntraversedNodes)
	{
		TArray<UEdGraphNode*> UntraversedStackItem;
		UntraversedStackItem.Add(UntraversedNode);
		UntraversedNodeStack.Add(UntraversedStackItem);
	}
	OutputNodeTraversalStacks.Add(UntraversedNodeStack);

	// Layout the traversed node stacks.
	float YOffset = 0;
	float XDistance = 400;
	float YDistance = 50;
	float YPinDistance = 50;
	for (const TArray<TArray<UEdGraphNode*>>& TraversalStack : OutputNodeTraversalStacks)
	{
		float CurrentXOffset = 0;
		float MaxYOffset = YOffset;
		for (const TArray<UEdGraphNode*>& TraversalLevel : TraversalStack)
		{
			float CurrentYOffset = YOffset;
			for (UEdGraphNode* Node : TraversalLevel)
			{
				Node->Modify();
				Node->NodePosX = CurrentXOffset;
				Node->NodePosY = CurrentYOffset;
				int NumInputPins = 0;
				int NumOutputPins = 0;
				for (UEdGraphPin* Pin : Node->GetAllPins())
				{
					if (Pin->Direction == EGPD_Input)
					{
						NumInputPins++;
					}
					else
					{
						NumOutputPins++;
					}
				}
				int MaxPins = FMath::Max(NumInputPins, NumOutputPins);
				CurrentYOffset += YDistance + (MaxPins * YPinDistance);
			}
			MaxYOffset = FMath::Max(MaxYOffset, CurrentYOffset);
			CurrentXOffset -= XDistance;
		}
		YOffset = MaxYOffset + YDistance;
	}

	Graph.NotifyGraphChanged();
}

void FNiagaraStackGraphUtilities::GetWrittenVariablesForGraph(UEdGraph& Graph, TArray<FNiagaraVariable>& OutWrittenVariables)
{
	TArray<UNiagaraNodeOutput*> OutputNodes;
	Graph.GetNodesOfClass<UNiagaraNodeOutput>(OutputNodes);
	for (UNiagaraNodeOutput* OutputNode : OutputNodes)
	{
		TArray<UEdGraphPin*> InputPins;
		OutputNode->GetInputPins(InputPins);
		if (InputPins.Num() == 1)
		{
			FNiagaraParameterMapHistoryBuilder Builder;
			Builder.BuildParameterMaps(OutputNode, true);
			check(Builder.Histories.Num() == 1);
			for (int32 i = 0; i < Builder.Histories[0].Variables.Num(); i++)
			{
				if (Builder.Histories[0].PerVariableWriteHistory[i].Num() > 0)
				{
					OutWrittenVariables.Add(Builder.Histories[0].Variables[i]);
				}
			}
		}
	}
}

void FNiagaraStackGraphUtilities::ConnectPinToInputNode(UEdGraphPin& Pin, UNiagaraNodeInput& InputNode)
{
	TArray<UEdGraphPin*> InputPins;
	InputNode.GetOutputPins(InputPins);
	if (InputPins.Num() == 1)
	{
		MakeLinkTo(&Pin, InputPins[0]);
	}
}

UEdGraphPin* GetParameterMapPin(const TArray<UEdGraphPin*>& Pins)
{
	auto IsParameterMapPin = [](const UEdGraphPin* Pin)
	{
		const UEdGraphSchema_Niagara* NiagaraSchema = CastChecked<UEdGraphSchema_Niagara>(Pin->GetSchema());
		FNiagaraTypeDefinition PinDefinition = NiagaraSchema->PinToTypeDefinition(Pin);
		return PinDefinition == FNiagaraTypeDefinition::GetParameterMapDef();
	};

	UEdGraphPin*const* ParameterMapPinPtr = Pins.FindByPredicate(IsParameterMapPin);

	return ParameterMapPinPtr != nullptr ? *ParameterMapPinPtr : nullptr;
}

UEdGraphPin* FNiagaraStackGraphUtilities::GetParameterMapInputPin(UNiagaraNode& Node)
{
	TArray<UEdGraphPin*> InputPins;
	Node.GetInputPins(InputPins);
	return GetParameterMapPin(InputPins);
}

UEdGraphPin* FNiagaraStackGraphUtilities::GetParameterMapOutputPin(UNiagaraNode& Node)
{
	TArray<UEdGraphPin*> OutputPins;
	Node.GetOutputPins(OutputPins);
	return GetParameterMapPin(OutputPins);
}

void FNiagaraStackGraphUtilities::GetOrderedModuleNodes(UNiagaraNodeOutput& OutputNode, TArray<UNiagaraNodeFunctionCall*>& ModuleNodes)
{
	UNiagaraNode* PreviousNode = &OutputNode;
	while (PreviousNode != nullptr)
	{
		UEdGraphPin* PreviousNodeInputPin = FNiagaraStackGraphUtilities::GetParameterMapInputPin(*PreviousNode);
		if (PreviousNodeInputPin != nullptr && PreviousNodeInputPin->LinkedTo.Num() == 1)
		{
			UNiagaraNode* CurrentNode = Cast<UNiagaraNode>(PreviousNodeInputPin->LinkedTo[0]->GetOwningNode());
			UNiagaraNodeFunctionCall* ModuleNode = Cast<UNiagaraNodeFunctionCall>(CurrentNode);
			if (ModuleNode != nullptr)
			{
				ModuleNodes.Insert(ModuleNode, 0);
			}
			PreviousNode = CurrentNode;
		}
		else
		{
			PreviousNode = nullptr;
		}
	}
}

UNiagaraNodeFunctionCall* FNiagaraStackGraphUtilities::GetPreviousModuleNode(UNiagaraNodeFunctionCall& CurrentNode)
{
	UNiagaraNodeOutput* OutputNode = GetEmitterOutputNodeForStackNode(CurrentNode);
	if (OutputNode != nullptr)
	{
		TArray<UNiagaraNodeFunctionCall*> ModuleNodes;
		GetOrderedModuleNodes(*OutputNode, ModuleNodes);

		int32 ModuleIndex;
		ModuleNodes.Find(&CurrentNode, ModuleIndex);
		return ModuleIndex > 0 ? ModuleNodes[ModuleIndex - 1] : nullptr;
	}
	return nullptr;
}

UNiagaraNodeFunctionCall* FNiagaraStackGraphUtilities::GetNextModuleNode(UNiagaraNodeFunctionCall& CurrentNode)
{
	UNiagaraNodeOutput* OutputNode = GetEmitterOutputNodeForStackNode(CurrentNode);
	if (OutputNode != nullptr)
	{
		TArray<UNiagaraNodeFunctionCall*> ModuleNodes;
		GetOrderedModuleNodes(*OutputNode, ModuleNodes);

		int32 ModuleIndex;
		ModuleNodes.Find(&CurrentNode, ModuleIndex);
		return ModuleIndex < ModuleNodes.Num() - 2 ? ModuleNodes[ModuleIndex + 1] : nullptr;
	}
	return nullptr;
}

template<typename OutputNodeType, typename InputNodeType>
OutputNodeType* GetEmitterOutputNodeForStackNodeInternal(InputNodeType& StackNode)
{
	TArray<InputNodeType*> NodesToCheck;
	TSet<InputNodeType*> NodesChecked;
	NodesToCheck.Add(&StackNode);
	while (NodesToCheck.Num() > 0)
	{
		InputNodeType* NodeToCheck = NodesToCheck[0];
		NodesToCheck.RemoveAt(0);
		NodesChecked.Add(NodeToCheck);

		if (NodeToCheck->GetClass() == UNiagaraNodeOutput::StaticClass())
		{
			return CastChecked<UNiagaraNodeOutput>(NodeToCheck);
		}
		
		TArray<const UEdGraphPin*> OutputPins;
		NodeToCheck->GetOutputPins(OutputPins);
		for (const UEdGraphPin* OutputPin : OutputPins)
		{
			for (UEdGraphPin* LinkedPin : OutputPin->LinkedTo)
			{
				InputNodeType* LinkedNiagaraNode = Cast<UNiagaraNode>(LinkedPin->GetOwningNode());
				if (LinkedNiagaraNode != nullptr && NodesChecked.Contains(LinkedNiagaraNode) == false)
				{
					NodesToCheck.Add(LinkedNiagaraNode);
				}
			}
		}
	}
	return nullptr;
}

UNiagaraNodeOutput* FNiagaraStackGraphUtilities::GetEmitterOutputNodeForStackNode(UNiagaraNode& StackNode)
{
	return GetEmitterOutputNodeForStackNodeInternal<UNiagaraNodeOutput, UNiagaraNode>(StackNode);
}

ENiagaraScriptUsage FNiagaraStackGraphUtilities::GetOutputNodeUsage(UNiagaraNode& StackNode)
{
	UNiagaraNodeOutput* OutputNode = GetEmitterOutputNodeForStackNode(StackNode);
	return OutputNode ? OutputNode->GetUsage() : ENiagaraScriptUsage::Function;
}

const UNiagaraNodeOutput* FNiagaraStackGraphUtilities::GetEmitterOutputNodeForStackNode(const UNiagaraNode& StackNode)
{
	return GetEmitterOutputNodeForStackNodeInternal<const UNiagaraNodeOutput, const UNiagaraNode>(StackNode);
}

UNiagaraNodeInput* FNiagaraStackGraphUtilities::GetEmitterInputNodeForStackNode(UNiagaraNode& StackNode)
{
	// Since the stack graph can have arbitrary branches when traversing inputs, the only safe way to get the initial input
	// is to start at the output node and then trace only parameter map inputs.
	UNiagaraNodeOutput* OutputNode = GetEmitterOutputNodeForStackNode(StackNode);

	UNiagaraNode* PreviousNode = OutputNode;
	while (PreviousNode != nullptr)
	{
		UEdGraphPin* PreviousNodeInputPin = FNiagaraStackGraphUtilities::GetParameterMapInputPin(*PreviousNode);
		if (PreviousNodeInputPin != nullptr && PreviousNodeInputPin->LinkedTo.Num() == 1)
		{
			UNiagaraNode* CurrentNode = Cast<UNiagaraNode>(PreviousNodeInputPin->LinkedTo[0]->GetOwningNode());
			UNiagaraNodeInput* InputNode = Cast<UNiagaraNodeInput>(CurrentNode);
			if (InputNode != nullptr)
			{
				return InputNode;
			}
			PreviousNode = CurrentNode;
		}
		else
		{
			PreviousNode = nullptr;
		}
	}
	return nullptr;
}

void GetGroupNodesRecursive(const TArray<UNiagaraNode*>& CurrentStartNodes, UNiagaraNode* EndNode, TArray<UNiagaraNode*>& OutAllNodes)
{
	for (UNiagaraNode* CurrentStartNode : CurrentStartNodes)
	{
		if (OutAllNodes.Contains(CurrentStartNode) == false)
		{
			OutAllNodes.Add(CurrentStartNode);

			// Check input pins for this node to handle any UNiagaraNodeInput nodes which are wired directly to one of the group nodes.
			UEdGraphPin* ParameterMapInputPin = FNiagaraStackGraphUtilities::GetParameterMapInputPin(*CurrentStartNode);
			if (ParameterMapInputPin != nullptr)
			{
				TArray<UEdGraphPin*> InputPins;
				CurrentStartNode->GetInputPins(InputPins);
				for (UEdGraphPin* InputPin : InputPins)
				{
					if (InputPin != ParameterMapInputPin)
					{
						for (UEdGraphPin* InputLinkedPin : InputPin->LinkedTo)
						{
							UNiagaraNode* LinkedNode = Cast<UNiagaraNode>(InputLinkedPin->GetOwningNode());
							if (LinkedNode != nullptr)
							{
								OutAllNodes.AddUnique(LinkedNode);
							}
						}
					}
				}
			}

			// Handle nodes connected to the output.
			if (CurrentStartNode != EndNode)
			{
				TArray<UNiagaraNode*> LinkedNodes;
				TArray<UEdGraphPin*> OutputPins;
				CurrentStartNode->GetOutputPins(OutputPins);
				for (UEdGraphPin* OutputPin : OutputPins)
				{
					for (UEdGraphPin* LinkedPin : OutputPin->LinkedTo)
					{
						UNiagaraNode* LinkedNode = Cast<UNiagaraNode>(LinkedPin->GetOwningNode());
						if (LinkedNode != nullptr)
						{
							LinkedNodes.Add(LinkedNode);
						}
					}
				}
				GetGroupNodesRecursive(LinkedNodes, EndNode, OutAllNodes);
			}
		}
	}
}

void FNiagaraStackGraphUtilities::FStackNodeGroup::GetAllNodesInGroup(TArray<UNiagaraNode*>& OutAllNodes) const
{
	GetGroupNodesRecursive(StartNodes, EndNode, OutAllNodes);
}

void FNiagaraStackGraphUtilities::GetStackNodeGroups(UNiagaraNode& StackNode, TArray<FNiagaraStackGraphUtilities::FStackNodeGroup>& OutStackNodeGroups)
{
	UNiagaraNodeOutput* OutputNode = GetEmitterOutputNodeForStackNode(StackNode);
	if (OutputNode != nullptr)
	{
		UNiagaraNodeInput* InputNode = GetEmitterInputNodeForStackNode(*OutputNode);
		if (InputNode != nullptr)
		{
			FStackNodeGroup InputGroup;
			InputGroup.StartNodes.Add(InputNode);
			InputGroup.EndNode = InputNode;
			OutStackNodeGroups.Add(InputGroup);

			TArray<UNiagaraNodeFunctionCall*> ModuleNodes;
			GetOrderedModuleNodes(*OutputNode, ModuleNodes);
			for (UNiagaraNodeFunctionCall* ModuleNode : ModuleNodes)
			{
				FStackNodeGroup ModuleGroup;
				UEdGraphPin* PreviousOutputPin = GetParameterMapOutputPin(*OutStackNodeGroups.Last().EndNode);
				for (UEdGraphPin* PreviousOutputPinLinkedPin : PreviousOutputPin->LinkedTo)
				{
					ModuleGroup.StartNodes.Add(CastChecked<UNiagaraNode>(PreviousOutputPinLinkedPin->GetOwningNode()));
				}
				ModuleGroup.EndNode = ModuleNode;
				OutStackNodeGroups.Add(ModuleGroup);
			}

			FStackNodeGroup OutputGroup;
			UEdGraphPin* PreviousOutputPin = GetParameterMapOutputPin(*OutStackNodeGroups.Last().EndNode);
			for (UEdGraphPin* PreviousOutputPinLinkedPin : PreviousOutputPin->LinkedTo)
			{
				OutputGroup.StartNodes.Add(CastChecked<UNiagaraNode>(PreviousOutputPinLinkedPin->GetOwningNode()));
			}
			OutputGroup.EndNode = OutputNode;
			OutStackNodeGroups.Add(OutputGroup);
		}
	}
}

void FNiagaraStackGraphUtilities::DisconnectStackNodeGroup(const FStackNodeGroup& DisconnectGroup, const FStackNodeGroup& PreviousGroup, const FStackNodeGroup& NextGroup)
{
	UEdGraphPin* PreviousOutputPin = FNiagaraStackGraphUtilities::GetParameterMapOutputPin(*PreviousGroup.EndNode);
	BreakAllPinLinks(PreviousOutputPin);

	UEdGraphPin* DisconnectOutputPin = FNiagaraStackGraphUtilities::GetParameterMapOutputPin(*DisconnectGroup.EndNode);
	BreakAllPinLinks(DisconnectOutputPin);

	for (UNiagaraNode* NextStartNode : NextGroup.StartNodes)
	{
		UEdGraphPin* NextStartInputPin = FNiagaraStackGraphUtilities::GetParameterMapInputPin(*NextStartNode);
		MakeLinkTo(PreviousOutputPin, NextStartInputPin);
	}
}

void FNiagaraStackGraphUtilities::ConnectStackNodeGroup(const FStackNodeGroup& ConnectGroup, const FStackNodeGroup& NewPreviousGroup, const FStackNodeGroup& NewNextGroup)
{
	UEdGraphPin* NewPreviousOutputPin = FNiagaraStackGraphUtilities::GetParameterMapOutputPin(*NewPreviousGroup.EndNode);
	BreakAllPinLinks(NewPreviousOutputPin);

	for (UNiagaraNode* ConnectStartNode : ConnectGroup.StartNodes)
	{
		UEdGraphPin* ConnectInputPin = FNiagaraStackGraphUtilities::GetParameterMapInputPin(*ConnectStartNode);
		MakeLinkTo(NewPreviousOutputPin, ConnectInputPin);

	}

	UEdGraphPin* ConnectOutputPin = FNiagaraStackGraphUtilities::GetParameterMapOutputPin(*ConnectGroup.EndNode);

	for (UNiagaraNode* NewNextStartNode : NewNextGroup.StartNodes)
	{
		UEdGraphPin* NewNextStartInputPin = FNiagaraStackGraphUtilities::GetParameterMapInputPin(*NewNextStartNode);
		MakeLinkTo(ConnectOutputPin, NewNextStartInputPin);
	}
}

DECLARE_DELEGATE_RetVal_OneParam(bool, FInputSelector, UNiagaraStackFunctionInput*);

void InitializeStackFunctionInputsInternal(TSharedRef<FNiagaraSystemViewModel> SystemViewModel, TSharedPtr<FNiagaraEmitterViewModel> EmitterViewModel, UNiagaraStackEditorData& StackEditorData, UNiagaraNodeFunctionCall& ModuleNode, UNiagaraNodeFunctionCall& InputFunctionCallNode, FInputSelector InputSelector)
{
	UNiagaraStackFunctionInputCollection* FunctionInputCollection = NewObject<UNiagaraStackFunctionInputCollection>(GetTransientPackage()); 
	UNiagaraStackEntry::FRequiredEntryData RequiredEntryData(SystemViewModel, EmitterViewModel, NAME_None, NAME_None, StackEditorData);
	FunctionInputCollection->Initialize(RequiredEntryData, ModuleNode, InputFunctionCallNode, FString());
	FunctionInputCollection->RefreshChildren();

	// Reset all direct inputs on this function to initialize data interfaces and default dynamic inputs.
	TArray<UNiagaraStackEntry*> Children;
	FunctionInputCollection->GetUnfilteredChildren(Children);
	for (UNiagaraStackEntry* Child : Children)
	{
		UNiagaraStackInputCategory* InputCategory = Cast<UNiagaraStackInputCategory>(Child);
		if (InputCategory != nullptr)
		{
			TArray<UNiagaraStackEntry*> CategoryChildren;
			InputCategory->GetUnfilteredChildren(CategoryChildren);
			for (UNiagaraStackEntry* CategoryChild : CategoryChildren)
			{
				UNiagaraStackFunctionInput* FunctionInput = Cast<UNiagaraStackFunctionInput>(CategoryChild);
				if (FunctionInput != nullptr && (InputSelector.IsBound() == false || InputSelector.Execute(FunctionInput)) && FunctionInput->CanReset())
				{
					FunctionInput->Reset();
				}
			}
		}
	}

	FunctionInputCollection->Finalize();
	SystemViewModel->NotifyDataObjectChanged(nullptr);
}

void FNiagaraStackGraphUtilities::InitializeStackFunctionInputs(TSharedRef<FNiagaraSystemViewModel> SystemViewModel, TSharedPtr<FNiagaraEmitterViewModel> EmitterViewModel, UNiagaraStackEditorData& StackEditorData, UNiagaraNodeFunctionCall& ModuleNode, UNiagaraNodeFunctionCall& InputFunctionCallNode)
{
	InitializeStackFunctionInputsInternal(SystemViewModel, EmitterViewModel, StackEditorData, ModuleNode, InputFunctionCallNode, FInputSelector());
}

void FNiagaraStackGraphUtilities::InitializeStackFunctionInput(TSharedRef<FNiagaraSystemViewModel> SystemViewModel, TSharedPtr<FNiagaraEmitterViewModel> EmitterViewModel, UNiagaraStackEditorData& StackEditorData, UNiagaraNodeFunctionCall& ModuleNode, UNiagaraNodeFunctionCall& InputFunctionCallNode, FName InputName)
{
	FInputSelector InputSelector;
	InputSelector.BindLambda([&InputName](UNiagaraStackFunctionInput* Input)
	{
		return Input->GetInputParameterHandle().GetName() == InputName;
	});
	InitializeStackFunctionInputsInternal(SystemViewModel, EmitterViewModel, StackEditorData, ModuleNode, InputFunctionCallNode, InputSelector);
}

FString FNiagaraStackGraphUtilities::GenerateStackFunctionInputEditorDataKey(UNiagaraNodeFunctionCall& FunctionCallNode, FNiagaraParameterHandle InputParameterHandle)
{
	return FunctionCallNode.GetFunctionName() + InputParameterHandle.GetParameterHandleString().ToString();
}

FString FNiagaraStackGraphUtilities::GenerateStackModuleEditorDataKey(UNiagaraNodeFunctionCall& ModuleNode)
{
	return ModuleNode.GetFunctionName();
}

void ExtractInputPinsFromHistory(FNiagaraParameterMapHistory& History, UEdGraph* FunctionGraph, FNiagaraStackGraphUtilities::ENiagaraGetStackFunctionInputPinsOptions Options, TArray<const UEdGraphPin*>& OutPins)
{
	for (int32 i = 0; i < History.Variables.Num(); i++)
	{
		FNiagaraVariable& Variable = History.Variables[i];
		TArray<TTuple<const UEdGraphPin*, const UEdGraphPin*>>& ReadHistory = History.PerVariableReadHistory[i];

		// A read is only really exposed if it's the first read and it has no corresponding write.
		if (ReadHistory.Num() > 0 && ReadHistory[0].Get<1>() == nullptr)
		{
			const UEdGraphPin* InputPin = ReadHistory[0].Get<0>();

			// Make sure that the module input is from the called graph, and not a nested graph.
			UEdGraph* NodeGraph = InputPin->GetOwningNode()->GetGraph();
			if (NodeGraph == FunctionGraph &&
				(Options == FNiagaraStackGraphUtilities::ENiagaraGetStackFunctionInputPinsOptions::AllInputs || FNiagaraParameterHandle(InputPin->PinName).IsModuleHandle()))
			{
				OutPins.Add(InputPin);
			}
		}
	}
}

void FNiagaraStackGraphUtilities::GetStackFunctionInputPins(UNiagaraNodeFunctionCall& FunctionCallNode, TArray<const UEdGraphPin*>& OutInputPins, TSet<const UEdGraphPin*>& OutHiddenPins, FCompileConstantResolver ConstantResolver, ENiagaraGetStackFunctionInputPinsOptions Options, bool bIgnoreDisabled)
{
	FNiagaraParameterMapHistoryBuilder Builder;
	Builder.SetIgnoreDisabled(bIgnoreDisabled);
	Builder.ConstantResolver = ConstantResolver;
	FunctionCallNode.BuildParameterMapHistory(Builder, false, false);
	
	if (Builder.Histories.Num() == 1)
	{
		ExtractInputPinsFromHistory(Builder.Histories[0], FunctionCallNode.GetCalledGraph(), Options, OutInputPins);

		FNiagaraParameterMapHistoryBuilder BuilderCompiled;
		BuilderCompiled.ConstantResolver = ConstantResolver;
		BuilderCompiled.SetIgnoreDisabled(bIgnoreDisabled);
		FunctionCallNode.BuildParameterMapHistory(BuilderCompiled, false, true);
		TArray<const UEdGraphPin*> CompilationPins;
		if (BuilderCompiled.Histories.Num() == 1)
		{
			ExtractInputPinsFromHistory(BuilderCompiled.Histories[0], FunctionCallNode.GetCalledGraph(), Options, CompilationPins);
		}

		for (const UEdGraphPin* Pin : OutInputPins)
		{
			bool bFoundPin = false;
			for (const UEdGraphPin* CompiledPin : CompilationPins)
			{
				if (Pin->GetName() == CompiledPin->GetName() && 
					Pin->PinType.PinCategory == CompiledPin->PinType.PinCategory && 
					Pin->PinType.PinSubCategoryObject == CompiledPin->PinType.PinSubCategoryObject)
				{
					bFoundPin = true;
				}
			}
			if (!bFoundPin)
			{
				OutHiddenPins.Add(Pin);
			}
		}
	}
}

TArray<UEdGraphPin*> FNiagaraStackGraphUtilities::GetUnusedFunctionInputPins(UNiagaraNodeFunctionCall& FunctionCallNode, FCompileConstantResolver ConstantResolver)
{
	UNiagaraGraph* FunctionGraph = FunctionCallNode.GetCalledGraph();
	if (!FunctionGraph || FunctionCallNode.FunctionScript->Usage != ENiagaraScriptUsage::Module)
	{
		return TArray<UEdGraphPin*>();
	}
	
	// Set the static switch values so we traverse the correct node paths
	TArray<UEdGraphPin*> InputPins;
	FunctionCallNode.GetInputPins(InputPins);
	FNiagaraEditorUtilities::SetStaticSwitchConstants(FunctionGraph, InputPins, ConstantResolver);

	// Find the start node for the traversal
	UNiagaraNodeOutput* OutputNode = FunctionGraph->FindOutputNode(ENiagaraScriptUsage::Module);
	if (OutputNode == nullptr)
	{
		return TArray<UEdGraphPin*>();
	}

	// Get the used function parameters from the parameter map set node linked to the function's input pin.
	// Note that this is only valid for module scripts, not function scripts.
	TArray<UEdGraphPin*> ResultPins;
	FString FunctionScriptName = FunctionCallNode.GetFunctionName();
	if (InputPins.Num() > 0 && InputPins[0]->LinkedTo.Num() > 0)
	{
		UNiagaraNodeParameterMapSet* ParamMapNode = Cast<UNiagaraNodeParameterMapSet>(InputPins[0]->LinkedTo[0]->GetOwningNode());
		if (ParamMapNode)
		{
			ParamMapNode->GetInputPins(InputPins);
			for (UEdGraphPin* Pin : InputPins)
			{
				FString PinName = Pin->PinName.ToString();
				if (PinName.StartsWith(FunctionScriptName + "."))
				{
					ResultPins.Add(Pin);
				}
			}
		}
	}
	if (ResultPins.Num() == 0)
	{
		return ResultPins;
	}

	// Find reachable nodes
	TArray<UNiagaraNode*> ReachedNodes;
	FunctionGraph->BuildTraversal(ReachedNodes, OutputNode, true);

	// We only care about reachable parameter map get nodes with module inputs
	const UEdGraphSchema_Niagara* Schema = GetDefault<UEdGraphSchema_Niagara>();
	for (UNiagaraNode* Node : ReachedNodes)
	{
		UNiagaraNodeParameterMapGet* ParamMapNode = Cast<UNiagaraNodeParameterMapGet>(Node);
		if (ParamMapNode)
		{
			TArray<UEdGraphPin*> OutPins;
			ParamMapNode->GetOutputPins(OutPins);
			for (UEdGraphPin* OutPin : OutPins)
			{
				FString OutPinName = OutPin->PinName.ToString();
				if (!OutPinName.RemoveFromStart(TEXT("Module.")) || OutPin->LinkedTo.Num() == 0)
				{
					continue;
				}
				for (UEdGraphPin* Pin : ResultPins)
				{
					if (Pin->GetName() == FunctionScriptName + "." + OutPinName && Pin->PinType == OutPin->PinType)
					{
						ResultPins.RemoveSwap(Pin);
						break;
					}
				}
			}
		}
	}
	return ResultPins;
}

void FNiagaraStackGraphUtilities::GetStackFunctionInputPins(UNiagaraNodeFunctionCall& FunctionCallNode, TArray<const UEdGraphPin*>& OutInputPins, ENiagaraGetStackFunctionInputPinsOptions Options /*= ENiagaraGetStackFunctionInputPinsOptions::AllInputs*/, bool bIgnoreDisabled /*= false*/)
{
	TSet<const UEdGraphPin*> HiddenPins;
	FCompileConstantResolver EmptyResolver;
	GetStackFunctionInputPins(FunctionCallNode, OutInputPins, HiddenPins, EmptyResolver, Options, bIgnoreDisabled);
}

void FNiagaraStackGraphUtilities::GetStackFunctionStaticSwitchPins(UNiagaraNodeFunctionCall& FunctionCallNode, TArray<UEdGraphPin*>& OutInputPins, TSet<UEdGraphPin*>& OutHiddenPins)
{
	const UEdGraphSchema_Niagara* Schema = CastChecked<UEdGraphSchema_Niagara>(FunctionCallNode.GetSchema());
	UNiagaraGraph* FunctionCallGraph = FunctionCallNode.GetCalledGraph();
	if (FunctionCallGraph == nullptr)
	{
		return;
	}

	TArray<FNiagaraVariable> ReachableInputs = FunctionCallGraph->FindStaticSwitchInputs(true);
	for (FNiagaraVariable SwitchInput : FunctionCallGraph->FindStaticSwitchInputs(false))
	{
		FEdGraphPinType PinType = Schema->TypeDefinitionToPinType(SwitchInput.GetType());
		for (UEdGraphPin* Pin : FunctionCallNode.Pins)
		{
			if (Pin->Direction != EEdGraphPinDirection::EGPD_Input)
			{
				continue;
			}
			if (Pin->PinName.IsEqual(SwitchInput.GetName()) && Pin->PinType == PinType)
			{
				OutInputPins.Add(Pin);
				if (!ReachableInputs.Contains(SwitchInput))
				{
					OutHiddenPins.Add(Pin);
				}
				break;
			}
		}
	}
}

void FNiagaraStackGraphUtilities::GetStackFunctionOutputVariables(UNiagaraNodeFunctionCall& FunctionCallNode, FCompileConstantResolver ConstantResolver, TArray<FNiagaraVariable>& OutOutputVariables, TArray<FNiagaraVariable>& OutOutputVariablesWithOriginalAliasesIntact)
{
	FNiagaraParameterMapHistoryBuilder Builder;
	Builder.SetIgnoreDisabled(false);
	Builder.ConstantResolver = ConstantResolver;
	FunctionCallNode.BuildParameterMapHistory(Builder, false);

	if (ensureMsgf(Builder.Histories.Num() == 1, TEXT("Invalid Stack Graph - Function call node has invalid history count!")))
	{
		for (int32 i = 0; i < Builder.Histories[0].Variables.Num(); i++)
		{
			bool bHasParameterMapSetWrite = false;
			for (const UEdGraphPin* WritePin : Builder.Histories[0].PerVariableWriteHistory[i])
			{
				if (WritePin != nullptr && WritePin->GetOwningNode() != nullptr && WritePin->GetOwningNode()->IsA<UNiagaraNodeParameterMapSet>())
				{
					bHasParameterMapSetWrite = true;
					break;
				}
			}

			if (bHasParameterMapSetWrite)
			{
				FNiagaraVariable& Variable = Builder.Histories[0].Variables[i];
				FNiagaraVariable& VariableWithOriginalAliasIntact = Builder.Histories[0].VariablesWithOriginalAliasesIntact[i];
				OutOutputVariables.Add(Variable);
				OutOutputVariablesWithOriginalAliasesIntact.Add(VariableWithOriginalAliasIntact);
			}
		}
	}
}

void FNiagaraStackGraphUtilities::GetStackFunctionInputAndOutputVariables(UNiagaraNodeFunctionCall& FunctionCallNode, FCompileConstantResolver ConstantResolver, TArray<FNiagaraVariable>& OutVariables, TArray<FNiagaraVariable>& OutVariablesWithOriginalAliasesIntact)
{
	FNiagaraParameterMapHistoryBuilder Builder;
	Builder.SetIgnoreDisabled(false);
	Builder.ConstantResolver = ConstantResolver;
	FunctionCallNode.BuildParameterMapHistory(Builder, false);

	if (ensureMsgf(Builder.Histories.Num() == 1, TEXT("Invalid Stack Graph - Function call node has invalid history count!")))
	{
		for (int32 i = 0; i < Builder.Histories[0].Variables.Num(); ++i)
		{
			bool bHasParameterMapSetWrite = false;
			for (const UEdGraphPin* WritePin : Builder.Histories[0].PerVariableWriteHistory[i])
			{
				if (WritePin != nullptr && WritePin->GetOwningNode() != nullptr && 
					WritePin->GetOwningNode()->IsA<UNiagaraNodeParameterMapSet>())
				{
					bHasParameterMapSetWrite = true;
					break;
				}
			}

			if (bHasParameterMapSetWrite)
			{
				FNiagaraVariable& Variable = Builder.Histories[0].Variables[i];
				FNiagaraVariable& VariableWithOriginalAliasIntact = Builder.Histories[0].VariablesWithOriginalAliasesIntact[i];
				OutVariables.Add(Variable);
				OutVariablesWithOriginalAliasesIntact.Add(VariableWithOriginalAliasIntact);
			}
		}

		TArray<const UEdGraphPin*> InputPins;
		ExtractInputPinsFromHistory(Builder.Histories[0], FunctionCallNode.GetCalledGraph(), FNiagaraStackGraphUtilities::ENiagaraGetStackFunctionInputPinsOptions::ModuleInputsOnly, InputPins);

		for (const UEdGraphPin* Pin : InputPins)
		{
			for (int32 i = 0; i < Builder.Histories[0].Variables.Num(); ++i)
			{
				FNiagaraVariable& VariableWithOriginalAliasIntact = Builder.Histories[0].VariablesWithOriginalAliasesIntact[i];
				if (VariableWithOriginalAliasIntact.GetName() == Pin->PinName)
				{
					FNiagaraVariable& Variable = Builder.Histories[0].Variables[i];
					OutVariables.AddUnique(Variable);
					OutVariablesWithOriginalAliasesIntact.AddUnique(VariableWithOriginalAliasIntact);
				}
			}
		}
	}
}

UNiagaraNodeParameterMapSet* FNiagaraStackGraphUtilities::GetStackFunctionOverrideNode(UNiagaraNodeFunctionCall& FunctionCallNode)
{
	UEdGraphPin* ParameterMapInput = FNiagaraStackGraphUtilities::GetParameterMapInputPin(FunctionCallNode);
	if (ParameterMapInput != nullptr && ParameterMapInput->LinkedTo.Num() == 1)
	{
		return Cast<UNiagaraNodeParameterMapSet>(ParameterMapInput->LinkedTo[0]->GetOwningNode());
	}
	return nullptr;
}

UNiagaraNodeParameterMapSet& FNiagaraStackGraphUtilities::GetOrCreateStackFunctionOverrideNode(UNiagaraNodeFunctionCall& StackFunctionCall, const FGuid& PreferredOverrideNodeGuid)
{
	UNiagaraNodeParameterMapSet* OverrideNode = GetStackFunctionOverrideNode(StackFunctionCall);
	if (OverrideNode == nullptr)
	{
		UEdGraph* Graph = StackFunctionCall.GetGraph();
		Graph->Modify();
		FGraphNodeCreator<UNiagaraNodeParameterMapSet> ParameterMapSetNodeCreator(*Graph);
		OverrideNode = ParameterMapSetNodeCreator.CreateNode();
		ParameterMapSetNodeCreator.Finalize();
		if (PreferredOverrideNodeGuid.IsValid())
		{
			OverrideNode->NodeGuid = PreferredOverrideNodeGuid;
		}
		OverrideNode->SetEnabledState(StackFunctionCall.GetDesiredEnabledState(), StackFunctionCall.HasUserSetTheEnabledState());

		UEdGraphPin* OverrideNodeInputPin = FNiagaraStackGraphUtilities::GetParameterMapInputPin(*OverrideNode);
		UEdGraphPin* OverrideNodeOutputPin = FNiagaraStackGraphUtilities::GetParameterMapOutputPin(*OverrideNode);

		UEdGraphPin* OwningFunctionCallInputPin = FNiagaraStackGraphUtilities::GetParameterMapInputPin(StackFunctionCall);
		UEdGraphPin* PreviousStackNodeOutputPin = OwningFunctionCallInputPin->LinkedTo[0];

		BreakAllPinLinks(OwningFunctionCallInputPin);
		MakeLinkTo(OwningFunctionCallInputPin, OverrideNodeOutputPin);
		for (UEdGraphPin* PreviousStackNodeOutputLinkedPin : PreviousStackNodeOutputPin->LinkedTo)
		{
			MakeLinkTo(PreviousStackNodeOutputLinkedPin, OverrideNodeOutputPin);
		}
		BreakAllPinLinks(PreviousStackNodeOutputPin);
		MakeLinkTo(PreviousStackNodeOutputPin, OverrideNodeInputPin);
	}
	return *OverrideNode;
}

UEdGraphPin* FNiagaraStackGraphUtilities::GetStackFunctionInputOverridePin(UNiagaraNodeFunctionCall& StackFunctionCall, FNiagaraParameterHandle AliasedInputParameterHandle)
{
	if (UEdGraphPin* SwitchPin = StackFunctionCall.FindStaticSwitchInputPin(AliasedInputParameterHandle.GetName()))
	{
		return SwitchPin;
	}

	UNiagaraNodeParameterMapSet* OverrideNode = GetStackFunctionOverrideNode(StackFunctionCall);
	if (OverrideNode != nullptr)
	{
		TArray<UEdGraphPin*> InputPins;
		OverrideNode->GetInputPins(InputPins);
		UEdGraphPin** OverridePinPtr = InputPins.FindByPredicate([&](const UEdGraphPin* Pin) { return Pin->PinName == AliasedInputParameterHandle.GetParameterHandleString(); });
		if (OverridePinPtr != nullptr)
		{
			return *OverridePinPtr;
		}
	}
	return nullptr;
}

UEdGraphPin& FNiagaraStackGraphUtilities::GetOrCreateStackFunctionInputOverridePin(UNiagaraNodeFunctionCall& StackFunctionCall, FNiagaraParameterHandle AliasedInputParameterHandle, FNiagaraTypeDefinition InputType, const FGuid& PreferredOverrideNodeGuid)
{
	UEdGraphPin* OverridePin = GetStackFunctionInputOverridePin(StackFunctionCall, AliasedInputParameterHandle);
	if (OverridePin == nullptr)
	{
		UNiagaraNodeParameterMapSet& OverrideNode = GetOrCreateStackFunctionOverrideNode(StackFunctionCall, PreferredOverrideNodeGuid);
		OverrideNode.Modify();

		TArray<UEdGraphPin*> OverrideInputPins;
		OverrideNode.GetInputPins(OverrideInputPins);

		const UEdGraphSchema_Niagara* NiagaraSchema = GetDefault<UEdGraphSchema_Niagara>();
		FEdGraphPinType PinType = NiagaraSchema->TypeDefinitionToPinType(InputType);
		OverridePin = OverrideNode.CreatePin(EEdGraphPinDirection::EGPD_Input, PinType, AliasedInputParameterHandle.GetParameterHandleString(), OverrideInputPins.Num() - 1);
	}
	return *OverridePin;
}

void FNiagaraStackGraphUtilities::RemoveNodesForStackFunctionInputOverridePin(UEdGraphPin& StackFunctionInputOverridePin)
{
	TArray<TWeakObjectPtr<UNiagaraDataInterface>> RemovedDataObjects;
	RemoveNodesForStackFunctionInputOverridePin(StackFunctionInputOverridePin, RemovedDataObjects);
}

void FNiagaraStackGraphUtilities::RemoveNodesForStackFunctionInputOverridePin(UEdGraphPin& StackFunctionInputOverridePin, TArray<TWeakObjectPtr<UNiagaraDataInterface>>& OutRemovedDataObjects)
{
	if (StackFunctionInputOverridePin.LinkedTo.Num() == 1)
	{
		UEdGraphNode* OverrideValueNode = StackFunctionInputOverridePin.LinkedTo[0]->GetOwningNode();
		UEdGraph* Graph = OverrideValueNode->GetGraph();
		if (OverrideValueNode->IsA<UNiagaraNodeInput>() || OverrideValueNode->IsA<UNiagaraNodeParameterMapGet>())
		{
			UNiagaraNodeInput* InputNode = Cast<UNiagaraNodeInput>(OverrideValueNode);
			if (InputNode != nullptr && InputNode->GetDataInterface() != nullptr)
			{
				OutRemovedDataObjects.Add(InputNode->GetDataInterface());
			}
			Graph->RemoveNode(OverrideValueNode);
		}
		else if (OverrideValueNode->IsA<UNiagaraNodeFunctionCall>())
		{
			UNiagaraNodeFunctionCall* DynamicInputNode = CastChecked<UNiagaraNodeFunctionCall>(OverrideValueNode);
			UEdGraphPin* DynamicInputNodeInputPin = FNiagaraStackGraphUtilities::GetParameterMapInputPin(*DynamicInputNode);
			if (DynamicInputNodeInputPin && DynamicInputNodeInputPin->LinkedTo.Num() > 0 && DynamicInputNodeInputPin->LinkedTo[0] != nullptr)
			{
				UNiagaraNodeParameterMapSet* DynamicInputNodeOverrideNode = Cast<UNiagaraNodeParameterMapSet>(DynamicInputNodeInputPin->LinkedTo[0]->GetOwningNode());
				if (DynamicInputNodeOverrideNode != nullptr)
				{
					TArray<UEdGraphPin*> InputPins;
					DynamicInputNodeOverrideNode->GetInputPins(InputPins);
					for (UEdGraphPin* InputPin : InputPins)
					{
						FNiagaraParameterHandle InputHandle(InputPin->PinName);
						if (InputHandle.GetNamespace().ToString() == DynamicInputNode->GetFunctionName())
						{
							RemoveNodesForStackFunctionInputOverridePin(*InputPin, OutRemovedDataObjects);
							DynamicInputNodeOverrideNode->RemovePin(InputPin);
						}
					}

					TArray<UEdGraphPin*> NewInputPins;
					DynamicInputNodeOverrideNode->GetInputPins(NewInputPins);
					if (NewInputPins.Num() == 2)
					{
						// If there are only 2 input pins left, they are the parameter map input and the add pin, so the dynamic input's override node 
						// can be removed.  This not always be the case when removing dynamic input nodes because they share the same override node.
						UEdGraphPin* InputPin = FNiagaraStackGraphUtilities::GetParameterMapInputPin(*DynamicInputNodeOverrideNode);
						UEdGraphPin* OutputPin = FNiagaraStackGraphUtilities::GetParameterMapOutputPin(*DynamicInputNodeOverrideNode);

						if (ensureMsgf(InputPin != nullptr && InputPin->LinkedTo.Num() == 1 && OutputPin != nullptr &&
							OutputPin->LinkedTo.Num() >= 2, TEXT("Invalid Stack - Dynamic input node override node not connected correctly.")))
						{
							// The DynamicInputOverrideNode will have a single input which is the previous module or override map set, and
							// two or more output links, one to the dynamic input node, one to the next override map set, and 0 or more links
							// to other dynamic inputs on sibling inputs.  Collect these linked pins to reconnect after removing the override node.
							UEdGraphPin* LinkedInputPin = InputPin->LinkedTo[0];
							TArray<UEdGraphPin*> LinkedOutputPins;
							for (UEdGraphPin* LinkedOutputPin : OutputPin->LinkedTo)
							{
								if (LinkedOutputPin->GetOwningNode() != DynamicInputNode)
								{
									LinkedOutputPins.Add(LinkedOutputPin);
								}
							}

							// Disconnect the override node and remove it.
							BreakAllPinLinks(InputPin);
							BreakAllPinLinks(OutputPin);
							Graph->RemoveNode(DynamicInputNodeOverrideNode);

							// Reconnect the pins which were connected to the removed override node.
							for (UEdGraphPin* LinkedOutputPin : LinkedOutputPins)
							{
								MakeLinkTo(LinkedInputPin, LinkedOutputPin);
							}
						}
					}
				}
			}

			Graph->RemoveNode(DynamicInputNode);
		}
	}
}

void FNiagaraStackGraphUtilities::SetLinkedValueHandleForFunctionInput(UEdGraphPin& OverridePin, FNiagaraParameterHandle LinkedParameterHandle, const FGuid& NewNodePersistentId)
{
	checkf(OverridePin.LinkedTo.Num() == 0, TEXT("Can't set a linked value handle when the override pin already has a value."));

	UNiagaraNodeParameterMapSet* OverrideNode = CastChecked<UNiagaraNodeParameterMapSet>(OverridePin.GetOwningNode());
	UEdGraph* Graph = OverrideNode->GetGraph();
	Graph->Modify();
	FGraphNodeCreator<UNiagaraNodeParameterMapGet> GetNodeCreator(*Graph);
	UNiagaraNodeParameterMapGet* GetNode = GetNodeCreator.CreateNode();
	GetNodeCreator.Finalize();
	GetNode->SetEnabledState(OverrideNode->GetDesiredEnabledState(), OverrideNode->HasUserSetTheEnabledState());

	UEdGraphPin* GetInputPin = FNiagaraStackGraphUtilities::GetParameterMapInputPin(*GetNode);
	checkf(GetInputPin != nullptr, TEXT("Parameter map get node was missing it's parameter map input pin."));

	UEdGraphPin* OverrideNodeInputPin = FNiagaraStackGraphUtilities::GetParameterMapInputPin(*OverrideNode);
	UEdGraphPin* PreviousStackNodeOutputPin = OverrideNodeInputPin->LinkedTo[0];
	checkf(PreviousStackNodeOutputPin != nullptr, TEXT("Invalid Stack Graph - No previous stack node."));

	const UEdGraphSchema_Niagara* NiagaraSchema = GetDefault<UEdGraphSchema_Niagara>();
	FNiagaraTypeDefinition InputType = NiagaraSchema->PinToTypeDefinition(&OverridePin);
	UEdGraphPin* GetOutputPin = GetNode->RequestNewTypedPin(EGPD_Output, InputType, LinkedParameterHandle.GetParameterHandleString());
	MakeLinkTo(GetInputPin, PreviousStackNodeOutputPin);
	MakeLinkTo(GetOutputPin, &OverridePin);

	if (NewNodePersistentId.IsValid())
	{
		GetNode->NodeGuid = NewNodePersistentId;
	}
}

void FNiagaraStackGraphUtilities::SetDataValueObjectForFunctionInput(UEdGraphPin& OverridePin, UClass* DataObjectType, FString InputNodeInputName, UNiagaraDataInterface*& OutDataObject, const FGuid& NewNodePersistentId)
{
	checkf(OverridePin.LinkedTo.Num() == 0, TEXT("Can't set a data value when the override pin already has a value."));
	checkf(DataObjectType->IsChildOf<UNiagaraDataInterface>(), TEXT("Can only set a function input to a data interface value object"));

	UNiagaraNodeParameterMapSet* OverrideNode = CastChecked<UNiagaraNodeParameterMapSet>(OverridePin.GetOwningNode());
	UEdGraph* Graph = OverrideNode->GetGraph();
	Graph->Modify();
	FGraphNodeCreator<UNiagaraNodeInput> InputNodeCreator(*Graph);
	UNiagaraNodeInput* InputNode = InputNodeCreator.CreateNode();
	FNiagaraEditorUtilities::InitializeParameterInputNode(*InputNode, FNiagaraTypeDefinition(DataObjectType), CastChecked<UNiagaraGraph>(Graph), *InputNodeInputName);

	OutDataObject = NewObject<UNiagaraDataInterface>(InputNode, DataObjectType, *ObjectTools::SanitizeObjectName(InputNodeInputName), RF_Transactional | RF_Public);
	InputNode->SetDataInterface(OutDataObject);

	InputNodeCreator.Finalize();
	FNiagaraStackGraphUtilities::ConnectPinToInputNode(OverridePin, *InputNode);

	if (NewNodePersistentId.IsValid())
	{
		InputNode->NodeGuid = NewNodePersistentId;
	}
}

void FNiagaraStackGraphUtilities::SetDynamicInputForFunctionInput(UEdGraphPin& OverridePin, UNiagaraScript* DynamicInput, UNiagaraNodeFunctionCall*& OutDynamicInputFunctionCall, const FGuid& NewNodePersistentId, FString SuggestedName)
{
	checkf(OverridePin.LinkedTo.Num() == 0, TEXT("Can't set a data value when the override pin already has a value."));

	UNiagaraNodeParameterMapSet* OverrideNode = CastChecked<UNiagaraNodeParameterMapSet>(OverridePin.GetOwningNode());
	UEdGraph* Graph = OverrideNode->GetGraph();
	Graph->Modify();
	FGraphNodeCreator<UNiagaraNodeFunctionCall> FunctionCallNodeCreator(*Graph);
	UNiagaraNodeFunctionCall* FunctionCallNode = FunctionCallNodeCreator.CreateNode();
	FunctionCallNode->FunctionScript = DynamicInput;
	FunctionCallNodeCreator.Finalize();
	FunctionCallNode->SetEnabledState(OverrideNode->GetDesiredEnabledState(), OverrideNode->HasUserSetTheEnabledState());

	UEdGraphPin* FunctionCallInputPin = FNiagaraStackGraphUtilities::GetParameterMapInputPin(*FunctionCallNode);
	TArray<UEdGraphPin*> FunctionCallOutputPins;
	FunctionCallNode->GetOutputPins(FunctionCallOutputPins);

	const UEdGraphSchema_Niagara* NiagaraSchema = GetDefault<UEdGraphSchema_Niagara>();

	FNiagaraTypeDefinition InputType = NiagaraSchema->PinToTypeDefinition(&OverridePin);


	UEdGraphPin* OverrideNodeInputPin = FNiagaraStackGraphUtilities::GetParameterMapInputPin(*OverrideNode);
	UEdGraphPin* PreviousStackNodeOutputPin = nullptr;
	if (OverrideNodeInputPin != nullptr)
	{
		PreviousStackNodeOutputPin = OverrideNodeInputPin->LinkedTo[0];
	}
	
	if (FunctionCallInputPin != nullptr && PreviousStackNodeOutputPin != nullptr)
	{
		MakeLinkTo(FunctionCallInputPin, PreviousStackNodeOutputPin);
	}
	
	if (FunctionCallOutputPins.Num() >= 1 && FunctionCallOutputPins[0] != nullptr)
	{
		MakeLinkTo(FunctionCallOutputPins[0], &OverridePin);
	}

	OutDynamicInputFunctionCall = FunctionCallNode;

	if (NewNodePersistentId.IsValid())
	{
		FunctionCallNode->NodeGuid = NewNodePersistentId;
	}

	if (SuggestedName.IsEmpty() == false)
	{
		FunctionCallNode->SuggestName(SuggestedName);
	}
}

void FNiagaraStackGraphUtilities::SetCustomExpressionForFunctionInput(UEdGraphPin& OverridePin, const FString& CustomExpression, UNiagaraNodeCustomHlsl*& OutDynamicInputFunctionCall, const FGuid& NewNodePersistentId)
{
	checkf(OverridePin.LinkedTo.Num() == 0, TEXT("Can't set a data value when the override pin already has a value."));

	UNiagaraNodeParameterMapSet* OverrideNode = CastChecked<UNiagaraNodeParameterMapSet>(OverridePin.GetOwningNode());
	UEdGraph* Graph = OverrideNode->GetGraph();
	const UEdGraphSchema_Niagara* Schema = CastChecked<UEdGraphSchema_Niagara>(OverrideNode->GetSchema());

	Graph->Modify();
	FGraphNodeCreator<UNiagaraNodeCustomHlsl> FunctionCallNodeCreator(*Graph);
	UNiagaraNodeCustomHlsl* FunctionCallNode = FunctionCallNodeCreator.CreateNode();
	FunctionCallNode->InitAsCustomHlslDynamicInput(Schema->PinToTypeDefinition(&OverridePin));
	FunctionCallNodeCreator.Finalize();
	FunctionCallNode->SetEnabledState(OverrideNode->GetDesiredEnabledState(), OverrideNode->HasUserSetTheEnabledState());

	UEdGraphPin* FunctionCallInputPin = FNiagaraStackGraphUtilities::GetParameterMapInputPin(*FunctionCallNode);
	TArray<UEdGraphPin*> FunctionCallOutputPins;
	FunctionCallNode->GetOutputPins(FunctionCallOutputPins);

	const UEdGraphSchema_Niagara* NiagaraSchema = GetDefault<UEdGraphSchema_Niagara>();

	FNiagaraTypeDefinition InputType = NiagaraSchema->PinToTypeDefinition(&OverridePin);
	checkf(FunctionCallInputPin != nullptr, TEXT("Dynamic Input function call did not have a parameter map input pin."));
	checkf(FunctionCallOutputPins.Num() == 2 && NiagaraSchema->PinToTypeDefinition(FunctionCallOutputPins[0]) == InputType, TEXT("Invalid Stack Graph - Dynamic Input function did not have the correct typed output pin"));

	UEdGraphPin* OverrideNodeInputPin = FNiagaraStackGraphUtilities::GetParameterMapInputPin(*OverrideNode);
	UEdGraphPin* PreviousStackNodeOutputPin = OverrideNodeInputPin->LinkedTo[0];
	checkf(PreviousStackNodeOutputPin != nullptr, TEXT("Invalid Stack Graph - No previous stack node."));

	MakeLinkTo(FunctionCallInputPin, PreviousStackNodeOutputPin);
	MakeLinkTo(FunctionCallOutputPins[0], &OverridePin);

	OutDynamicInputFunctionCall = FunctionCallNode;

	if (NewNodePersistentId.IsValid())
	{
		FunctionCallNode->NodeGuid = NewNodePersistentId;
	}

	FunctionCallNode->SetCustomHlsl(CustomExpression);
}

bool FNiagaraStackGraphUtilities::RemoveModuleFromStack(UNiagaraSystem& OwningSystem, FGuid OwningEmitterId, UNiagaraNodeFunctionCall& ModuleNode)
{
	TArray<TWeakObjectPtr<UNiagaraNodeInput>> RemovedNodes;
	return RemoveModuleFromStack(OwningSystem, OwningEmitterId, ModuleNode, RemovedNodes);
}

bool FNiagaraStackGraphUtilities::RemoveModuleFromStack(UNiagaraSystem& OwningSystem, FGuid OwningEmitterId, UNiagaraNodeFunctionCall& ModuleNode, TArray<TWeakObjectPtr<UNiagaraNodeInput>>& OutRemovedInputNodes)
{
	// Find the owning script so it can be modified as part of the transaction so that rapid iteration parameters values are retained upon undo.
	UNiagaraNodeOutput* OutputNode = GetEmitterOutputNodeForStackNode(ModuleNode);
	checkf(OutputNode != nullptr, TEXT("Invalid Stack - Output node could not be found for module"));

	UNiagaraScript* OwningScript = FNiagaraEditorUtilities::GetScriptFromSystem(
		OwningSystem, OwningEmitterId, OutputNode->GetUsage(), OutputNode->GetUsageId());
	checkf(OwningScript != nullptr, TEXT("Invalid Stack - Owning script could not be found for module"));

	return RemoveModuleFromStack(*OwningScript, ModuleNode, OutRemovedInputNodes);
}

bool FNiagaraStackGraphUtilities::RemoveModuleFromStack(UNiagaraScript& OwningScript, UNiagaraNodeFunctionCall& ModuleNode)
{
	TArray<TWeakObjectPtr<UNiagaraNodeInput>> RemovedNodes;
	return RemoveModuleFromStack(OwningScript, ModuleNode, RemovedNodes);
}

bool FNiagaraStackGraphUtilities::RemoveModuleFromStack(UNiagaraScript& OwningScript, UNiagaraNodeFunctionCall& ModuleNode, TArray<TWeakObjectPtr<UNiagaraNodeInput>>& OutRemovedInputNodes)
{
	TArray<FNiagaraStackGraphUtilities::FStackNodeGroup> StackNodeGroups;
	FNiagaraStackGraphUtilities::GetStackNodeGroups(ModuleNode, StackNodeGroups);

	int32 ModuleStackIndex = StackNodeGroups.IndexOfByPredicate([&](const FNiagaraStackGraphUtilities::FStackNodeGroup& StackNodeGroup) { return StackNodeGroup.EndNode == &ModuleNode; });
	if (ModuleStackIndex == INDEX_NONE)
	{
		return false;
	}

	OwningScript.Modify();

	// Disconnect the group from the stack first to make collecting the nodes to remove easier.
	FNiagaraStackGraphUtilities::DisconnectStackNodeGroup(StackNodeGroups[ModuleStackIndex], StackNodeGroups[ModuleStackIndex - 1], StackNodeGroups[ModuleStackIndex + 1]);

	// Traverse all of the nodes in the group to find the nodes to remove.
	FNiagaraStackGraphUtilities::FStackNodeGroup ModuleGroup = StackNodeGroups[ModuleStackIndex];
	TArray<UNiagaraNode*> NodesToRemove;
	TArray<UNiagaraNode*> NodesToCheck;
	NodesToCheck.Add(ModuleGroup.EndNode);
	while (NodesToCheck.Num() > 0)
	{
		UNiagaraNode* NodeToRemove = NodesToCheck[0];
		NodesToCheck.RemoveAt(0);
		NodesToRemove.AddUnique(NodeToRemove);

		TArray<UEdGraphPin*> InputPins;
		NodeToRemove->GetInputPins(InputPins);
		for (UEdGraphPin* InputPin : InputPins)
		{
			if (InputPin->LinkedTo.Num() == 1)
			{
				UNiagaraNode* LinkedNode = Cast<UNiagaraNode>(InputPin->LinkedTo[0]->GetOwningNode());
				if (LinkedNode != nullptr)
				{
					NodesToCheck.Add(LinkedNode);
				}
			}
		}
	}

	// Remove the nodes in the group from the graph.
	UNiagaraGraph* Graph = ModuleNode.GetNiagaraGraph();
	for (UNiagaraNode* NodeToRemove : NodesToRemove)
	{
		NodeToRemove->Modify();
		Graph->RemoveNode(NodeToRemove);
		UNiagaraNodeInput* InputNode = Cast<UNiagaraNodeInput>(NodeToRemove);
		if (InputNode != nullptr)
		{
			OutRemovedInputNodes.Add(InputNode);
		}
	}

	return true;
}

void ConnectModuleNode(UNiagaraNodeFunctionCall& ModuleNode, UNiagaraNodeOutput& TargetOutputNode, int32 TargetIndex)
{
	FNiagaraStackGraphUtilities::FStackNodeGroup ModuleGroup;
	ModuleGroup.StartNodes.Add(&ModuleNode);
	ModuleGroup.EndNode = &ModuleNode;

	TArray<FNiagaraStackGraphUtilities::FStackNodeGroup> StackNodeGroups;
	FNiagaraStackGraphUtilities::GetStackNodeGroups(TargetOutputNode, StackNodeGroups);
	checkf(StackNodeGroups.Num() >= 2, TEXT("Stack graph is invalid, can not connect module"));

	int32 InsertIndex;
	if (TargetIndex != INDEX_NONE)
	{
		// The first stack node group is always the input node so we add one to the target module index to get the insertion index.
		InsertIndex = FMath::Clamp(TargetIndex + 1, 1, StackNodeGroups.Num() - 1);
	}
	else
	{
		// If no insert index was specified, add the module at the end.
		InsertIndex = StackNodeGroups.Num() - 1;
	}

	FNiagaraStackGraphUtilities::FStackNodeGroup& TargetInsertGroup = StackNodeGroups[InsertIndex];
	FNiagaraStackGraphUtilities::FStackNodeGroup& TargetInsertPreviousGroup = StackNodeGroups[InsertIndex - 1];
	FNiagaraStackGraphUtilities::ConnectStackNodeGroup(ModuleGroup, TargetInsertPreviousGroup, TargetInsertGroup);
}

bool FNiagaraStackGraphUtilities::FindScriptModulesInStack(FAssetData ModuleScriptAsset, UNiagaraNodeOutput& TargetOutputNode, TArray<UNiagaraNodeFunctionCall*> OutFunctionCalls)
{
	UNiagaraGraph* Graph = TargetOutputNode.GetNiagaraGraph();
	TArray<UNiagaraNode*> Nodes;
	Graph->BuildTraversal(Nodes, &TargetOutputNode);

	OutFunctionCalls.Empty();
	FString ModuleObjectName = ModuleScriptAsset.ObjectPath.ToString();
	for (UEdGraphNode* Node : Nodes)
	{
		if (UNiagaraNodeFunctionCall* FunctionCallNode = Cast<UNiagaraNodeFunctionCall>(Node))
		{
			if (FunctionCallNode->FunctionScriptAssetObjectPath == ModuleScriptAsset.ObjectPath ||
				(FunctionCallNode->FunctionScript != nullptr && FunctionCallNode->FunctionScript->GetPathName() == ModuleObjectName))
			{
				OutFunctionCalls.Add(FunctionCallNode);
			}
		}
	}

	return OutFunctionCalls.Num() > 0;
}

UNiagaraNodeFunctionCall* FNiagaraStackGraphUtilities::AddScriptModuleToStack(FAssetData ModuleScriptAsset, UNiagaraNodeOutput& TargetOutputNode, int32 TargetIndex)
{
	UEdGraph* Graph = TargetOutputNode.GetGraph();
	Graph->Modify();

	FGraphNodeCreator<UNiagaraNodeFunctionCall> ModuleNodeCreator(*Graph);
	UNiagaraNodeFunctionCall* NewModuleNode = ModuleNodeCreator.CreateNode();
	NewModuleNode->FunctionScriptAssetObjectPath = ModuleScriptAsset.ObjectPath;
	ModuleNodeCreator.Finalize();

	ConnectModuleNode(*NewModuleNode, TargetOutputNode, TargetIndex);
	return NewModuleNode;
}

UNiagaraNodeFunctionCall* FNiagaraStackGraphUtilities::AddScriptModuleToStack(UNiagaraScript* ModuleScript, UNiagaraNodeOutput& TargetOutputNode, int32 TargetIndex)
{
	UEdGraph* Graph = TargetOutputNode.GetGraph();
	Graph->Modify();

	FGraphNodeCreator<UNiagaraNodeFunctionCall> ModuleNodeCreator(*Graph);
	UNiagaraNodeFunctionCall* NewModuleNode = ModuleNodeCreator.CreateNode();
	NewModuleNode->FunctionScript = ModuleScript;
	ModuleNodeCreator.Finalize();

	ConnectModuleNode(*NewModuleNode, TargetOutputNode, TargetIndex);
	return NewModuleNode;
}

UNiagaraNodeAssignment* FNiagaraStackGraphUtilities::AddParameterModuleToStack(const TArray<FNiagaraVariable>& ParameterVariables, UNiagaraNodeOutput& TargetOutputNode, int32 TargetIndex, const TArray<FString>& InDefaultValues)
{
	UEdGraph* Graph = TargetOutputNode.GetGraph();
	Graph->Modify();

	FGraphNodeCreator<UNiagaraNodeAssignment> AssignmentNodeCreator(*Graph);
	UNiagaraNodeAssignment* NewAssignmentNode = AssignmentNodeCreator.CreateNode();

	check(ParameterVariables.Num() == InDefaultValues.Num());
	for (int32 i = 0; i < ParameterVariables.Num(); i++)
	{
		NewAssignmentNode->AddAssignmentTarget(ParameterVariables[i], &InDefaultValues[i]);
	}
	AssignmentNodeCreator.Finalize();

	ConnectModuleNode(*NewAssignmentNode, TargetOutputNode, TargetIndex);
	NewAssignmentNode->UpdateUsageBitmaskFromOwningScript();

	return NewAssignmentNode;
}

void GetAllNodesForModule(UNiagaraNodeFunctionCall& ModuleFunctionCall, TArray<UNiagaraNode*>& ModuleNodes)
{
	TArray<FNiagaraStackGraphUtilities::FStackNodeGroup> StackNodeGroups;
	FNiagaraStackGraphUtilities::GetStackNodeGroups(ModuleFunctionCall, StackNodeGroups);

	int32 ThisGroupIndex = StackNodeGroups.IndexOfByPredicate([&](const FNiagaraStackGraphUtilities::FStackNodeGroup& Group) { return Group.EndNode == &ModuleFunctionCall; });
	checkf(ThisGroupIndex > 0 && ThisGroupIndex < StackNodeGroups.Num() - 1, TEXT("Stack graph is invalid"));

	TArray<UNiagaraNode*> AllGroupNodes;
	StackNodeGroups[ThisGroupIndex].GetAllNodesInGroup(ModuleNodes);
}

TOptional<bool> FNiagaraStackGraphUtilities::GetModuleIsEnabled(UNiagaraNodeFunctionCall& FunctionCallNode)
{
	TArray<UNiagaraNode*> AllModuleNodes;
	GetAllNodesForModule(FunctionCallNode, AllModuleNodes);
	bool bIsEnabled = AllModuleNodes[0]->IsNodeEnabled();
	for (int32 i = 1; i < AllModuleNodes.Num(); i++)
	{
		if (AllModuleNodes[i]->IsNodeEnabled() != bIsEnabled)
		{
			return TOptional<bool>();
		}
	}
	return TOptional<bool>(bIsEnabled);
}

void FNiagaraStackGraphUtilities::SetModuleIsEnabled(UNiagaraNodeFunctionCall& FunctionCallNode, bool bIsEnabled)
{
	FunctionCallNode.Modify();
	TArray<UNiagaraNode*> ModuleNodes;
	GetAllNodesForModule(FunctionCallNode, ModuleNodes);
	for (UNiagaraNode* ModuleNode : ModuleNodes)
	{
		ModuleNode->Modify();
		ModuleNode->SetEnabledState(bIsEnabled ? ENodeEnabledState::Enabled : ENodeEnabledState::Disabled, true);
		ModuleNode->MarkNodeRequiresSynchronization(__FUNCTION__, false);
	}
	FunctionCallNode.GetNiagaraGraph()->NotifyGraphNeedsRecompile();
}

bool FNiagaraStackGraphUtilities::ValidateGraphForOutput(UNiagaraGraph& NiagaraGraph, ENiagaraScriptUsage ScriptUsage, FGuid ScriptUsageId, FText& ErrorMessage)
{
	UNiagaraNodeOutput* OutputNode = NiagaraGraph.FindEquivalentOutputNode(ScriptUsage, ScriptUsageId);
	if (OutputNode == nullptr)
	{
		ErrorMessage = LOCTEXT("ValidateNoOutputMessage", "Output node doesn't exist for script.");
		return false;
	}

	TArray<FStackNodeGroup> NodeGroups;
	GetStackNodeGroups(*OutputNode, NodeGroups);
	
	if (NodeGroups.Num() < 2 || NodeGroups[0].EndNode->IsA<UNiagaraNodeInput>() == false || NodeGroups.Last().EndNode->IsA<UNiagaraNodeOutput>() == false)
	{
		ErrorMessage = LOCTEXT("ValidateInvalidStackMessage", "Stack graph does not include an input node connected to an output node.");
		return false;
	}

	return true;
}

UNiagaraNodeOutput* FNiagaraStackGraphUtilities::ResetGraphForOutput(UNiagaraGraph& NiagaraGraph, ENiagaraScriptUsage ScriptUsage, FGuid ScriptUsageId, const FGuid& PreferredOutputNodeGuid, const FGuid& PreferredInputNodeGuid)
{
	NiagaraGraph.Modify();
	UNiagaraNodeOutput* OutputNode = NiagaraGraph.FindOutputNode(ScriptUsage, ScriptUsageId);
	UEdGraphPin* OutputNodeInputPin = OutputNode != nullptr ? GetParameterMapInputPin(*OutputNode) : nullptr;
	if (OutputNode != nullptr && OutputNodeInputPin == nullptr)
	{
		NiagaraGraph.RemoveNode(OutputNode);
		OutputNode = nullptr;
	}

	if (OutputNode == nullptr)
	{
		FGraphNodeCreator<UNiagaraNodeOutput> OutputNodeCreator(NiagaraGraph);
		OutputNode = OutputNodeCreator.CreateNode();
		OutputNode->SetUsage(ScriptUsage);
		OutputNode->SetUsageId(ScriptUsageId);
		OutputNode->Outputs.Add(FNiagaraVariable(FNiagaraTypeDefinition::GetParameterMapDef(), TEXT("Out")));
		OutputNodeCreator.Finalize();

		if (PreferredOutputNodeGuid.IsValid())
		{
			OutputNode->NodeGuid = PreferredOutputNodeGuid;
		}

		OutputNodeInputPin = GetParameterMapInputPin(*OutputNode);
	}
	else
	{
		OutputNode->Modify();
	}

	FNiagaraVariable InputVariable(FNiagaraTypeDefinition::GetParameterMapDef(), TEXT("InputMap"));
	FGraphNodeCreator<UNiagaraNodeInput> InputNodeCreator(NiagaraGraph);
	UNiagaraNodeInput* InputNode = InputNodeCreator.CreateNode();
	InputNode->Input = FNiagaraVariable(FNiagaraTypeDefinition::GetParameterMapDef(), TEXT("InputMap"));
	InputNode->Usage = ENiagaraInputNodeUsage::Parameter;
	InputNodeCreator.Finalize();

	if (PreferredInputNodeGuid.IsValid())
	{
		InputNode->NodeGuid = PreferredInputNodeGuid;
	}

	UEdGraphPin* InputNodeOutputPin = GetParameterMapOutputPin(*InputNode);
	BreakAllPinLinks(OutputNodeInputPin);
	MakeLinkTo(OutputNodeInputPin, InputNodeOutputPin);

	if (ScriptUsage == ENiagaraScriptUsage::SystemSpawnScript || ScriptUsage == ENiagaraScriptUsage::SystemUpdateScript)
	{
		// TODO: Move the emitter node wrangling to a utility function instead of getting the typed outer here and creating a view model.
		UNiagaraSystem* System = NiagaraGraph.GetTypedOuter<UNiagaraSystem>();
		if (System != nullptr && System->GetEmitterHandles().Num() != 0)
		{
			RebuildEmitterNodes(*System);
		}
	}

	return OutputNode;
}

void GetFunctionNamesRecursive(UNiagaraNode* CurrentNode, TArray<UNiagaraNode*>& VisitedNodes, TArray<FString>& FunctionNames)
{
	if (VisitedNodes.Contains(CurrentNode) == false)
	{
		VisitedNodes.Add(CurrentNode);
		UNiagaraNodeFunctionCall* FunctionCall = Cast<UNiagaraNodeFunctionCall>(CurrentNode);
		if (FunctionCall != nullptr)
		{
			FunctionNames.Add(FunctionCall->GetFunctionName());
		}
		TArray<UEdGraphPin*> InputPins;
		CurrentNode->GetInputPins(InputPins);
		for (UEdGraphPin* InputPin : InputPins)
		{
			for (UEdGraphPin* LinkedPin : InputPin->LinkedTo)
			{
				UNiagaraNode* LinkedNode = Cast<UNiagaraNode>(LinkedPin->GetOwningNode());
				if (LinkedNode != nullptr)
				{
					GetFunctionNamesRecursive(LinkedNode, VisitedNodes, FunctionNames);
				}
			}
		}
	}
}

void GetFunctionNamesForOutputNode(UNiagaraNodeOutput& OutputNode, TArray<FString>& FunctionNames)
{
	TArray<UNiagaraNode*> VisitedNodes;
	GetFunctionNamesRecursive(&OutputNode, VisitedNodes, FunctionNames);
}

bool FNiagaraStackGraphUtilities::IsRapidIterationType(const FNiagaraTypeDefinition& InputType)
{
	checkf(InputType.IsValid(), TEXT("Type is invalid."));
	return InputType != FNiagaraTypeDefinition::GetBoolDef() && !InputType.IsEnum() &&
		InputType != FNiagaraTypeDefinition::GetParameterMapDef() && !InputType.IsUObject();
}

FNiagaraVariable FNiagaraStackGraphUtilities::CreateRapidIterationParameter(const FString& UniqueEmitterName, ENiagaraScriptUsage ScriptUsage, const FName& AliasedInputName, const FNiagaraTypeDefinition& InputType)
{
	FNiagaraVariable InputVariable(InputType, AliasedInputName);
	FNiagaraVariable RapidIterationVariable;
	if (ScriptUsage == ENiagaraScriptUsage::SystemSpawnScript || ScriptUsage == ENiagaraScriptUsage::SystemUpdateScript)
	{
		RapidIterationVariable = FNiagaraParameterMapHistory::ConvertVariableToRapidIterationConstantName(InputVariable, nullptr, ScriptUsage); // These names *should* have the emitter baked in...
	}
	else
	{
		RapidIterationVariable = FNiagaraParameterMapHistory::ConvertVariableToRapidIterationConstantName(InputVariable, *UniqueEmitterName, ScriptUsage);
	}

	return RapidIterationVariable;
}

void FNiagaraStackGraphUtilities::CleanUpStaleRapidIterationParameters(UNiagaraScript& Script, UNiagaraEmitter& OwningEmitter)
{
	UNiagaraScriptSource* Source = CastChecked<UNiagaraScriptSource>(Script.GetSource());
	UNiagaraNodeOutput* OutputNode = Source->NodeGraph->FindOutputNode(Script.GetUsage(), Script.GetUsageId());
	if (OutputNode != nullptr)
	{
		TArray<FString> ValidFunctionCallNames;
		GetFunctionNamesForOutputNode(*OutputNode, ValidFunctionCallNames);
		TArray<FNiagaraVariable> RapidIterationParameters;
		Script.RapidIterationParameters.GetParameters(RapidIterationParameters);
		for (const FNiagaraVariable& RapidIterationParameter : RapidIterationParameters)
		{
			FString EmitterName;
			FString FunctionCallName;
			FString InputName;
			if (FNiagaraParameterMapHistory::SplitRapidIterationParameterName(RapidIterationParameter, EmitterName, FunctionCallName, InputName))
			{
				if (EmitterName != OwningEmitter.GetUniqueEmitterName() || ValidFunctionCallNames.Contains(FunctionCallName) == false)
				{
					Script.RapidIterationParameters.RemoveParameter(RapidIterationParameter);
				}
			}
		}
	}
}

void FNiagaraStackGraphUtilities::CleanUpStaleRapidIterationParameters(UNiagaraEmitter& Emitter)
{
	TArray<UNiagaraScript*> Scripts;
	Emitter.GetScripts(Scripts, false);
	for (UNiagaraScript* Script : Scripts)
	{
		CleanUpStaleRapidIterationParameters(*Script, Emitter);
	}
}

void FNiagaraStackGraphUtilities::GetNewParameterAvailableTypes(TArray<FNiagaraTypeDefinition>& OutAvailableTypes, FName Namespace)
{
	for (const FNiagaraTypeDefinition& RegisteredParameterType : FNiagaraTypeRegistry::GetRegisteredParameterTypes())
	{
		//Object types only allowed in user namespace at the moment.
		if (RegisteredParameterType.IsUObject() && RegisteredParameterType.IsDataInterface() == false && Namespace != FNiagaraConstants::UserNamespace)
		{
			continue;
		}

		if (RegisteredParameterType.IsInternalType())
		{
			continue;
		}

		if (RegisteredParameterType != FNiagaraTypeDefinition::GetGenericNumericDef() && RegisteredParameterType != FNiagaraTypeDefinition::GetParameterMapDef())
		{
			OutAvailableTypes.Add(RegisteredParameterType);
		}
	}
}

void FNiagaraStackGraphUtilities::GetScriptAssetsByDependencyProvided(ENiagaraScriptUsage AssetUsage, FName DependencyName, TArray<FAssetData>& OutAssets)
{
	FAssetRegistryModule& AssetRegistryModule = FModuleManager::LoadModuleChecked<FAssetRegistryModule>(TEXT("AssetRegistry"));
	TArray<FAssetData> ScriptAssets;
	AssetRegistryModule.Get().GetAssetsByClass(UNiagaraScript::StaticClass()->GetFName(), ScriptAssets);
	
	for (const FAssetData& ScriptAsset : ScriptAssets)
	{
		auto TagName = GET_MEMBER_NAME_CHECKED(UNiagaraScript, ProvidedDependencies);

		FString ProvidedDependenciesString;
		if(ScriptAsset.GetTagValue(GET_MEMBER_NAME_CHECKED(UNiagaraScript, ProvidedDependencies), ProvidedDependenciesString) && ProvidedDependenciesString.IsEmpty() == false)
		{
			TArray<FString> DependencyStrings;
			ProvidedDependenciesString.ParseIntoArray(DependencyStrings, TEXT(","));
			for (FString DependencyString: DependencyStrings)
			{
				if (FName(*DependencyString) == DependencyName)
				{
					OutAssets.Add(ScriptAsset);
					break;
				}
			}
		}
	}
}

void FNiagaraStackGraphUtilities::GetAvailableParametersForScript(UNiagaraNodeOutput& ScriptOutputNode, TArray<FNiagaraVariable>& OutAvailableParameters)
{
	TArray<FNiagaraParameterMapHistory> Histories = UNiagaraNodeParameterMapBase::GetParameterMaps(ScriptOutputNode.GetNiagaraGraph());

	if (ScriptOutputNode.GetUsage() == ENiagaraScriptUsage::ParticleSpawnScript ||
		ScriptOutputNode.GetUsage() == ENiagaraScriptUsage::ParticleSpawnScriptInterpolated ||
		ScriptOutputNode.GetUsage() == ENiagaraScriptUsage::ParticleUpdateScript ||
		ScriptOutputNode.GetUsage() == ENiagaraScriptUsage::ParticleSimulationStageScript ||
		ScriptOutputNode.GetUsage() == ENiagaraScriptUsage::ParticleEventScript)
	{
		OutAvailableParameters.Append(FNiagaraConstants::GetCommonParticleAttributes());
	}

	for (FNiagaraParameterMapHistory& History : Histories)
	{
		for (FNiagaraVariable& Variable : History.Variables)
		{
			if (History.IsPrimaryDataSetOutput(Variable, ScriptOutputNode.GetUsage()))
			{
				OutAvailableParameters.AddUnique(Variable);
			}
		}
	}

	TOptional<FName> UsageNamespace = FNiagaraStackGraphUtilities::GetNamespaceForScriptUsage(ScriptOutputNode.GetUsage());
	if (UsageNamespace.IsSet())
	{
		for (const TPair<FNiagaraVariable, FNiagaraGraphParameterReferenceCollection>& Entry : ScriptOutputNode.GetNiagaraGraph()->GetParameterReferenceMap())
		{
			// Pick up any params with 0 references from the Parameters window
			bool bDoesParamHaveNoReferences = Entry.Value.ParameterReferences.Num() == 0;
			bool bIsParamInUsageNamespace = Entry.Key.IsInNameSpace(UsageNamespace.GetValue().ToString());

			if (bDoesParamHaveNoReferences && bIsParamInUsageNamespace)
			{
				OutAvailableParameters.AddUnique(Entry.Key);
			}
		}

		UNiagaraSystem* System = ScriptOutputNode.GetTypedOuter<UNiagaraSystem>();
		if (System != nullptr)
		{
			TArray<FNiagaraVariable> EditorOnlyParameters;
			System->EditorOnlyAddedParameters.GetParameters(EditorOnlyParameters);
			for (FNiagaraVariable& EditorOnlyParameter : EditorOnlyParameters)
			{
				if (EditorOnlyParameter.IsInNameSpace(UsageNamespace.GetValue().ToString()))
				{
					OutAvailableParameters.AddUnique(EditorOnlyParameter);
				}
			}
		}
	}
}

TOptional<FName> FNiagaraStackGraphUtilities::GetNamespaceForScriptUsage(ENiagaraScriptUsage ScriptUsage)
{
	switch (ScriptUsage)
	{
	case ENiagaraScriptUsage::ParticleSpawnScript:
	case ENiagaraScriptUsage::ParticleSpawnScriptInterpolated:
	case ENiagaraScriptUsage::ParticleUpdateScript:
	case ENiagaraScriptUsage::ParticleEventScript:
	case ENiagaraScriptUsage::ParticleSimulationStageScript:
		return FNiagaraConstants::ParticleAttributeNamespace;
	case ENiagaraScriptUsage::EmitterSpawnScript:
	case ENiagaraScriptUsage::EmitterUpdateScript:
		return FNiagaraConstants::EmitterNamespace;
	case ENiagaraScriptUsage::SystemSpawnScript:
	case ENiagaraScriptUsage::SystemUpdateScript:
		return FNiagaraConstants::SystemNamespace;
	default:
		return TOptional<FName>();
	}
}

ENiagaraParameterScope FNiagaraStackGraphUtilities::GetScopeForScriptUsage(ENiagaraScriptUsage ScriptUsage)
{
	switch (ScriptUsage)
	{
	case ENiagaraScriptUsage::ParticleSpawnScript:
	case ENiagaraScriptUsage::ParticleSpawnScriptInterpolated:
	case ENiagaraScriptUsage::ParticleUpdateScript:
	case ENiagaraScriptUsage::ParticleEventScript:
	case ENiagaraScriptUsage::ParticleSimulationStageScript:
		return ENiagaraParameterScope::Particles;
	case ENiagaraScriptUsage::EmitterSpawnScript:
	case ENiagaraScriptUsage::EmitterUpdateScript:
		return ENiagaraParameterScope::Emitter;
	case ENiagaraScriptUsage::SystemSpawnScript:
	case ENiagaraScriptUsage::SystemUpdateScript:
		return ENiagaraParameterScope::System;
	case ENiagaraScriptUsage::Module:
	case ENiagaraScriptUsage::Function:
	case ENiagaraScriptUsage::DynamicInput:
		return ENiagaraParameterScope::None; // These script usages do not have associated scopes.
	default:
		checkf(false, TEXT("Script usage does not have known scope!"));
		return ENiagaraParameterScope::None;
	}
}

struct FRapidIterationParameterContext
{
	FRapidIterationParameterContext()
		: UniqueEmitterName()
		, OwningFunctionCall(nullptr)
	{
	}

	FRapidIterationParameterContext(FString InUniqueEmitterName, UNiagaraNodeFunctionCall& InOwningFunctionCall)
		: UniqueEmitterName(InUniqueEmitterName)
		, OwningFunctionCall(&InOwningFunctionCall)
	{
	}

	bool IsValid()
	{
		return UniqueEmitterName.IsEmpty() == false && OwningFunctionCall != nullptr;
	}

	FNiagaraVariable GetValue(UNiagaraScript& OwningScript, FName InputName, FNiagaraTypeDefinition Type)
	{
		FNiagaraParameterHandle ModuleHandle = FNiagaraParameterHandle::CreateModuleParameterHandle(InputName);
		FNiagaraParameterHandle AliasedFunctionHandle = FNiagaraParameterHandle::CreateAliasedModuleParameterHandle(ModuleHandle, OwningFunctionCall);
		FNiagaraVariable RapidIterationParameter = FNiagaraStackGraphUtilities::CreateRapidIterationParameter(UniqueEmitterName, OwningScript.GetUsage(), AliasedFunctionHandle.GetParameterHandleString(), Type);
		const uint8* ValueData = OwningScript.RapidIterationParameters.GetParameterData(RapidIterationParameter);
		if (ValueData != nullptr)
		{
			RapidIterationParameter.SetData(ValueData);
			return RapidIterationParameter;
		}
		return FNiagaraVariable();
	}

	const FString UniqueEmitterName;
	UNiagaraNodeFunctionCall* const OwningFunctionCall;
};

struct FStackFunctionInputValue
{
	FNiagaraTypeDefinition Type;
	bool bIsOverride;
	TOptional<FNiagaraVariable> LocalValue;
	TOptional<FName> LinkedValue;
	TOptional<UNiagaraDataInterface*> DataValue;
	TOptional<UNiagaraNodeFunctionCall*> DynamicValue;
	TMap<FName, TSharedRef<FStackFunctionInputValue>> DynamicValueInputs;

	bool Matches(const FStackFunctionInputValue& Other) const
	{
		if (Type != Other.Type)
		{
			return false;
		}
		if (LocalValue.IsSet() && Other.LocalValue.IsSet())
		{
			return LocalValue.GetValue().GetType() == Other.LocalValue.GetValue().GetType() &&
				FMemory::Memcmp(LocalValue.GetValue().GetData(), Other.LocalValue.GetValue().GetData(), LocalValue.GetValue().GetSizeInBytes()) == 0;
		}
		else if (LinkedValue.IsSet() && Other.LinkedValue.IsSet())
		{
			return LinkedValue.GetValue() == Other.LinkedValue.GetValue();
		}
		else if (DataValue.IsSet() && Other.DataValue.IsSet())
		{
			return (DataValue.GetValue() == nullptr && Other.DataValue.GetValue() == nullptr) ||
				(DataValue.GetValue() != nullptr && Other.DataValue.GetValue() != nullptr && DataValue.GetValue()->Equals(Other.DataValue.GetValue()));
		}
		else if (DynamicValue.IsSet() && Other.DynamicValue.IsSet())
		{
			if (DynamicValue.GetValue()->FunctionScript == Other.DynamicValue.GetValue()->FunctionScript)
			{
				for (auto It = DynamicValueInputs.CreateConstIterator(); It; ++It)
				{
					FName InputName = It.Key();
					TSharedRef<FStackFunctionInputValue> InputValue = It.Value();
					const TSharedRef<FStackFunctionInputValue>* OtherInputValue = Other.DynamicValueInputs.Find(InputName);
					if (OtherInputValue == nullptr || InputValue->Matches(**OtherInputValue) == false)
					{
						return false;
					}
				}
				return true;
			}
			else
			{
				return false;
			}
		}
		else
		{
			return false;
		}
	}
};

bool TryGetStackFunctionInputValue(UNiagaraScript& OwningScript, const UEdGraphPin* OverridePin, const UEdGraphPin& DefaultPin, FName InputName, FRapidIterationParameterContext RapidIterationParameterContext, FStackFunctionInputValue& OutStackFunctionInputValue)
{
	OutStackFunctionInputValue.Type = GetDefault<UEdGraphSchema_Niagara>()->PinToTypeDefinition(&DefaultPin);
	OutStackFunctionInputValue.bIsOverride = OverridePin != nullptr;
	const UEdGraphPin& InputPin = OverridePin != nullptr ? *OverridePin : DefaultPin;
	if (RapidIterationParameterContext.IsValid() && DefaultPin.LinkedTo.Num() == 0 && OverridePin == nullptr)
	{
		OutStackFunctionInputValue.LocalValue = RapidIterationParameterContext.GetValue(OwningScript, InputName, OutStackFunctionInputValue.Type);
	}
	else if (InputPin.LinkedTo.Num() == 0)
	{
		const UEdGraphSchema_Niagara* NiagaraSchema = GetDefault<UEdGraphSchema_Niagara>();
		if (NiagaraSchema->PinToTypeDefinition(&InputPin).IsDataInterface())
		{
			OutStackFunctionInputValue.DataValue = nullptr;
		}
		else
		{
			OutStackFunctionInputValue.LocalValue = NiagaraSchema->PinToNiagaraVariable(&InputPin, true);
		}
	}
	else if (InputPin.LinkedTo.Num() == 1)
	{
		const UEdGraphSchema_Niagara* NiagaraSchema = GetDefault<UEdGraphSchema_Niagara>();
		UEdGraphNode* PreviousOwningNode = InputPin.LinkedTo[0]->GetOwningNode();

		
		if (PreviousOwningNode->IsA<UNiagaraNodeParameterMapGet>())
		{
			OutStackFunctionInputValue.LinkedValue = InputPin.LinkedTo[0]->GetFName();
		}
		else if (PreviousOwningNode->IsA<UNiagaraNodeInput>())
		{
			OutStackFunctionInputValue.DataValue = CastChecked<UNiagaraNodeInput>(InputPin.LinkedTo[0]->GetOwningNode())->GetDataInterface();
		}
		else if (PreviousOwningNode->IsA<UNiagaraNodeFunctionCall>() && 
			FNiagaraStackGraphUtilities::GetParameterMapInputPin(*(static_cast<UNiagaraNodeFunctionCall*>(PreviousOwningNode))) != nullptr)
		{
			UNiagaraNodeFunctionCall* DynamicInputFunctionCall = CastChecked<UNiagaraNodeFunctionCall>(InputPin.LinkedTo[0]->GetOwningNode());
			OutStackFunctionInputValue.DynamicValue = DynamicInputFunctionCall;
			TArray<const UEdGraphPin*> DynamicValueInputPins;
			FNiagaraStackGraphUtilities::GetStackFunctionInputPins(*DynamicInputFunctionCall, DynamicValueInputPins, FNiagaraStackGraphUtilities::ENiagaraGetStackFunctionInputPinsOptions::ModuleInputsOnly);

			FRapidIterationParameterContext InputRapidIterationParameterContext = RapidIterationParameterContext.IsValid() 
				? FRapidIterationParameterContext(RapidIterationParameterContext.UniqueEmitterName, *DynamicInputFunctionCall)
				: FRapidIterationParameterContext();

			for (const UEdGraphPin* DynamicValueInputPin : DynamicValueInputPins)
			{
				FNiagaraParameterHandle ModuleHandle(DynamicValueInputPin->GetFName());
				UEdGraphPin* DynamicValueOverridePin = FNiagaraStackGraphUtilities::GetStackFunctionInputOverridePin(*DynamicInputFunctionCall,
					FNiagaraParameterHandle::CreateAliasedModuleParameterHandle(ModuleHandle, DynamicInputFunctionCall));

				UEdGraphPin* DynamicValueInputDefaultPin = DynamicInputFunctionCall->FindParameterMapDefaultValuePin(DynamicValueInputPin->PinName, OwningScript.GetUsage(), FCompileConstantResolver());

				FStackFunctionInputValue InputValue;
				if (TryGetStackFunctionInputValue(OwningScript, DynamicValueOverridePin, *DynamicValueInputDefaultPin, ModuleHandle.GetName(), InputRapidIterationParameterContext, InputValue))
				{
					OutStackFunctionInputValue.DynamicValueInputs.Add(ModuleHandle.GetName(), MakeShared<FStackFunctionInputValue>(InputValue));
				}
				else
				{
					return false;
				}
			}
		}
		else
		{
			return false;
		}
	}
	else
	{
		return false;
	}
	return true;
}

bool FNiagaraStackGraphUtilities::IsValidDefaultDynamicInput(UNiagaraScript& OwningScript, UEdGraphPin& DefaultPin)
{
	FStackFunctionInputValue InputValue;
	return TryGetStackFunctionInputValue(OwningScript, nullptr, DefaultPin, NAME_None, FRapidIterationParameterContext(), InputValue) && InputValue.DynamicValue.IsSet();
}

bool FNiagaraStackGraphUtilities::CanWriteParameterFromUsage(FNiagaraVariable Parameter, ENiagaraScriptUsage Usage)
{
	const FNiagaraParameterHandle ParameterHandle(Parameter.GetName());

	if (ParameterHandle.IsReadOnlyHandle())
	{
		return false;
	}

	if (ParameterHandle.IsTransientHandle())
	{
		return true;
	}

	switch (Usage)
	{
	case ENiagaraScriptUsage::SystemSpawnScript:
	case ENiagaraScriptUsage::SystemUpdateScript:
		return ParameterHandle.IsSystemHandle();
	case ENiagaraScriptUsage::EmitterSpawnScript:
	case ENiagaraScriptUsage::EmitterUpdateScript:
		return ParameterHandle.IsEmitterHandle();
	case ENiagaraScriptUsage::ParticleSpawnScript:
	case ENiagaraScriptUsage::ParticleSpawnScriptInterpolated:
	case ENiagaraScriptUsage::ParticleUpdateScript:
	case ENiagaraScriptUsage::ParticleEventScript:
	case ENiagaraScriptUsage::ParticleSimulationStageScript:
		return ParameterHandle.IsParticleAttributeHandle();
	default:
		return false;
	}
}

bool FNiagaraStackGraphUtilities::DoesDynamicInputMatchDefault(
	FString EmitterUniqueName, 
	UNiagaraScript& OwningScript,
	UNiagaraNodeFunctionCall& OwningFunctionCallNode,
	UEdGraphPin& OverridePin,
	FName InputName,
	UEdGraphPin& DefaultPin)
{
	FStackFunctionInputValue CurrentValue;
	FStackFunctionInputValue DefaultValue;
	return
		TryGetStackFunctionInputValue(OwningScript, &OverridePin, DefaultPin, InputName, FRapidIterationParameterContext(EmitterUniqueName, OwningFunctionCallNode), CurrentValue) &&
		TryGetStackFunctionInputValue(OwningScript, nullptr, DefaultPin, NAME_None, FRapidIterationParameterContext(), DefaultValue) &&
		CurrentValue.Matches(DefaultValue);
}

void SetInputValue(
	TSharedRef<FNiagaraSystemViewModel> SystemViewModel,
	TSharedPtr<FNiagaraEmitterViewModel> EmitterViewModel,
	UNiagaraStackEditorData& StackEditorData,
	UNiagaraScript& SourceScript,
	const TArray<TWeakObjectPtr<UNiagaraScript>> AffectedScripts,
	UNiagaraNodeFunctionCall& ModuleNode,
	UNiagaraNodeFunctionCall& InputFunctionCallNode,
	FName InputName,
	const FStackFunctionInputValue& Value)
{
	FNiagaraParameterHandle ModuleHandle = FNiagaraParameterHandle::CreateModuleParameterHandle(InputName);
	FNiagaraParameterHandle AliasedFunctionHandle = FNiagaraParameterHandle::CreateAliasedModuleParameterHandle(ModuleHandle, &InputFunctionCallNode);
	if (Value.LocalValue.IsSet())
	{
		bool bRapidIterationParameterSet = false;
		if (FNiagaraStackGraphUtilities::IsRapidIterationType(Value.Type))
		{
			FCompileConstantResolver ConstantResolver = EmitterViewModel ? FCompileConstantResolver(EmitterViewModel->GetEmitter(), FNiagaraStackGraphUtilities::GetEmitterOutputNodeForStackNode(InputFunctionCallNode)->GetUsage()) : FCompileConstantResolver();
			UEdGraphPin* DefaultPin = InputFunctionCallNode.FindParameterMapDefaultValuePin(ModuleHandle.GetParameterHandleString(), SourceScript.GetUsage(), ConstantResolver);
			if (DefaultPin->LinkedTo.Num() == 0)
			{
				FNiagaraVariable RapidIterationParameter = FNiagaraStackGraphUtilities::CreateRapidIterationParameter(
					EmitterViewModel->GetEmitter()->GetUniqueEmitterName(), SourceScript.GetUsage(), AliasedFunctionHandle.GetParameterHandleString(), Value.Type);

				for (TWeakObjectPtr<UNiagaraScript> AffectedScript : AffectedScripts)
				{
					AffectedScript->Modify();
					AffectedScript->RapidIterationParameters.SetParameterData(Value.LocalValue.GetValue().GetData(), RapidIterationParameter, true);
				}
				bRapidIterationParameterSet = true;
			}
		}

		if (bRapidIterationParameterSet == false)
		{
			const UEdGraphSchema_Niagara* NiagaraSchema = GetDefault<UEdGraphSchema_Niagara>();
			FString PinDefaultValue;
			if (ensureMsgf(NiagaraSchema->TryGetPinDefaultValueFromNiagaraVariable(Value.LocalValue.GetValue(), PinDefaultValue),
				TEXT("Could not generate default value string for non-rapid iteration parameter.")))
			{
				UEdGraphPin& OverridePin = FNiagaraStackGraphUtilities::GetOrCreateStackFunctionInputOverridePin(InputFunctionCallNode, AliasedFunctionHandle, Value.Type);
				OverridePin.Modify();
				OverridePin.DefaultValue = PinDefaultValue;
				Cast<UNiagaraNode>(OverridePin.GetOwningNode())->MarkNodeRequiresSynchronization(TEXT("OverridePin Default Value Changed"), true);
			}
		}
	}
	else if (Value.LinkedValue.IsSet())
	{
		UEdGraphPin& OverridePin = FNiagaraStackGraphUtilities::GetOrCreateStackFunctionInputOverridePin(InputFunctionCallNode, AliasedFunctionHandle, Value.Type);
		FNiagaraStackGraphUtilities::SetLinkedValueHandleForFunctionInput(OverridePin, FNiagaraParameterHandle(Value.LinkedValue.GetValue()));
	}
	else if (Value.DataValue.IsSet())
	{
		UEdGraphPin& OverridePin = FNiagaraStackGraphUtilities::GetOrCreateStackFunctionInputOverridePin(InputFunctionCallNode, AliasedFunctionHandle, Value.Type);
		FString DataObjectName = Value.DataValue.GetValue() != nullptr ? Value.DataValue.GetValue()->GetName() : Value.Type.GetName();
		UNiagaraDataInterface* NewDataObject;
		FNiagaraStackGraphUtilities::SetDataValueObjectForFunctionInput(OverridePin, Value.Type.GetClass(), DataObjectName, NewDataObject);
		if (Value.DataValue.GetValue() != nullptr)
		{
			Value.DataValue.GetValue()->CopyTo(NewDataObject);
		}
	}
	else if (Value.DynamicValue.IsSet())
	{
		UEdGraphPin& OverridePin = FNiagaraStackGraphUtilities::GetOrCreateStackFunctionInputOverridePin(InputFunctionCallNode, AliasedFunctionHandle, Value.Type);
		UNiagaraNodeFunctionCall* NewDynamicInputFunctionCall;
		FNiagaraStackGraphUtilities::SetDynamicInputForFunctionInput(OverridePin, Value.DynamicValue.GetValue()->FunctionScript, NewDynamicInputFunctionCall);
		FNiagaraStackGraphUtilities::InitializeStackFunctionInputs(SystemViewModel, EmitterViewModel, StackEditorData, ModuleNode, *NewDynamicInputFunctionCall);
		for (auto It = Value.DynamicValueInputs.CreateConstIterator(); It; ++It)
		{
			FName DynamicValueInputName = It.Key();
			TSharedRef<FStackFunctionInputValue> DynamicValueInputValue = It.Value();
			if (DynamicValueInputValue->bIsOverride)
			{
				SetInputValue(SystemViewModel, EmitterViewModel, StackEditorData, SourceScript, AffectedScripts, ModuleNode, *NewDynamicInputFunctionCall, DynamicValueInputName, *DynamicValueInputValue);
			}
		}
	}
}

void FNiagaraStackGraphUtilities::ResetToDefaultDynamicInput(
	TSharedRef<FNiagaraSystemViewModel> SystemViewModel,
	TSharedPtr<FNiagaraEmitterViewModel> EmitterViewModel,
	UNiagaraStackEditorData& StackEditorData,
	UNiagaraScript& SourceScript,
	const TArray<TWeakObjectPtr<UNiagaraScript>> AffectedScripts,
	UNiagaraNodeFunctionCall& ModuleNode,
	UNiagaraNodeFunctionCall& InputFunctionCallNode,
	FName InputName,
	UEdGraphPin& DefaultPin)
{
	FStackFunctionInputValue DefaultValue;
	if (ensureMsgf(TryGetStackFunctionInputValue(SourceScript, nullptr, DefaultPin, NAME_None, FRapidIterationParameterContext(), DefaultValue), TEXT("Default dynamic input was not valid")))
	{
		SetInputValue(SystemViewModel, EmitterViewModel, StackEditorData, SourceScript, AffectedScripts, ModuleNode, InputFunctionCallNode, InputName, DefaultValue);
	}
}

bool FNiagaraStackGraphUtilities::GetStackIssuesRecursively(const UNiagaraStackEntry* const Entry, TArray<UNiagaraStackErrorItem*>& OutIssues)
{
	TArray<UNiagaraStackEntry*> Entries;
	Entry->GetUnfilteredChildren(Entries);
	while (Entries.Num() > 0)
	{
		UNiagaraStackEntry* EntryToProcess = Entries[0];
		UNiagaraStackErrorItem* ErrorItem = Cast<UNiagaraStackErrorItem>(EntryToProcess);
		if (ErrorItem != nullptr)
		{
			OutIssues.Add(ErrorItem);
		}
		else // don't process error items, errors don't have errors
		{
			EntryToProcess->GetUnfilteredChildren(Entries);
		}
		Entries.RemoveAtSwap(0); 
	}
	return OutIssues.Num() > 0;
}

void FNiagaraStackGraphUtilities::MoveModule(UNiagaraScript& SourceScript, UNiagaraNodeFunctionCall& ModuleToMove, UNiagaraSystem& TargetSystem, FGuid TargetEmitterHandleId, ENiagaraScriptUsage TargetUsage, FGuid TargetUsageId, int32 TargetModuleIndex, bool bForceCopy, UNiagaraNodeFunctionCall*& OutMovedModule)
{
	UE_LOG(LogNiagaraEditor, Log, TEXT("Move module %s"), *ModuleToMove.GetPathName());

	UNiagaraScript* TargetScript = FNiagaraEditorUtilities::GetScriptFromSystem(TargetSystem, TargetEmitterHandleId, TargetUsage, TargetUsageId);
	checkf(TargetScript != nullptr, TEXT("Target script not found"));

	UNiagaraNodeOutput* TargetOutputNode = FNiagaraEditorUtilities::GetScriptOutputNode(*TargetScript);
	checkf(TargetOutputNode != nullptr, TEXT("Target stack is invalid"));

	TArray<FStackNodeGroup> SourceGroups;
	GetStackNodeGroups(ModuleToMove, SourceGroups);
	int32 SourceGroupIndex = SourceGroups.IndexOfByPredicate([&ModuleToMove](const FStackNodeGroup& SourceGroup) { return SourceGroup.EndNode == &ModuleToMove; });
	TArray<UNiagaraNode*> SourceGroupNodes;
	SourceGroups[SourceGroupIndex].GetAllNodesInGroup(SourceGroupNodes);

	UNiagaraGraph* SourceGraph = ModuleToMove.GetNiagaraGraph();
	UNiagaraGraph* TargetGraph = TargetOutputNode->GetNiagaraGraph();

	if (SourceGraph != TargetGraph && bForceCopy == false)
	{
		SourceGraph->Modify();
	}
	TargetGraph->Modify();

	// If the source and target scripts don't match, or we're forcing a copy we need to collect the rapid iteration parameter values for each function in the source group
	// so we can restore them after moving.
	TMap<FGuid, TArray<FNiagaraVariable>> SourceFunctionIdToRapidIterationParametersMap;
	if (&SourceScript != TargetScript || bForceCopy)
	{
		TMap<FString, FGuid> FunctionCallNameToNodeIdMap;
		for (UNiagaraNode* SourceGroupNode : SourceGroupNodes)
		{
			UNiagaraNodeFunctionCall* FunctionNode = Cast<UNiagaraNodeFunctionCall>(SourceGroupNode);
			if (FunctionNode != nullptr)
			{
				FunctionCallNameToNodeIdMap.Add(FunctionNode->GetFunctionName(), FunctionNode->NodeGuid);
			}
		}

		TArray<FNiagaraVariable> ScriptRapidIterationParameters;
		SourceScript.RapidIterationParameters.GetParameters(ScriptRapidIterationParameters);
		for (FNiagaraVariable& ScriptRapidIterationParameter : ScriptRapidIterationParameters)
		{
			FString EmitterName;
			FString FunctionCallName;
			FString InputName;
			if (FNiagaraParameterMapHistory::SplitRapidIterationParameterName(
				ScriptRapidIterationParameter, EmitterName, FunctionCallName, InputName))
			{
				FGuid* NodeIdPtr = FunctionCallNameToNodeIdMap.Find(FunctionCallName);
				if (NodeIdPtr != nullptr)
				{
					TArray<FNiagaraVariable>& RapidIterationParameters = SourceFunctionIdToRapidIterationParametersMap.FindOrAdd(*NodeIdPtr);
					RapidIterationParameters.Add(ScriptRapidIterationParameter);
					RapidIterationParameters.Last().SetData(SourceScript.RapidIterationParameters.GetParameterData(ScriptRapidIterationParameter));
				}
			}
		}
	}

	FStackNodeGroup TargetGroup;
	TArray<UNiagaraNode*> TargetGroupNodes;
	TMap<FGuid, FGuid> OldNodeIdToNewIdMap;
	if (SourceGraph == TargetGraph && bForceCopy == false)
	{
		TargetGroup = SourceGroups[SourceGroupIndex];
		TargetGroupNodes = SourceGroupNodes;
	}
	else 
	{
		// If the module is being inserted into a different graph, or it's being copied, all of the nodes need to be copied into the target graph.
		FStackNodeGroup SourceGroup = SourceGroups[SourceGroupIndex];

		// HACK! The following code and the code after the import/export is necessary since sub-objects with a "." in them will not be correctly imported from text!
		TMap<FGuid, FString> NodeIdToOriginalName;
		for (UNiagaraNode* SourceGroupNode : SourceGroupNodes)
		{
			UNiagaraNodeInput* InputSourceGroupNode = Cast<UNiagaraNodeInput>(SourceGroupNode);
			if (InputSourceGroupNode != nullptr && InputSourceGroupNode->GetDataInterface() != nullptr)
			{
				NodeIdToOriginalName.Add(InputSourceGroupNode->NodeGuid, InputSourceGroupNode->GetDataInterface()->GetName());
				FString NewSanitizedName = InputSourceGroupNode->GetDataInterface()->GetName().Replace(TEXT("."), TEXT("_"));
				InputSourceGroupNode->GetDataInterface()->Rename(*NewSanitizedName);
			}
		}
		// HACK end

		TSet<UObject*> NodesToCopy;
		for (UNiagaraNode* SourceGroupNode : SourceGroupNodes)
		{
			SourceGroupNode->PrepareForCopying();
			NodesToCopy.Add(SourceGroupNode);
		}

		FString ExportedText;
		FEdGraphUtilities::ExportNodesToText(NodesToCopy, ExportedText);

		TSet<UEdGraphNode*> CopiedNodesSet;
		FEdGraphUtilities::ImportNodesFromText(TargetGraph, ExportedText, CopiedNodesSet);
		TArray<UEdGraphNode*> CopiedNodes = CopiedNodesSet.Array();

		// HACK continued.
		if (NodeIdToOriginalName.Num() > 0)
		{
			for (UEdGraphNode* CopiedNode : CopiedNodes)
			{
				FString* OriginalName = NodeIdToOriginalName.Find(CopiedNode->NodeGuid);
				if (OriginalName != nullptr)
				{
					CastChecked<UNiagaraNodeInput>(CopiedNode)->GetDataInterface()->Rename(**OriginalName);
				}
			}
		}
		// HACK end

		// Collect the start and end nodes for the group by ID before assigning the copied nodes new ids.
		UEdGraphNode** CopiedEndNode = CopiedNodes.FindByPredicate([SourceGroup](UEdGraphNode* CopiedNode)
			{ return CopiedNode->NodeGuid == SourceGroup.EndNode->NodeGuid; });
		checkf(CopiedEndNode != nullptr, TEXT("Group copy failed"));
		TargetGroup.EndNode = CastChecked<UNiagaraNode>(*CopiedEndNode);

		for (UNiagaraNode* StartNode : SourceGroup.StartNodes)
		{
			UEdGraphNode** CopiedStartNode = CopiedNodes.FindByPredicate([StartNode](UEdGraphNode* CopiedNode)
				{ return CopiedNode->NodeGuid == StartNode->NodeGuid; });
			checkf(CopiedStartNode != nullptr, TEXT("Group copy failed"));
			TargetGroup.StartNodes.Add(CastChecked<UNiagaraNode>(*CopiedStartNode));
		}

		TargetGroup.GetAllNodesInGroup(TargetGroupNodes);

		// Assign all of the new nodes new ids and mark them as requiring synchronization.
		for (UEdGraphNode* CopiedNode : CopiedNodes)
		{
			FGuid OldId = CopiedNode->NodeGuid;
			CopiedNode->CreateNewGuid();
			OldNodeIdToNewIdMap.Add(OldId, CopiedNode->NodeGuid);
			UNiagaraNode* CopiedNiagaraNode = Cast<UNiagaraNode>(CopiedNode);
			if (CopiedNiagaraNode != nullptr)
			{
				CopiedNiagaraNode->MarkNodeRequiresSynchronization(__FUNCTION__, false);
			}
		}

		FNiagaraEditorUtilities::FixUpPastedNodes(TargetGraph, CopiedNodesSet);
	}

	TArray<FStackNodeGroup> TargetGroups;
	GetStackNodeGroups(*TargetOutputNode, TargetGroups);

	// The first group is the output node, so to get the group index from module index we need to add 1, but 
	// if a valid index wasn't supplied, than we insert at the end.
	int32 TargetGroupIndex = TargetModuleIndex != INDEX_NONE ? TargetModuleIndex + 1 : TargetGroups.Num() - 1;

	// If we're not forcing a copy of the moved module, remove the source module group from it's stack.
	if (bForceCopy == false)
	{
		DisconnectStackNodeGroup(SourceGroups[SourceGroupIndex], SourceGroups[SourceGroupIndex - 1], SourceGroups[SourceGroupIndex + 1]);
		if (SourceGraph != TargetGraph)
		{
			// If the graphs were different also remove the nodes from the source graph.
			for (UNiagaraNode* SourceGroupNode : SourceGroupNodes)
			{
				SourceGraph->RemoveNode(SourceGroupNode);
			}
		}
	}

	// Insert the source or copied nodes into the target stack.
	ConnectStackNodeGroup(TargetGroup, TargetGroups[TargetGroupIndex - 1], TargetGroups[TargetGroupIndex]);

	// Copy any rapid iteration parameters cached earlier into the target script.
	if (SourceFunctionIdToRapidIterationParametersMap.Num() != 0)
	{
		SourceScript.Modify();
		TargetScript->Modify();
		if (SourceGraph == TargetGraph && bForceCopy == false)
		{
			// If we're not copying and if the module was dropped in the same graph than neither the emitter or function call name could have changed
			// so we can just add them directly to the target script.
			for (auto It = SourceFunctionIdToRapidIterationParametersMap.CreateIterator(); It; ++It)
			{
				FGuid& FunctionId = It.Key();
				TArray<FNiagaraVariable>& RapidIterationParameters = It.Value();
				for (FNiagaraVariable& RapidIterationParameter : RapidIterationParameters)
				{
					TargetScript->RapidIterationParameters.SetParameterData(RapidIterationParameter.GetData(), RapidIterationParameter, true);
				}
			}
		}
		else
		{
			// If we're copying or the module was moved to a different graph it's possible that the emitter name or function call name could have
			// changed so we need to construct new rapid iteration parameters.
			FString EmitterName;
			if (TargetEmitterHandleId.IsValid())
			{
				const FNiagaraEmitterHandle* TargetEmitterHandle = TargetSystem.GetEmitterHandles().FindByPredicate(
					[TargetEmitterHandleId](const FNiagaraEmitterHandle& EmitterHandle) { return EmitterHandle.GetId() == TargetEmitterHandleId; });
				EmitterName = TargetEmitterHandle->GetUniqueInstanceName();
			}

			for (auto It = SourceFunctionIdToRapidIterationParametersMap.CreateIterator(); It; ++It)
			{
				FGuid& FunctionId = It.Key();
				TArray<FNiagaraVariable>& RapidIterationParameters = It.Value();

				FGuid TargetNodeId = OldNodeIdToNewIdMap[FunctionId];
				UNiagaraNode** TargetFunctionNodePtr = TargetGroupNodes.FindByPredicate(
					[TargetNodeId](UNiagaraNode* TargetGroupNode) { return TargetGroupNode->NodeGuid == TargetNodeId; });
				checkf(TargetFunctionNodePtr != nullptr, TEXT("Target nodes not copied correctly"));
				UNiagaraNodeFunctionCall* TargetFunctionNode = CastChecked<UNiagaraNodeFunctionCall>(*TargetFunctionNodePtr);
				for (FNiagaraVariable& RapidIterationParameter : RapidIterationParameters)
				{
					FString OldEmitterName;
					FString OldFunctionCallName;
					FString InputName;
					FNiagaraParameterMapHistory::SplitRapidIterationParameterName(RapidIterationParameter, OldEmitterName, OldFunctionCallName, InputName);
					FNiagaraParameterHandle ModuleHandle = FNiagaraParameterHandle::CreateModuleParameterHandle(*InputName);
					FNiagaraParameterHandle AliasedModuleHandle = FNiagaraParameterHandle::CreateAliasedModuleParameterHandle(ModuleHandle, TargetFunctionNode);
					FNiagaraVariable TargetRapidIterationParameter = CreateRapidIterationParameter(EmitterName, TargetUsage, AliasedModuleHandle.GetParameterHandleString(), RapidIterationParameter.GetType());
					TargetScript->RapidIterationParameters.SetParameterData(RapidIterationParameter.GetData(), TargetRapidIterationParameter, true);
				}
			}
		}
	}

	OutMovedModule = Cast<UNiagaraNodeFunctionCall>(TargetGroup.EndNode);


	UE_LOG(LogNiagaraEditor, Log, TEXT("Finished moving!"));
}

bool FNiagaraStackGraphUtilities::ParameterAllowedInExecutionCategory(const FName InParameterName, const FName ExecutionCategory)
{
	FNiagaraParameterHandle Handle = FNiagaraParameterHandle(InParameterName);
	if (Handle.IsSystemHandle())
	{
		return ExecutionCategory == UNiagaraStackEntry::FExecutionCategoryNames::System
			|| ExecutionCategory == UNiagaraStackEntry::FExecutionCategoryNames::Emitter
			|| ExecutionCategory == UNiagaraStackEntry::FExecutionCategoryNames::Particle;
	}
	else if (Handle.IsEmitterHandle())
	{
		return ExecutionCategory == UNiagaraStackEntry::FExecutionCategoryNames::Emitter
			|| ExecutionCategory == UNiagaraStackEntry::FExecutionCategoryNames::Particle;
	}
	else if (Handle.IsParticleAttributeHandle())
	{
		return ExecutionCategory == UNiagaraStackEntry::FExecutionCategoryNames::Particle;
	}

	return true;
}

void FNiagaraStackGraphUtilities::RebuildEmitterNodes(UNiagaraSystem& System)
{
	UNiagaraScriptSource* SystemScriptSource = Cast<UNiagaraScriptSource>(System.GetSystemSpawnScript()->GetSource());
	UNiagaraGraph* SystemGraph = SystemScriptSource->NodeGraph;
	if (SystemGraph == nullptr)
	{
		return;
	}
	SystemGraph->Modify();

	TArray<UNiagaraNodeEmitter*> CurrentEmitterNodes;
	SystemGraph->GetNodesOfClass<UNiagaraNodeEmitter>(CurrentEmitterNodes);

	const UEdGraphSchema_Niagara* Schema = Cast<UEdGraphSchema_Niagara>(SystemGraph->GetSchema());

	// Remove the old emitter nodes since they will be rebuilt below.
	for (UNiagaraNodeEmitter* CurrentEmitterNode : CurrentEmitterNodes)
	{
		CurrentEmitterNode->Modify();
		UEdGraphPin* InPin = CurrentEmitterNode->GetInputPin(0);
		UEdGraphPin* OutPin = CurrentEmitterNode->GetOutputPin(0);
		UEdGraphPin* InPinLinkedPin = InPin != nullptr && InPin->LinkedTo.Num() == 1 ? InPin->LinkedTo[0] : nullptr;
		UEdGraphPin* OutPinLinkedPin = OutPin != nullptr && OutPin->LinkedTo.Num() == 1 ? OutPin->LinkedTo[0] : nullptr;
		CurrentEmitterNode->DestroyNode();

		if (InPinLinkedPin != nullptr &&& OutPinLinkedPin != nullptr)
		{
			MakeLinkTo(InPinLinkedPin, OutPinLinkedPin);
		}
	}

	// Add output nodes if they don't exist.
	TArray<UNiagaraNodeInput*> TempInputNodes;
	TArray<UNiagaraNodeInput*> InputNodes;
	TArray<UNiagaraNodeOutput*> OutputNodes;
	OutputNodes.SetNum(2);
	OutputNodes[0] = SystemGraph->FindOutputNode(ENiagaraScriptUsage::SystemSpawnScript);
	OutputNodes[1] = SystemGraph->FindOutputNode(ENiagaraScriptUsage::SystemUpdateScript);

	// Add input nodes if they don't exist
	UNiagaraGraph::FFindInputNodeOptions Options;
	Options.bFilterDuplicates = false;
	Options.bIncludeParameters = true;
	SystemGraph->FindInputNodes(TempInputNodes);
	for (int32 i = 0; i < TempInputNodes.Num(); i++)
	{
		if (Schema->PinToTypeDefinition(TempInputNodes[i]->GetOutputPin(0)) == FNiagaraTypeDefinition::GetParameterMapDef())
		{
			InputNodes.Add(TempInputNodes[i]);
		}
	}

	// Create a default id variable for the input nodes.
	FNiagaraVariable SharedInputVar(FNiagaraTypeDefinition::GetParameterMapDef(), TEXT("InputMap"));
	InputNodes.SetNum(2);

	// Now create the nodes if they are needed, synchronize if already created.
	for (int32 i = 0; i < 2; i++)
	{
		if (OutputNodes[i] == nullptr)
		{
			FGraphNodeCreator<UNiagaraNodeOutput> OutputNodeCreator(*SystemGraph);
			OutputNodes[i] = OutputNodeCreator.CreateNode();
			OutputNodes[i]->SetUsage((ENiagaraScriptUsage)(i + (int32)ENiagaraScriptUsage::SystemSpawnScript));

			OutputNodes[i]->Outputs.Add(FNiagaraVariable(FNiagaraTypeDefinition::GetParameterMapDef(), TEXT("Out")));
			OutputNodes[i]->NodePosX = 0;
			OutputNodes[i]->NodePosY = 0 + i * 25;

			OutputNodeCreator.Finalize();
		}
		if (InputNodes[i] == nullptr)
		{
			FGraphNodeCreator<UNiagaraNodeInput> InputNodeCreator(*SystemGraph);
			InputNodes[i] = InputNodeCreator.CreateNode();
			InputNodes[i]->Input = SharedInputVar;
			InputNodes[i]->Usage = ENiagaraInputNodeUsage::Parameter;
			InputNodes[i]->NodePosX = -50;
			InputNodes[i]->NodePosY = 0 + i * 25;

			InputNodeCreator.Finalize();

			MakeLinkTo(InputNodes[i]->GetOutputPin(0), OutputNodes[i]->GetInputPin(0));
		}
	}

	// Add new nodes.
	UNiagaraNode* TargetNodes[2];
	TargetNodes[0] = OutputNodes[0];
	TargetNodes[1] = OutputNodes[1];

	for (const FNiagaraEmitterHandle& EmitterHandle : System.GetEmitterHandles())
	{
		for (int32 i = 0; i < 2; i++)
		{
			FGraphNodeCreator<UNiagaraNodeEmitter> EmitterNodeCreator(*SystemGraph);
			UNiagaraNodeEmitter* EmitterNode = EmitterNodeCreator.CreateNode();
			EmitterNode->SetOwnerSystem(&System);
			EmitterNode->SetEmitterHandleId(EmitterHandle.GetId());
			EmitterNode->SetUsage((ENiagaraScriptUsage)(i + (int32)ENiagaraScriptUsage::EmitterSpawnScript));
			EmitterNode->AllocateDefaultPins();
			EmitterNodeCreator.Finalize();

			TArray<FNiagaraStackGraphUtilities::FStackNodeGroup> StackNodeGroups;
			FNiagaraStackGraphUtilities::GetStackNodeGroups(*OutputNodes[i], StackNodeGroups);

			if (StackNodeGroups.Num() >= 2)
			{
				FNiagaraStackGraphUtilities::FStackNodeGroup EmitterGroup;
				EmitterGroup.StartNodes.Add(EmitterNode);
				EmitterGroup.EndNode = EmitterNode;

				FNiagaraStackGraphUtilities::FStackNodeGroup& OutputGroup = StackNodeGroups[StackNodeGroups.Num() - 1];
				FNiagaraStackGraphUtilities::FStackNodeGroup& OutputGroupPrevious = StackNodeGroups[StackNodeGroups.Num() - 2];
				FNiagaraStackGraphUtilities::ConnectStackNodeGroup(EmitterGroup, OutputGroupPrevious, OutputGroup);
			}
		}
	}

	RelayoutGraph(*SystemGraph);
}

void FNiagaraStackGraphUtilities::FindAffectedScripts(UNiagaraSystem* System, UNiagaraEmitter* Emitter, UNiagaraNodeFunctionCall& ModuleNode, TArray<TWeakObjectPtr<UNiagaraScript>>& OutAffectedScripts)
{
	UNiagaraNodeOutput* OutputNode = FNiagaraStackGraphUtilities::GetEmitterOutputNodeForStackNode(ModuleNode);

	if (OutputNode)
	{
		TArray<UNiagaraScript*> Scripts;
		if (Emitter != nullptr)
		{
			Emitter->GetScripts(Scripts, false);
		}

		OutAffectedScripts.Add(System->GetSystemSpawnScript());
		OutAffectedScripts.Add(System->GetSystemUpdateScript());

		for (UNiagaraScript* Script : Scripts)
		{
			if (OutputNode->GetUsage() == ENiagaraScriptUsage::ParticleEventScript)
			{
				if (Script->GetUsage() == ENiagaraScriptUsage::ParticleEventScript && Script->GetUsageId() == OutputNode->GetUsageId())
				{
					OutAffectedScripts.Add(Script);
					break;
				}
			}
			else if (Script->ContainsUsage(OutputNode->GetUsage()))
			{
				OutAffectedScripts.Add(Script);
			}
		}
	}
}

void FNiagaraStackGraphUtilities::GatherRenamedStackFunctionOutputVariableNames(UNiagaraEmitter* Emitter, UNiagaraNodeFunctionCall& FunctionCallNode, const FString& OldFunctionName, const FString& NewFunctionName, TMap<FName, FName>& OutOldToNewNameMap)
{
	if (OldFunctionName == NewFunctionName)
	{
		return;
	}

	TArray<FNiagaraVariable> OutputVariables;
	TArray<FNiagaraVariable> OutputVariablesWithOriginalAliasesIntact;
	FCompileConstantResolver ConstantResolver(Emitter, ENiagaraScriptUsage::Function);
	FNiagaraStackGraphUtilities::GetStackFunctionOutputVariables(FunctionCallNode, ConstantResolver, OutputVariables, OutputVariablesWithOriginalAliasesIntact);

	for (FNiagaraVariable& OutputVariableWithOriginalAliasesIntact : OutputVariablesWithOriginalAliasesIntact)
	{
		TArray<FString> SplitAliasedVariableName;
		OutputVariableWithOriginalAliasesIntact.GetName().ToString().ParseIntoArray(SplitAliasedVariableName, TEXT("."));
		if (SplitAliasedVariableName.Contains(TEXT("Module")))
		{
			TArray<FString> SplitOldVariableName = SplitAliasedVariableName;
			TArray<FString> SplitNewVariableName = SplitAliasedVariableName;
			for (int32 i = 0; i < SplitAliasedVariableName.Num(); i++)
			{
				if (SplitAliasedVariableName[i] == TEXT("Module"))
				{
					SplitOldVariableName[i] = OldFunctionName;
					SplitNewVariableName[i] = NewFunctionName;
				}
			}

			OutOldToNewNameMap.Add(*FString::Join(SplitOldVariableName, TEXT(".")), *FString::Join(SplitNewVariableName, TEXT(".")));
		}
	}
}

void FNiagaraStackGraphUtilities::GatherRenamedStackFunctionInputAndOutputVariableNames(UNiagaraEmitter* Emitter, UNiagaraNodeFunctionCall& FunctionCallNode, const FString& OldFunctionName, const FString& NewFunctionName, TMap<FName, FName>& OutOldToNewNameMap)
{
	if (OldFunctionName == NewFunctionName)
	{
		return;
	}

	TArray<FNiagaraVariable> Variables;
	TArray<FNiagaraVariable> VariablesWithOriginalAliasesIntact;
	FCompileConstantResolver ConstantResolver(Emitter, ENiagaraScriptUsage::Function);
	FNiagaraStackGraphUtilities::GetStackFunctionInputAndOutputVariables(FunctionCallNode, ConstantResolver, Variables, VariablesWithOriginalAliasesIntact);

	for (FNiagaraVariable& Variable : VariablesWithOriginalAliasesIntact)
	{
		TArray<FString> SplitAliasedVariableName;
		Variable.GetName().ToString().ParseIntoArray(SplitAliasedVariableName, TEXT("."));
		if (SplitAliasedVariableName.Contains(TEXT("Module")))
		{
			TArray<FString> SplitOldVariableName = SplitAliasedVariableName;
			TArray<FString> SplitNewVariableName = SplitAliasedVariableName;
			for (int32 i = 0; i < SplitAliasedVariableName.Num(); i++)
			{
				if (SplitAliasedVariableName[i] == TEXT("Module"))
				{
					SplitOldVariableName[i] = OldFunctionName;
					SplitNewVariableName[i] = NewFunctionName;
				}
			}

			OutOldToNewNameMap.Add(*FString::Join(SplitOldVariableName, TEXT(".")), *FString::Join(SplitNewVariableName, TEXT(".")));
		}
	}
}

void FNiagaraStackGraphUtilities::RenameReferencingParameters(UNiagaraSystem* System, UNiagaraEmitter* Emitter, UNiagaraNodeFunctionCall& FunctionCallNode, const FString& OldModuleName, const FString& NewModuleName)
{
	TMap<FName, FName> OldNameToNewNameMap;
	FNiagaraStackGraphUtilities::GatherRenamedStackFunctionInputAndOutputVariableNames(Emitter, FunctionCallNode, OldModuleName, NewModuleName, OldNameToNewNameMap);

	// local function to rename pins referencing the given module
	auto RenamePinsReferencingModule = [&OldNameToNewNameMap](UNiagaraNodeParameterMapBase* Node)
	{
		for (UEdGraphPin* Pin : Node->Pins)
		{
			FName* NewName = OldNameToNewNameMap.Find(Pin->PinName);
			if (NewName != nullptr)
			{
				Node->SetPinName(Pin, *NewName);
			}
		}
	};

	UNiagaraNodeParameterMapSet* ParameterMapSet = FNiagaraStackGraphUtilities::GetStackFunctionOverrideNode(FunctionCallNode);
	if (ParameterMapSet != nullptr)
	{
		RenamePinsReferencingModule(ParameterMapSet);
	}

	TArray<TWeakObjectPtr<UNiagaraScript>> Scripts;
	FindAffectedScripts(System, Emitter, FunctionCallNode, Scripts);

	const UNiagaraNodeOutput* OutputNode = GetEmitterOutputNodeForStackNode(FunctionCallNode);
	UNiagaraGraph* OwningGraph = FunctionCallNode.GetNiagaraGraph();

	FString OwningEmitterName = Emitter != nullptr ? Emitter->GetUniqueEmitterName() : FString();

	for (TWeakObjectPtr<UNiagaraScript> Script : Scripts)
	{
		if (!Script.IsValid(false))
		{
			continue;
		}

		TArray<FNiagaraVariable> RapidIterationVariables;
		Script->RapidIterationParameters.GetParameters(RapidIterationVariables);

		for (FNiagaraVariable& Variable : RapidIterationVariables)
		{
			FString EmitterName, FunctionCallName, InputName;
			if (FNiagaraParameterMapHistory::SplitRapidIterationParameterName(Variable, EmitterName, FunctionCallName, InputName))
			{
				if (EmitterName == OwningEmitterName && FunctionCallName == OldModuleName)
				{
					FName NewParameterName(*(NewModuleName + TEXT(".") + InputName));
					FNiagaraVariable NewParameter = FNiagaraStackGraphUtilities::CreateRapidIterationParameter(EmitterName, Script->GetUsage(), NewParameterName, Variable.GetType());
					Script->RapidIterationParameters.RenameParameter(Variable, NewParameter.GetName());
				}
			}
		}

		if (UNiagaraScriptSource* ScriptSource = Cast<UNiagaraScriptSource>(Script->GetSource()))
		{
			// rename all parameter map get nodes that use the parameter name
			TArray<UNiagaraNodeParameterMapGet*> ParameterGetNodes;
			ScriptSource->NodeGraph->GetNodesOfClass<UNiagaraNodeParameterMapGet>(ParameterGetNodes);

			for (UNiagaraNodeParameterMapGet* Node : ParameterGetNodes)
			{
				RenamePinsReferencingModule(Node);
			}
		}
	}
}

void FNiagaraStackGraphUtilities::GetNamespacesForNewReadParameters(EStackEditContext EditContext, ENiagaraScriptUsage Usage, TArray<FName>& OutNamespacesForNewParameters)
{
	switch (Usage)
	{
	case ENiagaraScriptUsage::ParticleSpawnScript:
	case ENiagaraScriptUsage::ParticleSpawnScriptInterpolated:
	case ENiagaraScriptUsage::ParticleUpdateScript:
	case ENiagaraScriptUsage::ParticleEventScript:
	case ENiagaraScriptUsage::ParticleSimulationStageScript:
	{
		OutNamespacesForNewParameters.Add(FNiagaraConstants::ParticleAttributeNamespace);
		OutNamespacesForNewParameters.Add(FNiagaraConstants::EmitterNamespace);
		break;
	}
	case ENiagaraScriptUsage::EmitterSpawnScript:
	case ENiagaraScriptUsage::EmitterUpdateScript:
	{
		OutNamespacesForNewParameters.Add(FNiagaraConstants::EmitterNamespace);
		break;
	}
	}
<<<<<<< HEAD

	if (EditContext == EStackEditContext::System)
	{
		OutNamespacesForNewParameters.Add(FNiagaraConstants::UserNamespace);
		OutNamespacesForNewParameters.Add(FNiagaraConstants::SystemNamespace);
	}
	OutNamespacesForNewParameters.Add(FNiagaraConstants::TransientNamespace);
}

void FNiagaraStackGraphUtilities::GetNamespacesForNewWriteParameters(EStackEditContext EditContext, ENiagaraScriptUsage Usage, TArray<FName>& OutNamespacesForNewParameters)
{
	switch (Usage)
	{
=======

	if (EditContext == EStackEditContext::System)
	{
		OutNamespacesForNewParameters.Add(FNiagaraConstants::UserNamespace);
		OutNamespacesForNewParameters.Add(FNiagaraConstants::SystemNamespace);
	}
	OutNamespacesForNewParameters.Add(FNiagaraConstants::TransientNamespace);
}

void FNiagaraStackGraphUtilities::GetNamespacesForNewWriteParameters(EStackEditContext EditContext, ENiagaraScriptUsage Usage, TArray<FName>& OutNamespacesForNewParameters)
{
	switch (Usage)
	{
>>>>>>> 3ecbc206
	case ENiagaraScriptUsage::ParticleSpawnScript:
	case ENiagaraScriptUsage::ParticleSpawnScriptInterpolated:
	case ENiagaraScriptUsage::ParticleUpdateScript:
	case ENiagaraScriptUsage::ParticleEventScript:
	case ENiagaraScriptUsage::ParticleSimulationStageScript:
	{
		OutNamespacesForNewParameters.Add(FNiagaraConstants::ParticleAttributeNamespace);
		break;
	}
	case ENiagaraScriptUsage::EmitterSpawnScript:
	case ENiagaraScriptUsage::EmitterUpdateScript:
	{
		OutNamespacesForNewParameters.Add(FNiagaraConstants::EmitterNamespace);
		break;
	}
	case ENiagaraScriptUsage::SystemSpawnScript:
	case ENiagaraScriptUsage::SystemUpdateScript:
		if (EditContext == EStackEditContext::System)
		{
			OutNamespacesForNewParameters.Add(FNiagaraConstants::SystemNamespace);
		}
		break;
	}

	OutNamespacesForNewParameters.Add(FNiagaraConstants::TransientNamespace);
}

bool FNiagaraStackGraphUtilities::TryRenameAssignmentTarget(UNiagaraNodeAssignment& OwningAssignmentNode, FNiagaraVariable CurrentAssignmentTarget, FName NewAssignmentTargetName)
{
	UNiagaraNodeOutput* OutputNode = GetEmitterOutputNodeForStackNode(OwningAssignmentNode);
	if (OutputNode != nullptr)
	{
		UNiagaraSystem* OwningSystem = OwningAssignmentNode.GetTypedOuter<UNiagaraSystem>();
		UNiagaraEmitter* OwningEmitter = OwningAssignmentNode.GetTypedOuter<UNiagaraEmitter>();
		UNiagaraScript* OwningScript = nullptr;
		if (OwningEmitter != nullptr)
		{
			OwningScript = OwningEmitter->GetScript(OutputNode->GetUsage(), OutputNode->GetUsageId());
		}
		else if(OwningSystem != nullptr)
		{
			if (OutputNode->GetUsage() == ENiagaraScriptUsage::SystemSpawnScript)
			{
				OwningScript = OwningSystem->GetSystemSpawnScript();
			}
			else if (OutputNode->GetUsage() == ENiagaraScriptUsage::SystemUpdateScript)
			{
				OwningScript = OwningSystem->GetSystemUpdateScript();
			}
		}

		if (OwningSystem != nullptr && OwningScript != nullptr)
		{
			RenameAssignmentTarget(*OwningSystem, OwningEmitter, *OwningScript, OwningAssignmentNode, CurrentAssignmentTarget, NewAssignmentTargetName);
			return true;
		}
	}
	return false;
}
<<<<<<< HEAD

void FNiagaraStackGraphUtilities::RenameAssignmentTarget(
	UNiagaraSystem& OwningSystem,
	UNiagaraEmitter* OwningEmitter,
	UNiagaraScript& OwningScript,
	UNiagaraNodeAssignment& OwningAssignmentNode,
	FNiagaraVariable CurrentAssignmentTarget,
	FName NewAssignmentTargetName)
{
	UNiagaraStackEditorData* StackEditorData;
	if (OwningEmitter != nullptr)
	{
		UNiagaraEmitterEditorData* EmitterEditorData = Cast<UNiagaraEmitterEditorData>(OwningEmitter->GetEditorData());
		StackEditorData = EmitterEditorData != nullptr ? &EmitterEditorData->GetStackEditorData() : nullptr;
	}
	else
	{
		UNiagaraSystemEditorData* SystemEditorData = Cast<UNiagaraSystemEditorData>(OwningSystem.GetEditorData());
		StackEditorData = SystemEditorData != nullptr ? &SystemEditorData->GetStackEditorData() : nullptr;
	}

	bool bIsCurrentlyExpanded = StackEditorData != nullptr 
		? StackEditorData->GetStackEntryIsExpanded(GenerateStackModuleEditorDataKey(OwningAssignmentNode), false) 
		: false;

	if (ensureMsgf(OwningAssignmentNode.RenameAssignmentTarget(CurrentAssignmentTarget.GetName(), NewAssignmentTargetName), TEXT("Failed to rename assignment node input.")))
	{
		// Fixing up the stack graph and rapid iteration parameters must happen first so that when the stack is refreshed the UI is correct.
		FNiagaraParameterHandle CurrentInputParameterHandle = FNiagaraParameterHandle::CreateModuleParameterHandle(CurrentAssignmentTarget.GetName());
		FNiagaraParameterHandle CurrentAliasedInputParameterHandle = FNiagaraParameterHandle::CreateAliasedModuleParameterHandle(CurrentInputParameterHandle, &OwningAssignmentNode);
		FNiagaraParameterHandle NewInputParameterHandle = FNiagaraParameterHandle(CurrentInputParameterHandle.GetNamespace(), NewAssignmentTargetName);
		FNiagaraParameterHandle NewAliasedInputParameterHandle = FNiagaraParameterHandle::CreateAliasedModuleParameterHandle(NewInputParameterHandle, &OwningAssignmentNode);
		UEdGraphPin* OverridePin = GetStackFunctionInputOverridePin(OwningAssignmentNode, CurrentAliasedInputParameterHandle);
		if (OverridePin != nullptr)
		{
			// If there is an override pin then the only thing that needs to happen is that it's name needs to be updated so that the value it
			// holds or is linked to stays intact.
			OverridePin->Modify();
			OverridePin->PinName = NewAliasedInputParameterHandle.GetParameterHandleString();
		}
		else if (IsRapidIterationType(CurrentAssignmentTarget.GetType()))
		{
			// Otherwise if this is a rapid iteration type check to see if there is an existing rapid iteration value, and if so, rename it.
			FString UniqueEmitterName = OwningEmitter != nullptr ? OwningEmitter->GetUniqueEmitterName() : FString();
			FNiagaraVariable CurrentRapidIterationParameter = CreateRapidIterationParameter(UniqueEmitterName, OwningScript.GetUsage(), CurrentAliasedInputParameterHandle.GetParameterHandleString(), CurrentAssignmentTarget.GetType());
			if (OwningScript.RapidIterationParameters.IndexOf(CurrentRapidIterationParameter) != INDEX_NONE)
			{
				FNiagaraVariable NewRapidIterationParameter = CreateRapidIterationParameter(UniqueEmitterName, OwningScript.GetUsage(), NewAliasedInputParameterHandle.GetParameterHandleString(), CurrentAssignmentTarget.GetType());
				OwningScript.Modify();
				OwningScript.RapidIterationParameters.RenameParameter(CurrentRapidIterationParameter, NewRapidIterationParameter.GetName());
			}
		}

=======

void FNiagaraStackGraphUtilities::RenameAssignmentTarget(
	UNiagaraSystem& OwningSystem,
	UNiagaraEmitter* OwningEmitter,
	UNiagaraScript& OwningScript,
	UNiagaraNodeAssignment& OwningAssignmentNode,
	FNiagaraVariable CurrentAssignmentTarget,
	FName NewAssignmentTargetName)
{
	UNiagaraStackEditorData* StackEditorData;
	if (OwningEmitter != nullptr)
	{
		UNiagaraEmitterEditorData* EmitterEditorData = Cast<UNiagaraEmitterEditorData>(OwningEmitter->GetEditorData());
		StackEditorData = EmitterEditorData != nullptr ? &EmitterEditorData->GetStackEditorData() : nullptr;
	}
	else
	{
		UNiagaraSystemEditorData* SystemEditorData = Cast<UNiagaraSystemEditorData>(OwningSystem.GetEditorData());
		StackEditorData = SystemEditorData != nullptr ? &SystemEditorData->GetStackEditorData() : nullptr;
	}

	bool bIsCurrentlyExpanded = StackEditorData != nullptr 
		? StackEditorData->GetStackEntryIsExpanded(GenerateStackModuleEditorDataKey(OwningAssignmentNode), false) 
		: false;

	if (ensureMsgf(OwningAssignmentNode.RenameAssignmentTarget(CurrentAssignmentTarget.GetName(), NewAssignmentTargetName), TEXT("Failed to rename assignment node input.")))
	{
		// Fixing up the stack graph and rapid iteration parameters must happen first so that when the stack is refreshed the UI is correct.
		FNiagaraParameterHandle CurrentInputParameterHandle = FNiagaraParameterHandle::CreateModuleParameterHandle(CurrentAssignmentTarget.GetName());
		FNiagaraParameterHandle CurrentAliasedInputParameterHandle = FNiagaraParameterHandle::CreateAliasedModuleParameterHandle(CurrentInputParameterHandle, &OwningAssignmentNode);
		FNiagaraParameterHandle NewInputParameterHandle = FNiagaraParameterHandle(CurrentInputParameterHandle.GetNamespace(), NewAssignmentTargetName);
		FNiagaraParameterHandle NewAliasedInputParameterHandle = FNiagaraParameterHandle::CreateAliasedModuleParameterHandle(NewInputParameterHandle, &OwningAssignmentNode);
		UEdGraphPin* OverridePin = GetStackFunctionInputOverridePin(OwningAssignmentNode, CurrentAliasedInputParameterHandle);
		if (OverridePin != nullptr)
		{
			// If there is an override pin then the only thing that needs to happen is that it's name needs to be updated so that the value it
			// holds or is linked to stays intact.
			OverridePin->Modify();
			OverridePin->PinName = NewAliasedInputParameterHandle.GetParameterHandleString();
		}
		else if (IsRapidIterationType(CurrentAssignmentTarget.GetType()))
		{
			// Otherwise if this is a rapid iteration type check to see if there is an existing rapid iteration value, and if so, rename it.
			FString UniqueEmitterName = OwningEmitter != nullptr ? OwningEmitter->GetUniqueEmitterName() : FString();
			FNiagaraVariable CurrentRapidIterationParameter = CreateRapidIterationParameter(UniqueEmitterName, OwningScript.GetUsage(), CurrentAliasedInputParameterHandle.GetParameterHandleString(), CurrentAssignmentTarget.GetType());
			if (OwningScript.RapidIterationParameters.IndexOf(CurrentRapidIterationParameter) != INDEX_NONE)
			{
				FNiagaraVariable NewRapidIterationParameter = CreateRapidIterationParameter(UniqueEmitterName, OwningScript.GetUsage(), NewAliasedInputParameterHandle.GetParameterHandleString(), CurrentAssignmentTarget.GetType());
				OwningScript.Modify();
				OwningScript.RapidIterationParameters.RenameParameter(CurrentRapidIterationParameter, NewRapidIterationParameter.GetName());
			}
		}

>>>>>>> 3ecbc206
		if (StackEditorData != nullptr)
		{
			// Restore the expanded state with the new editor data key.
			FString NewStackEditorDataKey = GenerateStackFunctionInputEditorDataKey(OwningAssignmentNode, NewInputParameterHandle);
			StackEditorData->SetStackEntryIsExpanded(NewStackEditorDataKey, bIsCurrentlyExpanded);
		}

		// This refresh call must come last because it will finalize this input entry which would cause earlier fixup to fail.
		OwningAssignmentNode.RefreshFromExternalChanges();
	}
}

#undef LOCTEXT_NAMESPACE<|MERGE_RESOLUTION|>--- conflicted
+++ resolved
@@ -164,9 +164,10 @@
 {
 	TArray<UNiagaraNodeOutput*> OutputNodes;
 	Graph.GetNodesOfClass<UNiagaraNodeOutput>(OutputNodes);
+	FPinCollectorArray InputPins;
 	for (UNiagaraNodeOutput* OutputNode : OutputNodes)
 	{
-		TArray<UEdGraphPin*> InputPins;
+		InputPins.Reset();
 		OutputNode->GetInputPins(InputPins);
 		if (InputPins.Num() == 1)
 		{
@@ -186,7 +187,7 @@
 
 void FNiagaraStackGraphUtilities::ConnectPinToInputNode(UEdGraphPin& Pin, UNiagaraNodeInput& InputNode)
 {
-	TArray<UEdGraphPin*> InputPins;
+	FPinCollectorArray InputPins;
 	InputNode.GetOutputPins(InputPins);
 	if (InputPins.Num() == 1)
 	{
@@ -194,7 +195,7 @@
 	}
 }
 
-UEdGraphPin* GetParameterMapPin(const TArray<UEdGraphPin*>& Pins)
+UEdGraphPin* GetParameterMapPin(TArrayView<UEdGraphPin* const> Pins)
 {
 	auto IsParameterMapPin = [](const UEdGraphPin* Pin)
 	{
@@ -210,14 +211,14 @@
 
 UEdGraphPin* FNiagaraStackGraphUtilities::GetParameterMapInputPin(UNiagaraNode& Node)
 {
-	TArray<UEdGraphPin*> InputPins;
+	FPinCollectorArray InputPins;
 	Node.GetInputPins(InputPins);
 	return GetParameterMapPin(InputPins);
 }
 
 UEdGraphPin* FNiagaraStackGraphUtilities::GetParameterMapOutputPin(UNiagaraNode& Node)
 {
-	TArray<UEdGraphPin*> OutputPins;
+	FPinCollectorArray OutputPins;
 	Node.GetOutputPins(OutputPins);
 	return GetParameterMapPin(OutputPins);
 }
@@ -280,6 +281,7 @@
 {
 	TArray<InputNodeType*> NodesToCheck;
 	TSet<InputNodeType*> NodesChecked;
+	FPinCollectorArray OutputPins;
 	NodesToCheck.Add(&StackNode);
 	while (NodesToCheck.Num() > 0)
 	{
@@ -291,8 +293,8 @@
 		{
 			return CastChecked<UNiagaraNodeOutput>(NodeToCheck);
 		}
-		
-		TArray<const UEdGraphPin*> OutputPins;
+
+		OutputPins.Reset();
 		NodeToCheck->GetOutputPins(OutputPins);
 		for (const UEdGraphPin* OutputPin : OutputPins)
 		{
@@ -355,6 +357,8 @@
 
 void GetGroupNodesRecursive(const TArray<UNiagaraNode*>& CurrentStartNodes, UNiagaraNode* EndNode, TArray<UNiagaraNode*>& OutAllNodes)
 {
+	FPinCollectorArray InputPins;
+	FPinCollectorArray OutputPins;
 	for (UNiagaraNode* CurrentStartNode : CurrentStartNodes)
 	{
 		if (OutAllNodes.Contains(CurrentStartNode) == false)
@@ -365,7 +369,7 @@
 			UEdGraphPin* ParameterMapInputPin = FNiagaraStackGraphUtilities::GetParameterMapInputPin(*CurrentStartNode);
 			if (ParameterMapInputPin != nullptr)
 			{
-				TArray<UEdGraphPin*> InputPins;
+				InputPins.Reset();
 				CurrentStartNode->GetInputPins(InputPins);
 				for (UEdGraphPin* InputPin : InputPins)
 				{
@@ -387,7 +391,7 @@
 			if (CurrentStartNode != EndNode)
 			{
 				TArray<UNiagaraNode*> LinkedNodes;
-				TArray<UEdGraphPin*> OutputPins;
+				OutputPins.Reset();
 				CurrentStartNode->GetOutputPins(OutputPins);
 				for (UEdGraphPin* OutputPin : OutputPins)
 				{
@@ -618,7 +622,7 @@
 	}
 	
 	// Set the static switch values so we traverse the correct node paths
-	TArray<UEdGraphPin*> InputPins;
+	FPinCollectorArray InputPins;
 	FunctionCallNode.GetInputPins(InputPins);
 	FNiagaraEditorUtilities::SetStaticSwitchConstants(FunctionGraph, InputPins, ConstantResolver);
 
@@ -638,6 +642,7 @@
 		UNiagaraNodeParameterMapSet* ParamMapNode = Cast<UNiagaraNodeParameterMapSet>(InputPins[0]->LinkedTo[0]->GetOwningNode());
 		if (ParamMapNode)
 		{
+			InputPins.Reset();
 			ParamMapNode->GetInputPins(InputPins);
 			for (UEdGraphPin* Pin : InputPins)
 			{
@@ -658,6 +663,7 @@
 	TArray<UNiagaraNode*> ReachedNodes;
 	FunctionGraph->BuildTraversal(ReachedNodes, OutputNode, true);
 
+	FPinCollectorArray OutPins;
 	// We only care about reachable parameter map get nodes with module inputs
 	const UEdGraphSchema_Niagara* Schema = GetDefault<UEdGraphSchema_Niagara>();
 	for (UNiagaraNode* Node : ReachedNodes)
@@ -665,7 +671,7 @@
 		UNiagaraNodeParameterMapGet* ParamMapNode = Cast<UNiagaraNodeParameterMapGet>(Node);
 		if (ParamMapNode)
 		{
-			TArray<UEdGraphPin*> OutPins;
+			OutPins.Reset();
 			ParamMapNode->GetOutputPins(OutPins);
 			for (UEdGraphPin* OutPin : OutPins)
 			{
@@ -863,7 +869,7 @@
 	UNiagaraNodeParameterMapSet* OverrideNode = GetStackFunctionOverrideNode(StackFunctionCall);
 	if (OverrideNode != nullptr)
 	{
-		TArray<UEdGraphPin*> InputPins;
+		FPinCollectorArray InputPins;
 		OverrideNode->GetInputPins(InputPins);
 		UEdGraphPin** OverridePinPtr = InputPins.FindByPredicate([&](const UEdGraphPin* Pin) { return Pin->PinName == AliasedInputParameterHandle.GetParameterHandleString(); });
 		if (OverridePinPtr != nullptr)
@@ -882,7 +888,7 @@
 		UNiagaraNodeParameterMapSet& OverrideNode = GetOrCreateStackFunctionOverrideNode(StackFunctionCall, PreferredOverrideNodeGuid);
 		OverrideNode.Modify();
 
-		TArray<UEdGraphPin*> OverrideInputPins;
+		FPinCollectorArray OverrideInputPins;
 		OverrideNode.GetInputPins(OverrideInputPins);
 
 		const UEdGraphSchema_Niagara* NiagaraSchema = GetDefault<UEdGraphSchema_Niagara>();
@@ -922,7 +928,7 @@
 				UNiagaraNodeParameterMapSet* DynamicInputNodeOverrideNode = Cast<UNiagaraNodeParameterMapSet>(DynamicInputNodeInputPin->LinkedTo[0]->GetOwningNode());
 				if (DynamicInputNodeOverrideNode != nullptr)
 				{
-					TArray<UEdGraphPin*> InputPins;
+					FPinCollectorArray InputPins;
 					DynamicInputNodeOverrideNode->GetInputPins(InputPins);
 					for (UEdGraphPin* InputPin : InputPins)
 					{
@@ -934,7 +940,7 @@
 						}
 					}
 
-					TArray<UEdGraphPin*> NewInputPins;
+					FPinCollectorArray NewInputPins;
 					DynamicInputNodeOverrideNode->GetInputPins(NewInputPins);
 					if (NewInputPins.Num() == 2)
 					{
@@ -1048,7 +1054,7 @@
 	FunctionCallNode->SetEnabledState(OverrideNode->GetDesiredEnabledState(), OverrideNode->HasUserSetTheEnabledState());
 
 	UEdGraphPin* FunctionCallInputPin = FNiagaraStackGraphUtilities::GetParameterMapInputPin(*FunctionCallNode);
-	TArray<UEdGraphPin*> FunctionCallOutputPins;
+	FPinCollectorArray FunctionCallOutputPins;
 	FunctionCallNode->GetOutputPins(FunctionCallOutputPins);
 
 	const UEdGraphSchema_Niagara* NiagaraSchema = GetDefault<UEdGraphSchema_Niagara>();
@@ -1102,7 +1108,7 @@
 	FunctionCallNode->SetEnabledState(OverrideNode->GetDesiredEnabledState(), OverrideNode->HasUserSetTheEnabledState());
 
 	UEdGraphPin* FunctionCallInputPin = FNiagaraStackGraphUtilities::GetParameterMapInputPin(*FunctionCallNode);
-	TArray<UEdGraphPin*> FunctionCallOutputPins;
+	FPinCollectorArray FunctionCallOutputPins;
 	FunctionCallNode->GetOutputPins(FunctionCallOutputPins);
 
 	const UEdGraphSchema_Niagara* NiagaraSchema = GetDefault<UEdGraphSchema_Niagara>();
@@ -1173,6 +1179,7 @@
 	FNiagaraStackGraphUtilities::FStackNodeGroup ModuleGroup = StackNodeGroups[ModuleStackIndex];
 	TArray<UNiagaraNode*> NodesToRemove;
 	TArray<UNiagaraNode*> NodesToCheck;
+	FPinCollectorArray InputPins;
 	NodesToCheck.Add(ModuleGroup.EndNode);
 	while (NodesToCheck.Num() > 0)
 	{
@@ -1180,7 +1187,7 @@
 		NodesToCheck.RemoveAt(0);
 		NodesToRemove.AddUnique(NodeToRemove);
 
-		TArray<UEdGraphPin*> InputPins;
+		InputPins.Reset();
 		NodeToRemove->GetInputPins(InputPins);
 		for (UEdGraphPin* InputPin : InputPins)
 		{
@@ -2594,7 +2601,6 @@
 		break;
 	}
 	}
-<<<<<<< HEAD
 
 	if (EditContext == EStackEditContext::System)
 	{
@@ -2608,21 +2614,6 @@
 {
 	switch (Usage)
 	{
-=======
-
-	if (EditContext == EStackEditContext::System)
-	{
-		OutNamespacesForNewParameters.Add(FNiagaraConstants::UserNamespace);
-		OutNamespacesForNewParameters.Add(FNiagaraConstants::SystemNamespace);
-	}
-	OutNamespacesForNewParameters.Add(FNiagaraConstants::TransientNamespace);
-}
-
-void FNiagaraStackGraphUtilities::GetNamespacesForNewWriteParameters(EStackEditContext EditContext, ENiagaraScriptUsage Usage, TArray<FName>& OutNamespacesForNewParameters)
-{
-	switch (Usage)
-	{
->>>>>>> 3ecbc206
 	case ENiagaraScriptUsage::ParticleSpawnScript:
 	case ENiagaraScriptUsage::ParticleSpawnScriptInterpolated:
 	case ENiagaraScriptUsage::ParticleUpdateScript:
@@ -2682,7 +2673,6 @@
 	}
 	return false;
 }
-<<<<<<< HEAD
 
 void FNiagaraStackGraphUtilities::RenameAssignmentTarget(
 	UNiagaraSystem& OwningSystem,
@@ -2736,61 +2726,6 @@
 			}
 		}
 
-=======
-
-void FNiagaraStackGraphUtilities::RenameAssignmentTarget(
-	UNiagaraSystem& OwningSystem,
-	UNiagaraEmitter* OwningEmitter,
-	UNiagaraScript& OwningScript,
-	UNiagaraNodeAssignment& OwningAssignmentNode,
-	FNiagaraVariable CurrentAssignmentTarget,
-	FName NewAssignmentTargetName)
-{
-	UNiagaraStackEditorData* StackEditorData;
-	if (OwningEmitter != nullptr)
-	{
-		UNiagaraEmitterEditorData* EmitterEditorData = Cast<UNiagaraEmitterEditorData>(OwningEmitter->GetEditorData());
-		StackEditorData = EmitterEditorData != nullptr ? &EmitterEditorData->GetStackEditorData() : nullptr;
-	}
-	else
-	{
-		UNiagaraSystemEditorData* SystemEditorData = Cast<UNiagaraSystemEditorData>(OwningSystem.GetEditorData());
-		StackEditorData = SystemEditorData != nullptr ? &SystemEditorData->GetStackEditorData() : nullptr;
-	}
-
-	bool bIsCurrentlyExpanded = StackEditorData != nullptr 
-		? StackEditorData->GetStackEntryIsExpanded(GenerateStackModuleEditorDataKey(OwningAssignmentNode), false) 
-		: false;
-
-	if (ensureMsgf(OwningAssignmentNode.RenameAssignmentTarget(CurrentAssignmentTarget.GetName(), NewAssignmentTargetName), TEXT("Failed to rename assignment node input.")))
-	{
-		// Fixing up the stack graph and rapid iteration parameters must happen first so that when the stack is refreshed the UI is correct.
-		FNiagaraParameterHandle CurrentInputParameterHandle = FNiagaraParameterHandle::CreateModuleParameterHandle(CurrentAssignmentTarget.GetName());
-		FNiagaraParameterHandle CurrentAliasedInputParameterHandle = FNiagaraParameterHandle::CreateAliasedModuleParameterHandle(CurrentInputParameterHandle, &OwningAssignmentNode);
-		FNiagaraParameterHandle NewInputParameterHandle = FNiagaraParameterHandle(CurrentInputParameterHandle.GetNamespace(), NewAssignmentTargetName);
-		FNiagaraParameterHandle NewAliasedInputParameterHandle = FNiagaraParameterHandle::CreateAliasedModuleParameterHandle(NewInputParameterHandle, &OwningAssignmentNode);
-		UEdGraphPin* OverridePin = GetStackFunctionInputOverridePin(OwningAssignmentNode, CurrentAliasedInputParameterHandle);
-		if (OverridePin != nullptr)
-		{
-			// If there is an override pin then the only thing that needs to happen is that it's name needs to be updated so that the value it
-			// holds or is linked to stays intact.
-			OverridePin->Modify();
-			OverridePin->PinName = NewAliasedInputParameterHandle.GetParameterHandleString();
-		}
-		else if (IsRapidIterationType(CurrentAssignmentTarget.GetType()))
-		{
-			// Otherwise if this is a rapid iteration type check to see if there is an existing rapid iteration value, and if so, rename it.
-			FString UniqueEmitterName = OwningEmitter != nullptr ? OwningEmitter->GetUniqueEmitterName() : FString();
-			FNiagaraVariable CurrentRapidIterationParameter = CreateRapidIterationParameter(UniqueEmitterName, OwningScript.GetUsage(), CurrentAliasedInputParameterHandle.GetParameterHandleString(), CurrentAssignmentTarget.GetType());
-			if (OwningScript.RapidIterationParameters.IndexOf(CurrentRapidIterationParameter) != INDEX_NONE)
-			{
-				FNiagaraVariable NewRapidIterationParameter = CreateRapidIterationParameter(UniqueEmitterName, OwningScript.GetUsage(), NewAliasedInputParameterHandle.GetParameterHandleString(), CurrentAssignmentTarget.GetType());
-				OwningScript.Modify();
-				OwningScript.RapidIterationParameters.RenameParameter(CurrentRapidIterationParameter, NewRapidIterationParameter.GetName());
-			}
-		}
-
->>>>>>> 3ecbc206
 		if (StackEditorData != nullptr)
 		{
 			// Restore the expanded state with the new editor data key.
