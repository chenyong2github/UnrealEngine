// Copyright 1998-2019 Epic Games, Inc. All Rights Reserved.

#pragma once

#include "Widgets/SCompoundWidget.h"
#include "Widgets/DeclarativeSyntaxSupport.h"
#include "GraphEditor.h"
#include "EdGraph/EdGraphNode.h"
#include "Widgets/Input/SSearchBox.h"
#include "NiagaraEditorCommon.h"

class FNiagaraScriptGraphViewModel;

/** A widget for editing a UNiagaraScript with a graph. */
class SNiagaraScriptGraph : public SCompoundWidget
{
public:
	SLATE_BEGIN_ARGS(SNiagaraScriptGraph)
	{}
		/** The text displayed in the title bar of the graph. */
		SLATE_ATTRIBUTE(FText, GraphTitle)

	SLATE_END_ARGS();

	void Construct(const FArguments& InArgs, TSharedRef<FNiagaraScriptGraphViewModel> InViewModel);

	const TSharedPtr<SGraphEditor> GetGraphEditor() { return GraphEditor; };

	void FocusGraphElement(const INiagaraScriptGraphFocusInfo* FocusInfo);

	void FocusGraphSearchBox();
<<<<<<< HEAD
=======

	void OnCreateComment();
>>>>>>> 33e6966e

private:
	/** Constructs the graph editor widget for the current graph. */
	TSharedRef<SGraphEditor> ConstructGraphEditor();

	/** Called whenever the selected nodes on the script view model changes. */
	void ViewModelSelectedNodesChanged();

	/** Called whenever the selected nodes in the graph editor changes. */
	void GraphEditorSelectedNodesChanged(const TSet<UObject*>& SelectedNodes);

	/** Called when a node is double clicked. */
	void OnNodeDoubleClicked(UEdGraphNode* ClickedNode);

	/** Called when nodes are based in the script view model. */
	void NodesPasted(const TSet<UEdGraphNode*>& PastedNodes);

	/** Sets the position on a group of newly pasted nodes. */
	void PositionPastedNodes(const TSet<UEdGraphNode*>& PastedNodes);

	/** Called whenever the view model's graph changes to a different graph. */
	void GraphChanged();

	/** Called whenever a user edits the name inline of a node.*/
	void OnNodeTitleCommitted(const FText& NewText, ETextCommit::Type CommitInfo, UEdGraphNode* NodeBeingChanged);

	/** Called whenever a user left-clicks on the graph with a chord pressed.*/
	FReply OnSpawnGraphNodeByShortcut(FInputChord InChord, const FVector2D& InPosition);

	/** Called whenever a user is trying to edit the name inline of a node and we want to make sure that it is valid.*/
	bool OnVerifyNodeTextCommit(const FText& NewText, UEdGraphNode* NodeBeingChanged, FText& OutErrorMessage);

	void OnSearchTextChanged(const FText& SearchText);

	void OnSearchBoxTextCommitted(const FText& NewText, ETextCommit::Type CommitInfo);

	void OnSearchBoxSearch(SSearchBox::SearchDirection Direction);

	TOptional<SSearchBox::FSearchResultData> GetSearchResultData() const;

	int GetCurrentFocusedMatchIndex() const { return CurrentFocusedSearchMatchIndex; }

	FText GetCurrentSearchText() const { return CurrentSearchText; };

	EVisibility GetGraphSearchBoxVisibility() const { return bGraphSearchBoxActive ? EVisibility::Visible : EVisibility::Collapsed; };

	FReply CloseGraphSearchBoxPressed();

	FReply HandleGraphSearchBoxKeyDown(const FGeometry& MyGeometry, const FKeyEvent& InKeyEvent);

private:
	/** An attribute for the title text of the graph. */
	TAttribute<FText> GraphTitle;

	/** The view model which exposes the data used by the widget. */
	TSharedPtr<FNiagaraScriptGraphViewModel> ViewModel;

	/** The graph editor which is editing the script graph. */
	TSharedPtr<SGraphEditor> GraphEditor;

	/** The search box for searching the script graph. */
	TSharedPtr<SSearchBox> SearchBox;

	/** Flag to prevent modifying the view model selection when updating the graph
		editor selection due to a view model selection change. */
	bool bUpdatingGraphSelectionFromViewModel;

	// ~Search stuff
	FText CurrentSearchText;
	int CurrentFocusedSearchMatchIndex;
	TArray<TSharedPtr<INiagaraScriptGraphFocusInfo>> CurrentSearchResults;
	bool bGraphSearchBoxActive;
};<|MERGE_RESOLUTION|>--- conflicted
+++ resolved
@@ -29,11 +29,8 @@
 	void FocusGraphElement(const INiagaraScriptGraphFocusInfo* FocusInfo);
 
 	void FocusGraphSearchBox();
-<<<<<<< HEAD
-=======
 
 	void OnCreateComment();
->>>>>>> 33e6966e
 
 private:
 	/** Constructs the graph editor widget for the current graph. */
