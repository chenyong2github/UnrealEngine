--- conflicted
+++ resolved
@@ -109,13 +109,7 @@
 
 			TSharedPtr<SWidget> CustomValueWidget;
 
-			if (!Parameter.IsDataInterface())
-			{
-				TSharedPtr<FStructOnScope> StructOnScope = MakeShareable(new FStructOnScope(Parameter.GetType().GetStruct(), (uint8*)ParamStore.GetParameterData(Parameter)));
-				Row = ChildrenBuilder.AddExternalStructureProperty(StructOnScope.ToSharedRef(), NAME_None, Parameter.GetName());
-
-			}
-			else 
+			if (Parameter.IsDataInterface())
 			{
 				int32 DataInterfaceOffset = ParamStore.IndexOf(Parameter);
 				UObject* DefaultValueObject = ParamStore.GetDataInterfaces()[DataInterfaceOffset];
@@ -131,6 +125,45 @@
 					SNew(STextBlock)
 					.TextStyle(FNiagaraEditorStyle::Get(), "NiagaraEditor.ParameterText")
 					.Text(FText::FromString(FName::NameToDisplayString(DefaultValueObject->GetClass()->GetName(), false)));
+			}
+			else if (Parameter.IsUObject())
+			{
+				int32 ObjectOffst = ParamStore.IndexOf(Parameter);
+				UObject* DefaultValueObject = ParamStore.GetUObjects()[ObjectOffst];
+
+				TArray<UObject*> Objects;
+				Objects.Add(DefaultValueObject);
+
+				//How do I set this up so I can have this pick actors from the level?
+
+				TOptional<bool> bAllowChildrenOverride(true);
+				TOptional<bool> bCreateCategoryNodesOverride(false);
+				Row = ChildrenBuilder.AddExternalObjectProperty(Objects, NAME_None, Parameter.GetName(), bAllowChildrenOverride, bCreateCategoryNodesOverride);
+
+				//How do I make this an object picker from the level editor?
+				//Neither of these seem to work well.
+// 				CustomValueWidget = PropertyCustomizationHelpers::MakeActorPickerWithMenu(nullptr,
+// 					true,
+// 					FOnShouldFilterActor::CreateRaw(this, &FNiagaraComponentNodeBuilder::IsFilteredActor),
+// 					FOnActorSelected::CreateRaw(this, &FNiagaraComponentNodeBuilder::OnActorSelected),
+// 					FSimpleDelegate::CreateRaw(this, &FNiagaraComponentNodeBuilder::CloseComboButton),
+// 					FSimpleDelegate::CreateRaw(this, &FNiagaraComponentNodeBuilder::OnUse));
+				
+// 				CustomValueWidget = PropertyCustomizationHelpers::MakeActorPickerAnchorButton(
+// 					FOnGetActorFilters::CreateRaw(this, &FNiagaraComponentNodeBuilder::OnGetActorFiltersForSceneOutliner),
+// 					FOnActorSelected::CreateRaw(this, &FNiagaraComponentNodeBuilder::OnActorSelected));
+
+				FString ValueName = DefaultValueObject ? FName::NameToDisplayString(DefaultValueObject->GetClass()->GetName(), false) : TEXT("null");
+				CustomValueWidget =
+					SNew(STextBlock)
+					.TextStyle(FNiagaraEditorStyle::Get(), "NiagaraEditor.ParameterText")
+					.Text(FText::FromString(ValueName));
+			}
+			else
+			{
+				TSharedPtr<FStructOnScope> StructOnScope = MakeShareable(new FStructOnScope(Parameter.GetType().GetStruct(), (uint8*)ParamStore.GetParameterData(Parameter)));
+				Row = ChildrenBuilder.AddExternalStructureProperty(StructOnScope.ToSharedRef(), NAME_None, Parameter.GetName());
+
 			}
 
 			if (Row)
@@ -157,6 +190,17 @@
 						FSimpleDelegate::CreateRaw(this, &FNiagaraComponentNodeBuilder::OnDataInterfaceChanged, Parameter));
 					PropertyHandle->SetOnChildPropertyValueChanged(
 						FSimpleDelegate::CreateRaw(this, &FNiagaraComponentNodeBuilder::OnDataInterfaceChanged, Parameter));
+				}
+				else if (Parameter.IsUObject())
+				{
+					PropertyHandle->SetOnPropertyValuePreChange(
+						FSimpleDelegate::CreateRaw(this, &FNiagaraComponentNodeBuilder::OnUObjectPreChange, Parameter));
+					PropertyHandle->SetOnChildPropertyValuePreChange(
+						FSimpleDelegate::CreateRaw(this, &FNiagaraComponentNodeBuilder::OnUObjectPreChange, Parameter));
+					PropertyHandle->SetOnPropertyValueChanged(
+						FSimpleDelegate::CreateRaw(this, &FNiagaraComponentNodeBuilder::OnUObjectChanged, Parameter));
+					PropertyHandle->SetOnChildPropertyValueChanged(
+						FSimpleDelegate::CreateRaw(this, &FNiagaraComponentNodeBuilder::OnUObjectChanged, Parameter));
 				}
 				else
 				{
@@ -231,21 +275,30 @@
 		check(Component.IsValid());
 		Component->Modify();
 	}
+	
+	void OnUObjectPreChange(FNiagaraVariable Var)
+	{
+		check(Component.IsValid());
+		Component->Modify();
+	}
 
 	void OnParameterChanged(FNiagaraVariable Var)
 	{
 		check(Component.IsValid());
 		Component->GetOverrideParameters().OnParameterChange();
-<<<<<<< HEAD
 		Component->SetParameterValueOverriddenLocally(Var, true, true);
-=======
-		Component->SetParameterValueOverriddenLocally(Var, true, false);
->>>>>>> 271e2139
 	}
 
 	void OnDataInterfaceChanged(FNiagaraVariable Var)
 	{
 		Component->GetOverrideParameters().OnInterfaceChange();
+		check(Component.IsValid());
+		Component->SetParameterValueOverriddenLocally(Var, true, true);
+	}
+
+	void OnUObjectChanged(FNiagaraVariable Var)
+	{
+		Component->GetOverrideParameters().OnUObjectChange();
 		check(Component.IsValid());
 		Component->SetParameterValueOverriddenLocally(Var, true, true);
 	}
@@ -261,11 +314,7 @@
 		check(Component.IsValid());
 		FScopedTransaction ScopedTransaction(LOCTEXT("ResetParameterValue", "Reset parameter value to system defaults."));
 		Component->Modify();
-<<<<<<< HEAD
 		Component->SetParameterValueOverriddenLocally(Parameter, false, true);
-=======
-		Component->SetParameterValueOverriddenLocally(Parameter, false, false);
->>>>>>> 271e2139
 		return FReply::Handled();
 	}
 
