// Copyright 1998-2019 Epic Games, Inc. All Rights Reserved.

#include "EdGraphSchema_Niagara.h"
#include "NiagaraEditorModule.h"
#include "INiagaraEditorTypeUtilities.h"
#include "Textures/SlateIcon.h"
#include "Framework/Commands/UIAction.h"
#include "Framework/MultiBox/MultiBoxBuilder.h"
#include "NiagaraCommon.h"
#include "NiagaraEditorCommon.h"
#include "INiagaraCompiler.h"
#include "NiagaraHlslTranslator.h"
#include "NiagaraComponent.h"
#include "ScopedTransaction.h"
#include "NiagaraGraph.h"
#include "GraphEditorSettings.h"
#include "GraphEditorActions.h"
#include "NiagaraConstants.h"

#include "NiagaraScript.h"
#include "NiagaraNodeOutput.h"
#include "NiagaraNodeInput.h"
#include "NiagaraNodeFunctionCall.h"
#include "NiagaraNodeReadDataSet.h"
#include "NiagaraNodeWriteDataSet.h"
#include "NiagaraNodeParameterMapGet.h"
#include "NiagaraNodeParameterMapSet.h"
#include "NiagaraNodeCustomHlsl.h"
#include "NiagaraNodeOp.h"
#include "NiagaraNodeConvert.h"
#include "NiagaraEditorUtilities.h"
#include "NiagaraDataInterface.h"
#include "NiagaraNodeIf.h"
#include "Misc/MessageDialog.h"
#include "NiagaraScriptSource.h"
#include "NiagaraEmitter.h"
#include "NiagaraNodeEmitter.h"
#include "NiagaraParameterCollection.h"
#include "NiagaraNodeReroute.h"
#include "NiagaraNodeUsageSelector.h"
#include "EdGraphNode_Comment.h"

#include "Modules/ModuleManager.h"
#include "AssetRegistryModule.h"
#include "NiagaraNodeSimTargetSelector.h"
#include "NiagaraNodeStaticSwitch.h"

#define LOCTEXT_NAMESPACE "NiagaraSchema"

#define SNAP_GRID (16) // @todo ensure this is the same as SNodePanel::GetSnapGridSize()

const FLinearColor UEdGraphSchema_Niagara::NodeTitleColor_Attribute = FLinearColor::Green;
const FLinearColor UEdGraphSchema_Niagara::NodeTitleColor_Constant = FLinearColor::Red;
const FLinearColor UEdGraphSchema_Niagara::NodeTitleColor_SystemConstant = FLinearColor::White;
const FLinearColor UEdGraphSchema_Niagara::NodeTitleColor_FunctionCall = FLinearColor::Blue;
const FLinearColor UEdGraphSchema_Niagara::NodeTitleColor_CustomHlsl = FLinearColor::Yellow;
const FLinearColor UEdGraphSchema_Niagara::NodeTitleColor_Event = FLinearColor::Red;
const FLinearColor UEdGraphSchema_Niagara::NodeTitleColor_TranslatorConstant = FLinearColor::Gray;
const FLinearColor UEdGraphSchema_Niagara::NodeTitleColor_RapidIteration = FLinearColor::Black;

const FName UEdGraphSchema_Niagara::PinCategoryType("Type");
const FName UEdGraphSchema_Niagara::PinCategoryMisc("Misc");
const FName UEdGraphSchema_Niagara::PinCategoryClass("Class");
const FName UEdGraphSchema_Niagara::PinCategoryEnum("Enum");

namespace 
{
	// Maximum distance a drag can be off a node edge to require 'push off' from node
	const int32 NodeDistance = 60;
}

UEdGraphNode* FNiagaraSchemaAction_NewNode::PerformAction(class UEdGraph* ParentGraph, UEdGraphPin* FromPin, const FVector2D Location, bool bSelectNewNode/* = true*/)
{
	UEdGraphNode* ResultNode = NULL;

	// If there is a template, we actually use it
	if (NodeTemplate != NULL)
	{
		FString OutErrorMsg;
		UNiagaraNode* NiagaraNodeTemplate = Cast<UNiagaraNode>(NodeTemplate);
		if (NiagaraNodeTemplate && !NiagaraNodeTemplate->CanAddToGraph(CastChecked<UNiagaraGraph>(ParentGraph), OutErrorMsg))
		{
			if (OutErrorMsg.Len() > 0)
			{
				FMessageDialog::Open(EAppMsgType::Ok, FText::FromString(OutErrorMsg));
			}
			return ResultNode;
		}

		const FScopedTransaction Transaction(NSLOCTEXT("UnrealEd", "NiagaraEditorNewNode", "Niagara Editor: New Node"));
		ParentGraph->Modify();

		NodeTemplate->SetFlags(RF_Transactional);

		// set outer to be the graph so it doesn't go away
		NodeTemplate->Rename(NULL, ParentGraph, REN_NonTransactional);
		ParentGraph->AddNode(NodeTemplate, true, bSelectNewNode);

		NodeTemplate->CreateNewGuid();
		NodeTemplate->PostPlacedNewNode();
		NodeTemplate->AllocateDefaultPins();
		NodeTemplate->AutowireNewNode(FromPin);

		// For input pins, new node will generally overlap node being dragged off
		// Work out if we want to visually push away from connected node
		int32 XLocation = Location.X;
		if (FromPin && FromPin->Direction == EGPD_Input)
		{
			UEdGraphNode* PinNode = FromPin->GetOwningNode();
			const float XDelta = FMath::Abs(PinNode->NodePosX - Location.X);

			if (XDelta < NodeDistance)
			{
				// Set location to edge of current node minus the max move distance
				// to force node to push off from connect node enough to give selection handle
				XLocation = PinNode->NodePosX - NodeDistance;
			}
		}

		NodeTemplate->NodePosX = XLocation;
		NodeTemplate->NodePosY = Location.Y;
		NodeTemplate->SnapToGrid(SNAP_GRID);

		ResultNode = NodeTemplate;

		//ParentGraph->NotifyGraphChanged();
	}

	return ResultNode;
}

UEdGraphNode* FNiagaraSchemaAction_NewNode::PerformAction(class UEdGraph* ParentGraph, TArray<UEdGraphPin*>& FromPins, const FVector2D Location, bool bSelectNewNode/* = true*/) 
{
	UEdGraphNode* ResultNode = NULL;

	if (FromPins.Num() > 0)
	{
		ResultNode = PerformAction(ParentGraph, FromPins[0], Location, bSelectNewNode);

		if (ResultNode)
		{
			// Try autowiring the rest of the pins
			for (int32 Index = 1; Index < FromPins.Num(); ++Index)
			{
				ResultNode->AutowireNewNode(FromPins[Index]);
			}
		}
	}
	else
	{
		ResultNode = PerformAction(ParentGraph, NULL, Location, bSelectNewNode);
	}

	return ResultNode;
}

void FNiagaraSchemaAction_NewNode::AddReferencedObjects( FReferenceCollector& Collector )
{
	FEdGraphSchemaAction::AddReferencedObjects( Collector );

	// These don't get saved to disk, but we want to make sure the objects don't get GC'd while the action array is around
	Collector.AddReferencedObject( NodeTemplate );
}

UEdGraphNode* FNiagaraSchemaAction_NewComment::PerformAction(class UEdGraph* ParentGraph, UEdGraphPin* FromPin, const FVector2D Location, bool bSelectNewNode /*= true*/)
{
	// Add menu item for creating comment boxes
	UEdGraphNode_Comment* CommentTemplate = NewObject<UEdGraphNode_Comment>();

	FVector2D SpawnLocation = Location;
	FSlateRect Bounds;
	
	if (GraphEditor->GetBoundsForSelectedNodes(Bounds, 50.0f))
	{
		CommentTemplate->SetBounds(Bounds);
		SpawnLocation.X = CommentTemplate->NodePosX;
		SpawnLocation.Y = CommentTemplate->NodePosY;
	}

	UEdGraphNode* NewNode = FNiagaraSchemaAction_NewNode::SpawnNodeFromTemplate<UEdGraphNode_Comment>(ParentGraph, CommentTemplate, SpawnLocation, bSelectNewNode);
	return NewNode;
}

//////////////////////////////////////////////////////////////////////////

static int32 GbAllowAllNiagaraNodesInEmitterGraphs = 1;
static FAutoConsoleVariableRef CVarAllowAllNiagaraNodesInEmitterGraphs(
	TEXT("niagara.AllowAllNiagaraNodesInEmitterGraphs"),
	GbAllowAllNiagaraNodesInEmitterGraphs,
	TEXT("If true, all nodes will be allowed in the Niagara emitter graphs. \n"),
	ECVF_Default
);

UEdGraphSchema_Niagara::UEdGraphSchema_Niagara(const FObjectInitializer& ObjectInitializer)
	: Super(ObjectInitializer)
{
}

TSharedPtr<FNiagaraSchemaAction_NewNode> AddNewNodeAction(TArray<TSharedPtr<FNiagaraSchemaAction_NewNode> >& NewActions, const FText& Category, const FText& MenuDesc, const FName& InternalName, const FText& Tooltip, FText Keywords = FText())
{
	TSharedPtr<FNiagaraSchemaAction_NewNode> NewAction = TSharedPtr<FNiagaraSchemaAction_NewNode>(new FNiagaraSchemaAction_NewNode(Category, MenuDesc, InternalName, Tooltip, 0, Keywords));
	NewActions.Add(NewAction);
	return NewAction;
}



bool IsSystemGraph(const UNiagaraGraph* NiagaraGraph)
{
	TArray<UNiagaraNodeEmitter*> Emitters;
	NiagaraGraph->GetNodesOfClass<UNiagaraNodeEmitter>(Emitters);
	bool bSystemGraph = Emitters.Num() != 0 || NiagaraGraph->FindOutputNode(ENiagaraScriptUsage::SystemSpawnScript) != nullptr || NiagaraGraph->FindOutputNode(ENiagaraScriptUsage::SystemUpdateScript) != nullptr;
	return bSystemGraph;
}

bool IsParticleGraph(const UNiagaraGraph* NiagaraGraph)
{
	bool bParticleGraph = NiagaraGraph->FindOutputNode(ENiagaraScriptUsage::ParticleSpawnScriptInterpolated) != nullptr || NiagaraGraph->FindOutputNode(ENiagaraScriptUsage::ParticleSpawnScript) != nullptr || NiagaraGraph->FindOutputNode(ENiagaraScriptUsage::ParticleUpdateScript) != nullptr;
	return bParticleGraph;
}

bool IsModuleGraph(const UNiagaraGraph* NiagaraGraph)
{
	bool bModuleGraph = NiagaraGraph->FindOutputNode(ENiagaraScriptUsage::Module) != nullptr;
	return bModuleGraph;
}

bool IsDynamicInputGraph(const UNiagaraGraph* NiagaraGraph)
{
	bool bDynamicInputGraph = NiagaraGraph->FindOutputNode(ENiagaraScriptUsage::DynamicInput) != nullptr;
	return bDynamicInputGraph;
}


bool IsFunctionGraph(const UNiagaraGraph* NiagaraGraph)
{
	bool bFunctionGraph = NiagaraGraph->FindOutputNode(ENiagaraScriptUsage::Function) != nullptr;
	return bFunctionGraph;
}


bool IsParticleUpdateGraph(const UNiagaraGraph* NiagaraGraph)
{
	bool bUpdateGraph = NiagaraGraph->FindOutputNode(ENiagaraScriptUsage::ParticleUpdateScript) != nullptr;
	return bUpdateGraph;
}


const UNiagaraGraph* GetAlternateGraph(const UNiagaraGraph* NiagaraGraph)
{
	UNiagaraScriptSource* ScriptSource = Cast<UNiagaraScriptSource>(NiagaraGraph->GetOuter());
	if (ScriptSource != nullptr)
	{
		UNiagaraScript* Script = Cast<UNiagaraScript>(ScriptSource->GetOuter());
		if (Script != nullptr)
		{
			UNiagaraEmitter* EmitterProperties = Cast<UNiagaraEmitter>(Script->GetOuter());
			if (EmitterProperties != nullptr)
			{
				if (EmitterProperties->SpawnScriptProps.Script == Script)
				{
					return CastChecked<UNiagaraScriptSource>(EmitterProperties->UpdateScriptProps.Script->GetSource())->NodeGraph;
				}
				else if (EmitterProperties->UpdateScriptProps.Script == Script)
				{
					return CastChecked<UNiagaraScriptSource>(EmitterProperties->SpawnScriptProps.Script->GetSource())->NodeGraph;
				}
			}
		}
	}
	return nullptr;
}

FText GetGraphTypeTitle(const UNiagaraGraph* NiagaraGraph)
{
	UNiagaraScriptSource* ScriptSource = Cast<UNiagaraScriptSource>(NiagaraGraph->GetOuter());
	if (ScriptSource != nullptr)
	{
		UNiagaraScript* Script = Cast<UNiagaraScript>(ScriptSource->GetOuter());
		if (Script != nullptr)
		{
			if (Script->IsParticleSpawnScript())
			{
				return LOCTEXT("Parameter Menu Title Spawn", "Spawn Parameters");
			}
			else if (Script->IsParticleUpdateScript())
			{
				return LOCTEXT("Parameter Menu Title Update", "Update Parameters");
			}
		}
	}
	return LOCTEXT("Parameter Menu Title Generic", "Script Parameters");
}

void AddParametersForGraph(TArray<TSharedPtr<FNiagaraSchemaAction_NewNode> >& NewActions, const UNiagaraGraph* CurrentGraph,  UEdGraph* OwnerOfTemporaries, const UNiagaraGraph* NiagaraGraph)
{
	FText GraphParameterCategory = GetGraphTypeTitle(NiagaraGraph);
	TArray<UNiagaraNodeInput*> InputNodes;
	NiagaraGraph->GetNodesOfClass(InputNodes);

	TArray<FNiagaraVariable> SeenParams;
	for (UNiagaraNodeInput* InputNode : InputNodes)
	{
		if (InputNode->Usage == ENiagaraInputNodeUsage::Parameter && !SeenParams.Contains(InputNode->Input))
		{
			SeenParams.Add(InputNode->Input);
			FName Name = InputNode->Input.GetName();
			FText MenuDesc = FText::FromName(Name);
			if (NiagaraGraph != CurrentGraph)
			{
				Name = UNiagaraNodeInput::GenerateUniqueName(CastChecked<UNiagaraGraph>(CurrentGraph), Name, InputNode->Usage);
				MenuDesc = FText::Format(LOCTEXT("Parameter Menu Copy Param","Copy \"{0}\" to this Graph"), FText::FromName(Name));
			}

			TSharedPtr<FNiagaraSchemaAction_NewNode> ExistingInputAction = AddNewNodeAction(NewActions, GraphParameterCategory, MenuDesc, Name, FText::GetEmpty());

			UNiagaraNodeInput* InputNodeTemplate = NewObject<UNiagaraNodeInput>(OwnerOfTemporaries);
			InputNodeTemplate->Input = InputNode->Input;
			InputNodeTemplate->Usage = InputNode->Usage;
			InputNodeTemplate->ExposureOptions = InputNode->ExposureOptions;
			InputNodeTemplate->SetDataInterface(nullptr);

			// We also support parameters from an alternate graph. If that was used, then we need to take special care
			// to make the parameter unique to that graph.
			if (NiagaraGraph != CurrentGraph)
			{
				InputNodeTemplate->Input.SetName(Name);

				if (InputNode->GetDataInterface())
				{
					InputNodeTemplate->SetDataInterface(Cast<UNiagaraDataInterface>(StaticDuplicateObject(InputNode->GetDataInterface(), InputNodeTemplate, NAME_None, ~RF_Transient)));
				}
			}

			ExistingInputAction->NodeTemplate = InputNodeTemplate;
		}
	}
}

void AddParameterMenuOptions(TArray<TSharedPtr<FNiagaraSchemaAction_NewNode> >& NewActions, const UNiagaraGraph* CurrentGraph, UEdGraph* OwnerOfTemporaries, const UNiagaraGraph* NiagaraGraph)
{
	AddParametersForGraph(NewActions, CurrentGraph, OwnerOfTemporaries, NiagaraGraph);

	const UNiagaraGraph* AltGraph = GetAlternateGraph(NiagaraGraph);
	if (AltGraph != nullptr)
	{
		AddParametersForGraph(NewActions, CurrentGraph, OwnerOfTemporaries, AltGraph);
	}
}

void UEdGraphSchema_Niagara::GetGraphContextActions(FGraphContextMenuBuilder& ContextMenuBuilder) const
{
	const UNiagaraGraph* NiagaraGraph = CastChecked<UNiagaraGraph>(ContextMenuBuilder.CurrentGraph);
	TArray<TSharedPtr<FNiagaraSchemaAction_NewNode> > NewActions = GetGraphContextActions(NiagaraGraph, ContextMenuBuilder.SelectedObjects, ContextMenuBuilder.FromPin, ContextMenuBuilder.OwnerOfTemporaries);
	for (int32 i = 0; i < NewActions.Num(); i++)
	{
		ContextMenuBuilder.AddAction(NewActions[i]);
	}
}

TArray<TSharedPtr<FNiagaraSchemaAction_NewNode> > UEdGraphSchema_Niagara::GetGraphContextActions(const UEdGraph* CurrentGraph, TArray<UObject*>& SelectedObjects, const UEdGraphPin* FromPin, UEdGraph* OwnerOfTemporaries) const
{
	TArray<TSharedPtr<FNiagaraSchemaAction_NewNode> > NewActions;

	const UNiagaraGraph* NiagaraGraph = CastChecked<UNiagaraGraph>(CurrentGraph);
	
	bool bSystemGraph = IsSystemGraph(NiagaraGraph);
	bool bModuleGraph = IsModuleGraph(NiagaraGraph);
	bool bDynamicInputGraph = IsDynamicInputGraph(NiagaraGraph);
	bool bFunctionGraph = IsFunctionGraph(NiagaraGraph);
	bool bParticleUpdateGraph = IsParticleUpdateGraph(NiagaraGraph);
	
	if (GbAllowAllNiagaraNodesInEmitterGraphs || bModuleGraph || bFunctionGraph || bSystemGraph)
	{
		const TArray<FNiagaraOpInfo>& OpInfos = FNiagaraOpInfo::GetOpInfoArray();
		for (const FNiagaraOpInfo& OpInfo : OpInfos)
		{
			TSharedPtr<FNiagaraSchemaAction_NewNode> AddOpAction = AddNewNodeAction(NewActions, OpInfo.Category, OpInfo.FriendlyName, OpInfo.Name, OpInfo.Description, OpInfo.Keywords);
			UNiagaraNodeOp* OpNode = NewObject<UNiagaraNodeOp>(OwnerOfTemporaries);
			OpNode->OpName = OpInfo.Name;
			AddOpAction->NodeTemplate = OpNode;
		}
	}

	// Add custom code
	{
		const FText MenuDesc = LOCTEXT("CustomHLSLNode","Custom Hlsl");
		const FText TooltipDesc = LOCTEXT("CustomHlslPopupTooltip", "Add a node with custom hlsl content");
		TSharedPtr<FNiagaraSchemaAction_NewNode> FunctionCallAction = AddNewNodeAction(NewActions, LOCTEXT("Function Menu Title", "Functions"), MenuDesc, TEXT("CustomHLSL"), TooltipDesc);
		UNiagaraNodeCustomHlsl* CustomHlslNode = NewObject<UNiagaraNodeCustomHlsl>(OwnerOfTemporaries);
		CustomHlslNode->CustomHlsl = TEXT("// Insert the body of the function here and add any inputs\r\n// and outputs by name using the add pins above.\r\n// Currently, complicated branches, for loops, switches, etc are not advised.");
		FunctionCallAction->NodeTemplate = CustomHlslNode;
	}

	auto AddScriptFunctionAction = [&NewActions, OwnerOfTemporaries](const FText& Category, const FAssetData& ScriptAsset)
	{
		FText AssetDesc;
		ScriptAsset.GetTagValue(GET_MEMBER_NAME_CHECKED(UNiagaraScript, Description), AssetDesc);

		FText Keywords;
		ScriptAsset.GetTagValue(GET_MEMBER_NAME_CHECKED(UNiagaraScript, Keywords), Keywords);

		FString DisplayNameString = FName::NameToDisplayString(ScriptAsset.AssetName.ToString(), false);

		const FText MenuDesc = FText::FromString(DisplayNameString);
		const FText TooltipDesc = FNiagaraEditorUtilities::FormatScriptAssetDescription(AssetDesc, ScriptAsset.ObjectPath);

		TSharedPtr<FNiagaraSchemaAction_NewNode> FunctionCallAction = AddNewNodeAction(NewActions, Category, MenuDesc, *DisplayNameString, TooltipDesc, Keywords);

		UNiagaraNodeFunctionCall* FunctionCallNode = NewObject<UNiagaraNodeFunctionCall>(OwnerOfTemporaries);
		FunctionCallNode->FunctionScriptAssetObjectPath = ScriptAsset.ObjectPath;
		FunctionCallAction->NodeTemplate = FunctionCallNode;
	};

	//Add functions
	if (GbAllowAllNiagaraNodesInEmitterGraphs || bModuleGraph || bFunctionGraph || bDynamicInputGraph)
	{
		TArray<FAssetData> FunctionScriptAssets;
		FNiagaraEditorUtilities::FGetFilteredScriptAssetsOptions FunctionScriptFilterOptions;
		FunctionScriptFilterOptions.ScriptUsageToInclude = ENiagaraScriptUsage::Function;
		FNiagaraEditorUtilities::GetFilteredScriptAssets(FunctionScriptFilterOptions, FunctionScriptAssets);

		for (const FAssetData& FunctionScriptAsset : FunctionScriptAssets)
		{
			AddScriptFunctionAction(LOCTEXT("Function Menu Title", "Functions"), FunctionScriptAsset);
		}
	}

	//Add modules
	if (!bFunctionGraph)
	{
		TArray<FAssetData> ModuleScriptAssets;
		FNiagaraEditorUtilities::FGetFilteredScriptAssetsOptions ModuleScriptFilterOptions;
		ModuleScriptFilterOptions.ScriptUsageToInclude = ENiagaraScriptUsage::Module;
		FNiagaraEditorUtilities::GetFilteredScriptAssets(ModuleScriptFilterOptions, ModuleScriptAssets);

		for (const FAssetData& ModuleScriptAsset : ModuleScriptAssets)
		{
			AddScriptFunctionAction(LOCTEXT("Module Menu Title", "Modules"), ModuleScriptAsset);
		}
	}

	//Add event read and writes nodes
	if (bModuleGraph)
	{
		const FText MenuCat = LOCTEXT("NiagaraEventMenuCat", "Events");
		const TArray<FNiagaraTypeDefinition>& RegisteredTypes = FNiagaraTypeRegistry::GetRegisteredPayloadTypes();
		for (FNiagaraTypeDefinition Type : RegisteredTypes)
		{
			if (Type.GetStruct() && !Type.GetStruct()->IsA(UNiagaraDataInterface::StaticClass()))
			{
				{
					const FText MenuDescFmt = LOCTEXT("AddEventReadFmt", "Add {0} Event Read");
					const FText MenuDesc = FText::Format(MenuDescFmt, Type.GetNameText());

					TSharedPtr<FNiagaraSchemaAction_NewNode> Action = AddNewNodeAction(NewActions, MenuCat, MenuDesc, *MenuDesc.ToString(), FText::GetEmpty());

					UNiagaraNodeReadDataSet* EventReadNode = NewObject<UNiagaraNodeReadDataSet>(OwnerOfTemporaries);
					EventReadNode->InitializeFromStruct(Type.GetStruct());
					Action->NodeTemplate = EventReadNode;
				}
				{
					const FText MenuDescFmt = LOCTEXT("AddEventWriteFmt", "Add {0} Event Write");
					const FText MenuDesc = FText::Format(MenuDescFmt, Type.GetNameText());

					TSharedPtr<FNiagaraSchemaAction_NewNode> Action = AddNewNodeAction(NewActions, MenuCat, MenuDesc, *MenuDesc.ToString(), FText::GetEmpty());

					UNiagaraNodeWriteDataSet* EventWriteNode = NewObject<UNiagaraNodeWriteDataSet>(OwnerOfTemporaries);
					EventWriteNode->InitializeFromStruct(Type.GetStruct());
					Action->NodeTemplate = EventWriteNode;
				}
			}
		}
	}
	
	TArray<ENiagaraScriptUsage> UsageTypesToAdd;
	if (bParticleUpdateGraph)
	{
		UsageTypesToAdd.Add(ENiagaraScriptUsage::ParticleEventScript);
		UsageTypesToAdd.Add(ENiagaraScriptUsage::EmitterSpawnScript);
		UsageTypesToAdd.Add(ENiagaraScriptUsage::EmitterUpdateScript);
	}

	if (bSystemGraph)
	{
		UsageTypesToAdd.Add(ENiagaraScriptUsage::SystemSpawnScript);
		UsageTypesToAdd.Add(ENiagaraScriptUsage::SystemUpdateScript);
	}

	if (UsageTypesToAdd.Num() != 0)
	{
		for (ENiagaraScriptUsage Usage : UsageTypesToAdd)
		{
			const FText MenuCat = LOCTEXT("NiagaraUsageMenuCat", "Output Nodes");

			UNiagaraNodeOutput* OutputNode = NewObject<UNiagaraNodeOutput>(OwnerOfTemporaries);
			OutputNode->SetUsage(Usage);

			FText MenuDesc = FText::Format(LOCTEXT("AddOutput", "Add {0}"), OutputNode->GetNodeTitle(ENodeTitleType::FullTitle));
			TSharedPtr<FNiagaraSchemaAction_NewNode> OutputNodeAction = AddNewNodeAction(NewActions, MenuCat, MenuDesc, *MenuDesc.ToString(), FText::GetEmpty());

			UNiagaraNodeOutput* UpdateOutputNode = NiagaraGraph->FindOutputNode(ENiagaraScriptUsage::ParticleUpdateScript);
			if (UpdateOutputNode)
			{
				OutputNode->Outputs = UpdateOutputNode->Outputs;
			}
			else
			{
				OutputNode->Outputs.Add(FNiagaraVariable(FNiagaraTypeDefinition::GetParameterMapDef(), TEXT("Out")));
			}
			OutputNodeAction->NodeTemplate = OutputNode;
		}
	}


	// Add Convert Nodes
	{
		FNiagaraTypeDefinition PinType = FNiagaraTypeDefinition::GetGenericNumericDef();
		bool bAddMakes = true;
		bool bAddBreaks = true;
		if (FromPin)
		{
			PinType = PinToTypeDefinition(FromPin);
			if (FromPin->Direction == EGPD_Input)
			{
				bAddBreaks = false;
			}
			else
			{
				bAddMakes = false;
			}
		}

		if (PinType.GetScriptStruct())
		{
			FText MakeCat = LOCTEXT("NiagaraMake", "Make");
			FText BreakCat = LOCTEXT("NiagaraBreak", "Break");

			FText DescFmt = LOCTEXT("NiagaraMakeBreakFmt", "{0}");
			auto MakeBreakType = [&](FNiagaraTypeDefinition Type, bool bMake)
			{
				FText DisplayName = Type.GetNameText();

				FText Desc = FText::Format(DescFmt, DisplayName);
				TSharedPtr<FNiagaraSchemaAction_NewNode> Action = AddNewNodeAction(NewActions, bMake ? MakeCat : BreakCat, Desc, *Type.GetStruct()->GetName(), FText::GetEmpty());
				UNiagaraNodeConvert* ConvertNode = NewObject<UNiagaraNodeConvert>(OwnerOfTemporaries);
				if (bMake)
				{
					ConvertNode->InitAsMake(Type);
				}
				else
				{
					ConvertNode->InitAsBreak(Type);
				}
				Action->NodeTemplate = ConvertNode;
			};

			if (PinType == FNiagaraTypeDefinition::GetGenericNumericDef())
			{
				if (bAddMakes)
				{
					const TArray<FNiagaraTypeDefinition>& RegisteredTypes = FNiagaraTypeRegistry::GetRegisteredTypes();
					for (FNiagaraTypeDefinition Type : RegisteredTypes)
					{
						// Data interfaces can't be made.
						if (!UNiagaraDataInterface::IsDataInterfaceType(Type))
						{
							MakeBreakType(Type, true);
						}
					}
				}

				if (bAddBreaks)
				{
					const TArray<FNiagaraTypeDefinition>& RegisteredTypes = FNiagaraTypeRegistry::GetRegisteredTypes();
					for (FNiagaraTypeDefinition Type : RegisteredTypes)
					{
						//Don't break scalars. Allow makes for now as a convenient method of getting internal script constants when dealing with numeric pins.
						// Data interfaces can't be broken.
						if (!FNiagaraTypeDefinition::IsScalarDefinition(Type) && !UNiagaraDataInterface::IsDataInterfaceType(Type))
						{
							MakeBreakType(Type, false);
						}
					}
				}
			}
			else
			{
				//If we have a valid type then add it as a convenience at the top level.
				FText TypedMakeBreakFmt = LOCTEXT("NiagaraTypedMakeBreakFmt", "{0} {1}");
				FText DisplayName = PinType.GetStruct()->GetDisplayNameText();
				if (PinType.GetEnum())
				{
					DisplayName = FText::FromString(PinType.GetEnum()->GetName());
				}
				FText Desc = FText::Format(TypedMakeBreakFmt, bAddMakes ? MakeCat : BreakCat, DisplayName);
				TSharedPtr<FNiagaraSchemaAction_NewNode> Action = AddNewNodeAction(NewActions, FText::GetEmpty(), Desc, *Desc.ToString(), FText::GetEmpty());
				UNiagaraNodeConvert* ConvertNode = NewObject<UNiagaraNodeConvert>(OwnerOfTemporaries);
				if (bAddMakes)
				{
					ConvertNode->InitAsMake(PinType);
				}
				else
				{
					ConvertNode->InitAsBreak(PinType);
				}
				Action->NodeTemplate = ConvertNode;
			}

			//Always add generic convert as an option.
			FText Desc = LOCTEXT("NiagaraConvert", "Convert");
			TSharedPtr<FNiagaraSchemaAction_NewNode> Action = AddNewNodeAction(NewActions, FText::GetEmpty(), Desc, TEXT("Convert"), FText::GetEmpty());
			UNiagaraNodeConvert* ConvertNode = NewObject<UNiagaraNodeConvert>(OwnerOfTemporaries);
			Action->NodeTemplate = ConvertNode;
		}
	}

	if (FromPin)
	{
		//Add pin specific menu options.
		FNiagaraTypeDefinition PinType = PinToTypeDefinition(FromPin);
		UNiagaraDataInterface* DataInterface = nullptr;
		const UClass* Class = PinType.GetClass();
		if (Class != nullptr)
		{
			if (UNiagaraNodeInput* InputNode = Cast<UNiagaraNodeInput>(FromPin->GetOwningNode()))
			{
				DataInterface = InputNode->GetDataInterface();
			}
			else 
			{
				DataInterface = Cast<UNiagaraDataInterface>(const_cast<UClass*>(Class)->GetDefaultObject());
			}

			if (DataInterface)
			{
				FText MenuCat = Class->GetDisplayNameText();
				TArray<FNiagaraFunctionSignature> Functions;
				DataInterface->GetFunctions(Functions);
				for (FNiagaraFunctionSignature& Sig : Functions)
				{
					TSharedPtr<FNiagaraSchemaAction_NewNode> Action = AddNewNodeAction(NewActions, MenuCat, FText::FromString(Sig.GetName()), *Sig.GetName(), FText::GetEmpty());
					UNiagaraNodeFunctionCall* FuncNode = NewObject<UNiagaraNodeFunctionCall>(OwnerOfTemporaries);
					Action->NodeTemplate = FuncNode;
					FuncNode->Signature = Sig;
				}
			}
		}

		if (FromPin->Direction == EGPD_Output)
		{
			//Add all swizzles for this type if it's a vector.
			if (FHlslNiagaraTranslator::IsHlslBuiltinVector(PinType))
			{
				TArray<FString> Components;
				for (TFieldIterator<UProperty> PropertyIt(PinType.GetStruct(), EFieldIteratorFlags::IncludeSuper); PropertyIt; ++PropertyIt)
				{
					UProperty* Property = *PropertyIt;
					Components.Add(Property->GetName().ToLower());
				}

				TArray<FString> Swizzles;
				TFunction<void(FString)> GenSwizzles = [&](FString CurrStr)
				{
					if (CurrStr.Len() == 4) return;//Only generate down to float4
					for (FString& CompStr : Components)
					{
						Swizzles.Add(CurrStr + CompStr);
						GenSwizzles(CurrStr + CompStr);
					}
				};

				GenSwizzles(FString());

				for (FString Swiz : Swizzles)
				{
					const FText Category = LOCTEXT("NiagaraSwizzles", "Swizzles");

					TSharedPtr<FNiagaraSchemaAction_NewNode> Action = AddNewNodeAction(NewActions, Category, FText::FromString(Swiz), *Swiz, FText::GetEmpty());

					UNiagaraNodeConvert* ConvertNode = NewObject<UNiagaraNodeConvert>(OwnerOfTemporaries);
					Action->NodeTemplate = ConvertNode;
					ConvertNode->InitAsSwizzle(Swiz);
				}
			}
		}
	}

	// Handle parameter map get/set
	{
		FText MenuCat = FText::FromString("Parameter Map");
		{
			FString Name = TEXT("Parameter Map Get");
			TSharedPtr<FNiagaraSchemaAction_NewNode> Action = AddNewNodeAction(NewActions, MenuCat, FText::FromString(Name), *Name, FText::GetEmpty());
			UNiagaraNodeParameterMapGet* BaseNode = NewObject<UNiagaraNodeParameterMapGet>(OwnerOfTemporaries);
			Action->NodeTemplate = BaseNode;
		}
		{
			FString Name = TEXT("Parameter Map Set");
			TSharedPtr<FNiagaraSchemaAction_NewNode> Action = AddNewNodeAction(NewActions, MenuCat, FText::FromString(Name), *Name, FText::GetEmpty());
			UNiagaraNodeParameterMapSet* BaseNode = NewObject<UNiagaraNodeParameterMapSet>(OwnerOfTemporaries);
			Action->NodeTemplate = BaseNode;
		}
	}

	// Handle comment nodes
	{
		FText MenuCat = FText::FromString("Comments");

		{
			FString Name = TEXT("Add Comment");
			TSharedPtr<FNiagaraSchemaAction_NewNode> Action = AddNewNodeAction(NewActions, MenuCat, FText::FromString(Name), *Name, FText::GetEmpty());
			UEdGraphNode_Comment* BaseNode = NewObject<UEdGraphNode_Comment>(OwnerOfTemporaries);
			Action->NodeTemplate = BaseNode;
		}		
	}



	//Add all input node options for input pins or no pin.
	if (FromPin == nullptr || FromPin->Direction == EGPD_Input)
	{
		TArray<UNiagaraNodeInput*> InputNodes;
		NiagaraGraph->GetNodesOfClass(InputNodes);

		if (bFunctionGraph)
		{
			//Emitter constants managed by the system.
			const TArray<FNiagaraVariable>& SystemConstants = FNiagaraConstants::GetEngineConstants();
			for (const FNiagaraVariable& SysConst : SystemConstants)
			{
				FFormatNamedArguments Args;
				Args.Add(TEXT("Constant"), FText::FromName(SysConst.GetName()));
				const FText MenuDesc = FText::Format(LOCTEXT("GetSystemConstant", "Get {Constant}"), Args);

				TSharedPtr<FNiagaraSchemaAction_NewNode> GetConstAction = AddNewNodeAction(NewActions, LOCTEXT("System Parameters Menu Title", "System Parameters"), MenuDesc, SysConst.GetName(), FText::GetEmpty());

				UNiagaraNodeInput* InputNode = NewObject<UNiagaraNodeInput>(OwnerOfTemporaries);
				InputNode->Usage = ENiagaraInputNodeUsage::SystemConstant;
				InputNode->Input = SysConst;
				GetConstAction->NodeTemplate = InputNode;
			}
		}

		//Emitter constants managed by the Translator.
		const TArray<FNiagaraVariable>& TranslatorConstants = FNiagaraConstants::GetTranslatorConstants();
		for (const FNiagaraVariable& TransConst : TranslatorConstants)
		{
			FFormatNamedArguments Args;
			Args.Add(TEXT("Constant"), FText::FromName(TransConst.GetName()));
			const FText MenuDesc = FText::Format(LOCTEXT("GetTranslatorConstant", "{Constant}"), Args);

			TSharedPtr<FNiagaraSchemaAction_NewNode> GetConstAction = AddNewNodeAction(NewActions, LOCTEXT("Translator Parameters Menu Title", "Special Purpose Parameters"), MenuDesc, TransConst.GetName(), FText::GetEmpty());

			UNiagaraNodeInput* InputNode = NewObject<UNiagaraNodeInput>(OwnerOfTemporaries);
			InputNode->Usage = ENiagaraInputNodeUsage::TranslatorConstant;
			InputNode->ExposureOptions.bCanAutoBind = true;
			InputNode->ExposureOptions.bHidden = true;
			InputNode->ExposureOptions.bRequired = false;
			InputNode->ExposureOptions.bExposed = false;
			InputNode->Input = TransConst;
			GetConstAction->NodeTemplate = InputNode;
		}

		AddParameterMenuOptions(NewActions, NiagaraGraph, OwnerOfTemporaries, NiagaraGraph);

		//Add a generic Parameter node to allow easy creation of parameters.
		{
			FNiagaraTypeDefinition PinType = FNiagaraTypeDefinition::GetGenericNumericDef();
			if (FromPin)
			{
				PinType = PinToTypeDefinition(FromPin);
			}

			if (PinType.GetStruct())
			{
				const FText MenuDescFmt = LOCTEXT("Add ParameterFmt", "Add {0} Parameter");
				const TArray<FNiagaraTypeDefinition>& RegisteredTypes = FNiagaraTypeRegistry::GetRegisteredParameterTypes();
				for (FNiagaraTypeDefinition Type : RegisteredTypes)
				{
					FText MenuCat;
					if (const UClass* Class = Type.GetClass())
					{						
						MenuCat = Class->GetMetaDataText(TEXT("Category"), TEXT("UObjectCategory"), Class->GetFullGroupName(false));
					}
					else
					{
						MenuCat = LOCTEXT("AddParameterCat", "Add Parameter");

						// If you are in dynamic inputs or modules, we only allow free-range variables for 
						// data interfaces and parameter maps.
						if (bDynamicInputGraph || bModuleGraph)
						{
							if (Type != FNiagaraTypeDefinition::GetParameterMapDef())
							{
								continue;
							}
						}
					}
						
					const FText MenuDesc = FText::Format(MenuDescFmt, Type.GetNameText());
					TSharedPtr<FNiagaraSchemaAction_NewNode> InputAction = AddNewNodeAction(NewActions, MenuCat, MenuDesc, *MenuDesc.ToString(), FText::GetEmpty());
					UNiagaraNodeInput* InputNode = NewObject<UNiagaraNodeInput>(OwnerOfTemporaries);
					FNiagaraEditorUtilities::InitializeParameterInputNode(*InputNode, Type, NiagaraGraph);
					InputAction->NodeTemplate = InputNode;
				}

				// TODO sckime please remove this..
				if (bSystemGraph || IsParticleGraph(NiagaraGraph))
				{
					for (FNiagaraTypeDefinition Type : RegisteredTypes)
					{
						FText MenuCat;
						if (const UClass* Class = Type.GetClass())
						{
							continue;
						}
						else
						{
							MenuCat = LOCTEXT("AddRIParameterCat", "Add Rapid Iteration Param");
						}

						const FText MenuDesc = FText::Format(MenuDescFmt, Type.GetNameText());
						TSharedPtr<FNiagaraSchemaAction_NewNode> InputAction = AddNewNodeAction(NewActions, MenuCat, MenuDesc, *MenuDesc.ToString(), FText::GetEmpty());
						UNiagaraNodeInput* InputNode = NewObject<UNiagaraNodeInput>(OwnerOfTemporaries);
						FNiagaraEditorUtilities::InitializeParameterInputNode(*InputNode, Type, NiagaraGraph);
						InputNode->Usage = ENiagaraInputNodeUsage::RapidIterationParameter;
						InputAction->NodeTemplate = InputNode;
					}
				}
				
				if (PinType != FNiagaraTypeDefinition::GetGenericNumericDef())
				{
					//For correctly typed pins, offer the correct type at the top level.				
					const FText MenuDesc = FText::Format(MenuDescFmt, PinType.GetNameText());
					TSharedPtr<FNiagaraSchemaAction_NewNode> InputAction = AddNewNodeAction(NewActions, FText::GetEmpty(), MenuDesc, *MenuDesc.ToString(), FText::GetEmpty());
					UNiagaraNodeInput* InputNode = NewObject<UNiagaraNodeInput>(OwnerOfTemporaries);
					FNiagaraEditorUtilities::InitializeParameterInputNode(*InputNode, PinType, NiagaraGraph);
					InputAction->NodeTemplate = InputNode;
				}
			}
		}
	}

	const FText MenuCat = LOCTEXT("NiagaraLogicMenuCat", "Logic");
	{
		const FText MenuDesc = LOCTEXT("If", "If");

		TSharedPtr<FNiagaraSchemaAction_NewNode> Action = AddNewNodeAction(NewActions, MenuCat, MenuDesc, TEXT("If"), FText::GetEmpty());

		UNiagaraNodeIf* IfNode = NewObject<UNiagaraNodeIf>(OwnerOfTemporaries);
		Action->NodeTemplate = IfNode;
	}
	//TODO: Add quick commands for certain UNiagaraStructs and UNiagaraScripts to be added as functions

	// Add reroute node
	const FText UtilMenuCat = LOCTEXT("NiagaraUsageSelectorMenuCat", "Util");
	{
		const FText RerouteMenuDesc = LOCTEXT("NiagaraRerouteMenuDesc", "Reroute ");
		TSharedPtr<FNiagaraSchemaAction_NewNode> Action = AddNewNodeAction(NewActions, UtilMenuCat, RerouteMenuDesc, TEXT("Reroute"), FText::GetEmpty());
		UNiagaraNodeReroute* RerouteNode = NewObject<UNiagaraNodeReroute>(OwnerOfTemporaries);
		Action->NodeTemplate = RerouteNode;
	}

	// Add usage selector node
	{		
		const FText UsageSelectorMenuDesc = LOCTEXT("NiagaraUsageSelectorMenuDesc", "Select By Use");
		TSharedPtr<FNiagaraSchemaAction_NewNode> Action = AddNewNodeAction(NewActions, UtilMenuCat, UsageSelectorMenuDesc, TEXT("Select By Use"), FText::GetEmpty());
		UNiagaraNodeUsageSelector* Node = NewObject<UNiagaraNodeUsageSelector>(OwnerOfTemporaries);
		Action->NodeTemplate = Node;
	}

	// Add static switch node
	{
		const FText UsageSelectorMenuDesc = LOCTEXT("NiagaraStaticSwitchMenuDesc", "Static Switch");
		TSharedPtr<FNiagaraSchemaAction_NewNode> Action = AddNewNodeAction(NewActions, UtilMenuCat, UsageSelectorMenuDesc, TEXT("Static Switch"), FText::GetEmpty());
		UNiagaraNodeStaticSwitch* Node = NewObject<UNiagaraNodeStaticSwitch>(OwnerOfTemporaries);
		Action->NodeTemplate = Node;
	}

	// Add simulation target selector node
	{
		const FText SimTargetSelectorMenuDesc = LOCTEXT("NiagaraSimTargetSelectorMenuDesc", "Select By Simulation Target");
		TSharedPtr<FNiagaraSchemaAction_NewNode> Action = AddNewNodeAction(NewActions, UtilMenuCat, SimTargetSelectorMenuDesc, TEXT("Select By Simulation Target"), FText::GetEmpty());
		UNiagaraNodeSimTargetSelector* Node = NewObject<UNiagaraNodeSimTargetSelector>(OwnerOfTemporaries);
		Action->NodeTemplate = Node;
	}

	return NewActions;
}

const FPinConnectionResponse UEdGraphSchema_Niagara::CanCreateConnection(const UEdGraphPin* PinA, const UEdGraphPin* PinB) const
{
	// Make sure the pins are not on the same node
	if (PinA->GetOwningNode() == PinB->GetOwningNode())
	{
		return FPinConnectionResponse(CONNECT_RESPONSE_DISALLOW, TEXT("Both are on the same node"));
	}

	// Check both pins support connections
	if(PinA->bNotConnectable || PinB->bNotConnectable)
	{
		return FPinConnectionResponse(CONNECT_RESPONSE_DISALLOW, TEXT("Pin doesn't support connections."));
	}

	// Compare the directions
	const UEdGraphPin* InputPin = NULL;
	const UEdGraphPin* OutputPin = NULL;

	if (!CategorizePinsByDirection(PinA, PinB, /*out*/ InputPin, /*out*/ OutputPin))
	{
		return FPinConnectionResponse(CONNECT_RESPONSE_DISALLOW, TEXT("Directions are not compatible"));
	}

	if (PinA->PinType.PinCategory != TEXT("wildcard") && PinB->PinType.PinCategory != TEXT("wildcard"))
	{
		// Check for compatible type pins.
		if (PinA->PinType.PinCategory == PinCategoryType &&
			PinB->PinType.PinCategory == PinCategoryType &&
			PinA->PinType != PinB->PinType)
		{
			FNiagaraTypeDefinition PinTypeA = PinToTypeDefinition(PinA);
			FNiagaraTypeDefinition PinTypeB = PinToTypeDefinition(PinB);

			if (PinTypeA == FNiagaraTypeDefinition::GetParameterMapDef() || PinTypeB == FNiagaraTypeDefinition::GetParameterMapDef())
			{
				return FPinConnectionResponse(CONNECT_RESPONSE_DISALLOW, TEXT("Types are not compatible"));
			}

			else if (FNiagaraTypeDefinition::TypesAreAssignable(PinTypeA, PinTypeB) == false)
			{
				//Do some limiting on auto conversions here?
				if (PinTypeA.GetClass())
				{
					return FPinConnectionResponse(CONNECT_RESPONSE_DISALLOW, TEXT("Types are not compatible"));
				}
				else
				{
					return FPinConnectionResponse(CONNECT_RESPONSE_MAKE_WITH_CONVERSION_NODE, FString::Printf(TEXT("Convert %s to %s"), *(PinToTypeDefinition(PinA).GetNameText().ToString()), *(PinToTypeDefinition(PinB).GetNameText().ToString())));
				}
			}
		}

		// Check for compatible misc pins
		if (PinA->PinType.PinCategory == PinCategoryMisc ||
			PinB->PinType.PinCategory == PinCategoryMisc)
		{
			// TODO: This shouldn't be handled explicitly here.
			bool PinAIsConvertAddAndPinBIsNonGenericType =
				PinA->PinType.PinCategory == PinCategoryMisc && PinA->PinType.PinSubCategory == UNiagaraNodeWithDynamicPins::AddPinSubCategory &&
				PinB->PinType.PinCategory == PinCategoryType && PinToTypeDefinition(PinB) != FNiagaraTypeDefinition::GetGenericNumericDef() &&
				PinToTypeDefinition(PinB) != FNiagaraTypeDefinition::GetParameterMapDef();

			bool PinBIsConvertAddAndPinAIsNonGenericType =
				PinB->PinType.PinCategory == PinCategoryMisc && PinB->PinType.PinSubCategory == UNiagaraNodeWithDynamicPins::AddPinSubCategory &&
				PinA->PinType.PinCategory == PinCategoryType && PinToTypeDefinition(PinA) != FNiagaraTypeDefinition::GetGenericNumericDef() &&
				PinToTypeDefinition(PinA) != FNiagaraTypeDefinition::GetParameterMapDef();

			if (PinAIsConvertAddAndPinBIsNonGenericType == false && PinBIsConvertAddAndPinAIsNonGenericType == false)
			{
				return FPinConnectionResponse(CONNECT_RESPONSE_DISALLOW, TEXT("Types are not compatible"));
			}
		}

		if (PinA->PinType.PinCategory == PinCategoryClass || PinB->PinType.PinCategory == PinCategoryClass)
		{
			FNiagaraTypeDefinition AType = PinToTypeDefinition(PinA);
			FNiagaraTypeDefinition BType = PinToTypeDefinition(PinB);
			if (AType != BType)
			{
				return FPinConnectionResponse(CONNECT_RESPONSE_DISALLOW, TEXT("Types are not compatible"));
			}
		}

		if (PinA->PinType.PinCategory == PinCategoryEnum || PinB->PinType.PinCategory == PinCategoryEnum)
		{
			FNiagaraTypeDefinition PinTypeA = PinToTypeDefinition(PinA);
			FNiagaraTypeDefinition PinTypeB = PinToTypeDefinition(PinB);
			if (FNiagaraTypeDefinition::TypesAreAssignable(PinTypeA, PinTypeB) == false)
			{
				return FPinConnectionResponse(CONNECT_RESPONSE_DISALLOW, TEXT("Types are not compatible"));
			}
		}
	}

	int32 Depth = 0;
	if (UEdGraphSchema_Niagara::CheckCircularConnection(PinB->GetOwningNode(), PinB->Direction, PinA, Depth))
	{
		return FPinConnectionResponse(CONNECT_RESPONSE_DISALLOW, TEXT("Circular connection found"));
	}

	// See if we want to break existing connections (if its an input with an existing connection)
	const bool bBreakExistingDueToDataInput = (InputPin->LinkedTo.Num() > 0);
	if (bBreakExistingDueToDataInput)
	{
		const ECanCreateConnectionResponse ReplyBreakInputs = (PinA == InputPin) ? CONNECT_RESPONSE_BREAK_OTHERS_A : CONNECT_RESPONSE_BREAK_OTHERS_B;
		return FPinConnectionResponse(ReplyBreakInputs, TEXT("Replace existing input connections"));
	}
	else
	{
		return FPinConnectionResponse(CONNECT_RESPONSE_MAKE, FString());
	}
}

void UEdGraphSchema_Niagara::BreakSinglePinLink(UEdGraphPin* SourcePin, UEdGraphPin* TargetPin) const
{
	const FScopedTransaction Transaction(NSLOCTEXT("UnrealEd", "NiagaraEditorBreakConnection", "Niagara Editor: Break Connection"));

	Super::BreakSinglePinLink(SourcePin, TargetPin);
}

void UEdGraphSchema_Niagara::BreakPinLinks(UEdGraphPin& TargetPin, bool bSendsNodeNotification) const
{
	const FScopedTransaction Transaction(NSLOCTEXT("UnrealEd", "NiagaraEditorBreakPinLinks", "Niagara Editor: Break Pin Links"));

	Super::BreakPinLinks(TargetPin, bSendsNodeNotification);
}

FConnectionDrawingPolicy* UEdGraphSchema_Niagara::CreateConnectionDrawingPolicy(int32 InBackLayerID, int32 InFrontLayerID, float InZoomFactor, const FSlateRect& InClippingRect, class FSlateWindowElementList& InDrawElements, class UEdGraph* InGraphObj) const
{
	return new FNiagaraConnectionDrawingPolicy(InBackLayerID, InFrontLayerID, InZoomFactor, InClippingRect, InDrawElements, InGraphObj);
}

void UEdGraphSchema_Niagara::ResetPinToAutogeneratedDefaultValue(UEdGraphPin* Pin, bool bCallModifyCallbacks) const
{
	Pin->DefaultValue = Pin->AutogeneratedDefaultValue;
	if (bCallModifyCallbacks)
	{
		Pin->GetOwningNode()->PinDefaultValueChanged(Pin);
	}
}

void UEdGraphSchema_Niagara::OnPinConnectionDoubleCicked(UEdGraphPin* PinA, UEdGraphPin* PinB, const FVector2D& GraphPosition) const
{
	const FScopedTransaction Transaction(LOCTEXT("CreateRerouteNodeOnWire", "Create Reroute Node"));

	//@TODO: This constant is duplicated from inside of SGraphNodeKnot
	const FVector2D NodeSpacerSize(42.0f, 24.0f);
	const FVector2D KnotTopLeft = GraphPosition - (NodeSpacerSize * 0.5f);

	// Create a new knot
	UEdGraph* ParentGraph = PinA->GetOwningNode()->GetGraph();
	UNiagaraNodeReroute* NewReroute = FNiagaraSchemaAction_NewNode::SpawnNodeFromTemplate<UNiagaraNodeReroute>(ParentGraph, NewObject<UNiagaraNodeReroute>(), KnotTopLeft);

	// Move the connections across (only notifying the knot, as the other two didn't really change)
	PinA->BreakLinkTo(PinB);
	PinA->MakeLinkTo((PinA->Direction == EGPD_Output) ? NewReroute->GetInputPin(0) : NewReroute->GetOutputPin(0));
	PinB->MakeLinkTo((PinB->Direction == EGPD_Output) ? NewReroute->GetInputPin(0) : NewReroute->GetOutputPin(0));
	NewReroute->PropagatePinType();
}

bool UEdGraphSchema_Niagara::TryCreateConnection(UEdGraphPin* PinA, UEdGraphPin* PinB) const
{
	const FScopedTransaction Transaction(NSLOCTEXT("UnrealEd", "NiagaraEditorCreateConnection", "Niagara Editor: Create Connection"));

	const FPinConnectionResponse Response = CanCreateConnection(PinA, PinB);
	bool bModified = false;

	switch (Response.Response)
	{
	case CONNECT_RESPONSE_MAKE:
		PinA->Modify();
		PinB->Modify();
		PinA->MakeLinkTo(PinB);
		bModified = true;
		break;

	case CONNECT_RESPONSE_BREAK_OTHERS_A:
		PinA->Modify();
		PinB->Modify();
		PinA->BreakAllPinLinks();
		PinA->MakeLinkTo(PinB);
		bModified = true;
		break;

	case CONNECT_RESPONSE_BREAK_OTHERS_B:
		PinA->Modify();
		PinB->Modify();
		PinB->BreakAllPinLinks();
		PinA->MakeLinkTo(PinB);
		bModified = true;
		break;

	case CONNECT_RESPONSE_BREAK_OTHERS_AB:
		PinA->Modify();
		PinB->Modify();
		PinA->BreakAllPinLinks();
		PinB->BreakAllPinLinks();
		PinA->MakeLinkTo(PinB);
		bModified = true;
		break;

	case CONNECT_RESPONSE_MAKE_WITH_CONVERSION_NODE:
	{
		if (PinA->Direction == EGPD_Input)
		{
			//Swap so that A is the from pin and B is the to pin.
			UEdGraphPin* Temp = PinA;
			PinA = PinB;
			PinB = Temp;
		}

		FNiagaraTypeDefinition AType = PinToTypeDefinition(PinA);
		FNiagaraTypeDefinition BType = PinToTypeDefinition(PinB);
		if (AType != BType && AType.GetClass() == nullptr && BType.GetClass() == nullptr)
		{
			UEdGraphNode* ANode = PinA->GetOwningNode();
			UEdGraphNode* BNode = PinB->GetOwningNode();
			UEdGraph* Graph = ANode->GetTypedOuter<UEdGraph>();
			
			// Since we'll be adding a node, make sure to modify the graph itself.
			Graph->Modify();
			FGraphNodeCreator<UNiagaraNodeConvert> NodeCreator(*Graph);
			UNiagaraNodeConvert* AutoConvertNode = NodeCreator.CreateNode(false);
			AutoConvertNode->AllocateDefaultPins();
			AutoConvertNode->NodePosX = (ANode->NodePosX + BNode->NodePosX) >> 1;
			AutoConvertNode->NodePosY = (ANode->NodePosY + BNode->NodePosY) >> 1;
			NodeCreator.Finalize();

			if (AutoConvertNode->InitConversion(PinA, PinB))
			{
				PinA->Modify();
				PinB->Modify();
				bModified = true;
			}
			else
			{
				Graph->RemoveNode(AutoConvertNode);
			}
		}
	}
	break;

	case CONNECT_RESPONSE_DISALLOW:
	default:
		break;
	}

#if WITH_EDITOR
	if (bModified)
	{
		PinA->GetOwningNode()->PinConnectionListChanged(PinA);
		PinB->GetOwningNode()->PinConnectionListChanged(PinB);
	}
#endif	//#if WITH_EDITOR

	return bModified;
}

FLinearColor UEdGraphSchema_Niagara::GetPinTypeColor(const FEdGraphPinType& PinType) const
{
	if (PinType.PinCategory == PinCategoryType)
	{
		FNiagaraTypeDefinition Type(CastChecked<UScriptStruct>(PinType.PinSubCategoryObject.Get()));
		return GetTypeColor(Type);
	}
		
	const UGraphEditorSettings* Settings = GetDefault<UGraphEditorSettings>();
	return Settings->WildcardPinTypeColor;
}

FLinearColor UEdGraphSchema_Niagara::GetTypeColor(const FNiagaraTypeDefinition& Type)
{
	const UGraphEditorSettings* Settings = GetDefault<UGraphEditorSettings>();
	if (Type == FNiagaraTypeDefinition::GetFloatDef())
	{
		return Settings->FloatPinTypeColor;
	}
	else if (Type == FNiagaraTypeDefinition::GetIntDef())
	{
		return Settings->IntPinTypeColor;
	}
	else if (Type == FNiagaraTypeDefinition::GetBoolDef())
	{
		return Settings->BooleanPinTypeColor;
	}
	else if (Type == FNiagaraTypeDefinition::GetVec3Def())
	{
		return Settings->VectorPinTypeColor;
	}
	else if (Type == FNiagaraTypeDefinition::GetParameterMapDef())
	{
		return Settings->ExecutionPinTypeColor;
	}
	else
	{
		return Settings->StructPinTypeColor;
	}
}

bool UEdGraphSchema_Niagara::ShouldHidePinDefaultValue(UEdGraphPin* Pin) const
{
	check(Pin != NULL);

	if (Pin->bDefaultValueIsIgnored)
	{
		return true;
	}

	return false;
}

FNiagaraVariable UEdGraphSchema_Niagara::PinToNiagaraVariable(const UEdGraphPin* Pin, bool bNeedsValue)const
{
	FNiagaraVariable Var = FNiagaraVariable(PinToTypeDefinition(Pin), Pin->PinName);
	bool bHasValue = false;
	if (Pin->bDefaultValueIsIgnored == false && Pin->DefaultValue.IsEmpty() == false)
	{
		FNiagaraEditorModule& NiagaraEditorModule = FModuleManager::GetModuleChecked<FNiagaraEditorModule>("NiagaraEditor");
		TSharedPtr<INiagaraEditorTypeUtilities, ESPMode::ThreadSafe> TypeEditorUtilities = NiagaraEditorModule.GetTypeUtilities(Var.GetType());
		if (TypeEditorUtilities.IsValid() && TypeEditorUtilities->CanHandlePinDefaults())
		{
			bHasValue = TypeEditorUtilities->SetValueFromPinDefaultString(Pin->DefaultValue, Var);
			if (bHasValue == false)
			{
				FString OwningNodePath = Pin->GetOwningNode() != nullptr ? Pin->GetOwningNode()->GetPathName() : TEXT("Unknown");
				UE_LOG(LogNiagaraEditor, Error, TEXT("PinToNiagaraVariable: Failed to convert default value '%s' to type %s. Owning node path: %s"), *Pin->DefaultValue, *Var.GetType().GetName(), *OwningNodePath);
			}
		}
		else
		{
			if (Pin->GetOwningNode() != nullptr && nullptr == Cast<UNiagaraNodeOp>(Pin->GetOwningNode()))
			{
				FString OwningNodePath = Pin->GetOwningNode() != nullptr ? Pin->GetOwningNode()->GetPathName() : TEXT("Unknown");
				UE_LOG(LogNiagaraEditor, Error, TEXT("Pin had default value string, but default values aren't supported for variables of type {%s}. Owning node path: %s"), *Var.GetType().GetName(), *OwningNodePath);
			}
		}
	}

	if (bNeedsValue && bHasValue == false)
	{
		FNiagaraEditorUtilities::ResetVariableToDefaultValue(Var);
		if (Var.GetData() == nullptr)
		{
			UE_LOG(LogNiagaraEditor, Error, TEXT("ResetVariableToDefaultValue called, but failed on var %s type %s. "), *Var.GetName().ToString(), *Var.GetType().GetName());
		}
	}

	return Var;
}

bool UEdGraphSchema_Niagara::TryGetPinDefaultValueFromNiagaraVariable(const FNiagaraVariable& Variable, FString& OutPinDefaultValue) const
{
	// Create a variable we can be sure is allocated since it's required for the call to GetPinDefaultStringFromValue.
	FNiagaraVariable PinDefaultVariable = Variable;
	if (Variable.IsDataAllocated() == false)
	{
		FNiagaraEditorUtilities::ResetVariableToDefaultValue(PinDefaultVariable);
	}

	FNiagaraEditorModule& NiagaraEditorModule = FModuleManager::GetModuleChecked<FNiagaraEditorModule>("NiagaraEditor");
	TSharedPtr<INiagaraEditorTypeUtilities, ESPMode::ThreadSafe> TypeEditorUtilities = NiagaraEditorModule.GetTypeUtilities(PinDefaultVariable.GetType());
	if (TypeEditorUtilities.IsValid() && TypeEditorUtilities->CanHandlePinDefaults())
	{
		OutPinDefaultValue = TypeEditorUtilities->GetPinDefaultStringFromValue(PinDefaultVariable);
		return true;
	}
	
	OutPinDefaultValue = FString();
	return false;
}

FNiagaraTypeDefinition UEdGraphSchema_Niagara::PinToTypeDefinition(const UEdGraphPin* Pin) const
{
	if (Pin == nullptr)
	{
		return FNiagaraTypeDefinition();
	}
	if (Pin->PinType.PinCategory == PinCategoryType && Pin->PinType.PinSubCategoryObject.IsValid())
	{
		UScriptStruct* Struct = Cast<UScriptStruct>(Pin->PinType.PinSubCategoryObject.Get());
		if (Struct == nullptr)
		{
			UE_LOG(LogNiagaraEditor, Error, TEXT("Pin states that it is of struct type, but is missing its struct object. This is usually the result of a registered type going away. Pin Name '%s' Owning Node '%s'."),
				*Pin->PinName.ToString(), *Pin->GetOwningNode()->GetName());
			return FNiagaraTypeDefinition();
		}
		return FNiagaraTypeDefinition(Struct);
	}
	else if (Pin->PinType.PinCategory == PinCategoryClass)
	{
		UClass* Class = Cast<UClass>(Pin->PinType.PinSubCategoryObject.Get());
		if (Class == nullptr)
		{
			UE_LOG(LogNiagaraEditor, Error, TEXT("Pin states that it is of class type, but is missing its class object. This is usually the result of a registered type going away. Pin Name '%s' Owning Node '%s'."),
				*Pin->PinName.ToString(), *Pin->GetOwningNode()->GetName());
			return FNiagaraTypeDefinition();
		}
		return FNiagaraTypeDefinition(Class);
	}
	else if (Pin->PinType.PinCategory == PinCategoryEnum)
	{
		UEnum* Enum = Cast<UEnum>(Pin->PinType.PinSubCategoryObject.Get());
		if (Enum == nullptr)
		{
			UE_LOG(LogNiagaraEditor, Error, TEXT("Pin states that it is of Enum type, but is missing its Enum! Pin Name '%s' Owning Node '%s'. Turning into standard int definition!"), *Pin->PinName.ToString(),
				*Pin->GetOwningNode()->GetName());
			return FNiagaraTypeDefinition(FNiagaraTypeDefinition::GetIntDef());
		}
		return FNiagaraTypeDefinition(Enum);
	}
	return FNiagaraTypeDefinition();
}

FEdGraphPinType UEdGraphSchema_Niagara::TypeDefinitionToPinType(FNiagaraTypeDefinition TypeDef)const
{
	if (TypeDef.GetClass())
	{
		return FEdGraphPinType(PinCategoryClass, NAME_None, const_cast<UClass*>(TypeDef.GetClass()), EPinContainerType::None, false, FEdGraphTerminalType());
	}
	else if (TypeDef.GetEnum())
	{
		return FEdGraphPinType(PinCategoryEnum, NAME_None, const_cast<UEnum*>(TypeDef.GetEnum()), EPinContainerType::None, false, FEdGraphTerminalType());
	}
	else
	{
		//TODO: Are base types better as structs or done like BPS as a special name?
		return FEdGraphPinType(PinCategoryType, NAME_None, const_cast<UScriptStruct*>(TypeDef.GetScriptStruct()), EPinContainerType::None, false, FEdGraphTerminalType());
	}
}

bool UEdGraphSchema_Niagara::IsSystemConstant(const FNiagaraVariable& Variable)const
{
	return FNiagaraConstants::GetEngineConstants().Find(Variable) != INDEX_NONE;
}

UNiagaraParameterCollection* UEdGraphSchema_Niagara::VariableIsFromParameterCollection(const FNiagaraVariable& Var)const
{
	FString VarName = Var.GetName().ToString();
	if (VarName.StartsWith(TEXT("NPC.")))
	{
		FAssetRegistryModule& AssetRegistryModule = FModuleManager::LoadModuleChecked<FAssetRegistryModule>("AssetRegistry");
		TArray<FAssetData> CollectionAssets;
		AssetRegistryModule.Get().GetAssetsByClass(UNiagaraParameterCollection::StaticClass()->GetFName(), CollectionAssets);
		TArray<FName> ExistingNames;
		for (FAssetData& CollectionAsset : CollectionAssets)
		{
			if (UNiagaraParameterCollection* Collection = CastChecked<UNiagaraParameterCollection>(CollectionAsset.GetAsset()))
			{
				if (VarName.StartsWith(Collection->GetFullNamespace()))
				{
					return Collection;
				}
			}
		}
	}
	return nullptr;
}

UNiagaraParameterCollection* UEdGraphSchema_Niagara::VariableIsFromParameterCollection(const FString& VarName, bool bAllowPartialMatch, FNiagaraVariable& OutVar)const
{
	OutVar = FNiagaraVariable();

	if (VarName.StartsWith(TEXT("NPC.")))
	{
		FAssetRegistryModule& AssetRegistryModule = FModuleManager::LoadModuleChecked<FAssetRegistryModule>("AssetRegistry");
		TArray<FAssetData> CollectionAssets;
		AssetRegistryModule.Get().GetAssetsByClass(UNiagaraParameterCollection::StaticClass()->GetFName(), CollectionAssets);
		TArray<FName> ExistingNames;
		for (FAssetData& CollectionAsset : CollectionAssets)
		{
			if (UNiagaraParameterCollection* Collection = CastChecked<UNiagaraParameterCollection>(CollectionAsset.GetAsset()))
			{
				if (VarName.StartsWith(Collection->GetFullNamespace()))
				{
					const TArray<FNiagaraVariable>& CollectionVariables = Collection->GetParameters();
					FString BestMatchSoFar;

					for (const FNiagaraVariable& CollVar : CollectionVariables)
					{
						FString CollVarName = CollVar.GetName().ToString();
						if (CollVarName == VarName)
						{
							OutVar = CollVar;
							break;
						}
						else if (bAllowPartialMatch && VarName.StartsWith(CollVarName + TEXT(".")) && (BestMatchSoFar.Len() == 0 || CollVarName.Len() > BestMatchSoFar.Len()))
						{
							OutVar = CollVar;
							BestMatchSoFar = CollVarName;
						}
					}
					return Collection;
				}
			}
		}
	}
	return nullptr;
}

FNiagaraTypeDefinition UEdGraphSchema_Niagara::GetTypeDefForProperty(const UProperty* Property)const
{
	if (Property->IsA(UFloatProperty::StaticClass()))
	{
		return FNiagaraTypeDefinition::GetFloatDef();
	}
	else if (Property->IsA(UIntProperty::StaticClass()))
	{
		return FNiagaraTypeDefinition::GetIntDef();
	}
	else if (Property->IsA(UBoolProperty::StaticClass()))
	{
		return FNiagaraTypeDefinition::GetBoolDef();
	}	
	else if (Property->IsA(UEnumProperty::StaticClass()))
	{
		const UEnumProperty* EnumProp = Cast<UEnumProperty>(Property);
		return FNiagaraTypeDefinition(EnumProp->GetEnum());
	}
	else if (const UStructProperty* StructProp = CastChecked<UStructProperty>(Property))
	{
		return FNiagaraTypeDefinition(StructProp->Struct);
	}

	check(0);
	return FNiagaraTypeDefinition::GetFloatDef();//Some invalid type?
}

void UEdGraphSchema_Niagara::GetBreakLinkToSubMenuActions(class FMenuBuilder& MenuBuilder, UEdGraphPin* InGraphPin)
{
	// Make sure we have a unique name for every entry in the list
	TMap< FString, uint32 > LinkTitleCount;

	// Add all the links we could break from
	for (TArray<class UEdGraphPin*>::TConstIterator Links(InGraphPin->LinkedTo); Links; ++Links)
	{
		UEdGraphPin* Pin = *Links;
		FString TitleString = Pin->GetOwningNode()->GetNodeTitle(ENodeTitleType::ListView).ToString();
		FText Title = FText::FromString(TitleString);
		if (!Pin->PinName.IsNone())
		{
			TitleString = FString::Printf(TEXT("%s (%s)"), *TitleString, *Pin->PinName.ToString());

			// Add name of connection if possible
			FFormatNamedArguments Args;
			Args.Add(TEXT("NodeTitle"), Title);
			Args.Add(TEXT("PinName"), Pin->GetDisplayName());
			Title = FText::Format(LOCTEXT("BreakDescPin", "{NodeTitle} ({PinName})"), Args);
		}

		uint32 &Count = LinkTitleCount.FindOrAdd(TitleString);

		FText Description;
		FFormatNamedArguments Args;
		Args.Add(TEXT("NodeTitle"), Title);
		Args.Add(TEXT("NumberOfNodes"), Count);

		if (Count == 0)
		{
			Description = FText::Format(LOCTEXT("BreakDesc", "Break link to {NodeTitle}"), Args);
		}
		else
		{
			Description = FText::Format(LOCTEXT("BreakDescMulti", "Break link to {NodeTitle} ({NumberOfNodes})"), Args);
		}
		++Count;
		MenuBuilder.AddMenuEntry(Description, Description, FSlateIcon(), FUIAction(
			FExecuteAction::CreateUObject((UEdGraphSchema_Niagara*const)this, &UEdGraphSchema::BreakSinglePinLink, const_cast<UEdGraphPin*>(InGraphPin), *Links)));
	}
}

void UEdGraphSchema_Niagara::ConvertNumericPinToTypeAll(UNiagaraNode* InNode, FNiagaraTypeDefinition TypeDef)
{
	if (InNode)
	{
		for (auto Pin : InNode->Pins)
		{
			if (PinToTypeDefinition(Pin) == FNiagaraTypeDefinition::GetGenericNumericDef())
			{
				FScopedTransaction Transaction(NSLOCTEXT("UnrealEd", "NiagaraEditorChangeNumericPinType", "Change Pin Type"));
				if (false == InNode->ConvertNumericPinToType(Pin, TypeDef))
				{
					Transaction.Cancel();
				}
			}
		}
	}
}

void UEdGraphSchema_Niagara::ConvertNumericPinToType(UEdGraphPin* InGraphPin, FNiagaraTypeDefinition TypeDef)
{
	if (PinToTypeDefinition(InGraphPin) != TypeDef)
	{
		UNiagaraNode* Node = Cast<UNiagaraNode>(InGraphPin->GetOwningNode());
		if (Node)
		{
			FScopedTransaction Transaction(NSLOCTEXT("UnrealEd", "NiagaraEditorChangeNumericPinType", "Change Pin Type"));
			if (false == Node->ConvertNumericPinToType(InGraphPin, TypeDef))
			{
				Transaction.Cancel();
			}
		}
	}
}

bool UEdGraphSchema_Niagara::CheckCircularConnection(const UEdGraphNode* InRootNode, const EEdGraphPinDirection InRootPinDirection, const UEdGraphPin* InPin, int32& OutDepth)
{
	if (InPin->GetOwningNode() == InRootNode)
	{
		return true;
	}

	static const int32 MaxDepth = 3;
	OutDepth++;
	if (OutDepth > MaxDepth)
	{
		return false;
	}

	for (const UEdGraphPin* Pin : InPin->GetOwningNode()->GetAllPins())
	{
		if (Pin->Direction == InRootPinDirection && Pin != InPin)
		{
			for (const UEdGraphPin* LinkedPin : Pin->LinkedTo)
			{
				if (UEdGraphSchema_Niagara::CheckCircularConnection(InRootNode, InRootPinDirection, LinkedPin, OutDepth))
				{
					return true;
				}

				// If the CheckCircularConnection call above returned without finding the root node and was too deep.
				if (OutDepth > MaxDepth)
				{
					return false;
				}
			}
		}
	}

	OutDepth--;
	return false;
}

void UEdGraphSchema_Niagara::GetNumericConversionToSubMenuActions(class FMenuBuilder& MenuBuilder, UEdGraphPin* InGraphPin)
{
	// Add all the types we could convert to
	for (const FNiagaraTypeDefinition& TypeDef : FNiagaraTypeRegistry::GetNumericTypes())
	{
		FText Title = TypeDef.GetNameText();

		FText Description;
		FFormatNamedArguments Args;
		Args.Add(TEXT("TypeTitle"), Title);
		Description = FText::Format(LOCTEXT("NumericConversionText", "{TypeTitle}"), Args);
		MenuBuilder.AddMenuEntry(Description, Description, FSlateIcon(), FUIAction(
			FExecuteAction::CreateUObject((UEdGraphSchema_Niagara*const)this, &UEdGraphSchema_Niagara::ConvertNumericPinToType, const_cast<UEdGraphPin*>(InGraphPin), FNiagaraTypeDefinition(TypeDef))));
	}
}

void UEdGraphSchema_Niagara::GetNumericConversionToSubMenuActionsAll(class FMenuBuilder& MenuBuilder, UNiagaraNode* InNode)
{
	// Add all the types we could convert to
	for (const FNiagaraTypeDefinition& TypeDef : FNiagaraTypeRegistry::GetNumericTypes())
	{
		FText Title = TypeDef.GetNameText();

		FText Description;
		FFormatNamedArguments Args;
		Args.Add(TEXT("TypeTitle"), Title);
		Description = FText::Format(LOCTEXT("NumericConversionText", "{TypeTitle}"), Args);
		MenuBuilder.AddMenuEntry(Description, Description, FSlateIcon(), FUIAction(
			FExecuteAction::CreateUObject((UEdGraphSchema_Niagara*const)this, &UEdGraphSchema_Niagara::ConvertNumericPinToTypeAll, InNode, FNiagaraTypeDefinition(TypeDef))));
	}
}

void UEdGraphSchema_Niagara::ToggleNodeEnabledState(UNiagaraNode* InNode) const
{
	if (InNode != nullptr)
	{
		if (InNode->GetDesiredEnabledState() == ENodeEnabledState::Disabled)
		{
			const FScopedTransaction Transaction(NSLOCTEXT("UnrealEd", "NiagaraEditorSetNodeEnabled", "Enabled Node"));
			InNode->Modify();
			InNode->SetEnabledState(ENodeEnabledState::Enabled, true);
			InNode->MarkNodeRequiresSynchronization(__FUNCTION__, true);
		}
		else if (InNode->GetDesiredEnabledState() == ENodeEnabledState::Enabled)
		{
			const FScopedTransaction Transaction(NSLOCTEXT("UnrealEd", "NiagaraEditorSetNodeDisabled", "Disabled Node"));
			InNode->Modify();
			InNode->SetEnabledState(ENodeEnabledState::Disabled, true);
			InNode->MarkNodeRequiresSynchronization(__FUNCTION__, true);
		}
	}
}

void UEdGraphSchema_Niagara::RefreshNode(UNiagaraNode* InNode) const
{
	if (InNode != nullptr)
	{
		const FScopedTransaction Transaction(NSLOCTEXT("UnrealEd", "NiagaraEditorRefreshNode", "Refresh Node"));
		InNode->Modify();
		if (InNode->RefreshFromExternalChanges())
		{
			InNode->MarkNodeRequiresSynchronization(__FUNCTION__, true);
		}
	}
}

bool UEdGraphSchema_Niagara::CanPromoteSinglePinToParameter(const UEdGraphPin* SourcePin) 
{
	const UNiagaraGraph* NiagaraGraph = Cast<UNiagaraGraph>(SourcePin->GetOwningNode()->GetGraph());
	if (IsFunctionGraph(NiagaraGraph))
	{
		return true;
	}
	return false;
}

void UEdGraphSchema_Niagara::PromoteSinglePinToParameter(UEdGraphPin* SourcePin)
{
	if (SourcePin)
	{
		const FScopedTransaction Transaction(NSLOCTEXT("UnrealEd", "NiagaraEditorPromote", "Promote To Parameter"));
		{
			TSharedPtr<FNiagaraSchemaAction_NewNode> InputAction = TSharedPtr<FNiagaraSchemaAction_NewNode>(new FNiagaraSchemaAction_NewNode(FText::GetEmpty(), FText::GetEmpty(), NAME_None, FText::GetEmpty(), 0));
			UNiagaraNodeInput* InputNode = NewObject<UNiagaraNodeInput>(GetTransientPackage());
			FNiagaraVariable Var = PinToNiagaraVariable(SourcePin);
			UNiagaraGraph* Graph = Cast<UNiagaraGraph>(SourcePin->GetOwningNode()->GetGraph());
			FNiagaraEditorUtilities::InitializeParameterInputNode(*InputNode, Var.GetType(), Graph);
			InputAction->NodeTemplate = InputNode;

			UEdGraphNode* PinNode = SourcePin->GetOwningNode();

			const float PinVisualOffsetX = 175.0f;
			InputAction->PerformAction(Graph, SourcePin, FVector2D(PinNode->NodePosX - PinVisualOffsetX, PinNode->NodePosY));
		}
	}
}

bool CanResetPinToDefault(const UEdGraphSchema_Niagara* Schema, const UEdGraphPin* Pin)
{
	return Schema->DoesDefaultValueMatchAutogenerated(*Pin) == false;
}

void UEdGraphSchema_Niagara::GetContextMenuActions(const UEdGraph* CurrentGraph, const UEdGraphNode* InGraphNode, const UEdGraphPin* InGraphPin, class FMenuBuilder* MenuBuilder, bool bIsDebugging) const
{
	if (InGraphPin)
	{
		MenuBuilder->BeginSection("EdGraphSchema_NiagaraPinActions", LOCTEXT("PinActionsMenuHeader", "Pin Actions"));
		{
			if (PinToTypeDefinition(InGraphPin) == FNiagaraTypeDefinition::GetGenericNumericDef() && InGraphPin->LinkedTo.Num() == 0)
			{
				MenuBuilder->AddSubMenu(
					LOCTEXT("ConvertNumericSpecific", "Convert Numeric To..."),
					LOCTEXT("ConvertNumericSpecificToolTip", "Convert Numeric pin to the specific typed pin."),
				FNewMenuDelegate::CreateUObject((UEdGraphSchema_Niagara*const)this, &UEdGraphSchema_Niagara::GetNumericConversionToSubMenuActions, const_cast<UEdGraphPin*>(InGraphPin)));
			}

			// Only display the 'Break Link' option if there is a link to break!
			if (InGraphPin->LinkedTo.Num() > 0)
			{
				MenuBuilder->AddMenuEntry(FGraphEditorCommands::Get().BreakPinLinks);

				// add sub menu for break link to
				if (InGraphPin->LinkedTo.Num() > 1)
				{
					MenuBuilder->AddSubMenu(
						LOCTEXT("BreakLinkTo", "Break Link To..."),
						LOCTEXT("BreakSpecificLinks", "Break a specific link..."),
						FNewMenuDelegate::CreateUObject((UEdGraphSchema_Niagara*const)this, &UEdGraphSchema_Niagara::GetBreakLinkToSubMenuActions, const_cast<UEdGraphPin*>(InGraphPin)));
				}
				else
				{
					((UEdGraphSchema_Niagara*const)this)->GetBreakLinkToSubMenuActions(*MenuBuilder, const_cast<UEdGraphPin*>(InGraphPin));
				}
			}

			if (InGraphPin->Direction == EEdGraphPinDirection::EGPD_Input)
			{
				MenuBuilder->AddMenuEntry(LOCTEXT("PromoteToParameter", "Promote to Parameter"), LOCTEXT("PromoteToParameterTooltip", "Create a parameter argument and connect this pin to that parameter."), FSlateIcon(),
					FUIAction(FExecuteAction::CreateUObject((UEdGraphSchema_Niagara*const)this, &UEdGraphSchema_Niagara::PromoteSinglePinToParameter, const_cast<UEdGraphPin*>(InGraphPin)),
						FCanExecuteAction::CreateStatic(&UEdGraphSchema_Niagara::CanPromoteSinglePinToParameter, InGraphPin)));
				if (InGraphPin->LinkedTo.Num() == 0 && InGraphPin->bDefaultValueIsIgnored == false)
				{
					MenuBuilder->AddMenuEntry(
						LOCTEXT("ResetInputToDefault", "Reset to Default"),  // TODO(mv): This is currently broken
						LOCTEXT("ResetInputToDefaultToolTip", "Reset this input to its default value."),
						FSlateIcon(),
						FUIAction(
							FExecuteAction::CreateUObject((UEdGraphSchema_Niagara*const)this, &UEdGraphSchema_Niagara::ResetPinToAutogeneratedDefaultValue, const_cast<UEdGraphPin*>(InGraphPin), true),
							FCanExecuteAction::CreateStatic(&CanResetPinToDefault, this, InGraphPin)));
				}
			}
		}
		MenuBuilder->EndSection();
	}
	else if (InGraphNode)
	{
		if (InGraphNode->IsA<UEdGraphNode_Comment>())
		{
			//Comment boxes do not support enable/disable or pin handling, so exit out now
			return;
		}

		const UNiagaraNode* Node = Cast<UNiagaraNode>(InGraphNode);
<<<<<<< HEAD
=======
		if (Node == nullptr)
		{
			ensureMsgf(false, TEXT("Encountered unexpected node type when creating context menu actions for Niagara Script Graph!"));
			return;
		}
>>>>>>> 710d7cac

		bool bHasNumerics = false;
		for (auto Pin : Node->Pins)
		{
			if (PinToTypeDefinition(Pin) == FNiagaraTypeDefinition::GetGenericNumericDef())
			{
				bHasNumerics = true;
				break;
			}
		}
		if (bHasNumerics)
		{
			MenuBuilder->BeginSection("EdGraphSchema_NiagaraNodeActions", LOCTEXT("PinConversionMenuHeader", "Convert Pins"));
			MenuBuilder->AddSubMenu(
				LOCTEXT("ConvertNumericSpecific", "Convert All Numerics To..."),
				LOCTEXT("ConvertNumericSpecificToolTip", "Convert all Numeric pins to the specific typed pin."),
				FNewMenuDelegate::CreateUObject((UEdGraphSchema_Niagara*const)this, &UEdGraphSchema_Niagara::GetNumericConversionToSubMenuActionsAll, const_cast<UNiagaraNode*>(Node)));
			MenuBuilder->EndSection();
		}
		
		MenuBuilder->BeginSection("EdGraphSchema_NiagaraNodeActions", LOCTEXT("NodeActionsMenuHeader", "Node Actions"));
		MenuBuilder->AddMenuEntry(LOCTEXT("ToggleEnabledState", "Toggle Enabled State"), LOCTEXT("ToggleEnabledStateTooltip", "Toggle this node between Enbled (default) and Disabled (skipped from compilation)."), FSlateIcon(),
			FUIAction(FExecuteAction::CreateUObject((UEdGraphSchema_Niagara*const)this, &UEdGraphSchema_Niagara::ToggleNodeEnabledState, const_cast<UNiagaraNode*>(Node))));
		MenuBuilder->AddMenuEntry(LOCTEXT("RefreshNode", "Refresh Node"), LOCTEXT("RefreshNodeTooltip", "Refresh this node."), FSlateIcon(),
			FUIAction(FExecuteAction::CreateUObject((UEdGraphSchema_Niagara*const)this, &UEdGraphSchema_Niagara::RefreshNode, const_cast<UNiagaraNode*>(Node))));
		
		MenuBuilder->EndSection();
	}

	Super::GetContextMenuActions(CurrentGraph, InGraphNode, InGraphPin, MenuBuilder, bIsDebugging);
}

FNiagaraConnectionDrawingPolicy::FNiagaraConnectionDrawingPolicy(int32 InBackLayerID, int32 InFrontLayerID, float InZoomFactor, const FSlateRect& InClippingRect, FSlateWindowElementList& InDrawElements, UEdGraph* InGraph)
	: FConnectionDrawingPolicy(InBackLayerID, InFrontLayerID, InZoomFactor, InClippingRect, InDrawElements)
	, Graph(CastChecked<UNiagaraGraph>(InGraph))
{
	ArrowImage = nullptr;
	ArrowRadius = FVector2D::ZeroVector;
}

void FNiagaraConnectionDrawingPolicy::DetermineWiringStyle(UEdGraphPin* OutputPin, UEdGraphPin* InputPin, /*inout*/ FConnectionParams& Params)
{
	FConnectionDrawingPolicy::DetermineWiringStyle(OutputPin, InputPin, Params);
	if (HoveredPins.Contains(InputPin) && HoveredPins.Contains(OutputPin))
	{
		Params.WireThickness = Params.WireThickness * 5;
	}

	if (Graph)
	{
		const UEdGraphSchema_Niagara* NSchema = Cast<UEdGraphSchema_Niagara>(Graph->GetSchema());
		if (NSchema && OutputPin)
		{
			Params.WireColor = NSchema->GetPinTypeColor(OutputPin->PinType);
			if (NSchema->PinToTypeDefinition(OutputPin) == FNiagaraTypeDefinition::GetGenericNumericDef())
			{
				FNiagaraTypeDefinition NewDef = Graph->GetCachedNumericConversion(OutputPin);
				if (NewDef.IsValid())
				{
					FEdGraphPinType NewPinType = NSchema->TypeDefinitionToPinType(NewDef);
					Params.WireColor = NSchema->GetPinTypeColor(NewPinType);
				}
			}
		}
	}
}

#undef LOCTEXT_NAMESPACE<|MERGE_RESOLUTION|>--- conflicted
+++ resolved
@@ -1694,14 +1694,11 @@
 		}
 
 		const UNiagaraNode* Node = Cast<UNiagaraNode>(InGraphNode);
-<<<<<<< HEAD
-=======
 		if (Node == nullptr)
 		{
 			ensureMsgf(false, TEXT("Encountered unexpected node type when creating context menu actions for Niagara Script Graph!"));
 			return;
 		}
->>>>>>> 710d7cac
 
 		bool bHasNumerics = false;
 		for (auto Pin : Node->Pins)
