--- conflicted
+++ resolved
@@ -70,12 +70,9 @@
 	UPROPERTY()
 	FNiagaraFunctionSignature Signature;
 
-<<<<<<< HEAD
-=======
 	UPROPERTY(VisibleAnywhere, Category = "Function")
 	TMap<FName, FName> FunctionSpecifiers;
 
->>>>>>> a1e6ec07
 	/** All the input values the function propagates to the next higher caller instead of forcing the user to set them directly. */
 	UPROPERTY()
 	TArray<FNiagaraPropagatedVariable> PropagatedStaticSwitchParameters;
@@ -95,6 +92,7 @@
 	virtual bool CanAddToGraph(UNiagaraGraph* TargetGraph, FString& OutErrorMsg) const override;
 	virtual void SubsumeExternalDependencies(TMap<const UObject*, UObject*>& ExistingConversions) override;
 	virtual void GatherExternalDependencyIDs(ENiagaraScriptUsage InMasterUsage, const FGuid& InMasterUsageId, TArray<FNiagaraCompileHash>& InReferencedCompileHashes, TArray<FGuid>& InReferencedIDs, TArray<UObject*>& InReferencedObjs) const override;
+	virtual void UpdateCompileHashForNode(FSHA1& HashState) const override;
 	//End UNiagaraNode interface
 
 	//~ Begin EdGraphNode Interface
@@ -134,11 +132,8 @@
 
 	/** Does any automated data manipulated required to update DI function call nodes to the current version. */
 	void UpgradeDIFunctionCalls();
-<<<<<<< HEAD
-=======
 
 	virtual TSharedPtr<SGraphNode> CreateVisualWidget() override;
->>>>>>> a1e6ec07
 protected:
 
 	virtual bool IsValidPinToCompile(UEdGraphPin* Pin) const;
