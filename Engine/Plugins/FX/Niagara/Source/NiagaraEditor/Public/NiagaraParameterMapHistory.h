// Copyright Epic Games, Inc. All Rights Reserved.

#pragma once

#include "CoreMinimal.h"
#include "NiagaraCommon.h"
#include "Templates/Tuple.h"
#include "ViewModels/Stack/NiagaraStackGraphUtilities.h"

class UNiagaraNodeOutput;
class UEdGraphPin;
class UEdGraphNode;
class UNiagaraParameterCollection;
class FHlslNiagaraTranslator;

class FCompileConstantResolver
{
public:
	FCompileConstantResolver() : Emitter(nullptr), System(nullptr), Translator(nullptr), Usage(ENiagaraScriptUsage::Function), DebugState(ENiagaraFunctionDebugState::NoDebug) {}
	FCompileConstantResolver(const UNiagaraEmitter* Emitter, ENiagaraScriptUsage Usage, ENiagaraFunctionDebugState DebugState = ENiagaraFunctionDebugState::NoDebug) : Emitter(Emitter), System(nullptr), Translator(nullptr), Usage(Usage), DebugState(DebugState) {}
	FCompileConstantResolver(const UNiagaraSystem* System, ENiagaraScriptUsage Usage, ENiagaraFunctionDebugState DebugState = ENiagaraFunctionDebugState::NoDebug) : Emitter(nullptr), System(System), Translator(nullptr), Usage(Usage), DebugState(DebugState) {}
	FCompileConstantResolver(const FHlslNiagaraTranslator* Translator, ENiagaraFunctionDebugState DebugState = ENiagaraFunctionDebugState::NoDebug) : Emitter(nullptr), System(nullptr), Translator(Translator), Usage(ENiagaraScriptUsage::Function), DebugState(DebugState) {}

	const UNiagaraEmitter* GetEmitter() const { return Emitter; }
	const UNiagaraSystem* GetSystem() const { return System; }
	const FHlslNiagaraTranslator* GetTranslator() const { return Translator; }
	ENiagaraScriptUsage GetUsage() const { return Usage; }
	ENiagaraFunctionDebugState GetDebugState() const { return DebugState; }

	bool ResolveConstant(FNiagaraVariable& OutConstant) const;

<<<<<<< HEAD
	ENiagaraFunctionDebugState CalculateDebugState() const;
=======
	ENiagaraFunctionDebugState GetDebugState() const;
>>>>>>> efc9b2f3
	FCompileConstantResolver WithDebugState(ENiagaraFunctionDebugState InDebugState) const;
	FCompileConstantResolver WithUsage(ENiagaraScriptUsage ScriptUsage) const;
private:
	const UNiagaraEmitter* Emitter;
	const UNiagaraSystem* System;
	const FHlslNiagaraTranslator* Translator;
	ENiagaraScriptUsage Usage;
	ENiagaraFunctionDebugState DebugState;
};

struct FModuleScopedPin
{
	FModuleScopedPin() = default;
	FModuleScopedPin(const UEdGraphPin* InPin, FName InName = NAME_None)
	: Pin(InPin)
	, ModuleName(InName)
	{}

	bool operator==(const FModuleScopedPin& Rhs) const
	{
		return Pin == Rhs.Pin && ModuleName == Rhs.ModuleName;
	}

	const UEdGraphPin* Pin = nullptr;
	FName ModuleName = NAME_None;
};

/** Traverses a Niagara node graph to identify the variables that have been written and read from a parameter map. 
* 	This class is meant to aid in UI and compilation of the graph. There are several main script types and each one interacts
*	slightly differently with the history depending on context.
*/
struct FNiagaraParameterMapHistory
{
public:
	FNiagaraParameterMapHistory();

	ENiagaraScriptUsage OriginatingScriptUsage;

	/** The variables that have been identified during the traversal. */
	TArray<FNiagaraVariable> Variables;

	/** The metadata associated with each variable identified during the traversal. Only gathered by FNiagaraParameterMapHistoryWithMetaDataBuilder. */
	TArray<FNiagaraVariableMetaData> VariableMetaData;

	TArray<FNiagaraVariable> VariablesWithOriginalAliasesIntact;


	/** Used parameter collections identified during the traversal. TODO: Need to ensure these cannot be GCd if the asset is deleted while it's being used in an in flight compilation. */
	TArray<UNiagaraParameterCollection*> ParameterCollections;
	/** Cached off contents of used parameter collections, in case they change during threaded compilation. */
	TArray<TArray<FNiagaraVariable>> ParameterCollectionVariables;
	/** Cached off contents of used parameter collections, in case they change during threaded compilation. */
	TArray<FString> ParameterCollectionNamespaces;
	
	/** Are there any warnings that were encountered during the traversal of the graph for a given variable? */
	TArray<FString> PerVariableWarnings;

	/** For each variable that was found, identify the pins that wrote to them in order from first to last write.*/
	TArray<TArray<FModuleScopedPin> > PerVariableWriteHistory;

	/** For each variable that was found, identify the pins that read them from the map in order from first to last read. First of the pair has the read pin, second of the pair has the last set that wrote to the pin.*/
	struct FReadHistory
	{
		FModuleScopedPin ReadPin;
		FModuleScopedPin PreviousWritePin;
	};

	TArray<TArray<FReadHistory>> PerVariableReadHistory; 

	/** List of pins that manipulated the parameter map from input to output. */
	TArray<const UEdGraphPin*> MapPinHistory;

	/** List of nodes that manipulated the parameter map from input to output.*/
	TArray<const class UNiagaraNode*> MapNodeVisitations;

	/** For each node in MapNodeVisitations, record the start index and end index of variables added within the body of the node, i.e. a Get node will record just the values it pulls out directly. A function call, however, will record all sub-graph traversals.*/
	TArray<TTuple<uint32, uint32> > MapNodeVariableMetaData;

	/** List of emitter namespaces encountered as this parameter map was built.*/
	TArray<FString> EmitterNamespacesEncountered;

	/** List of all the custom iteration source override namespaces encountered */
	TArray<FName> IterationNamespaceOverridesEncountered;

	/** List of additional DataSets to be written that were encountered during traversal. */
	TArray<FNiagaraDataSetID> AdditionalDataSetWrites;

	bool IsVariableFromCustomIterationNamespaceOverride(const FNiagaraVariable& InVar) const;
	
	/**
	* Called in a depth-first traversal to identify a given Niagara Parameter Map pin that was touched during traversal.
	*/
	int32 RegisterParameterMapPin(const UEdGraphPin* Pin);

	uint32 BeginNodeVisitation(const UNiagaraNode* Node);
	void EndNodeVisitation(uint32 IndexFromBeginNode);

	/**
	* Find a variable by name with no concern for type.
	*/
	int32 FindVariableByName(const FName& VariableName, bool bAllowPartialMatch = false) const;

	static int32 SearchArrayForPartialNameMatch(const TArray<FNiagaraVariable>& Variables, const FName& VariableName);
	
	/**
	* Find a variable by both name and type. 
	*/
	int32 FindVariable(const FName& VariableName, const FNiagaraTypeDefinition& Type) const;


	/**
	* Add a variable outside the normal get/set node paradigm.
	*/
	int32 AddExternalVariable(const FNiagaraVariable& InVar);

	/**
	* Get the pin that added the parameter map to the graph.
	*/
	const UEdGraphPin* GetOriginalPin() const;

	/**
	* Get the output pin that we traced to build this history object.
	*/
	const UEdGraphPin* GetFinalPin() const;



	/** Get the first namespace entry for this variable. Optionally includes the trailing period.*/
	static FString GetNamespace(const FNiagaraVariable& InVar, bool bIncludeDelimiter = true);


	static FName ResolveEmitterAlias(const FName& InName, const FString& InAlias);

	
	/**
	* Remove the Particles namespace if it exists.
	*/
	static FNiagaraVariable ResolveAsBasicAttribute(const FNiagaraVariable& InVar, bool bSanitizeInput = true);


	/**
	* Reverses ResolveAsBasicAttribute.
	*/
	static FNiagaraVariable BasicAttributeToNamespacedAttribute(const FNiagaraVariable& InVar, bool bSanitizeInput = true);

	
	/** Prepends the namespace string to the variable name.*/
	static FNiagaraVariable VariableToNamespacedVariable(const FNiagaraVariable& InVar, FString Namespace);
		
	/**
	* Does this parameter start with the "Module" namespace? Note that the emitter namespace is an alias
	* for all non-funcion/module script types and will be specialized to the function call node's name using the module.
	*/
	static bool IsAliasedModuleParameter(const FNiagaraVariable& InVar);

	/**
	* Does this parameter start with the "Emitter" namespace? Note that the emitter namespace is an alias
	* for Emitter and System script types and will be specialized to the name of that specific emitter.
	*/
	static bool IsAliasedEmitterParameter(const FNiagaraVariable& InVar);
	static bool IsAliasedEmitterParameter(const FString& InVarName);
	/** Is this parameter in the special "System" namespace?*/
	static bool IsSystemParameter(const FNiagaraVariable& InVar);
	/** Is this parameter in the special "Engine" namespace?*/
	static bool IsEngineParameter(const FNiagaraVariable& InVar);
	/*** Is per instance engine parameter. */
	static bool IsPerInstanceEngineParameter(const FNiagaraVariable& InVar, const FString& EmitterAlias);
	static bool IsUserParameter(const FNiagaraVariable& InVar);
	static bool IsRapidIterationParameter(const FNiagaraVariable& InVar);
	static bool SplitRapidIterationParameterName(const FNiagaraVariable& InVar, ENiagaraScriptUsage InUsage, FString& EmitterName, FString& FunctionCallName, FString& InputName);
	
	/** Take an input string and make it hlsl safe.*/
	static FString MakeSafeNamespaceString(const FString& InStr);

	/** Does the variable start with this namespace?*/
	static bool IsInNamespace(const FNiagaraVariableBase& InVar, const FString& Namespace);

	static void GetValidNamespacesForReading(const UNiagaraScript* InScript, TArray<FString>& OutputNamespaces);
	static void GetValidNamespacesForReading(ENiagaraScriptUsage InScriptUsage, int32 InUsageBitmask, TArray<FString>& OutputNamespaces);
	static bool IsValidNamespaceForReading(ENiagaraScriptUsage InScriptUsage, int32 InUsageBitmask, FString Namespace);

	/** Called to determine if a given variable should be output from a script. It is not static as it requires the overall context to include emitter namespaces visited for system scripts.*/
	bool IsPrimaryDataSetOutput(const FNiagaraVariable& InVar, const UNiagaraScript* InScript,   bool bAllowDataInterfaces = false) const;
	bool IsPrimaryDataSetOutput(const FNiagaraVariable& InVar, ENiagaraScriptUsage InUsage, bool bAllowDataInterfaces = false) const;
	static bool IsWrittenToScriptUsage(const FNiagaraVariable& InVar, ENiagaraScriptUsage InUsage, bool bAllowDataInterfaces);

	/** Are we required to export this variable as an external constant?*/
	bool IsExportableExternalConstant(const FNiagaraVariable& InVar, const UNiagaraScript* InScript);

	/** Does this variable belong in a namespace that needs to come in as an external constant to this script?*/
	static bool IsExternalConstantNamespace(const FNiagaraVariable& InVar, const UNiagaraScript* InScript, const FGuid& VersionGuid);
	static bool IsExternalConstantNamespace(const FNiagaraVariable& InVar, ENiagaraScriptUsage InUsage, int32 InUsageBitmask);
	
	/** Take a non-namespaced variable and move it to an appropriate external constant namespace for this script type.*/
	static FNiagaraVariable MoveToExternalConstantNamespaceVariable(const FNiagaraVariable& InVar, const UNiagaraScript* InScript);
	static FNiagaraVariable MoveToExternalConstantNamespaceVariable(const FNiagaraVariable& InVar, ENiagaraScriptUsage InUsage);	
	/**
	* Does this parameter start with the "Particles" namespace?
	*/
	static bool IsAttribute(const FNiagaraVariableBase& InVar);

	/** Does this parameter contain the "Initial" namespace as one of its intermediate namespaces?*/
	static bool IsInitialValue(const FNiagaraVariableBase& InVar);

	/** Does this variable name contain the "Initial" namespace as one of its intermediate namespaces? */
	static bool IsInitialName(const FName& InVariableName);

	/** Does this parameter contain the "Previous" namespace as one of its intermediate namespaces?*/
	static bool IsPreviousValue(const FNiagaraVariableBase& InVar);

	/** Does this variable name contain the "Previous" namespace as one of its intermediate namespaces? */
	static bool IsPreviousName(const FName& InVariableName);

	/** Get the output node associated with this graph.*/
	const UNiagaraNodeOutput* GetFinalOutputNode() const;

	/** Does this parameter contain the "Initial" namespace as one of its intermediate namespaces? If so, remove the "Initial" namespace and return the original value.*/
	static FNiagaraVariable GetSourceForInitialValue(const FNiagaraVariable& InVar);

	/** Does this parameter contain the "Initial" namespace as one of its intermediate namespaces? If so, remove the "Initial" namespace and return the original value.*/
	static FName GetSourceForInitialValue(const FName& InVariableName);

	/** Does this parameter contain the "Previous" namespace as one of its intermediate namespaces? If so, remove the "Previous" namespace and return the original value.*/
	static FNiagaraVariable GetSourceForPreviousValue(const FNiagaraVariable& InVar);

	/** Does this parameter contain the "Previous" namespace as one of its intermediate namespaces? If so, remove the "Previous" namespace and return the original value.*/
	static FName GetSourceForPreviousValue(const FName& InVariableName);

	/**
	* Helper to add a variable to the known list for a parameter map.
	*/
	int32 AddVariable(const FNiagaraVariable& InVar, const FNiagaraVariable& InAliasedVar, FName ModuleName, const UEdGraphPin* InPin, TOptional<FNiagaraVariableMetaData> InMetaData = TOptional<FNiagaraVariableMetaData>());

	/** Get the default value for this variable.*/
	const UEdGraphPin* GetDefaultValuePin(int32 VarIdx) const;

	static FNiagaraVariable ConvertVariableToRapidIterationConstantName(FNiagaraVariable InVar, const TCHAR* InEmitterName, ENiagaraScriptUsage InUsage);

	/**
	If this is variable is a parameter in one of our tracked collections, return it.
	@param InVar	Variable to test.
	@param bMissingParameter	bool set to mark if this parameter was a collection parameter but is now missing from it's collection.
	*/
	UNiagaraParameterCollection* IsParameterCollectionParameter(FNiagaraVariable& InVar, bool& bMissingParameter);

	bool ShouldIgnoreVariableDefault(const FNiagaraVariable& Var)const;
};

class FNiagaraParameterMapHistoryBuilder
{
public:
	/** Collection of the build histories from the graph traversal.*/
	TArray<FNiagaraParameterMapHistory> Histories;

	/** Constructor*/
	FNiagaraParameterMapHistoryBuilder();

	virtual ~FNiagaraParameterMapHistoryBuilder() {};

	/** Add a new parameter map to the array.*/
	int32 CreateParameterMap();

	/** Called in order to set up the correct initial context for an Output node and invokes the UNiagaraNodeOutput's BuildParameterMapHistory method.*/
	void BuildParameterMaps(const UNiagaraNodeOutput* OutputNode, bool bRecursive = true);

	/**
	* Called first during a node's visitation during traversal to identify that a node has been visited.
	*/
	void RegisterNodeVisitation(const UEdGraphNode* Node);

	/** Important. Must be called for each routing of the parameter map. This feeds the list used by TraceParameterMapOutputPin.*/
	int32 RegisterParameterMapPin(int32 WhichParameterMap, const UEdGraphPin* Pin);

	/** Records a write to a DataSet in the appropriate parameter map history */
	void RegisterDataSetWrite(int32 WhichParameterMap, const FNiagaraDataSetID& DataSet);

	uint32 BeginNodeVisitation(int32 WhichParameterMap, const class UNiagaraNode* Node);
	void EndNodeVisitation(int32 WhichParameterMap, uint32 IndexFromBeginNode);

	/** Trace back a pin to whom it was connected to to find the current parameter map to use.*/
	int32 TraceParameterMapOutputPin(const UEdGraphPin* OutputPin);

	void BeginTranslation(const UNiagaraScript* Script);

	void EndTranslation(const UNiagaraScript* Script);

	void BeginTranslation(const FString& EmitterUniqueName);
	void EndTranslation(const FString& EmitterUniqueName);

	void BeginTranslation(const UNiagaraEmitter* Emitter);

	void EndTranslation(const UNiagaraEmitter* Emitter);

	void BeginUsage(ENiagaraScriptUsage InUsage, FName InStageName = FName());
	void EndUsage();

	/**
	* Record that we have entered a new function scope.
	*/
	void EnterFunction(const FString& InNodeName, const class UNiagaraScript* InScript, const class UNiagaraGraph* InGraph, const class UNiagaraNode* Node);

	/**
	* Record that we have exited a function scope.
	*/
	void ExitFunction(const FString& InNodeName, const class UNiagaraScript* InScript, const class UNiagaraNode* Node);

	/**
	* Record that we have entered an emitter scope.
	*/
	void EnterEmitter(const FString& InEmitterName, const class UNiagaraGraph* InGraph, const class UNiagaraNode* Node);

	/**
	* Record that we have exited an emitter scope.
	*/
	void ExitEmitter(const FString& InEmitterName, const class UNiagaraNode* Node);

	/**
	* Use the current alias map to resolve any aliases in this input variable name.
	*/
	FNiagaraVariable ResolveAliases(const FNiagaraVariable& InVar) const;
	
	/**
	* Has RegisterNodeVisitation been called yet on the owning node of this pin?
	*/
	bool GetPinPreviouslyVisited(const UEdGraphPin* InPin) const;

	/**
	* Has RegisterNodeVisitation been called on the input node yet?
	*/
	bool GetNodePreviouslyVisited(const class UNiagaraNode* Node) const;

	/** If we haven't already visited the owning nodes, do so.*/
	void VisitInputPins(const class UNiagaraNode*, bool bFilterForCompilation);
	
	/** If we haven't already visited the owning node, do so.*/
	void VisitInputPin(const UEdGraphPin* Pin, const class UNiagaraNode*, bool bFilterForCompilation);

	/**
	* Record that a pin writes to the parameter map. The pin name is expected to be the namespaced parameter map version of the name. If any aliases are in place, they are removed.
	*/
	int32 HandleVariableWrite(int32 ParameterMapIndex, const UEdGraphPin* InPin);
	
	/**
	* Record that a variable write to the parameter map. The var name is expected to be the namespaced parameter map version of the name. If any aliases are in place, they are removed.
	*/
	int32 HandleVariableWrite(int32 ParameterMapIndex, const FNiagaraVariable& Var);

	/**
	* Record that a pin reads from the parameter map. The pin name is expected to be the namespaced parameter map version of the name. If any aliases are in place, they are removed.
	*/
	int32 HandleVariableRead(int32 ParameterMapIndex, const UEdGraphPin* InPin, bool RegisterReadsAsVariables, const UEdGraphPin* InDefaultPin, bool bFilterForCompilation, bool& OutUsedDefault);

	int32 HandleExternalVariableRead(int32 ParamMapIdx, const FName& InVarName);

	/**
	* Virtual wrapper to call correct AddVariable method on the target ParameterMapHistory.
	*/
	virtual int32 AddVariableToHistory(FNiagaraParameterMapHistory& History, const FNiagaraVariable& InVar, const FNiagaraVariable& InAliasedVar, const UEdGraphPin* InPin);
	
	/**
	* Get the string that the "Module" namespace maps to currently (if it exists)
	*/
	const FString* GetModuleAlias() const;

	/**
	* Get the string that the "Emitter" namespace maps to currently (if it exists)
	*/
	const FString* GetEmitterAlias() const;

	/** Get the node calling this sub-graph.*/
	const UNiagaraNode* GetCallingContext() const;

	/** Are we currently in a top-level function call context (ie a node in the main graph or an argument into a function for the main graph.)*/
	bool InTopLevelFunctionCall(ENiagaraScriptUsage InFilterScriptType) const;

	/** Helper method to identify any matching input nodes from the calling context node to the input variable.*/
	int32 FindMatchingParameterMapFromContextInputs(const FNiagaraVariable& InVar) const;

	/** In some cases, we don't want all the variables encountered in a traversal. In this case, you can filter 
	*  the map history to only include variables that are relevant to the specific script type. For instance, a System 
	*  script doesn't really care about the Particles namespace.
	*/
	void EnableScriptWhitelist(bool bInEnable, ENiagaraScriptUsage InScriptType);

	bool HasCurrentUsageContext() const;
	ENiagaraScriptUsage GetCurrentUsageContext()const;
	ENiagaraScriptUsage GetBaseUsageContext()const;
	bool ContextContains(ENiagaraScriptUsage InUsage) const;

	bool GetIgnoreDisabled() const { return bIgnoreDisabled; }
	void SetIgnoreDisabled(bool bInIgnore) { bIgnoreDisabled = bInIgnore; }

	bool IsInEncounteredFunctionNamespace(FNiagaraVariable& InVar) const;
	bool IsInEncounteredEmitterNamespace(FNiagaraVariable& InVar) const;

	/** Register any user or other external variables that could possibly be encountered but may not be declared explicitly. */
	void RegisterEncounterableVariables(const TArray<FNiagaraVariable>& Variables);
	const TArray<FNiagaraVariable>& GetEncounterableVariables() const {	return EncounterableExternalVariables;}

	FCompileConstantResolver ConstantResolver;

	bool bShouldBuildSubHistories = true;

protected:
	/**
	* Generate the internal alias map from the current traversal state.
	*/
	void BuildCurrentAliases();

	/** Helper function called when variables are added to enable the filtering specified in EnableScriptWhitelist.*/
	bool ShouldTrackVariable(const FNiagaraVariable& InVar);

	/** Helper method used to take in input script type and determine if the passed in namespaced variable is worth tracking.*/
	bool IsNamespacedVariableRelevantToScriptType(const FNiagaraVariable& InVar, ENiagaraScriptUsage ScriptType);

	/** Contains the hierarchy of nodes leading to the current graph being processed. Usually made up of FunctionCall and Emitter nodes.*/
	TArray<const UNiagaraNode*> CallingContext;

	/** Contains the hierarchy of graphs leading to and including the current graph being processed. Is not in sync with CallingContext as there is an additional 0th entry for the NodeGraphDeepCopy. */
	TArray<const UNiagaraGraph*> CallingGraphContext;

	/** Tracker for each context level of the parameter map index associated with a given pin. Used to trace parameter maps through the graph.*/
	TArray<TMap<const UEdGraphPin*, int32> > PinToParameterMapIndices;
	/** List of previously visited nodes per context. Note that the same node may be visited multiple times across all graph traversals, but only one time per context level.*/
	TArray<TArray<const class UNiagaraNode*> > ContextuallyVisitedNodes;
	/** Contains the hierarchy of emitter node names leading to the current graph being processed.*/
	TArray<FName> EmitterNameContextStack;
	/** Contains the hierarchy of function call node names leading to the current graph being processed.*/
	TArray<FName> FunctionNameContextStack;
	/** Keeps track of the script usage at the current context level. This allows us to make some decisions about relevence.*/
	TArray<ENiagaraScriptUsage> RelevantScriptUsageContext;
	/** Resolved alias map for the current context level. Rebuilt by BuildCurrentAliases.*/
	FNiagaraAliasContext ResolveAliasContext;
	TArray<FName> ScriptUsageContextNameStack;

	TArray<TArray<FString> > EncounteredFunctionNames;
	TArray<FString> EncounteredEmitterNames;
	
	/** Whether or not the script whitelist is active.*/
	bool bFilterByScriptWhitelist;
	/** What the script type is that we should be filtering to if the whitelist is enabled.*/
	ENiagaraScriptUsage FilterScriptType;

	/** Whether or not to ignore disabled nodes.*/
	bool bIgnoreDisabled;

	TArray<FNiagaraVariable> EncounterableExternalVariables;
};

class FNiagaraParameterMapHistoryWithMetaDataBuilder : public FNiagaraParameterMapHistoryBuilder
{
public:
	//** Add a graph to the calling graph context stack. Generally used to prime the context stack with the node graph deep copy during precompilation. */
	void AddGraphToCallingGraphContextStack(const UNiagaraGraph* InGraph) { CallingGraphContext.Add(InGraph); };

	/**
	* Virtual wrapper to call correct AddVariable method on the target ParameterMapHistory.
	*/
	virtual int32 AddVariableToHistory(FNiagaraParameterMapHistory& History, const FNiagaraVariable& InVar, const FNiagaraVariable& InAliasedVar, const UEdGraphPin* InPin);
};<|MERGE_RESOLUTION|>--- conflicted
+++ resolved
@@ -29,11 +29,7 @@
 
 	bool ResolveConstant(FNiagaraVariable& OutConstant) const;
 
-<<<<<<< HEAD
 	ENiagaraFunctionDebugState CalculateDebugState() const;
-=======
-	ENiagaraFunctionDebugState GetDebugState() const;
->>>>>>> efc9b2f3
 	FCompileConstantResolver WithDebugState(ENiagaraFunctionDebugState InDebugState) const;
 	FCompileConstantResolver WithUsage(ENiagaraScriptUsage ScriptUsage) const;
 private:
@@ -416,7 +412,7 @@
 	*  the map history to only include variables that are relevant to the specific script type. For instance, a System 
 	*  script doesn't really care about the Particles namespace.
 	*/
-	void EnableScriptWhitelist(bool bInEnable, ENiagaraScriptUsage InScriptType);
+	void EnableScriptAllowList(bool bInEnable, ENiagaraScriptUsage InScriptType);
 
 	bool HasCurrentUsageContext() const;
 	ENiagaraScriptUsage GetCurrentUsageContext()const;
@@ -443,7 +439,7 @@
 	*/
 	void BuildCurrentAliases();
 
-	/** Helper function called when variables are added to enable the filtering specified in EnableScriptWhitelist.*/
+	/** Helper function called when variables are added to enable the filtering specified in EnableScriptAllowList.*/
 	bool ShouldTrackVariable(const FNiagaraVariable& InVar);
 
 	/** Helper method used to take in input script type and determine if the passed in namespaced variable is worth tracking.*/
@@ -472,9 +468,9 @@
 	TArray<TArray<FString> > EncounteredFunctionNames;
 	TArray<FString> EncounteredEmitterNames;
 	
-	/** Whether or not the script whitelist is active.*/
-	bool bFilterByScriptWhitelist;
-	/** What the script type is that we should be filtering to if the whitelist is enabled.*/
+	/** Whether or not the script allow list is active.*/
+	bool bFilterByScriptAllowList;
+	/** What the script type is that we should be filtering to if the allow list is enabled.*/
 	ENiagaraScriptUsage FilterScriptType;
 
 	/** Whether or not to ignore disabled nodes.*/
