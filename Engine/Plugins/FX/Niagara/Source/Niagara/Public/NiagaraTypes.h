// Copyright 1998-2019 Epic Games, Inc. All Rights Reserved.

#pragma once

#include "CoreMinimal.h"
#include "UObject/UnrealType.h"
#include "Engine/UserDefinedStruct.h"
#include "Templates/SharedPointer.h"
#include "NiagaraTypes.generated.h"

class UNiagaraDataInterfaceBase;
DECLARE_LOG_CATEGORY_EXTERN(LogNiagara, Log, Verbose);

// basic type struct definitions

USTRUCT(meta = (DisplayName = "float"))
struct FNiagaraFloat
{
	GENERATED_USTRUCT_BODY()

	UPROPERTY(EditAnywhere, Category=Parameters)//Parameters? These are used for attrs too.
	float Value;
};

USTRUCT(meta = (DisplayName = "int32"))
struct FNiagaraInt32
{
	GENERATED_USTRUCT_BODY()

	UPROPERTY(EditAnywhere, Category = Parameters)//Parameters? These are used for attrs too.
	int32 Value;
};

USTRUCT(meta=(DisplayName="bool"))
struct FNiagaraBool
{
	GENERATED_USTRUCT_BODY()

		// The Niagara VM expects this bitmask for its compare and select operators for false.
	enum BoolValues { 
		True = INDEX_NONE,
		False = 0
	}; 

	

	void SetValue(bool bValue) { Value = bValue ? True : False; }
	bool GetValue() const { return Value != False; }

	/** Sets this niagara bool's raw integer value directly using the special raw integer values expected by the VM and HLSL. */
	FORCEINLINE void SetRawValue(int32 RawValue) { Value = RawValue; }

	/** Gets this niagara bools raw integer value expected by the VM and HLSL. */
	FORCEINLINE int32 GetRawValue() const { return Value; }

	bool IsValid() const { return Value == True || Value == False; }
	
	FNiagaraBool():Value(False) {}
	FNiagaraBool(bool bInValue) : Value(bInValue ? True : False) {}
	FORCEINLINE operator bool() { return GetValue(); }

private:
	UPROPERTY(EditAnywhere, Category = Parameters)//Parameters? These are used for attrs too. Must be either FNiagaraBool::True or FNiagaraBool::False.
	int32 Value;
};

USTRUCT()
struct FNiagaraNumeric
{
	GENERATED_USTRUCT_BODY()
};


USTRUCT()
struct FNiagaraParameterMap
{
	GENERATED_USTRUCT_BODY()
};

USTRUCT()
struct FNiagaraTestStructInner
{
	GENERATED_USTRUCT_BODY()

	UPROPERTY(EditAnywhere, Category = TestStruct)
	FVector InnerVector1;

	UPROPERTY(EditAnywhere, Category = TestStruct)
	FVector InnerVector2;
};

USTRUCT()
struct FNiagaraTestStruct
{
	GENERATED_USTRUCT_BODY()

	UPROPERTY(EditAnywhere, Category = TestStruct)
	FVector Vector1;

	UPROPERTY(EditAnywhere, Category = TestStruct)
	FVector Vector2;

	UPROPERTY(EditAnywhere, Category = TestStruct)
	FNiagaraTestStructInner InnerStruct1;

	UPROPERTY(EditAnywhere, Category = TestStruct)
	FNiagaraTestStructInner InnerStruct2;
};

USTRUCT(meta = (DisplayName = "Matrix"))
struct FNiagaraMatrix
{
	GENERATED_USTRUCT_BODY()

	UPROPERTY(EditAnywhere, Category=NiagaraMatrix)
	FVector4 Row0;

	UPROPERTY(EditAnywhere, Category = NiagaraMatrix)
	FVector4 Row1;

	UPROPERTY(EditAnywhere, Category = NiagaraMatrix)
	FVector4 Row2;

	UPROPERTY(EditAnywhere, Category = NiagaraMatrix)
	FVector4 Row3;
};

/** Data controlling the spawning of particles */
USTRUCT(meta = (DisplayName = "Spawn Info", NiagaraClearEachFrame = "true"))
struct FNiagaraSpawnInfo
{
	GENERATED_USTRUCT_BODY();
	
	FNiagaraSpawnInfo()
		: Count(0)
		, InterpStartDt(0.0f)
		, IntervalDt(1.0f)
		, SpawnGroup(0)
	{}

	/** How many particles to spawn. */
	UPROPERTY(EditAnywhere, Category = SpawnInfo)
	int32 Count;
	/** The sub frame delta time at which to spawn the first particle. */
	UPROPERTY(EditAnywhere, Category = SpawnInfo)
	float InterpStartDt;
	/** The sub frame delta time between each particle. */
	UPROPERTY(EditAnywhere, Category = SpawnInfo)
	float IntervalDt;
	/**
	 * An integer used to identify this spawn info.
	 * Typically this is unused.
	 * An example usage is when using multiple spawn modules to spawn from multiple discreet locations.
	 */
	UPROPERTY(EditAnywhere, Category = SpawnInfo)
	int32 SpawnGroup;
};

USTRUCT(Blueprintable, meta = (DisplayName = "Niagara ID"))
struct FNiagaraID
{
	GENERATED_USTRUCT_BODY()

	/** 
	Index in the indirection table for this particle. Allows fast access to this particles data.
	Is always unique among currently living particles but will be reused after the particle dies.
	*/
	UPROPERTY(EditAnywhere, Category = ID)
	int32 Index;

	/** 
	A unique tag for when this ID was acquired. 
	Allows us to differentiate between particles when one dies and another reuses it's Index.
	*/
	UPROPERTY(EditAnywhere, Category = ID)
	int32 AcquireTag;

	bool operator==(const FNiagaraID& Other)const { return Index == Other.Index && AcquireTag == Other.AcquireTag; }
	bool operator<(const FNiagaraID& Other)const { return Index < Other.Index && AcquireTag < Other.AcquireTag; }
};

FORCEINLINE uint32 GetTypeHash(const FNiagaraID& ID)
{
	return HashCombine(GetTypeHash(ID.Index), GetTypeHash(ID.AcquireTag));
}

/** Information about how this type should be laid out in an FNiagaraDataSet */
struct FNiagaraTypeLayoutInfo
{
	FNiagaraTypeLayoutInfo()
	{}

	/** Byte offset of each float component in a structured layout. */
	TArray<uint32> FloatComponentByteOffsets;
	/** Offset into register table for each float component. */
	TArray<uint32> FloatComponentRegisterOffsets;

	/** Byte offset of each int32 component in a structured layout. */
	TArray<uint32> Int32ComponentByteOffsets;
	/** Offset into register table for each int32 component. */
	TArray<uint32> Int32ComponentRegisterOffsets;

	FORCEINLINE uint32 GetNumComponents()const { return FloatComponentByteOffsets.Num() + Int32ComponentByteOffsets.Num(); }

	static void GenerateLayoutInfo(FNiagaraTypeLayoutInfo& Layout, const UScriptStruct* Struct)
	{
		Layout.FloatComponentByteOffsets.Empty();
		Layout.FloatComponentRegisterOffsets.Empty();
		Layout.Int32ComponentByteOffsets.Empty();
		Layout.Int32ComponentRegisterOffsets.Empty();
		GenerateLayoutInfoInternal(Layout, Struct);
	}

private:
	static void GenerateLayoutInfoInternal(FNiagaraTypeLayoutInfo& Layout, const UScriptStruct* Struct, int32 BaseOffest = 0)
	{
		for (TFieldIterator<UProperty> PropertyIt(Struct, EFieldIteratorFlags::IncludeSuper); PropertyIt; ++PropertyIt)
		{
			UProperty* Property = *PropertyIt;
			int32 PropOffset = BaseOffest + Property->GetOffset_ForInternal();
			if (Property->IsA(UFloatProperty::StaticClass()))
			{
				Layout.FloatComponentRegisterOffsets.Add(Layout.GetNumComponents());
				Layout.FloatComponentByteOffsets.Add(PropOffset);
			}
			else if (Property->IsA(UIntProperty::StaticClass()) || Property->IsA(UBoolProperty::StaticClass()))
			{
				Layout.Int32ComponentRegisterOffsets.Add(Layout.GetNumComponents());
				Layout.Int32ComponentByteOffsets.Add(PropOffset);
			}
			//Should be able to support double easily enough
			else if (UStructProperty* StructProp = CastChecked<UStructProperty>(Property))
			{
				GenerateLayoutInfoInternal(Layout, StructProp->Struct, PropOffset);
			}
			else
			{
				check(false);
			}
		}
	}
};

/*
*  Can convert a UStruct with fields of base types only (float, int... - will likely add native vector types here as well)
*	to an FNiagaraTypeDefinition (internal representation)
*/
class NIAGARA_API FNiagaraTypeHelper
{
public:
	static FString ToString(const uint8* ValueData, const UScriptStruct* Struct);

};

/** Defines different modes for selecting the output numeric type of a function or operation based on the types of the inputs. */
UENUM()
enum class ENiagaraNumericOutputTypeSelectionMode : uint8
{
	/** Output type selection not supported. */
	None UMETA(Hidden),
	/** Select the largest of the numeric inputs. */
	Largest,
	/** Select the smallest of the numeric inputs. */
	Smallest,
	/** Selects the base scalar type for this numeric inputs. */
	Scalar,
};

/** 
The source from which a script execution state was set. Used to allow scalability etc to change the state but only if the state has not been defined by something with higher precedence. 
If this changes, all scripts must be recompiled by bumping the NiagaraCustomVersion
*/
UENUM()
enum class ENiagaraExecutionStateSource : uint32
{
	Scalability, //State set by Scalability logic. Lowest precedence.
	Internal, //Misc internal state. For example becoming inactive after we finish our set loops.
	Owner, //State requested by the owner. Takes precedence over everything but internal completion logic.
	InternalCompletion, // Internal completion logic. Has to take highest precedence for completion to be ensured.
};

UENUM()
enum class ENiagaraExecutionState : uint32
{
	/**  Run all scripts. Allow spawning.*/
	Active,
	/** Run all scripts but suppress any new spawning.*/
	Inactive,
	/** Clear all existing particles and move to inactive.*/
	InactiveClear,
	/** Complete. When the system or all emitters are complete the effect is considered finished. */
	Complete,
	/** Emitter only. Emitter is disabled. Will not tick or render again until a full re initialization of the system. */
	Disabled,

	// insert new states before
	Num
};

/** Defines options for conditionally editing and showing script inputs in the UI. */
USTRUCT()
struct NIAGARA_API FNiagaraInputConditionMetadata
{
	GENERATED_USTRUCT_BODY()
public:
	/** The name of the input to use for matching the target values. */
	UPROPERTY(EditAnywhere, Category="Input Condition")
	FName InputName;

	/** The list of target values which will satisfy the input condition.  If this is empty it's assumed to be a single value of "true" for matching bool inputs. */
	UPROPERTY(EditAnywhere, Category="Input Condition")
	TArray<FString> TargetValues;
};

USTRUCT()
struct NIAGARA_API FNiagaraVariableMetaData
{
	GENERATED_USTRUCT_BODY()
public:
	FNiagaraVariableMetaData()
		: bAdvancedDisplay(false)
		, EditorSortPriority(0)
		, bInlineEditConditionToggle(false)
		, bIsStaticSwitch(false)
		, StaticSwitchDefaultValue(0)
	{
	}
public:
<<<<<<< HEAD
=======
	UPROPERTY(EditAnywhere, Category = "Variable", DisplayName = "Property Metadata", meta = (ToolTip = "Property Metadata"))
	TMap<FName, FString> PropertyMetaData;

>>>>>>> 271e2139
	UPROPERTY(EditAnywhere, Category = "Variable", meta = (MultiLine = true))
	FText Description;

	UPROPERTY(EditAnywhere, Category = "Variable")
	FText CategoryName;

	/** Declares that this input is advanced and should only be visible if expanded inputs have been expanded. */
	UPROPERTY(EditAnywhere, Category = "Variable")
	bool bAdvancedDisplay;

	UPROPERTY(EditAnywhere, Category = "Variable", meta = (ToolTip = "Affects the sort order in the editor stacks. Use a smaller number to push it to the top. Defaults to zero."))
	int32 EditorSortPriority;

	/** Declares the associated input is used as an inline edit condition toggle, so it should be hidden and edited as a 
	checkbox inline with the input which was designated as its edit condition. */
	UPROPERTY(EditAnywhere, Category = "Variable")
	bool bInlineEditConditionToggle;

	/** Declares the associated input should be conditionally editable based on the value of another input. */
	UPROPERTY(EditAnywhere, Category = "Input Conditions", meta = (EditCondition = "!bIsStaticSwitch"))
	FNiagaraInputConditionMetadata EditCondition;

	/** Declares the associated input should be conditionally visible based on the value of another input. */
	UPROPERTY(EditAnywhere, Category = "Input Conditions", meta = (EditCondition = "!bIsStaticSwitch"))
	FNiagaraInputConditionMetadata VisibleCondition;

	UPROPERTY(EditAnywhere, Category = "Variable", DisplayName = "Property Metadata", meta = (ToolTip = "Property Metadata"))
	TMap<FName, FString> PropertyMetaData;

	UPROPERTY(AdvancedDisplay, VisibleAnywhere, Category = "Variable", meta = (ToolTip = "This is a read-only variable that designates if the metadata is tied to a static switch or not."))
	bool bIsStaticSwitch;

	/** The default value to use when creating new pins or stack entries for a static switch parameter */
	UPROPERTY()
	int32 StaticSwitchDefaultValue;
};

USTRUCT()
struct NIAGARA_API FNiagaraTypeDefinition
{
	GENERATED_USTRUCT_BODY()
public:

	// Construct blank raw type definition 
	FNiagaraTypeDefinition(UClass *ClassDef)
		: Struct(ClassDef), Enum(nullptr), Size(INDEX_NONE), Alignment(INDEX_NONE)
	{
		checkSlow(Struct != nullptr);
	}

	FNiagaraTypeDefinition(UEnum *EnumDef)
		: Struct(IntStruct), Enum(EnumDef), Size(INDEX_NONE), Alignment(INDEX_NONE)
	{
		checkSlow(Struct != nullptr);
	}

	FNiagaraTypeDefinition(UScriptStruct *StructDef)
		: Struct(StructDef), Enum(nullptr), Size(INDEX_NONE), Alignment(INDEX_NONE)
	{
		checkSlow(Struct != nullptr);
	}

	FNiagaraTypeDefinition(const FNiagaraTypeDefinition &Other)
		: Struct(Other.Struct), Enum(Other.Enum), Size(INDEX_NONE), Alignment(INDEX_NONE)
	{
	}

	// Construct a blank raw type definition
	FNiagaraTypeDefinition()
		: Struct(nullptr), Enum(nullptr), Size(INDEX_NONE), Alignment(INDEX_NONE)
	{}

	bool operator !=(const FNiagaraTypeDefinition &Other) const
	{
		return !(*this == Other);
	}

	bool operator == (const FNiagaraTypeDefinition &Other) const
	{
		return Struct == Other.Struct && Enum == Other.Enum;
	}

	FText GetNameText()const
	{
		if (IsValid() == false)
		{
			return NSLOCTEXT("NiagaraTypeDefinition", "InvalidNameText", "Invalid (null type)");
		}

		if (Enum != nullptr)
		{
			return  FText::FromString(Enum->GetName());
		}

#if WITH_EDITOR
		return GetStruct()->GetDisplayNameText();
#else
		return FText::FromString( GetStruct()->GetName() );
#endif
	}

	FName GetFName() const
	{
		if ( IsValid() == false )
		{
			return FName();
		}
		if ( Enum != nullptr )
		{
			return Enum->GetFName();
		}
		return GetStruct()->GetFName();
	}

	FString GetName()const
	{
		if (IsValid() == false)
		{
			return TEXT("Invalid");
		}

		if (Enum != nullptr)
		{
			return  Enum->GetName();
		}
		return GetStruct()->GetName();
	}

	UStruct* GetStruct()const
	{
		return Struct;
	}

	UScriptStruct* GetScriptStruct()const
	{
		return Cast<UScriptStruct>(Struct);
	}

	/** Gets the class ptr for this type if it is a class. */
	UClass* GetClass()const
	{
		return Cast<UClass>(Struct);
	}

	UEnum* GetEnum() const
	{
		return Enum;
	}

	bool IsDataInterface()const;

	bool IsEnum() const { return Enum != nullptr; }
	
	int32 GetSize()const
	{
		if (Size == INDEX_NONE)
		{
			checkfSlow(IsValid(), TEXT("Type definition is not valid."));
			if (GetClass())
			{
				Size = 0;//TODO: sizeof(void*);//If we're a class then we allocate space for the user to instantiate it. This and stopping it being GCd is up to the user.
			}
			else
			{
				Size = CastChecked<UScriptStruct>(Struct)->GetStructureSize();	// TODO: cache this here?
			}
		}
		return Size;
	}

	int32 GetAlignment()const
	{
		if (Alignment == INDEX_NONE)
		{
			checkfSlow(IsValid(), TEXT("Type definition is not valid."));
			if (GetClass())
			{
				Alignment = 0;//TODO: sizeof(void*);//If we're a class then we allocate space for the user to instantiate it. This and stopping it being GCd is up to the user.
			}
			else
			{
				Alignment = CastChecked<UScriptStruct>(Struct)->GetMinAlignment();
			}
		}
		return Alignment;
	}

	bool IsFloatPrimitive() const
	{
		return Struct == FNiagaraTypeDefinition::GetFloatStruct() || Struct == FNiagaraTypeDefinition::GetVec2Struct() || Struct == FNiagaraTypeDefinition::GetVec3Struct() || Struct == FNiagaraTypeDefinition::GetVec4Struct() ||
			Struct == FNiagaraTypeDefinition::GetMatrix4Struct() || Struct == FNiagaraTypeDefinition::GetColorStruct() || Struct == FNiagaraTypeDefinition::GetQuatStruct();
 	}

	bool IsValid() const 
	{ 
		return Struct != nullptr;
	}

	/**
	UStruct specifying the type for this variable.
	For most types this will be a UScriptStruct pointing to a something like the struct for an FVector etc.
	In occasional situations this may be a UClass when we're dealing with DataInterface etc.
	*/
	UPROPERTY()
	UStruct *Struct;

	UPROPERTY()
	UEnum* Enum;

private:
	mutable int16 Size;
	mutable int16 Alignment;

public:

	static void Init();
	static void RecreateUserDefinedTypeRegistry();
	static const FNiagaraTypeDefinition& GetFloatDef() { return FloatDef; }
	static const FNiagaraTypeDefinition& GetBoolDef() { return BoolDef; }
	static const FNiagaraTypeDefinition& GetIntDef() { return IntDef; }
	static const FNiagaraTypeDefinition& GetVec2Def() { return Vec2Def; }
	static const FNiagaraTypeDefinition& GetVec3Def() { return Vec3Def; }
	static const FNiagaraTypeDefinition& GetVec4Def() { return Vec4Def; }
	static const FNiagaraTypeDefinition& GetColorDef() { return ColorDef; }
	static const FNiagaraTypeDefinition& GetQuatDef() { return QuatDef; }
	static const FNiagaraTypeDefinition& GetMatrix4Def() { return Matrix4Def; }
	static const FNiagaraTypeDefinition& GetGenericNumericDef() { return NumericDef; }
	static const FNiagaraTypeDefinition& GetParameterMapDef() { return ParameterMapDef; }
	static const FNiagaraTypeDefinition& GetIDDef() { return IDDef; }

	static UScriptStruct* GetFloatStruct() { return FloatStruct; }
	static UScriptStruct* GetBoolStruct() { return BoolStruct; }
	static UScriptStruct* GetIntStruct() { return IntStruct; }
	static UScriptStruct* GetVec2Struct() { return Vec2Struct; }
	static UScriptStruct* GetVec3Struct() { return Vec3Struct; }
	static UScriptStruct* GetVec4Struct() { return Vec4Struct; }
	static UScriptStruct* GetColorStruct() { return ColorStruct; }
	static UScriptStruct* GetQuatStruct() { return QuatStruct; }
	static UScriptStruct* GetMatrix4Struct() { return Matrix4Struct; }
	static UScriptStruct* GetGenericNumericStruct() { return NumericStruct; }
	static UScriptStruct* GetParameterMapStruct() { return ParameterMapStruct; }
	static UScriptStruct* GetIDStruct() { return IDStruct; }

	static UEnum* GetExecutionStateEnum() { return ExecutionStateEnum; }
	static UEnum* GetSimulationTargetEnum() { return SimulationTargetEnum; }
	static UEnum* GetScriptUsageEnum() { return ScriptUsageEnum; }

	static const FNiagaraTypeDefinition& GetCollisionEventDef() { return CollisionEventDef; }

	static bool IsScalarDefinition(const FNiagaraTypeDefinition& Type);

	FString ToString(const uint8* ValueData)const
	{
		checkf(IsValid(), TEXT("Type definition is not valid."));
		if (ValueData == nullptr)
		{
			return TEXT("(null)");
		}
		return FNiagaraTypeHelper::ToString(ValueData, CastChecked<UScriptStruct>(Struct));
	}

	static bool TypesAreAssignable(const FNiagaraTypeDefinition& TypeA, const FNiagaraTypeDefinition& TypeB);
	static bool IsLossyConversion(const FNiagaraTypeDefinition& TypeA, const FNiagaraTypeDefinition& TypeB);
	static FNiagaraTypeDefinition GetNumericOutputType(const TArray<FNiagaraTypeDefinition> TypeDefinintions, ENiagaraNumericOutputTypeSelectionMode SelectionMode);

	static const TArray<FNiagaraTypeDefinition>& GetNumericTypes() { return OrderedNumericTypes; }
	static bool IsValidNumericInput(const FNiagaraTypeDefinition& TypeDef);
private:

	static FNiagaraTypeDefinition FloatDef;
	static FNiagaraTypeDefinition BoolDef;
	static FNiagaraTypeDefinition IntDef;
	static FNiagaraTypeDefinition Vec2Def;
	static FNiagaraTypeDefinition Vec3Def;
	static FNiagaraTypeDefinition Vec4Def;
	static FNiagaraTypeDefinition ColorDef;
	static FNiagaraTypeDefinition QuatDef;
	static FNiagaraTypeDefinition Matrix4Def;
	static FNiagaraTypeDefinition NumericDef;
	static FNiagaraTypeDefinition ParameterMapDef;
	static FNiagaraTypeDefinition IDDef;

	static UScriptStruct* FloatStruct;
	static UScriptStruct* BoolStruct;
	static UScriptStruct* IntStruct;
	static UScriptStruct* Vec2Struct;
	static UScriptStruct* Vec3Struct;
	static UScriptStruct* Vec4Struct;
	static UScriptStruct* QuatStruct;
	static UScriptStruct* ColorStruct;
	static UScriptStruct* Matrix4Struct;
	static UScriptStruct* NumericStruct;

	static UEnum* SimulationTargetEnum;
	static UEnum* ScriptUsageEnum;
	static UEnum* ExecutionStateEnum;
	static UEnum* ExecutionStateSourceEnum;

	static UScriptStruct* ParameterMapStruct;
	static UScriptStruct* IDStruct;

	static TSet<UScriptStruct*> NumericStructs;
	static TArray<FNiagaraTypeDefinition> OrderedNumericTypes;

	static TSet<UScriptStruct*> ScalarStructs;

	static TSet<UStruct*> FloatStructs;
	static TSet<UStruct*> IntStructs;
	static TSet<UStruct*> BoolStructs;

	static FNiagaraTypeDefinition CollisionEventDef;

};

/* Contains all types currently available for use in Niagara
* Used by UI to provide selection; new uniforms and variables
* may be instanced using the types provided here
*/
class NIAGARA_API FNiagaraTypeRegistry
{
public:
	static const TArray<FNiagaraTypeDefinition> &GetRegisteredTypes()
	{
		return RegisteredTypes;
	}

	static const TArray<FNiagaraTypeDefinition> &GetRegisteredParameterTypes()
	{
		return RegisteredParamTypes;
	}

	static const TArray<FNiagaraTypeDefinition> &GetRegisteredPayloadTypes()
	{
		return RegisteredPayloadTypes;
	}

	static const TArray<FNiagaraTypeDefinition>& GetUserDefinedTypes()
	{
		return RegisteredUserDefinedTypes;
	}

	static const TArray<FNiagaraTypeDefinition>& GetNumericTypes()
	{ 
		return RegisteredNumericTypes;
	}

	static UNiagaraDataInterfaceBase* GetDefaultDataInterfaceByName(const FString& DIClassName);

	static void ClearUserDefinedRegistry()
	{
		for (const FNiagaraTypeDefinition& Def : RegisteredUserDefinedTypes)
		{
			RegisteredTypes.Remove(Def);
			RegisteredPayloadTypes.Remove(Def);
			RegisteredParamTypes.Remove(Def);
		}

		RegisteredNumericTypes.Empty();
		RegisteredUserDefinedTypes.Empty();
	}

	static void Register(const FNiagaraTypeDefinition &NewType, bool bCanBeParameter, bool bCanBePayload, bool bIsUserDefined)
	{
		//TODO: Make this a map of type to a more verbose set of metadata? Such as the hlsl defs, offset table for conversions etc.
		RegisteredTypes.AddUnique(NewType);

		if (bCanBeParameter)
		{
			RegisteredParamTypes.AddUnique(NewType);
		}

		if (bCanBePayload)
		{
			RegisteredPayloadTypes.AddUnique(NewType);
		}

		if (bIsUserDefined)
		{
			RegisteredUserDefinedTypes.AddUnique(NewType);
		}

		if (FNiagaraTypeDefinition::IsValidNumericInput(NewType))
		{
			RegisteredNumericTypes.AddUnique(NewType);
		}
	}

	FNiagaraTypeDefinition GetTypeDefFromStruct(UStruct* Struct)
	{
		for (FNiagaraTypeDefinition& TypeDef : RegisteredTypes)
		{
			if (Struct == TypeDef.GetStruct())
			{
				return TypeDef;
			}
		}

		return FNiagaraTypeDefinition();
	}

private:
	static TArray<FNiagaraTypeDefinition> RegisteredTypes;
	static TArray<FNiagaraTypeDefinition> RegisteredParamTypes;
	static TArray<FNiagaraTypeDefinition> RegisteredPayloadTypes;
	static TArray<FNiagaraTypeDefinition> RegisteredUserDefinedTypes;
	static TArray<FNiagaraTypeDefinition> RegisteredNumericTypes;
};

FORCEINLINE uint32 GetTypeHash(const FNiagaraTypeDefinition& Type)
{
	return HashCombine(GetTypeHash(Type.GetStruct()), GetTypeHash(Type.GetEnum()));
}

//////////////////////////////////////////////////////////////////////////

USTRUCT()
struct FNiagaraVariable
{
	GENERATED_USTRUCT_BODY()

	FNiagaraVariable()
		: Name(NAME_None)
		, TypeDef(FNiagaraTypeDefinition::GetVec4Def())
	{
	}

	FNiagaraVariable(const FNiagaraVariable &Other)
		: Name(Other.Name)
		, TypeDef(Other.TypeDef)
	{
		if (Other.IsDataAllocated())
		{
			SetData(Other.GetData());
		}
	}

	FNiagaraVariable(FNiagaraTypeDefinition InType, FName InName)
		: Name(InName)
		, TypeDef(InType)
	{
	}
	
	/** Check if Name and Type definition are the same. The actual stored value is not checked here.*/
	bool operator==(const FNiagaraVariable& Other)const
	{
		return Name == Other.Name && TypeDef == Other.TypeDef;
	}

	/** Check if Name and Type definition are not the same. The actual stored value is not checked here.*/
	bool operator!=(const FNiagaraVariable& Other)const
	{
		return !(*this == Other);
	}

	/** Variables are the same name but if types are auto-assignable, allow them to match. */
	bool IsEquivalent(const FNiagaraVariable& Other, bool bAllowAssignableTypes = true)const
	{
		return Name == Other.Name && (TypeDef == Other.TypeDef || (bAllowAssignableTypes && FNiagaraTypeDefinition::TypesAreAssignable(TypeDef, Other.TypeDef)));
	}
	
	void SetName(FName InName) { Name = InName; }
	FName GetName()const { return Name; }

	void SetType(const FNiagaraTypeDefinition& InTypeDef) { TypeDef = InTypeDef; }
	const FNiagaraTypeDefinition& GetType()const { return TypeDef; }

	FORCEINLINE bool IsDataInterface()const { return GetType().IsDataInterface(); }

	void AllocateData()
	{
		if (VarData.Num() != TypeDef.GetSize())
		{
			VarData.SetNumZeroed(TypeDef.GetSize());
		}
	}

	bool IsDataAllocated()const { return VarData.Num() > 0 && VarData.Num() == TypeDef.GetSize(); }

	void CopyTo(uint8* Dest) const
	{
		check(TypeDef.GetSize() == VarData.Num());
		check(IsDataAllocated());
		FMemory::Memcpy(Dest, VarData.GetData(), VarData.Num());
	}
		
	template<typename T>
	void SetValue(const T& Data)
	{
		check(sizeof(T) == TypeDef.GetSize());
		AllocateData();
		FMemory::Memcpy(VarData.GetData(), &Data, VarData.Num());
	}

	template<typename T>
	T GetValue() const
	{
		check(sizeof(T) == TypeDef.GetSize());
		check(IsDataAllocated());
		T Value;
		FMemory::Memcpy(&Value, GetData(), TypeDef.GetSize());
		return Value;
	}

	void SetData(const uint8* Data)
	{
		check(Data);
		AllocateData();
		FMemory::Memcpy(VarData.GetData(), Data, VarData.Num());
	}

	const uint8* GetData() const
	{
		return VarData.GetData();
	}

	uint8* GetData()
	{
		return VarData.GetData();
	}

	int32 GetSizeInBytes() const
	{
		return TypeDef.GetSize();
	}

	int32 GetAlignment()const
	{
		return TypeDef.GetAlignment();
	}

	int32 GetAllocatedSizeInBytes() const
	{
		return VarData.Num();
	}

	FString ToString()const
	{
		FString Ret = Name.ToString() + TEXT("(");
		Ret += TypeDef.ToString(VarData.GetData());
		Ret += TEXT(")");
		return Ret;
	}

	bool IsValid() const
	{
		return Name != NAME_None && TypeDef.IsValid();
	}

	FORCEINLINE bool IsInNameSpace(FString Namespace) const
	{
		return Name.ToString().StartsWith(Namespace + TEXT("."));
	}

	static FNiagaraVariable ResolveAliases(const FNiagaraVariable& InVar, const TMap<FString, FString>& InAliases, const TCHAR* InJoinSeparator = TEXT("."))
	{
		FNiagaraVariable OutVar = InVar;

		FString OutVarStrName = InVar.GetName().ToString();
		TArray<FString> SplitName;
		OutVarStrName.ParseIntoArray(SplitName, TEXT("."));

		for (int32 i = 0; i < SplitName.Num() - 1; i++)
		{
			TMap<FString, FString>::TConstIterator It = InAliases.CreateConstIterator();
			while (It)
			{
				if (SplitName[i].Equals(It.Key()))
				{
					SplitName[i] = It.Value();
				}
				++It;
			}
		}

		OutVarStrName = FString::Join(SplitName, InJoinSeparator);

		OutVar.SetName(*OutVarStrName);
		return OutVar;
	}

	static int32 SearchArrayForPartialNameMatch(const TArray<FNiagaraVariable>& Variables, const FName& VariableName)
	{
		FString VarNameStr = VariableName.ToString();
		FString BestMatchSoFar;
		int32 BestMatchIdx = INDEX_NONE;

		for (int32 i = 0; i < Variables.Num(); i++)
		{
			const FNiagaraVariable& TestVar = Variables[i];
			FString TestVarNameStr = TestVar.GetName().ToString();
			if (TestVarNameStr == VarNameStr)
			{
				return i;
			}
			else if (VarNameStr.StartsWith(TestVarNameStr + TEXT(".")) && (BestMatchSoFar.Len() == 0 || TestVarNameStr.Len() > BestMatchSoFar.Len()))
			{
				BestMatchIdx = i;
				BestMatchSoFar = TestVarNameStr;
			}
		}

		return BestMatchIdx;
	}

private:
	UPROPERTY(EditAnywhere, Category = "Variable")
	FName Name;
	UPROPERTY(EditAnywhere, Category = "Variable")
	FNiagaraTypeDefinition TypeDef;
	//This gets serialized but do we need to worry about endianness doing things like this? If not, where does that get handled?
	//TODO: Remove storage here entirely and move everything to an FNiagaraParameterStore.
	UPROPERTY()
	TArray<uint8> VarData;
};

FORCEINLINE uint32 GetTypeHash(const FNiagaraVariable& Var)
{
	return HashCombine(GetTypeHash(Var.GetType()), GetTypeHash(Var.GetName()));
}

template<>
inline bool FNiagaraVariable::GetValue<bool>() const
{
	check(TypeDef == FNiagaraTypeDefinition::GetBoolDef());
	check(IsDataAllocated());
	FNiagaraBool* BoolStruct = (FNiagaraBool*)GetData();
	return BoolStruct->GetValue();
}

template<>
inline void FNiagaraVariable::SetValue<bool>(const bool& Data)
{
	check(TypeDef == FNiagaraTypeDefinition::GetBoolDef());
	AllocateData();
	FNiagaraBool* BoolStruct = (FNiagaraBool*)GetData();
	BoolStruct->SetValue(Data);
}<|MERGE_RESOLUTION|>--- conflicted
+++ resolved
@@ -326,12 +326,6 @@
 	{
 	}
 public:
-<<<<<<< HEAD
-=======
-	UPROPERTY(EditAnywhere, Category = "Variable", DisplayName = "Property Metadata", meta = (ToolTip = "Property Metadata"))
-	TMap<FName, FString> PropertyMetaData;
-
->>>>>>> 271e2139
 	UPROPERTY(EditAnywhere, Category = "Variable", meta = (MultiLine = true))
 	FText Description;
 
@@ -482,6 +476,11 @@
 	}
 
 	bool IsDataInterface()const;
+
+	FORCEINLINE bool IsUObject()const
+	{
+		return Struct->IsChildOf<UObject>();
+	}
 
 	bool IsEnum() const { return Enum != nullptr; }
 	
@@ -561,6 +560,7 @@
 	static const FNiagaraTypeDefinition& GetGenericNumericDef() { return NumericDef; }
 	static const FNiagaraTypeDefinition& GetParameterMapDef() { return ParameterMapDef; }
 	static const FNiagaraTypeDefinition& GetIDDef() { return IDDef; }
+	static const FNiagaraTypeDefinition& GetUObjectDef() { return UObjectDef; }
 
 	static UScriptStruct* GetFloatStruct() { return FloatStruct; }
 	static UScriptStruct* GetBoolStruct() { return BoolStruct; }
@@ -613,6 +613,7 @@
 	static FNiagaraTypeDefinition NumericDef;
 	static FNiagaraTypeDefinition ParameterMapDef;
 	static FNiagaraTypeDefinition IDDef;
+	static FNiagaraTypeDefinition UObjectDef;
 
 	static UScriptStruct* FloatStruct;
 	static UScriptStruct* BoolStruct;
@@ -625,6 +626,8 @@
 	static UScriptStruct* Matrix4Struct;
 	static UScriptStruct* NumericStruct;
 
+	static UClass* UObjectClass;
+
 	static UEnum* SimulationTargetEnum;
 	static UEnum* ScriptUsageEnum;
 	static UEnum* ExecutionStateEnum;
@@ -799,6 +802,7 @@
 	const FNiagaraTypeDefinition& GetType()const { return TypeDef; }
 
 	FORCEINLINE bool IsDataInterface()const { return GetType().IsDataInterface(); }
+	FORCEINLINE bool IsUObject()const { return GetType().IsUObject(); }
 
 	void AllocateData()
 	{
