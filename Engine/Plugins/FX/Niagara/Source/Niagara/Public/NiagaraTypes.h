// Copyright Epic Games, Inc. All Rights Reserved.

#pragma once

#include "CoreMinimal.h"
#include "UObject/UnrealType.h"
#include "Engine/UserDefinedStruct.h"
#include "Templates/SharedPointer.h"
#include "Misc/SecureHash.h"
#include "NiagaraTypes.generated.h"

class UNiagaraDataInterfaceBase;

DECLARE_LOG_CATEGORY_EXTERN(LogNiagara, Log, Verbose);

// helper methods for basic struct definitions
struct NIAGARA_API FNiagaraTypeUtilities
{
	static FString GetNamespaceStringForScriptParameterScope(const ENiagaraParameterScope& InScope);
};

// basic type struct definitions

USTRUCT(meta = (DisplayName = "float"))
struct FNiagaraFloat
{
	GENERATED_USTRUCT_BODY()

	UPROPERTY(EditAnywhere, Category=Parameters)
	float Value = 0;
};

USTRUCT(meta = (DisplayName = "int32"))
struct FNiagaraInt32
{
	GENERATED_USTRUCT_BODY()

	UPROPERTY(EditAnywhere, Category = Parameters)
	int32 Value = 0;
};

USTRUCT(meta=(DisplayName="bool"))
struct FNiagaraBool
{
	GENERATED_USTRUCT_BODY()

	// The Niagara VM expects this bitmask for its compare and select operators for false.
	enum BoolValues { 
		True = INDEX_NONE,
		False = 0
	}; 

	void SetValue(bool bValue) { Value = bValue ? True : False; }
	bool GetValue() const { return Value != False; }

	/** Sets this niagara bool's raw integer value directly using the special raw integer values expected by the VM and HLSL. */
	FORCEINLINE void SetRawValue(int32 RawValue) { Value = RawValue; }

	/** Gets this niagara bools raw integer value expected by the VM and HLSL. */
	FORCEINLINE int32 GetRawValue() const { return Value; }

	bool IsValid() const { return Value == True || Value == False; }
	
	FNiagaraBool() : Value(False) {}
	FNiagaraBool(bool bInValue) : Value(bInValue ? True : False) {}
	FORCEINLINE operator bool() { return GetValue(); }

private:
	UPROPERTY(EditAnywhere, Category = Parameters)// Must be either FNiagaraBool::True or FNiagaraBool::False.
	int32 Value = FNiagaraBool::False;
};

USTRUCT(meta = (DisplayName = "Half", NiagaraInternalType = "true"))
struct FNiagaraHalf
{
	GENERATED_USTRUCT_BODY()

	UPROPERTY(EditAnywhere, Category = Parameters)
	uint16 Value = 0;
};

USTRUCT(meta = (DisplayName = "Half Vector2", NiagaraInternalType = "true"))
struct FNiagaraHalfVector2
{
	GENERATED_USTRUCT_BODY()

	UPROPERTY(EditAnywhere, Category = Parameters)
	uint16 x = 0;

	UPROPERTY(EditAnywhere, Category = Parameters)
	uint16 y = 0;
};

USTRUCT(meta = (DisplayName = "Half Vector3", NiagaraInternalType = "true"))
struct FNiagaraHalfVector3
{
	GENERATED_USTRUCT_BODY()

	UPROPERTY(EditAnywhere, Category = Parameters)
	uint16 x = 0;

	UPROPERTY(EditAnywhere, Category = Parameters)
	uint16 y = 0;

	UPROPERTY(EditAnywhere, Category = Parameters)
	uint16 z = 0;
};

USTRUCT(meta = (DisplayName = "Half Vector4", NiagaraInternalType = "true"))
struct FNiagaraHalfVector4
{
	GENERATED_USTRUCT_BODY()

	UPROPERTY(EditAnywhere, Category = Parameters)
	uint16 x = 0;

	UPROPERTY(EditAnywhere, Category = Parameters)
	uint16 y = 0;

	UPROPERTY(EditAnywhere, Category = Parameters)
	uint16 z = 0;

	UPROPERTY(EditAnywhere, Category = Parameters)
	uint16 w = 0;
};

USTRUCT()
struct FNiagaraNumeric
{
	GENERATED_USTRUCT_BODY()
};


USTRUCT()
struct FNiagaraParameterMap
{
	GENERATED_USTRUCT_BODY()
};


USTRUCT(meta = (DisplayName = "Matrix"))
struct FNiagaraMatrix
{
	GENERATED_USTRUCT_BODY()

	UPROPERTY(EditAnywhere, Category=NiagaraMatrix)
	FVector4 Row0 = FVector4(EForceInit::ForceInitToZero);

	UPROPERTY(EditAnywhere, Category = NiagaraMatrix)
	FVector4 Row1 = FVector4(EForceInit::ForceInitToZero);

	UPROPERTY(EditAnywhere, Category = NiagaraMatrix)
	FVector4 Row2 = FVector4(EForceInit::ForceInitToZero);

	UPROPERTY(EditAnywhere, Category = NiagaraMatrix)
	FVector4 Row3 = FVector4(EForceInit::ForceInitToZero);
};

/** Data controlling the spawning of particles */
USTRUCT(BlueprintType, meta = (DisplayName = "Spawn Info", NiagaraClearEachFrame = "true"))
struct FNiagaraSpawnInfo
{
	GENERATED_USTRUCT_BODY();
	
	/** How many particles to spawn. */
	UPROPERTY(BlueprintReadWrite, Category = SpawnInfo)
	int32 Count = 0;
	/** The sub frame delta time at which to spawn the first particle. */
	UPROPERTY(BlueprintReadWrite, Category = SpawnInfo)
	float InterpStartDt = 0.0f;
	/** The sub frame delta time between each particle. */
	UPROPERTY(BlueprintReadWrite, Category = SpawnInfo)
	float IntervalDt = 1.0f;
	/**
	 * An integer used to identify this spawn info.
	 * Typically this is unused.
	 * An example usage is when using multiple spawn modules to spawn from multiple discreet locations.
	 */
	UPROPERTY(BlueprintReadWrite, Category = SpawnInfo)
	int32 SpawnGroup = 0;
};

USTRUCT(BlueprintType, meta = (DisplayName = "Niagara ID"))
struct FNiagaraID
{
	GENERATED_USTRUCT_BODY()

	/** 
	Index in the indirection table for this particle. Allows fast access to this particles data.
	Is always unique among currently living particles but will be reused after the particle dies.
	*/
	UPROPERTY(BlueprintReadWrite, Category = ID)
	int32 Index = 0;

	/** 
	A unique tag for when this ID was acquired. 
	Allows us to differentiate between particles when one dies and another reuses it's Index.
	*/
	UPROPERTY(BlueprintReadWrite, Category = ID)
	int32 AcquireTag = 0;

	FNiagaraID() : Index(INDEX_NONE), AcquireTag(INDEX_NONE) {}
	FNiagaraID(int32 InIndex, int32 InAcquireTag): Index(InIndex), AcquireTag(InAcquireTag){}

	bool operator==(const FNiagaraID& Other)const { return Index == Other.Index && AcquireTag == Other.AcquireTag; }
	bool operator!=(const FNiagaraID& Other)const { return !(*this == Other); }
	bool operator<(const FNiagaraID& Other)const { return Index < Other.Index || (Index == Other.Index && AcquireTag < Other.AcquireTag); }
};

#define NIAGARA_INVALID_ID (FNiagaraID({(INDEX_NONE), (INDEX_NONE)}))

FORCEINLINE uint32 GetTypeHash(const FNiagaraID& ID)
{
	return HashCombine(GetTypeHash(ID.Index), GetTypeHash(ID.AcquireTag));
}

/** Information about how this type should be laid out in an FNiagaraDataSet */
USTRUCT()
struct FNiagaraTypeLayoutInfo
{
	GENERATED_BODY()

	FNiagaraTypeLayoutInfo()
	{}

	/** Byte offset of each float component in a structured layout. */
	UPROPERTY()
	TArray<uint32> FloatComponentByteOffsets;

	/** Offset into register table for each float component. */
	UPROPERTY()
	TArray<uint32> FloatComponentRegisterOffsets;

	/** Byte offset of each int32 component in a structured layout. */
	UPROPERTY()
	TArray<uint32> Int32ComponentByteOffsets;

	/** Offset into register table for each int32 component. */
	UPROPERTY()
	TArray<uint32> Int32ComponentRegisterOffsets;

	/** Byte offset of each half component in a structured layout. */
	UPROPERTY()
	TArray<uint32> HalfComponentByteOffsets;

	/** Offset into register table for each half component. */
	UPROPERTY()
	TArray<uint32> HalfComponentRegisterOffsets;

	static void GenerateLayoutInfo(FNiagaraTypeLayoutInfo& Layout, const UScriptStruct* Struct)
	{
		Layout.FloatComponentByteOffsets.Empty();
		Layout.FloatComponentRegisterOffsets.Empty();
		Layout.Int32ComponentByteOffsets.Empty();
		Layout.Int32ComponentRegisterOffsets.Empty();
		Layout.HalfComponentByteOffsets.Empty();
		Layout.HalfComponentRegisterOffsets.Empty();
		GenerateLayoutInfoInternal(Layout, Struct);
	}

private:
	static void GenerateLayoutInfoInternal(FNiagaraTypeLayoutInfo& Layout, const UScriptStruct* Struct, int32 BaseOffest = 0)
	{
		for (TFieldIterator<FProperty> PropertyIt(Struct, EFieldIteratorFlags::IncludeSuper); PropertyIt; ++PropertyIt)
		{
			FProperty* Property = *PropertyIt;
			int32 PropOffset = BaseOffest + Property->GetOffset_ForInternal();
			if (Property->IsA(FFloatProperty::StaticClass()))
			{
				Layout.FloatComponentRegisterOffsets.Add(Layout.FloatComponentByteOffsets.Num());
				Layout.FloatComponentByteOffsets.Add(PropOffset);
			}
			else if (Property->IsA(FUInt16Property::StaticClass()))
			{
				Layout.HalfComponentRegisterOffsets.Add(Layout.HalfComponentByteOffsets.Num());
				Layout.HalfComponentByteOffsets.Add(PropOffset);
			}
			else if (Property->IsA(FIntProperty::StaticClass()) || Property->IsA(FBoolProperty::StaticClass()))
			{
				Layout.Int32ComponentRegisterOffsets.Add(Layout.Int32ComponentByteOffsets.Num());
				Layout.Int32ComponentByteOffsets.Add(PropOffset);
			}
			//Should be able to support double easily enough
			else if (FStructProperty* StructProp = CastFieldChecked<FStructProperty>(Property))
			{
				GenerateLayoutInfoInternal(Layout, StructProp->Struct, PropOffset);
			}
			else
			{
				check(false);
			}
		}
	}
};

/*
*  Can convert a UStruct with fields of base types only (float, int... - will likely add native vector types here as well)
*	to an FNiagaraTypeDefinition (internal representation)
*/
class NIAGARA_API FNiagaraTypeHelper
{
public:
	static FString ToString(const uint8* ValueData, const UObject* StructOrEnum);
};

/** Defines different modes for selecting the output numeric type of a function or operation based on the types of the inputs. */
UENUM()
enum class ENiagaraNumericOutputTypeSelectionMode : uint8
{
	/** Output type selection not supported. */
	None UMETA(Hidden),
	/** Select the largest of the numeric inputs. */
	Largest,
	/** Select the smallest of the numeric inputs. */
	Smallest,
	/** Selects the base scalar type for this numeric inputs. */
	Scalar,
};

/** 
The source from which a script execution state was set. Used to allow scalability etc to change the state but only if the state has not been defined by something with higher precedence. 
If this changes, all scripts must be recompiled by bumping the NiagaraCustomVersion
*/
UENUM()
enum class ENiagaraExecutionStateSource : uint32
{
	Scalability, //State set by Scalability logic. Lowest precedence.
	Internal, //Misc internal state. For example becoming inactive after we finish our set loops.
	Owner, //State requested by the owner. Takes precedence over everything but internal completion logic.
	InternalCompletion, // Internal completion logic. Has to take highest precedence for completion to be ensured.
};

UENUM()
enum class ENiagaraExecutionState : uint32
{
	/**  Run all scripts. Allow spawning.*/
	Active,
	/** Run all scripts but suppress any new spawning.*/
	Inactive,
	/** Clear all existing particles and move to inactive.*/
	InactiveClear,
	/** Complete. When the system or all emitters are complete the effect is considered finished. */
	Complete,
	/** Emitter only. Emitter is disabled. Will not tick or render again until a full re initialization of the system. */
	Disabled UMETA(Hidden),

	// insert new states before
	Num UMETA(Hidden)
};



USTRUCT()
struct NIAGARA_API FNiagaraCompileHashVisitorDebugInfo
{
	GENERATED_USTRUCT_BODY()
public:
	UPROPERTY()
	FString Object;

	UPROPERTY()
	TArray<FString> PropertyKeys;

	UPROPERTY()
	TArray<FString> PropertyValues;
};

/**
Used to store the state of a graph when deciding if it has been dirtied for recompile.
*/
struct NIAGARA_API FNiagaraCompileHashVisitor
{
public:
	FNiagaraCompileHashVisitor(FSHA1& InHashState) : HashState(InHashState) {}

	FSHA1& HashState;
	TArray<const void*> ObjectList;

	static int LogCompileIdGeneration;

#if WITH_EDITORONLY_DATA

	// Debug data about the compilation hash, including key value pairs to detect differences.
	TArray<FNiagaraCompileHashVisitorDebugInfo> Values;

	template<typename T>
	void ToDebugString(const T* InData, uint64 InDataCount, FString& OutStr)
	{
		for (int32 i = 0; i < InDataCount; i++)
		{
			FString DataStr = LexToString(InData[i]);
			OutStr.Appendf(TEXT("%s "), *DataStr);
		}
	}
#endif
	/**
	Registers a pointer for later reference in the compile id in a deterministic manner.
	*/
	int32 RegisterReference(const void* InObject)
	{
		if (InObject == nullptr)
		{
			return -1;
		}

		int32 Index = ObjectList.Find(InObject);
		if (Index < 0)
		{
			Index = ObjectList.Add(InObject);
		}
		return Index;
	}

	/**
	We don't usually want to save GUID's or pointer values because they have nondeterministic values. Consider a PostLoad upgrade operation that creates a new node.
	Each pin and node gets a unique ID. If you close the editor and reopen, you'll get a different set of values. One of the characteristics we want for compilation
	behavior is that the same graph structure produces the same compile results, so we only want to embed information that is deterministic. This method is for use
	when registering a pointer to an object that is serialized within the compile hash.
	*/
	bool UpdateReference(const TCHAR* InDebugName, const void* InObject)
	{
		int32 Index = RegisterReference(InObject);
		return UpdatePOD(InDebugName, Index);
	}

	/**
	Adds an array of POD (plain old data) values to the hash.
	*/
	template<typename T>
	bool UpdateArray(const TCHAR* InDebugName, const T* InData, uint64 InDataCount = 1)
	{
		static_assert(TIsPODType<T>::Value, "UpdateArray does not support a constructor / destructor on the element class.");
		HashState.Update((const uint8 *)InData, sizeof(T)*InDataCount);
#if WITH_EDITORONLY_DATA
		if (LogCompileIdGeneration != 0)
		{
			FString ValuesStr = InDebugName;
			ValuesStr.Append(TEXT(" = "));
			ToDebugString(InData, InDataCount, ValuesStr);
			Values.Top().PropertyKeys.Push(InDebugName);
			Values.Top().PropertyValues.Push(ValuesStr);
		}
#endif
		return true;
	}

	/**
	Adds a single value of typed POD (plain old data) to the hash.
	*/
	template<typename T>
	bool UpdatePOD(const TCHAR* InDebugName, const T& InData)
	{
		static_assert(TIsPODType<T>::Value, "Update does not support a constructor / destructor on the element class.");
		HashState.Update((const uint8 *)&InData, sizeof(T));
#if WITH_EDITORONLY_DATA
		if (LogCompileIdGeneration != 0)
		{
			FString ValuesStr;
			ToDebugString(&InData, 1, ValuesStr);
			Values.Top().PropertyKeys.Push(InDebugName);
			Values.Top().PropertyValues.Push(ValuesStr);
		}
#endif
		return true;
	}

	/**
	Adds an string value to the hash.
	*/
	bool UpdateString(const TCHAR* InDebugName, const FString& InData)
	{
		HashState.Update((const uint8 *)(*InData), sizeof(TCHAR)*InData.Len());
#if WITH_EDITORONLY_DATA
		if (LogCompileIdGeneration != 0)
		{
			Values.Top().PropertyKeys.Push(InDebugName);
			Values.Top().PropertyValues.Push(InData);
		}
#endif
		return true;
	}
};


UENUM()
enum class ENiagaraParameterScope : uint32
{
	/** Parameter that is an input argument into this graph.*/
	Input UMETA(DisplayName = "Input"),

	/** Parameter that is exposed to the owning component for editing and are read-only when used in the graph*/
	User UMETA(DisplayName = "User"),

	/** Parameter provided by the engine. These are explicitly defined by the engine codebase and read-only. */
	Engine UMETA(DisplayName = "Engine (Generic)", Hidden),

	/** Parameter provided by the engine focused on the owning component. These are explicitly defined by the engine codebase and read-only.*/
	Owner UMETA(DisplayName = "Engine (Owner)", Hidden),

	/** Parameter is an attribute of the owning system payload. It is persistent across frames and initialized in the System Spawn stage of the stack.*/
	System  UMETA(DisplayName = "System"),

	/** Parameter is an attribute of the owning emitter payload. It is persistent across frames and initialized in the Emitter Spawn stage of the stack.*/
	Emitter   UMETA(DisplayName = "Emitter"),

	/** Parameter is an attribute of the owning particle payload. It is persistent across frames and initialized in the Particle Spawn stage of the stack.*/
	Particles  UMETA(DisplayName = "Particles"),

	/** Parameter is initialized in the appropriate spawn stage for the stack. It is persistent from frame to frame. For example, if used consistently in an Emitter stage, this parameter will turn into an emitter attribute. Similarly, if used in a Particle stage, it will turn into a particle attribute.*/
	ScriptPersistent UMETA(DisplayName = "Stage (Persistent)", Hidden), //@todo(ng) hiding until autotest verification is made.

	/** Parameter is initialized at the start of this stage and can be shared amongst other modules within this stack stage, but is not persistent across runs or from stack stage to stack stage.*/
	ScriptTransient UMETA(DisplayName = "Stage (Transient)"),
	
	/** Parameter is initialized at the start of this script and is only used within the context of this script. It is invisible to the parent stage stack.*/
	Local UMETA(DisplayName = "Local"), //Convenience markup for ScopeToString functions, only use in conjunction with ENiagaraScriptParameterUsage::Local.

	Custom UMETA(Hidden), //Convenience markup for expressing parameters using legacy editor mode to freetype namespace and name.

	DISPLAY_ONLY_StaticSwitch UMETA(DisplayName="Static Switch", Hidden), //Only use for display string in SEnumComboBoxes; does not have implementation for classes that interact with ENiagaraParameterScope.
	
	/** Parameter is output to the owning stack stage from this script, but is only meaningful if bound elsewhere in the stage.*/
	Output UMETA(DisplayName = "Output"),

	// insert new scopes before
	None UMETA(Hidden),

	Num UMETA(Hidden)
};

UENUM()
enum class ENiagaraScriptParameterUsage : uint32
{
	Input,

	Output,

	Local,

	InputOutput,

	InitialValueInput,

	// insert new script parameter usages before
	None UMETA(Hidden),
	
	Num UMETA(Hidden)
};

/** Defines options for conditionally editing and showing script inputs in the UI. */
USTRUCT()
struct NIAGARA_API FNiagaraInputConditionMetadata
{
	GENERATED_USTRUCT_BODY()
public:
	/** The name of the input to use for matching the target values. */
	UPROPERTY(EditAnywhere, Category="Input Condition")
	FName InputName;

	/** The list of target values which will satisfy the input condition.  If this is empty it's assumed to be a single value of "true" for matching bool inputs. */
	UPROPERTY(EditAnywhere, Category="Input Condition")
	TArray<FString> TargetValues;
};

USTRUCT()
struct NIAGARA_API FNiagaraParameterScopeInfo
{
	GENERATED_BODY();

public:
	FNiagaraParameterScopeInfo()
		: Scope(ENiagaraParameterScope::None)
		, NamespaceString()
	{};

	FNiagaraParameterScopeInfo(const ENiagaraParameterScope InScope, const FString& InNamespaceString)
		: Scope(InScope)
		, NamespaceString(InNamespaceString)
	{};

	bool operator == (const FNiagaraParameterScopeInfo& Other) const
	{
		return Scope == Other.Scope && NamespaceString == Other.NamespaceString;
	}

	ENiagaraParameterScope GetScope() const { return Scope; };
	const FString& GetNamespaceString() const { return NamespaceString; };

private:
	UPROPERTY()
		ENiagaraParameterScope Scope;

	UPROPERTY()
		FString NamespaceString;
};

UENUM()
enum class ENiagaraParameterPanelCategory : uint32
{
	/** Parameter that is an input argument into this graph.*/
	Input UMETA(DisplayName = "Module Inputs"),

	Attributes UMETA(DisplayName = "Input Attributes"),

	/** Parameter is output to the owning stack stage from this script, but is only meaningful if bound elsewhere in the stage.*/
	Output UMETA(DisplayName = "Output Attributes"),

	/** Parameter is initialized at the start of this script and is only used within the context of this script. It is invisible to the parent stage stack.*/
	Local UMETA(DisplayName = "Local"),

	/** Parameter that is exposed to the owning component for editing and are read-only when used in the graph*/
	User UMETA(DisplayName = "User"),

	/** Parameter provided by the engine. These are explicitly defined by the engine codebase and read-only. */
	Engine UMETA(DisplayName = "Engine (Generic)", Hidden),

	/** Parameter provided by the engine focused on the owning component. These are explicitly defined by the engine codebase and read-only.*/
	Owner UMETA(DisplayName = "Engine (Owner)", Hidden),

	/** Parameter is an attribute of the owning system payload. It is persistent across frames and initialized in the System Spawn stage of the stack.*/
	System  UMETA(DisplayName = "System"),

	/** Parameter is an attribute of the owning emitter payload. It is persistent across frames and initialized in the Emitter Spawn stage of the stack.*/
	Emitter   UMETA(DisplayName = "Emitter"),

	/** Parameter is an attribute of the owning particle payload. It is persistent across frames and initialized in the Particle Spawn stage of the stack.*/
	Particles  UMETA(DisplayName = "Particles"),

	/** Parameter is initialized at the start of this stage and can be shared amongst other modules within this stack stage, but is not persistent across runs or from stack stage to stack stage.*/
	ScriptTransient UMETA(DisplayName = "Stage (Transient)"),

	StaticSwitch UMETA(DisplayName = "Static Switch"),

	// insert new categories before
	None UMETA(Hidden),

	Num UMETA(Hidden)
};

USTRUCT()
struct NIAGARA_API FNiagaraVariableMetaData
{
	GENERATED_USTRUCT_BODY()
public:
	FNiagaraVariableMetaData()
		: bAdvancedDisplay(false)
		, EditorSortPriority(0)
		, bInlineEditConditionToggle(false)
		, ScopeName()
		, Usage(ENiagaraScriptParameterUsage::None)
		, bIsStaticSwitch(false)
		, StaticSwitchDefaultValue(0)
		, bAddedToNodeGraphDeepCopy(false)
		, bOutputIsPersistent(false)
		, bCreatedInSystemEditor(false)
		, bUseLegacyNameString(false)
	{};
public:
	UPROPERTY(EditAnywhere, Category = "Variable", meta = (MultiLine = true, SkipForCompileHash = "true"))
	FText Description;

	UPROPERTY(EditAnywhere, Category = "Variable", meta = (SkipForCompileHash = "true"))
	FText CategoryName;

	/** Declares that this input is advanced and should only be visible if expanded inputs have been expanded. */
	UPROPERTY(EditAnywhere, Category = "Variable", meta = (SkipForCompileHash = "true"))
	bool bAdvancedDisplay;

	UPROPERTY(EditAnywhere, Category = "Variable", meta = (ToolTip = "Affects the sort order in the editor stacks. Use a smaller number to push it to the top. Defaults to zero.", SkipForCompileHash = "true"))
	int32 EditorSortPriority;

	/** Declares the associated input is used as an inline edit condition toggle, so it should be hidden and edited as a 
	checkbox inline with the input which was designated as its edit condition. */
	UPROPERTY(EditAnywhere, Category = "Variable", meta = (SkipForCompileHash = "true"))
	bool bInlineEditConditionToggle;

	/** Declares the associated input should be conditionally editable based on the value of another input. */
	UPROPERTY(EditAnywhere, Category = "Variable", meta = (SkipForCompileHash = "true"))
	FNiagaraInputConditionMetadata EditCondition;

	/** Declares the associated input should be conditionally visible based on the value of another input. */
	UPROPERTY(EditAnywhere, Category = "Variable", meta = (SkipForCompileHash = "true"))
	FNiagaraInputConditionMetadata VisibleCondition;

	UPROPERTY(EditAnywhere, Category = "Variable", DisplayName = "Property Metadata", meta = (ToolTip = "Property Metadata", SkipForCompileHash = "true"))
	TMap<FName, FString> PropertyMetaData;

public:

	const FName& GetScopeName() const { return ScopeName; };
	void SetScopeName(const FName& InScopeName) { ScopeName = InScopeName; };

	ENiagaraScriptParameterUsage GetUsage() const { return Usage; };
	void SetUsage(ENiagaraScriptParameterUsage InUsage) { Usage = InUsage; };

	/** Gets the CachedNamespacelessParameterName and notifies if it cannot be returned due to an override being set.
	 * @params OutName		The Name to return;
	 * @return bool			Whether the CachedNamespacelessParameterName can be returned. Is false if bUseLegacyNameString is set.
	 */
	bool GetParameterName(FName& OutName) const;
	void SetCachedNamespacelessVariableName(const FName& InVariableName);;

	bool GetWasCreatedInSystemEditor() const { return bCreatedInSystemEditor; };
	void SetWasCreatedInSystemEditor(bool bWasCreatedInSystemEditor) { bCreatedInSystemEditor = bWasCreatedInSystemEditor; };

	bool GetWasAddedToNodeGraphDeepCopy() const { return bAddedToNodeGraphDeepCopy; };
	void SetWasAddedToNodeGraphDeepCopy(bool bWasAddedToNodeGraphDeepCopy) { bAddedToNodeGraphDeepCopy = bWasAddedToNodeGraphDeepCopy; };

	bool GetIsStaticSwitch() const { return bIsStaticSwitch; };
	void SetIsStaticSwitch(bool bInIsStaticSwitch) { bIsStaticSwitch = bInIsStaticSwitch; };

	int32 GetStaticSwitchDefaultValue() const { return StaticSwitchDefaultValue; };
	void SetStaticSwitchDefaultValue(int32 InStaticSwitchDefaultValue) { StaticSwitchDefaultValue = InStaticSwitchDefaultValue; };

	bool GetOutputIsPersistent() const { return bOutputIsPersistent; };
	void SetOutputIsPersistent(bool bInOutputIsPersistent) { bOutputIsPersistent = bInOutputIsPersistent; };

	bool GetIsUsingLegacyNameString() const { return bUseLegacyNameString; };
	void SetIsUsingLegacyNameString(bool bInUseLegacyNameString) { bUseLegacyNameString = bInUseLegacyNameString; };

	void CopyPerScriptMetaData(const FNiagaraVariableMetaData& OtherMetaData);

private:
	/** Defines the scope of a variable that is an input to a script. Used to lookup registered scope infos and resolve the actual ENiagaraParameterScope and Namespace string to use. */
	UPROPERTY(meta = (SkipForCompileHash = "true"))
	FName ScopeName;

	/** Defines the usage of a variable as an argument or output relative to the script. */
	UPROPERTY(meta = (SkipForCompileHash = "true"))
	ENiagaraScriptParameterUsage Usage;

	/** This is a read-only variable that designates if the metadata is tied to a static switch or not. */
	UPROPERTY()
	bool bIsStaticSwitch; // TODO: This should be moved to the UNiagaraScriptVariable in the future

	/** The default value to use when creating new pins or stack entries for a static switch parameter */
	UPROPERTY()
	int32 StaticSwitchDefaultValue;  // TODO: This should be moved to the UNiagaraScriptVariable in the future

	/** Transient data to mark variables set in the node graph deep copy as having been derived from a module namespace parameter default. */
	UPROPERTY(Transient, meta = (SkipForCompileHash = "true"))
	bool bAddedToNodeGraphDeepCopy;

	/** Only valid if Usage is Output. Marks the associated FNiagaraVariable as Persistent across script runs and therefore should be retained in the Dataset during compilation/translation. */
	UPROPERTY(meta = (SkipForCompileHash = "true"))
	bool bOutputIsPersistent;

	/** Namespace-less name for associated FNiagaraVariable. Edited directly by user and then used to generate full Name of associated FNiagaraVariable. */
	UPROPERTY(DisplayName = "Property Name", meta = (SkipForCompileHash = "true"))
	FName CachedNamespacelessVariableName;

	/** Track if the associated parameter was created in the Emitter/System editor. Used to determine whether the associated parameter can be deleted from the Emitter/System editor. */
	UPROPERTY(meta = (SkipForCompileHash = "true"))
	bool bCreatedInSystemEditor;

	UPROPERTY(meta = (ToolTip = "Enable using a legacy custom name string.", SkipForCompileHash = "true"))
	bool bUseLegacyNameString;

public:
	FORCEINLINE bool IsInputUsage() const { return Usage == ENiagaraScriptParameterUsage::Input || Usage == ENiagaraScriptParameterUsage::InputOutput; };
	FORCEINLINE bool IsInputOrLocalUsage() const { return Usage == ENiagaraScriptParameterUsage::Input || Usage == ENiagaraScriptParameterUsage::InputOutput || Usage == ENiagaraScriptParameterUsage::InitialValueInput || Usage == ENiagaraScriptParameterUsage::Local; };
};

USTRUCT()
struct NIAGARA_API FNiagaraTypeDefinition
{
	GENERATED_USTRUCT_BODY()

	enum FUnderlyingType
	{
		UT_None = 0,
		UT_Class,
		UT_Struct,
		UT_Enum
	};

public:

	// Construct blank raw type definition 
	FORCEINLINE FNiagaraTypeDefinition(UClass *ClassDef)
		: ClassStructOrEnum(ClassDef), UnderlyingType(UT_Class), Size(INDEX_NONE), Alignment(INDEX_NONE)
#if WITH_EDITORONLY_DATA
		, Struct_DEPRECATED(nullptr), Enum_DEPRECATED(nullptr)
#endif
	{
		checkSlow(ClassStructOrEnum != nullptr);
	}

	FORCEINLINE FNiagaraTypeDefinition(UEnum *EnumDef)
		: ClassStructOrEnum(EnumDef), UnderlyingType(UT_Enum), Size(INDEX_NONE), Alignment(INDEX_NONE)
#if WITH_EDITORONLY_DATA
		, Struct_DEPRECATED(nullptr), Enum_DEPRECATED(nullptr)
#endif
	{
		checkSlow(ClassStructOrEnum != nullptr);
	}

	FORCEINLINE FNiagaraTypeDefinition(UScriptStruct *StructDef)
		: ClassStructOrEnum(StructDef), UnderlyingType(UT_Struct), Size(INDEX_NONE), Alignment(INDEX_NONE)
#if WITH_EDITORONLY_DATA
		, Struct_DEPRECATED(nullptr), Enum_DEPRECATED(nullptr)
#endif
	{
		checkSlow(ClassStructOrEnum != nullptr);
	}

	FORCEINLINE FNiagaraTypeDefinition(const FNiagaraTypeDefinition &Other)
		: ClassStructOrEnum(Other.ClassStructOrEnum), UnderlyingType(Other.UnderlyingType), Size(INDEX_NONE), Alignment(INDEX_NONE)
#if WITH_EDITORONLY_DATA
		, Struct_DEPRECATED(nullptr), Enum_DEPRECATED(nullptr)
#endif
	{
	}

	// Construct a blank raw type definition
	FORCEINLINE FNiagaraTypeDefinition()
		: ClassStructOrEnum(nullptr), UnderlyingType(UT_None), Size(INDEX_NONE), Alignment(INDEX_NONE)
#if WITH_EDITORONLY_DATA
		, Struct_DEPRECATED(nullptr), Enum_DEPRECATED(nullptr)
#endif
	{}

	FORCEINLINE bool operator !=(const FNiagaraTypeDefinition &Other) const
	{
		return !(*this == Other);
	}

	FORCEINLINE bool operator == (const FNiagaraTypeDefinition &Other) const
	{
		return ClassStructOrEnum == Other.ClassStructOrEnum && UnderlyingType == Other.UnderlyingType;
	}

	FText GetNameText()const
	{
		if (IsValid() == false)
		{
			return NSLOCTEXT("NiagaraTypeDefinition", "InvalidNameText", "Invalid (null type)");
		}

#if WITH_EDITOR
		if ( UnderlyingType != UT_Enum )
		{
			return GetStruct()->GetDisplayNameText();
		}
#endif
		return FText::FromString(ClassStructOrEnum->GetName());
	}

	FName GetFName() const
	{
		if ( IsValid() == false )
		{
			return FName();
		}
		return ClassStructOrEnum->GetFName();
	}

	FString GetName()const
	{
		if (IsValid() == false)
		{
			return TEXT("Invalid");
		}
		return ClassStructOrEnum->GetName();
	}

	UStruct* GetStruct() const
	{
		return UnderlyingType == UT_Enum ? IntStruct : Cast<UStruct>(ClassStructOrEnum);
	}

	UScriptStruct* GetScriptStruct()const
	{
		return Cast<UScriptStruct>(GetStruct());
	}

	/** Gets the class ptr for this type if it is a class. */
	UClass* GetClass() const
	{
		return UnderlyingType == UT_Class ? CastChecked<UClass>(ClassStructOrEnum) : nullptr;
	}

	UEnum* GetEnum() const
	{
		return UnderlyingType == UT_Enum ? CastChecked<UEnum>(ClassStructOrEnum) : nullptr;
	}

	bool IsDataInterface() const;

	FORCEINLINE bool IsUObject() const
	{
		return GetStruct()->IsChildOf<UObject>();
	}

	bool IsEnum() const { return UnderlyingType == UT_Enum; }
	
	int32 GetSize() const
	{
		if (Size == INDEX_NONE)
		{
			checkfSlow(IsValid(), TEXT("Type definition is not valid."));
			if (ClassStructOrEnum == nullptr || GetClass())
			{
				Size = 0;//TODO: sizeof(void*);//If we're a class then we allocate space for the user to instantiate it. This and stopping it being GCd is up to the user.
			}
			else
			{
				Size = CastChecked<UScriptStruct>(GetStruct())->GetStructureSize();
			}
		}
		return Size;
	}

	int32 GetAlignment() const
	{
		if (Alignment == INDEX_NONE)
		{
			checkfSlow(IsValid(), TEXT("Type definition is not valid."));
			if (ClassStructOrEnum == nullptr || GetClass())
			{
				Alignment = 0;//TODO: sizeof(void*);//If we're a class then we allocate space for the user to instantiate it. This and stopping it being GCd is up to the user.
			}
			else
			{
				Alignment = CastChecked<UScriptStruct>(GetStruct())->GetMinAlignment();
			}
		}
		return Alignment;
	}

	bool IsFloatPrimitive() const
	{
		return ClassStructOrEnum == FNiagaraTypeDefinition::GetFloatStruct() || ClassStructOrEnum == FNiagaraTypeDefinition::GetVec2Struct() || ClassStructOrEnum == FNiagaraTypeDefinition::GetVec3Struct() || ClassStructOrEnum == FNiagaraTypeDefinition::GetVec4Struct() ||
			ClassStructOrEnum == FNiagaraTypeDefinition::GetMatrix4Struct() || ClassStructOrEnum == FNiagaraTypeDefinition::GetColorStruct() || ClassStructOrEnum == FNiagaraTypeDefinition::GetQuatStruct();
 	}

	bool IsValid() const 
	{ 
		return ClassStructOrEnum != nullptr;
	}

	bool AppendCompileHash(FNiagaraCompileHashVisitor* InVisitor) const;

#if WITH_EDITORONLY_DATA
	bool IsInternalType() const;
#endif

	/*
	Underlying type for this variable, use FUnderlyingType to determine type without casting
	This can be a UClass, UStruct or UEnum.  Pointing to something like the struct for an FVector, etc.
	In occasional situations this may be a UClass when we're dealing with DataInterface etc.
	*/
	UPROPERTY(EditAnywhere, Category=Type)
	UObject* ClassStructOrEnum;

	// See enumeration FUnderlyingType for possible values
	UPROPERTY(EditAnywhere, Category=Type)
	uint16 UnderlyingType;

	bool Serialize(FArchive& Ar);
	void PostSerialize(const FArchive& Ar);

private:
	mutable int16 Size;
	mutable int16 Alignment;

#if WITH_EDITORONLY_DATA
	UPROPERTY()
	UStruct* Struct_DEPRECATED;

	UPROPERTY()
	UEnum* Enum_DEPRECATED;
#endif

public:
	static void Init();
#if WITH_EDITOR
	static void RecreateUserDefinedTypeRegistry();
#endif
	static const FNiagaraTypeDefinition& GetFloatDef() { return FloatDef; }
	static const FNiagaraTypeDefinition& GetBoolDef() { return BoolDef; }
	static const FNiagaraTypeDefinition& GetIntDef() { return IntDef; }
	static const FNiagaraTypeDefinition& GetVec2Def() { return Vec2Def; }
	static const FNiagaraTypeDefinition& GetVec3Def() { return Vec3Def; }
	static const FNiagaraTypeDefinition& GetVec4Def() { return Vec4Def; }
	static const FNiagaraTypeDefinition& GetColorDef() { return ColorDef; }
	static const FNiagaraTypeDefinition& GetQuatDef() { return QuatDef; }
	static const FNiagaraTypeDefinition& GetMatrix4Def() { return Matrix4Def; }
	static const FNiagaraTypeDefinition& GetGenericNumericDef() { return NumericDef; }
	static const FNiagaraTypeDefinition& GetParameterMapDef() { return ParameterMapDef; }
	static const FNiagaraTypeDefinition& GetIDDef() { return IDDef; }
	static const FNiagaraTypeDefinition& GetUObjectDef() { return UObjectDef; }
	static const FNiagaraTypeDefinition& GetUMaterialDef() { return UMaterialDef; }
	static const FNiagaraTypeDefinition& GetUTextureDef() { return UTextureDef; }

	static const FNiagaraTypeDefinition& GetHalfDef() { return HalfDef; }
	static const FNiagaraTypeDefinition& GetHalfVec2Def() { return HalfVec2Def; }
	static const FNiagaraTypeDefinition& GetHalfVec3Def() { return HalfVec3Def; }
	static const FNiagaraTypeDefinition& GetHalfVec4Def() { return HalfVec4Def; }

	template<typename T>
	static const FNiagaraTypeDefinition& Get();

	static UScriptStruct* GetFloatStruct() { return FloatStruct; }
	static UScriptStruct* GetBoolStruct() { return BoolStruct; }
	static UScriptStruct* GetIntStruct() { return IntStruct; }
	static UScriptStruct* GetVec2Struct() { return Vec2Struct; }
	static UScriptStruct* GetVec3Struct() { return Vec3Struct; }
	static UScriptStruct* GetVec4Struct() { return Vec4Struct; }
	static UScriptStruct* GetColorStruct() { return ColorStruct; }
	static UScriptStruct* GetQuatStruct() { return QuatStruct; }
	static UScriptStruct* GetMatrix4Struct() { return Matrix4Struct; }
	static UScriptStruct* GetGenericNumericStruct() { return NumericStruct; }
	static UScriptStruct* GetParameterMapStruct() { return ParameterMapStruct; }
	static UScriptStruct* GetIDStruct() { return IDStruct; }

	static UScriptStruct* GetHalfStruct() { return HalfStruct; }
	static UScriptStruct* GetHalfVec2Struct() { return HalfVec2Struct; }
	static UScriptStruct* GetHalfVec3Struct() { return HalfVec3Struct; }
	static UScriptStruct* GetHalfVec4Struct() { return HalfVec4Struct; }

	static UEnum* GetExecutionStateEnum() { return ExecutionStateEnum; }
	static UEnum* GetExecutionStateSouceEnum() { return ExecutionStateSourceEnum; }
	static UEnum* GetSimulationTargetEnum() { return SimulationTargetEnum; }
	static UEnum* GetScriptUsageEnum() { return ScriptUsageEnum; }
	static UEnum* GetScriptContextEnum() { return ScriptContextEnum; }
	static UEnum* GetParameterPanelCategoryEnum() { return ParameterPanelCategoryEnum; }

	static UEnum* GetParameterScopeEnum() { return ParameterScopeEnum; }

	static const FNiagaraTypeDefinition& GetCollisionEventDef() { return CollisionEventDef; }

	static bool IsScalarDefinition(const FNiagaraTypeDefinition& Type);

	FString ToString(const uint8* ValueData)const
	{
		checkf(IsValid(), TEXT("Type definition is not valid."));
		if (ValueData == nullptr)
		{
			return TEXT("(null)");
		}
		return FNiagaraTypeHelper::ToString(ValueData, ClassStructOrEnum);
	}

	static bool TypesAreAssignable(const FNiagaraTypeDefinition& TypeA, const FNiagaraTypeDefinition& TypeB);
	static bool IsLossyConversion(const FNiagaraTypeDefinition& TypeA, const FNiagaraTypeDefinition& TypeB);
	static FNiagaraTypeDefinition GetNumericOutputType(const TArray<FNiagaraTypeDefinition> TypeDefinintions, ENiagaraNumericOutputTypeSelectionMode SelectionMode);

	static const TArray<FNiagaraTypeDefinition>& GetNumericTypes() { return OrderedNumericTypes; }
	static bool IsValidNumericInput(const FNiagaraTypeDefinition& TypeDef);
private:

	static FNiagaraTypeDefinition FloatDef;
	static FNiagaraTypeDefinition BoolDef;
	static FNiagaraTypeDefinition IntDef;
	static FNiagaraTypeDefinition Vec2Def;
	static FNiagaraTypeDefinition Vec3Def;
	static FNiagaraTypeDefinition Vec4Def;
	static FNiagaraTypeDefinition ColorDef;
	static FNiagaraTypeDefinition QuatDef;
	static FNiagaraTypeDefinition Matrix4Def;
	static FNiagaraTypeDefinition NumericDef;
	static FNiagaraTypeDefinition ParameterMapDef;
	static FNiagaraTypeDefinition IDDef;
	static FNiagaraTypeDefinition UObjectDef;
	static FNiagaraTypeDefinition UMaterialDef;
	static FNiagaraTypeDefinition UTextureDef;

	static FNiagaraTypeDefinition HalfDef;
	static FNiagaraTypeDefinition HalfVec2Def;
	static FNiagaraTypeDefinition HalfVec3Def;
	static FNiagaraTypeDefinition HalfVec4Def;

	static UScriptStruct* FloatStruct;
	static UScriptStruct* BoolStruct;
	static UScriptStruct* IntStruct;
	static UScriptStruct* Vec2Struct;
	static UScriptStruct* Vec3Struct;
	static UScriptStruct* Vec4Struct;
	static UScriptStruct* QuatStruct;
	static UScriptStruct* ColorStruct;
	static UScriptStruct* Matrix4Struct;
	static UScriptStruct* NumericStruct;

	static UScriptStruct* HalfStruct;
	static UScriptStruct* HalfVec2Struct;
	static UScriptStruct* HalfVec3Struct;
	static UScriptStruct* HalfVec4Struct;

	static UClass* UObjectClass;
	static UClass* UMaterialClass;
	static UClass* UTextureClass;

	static UEnum* SimulationTargetEnum;
	static UEnum* ScriptUsageEnum;
	static UEnum* ScriptContextEnum;
	static UEnum* ExecutionStateEnum;
	static UEnum* ExecutionStateSourceEnum;

	static UEnum* ParameterScopeEnum;
	static UEnum* ParameterPanelCategoryEnum;

	static UScriptStruct* ParameterMapStruct;
	static UScriptStruct* IDStruct;

	static TSet<UScriptStruct*> NumericStructs;
	static TArray<FNiagaraTypeDefinition> OrderedNumericTypes;

	static TSet<UScriptStruct*> ScalarStructs;

	static TSet<UStruct*> FloatStructs;
	static TSet<UStruct*> IntStructs;
	static TSet<UStruct*> BoolStructs;

	static FNiagaraTypeDefinition CollisionEventDef;
};

template<>
struct TStructOpsTypeTraits<FNiagaraTypeDefinition> : public TStructOpsTypeTraitsBase2<FNiagaraTypeDefinition>
{
	enum
	{
		WithSerializer = true,
		WithPostSerialize = true,
	};
};


//Helper to get the correct typedef for templated code.
template<typename T>
const FNiagaraTypeDefinition& FNiagaraTypeDefinition::Get()
{
	if (TIsSame<T, float>::Value) { return FNiagaraTypeDefinition::GetFloatDef(); }
	if (TIsSame<T, FVector2D>::Value) { return FNiagaraTypeDefinition::GetVec2Def(); }
	if (TIsSame<T, FVector>::Value) { return FNiagaraTypeDefinition::GetVec3Def(); }
	if (TIsSame<T, FVector4>::Value) { return FNiagaraTypeDefinition::GetVec4Def(); }
	if (TIsSame<T, int32>::Value) { return FNiagaraTypeDefinition::GetIntDef(); }
	if (TIsSame<T, FNiagaraBool>::Value) { return FNiagaraTypeDefinition::GetBoolDef(); }
	if (TIsSame<T, FQuat>::Value) { return FNiagaraTypeDefinition::GetQuatDef(); }
	if (TIsSame<T, FMatrix>::Value) { return FNiagaraTypeDefinition::GetMatrix4Def(); }
	if (TIsSame<T, FLinearColor>::Value) { return FNiagaraTypeDefinition::GetColorDef(); }
	if (TIsSame<T, FNiagaraID>::Value) { return FNiagaraTypeDefinition::GetIDDef(); }
}

<<<<<<< HEAD
FORCEINLINE uint32 GetTypeHash(const FNiagaraTypeDefinition& Type)
{
	return HashCombine(GetTypeHash(Type.GetStruct()), GetTypeHash(Type.GetEnum()));
}

=======
>>>>>>> 3ecbc206
//////////////////////////////////////////////////////////////////////////


/* Contains all types currently available for use in Niagara
* Used by UI to provide selection; new uniforms and variables
* may be instanced using the types provided here
*/
class NIAGARA_API FNiagaraTypeRegistry
{
public:
	enum
	{
		MaxRegisteredTypes = 512,
	};

	using RegisteredTypesArray = TArray<FNiagaraTypeDefinition, TFixedAllocator<MaxRegisteredTypes>>;

	static const RegisteredTypesArray& GetRegisteredTypes()
	{
		return RegisteredTypes;
	}

	static const TArray<FNiagaraTypeDefinition> &GetRegisteredParameterTypes()
	{
		return RegisteredParamTypes;
	}

	static const TArray<FNiagaraTypeDefinition> &GetRegisteredPayloadTypes()
	{
		return RegisteredPayloadTypes;
	}

	static const TArray<FNiagaraTypeDefinition>& GetUserDefinedTypes()
	{
		return RegisteredUserDefinedTypes;
	}

	static const TArray<FNiagaraTypeDefinition>& GetNumericTypes()
	{ 
		return RegisteredNumericTypes;
	}

	static UNiagaraDataInterfaceBase* GetDefaultDataInterfaceByName(const FString& DIClassName);

	static void ClearUserDefinedRegistry()
	{
		FRWScopeLock Lock(RegisteredTypesLock, FRWScopeLockType::SLT_Write);

		for (const FNiagaraTypeDefinition& Def : RegisteredUserDefinedTypes)
		{
			RegisteredPayloadTypes.Remove(Def);
			RegisteredParamTypes.Remove(Def);
			RegisteredNumericTypes.Remove(Def);
		}

		RegisteredUserDefinedTypes.Empty();

		// note that we don't worry about cleaning up RegisteredTypes or RegisteredTypeIndexMap because we don't
		// want to invalidate any indexes that are already stored in FNiagaraTypeDefinitionHandle.  If re-registered
		// they will be given the same index, and if they are orphaned we don't want to have invalid indices on the handle.
	}

	static void Register(const FNiagaraTypeDefinition &NewType, bool bCanBeParameter, bool bCanBePayload, bool bIsUserDefined)
	{
		FRWScopeLock Lock(RegisteredTypesLock, FRWScopeLockType::SLT_Write);

		//TODO: Make this a map of type to a more verbose set of metadata? Such as the hlsl defs, offset table for conversions etc.
		RegisteredTypeIndexMap.Add(GetTypeHash(NewType), RegisteredTypes.AddUnique(NewType));

		if (bCanBeParameter)
		{
			RegisteredParamTypes.AddUnique(NewType);
		}

		if (bCanBePayload)
		{
			RegisteredPayloadTypes.AddUnique(NewType);
		}

		if (bIsUserDefined)
		{
			RegisteredUserDefinedTypes.AddUnique(NewType);
		}

		if (FNiagaraTypeDefinition::IsValidNumericInput(NewType))
		{
			RegisteredNumericTypes.AddUnique(NewType);
		}
	}

	static int32 RegisterIndexed(const FNiagaraTypeDefinition& NewType)
	{
		{
			FReadScopeLock Lock(RegisteredTypesLock);
			const uint32 TypeHash = GetTypeHash(NewType);
			if (const int32* ExistingIndex = RegisteredTypeIndexMap.Find(TypeHash))
			{
				return *ExistingIndex;
			}
		}

		FRWScopeLock Lock(RegisteredTypesLock, FRWScopeLockType::SLT_Write);
		const int32 Index = RegisteredTypes.AddUnique(NewType);
		RegisteredTypeIndexMap.Add(GetTypeHash(NewType), Index);
		return Index;
	}

private:

	static RegisteredTypesArray RegisteredTypes;

	static TArray<FNiagaraTypeDefinition> RegisteredParamTypes;
	static TArray<FNiagaraTypeDefinition> RegisteredPayloadTypes;
	static TArray<FNiagaraTypeDefinition> RegisteredUserDefinedTypes;
	static TArray<FNiagaraTypeDefinition> RegisteredNumericTypes;

	static TMap<uint32, int32> RegisteredTypeIndexMap;
	static FRWLock RegisteredTypesLock;
};

USTRUCT()
struct FNiagaraTypeDefinitionHandle
{
	GENERATED_USTRUCT_BODY()

	FNiagaraTypeDefinitionHandle() : RegisteredTypeIndex(INDEX_NONE) {}
	explicit FNiagaraTypeDefinitionHandle(const FNiagaraTypeDefinition& Type) : RegisteredTypeIndex(Register(Type)) {}
	explicit FNiagaraTypeDefinitionHandle(const FNiagaraTypeDefinitionHandle& Handle) : RegisteredTypeIndex(Handle.RegisteredTypeIndex) {}

	const FNiagaraTypeDefinition& operator*() const { return Resolve(); }
	const FNiagaraTypeDefinition* operator->() const { return &Resolve(); }

	bool operator==(const FNiagaraTypeDefinitionHandle& Other) const
	{
		return RegisteredTypeIndex == Other.RegisteredTypeIndex;
	}
	bool operator!=(const FNiagaraTypeDefinitionHandle& Other) const
	{
		return RegisteredTypeIndex != Other.RegisteredTypeIndex;
	}

	bool AppendCompileHash(FNiagaraCompileHashVisitor* InVisitor) const
	{
		return Resolve().AppendCompileHash(InVisitor);
	}

private:
	friend FArchive& operator<<(FArchive& Ar, FNiagaraTypeDefinitionHandle& Handle);

	NIAGARA_API const FNiagaraTypeDefinition& Resolve() const;
	NIAGARA_API int32 Register(const FNiagaraTypeDefinition& TypeDef) const;

	UPROPERTY()
	int32 RegisteredTypeIndex = INDEX_NONE;
};

//////////////////////////////////////////////////////////////////////////

USTRUCT()
struct FNiagaraVariableBase
{
	GENERATED_USTRUCT_BODY()

	FORCEINLINE FNiagaraVariableBase()
		: Name(NAME_None)
		, TypeDefHandle(FNiagaraTypeDefinition::GetVec4Def())
#if WITH_EDITORONLY_DATA
		, TypeDef_DEPRECATED(FNiagaraTypeDefinition::GetVec4Def())
#endif
		{}

	FORCEINLINE FNiagaraVariableBase(const FNiagaraVariableBase &Other)
		: Name(Other.Name)
		, TypeDefHandle(Other.TypeDefHandle)
#if WITH_EDITORONLY_DATA
		, TypeDef_DEPRECATED(Other.TypeDef_DEPRECATED)
#endif
		{}

	FORCEINLINE FNiagaraVariableBase(const FNiagaraTypeDefinition& InType, const FName& InName)
		: Name(InName)
		, TypeDefHandle(InType)
#if WITH_EDITORONLY_DATA
		, TypeDef_DEPRECATED(InType)
#endif
		{}
	
	/** Check if Name and Type definition are the same. The actual stored value is not checked here.*/
	bool operator==(const FNiagaraVariableBase& Other)const
	{
		return Name == Other.Name && TypeDefHandle == Other.TypeDefHandle;
	}

	/** Check if Name and Type definition are not the same. The actual stored value is not checked here.*/
	bool operator!=(const FNiagaraVariableBase& Other)const
	{
		return !(*this == Other);
	}

	/** Variables are the same name but if types are auto-assignable, allow them to match. */
	bool IsEquivalent(const FNiagaraVariableBase& Other, bool bAllowAssignableTypes = true)const
	{
		return Name == Other.Name && (TypeDefHandle == Other.TypeDefHandle || (bAllowAssignableTypes && FNiagaraTypeDefinition::TypesAreAssignable(*TypeDefHandle, *Other.TypeDefHandle)));
	}
	
	FORCEINLINE void SetName(FName InName)
	{
		Name = InName;
	}
	FORCEINLINE const FName& GetName() const
	{
		return Name;
	}

	void SetType(const FNiagaraTypeDefinition& InTypeDef)
	{
		TypeDefHandle = FNiagaraTypeDefinitionHandle(InTypeDef);
	}
	const FNiagaraTypeDefinition& GetType()const
	{
		return *TypeDefHandle;
	}

	FORCEINLINE bool IsDataInterface()const { return GetType().IsDataInterface(); }
	FORCEINLINE bool IsUObject()const { return GetType().IsUObject(); }

	int32 GetSizeInBytes() const
	{
		return TypeDefHandle->GetSize();
	}

	int32 GetAlignment()const
	{
		return TypeDefHandle->GetAlignment();
	}

	bool IsValid() const
	{
		return Name != NAME_None && TypeDefHandle->IsValid();
	}

	FORCEINLINE bool IsInNameSpace(FString Namespace) const
	{
		return Name.ToString().StartsWith(Namespace + TEXT("."));
	}

	FORCEINLINE bool IsInNameSpace(const FName& Namespace) const
	{
		return Name.ToString().StartsWith(Namespace.ToString() + TEXT("."));
	}

	bool Serialize(FArchive& Ar);
#if WITH_EDITORONLY_DATA
	void PostSerialize(const FArchive& Ar);
#endif

protected:
	UPROPERTY(EditAnywhere, Category = "Variable")
	FName Name;

	UPROPERTY(EditAnywhere, Category = "Variable")
	FNiagaraTypeDefinitionHandle TypeDefHandle;

#if WITH_EDITORONLY_DATA
	UPROPERTY(meta = (DeprecatedProperty))
	FNiagaraTypeDefinition TypeDef_DEPRECATED;
#endif
};

template<>
struct TStructOpsTypeTraits<FNiagaraVariableBase> : public TStructOpsTypeTraitsBase2<FNiagaraVariableBase>
{
	enum
	{
		WithSerializer = true,
#if WITH_EDITORONLY_DATA
		WithPostSerialize = true,
#endif
	};
};

FORCEINLINE uint32 GetTypeHash(const FNiagaraVariableBase& Var)
{
	return HashCombine(GetTypeHash(Var.GetType()), GetTypeHash(Var.GetName()));
}

USTRUCT()
struct FNiagaraVariable : public FNiagaraVariableBase
{
	GENERATED_USTRUCT_BODY()

	FNiagaraVariable()
	{
	}

	FNiagaraVariable(const FNiagaraVariable &Other)
		: FNiagaraVariableBase(Other)
	{
		if (Other.GetType().IsValid() && Other.IsDataAllocated())
		{
			SetData(Other.GetData());
		}
	}

	FNiagaraVariable(const FNiagaraVariableBase& Other)
		: FNiagaraVariableBase(Other)
	{
	}

	FORCEINLINE FNiagaraVariable(const FNiagaraTypeDefinition& InType, const FName& InName)
		: FNiagaraVariableBase(InType, InName)
	{
	}
	
	/** Check if Name and Type definition are the same. The actual stored value is not checked here.*/
	bool operator==(const FNiagaraVariable& Other)const
	{
		//-TODO: Should this check the value???
		return Name == Other.Name && TypeDefHandle == Other.TypeDefHandle;
	}

	/** Check if Name and Type definition are not the same. The actual stored value is not checked here.*/
	bool operator!=(const FNiagaraVariable& Other)const
	{
		return !(*this == Other);
	}

	/** Checks if the types match and either both variables are uninitialized or both hold exactly the same data.*/
	bool HoldsSameData(const FNiagaraVariable& Other) const
	{
		if (TypeDefHandle != Other.TypeDefHandle) {
			return false;
		}
		if (!IsDataAllocated() && !Other.IsDataAllocated()) {
			return true;
		}
		return IsDataAllocated() && Other.IsDataAllocated() && VarData.Num() == Other.VarData.Num() && FMemory::Memcmp(VarData.GetData(), Other.VarData.GetData(), VarData.Num()) == 0;
	}

	// Var data operations
	void AllocateData()
	{
		if (VarData.Num() != TypeDefHandle->GetSize())
		{
			VarData.SetNumZeroed(TypeDefHandle->GetSize());
		}
	}

	bool IsDataAllocated() const
	{
		return VarData.Num() > 0 && VarData.Num() == TypeDefHandle->GetSize();
	}

	void CopyTo(uint8* Dest) const
	{
		check(TypeDefHandle->GetSize() == VarData.Num());
		check(IsDataAllocated());
		FMemory::Memcpy(Dest, VarData.GetData(), VarData.Num());
	}
		
	template<typename T>
	void SetValue(const T& Data)
	{
		check(sizeof(T) == TypeDefHandle->GetSize());
		AllocateData();
		FMemory::Memcpy(VarData.GetData(), &Data, VarData.Num());
	}

	template<typename T>
	T GetValue() const
	{
		check(sizeof(T) == TypeDefHandle->GetSize());
		check(IsDataAllocated());
		T Value;
		FMemory::Memcpy(&Value, GetData(), TypeDefHandle->GetSize());
		return Value;
	}

	void SetData(const uint8* Data)
	{
		check(Data);
		AllocateData();
		FMemory::Memcpy(VarData.GetData(), Data, VarData.Num());
	}

	const uint8* GetData() const
	{
		return VarData.GetData();
	}

	uint8* GetData()
	{
		return VarData.GetData();
	}

	void ClearData()
	{
		VarData.Empty();
	}

	int32 GetAllocatedSizeInBytes() const
	{
		return VarData.Num();
	}

	FString ToString()const
	{
		FString Ret = Name.ToString() + TEXT("(");
		Ret += TypeDefHandle->ToString(VarData.GetData());
		Ret += TEXT(")");
		return Ret;
	}

	static FNiagaraVariable ResolveAliases(const FNiagaraVariable& InVar, const TMap<FString, FString>& InAliases, const TCHAR* InJoinSeparator = TEXT("."))
	{
		FNiagaraVariable OutVar = InVar;

		FString OutVarStrName = InVar.GetName().ToString();
		TArray<FString> SplitName;
		OutVarStrName.ParseIntoArray(SplitName, TEXT("."));

		for (int32 i = 0; i < SplitName.Num() - 1; i++)
		{
			TMap<FString, FString>::TConstIterator It = InAliases.CreateConstIterator();
			while (It)
			{
				if (SplitName[i].Equals(It.Key()))
				{
					SplitName[i] = It.Value();
				}
				++It;
			}
		}

		OutVarStrName = FString::Join(SplitName, InJoinSeparator);

		OutVar.SetName(*OutVarStrName);
		return OutVar;
	}

	static int32 SearchArrayForPartialNameMatch(const TArray<FNiagaraVariable>& Variables, const FName& VariableName)
	{
		FString VarNameStr = VariableName.ToString();
		FString BestMatchSoFar;
		int32 BestMatchIdx = INDEX_NONE;

		for (int32 i = 0; i < Variables.Num(); i++)
		{
			const FNiagaraVariable& TestVar = Variables[i];
			FString TestVarNameStr = TestVar.GetName().ToString();
			if (TestVarNameStr == VarNameStr)
			{
				return i;
			}
			else if (VarNameStr.StartsWith(TestVarNameStr + TEXT(".")) && (BestMatchSoFar.Len() == 0 || TestVarNameStr.Len() > BestMatchSoFar.Len()))
			{
				BestMatchIdx = i;
				BestMatchSoFar = TestVarNameStr;
			}
		}

		return BestMatchIdx;
	}

	bool Serialize(FArchive& Ar);
#if WITH_EDITORONLY_DATA
	void PostSerialize(const FArchive& Ar);
#endif

private:
	//This gets serialized but do we need to worry about endianness doing things like this? If not, where does that get handled?
	//TODO: Remove storage here entirely and move everything to an FNiagaraParameterStore.
	UPROPERTY(meta = (SkipForCompileHash = "true"))
	TArray<uint8> VarData;
};

template<>
struct TStructOpsTypeTraits<FNiagaraVariable> : public TStructOpsTypeTraitsBase2<FNiagaraVariable>
{
	enum
	{
		WithSerializer = true,
#if WITH_EDITORONLY_DATA
		WithPostSerialize = true,
#endif
	};
};

template<>
inline bool FNiagaraVariable::GetValue<bool>() const
{
	check(*TypeDefHandle == FNiagaraTypeDefinition::GetBoolDef());
	check(IsDataAllocated());
	FNiagaraBool* BoolStruct = (FNiagaraBool*)GetData();
	return BoolStruct->GetValue();
}

template<>
inline void FNiagaraVariable::SetValue<bool>(const bool& Data)
{
	check(*TypeDefHandle == FNiagaraTypeDefinition::GetBoolDef());
	AllocateData();
	FNiagaraBool* BoolStruct = (FNiagaraBool*)GetData();
	BoolStruct->SetValue(Data);
}

// Any change to this structure, or it's GetVariables implementation will require a bump in the CustomNiagaraVersion so that we
// properly rebuild the scripts
struct alignas(16) FNiagaraGlobalParameters
{
#if WITH_EDITOR
	NIAGARA_API static const TArray<FNiagaraVariable>& GetVariables();
#endif

	float EngineDeltaTime =  0.0f;
	float EngineInvDeltaTime = 0.0f;
	float EngineTime = 0.0f;
	float EngineRealTime = 0.0f;
};

// Any change to this structure, or it's GetVariables implementation will require a bump in the CustomNiagaraVersion so that we
// properly rebuild the scripts
struct alignas(16) FNiagaraSystemParameters
{
#if WITH_EDITOR
	NIAGARA_API static const TArray<FNiagaraVariable>& GetVariables();
#endif

	float EngineTimeSinceRendered = 0.0f;
	float EngineLodDistance = 0.0f;
	float EngineLodDistanceFraction = 0.0f;
	float EngineSystemAge = 0.0f;
	uint32 EngineExecutionState = 0;
	int32 EngineTickCount = 0;
	int32 EngineEmitterCount = 0;
	int32 EngineAliveEmitterCount = 0;
};

// Any change to this structure, or it's GetVariables implementation will require a bump in the CustomNiagaraVersion so that we
// properly rebuild the scripts
struct alignas(16) FNiagaraOwnerParameters
{
#if WITH_EDITOR
	NIAGARA_API static const TArray<FNiagaraVariable>& GetVariables();
#endif

	FMatrix EngineLocalToWorld = FMatrix::Identity;
	FMatrix EngineWorldToLocal = FMatrix::Identity;
	FMatrix EngineLocalToWorldTransposed = FMatrix::Identity;
	FMatrix EngineWorldToLocalTransposed = FMatrix::Identity;
	FMatrix EngineLocalToWorldNoScale = FMatrix::Identity;
	FMatrix EngineWorldToLocalNoScale = FMatrix::Identity;
	FQuat EngineRotation = FQuat::Identity;
	FVector4 EnginePosition = FVector4(EForceInit::ForceInitToZero);
	FVector4 EngineVelocity = FVector4(EForceInit::ForceInitToZero);
	FVector4 EngineXAxis = FVector4(1.0f, 0.0f, 0.0f, 0.0f);
	FVector4 EngineYAxis = FVector4(0.0f, 1.0f, 0.0f, 0.0f);
	FVector4 EngineZAxis = FVector4(0.0f, 0.0f, 1.0f, 0.0f);
	FVector4 EngineScale = FVector4(1.0f, 1.0f, 1.0f, 0.0f);
};

// Any change to this structure, or it's GetVariables implementation will require a bump in the CustomNiagaraVersion so that we
// properly rebuild the scripts
struct alignas(16) FNiagaraEmitterParameters
{
#if WITH_EDITOR
	NIAGARA_API static const TArray<FNiagaraVariable>& GetVariables();
#endif

	int32 EmitterNumParticles = 0;
	int32 EmitterTotalSpawnedParticles = 0;
	float EmitterSpawnCountScale = 1.0f;
	float EmitterAge = 0.0f;
	int32 EmitterRandomSeed = 0;

	// todo - what else should be inserted here?  we could put an array of spawninfos/interp spawn values
	int32 _Pad0;
	int32 _Pad1;
	int32 _Pad2;
};<|MERGE_RESOLUTION|>--- conflicted
+++ resolved
@@ -467,14 +467,14 @@
 	/**
 	Adds an string value to the hash.
 	*/
-	bool UpdateString(const TCHAR* InDebugName, const FString& InData)
-	{
-		HashState.Update((const uint8 *)(*InData), sizeof(TCHAR)*InData.Len());
+	bool UpdateString(const TCHAR* InDebugName, FStringView InData)
+	{
+		HashState.Update((const uint8 *)InData.GetData(), sizeof(TCHAR)*InData.Len());
 #if WITH_EDITORONLY_DATA
 		if (LogCompileIdGeneration != 0)
 		{
 			Values.Top().PropertyKeys.Push(InDebugName);
-			Values.Top().PropertyValues.Push(InData);
+			Values.Top().PropertyValues.Push(FString(InData));
 		}
 #endif
 		return true;
@@ -1142,14 +1142,11 @@
 	if (TIsSame<T, FNiagaraID>::Value) { return FNiagaraTypeDefinition::GetIDDef(); }
 }
 
-<<<<<<< HEAD
 FORCEINLINE uint32 GetTypeHash(const FNiagaraTypeDefinition& Type)
 {
 	return HashCombine(GetTypeHash(Type.GetStruct()), GetTypeHash(Type.GetEnum()));
 }
 
-=======
->>>>>>> 3ecbc206
 //////////////////////////////////////////////////////////////////////////
 
 
@@ -1563,32 +1560,7 @@
 		return Ret;
 	}
 
-	static FNiagaraVariable ResolveAliases(const FNiagaraVariable& InVar, const TMap<FString, FString>& InAliases, const TCHAR* InJoinSeparator = TEXT("."))
-	{
-		FNiagaraVariable OutVar = InVar;
-
-		FString OutVarStrName = InVar.GetName().ToString();
-		TArray<FString> SplitName;
-		OutVarStrName.ParseIntoArray(SplitName, TEXT("."));
-
-		for (int32 i = 0; i < SplitName.Num() - 1; i++)
-		{
-			TMap<FString, FString>::TConstIterator It = InAliases.CreateConstIterator();
-			while (It)
-			{
-				if (SplitName[i].Equals(It.Key()))
-				{
-					SplitName[i] = It.Value();
-				}
-				++It;
-			}
-		}
-
-		OutVarStrName = FString::Join(SplitName, InJoinSeparator);
-
-		OutVar.SetName(*OutVarStrName);
-		return OutVar;
-	}
+	static NIAGARA_API FNiagaraVariable ResolveAliases(const FNiagaraVariable& InVar, const TMap<FString, FString>& InAliases, const TCHAR* InJoinSeparator = TEXT("."));
 
 	static int32 SearchArrayForPartialNameMatch(const TArray<FNiagaraVariable>& Variables, const FName& VariableName)
 	{
