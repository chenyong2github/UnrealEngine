// Copyright Epic Games, Inc. All Rights Reserved.
#pragma once

#include "CoreMinimal.h"
#include "NiagaraCommon.h"
#include "Containers/DynamicRHIResourceArray.h"
#include "RHI.h"
#include "VectorVM.h"
#include "RenderingThread.h"
#include "NiagaraDataSet.generated.h"

/** Helper class defining the layout and location of an FNiagaraVariable in an FNiagaraDataBuffer-> */
USTRUCT()
struct FNiagaraVariableLayoutInfo
{
	GENERATED_BODY()

	/** Start index for the float components in the main buffer. */
	UPROPERTY()
	uint32 FloatComponentStart;

	/** Start index for the int32 components in the main buffer. */
	UPROPERTY()
	uint32 Int32ComponentStart;

	uint32 GetNumFloatComponents()const { return LayoutInfo.FloatComponentByteOffsets.Num(); }
	uint32 GetNumInt32Components()const { return LayoutInfo.Int32ComponentByteOffsets.Num(); }

	/** This variable's type layout info. */
	UPROPERTY()
	FNiagaraTypeLayoutInfo LayoutInfo;
};

class FNiagaraDataSet;
class FNiagaraShader;
class FNiagaraGPUInstanceCountManager;
struct FNiagaraComputeExecutionContext;

//Base class for objects in Niagara that are owned by one object but are then passed for reading to other objects, potentially on other threads.
//This class allows us to know if the object is being used so we do not overwrite it and to ensure it's lifetime so we do not access freed data.
class FNiagaraSharedObject
{
public:
	FNiagaraSharedObject()
		: ReadRefCount(0)
	{}

	/** The owner of this object is now done with it but it may still be in use by others, possibly on other threads. Add to the deletion queue so it can be safely freed when it's no longer in use. */
	void Destroy();
	static void FlushDeletionList();

	FORCEINLINE bool IsInUse()const { return ReadRefCount.Load() != 0; }
	FORCEINLINE bool IsBeingRead()const { return ReadRefCount.Load() > 0; }
	FORCEINLINE bool IsBeingWritten()const { return ReadRefCount.Load() == INDEX_NONE; }

	FORCEINLINE void AddReadRef()
	{
		check(!IsBeingWritten());
		ReadRefCount++;
	}

	FORCEINLINE void ReleaseReadRef()
	{
		check(IsBeingRead());
		ReadRefCount--;
	}

	FORCEINLINE bool TryLock()
	{
		//Only lock if we have no readers.
		//Using INDEX_NONE as a special case value for write locks.
		int32 Expected = 0;
		return ReadRefCount.CompareExchange(Expected, INDEX_NONE);
	}

	FORCEINLINE void Unlock()
	{
		int32 Expected = INDEX_NONE;
		ensureAlwaysMsgf(ReadRefCount.CompareExchange(Expected, 0), TEXT("Trying to release a write lock on a Niagara shared object that is not locked for write."));
	}

protected:

	/**
	Count of other object currently reading this data. Keeps us from writing to or deleting this data while it's in use. These reads can be on any thread so atomic is used.
	INDEX_NONE used as special case marking this object as locked for write.
	*/
	TAtomic<int32> ReadRefCount;

	static FCriticalSection CritSec;
	static TArray<FNiagaraSharedObject*> DeferredDeletionList;

	virtual ~FNiagaraSharedObject() {}
};

/** Buffer containing one frame of Niagara simulation data. */
class NIAGARA_API FNiagaraDataBuffer : public FNiagaraSharedObject
{
	friend class FScopedNiagaraDataSetGPUReadback;
protected:
	virtual ~FNiagaraDataBuffer();

public:
	FNiagaraDataBuffer(FNiagaraDataSet* InOwner);
	void Allocate(uint32 NumInstances, bool bMaintainExisting = false);
<<<<<<< HEAD
	void AllocateGPU(uint32 InNumInstances, FNiagaraGPUInstanceCountManager& GPUInstanceCountManager, FRHICommandList& RHICmdList, ERHIFeatureLevel::Type FeatureLevel, const TCHAR* DebugSimName);
=======
	void AllocateGPU(uint32 InNumInstances, FNiagaraGPUInstanceCountManager& GPUInstanceCountManager, FRHICommandList& RHICmdList, ERHIFeatureLevel::Type FeatureLevel);
>>>>>>> fa8a8d0d
	void SwapInstances(uint32 OldIndex, uint32 NewIndex);
	void KillInstance(uint32 InstanceIdx);
	void CopyTo(FNiagaraDataBuffer& DestBuffer, int32 SrcStartIdx, int32 DestStartIdx, int32 NumInstances)const;
	void GPUCopyFrom(float* GPUReadBackFloat, int* GPUReadBackInt, int32 StartIdx, int32 NumInstances, uint32 InSrcFloatStride, uint32 InSrcIntStride);
	void Dump(int32 StartIndex, int32 NumInstances, const FString& Label)const;

	FORCEINLINE TArray<uint8*>& GetRegisterTable() { return RegisterTable; }

	FORCEINLINE const TArray<uint8>& GetFloatBuffer()const { return FloatData; }
	FORCEINLINE const TArray<uint8>& GetInt32Buffer()const { return Int32Data; }

	FORCEINLINE const uint8* GetComponentPtrFloat(uint32 ComponentIdx)const	{ return FloatData.GetData() + FloatStride * ComponentIdx; }
	FORCEINLINE const uint8* GetComponentPtrInt32(uint32 ComponentIdx)const	{ return Int32Data.GetData() + Int32Stride * ComponentIdx; }
	FORCEINLINE uint8* GetComponentPtrFloat(uint32 ComponentIdx) { return FloatData.GetData() + FloatStride * ComponentIdx;	}
	FORCEINLINE uint8* GetComponentPtrInt32(uint32 ComponentIdx) { return Int32Data.GetData() + Int32Stride * ComponentIdx;	}

	FORCEINLINE float* GetInstancePtrFloat(uint32 ComponentIdx, uint32 InstanceIdx)	{ return (float*)GetComponentPtrFloat(ComponentIdx) + InstanceIdx; }
	FORCEINLINE int32* GetInstancePtrInt32(uint32 ComponentIdx, uint32 InstanceIdx)	{ return (int32*)GetComponentPtrInt32(ComponentIdx) + InstanceIdx; }
	FORCEINLINE float* GetInstancePtrFloat(uint32 ComponentIdx, uint32 InstanceIdx)const { return (float*)GetComponentPtrFloat(ComponentIdx) + InstanceIdx; }
	FORCEINLINE int32* GetInstancePtrInt32(uint32 ComponentIdx, uint32 InstanceIdx)const { return (int32*)GetComponentPtrInt32(ComponentIdx) + InstanceIdx;	}

	FORCEINLINE uint8* GetComponentPtrFloat(float* BasePtr, uint32 ComponentIdx) const { return (uint8*)BasePtr + FloatStride * ComponentIdx; }
	FORCEINLINE uint8* GetComponentPtrInt32(int* BasePtr, uint32 ComponentIdx) const { return (uint8*)BasePtr + Int32Stride * ComponentIdx; }
	FORCEINLINE float* GetInstancePtrFloat(float* BasePtr, uint32 ComponentIdx, uint32 InstanceIdx)const { return (float*)GetComponentPtrFloat(BasePtr, ComponentIdx) + InstanceIdx; }
	FORCEINLINE int32* GetInstancePtrInt32(int* BasePtr, uint32 ComponentIdx, uint32 InstanceIdx)const { return (int32*)GetComponentPtrInt32(BasePtr, ComponentIdx) + InstanceIdx; }

	FORCEINLINE uint32 GetNumInstances()const { return NumInstances; }
	FORCEINLINE uint32 GetNumInstancesAllocated()const { return NumInstancesAllocated; }

	FORCEINLINE void SetNumInstances(uint32 InNumInstances) { NumInstances = InNumInstances; }
	FORCEINLINE uint32 GetSizeBytes()const { return FloatData.Num() + Int32Data.Num(); }
	FORCEINLINE FRWBuffer& GetGPUBufferFloat() { return GPUBufferFloat; }
	FORCEINLINE FRWBuffer& GetGPUBufferInt() { return GPUBufferInt;	}
	FORCEINLINE uint32 GetGPUInstanceCountBufferOffset() const { return GPUInstanceCountBufferOffset; }
	FORCEINLINE void ClearGPUInstanceCountBufferOffset() { GPUInstanceCountBufferOffset = INDEX_NONE; }
<<<<<<< HEAD
=======
	FORCEINLINE uint32 GetGPUNumAllocatedIDs() const { return NumIDsAllocatedForGPU; }
	FORCEINLINE FRWBuffer& GetGPUFreeIDs() { return GPUFreeIDs; }
>>>>>>> fa8a8d0d
	FORCEINLINE FRWBuffer& GetGPUIDToIndexTable() { return GPUIDToIndexTable; }

	FORCEINLINE int32 GetSafeComponentBufferSize() const { return GetSafeComponentBufferSize(GetNumInstancesAllocated()); }
	FORCEINLINE uint32 GetFloatStride() const { return FloatStride; }
	FORCEINLINE uint32 GetInt32Stride() const { return Int32Stride; }

	FORCEINLINE FNiagaraDataSet* GetOwner()const { return Owner; }

	int32 TransferInstance(FNiagaraDataBuffer& SourceBuffer, int32 InstanceIndex, bool bRemoveFromSource=true);

	bool CheckForNaNs()const;

	FORCEINLINE TArray<int32>& GetIDTable() { return IDToIndexTable; }

	void SetShaderParams(class FNiagaraShader *Shader, FRHICommandList &CommandList, bool bInput);
	void UnsetShaderParams(class FNiagaraShader *Shader, FRHICommandList &CommandList);

	void ReleaseGPUInstanceCount(FNiagaraGPUInstanceCountManager& GPUInstanceCountManager);

	FORCEINLINE const TArray<uint8*>& GetRegisterTable()const { return RegisterTable; }

	void BuildRegisterTable();
private:

	FORCEINLINE void CheckUsage(bool bReadOnly)const;

	FORCEINLINE int32 GetSafeComponentBufferSize(int32 RequiredSize) const
	{
		//Round up to VECTOR_WIDTH_BYTES.
		//Both aligns the component buffers to the vector width but also ensures their ops cannot stomp over one another.		
		return RequiredSize + VECTOR_WIDTH_BYTES - (RequiredSize % VECTOR_WIDTH_BYTES) + VECTOR_WIDTH_BYTES;
	}

	/** Back ptr to our owning data set. Used to access layout info for the buffer. */
	FNiagaraDataSet* Owner;

	//////////////////////////////////////////////////////////////////////////
	//CPU Data
	/** Float components of simulation data. */
	TArray<uint8> FloatData;
	/** Int32 components of simulation data. */
	TArray<uint8> Int32Data;

	/** Table of IDs to real buffer indices. */
	TArray<int32> IDToIndexTable;
	//////////////////////////////////////////////////////////////////////////

	//////////////////////////////////////////////////////////////////////////
	// GPU Data
	/** The buffer offset where the instance count is accumulated. */
	uint32 GPUInstanceCountBufferOffset;
	/** The num of allocated chunks, each being of size ALLOC_CHUNKSIZE */
	uint32 NumChunksAllocatedForGPU;
	/** GPU Buffer containing floating point values for GPU simulations. */
	FRWBuffer GPUBufferFloat;
	/** GPU Buffer containing floating point values for GPU simulations. */
	FRWBuffer GPUBufferInt;
<<<<<<< HEAD
=======
	/** Size of the GPU ID buffers. */
	uint32 NumIDsAllocatedForGPU;
	/** GPU list of free particle IDs. */
	FRWBuffer GPUFreeIDs;
>>>>>>> fa8a8d0d
	/** GPU table which maps particle ID to index. */
	FRWBuffer GPUIDToIndexTable;
	//////////////////////////////////////////////////////////////////////////

	/** Number of instances in data. */
	uint32 NumInstances;
	/** Number of instances the buffer has been allocated for. */
	uint32 NumInstancesAllocated;
	/** Stride between components in the float buffer. */
	uint32 FloatStride;
	/** Stride between components in the int32 buffer. */
	uint32 Int32Stride;

	/** Table containing current base locations for all registers in this dataset. */
	TArray<uint8*> RegisterTable;//TODO: Should make inline? Feels like a useful size to keep local would be too big.
};

//////////////////////////////////////////////////////////////////////////

USTRUCT()
struct NIAGARA_API FNiagaraDataSetCompiledData
{
	GENERATED_BODY()

	/** Variables in the data set. */
	UPROPERTY()
	TArray<FNiagaraVariable> Variables;

	/** Data describing the layout of variable data. */
	UPROPERTY()
	TArray<FNiagaraVariableLayoutInfo> VariableLayouts;

	/** Total number of components of each type in the data set. */
	UPROPERTY()
	uint32 TotalFloatComponents;

	UPROPERTY()
	uint32 TotalInt32Components;

	/** Whether or not this dataset require persistent IDs. */
	UPROPERTY()
	uint32 bNeedsPersistentIDs : 1;

	/** Unique ID for this DataSet. Used to allow referencing from other emitters and Systems. */
	UPROPERTY()
	FNiagaraDataSetID ID;

	/** Sim target this DataSet is targeting (CPU/GPU). */
	UPROPERTY()
	ENiagaraSimTarget SimTarget;

	FNiagaraDataSetCompiledData();
	void BuildLayout();
	void Empty();

	static FNiagaraDataSetCompiledData DummyCompiledData;
};


//////////////////////////////////////////////////////////////////////////

/**
General storage class for all per instance simulation data in Niagara.
*/
class NIAGARA_API FNiagaraDataSet
{
	friend FNiagaraDataBuffer;
public:

	FNiagaraDataSet();
	~FNiagaraDataSet();
	FNiagaraDataSet& operator=(const FNiagaraDataSet&) = delete;

	FORCEINLINE void Init(const FNiagaraDataSetCompiledData* InDataSetCompiledData)
	{
		//CompiledData = InDataSetCompiledData != nullptr ? InDataSetCompiledData : &FNiagaraDataSetCompiledData::DummyCompiledData;
		//Temporarily taking a copy of the compiled data to avoid lifetime issues in some cases.
		CompiledData = InDataSetCompiledData != nullptr ? *InDataSetCompiledData : FNiagaraDataSetCompiledData::DummyCompiledData;
		bInitialized = true;
		Reset();
	}

	/** Resets current data but leaves variable/layout information etc intact. */
	void ResetBuffers();

	/** Begins a new simulation pass and grabs a destination buffer. Returns the new destination data buffer. */
	FNiagaraDataBuffer& BeginSimulate();

	/** Ends a simulation pass and sets the current simulation state. */
	void EndSimulate(bool SetCurrentData = true);

	/** Allocates space for NumInstances in the current destination buffer. */
	void Allocate(int32 NumInstances, bool bMaintainExisting = false);

	/** Returns size in bytes for all data buffers currently allocated by this dataset. */
	uint32 GetSizeBytes()const;

	FORCEINLINE bool IsInitialized()const { return bInitialized; }
	FORCEINLINE ENiagaraSimTarget GetSimTarget()const { return CompiledData.SimTarget; }
	FORCEINLINE FNiagaraDataSetID GetID()const { return CompiledData.ID; }	
	FORCEINLINE bool GetNeedsPersistentIDs()const { return CompiledData.bNeedsPersistentIDs; }

	FORCEINLINE TArray<int32>& GetFreeIDTable() { return FreeIDsTable; }
	FORCEINLINE int32& GetNumFreeIDs() { return NumFreeIDs; }
	FORCEINLINE int32& GetMaxUsedID() { return MaxUsedID; }
	FORCEINLINE int32& GetIDAcquireTag() { return IDAcquireTag; }
	FORCEINLINE void SetIDAcquireTag(int32 InTag) { IDAcquireTag = InTag; }
	FORCEINLINE FRWBuffer& GetGPUFreeIDs() { return GPUFreeIDs; }
	FORCEINLINE uint32 GetGPUNumAllocatedIDs() const { return GPUNumAllocatedIDs; }

	FORCEINLINE const TArray<FNiagaraVariable>& GetVariables()const { return CompiledData.Variables; }
	FORCEINLINE uint32 GetNumVariables()const { return CompiledData.Variables.Num(); }
	FORCEINLINE bool HasVariable(const FNiagaraVariable& Var)const { return CompiledData.Variables.Contains(Var); }
	FORCEINLINE uint32 GetNumFloatComponents()const { return CompiledData.TotalFloatComponents; }
	FORCEINLINE uint32 GetNumInt32Components()const { return CompiledData.TotalInt32Components; }

	const TArray<FNiagaraVariableLayoutInfo>& GetVariableLayouts()const { return CompiledData.VariableLayouts; }
	const FNiagaraVariableLayoutInfo* GetVariableLayout(const FNiagaraVariable& Var)const;
	bool GetVariableComponentOffsets(const FNiagaraVariable& Var, int32 &FloatStart, int32 &IntStart) const;

	void CopyTo(FNiagaraDataSet& Other, int32 StartIdx = 0, int32 NumInstances = INDEX_NONE, bool bResetOther=true)const;

	void CopyFromGPUReadback(float* GPUReadBackFloat, int* GPUReadBackInt, int32 StartIdx = 0, int32 NumInstances = INDEX_NONE, uint32 FloatStride = 0, uint32 IntStride = 0);

	void CheckForNaNs()const;

	void Dump(int32 StartIndex, int32 NumInstances, const FString& Label)const;

	FORCEINLINE bool IsCurrentDataValid()const { return CurrentData != nullptr; }
	FORCEINLINE FNiagaraDataBuffer* GetCurrentData()const {	return CurrentData; }
	FORCEINLINE FNiagaraDataBuffer* GetDestinationData()const { return DestinationData; }

	FORCEINLINE FNiagaraDataBuffer& GetCurrentDataChecked()const
	{
		check(CurrentData);
		return *CurrentData;
	}

	FORCEINLINE FNiagaraDataBuffer& GetDestinationDataChecked()const
	{
		check(DestinationData);
		return *DestinationData;
	}

	/** Release the GPU instance counts so that they can be reused */
	void ReleaseGPUInstanceCounts(FNiagaraGPUInstanceCountManager& GPUInstanceCountManager);

	void AllocateGPUFreeIDs(uint32 InNumInstances, FRHICommandList& RHICmdList, ERHIFeatureLevel::Type FeatureLevel, const TCHAR* DebugSimName);

private:

	void Reset();

	void BuildLayout();

	void ResetBuffersInternal();
	void ReleaseBuffers();

	FORCEINLINE void CheckCorrectThread()const
	{
		// In some rare occasions, the render thread might be null, like when offloading work to Lightmass 
		// The final GRenderingThread check keeps us from inadvertently failing when that happens.
#if DO_GUARD_SLOW
		ENiagaraSimTarget SimTarget = GetSimTarget();
		bool CPUSimOK = (SimTarget == ENiagaraSimTarget::CPUSim && !IsInRenderingThread());
		bool GPUSimOK = (SimTarget == ENiagaraSimTarget::GPUComputeSim && IsInRenderingThread());
		checkfSlow(!GRenderingThread || CPUSimOK || GPUSimOK, TEXT("NiagaraDataSet function being called on incorrect thread."));
#endif
	}

	//const FNiagaraDataSetCompiledData* CompiledData;
	//For safety we're temporarily taking a copy of the compiled data. In certain cases the lifetime of the CompiledData ptr cannot be guaranteed. 
	FNiagaraDataSetCompiledData CompiledData;

	/** Table of free IDs available to allocate next tick. */
	TArray<int32> FreeIDsTable;

	/** Number of free IDs in FreeIDTable. */
	int32 NumFreeIDs;

	/** Max ID seen in last execution. Allows us to shrink the IDTable. */
	int32 MaxUsedID;

	/** Tag to use when new IDs are acquired. Should be unique per tick. */
	int32 IDAcquireTag;

	/** GPU buffer of free IDs available on the next tick. */
	FRWBuffer GPUFreeIDs;

	/** NUmber of IDs allocated for the GPU simulation. */
	uint32 GPUNumAllocatedIDs;

	/** Buffer containing the current simulation state. */
	FNiagaraDataBuffer* CurrentData;

	/** Buffer we're currently simulating into. Only valid while we're simulating i.e between PrepareForSimulate and EndSimulate calls.*/
	FNiagaraDataBuffer* DestinationData;

	/**
	Actual data storage. These are passed to and read directly by the RT.
	This is effectively a pool of buffers for this simulation.
	Typically this should only be two or three entries and we search for a free buffer to write into on BeginSimulate();
	We keep track of the Current and Previous buffers which move with each simulate.
	Additional buffers may be in here if they are currently being used by the render thread.
	*/
	TArray<FNiagaraDataBuffer*, TInlineAllocator<2>> Data;

	bool bInitialized;
};

/**
General iterator for getting and setting data in and FNiagaraDataSet.
*/
struct FNiagaraDataSetAccessorBase
{
	FNiagaraDataSetAccessorBase()
		: DataSet(nullptr)
		, VarLayout(nullptr)
	{}

	FNiagaraDataSetAccessorBase(FNiagaraDataSet* InDataSet, FNiagaraVariable InVar)
		: DataSet(InDataSet)
	{
		Var = InVar;
		VarLayout = DataSet->GetVariableLayout(InVar);
	}

	void Create(FNiagaraDataSet* InDataSet, FNiagaraVariable InVar)
	{
		DataSet = InDataSet;
		Var = InVar;
		VarLayout = DataSet->GetVariableLayout(InVar);
	}

	FORCEINLINE void SetDataSet(FNiagaraDataSet& InDataSet)
	{
		if (Var.IsValid())
		{
			DataSet = &InDataSet;
			//checkSlow(VarLayout == InDataSet.GetVariableLayout(Var));
		}
		else
		{
			DataSet = nullptr;
			VarLayout = nullptr;
		}
	}

	FORCEINLINE bool IsValid()const { return DataSet && VarLayout != nullptr; }
protected:

	FNiagaraDataSet* DataSet;
	const FNiagaraVariableLayoutInfo* VarLayout;
	FNiagaraVariable Var;
};

template<typename T>
struct FNiagaraDataSetAccessor : public FNiagaraDataSetAccessorBase
{
	FNiagaraDataSetAccessor<T>() {}
	FNiagaraDataSetAccessor(FNiagaraDataSet& InDataSet, FNiagaraVariable InVar)
		: FNiagaraDataSetAccessorBase(&InDataSet, InVar)
	{
		check(sizeof(T) == InVar.GetType().GetSize());
		checkf(false, TEXT("You must provide a fast runtime specialization for this type."));// Allow this slow generic version?
	}

	FORCEINLINE T operator[](int32 Index)const
	{
		return Get(Index);
	}

	FORCEINLINE T Get(int32 Index)const
	{
		T Ret;
		Get(Index, Ret);
		return Ret;
	}

	FORCEINLINE void Get(int32 Index, T& OutValue)const
	{
		checkSlow(DataSet);
		uint8* ValuePtr = (uint8*)&OutValue;

		FNiagaraDataBuffer* DataBuffer = DataSet->GetCurrentData();
		checkSlow(DataBuffer);

		for (uint32 CompIdx = 0; CompIdx < VarLayout->GetNumFloatComponents(); ++CompIdx)
		{
			uint32 CompBufferOffset = VarLayout->FloatComponentStart + CompIdx;
			float* Src = DataBuffer->GetInstancePtrFloat(CompBufferOffset, Index);
			float* Dst = (float*)(ValuePtr + VarLayout->LayoutInfo.FloatComponentByteOffsets[CompIdx]);
			*Dst = *Src;
		}

		for (uint32 CompIdx = 0; CompIdx < VarLayout->GetNumInt32Components(); ++CompIdx)
		{
			uint32 CompBufferOffset = VarLayout->Int32ComponentStart + CompIdx;
			int32* Src = DataBuffer->GetInstancePtrInt32(CompBufferOffset, Index);
			int32* Dst = (int32*)(ValuePtr + VarLayout->LayoutInfo.Int32ComponentByteOffsets[CompIdx]);
			*Dst = *Src;
		}
	}

	FORCEINLINE void Set(int32 Index, const T& InValue)
	{
		checkSlow(DataSet);
		uint8* ValuePtr = (uint8*)&InValue;

		FNiagaraDataBuffer* DataBuffer = DataSet->GetDestinationData();
		checkSlow(DataBuffer);

		for (uint32 CompIdx = 0; CompIdx < VarLayout->GetNumFloatComponents(); ++CompIdx)
		{
			uint32 CompBufferOffset = VarLayout->FloatComponentStart + CompIdx;
			float* Dst = DataBuffer->GetInstancePtrFloat(CompBufferOffset, Index);
			float* Src = (float*)(ValuePtr + VarLayout->LayoutInfo.FloatComponentByteOffsets[CompIdx]);
			*Dst = *Src;
		}

		for (uint32 CompIdx = 0; CompIdx < VarLayout->GetNumInt32Components(); ++CompIdx)
		{
			uint32 CompBufferOffset = VarLayout->Int32ComponentStart + CompIdx;
			int32* Dst = DataBuffer->GetInstancePtrInt32(CompBufferOffset, Index);
			int32* Src = (int32*)(ValuePtr + VarLayout->LayoutInfo.Int32ComponentByteOffsets[CompIdx]);
			*Dst = *Src;
		}
	}
};

template<>
struct FNiagaraDataSetAccessor<FNiagaraBool> : public FNiagaraDataSetAccessorBase
{
	FNiagaraDataSetAccessor<FNiagaraBool>() {}
	FNiagaraDataSetAccessor<FNiagaraBool>(FNiagaraDataSet& InDataSet, FNiagaraVariable InVar)
		: FNiagaraDataSetAccessorBase(&InDataSet, InVar)
	{
		check(sizeof(FNiagaraBool) == InVar.GetType().GetSize());
		InitForAccess();
	}

	void InitForAccess()
	{
		SrcBase = nullptr;
		DestBase = nullptr;
		FNiagaraDataBuffer* SrcBuffer = DataSet->GetCurrentData();
		if (IsValid() && SrcBuffer)
		{
			SrcBase = (int32*)SrcBuffer->GetComponentPtrInt32(VarLayout->Int32ComponentStart);

			//Writes are only valid if we're during a simulation pass.
			FNiagaraDataBuffer* DestBuffer = DataSet->GetDestinationData();
			if (DestBuffer)
			{
				DestBase = (int32*)DestBuffer->GetComponentPtrInt32(VarLayout->Int32ComponentStart);
			}
		}
	}

	FORCEINLINE bool IsValidForRead()const { return SrcBase != nullptr; }
	FORCEINLINE bool IsValidForWrite()const { return DestBase != nullptr; }

	FORCEINLINE FNiagaraBool operator[](int32 Index)const
	{
		return Get(Index);
	}

	FORCEINLINE FNiagaraBool Get(int32 Index)const
	{
		FNiagaraBool Ret;
		Get(Index, Ret);
		return Ret;
	}

	FORCEINLINE FNiagaraBool GetSafe(int32 Index, bool Default = true)const
	{
		if (IsValidForRead())
		{
			return Get(Index);
		}

		return Default;
	}

	FORCEINLINE void Get(int32 Index, FNiagaraBool& OutValue)const
	{
		checkSlow(IsValidForRead());
		OutValue.SetRawValue(SrcBase[Index]);
	}

	FORCEINLINE void Set(int32 Index, const FNiagaraBool& InValue)
	{
		checkSlow(IsValidForWrite());
		DestBase[Index] = InValue.GetRawValue();
	}

private:

	int32* SrcBase;
	int32* DestBase;
};

template<>
struct FNiagaraDataSetAccessor<int32> : public FNiagaraDataSetAccessorBase
{
	FNiagaraDataSetAccessor<int32>() {}
	FNiagaraDataSetAccessor<int32>(FNiagaraDataSet& InDataSet, FNiagaraVariable InVar)
		: FNiagaraDataSetAccessorBase(&InDataSet, InVar)
	{
		check(sizeof(int32) == InVar.GetType().GetSize());
		InitForAccess();
	}

	void InitForAccess()
	{
		SrcBase = nullptr;
		DestBase = nullptr;
		if (IsValid())
		{
			FNiagaraDataBuffer* SrcBuffer = DataSet->GetCurrentData();
			if (SrcBuffer)
			{
				SrcBase = (int32*)SrcBuffer->GetComponentPtrInt32(VarLayout->Int32ComponentStart);

				//Writes are only valid if we're during a simulation pass.
				FNiagaraDataBuffer* DestBuffer = DataSet->GetDestinationData();
				if (DestBuffer)
				{
					DestBase = (int32*)DestBuffer->GetComponentPtrInt32(VarLayout->Int32ComponentStart);
				}
			}
		}
	}

	FORCEINLINE bool IsValidForRead()const { return SrcBase != nullptr; }
	FORCEINLINE bool IsValidForWrite()const { return DestBase != nullptr; }

	FORCEINLINE int32 operator[](int32 Index)const
	{
		return Get(Index);
	}

	FORCEINLINE int32 Get(int32 Index)const
	{
		int32 Ret;
		Get(Index, Ret);
		return Ret;
	}

	FORCEINLINE int32 GetSafe(int32 Index, int32 Default = 0)const
	{
		if (IsValidForRead())
		{
			FNiagaraDataBuffer* DataBuffer = DataSet->GetCurrentData();
			if (DataBuffer && Index >= 0 && (uint32)Index < DataBuffer->GetNumInstances())
			{
				return Get(Index);
			}
			else
			{
				ensure(DataBuffer && Index >= 0 && (uint32)Index < DataBuffer->GetNumInstances()); // just to capture the badness in the logs or debugger if attached.
			}
		}

		return Default;
	}

	FORCEINLINE void Get(int32 Index, int32& OutValue)const
	{
		checkSlow(IsValidForRead());
		OutValue = SrcBase[Index];
	}

	FORCEINLINE void Set(int32 Index, const int32& InValue)
	{
		checkSlow(IsValidForWrite());
		DestBase[Index] = InValue;
	}

private:

	int32* SrcBase;
	int32* DestBase;
};

template<>
struct FNiagaraDataSetAccessor<float> : public FNiagaraDataSetAccessorBase
{
	FNiagaraDataSetAccessor<float>() {}
	FNiagaraDataSetAccessor<float>(FNiagaraDataSet& InDataSet, FNiagaraVariable InVar)
		: FNiagaraDataSetAccessorBase(&InDataSet, InVar)
	{
		check(sizeof(float) == InVar.GetType().GetSize());
		InitForAccess();
	}

	void InitForAccess()
	{
		SrcBase = nullptr;
		DestBase = nullptr;
		FNiagaraDataBuffer* SrcBuffer = DataSet->GetCurrentData();
		if (IsValid() && SrcBuffer)
		{
			SrcBase = (float*)SrcBuffer->GetComponentPtrFloat(VarLayout->FloatComponentStart);

			//Writes are only valid if we're during a simulation pass.
			FNiagaraDataBuffer* DestBuffer = DataSet->GetDestinationData();
			if (DestBuffer)
			{
				DestBase = (float*)DestBuffer->GetComponentPtrFloat(VarLayout->FloatComponentStart);
			}
		}
	}

	FORCEINLINE bool IsValidForRead()const { return SrcBase != nullptr; }
	FORCEINLINE bool IsValidForWrite()const { return DestBase != nullptr; }

	FORCEINLINE float operator[](int32 Index)const
	{
		return Get(Index);
	}

	FORCEINLINE float GetSafe(int32 Index, float Default = 0.0f)const
	{
		if (IsValidForRead())
		{
			FNiagaraDataBuffer* DataBuffer = DataSet->GetCurrentData();
			if (DataBuffer && Index >= 0 && (uint32)Index < DataBuffer->GetNumInstances())
			{
				return Get(Index);
			}
			else
			{
				ensure(DataBuffer && Index >= 0 && (uint32)Index < DataBuffer->GetNumInstances()); // just to capture the badness in the logs or debugger if attached.
			}
		}

		return Default;
	}

	FORCEINLINE float Get(int32 Index)const
	{
		float Ret;
		Get(Index, Ret);
		return Ret;
	}

	FORCEINLINE void Get(int32 Index, float& OutValue)const
	{
		checkSlow(IsValidForRead());
		OutValue = SrcBase[Index];
	}

	FORCEINLINE void Set(int32 Index, const float& InValue)
	{
		checkSlow(IsValidForWrite());
		DestBase[Index] = InValue;
	}

private:
	float* SrcBase;
	float* DestBase;
};

template<>
struct FNiagaraDataSetAccessor<FVector2D> : public FNiagaraDataSetAccessorBase
{
	FNiagaraDataSetAccessor<FVector2D>() {}
	FNiagaraDataSetAccessor<FVector2D>(FNiagaraDataSet& InDataSet, FNiagaraVariable InVar)
		: FNiagaraDataSetAccessorBase(&InDataSet, InVar)
	{
		check(sizeof(FVector2D) == InVar.GetType().GetSize());
		InitForAccess();
	}

	void InitForAccess()
	{
		SrcXBase = nullptr;
		SrcYBase = nullptr;
		DestXBase = nullptr;
		DestYBase = nullptr;
		FNiagaraDataBuffer* SrcBuffer = DataSet->GetCurrentData();
		if (IsValid() && SrcBuffer)
		{
			SrcXBase = (float*)SrcBuffer->GetComponentPtrFloat(VarLayout->FloatComponentStart);
			SrcYBase = (float*)SrcBuffer->GetComponentPtrFloat(VarLayout->FloatComponentStart + 1);

			//Writes are only valid if we're during a simulation pass.
			FNiagaraDataBuffer* DestBuffer = DataSet->GetDestinationData();
			if (DestBuffer)
			{
				DestXBase = (float*)DestBuffer->GetComponentPtrFloat(VarLayout->FloatComponentStart);
				DestYBase = (float*)DestBuffer->GetComponentPtrFloat(VarLayout->FloatComponentStart + 1);
			}
		}
	}

	FORCEINLINE bool IsValidForRead()const { return SrcXBase != nullptr && SrcYBase != nullptr; }
	FORCEINLINE bool IsValidForWrite()const { return DestXBase != nullptr && DestYBase != nullptr; }

	FORCEINLINE FVector2D operator[](int32 Index)const
	{
		return Get(Index);
	}

	FORCEINLINE FVector2D GetSafe(int32 Index, FVector2D Default = FVector2D::ZeroVector)const
	{
		if (IsValidForRead())
		{
			FNiagaraDataBuffer* DataBuffer = DataSet->GetCurrentData();
			if (DataBuffer && Index >= 0 && (uint32)Index < DataBuffer->GetNumInstances())
			{
				return Get(Index);
			}
			else
			{
				ensure(DataBuffer && Index >= 0 && (uint32)Index < DataBuffer->GetNumInstances()); // just to capture the badness in the logs or debugger if attached.
			}
		}

		return Default;
	}

	FORCEINLINE FVector2D Get(int32 Index)const
	{
		FVector2D Ret;
		Get(Index, Ret);
		return Ret;
	}

	FORCEINLINE void Get(int32 Index, FVector2D& OutValue)const
	{
		checkSlow(IsValidForRead());
		OutValue.X = SrcXBase[Index];
		OutValue.Y = SrcYBase[Index];
	}

	FORCEINLINE void Set(int32 Index, const FVector2D& InValue)
	{
		checkSlow(IsValidForWrite());
		DestXBase[Index] = InValue.X;
		DestYBase[Index] = InValue.Y;
	}

private:

	float* SrcXBase;
	float* SrcYBase;
	float* DestXBase;
	float* DestYBase;
};

template<>
struct FNiagaraDataSetAccessor<FVector> : public FNiagaraDataSetAccessorBase
{
	FNiagaraDataSetAccessor<FVector>() {}
	FNiagaraDataSetAccessor<FVector>(FNiagaraDataSet& InDataSet, FNiagaraVariable InVar)
		: FNiagaraDataSetAccessorBase(&InDataSet, InVar)
	{
		check(sizeof(FVector) == InVar.GetType().GetSize());
		InitForAccess();
	}

	void InitForAccess()
	{
		SrcXBase = nullptr;
		SrcYBase = nullptr;
		SrcZBase = nullptr;
		DestXBase = nullptr;
		DestYBase = nullptr;
		DestZBase = nullptr;
		FNiagaraDataBuffer* SrcBuffer = DataSet->GetCurrentData();
		if (IsValid() && SrcBuffer)
		{
			SrcXBase = (float*)SrcBuffer->GetComponentPtrFloat(VarLayout->FloatComponentStart);
			SrcYBase = (float*)SrcBuffer->GetComponentPtrFloat(VarLayout->FloatComponentStart + 1);
			SrcZBase = (float*)SrcBuffer->GetComponentPtrFloat(VarLayout->FloatComponentStart + 2);

			//Writes are only valid if we're during a simulation pass.
			FNiagaraDataBuffer* DestBuffer = DataSet->GetDestinationData();
			if (DestBuffer)
			{
				DestXBase = (float*)DestBuffer->GetComponentPtrFloat(VarLayout->FloatComponentStart);
				DestYBase = (float*)DestBuffer->GetComponentPtrFloat(VarLayout->FloatComponentStart + 1);
				DestZBase = (float*)DestBuffer->GetComponentPtrFloat(VarLayout->FloatComponentStart + 2);
			}
		}
	}

	FORCEINLINE bool IsValidForRead()const { return SrcXBase != nullptr && SrcYBase != nullptr && SrcZBase != nullptr; }
	FORCEINLINE bool IsValidForWrite()const { return DestXBase != nullptr && DestYBase != nullptr && DestZBase != nullptr; }

	FORCEINLINE FVector operator[](int32 Index)const
	{
		return Get(Index);
	}

	FORCEINLINE FVector GetSafe(int32 Index, FVector Default = FVector::ZeroVector)const
	{
		if (IsValidForRead())
		{
			FNiagaraDataBuffer* DataBuffer = DataSet->GetCurrentData();
			if (DataBuffer && Index >= 0 && (uint32)Index < DataBuffer->GetNumInstances())
			{
				return Get(Index);
			}
			else
			{
				ensure(DataBuffer && Index >= 0 && (uint32)Index < DataBuffer->GetNumInstances()); // just to capture the badness in the logs or debugger if attached.
			}
		}

		return Default;
	}

	FORCEINLINE FVector Get(int32 Index)const
	{
		FVector Ret;
		Get(Index, Ret);
		return Ret;
	}

	FORCEINLINE void Get(int32 Index, FVector& OutValue)const
	{
		checkSlow(IsValidForRead());
		OutValue.X = SrcXBase[Index];
		OutValue.Y = SrcYBase[Index];
		OutValue.Z = SrcZBase[Index];
	}

	FORCEINLINE void Set(int32 Index, const FVector& InValue)
	{
		checkSlow(IsValidForWrite());
		DestXBase[Index] = InValue.X;
		DestYBase[Index] = InValue.Y;
		DestZBase[Index] = InValue.Z;
	}

private:

	float* SrcXBase;
	float* SrcYBase;
	float* SrcZBase;
	float* DestXBase;
	float* DestYBase;
	float* DestZBase;
};

template<>
struct FNiagaraDataSetAccessor<FVector4> : public FNiagaraDataSetAccessorBase
{
	FNiagaraDataSetAccessor<FVector4>() {}
	FNiagaraDataSetAccessor<FVector4>(FNiagaraDataSet& InDataSet, FNiagaraVariable InVar)
		: FNiagaraDataSetAccessorBase(&InDataSet, InVar)
	{
		check(sizeof(FVector4) == InVar.GetType().GetSize());
		InitForAccess();
	}

	void InitForAccess()
	{
		SrcXBase = nullptr;
		SrcYBase = nullptr;
		SrcZBase = nullptr;
		SrcWBase = nullptr;
		DestXBase = nullptr;
		DestYBase = nullptr;
		DestZBase = nullptr;
		DestWBase = nullptr;
		FNiagaraDataBuffer* SrcBuffer = DataSet->GetCurrentData();
		if (IsValid() && SrcBuffer)
		{
			SrcXBase = (float*)SrcBuffer->GetComponentPtrFloat(VarLayout->FloatComponentStart);
			SrcYBase = (float*)SrcBuffer->GetComponentPtrFloat(VarLayout->FloatComponentStart + 1);
			SrcZBase = (float*)SrcBuffer->GetComponentPtrFloat(VarLayout->FloatComponentStart + 2);
			SrcWBase = (float*)SrcBuffer->GetComponentPtrFloat(VarLayout->FloatComponentStart + 3);

			//Writes are only valid if we're during a simulation pass.
			FNiagaraDataBuffer* DestBuffer = DataSet->GetDestinationData();
			if (DestBuffer)
			{
				DestXBase = (float*)DestBuffer->GetComponentPtrFloat(VarLayout->FloatComponentStart);
				DestYBase = (float*)DestBuffer->GetComponentPtrFloat(VarLayout->FloatComponentStart + 1);
				DestZBase = (float*)DestBuffer->GetComponentPtrFloat(VarLayout->FloatComponentStart + 2);
				DestWBase = (float*)DestBuffer->GetComponentPtrFloat(VarLayout->FloatComponentStart + 3);
			}
		}
	}

	FORCEINLINE bool IsValidForRead()const { return SrcXBase != nullptr && SrcYBase != nullptr && SrcZBase != nullptr && SrcWBase != nullptr; }
	FORCEINLINE bool IsValidForWrite()const { return DestXBase != nullptr && DestYBase != nullptr && DestZBase != nullptr && DestWBase != nullptr; }

	FORCEINLINE FVector4 operator[](int32 Index)const
	{
		return Get(Index);
	}

	FORCEINLINE FVector4 GetSafe(int32 Index, const FVector4& Default = FVector4(0.0f, 0.0f, 0.0f, 0.0f))const
	{
		if (IsValidForRead())
		{
			FNiagaraDataBuffer* DataBuffer = DataSet->GetCurrentData();
			if (DataBuffer && Index >= 0 && (uint32)Index < DataBuffer->GetNumInstances())
			{
				return Get(Index);
			}
			else
			{
				ensure(DataBuffer && Index >= 0 && (uint32)Index < DataBuffer->GetNumInstances()); // just to capture the badness in the logs or debugger if attached.
			}
		}

		return Default;
	}

	FORCEINLINE FVector4 Get(int32 Index)const
	{
		FVector4 Ret;
		Get(Index, Ret);
		return Ret;
	}

	FORCEINLINE void Get(int32 Index, FVector4& OutValue)const
	{
		checkSlow(IsValidForRead());
		OutValue.X = SrcXBase[Index];
		OutValue.Y = SrcYBase[Index];
		OutValue.Z = SrcZBase[Index];
		OutValue.W = SrcWBase[Index];
	}

	FORCEINLINE void Set(int32 Index, const FVector4& InValue)
	{
		checkSlow(IsValidForWrite());
		DestXBase[Index] = InValue.X;
		DestYBase[Index] = InValue.Y;
		DestZBase[Index] = InValue.Z;
		DestWBase[Index] = InValue.W;
	}

private:

	float* SrcXBase;
	float* SrcYBase;
	float* SrcZBase;
	float* SrcWBase;
	float* DestXBase;
	float* DestYBase;
	float* DestZBase;
	float* DestWBase;
};


template<>
struct FNiagaraDataSetAccessor<FQuat> : public FNiagaraDataSetAccessorBase
{
	FNiagaraDataSetAccessor<FQuat>() {}
	FNiagaraDataSetAccessor<FQuat>(FNiagaraDataSet& InDataSet, FNiagaraVariable InVar)
		: FNiagaraDataSetAccessorBase(&InDataSet, InVar)
	{
		check(sizeof(FQuat) == InVar.GetType().GetSize());
		InitForAccess();
	}

	void InitForAccess()
	{
		SrcXBase = nullptr;
		SrcYBase = nullptr;
		SrcZBase = nullptr;
		SrcWBase = nullptr;
		DestXBase = nullptr;
		DestYBase = nullptr;
		DestZBase = nullptr;
		DestWBase = nullptr;
		FNiagaraDataBuffer* SrcBuffer = DataSet->GetCurrentData();
		if (IsValid() && SrcBuffer)
		{
			SrcXBase = (float*)SrcBuffer->GetComponentPtrFloat(VarLayout->FloatComponentStart);
			SrcYBase = (float*)SrcBuffer->GetComponentPtrFloat(VarLayout->FloatComponentStart + 1);
			SrcZBase = (float*)SrcBuffer->GetComponentPtrFloat(VarLayout->FloatComponentStart + 2);
			SrcWBase = (float*)SrcBuffer->GetComponentPtrFloat(VarLayout->FloatComponentStart + 3);

			FNiagaraDataBuffer* DestBuffer = DataSet->GetDestinationData();
			if (DestBuffer)
			{
				//Writes are only valid if we're during a simulation pass.
				DestXBase = (float*)DestBuffer->GetComponentPtrFloat(VarLayout->FloatComponentStart);
				DestYBase = (float*)DestBuffer->GetComponentPtrFloat(VarLayout->FloatComponentStart + 1);
				DestZBase = (float*)DestBuffer->GetComponentPtrFloat(VarLayout->FloatComponentStart + 2);
				DestWBase = (float*)DestBuffer->GetComponentPtrFloat(VarLayout->FloatComponentStart + 3);
			}
		}
	}

	FORCEINLINE bool IsValidForRead()const { return SrcXBase != nullptr && SrcYBase != nullptr && SrcZBase != nullptr && SrcWBase != nullptr; }
	FORCEINLINE bool IsValidForWrite()const { return DestXBase != nullptr && DestYBase != nullptr && DestZBase != nullptr && DestWBase != nullptr; }

	FORCEINLINE FQuat operator[](int32 Index)const
	{
		return Get(Index);
	}

	FORCEINLINE FQuat GetSafe(int32 Index, const FQuat& Default = FQuat(0.0f, 0.0f, 0.0f, 1.0f))const
	{
		if (IsValidForRead())
		{
			FNiagaraDataBuffer* DataBuffer = DataSet->GetCurrentData();
			if (DataBuffer && Index >= 0 && (uint32)Index < DataBuffer->GetNumInstances())
			{
				return Get(Index);
			}
			else
			{
				ensure(DataBuffer && Index >= 0 && (uint32)Index < DataBuffer->GetNumInstances()); // just to capture the badness in the logs or debugger if attached.
			}
		}

		return Default;
	}

	FORCEINLINE FQuat Get(int32 Index)const
	{
		FQuat Ret;
		Get(Index, Ret);
		return Ret;
	}

	FORCEINLINE void Get(int32 Index, FQuat& OutValue)const
	{
		checkSlow(IsValidForRead());
		OutValue.X = SrcXBase[Index];
		OutValue.Y = SrcYBase[Index];
		OutValue.Z = SrcZBase[Index];
		OutValue.W = SrcWBase[Index];
	}

	FORCEINLINE void Set(int32 Index, const FQuat& InValue)
	{
		checkSlow(IsValidForWrite());
		DestXBase[Index] = InValue.X;
		DestYBase[Index] = InValue.Y;
		DestZBase[Index] = InValue.Z;
		DestWBase[Index] = InValue.W;
	}

private:

	float* SrcXBase;
	float* SrcYBase;
	float* SrcZBase;
	float* SrcWBase;
	float* DestXBase;
	float* DestYBase;
	float* DestZBase;
	float* DestWBase;
};

template<>
struct FNiagaraDataSetAccessor<FLinearColor> : public FNiagaraDataSetAccessorBase
{
	FNiagaraDataSetAccessor<FLinearColor>() {}
	FNiagaraDataSetAccessor<FLinearColor>(FNiagaraDataSet& InDataSet, FNiagaraVariable InVar)
		: FNiagaraDataSetAccessorBase(&InDataSet, InVar)
	{
		check(sizeof(FLinearColor) == InVar.GetType().GetSize());
		InitForAccess();
	}

	void InitForAccess()
	{
		SrcRBase = nullptr;
		SrcGBase = nullptr;
		SrcBBase = nullptr;
		SrcABase = nullptr;
		DestRBase = nullptr;
		DestGBase = nullptr;
		DestBBase = nullptr;
		DestABase = nullptr;
		FNiagaraDataBuffer* SrcBuffer = DataSet->GetCurrentData();
		if (IsValid() && SrcBuffer)
		{
			SrcRBase = (float*)SrcBuffer->GetComponentPtrFloat(VarLayout->FloatComponentStart);
			SrcGBase = (float*)SrcBuffer->GetComponentPtrFloat(VarLayout->FloatComponentStart + 1);
			SrcBBase = (float*)SrcBuffer->GetComponentPtrFloat(VarLayout->FloatComponentStart + 2);
			SrcABase = (float*)SrcBuffer->GetComponentPtrFloat(VarLayout->FloatComponentStart + 3);

			//Writes are only valid if we're during a simulation pass.
			FNiagaraDataBuffer* DestBuffer = DataSet->GetDestinationData();
			if (DestBuffer)
			{
				DestRBase = (float*)DestBuffer->GetComponentPtrFloat(VarLayout->FloatComponentStart);
				DestGBase = (float*)DestBuffer->GetComponentPtrFloat(VarLayout->FloatComponentStart + 1);
				DestBBase = (float*)DestBuffer->GetComponentPtrFloat(VarLayout->FloatComponentStart + 2);
				DestABase = (float*)DestBuffer->GetComponentPtrFloat(VarLayout->FloatComponentStart + 3);
			}
		}
	}

	FORCEINLINE bool IsValidForRead()const { return SrcRBase != nullptr && SrcGBase != nullptr && SrcBBase != nullptr && SrcABase != nullptr; }
	FORCEINLINE bool IsValidForWrite()const { return DestRBase != nullptr && DestGBase != nullptr && DestBBase != nullptr && DestABase != nullptr; }

	FORCEINLINE FLinearColor operator[](int32 Index)const
	{
		return Get(Index);
	}

	FORCEINLINE FLinearColor GetSafe(int32 Index, FLinearColor Default = FLinearColor::White)const
	{
		if (IsValidForRead())
		{
			FNiagaraDataBuffer* DataBuffer = DataSet->GetCurrentData();
			if (DataBuffer && Index >= 0 && (uint32)Index < DataBuffer->GetNumInstances())
			{
				return Get(Index);
			}
			else
			{
				ensure(DataBuffer && Index >= 0 && (uint32)Index < DataBuffer->GetNumInstances()); // just to capture the badness in the logs or debugger if attached.
			}
		}

		return Default;
	}

	FORCEINLINE FLinearColor Get(int32 Index)const
	{
		FLinearColor Ret;
		Get(Index, Ret);
		return Ret;
	}

	FORCEINLINE void Get(int32 Index, FLinearColor& OutValue)const
	{
		checkSlow(IsValidForRead());
		OutValue.R = SrcRBase[Index];
		OutValue.G = SrcGBase[Index];
		OutValue.B = SrcBBase[Index];
		OutValue.A = SrcABase[Index];
	}

	FORCEINLINE void Set(int32 Index, const FLinearColor& InValue)
	{
		checkSlow(IsValidForWrite());
		DestRBase[Index] = InValue.R;
		DestGBase[Index] = InValue.G;
		DestBBase[Index] = InValue.B;
		DestABase[Index] = InValue.A;
	}

private:

	float* SrcRBase;
	float* SrcGBase;
	float* SrcBBase;
	float* SrcABase;
	float* DestRBase;
	float* DestGBase;
	float* DestBBase;
	float* DestABase;
};

template<>
struct FNiagaraDataSetAccessor<FNiagaraSpawnInfo> : public FNiagaraDataSetAccessorBase
{
	FNiagaraDataSetAccessor<FNiagaraSpawnInfo>() {}
	FNiagaraDataSetAccessor<FNiagaraSpawnInfo>(FNiagaraDataSet& InDataSet, FNiagaraVariable InVar)
		: FNiagaraDataSetAccessorBase(&InDataSet, InVar)
	{
		check(sizeof(FNiagaraSpawnInfo) == InVar.GetType().GetSize());
		InitForAccess();
	}

	void InitForAccess()
	{
		SrcCountBase = nullptr;
		SrcInterpStartDtBase = nullptr;
		SrcIntervalDtBase = nullptr;
		SrcGroupBase = nullptr;
		DestCountBase = nullptr;
		DestInterpStartDtBase = nullptr;
		DestIntervalDtBase = nullptr;
		DestGroupBase = nullptr;
		FNiagaraDataBuffer* SrcBuffer = DataSet->GetCurrentData();
		if (IsValid() && SrcBuffer)
		{
			SrcCountBase = (int32*)SrcBuffer->GetComponentPtrInt32(VarLayout->Int32ComponentStart);
			SrcInterpStartDtBase = (float*)SrcBuffer->GetComponentPtrFloat(VarLayout->FloatComponentStart);
			SrcIntervalDtBase = (float*)SrcBuffer->GetComponentPtrFloat(VarLayout->FloatComponentStart + 1);
			SrcGroupBase = (int32*)SrcBuffer->GetComponentPtrInt32(VarLayout->Int32ComponentStart + 1);

			//Writes are only valid if we're during a simulation pass.
			FNiagaraDataBuffer* DestBuffer = DataSet->GetDestinationData();
			if (DestBuffer)
			{
				DestCountBase = (int32*)DestBuffer->GetComponentPtrInt32(VarLayout->Int32ComponentStart);
				DestInterpStartDtBase = (float*)DestBuffer->GetComponentPtrFloat(VarLayout->FloatComponentStart);
				DestIntervalDtBase = (float*)DestBuffer->GetComponentPtrFloat(VarLayout->FloatComponentStart + 1);
				DestGroupBase = (int32*)DestBuffer->GetComponentPtrInt32(VarLayout->Int32ComponentStart + 1);
			}
		}
	}

	FORCEINLINE bool IsValidForRead()const { return SrcCountBase != nullptr && SrcInterpStartDtBase != nullptr && SrcIntervalDtBase != nullptr && SrcGroupBase != nullptr; }
	FORCEINLINE bool IsValidForWrite()const { return DestCountBase != nullptr && DestInterpStartDtBase != nullptr && DestIntervalDtBase != nullptr && DestGroupBase != nullptr; }

	FORCEINLINE FNiagaraSpawnInfo operator[](int32 Index)const
	{
		return Get(Index);
	}

	FORCEINLINE FNiagaraSpawnInfo GetSafe(int32 Index, FNiagaraSpawnInfo Default = FNiagaraSpawnInfo())const
	{
		if (IsValidForRead())
		{
			FNiagaraDataBuffer* DataBuffer = DataSet->GetCurrentData();
			if (DataBuffer && Index >= 0 && (uint32)Index < DataBuffer->GetNumInstances())
			{
				return Get(Index);
			}
			else
			{
				ensure(DataBuffer && Index >= 0 && (uint32)Index < DataBuffer->GetNumInstances()); // just to capture the badness in the logs or debugger if attached.
			}
		}

		return Default;
	}

	FORCEINLINE FNiagaraSpawnInfo Get(int32 Index)const
	{
		FNiagaraSpawnInfo Ret;
		Get(Index, Ret);
		return Ret;
	}

	FORCEINLINE void Get(int32 Index, FNiagaraSpawnInfo& OutValue)const
	{
		checkSlow(IsValidForRead());
		OutValue.Count = SrcCountBase[Index];
		OutValue.InterpStartDt = SrcInterpStartDtBase[Index];
		OutValue.IntervalDt = SrcIntervalDtBase[Index];
		OutValue.SpawnGroup = SrcGroupBase[Index];
	}

	FORCEINLINE void Set(int32 Index, const FNiagaraSpawnInfo& InValue)
	{
		checkSlow(IsValidForWrite());
		DestCountBase[Index] = InValue.Count;
		DestInterpStartDtBase[Index] = InValue.InterpStartDt;
		DestIntervalDtBase[Index] = InValue.IntervalDt;
		DestGroupBase[Index] = InValue.SpawnGroup;
	}

private:

	int32* SrcCountBase;
	float* SrcInterpStartDtBase;
	float* SrcIntervalDtBase;
	int32* SrcGroupBase;

	int32* DestCountBase;
	float* DestInterpStartDtBase;
	float* DestIntervalDtBase;
	int32* DestGroupBase;
};

template<>
struct FNiagaraDataSetAccessor<FNiagaraID> : public FNiagaraDataSetAccessorBase
{
	FNiagaraDataSetAccessor<FNiagaraID>() {}
	FNiagaraDataSetAccessor<FNiagaraID>(FNiagaraDataSet& InDataSet, FNiagaraVariable InVar)
		: FNiagaraDataSetAccessorBase(&InDataSet, InVar)
	{
		InitForAccess();
	}

	void InitForAccess()
	{
		SrcIndexBase = nullptr;
		SrcTagBase = nullptr;
		DestIndexBase = nullptr;
		DestTagBase = nullptr;
		FNiagaraDataBuffer* SrcBuffer = DataSet->GetCurrentData();
		if (IsValid() && SrcBuffer)
		{
			SrcIndexBase = (int32*)SrcBuffer->GetComponentPtrInt32(VarLayout->Int32ComponentStart);
			SrcTagBase = (int32*)SrcBuffer->GetComponentPtrInt32(VarLayout->Int32ComponentStart + 1);

			//Writes are only valid if we're during a simulation pass.
			FNiagaraDataBuffer* DestBuffer = DataSet->GetDestinationData();
			if (DestBuffer)
			{
				DestIndexBase = (int32*)DestBuffer->GetComponentPtrInt32(VarLayout->Int32ComponentStart);
				DestTagBase = (int32*)DestBuffer->GetComponentPtrInt32(VarLayout->Int32ComponentStart + 1);
			}
		}
	}

	FORCEINLINE bool IsValidForRead()const { return SrcIndexBase != nullptr && SrcTagBase != nullptr; }
	FORCEINLINE bool IsValidForWrite()const { return DestIndexBase != nullptr && DestTagBase != nullptr; }

	FORCEINLINE FNiagaraID operator[](int32 Index)const
	{
		return Get(Index);
	}

	FORCEINLINE FNiagaraID GetSafe(int32 Index, FNiagaraID Default = FNiagaraID())const
	{
		if (IsValidForRead())
		{
			FNiagaraDataBuffer* DataBuffer = DataSet->GetCurrentData();
			if (DataBuffer && Index >= 0 && (uint32)Index < DataBuffer->GetNumInstances())
			{
				return Get(Index);
			}
			else
			{
				ensure(DataBuffer && Index >= 0 && (uint32)Index < DataBuffer->GetNumInstances()); // just to capture the badness in the logs or debugger if attached.
			}
		}

		return Default;
	}

	FORCEINLINE FNiagaraID Get(int32 Index)const
	{
		FNiagaraID Ret;
		Get(Index, Ret);
		return Ret;
	}

	FORCEINLINE void Get(int32 Index, FNiagaraID& OutValue)const
	{
		checkSlow(IsValidForRead());
		OutValue.Index = SrcIndexBase[Index];
		OutValue.AcquireTag = SrcTagBase[Index];
	}

	FORCEINLINE void Set(int32 Index, const FNiagaraID& InValue)
	{
		checkSlow(IsValidForWrite());
		DestIndexBase[Index] = InValue.Index;
		DestTagBase[Index] = InValue.AcquireTag;
	}

private:

	int32* SrcIndexBase;
	int32* SrcTagBase;
	int32* DestIndexBase;
	int32* DestTagBase;
};

/**
Iterator that will pull or push data between a NiagaraDataBuffer and some FNiagaraVariables it contains.
Super slow. Don't use at runtime.
*/
struct FNiagaraDataVariableIterator
{
	FNiagaraDataVariableIterator(const FNiagaraDataBuffer* InData, uint32 StartIdx = 0)
		: Data(InData)
		, CurrIdx(StartIdx)
	{
		Variables = Data->GetOwner()->GetVariables();
	}

	void Get()
	{
		const TArray<FNiagaraVariableLayoutInfo>& VarLayouts = Data->GetOwner()->GetVariableLayouts();
		for (int32 VarIdx = 0; VarIdx < Variables.Num(); ++VarIdx)
		{
			FNiagaraVariable& Var = Variables[VarIdx];
			const FNiagaraVariableLayoutInfo& Layout = VarLayouts[VarIdx];
			Var.AllocateData();
			const uint8* ValuePtr = Var.GetData();

			for (uint32 CompIdx = 0; CompIdx < Layout.GetNumFloatComponents(); ++CompIdx)
			{
				uint32 CompBufferOffset = Layout.FloatComponentStart + CompIdx;
				float* Src = Data->GetInstancePtrFloat(CompBufferOffset, CurrIdx);
				float* Dst = (float*)(ValuePtr + Layout.LayoutInfo.FloatComponentByteOffsets[CompIdx]);
				*Dst = *Src;
			}

			for (uint32 CompIdx = 0; CompIdx < Layout.GetNumInt32Components(); ++CompIdx)
			{
				uint32 CompBufferOffset = Layout.Int32ComponentStart + CompIdx;
				int32* Src = Data->GetInstancePtrInt32(CompBufferOffset, CurrIdx);
				int32* Dst = (int32*)(ValuePtr + Layout.LayoutInfo.Int32ComponentByteOffsets[CompIdx]);
				*Dst = *Src;
			}
		}
	}

	void Advance() { ++CurrIdx; }
	bool IsValid()const { return Data && CurrIdx < Data->GetNumInstances(); }
	uint32 GetCurrIndex()const { return CurrIdx; }
	const TArray<FNiagaraVariable>& GetVariables()const { return Variables; }
private:

	const FNiagaraDataBuffer* Data;
	TArray<FNiagaraVariable> Variables;

	uint32 CurrIdx;
};

/**
Allows immediate access to GPU data on the CPU, you can then use FNiagaraDataSetAccessor to access the data.
This will make a copy of the GPU data and will stall the CPU until the data is ready from the GPU,
therefore it should only be used for tools / debugging.  For async readback see FNiagaraSystemInstance::RequestCapture.
*/
class NIAGARA_API FScopedNiagaraDataSetGPUReadback
{
public:
	FScopedNiagaraDataSetGPUReadback() {}
	FORCEINLINE ~FScopedNiagaraDataSetGPUReadback()
	{
		if (DataBuffer != nullptr)
		{
			DataBuffer->FloatData.Empty();
			DataBuffer->Int32Data.Empty();
		}
	}

	void ReadbackData(class NiagaraEmitterInstanceBatcher* Batcher, FNiagaraDataSet* InDataSet);
	uint32 GetNumInstances() const { check(DataSet != nullptr); return NumInstances; }

private:
	FNiagaraDataSet*	DataSet = nullptr;
	FNiagaraDataBuffer* DataBuffer = nullptr;
	NiagaraEmitterInstanceBatcher* Batcher = nullptr;
	uint32				NumInstances = 0;
};


//////////////////////////////////////////////////////////////////////////

FORCEINLINE void FNiagaraDataBuffer::CheckUsage(bool bReadOnly)const
{
	checkSlow(Owner);

	//We can read on the RT but any modifications must be GT (or GT Task).
	//For GPU sims we must be on the RT.
	checkSlow((Owner->GetSimTarget() == ENiagaraSimTarget::CPUSim  && (IsInGameThread() || (bReadOnly || !IsInRenderingThread()))) ||
		(Owner->GetSimTarget() == ENiagaraSimTarget::GPUComputeSim) && IsInRenderingThread());
}<|MERGE_RESOLUTION|>--- conflicted
+++ resolved
@@ -103,11 +103,7 @@
 public:
 	FNiagaraDataBuffer(FNiagaraDataSet* InOwner);
 	void Allocate(uint32 NumInstances, bool bMaintainExisting = false);
-<<<<<<< HEAD
 	void AllocateGPU(uint32 InNumInstances, FNiagaraGPUInstanceCountManager& GPUInstanceCountManager, FRHICommandList& RHICmdList, ERHIFeatureLevel::Type FeatureLevel, const TCHAR* DebugSimName);
-=======
-	void AllocateGPU(uint32 InNumInstances, FNiagaraGPUInstanceCountManager& GPUInstanceCountManager, FRHICommandList& RHICmdList, ERHIFeatureLevel::Type FeatureLevel);
->>>>>>> fa8a8d0d
 	void SwapInstances(uint32 OldIndex, uint32 NewIndex);
 	void KillInstance(uint32 InstanceIdx);
 	void CopyTo(FNiagaraDataBuffer& DestBuffer, int32 SrcStartIdx, int32 DestStartIdx, int32 NumInstances)const;
@@ -137,17 +133,12 @@
 	FORCEINLINE uint32 GetNumInstances()const { return NumInstances; }
 	FORCEINLINE uint32 GetNumInstancesAllocated()const { return NumInstancesAllocated; }
 
-	FORCEINLINE void SetNumInstances(uint32 InNumInstances) { NumInstances = InNumInstances; }
+	FORCEINLINE void SetNumInstances(uint32 InNumInstances) { check(InNumInstances <= NumInstancesAllocated); NumInstances = InNumInstances; }
 	FORCEINLINE uint32 GetSizeBytes()const { return FloatData.Num() + Int32Data.Num(); }
 	FORCEINLINE FRWBuffer& GetGPUBufferFloat() { return GPUBufferFloat; }
 	FORCEINLINE FRWBuffer& GetGPUBufferInt() { return GPUBufferInt;	}
 	FORCEINLINE uint32 GetGPUInstanceCountBufferOffset() const { return GPUInstanceCountBufferOffset; }
 	FORCEINLINE void ClearGPUInstanceCountBufferOffset() { GPUInstanceCountBufferOffset = INDEX_NONE; }
-<<<<<<< HEAD
-=======
-	FORCEINLINE uint32 GetGPUNumAllocatedIDs() const { return NumIDsAllocatedForGPU; }
-	FORCEINLINE FRWBuffer& GetGPUFreeIDs() { return GPUFreeIDs; }
->>>>>>> fa8a8d0d
 	FORCEINLINE FRWBuffer& GetGPUIDToIndexTable() { return GPUIDToIndexTable; }
 
 	FORCEINLINE int32 GetSafeComponentBufferSize() const { return GetSafeComponentBufferSize(GetNumInstancesAllocated()); }
@@ -178,7 +169,7 @@
 	{
 		//Round up to VECTOR_WIDTH_BYTES.
 		//Both aligns the component buffers to the vector width but also ensures their ops cannot stomp over one another.		
-		return RequiredSize + VECTOR_WIDTH_BYTES - (RequiredSize % VECTOR_WIDTH_BYTES) + VECTOR_WIDTH_BYTES;
+		return Align(RequiredSize, VECTOR_WIDTH_BYTES) + VECTOR_WIDTH_BYTES;
 	}
 
 	/** Back ptr to our owning data set. Used to access layout info for the buffer. */
@@ -205,13 +196,6 @@
 	FRWBuffer GPUBufferFloat;
 	/** GPU Buffer containing floating point values for GPU simulations. */
 	FRWBuffer GPUBufferInt;
-<<<<<<< HEAD
-=======
-	/** Size of the GPU ID buffers. */
-	uint32 NumIDsAllocatedForGPU;
-	/** GPU list of free particle IDs. */
-	FRWBuffer GPUFreeIDs;
->>>>>>> fa8a8d0d
 	/** GPU table which maps particle ID to index. */
 	FRWBuffer GPUIDToIndexTable;
 	//////////////////////////////////////////////////////////////////////////
