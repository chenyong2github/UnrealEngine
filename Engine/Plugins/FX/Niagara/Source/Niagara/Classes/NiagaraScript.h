// Copyright Epic Games, Inc. All Rights Reserved.

#pragma once

#include "CoreMinimal.h"
#include "HAL/ThreadSafeBool.h"
#include "UObject/ObjectMacros.h"
#include "UObject/Object.h"
#include "NiagaraCommon.h"
#include "NiagaraScriptBase.h"
#include "NiagaraShared.h"
#include "NiagaraShader.h"
#include "NiagaraParameters.h"
#include "NiagaraDataSet.h"
#include "NiagaraScriptExecutionParameterStore.h"
#include "NiagaraScriptHighlight.h"
<<<<<<< HEAD
=======
#include "NiagaraCustomVersion.h"
#include "NiagaraMessageDataBase.h"
>>>>>>> 3ecbc206

#include "NiagaraScript.generated.h"

class UNiagaraDataInterface;
class FNiagaraCompileRequestDataBase;
class UNiagaraConvertInPlaceUtilityBase;

#define NIAGARA_INVALID_MEMORY (0xBA)

#define NIAGARA_SCRIPT_COMPILE_LOGGING_MEDIUM

/** Defines what will happen to unused attributes when a script is run. */
UENUM()
enum class EUnusedAttributeBehaviour : uint8
{
	/** The previous value of the attribute is copied across. */
	Copy,
	/** The attribute is set to zero. */
	Zero,
	/** The attribute is untouched. */
	None,
	/** The memory for the attribute is set to NIAGARA_INVALID_MEMORY. */
	MarkInvalid, 
	/** The attribute is passed through without double buffering */
	PassThrough,
};

UENUM()
enum class ENiagaraModuleDependencyType : uint8
{
	/** The dependency belongs before the module. */
	PreDependency,
	/** The dependency belongs after the module. */
	PostDependency
};

UENUM()
enum class ENiagaraModuleDependencyScriptConstraint : uint8
{
	/** The module providing the dependency must be in the same script e.g. if the module requiring the dependency is in "Particle Spawn" the module providing the dependency must also be in "Particle Spawn". */
	SameScript,
	/** The module providing the dependency can be in any script as long as it satisfies the dependency type, e.g. if the module requiring the dependency is in "Particle Spawn" the module providing the dependency could be in "Emitter Spawn". */
	AllScripts
};

UENUM()
enum class ENiagaraScriptLibraryVisibility : uint8
{
	Invalid = 0 UMETA(Hidden),
	
	/** The script is not visible by default to the user, but can be made visible by disabling the "Library only" filter option. */
	Unexposed UMETA(DisplayName = "Unexposed"),

	/** The script is exposed to the asset library and always visible to the user. */
	Library UMETA(DisplayName = "Exposed"),

	/** The script is never visible to the user. This is useful to "soft deprecate" assets that should not be shown to a user, but should also not generate errors for existing usages. */
	Hidden UMETA(DisplayName = "Hidden")
};

USTRUCT()
struct FNiagaraModuleDependency
{
	GENERATED_USTRUCT_BODY()
public:
	/** Specifies the provided id of the required dependent module (e.g. 'ProvidesNormalizedAge') */
	UPROPERTY(AssetRegistrySearchable, EditAnywhere, Category = Script)
	FName Id;

	/** Whether the dependency belongs before or after this module */
	UPROPERTY(AssetRegistrySearchable, EditAnywhere, Category = Script)
	ENiagaraModuleDependencyType Type; // e.g. PreDependency

	/** Specifies constraints related to the source script a modules provides as dependency. */
	UPROPERTY(AssetRegistrySearchable, EditAnywhere, Category = Script)
	ENiagaraModuleDependencyScriptConstraint ScriptConstraint;
	
	/** Detailed description of the dependency */
	UPROPERTY(AssetRegistrySearchable, EditAnywhere, Category = Script, meta = (MultiLine = true))
	FText Description;

	FNiagaraModuleDependency()
	{
		Type = ENiagaraModuleDependencyType::PreDependency;
		ScriptConstraint = ENiagaraModuleDependencyScriptConstraint::SameScript;
	}
};

struct FNiagaraScriptDebuggerInfo
{
	FNiagaraScriptDebuggerInfo();
	FNiagaraScriptDebuggerInfo(FName InName, ENiagaraScriptUsage InUsage, const FGuid& InUsageId);

	bool bWaitForGPU;

	FName HandleName;

	ENiagaraScriptUsage Usage;

	FGuid UsageId;

	int32 FrameLastWriteId;

	FNiagaraDataSet Frame;

	FNiagaraParameterStore Parameters;

	TAtomic<bool> bWritten;
};

/** Struct containing all of the data necessary to look up a NiagaraScript's VM executable results from the Derived Data Cache.*/
USTRUCT()
struct NIAGARA_API FNiagaraVMExecutableDataId
{
	GENERATED_USTRUCT_BODY()
public:
	/** The version of the compiler that this needs to be built against.*/
	UPROPERTY()
	FGuid CompilerVersionID;

	/** The type of script this was used for.*/
	UPROPERTY()
	ENiagaraScriptUsage ScriptUsageType;

	/** The instance id of this script usage type.*/
	UPROPERTY()
	FGuid ScriptUsageTypeID;

#if WITH_EDITORONLY_DATA
	/** Configuration options*/
	UPROPERTY()
	TArray<FString> AdditionalDefines;
#endif

	/** Whether or not we need to bake Rapid Iteration params. True to keep params, false to bake.*/
	UPROPERTY()
	uint32 bUsesRapidIterationParams : 1;

	/** Do we require interpolated spawning */
	UPROPERTY()
	uint32 bInterpolatedSpawn : 1;

	/** Do we require persistent IDs */
	UPROPERTY()
	uint32 bRequiresPersistentIDs : 1;

	/**
	* The GUID of the subgraph this shader primarily represents.
	*/
	UPROPERTY()
	FGuid BaseScriptID_DEPRECATED;

	/**
	* The hash of the subgraph this shader primarily represents.
	*/
	UPROPERTY()
	FNiagaraCompileHash BaseScriptCompileHash;

#if WITH_EDITORONLY_DATA
	/** Compile hashes of any top level scripts the script was dependent on that might trigger a recompile if they change. */
	UPROPERTY()
	TArray<FNiagaraCompileHash> ReferencedCompileHashes;

	/** Temp storage while generating the Id. This is NOT serialized and shouldn't be used in any comparisons*/
	TArray<FString> DebugReferencedObjects;
#endif

	FNiagaraVMExecutableDataId()
		: CompilerVersionID()
		, ScriptUsageType(ENiagaraScriptUsage::Function)
		, bUsesRapidIterationParams(true)
		, bInterpolatedSpawn(false)
		, bRequiresPersistentIDs(false)
		, BaseScriptID_DEPRECATED(0, 0, 0, 0)
	{ }


	~FNiagaraVMExecutableDataId()
	{ }

	bool IsValid() const;
	void Invalidate();
	
	friend uint32 GetTypeHash(const FNiagaraVMExecutableDataId& Ref)
	{
		return Ref.BaseScriptCompileHash.GetTypeHash();
	}

	SIZE_T GetSizeBytes() const
	{
		return sizeof(*this);
	}

	bool HasInterpolatedParameters() const;
	bool RequiresPersistentIDs() const;
#if 0
	/** Hashes the script-specific part of this shader map Id. */
	void GetScriptHash(FSHAHash& OutHash) const;
#endif

	/**
	* Tests this set against another for equality, disregarding override settings.
	*
	* @param ReferenceSet	The set to compare against
	* @return				true if the sets are equal
	*/
	bool operator==(const FNiagaraVMExecutableDataId& ReferenceSet) const;

	bool operator!=(const FNiagaraVMExecutableDataId& ReferenceSet) const
	{
		return !(*this == ReferenceSet);
	}

#if WITH_EDITORONLY_DATA
	/** Appends string representations of this Id to a key string. */
	void AppendKeyString(FString& KeyString, const FString& Delimiter = TEXT("_"), bool bAppendObjectForDebugging = false) const;

#endif
};

/** Struct containing all of the data needed to run a Niagara VM executable script.*/
USTRUCT()
struct NIAGARA_API FNiagaraVMExecutableData
{
	GENERATED_USTRUCT_BODY()
public:
	FNiagaraVMExecutableData();

	/** Byte code to execute for this system */
	UPROPERTY()
	TArray<uint8> ByteCode;

	/** Runtime optimized byte code, specific to the system we are running on, currently can not be serialized */
	UPROPERTY(transient)
	TArray<uint8> OptimizedByteCode;

	/** Number of temp registers used by this script. */
	UPROPERTY()
	int32 NumTempRegisters;

	/** Number of user pointers we must pass to the VM. */
	UPROPERTY()
	int32 NumUserPtrs;

#if WITH_EDITORONLY_DATA
	/** All the data for using external constants in the script, laid out in the order they are expected in the uniform table.*/
	UPROPERTY()
	FNiagaraParameters Parameters;

	/** All the data for using external constants in the script, laid out in the order they are expected in the uniform table.*/
	UPROPERTY()
	FNiagaraParameters InternalParameters;
#endif

	UPROPERTY()
	TArray<uint8> ScriptLiterals;

	/** Attributes used by this script. */
	UPROPERTY()
	TArray<FNiagaraVariable> Attributes;

	/** Contains various usage information for this script. */
	UPROPERTY()
	FNiagaraScriptDataUsageInfo DataUsage;

#if WITH_EDITORONLY_DATA
	UPROPERTY()
	TMap<FName, FNiagaraParameters> DataSetToParameters;

	UPROPERTY()
	TArray<FNiagaraFunctionSignature> AdditionalExternalFunctions;
#endif

	/** Information about all data interfaces used by this script. */
	UPROPERTY()
	TArray<FNiagaraScriptDataInterfaceCompileInfo> DataInterfaceInfo;

	/** Array of ordered vm external functions to place in the function table. */
	UPROPERTY()
	TArray<FVMExternalFunctionBindingInfo> CalledVMExternalFunctions;

	TArray<FVMExternalFunction> CalledVMExternalFunctionBindings;

	UPROPERTY()
	TArray<FNiagaraDataSetID> ReadDataSets;

	UPROPERTY()
	TArray<FNiagaraDataSetProperties> WriteDataSets;

	/** Scopes we'll track with stats.*/
	UPROPERTY()
	TArray<FNiagaraStatScope> StatScopes;

#if WITH_EDITORONLY_DATA
	UPROPERTY()
	FString LastHlslTranslation;

	UPROPERTY()
	FString LastHlslTranslationGPU;

	UPROPERTY()
	FString LastAssemblyTranslation;

	UPROPERTY()
	uint32 LastOpCount;
#endif

	UPROPERTY()
	TArray<FNiagaraDataInterfaceGPUParamInfo> DIParamInfo; //TODO: GPU Param info should not be in the "VM executable data"

#if WITH_EDITORONLY_DATA
	/** The parameter collections used by this script. */
	UPROPERTY()
	TArray<FString> ParameterCollectionPaths;
#endif

	/** Last known compile status. Lets us determine the latest state of the script byte buffer.*/
	UPROPERTY()
	ENiagaraScriptCompileStatus LastCompileStatus;

	UPROPERTY()
	TArray<FSimulationStageMetaData> SimulationStageMetaData;

#if WITH_EDITORONLY_DATA
	UPROPERTY()
	bool bReadsAttributeData;

	UPROPERTY()
	FString ErrorMsg;

	UPROPERTY()
	float CompileTime;

	/** Array of all compile events generated last time the script was compiled.*/
	UPROPERTY()
	TArray<FNiagaraCompileEvent> LastCompileEvents;
#endif

	void SerializeData(FArchive& Ar, bool bDDCData);
	
	bool IsValid() const;

	void Reset();

#if WITH_EDITORONLY_DATA
	void BakeScriptLiterals(TArray<uint8>& OutLiterals) const;
#endif
};

/** Runtime script for a Niagara system */
UCLASS(MinimalAPI)
class UNiagaraScript : public UNiagaraScriptBase
{
	GENERATED_UCLASS_BODY()
public:
	// how this script is to be used. cannot be private due to use of GET_MEMBER_NAME_CHECKED
	UPROPERTY(AssetRegistrySearchable)
	ENiagaraScriptUsage Usage;

	/** Which instance of the usage in the graph to use.  This is now deprecated and is handled by UsageId. */
	UPROPERTY()
	int32 UsageIndex_DEPRECATED;

#if WITH_EDITOR
	DECLARE_MULTICAST_DELEGATE_OneParam(FOnScriptCompiled, UNiagaraScript*);
	DECLARE_MULTICAST_DELEGATE_OneParam(FOnPropertyChanged, FPropertyChangedEvent& /* PropertyChangedEvent */)
#endif

private:
	/** Specifies a unique id for use when there are multiple scripts with the same usage, e.g. events. */
	UPROPERTY()
	FGuid UsageId;

public:
#if WITH_EDITORONLY_DATA
	/** When used as a module, what are the appropriate script types for referencing this module?*/
	UPROPERTY(AssetRegistrySearchable, EditAnywhere, Category = Script, meta = (Bitmask, BitmaskEnum = ENiagaraScriptUsage))
	int32 ModuleUsageBitmask;

	/** Used to break up scripts of the same Usage type in UI display.*/
	UPROPERTY(AssetRegistrySearchable, EditAnywhere, Category = Script)
	FText Category;
	
	/** Array of Ids of dependencies provided by this module to other modules on the stack (e.g. 'ProvidesNormalizedAge') */
	UPROPERTY(EditAnywhere, Category = Script)
	TArray<FName> ProvidedDependencies;
	
	/** Dependencies required by this module from other modules on the stack */
	UPROPERTY(EditAnywhere, Category = Script)
	TArray<FNiagaraModuleDependency> RequiredDependencies;

	/* If this script is no longer meant to be used, this option should be set.*/
	UPROPERTY(AssetRegistrySearchable, EditAnywhere, Category = Script)
	uint32 bDeprecated : 1;

	/* Message to display when the script is deprecated. */
	UPROPERTY(EditAnywhere, Category = Script, meta = (EditCondition = "bDeprecated", MultiLine = true))
	FText DeprecationMessage;

	/* Which script to use if this is deprecated.*/
	UPROPERTY(EditAnywhere, Category = Script, meta = (EditCondition = "bDeprecated"))
	UNiagaraScript* DeprecationRecommendation;

	/* Custom logic to convert the contents of an existing script assignment to this script.*/
	UPROPERTY(EditAnywhere, Category = Script)
	TSubclassOf<UNiagaraConvertInPlaceUtilityBase> ConversionUtility;

	/** Is this script experimental and less supported? */
	UPROPERTY(EditAnywhere, Category = Script)
	uint32 bExperimental : 1;

	/** The message to display when a function is marked experimental. */
	UPROPERTY(EditAnywhere, Category = Script, meta = (EditCondition = "bExperimental", MultiLine = true))
	FText ExperimentalMessage;

	/* Deprecated, use LibraryVisibility instead. */
	UPROPERTY(AssetRegistrySearchable, meta = (DeprecatedProperty))
	uint32 bExposeToLibrary_DEPRECATED : 1;
	
	/* Defines if this script is visible to the user when searching for modules to add to an emitter.  */
	UPROPERTY(AssetRegistrySearchable, EditAnywhere, Category = Script)
	ENiagaraScriptLibraryVisibility LibraryVisibility;
#endif

	/** Contains all of the top-level values that are iterated on in the UI. These are usually "Module" variables in the graph. They don't necessarily have to be in the order that they are expected in the uniform table.*/
	UPROPERTY()
	FNiagaraParameterStore RapidIterationParameters;

#if WITH_EDITORONLY_DATA
	/** The mode to use when deducing the type of numeric output pins from the types of the input pins. */
	UPROPERTY(EditAnywhere, Category=Script)
	ENiagaraNumericOutputTypeSelectionMode NumericOutputTypeSelectionMode;

	UPROPERTY(AssetRegistrySearchable, EditAnywhere, Category = Script, meta = (MultiLine = true))
	FText Description;

	/** A list of space separated keywords which can be used to find this script in editor menus. */
	UPROPERTY(AssetRegistrySearchable, EditAnywhere, Category = Script)
	FText Keywords;

	/** The format for the text to display in the stack if the value is collapsed.
	 *  This supports formatting placeholders for the function inputs, for example "myfunc({0}, {1})" will be converted to "myfunc(1.23, Particles.Position)". */
	UPROPERTY(EditAnywhere, Category = Script, meta = (EditCondition = "Usage == ENiagaraScriptUsage::DynamicInput"))
	FText CollapsedViewFormat;

	UPROPERTY(EditAnywhere, Category = Script)
	TArray<FNiagaraScriptHighlight> Highlights;

	UPROPERTY(EditAnywhere, Category = Script, DisplayName = "Script Metadata", meta = (ToolTip = "Script Metadata"))
	TMap<FName, FString> ScriptMetaData;

	NIAGARA_API static const FName NiagaraCustomVersionTagName;
#endif

	NIAGARA_API void ComputeVMCompilationId(FNiagaraVMExecutableDataId& Id) const;
#if WITH_EDITORONLY_DATA
	NIAGARA_API const FNiagaraVMExecutableDataId& GetComputedVMCompilationId() const { return LastGeneratedVMId; }
#else
	NIAGARA_API const FNiagaraVMExecutableDataId& GetComputedVMCompilationId() const { return CachedScriptVMId; }
#endif


	void SetUsage(ENiagaraScriptUsage InUsage) { Usage = InUsage; }
	ENiagaraScriptUsage GetUsage() const { return Usage; }

	void SetUsageId(FGuid InUsageId) { UsageId = InUsageId; }
	FGuid GetUsageId() const { return UsageId; }

	NIAGARA_API bool ContainsUsage(ENiagaraScriptUsage InUsage) const;
	bool IsEquivalentUsage(ENiagaraScriptUsage InUsage) const {return (InUsage == Usage) || (Usage == ENiagaraScriptUsage::ParticleSpawnScript && InUsage == ENiagaraScriptUsage::ParticleSpawnScriptInterpolated) || (Usage == ENiagaraScriptUsage::ParticleSpawnScriptInterpolated && InUsage == ENiagaraScriptUsage::ParticleSpawnScript);}
	static bool IsEquivalentUsage(ENiagaraScriptUsage InUsageA, ENiagaraScriptUsage InUsageB) { return (InUsageA == InUsageB) || (InUsageB == ENiagaraScriptUsage::ParticleSpawnScript && InUsageA == ENiagaraScriptUsage::ParticleSpawnScriptInterpolated) || (InUsageB == ENiagaraScriptUsage::ParticleSpawnScriptInterpolated && InUsageA == ENiagaraScriptUsage::ParticleSpawnScript); }
	/** Is usage A dependent on Usage B?*/
	NIAGARA_API static bool IsUsageDependentOn(ENiagaraScriptUsage InUsageA, ENiagaraScriptUsage InUsageB);

	bool IsParticleSpawnScript() const { return Usage == ENiagaraScriptUsage::ParticleSpawnScript || Usage == ENiagaraScriptUsage::ParticleSpawnScriptInterpolated; }
	bool IsInterpolatedParticleSpawnScript()const { return Usage == ENiagaraScriptUsage::ParticleSpawnScriptInterpolated; }
	bool IsParticleUpdateScript()const { return Usage == ENiagaraScriptUsage::ParticleUpdateScript; }
	bool IsModuleScript()const { return Usage == ENiagaraScriptUsage::Module; }
	bool IsFunctionScript()	const { return Usage == ENiagaraScriptUsage::Function; }
	bool IsDynamicInputScript()	const { return Usage == ENiagaraScriptUsage::DynamicInput; }
	bool IsParticleEventScript()const { return Usage == ENiagaraScriptUsage::ParticleEventScript; }
	bool IsParticleScript() const {	return Usage >= ENiagaraScriptUsage::ParticleSpawnScript && Usage <= ENiagaraScriptUsage::ParticleGPUComputeScript;}

	bool IsNonParticleScript()const { return Usage >= ENiagaraScriptUsage::EmitterSpawnScript; }
	
	bool IsSystemSpawnScript()const { return Usage == ENiagaraScriptUsage::SystemSpawnScript; }
	bool IsSystemUpdateScript()const { return Usage == ENiagaraScriptUsage::SystemUpdateScript; }
	bool IsEmitterSpawnScript()const { return Usage == ENiagaraScriptUsage::EmitterSpawnScript; }
	bool IsEmitterUpdateScript()const { return Usage == ENiagaraScriptUsage::EmitterUpdateScript; }
	bool IsStandaloneScript() const { return IsDynamicInputScript() || IsFunctionScript() || IsModuleScript(); }

	bool IsSpawnScript()const { return IsParticleSpawnScript() || IsEmitterSpawnScript() || IsSystemSpawnScript(); }

	bool IsCompilable() const { return !IsEmitterSpawnScript() && !IsEmitterUpdateScript(); }


	static bool IsGPUScript(ENiagaraScriptUsage Usage) { return Usage == ENiagaraScriptUsage::ParticleGPUComputeScript; }
	static bool IsParticleSpawnScript(ENiagaraScriptUsage Usage)  { return Usage == ENiagaraScriptUsage::ParticleSpawnScript || Usage == ENiagaraScriptUsage::ParticleSpawnScriptInterpolated; }
	static bool IsInterpolatedParticleSpawnScript(ENiagaraScriptUsage Usage) { return Usage == ENiagaraScriptUsage::ParticleSpawnScriptInterpolated; }
	static bool IsParticleUpdateScript(ENiagaraScriptUsage Usage) { return Usage == ENiagaraScriptUsage::ParticleUpdateScript; }
	static bool IsModuleScript(ENiagaraScriptUsage Usage) { return Usage == ENiagaraScriptUsage::Module; }
	static bool IsFunctionScript(ENiagaraScriptUsage Usage)	 { return Usage == ENiagaraScriptUsage::Function; }
	static bool IsDynamicInputScript(ENiagaraScriptUsage Usage)	 { return Usage == ENiagaraScriptUsage::DynamicInput; }
	static bool IsParticleEventScript(ENiagaraScriptUsage Usage) { return Usage == ENiagaraScriptUsage::ParticleEventScript; }
	static bool IsParticleScript(ENiagaraScriptUsage Usage)  { return Usage >= ENiagaraScriptUsage::ParticleSpawnScript && Usage <= ENiagaraScriptUsage::ParticleGPUComputeScript; }

	static bool IsNonParticleScript(ENiagaraScriptUsage Usage) { return Usage >= ENiagaraScriptUsage::EmitterSpawnScript; }

	static bool IsSystemSpawnScript(ENiagaraScriptUsage Usage) { return Usage == ENiagaraScriptUsage::SystemSpawnScript; }
	static bool IsSystemUpdateScript(ENiagaraScriptUsage Usage) { return Usage == ENiagaraScriptUsage::SystemUpdateScript; }
	static bool IsSystemScript(ENiagaraScriptUsage Usage) { return IsSystemSpawnScript(Usage) || IsSystemUpdateScript(Usage);}
	static bool IsEmitterSpawnScript(ENiagaraScriptUsage Usage) { return Usage == ENiagaraScriptUsage::EmitterSpawnScript; }
	static bool IsEmitterUpdateScript(ENiagaraScriptUsage Usage) { return Usage == ENiagaraScriptUsage::EmitterUpdateScript; }
	static bool IsStandaloneScript(ENiagaraScriptUsage Usage)  { return IsDynamicInputScript(Usage) || IsFunctionScript(Usage) || IsModuleScript(Usage); }

	static bool IsSpawnScript(ENiagaraScriptUsage Usage) { return IsParticleSpawnScript(Usage) || IsEmitterSpawnScript(Usage) || IsSystemSpawnScript(Usage); }

	static bool IsCompilable(ENiagaraScriptUsage Usage)  { return !IsEmitterSpawnScript(Usage) && !IsEmitterUpdateScript(Usage); }

	static bool NIAGARA_API ConvertUsageToGroup(ENiagaraScriptUsage InUsage, ENiagaraScriptGroup& OutGroup);

#if WITH_EDITORONLY_DATA
	NIAGARA_API TArray<ENiagaraParameterScope> GetUnsupportedParameterScopes() const;
	NIAGARA_API TArray<ENiagaraScriptUsage> GetSupportedUsageContexts() const;
	static NIAGARA_API TArray<ENiagaraScriptUsage> GetSupportedUsageContextsForBitmask(int32 InModuleUsageBitmask);
	static NIAGARA_API bool IsSupportedUsageContextForBitmask(int32 InModuleUsageBitmask, ENiagaraScriptUsage InUsageContext);
#endif

	NIAGARA_API bool CanBeRunOnGpu() const;
	NIAGARA_API bool IsReadyToRun(ENiagaraSimTarget SimTarget) const;
	NIAGARA_API bool ShouldCacheShadersForCooking() const;

#if WITH_EDITORONLY_DATA
	class UNiagaraScriptSourceBase *GetSource() { return Source; }
	const class UNiagaraScriptSourceBase *GetSource() const  { return Source; }
	void SetSource(class UNiagaraScriptSourceBase *InSource) { Source = InSource; }

	NIAGARA_API FGuid GetBaseChangeID() const;
	NIAGARA_API ENiagaraScriptCompileStatus GetLastCompileStatus() const;
	void ForceGraphToRecompileOnNextCheck();

	NIAGARA_API bool HandleVariableRenames(const TMap<FNiagaraVariable, FNiagaraVariable>& OldToNewVars, const FString& UniqueEmitterName);
#endif

	//~ Begin UObject interface
	void PreSave(const class ITargetPlatform* TargetPlatform) override;
	void Serialize(FArchive& Ar)override;
	virtual void PostLoad() override;
#if WITH_EDITOR
	virtual void PostEditChangeProperty(FPropertyChangedEvent& PropertyChangedEvent) override;
#endif
	virtual void GetAssetRegistryTags(TArray<FAssetRegistryTag>& OutTags) const override;

	virtual bool IsEditorOnly() const override;

	virtual NIAGARA_API void BeginDestroy() override;
	virtual NIAGARA_API bool IsReadyForFinishDestroy() override;
	//~ End UObject interface

	//~ Begin UNiagaraScriptBase interface
	virtual TConstArrayView<FSimulationStageMetaData> GetSimulationStageMetaData() const override { return MakeArrayView(CachedScriptVM.SimulationStageMetaData); }
	//~ End UNiagaraScriptBase interface

	// Infrastructure for GPU compute Shaders
#if WITH_EDITOR
	NIAGARA_API void CacheResourceShadersForCooking(EShaderPlatform ShaderPlatform, TArray<FNiagaraShaderScript*>& InOutCachedResources, const ITargetPlatform* TargetPlatform = nullptr);

	NIAGARA_API void CacheResourceShadersForRendering(bool bRegenerateId, bool bForceRecompile=false);
	void BeginCacheForCookedPlatformData(const ITargetPlatform *TargetPlatform);
	virtual bool IsCachedCookedPlatformDataLoaded(const ITargetPlatform* TargetPlatform) override;
	void CacheShadersForResources(FNiagaraShaderScript* ResourceToCache, bool bApplyCompletedShaderMapForRendering, bool bForceRecompile = false, bool bCooking=false, const ITargetPlatform* TargetPlatform = nullptr);
#endif // WITH_EDITOR
	FNiagaraShaderScript* AllocateResource();
	FNiagaraShaderScript* GetRenderThreadScript()
	{
		return ScriptResource.Get();
	}

	const FNiagaraShaderScript* GetRenderThreadScript() const
	{
		return ScriptResource.Get();
	}

<<<<<<< HEAD
=======
	FComputeShaderRHIRef GetScriptShader() 
	{
		if (!ScriptShader && ScriptResource.IsValid())
		{
			ScriptShader = ScriptResource->GetShader().GetComputeShader();	// NIAGARATODO: need to put this caching somewhere else, as it wont' know when we update the resource
		}
		return ScriptShader; 
	}

	FComputeShaderRHIRef GetScriptShaderGameThread()
	{
		if (!ScriptShader && ScriptResource.IsValid())
		{
			ScriptShader = ScriptResource->GetShaderGameThread().GetComputeShader();	// NIAGARATODO: need to put this caching somewhere else, as it wont' know when we update the resource
		}
		return ScriptShader;
	}
#endif

>>>>>>> 3ecbc206
	NIAGARA_API void GenerateStatIDs();

	NIAGARA_API bool IsScriptCompilationPending(bool bGPUScript) const;
	NIAGARA_API bool DidScriptCompilationSucceed(bool bGPUScript) const;

#if WITH_EDITORONLY_DATA
	NIAGARA_API void InvalidateCompileResults(const FString& Reason);
	FText GetDescription() { return Description.IsEmpty() ? FText::FromString(GetName()) : Description; }

	/** Helper to convert the struct from its binary data out of the DDC to it's actual in-memory version.
		Do not call this on anything other than the game thread as it depends on the FObjectAndNameAsStringProxyArchive,
		which calls FindStaticObject which can fail when used in any other thread!*/
	static bool BinaryToExecData(const TArray<uint8>& InBinaryData, FNiagaraVMExecutableData& OutExecData);

	/** Reverse of the BinaryToExecData() function */
	static bool ExecToBinaryData(TArray<uint8>& OutBinaryData, FNiagaraVMExecutableData& InExecData);

	/** Makes a deep copy of any script dependencies, including itself.*/
	NIAGARA_API virtual UNiagaraScript* MakeRecursiveDeepCopy(UObject* DestOuter, TMap<const UObject*, UObject*>& ExistingConversions) const;

	/** Determine if there are any external dependencies with respect to scripts and ensure that those dependencies are sucked into the existing package.*/
	NIAGARA_API virtual void SubsumeExternalDependencies(TMap<const UObject*, UObject*>& ExistingConversions);

	/** Determine if the Script and its source graph are in sync.*/
	NIAGARA_API bool AreScriptAndSourceSynchronized() const;

	/** Ensure that the Script and its source graph are marked out of sync.*/
	NIAGARA_API void MarkScriptAndSourceDesynchronized(FString Reason);
	
	/** Request a synchronous compile for the script, possibly forcing it to compile.*/
	NIAGARA_API void RequestCompile(bool bForceCompile = false);

	/** Request an asynchronous compile for the script, possibly forcing it to compile. The output values are the compilation id of the data as well as the async handle to 
		gather up the results with. The function returns whether or not any compiles were actually issued. */
	NIAGARA_API bool RequestExternallyManagedAsyncCompile(const TSharedPtr<FNiagaraCompileRequestDataBase, ESPMode::ThreadSafe>& RequestData, FNiagaraVMExecutableDataId& OutCompileId, uint32& OutAsyncHandle);

	/** Creates a string key for the derived data cache */
	FString GetNiagaraDDCKeyString();

	/** Callback issued whenever a VM script compilation successfully happened (even if the results are a script that cannot be executed due to errors)*/
	NIAGARA_API FOnScriptCompiled& OnVMScriptCompiled();

	/** Callback issued whenever a GPU script compilation successfully happened (even if the results are a script that cannot be executed due to errors)*/
	NIAGARA_API FOnScriptCompiled& OnGPUScriptCompiled();

	/** Callback issues whenever post edit changed is called on this script. */
	NIAGARA_API FOnPropertyChanged& OnPropertyChanged();

	/** External call used to identify the values for a successful VM script compilation. OnVMScriptCompiled will be issued in this case.*/
	void SetVMCompilationResults(const FNiagaraVMExecutableDataId& InCompileId, FNiagaraVMExecutableData& InScriptVM, FNiagaraCompileRequestDataBase* InRequestData);

	/** In the event where we "merge" we duplicate the changes of the master copy onto the newly cloned copy. This function will synchronize the compiled script 
		results assuming that the scripts themselves are bound to the same key. This saves looking things up in the DDC. It returns true if successfully synchronized and 
		false if not.*/
	NIAGARA_API bool SynchronizeExecutablesWithMaster(const UNiagaraScript* Script, const TMap<FString, FString>& RenameMap);

	NIAGARA_API FString GetFriendlyName() const;

	NIAGARA_API void SyncAliases(const TMap<FString, FString>& RenameMap);
#endif
	
	UFUNCTION()
	void RaiseOnGPUCompilationComplete();


	NIAGARA_API FORCEINLINE FNiagaraVMExecutableData& GetVMExecutableData() { return CachedScriptVM; }
	NIAGARA_API FORCEINLINE const FNiagaraVMExecutableData& GetVMExecutableData() const { return CachedScriptVM; }
	NIAGARA_API FORCEINLINE const FNiagaraVMExecutableDataId& GetVMExecutableDataCompilationId() const { return CachedScriptVMId; }

	TArray<UNiagaraParameterCollection*>& GetCachedParameterCollectionReferences() { return CachedParameterCollectionReferences; }
	TArray<FNiagaraScriptDataInterfaceInfo>& GetCachedDefaultDataInterfaces() { return CachedDefaultDataInterfaces; }

#if STATS
	TArrayView<const TStatId> GetStatScopeIDs() const { return MakeArrayView(StatScopesIDs); }
#elif ENABLE_STATNAMEDEVENTS
	TArrayView<const FString> GetStatNamedEvents() const { return MakeArrayView(StatNamedEvents); }
#endif

	bool UsesCollection(const class UNiagaraParameterCollection* Collection)const;
	
	virtual ~UNiagaraScript();

	const FNiagaraScriptExecutionParameterStore* GetExecutionReadyParameterStore(ENiagaraSimTarget SimTarget);
	void InvalidateExecutionReadyParameterStores();

private:
	bool OwnerCanBeRunOnGpu() const;
	bool LegacyCanBeRunOnGpu()const;

	void ProcessSerializedShaderMaps();
	void SerializeNiagaraShaderMaps(FArchive& Ar, int32 NiagaraVer, bool IsValidShaderScript);

	/** Return the expected SimTarget for this script. Only returns a valid target if there is valid data to run with. */
	TOptional<ENiagaraSimTarget> GetSimTarget() const;

	/** Kicks off an async job to convert the ByteCode into an optimized version for the platform we are running on. */
	void AsyncOptimizeByteCode();

	/** Generates all of the function bindings for DI that don't require user data */
	void GenerateDefaultFunctionBindings();

#if WITH_EDITORONLY_DATA
	UPROPERTY(Transient)
	FNiagaraScriptExecutionParameterStore ScriptExecutionParamStoreCPU;

	UPROPERTY(Transient)
	FNiagaraScriptExecutionParameterStore ScriptExecutionParamStoreGPU;
#endif // WITH_EDITORONLY_DATA

	/** The equivalent of ScriptExecutionParamStoreCPU (or GPU) cooked for the given platform.*/
	UPROPERTY()
	FNiagaraScriptExecutionParameterStore ScriptExecutionParamStore;
	/** The cooked binding data between ScriptExecutionParamStore and RapidIterationParameters.*/
	UPROPERTY()
	TArray<FNiagaraBoundParameter> ScriptExecutionBoundParameters;

#if WITH_EDITORONLY_DATA
	class UNiagaraSystem* FindRootSystem();

	bool HasIdsRequiredForShaderCaching() const;

	/** 'Source' data/graphs for this script */
	UPROPERTY()
	class UNiagaraScriptSourceBase*	Source;
	
	/** A multicast delegate which is called whenever the script has been compiled (successfully or not). */
	FOnScriptCompiled OnVMScriptCompiledDelegate;
	FOnScriptCompiled OnGPUScriptCompiledDelegate;
	FOnPropertyChanged OnPropertyChangedDelegate;

	mutable FNiagaraVMExecutableDataId LastReportedVMId;

	mutable TOptional<TMap<FName, FString>> CustomAssetRegistryTagCache;
#endif

	/** Adjusted every time that we compile this script. Lets us know that we might differ from any cached versions.*/
	UPROPERTY()
	FNiagaraVMExecutableDataId CachedScriptVMId;

#if WITH_EDITORONLY_DATA
	/** Adjusted every time ComputeVMCompilationId is called.*/
	UPROPERTY()
	mutable FNiagaraVMExecutableDataId LastGeneratedVMId;
#endif

	TUniquePtr<FNiagaraShaderScript> ScriptResource;

#if WITH_EDITORONLY_DATA
	TArray<FNiagaraShaderScript> LoadedScriptResources;
	FNiagaraShaderScript* ScriptResourcesByFeatureLevel[ERHIFeatureLevel::Num];
#endif

	/** Compute shader compiled for this script */
	FComputeShaderRHIRef ScriptShader;

	/** Runtime stat IDs generated from StatScopes. */
#if STATS
	TArray<TStatId> StatScopesIDs;
#elif ENABLE_STATNAMEDEVENTS
	TArray<FString> StatNamedEvents;
#endif

#if WITH_EDITORONLY_DATA
	/* script resources being cached for cooking. */
	TMap<const class ITargetPlatform*, TArray<FNiagaraShaderScript*>> CachedScriptResourcesForCooking;

	UPROPERTY(Transient)
	TArray<UObject*> ActiveCompileRoots;
#endif

	/** Compiled VM bytecode and data necessary to run this script.*/
	UPROPERTY()
	FNiagaraVMExecutableData CachedScriptVM;
	
	UPROPERTY()
	TArray<UNiagaraParameterCollection*> CachedParameterCollectionReferences;

	UPROPERTY()
	TArray<FNiagaraScriptDataInterfaceInfo> CachedDefaultDataInterfaces;

	static UNiagaraDataInterface* CopyDataInterface(UNiagaraDataInterface* Src, UObject* Owner);

<<<<<<< HEAD
	/** Flag used to guarantee that the RT isn't accessing the FNiagaraScriptResource before cleanup. */
	FThreadSafeBool ReleasedByRT;
=======
>>>>>>> 3ecbc206
};<|MERGE_RESOLUTION|>--- conflicted
+++ resolved
@@ -14,11 +14,6 @@
 #include "NiagaraDataSet.h"
 #include "NiagaraScriptExecutionParameterStore.h"
 #include "NiagaraScriptHighlight.h"
-<<<<<<< HEAD
-=======
-#include "NiagaraCustomVersion.h"
-#include "NiagaraMessageDataBase.h"
->>>>>>> 3ecbc206
 
 #include "NiagaraScript.generated.h"
 
@@ -602,28 +597,6 @@
 		return ScriptResource.Get();
 	}
 
-<<<<<<< HEAD
-=======
-	FComputeShaderRHIRef GetScriptShader() 
-	{
-		if (!ScriptShader && ScriptResource.IsValid())
-		{
-			ScriptShader = ScriptResource->GetShader().GetComputeShader();	// NIAGARATODO: need to put this caching somewhere else, as it wont' know when we update the resource
-		}
-		return ScriptShader; 
-	}
-
-	FComputeShaderRHIRef GetScriptShaderGameThread()
-	{
-		if (!ScriptShader && ScriptResource.IsValid())
-		{
-			ScriptShader = ScriptResource->GetShaderGameThread().GetComputeShader();	// NIAGARATODO: need to put this caching somewhere else, as it wont' know when we update the resource
-		}
-		return ScriptShader;
-	}
-#endif
-
->>>>>>> 3ecbc206
 	NIAGARA_API void GenerateStatIDs();
 
 	NIAGARA_API bool IsScriptCompilationPending(bool bGPUScript) const;
@@ -806,9 +779,6 @@
 
 	static UNiagaraDataInterface* CopyDataInterface(UNiagaraDataInterface* Src, UObject* Owner);
 
-<<<<<<< HEAD
 	/** Flag used to guarantee that the RT isn't accessing the FNiagaraScriptResource before cleanup. */
 	FThreadSafeBool ReleasedByRT;
-=======
->>>>>>> 3ecbc206
 };