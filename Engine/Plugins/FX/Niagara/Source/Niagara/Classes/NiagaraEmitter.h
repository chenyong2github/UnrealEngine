// Copyright Epic Games, Inc. All Rights Reserved.

#pragma once

#include "NiagaraCommon.h"
#include "CoreMinimal.h"
#include "UObject/ObjectMacros.h"
#include "UObject/Object.h"
#include "NiagaraScript.h"
#include "NiagaraMessageDataBase.h"
#include "INiagaraMergeManager.h"
#include "NiagaraEffectType.h"
#include "NiagaraDataSetAccessor.h"
#include "NiagaraBoundsCalculator.h"
#include "NiagaraRendererProperties.h"
#include "NiagaraParameterDefinitionsBase.h"
#include "NiagaraParameterDefinitionsSubscriber.h"
#include "NiagaraEmitter.generated.h"

class UMaterial;
class UNiagaraEmitter;
class UNiagaraEventReceiverEmitterAction;
class UNiagaraSimulationStageBase;
class UNiagaraEditorDataBase;

//TODO: Event action that spawns other whole Systems?
//One that calls a BP exposed delegate?

USTRUCT()
struct FNiagaraEventReceiverProperties
{
	GENERATED_BODY()

	FNiagaraEventReceiverProperties()
	: Name(NAME_None)
	, SourceEventGenerator(NAME_None)
	, SourceEmitter(NAME_None)
	{

	}

	FNiagaraEventReceiverProperties(FName InName, FName InEventGenerator, FName InSourceEmitter)
		: Name(InName)
		, SourceEventGenerator(InEventGenerator)
		, SourceEmitter(InSourceEmitter)
	{

	}

	/** The name of this receiver. */
	UPROPERTY(EditAnywhere, Category = "Event Receiver")
	FName Name;

	/** The name of the EventGenerator to bind to. */
	UPROPERTY(EditAnywhere, Category = "Event Receiver")
	FName SourceEventGenerator;

	/** The name of the emitter from which the Event Generator is taken. */
	UPROPERTY(EditAnywhere, Category = "Event Receiver")
	FName SourceEmitter;

	//UPROPERTY(EditAnywhere, Category = "Event Receiver")
	//TArray<UNiagaraEventReceiverEmitterAction*> EmitterActions;
};

USTRUCT()
struct FNiagaraEventGeneratorProperties
{
	GENERATED_BODY()

	FNiagaraEventGeneratorProperties() = default;

	FNiagaraEventGeneratorProperties(FNiagaraDataSetProperties &Props, FName InEventGenerator)
		: ID(Props.ID.Name)
	{
		DataSetCompiledData.Variables = Props.Variables;
		DataSetCompiledData.ID = Props.ID;
		DataSetCompiledData.SimTarget = ENiagaraSimTarget::CPUSim;
		DataSetCompiledData.BuildLayout();
	}

	/** Max Number of Events that can be generated per frame. */
	UPROPERTY(EditAnywhere, Category = "Event Receiver")
	int32 MaxEventsPerFrame = 64; //TODO - More complex allocation so that we can grow dynamically if more space is needed ?

	UPROPERTY()
	FName ID;

	UPROPERTY()
	FNiagaraDataSetCompiledData DataSetCompiledData;
};


UENUM()
enum class EScriptExecutionMode : uint8
{
	/** The event script is run on every existing particle in the emitter.*/
	EveryParticle = 0,
	/** The event script is run only on the particles that were spawned in response to the current event in the emitter.*/
	SpawnedParticles,
	/** The event script is run only on the particle whose int32 ParticleIndex is specified in the event payload.*/
	SingleParticle UMETA(Hidden)
};

UENUM()
enum class EParticleAllocationMode : uint8
{
	/** This mode tries to estimate the max particle count at runtime by using previous simulations as reference.*/
	AutomaticEstimate = 0,
	/** This mode is useful if the particle count can vary wildly at runtime (e.g. due to user parameters) and a lot of reallocations happen.*/
	ManualEstimate,
	/** This mode defines an upper limit on the number of particles that will be simulated.  Useful for rejection sampling where we expect many spawned particles to get killed. */
	FixedCount
};

USTRUCT()
struct FNiagaraEmitterScriptProperties
{
	FNiagaraEmitterScriptProperties() : Script(nullptr)
	{

	}

	GENERATED_BODY()
	
	UPROPERTY()
	TObjectPtr<UNiagaraScript> Script;

	UPROPERTY()
	TArray<FNiagaraEventReceiverProperties> EventReceivers;

	UPROPERTY()
	TArray<FNiagaraEventGeneratorProperties> EventGenerators;

	NIAGARA_API void InitDataSetAccess();

	NIAGARA_API bool DataSetAccessSynchronized() const;
};

USTRUCT()
struct FNiagaraEventScriptProperties : public FNiagaraEmitterScriptProperties
{
	GENERATED_BODY()
			
	FNiagaraEventScriptProperties() : FNiagaraEmitterScriptProperties()
	{
		ExecutionMode = EScriptExecutionMode::EveryParticle;
		SpawnNumber = 0;
		MaxEventsPerFrame = 0;
		bRandomSpawnNumber = false;
		MinSpawnNumber = 0;
	}
	
	/** Controls which particles have the event script run on them.*/
	UPROPERTY(EditAnywhere, Category="Event Handler Options")
	EScriptExecutionMode ExecutionMode;

	/** Controls whether or not particles are spawned as a result of handling the event. Only valid for EScriptExecutionMode::SpawnedParticles. If Random Spawn Number is used, this will act as the maximum spawn range. */
	UPROPERTY(EditAnywhere, Category="Event Handler Options")
	uint32 SpawnNumber;

	/** Controls how many events are consumed by this event handler. If there are more events generated than this value, they will be ignored.*/
	UPROPERTY(EditAnywhere, Category="Event Handler Options")
	uint32 MaxEventsPerFrame;

	/** Id of the Emitter Handle that generated the event. If all zeroes, the event generator is assumed to be this emitter.*/
	UPROPERTY(EditAnywhere, Category="Event Handler Options")
	FGuid SourceEmitterID;

	/** The name of the event generated. This will be "Collision" for collision events and the Event Name field on the DataSetWrite node in the module graph for others.*/
	UPROPERTY(EditAnywhere, Category="Event Handler Options")
	FName SourceEventName;

	/** Whether using a random spawn number. */
	UPROPERTY(EditAnywhere, Category = "Event Handler Options")
	bool bRandomSpawnNumber;

	/** The minimum spawn number when random spawn is used. Spawn Number is used as the maximum range. */
	UPROPERTY(EditAnywhere, Category = "Event Handler Options")
	uint32 MinSpawnNumber;
};

/** Legacy struct for spawn count scale overrides. This is now done in FNiagaraEmitterScalabilityOverrides*/
USTRUCT()
struct FNiagaraDetailsLevelScaleOverrides 
{
	GENERATED_BODY()

	FNiagaraDetailsLevelScaleOverrides();
	UPROPERTY()
	float Low;
	UPROPERTY()
	float Medium;
	UPROPERTY()
	float High;
	UPROPERTY()
	float Epic;
	UPROPERTY()
	float Cine;
};

struct MemoryRuntimeEstimation
{
	TMap<uint64, int32> RuntimeAllocations;
	bool IsEstimationDirty = false;
	int32 AllocationEstimate = 0;
};

/** 
 *	UNiagaraEmitter stores the attributes of an FNiagaraEmitterInstance
 *	that need to be serialized and are used for its initialization 
 */
UCLASS(MinimalAPI)
class UNiagaraEmitter : public UObject, public INiagaraParameterDefinitionsSubscriber
{
	GENERATED_UCLASS_BODY()

	friend struct FNiagaraEmitterHandle;

public:
#if WITH_EDITOR
	DECLARE_MULTICAST_DELEGATE(FOnPropertiesChanged);
	DECLARE_MULTICAST_DELEGATE(FOnRenderersChanged);
	DECLARE_MULTICAST_DELEGATE_OneParam(FOnEmitterCompiled, UNiagaraEmitter*);

	struct NIAGARA_API PrivateMemberNames
	{
		static const FName EventHandlerScriptProps;
	};
#endif

public:
#if WITH_EDITOR
	/** Creates a new emitter with the supplied emitter as a parent emitter and the supplied system as its owner. */
	NIAGARA_API static UNiagaraEmitter* CreateWithParentAndOwner(UNiagaraEmitter& InParentEmitter, UObject* InOwner, FName InName, EObjectFlags FlagMask);

	/** Creates a new emitter by duplicating an existing emitter. The new emitter will reference the same parent emitter if one is available. */
	static UNiagaraEmitter* CreateAsDuplicate(const UNiagaraEmitter& InEmitterToDuplicate, FName InDuplicateName, UNiagaraSystem& InDuplicateOwnerSystem);

	//Begin UObject Interface
	virtual void PostRename(UObject* OldOuter, const FName OldName) override;
	virtual void PostDuplicate(EDuplicateMode::Type DuplicateMode) override;
	virtual void PostEditChangeProperty(struct FPropertyChangedEvent& PropertyChangedEvent) override;
<<<<<<< HEAD
	PRAGMA_DISABLE_DEPRECATION_WARNINGS // Suppress compiler warning on override of deprecated function
	UE_DEPRECATED(5.0, "Use version that takes FObjectPreSaveContext instead.")
	PRAGMA_ENABLE_DEPRECATION_WARNINGS
	virtual void PreSave(FObjectPreSaveContext ObjectSaveContext) override;
=======
	virtual void PreSave(const class ITargetPlatform* TargetPlatform) override;
>>>>>>> efc9b2f3
	NIAGARA_API FOnPropertiesChanged& OnPropertiesChanged();
	NIAGARA_API FOnRenderersChanged& OnRenderersChanged();
	/** Helper method for when a rename has been detected within the graph. Covers renaming the internal renderer bindings.*/
	NIAGARA_API void HandleVariableRenamed(const FNiagaraVariable& InOldVariable, const FNiagaraVariable& InNewVariable, bool bUpdateContexts);
	/** Helper method for when a rename has been detected within the graph. Covers resetting the internal renderer bindings.*/
	NIAGARA_API void HandleVariableRemoved(const FNiagaraVariable& InOldVariable, bool bUpdateContexts);

	/** Helper method for binding the notifications needed for proper editor integration. */
	NIAGARA_API void BindNotifications();
#endif
	virtual bool NeedsLoadForTargetPlatform(const ITargetPlatform* TargetPlatform) const override;
	void Serialize(FArchive& Ar)override;
	virtual void PostInitProperties() override;
	virtual void PostLoad() override;
	virtual bool IsEditorOnly() const override;
	virtual void GetAssetRegistryTags(TArray<FAssetRegistryTag>& OutTags) const override;
	//End UObject Interface

#if WITH_EDITORONLY_DATA
	//~ Begin INiagaraParameterDefinitionsSubscriber Interface
	virtual const TArray<FParameterDefinitionsSubscription>& GetParameterDefinitionsSubscriptions() const override { return ParameterDefinitionsSubscriptions; };
	virtual TArray<FParameterDefinitionsSubscription>& GetParameterDefinitionsSubscriptions() override { return ParameterDefinitionsSubscriptions; };

	/** Get all UNiagaraScriptSourceBase of this subscriber. */
	virtual TArray<UNiagaraScriptSourceBase*> GetAllSourceScripts() override;

	/** Get the path to the UObject of this subscriber. */
	virtual FString GetSourceObjectPathName() const override;

	/** Get All adapters to editor only script vars owned directly by this subscriber. */
	virtual TArray<UNiagaraEditorParametersAdapterBase*> GetEditorOnlyParametersAdapters() override;
	//~ End INiagaraParameterDefinitionsSubscriber Interface
#endif

	bool IsEnabledOnPlatform(const FString& PlatformName)const;

	/** Toggles whether or not the particles within this emitter are relative to the emitter origin or in global space. */ 
	UPROPERTY(EditAnywhere, Category = "Emitter")
	bool bLocalSpace;

	/** Toggles whether to globally make the random number generator be deterministic or non-deterministic. Any random calculation that is set to the emitter defaults will inherit this value. It is still possible to tweak individual random to be deterministic or not. In this case deterministic means that it will return the same results for the same configuration of the emitter as long as delta time is not variable. Any changes to the emitter's individual scripts will adjust the results. */
	UPROPERTY(EditAnywhere, Category = "Emitter")
	bool bDeterminism;

	/** An emitter-based seed for the deterministic random number generator. */
	UPROPERTY(EditAnywhere, Category = "Emitter", meta = (EditCondition = "bDeterminism"))
	int32 RandomSeed;

	/**
	The emitter needs to allocate memory for the particles each tick.
	To prevent reallocations, the emitter should allocate as much memory as is needed for the max particle count.
	This setting controls if the allocation size should be automatically determined or manually entered.
	*/
	UPROPERTY(EditAnywhere, AdvancedDisplay, Category = "Emitter")
	EParticleAllocationMode AllocationMode;
	
	/** 
	The emitter will allocate at least this many particles on it's first tick.
	This can aid performance by avoiding many allocations as an emitter ramps up to it's max size.
	*/
	UPROPERTY(EditAnywhere, AdvancedDisplay, Category = "Emitter", meta = (EditCondition = "AllocationMode == EParticleAllocationMode::ManualEstimate || AllocationMode == EParticleAllocationMode::FixedCount"))
	int32 PreAllocationCount;

	UPROPERTY()
	FNiagaraEmitterScriptProperties UpdateScriptProps;

	UPROPERTY()
	FNiagaraEmitterScriptProperties SpawnScriptProps;

#if WITH_EDITORONLY_DATA
	UPROPERTY()
	FNiagaraEmitterScriptProperties EmitterSpawnScriptProps;

	UPROPERTY()
	FNiagaraEmitterScriptProperties EmitterUpdateScriptProps;

	/** A whitelist of Particle attributes (e.g. "Particle.Position" or "Particle.Age") that will not be removed from the DataSet  even if they aren't read by the VM.
	    Used in conjunction with UNiagaraSystem::bTrimAttributes */
	UPROPERTY(EditAnywhere, AdvancedDisplay, Category = "Emitter")
	TArray<FString> AttributesToPreserve;
#endif

	UPROPERTY(EditAnywhere, Category = "Emitter")
	ENiagaraSimTarget SimTarget;
	
	/** The fixed bounding box value. bFixedBounds is the condition whether the fixed bounds can be edited. */
	UPROPERTY(EditAnywhere, Category = "Emitter", meta = (EditCondition = "bFixedBounds"))
	FBox FixedBounds;
	
	UPROPERTY()
	int32 MinDetailLevel_DEPRECATED;
	UPROPERTY()
	int32 MaxDetailLevel_DEPRECATED;
	UPROPERTY()
	FNiagaraDetailsLevelScaleOverrides GlobalSpawnCountScaleOverrides_DEPRECATED;
	
	UPROPERTY(EditAnywhere, Category = "Scalability")
	FNiagaraPlatformSet Platforms;

	UPROPERTY(EditAnywhere, Category = "Scalability")
	FNiagaraEmitterScalabilityOverrides ScalabilityOverrides;

	/** When enabled, this will spawn using interpolated parameter values and perform a partial update at spawn time. This adds significant additional cost for spawning but will produce much smoother spawning for high spawn rates, erratic frame rates and fast moving emitters. */
	UPROPERTY(EditAnywhere, Category = "Emitter")
	uint32 bInterpolatedSpawning : 1;

	/** Whether or not fixed bounds are enabled. */
	UPROPERTY(EditAnywhere, Category = "Emitter", meta = (InlineEditConditionToggle))
	uint32 bFixedBounds : 1;

	/** Whether to use the min detail or not. */
	UPROPERTY()
	uint32 bUseMinDetailLevel_DEPRECATED : 1;
	
	/** Whether to use the min detail or not. */
	UPROPERTY()
	uint32 bUseMaxDetailLevel_DEPRECATED : 1;

	/** Legacy bool to control overriding the global spawn count scales. */
	UPROPERTY()
	uint32 bOverrideGlobalSpawnCountScale_DEPRECATED : 1;

	/** Do particles in this emitter require a persistent ID? */
	UPROPERTY(EditAnywhere, Category = "Emitter")
	uint32 bRequiresPersistentIDs : 1;

	/** Performance option to allow event based spawning to be combined into a single spawn.  This will result in a single exec from 0 to number of particles rather than several, when using ExecIndex() it is recommended not to do this. */
	UPROPERTY(EditAnywhere, Category = "Emitter")
	uint32 bCombineEventSpawn : 1;

	/** Limits the delta time per tick to prevent simulation spikes due to frame lags. */
	UPROPERTY(EditAnywhere, AdvancedDisplay, Category = "Emitter", meta = (EditCondition = "bLimitDeltaTime"))
	float MaxDeltaTimePerTick;

	/** Get whether or not to use old shader stages, these are no longer supported and content must be updated to use simulation stages! */
	UPROPERTY(EditAnywhere, AdvancedDisplay, Category = "Simulation Stages", meta = (DisplayName = "Enable Deprecated Shader Stages (Experimental GPU Only)"))
	uint32 bDeprecatedShaderStagesEnabled : 1;

	/** Get whether or not to use simulation stages. */
	UPROPERTY(EditAnywhere, AdvancedDisplay, Category = "Simulation Stages", meta = (DisplayName = "Enable Simulation Stages (Experimental GPU Only)"))
	uint32 bSimulationStagesEnabled : 1;

	/** Whether to limit the max tick delta time or not. */
	UPROPERTY(EditAnywhere, AdvancedDisplay, Category = "Emitter", meta = (InlineEditConditionToggle))
	uint32 bLimitDeltaTime : 1;

	/** An override on the max number of GPU particles we expect to spawn in a single frame. A value of 0 means it'll use fx.MaxNiagaraGPUParticlesSpawnPerFrame.*/
	UPROPERTY(EditAnywhere, AdvancedDisplay, Category = "Emitter", meta = (EditCondition = "SimTarget == ENiagaraSimTarget::GPUComputeSim", DisplayName = "Max GPU Particles Spawn per Frame"))
	int32 MaxGPUParticlesSpawnPerFrame;

	void NIAGARA_API GetScripts(TArray<UNiagaraScript*>& OutScripts, bool bCompilableOnly = true, bool bEnabledOnly = false) const;

	NIAGARA_API UNiagaraScript* GetScript(ENiagaraScriptUsage Usage, FGuid UsageId);

	NIAGARA_API UNiagaraScript* GetGPUComputeScript() { return GPUComputeScript; }
	NIAGARA_API const UNiagaraScript* GetGPUComputeScript() const { return GPUComputeScript; }

	void CacheFromCompiledData(const FNiagaraDataSetCompiledData* CompiledData);
	void CacheFromShaderCompiled();

	NIAGARA_API void UpdateEmitterAfterLoad();

#if WITH_EDITORONLY_DATA
	/** 'Source' data/graphs for the scripts used by this emitter. */
	UPROPERTY()
	TObjectPtr<class UNiagaraScriptSourceBase>	GraphSource;

	/** Should we enable rapid iteration removal if the system is also set to remove rapid iteration parameters on compile? This value defaults to true.*/
	UPROPERTY(EditAnywhere, AdvancedDisplay, Category = "Emitter", meta = (DisplayName = "Supports Baked Rapid Iteration"))
	uint32 bBakeOutRapidIteration : 1;

	bool NIAGARA_API AreAllScriptAndSourcesSynchronized() const;
	void NIAGARA_API OnPostCompile();

	void NIAGARA_API InvalidateCompileResults();

	/* Gets a Guid which is updated any time data in this emitter is changed. */
	FGuid NIAGARA_API GetChangeId() const;

	NIAGARA_API UNiagaraEditorDataBase* GetEditorData() const;
	NIAGARA_API UNiagaraEditorParametersAdapterBase* GetEditorParameters();

	NIAGARA_API void SetEditorData(UNiagaraEditorDataBase* InEditorData);

	/** Internal: The thumbnail image.*/
	UPROPERTY()
	TObjectPtr<class UTexture2D> ThumbnailImage;

	/** Internal: Indicates the thumbnail image is out of date.*/
	UPROPERTY()
	uint32 ThumbnailImageOutOfDate : 1;

	/** Deprecated library exposure bool. Use the LibraryVisibility enum instead. FNiagaraEditorUtilities has accessor functions that takes deprecation into account */
	UPROPERTY()
	bool bExposeToLibrary_DEPRECATED;
	
	/** If this emitter is exposed to the library, or should be explicitly hidden. */
	UPROPERTY(EditAnywhere, AdvancedDisplay, Category = "Asset Options", AssetRegistrySearchable)
	ENiagaraScriptLibraryVisibility LibraryVisibility = ENiagaraScriptLibraryVisibility::Unexposed;
	
	/** Deprecated template asset bool. Use the TemplateSpecification enum instead. */
	UPROPERTY()
	bool bIsTemplateAsset_DEPRECATED;

	/** If this emitter is a standard parent emitter, a template or a behavior example. Templates and behavior examples get copied rather than inherited from. */
	UPROPERTY(EditAnywhere, AdvancedDisplay, Category = "Asset Options", AssetRegistrySearchable)
	ENiagaraScriptTemplateSpecification TemplateSpecification = ENiagaraScriptTemplateSpecification::None;
	
	UPROPERTY(EditAnywhere, AdvancedDisplay, Category = "Asset Options", AssetRegistrySearchable)
	FText TemplateAssetDescription;

	/** Category to collate this emitter into for "add new emitter" dialogs.*/
	UPROPERTY(AssetRegistrySearchable, EditAnywhere, Category = Script)
	FText Category;

	UPROPERTY()
	TArray<TObjectPtr<UNiagaraScript>> ScratchPadScripts;

	UPROPERTY()
	TArray<TObjectPtr<UNiagaraScript>> ParentScratchPadScripts;
	
	/** Callback issued whenever a VM compilation successfully happened (even if the results are a script that cannot be executed due to errors)*/
	NIAGARA_API FOnEmitterCompiled& OnEmitterVMCompiled();

	/** Callback issued whenever a VM compilation successfully happened (even if the results are a script that cannot be executed due to errors)*/
	NIAGARA_API FOnEmitterCompiled& OnEmitterGPUCompiled();

	/** Callback issued whenever a GPU compilation successfully happened (even if the results are a script that cannot be executed due to errors)*/
	NIAGARA_API FOnEmitterCompiled& OnGPUCompilationComplete()
	{
		return OnGPUScriptCompiledDelegate;
	}
	
	NIAGARA_API static bool GetForceCompileOnLoad();

	/** Whether or not this emitter is synchronized with its parent emitter. */
	NIAGARA_API bool IsSynchronizedWithParent() const;

	/** Merges in any changes from the parent emitter into this emitter. */
	NIAGARA_API INiagaraMergeManager::FMergeEmitterResults MergeChangesFromParent();

	/** Whether or not this emitter uses the supplied emitter */
	bool UsesEmitter(const UNiagaraEmitter& InEmitter) const;

	/** Duplicates this emitter, but prevents the duplicate from merging in changes from the parent emitter.  The resulting duplicate will have no parent information. */
	NIAGARA_API UNiagaraEmitter* DuplicateWithoutMerging(UObject* InOuter);
#endif

	FORCEINLINE const FNiagaraEmitterScalabilitySettings& GetScalabilitySettings()const { return CurrentScalabilitySettings; }

	/** Returns true if this emitter's platform filter allows it on this platform and quality level. */
	NIAGARA_API bool IsAllowedByScalability()const;

	NIAGARA_API bool RequiresPersistentIDs() const;

	NIAGARA_API bool IsValid()const;
	NIAGARA_API bool IsReadyToRun() const;
	bool UsesScript(const UNiagaraScript* Script)const;
	//bool UsesDataInterface(UNiagaraDataInterface* Interface);
	bool UsesCollection(const class UNiagaraParameterCollection* Collection)const;
	bool CanObtainParticleAttribute(const FNiagaraVariableBase& InVar) const;
	bool CanObtainEmitterAttribute(const FNiagaraVariableBase& InVarWithUniqueNameNamespace) const;
	bool CanObtainSystemAttribute(const FNiagaraVariableBase& InVar) const;
	bool CanObtainUserVariable(const FNiagaraVariableBase& InVar) const;

#if UE_BUILD_SHIPPING
	const TCHAR* GetDebugSimName() const { return TEXT(""); }
#else
	const TCHAR* GetDebugSimName() const { return *DebugSimName; }
#endif

	FString NIAGARA_API GetUniqueEmitterName()const;
	bool NIAGARA_API SetUniqueEmitterName(const FString& InName);

	const TArray<UNiagaraRendererProperties*>& GetRenderers() const { return RendererProperties; }

	template<typename TAction>
	void ForEachEnabledRenderer(TAction Func) const;

	template<typename TAction>
	void ForEachScript(TAction Func) const;

	void NIAGARA_API AddRenderer(UNiagaraRendererProperties* Renderer);

	void NIAGARA_API RemoveRenderer(UNiagaraRendererProperties* Renderer);

	FORCEINLINE const TArray<FNiagaraEventScriptProperties>& GetEventHandlers() const { return EventHandlerScriptProps; }

	/* Gets a pointer to an event handler by script usage id.  This method is potentially unsafe because modifications to
	   the event handler array can make this pointer become invalid without warning. */
	NIAGARA_API FNiagaraEventScriptProperties* GetEventHandlerByIdUnsafe(FGuid ScriptUsageId);

	void NIAGARA_API AddEventHandler(FNiagaraEventScriptProperties EventHandler);

	void NIAGARA_API RemoveEventHandlerByUsageId(FGuid EventHandlerUsageId);

	NIAGARA_API const TArray<UNiagaraSimulationStageBase*>& GetSimulationStages() const { return SimulationStages; }

	NIAGARA_API UNiagaraSimulationStageBase* GetSimulationStageById(FGuid ScriptUsageId) const;

	void NIAGARA_API AddSimulationStage(UNiagaraSimulationStageBase* SimulationStage);

	void NIAGARA_API RemoveSimulationStage(UNiagaraSimulationStageBase* SimulationStage);

	void NIAGARA_API MoveSimulationStageToIndex(UNiagaraSimulationStageBase* SimulationStage, int32 TargetIndex);

	/* Gets whether or not the supplied event generator id matches an event generator which is shared between the particle spawn and update scrips. */
	bool IsEventGeneratorShared(FName EventGeneratorId) const;

	TStatId GetStatID(bool bGameThread, bool bConcurrent) const;

	void ClearRuntimeAllocationEstimate(uint64 ReportHandle = INDEX_NONE);
	/* This is used by the emitter instances to report runtime allocations to reduce reallocation in future simulation runs. */
	int32 AddRuntimeAllocation(uint64 ReporterHandle, int32 AllocationCount);
#if STATS
	NIAGARA_API FNiagaraStatDatabase& GetStatData() { return StatDatabase; }
#endif

	/* Returns the number of max expected particles for memory allocations. */
	NIAGARA_API int32 GetMaxParticleCountEstimate();
	NIAGARA_API uint32 GetMaxInstanceCount() const;

#if WITH_EDITORONLY_DATA
	NIAGARA_API UNiagaraEmitter* GetParent() const;

	NIAGARA_API UNiagaraEmitter* GetParentAtLastMerge() const;

	NIAGARA_API void RemoveParent();

	NIAGARA_API void SetParent(UNiagaraEmitter& InParent);

	NIAGARA_API	void Reparent(UNiagaraEmitter& InParent);

	NIAGARA_API void NotifyScratchPadScriptsChanged();
#endif

	void OnScalabilityCVarChanged();

#if WITH_EDITORONLY_DATA
	NIAGARA_API const TMap<FGuid, TObjectPtr<UNiagaraMessageDataBase>>& GetMessages() const { return MessageKeyToMessageMap; };
	NIAGARA_API void AddMessage(const FGuid& MessageKey, UNiagaraMessageDataBase* NewMessage) { MessageKeyToMessageMap.Add(MessageKey, NewMessage); };
	NIAGARA_API void RemoveMessage(const FGuid& MessageKey) { MessageKeyToMessageMap.Remove(MessageKey); };
	void RemoveMessageDelegateable(const FGuid MessageKey) { MessageKeyToMessageMap.Remove(MessageKey); };
#endif

	bool RequiresViewUniformBuffer() const { return bRequiresViewUniformBuffer; }

	TConstArrayView<TUniquePtr<FNiagaraBoundsCalculator>> GetBoundsCalculators() const { return MakeArrayView(BoundsCalculators); }

protected:
	virtual void BeginDestroy() override;

	void ResolveScalabilitySettings();

#if WITH_EDITORONLY_DATA
private:
	void UpdateFromMergedCopy(const INiagaraMergeManager& MergeManager, UNiagaraEmitter* MergedEmitter);

	void SyncEmitterAlias(const FString& InOldName, const FString& InNewName);

	void UpdateChangeId(const FString& Reason);

	void ScriptRapidIterationParameterChanged();

	void SimulationStageChanged();

	void RendererChanged();

	void GraphSourceChanged();

	void PersistentEditorDataChanged();

private:
	/** Adjusted every time that we compile this emitter. Lets us know that we might differ from any cached versions.*/
	UPROPERTY()
	FGuid ChangeId;

	/** Data used by the editor to maintain UI state etc.. */
	UPROPERTY()
	TObjectPtr<UNiagaraEditorDataBase> EditorData;

	/** Wrapper for editor only parameters. */
	UPROPERTY()
	TObjectPtr<UNiagaraEditorParametersAdapterBase> EditorParameters;

	/** A multicast delegate which is called whenever all the scripts for this emitter have been compiled (successfully or not). */
	FOnEmitterCompiled OnVMScriptCompiledDelegate;

	/** A multicast delegate which is called whenever all the scripts for this emitter have been compiled (successfully or not). */
	FOnEmitterCompiled OnGPUScriptCompiledDelegate;

	void RaiseOnEmitterGPUCompiled(UNiagaraScript* InScript, const FGuid& ScriptVersion);
#endif

	bool bFullyLoaded = false;

#if !UE_BUILD_SHIPPING
	FString DebugSimName;
#endif

	UPROPERTY()
	FString UniqueEmitterName;

	UPROPERTY()
	TArray<TObjectPtr<UNiagaraRendererProperties>> RendererProperties;

	UPROPERTY(EditAnywhere, Category = "Events", meta=(NiagaraNoMerge))
	TArray<FNiagaraEventScriptProperties> EventHandlerScriptProps;

	UPROPERTY(meta = (NiagaraNoMerge))
	TArray<TObjectPtr<UNiagaraSimulationStageBase>> SimulationStages;

	UPROPERTY()
	TObjectPtr<UNiagaraScript> GPUComputeScript;

	UPROPERTY()
	TArray<FName> SharedEventGeneratorIds;

#if WITH_EDITORONLY_DATA
	UPROPERTY()
	TObjectPtr<UNiagaraEmitter> Parent;

	UPROPERTY()
	TObjectPtr<UNiagaraEmitter> ParentAtLastMerge;

	/** Subscriptions to definitions of parameters. */
	UPROPERTY()
	TArray<FParameterDefinitionsSubscription> ParameterDefinitionsSubscriptions;

#endif

#if WITH_EDITOR
	FOnPropertiesChanged OnPropertiesChangedDelegate;
	FOnRenderersChanged OnRenderersChangedDelegate;
#endif

	void EnsureScriptsPostLoaded();

	void GenerateStatID()const;
#if STATS
	mutable TStatId StatID_GT;
	mutable TStatId StatID_GT_CNC;
	mutable TStatId StatID_RT;
	mutable TStatId StatID_RT_CNC;
	FNiagaraStatDatabase StatDatabase;
#endif

	/** Indicates that the GPU script requires the view uniform buffer. */
	uint32 bRequiresViewUniformBuffer : 1;

#if WITH_EDITORONLY_DATA
	/* Flag set on load based on whether the serialized data includes editor only data */
	uint32 IsCooked : 1;
#endif

	/** Maximum number of instances we can create for this emitter. */
	uint32 MaxInstanceCount = 0;

	/** Optional list of bounds calculators. */
	TArray<TUniquePtr<FNiagaraBoundsCalculator>, TInlineAllocator<1>> BoundsCalculators;

	MemoryRuntimeEstimation RuntimeEstimation;
	FCriticalSection EstimationCriticalSection;

	FNiagaraEmitterScalabilitySettings CurrentScalabilitySettings;

#if WITH_EDITORONLY_DATA
	/** Messages associated with the Emitter asset. */
	UPROPERTY()
	TMap<FGuid, TObjectPtr<UNiagaraMessageDataBase>> MessageKeyToMessageMap;
#endif
};


template<typename TAction>
void UNiagaraEmitter::ForEachEnabledRenderer(TAction Func) const
{
	for (UNiagaraRendererProperties* Renderer : RendererProperties)
	{
		if (Renderer && Renderer->GetIsEnabled() && Renderer->IsSimTargetSupported(this->SimTarget))
		{
			Func(Renderer);
		}
	}
}
template<typename TAction>
void UNiagaraEmitter::ForEachScript(TAction Func) const
{
	Func(SpawnScriptProps.Script);
	Func(UpdateScriptProps.Script);

	Func(GPUComputeScript);

	for (auto& EventScriptProps : EventHandlerScriptProps)
	{
		Func(EventScriptProps.Script);
	}
}<|MERGE_RESOLUTION|>--- conflicted
+++ resolved
@@ -241,14 +241,10 @@
 	virtual void PostRename(UObject* OldOuter, const FName OldName) override;
 	virtual void PostDuplicate(EDuplicateMode::Type DuplicateMode) override;
 	virtual void PostEditChangeProperty(struct FPropertyChangedEvent& PropertyChangedEvent) override;
-<<<<<<< HEAD
 	PRAGMA_DISABLE_DEPRECATION_WARNINGS // Suppress compiler warning on override of deprecated function
 	UE_DEPRECATED(5.0, "Use version that takes FObjectPreSaveContext instead.")
 	PRAGMA_ENABLE_DEPRECATION_WARNINGS
 	virtual void PreSave(FObjectPreSaveContext ObjectSaveContext) override;
-=======
-	virtual void PreSave(const class ITargetPlatform* TargetPlatform) override;
->>>>>>> efc9b2f3
 	NIAGARA_API FOnPropertiesChanged& OnPropertiesChanged();
 	NIAGARA_API FOnRenderersChanged& OnRenderersChanged();
 	/** Helper method for when a rename has been detected within the graph. Covers renaming the internal renderer bindings.*/
@@ -325,7 +321,7 @@
 	UPROPERTY()
 	FNiagaraEmitterScriptProperties EmitterUpdateScriptProps;
 
-	/** A whitelist of Particle attributes (e.g. "Particle.Position" or "Particle.Age") that will not be removed from the DataSet  even if they aren't read by the VM.
+	/** An allow list of Particle attributes (e.g. "Particle.Position" or "Particle.Age") that will not be removed from the DataSet  even if they aren't read by the VM.
 	    Used in conjunction with UNiagaraSystem::bTrimAttributes */
 	UPROPERTY(EditAnywhere, AdvancedDisplay, Category = "Emitter")
 	TArray<FString> AttributesToPreserve;
