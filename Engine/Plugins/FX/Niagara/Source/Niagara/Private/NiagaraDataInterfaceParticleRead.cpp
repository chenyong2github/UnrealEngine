// Copyright Epic Games, Inc. All Rights Reserved.

#include "NiagaraDataInterfaceParticleRead.h"
#include "NiagaraConstants.h"
#include "NiagaraSystemInstance.h"
#include "ShaderParameterUtils.h"
#include "NiagaraRenderer.h"
#include "NiagaraDataSetAccessor.h"
#include "NiagaraEmitterInstanceBatcher.h"

#define LOCTEXT_NAMESPACE "NiagaraDataInterfaceParticleRead"

static const FName GetNumSpawnedParticlesFunctionName("Get Num Spawned Particles");
static const FName GetSpawnedIDAtIndexFunctionName("Get Spawned ID At Index");
static const FName GetNumParticlesFunctionName("Get Num Particles");
static const FName GetParticleIndexFunctionName("Get Particle Index");

static const FName GetIntByIDFunctionName("Get Int By ID");
static const FName GetBoolByIDFunctionName("Get Bool By ID");
static const FName GetFloatByIDFunctionName("Get Float By ID");
static const FName GetVec2ByIDFunctionName("Get Vector 2D By ID");
static const FName GetVec3ByIDFunctionName("Get Vector By ID");
static const FName GetVec4ByIDFunctionName("Get Vector 4 By ID");
static const FName GetColorByIDFunctionName("Get Color By ID");
static const FName GetQuatByIDFunctionName("Get Quaternion By ID");
static const FName GetIDByIDFunctionName("Get ID By ID");

static const FName GetIntByIndexFunctionName("Get Int By Index");
static const FName GetBoolByIndexFunctionName("Get Bool By Index");
static const FName GetFloatByIndexFunctionName("Get Float By Index");
static const FName GetVec2ByIndexFunctionName("Get Vector 2D By Index");
static const FName GetVec3ByIndexFunctionName("Get Vector By Index");
static const FName GetVec4ByIndexFunctionName("Get Vector 4 By Index");
static const FName GetColorByIndexFunctionName("Get Color By Index");
static const FName GetQuatByIndexFunctionName("Get Quaternion By Index");
static const FName GetIDByIndexFunctionName("Get ID By Index");

static const FName ParticleReadIDName(TEXT("ID"));

static const FString NumSpawnedParticlesBaseName(TEXT("NumSpawnedParticles_"));
static const FString SpawnedParticlesAcquireTagBaseName(TEXT("SpawnedParticlesAcquireTag_"));
static const FString InstanceCountOffsetBaseName(TEXT("InstanceCountOffset_"));
static const FString SpawnedIDsBufferBaseName(TEXT("SpawnedIDsBuffer_"));
static const FString IDToIndexTableBaseName(TEXT("IDToIndexTable_"));
static const FString InputFloatBufferBaseName(TEXT("InputFloatBuffer_"));
static const FString InputIntBufferBaseName(TEXT("InputIntBuffer_"));
static const FString InputHalfBufferBaseName(TEXT("InputHalfBuffer_"));
static const FString ParticleStrideFloatBaseName(TEXT("ParticleStrideFloat_"));
static const FString ParticleStrideIntBaseName(TEXT("ParticleStrideInt_"));
static const FString ParticleStrideHalfBaseName(TEXT("ParticleStrideHalf_"));
static const FString AttributeIndicesBaseName(TEXT("AttributeIndices_"));
static const FString AttributeCompressedBaseName(TEXT("AttributeCompressed_"));
static const FString AcquireTagRegisterIndexBaseName(TEXT("AcquireTagRegisterIndex_"));

enum class ENiagaraParticleDataComponentType : uint8
{
	Float,
	Int,
	Bool,
	ID
};

enum class ENiagaraParticleDataValueType : uint8
{
	Invalid,
	Int,
	Float,
	Vec2,
	Vec3,
	Vec4,
	Bool,
	Color,
	Quat,
	ID
};

DECLARE_INTRINSIC_TYPE_LAYOUT(ENiagaraParticleDataValueType);

static const TCHAR* NiagaraParticleDataValueTypeName(ENiagaraParticleDataValueType Type)
{
	switch (Type)
	{
		case ENiagaraParticleDataValueType::Invalid:	return TEXT("INVALID");
		case ENiagaraParticleDataValueType::Int:		return TEXT("int");
		case ENiagaraParticleDataValueType::Float:		return TEXT("float");
		case ENiagaraParticleDataValueType::Vec2:		return TEXT("vec2");
		case ENiagaraParticleDataValueType::Vec3:		return TEXT("vec3");
		case ENiagaraParticleDataValueType::Vec4:		return TEXT("vec4");
		case ENiagaraParticleDataValueType::Bool:		return TEXT("bool");
		case ENiagaraParticleDataValueType::Color:		return TEXT("color");
		case ENiagaraParticleDataValueType::Quat:		return TEXT("quaternion");
		case ENiagaraParticleDataValueType::ID:			return TEXT("ID");
		default:										return TEXT("UNKNOWN");
	}
}

struct FNDIParticleRead_InstanceData
{
	FNiagaraSystemInstance* SystemInstance;
	FNiagaraEmitterInstance* EmitterInstance;
};

struct FNDIParticleRead_GameToRenderData
{
	FNDIParticleRead_GameToRenderData() : SourceEmitterGPUContext(nullptr) {}

	FNiagaraComputeExecutionContext* SourceEmitterGPUContext;
	FString SourceEmitterName;
};

struct FNDIParticleRead_RenderInstanceData
{
	FNDIParticleRead_RenderInstanceData()
	{
		bSourceEmitterNotGPUErrorShown = false;
		bWarnFailedToFindAcquireTag = true;
	}

	FNiagaraComputeExecutionContext* SourceEmitterGPUContext = nullptr;
	FString SourceEmitterName;
	const FNiagaraDataSet* CachedDataSet = nullptr;
	TArray<int32> AttributeIndices;
	TArray<int32> AttributeCompressed;
	int32 AcquireTagRegisterIndex = -1;
	uint32 bSourceEmitterNotGPUErrorShown : 1;
	uint32 bWarnFailedToFindAcquireTag : 1;
};

struct FNiagaraDataInterfaceProxyParticleRead : public FNiagaraDataInterfaceProxy
{
	virtual void ConsumePerInstanceDataFromGameThread(void* Data, const FNiagaraSystemInstanceID& InstanceID) override
	{
		FNDIParticleRead_RenderInstanceData* InstanceData = SystemsRenderData.Find(InstanceID);
		if (!ensure(InstanceData))
		{
			return;
		}

		FNDIParticleRead_GameToRenderData* IncomingData = static_cast<FNDIParticleRead_GameToRenderData*>(Data);
		if (IncomingData)
		{
			InstanceData->SourceEmitterGPUContext = IncomingData->SourceEmitterGPUContext;
			InstanceData->SourceEmitterName = IncomingData->SourceEmitterName;
		}
		else
		{
			InstanceData->SourceEmitterGPUContext = nullptr;
			InstanceData->SourceEmitterName = TEXT("");
		}
	}
	
	virtual int32 PerInstanceDataPassedToRenderThreadSize() const override
	{
		return sizeof(FNDIParticleRead_GameToRenderData);
	}

	void CreateRenderThreadSystemData(const FNiagaraSystemInstanceID& InstanceID)
	{
		check(IsInRenderingThread());
		check(!SystemsRenderData.Contains(InstanceID));
		SystemsRenderData.Add(InstanceID);
	}

	void DestroyRenderThreadSystemData(const FNiagaraSystemInstanceID& InstanceID)
	{
		check(IsInRenderingThread());
		SystemsRenderData.Remove(InstanceID);
	}

	FNDIParticleRead_RenderInstanceData* GetRenderDataForSystem(const FNiagaraSystemInstanceID& InstanceID)
	{
		return SystemsRenderData.Find(InstanceID);
	}

private:
	TMap<FNiagaraSystemInstanceID, FNDIParticleRead_RenderInstanceData> SystemsRenderData;
};

struct FNiagaraDataInterfaceParametersCS_ParticleRead : public FNiagaraDataInterfaceParametersCS
{
	DECLARE_TYPE_LAYOUT(FNiagaraDataInterfaceParametersCS_ParticleRead, NonVirtual);

	ENiagaraParticleDataValueType GetValueTypeFromFuncName(const FName& FuncName)
	{
		if (FuncName == GetIntByIDFunctionName || FuncName == GetIntByIndexFunctionName) return ENiagaraParticleDataValueType::Int;
		if (FuncName == GetBoolByIDFunctionName || FuncName == GetBoolByIndexFunctionName) return ENiagaraParticleDataValueType::Bool;
		if (FuncName == GetFloatByIDFunctionName || FuncName == GetFloatByIndexFunctionName) return ENiagaraParticleDataValueType::Float;
		if (FuncName == GetVec2ByIDFunctionName || FuncName == GetVec2ByIndexFunctionName) return ENiagaraParticleDataValueType::Vec2;
		if (FuncName == GetVec3ByIDFunctionName || FuncName == GetVec3ByIndexFunctionName) return ENiagaraParticleDataValueType::Vec3;
		if (FuncName == GetVec4ByIDFunctionName || FuncName == GetVec4ByIndexFunctionName) return ENiagaraParticleDataValueType::Vec4;
		if (FuncName == GetColorByIDFunctionName || FuncName == GetColorByIndexFunctionName) return ENiagaraParticleDataValueType::Color;
		if (FuncName == GetQuatByIDFunctionName || FuncName == GetQuatByIndexFunctionName) return ENiagaraParticleDataValueType::Quat;
		if (FuncName == GetIDByIDFunctionName || FuncName == GetIDByIndexFunctionName) return ENiagaraParticleDataValueType::ID;
		return ENiagaraParticleDataValueType::Invalid;
	}

	void Bind(const FNiagaraDataInterfaceGPUParamInfo& ParameterInfo, const FShaderParameterMap& ParameterMap)
	{
		NumSpawnedParticlesParam.Bind(ParameterMap, *(NumSpawnedParticlesBaseName + ParameterInfo.DataInterfaceHLSLSymbol));
		SpawnedParticlesAcquireTagParam.Bind(ParameterMap, *(SpawnedParticlesAcquireTagBaseName + ParameterInfo.DataInterfaceHLSLSymbol));
		InstanceCountOffsetParam.Bind(ParameterMap, *(InstanceCountOffsetBaseName + ParameterInfo.DataInterfaceHLSLSymbol));
		SpawnedIDsBufferParam.Bind(ParameterMap, *(SpawnedIDsBufferBaseName + ParameterInfo.DataInterfaceHLSLSymbol));
		IDToIndexTableParam.Bind(ParameterMap, *(IDToIndexTableBaseName + ParameterInfo.DataInterfaceHLSLSymbol));
		InputFloatBufferParam.Bind(ParameterMap, *(InputFloatBufferBaseName + ParameterInfo.DataInterfaceHLSLSymbol));
		InputIntBufferParam.Bind(ParameterMap, *(InputIntBufferBaseName + ParameterInfo.DataInterfaceHLSLSymbol));
		InputHalfBufferParam.Bind(ParameterMap, *(InputHalfBufferBaseName + ParameterInfo.DataInterfaceHLSLSymbol));
		ParticleStrideFloatParam.Bind(ParameterMap, *(ParticleStrideFloatBaseName + ParameterInfo.DataInterfaceHLSLSymbol));
		ParticleStrideIntParam.Bind(ParameterMap, *(ParticleStrideIntBaseName + ParameterInfo.DataInterfaceHLSLSymbol));
		ParticleStrideHalfParam.Bind(ParameterMap, *(ParticleStrideHalfBaseName + ParameterInfo.DataInterfaceHLSLSymbol));
		AttributeIndicesParam.Bind(ParameterMap, *(AttributeIndicesBaseName + ParameterInfo.DataInterfaceHLSLSymbol));
		AttributeCompressedParam.Bind(ParameterMap, *(AttributeCompressedBaseName + ParameterInfo.DataInterfaceHLSLSymbol));
		AcquireTagRegisterIndexParam.Bind(ParameterMap, *(AcquireTagRegisterIndexBaseName + ParameterInfo.DataInterfaceHLSLSymbol));

		int32 NumFuncs = ParameterInfo.GeneratedFunctions.Num();
		AttributeNames.SetNum(NumFuncs);
		AttributeTypes.SetNum(NumFuncs);
		for (int32 FuncIdx = 0; FuncIdx < NumFuncs; ++FuncIdx)
		{
			const FNiagaraDataInterfaceGeneratedFunction& Func = ParameterInfo.GeneratedFunctions[FuncIdx];
			static const FName NAME_Attribute("Attribute");
			const FName* AttributeName = Func.FindSpecifierValue(NAME_Attribute);
			if (AttributeName != nullptr)
			{
				AttributeNames[FuncIdx] = *AttributeName;
				AttributeTypes[FuncIdx] = GetValueTypeFromFuncName(Func.DefinitionName);
			}
			else
			{
				// This is not an error. GetNumSpawnedParticles and GetSpawnedIDAtIndexFunctionName don't use specifiers,
				// but they take up slots in the attribute indices array for simplicity. Just stick NAME_None in here to ignore them.
				AttributeNames[FuncIdx] = NAME_None;
				AttributeTypes[FuncIdx] = ENiagaraParticleDataValueType::Invalid;
			}
		}
	}

	void SetErrorParams(FRHICommandList& RHICmdList, FRHIComputeShader* ComputeShader, bool bSkipSpawnInfo) const
	{
		// Set all the indices to -1, so that any reads return false.
		TArray<int32, TInlineAllocator<32>> AttributeIndices;
		TArray<int32, TInlineAllocator<32>> AttributeCompressed;

		int NumAttrIndices = Align(AttributeNames.Num(), 4);
		AttributeIndices.SetNumUninitialized(NumAttrIndices);
		AttributeCompressed.SetNumUninitialized(NumAttrIndices);

		for (int AttrIdx = 0; AttrIdx < AttributeIndices.Num(); ++AttrIdx)
		{
			AttributeIndices[AttrIdx] = -1;
			AttributeCompressed[AttrIdx] = 0;
		}

		int32 AcquireTagRegisterIndex = -1;

		if (!bSkipSpawnInfo)
		{
			SetShaderValue(RHICmdList, ComputeShader, NumSpawnedParticlesParam, 0);
			SetShaderValue(RHICmdList, ComputeShader, SpawnedParticlesAcquireTagParam, 0);
			SetSRVParameter(RHICmdList, ComputeShader, SpawnedIDsBufferParam, FNiagaraRenderer::GetDummyIntBuffer());
		}

		SetShaderValue(RHICmdList, ComputeShader, InstanceCountOffsetParam, -1);
		SetSRVParameter(RHICmdList, ComputeShader, IDToIndexTableParam, FNiagaraRenderer::GetDummyIntBuffer());
		SetSRVParameter(RHICmdList, ComputeShader, InputFloatBufferParam, FNiagaraRenderer::GetDummyFloatBuffer());
		SetSRVParameter(RHICmdList, ComputeShader, InputIntBufferParam, FNiagaraRenderer::GetDummyIntBuffer());
		SetSRVParameter(RHICmdList, ComputeShader, InputHalfBufferParam, FNiagaraRenderer::GetDummyHalfBuffer());
		SetShaderValue(RHICmdList, ComputeShader, ParticleStrideFloatParam, 0);
		SetShaderValue(RHICmdList, ComputeShader, ParticleStrideIntParam, 0);
		SetShaderValue(RHICmdList, ComputeShader, ParticleStrideHalfParam, 0);
		SetShaderValueArray(RHICmdList, ComputeShader, AttributeIndicesParam, AttributeIndices.GetData(), AttributeIndices.Num());
		SetShaderValueArray(RHICmdList, ComputeShader, AttributeCompressedParam, AttributeCompressed.GetData(), AttributeCompressed.Num());
		SetShaderValue(RHICmdList, ComputeShader, AcquireTagRegisterIndexParam, AcquireTagRegisterIndex);
	}

	bool CheckVariableType(const FNiagaraTypeDefinition& VarType, ENiagaraParticleDataValueType AttributeType) const
	{
		switch (AttributeType)
		{
			case ENiagaraParticleDataValueType::Int: return VarType == FNiagaraTypeDefinition::GetIntDef();
			case ENiagaraParticleDataValueType::Bool: return VarType == FNiagaraTypeDefinition::GetBoolDef();
			case ENiagaraParticleDataValueType::Float: return VarType == FNiagaraTypeDefinition::GetFloatDef();
			case ENiagaraParticleDataValueType::Vec2: return VarType == FNiagaraTypeDefinition::GetVec2Def();
			case ENiagaraParticleDataValueType::Vec3: return VarType == FNiagaraTypeDefinition::GetVec3Def();
			case ENiagaraParticleDataValueType::Vec4: return VarType == FNiagaraTypeDefinition::GetVec4Def();
			case ENiagaraParticleDataValueType::Color: return VarType == FNiagaraTypeDefinition::GetColorDef();
			case ENiagaraParticleDataValueType::Quat: return VarType == FNiagaraTypeDefinition::GetQuatDef();
			case ENiagaraParticleDataValueType::ID: return VarType == FNiagaraTypeDefinition::GetIDDef();
			default: return false;
		}
	}

	bool CheckHalfVariableType(const FNiagaraTypeDefinition& VarType, ENiagaraParticleDataValueType AttributeType) const
	{
		switch (AttributeType)
		{
			case ENiagaraParticleDataValueType::Float: return VarType == FNiagaraTypeDefinition::GetHalfDef();
			case ENiagaraParticleDataValueType::Vec2: return VarType == FNiagaraTypeDefinition::GetHalfVec2Def();
			case ENiagaraParticleDataValueType::Vec3: return VarType == FNiagaraTypeDefinition::GetHalfVec3Def();
			case ENiagaraParticleDataValueType::Vec4: return VarType == FNiagaraTypeDefinition::GetHalfVec4Def();
			case ENiagaraParticleDataValueType::Color: return VarType == FNiagaraTypeDefinition::GetHalfVec4Def();
			case ENiagaraParticleDataValueType::Quat: return VarType == FNiagaraTypeDefinition::GetHalfVec4Def();
			default: return false;
		}
	}

	void FindAttributeIndices(FNDIParticleRead_RenderInstanceData* InstanceData, const FNiagaraDataSet* SourceDataSet) const
	{
		check(AttributeNames.Num() == AttributeTypes.Num());

		int NumAttrIndices = Align(AttributeNames.Num(), 4);
		InstanceData->AttributeIndices.SetNumUninitialized(NumAttrIndices);
		InstanceData->AttributeCompressed.SetNumUninitialized(NumAttrIndices);

		// Find the register index for each named attribute in the source emitter.
		const TArray<FNiagaraVariable>& SourceEmitterVariables = SourceDataSet->GetVariables();
		const TArray<FNiagaraVariableLayoutInfo>& SourceEmitterVariableLayouts = SourceDataSet->GetVariableLayouts();
		for (int AttrNameIdx = 0; AttrNameIdx < AttributeNames.Num(); ++AttrNameIdx)
		{
			const FName& AttrName = AttributeNames[AttrNameIdx];
			if (AttrName == NAME_None)
			{
				InstanceData->AttributeIndices[AttrNameIdx] = -1;
				continue;
			}

			bool FoundVariable = false;
			for (int VarIdx = 0; VarIdx < SourceEmitterVariables.Num(); ++VarIdx)
			{
				const FNiagaraVariable& Var = SourceEmitterVariables[VarIdx];
				if (Var.GetName() == AttrName)
				{
					ENiagaraParticleDataValueType AttributeType = AttributeTypes[AttrNameIdx];
					if (CheckVariableType(Var.GetType(), AttributeType))
					{
						const FNiagaraVariableLayoutInfo& Layout = SourceEmitterVariableLayouts[VarIdx];
						InstanceData->AttributeIndices[AttrNameIdx] = 
							(AttributeType == ENiagaraParticleDataValueType::Int || AttributeType == ENiagaraParticleDataValueType::Bool || AttributeType == ENiagaraParticleDataValueType::ID) ? Layout.Int32ComponentStart : Layout.FloatComponentStart;
						InstanceData->AttributeCompressed[AttrNameIdx] = 0;
					}
					else if (CheckHalfVariableType(Var.GetType(), AttributeType))
					{
						const FNiagaraVariableLayoutInfo& Layout = SourceEmitterVariableLayouts[VarIdx];
						InstanceData->AttributeIndices[AttrNameIdx] = Layout.FloatComponentStart;
						InstanceData->AttributeCompressed[AttrNameIdx] = 1;
					}
					else
					{
						UE_LOG(LogNiagara, Error, TEXT("Variable '%s' in emitter '%s' has type '%s', but particle read DI tried to access it as '%s'."),
							*Var.GetName().ToString(), *InstanceData->SourceEmitterName, *Var.GetType().GetName(), NiagaraParticleDataValueTypeName(AttributeType)
						);
						InstanceData->AttributeIndices[AttrNameIdx] = -1;
						InstanceData->AttributeCompressed[AttrNameIdx] = 0;
					}
					FoundVariable = true;
					break;
				}
			}

			if (!FoundVariable)
			{
				UE_LOG(LogNiagara, Error, TEXT("Particle read DI is trying to access inexistent variable '%s' in emitter '%s'."), *AttrName.ToString(), *InstanceData->SourceEmitterName);
				InstanceData->AttributeIndices[AttrNameIdx] = -1;
				InstanceData->AttributeCompressed[AttrNameIdx] = 0;
			}
		}

		// Find the register index for the AcquireTag part of the particle ID in the source emitter.
		{
			const FName FName_ID(TEXT("ID"));

			InstanceData->AcquireTagRegisterIndex = -1;
			for (int VarIdx = 0; VarIdx < SourceEmitterVariables.Num(); ++VarIdx)
			{
				const FNiagaraVariable& Var = SourceEmitterVariables[VarIdx];
				if (Var.GetName() == FName_ID)
				{
					InstanceData->AcquireTagRegisterIndex = SourceEmitterVariableLayouts[VarIdx].Int32ComponentStart + 1;
					break;
				}
			}
		}

		// Initialize the buffer padding too, so we don't move garbage around.
		for (int AttrIdx = AttributeNames.Num(); AttrIdx < InstanceData->AttributeIndices.Num(); ++AttrIdx)
		{
			InstanceData->AttributeIndices[AttrIdx] = -1;
			InstanceData->AttributeCompressed[AttrIdx] = 0;
		}
	}

	FRHIShaderResourceView* GetIntSRVWithFallback(FRWBuffer& Buffer) const
	{
		return Buffer.SRV ? Buffer.SRV.GetReference() : FNiagaraRenderer::GetDummyIntBuffer();
	}

	FRHIShaderResourceView* GetFloatSRVWithFallback(FRWBuffer& Buffer) const
	{
		return Buffer.SRV ? Buffer.SRV.GetReference() : FNiagaraRenderer::GetDummyFloatBuffer();
	}

	FRHIShaderResourceView* GetHalfSRVWithFallback(FRWBuffer& Buffer) const
	{
		return Buffer.SRV ? Buffer.SRV.GetReference() : FNiagaraRenderer::GetDummyHalfBuffer();
	}

	void Set(FRHICommandList& RHICmdList, const FNiagaraDataInterfaceSetArgs& Context) const
	{
		check(IsInRenderingThread());

		FRHIComputeShader* ComputeShader = RHICmdList.GetBoundComputeShader();

		FNiagaraDataInterfaceProxyParticleRead* Proxy = static_cast<FNiagaraDataInterfaceProxyParticleRead*>(Context.DataInterface);
		check(Proxy);

		FNDIParticleRead_RenderInstanceData* InstanceData = Proxy->GetRenderDataForSystem(Context.SystemInstanceID);
		if (!InstanceData)
		{
			SetErrorParams(RHICmdList, ComputeShader, false);
			return;
		}

		if (InstanceData->SourceEmitterGPUContext == nullptr)
		{
			// This means the source emitter isn't running on GPU.
			if (!InstanceData->bSourceEmitterNotGPUErrorShown)
			{
				UE_LOG(LogNiagara, Error, TEXT("GPU particle read DI is set to access CPU emitter '%s'."), *InstanceData->SourceEmitterName);
				InstanceData->bSourceEmitterNotGPUErrorShown = true;
			}
			SetErrorParams(RHICmdList, ComputeShader, false);
			InstanceData->CachedDataSet = nullptr;
			InstanceData->bWarnFailedToFindAcquireTag = true;
			return;
		}

		InstanceData->bSourceEmitterNotGPUErrorShown = false;

		FNiagaraDataSet* SourceDataSet = InstanceData->SourceEmitterGPUContext->MainDataSet;
		if (!SourceDataSet)
		{
			SetErrorParams(RHICmdList, ComputeShader, false);
			InstanceData->CachedDataSet = nullptr;
			InstanceData->bWarnFailedToFindAcquireTag = true;
			return;
		}

		FNiagaraDataBuffer* SourceData;
		uint32 NumSpawnedInstances = 0, IDAcquireTag = 0, InstanceCountOffset = 0xffffffff;
		const bool bReadingOwnEmitter = Context.ComputeInstanceData->Context == InstanceData->SourceEmitterGPUContext;
		if (bReadingOwnEmitter)
		{
			// If the current execution context is the same as the source emitter's context, it means we're reading from
			// ourselves. We can't use SourceDataSet->GetCurrentData() in that case, because EndSimulate() has already been
			// called on the current emitter, and the current data has been set to the destination data. We need to use the
			// current compute instance data to get to the input buffers.
			const FNiagaraSimStageData& SimStageData = Context.ComputeInstanceData->SimStageData[Context.SimulationStageIndex];
			SourceData = SimStageData.Source;
			InstanceCountOffset = SimStageData.SourceCountOffset;

			// We still want to get the spawn count and ID acquire tag from the destination data, because that's where
			// NiagaraEmitterInstanceBatcher::Run() stores them.
			if (SimStageData.Destination != nullptr)
			{
				NumSpawnedInstances = SimStageData.Destination->GetNumSpawnedInstances();
				IDAcquireTag = SimStageData.Destination->GetIDAcquireTag();
			}
			// When we don't write particle data the destination is invalid, therefore we can pull from the source
			else if (SimStageData.Source != nullptr)
			{
				NumSpawnedInstances = SimStageData.Source->GetNumSpawnedInstances();
				IDAcquireTag = SimStageData.Source->GetIDAcquireTag();
			}
		}
		else
		{
			SourceData = SourceDataSet->GetCurrentData();
			if (SourceData)
			{
				NumSpawnedInstances = SourceData->GetNumSpawnedInstances();
				IDAcquireTag = SourceData->GetIDAcquireTag();
				InstanceCountOffset = SourceData->GetGPUInstanceCountBufferOffset();
			}
		}

		SetShaderValue(RHICmdList, ComputeShader, NumSpawnedParticlesParam, NumSpawnedInstances);
		SetShaderValue(RHICmdList, ComputeShader, SpawnedParticlesAcquireTagParam, IDAcquireTag);
		SetSRVParameter(RHICmdList, ComputeShader, SpawnedIDsBufferParam, GetIntSRVWithFallback(SourceDataSet->GetGPUFreeIDs()));

		if (!SourceData)
		{
			SetErrorParams(RHICmdList, ComputeShader, true);
			return;
		}

		if (InstanceData->CachedDataSet != SourceDataSet)
		{
			FindAttributeIndices(InstanceData, SourceDataSet);
			InstanceData->CachedDataSet = SourceDataSet;
			InstanceData->bWarnFailedToFindAcquireTag = true;
		}

		if (!bReadingOwnEmitter)
		{
			FRHIUnorderedAccessView* InputBuffers[3];
			int32 NumTransitions = 0;
			InputBuffers[NumTransitions] = SourceData->GetGPUBufferFloat().UAV;
			++NumTransitions;
			InputBuffers[NumTransitions] = SourceData->GetGPUBufferInt().UAV;
			++NumTransitions;
			if (SourceData->GetGPUIDToIndexTable().UAV)
			{
				InputBuffers[NumTransitions] = SourceData->GetGPUIDToIndexTable().UAV;
				++NumTransitions;
			}
			checkSlow(NumTransitions <= UE_ARRAY_COUNT(InputBuffers));
			RHICmdList.TransitionResources(EResourceTransitionAccess::EReadable, EResourceTransitionPipeline::EComputeToCompute, InputBuffers, NumTransitions);

			if (InstanceCountOffsetParam.IsBound())
			{
				// If we're reading the instance count from another emitter, we must insert a barrier on the instance count buffer, to make sure the
				// previous dispatch finished writing to it. For D3D11, we need to insert an end overlap / begin overlap pair to break up the current
				// overlap group.
				RHICmdList.TransitionResource(EResourceTransitionAccess::ERWBarrier, EResourceTransitionPipeline::EComputeToCompute, const_cast<NiagaraEmitterInstanceBatcher*>(Context.Batcher)->GetGPUInstanceCounterManager().GetInstanceCountBuffer().UAV);
				RHICmdList.EndUAVOverlap();
				RHICmdList.BeginUAVOverlap();
			}
		}

		const uint32 ParticleStrideFloat = SourceData->GetFloatStride() / sizeof(float);
		const uint32 ParticleStrideInt = SourceData->GetInt32Stride() / sizeof(int32);
		const uint32 ParticleStrideHalf = SourceData->GetHalfStride() / sizeof(FFloat16);

		SetShaderValue(RHICmdList, ComputeShader, InstanceCountOffsetParam, InstanceCountOffset);
		SetSRVParameter(RHICmdList, ComputeShader, IDToIndexTableParam, GetIntSRVWithFallback(SourceData->GetGPUIDToIndexTable()));
		SetSRVParameter(RHICmdList, ComputeShader, InputFloatBufferParam, GetFloatSRVWithFallback(SourceData->GetGPUBufferFloat()));
		SetSRVParameter(RHICmdList, ComputeShader, InputIntBufferParam, GetIntSRVWithFallback(SourceData->GetGPUBufferInt()));
		SetSRVParameter(RHICmdList, ComputeShader, InputHalfBufferParam, GetHalfSRVWithFallback(SourceData->GetGPUBufferHalf()));
		SetShaderValue(RHICmdList, ComputeShader, ParticleStrideFloatParam, ParticleStrideFloat);
		SetShaderValue(RHICmdList, ComputeShader, ParticleStrideIntParam, ParticleStrideInt);
		SetShaderValue(RHICmdList, ComputeShader, ParticleStrideHalfParam, ParticleStrideHalf);
		SetShaderValueArray(RHICmdList, ComputeShader, AttributeIndicesParam, InstanceData->AttributeIndices.GetData(), InstanceData->AttributeIndices.Num());
		SetShaderValueArray(RHICmdList, ComputeShader, AttributeCompressedParam, InstanceData->AttributeCompressed.GetData(), InstanceData->AttributeCompressed.Num());
		SetShaderValue(RHICmdList, ComputeShader, AcquireTagRegisterIndexParam, InstanceData->AcquireTagRegisterIndex);

		if (InstanceData->bWarnFailedToFindAcquireTag && AcquireTagRegisterIndexParam.IsBound() && (InstanceData->AcquireTagRegisterIndex == -1))
		{
			InstanceData->bWarnFailedToFindAcquireTag = false;
			UE_LOG(LogNiagara, Error, TEXT("Particle read DI cannot find ID variable in emitter '%s'."), *InstanceData->SourceEmitterName);
		}
	}
	
private:
	LAYOUT_FIELD(FShaderParameter, NumSpawnedParticlesParam);
	LAYOUT_FIELD(FShaderParameter, SpawnedParticlesAcquireTagParam);
	LAYOUT_FIELD(FShaderParameter, InstanceCountOffsetParam);
	LAYOUT_FIELD(FShaderResourceParameter, SpawnedIDsBufferParam);
	LAYOUT_FIELD(FShaderResourceParameter, IDToIndexTableParam);
	LAYOUT_FIELD(FShaderResourceParameter, InputFloatBufferParam);
	LAYOUT_FIELD(FShaderResourceParameter, InputIntBufferParam);
	LAYOUT_FIELD(FShaderResourceParameter, InputHalfBufferParam);
	LAYOUT_FIELD(FShaderParameter, ParticleStrideFloatParam);
	LAYOUT_FIELD(FShaderParameter, ParticleStrideHalfParam);
	LAYOUT_FIELD(FShaderParameter, ParticleStrideIntParam);
	LAYOUT_FIELD(FShaderParameter, AttributeIndicesParam);
	LAYOUT_FIELD(FShaderParameter, AttributeCompressedParam);
	LAYOUT_FIELD(FShaderParameter, AcquireTagRegisterIndexParam);
	LAYOUT_FIELD(TMemoryImageArray<FName>, AttributeNames);
	LAYOUT_FIELD(TMemoryImageArray<ENiagaraParticleDataValueType>, AttributeTypes);
};

IMPLEMENT_TYPE_LAYOUT(FNiagaraDataInterfaceParametersCS_ParticleRead);

UNiagaraDataInterfaceParticleRead::UNiagaraDataInterfaceParticleRead(FObjectInitializer const& ObjectInitializer)
	: Super(ObjectInitializer)
{
	Proxy.Reset(new FNiagaraDataInterfaceProxyParticleRead());
}

void UNiagaraDataInterfaceParticleRead::PostInitProperties()
{
	Super::PostInitProperties();

	if (HasAnyFlags(RF_ClassDefaultObject))
	{
		FNiagaraTypeRegistry::Register(FNiagaraTypeDefinition(GetClass()), true, false, false);
	}
}

#if WITH_EDITOR
void UNiagaraDataInterfaceParticleRead::PostEditChangeProperty(struct FPropertyChangedEvent& PropertyChangedEvent)
{
	Super::PostEditChangeProperty(PropertyChangedEvent);

	FName PropertyName;
	if (PropertyChangedEvent.Property)
	{
		PropertyName = PropertyChangedEvent.Property->GetFName();
	}

	if (PropertyName == GET_MEMBER_NAME_CHECKED(UNiagaraDataInterfaceParticleRead, EmitterName))
	{
		UNiagaraSystem::RecomputeExecutionOrderForDataInterface(this);
	}
}
#endif

<<<<<<< HEAD
bool UNiagaraDataInterfaceParticleRead::HasInternalAttributeReads(const UNiagaraEmitter* OwnerEmitter, const UNiagaraEmitter* Provider) const
{
	return Provider && Provider->GetUniqueEmitterName() == EmitterName;
}

=======
>>>>>>> 3ecbc206
bool UNiagaraDataInterfaceParticleRead::InitPerInstanceData(void* PerInstanceData, FNiagaraSystemInstance* SystemInstance)
{
	FNDIParticleRead_InstanceData* PIData = new (PerInstanceData) FNDIParticleRead_InstanceData;
	PIData->SystemInstance = SystemInstance;
	PIData->EmitterInstance = nullptr;
	for (TSharedPtr<FNiagaraEmitterInstance, ESPMode::ThreadSafe> EmitterInstance : SystemInstance->GetEmitters())
	{
		if (const UNiagaraEmitter* CachedEmitter = EmitterInstance->GetCachedEmitter())
		{
			if (EmitterName == CachedEmitter->GetUniqueEmitterName())
			{
				PIData->EmitterInstance = EmitterInstance.Get();
				break;
			}
		}
	}

	if (PIData->EmitterInstance == nullptr)
	{
		UE_LOG(LogNiagara, Error, TEXT("Source emitter '%s' not found."), *EmitterName);
		return false;
	}

	FNiagaraDataInterfaceProxyParticleRead* ThisProxy = GetProxyAs<FNiagaraDataInterfaceProxyParticleRead>();
	ENQUEUE_RENDER_COMMAND(FNDIParticleReadCreateRTInstance)(
		[ThisProxy, InstanceID = SystemInstance->GetId()](FRHICommandList& CmdList)
		{
			ThisProxy->CreateRenderThreadSystemData(InstanceID);
		}
	);

	return true;
}

void UNiagaraDataInterfaceParticleRead::DestroyPerInstanceData(void* PerInstanceData, FNiagaraSystemInstance* SystemInstance)
{
	FNDIParticleRead_InstanceData* InstData = (FNDIParticleRead_InstanceData*)PerInstanceData;
	InstData->~FNDIParticleRead_InstanceData();

	FNiagaraDataInterfaceProxyParticleRead* ThisProxy = GetProxyAs<FNiagaraDataInterfaceProxyParticleRead>();
	ENQUEUE_RENDER_COMMAND(FNDIParticleReadDestroyRTInstance) (
		[ThisProxy, InstanceID = SystemInstance->GetId()](FRHICommandListImmediate& CmdList)
		{
			ThisProxy->DestroyRenderThreadSystemData(InstanceID);
		}
	);
}

int32 UNiagaraDataInterfaceParticleRead::PerInstanceDataSize() const
{
	return sizeof(FNDIParticleRead_InstanceData);
}

void UNiagaraDataInterfaceParticleRead::GetFunctions(TArray<FNiagaraFunctionSignature>& OutFunctions)
{
	//
	// Spawn info and particle count
	//
	{
		FNiagaraFunctionSignature Sig;
		Sig.Name = GetNumSpawnedParticlesFunctionName;
		Sig.Inputs.Add(FNiagaraVariable(FNiagaraTypeDefinition(GetClass()), TEXT("Particle Reader")));
		Sig.Outputs.Add(FNiagaraVariable(FNiagaraTypeDefinition::GetIntDef(), TEXT("Num Spawned")));
		Sig.bMemberFunction = true;
		Sig.bRequiresContext = false;
		Sig.bExperimental = true;
#if WITH_EDITORONLY_DATA
		Sig.Description = NSLOCTEXT("Niagara", "NiagaraDataInterfaceParticleRead_GetNumSpawnedDesc", "Returns the current number of spawned particles this frame.  Note: This is the request spawn amount, when killing particles during spawn it will not be accurate.");
#endif
		OutFunctions.Add(Sig);
	}

	{
		FNiagaraFunctionSignature Sig;
		Sig.Name = GetSpawnedIDAtIndexFunctionName;
		Sig.Inputs.Add(FNiagaraVariable(FNiagaraTypeDefinition(GetClass()), TEXT("Particle Reader")));
		Sig.Inputs.Add(FNiagaraVariable(FNiagaraTypeDefinition::GetIntDef(), TEXT("Spawn Index")));
		Sig.Outputs.Add(FNiagaraVariable(FNiagaraTypeDefinition::GetBoolDef(), TEXT("Valid")));
		Sig.Outputs.Add(FNiagaraVariable(FNiagaraTypeDefinition::GetIDDef(), TEXT("ID")));
		Sig.bMemberFunction = true;
		Sig.bRequiresContext = false;
		Sig.bExperimental = true;
#if WITH_EDITORONLY_DATA
		Sig.Description = NSLOCTEXT("Niagara", "NiagaraDataInterfaceParticleRead_GetSpawnedIDAtIndexDesc", "Returns the Niagara ID for the particle spawned at Index.");
#endif
		OutFunctions.Add(Sig);
	}

	{
		FNiagaraFunctionSignature Sig;
		Sig.Name = GetNumParticlesFunctionName;
		Sig.Inputs.Add(FNiagaraVariable(FNiagaraTypeDefinition(GetClass()), TEXT("Particle Reader")));
		Sig.Outputs.Add(FNiagaraVariable(FNiagaraTypeDefinition::GetIntDef(), TEXT("Num Particles")));
		Sig.bMemberFunction = true;
		Sig.bRequiresContext = false;
#if WITH_EDITORONLY_DATA
		Sig.Description = NSLOCTEXT("Niagara", "NiagaraDataInterfaceParticleRead_GetNumParticlesDesc", "Returns the current number of particles in the buffer.  Note: When reading from self this will be the previous frames data.");
#endif
		OutFunctions.Add(Sig);
	}

	GetPersistentIDFunctions(OutFunctions);
	GetIndexFunctions(OutFunctions);

}

void UNiagaraDataInterfaceParticleRead::GetPersistentIDFunctions(TArray<FNiagaraFunctionSignature>& OutFunctions)
{
	{
		FNiagaraFunctionSignature Sig;
		Sig.Name = GetParticleIndexFunctionName;
		Sig.Inputs.Add(FNiagaraVariable(FNiagaraTypeDefinition(GetClass()), TEXT("Particle Reader")));
		Sig.Inputs.Add(FNiagaraVariable(FNiagaraTypeDefinition::GetIDDef(), TEXT("Particle ID")));
		Sig.Outputs.Add(FNiagaraVariable(FNiagaraTypeDefinition::GetIntDef(), TEXT("Index")));
		Sig.bMemberFunction = true;
		Sig.bRequiresContext = false;
		Sig.bExperimental = true;
#if WITH_EDITORONLY_DATA
		Sig.Description = NSLOCTEXT("Niagara", "NiagaraDataInterfaceParticleRead_GetParticleIndex", "Returns the particle index from the NiagaraID or -1 if not valid.");
#endif
		OutFunctions.Add(Sig);
	}

	//
	// Get attribute by ID
	//
	{
		FNiagaraFunctionSignature Sig;
		Sig.Name = GetIntByIDFunctionName;
		Sig.Inputs.Add(FNiagaraVariable(FNiagaraTypeDefinition(GetClass()), TEXT("Particle Reader")));
		Sig.Inputs.Add(FNiagaraVariable(FNiagaraTypeDefinition::GetIDDef(), TEXT("Particle ID")));

		Sig.Outputs.Add(FNiagaraVariable(FNiagaraTypeDefinition::GetBoolDef(), TEXT("Valid")));
		Sig.Outputs.Add(FNiagaraVariable(FNiagaraTypeDefinition::GetIntDef(), TEXT("Value")));

		Sig.FunctionSpecifiers.Add(FName("Attribute"));

		Sig.bMemberFunction = true;
		Sig.bRequiresContext = false;
		Sig.bExperimental = true;
#if WITH_EDITORONLY_DATA
		Sig.Description = NSLOCTEXT("Niagara", "NiagaraDataInterfaceParticleRead_GetIntByIDDesc", "Returns an Int value from a particle by NiagaraID.  Note: When reading from self this will be the previous frames data.");
#endif
		OutFunctions.Add(Sig);
	}

	{
		FNiagaraFunctionSignature Sig;
		Sig.Name = GetBoolByIDFunctionName;
		Sig.Inputs.Add(FNiagaraVariable(FNiagaraTypeDefinition(GetClass()), TEXT("Particle Reader")));
		Sig.Inputs.Add(FNiagaraVariable(FNiagaraTypeDefinition::GetIDDef(), TEXT("Particle ID")));
		Sig.Outputs.Add(FNiagaraVariable(FNiagaraTypeDefinition::GetBoolDef(), TEXT("Valid")));
		Sig.Outputs.Add(FNiagaraVariable(FNiagaraTypeDefinition::GetBoolDef(), TEXT("Value")));
		Sig.FunctionSpecifiers.Add(FName("Attribute"));
		Sig.bMemberFunction = true;
		Sig.bRequiresContext = false;
		Sig.bExperimental = true;
#if WITH_EDITORONLY_DATA
		Sig.Description = NSLOCTEXT("Niagara", "NiagaraDataInterfaceParticleRead_GetBoolByIDDesc", "Returns a Bool value from a particle by NiagaraID.  Note: When reading from self this will be the previous frames data.");
#endif
		OutFunctions.Add(Sig);
	}

	{
		FNiagaraFunctionSignature Sig;
		Sig.Name = GetFloatByIDFunctionName;
		Sig.Inputs.Add(FNiagaraVariable(FNiagaraTypeDefinition(GetClass()), TEXT("Particle Reader")));
		Sig.Inputs.Add(FNiagaraVariable(FNiagaraTypeDefinition::GetIDDef(), TEXT("Particle ID")));
		Sig.Outputs.Add(FNiagaraVariable(FNiagaraTypeDefinition::GetBoolDef(), TEXT("Valid")));
		Sig.Outputs.Add(FNiagaraVariable(FNiagaraTypeDefinition::GetFloatDef(), TEXT("Value")));
		Sig.FunctionSpecifiers.Add(FName("Attribute"));
		Sig.bMemberFunction = true;
		Sig.bRequiresContext = false;
		Sig.bExperimental = true;
#if WITH_EDITORONLY_DATA
		Sig.Description = NSLOCTEXT("Niagara", "NiagaraDataInterfaceParticleRead_GetFloatByIDDesc", "Returns a Float value from a particle by NiagaraID.  Note: When reading from self this will be the previous frames data.");
#endif
		OutFunctions.Add(Sig);
	}

	{
		FNiagaraFunctionSignature Sig;
		Sig.Name = GetVec2ByIDFunctionName;
		Sig.Inputs.Add(FNiagaraVariable(FNiagaraTypeDefinition(GetClass()), TEXT("Particle Reader")));
		Sig.Inputs.Add(FNiagaraVariable(FNiagaraTypeDefinition::GetIDDef(), TEXT("Particle ID")));
		Sig.Outputs.Add(FNiagaraVariable(FNiagaraTypeDefinition::GetBoolDef(), TEXT("Valid")));
		Sig.Outputs.Add(FNiagaraVariable(FNiagaraTypeDefinition::GetVec2Def(), TEXT("Value")));
		Sig.FunctionSpecifiers.Add(FName("Attribute"));
		Sig.bMemberFunction = true;
		Sig.bRequiresContext = false;
		Sig.bExperimental = true;
#if WITH_EDITORONLY_DATA
		Sig.Description = NSLOCTEXT("Niagara", "NiagaraDataInterfaceParticleRead_GetVector2ByIDDesc", "Returns a Vector2 value from a particle by NiagaraID.  Note: When reading from self this will be the previous frames data.");
#endif
		OutFunctions.Add(Sig);
	}

	{
		FNiagaraFunctionSignature Sig;
		Sig.Name = GetVec3ByIDFunctionName;
		Sig.Inputs.Add(FNiagaraVariable(FNiagaraTypeDefinition(GetClass()), TEXT("Particle Reader")));
		Sig.Inputs.Add(FNiagaraVariable(FNiagaraTypeDefinition::GetIDDef(), TEXT("Particle ID")));
		Sig.Outputs.Add(FNiagaraVariable(FNiagaraTypeDefinition::GetBoolDef(), TEXT("Valid")));
		Sig.Outputs.Add(FNiagaraVariable(FNiagaraTypeDefinition::GetVec3Def(), TEXT("Value")));
		Sig.FunctionSpecifiers.Add(FName("Attribute"));
		Sig.bMemberFunction = true;
		Sig.bRequiresContext = false;
		Sig.bExperimental = true;
#if WITH_EDITORONLY_DATA
		Sig.Description = NSLOCTEXT("Niagara", "NiagaraDataInterfaceParticleRead_GetVector3ByIDDesc", "Returns a Vector3 value from a particle by NiagaraID.  Note: When reading from self this will be the previous frames data.");
#endif
		OutFunctions.Add(Sig);
	}

	{
		FNiagaraFunctionSignature Sig;
		Sig.Name = GetVec4ByIDFunctionName;
		Sig.Inputs.Add(FNiagaraVariable(FNiagaraTypeDefinition(GetClass()), TEXT("Particle Reader")));
		Sig.Inputs.Add(FNiagaraVariable(FNiagaraTypeDefinition::GetIDDef(), TEXT("Particle ID")));
		Sig.Outputs.Add(FNiagaraVariable(FNiagaraTypeDefinition::GetBoolDef(), TEXT("Valid")));
		Sig.Outputs.Add(FNiagaraVariable(FNiagaraTypeDefinition::GetVec4Def(), TEXT("Value")));
		Sig.FunctionSpecifiers.Add(FName("Attribute"));
		Sig.bMemberFunction = true;
		Sig.bRequiresContext = false;
		Sig.bExperimental = true;
#if WITH_EDITORONLY_DATA
		Sig.Description = NSLOCTEXT("Niagara", "NiagaraDataInterfaceParticleRead_GetVector4ByIDDesc", "Returns a Vector4 value from a particle by NiagaraID.  Note: When reading from self this will be the previous frames data.");
#endif
		OutFunctions.Add(Sig);
	}

	{
		FNiagaraFunctionSignature Sig;
		Sig.Name = GetColorByIDFunctionName;
		Sig.Inputs.Add(FNiagaraVariable(FNiagaraTypeDefinition(GetClass()), TEXT("Particle Reader")));
		Sig.Inputs.Add(FNiagaraVariable(FNiagaraTypeDefinition::GetIDDef(), TEXT("Particle ID")));
		Sig.Outputs.Add(FNiagaraVariable(FNiagaraTypeDefinition::GetBoolDef(), TEXT("Valid")));
		Sig.Outputs.Add(FNiagaraVariable(FNiagaraTypeDefinition::GetColorDef(), TEXT("Value")));
		Sig.FunctionSpecifiers.Add(FName("Attribute"));
		Sig.bMemberFunction = true;
		Sig.bRequiresContext = false;
		Sig.bExperimental = true;
#if WITH_EDITORONLY_DATA
		Sig.Description = NSLOCTEXT("Niagara", "NiagaraDataInterfaceParticleRead_GetColorByIDDesc", "Returns a Color value from a particle by NiagaraID.  Note: When reading from self this will be the previous frames data.");
#endif
		OutFunctions.Add(Sig);
	}

	{
		FNiagaraFunctionSignature Sig;
		Sig.Name = GetQuatByIDFunctionName;
		Sig.Inputs.Add(FNiagaraVariable(FNiagaraTypeDefinition(GetClass()), TEXT("Particle Reader")));
		Sig.Inputs.Add(FNiagaraVariable(FNiagaraTypeDefinition::GetIDDef(), TEXT("Particle ID")));
		Sig.Outputs.Add(FNiagaraVariable(FNiagaraTypeDefinition::GetBoolDef(), TEXT("Valid")));
		Sig.Outputs.Add(FNiagaraVariable(FNiagaraTypeDefinition::GetQuatDef(), TEXT("Value")));
		Sig.FunctionSpecifiers.Add(FName("Attribute"));
		Sig.bMemberFunction = true;
		Sig.bRequiresContext = false;
		Sig.bExperimental = true;
#if WITH_EDITORONLY_DATA
		Sig.Description = NSLOCTEXT("Niagara", "NiagaraDataInterfaceParticleRead_GetQuatByIDDesc", "Returns a Quat value from a particle by NiagaraID.  Note: When reading from self this will be the previous frames data.");
#endif
		OutFunctions.Add(Sig);
	}

	{
		FNiagaraFunctionSignature Sig;
		Sig.Name = GetIDByIDFunctionName;
		Sig.Inputs.Add(FNiagaraVariable(FNiagaraTypeDefinition(GetClass()), TEXT("Particle Reader")));
		Sig.Inputs.Add(FNiagaraVariable(FNiagaraTypeDefinition::GetIDDef(), TEXT("Particle ID")));
		Sig.Outputs.Add(FNiagaraVariable(FNiagaraTypeDefinition::GetBoolDef(), TEXT("Valid")));
		Sig.Outputs.Add(FNiagaraVariable(FNiagaraTypeDefinition::GetIDDef(), TEXT("Value")));
		Sig.FunctionSpecifiers.Add(FName("Attribute"));
		Sig.bMemberFunction = true;
		Sig.bRequiresContext = false;
		Sig.bExperimental = true;
#if WITH_EDITORONLY_DATA
		Sig.Description = NSLOCTEXT("Niagara", "NiagaraDataInterfaceParticleRead_GetIDByIDDesc", "Returns a NiagaraID value from a particle by NiagaraID.  Note: When reading from self this will be the previous frames data.");
#endif
		OutFunctions.Add(Sig);
	}

}


void UNiagaraDataInterfaceParticleRead::GetIndexFunctions(TArray<FNiagaraFunctionSignature>& OutFunctions)
{

	//
	// Get attribute by index
	//
	{
		FNiagaraFunctionSignature Sig;
		Sig.Name = GetIntByIndexFunctionName;
		Sig.Inputs.Add(FNiagaraVariable(FNiagaraTypeDefinition(GetClass()), TEXT("Particle Reader")));
		Sig.Inputs.Add(FNiagaraVariable(FNiagaraTypeDefinition::GetIntDef(), TEXT("Particle Index")));
		Sig.Outputs.Add(FNiagaraVariable(FNiagaraTypeDefinition::GetBoolDef(), TEXT("Valid")));
		Sig.Outputs.Add(FNiagaraVariable(FNiagaraTypeDefinition::GetIntDef(), TEXT("Value")));
		Sig.FunctionSpecifiers.Add(FName("Attribute"));
		Sig.bMemberFunction = true;
		Sig.bRequiresContext = false;
		Sig.bExperimental = true;
#if WITH_EDITORONLY_DATA
		Sig.Description = NSLOCTEXT("Niagara", "NiagaraDataInterfaceParticleRead_GetIntByIndexDesc", "Returns an Int value from a particle by index.  Note: When reading from self this will be the previous frames data.");
#endif
		OutFunctions.Add(Sig);
	}

	{
		FNiagaraFunctionSignature Sig;
		Sig.Name = GetBoolByIndexFunctionName;
		Sig.Inputs.Add(FNiagaraVariable(FNiagaraTypeDefinition(GetClass()), TEXT("Particle Reader")));
		Sig.Inputs.Add(FNiagaraVariable(FNiagaraTypeDefinition::GetIntDef(), TEXT("Particle Index")));
		Sig.Outputs.Add(FNiagaraVariable(FNiagaraTypeDefinition::GetBoolDef(), TEXT("Valid")));
		Sig.Outputs.Add(FNiagaraVariable(FNiagaraTypeDefinition::GetBoolDef(), TEXT("Value")));
		Sig.FunctionSpecifiers.Add(FName("Attribute"));
		Sig.bMemberFunction = true;
		Sig.bRequiresContext = false;
		Sig.bExperimental = true;
#if WITH_EDITORONLY_DATA
		Sig.Description = NSLOCTEXT("Niagara", "NiagaraDataInterfaceParticleRead_GetBoolByIndexDesc", "Returns a Bool value from a particle by index.  Note: When reading from self this will be the previous frames data.");
#endif
		OutFunctions.Add(Sig);
	}

	{
		FNiagaraFunctionSignature Sig;
		Sig.Name = GetFloatByIndexFunctionName;
		Sig.Inputs.Add(FNiagaraVariable(FNiagaraTypeDefinition(GetClass()), TEXT("Particle Reader")));
		Sig.Inputs.Add(FNiagaraVariable(FNiagaraTypeDefinition::GetIntDef(), TEXT("Particle Index")));
		Sig.Outputs.Add(FNiagaraVariable(FNiagaraTypeDefinition::GetBoolDef(), TEXT("Valid")));
		Sig.Outputs.Add(FNiagaraVariable(FNiagaraTypeDefinition::GetFloatDef(), TEXT("Value")));
		Sig.FunctionSpecifiers.Add(FName("Attribute"));
		Sig.bMemberFunction = true;
		Sig.bRequiresContext = false;
		Sig.bExperimental = true;
#if WITH_EDITORONLY_DATA
		Sig.Description = NSLOCTEXT("Niagara", "NiagaraDataInterfaceParticleRead_GetFloatByIndexDesc", "Returns a Float value from a particle by index.  Note: When reading from self this will be the previous frames data.");
#endif
		OutFunctions.Add(Sig);
	}

	{
		FNiagaraFunctionSignature Sig;
		Sig.Name = GetVec2ByIndexFunctionName;
		Sig.Inputs.Add(FNiagaraVariable(FNiagaraTypeDefinition(GetClass()), TEXT("Particle Reader")));
		Sig.Inputs.Add(FNiagaraVariable(FNiagaraTypeDefinition::GetIntDef(), TEXT("Particle Index")));
		Sig.Outputs.Add(FNiagaraVariable(FNiagaraTypeDefinition::GetBoolDef(), TEXT("Valid")));
		Sig.Outputs.Add(FNiagaraVariable(FNiagaraTypeDefinition::GetVec2Def(), TEXT("Value")));
		Sig.FunctionSpecifiers.Add(FName("Attribute"));
		Sig.bMemberFunction = true;
		Sig.bRequiresContext = false;
		Sig.bExperimental = true;
#if WITH_EDITORONLY_DATA
		Sig.Description = NSLOCTEXT("Niagara", "NiagaraDataInterfaceParticleRead_GetVector2ByIndexDesc", "Returns a Vector2 value from a particle by index.  Note: When reading from self this will be the previous frames data.");
#endif
		OutFunctions.Add(Sig);
	}

	{
		FNiagaraFunctionSignature Sig;
		Sig.Name = GetVec3ByIndexFunctionName;
		Sig.Inputs.Add(FNiagaraVariable(FNiagaraTypeDefinition(GetClass()), TEXT("Particle Reader")));
		Sig.Inputs.Add(FNiagaraVariable(FNiagaraTypeDefinition::GetIntDef(), TEXT("Particle Index")));
		Sig.Outputs.Add(FNiagaraVariable(FNiagaraTypeDefinition::GetBoolDef(), TEXT("Valid")));
		Sig.Outputs.Add(FNiagaraVariable(FNiagaraTypeDefinition::GetVec3Def(), TEXT("Value")));
		Sig.FunctionSpecifiers.Add(FName("Attribute"));
		Sig.bMemberFunction = true;
		Sig.bRequiresContext = false;
		Sig.bExperimental = true;
#if WITH_EDITORONLY_DATA
		Sig.Description = NSLOCTEXT("Niagara", "NiagaraDataInterfaceParticleRead_GetVector3ByIndexDesc", "Returns a Vector3 value from a particle by index.  Note: When reading from self this will be the previous frames data.");
#endif
		OutFunctions.Add(Sig);
	}

	{
		FNiagaraFunctionSignature Sig;
		Sig.Name = GetVec4ByIndexFunctionName;
		Sig.Inputs.Add(FNiagaraVariable(FNiagaraTypeDefinition(GetClass()), TEXT("Particle Reader")));
		Sig.Inputs.Add(FNiagaraVariable(FNiagaraTypeDefinition::GetIntDef(), TEXT("Particle Index")));
		Sig.Outputs.Add(FNiagaraVariable(FNiagaraTypeDefinition::GetBoolDef(), TEXT("Valid")));
		Sig.Outputs.Add(FNiagaraVariable(FNiagaraTypeDefinition::GetVec4Def(), TEXT("Value")));
		Sig.FunctionSpecifiers.Add(FName("Attribute"));
		Sig.bMemberFunction = true;
		Sig.bRequiresContext = false;
		Sig.bExperimental = true;
#if WITH_EDITORONLY_DATA
		Sig.Description = NSLOCTEXT("Niagara", "NiagaraDataInterfaceParticleRead_GetVector4ByIndexDesc", "Returns a Vector4 value from a particle by index.  Note: When reading from self this will be the previous frames data.");
#endif
		OutFunctions.Add(Sig);
	}

	{
		FNiagaraFunctionSignature Sig;
		Sig.Name = GetColorByIndexFunctionName;
		Sig.Inputs.Add(FNiagaraVariable(FNiagaraTypeDefinition(GetClass()), TEXT("Particle Reader")));
		Sig.Inputs.Add(FNiagaraVariable(FNiagaraTypeDefinition::GetIntDef(), TEXT("Particle Index")));
		Sig.Outputs.Add(FNiagaraVariable(FNiagaraTypeDefinition::GetBoolDef(), TEXT("Valid")));
		Sig.Outputs.Add(FNiagaraVariable(FNiagaraTypeDefinition::GetColorDef(), TEXT("Value")));
		Sig.FunctionSpecifiers.Add(FName("Attribute"));
		Sig.bMemberFunction = true;
		Sig.bRequiresContext = false;
		Sig.bExperimental = true;
#if WITH_EDITORONLY_DATA
		Sig.Description = NSLOCTEXT("Niagara", "NiagaraDataInterfaceParticleRead_GetColorByIndexDesc", "Returns a Color value from a particle by index.  Note: When reading from self this will be the previous frames data.");
#endif
		OutFunctions.Add(Sig);
	}

	{
		FNiagaraFunctionSignature Sig;
		Sig.Name = GetQuatByIndexFunctionName;
		Sig.Inputs.Add(FNiagaraVariable(FNiagaraTypeDefinition(GetClass()), TEXT("Particle Reader")));
		Sig.Inputs.Add(FNiagaraVariable(FNiagaraTypeDefinition::GetIntDef(), TEXT("Particle Index")));
		Sig.Outputs.Add(FNiagaraVariable(FNiagaraTypeDefinition::GetBoolDef(), TEXT("Valid")));
		Sig.Outputs.Add(FNiagaraVariable(FNiagaraTypeDefinition::GetQuatDef(), TEXT("Value")));
		Sig.FunctionSpecifiers.Add(FName("Attribute"));
		Sig.bMemberFunction = true;
		Sig.bRequiresContext = false;
		Sig.bExperimental = true;
#if WITH_EDITORONLY_DATA
		Sig.Description = NSLOCTEXT("Niagara", "NiagaraDataInterfaceParticleRead_GetQuatByIndexDesc", "Returns a Quat value from a particle by index.  Note: When reading from self this will be the previous frames data.");
#endif
		OutFunctions.Add(Sig);
	}

	{
		FNiagaraFunctionSignature Sig;
		Sig.Name = GetIDByIndexFunctionName;
		Sig.Inputs.Add(FNiagaraVariable(FNiagaraTypeDefinition(GetClass()), TEXT("Particle Reader")));
		Sig.Inputs.Add(FNiagaraVariable(FNiagaraTypeDefinition::GetIntDef(), TEXT("Particle Index")));
		Sig.Outputs.Add(FNiagaraVariable(FNiagaraTypeDefinition::GetBoolDef(), TEXT("Valid")));
		Sig.Outputs.Add(FNiagaraVariable(FNiagaraTypeDefinition::GetIDDef(), TEXT("Value")));
		Sig.FunctionSpecifiers.Add(FName("Attribute"));
		Sig.bMemberFunction = true;
		Sig.bRequiresContext = false;
		Sig.bExperimental = true;
#if WITH_EDITORONLY_DATA
		Sig.Description = NSLOCTEXT("Niagara", "NiagaraDataInterfaceParticleRead_GetIDByIndexDesc", "Returns a NiagaraID value from a particle by index.  Note: When reading from self this will be the previous frames data.");
#endif
		OutFunctions.Add(Sig);
	}
}

DEFINE_NDI_DIRECT_FUNC_BINDER(UNiagaraDataInterfaceParticleRead, GetNumSpawnedParticles);
DEFINE_NDI_DIRECT_FUNC_BINDER(UNiagaraDataInterfaceParticleRead, GetSpawnedIDAtIndex);
DEFINE_NDI_DIRECT_FUNC_BINDER(UNiagaraDataInterfaceParticleRead, GetNumParticles);
DEFINE_NDI_DIRECT_FUNC_BINDER(UNiagaraDataInterfaceParticleRead, GetParticleIndex);
DEFINE_NDI_DIRECT_FUNC_BINDER_WITH_PAYLOAD(UNiagaraDataInterfaceParticleRead, ReadInt);
DEFINE_NDI_DIRECT_FUNC_BINDER_WITH_PAYLOAD(UNiagaraDataInterfaceParticleRead, ReadBool);
DEFINE_NDI_DIRECT_FUNC_BINDER_WITH_PAYLOAD(UNiagaraDataInterfaceParticleRead, ReadFloat);
DEFINE_NDI_DIRECT_FUNC_BINDER_WITH_PAYLOAD(UNiagaraDataInterfaceParticleRead, ReadVector2);
DEFINE_NDI_DIRECT_FUNC_BINDER_WITH_PAYLOAD(UNiagaraDataInterfaceParticleRead, ReadVector3);
DEFINE_NDI_DIRECT_FUNC_BINDER_WITH_PAYLOAD(UNiagaraDataInterfaceParticleRead, ReadVector4);
DEFINE_NDI_DIRECT_FUNC_BINDER_WITH_PAYLOAD(UNiagaraDataInterfaceParticleRead, ReadColor);
DEFINE_NDI_DIRECT_FUNC_BINDER_WITH_PAYLOAD(UNiagaraDataInterfaceParticleRead, ReadQuat);
DEFINE_NDI_DIRECT_FUNC_BINDER_WITH_PAYLOAD(UNiagaraDataInterfaceParticleRead, ReadID);
DEFINE_NDI_DIRECT_FUNC_BINDER_WITH_PAYLOAD(UNiagaraDataInterfaceParticleRead, ReadIntByIndex);
DEFINE_NDI_DIRECT_FUNC_BINDER_WITH_PAYLOAD(UNiagaraDataInterfaceParticleRead, ReadBoolByIndex);
DEFINE_NDI_DIRECT_FUNC_BINDER_WITH_PAYLOAD(UNiagaraDataInterfaceParticleRead, ReadFloatByIndex);
DEFINE_NDI_DIRECT_FUNC_BINDER_WITH_PAYLOAD(UNiagaraDataInterfaceParticleRead, ReadVector2ByIndex);
DEFINE_NDI_DIRECT_FUNC_BINDER_WITH_PAYLOAD(UNiagaraDataInterfaceParticleRead, ReadVector3ByIndex);
DEFINE_NDI_DIRECT_FUNC_BINDER_WITH_PAYLOAD(UNiagaraDataInterfaceParticleRead, ReadVector4ByIndex);
DEFINE_NDI_DIRECT_FUNC_BINDER_WITH_PAYLOAD(UNiagaraDataInterfaceParticleRead, ReadColorByIndex);
DEFINE_NDI_DIRECT_FUNC_BINDER_WITH_PAYLOAD(UNiagaraDataInterfaceParticleRead, ReadQuatByIndex);
DEFINE_NDI_DIRECT_FUNC_BINDER_WITH_PAYLOAD(UNiagaraDataInterfaceParticleRead, ReadIDByIndex);

static bool HasMatchingVariable(TArrayView<const FNiagaraVariable> Variables, FName AttributeName, const FNiagaraTypeDefinition& ValidType)
{
	return Variables.Find(FNiagaraVariable(ValidType, AttributeName)) != INDEX_NONE;
}

void UNiagaraDataInterfaceParticleRead::GetVMExternalFunction(const FVMExternalFunctionBindingInfo& BindingInfo, void* InstanceData, FVMExternalFunction& OutFunc)
{
	//
	// Spawn info and particle count
	//
	if (BindingInfo.Name == GetNumSpawnedParticlesFunctionName)
	{
		NDI_FUNC_BINDER(UNiagaraDataInterfaceParticleRead, GetNumSpawnedParticles)::Bind(this, OutFunc);
		return;
	}

	if (BindingInfo.Name == GetSpawnedIDAtIndexFunctionName)
	{
		NDI_FUNC_BINDER(UNiagaraDataInterfaceParticleRead, GetSpawnedIDAtIndex)::Bind(this, OutFunc);
		return;
	}

	if (BindingInfo.Name == GetNumParticlesFunctionName)
	{
		NDI_FUNC_BINDER(UNiagaraDataInterfaceParticleRead, GetNumParticles)::Bind(this, OutFunc);
		return;
	}

	if (BindingInfo.Name == GetParticleIndexFunctionName)
	{
		NDI_FUNC_BINDER(UNiagaraDataInterfaceParticleRead, GetParticleIndex)::Bind(this, OutFunc);
		return;
	}

	bool bBindSuccessful = false;
	FNDIParticleRead_InstanceData* PIData = static_cast<FNDIParticleRead_InstanceData*>(InstanceData);
	static const FName NAME_Attribute("Attribute");

	const FVMFunctionSpecifier* FunctionSpecifier = BindingInfo.FindSpecifier(NAME_Attribute);
	if (FunctionSpecifier == nullptr)
	{
		UE_LOG(LogNiagara, Error, TEXT("VMExternalFunction '%s' does not have a function specifier 'attribute'!"), *BindingInfo.Name.ToString());
		return;
	}

	TArrayView<const FNiagaraVariable> EmitterVariables = PIData->EmitterInstance->GetData().GetVariables();

	const FName AttributeToRead = FunctionSpecifier->Value;

	//
	// Get attribute by ID
	//
	if (BindingInfo.Name == GetIntByIDFunctionName)
	{
		NDI_FUNC_BINDER(UNiagaraDataInterfaceParticleRead, ReadInt)::Bind(this, OutFunc, AttributeToRead);
		bBindSuccessful = HasMatchingVariable(EmitterVariables, AttributeToRead, FNiagaraTypeDefinition::GetIntDef());
	}
	else if (BindingInfo.Name == GetBoolByIDFunctionName)
	{
		NDI_FUNC_BINDER(UNiagaraDataInterfaceParticleRead, ReadBool)::Bind(this, OutFunc, AttributeToRead);
		bBindSuccessful = HasMatchingVariable(EmitterVariables, AttributeToRead, FNiagaraTypeDefinition::GetBoolDef());
	}
	else if (BindingInfo.Name == GetFloatByIDFunctionName)
	{
		NDI_FUNC_BINDER(UNiagaraDataInterfaceParticleRead, ReadFloat)::Bind(this, OutFunc, AttributeToRead);
		bBindSuccessful = (HasMatchingVariable(EmitterVariables, AttributeToRead, FNiagaraTypeDefinition::GetFloatDef())
			|| HasMatchingVariable(EmitterVariables, AttributeToRead, FNiagaraTypeDefinition::GetHalfDef()));
	}
	else if (BindingInfo.Name == GetVec2ByIDFunctionName)
	{
		NDI_FUNC_BINDER(UNiagaraDataInterfaceParticleRead, ReadVector2)::Bind(this, OutFunc, AttributeToRead);
		bBindSuccessful = (HasMatchingVariable(EmitterVariables, AttributeToRead, FNiagaraTypeDefinition::GetVec2Def())
			|| HasMatchingVariable(EmitterVariables, AttributeToRead, FNiagaraTypeDefinition::GetHalfVec2Def()));
	}
	else if (BindingInfo.Name == GetVec3ByIDFunctionName)
	{
		NDI_FUNC_BINDER(UNiagaraDataInterfaceParticleRead, ReadVector3)::Bind(this, OutFunc, AttributeToRead);
		bBindSuccessful = (HasMatchingVariable(EmitterVariables, AttributeToRead, FNiagaraTypeDefinition::GetVec3Def())
			|| HasMatchingVariable(EmitterVariables, AttributeToRead, FNiagaraTypeDefinition::GetHalfVec3Def()));
	}
	else if (BindingInfo.Name == GetVec4ByIDFunctionName)
	{
		NDI_FUNC_BINDER(UNiagaraDataInterfaceParticleRead, ReadVector4)::Bind(this, OutFunc, AttributeToRead);
		bBindSuccessful = (HasMatchingVariable(EmitterVariables, AttributeToRead, FNiagaraTypeDefinition::GetVec4Def())
			|| HasMatchingVariable(EmitterVariables, AttributeToRead, FNiagaraTypeDefinition::GetHalfVec4Def()));
	}
	else if (BindingInfo.Name == GetColorByIDFunctionName)
	{
		NDI_FUNC_BINDER(UNiagaraDataInterfaceParticleRead, ReadColor)::Bind(this, OutFunc, AttributeToRead);
		bBindSuccessful = (HasMatchingVariable(EmitterVariables, AttributeToRead, FNiagaraTypeDefinition::GetColorDef())
			|| HasMatchingVariable(EmitterVariables, AttributeToRead, FNiagaraTypeDefinition::GetHalfVec4Def()));
	}
	else if (BindingInfo.Name == GetQuatByIDFunctionName)
	{
		NDI_FUNC_BINDER(UNiagaraDataInterfaceParticleRead, ReadQuat)::Bind(this, OutFunc, AttributeToRead);
		bBindSuccessful = (HasMatchingVariable(EmitterVariables, AttributeToRead, FNiagaraTypeDefinition::GetQuatDef())
			|| HasMatchingVariable(EmitterVariables, AttributeToRead, FNiagaraTypeDefinition::GetHalfVec4Def()));
	}
	else if (BindingInfo.Name == GetIDByIDFunctionName)
	{
		NDI_FUNC_BINDER(UNiagaraDataInterfaceParticleRead, ReadID)::Bind(this, OutFunc, AttributeToRead);
		FNiagaraVariable VariableToRead(FNiagaraTypeDefinition::GetIDDef(), AttributeToRead);
		bBindSuccessful = PIData->EmitterInstance->GetData().GetVariables().Find(VariableToRead) != INDEX_NONE;
	}
	//
	// Get attribute by index
	//
	else if (BindingInfo.Name == GetIntByIndexFunctionName)
	{
		NDI_FUNC_BINDER(UNiagaraDataInterfaceParticleRead, ReadIntByIndex)::Bind(this, OutFunc, AttributeToRead);
		bBindSuccessful = HasMatchingVariable(EmitterVariables, AttributeToRead, FNiagaraTypeDefinition::GetIntDef());
	}
	else if (BindingInfo.Name == GetBoolByIndexFunctionName)
	{
		NDI_FUNC_BINDER(UNiagaraDataInterfaceParticleRead, ReadBoolByIndex)::Bind(this, OutFunc, AttributeToRead);
		bBindSuccessful = HasMatchingVariable(EmitterVariables, AttributeToRead, FNiagaraTypeDefinition::GetBoolDef());
	}
	else if (BindingInfo.Name == GetFloatByIndexFunctionName)
	{
		NDI_FUNC_BINDER(UNiagaraDataInterfaceParticleRead, ReadFloatByIndex)::Bind(this, OutFunc, AttributeToRead);
		bBindSuccessful = (HasMatchingVariable(EmitterVariables, AttributeToRead, FNiagaraTypeDefinition::GetFloatDef())
			|| HasMatchingVariable(EmitterVariables, AttributeToRead, FNiagaraTypeDefinition::GetHalfDef()));
	}
	else if (BindingInfo.Name == GetVec2ByIndexFunctionName)
	{
		NDI_FUNC_BINDER(UNiagaraDataInterfaceParticleRead, ReadVector2ByIndex)::Bind(this, OutFunc, AttributeToRead);
		bBindSuccessful = (HasMatchingVariable(EmitterVariables, AttributeToRead, FNiagaraTypeDefinition::GetVec2Def())
			|| HasMatchingVariable(EmitterVariables, AttributeToRead, FNiagaraTypeDefinition::GetHalfVec2Def()));
	}
	else if (BindingInfo.Name == GetVec3ByIndexFunctionName)
	{
		NDI_FUNC_BINDER(UNiagaraDataInterfaceParticleRead, ReadVector3ByIndex)::Bind(this, OutFunc, AttributeToRead);
		bBindSuccessful = (HasMatchingVariable(EmitterVariables, AttributeToRead, FNiagaraTypeDefinition::GetVec3Def())
			|| HasMatchingVariable(EmitterVariables, AttributeToRead, FNiagaraTypeDefinition::GetHalfVec3Def()));
	}
	else if (BindingInfo.Name == GetVec4ByIndexFunctionName)
	{
		NDI_FUNC_BINDER(UNiagaraDataInterfaceParticleRead, ReadVector4ByIndex)::Bind(this, OutFunc, AttributeToRead);
		bBindSuccessful = (HasMatchingVariable(EmitterVariables, AttributeToRead, FNiagaraTypeDefinition::GetVec4Def())
			|| HasMatchingVariable(EmitterVariables, AttributeToRead, FNiagaraTypeDefinition::GetHalfVec4Def()));
	}
	else if (BindingInfo.Name == GetColorByIndexFunctionName)
	{
		NDI_FUNC_BINDER(UNiagaraDataInterfaceParticleRead, ReadColorByIndex)::Bind(this, OutFunc, AttributeToRead);
		bBindSuccessful = (HasMatchingVariable(EmitterVariables, AttributeToRead, FNiagaraTypeDefinition::GetColorDef())
			|| HasMatchingVariable(EmitterVariables, AttributeToRead, FNiagaraTypeDefinition::GetHalfVec4Def()));
	}
	else if (BindingInfo.Name == GetQuatByIndexFunctionName)
	{
		NDI_FUNC_BINDER(UNiagaraDataInterfaceParticleRead, ReadQuatByIndex)::Bind(this, OutFunc, AttributeToRead);
		bBindSuccessful = (HasMatchingVariable(EmitterVariables, AttributeToRead, FNiagaraTypeDefinition::GetQuatDef())
			|| HasMatchingVariable(EmitterVariables, AttributeToRead, FNiagaraTypeDefinition::GetHalfVec4Def()));
	}
	else if (BindingInfo.Name == GetIDByIndexFunctionName)
	{
		NDI_FUNC_BINDER(UNiagaraDataInterfaceParticleRead, ReadIDByIndex)::Bind(this, OutFunc, AttributeToRead);
		FNiagaraVariable VariableToRead(FNiagaraTypeDefinition::GetIDDef(), AttributeToRead);
		bBindSuccessful = PIData->EmitterInstance->GetData().GetVariables().Find(VariableToRead) != INDEX_NONE;
	}

	if (!bBindSuccessful)
	{
		UE_LOG(LogNiagara, Warning, TEXT("Failed to bind VMExternalFunction '%s' with attribute '%s'! Check that the attribute is named correctly."), *BindingInfo.Name.ToString(), *AttributeToRead.ToString());
	}
}

void UNiagaraDataInterfaceParticleRead::GetNumSpawnedParticles(FVectorVMContext& Context)
{
	VectorVM::FUserPtrHandler<FNDIParticleRead_InstanceData> InstData(Context);
	VectorVM::FExternalFuncRegisterHandler<int32> OutNumSpawned(Context);

	const FNiagaraEmitterInstance* EmitterInstance = InstData.Get()->EmitterInstance;
	const FNiagaraDataBuffer* CurrentData = EmitterInstance->GetData().GetCurrentData();
	const int32 NumSpawned = CurrentData ? CurrentData->GetNumSpawnedInstances() : 0;

	for (int32 InstanceIdx = 0; InstanceIdx < Context.NumInstances; ++InstanceIdx)
	{
		*OutNumSpawned.GetDestAndAdvance() = NumSpawned;
	}
}

void UNiagaraDataInterfaceParticleRead::GetSpawnedIDAtIndex(FVectorVMContext& Context)
{
	VectorVM::FUserPtrHandler<FNDIParticleRead_InstanceData> InstData(Context);
	VectorVM::FExternalFuncInputHandler<int32> InIndex(Context);

	VectorVM::FExternalFuncRegisterHandler<FNiagaraBool> OutValid(Context);
	VectorVM::FExternalFuncRegisterHandler<int32> OutIDIndex(Context);
	VectorVM::FExternalFuncRegisterHandler<int32> OutIDAcquireTag(Context);

	FNiagaraEmitterInstance* EmitterInstance = InstData.Get()->EmitterInstance;
	const TArray<int32>& SpawnedIDsTable = EmitterInstance->GetData().GetSpawnedIDsTable();
	int32 NumSpawned = SpawnedIDsTable.Num();
	int32 IDAcquireTag = EmitterInstance->GetData().GetIDAcquireTag();

	for (int32 InstanceIdx = 0; InstanceIdx < Context.NumInstances; ++InstanceIdx)
	{
		FNiagaraBool ValidValue;
		FNiagaraID IDValue;

		int32 SpawnIndex = InIndex.GetAndAdvance();
		if (SpawnIndex >= 0 && SpawnIndex < NumSpawned)
		{
			ValidValue.SetValue(true);
			IDValue.Index = SpawnedIDsTable[SpawnIndex];
			IDValue.AcquireTag = IDAcquireTag;
		}
		else
		{
			ValidValue.SetValue(false);
			IDValue.Index = 0;
			IDValue.AcquireTag = 0;
		}

		*OutValid.GetDestAndAdvance() = ValidValue;
		*OutIDIndex.GetDestAndAdvance() = IDValue.Index;
		*OutIDAcquireTag.GetDestAndAdvance() = IDValue.AcquireTag;
	}
}

void UNiagaraDataInterfaceParticleRead::GetNumParticles(FVectorVMContext& Context)
{
	VectorVM::FUserPtrHandler<FNDIParticleRead_InstanceData> InstData(Context);
	VectorVM::FExternalFuncRegisterHandler<int32> OutNumParticles (Context);

	const FNiagaraEmitterInstance* EmitterInstance = InstData.Get()->EmitterInstance;
	const FNiagaraDataBuffer* CurrentData = EmitterInstance->GetData().GetCurrentData();
	const int32 NumParticles = CurrentData ? CurrentData->GetNumInstances() : 0;

	for (int32 InstanceIdx = 0; InstanceIdx < Context.NumInstances; ++InstanceIdx)
	{
		*OutNumParticles.GetDestAndAdvance() = NumParticles;
	}
}

void UNiagaraDataInterfaceParticleRead::GetParticleIndex(FVectorVMContext& Context)
{
	VectorVM::FUserPtrHandler<FNDIParticleRead_InstanceData> InstData(Context);
	VectorVM::FExternalFuncInputHandler<int32> ParticleIDIndexParam(Context);
	VectorVM::FExternalFuncInputHandler<int32> ParticleIDAcquireTagParam(Context);
	VectorVM::FExternalFuncRegisterHandler<int32> OutIndex(Context);

	const FNiagaraEmitterInstance* EmitterInstance = InstData.Get()->EmitterInstance;
	const FNiagaraDataBuffer* CurrentData = EmitterInstance->GetData().GetCurrentData();

	if (!CurrentData)
	{
		for (int32 InstanceIdx = 0; InstanceIdx < Context.NumInstances; ++InstanceIdx)
		{
			*OutIndex.GetDestAndAdvance() = -1;
		}
		return;
	}

	const auto IDData = FNiagaraDataSetAccessor<FNiagaraID>::CreateReader(EmitterInstance->GetData(), ParticleReadIDName);
	const TArray<int32>& IDTable = CurrentData->GetIDTable();

	for (int32 InstanceIdx = 0; InstanceIdx < Context.NumInstances; ++InstanceIdx)
	{
		FNiagaraID ParticleID = { ParticleIDIndexParam.GetAndAdvance(), ParticleIDAcquireTagParam.GetAndAdvance() };

		int32 ParticleIndex = -1;
		if (ParticleID.Index >= 0 && ParticleID.Index < IDTable.Num())
		{
			ParticleIndex = IDTable[ParticleID.Index];
			if (ParticleIndex >= 0)
			{
				FNiagaraID ActualID = IDData.GetSafe(ParticleIndex, NIAGARA_INVALID_ID);
				if (ActualID != ParticleID)
				{
					ParticleIndex = -1;
				}
			}
		}

		*OutIndex.GetDestAndAdvance() = ParticleIndex;
	}
}

//////////////////////////////////////////////////////////////////////////

template<typename T>
struct FDirectReadParamHandler
{
	FDirectReadParamHandler(FVectorVMContext& Context)
		: InstanceData(Context)
		, ParticleIDIndexParam(Context)
		, ParticleIDAcquireTagParam(Context)
		, OutValid(Context)
		, OutValue(Context)
	{
	}

	FORCEINLINE FNiagaraEmitterInstance* GetEmitterInstance() { return InstanceData->EmitterInstance; }
	FORCEINLINE FNiagaraSystemInstance* GetSysteInstance() { return InstanceData->SystemInstance; }

	FORCEINLINE FNiagaraID GetID() { return FNiagaraID(ParticleIDIndexParam.GetAndAdvance(), ParticleIDAcquireTagParam.GetAndAdvance()); }
	FORCEINLINE void SetValid(bool bValid) { OutValid.SetAndAdvance(FNiagaraBool(bValid)); }
	FORCEINLINE void SetValue(T Val) { OutValue.SetAndAdvance(Val); }

	VectorVM::FUserPtrHandler<FNDIParticleRead_InstanceData> InstanceData;
	VectorVM::FExternalFuncInputHandler<int32> ParticleIDIndexParam;
	VectorVM::FExternalFuncInputHandler<int32> ParticleIDAcquireTagParam;
	FNDIOutputParam<FNiagaraBool> OutValid;
	FNDIOutputParam<T> OutValue;
};

template <typename T>
FORCEINLINE void ReadWithCheck(FVectorVMContext& Context, FName AttributeToRead, T Default)
{
	FDirectReadParamHandler<T> Params(Context);
	bool bWriteDummyData = true;
	if (FNiagaraEmitterInstance* EmitterInstance = Params.GetEmitterInstance())
	{
		const FNiagaraDataBuffer* CurrentData = EmitterInstance->GetData().GetCurrentData();//TODO: We should really be grabbing this in the instance data tick and adding a read ref to it.
		if (CurrentData && EmitterInstance->GetGPUContext() == nullptr)
		{
			const TArray<int32>& IDTable = CurrentData->GetIDTable();
			int32 NumSourceInstances = CurrentData->GetNumInstances();

			if (IDTable.Num() > 0)
			{
				const auto ValueData = FNiagaraDataSetAccessor<T>::CreateReader(EmitterInstance->GetData(), AttributeToRead);
				const auto IDData = FNiagaraDataSetAccessor<FNiagaraID>::CreateReader(EmitterInstance->GetData(), ParticleReadIDName);

<<<<<<< HEAD
				if (IDData.IsValid() && ValueData.IsValid())
				{
					bWriteDummyData = false;

					for (int32 InstanceIdx = 0; InstanceIdx < Context.NumInstances; ++InstanceIdx)
					{
						FNiagaraID ParticleID = Params.GetID();
						bool bValid = false;
						T Value = Default;

						if (ParticleID.Index >= 0 && ParticleID.Index < IDTable.Num())
						{
							int32 ParticleIndex = IDTable[ParticleID.Index];
							if (ParticleIndex >= 0 && ParticleIndex < NumSourceInstances)
							{
								FNiagaraID ActualID = IDData.GetSafe(ParticleIndex, NIAGARA_INVALID_ID);
								if (ActualID == ParticleID)
								{
									Value = ValueData.GetSafe(ParticleIndex, Default);
									bValid = true;
								}
							}
						}

						Params.SetValid(bValid);
						Params.SetValue(Value);
					}
=======

				bWriteDummyData = false;

				for (int32 InstanceIdx = 0; InstanceIdx < Context.NumInstances; ++InstanceIdx)
				{
					FNiagaraID ParticleID = Params.GetID();
					bool bValid = false;
					T Value = Default;

					if (ParticleID.Index >= 0 && ParticleID.Index < IDTable.Num())
					{
						int32 ParticleIndex = IDTable[ParticleID.Index];
						if (ParticleIndex >= 0 && ParticleIndex < NumSourceInstances)
						{
							FNiagaraID ActualID = IDData.GetSafe(ParticleIndex, NIAGARA_INVALID_ID);
							if (ActualID == ParticleID)
							{
								Value = ValueData.GetSafe(ParticleIndex, Default);
								bValid = true;
							}
						}
					}

					Params.SetValid(bValid);
					Params.SetValue(Value);
>>>>>>> 3ecbc206
				}
			}
		}
	}

	// Do we need to write dummy data due to not being in a valid state?
	if (bWriteDummyData)
	{
		for (int32 InstanceIdx = 0; InstanceIdx < Context.NumInstances; ++InstanceIdx)
		{
			Params.SetValid(false);
			Params.SetValue(Default);
		}
	}
}

//TODO: We can remove all this boiler plate and bind directly to ReadWithCheck.
void UNiagaraDataInterfaceParticleRead::ReadInt(FVectorVMContext& Context, FName AttributeToRead)
{
	ReadWithCheck<int32>(Context, AttributeToRead, 0);
}

void UNiagaraDataInterfaceParticleRead::ReadBool(FVectorVMContext& Context, FName AttributeToRead)
{
	ReadWithCheck<FNiagaraBool>(Context, AttributeToRead, FNiagaraBool(false));
}

void UNiagaraDataInterfaceParticleRead::ReadFloat(FVectorVMContext& Context, FName AttributeToRead)
{
	ReadWithCheck<float>(Context, AttributeToRead, 0.0f);
}

void UNiagaraDataInterfaceParticleRead::ReadVector2(FVectorVMContext& Context, FName AttributeToRead)
{
	ReadWithCheck<FVector2D>(Context, AttributeToRead, FVector2D::ZeroVector);
}

void UNiagaraDataInterfaceParticleRead::ReadVector3(FVectorVMContext& Context, FName AttributeToRead)
{
	ReadWithCheck<FVector>(Context, AttributeToRead, FVector::ZeroVector);
}

void UNiagaraDataInterfaceParticleRead::ReadVector4(FVectorVMContext& Context, FName AttributeToRead)
{
	ReadWithCheck<FVector4>(Context, AttributeToRead, FVector4(ForceInit));
}

void UNiagaraDataInterfaceParticleRead::ReadColor(FVectorVMContext& Context, FName AttributeToRead)
{
	ReadWithCheck<FLinearColor>(Context, AttributeToRead, FLinearColor::White);
}

void UNiagaraDataInterfaceParticleRead::ReadQuat(FVectorVMContext& Context, FName AttributeToRead)
{
	ReadWithCheck<FQuat>(Context, AttributeToRead, FQuat::Identity);
}

void UNiagaraDataInterfaceParticleRead::ReadID(FVectorVMContext& Context, FName AttributeToRead)
{
	ReadWithCheck<FNiagaraID>(Context, AttributeToRead, FNiagaraID());
}

//////////////////////////////////////////////////////////////////////////

template<typename T>
struct FDirectReadByIndexParamHandler
{
	FDirectReadByIndexParamHandler(FVectorVMContext& Context)
		: InstanceData(Context)
		, ParticleIndexParam(Context)
		, OutValid(Context)
		, OutValue(Context)
	{
	}

	FORCEINLINE FNiagaraEmitterInstance* GetEmitterInstance() { return InstanceData->EmitterInstance; }
	FORCEINLINE FNiagaraSystemInstance* GetSysteInstance() { return InstanceData->SystemInstance; }

	FORCEINLINE int32 GetIndex() { return ParticleIndexParam.GetAndAdvance(); }
	FORCEINLINE void SetValid(bool bValid) { OutValid.SetAndAdvance(FNiagaraBool(bValid)); }
	FORCEINLINE void SetValue(T Val) { OutValue.SetAndAdvance(Val); }

	VectorVM::FUserPtrHandler<FNDIParticleRead_InstanceData> InstanceData;
	VectorVM::FExternalFuncInputHandler<int32> ParticleIndexParam;
	FNDIOutputParam<FNiagaraBool> OutValid;
	FNDIOutputParam<T> OutValue;
};

template<typename T>
FORCEINLINE void ReadByIndexWithCheck(FVectorVMContext& Context, FName AttributeToRead, T Default)
{
	FDirectReadByIndexParamHandler<T> Params(Context);

	bool bWriteDummyData = true;
	if (FNiagaraEmitterInstance* EmitterInstance = Params.GetEmitterInstance())
	{
		const FNiagaraDataBuffer* CurrentData = EmitterInstance->GetData().GetCurrentData();//TODO: We should really be grabbing these during instance data tick and adding a read ref. Releasing that on PostTick.
		if (CurrentData && CurrentData->GetNumInstances() > 0 && EmitterInstance->GetGPUContext() == nullptr)
		{
<<<<<<< HEAD
			int32 NumSourceInstances = (int32)CurrentData->GetNumInstances();

			const auto ValueData = FNiagaraDataSetAccessor<T>::CreateReader(EmitterInstance->GetData(), AttributeToRead);
			
			if (ValueData.IsValid())
			{
				bWriteDummyData = false;

				for (int32 InstanceIdx = 0; InstanceIdx < Context.NumInstances; ++InstanceIdx)
				{
					int32 ParticleIndex = Params.GetIndex();

					T Value = Default;
					bool bValid = false;
					if (ParticleIndex >= 0 && ParticleIndex < NumSourceInstances)
					{
						Value = ValueData.GetSafe(ParticleIndex, Default);
						bValid = true;					
					}

					Params.SetValid(bValid);
					Params.SetValue(Value);
				}
=======
			const TArray<int32>& IDTable = CurrentData->GetIDTable();
			int32 NumSourceInstances = (int32)CurrentData->GetNumInstances();

			const auto ValueData = FNiagaraDataSetAccessor<T>::CreateReader(EmitterInstance->GetData(), AttributeToRead);
			const auto IDData = FNiagaraDataSetAccessor<FNiagaraID>::CreateReader(EmitterInstance->GetData(), ParticleReadIDName);


			bWriteDummyData = false;

			for (int32 InstanceIdx = 0; InstanceIdx < Context.NumInstances; ++InstanceIdx)
			{
				int32 ParticleIndex = Params.GetIndex();

				T Value = Default;
				bool bValid = false;
				if (ParticleIndex >= 0 && ParticleIndex < NumSourceInstances)
				{
					Value = ValueData.GetSafe(ParticleIndex, Default);
					bValid = true;					
				}

				Params.SetValid(bValid);
				Params.SetValue(Value);
>>>>>>> 3ecbc206
			}
		}
	}

	// Do we need to write dummy data due to not being in a valid state?
	if (bWriteDummyData)
	{
		for (int32 InstanceIdx = 0; InstanceIdx < Context.NumInstances; ++InstanceIdx)
		{
			Params.SetValid(false);
			Params.SetValue(Default);
		}
	}
}

//TODO: We can remove all this boiler plate and bind directly to ReadByIndexWithCheck.
void UNiagaraDataInterfaceParticleRead::ReadIntByIndex(FVectorVMContext& Context, FName AttributeToRead)
{
	ReadByIndexWithCheck<int32>(Context, AttributeToRead, 0);
}

void UNiagaraDataInterfaceParticleRead::ReadBoolByIndex(FVectorVMContext& Context, FName AttributeToRead)
{
	ReadByIndexWithCheck<FNiagaraBool>(Context, AttributeToRead, FNiagaraBool(false));
}

void UNiagaraDataInterfaceParticleRead::ReadFloatByIndex(FVectorVMContext& Context, FName AttributeToRead)
{
	ReadByIndexWithCheck<float>(Context, AttributeToRead, 0.0f);
}

void UNiagaraDataInterfaceParticleRead::ReadVector2ByIndex(FVectorVMContext& Context, FName AttributeToRead)
{
	ReadByIndexWithCheck<FVector2D>(Context, AttributeToRead, FVector2D::ZeroVector);
}

void UNiagaraDataInterfaceParticleRead::ReadVector3ByIndex(FVectorVMContext& Context, FName AttributeToRead)
{
	ReadByIndexWithCheck<FVector>(Context, AttributeToRead, FVector::ZeroVector);
}

void UNiagaraDataInterfaceParticleRead::ReadVector4ByIndex(FVectorVMContext& Context, FName AttributeToRead)
{
	ReadByIndexWithCheck<FVector4>(Context, AttributeToRead, FVector4(ForceInit));
}

void UNiagaraDataInterfaceParticleRead::ReadColorByIndex(FVectorVMContext& Context, FName AttributeToRead)
{
	ReadByIndexWithCheck<FLinearColor>(Context, AttributeToRead, FLinearColor::White);
}

void UNiagaraDataInterfaceParticleRead::ReadQuatByIndex(FVectorVMContext& Context, FName AttributeToRead)
{
	ReadByIndexWithCheck<FQuat>(Context, AttributeToRead, FQuat::Identity);
}

void UNiagaraDataInterfaceParticleRead::ReadIDByIndex(FVectorVMContext& Context, FName AttributeToRead)
{
	ReadByIndexWithCheck<FNiagaraID>(Context, AttributeToRead, FNiagaraID());
}

bool UNiagaraDataInterfaceParticleRead::Equals(const UNiagaraDataInterface* Other) const
{
	if (!Super::Equals(Other))
	{
		return false;
	}
	return CastChecked<UNiagaraDataInterfaceParticleRead>(Other)->EmitterName == EmitterName;
}

bool UNiagaraDataInterfaceParticleRead::CopyToInternal(UNiagaraDataInterface* Destination) const
{
	if (!Super::CopyToInternal(Destination))
	{
		return false;
	}
	CastChecked<UNiagaraDataInterfaceParticleRead>(Destination)->EmitterName = EmitterName;
	return true;
}

void UNiagaraDataInterfaceParticleRead::GetParameterDefinitionHLSL(const FNiagaraDataInterfaceGPUParamInfo& ParamInfo, FString& OutHLSL)
{
	static const TCHAR *FormatDeclarations = TEXT(
		"int {NumSpawnedParticlesName};\n"
		"int {SpawnedParticlesAcquireTagName};\n"
		"uint {InstanceCountOffsetName};\n"
		"uint {ParticleStrideFloatName};\n"
		"uint {ParticleStrideIntName};\n"
		"uint {ParticleStrideHalfName};\n"
		"int {AcquireTagRegisterIndexName};\n"
		"Buffer<int> {SpawnedIDsBufferName};\n"
		"Buffer<int> {IDToIndexTableName};\n"
		"Buffer<float> {InputFloatBufferName};\n"
		"Buffer<int> {InputIntBufferName};\n"
		"Buffer<float> {InputHalfBufferName};\n"
		"int4 {AttributeIndicesName}[{AttributeInt4Count}];\n"
		"int4 {AttributeCompressedName}[{AttributeInt4Count}];\n\n"
	);

	// If we use an int array for the attribute indices, the shader compiler will actually use int4 due to the packing rules,
	// and leave 3 elements unused. Besides being wasteful, this means that the array we send to the CS would need to be padded,
	// which is a hassle. Instead, use int4 explicitly, and access individual components in the generated code.
	// Note that we have to have at least one here because hlsl doesn't support arrays of size 0.
	const int AttributeInt4Count = FMath::Max(1, FMath::DivideAndRoundUp(ParamInfo.GeneratedFunctions.Num(), 4));

	TMap<FString, FStringFormatArg> ArgsDeclarations;
	ArgsDeclarations.Add(TEXT("NumSpawnedParticlesName"), NumSpawnedParticlesBaseName + ParamInfo.DataInterfaceHLSLSymbol);
	ArgsDeclarations.Add(TEXT("SpawnedParticlesAcquireTagName"), SpawnedParticlesAcquireTagBaseName + ParamInfo.DataInterfaceHLSLSymbol);
	ArgsDeclarations.Add(TEXT("InstanceCountOffsetName"), InstanceCountOffsetBaseName + ParamInfo.DataInterfaceHLSLSymbol);
	ArgsDeclarations.Add(TEXT("ParticleStrideFloatName"), ParticleStrideFloatBaseName + ParamInfo.DataInterfaceHLSLSymbol);
	ArgsDeclarations.Add(TEXT("ParticleStrideIntName"), ParticleStrideIntBaseName + ParamInfo.DataInterfaceHLSLSymbol);
	ArgsDeclarations.Add(TEXT("ParticleStrideHalfName"), ParticleStrideHalfBaseName + ParamInfo.DataInterfaceHLSLSymbol);
	ArgsDeclarations.Add(TEXT("AcquireTagRegisterIndexName"), AcquireTagRegisterIndexBaseName + ParamInfo.DataInterfaceHLSLSymbol);
	ArgsDeclarations.Add(TEXT("SpawnedIDsBufferName"), SpawnedIDsBufferBaseName + ParamInfo.DataInterfaceHLSLSymbol);
	ArgsDeclarations.Add(TEXT("IDToIndexTableName"), IDToIndexTableBaseName + ParamInfo.DataInterfaceHLSLSymbol);
	ArgsDeclarations.Add(TEXT("InputFloatBufferName"), InputFloatBufferBaseName + ParamInfo.DataInterfaceHLSLSymbol);
	ArgsDeclarations.Add(TEXT("InputIntBufferName"), InputIntBufferBaseName + ParamInfo.DataInterfaceHLSLSymbol);
	ArgsDeclarations.Add(TEXT("InputHalfBufferName"), InputHalfBufferBaseName + ParamInfo.DataInterfaceHLSLSymbol);
	ArgsDeclarations.Add(TEXT("AttributeIndicesName"), AttributeIndicesBaseName + ParamInfo.DataInterfaceHLSLSymbol);
	ArgsDeclarations.Add(TEXT("AttributeCompressedName"), AttributeCompressedBaseName + ParamInfo.DataInterfaceHLSLSymbol);
	ArgsDeclarations.Add(TEXT("AttributeInt4Count"), AttributeInt4Count);

	OutHLSL += FString::Format(FormatDeclarations, ArgsDeclarations);
}

static FString GenerateFetchValueHLSL(int NumComponents, const TCHAR* ComponentNames[], const TCHAR* ComponentTypeName, const FString& InputBufferName, const FString& ParticleStrideName, bool bExtraIndent)
{
	FString Code;

	for (int ComponentIndex = 0; ComponentIndex < NumComponents; ++ComponentIndex)
	{
		const TCHAR* ComponentName = (NumComponents > 1) ? ComponentNames[ComponentIndex] : TEXT("");
		const FString FetchComponentCode = FString::Printf(TEXT("            Out_Value%s = %s(%s[(RegisterIndex + %d)*%s + ParticleIndex]);\n"), ComponentName, ComponentTypeName, *InputBufferName, ComponentIndex, *ParticleStrideName);
		if (bExtraIndent)
		{
			Code += TEXT("    ");
		}
		Code += FetchComponentCode;
	}

	return Code;
}

static bool GenerateGetFunctionHLSL(const FNiagaraDataInterfaceGPUParamInfo& ParamInfo, const FNiagaraDataInterfaceGeneratedFunction& FunctionInfo, int FunctionInstanceIndex, ENiagaraParticleDataComponentType ComponentType, int NumComponents, bool bByIndex, FString& OutHLSL)
{
	FString FuncTemplate;

	if (bByIndex)
	{
		FuncTemplate = TEXT("void {FunctionName}(int ParticleIndex, out bool Out_Valid, out {ValueType} Out_Value)\n");
	}
	else
	{
		FuncTemplate = TEXT("void {FunctionName}(NiagaraID In_ParticleID, out bool Out_Valid, out {ValueType} Out_Value)\n");
	}

	FuncTemplate += TEXT(
		"{\n"
		"    int RegisterIndex = {AttributeIndicesName}[{AttributeIndexGroup}]{AttributeIndexComponent};\n"
	);

	if (bByIndex)
	{
		FuncTemplate += TEXT(
			"    int NumParticles = {InstanceCountOffsetName} != 0xffffffff ? RWInstanceCounts[{InstanceCountOffsetName}] : 0;\n"
			"    if(RegisterIndex != -1 && ParticleIndex >= 0 && ParticleIndex < NumParticles)\n"
		);
	}
	else
	{
		FuncTemplate += TEXT(
			"    int ParticleIndex = (RegisterIndex != -1) && (In_ParticleID.Index >= 0) ? {IDToIndexTableName}[In_ParticleID.Index] : -1;\n"
			"    int AcquireTag = (ParticleIndex != -1) ? {InputIntBufferName}[{AcquireTagRegisterIndexName}*{ParticleStrideIntName} + ParticleIndex] : 0;\n"
			"    if(ParticleIndex != -1 && In_ParticleID.AcquireTag == AcquireTag)\n"
		);
	}

	static const TCHAR* VectorComponentNames[] = { TEXT(".x"), TEXT(".y"), TEXT(".z"), TEXT(".w") };
	static const TCHAR* IDComponentNames[] = { TEXT(".Index"), TEXT(".AcquireTag") };

	const FString ParticleStrideFloatName = ParticleStrideFloatBaseName + ParamInfo.DataInterfaceHLSLSymbol;
	const FString ParticleStrideIntName = ParticleStrideIntBaseName + ParamInfo.DataInterfaceHLSLSymbol;
	const FString ParticleStrideHalfName = ParticleStrideHalfBaseName + ParamInfo.DataInterfaceHLSLSymbol;
	const FString InputFloatBufferName = InputFloatBufferBaseName + ParamInfo.DataInterfaceHLSLSymbol;
	const FString InputIntBufferName = InputIntBufferBaseName + ParamInfo.DataInterfaceHLSLSymbol;
	const FString InputHalfBufferName = InputHalfBufferBaseName + ParamInfo.DataInterfaceHLSLSymbol;

	const TCHAR* ComponentTypeName;
	FString FetchValueCode;
	if (ComponentType != ENiagaraParticleDataComponentType::Float)
	{
		const TCHAR** ValueComponentNames = VectorComponentNames;
		switch (ComponentType)
		{
			case ENiagaraParticleDataComponentType::Int:
				ComponentTypeName = TEXT("int");
				break;
			case ENiagaraParticleDataComponentType::Bool:
				ComponentTypeName = TEXT("bool");
				break;
			case ENiagaraParticleDataComponentType::ID:
				ComponentTypeName = TEXT("int");
				// IDs are structs with 2 components and specific field names.
				NumComponents = 2;
				ValueComponentNames = IDComponentNames;
				break;
			default:
				UE_LOG(LogNiagara, Error, TEXT("Unknown component type %d while generating function %s"), ComponentType, *FunctionInfo.InstanceName);
				return false;
		}

		FetchValueCode = GenerateFetchValueHLSL(NumComponents, ValueComponentNames, ComponentTypeName, InputIntBufferName, ParticleStrideIntName, false);
	}
	else
	{
		ComponentTypeName = TEXT("float");
		// Floats and vectors can be compressed, so we need to add extra code which checks.
		FString FetchFloatCode = GenerateFetchValueHLSL(NumComponents, VectorComponentNames, ComponentTypeName, InputFloatBufferName, ParticleStrideFloatName, true);
		FString FetchHalfCode = GenerateFetchValueHLSL(NumComponents, VectorComponentNames, ComponentTypeName, InputHalfBufferName, ParticleStrideHalfName, true);
		FetchValueCode = FString(
			TEXT(
			"        BRANCH\n"
			"        if (!{AttributeCompressedName}[{AttributeIndexGroup}]{AttributeIndexComponent})\n"
			"        {\n"
			)) +
			FetchFloatCode + TEXT(
			"        }\n"
			"        else\n"
			"        {\n"
			) +
			FetchHalfCode + TEXT(
			"        }\n"
			);
	}

	FString ValueTypeName;
	if (ComponentType == ENiagaraParticleDataComponentType::ID)
	{
		ValueTypeName = TEXT("NiagaraID");
	}
	else if (NumComponents == 1)
	{
		ValueTypeName = ComponentTypeName;
	}
	else
	{
		ValueTypeName = FString::Printf(TEXT("%s%d"), ComponentTypeName, NumComponents);
	}

	FuncTemplate += TEXT(
		"    {\n"
		"        Out_Valid = true;\n"
	);

	FuncTemplate += FetchValueCode;

	FuncTemplate += TEXT(
		"    }\n"
		"    else\n"
		"    {\n"
		"        Out_Valid = false;\n"
		"        Out_Value = ({ValueType})0;\n"
		"    }\n"
		"}\n\n"
	);

	TMap<FString, FStringFormatArg> FuncTemplateArgs;
	FuncTemplateArgs.Add(TEXT("FunctionName"), FunctionInfo.InstanceName);
	FuncTemplateArgs.Add(TEXT("ValueType"), ValueTypeName);
	FuncTemplateArgs.Add(TEXT("AttributeIndicesName"), AttributeIndicesBaseName + ParamInfo.DataInterfaceHLSLSymbol);
	FuncTemplateArgs.Add(TEXT("AttributeCompressedName"), AttributeCompressedBaseName + ParamInfo.DataInterfaceHLSLSymbol);
	FuncTemplateArgs.Add(TEXT("AttributeIndexGroup"), FunctionInstanceIndex / 4);
	FuncTemplateArgs.Add(TEXT("AttributeIndexComponent"), VectorComponentNames[FunctionInstanceIndex % 4]);
	FuncTemplateArgs.Add(TEXT("IDToIndexTableName"), IDToIndexTableBaseName + ParamInfo.DataInterfaceHLSLSymbol);
	FuncTemplateArgs.Add(TEXT("InputIntBufferName"), InputIntBufferName);
	FuncTemplateArgs.Add(TEXT("AcquireTagRegisterIndexName"), AcquireTagRegisterIndexBaseName + ParamInfo.DataInterfaceHLSLSymbol);
	FuncTemplateArgs.Add(TEXT("ParticleStrideIntName"), ParticleStrideIntName);
	FuncTemplateArgs.Add(TEXT("FetchValueCode"), FetchValueCode);
	FuncTemplateArgs.Add(TEXT("InstanceCountOffsetName"), InstanceCountOffsetBaseName + ParamInfo.DataInterfaceHLSLSymbol);

	OutHLSL += FString::Format(*FuncTemplate, FuncTemplateArgs);

	return true;
}

bool UNiagaraDataInterfaceParticleRead::GetFunctionHLSL(const FNiagaraDataInterfaceGPUParamInfo& ParamInfo, const FNiagaraDataInterfaceGeneratedFunction& FunctionInfo, int FunctionInstanceIndex, FString& OutHLSL)
{
	//
	// Spawn info and particle count
	//
	if (FunctionInfo.DefinitionName == GetNumSpawnedParticlesFunctionName)
	{
		static const TCHAR* FuncTemplate = TEXT(
			"void {FunctionName}(out int Out_NumSpawned)\n"
			"{\n"
			"    Out_NumSpawned = {NumSpawnedParticlesName};\n"
			"}\n\n"
		);

		TMap<FString, FStringFormatArg> FuncTemplateArgs;
		FuncTemplateArgs.Add(TEXT("FunctionName"), FunctionInfo.InstanceName);
		FuncTemplateArgs.Add(TEXT("NumSpawnedParticlesName"), NumSpawnedParticlesBaseName + ParamInfo.DataInterfaceHLSLSymbol);

		OutHLSL += FString::Format(FuncTemplate, FuncTemplateArgs);
		return true;
	}
	
	if (FunctionInfo.DefinitionName == GetSpawnedIDAtIndexFunctionName)
	{
		static const TCHAR* FuncTemplate = TEXT(
			"void {FunctionName}(int In_SpawnIndex, out bool Out_Valid, out NiagaraID Out_ID)\n"
			"{\n"
			"    if(In_SpawnIndex >= 0 && In_SpawnIndex < {NumSpawnedParticlesName})\n"
			"    {\n"
			"        Out_Valid = true;\n"
			"        Out_ID.Index = {SpawnedIDsBufferName}[In_SpawnIndex];\n"
			"        Out_ID.AcquireTag = {SpawnedParticlesAcquireTagName};\n"
			"    }\n"
			"    else\n"
			"    {\n"
			"        Out_Valid = false;\n"
			"        Out_ID.Index = 0;\n"
			"        Out_ID.AcquireTag = 0;\n"
			"    }\n"
			"}\n\n"
		);

		TMap<FString, FStringFormatArg> FuncTemplateArgs;
		FuncTemplateArgs.Add(TEXT("FunctionName"), FunctionInfo.InstanceName);
		FuncTemplateArgs.Add(TEXT("NumSpawnedParticlesName"), NumSpawnedParticlesBaseName + ParamInfo.DataInterfaceHLSLSymbol);
		FuncTemplateArgs.Add(TEXT("SpawnedParticlesAcquireTagName"), SpawnedParticlesAcquireTagBaseName + ParamInfo.DataInterfaceHLSLSymbol);
		FuncTemplateArgs.Add(TEXT("SpawnedIDsBufferName"), SpawnedIDsBufferBaseName + ParamInfo.DataInterfaceHLSLSymbol);

		OutHLSL += FString::Format(FuncTemplate, FuncTemplateArgs);
		return true;
	}

	if (FunctionInfo.DefinitionName == GetNumParticlesFunctionName)
	{
		static const TCHAR* FuncTemplate = TEXT(
			"void {FunctionName}(out int Out_NumParticles)\n"
			"{\n"
			"    if({InstanceCountOffsetName} != 0xffffffff)\n"
			"    {\n"
			"        Out_NumParticles = RWInstanceCounts[{InstanceCountOffsetName}];\n"
			"    }\n"
			"    else\n"
			"    {\n"
			"        Out_NumParticles = 0;\n"
			"    }\n"
			"}\n\n"
		);

		TMap<FString, FStringFormatArg> FuncTemplateArgs;
		FuncTemplateArgs.Add(TEXT("FunctionName"), FunctionInfo.InstanceName);
		FuncTemplateArgs.Add(TEXT("InstanceCountOffsetName"), InstanceCountOffsetBaseName + ParamInfo.DataInterfaceHLSLSymbol);

		OutHLSL += FString::Format(FuncTemplate, FuncTemplateArgs);
		return true;
	}

	if (FunctionInfo.DefinitionName == GetParticleIndexFunctionName)
	{
		static const TCHAR* FuncTemplate = TEXT(
			"void {FunctionName}(NiagaraID In_ParticleID, out int Out_Index)\n"
			"{\n"
			"    Out_Index = (In_ParticleID.Index >= 0) ? {IDToIndexTableName}[In_ParticleID.Index] : -1;\n"
			"    int AcquireTag = (Out_Index != -1) ? {InputIntBufferName}[{AcquireTagRegisterIndexName}*{ParticleStrideIntName} + Out_Index] : 0;\n"
			"    if(In_ParticleID.AcquireTag != AcquireTag)\n"
			"    {\n"
			"        Out_Index = -1;\n"
			"    }\n"
			"}\n\n"
		);

		TMap<FString, FStringFormatArg> FuncTemplateArgs;
		FuncTemplateArgs.Add(TEXT("FunctionName"), FunctionInfo.InstanceName);
		FuncTemplateArgs.Add(TEXT("IDToIndexTableName"), IDToIndexTableBaseName + ParamInfo.DataInterfaceHLSLSymbol);
		FuncTemplateArgs.Add(TEXT("InputIntBufferName"), InputIntBufferBaseName + ParamInfo.DataInterfaceHLSLSymbol);
		FuncTemplateArgs.Add(TEXT("AcquireTagRegisterIndexName"), AcquireTagRegisterIndexBaseName + ParamInfo.DataInterfaceHLSLSymbol);
		FuncTemplateArgs.Add(TEXT("ParticleStrideIntName"), ParticleStrideIntBaseName + ParamInfo.DataInterfaceHLSLSymbol);

		OutHLSL += FString::Format(FuncTemplate, FuncTemplateArgs);
		return true;
	}

	//
	// Get attribute by ID
	//
	if (FunctionInfo.DefinitionName == GetIntByIDFunctionName)
	{
		return GenerateGetFunctionHLSL(ParamInfo, FunctionInfo, FunctionInstanceIndex, ENiagaraParticleDataComponentType::Int, 1, false, OutHLSL);
	}

	if (FunctionInfo.DefinitionName == GetBoolByIDFunctionName)
	{
		return GenerateGetFunctionHLSL(ParamInfo, FunctionInfo, FunctionInstanceIndex, ENiagaraParticleDataComponentType::Bool, 1, false, OutHLSL);
	}

	if (FunctionInfo.DefinitionName == GetFloatByIDFunctionName)
	{
		return GenerateGetFunctionHLSL(ParamInfo, FunctionInfo, FunctionInstanceIndex, ENiagaraParticleDataComponentType::Float, 1, false, OutHLSL);
	}

	if (FunctionInfo.DefinitionName == GetVec2ByIDFunctionName)
	{
		return GenerateGetFunctionHLSL(ParamInfo, FunctionInfo, FunctionInstanceIndex, ENiagaraParticleDataComponentType::Float, 2, false, OutHLSL);
	}

	if (FunctionInfo.DefinitionName == GetVec3ByIDFunctionName)
	{
		return GenerateGetFunctionHLSL(ParamInfo, FunctionInfo, FunctionInstanceIndex, ENiagaraParticleDataComponentType::Float, 3, false, OutHLSL);
	}

	if (FunctionInfo.DefinitionName == GetVec4ByIDFunctionName)
	{
		return GenerateGetFunctionHLSL(ParamInfo, FunctionInfo, FunctionInstanceIndex, ENiagaraParticleDataComponentType::Float, 4, false, OutHLSL);
	}

	if (FunctionInfo.DefinitionName == GetColorByIDFunctionName)
	{
		return GenerateGetFunctionHLSL(ParamInfo, FunctionInfo, FunctionInstanceIndex, ENiagaraParticleDataComponentType::Float, 4, false, OutHLSL);
	}

	if (FunctionInfo.DefinitionName == GetQuatByIDFunctionName)
	{
		return GenerateGetFunctionHLSL(ParamInfo, FunctionInfo, FunctionInstanceIndex, ENiagaraParticleDataComponentType::Float, 4, false, OutHLSL);
	}

	if (FunctionInfo.DefinitionName == GetIDByIDFunctionName)
	{
		return GenerateGetFunctionHLSL(ParamInfo, FunctionInfo, FunctionInstanceIndex, ENiagaraParticleDataComponentType::ID, 1, false, OutHLSL);
	}

	//
	// Get attribute by index
	//
	if (FunctionInfo.DefinitionName == GetIntByIndexFunctionName)
	{
		return GenerateGetFunctionHLSL(ParamInfo, FunctionInfo, FunctionInstanceIndex, ENiagaraParticleDataComponentType::Int, 1, true, OutHLSL);
	}

	if (FunctionInfo.DefinitionName == GetBoolByIndexFunctionName)
	{
		return GenerateGetFunctionHLSL(ParamInfo, FunctionInfo, FunctionInstanceIndex, ENiagaraParticleDataComponentType::Bool, 1, true, OutHLSL);
	}

	if (FunctionInfo.DefinitionName == GetFloatByIndexFunctionName)
	{
		return GenerateGetFunctionHLSL(ParamInfo, FunctionInfo, FunctionInstanceIndex, ENiagaraParticleDataComponentType::Float, 1, true, OutHLSL);
	}

	if (FunctionInfo.DefinitionName == GetVec2ByIndexFunctionName)
	{
		return GenerateGetFunctionHLSL(ParamInfo, FunctionInfo, FunctionInstanceIndex, ENiagaraParticleDataComponentType::Float, 2, true, OutHLSL);
	}

	if (FunctionInfo.DefinitionName == GetVec3ByIndexFunctionName)
	{
		return GenerateGetFunctionHLSL(ParamInfo, FunctionInfo, FunctionInstanceIndex, ENiagaraParticleDataComponentType::Float, 3, true, OutHLSL);
	}

	if (FunctionInfo.DefinitionName == GetVec4ByIndexFunctionName)
	{
		return GenerateGetFunctionHLSL(ParamInfo, FunctionInfo, FunctionInstanceIndex, ENiagaraParticleDataComponentType::Float, 4, true, OutHLSL);
	}

	if (FunctionInfo.DefinitionName == GetColorByIndexFunctionName)
	{
		return GenerateGetFunctionHLSL(ParamInfo, FunctionInfo, FunctionInstanceIndex, ENiagaraParticleDataComponentType::Float, 4, true, OutHLSL);
	}

	if (FunctionInfo.DefinitionName == GetQuatByIndexFunctionName)
	{
		return GenerateGetFunctionHLSL(ParamInfo, FunctionInfo, FunctionInstanceIndex, ENiagaraParticleDataComponentType::Float, 4, true, OutHLSL);
	}

	if (FunctionInfo.DefinitionName == GetIDByIndexFunctionName)
	{
		return GenerateGetFunctionHLSL(ParamInfo, FunctionInfo, FunctionInstanceIndex, ENiagaraParticleDataComponentType::ID, 1, true, OutHLSL);
	}

	return false;
}

void UNiagaraDataInterfaceParticleRead::ProvidePerInstanceDataForRenderThread(void* DataForRenderThread, void* PerInstanceData, const FNiagaraSystemInstanceID& SystemInstance)
{
	FNDIParticleRead_GameToRenderData* RTData = new (DataForRenderThread) FNDIParticleRead_GameToRenderData;
	FNDIParticleRead_InstanceData* PIData = static_cast<FNDIParticleRead_InstanceData*>(PerInstanceData);
	if (PIData && PIData->EmitterInstance)
	{
		RTData->SourceEmitterGPUContext = PIData->EmitterInstance->GetGPUContext();
		RTData->SourceEmitterName = PIData->EmitterInstance->GetCachedEmitter()->GetUniqueEmitterName();
	}
}

#if WITH_EDITOR	

void UNiagaraDataInterfaceParticleRead::GetFeedback(UNiagaraSystem* Asset, UNiagaraComponent* Component, TArray<FNiagaraDataInterfaceError>& OutErrors, TArray<FNiagaraDataInterfaceFeedback>& Warnings, TArray<FNiagaraDataInterfaceFeedback>& Info)
{
	if (!Asset)
	{
		return;
	}

	UNiagaraEmitter* FoundSourceEmitter = nullptr;
	for (const FNiagaraEmitterHandle& EmitterHandle : Asset->GetEmitterHandles())
	{
		UNiagaraEmitter* EmitterInstance = EmitterHandle.GetInstance();
		if (EmitterInstance && EmitterInstance->GetUniqueEmitterName() == EmitterName)
		{
			FoundSourceEmitter = EmitterInstance;
			break;
		}
	}

	if (!FoundSourceEmitter)
<<<<<<< HEAD
	{
		FNiagaraDataInterfaceError SourceEmitterNotFoundError(LOCTEXT("SourceEmitterNotFoundError", "Source emitter not found."),
			LOCTEXT("SourceEmitterNotFoundErrorSummary", "Source emitter not found"),
			FNiagaraDataInterfaceFix());
		OutErrors.Add(SourceEmitterNotFoundError);
	}

	// Filter through all the relevant CPU scripts
	TArray<UNiagaraScript*> Scripts;
	Scripts.Add(Asset->GetSystemSpawnScript());
	Scripts.Add(Asset->GetSystemUpdateScript());
	for (auto&& EmitterHandle : Asset->GetEmitterHandles())
	{
		TArray<UNiagaraScript*> OutScripts;
		EmitterHandle.GetInstance()->GetScripts(OutScripts, false);
		Scripts.Append(OutScripts);
=======
	{
		FNiagaraDataInterfaceError SourceEmitterNotFoundError(LOCTEXT("SourceEmitterNotFoundError", "Source emitter not found."),
			LOCTEXT("SourceEmitterNotFoundErrorSummary", "Source emitter not found"),
			FNiagaraDataInterfaceFix());
		OutErrors.Add(SourceEmitterNotFoundError);
	}

	// Filter through all the relevant CPU scripts
	TArray<UNiagaraScript*> Scripts;
	Scripts.Add(Asset->GetSystemSpawnScript());
	Scripts.Add(Asset->GetSystemUpdateScript());
	for (auto&& EmitterHandle : Asset->GetEmitterHandles())
	{
		TArray<UNiagaraScript*> OutScripts;
		EmitterHandle.GetInstance()->GetScripts(OutScripts, false);
		Scripts.Append(OutScripts);
	}

	// Now check if any script uses functions that require persisitent ID access
	TArray<FNiagaraFunctionSignature> CPUFunctions;
	GetPersistentIDFunctions(CPUFunctions);

	bool bHasPersistenIDAccessWarning = [this, &Scripts, &CPUFunctions]()
	{
		for (const auto Script : Scripts)
		{
			for (const auto& DIInfo : Script->GetVMExecutableData().DataInterfaceInfo)
			{
				if (DIInfo.GetDefaultDataInterface()->GetClass() == GetClass())
				{
					for (const auto& Func : DIInfo.RegisteredFunctions)
					{
						auto Filter = [&Func](const FNiagaraFunctionSignature& CPUSig)
						{
							return CPUSig.Name == Func.Name;
						};
						if (CPUFunctions.FindByPredicate(Filter))
						{
							return true;
						}
					}
				}
			}
		}
		return false;
	}();

	// If we found persistent ID functions in use and the target emitter isn't set to expose them, trigger a fixable warning.
	if (bHasPersistenIDAccessWarning && FoundSourceEmitter && FoundSourceEmitter->bRequiresPersistentIDs == false)
	{
		FNiagaraDataInterfaceError SourceEmitterNeedsPersistentIDError(LOCTEXT("SourceEmitterNeedsPersistenIDError", "Source Emitter Needs PersistenIDs set."),
			LOCTEXT("SourceEmitterNeedsPersistenIDErrorSummary", "Source emitter needs persistent id's set."),
			FNiagaraDataInterfaceFix::CreateLambda([=]()
				{
					if (FoundSourceEmitter)
					{
						FName PropertyName = GET_MEMBER_NAME_CHECKED(UNiagaraEmitter, bRequiresPersistentIDs);
						FProperty* FoundProp = nullptr;
						for (TFieldIterator<FProperty> PropertyIt(UNiagaraEmitter::StaticClass(), EFieldIteratorFlags::IncludeSuper); PropertyIt; ++PropertyIt)
						{
							FProperty* Property = *PropertyIt;
							if (Property && Property->GetFName() == PropertyName)
							{
								FoundProp = Property;
								break;
							}
						}

						FoundSourceEmitter->Modify();
						if (FoundProp)
						{
							FPropertyChangedEvent EmptyPropertyUpdateStruct(FoundProp);

							// Go through Pre/Post edit change cycle on these because changing them will invoke a recompile on the target emitter.
							FoundSourceEmitter->PreEditChange(FoundProp);
							FoundSourceEmitter->bRequiresPersistentIDs = true;
							FoundSourceEmitter->PostEditChangeProperty(EmptyPropertyUpdateStruct);
						}

					}
					return true;
				}));
		OutErrors.Add(SourceEmitterNeedsPersistentIDError);
	}
}
#endif

void UNiagaraDataInterfaceParticleRead::GetEmitterDependencies(UNiagaraSystem* Asset, TArray<UNiagaraEmitter*>& Dependencies) const
{
	if (!Asset)
	{
		return;
	}

	UNiagaraEmitter* FoundSourceEmitter = nullptr;
	for (const FNiagaraEmitterHandle& EmitterHandle : Asset->GetEmitterHandles())
	{
		UNiagaraEmitter* EmitterInstance = EmitterHandle.GetInstance();
		if (EmitterInstance && EmitterInstance->GetUniqueEmitterName() == EmitterName)
		{
			Dependencies.Add(EmitterInstance);
			return;
		}
>>>>>>> 3ecbc206
	}

	// Now check if any script uses functions that require persisitent ID access
	TArray<FNiagaraFunctionSignature> CPUFunctions;
	GetPersistentIDFunctions(CPUFunctions);

	bool bHasPersistenIDAccessWarning = [this, &Scripts, &CPUFunctions]()
	{
		for (const auto Script : Scripts)
		{
			for (const auto& DIInfo : Script->GetVMExecutableData().DataInterfaceInfo)
			{
				if (DIInfo.MatchesClass(GetClass()))
				{
					for (const auto& Func : DIInfo.RegisteredFunctions)
					{
						auto Filter = [&Func](const FNiagaraFunctionSignature& CPUSig)
						{
							return CPUSig.Name == Func.Name;
						};
						if (CPUFunctions.FindByPredicate(Filter))
						{
							return true;
						}
					}
				}
			}
		}
		return false;
	}();

	// If we found persistent ID functions in use and the target emitter isn't set to expose them, trigger a fixable warning.
	if (bHasPersistenIDAccessWarning && FoundSourceEmitter && FoundSourceEmitter->bRequiresPersistentIDs == false)
	{
		FNiagaraDataInterfaceError SourceEmitterNeedsPersistentIDError(LOCTEXT("SourceEmitterNeedsPersistenIDError", "Source Emitter Needs PersistenIDs set."),
			LOCTEXT("SourceEmitterNeedsPersistenIDErrorSummary", "Source emitter needs persistent id's set."),
			FNiagaraDataInterfaceFix::CreateLambda([=]()
				{
					if (FoundSourceEmitter)
					{
						FName PropertyName = GET_MEMBER_NAME_CHECKED(UNiagaraEmitter, bRequiresPersistentIDs);
						FProperty* FoundProp = nullptr;
						for (TFieldIterator<FProperty> PropertyIt(UNiagaraEmitter::StaticClass(), EFieldIteratorFlags::IncludeSuper); PropertyIt; ++PropertyIt)
						{
							FProperty* Property = *PropertyIt;
							if (Property && Property->GetFName() == PropertyName)
							{
								FoundProp = Property;
								break;
							}
						}

						FoundSourceEmitter->Modify();
						if (FoundProp)
						{
							FPropertyChangedEvent EmptyPropertyUpdateStruct(FoundProp);

							// Go through Pre/Post edit change cycle on these because changing them will invoke a recompile on the target emitter.
							FoundSourceEmitter->PreEditChange(FoundProp);
							FoundSourceEmitter->bRequiresPersistentIDs = true;
							FoundSourceEmitter->PostEditChangeProperty(EmptyPropertyUpdateStruct);
						}

					}
					return true;
				}));
		OutErrors.Add(SourceEmitterNeedsPersistentIDError);
	}
}
#endif

void UNiagaraDataInterfaceParticleRead::GetEmitterDependencies(UNiagaraSystem* Asset, TArray<UNiagaraEmitter*>& Dependencies) const
{
	if (!Asset)
	{
		return;
	}

	UNiagaraEmitter* FoundSourceEmitter = nullptr;
	for (const FNiagaraEmitterHandle& EmitterHandle : Asset->GetEmitterHandles())
	{
		UNiagaraEmitter* EmitterInstance = EmitterHandle.GetInstance();
		if (EmitterInstance && EmitterInstance->GetUniqueEmitterName() == EmitterName)
		{
			Dependencies.Add(EmitterInstance);
			return;
		}
	}
}

bool UNiagaraDataInterfaceParticleRead::ReadsEmitterParticleData(const FString& InEmitterName) const 
{
	return EmitterName == InEmitterName;
}

IMPLEMENT_NIAGARA_DI_PARAMETER(UNiagaraDataInterfaceParticleRead, FNiagaraDataInterfaceParametersCS_ParticleRead);

#undef LOCTEXT_NAMESPACE<|MERGE_RESOLUTION|>--- conflicted
+++ resolved
@@ -604,14 +604,11 @@
 }
 #endif
 
-<<<<<<< HEAD
 bool UNiagaraDataInterfaceParticleRead::HasInternalAttributeReads(const UNiagaraEmitter* OwnerEmitter, const UNiagaraEmitter* Provider) const
 {
 	return Provider && Provider->GetUniqueEmitterName() == EmitterName;
 }
 
-=======
->>>>>>> 3ecbc206
 bool UNiagaraDataInterfaceParticleRead::InitPerInstanceData(void* PerInstanceData, FNiagaraSystemInstance* SystemInstance)
 {
 	FNDIParticleRead_InstanceData* PIData = new (PerInstanceData) FNDIParticleRead_InstanceData;
@@ -1405,7 +1402,6 @@
 				const auto ValueData = FNiagaraDataSetAccessor<T>::CreateReader(EmitterInstance->GetData(), AttributeToRead);
 				const auto IDData = FNiagaraDataSetAccessor<FNiagaraID>::CreateReader(EmitterInstance->GetData(), ParticleReadIDName);
 
-<<<<<<< HEAD
 				if (IDData.IsValid() && ValueData.IsValid())
 				{
 					bWriteDummyData = false;
@@ -1433,33 +1429,6 @@
 						Params.SetValid(bValid);
 						Params.SetValue(Value);
 					}
-=======
-
-				bWriteDummyData = false;
-
-				for (int32 InstanceIdx = 0; InstanceIdx < Context.NumInstances; ++InstanceIdx)
-				{
-					FNiagaraID ParticleID = Params.GetID();
-					bool bValid = false;
-					T Value = Default;
-
-					if (ParticleID.Index >= 0 && ParticleID.Index < IDTable.Num())
-					{
-						int32 ParticleIndex = IDTable[ParticleID.Index];
-						if (ParticleIndex >= 0 && ParticleIndex < NumSourceInstances)
-						{
-							FNiagaraID ActualID = IDData.GetSafe(ParticleIndex, NIAGARA_INVALID_ID);
-							if (ActualID == ParticleID)
-							{
-								Value = ValueData.GetSafe(ParticleIndex, Default);
-								bValid = true;
-							}
-						}
-					}
-
-					Params.SetValid(bValid);
-					Params.SetValue(Value);
->>>>>>> 3ecbc206
 				}
 			}
 		}
@@ -1559,7 +1528,6 @@
 		const FNiagaraDataBuffer* CurrentData = EmitterInstance->GetData().GetCurrentData();//TODO: We should really be grabbing these during instance data tick and adding a read ref. Releasing that on PostTick.
 		if (CurrentData && CurrentData->GetNumInstances() > 0 && EmitterInstance->GetGPUContext() == nullptr)
 		{
-<<<<<<< HEAD
 			int32 NumSourceInstances = (int32)CurrentData->GetNumInstances();
 
 			const auto ValueData = FNiagaraDataSetAccessor<T>::CreateReader(EmitterInstance->GetData(), AttributeToRead);
@@ -1583,31 +1551,6 @@
 					Params.SetValid(bValid);
 					Params.SetValue(Value);
 				}
-=======
-			const TArray<int32>& IDTable = CurrentData->GetIDTable();
-			int32 NumSourceInstances = (int32)CurrentData->GetNumInstances();
-
-			const auto ValueData = FNiagaraDataSetAccessor<T>::CreateReader(EmitterInstance->GetData(), AttributeToRead);
-			const auto IDData = FNiagaraDataSetAccessor<FNiagaraID>::CreateReader(EmitterInstance->GetData(), ParticleReadIDName);
-
-
-			bWriteDummyData = false;
-
-			for (int32 InstanceIdx = 0; InstanceIdx < Context.NumInstances; ++InstanceIdx)
-			{
-				int32 ParticleIndex = Params.GetIndex();
-
-				T Value = Default;
-				bool bValid = false;
-				if (ParticleIndex >= 0 && ParticleIndex < NumSourceInstances)
-				{
-					Value = ValueData.GetSafe(ParticleIndex, Default);
-					bValid = true;					
-				}
-
-				Params.SetValid(bValid);
-				Params.SetValue(Value);
->>>>>>> 3ecbc206
 			}
 		}
 	}
@@ -2125,7 +2068,6 @@
 	}
 
 	if (!FoundSourceEmitter)
-<<<<<<< HEAD
 	{
 		FNiagaraDataInterfaceError SourceEmitterNotFoundError(LOCTEXT("SourceEmitterNotFoundError", "Source emitter not found."),
 			LOCTEXT("SourceEmitterNotFoundErrorSummary", "Source emitter not found"),
@@ -2142,23 +2084,6 @@
 		TArray<UNiagaraScript*> OutScripts;
 		EmitterHandle.GetInstance()->GetScripts(OutScripts, false);
 		Scripts.Append(OutScripts);
-=======
-	{
-		FNiagaraDataInterfaceError SourceEmitterNotFoundError(LOCTEXT("SourceEmitterNotFoundError", "Source emitter not found."),
-			LOCTEXT("SourceEmitterNotFoundErrorSummary", "Source emitter not found"),
-			FNiagaraDataInterfaceFix());
-		OutErrors.Add(SourceEmitterNotFoundError);
-	}
-
-	// Filter through all the relevant CPU scripts
-	TArray<UNiagaraScript*> Scripts;
-	Scripts.Add(Asset->GetSystemSpawnScript());
-	Scripts.Add(Asset->GetSystemUpdateScript());
-	for (auto&& EmitterHandle : Asset->GetEmitterHandles())
-	{
-		TArray<UNiagaraScript*> OutScripts;
-		EmitterHandle.GetInstance()->GetScripts(OutScripts, false);
-		Scripts.Append(OutScripts);
 	}
 
 	// Now check if any script uses functions that require persisitent ID access
@@ -2171,7 +2096,7 @@
 		{
 			for (const auto& DIInfo : Script->GetVMExecutableData().DataInterfaceInfo)
 			{
-				if (DIInfo.GetDefaultDataInterface()->GetClass() == GetClass())
+				if (DIInfo.MatchesClass(GetClass()))
 				{
 					for (const auto& Func : DIInfo.RegisteredFunctions)
 					{
@@ -2246,94 +2171,6 @@
 			Dependencies.Add(EmitterInstance);
 			return;
 		}
->>>>>>> 3ecbc206
-	}
-
-	// Now check if any script uses functions that require persisitent ID access
-	TArray<FNiagaraFunctionSignature> CPUFunctions;
-	GetPersistentIDFunctions(CPUFunctions);
-
-	bool bHasPersistenIDAccessWarning = [this, &Scripts, &CPUFunctions]()
-	{
-		for (const auto Script : Scripts)
-		{
-			for (const auto& DIInfo : Script->GetVMExecutableData().DataInterfaceInfo)
-			{
-				if (DIInfo.MatchesClass(GetClass()))
-				{
-					for (const auto& Func : DIInfo.RegisteredFunctions)
-					{
-						auto Filter = [&Func](const FNiagaraFunctionSignature& CPUSig)
-						{
-							return CPUSig.Name == Func.Name;
-						};
-						if (CPUFunctions.FindByPredicate(Filter))
-						{
-							return true;
-						}
-					}
-				}
-			}
-		}
-		return false;
-	}();
-
-	// If we found persistent ID functions in use and the target emitter isn't set to expose them, trigger a fixable warning.
-	if (bHasPersistenIDAccessWarning && FoundSourceEmitter && FoundSourceEmitter->bRequiresPersistentIDs == false)
-	{
-		FNiagaraDataInterfaceError SourceEmitterNeedsPersistentIDError(LOCTEXT("SourceEmitterNeedsPersistenIDError", "Source Emitter Needs PersistenIDs set."),
-			LOCTEXT("SourceEmitterNeedsPersistenIDErrorSummary", "Source emitter needs persistent id's set."),
-			FNiagaraDataInterfaceFix::CreateLambda([=]()
-				{
-					if (FoundSourceEmitter)
-					{
-						FName PropertyName = GET_MEMBER_NAME_CHECKED(UNiagaraEmitter, bRequiresPersistentIDs);
-						FProperty* FoundProp = nullptr;
-						for (TFieldIterator<FProperty> PropertyIt(UNiagaraEmitter::StaticClass(), EFieldIteratorFlags::IncludeSuper); PropertyIt; ++PropertyIt)
-						{
-							FProperty* Property = *PropertyIt;
-							if (Property && Property->GetFName() == PropertyName)
-							{
-								FoundProp = Property;
-								break;
-							}
-						}
-
-						FoundSourceEmitter->Modify();
-						if (FoundProp)
-						{
-							FPropertyChangedEvent EmptyPropertyUpdateStruct(FoundProp);
-
-							// Go through Pre/Post edit change cycle on these because changing them will invoke a recompile on the target emitter.
-							FoundSourceEmitter->PreEditChange(FoundProp);
-							FoundSourceEmitter->bRequiresPersistentIDs = true;
-							FoundSourceEmitter->PostEditChangeProperty(EmptyPropertyUpdateStruct);
-						}
-
-					}
-					return true;
-				}));
-		OutErrors.Add(SourceEmitterNeedsPersistentIDError);
-	}
-}
-#endif
-
-void UNiagaraDataInterfaceParticleRead::GetEmitterDependencies(UNiagaraSystem* Asset, TArray<UNiagaraEmitter*>& Dependencies) const
-{
-	if (!Asset)
-	{
-		return;
-	}
-
-	UNiagaraEmitter* FoundSourceEmitter = nullptr;
-	for (const FNiagaraEmitterHandle& EmitterHandle : Asset->GetEmitterHandles())
-	{
-		UNiagaraEmitter* EmitterInstance = EmitterHandle.GetInstance();
-		if (EmitterInstance && EmitterInstance->GetUniqueEmitterName() == EmitterName)
-		{
-			Dependencies.Add(EmitterInstance);
-			return;
-		}
 	}
 }
 
