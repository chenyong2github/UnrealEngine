// Copyright Epic Games, Inc. All Rights Reserved.

#include "NiagaraDataInterfaceParticleRead.h"
#include "NiagaraConstants.h"
#include "NiagaraSystemInstance.h"
#include "ShaderParameterUtils.h"
#include "NiagaraRenderer.h"
#include "NiagaraDataSetAccessor.h"
#include "NiagaraEmitterInstanceBatcher.h"

#define LOCTEXT_NAMESPACE "NiagaraDataInterfaceParticleRead"

static const FName GetNumSpawnedParticlesFunctionName("Get Num Spawned Particles");
static const FName GetSpawnedIDAtIndexFunctionName("Get Spawned ID At Index");
static const FName GetNumParticlesFunctionName("Get Num Particles");
static const FName GetParticleIndexFunctionName("Get Particle Index");

static const FName GetIntByIDFunctionName("Get Int By ID");
static const FName GetBoolByIDFunctionName("Get Bool By ID");
static const FName GetFloatByIDFunctionName("Get Float By ID");
static const FName GetVec2ByIDFunctionName("Get Vector 2D By ID");
static const FName GetVec3ByIDFunctionName("Get Vector By ID");
static const FName GetVec4ByIDFunctionName("Get Vector 4 By ID");
static const FName GetColorByIDFunctionName("Get Color By ID");
static const FName GetQuatByIDFunctionName("Get Quaternion By ID");
static const FName GetIDByIDFunctionName("Get ID By ID");

static const FName GetIntByIndexFunctionName("Get Int By Index");
static const FName GetBoolByIndexFunctionName("Get Bool By Index");
static const FName GetFloatByIndexFunctionName("Get Float By Index");
static const FName GetVec2ByIndexFunctionName("Get Vector 2D By Index");
static const FName GetVec3ByIndexFunctionName("Get Vector By Index");
static const FName GetVec4ByIndexFunctionName("Get Vector 4 By Index");
static const FName GetColorByIndexFunctionName("Get Color By Index");
static const FName GetQuatByIndexFunctionName("Get Quaternion By Index");
static const FName GetIDByIndexFunctionName("Get ID By Index");

static const FName ParticleReadIDName(TEXT("ID"));

static const FString NumSpawnedParticlesBaseName(TEXT("NumSpawnedParticles_"));
static const FString SpawnedParticlesAcquireTagBaseName(TEXT("SpawnedParticlesAcquireTag_"));
static const FString InstanceCountOffsetBaseName(TEXT("InstanceCountOffset_"));
static const FString SpawnedIDsBufferBaseName(TEXT("SpawnedIDsBuffer_"));
static const FString IDToIndexTableBaseName(TEXT("IDToIndexTable_"));
static const FString InputFloatBufferBaseName(TEXT("InputFloatBuffer_"));
static const FString InputIntBufferBaseName(TEXT("InputIntBuffer_"));
static const FString InputHalfBufferBaseName(TEXT("InputHalfBuffer_"));
static const FString ParticleStrideFloatBaseName(TEXT("ParticleStrideFloat_"));
static const FString ParticleStrideIntBaseName(TEXT("ParticleStrideInt_"));
static const FString ParticleStrideHalfBaseName(TEXT("ParticleStrideHalf_"));
static const FString AttributeIndicesBaseName(TEXT("AttributeIndices_"));
static const FString AttributeCompressedBaseName(TEXT("AttributeCompressed_"));
static const FString AcquireTagRegisterIndexBaseName(TEXT("AcquireTagRegisterIndex_"));

enum class ENiagaraParticleDataComponentType : uint8
{
	Float,
	Int,
	Bool,
	ID
};

enum class ENiagaraParticleDataValueType : uint8
{
	Invalid,
	Int,
	Float,
	Vec2,
	Vec3,
	Vec4,
	Bool,
	Color,
	Quat,
	ID
};

DECLARE_INTRINSIC_TYPE_LAYOUT(ENiagaraParticleDataValueType);

static const TCHAR* NiagaraParticleDataValueTypeName(ENiagaraParticleDataValueType Type)
{
	switch (Type)
	{
		case ENiagaraParticleDataValueType::Invalid:	return TEXT("INVALID");
		case ENiagaraParticleDataValueType::Int:		return TEXT("int");
		case ENiagaraParticleDataValueType::Float:		return TEXT("float");
		case ENiagaraParticleDataValueType::Vec2:		return TEXT("vec2");
		case ENiagaraParticleDataValueType::Vec3:		return TEXT("vec3");
		case ENiagaraParticleDataValueType::Vec4:		return TEXT("vec4");
		case ENiagaraParticleDataValueType::Bool:		return TEXT("bool");
		case ENiagaraParticleDataValueType::Color:		return TEXT("color");
		case ENiagaraParticleDataValueType::Quat:		return TEXT("quaternion");
		case ENiagaraParticleDataValueType::ID:			return TEXT("ID");
		default:										return TEXT("UNKNOWN");
	}
}

struct FNDIParticleRead_InstanceData
{
	FNiagaraSystemInstance* SystemInstance;
	FNiagaraEmitterInstance* EmitterInstance;
};

struct FNDIParticleRead_GameToRenderData
{
	FNDIParticleRead_GameToRenderData() : SourceEmitterGPUContext(nullptr) {}

	FNiagaraComputeExecutionContext* SourceEmitterGPUContext;
	FString SourceEmitterName;
};

struct FNDIParticleRead_RenderInstanceData
{
	FNDIParticleRead_RenderInstanceData()
	{
		bSourceEmitterNotGPUErrorShown = false;
		bWarnFailedToFindAcquireTag = true;
	}

	FNiagaraComputeExecutionContext* SourceEmitterGPUContext = nullptr;
	FString SourceEmitterName;
	const FNiagaraDataSet* CachedDataSet = nullptr;
	TArray<int32> AttributeIndices;
	TArray<int32> AttributeCompressed;
	int32 AcquireTagRegisterIndex = -1;
	uint32 bSourceEmitterNotGPUErrorShown : 1;
	uint32 bWarnFailedToFindAcquireTag : 1;
};

struct FNiagaraDataInterfaceProxyParticleRead : public FNiagaraDataInterfaceProxy
{
	virtual void ConsumePerInstanceDataFromGameThread(void* Data, const FNiagaraSystemInstanceID& InstanceID) override
	{
		FNDIParticleRead_RenderInstanceData* InstanceData = SystemsRenderData.Find(InstanceID);
		if (!ensure(InstanceData))
		{
			return;
		}

		FNDIParticleRead_GameToRenderData* IncomingData = static_cast<FNDIParticleRead_GameToRenderData*>(Data);
		if (IncomingData)
		{
			InstanceData->SourceEmitterGPUContext = IncomingData->SourceEmitterGPUContext;
			InstanceData->SourceEmitterName = IncomingData->SourceEmitterName;
		}
		else
		{
			InstanceData->SourceEmitterGPUContext = nullptr;
			InstanceData->SourceEmitterName = TEXT("");
		}
	}
	
	virtual int32 PerInstanceDataPassedToRenderThreadSize() const override
	{
		return sizeof(FNDIParticleRead_GameToRenderData);
	}

	void CreateRenderThreadSystemData(const FNiagaraSystemInstanceID& InstanceID)
	{
		check(IsInRenderingThread());
		check(!SystemsRenderData.Contains(InstanceID));
		SystemsRenderData.Add(InstanceID);
	}

	void DestroyRenderThreadSystemData(const FNiagaraSystemInstanceID& InstanceID)
	{
		check(IsInRenderingThread());
		SystemsRenderData.Remove(InstanceID);
	}

	FNDIParticleRead_RenderInstanceData* GetRenderDataForSystem(const FNiagaraSystemInstanceID& InstanceID)
	{
		return SystemsRenderData.Find(InstanceID);
	}

private:
	TMap<FNiagaraSystemInstanceID, FNDIParticleRead_RenderInstanceData> SystemsRenderData;
};

struct FNiagaraDataInterfaceParametersCS_ParticleRead : public FNiagaraDataInterfaceParametersCS
{
	DECLARE_TYPE_LAYOUT(FNiagaraDataInterfaceParametersCS_ParticleRead, NonVirtual);

	ENiagaraParticleDataValueType GetValueTypeFromFuncName(const FName& FuncName)
	{
		if (FuncName == GetIntByIDFunctionName || FuncName == GetIntByIndexFunctionName) return ENiagaraParticleDataValueType::Int;
		if (FuncName == GetBoolByIDFunctionName || FuncName == GetBoolByIndexFunctionName) return ENiagaraParticleDataValueType::Bool;
		if (FuncName == GetFloatByIDFunctionName || FuncName == GetFloatByIndexFunctionName) return ENiagaraParticleDataValueType::Float;
		if (FuncName == GetVec2ByIDFunctionName || FuncName == GetVec2ByIndexFunctionName) return ENiagaraParticleDataValueType::Vec2;
		if (FuncName == GetVec3ByIDFunctionName || FuncName == GetVec3ByIndexFunctionName) return ENiagaraParticleDataValueType::Vec3;
		if (FuncName == GetVec4ByIDFunctionName || FuncName == GetVec4ByIndexFunctionName) return ENiagaraParticleDataValueType::Vec4;
		if (FuncName == GetColorByIDFunctionName || FuncName == GetColorByIndexFunctionName) return ENiagaraParticleDataValueType::Color;
		if (FuncName == GetQuatByIDFunctionName || FuncName == GetQuatByIndexFunctionName) return ENiagaraParticleDataValueType::Quat;
		if (FuncName == GetIDByIDFunctionName || FuncName == GetIDByIndexFunctionName) return ENiagaraParticleDataValueType::ID;
		return ENiagaraParticleDataValueType::Invalid;
	}

	void Bind(const FNiagaraDataInterfaceGPUParamInfo& ParameterInfo, const FShaderParameterMap& ParameterMap)
	{
		NumSpawnedParticlesParam.Bind(ParameterMap, *(NumSpawnedParticlesBaseName + ParameterInfo.DataInterfaceHLSLSymbol));
		SpawnedParticlesAcquireTagParam.Bind(ParameterMap, *(SpawnedParticlesAcquireTagBaseName + ParameterInfo.DataInterfaceHLSLSymbol));
		InstanceCountOffsetParam.Bind(ParameterMap, *(InstanceCountOffsetBaseName + ParameterInfo.DataInterfaceHLSLSymbol));
		SpawnedIDsBufferParam.Bind(ParameterMap, *(SpawnedIDsBufferBaseName + ParameterInfo.DataInterfaceHLSLSymbol));
		IDToIndexTableParam.Bind(ParameterMap, *(IDToIndexTableBaseName + ParameterInfo.DataInterfaceHLSLSymbol));
		InputFloatBufferParam.Bind(ParameterMap, *(InputFloatBufferBaseName + ParameterInfo.DataInterfaceHLSLSymbol));
		InputIntBufferParam.Bind(ParameterMap, *(InputIntBufferBaseName + ParameterInfo.DataInterfaceHLSLSymbol));
		InputHalfBufferParam.Bind(ParameterMap, *(InputHalfBufferBaseName + ParameterInfo.DataInterfaceHLSLSymbol));
		ParticleStrideFloatParam.Bind(ParameterMap, *(ParticleStrideFloatBaseName + ParameterInfo.DataInterfaceHLSLSymbol));
		ParticleStrideIntParam.Bind(ParameterMap, *(ParticleStrideIntBaseName + ParameterInfo.DataInterfaceHLSLSymbol));
		ParticleStrideHalfParam.Bind(ParameterMap, *(ParticleStrideHalfBaseName + ParameterInfo.DataInterfaceHLSLSymbol));
		AttributeIndicesParam.Bind(ParameterMap, *(AttributeIndicesBaseName + ParameterInfo.DataInterfaceHLSLSymbol));
		AttributeCompressedParam.Bind(ParameterMap, *(AttributeCompressedBaseName + ParameterInfo.DataInterfaceHLSLSymbol));
		AcquireTagRegisterIndexParam.Bind(ParameterMap, *(AcquireTagRegisterIndexBaseName + ParameterInfo.DataInterfaceHLSLSymbol));

		int32 NumFuncs = ParameterInfo.GeneratedFunctions.Num();
		AttributeNames.SetNum(NumFuncs);
		AttributeTypes.SetNum(NumFuncs);
		for (int32 FuncIdx = 0; FuncIdx < NumFuncs; ++FuncIdx)
		{
			const FNiagaraDataInterfaceGeneratedFunction& Func = ParameterInfo.GeneratedFunctions[FuncIdx];
			static const FName NAME_Attribute("Attribute");
			const FName* AttributeName = Func.FindSpecifierValue(NAME_Attribute);
			if (AttributeName != nullptr)
			{
				AttributeNames[FuncIdx] = *AttributeName;
				AttributeTypes[FuncIdx] = GetValueTypeFromFuncName(Func.DefinitionName);
			}
			else
			{
				// This is not an error. GetNumSpawnedParticles and GetSpawnedIDAtIndexFunctionName don't use specifiers,
				// but they take up slots in the attribute indices array for simplicity. Just stick NAME_None in here to ignore them.
				AttributeNames[FuncIdx] = NAME_None;
				AttributeTypes[FuncIdx] = ENiagaraParticleDataValueType::Invalid;
			}
		}
	}

	void SetErrorParams(FRHICommandList& RHICmdList, FRHIComputeShader* ComputeShader, bool bSkipSpawnInfo) const
	{
		// Set all the indices to -1, so that any reads return false.
		TArray<int32, TInlineAllocator<32>> AttributeIndices;
		TArray<int32, TInlineAllocator<32>> AttributeCompressed;

		int NumAttrIndices = Align(AttributeNames.Num(), 4);
		AttributeIndices.SetNumUninitialized(NumAttrIndices);
		AttributeCompressed.SetNumUninitialized(NumAttrIndices);

		for (int AttrIdx = 0; AttrIdx < AttributeIndices.Num(); ++AttrIdx)
		{
			AttributeIndices[AttrIdx] = -1;
			AttributeCompressed[AttrIdx] = 0;
		}

		int32 AcquireTagRegisterIndex = -1;

		if (!bSkipSpawnInfo)
		{
			SetShaderValue(RHICmdList, ComputeShader, NumSpawnedParticlesParam, 0);
			SetShaderValue(RHICmdList, ComputeShader, SpawnedParticlesAcquireTagParam, 0);
			SetSRVParameter(RHICmdList, ComputeShader, SpawnedIDsBufferParam, FNiagaraRenderer::GetDummyIntBuffer());
		}

		SetShaderValue(RHICmdList, ComputeShader, InstanceCountOffsetParam, -1);
		SetSRVParameter(RHICmdList, ComputeShader, IDToIndexTableParam, FNiagaraRenderer::GetDummyIntBuffer());
		SetSRVParameter(RHICmdList, ComputeShader, InputFloatBufferParam, FNiagaraRenderer::GetDummyFloatBuffer());
		SetSRVParameter(RHICmdList, ComputeShader, InputIntBufferParam, FNiagaraRenderer::GetDummyIntBuffer());
		SetSRVParameter(RHICmdList, ComputeShader, InputHalfBufferParam, FNiagaraRenderer::GetDummyHalfBuffer());
		SetShaderValue(RHICmdList, ComputeShader, ParticleStrideFloatParam, 0);
		SetShaderValue(RHICmdList, ComputeShader, ParticleStrideIntParam, 0);
		SetShaderValue(RHICmdList, ComputeShader, ParticleStrideHalfParam, 0);
		SetShaderValueArray(RHICmdList, ComputeShader, AttributeIndicesParam, AttributeIndices.GetData(), AttributeIndices.Num());
		SetShaderValueArray(RHICmdList, ComputeShader, AttributeCompressedParam, AttributeCompressed.GetData(), AttributeCompressed.Num());
		SetShaderValue(RHICmdList, ComputeShader, AcquireTagRegisterIndexParam, AcquireTagRegisterIndex);
	}

	bool CheckVariableType(const FNiagaraTypeDefinition& VarType, ENiagaraParticleDataValueType AttributeType) const
	{
		switch (AttributeType)
		{
			case ENiagaraParticleDataValueType::Int: return VarType == FNiagaraTypeDefinition::GetIntDef();
			case ENiagaraParticleDataValueType::Bool: return VarType == FNiagaraTypeDefinition::GetBoolDef();
			case ENiagaraParticleDataValueType::Float: return VarType == FNiagaraTypeDefinition::GetFloatDef();
			case ENiagaraParticleDataValueType::Vec2: return VarType == FNiagaraTypeDefinition::GetVec2Def();
			case ENiagaraParticleDataValueType::Vec3: return VarType == FNiagaraTypeDefinition::GetVec3Def();
			case ENiagaraParticleDataValueType::Vec4: return VarType == FNiagaraTypeDefinition::GetVec4Def();
			case ENiagaraParticleDataValueType::Color: return VarType == FNiagaraTypeDefinition::GetColorDef();
			case ENiagaraParticleDataValueType::Quat: return VarType == FNiagaraTypeDefinition::GetQuatDef();
			case ENiagaraParticleDataValueType::ID: return VarType == FNiagaraTypeDefinition::GetIDDef();
			default: return false;
		}
	}

	bool CheckHalfVariableType(const FNiagaraTypeDefinition& VarType, ENiagaraParticleDataValueType AttributeType) const
	{
		switch (AttributeType)
		{
			case ENiagaraParticleDataValueType::Float: return VarType == FNiagaraTypeDefinition::GetHalfDef();
			case ENiagaraParticleDataValueType::Vec2: return VarType == FNiagaraTypeDefinition::GetHalfVec2Def();
			case ENiagaraParticleDataValueType::Vec3: return VarType == FNiagaraTypeDefinition::GetHalfVec3Def();
			case ENiagaraParticleDataValueType::Vec4: return VarType == FNiagaraTypeDefinition::GetHalfVec4Def();
			case ENiagaraParticleDataValueType::Color: return VarType == FNiagaraTypeDefinition::GetHalfVec4Def();
			case ENiagaraParticleDataValueType::Quat: return VarType == FNiagaraTypeDefinition::GetHalfVec4Def();
			default: return false;
		}
	}

	void FindAttributeIndices(FNDIParticleRead_RenderInstanceData* InstanceData, const FNiagaraDataSet* SourceDataSet) const
	{
		check(AttributeNames.Num() == AttributeTypes.Num());

		int NumAttrIndices = Align(AttributeNames.Num(), 4);
		InstanceData->AttributeIndices.SetNumUninitialized(NumAttrIndices);
		InstanceData->AttributeCompressed.SetNumUninitialized(NumAttrIndices);

		// Find the register index for each named attribute in the source emitter.
		const TArray<FNiagaraVariable>& SourceEmitterVariables = SourceDataSet->GetVariables();
		const TArray<FNiagaraVariableLayoutInfo>& SourceEmitterVariableLayouts = SourceDataSet->GetVariableLayouts();
		for (int AttrNameIdx = 0; AttrNameIdx < AttributeNames.Num(); ++AttrNameIdx)
		{
			const FName& AttrName = AttributeNames[AttrNameIdx];
			if (AttrName == NAME_None)
			{
				InstanceData->AttributeIndices[AttrNameIdx] = -1;
				continue;
			}

			bool FoundVariable = false;
			for (int VarIdx = 0; VarIdx < SourceEmitterVariables.Num(); ++VarIdx)
			{
				const FNiagaraVariable& Var = SourceEmitterVariables[VarIdx];
				if (Var.GetName() == AttrName)
				{
					ENiagaraParticleDataValueType AttributeType = AttributeTypes[AttrNameIdx];
					if (CheckVariableType(Var.GetType(), AttributeType))
					{
						const FNiagaraVariableLayoutInfo& Layout = SourceEmitterVariableLayouts[VarIdx];
						InstanceData->AttributeIndices[AttrNameIdx] = 
							(AttributeType == ENiagaraParticleDataValueType::Int || AttributeType == ENiagaraParticleDataValueType::Bool || AttributeType == ENiagaraParticleDataValueType::ID) ? Layout.Int32ComponentStart : Layout.FloatComponentStart;
						InstanceData->AttributeCompressed[AttrNameIdx] = 0;
					}
					else if (CheckHalfVariableType(Var.GetType(), AttributeType))
					{
						const FNiagaraVariableLayoutInfo& Layout = SourceEmitterVariableLayouts[VarIdx];
						InstanceData->AttributeIndices[AttrNameIdx] = Layout.FloatComponentStart;
						InstanceData->AttributeCompressed[AttrNameIdx] = 1;
					}
					else
					{
						UE_LOG(LogNiagara, Error, TEXT("Variable '%s' in emitter '%s' has type '%s', but particle read DI tried to access it as '%s'."),
							*Var.GetName().ToString(), *InstanceData->SourceEmitterName, *Var.GetType().GetName(), NiagaraParticleDataValueTypeName(AttributeType)
						);
						InstanceData->AttributeIndices[AttrNameIdx] = -1;
						InstanceData->AttributeCompressed[AttrNameIdx] = 0;
					}
					FoundVariable = true;
					break;
				}
			}

			if (!FoundVariable)
			{
				UE_LOG(LogNiagara, Error, TEXT("Particle read DI is trying to access inexistent variable '%s' in emitter '%s'."), *AttrName.ToString(), *InstanceData->SourceEmitterName);
				InstanceData->AttributeIndices[AttrNameIdx] = -1;
				InstanceData->AttributeCompressed[AttrNameIdx] = 0;
			}
		}

		// Find the register index for the AcquireTag part of the particle ID in the source emitter.
		{
			const FName FName_ID(TEXT("ID"));

			InstanceData->AcquireTagRegisterIndex = -1;
			for (int VarIdx = 0; VarIdx < SourceEmitterVariables.Num(); ++VarIdx)
			{
				const FNiagaraVariable& Var = SourceEmitterVariables[VarIdx];
				if (Var.GetName() == FName_ID)
				{
					InstanceData->AcquireTagRegisterIndex = SourceEmitterVariableLayouts[VarIdx].Int32ComponentStart + 1;
					break;
				}
			}
		}

		// Initialize the buffer padding too, so we don't move garbage around.
		for (int AttrIdx = AttributeNames.Num(); AttrIdx < InstanceData->AttributeIndices.Num(); ++AttrIdx)
		{
			InstanceData->AttributeIndices[AttrIdx] = -1;
			InstanceData->AttributeCompressed[AttrIdx] = 0;
		}
	}

	FRHIShaderResourceView* GetIntSRVWithFallback(FRWBuffer& Buffer) const
	{
		return Buffer.SRV ? Buffer.SRV.GetReference() : FNiagaraRenderer::GetDummyIntBuffer();
	}

	FRHIShaderResourceView* GetFloatSRVWithFallback(FRWBuffer& Buffer) const
	{
		return Buffer.SRV ? Buffer.SRV.GetReference() : FNiagaraRenderer::GetDummyFloatBuffer();
	}

	FRHIShaderResourceView* GetHalfSRVWithFallback(FRWBuffer& Buffer) const
	{
		return Buffer.SRV ? Buffer.SRV.GetReference() : FNiagaraRenderer::GetDummyHalfBuffer();
	}

	void Set(FRHICommandList& RHICmdList, const FNiagaraDataInterfaceSetArgs& Context) const
	{
		check(IsInRenderingThread());

		FRHIComputeShader* ComputeShader = RHICmdList.GetBoundComputeShader();

		FNiagaraDataInterfaceProxyParticleRead* Proxy = static_cast<FNiagaraDataInterfaceProxyParticleRead*>(Context.DataInterface);
		check(Proxy);

		FNDIParticleRead_RenderInstanceData* InstanceData = Proxy->GetRenderDataForSystem(Context.SystemInstanceID);
		if (!InstanceData)
		{
			SetErrorParams(RHICmdList, ComputeShader, false);
			return;
		}

		if (InstanceData->SourceEmitterGPUContext == nullptr)
		{
			// This means the source emitter isn't running on GPU.
			if (!InstanceData->bSourceEmitterNotGPUErrorShown)
			{
				UE_LOG(LogNiagara, Error, TEXT("GPU particle read DI is set to access CPU emitter '%s'."), *InstanceData->SourceEmitterName);
				InstanceData->bSourceEmitterNotGPUErrorShown = true;
			}
			SetErrorParams(RHICmdList, ComputeShader, false);
			InstanceData->CachedDataSet = nullptr;
			InstanceData->bWarnFailedToFindAcquireTag = true;
			return;
		}

		InstanceData->bSourceEmitterNotGPUErrorShown = false;

		FNiagaraDataSet* SourceDataSet = InstanceData->SourceEmitterGPUContext->MainDataSet;
		if (!SourceDataSet)
		{
			SetErrorParams(RHICmdList, ComputeShader, false);
			InstanceData->CachedDataSet = nullptr;
			InstanceData->bWarnFailedToFindAcquireTag = true;
			return;
		}

		FNiagaraDataBuffer* SourceData;
		uint32 NumSpawnedInstances = 0, IDAcquireTag = 0, InstanceCountOffset = 0xffffffff;
		const bool bReadingOwnEmitter = Context.ComputeInstanceData->Context == InstanceData->SourceEmitterGPUContext;
		if (bReadingOwnEmitter)
		{
			// If the current execution context is the same as the source emitter's context, it means we're reading from
			// ourselves. We can't use SourceDataSet->GetCurrentData() in that case, because EndSimulate() has already been
			// called on the current emitter, and the current data has been set to the destination data. We need to use the
			// current compute instance data to get to the input buffers.
			const FNiagaraSimStageData& SimStageData = Context.ComputeInstanceData->SimStageData[Context.SimulationStageIndex];
			SourceData = SimStageData.Source;
			InstanceCountOffset = SimStageData.SourceCountOffset;

			// We still want to get the spawn count and ID acquire tag from the destination data, because that's where
			// NiagaraEmitterInstanceBatcher::Run() stores them.
			if (SimStageData.Destination != nullptr)
			{
				NumSpawnedInstances = SimStageData.Destination->GetNumSpawnedInstances();
				IDAcquireTag = SimStageData.Destination->GetIDAcquireTag();
			}
			// When we don't write particle data the destination is invalid, therefore we can pull from the source
			else if (SimStageData.Source != nullptr)
			{
				NumSpawnedInstances = SimStageData.Source->GetNumSpawnedInstances();
				IDAcquireTag = SimStageData.Source->GetIDAcquireTag();
			}
		}
		else
		{
			SourceData = SourceDataSet->GetCurrentData();
			if (SourceData)
			{
				NumSpawnedInstances = SourceData->GetNumSpawnedInstances();
				IDAcquireTag = SourceData->GetIDAcquireTag();
				InstanceCountOffset = SourceData->GetGPUInstanceCountBufferOffset();
			}
		}

		SetShaderValue(RHICmdList, ComputeShader, NumSpawnedParticlesParam, NumSpawnedInstances);
		SetShaderValue(RHICmdList, ComputeShader, SpawnedParticlesAcquireTagParam, IDAcquireTag);
		SetSRVParameter(RHICmdList, ComputeShader, SpawnedIDsBufferParam, GetIntSRVWithFallback(SourceDataSet->GetGPUFreeIDs()));

		if (!SourceData)
		{
			SetErrorParams(RHICmdList, ComputeShader, true);
			return;
		}

		if (InstanceData->CachedDataSet != SourceDataSet)
		{
			FindAttributeIndices(InstanceData, SourceDataSet);
			InstanceData->CachedDataSet = SourceDataSet;
			InstanceData->bWarnFailedToFindAcquireTag = true;
<<<<<<< HEAD
		}

		if (!bReadingOwnEmitter)
		{
			FRHIUnorderedAccessView* InputBuffers[3];
			int32 NumTransitions = 0;
			InputBuffers[NumTransitions] = SourceData->GetGPUBufferFloat().UAV;
			++NumTransitions;
			InputBuffers[NumTransitions] = SourceData->GetGPUBufferInt().UAV;
			++NumTransitions;
			if (SourceData->GetGPUIDToIndexTable().UAV)
			{
				InputBuffers[NumTransitions] = SourceData->GetGPUIDToIndexTable().UAV;
				++NumTransitions;
			}
			checkSlow(NumTransitions <= UE_ARRAY_COUNT(InputBuffers));
			RHICmdList.TransitionResources(EResourceTransitionAccess::EReadable, EResourceTransitionPipeline::EComputeToCompute, InputBuffers, NumTransitions);

			if (InstanceCountOffsetParam.IsBound())
			{
				// If we're reading the instance count from another emitter, we must insert a barrier on the instance count buffer, to make sure the
				// previous dispatch finished writing to it. For D3D11, we need to insert an end overlap / begin overlap pair to break up the current
				// overlap group.
				RHICmdList.TransitionResource(EResourceTransitionAccess::ERWBarrier, EResourceTransitionPipeline::EComputeToCompute, const_cast<NiagaraEmitterInstanceBatcher*>(Context.Batcher)->GetGPUInstanceCounterManager().GetInstanceCountBuffer().UAV);
				RHICmdList.EndUAVOverlap();
				RHICmdList.BeginUAVOverlap();
			}
=======
>>>>>>> 7d5968f5
		}

		const uint32 ParticleStrideFloat = SourceData->GetFloatStride() / sizeof(float);
		const uint32 ParticleStrideInt = SourceData->GetInt32Stride() / sizeof(int32);
		const uint32 ParticleStrideHalf = SourceData->GetHalfStride() / sizeof(FFloat16);

		// There's no need to transition the input buffers, because the grouping logic inside NiagaraEmitterInstanceBatcher ensures that our source emitter has ran before us,
		// and its buffers have been transitioned to readable.

		SetShaderValue(RHICmdList, ComputeShader, InstanceCountOffsetParam, InstanceCountOffset);
		SetSRVParameter(RHICmdList, ComputeShader, IDToIndexTableParam, GetIntSRVWithFallback(SourceData->GetGPUIDToIndexTable()));
		SetSRVParameter(RHICmdList, ComputeShader, InputFloatBufferParam, GetFloatSRVWithFallback(SourceData->GetGPUBufferFloat()));
		SetSRVParameter(RHICmdList, ComputeShader, InputIntBufferParam, GetIntSRVWithFallback(SourceData->GetGPUBufferInt()));
		SetSRVParameter(RHICmdList, ComputeShader, InputHalfBufferParam, GetHalfSRVWithFallback(SourceData->GetGPUBufferHalf()));
		SetShaderValue(RHICmdList, ComputeShader, ParticleStrideFloatParam, ParticleStrideFloat);
		SetShaderValue(RHICmdList, ComputeShader, ParticleStrideIntParam, ParticleStrideInt);
		SetShaderValue(RHICmdList, ComputeShader, ParticleStrideHalfParam, ParticleStrideHalf);
		SetShaderValueArray(RHICmdList, ComputeShader, AttributeIndicesParam, InstanceData->AttributeIndices.GetData(), InstanceData->AttributeIndices.Num());
		SetShaderValueArray(RHICmdList, ComputeShader, AttributeCompressedParam, InstanceData->AttributeCompressed.GetData(), InstanceData->AttributeCompressed.Num());
		SetShaderValue(RHICmdList, ComputeShader, AcquireTagRegisterIndexParam, InstanceData->AcquireTagRegisterIndex);

		if (InstanceData->bWarnFailedToFindAcquireTag && AcquireTagRegisterIndexParam.IsBound() && (InstanceData->AcquireTagRegisterIndex == -1))
		{
			InstanceData->bWarnFailedToFindAcquireTag = false;
			UE_LOG(LogNiagara, Error, TEXT("Particle read DI cannot find ID variable in emitter '%s'."), *InstanceData->SourceEmitterName);
		}
	}
	
private:
	LAYOUT_FIELD(FShaderParameter, NumSpawnedParticlesParam);
	LAYOUT_FIELD(FShaderParameter, SpawnedParticlesAcquireTagParam);
	LAYOUT_FIELD(FShaderParameter, InstanceCountOffsetParam);
	LAYOUT_FIELD(FShaderResourceParameter, SpawnedIDsBufferParam);
	LAYOUT_FIELD(FShaderResourceParameter, IDToIndexTableParam);
	LAYOUT_FIELD(FShaderResourceParameter, InputFloatBufferParam);
	LAYOUT_FIELD(FShaderResourceParameter, InputIntBufferParam);
	LAYOUT_FIELD(FShaderResourceParameter, InputHalfBufferParam);
	LAYOUT_FIELD(FShaderParameter, ParticleStrideFloatParam);
	LAYOUT_FIELD(FShaderParameter, ParticleStrideHalfParam);
	LAYOUT_FIELD(FShaderParameter, ParticleStrideIntParam);
	LAYOUT_FIELD(FShaderParameter, AttributeIndicesParam);
	LAYOUT_FIELD(FShaderParameter, AttributeCompressedParam);
	LAYOUT_FIELD(FShaderParameter, AcquireTagRegisterIndexParam);
	LAYOUT_FIELD(TMemoryImageArray<FName>, AttributeNames);
	LAYOUT_FIELD(TMemoryImageArray<ENiagaraParticleDataValueType>, AttributeTypes);
};

IMPLEMENT_TYPE_LAYOUT(FNiagaraDataInterfaceParametersCS_ParticleRead);

UNiagaraDataInterfaceParticleRead::UNiagaraDataInterfaceParticleRead(FObjectInitializer const& ObjectInitializer)
	: Super(ObjectInitializer)
{
	Proxy.Reset(new FNiagaraDataInterfaceProxyParticleRead());
}

void UNiagaraDataInterfaceParticleRead::PostInitProperties()
{
	Super::PostInitProperties();

	if (HasAnyFlags(RF_ClassDefaultObject))
	{
		FNiagaraTypeRegistry::Register(FNiagaraTypeDefinition(GetClass()), true, false, false);
	}
}

#if WITH_EDITOR
void UNiagaraDataInterfaceParticleRead::PostEditChangeProperty(struct FPropertyChangedEvent& PropertyChangedEvent)
{
	Super::PostEditChangeProperty(PropertyChangedEvent);

	FName PropertyName;
	if (PropertyChangedEvent.Property)
	{
		PropertyName = PropertyChangedEvent.Property->GetFName();
	}

	if (PropertyName == GET_MEMBER_NAME_CHECKED(UNiagaraDataInterfaceParticleRead, EmitterName))
	{
		UNiagaraSystem::RecomputeExecutionOrderForDataInterface(this);
	}
}
#endif

bool UNiagaraDataInterfaceParticleRead::HasInternalAttributeReads(const UNiagaraEmitter* OwnerEmitter, const UNiagaraEmitter* Provider) const
{
	return Provider && Provider->GetUniqueEmitterName() == EmitterName;
}

bool UNiagaraDataInterfaceParticleRead::InitPerInstanceData(void* PerInstanceData, FNiagaraSystemInstance* SystemInstance)
{
	FNDIParticleRead_InstanceData* PIData = new (PerInstanceData) FNDIParticleRead_InstanceData;
	PIData->SystemInstance = SystemInstance;
	PIData->EmitterInstance = nullptr;
	for (TSharedPtr<FNiagaraEmitterInstance, ESPMode::ThreadSafe> EmitterInstance : SystemInstance->GetEmitters())
	{
		if (const UNiagaraEmitter* CachedEmitter = EmitterInstance->GetCachedEmitter())
		{
			if (EmitterName == CachedEmitter->GetUniqueEmitterName())
			{
				PIData->EmitterInstance = EmitterInstance.Get();
				break;
			}
		}
	}

	if (PIData->EmitterInstance == nullptr)
	{
		UE_LOG(LogNiagara, Error, TEXT("Source emitter '%s' not found."), *EmitterName);
		return false;
	}

	FNiagaraDataInterfaceProxyParticleRead* ThisProxy = GetProxyAs<FNiagaraDataInterfaceProxyParticleRead>();
	ENQUEUE_RENDER_COMMAND(FNDIParticleReadCreateRTInstance)(
		[ThisProxy, InstanceID = SystemInstance->GetId()](FRHICommandList& CmdList)
		{
			ThisProxy->CreateRenderThreadSystemData(InstanceID);
		}
	);

	return true;
}

void UNiagaraDataInterfaceParticleRead::DestroyPerInstanceData(void* PerInstanceData, FNiagaraSystemInstance* SystemInstance)
{
	FNDIParticleRead_InstanceData* InstData = (FNDIParticleRead_InstanceData*)PerInstanceData;
	InstData->~FNDIParticleRead_InstanceData();

	FNiagaraDataInterfaceProxyParticleRead* ThisProxy = GetProxyAs<FNiagaraDataInterfaceProxyParticleRead>();
	ENQUEUE_RENDER_COMMAND(FNDIParticleReadDestroyRTInstance) (
		[ThisProxy, InstanceID = SystemInstance->GetId()](FRHICommandListImmediate& CmdList)
		{
			ThisProxy->DestroyRenderThreadSystemData(InstanceID);
		}
	);
}

int32 UNiagaraDataInterfaceParticleRead::PerInstanceDataSize() const
{
	return sizeof(FNDIParticleRead_InstanceData);
}

void UNiagaraDataInterfaceParticleRead::GetFunctions(TArray<FNiagaraFunctionSignature>& OutFunctions)
{
	//
	// Spawn info and particle count
	//
	{
		FNiagaraFunctionSignature Sig;
		Sig.Name = GetNumSpawnedParticlesFunctionName;
		Sig.Inputs.Add(FNiagaraVariable(FNiagaraTypeDefinition(GetClass()), TEXT("Particle Reader")));
		Sig.Outputs.Add(FNiagaraVariable(FNiagaraTypeDefinition::GetIntDef(), TEXT("Num Spawned")));
		Sig.bMemberFunction = true;
		Sig.bRequiresContext = false;
		Sig.bExperimental = true;
#if WITH_EDITORONLY_DATA
		Sig.Description = NSLOCTEXT("Niagara", "NiagaraDataInterfaceParticleRead_GetNumSpawnedDesc", "Returns the current number of spawned particles this frame.  Note: This is the request spawn amount, when killing particles during spawn it will not be accurate.");
#endif
		OutFunctions.Add(Sig);
	}

	{
		FNiagaraFunctionSignature Sig;
		Sig.Name = GetSpawnedIDAtIndexFunctionName;
		Sig.Inputs.Add(FNiagaraVariable(FNiagaraTypeDefinition(GetClass()), TEXT("Particle Reader")));
		Sig.Inputs.Add(FNiagaraVariable(FNiagaraTypeDefinition::GetIntDef(), TEXT("Spawn Index")));
		Sig.Outputs.Add(FNiagaraVariable(FNiagaraTypeDefinition::GetBoolDef(), TEXT("Valid")));
		Sig.Outputs.Add(FNiagaraVariable(FNiagaraTypeDefinition::GetIDDef(), TEXT("ID")));
		Sig.bMemberFunction = true;
		Sig.bRequiresContext = false;
		Sig.bExperimental = true;
#if WITH_EDITORONLY_DATA
		Sig.Description = NSLOCTEXT("Niagara", "NiagaraDataInterfaceParticleRead_GetSpawnedIDAtIndexDesc", "Returns the Niagara ID for the particle spawned at Index.");
#endif
		OutFunctions.Add(Sig);
	}

	{
		FNiagaraFunctionSignature Sig;
		Sig.Name = GetNumParticlesFunctionName;
		Sig.Inputs.Add(FNiagaraVariable(FNiagaraTypeDefinition(GetClass()), TEXT("Particle Reader")));
		Sig.Outputs.Add(FNiagaraVariable(FNiagaraTypeDefinition::GetIntDef(), TEXT("Num Particles")));
		Sig.bMemberFunction = true;
		Sig.bRequiresContext = false;
#if WITH_EDITORONLY_DATA
		Sig.Description = NSLOCTEXT("Niagara", "NiagaraDataInterfaceParticleRead_GetNumParticlesDesc", "Returns the current number of particles in the buffer.  Note: When reading from self this will be the previous frames data.");
#endif
		OutFunctions.Add(Sig);
	}

	GetPersistentIDFunctions(OutFunctions);
	GetIndexFunctions(OutFunctions);

}

void UNiagaraDataInterfaceParticleRead::GetPersistentIDFunctions(TArray<FNiagaraFunctionSignature>& OutFunctions)
{
	{
		FNiagaraFunctionSignature Sig;
		Sig.Name = GetParticleIndexFunctionName;
		Sig.Inputs.Add(FNiagaraVariable(FNiagaraTypeDefinition(GetClass()), TEXT("Particle Reader")));
		Sig.Inputs.Add(FNiagaraVariable(FNiagaraTypeDefinition::GetIDDef(), TEXT("Particle ID")));
		Sig.Outputs.Add(FNiagaraVariable(FNiagaraTypeDefinition::GetIntDef(), TEXT("Index")));
		Sig.bMemberFunction = true;
		Sig.bRequiresContext = false;
		Sig.bExperimental = true;
#if WITH_EDITORONLY_DATA
		Sig.Description = NSLOCTEXT("Niagara", "NiagaraDataInterfaceParticleRead_GetParticleIndex", "Returns the particle index from the NiagaraID or -1 if not valid.");
#endif
		OutFunctions.Add(Sig);
	}

	//
	// Get attribute by ID
	//
	{
		FNiagaraFunctionSignature Sig;
		Sig.Name = GetIntByIDFunctionName;
		Sig.Inputs.Add(FNiagaraVariable(FNiagaraTypeDefinition(GetClass()), TEXT("Particle Reader")));
		Sig.Inputs.Add(FNiagaraVariable(FNiagaraTypeDefinition::GetIDDef(), TEXT("Particle ID")));

		Sig.Outputs.Add(FNiagaraVariable(FNiagaraTypeDefinition::GetBoolDef(), TEXT("Valid")));
		Sig.Outputs.Add(FNiagaraVariable(FNiagaraTypeDefinition::GetIntDef(), TEXT("Value")));

		Sig.FunctionSpecifiers.Add(FName("Attribute"));

		Sig.bMemberFunction = true;
		Sig.bRequiresContext = false;
		Sig.bExperimental = true;
#if WITH_EDITORONLY_DATA
		Sig.Description = NSLOCTEXT("Niagara", "NiagaraDataInterfaceParticleRead_GetIntByIDDesc", "Returns an Int value from a particle by NiagaraID.  Note: When reading from self this will be the previous frames data.");
#endif
		OutFunctions.Add(Sig);
	}

	{
		FNiagaraFunctionSignature Sig;
		Sig.Name = GetBoolByIDFunctionName;
		Sig.Inputs.Add(FNiagaraVariable(FNiagaraTypeDefinition(GetClass()), TEXT("Particle Reader")));
		Sig.Inputs.Add(FNiagaraVariable(FNiagaraTypeDefinition::GetIDDef(), TEXT("Particle ID")));
		Sig.Outputs.Add(FNiagaraVariable(FNiagaraTypeDefinition::GetBoolDef(), TEXT("Valid")));
		Sig.Outputs.Add(FNiagaraVariable(FNiagaraTypeDefinition::GetBoolDef(), TEXT("Value")));
		Sig.FunctionSpecifiers.Add(FName("Attribute"));
		Sig.bMemberFunction = true;
		Sig.bRequiresContext = false;
		Sig.bExperimental = true;
#if WITH_EDITORONLY_DATA
		Sig.Description = NSLOCTEXT("Niagara", "NiagaraDataInterfaceParticleRead_GetBoolByIDDesc", "Returns a Bool value from a particle by NiagaraID.  Note: When reading from self this will be the previous frames data.");
#endif
		OutFunctions.Add(Sig);
	}

	{
		FNiagaraFunctionSignature Sig;
		Sig.Name = GetFloatByIDFunctionName;
		Sig.Inputs.Add(FNiagaraVariable(FNiagaraTypeDefinition(GetClass()), TEXT("Particle Reader")));
		Sig.Inputs.Add(FNiagaraVariable(FNiagaraTypeDefinition::GetIDDef(), TEXT("Particle ID")));
		Sig.Outputs.Add(FNiagaraVariable(FNiagaraTypeDefinition::GetBoolDef(), TEXT("Valid")));
		Sig.Outputs.Add(FNiagaraVariable(FNiagaraTypeDefinition::GetFloatDef(), TEXT("Value")));
		Sig.FunctionSpecifiers.Add(FName("Attribute"));
		Sig.bMemberFunction = true;
		Sig.bRequiresContext = false;
		Sig.bExperimental = true;
#if WITH_EDITORONLY_DATA
		Sig.Description = NSLOCTEXT("Niagara", "NiagaraDataInterfaceParticleRead_GetFloatByIDDesc", "Returns a Float value from a particle by NiagaraID.  Note: When reading from self this will be the previous frames data.");
#endif
		OutFunctions.Add(Sig);
	}

	{
		FNiagaraFunctionSignature Sig;
		Sig.Name = GetVec2ByIDFunctionName;
		Sig.Inputs.Add(FNiagaraVariable(FNiagaraTypeDefinition(GetClass()), TEXT("Particle Reader")));
		Sig.Inputs.Add(FNiagaraVariable(FNiagaraTypeDefinition::GetIDDef(), TEXT("Particle ID")));
		Sig.Outputs.Add(FNiagaraVariable(FNiagaraTypeDefinition::GetBoolDef(), TEXT("Valid")));
		Sig.Outputs.Add(FNiagaraVariable(FNiagaraTypeDefinition::GetVec2Def(), TEXT("Value")));
		Sig.FunctionSpecifiers.Add(FName("Attribute"));
		Sig.bMemberFunction = true;
		Sig.bRequiresContext = false;
		Sig.bExperimental = true;
#if WITH_EDITORONLY_DATA
		Sig.Description = NSLOCTEXT("Niagara", "NiagaraDataInterfaceParticleRead_GetVector2ByIDDesc", "Returns a Vector2 value from a particle by NiagaraID.  Note: When reading from self this will be the previous frames data.");
#endif
		OutFunctions.Add(Sig);
	}

	{
		FNiagaraFunctionSignature Sig;
		Sig.Name = GetVec3ByIDFunctionName;
		Sig.Inputs.Add(FNiagaraVariable(FNiagaraTypeDefinition(GetClass()), TEXT("Particle Reader")));
		Sig.Inputs.Add(FNiagaraVariable(FNiagaraTypeDefinition::GetIDDef(), TEXT("Particle ID")));
		Sig.Outputs.Add(FNiagaraVariable(FNiagaraTypeDefinition::GetBoolDef(), TEXT("Valid")));
		Sig.Outputs.Add(FNiagaraVariable(FNiagaraTypeDefinition::GetVec3Def(), TEXT("Value")));
		Sig.FunctionSpecifiers.Add(FName("Attribute"));
		Sig.bMemberFunction = true;
		Sig.bRequiresContext = false;
		Sig.bExperimental = true;
#if WITH_EDITORONLY_DATA
		Sig.Description = NSLOCTEXT("Niagara", "NiagaraDataInterfaceParticleRead_GetVector3ByIDDesc", "Returns a Vector3 value from a particle by NiagaraID.  Note: When reading from self this will be the previous frames data.");
#endif
		OutFunctions.Add(Sig);
	}

	{
		FNiagaraFunctionSignature Sig;
		Sig.Name = GetVec4ByIDFunctionName;
		Sig.Inputs.Add(FNiagaraVariable(FNiagaraTypeDefinition(GetClass()), TEXT("Particle Reader")));
		Sig.Inputs.Add(FNiagaraVariable(FNiagaraTypeDefinition::GetIDDef(), TEXT("Particle ID")));
		Sig.Outputs.Add(FNiagaraVariable(FNiagaraTypeDefinition::GetBoolDef(), TEXT("Valid")));
		Sig.Outputs.Add(FNiagaraVariable(FNiagaraTypeDefinition::GetVec4Def(), TEXT("Value")));
		Sig.FunctionSpecifiers.Add(FName("Attribute"));
		Sig.bMemberFunction = true;
		Sig.bRequiresContext = false;
		Sig.bExperimental = true;
#if WITH_EDITORONLY_DATA
		Sig.Description = NSLOCTEXT("Niagara", "NiagaraDataInterfaceParticleRead_GetVector4ByIDDesc", "Returns a Vector4 value from a particle by NiagaraID.  Note: When reading from self this will be the previous frames data.");
#endif
		OutFunctions.Add(Sig);
	}

	{
		FNiagaraFunctionSignature Sig;
		Sig.Name = GetColorByIDFunctionName;
		Sig.Inputs.Add(FNiagaraVariable(FNiagaraTypeDefinition(GetClass()), TEXT("Particle Reader")));
		Sig.Inputs.Add(FNiagaraVariable(FNiagaraTypeDefinition::GetIDDef(), TEXT("Particle ID")));
		Sig.Outputs.Add(FNiagaraVariable(FNiagaraTypeDefinition::GetBoolDef(), TEXT("Valid")));
		Sig.Outputs.Add(FNiagaraVariable(FNiagaraTypeDefinition::GetColorDef(), TEXT("Value")));
		Sig.FunctionSpecifiers.Add(FName("Attribute"));
		Sig.bMemberFunction = true;
		Sig.bRequiresContext = false;
		Sig.bExperimental = true;
#if WITH_EDITORONLY_DATA
		Sig.Description = NSLOCTEXT("Niagara", "NiagaraDataInterfaceParticleRead_GetColorByIDDesc", "Returns a Color value from a particle by NiagaraID.  Note: When reading from self this will be the previous frames data.");
#endif
		OutFunctions.Add(Sig);
	}

	{
		FNiagaraFunctionSignature Sig;
		Sig.Name = GetQuatByIDFunctionName;
		Sig.Inputs.Add(FNiagaraVariable(FNiagaraTypeDefinition(GetClass()), TEXT("Particle Reader")));
		Sig.Inputs.Add(FNiagaraVariable(FNiagaraTypeDefinition::GetIDDef(), TEXT("Particle ID")));
		Sig.Outputs.Add(FNiagaraVariable(FNiagaraTypeDefinition::GetBoolDef(), TEXT("Valid")));
		Sig.Outputs.Add(FNiagaraVariable(FNiagaraTypeDefinition::GetQuatDef(), TEXT("Value")));
		Sig.FunctionSpecifiers.Add(FName("Attribute"));
		Sig.bMemberFunction = true;
		Sig.bRequiresContext = false;
		Sig.bExperimental = true;
#if WITH_EDITORONLY_DATA
		Sig.Description = NSLOCTEXT("Niagara", "NiagaraDataInterfaceParticleRead_GetQuatByIDDesc", "Returns a Quat value from a particle by NiagaraID.  Note: When reading from self this will be the previous frames data.");
#endif
		OutFunctions.Add(Sig);
	}

	{
		FNiagaraFunctionSignature Sig;
		Sig.Name = GetIDByIDFunctionName;
		Sig.Inputs.Add(FNiagaraVariable(FNiagaraTypeDefinition(GetClass()), TEXT("Particle Reader")));
		Sig.Inputs.Add(FNiagaraVariable(FNiagaraTypeDefinition::GetIDDef(), TEXT("Particle ID")));
		Sig.Outputs.Add(FNiagaraVariable(FNiagaraTypeDefinition::GetBoolDef(), TEXT("Valid")));
		Sig.Outputs.Add(FNiagaraVariable(FNiagaraTypeDefinition::GetIDDef(), TEXT("Value")));
		Sig.FunctionSpecifiers.Add(FName("Attribute"));
		Sig.bMemberFunction = true;
		Sig.bRequiresContext = false;
		Sig.bExperimental = true;
#if WITH_EDITORONLY_DATA
		Sig.Description = NSLOCTEXT("Niagara", "NiagaraDataInterfaceParticleRead_GetIDByIDDesc", "Returns a NiagaraID value from a particle by NiagaraID.  Note: When reading from self this will be the previous frames data.");
#endif
		OutFunctions.Add(Sig);
	}

}


void UNiagaraDataInterfaceParticleRead::GetIndexFunctions(TArray<FNiagaraFunctionSignature>& OutFunctions)
{

	//
	// Get attribute by index
	//
	{
		FNiagaraFunctionSignature Sig;
		Sig.Name = GetIntByIndexFunctionName;
		Sig.Inputs.Add(FNiagaraVariable(FNiagaraTypeDefinition(GetClass()), TEXT("Particle Reader")));
		Sig.Inputs.Add(FNiagaraVariable(FNiagaraTypeDefinition::GetIntDef(), TEXT("Particle Index")));
		Sig.Outputs.Add(FNiagaraVariable(FNiagaraTypeDefinition::GetBoolDef(), TEXT("Valid")));
		Sig.Outputs.Add(FNiagaraVariable(FNiagaraTypeDefinition::GetIntDef(), TEXT("Value")));
		Sig.FunctionSpecifiers.Add(FName("Attribute"));
		Sig.bMemberFunction = true;
		Sig.bRequiresContext = false;
		Sig.bExperimental = true;
#if WITH_EDITORONLY_DATA
		Sig.Description = NSLOCTEXT("Niagara", "NiagaraDataInterfaceParticleRead_GetIntByIndexDesc", "Returns an Int value from a particle by index.  Note: When reading from self this will be the previous frames data.");
#endif
		OutFunctions.Add(Sig);
	}

	{
		FNiagaraFunctionSignature Sig;
		Sig.Name = GetBoolByIndexFunctionName;
		Sig.Inputs.Add(FNiagaraVariable(FNiagaraTypeDefinition(GetClass()), TEXT("Particle Reader")));
		Sig.Inputs.Add(FNiagaraVariable(FNiagaraTypeDefinition::GetIntDef(), TEXT("Particle Index")));
		Sig.Outputs.Add(FNiagaraVariable(FNiagaraTypeDefinition::GetBoolDef(), TEXT("Valid")));
		Sig.Outputs.Add(FNiagaraVariable(FNiagaraTypeDefinition::GetBoolDef(), TEXT("Value")));
		Sig.FunctionSpecifiers.Add(FName("Attribute"));
		Sig.bMemberFunction = true;
		Sig.bRequiresContext = false;
		Sig.bExperimental = true;
#if WITH_EDITORONLY_DATA
		Sig.Description = NSLOCTEXT("Niagara", "NiagaraDataInterfaceParticleRead_GetBoolByIndexDesc", "Returns a Bool value from a particle by index.  Note: When reading from self this will be the previous frames data.");
#endif
		OutFunctions.Add(Sig);
	}

	{
		FNiagaraFunctionSignature Sig;
		Sig.Name = GetFloatByIndexFunctionName;
		Sig.Inputs.Add(FNiagaraVariable(FNiagaraTypeDefinition(GetClass()), TEXT("Particle Reader")));
		Sig.Inputs.Add(FNiagaraVariable(FNiagaraTypeDefinition::GetIntDef(), TEXT("Particle Index")));
		Sig.Outputs.Add(FNiagaraVariable(FNiagaraTypeDefinition::GetBoolDef(), TEXT("Valid")));
		Sig.Outputs.Add(FNiagaraVariable(FNiagaraTypeDefinition::GetFloatDef(), TEXT("Value")));
		Sig.FunctionSpecifiers.Add(FName("Attribute"));
		Sig.bMemberFunction = true;
		Sig.bRequiresContext = false;
		Sig.bExperimental = true;
#if WITH_EDITORONLY_DATA
		Sig.Description = NSLOCTEXT("Niagara", "NiagaraDataInterfaceParticleRead_GetFloatByIndexDesc", "Returns a Float value from a particle by index.  Note: When reading from self this will be the previous frames data.");
#endif
		OutFunctions.Add(Sig);
	}

	{
		FNiagaraFunctionSignature Sig;
		Sig.Name = GetVec2ByIndexFunctionName;
		Sig.Inputs.Add(FNiagaraVariable(FNiagaraTypeDefinition(GetClass()), TEXT("Particle Reader")));
		Sig.Inputs.Add(FNiagaraVariable(FNiagaraTypeDefinition::GetIntDef(), TEXT("Particle Index")));
		Sig.Outputs.Add(FNiagaraVariable(FNiagaraTypeDefinition::GetBoolDef(), TEXT("Valid")));
		Sig.Outputs.Add(FNiagaraVariable(FNiagaraTypeDefinition::GetVec2Def(), TEXT("Value")));
		Sig.FunctionSpecifiers.Add(FName("Attribute"));
		Sig.bMemberFunction = true;
		Sig.bRequiresContext = false;
		Sig.bExperimental = true;
#if WITH_EDITORONLY_DATA
		Sig.Description = NSLOCTEXT("Niagara", "NiagaraDataInterfaceParticleRead_GetVector2ByIndexDesc", "Returns a Vector2 value from a particle by index.  Note: When reading from self this will be the previous frames data.");
#endif
		OutFunctions.Add(Sig);
	}

	{
		FNiagaraFunctionSignature Sig;
		Sig.Name = GetVec3ByIndexFunctionName;
		Sig.Inputs.Add(FNiagaraVariable(FNiagaraTypeDefinition(GetClass()), TEXT("Particle Reader")));
		Sig.Inputs.Add(FNiagaraVariable(FNiagaraTypeDefinition::GetIntDef(), TEXT("Particle Index")));
		Sig.Outputs.Add(FNiagaraVariable(FNiagaraTypeDefinition::GetBoolDef(), TEXT("Valid")));
		Sig.Outputs.Add(FNiagaraVariable(FNiagaraTypeDefinition::GetVec3Def(), TEXT("Value")));
		Sig.FunctionSpecifiers.Add(FName("Attribute"));
		Sig.bMemberFunction = true;
		Sig.bRequiresContext = false;
		Sig.bExperimental = true;
#if WITH_EDITORONLY_DATA
		Sig.Description = NSLOCTEXT("Niagara", "NiagaraDataInterfaceParticleRead_GetVector3ByIndexDesc", "Returns a Vector3 value from a particle by index.  Note: When reading from self this will be the previous frames data.");
#endif
		OutFunctions.Add(Sig);
	}

	{
		FNiagaraFunctionSignature Sig;
		Sig.Name = GetVec4ByIndexFunctionName;
		Sig.Inputs.Add(FNiagaraVariable(FNiagaraTypeDefinition(GetClass()), TEXT("Particle Reader")));
		Sig.Inputs.Add(FNiagaraVariable(FNiagaraTypeDefinition::GetIntDef(), TEXT("Particle Index")));
		Sig.Outputs.Add(FNiagaraVariable(FNiagaraTypeDefinition::GetBoolDef(), TEXT("Valid")));
		Sig.Outputs.Add(FNiagaraVariable(FNiagaraTypeDefinition::GetVec4Def(), TEXT("Value")));
		Sig.FunctionSpecifiers.Add(FName("Attribute"));
		Sig.bMemberFunction = true;
		Sig.bRequiresContext = false;
		Sig.bExperimental = true;
#if WITH_EDITORONLY_DATA
		Sig.Description = NSLOCTEXT("Niagara", "NiagaraDataInterfaceParticleRead_GetVector4ByIndexDesc", "Returns a Vector4 value from a particle by index.  Note: When reading from self this will be the previous frames data.");
#endif
		OutFunctions.Add(Sig);
	}

	{
		FNiagaraFunctionSignature Sig;
		Sig.Name = GetColorByIndexFunctionName;
		Sig.Inputs.Add(FNiagaraVariable(FNiagaraTypeDefinition(GetClass()), TEXT("Particle Reader")));
		Sig.Inputs.Add(FNiagaraVariable(FNiagaraTypeDefinition::GetIntDef(), TEXT("Particle Index")));
		Sig.Outputs.Add(FNiagaraVariable(FNiagaraTypeDefinition::GetBoolDef(), TEXT("Valid")));
		Sig.Outputs.Add(FNiagaraVariable(FNiagaraTypeDefinition::GetColorDef(), TEXT("Value")));
		Sig.FunctionSpecifiers.Add(FName("Attribute"));
		Sig.bMemberFunction = true;
		Sig.bRequiresContext = false;
		Sig.bExperimental = true;
#if WITH_EDITORONLY_DATA
		Sig.Description = NSLOCTEXT("Niagara", "NiagaraDataInterfaceParticleRead_GetColorByIndexDesc", "Returns a Color value from a particle by index.  Note: When reading from self this will be the previous frames data.");
#endif
		OutFunctions.Add(Sig);
	}

	{
		FNiagaraFunctionSignature Sig;
		Sig.Name = GetQuatByIndexFunctionName;
		Sig.Inputs.Add(FNiagaraVariable(FNiagaraTypeDefinition(GetClass()), TEXT("Particle Reader")));
		Sig.Inputs.Add(FNiagaraVariable(FNiagaraTypeDefinition::GetIntDef(), TEXT("Particle Index")));
		Sig.Outputs.Add(FNiagaraVariable(FNiagaraTypeDefinition::GetBoolDef(), TEXT("Valid")));
		Sig.Outputs.Add(FNiagaraVariable(FNiagaraTypeDefinition::GetQuatDef(), TEXT("Value")));
		Sig.FunctionSpecifiers.Add(FName("Attribute"));
		Sig.bMemberFunction = true;
		Sig.bRequiresContext = false;
		Sig.bExperimental = true;
#if WITH_EDITORONLY_DATA
		Sig.Description = NSLOCTEXT("Niagara", "NiagaraDataInterfaceParticleRead_GetQuatByIndexDesc", "Returns a Quat value from a particle by index.  Note: When reading from self this will be the previous frames data.");
#endif
		OutFunctions.Add(Sig);
	}

	{
		FNiagaraFunctionSignature Sig;
		Sig.Name = GetIDByIndexFunctionName;
		Sig.Inputs.Add(FNiagaraVariable(FNiagaraTypeDefinition(GetClass()), TEXT("Particle Reader")));
		Sig.Inputs.Add(FNiagaraVariable(FNiagaraTypeDefinition::GetIntDef(), TEXT("Particle Index")));
		Sig.Outputs.Add(FNiagaraVariable(FNiagaraTypeDefinition::GetBoolDef(), TEXT("Valid")));
		Sig.Outputs.Add(FNiagaraVariable(FNiagaraTypeDefinition::GetIDDef(), TEXT("Value")));
		Sig.FunctionSpecifiers.Add(FName("Attribute"));
		Sig.bMemberFunction = true;
		Sig.bRequiresContext = false;
		Sig.bExperimental = true;
#if WITH_EDITORONLY_DATA
		Sig.Description = NSLOCTEXT("Niagara", "NiagaraDataInterfaceParticleRead_GetIDByIndexDesc", "Returns a NiagaraID value from a particle by index.  Note: When reading from self this will be the previous frames data.");
#endif
		OutFunctions.Add(Sig);
	}
}

DEFINE_NDI_DIRECT_FUNC_BINDER(UNiagaraDataInterfaceParticleRead, GetNumSpawnedParticles);
DEFINE_NDI_DIRECT_FUNC_BINDER(UNiagaraDataInterfaceParticleRead, GetSpawnedIDAtIndex);
DEFINE_NDI_DIRECT_FUNC_BINDER(UNiagaraDataInterfaceParticleRead, GetNumParticles);
DEFINE_NDI_DIRECT_FUNC_BINDER(UNiagaraDataInterfaceParticleRead, GetParticleIndex);
DEFINE_NDI_DIRECT_FUNC_BINDER_WITH_PAYLOAD(UNiagaraDataInterfaceParticleRead, ReadInt);
DEFINE_NDI_DIRECT_FUNC_BINDER_WITH_PAYLOAD(UNiagaraDataInterfaceParticleRead, ReadBool);
DEFINE_NDI_DIRECT_FUNC_BINDER_WITH_PAYLOAD(UNiagaraDataInterfaceParticleRead, ReadFloat);
DEFINE_NDI_DIRECT_FUNC_BINDER_WITH_PAYLOAD(UNiagaraDataInterfaceParticleRead, ReadVector2);
DEFINE_NDI_DIRECT_FUNC_BINDER_WITH_PAYLOAD(UNiagaraDataInterfaceParticleRead, ReadVector3);
DEFINE_NDI_DIRECT_FUNC_BINDER_WITH_PAYLOAD(UNiagaraDataInterfaceParticleRead, ReadVector4);
DEFINE_NDI_DIRECT_FUNC_BINDER_WITH_PAYLOAD(UNiagaraDataInterfaceParticleRead, ReadColor);
DEFINE_NDI_DIRECT_FUNC_BINDER_WITH_PAYLOAD(UNiagaraDataInterfaceParticleRead, ReadQuat);
DEFINE_NDI_DIRECT_FUNC_BINDER_WITH_PAYLOAD(UNiagaraDataInterfaceParticleRead, ReadID);
DEFINE_NDI_DIRECT_FUNC_BINDER_WITH_PAYLOAD(UNiagaraDataInterfaceParticleRead, ReadIntByIndex);
DEFINE_NDI_DIRECT_FUNC_BINDER_WITH_PAYLOAD(UNiagaraDataInterfaceParticleRead, ReadBoolByIndex);
DEFINE_NDI_DIRECT_FUNC_BINDER_WITH_PAYLOAD(UNiagaraDataInterfaceParticleRead, ReadFloatByIndex);
DEFINE_NDI_DIRECT_FUNC_BINDER_WITH_PAYLOAD(UNiagaraDataInterfaceParticleRead, ReadVector2ByIndex);
DEFINE_NDI_DIRECT_FUNC_BINDER_WITH_PAYLOAD(UNiagaraDataInterfaceParticleRead, ReadVector3ByIndex);
DEFINE_NDI_DIRECT_FUNC_BINDER_WITH_PAYLOAD(UNiagaraDataInterfaceParticleRead, ReadVector4ByIndex);
DEFINE_NDI_DIRECT_FUNC_BINDER_WITH_PAYLOAD(UNiagaraDataInterfaceParticleRead, ReadColorByIndex);
DEFINE_NDI_DIRECT_FUNC_BINDER_WITH_PAYLOAD(UNiagaraDataInterfaceParticleRead, ReadQuatByIndex);
DEFINE_NDI_DIRECT_FUNC_BINDER_WITH_PAYLOAD(UNiagaraDataInterfaceParticleRead, ReadIDByIndex);

static bool HasMatchingVariable(TArrayView<const FNiagaraVariable> Variables, FName AttributeName, const FNiagaraTypeDefinition& ValidType)
{
	return Variables.Find(FNiagaraVariable(ValidType, AttributeName)) != INDEX_NONE;
}

void UNiagaraDataInterfaceParticleRead::GetVMExternalFunction(const FVMExternalFunctionBindingInfo& BindingInfo, void* InstanceData, FVMExternalFunction& OutFunc)
{
	//
	// Spawn info and particle count
	//
	if (BindingInfo.Name == GetNumSpawnedParticlesFunctionName)
	{
		NDI_FUNC_BINDER(UNiagaraDataInterfaceParticleRead, GetNumSpawnedParticles)::Bind(this, OutFunc);
		return;
	}

	if (BindingInfo.Name == GetSpawnedIDAtIndexFunctionName)
	{
		NDI_FUNC_BINDER(UNiagaraDataInterfaceParticleRead, GetSpawnedIDAtIndex)::Bind(this, OutFunc);
		return;
	}

	if (BindingInfo.Name == GetNumParticlesFunctionName)
	{
		NDI_FUNC_BINDER(UNiagaraDataInterfaceParticleRead, GetNumParticles)::Bind(this, OutFunc);
		return;
	}

	if (BindingInfo.Name == GetParticleIndexFunctionName)
	{
		NDI_FUNC_BINDER(UNiagaraDataInterfaceParticleRead, GetParticleIndex)::Bind(this, OutFunc);
		return;
	}

	bool bBindSuccessful = false;
	FNDIParticleRead_InstanceData* PIData = static_cast<FNDIParticleRead_InstanceData*>(InstanceData);
	static const FName NAME_Attribute("Attribute");

	const FVMFunctionSpecifier* FunctionSpecifier = BindingInfo.FindSpecifier(NAME_Attribute);
	if (FunctionSpecifier == nullptr)
	{
		UE_LOG(LogNiagara, Error, TEXT("VMExternalFunction '%s' does not have a function specifier 'attribute'!"), *BindingInfo.Name.ToString());
		return;
	}

	TArrayView<const FNiagaraVariable> EmitterVariables = PIData->EmitterInstance->GetData().GetVariables();

	const FName AttributeToRead = FunctionSpecifier->Value;

	//
	// Get attribute by ID
	//
	if (BindingInfo.Name == GetIntByIDFunctionName)
	{
		NDI_FUNC_BINDER(UNiagaraDataInterfaceParticleRead, ReadInt)::Bind(this, OutFunc, AttributeToRead);
		bBindSuccessful = HasMatchingVariable(EmitterVariables, AttributeToRead, FNiagaraTypeDefinition::GetIntDef());
	}
	else if (BindingInfo.Name == GetBoolByIDFunctionName)
	{
		NDI_FUNC_BINDER(UNiagaraDataInterfaceParticleRead, ReadBool)::Bind(this, OutFunc, AttributeToRead);
		bBindSuccessful = HasMatchingVariable(EmitterVariables, AttributeToRead, FNiagaraTypeDefinition::GetBoolDef());
	}
	else if (BindingInfo.Name == GetFloatByIDFunctionName)
	{
		NDI_FUNC_BINDER(UNiagaraDataInterfaceParticleRead, ReadFloat)::Bind(this, OutFunc, AttributeToRead);
		bBindSuccessful = (HasMatchingVariable(EmitterVariables, AttributeToRead, FNiagaraTypeDefinition::GetFloatDef())
			|| HasMatchingVariable(EmitterVariables, AttributeToRead, FNiagaraTypeDefinition::GetHalfDef()));
	}
	else if (BindingInfo.Name == GetVec2ByIDFunctionName)
	{
		NDI_FUNC_BINDER(UNiagaraDataInterfaceParticleRead, ReadVector2)::Bind(this, OutFunc, AttributeToRead);
		bBindSuccessful = (HasMatchingVariable(EmitterVariables, AttributeToRead, FNiagaraTypeDefinition::GetVec2Def())
			|| HasMatchingVariable(EmitterVariables, AttributeToRead, FNiagaraTypeDefinition::GetHalfVec2Def()));
	}
	else if (BindingInfo.Name == GetVec3ByIDFunctionName)
	{
		NDI_FUNC_BINDER(UNiagaraDataInterfaceParticleRead, ReadVector3)::Bind(this, OutFunc, AttributeToRead);
		bBindSuccessful = (HasMatchingVariable(EmitterVariables, AttributeToRead, FNiagaraTypeDefinition::GetVec3Def())
			|| HasMatchingVariable(EmitterVariables, AttributeToRead, FNiagaraTypeDefinition::GetHalfVec3Def()));
	}
	else if (BindingInfo.Name == GetVec4ByIDFunctionName)
	{
		NDI_FUNC_BINDER(UNiagaraDataInterfaceParticleRead, ReadVector4)::Bind(this, OutFunc, AttributeToRead);
		bBindSuccessful = (HasMatchingVariable(EmitterVariables, AttributeToRead, FNiagaraTypeDefinition::GetVec4Def())
			|| HasMatchingVariable(EmitterVariables, AttributeToRead, FNiagaraTypeDefinition::GetHalfVec4Def()));
	}
	else if (BindingInfo.Name == GetColorByIDFunctionName)
	{
		NDI_FUNC_BINDER(UNiagaraDataInterfaceParticleRead, ReadColor)::Bind(this, OutFunc, AttributeToRead);
		bBindSuccessful = (HasMatchingVariable(EmitterVariables, AttributeToRead, FNiagaraTypeDefinition::GetColorDef())
			|| HasMatchingVariable(EmitterVariables, AttributeToRead, FNiagaraTypeDefinition::GetHalfVec4Def()));
	}
	else if (BindingInfo.Name == GetQuatByIDFunctionName)
	{
		NDI_FUNC_BINDER(UNiagaraDataInterfaceParticleRead, ReadQuat)::Bind(this, OutFunc, AttributeToRead);
		bBindSuccessful = (HasMatchingVariable(EmitterVariables, AttributeToRead, FNiagaraTypeDefinition::GetQuatDef())
			|| HasMatchingVariable(EmitterVariables, AttributeToRead, FNiagaraTypeDefinition::GetHalfVec4Def()));
	}
	else if (BindingInfo.Name == GetIDByIDFunctionName)
	{
		NDI_FUNC_BINDER(UNiagaraDataInterfaceParticleRead, ReadID)::Bind(this, OutFunc, AttributeToRead);
		FNiagaraVariable VariableToRead(FNiagaraTypeDefinition::GetIDDef(), AttributeToRead);
		bBindSuccessful = PIData->EmitterInstance->GetData().GetVariables().Find(VariableToRead) != INDEX_NONE;
	}
	//
	// Get attribute by index
	//
	else if (BindingInfo.Name == GetIntByIndexFunctionName)
	{
		NDI_FUNC_BINDER(UNiagaraDataInterfaceParticleRead, ReadIntByIndex)::Bind(this, OutFunc, AttributeToRead);
		bBindSuccessful = HasMatchingVariable(EmitterVariables, AttributeToRead, FNiagaraTypeDefinition::GetIntDef());
	}
	else if (BindingInfo.Name == GetBoolByIndexFunctionName)
	{
		NDI_FUNC_BINDER(UNiagaraDataInterfaceParticleRead, ReadBoolByIndex)::Bind(this, OutFunc, AttributeToRead);
		bBindSuccessful = HasMatchingVariable(EmitterVariables, AttributeToRead, FNiagaraTypeDefinition::GetBoolDef());
	}
	else if (BindingInfo.Name == GetFloatByIndexFunctionName)
	{
		NDI_FUNC_BINDER(UNiagaraDataInterfaceParticleRead, ReadFloatByIndex)::Bind(this, OutFunc, AttributeToRead);
		bBindSuccessful = (HasMatchingVariable(EmitterVariables, AttributeToRead, FNiagaraTypeDefinition::GetFloatDef())
			|| HasMatchingVariable(EmitterVariables, AttributeToRead, FNiagaraTypeDefinition::GetHalfDef()));
	}
	else if (BindingInfo.Name == GetVec2ByIndexFunctionName)
	{
		NDI_FUNC_BINDER(UNiagaraDataInterfaceParticleRead, ReadVector2ByIndex)::Bind(this, OutFunc, AttributeToRead);
		bBindSuccessful = (HasMatchingVariable(EmitterVariables, AttributeToRead, FNiagaraTypeDefinition::GetVec2Def())
			|| HasMatchingVariable(EmitterVariables, AttributeToRead, FNiagaraTypeDefinition::GetHalfVec2Def()));
	}
	else if (BindingInfo.Name == GetVec3ByIndexFunctionName)
	{
		NDI_FUNC_BINDER(UNiagaraDataInterfaceParticleRead, ReadVector3ByIndex)::Bind(this, OutFunc, AttributeToRead);
		bBindSuccessful = (HasMatchingVariable(EmitterVariables, AttributeToRead, FNiagaraTypeDefinition::GetVec3Def())
			|| HasMatchingVariable(EmitterVariables, AttributeToRead, FNiagaraTypeDefinition::GetHalfVec3Def()));
	}
	else if (BindingInfo.Name == GetVec4ByIndexFunctionName)
	{
		NDI_FUNC_BINDER(UNiagaraDataInterfaceParticleRead, ReadVector4ByIndex)::Bind(this, OutFunc, AttributeToRead);
		bBindSuccessful = (HasMatchingVariable(EmitterVariables, AttributeToRead, FNiagaraTypeDefinition::GetVec4Def())
			|| HasMatchingVariable(EmitterVariables, AttributeToRead, FNiagaraTypeDefinition::GetHalfVec4Def()));
	}
	else if (BindingInfo.Name == GetColorByIndexFunctionName)
	{
		NDI_FUNC_BINDER(UNiagaraDataInterfaceParticleRead, ReadColorByIndex)::Bind(this, OutFunc, AttributeToRead);
		bBindSuccessful = (HasMatchingVariable(EmitterVariables, AttributeToRead, FNiagaraTypeDefinition::GetColorDef())
			|| HasMatchingVariable(EmitterVariables, AttributeToRead, FNiagaraTypeDefinition::GetHalfVec4Def()));
	}
	else if (BindingInfo.Name == GetQuatByIndexFunctionName)
	{
		NDI_FUNC_BINDER(UNiagaraDataInterfaceParticleRead, ReadQuatByIndex)::Bind(this, OutFunc, AttributeToRead);
		bBindSuccessful = (HasMatchingVariable(EmitterVariables, AttributeToRead, FNiagaraTypeDefinition::GetQuatDef())
			|| HasMatchingVariable(EmitterVariables, AttributeToRead, FNiagaraTypeDefinition::GetHalfVec4Def()));
	}
	else if (BindingInfo.Name == GetIDByIndexFunctionName)
	{
		NDI_FUNC_BINDER(UNiagaraDataInterfaceParticleRead, ReadIDByIndex)::Bind(this, OutFunc, AttributeToRead);
		FNiagaraVariable VariableToRead(FNiagaraTypeDefinition::GetIDDef(), AttributeToRead);
		bBindSuccessful = PIData->EmitterInstance->GetData().GetVariables().Find(VariableToRead) != INDEX_NONE;
	}

	if (!bBindSuccessful)
	{
		UE_LOG(LogNiagara, Warning, TEXT("Failed to bind VMExternalFunction '%s' with attribute '%s'! Check that the attribute is named correctly."), *BindingInfo.Name.ToString(), *AttributeToRead.ToString());
	}
}

void UNiagaraDataInterfaceParticleRead::GetNumSpawnedParticles(FVectorVMContext& Context)
{
	VectorVM::FUserPtrHandler<FNDIParticleRead_InstanceData> InstData(Context);
	VectorVM::FExternalFuncRegisterHandler<int32> OutNumSpawned(Context);

	const FNiagaraEmitterInstance* EmitterInstance = InstData.Get()->EmitterInstance;
	const FNiagaraDataBuffer* CurrentData = EmitterInstance->GetData().GetCurrentData();
	const int32 NumSpawned = CurrentData ? CurrentData->GetNumSpawnedInstances() : 0;

	for (int32 InstanceIdx = 0; InstanceIdx < Context.NumInstances; ++InstanceIdx)
	{
		*OutNumSpawned.GetDestAndAdvance() = NumSpawned;
	}
}

void UNiagaraDataInterfaceParticleRead::GetSpawnedIDAtIndex(FVectorVMContext& Context)
{
	VectorVM::FUserPtrHandler<FNDIParticleRead_InstanceData> InstData(Context);
	VectorVM::FExternalFuncInputHandler<int32> InIndex(Context);

	VectorVM::FExternalFuncRegisterHandler<FNiagaraBool> OutValid(Context);
	VectorVM::FExternalFuncRegisterHandler<int32> OutIDIndex(Context);
	VectorVM::FExternalFuncRegisterHandler<int32> OutIDAcquireTag(Context);

	FNiagaraEmitterInstance* EmitterInstance = InstData.Get()->EmitterInstance;
	const TArray<int32>& SpawnedIDsTable = EmitterInstance->GetData().GetSpawnedIDsTable();
	int32 NumSpawned = SpawnedIDsTable.Num();
	int32 IDAcquireTag = EmitterInstance->GetData().GetIDAcquireTag();

	for (int32 InstanceIdx = 0; InstanceIdx < Context.NumInstances; ++InstanceIdx)
	{
		FNiagaraBool ValidValue;
		FNiagaraID IDValue;

		int32 SpawnIndex = InIndex.GetAndAdvance();
		if (SpawnIndex >= 0 && SpawnIndex < NumSpawned)
		{
			ValidValue.SetValue(true);
			IDValue.Index = SpawnedIDsTable[SpawnIndex];
			IDValue.AcquireTag = IDAcquireTag;
		}
		else
		{
			ValidValue.SetValue(false);
			IDValue.Index = 0;
			IDValue.AcquireTag = 0;
		}

		*OutValid.GetDestAndAdvance() = ValidValue;
		*OutIDIndex.GetDestAndAdvance() = IDValue.Index;
		*OutIDAcquireTag.GetDestAndAdvance() = IDValue.AcquireTag;
	}
}

void UNiagaraDataInterfaceParticleRead::GetNumParticles(FVectorVMContext& Context)
{
	VectorVM::FUserPtrHandler<FNDIParticleRead_InstanceData> InstData(Context);
	VectorVM::FExternalFuncRegisterHandler<int32> OutNumParticles (Context);

	const FNiagaraEmitterInstance* EmitterInstance = InstData.Get()->EmitterInstance;
	const FNiagaraDataBuffer* CurrentData = EmitterInstance->GetData().GetCurrentData();
	const int32 NumParticles = CurrentData ? CurrentData->GetNumInstances() : 0;

	for (int32 InstanceIdx = 0; InstanceIdx < Context.NumInstances; ++InstanceIdx)
	{
		*OutNumParticles.GetDestAndAdvance() = NumParticles;
	}
}

void UNiagaraDataInterfaceParticleRead::GetParticleIndex(FVectorVMContext& Context)
{
	VectorVM::FUserPtrHandler<FNDIParticleRead_InstanceData> InstData(Context);
	VectorVM::FExternalFuncInputHandler<int32> ParticleIDIndexParam(Context);
	VectorVM::FExternalFuncInputHandler<int32> ParticleIDAcquireTagParam(Context);
	VectorVM::FExternalFuncRegisterHandler<int32> OutIndex(Context);

	const FNiagaraEmitterInstance* EmitterInstance = InstData.Get()->EmitterInstance;
	const FNiagaraDataBuffer* CurrentData = EmitterInstance->GetData().GetCurrentData();

	if (!CurrentData)
	{
		for (int32 InstanceIdx = 0; InstanceIdx < Context.NumInstances; ++InstanceIdx)
		{
			*OutIndex.GetDestAndAdvance() = -1;
		}
		return;
	}

	const auto IDData = FNiagaraDataSetAccessor<FNiagaraID>::CreateReader(EmitterInstance->GetData(), ParticleReadIDName);
	const TArray<int32>& IDTable = CurrentData->GetIDTable();

	for (int32 InstanceIdx = 0; InstanceIdx < Context.NumInstances; ++InstanceIdx)
	{
		FNiagaraID ParticleID = { ParticleIDIndexParam.GetAndAdvance(), ParticleIDAcquireTagParam.GetAndAdvance() };

		int32 ParticleIndex = -1;
		if (ParticleID.Index >= 0 && ParticleID.Index < IDTable.Num())
		{
			ParticleIndex = IDTable[ParticleID.Index];
			if (ParticleIndex >= 0)
			{
				FNiagaraID ActualID = IDData.GetSafe(ParticleIndex, NIAGARA_INVALID_ID);
				if (ActualID != ParticleID)
				{
					ParticleIndex = -1;
				}
			}
		}

		*OutIndex.GetDestAndAdvance() = ParticleIndex;
	}
}

//////////////////////////////////////////////////////////////////////////

template<typename T>
struct FDirectReadParamHandler
{
	FDirectReadParamHandler(FVectorVMContext& Context)
		: InstanceData(Context)
		, ParticleIDIndexParam(Context)
		, ParticleIDAcquireTagParam(Context)
		, OutValid(Context)
		, OutValue(Context)
	{
	}

	FORCEINLINE FNiagaraEmitterInstance* GetEmitterInstance() { return InstanceData->EmitterInstance; }
	FORCEINLINE FNiagaraSystemInstance* GetSysteInstance() { return InstanceData->SystemInstance; }

	FORCEINLINE FNiagaraID GetID() { return FNiagaraID(ParticleIDIndexParam.GetAndAdvance(), ParticleIDAcquireTagParam.GetAndAdvance()); }
	FORCEINLINE void SetValid(bool bValid) { OutValid.SetAndAdvance(FNiagaraBool(bValid)); }
	FORCEINLINE void SetValue(T Val) { OutValue.SetAndAdvance(Val); }

	VectorVM::FUserPtrHandler<FNDIParticleRead_InstanceData> InstanceData;
	VectorVM::FExternalFuncInputHandler<int32> ParticleIDIndexParam;
	VectorVM::FExternalFuncInputHandler<int32> ParticleIDAcquireTagParam;
	FNDIOutputParam<FNiagaraBool> OutValid;
	FNDIOutputParam<T> OutValue;
};

template <typename T>
FORCEINLINE void ReadWithCheck(FVectorVMContext& Context, FName AttributeToRead, T Default)
{
	FDirectReadParamHandler<T> Params(Context);
	bool bWriteDummyData = true;
	if (FNiagaraEmitterInstance* EmitterInstance = Params.GetEmitterInstance())
	{
		const FNiagaraDataBuffer* CurrentData = EmitterInstance->GetData().GetCurrentData();//TODO: We should really be grabbing this in the instance data tick and adding a read ref to it.
		if (CurrentData && EmitterInstance->GetGPUContext() == nullptr)
		{
			const TArray<int32>& IDTable = CurrentData->GetIDTable();
			int32 NumSourceInstances = CurrentData->GetNumInstances();

			if (IDTable.Num() > 0)
			{
				const auto ValueData = FNiagaraDataSetAccessor<T>::CreateReader(EmitterInstance->GetData(), AttributeToRead);
				const auto IDData = FNiagaraDataSetAccessor<FNiagaraID>::CreateReader(EmitterInstance->GetData(), ParticleReadIDName);

				if (IDData.IsValid() && ValueData.IsValid())
				{
					bWriteDummyData = false;

					for (int32 InstanceIdx = 0; InstanceIdx < Context.NumInstances; ++InstanceIdx)
					{
						FNiagaraID ParticleID = Params.GetID();
						bool bValid = false;
						T Value = Default;

						if (ParticleID.Index >= 0 && ParticleID.Index < IDTable.Num())
						{
							int32 ParticleIndex = IDTable[ParticleID.Index];
							if (ParticleIndex >= 0 && ParticleIndex < NumSourceInstances)
							{
								FNiagaraID ActualID = IDData.GetSafe(ParticleIndex, NIAGARA_INVALID_ID);
								if (ActualID == ParticleID)
								{
									Value = ValueData.GetSafe(ParticleIndex, Default);
									bValid = true;
								}
							}
						}

						Params.SetValid(bValid);
						Params.SetValue(Value);
					}
				}
			}
		}
	}

	// Do we need to write dummy data due to not being in a valid state?
	if (bWriteDummyData)
	{
		for (int32 InstanceIdx = 0; InstanceIdx < Context.NumInstances; ++InstanceIdx)
		{
			Params.SetValid(false);
			Params.SetValue(Default);
		}
	}
}

//TODO: We can remove all this boiler plate and bind directly to ReadWithCheck.
void UNiagaraDataInterfaceParticleRead::ReadInt(FVectorVMContext& Context, FName AttributeToRead)
{
	ReadWithCheck<int32>(Context, AttributeToRead, 0);
}

void UNiagaraDataInterfaceParticleRead::ReadBool(FVectorVMContext& Context, FName AttributeToRead)
{
	ReadWithCheck<FNiagaraBool>(Context, AttributeToRead, FNiagaraBool(false));
}

void UNiagaraDataInterfaceParticleRead::ReadFloat(FVectorVMContext& Context, FName AttributeToRead)
{
	ReadWithCheck<float>(Context, AttributeToRead, 0.0f);
}

void UNiagaraDataInterfaceParticleRead::ReadVector2(FVectorVMContext& Context, FName AttributeToRead)
{
	ReadWithCheck<FVector2D>(Context, AttributeToRead, FVector2D::ZeroVector);
}

void UNiagaraDataInterfaceParticleRead::ReadVector3(FVectorVMContext& Context, FName AttributeToRead)
{
	ReadWithCheck<FVector>(Context, AttributeToRead, FVector::ZeroVector);
}

void UNiagaraDataInterfaceParticleRead::ReadVector4(FVectorVMContext& Context, FName AttributeToRead)
{
	ReadWithCheck<FVector4>(Context, AttributeToRead, FVector4(ForceInit));
}

void UNiagaraDataInterfaceParticleRead::ReadColor(FVectorVMContext& Context, FName AttributeToRead)
{
	ReadWithCheck<FLinearColor>(Context, AttributeToRead, FLinearColor::White);
}

void UNiagaraDataInterfaceParticleRead::ReadQuat(FVectorVMContext& Context, FName AttributeToRead)
{
	ReadWithCheck<FQuat>(Context, AttributeToRead, FQuat::Identity);
}

void UNiagaraDataInterfaceParticleRead::ReadID(FVectorVMContext& Context, FName AttributeToRead)
{
	ReadWithCheck<FNiagaraID>(Context, AttributeToRead, FNiagaraID());
}

//////////////////////////////////////////////////////////////////////////

template<typename T>
struct FDirectReadByIndexParamHandler
{
	FDirectReadByIndexParamHandler(FVectorVMContext& Context)
		: InstanceData(Context)
		, ParticleIndexParam(Context)
		, OutValid(Context)
		, OutValue(Context)
	{
	}

	FORCEINLINE FNiagaraEmitterInstance* GetEmitterInstance() { return InstanceData->EmitterInstance; }
	FORCEINLINE FNiagaraSystemInstance* GetSysteInstance() { return InstanceData->SystemInstance; }

	FORCEINLINE int32 GetIndex() { return ParticleIndexParam.GetAndAdvance(); }
	FORCEINLINE void SetValid(bool bValid) { OutValid.SetAndAdvance(FNiagaraBool(bValid)); }
	FORCEINLINE void SetValue(T Val) { OutValue.SetAndAdvance(Val); }

	VectorVM::FUserPtrHandler<FNDIParticleRead_InstanceData> InstanceData;
	VectorVM::FExternalFuncInputHandler<int32> ParticleIndexParam;
	FNDIOutputParam<FNiagaraBool> OutValid;
	FNDIOutputParam<T> OutValue;
};

template<typename T>
FORCEINLINE void ReadByIndexWithCheck(FVectorVMContext& Context, FName AttributeToRead, T Default)
{
	FDirectReadByIndexParamHandler<T> Params(Context);

	bool bWriteDummyData = true;
	if (FNiagaraEmitterInstance* EmitterInstance = Params.GetEmitterInstance())
	{
		const FNiagaraDataBuffer* CurrentData = EmitterInstance->GetData().GetCurrentData();//TODO: We should really be grabbing these during instance data tick and adding a read ref. Releasing that on PostTick.
		if (CurrentData && CurrentData->GetNumInstances() > 0 && EmitterInstance->GetGPUContext() == nullptr)
		{
			int32 NumSourceInstances = (int32)CurrentData->GetNumInstances();

			const auto ValueData = FNiagaraDataSetAccessor<T>::CreateReader(EmitterInstance->GetData(), AttributeToRead);
			
			if (ValueData.IsValid())
			{
				bWriteDummyData = false;

				for (int32 InstanceIdx = 0; InstanceIdx < Context.NumInstances; ++InstanceIdx)
				{
					int32 ParticleIndex = Params.GetIndex();

					T Value = Default;
					bool bValid = false;
					if (ParticleIndex >= 0 && ParticleIndex < NumSourceInstances)
					{
						Value = ValueData.GetSafe(ParticleIndex, Default);
						bValid = true;					
					}

					Params.SetValid(bValid);
					Params.SetValue(Value);
				}
			}
		}
	}

	// Do we need to write dummy data due to not being in a valid state?
	if (bWriteDummyData)
	{
		for (int32 InstanceIdx = 0; InstanceIdx < Context.NumInstances; ++InstanceIdx)
		{
			Params.SetValid(false);
			Params.SetValue(Default);
		}
	}
}

//TODO: We can remove all this boiler plate and bind directly to ReadByIndexWithCheck.
void UNiagaraDataInterfaceParticleRead::ReadIntByIndex(FVectorVMContext& Context, FName AttributeToRead)
{
	ReadByIndexWithCheck<int32>(Context, AttributeToRead, 0);
}

void UNiagaraDataInterfaceParticleRead::ReadBoolByIndex(FVectorVMContext& Context, FName AttributeToRead)
{
	ReadByIndexWithCheck<FNiagaraBool>(Context, AttributeToRead, FNiagaraBool(false));
}

void UNiagaraDataInterfaceParticleRead::ReadFloatByIndex(FVectorVMContext& Context, FName AttributeToRead)
{
	ReadByIndexWithCheck<float>(Context, AttributeToRead, 0.0f);
}

void UNiagaraDataInterfaceParticleRead::ReadVector2ByIndex(FVectorVMContext& Context, FName AttributeToRead)
{
	ReadByIndexWithCheck<FVector2D>(Context, AttributeToRead, FVector2D::ZeroVector);
}

void UNiagaraDataInterfaceParticleRead::ReadVector3ByIndex(FVectorVMContext& Context, FName AttributeToRead)
{
	ReadByIndexWithCheck<FVector>(Context, AttributeToRead, FVector::ZeroVector);
}

void UNiagaraDataInterfaceParticleRead::ReadVector4ByIndex(FVectorVMContext& Context, FName AttributeToRead)
{
	ReadByIndexWithCheck<FVector4>(Context, AttributeToRead, FVector4(ForceInit));
}

void UNiagaraDataInterfaceParticleRead::ReadColorByIndex(FVectorVMContext& Context, FName AttributeToRead)
{
	ReadByIndexWithCheck<FLinearColor>(Context, AttributeToRead, FLinearColor::White);
}

void UNiagaraDataInterfaceParticleRead::ReadQuatByIndex(FVectorVMContext& Context, FName AttributeToRead)
{
	ReadByIndexWithCheck<FQuat>(Context, AttributeToRead, FQuat::Identity);
}

void UNiagaraDataInterfaceParticleRead::ReadIDByIndex(FVectorVMContext& Context, FName AttributeToRead)
{
	ReadByIndexWithCheck<FNiagaraID>(Context, AttributeToRead, FNiagaraID());
}

bool UNiagaraDataInterfaceParticleRead::Equals(const UNiagaraDataInterface* Other) const
{
	if (!Super::Equals(Other))
	{
		return false;
	}
	return CastChecked<UNiagaraDataInterfaceParticleRead>(Other)->EmitterName == EmitterName;
}

bool UNiagaraDataInterfaceParticleRead::CopyToInternal(UNiagaraDataInterface* Destination) const
{
	if (!Super::CopyToInternal(Destination))
	{
		return false;
	}
	CastChecked<UNiagaraDataInterfaceParticleRead>(Destination)->EmitterName = EmitterName;
	return true;
}

void UNiagaraDataInterfaceParticleRead::GetParameterDefinitionHLSL(const FNiagaraDataInterfaceGPUParamInfo& ParamInfo, FString& OutHLSL)
{
	static const TCHAR *FormatDeclarations = TEXT(
		"int {NumSpawnedParticlesName};\n"
		"int {SpawnedParticlesAcquireTagName};\n"
		"uint {InstanceCountOffsetName};\n"
		"uint {ParticleStrideFloatName};\n"
		"uint {ParticleStrideIntName};\n"
		"uint {ParticleStrideHalfName};\n"
		"int {AcquireTagRegisterIndexName};\n"
		"Buffer<int> {SpawnedIDsBufferName};\n"
		"Buffer<int> {IDToIndexTableName};\n"
		"Buffer<float> {InputFloatBufferName};\n"
		"Buffer<int> {InputIntBufferName};\n"
		"Buffer<float> {InputHalfBufferName};\n"
		"int4 {AttributeIndicesName}[{AttributeInt4Count}];\n"
		"int4 {AttributeCompressedName}[{AttributeInt4Count}];\n\n"
	);

	// If we use an int array for the attribute indices, the shader compiler will actually use int4 due to the packing rules,
	// and leave 3 elements unused. Besides being wasteful, this means that the array we send to the CS would need to be padded,
	// which is a hassle. Instead, use int4 explicitly, and access individual components in the generated code.
	// Note that we have to have at least one here because hlsl doesn't support arrays of size 0.
	const int AttributeInt4Count = FMath::Max(1, FMath::DivideAndRoundUp(ParamInfo.GeneratedFunctions.Num(), 4));

	TMap<FString, FStringFormatArg> ArgsDeclarations;
	ArgsDeclarations.Add(TEXT("NumSpawnedParticlesName"), NumSpawnedParticlesBaseName + ParamInfo.DataInterfaceHLSLSymbol);
	ArgsDeclarations.Add(TEXT("SpawnedParticlesAcquireTagName"), SpawnedParticlesAcquireTagBaseName + ParamInfo.DataInterfaceHLSLSymbol);
	ArgsDeclarations.Add(TEXT("InstanceCountOffsetName"), InstanceCountOffsetBaseName + ParamInfo.DataInterfaceHLSLSymbol);
	ArgsDeclarations.Add(TEXT("ParticleStrideFloatName"), ParticleStrideFloatBaseName + ParamInfo.DataInterfaceHLSLSymbol);
	ArgsDeclarations.Add(TEXT("ParticleStrideIntName"), ParticleStrideIntBaseName + ParamInfo.DataInterfaceHLSLSymbol);
	ArgsDeclarations.Add(TEXT("ParticleStrideHalfName"), ParticleStrideHalfBaseName + ParamInfo.DataInterfaceHLSLSymbol);
	ArgsDeclarations.Add(TEXT("AcquireTagRegisterIndexName"), AcquireTagRegisterIndexBaseName + ParamInfo.DataInterfaceHLSLSymbol);
	ArgsDeclarations.Add(TEXT("SpawnedIDsBufferName"), SpawnedIDsBufferBaseName + ParamInfo.DataInterfaceHLSLSymbol);
	ArgsDeclarations.Add(TEXT("IDToIndexTableName"), IDToIndexTableBaseName + ParamInfo.DataInterfaceHLSLSymbol);
	ArgsDeclarations.Add(TEXT("InputFloatBufferName"), InputFloatBufferBaseName + ParamInfo.DataInterfaceHLSLSymbol);
	ArgsDeclarations.Add(TEXT("InputIntBufferName"), InputIntBufferBaseName + ParamInfo.DataInterfaceHLSLSymbol);
	ArgsDeclarations.Add(TEXT("InputHalfBufferName"), InputHalfBufferBaseName + ParamInfo.DataInterfaceHLSLSymbol);
	ArgsDeclarations.Add(TEXT("AttributeIndicesName"), AttributeIndicesBaseName + ParamInfo.DataInterfaceHLSLSymbol);
	ArgsDeclarations.Add(TEXT("AttributeCompressedName"), AttributeCompressedBaseName + ParamInfo.DataInterfaceHLSLSymbol);
	ArgsDeclarations.Add(TEXT("AttributeInt4Count"), AttributeInt4Count);

	OutHLSL += FString::Format(FormatDeclarations, ArgsDeclarations);
}

static FString GenerateFetchValueHLSL(int NumComponents, const TCHAR* ComponentNames[], const TCHAR* ComponentTypeName, const FString& InputBufferName, const FString& ParticleStrideName, bool bExtraIndent)
{
	FString Code;

	for (int ComponentIndex = 0; ComponentIndex < NumComponents; ++ComponentIndex)
	{
		const TCHAR* ComponentName = (NumComponents > 1) ? ComponentNames[ComponentIndex] : TEXT("");
		const FString FetchComponentCode = FString::Printf(TEXT("            Out_Value%s = %s(%s[(RegisterIndex + %d)*%s + ParticleIndex]);\n"), ComponentName, ComponentTypeName, *InputBufferName, ComponentIndex, *ParticleStrideName);
		if (bExtraIndent)
		{
			Code += TEXT("    ");
		}
		Code += FetchComponentCode;
	}

	return Code;
}

static bool GenerateGetFunctionHLSL(const FNiagaraDataInterfaceGPUParamInfo& ParamInfo, const FNiagaraDataInterfaceGeneratedFunction& FunctionInfo, int FunctionInstanceIndex, ENiagaraParticleDataComponentType ComponentType, int NumComponents, bool bByIndex, FString& OutHLSL)
{
	FString FuncTemplate;

	if (bByIndex)
	{
		FuncTemplate = TEXT("void {FunctionName}(int ParticleIndex, out bool Out_Valid, out {ValueType} Out_Value)\n");
	}
	else
	{
		FuncTemplate = TEXT("void {FunctionName}(NiagaraID In_ParticleID, out bool Out_Valid, out {ValueType} Out_Value)\n");
	}

	FuncTemplate += TEXT(
		"{\n"
		"    int RegisterIndex = {AttributeIndicesName}[{AttributeIndexGroup}]{AttributeIndexComponent};\n"
	);

	if (bByIndex)
	{
		FuncTemplate += TEXT(
			"    int NumParticles = {InstanceCountOffsetName} != 0xffffffff ? RWInstanceCounts[{InstanceCountOffsetName}] : 0;\n"
			"    if(RegisterIndex != -1 && ParticleIndex >= 0 && ParticleIndex < NumParticles)\n"
		);
	}
	else
	{
		FuncTemplate += TEXT(
			"    int ParticleIndex = (RegisterIndex != -1) && (In_ParticleID.Index >= 0) ? {IDToIndexTableName}[In_ParticleID.Index] : -1;\n"
			"    int AcquireTag = (ParticleIndex != -1) ? {InputIntBufferName}[{AcquireTagRegisterIndexName}*{ParticleStrideIntName} + ParticleIndex] : 0;\n"
			"    if(ParticleIndex != -1 && In_ParticleID.AcquireTag == AcquireTag)\n"
		);
	}

	static const TCHAR* VectorComponentNames[] = { TEXT(".x"), TEXT(".y"), TEXT(".z"), TEXT(".w") };
	static const TCHAR* IDComponentNames[] = { TEXT(".Index"), TEXT(".AcquireTag") };

	const FString ParticleStrideFloatName = ParticleStrideFloatBaseName + ParamInfo.DataInterfaceHLSLSymbol;
	const FString ParticleStrideIntName = ParticleStrideIntBaseName + ParamInfo.DataInterfaceHLSLSymbol;
	const FString ParticleStrideHalfName = ParticleStrideHalfBaseName + ParamInfo.DataInterfaceHLSLSymbol;
	const FString InputFloatBufferName = InputFloatBufferBaseName + ParamInfo.DataInterfaceHLSLSymbol;
	const FString InputIntBufferName = InputIntBufferBaseName + ParamInfo.DataInterfaceHLSLSymbol;
	const FString InputHalfBufferName = InputHalfBufferBaseName + ParamInfo.DataInterfaceHLSLSymbol;

	const TCHAR* ComponentTypeName;
	FString FetchValueCode;
	if (ComponentType != ENiagaraParticleDataComponentType::Float)
	{
		const TCHAR** ValueComponentNames = VectorComponentNames;
		switch (ComponentType)
		{
			case ENiagaraParticleDataComponentType::Int:
				ComponentTypeName = TEXT("int");
				break;
			case ENiagaraParticleDataComponentType::Bool:
				ComponentTypeName = TEXT("bool");
				break;
			case ENiagaraParticleDataComponentType::ID:
				ComponentTypeName = TEXT("int");
				// IDs are structs with 2 components and specific field names.
				NumComponents = 2;
				ValueComponentNames = IDComponentNames;
				break;
			default:
				UE_LOG(LogNiagara, Error, TEXT("Unknown component type %d while generating function %s"), ComponentType, *FunctionInfo.InstanceName);
				return false;
		}

		FetchValueCode = GenerateFetchValueHLSL(NumComponents, ValueComponentNames, ComponentTypeName, InputIntBufferName, ParticleStrideIntName, false);
	}
	else
	{
		ComponentTypeName = TEXT("float");
		// Floats and vectors can be compressed, so we need to add extra code which checks.
		FString FetchFloatCode = GenerateFetchValueHLSL(NumComponents, VectorComponentNames, ComponentTypeName, InputFloatBufferName, ParticleStrideFloatName, true);
		FString FetchHalfCode = GenerateFetchValueHLSL(NumComponents, VectorComponentNames, ComponentTypeName, InputHalfBufferName, ParticleStrideHalfName, true);
		FetchValueCode = FString(
			TEXT(
			"        BRANCH\n"
			"        if (!{AttributeCompressedName}[{AttributeIndexGroup}]{AttributeIndexComponent})\n"
			"        {\n"
			)) +
			FetchFloatCode + TEXT(
			"        }\n"
			"        else\n"
			"        {\n"
			) +
			FetchHalfCode + TEXT(
			"        }\n"
			);
	}

	FString ValueTypeName;
	if (ComponentType == ENiagaraParticleDataComponentType::ID)
	{
		ValueTypeName = TEXT("NiagaraID");
	}
	else if (NumComponents == 1)
	{
		ValueTypeName = ComponentTypeName;
	}
	else
	{
		ValueTypeName = FString::Printf(TEXT("%s%d"), ComponentTypeName, NumComponents);
	}

	FuncTemplate += TEXT(
		"    {\n"
		"        Out_Valid = true;\n"
	);

	FuncTemplate += FetchValueCode;

	FuncTemplate += TEXT(
		"    }\n"
		"    else\n"
		"    {\n"
		"        Out_Valid = false;\n"
		"        Out_Value = ({ValueType})0;\n"
		"    }\n"
		"}\n\n"
	);

	TMap<FString, FStringFormatArg> FuncTemplateArgs;
	FuncTemplateArgs.Add(TEXT("FunctionName"), FunctionInfo.InstanceName);
	FuncTemplateArgs.Add(TEXT("ValueType"), ValueTypeName);
	FuncTemplateArgs.Add(TEXT("AttributeIndicesName"), AttributeIndicesBaseName + ParamInfo.DataInterfaceHLSLSymbol);
	FuncTemplateArgs.Add(TEXT("AttributeCompressedName"), AttributeCompressedBaseName + ParamInfo.DataInterfaceHLSLSymbol);
	FuncTemplateArgs.Add(TEXT("AttributeIndexGroup"), FunctionInstanceIndex / 4);
	FuncTemplateArgs.Add(TEXT("AttributeIndexComponent"), VectorComponentNames[FunctionInstanceIndex % 4]);
	FuncTemplateArgs.Add(TEXT("IDToIndexTableName"), IDToIndexTableBaseName + ParamInfo.DataInterfaceHLSLSymbol);
	FuncTemplateArgs.Add(TEXT("InputIntBufferName"), InputIntBufferName);
	FuncTemplateArgs.Add(TEXT("AcquireTagRegisterIndexName"), AcquireTagRegisterIndexBaseName + ParamInfo.DataInterfaceHLSLSymbol);
	FuncTemplateArgs.Add(TEXT("ParticleStrideIntName"), ParticleStrideIntName);
	FuncTemplateArgs.Add(TEXT("FetchValueCode"), FetchValueCode);
	FuncTemplateArgs.Add(TEXT("InstanceCountOffsetName"), InstanceCountOffsetBaseName + ParamInfo.DataInterfaceHLSLSymbol);

	OutHLSL += FString::Format(*FuncTemplate, FuncTemplateArgs);

	return true;
}

bool UNiagaraDataInterfaceParticleRead::GetFunctionHLSL(const FNiagaraDataInterfaceGPUParamInfo& ParamInfo, const FNiagaraDataInterfaceGeneratedFunction& FunctionInfo, int FunctionInstanceIndex, FString& OutHLSL)
{
	//
	// Spawn info and particle count
	//
	if (FunctionInfo.DefinitionName == GetNumSpawnedParticlesFunctionName)
	{
		static const TCHAR* FuncTemplate = TEXT(
			"void {FunctionName}(out int Out_NumSpawned)\n"
			"{\n"
			"    Out_NumSpawned = {NumSpawnedParticlesName};\n"
			"}\n\n"
		);

		TMap<FString, FStringFormatArg> FuncTemplateArgs;
		FuncTemplateArgs.Add(TEXT("FunctionName"), FunctionInfo.InstanceName);
		FuncTemplateArgs.Add(TEXT("NumSpawnedParticlesName"), NumSpawnedParticlesBaseName + ParamInfo.DataInterfaceHLSLSymbol);

		OutHLSL += FString::Format(FuncTemplate, FuncTemplateArgs);
		return true;
	}
	
	if (FunctionInfo.DefinitionName == GetSpawnedIDAtIndexFunctionName)
	{
		static const TCHAR* FuncTemplate = TEXT(
			"void {FunctionName}(int In_SpawnIndex, out bool Out_Valid, out NiagaraID Out_ID)\n"
			"{\n"
			"    if(In_SpawnIndex >= 0 && In_SpawnIndex < {NumSpawnedParticlesName})\n"
			"    {\n"
			"        Out_Valid = true;\n"
			"        Out_ID.Index = {SpawnedIDsBufferName}[In_SpawnIndex];\n"
			"        Out_ID.AcquireTag = {SpawnedParticlesAcquireTagName};\n"
			"    }\n"
			"    else\n"
			"    {\n"
			"        Out_Valid = false;\n"
			"        Out_ID.Index = 0;\n"
			"        Out_ID.AcquireTag = 0;\n"
			"    }\n"
			"}\n\n"
		);

		TMap<FString, FStringFormatArg> FuncTemplateArgs;
		FuncTemplateArgs.Add(TEXT("FunctionName"), FunctionInfo.InstanceName);
		FuncTemplateArgs.Add(TEXT("NumSpawnedParticlesName"), NumSpawnedParticlesBaseName + ParamInfo.DataInterfaceHLSLSymbol);
		FuncTemplateArgs.Add(TEXT("SpawnedParticlesAcquireTagName"), SpawnedParticlesAcquireTagBaseName + ParamInfo.DataInterfaceHLSLSymbol);
		FuncTemplateArgs.Add(TEXT("SpawnedIDsBufferName"), SpawnedIDsBufferBaseName + ParamInfo.DataInterfaceHLSLSymbol);

		OutHLSL += FString::Format(FuncTemplate, FuncTemplateArgs);
		return true;
	}

	if (FunctionInfo.DefinitionName == GetNumParticlesFunctionName)
	{
		static const TCHAR* FuncTemplate = TEXT(
			"void {FunctionName}(out int Out_NumParticles)\n"
			"{\n"
			"    if({InstanceCountOffsetName} != 0xffffffff)\n"
			"    {\n"
			"        Out_NumParticles = RWInstanceCounts[{InstanceCountOffsetName}];\n"
			"    }\n"
			"    else\n"
			"    {\n"
			"        Out_NumParticles = 0;\n"
			"    }\n"
			"}\n\n"
		);

		TMap<FString, FStringFormatArg> FuncTemplateArgs;
		FuncTemplateArgs.Add(TEXT("FunctionName"), FunctionInfo.InstanceName);
		FuncTemplateArgs.Add(TEXT("InstanceCountOffsetName"), InstanceCountOffsetBaseName + ParamInfo.DataInterfaceHLSLSymbol);

		OutHLSL += FString::Format(FuncTemplate, FuncTemplateArgs);
		return true;
	}

	if (FunctionInfo.DefinitionName == GetParticleIndexFunctionName)
	{
		static const TCHAR* FuncTemplate = TEXT(
			"void {FunctionName}(NiagaraID In_ParticleID, out int Out_Index)\n"
			"{\n"
			"    Out_Index = (In_ParticleID.Index >= 0) ? {IDToIndexTableName}[In_ParticleID.Index] : -1;\n"
			"    int AcquireTag = (Out_Index != -1) ? {InputIntBufferName}[{AcquireTagRegisterIndexName}*{ParticleStrideIntName} + Out_Index] : 0;\n"
			"    if(In_ParticleID.AcquireTag != AcquireTag)\n"
			"    {\n"
			"        Out_Index = -1;\n"
			"    }\n"
			"}\n\n"
		);

		TMap<FString, FStringFormatArg> FuncTemplateArgs;
		FuncTemplateArgs.Add(TEXT("FunctionName"), FunctionInfo.InstanceName);
		FuncTemplateArgs.Add(TEXT("IDToIndexTableName"), IDToIndexTableBaseName + ParamInfo.DataInterfaceHLSLSymbol);
		FuncTemplateArgs.Add(TEXT("InputIntBufferName"), InputIntBufferBaseName + ParamInfo.DataInterfaceHLSLSymbol);
		FuncTemplateArgs.Add(TEXT("AcquireTagRegisterIndexName"), AcquireTagRegisterIndexBaseName + ParamInfo.DataInterfaceHLSLSymbol);
		FuncTemplateArgs.Add(TEXT("ParticleStrideIntName"), ParticleStrideIntBaseName + ParamInfo.DataInterfaceHLSLSymbol);

		OutHLSL += FString::Format(FuncTemplate, FuncTemplateArgs);
		return true;
	}

	//
	// Get attribute by ID
	//
	if (FunctionInfo.DefinitionName == GetIntByIDFunctionName)
	{
		return GenerateGetFunctionHLSL(ParamInfo, FunctionInfo, FunctionInstanceIndex, ENiagaraParticleDataComponentType::Int, 1, false, OutHLSL);
	}

	if (FunctionInfo.DefinitionName == GetBoolByIDFunctionName)
	{
		return GenerateGetFunctionHLSL(ParamInfo, FunctionInfo, FunctionInstanceIndex, ENiagaraParticleDataComponentType::Bool, 1, false, OutHLSL);
	}

	if (FunctionInfo.DefinitionName == GetFloatByIDFunctionName)
	{
		return GenerateGetFunctionHLSL(ParamInfo, FunctionInfo, FunctionInstanceIndex, ENiagaraParticleDataComponentType::Float, 1, false, OutHLSL);
	}

	if (FunctionInfo.DefinitionName == GetVec2ByIDFunctionName)
	{
		return GenerateGetFunctionHLSL(ParamInfo, FunctionInfo, FunctionInstanceIndex, ENiagaraParticleDataComponentType::Float, 2, false, OutHLSL);
	}

	if (FunctionInfo.DefinitionName == GetVec3ByIDFunctionName)
	{
		return GenerateGetFunctionHLSL(ParamInfo, FunctionInfo, FunctionInstanceIndex, ENiagaraParticleDataComponentType::Float, 3, false, OutHLSL);
	}

	if (FunctionInfo.DefinitionName == GetVec4ByIDFunctionName)
	{
		return GenerateGetFunctionHLSL(ParamInfo, FunctionInfo, FunctionInstanceIndex, ENiagaraParticleDataComponentType::Float, 4, false, OutHLSL);
	}

	if (FunctionInfo.DefinitionName == GetColorByIDFunctionName)
	{
		return GenerateGetFunctionHLSL(ParamInfo, FunctionInfo, FunctionInstanceIndex, ENiagaraParticleDataComponentType::Float, 4, false, OutHLSL);
	}

	if (FunctionInfo.DefinitionName == GetQuatByIDFunctionName)
	{
		return GenerateGetFunctionHLSL(ParamInfo, FunctionInfo, FunctionInstanceIndex, ENiagaraParticleDataComponentType::Float, 4, false, OutHLSL);
	}

	if (FunctionInfo.DefinitionName == GetIDByIDFunctionName)
	{
		return GenerateGetFunctionHLSL(ParamInfo, FunctionInfo, FunctionInstanceIndex, ENiagaraParticleDataComponentType::ID, 1, false, OutHLSL);
	}

	//
	// Get attribute by index
	//
	if (FunctionInfo.DefinitionName == GetIntByIndexFunctionName)
	{
		return GenerateGetFunctionHLSL(ParamInfo, FunctionInfo, FunctionInstanceIndex, ENiagaraParticleDataComponentType::Int, 1, true, OutHLSL);
	}

	if (FunctionInfo.DefinitionName == GetBoolByIndexFunctionName)
	{
		return GenerateGetFunctionHLSL(ParamInfo, FunctionInfo, FunctionInstanceIndex, ENiagaraParticleDataComponentType::Bool, 1, true, OutHLSL);
	}

	if (FunctionInfo.DefinitionName == GetFloatByIndexFunctionName)
	{
		return GenerateGetFunctionHLSL(ParamInfo, FunctionInfo, FunctionInstanceIndex, ENiagaraParticleDataComponentType::Float, 1, true, OutHLSL);
	}

	if (FunctionInfo.DefinitionName == GetVec2ByIndexFunctionName)
	{
		return GenerateGetFunctionHLSL(ParamInfo, FunctionInfo, FunctionInstanceIndex, ENiagaraParticleDataComponentType::Float, 2, true, OutHLSL);
	}

	if (FunctionInfo.DefinitionName == GetVec3ByIndexFunctionName)
	{
		return GenerateGetFunctionHLSL(ParamInfo, FunctionInfo, FunctionInstanceIndex, ENiagaraParticleDataComponentType::Float, 3, true, OutHLSL);
	}

	if (FunctionInfo.DefinitionName == GetVec4ByIndexFunctionName)
	{
		return GenerateGetFunctionHLSL(ParamInfo, FunctionInfo, FunctionInstanceIndex, ENiagaraParticleDataComponentType::Float, 4, true, OutHLSL);
	}

	if (FunctionInfo.DefinitionName == GetColorByIndexFunctionName)
	{
		return GenerateGetFunctionHLSL(ParamInfo, FunctionInfo, FunctionInstanceIndex, ENiagaraParticleDataComponentType::Float, 4, true, OutHLSL);
	}

	if (FunctionInfo.DefinitionName == GetQuatByIndexFunctionName)
	{
		return GenerateGetFunctionHLSL(ParamInfo, FunctionInfo, FunctionInstanceIndex, ENiagaraParticleDataComponentType::Float, 4, true, OutHLSL);
	}

	if (FunctionInfo.DefinitionName == GetIDByIndexFunctionName)
	{
		return GenerateGetFunctionHLSL(ParamInfo, FunctionInfo, FunctionInstanceIndex, ENiagaraParticleDataComponentType::ID, 1, true, OutHLSL);
	}

	return false;
}

void UNiagaraDataInterfaceParticleRead::ProvidePerInstanceDataForRenderThread(void* DataForRenderThread, void* PerInstanceData, const FNiagaraSystemInstanceID& SystemInstance)
{
	FNDIParticleRead_GameToRenderData* RTData = new (DataForRenderThread) FNDIParticleRead_GameToRenderData;
	FNDIParticleRead_InstanceData* PIData = static_cast<FNDIParticleRead_InstanceData*>(PerInstanceData);
	if (PIData && PIData->EmitterInstance)
	{
		RTData->SourceEmitterGPUContext = PIData->EmitterInstance->GetGPUContext();
		RTData->SourceEmitterName = PIData->EmitterInstance->GetCachedEmitter()->GetUniqueEmitterName();
	}
}

#if WITH_EDITOR	

void UNiagaraDataInterfaceParticleRead::GetFeedback(UNiagaraSystem* Asset, UNiagaraComponent* Component, TArray<FNiagaraDataInterfaceError>& OutErrors, TArray<FNiagaraDataInterfaceFeedback>& Warnings, TArray<FNiagaraDataInterfaceFeedback>& Info)
{
	if (!Asset)
	{
		return;
	}

	UNiagaraEmitter* FoundSourceEmitter = nullptr;
	for (const FNiagaraEmitterHandle& EmitterHandle : Asset->GetEmitterHandles())
	{
		UNiagaraEmitter* EmitterInstance = EmitterHandle.GetInstance();
		if (EmitterInstance && EmitterInstance->GetUniqueEmitterName() == EmitterName)
		{
			FoundSourceEmitter = EmitterInstance;
			break;
		}
	}

	if (!FoundSourceEmitter)
	{
		FNiagaraDataInterfaceError SourceEmitterNotFoundError(LOCTEXT("SourceEmitterNotFoundError", "Source emitter not found."),
			LOCTEXT("SourceEmitterNotFoundErrorSummary", "Source emitter not found"),
			FNiagaraDataInterfaceFix());
		OutErrors.Add(SourceEmitterNotFoundError);
	}

	// Filter through all the relevant CPU scripts
	TArray<UNiagaraScript*> Scripts;
	Scripts.Add(Asset->GetSystemSpawnScript());
	Scripts.Add(Asset->GetSystemUpdateScript());
	for (auto&& EmitterHandle : Asset->GetEmitterHandles())
	{
		TArray<UNiagaraScript*> OutScripts;
		EmitterHandle.GetInstance()->GetScripts(OutScripts, false);
		Scripts.Append(OutScripts);
	}

	// Now check if any script uses functions that require persisitent ID access
	TArray<FNiagaraFunctionSignature> CPUFunctions;
	GetPersistentIDFunctions(CPUFunctions);

	bool bHasPersistenIDAccessWarning = [this, &Scripts, &CPUFunctions]()
	{
		for (const auto Script : Scripts)
		{
			for (const auto& DIInfo : Script->GetVMExecutableData().DataInterfaceInfo)
			{
				if (DIInfo.MatchesClass(GetClass()))
				{
					for (const auto& Func : DIInfo.RegisteredFunctions)
					{
						auto Filter = [&Func](const FNiagaraFunctionSignature& CPUSig)
						{
							return CPUSig.Name == Func.Name;
						};
						if (CPUFunctions.FindByPredicate(Filter))
						{
							return true;
						}
					}
				}
			}
		}
		return false;
	}();

	// If we found persistent ID functions in use and the target emitter isn't set to expose them, trigger a fixable warning.
	if (bHasPersistenIDAccessWarning && FoundSourceEmitter && FoundSourceEmitter->bRequiresPersistentIDs == false)
	{
		FNiagaraDataInterfaceError SourceEmitterNeedsPersistentIDError(LOCTEXT("SourceEmitterNeedsPersistenIDError", "Source Emitter Needs PersistenIDs set."),
			LOCTEXT("SourceEmitterNeedsPersistenIDErrorSummary", "Source emitter needs persistent id's set."),
			FNiagaraDataInterfaceFix::CreateLambda([=]()
				{
					if (FoundSourceEmitter)
					{
						FName PropertyName = GET_MEMBER_NAME_CHECKED(UNiagaraEmitter, bRequiresPersistentIDs);
						FProperty* FoundProp = nullptr;
						for (TFieldIterator<FProperty> PropertyIt(UNiagaraEmitter::StaticClass(), EFieldIteratorFlags::IncludeSuper); PropertyIt; ++PropertyIt)
						{
							FProperty* Property = *PropertyIt;
							if (Property && Property->GetFName() == PropertyName)
							{
								FoundProp = Property;
								break;
							}
						}

						FoundSourceEmitter->Modify();
						if (FoundProp)
						{
							FPropertyChangedEvent EmptyPropertyUpdateStruct(FoundProp);

							// Go through Pre/Post edit change cycle on these because changing them will invoke a recompile on the target emitter.
							FoundSourceEmitter->PreEditChange(FoundProp);
							FoundSourceEmitter->bRequiresPersistentIDs = true;
							FoundSourceEmitter->PostEditChangeProperty(EmptyPropertyUpdateStruct);
						}

					}
					return true;
				}));
		OutErrors.Add(SourceEmitterNeedsPersistentIDError);
	}
}
#endif

void UNiagaraDataInterfaceParticleRead::GetEmitterDependencies(UNiagaraSystem* Asset, TArray<UNiagaraEmitter*>& Dependencies) const
{
	if (!Asset)
	{
		return;
	}

	UNiagaraEmitter* FoundSourceEmitter = nullptr;
	for (const FNiagaraEmitterHandle& EmitterHandle : Asset->GetEmitterHandles())
	{
		UNiagaraEmitter* EmitterInstance = EmitterHandle.GetInstance();
		if (EmitterInstance && EmitterInstance->GetUniqueEmitterName() == EmitterName)
		{
			Dependencies.Add(EmitterInstance);
			return;
		}
	}
}

bool UNiagaraDataInterfaceParticleRead::ReadsEmitterParticleData(const FString& InEmitterName) const 
{
	return EmitterName == InEmitterName;
}

IMPLEMENT_NIAGARA_DI_PARAMETER(UNiagaraDataInterfaceParticleRead, FNiagaraDataInterfaceParametersCS_ParticleRead);

#undef LOCTEXT_NAMESPACE<|MERGE_RESOLUTION|>--- conflicted
+++ resolved
@@ -497,36 +497,6 @@
 			FindAttributeIndices(InstanceData, SourceDataSet);
 			InstanceData->CachedDataSet = SourceDataSet;
 			InstanceData->bWarnFailedToFindAcquireTag = true;
-<<<<<<< HEAD
-		}
-
-		if (!bReadingOwnEmitter)
-		{
-			FRHIUnorderedAccessView* InputBuffers[3];
-			int32 NumTransitions = 0;
-			InputBuffers[NumTransitions] = SourceData->GetGPUBufferFloat().UAV;
-			++NumTransitions;
-			InputBuffers[NumTransitions] = SourceData->GetGPUBufferInt().UAV;
-			++NumTransitions;
-			if (SourceData->GetGPUIDToIndexTable().UAV)
-			{
-				InputBuffers[NumTransitions] = SourceData->GetGPUIDToIndexTable().UAV;
-				++NumTransitions;
-			}
-			checkSlow(NumTransitions <= UE_ARRAY_COUNT(InputBuffers));
-			RHICmdList.TransitionResources(EResourceTransitionAccess::EReadable, EResourceTransitionPipeline::EComputeToCompute, InputBuffers, NumTransitions);
-
-			if (InstanceCountOffsetParam.IsBound())
-			{
-				// If we're reading the instance count from another emitter, we must insert a barrier on the instance count buffer, to make sure the
-				// previous dispatch finished writing to it. For D3D11, we need to insert an end overlap / begin overlap pair to break up the current
-				// overlap group.
-				RHICmdList.TransitionResource(EResourceTransitionAccess::ERWBarrier, EResourceTransitionPipeline::EComputeToCompute, const_cast<NiagaraEmitterInstanceBatcher*>(Context.Batcher)->GetGPUInstanceCounterManager().GetInstanceCountBuffer().UAV);
-				RHICmdList.EndUAVOverlap();
-				RHICmdList.BeginUAVOverlap();
-			}
-=======
->>>>>>> 7d5968f5
 		}
 
 		const uint32 ParticleStrideFloat = SourceData->GetFloatStride() / sizeof(float);
