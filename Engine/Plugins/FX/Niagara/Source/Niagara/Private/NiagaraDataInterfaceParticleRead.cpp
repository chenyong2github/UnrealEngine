--- conflicted
+++ resolved
@@ -62,11 +62,7 @@
 			break;
 		}
 	}
-<<<<<<< HEAD
 	return (PIData->EmitterInstance != nullptr);
-=======
-	return PIData->EmitterInstance != nullptr;
->>>>>>> 8ca46bb3
 }
 
 void UNiagaraDataInterfaceParticleRead::DestroyPerInstanceData(void* PerInstanceData, FNiagaraSystemInstance* SystemInstance)
