--- conflicted
+++ resolved
@@ -50,7 +50,7 @@
 	, SetGridFromVoxelSize(false)	
 	, WorldBBoxSize(100., 100., 100.)
 {
-	Proxy = MakeShared<FNiagaraDataInterfaceProxyRW, ESPMode::ThreadSafe>();
+	Proxy.Reset(new FNiagaraDataInterfaceProxyRW());
 	RWProxy = (FNiagaraDataInterfaceProxyRW*) Proxy.Get();
 	PushToRenderThread();
 }
@@ -190,21 +190,13 @@
 bool UNiagaraDataInterfaceGrid3D::GetFunctionHLSL(const FNiagaraDataInterfaceGPUParamInfo& ParamInfo, const FNiagaraDataInterfaceGeneratedFunction& FunctionInfo, int FunctionInstanceIndex, FString& OutHLSL)
 {
 	TMap<FString, FStringFormatArg> ArgsDeclarations = {
-<<<<<<< HEAD
 		{ TEXT("FunctionName"), FunctionInfo.InstanceName},
-=======
-		{ TEXT("FunctionName"), InstanceFunctionName},
->>>>>>> fa8a8d0d
 		{ TEXT("NumVoxelsName"), NumVoxelsName + ParamInfo.DataInterfaceHLSLSymbol },
 		{ TEXT("VoxelSizeName"), VoxelSizeName + ParamInfo.DataInterfaceHLSLSymbol },
 		{ TEXT("WorldBBoxSizeName"),    WorldBBoxSizeName + ParamInfo.DataInterfaceHLSLSymbol },
 	};
 
-<<<<<<< HEAD
 	if (FunctionInfo.DefinitionName == WorldBBoxSizeFunctionName)
-=======
-	if (DefinitionFunctionName == WorldBBoxSizeFunctionName)
->>>>>>> fa8a8d0d
 	{
 		static const TCHAR *FormatSample = TEXT(R"(
 			void {FunctionName}(out float3 Out_WorldBBox)
@@ -216,11 +208,7 @@
 		OutHLSL += FString::Format(FormatSample, ArgsDeclarations);
 		return true;
 	}
-<<<<<<< HEAD
 	else if (FunctionInfo.DefinitionName == NumVoxelsFunctionName)
-=======
-	else if (DefinitionFunctionName == NumVoxelsFunctionName)
->>>>>>> fa8a8d0d
 	{
 		static const TCHAR *FormatSample = TEXT(R"(
 			void {FunctionName}(out int Out_NumVoxelsX, out int Out_NumVoxelsY, out int Out_NumVoxelsZ)
@@ -234,11 +222,7 @@
 		OutHLSL += FString::Format(FormatSample, ArgsDeclarations);
 		return true;
 	}
-<<<<<<< HEAD
 	else if (FunctionInfo.DefinitionName == SimulationToUnitFunctionName)
-=======
-	else if (DefinitionFunctionName == SimulationToUnitFunctionName)
->>>>>>> fa8a8d0d
 	{
 		static const TCHAR *FormatSample = TEXT(R"(
 			void {FunctionName}(float3 In_Simulation, float4x4 In_SimulationToUnitTransform, out float3 Out_Unit)
@@ -335,7 +319,7 @@
 	, SetGridFromMaxAxis(false)	
 	, WorldBBoxSize(100., 100.)
 {
-	Proxy = MakeShared<FNiagaraDataInterfaceProxyRW, ESPMode::ThreadSafe>();
+	Proxy.Reset(new FNiagaraDataInterfaceProxyRW());
 	PushToRenderThread();
 }
 
@@ -545,21 +529,13 @@
 bool UNiagaraDataInterfaceGrid2D::GetFunctionHLSL(const FNiagaraDataInterfaceGPUParamInfo& ParamInfo, const FNiagaraDataInterfaceGeneratedFunction& FunctionInfo, int FunctionInstanceIndex, FString& OutHLSL)
 {
 	TMap<FString, FStringFormatArg> ArgsDeclarations = {
-<<<<<<< HEAD
 		{ TEXT("FunctionName"), FunctionInfo.InstanceName},
-=======
-		{ TEXT("FunctionName"), InstanceFunctionName},
->>>>>>> fa8a8d0d
 		{ TEXT("NumCellsName"), NumCellsName + ParamInfo.DataInterfaceHLSLSymbol },
 		{ TEXT("CellSizeName"), CellSizeName + ParamInfo.DataInterfaceHLSLSymbol },		
 		{ TEXT("WorldBBoxSizeName"),    WorldBBoxSizeName + ParamInfo.DataInterfaceHLSLSymbol },
 	};
 
-<<<<<<< HEAD
 	if (FunctionInfo.DefinitionName == WorldBBoxSizeFunctionName)
-=======
-	if (DefinitionFunctionName == WorldBBoxSizeFunctionName)
->>>>>>> fa8a8d0d
 	{
 		static const TCHAR *FormatSample = TEXT(R"(
 			void {FunctionName}(out float2 Out_WorldBBox)
@@ -571,11 +547,7 @@
 		OutHLSL += FString::Format(FormatSample, ArgsDeclarations);
 		return true;
 	}
-<<<<<<< HEAD
 	else if (FunctionInfo.DefinitionName == NumCellsFunctionName)
-=======
-	else if (DefinitionFunctionName == NumCellsFunctionName)
->>>>>>> fa8a8d0d
 	{
 		static const TCHAR *FormatSample = TEXT(R"(
 			void {FunctionName}(out int Out_NumCellsX, out int Out_NumCellsY)
@@ -588,11 +560,7 @@
 		OutHLSL += FString::Format(FormatSample, ArgsDeclarations);
 		return true;
 	}
-<<<<<<< HEAD
 	else if (FunctionInfo.DefinitionName == SimulationToUnitFunctionName)
-=======
-	else if (DefinitionFunctionName == SimulationToUnitFunctionName)
->>>>>>> fa8a8d0d
 	{
 		static const TCHAR *FormatSample = TEXT(R"(
 			void {FunctionName}(float3 In_Simulation, float4x4 In_SimulationToUnitTransform, out float3 Out_Unit)
@@ -604,11 +572,7 @@
 		OutHLSL += FString::Format(FormatSample, ArgsDeclarations);
 		return true;
 	}
-<<<<<<< HEAD
 	else if (FunctionInfo.DefinitionName == UnitToSimulationFunctionName)
-=======
-	else if (DefinitionFunctionName == UnitToSimulationFunctionName)
->>>>>>> fa8a8d0d
 	{
 		static const TCHAR *FormatSample = TEXT(R"(
 			void {FunctionName}(float3 In_Unit, float4x4 In_UnitToSimulationTransform, out float3 Out_Simulation)
