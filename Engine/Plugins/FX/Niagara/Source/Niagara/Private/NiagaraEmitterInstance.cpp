// Copyright Epic Games, Inc. All Rights Reserved.

#include "NiagaraEmitterInstance.h"
#include "Engine/Engine.h"
#include "Materials/Material.h"
#include "VectorVM.h"
#include "NiagaraStats.h"
#include "NiagaraConstants.h"
#include "NiagaraRenderer.h"
#include "NiagaraSystemInstance.h"
#include "NiagaraDataInterface.h"
#include "NiagaraEmitterInstanceBatcher.h"
#include "NiagaraScriptExecutionContext.h"
#include "NiagaraParameterCollection.h"
#include "NiagaraScriptExecutionContext.h"
#include "NiagaraWorldManager.h"
#include "NiagaraSimulationStageBase.h"

DECLARE_DWORD_COUNTER_STAT(TEXT("Num Custom Events"), STAT_NiagaraNumCustomEvents, STATGROUP_Niagara);

//DECLARE_CYCLE_STAT(TEXT("Tick"), STAT_NiagaraTick, STATGROUP_Niagara);
DECLARE_CYCLE_STAT(TEXT("Emitter Simulate [CNC]"), STAT_NiagaraSimulate, STATGROUP_Niagara);
DECLARE_CYCLE_STAT(TEXT("Emitter Spawn [CNC]"), STAT_NiagaraSpawn, STATGROUP_Niagara);
DECLARE_CYCLE_STAT(TEXT("Emitter Post Tick [CNC]"), STAT_NiagaraEmitterPostTick, STATGROUP_Niagara);
DECLARE_CYCLE_STAT(TEXT("Emitter Event Handling [CNC]"), STAT_NiagaraEventHandle, STATGROUP_Niagara);
DECLARE_CYCLE_STAT(TEXT("Emitter Error Check [CNC]"), STAT_NiagaraEmitterErrorCheck, STATGROUP_Niagara);
DECLARE_CYCLE_STAT(TEXT("Init Emitters [GT]"), STAT_NiagaraEmitterInit, STATGROUP_Niagara);

DECLARE_CYCLE_STAT(TEXT("Init Emitters (DataSets) [GT]"), STAT_NiagaraEmitterInit_Datasets, STATGROUP_Niagara);
DECLARE_CYCLE_STAT(TEXT("Init Emitters (ExecContexts) [GT]"), STAT_NiagaraEmitterInit_ExecContexts, STATGROUP_Niagara);
DECLARE_CYCLE_STAT(TEXT("Init Emitters (DirectBindings) [GT]"), STAT_NiagaraEmitterInit_DirectBindings, STATGROUP_Niagara);
DECLARE_CYCLE_STAT(TEXT("Init Emitters (Events) [GT]"), STAT_NiagaraEmitterInit_Events, STATGROUP_Niagara);
DECLARE_CYCLE_STAT(TEXT("Init Emitters (DIDefaultsAndBoundCalcs) [GT]"), STAT_NiagaraEmitterInit_DIDefaultsAndBoundsCalcs, STATGROUP_Niagara);


static int32 GbDumpParticleData = 0;
static FAutoConsoleVariableRef CVarNiagaraDumpParticleData(
	TEXT("fx.DumpParticleData"),
	GbDumpParticleData,
	TEXT("If > 0 current frame particle data will be dumped after simulation. \n"),
	ECVF_Default
	);

static int32 GbNiagaraDumpNans = 0;
static FAutoConsoleVariableRef CVarNiagaraDumpNans(
	TEXT("fx.Niagara.DumpNans"),
	GbNiagaraDumpNans,
	TEXT("If not 0 any NaNs will be dumped always.\n"),
	ECVF_Default
);

static int32 GbNiagaraDumpNansOnce = 0;
static FAutoConsoleVariableRef CVarNiagaraDumpNansOnce(
	TEXT("fx.Niagara.DumpNansOnce"),
	GbNiagaraDumpNansOnce,
	TEXT("If not 0 any NaNs will be dumped for the first emitter that encounters NaNs.\n"),
	ECVF_Default
);

static int32 GbNiagaraShowAllocationWarnings = 0;
static FAutoConsoleVariableRef CVarNiagaraShowAllocationWarnings(
	TEXT("fx.Niagara.ShowAllocationWarnings"),
	GbNiagaraShowAllocationWarnings,
	TEXT("If not 0 then frequent reallocations and over-allocations of particle memory will cause warnings in the log.\n"),
	ECVF_Default
);

/**
TODO: This is mainly to avoid hard limits in our storage/alloc code etc rather than for perf reasons.
We should improve our hard limit/safety code and possibly add a max for perf reasons.
*/
static int32 GMaxNiagaraCPUParticlesPerEmitter = 1000000;
static FAutoConsoleVariableRef CVarMaxNiagaraCPUParticlesPerEmitter(
	TEXT("fx.MaxNiagaraCPUParticlesPerEmitter"),
	GMaxNiagaraCPUParticlesPerEmitter,
	TEXT("The max number of supported CPU particles per emitter in Niagara. \n"),
	ECVF_Default
);

static int32 GMaxNiagaraGPUParticlesSpawnPerFrame = 2000000;
static FAutoConsoleVariableRef CVarMaxNiagaraGPUParticlesSpawnPerFrame(
	TEXT("fx.MaxNiagaraGPUParticlesSpawnPerFrame"),
	GMaxNiagaraGPUParticlesSpawnPerFrame,
	TEXT("The max number of GPU particles we expect to spawn in a single frame.\n"),
	ECVF_Default
);
//////////////////////////////////////////////////////////////////////////

template<bool bAccumulate>
struct FNiagaraEditorOnlyCycleTimer
{
	FORCEINLINE FNiagaraEditorOnlyCycleTimer(uint32& InCyclesOut)
#if WITH_EDITOR
		: CyclesOut(InCyclesOut)
		, StartCycles(FPlatformTime::Cycles())
#endif
	{
	}

#if WITH_EDITOR
	FORCEINLINE ~FNiagaraEditorOnlyCycleTimer()
	{
		uint32 DeltaCycles = FPlatformTime::Cycles() - StartCycles;
		if (bAccumulate)
		{
			CyclesOut += DeltaCycles;
		}
		else
		{
			CyclesOut = DeltaCycles;
		}
	}

	uint32& CyclesOut;
	uint32 StartCycles;
#endif
};

//////////////////////////////////////////////////////////////////////////

FNiagaraEmitterInstance::FNiagaraEmitterInstance(FNiagaraSystemInstance* InParentSystemInstance)
: CachedBounds(ForceInit)
, CachedSystemFixedBounds()
, ParentSystemInstance(InParentSystemInstance)
{
	ParticleDataSet = new FNiagaraDataSet();

	Batcher = ParentSystemInstance ? ParentSystemInstance->GetBatcher() : nullptr;
	check(Batcher != nullptr);
}

FNiagaraEmitterInstance::~FNiagaraEmitterInstance()
{
	// Clear the cached emitter as it is not safe to access the CacheEmitter due to deferred deleted which can happen after the CachedEmitter has been GCed
	CachedEmitter = nullptr;

	//UE_LOG(LogNiagara, Warning, TEXT("~Simulator %p"), this);
	CachedBounds.Init();
	UnbindParameters(false);

	if (GPUExecContext != nullptr)
	{
		/** We defer the deletion of the particle dataset and the compute context to the RT to be sure all in-flight RT commands have finished using it.*/
		NiagaraEmitterInstanceBatcher* Batcher_RT = Batcher && !Batcher->IsPendingKill() ? Batcher : nullptr;
		ENQUEUE_RENDER_COMMAND(FDeleteContextCommand)(
			[Batcher_RT, ExecContext=GPUExecContext, DataSet= ParticleDataSet](FRHICommandListImmediate& RHICmdList)
			{
				if ( Batcher_RT != nullptr )
				{
					Batcher_RT->ReleaseInstanceCounts_RenderThread(ExecContext, DataSet);
				}
				if ( ExecContext != nullptr )
				{
					delete ExecContext;
				}
				if ( DataSet != nullptr )
				{
					delete DataSet;
				}
			}
		);
			
		GPUExecContext = nullptr;
		ParticleDataSet = nullptr;
	}
	else
	{
		if ( ParticleDataSet != nullptr )
		{
			delete ParticleDataSet;
			ParticleDataSet = nullptr;
		}
	}
}

FBox FNiagaraEmitterInstance::GetBounds()
{
	return CachedBounds;
}

TArrayView<FNiagaraScriptExecutionContext> FNiagaraEmitterInstance::GetEventExecutionContexts()
{
	if (EventInstanceData.IsValid())
	{
		return MakeArrayView(EventInstanceData->EventExecContexts);
	}
	return MakeArrayView<FNiagaraScriptExecutionContext>(nullptr, 0);
}

bool FNiagaraEmitterInstance::IsReadyToRun() const
{
	if (!IsDisabled() && !CachedEmitter->IsReadyToRun())
	{
		return false;
	}

	return true;
}

void FNiagaraEmitterInstance::Dump()const
{
	UE_LOG(LogNiagara, Log, TEXT("==  %s ========"), *CachedEmitter->GetUniqueEmitterName());
	UE_LOG(LogNiagara, Log, TEXT(".................Spawn................."));
	SpawnExecContext.Parameters.DumpParameters(true);
	UE_LOG(LogNiagara, Log, TEXT(".................Update................."));
	UpdateExecContext.Parameters.DumpParameters(true);
	if (CachedEmitter->SimTarget == ENiagaraSimTarget::GPUComputeSim && GPUExecContext != nullptr)
	{
		UE_LOG(LogNiagara, Log, TEXT("................. %s Combined Parameters ................."), TEXT("GPU Script"));
		GPUExecContext->CombinedParamStore.DumpParameters();
	}
	ParticleDataSet->Dump(0, INDEX_NONE, TEXT("Particle Data"));
}

bool FNiagaraEmitterInstance::IsAllowedToExecute() const
{
	const FNiagaraEmitterHandle& EmitterHandle = GetEmitterHandle();
	return EmitterHandle.GetIsEnabled() &&
		CachedEmitter->IsAllowedByScalability() &&
		// TODO: fall back to CPU sim instead once we have scalability functionality to do so
		(CachedEmitter->SimTarget != ENiagaraSimTarget::GPUComputeSim || (Batcher && FNiagaraUtilities::AllowGPUParticles(Batcher->GetShaderPlatform())));
}

void FNiagaraEmitterInstance::Init(int32 InEmitterIdx, FNiagaraSystemInstanceID InSystemInstanceID)
{
	SCOPE_CYCLE_COUNTER(STAT_NiagaraEmitterInit);
	check(ParticleDataSet);
	FNiagaraDataSet& Data = *ParticleDataSet;
	EmitterIdx = InEmitterIdx;
	OwnerSystemInstanceID = InSystemInstanceID;
	const FNiagaraEmitterHandle& EmitterHandle = GetEmitterHandle();
	CachedEmitter = EmitterHandle.GetInstance();
	CachedIDName = EmitterHandle.GetIdName();

	MaxAllocationCount = 0;
	ReallocationCount = 0;
	MinOverallocation = -1;

	if (CachedEmitter == nullptr)
	{
		//@todo(message manager) Error bubbling here
		ExecutionState = ENiagaraExecutionState::Disabled;
		return;
	}

	MaxAllocationCount = CachedEmitter->GetMaxParticleCountEstimate();
	if (!IsAllowedToExecute())
	{
		ExecutionState = ENiagaraExecutionState::Disabled;
		return;
	}

	const TArray<TSharedRef<const FNiagaraEmitterCompiledData>>& EmitterCompiledData = ParentSystemInstance->GetSystem()->GetEmitterCompiledData();
	if (EmitterCompiledData.IsValidIndex(EmitterIdx) == false)
	{
		//@todo(message manager) Error bubbling here
		ExecutionState = ENiagaraExecutionState::Disabled;
		return;
	}

	CachedEmitterCompiledData = EmitterCompiledData[EmitterIdx];

#if !UE_BUILD_SHIPPING && !UE_BUILD_TEST 
	CheckForErrors();
#endif

	if (IsDisabled())
	{
		return;
	}

	//Init the spawn infos to the correct number for this system.
	SpawnInfos.SetNum(CachedEmitterCompiledData->SpawnAttributes.Num());

	{
		SCOPE_CYCLE_COUNTER(STAT_NiagaraEmitterInit_Datasets);
		Data.Init(&CachedEmitterCompiledData->DataSetCompiledData);

		ResetSimulation();

		//Warn the user if there are any attributes used in the update script that are not initialized in the spawn script.
		//TODO: We need some window in the System editor and possibly the graph editor for warnings and errors.

		const bool bVerboseAttributeLogging = false;

#if !UE_BUILD_SHIPPING && !UE_BUILD_TEST 
		if (bVerboseAttributeLogging)
		{
			for (FNiagaraVariable& Attr : CachedEmitter->UpdateScriptProps.Script->GetVMExecutableData().Attributes)
			{
				int32 FoundIdx;
				if (!CachedEmitter->SpawnScriptProps.Script->GetVMExecutableData().Attributes.Find(Attr, FoundIdx))
				{
					UE_LOG(LogNiagara, Warning, TEXT("Attribute %s is used in the Update script for %s but it is not initialised in the Spawn script!"), *Attr.GetName().ToString(), *EmitterHandle.GetName().ToString());
				}
				for (int32 i = 0; i < CachedEmitter->GetEventHandlers().Num(); i++)
				{
					if (CachedEmitter->GetEventHandlers()[i].Script && !CachedEmitter->GetEventHandlers()[i].Script->GetVMExecutableData().Attributes.Find(Attr, FoundIdx))
					{
						UE_LOG(LogNiagara, Warning, TEXT("Attribute %s is used in the event handler script for %s but it is not initialised in the Spawn script!"), *Attr.GetName().ToString(), *EmitterHandle.GetName().ToString());
					}
				}
			}
		}
#endif
	}

	{
		ensure(CachedEmitter->UpdateScriptProps.DataSetAccessSynchronized());
		const int32 UpdateEventGeneratorCount = CachedEmitter->UpdateScriptProps.EventGenerators.Num();

		ensure(CachedEmitter->SpawnScriptProps.DataSetAccessSynchronized());
		const int32 SpawnEventGeneratorCount = CachedEmitter->SpawnScriptProps.EventGenerators.Num();

		const int32 NumEvents = CachedEmitter->GetEventHandlers().Num();

		if (UpdateEventGeneratorCount || SpawnEventGeneratorCount || NumEvents)
		{
			SCOPE_CYCLE_COUNTER(STAT_NiagaraEmitterInit_Events);
			
			EventInstanceData = MakeUnique<FEventInstanceData>();
			EventInstanceData->UpdateScriptEventDataSets.Empty(UpdateEventGeneratorCount);
			EventInstanceData->UpdateEventGeneratorIsSharedByIndex.SetNumZeroed(UpdateEventGeneratorCount);
			int32 UpdateEventGeneratorIndex = 0;
			for (const FNiagaraEventGeneratorProperties &GeneratorProps : CachedEmitter->UpdateScriptProps.EventGenerators)
			{
				FNiagaraDataSet *Set = ParentSystemInstance->CreateEventDataSet(EmitterHandle.GetIdName(), GeneratorProps.ID);
				Set->Init(&GeneratorProps.DataSetCompiledData);

				EventInstanceData->UpdateScriptEventDataSets.Add(Set);
				EventInstanceData->UpdateEventGeneratorIsSharedByIndex[UpdateEventGeneratorIndex] = CachedEmitter->IsEventGeneratorShared(GeneratorProps.ID);
				++UpdateEventGeneratorIndex;
			}

			EventInstanceData->SpawnScriptEventDataSets.Empty(SpawnEventGeneratorCount);
			EventInstanceData->SpawnEventGeneratorIsSharedByIndex.SetNumZeroed(SpawnEventGeneratorCount);
			int32 SpawnEventGeneratorIndex = 0;
			for (const FNiagaraEventGeneratorProperties &GeneratorProps : CachedEmitter->SpawnScriptProps.EventGenerators)
			{
				FNiagaraDataSet *Set = ParentSystemInstance->CreateEventDataSet(EmitterHandle.GetIdName(), GeneratorProps.ID);
				Set->Init(&GeneratorProps.DataSetCompiledData);

				EventInstanceData->SpawnScriptEventDataSets.Add(Set);
				EventInstanceData->SpawnEventGeneratorIsSharedByIndex[SpawnEventGeneratorIndex] = CachedEmitter->IsEventGeneratorShared(GeneratorProps.ID);
				++SpawnEventGeneratorIndex;
			}

			EventInstanceData->EventExecContexts.SetNum(NumEvents);
			EventInstanceData->EventExecCountBindings.SetNum(NumEvents);

			for (int32 i = 0; i < NumEvents; i++)
			{
				ensure(CachedEmitter->GetEventHandlers()[i].DataSetAccessSynchronized());

				UNiagaraScript* EventScript = CachedEmitter->GetEventHandlers()[i].Script;

				//This is cpu explicitly? Are we doing event handlers on GPU?
				EventInstanceData->EventExecContexts[i].Init(EventScript, ENiagaraSimTarget::CPUSim);
				EventInstanceData->EventExecCountBindings[i].Init(EventInstanceData->EventExecContexts[i].Parameters, SYS_PARAM_ENGINE_EXEC_COUNT);
			}
		}
	}

	{
		SCOPE_CYCLE_COUNTER(STAT_NiagaraEmitterInit_ExecContexts);

		SpawnExecContext.Init(CachedEmitter->SpawnScriptProps.Script, CachedEmitter->SimTarget);
		UpdateExecContext.Init(CachedEmitter->UpdateScriptProps.Script, CachedEmitter->SimTarget);

		// setup the parameer store for the GPU execution context; since spawn and update are combined here, we build one with params from both script props
		if (CachedEmitter->SimTarget == ENiagaraSimTarget::GPUComputeSim)
		{
			GPUExecContext = new FNiagaraComputeExecutionContext();
			const uint32 MaxUpdateIterations = CachedEmitter->bDeprecatedShaderStagesEnabled ? CachedEmitter->MaxUpdateIterations : 1;
			GPUExecContext->InitParams(CachedEmitter->GetGPUComputeScript(), CachedEmitter->SimTarget, CachedEmitter->GetUniqueEmitterName(), CachedEmitter->DefaultShaderStageIndex, MaxUpdateIterations, CachedEmitter->SpawnStages);
			GPUExecContext->MainDataSet = &Data;
			GPUExecContext->GPUScript_RT = CachedEmitter->GetGPUComputeScript()->GetRenderThreadScript();

			SpawnExecContext.Parameters.Bind(&GPUExecContext->CombinedParamStore);
			UpdateExecContext.Parameters.Bind(&GPUExecContext->CombinedParamStore);

			for (int32 i = 0; i < CachedEmitter->GetSimulationStages().Num(); i++)
			{
				CachedEmitter->GetSimulationStages()[i]->Script->RapidIterationParameters.Bind(&GPUExecContext->CombinedParamStore);
			}
		}

	}


	//Setup direct bindings for setting parameter values.
	{
		SCOPE_CYCLE_COUNTER(STAT_NiagaraEmitterInit_DirectBindings);

		//Setup direct bindings for setting parameter values.
		SpawnIntervalBinding.Init(SpawnExecContext.Parameters, CachedEmitterCompiledData->EmitterSpawnIntervalVar);
		InterpSpawnStartBinding.Init(SpawnExecContext.Parameters, CachedEmitterCompiledData->EmitterInterpSpawnStartDTVar);
		SpawnGroupBinding.Init(SpawnExecContext.Parameters, CachedEmitterCompiledData->EmitterSpawnGroupVar);

		// Initialize the exec count
		SpawnExecCountBinding.Init(SpawnExecContext.Parameters, SYS_PARAM_ENGINE_EXEC_COUNT);
		UpdateExecCountBinding.Init(UpdateExecContext.Parameters, SYS_PARAM_ENGINE_EXEC_COUNT);
	}

	{
		SCOPE_CYCLE_COUNTER(STAT_NiagaraEmitterInit_DIDefaultsAndBoundsCalcs);
		// Collect script defined data interface parameters.
		TArray<UNiagaraScript*, TInlineAllocator<8>> Scripts;
		Scripts.Add(CachedEmitter->SpawnScriptProps.Script);
		Scripts.Add(CachedEmitter->UpdateScriptProps.Script);
		for (const FNiagaraEventScriptProperties& EventHandler : CachedEmitter->GetEventHandlers())
		{
			Scripts.Add(EventHandler.Script);
		}
		for (const UNiagaraSimulationStageBase* SimStage : CachedEmitter->GetSimulationStages())
		{
			Scripts.Add(SimStage->Script);
		}
		FNiagaraUtilities::CollectScriptDataInterfaceParameters(*CachedEmitter, MakeArrayView(Scripts), ScriptDefinedDataInterfaceParameters);

		// Initialize bounds calculators - skip creating if we won't ever use it.  We leave the GPU sims in there with the editor so that we can
		// generate the bounds from the readback in the tool.
#if !WITH_EDITOR
		bool bUseDynamicBounds = !CachedSystemFixedBounds.IsSet() && !CachedEmitter->bFixedBounds && CachedEmitter->SimTarget == ENiagaraSimTarget::CPUSim;
		if (bUseDynamicBounds)
#endif
		{
			BoundsCalculators.Reserve(CachedEmitter->GetRenderers().Num());
			for (UNiagaraRendererProperties* RendererProperties : CachedEmitter->GetRenderers())
			{
				if ((RendererProperties != nullptr) && RendererProperties->GetIsEnabled())
				{
					FNiagaraBoundsCalculator* BoundsCalculator = RendererProperties->CreateBoundsCalculator();
					if (BoundsCalculator != nullptr)
					{
						BoundsCalculator->InitAccessors(*ParticleDataSet);
						BoundsCalculators.Emplace(BoundsCalculator);
					}
				}
			}
		}

		//Bind some stores and unbind immediately just to prime some data from those stores.
		FNiagaraParameterStore& SystemScriptDefinedDataInterfaceParameters = ParentSystemInstance->GetSystemSimulation()->GetScriptDefinedDataInterfaceParameters();
		
		SystemScriptDefinedDataInterfaceParameters.Bind(&SpawnExecContext.Parameters);
		ScriptDefinedDataInterfaceParameters.Bind(&SpawnExecContext.Parameters);
		SpawnExecContext.Parameters.UnbindFromSourceStores();

		SystemScriptDefinedDataInterfaceParameters.Bind(&UpdateExecContext.Parameters);
		ScriptDefinedDataInterfaceParameters.Bind(&UpdateExecContext.Parameters);
		UpdateExecContext.Parameters.UnbindFromSourceStores();

		if (EventInstanceData.IsValid())
		{
			for (FNiagaraScriptExecutionContext& EventContext : EventInstanceData->EventExecContexts)
			{
				SystemScriptDefinedDataInterfaceParameters.Bind(&EventContext.Parameters);
				ScriptDefinedDataInterfaceParameters.Bind(&EventContext.Parameters);
				EventContext.Parameters.UnbindFromSourceStores();
			}

			const int32 NumEventHandlers = CachedEmitter->GetEventHandlers().Num();
			EventInstanceData->EventHandlingInfo.Reset();
			EventInstanceData->EventHandlingInfo.SetNum(NumEventHandlers);
			for (int32 i = 0; i < NumEventHandlers; i++)
			{
				const FNiagaraEventScriptProperties& EventHandlerProps = CachedEmitter->GetEventHandlers()[i];
				FNiagaraEventHandlingInfo& Info = EventInstanceData->EventHandlingInfo[i];
				Info.SourceEmitterGuid = EventHandlerProps.SourceEmitterID;
				Info.SourceEmitterName = Info.SourceEmitterGuid.IsValid() ? *Info.SourceEmitterGuid.ToString() : CachedIDName;
				Info.SpawnCounts.Reset();
				Info.TotalSpawnCount = 0;
				Info.EventData = nullptr;
			}
		}
	}	
}

void FNiagaraEmitterInstance::ResetSimulation(bool bKillExisting /*= true*/)
{
	EmitterAge = 0;
	TickCount = 0;
	CachedBounds.Init();

	if (MinOverallocation > 100 && GbNiagaraShowAllocationWarnings)
	{
		FString SystemName = this->GetParentSystemInstance()->GetSystem()->GetName();
		FString FullName = SystemName + "::" + this->GetEmitterHandle().GetName().ToString();
		UE_LOG(LogNiagara, Warning, TEXT("The emitter %s over-allocated %i particles during its runtime. If this happens frequently, consider setting the emitter's AllocationMode property to 'manual' to improve runtime performance."), *FullName, MinOverallocation);
	}

	if (IsDisabled())
	{
		return;
	}

	SetExecutionState(ENiagaraExecutionState::Active);

	if (bKillExisting)
	{
		bResetPending = true;
		TotalSpawnedParticles = 0;

		ParticleDataSet->ResetBuffers();

		if (EventInstanceData.IsValid())
		{
			for (FNiagaraDataSet* SpawnScriptEventDataSet : EventInstanceData->SpawnScriptEventDataSets)
			{
				SpawnScriptEventDataSet->ResetBuffers();
			}
			for (FNiagaraDataSet* UpdateScriptEventDataSet : EventInstanceData->UpdateScriptEventDataSets)
			{
				UpdateScriptEventDataSet->ResetBuffers();
			}
		}

		if (CachedEmitter->SimTarget == ENiagaraSimTarget::GPUComputeSim && GPUExecContext != nullptr)
		{
			GPUExecContext->Reset(Batcher);
		}
	}
}

void FNiagaraEmitterInstance::CheckForErrors()
{
	SCOPE_CYCLE_COUNTER(STAT_NiagaraEmitterErrorCheck);
	
	checkSlow(CachedEmitter);

	//Check for various failure conditions and bail.
	if (!CachedEmitter->UpdateScriptProps.Script || !CachedEmitter->SpawnScriptProps.Script )
	{
		//TODO - Arbitrary named scripts. Would need some base functionality for Spawn/Udpate to be called that can be overriden in BPs for emitters with custom scripts.
		UE_LOG(LogNiagara, Error, TEXT("Emitter cannot be enabled because it's doesn't have both an update and spawn script."), *CachedEmitter->GetFullName());
		SetExecutionState(ENiagaraExecutionState::Disabled);
		return;
	}

	if (!CachedEmitter->UpdateScriptProps.Script->IsReadyToRun(ENiagaraSimTarget::CPUSim) || !CachedEmitter->SpawnScriptProps.Script->IsReadyToRun(ENiagaraSimTarget::CPUSim))
	{
		//TODO - Arbitrary named scripts. Would need some base functionality for Spawn/Udpate to be called that can be overriden in BPs for emitters with custom scripts.
		UE_LOG(LogNiagara, Error, TEXT("Emitter cannot be enabled because it's doesn't have both an update and spawn script ready to run CPU scripts."), *CachedEmitter->GetFullName());
		SetExecutionState(ENiagaraExecutionState::Disabled);
		return;
	}

	if (CachedEmitter->SpawnScriptProps.Script->GetVMExecutableData().DataUsage.bReadsAttributeData)
	{
		UE_LOG(LogNiagara, Error, TEXT("%s reads attribute data and so cannot be used as a spawn script. The data being read would be invalid."), *CachedEmitter->SpawnScriptProps.Script->GetName());
		SetExecutionState(ENiagaraExecutionState::Disabled);
		return;
	}
	if (CachedEmitter->UpdateScriptProps.Script->GetVMExecutableData().Attributes.Num() == 0 || CachedEmitter->SpawnScriptProps.Script->GetVMExecutableData().Attributes.Num() == 0)
	{
		UE_LOG(LogNiagara, Error, TEXT("This emitter cannot be enabled because its spawn or update script doesn't have any attributes.."));
		SetExecutionState(ENiagaraExecutionState::Disabled);
		return;
	}

	if (CachedEmitter->SimTarget == ENiagaraSimTarget::CPUSim)
	{
		bool bFailed = false;
		if (!CachedEmitter->SpawnScriptProps.Script->DidScriptCompilationSucceed(false))
		{
			bFailed = true;
			UE_LOG(LogNiagara, Error, TEXT("This emitter cannot be enabled because its CPU Spawn script failed to compile."));
		}

		if (!CachedEmitter->UpdateScriptProps.Script->DidScriptCompilationSucceed(false))
		{
			bFailed = true;
			UE_LOG(LogNiagara, Error, TEXT("This emitter cannot be enabled because its CPU Update script failed to compile."));
		}

		if (CachedEmitter->GetEventHandlers().Num() != 0)
		{
			for (int32 i = 0; i < CachedEmitter->GetEventHandlers().Num(); i++)
			{
				if (!CachedEmitter->GetEventHandlers()[i].Script->DidScriptCompilationSucceed(false))
				{
					bFailed = true;
					UE_LOG(LogNiagara, Error, TEXT("This emitter cannot be enabled because one of its CPU Event scripts failed to compile."));
				}
			}
		}

		if (bFailed)
		{
			SetExecutionState(ENiagaraExecutionState::Disabled);
			return;
		}
	}

	if (CachedEmitter->SimTarget == ENiagaraSimTarget::GPUComputeSim)
	{
		if (CachedEmitter->GetGPUComputeScript()->IsScriptCompilationPending(true))
		{
			UE_LOG(LogNiagara, Error, TEXT("This emitter cannot be enabled because its GPU script hasn't been compiled.."));
			SetExecutionState(ENiagaraExecutionState::Disabled);
			return;
		}
		if (!CachedEmitter->GetGPUComputeScript()->DidScriptCompilationSucceed(true))
		{
			UE_LOG(LogNiagara, Error, TEXT("This emitter cannot be enabled because its GPU script failed to compile."));
			SetExecutionState(ENiagaraExecutionState::Disabled);
			return;
		}
	}
}

void FNiagaraEmitterInstance::DirtyDataInterfaces()
{
	if (IsDisabled())
	{
		return;
	}

	// Make sure that our function tables need to be regenerated...
	SpawnExecContext.DirtyDataInterfaces();
	UpdateExecContext.DirtyDataInterfaces();

	if (CachedEmitter->SimTarget == ENiagaraSimTarget::GPUComputeSim && GPUExecContext != nullptr)
	{
		GPUExecContext->DirtyDataInterfaces();
	}

	for (FNiagaraScriptExecutionContext& EventContext : GetEventExecutionContexts())
	{
		EventContext.DirtyDataInterfaces();
	}
}

//Unsure on usage of this atm. Possibly useful in future.
// void FNiagaraEmitterInstance::RebindParameterCollection(UNiagaraParameterCollectionInstance* OldInstance, UNiagaraParameterCollectionInstance* NewInstance)
// {
// 	OldInstance->GetParameterStore().Unbind(&SpawnExecContext.Parameters);
// 	NewInstance->GetParameterStore().Bind(&SpawnExecContext.Parameters);
// 
// 	OldInstance->GetParameterStore().Unbind(&UpdateExecContext.Parameters);
// 	NewInstance->GetParameterStore().Bind(&UpdateExecContext.Parameters);
// 
// 	for (FNiagaraScriptExecutionContext& EventContext : EventExecContexts)
// 	{
// 		OldInstance->GetParameterStore().Unbind(&EventContext.Parameters);
// 		NewInstance->GetParameterStore().Bind(&EventContext.Parameters);
// 	}
// }

void FNiagaraEmitterInstance::UnbindParameters(bool bExternalOnly)
{
	if (bExternalOnly && !IsDisabled())
	{
		for (UNiagaraParameterCollection* Collection : SpawnExecContext.Script->GetCachedParameterCollectionReferences())
		{
			if (UNiagaraParameterCollectionInstance* NPCInst = ParentSystemInstance->GetParameterCollectionInstance(Collection))
			{
				NPCInst->GetParameterStore().Unbind(&SpawnExecContext.Parameters);
			}
		}
		for (UNiagaraParameterCollection* Collection : UpdateExecContext.Script->GetCachedParameterCollectionReferences())
		{
			if (UNiagaraParameterCollectionInstance* NPCInst = ParentSystemInstance->GetParameterCollectionInstance(Collection))
			{
				NPCInst->GetParameterStore().Unbind(&UpdateExecContext.Parameters);
			}
		}

		for (FNiagaraScriptExecutionContext& EventContext : GetEventExecutionContexts())
		{
			for (UNiagaraParameterCollection* Collection : EventContext.Script->GetCachedParameterCollectionReferences())
			{
				if (UNiagaraParameterCollectionInstance* NPCInst = ParentSystemInstance->GetParameterCollectionInstance(Collection))
				{
					NPCInst->GetParameterStore().Unbind(&EventContext.Parameters);
				}
			}
		}
	}
	else
	{
		SpawnExecContext.Parameters.UnbindFromSourceStores();
		UpdateExecContext.Parameters.UnbindFromSourceStores();
		if (GPUExecContext != nullptr)
		{
			GPUExecContext->CombinedParamStore.UnbindFromSourceStores();
		}

		for (FNiagaraScriptExecutionContext& EventContext : GetEventExecutionContexts())
		{
			EventContext.Parameters.UnbindFromSourceStores();
		}
	}
}

void FNiagaraEmitterInstance::BindParameters(bool bExternalOnly)
{
	if (IsDisabled())
	{
		return;
	}

	for (UNiagaraParameterCollection* Collection : SpawnExecContext.Script->GetCachedParameterCollectionReferences())
	{
		ParentSystemInstance->GetParameterCollectionInstance(Collection)->GetParameterStore().Bind(&SpawnExecContext.Parameters);
	}
	for (UNiagaraParameterCollection* Collection : UpdateExecContext.Script->GetCachedParameterCollectionReferences())
	{
		ParentSystemInstance->GetParameterCollectionInstance(Collection)->GetParameterStore().Bind(&UpdateExecContext.Parameters);
	}

	for (FNiagaraScriptExecutionContext& EventContext : GetEventExecutionContexts())
	{
		for (UNiagaraParameterCollection* Collection : EventContext.Script->GetCachedParameterCollectionReferences())
		{
			ParentSystemInstance->GetParameterCollectionInstance(Collection)->GetParameterStore().Bind(&EventContext.Parameters);
		}
	}

	if (!bExternalOnly)
	{
		//Now bind parameters from the component and system.
		FNiagaraParameterStore& InstanceParams = ParentSystemInstance->GetInstanceParameters();

		InstanceParams.Bind(&SpawnExecContext.Parameters);
		InstanceParams.Bind(&UpdateExecContext.Parameters);

		for (FNiagaraScriptExecutionContext& EventContext : GetEventExecutionContexts())
		{
			InstanceParams.Bind(&EventContext.Parameters);
		}

#if WITH_EDITORONLY_DATA
		CachedEmitter->SpawnScriptProps.Script->RapidIterationParameters.Bind(&SpawnExecContext.Parameters);
		CachedEmitter->UpdateScriptProps.Script->RapidIterationParameters.Bind(&UpdateExecContext.Parameters);

		if (EventInstanceData.IsValid())
		{
			ensure(CachedEmitter->GetEventHandlers().Num() == EventInstanceData->EventExecContexts.Num());
			for (int32 i = 0; i < CachedEmitter->GetEventHandlers().Num(); i++)
			{
				CachedEmitter->GetEventHandlers()[i].Script->RapidIterationParameters.Bind(&EventInstanceData->EventExecContexts[i].Parameters);
			}
		}
	#endif

		if (CachedEmitter->SimTarget == ENiagaraSimTarget::GPUComputeSim)
		{
			SpawnExecContext.Parameters.Bind(&GPUExecContext->CombinedParamStore);
			UpdateExecContext.Parameters.Bind(&GPUExecContext->CombinedParamStore);

			for (int32 i = 0; i < CachedEmitter->GetSimulationStages().Num(); i++)
			{
				CachedEmitter->GetSimulationStages()[i]->Script->RapidIterationParameters.Bind(&GPUExecContext->CombinedParamStore);
			}
		}
	}
}

const FNiagaraEmitterHandle& FNiagaraEmitterInstance::GetEmitterHandle() const
{
	UNiagaraSystem* Sys = ParentSystemInstance->GetSystem();
	checkSlow(Sys->GetEmitterHandles().Num() > EmitterIdx);
	return Sys->GetEmitterHandles()[EmitterIdx];
}

float FNiagaraEmitterInstance::GetTotalCPUTimeMS()
{
	uint32 TotalCycles = CPUTimeCycles;

	//TODO: Find some way to include the RT cost here?
	//Possibly have the proxy write back it's most recent frame time during EOF updates?
// 	for (int32 i = 0; i < EmitterRenderer.Num(); i++)
// 	{
// 		if (EmitterRenderer[i])
// 		{
// 			Total += EmitterRenderer[i]->GetCPUTimeMS();// 
// 		}
// 	}

	return FPlatformTime::ToMilliseconds(TotalCycles);
}

int FNiagaraEmitterInstance::GetTotalBytesUsed()
{
	check(ParticleDataSet);
	int32 BytesUsed = ParticleDataSet->GetSizeBytes();
	/*
	for (FNiagaraDataSet& Set : DataSets)
	{
		BytesUsed += Set.GetSizeBytes();
	}
	*/
	return BytesUsed;
}

FBox FNiagaraEmitterInstance::InternalCalculateDynamicBounds(int32 ParticleCount) const
{
	if (!ParticleCount || !BoundsCalculators.Num())
	{
		return FBox(ForceInit);
	}

	FBox Ret;
	Ret.Init();

	for (const TUniquePtr<FNiagaraBoundsCalculator>& BoundsCalculator : BoundsCalculators)
	{
		BoundsCalculator->RefreshAccessors();
		Ret += BoundsCalculator->CalculateBounds(ParticleCount);
	}

	return Ret;
}

#if WITH_EDITOR
void FNiagaraEmitterInstance::CalculateFixedBounds(const FTransform& ToWorldSpace)
{
	check(CachedEmitter);

	if (IsComplete() || CachedEmitter == nullptr)
	{
		return ;
	}

	FScopedNiagaraDataSetGPUReadback ScopedGPUReadback;

	int32 NumInstances = 0;
	if (CachedEmitter->SimTarget == ENiagaraSimTarget::GPUComputeSim)
	{
		if (GPUExecContext == nullptr)
		{
			return;
		}

		ScopedGPUReadback.ReadbackData(Batcher, GPUExecContext->MainDataSet);
		NumInstances = ScopedGPUReadback.GetNumInstances();
	}
	else
	{
		NumInstances = ParticleDataSet->GetCurrentDataChecked().GetNumInstances();
	}

	if (NumInstances == 0)
	{
		return;
	}

	FBox Bounds = InternalCalculateDynamicBounds(NumInstances);
	if (!Bounds.IsValid)
		return;

	CachedEmitter->Modify();
	CachedEmitter->bFixedBounds = true;
	if (CachedEmitter->bLocalSpace)
	{
		CachedEmitter->FixedBounds = Bounds;
	}
	else
	{
		CachedEmitter->FixedBounds = Bounds.TransformBy(ToWorldSpace);
	}

	CachedBounds = Bounds;
}
#endif

/** 
  * Do any post work such as calculating dynamic bounds.
  */
void FNiagaraEmitterInstance::PostTick()
{
	SCOPE_CYCLE_COUNTER(STAT_NiagaraEmitterPostTick);

	checkSlow(CachedEmitter);

	if (EventInstanceData.IsValid())
	{
		//Clear refs to event data buffers.
		for (FNiagaraEventHandlingInfo& Info : EventInstanceData->EventHandlingInfo)
		{
			Info.SetEventData(nullptr);
		}
	}

	CachedBounds.Init();
	if (CachedSystemFixedBounds.IsSet())
	{
		CachedBounds = CachedSystemFixedBounds.GetValue();
	}
	else if (CachedEmitter->bFixedBounds || CachedEmitter->SimTarget == ENiagaraSimTarget::GPUComputeSim)
	{
		CachedBounds = CachedEmitter->FixedBounds;
	}
	else
	{
		FBox DynamicBounds = InternalCalculateDynamicBounds(ParticleDataSet->GetCurrentDataChecked().GetNumInstances());
		if (DynamicBounds.IsValid)
		{
			if (CachedEmitter->bLocalSpace)
			{
				CachedBounds = DynamicBounds;
			}
			else
			{
				CachedBounds = DynamicBounds.TransformBy(ParentSystemInstance->GetOwnerParameters().EngineWorldToLocal);
			}
		}
		else
		{
			CachedBounds = CachedEmitter->FixedBounds;
		}
	}
}

bool FNiagaraEmitterInstance::HandleCompletion(bool bForce)
{
	if (IsDisabled())
	{
		return true;
	}

	if (bForce)
	{
		SetExecutionState(ENiagaraExecutionState::Complete);
	}

	if (IsComplete())
	{
		ParticleDataSet->ResetBuffers();
		if (EventInstanceData.IsValid())
		{
			for (FNiagaraDataSet* EventDataSet : EventInstanceData->UpdateScriptEventDataSets)
			{
				EventDataSet->ResetBuffers();
			}

			for (FNiagaraDataSet* EventDataSet : EventInstanceData->SpawnScriptEventDataSets)
			{
				EventDataSet->ResetBuffers();
			}
		}
		return true;
	}

	return false;
}

bool FNiagaraEmitterInstance::RequiresPersistentIDs() const
{
	//TODO: can we have this be enabled at runtime from outside the system?
	return GetEmitterHandle().GetInstance()->RequiresPersistentIDs() || ParticleDataSet->HasVariable(SYS_PARAM_PARTICLES_ID);
}

/** 
  * PreTick - handles killing dead particles, emitter death, and buffer swaps
  */
void FNiagaraEmitterInstance::PreTick()
{
	if (IsComplete())
	{
		return;
	}

#if STATS
	FScopeCycleCounter SystemStatCounter(CachedEmitter->GetStatID(true, true));
#endif

	checkSlow(ParticleDataSet);
	FNiagaraDataSet& Data = *ParticleDataSet;

#if WITH_EDITOR
	CachedEmitter->SpawnScriptProps.Script->RapidIterationParameters.Tick();
	CachedEmitter->UpdateScriptProps.Script->RapidIterationParameters.Tick();
	if (EventInstanceData.IsValid())
	{
		ensure(CachedEmitter->GetEventHandlers().Num() == EventInstanceData->EventExecContexts.Num());
		for (int32 i = 0; i < CachedEmitter->GetEventHandlers().Num(); i++)
		{
			CachedEmitter->GetEventHandlers()[i].Script->RapidIterationParameters.Tick();
		}
	}
#endif

	bool bOk = true;
	bOk &= SpawnExecContext.Tick(ParentSystemInstance, CachedEmitter->SimTarget);
	bOk &= UpdateExecContext.Tick(ParentSystemInstance, CachedEmitter->SimTarget);

	// @todo THREADSAFETY We should not tick GPU contexts on the game thread!
	if (CachedEmitter->SimTarget == ENiagaraSimTarget::GPUComputeSim && GPUExecContext != nullptr)
	{
		bOk &= GPUExecContext->Tick(ParentSystemInstance);
	}

	for (FNiagaraScriptExecutionContext& EventContext : GetEventExecutionContexts())
	{
		bOk &= EventContext.Tick(ParentSystemInstance, CachedEmitter->SimTarget);
	}

	if (!bOk)
	{
		ResetSimulation();
		SetExecutionState(ENiagaraExecutionState::Disabled);
		return;
	}

	if (TickCount == 0)
	{
		//On our very first frame we prime any previous params (for interpolation).
		SpawnExecContext.PostTick();
		UpdateExecContext.PostTick();
		if (CachedEmitter->SimTarget == ENiagaraSimTarget::GPUComputeSim && GPUExecContext != nullptr)
		{
			//We PostTick the GPUExecContext here to prime crucial PREV parameters (such as PREV_Engine.Owner.Position). This PostTick call is necessary as the GPUExecContext has not been sent to the batcher yet.
			GPUExecContext->PostTick();
		}

		for (FNiagaraScriptExecutionContext& EventContext : GetEventExecutionContexts())
		{
			EventContext.PostTick();
		}
	}

	checkSlow(Data.GetNumVariables() > 0);
	checkSlow(CachedEmitter->SpawnScriptProps.Script);
	checkSlow(CachedEmitter->UpdateScriptProps.Script);

	if (bResetPending)
	{
		Data.ResetBuffers();

		if (EventInstanceData.IsValid())
		{
			for (FNiagaraDataSet* SpawnScriptEventDataSet : EventInstanceData->SpawnScriptEventDataSets)
			{
				SpawnScriptEventDataSet->ResetBuffers();
			}
			for (FNiagaraDataSet* UpdateScriptEventDataSet : EventInstanceData->UpdateScriptEventDataSets)
			{
				UpdateScriptEventDataSet->ResetBuffers();
			}
		}

		bResetPending = false;
	}

<<<<<<< HEAD
	if (EventInstanceData.IsValid())
	{
		//Gather events we're going to be reading from / handling this frame.
		//We must do this in pre-tick so we can gather (and mark in use) all sets from other emitters.
		const int32 NumEventHandlers = CachedEmitter->GetEventHandlers().Num();
		EventInstanceData->EventSpawnTotal = 0;
		for (int32 i = 0; i < NumEventHandlers; i++)
		{
			const FNiagaraEventScriptProperties& EventHandlerProps = CachedEmitter->GetEventHandlers()[i];
			FNiagaraEventHandlingInfo& Info = EventInstanceData->EventHandlingInfo[i];

			Info.TotalSpawnCount = 0;//This was being done every frame but should be done in init?
			Info.SpawnCounts.Reset();

			//TODO: We can move this lookup into the init and just store a ptr to the other set?
			if (FNiagaraDataSet* EventSet = ParentSystemInstance->GetEventDataSet(Info.SourceEmitterName, EventHandlerProps.SourceEventName))
			{
				Info.SetEventData(&EventSet->GetCurrentDataChecked());
				uint32 EventSpawnNum = CalculateEventSpawnCount(EventHandlerProps, Info.SpawnCounts, EventSet);
				Info.TotalSpawnCount += EventSpawnNum;
				EventInstanceData->EventSpawnTotal += EventSpawnNum;
			}
		}
	}

=======
>>>>>>> 8d864e48
	++TickCount;
	ParticleDataSet->SetIDAcquireTag(TickCount);
}

bool FNiagaraEmitterInstance::WaitForDebugInfo()
{
	FNiagaraComputeExecutionContext* DebugContext = GPUExecContext;
	if (CachedEmitter->SimTarget == ENiagaraSimTarget::GPUComputeSim && DebugContext)
	{
		ENQUEUE_RENDER_COMMAND(CaptureCommand)([=](FRHICommandListImmediate& RHICmdList)
		{
			Batcher->ProcessDebugInfo(RHICmdList, GPUExecContext);
		});
		return true;
	}
	return false;
}

void FNiagaraEmitterInstance::SetSystemFixedBoundsOverride(FBox SystemFixedBounds)
{
	CachedSystemFixedBounds = SystemFixedBounds;
}

static int32 GbTriggerCrash = 0;
static FAutoConsoleVariableRef CVarTriggerCrash(
	TEXT("fx.TriggerDebugCrash"),
	GbTriggerCrash,
	TEXT("If > 0 we deliberately crash to test Crash Reporter integration."),
	ECVF_Default
);

FORCENOINLINE void NiagaraTestCrash()
{
	check(0);
}

void FNiagaraEmitterInstance::Tick(float DeltaSeconds)
{
	SCOPE_CYCLE_COUNTER(STAT_NiagaraTick);
	FNiagaraEditorOnlyCycleTimer<false> TickTime(CPUTimeCycles);

#if STATS
	FScopeCycleCounter SystemStatCounter(CachedEmitter->GetStatID(true, true));
#endif

	if (HandleCompletion())
	{
		return;
	}

	//Test crash allowing us to test CR functionality.
#if !UE_BUILD_SHIPPING
	if (GbTriggerCrash)
	{
		GbTriggerCrash = 0;
		NiagaraTestCrash();
	}
#endif

	checkSlow(ParticleDataSet);
	FNiagaraDataSet& Data = *ParticleDataSet;
	EmitterAge += DeltaSeconds;

	//UE_LOG(LogNiagara, Warning, TEXT("Emitter Tick %f"), EmitterAge);

	if (ExecutionState == ENiagaraExecutionState::InactiveClear)
	{
		Data.ResetBuffers();
		ExecutionState = ENiagaraExecutionState::Inactive;
		return;
	}

	if (CachedEmitter->SimTarget == ENiagaraSimTarget::CPUSim && Data.GetCurrentDataChecked().GetNumInstances() == 0 && ExecutionState != ENiagaraExecutionState::Active)
	{
		Data.ResetBuffers();
		return;
	}

	UNiagaraSystem* System = ParentSystemInstance->GetSystem();

	if (GbDumpParticleData || System->bDumpDebugEmitterInfo)
	{
		UE_LOG(LogNiagara, Log, TEXT("|||||||||||||||||||||||||||||||||||||||||||||||||||||||||||||||||||||||||||||||||||||||||||||||||||||||||||||"), *CachedEmitter->GetPathName());
		UE_LOG(LogNiagara, Log, TEXT("|=== FNiagaraEmitterInstance::Tick [ %s ] ===============|"), *CachedEmitter->GetPathName());
	}


	checkSlow(Data.GetNumVariables() > 0);
	checkSlow(CachedEmitter->SpawnScriptProps.Script);
	checkSlow(CachedEmitter->UpdateScriptProps.Script);
	
	// Set up the spawn counts and source datasets for the events. The system ensures that we will run after any emitters
	// we're receiving from, so we can use the data buffers that our sources have computed this tick.
	const int32 NumEventHandlers = CachedEmitter->GetEventHandlers().Num();
	EventSpawnTotal = 0;
	for (int32 i = 0; i < NumEventHandlers; i++)
	{
		const FNiagaraEventScriptProperties& EventHandlerProps = CachedEmitter->GetEventHandlers()[i];
		FNiagaraEventHandlingInfo& Info = EventHandlingInfo[i];

		Info.TotalSpawnCount = 0;//This was being done every frame but should be done in init?
		Info.SpawnCounts.Reset();

		//TODO: We can move this lookup into the init and just store a ptr to the other set?
		if (FNiagaraDataSet* EventSet = ParentSystemInstance->GetEventDataSet(Info.SourceEmitterName, EventHandlerProps.SourceEventName))
		{
			Info.SetEventData(&EventSet->GetCurrentDataChecked());
			uint32 EventSpawnNum = CalculateEventSpawnCount(EventHandlerProps, Info.SpawnCounts, EventSet);
			Info.TotalSpawnCount += EventSpawnNum;
			EventSpawnTotal += EventSpawnNum;
		}
	}

	// Calculate number of new particles from regular spawning 
	uint32 SpawnTotal = 0;
	if (ExecutionState == ENiagaraExecutionState::Active)
	{
		for (FNiagaraSpawnInfo& Info : SpawnInfos)
		{
			if (Info.Count > 0)
			{
				SpawnTotal += Info.Count;
			}
		}
	}

	int32 EventSpawnTotal = (EventInstanceData.IsValid() ? EventInstanceData->EventSpawnTotal : 0);
	int32 OrigNumParticles = GetNumParticles();
	int32 AllocationEstimate = CachedEmitter->GetMaxParticleCountEstimate();
	int32 RequiredSize = OrigNumParticles + SpawnTotal + EventSpawnTotal;

	if (RequiredSize == 0)
	{
		//Early out if we have no particles to process.
		//return;
	}

	int32 AllocationSize = FMath::Max<int32>(AllocationEstimate, RequiredSize);
	if (AllocationSize > MaxAllocationCount)
	{
		ReallocationCount++;
		MaxAllocationCount = AllocationSize;
		int32 Estimations = CachedEmitter->AddRuntimeAllocation((uint64)this, MaxAllocationCount);
		if (GbNiagaraShowAllocationWarnings && Estimations >= 5 && ReallocationCount == 3)
		{
			FString SystemName = System->GetName();
			FString FullName = SystemName + "::" + this->GetEmitterHandle().GetName().ToString();
			UE_LOG(LogNiagara, Warning, TEXT("The emitter %s required many memory reallocation due to changing particle counts. Consider setting the emitter's AllocationMode property to 'manual' to improve runtime performance."), *FullName);
		}
	}
	int32 Overallocation = AllocationSize - RequiredSize;
	if (Overallocation >= 0 && (MinOverallocation < 0 || Overallocation < MinOverallocation))
	{
		MinOverallocation = Overallocation;
	}

	// add system constants
	{
		SCOPE_CYCLE_COUNTER(STAT_NiagaraConstants);

		auto& EmitterParameters = ParentSystemInstance->EditEmitterParameters(EmitterIdx);
		EmitterParameters.EmitterTotalSpawnedParticles = TotalSpawnedParticles;
		EmitterParameters.EmitterAge = EmitterAge;
		EmitterParameters.EmitterRandomSeed = CachedEmitter->RandomSeed;
	}

	/* GPU simulation -  we just create an FNiagaraComputeExecutionContext, queue it, and let the batcher take care of the rest
	 */
	if (CachedEmitter->SimTarget == ENiagaraSimTarget::GPUComputeSim && GPUExecContext != nullptr)
	{
		check(GPUExecContext->GPUScript_RT == CachedEmitter->GetGPUComputeScript()->GetRenderThreadScript());
		GPUExecContext->GPUScript_RT = CachedEmitter->GetGPUComputeScript()->GetRenderThreadScript();

#if WITH_EDITORONLY_DATA
		if (ParentSystemInstance->ShouldCaptureThisFrame())
		{
			TSharedPtr<struct FNiagaraScriptDebuggerInfo, ESPMode::ThreadSafe> DebugInfo = ParentSystemInstance->GetActiveCaptureWrite(CachedIDName, ENiagaraScriptUsage::ParticleGPUComputeScript, FGuid());
			if (DebugInfo)
			{
				//Data.Dump(DebugInfo->Frame, true, 0, OrigNumParticles);
				//DebugInfo->Frame.Dump(true, 0, OrigNumParticles);
				DebugInfo->Parameters = GPUExecContext->CombinedParamStore;
				
				//TODO: This layout info can be pulled into the emitter/systems etc and all sets just refer to them. They are becoming an annoyance here.
				DebugInfo->Frame.Init(&CachedEmitterCompiledData->GPUCaptureDataSetCompiledData);

				GPUExecContext->DebugInfo = DebugInfo;
			}
		}
#endif

		// Calculate spawn information to pass to the RT
		{
			static_assert(((NIAGARA_MAX_GPU_SPAWN_INFOS % 4) == 0) && (NIAGARA_MAX_GPU_SPAWN_INFOS > 0), "NIAGARA_MAX_GPU_SPAWN_INFOS should be greater than zero and a multiple of 4");

			FNiagaraGpuSpawnInfo& GpuSpawnInfo = GPUExecContext->GpuSpawnInfo_GT;
			GpuSpawnInfo.EventSpawnTotal = EventSpawnTotal;
			GpuSpawnInfo.SpawnRateInstances = 0;
			GpuSpawnInfo.MaxParticleCount = AllocationSize;

			int NumSpawnInfos = 0;
			int32 NumSpawnedOnGPUThisFrame = 0;
			if (ExecutionState == ENiagaraExecutionState::Active)
			{
				for (int32 SpawnInfoIdx = 0; SpawnInfoIdx < SpawnInfos.Num(); SpawnInfoIdx++)
				{
					FNiagaraSpawnInfo& Info = SpawnInfos[SpawnInfoIdx];
					if (Info.Count > 0 && (NumSpawnInfos < NIAGARA_MAX_GPU_SPAWN_INFOS))
					{
						NumSpawnedOnGPUThisFrame += Info.Count;
						if (NumSpawnedOnGPUThisFrame > GMaxNiagaraGPUParticlesSpawnPerFrame)
						{
							UE_LOG(LogNiagara, Warning, TEXT("%s has attempted to execeed max GPU per frame spawn! | Max: %d | Requested: %d | SpawnInfoEntry: %d"), *CachedEmitter->GetUniqueEmitterName(), GMaxNiagaraGPUParticlesSpawnPerFrame, NumSpawnedOnGPUThisFrame, SpawnInfoIdx);
							break;
						}

						GpuSpawnInfo.SpawnInfoParams[NumSpawnInfos].IntervalDt = Info.IntervalDt;
						GpuSpawnInfo.SpawnInfoParams[NumSpawnInfos].InterpStartDt = Info.InterpStartDt;
						GpuSpawnInfo.SpawnInfoParams[NumSpawnInfos].SpawnGroup = Info.SpawnGroup;
						GpuSpawnInfo.SpawnInfoParams[NumSpawnInfos].GroupSpawnStartIndex = (int32)GpuSpawnInfo.SpawnRateInstances;

						GpuSpawnInfo.SpawnRateInstances += Info.Count;
						GpuSpawnInfo.SpawnInfoStartOffsets[NumSpawnInfos] = (int32)GpuSpawnInfo.SpawnRateInstances;

						++NumSpawnInfos;
					}
					else if (Info.Count > 0)
					{
						UE_LOG(LogNiagara, Warning, TEXT("%s Exceeded Gpu spawn info count, see NIAGARA_MAX_GPU_SPAWN_INFOS for more information!"), *CachedEmitter->GetUniqueEmitterName());
						break;
					}

					// NOTE(mv): Separate particle count path for GPU emitters, as they early out..
					TotalSpawnedParticles += Info.Count;
				}
			}

			// Clear out the remaining data and leave the end slot as MAX to avoid reading off end of the array on the GPU
			while (NumSpawnInfos < NIAGARA_MAX_GPU_SPAWN_INFOS)
			{
				GpuSpawnInfo.SpawnInfoParams[NumSpawnInfos].IntervalDt = 0.0f;
				GpuSpawnInfo.SpawnInfoParams[NumSpawnInfos].InterpStartDt = 0.0f;
				GpuSpawnInfo.SpawnInfoParams[NumSpawnInfos].SpawnGroup = 0;
				GpuSpawnInfo.SpawnInfoParams[NumSpawnInfos].GroupSpawnStartIndex = (int32)GpuSpawnInfo.SpawnRateInstances;
				GpuSpawnInfo.SpawnInfoStartOffsets[NumSpawnInfos] = INT32_MAX;
				++NumSpawnInfos;
			}
		}

		//GPUExecContext.UpdateInterfaces = CachedEmitter->UpdateScriptProps.Script->GetCachedDefaultDataInterfaces();

		// copy over the constants for the render thread
		//
		if (GbDumpParticleData || System->bDumpDebugEmitterInfo)
		{
			UE_LOG(LogNiagara, Log, TEXT(".................Spawn................."));
			SpawnExecContext.Parameters.DumpParameters(true);
			UE_LOG(LogNiagara, Log, TEXT(".................Update................."));
			UpdateExecContext.Parameters.DumpParameters(true);
			UE_LOG(LogNiagara, Log, TEXT("................. %s Combined Parameters (%d Spawned )................."), TEXT("GPU Script"), SpawnTotal);
			GPUExecContext->CombinedParamStore.DumpParameters();
		}

		int32 ParmSize = GPUExecContext->CombinedParamStore.GetPaddedParameterSizeInBytes();
		// Because each context is only ran once each frame, the CBuffer layout stays constant for the lifetime duration of the CBuffer (one frame).

		// @todo-threadsafety do this once during init. Should not change during runtime...
		GPUExecContext->ExternalCBufferLayout.ConstantBufferSize = ParmSize / (GPUExecContext->HasInterpolationParameters ? 2 : 1);
		GPUExecContext->ExternalCBufferLayout.ComputeHash();

		// Need to call post-tick, which calls the copy to previous for interpolated spawning
		SpawnExecContext.PostTick();
		UpdateExecContext.PostTick();

		// At this stage GPU execution is being handled by the batcher so we do not need to call PostTick() for it
		for (FNiagaraScriptExecutionContext& EventContext : GetEventExecutionContexts())
		{
			EventContext.PostTick();
		}

		CachedBounds = CachedEmitter->FixedBounds;

		/*if (CachedEmitter->SpawnScriptProps.Script->GetComputedVMCompilationId().HasInterpolatedParameters())
		{
			GPUExecContext.CombinedParamStore.CopyCurrToPrev();
		}*/

		return;
	}

	//Ensure we don't blow our current hard limits on cpu particle count.
	//TODO: These current limits can be improved relatively easily. Though perf in at these counts will obviously be an issue anyway.
	if (CachedEmitter->SimTarget == ENiagaraSimTarget::CPUSim && AllocationSize > GMaxNiagaraCPUParticlesPerEmitter)
	{
		UE_LOG(LogNiagara, Warning, TEXT("%s has attempted to exceed the max CPU particle count! | Max: %d | Requested: %u"), *CachedEmitter->GetFullName(), GMaxNiagaraCPUParticlesPerEmitter, AllocationSize);

		//For now we completely bail out of spawning new particles. Possibly should improve this in future.
		AllocationSize = OrigNumParticles;
		SpawnTotal = 0;

		if (EventInstanceData.IsValid())
		{
			EventSpawnTotal = 0;
			EventInstanceData->EventSpawnTotal = 0;
		}
	}

	Data.BeginSimulate();
	Data.Allocate(AllocationSize);

	if (EventInstanceData.IsValid())
	{
		int32 SpawnEventGeneratorIndex = 0;
		for (FNiagaraDataSet* SpawnEventDataSet : EventInstanceData->SpawnScriptEventDataSets)
		{
			int32 NumToAllocate = SpawnTotal + EventSpawnTotal;
			if (EventInstanceData->SpawnEventGeneratorIsSharedByIndex[SpawnEventGeneratorIndex])
			{
				// For shared event data sets we need to allocate storage for the current particles since
				// the same data set will be used in the update execution.
				NumToAllocate += OrigNumParticles;
			}
			SpawnEventDataSet->BeginSimulate();
			SpawnEventDataSet->Allocate(NumToAllocate);
			SpawnEventGeneratorIndex++;
		}

		int32 UpdateEventGeneratorIndex = 0;
		for (FNiagaraDataSet* UpdateEventDataSet : EventInstanceData->UpdateScriptEventDataSets)
		{
			if (EventInstanceData->UpdateEventGeneratorIsSharedByIndex[UpdateEventGeneratorIndex] == false)
			{
				// We only allocate update event data sets if they're not shared, because shared event datasets will have already
				// been allocated as part of the spawn event data set handling.
				UpdateEventDataSet->BeginSimulate();
				UpdateEventDataSet->Allocate(OrigNumParticles);
			}
			UpdateEventGeneratorIndex++;
		}
	}

	// Simulate existing particles forward by DeltaSeconds.
	if (OrigNumParticles > 0)
	{
		Data.GetDestinationDataChecked().SetNumInstances(OrigNumParticles);
		SCOPE_CYCLE_COUNTER(STAT_NiagaraSimulate);

		UpdateExecCountBinding.SetValue(OrigNumParticles);
		UpdateExecContext.BindData(0, Data, 0, true);

		if (EventInstanceData.IsValid())
		{
			int32 EventDataSetIdx = 1;
			for (FNiagaraDataSet* EventDataSet : EventInstanceData->UpdateScriptEventDataSets)
			{
				check(EventDataSet);
				EventDataSet->GetDestinationDataChecked().SetNumInstances(OrigNumParticles);
				UpdateExecContext.BindData(EventDataSetIdx++, *EventDataSet, 0, true);
			}
		}

		FScriptExecutionConstantBufferTable UpdateConstantBufferTable;
		BuildConstantBufferTable(UpdateExecContext, UpdateConstantBufferTable);

		UpdateExecContext.Execute(OrigNumParticles, UpdateConstantBufferTable);
		int32 DeltaParticles = Data.GetDestinationDataChecked().GetNumInstances() - OrigNumParticles;

		ensure(DeltaParticles <= 0); // We either lose particles or stay the same, we should never add particles in update!

		if (GbDumpParticleData || System->bDumpDebugEmitterInfo)
		{
			Data.GetDestinationDataChecked().Dump(0, OrigNumParticles, FString::Printf(TEXT("=== Updated %d Particles (%d Died) ==="), OrigNumParticles, -DeltaParticles));

			if (EventInstanceData.IsValid())
			{
				for (int32 EventIdx = 0; EventIdx < EventInstanceData->UpdateScriptEventDataSets.Num(); ++EventIdx)
				{
					FNiagaraDataSet* EventDataSet = EventInstanceData->UpdateScriptEventDataSets[EventIdx];
					if (EventDataSet && EventDataSet->GetDestinationDataChecked().GetNumInstances() > 0)
					{
						EventDataSet->GetDestinationDataChecked().Dump(0, INDEX_NONE, FString::Printf(TEXT("Update Script Event %d"), EventIdx));
					}
				}
			}
		//	UE_LOG(LogNiagara, Log, TEXT("=== Update Parameters ===") );
			UpdateExecContext.Parameters.Dump();
		}
	}
	
	uint32 EventSpawnStart = Data.GetDestinationDataChecked().GetNumInstances();
	int32 NumBeforeSpawn = Data.GetDestinationDataChecked().GetNumInstances();
	uint32 TotalActualEventSpawns = 0;

	Data.GetSpawnedIDsTable().SetNum(0, false);

	//Init new particles with the spawn script.
	if (SpawnTotal + EventSpawnTotal > 0)
	{
		SCOPE_CYCLE_COUNTER(STAT_NiagaraSpawn);

		// note that this constant buffer table is used for each invocation of the spawn, the data within the
		// table will get modified between invocations (TotalSpawnedParticles).
		FScriptExecutionConstantBufferTable SpawnConstantBufferTable;
		BuildConstantBufferTable(SpawnExecContext, SpawnConstantBufferTable);

		//Handle main spawn rate spawning
		auto SpawnParticles = [&](int32 Num, const TCHAR* DumpLabel)
		{
			int32 OrigNum = Data.GetDestinationDataChecked().GetNumInstances();
			Data.GetDestinationDataChecked().SetNumInstances(OrigNum + Num);

			// We need to update Engine.Emitter.TotalSpawnedParticles for each event spawn invocation.
			ParentSystemInstance->EditEmitterParameters(EmitterIdx).EmitterTotalSpawnedParticles = TotalSpawnedParticles;
			
			// NOTE(mv): Updates the count after setting the variable, such that the TotalSpawnedParticles value read 
			//           in the script has the count at the start of the frame. 
			//           This way UniqueID = TotalSpawnedParticles + ExecIndex provide unique and sequential identifiers. 
			// NOTE(mv): Only for CPU particles, as GPU particles early outs further up and has a separate increment. 
			TotalSpawnedParticles += Num;

			SpawnExecCountBinding.SetValue(Num);
			SpawnExecContext.BindData(0, Data, OrigNum, true);

			if (EventInstanceData.IsValid())
			{
				//UE_LOG(LogNiagara, Log, TEXT("SpawnScriptEventDataSets: %d"), SpawnScriptEventDataSets.Num());
				int32 EventDataSetIdx = 1;
				for (FNiagaraDataSet* EventDataSet : EventInstanceData->SpawnScriptEventDataSets)
				{
					//UE_LOG(LogNiagara, Log, TEXT("SpawnScriptEventDataSets.. %d"), EventDataSet->GetNumVariables());
					int32 EventOrigNum = EventDataSet->GetDestinationDataChecked().GetNumInstances();
					EventDataSet->GetDestinationDataChecked().SetNumInstances(EventOrigNum + Num);
					SpawnExecContext.BindData(EventDataSetIdx++, *EventDataSet, EventOrigNum, true);
				}
			}

			SpawnExecContext.Execute(Num, SpawnConstantBufferTable);

			if (GbDumpParticleData || System->bDumpDebugEmitterInfo)
			{
				Data.GetDestinationDataChecked().Dump(OrigNum, Num, FString::Printf(TEXT("===  %s Spawned %d Particles==="), DumpLabel, Num));

				if (EventInstanceData.IsValid())
				{
					for (int32 EventIdx = 0; EventIdx < EventInstanceData->SpawnScriptEventDataSets.Num(); ++EventIdx)
					{
						FNiagaraDataSet* EventDataSet = EventInstanceData->SpawnScriptEventDataSets[EventIdx];
						if (EventDataSet && EventDataSet->GetDestinationDataChecked().GetNumInstances() > 0)
						{
							EventDataSet->GetDestinationDataChecked().Dump(0, INDEX_NONE, FString::Printf(TEXT("Spawn Script Event %d"), EventIdx));
						}
					}
				}

				//UE_LOG(LogNiagara, Log, TEXT("=== %s Spawn Parameters ==="), *DumpLabel);
				SpawnExecContext.Parameters.Dump();
			}
		};

		//Perform all our regular spawning that's driven by our emitter script.
		for (FNiagaraSpawnInfo& Info : SpawnInfos)
		{
			if ( Info.Count > 0 )
			{
				auto& EmitterParameters = ParentSystemInstance->EditEmitterParameters(EmitterIdx);
				SpawnIntervalBinding.SetValue(Info.IntervalDt);
				InterpSpawnStartBinding.SetValue(Info.InterpStartDt);
				SpawnGroupBinding.SetValue(Info.SpawnGroup);
				SpawnParticles(Info.Count, TEXT("Regular Spawn"));
			}
		}

		EventSpawnStart = Data.GetDestinationDataChecked().GetNumInstances();

		if (EventInstanceData.IsValid())
		{
			for (int32 EventScriptIdx = 0; EventScriptIdx < CachedEmitter->GetEventHandlers().Num(); EventScriptIdx++)
			{
				FNiagaraEventHandlingInfo& Info = EventInstanceData->EventHandlingInfo[EventScriptIdx];
				//Spawn particles coming from events.
				for (int32 i = 0; i < Info.SpawnCounts.Num(); i++)
				{
					const int32 EventNumToSpawn = Info.SpawnCounts[i];
					if (EventNumToSpawn > 0)
					{
						const int32 CurrNumParticles = Data.GetDestinationDataChecked().GetNumInstances();

						//Event spawns are instantaneous at the middle of the frame?
						auto& EmitterParameters = ParentSystemInstance->EditEmitterParameters(EmitterIdx);
						SpawnIntervalBinding.SetValue(0.0f);
						InterpSpawnStartBinding.SetValue(DeltaSeconds * 0.5f);
						SpawnGroupBinding.SetValue(0);
						SpawnParticles(EventNumToSpawn, TEXT("Event Spawn"));

						//Update EventSpawnCounts to the number actually spawned.
						int32 NumActuallySpawned = Data.GetDestinationDataChecked().GetNumInstances() - CurrNumParticles;
						TotalActualEventSpawns += NumActuallySpawned;
						Info.SpawnCounts[i] = NumActuallySpawned;
					}
				}
			}
		}
	}

	int32 NumAfterSpawn = Data.GetCurrentDataChecked().GetNumInstances();
	int32 TotalNumSpawned = NumAfterSpawn - NumBeforeSpawn;

	Data.GetDestinationDataChecked().SetNumSpawnedInstances(TotalNumSpawned);
	Data.GetDestinationDataChecked().SetIDAcquireTag(Data.GetIDAcquireTag());

	//We're done with this simulation pass.
	Data.EndSimulate();

	if (EventInstanceData.IsValid())
	{
		for (FNiagaraDataSet* SpawnEventDataSet : EventInstanceData->SpawnScriptEventDataSets)
		{
			if (SpawnEventDataSet && SpawnEventDataSet->GetDestinationData())
			{
				SpawnEventDataSet->EndSimulate();
			}
		}

		for (FNiagaraDataSet* UpdateEventDataSet : EventInstanceData->UpdateScriptEventDataSets)
		{
			if (UpdateEventDataSet && UpdateEventDataSet->GetDestinationData())
			{
				UpdateEventDataSet->EndSimulate();
			}
		}
	}

	//Now pull out any debug info we need.
#if WITH_EDITORONLY_DATA
	if (ParentSystemInstance->ShouldCaptureThisFrame())
	{
		//Pull out update data.
		TSharedPtr<struct FNiagaraScriptDebuggerInfo, ESPMode::ThreadSafe> DebugInfo = ParentSystemInstance->GetActiveCaptureWrite(CachedIDName, ENiagaraScriptUsage::ParticleUpdateScript, FGuid());
		if (DebugInfo)
		{
			Data.CopyTo(DebugInfo->Frame, 0, OrigNumParticles);
			DebugInfo->Parameters = UpdateExecContext.Parameters;
			DebugInfo->bWritten = true;
		}
		//Pull out update data.
		DebugInfo = ParentSystemInstance->GetActiveCaptureWrite(CachedIDName, ENiagaraScriptUsage::ParticleSpawnScript, FGuid());
		if (DebugInfo)
		{
			Data.CopyTo(DebugInfo->Frame, NumBeforeSpawn, TotalNumSpawned);
			DebugInfo->Parameters = SpawnExecContext.Parameters;
			DebugInfo->bWritten = true;
		}
	}
#endif
	/*else if (SpawnTotal + EventSpawnTotal > 0)
	{
		UE_LOG(LogNiagara, Log, TEXT("Skipping spawning due to execution state! %d"), (uint32)ExecutionState)
	}*/

	if (EventInstanceData.IsValid())
	{
		if (TotalActualEventSpawns > 0)
		{
			if (GbDumpParticleData || System->bDumpDebugEmitterInfo)
			{
				Data.Dump(0, INDEX_NONE, TEXT("Existing Data - Pre Event Alloc"));
			}
			//Allocate a new dest buffer to write spawn event handler results into.
			//Can just do one allocate here for all spawn event handlers.
			//Though this requires us to copy the contents of the instances we're not writing to in this pass over from the previous buffer.
			FNiagaraDataBuffer& DestBuffer = Data.BeginSimulate();
			Data.Allocate(Data.GetCurrentDataChecked().GetNumInstances(), true);
			DestBuffer.SetNumInstances(Data.GetCurrentDataChecked().GetNumInstances());

			//if (GbDumpParticleData || System->bDumpDebugEmitterInfo)
			//{
			//	DestBuffer.Dump(0, INDEX_NONE, TEXT("Existing Data - Post Event Alloc, Pre Events"));
			//}
		}

		int32 SpawnEventScriptStartIndex = EventSpawnStart;
		for (int32 EventScriptIdx = 0; EventScriptIdx < CachedEmitter->GetEventHandlers().Num(); EventScriptIdx++)
		{
			const FNiagaraEventScriptProperties &EventHandlerProps = CachedEmitter->GetEventHandlers()[EventScriptIdx];
			FNiagaraEventHandlingInfo& Info = EventInstanceData->EventHandlingInfo[EventScriptIdx];

			FScriptExecutionConstantBufferTable EventConstantBufferTable;
			BuildConstantBufferTable(EventInstanceData->EventExecContexts[EventScriptIdx], EventConstantBufferTable);

			if (Info.EventData && Info.SpawnCounts.Num() > 0)
			{
				SCOPE_CYCLE_COUNTER(STAT_NiagaraEventHandle);

				for (int32 i = 0; i < Info.SpawnCounts.Num(); i++)
				{
					int32 EventNumToSpawn = Info.SpawnCounts[i];
					if (EventNumToSpawn > 0)
					{
						EventInstanceData->EventExecCountBindings[EventScriptIdx].SetValue(EventNumToSpawn);

						EventInstanceData->EventExecContexts[EventScriptIdx].BindData(0, Data, EventSpawnStart, false);
						EventInstanceData->EventExecContexts[EventScriptIdx].BindData(1, EventInstanceData->EventHandlingInfo[EventScriptIdx].EventData, i, false);

						EventInstanceData->EventExecContexts[EventScriptIdx].Execute(EventNumToSpawn, EventConstantBufferTable);

						if (GbDumpParticleData || System->bDumpDebugEmitterInfo)
						{
							EventInstanceData->EventHandlingInfo[EventScriptIdx].EventData->Dump(i, 1, FString::Printf(TEXT("=== Event Data %d [%d] ==="), EventScriptIdx, i));
							Data.GetDestinationDataChecked().Dump(EventSpawnStart, EventNumToSpawn, FString::Printf(TEXT("=== Event %d %d Particles ==="), EventScriptIdx, EventNumToSpawn));
							//UE_LOG(LogNiagara, Log, TEXT("=== Event %d Parameters ==="), EventScriptIdx);
							EventInstanceData->EventExecContexts[EventScriptIdx].Parameters.Dump();
						}

	#if WITH_EDITORONLY_DATA
						if (ParentSystemInstance->ShouldCaptureThisFrame())
						{
							FGuid EventGuid = EventInstanceData->EventExecContexts[EventScriptIdx].Script->GetUsageId();
							TSharedPtr<struct FNiagaraScriptDebuggerInfo, ESPMode::ThreadSafe> DebugInfo = ParentSystemInstance->GetActiveCaptureWrite(CachedIDName, ENiagaraScriptUsage::ParticleEventScript, EventGuid);
							if (DebugInfo)
							{
								Data.CopyTo(DebugInfo->Frame, EventSpawnStart, EventNumToSpawn);
								DebugInfo->Parameters = EventInstanceData->EventExecContexts[EventScriptIdx].Parameters;
								DebugInfo->bWritten = true;
							}
						}
	#endif
						EventSpawnStart += EventNumToSpawn;
					}
				}
			}
		}

		//If we processed any events we need to end simulate to update the current sim state.
		if (Data.GetDestinationData())
		{
			Data.EndSimulate();
		}

		// Update events need a copy per event so that the previous event's data can be used.
		for (int32 EventScriptIdx = 0; EventScriptIdx < CachedEmitter->GetEventHandlers().Num(); EventScriptIdx++)
		{
			const FNiagaraEventScriptProperties &EventHandlerProps = CachedEmitter->GetEventHandlers()[EventScriptIdx];
			FNiagaraDataBuffer* EventData = EventInstanceData->EventHandlingInfo[EventScriptIdx].EventData;

			FScriptExecutionConstantBufferTable EventConstantBufferTable;
			BuildConstantBufferTable(EventInstanceData->EventExecContexts[EventScriptIdx], EventConstantBufferTable);

			// handle all-particle events
			if (EventHandlerProps.Script && EventHandlerProps.ExecutionMode == EScriptExecutionMode::EveryParticle && EventData)
			{
				uint32 NumParticles = Data.GetCurrentDataChecked().GetNumInstances();

				if (EventData->GetNumInstances())
				{
					SCOPE_CYCLE_COUNTER(STAT_NiagaraEventHandle);

					for (uint32 i = 0; i < EventData->GetNumInstances(); i++)
					{
						Data.BeginSimulate();
						Data.Allocate(NumParticles);

						uint32 NumInstancesPrev = Data.GetCurrentDataChecked().GetNumInstances();
						EventInstanceData->EventExecCountBindings[EventScriptIdx].SetValue(NumInstancesPrev);

						EventInstanceData->EventExecContexts[EventScriptIdx].BindData(0, Data, 0, true);
						EventInstanceData->EventExecContexts[EventScriptIdx].BindData(1, EventData, i, false);

						EventInstanceData->EventExecContexts[EventScriptIdx].Execute(NumInstancesPrev, EventConstantBufferTable);

						Data.EndSimulate();

						if (GbDumpParticleData || System->bDumpDebugEmitterInfo)
						{
							EventData->Dump(i, 1, FString::Printf(TEXT("=== Event Data %d [%d] ==="), EventScriptIdx, i));
							Data.GetCurrentDataChecked().Dump(0, NumInstancesPrev, FString::Printf(TEXT("=== Event %d %d Particles ==="), EventScriptIdx, NumInstancesPrev));
							EventInstanceData->EventExecContexts[EventScriptIdx].Parameters.Dump();
						}

#if WITH_EDITORONLY_DATA
						if (ParentSystemInstance->ShouldCaptureThisFrame())
						{
							FGuid EventGuid = EventInstanceData->EventExecContexts[EventScriptIdx].Script->GetUsageId();
							TSharedPtr<struct FNiagaraScriptDebuggerInfo, ESPMode::ThreadSafe> DebugInfo = ParentSystemInstance->GetActiveCaptureWrite(CachedIDName, ENiagaraScriptUsage::ParticleEventScript, EventGuid);
							if (DebugInfo)
							{
								Data.CopyTo(DebugInfo->Frame, 0, NumInstancesPrev);
								DebugInfo->Parameters = EventInstanceData->EventExecContexts[EventScriptIdx].Parameters;
								DebugInfo->bWritten = true;
							}
						}
#endif
						ensure(NumParticles == Data.GetCurrentDataChecked().GetNumInstances());
					}
				}
			}
		}

		//TODO: Disabling this event mode for now until it can be reworked. Currently it uses index directly with can easily be invalid and cause undefined behavior.
		//
//		// handle single-particle events
//		// TODO: we'll need a way to either skip execution of the VM if an index comes back as invalid, or we'll have to pre-process
//		// event/particle arrays; this is currently a very naive (and comparatively slow) implementation, until full indexed reads work
// 		if (EventHandlerProps.Script && EventHandlerProps.ExecutionMode == EScriptExecutionMode::SingleParticle && EventSet[EventScriptIdx])
// 		{
// 
// 			SCOPE_CYCLE_COUNTER(STAT_NiagaraEventHandle);
// 			FNiagaraVariable IndexVar(FNiagaraTypeDefinition::GetIntDef(), "ParticleIndex");
// 			FNiagaraDataSetIterator<int32> IndexItr(*EventSet[EventScriptIdx], IndexVar, 0, false);
// 			if (IndexItr.IsValid() && EventSet[EventScriptIdx]->GetPrevNumInstances() > 0)
// 			{
// 				EventExecCountBindings[EventScriptIdx].SetValue(1);
// 
// 				Data.CopyCurToPrev();
// 				uint32 NumParticles = Data.GetNumInstances();
// 
// 				for (uint32 i = 0; i < EventSet[EventScriptIdx]->GetPrevNumInstances(); i++)
// 				{
// 					int32 Index = *IndexItr;
// 					IndexItr.Advance();
// 					DataSetExecInfos.SetNum(1, false);
// 					DataSetExecInfos[0].StartInstance = Index;
// 					DataSetExecInfos[0].bUpdateInstanceCount = false;
// 					DataSetExecInfos.Emplace(EventSet[EventScriptIdx], i, false, false);
// 					EventExecContexts[EventScriptIdx].Execute(1, DataSetExecInfos);
// 
// 					if (GbDumpParticleData || System->bDumpDebugEmitterInfo)
// 					{
// 						ensure(EventHandlerProps.Script->RapidIterationParameters.VerifyBinding(&EventExecContexts[EventScriptIdx].Parameters));
// 						UE_LOG(LogNiagara, Log, TEXT("=== Event %d Src Parameters ==="), EventScriptIdx);
// 						EventHandlerProps.Script->RapidIterationParameters.Dump();
// 						UE_LOG(LogNiagara, Log, TEXT("=== Event %d Context Parameters ==="), EventScriptIdx);
// 						EventExecContexts[EventScriptIdx].Parameters.Dump();
// 						UE_LOG(LogNiagara, Log, TEXT("=== Event %d Particles (%d index written, %d total) ==="), EventScriptIdx, Index, Data.GetNumInstances());
// 						Data.Dump(true, Index, 1);
// 					}
// 
// 
// #if WITH_EDITORONLY_DATA
// 					if (ParentSystemInstance->ShouldCaptureThisFrame())
// 					{
// 						FGuid EventGuid = EventExecContexts[EventScriptIdx].Script->GetUsageId();
// 						TSharedPtr<struct FNiagaraScriptDebuggerInfo, ESPMode::ThreadSafe> DebugInfo = ParentSystemInstance->GetActiveCaptureWrite(CachedIDName, ENiagaraScriptUsage::ParticleEventScript, EventGuid);
// 						if (DebugInfo)
// 						{
// 							Data.Dump(DebugInfo->Frame, true, Index, 1);
// 							//DebugInfo->Frame.Dump(true, 0, 1);
// 							DebugInfo->Parameters = EventExecContexts[EventScriptIdx].Parameters;
// 						}
// 					}
// #endif
// 					ensure(NumParticles == Data.GetNumInstances());
// 				}
// 			}
// 		}
	}

	PostTick();

	SpawnExecContext.PostTick();
	UpdateExecContext.PostTick();
	// At this stage GPU execution is being handled by the batcher so we do not need to call PostTick() for it

	for (FNiagaraScriptExecutionContext& EventContext : GetEventExecutionContexts())
	{
		EventContext.PostTick();
	}

	if (GbDumpParticleData || System->bDumpDebugEmitterInfo)
	{
		UE_LOG(LogNiagara, Log, TEXT("|=== END OF FNiagaraEmitterInstance::Tick [ %s ] ===============|"), *CachedEmitter->GetPathName());
		UE_LOG(LogNiagara, Log, TEXT("|||||||||||||||||||||||||||||||||||||||||||||||||||||||||||||||||||||||||||||||||||||||||||||||||||||||||||||"), *CachedEmitter->GetPathName());
	}


	INC_DWORD_STAT_BY(STAT_NiagaraNumParticles, Data.GetCurrentDataChecked().GetNumInstances());
}

/** Calculate total number of spawned particles from events; these all come from event handler script with the SpawnedParticles execution mode
 *  We get the counts ahead of event processing time so we only have to allocate new particles once
 *  TODO: augment for multiple spawning event scripts
 */
uint32 FNiagaraEmitterInstance::CalculateEventSpawnCount(const FNiagaraEventScriptProperties &EventHandlerProps, TArray<int32, TInlineAllocator<16>>& EventSpawnCounts, FNiagaraDataSet *EventSet)
{
	uint32 SpawnTotal = 0;
	int32 NumEventsToProcess = 0;

	if (EventSet)
	{
		NumEventsToProcess = EventSet->GetCurrentDataChecked().GetNumInstances();
		if(EventHandlerProps.MaxEventsPerFrame > 0)
		{
			NumEventsToProcess = FMath::Min<int32>(EventSet->GetCurrentDataChecked().GetNumInstances(), EventHandlerProps.MaxEventsPerFrame);
		}

		const bool bUseRandom = EventHandlerProps.bRandomSpawnNumber && EventHandlerProps.MinSpawnNumber < EventHandlerProps.SpawnNumber;
		for (int32 i = 0; i < NumEventsToProcess; i++)
		{
			const uint32 SpawnNumber = bUseRandom ? FMath::RandRange((int32)EventHandlerProps.MinSpawnNumber, (int32)EventHandlerProps.SpawnNumber) : EventHandlerProps.SpawnNumber;
			if (ExecutionState == ENiagaraExecutionState::Active && SpawnNumber > 0)
			{
				EventSpawnCounts.Add(SpawnNumber);
				SpawnTotal += SpawnNumber;
			}
		}
	}

	return SpawnTotal;
}

void FNiagaraEmitterInstance::SetExecutionState(ENiagaraExecutionState InState)
{
	/*if (InState != ExecutionState)
	{
		const UEnum* EnumPtr = FNiagaraTypeDefinition::GetExecutionStateEnum();
		UE_LOG(LogNiagara, Log, TEXT("Emitter \"%s\" change state: %s to %s"), *GetEmitterHandle().GetName().ToString(), *EnumPtr->GetNameStringByValue((int64)ExecutionState),
			*EnumPtr->GetNameStringByValue((int64)InState));
	}*/

	/*if (InState == ENiagaraExecutionState::Active && ExecutionState == ENiagaraExecutionState::Inactive)
	{
		UE_LOG(LogNiagara, Log, TEXT("Emitter \"%s\" change state N O O O O O "), *GetEmitterHandle().GetName().ToString());
	}*/
	if (ensureMsgf(InState >= ENiagaraExecutionState::Active && InState < ENiagaraExecutionState::Num, 
					TEXT("Setting invalid emitter execution state! %d\nEmitter=%s\nComponent=%s"),
					(int32)InState,
					*CachedEmitter->GetFullName(),
					ParentSystemInstance && ParentSystemInstance->GetComponent() ? *ParentSystemInstance->GetComponent()->GetFullName() : TEXT("nullptr"))
		)
	{
		//We can't move out of disabled without a proper reinit.
		if (ExecutionState != ENiagaraExecutionState::Disabled)
		{
			ExecutionState = InState;
		}
	}
	else
	{
		//Try to gracefully fail in this case.
		ExecutionState = ENiagaraExecutionState::Inactive;
	}

}

bool FNiagaraEmitterInstance::FindBinding(const FNiagaraUserParameterBinding& InBinding, TArray<UMaterialInterface*>& OutMaterials) const
{
	FNiagaraSystemInstance* SystemInstance = GetParentSystemInstance();
	if (SystemInstance)
	{
		UNiagaraComponent* Component = SystemInstance->GetComponent();
		if (Component)
		{
			UObject* Obj = Component->GetOverrideParameters().GetUObject(InBinding.Parameter);
			if (Obj)
			{
				UMaterialInterface* Material = Cast<UMaterialInterface>(Obj);
				if (Material)
				{
					OutMaterials.Add(Material);
					return true;
				}
			}
		}
	}
	return false;
}

void FNiagaraEmitterInstance::BuildConstantBufferTable(
	const FNiagaraScriptExecutionContext& ExecContext,
	FScriptExecutionConstantBufferTable& ConstantBufferTable) const
{
	const auto ScriptLiterals = ExecContext.GetScriptLiterals();
	const auto& ExternalParameterData = ExecContext.Parameters.GetParameterDataArray();
	uint8* ExternalParameterBuffer = const_cast<uint8*>(ExternalParameterData.GetData());

	const uint32 ExternalParameterSize = ExecContext.Parameters.GetExternalParameterSize();

	const uint32 TableCount = 5 * (ExecContext.HasInterpolationParameters ? 2 : 1) + 1;
	ConstantBufferTable.Reset(TableCount);

	ConstantBufferTable.AddTypedBuffer(ParentSystemInstance->GetGlobalParameters());
	ConstantBufferTable.AddTypedBuffer(ParentSystemInstance->GetSystemParameters());
	ConstantBufferTable.AddTypedBuffer(ParentSystemInstance->GetOwnerParameters());
	ConstantBufferTable.AddTypedBuffer(ParentSystemInstance->GetEmitterParameters(EmitterIdx));
	ConstantBufferTable.AddRawBuffer(ExternalParameterBuffer, ExternalParameterSize);

	if (ExecContext.HasInterpolationParameters)
	{
		ConstantBufferTable.AddTypedBuffer(ParentSystemInstance->GetGlobalParameters(true));
		ConstantBufferTable.AddTypedBuffer(ParentSystemInstance->GetSystemParameters(true));
		ConstantBufferTable.AddTypedBuffer(ParentSystemInstance->GetOwnerParameters(true));
		ConstantBufferTable.AddTypedBuffer(ParentSystemInstance->GetEmitterParameters(EmitterIdx, true));
		ConstantBufferTable.AddRawBuffer(ExternalParameterBuffer + ExternalParameterSize, ExternalParameterSize);
	}

	ConstantBufferTable.AddRawBuffer(ScriptLiterals.GetData(), ScriptLiterals.Num());
}<|MERGE_RESOLUTION|>--- conflicted
+++ resolved
@@ -1045,34 +1045,6 @@
 		bResetPending = false;
 	}
 
-<<<<<<< HEAD
-	if (EventInstanceData.IsValid())
-	{
-		//Gather events we're going to be reading from / handling this frame.
-		//We must do this in pre-tick so we can gather (and mark in use) all sets from other emitters.
-		const int32 NumEventHandlers = CachedEmitter->GetEventHandlers().Num();
-		EventInstanceData->EventSpawnTotal = 0;
-		for (int32 i = 0; i < NumEventHandlers; i++)
-		{
-			const FNiagaraEventScriptProperties& EventHandlerProps = CachedEmitter->GetEventHandlers()[i];
-			FNiagaraEventHandlingInfo& Info = EventInstanceData->EventHandlingInfo[i];
-
-			Info.TotalSpawnCount = 0;//This was being done every frame but should be done in init?
-			Info.SpawnCounts.Reset();
-
-			//TODO: We can move this lookup into the init and just store a ptr to the other set?
-			if (FNiagaraDataSet* EventSet = ParentSystemInstance->GetEventDataSet(Info.SourceEmitterName, EventHandlerProps.SourceEventName))
-			{
-				Info.SetEventData(&EventSet->GetCurrentDataChecked());
-				uint32 EventSpawnNum = CalculateEventSpawnCount(EventHandlerProps, Info.SpawnCounts, EventSet);
-				Info.TotalSpawnCount += EventSpawnNum;
-				EventInstanceData->EventSpawnTotal += EventSpawnNum;
-			}
-		}
-	}
-
-=======
->>>>>>> 8d864e48
 	++TickCount;
 	ParticleDataSet->SetIDAcquireTag(TickCount);
 }
@@ -1164,25 +1136,28 @@
 	checkSlow(CachedEmitter->SpawnScriptProps.Script);
 	checkSlow(CachedEmitter->UpdateScriptProps.Script);
 	
-	// Set up the spawn counts and source datasets for the events. The system ensures that we will run after any emitters
-	// we're receiving from, so we can use the data buffers that our sources have computed this tick.
-	const int32 NumEventHandlers = CachedEmitter->GetEventHandlers().Num();
-	EventSpawnTotal = 0;
-	for (int32 i = 0; i < NumEventHandlers; i++)
-	{
-		const FNiagaraEventScriptProperties& EventHandlerProps = CachedEmitter->GetEventHandlers()[i];
-		FNiagaraEventHandlingInfo& Info = EventHandlingInfo[i];
-
-		Info.TotalSpawnCount = 0;//This was being done every frame but should be done in init?
-		Info.SpawnCounts.Reset();
-
-		//TODO: We can move this lookup into the init and just store a ptr to the other set?
-		if (FNiagaraDataSet* EventSet = ParentSystemInstance->GetEventDataSet(Info.SourceEmitterName, EventHandlerProps.SourceEventName))
-		{
-			Info.SetEventData(&EventSet->GetCurrentDataChecked());
-			uint32 EventSpawnNum = CalculateEventSpawnCount(EventHandlerProps, Info.SpawnCounts, EventSet);
-			Info.TotalSpawnCount += EventSpawnNum;
-			EventSpawnTotal += EventSpawnNum;
+	if (EventInstanceData.IsValid())
+	{
+		// Set up the spawn counts and source datasets for the events. The system ensures that we will run after any emitters
+		// we're receiving from, so we can use the data buffers that our sources have computed this tick.
+		const int32 NumEventHandlers = CachedEmitter->GetEventHandlers().Num();
+		EventInstanceData->EventSpawnTotal = 0;
+		for (int32 i = 0; i < NumEventHandlers; i++)
+		{
+			const FNiagaraEventScriptProperties& EventHandlerProps = CachedEmitter->GetEventHandlers()[i];
+			FNiagaraEventHandlingInfo& Info = EventInstanceData->EventHandlingInfo[i];
+
+			Info.TotalSpawnCount = 0;//This was being done every frame but should be done in init?
+			Info.SpawnCounts.Reset();
+
+			//TODO: We can move this lookup into the init and just store a ptr to the other set?
+			if (FNiagaraDataSet* EventSet = ParentSystemInstance->GetEventDataSet(Info.SourceEmitterName, EventHandlerProps.SourceEventName))
+			{
+				Info.SetEventData(&EventSet->GetCurrentDataChecked());
+				uint32 EventSpawnNum = CalculateEventSpawnCount(EventHandlerProps, Info.SpawnCounts, EventSet);
+				Info.TotalSpawnCount += EventSpawnNum;
+				EventInstanceData->EventSpawnTotal += EventSpawnNum;
+			}
 		}
 	}
 
