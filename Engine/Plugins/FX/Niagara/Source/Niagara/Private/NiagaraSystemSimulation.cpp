// Copyright 1998-2019 Epic Games, Inc. All Rights Reserved.

#include "NiagaraSystemSimulation.h"
#include "NiagaraModule.h"
#include "Modules/ModuleManager.h"
#include "NiagaraTypes.h"
#include "NiagaraEvents.h"
#include "NiagaraSettings.h"
#include "NiagaraParameterCollection.h"
#include "NiagaraSystemInstance.h"
#include "NiagaraConstants.h"
#include "NiagaraStats.h"
#include "Async/ParallelFor.h"
#include "NiagaraComponent.h"
#include "NiagaraWorldManager.h"
#include "NiagaraEmitterInstanceBatcher.h"

DECLARE_CYCLE_STAT(TEXT("System Simulation [GT]"), STAT_NiagaraSystemSim, STATGROUP_Niagara);
DECLARE_CYCLE_STAT(TEXT("System Pre Simulate [GT]"), STAT_NiagaraSystemSim_PreSimulate, STATGROUP_Niagara);
DECLARE_CYCLE_STAT(TEXT("System Prepare For Simulate [GT]"), STAT_NiagaraSystemSim_PrepareForSimulate, STATGROUP_Niagara);
DECLARE_CYCLE_STAT(TEXT("System Sim Update [GT]"), STAT_NiagaraSystemSim_Update, STATGROUP_Niagara);
DECLARE_CYCLE_STAT(TEXT("System Sim Spawn [GT]"), STAT_NiagaraSystemSim_Spawn, STATGROUP_Niagara);
DECLARE_CYCLE_STAT(TEXT("System Sim Transfer Parameters [GT]"), STAT_NiagaraSystemSim_TransferParameters, STATGROUP_Niagara);
DECLARE_CYCLE_STAT(TEXT("System Post Simulate [GT]"), STAT_NiagaraSystemSim_PostSimulate, STATGROUP_Niagara);
DECLARE_CYCLE_STAT(TEXT("System Mark Component Dirty [GT]"), STAT_NiagaraSystemSim_MarkComponentDirty, STATGROUP_Niagara);


static int32 GbDumpSystemData = 0;
static FAutoConsoleVariableRef CVarNiagaraDumpSystemData(
	TEXT("fx.DumpSystemData"),
	GbDumpSystemData,
	TEXT("If > 0, results of system simulations will be dumped to the log. \n"),
	ECVF_Default
);

static int32 GbSystemUpdateOnSpawn = 1;
static FAutoConsoleVariableRef CVarSystemUpdateOnSpawn(
	TEXT("fx.SystemUpdateOnSpawn"),
	GbSystemUpdateOnSpawn,
	TEXT("If > 0, system simulations are given a small update after spawn. \n"),
	ECVF_Default
);

//Pretick can no longer be run in parallel. Will likely remain this way.
// static int32 GbParallelSystemPreTick = 0;
// static FAutoConsoleVariableRef CVarNiagaraParallelSystemPreTick(
// 	TEXT("fx.ParallelSystemPreTick"),
// 	GbParallelSystemPreTick,
// 	TEXT("If > 0, system pre tick is parallelized. \n"),
// 	ECVF_Default
// );

static int32 GbParallelSystemPostTick = 1;
static FAutoConsoleVariableRef CVarNiagaraParallelSystemPostTick(
	TEXT("fx.ParallelSystemPostTick"),
	GbParallelSystemPostTick,
	TEXT("If > 0, system post tick is parallelized. \n"),
	ECVF_Default
);

//TODO: Experiment with parallel param transfer.
//static int32 GbParallelSystemParamTransfer = 1;
//static FAutoConsoleVariableRef CVarNiagaraParallelSystemParamTransfer(
//	TEXT("fx.ParallelSystemParamTransfer"),
//	GbParallelSystemParamTransfer,
//	TEXT("If > 0, system param transfer is parallelized. \n"),
//	ECVF_Default
//);

//////////////////////////////////////////////////////////////////////////

FNiagaraSystemSimulation::~FNiagaraSystemSimulation()
{
	Destroy();
}

bool FNiagaraSystemSimulation::Init(UNiagaraSystem* InSystem, UWorld* InWorld, bool bInIsSolo)
{
	UNiagaraSystem* System = InSystem;
	WeakSystem = System;

	World = InWorld;

	bIsSolo = bInIsSolo;

	FNiagaraWorldManager* WorldMan = FNiagaraWorldManager::Get(InWorld);
	check(WorldMan);

	bCanExecute = System->GetSystemSpawnScript()->GetVMExecutableData().IsValid() && System->GetSystemUpdateScript()->GetVMExecutableData().IsValid();
	UEnum* EnumPtr = FNiagaraTypeDefinition::GetExecutionStateEnum();

	if (bCanExecute)
	{
		DataSet.Init(FNiagaraDataSetID(), ENiagaraSimTarget::CPUSim, System->GetFullName());
		DataSet.AddVariables(System->GetSystemSpawnScript()->GetVMExecutableData().Attributes);
		DataSet.AddVariables(System->GetSystemUpdateScript()->GetVMExecutableData().Attributes);
		DataSet.Finalize();

		PausedInstanceData.Init(FNiagaraDataSetID(), ENiagaraSimTarget::CPUSim, System->GetFullName());
		PausedInstanceData.AddVariables(System->GetSystemSpawnScript()->GetVMExecutableData().Attributes);
		PausedInstanceData.AddVariables(System->GetSystemUpdateScript()->GetVMExecutableData().Attributes);
		PausedInstanceData.Finalize();

		{
			SpawnInstanceParameterDataSet.Init(FNiagaraDataSetID(), ENiagaraSimTarget::CPUSim, System->GetFullName());
			FNiagaraParameters* EngineParamsSpawn = System->GetSystemSpawnScript()->GetVMExecutableData().DataSetToParameters.Find(TEXT("Engine"));
			if (EngineParamsSpawn != nullptr)
			{
				SpawnInstanceParameterDataSet.AddVariables(EngineParamsSpawn->Parameters);
			}
			SpawnInstanceParameterDataSet.Finalize();
			UpdateInstanceParameterDataSet.Init(FNiagaraDataSetID(), ENiagaraSimTarget::CPUSim, System->GetFullName());
			FNiagaraParameters* EngineParamsUpdate = System->GetSystemUpdateScript()->GetVMExecutableData().DataSetToParameters.Find(TEXT("Engine"));
			if (EngineParamsUpdate != nullptr)
			{
				UpdateInstanceParameterDataSet.AddVariables(EngineParamsUpdate->Parameters);
			}
			UpdateInstanceParameterDataSet.Finalize();
		}

		UNiagaraScript* SpawnScript = System->GetSystemSpawnScript();
		UNiagaraScript* UpdateScript = System->GetSystemUpdateScript();

		SpawnExecContext.Init(SpawnScript, ENiagaraSimTarget::CPUSim);
		UpdateExecContext.Init(UpdateScript, ENiagaraSimTarget::CPUSim);

		//Bind parameter collections.
		for (UNiagaraParameterCollection* Collection : SpawnScript->GetCachedParameterCollectionReferences())
		{
			GetParameterCollectionInstance(Collection)->GetParameterStore().Bind(&SpawnExecContext.Parameters);
		}
		for (UNiagaraParameterCollection* Collection : UpdateScript->GetCachedParameterCollectionReferences())
		{
			GetParameterCollectionInstance(Collection)->GetParameterStore().Bind(&UpdateExecContext.Parameters);
		}

		TArray<UNiagaraScript*> Scripts;
		Scripts.Add(SpawnScript);
		Scripts.Add(UpdateScript);
		FNiagaraUtilities::CollectScriptDataInterfaceParameters(*System, Scripts, ScriptDefinedDataInterfaceParameters);

		ScriptDefinedDataInterfaceParameters.Bind(&SpawnExecContext.Parameters);
		ScriptDefinedDataInterfaceParameters.Bind(&UpdateExecContext.Parameters);

		SpawnScript->RapidIterationParameters.Bind(&SpawnExecContext.Parameters);
		UpdateScript->RapidIterationParameters.Bind(&UpdateExecContext.Parameters);

		SystemExecutionStateAccessor.Create(&DataSet, FNiagaraVariable(EnumPtr, TEXT("System.ExecutionState")));
		EmitterSpawnInfoAccessors.Reset();
		EmitterExecutionStateAccessors.Reset();
		EmitterSpawnInfoAccessors.SetNum(System->GetNumEmitters());

		for (int32 EmitterIdx = 0; EmitterIdx < System->GetNumEmitters(); ++EmitterIdx)
		{
			FNiagaraEmitterHandle& EmitterHandle = System->GetEmitterHandle(EmitterIdx);
			UNiagaraEmitter* Emitter = EmitterHandle.GetInstance();
			FString EmitterName = Emitter->GetUniqueEmitterName();
			check(Emitter);
			EmitterExecutionStateAccessors.Emplace(DataSet, FNiagaraVariable(EnumPtr, *(EmitterName + TEXT(".ExecutionState"))));
			const TArray<FNiagaraEmitterSpawnAttributes>& EmitterSpawnAttrNames = System->GetEmitterSpawnAttributes();
			
			check(EmitterSpawnAttrNames.Num() == System->GetNumEmitters());
			for (FName AttrName : EmitterSpawnAttrNames[EmitterIdx].SpawnAttributes)
			{
				EmitterSpawnInfoAccessors[EmitterIdx].Emplace(DataSet, FNiagaraVariable(FNiagaraTypeDefinition(FNiagaraSpawnInfo::StaticStruct()), AttrName));
			}

			if (Emitter->bLimitDeltaTime)
			{
				MaxDeltaTime = MaxDeltaTime.IsSet() ? FMath::Min(MaxDeltaTime.GetValue(), Emitter->MaxDeltaTimePerTick) : Emitter->MaxDeltaTimePerTick;
			}
		}

		SpawnTimeParam.Init(SpawnExecContext.Parameters, SYS_PARAM_ENGINE_TIME);
		UpdateTimeParam.Init(UpdateExecContext.Parameters, SYS_PARAM_ENGINE_TIME);
		SpawnDeltaTimeParam.Init(SpawnExecContext.Parameters, SYS_PARAM_ENGINE_DELTA_TIME);
		UpdateDeltaTimeParam.Init(UpdateExecContext.Parameters, SYS_PARAM_ENGINE_DELTA_TIME);
		SpawnInvDeltaTimeParam.Init(SpawnExecContext.Parameters, SYS_PARAM_ENGINE_INV_DELTA_TIME);
		UpdateInvDeltaTimeParam.Init(UpdateExecContext.Parameters, SYS_PARAM_ENGINE_INV_DELTA_TIME);
		SpawnNumSystemInstancesParam.Init(SpawnExecContext.Parameters, SYS_PARAM_ENGINE_NUM_SYSTEM_INSTANCES);
		UpdateNumSystemInstancesParam.Init(UpdateExecContext.Parameters, SYS_PARAM_ENGINE_NUM_SYSTEM_INSTANCES);
		SpawnGlobalSpawnCountScaleParam.Init(SpawnExecContext.Parameters, SYS_PARAM_ENGINE_GLOBAL_SPAWN_COUNT_SCALE);
		UpdateGlobalSpawnCountScaleParam.Init(UpdateExecContext.Parameters, SYS_PARAM_ENGINE_GLOBAL_SPAWN_COUNT_SCALE);
		SpawnGlobalSystemCountScaleParam.Init(SpawnExecContext.Parameters, SYS_PARAM_ENGINE_GLOBAL_SYSTEM_COUNT_SCALE);
		UpdateGlobalSystemCountScaleParam.Init(UpdateExecContext.Parameters, SYS_PARAM_ENGINE_GLOBAL_SYSTEM_COUNT_SCALE);
	}

	return true;
}

void FNiagaraSystemSimulation::Destroy()
{
	while (SystemInstances.Num())
	{
		SystemInstances.Last()->Deactivate(true);
	}
	while (PendingSystemInstances.Num())
	{
		PendingSystemInstances.Last()->Deactivate(true);
	}

	FNiagaraWorldManager* WorldMan = FNiagaraWorldManager::Get(World);
	check(WorldMan);
	SpawnExecContext.Parameters.UnbindFromSourceStores();
	UpdateExecContext.Parameters.UnbindFromSourceStores();
}

UNiagaraParameterCollectionInstance* FNiagaraSystemSimulation::GetParameterCollectionInstance(UNiagaraParameterCollection* Collection)
{
	UNiagaraSystem* System = WeakSystem.Get();
	check(System != nullptr);
	UNiagaraParameterCollectionInstance* Ret = System->GetParameterCollectionOverride(Collection);

	//If no explicit override from the system, just get the current instance set on the world.
	if (!Ret)
	{
		FNiagaraWorldManager* WorldMan = FNiagaraWorldManager::Get(World);
		Ret = WorldMan->GetParameterCollection(Collection);
	}

	return Ret;
}

FNiagaraParameterStore& FNiagaraSystemSimulation::GetScriptDefinedDataInterfaceParameters()
{
	return ScriptDefinedDataInterfaceParameters;
}

void FNiagaraSystemSimulation::TransferInstance(FNiagaraSystemSimulation* SourceSimulation, FNiagaraSystemInstance* SystemInst)
{
	check(SourceSimulation->GetSystem() == GetSystem());
	check(SystemInst);

	int32 SystemInstIdx = SystemInst->SystemInstanceIndex;
	int32 NewDataIndex = INDEX_NONE;
	if (!SystemInst->IsPendingSpawn())
	{
// 		UE_LOG(LogNiagara, Log, TEXT("== Dataset Transfer ========================"));
// 		UE_LOG(LogNiagara, Log, TEXT(" ----- Existing values in src. Idx: %d -----"), SystemInstIdx);
// 		SourceSimulation->DataSet.Dump(true, SystemInstIdx, 1);

		//If we're not pending then the system actually has data to pull over. This is not fast.
		NewDataIndex = DataSet.GetCurrentDataChecked().TransferInstance(SourceSimulation->DataSet.GetCurrentDataChecked(), SystemInstIdx);

// 		UE_LOG(LogNiagara, Log, TEXT(" ----- Transfered values in dest. Idx: %d -----"), NewDataIndex);
// 		DataSet.Dump(true, NewDataIndex, 1);
	
		SourceSimulation->RemoveInstance(SystemInst);
	
		//Move the system direct to the new sim's 
		SystemInst->SystemInstanceIndex = SystemInstances.Add(SystemInst);
		if (SystemInst->SystemInstanceIndex == 0)
		{
			InitParameterDataSetBindings(SystemInst);
		}

		check(NewDataIndex == SystemInst->SystemInstanceIndex);
	}
	else
	{
		SourceSimulation->RemoveInstance(SystemInst);

		AddInstance(SystemInst);			
	}
}

void FNiagaraSystemSimulation::DumpInstance(const FNiagaraSystemInstance* Inst)const
{
	UE_LOG(LogNiagara, Log, TEXT("==  %s (%d) ========"), *Inst->GetSystem()->GetFullName(), Inst->SystemInstanceIndex);
	UE_LOG(LogNiagara, Log, TEXT(".................Spawn................."));
	SpawnExecContext.Parameters.DumpParameters(false);
	SpawnInstanceParameterDataSet.Dump(Inst->SystemInstanceIndex, 1, TEXT("Spawn Instance Parameters"));
	UE_LOG(LogNiagara, Log, TEXT(".................Update................."));
	UpdateExecContext.Parameters.DumpParameters(false);
	UpdateInstanceParameterDataSet.Dump(Inst->SystemInstanceIndex, 1, TEXT("Update Instance Parameters"));
	UE_LOG(LogNiagara, Log, TEXT("................. System Instance ................."));
	DataSet.Dump(Inst->SystemInstanceIndex, 1, TEXT("System Data"));
}

bool FNiagaraSystemSimulation::Tick(float DeltaSeconds)
{
	UNiagaraSystem* System = WeakSystem.Get();

	if (System == nullptr || bCanExecute == false)
	{
		// TODO: evaluate whether or not we should have removed this from the world manager instead?
		return false;
	}
	else if (World == nullptr)
	{
		ensureMsgf(false, TEXT("World was null while ticking System Simulation!"));
		return false;
	}

	FScopeCycleCounter SystemStatCounter(System->GetStatID(true, false));

	FScopeCycleCounter SystemStatCounter(System->GetStatID(true, false));

	if (MaxDeltaTime.IsSet())
	{
		DeltaSeconds = FMath::Clamp(DeltaSeconds, 0.0f, MaxDeltaTime.GetValue());
	}

	UNiagaraScript* SystemSpawnScript = System->GetSystemSpawnScript();
	UNiagaraScript* SystemUpdateScript = System->GetSystemUpdateScript();
#if WITH_EDITOR
	SystemSpawnScript->RapidIterationParameters.Tick();
	SystemUpdateScript->RapidIterationParameters.Tick();
#endif

	SCOPE_CYCLE_COUNTER(STAT_NiagaraSystemSim);

	int32 OrigNum = SystemInstances.Num();
	int32 SpawnNum = 0;
	int32 NewNum = 0;

	{
		SCOPE_CYCLE_COUNTER(STAT_NiagaraSystemSim_PreSimulate);

		{
			int32 SystemIndex = 0;
			while ( SystemIndex < SystemInstances.Num() )
			{
				FNiagaraSystemInstance* Inst = SystemInstances[SystemIndex];
				Inst->TickDataInterfaces(DeltaSeconds, false);

				// TickDataInterfaces could remove the system so we only increment if the system has changed
				if (Inst->SystemInstanceIndex != INDEX_NONE)
				{
					checkSlow(Inst->SystemInstanceIndex == SystemIndex);
					++SystemIndex;
				}
				else
				{
					checkSlow((SystemInstances.Num() <= SystemIndex) || (Inst == SystemInstances[SystemIndex]));
				}
			}
			OrigNum = SystemInstances.Num();

			//Pre tick and gather any still valid pending instances for spawn.
			SystemInstances.Reserve(NewNum);
			SpawnNum = 0;
			int32 NumPending = PendingSystemInstances.Num();
			for (int32 i = NumPending - 1; i >= 0; --i)
			{
				FNiagaraSystemInstance* Inst = PendingSystemInstances[i];

				//Don't spawn systems that are paused. Keep them in pending list so they are spawned when unpaused.
				if (Inst->IsPaused())
				{
					if (GbDumpSystemData || (System && System->bDumpDebugSystemInfo))
					{
						UE_LOG(LogNiagara, Log, TEXT("=== Skipping Paused Pending Spawn %d ==="), Inst->SystemInstanceIndex);
						//DataSet.Dump(true, Instance->SystemInstanceIndex, 1);
					}
					continue;
				}

				check(Inst->SystemInstanceIndex == i);
				PendingSystemInstances.RemoveAt(i);

				if (GbDumpSystemData || (System && System->bDumpDebugSystemInfo))
				{
					UE_LOG(LogNiagara, Log, TEXT("=== Spawning %d -> %d ==="), Inst->SystemInstanceIndex, SystemInstances.Num());
					//DataSet.Dump(true, Instance->SystemInstanceIndex, 1);
				}

				Inst->TickDataInterfaces(DeltaSeconds, false);
				Inst->SetPendingSpawn(false);
				if (!Inst->IsComplete())
				{
					Inst->SystemInstanceIndex = SystemInstances.Add(Inst);
					if (Inst->SystemInstanceIndex == 0)
					{
						// When the first instance is added we need to initialize the parameter store to data set bindings.
						InitParameterDataSetBindings(Inst);
					}
					++SpawnNum;
				}
				else
				{
					checkSlow(Inst->SystemInstanceIndex == INDEX_NONE);
				}
			}
		}

		NewNum = OrigNum + SpawnNum;
		check(NewNum == SystemInstances.Num());
	}

	if (bCanExecute && NewNum > 0)
	{
		if (GbDumpSystemData || System->bDumpDebugSystemInfo)
		{
			UE_LOG(LogNiagara, Log, TEXT("=========================================================="));
			UE_LOG(LogNiagara, Log, TEXT("Niagara System Sim Tick: %s"), *System->GetName());
			UE_LOG(LogNiagara, Log, TEXT("=========================================================="));
		}

		{
			SCOPE_CYCLE_COUNTER(STAT_NiagaraSystemSim_PrepareForSimulate);
			auto PreSimulateAndTransferParams = [&](int32 SystemIndex)
			{
				FNiagaraSystemInstance* Inst = SystemInstances[SystemIndex];
				Inst->PreSimulateTick(DeltaSeconds);

				if (Inst->GetParameters().GetParametersDirty() && bCanExecute)
				{
					SpawnInstanceParameterToDataSetBinding.ParameterStoreToDataSet(Inst->GetParameters(), SpawnInstanceParameterDataSet, SystemIndex);
					UpdateInstanceParameterToDataSetBinding.ParameterStoreToDataSet(Inst->GetParameters(), UpdateInstanceParameterDataSet, SystemIndex);
				}

				//TODO: Find good way to check that we're not using any instance parameter data interfaces in the system scripts here.
				//In that case we need to solo and will never get here.

				TArray<TSharedRef<FNiagaraEmitterInstance, ESPMode::ThreadSafe>>& Emitters = Inst->GetEmitters();
				for (int32 EmitterIdx = 0; EmitterIdx < Emitters.Num(); ++EmitterIdx)
				{
					FNiagaraEmitterInstance& EmitterInst = Emitters[EmitterIdx].Get();
					if (EmitterExecutionStateAccessors.Num() > EmitterIdx && EmitterExecutionStateAccessors[EmitterIdx].IsValidForWrite())
					{
						EmitterExecutionStateAccessors[EmitterIdx].Set(SystemIndex, (int32)EmitterInst.GetExecutionState());
					}
				}
			};
			
			//Begin filling the state of the instance paramter datasets.
			SpawnInstanceParameterDataSet.BeginSimulate();
			UpdateInstanceParameterDataSet.BeginSimulate();

			SpawnInstanceParameterDataSet.Allocate(NewNum);
			UpdateInstanceParameterDataSet.Allocate(NewNum);

			for (int32 EmitterIdx = 0; EmitterIdx < System->GetNumEmitters(); ++EmitterIdx)
			{
				EmitterExecutionStateAccessors[EmitterIdx].InitForAccess();
			}

			//Transfer any values like execution state from the system instance into the dataset for simulation.
			ParallelFor(SystemInstances.Num(), [&](int32 SystemIndex)
			{
				PreSimulateAndTransferParams(SystemIndex);
			});

			SpawnInstanceParameterDataSet.GetDestinationDataChecked().SetNumInstances(NewNum);
			UpdateInstanceParameterDataSet.GetDestinationDataChecked().SetNumInstances(NewNum);

			//We're done filling in the current state for the instance parameter datasets.
			SpawnInstanceParameterDataSet.EndSimulate();
			UpdateInstanceParameterDataSet.EndSimulate();

			//Setup the few real constants like delta time.
			float InvDt = 1.0f / DeltaSeconds;
			float GlobalSpawnCountScale = INiagaraModule::GetGlobalSpawnCountScale();
			float GlobalSystemCountScale = INiagaraModule::GetGlobalSystemCountScale();

			SpawnTimeParam.SetValue(World->TimeSeconds);
			UpdateTimeParam.SetValue(World->TimeSeconds);
			SpawnDeltaTimeParam.SetValue(DeltaSeconds);
			UpdateDeltaTimeParam.SetValue(DeltaSeconds);
			SpawnInvDeltaTimeParam.SetValue(InvDt);
			UpdateInvDeltaTimeParam.SetValue(InvDt);
			SpawnNumSystemInstancesParam.SetValue(NewNum);
			UpdateNumSystemInstancesParam.SetValue(NewNum);
			SpawnGlobalSpawnCountScaleParam.SetValue(GlobalSpawnCountScale);
			UpdateGlobalSpawnCountScaleParam.SetValue(GlobalSpawnCountScale);
			SpawnGlobalSystemCountScaleParam.SetValue(GlobalSystemCountScale);
			UpdateGlobalSystemCountScaleParam.SetValue(GlobalSystemCountScale);
		}

		FNiagaraSystemInstance* SoloSystemInstance = bIsSolo && SystemInstances.Num() == 1 ? SystemInstances[0] : nullptr;

		//TODO: JIRA - UE-60096 - Remove.
		//We're having to allocate and spawn before update here so we have to do needless copies.			
		//Ideally this should be compiled directly into the script similarly to interpolated particle spawning.
		if (SpawnNum)
		{
			SCOPE_CYCLE_COUNTER(STAT_NiagaraSystemSim_Spawn);
			DataSet.BeginSimulate();
			DataSet.Allocate(NewNum, true);
			DataSet.GetDestinationDataChecked().SetNumInstances(NewNum);

			//Run Spawn
			SpawnExecContext.Tick(SoloSystemInstance);//We can't require a specific instance here as these are for all instances.
			SpawnExecContext.BindData(0, DataSet, OrigNum, false);
			SpawnExecContext.BindData(1, SpawnInstanceParameterDataSet, OrigNum, false);
			SpawnExecContext.Execute(SpawnNum);

			if (GbDumpSystemData || System->bDumpDebugSystemInfo)
			{
				UE_LOG(LogNiagara, Log, TEXT("=== Spwaned %d Systems ==="), SpawnNum);
				DataSet.GetDestinationDataChecked().Dump(OrigNum, SpawnNum, TEXT("System Dataset - Post Spawn"));
				SpawnInstanceParameterDataSet.GetCurrentDataChecked().Dump(OrigNum, SpawnNum, TEXT("Spawn Instance Parameter Data"));
			}

			DataSet.EndSimulate();

#if WITH_EDITORONLY_DATA
			if (SoloSystemInstance && SoloSystemInstance->ShouldCaptureThisFrame())
			{
				TSharedPtr<struct FNiagaraScriptDebuggerInfo, ESPMode::ThreadSafe> DebugInfo = SoloSystemInstance->GetActiveCaptureWrite(NAME_None, ENiagaraScriptUsage::SystemSpawnScript, FGuid());
				if (DebugInfo)
				{
					DataSet.CopyTo(DebugInfo->Frame, OrigNum, SpawnNum);
					DebugInfo->Parameters = SpawnExecContext.Parameters;
					DebugInfo->bWritten = true;
				}
			}
#endif
		}


		{
			SCOPE_CYCLE_COUNTER(STAT_NiagaraSystemSim_Update);

			FNiagaraDataBuffer& DestinationData = DataSet.BeginSimulate();
			DestinationData.Allocate(NewNum);
			DestinationData.SetNumInstances(NewNum);

			//Run update.
			UpdateExecContext.Tick(SystemInstances[0]);
			UpdateExecContext.BindData(0, DataSet, 0, false);
			UpdateExecContext.BindData(1, UpdateInstanceParameterDataSet, 0, false);
			UpdateExecContext.Execute(OrigNum);

			if (GbDumpSystemData || System->bDumpDebugSystemInfo)
			{
				UE_LOG(LogNiagara, Log, TEXT("=== Updated %d Systems ==="), OrigNum); 
				DestinationData.Dump(0, OrigNum, TEXT("System Data - Post Update"));
				UpdateInstanceParameterDataSet.GetCurrentDataChecked().Dump(0, OrigNum, TEXT("Update Instance Paramter Data"));
			}

 			//Also run the update script on the newly spawned systems too.
			//TODO: JIRA - UE-60096 - Remove.
			//Ideally this should be compiled directly into the script similarly to interpolated particle spawning.
			if (SpawnNum && GbSystemUpdateOnSpawn)
			{
				//Run update.
				UpdateExecContext.Tick(SystemInstances[0]);

				UpdateExecContext.Parameters.SetParameterValue(0.0001f, SYS_PARAM_ENGINE_DELTA_TIME);
				UpdateExecContext.Parameters.SetParameterValue(10000.0f, SYS_PARAM_ENGINE_INV_DELTA_TIME);

				UpdateExecContext.BindData(0, DataSet, OrigNum, false);
				UpdateExecContext.BindData(1, UpdateInstanceParameterDataSet, OrigNum, false);
				UpdateExecContext.Execute(SpawnNum);

				if (GbDumpSystemData || System->bDumpDebugSystemInfo)
				{
					UE_LOG(LogNiagara, Log, TEXT("=== Spawn Updated %d Systems ==="), SpawnNum);
					DestinationData.Dump(OrigNum, SpawnNum, TEXT("System Data - Post Update (new systems)"));
					UpdateInstanceParameterDataSet.GetCurrentDataChecked().Dump(OrigNum, SpawnNum, TEXT("Update Instance Paramter Data (new systems)"));
				}
			}
			
			DataSet.EndSimulate();


#if WITH_EDITORONLY_DATA
			if (SoloSystemInstance && SoloSystemInstance->ShouldCaptureThisFrame())
			{
				TSharedPtr<struct FNiagaraScriptDebuggerInfo, ESPMode::ThreadSafe> DebugInfo = SoloSystemInstance->GetActiveCaptureWrite(NAME_None, ENiagaraScriptUsage::SystemUpdateScript, FGuid());
				if (DebugInfo)
				{
					DataSet.CopyTo(DebugInfo->Frame);
					DebugInfo->Parameters = UpdateExecContext.Parameters;
					DebugInfo->bWritten = true;
				}
			}
#endif
		}

		SystemExecutionStateAccessor.InitForAccess();
		for (int32 EmitterIdx = 0; EmitterIdx < System->GetNumEmitters(); ++EmitterIdx)
		{
			EmitterExecutionStateAccessors[EmitterIdx].InitForAccess();
			for (int32 SpawnInfoIdx = 0; SpawnInfoIdx < EmitterSpawnInfoAccessors[EmitterIdx].Num(); ++SpawnInfoIdx)
			{
				EmitterSpawnInfoAccessors[EmitterIdx][SpawnInfoIdx].InitForAccess();
			}
		}

		{
			SCOPE_CYCLE_COUNTER(STAT_NiagaraSystemSim_TransferParameters);
			for (int32 SystemIndex = 0; SystemIndex < SystemInstances.Num(); ++SystemIndex)
			{
				ENiagaraExecutionState ExecutionState = (ENiagaraExecutionState)SystemExecutionStateAccessor.GetSafe(SystemIndex, (int32)ENiagaraExecutionState::Disabled);
				FNiagaraSystemInstance* SystemInst = SystemInstances[SystemIndex];

				//Apply the systems requested execution state to it's actual execution state.
				SystemInst->SetActualExecutionState(ExecutionState);

				if (!SystemInst->IsDisabled() && !SystemInst->HandleCompletion())
				{
					//Now pull data out of the simulation and drive the emitters with it.
					TArray<TSharedRef<FNiagaraEmitterInstance, ESPMode::ThreadSafe>>& Emitters = SystemInst->GetEmitters();
					for (int32 EmitterIdx = 0; EmitterIdx < Emitters.Num(); ++EmitterIdx)
					{
						FNiagaraEmitterInstance& EmitterInst = Emitters[EmitterIdx].Get();

						//Early exit before we set the state as if we're complete or disabled we should never let the emitter turn itself back. It needs to be reset/reinited manually.
						if (EmitterInst.IsComplete())
						{
							continue;
						}

						check(Emitters.Num() > EmitterIdx);
						ENiagaraExecutionState State = (ENiagaraExecutionState)EmitterExecutionStateAccessors[EmitterIdx].GetSafe(SystemIndex, (int32)ENiagaraExecutionState::Disabled);
						EmitterInst.SetExecutionState(State);
												
						TArray<FNiagaraSpawnInfo>& EmitterInstSpawnInfos = EmitterInst.GetSpawnInfo();
						for (int32 SpawnInfoIdx=0; SpawnInfoIdx < EmitterSpawnInfoAccessors[EmitterIdx].Num(); ++SpawnInfoIdx)
						{
							if (SpawnInfoIdx < EmitterInstSpawnInfos.Num())
							{
								EmitterInstSpawnInfos[SpawnInfoIdx] = EmitterSpawnInfoAccessors[EmitterIdx][SpawnInfoIdx].Get(SystemIndex);
							}
							else
							{
								ensure(SpawnInfoIdx < EmitterInstSpawnInfos.Num());
							}
						}


						//TODO: Any other fixed function stuff like this?

						FNiagaraScriptExecutionContext& SpawnContext = EmitterInst.GetSpawnExecutionContext();
						DataSetToEmitterSpawnParameters[EmitterIdx].DataSetToParameterStore(SpawnContext.Parameters, DataSet, SystemIndex);

						FNiagaraScriptExecutionContext& UpdateContext = EmitterInst.GetUpdateExecutionContext();
						DataSetToEmitterUpdateParameters[EmitterIdx].DataSetToParameterStore(UpdateContext.Parameters, DataSet, SystemIndex);

						TArray<FNiagaraScriptExecutionContext>& EventContexts = EmitterInst.GetEventExecutionContexts();
						for (int32 EventIdx = 0; EventIdx < EventContexts.Num(); ++EventIdx)
						{
							FNiagaraScriptExecutionContext& EventContext = EventContexts[EventIdx];
							if (DataSetToEmitterEventParameters[EmitterIdx].Num() > EventIdx)
							{
								DataSetToEmitterEventParameters[EmitterIdx][EventIdx].DataSetToParameterStore(EventContext.Parameters, DataSet, SystemIndex);
							}
							else
							{
								UE_LOG(LogNiagara, Log, TEXT("Skipping DataSetToEmitterEventParameters because EventIdx is out-of-bounds. %d of %d"), EventIdx, DataSetToEmitterEventParameters[EmitterIdx].Num());
							}
						}
					}
				}
			}
		}
	}

	{
		SCOPE_CYCLE_COUNTER(STAT_NiagaraSystemSim_PostSimulate);

		if (GbParallelSystemPostTick && FApp::ShouldUseThreadingForPerformance())
		{
			ParallelFor(SystemInstances.Num(),
				[&](int32 SystemIndex)
			{
				FNiagaraSystemInstance* SystemInst = SystemInstances[SystemIndex];
				SystemInst->PostSimulateTick(DeltaSeconds);
			});
		}
		else
		{
			//Now actually tick emitters.
			for (int32 SystemIndex = 0; SystemIndex < SystemInstances.Num(); ++SystemIndex)
			{
				FNiagaraSystemInstance* SystemInst = SystemInstances[SystemIndex];
				SystemInst->PostSimulateTick(DeltaSeconds);
			}
		}
	}

	{
		SCOPE_CYCLE_COUNTER(STAT_NiagaraSystemSim_MarkComponentDirty);
		//This is not a small amount of the update time. 
		//Annoyingly these can't be done in parallel it seems.
		//TODO: Find some way to parallelize this. Especially UpdateComponentToWorld();
		int32 SystemIndex = 0;
		while (SystemIndex < SystemInstances.Num())
		{
			FNiagaraSystemInstance* SystemInstance = SystemInstances[SystemIndex];
			++SystemIndex;
			if (SystemIndex < SystemInstances.Num())
			{
				FPlatformMisc::Prefetch(SystemInstances[SystemIndex]->GetComponent());
			}
			SystemInstance->FinalizeTick(DeltaSeconds);
			// @todo If we buffer up the Tick object we create here we can push all the data for every system in this simulation at once.
			// @todo It may also be worth considering hoisting the push out to FNiagaraWorldManager::Tick to push every desired simulation at once.
<<<<<<< HEAD
			if (SystemInstance->ActiveGPUEmitterCount > 0)
=======
			if (SystemInstance->ActiveGPUEmitterCount > 0 && RHISupportsComputeShaders(SystemInstance->GetBatcher()->GetShaderPlatform()))
>>>>>>> 33e6966e
			{
				ensure(!SystemInstance->IsComplete());
				FNiagaraGPUSystemTick GPUTick;
				GPUTick.Init(SystemInstance);

				//if (GPUTick.DIInstanceData)
				//{
				//	uint8* BasePointer = (uint8*)GPUTick.DIInstanceData->PerInstanceDataForRT;

				//	//UE_LOG(LogNiagara, Log, TEXT("GT Testing (dipacket) %p (baseptr) %p"), GPUTick.DIInstanceData, BasePointer);
				//	for (auto& Pair : GPUTick.DIInstanceData->InterfaceProxiesToOffsets)
				//	{
				//		FNiagaraDataInterfaceProxy* Proxy = Pair.Key;
				//		UE_LOG(LogNiagara, Log, TEXT("\tGT (proxy) %p (size) %u"), Proxy, Proxy->PerInstanceDataPassedToRenderThreadSize());
				//	}
				//}

				// We will give the data over to the render thread. It is responsible for freeing it.
				// We no longer own it and cannot modify it after this point.
				// @todo We are taking a copy of the object here. This object is small so this overhead should
				// not be very high. And we avoid making a bunch of small allocations here.
				NiagaraEmitterInstanceBatcher* Batcher = SystemInstance->GetBatcher();
				ENQUEUE_RENDER_COMMAND(FGiveSystemInstanceTickToRT)(
					[Batcher, GPUTick](FRHICommandListImmediate& RHICmdList) mutable
				{
					Batcher->GiveSystemTick_RenderThread(GPUTick);
				}
				);
			}
		}
	}

#if WITH_EDITORONLY_DATA
	if (bIsSolo && SystemInstances.Num() == 1)
	{
		SystemInstances[0]->FinishCapture();
	}
#endif

	INC_DWORD_STAT_BY(STAT_NiagaraNumSystems, SystemInstances.Num());

	return true;
}

void FNiagaraSystemSimulation::RemoveInstance(FNiagaraSystemInstance* Instance)
{
	if (Instance->SystemInstanceIndex == INDEX_NONE)
	{
		return;
	}

	check(DataSet.GetDestinationData() == nullptr);
	UNiagaraSystem* System = WeakSystem.Get();
	if (Instance->IsPendingSpawn())
	{
		if (GbDumpSystemData || (System && System->bDumpDebugSystemInfo))
		{
			UE_LOG(LogNiagara, Log, TEXT("=== Removing Pending Spawn %d ==="), Instance->SystemInstanceIndex);
			DataSet.GetCurrentDataChecked().Dump(Instance->SystemInstanceIndex, 1, TEXT("System data being removed."));
		}
		int32 SystemIndex = Instance->SystemInstanceIndex;
		check(Instance == PendingSystemInstances[SystemIndex]);
		PendingSystemInstances.RemoveAtSwap(SystemIndex);
		Instance->SystemInstanceIndex = INDEX_NONE;
		Instance->SetPendingSpawn(false);
		if (PendingSystemInstances.IsValidIndex(SystemIndex))
		{
			PendingSystemInstances[SystemIndex]->SystemInstanceIndex = SystemIndex;
		}
	}
	else if (Instance->IsPaused())
	{
		if (GbDumpSystemData || (System && System->bDumpDebugSystemInfo))
		{
			UE_LOG(LogNiagara, Log, TEXT("=== Removing Paused %d ==="), Instance->SystemInstanceIndex);
			DataSet.GetCurrentDataChecked().Dump(Instance->SystemInstanceIndex, 1, TEXT("System data being removed."));
		}

		int32 SystemIndex = Instance->SystemInstanceIndex;
		check(Instance == PausedSystemInstances[SystemIndex]);
		PausedSystemInstances.RemoveAtSwap(SystemIndex);
		Instance->SystemInstanceIndex = INDEX_NONE;
		if (PausedSystemInstances.IsValidIndex(SystemIndex))
		{
			PausedSystemInstances[SystemIndex]->SystemInstanceIndex = SystemIndex;
		}
	}
	else if (SystemInstances.IsValidIndex(Instance->SystemInstanceIndex))
	{
		if (GbDumpSystemData || (System && System->bDumpDebugSystemInfo))
		{
			UE_LOG(LogNiagara, Log, TEXT("=== Removing System %d ==="), Instance->SystemInstanceIndex);
			DataSet.GetCurrentDataChecked().Dump(Instance->SystemInstanceIndex, 1, TEXT("System data being removed."));
		}

		int32 NumInstances = DataSet.GetCurrentDataChecked().GetNumInstances();
		check(SystemInstances.Num() == NumInstances);

		int32 SystemIndex = Instance->SystemInstanceIndex;
		check(Instance == SystemInstances[SystemIndex]);
		check(SystemInstances.IsValidIndex(SystemIndex));
		DataSet.GetCurrentDataChecked().KillInstance(SystemIndex);
		SystemInstances.RemoveAtSwap(SystemIndex);
		Instance->SystemInstanceIndex = INDEX_NONE;

		if (SystemInstances.IsValidIndex(SystemIndex))
		{
			SystemInstances[SystemIndex]->SystemInstanceIndex = SystemIndex;
		}
	}

#if NIAGARA_NAN_CHECKING
	DataSet.CheckForNaNs();
#endif
}

void FNiagaraSystemSimulation::AddInstance(FNiagaraSystemInstance* Instance)
{
	check(Instance->SystemInstanceIndex == INDEX_NONE);
	Instance->SetPendingSpawn(true);
	Instance->SystemInstanceIndex = PendingSystemInstances.Add(Instance);

	UNiagaraSystem* System = WeakSystem.Get();
	if (GbDumpSystemData || (System && System->bDumpDebugSystemInfo))
	{
		UE_LOG(LogNiagara, Log, TEXT("=== Adding To Pending Spawn %d ==="), Instance->SystemInstanceIndex);
		//DataSet.Dump(true, Instance->SystemInstanceIndex, 1);
	}
}

void FNiagaraSystemSimulation::PauseInstance(FNiagaraSystemInstance* Instance)
{
	check(!Instance->IsPaused());
	check(!DataSet.GetDestinationData());
	check(!PausedInstanceData.GetDestinationData());

	UNiagaraSystem* System = WeakSystem.Get();
	if (Instance->IsPendingSpawn())
	{
		if (GbDumpSystemData || (System && System->bDumpDebugSystemInfo))
		{
			UE_LOG(LogNiagara, Log, TEXT("=== Pausing Pending Spawn %d ==="), Instance->SystemInstanceIndex);
			//DataSet.Dump(true, Instance->SystemInstanceIndex, 1);
		}
		//Nothing to do for pending spawn systems.
		check(PendingSystemInstances[Instance->SystemInstanceIndex] == Instance);
		return;
	}

	if (GbDumpSystemData || (System && System->bDumpDebugSystemInfo))
	{
		UE_LOG(LogNiagara, Log, TEXT("=== Pausing System %d ==="), Instance->SystemInstanceIndex);
		DataSet.GetCurrentDataChecked().Dump(Instance->SystemInstanceIndex, 1, TEXT("System data being paused."));
	}

	int32 SystemIndex = Instance->SystemInstanceIndex;
	check(SystemInstances.IsValidIndex(SystemIndex));
	check(Instance == SystemInstances[SystemIndex]);

	int32 NewSystemIndex = PausedInstanceData.GetCurrentDataChecked().TransferInstance(DataSet.GetCurrentDataChecked(), SystemIndex);
	DataSet.GetCurrentDataChecked().KillInstance(SystemIndex);

	check(PausedSystemInstances.Num() == NewSystemIndex);
	Instance->SystemInstanceIndex = NewSystemIndex;
	PausedSystemInstances.Add(Instance);

	SystemInstances.RemoveAtSwap(SystemIndex);
	if (SystemInstances.IsValidIndex(SystemIndex))
	{
		SystemInstances[SystemIndex]->SystemInstanceIndex = SystemIndex;
	}
}

void FNiagaraSystemSimulation::UnpauseInstance(FNiagaraSystemInstance* Instance)
{
	check(Instance->IsPaused());
	check(!DataSet.GetDestinationData());
	check(!PausedInstanceData.GetDestinationData());

	UNiagaraSystem* System = WeakSystem.Get();
	if (Instance->IsPendingSpawn())
	{
		if (GbDumpSystemData || (System && System->bDumpDebugSystemInfo))
		{
			UE_LOG(LogNiagara, Log, TEXT("=== Unpausing Pending Spawn %d ==="), Instance->SystemInstanceIndex);
			//DataSet.Dump(true, Instance->SystemInstanceIndex, 1);
		}
		//Nothing to do for pending spawn systems.
		check(PendingSystemInstances[Instance->SystemInstanceIndex] == Instance);
		return;
	}

	if (GbDumpSystemData || (System && System->bDumpDebugSystemInfo))
	{
		UE_LOG(LogNiagara, Log, TEXT("=== Unpausing System %d ==="), Instance->SystemInstanceIndex);
		DataSet.GetCurrentDataChecked().Dump(Instance->SystemInstanceIndex, 1, TEXT("System data being unpaused."));
	}

	int32 SystemIndex = Instance->SystemInstanceIndex;
	check(PausedSystemInstances.IsValidIndex(SystemIndex));
	check(Instance == PausedSystemInstances[SystemIndex]);

	int32 NewSystemIndex = DataSet.GetCurrentDataChecked().TransferInstance(PausedInstanceData.GetCurrentDataChecked(), SystemIndex);
	PausedInstanceData.GetCurrentDataChecked().KillInstance(SystemIndex);

	check(SystemInstances.Num() == NewSystemIndex);
	Instance->SystemInstanceIndex = NewSystemIndex;
	SystemInstances.Add(Instance);

	PausedSystemInstances.RemoveAtSwap(SystemIndex);
	if (PausedSystemInstances.IsValidIndex(SystemIndex))
	{
		PausedSystemInstances[SystemIndex]->SystemInstanceIndex = SystemIndex;
	}
}

void FNiagaraSystemSimulation::InitParameterDataSetBindings(FNiagaraSystemInstance* SystemInst)
{
	//Have to init here as we need an actual parameter store to pull the layout info from.
	//TODO: Pull the layout stuff out of each data set and store. So much duplicated data.
	//This assumes that all layouts for all emitters is the same. Which it should be.
	//Ideally we can store all this layout info in the systm/emitter assets so we can just generate this in Init()
	if (SystemInst != nullptr)
	{
		SpawnInstanceParameterToDataSetBinding.Init(SpawnInstanceParameterDataSet, SystemInst->GetInstanceParameters());
		UpdateInstanceParameterToDataSetBinding.Init(UpdateInstanceParameterDataSet, SystemInst->GetInstanceParameters());

		TArray<TSharedRef<FNiagaraEmitterInstance, ESPMode::ThreadSafe>>& Emitters = SystemInst->GetEmitters();
		DataSetToEmitterSpawnParameters.SetNum(Emitters.Num());
		DataSetToEmitterUpdateParameters.SetNum(Emitters.Num());
		DataSetToEmitterEventParameters.SetNum(Emitters.Num());
		for (int32 EmitterIdx = 0; EmitterIdx < Emitters.Num(); ++EmitterIdx)
		{
			FNiagaraEmitterInstance& EmitterInst = Emitters[EmitterIdx].Get();
			FNiagaraScriptExecutionContext& SpawnContext = EmitterInst.GetSpawnExecutionContext();
			DataSetToEmitterSpawnParameters[EmitterIdx].Init(DataSet, SpawnContext.Parameters);

			FNiagaraScriptExecutionContext& UpdateContext = EmitterInst.GetUpdateExecutionContext();
			DataSetToEmitterUpdateParameters[EmitterIdx].Init(DataSet, UpdateContext.Parameters);

			TArray<FNiagaraScriptExecutionContext>& EventContexts = EmitterInst.GetEventExecutionContexts();
			DataSetToEmitterEventParameters[EmitterIdx].SetNum(EventContexts.Num());
			for (int32 EventIdx = 0; EventIdx < EventContexts.Num(); ++EventIdx)
			{
				FNiagaraScriptExecutionContext& EventContext = EventContexts[EventIdx];
				DataSetToEmitterEventParameters[EmitterIdx][EventIdx].Init(DataSet, EventContext.Parameters);
			}
		}
	}
}<|MERGE_RESOLUTION|>--- conflicted
+++ resolved
@@ -291,8 +291,6 @@
 		ensureMsgf(false, TEXT("World was null while ticking System Simulation!"));
 		return false;
 	}
-
-	FScopeCycleCounter SystemStatCounter(System->GetStatID(true, false));
 
 	FScopeCycleCounter SystemStatCounter(System->GetStatID(true, false));
 
@@ -689,11 +687,7 @@
 			SystemInstance->FinalizeTick(DeltaSeconds);
 			// @todo If we buffer up the Tick object we create here we can push all the data for every system in this simulation at once.
 			// @todo It may also be worth considering hoisting the push out to FNiagaraWorldManager::Tick to push every desired simulation at once.
-<<<<<<< HEAD
-			if (SystemInstance->ActiveGPUEmitterCount > 0)
-=======
 			if (SystemInstance->ActiveGPUEmitterCount > 0 && RHISupportsComputeShaders(SystemInstance->GetBatcher()->GetShaderPlatform()))
->>>>>>> 33e6966e
 			{
 				ensure(!SystemInstance->IsComplete());
 				FNiagaraGPUSystemTick GPUTick;
