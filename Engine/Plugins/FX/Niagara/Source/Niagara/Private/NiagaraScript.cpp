// Copyright Epic Games, Inc. All Rights Reserved.

#include "NiagaraScript.h"
#include "Modules/ModuleManager.h"
#include "NiagaraScriptSourceBase.h"
#include "NiagaraComponent.h"
#include "NiagaraEmitter.h"
#include "UObject/Package.h"
#include "UObject/Linker.h"
#include "NiagaraModule.h"
#include "NiagaraCustomVersion.h"
#include "NiagaraShaderCompilationManager.h"
#include "Serialization/MemoryReader.h"
#include "Misc/SecureHash.h"

#include "ProfilingDebugging/CookStats.h"
#include "Stats/Stats.h"
#include "UObject/Linker.h"
#include "HAL/PlatformFilemanager.h"
#include "Misc/FileHelper.h"
#include "UObject/EditorObjectVersion.h"
#include "UObject/ReleaseObjectVersion.h"
#include "NiagaraDataInterfaceSkeletalMesh.h"
#include "NiagaraDataInterfaceStaticMesh.h"
#if WITH_EDITOR
	#include "DerivedDataCacheInterface.h"
	#include "Interfaces/ITargetPlatform.h"


	// This is a version string that mimics the old versioning scheme. In case of merge conflicts with DDC versions,
	// you MUST generate a new GUID and set this new version. If you want to bump this version, generate a new guid
	// using VS->Tools->Create GUID
	#define NIAGARASCRIPT_DERIVEDDATA_VER		TEXT("179023FDDDD444DE97F61296909C2990")
#endif

#include "UObject/FortniteMainBranchObjectVersion.h"
#include "UObject/RenderingObjectVersion.h"
#include "Serialization/ObjectAndNameAsStringProxyArchive.h"

#include "NiagaraFunctionLibrary.h"
#include "VectorVM.h"
#include "NiagaraSimulationStageBase.h"
#include "Async/Async.h"

DECLARE_STATS_GROUP(TEXT("Niagara Detailed"), STATGROUP_NiagaraDetailed, STATCAT_Advanced);

#if ENABLE_COOK_STATS
namespace NiagaraScriptCookStats
{
	FCookStats::FDDCResourceUsageStats UsageStats;
	static FCookStatsManager::FAutoRegisterCallback RegisterCookStats([](FCookStatsManager::AddStatFuncRef AddStat)
	{
		UsageStats.LogStats(AddStat, TEXT("NiagaraScript.Usage"), TEXT(""));
	});
}
#endif

int32 GNiagaraDumpKeyGen = 0;
static FAutoConsoleVariableRef CVarNiagaraDumpKeyGen(
	TEXT("fx.DumpGraphKeyGen"),
	GNiagaraDumpKeyGen,
	TEXT("If > 0 the key generation will be dumped to the log. \n"),
	ECVF_Default
);

FNiagaraScriptDebuggerInfo::FNiagaraScriptDebuggerInfo() : bWaitForGPU(false), FrameLastWriteId(-1), bWritten(false)
{
}


FNiagaraScriptDebuggerInfo::FNiagaraScriptDebuggerInfo(FName InName, ENiagaraScriptUsage InUsage, const FGuid& InUsageId) : HandleName(InName), Usage(InUsage), UsageId(InUsageId), FrameLastWriteId(-1), bWritten(false)
{
	if (InUsage == ENiagaraScriptUsage::ParticleGPUComputeScript)
	{
		bWaitForGPU = true;
	}
	else
	{
		bWaitForGPU = false;
	}
}


UNiagaraScriptSourceBase::UNiagaraScriptSourceBase(const FObjectInitializer& ObjectInitializer)
	: Super(ObjectInitializer)
{
}


FNiagaraVMExecutableData::FNiagaraVMExecutableData() 
	: NumTempRegisters(0)
	, NumUserPtrs(0)
#if WITH_EDITORONLY_DATA
	, LastOpCount(0)
#endif
	, LastCompileStatus(ENiagaraScriptCompileStatus::NCS_Unknown)
#if WITH_EDITORONLY_DATA
	, bReadsAttributeData(false)
	, CompileTime(0.0f)
#endif
{
}

bool FNiagaraVMExecutableData::IsValid() const
{
	return LastCompileStatus != ENiagaraScriptCompileStatus::NCS_Unknown;
}

void FNiagaraVMExecutableData::Reset() 
{
	*this = FNiagaraVMExecutableData();
}

void FNiagaraVMExecutableData::SerializeData(FArchive& Ar, bool bDDCData)
{
	UScriptStruct* FNiagaraVMExecutableDataType = FNiagaraVMExecutableData::StaticStruct();
	FNiagaraVMExecutableDataType->SerializeTaggedProperties(Ar, (uint8*)this, FNiagaraVMExecutableDataType, nullptr);
}

#if WITH_EDITORONLY_DATA
void FNiagaraVMExecutableData::BakeScriptLiterals(TArray<uint8>& OutLiterals) const
{
	OutLiterals.Empty();

	const auto& Variables = InternalParameters.Parameters;
	const int32 VariableCount = Variables.Num();

	int32 TotalSize = 0;
	for (int32 Index = 0; Index < VariableCount; ++Index)
	{
		TotalSize += Variables[Index].GetAllocatedSizeInBytes();
	}

	OutLiterals.AddZeroed(TotalSize);

	uint8* LiteralData = OutLiterals.GetData();

	for (int32 Index = 0; Index < VariableCount; ++Index)
	{
		const FNiagaraVariable& Variable = Variables[Index];
		const int32 VariableSize = Variable.GetAllocatedSizeInBytes();
		
		FMemory::Memcpy(LiteralData, Variable.GetData(), VariableSize);
		LiteralData += VariableSize;
	}
}
#endif

bool FNiagaraVMExecutableDataId::IsValid() const
{
	return CompilerVersionID.IsValid();
}

void FNiagaraVMExecutableDataId::Invalidate()
{
	*this = FNiagaraVMExecutableDataId();
}

bool FNiagaraVMExecutableDataId::HasInterpolatedParameters() const
{
	return bInterpolatedSpawn;
}

bool FNiagaraVMExecutableDataId::RequiresPersistentIDs() const
{
	return bRequiresPersistentIDs;
}

/**
* Tests this set against another for equality, disregarding override settings.
*
* @param ReferenceSet	The set to compare against
* @return				true if the sets are equal
*/
bool FNiagaraVMExecutableDataId::operator==(const FNiagaraVMExecutableDataId& ReferenceSet) const
{
	if (CompilerVersionID != ReferenceSet.CompilerVersionID ||
		ScriptUsageType != ReferenceSet.ScriptUsageType || 
		ScriptUsageTypeID != ReferenceSet.ScriptUsageTypeID ||
#if WITH_EDITORONLY_DATA
		BaseScriptCompileHash != ReferenceSet.BaseScriptCompileHash ||
#endif
		bUsesRapidIterationParams != ReferenceSet.bUsesRapidIterationParams ||
		bInterpolatedSpawn != ReferenceSet.bInterpolatedSpawn ||
		bRequiresPersistentIDs != ReferenceSet.bRequiresPersistentIDs )
	{
		return false;
	}

#if WITH_EDITORONLY_DATA
	if (ReferencedCompileHashes.Num() != ReferenceSet.ReferencedCompileHashes.Num())
	{
		return false;
	}

	for (int32 ReferencedHashIndex = 0; ReferencedHashIndex < ReferencedCompileHashes.Num(); ReferencedHashIndex++)
	{
		if (ReferencedCompileHashes[ReferencedHashIndex] != ReferenceSet.ReferencedCompileHashes[ReferencedHashIndex])
		{
			return false;
		}
	}

	if (AdditionalDefines.Num() != ReferenceSet.AdditionalDefines.Num())
	{
		return false;
	}

	for (int32 Idx = 0; Idx < ReferenceSet.AdditionalDefines.Num(); Idx++)
	{
		const FString& ReferenceStr = ReferenceSet.AdditionalDefines[Idx];

		if (AdditionalDefines[Idx] != ReferenceStr)
		{
			return false;
		}
	}
#endif


	return true;
}

#if WITH_EDITORONLY_DATA
void FNiagaraVMExecutableDataId::AppendKeyString(FString& KeyString, const FString& Delimiter, bool bAppendObjectForDebugging) const
{
	KeyString += FString::Printf(TEXT("%d%s"), (int32)ScriptUsageType, *Delimiter);
	KeyString += ScriptUsageTypeID.ToString();
	if (bAppendObjectForDebugging)
	{
		KeyString += TEXT(" [ScriptUsageType]");
	}
	KeyString += Delimiter;
	
	KeyString += CompilerVersionID.ToString();
	if (bAppendObjectForDebugging)
	{
		KeyString += TEXT(" [CompilerVersionID]");
	}
	KeyString += Delimiter;
	
	KeyString += BaseScriptCompileHash.ToString();
	if (bAppendObjectForDebugging)
	{
		KeyString += TEXT(" [BaseScriptCompileHash]");
	}
	KeyString += Delimiter;

	if (bAppendObjectForDebugging)
	{
		KeyString += TEXT("[AdditionalDefines]") + Delimiter;
	}

	if (bUsesRapidIterationParams)
	{
		KeyString += TEXT("USESRI") + Delimiter;
	}
	else
	{
		KeyString += TEXT("NORI") + Delimiter;
	}

	for (int32 Idx = 0; Idx < AdditionalDefines.Num(); Idx++)
	{
		KeyString += AdditionalDefines[Idx];
		KeyString += Delimiter;
	}
	
	// Add any referenced script compile hashes to the key so that we will recompile when they are changed
	for (int32 HashIndex = 0; HashIndex < ReferencedCompileHashes.Num(); HashIndex++)
	{
		KeyString += ReferencedCompileHashes[HashIndex].ToString();

		if (bAppendObjectForDebugging && DebugReferencedObjects.Num() > HashIndex)
		{
			KeyString += TEXT(" [") + DebugReferencedObjects[HashIndex] + TEXT("]") ;
		}

		if (HashIndex < ReferencedCompileHashes.Num() - 1)
		{
			KeyString += Delimiter;
		}
	}
}

#endif

#if WITH_EDITORONLY_DATA
const FName UNiagaraScript::NiagaraCustomVersionTagName("NiagaraCustomVersion");
#endif

UNiagaraScript::UNiagaraScript(const FObjectInitializer& ObjectInitializer)
	: Super(ObjectInitializer)
	, Usage(ENiagaraScriptUsage::Function)
#if WITH_EDITORONLY_DATA
	, UsageIndex_DEPRECATED(0)
	, ModuleUsageBitmask( (1 << (int32)ENiagaraScriptUsage::ParticleSpawnScript) | (1 << (int32)ENiagaraScriptUsage::ParticleSpawnScriptInterpolated) | (1 << (int32)ENiagaraScriptUsage::ParticleUpdateScript) | (1 << (int32)ENiagaraScriptUsage::ParticleEventScript) | (1 << (int32)ENiagaraScriptUsage::ParticleSimulationStageScript))
	, LibraryVisibility(ENiagaraScriptLibraryVisibility::Unexposed)
	, NumericOutputTypeSelectionMode(ENiagaraNumericOutputTypeSelectionMode::Largest)
#endif
{
#if WITH_EDITORONLY_DATA
	ScriptResource = MakeUnique<FNiagaraShaderScript>();
	ScriptResource->OnCompilationComplete().AddUniqueDynamic(this, &UNiagaraScript::RaiseOnGPUCompilationComplete);

	RapidIterationParameters.DebugName = *GetFullName();
#endif	
}

UNiagaraScript::~UNiagaraScript()
{
}

#if WITH_EDITORONLY_DATA
class UNiagaraSystem* UNiagaraScript::FindRootSystem()
{
	UObject* Obj = GetOuter();
	if (UNiagaraEmitter* Emitter = Cast<UNiagaraEmitter>(Obj))
	{
		Obj = Emitter->GetOuter();
	}

	if (UNiagaraSystem* Sys = Cast<UNiagaraSystem>(Obj))
	{
		return Sys;
	}

	return nullptr;
}

bool UNiagaraScript::HasIdsRequiredForShaderCaching() const
{
	return CachedScriptVMId.CompilerVersionID.IsValid() && CachedScriptVMId.BaseScriptCompileHash.IsValid();
}

FString UNiagaraScript::GetNiagaraDDCKeyString()
{
	enum { UE_NIAGARA_COMPILATION_DERIVEDDATA_VER = 2 };

	FString KeyString = FString::Printf(TEXT("%i_%i"),
		(int32)UE_NIAGARA_COMPILATION_DERIVEDDATA_VER, GNiagaraSkipVectorVMBackendOptimizations);

	LastGeneratedVMId.AppendKeyString(KeyString);
	return FDerivedDataCacheInterface::BuildCacheKey(TEXT("NiagaraScriptDerivedData"), NIAGARASCRIPT_DERIVEDDATA_VER, *KeyString);
}

void UNiagaraScript::ComputeVMCompilationId(FNiagaraVMExecutableDataId& Id) const
{
	Id = FNiagaraVMExecutableDataId();

	Id.bUsesRapidIterationParams = true;
	Id.bInterpolatedSpawn = false;
	Id.bRequiresPersistentIDs = false;
	
	ENiagaraSimTarget SimTargetToBuild = ENiagaraSimTarget::CPUSim;
	// Ideally we wouldn't want to do this but rather than push the data down
	// from the emitter.  Checking all outers here to pick up simulation stages too.
	UNiagaraEmitter* OuterEmitter = GetTypedOuter<UNiagaraEmitter>();
	if (OuterEmitter != nullptr)
	{
		UNiagaraEmitter* Emitter = OuterEmitter;
		if (UNiagaraSystem* EmitterOwner = Cast<UNiagaraSystem>(Emitter->GetOuter()))
		{
			if (EmitterOwner->bBakeOutRapidIteration)
			{
				Id.bUsesRapidIterationParams = false;
			}
			if (EmitterOwner->bCompressAttributes)
			{
				Id.AdditionalDefines.Add(TEXT("CompressAttributes"));
			}

			bool TrimAttributes = EmitterOwner->bTrimAttributes;
			if (TrimAttributes)
			{
				auto TrimAttributesSupported = [=](const UNiagaraEmitter* OtherEmitter)
				{
					TArray<const UNiagaraDataInterfaceBase*> DataInterfaces;
					OtherEmitter->GraphSource->CollectDataInterfaces(DataInterfaces);

					for (const UNiagaraDataInterfaceBase* DataInterface : DataInterfaces)
					{
						if (DataInterface->HasInternalAttributeReads(OtherEmitter, Emitter))
						{
							return false;
						}
					}
					return true;
				};

				// if this emitter is being referenced by another emitter (PartilceRead) then don't worry about trimming attributes
				for (const FNiagaraEmitterHandle& EmitterHandle : EmitterOwner->GetEmitterHandles())
				{
					if (!TrimAttributesSupported(EmitterHandle.GetInstance()))
					{
						TrimAttributes = false;
						break;
					}
				}
			}

			if (TrimAttributes)
			{
				Id.AdditionalDefines.Add(TEXT("TrimAttributes"));

				TArray<FString> PreserveAttributes;
				
				// preserve the attributes that have been defined on the emitter directly
				for (const FString& Attribute : Emitter->AttributesToPreserve)
				{
					const FString PreserveDefine = TEXT("PreserveAttribute=") + Attribute;
					PreserveAttributes.AddUnique(PreserveDefine);
				}

				// Now preserve the attributes that have been defined on the renderers in use
				for (UNiagaraRendererProperties* RendererProperty : Emitter->GetRenderers())
				{
					for (const FNiagaraVariable& BoundAttribute : RendererProperty->GetBoundAttributes())
					{
						const FString PreserveDefine = TEXT("PreserveAttribute=") + BoundAttribute.GetName().ToString();
						PreserveAttributes.AddUnique(PreserveDefine);
					}
				}

				// We sort the keys so that it doesn't matter what order they were defined in.
				PreserveAttributes.Sort([](const FString& A, const FString& B) -> bool { return A < B; });

				Id.AdditionalDefines.Append(PreserveAttributes);
			}
		}

		if ((Emitter->bInterpolatedSpawning && Usage == ENiagaraScriptUsage::ParticleGPUComputeScript) || 
			(Emitter->bInterpolatedSpawning && Usage == ENiagaraScriptUsage::ParticleSpawnScript) ||
			Usage == ENiagaraScriptUsage::ParticleSpawnScriptInterpolated)
		{
			Id.bInterpolatedSpawn = true;
			Id.AdditionalDefines.Add(TEXT("InterpolatedSpawn"));
		}
		if (IsParticleScript(Usage))
		{
			SimTargetToBuild = Emitter->SimTarget;
		}
		if (Emitter->RequiresPersistentIDs())
		{
			Id.bRequiresPersistentIDs = true;
			Id.AdditionalDefines.Add(TEXT("RequiresPersistentIDs"));
		}
		if (Emitter->bLocalSpace)
		{
			Id.AdditionalDefines.Add(TEXT("Emitter.Localspace"));
		}
		if (Emitter->bDeterminism)
		{
			Id.AdditionalDefines.Add(TEXT("Emitter.Determinism"));
		}

		if (!Emitter->bBakeOutRapidIteration)
		{
			Id.bUsesRapidIterationParams = true;
		}

		if (Emitter->bSimulationStagesEnabled)
		{
			Id.AdditionalDefines.Add(TEXT("Emitter.UseSimulationStages"));

			FSHA1 HashState;
			FNiagaraCompileHashVisitor Visitor(HashState);
			for (UNiagaraSimulationStageBase* Base : Emitter->GetSimulationStages())
			{
				// bool AppendCompileHash(FNiagaraCompileHashVisitor* InVisitor) const;
				if (Base && Base->bEnabled)
				{
					Base->AppendCompileHash(&Visitor);
				}
			}
			HashState.Final();

			TArray<uint8> DataHash;
			DataHash.AddUninitialized(FSHA1::DigestSize);
			HashState.GetHash(DataHash.GetData());

			FNiagaraCompileHash Hash(DataHash);
			Id.ReferencedCompileHashes.Add(Hash);
			Id.DebugReferencedObjects.Add(TEXT("SimulationStageHeaders"));

		}
		else if (Emitter->bDeprecatedShaderStagesEnabled)
		{
			Id.AdditionalDefines.Add(TEXT("Emitter.UseOldShaderStages"));
		}

		// in order to generate deterministic cooks we need to differentiate between two emitters that might
		// generate the same hash but slightly different shaders.  In particular the full path of the emitter
		// is used to generate the stat scopes that won't directly change the shader but will alter the name map
		Id.AdditionalDefines.Add(Emitter->GetFullName());
	}

	UObject* Obj = GetOuter();
	if (UNiagaraSystem* System = Cast<UNiagaraSystem>(Obj))
	{
		if (System->bBakeOutRapidIteration)
		{
			Id.bUsesRapidIterationParams = false;
		}
		if (System->bCompressAttributes)
		{
			Id.AdditionalDefines.Add(TEXT("CompressAttributes"));
		}

		for (const FNiagaraEmitterHandle& EmitterHandle: System->GetEmitterHandles())
		{
			UNiagaraEmitter* Emitter = Cast<UNiagaraEmitter>(EmitterHandle.GetInstance());
			if (Emitter && EmitterHandle.GetIsEnabled())
			{
				if (Emitter->bLocalSpace)
				{
					Id.AdditionalDefines.Add(Emitter->GetUniqueEmitterName() + TEXT(".Localspace"));
				}
				if (Emitter->bDeterminism)
				{
					Id.AdditionalDefines.Add(Emitter->GetUniqueEmitterName() + TEXT(".Determinism"));
				}
			}
		}

		//// as with the emitter scripts above we need to be able to differentiate between identical scripts
		//// belonging to different systems in order to ensure deterministic cooking
		Id.AdditionalDefines.Add(System->GetFullName());
	}

	switch (SimTargetToBuild)
	{
	case ENiagaraSimTarget::CPUSim:
		Id.AdditionalDefines.Add(TEXT("CPUSim"));
		break;
	case ENiagaraSimTarget::GPUComputeSim:
		Id.AdditionalDefines.Add(TEXT("GPUComputeSim"));
		break;
	default:
		checkf(false, TEXT("Unknown sim target type!"));
	}


	// If we aren't using rapid iteration parameters, we need to bake them into the hashstate for the compile id. This 
	// makes their values part of the lookup. 
	if (false == Id.bUsesRapidIterationParams)
	{
		FSHA1 HashState;
		TArray<FNiagaraVariable> Vars;
		RapidIterationParameters.GetParameters(Vars);
		//UE_LOG(LogNiagara, Display, TEXT("AreScriptAndSourceSynchronized %s ======================== "), *GetFullName());
		for (int32 i = 0; i < Vars.Num(); i++)
		{
			if (Vars[i].IsDataInterface() || Vars[i].IsUObject())
			{
				// Skip these types as they don't bake out, just normal parameters get baked.
			}
			else
			{
				// Hash the name, type, and value of each parameter..
				FString VarName = Vars[i].GetName().ToString();
				FString VarTypeName = Vars[i].GetType().GetName();
				HashState.UpdateWithString(*VarName, VarName.Len());
				HashState.UpdateWithString(*VarTypeName, VarTypeName.Len());
				const uint8* VarData = RapidIterationParameters.GetParameterData(Vars[i]);
				if (VarData)
				{
					//UE_LOG(LogNiagara, Display, TEXT("Param %s %s %s"), *VarTypeName, *VarName, *ByteStr);
					HashState.Update(VarData, Vars[i].GetType().GetSize());
				}
			}			
		}
		HashState.Final();

		TArray<uint8> DataHash;
		DataHash.AddUninitialized(FSHA1::DigestSize);
		HashState.GetHash(DataHash.GetData());

		FNiagaraCompileHash Hash(DataHash);
		Id.ReferencedCompileHashes.Add(Hash);
		Id.DebugReferencedObjects.Add(TEXT("RIParams"));
	}
	
	Source->ComputeVMCompilationId(Id, Usage, UsageId);	
	
	if (GNiagaraDumpKeyGen == 1 && Id != LastGeneratedVMId)
	{
		TArray<FString> OutputByLines;
		FString StrDump;
		Id.AppendKeyString(StrDump, TEXT("\n"), true);
		StrDump.ParseIntoArrayLines(OutputByLines, false);

		UE_LOG(LogNiagara, Display, TEXT("KeyGen %s\n==================\n"), *GetPathName());
		for (int32 i = 0; i < OutputByLines.Num(); i++)
		{
			UE_LOG(LogNiagara, Display, TEXT("/*%04d*/\t\t%s"), i + 1, *OutputByLines[i]);
		}
	}

	LastGeneratedVMId = Id;

}
#endif

bool UNiagaraScript::ContainsUsage(ENiagaraScriptUsage InUsage) const
{
	if (IsEquivalentUsage(InUsage))
	{
		return true;
	}

	if (Usage == ENiagaraScriptUsage::ParticleGPUComputeScript && IsParticleScript(InUsage))
	{
		return true;
	}

	if (Usage == ENiagaraScriptUsage::ParticleGPUComputeScript && InUsage == ENiagaraScriptUsage::ParticleSimulationStageScript)
	{
		return true;
	}

	if (InUsage == ENiagaraScriptUsage::ParticleUpdateScript && Usage == ENiagaraScriptUsage::ParticleSpawnScriptInterpolated)
	{
		return true;
	}

	if (InUsage == ENiagaraScriptUsage::EmitterSpawnScript && Usage == ENiagaraScriptUsage::SystemSpawnScript)
	{
		return true;
	}

	if (InUsage == ENiagaraScriptUsage::EmitterUpdateScript && Usage == ENiagaraScriptUsage::SystemUpdateScript)
	{
		return true;
	}

	return false;
}

const FNiagaraScriptExecutionParameterStore* UNiagaraScript::GetExecutionReadyParameterStore(ENiagaraSimTarget SimTarget)
{
#if WITH_EDITORONLY_DATA
	if (SimTarget == ENiagaraSimTarget::CPUSim && IsReadyToRun(ENiagaraSimTarget::CPUSim))
	{
		if (!ScriptExecutionParamStoreCPU.bInitialized)
		{
			ScriptExecutionParamStoreCPU.InitFromOwningScript(this, SimTarget, false);

			// generate the function bindings for those external functions where there's no user (per-instance) data required
			GenerateDefaultFunctionBindings();
		}
		return &ScriptExecutionParamStoreCPU;
	}
	else if (SimTarget == ENiagaraSimTarget::GPUComputeSim)
	{
		if (!ScriptExecutionParamStoreGPU.bInitialized)
		{
			ScriptExecutionParamStoreGPU.InitFromOwningScript(this, SimTarget, false);
		}
		return &ScriptExecutionParamStoreGPU;
	}
	else
	{
		return nullptr;
	}
#else
	TOptional<ENiagaraSimTarget> ActualSimTarget = GetSimTarget();
	if (ActualSimTarget.IsSet() )
	{
		if ( ActualSimTarget == SimTarget )
		{
			return &ScriptExecutionParamStore;
		}

		UE_LOG(LogNiagara, Warning, TEXT("SimTarget is '%d' but expecting '%d' on Script '%s' Usage '%d'"), ActualSimTarget.GetValue(), SimTarget, *GetFullName(), Usage);
	}
	return nullptr;
#endif
}

TOptional<ENiagaraSimTarget> UNiagaraScript::GetSimTarget() const
{
	switch (Usage)
	{
	case ENiagaraScriptUsage::ParticleSpawnScript:
	case ENiagaraScriptUsage::ParticleSpawnScriptInterpolated:
	case ENiagaraScriptUsage::ParticleUpdateScript:
	case ENiagaraScriptUsage::ParticleEventScript:
	case ENiagaraScriptUsage::ParticleSimulationStageScript:
	case ENiagaraScriptUsage::ParticleGPUComputeScript:
		if (UNiagaraEmitter* OwningEmitter = GetTypedOuter<UNiagaraEmitter>())
		{
			if (OwningEmitter->SimTarget != ENiagaraSimTarget::CPUSim || CachedScriptVM.IsValid())
			{
				return OwningEmitter->SimTarget;
			}
		}
		break;
	case ENiagaraScriptUsage::EmitterSpawnScript:
	case ENiagaraScriptUsage::EmitterUpdateScript:
	case ENiagaraScriptUsage::SystemSpawnScript:
	case ENiagaraScriptUsage::SystemUpdateScript:
		if (CachedScriptVM.IsValid())
		{
			return ENiagaraSimTarget::CPUSim;
		}
		break;
	default:
		break;
	};
	return TOptional<ENiagaraSimTarget>();
}

void UNiagaraScript::AsyncOptimizeByteCode()
{
	if ( !CachedScriptVM.IsValid() || (CachedScriptVM.OptimizedByteCode.Num() > 0) || (CachedScriptVM.ByteCode.Num() == 0) )
	{
		return;
	}

	static const IConsoleVariable* CVarOptimizeVMCode = IConsoleManager::Get().FindConsoleVariable(TEXT("vm.OptimizeVMByteCode"));
	if (!CVarOptimizeVMCode || CVarOptimizeVMCode->GetInt() == 0 )
	{
		return;
	}

	// This has to be done game code side as we can not access anything in CachedScriptVM
	TArray<uint8, TInlineAllocator<32>> ExternalFunctionRegisterCounts;
	ExternalFunctionRegisterCounts.Reserve(CachedScriptVM.CalledVMExternalFunctions.Num());
	for (const FVMExternalFunctionBindingInfo& FunctionBindingInfo : CachedScriptVM.CalledVMExternalFunctions)
	{
		const uint8 RegisterCount = FunctionBindingInfo.GetNumInputs() + FunctionBindingInfo.GetNumOutputs();
		ExternalFunctionRegisterCounts.Add(RegisterCount);
	}

	// If we wish to release the original ByteCode we must optimize synchronously currently
	//-TODO: Find a safe point where we can release the original ByteCode
	static const IConsoleVariable* CVarFreeUnoptimizedByteCode = IConsoleManager::Get().FindConsoleVariable(TEXT("vm.FreeUnoptimizedByteCode"));
	if ( FPlatformProperties::RequiresCookedData() && CVarFreeUnoptimizedByteCode && (CVarFreeUnoptimizedByteCode->GetInt() != 0) )
	{
		// use the current size of the byte code as a starting point for the allocator
		CachedScriptVM.OptimizedByteCode.Reserve(CachedScriptVM.ByteCode.Num());

		VectorVM::OptimizeByteCode(CachedScriptVM.ByteCode.GetData(), CachedScriptVM.OptimizedByteCode, MakeArrayView(ExternalFunctionRegisterCounts));
		if (CachedScriptVM.OptimizedByteCode.Num() > 0)
		{
			CachedScriptVM.ByteCode.Empty();
		}

		CachedScriptVM.OptimizedByteCode.Shrink();
	}
	else
	{
		// Async optimize the ByteCode
		AsyncTask(
			ENamedThreads::AnyThread,
			[WeakScript=TWeakObjectPtr<UNiagaraScript>(this), InExternalFunctionRegisterCounts=MoveTemp(ExternalFunctionRegisterCounts), InByteCode=CachedScriptVM.ByteCode, InCachedScriptVMId=CachedScriptVMId]() mutable
			{
				// Generate optimized byte code on any thread
				TArray<uint8> OptimizedByteCode;
				OptimizedByteCode.Reserve(InByteCode.Num());
				VectorVM::OptimizeByteCode(InByteCode.GetData(), OptimizedByteCode, MakeArrayView(InExternalFunctionRegisterCounts));

				// Kick off task to set optimized byte code on game thread
				AsyncTask(
					ENamedThreads::GameThread,
					[WeakScript, InOptimizedByteCode = MoveTemp(OptimizedByteCode), InCachedScriptVMId]() mutable
					{
						UNiagaraScript* NiagaraScript = WeakScript.Get();
						if ( (NiagaraScript != nullptr) && (NiagaraScript->CachedScriptVMId == InCachedScriptVMId) )
						{
							NiagaraScript->CachedScriptVM.OptimizedByteCode = MoveTemp(InOptimizedByteCode);
							NiagaraScript->CachedScriptVM.OptimizedByteCode.Shrink();
						}
					}
				);
			}
		);
	}
}

void UNiagaraScript::GenerateDefaultFunctionBindings()
{
	// generate the function bindings for those external functions where there's no user (per-instance) data required
	auto SimTarget = GetSimTarget();
	const int32 ExternalFunctionCount = CachedScriptVM.CalledVMExternalFunctions.Num();

	if (SimTarget.IsSet() && ExternalFunctionCount)
	{
		CachedScriptVM.CalledVMExternalFunctionBindings.Empty(ExternalFunctionCount);

		const FNiagaraScriptExecutionParameterStore* ScriptParameterStore = GetExecutionReadyParameterStore(*SimTarget);
		const auto& ScriptDataInterfaces = ScriptParameterStore->GetDataInterfaces();

		const int32 DataInterfaceCount = FMath::Min(CachedScriptVM.DataInterfaceInfo.Num(), ScriptDataInterfaces.Num());
		check(DataInterfaceCount == CachedScriptVM.DataInterfaceInfo.Num());
		check(DataInterfaceCount == ScriptDataInterfaces.Num());

		for (const FVMExternalFunctionBindingInfo& BindingInfo : CachedScriptVM.CalledVMExternalFunctions)
		{
			FVMExternalFunction& FuncBind = CachedScriptVM.CalledVMExternalFunctionBindings.AddDefaulted_GetRef();

			for (int32 DataInterfaceIt = 0; DataInterfaceIt < DataInterfaceCount; ++DataInterfaceIt)
			{
				const FNiagaraScriptDataInterfaceCompileInfo& ScriptInfo = CachedScriptVM.DataInterfaceInfo[DataInterfaceIt];

				if (ScriptInfo.UserPtrIdx == INDEX_NONE && ScriptInfo.Name == BindingInfo.OwnerName)
				{
					ScriptDataInterfaces[DataInterfaceIt]->GetVMExternalFunction(BindingInfo, nullptr, FuncBind);
				}
			}
		}
	}
}

void UNiagaraScript::PreSave(const class ITargetPlatform* TargetPlatform)
{
	Super::PreSave(TargetPlatform);

#if WITH_EDITORONLY_DATA
	// Pre-save can happen in any order for objects in the package and since this is now used to cache data for execution we need to make sure that the system compilation
	// is complete before caching the executable data.
	UNiagaraSystem* SystemOwner = FindRootSystem();
	if (SystemOwner)
	{
		SystemOwner->WaitForCompilationComplete();
	}

	ScriptExecutionParamStore.Empty();
	ScriptExecutionBoundParameters.Empty();

	// Make sure the data interfaces are consistent to prevent crashes in later caching operations.
	if (CachedScriptVM.DataInterfaceInfo.Num() != CachedDefaultDataInterfaces.Num())
	{
		UE_LOG(LogNiagara, Warning, TEXT("Data interface count mistmatch during script presave. Invaliding compile results (see full log for details).  Script: %s"), *GetPathName());
		UE_LOG(LogNiagara, Log, TEXT("Compiled DataInterfaceInfos:"));
		for (const FNiagaraScriptDataInterfaceCompileInfo& DataInterfaceCompileInfo : CachedScriptVM.DataInterfaceInfo)
		{
			UE_LOG(LogNiagara, Log, TEXT("Name:%s, Type: %s"), *DataInterfaceCompileInfo.Name.ToString(), *DataInterfaceCompileInfo.Type.GetName());
		}
		UE_LOG(LogNiagara, Log, TEXT("Cached DataInterfaceInfos:"));
		for (const FNiagaraScriptDataInterfaceInfo& DataInterfaceCacheInfo : CachedDefaultDataInterfaces)
		{
			UE_LOG(LogNiagara, Log, TEXT("Name:%s, Type: %s, Path:%s"), 
				*DataInterfaceCacheInfo.Name.ToString(), *DataInterfaceCacheInfo.Type.GetName(), 
				DataInterfaceCacheInfo.DataInterface != nullptr 
					? *DataInterfaceCacheInfo.DataInterface->GetPathName() 
					: TEXT("None"));
		}

		InvalidateCompileResults(TEXT("Data interface count mismatch during script presave."));
		return;
	}

	if (TargetPlatform && TargetPlatform->RequiresCookedData())
	{
		TOptional<ENiagaraSimTarget> SimTarget = GetSimTarget();
		if (SimTarget)
		{
			// Partial execution of InitFromOwningScript()
			ScriptExecutionParamStore.AddScriptParams(this, SimTarget.GetValue(), false);
			FNiagaraParameterStoreBinding::GetBindingData(&ScriptExecutionParamStore, &RapidIterationParameters, ScriptExecutionBoundParameters);
		}
	}
#endif
}

void UNiagaraScript::Serialize(FArchive& Ar)
{
	Ar.UsingCustomVersion(FNiagaraCustomVersion::GUID);		// only changes version if not loading
	const int32 NiagaraVer = Ar.CustomVer(FNiagaraCustomVersion::GUID);

	FNiagaraParameterStore TemporaryStore;
	int32 NumRemoved = 0;
	if (Ar.IsCooking())
	{
		bool bUsesRapidIterationParams = true;

#if WITH_EDITORONLY_DATA
		if (UNiagaraEmitter* Emitter = Cast<UNiagaraEmitter>(GetOuter()))
		{
			UNiagaraSystem* EmitterOwner = Cast<UNiagaraSystem>(Emitter->GetOuter());
			if (EmitterOwner && EmitterOwner->bBakeOutRapidIteration)
			{
				bUsesRapidIterationParams = false;
			}

			if (!Emitter->bBakeOutRapidIteration)
			{
				bUsesRapidIterationParams = true;
			}
		}
		else if (UNiagaraSystem* System = Cast<UNiagaraSystem>(GetOuter()))
		{
			if (System && System->bBakeOutRapidIteration)
			{
				bUsesRapidIterationParams = false;
			}
		}
#endif

		if (!bUsesRapidIterationParams)
		{
			// Copy off the parameter store for now..
			TemporaryStore = RapidIterationParameters;

			auto ParameterVariables = TemporaryStore.ReadParameterVariables();

			// Get the active parameters
			// Remove all parameters that aren't data interfaces or uobjects
			for (const FNiagaraVariableBase& Var : ParameterVariables)
			{
				if (Var.IsDataInterface() || Var.IsUObject())
					continue;
				RapidIterationParameters.RemoveParameter(Var);
				NumRemoved++;
			}

			UE_LOG(LogNiagara, Verbose, TEXT("Pruned %d/%d parameters from script %s"), NumRemoved, ParameterVariables.Num(), *GetFullName());
		}
	}

#if WITH_EDITOR
	if (Ar.IsCooking() && Ar.IsSaving())
	{
		auto& ExecutableData = GetVMExecutableData();

		if (Usage != ENiagaraScriptUsage::ParticleGPUComputeScript)
		{
			ExecutableData.BakeScriptLiterals(ExecutableData.ScriptLiterals);

			// we only need the padding info for when we're dealing with GPU scripts (for
			// FNiagaraScriptInstanceParameterStore::CopyParameterDataToPaddedBuffer())
			ScriptExecutionParamStore.PaddingInfo.Empty();
		}
		else
		{
			ExecutableData.ScriptLiterals.Empty();
			ScriptExecutionParamStore.CoalescePaddingInfo();
		}

	}
#endif

	Super::Serialize(Ar);

	// Restore after serialize
	if (Ar.IsCooking() && NumRemoved > 0)
	{
		RapidIterationParameters = TemporaryStore;
	}

	bool IsValidShaderScript = false;
	if (NiagaraVer < FNiagaraCustomVersion::DontCompileGPUWhenNotNeeded)
	{
		IsValidShaderScript = Usage != ENiagaraScriptUsage::Module && Usage != ENiagaraScriptUsage::Function && Usage != ENiagaraScriptUsage::DynamicInput
			&& (NiagaraVer < FNiagaraCustomVersion::NiagaraShaderMapCooking2 || (Usage != ENiagaraScriptUsage::SystemSpawnScript && Usage != ENiagaraScriptUsage::SystemUpdateScript))
			&& (NiagaraVer < FNiagaraCustomVersion::NiagaraCombinedGPUSpawnUpdate || (Usage != ENiagaraScriptUsage::ParticleUpdateScript && Usage != ENiagaraScriptUsage::EmitterSpawnScript && Usage != ENiagaraScriptUsage::EmitterUpdateScript));
	}
	else if (NiagaraVer < FNiagaraCustomVersion::MovedToDerivedDataCache)
	{
		IsValidShaderScript = LegacyCanBeRunOnGpu();
	}
	else
	{
		IsValidShaderScript = CanBeRunOnGpu();
	}

	if (IsValidShaderScript)
	{
		if (NiagaraVer < FNiagaraCustomVersion::UseHashesToIdentifyCompileStateOfTopLevelScripts)
		{
			// In some rare cases a GPU script could have been saved in an error state in a version where skeletal mesh or static mesh data interfaces didn't work properly on GPU.
			// This would fail in the current regime.
			for (const FNiagaraScriptDataInterfaceCompileInfo& InterfaceInfo : CachedScriptVM.DataInterfaceInfo)
			{
				if (InterfaceInfo.Type.GetClass() == UNiagaraDataInterfaceSkeletalMesh::StaticClass() ||
					InterfaceInfo.Type.GetClass() == UNiagaraDataInterfaceStaticMesh::StaticClass())
				{
					IsValidShaderScript = false;
				}
			}
		}
	}

	SerializeNiagaraShaderMaps(Ar, NiagaraVer, IsValidShaderScript);
}

/** Is usage A dependent on Usage B?*/
bool UNiagaraScript::IsUsageDependentOn(ENiagaraScriptUsage InUsageA, ENiagaraScriptUsage InUsageB)
{
	if (InUsageA == InUsageB)
	{
		return false;
	}

	// Usages of the same phase are interdependent because we copy the attributes from one to the other and if those got 
	// out of sync, there could be problems.

	if ((InUsageA == ENiagaraScriptUsage::ParticleSpawnScript || InUsageA == ENiagaraScriptUsage::ParticleSpawnScriptInterpolated || InUsageA == ENiagaraScriptUsage::ParticleUpdateScript || InUsageA == ENiagaraScriptUsage::ParticleEventScript)
		&& (InUsageB == ENiagaraScriptUsage::ParticleSpawnScript || InUsageB == ENiagaraScriptUsage::ParticleSpawnScriptInterpolated || InUsageB == ENiagaraScriptUsage::ParticleUpdateScript || InUsageB == ENiagaraScriptUsage::ParticleEventScript))
	{
		return true;
	}

	// The GPU compute script is always dependent on the other particle scripts.
	if ((InUsageA == ENiagaraScriptUsage::ParticleGPUComputeScript)
		&& (InUsageB == ENiagaraScriptUsage::ParticleSpawnScript || InUsageB == ENiagaraScriptUsage::ParticleSpawnScriptInterpolated || InUsageB == ENiagaraScriptUsage::ParticleUpdateScript || InUsageB == ENiagaraScriptUsage::ParticleEventScript || InUsageB == ENiagaraScriptUsage::ParticleSimulationStageScript))
	{
		return true;
	}

	if ((InUsageA == ENiagaraScriptUsage::EmitterSpawnScript || InUsageA == ENiagaraScriptUsage::EmitterUpdateScript)
		&& (InUsageB == ENiagaraScriptUsage::EmitterSpawnScript || InUsageB == ENiagaraScriptUsage::EmitterUpdateScript))
	{
		return true;
	}

	if ((InUsageA == ENiagaraScriptUsage::SystemSpawnScript || InUsageA == ENiagaraScriptUsage::SystemUpdateScript)
		&& (InUsageB == ENiagaraScriptUsage::SystemSpawnScript || InUsageB == ENiagaraScriptUsage::SystemUpdateScript))
	{
		return true;
	}

	return false;
}

bool UNiagaraScript::ConvertUsageToGroup(ENiagaraScriptUsage InUsage, ENiagaraScriptGroup& OutGroup)
{
	if (IsParticleScript(InUsage) || IsStandaloneScript(InUsage))
	{
		OutGroup = ENiagaraScriptGroup::Particle;
		return true;
	}
	else if (IsEmitterSpawnScript(InUsage) || IsEmitterUpdateScript(InUsage))
	{
		OutGroup = ENiagaraScriptGroup::Emitter;
		return true;
	}
	else if (IsSystemSpawnScript(InUsage) || IsSystemUpdateScript(InUsage))
	{
		OutGroup = ENiagaraScriptGroup::System;
		return true;
	}

	return false;
}

void UNiagaraScript::PostLoad()
{
	Super::PostLoad();
	
	RapidIterationParameters.PostLoad();

	if (FPlatformProperties::RequiresCookedData())
	{
		ScriptExecutionParamStore.PostLoad();
		RapidIterationParameters.Bind(&ScriptExecutionParamStore, &ScriptExecutionBoundParameters);
		ScriptExecutionParamStore.bInitialized = true;
		ScriptExecutionBoundParameters.Empty();

		// generate the function bindings for those external functions where there's no user (per-instance) data required
		GenerateDefaultFunctionBindings();

	}

	// Because we might be using these cached data interfaces, we need to make sure that they are properly postloaded.
	for (FNiagaraScriptDataInterfaceInfo& Info : CachedDefaultDataInterfaces)
	{
		if (Info.DataInterface)
		{
			Info.DataInterface->ConditionalPostLoad();
		}
	}

<<<<<<< HEAD
=======
	bool bNeedsRecompile = false;
>>>>>>> 3ecbc206
	const int32 NiagaraVer = GetLinkerCustomVersion(FNiagaraCustomVersion::GUID);

#if WITH_EDITORONLY_DATA
	if (NiagaraVer < FNiagaraCustomVersion::AddSimulationStageUsageEnum)
	{
		uint8 SimulationStageIndex = (uint8)ENiagaraScriptUsage::ParticleSimulationStageScript;
		uint8 MaxIndex = (uint8)ENiagaraScriptUsage::SystemUpdateScript;
		// Start at the end and shift the bits down to account for the new shader stage bit.
		for (uint8 CurrentIndex = MaxIndex; CurrentIndex > SimulationStageIndex; CurrentIndex--)
		{
			uint8 OldIndex = CurrentIndex - 1;
			if ((ModuleUsageBitmask & (1 << OldIndex)) != 0)
			{
				ModuleUsageBitmask |= 1 << CurrentIndex;
			}
			else
			{
				ModuleUsageBitmask &= ~(1 << CurrentIndex);
			}
		}
		// Clear the simulation stage bit.
		ModuleUsageBitmask &= ~(1 << SimulationStageIndex);
	}

	if (NiagaraVer < FNiagaraCustomVersion::SimulationStageInUsageBitmask)
	{
		const TArray<ENiagaraScriptUsage> SupportedUsages = GetSupportedUsageContextsForBitmask(ModuleUsageBitmask);
		if (SupportedUsages.Contains(ENiagaraScriptUsage::ParticleUpdateScript))
		{
			// Set the simulation stage bit by default to true for old assets if particle update is enabled as well
			uint8 SimulationStageIndex = (uint8)ENiagaraScriptUsage::ParticleSimulationStageScript;
			ModuleUsageBitmask |= (1 << SimulationStageIndex);
		}
	}

	if (Source != nullptr)
	{
		Source->ConditionalPostLoad();
		bool bScriptVMNeedsRebuild = false;
		FString RebuildReason;
		if (NiagaraVer < FNiagaraCustomVersion::UseHashesToIdentifyCompileStateOfTopLevelScripts && CachedScriptVMId.CompilerVersionID.IsValid())
		{
			FGuid BaseId = Source->GetCompileBaseId(Usage, UsageId);
			if (BaseId.IsValid() == false)
			{
				UE_LOG(LogNiagara, Warning,
					TEXT("Invalidating compile ids for script %s because it doesn't have a valid base id.  The owning asset will continue to compile on load until it is resaved."),
					*GetPathName());
				InvalidateCompileResults(TEXT("Script didn't have a valid base id."));
				Source->ForceGraphToRecompileOnNextCheck();
			}
			else
			{
				FNiagaraCompileHash CompileHash = Source->GetCompileHash(Usage, UsageId);
				if (CompileHash.IsValid())
				{
					CachedScriptVMId.BaseScriptCompileHash = CompileHash;
				}
				else
				{
					// If the compile hash isn't valid, the vm id needs to be recalculated and the cached vm needs to be invalidated.
					bScriptVMNeedsRebuild = true;
					RebuildReason = TEXT("Script did not have a valid compile hash.");
				}
			}
		}

		if (CachedScriptVMId.CompilerVersionID.IsValid() && CachedScriptVMId.CompilerVersionID != FNiagaraCustomVersion::LatestScriptCompileVersion)
		{
			bScriptVMNeedsRebuild = true;
			RebuildReason = TEXT("Niagara compiler version changed since the last time the script was compiled.");
		}

		if (bScriptVMNeedsRebuild)
		{
			// Force a rebuild on the source vm ids, and then invalidate the current cache to force the script to be unsynchronized.
			// We modify here in post load so that it will cause the owning asset to resave when running the resave commandlet.
			bool bForceRebuild = true;
			Modify();
			Source->ComputeVMCompilationId(CachedScriptVMId, Usage, UsageId, bForceRebuild);
			InvalidateCompileResults(RebuildReason);
		}

		// Convert visibility of old assets
		if (NiagaraVer < FNiagaraCustomVersion::AddLibraryAssetProperty || (NiagaraVer < FNiagaraCustomVersion::AddLibraryVisibilityProperty && bExposeToLibrary_DEPRECATED))
		{
			LibraryVisibility = ENiagaraScriptLibraryVisibility::Library;
		}
	}
#endif
	
	ProcessSerializedShaderMaps();

#if WITH_EDITORONLY_DATA
	if (CachedScriptVMId.BaseScriptCompileHash.IsValid())
	{
		CacheResourceShadersForRendering(false, false /*bNeedsRecompile*/);
	}
#endif

	GenerateStatIDs();

	// Optimize the VM script for runtime usage
	AsyncOptimizeByteCode();
}

bool UNiagaraScript::IsReadyToRun(ENiagaraSimTarget SimTarget) const
{
	if (SimTarget == ENiagaraSimTarget::CPUSim)
	{
		if (CachedScriptVM.IsValid())
		{
			return true;
		}
	}
	else if (SimTarget == ENiagaraSimTarget::GPUComputeSim)
	{
		return CanBeRunOnGpu();
	}

	return false;
}

bool UNiagaraScript::ShouldCacheShadersForCooking() const
{
	if (CanBeRunOnGpu())
	{
		UNiagaraEmitter* OwningEmitter = GetTypedOuter<UNiagaraEmitter>();
		if (OwningEmitter != nullptr && OwningEmitter->SimTarget == ENiagaraSimTarget::GPUComputeSim)
		{
			return true;
		}
	}
	return false;
}

void UNiagaraScript::GenerateStatIDs()
{
#if STATS
	StatScopesIDs.Empty();
	if (IsReadyToRun(ENiagaraSimTarget::CPUSim))
	{
		StatScopesIDs.Reserve(CachedScriptVM.StatScopes.Num());
		for (FNiagaraStatScope& StatScope : CachedScriptVM.StatScopes)
		{
			StatScopesIDs.Add(FDynamicStats::CreateStatId<FStatGroup_STATGROUP_NiagaraDetailed>(StatScope.FriendlyName.ToString()));
		}
	}
#elif ENABLE_STATNAMEDEVENTS
	StatNamedEvents.Empty();

	static const IConsoleVariable* CVarOptimizeVMDetailedStats = IConsoleManager::Get().FindConsoleVariable(TEXT("vm.DetailedVMScriptStats"));
	if (CVarOptimizeVMDetailedStats && CVarOptimizeVMDetailedStats->GetInt() != 0)
	{
		if (IsReadyToRun(ENiagaraSimTarget::CPUSim))
		{
			StatNamedEvents.Reserve(CachedScriptVM.StatScopes.Num());
			for (FNiagaraStatScope& StatScope : CachedScriptVM.StatScopes)
			{
				StatNamedEvents.Add(StatScope.FriendlyName.ToString());
			}
		}
	}
#endif
}

#if WITH_EDITOR

void UNiagaraScript::PostEditChangeProperty(FPropertyChangedEvent& PropertyChangedEvent)
{
	Super::PostEditChangeProperty(PropertyChangedEvent);

	FName PropertyName;
	if (PropertyChangedEvent.Property)
	{
		PropertyName = PropertyChangedEvent.Property->GetFName();
	}

	CacheResourceShadersForRendering(true);

	if (PropertyName == GET_MEMBER_NAME_CHECKED(UNiagaraScript, bDeprecated) || 
		PropertyName == GET_MEMBER_NAME_CHECKED(UNiagaraScript, DeprecationMessage) ||
		PropertyName == GET_MEMBER_NAME_CHECKED(UNiagaraScript, DeprecationRecommendation))
	{
		if (Source)
		{
			Source->MarkNotSynchronized(TEXT("Deprecation changed."));
		}
	}

	if (PropertyName == GET_MEMBER_NAME_CHECKED(UNiagaraScript, bExperimental) || 
		PropertyName == GET_MEMBER_NAME_CHECKED(UNiagaraScript, ExperimentalMessage))
	{
		if (Source)
		{
			Source->MarkNotSynchronized(TEXT("Experimental changed."));
		}
	}

	CustomAssetRegistryTagCache.Reset();
	OnPropertyChangedDelegate.Broadcast(PropertyChangedEvent);
}

#endif

#if WITH_EDITORONLY_DATA
bool UNiagaraScript::AreScriptAndSourceSynchronized() const
{
	if (Source)
	{
		FNiagaraVMExecutableDataId NewId;
		ComputeVMCompilationId(NewId);
		bool bSynchronized = (NewId.IsValid() && NewId == CachedScriptVMId);
		if (!bSynchronized && NewId.IsValid() && CachedScriptVMId.IsValid() && CachedScriptVM.IsValid())
		{
			if (NewId != LastReportedVMId)
			{
				if (GEnableVerboseNiagaraChangeIdLogging)
				{
					if (NewId.BaseScriptCompileHash != CachedScriptVMId.BaseScriptCompileHash)
					{
						UE_LOG(LogNiagara, Log, TEXT("AreScriptAndSourceSynchronized base script compile hashes don't match. %s != %s, script %s"),
							*NewId.BaseScriptCompileHash.ToString(), *CachedScriptVMId.BaseScriptCompileHash.ToString(), *GetPathName());
					}

					if (NewId.ReferencedCompileHashes.Num() != CachedScriptVMId.ReferencedCompileHashes.Num())
					{
						UE_LOG(LogNiagara, Log, TEXT("AreScriptAndSourceSynchronized num referenced compile hashes don't match. %d != %d, script %s"),
							NewId.ReferencedCompileHashes.Num(), CachedScriptVMId.ReferencedCompileHashes.Num(), *GetPathName());
					}
					else
					{
						for (int32 i = 0; i < NewId.ReferencedCompileHashes.Num(); i++)
						{
							if (NewId.ReferencedCompileHashes[i] != CachedScriptVMId.ReferencedCompileHashes[i])
							{
								UE_LOG(LogNiagara, Log, TEXT("AreScriptAndSourceSynchronized referenced compile hash %d doesn't match. %s != %s, script %s, source %s"),
									i, *NewId.ReferencedCompileHashes[i].ToString(), *CachedScriptVMId.ReferencedCompileHashes[i].ToString(), *GetPathName(),
									*NewId.DebugReferencedObjects[i]);
							}
						}
					}
				}
				LastReportedVMId = NewId;
			}
		}

		return bSynchronized;
	}
	else
	{
		return false;
	}
}

void UNiagaraScript::MarkScriptAndSourceDesynchronized(FString Reason)
{
	if (Source)
	{
		Source->MarkNotSynchronized(Reason);
	}
}

bool UNiagaraScript::HandleVariableRenames(const TMap<FNiagaraVariable, FNiagaraVariable>& OldToNewVars, const FString& UniqueEmitterName)
{
	bool bConvertedAnything = false;
	auto Iter = OldToNewVars.CreateConstIterator();
	while (Iter)
	{
		// Sometimes the script is under the generic name, other times it has been converted to the unique emitter name. Handle both cases below...
		FNiagaraVariable RISrcVarA = FNiagaraUtilities::ConvertVariableToRapidIterationConstantName(Iter->Key, !UniqueEmitterName.IsEmpty() ? TEXT("Emitter") : nullptr , GetUsage());
		FNiagaraVariable RISrcVarB = FNiagaraUtilities::ConvertVariableToRapidIterationConstantName(Iter->Key, !UniqueEmitterName.IsEmpty() ? *UniqueEmitterName : nullptr, GetUsage());
		FNiagaraVariable RIDestVarA = FNiagaraUtilities::ConvertVariableToRapidIterationConstantName(Iter->Value, !UniqueEmitterName.IsEmpty() ? TEXT("Emitter") : nullptr, GetUsage());
		FNiagaraVariable RIDestVarB = FNiagaraUtilities::ConvertVariableToRapidIterationConstantName(Iter->Value, !UniqueEmitterName.IsEmpty() ? *UniqueEmitterName : nullptr, GetUsage());

		{
			if (nullptr != RapidIterationParameters.FindParameterOffset(RISrcVarA))
			{
				RapidIterationParameters.RenameParameter(RISrcVarA, RIDestVarA.GetName());
				UE_LOG(LogNiagara, Log, TEXT("Converted RI variable \"%s\" to \"%s\" in Script \"%s\""), *RISrcVarA.GetName().ToString(), *RIDestVarA.GetName().ToString(), *GetFullName());
				bConvertedAnything = true;
			}
			else if (nullptr != RapidIterationParameters.FindParameterOffset(RISrcVarB))
			{
				RapidIterationParameters.RenameParameter(RISrcVarB, RIDestVarB.GetName());
				UE_LOG(LogNiagara, Log, TEXT("Converted RI variable \"%s\" to \"%s\" in Script \"%s\""), *RISrcVarB.GetName().ToString(), *RIDestVarB.GetName().ToString(), *GetFullName());
				bConvertedAnything = true;
			}
		}

		{
			// Go ahead and convert the stored VM executable data too. I'm not 100% sure why this is necessary, since we should be recompiling.
			int32 VarIdx = GetVMExecutableData().Parameters.Parameters.IndexOfByKey(RISrcVarA);
			if (VarIdx != INDEX_NONE)
			{
				GetVMExecutableData().Parameters.Parameters[VarIdx].SetName(RIDestVarA.GetName());
				UE_LOG(LogNiagara, Log, TEXT("Converted exec param variable \"%s\" to \"%s\" in Script \"%s\""), *RISrcVarA.GetName().ToString(), *RIDestVarA.GetName().ToString(), *GetFullName());
				bConvertedAnything = true;
			}

			VarIdx = GetVMExecutableData().Parameters.Parameters.IndexOfByKey(RISrcVarB);
			if (VarIdx != INDEX_NONE)
			{
				GetVMExecutableData().Parameters.Parameters[VarIdx].SetName(RIDestVarB.GetName());
				UE_LOG(LogNiagara, Log, TEXT("Converted exec param  variable \"%s\" to \"%s\" in Script \"%s\""), *RISrcVarB.GetName().ToString(), *RIDestVarB.GetName().ToString(), *GetFullName());
				bConvertedAnything = true;
			}
		}

		{
			// Also handle any data set mappings...
			auto DS2PIterator = GetVMExecutableData().DataSetToParameters.CreateIterator();
			while (DS2PIterator)
			{
				for (int32 i = 0; i < DS2PIterator.Value().Parameters.Num(); i++)
				{
					FNiagaraVariable Var = DS2PIterator.Value().Parameters[i];
					if (Var == RISrcVarA)
					{
						DS2PIterator.Value().Parameters[i].SetName(RIDestVarA.GetName());
						bConvertedAnything = true;
					}
					else if (Var == RISrcVarB)
					{
						DS2PIterator.Value().Parameters[i].SetName(RIDestVarB.GetName());
						bConvertedAnything = true;
					}
				}
				++DS2PIterator;
			}
		}
		++Iter;
	}

	if (bConvertedAnything)
	{
		InvalidateExecutionReadyParameterStores();
	}

	return bConvertedAnything;
}

bool UNiagaraScript::BinaryToExecData(const TArray<uint8>& InBinaryData, FNiagaraVMExecutableData& OutExecData)
{
	check(IsInGameThread());
	if (InBinaryData.Num() == 0)
	{
		return false;
	}

	FMemoryReader Ar(InBinaryData, true);
	FObjectAndNameAsStringProxyArchive SafeAr(Ar, false);
	OutExecData.SerializeData(SafeAr, true);

	return !SafeAr.IsError();
}

bool UNiagaraScript::ExecToBinaryData(TArray<uint8>& OutBinaryData, FNiagaraVMExecutableData& InExecData)
{
	check(IsInGameThread());
	FMemoryWriter Ar(OutBinaryData, true);
	FObjectAndNameAsStringProxyArchive SafeAr(Ar, false);
	InExecData.SerializeData(SafeAr, true);

	return OutBinaryData.Num() != 0 && !SafeAr.IsError();
}

UNiagaraScript* UNiagaraScript::MakeRecursiveDeepCopy(UObject* DestOuter, TMap<const UObject*, UObject*>& ExistingConversions) const
{
	check(GetOuter() != DestOuter);

	bool bSourceConvertedAlready = ExistingConversions.Contains(Source);

	ResetLoaders(GetTransientPackage()); // Make sure that we're not going to get invalid version number linkers into the transient package. 
	GetTransientPackage()->LinkerCustomVersion.Empty();

	// For some reason, the default parameters of FObjectDuplicationParameters aren't the same as
	// StaticDuplicateObject uses internally. These are copied from Static Duplicate Object...
	EObjectFlags FlagMask = RF_AllFlags & ~RF_Standalone & ~RF_Public; // Remove Standalone and Public flags.
	EDuplicateMode::Type DuplicateMode = EDuplicateMode::Normal;
	EInternalObjectFlags InternalFlagsMask = EInternalObjectFlags::AllFlags;

	FObjectDuplicationParameters ObjParameters((UObject*)this, GetTransientPackage());
	ObjParameters.DestName = NAME_None;
	if (this->GetOuter() != DestOuter)
	{
		// try to keep the object name consistent if possible
		if (FindObjectFast<UObject>(DestOuter, GetFName()) == nullptr)
		{
			ObjParameters.DestName = GetFName();
		}
	}

	ObjParameters.DestClass = GetClass();
	ObjParameters.FlagMask = FlagMask;
	ObjParameters.InternalFlagMask = InternalFlagsMask;
	ObjParameters.DuplicateMode = DuplicateMode;
	
	// Make sure that we don't duplicate objects that we've already converted...
	TMap<const UObject*, UObject*>::TConstIterator It = ExistingConversions.CreateConstIterator();
	while (It)
	{
		ObjParameters.DuplicationSeed.Add(const_cast<UObject*>(It.Key()), It.Value());
		++It;
	}

	UNiagaraScript*	Script = CastChecked<UNiagaraScript>(StaticDuplicateObjectEx(ObjParameters));

	check(Script->HasAnyFlags(RF_Standalone) == false);
	check(Script->HasAnyFlags(RF_Public) == false);

	if (bSourceConvertedAlready)
	{
		// Confirm that we've converted these properly..
		check(Script->Source == ExistingConversions[Source]);
	}

	if (DestOuter != nullptr)
	{
		Script->Rename(nullptr, DestOuter, REN_DoNotDirty | REN_DontCreateRedirectors | REN_NonTransactional);
	}
	UE_LOG(LogNiagara, Warning, TEXT("MakeRecursiveDeepCopy %s"), *Script->GetFullName());
	ExistingConversions.Add(const_cast<UNiagaraScript*>(this), Script);

	// Since the Source is the only thing we subsume from UNiagaraScripts, only do the subsume if 
	// we haven't already converted it.
	if (bSourceConvertedAlready == false)
	{
		Script->SubsumeExternalDependencies(ExistingConversions);
	}
	return Script;
}

void UNiagaraScript::SubsumeExternalDependencies(TMap<const UObject*, UObject*>& ExistingConversions)
{
	Source->SubsumeExternalDependencies(ExistingConversions);
}

void WriteTextFileToDisk(FString SaveDirectory, FString FileName, FString TextToSave, bool bAllowOverwriting)
{
	IPlatformFile& PlatformFile = FPlatformFileManager::Get().GetPlatformFile();

	// CreateDirectoryTree returns true if the destination
	// directory existed prior to call or has been created
	// during the call.
	if (PlatformFile.CreateDirectoryTree(*SaveDirectory))
	{
		// Get absolute file path
		FString AbsoluteFilePath = SaveDirectory + "/" + FileName;

		// Allow overwriting or file doesn't already exist
		if (bAllowOverwriting || !PlatformFile.FileExists(*AbsoluteFilePath))
		{
			if (FFileHelper::SaveStringToFile(TextToSave, *AbsoluteFilePath))
			{
				UE_LOG(LogNiagara, Log, TEXT("Wrote file to %s"), *AbsoluteFilePath);
				return;
			}

		}
	}
}

UNiagaraDataInterface* UNiagaraScript::CopyDataInterface(UNiagaraDataInterface* Src, UObject* Owner)
{
	if (Src)
	{
		UNiagaraDataInterface* DI = NewObject<UNiagaraDataInterface>(Owner, const_cast<UClass*>(Src->GetClass()), NAME_None, RF_Transactional | RF_Public);
		Src->CopyTo(DI);
		return DI;
	}
	return nullptr;
}


UNiagaraDataInterface* ResolveDataInterface(FNiagaraCompileRequestDataBase* InBase, FName VariableName) 
{
	UNiagaraDataInterface* const* FoundDI = InBase->GetObjectNameMap().Find(VariableName);
	if (FoundDI && *(FoundDI))
	{
		return *FoundDI;
	}
	return nullptr;
}

void DumpNameMap(FNiagaraCompileRequestDataBase* InBase) 
{
	for (const TPair<FName, UNiagaraDataInterface*>& Pair : InBase->GetObjectNameMap())
	{
		UE_LOG(LogNiagara, Log, TEXT("%s -> %s"), *Pair.Key.ToString(), *GetPathNameSafe(Pair.Value));
	}
}



void UNiagaraScript::SetVMCompilationResults(const FNiagaraVMExecutableDataId& InCompileId, FNiagaraVMExecutableData& InScriptVM, FNiagaraCompileRequestDataBase* InRequestData)
{
	check(InRequestData != nullptr);

	CachedScriptVMId = InCompileId;
	CachedScriptVM = InScriptVM;
	CachedParameterCollectionReferences.Empty();
	// Proactively clear out the script resource, because it might be stale now.
	ScriptResource->Invalidate();
	
	if (CachedScriptVM.LastCompileStatus == ENiagaraScriptCompileStatus::NCS_Error)
	{
		// Compiler errors for Niagara will have a strong UI impact but the game should still function properly, there 
		// will just be oddities in the visuals. It should be acted upon, but in no way should the game be blocked from
		// a successful cook because of it. Therefore, we do a warning.
		UE_ASSET_LOG(LogNiagara, Warning, this, TEXT("%s"), *CachedScriptVM.ErrorMsg);
	}
	else if (CachedScriptVM.LastCompileStatus == ENiagaraScriptCompileStatus::NCS_UpToDateWithWarnings)
	{
		// Compiler warnings for Niagara are meant for notification and should have a UI representation, but 
		// should be expected to still function properly and can be acted upon at the user's leisure. This makes
		// them best logged as Display messages, as Log will not be shown in the cook.
		UE_ASSET_LOG(LogNiagara, Display, this, TEXT("%s"), *CachedScriptVM.ErrorMsg);
	}

	// The compilation process only references via soft references any parameter collections. This resolves those 
	// soft references to real references.
	for (FString& Path : CachedScriptVM.ParameterCollectionPaths)
	{
		FSoftObjectPath SoftPath(Path);
		UObject* Obj = SoftPath.TryLoad();
		UNiagaraParameterCollection* ParamCollection = Cast<UNiagaraParameterCollection>(Obj);
		if (ParamCollection != nullptr)
		{
			CachedParameterCollectionReferences.Add(ParamCollection);
		}
	}

	CachedDefaultDataInterfaces.Empty(CachedScriptVM.DataInterfaceInfo.Num());
	for (const FNiagaraScriptDataInterfaceCompileInfo& Info : CachedScriptVM.DataInterfaceInfo)
	{
		int32 Idx = CachedDefaultDataInterfaces.AddDefaulted();
		CachedDefaultDataInterfaces[Idx].UserPtrIdx = Info.UserPtrIdx;
		CachedDefaultDataInterfaces[Idx].Name = InRequestData->ResolveEmitterAlias(Info.Name);
		CachedDefaultDataInterfaces[Idx].Type = Info.Type;
		CachedDefaultDataInterfaces[Idx].RegisteredParameterMapRead = InRequestData->ResolveEmitterAlias(Info.RegisteredParameterMapRead);
		CachedDefaultDataInterfaces[Idx].RegisteredParameterMapWrite = InRequestData->ResolveEmitterAlias(Info.RegisteredParameterMapWrite);

		// We compiled it just a bit ago, so we should be able to resolve it from the table that we passed in.
		UNiagaraDataInterface* FindDIById = ResolveDataInterface(InRequestData, CachedDefaultDataInterfaces[Idx].Name);
		if (FindDIById != nullptr )
		{
			CachedDefaultDataInterfaces[Idx].DataInterface = CopyDataInterface(FindDIById, this);
			check(CachedDefaultDataInterfaces[Idx].DataInterface != nullptr);
		}			
		
		if (CachedDefaultDataInterfaces[Idx].DataInterface == nullptr)
		{
			// Use the CDO since we didn't have a default..
			UObject* Obj = const_cast<UClass*>(Info.Type.GetClass())->GetDefaultObject(true);
			CachedDefaultDataInterfaces[Idx].DataInterface = Cast<UNiagaraDataInterface>(CopyDataInterface(CastChecked<UNiagaraDataInterface>(Obj), this));

			if (Info.bIsPlaceholder == false)
			{
				UE_LOG(LogNiagara, Warning, TEXT("We somehow ended up with a data interface that we couldn't match post compile. This shouldn't happen. Creating a dummy to prevent crashes. DataInterfaceInfoName:%s Object:%s"), *Info.Name.ToString(), *GetPathNameSafe(this));
				UE_LOG(LogNiagara, Log, TEXT("Object to Name map contents:"));
				DumpNameMap(InRequestData);
			}
		}
		check(CachedDefaultDataInterfaces[Idx].DataInterface != nullptr);
	}

	GenerateStatIDs();

	// Now go ahead and trigger the GPU script compile now that we have a compiled GPU hlsl script.
	if (Usage == ENiagaraScriptUsage::ParticleGPUComputeScript)
	{
		if (CachedScriptVMId.CompilerVersionID.IsValid() && CachedScriptVMId.BaseScriptCompileHash.IsValid())
		{
			CacheResourceShadersForRendering(false, true);
		}
		else
		{
			UE_LOG(LogNiagara, Warning,
				TEXT("Could not cache resource shaders for rendering for script %s because it had an invalid cached script id. This should be fixed by force recompiling the owning asset using the 'Full Rebuild' option and then saving the asset."),
				*GetPathName());
		}
	}

	InvalidateExecutionReadyParameterStores();
	
	AsyncOptimizeByteCode();

	OnVMScriptCompiled().Broadcast(this);
}

void UNiagaraScript::InvalidateExecutionReadyParameterStores()
{
#if WITH_EDITORONLY_DATA
	// Make sure that we regenerate any parameter stores, since they must be kept in sync with the layout from script compilation.
	ScriptExecutionParamStoreCPU.Empty();
	ScriptExecutionParamStoreGPU.Empty();
#endif
}

void UNiagaraScript::ForceGraphToRecompileOnNextCheck()
{
	GetSource()->ForceGraphToRecompileOnNextCheck();
}

void UNiagaraScript::RequestCompile(bool bForceCompile)
{
	if (!AreScriptAndSourceSynchronized() || bForceCompile)
	{
		if (IsCompilable() == false)
		{
			CachedScriptVM.LastCompileStatus = ENiagaraScriptCompileStatus::NCS_Unknown;
			CachedScriptVMId = LastGeneratedVMId;
			return;
		}

		COOK_STAT(auto Timer = NiagaraScriptCookStats::UsageStats.TimeSyncWork());

		CachedScriptVM.LastCompileStatus = ENiagaraScriptCompileStatus::NCS_BeingCreated;

		TArray<TSharedPtr<FNiagaraCompileRequestDataBase, ESPMode::ThreadSafe>> DependentRequests;
		TArray<uint8> OutData;
		INiagaraModule& NiagaraModule = FModuleManager::Get().LoadModuleChecked<INiagaraModule>(TEXT("Niagara"));
		TSharedPtr<FNiagaraCompileRequestDataBase, ESPMode::ThreadSafe> RequestData = NiagaraModule.Precompile(this);

		if (RequestData.IsValid() == false)
		{
			COOK_STAT(Timer.TrackCyclesOnly());
			UE_LOG(LogNiagara, Error, TEXT("Failed to precompile %s.  This is due to unexpected invalid or broken data.  Additional details should be in the log."), *GetPathName());
			return;
		}

		// check the ddc first
		if (GetDerivedDataCacheRef().GetSynchronous(*GetNiagaraDDCKeyString(), OutData, GetPathName()))
		{
			FNiagaraVMExecutableData ExeData;
			if (BinaryToExecData(OutData, ExeData))
			{
				COOK_STAT(Timer.AddHit(OutData.Num()));
				SetVMCompilationResults(LastGeneratedVMId, ExeData, RequestData.Get());
				return;
			}
		}

		ActiveCompileRoots.Empty();
		RequestData->GetReferencedObjects(ActiveCompileRoots);

		FNiagaraCompileOptions Options(GetUsage(), GetUsageId(), ModuleUsageBitmask, GetPathName(), GetFullName(), GetName());
		int32 JobHandle = NiagaraModule.StartScriptCompileJob(RequestData.Get(), Options);
		TSharedPtr<FNiagaraVMExecutableData> ExeData = NiagaraModule.GetCompileJobResult(JobHandle, true);
		if (ExeData)
		{
			SetVMCompilationResults(LastGeneratedVMId, *ExeData, RequestData.Get());
			// save result to the ddc
			if (ExecToBinaryData(OutData, *ExeData))
			{
				COOK_STAT(Timer.AddMiss(OutData.Num()));
				GetDerivedDataCacheRef().Put(*GetNiagaraDDCKeyString(), OutData, GetPathName());
			}
		}
		ActiveCompileRoots.Empty();
	}
	else
	{
		UE_LOG(LogNiagara, Verbose, TEXT("Script '%s' is in-sync skipping compile.."), *GetFullName());
	}
}

bool UNiagaraScript::RequestExternallyManagedAsyncCompile(const TSharedPtr<FNiagaraCompileRequestDataBase, ESPMode::ThreadSafe>& RequestData, FNiagaraVMExecutableDataId& OutCompileId, uint32& OutAsyncHandle)
{
	COOK_STAT(auto Timer = NiagaraScriptCookStats::UsageStats.TimeSyncWork());
	COOK_STAT(Timer.TrackCyclesOnly());

	OutCompileId = LastGeneratedVMId;

	if (!AreScriptAndSourceSynchronized())
	{
		if (IsCompilable() == false)
		{
			OutAsyncHandle = (uint32)INDEX_NONE;
			CachedScriptVM.LastCompileStatus = ENiagaraScriptCompileStatus::NCS_Unknown;
			CachedScriptVMId = LastGeneratedVMId;
			return false;
		}

		INiagaraModule& NiagaraModule = FModuleManager::Get().LoadModuleChecked<INiagaraModule>(TEXT("Niagara"));
		CachedScriptVM.LastCompileStatus = ENiagaraScriptCompileStatus::NCS_BeingCreated;

		FNiagaraCompileOptions Options(GetUsage(), GetUsageId(), ModuleUsageBitmask, GetPathName(), GetFullName(), GetName());
		Options.AdditionalDefines = LastGeneratedVMId.AdditionalDefines;
		OutAsyncHandle = NiagaraModule.StartScriptCompileJob(RequestData.Get(), Options);
		UE_LOG(LogNiagara, Verbose, TEXT("Script '%s' is requesting compile.."), *GetFullName());
		return true;
	}
	else
	{
		OutAsyncHandle = (uint32)INDEX_NONE;
		UE_LOG(LogNiagara, Verbose, TEXT("Script '%s' is in-sync skipping compile.."), *GetFullName());
		return false;
	}
}
#endif

void UNiagaraScript::RaiseOnGPUCompilationComplete()
{
#if WITH_EDITORONLY_DATA
	OnGPUScriptCompiled().Broadcast(this);
	FNiagaraSystemUpdateContext(this, true);

	if (UNiagaraEmitter* EmitterOwner = Cast<UNiagaraEmitter>(GetOuter()) )
	{
		EmitterOwner->CacheFromShaderCompiled();
	}
#endif
}

void UNiagaraScript::GetAssetRegistryTags(TArray<FAssetRegistryTag>& OutTags) const
{
	Super::GetAssetRegistryTags(OutTags);
#if WITH_EDITORONLY_DATA

	if (ProvidedDependencies.Num() > 0)
	{
		FName ProvidedDependenciesName = GET_MEMBER_NAME_CHECKED(UNiagaraScript, ProvidedDependencies);
		FString* ProvidedDependenciesTags;

		if (CustomAssetRegistryTagCache.IsSet() == false)
		{
			CustomAssetRegistryTagCache = TMap<FName, FString>();
		}

		ProvidedDependenciesTags = CustomAssetRegistryTagCache->Find(ProvidedDependenciesName);
		if(ProvidedDependenciesTags == nullptr)
		{
			ProvidedDependenciesTags = &CustomAssetRegistryTagCache->Add(ProvidedDependenciesName);
			for (FName ProvidedDependency : ProvidedDependencies)
			{
				ProvidedDependenciesTags->Append(ProvidedDependency.ToString() + ",");
			}
		}

		OutTags.Add(FAssetRegistryTag(ProvidedDependenciesName, *ProvidedDependenciesTags, UObject::FAssetRegistryTag::TT_Hidden));
	}

	if (Highlights.Num() > 0)
	{
		FName HighlightsName = GET_MEMBER_NAME_CHECKED(UNiagaraScript, Highlights);
		FString* HighlightsTags;

		if (CustomAssetRegistryTagCache.IsSet() == false)
		{
			CustomAssetRegistryTagCache = TMap<FName, FString>();
		}

		HighlightsTags = CustomAssetRegistryTagCache->Find(HighlightsName);
		if (HighlightsTags == nullptr)
		{
			HighlightsTags = &CustomAssetRegistryTagCache->Add(HighlightsName);
			FNiagaraScriptHighlight::ArrayToJson(Highlights, *HighlightsTags);
		}

		OutTags.Add(FAssetRegistryTag(HighlightsName, *HighlightsTags, UObject::FAssetRegistryTag::TT_Hidden));
	}

	// Add the current custom version to the tags so that tags can be fixed up in the future without having to load
	// the whole asset.
	const int32 NiagaraVer = GetLinkerCustomVersion(FNiagaraCustomVersion::GUID);
	OutTags.Add(FAssetRegistryTag(NiagaraCustomVersionTagName, FString::FromInt(NiagaraVer), UObject::FAssetRegistryTag::TT_Hidden));
#endif
}

void UNiagaraScript::BeginDestroy()
{
	Super::BeginDestroy();

	if (!HasAnyFlags(RF_ClassDefaultObject) && ScriptResource)
	{
		ScriptResource->QueueForRelease(ReleasedByRT);
	}
	else
	{
		ReleasedByRT = true;
	}
}

bool UNiagaraScript::IsReadyForFinishDestroy()
{
	const bool bIsReady = Super::IsReadyForFinishDestroy();

	return bIsReady && ReleasedByRT;
}

bool UNiagaraScript::IsEditorOnly() const
{
#if WITH_EDITOR
	if (HasAnyFlags(RF_ClassDefaultObject))
	{
		return false;
	}

	if (const UNiagaraEmitter* EmitterOwner = Cast<const UNiagaraEmitter>(GetOuter()))
	{
		// we want to only cook scripts that are referenced by systems (as opposed to standalone scripts that may be getting
		// referenced via an emitter's parent, this will also take care of GPUScripts that are created for CPU emitters
		TArray<UNiagaraScript*> OwnerScripts;

		EmitterOwner->GetScripts(OwnerScripts, false);

		if (!OwnerScripts.Contains(this))
		{
			return true;
		}
	}
#endif
	return Super::IsEditorOnly();
}

#if WITH_EDITOR

void UNiagaraScript::BeginCacheForCookedPlatformData(const ITargetPlatform *TargetPlatform)
{
	if (ShouldCacheShadersForCooking())
	{
		// Commandlets like DerivedDataCacheCommandlet call BeginCacheForCookedPlatformData directly on objects. This may mean that
		// we have not properly gotten the HLSL script generated by the time that we get here. This does the awkward work of 
		// waiting on the parent system to finish generating the HLSL before we can begin compiling it for the GPU.
		UNiagaraSystem* SystemOwner = FindRootSystem();
		if (SystemOwner)
		{
			SystemOwner->WaitForCompilationComplete();
		}

		if (HasIdsRequiredForShaderCaching() == false)
		{
			UE_LOG(LogNiagara, Warning,
				TEXT("Could not cache cooked shader for script %s because it had an invalid cached script id.  This should be fixed by running the console command fx.PreventSystemRecompile with the owning system asset path as the argument and then resaving the assets."),
				*GetPathName());
			return;
		}

		TArray<FName> DesiredShaderFormats;
		TargetPlatform->GetAllTargetedShaderFormats(DesiredShaderFormats);

		TArray<FNiagaraShaderScript*>& CachedScriptResourcesForPlatform = CachedScriptResourcesForCooking.FindOrAdd(TargetPlatform);

		// Cache for all the shader formats that the cooking target requires
		for (int32 FormatIndex = 0; FormatIndex < DesiredShaderFormats.Num(); FormatIndex++)
		{
			const EShaderPlatform LegacyShaderPlatform = ShaderFormatToLegacyShaderPlatform(DesiredShaderFormats[FormatIndex]);
			if (FNiagaraUtilities::SupportsGPUParticles(LegacyShaderPlatform))
			{
				CacheResourceShadersForCooking(LegacyShaderPlatform, CachedScriptResourcesForPlatform, TargetPlatform);
			}
		}
	}
}

bool UNiagaraScript::IsCachedCookedPlatformDataLoaded(const ITargetPlatform* TargetPlatform)
{
	if (ShouldCacheShadersForCooking() && HasIdsRequiredForShaderCaching())
	{
		bool bHasOutstandingCompilationRequests = false;
		if (UNiagaraSystem* SystemOwner = FindRootSystem())
		{
			bHasOutstandingCompilationRequests = SystemOwner->HasOutstandingCompilationRequests();
		}

		if (!bHasOutstandingCompilationRequests)
		{
			TArray<FName> DesiredShaderFormats;
			TargetPlatform->GetAllTargetedShaderFormats(DesiredShaderFormats);

			const TArray<FNiagaraShaderScript*>* CachedScriptResourcesForPlatform = CachedScriptResourcesForCooking.Find(TargetPlatform);
			if (CachedScriptResourcesForPlatform)
			{
				for (const auto& MaterialResource : *CachedScriptResourcesForPlatform)
				{
					if (MaterialResource->IsCompilationFinished() == false)
					{
						// For now, finish compilation here until we can make sure compilation is finished in the cook commandlet asyncronously before serialize
						MaterialResource->FinishCompilation();

						if (MaterialResource->IsCompilationFinished() == false)
						{
							return false;
						}
					}
				}

				return true;
			}
		}

		return false;
	}

	return true;
}

void UNiagaraScript::CacheResourceShadersForCooking(EShaderPlatform ShaderPlatform, TArray<FNiagaraShaderScript*>& InOutCachedResources, const ITargetPlatform* TargetPlatform)
{
	if (CanBeRunOnGpu())
	{
		// spawn and update are combined on GPU, so we only compile spawn scripts
		if (Usage == ENiagaraScriptUsage::ParticleGPUComputeScript)
		{
			ERHIFeatureLevel::Type TargetFeatureLevel = GetMaxSupportedFeatureLevel(ShaderPlatform);
			const auto FindExistingScriptPredicate = [&](const FNiagaraShaderScript* ExistingScript)
			{
				return ExistingScript->MatchesScript(TargetFeatureLevel, ShaderPlatform, CachedScriptVMId);
			};

			// see if the script has already been added before adding a new version
			if (InOutCachedResources.ContainsByPredicate(FindExistingScriptPredicate))
			{
				return;
			}
			
			FNiagaraShaderScript *ResourceToCache = nullptr;
			FNiagaraShaderScript* NewResource = AllocateResource();
			check(CachedScriptVMId.CompilerVersionID.IsValid());
			check(CachedScriptVMId.BaseScriptCompileHash.IsValid());

			NewResource->SetScript(this, TargetFeatureLevel, ShaderPlatform, CachedScriptVMId.CompilerVersionID, CachedScriptVMId.AdditionalDefines,
				CachedScriptVMId.BaseScriptCompileHash,	CachedScriptVMId.ReferencedCompileHashes, 
				CachedScriptVMId.bUsesRapidIterationParams, GetFriendlyName());
			ResourceToCache = NewResource;

			check(ResourceToCache);

			CacheShadersForResources(ResourceToCache, false, false, true, TargetPlatform);

			INiagaraModule NiagaraModule = FModuleManager::GetModuleChecked<INiagaraModule>(TEXT("Niagara"));
			NiagaraModule.ProcessShaderCompilationQueue();

			InOutCachedResources.Add(ResourceToCache);
		}
	}
}



void UNiagaraScript::CacheShadersForResources(FNiagaraShaderScript* ResourceToCache, bool bApplyCompletedShaderMapForRendering, bool bForceRecompile, bool bCooking, const ITargetPlatform* TargetPlatform)
{
	if (CanBeRunOnGpu())
	{
		// When not running in the editor, the shaders are created in-sync (in the postload) to avoid update issues.
		const bool bSync = bCooking || !GIsEditor || GIsAutomationTesting;
		const bool bSuccess = ResourceToCache->CacheShaders(bApplyCompletedShaderMapForRendering, bForceRecompile, bSync, TargetPlatform);

#if defined(NIAGARA_SCRIPT_COMPILE_LOGGING_MEDIUM)
		if (!bSuccess)
		{
			UE_LOG(LogNiagara, Warning, TEXT("Failed to compile Niagara shader %s for platform %s."),
				*GetPathName(),
				*LegacyShaderPlatformToShaderFormat(ResourceToCache->GetShaderPlatform()).ToString());

			const TArray<FString>& CompileErrors = ResourceToCache->GetCompileErrors();
			for (int32 ErrorIndex = 0; ErrorIndex < CompileErrors.Num(); ErrorIndex++)
			{
				UE_ASSET_LOG(LogNiagara, Warning, this, TEXT("	%s"), *CompileErrors[ErrorIndex]);
			}
		}
#endif
	}
}

void UNiagaraScript::CacheResourceShadersForRendering(bool bRegenerateId, bool bForceRecompile)
{
	if (bRegenerateId)
	{
		// Regenerate this script's Id if requested
		for (int32 Idx = 0; Idx < ERHIFeatureLevel::Num; Idx++)
		{
			if (ScriptResourcesByFeatureLevel[Idx])
			{
				ScriptResourcesByFeatureLevel[Idx]->ReleaseShaderMap();
				ScriptResourcesByFeatureLevel[Idx] = nullptr;
			}
		}
	}

	//UpdateResourceAllocations();

	if (CanBeRunOnGpu())
	{
		// Need to make sure the owner supports GPU scripts, otherwise this is a wasted compile.
		if (Source && OwnerCanBeRunOnGpu())
		{
			ERHIFeatureLevel::Type CacheFeatureLevel = GMaxRHIFeatureLevel;
			const EShaderPlatform ShaderPlatform = GShaderPlatformForFeatureLevel[CacheFeatureLevel];

			ScriptResource->SetScript(this, CacheFeatureLevel, ShaderPlatform, CachedScriptVMId.CompilerVersionID, CachedScriptVMId.AdditionalDefines,
				CachedScriptVMId.BaseScriptCompileHash, CachedScriptVMId.ReferencedCompileHashes, 
				CachedScriptVMId.bUsesRapidIterationParams, GetFriendlyName());

			if (FNiagaraUtilities::SupportsGPUParticles(ShaderPlatform))
			{
				CacheShadersForResources(ScriptResource.Get(), true);
				ScriptResourcesByFeatureLevel[CacheFeatureLevel] = ScriptResource.Get();
			}
		}
		else
		{
			ScriptResource->Invalidate();
		}
	}
}

FString UNiagaraScript::GetFriendlyName() const
{
	UEnum* ENiagaraScriptUsageEnum = StaticEnum<ENiagaraScriptUsage>();

	UNiagaraEmitter* EmitterObject = GetTypedOuter<UNiagaraEmitter>();
	UObject* SystemObject = EmitterObject != nullptr ? EmitterObject->GetOuter() : nullptr;
	FString FriendlyName = FString::Printf(TEXT("%s/%s/%s"),
		SystemObject ? *FPaths::MakeValidFileName(SystemObject->GetName()) : TEXT("UnknownSystem"),
		EmitterObject ? *FPaths::MakeValidFileName(EmitterObject->GetUniqueEmitterName()) : TEXT("UnknownEmitter"),
		ENiagaraScriptUsageEnum ? *FPaths::MakeValidFileName(ENiagaraScriptUsageEnum->GetNameStringByValue((int64)Usage)) : TEXT("UnknownEnum")
	);

	return FriendlyName;
}

void UNiagaraScript::SyncAliases(const TMap<FString, FString>& RenameMap)
{
	// First handle any rapid iteration parameters...
	{
		TArray<FNiagaraVariable> Params;
		RapidIterationParameters.GetParameters(Params);
		for (FNiagaraVariable Var : Params)
		{
			FNiagaraVariable NewVar = FNiagaraVariable::ResolveAliases(Var, RenameMap);
			if (NewVar.GetName() != Var.GetName())
			{
				RapidIterationParameters.RenameParameter(Var, NewVar.GetName());
			}
		}
	}

	InvalidateExecutionReadyParameterStores();

	// Now handle any Parameters overall..
	for (int32 i = 0; i < GetVMExecutableData().Parameters.Parameters.Num(); i++)
	{
		if (GetVMExecutableData().Parameters.Parameters[i].IsValid() == false)
		{
			const FNiagaraVariable& InvalidParameter = GetVMExecutableData().Parameters.Parameters[i];
			UE_LOG(LogNiagara, Error, TEXT("Invalid parameter found while syncing script aliases.  Script: %s Parameter Name: %s Parameter Type: %s"),
				*GetPathName(), *InvalidParameter.GetName().ToString(), InvalidParameter.GetType().IsValid() ? *InvalidParameter.GetType().GetName() : TEXT("Unknown"));
			continue;
		}

		FNiagaraVariable Var = GetVMExecutableData().Parameters.Parameters[i];
		FNiagaraVariable NewVar = FNiagaraVariable::ResolveAliases(Var, RenameMap);
		if (NewVar.GetName() != Var.GetName())
		{
			GetVMExecutableData().Parameters.Parameters[i] = NewVar;
		}
	}

	// Sync up any simulation stage name references.
	for (int32 i = 0; i < GetVMExecutableData().SimulationStageMetaData.Num(); i++)
	{
		if (!GetVMExecutableData().SimulationStageMetaData[i].IterationSource.IsNone())
		{
			FNiagaraVariable Var(FNiagaraTypeDefinition(UNiagaraDataInterface::StaticClass()), GetVMExecutableData().SimulationStageMetaData[i].IterationSource);
			FNiagaraVariable NewVar = FNiagaraVariable::ResolveAliases(Var, RenameMap);
			if (NewVar.GetName() != Var.GetName())
			{
				GetVMExecutableData().SimulationStageMetaData[i].IterationSource = NewVar.GetName();
			}
		}

		for (int32 DestIdx = 0; DestIdx < GetVMExecutableData().SimulationStageMetaData[i].OutputDestinations.Num(); DestIdx++)
		{
			if (!GetVMExecutableData().SimulationStageMetaData[i].OutputDestinations[DestIdx].IsNone())
			{
				FNiagaraVariable Var(FNiagaraTypeDefinition(UNiagaraDataInterface::StaticClass()), GetVMExecutableData().SimulationStageMetaData[i].OutputDestinations[DestIdx]);
				FNiagaraVariable NewVar = FNiagaraVariable::ResolveAliases(Var, RenameMap);
				if (NewVar.GetName() != Var.GetName())
				{
					GetVMExecutableData().SimulationStageMetaData[i].OutputDestinations[DestIdx] = NewVar.GetName();
				}
			}
		}
	}

	// Also handle any data set mappings...
	auto Iterator = GetVMExecutableData().DataSetToParameters.CreateIterator();
	while (Iterator)
	{
		for (int32 i = 0; i < Iterator.Value().Parameters.Num(); i++)
		{
			FNiagaraVariable Var = Iterator.Value().Parameters[i];
			FNiagaraVariable NewVar = FNiagaraVariable::ResolveAliases(Var, RenameMap);
			if (NewVar.GetName() != Var.GetName())
			{
				Iterator.Value().Parameters[i] = NewVar;
			}
		}
		++Iterator;
	}
}

bool UNiagaraScript::SynchronizeExecutablesWithMaster(const UNiagaraScript* Script, const TMap<FString, FString>& RenameMap)
{
	FNiagaraVMExecutableDataId Id;
	ComputeVMCompilationId(Id);

#if 1 // TODO Shaun... turn this on...
	if (Id == Script->GetVMExecutableDataCompilationId())
	{
		CachedScriptVM.Reset();
		ScriptResource->Invalidate();

		CachedScriptVM = Script->CachedScriptVM;
		CachedScriptVMId = Script->CachedScriptVMId;
		CachedParameterCollectionReferences = Script->CachedParameterCollectionReferences;
		CachedDefaultDataInterfaces.Empty();
		for (const FNiagaraScriptDataInterfaceInfo& Info : Script->CachedDefaultDataInterfaces)
		{
			FNiagaraScriptDataInterfaceInfo AddInfo;
			AddInfo = Info;
			AddInfo.DataInterface = CopyDataInterface(Info.DataInterface, this);
			CachedDefaultDataInterfaces.Add(AddInfo);
		}

		GenerateStatIDs();

		//SyncAliases(RenameMap);

		// Now go ahead and trigger the GPU script compile now that we have a compiled GPU hlsl script.
		if (Usage == ENiagaraScriptUsage::ParticleGPUComputeScript)
		{
			CacheResourceShadersForRendering(false, true);
		}

		OnVMScriptCompiled().Broadcast(this);
		return true;
	}
#endif

	return false;
}

void UNiagaraScript::InvalidateCompileResults(const FString& Reason)
{
	UE_LOG(LogNiagara, Verbose, TEXT("InvalidateCompileResults Script:%s Reason:%s"), *GetPathName(), *Reason);
	CachedScriptVM.Reset();
	ScriptResource->Invalidate();
	CachedScriptVMId.Invalidate();
	LastGeneratedVMId.Invalidate();
	CachedDefaultDataInterfaces.Reset();
}


UNiagaraScript::FOnScriptCompiled& UNiagaraScript::OnVMScriptCompiled()
{
	return OnVMScriptCompiledDelegate;
}

UNiagaraScript::FOnScriptCompiled& UNiagaraScript::OnGPUScriptCompiled()
{
	return OnGPUScriptCompiledDelegate;
}

UNiagaraScript::FOnPropertyChanged& UNiagaraScript::OnPropertyChanged()
{
	return OnPropertyChangedDelegate;
}

#endif


NIAGARA_API bool UNiagaraScript::IsScriptCompilationPending(bool bGPUScript) const
{
	if (bGPUScript)
	{
		if (ScriptResource.IsValid())
		{
			if (ScriptResource->IsShaderMapComplete())
			{
				return false;
			}

			return !ScriptResource->IsCompilationFinished();
		}
	}
	else if (CachedScriptVM.IsValid())
	{
		return (CachedScriptVM.ByteCode.Num() == 0) && (CachedScriptVM.OptimizedByteCode.Num() == 0) && (CachedScriptVM.LastCompileStatus == ENiagaraScriptCompileStatus::NCS_BeingCreated || CachedScriptVM.LastCompileStatus == ENiagaraScriptCompileStatus::NCS_Unknown);
	}
	return false;
}

NIAGARA_API bool UNiagaraScript::DidScriptCompilationSucceed(bool bGPUScript) const
{
	if (bGPUScript)
	{
		if (ScriptResource.IsValid())
		{
			if (ScriptResource->IsShaderMapComplete())
			{
				return true;
			}

			if (ScriptResource->IsCompilationFinished())
			{
				// If we failed compilation, it would be finished and Shader would be null.
				return false;
			}
		}

		// If we are on a cooked platform and we have no shader we need to check if we disabled compute shader compilation
		// in which case we lie and say the compilation was ok otherwise the rest of the system will be disabled.
		//-TODO: Strip these emitters on cook instead
		if (FPlatformProperties::RequiresCookedData() && !FNiagaraUtilities::AllowComputeShaders(GShaderPlatformForFeatureLevel[GMaxRHIFeatureLevel]))
		{
			return true;
		}
	}
	else if (CachedScriptVM.IsValid())
	{
		return (CachedScriptVM.ByteCode.Num() != 0) || (CachedScriptVM.OptimizedByteCode.Num() != 0);
	}

	return false;
}

void UNiagaraScript::SerializeNiagaraShaderMaps(FArchive& Ar, int32 NiagaraVer, bool IsValidShaderScript)
{
#if WITH_EDITOR
	if ((Ar.IsSaving() && IsValidShaderScript)		// saving shader maps only for particle sim and spawn scripts
		|| (Ar.IsLoading() && NiagaraVer >= FNiagaraCustomVersion::NiagaraShaderMaps && (NiagaraVer < FNiagaraCustomVersion::NiagaraShaderMapCooking || IsValidShaderScript))  // load only if we know shader map is presen
		)
	{
		Ar.UsingCustomVersion(FFortniteMainBranchObjectVersion::GUID);
		Ar.UsingCustomVersion(FRenderingObjectVersion::GUID);
		Ar.UsingCustomVersion(FEditorObjectVersion::GUID);
		Ar.UsingCustomVersion(FReleaseObjectVersion::GUID);

		//	SCOPED_LOADTIMER(SerializeInlineShaderMaps);
		if (Ar.IsSaving())
		{
			int32 NumResourcesToSave = 0;
			const TArray<FNiagaraShaderScript*>* ScriptResourcesToSavePtr = nullptr;

			if (Ar.IsCooking())
			{
				ScriptResourcesToSavePtr = CachedScriptResourcesForCooking.Find(Ar.CookingTarget());
				if (ScriptResourcesToSavePtr != nullptr)
				{
					NumResourcesToSave = ScriptResourcesToSavePtr->Num();
				}
			}

			Ar << NumResourcesToSave;

			if (ScriptResourcesToSavePtr != nullptr)
			{
				for (FNiagaraShaderScript* ScriptResourceToSave : (*ScriptResourcesToSavePtr))
				{
					checkf(ScriptResourceToSave != nullptr, TEXT("Invalid script resource was cached"));
					ScriptResourceToSave->SerializeShaderMap(Ar);
				}
			}
		}
		else if (Ar.IsLoading())
		{
			int32 NumLoadedResources = 0;
			Ar << NumLoadedResources;
			for (int32 i = 0; i < NumLoadedResources; i++)
			{
				FNiagaraShaderScript LoadedResource;
				LoadedResource.SerializeShaderMap(Ar);
				LoadedScriptResources.Add(LoadedResource);
			}
		}
	}
#else
	if (Ar.IsLoading() && IsValidShaderScript)
	{
		check(NiagaraVer >= FNiagaraCustomVersion::NiagaraShaderMaps);
		int32 ResourceCount = 0;
		Ar << ResourceCount;

		for (int32 ResourceIt = 0; ResourceIt < ResourceCount; ++ResourceIt)
		{
			FNiagaraShaderScript Resource;
			Resource.SerializeShaderMap(Ar);

			if (!ScriptResource)
			{
				if (FNiagaraShaderMap* ShaderMap = Resource.GetGameThreadShaderMap())
				{
					if (GMaxRHIShaderPlatform == ShaderMap->GetShaderPlatform())
					{
						ScriptResource = MakeUnique<FNiagaraShaderScript>(Resource);
					}
				}
			}
		}
	}
#endif
}

void UNiagaraScript::ProcessSerializedShaderMaps()
{
	check(IsInGameThread());

	bool HasScriptResource = false;

#if WITH_EDITORONLY_DATA
	for (FNiagaraShaderScript& LoadedResource : LoadedScriptResources)
	{
		FNiagaraShaderMap* LoadedShaderMap = LoadedResource.GetGameThreadShaderMap();
		if (LoadedShaderMap && LoadedShaderMap->GetShaderPlatform() == GMaxRHIShaderPlatform)
		{
			HasScriptResource = true;
			ScriptResource = MakeUnique<FNiagaraShaderScript>(LoadedResource);

			ERHIFeatureLevel::Type LoadedFeatureLevel = LoadedShaderMap->GetShaderMapId().FeatureLevel;
			if (!ScriptResourcesByFeatureLevel[LoadedFeatureLevel])
			{
				ScriptResourcesByFeatureLevel[LoadedFeatureLevel] = AllocateResource();
			}

			ScriptResourcesByFeatureLevel[LoadedFeatureLevel]->SetShaderMap(LoadedShaderMap);
			break;
		}
		else
		{
			LoadedResource.DiscardShaderMap();
		}
	}
#else
	HasScriptResource = ScriptResource.IsValid();
#endif

	if (HasScriptResource)
	{
		ScriptResource->SetDataInterfaceParamInfo(CachedScriptVM.DIParamInfo);
	}
}

FNiagaraShaderScript* UNiagaraScript::AllocateResource()
{
	return new FNiagaraShaderScript();
}

#if WITH_EDITORONLY_DATA
TArray<ENiagaraParameterScope> UNiagaraScript::GetUnsupportedParameterScopes() const
{
	TArray<ENiagaraParameterScope> UnsupportedParameterScopes;
	UnsupportedParameterScopes.Add(ENiagaraParameterScope::System);
	UnsupportedParameterScopes.Add(ENiagaraParameterScope::Emitter);
	UnsupportedParameterScopes.Add(ENiagaraParameterScope::Particles);

	const TArray<ENiagaraScriptUsage> SupportedUsages = GetSupportedUsageContextsForBitmask(ModuleUsageBitmask);
	for (ENiagaraScriptUsage SupportedUsage : SupportedUsages)
	{
		if (SupportedUsage == ENiagaraScriptUsage::ParticleSpawnScript || SupportedUsage == ENiagaraScriptUsage::ParticleUpdateScript || SupportedUsage == ENiagaraScriptUsage::ParticleSpawnScriptInterpolated
		|| SupportedUsage == ENiagaraScriptUsage::ParticleGPUComputeScript || SupportedUsage == ENiagaraScriptUsage::ParticleEventScript)
		{
			UnsupportedParameterScopes.Empty();
			return UnsupportedParameterScopes;
		}
		else if (SupportedUsage == ENiagaraScriptUsage::EmitterSpawnScript || SupportedUsage == ENiagaraScriptUsage::EmitterUpdateScript)
		{
			UnsupportedParameterScopes.Remove(ENiagaraParameterScope::System);
			UnsupportedParameterScopes.Remove(ENiagaraParameterScope::Emitter);
		}
		else if (SupportedUsage == ENiagaraScriptUsage::SystemSpawnScript || SupportedUsage == ENiagaraScriptUsage::SystemUpdateScript)
		{
			UnsupportedParameterScopes.Remove(ENiagaraParameterScope::System);
		}
	}
	return UnsupportedParameterScopes;
}

TArray<ENiagaraScriptUsage> UNiagaraScript::GetSupportedUsageContexts() const
{
	return GetSupportedUsageContextsForBitmask(ModuleUsageBitmask);
}

TArray<ENiagaraScriptUsage> UNiagaraScript::GetSupportedUsageContextsForBitmask(int32 InModuleUsageBitmask)
{
	TArray<ENiagaraScriptUsage> Supported;
	for (int32 i = 0; i <= (int32)ENiagaraScriptUsage::SystemUpdateScript; i++)
	{
		int32 TargetBit = (InModuleUsageBitmask >> (int32)i) & 1;
		if (TargetBit == 1)
		{
			Supported.Add((ENiagaraScriptUsage)i);
		}
	}
	return Supported;
}

bool UNiagaraScript::IsSupportedUsageContextForBitmask(int32 InModuleUsageBitmask, ENiagaraScriptUsage InUsageContext)
{
	int32 TargetBit = (InModuleUsageBitmask >> (int32)InUsageContext) & 1;
	if (TargetBit == 1)
	{
		return true;
	}
	return false;
}

#endif

bool UNiagaraScript::CanBeRunOnGpu()const
{

	if (Usage != ENiagaraScriptUsage::ParticleGPUComputeScript)
	{
		return false;
	}
	if (!CachedScriptVM.IsValid())
	{
		return false;
	}
	for (const FNiagaraScriptDataInterfaceCompileInfo& InterfaceInfo : CachedScriptVM.DataInterfaceInfo)
	{
		if (!InterfaceInfo.CanExecuteOnTarget(ENiagaraSimTarget::GPUComputeSim))
		{
			return false;
		}
	}
	return true;
}


bool UNiagaraScript::OwnerCanBeRunOnGpu() const
{
	if (UNiagaraEmitter* Emitter = GetTypedOuter<UNiagaraEmitter>())
	{
		if (Emitter->SimTarget == ENiagaraSimTarget::GPUComputeSim)
		{
			return true;
		}
	}

	return false;
}

bool UNiagaraScript::LegacyCanBeRunOnGpu() const
{
	if (UNiagaraEmitter* Emitter = GetTypedOuter<UNiagaraEmitter>())
	{
		if (Emitter->SimTarget == ENiagaraSimTarget::CPUSim)
		{
			return false;
		}

		if (!IsParticleSpawnScript())
		{
			return false;
		}

		return true;
	}
	return false;
}


#if WITH_EDITORONLY_DATA
FGuid UNiagaraScript::GetBaseChangeID() const
{
	return Source->GetChangeID(); 
}

ENiagaraScriptCompileStatus UNiagaraScript::GetLastCompileStatus() const
{
	if (CachedScriptVM.IsValid())
	{
		return CachedScriptVM.LastCompileStatus;
	}
	return ENiagaraScriptCompileStatus::NCS_Unknown;
}
#endif

bool UNiagaraScript::UsesCollection(const UNiagaraParameterCollection* Collection)const
{
	if (CachedScriptVM.IsValid())
	{
		return CachedParameterCollectionReferences.FindByPredicate([&](const UNiagaraParameterCollection* CheckCollection)
		{
			return CheckCollection == Collection;
		}) != NULL;
	}
	return false;
}<|MERGE_RESOLUTION|>--- conflicted
+++ resolved
@@ -1073,10 +1073,6 @@
 		}
 	}
 
-<<<<<<< HEAD
-=======
-	bool bNeedsRecompile = false;
->>>>>>> 3ecbc206
 	const int32 NiagaraVer = GetLinkerCustomVersion(FNiagaraCustomVersion::GUID);
 
 #if WITH_EDITORONLY_DATA
@@ -2502,7 +2498,7 @@
 	}
 	for (const FNiagaraScriptDataInterfaceCompileInfo& InterfaceInfo : CachedScriptVM.DataInterfaceInfo)
 	{
-		if (!InterfaceInfo.CanExecuteOnTarget(ENiagaraSimTarget::GPUComputeSim))
+		if (InterfaceInfo.Type.IsValid() && !InterfaceInfo.CanExecuteOnTarget(ENiagaraSimTarget::GPUComputeSim))
 		{
 			return false;
 		}
