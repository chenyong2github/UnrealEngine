// Copyright Epic Games, Inc. All Rights Reserved.

#include "NiagaraScript.h"

#include "Modules/ModuleManager.h"
#include "NiagaraScriptSourceBase.h"
#include "NiagaraComponent.h"
#include "NiagaraEmitter.h"
#include "UObject/Package.h"
#include "NiagaraModule.h"
#include "NiagaraCustomVersion.h"
#include "NiagaraShaderCompilationManager.h"
#include "Serialization/MemoryReader.h"
#include "Misc/SecureHash.h"

#include "ProfilingDebugging/CookStats.h"
#include "Stats/Stats.h"
#include "HAL/PlatformFileManager.h"
#include "Misc/FileHelper.h"
#include "UObject/EditorObjectVersion.h"
#include "UObject/ObjectSaveContext.h"
#include "UObject/ReleaseObjectVersion.h"
#include "NiagaraDataInterfaceSkeletalMesh.h"
#include "DataInterface/NiagaraDataInterfaceStaticMesh.h"
#if WITH_EDITOR
	#include "DerivedDataCacheInterface.h"
	#include "Interfaces/ITargetPlatform.h"
	#include "NiagaraSettings.h"


	// This is a version string that mimics the old versioning scheme. In case of merge conflicts with DDC versions,
	// you MUST generate a new GUID and set this new version. If you want to bump this version, generate a new guid
	// using VS->Tools->Create GUID
	#define NIAGARASCRIPT_DERIVEDDATA_VER		TEXT("AB7397ACFEFD46158A87743735E3C773")
#endif

#include "UObject/FortniteMainBranchObjectVersion.h"
#include "UObject/RenderingObjectVersion.h"
#include "UObject/UObjectThreadContext.h"
#include "Serialization/ObjectAndNameAsStringProxyArchive.h"

#include "VectorVM.h"
#include "NiagaraSimulationStageBase.h"
#include "Async/Async.h"

#if ENABLE_COOK_STATS
namespace NiagaraScriptCookStats
{
	FCookStats::FDDCResourceUsageStats UsageStats;
	static FCookStatsManager::FAutoRegisterCallback RegisterCookStats([](FCookStatsManager::AddStatFuncRef AddStat)
	{
		UsageStats.LogStats(AddStat, TEXT("NiagaraScript.Usage"), TEXT(""));
	});
}
#endif

int32 GNiagaraDumpKeyGen = 0;
static FAutoConsoleVariableRef CVarNiagaraDumpKeyGen(
	TEXT("fx.DumpGraphKeyGen"),
	GNiagaraDumpKeyGen,
	TEXT("If > 0 the key generation will be dumped to the log. \n"),
	ECVF_Default
);

int32 GNiagaraForceSafeScriptAttributeTrim = 0;
static FAutoConsoleVariableRef CVarNiagaraForceSsafeScriptAttributeTrim(
	TEXT("fx.ForceSafeScriptAttributeTrim"),
	GNiagaraForceSafeScriptAttributeTrim,
	TEXT("If > 0 attribute trimming will use a less aggressive algorithm for removing script attributes. \n"),
	ECVF_Default
);

bool GNiagaraCompressScriptByteCode = false;
static FAutoConsoleVariableRef CVarNiagaraCompressScriptByteCode(
	TEXT("fx.Niagara.CompressScriptByteCode"),
	GNiagaraCompressScriptByteCode,
	TEXT("Should we compress script bytecode to save memory. Will be uncompressed on demand."),
	ECVF_Default
);

bool GNiagaraDelayScriptAsyncOptimization = true;
static FAutoConsoleVariableRef CVarNiagaraDelayScriptAsyncOptimization(
	TEXT("fx.Niagara.DelayScriptAsyncOptimization"),
	GNiagaraDelayScriptAsyncOptimization,
	TEXT("Should we delay the async optimization until the emitter is activated?"),
	ECVF_Default
);

FNiagaraScriptDebuggerInfo::FNiagaraScriptDebuggerInfo() : bWaitForGPU(false), FrameLastWriteId(-1), bWritten(false)
{
}


FNiagaraScriptDebuggerInfo::FNiagaraScriptDebuggerInfo(FName InName, ENiagaraScriptUsage InUsage, const FGuid& InUsageId) : HandleName(InName), Usage(InUsage), UsageId(InUsageId), FrameLastWriteId(-1), bWritten(false)
{
	if (InUsage == ENiagaraScriptUsage::ParticleGPUComputeScript)
	{
		bWaitForGPU = true;
	}
	else
	{
		bWaitForGPU = false;
	}
}


UNiagaraScriptSourceBase::UNiagaraScriptSourceBase(const FObjectInitializer& ObjectInitializer)
	: Super(ObjectInitializer)
{
}


bool FNiagaraVMExecutableByteCode::SerializeFromMismatchedTag(const struct FPropertyTag& Tag, FStructuredArchive::FSlot Slot)
{
	if (Tag.Type == NAME_ArrayProperty)
	{
		Slot << Data;
		return true;
	}

	return false;
}

void FNiagaraVMExecutableByteCode::SetData(const TArray<uint8>& InData)
{
	Data = InData;
	UncompressedSize = INDEX_NONE;
}

void FNiagaraVMExecutableByteCode::SetData(TArray<uint8>&& InData)
{
	Data = MoveTemp(InData);
	UncompressedSize = INDEX_NONE;
}

bool FNiagaraVMExecutableByteCode::HasByteCode() const
{
	return Data.Num() > 0;
}

bool FNiagaraVMExecutableByteCode::IsCompressed() const
{
	return HasByteCode() && UncompressedSize != INDEX_NONE;
}

bool FNiagaraVMExecutableByteCode::Compress()
{
	if (!IsCompressed())
	{
		int32 OriginalSize = Data.Num();

		// It is possible for compression to actually increase the size of the data, so we over allocate here to handle that.
		int32 CompressedSize = OriginalSize * 4 / 3;

		TArray<uint8> CompressedData;
		CompressedData.SetNumUninitialized(CompressedSize);

		if (FCompression::CompressMemory(NAME_Zlib, CompressedData.GetData(), CompressedSize, Data.GetData(), Data.Num(), COMPRESS_BiasMemory))
		{
			// In the case that compressing it actually increases the size, we leave it uncompressed
			if (CompressedSize < OriginalSize)
			{
				CompressedData.SetNum(CompressedSize);
				Data = MoveTemp(CompressedData);
				Data.Shrink();
				UncompressedSize = OriginalSize;
			}
		}
	}

	return true;
}

bool FNiagaraVMExecutableByteCode::Uncompress()
{
	if (IsCompressed())
	{
		TArray<uint8> UncompressedData;
		UncompressedData.SetNumUninitialized(UncompressedSize);

		if (FCompression::UncompressMemory(NAME_Zlib, UncompressedData.GetData(), UncompressedSize, Data.GetData(), Data.Num()))
		{
			Data = MoveTemp(UncompressedData);
			UncompressedSize = INDEX_NONE;
		}
	}
	return true;
}

void FNiagaraVMExecutableByteCode::Reset()
{
	Data.Empty();
	UncompressedSize = INDEX_NONE;
}

FNiagaraVMExecutableData::FNiagaraVMExecutableData()
	: NumTempRegisters(0)
	, NumUserPtrs(0)
#if WITH_EDITORONLY_DATA
	, LastOpCount(0)
#endif
	, LastCompileStatus(ENiagaraScriptCompileStatus::NCS_Unknown)
#if WITH_EDITORONLY_DATA
	, bReadsAttributeData(false)
	, CompileTime(0.0f)
#endif
	, bReadsSignificanceIndex(false)
	, bNeedsGPUContextInit(false)
{
}

bool FNiagaraVMExecutableData::IsValid() const
{
	return LastCompileStatus != ENiagaraScriptCompileStatus::NCS_Unknown;
}

void FNiagaraVMExecutableData::Reset()
{
	*this = FNiagaraVMExecutableData();
}

void FNiagaraVMExecutableData::ApplyFinishedOptimization(const FNiagaraVMExecutableDataId& CachedScriptVMId, const FNiagaraScriptAsyncOptimizeTaskStatePtr& Result)
{
	check(Result->bOptimizationComplete == true);
	if ( CachedScriptVMId == Result->CachedScriptVMId )
	{
		ByteCode = MoveTemp(Result->SourceByteCode);
		OptimizedByteCode = MoveTemp(Result->OptimizedByteCode);
		}
	else
	{
 		UE_LOG(LogNiagara, Warning, TEXT("Skipping ApplyFinishedOptimization as the ID is invalid"));
	}
}

void FNiagaraVMExecutableData::SerializeData(FArchive& Ar, bool bDDCData)
{
	UScriptStruct* FNiagaraVMExecutableDataType = FNiagaraVMExecutableData::StaticStruct();
	FNiagaraVMExecutableDataType->SerializeTaggedProperties(Ar, (uint8*)this, FNiagaraVMExecutableDataType, nullptr);
}

#if WITH_EDITORONLY_DATA
void FNiagaraVMExecutableData::BakeScriptLiterals(TArray<uint8>& OutLiterals) const
{
	OutLiterals.Empty();

	const auto& Variables = InternalParameters.Parameters;
	const int32 VariableCount = Variables.Num();

	int32 TotalSize = 0;
	for (int32 Index = 0; Index < VariableCount; ++Index)
	{
		TotalSize += Variables[Index].GetAllocatedSizeInBytes();
	}

	OutLiterals.AddZeroed(TotalSize);

	uint8* LiteralData = OutLiterals.GetData();

	for (int32 Index = 0; Index < VariableCount; ++Index)
	{
		const FNiagaraVariable& Variable = Variables[Index];
		const int32 VariableSize = Variable.GetAllocatedSizeInBytes();

		FMemory::Memcpy(LiteralData, Variable.GetData(), VariableSize);
		LiteralData += VariableSize;
	}
}

FVersionedNiagaraScriptData::FVersionedNiagaraScriptData()
	: ModuleUsageBitmask( (1 << (int32)ENiagaraScriptUsage::ParticleSpawnScript) | (1 << (int32)ENiagaraScriptUsage::ParticleSpawnScriptInterpolated) | (1 << (int32)ENiagaraScriptUsage::ParticleUpdateScript) | (1 << (int32)ENiagaraScriptUsage::ParticleEventScript) | (1 << (int32)ENiagaraScriptUsage::ParticleSimulationStageScript))
	, bDeprecated(false)
	, DeprecationRecommendation(nullptr)
	, bExperimental(false)
	, LibraryVisibility(ENiagaraScriptLibraryVisibility::Unexposed)
	, NumericOutputTypeSelectionMode(ENiagaraNumericOutputTypeSelectionMode::Largest)
{
}
#endif

UNiagaraScript::UNiagaraScript()
{
}

#if WITH_EDITORONLY_DATA
FVersionedNiagaraScriptData* UNiagaraScript::GetLatestScriptData()
{
	return const_cast<FVersionedNiagaraScriptData*>(const_cast<const UNiagaraScript*>(this)->GetLatestScriptData());
}

const FVersionedNiagaraScriptData* UNiagaraScript::GetLatestScriptData() const
{
	if (VersionData.Num() == 0)
	{
		return nullptr;
	}
	if (!bVersioningEnabled)
	{
		return &VersionData[0];
	}
	const FVersionedNiagaraScriptData* VersionedNiagaraScriptData = GetScriptData(ExposedVersion);
	ensureMsgf(VersionedNiagaraScriptData, TEXT("Invalid exposed version for Niagara script %s, asset might be corrupted!"), *this->GetFriendlyName());
	return VersionedNiagaraScriptData;
}

FVersionedNiagaraScriptData* UNiagaraScript::GetScriptData(const FGuid& VersionGuid)
{
	return const_cast<FVersionedNiagaraScriptData*>(const_cast<const UNiagaraScript*>(this)->GetScriptData(VersionGuid));
}

const FVersionedNiagaraScriptData* UNiagaraScript::GetScriptData(const FGuid& VersionGuid) const
{
	if (VersionData.Num() == 0)
	{
		return nullptr;
	}
	
	// check if we even need to support different versions
	if (!bVersioningEnabled)
    {
    	return &VersionData[0];
    }

	if (!VersionGuid.IsValid())
	{
		for (const FVersionedNiagaraScriptData& Data : VersionData)
		{
			if (Data.Version.VersionGuid == ExposedVersion)
			{
				return &Data;
			}
		}
		ensureMsgf(false, TEXT("Invalid exposed version for Niagara script %s, asset might be corrupted!"), *this->GetFriendlyName());
		return nullptr;
	}
	for (const FVersionedNiagaraScriptData& Data : VersionData)
	{
		if (Data.Version.VersionGuid == VersionGuid)
		{
			return &Data;
		}
	}
	return nullptr;
}

TArray<FNiagaraAssetVersion> UNiagaraScript::GetAllAvailableVersions() const
{
	TArray<FNiagaraAssetVersion> Versions;
	for (const FVersionedNiagaraScriptData& Data : VersionData)
	{
		Versions.Add(Data.Version);
	}
	return Versions;
}

FNiagaraAssetVersion UNiagaraScript::GetExposedVersion() const
{
	const FVersionedNiagaraScriptData* ScriptData = GetLatestScriptData();
	return ScriptData ? ScriptData->Version : FNiagaraAssetVersion();
}

FNiagaraAssetVersion const* UNiagaraScript::FindVersionData(const FGuid& VersionGuid) const
{
	for (const FVersionedNiagaraScriptData& Data : VersionData)
	{
		if (Data.Version.VersionGuid == VersionGuid)
		{
			return &Data.Version;
		}
	}
	return nullptr;
}

FGuid UNiagaraScript::AddNewVersion(int32 MajorVersion, int32 MinorVersion)
{
	// check preconditions
	check(MajorVersion >= 1);
	check(MajorVersion != 1 || MinorVersion != 0);

	FVersionedNiagaraScriptData NewVersionData;
	for (int i = VersionData.Num() - 1; i >= 0; i--)
	{
		FVersionedNiagaraScriptData& Data = VersionData[i];
		check(Data.Version.MajorVersion != MajorVersion || Data.Version.MinorVersion != MinorVersion); // the version should not already exist

		if (Data.Version.MajorVersion < MajorVersion || (Data.Version.MajorVersion == MajorVersion && Data.Version.MinorVersion < MinorVersion))
		{
			// copy the data
			NewVersionData = Data;

			FObjectDuplicationParameters ObjParameters(NewVersionData.Source, this);
			ObjParameters.DestClass = NewVersionData.Source->GetClass();
			NewVersionData.Source = Cast<UNiagaraScriptSourceBase>(StaticDuplicateObjectEx(ObjParameters));
			break;
		}
	}

	NewVersionData.VersionChangeDescription = FText();
	NewVersionData.Version = { MajorVersion, MinorVersion, FGuid::NewGuid() };

	VersionData.Add(NewVersionData);
	VersionData.Sort([](const FVersionedNiagaraScriptData& A, const FVersionedNiagaraScriptData& B) { return A.Version < B.Version; });

	return NewVersionData.Version.VersionGuid;
}

void UNiagaraScript::DeleteVersion(const FGuid& VersionGuid)
{
	check(VersionGuid != ExposedVersion);

	for (int i = 0; i < VersionData.Num(); i++)
	{
		FNiagaraAssetVersion& AssetVersion = VersionData[i].Version;
		if (AssetVersion.VersionGuid == VersionGuid)
		{
			check(AssetVersion.MajorVersion != 1 || AssetVersion.MinorVersion != 0);
			VersionData.RemoveAt(i);
			return;
		}
	}
}

void UNiagaraScript::ExposeVersion(const FGuid& VersionGuid)
{
	// check if the requested version exists in the data store
	for (FVersionedNiagaraScriptData& Data : VersionData)
	{
		if (Data.Version.VersionGuid == VersionGuid)
		{
			ExposedVersion = VersionGuid;
			Data.Version.bIsVisibleInVersionSelector = true;
			return;
		}
	}
}

void UNiagaraScript::EnableVersioning()
{
	if (bVersioningEnabled)
	{
		return;
	}
	
	ensure(VersionData.Num() == 1);
	bVersioningEnabled = true;	
	ExposedVersion = VersionData[0].Version.VersionGuid;
}

void UNiagaraScript::DisableVersioning(const FGuid& VersionGuidToUse)
{
	CheckVersionDataAvailable();
	bVersioningEnabled = false;

	FVersionedNiagaraScriptData DataToUse = VersionData[0];
	if (VersionGuidToUse.IsValid())
	{
		for (const FVersionedNiagaraScriptData& Data : VersionData)
		{
			if (Data.Version.VersionGuid == VersionGuidToUse)
			{
				DataToUse = Data;
				break;
			}
		}
	}
	DataToUse.Version = FNiagaraAssetVersion(); // reset and create new guid
	VersionData.Empty();
	VersionData.Add(DataToUse);
}

void UNiagaraScript::CheckVersionDataAvailable()
{
	if (VersionData.Num() > 0) {
		return;
	}

	// copy over existing data of assets that were created pre-versioning
	FVersionedNiagaraScriptData& Data = VersionData.AddDefaulted_GetRef();
	Data.Source = Source_DEPRECATED;
	Data.Keywords = Keywords_DEPRECATED;
	Data.Category = Category_DEPRECATED;
	Data.Highlights = Highlights_DEPRECATED;
	Data.Description = Description_DEPRECATED;
	Data.bDeprecated = bDeprecated_DEPRECATED;
	Data.NoteMessage = NoteMessage_DEPRECATED;
	Data.bExperimental = bExperimental_DEPRECATED;
	Data.ScriptMetaData = ScriptMetaData_DEPRECATED;
	Data.LibraryVisibility = LibraryVisibility_DEPRECATED;
	Data.ConversionUtility = ConversionUtility_DEPRECATED;
	Data.ModuleUsageBitmask = ModuleUsageBitmask_DEPRECATED;
	Data.DeprecationMessage = DeprecationMessage_DEPRECATED;
	Data.ExperimentalMessage = ExperimentalMessage_DEPRECATED;
	Data.CollapsedViewFormat = CollapsedViewFormat_DEPRECATED;
	Data.ProvidedDependencies = ProvidedDependencies_DEPRECATED;
	Data.RequiredDependencies = RequiredDependencies_DEPRECATED;
	Data.DeprecationRecommendation = DeprecationRecommendation_DEPRECATED;
	Data.NumericOutputTypeSelectionMode = NumericOutputTypeSelectionMode_DEPRECATED;

	ExposedVersion = Data.Version.VersionGuid;
}

UNiagaraScript* UNiagaraScript::CreateCompilationCopy()
{
	UNiagaraScript* Result = NewObject<UNiagaraScript>();

	// create a shallow copy
	for (TFieldIterator<FProperty> PropertyIt(GetClass(), EFieldIteratorFlags::IncludeSuper); PropertyIt; ++PropertyIt)
	{
		FProperty* Property = *PropertyIt;
		const uint8* SourceAddr = Property->ContainerPtrToValuePtr<uint8>(this);
		uint8* DestinationAddr = Property->ContainerPtrToValuePtr<uint8>(Result);

		Property->CopyCompleteValue(DestinationAddr, SourceAddr);
	}
	
	return Result;
}

#endif

bool FNiagaraVMExecutableDataId::IsValid() const
{
	return CompilerVersionID.IsValid();
}

void FNiagaraVMExecutableDataId::Invalidate()
{
	*this = FNiagaraVMExecutableDataId();
}

#if WITH_EDITORONLY_DATA

TArray<FString> FNiagaraVMExecutableDataId::GetAdditionalVariableStrings()
{
	TArray<FString> Vars;
	for (const FNiagaraVariableBase& Var : AdditionalVariables)
	{
		Vars.Emplace(Var.GetName().ToString() + TEXT(" ") + Var.GetType().GetName());
	}

	return Vars;
}

#endif

bool FNiagaraVMExecutableDataId::HasInterpolatedParameters() const
{
	return bInterpolatedSpawn;
}

bool FNiagaraVMExecutableDataId::RequiresPersistentIDs() const
{
	return bRequiresPersistentIDs;
}

/**
* Tests this set against another for equality, disregarding override settings.
*
* @param ReferenceSet	The set to compare against
* @return				true if the sets are equal
*/
bool FNiagaraVMExecutableDataId::operator==(const FNiagaraVMExecutableDataId& ReferenceSet) const
{
	if (CompilerVersionID != ReferenceSet.CompilerVersionID ||
		ScriptUsageType != ReferenceSet.ScriptUsageType ||
		ScriptUsageTypeID != ReferenceSet.ScriptUsageTypeID ||
#if WITH_EDITORONLY_DATA
		BaseScriptCompileHash != ReferenceSet.BaseScriptCompileHash ||
#endif
		bUsesRapidIterationParams != ReferenceSet.bUsesRapidIterationParams ||
		bInterpolatedSpawn != ReferenceSet.bInterpolatedSpawn ||
		bRequiresPersistentIDs != ReferenceSet.bRequiresPersistentIDs ||
		ScriptVersionID != ReferenceSet.ScriptVersionID)
	{
		return false;
	}

#if WITH_EDITORONLY_DATA
	if (ReferencedCompileHashes.Num() != ReferenceSet.ReferencedCompileHashes.Num())
	{
		return false;
	}

	for (int32 ReferencedHashIndex = 0; ReferencedHashIndex < ReferencedCompileHashes.Num(); ReferencedHashIndex++)
	{
		if (ReferencedCompileHashes[ReferencedHashIndex] != ReferenceSet.ReferencedCompileHashes[ReferencedHashIndex])
		{
			return false;
		}
	}

	if (AdditionalDefines.Num() != ReferenceSet.AdditionalDefines.Num())
	{
		return false;
	}


	for (int32 Idx = 0; Idx < ReferenceSet.AdditionalDefines.Num(); Idx++)
	{
		const FString& ReferenceStr = ReferenceSet.AdditionalDefines[Idx];

		if (AdditionalDefines[Idx] != ReferenceStr)
		{
			return false;
		}
	}

	if (AdditionalVariables.Num() != ReferenceSet.AdditionalVariables.Num())
	{
		return false;
	}

	for (int32 Idx = 0; Idx < ReferenceSet.AdditionalVariables.Num(); Idx++)
	{
		const FNiagaraVariableBase& ReferenceVar = ReferenceSet.AdditionalVariables[Idx];

		if (AdditionalVariables[Idx] != ReferenceVar)
		{
			return false;
		}
	}
#endif


	return true;
}

#if WITH_EDITORONLY_DATA
void FNiagaraVMExecutableDataId::AppendKeyString(FString& KeyString, const FString& Delimiter, bool bAppendObjectForDebugging) const
{
	KeyString += FString::Printf(TEXT("%d%s"), (int32)ScriptUsageType, *Delimiter);
	KeyString += ScriptUsageTypeID.ToString();
	if (bAppendObjectForDebugging)
	{
		KeyString += TEXT(" [ScriptUsageType]");
	}
	KeyString += Delimiter;

	KeyString += CompilerVersionID.ToString();
	if (bAppendObjectForDebugging)
	{
		KeyString += TEXT(" [CompilerVersionID]");
	}
	KeyString += Delimiter;

	KeyString += BaseScriptCompileHash.ToString();
	if (bAppendObjectForDebugging)
	{
		KeyString += TEXT(" [BaseScriptCompileHash]");
	}
	KeyString += Delimiter;

	if (bUsesRapidIterationParams)
	{
		KeyString += TEXT("USESRI") + Delimiter;
	}
	else
	{
		KeyString += TEXT("NORI") + Delimiter;
	}

	if (bAppendObjectForDebugging)
	{
		KeyString += TEXT("[AdditionalDefines]") + Delimiter;
	}

	for (int32 Idx = 0; Idx < AdditionalDefines.Num(); Idx++)
	{
		KeyString += AdditionalDefines[Idx];
		KeyString += Delimiter;
	}

	if (bAppendObjectForDebugging)
	{
		KeyString += TEXT("[AdditionalVariables]") + Delimiter;
	}

	for (int32 Idx = 0; Idx < AdditionalVariables.Num(); Idx++)
	{
		KeyString += AdditionalVariables[Idx].GetName().ToString();
		KeyString += Delimiter;
		KeyString += AdditionalVariables[Idx].GetType().GetName();
		KeyString += Delimiter;
	}

	// Add any referenced script compile hashes to the key so that we will recompile when they are changed
	for (int32 HashIndex = 0; HashIndex < ReferencedCompileHashes.Num(); HashIndex++)
	{
		KeyString += ReferencedCompileHashes[HashIndex].ToString();

		if (bAppendObjectForDebugging && DebugReferencedObjects.Num() > HashIndex)
		{
			KeyString += TEXT(" [") + DebugReferencedObjects[HashIndex] + TEXT("]") ;
		}

		if (HashIndex < ReferencedCompileHashes.Num() - 1)
		{
			KeyString += Delimiter;
		}
	}
}

#endif

#if WITH_EDITORONLY_DATA
const FName UNiagaraScript::NiagaraCustomVersionTagName("NiagaraCustomVersion");
#endif

UNiagaraScript::UNiagaraScript(const FObjectInitializer& ObjectInitializer)
	: Super(ObjectInitializer)
	, Usage(ENiagaraScriptUsage::Function)
#if WITH_EDITORONLY_DATA
	, UsageIndex_DEPRECATED(0)
	, ModuleUsageBitmask_DEPRECATED( (1 << (int32)ENiagaraScriptUsage::ParticleSpawnScript) | (1 << (int32)ENiagaraScriptUsage::ParticleSpawnScriptInterpolated) | (1 << (int32)ENiagaraScriptUsage::ParticleUpdateScript) | (1 << (int32)ENiagaraScriptUsage::ParticleEventScript) | (1 << (int32)ENiagaraScriptUsage::ParticleSimulationStageScript))
	, LibraryVisibility_DEPRECATED(ENiagaraScriptLibraryVisibility::Unexposed)
	, NumericOutputTypeSelectionMode_DEPRECATED(ENiagaraNumericOutputTypeSelectionMode::Largest)
	, IsCooked(false)
#endif
{
#if WITH_EDITORONLY_DATA
	ScriptResource = MakeUnique<FNiagaraShaderScript>();
	ScriptResource->OnCompilationComplete().AddUniqueDynamic(this, &UNiagaraScript::RaiseOnGPUCompilationComplete);

	RapidIterationParameters.DebugName = *GetFullName();
#endif
}

UNiagaraScript::~UNiagaraScript()
{
}

#if WITH_EDITORONLY_DATA
class UNiagaraSystem* UNiagaraScript::FindRootSystem()
{
	UObject* Obj = GetOuter();
	if (UNiagaraEmitter* Emitter = Cast<UNiagaraEmitter>(Obj))
	{
		Obj = Emitter->GetOuter();
	}

	if (UNiagaraSystem* Sys = Cast<UNiagaraSystem>(Obj))
	{
		return Sys;
	}

	return nullptr;
}

bool UNiagaraScript::HasIdsRequiredForShaderCaching() const
{
	return CachedScriptVMId.CompilerVersionID.IsValid() && CachedScriptVMId.BaseScriptCompileHash.IsValid();
}

FNiagaraVMExecutableDataId& UNiagaraScript::GetLastGeneratedVMId(const FGuid& VersionGuid) const
{
	if (IsVersioningEnabled())
	{
		const FVersionedNiagaraScriptData* ScriptData = GetScriptData(VersionGuid.IsValid() ? VersionGuid : ExposedVersion);
		if (ScriptData)
		{
			return ScriptData->LastGeneratedVMId;
		}
	}
	return VersionData[0].LastGeneratedVMId;
}

FString UNiagaraScript::BuildNiagaraDDCKeyString(const FNiagaraVMExecutableDataId& CompileId)
{
	enum { UE_NIAGARA_COMPILATION_DERIVEDDATA_VER = 2 };

	FString KeyString = FString::Printf(TEXT("%i_%i"),
		(int32)UE_NIAGARA_COMPILATION_DERIVEDDATA_VER, GNiagaraSkipVectorVMBackendOptimizations);

	CompileId.AppendKeyString(KeyString);
	return FDerivedDataCacheInterface::BuildCacheKey(TEXT("NiagaraScriptDerivedData"), NIAGARASCRIPT_DERIVEDDATA_VER, *KeyString);
}

FString UNiagaraScript::GetNiagaraDDCKeyString(const FGuid& ScriptVersion)
{
	return BuildNiagaraDDCKeyString(GetLastGeneratedVMId(ScriptVersion));
}

void UNiagaraScript::ComputeVMCompilationId(FNiagaraVMExecutableDataId& Id, FGuid VersionGuid) const
{
	Id = FNiagaraVMExecutableDataId();

	Id.bUsesRapidIterationParams = true;
	Id.bInterpolatedSpawn = false;
	Id.bRequiresPersistentIDs = false;
	Id.ScriptVersionID = IsVersioningEnabled() ? (VersionGuid.IsValid() ? VersionGuid : ExposedVersion) : FGuid();
	
	ENiagaraSimTarget SimTargetToBuild = ENiagaraSimTarget::CPUSim;
	// Ideally we wouldn't want to do this but rather than push the data down
	// from the emitter.  Checking all outers here to pick up simulation stages too.
	UNiagaraEmitter* OuterEmitter = GetTypedOuter<UNiagaraEmitter>();
	if (OuterEmitter != nullptr)
	{
		UNiagaraEmitter* Emitter = OuterEmitter;
		if (UNiagaraSystem* EmitterOwner = Cast<UNiagaraSystem>(Emitter->GetOuter()))
		{
			if (EmitterOwner->bBakeOutRapidIteration)
			{
				Id.bUsesRapidIterationParams = false;
			}
			if (EmitterOwner->bCompressAttributes)
			{
				Id.AdditionalDefines.Add(TEXT("CompressAttributes"));
			}

			bool TrimAttributes = EmitterOwner->bTrimAttributes;
			if (TrimAttributes)
			{
				auto TrimAttributesSupported = [=](const UNiagaraEmitter* OtherEmitter)
				{
					TArray<const UNiagaraDataInterfaceBase*> DataInterfaces;
					if (OtherEmitter && OtherEmitter->GraphSource)
					{
					OtherEmitter->GraphSource->CollectDataInterfaces(DataInterfaces);

					for (const UNiagaraDataInterfaceBase* DataInterface : DataInterfaces)
					{
						if (DataInterface->HasInternalAttributeReads(OtherEmitter, Emitter))
						{
							return false;
						}
					}
					return true;
					}
					else
					{
						return false;
					}
				};

				// if this emitter is being referenced by another emitter (PartilceRead) then don't worry about trimming attributes
				for (const FNiagaraEmitterHandle& EmitterHandle : EmitterOwner->GetEmitterHandles())
				{
					if (!TrimAttributesSupported(EmitterHandle.GetInstance()))
					{
						TrimAttributes = false;
						break;
					}
				}

				// disable attribute trimming if shader stages are enabled
				if (OuterEmitter->bDeprecatedShaderStagesEnabled)
				{
					TrimAttributes = false;
				}
			}

			if (TrimAttributes)
			{
				Id.AdditionalDefines.Add(GNiagaraForceSafeScriptAttributeTrim ? TEXT("TrimAttributesSafe") : TEXT("TrimAttributes"));

				TArray<FString> PreserveAttributes;
				auto AddAttributeToPreserve = 
					[&](FName AttributeName)
					{
						if ( !AttributeName.IsNone() )
						{
							PreserveAttributes.AddUnique(FString::Printf(TEXT("PreserveAttribute=%s"), *AttributeName.ToString()));
						}
					};

				// preserve the attributes that have been defined on the emitter directly
				for (const FString& Attribute : Emitter->AttributesToPreserve)
				{
					const FString PreserveDefine = TEXT("PreserveAttribute=") + Attribute;
					PreserveAttributes.AddUnique(PreserveDefine);
				}

				// Now preserve the attributes that have been defined on the renderers in use
				for (UNiagaraRendererProperties* RendererProperty : Emitter->GetRenderers())
				{
					for (const FNiagaraVariable& BoundAttribute : RendererProperty->GetBoundAttributes())
					{
						AddAttributeToPreserve(BoundAttribute.GetName());
					}
				}

				for (const UNiagaraSimulationStageBase* SimStageBase : Emitter->GetSimulationStages())
				{
					if (const UNiagaraSimulationStageGeneric* SimStageGeneric = Cast<const UNiagaraSimulationStageGeneric>(SimStageBase))
					{
						AddAttributeToPreserve(SimStageGeneric->EnabledBinding.GetParamMapBindableVariable().GetName());
						AddAttributeToPreserve(SimStageGeneric->NumIterationsBinding.GetParamMapBindableVariable().GetName());
					}
				}

				// We sort the keys so that it doesn't matter what order they were defined in.
				PreserveAttributes.Sort([](const FString& A, const FString& B) -> bool { return A < B; });

				Id.AdditionalDefines.Append(PreserveAttributes);
			}

			ComputeVMCompilationId_EmitterShared(Id, Emitter, EmitterOwner, ENiagaraRendererSourceDataMode::Particles);
		}

		if ((Emitter->bInterpolatedSpawning && Usage == ENiagaraScriptUsage::ParticleGPUComputeScript) ||
			(Emitter->bInterpolatedSpawning && Usage == ENiagaraScriptUsage::ParticleSpawnScript) ||
			Usage == ENiagaraScriptUsage::ParticleSpawnScriptInterpolated)
		{
			Id.bInterpolatedSpawn = true;
			Id.AdditionalDefines.Add(TEXT("InterpolatedSpawn"));
		}
		if (IsParticleScript(Usage))
		{
			SimTargetToBuild = Emitter->SimTarget;
		}
		if (Emitter->RequiresPersistentIDs())
		{
			Id.bRequiresPersistentIDs = true;
			Id.AdditionalDefines.Add(TEXT("RequiresPersistentIDs"));
		}
		if (Emitter->bLocalSpace)
		{
			Id.AdditionalDefines.Add(TEXT("Emitter.Localspace"));
		}
		if (Emitter->bDeterminism)
		{
			Id.AdditionalDefines.Add(TEXT("Emitter.Determinism"));
		}

		if (!Emitter->bBakeOutRapidIteration)
		{
			Id.bUsesRapidIterationParams = true;
		}

		if (Emitter->bSimulationStagesEnabled)
		{
			Id.AdditionalDefines.Add(TEXT("Emitter.UseSimulationStages"));

			FSHA1 HashState;
			FNiagaraCompileHashVisitor Visitor(HashState);
			for (UNiagaraSimulationStageBase* Base : Emitter->GetSimulationStages())
			{
				// bool AppendCompileHash(FNiagaraCompileHashVisitor* InVisitor) const;
				if (Base && Base->bEnabled)
				{
					Base->AppendCompileHash(&Visitor);
				}
			}
			HashState.Final();

			TArray<uint8> DataHash;
			DataHash.AddUninitialized(FSHA1::DigestSize);
			HashState.GetHash(DataHash.GetData());

			FNiagaraCompileHash Hash(DataHash);
			Id.ReferencedCompileHashes.AddUnique(Hash);
			Id.DebugReferencedObjects.Add(TEXT("SimulationStageHeaders"));
		}
	}

	UObject* Obj = GetOuter();
	if (UNiagaraSystem* System = Cast<UNiagaraSystem>(Obj))
	{
		if (System->bBakeOutRapidIteration)
		{
			Id.bUsesRapidIterationParams = false;
		}
		if (System->bCompressAttributes)
		{
			Id.AdditionalDefines.Add(TEXT("CompressAttributes"));
		}

		for (const FNiagaraEmitterHandle& EmitterHandle: System->GetEmitterHandles())
		{
			UNiagaraEmitter* Emitter = Cast<UNiagaraEmitter>(EmitterHandle.GetInstance());
			if (Emitter && EmitterHandle.GetIsEnabled())
			{
				if (Emitter->bLocalSpace)
				{
					Id.AdditionalDefines.Add(Emitter->GetUniqueEmitterName() + TEXT(".Localspace"));
				}
				if (Emitter->bDeterminism)
				{
					Id.AdditionalDefines.Add(Emitter->GetUniqueEmitterName() + TEXT(".Determinism"));
				}

				ComputeVMCompilationId_EmitterShared(Id, Emitter, System, ENiagaraRendererSourceDataMode::Emitter);
			}
		}
	}

	switch (SimTargetToBuild)
	{
	case ENiagaraSimTarget::CPUSim:
		Id.AdditionalDefines.AddUnique(FNiagaraCompileOptions::CpuScriptDefine);
		break;
	case ENiagaraSimTarget::GPUComputeSim:
		Id.AdditionalDefines.AddUnique(FNiagaraCompileOptions::GpuScriptDefine);
		break;
	default:
		checkf(false, TEXT("Unknown sim target type!"));
	}


	// If we aren't using rapid iteration parameters, we need to bake them into the hashstate for the compile id. This
	// makes their values part of the lookup.
	if (false == Id.bUsesRapidIterationParams)
	{
		FSHA1 HashState;
		TArray<FNiagaraVariable> Vars;
		RapidIterationParameters.GetParameters(Vars);
		//UE_LOG(LogNiagara, Display, TEXT("AreScriptAndSourceSynchronized %s ======================== "), *GetFullName());
		for (int32 i = 0; i < Vars.Num(); i++)
		{
			if (Vars[i].IsDataInterface() || Vars[i].IsUObject())
			{
				// Skip these types as they don't bake out, just normal parameters get baked.
			}
			else
			{
				// Hash the name, type, and value of each parameter..
				FString VarName = Vars[i].GetName().ToString();
				FString VarTypeName = Vars[i].GetType().GetName();
				HashState.UpdateWithString(*VarName, VarName.Len());
				HashState.UpdateWithString(*VarTypeName, VarTypeName.Len());
				const uint8* VarData = RapidIterationParameters.GetParameterData(Vars[i]);
				if (VarData)
				{
					//UE_LOG(LogNiagara, Display, TEXT("Param %s %s %s"), *VarTypeName, *VarName, *ByteStr);
					HashState.Update(VarData, Vars[i].GetType().GetSize());
				}
			}
		}
		HashState.Final();

		TArray<uint8> DataHash;
		DataHash.AddUninitialized(FSHA1::DigestSize);
		HashState.GetHash(DataHash.GetData());

		FNiagaraCompileHash Hash(DataHash);
		Id.ReferencedCompileHashes.AddUnique(Hash);
		Id.DebugReferencedObjects.Add(TEXT("RIParams"));
	}

	if (const FVersionedNiagaraScriptData* ScriptData = GetScriptData(Id.ScriptVersionID))
	{
		if (ScriptData->Source)
		{
		ScriptData->Source->ComputeVMCompilationId(Id, Usage, UsageId);
	}
	}

	FNiagaraVMExecutableDataId& LastGeneratedVMId = GetLastGeneratedVMId(VersionGuid);
	if (GNiagaraDumpKeyGen == 1 && Id != LastGeneratedVMId)
	{
		TArray<FString> OutputByLines;
		FString StrDump;
		Id.AppendKeyString(StrDump, TEXT("\n"), true);
		StrDump.ParseIntoArrayLines(OutputByLines, false);

		UE_LOG(LogNiagara, Display, TEXT("KeyGen %s\n==================\n"), *GetPathName());
		for (int32 i = 0; i < OutputByLines.Num(); i++)
		{
			UE_LOG(LogNiagara, Display, TEXT("/*%04d*/\t\t%s"), i + 1, *OutputByLines[i]);
		}
	}

	// normalize the order
	Id.AdditionalDefines.Sort();
	Id.ReferencedCompileHashes.Sort([](const FNiagaraCompileHash& Lhs, const FNiagaraCompileHash& Rhs) { return Lhs.ToString() < Rhs.ToString(); });
	Id.AdditionalVariables.Sort([](const FNiagaraVariableBase& Lhs, const FNiagaraVariableBase& Rhs) { return Lhs.GetName().LexicalLess(Rhs.GetName()); });

	LastGeneratedVMId = Id;
}


void UNiagaraScript::ComputeVMCompilationId_EmitterShared(FNiagaraVMExecutableDataId& Id, UNiagaraEmitter* Emitter, UNiagaraSystem* EmitterOwner, ENiagaraRendererSourceDataMode InSourceMode) const
{
	// Gather additional variables from renderers
	for (UNiagaraRendererProperties* RendererProperty : Emitter->GetRenderers())
	{
		// Because we currently generate the CompilationId during PostLoad (as a part of AreScriptAndSourceSynchronized)
		// we need to ensure that the RendererProperties have done their PostLoad.
		RendererProperty->ConditionalPostLoad();

		if (RendererProperty->GetCurrentSourceMode() != InSourceMode)
			continue;

		TArray<FNiagaraVariableBase> AdditionalVariables;
		RendererProperty->GetAdditionalVariables(AdditionalVariables);
		for (const FNiagaraVariableBase& AdditionalVariable : AdditionalVariables)
		{
			if (AdditionalVariable.IsValid())
			{
				Id.AdditionalVariables.AddUnique(AdditionalVariable);
			}
		}
	}

	// Sort the additional variables by name lexically so they are always in the same order
	Id.AdditionalVariables.Sort([](const FNiagaraVariableBase& A, const FNiagaraVariableBase& B) { return A.GetName().LexicalLess(B.GetName()); });
}

#endif

bool UNiagaraScript::ContainsUsage(ENiagaraScriptUsage InUsage) const
{
	if (IsEquivalentUsage(InUsage))
	{
		return true;
	}

	if (Usage == ENiagaraScriptUsage::ParticleGPUComputeScript && IsParticleScript(InUsage))
	{
		return true;
	}

	if (Usage == ENiagaraScriptUsage::ParticleGPUComputeScript && InUsage == ENiagaraScriptUsage::ParticleSimulationStageScript)
	{
		return true;
	}

	if (InUsage == ENiagaraScriptUsage::ParticleUpdateScript && Usage == ENiagaraScriptUsage::ParticleSpawnScriptInterpolated)
	{
		return true;
	}

	if (InUsage == ENiagaraScriptUsage::EmitterSpawnScript && Usage == ENiagaraScriptUsage::SystemSpawnScript)
	{
		return true;
	}

	if (InUsage == ENiagaraScriptUsage::EmitterUpdateScript && Usage == ENiagaraScriptUsage::SystemUpdateScript)
	{
		return true;
	}

	return false;
}

const FNiagaraScriptExecutionParameterStore* UNiagaraScript::GetExecutionReadyParameterStore(ENiagaraSimTarget SimTarget)
{
#if WITH_EDITORONLY_DATA
	if (!IsCooked)
	{
		if (SimTarget == ENiagaraSimTarget::CPUSim && IsReadyToRun(ENiagaraSimTarget::CPUSim))
		{
			if (!ScriptExecutionParamStoreCPU.bInitialized)
			{
				ScriptExecutionParamStoreCPU.InitFromOwningScript(this, SimTarget, false);

				// generate the function bindings for those external functions where there's no user (per-instance) data required
				GenerateDefaultFunctionBindings();
			}
			return &ScriptExecutionParamStoreCPU;
		}
		else if (SimTarget == ENiagaraSimTarget::GPUComputeSim)
		{
			if (!ScriptExecutionParamStoreGPU.bInitialized)
			{
				ScriptExecutionParamStoreGPU.InitFromOwningScript(this, SimTarget, false);
			}
			return &ScriptExecutionParamStoreGPU;
		}
	}
#endif
	TOptional<ENiagaraSimTarget> ActualSimTarget = GetSimTarget();
	if (ActualSimTarget.IsSet())
	{
		if (ActualSimTarget == SimTarget)
		{
			return &ScriptExecutionParamStore;
		}

		UE_LOG(LogNiagara, Warning, TEXT("SimTarget is '%d' but expecting '%d' on Script '%s' Usage '%d'"), ActualSimTarget.GetValue(), SimTarget, *GetFullName(), Usage);
	}
	return nullptr;
}

TOptional<ENiagaraSimTarget> UNiagaraScript::GetSimTarget() const
{
	switch (Usage)
	{
	case ENiagaraScriptUsage::ParticleSpawnScript:
	case ENiagaraScriptUsage::ParticleSpawnScriptInterpolated:
	case ENiagaraScriptUsage::ParticleUpdateScript:
	case ENiagaraScriptUsage::ParticleEventScript:
	case ENiagaraScriptUsage::ParticleSimulationStageScript:
	case ENiagaraScriptUsage::ParticleGPUComputeScript:
		if (UNiagaraEmitter* OwningEmitter = GetTypedOuter<UNiagaraEmitter>())
		{
			if (OwningEmitter->SimTarget != ENiagaraSimTarget::CPUSim || CachedScriptVM.IsValid())
			{
				return OwningEmitter->SimTarget;
			}
		}
		break;
	case ENiagaraScriptUsage::EmitterSpawnScript:
	case ENiagaraScriptUsage::EmitterUpdateScript:
	case ENiagaraScriptUsage::SystemSpawnScript:
	case ENiagaraScriptUsage::SystemUpdateScript:
		if (CachedScriptVM.IsValid())
		{
			return ENiagaraSimTarget::CPUSim;
		}
		break;
	default:
		break;
	};
	return TOptional<ENiagaraSimTarget>();
}

void FNiagaraScriptAsyncOptimizeTaskState::OptimizeByteCode()
{
	SourceByteCode.Uncompress();

	if (bShouldOptimizeByteCode && SourceByteCode.HasByteCode())
	{
		// Generate optimized byte code on any thread
		OptimizedByteCode.Reserve(SourceByteCode.GetLength());
		VectorVM::OptimizeByteCode(SourceByteCode.GetDataPtr(), OptimizedByteCode.GetData(), MakeArrayView(ExternalFunctionRegisterCounts));
		OptimizedByteCode.Shrink();
		
		if (bShouldFreeSourceByteCodeOnCooked && OptimizedByteCode.HasByteCode())
		{
			SourceByteCode.Reset();
		}
	}
	bOptimizationComplete = true;
	}

struct FNiagaraScriptAsyncOptimizeTask
	{
	FNiagaraScriptAsyncOptimizeTask(FNiagaraScriptAsyncOptimizeTaskStatePtr InResults)
		: Results(InResults)
	{
	}

	FORCEINLINE TStatId GetStatId() const { RETURN_QUICK_DECLARE_CYCLE_STAT(FNiagaraScriptAsyncOptimizeTask, STATGROUP_TaskGraphTasks); }
	ENamedThreads::Type GetDesiredThread() { return ENamedThreads::AnyThread; }
	static ESubsequentsMode::Type GetSubsequentsMode() { return ESubsequentsMode::TrackSubsequents; }

	void DoTask(ENamedThreads::Type CurrentThread, const FGraphEventRef& MyCompletionGraphEvent)
	{
		Results->OptimizeByteCode();
	}

	FNiagaraScriptAsyncOptimizeTaskStatePtr Results;
};

bool UNiagaraScript::ShouldDecompressByteCode() const
{
	return CachedScriptVM.IsValid() && CachedScriptVM.ByteCode.IsCompressed();
}

bool UNiagaraScript::ShouldOptimizeByteCode() const
{
	static const IConsoleVariable* CVarOptimizeVMCode = IConsoleManager::Get().FindConsoleVariable(TEXT("vm.OptimizeVMByteCode"));
	if (!CVarOptimizeVMCode || CVarOptimizeVMCode->GetInt() == 0 )
	{
		return false;
	}

	return CachedScriptVM.IsValid() && CachedScriptVM.ByteCode.HasByteCode() && !CachedScriptVM.OptimizedByteCode.HasByteCode();
}

bool UNiagaraScript::ShouldFreeUnoptimizedByteCode() const
	{
	static const IConsoleVariable* CVarFreeUnoptimizedByteCode = IConsoleManager::Get().FindConsoleVariable(TEXT("vm.FreeUnoptimizedByteCode"));
	return (FPlatformProperties::RequiresCookedData() || IsScriptCooked()) && CVarFreeUnoptimizedByteCode && CVarFreeUnoptimizedByteCode->GetInt() != 0;
}

FGraphEventRef UNiagaraScript::HandleByteCodeOptimization(bool bShouldForceNow)
{
	check(IsInGameThread());

	const bool bHasOptimizationTask = CachedScriptVM.OptimizationTask.State.IsValid();

	if ((!ShouldDecompressByteCode() && !ShouldOptimizeByteCode()) || bHasOptimizationTask)
		{
		return nullptr;
		}

	auto OptimizedByteCodeResults = MakeShared<FNiagaraScriptAsyncOptimizeTaskState, ESPMode::ThreadSafe>();
	OptimizedByteCodeResults->CachedScriptVMId = CachedScriptVMId;
	OptimizedByteCodeResults->SourceByteCode = CachedScriptVM.ByteCode;
	OptimizedByteCodeResults->bShouldOptimizeByteCode = ShouldOptimizeByteCode();
	OptimizedByteCodeResults->bShouldFreeSourceByteCodeOnCooked = ShouldFreeUnoptimizedByteCode();

	// This has to be done game code side as we can not access anything in CachedScriptVM
	OptimizedByteCodeResults->ExternalFunctionRegisterCounts.Reserve(CachedScriptVM.CalledVMExternalFunctions.Num());
	for (const FVMExternalFunctionBindingInfo& FunctionBindingInfo : CachedScriptVM.CalledVMExternalFunctions)
		{
		const uint8 RegisterCount = FunctionBindingInfo.GetNumInputs() + FunctionBindingInfo.GetNumOutputs();
		OptimizedByteCodeResults->ExternalFunctionRegisterCounts.Add(RegisterCount);
	}

	if (bShouldForceNow)
					{
		OptimizedByteCodeResults->OptimizeByteCode();
		CachedScriptVM.ApplyFinishedOptimization(CachedScriptVMId, OptimizedByteCodeResults);
		return nullptr;
	}
	else
						{
		// Dispatch the async task to decompress/optimize the byte code
		CachedScriptVM.OptimizationTask.State = OptimizedByteCodeResults;
		return TGraphTask<FNiagaraScriptAsyncOptimizeTask>::CreateTask().ConstructAndDispatchWhenReady(OptimizedByteCodeResults);
					}
			}

void UNiagaraScript::GenerateDefaultFunctionBindings()
{
	// generate the function bindings for those external functions where there's no user (per-instance) data required
	auto SimTarget = GetSimTarget();
	const int32 ExternalFunctionCount = CachedScriptVM.CalledVMExternalFunctions.Num();

	if (SimTarget.IsSet() && ExternalFunctionCount)
	{
		CachedScriptVM.CalledVMExternalFunctionBindings.Empty(ExternalFunctionCount);

		const FNiagaraScriptExecutionParameterStore* ScriptParameterStore = GetExecutionReadyParameterStore(*SimTarget);
		const auto& ScriptDataInterfaces = ScriptParameterStore->GetDataInterfaces();

		const int32 DataInterfaceCount = FMath::Min(CachedScriptVM.DataInterfaceInfo.Num(), ScriptDataInterfaces.Num());
		check(DataInterfaceCount == CachedScriptVM.DataInterfaceInfo.Num());
		check(DataInterfaceCount == ScriptDataInterfaces.Num());

		for (const FVMExternalFunctionBindingInfo& BindingInfo : CachedScriptVM.CalledVMExternalFunctions)
		{
			FVMExternalFunction& FuncBind = CachedScriptVM.CalledVMExternalFunctionBindings.AddDefaulted_GetRef();

			for (int32 DataInterfaceIt = 0; DataInterfaceIt < DataInterfaceCount; ++DataInterfaceIt)
			{
				const FNiagaraScriptDataInterfaceCompileInfo& ScriptInfo = CachedScriptVM.DataInterfaceInfo[DataInterfaceIt];

				if (ScriptInfo.UserPtrIdx == INDEX_NONE && ScriptInfo.Name == BindingInfo.OwnerName)
				{
					ScriptDataInterfaces[DataInterfaceIt]->GetVMExternalFunction(BindingInfo, nullptr, FuncBind);
				}
			}
		}
	}
}

void UNiagaraScript::PreSave(const class ITargetPlatform* TargetPlatform)
{
	PRAGMA_DISABLE_DEPRECATION_WARNINGS;
	Super::PreSave(TargetPlatform);
	PRAGMA_ENABLE_DEPRECATION_WARNINGS;
}

void UNiagaraScript::PreSave(FObjectPreSaveContext ObjectSaveContext)
{
	Super::PreSave(ObjectSaveContext);

#if WITH_EDITORONLY_DATA
	// Pre-save can happen in any order for objects in the package and since this is now used to cache data for execution we need to make sure that the system compilation
	// is complete before caching the executable data.
	UNiagaraSystem* SystemOwner = FindRootSystem();
	if (SystemOwner)
	{
		SystemOwner->EnsureFullyLoaded();
		SystemOwner->WaitForCompilationComplete();
	}

	ScriptExecutionParamStore.Empty();
	ScriptExecutionBoundParameters.Empty();

	// Make sure the data interfaces are consistent to prevent crashes in later caching operations.
	if (CachedScriptVM.DataInterfaceInfo.Num() != CachedDefaultDataInterfaces.Num())
	{
		UE_LOG(LogNiagara, Warning, TEXT("Data interface count mismatch during script presave. Invaliding compile results (see full log for details).  Script: %s"), *GetPathName());
		UE_LOG(LogNiagara, Log, TEXT("Compiled DataInterfaceInfos:"));
		for (const FNiagaraScriptDataInterfaceCompileInfo& DataInterfaceCompileInfo : CachedScriptVM.DataInterfaceInfo)
		{
			UE_LOG(LogNiagara, Log, TEXT("Name:%s, Type: %s"), *DataInterfaceCompileInfo.Name.ToString(), *DataInterfaceCompileInfo.Type.GetName());
		}
		UE_LOG(LogNiagara, Log, TEXT("Cached DataInterfaceInfos:"));
		for (const FNiagaraScriptDataInterfaceInfo& DataInterfaceCacheInfo : CachedDefaultDataInterfaces)
		{
			UE_LOG(LogNiagara, Log, TEXT("Name:%s, Type: %s, Path:%s"),
				*DataInterfaceCacheInfo.Name.ToString(), *DataInterfaceCacheInfo.Type.GetName(),
				DataInterfaceCacheInfo.DataInterface != nullptr
					? *DataInterfaceCacheInfo.DataInterface->GetPathName()
					: TEXT("None"));
		}

		InvalidateCompileResults(TEXT("Data interface count mismatch during script presave."));
		return;
	}

	const ITargetPlatform* TargetPlatform = ObjectSaveContext.GetTargetPlatform();
	if (TargetPlatform && TargetPlatform->RequiresCookedData())
	{
		TOptional<ENiagaraSimTarget> SimTarget = GetSimTarget();
		if (SimTarget)
		{
			// Partial execution of InitFromOwningScript()
			ScriptExecutionParamStore.AddScriptParams(this, SimTarget.GetValue(), false);
			FNiagaraParameterStoreBinding::GetBindingData(&ScriptExecutionParamStore, &RapidIterationParameters, ScriptExecutionBoundParameters);
		}
	}

	ResolveParameterCollectionReferences();
#endif
}

void UNiagaraScript::Serialize(FArchive& Ar)
{
	Ar.UsingCustomVersion(FNiagaraCustomVersion::GUID);		// only changes version if not loading
	const int32 NiagaraVer = Ar.CustomVer(FNiagaraCustomVersion::GUID);

	FNiagaraParameterStore TemporaryStore;
	TArray<FNiagaraBoundParameter> TemporaryBindings;
	int32 NumRemoved = 0;
	if (Ar.IsCooking())
	{
		bool bUsesRapidIterationParams = true;

#if WITH_EDITORONLY_DATA
		if (UNiagaraEmitter* Emitter = GetTypedOuter<UNiagaraEmitter>())
		{
			UNiagaraSystem* EmitterOwner = Emitter->GetTypedOuter<UNiagaraSystem>();
			if (EmitterOwner && EmitterOwner->bBakeOutRapidIteration)
			{
				bUsesRapidIterationParams = false;
			}

			if (!Emitter->bBakeOutRapidIteration)
			{
				bUsesRapidIterationParams = true;
			}
		}
		else if (UNiagaraSystem* System = GetTypedOuter<UNiagaraSystem>())
		{
			if (System && System->bBakeOutRapidIteration)
			{
				bUsesRapidIterationParams = false;
			}
		}
#endif

		if (!bUsesRapidIterationParams)
		{
			// Copy off the parameter store for now..
			TemporaryStore = RapidIterationParameters;
			TemporaryBindings = ScriptExecutionBoundParameters;

			auto ParameterVariables = TemporaryStore.ReadParameterVariables();

			// Get the active parameters
			// Remove all parameters that aren't data interfaces or uobjects
			for (const FNiagaraVariableBase& Var : ParameterVariables)
			{
				if (Var.IsDataInterface() || Var.IsUObject())
					continue;
				RapidIterationParameters.RemoveParameter(Var);
				
				//Also remove the binding for this RI parameter.
				ScriptExecutionBoundParameters.RemoveAll([&Var](FNiagaraBoundParameter& BoundParam){ return BoundParam.Parameter == Var; });

				NumRemoved++;
			}

			UE_LOG(LogNiagara, Verbose, TEXT("Pruned %d/%d parameters from script %s"), NumRemoved, ParameterVariables.Num(), *GetFullName());
		}
	}

#if WITH_EDITORONLY_DATA
	if (Ar.IsCooking() && Ar.IsSaving())
	{
		auto& ExecutableData = GetVMExecutableData();

		if (Usage != ENiagaraScriptUsage::ParticleGPUComputeScript)
		{
			ExecutableData.BakeScriptLiterals(ExecutableData.ScriptLiterals);

			// we only need the padding info for when we're dealing with GPU scripts (for
			// FNiagaraScriptInstanceParameterStore::CopyParameterDataToPaddedBuffer())
			ScriptExecutionParamStore.PaddingInfo.Empty();
		}
		else
		{
			ExecutableData.ScriptLiterals.Empty();
			ScriptExecutionParamStore.CoalescePaddingInfo();
		}

		if (!HasValidParameterBindings())
		{
			UE_LOG(LogNiagara, Warning, TEXT("Mismatch between binding between RapidIterationParamters and ScriptExecutionParameters for system %s"), *GetFullName());
		}

		if (GNiagaraCompressScriptByteCode)
		{
			ExecutableData.ByteCode.Compress();
	}
	}

	if (Ar.IsLoading())
	{
		IsCooked = Ar.IsFilterEditorOnly();
	}
#endif

	Super::Serialize(Ar);

	// Restore after serialize
	if (Ar.IsCooking() && NumRemoved > 0)
	{
		RapidIterationParameters = TemporaryStore;
		ScriptExecutionBoundParameters = TemporaryBindings;
	}

	bool IsValidShaderScript = false;
	if (NiagaraVer < FNiagaraCustomVersion::DontCompileGPUWhenNotNeeded)
	{
		IsValidShaderScript = Usage != ENiagaraScriptUsage::Module && Usage != ENiagaraScriptUsage::Function && Usage != ENiagaraScriptUsage::DynamicInput
			&& (NiagaraVer < FNiagaraCustomVersion::NiagaraShaderMapCooking2 || (Usage != ENiagaraScriptUsage::SystemSpawnScript && Usage != ENiagaraScriptUsage::SystemUpdateScript))
			&& (NiagaraVer < FNiagaraCustomVersion::NiagaraCombinedGPUSpawnUpdate || (Usage != ENiagaraScriptUsage::ParticleUpdateScript && Usage != ENiagaraScriptUsage::EmitterSpawnScript && Usage != ENiagaraScriptUsage::EmitterUpdateScript));
	}
	else if (NiagaraVer < FNiagaraCustomVersion::MovedToDerivedDataCache)
	{
		IsValidShaderScript = LegacyCanBeRunOnGpu();
	}
	else
	{
		IsValidShaderScript = CanBeRunOnGpu();
	}

	if (IsValidShaderScript)
	{
		if (NiagaraVer < FNiagaraCustomVersion::UseHashesToIdentifyCompileStateOfTopLevelScripts)
		{
			// In some rare cases a GPU script could have been saved in an error state in a version where skeletal mesh or static mesh data interfaces didn't work properly on GPU.
			// This would fail in the current regime.
			for (const FNiagaraScriptDataInterfaceCompileInfo& InterfaceInfo : CachedScriptVM.DataInterfaceInfo)
			{
				if (InterfaceInfo.Type.GetClass() == UNiagaraDataInterfaceSkeletalMesh::StaticClass() ||
					InterfaceInfo.Type.GetClass() == UNiagaraDataInterfaceStaticMesh::StaticClass())
				{
					IsValidShaderScript = false;
				}
			}
		}
	}

#if WITH_EDITOR
	if (Ar.IsSaving() && Ar.IsCooking() && Ar.IsPersistent() && !Ar.IsObjectReferenceCollector() && FShaderLibraryCooker::NeedsShaderStableKeys(EShaderPlatform::SP_NumPlatforms))
	{
		SaveShaderStableKeys(Ar.CookingTarget());
	}
#endif

	SerializeNiagaraShaderMaps(Ar, NiagaraVer, IsValidShaderScript);
}

#if WITH_EDITOR
void UNiagaraScript::SaveShaderStableKeys(const class ITargetPlatform* TP)
{
	FStableShaderKeyAndValue SaveKeyVal;
	SaveKeyVal.ClassNameAndObjectPath.SetCompactFullNameFromObject(this);
	static FName FName_Niagara(TEXT("Niagara"));
	SaveKeyVal.MaterialDomain = FName_Niagara;
	const TArray<FNiagaraShaderScript*>* ScriptResourcesToSavePtr = CachedScriptResourcesForCooking.Find(TP);
	if (ScriptResourcesToSavePtr != nullptr)
	{
		for (FNiagaraShaderScript* Resource : *ScriptResourcesToSavePtr)
		{
			if (Resource)
			{
				Resource->SaveShaderStableKeys(EShaderPlatform::SP_NumPlatforms, SaveKeyVal);
			}
		}
	}
}
#endif

FNiagaraCompilerTag* FNiagaraCompilerTag::FindTag(TArray< FNiagaraCompilerTag>& InTags, const FNiagaraVariableBase& InSearchVar)
{
	for (FNiagaraCompilerTag& Tag : InTags)
	{
		if (Tag.Variable == InSearchVar)
			return &Tag;
	}
	return nullptr;
}


const FNiagaraCompilerTag* FNiagaraCompilerTag::FindTag(const TArray< FNiagaraCompilerTag>& InTags, const FNiagaraVariableBase& InSearchVar)
{
	for (const FNiagaraCompilerTag& Tag : InTags)
	{
		if (Tag.Variable == InSearchVar)
			return &Tag;
	}
	return nullptr;
}

/** Is usage A dependent on Usage B?*/
bool UNiagaraScript::IsUsageDependentOn(ENiagaraScriptUsage InUsageA, ENiagaraScriptUsage InUsageB)
{
	if (InUsageA == InUsageB)
	{
		return false;
	}

	// Usages of the same phase are interdependent because we copy the attributes from one to the other and if those got
	// out of sync, there could be problems.

	if ((InUsageA == ENiagaraScriptUsage::ParticleSpawnScript || InUsageA == ENiagaraScriptUsage::ParticleSpawnScriptInterpolated || InUsageA == ENiagaraScriptUsage::ParticleUpdateScript || InUsageA == ENiagaraScriptUsage::ParticleEventScript)
		&& (InUsageB == ENiagaraScriptUsage::ParticleSpawnScript || InUsageB == ENiagaraScriptUsage::ParticleSpawnScriptInterpolated || InUsageB == ENiagaraScriptUsage::ParticleUpdateScript || InUsageB == ENiagaraScriptUsage::ParticleEventScript))
	{
		return true;
	}

	// The GPU compute script is always dependent on the other particle scripts.
	if ((InUsageA == ENiagaraScriptUsage::ParticleGPUComputeScript)
		&& (InUsageB == ENiagaraScriptUsage::ParticleSpawnScript || InUsageB == ENiagaraScriptUsage::ParticleSpawnScriptInterpolated || InUsageB == ENiagaraScriptUsage::ParticleUpdateScript || InUsageB == ENiagaraScriptUsage::ParticleEventScript || InUsageB == ENiagaraScriptUsage::ParticleSimulationStageScript))
	{
		return true;
	}

	if ((InUsageA == ENiagaraScriptUsage::EmitterSpawnScript || InUsageA == ENiagaraScriptUsage::EmitterUpdateScript)
		&& (InUsageB == ENiagaraScriptUsage::EmitterSpawnScript || InUsageB == ENiagaraScriptUsage::EmitterUpdateScript))
	{
		return true;
	}

	if ((InUsageA == ENiagaraScriptUsage::SystemSpawnScript || InUsageA == ENiagaraScriptUsage::SystemUpdateScript)
		&& (InUsageB == ENiagaraScriptUsage::SystemSpawnScript || InUsageB == ENiagaraScriptUsage::SystemUpdateScript))
	{
		return true;
	}

	return false;
}

bool UNiagaraScript::ConvertUsageToGroup(ENiagaraScriptUsage InUsage, ENiagaraScriptGroup& OutGroup)
{
	if (IsParticleScript(InUsage) || IsStandaloneScript(InUsage))
	{
		OutGroup = ENiagaraScriptGroup::Particle;
		return true;
	}
	else if (IsEmitterSpawnScript(InUsage) || IsEmitterUpdateScript(InUsage))
	{
		OutGroup = ENiagaraScriptGroup::Emitter;
		return true;
	}
	else if (IsSystemSpawnScript(InUsage) || IsSystemUpdateScript(InUsage))
	{
		OutGroup = ENiagaraScriptGroup::System;
		return true;
	}

	return false;
}

void UNiagaraScript::PostLoad()
{
	Super::PostLoad();

	const int32 NiagaraVer = GetLinkerCustomVersion(FNiagaraCustomVersion::GUID);

#if WITH_EDITORONLY_DATA
	CheckVersionDataAvailable();
#endif
	
	RapidIterationParameters.PostLoad();

	if (FPlatformProperties::RequiresCookedData() || IsScriptCooked())
	{
		ScriptExecutionParamStore.PostLoad();

		// if our bindings aren't valid, then something has gone wrong with our cook and we need to disable this Script, which will in turn
		// disable the owning script and system
		if (!HasValidParameterBindings())
		{
			UE_LOG(LogNiagara, Error, TEXT("Mismatch between binding between RapidIterationParamters and ScriptExecutionParameters for system %s"), *GetFullName());

			CachedScriptVM.Reset();
			return;
		}

		RapidIterationParameters.Bind(&ScriptExecutionParamStore, &ScriptExecutionBoundParameters);
		ScriptExecutionParamStore.bInitialized = true;
		ScriptExecutionBoundParameters.Empty();

		// generate the function bindings for those external functions where there's no user (per-instance) data required
		GenerateDefaultFunctionBindings();
	}

	// Because we might be using these cached data interfaces, we need to make sure that they are properly postloaded.
	for (FNiagaraScriptDataInterfaceInfo& Info : CachedDefaultDataInterfaces)
	{
		if (Info.DataInterface)
		{
			Info.DataInterface->ConditionalPostLoad();
		}
	}

#if WITH_EDITORONLY_DATA
	FVersionedNiagaraScriptData* ScriptData = GetLatestScriptData();
	ensure(ScriptData);
	if (NiagaraVer < FNiagaraCustomVersion::AddSimulationStageUsageEnum)
	{
		uint8 SimulationStageIndex = (uint8)ENiagaraScriptUsage::ParticleSimulationStageScript;
		uint8 MaxIndex = (uint8)ENiagaraScriptUsage::SystemUpdateScript;
		int32& UsageBitmask = ScriptData->ModuleUsageBitmask;
		// Start at the end and shift the bits down to account for the new shader stage bit.
		for (uint8 CurrentIndex = MaxIndex; CurrentIndex > SimulationStageIndex; CurrentIndex--)
		{
			uint8 OldIndex = CurrentIndex - 1;
			if ((UsageBitmask & (1 << OldIndex)) != 0)
			{
				UsageBitmask |= 1 << CurrentIndex;
			}
			else
			{
				UsageBitmask &= ~(1 << CurrentIndex);
			}
		}
		// Clear the simulation stage bit.
		UsageBitmask &= ~(1 << SimulationStageIndex);
	}

	if (NiagaraVer < FNiagaraCustomVersion::SimulationStageInUsageBitmask)
	{
		int32& UsageBitmask = ScriptData->ModuleUsageBitmask;
		const TArray<ENiagaraScriptUsage> SupportedUsages = GetSupportedUsageContextsForBitmask(UsageBitmask);
		if (SupportedUsages.Contains(ENiagaraScriptUsage::ParticleUpdateScript))
		{
			// Set the simulation stage bit by default to true for old assets if particle update is enabled as well
			uint8 SimulationStageIndex = (uint8)ENiagaraScriptUsage::ParticleSimulationStageScript;
			UsageBitmask |= (1 << SimulationStageIndex);
		}
	}

	for (FVersionedNiagaraScriptData& Data : VersionData)
	{
		UNiagaraScriptSourceBase* Source = Data.Source;
        if (Source != nullptr)
        {
        	Source->ConditionalPostLoad();

			// Synchronize with Definitions after source scripts have been postloaded.
			// First force sync with all definitions in the DefaultLinkedParameterDefinitions array.
			FVersionedNiagaraScript& VersionedScriptAdapter = VersionedScriptAdapters.Emplace_GetRef(this, Data.Version.VersionGuid);
			VersionedScriptAdapter.PostLoadDefinitionsSubscriptions();
<<<<<<< HEAD
=======
			const UNiagaraSettings* Settings = GetDefault<UNiagaraSettings>();
			check(Settings);
			TArray<FGuid> DefaultDefinitionsUniqueIds;
			for (const FSoftObjectPath& DefaultLinkedParameterDefinitionObjPath : Settings->DefaultLinkedParameterDefinitions)
			{
				UNiagaraParameterDefinitionsBase* DefaultLinkedParameterDefinitions = Cast<UNiagaraParameterDefinitionsBase>(DefaultLinkedParameterDefinitionObjPath.TryLoad());
				if (!DefaultLinkedParameterDefinitions)
				{
					continue;
				}
				DefaultDefinitionsUniqueIds.Add(DefaultLinkedParameterDefinitions->GetDefinitionsUniqueId());
				const bool bDoNotAssertIfAlreadySubscribed = true;
				VersionedScriptAdapter.SubscribeToParameterDefinitions(DefaultLinkedParameterDefinitions, bDoNotAssertIfAlreadySubscribed);
			}
			FSynchronizeWithParameterDefinitionsArgs Args;
			Args.SpecificDefinitionsUniqueIds = DefaultDefinitionsUniqueIds;
			Args.bForceSynchronizeDefinitions = true;
			Args.bSubscribeAllNameMatchParameters = true;
			VersionedScriptAdapter.SynchronizeWithParameterDefinitions(Args);

			// After forcing syncing all DefaultLinkedParameterDefinitions, call SynchronizeWithParameterDefinitions again to sync with all definitions the script was already subscribed to, and do not force the sync.
			VersionedScriptAdapter.SynchronizeWithParameterDefinitions();
>>>>>>> efc9b2f3

        	bool bScriptVMNeedsRebuild = false;
        	FString RebuildReason;
        	if (NiagaraVer < FNiagaraCustomVersion::UseHashesToIdentifyCompileStateOfTopLevelScripts && CachedScriptVMId.CompilerVersionID.IsValid())
        	{
        		FGuid BaseId = Source->GetCompileBaseId(Usage, UsageId);
        		if (BaseId.IsValid() == false)
        		{
        			UE_LOG(LogNiagara, Warning,
                        TEXT("Invalidating compile ids for script %s because it doesn't have a valid base id.  The owning asset will continue to compile on load until it is resaved."),
                        *GetPathName());
        			InvalidateCompileResults(TEXT("Script didn't have a valid base id."));
        			Source->ForceGraphToRecompileOnNextCheck();
        		}
        		else
        		{
        			FNiagaraCompileHash CompileHash = Source->GetCompileHash(Usage, UsageId);
        			if (CompileHash.IsValid())
        			{
        				CachedScriptVMId.BaseScriptCompileHash = CompileHash;
        			}
        			else
        			{
        				// If the compile hash isn't valid, the vm id needs to be recalculated and the cached vm needs to be invalidated.
        				bScriptVMNeedsRebuild = true;
        				RebuildReason = TEXT("Script did not have a valid compile hash.");
        			}
        		}
        	}

        	if (CachedScriptVMId.CompilerVersionID.IsValid() && CachedScriptVMId.CompilerVersionID != FNiagaraCustomVersion::LatestScriptCompileVersion)
        	{
        		bScriptVMNeedsRebuild = true;
        		RebuildReason = TEXT("Niagara compiler version changed since the last time the script was compiled.");
        	}

        	if (bScriptVMNeedsRebuild)
        	{
        		// Force a rebuild on the source vm ids, and then invalidate the current cache to force the script to be unsynchronized.
        		// We modify here in post load so that it will cause the owning asset to resave when running the resave commandlet.
        		bool bForceRebuild = true;
        		Modify();
        		Source->ComputeVMCompilationId(CachedScriptVMId, Usage, UsageId, bForceRebuild);
        		InvalidateCompileResults(RebuildReason);
        	}

        	// Convert visibility of old assets
        	if (NiagaraVer < FNiagaraCustomVersion::AddLibraryAssetProperty || (NiagaraVer < FNiagaraCustomVersion::AddLibraryVisibilityProperty && bExposeToLibrary_DEPRECATED))
        	{
        		ScriptData->LibraryVisibility = ENiagaraScriptLibraryVisibility::Library;
        	}
        }
	}

#endif

	ProcessSerializedShaderMaps();

	GenerateStatIDs();

	// Optimize the VM script for runtime usage
	if (!GNiagaraDelayScriptAsyncOptimization)
	{
		HandleByteCodeOptimization(true);
	}
}

bool UNiagaraScript::IsReadyToRun(ENiagaraSimTarget SimTarget) const
{
	if (SimTarget == ENiagaraSimTarget::CPUSim)
	{
		if (CachedScriptVM.IsValid())
		{
			return true;
		}
	}
	else if (SimTarget == ENiagaraSimTarget::GPUComputeSim)
	{
		return CanBeRunOnGpu();
	}

	return false;
}

bool UNiagaraScript::ShouldCacheShadersForCooking(const ITargetPlatform* TargetPlatform) const
{
	if (CanBeRunOnGpu())
	{
		UNiagaraEmitter* OwningEmitter = GetTypedOuter<UNiagaraEmitter>();
		if (OwningEmitter != nullptr && OwningEmitter->SimTarget == ENiagaraSimTarget::GPUComputeSim && OwningEmitter->NeedsLoadForTargetPlatform(TargetPlatform))
		{
			return true;
		}
	}
	return false;
}

void UNiagaraScript::GenerateStatIDs()
{
#if STATS
	StatScopesIDs.Empty();
	if (IsReadyToRun(ENiagaraSimTarget::CPUSim))
	{
		StatScopesIDs.Reserve(CachedScriptVM.StatScopes.Num());
		for (FNiagaraStatScope& StatScope : CachedScriptVM.StatScopes)
		{
			StatScopesIDs.Add(FDynamicStats::CreateStatId<FStatGroup_STATGROUP_NiagaraDetailed>(StatScope.FriendlyName.ToString()));
		}
	}
#elif ENABLE_STATNAMEDEVENTS
	StatNamedEvents.Empty();

	static const IConsoleVariable* CVarOptimizeVMDetailedStats = IConsoleManager::Get().FindConsoleVariable(TEXT("vm.DetailedVMScriptStats"));
	if (CVarOptimizeVMDetailedStats && CVarOptimizeVMDetailedStats->GetInt() != 0)
	{
		if (IsReadyToRun(ENiagaraSimTarget::CPUSim))
		{
			StatNamedEvents.Reserve(CachedScriptVM.StatScopes.Num());
			for (FNiagaraStatScope& StatScope : CachedScriptVM.StatScopes)
			{
				StatNamedEvents.Add(StatScope.FriendlyName.ToString());
			}
		}
	}
#endif
}

#if WITH_EDITOR

void UNiagaraScript::PostEditChangeProperty(FPropertyChangedEvent& PropertyChangedEvent)
{
	Super::PostEditChangeProperty(PropertyChangedEvent);

	CacheResourceShadersForRendering(true);
	CustomAssetRegistryTagCache.Reset();
	OnPropertyChangedDelegate.Broadcast(PropertyChangedEvent);
}

void UNiagaraScript::PostEditChangeVersionedProperty(FPropertyChangedEvent& PropertyChangedEvent, const FGuid& Version)
{
	FName PropertyName = PropertyChangedEvent.Property->GetFName();

	if (UNiagaraScriptSourceBase* Source = GetSource(Version))
	{
		if (PropertyName == GET_MEMBER_NAME_CHECKED(FVersionedNiagaraScriptData, bDeprecated) || 
         PropertyName == GET_MEMBER_NAME_CHECKED(FVersionedNiagaraScriptData, DeprecationMessage) ||
         PropertyName == GET_MEMBER_NAME_CHECKED(FVersionedNiagaraScriptData, DeprecationRecommendation))
		{
			Source->MarkNotSynchronized(TEXT("Deprecation changed."));
		}

		if (PropertyName == GET_MEMBER_NAME_CHECKED(FVersionedNiagaraScriptData, bExperimental) || 
            PropertyName == GET_MEMBER_NAME_CHECKED(FVersionedNiagaraScriptData, ExperimentalMessage))
		{
			Source->MarkNotSynchronized(TEXT("Experimental changed."));
		}
	
		if (PropertyName == GET_MEMBER_NAME_CHECKED(FVersionedNiagaraScriptData, NoteMessage))
		{
			Source->MarkNotSynchronized(TEXT("Note changed."));
		}
	}

	PostEditChangeProperty(PropertyChangedEvent);
}

#endif

#if WITH_EDITORONLY_DATA
UNiagaraScriptSourceBase* UNiagaraScript::GetSource(const FGuid& VersionGuid)
{
	if (VersionData.Num() == 0)
	{
		// this should only happen when loading old assets where our PostLoad method was not yet called 
		return Source_DEPRECATED;
	}
	FVersionedNiagaraScriptData* ScriptData = GetScriptData(VersionGuid);
	ensure(ScriptData);
	return ScriptData ? ScriptData->Source : nullptr;
}

const UNiagaraScriptSourceBase* UNiagaraScript::GetSource(const FGuid& VersionGuid) const
{
	return const_cast<UNiagaraScript*>(this)->GetSource(VersionGuid);
}

UNiagaraScriptSourceBase* UNiagaraScript::GetLatestSource()
{
	return GetSource(FGuid());
}

const UNiagaraScriptSourceBase* UNiagaraScript::GetLatestSource() const
{
	return GetSource(FGuid());
}

void UNiagaraScript::SetLatestSource(UNiagaraScriptSourceBase* InSource)
{
	SetSource(InSource, FGuid());
}

void UNiagaraScript::SetSource(UNiagaraScriptSourceBase* InSource, const FGuid& VersionGuid)
{
	CheckVersionDataAvailable();
	GetScriptData(VersionGuid)->Source = InSource;
}

bool UNiagaraScript::AreScriptAndSourceSynchronized(const FGuid& VersionGuid) const
{
	if (!AllowShaderCompiling())
	{
		return false;
	}

	const FVersionedNiagaraScriptData* ScriptData = GetScriptData(VersionGuid);
	if (ScriptData && ScriptData->Source)
	{
		FNiagaraVMExecutableDataId NewId;
		ComputeVMCompilationId(NewId, VersionGuid);
		bool bSynchronized = (NewId.IsValid() && NewId == CachedScriptVMId);
		if (!bSynchronized && NewId.IsValid() && CachedScriptVMId.IsValid() && CachedScriptVM.IsValid())
		{
			if (NewId != LastReportedVMId)
			{
				if (GEnableVerboseNiagaraChangeIdLogging)
				{
					if (NewId.BaseScriptCompileHash != CachedScriptVMId.BaseScriptCompileHash)
					{
						UE_LOG(LogNiagara, Log, TEXT("AreScriptAndSourceSynchronized base script compile hashes don't match. %s != %s, script %s"),
							*NewId.BaseScriptCompileHash.ToString(), *CachedScriptVMId.BaseScriptCompileHash.ToString(), *GetPathName());
					}

					if (NewId.ReferencedCompileHashes.Num() != CachedScriptVMId.ReferencedCompileHashes.Num())
					{
						UE_LOG(LogNiagara, Log, TEXT("AreScriptAndSourceSynchronized num referenced compile hashes don't match. %d != %d, script %s"),
							NewId.ReferencedCompileHashes.Num(), CachedScriptVMId.ReferencedCompileHashes.Num(), *GetPathName());
					}
					else
					{
						for (int32 i = 0; i < NewId.ReferencedCompileHashes.Num(); i++)
						{
							if (NewId.ReferencedCompileHashes[i] != CachedScriptVMId.ReferencedCompileHashes[i])
							{
								UE_LOG(LogNiagara, Log, TEXT("AreScriptAndSourceSynchronized referenced compile hash %d doesn't match. %s != %s, script %s, source %s"),
									i, *NewId.ReferencedCompileHashes[i].ToString(), *CachedScriptVMId.ReferencedCompileHashes[i].ToString(), *GetPathName(),
									*NewId.DebugReferencedObjects[i]);
							}
						}
					}
				}
				LastReportedVMId = NewId;
			}
		}

		return bSynchronized;
	}
	return false;
}

void UNiagaraScript::MarkScriptAndSourceDesynchronized(FString Reason, const FGuid& VersionGuid)
{
	if (UNiagaraScriptSourceBase* Source = GetSource(VersionGuid))
	{
		Source->MarkNotSynchronized(Reason);
	}
}

bool UNiagaraScript::HandleVariableRenames(const TMap<FNiagaraVariable, FNiagaraVariable>& OldToNewVars, const FString& UniqueEmitterName)
{
	bool bConvertedAnything = false;
	auto Iter = OldToNewVars.CreateConstIterator();
	while (Iter)
	{
		// Sometimes the script is under the generic name, other times it has been converted to the unique emitter name. Handle both cases below...
		FNiagaraVariable RISrcVarA = FNiagaraUtilities::ConvertVariableToRapidIterationConstantName(Iter->Key, !UniqueEmitterName.IsEmpty() ? TEXT("Emitter") : nullptr , GetUsage());
		FNiagaraVariable RISrcVarB = FNiagaraUtilities::ConvertVariableToRapidIterationConstantName(Iter->Key, !UniqueEmitterName.IsEmpty() ? *UniqueEmitterName : nullptr, GetUsage());
		FNiagaraVariable RIDestVarA = FNiagaraUtilities::ConvertVariableToRapidIterationConstantName(Iter->Value, !UniqueEmitterName.IsEmpty() ? TEXT("Emitter") : nullptr, GetUsage());
		FNiagaraVariable RIDestVarB = FNiagaraUtilities::ConvertVariableToRapidIterationConstantName(Iter->Value, !UniqueEmitterName.IsEmpty() ? *UniqueEmitterName : nullptr, GetUsage());

		{
			if (nullptr != RapidIterationParameters.FindParameterOffset(RISrcVarA))
			{
				RapidIterationParameters.RenameParameter(RISrcVarA, RIDestVarA.GetName());
				UE_LOG(LogNiagara, Log, TEXT("Converted RI variable \"%s\" to \"%s\" in Script \"%s\""), *RISrcVarA.GetName().ToString(), *RIDestVarA.GetName().ToString(), *GetFullName());
				bConvertedAnything = true;
			}
			else if (nullptr != RapidIterationParameters.FindParameterOffset(RISrcVarB))
			{
				RapidIterationParameters.RenameParameter(RISrcVarB, RIDestVarB.GetName());
				UE_LOG(LogNiagara, Log, TEXT("Converted RI variable \"%s\" to \"%s\" in Script \"%s\""), *RISrcVarB.GetName().ToString(), *RIDestVarB.GetName().ToString(), *GetFullName());
				bConvertedAnything = true;
			}
		}

		{
			// Go ahead and convert the stored VM executable data too. I'm not 100% sure why this is necessary, since we should be recompiling.
			int32 VarIdx = GetVMExecutableData().Parameters.Parameters.IndexOfByKey(RISrcVarA);
			if (VarIdx != INDEX_NONE)
			{
				GetVMExecutableData().Parameters.Parameters[VarIdx].SetName(RIDestVarA.GetName());
				UE_LOG(LogNiagara, Log, TEXT("Converted exec param variable \"%s\" to \"%s\" in Script \"%s\""), *RISrcVarA.GetName().ToString(), *RIDestVarA.GetName().ToString(), *GetFullName());
				bConvertedAnything = true;
			}

			VarIdx = GetVMExecutableData().Parameters.Parameters.IndexOfByKey(RISrcVarB);
			if (VarIdx != INDEX_NONE)
			{
				GetVMExecutableData().Parameters.Parameters[VarIdx].SetName(RIDestVarB.GetName());
				UE_LOG(LogNiagara, Log, TEXT("Converted exec param  variable \"%s\" to \"%s\" in Script \"%s\""), *RISrcVarB.GetName().ToString(), *RIDestVarB.GetName().ToString(), *GetFullName());
				bConvertedAnything = true;
			}
		}

		{
			// Also handle any data set mappings...
			auto DS2PIterator = GetVMExecutableData().DataSetToParameters.CreateIterator();
			while (DS2PIterator)
			{
				for (int32 i = 0; i < DS2PIterator.Value().Parameters.Num(); i++)
				{
					FNiagaraVariable Var = DS2PIterator.Value().Parameters[i];
					if (Var == RISrcVarA)
					{
						DS2PIterator.Value().Parameters[i].SetName(RIDestVarA.GetName());
						bConvertedAnything = true;
					}
					else if (Var == RISrcVarB)
					{
						DS2PIterator.Value().Parameters[i].SetName(RIDestVarB.GetName());
						bConvertedAnything = true;
					}
				}
				++DS2PIterator;
			}
		}
		++Iter;
	}

	if (bConvertedAnything)
	{
		InvalidateExecutionReadyParameterStores();
	}

	return bConvertedAnything;
}

static bool ValidateExecData(const UNiagaraScript* Script, const FNiagaraVMExecutableData& ExecData, FString& ErrorString)
{
	bool IsValid = true;

	for (const auto& Attribute : ExecData.Attributes)
	{
		if (!Attribute.IsValid())
		{
			ErrorString.Appendf(TEXT("Failure - %s - Attribute [%s] is invalid!\n"), Script ? *Script->GetFullName() : TEXT("<unknown>"), *Attribute.GetName().ToString());
			IsValid = false;
		}
	}

	for (const auto& Parameter : ExecData.Parameters.Parameters)
	{
		if (!Parameter.IsValid())
		{
			ErrorString.Appendf(TEXT("Failure - %s - Parameter [%s] is invalid!\n"), Script ? *Script->GetFullName() : TEXT("<unknown>"), *Parameter.GetName().ToString());
			IsValid = false;
		}
	}

	return IsValid;
}

bool UNiagaraScript::BinaryToExecData(const UNiagaraScript* Script, const TArray<uint8>& InBinaryData, FNiagaraVMExecutableData& OutExecData)
{
	check(IsInGameThread());
	if (InBinaryData.Num() == 0)
	{
		return false;
	}

	FMemoryReader Ar(InBinaryData, true);
	FObjectAndNameAsStringProxyArchive SafeAr(Ar, false);
	OutExecData.SerializeData(SafeAr, true);

	FString ValidationErrors;
	if (!ValidateExecData(Script, OutExecData, ValidationErrors))
	{
		UE_LOG(LogNiagara, Display, TEXT("Failed to validate FNiagaraVMExecutableData received from DDC, rejecting!  Reasons:\n%s"), *ValidationErrors);
		return false;
	}

	return !SafeAr.IsError();
}

bool UNiagaraScript::ExecToBinaryData(const UNiagaraScript* Script, TArray<uint8>& OutBinaryData, FNiagaraVMExecutableData& InExecData)
{
	check(IsInGameThread());

	FString ValidationErrors;
	if (!ValidateExecData(Script, InExecData, ValidationErrors))
	{
		UE_LOG(LogNiagara, Error, TEXT("Failed to validate FNiagaraVMExecutableData being pushed to DDC, rejecting!  Errors:\n%s"), *ValidationErrors);
		return false;
	}

	FMemoryWriter Ar(OutBinaryData, true);
	FObjectAndNameAsStringProxyArchive SafeAr(Ar, false);
	InExecData.SerializeData(SafeAr, true);

	return OutBinaryData.Num() != 0 && !SafeAr.IsError();
}

void WriteTextFileToDisk(FString SaveDirectory, FString FileName, FString TextToSave, bool bAllowOverwriting)
{
	IPlatformFile& PlatformFile = FPlatformFileManager::Get().GetPlatformFile();

	// CreateDirectoryTree returns true if the destination
	// directory existed prior to call or has been created
	// during the call.
	if (PlatformFile.CreateDirectoryTree(*SaveDirectory))
	{
		// Get absolute file path
		FString AbsoluteFilePath = SaveDirectory + "/" + FileName;

		// Allow overwriting or file doesn't already exist
		if (bAllowOverwriting || !PlatformFile.FileExists(*AbsoluteFilePath))
		{
			if (FFileHelper::SaveStringToFile(TextToSave, *AbsoluteFilePath))
			{
				UE_LOG(LogNiagara, Log, TEXT("Wrote file to %s"), *AbsoluteFilePath);
				return;
			}

		}
	}
}

UNiagaraDataInterface* UNiagaraScript::CopyDataInterface(UNiagaraDataInterface* Src, UObject* Owner)
{
	if (Src)
	{
		UNiagaraDataInterface* DI = NewObject<UNiagaraDataInterface>(Owner, const_cast<UClass*>(Src->GetClass()), NAME_None, RF_Transactional | RF_Public);
		Src->CopyTo(DI);
		return DI;
	}
	return nullptr;
}

#if WITH_EDITORONLY_DATA
const FVersionedNiagaraScript FVersionedNiagaraScriptWeakPtr::Pin() const
{
	if (Script.IsValid())
	{
		return FVersionedNiagaraScript(Script.Get(), Version);
	}
	return FVersionedNiagaraScript();
}

FVersionedNiagaraScript FVersionedNiagaraScriptWeakPtr::Pin()
{
	if (Script.IsValid())
	{
		FVersionedNiagaraScript PinnedVersionedNiagaraScript = FVersionedNiagaraScript(Script.Get(), Version);
		return PinnedVersionedNiagaraScript;
	}
	return FVersionedNiagaraScript();
}

TArray<UNiagaraScriptSourceBase*> FVersionedNiagaraScriptWeakPtr::GetAllSourceScripts()
{
	if (Script.IsValid())
	{
		return { Script.Get()->GetSource(Version) };
	}
	return TArray<UNiagaraScriptSourceBase*>();
}

FString FVersionedNiagaraScriptWeakPtr::GetSourceObjectPathName() const
{
	return Script.IsValid() ? Script.Get()->GetPathName() : FString();
}

TArray<UNiagaraScriptSourceBase*> FVersionedNiagaraScript::GetAllSourceScripts()
{
	if (Script != nullptr)
	{
		return { Script->GetSource(Version) };
	}
	return TArray<UNiagaraScriptSourceBase*>();
}

FString FVersionedNiagaraScript::GetSourceObjectPathName() const
{
	return Script ? Script->GetPathName() : FString();
}

FVersionedNiagaraScriptWeakPtr FVersionedNiagaraScript::ToWeakPtr()
{
	FVersionedNiagaraScriptWeakPtr WeakVersionedNiagaraScript = FVersionedNiagaraScriptWeakPtr(Script, Version);
	return WeakVersionedNiagaraScript;
}

FVersionedNiagaraScriptData* FVersionedNiagaraScript::GetScriptData() const
{
	return Script ? Script->GetScriptData(Version) : nullptr;
}
#endif

UNiagaraDataInterface* ResolveDataInterface(const TMap<FName, UNiagaraDataInterface*>& ObjectNameMap, FName VariableName)
{
	UNiagaraDataInterface* const* FoundDI = ObjectNameMap.Find(VariableName);
	if (FoundDI && *(FoundDI))
	{
		return *FoundDI;
	}
	return nullptr;
}

void DumpNameMap(const TMap<FName, UNiagaraDataInterface*>& ObjectNameMap)
{
	for (const TPair<FName, UNiagaraDataInterface*>& Pair : ObjectNameMap)
	{
		UE_LOG(LogNiagara, Log, TEXT("%s -> %s"), *Pair.Key.ToString(), *GetPathNameSafe(Pair.Value));
	}
}

FName ResolveEmitterAlias(const FName& InName, const FString& InAlias)
{
	// If the alias is empty than the name can't be resolved.
	if (InAlias.IsEmpty())
	{
		return InName;
	}

	FNiagaraVariable Var(FNiagaraTypeDefinition::GetFloatDef(), InName);
	FNiagaraAliasContext ResolveAliasesContext(FNiagaraAliasContext::ERapidIterationParameterMode::EmitterOrParticleScript);
	ResolveAliasesContext.ChangeEmitterToEmitterName(InAlias);
	Var = FNiagaraUtilities::ResolveAliases(Var, ResolveAliasesContext);
	return Var.GetName();
}

void UNiagaraScript::SetVMCompilationResults(const FNiagaraVMExecutableDataId& InCompileId, FNiagaraVMExecutableData& InScriptVM, FString EmitterUniqueName, const TMap<FName, UNiagaraDataInterface*>& ObjectNameMap)
{
	CachedScriptVMId = InCompileId;
	CachedScriptVM = InScriptVM;
	CachedScriptVM.OptimizationTask.State = nullptr;
	CachedParameterCollectionReferences.Empty();
	// Proactively clear out the script resource, because it might be stale now.
	ScriptResource->Invalidate();

	if (CachedScriptVM.LastCompileStatus == ENiagaraScriptCompileStatus::NCS_Error)
	{
		// Compiler errors for Niagara will have a strong UI impact but the game should still function properly, there
		// will just be oddities in the visuals. It should be acted upon, but in no way should the game be blocked from
		// a successful cook because of it. Therefore, we do a warning.
		if (!CachedScriptVM.ErrorMsg.IsEmpty())
		{
			UE_ASSET_LOG(LogNiagara, Warning, this, TEXT("%s"), *CachedScriptVM.ErrorMsg);
		}
	}

	ResolveParameterCollectionReferences();

	CachedDefaultDataInterfaces.Empty(CachedScriptVM.DataInterfaceInfo.Num());
	for (const FNiagaraScriptDataInterfaceCompileInfo& Info : CachedScriptVM.DataInterfaceInfo)
	{
		int32 Idx = CachedDefaultDataInterfaces.AddDefaulted();
		CachedDefaultDataInterfaces[Idx].UserPtrIdx = Info.UserPtrIdx;
		CachedDefaultDataInterfaces[Idx].Name = ResolveEmitterAlias(Info.Name, EmitterUniqueName);
		CachedDefaultDataInterfaces[Idx].Type = Info.Type;
		CachedDefaultDataInterfaces[Idx].RegisteredParameterMapRead = ResolveEmitterAlias(Info.RegisteredParameterMapRead, EmitterUniqueName);
		CachedDefaultDataInterfaces[Idx].RegisteredParameterMapWrite = ResolveEmitterAlias(Info.RegisteredParameterMapWrite, EmitterUniqueName);

		// We compiled it just a bit ago, so we should be able to resolve it from the table that we passed in.
		UNiagaraDataInterface* FindDIById = ResolveDataInterface(ObjectNameMap, CachedDefaultDataInterfaces[Idx].Name);
		if (FindDIById != nullptr )
		{
			CachedDefaultDataInterfaces[Idx].DataInterface = CopyDataInterface(FindDIById, this);
			check(CachedDefaultDataInterfaces[Idx].DataInterface != nullptr);
		}

		if (CachedDefaultDataInterfaces[Idx].DataInterface == nullptr)
		{
			// Use the CDO since we didn't have a default..
			UObject* Obj = Info.Type.GetClass()->GetDefaultObject(true);
			CachedDefaultDataInterfaces[Idx].DataInterface = Cast<UNiagaraDataInterface>(CopyDataInterface(CastChecked<UNiagaraDataInterface>(Obj), this));

			if (Info.bIsPlaceholder == false)
			{
				UE_LOG(LogNiagara, Display, TEXT("We somehow ended up with a data interface that we couldn't match post compile. This shouldn't happen. Creating a dummy to prevent crashes. DataInterfaceInfoName:%s Object:%s"), *Info.Name.ToString(), *GetPathNameSafe(this));
				UE_LOG(LogNiagara, Log, TEXT("Object to Name map contents:"));
				DumpNameMap(ObjectNameMap);
			}
		}
		check(CachedDefaultDataInterfaces[Idx].DataInterface != nullptr);
	}

	GenerateStatIDs();

	// Now go ahead and trigger the GPU script compile now that we have a compiled GPU hlsl script.
	if (Usage == ENiagaraScriptUsage::ParticleGPUComputeScript)
	{
		if (CachedScriptVMId.CompilerVersionID.IsValid() && CachedScriptVMId.BaseScriptCompileHash.IsValid())
		{
			CacheResourceShadersForRendering(false, true);
		}
		else
		{
			UE_LOG(LogNiagara, Warning,
				TEXT("Could not cache resource shaders for rendering for script %s because it had an invalid cached script id. This should be fixed by force recompiling the owning asset using the 'Full Rebuild' option and then saving the asset."),
				*GetPathName());
		}
	}

	InvalidateExecutionReadyParameterStores();

	// If we don't have a root system force optimization now as it may never get called otherwise
	if (FindRootSystem() == nullptr)
	{
		HandleByteCodeOptimization(true);
	}

	OnVMScriptCompiled().Broadcast(this, InCompileId.ScriptVersionID);
}

void UNiagaraScript::InvalidateExecutionReadyParameterStores()
{
#if WITH_EDITORONLY_DATA
	// Make sure that we regenerate any parameter stores, since they must be kept in sync with the layout from script compilation.
	ScriptExecutionParamStoreCPU.Empty();
	ScriptExecutionParamStoreGPU.Empty();
#endif
}

void UNiagaraScript::RequestCompile(const FGuid& ScriptVersion, bool bForceCompile)
{
	FVersionedNiagaraScriptData* ScriptData = GetScriptData(ScriptVersion);
	if (ScriptData && (!AreScriptAndSourceSynchronized(ScriptVersion) || bForceCompile))
	{
		check(IsInGameThread());
		CachedScriptVM.OptimizationTask.State = nullptr;

		FNiagaraVMExecutableDataId& LastGeneratedVMId = GetLastGeneratedVMId(ScriptVersion);
		if (IsCompilable() == false)
		{
			CachedScriptVM.LastCompileStatus = ENiagaraScriptCompileStatus::NCS_Unknown;
			CachedScriptVMId = LastGeneratedVMId;
			return;
		}

		COOK_STAT(auto Timer = NiagaraScriptCookStats::UsageStats.TimeSyncWork());

		CachedScriptVM.LastCompileStatus = ENiagaraScriptCompileStatus::NCS_BeingCreated;

		TArray<TSharedPtr<FNiagaraCompileRequestDataBase, ESPMode::ThreadSafe>> DependentRequests;
		TArray<uint8> OutData;
		INiagaraModule& NiagaraModule = FModuleManager::Get().LoadModuleChecked<INiagaraModule>(TEXT("Niagara"));

		TSharedPtr<FNiagaraCompileRequestDataBase, ESPMode::ThreadSafe> RequestData = NiagaraModule.Precompile(this, ScriptVersion);
		if (RequestData.IsValid() == false)
		{
			COOK_STAT(Timer.TrackCyclesOnly());
			UE_LOG(LogNiagara, Error, TEXT("Failed to precompile %s.  This is due to unexpected invalid or broken data.  Additional details should be in the log."), *GetPathName());
			return;
		}

		TArray<FNiagaraVariable> PrecompiledVariables;
		RequestData->GatherPreCompiledVariables(FString(), PrecompiledVariables);
		TSharedPtr<FNiagaraCompileRequestDuplicateDataBase, ESPMode::ThreadSafe> RequestDuplicateData = NiagaraModule.PrecompileDuplicate(RequestData.Get(), nullptr, nullptr, this, ScriptVersion);
		if (RequestDuplicateData.IsValid() == false)
		{
			COOK_STAT(Timer.TrackCyclesOnly());
			UE_LOG(LogNiagara, Error, TEXT("Failed to precompile duplicate %s.  This is due to unexpected invalid or broken data.  Additional details should be in the log."), *GetPathName());
			return;
		}

		// check the ddc first
		if (GetDerivedDataCacheRef().GetSynchronous(*GetNiagaraDDCKeyString(ScriptVersion), OutData, GetPathName()))
		{
			FNiagaraVMExecutableData ExeData;
			if (BinaryToExecData(this, OutData, ExeData))
			{
				COOK_STAT(Timer.AddHit(OutData.Num()));
				SetVMCompilationResults(LastGeneratedVMId, ExeData, FString(), RequestDuplicateData->GetObjectNameMap());
				return;
			}
		}

		ActiveCompileRoots.Empty();
		RequestDuplicateData->GetDuplicatedObjects(ActiveCompileRoots);

		FNiagaraCompileOptions Options(GetUsage(), GetUsageId(), ScriptData->ModuleUsageBitmask, GetPathName(), GetFullName(), GetName());
		int32 JobHandle = NiagaraModule.StartScriptCompileJob(RequestData.Get(), RequestDuplicateData.Get(), Options);
		TSharedPtr<FNiagaraVMExecutableData> ExeData = NiagaraModule.GetCompileJobResult(JobHandle, true);
		if (ExeData)
		{
			SetVMCompilationResults(LastGeneratedVMId, *ExeData, FString(), RequestDuplicateData->GetObjectNameMap());
			// save result to the ddc
			if (ExecToBinaryData(this, OutData, *ExeData))
			{
				COOK_STAT(Timer.AddMiss(OutData.Num()));
				GetDerivedDataCacheRef().Put(*GetNiagaraDDCKeyString(ScriptVersion), OutData, GetPathName());
			}
		}
		ActiveCompileRoots.Empty();
	}
	else
	{
		UE_LOG(LogNiagara, Verbose, TEXT("Script '%s' is in-sync skipping compile.."), *GetFullName());
	}
}

bool UNiagaraScript::RequestExternallyManagedAsyncCompile(const TSharedPtr<FNiagaraCompileRequestDataBase, ESPMode::ThreadSafe>& RequestData, const TSharedPtr<FNiagaraCompileRequestDuplicateDataBase, ESPMode::ThreadSafe>& RequestDuplicateData, FNiagaraVMExecutableDataId& OutCompileId, uint32& OutAsyncHandle)
{
	COOK_STAT(auto Timer = NiagaraScriptCookStats::UsageStats.TimeSyncWork());
	COOK_STAT(Timer.TrackCyclesOnly());

	FNiagaraVMExecutableDataId& LastGeneratedVMId = GetLastGeneratedVMId();
	OutCompileId = LastGeneratedVMId;

	FVersionedNiagaraScriptData* ScriptData = GetScriptData(LastGeneratedVMId.ScriptVersionID);
	if (ensure(ScriptData) && !AreScriptAndSourceSynchronized(LastGeneratedVMId.ScriptVersionID))
	{
		if (IsCompilable() == false)
		{
			OutAsyncHandle = (uint32)INDEX_NONE;
			CachedScriptVM.LastCompileStatus = ENiagaraScriptCompileStatus::NCS_Unknown;
			CachedScriptVMId = LastGeneratedVMId;
			UE_LOG(LogNiagara, Warning, TEXT("Requested compile of script '%s', which cannot be compiled!"), *GetFullName());
			return false;
		}

		INiagaraModule& NiagaraModule = FModuleManager::Get().LoadModuleChecked<INiagaraModule>(TEXT("Niagara"));
		CachedScriptVM.LastCompileStatus = ENiagaraScriptCompileStatus::NCS_BeingCreated;

		FNiagaraCompileOptions Options(GetUsage(), GetUsageId(), ScriptData->ModuleUsageBitmask, GetPathName(), GetFullName(), GetName());
		Options.AdditionalDefines = LastGeneratedVMId.AdditionalDefines;
		Options.AdditionalVariables = LastGeneratedVMId.AdditionalVariables;
		OutAsyncHandle = NiagaraModule.StartScriptCompileJob(RequestData.Get(), RequestDuplicateData.Get(), Options);
		UE_LOG(LogNiagara, Verbose, TEXT("Script '%s' is requesting compile.."), *GetFullName());
		return true;
	}
	else
	{
		OutAsyncHandle = (uint32)INDEX_NONE;
		UE_LOG(LogNiagara, Verbose, TEXT("Script '%s' is in-sync skipping compile.."), *GetFullName());
		return false;
	}
}
#endif

void UNiagaraScript::RaiseOnGPUCompilationComplete()
{
#if WITH_EDITORONLY_DATA
	OnGPUScriptCompiled().Broadcast(this, FGuid());
	FNiagaraSystemUpdateContext(this, true);

	if (UNiagaraEmitter* EmitterOwner = Cast<UNiagaraEmitter>(GetOuter()) )
	{
		EmitterOwner->CacheFromShaderCompiled();
	}
#endif
}

void UNiagaraScript::GetAssetRegistryTags(TArray<FAssetRegistryTag>& OutTags) const
{
	Super::GetAssetRegistryTags(OutTags);
#if WITH_EDITORONLY_DATA

	if (CustomAssetRegistryTagCache.IsSet() == false)
	{
		CustomAssetRegistryTagCache = TMap<FName, FString>();
	}

	const FVersionedNiagaraScriptData* ScriptData = GetLatestScriptData();

	// Dependencies
	TArray<FName> ProvidedDependencies = ScriptData ? ScriptData->ProvidedDependencies : ProvidedDependencies_DEPRECATED; 
	if (ProvidedDependencies.Num() > 0)
	{
		FName ProvidedDependenciesName = GET_MEMBER_NAME_CHECKED(FVersionedNiagaraScriptData, ProvidedDependencies);
		FString* ProvidedDependenciesTags = CustomAssetRegistryTagCache->Find(ProvidedDependenciesName);
		if(ProvidedDependenciesTags == nullptr)
		{
			ProvidedDependenciesTags = &CustomAssetRegistryTagCache->Add(ProvidedDependenciesName);
			for (FName ProvidedDependency : ProvidedDependencies)
			{
				ProvidedDependenciesTags->Append(ProvidedDependency.ToString() + ",");
			}
		}

		OutTags.Add(FAssetRegistryTag(ProvidedDependenciesName, *ProvidedDependenciesTags, FAssetRegistryTag::TT_Hidden));
	}

	// Highlights
	TArray<FNiagaraScriptHighlight> Highlights = ScriptData ? ScriptData->Highlights : Highlights_DEPRECATED; 
	if (Highlights.Num() > 0)
	{
		FName HighlightsName = GET_MEMBER_NAME_CHECKED(FVersionedNiagaraScriptData, Highlights);
		FString* HighlightsTags = CustomAssetRegistryTagCache->Find(HighlightsName);
		if (HighlightsTags == nullptr)
		{
			HighlightsTags = &CustomAssetRegistryTagCache->Add(HighlightsName);
			FNiagaraScriptHighlight::ArrayToJson(Highlights, *HighlightsTags);
		}

		OutTags.Add(FAssetRegistryTag(HighlightsName, *HighlightsTags, FAssetRegistryTag::TT_Hidden));
	}

	// Category
	FText CategoryText = ScriptData ? ScriptData->Category : Category_DEPRECATED;
	if (!CategoryText.IsEmpty())
	{
		FName CategoryName = GET_MEMBER_NAME_CHECKED(FVersionedNiagaraScriptData, Category);
		FString& CategoryTag = CustomAssetRegistryTagCache->FindOrAdd(CategoryName);
		CategoryTag = CategoryText.ToString();

		OutTags.Add(FAssetRegistryTag(CategoryName, CategoryTag, FAssetRegistryTag::TT_Alphabetical));
	}

	// Description
	FText DescriptionText = ScriptData ? ScriptData->Description : Description_DEPRECATED;
	if (!DescriptionText.IsEmpty())
	{
		FName DescriptionName = GET_MEMBER_NAME_CHECKED(FVersionedNiagaraScriptData, Description);
		FString& DescriptionTag = CustomAssetRegistryTagCache->FindOrAdd(DescriptionName);
		DescriptionTag = DescriptionText.ToString();

		OutTags.Add(FAssetRegistryTag(DescriptionName, DescriptionTag, FAssetRegistryTag::TT_Alphabetical));
	}

	// Keywords
	FText KeywordsText = ScriptData ? ScriptData->Keywords : Keywords_DEPRECATED;
	if (!KeywordsText.IsEmpty())
	{
		FName KeywordsName = GET_MEMBER_NAME_CHECKED(FVersionedNiagaraScriptData, Keywords);
		FString& KeywordsTag = CustomAssetRegistryTagCache->FindOrAdd(KeywordsName);
		KeywordsTag = KeywordsText.ToString();

		OutTags.Add(FAssetRegistryTag(KeywordsName, KeywordsTag, FAssetRegistryTag::TT_Alphabetical));
	}

	// Visibility
	ENiagaraScriptLibraryVisibility Visibility = ScriptData ? ScriptData->LibraryVisibility : LibraryVisibility_DEPRECATED;
	FName VisibilityName = GET_MEMBER_NAME_CHECKED(FVersionedNiagaraScriptData, LibraryVisibility);
	FString& VisibilityTag = CustomAssetRegistryTagCache->FindOrAdd(VisibilityName);
	UEnum* VisibilityEnum = StaticEnum<ENiagaraScriptLibraryVisibility>();
	VisibilityTag = VisibilityEnum->GetNameStringByValue((int64)Visibility);
	OutTags.Add(FAssetRegistryTag(VisibilityName, VisibilityTag, FAssetRegistryTag::TT_Alphabetical));

	// Usage bitmask
	int32 UsageBitmask = ScriptData ? ScriptData->ModuleUsageBitmask : ModuleUsageBitmask_DEPRECATED;
	FName UsageBitmaskName = GET_MEMBER_NAME_CHECKED(FVersionedNiagaraScriptData, ModuleUsageBitmask);
	FString& UsageBitmaskTag = CustomAssetRegistryTagCache->FindOrAdd(UsageBitmaskName);
	UsageBitmaskTag = FString::FromInt(UsageBitmask);
	OutTags.Add(FAssetRegistryTag(UsageBitmaskName, UsageBitmaskTag, FAssetRegistryTag::TT_Hidden));

	// Deprecation
	bool bDeprecated = ScriptData ? ScriptData->bDeprecated : bDeprecated_DEPRECATED;
	FName DeprecatedName = GET_MEMBER_NAME_CHECKED(FVersionedNiagaraScriptData, bDeprecated);
	FString& DeprecatedTag = CustomAssetRegistryTagCache->FindOrAdd(DeprecatedName);
	DeprecatedTag = FString::FromInt(bDeprecated);
	OutTags.Add(FAssetRegistryTag(DeprecatedName, DeprecatedTag, FAssetRegistryTag::TT_Hidden));

	// Suggested
	bool bSuggested = ScriptData ? ScriptData->bSuggested : false;
	FName SuggestedName = GET_MEMBER_NAME_CHECKED(FVersionedNiagaraScriptData, bSuggested);
	FString& SuggestedTag = CustomAssetRegistryTagCache->FindOrAdd(SuggestedName);
	SuggestedTag = FString::FromInt(bSuggested);
	OutTags.Add(FAssetRegistryTag(SuggestedName, SuggestedTag, FAssetRegistryTag::TT_Hidden));

	// Add the current custom version to the tags so that tags can be fixed up in the future without having to load
	// the whole asset.
	const int32 NiagaraVer = GetLinkerCustomVersion(FNiagaraCustomVersion::GUID);
	OutTags.Add(FAssetRegistryTag(NiagaraCustomVersionTagName, FString::FromInt(NiagaraVer), FAssetRegistryTag::TT_Hidden));
#endif
}

void UNiagaraScript::BeginDestroy()
{
	Super::BeginDestroy();

	if (!HasAnyFlags(RF_ClassDefaultObject) && ScriptResource)
	{
		if (!ScriptResource->QueueForRelease(ReleasedByRT))
		{
			// if there was nothing to release, then we don't need to wait for anything
			ReleasedByRT = true;
		}
	}
	else
	{
		ReleasedByRT = true;
	}
}

bool UNiagaraScript::IsReadyForFinishDestroy()
{
	const bool bIsReady = Super::IsReadyForFinishDestroy();

	return bIsReady && ReleasedByRT;
}

bool UNiagaraScript::IsEditorOnly() const
{
#if WITH_EDITOR
	if (HasAnyFlags(RF_ClassDefaultObject))
	{
		return false;
	}

	if (const UNiagaraEmitter* EmitterOwner = Cast<const UNiagaraEmitter>(GetOuter()))
	{
		// we want to only cook scripts that are referenced by systems (as opposed to standalone scripts that may be getting
		// referenced via an emitter's parent, this will also take care of GPUScripts that are created for CPU emitters
		TArray<UNiagaraScript*> OwnerScripts;

		EmitterOwner->GetScripts(OwnerScripts, false);

		if (!OwnerScripts.Contains(this))
		{
			return true;
		}
	}
#endif
	return Super::IsEditorOnly();
}

void UNiagaraScript::ModifyCompilationEnvironment(EShaderPlatform Platform, struct FShaderCompilerEnvironment& OutEnvironment) const
{
	// Add all data interfaces
	TSet<UClass*> DIUniqueClasses;
	for ( const FNiagaraScriptDataInterfaceInfo& DataInterfaceInfo : CachedDefaultDataInterfaces )
	{
		if ( UNiagaraDataInterface* DataInterface = DataInterfaceInfo.DataInterface )
		{
			DIUniqueClasses.Add(DataInterface->GetClass());
		}
	}

	// For each data interface allow them to modify the compilation environment
	for ( UClass* DIClass : DIUniqueClasses)
	{
		if ( UNiagaraDataInterface* DICDO = CastChecked<UNiagaraDataInterface>(DIClass->GetDefaultObject(true)) )
		{
			DICDO->ModifyCompilationEnvironment(Platform, OutEnvironment);
		}
	}
}

#if WITH_EDITOR

void UNiagaraScript::BeginCacheForCookedPlatformData(const ITargetPlatform *TargetPlatform)
{
	if (ShouldCacheShadersForCooking(TargetPlatform))
	{
		// Commandlets like DerivedDataCacheCommandlet call BeginCacheForCookedPlatformData directly on objects. This may mean that
		// we have not properly gotten the HLSL script generated by the time that we get here. This does the awkward work of
		// waiting on the parent system to finish generating the HLSL before we can begin compiling it for the GPU.
		UNiagaraSystem* SystemOwner = FindRootSystem();
		if (SystemOwner)
		{
			SystemOwner->WaitForCompilationComplete();
		}

		if (HasIdsRequiredForShaderCaching() == false)
		{
			UE_LOG(LogNiagara, Warning,
				TEXT("Could not cache cooked shader for script %s because it had an invalid cached script id.  This should be fixed by running the console command fx.PreventSystemRecompile with the owning system asset path as the argument and then resaving the assets."),
				*GetPathName());
			return;
		}

		TArray<FName> DesiredShaderFormats;
		TargetPlatform->GetAllTargetedShaderFormats(DesiredShaderFormats);

		TArray<FNiagaraShaderScript*>& CachedScriptResourcesForPlatform = CachedScriptResourcesForCooking.FindOrAdd(TargetPlatform);

		// Cache for all the shader formats that the cooking target requires
		for (int32 FormatIndex = 0; FormatIndex < DesiredShaderFormats.Num(); FormatIndex++)
		{
			const EShaderPlatform LegacyShaderPlatform = ShaderFormatToLegacyShaderPlatform(DesiredShaderFormats[FormatIndex]);
			if (FNiagaraUtilities::SupportsComputeShaders(LegacyShaderPlatform))
			{
				CacheResourceShadersForCooking(LegacyShaderPlatform, CachedScriptResourcesForPlatform, TargetPlatform);
			}
		}
	}
}

bool UNiagaraScript::IsCachedCookedPlatformDataLoaded(const ITargetPlatform* TargetPlatform)
{
	if (ShouldCacheShadersForCooking(TargetPlatform) && HasIdsRequiredForShaderCaching())
	{
		bool bHasOutstandingCompilationRequests = false;
		if (UNiagaraSystem* SystemOwner = FindRootSystem())
		{
			bHasOutstandingCompilationRequests = SystemOwner->HasOutstandingCompilationRequests();
		}

		if (!bHasOutstandingCompilationRequests)
		{
			TArray<FName> DesiredShaderFormats;
			TargetPlatform->GetAllTargetedShaderFormats(DesiredShaderFormats);

			const TArray<FNiagaraShaderScript*>* CachedScriptResourcesForPlatform = CachedScriptResourcesForCooking.Find(TargetPlatform);
			if (CachedScriptResourcesForPlatform)
			{
				for (const auto& MaterialResource : *CachedScriptResourcesForPlatform)
				{
					if (MaterialResource->IsCompilationFinished() == false)
					{
						// For now, finish compilation here until we can make sure compilation is finished in the cook commandlet asyncronously before serialize
						MaterialResource->FinishCompilation();

						if (MaterialResource->IsCompilationFinished() == false)
						{
							return false;
						}
					}
				}

				return true;
			}
		}

		return false;
	}

	return true;
}

void UNiagaraScript::CacheResourceShadersForCooking(EShaderPlatform ShaderPlatform, TArray<FNiagaraShaderScript*>& InOutCachedResources, const ITargetPlatform* TargetPlatform)
{
	if (CanBeRunOnGpu())
	{
		// spawn and update are combined on GPU, so we only compile spawn scripts
		if (Usage == ENiagaraScriptUsage::ParticleGPUComputeScript)
		{
			ERHIFeatureLevel::Type TargetFeatureLevel = GetMaxSupportedFeatureLevel(ShaderPlatform);
			const auto FindExistingScriptPredicate = [&](const FNiagaraShaderScript* ExistingScript)
			{
				return ExistingScript->MatchesScript(TargetFeatureLevel, ShaderPlatform, CachedScriptVMId);
			};

			// see if the script has already been added before adding a new version
			if (InOutCachedResources.ContainsByPredicate(FindExistingScriptPredicate))
			{
				return;
			}

			FNiagaraShaderScript *ResourceToCache = nullptr;
			FNiagaraShaderScript* NewResource = AllocateResource();
			check(CachedScriptVMId.CompilerVersionID.IsValid());
			check(CachedScriptVMId.BaseScriptCompileHash.IsValid());

			NewResource->SetScript(this, TargetFeatureLevel, ShaderPlatform, CachedScriptVMId.CompilerVersionID, CachedScriptVMId.AdditionalDefines,
				CachedScriptVMId.GetAdditionalVariableStrings(),
				CachedScriptVMId.BaseScriptCompileHash,	CachedScriptVMId.ReferencedCompileHashes,
				CachedScriptVMId.bUsesRapidIterationParams, GetFriendlyName());
			ResourceToCache = NewResource;

			check(ResourceToCache);

			CacheShadersForResources(ResourceToCache, false, false, true, TargetPlatform);

			INiagaraModule& NiagaraModule = FModuleManager::GetModuleChecked<INiagaraModule>(TEXT("Niagara"));
			NiagaraModule.ProcessShaderCompilationQueue();

			InOutCachedResources.Add(ResourceToCache);
		}
	}
}



void UNiagaraScript::CacheShadersForResources(FNiagaraShaderScript* ResourceToCache, bool bApplyCompletedShaderMapForRendering, bool bForceRecompile, bool bCooking, const ITargetPlatform* TargetPlatform)
{
	if (CanBeRunOnGpu())
	{
		// When not running in the editor, the shaders are created in-sync (in the postload) to avoid update issues.
		const bool bSync = bCooking || !GIsEditor || GIsAutomationTesting;
		const bool bSuccess = ResourceToCache->CacheShaders(bApplyCompletedShaderMapForRendering, bForceRecompile, bSync, TargetPlatform);

#if defined(NIAGARA_SCRIPT_COMPILE_LOGGING_MEDIUM)
		if (!bSuccess)
		{
			UE_LOG(LogNiagara, Warning, TEXT("Failed to compile Niagara shader %s for platform %s."),
				*GetPathName(),
				*LegacyShaderPlatformToShaderFormat(ResourceToCache->GetShaderPlatform()).ToString());

			const TArray<FString>& CompileErrors = ResourceToCache->GetCompileErrors();
			for (int32 ErrorIndex = 0; ErrorIndex < CompileErrors.Num(); ErrorIndex++)
			{
				UE_ASSET_LOG(LogNiagara, Warning, this, TEXT("	%s"), *CompileErrors[ErrorIndex]);
			}
		}
#endif
	}
}

void UNiagaraScript::CacheResourceShadersForRendering(bool bRegenerateId, bool bForceRecompile)
{
	if (bRegenerateId)
	{
		// Regenerate this script's Id if requested
		for (int32 Idx = 0; Idx < ERHIFeatureLevel::Num; Idx++)
		{
			if (ScriptResourcesByFeatureLevel[Idx])
			{
				ScriptResourcesByFeatureLevel[Idx]->ReleaseShaderMap();
				ScriptResourcesByFeatureLevel[Idx] = nullptr;
			}
		}
	}

	//UpdateResourceAllocations();

	if (CanBeRunOnGpu())
	{
		// Need to make sure the owner supports GPU scripts, otherwise this is a wasted compile.
		UNiagaraScriptSourceBase* Source = GetLatestScriptData()->Source;
		if (Source && OwnerCanBeRunOnGpu())
		{
			ERHIFeatureLevel::Type CacheFeatureLevel = GMaxRHIFeatureLevel;
			const EShaderPlatform ShaderPlatform = GShaderPlatformForFeatureLevel[CacheFeatureLevel];

			ScriptResource->SetScript(this, CacheFeatureLevel, ShaderPlatform, CachedScriptVMId.CompilerVersionID, CachedScriptVMId.AdditionalDefines,
				CachedScriptVMId.GetAdditionalVariableStrings(),
				CachedScriptVMId.BaseScriptCompileHash, CachedScriptVMId.ReferencedCompileHashes,
				CachedScriptVMId.bUsesRapidIterationParams, GetFriendlyName());

			if (FNiagaraUtilities::SupportsComputeShaders(ShaderPlatform))
			{
				CacheShadersForResources(ScriptResource.Get(), true);
				ScriptResourcesByFeatureLevel[CacheFeatureLevel] = ScriptResource.Get();
			}
		}
		else
		{
			ScriptResource->Invalidate();
		}
	}
}

FString UNiagaraScript::GetFriendlyName() const
{
	UEnum* ENiagaraScriptUsageEnum = StaticEnum<ENiagaraScriptUsage>();

	UNiagaraEmitter* EmitterObject = GetTypedOuter<UNiagaraEmitter>();
	UObject* SystemObject = EmitterObject != nullptr ? EmitterObject->GetOuter() : nullptr;
	FString FriendlyName = FString::Printf(TEXT("%s/%s/%s"),
		SystemObject ? *FPaths::MakeValidFileName(SystemObject->GetName()) : TEXT("UnknownSystem"),
		EmitterObject ? *FPaths::MakeValidFileName(EmitterObject->GetUniqueEmitterName()) : TEXT("UnknownEmitter"),
		ENiagaraScriptUsageEnum ? *FPaths::MakeValidFileName(ENiagaraScriptUsageEnum->GetNameStringByValue((int64)Usage)) : TEXT("UnknownEnum")
	);

	return FriendlyName;
}

void UNiagaraScript::SyncAliases(const FNiagaraAliasContext& ResolveAliasesContext)
{
	// First handle any rapid iteration parameters...
	{
		TArray<FNiagaraVariable> Params;
		RapidIterationParameters.GetParameters(Params);
		for (FNiagaraVariable Var : Params)
		{
			FNiagaraVariable NewVar = FNiagaraUtilities::ResolveAliases(Var, ResolveAliasesContext);
			if (NewVar.GetName() != Var.GetName())
			{
				RapidIterationParameters.RenameParameter(Var, NewVar.GetName());
			}
		}
	}

	// Now handle any compile tags overall..
	{
		for (int32 i = 0; i < GetVMExecutableData().CompileTags.Num(); i++)
		{
			const FString& Name = GetVMExecutableData().CompileTags[i].StringValue;
			if (Name.Len())
			{
				FNiagaraVariable NewVar = FNiagaraUtilities::ResolveAliases(FNiagaraVariable(FNiagaraTypeDefinition::GetFloatDef(), *Name), ResolveAliasesContext);
				if (NewVar.GetName() != *Name)
					GetVMExecutableData().CompileTags[i].StringValue = NewVar.GetName().ToString();
			}
		}
	}

	InvalidateExecutionReadyParameterStores();

	// Now handle any Parameters overall..
	for (int32 i = 0; i < GetVMExecutableData().Parameters.Parameters.Num(); i++)
	{
		if (GetVMExecutableData().Parameters.Parameters[i].IsValid() == false)
		{
			const FNiagaraVariable& InvalidParameter = GetVMExecutableData().Parameters.Parameters[i];
			UE_LOG(LogNiagara, Error, TEXT("Invalid parameter found while syncing script aliases.  Script: %s Parameter Name: %s Parameter Type: %s"),
				*GetPathName(), *InvalidParameter.GetName().ToString(), InvalidParameter.GetType().IsValid() ? *InvalidParameter.GetType().GetName() : TEXT("Unknown"));
			continue;
		}

		FNiagaraVariable Var = GetVMExecutableData().Parameters.Parameters[i];
		FNiagaraVariable NewVar = FNiagaraUtilities::ResolveAliases(Var, ResolveAliasesContext);
		if (NewVar.GetName() != Var.GetName())
		{
			GetVMExecutableData().Parameters.Parameters[i] = NewVar;
		}
	}

	// Sync up any simulation stage name references.
	for (FSimulationStageMetaData& SimStageMetaData : GetVMExecutableData().SimulationStageMetaData)
	{
		if ( !SimStageMetaData.IterationSource.IsNone() )
		{
			FNiagaraVariable Var(FNiagaraTypeDefinition(UNiagaraDataInterface::StaticClass()), SimStageMetaData.IterationSource);
			SimStageMetaData.IterationSource = FNiagaraUtilities::ResolveAliases(Var, ResolveAliasesContext).GetName();
		}

		if (!SimStageMetaData.EnabledBinding.IsNone())
			{
			FNiagaraVariable Var(FNiagaraTypeDefinition::GetIntDef(), SimStageMetaData.EnabledBinding);
			SimStageMetaData.EnabledBinding = FNiagaraUtilities::ResolveAliases(Var, ResolveAliasesContext).GetName();
			}

		if (!SimStageMetaData.NumIterationsBinding.IsNone())
		{
			FNiagaraVariable Var(FNiagaraTypeDefinition::GetIntDef(), SimStageMetaData.NumIterationsBinding);
			SimStageMetaData.NumIterationsBinding = FNiagaraUtilities::ResolveAliases(Var, ResolveAliasesContext).GetName();
		}

		for ( FName& OutputDestination : SimStageMetaData.OutputDestinations )
		{
			if ( !OutputDestination.IsNone() )
			{
				FNiagaraVariable Var(FNiagaraTypeDefinition(UNiagaraDataInterface::StaticClass()), OutputDestination);
				OutputDestination = FNiagaraUtilities::ResolveAliases(Var, ResolveAliasesContext).GetName();
				}
			}
		}

	// Also handle any data set mappings...
	auto Iterator = GetVMExecutableData().DataSetToParameters.CreateIterator();
	while (Iterator)
	{
		for (int32 i = 0; i < Iterator.Value().Parameters.Num(); i++)
		{
			FNiagaraVariable Var = Iterator.Value().Parameters[i];
			FNiagaraVariable NewVar = FNiagaraUtilities::ResolveAliases(Var, ResolveAliasesContext);
			if (NewVar.GetName() != Var.GetName())
			{
				Iterator.Value().Parameters[i] = NewVar;
			}
		}
		++Iterator;
	}
}

bool UNiagaraScript::SynchronizeExecutablesWithMaster(const UNiagaraScript* Script, const TMap<FString, FString>& RenameMap)
{
	check(IsInGameThread());

	FNiagaraVMExecutableDataId Id;
	ComputeVMCompilationId(Id, FGuid());

#if 1 // TODO Shaun... turn this on...
	if (Id == Script->GetVMExecutableDataCompilationId())
	{
		CachedScriptVM.Reset();
		ScriptResource->Invalidate();

		CachedScriptVM = Script->CachedScriptVM;
		CachedScriptVMId = Script->CachedScriptVMId;
		CachedScriptVM.OptimizationTask.State = nullptr;
		CachedParameterCollectionReferences = Script->CachedParameterCollectionReferences;
		CachedDefaultDataInterfaces.Empty();
		for (const FNiagaraScriptDataInterfaceInfo& Info : Script->CachedDefaultDataInterfaces)
		{
			FNiagaraScriptDataInterfaceInfo AddInfo;
			AddInfo = Info;
			AddInfo.DataInterface = CopyDataInterface(Info.DataInterface, this);
			CachedDefaultDataInterfaces.Add(AddInfo);
		}

		GenerateStatIDs();

		//SyncAliases(RenameMap);

		// Now go ahead and trigger the GPU script compile now that we have a compiled GPU hlsl script.
		if (Usage == ENiagaraScriptUsage::ParticleGPUComputeScript)
		{
			CacheResourceShadersForRendering(false, true);
		}

		OnVMScriptCompiled().Broadcast(this, FGuid()); // TODO what version id to use here?
		return true;
	}
#endif

	return false;
}

void UNiagaraScript::InvalidateCompileResults(const FString& Reason)
{
	UE_LOG(LogNiagara, Verbose, TEXT("InvalidateCompileResults Script:%s Reason:%s"), *GetPathName(), *Reason);
	CachedScriptVM.Reset();
	ScriptResource->Invalidate();
	CachedScriptVMId.Invalidate();
	GetLastGeneratedVMId().Invalidate();
	CachedDefaultDataInterfaces.Reset();
	CachedScriptVM.OptimizationTask.State = nullptr;
}

FText UNiagaraScript::GetDescription(const FGuid& VersionGuid)
{
	FVersionedNiagaraScriptData* ScriptData = GetScriptData(VersionGuid);
	return ScriptData == nullptr || ScriptData->Description.IsEmpty() ? FText::FromString(GetName()) : ScriptData->Description;
}


UNiagaraScript::FOnScriptCompiled& UNiagaraScript::OnVMScriptCompiled()
{
	return OnVMScriptCompiledDelegate;
}

UNiagaraScript::FOnScriptCompiled& UNiagaraScript::OnGPUScriptCompiled()
{
	return OnGPUScriptCompiledDelegate;
}

UNiagaraScript::FOnPropertyChanged& UNiagaraScript::OnPropertyChanged()
{
	return OnPropertyChangedDelegate;
}

void UNiagaraScript::ResolveParameterCollectionReferences()
{
	const int32 CollectionCount = CachedScriptVM.ParameterCollectionPaths.Num();

	if (CollectionCount)
	{
		const bool RoutingPostLoad = FUObjectThreadContext::Get().IsRoutingPostLoad;

		for (int32 CollectionIt = CollectionCount - 1; CollectionIt >= 0; --CollectionIt)
		{
			FSoftObjectPath SoftPath(CachedScriptVM.ParameterCollectionPaths[CollectionIt]);

			// try to find the object if it's already loaded
			UNiagaraParameterCollection* ParamCollection = Cast<UNiagaraParameterCollection>(SoftPath.ResolveObject());

			if (!ParamCollection && !RoutingPostLoad)
			{
				// if we're not in a PostLoad then we should be able to try to directly load the object
				ParamCollection = Cast<UNiagaraParameterCollection>(SoftPath.TryLoad());
			}

			if (ParamCollection)
			{
				CachedParameterCollectionReferences.AddUnique(ParamCollection);
				CachedScriptVM.ParameterCollectionPaths.RemoveAtSwap(CollectionIt);
			}
		}
	}
}

#endif

TArray<UNiagaraParameterCollection*>& UNiagaraScript::GetCachedParameterCollectionReferences()
{
#if WITH_EDITORONLY_DATA
	ResolveParameterCollectionReferences();
#endif

	return CachedParameterCollectionReferences;
}

NIAGARA_API bool UNiagaraScript::IsScriptCompilationPending(bool bGPUScript) const
{
	if (bGPUScript)
	{
		if (ScriptResource.IsValid())
		{
			if (ScriptResource->IsShaderMapComplete())
			{
				return false;
			}

			return !ScriptResource->IsCompilationFinished();
		}
	}
	else if (CachedScriptVM.IsValid())
	{
		return !CachedScriptVM.ByteCode.HasByteCode() && !CachedScriptVM.OptimizedByteCode.HasByteCode() && (CachedScriptVM.LastCompileStatus == ENiagaraScriptCompileStatus::NCS_BeingCreated || CachedScriptVM.LastCompileStatus == ENiagaraScriptCompileStatus::NCS_Unknown);
	}
	return false;
}

NIAGARA_API bool UNiagaraScript::DidScriptCompilationSucceed(bool bGPUScript) const
{
	if (bGPUScript)
	{
		if (ScriptResource.IsValid())
		{
			if (ScriptResource->IsShaderMapComplete())
			{
				return true;
			}

			if (ScriptResource->IsCompilationFinished())
			{
				// If we failed compilation, it would be finished and Shader would be null.
				return false;
			}
		}

		// If we are on a cooked platform and we have no shader we need to check if we disabled compute shader compilation
		// in which case we lie and say the compilation was ok otherwise the rest of the system will be disabled.
		//-TODO: Strip these emitters on cook instead
		if (FPlatformProperties::RequiresCookedData() && !FNiagaraUtilities::AllowComputeShaders(GShaderPlatformForFeatureLevel[GMaxRHIFeatureLevel]))
		{
			return true;
		}
	}
	else if (CachedScriptVM.IsValid())
	{
		return (CachedScriptVM.ByteCode.HasByteCode()) || (CachedScriptVM.OptimizedByteCode.HasByteCode());
	}

	return false;
}

void UNiagaraScript::SerializeNiagaraShaderMaps(FArchive& Ar, int32 NiagaraVer, bool IsValidShaderScript)
{
#if WITH_EDITORONLY_DATA
	if (Ar.IsSaving() && IsValidShaderScript)
	{
		Ar.UsingCustomVersion(FFortniteMainBranchObjectVersion::GUID);
		Ar.UsingCustomVersion(FRenderingObjectVersion::GUID);
		Ar.UsingCustomVersion(FEditorObjectVersion::GUID);
		Ar.UsingCustomVersion(FReleaseObjectVersion::GUID);

		int32 NumResourcesToSave = 0;
		const TArray<FNiagaraShaderScript*>* ScriptResourcesToSavePtr = nullptr;

		if (Ar.IsCooking())
		{
			ScriptResourcesToSavePtr = CachedScriptResourcesForCooking.Find(Ar.CookingTarget());
			if (ScriptResourcesToSavePtr != nullptr)
			{
				NumResourcesToSave = ScriptResourcesToSavePtr->Num();
			}
		}

		Ar << NumResourcesToSave;

		if (ScriptResourcesToSavePtr != nullptr)
		{
			for (FNiagaraShaderScript* ScriptResourceToSave : (*ScriptResourcesToSavePtr))
			{
				checkf(ScriptResourceToSave != nullptr, TEXT("Invalid script resource was cached"));
				ScriptResourceToSave->SerializeShaderMap(Ar);
			}
		}
	}
#endif

	if (Ar.IsLoading())
	{
		IsValidShaderScript = (NiagaraVer >= FNiagaraCustomVersion::NiagaraShaderMaps) && (NiagaraVer < FNiagaraCustomVersion::NiagaraShaderMapCooking || IsValidShaderScript);

		if (!IsValidShaderScript)
		{
			return;
		}

#if WITH_EDITORONLY_DATA
		const bool HasEditorData = !Ar.IsFilterEditorOnly();
		if (HasEditorData)
		{
			int32 NumLoadedResources = 0;
			Ar << NumLoadedResources;
			for (int32 i = 0; i < NumLoadedResources; i++)
			{
				FNiagaraShaderScript LoadedResource;
				LoadedResource.SerializeShaderMap(Ar);
				LoadedScriptResources.Add(LoadedResource);
			}
		}
		else
#endif
		{
			check(NiagaraVer >= FNiagaraCustomVersion::NiagaraShaderMaps);
			int32 ResourceCount = 0;
			Ar << ResourceCount;

			for (int32 ResourceIt = 0; ResourceIt < ResourceCount; ++ResourceIt)
			{
				FNiagaraShaderScript Resource;
				Resource.SerializeShaderMap(Ar);

				if (!ScriptResource)
				{
					if (FNiagaraShaderMap* ShaderMap = Resource.GetGameThreadShaderMap())
					{
						if (GMaxRHIShaderPlatform == ShaderMap->GetShaderPlatform())
						{
							ScriptResource = MakeUnique<FNiagaraShaderScript>(Resource);
						}
					}
				}
			}
		}
	}
}

void UNiagaraScript::ProcessSerializedShaderMaps()
{
	check(IsInGameThread());

	bool HasScriptResource = false;

#if WITH_EDITORONLY_DATA
	for (FNiagaraShaderScript& LoadedResource : LoadedScriptResources)
	{
		FNiagaraShaderMap* LoadedShaderMap = LoadedResource.GetGameThreadShaderMap();
		if (LoadedShaderMap && LoadedShaderMap->GetShaderPlatform() == GMaxRHIShaderPlatform)
		{
			HasScriptResource = true;
			ScriptResource = MakeUnique<FNiagaraShaderScript>(LoadedResource);
			ScriptResource->OnCompilationComplete().AddUniqueDynamic(this, &UNiagaraScript::RaiseOnGPUCompilationComplete);

			ERHIFeatureLevel::Type LoadedFeatureLevel = LoadedShaderMap->GetShaderMapId().FeatureLevel;
			if (!ScriptResourcesByFeatureLevel[LoadedFeatureLevel])
			{
				ScriptResourcesByFeatureLevel[LoadedFeatureLevel] = AllocateResource();
			}

			ScriptResourcesByFeatureLevel[LoadedFeatureLevel]->SetShaderMap(LoadedShaderMap);
			break;
		}
		else
		{
			LoadedResource.DiscardShaderMap();
		}
	}
#else
	HasScriptResource = ScriptResource.IsValid();
#endif

	if (HasScriptResource)
	{
		ScriptResource->SetDataInterfaceParamInfo(CachedScriptVM.DIParamInfo);
	}
}

FNiagaraShaderScript* UNiagaraScript::AllocateResource()
{
	return new FNiagaraShaderScript();
}

#if WITH_EDITORONLY_DATA
TArray<ENiagaraScriptUsage> FVersionedNiagaraScriptData::GetSupportedUsageContexts() const
{
	return UNiagaraScript::GetSupportedUsageContextsForBitmask(ModuleUsageBitmask);
}

TArray<ENiagaraScriptUsage> UNiagaraScript::GetSupportedUsageContextsForBitmask(int32 InModuleUsageBitmask, bool bIncludeHiddenUsages)
{
	TArray<ENiagaraScriptUsage> Supported;
	UEnum* UsageEnum = StaticEnum<ENiagaraScriptUsage>();
	for (int32 i = 0; i <= (int32)ENiagaraScriptUsage::SystemUpdateScript; i++)
	{
		int32 TargetBit = (InModuleUsageBitmask >> (int32)i) & 1;
		if (TargetBit == 1 && (bIncludeHiddenUsages || UsageEnum->HasMetaData(TEXT("Hidden"), i) == false))
		{
			Supported.Add((ENiagaraScriptUsage)i);
		}
	}
	return Supported;
}

bool UNiagaraScript::IsSupportedUsageContextForBitmask(int32 InModuleUsageBitmask, ENiagaraScriptUsage InUsageContext, bool bIncludeHiddenUsages)
{
	TArray<ENiagaraScriptUsage> SupportedUsages = GetSupportedUsageContextsForBitmask(InModuleUsageBitmask, bIncludeHiddenUsages);
	for (ENiagaraScriptUsage SupportedUsage : SupportedUsages)
	{
		if (UNiagaraScript::IsEquivalentUsage(InUsageContext, SupportedUsage))
		{
			return true;
		}
	}
	return false;
}

bool UNiagaraScript::ContainsEquivilentUsage(const TArray<ENiagaraScriptUsage>& Usages, ENiagaraScriptUsage InUsage)
{
	for (ENiagaraScriptUsage Usage : Usages)
	{
		if (IsEquivalentUsage(Usage, InUsage))
		{
			return true;
		}
	}
	return false;
}

#endif

bool UNiagaraScript::CanBeRunOnGpu()const
{

	if (Usage != ENiagaraScriptUsage::ParticleGPUComputeScript)
	{
		return false;
	}
	if (!CachedScriptVM.IsValid())
	{
		return false;
	}
	for (const FNiagaraScriptDataInterfaceCompileInfo& InterfaceInfo : CachedScriptVM.DataInterfaceInfo)
	{
		if (InterfaceInfo.Type.IsValid() && !InterfaceInfo.CanExecuteOnTarget(ENiagaraSimTarget::GPUComputeSim))
		{
			return false;
		}
	}
	return true;
}


bool UNiagaraScript::OwnerCanBeRunOnGpu() const
{
	if (UNiagaraEmitter* Emitter = GetTypedOuter<UNiagaraEmitter>())
	{
		if (Emitter->SimTarget == ENiagaraSimTarget::GPUComputeSim)
		{
			return true;
		}
	}

	return false;
}

bool UNiagaraScript::LegacyCanBeRunOnGpu() const
{
	if (UNiagaraEmitter* Emitter = GetTypedOuter<UNiagaraEmitter>())
	{
		if (Emitter->SimTarget == ENiagaraSimTarget::CPUSim)
		{
			return false;
		}

		if (!IsParticleSpawnScript())
		{
			return false;
		}

		return true;
	}
	return false;
}


#if WITH_EDITORONLY_DATA
FGuid UNiagaraScript::GetBaseChangeID(const FGuid& VersionGuid) const
{
	UNiagaraScriptSourceBase* Source = GetScriptData(VersionGuid)->Source;
	return Source->GetChangeID(); 
}

ENiagaraScriptCompileStatus UNiagaraScript::GetLastCompileStatus() const
{
	if (CachedScriptVM.IsValid())
	{
		return CachedScriptVM.LastCompileStatus;
	}
	return ENiagaraScriptCompileStatus::NCS_Unknown;
}
#endif

bool UNiagaraScript::UsesCollection(const UNiagaraParameterCollection* Collection)const
{
	if (CachedScriptVM.IsValid())
	{
		if (CachedParameterCollectionReferences.Contains(Collection))
		{
			return true;
		}
#if WITH_EDITORONLY_DATA
		FSoftObjectPath SoftPath(Collection);

		if (CachedScriptVM.ParameterCollectionPaths.ContainsByPredicate([&](const FString& CollectionPath) { return SoftPath == FSoftObjectPath(CollectionPath); }))
		{
			return true;
		}
#endif
	}
	return false;
}

bool UNiagaraScript::HasValidParameterBindings() const
{
	const int32 RapidIterationParameterSize = RapidIterationParameters.GetParameterDataArray().Num();
	const int32 ScriptExecutionParameterSize = ScriptExecutionParamStore.GetParameterDataArray().Num();

	for (const auto& Binding : ScriptExecutionBoundParameters)
	{
		const int32 ParameterSize = Binding.Parameter.GetSizeInBytes();

		if (((Binding.SrcOffset + ParameterSize) > RapidIterationParameterSize)
			|| ((Binding.DestOffset + ParameterSize) > ScriptExecutionParameterSize))
		{
			return false;
		}
	}

	return true;
}<|MERGE_RESOLUTION|>--- conflicted
+++ resolved
@@ -226,7 +226,7 @@
 	{
 		ByteCode = MoveTemp(Result->SourceByteCode);
 		OptimizedByteCode = MoveTemp(Result->OptimizedByteCode);
-		}
+	}
 	else
 	{
  		UE_LOG(LogNiagara, Warning, TEXT("Skipping ApplyFinishedOptimization as the ID is invalid"));
@@ -815,16 +815,16 @@
 					TArray<const UNiagaraDataInterfaceBase*> DataInterfaces;
 					if (OtherEmitter && OtherEmitter->GraphSource)
 					{
-					OtherEmitter->GraphSource->CollectDataInterfaces(DataInterfaces);
-
-					for (const UNiagaraDataInterfaceBase* DataInterface : DataInterfaces)
-					{
-						if (DataInterface->HasInternalAttributeReads(OtherEmitter, Emitter))
+						OtherEmitter->GraphSource->CollectDataInterfaces(DataInterfaces);
+
+						for (const UNiagaraDataInterfaceBase* DataInterface : DataInterfaces)
 						{
-							return false;
+							if (DataInterface->HasInternalAttributeReads(OtherEmitter, Emitter))
+							{
+								return false;
+							}
 						}
-					}
-					return true;
+						return true;
 					}
 					else
 					{
@@ -1041,8 +1041,8 @@
 	{
 		if (ScriptData->Source)
 		{
-		ScriptData->Source->ComputeVMCompilationId(Id, Usage, UsageId);
-	}
+			ScriptData->Source->ComputeVMCompilationId(Id, Usage, UsageId);
+		}
 	}
 
 	FNiagaraVMExecutableDataId& LastGeneratedVMId = GetLastGeneratedVMId(VersionGuid);
@@ -1206,7 +1206,7 @@
 }
 
 void FNiagaraScriptAsyncOptimizeTaskState::OptimizeByteCode()
-{
+{		
 	SourceByteCode.Uncompress();
 
 	if (bShouldOptimizeByteCode && SourceByteCode.HasByteCode())
@@ -1222,10 +1222,10 @@
 		}
 	}
 	bOptimizationComplete = true;
-	}
+}
 
 struct FNiagaraScriptAsyncOptimizeTask
-	{
+{
 	FNiagaraScriptAsyncOptimizeTask(FNiagaraScriptAsyncOptimizeTaskStatePtr InResults)
 		: Results(InResults)
 	{
@@ -1239,7 +1239,7 @@
 	{
 		Results->OptimizeByteCode();
 	}
-
+	
 	FNiagaraScriptAsyncOptimizeTaskStatePtr Results;
 };
 
@@ -1255,12 +1255,12 @@
 	{
 		return false;
 	}
-
+	
 	return CachedScriptVM.IsValid() && CachedScriptVM.ByteCode.HasByteCode() && !CachedScriptVM.OptimizedByteCode.HasByteCode();
 }
 
 bool UNiagaraScript::ShouldFreeUnoptimizedByteCode() const
-	{
+{
 	static const IConsoleVariable* CVarFreeUnoptimizedByteCode = IConsoleManager::Get().FindConsoleVariable(TEXT("vm.FreeUnoptimizedByteCode"));
 	return (FPlatformProperties::RequiresCookedData() || IsScriptCooked()) && CVarFreeUnoptimizedByteCode && CVarFreeUnoptimizedByteCode->GetInt() != 0;
 }
@@ -1270,12 +1270,12 @@
 	check(IsInGameThread());
 
 	const bool bHasOptimizationTask = CachedScriptVM.OptimizationTask.State.IsValid();
-
+	
 	if ((!ShouldDecompressByteCode() && !ShouldOptimizeByteCode()) || bHasOptimizationTask)
-		{
+	{
 		return nullptr;
-		}
-
+	}
+	
 	auto OptimizedByteCodeResults = MakeShared<FNiagaraScriptAsyncOptimizeTaskState, ESPMode::ThreadSafe>();
 	OptimizedByteCodeResults->CachedScriptVMId = CachedScriptVMId;
 	OptimizedByteCodeResults->SourceByteCode = CachedScriptVM.ByteCode;
@@ -1285,24 +1285,24 @@
 	// This has to be done game code side as we can not access anything in CachedScriptVM
 	OptimizedByteCodeResults->ExternalFunctionRegisterCounts.Reserve(CachedScriptVM.CalledVMExternalFunctions.Num());
 	for (const FVMExternalFunctionBindingInfo& FunctionBindingInfo : CachedScriptVM.CalledVMExternalFunctions)
-		{
+	{
 		const uint8 RegisterCount = FunctionBindingInfo.GetNumInputs() + FunctionBindingInfo.GetNumOutputs();
 		OptimizedByteCodeResults->ExternalFunctionRegisterCounts.Add(RegisterCount);
 	}
-
+	
 	if (bShouldForceNow)
-					{
+	{		
 		OptimizedByteCodeResults->OptimizeByteCode();
 		CachedScriptVM.ApplyFinishedOptimization(CachedScriptVMId, OptimizedByteCodeResults);
 		return nullptr;
 	}
 	else
-						{
+	{
 		// Dispatch the async task to decompress/optimize the byte code
 		CachedScriptVM.OptimizationTask.State = OptimizedByteCodeResults;
 		return TGraphTask<FNiagaraScriptAsyncOptimizeTask>::CreateTask().ConstructAndDispatchWhenReady(OptimizedByteCodeResults);
-					}
-			}
+	}	
+}
 
 void UNiagaraScript::GenerateDefaultFunctionBindings()
 {
@@ -1407,7 +1407,6 @@
 	const int32 NiagaraVer = Ar.CustomVer(FNiagaraCustomVersion::GUID);
 
 	FNiagaraParameterStore TemporaryStore;
-	TArray<FNiagaraBoundParameter> TemporaryBindings;
 	int32 NumRemoved = 0;
 	if (Ar.IsCooking())
 	{
@@ -1440,7 +1439,6 @@
 		{
 			// Copy off the parameter store for now..
 			TemporaryStore = RapidIterationParameters;
-			TemporaryBindings = ScriptExecutionBoundParameters;
 
 			auto ParameterVariables = TemporaryStore.ReadParameterVariables();
 
@@ -1451,10 +1449,6 @@
 				if (Var.IsDataInterface() || Var.IsUObject())
 					continue;
 				RapidIterationParameters.RemoveParameter(Var);
-				
-				//Also remove the binding for this RI parameter.
-				ScriptExecutionBoundParameters.RemoveAll([&Var](FNiagaraBoundParameter& BoundParam){ return BoundParam.Parameter == Var; });
-
 				NumRemoved++;
 			}
 
@@ -1489,7 +1483,7 @@
 		if (GNiagaraCompressScriptByteCode)
 		{
 			ExecutableData.ByteCode.Compress();
-	}
+		}
 	}
 
 	if (Ar.IsLoading())
@@ -1504,7 +1498,6 @@
 	if (Ar.IsCooking() && NumRemoved > 0)
 	{
 		RapidIterationParameters = TemporaryStore;
-		ScriptExecutionBoundParameters = TemporaryBindings;
 	}
 
 	bool IsValidShaderScript = false;
@@ -1740,34 +1733,8 @@
         	Source->ConditionalPostLoad();
 
 			// Synchronize with Definitions after source scripts have been postloaded.
-			// First force sync with all definitions in the DefaultLinkedParameterDefinitions array.
 			FVersionedNiagaraScript& VersionedScriptAdapter = VersionedScriptAdapters.Emplace_GetRef(this, Data.Version.VersionGuid);
 			VersionedScriptAdapter.PostLoadDefinitionsSubscriptions();
-<<<<<<< HEAD
-=======
-			const UNiagaraSettings* Settings = GetDefault<UNiagaraSettings>();
-			check(Settings);
-			TArray<FGuid> DefaultDefinitionsUniqueIds;
-			for (const FSoftObjectPath& DefaultLinkedParameterDefinitionObjPath : Settings->DefaultLinkedParameterDefinitions)
-			{
-				UNiagaraParameterDefinitionsBase* DefaultLinkedParameterDefinitions = Cast<UNiagaraParameterDefinitionsBase>(DefaultLinkedParameterDefinitionObjPath.TryLoad());
-				if (!DefaultLinkedParameterDefinitions)
-				{
-					continue;
-				}
-				DefaultDefinitionsUniqueIds.Add(DefaultLinkedParameterDefinitions->GetDefinitionsUniqueId());
-				const bool bDoNotAssertIfAlreadySubscribed = true;
-				VersionedScriptAdapter.SubscribeToParameterDefinitions(DefaultLinkedParameterDefinitions, bDoNotAssertIfAlreadySubscribed);
-			}
-			FSynchronizeWithParameterDefinitionsArgs Args;
-			Args.SpecificDefinitionsUniqueIds = DefaultDefinitionsUniqueIds;
-			Args.bForceSynchronizeDefinitions = true;
-			Args.bSubscribeAllNameMatchParameters = true;
-			VersionedScriptAdapter.SynchronizeWithParameterDefinitions(Args);
-
-			// After forcing syncing all DefaultLinkedParameterDefinitions, call SynchronizeWithParameterDefinitions again to sync with all definitions the script was already subscribed to, and do not force the sync.
-			VersionedScriptAdapter.SynchronizeWithParameterDefinitions();
->>>>>>> efc9b2f3
 
         	bool bScriptVMNeedsRebuild = false;
         	FString RebuildReason;
@@ -1830,7 +1797,7 @@
 
 	// Optimize the VM script for runtime usage
 	if (!GNiagaraDelayScriptAsyncOptimization)
-	{
+	{		
 		HandleByteCodeOptimization(true);
 	}
 }
@@ -2388,7 +2355,7 @@
 	{
 		HandleByteCodeOptimization(true);
 	}
-
+	
 	OnVMScriptCompiled().Broadcast(this, InCompileId.ScriptVersionID);
 }
 
@@ -2988,10 +2955,10 @@
 		}
 
 		if (!SimStageMetaData.EnabledBinding.IsNone())
-			{
+		{
 			FNiagaraVariable Var(FNiagaraTypeDefinition::GetIntDef(), SimStageMetaData.EnabledBinding);
 			SimStageMetaData.EnabledBinding = FNiagaraUtilities::ResolveAliases(Var, ResolveAliasesContext).GetName();
-			}
+		}
 
 		if (!SimStageMetaData.NumIterationsBinding.IsNone())
 		{
@@ -3005,9 +2972,9 @@
 			{
 				FNiagaraVariable Var(FNiagaraTypeDefinition(UNiagaraDataInterface::StaticClass()), OutputDestination);
 				OutputDestination = FNiagaraUtilities::ResolveAliases(Var, ResolveAliasesContext).GetName();
-				}
-			}
-		}
+			}
+		}
+	}
 
 	// Also handle any data set mappings...
 	auto Iterator = GetVMExecutableData().DataSetToParameters.CreateIterator();
