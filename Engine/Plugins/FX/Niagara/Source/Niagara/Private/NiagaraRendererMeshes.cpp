// Copyright 1998-2019 Epic Games, Inc. All Rights Reserved.

#include "NiagaraRendererMeshes.h"
#include "ParticleResources.h"
#include "NiagaraMeshVertexFactory.h"
#include "NiagaraDataSet.h"
#include "NiagaraStats.h"
#include "Async/ParallelFor.h"
#include "Engine/StaticMesh.h"
#include "NiagaraEmitterInstanceBatcher.h"
#include "NiagaraSortingGPU.h"

DECLARE_CYCLE_STAT(TEXT("Generate Mesh Vertex Data [GT]"), STAT_NiagaraGenMeshVertexData, STATGROUP_Niagara);
DECLARE_CYCLE_STAT(TEXT("Render Meshes [RT]"), STAT_NiagaraRenderMeshes, STATGROUP_Niagara);


DECLARE_DWORD_COUNTER_STAT(TEXT("NumMeshesRenderer"), STAT_NiagaraNumMeshes, STATGROUP_Niagara);
DECLARE_DWORD_COUNTER_STAT(TEXT("NumMesheVerts"), STAT_NiagaraNumMeshVerts, STATGROUP_Niagara);

static int32 GbEnableNiagaraMeshRendering = 1;
static FAutoConsoleVariableRef CVarEnableNiagaraMeshRendering(
	TEXT("fx.EnableNiagaraMeshRendering"),
	GbEnableNiagaraMeshRendering,
	TEXT("If == 0, Niagara Mesh Renderers are disabled. \n"),
	ECVF_Default
);

struct FNiagaraDynamicDataMesh : public FNiagaraDynamicDataBase
{
	FNiagaraDynamicDataMesh(const FNiagaraEmitterInstance* InEmitter)
		: FNiagaraDynamicDataBase(InEmitter)
	{
	}

	TArray<FMaterialRenderProxy*, TInlineAllocator<8>> Materials;
};

//////////////////////////////////////////////////////////////////////////

class FNiagaraMeshCollectorResourcesMesh : public FOneFrameResource
{
public:
	FNiagaraMeshVertexFactory VertexFactory;
	FNiagaraMeshUniformBufferRef UniformBuffer;

	virtual ~FNiagaraMeshCollectorResourcesMesh()
	{
		VertexFactory.ReleaseResource();
	}
};

//////////////////////////////////////////////////////////////////////////

FNiagaraRendererMeshes::FNiagaraRendererMeshes(ERHIFeatureLevel::Type FeatureLevel, const UNiagaraRendererProperties *Props, const FNiagaraEmitterInstance* Emitter)
	: FNiagaraRenderer(FeatureLevel, Props, Emitter)
	, PositionOffset(INDEX_NONE)
	, VelocityOffset(INDEX_NONE)
	, ColorOffset(INDEX_NONE)
	, ScaleOffset(INDEX_NONE)
	, SizeOffset(INDEX_NONE)
	, MaterialParamValidMask(0)
	, MaterialParamOffset(INDEX_NONE)
	, MaterialParamOffset1(INDEX_NONE)
	, MaterialParamOffset2(INDEX_NONE)
	, MaterialParamOffset3(INDEX_NONE)
	, TransformOffset(INDEX_NONE)
	, NormalizedAgeOffset(INDEX_NONE)
	, MaterialRandomOffset(INDEX_NONE)
	, CustomSortingOffset(INDEX_NONE)
{
	check(Emitter);
	check(Props);

	VertexFactory = ConstructNiagaraMeshVertexFactory(NVFT_Mesh, FeatureLevel);
	
	const UNiagaraMeshRendererProperties* Properties = CastChecked<const UNiagaraMeshRendererProperties>(Props);
	check(Properties->ParticleMesh);

	MeshRenderData = Properties->ParticleMesh->RenderData.Get();

	FacingMode = Properties->FacingMode;
	SortMode = Properties->SortMode;
	bSortOnlyWhenTranslucent = Properties->bSortOnlyWhenTranslucent;
	bOverrideMaterials = Properties->bOverrideMaterials;

	const FNiagaraDataSet& Data = Emitter->GetData();
	int32 IntDummy;
	SizeOffset = -1;
	Data.GetVariableComponentOffsets(Properties->PositionBinding.DataSetVariable, PositionOffset, IntDummy);
	Data.GetVariableComponentOffsets(Properties->VelocityBinding.DataSetVariable, VelocityOffset, IntDummy);
	Data.GetVariableComponentOffsets(Properties->ColorBinding.DataSetVariable, ColorOffset, IntDummy);
	Data.GetVariableComponentOffsets(Properties->ScaleBinding.DataSetVariable, ScaleOffset, IntDummy);
	Data.GetVariableComponentOffsets(Properties->DynamicMaterialBinding.DataSetVariable, MaterialParamOffset, IntDummy);
	Data.GetVariableComponentOffsets(Properties->DynamicMaterial1Binding.DataSetVariable, MaterialParamOffset1, IntDummy);
	Data.GetVariableComponentOffsets(Properties->DynamicMaterial2Binding.DataSetVariable, MaterialParamOffset2, IntDummy);
	Data.GetVariableComponentOffsets(Properties->DynamicMaterial3Binding.DataSetVariable, MaterialParamOffset3, IntDummy);
	Data.GetVariableComponentOffsets(Properties->MeshOrientationBinding.DataSetVariable, TransformOffset, IntDummy);
	Data.GetVariableComponentOffsets(Properties->NormalizedAgeBinding.DataSetVariable, NormalizedAgeOffset, IntDummy);
	Data.GetVariableComponentOffsets(Properties->MaterialRandomBinding.DataSetVariable, MaterialRandomOffset, IntDummy);
	Data.GetVariableComponentOffsets(Properties->CustomSortingBinding.DataSetVariable, CustomSortingOffset, IntDummy);

	MaterialParamValidMask = MaterialParamOffset  == -1 ? 0 : 0x1;
	MaterialParamValidMask |= MaterialParamOffset1 == -1 ? 0 : 0x2;
	MaterialParamValidMask |= MaterialParamOffset2 == -1 ? 0 : 0x4;
	MaterialParamValidMask |= MaterialParamOffset3 == -1 ? 0 : 0x8;

	MeshMinimumLOD = Properties->ParticleMesh->MinLOD.GetValueForFeatureLevel(FeatureLevel);
}

<<<<<<< HEAD
=======
FNiagaraRendererMeshes::~FNiagaraRendererMeshes()
{
	if (VertexFactory != nullptr)
	{
		delete VertexFactory;
		VertexFactory = nullptr;
	}
}

>>>>>>> 33e6966e
void FNiagaraRendererMeshes::ReleaseRenderThreadResources(NiagaraEmitterInstanceBatcher* Batcher)
{
	FNiagaraRenderer::ReleaseRenderThreadResources(Batcher);
	VertexFactory->ReleaseResource();
	WorldSpacePrimitiveUniformBuffer.ReleaseResource();
}

void FNiagaraRendererMeshes::CreateRenderThreadResources(NiagaraEmitterInstanceBatcher* Batcher)
{
	FNiagaraRenderer::CreateRenderThreadResources(Batcher);
	VertexFactory->InitResource();
}

void FNiagaraRendererMeshes::SetupVertexFactory(FNiagaraMeshVertexFactory *InVertexFactory, const FStaticMeshLODResources& LODResources) const
{
	FStaticMeshDataType Data;

	LODResources.VertexBuffers.PositionVertexBuffer.BindPositionVertexBuffer(InVertexFactory, Data);
	LODResources.VertexBuffers.StaticMeshVertexBuffer.BindTangentVertexBuffer(InVertexFactory, Data);
	LODResources.VertexBuffers.StaticMeshVertexBuffer.BindTexCoordVertexBuffer(InVertexFactory, Data, MAX_TEXCOORDS);
	LODResources.VertexBuffers.ColorVertexBuffer.BindColorVertexBuffer(InVertexFactory, Data);
	InVertexFactory->SetData(Data);
}

void FNiagaraRendererMeshes::GetDynamicMeshElements(const TArray<const FSceneView*>& Views, const FSceneViewFamily& ViewFamily, uint32 VisibilityMap, FMeshElementCollector& Collector, const FNiagaraSceneProxy *SceneProxy) const
{
	SCOPE_CYCLE_COUNTER(STAT_NiagaraRender);
	SCOPE_CYCLE_COUNTER(STAT_NiagaraRenderMeshes);
	check(SceneProxy);

	SimpleTimer MeshElementsTimer;

	NiagaraEmitterInstanceBatcher* Batcher = SceneProxy->GetBatcher();
	FNiagaraDynamicDataMesh *DynamicDataMesh = (static_cast<FNiagaraDynamicDataMesh*>(DynamicDataRender));
	if (!DynamicDataMesh || !Batcher)
	{
		return;
	}

	FNiagaraDataBuffer* SourceParticleData = DynamicDataMesh->GetParticleDataToRender();
	if( SourceParticleData == nullptr ||
		MeshRenderData == nullptr ||
		SourceParticleData->GetNumInstancesAllocated() == 0 ||
		SourceParticleData->GetNumInstances() == 0 ||
		GbEnableNiagaraMeshRendering == 0 ||
		!GSupportsResourceView  // Current shader requires SRV to draw properly in all cases.
		)
	{
		return;
	}

#if STATS
	FScopeCycleCounter EmitterStatsCounter(EmitterStatID);
#endif

	int32 NumInstances = SourceParticleData->GetNumInstances();

	int32 TotalFloatSize = SourceParticleData->GetFloatBuffer().Num() / sizeof(float);
	FGlobalDynamicReadBuffer& DynamicReadBuffer = Collector.GetDynamicReadBuffer();
	FGlobalDynamicReadBuffer::FAllocation ParticleData;

	// @TODO : support multiple LOD and section, using an inlined array and/or the SceneRenderingAllocator
	uint32 IndirectArgsOffset = INDEX_NONE;
	//For cpu sims we allocate render buffers from the global pool. GPU sims own their own.
	if (SimTarget == ENiagaraSimTarget::CPUSim)
	{
		ParticleData = DynamicReadBuffer.AllocateFloat(TotalFloatSize);
		FMemory::Memcpy(ParticleData.Buffer, SourceParticleData->GetFloatBuffer().GetData(), SourceParticleData->GetFloatBuffer().Num());
	}
	else // ENiagaraSimTarget::GPUComputeSim
	{
		IndirectArgsOffset = Batcher->GetGPUInstanceCounterManager().AddDrawIndirect(SourceParticleData->GetGPUInstanceCountBufferOffset(), NumIndicesPerInstance);
	}

	{
		// Update the primitive uniform buffer if needed.
		if (!WorldSpacePrimitiveUniformBuffer.IsInitialized())
		{
			FPrimitiveUniformShaderParameters PrimitiveUniformShaderParameters = GetPrimitiveUniformShaderParameters(
				FMatrix::Identity,
				FMatrix::Identity,
				SceneProxy->GetActorPosition(),
				SceneProxy->GetBounds(),
				SceneProxy->GetLocalBounds(),
				SceneProxy->ReceivesDecals(),
				false,
				false,
				false,
				false,
				SceneProxy->DrawsVelocity(),
				SceneProxy->GetLightingChannelMask(),
				0,
				INDEX_NONE,
				INDEX_NONE,
				SceneProxy->AlwaysHasVelocity()
				);
			WorldSpacePrimitiveUniformBuffer.SetContents(PrimitiveUniformShaderParameters);
			WorldSpacePrimitiveUniformBuffer.InitResource();
		}

		// Compute the per-view uniform buffers.
		for (int32 ViewIndex = 0; ViewIndex < Views.Num(); ViewIndex++)
		{
			if (VisibilityMap & (1 << ViewIndex))
			{
				const FSceneView* View = Views[ViewIndex];

				// Doesn't seem to work for some reason. See comment in FDynamicMeshEmitterData::GetMeshLODIndexFromProxy()
				// const int32 LODIndex = FMath::Max<int32>((int32)MeshRenderData->CurrentFirstLODIdx, MeshMinimumLOD);
				int32 LODIndex = (int32)MeshRenderData->CurrentFirstLODIdx;
				while (LODIndex < MeshRenderData->LODResources.Num() - 1 && !MeshRenderData->LODResources[LODIndex].GetNumVertices())
				{
					++LODIndex;
				}
				const FStaticMeshLODResources& LODModel = MeshRenderData->LODResources[LODIndex];

				FNiagaraMeshCollectorResourcesMesh& CollectorResources = Collector.AllocateOneFrameResource<FNiagaraMeshCollectorResourcesMesh>();
				SetupVertexFactory(&CollectorResources.VertexFactory, LODModel);
				FNiagaraMeshUniformParameters PerViewUniformParameters;// = UniformParameters;
				PerViewUniformParameters.LocalToWorld = bLocalSpace ? SceneProxy->GetLocalToWorld() : FMatrix::Identity;//For now just handle local space like this but maybe in future have a VF variant to avoid the transform entirely?
				PerViewUniformParameters.LocalToWorldInverseTransposed = bLocalSpace ? SceneProxy->GetLocalToWorld().Inverse().GetTransposed() : FMatrix::Identity;
				PerViewUniformParameters.PrevTransformAvailable = false;
				PerViewUniformParameters.DeltaSeconds = ViewFamily.DeltaWorldTime;
				PerViewUniformParameters.PositionDataOffset = PositionOffset;
				PerViewUniformParameters.VelocityDataOffset = VelocityOffset;
				PerViewUniformParameters.ColorDataOffset = ColorOffset;
				PerViewUniformParameters.TransformDataOffset = TransformOffset;
				PerViewUniformParameters.ScaleDataOffset = ScaleOffset;
				PerViewUniformParameters.SizeDataOffset = SizeOffset;
				PerViewUniformParameters.MaterialParamValidMask = MaterialParamValidMask;
				PerViewUniformParameters.MaterialParamDataOffset = MaterialParamOffset;
				PerViewUniformParameters.MaterialParam1DataOffset = MaterialParamOffset1;
				PerViewUniformParameters.MaterialParam2DataOffset = MaterialParamOffset2;
				PerViewUniformParameters.MaterialParam3DataOffset = MaterialParamOffset3;
				PerViewUniformParameters.NormalizedAgeDataOffset = NormalizedAgeOffset;
				PerViewUniformParameters.MaterialRandomDataOffset = MaterialRandomOffset;
				PerViewUniformParameters.DefaultPos = bLocalSpace ? FVector4(0.0f, 0.0f, 0.0f, 1.0f) : FVector4(SceneProxy->GetLocalToWorld().GetOrigin());

				//Grab the material proxies we'll be using for each section and check them for translucency.
				TArray<FMaterialRenderProxy*, TInlineAllocator<32>> MaterialProxies;
				bool bHasTranslucentMaterials = false;
				for (FMaterialRenderProxy* MaterialProxy : DynamicDataMesh->Materials)
				{
					check(MaterialProxy);
					EBlendMode BlendMode = MaterialProxy->GetMaterial(SceneProxy->GetScene().GetFeatureLevel())->GetBlendMode();
					bHasTranslucentMaterials |= BlendMode == BLEND_AlphaComposite || BlendMode == BLEND_AlphaHoldout || BlendMode == BLEND_Translucent;
				}

				//Sort particles if needed.
				CollectorResources.VertexFactory.SetSortedIndices(nullptr, 0xFFFFFFFF);

				FNiagaraGPUSortInfo SortInfo;
				if (View && SortMode != ENiagaraSortMode::None && (bHasTranslucentMaterials || !bSortOnlyWhenTranslucent))
				{
					SortInfo.ParticleCount = NumInstances;
					SortInfo.SortMode = SortMode;
					SortInfo.SortAttributeOffset = (SortInfo.SortMode == ENiagaraSortMode::CustomAscending || SortInfo.SortMode == ENiagaraSortMode::CustomDecending) ? CustomSortingOffset : PositionOffset;
					SortInfo.ViewOrigin = View->ViewMatrices.GetViewOrigin();
					SortInfo.ViewDirection = View->GetViewDirection();
					if (bLocalSpace)
					{
						FMatrix InvTransform = SceneProxy->GetLocalToWorld().InverseFast();
						SortInfo.ViewOrigin = InvTransform.TransformPosition(SortInfo.ViewOrigin);
						SortInfo.ViewDirection = InvTransform.TransformVector(SortInfo.ViewDirection);
					}
				};

				if (SimTarget == ENiagaraSimTarget::CPUSim)//TODO: Compute shader for sorting gpu sims and larger cpu sims.
				{
					check(ParticleData.IsValid());
					if (SortInfo.SortMode != ENiagaraSortMode::None && SortInfo.SortAttributeOffset != INDEX_NONE)
					{
						if (GNiagaraGPUSorting &&
							GNiagaraGPUSortingCPUToGPUThreshold != INDEX_NONE &&
							SortInfo.ParticleCount >= GNiagaraGPUSortingCPUToGPUThreshold)
<<<<<<< HEAD
						{
							SortInfo.ParticleCount = NumInstances;
							SortInfo.ParticleDataFloatSRV = ParticleData.ReadBuffer->SRV;
							SortInfo.FloatDataOffset = ParticleData.FirstIndex / sizeof(float);
							SortInfo.FloatDataStride = SourceParticleData->GetFloatStride() / sizeof(float);
							const int32 IndexBufferOffset = Batcher->AddSortedGPUSimulation(SortInfo);
							if (IndexBufferOffset != INDEX_NONE)
							{
								CollectorResources.VertexFactory.SetSortedIndices(Batcher->GetGPUSortedBuffer().VertexBufferSRV, IndexBufferOffset);
							}
						}
						else
						{
=======
						{
							SortInfo.ParticleCount = NumInstances;
							SortInfo.ParticleDataFloatSRV = ParticleData.ReadBuffer->SRV;
							SortInfo.FloatDataOffset = ParticleData.FirstIndex / sizeof(float);
							SortInfo.FloatDataStride = SourceParticleData->GetFloatStride() / sizeof(float);
							const int32 IndexBufferOffset = Batcher->AddSortedGPUSimulation(SortInfo);
							if (IndexBufferOffset != INDEX_NONE)
							{
								CollectorResources.VertexFactory.SetSortedIndices(Batcher->GetGPUSortedBuffer().VertexBufferSRV, IndexBufferOffset);
							}
						}
						else
						{
>>>>>>> 33e6966e
							FGlobalDynamicReadBuffer::FAllocation SortedIndices;
							SortedIndices = DynamicReadBuffer.AllocateInt32(NumInstances);
							SortIndices(SortInfo.SortMode, SortInfo.SortAttributeOffset, *SourceParticleData, SceneProxy->GetLocalToWorld(), View, SortedIndices);
							CollectorResources.VertexFactory.SetSortedIndices(SortedIndices.ReadBuffer->SRV, SortedIndices.FirstIndex / sizeof(float));
						}
					}
					CollectorResources.VertexFactory.SetParticleData(ParticleData.ReadBuffer->SRV, ParticleData.FirstIndex / sizeof(float), SourceParticleData->GetFloatStride() / sizeof(float));
				}
				else
				{
					if (SortInfo.SortMode != ENiagaraSortMode::None && SortInfo.SortAttributeOffset != INDEX_NONE && GNiagaraGPUSorting)
					{
						// Here we need to be conservative about the InstanceCount, since the final value is only known on the GPU after the simulation.
						SortInfo.ParticleCount = SourceParticleData->GetNumInstances();

						SortInfo.ParticleDataFloatSRV = SourceParticleData->GetGPUBufferFloat().SRV;
						SortInfo.FloatDataOffset = 0;
						SortInfo.FloatDataStride = SourceParticleData->GetFloatStride() / sizeof(float);
						SortInfo.GPUParticleCountSRV = Batcher->GetGPUInstanceCounterManager().GetInstanceCountBuffer().SRV;
						SortInfo.GPUParticleCountOffset = SourceParticleData->GetGPUInstanceCountBufferOffset();
						const int32 IndexBufferOffset = Batcher->AddSortedGPUSimulation(SortInfo);
						if (IndexBufferOffset != INDEX_NONE && SortInfo.GPUParticleCountOffset != INDEX_NONE)
						{
							CollectorResources.VertexFactory.SetSortedIndices(Batcher->GetGPUSortedBuffer().VertexBufferSRV, IndexBufferOffset);
						}
					}
<<<<<<< HEAD
					CollectorResources.VertexFactory.SetParticleData(SourceParticleData->GetGPUBufferFloat().SRV, 0, SourceParticleData->GetFloatStride() / sizeof(float));
=======
					if (SourceParticleData->GetGPUBufferFloat().SRV.IsValid())
					{
						CollectorResources.VertexFactory.SetParticleData(SourceParticleData->GetGPUBufferFloat().SRV, 0, SourceParticleData->GetFloatStride() / sizeof(float));
					}
					else
					{
						CollectorResources.VertexFactory.SetParticleData(FNiagaraRenderer::GetDummyFloatBuffer().SRV, 0, 0);
					}
>>>>>>> 33e6966e
				}

				// Collector.AllocateOneFrameResource uses default ctor, initialize the vertex factory
				CollectorResources.VertexFactory.SetParticleFactoryType(NVFT_Mesh);
				CollectorResources.VertexFactory.SetMeshFacingMode((uint32)FacingMode);
				CollectorResources.UniformBuffer = FNiagaraMeshUniformBufferRef::CreateUniformBufferImmediate(PerViewUniformParameters, UniformBuffer_SingleFrame);

				CollectorResources.VertexFactory.InitResource();
				CollectorResources.VertexFactory.SetUniformBuffer(CollectorResources.UniformBuffer);
			
				// GPU mesh rendering currently only supports one mesh section.
				// TODO: Add proper support for multiple mesh sections for GPU mesh particles.
				int32 MaxSection = SimTarget == ENiagaraSimTarget::GPUComputeSim ? 1 : LODModel.Sections.Num();
				const bool bIsWireframe = AllowDebugViewmodes() && View && View->Family->EngineShowFlags.Wireframe;
				for (int32 SectionIndex = 0; SectionIndex < MaxSection; SectionIndex++)
				{
					const FStaticMeshSection& Section = LODModel.Sections[SectionIndex];
					FMaterialRenderProxy* MaterialProxy = DynamicDataMesh->Materials[SectionIndex];
					if ((Section.NumTriangles == 0) || (MaterialProxy == NULL))
					{
						//@todo. This should never occur, but it does occasionally.
						continue;
					}

					FMeshBatch& Mesh = Collector.AllocateMesh();
					Mesh.VertexFactory = &CollectorResources.VertexFactory;
					Mesh.LCI = NULL;
					Mesh.ReverseCulling = SceneProxy->IsLocalToWorldDeterminantNegative();
					Mesh.CastShadow = SceneProxy->CastsDynamicShadow();
					Mesh.DepthPriorityGroup = (ESceneDepthPriorityGroup)SceneProxy->GetDepthPriorityGroup(View);

					FMeshBatchElement& BatchElement = Mesh.Elements[0];
					BatchElement.PrimitiveUniformBuffer = WorldSpacePrimitiveUniformBuffer.GetUniformBufferRHI();
					BatchElement.FirstIndex = 0;
					BatchElement.MinVertexIndex = 0;
					BatchElement.MaxVertexIndex = 0;
					BatchElement.NumInstances = NumInstances;

					if (bIsWireframe)
					{
						if (LODModel.AdditionalIndexBuffers && LODModel.AdditionalIndexBuffers->WireframeIndexBuffer.IsInitialized())
						{
							Mesh.Type = PT_LineList;
							Mesh.MaterialRenderProxy = UMaterial::GetDefaultMaterial(MD_Surface)->GetRenderProxy();
							BatchElement.FirstIndex = 0;
							BatchElement.IndexBuffer = &LODModel.AdditionalIndexBuffers->WireframeIndexBuffer;
							BatchElement.NumPrimitives = LODModel.AdditionalIndexBuffers->WireframeIndexBuffer.GetNumIndices() / 2;

						}
						else
						{
							Mesh.Type = PT_TriangleList;
							Mesh.MaterialRenderProxy = MaterialProxy;
							Mesh.bWireframe = true;
							BatchElement.FirstIndex = 0;
							BatchElement.IndexBuffer = &LODModel.IndexBuffer;
							BatchElement.NumPrimitives = LODModel.IndexBuffer.GetNumIndices() / 3;
						}
					}
					else
					{
						Mesh.Type = PT_TriangleList;
						Mesh.MaterialRenderProxy = MaterialProxy;
						BatchElement.IndexBuffer = &LODModel.IndexBuffer;
						BatchElement.FirstIndex = Section.FirstIndex;
						BatchElement.NumPrimitives = Section.NumTriangles;
					}

					if (IndirectArgsOffset != INDEX_NONE)
					{
						BatchElement.NumPrimitives = 0;
						BatchElement.IndirectArgsOffset = IndirectArgsOffset;
						BatchElement.IndirectArgsBuffer = Batcher->GetGPUInstanceCounterManager().GetDrawIndirectBuffer().Buffer;
					}
					else
					{
						check(BatchElement.NumPrimitives > 0);
					}

					Mesh.bCanApplyViewModeOverrides = true;
					Mesh.bUseWireframeSelectionColoring = SceneProxy->IsSelected();

					Collector.AddMesh(ViewIndex, Mesh);

					INC_DWORD_STAT_BY(STAT_NiagaraNumMeshVerts, NumInstances * LODModel.GetNumVertices());
					INC_DWORD_STAT_BY(STAT_NiagaraNumMeshes, NumInstances);
				}
			}
		}
	}

	CPUTimeMS += MeshElementsTimer.GetElapsedMilliseconds();
}

FNiagaraDynamicDataBase *FNiagaraRendererMeshes::GenerateDynamicData(const FNiagaraSceneProxy* Proxy, const UNiagaraRendererProperties* InProperties, const FNiagaraEmitterInstance* Emitter) const
{
	SCOPE_CYCLE_COUNTER(STAT_NiagaraRenderGT);
	SCOPE_CYCLE_COUNTER(STAT_NiagaraGenMeshVertexData);

	const UNiagaraMeshRendererProperties* Properties = CastChecked<const UNiagaraMeshRendererProperties>(InProperties);

	if (Properties->ParticleMesh == nullptr)
	{
		return nullptr;
	}

	SimpleTimer VertexDataTimer;

	FNiagaraDynamicDataMesh *DynamicData = nullptr;

	if (Properties->ParticleMesh)
	{
		DynamicData = new FNiagaraDynamicDataMesh(Emitter);

		// Doesn't seem to work for some reason. See comment in FDynamicMeshEmitterData::GetMeshLODIndexFromProxy()
		// const int32 LODIndex = FMath::Max<int32>((int32)MeshRenderData->CurrentFirstLODIdx, MeshMinimumLOD);
		int32 LODIndex = (int32)MeshRenderData->CurrentFirstLODIdx;
		while (LODIndex < MeshRenderData->LODResources.Num() - 1 && !MeshRenderData->LODResources[LODIndex].GetNumVertices())
		{
			++LODIndex;
		}
		const FStaticMeshLODResources& LODModel = MeshRenderData->LODResources[LODIndex];

		check(BaseMaterials_GT.Num() == LODModel.Sections.Num());

		DynamicData->Materials.Reset(LODModel.Sections.Num());
		DynamicData->SetMaterialRelevance(BaseMaterialRelevance_GT);
		for (int32 SectionIndex = 0; SectionIndex < LODModel.Sections.Num(); SectionIndex++)
		{
			const FStaticMeshSection& Section = LODModel.Sections[SectionIndex];
			UMaterialInterface* SectionMat = nullptr;

			//In preparation for a material override feature, we pass our material(s) and relevance in via dynamic data.
			//The renderer ensures we have the correct usage and relevance for materials in BaseMaterials_GT.
			//Any override feature must also do the same for materials that are set.
			check(BaseMaterials_GT[SectionIndex]->CheckMaterialUsage_Concurrent(MATUSAGE_NiagaraMeshParticles));
			DynamicData->Materials.Add(BaseMaterials_GT[SectionIndex]->GetRenderProxy());
		}
	}

	CPUTimeMS = VertexDataTimer.GetElapsedMilliseconds();
	return DynamicData;  
}

int FNiagaraRendererMeshes::GetDynamicDataSize()const
{
	uint32 Size = sizeof(FNiagaraDynamicDataMesh);
	return Size;
}

void FNiagaraRendererMeshes::TransformChanged()
{
	WorldSpacePrimitiveUniformBuffer.ReleaseResource();
}

bool FNiagaraRendererMeshes::IsMaterialValid(UMaterialInterface* Mat)const
{
	return Mat && Mat->CheckMaterialUsage(MATUSAGE_NiagaraMeshParticles);
}


//////////////////////////////////////////////////////////////////////////
// Proposed class for ensuring Niagara/Cascade components who's proxies reference render data of other objects (Materials, Meshes etc) do not have data freed from under them.
// Our components register themselves with the referenced component which then calls InvalidateRenderDependencies() whenever it's render data is changed or when it is destroyed.
// UNTESTED - DO NOT USE.
struct FComponentRenderDependencyHandler
{
	void AddDependency(UPrimitiveComponent* Component)
	{
		DependentComponents.Add(Component);
	}

	void RemoveDependancy(UPrimitiveComponent* Component)
	{
		DependentComponents.RemoveSwap(Component);
	}

	void InvalidateRenderDependencies()
	{
		int32 i = DependentComponents.Num();
		while(--i >= 0)
		{
			if (UPrimitiveComponent* Comp = DependentComponents[i].Get())
			{
				Comp->MarkRenderStateDirty();
			}
			else
			{
				DependentComponents.RemoveAtSwap(i);
			}
		}
	}

	TArray<TWeakObjectPtr<UPrimitiveComponent>> DependentComponents;
};

//////////////////////////////////////////////////////////////////////////<|MERGE_RESOLUTION|>--- conflicted
+++ resolved
@@ -107,8 +107,6 @@
 	MeshMinimumLOD = Properties->ParticleMesh->MinLOD.GetValueForFeatureLevel(FeatureLevel);
 }
 
-<<<<<<< HEAD
-=======
 FNiagaraRendererMeshes::~FNiagaraRendererMeshes()
 {
 	if (VertexFactory != nullptr)
@@ -118,7 +116,6 @@
 	}
 }
 
->>>>>>> 33e6966e
 void FNiagaraRendererMeshes::ReleaseRenderThreadResources(NiagaraEmitterInstanceBatcher* Batcher)
 {
 	FNiagaraRenderer::ReleaseRenderThreadResources(Batcher);
@@ -294,7 +291,6 @@
 						if (GNiagaraGPUSorting &&
 							GNiagaraGPUSortingCPUToGPUThreshold != INDEX_NONE &&
 							SortInfo.ParticleCount >= GNiagaraGPUSortingCPUToGPUThreshold)
-<<<<<<< HEAD
 						{
 							SortInfo.ParticleCount = NumInstances;
 							SortInfo.ParticleDataFloatSRV = ParticleData.ReadBuffer->SRV;
@@ -308,21 +304,6 @@
 						}
 						else
 						{
-=======
-						{
-							SortInfo.ParticleCount = NumInstances;
-							SortInfo.ParticleDataFloatSRV = ParticleData.ReadBuffer->SRV;
-							SortInfo.FloatDataOffset = ParticleData.FirstIndex / sizeof(float);
-							SortInfo.FloatDataStride = SourceParticleData->GetFloatStride() / sizeof(float);
-							const int32 IndexBufferOffset = Batcher->AddSortedGPUSimulation(SortInfo);
-							if (IndexBufferOffset != INDEX_NONE)
-							{
-								CollectorResources.VertexFactory.SetSortedIndices(Batcher->GetGPUSortedBuffer().VertexBufferSRV, IndexBufferOffset);
-							}
-						}
-						else
-						{
->>>>>>> 33e6966e
 							FGlobalDynamicReadBuffer::FAllocation SortedIndices;
 							SortedIndices = DynamicReadBuffer.AllocateInt32(NumInstances);
 							SortIndices(SortInfo.SortMode, SortInfo.SortAttributeOffset, *SourceParticleData, SceneProxy->GetLocalToWorld(), View, SortedIndices);
@@ -349,9 +330,6 @@
 							CollectorResources.VertexFactory.SetSortedIndices(Batcher->GetGPUSortedBuffer().VertexBufferSRV, IndexBufferOffset);
 						}
 					}
-<<<<<<< HEAD
-					CollectorResources.VertexFactory.SetParticleData(SourceParticleData->GetGPUBufferFloat().SRV, 0, SourceParticleData->GetFloatStride() / sizeof(float));
-=======
 					if (SourceParticleData->GetGPUBufferFloat().SRV.IsValid())
 					{
 						CollectorResources.VertexFactory.SetParticleData(SourceParticleData->GetGPUBufferFloat().SRV, 0, SourceParticleData->GetFloatStride() / sizeof(float));
@@ -360,7 +338,6 @@
 					{
 						CollectorResources.VertexFactory.SetParticleData(FNiagaraRenderer::GetDummyFloatBuffer().SRV, 0, 0);
 					}
->>>>>>> 33e6966e
 				}
 
 				// Collector.AllocateOneFrameResource uses default ctor, initialize the vertex factory
