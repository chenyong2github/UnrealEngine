// Copyright Epic Games, Inc. All Rights Reserved.


#include "NiagaraSystem.h"

#include "INiagaraEditorOnlyDataUtlities.h"
#include "NiagaraConstants.h"
#include "NiagaraCustomVersion.h"
#include "NiagaraEditorDataBase.h"
#include "NiagaraEmitter.h"
#include "NiagaraEmitterHandle.h"
#include "NiagaraEmitterInstanceBatcher.h"
#include "NiagaraModule.h"
#include "NiagaraPrecompileContainer.h"
#include "NiagaraRendererProperties.h"
#include "NiagaraScriptSourceBase.h"
#include "NiagaraSettings.h"
#include "NiagaraStats.h"
#include "NiagaraTrace.h"
#include "NiagaraTypes.h"
#include "NiagaraWorldManager.h"
#include "Algo/RemoveIf.h"
#include "Async/Async.h"
#include "Interfaces/ITargetPlatform.h"
#include "Misc/ScopedSlowTask.h"
#include "Modules/ModuleManager.h"
#include "ProfilingDebugging/CookStats.h"
#include "UObject/ObjectSaveContext.h"
#include "UObject/Package.h"
#include "ShaderCompiler.h"

#define LOCTEXT_NAMESPACE "NiagaraSystem"

#if WITH_EDITOR
#include "DerivedDataCacheInterface.h"
static uint32 CompileGuardSlot = 0;

#endif

DECLARE_CYCLE_STAT(TEXT("Niagara - System - Precompile"), STAT_Niagara_System_Precompile, STATGROUP_Niagara);
DECLARE_CYCLE_STAT(TEXT("Niagara - System - CompileScript"), STAT_Niagara_System_CompileScript, STATGROUP_Niagara);
DECLARE_CYCLE_STAT(TEXT("Niagara - System - CompileScript_ResetAfter"), STAT_Niagara_System_CompileScriptResetAfter, STATGROUP_Niagara);

#if ENABLE_COOK_STATS
namespace NiagaraScriptCookStats
{
	extern FCookStats::FDDCResourceUsageStats UsageStats;
}
#endif

//Disable for now until we can spend more time on a good method of applying the data gathered.
int32 GEnableNiagaraRuntimeCycleCounts = 0;
static FAutoConsoleVariableRef CVarEnableNiagaraRuntimeCycleCounts(TEXT("fx.EnableNiagaraRuntimeCycleCounts"), GEnableNiagaraRuntimeCycleCounts, TEXT("Toggle for runtime cylce counts tracking Niagara's frame time. \n"), ECVF_ReadOnly);

static int GNiagaraForceSystemsToCookOutRapidIterationOnLoad = 0;
static FAutoConsoleVariableRef CVarNiagaraForceSystemsToCookOutRapidIterationOnLoad(
	TEXT("fx.NiagaraForceSystemsToCookOutRapidIterationOnLoad"),
	GNiagaraForceSystemsToCookOutRapidIterationOnLoad,
	TEXT("When enabled UNiagaraSystem's bBakeOutRapidIteration will be forced to true on PostLoad of the system."),
	ECVF_Default
);

static int GNiagaraLogDDCStatusForSystems = 0;
static FAutoConsoleVariableRef CVarLogDDCStatusForSystems(
	TEXT("fx.NiagaraLogDDCStatusForSystems"),
	GNiagaraLogDDCStatusForSystems,
	TEXT("When enabled UNiagaraSystems will log out when their subscripts are pulled from the DDC or not."),
	ECVF_Default
);

static float GNiagaraScalabiltiyMinumumMaxDistance = 1.0f;
static FAutoConsoleVariableRef CVarNiagaraScalabiltiyMinumumMaxDistance(
	TEXT("fx.Niagara.Scalability.MinMaxDistance"),
	GNiagaraScalabiltiyMinumumMaxDistance,
	TEXT("Minimum value for Niagara's Max distance value. Primariy to prevent divide by zero issues and ensure a sensible distance value for sorted significance culling."),
	ECVF_Default
);

static float GNiagaraCompileWaitLoggingThreshold = 30.0f;
static FAutoConsoleVariableRef CVarNiagaraCompileWaitLoggingThreshold(
	TEXT("fx.Niagara.CompileWaitLoggingThreshold"),
	GNiagaraCompileWaitLoggingThreshold,
	TEXT("During automation, how long do we wait for a compile result before logging."),
	ECVF_Default
);

static int GNiagaraCompileWaitLoggingTerminationCap = 3;
static FAutoConsoleVariableRef CVarNiagaraCompileWaitLoggingTerminationCap(
	TEXT("fx.Niagara.CompileWaitLoggingCap"),
	GNiagaraCompileWaitLoggingTerminationCap,
	TEXT("During automation, how many times do we log before failing compilation?"),
	ECVF_Default
);

<<<<<<< HEAD

static int GNiagaraCompileWaitLoggingTerminationCap = 3;
static FAutoConsoleVariableRef CVarNiagaraCompileWaitLoggingTerminationCap(
	TEXT("fx.Niagara.CompileWaitLoggingCap"),
	GNiagaraCompileWaitLoggingTerminationCap,
	TEXT("During automation, how many times do we log before failing compilation?"),
	ECVF_Default
);

=======
>>>>>>> 5419abad
//////////////////////////////////////////////////////////////////////////

/**
Game thread task to do any outstanding work on the loaded system
*/
struct FNiagaraSystemUpdateTask
{
	FNiagaraSystemUpdateTask(TWeakObjectPtr<UNiagaraSystem> InSystem) : WeakSystem(InSystem)
	{
	}

	FORCEINLINE TStatId GetStatId() const { RETURN_QUICK_DECLARE_CYCLE_STAT(FNiagaraSystemUpdateTask, STATGROUP_TaskGraphTasks); }
	static FORCEINLINE ENamedThreads::Type GetDesiredThread() { return ENamedThreads::GameThread; }
	static FORCEINLINE ESubsequentsMode::Type GetSubsequentsMode() { return ESubsequentsMode::TrackSubsequents; }

	void DoTask(ENamedThreads::Type CurrentThread, const FGraphEventRef& MyCompletionGraphEvent)
	{
		check(IsInGameThread());
		UNiagaraSystem* System = WeakSystem.Get();
		if (System == nullptr)
		{
			// probably got garbage collected in the meantime
			return;
		}
#if WITH_EDITORONLY_DATA
		for (const FNiagaraEmitterHandle& Handle : System->GetEmitterHandles())
		{
			if (Handle.GetInstance() && Handle.GetInstance()->UpdateTaskRef.IsValid())
			{
				// the emitter tasks should all be done by now, if not then something is very wrong
				ensureMsgf(Handle.GetInstance()->UpdateTaskRef->IsComplete(), TEXT("Unfinished emitter update task for system %s"), *GetPathNameSafe(System));
			}
		}
#endif
		System->UpdateSystemAfterLoad();
	}

	TWeakObjectPtr<UNiagaraSystem> WeakSystem;
};

UNiagaraSystem::UNiagaraSystem(const FObjectInitializer& ObjectInitializer)
: Super(ObjectInitializer)
#if WITH_EDITORONLY_DATA
, bBakeOutRapidIterationOnCook(true)
, bTrimAttributes(false)
, bTrimAttributesOnCook(true)
, bDisableAllDebugSwitches(false)
#endif
, bFixedBounds(false)
#if WITH_EDITORONLY_DATA
, bIsolateEnabled(false)
#endif
, FixedBounds(FBox(FVector(-100), FVector(100)))
, bAutoDeactivate(true)
, WarmupTime(0.0f)
, WarmupTickCount(0)
, WarmupTickDelta(1.0f / 15.0f)
, bHasSystemScriptDIsWithPerInstanceData(false)
, bNeedsGPUContextInitForDataInterfaces(false)
, bHasAnyGPUEmitters(false)
, bNeedsSortedSignificanceCull(false)
, ActiveInstances(0)
{
	ExposedParameters.SetOwner(this);
#if WITH_EDITORONLY_DATA
	EditorOnlyAddedParameters.SetOwner(this);
#endif
	MaxPoolSize = 32;

	EffectType = nullptr;
	bOverrideScalabilitySettings = false;

#if WITH_EDITORONLY_DATA
	AssetGuid = FGuid::NewGuid();
#endif
}

UNiagaraSystem::UNiagaraSystem(FVTableHelper& Helper)
	: Super(Helper)
{
}

void UNiagaraSystem::BeginDestroy()
{
	Super::BeginDestroy();

#if WITH_EDITORONLY_DATA
	while (ActiveCompilations.Num() > 0)
	{
		QueryCompileComplete(true, false, true);
	}

	CleanupParameterDefinitionsSubscriptions();
#endif

	//Should we just destroy all system sims here to simplify cleanup?
	//FNiagaraWorldManager::DestroyAllSystemSimulations(this);
}

void UNiagaraSystem::PreSave(const class ITargetPlatform* TargetPlatform)
{
	PRAGMA_DISABLE_DEPRECATION_WARNINGS;
	Super::PreSave(TargetPlatform);
	PRAGMA_ENABLE_DEPRECATION_WARNINGS;
}

void UNiagaraSystem::PreSave(FObjectPreSaveContext ObjectSaveContext)
{
	Super::PreSave(ObjectSaveContext);
#if WITH_EDITORONLY_DATA
	WaitForCompilationComplete();
#endif
	EnsureFullyLoaded();
}

#if WITH_EDITOR
void UNiagaraSystem::BeginCacheForCookedPlatformData(const ITargetPlatform *TargetPlatform)
{
	//UE_LOG(LogNiagara, Display, TEXT("UNiagaraSystem::BeginCacheForCookedPlatformData %s %s"), *GetFullName(), GIsSavingPackage ? TEXT("Saving...") : TEXT("Not Saving..."));
	Super::BeginCacheForCookedPlatformData(TargetPlatform);
	
#if WITH_EDITORONLY_DATA

	WaitForCompilationComplete();
#endif
}

void UNiagaraSystem::HandleVariableRenamed(const FNiagaraVariable& InOldVariable, const FNiagaraVariable& InNewVariable, bool bUpdateContexts)
{
	if (InOldVariable.IsInNameSpace(FNiagaraConstants::UserNamespace))
	{
		if (GetExposedParameters().IndexOf(InOldVariable) != INDEX_NONE)
			GetExposedParameters().RenameParameter(InOldVariable, InNewVariable.GetName());
		InitSystemCompiledData();
	}

	for (const FNiagaraEmitterHandle& Handle : GetEmitterHandles())
	{
		UNiagaraEmitter* Emitter = Handle.GetInstance();
		if (Emitter)
		{
			Emitter->HandleVariableRenamed(InOldVariable, InNewVariable, false);
		}
	}

	if (bUpdateContexts)
	{
		FNiagaraSystemUpdateContext UpdateCtx(this, true);
	}
}


void UNiagaraSystem::HandleVariableRemoved(const FNiagaraVariable& InOldVariable, bool bUpdateContexts)
{
	if (InOldVariable.IsInNameSpace(FNiagaraConstants::UserNamespace))
	{
		if (GetExposedParameters().IndexOf(InOldVariable) != INDEX_NONE)
			GetExposedParameters().RemoveParameter(InOldVariable);
		InitSystemCompiledData();
	}
	for (const FNiagaraEmitterHandle& Handle : GetEmitterHandles())
	{
		UNiagaraEmitter* Emitter = Handle.GetInstance();
		if (Emitter)
		{
			Emitter->HandleVariableRemoved(InOldVariable, false);
		}
	}
	if (bUpdateContexts)
	{
		FNiagaraSystemUpdateContext UpdateCtx(this, true);
	}
}

TArray<UNiagaraScriptSourceBase*> UNiagaraSystem::GetAllSourceScripts()
{
	return { SystemSpawnScript->GetLatestSource(), SystemUpdateScript->GetLatestSource() };
}

FString UNiagaraSystem::GetSourceObjectPathName() const
{
	return GetPathName();
}

TArray<UNiagaraEditorParametersAdapterBase*> UNiagaraSystem::GetEditorOnlyParametersAdapters()
{
	return { GetEditorParameters() };
}

TArray<INiagaraParameterDefinitionsSubscriber*> UNiagaraSystem::GetOwnedParameterDefinitionsSubscribers()
{
	TArray<INiagaraParameterDefinitionsSubscriber*> OutSubscribers;
	for (const FNiagaraEmitterHandle& EmitterHandle : GetEmitterHandles())
	{
		OutSubscribers.Add(EmitterHandle.GetInstance());
	}
	return OutSubscribers;
}

#endif

void UNiagaraSystem::PostInitProperties()
{
	Super::PostInitProperties();
#if WITH_EDITORONLY_DATA
	ThumbnailImageOutOfDate = true;
#endif
	if (HasAnyFlags(RF_ClassDefaultObject | RF_NeedLoad) == false)
	{
		SystemSpawnScript = NewObject<UNiagaraScript>(this, "SystemSpawnScript", RF_Transactional);
		SystemSpawnScript->SetUsage(ENiagaraScriptUsage::SystemSpawnScript);

		SystemUpdateScript = NewObject<UNiagaraScript>(this, "SystemUpdateScript", RF_Transactional);
		SystemUpdateScript->SetUsage(ENiagaraScriptUsage::SystemUpdateScript);

#if WITH_EDITORONLY_DATA && WITH_EDITOR
		INiagaraModule& NiagaraModule = FModuleManager::GetModuleChecked<INiagaraModule>("Niagara");
		EditorData = NiagaraModule.GetEditorOnlyDataUtilities().CreateDefaultEditorData(this);

		if (EditorParameters == nullptr)
		{
			EditorParameters = NiagaraModule.GetEditorOnlyDataUtilities().CreateDefaultEditorParameters(this);
		}
#endif
	}

	ResolveScalabilitySettings();
	UpdateDITickFlags();
	UpdateHasGPUEmitters();
}

bool UNiagaraSystem::IsLooping() const
{ 
	return false; 
} //sckime todo fix this!

bool UNiagaraSystem::UsesCollection(const UNiagaraParameterCollection* Collection)const
{
	if (SystemSpawnScript->UsesCollection(Collection) ||
		SystemUpdateScript->UsesCollection(Collection))
	{
		return true;
	}

	for (const FNiagaraEmitterHandle& EmitterHandle : GetEmitterHandles())
	{
		if (EmitterHandle.GetInstance() && EmitterHandle.GetInstance()->UsesCollection(Collection))
		{
			return true;
		}
	}

	return false;
}

void UNiagaraSystem::UpdateSystemAfterLoad()
{
	// guard against deadlocks by having wait called on it during the update
	if (bFullyLoaded)
	{
		return;
	}
	bFullyLoaded = true;
	UpdateTaskRef = nullptr;
	
#if WITH_EDITORONLY_DATA
	// We remove emitters and scripts on dedicated servers, so skip further work.
	const bool bIsDedicatedServer = !GIsClient && GIsServer;

	if (!GetOutermost()->bIsCookedForEditor && !bIsDedicatedServer)
	{
		TArray<UNiagaraScript*> AllSystemScripts;
		UNiagaraScriptSourceBase* SystemScriptSource;
		if (SystemSpawnScript == nullptr)
		{
			SystemSpawnScript = NewObject<UNiagaraScript>(this, "SystemSpawnScript", RF_Transactional);
			SystemSpawnScript->SetUsage(ENiagaraScriptUsage::SystemSpawnScript);
			INiagaraModule& NiagaraModule = FModuleManager::GetModuleChecked<INiagaraModule>("Niagara");
			SystemScriptSource = NiagaraModule.GetEditorOnlyDataUtilities().CreateDefaultScriptSource(this);
			SystemSpawnScript->SetLatestSource(SystemScriptSource);
		}
		else
		{
			SystemSpawnScript->ConditionalPostLoad();
			SystemScriptSource = SystemSpawnScript->GetLatestSource();
		}
		AllSystemScripts.Add(SystemSpawnScript);

		if (SystemUpdateScript == nullptr)
		{
			SystemUpdateScript = NewObject<UNiagaraScript>(this, "SystemUpdateScript", RF_Transactional);
			SystemUpdateScript->SetUsage(ENiagaraScriptUsage::SystemUpdateScript);
			SystemUpdateScript->SetLatestSource(SystemScriptSource);
		}
		else
		{
			SystemUpdateScript->ConditionalPostLoad();
		}
		AllSystemScripts.Add(SystemUpdateScript);

		bool bSystemScriptsAreSynchronized = true;
		for (UNiagaraScript* SystemScript : AllSystemScripts)
		{
			bSystemScriptsAreSynchronized &= SystemScript->AreScriptAndSourceSynchronized();
		}

		bool bEmitterScriptsAreSynchronized = true;

#if 0
		UE_LOG(LogNiagara, Log, TEXT("PreMerger"));
		for (FNiagaraEmitterHandle& EmitterHandle : EmitterHandles)
		{
			UE_LOG(LogNiagara, Log, TEXT("Emitter Handle: %s"), *EmitterHandle.GetUniqueInstanceName());
			UNiagaraScript* UpdateScript = EmitterHandle.GetInstance()->GetScript(ENiagaraScriptUsage::ParticleUpdateScript, FGuid());
			UNiagaraScript* SpawnScript = EmitterHandle.GetInstance()->GetScript(ENiagaraScriptUsage::ParticleSpawnScript, FGuid());
			UE_LOG(LogNiagara, Log, TEXT("Spawn Parameters"));
			SpawnScript->GetVMExecutableData().Parameters.DumpParameters();
			UE_LOG(LogNiagara, Log, TEXT("Spawn RI Parameters"));
			SpawnScript->RapidIterationParameters.DumpParameters();
			UE_LOG(LogNiagara, Log, TEXT("Update Parameters"));
			UpdateScript->GetVMExecutableData().Parameters.DumpParameters();
			UE_LOG(LogNiagara, Log, TEXT("Update RI Parameters"));
			UpdateScript->RapidIterationParameters.DumpParameters();
		}
#endif

		for (FNiagaraEmitterHandle& EmitterHandle : EmitterHandles)
		{
			if (EmitterHandle.GetIsEnabled() && EmitterHandle.GetInstance() && !EmitterHandle.GetInstance()->AreAllScriptAndSourcesSynchronized())
			{
				bEmitterScriptsAreSynchronized = false;
			}
		}

		if (UNiagaraEmitter::GetForceCompileOnLoad())
		{
			ForceGraphToRecompileOnNextCheck();
			UE_LOG(LogNiagara, Log, TEXT("System %s being rebuilt because UNiagaraEmitter::GetForceCompileOnLoad() == true."), *GetPathName());
		}

		if (bSystemScriptsAreSynchronized == false && GEnableVerboseNiagaraChangeIdLogging)
		{
			UE_LOG(LogNiagara, Log, TEXT("System %s being compiled because there were changes to a system script Change ID."), *GetPathName());
		}

		if (bEmitterScriptsAreSynchronized == false && GEnableVerboseNiagaraChangeIdLogging)
		{
			UE_LOG(LogNiagara, Log, TEXT("System %s being compiled because there were changes to an emitter script Change ID."), *GetPathName());
		}

		if (EmitterCompiledData.Num() == 0 || EmitterCompiledData[0]->DataSetCompiledData.Variables.Num() == 0)
		{
			InitEmitterCompiledData();
		}

		if (SystemCompiledData.InstanceParamStore.ReadParameterVariables().Num() == 0 ||SystemCompiledData.DataSetCompiledData.Variables.Num() == 0)
		{
			InitSystemCompiledData();
		}

#if 0
		UE_LOG(LogNiagara, Log, TEXT("Before"));
		for (FNiagaraEmitterHandle& EmitterHandle : EmitterHandles)
		{
			UE_LOG(LogNiagara, Log, TEXT("Emitter Handle: %s"), *EmitterHandle.GetUniqueInstanceName());
			UNiagaraScript* UpdateScript = EmitterHandle.GetInstance()->GetScript(ENiagaraScriptUsage::ParticleUpdateScript, FGuid());
			UNiagaraScript* SpawnScript = EmitterHandle.GetInstance()->GetScript(ENiagaraScriptUsage::ParticleSpawnScript, FGuid());
			UE_LOG(LogNiagara, Log, TEXT("Spawn Parameters"));
			SpawnScript->GetVMExecutableData().Parameters.DumpParameters();
			UE_LOG(LogNiagara, Log, TEXT("Spawn RI Parameters"));
			SpawnScript->RapidIterationParameters.DumpParameters();
			UE_LOG(LogNiagara, Log, TEXT("Update Parameters"));
			UpdateScript->GetVMExecutableData().Parameters.DumpParameters();
			UE_LOG(LogNiagara, Log, TEXT("Update RI Parameters"));
			UpdateScript->RapidIterationParameters.DumpParameters();
		}
#endif

		if (bSystemScriptsAreSynchronized == false || bEmitterScriptsAreSynchronized == false)
		{
			// Call modify here so that the system will resave the compile ids and script vm when running the resave
			// commandlet.  In normal post load, it will be ignored.
			Modify();
			RequestCompile(false);
		}

#if 0
		UE_LOG(LogNiagara, Log, TEXT("After"));
		for (FNiagaraEmitterHandle& EmitterHandle : EmitterHandles)
		{
			UE_LOG(LogNiagara, Log, TEXT("Emitter Handle: %s"), *EmitterHandle.GetUniqueInstanceName());
			UNiagaraScript* UpdateScript = EmitterHandle.GetInstance()->GetScript(ENiagaraScriptUsage::ParticleUpdateScript, FGuid());
			UNiagaraScript* SpawnScript = EmitterHandle.GetInstance()->GetScript(ENiagaraScriptUsage::ParticleSpawnScript, FGuid());
			UE_LOG(LogNiagara, Log, TEXT("Spawn Parameters"));
			SpawnScript->GetVMExecutableData().Parameters.DumpParameters();
			UE_LOG(LogNiagara, Log, TEXT("Spawn RI Parameters"));
			SpawnScript->RapidIterationParameters.DumpParameters();
			UE_LOG(LogNiagara, Log, TEXT("Update Parameters"));
			UpdateScript->GetVMExecutableData().Parameters.DumpParameters();
			UE_LOG(LogNiagara, Log, TEXT("Update RI Parameters"));
			UpdateScript->RapidIterationParameters.DumpParameters();
		}
#endif
	}
	if (GNiagaraForceSystemsToCookOutRapidIterationOnLoad == 1 && !bBakeOutRapidIteration)
	{
		WaitForCompilationComplete();
		bBakeOutRapidIteration = true;
		RequestCompile(false);
	}
#endif

	if ( FPlatformProperties::RequiresCookedData() )
	{
		bIsValidCached = IsValidInternal();
		bIsReadyToRunCached = IsReadyToRunInternal();
	}

	ResolveScalabilitySettings();

	ComputeEmittersExecutionOrder();

	ComputeRenderersDrawOrder();

	CacheFromCompiledData();

	//TODO: Move to serialized properties?
	UpdateDITickFlags();
	UpdateHasGPUEmitters();

	// Run task to prime pools this must happen on the GameThread
	if (PoolPrimeSize > 0 && MaxPoolSize > 0)
	{
		FNiagaraWorldManager::PrimePoolForAllWorlds(this);
	}
}

#if WITH_EDITORONLY_DATA
bool UNiagaraSystem::UsesScript(const UNiagaraScript* Script) const
{
	EnsureFullyLoaded();
	if (SystemSpawnScript == Script ||
		SystemUpdateScript == Script)
	{
		return true;
	}

	for (FNiagaraEmitterHandle EmitterHandle : GetEmitterHandles())
	{
		if (EmitterHandle.GetInstance() && EmitterHandle.GetInstance()->UsesScript(Script))
		{
			return true;
		}
	}
	
	return false;
}

bool UNiagaraSystem::UsesEmitter(const UNiagaraEmitter* Emitter) const
{
	if (Emitter != nullptr)
	{
		for (const FNiagaraEmitterHandle& EmitterHandle : GetEmitterHandles())
		{
			if (EmitterHandle.UsesEmitter(*Emitter))
			{
				return true;
			}
		}
	}
	return false;
}

void UNiagaraSystem::RequestCompileForEmitter(UNiagaraEmitter* InEmitter)
{
	for (TObjectIterator<UNiagaraSystem> It; It; ++It)
	{
		UNiagaraSystem* Sys = *It;
		if (Sys && Sys->UsesEmitter(InEmitter))
		{
			Sys->RequestCompile(false);
		}
	}
}

void UNiagaraSystem::RecomputeExecutionOrderForEmitter(UNiagaraEmitter* InEmitter)
{
	for (TObjectIterator<UNiagaraSystem> It; It; ++It)
	{
		UNiagaraSystem* Sys = *It;
		if (Sys && Sys->UsesEmitter(InEmitter))
		{
			Sys->ComputeEmittersExecutionOrder();
		}
	}
}

void UNiagaraSystem::RecomputeExecutionOrderForDataInterface(class UNiagaraDataInterface* DataInterface)
{
	if (UNiagaraEmitter* Emitter = DataInterface->GetTypedOuter<UNiagaraEmitter>())
	{
		RecomputeExecutionOrderForEmitter(Emitter);
	}
	else
	{
		// In theory we should never hit this, but just incase let's handle it
		for (TObjectIterator<UNiagaraSystem> It; It; ++It)
		{
			if ( UNiagaraSystem* Sys = *It )
			{
				Sys->ComputeEmittersExecutionOrder();
			}
		}
	}
}

#endif

void UNiagaraSystem::Serialize(FArchive& Ar)
{
	Super::Serialize(Ar);

	Ar.UsingCustomVersion(FNiagaraCustomVersion::GUID);

	if (Ar.CustomVer(FNiagaraCustomVersion::GUID) >= FNiagaraCustomVersion::ChangeEmitterCompiledDataToSharedRefs)
	{
		UScriptStruct* NiagaraEmitterCompiledDataStruct = FNiagaraEmitterCompiledData::StaticStruct();

		int32 EmitterCompiledDataNum = 0;
		if (Ar.IsSaving())
		{
			EmitterCompiledDataNum = EmitterCompiledData.Num();
		}
		Ar << EmitterCompiledDataNum;

		if (Ar.IsLoading())
		{
			// Clear out EmitterCompiledData when loading or else we will end up with duplicate entries. 
			EmitterCompiledData.Reset();
		}
		for (int32 EmitterIndex = 0; EmitterIndex < EmitterCompiledDataNum; ++EmitterIndex)
		{
			if (Ar.IsLoading())
			{
				EmitterCompiledData.Add(MakeShared<FNiagaraEmitterCompiledData>());
			}

			NiagaraEmitterCompiledDataStruct->SerializeTaggedProperties(Ar, (uint8*)&ConstCastSharedRef<FNiagaraEmitterCompiledData>(EmitterCompiledData[EmitterIndex]).Get(), NiagaraEmitterCompiledDataStruct, nullptr);
		}
	}

#if WITH_EDITOR
	if (GIsCookerLoadingPackage && Ar.IsLoading())
	{
		bBakeOutRapidIteration = bBakeOutRapidIteration || bBakeOutRapidIterationOnCook;
		bTrimAttributes = bTrimAttributes || bTrimAttributesOnCook;

		bDisableAllDebugSwitches = true;
	}
#endif
}

#if WITH_EDITOR

void UNiagaraSystem::PreEditChange(FProperty* PropertyThatWillChange)
{
	Super::PreEditChange(PropertyThatWillChange);

	if (PropertyThatWillChange && PropertyThatWillChange->GetFName() == GET_MEMBER_NAME_CHECKED(UNiagaraSystem, EffectType))
	{
		UpdateContext.SetDestroyOnAdd(true);
		UpdateContext.Add(this, false);
	}
}

void UNiagaraSystem::PostEditChangeProperty(struct FPropertyChangedEvent& PropertyChangedEvent)
{
	Super::PostEditChangeProperty(PropertyChangedEvent);

	ThumbnailImageOutOfDate = true;

	if (PropertyChangedEvent.Property != nullptr)
	{
		if (PropertyChangedEvent.Property->GetFName() == GET_MEMBER_NAME_CHECKED(UNiagaraSystem, WarmupTickCount))
		{
			//Set the WarmupTime to feed back to the user.
			WarmupTime = WarmupTickCount * WarmupTickDelta;
		}
		else if (PropertyChangedEvent.Property->GetFName() == GET_MEMBER_NAME_CHECKED(UNiagaraSystem, WarmupTime))
		{
			//Set the WarmupTickCount to feed back to the user.
			if (FMath::IsNearlyZero(WarmupTickDelta))
			{
				WarmupTickDelta = 0.0f;
			}
			else
			{
				WarmupTickCount = WarmupTime / WarmupTickDelta;
				WarmupTime = WarmupTickDelta * WarmupTickCount;
			}
		}
	}
	else
	{
		// User parameter values may have changed off of Undo/Redo, which calls this with a nullptr, so we need to propagate those. 
		// The editor may no longer be open, so we should do this within the system to properly propagate.
		ExposedParameters.PostGenericEditChange();
	}

	UpdateDITickFlags();
	UpdateHasGPUEmitters();
	ResolveScalabilitySettings();

	UpdateContext.CommitUpdate();

	static FName SkipReset = TEXT("SkipSystemResetOnChange");
	bool bPropertyHasSkip = PropertyChangedEvent.Property && PropertyChangedEvent.Property->HasMetaData(SkipReset);
	bool bMemberHasSkip = PropertyChangedEvent.MemberProperty && PropertyChangedEvent.MemberProperty->HasMetaData(SkipReset);
	if (!bPropertyHasSkip && !bMemberHasSkip)
	{
		OnSystemPostEditChangeDelegate.Broadcast(this);
	}
}
#endif 

void UNiagaraSystem::PostLoad()
{
	Super::PostLoad();

	// Workaround for UE-104235 where a CDO loads a NiagaraSystem before the NiagaraModule has had a chance to load
	// We force the module to load here we makes sure the type registry, etc, is all setup in time.
	static bool bLoadChecked = false;
	if ( !bLoadChecked )
	{
		// We don't implement IsPostLoadThreadSafe so should be on the GT, but let's not assume.
		if ( ensure(IsInGameThread()) )
		{
			bLoadChecked = true;
			FModuleManager::LoadModuleChecked<INiagaraModule>("Niagara");
		}
	}

	ExposedParameters.PostLoad();
	ExposedParameters.SanityCheckData();

	SystemCompiledData.InstanceParamStore.PostLoad();

	if (GIsEditor)
	{
		SetFlags(RF_Transactional);
	}

	// Previously added emitters didn't have their stand alone and public flags cleared so
	// they 'leak' into the system package.  Clear the flags here so they can be collected
	// during the next save.
	UPackage* PackageOuter = Cast<UPackage>(GetOuter());
	if (PackageOuter != nullptr && HasAnyFlags(RF_Public | RF_Standalone))
	{
		TArray<UObject*> ObjectsInPackage;
		GetObjectsWithPackage(PackageOuter, ObjectsInPackage);
		for (UObject* ObjectInPackage : ObjectsInPackage)
		{
			UNiagaraEmitter* Emitter = Cast<UNiagaraEmitter>(ObjectInPackage);
			if (Emitter != nullptr)
			{
				Emitter->ConditionalPostLoad();
				Emitter->ClearFlags(RF_Standalone | RF_Public);
			}
		}
	}

	const int32 NiagaraVer = GetLinkerCustomVersion(FNiagaraCustomVersion::GUID);
	if (NiagaraVer < FNiagaraCustomVersion::PlatformScalingRefactor)
	{
		for (int32 DL = 0; DL < ScalabilityOverrides_DEPRECATED.Num(); ++DL)
		{
			FNiagaraSystemScalabilityOverride& LegacyOverride = ScalabilityOverrides_DEPRECATED[DL];
			FNiagaraSystemScalabilityOverride& NewOverride = SystemScalabilityOverrides.Overrides.AddDefaulted_GetRef();
			NewOverride = LegacyOverride;
			NewOverride.Platforms = FNiagaraPlatformSet(FNiagaraPlatformSet::CreateQualityLevelMask(DL));
		}
	}

#if UE_EDITOR
	ExposedParameters.RecreateRedirections();
#endif

	FGraphEventArray EmitterPrerequisiteTasks;
	for (FNiagaraEmitterHandle& EmitterHandle : EmitterHandles)
	{
<<<<<<< HEAD
		if (EditorParameters == nullptr)
		{
			INiagaraModule& NiagaraModule = FModuleManager::GetModuleChecked<INiagaraModule>("Niagara");
			EditorParameters = NiagaraModule.GetEditorOnlyDataUtilities().CreateDefaultEditorParameters(this);
		}

		TArray<UNiagaraScript*> AllSystemScripts;
		UNiagaraScriptSourceBase* SystemScriptSource = nullptr;
		if (SystemSpawnScript == nullptr)
		{
			SystemSpawnScript = NewObject<UNiagaraScript>(this, "SystemSpawnScript", RF_Transactional);
			SystemSpawnScript->SetUsage(ENiagaraScriptUsage::SystemSpawnScript);
			INiagaraModule& NiagaraModule = FModuleManager::GetModuleChecked<INiagaraModule>("Niagara");
			SystemScriptSource = NiagaraModule.GetEditorOnlyDataUtilities().CreateDefaultScriptSource(this);
			SystemSpawnScript->SetLatestSource(SystemScriptSource);
		}
		else
		{
			SystemSpawnScript->ConditionalPostLoad();
			SystemScriptSource = SystemSpawnScript->GetLatestSource();
		}
		AllSystemScripts.Add(SystemSpawnScript);

		if (SystemUpdateScript == nullptr)
		{
			SystemUpdateScript = NewObject<UNiagaraScript>(this, "SystemUpdateScript", RF_Transactional);
			SystemUpdateScript->SetUsage(ENiagaraScriptUsage::SystemUpdateScript);
			SystemUpdateScript->SetLatestSource(SystemScriptSource);
		}
		else
		{
			SystemUpdateScript->ConditionalPostLoad();
		}
		AllSystemScripts.Add(SystemUpdateScript);

		//TODO: This causes a crash becuase the script source ptr is null? Fix
		//For existing emitters before the lifecylce rework, ensure they have the system lifecycle module.
		if (NiagaraVer < FNiagaraCustomVersion::LifeCycleRework)
		{
			/*UNiagaraScriptSourceBase* SystemScriptSource = SystemUpdateScript->GetSource();
			if (SystemScriptSource)
			{
				bool bFoundModule;
				if (SystemScriptSource->AddModuleIfMissing(TEXT("/Niagara/Modules/System/SystemLifeCycle.SystemLifeCycle"), ENiagaraScriptUsage::SystemUpdateScript, bFoundModule))
				{
					bNeedsRecompile = true;
				}
			}*/
		}

		bool bSystemScriptsAreSynchronized = true;
		for (UNiagaraScript* SystemScript : AllSystemScripts)
		{
			bSystemScriptsAreSynchronized &= SystemScript->AreScriptAndSourceSynchronized();
		}

		bool bEmitterScriptsAreSynchronized = true;

#if 0
		UE_LOG(LogNiagara, Log, TEXT("PreMerger"));
		for (FNiagaraEmitterHandle& EmitterHandle : EmitterHandles)
=======
#if WITH_EDITORONLY_DATA
		EmitterHandle.ConditionalPostLoad(NiagaraVer);
#else
		if (UNiagaraEmitter* NiagaraEmitter = EmitterHandle.GetInstance())
>>>>>>> 5419abad
		{
			NiagaraEmitter->ConditionalPostLoad();
		}
#endif
		if (UNiagaraEmitter* NiagaraEmitter = EmitterHandle.GetInstance())
		{
			EmitterPrerequisiteTasks.Add(NiagaraEmitter->UpdateTaskRef);
		}
<<<<<<< HEAD

		if (bEmitterScriptsAreSynchronized == false && GEnableVerboseNiagaraChangeIdLogging)
		{
			UE_LOG(LogNiagara, Log, TEXT("System %s being compiled because there were changes to an emitter script Change ID."), *GetPathName());
		}

		if (EmitterCompiledData.Num() == 0 || EmitterCompiledData[0]->DataSetCompiledData.Variables.Num() == 0)
		{
			InitEmitterCompiledData();
		}

		if (SystemCompiledData.InstanceParamStore.ReadParameterVariables().Num() == 0 ||SystemCompiledData.DataSetCompiledData.Variables.Num() == 0)
		{
			InitSystemCompiledData();
		}

#if 0
		UE_LOG(LogNiagara, Log, TEXT("Before"));
		for (FNiagaraEmitterHandle& EmitterHandle : EmitterHandles)
		{
			UE_LOG(LogNiagara, Log, TEXT("Emitter Handle: %s"), *EmitterHandle.GetUniqueInstanceName());
			UNiagaraScript* UpdateScript = EmitterHandle.GetInstance()->GetScript(ENiagaraScriptUsage::ParticleUpdateScript, FGuid());
			UNiagaraScript* SpawnScript = EmitterHandle.GetInstance()->GetScript(ENiagaraScriptUsage::ParticleSpawnScript, FGuid());
			UE_LOG(LogNiagara, Log, TEXT("Spawn Parameters"));
			SpawnScript->GetVMExecutableData().Parameters.DumpParameters();
			UE_LOG(LogNiagara, Log, TEXT("Spawn RI Parameters"));
			SpawnScript->RapidIterationParameters.DumpParameters();
			UE_LOG(LogNiagara, Log, TEXT("Update Parameters"));
			UpdateScript->GetVMExecutableData().Parameters.DumpParameters();
			UE_LOG(LogNiagara, Log, TEXT("Update RI Parameters"));
			UpdateScript->RapidIterationParameters.DumpParameters();
		}
#endif

		// Synchronize with definitions before compiling.
		const UNiagaraSettings* Settings = GetDefault<UNiagaraSettings>();
		check(Settings);
		TArray<FGuid> DefaultDefinitionsUniqueIds;
		for (const FSoftObjectPath& DefaultLinkedParameterDefinitionObjPath : Settings->DefaultLinkedParameterDefinitions)
		{
			UNiagaraParameterDefinitionsBase* DefaultLinkedParameterDefinitions = CastChecked<UNiagaraParameterDefinitionsBase>(DefaultLinkedParameterDefinitionObjPath.TryLoad());
			DefaultDefinitionsUniqueIds.Add(DefaultLinkedParameterDefinitions->GetDefinitionsUniqueId());
			const bool bDoNotAssertIfAlreadySubscribed = true;
			SubscribeToParameterDefinitions(DefaultLinkedParameterDefinitions, bDoNotAssertIfAlreadySubscribed);
		}
		FSynchronizeWithParameterDefinitionsArgs Args;
		Args.SpecificDefinitionsUniqueIds = DefaultDefinitionsUniqueIds;
		Args.bForceSynchronizeDefinitions = true;
		Args.bSubscribeAllNameMatchParameters = true;
		SynchronizeWithParameterDefinitions(Args);
		InitParameterDefinitionsSubscriptions();

		if (bSystemScriptsAreSynchronized == false || bEmitterScriptsAreSynchronized == false)
		{
			// Call modify here so that the system will resave the compile ids and script vm when running the resave
			// commandlet.  In normal post load, it will be ignored.
			Modify();
			RequestCompile(false);
		}

#if 0
		UE_LOG(LogNiagara, Log, TEXT("After"));
		for (FNiagaraEmitterHandle& EmitterHandle : EmitterHandles)
		{
			UE_LOG(LogNiagara, Log, TEXT("Emitter Handle: %s"), *EmitterHandle.GetUniqueInstanceName());
			UNiagaraScript* UpdateScript = EmitterHandle.GetInstance()->GetScript(ENiagaraScriptUsage::ParticleUpdateScript, FGuid());
			UNiagaraScript* SpawnScript = EmitterHandle.GetInstance()->GetScript(ENiagaraScriptUsage::ParticleSpawnScript, FGuid());
			UE_LOG(LogNiagara, Log, TEXT("Spawn Parameters"));
			SpawnScript->GetVMExecutableData().Parameters.DumpParameters();
			UE_LOG(LogNiagara, Log, TEXT("Spawn RI Parameters"));
			SpawnScript->RapidIterationParameters.DumpParameters();
			UE_LOG(LogNiagara, Log, TEXT("Update Parameters"));
			UpdateScript->GetVMExecutableData().Parameters.DumpParameters();
			UE_LOG(LogNiagara, Log, TEXT("Update RI Parameters"));
			UpdateScript->RapidIterationParameters.DumpParameters();
		}
#endif
=======
>>>>>>> 5419abad
	}
	
#if WITH_EDITORONLY_DATA
	if (EditorData == nullptr)
	{
		INiagaraModule& NiagaraModule = FModuleManager::GetModuleChecked<INiagaraModule>("Niagara");
		EditorData = NiagaraModule.GetEditorOnlyDataUtilities().CreateDefaultEditorData(this);
	}
<<<<<<< HEAD

	// see the equivalent in NiagaraEmitter for details
	if(bIsTemplateAsset_DEPRECATED)
	{
		TemplateSpecification = bIsTemplateAsset_DEPRECATED ? ENiagaraScriptTemplateSpecification::Template : ENiagaraScriptTemplateSpecification::None;
	}
#endif // WITH_EDITORONLY_DATA

	if ( FPlatformProperties::RequiresCookedData() )
=======
	else
>>>>>>> 5419abad
	{
		EditorData->PostLoadFromOwner(this);
	}

	if (EditorParameters == nullptr)
	{
		INiagaraModule& NiagaraModule = FModuleManager::GetModuleChecked<INiagaraModule>("Niagara");
		EditorParameters = NiagaraModule.GetEditorOnlyDataUtilities().CreateDefaultEditorParameters(this);
	}

	// see the equivalent in NiagaraEmitter for details
	if(bIsTemplateAsset_DEPRECATED)
	{
		TemplateSpecification = bIsTemplateAsset_DEPRECATED ? ENiagaraScriptTemplateSpecification::Template : ENiagaraScriptTemplateSpecification::None;
	}
#endif // WITH_EDITORONLY_DATA

	// we are not yet finished, but we do the rest of the work after postload in a separate task
	UpdateTaskRef = TGraphTask<FNiagaraSystemUpdateTask>::CreateTask(&EmitterPrerequisiteTasks).ConstructAndDispatchWhenReady(this);
}

#if WITH_EDITORONLY_DATA

UNiagaraEditorDataBase* UNiagaraSystem::GetEditorData()
{
	return EditorData;
}

const UNiagaraEditorDataBase* UNiagaraSystem::GetEditorData() const
{
	return EditorData;
}

UNiagaraEditorParametersAdapterBase* UNiagaraSystem::GetEditorParameters()
{
	return EditorParameters;
}

bool UNiagaraSystem::ReferencesInstanceEmitter(UNiagaraEmitter& Emitter)
{
	if (&Emitter == nullptr)
	{
		return false;
	}

	for (FNiagaraEmitterHandle& Handle : EmitterHandles)
	{
		if (&Emitter == Handle.GetInstance())
		{
			return true;
		}
	}
	return false;
}

void UNiagaraSystem::RefreshSystemParametersFromEmitter(const FNiagaraEmitterHandle& EmitterHandle)
{
	InitEmitterCompiledData();
	if (ensureMsgf(EmitterHandles.ContainsByPredicate([=](const FNiagaraEmitterHandle& OwnedEmitterHandle) { return OwnedEmitterHandle.GetId() == EmitterHandle.GetId(); }),
		TEXT("Can't refresh parameters from an emitter handle this system doesn't own.")))
	{
		if (EmitterHandle.GetInstance())
		{
			EmitterHandle.GetInstance()->EmitterSpawnScriptProps.Script->RapidIterationParameters.CopyParametersTo(
				SystemSpawnScript->RapidIterationParameters, false, FNiagaraParameterStore::EDataInterfaceCopyMethod::None);
			EmitterHandle.GetInstance()->EmitterUpdateScriptProps.Script->RapidIterationParameters.CopyParametersTo(
				SystemUpdateScript->RapidIterationParameters, false, FNiagaraParameterStore::EDataInterfaceCopyMethod::None);
		}
	}
}

void UNiagaraSystem::RemoveSystemParametersForEmitter(const FNiagaraEmitterHandle& EmitterHandle)
{
	InitEmitterCompiledData();
	if (ensureMsgf(EmitterHandles.ContainsByPredicate([=](const FNiagaraEmitterHandle& OwnedEmitterHandle) { return OwnedEmitterHandle.GetId() == EmitterHandle.GetId(); }),
		TEXT("Can't remove parameters for an emitter handle this system doesn't own.")))
	{
		if (EmitterHandle.GetInstance())
		{
			EmitterHandle.GetInstance()->EmitterSpawnScriptProps.Script->RapidIterationParameters.RemoveParameters(SystemSpawnScript->RapidIterationParameters);
			EmitterHandle.GetInstance()->EmitterUpdateScriptProps.Script->RapidIterationParameters.RemoveParameters(SystemUpdateScript->RapidIterationParameters);
		}
	}
}
#endif


const TArray<FNiagaraEmitterHandle>& UNiagaraSystem::GetEmitterHandles()
{
	return EmitterHandles;
}

const TArray<FNiagaraEmitterHandle>& UNiagaraSystem::GetEmitterHandles()const
{
	return EmitterHandles;
}

bool UNiagaraSystem::IsReadyToRunInternal() const
{
	//TODO: Ideally we'd never even load Niagara assets on the server but this is a larger issue. Tracked in FORT-342580
	if (!FApp::CanEverRender())
	{
		return false;
	}

	EnsureFullyLoaded();
	if (!SystemSpawnScript || !SystemUpdateScript)
	{
		if (FPlatformProperties::RequiresCookedData())
		{
			UE_LOG(LogNiagara, Warning, TEXT("%s IsReadyToRunInternal() failed due to missing SystemScript.  Spawn[%s] Update[%s]"),
				*GetFullName(),
				SystemSpawnScript ? *SystemSpawnScript->GetName() : TEXT("<none>"),
				SystemUpdateScript ? *SystemUpdateScript->GetName() : TEXT("<none>"));
		}

		return false;
	}

#if WITH_EDITORONLY_DATA
	if (HasOutstandingCompilationRequests())
	{
		return false;
	}

	/* Check that our post compile data is in sync with the current emitter handles count. If we have just added a new emitter handle, we will not have any outstanding compilation requests as the new compile
	 * will not be added to the outstanding compilation requests until the next tick.
	 */
	if (EmitterHandles.Num() != EmitterCompiledData.Num())
	{
		return false;
	}
#endif

	if (SystemSpawnScript->IsScriptCompilationPending(false) || 
		SystemUpdateScript->IsScriptCompilationPending(false))
	{
		return false;
	}

	const int32 EmitterCount = EmitterHandles.Num();
	for (int32 EmitterIt = 0; EmitterIt < EmitterCount; ++EmitterIt)
	{
		const FNiagaraEmitterHandle& Handle = EmitterHandles[EmitterIt];
		if (Handle.GetInstance() && !Handle.GetInstance()->IsReadyToRun())
		{
			if (FPlatformProperties::RequiresCookedData())
			{
				UE_LOG(LogNiagara, Warning, TEXT("%s IsReadyToRunInternal() failed due to Emitter not being ready to run.  Emitter #%d - %s"),
					*GetFullName(),
					EmitterIt,
					Handle.GetInstance() ? *Handle.GetInstance()->GetUniqueEmitterName() : TEXT("<none>"));
			}

			return false;
		}
	}

	// SystemSpawnScript and SystemUpdateScript needs to agree on the attributes of the datasets
	// Outside of DDC weirdness it's unclear how they can get out of sync, but this is a precaution to make sure that mismatched scripts won't run
	if (SystemSpawnScript->GetVMExecutableData().Attributes != SystemUpdateScript->GetVMExecutableData().Attributes)
	{
		if (FPlatformProperties::RequiresCookedData())
		{
			UE_LOG(LogNiagara, Warning, TEXT("%s IsReadyToRunInternal() failed due to mismatch between System spawn and update script attributes."), *GetFullName());
		}

		return false;
	}

	return true;
}

void UNiagaraSystem::GetAssetRegistryTags(TArray<FAssetRegistryTag>& OutTags) const
{
	EnsureFullyLoaded();
#if WITH_EDITOR
	OutTags.Add(FAssetRegistryTag("HasGPUEmitter", HasAnyGPUEmitters() ? TEXT("True") : TEXT("False"), FAssetRegistryTag::TT_Alphabetical));

	const float BoundsSize = FixedBounds.GetSize().GetMax();
	OutTags.Add(FAssetRegistryTag("FixedBoundsSize", bFixedBounds ? FString::Printf(TEXT("%.2f"), BoundsSize) : FString(TEXT("None")), FAssetRegistryTag::TT_Numerical));

	OutTags.Add(FAssetRegistryTag("NumEmitters", LexToString(EmitterHandles.Num()), FAssetRegistryTag::TT_Numerical));

	uint32 GPUSimsMissingFixedBounds = 0;

	// Gather up generic NumActive values
	uint32 NumActiveEmitters = 0;
	uint32 NumActiveRenderers = 0;
	TArray<const UNiagaraRendererProperties*> ActiveRenderers;
	for (const FNiagaraEmitterHandle& Handle : EmitterHandles)
	{
		if (Handle.GetIsEnabled())
		{

			NumActiveEmitters++;
			const UNiagaraEmitter* Emitter = Handle.GetInstance();
			if (Emitter)
			{
				// Only register fixed bounds requirement for GPU if the system itself isn't fixed bounds.
				if (bFixedBounds == false && Emitter->bFixedBounds == false && Emitter->SimTarget == ENiagaraSimTarget::GPUComputeSim)
				{
					GPUSimsMissingFixedBounds++;
				}

				for (const UNiagaraRendererProperties* Props : Emitter->GetRenderers())
				{
					if (Props)
					{
						NumActiveRenderers++;
						ActiveRenderers.Add(Props);
					}
				}
			}
		}
	}

	OutTags.Add(FAssetRegistryTag("ActiveEmitters", LexToString(NumActiveEmitters), FAssetRegistryTag::TT_Numerical));
	OutTags.Add(FAssetRegistryTag("ActiveRenderers", LexToString(NumActiveRenderers), FAssetRegistryTag::TT_Numerical));
	OutTags.Add(FAssetRegistryTag("GPUSimsMissingFixedBounds", LexToString(GPUSimsMissingFixedBounds), FAssetRegistryTag::TT_Numerical));
	OutTags.Add(FAssetRegistryTag("EffectType", EffectType != nullptr ? EffectType->GetName() : FString(TEXT("None")), FAssetRegistryTag::TT_Alphabetical));
	OutTags.Add(FAssetRegistryTag("WarmupTime", LexToString(WarmupTime), FAssetRegistryTag::TT_Numerical));
	OutTags.Add(FAssetRegistryTag("HasOverrideScalabilityForSystem", bOverrideScalabilitySettings ? TEXT("True") : TEXT("False"), FAssetRegistryTag::TT_Alphabetical));
	OutTags.Add(FAssetRegistryTag("HasDIsWithPostSimulateTick", bHasDIsWithPostSimulateTick ? TEXT("True") : TEXT("False"), FAssetRegistryTag::TT_Alphabetical));
	OutTags.Add(FAssetRegistryTag("NeedsSortedSignificanceCull", bNeedsSortedSignificanceCull ? TEXT("True") : TEXT("False"), FAssetRegistryTag::TT_Alphabetical));

	// Gather up NumActive emitters based off of quality level.
	const UNiagaraSettings* Settings = GetDefault<UNiagaraSettings>();
	if (Settings)
	{
		int32 NumQualityLevels = Settings->QualityLevels.Num();
		TArray<int32> QualityLevelsNumActive;
		QualityLevelsNumActive.AddZeroed(NumQualityLevels);

		for (const FNiagaraEmitterHandle& Handle : EmitterHandles)
		{
			if (Handle.GetIsEnabled())
			{
				const UNiagaraEmitter* Emitter = Handle.GetInstance();
				if (Emitter)
				{
					for (int32 i = 0; i < NumQualityLevels; i++)
					{
						if (Emitter->Platforms.IsEffectQualityEnabled(i))
						{
							QualityLevelsNumActive[i]++;
						}
					}
				}
			}
		}

		for (int32 i = 0; i < NumQualityLevels; i++)
		{
			FString QualityLevelKey = Settings->QualityLevels[i].ToString() + TEXT("Emitters");
			OutTags.Add(FAssetRegistryTag(*QualityLevelKey, LexToString(QualityLevelsNumActive[i]), FAssetRegistryTag::TT_Numerical));
		}
	}


	TMap<FName, uint32> NumericKeys;
	TMap<FName, FString> StringKeys;

	// Gather up custom asset tags for  RendererProperties
	{
		TArray<UClass*> RendererClasses;
		GetDerivedClasses(UNiagaraRendererProperties::StaticClass(), RendererClasses);

		for (UClass* RendererClass : RendererClasses)
		{
			const UNiagaraRendererProperties* PropDefault = RendererClass->GetDefaultObject< UNiagaraRendererProperties>();
			if (PropDefault)
			{
				PropDefault->GetAssetTagsForContext(this, ActiveRenderers, NumericKeys, StringKeys);
			}
		}
	}

	// Gather up custom asset tags for DataInterfaces
	{
		TArray<const UNiagaraDataInterface*> DataInterfaces;
		auto AddDIs = [&](UNiagaraScript* Script)
		{
			if (Script)
			{
				for (FNiagaraScriptDataInterfaceCompileInfo& Info : Script->GetVMExecutableData().DataInterfaceInfo)
				{
					UNiagaraDataInterface* DefaultDataInterface = Info.GetDefaultDataInterface();
					DataInterfaces.AddUnique(DefaultDataInterface);
				}
			}
		};

		AddDIs(SystemSpawnScript);
		AddDIs(SystemUpdateScript);
		for (const FNiagaraEmitterHandle& Handle : EmitterHandles)
		{
			if (Handle.GetIsEnabled())
			{
				if (UNiagaraEmitter* Emitter = Handle.GetInstance())
				{
					TArray<UNiagaraScript*> Scripts;
					Emitter->GetScripts(Scripts);
					for (UNiagaraScript* Script : Scripts)
					{
						AddDIs(Script);
					}
				}
			}
		}

		TArray<UClass*> DIClasses;
		GetDerivedClasses(UNiagaraDataInterface::StaticClass(), DIClasses);

		for (UClass* DIClass : DIClasses)
		{
			const UNiagaraDataInterface* PropDefault = DIClass->GetDefaultObject< UNiagaraDataInterface>();
			if (PropDefault)
			{
				PropDefault->GetAssetTagsForContext(this, DataInterfaces, NumericKeys, StringKeys);
			}
		}
		OutTags.Add(FAssetRegistryTag("ActiveDIs", LexToString(DataInterfaces.Num()), FAssetRegistryTag::TT_Numerical));
	}


	// Now propagate the custom numeric and string tags from the DataInterfaces and RendererProperties above
	auto NumericIter = NumericKeys.CreateConstIterator();
	while (NumericIter)
	{

		OutTags.Add(FAssetRegistryTag(NumericIter.Key(), LexToString(NumericIter.Value()), FAssetRegistryTag::TT_Numerical));
		++NumericIter;
	}

	auto StringIter = StringKeys.CreateConstIterator();
	while (StringIter)
	{

		OutTags.Add(FAssetRegistryTag(StringIter.Key(), LexToString(StringIter.Value()), FAssetRegistryTag::TT_Alphabetical));
		++StringIter;
	}

	// TemplateSpecialization
	FName TemplateSpecificationName = GET_MEMBER_NAME_CHECKED(UNiagaraSystem, TemplateSpecification);
	FText TemplateSpecializationValueString = StaticEnum<ENiagaraScriptTemplateSpecification>()->GetDisplayNameTextByValue((int64) TemplateSpecification);
	OutTags.Add(FAssetRegistryTag(TemplateSpecificationName, TemplateSpecializationValueString.ToString(), FAssetRegistryTag::TT_Alphabetical));

	/*for (const UNiagaraDataInterface* DI : DataInterfaces)
	{
		FString ClassName;
		DI->GetClass()->GetName(ClassName);
		OutTags.Add(FAssetRegistryTag(*(TEXT("bHas")+ClassName), TEXT("True"), FAssetRegistryTag::TT_Alphabetical));
	}*/


	//OutTags.Add(FAssetRegistryTag("CPUCollision", UsesCPUCollision() ? TEXT("True") : TEXT("False"), FAssetRegistryTag::TT_Alphabetical));
	//OutTags.Add(FAssetRegistryTag("Looping", bAnyEmitterLoopsForever ? TEXT("True") : TEXT("False"), FAssetRegistryTag::TT_Alphabetical));
	//OutTags.Add(FAssetRegistryTag("Immortal", IsImmortal() ? TEXT("True") : TEXT("False"), FAssetRegistryTag::TT_Alphabetical));
	//OutTags.Add(FAssetRegistryTag("Becomes Zombie", WillBecomeZombie() ? TEXT("True") : TEXT("False"), FAssetRegistryTag::TT_Alphabetical));
	//OutTags.Add(FAssetRegistryTag("CanBeOccluded", OcclusionBoundsMethod == EParticleSystemOcclusionBoundsMethod::EPSOBM_None ? TEXT("False") : TEXT("True"), FAssetRegistryTag::TT_Alphabetical));

#endif
	Super::GetAssetRegistryTags(OutTags);
}

#if WITH_EDITORONLY_DATA
bool UNiagaraSystem::HasOutstandingCompilationRequests(bool bIncludingGPUShaders) const
{
	if (ActiveCompilations.Num() > 0)
	{
		return true;
	}

	// the above check only handles the VM script generation, and so GPU compute script compilation can still
	// be underway, so we'll check for that explicitly, only when needed, so that we don't burden the user with excessive compiles
	if (bIncludingGPUShaders)
	{
		for (const FNiagaraEmitterHandle& EmitterHandle : GetEmitterHandles())
		{
			if (const UNiagaraEmitter* Emitter = EmitterHandle.GetInstance())
			{
				if (const UNiagaraScript* GPUComputeScript = Emitter->GetGPUComputeScript())
				{
					if (const FNiagaraShaderScript* ShaderScript = GPUComputeScript->GetRenderThreadScript())
					{
						if (!ShaderScript->IsCompilationFinished())
						{
							return true;
						}
					}
				}
			}
		}
	}

	return false;
}
#endif

bool UNiagaraSystem::ComputeEmitterPriority(int32 EmitterIdx, TArray<int32, TInlineAllocator<32>>& EmitterPriorities, const TBitArray<TInlineAllocator<32>>& EmitterDependencyGraph)
{
	// Mark this node as being evaluated.
	EmitterPriorities[EmitterIdx] = 0;

	int32 MaxPriority = 0;

	// Examine all the nodes we depend on. We must run after all of them, so our priority
	// will be 1 higher than the maximum priority of all our dependencies.
	const int32 NumEmitters = EmitterHandles.Num();
	int32 DepStartIndex = EmitterIdx * NumEmitters;
	TConstSetBitIterator<TInlineAllocator<32>> DepIt(EmitterDependencyGraph, DepStartIndex);
	while (DepIt.GetIndex() < DepStartIndex + NumEmitters)
	{
		int32 OtherEmitterIdx = DepIt.GetIndex() - DepStartIndex;

		// This can't happen, because we explicitly skip self-dependencies when building the edge table.
		checkSlow(OtherEmitterIdx != EmitterIdx);

		if (EmitterPriorities[OtherEmitterIdx] == 0)
		{
			// This node is currently being evaluated, which means we've found a cycle.
			return false;
		}

		if (EmitterPriorities[OtherEmitterIdx] < 0)
		{
			// Node not evaluated yet, recurse.
			if (!ComputeEmitterPriority(OtherEmitterIdx, EmitterPriorities, EmitterDependencyGraph))
			{
				return false;
			}
		}

		if (MaxPriority < EmitterPriorities[OtherEmitterIdx])
		{
			MaxPriority = EmitterPriorities[OtherEmitterIdx];
		}

		++DepIt;
	}

	EmitterPriorities[EmitterIdx] = MaxPriority + 1;
	return true;
}

void UNiagaraSystem::FindEventDependencies(UNiagaraEmitter* Emitter, TArray<UNiagaraEmitter*>& Dependencies)
{
	if (!Emitter)
	{
		return;
	}

	const TArray<FNiagaraEventScriptProperties>& EventHandlers = Emitter->GetEventHandlers();
	for (const FNiagaraEventScriptProperties& Handler : EventHandlers)
	{
		// An empty ID means the event reads from the same emitter, so we don't need to record a dependency.
		if (!Handler.SourceEmitterID.IsValid())
		{
			continue;
		}

		// Look for the ID in the list of emitter handles from the system object.
		FString SourceEmitterIDName = Handler.SourceEmitterID.ToString();
		for (int EmitterIdx = 0; EmitterIdx < EmitterHandles.Num(); ++EmitterIdx)
		{
			FName EmitterIDName = EmitterHandles[EmitterIdx].GetIdName();
			if (EmitterIDName.ToString() == SourceEmitterIDName)
			{
				// The Emitters array is in the same order as the EmitterHandles array.
				UNiagaraEmitter* Sender = EmitterHandles[EmitterIdx].GetInstance();
				Dependencies.Add(Sender);
				break;
			}
		}
	}
}

void UNiagaraSystem::FindDataInterfaceDependencies(UNiagaraEmitter* Emitter, UNiagaraScript* Script, TArray<UNiagaraEmitter*>& Dependencies)
{
	if (const FNiagaraScriptExecutionParameterStore* ParameterStore = Script->GetExecutionReadyParameterStore(Emitter->SimTarget))
	{
		if (Emitter->SimTarget == ENiagaraSimTarget::CPUSim)
		{
			for (UNiagaraDataInterface* DataInterface : ParameterStore->GetDataInterfaces())
			{
				DataInterface->GetEmitterDependencies(this, Dependencies);
			}
		}
		else
		{
			const TArray<UNiagaraDataInterface*>& StoreDataInterfaces = ParameterStore->GetDataInterfaces();
			if (StoreDataInterfaces.Num() > 0)
			{
				auto FindCachedDefaultDI =
					[](UNiagaraScript* Script, const FNiagaraVariable& Variable) -> UNiagaraDataInterface*
				{
					if (Script)
					{
						for (FNiagaraScriptDataInterfaceInfo& DataInterfaceInfo : Script->GetCachedDefaultDataInterfaces())
						{
							if ((Variable.GetType() == DataInterfaceInfo.Type) && (Variable.GetName() == DataInterfaceInfo.RegisteredParameterMapWrite))
							{
								return DataInterfaceInfo.DataInterface;
							}
						}
					}
					return nullptr;
				};

				for (const FNiagaraVariableWithOffset& Variable : ParameterStore->ReadParameterVariables())
				{
					if (!Variable.IsDataInterface())
					{
						continue;
					}

					if (UNiagaraDataInterface* DefaultDI = FindCachedDefaultDI(SystemSpawnScript, Variable))
					{
						DefaultDI->GetEmitterDependencies(this, Dependencies);
						continue;
					}

					if (UNiagaraDataInterface* DefaultDI = FindCachedDefaultDI(SystemUpdateScript, Variable))
					{
						DefaultDI->GetEmitterDependencies(this, Dependencies);
						continue;
					}

					StoreDataInterfaces[Variable.Offset]->GetEmitterDependencies(this, Dependencies);
				}
			}
		}
	}
}

void UNiagaraSystem::ComputeEmittersExecutionOrder()
{
	const int32 NumEmitters = EmitterHandles.Num();

	TArray<int32, TInlineAllocator<32>> EmitterPriorities;
	TBitArray<TInlineAllocator<32>> EmitterDependencyGraph;

	EmitterExecutionOrder.SetNum(NumEmitters);
	EmitterPriorities.SetNum(NumEmitters);
	EmitterDependencyGraph.Init(false, NumEmitters * NumEmitters);

	TArray<UNiagaraEmitter*> EmitterDependencies;
	EmitterDependencies.Reserve(3 * NumEmitters);

	RendererPostTickOrder.Reset();
	RendererCompletionOrder.Reset();

	bool bHasEmitterDependencies = false;
	uint32 SystemRendererIndex = 0;
	for (int32 EmitterIdx = 0; EmitterIdx < NumEmitters; ++EmitterIdx)
	{
		const FNiagaraEmitterHandle& EmitterHandle = EmitterHandles[EmitterIdx];
		UNiagaraEmitter* Emitter = EmitterHandle.GetInstance();

		EmitterExecutionOrder[EmitterIdx].EmitterIndex = EmitterIdx;
		EmitterPriorities[EmitterIdx] = -1;

		if (Emitter == nullptr)
		{
			continue;
		}

		if (!EmitterHandle.GetIsEnabled())
		{
			Emitter->ForEachEnabledRenderer([&] (const UNiagaraRendererProperties*) { ++SystemRendererIndex; });
			continue;
		}

		EmitterDependencies.SetNum(0, false);

		if (Emitter->SimTarget == ENiagaraSimTarget::GPUComputeSim && Emitter->GetGPUComputeScript())
		{
			// GPU emitters have a combined execution context for spawn and update.
			FindDataInterfaceDependencies(Emitter, Emitter->GetGPUComputeScript(), EmitterDependencies);
		}
		else
		{
			// CPU emitters have separate contexts for spawn and update, so we need to gather DIs from both. They also support events,
			// so we need to look at the event sources for extra dependencies.
			FindDataInterfaceDependencies(Emitter, Emitter->SpawnScriptProps.Script, EmitterDependencies);
			FindDataInterfaceDependencies(Emitter, Emitter->UpdateScriptProps.Script, EmitterDependencies);
			FindEventDependencies(Emitter, EmitterDependencies);
		}

		// Map the pointers returned by the emitter to indices inside the Emitters array. This is O(N^2), but we expect
		// to have few dependencies, so in practice it should be faster than a TMap. If it gets out of hand, we can also
		// ask the DIs to give us indices directly, since they probably got the pointers by scanning the array we gave them
		// through GetEmitters() anyway.
		for (int32 DepIdx = 0; DepIdx < EmitterDependencies.Num(); ++DepIdx)
		{
			for (int32 OtherEmitterIdx = 0; OtherEmitterIdx < NumEmitters; ++OtherEmitterIdx)
			{
				if (EmitterDependencies[DepIdx] == EmitterHandles[OtherEmitterIdx].GetInstance())
				{
					const bool HasSourceEmitter = EmitterHandles[EmitterIdx].GetInstance() != nullptr;
					const bool HasDependentEmitter = EmitterHandles[OtherEmitterIdx].GetInstance() != nullptr;

					// check to see if the emitter we're dependent on may have been culled during the cook
					if (HasSourceEmitter && !HasDependentEmitter)
					{
						UE_LOG(LogNiagara, Error, TEXT("Emitter[%s] depends on Emitter[%s] which is not available (has scalability removed it during a cook?)."),
							*EmitterHandles[EmitterIdx].GetName().ToString(),
							*EmitterHandles[OtherEmitterIdx].GetName().ToString());
					}

					// Some DIs might read from the same emitter they're applied to. We don't care about dependencies on self.
					if (EmitterIdx != OtherEmitterIdx)
					{
						EmitterDependencyGraph.SetRange(EmitterIdx * NumEmitters + OtherEmitterIdx, 1, true);
						bHasEmitterDependencies = true;
					}
					break;
				}
			}
		}

		// Determine renderer execution order for PostTick and Completion for any renderers that opt into it
		for (int32 RendererIndex = 0; RendererIndex < Emitter->GetRenderers().Num(); ++RendererIndex)
		{
			const UNiagaraRendererProperties* Renderer = Emitter->GetRenderers()[RendererIndex];
			if (Renderer && Renderer->GetIsEnabled() && Renderer->IsSimTargetSupported(Emitter->SimTarget))
			{
				FNiagaraRendererExecutionIndex ExecutionIndex;
				ExecutionIndex.EmitterIndex = EmitterIdx;
				ExecutionIndex.EmitterRendererIndex = RendererIndex;
				ExecutionIndex.SystemRendererIndex = SystemRendererIndex;

				if (Renderer->NeedsSystemPostTick())
				{
					RendererPostTickOrder.Add(ExecutionIndex);
				}
				if (Renderer->NeedsSystemCompletion())
				{
					RendererCompletionOrder.Add(ExecutionIndex);
				}
				++SystemRendererIndex;
			}
		}
	}

	if (bHasEmitterDependencies)
	{
		for (int32 EmitterIdx = 0; EmitterIdx < NumEmitters; ++EmitterIdx)
		{
			if (EmitterPriorities[EmitterIdx] < 0)
			{
				if (!ComputeEmitterPriority(EmitterIdx, EmitterPriorities, EmitterDependencyGraph))
				{
					FName EmitterName = EmitterHandles[EmitterIdx].GetName();
					UE_LOG(LogNiagara, Error, TEXT("Found circular dependency involving emitter '%s' in system '%s'. The execution order will be undefined."), *EmitterName.ToString(), *GetName());
					break;
				}
			}
		}

		// Sort the emitter indices in the execution order array so that dependencies are satisfied.
		Algo::Sort(EmitterExecutionOrder, [&EmitterPriorities](FNiagaraEmitterExecutionIndex IdxA, FNiagaraEmitterExecutionIndex IdxB) { return EmitterPriorities[IdxA.EmitterIndex] < EmitterPriorities[IdxB.EmitterIndex]; });

		// Emitters with the same priority value can execute in parallel. Look for the emitters where the priority increases and mark them as needing to start a new
		// overlap group. This informs the execution code about where to insert synchronization points to satisfy data dependencies.
		// Note that we don't want to set the flag on the first emitter, since on the GPU all the systems are bunched together, and we don't mind overlapping the
		// first emitter from a system with the previous emitters from a different system, as we don't have inter-system dependencies.
		int32 PrevIdx = EmitterExecutionOrder[0].EmitterIndex;
		for (int32 i = 1; i < EmitterExecutionOrder.Num(); ++i)
		{
			int32 CurrentIdx = EmitterExecutionOrder[i].EmitterIndex;
			// A bit of paranoia never hurt anyone. Check that the priorities are monotonically increasing.
			checkSlow(EmitterPriorities[PrevIdx] <= EmitterPriorities[CurrentIdx]);
			if (EmitterPriorities[PrevIdx] != EmitterPriorities[CurrentIdx])
			{
				EmitterExecutionOrder[i].bStartNewOverlapGroup = true;
			}
			PrevIdx = CurrentIdx;
		}
	}

	// go through and remove any entries in the EmitterExecutionOrder array for emitters where we don't have a CachedEmitter, they have
	// likely been cooked out because of scalability
	EmitterExecutionOrder.SetNum(Algo::StableRemoveIf(EmitterExecutionOrder, [this](FNiagaraEmitterExecutionIndex EmitterExecIdx)
	{
		return EmitterHandles[EmitterExecIdx.EmitterIndex].GetInstance() == nullptr;
	}));
}

void UNiagaraSystem::ComputeRenderersDrawOrder()
{
	struct FSortInfo
	{
		FSortInfo(int32 InSortHint, int32 InRendererIdx) : SortHint(InSortHint), RendererIdx(InRendererIdx) {}
		int32 SortHint;
		int32 RendererIdx;
	};
	TArray<FSortInfo, TInlineAllocator<8>> RendererSortInfo;

	for (const FNiagaraEmitterHandle& EmitterHandle : EmitterHandles)
	{
		if (UNiagaraEmitter* Emitter = EmitterHandle.GetInstance())
		{
			Emitter->ForEachEnabledRenderer(
				[&](UNiagaraRendererProperties* Properties)
				{
					RendererSortInfo.Emplace(Properties->SortOrderHint, RendererSortInfo.Num());
				}
			);
		}
	}

	// We sort by the sort hint in order to guarantee that we submit according to the preferred sort order..
	RendererSortInfo.Sort([](const FSortInfo& A, const FSortInfo& B) { return A.SortHint < B.SortHint; });

	RendererDrawOrder.Reset(RendererSortInfo.Num());

	for (const FSortInfo& SortInfo : RendererSortInfo)
	{
		RendererDrawOrder.Add(SortInfo.RendererIdx);
	}
}

void UNiagaraSystem::CacheFromCompiledData()
{
	const FNiagaraDataSetCompiledData& SystemDataSet = SystemCompiledData.DataSetCompiledData;

	// Cache system data accessors
	static const FName NAME_System_ExecutionState = "System.ExecutionState";
	SystemExecutionStateAccessor.Init(SystemDataSet, NAME_System_ExecutionState);

	// Cache emitter data set accessors
	EmitterSpawnInfoAccessors.Reset();
	EmitterExecutionStateAccessors.Reset();
	EmitterSpawnInfoAccessors.SetNum(GetNumEmitters());

	// reset the MaxDeltaTime so we get the most up to date values from the emitters
	MaxDeltaTime.Reset();

	TStringBuilder<128> ExecutionStateNameBuilder;
	for (int32 i=0; i < EmitterHandles.Num(); ++i)
	{
		FNiagaraEmitterHandle& Handle = EmitterHandles[i];
		UNiagaraEmitter* NiagaraEmitter = EmitterHandles[i].GetInstance();
		if (Handle.GetIsEnabled() && NiagaraEmitter)
		{
			// Cache system instance accessors
			ExecutionStateNameBuilder.Reset();
			ExecutionStateNameBuilder << NiagaraEmitter->GetUniqueEmitterName();
			ExecutionStateNameBuilder << TEXT(".ExecutionState");
			const FName ExecutionStateName(ExecutionStateNameBuilder.ToString());

			EmitterExecutionStateAccessors.AddDefaulted_GetRef().Init(SystemDataSet, ExecutionStateName);

			// Cache emitter data set accessors, for things like bounds, etc
			const FNiagaraDataSetCompiledData* DataSetCompiledData = nullptr;
			if (EmitterCompiledData.IsValidIndex(i))
			{
				for (const FName& SpawnName : EmitterCompiledData[i]->SpawnAttributes)
				{
					EmitterSpawnInfoAccessors[i].Emplace(SystemDataSet, SpawnName);
				}

				DataSetCompiledData = &EmitterCompiledData[i]->DataSetCompiledData;

				if (NiagaraEmitter->bLimitDeltaTime)
				{
					MaxDeltaTime = MaxDeltaTime.IsSet() ? FMath::Min(MaxDeltaTime.GetValue(), NiagaraEmitter->MaxDeltaTimePerTick) : NiagaraEmitter->MaxDeltaTimePerTick;
				}
			}
			NiagaraEmitter->ConditionalPostLoad();
			NiagaraEmitter->CacheFromCompiledData(DataSetCompiledData);
		}
		else
		{
			EmitterExecutionStateAccessors.AddDefaulted();
		}
	}
}

bool UNiagaraSystem::HasSystemScriptDIsWithPerInstanceData() const
{
	return bHasSystemScriptDIsWithPerInstanceData;
}

const TArray<FName>& UNiagaraSystem::GetUserDINamesReadInSystemScripts() const
{
	return UserDINamesReadInSystemScripts;
}

FBox UNiagaraSystem::GetFixedBounds() const
{
	return FixedBounds;
}

void CheckDICompileInfo(const TArray<FNiagaraScriptDataInterfaceCompileInfo>& ScriptDICompileInfos, bool& bOutbHasSystemDIsWithPerInstanceData, TArray<FName>& OutUserDINamesReadInSystemScripts)
{
	for (const FNiagaraScriptDataInterfaceCompileInfo& ScriptDICompileInfo : ScriptDICompileInfos)
	{
		UNiagaraDataInterface* DefaultDataInterface = ScriptDICompileInfo.GetDefaultDataInterface();
		if (DefaultDataInterface != nullptr && DefaultDataInterface->PerInstanceDataSize() > 0)
		{
			bOutbHasSystemDIsWithPerInstanceData = true;
		}

		if (ScriptDICompileInfo.RegisteredParameterMapRead.ToString().StartsWith(TEXT("User.")))
		{
			OutUserDINamesReadInSystemScripts.AddUnique(ScriptDICompileInfo.RegisteredParameterMapRead);
		}
	}
}

void UNiagaraSystem::UpdatePostCompileDIInfo()
{
	bHasSystemScriptDIsWithPerInstanceData = false;
	UserDINamesReadInSystemScripts.Empty();
	bNeedsGPUContextInitForDataInterfaces = false;

	CheckDICompileInfo(SystemSpawnScript->GetVMExecutableData().DataInterfaceInfo, bHasSystemScriptDIsWithPerInstanceData, UserDINamesReadInSystemScripts);
	CheckDICompileInfo(SystemUpdateScript->GetVMExecutableData().DataInterfaceInfo, bHasSystemScriptDIsWithPerInstanceData, UserDINamesReadInSystemScripts);

	for (const FNiagaraEmitterHandle& EmitterHandle : GetEmitterHandles())
	{
		if (EmitterHandle.GetIsEnabled() == false || !EmitterHandle.GetInstance())
		{
			continue;
		}
		if (EmitterHandle.GetInstance()->SimTarget == ENiagaraSimTarget::GPUComputeSim)
		{
			UNiagaraScript* GPUScript = EmitterHandle.GetInstance()->GetGPUComputeScript();
			if (GPUScript)
			{
				FNiagaraVMExecutableData& VMData = GPUScript->GetVMExecutableData();
				if (VMData.IsValid() && VMData.bNeedsGPUContextInit)
				{
					bNeedsGPUContextInitForDataInterfaces = true;
				}
			}
		}
	}
}

void UNiagaraSystem::UpdateDITickFlags()
{
	bHasDIsWithPostSimulateTick = false;
	auto CheckPostSimTick = [&](UNiagaraScript* Script)
	{
		if (Script)
		{
			for (FNiagaraScriptDataInterfaceCompileInfo& Info : Script->GetVMExecutableData().DataInterfaceInfo)
			{
				UNiagaraDataInterface* DefaultDataInterface = Info.GetDefaultDataInterface();
				if (DefaultDataInterface && DefaultDataInterface->HasPostSimulateTick())
				{
					bHasDIsWithPostSimulateTick |= true;
				}
			}
		}
	};

	CheckPostSimTick(SystemSpawnScript);
	CheckPostSimTick(SystemUpdateScript);
	for (FNiagaraEmitterHandle& Handle : EmitterHandles)
	{
		if (Handle.GetIsEnabled())
		{
			if (UNiagaraEmitter* Emitter = Handle.GetInstance())
			{
				TArray<UNiagaraScript*> Scripts;
				Emitter->GetScripts(Scripts);
				for (UNiagaraScript* Script : Scripts)
				{
					CheckPostSimTick(Script);
				}
			}
		}
	}
}

void UNiagaraSystem::UpdateHasGPUEmitters()
{
	bHasAnyGPUEmitters = 0;
	for (FNiagaraEmitterHandle& Handle : EmitterHandles)
	{
		if (Handle.GetIsEnabled())
		{
			if (UNiagaraEmitter* Emitter = Handle.GetInstance())
			{
				bHasAnyGPUEmitters |= Emitter->SimTarget == ENiagaraSimTarget::GPUComputeSim;
			}
		}
	}
}

bool UNiagaraSystem::IsValidInternal() const
{
	if (!SystemSpawnScript || !SystemUpdateScript)
	{
		return false;
	}

	if ((!SystemSpawnScript->IsScriptCompilationPending(false) && !SystemSpawnScript->DidScriptCompilationSucceed(false)) ||
		(!SystemUpdateScript->IsScriptCompilationPending(false) && !SystemUpdateScript->DidScriptCompilationSucceed(false)))
	{
		return false;
	}

	if (EmitterHandles.Num() == 0)
	{
		return false;
	}

	for (const FNiagaraEmitterHandle& Handle : EmitterHandles)
	{
		if (Handle.GetIsEnabled() && Handle.GetInstance() && !Handle.GetInstance()->IsValid())
		{
			return false;
		}
	}

	return true;
}

void UNiagaraSystem::EnsureFullyLoaded() const
{
	if (UpdateTaskRef.IsValid() && UpdateTaskRef->IsComplete() == false)
	{
		ensureMsgf(FUObjectThreadContext::Get().IsRoutingPostLoad == false, TEXT("Niagara system data was forced to load during PostLoad instead of the taskgraph! Asset %s"), *GetPathName());
		for (const FNiagaraEmitterHandle& EmitterHandle : EmitterHandles)
		{
			if (UNiagaraEmitter* NiagaraEmitter = EmitterHandle.GetInstance())
			{
				NiagaraEmitter->UpdateEmitterAfterLoad();
			}
		}
		UNiagaraSystem* System = const_cast<UNiagaraSystem*>(this); // Sadly necessary because we are called from other const functions
		System->UpdateSystemAfterLoad();
	}	
}


bool UNiagaraSystem::CanObtainEmitterAttribute(const FNiagaraVariableBase& InVarWithUniqueNameNamespace) const
{
	if (SystemSpawnScript)
		return SystemSpawnScript->GetVMExecutableData().Attributes.Contains(InVarWithUniqueNameNamespace);
	return false;
}
bool UNiagaraSystem::CanObtainSystemAttribute(const FNiagaraVariableBase& InVar) const
{
	if (SystemSpawnScript)
		return SystemSpawnScript->GetVMExecutableData().Attributes.Contains(InVar);
	return false;
}
bool UNiagaraSystem::CanObtainUserVariable(const FNiagaraVariableBase& InVar) const
{
	return ExposedParameters.IndexOf(InVar) != INDEX_NONE;
}

#if WITH_EDITORONLY_DATA

FNiagaraEmitterHandle UNiagaraSystem::AddEmitterHandle(UNiagaraEmitter& InEmitter, FName EmitterName)
{
	UNiagaraEmitter* NewEmitter = UNiagaraEmitter::CreateWithParentAndOwner(InEmitter, this, EmitterName, ~(RF_Public | RF_Standalone));
	FNiagaraEmitterHandle EmitterHandle(*NewEmitter);
	if (InEmitter.TemplateSpecification == ENiagaraScriptTemplateSpecification::Template || InEmitter.TemplateSpecification == ENiagaraScriptTemplateSpecification::Behavior)
	{
		NewEmitter->TemplateSpecification = ENiagaraScriptTemplateSpecification::None;
		NewEmitter->TemplateAssetDescription = FText();
		NewEmitter->RemoveParent();
	}
	EmitterHandles.Add(EmitterHandle);
	RefreshSystemParametersFromEmitter(EmitterHandle);
	return EmitterHandle;
}

void UNiagaraSystem::AddEmitterHandleDirect(FNiagaraEmitterHandle& EmitterHandle)
{
	EmitterHandles.Add(EmitterHandle);
	RefreshSystemParametersFromEmitter(EmitterHandle);
}

FNiagaraEmitterHandle UNiagaraSystem::DuplicateEmitterHandle(const FNiagaraEmitterHandle& EmitterHandleToDuplicate, FName EmitterName)
{
	UNiagaraEmitter* DuplicateEmitter = UNiagaraEmitter::CreateAsDuplicate(*EmitterHandleToDuplicate.GetInstance(), EmitterName, *this);
	FNiagaraEmitterHandle EmitterHandle(*DuplicateEmitter);
	EmitterHandle.SetIsEnabled(EmitterHandleToDuplicate.GetIsEnabled(), *this, false);
	EmitterHandles.Add(EmitterHandle);
	RefreshSystemParametersFromEmitter(EmitterHandle);
	return EmitterHandle;
}

void UNiagaraSystem::RemoveEmitterHandle(const FNiagaraEmitterHandle& EmitterHandleToDelete)
{
	UNiagaraEmitter* EditableEmitter = EmitterHandleToDelete.GetInstance();
	RemoveSystemParametersForEmitter(EmitterHandleToDelete);
	auto RemovePredicate = [&](const FNiagaraEmitterHandle& EmitterHandle) { return EmitterHandle.GetId() == EmitterHandleToDelete.GetId(); };
	EmitterHandles.RemoveAll(RemovePredicate);
}

void UNiagaraSystem::RemoveEmitterHandlesById(const TSet<FGuid>& HandlesToRemove)
{
	auto RemovePredicate = [&](const FNiagaraEmitterHandle& EmitterHandle)
	{
		return HandlesToRemove.Contains(EmitterHandle.GetId());
	};
	EmitterHandles.RemoveAll(RemovePredicate);

	InitEmitterCompiledData();
}
#endif


UNiagaraScript* UNiagaraSystem::GetSystemSpawnScript()
{
	return SystemSpawnScript;
}

UNiagaraScript* UNiagaraSystem::GetSystemUpdateScript()
{
	return SystemUpdateScript;
}

const UNiagaraScript* UNiagaraSystem::GetSystemSpawnScript() const
{
	return SystemSpawnScript;
}

const UNiagaraScript* UNiagaraSystem::GetSystemUpdateScript() const
{
	return SystemUpdateScript;
}

#if WITH_EDITORONLY_DATA

bool UNiagaraSystem::GetIsolateEnabled() const
{
	return bIsolateEnabled;
}

void UNiagaraSystem::SetIsolateEnabled(bool bIsolate)
{
	bIsolateEnabled = bIsolate;
}

UNiagaraSystem::FOnSystemCompiled& UNiagaraSystem::OnSystemCompiled()
{
	return OnSystemCompiledDelegate;
}

UNiagaraSystem::FOnSystemPostEditChange& UNiagaraSystem::OnSystemPostEditChange()
{
	return OnSystemPostEditChangeDelegate;
}

void UNiagaraSystem::ForceGraphToRecompileOnNextCheck()
{
	check(SystemSpawnScript->GetLatestSource() == SystemUpdateScript->GetLatestSource());
	SystemSpawnScript->GetLatestSource()->ForceGraphToRecompileOnNextCheck();

	for (FNiagaraEmitterHandle Handle : EmitterHandles)
	{
		if (Handle.GetInstance())
		{
			UNiagaraScriptSourceBase* GraphSource = Handle.GetInstance()->GraphSource;
			GraphSource->ForceGraphToRecompileOnNextCheck();
		}
	}
}

void UNiagaraSystem::WaitForCompilationComplete(bool bIncludingGPUShaders, bool bShowProgress)
{
	TRACE_CPUPROFILER_EVENT_SCOPE(WaitForNiagaraCompilation);
	TRACE_CPUPROFILER_EVENT_SCOPE_TEXT_ON_CHANNEL(*GetPathName(), NiagaraChannel);

	// Calculate the slow progress for notifying via UI
	TArray<FNiagaraShaderScript*, TInlineAllocator<16>> GPUScripts;
	if (bIncludingGPUShaders)
	{
		for (FNiagaraEmitterHandle& EmitterHandle : EmitterHandles)
		{
			if (UNiagaraEmitter* Emitter = EmitterHandle.GetInstance())
			{
				if (UNiagaraScript* GPUComputeScript = Emitter->GetGPUComputeScript())
				{
					if (FNiagaraShaderScript* ShaderScript = GPUComputeScript->GetRenderThreadScript())
					{
						if (!ShaderScript->IsCompilationFinished())
							GPUScripts.Add(ShaderScript);
					}
				}
			}
		}
	}
	
	const int32 TotalCompiles = ActiveCompilations.Num() + GPUScripts.Num();
	FScopedSlowTask Progress(TotalCompiles, LOCTEXT("WaitingForCompile", "Waiting for compilation to complete"));
	if (bShowProgress && TotalCompiles > 0)
	{
		Progress.MakeDialog();
	}

	double StartTime = FPlatformTime::Seconds();
	double TimeLogThreshold = GNiagaraCompileWaitLoggingThreshold;
	uint32 NumLogIterations = GNiagaraCompileWaitLoggingTerminationCap;

	while (ActiveCompilations.Num() > 0)
	{
		if (QueryCompileComplete(true, ActiveCompilations.Num() == 1))
		{
			// make sure to only mark progress if we actually have accomplished something in the QueryCompileComplete
			Progress.EnterProgressFrame();
		}
	

#if WITH_EDITORONLY_DATA
		if (GIsAutomationTesting)
		{
			double CurrentTime = FPlatformTime::Seconds();
			double DeltaTimeSinceLastLog = CurrentTime - StartTime;
			if (DeltaTimeSinceLastLog > TimeLogThreshold)
			{
				StartTime = CurrentTime;
				UE_LOG(LogNiagara, Log, TEXT("Waiting for %f seconds > %s"), (float)DeltaTimeSinceLastLog, *GetPathNameSafe(this));
				NumLogIterations--;
			}

			if (NumLogIterations == 0)
			{
				UE_LOG(LogNiagara, Warning, TEXT("Timed out for compiling > %s"), *GetPathNameSafe(this));
				break;
			}
		}
#endif
	}
	
	for (FNiagaraShaderScript* ShaderScript : GPUScripts)
	{
		Progress.EnterProgressFrame();
		ShaderScript->FinishCompilation();
	}
}

void UNiagaraSystem::InvalidateActiveCompiles()
{
	for (FNiagaraSystemCompileRequest& ActiveCompilation : ActiveCompilations)
	{
		ActiveCompilation.bIsValid = false;
	}
}

bool UNiagaraSystem::PollForCompilationComplete()
{
	if (ActiveCompilations.Num() > 0)
	{
		return QueryCompileComplete(false, true);
	}
	return true;
}

bool InternalCompileGuardCheck(void* TestValue)
{
	// We need to make sure that we don't re-enter this function on the same thread as it might update things behind our backs.
	// Am slightly concerened about PostLoad happening on a worker thread, so am not using a generic static variable here, just
	// a thread local storage variable. The initialized TLS value should be nullptr. When we are doing a compile request, we 
	// will set the TLS to our this pointer. If the TLS is already this when requesting a compile, we will just early out.
	if (!CompileGuardSlot)
	{
		CompileGuardSlot = FPlatformTLS::AllocTlsSlot();
	}
	check(CompileGuardSlot != 0);
	bool bCompileGuardInProgress = FPlatformTLS::GetTlsValue(CompileGuardSlot) == TestValue;
	return bCompileGuardInProgress;
}

bool UNiagaraSystem::CompilationResultsValid(FNiagaraSystemCompileRequest& CompileRequest) const
{
	// for now the only thing we're concerned about is if we've got results for SystemSpawn and SystemUpdate scripts
	// then we need to make sure that they agree in terms of the dataset attributes
	const FEmitterCompiledScriptPair* SpawnScriptRequest =
		Algo::FindBy(CompileRequest.EmitterCompiledScriptPairs, SystemSpawnScript, &FEmitterCompiledScriptPair::CompiledScript);
	const FEmitterCompiledScriptPair* UpdateScriptRequest =
		Algo::FindBy(CompileRequest.EmitterCompiledScriptPairs, SystemUpdateScript, &FEmitterCompiledScriptPair::CompiledScript);

	const bool SpawnScriptValid = SpawnScriptRequest
		&& SpawnScriptRequest->CompileResults.IsValid()
		&& SpawnScriptRequest->CompileResults->LastCompileStatus != ENiagaraScriptCompileStatus::NCS_Error;

	const bool UpdateScriptValid = UpdateScriptRequest
		&& UpdateScriptRequest->CompileResults.IsValid()
		&& UpdateScriptRequest->CompileResults->LastCompileStatus != ENiagaraScriptCompileStatus::NCS_Error;

	if (SpawnScriptValid && UpdateScriptValid)
	{
		if (SpawnScriptRequest->CompileResults->Attributes != UpdateScriptRequest->CompileResults->Attributes)
		{
			// if we had requested a full rebuild, then we've got a case where the generated scripts are not compatible.  This indicates
			// a significant issue where we're allowing graphs to generate invalid collections of scripts.  One known example is using
			// the Script.Context static switch that isn't fully processed in all scripts, leading to attributes differing between the
			// SystemSpawnScript and the SystemUpdateScript
			if (CompileRequest.bForced)
			{
				FString MissingAttributes;
				FString AdditionalAttributes;

				for (const auto& SpawnAttrib : SpawnScriptRequest->CompileResults->Attributes)
				{
					if (!UpdateScriptRequest->CompileResults->Attributes.Contains(SpawnAttrib))
					{
						MissingAttributes.Appendf(TEXT("%s%s"), MissingAttributes.Len() ? TEXT(", ") : TEXT(""), *SpawnAttrib.GetName().ToString());
					}
				}

				for (const auto& UpdateAttrib : UpdateScriptRequest->CompileResults->Attributes)
				{
					if (!SpawnScriptRequest->CompileResults->Attributes.Contains(UpdateAttrib))
					{
						AdditionalAttributes.Appendf(TEXT("%s%s"), AdditionalAttributes.Len() ? TEXT(", ") : TEXT(""), *UpdateAttrib.GetName().ToString());
					}
				}

				FNiagaraCompileEvent AttributeMismatchEvent(
					FNiagaraCompileEventSeverity::Error,
					FText::Format(LOCTEXT("SystemScriptAttributeMismatchError", "System Spawn/Update scripts have attributes which don't match!\n\tMissing update attributes: {0}\n\tAdditional update attributes: {1}"),
						FText::FromString(MissingAttributes),
						FText::FromString(AdditionalAttributes))
					.ToString());

				SpawnScriptRequest->CompileResults->LastCompileStatus = ENiagaraScriptCompileStatus::NCS_Error;
				SpawnScriptRequest->CompileResults->LastCompileEvents.Add(AttributeMismatchEvent);
			}
			else
			{
				UE_LOG(LogNiagara, Log, TEXT("Failed to generate consistent results for System spawn and update scripts for system %s."), *GetFullName());
			}

			return false;
		}
	}

	// Now iterate over all dependencies and verify that they are met. If not, emit an error.
	for (FEmitterCompiledScriptPair& CompilePair : CompileRequest.EmitterCompiledScriptPairs)
	{
		bool bValid = CompilePair.CompileResults.IsValid()
			&& CompilePair.CompileResults->LastCompileStatus != ENiagaraScriptCompileStatus::NCS_Error;

		if (CompilePair.CompileResults.IsValid() && CompilePair.CompileResults->ExternalDependencies.Num() != 0)
		{
			for (const FNiagaraCompileDependency& Dependency : CompilePair.CompileResults->ExternalDependencies)
			{
				FNiagaraVariable TestVar = Dependency.DependentVariable;
				ensure(TestVar.GetName() != NAME_None);
				if (CompilePair.Emitter)
				{
					FName NewName = GetEmitterVariableAliasName(TestVar, CompilePair.Emitter);
					TestVar.SetName(NewName);
				}

				bool bDependencyMet = false;
				int32 TestIdx = CompilePair.ParentIndex;
				while (TestIdx != INDEX_NONE && bDependencyMet == false)
				{
					if (CompileRequest.EmitterCompiledScriptPairs.IsValidIndex(TestIdx))
					{
						const FEmitterCompiledScriptPair& TestPair = CompileRequest.EmitterCompiledScriptPairs[TestIdx];
						if (TestPair.CompileResults.IsValid() && TestPair.CompileResults->AttributesWritten.Num() > 0)
						{
							if (TestPair.CompileResults->AttributesWritten.Contains(TestVar))
							{
								bDependencyMet = true;
								break;
							}
						}
						TestIdx = TestPair.ParentIndex;
					}
				}
				if (!bDependencyMet)
				{
					FNiagaraCompileEvent LinkerErrorEvent(
						FNiagaraCompileEventSeverity::Error, Dependency.LinkerErrorMessage, FString(), false, Dependency.NodeGuid, Dependency.PinGuid, Dependency.StackGuids);
					CompilePair.CompileResults->LastCompileEvents.Add(LinkerErrorEvent);
					CompilePair.CompileResults->LastCompileStatus = ENiagaraScriptCompileStatus::NCS_Error;
				}
			}
		}
	}
	
	

	return true;
}

bool UNiagaraSystem::QueryCompileComplete(bool bWait, bool bDoPost, bool bDoNotApply)
{

	bool bCompileGuardInProgress = InternalCompileGuardCheck(this);

	if (ActiveCompilations.Num() > 0 && !bCompileGuardInProgress)
	{
		int32 ActiveCompileIdx = 0;

		bool bAreWeWaitingForAnyResults = false;

		// Check to see if ALL of the sub-requests have resolved. 
		for (FEmitterCompiledScriptPair& EmitterCompiledScriptPair : ActiveCompilations[ActiveCompileIdx].EmitterCompiledScriptPairs)
		{
			if ((uint32)INDEX_NONE == EmitterCompiledScriptPair.PendingJobID || EmitterCompiledScriptPair.bResultsReady)
			{
				continue;
			}
			EmitterCompiledScriptPair.bResultsReady = ProcessCompilationResult(EmitterCompiledScriptPair, bWait, bDoNotApply);
			if (!EmitterCompiledScriptPair.bResultsReady)
			{
				bAreWeWaitingForAnyResults = true;
			}
		}

		check(bWait ? (bAreWeWaitingForAnyResults == false) : true);

		// Make sure that we aren't waiting for any results to come back.
		if (bAreWeWaitingForAnyResults)
		{
			if (!bWait)
			{
				return false;
			}
		}
		else
		{
			// if we've gotten all the results, run a quick check to see if the data is valid, if it's not then that indicates that
			// we've run into a compatibility issue and so we should see if we should issue a full rebuild
			const bool ResultsValid = CompilationResultsValid(ActiveCompilations[ActiveCompileIdx]);
			if (!ResultsValid && !ActiveCompilations[ActiveCompileIdx].bForced)
			{
				ActiveCompilations[ActiveCompileIdx].RootObjects.Empty();
				ActiveCompilations.RemoveAt(ActiveCompileIdx);
				RequestCompile(true, nullptr);
				return false;
			}
		}

		// In the world of do not apply, we're exiting the system completely so let's just kill any active compilations altogether.
		if (bDoNotApply || ActiveCompilations[ActiveCompileIdx].bIsValid == false)
		{
			ActiveCompilations[ActiveCompileIdx].RootObjects.Empty();
			ActiveCompilations.RemoveAt(ActiveCompileIdx);
			return true;
		}


		SCOPE_CYCLE_COUNTER(STAT_Niagara_System_CompileScript);

		// Now that the above code says they are all complete, go ahead and resolve them all at once.
		float CombinedCompileTime = 0.0f;
		bool HasCompiledJobs = false;
		for (FEmitterCompiledScriptPair& EmitterCompiledScriptPair : ActiveCompilations[ActiveCompileIdx].EmitterCompiledScriptPairs)
		{
			if ((uint32)INDEX_NONE == EmitterCompiledScriptPair.PendingJobID)
			{
				if (!EmitterCompiledScriptPair.bResultsReady)
				{
					continue;
				}
			}
			else
			{
				HasCompiledJobs = true;
			}

			CombinedCompileTime += EmitterCompiledScriptPair.CompileResults->CompileTime;
			check(EmitterCompiledScriptPair.bResultsReady);

			TSharedPtr<FNiagaraVMExecutableData> ExeData = EmitterCompiledScriptPair.CompileResults;
			TSharedPtr<FNiagaraCompileRequestDataBase, ESPMode::ThreadSafe> PrecompData = ActiveCompilations[ActiveCompileIdx].MappedData.FindChecked(EmitterCompiledScriptPair.CompiledScript);
			EmitterCompiledScriptPair.CompiledScript->SetVMCompilationResults(EmitterCompiledScriptPair.CompileId, *ExeData, PrecompData.Get());
		}

		if (bDoPost)
		{
			for (FNiagaraEmitterHandle Handle : EmitterHandles)
			{
				if (Handle.GetInstance())
				{
					if (Handle.GetIsEnabled())
					{
						Handle.GetInstance()->OnPostCompile();
					}
					else
					{
						Handle.GetInstance()->InvalidateCompileResults();
					}
				}
			}
		}

		InitEmitterCompiledData();
		InitSystemCompiledData();

		// HACK: This is a temporary hack to fix an issue where data interfaces used by modules and dynamic inputs in the
		// particle update script aren't being shared by the interpolated spawn script when accessed directly.  This works
		// properly if the data interface is assigned to a named particle parameter and then linked to an input.
		// TODO: Bind these data interfaces the same way parameter data interfaces are bound.
		for (FEmitterCompiledScriptPair& EmitterCompiledScriptPair : ActiveCompilations[ActiveCompileIdx].EmitterCompiledScriptPairs)
		{
			UNiagaraEmitter* Emitter = EmitterCompiledScriptPair.Emitter;
			UNiagaraScript* CompiledScript = EmitterCompiledScriptPair.CompiledScript;

			if (UNiagaraScript::IsEquivalentUsage(CompiledScript->GetUsage(), ENiagaraScriptUsage::ParticleUpdateScript))
			{
				UNiagaraScript* SpawnScript = Emitter->SpawnScriptProps.Script;
				for (const FNiagaraScriptDataInterfaceInfo& UpdateDataInterfaceInfo : CompiledScript->GetCachedDefaultDataInterfaces())
				{
					if (UpdateDataInterfaceInfo.RegisteredParameterMapRead == NAME_None && UpdateDataInterfaceInfo.RegisteredParameterMapWrite == NAME_None)
					{
						// If the data interface isn't being read or written to a parameter map then it won't be bound properly so we
						// assign the update scripts copy of the data interface to the spawn scripts copy by pointer so that they will share
						// the data interface at runtime and will both be updated in the editor.
						for (FNiagaraScriptDataInterfaceInfo& SpawnDataInterfaceInfo : SpawnScript->GetCachedDefaultDataInterfaces())
						{
							if (UpdateDataInterfaceInfo.Name == SpawnDataInterfaceInfo.Name)
							{
								SpawnDataInterfaceInfo.DataInterface = UpdateDataInterfaceInfo.DataInterface;
							}
						}
					}
				}
			}
		}

		ActiveCompilations[ActiveCompileIdx].RootObjects.Empty();

		UpdatePostCompileDIInfo();

		ComputeEmittersExecutionOrder();

		ComputeRenderersDrawOrder();

		CacheFromCompiledData();
		
		UpdateHasGPUEmitters();
		UpdateDITickFlags();

		ResolveScalabilitySettings();

		const float ElapsedWallTime = (float)(FPlatformTime::Seconds() - ActiveCompilations[ActiveCompileIdx].StartTime);

		if (HasCompiledJobs)
		{
			UE_LOG(LogNiagara, Log, TEXT("Compiling System %s took %f sec (time since issued), %f sec (combined shader worker time)."),
				*GetFullName(), ElapsedWallTime, CombinedCompileTime);
		}
		else
		{
			UE_LOG(LogNiagara, Verbose, TEXT("Compiling System %s took %f sec."), *GetFullName(), ElapsedWallTime);
		}

		ActiveCompilations.RemoveAt(ActiveCompileIdx);

		if (bDoPost)
		{
			SCOPE_CYCLE_COUNTER(STAT_Niagara_System_CompileScriptResetAfter);

			OnSystemCompiled().Broadcast(this);
		}

		return true;
	}

	return false;
}

bool UNiagaraSystem::ProcessCompilationResult(FEmitterCompiledScriptPair& ScriptPair, bool bWait, bool bDoNotApply)
{
	COOK_STAT(auto Timer = NiagaraScriptCookStats::UsageStats.TimeAsyncWait());

	INiagaraModule& NiagaraModule = FModuleManager::Get().LoadModuleChecked<INiagaraModule>(TEXT("Niagara"));
	TSharedPtr<FNiagaraVMExecutableData> ExeData = NiagaraModule.GetCompileJobResult(ScriptPair.PendingJobID, bWait);

	if (!bWait && !ExeData.IsValid())
	{
		COOK_STAT(Timer.TrackCyclesOnly());
		return false;
	}
	check(ExeData.IsValid());
	if (!bDoNotApply)
	{
		ScriptPair.CompileResults = ExeData;
	}

	// save result to the ddc
	TArray<uint8> OutData;
	if (UNiagaraScript::ExecToBinaryData(ScriptPair.CompiledScript, OutData, *ExeData))
	{
		COOK_STAT(Timer.AddMiss(OutData.Num()));

		// be sure to use the CompileId that is associated with the compilation
		const FString DDCKey = UNiagaraScript::BuildNiagaraDDCKeyString(ScriptPair.CompileId);

		GetDerivedDataCacheRef().Put(*DDCKey, OutData, GetPathName());
		return true;
	}

	COOK_STAT(Timer.TrackCyclesOnly());
	return false;
}

bool UNiagaraSystem::GetFromDDC(FEmitterCompiledScriptPair& ScriptPair)
{
	if (!ScriptPair.CompiledScript->IsCompilable())
	{
		return false;
	}

	COOK_STAT(auto Timer = NiagaraScriptCookStats::UsageStats.TimeSyncWork());

	FNiagaraVMExecutableDataId NewID;
	ScriptPair.CompiledScript->ComputeVMCompilationId(NewID, FGuid());
	ScriptPair.CompileId = NewID;

	TArray<uint8> Data;
	if (GetDerivedDataCacheRef().GetSynchronous(*ScriptPair.CompiledScript->GetNiagaraDDCKeyString(FGuid()), Data, GetPathName()))
	{
		TSharedPtr<FNiagaraVMExecutableData> ExeData = MakeShared<FNiagaraVMExecutableData>();
		if (ScriptPair.CompiledScript->BinaryToExecData(ScriptPair.CompiledScript, Data, *ExeData))
		{
			COOK_STAT(Timer.AddHit(Data.Num()));
			ExeData->CompileTime = 0; // since we didn't actually compile anything
			ScriptPair.CompileResults = ExeData;
			ScriptPair.bResultsReady = true;
			if (GNiagaraLogDDCStatusForSystems != 0)
			{
				UE_LOG(LogNiagara, Verbose, TEXT("Niagara Script pulled from DDC ... %s"), *ScriptPair.CompiledScript->GetPathName());
			}
			return true;
		}
	}
	
	if (GNiagaraLogDDCStatusForSystems != 0)
	{
	    UE_LOG(LogNiagara, Verbose, TEXT("Need Compile! Niagara Script GotFromDDC could not find ... %s"), *ScriptPair.CompiledScript->GetPathName());
	}

	COOK_STAT(Timer.TrackCyclesOnly());
	return false;
}


#if WITH_EDITORONLY_DATA

void UNiagaraSystem::InitEmitterVariableAliasNames(FNiagaraEmitterCompiledData& EmitterCompiledDataToInit, const UNiagaraEmitter* InAssociatedEmitter)
{
	EmitterCompiledDataToInit.EmitterSpawnIntervalVar.SetName(GetEmitterVariableAliasName(SYS_PARAM_EMITTER_SPAWN_INTERVAL, InAssociatedEmitter));
	EmitterCompiledDataToInit.EmitterInterpSpawnStartDTVar.SetName(GetEmitterVariableAliasName(SYS_PARAM_EMITTER_INTERP_SPAWN_START_DT, InAssociatedEmitter));
	EmitterCompiledDataToInit.EmitterAgeVar.SetName(GetEmitterVariableAliasName(SYS_PARAM_EMITTER_AGE, InAssociatedEmitter));
	EmitterCompiledDataToInit.EmitterSpawnGroupVar.SetName(GetEmitterVariableAliasName(SYS_PARAM_EMITTER_SPAWN_GROUP, InAssociatedEmitter));
	EmitterCompiledDataToInit.EmitterRandomSeedVar.SetName(GetEmitterVariableAliasName(SYS_PARAM_EMITTER_RANDOM_SEED, InAssociatedEmitter));
	EmitterCompiledDataToInit.EmitterInstanceSeedVar.SetName(GetEmitterVariableAliasName(SYS_PARAM_ENGINE_EMITTER_INSTANCE_SEED, InAssociatedEmitter));
	EmitterCompiledDataToInit.EmitterTotalSpawnedParticlesVar.SetName(GetEmitterVariableAliasName(SYS_PARAM_ENGINE_EMITTER_TOTAL_SPAWNED_PARTICLES, InAssociatedEmitter));
}

const FName UNiagaraSystem::GetEmitterVariableAliasName(const FNiagaraVariable& InEmitterVar, const UNiagaraEmitter* InEmitter) const
{
	return FName(*InEmitterVar.GetName().ToString().Replace(TEXT("Emitter."), *(InEmitter->GetUniqueEmitterName() + TEXT("."))));
}

void UNiagaraSystem::InitEmitterDataSetCompiledData(FNiagaraDataSetCompiledData& DataSetToInit, const UNiagaraEmitter* InAssociatedEmitter, const FNiagaraEmitterHandle& InAssociatedEmitterHandle)
{
	DataSetToInit.Empty();

	if (InAssociatedEmitter->SimTarget == ENiagaraSimTarget::GPUComputeSim)
	{
		DataSetToInit.Variables = InAssociatedEmitter->GetGPUComputeScript()->GetVMExecutableData().Attributes;
	}
	else
	{
		DataSetToInit.Variables = InAssociatedEmitter->UpdateScriptProps.Script->GetVMExecutableData().Attributes;

		for (const FNiagaraVariable& Var : InAssociatedEmitter->SpawnScriptProps.Script->GetVMExecutableData().Attributes)
		{
			DataSetToInit.Variables.AddUnique(Var);
		}
	}

	DataSetToInit.bRequiresPersistentIDs = InAssociatedEmitter->RequiresPersistentIDs() || DataSetToInit.Variables.Contains(SYS_PARAM_PARTICLES_ID);
	DataSetToInit.ID = FNiagaraDataSetID(InAssociatedEmitterHandle.GetIdName(), ENiagaraDataSetType::ParticleData);
	DataSetToInit.SimTarget = InAssociatedEmitter->SimTarget;

	DataSetToInit.BuildLayout();
}
#endif

bool UNiagaraSystem::RequestCompile(bool bForce, FNiagaraSystemUpdateContext* OptionalUpdateContext)
{
	TRACE_CPUPROFILER_EVENT_SCOPE(UNiagaraSystem::RequestCompile)

	// We remove emitters and scripts on dedicated servers, so skip further work.
	const bool bIsDedicatedServer = !GIsClient && GIsServer;
	if (bIsDedicatedServer)
	{
		return false;
	}

	if (!AllowShaderCompiling())
	{
		return false;
	}

	bool bCompileGuardInProgress = InternalCompileGuardCheck(this);

	if (bForce)
	{
		ForceGraphToRecompileOnNextCheck();
	}

	if (bCompileGuardInProgress)
	{
		return false;
	}

	if (ActiveCompilations.Num() > 0)
	{
		PollForCompilationComplete();
	}
	

	// Record that we entered this function already.
	FPlatformTLS::SetTlsValue(CompileGuardSlot, this);

	FNiagaraSystemCompileRequest& ActiveCompilation = ActiveCompilations.AddDefaulted_GetRef();
	ActiveCompilation.bForced = bForce;
	ActiveCompilation.StartTime = FPlatformTime::Seconds();

	SCOPE_CYCLE_COUNTER(STAT_Niagara_System_Precompile);
	
	check(SystemSpawnScript->GetLatestSource() == SystemUpdateScript->GetLatestSource());
	TArray<FNiagaraVariable> OriginalExposedParams;
	GetExposedParameters().GetParameters(OriginalExposedParams);

	TArray<UNiagaraScript*> ScriptsNeedingCompile;
	bool bAnyCompiled = false;
	{
		COOK_STAT(auto Timer = NiagaraScriptCookStats::UsageStats.TimeSyncWork());
		COOK_STAT(Timer.TrackCyclesOnly());
		INiagaraModule& NiagaraModule = FModuleManager::Get().LoadModuleChecked<INiagaraModule>(TEXT("Niagara"));


		//Compile all emitters
		bool bAnyUnsynchronized = false;	

		// Pass one... determine if any need to be compiled.
		{

			for (int32 i = 0; i < EmitterHandles.Num(); i++)
			{
				FNiagaraEmitterHandle Handle = EmitterHandles[i];
				if (Handle.GetInstance() && Handle.GetIsEnabled())
				{
					TArray<UNiagaraScript*> EmitterScripts;
					Handle.GetInstance()->GetScripts(EmitterScripts, false, true);
					check(EmitterScripts.Num() > 0);
					int32 Parent = INDEX_NONE;
					for (UNiagaraScript* EmitterScript : EmitterScripts)
					{

						FEmitterCompiledScriptPair Pair;
						Pair.bResultsReady = false;
						Pair.Emitter = Handle.GetInstance();
						Pair.CompiledScript = EmitterScript;
						Pair.ParentIndex = Parent;
						if (!GetFromDDC(Pair) && EmitterScript->IsCompilable() && !EmitterScript->AreScriptAndSourceSynchronized())
						{
							ScriptsNeedingCompile.Add(EmitterScript);
							bAnyUnsynchronized = true;
						}
						Parent = ActiveCompilation.EmitterCompiledScriptPairs.Add(Pair);
					}

				}
			}

			bAnyCompiled = bAnyUnsynchronized || bForce;

			// Now add the system scripts for compilation...
			int32 Parent = INDEX_NONE;
			{
				FEmitterCompiledScriptPair Pair;
				Pair.bResultsReady = false;
				Pair.Emitter = nullptr;
				Pair.CompiledScript = SystemSpawnScript;
				if (!GetFromDDC(Pair) && !SystemSpawnScript->AreScriptAndSourceSynchronized())
				{
					ScriptsNeedingCompile.Add(SystemSpawnScript);
					bAnyCompiled = true;
				}
				Parent = ActiveCompilation.EmitterCompiledScriptPairs.Add(Pair);
			}

			{
				FEmitterCompiledScriptPair Pair;
				Pair.bResultsReady = false;
				Pair.Emitter = nullptr;
				Pair.CompiledScript = SystemUpdateScript;
				Pair.ParentIndex = Parent;
				if (!GetFromDDC(Pair) && !SystemUpdateScript->AreScriptAndSourceSynchronized())
				{
					ScriptsNeedingCompile.Add(SystemUpdateScript);
					bAnyCompiled = true;
				}
				Parent = ActiveCompilation.EmitterCompiledScriptPairs.Add(Pair);
			}

			// Need to set the EmitterParent on the emitter spawn scripts
			for (FEmitterCompiledScriptPair & Pair: ActiveCompilation.EmitterCompiledScriptPairs)
			{
				if (Pair.Emitter != nullptr && Pair.ParentIndex == INDEX_NONE)
				{
					Pair.ParentIndex = Parent;
				}
			}
		}


		// We found things needing compilation, now we have to go through an static duplicate everything that will be translated...
		{
			UNiagaraPrecompileContainer* Container = NewObject<UNiagaraPrecompileContainer>(GetTransientPackage());
			Container->System = this;
			Container->Scripts = ScriptsNeedingCompile;
			TSharedPtr<FNiagaraCompileRequestDataBase, ESPMode::ThreadSafe> SystemPrecompiledData = NiagaraModule.Precompile(Container, FGuid());

			if (SystemPrecompiledData.IsValid() == false)
			{
				UE_LOG(LogNiagara, Error, TEXT("Failed to precompile %s.  This is due to unexpected invalid or broken data.  Additional details should be in the log."), *GetPathName());
				return false;
			}

			SystemPrecompiledData->GetReferencedObjects(ActiveCompilation.RootObjects);
			ActiveCompilation.MappedData.Add(SystemSpawnScript, SystemPrecompiledData);
			ActiveCompilation.MappedData.Add(SystemUpdateScript, SystemPrecompiledData);

			check(EmitterHandles.Num() == SystemPrecompiledData->GetDependentRequestCount());


			// Grab the list of user variables that were actually encountered so that we can add to them later.
			TArray<FNiagaraVariable> EncounteredExposedVars;
			SystemPrecompiledData->GatherPreCompiledVariables(TEXT("User"), EncounteredExposedVars);

			for (int32 i = 0; i < EmitterHandles.Num(); i++)
			{
				FNiagaraEmitterHandle Handle = EmitterHandles[i];
				if (Handle.GetInstance() && Handle.GetIsEnabled())
				{
					TSharedPtr<FNiagaraCompileRequestDataBase, ESPMode::ThreadSafe> EmitterPrecompiledData = SystemPrecompiledData->GetDependentRequest(i);
					EmitterPrecompiledData->GetReferencedObjects(ActiveCompilation.RootObjects);

					TArray<UNiagaraScript*> EmitterScripts;
					Handle.GetInstance()->GetScripts(EmitterScripts, false, true);
					check(EmitterScripts.Num() > 0);
					for (UNiagaraScript* EmitterScript : EmitterScripts)
					{
						ActiveCompilation.MappedData.Add(EmitterScript, EmitterPrecompiledData);
					}

					// Add the emitter's User variables to the encountered list to expose for later.
					EmitterPrecompiledData->GatherPreCompiledVariables(TEXT("User"), EncounteredExposedVars);
				}
			}


			// Now let's synchronize the variables that we actually encountered during precompile so that we can expose them to the end user.
			for (int32 i = 0; i < EncounteredExposedVars.Num(); i++)
			{
				if (OriginalExposedParams.Contains(EncounteredExposedVars[i]) == false)
				{
					// Just in case it wasn't added previously..
					ExposedParameters.AddParameter(EncounteredExposedVars[i]);
				}
			}
		}
		

		// We have previously duplicated all that is needed for compilation, so let's now issue the compile requests!
		for (UNiagaraScript* CompiledScript : ScriptsNeedingCompile)
		{

			const auto InPairs = [&CompiledScript](const FEmitterCompiledScriptPair& Other) -> bool
			{
				return CompiledScript == Other.CompiledScript;
			};

			TSharedPtr<FNiagaraCompileRequestDataBase, ESPMode::ThreadSafe> EmitterPrecompiledData = ActiveCompilation.MappedData.FindChecked(CompiledScript);
			FEmitterCompiledScriptPair* Pair = ActiveCompilation.EmitterCompiledScriptPairs.FindByPredicate(InPairs);
			check(Pair);

			// now that we've done the precompile check with the DDC again as our key may have changed.  Currently the Precompile can update the rapid
			// iteration parameters, which if they are baked out, will impact the DDC key.
			// TODO - Handling of the rapid iteration parameters should move to follow merging of emitter sripts rather than be a part of the precompile.
			if (GetFromDDC(*Pair))
			{
				continue;
			}

			if (!CompiledScript->RequestExternallyManagedAsyncCompile(EmitterPrecompiledData, Pair->CompileId, Pair->PendingJobID))
			{
				UE_LOG(LogNiagara, Warning, TEXT("For some reason we are reporting that %s is in sync even though AreScriptAndSourceSynchronized returned false!"), *CompiledScript->GetPathName())
			}
		}

	}


	// Now record that we are done with this function.
	FPlatformTLS::SetTlsValue(CompileGuardSlot, nullptr);


	// We might be able to just complete compilation right now if nothing needed compilation.
	if (ScriptsNeedingCompile.Num() == 0)
	{
		PollForCompilationComplete();
	}

	
	if (OptionalUpdateContext)
	{
		OptionalUpdateContext->Add(this, true);
	}
	else
	{
		FNiagaraSystemUpdateContext UpdateCtx(this, true);
	}

	return bAnyCompiled;
}


#endif

#if WITH_EDITORONLY_DATA
void UNiagaraSystem::InitEmitterCompiledData()
{
	EmitterCompiledData.Empty();
	if (SystemSpawnScript->GetVMExecutableData().IsValid() && SystemUpdateScript->GetVMExecutableData().IsValid())
	{
		TArray<TSharedRef<FNiagaraEmitterCompiledData>> NewEmitterCompiledData;
		for (int32 EmitterIdx = 0; EmitterIdx < EmitterHandles.Num(); ++EmitterIdx)
		{
			NewEmitterCompiledData.Add(MakeShared<FNiagaraEmitterCompiledData>());
		}

		FNiagaraTypeDefinition SpawnInfoDef = FNiagaraTypeDefinition(FNiagaraSpawnInfo::StaticStruct());

		for (FNiagaraVariable& Var : SystemSpawnScript->GetVMExecutableData().Attributes)
		{
			for (int32 EmitterIdx = 0; EmitterIdx < EmitterHandles.Num(); ++EmitterIdx)
			{
				UNiagaraEmitter* Emitter = EmitterHandles[EmitterIdx].GetInstance();
				if (Emitter)
				{
					FString EmitterName = Emitter->GetUniqueEmitterName() + TEXT(".");
					if (Var.GetType() == SpawnInfoDef && Var.GetName().ToString().StartsWith(EmitterName))
					{
						NewEmitterCompiledData[EmitterIdx]->SpawnAttributes.AddUnique(Var.GetName());
					}
				}
			}
		}

		for (FNiagaraVariable& Var : SystemUpdateScript->GetVMExecutableData().Attributes)
		{
			for (int32 EmitterIdx = 0; EmitterIdx < EmitterHandles.Num(); ++EmitterIdx)
			{
				UNiagaraEmitter* Emitter = EmitterHandles[EmitterIdx].GetInstance();
				if (Emitter)
				{
					FString EmitterName = Emitter->GetUniqueEmitterName() + TEXT(".");
					if (Var.GetType() == SpawnInfoDef && Var.GetName().ToString().StartsWith(EmitterName))
					{
						NewEmitterCompiledData[EmitterIdx]->SpawnAttributes.AddUnique(Var.GetName());
					}
				}
			}
		}

		for (int32 EmitterIdx = 0; EmitterIdx < EmitterHandles.Num(); ++EmitterIdx)
		{
			const FNiagaraEmitterHandle& EmitterHandle = EmitterHandles[EmitterIdx];
			const UNiagaraEmitter* Emitter = EmitterHandle.GetInstance();
			FNiagaraDataSetCompiledData& EmitterDataSetCompiledData = NewEmitterCompiledData[EmitterIdx]->DataSetCompiledData;
			FNiagaraDataSetCompiledData& GPUCaptureCompiledData = NewEmitterCompiledData[EmitterIdx]->GPUCaptureDataSetCompiledData;
			if ensureMsgf(Emitter != nullptr, TEXT("Failed to get Emitter Instance from Emitter Handle in post compile, please investigate."))
			{
				static FName GPUCaptureDataSetName = TEXT("GPU Capture Dataset");
				InitEmitterVariableAliasNames(NewEmitterCompiledData[EmitterIdx].Get(), Emitter);
				InitEmitterDataSetCompiledData(EmitterDataSetCompiledData, Emitter, EmitterHandle);
				GPUCaptureCompiledData.ID = FNiagaraDataSetID(GPUCaptureDataSetName, ENiagaraDataSetType::ParticleData);
				GPUCaptureCompiledData.Variables = EmitterDataSetCompiledData.Variables;
				GPUCaptureCompiledData.SimTarget = ENiagaraSimTarget::CPUSim;
				GPUCaptureCompiledData.BuildLayout();				
			}
		}

		for (int32 EmitterIdx = 0; EmitterIdx < EmitterHandles.Num(); ++EmitterIdx)
		{
			EmitterCompiledData.Add(NewEmitterCompiledData[EmitterIdx]);
		}
	}
}

void UNiagaraSystem::InitSystemCompiledData()
{
	SystemCompiledData.InstanceParamStore.Empty();

	ExposedParameters.CopyParametersTo(SystemCompiledData.InstanceParamStore, false, FNiagaraParameterStore::EDataInterfaceCopyMethod::Reference);

	auto CreateDataSetCompiledData = [&](FNiagaraDataSetCompiledData& CompiledData, TConstArrayView<FNiagaraVariable> Vars)
	{
		CompiledData.Empty();

		CompiledData.Variables.Reset(Vars.Num());
		for (const FNiagaraVariable& Var : Vars)
		{
			CompiledData.Variables.AddUnique(Var);
		}

		CompiledData.bRequiresPersistentIDs = false;
		CompiledData.ID = FNiagaraDataSetID();
		CompiledData.SimTarget = ENiagaraSimTarget::CPUSim;

		CompiledData.BuildLayout();
	};

	const FNiagaraVMExecutableData& SystemSpawnScriptData = GetSystemSpawnScript()->GetVMExecutableData();
	const FNiagaraVMExecutableData& SystemUpdateScriptData = GetSystemUpdateScript()->GetVMExecutableData();

	CreateDataSetCompiledData(SystemCompiledData.DataSetCompiledData, SystemUpdateScriptData.Attributes);

	const FNiagaraParameters* EngineParamsSpawn = SystemSpawnScriptData.DataSetToParameters.Find(TEXT("Engine"));
	CreateDataSetCompiledData(SystemCompiledData.SpawnInstanceParamsDataSetCompiledData, EngineParamsSpawn ? TConstArrayView<FNiagaraVariable>(EngineParamsSpawn->Parameters) : TArrayView<FNiagaraVariable>());
	const FNiagaraParameters* EngineParamsUpdate = SystemUpdateScriptData.DataSetToParameters.Find(TEXT("Engine"));
	CreateDataSetCompiledData(SystemCompiledData.UpdateInstanceParamsDataSetCompiledData, EngineParamsUpdate ? TConstArrayView<FNiagaraVariable>(EngineParamsUpdate->Parameters) : TArrayView<FNiagaraVariable>());

	// create the bindings to be used with our constant buffers; geenrating the offsets to/from the data sets; we need
	// editor data to build these bindings because of the constant buffer structs only having their variable definitions
	// with editor data.
	SystemCompiledData.SpawnInstanceGlobalBinding.Build<FNiagaraGlobalParameters>(SystemCompiledData.SpawnInstanceParamsDataSetCompiledData);
	SystemCompiledData.SpawnInstanceSystemBinding.Build<FNiagaraSystemParameters>(SystemCompiledData.SpawnInstanceParamsDataSetCompiledData);
	SystemCompiledData.SpawnInstanceOwnerBinding.Build<FNiagaraOwnerParameters>(SystemCompiledData.SpawnInstanceParamsDataSetCompiledData);

	SystemCompiledData.UpdateInstanceGlobalBinding.Build<FNiagaraGlobalParameters>(SystemCompiledData.UpdateInstanceParamsDataSetCompiledData);
	SystemCompiledData.UpdateInstanceSystemBinding.Build<FNiagaraSystemParameters>(SystemCompiledData.UpdateInstanceParamsDataSetCompiledData);
	SystemCompiledData.UpdateInstanceOwnerBinding.Build<FNiagaraOwnerParameters>(SystemCompiledData.UpdateInstanceParamsDataSetCompiledData);

	const int32 EmitterCount = EmitterHandles.Num();

	SystemCompiledData.SpawnInstanceEmitterBindings.SetNum(EmitterHandles.Num());
	SystemCompiledData.UpdateInstanceEmitterBindings.SetNum(EmitterHandles.Num());

	const FString EmitterNamespace = TEXT("Emitter");
	for (int32 EmitterIdx = 0; EmitterIdx < EmitterCount; ++EmitterIdx)
	{
		const FNiagaraEmitterHandle& PerEmitterHandle = EmitterHandles[EmitterIdx];
		const UNiagaraEmitter* Emitter = PerEmitterHandle.GetInstance();
		if (ensureMsgf(Emitter != nullptr, TEXT("Failed to get Emitter Instance from Emitter Handle when post compiling Niagara System %s!"), *GetPathNameSafe(this)))
		{
			const FString EmitterName = Emitter->GetUniqueEmitterName();

			SystemCompiledData.SpawnInstanceEmitterBindings[EmitterIdx].Build<FNiagaraEmitterParameters>(SystemCompiledData.SpawnInstanceParamsDataSetCompiledData, EmitterNamespace, EmitterName);
			SystemCompiledData.UpdateInstanceEmitterBindings[EmitterIdx].Build<FNiagaraEmitterParameters>(SystemCompiledData.UpdateInstanceParamsDataSetCompiledData, EmitterNamespace, EmitterName);
		}
	}

}
#endif

TStatId UNiagaraSystem::GetStatID(bool bGameThread, bool bConcurrent)const
{
#if STATS
	if (!StatID_GT.IsValidStat())
	{
		GenerateStatID();
	}

	if (bGameThread)
	{
		if (bConcurrent)
		{
			return StatID_GT_CNC;
		}
		else
		{
			return StatID_GT;
		}
	}
	else
	{
		if(bConcurrent)
		{
			return StatID_RT_CNC;
		}
		else
		{
			return StatID_RT;
		}
	}
#endif
	return TStatId();
}

void UNiagaraSystem::AddToInstanceCountStat(int32 NumInstances, bool bSolo)const
{
#if STATS
	if (!StatID_GT.IsValidStat())
	{
		GenerateStatID();
	}

	if (FThreadStats::IsCollectingData())
	{
		if (bSolo)
		{
			FThreadStats::AddMessage(StatID_InstanceCountSolo.GetName(), EStatOperation::Add, int64(NumInstances));
			TRACE_STAT_ADD(StatID_InstanceCountSolo.GetName(), int64(NumInstances));
		}
		else
		{
			FThreadStats::AddMessage(StatID_InstanceCount.GetName(), EStatOperation::Add, int64(NumInstances));
			TRACE_STAT_ADD(StatID_InstanceCount.GetName(), int64(NumInstances));
		}
	}
#endif
}

void UNiagaraSystem::GenerateStatID()const
{
#if STATS
	StatID_GT = FDynamicStats::CreateStatId<FStatGroup_STATGROUP_NiagaraSystems>(GetPathName() + TEXT(" [GT]"));
	StatID_GT_CNC = FDynamicStats::CreateStatId<FStatGroup_STATGROUP_NiagaraSystems>(GetPathName() + TEXT(" [GT_CNC]"));
	StatID_RT = FDynamicStats::CreateStatId<FStatGroup_STATGROUP_NiagaraSystems>(GetPathName() + TEXT(" [RT]"));
	StatID_RT_CNC = FDynamicStats::CreateStatId<FStatGroup_STATGROUP_NiagaraSystems>(GetPathName() + TEXT(" [RT_CNC]"));

	StatID_InstanceCount = FDynamicStats::CreateStatIdInt64<FStatGroup_STATGROUP_NiagaraSystemCounts>(GetPathName());
	StatID_InstanceCountSolo = FDynamicStats::CreateStatIdInt64<FStatGroup_STATGROUP_NiagaraSystemCounts>(GetPathName() + TEXT(" [SOLO]"));

#endif
}

UNiagaraEffectType* UNiagaraSystem::GetEffectType()const
{
	return EffectType;
}

#if WITH_EDITOR
void UNiagaraSystem::SetEffectType(UNiagaraEffectType* InEffectType)
{
	if (InEffectType != EffectType)
	{
		Modify();
		EffectType = InEffectType;
		ResolveScalabilitySettings();
		FNiagaraSystemUpdateContext UpdateCtx;
		UpdateCtx.Add(this, true);
	}	
}
#endif

void UNiagaraSystem::ResolveScalabilitySettings()
{
	CurrentScalabilitySettings.Clear();
	if (UNiagaraEffectType* ActualEffectType = GetEffectType())
	{
		CurrentScalabilitySettings = ActualEffectType->GetActiveSystemScalabilitySettings();
	}

	if (bOverrideScalabilitySettings)
	{
		for (FNiagaraSystemScalabilityOverride& Override : SystemScalabilityOverrides.Overrides)
		{
			if (Override.Platforms.IsActive())
			{
				if (Override.bOverrideDistanceSettings)
				{
					CurrentScalabilitySettings.bCullByDistance = Override.bCullByDistance;
					CurrentScalabilitySettings.MaxDistance = Override.MaxDistance;
				}

				if (Override.bOverrideInstanceCountSettings)
				{
					CurrentScalabilitySettings.bCullMaxInstanceCount = Override.bCullMaxInstanceCount;
					CurrentScalabilitySettings.MaxInstances = Override.MaxInstances;
				}

				if (Override.bOverridePerSystemInstanceCountSettings)
				{
					CurrentScalabilitySettings.bCullPerSystemMaxInstanceCount = Override.bCullPerSystemMaxInstanceCount;
					CurrentScalabilitySettings.MaxSystemInstances = Override.MaxSystemInstances;
				}

				if (Override.bOverrideTimeSinceRendererSettings)
				{
					CurrentScalabilitySettings.bCullByMaxTimeWithoutRender = Override.bCullByMaxTimeWithoutRender;
					CurrentScalabilitySettings.MaxTimeWithoutRender = Override.MaxTimeWithoutRender;
				}

 				if (Override.bOverrideGlobalBudgetCullingSettings)
				{
 					CurrentScalabilitySettings.bCullByGlobalBudget = Override.bCullByGlobalBudget;
 					CurrentScalabilitySettings.MaxGlobalBudgetUsage = Override.MaxGlobalBudgetUsage;
 				}

				break;//These overrides *should* be for orthogonal platform sets so we can exit after we've found a match.
			}
		}
	}

	CurrentScalabilitySettings.MaxDistance = FMath::Max(GNiagaraScalabiltiyMinumumMaxDistance, CurrentScalabilitySettings.MaxDistance);

	//Work out if this system needs to have sorted significance culling done.
	bNeedsSortedSignificanceCull = false;

	if (CurrentScalabilitySettings.bCullMaxInstanceCount || CurrentScalabilitySettings.bCullPerSystemMaxInstanceCount)
	{
		bNeedsSortedSignificanceCull = true;
	}
	else
	{
		//If we're not using it at the system level, maybe one of the emitters is.
		auto ScriptUsesSigIndex = [&](UNiagaraScript* Script)
		{
			if (Script && bNeedsSortedSignificanceCull == false)//Skip if we've already found one using it.
			{
				bNeedsSortedSignificanceCull = Script->GetVMExecutableData().bReadsSignificanceIndex;
			}
		};
		ForEachScript(ScriptUsesSigIndex);
	}
}

void UNiagaraSystem::OnScalabilityCVarChanged()
{
	ResolveScalabilitySettings();

	for (FNiagaraEmitterHandle& Handle : EmitterHandles)
	{
		if (Handle.GetInstance())
		{
			Handle.GetInstance()->OnScalabilityCVarChanged();
		}
	}

	// Update components
	{
		FNiagaraSystemUpdateContext UpdateCtx;
		UpdateCtx.SetDestroyOnAdd(true);
		UpdateCtx.SetOnlyActive(true);
		UpdateCtx.Add(this, true);
	}

	// Re-prime the component pool
	if (PoolPrimeSize > 0 && MaxPoolSize > 0)
	{
		FNiagaraWorldManager::PrimePoolForAllWorlds(this);
	}
}

const FString& UNiagaraSystem::GetCrashReporterTag()const
{
	if (CrashReporterTag.IsEmpty())
	{
		CrashReporterTag = FString::Printf(TEXT("| System: %s |"), *GetFullName());
	}
	return CrashReporterTag;
}

FNiagaraEmitterCompiledData::FNiagaraEmitterCompiledData()
{
	EmitterSpawnIntervalVar = SYS_PARAM_EMITTER_SPAWN_INTERVAL;
	EmitterInterpSpawnStartDTVar = SYS_PARAM_EMITTER_INTERP_SPAWN_START_DT;
	EmitterAgeVar = SYS_PARAM_EMITTER_AGE;
	EmitterSpawnGroupVar = SYS_PARAM_EMITTER_SPAWN_GROUP;
	EmitterRandomSeedVar = SYS_PARAM_EMITTER_RANDOM_SEED;
	EmitterInstanceSeedVar = SYS_PARAM_ENGINE_EMITTER_INSTANCE_SEED;
	EmitterTotalSpawnedParticlesVar = SYS_PARAM_ENGINE_EMITTER_TOTAL_SPAWNED_PARTICLES;
}

#if WITH_EDITORONLY_DATA
void FNiagaraParameterDataSetBindingCollection::BuildInternal(const TArray<FNiagaraVariable>& ParameterVars, const FNiagaraDataSetCompiledData& DataSet, const FString& NamespaceBase, const FString& NamespaceReplacement)
{
	// be sure to reset the offsets first
	FloatOffsets.Empty();
	Int32Offsets.Empty();

	const bool DoNameReplacement = !NamespaceBase.IsEmpty() && !NamespaceReplacement.IsEmpty();

	int32 ParameterOffset = 0;
	for (FNiagaraVariable Var : ParameterVars)
	{
		if (DoNameReplacement)
		{
			const FString ParamName = Var.GetName().ToString().Replace(*NamespaceBase, *NamespaceReplacement);
			Var.SetName(*ParamName);
		}

		int32 VariableIndex = DataSet.Variables.IndexOfByKey(Var);

		if (DataSet.VariableLayouts.IsValidIndex(VariableIndex))
		{
			const FNiagaraVariableLayoutInfo& Layout = DataSet.VariableLayouts[VariableIndex];
			int32 NumFloats = 0;
			int32 NumInts = 0;

			for (uint32 CompIdx = 0; CompIdx < Layout.GetNumFloatComponents(); ++CompIdx)
			{
				int32 ParamOffset = ParameterOffset + Layout.LayoutInfo.FloatComponentByteOffsets[CompIdx];
				int32 DataSetOffset = Layout.FloatComponentStart + NumFloats++;
				auto& Binding = FloatOffsets.AddDefaulted_GetRef();
				Binding.ParameterOffset = ParamOffset;
				Binding.DataSetComponentOffset = DataSetOffset;
			}
			for (uint32 CompIdx = 0; CompIdx < Layout.GetNumInt32Components(); ++CompIdx)
			{
				int32 ParamOffset = ParameterOffset + Layout.LayoutInfo.Int32ComponentByteOffsets[CompIdx];
				int32 DataSetOffset = Layout.Int32ComponentStart + NumInts++;
				auto& Binding = Int32Offsets.AddDefaulted_GetRef();
				Binding.ParameterOffset = ParamOffset;
				Binding.DataSetComponentOffset = DataSetOffset;
			}
		}

		// we need to take into account potential padding that is in the constant buffers based similar to what is done
		// in the NiagaraHlslTranslator, where Vec2/Vec3 are treated as Vec4.
		int32 ParameterSize = Var.GetSizeInBytes();
		const FNiagaraTypeDefinition& Type = Var.GetType();
		if (Type == FNiagaraTypeDefinition::GetVec2Def() || Type == FNiagaraTypeDefinition::GetVec3Def())
		{
			ParameterSize = Align(ParameterSize, FNiagaraTypeDefinition::GetVec4Def().GetSize());
		}

		ParameterOffset += ParameterSize;
	}

	FloatOffsets.Shrink();
	Int32Offsets.Shrink();
}

UNiagaraBakerSettings* UNiagaraSystem::GetBakerSettings()
{
	if ( BakerSettings == nullptr )
	{
		BakerSettings = NewObject<UNiagaraBakerSettings>(this, "BakerSettings", RF_Transactional);
	}
	return BakerSettings;
}
#endif

#undef LOCTEXT_NAMESPACE // NiagaraSystem<|MERGE_RESOLUTION|>--- conflicted
+++ resolved
@@ -92,18 +92,6 @@
 	ECVF_Default
 );
 
-<<<<<<< HEAD
-
-static int GNiagaraCompileWaitLoggingTerminationCap = 3;
-static FAutoConsoleVariableRef CVarNiagaraCompileWaitLoggingTerminationCap(
-	TEXT("fx.Niagara.CompileWaitLoggingCap"),
-	GNiagaraCompileWaitLoggingTerminationCap,
-	TEXT("During automation, how many times do we log before failing compilation?"),
-	ECVF_Default
-);
-
-=======
->>>>>>> 5419abad
 //////////////////////////////////////////////////////////////////////////
 
 /**
@@ -374,7 +362,7 @@
 	const bool bIsDedicatedServer = !GIsClient && GIsServer;
 
 	if (!GetOutermost()->bIsCookedForEditor && !bIsDedicatedServer)
-	{
+	{		
 		TArray<UNiagaraScript*> AllSystemScripts;
 		UNiagaraScriptSourceBase* SystemScriptSource;
 		if (SystemSpawnScript == nullptr)
@@ -794,74 +782,10 @@
 	FGraphEventArray EmitterPrerequisiteTasks;
 	for (FNiagaraEmitterHandle& EmitterHandle : EmitterHandles)
 	{
-<<<<<<< HEAD
-		if (EditorParameters == nullptr)
-		{
-			INiagaraModule& NiagaraModule = FModuleManager::GetModuleChecked<INiagaraModule>("Niagara");
-			EditorParameters = NiagaraModule.GetEditorOnlyDataUtilities().CreateDefaultEditorParameters(this);
-		}
-
-		TArray<UNiagaraScript*> AllSystemScripts;
-		UNiagaraScriptSourceBase* SystemScriptSource = nullptr;
-		if (SystemSpawnScript == nullptr)
-		{
-			SystemSpawnScript = NewObject<UNiagaraScript>(this, "SystemSpawnScript", RF_Transactional);
-			SystemSpawnScript->SetUsage(ENiagaraScriptUsage::SystemSpawnScript);
-			INiagaraModule& NiagaraModule = FModuleManager::GetModuleChecked<INiagaraModule>("Niagara");
-			SystemScriptSource = NiagaraModule.GetEditorOnlyDataUtilities().CreateDefaultScriptSource(this);
-			SystemSpawnScript->SetLatestSource(SystemScriptSource);
-		}
-		else
-		{
-			SystemSpawnScript->ConditionalPostLoad();
-			SystemScriptSource = SystemSpawnScript->GetLatestSource();
-		}
-		AllSystemScripts.Add(SystemSpawnScript);
-
-		if (SystemUpdateScript == nullptr)
-		{
-			SystemUpdateScript = NewObject<UNiagaraScript>(this, "SystemUpdateScript", RF_Transactional);
-			SystemUpdateScript->SetUsage(ENiagaraScriptUsage::SystemUpdateScript);
-			SystemUpdateScript->SetLatestSource(SystemScriptSource);
-		}
-		else
-		{
-			SystemUpdateScript->ConditionalPostLoad();
-		}
-		AllSystemScripts.Add(SystemUpdateScript);
-
-		//TODO: This causes a crash becuase the script source ptr is null? Fix
-		//For existing emitters before the lifecylce rework, ensure they have the system lifecycle module.
-		if (NiagaraVer < FNiagaraCustomVersion::LifeCycleRework)
-		{
-			/*UNiagaraScriptSourceBase* SystemScriptSource = SystemUpdateScript->GetSource();
-			if (SystemScriptSource)
-			{
-				bool bFoundModule;
-				if (SystemScriptSource->AddModuleIfMissing(TEXT("/Niagara/Modules/System/SystemLifeCycle.SystemLifeCycle"), ENiagaraScriptUsage::SystemUpdateScript, bFoundModule))
-				{
-					bNeedsRecompile = true;
-				}
-			}*/
-		}
-
-		bool bSystemScriptsAreSynchronized = true;
-		for (UNiagaraScript* SystemScript : AllSystemScripts)
-		{
-			bSystemScriptsAreSynchronized &= SystemScript->AreScriptAndSourceSynchronized();
-		}
-
-		bool bEmitterScriptsAreSynchronized = true;
-
-#if 0
-		UE_LOG(LogNiagara, Log, TEXT("PreMerger"));
-		for (FNiagaraEmitterHandle& EmitterHandle : EmitterHandles)
-=======
 #if WITH_EDITORONLY_DATA
 		EmitterHandle.ConditionalPostLoad(NiagaraVer);
 #else
 		if (UNiagaraEmitter* NiagaraEmitter = EmitterHandle.GetInstance())
->>>>>>> 5419abad
 		{
 			NiagaraEmitter->ConditionalPostLoad();
 		}
@@ -870,86 +794,6 @@
 		{
 			EmitterPrerequisiteTasks.Add(NiagaraEmitter->UpdateTaskRef);
 		}
-<<<<<<< HEAD
-
-		if (bEmitterScriptsAreSynchronized == false && GEnableVerboseNiagaraChangeIdLogging)
-		{
-			UE_LOG(LogNiagara, Log, TEXT("System %s being compiled because there were changes to an emitter script Change ID."), *GetPathName());
-		}
-
-		if (EmitterCompiledData.Num() == 0 || EmitterCompiledData[0]->DataSetCompiledData.Variables.Num() == 0)
-		{
-			InitEmitterCompiledData();
-		}
-
-		if (SystemCompiledData.InstanceParamStore.ReadParameterVariables().Num() == 0 ||SystemCompiledData.DataSetCompiledData.Variables.Num() == 0)
-		{
-			InitSystemCompiledData();
-		}
-
-#if 0
-		UE_LOG(LogNiagara, Log, TEXT("Before"));
-		for (FNiagaraEmitterHandle& EmitterHandle : EmitterHandles)
-		{
-			UE_LOG(LogNiagara, Log, TEXT("Emitter Handle: %s"), *EmitterHandle.GetUniqueInstanceName());
-			UNiagaraScript* UpdateScript = EmitterHandle.GetInstance()->GetScript(ENiagaraScriptUsage::ParticleUpdateScript, FGuid());
-			UNiagaraScript* SpawnScript = EmitterHandle.GetInstance()->GetScript(ENiagaraScriptUsage::ParticleSpawnScript, FGuid());
-			UE_LOG(LogNiagara, Log, TEXT("Spawn Parameters"));
-			SpawnScript->GetVMExecutableData().Parameters.DumpParameters();
-			UE_LOG(LogNiagara, Log, TEXT("Spawn RI Parameters"));
-			SpawnScript->RapidIterationParameters.DumpParameters();
-			UE_LOG(LogNiagara, Log, TEXT("Update Parameters"));
-			UpdateScript->GetVMExecutableData().Parameters.DumpParameters();
-			UE_LOG(LogNiagara, Log, TEXT("Update RI Parameters"));
-			UpdateScript->RapidIterationParameters.DumpParameters();
-		}
-#endif
-
-		// Synchronize with definitions before compiling.
-		const UNiagaraSettings* Settings = GetDefault<UNiagaraSettings>();
-		check(Settings);
-		TArray<FGuid> DefaultDefinitionsUniqueIds;
-		for (const FSoftObjectPath& DefaultLinkedParameterDefinitionObjPath : Settings->DefaultLinkedParameterDefinitions)
-		{
-			UNiagaraParameterDefinitionsBase* DefaultLinkedParameterDefinitions = CastChecked<UNiagaraParameterDefinitionsBase>(DefaultLinkedParameterDefinitionObjPath.TryLoad());
-			DefaultDefinitionsUniqueIds.Add(DefaultLinkedParameterDefinitions->GetDefinitionsUniqueId());
-			const bool bDoNotAssertIfAlreadySubscribed = true;
-			SubscribeToParameterDefinitions(DefaultLinkedParameterDefinitions, bDoNotAssertIfAlreadySubscribed);
-		}
-		FSynchronizeWithParameterDefinitionsArgs Args;
-		Args.SpecificDefinitionsUniqueIds = DefaultDefinitionsUniqueIds;
-		Args.bForceSynchronizeDefinitions = true;
-		Args.bSubscribeAllNameMatchParameters = true;
-		SynchronizeWithParameterDefinitions(Args);
-		InitParameterDefinitionsSubscriptions();
-
-		if (bSystemScriptsAreSynchronized == false || bEmitterScriptsAreSynchronized == false)
-		{
-			// Call modify here so that the system will resave the compile ids and script vm when running the resave
-			// commandlet.  In normal post load, it will be ignored.
-			Modify();
-			RequestCompile(false);
-		}
-
-#if 0
-		UE_LOG(LogNiagara, Log, TEXT("After"));
-		for (FNiagaraEmitterHandle& EmitterHandle : EmitterHandles)
-		{
-			UE_LOG(LogNiagara, Log, TEXT("Emitter Handle: %s"), *EmitterHandle.GetUniqueInstanceName());
-			UNiagaraScript* UpdateScript = EmitterHandle.GetInstance()->GetScript(ENiagaraScriptUsage::ParticleUpdateScript, FGuid());
-			UNiagaraScript* SpawnScript = EmitterHandle.GetInstance()->GetScript(ENiagaraScriptUsage::ParticleSpawnScript, FGuid());
-			UE_LOG(LogNiagara, Log, TEXT("Spawn Parameters"));
-			SpawnScript->GetVMExecutableData().Parameters.DumpParameters();
-			UE_LOG(LogNiagara, Log, TEXT("Spawn RI Parameters"));
-			SpawnScript->RapidIterationParameters.DumpParameters();
-			UE_LOG(LogNiagara, Log, TEXT("Update Parameters"));
-			UpdateScript->GetVMExecutableData().Parameters.DumpParameters();
-			UE_LOG(LogNiagara, Log, TEXT("Update RI Parameters"));
-			UpdateScript->RapidIterationParameters.DumpParameters();
-		}
-#endif
-=======
->>>>>>> 5419abad
 	}
 	
 #if WITH_EDITORONLY_DATA
@@ -958,34 +802,11 @@
 		INiagaraModule& NiagaraModule = FModuleManager::GetModuleChecked<INiagaraModule>("Niagara");
 		EditorData = NiagaraModule.GetEditorOnlyDataUtilities().CreateDefaultEditorData(this);
 	}
-<<<<<<< HEAD
-
-	// see the equivalent in NiagaraEmitter for details
-	if(bIsTemplateAsset_DEPRECATED)
-	{
-		TemplateSpecification = bIsTemplateAsset_DEPRECATED ? ENiagaraScriptTemplateSpecification::Template : ENiagaraScriptTemplateSpecification::None;
-	}
-#endif // WITH_EDITORONLY_DATA
-
-	if ( FPlatformProperties::RequiresCookedData() )
-=======
 	else
->>>>>>> 5419abad
 	{
 		EditorData->PostLoadFromOwner(this);
 	}
-
-	if (EditorParameters == nullptr)
-	{
-		INiagaraModule& NiagaraModule = FModuleManager::GetModuleChecked<INiagaraModule>("Niagara");
-		EditorParameters = NiagaraModule.GetEditorOnlyDataUtilities().CreateDefaultEditorParameters(this);
-	}
-
-	// see the equivalent in NiagaraEmitter for details
-	if(bIsTemplateAsset_DEPRECATED)
-	{
-		TemplateSpecification = bIsTemplateAsset_DEPRECATED ? ENiagaraScriptTemplateSpecification::Template : ENiagaraScriptTemplateSpecification::None;
-	}
+	
 #endif // WITH_EDITORONLY_DATA
 
 	// we are not yet finished, but we do the rest of the work after postload in a separate task
