--- conflicted
+++ resolved
@@ -94,6 +94,14 @@
 	ECVF_Default
 );
 
+static float GNiagaraCompileDDCWaitTimeout = 10.0f;
+static FAutoConsoleVariableRef CVarNiagaraCompileDDCWaitTimeout(
+	TEXT("fx.Niagara.CompileDDCWaitTimeout"),
+	GNiagaraCompileDDCWaitTimeout,
+	TEXT("During script compilation, how long do we wait for the ddc to answer in seconds before starting shader compilation?"),
+	ECVF_Default
+);
+
 //////////////////////////////////////////////////////////////////////////
 
 UNiagaraSystem::UNiagaraSystem(const FObjectInitializer& ObjectInitializer)
@@ -227,7 +235,7 @@
 	{
 		return;
 	}
-	
+
 	if (CurrentState == ENiagaraCompilationState::CheckDDC)
 	{
 		// check if the DDC data is ready
@@ -440,7 +448,7 @@
 		ProcessCurrentState();
 	}
 }
-	
+
 void FNiagaraAsyncCompileTask::AbortTask()
 {
 	MoveToState(ENiagaraCompilationState::Aborted);
@@ -481,12 +489,17 @@
 		DDCFetchTime = FPlatformTime::Seconds() - StartTaskTime;
 		UE_LOG(LogNiagara, Verbose, TEXT("Compile task for %s took %f seconds to fetch data from ddc."), *AssetPath, DDCFetchTime);
 	}
+	else if ((FPlatformTime::Seconds() - StartTaskTime) > GNiagaraCompileDDCWaitTimeout)
+	{
+		MoveToState(ENiagaraCompilationState::Precompile);
+		UE_LOG(LogNiagara, Log, TEXT("DDC timed out after %i seconds, starting compilation for %s."), (int)GNiagaraCompileDDCWaitTimeout, *AssetPath);
+	}
 }
 
 void FNiagaraAsyncCompileTask::PutToDDC()
 {
 	if (DDCOutData.Num() > 0)
-{
+	{
 		UE_LOG(LogNiagara, Verbose, TEXT("Writing data for %s to the ddc"), *AssetPath);
 		GetDerivedDataCache()->Put(*DDCKey, DDCOutData, *AssetPath, true);
 	}
@@ -722,43 +735,8 @@
 		}
 		AllSystemScripts.Add(SystemUpdateScript);
 
-<<<<<<< HEAD
 		// Synchronize with parameter definitions
 		PostLoadDefinitionsSubscriptions();
-=======
-		bool bSystemScriptsAreSynchronized = true;
-		for (UNiagaraScript* SystemScript : AllSystemScripts)
-		{
-			bSystemScriptsAreSynchronized &= SystemScript->AreScriptAndSourceSynchronized();
-		}
-
-		// Synchronize with parameter definitions
-		// First force sync with all definitions in the DefaultLinkedParameterDefinitions array.
-		const UNiagaraSettings* Settings = GetDefault<UNiagaraSettings>();
-		check(Settings);
-		TArray<FGuid> DefaultDefinitionsUniqueIds;
-		for (const FSoftObjectPath& DefaultLinkedParameterDefinitionObjPath : Settings->DefaultLinkedParameterDefinitions)
-		{
-			UNiagaraParameterDefinitionsBase* DefaultLinkedParameterDefinitions = Cast<UNiagaraParameterDefinitionsBase>(DefaultLinkedParameterDefinitionObjPath.TryLoad());
-			if (DefaultLinkedParameterDefinitions == nullptr)
-			{
-				continue;
-			}
-			DefaultDefinitionsUniqueIds.Add(DefaultLinkedParameterDefinitions->GetDefinitionsUniqueId());
-			const bool bDoNotAssertIfAlreadySubscribed = true;
-			SubscribeToParameterDefinitions(DefaultLinkedParameterDefinitions, bDoNotAssertIfAlreadySubscribed);
-		}
-		FSynchronizeWithParameterDefinitionsArgs Args;
-		Args.SpecificDefinitionsUniqueIds = DefaultDefinitionsUniqueIds;
-		Args.bForceSynchronizeDefinitions = true;
-		Args.bSubscribeAllNameMatchParameters = true;
-		//SynchronizeWithParameterDefinitions(Args);
-
-		// After forcing syncing all DefaultLinkedParameterDefinitions, call SynchronizeWithParameterDefinitions again to sync with all definitions the system was already subscribed to, and do not force the sync.
-		//SynchronizeWithParameterDefinitions();
-
-		bool bEmitterScriptsAreSynchronized = true;
->>>>>>> efc9b2f3
 
 #if 0
 		UE_LOG(LogNiagara, Log, TEXT("PreMerger"));
@@ -1098,10 +1076,6 @@
 {
 	Super::PostLoad();
 
-#if WITH_EDITORONLY_DATA
-	PostLoadDefinitionsSubscriptions();
-#endif
-
 	// Workaround for UE-104235 where a CDO loads a NiagaraSystem before the NiagaraModule has had a chance to load
 	// We force the module to load here we makes sure the type registry, etc, is all setup in time.
 	static bool bLoadChecked = false;
@@ -1194,14 +1168,11 @@
 	{
 		TemplateSpecification = bIsTemplateAsset_DEPRECATED ? ENiagaraScriptTemplateSpecification::Template : ENiagaraScriptTemplateSpecification::None;
 	}
-<<<<<<< HEAD
 	
 	if(bExposeToLibrary_DEPRECATED)
 	{
 		LibraryVisibility = ENiagaraScriptLibraryVisibility::Unexposed;
 	}
-=======
->>>>>>> efc9b2f3
 #endif // WITH_EDITORONLY_DATA
 
 #if !WITH_EDITOR
@@ -1209,7 +1180,6 @@
 	// there will be no merging or compiling which makes it safe to do so.
 	UpdateSystemAfterLoad();
 #endif
-<<<<<<< HEAD
 
 #if WITH_EDITORONLY_DATA
 	// see the equivalent in NiagaraEmitter for details
@@ -1218,8 +1188,6 @@
 		TemplateSpecification = bIsTemplateAsset_DEPRECATED ? ENiagaraScriptTemplateSpecification::Template : ENiagaraScriptTemplateSpecification::None;
 	}
 #endif // WITH_EDITORONLY_DATA
-=======
->>>>>>> efc9b2f3
 }
 
 #if WITH_EDITORONLY_DATA
@@ -2641,7 +2609,7 @@
 void UNiagaraSystem::PreProcessWaitingDDCTasks(bool bProcessForWait)
 {
 	if (!bProcessForWait)
-{
+	{
 		return;
 	}
 	for (FNiagaraSystemCompileRequest& CompileRequest : ActiveCompilations)
@@ -2649,12 +2617,12 @@
 		for (auto& AsyncTask : CompileRequest.DDCTasks)
 		{
 			AsyncTask->bWaitForCompileJob = true;
-				// before we start to wait for the compile results, we start the compilation of all remaining tasks
+			// before we start to wait for the compile results, we start the compilation of all remaining tasks
 			while (!AsyncTask->IsDone() && AsyncTask->CurrentState < ENiagaraCompilationState::AwaitResult)
-				{
-					AsyncTask->ProcessCurrentState();
-				}
-			}
+			{
+				AsyncTask->ProcessCurrentState();
+			}
+		}
 	}
 }
 
@@ -2693,7 +2661,7 @@
 			if (bWait)
 			{
 				AsyncTask->WaitAndResolveResult();
-				}
+			}
 			else
 			{
 				bAreWeWaitingForAnyResults = true;
@@ -2836,7 +2804,7 @@
 		ResolveScalabilitySettings();
 
 		const float ElapsedWallTime = (float)(FPlatformTime::Seconds() - CompileRequest.StartTime);
-
+		
 		if (bHasCompiledJobs)
 		{
 			UE_LOG(LogNiagara, Log, TEXT("Compiling System %s took %f sec (time since issued), %f sec (combined shader worker time)."),
@@ -3164,13 +3132,6 @@
 			UE_LOG(LogNiagara, Verbose, TEXT("Scheduling async get task for %s"), *AsyncTask->AssetPath);
 			AsyncTask->TaskHandle = GetDerivedDataCacheRef().GetAsynchronous(*AsyncTask->DDCKey, AsyncTask->AssetPath);
 		}
-<<<<<<< HEAD
-=======
-
-		// clean up copies from precompile data
-		TSharedPtr<FNiagaraCompileRequestDataBase, ESPMode::ThreadSafe> SystemPrecompiledData = ActiveCompilation.MappedData.FindChecked(SystemSpawnScript);
-		SystemPrecompiledData->ReleaseCompilationCopies();
->>>>>>> efc9b2f3
 	}
 
 
