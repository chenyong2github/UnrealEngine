--- conflicted
+++ resolved
@@ -347,16 +347,11 @@
 				DrawIndirectResetCountsArgsGenCS->UnbindBuffers(RHICmdList);
 			}
 
-<<<<<<< HEAD
-			// Transition draw indirect to readable for gfx draw indirect.
-			RHICmdList.TransitionResource(EResourceTransitionAccess::EReadable, EResourceTransitionPipeline::EComputeToGfx, DrawIndirectBuffer.UAV);
-=======
 			FRHITransitionInfo TransitionsAfter[] = {
 				FRHITransitionInfo(DrawIndirectBuffer.UAV, ERHIAccess::UAVCompute, ERHIAccess::IndirectArgs),
 				FRHITransitionInfo(CountBuffer.UAV, ERHIAccess::UAVCompute, kCountBufferDefaultState)
 			};
 			RHICmdList.Transition(MakeArrayView(TransitionsAfter, UE_ARRAY_COUNT(TransitionsAfter)));
->>>>>>> 7d5968f5
 		}
 		// Once cleared to 0, the count are reusable.
 		FreeEntries.Append(InstanceCountClearTasks);
