--- conflicted
+++ resolved
@@ -481,7 +481,6 @@
 	: Owner(InOwner)
 	, GPUInstanceCountBufferOffset(INDEX_NONE)
 	, NumChunksAllocatedForGPU(0)
-	, NumIDsAllocatedForGPU(0)
 	, NumInstances(0)
 	, NumInstancesAllocated(0)
 	, FloatStride(0)
@@ -650,11 +649,7 @@
 	}
 }
 
-<<<<<<< HEAD
 void FNiagaraDataBuffer::AllocateGPU(uint32 InNumInstances, FNiagaraGPUInstanceCountManager& GPUInstanceCountManager, FRHICommandList& RHICmdList, ERHIFeatureLevel::Type FeatureLevel, const TCHAR* DebugSimName)
-=======
-void FNiagaraDataBuffer::AllocateGPU(uint32 InNumInstances, FNiagaraGPUInstanceCountManager& GPUInstanceCountManager, FRHICommandList& RHICmdList, ERHIFeatureLevel::Type FeatureLevel)
->>>>>>> fa8a8d0d
 {
 	CheckUsage(false);
 
@@ -689,23 +684,12 @@
 		{
 			GPUBufferInt.Release();
 		}
-<<<<<<< HEAD
-=======
-		if (GPUFreeIDs.Buffer)
-		{
-			GPUFreeIDs.Release();
-		}
->>>>>>> fa8a8d0d
 		if (GPUIDToIndexTable.Buffer)
 		{
 			GPUIDToIndexTable.Release();
 		}
 
 		NumChunksAllocatedForGPU = 0;
-<<<<<<< HEAD
-=======
-		NumIDsAllocatedForGPU = 0;
->>>>>>> fa8a8d0d
 	}
 	else // Otherwise check for growing and possibly shrinking (if GNiagaraGPUDataBufferBufferSlack > 1) .
 	{
@@ -733,7 +717,6 @@
 			}
 		}
 
-<<<<<<< HEAD
 		if (Owner->GetNeedsPersistentIDs())
 		{
 			uint32 NumExistingElems = GPUIDToIndexTable.Buffer ? GPUIDToIndexTable.Buffer->GetSize() / sizeof(int32) : 0;
@@ -748,33 +731,6 @@
 				FCString::Snprintf(DebugBufferName, UE_ARRAY_COUNT(DebugBufferName), TEXT("NiagaraIDToIndexTable_%s_%p"), DebugSimName ? DebugSimName : TEXT(""), this);
 				GPUIDToIndexTable.Initialize(sizeof(int32), NumNeededElems, EPixelFormat::PF_R32_SINT, BUF_Static, DebugBufferName);
 			}
-=======
-		// The ID buffers cannot be shrinked, because the maximum ID could be currently in use even if we have a single alive particle.
-		if (Owner->GetNeedsPersistentIDs() && PaddedNumInstances > NumIDsAllocatedForGPU)
-		{
-			// Smaller chunk size for ID allocations, because clearing and compacting the ID table must run over all the allocated
-			// elements, so too much slack memory hurts performance.
-			constexpr uint32 ID_ALLOC_CHUNKSIZE = 1024;
-			const uint32 NumIDsToAlloc = FMath::DivideAndRoundUp(PaddedNumInstances, ID_ALLOC_CHUNKSIZE) * ID_ALLOC_CHUNKSIZE;
-
-			// We must maintain the existing list of free IDs.
-			FRWBuffer NewFreeIDsBuffer;
-			NewFreeIDsBuffer.Initialize(sizeof(int32), NumIDsToAlloc, EPixelFormat::PF_R32_SINT, BUF_Static, TEXT("NiagaraFreeIDList"));
-
-			FRHIShaderResourceView* ExistingBuffer = NumIDsAllocatedForGPU > 0 ? GPUFreeIDs.SRV : FNiagaraRenderer::GetDummyIntBuffer().SRV;
-			NiagaraInitGPUFreeIDList(RHICmdList, FeatureLevel, NumIDsToAlloc, NewFreeIDsBuffer, NumIDsAllocatedForGPU, ExistingBuffer);
-
-			GPUFreeIDs = MoveTemp(NewFreeIDsBuffer);
-
-			// The ID to index table is filled in each time the emitter runs, so we don't need to keep its contents.
-			if (GPUIDToIndexTable.Buffer)
-			{
-				GPUIDToIndexTable.Release();
-			}
-			GPUIDToIndexTable.Initialize(sizeof(int32), NumIDsToAlloc, EPixelFormat::PF_R32_SINT, BUF_Static, TEXT("NiagaraIDToIndexTable"));
-
-			NumIDsAllocatedForGPU = NumIDsToAlloc;
->>>>>>> fa8a8d0d
 		}
 	}
 }
@@ -846,8 +802,11 @@
 
 	if (InstancesToCopy != 0)
 	{
-		uint32 NewNumInstances = DestStartIdx + InstancesToCopy;
-		if (DestStartIdx < 0 || NewNumInstances >= DestBuffer.GetNumInstances())
+		const uint32 NewNumInstances = DestStartIdx + InstancesToCopy;
+
+		// Only allocate if we need to increase the number of instances as the caller may have previously
+		// allocated the array and may not be expecting it to shrink inside this call.
+		if (DestStartIdx < 0 || NewNumInstances >= DestBuffer.GetNumInstancesAllocated())
 		{
 			DestBuffer.Allocate(NewNumInstances, true);
 		}
@@ -1021,10 +980,6 @@
 		SetSRVParameter(CommandList, ComputeShader, Shader->FloatInputBufferParam, InstancesAllocated ? GetGPUBufferFloat().SRV : FNiagaraRenderer::GetDummyFloatBuffer().SRV);
 		SetSRVParameter(CommandList, ComputeShader, Shader->IntInputBufferParam, InstancesAllocated ? GetGPUBufferInt().SRV : FNiagaraRenderer::GetDummyIntBuffer().SRV);
 		SetShaderValue(CommandList, ComputeShader, Shader->ComponentBufferSizeReadParam, SafeBufferSize);
-<<<<<<< HEAD
-=======
-		SetSRVParameter(CommandList, ComputeShader, Shader->FreeIDBufferParam, GPUFreeIDs.SRV ? GPUFreeIDs.SRV : FNiagaraRenderer::GetDummyIntBuffer().SRV);
->>>>>>> fa8a8d0d
 	}
 	else
 	{
