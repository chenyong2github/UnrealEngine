// Copyright 1998-2019 Epic Games, Inc. All Rights Reserved.

#include "NiagaraDataSet.h"
#include "NiagaraCommon.h"
#include "NiagaraShader.h"
#include "GlobalShader.h"
#include "UpdateTextureShaders.h"
#include "ShaderParameterUtils.h"
#include "NiagaraStats.h"
#include "NiagaraRenderer.h"
#include "NiagaraGPUInstanceCountManager.h"
#include "NiagaraEmitterInstanceBatcher.h"

DECLARE_CYCLE_STAT(TEXT("InitRenderData"), STAT_InitRenderData, STATGROUP_Niagara);

//////////////////////////////////////////////////////////////////////////

FCriticalSection FNiagaraSharedObject::CritSec;
TArray<FNiagaraSharedObject*> FNiagaraSharedObject::DeferredDeletionList;
void FNiagaraSharedObject::Destroy()
{
	FScopeLock Lock(&CritSec);
	check(this != nullptr);
	check(DeferredDeletionList.Contains(this) == false);
	DeferredDeletionList.Add(this);
}

void FNiagaraSharedObject::FlushDeletionList()
{
	//Always do this on RT. GPU buffers must be freed on RT and we may as well do CPU frees at the same time.
	ENQUEUE_RENDER_COMMAND(FlushDeletionListCommand)([&](FRHICommandListImmediate& RHICmdList)
	{
		FScopeLock Lock(&CritSec);//Possibly make this a lock free queue?
		int32 i = 0;
		while (i < DeferredDeletionList.Num())
		{
			check(DeferredDeletionList[i] != nullptr);
			if (DeferredDeletionList[i]->IsInUse() == false)
			{
				delete DeferredDeletionList[i];
				DeferredDeletionList.RemoveAtSwap(i);
			}
			else
			{
				++i;
			}
		}
	});
}

//////////////////////////////////////////////////////////////////////////
static int32 GRenderDataBlockSize = 4096;
static FAutoConsoleVariableRef CVarRenderDataBlockSize(
	TEXT("fx.RenderDataBlockSize"),
	GRenderDataBlockSize,
	TEXT("Size of alloaction blocks for Niagara render data. \n"),
	ECVF_Default
);

static float GGPUBufferShrinkFactor = .5f;
static FAutoConsoleVariableRef CVarNiagaraRenderBufferShrinkFactor(
	TEXT("fx.RenderBufferShrinkFactor"),
	GGPUBufferShrinkFactor,
	TEXT("What factor should the render buffers grow by when they need to grow. \n"),
	ECVF_Default
);

FNiagaraDataSet::FNiagaraDataSet()
	: TotalFloatComponents(0)
	, TotalInt32Components(0)
	, SimTarget(ENiagaraSimTarget::CPUSim)
	, bFinalized(0)
	, bNeedsPersistentIDs(0)
	, NumFreeIDs(0)
	, MaxUsedID(0)
	, IDAcquireTag(0)
	, CurrentData(nullptr)
	, DestinationData(nullptr)
{
}

FNiagaraDataSet::~FNiagaraDataSet()
{
// 	int32 CurrBytes = RenderDataFloat.NumBytes + RenderDataInt.NumBytes;
// 	DEC_MEMORY_STAT_BY(STAT_NiagaraVBMemory, CurrBytes);
	ReleaseBuffers();
}

void FNiagaraDataSet::Init(FNiagaraDataSetID InID, ENiagaraSimTarget InSimTarget, const FString& InDebugName)
{
	Reset();
	ID = InID;
	SimTarget = InSimTarget;
	DebugName = InDebugName;
}

void FNiagaraDataSet::Reset()
{
	ResetBuffers();

	Variables.Empty();
	VariableLayouts.Empty();
	bFinalized = false;
	TotalFloatComponents = 0;
	TotalInt32Components = 0;
	bNeedsPersistentIDs = 0;
}

void FNiagaraDataSet::ResetBuffers()
{
	if (SimTarget == ENiagaraSimTarget::CPUSim)
	{
		ResetBuffersInternal();
	}
	else
	{
		check(SimTarget == ENiagaraSimTarget::GPUComputeSim);
		ENQUEUE_RENDER_COMMAND(ResetBuffersCommand)([=](FRHICommandListImmediate& RHICmdList)
		{
			ResetBuffersInternal();
		});
	}
}

void FNiagaraDataSet::ResetBuffersInternal()
{
	CheckCorrectThread();

	CurrentData = nullptr;
	DestinationData = nullptr;

	FreeIDsTable.Reset();
	NumFreeIDs = 0;
	MaxUsedID = INDEX_NONE;

	//Ensure we have a valid current buffer
	BeginSimulate();
	EndSimulate();
}

void FNiagaraDataSet::ReleaseBuffers()
{
	CheckCorrectThread();
	if (Data.Num() > 0)
	{
		for (FNiagaraDataBuffer* Buffer : Data)
		{
			Buffer->Destroy();
		}
		Data.Empty();
	}
}

FNiagaraDataBuffer& FNiagaraDataSet::BeginSimulate()
{
	//CheckCorrectThread();
	check(DestinationData == nullptr);

	//Find a free buffer we can write into.
	//Linear search but there should only be 2 or three entries.
	for (FNiagaraDataBuffer* Buffer : Data)
	{
		check(Buffer);
		if (Buffer != CurrentData && Buffer->TryLock())
		{
			DestinationData = Buffer;
			break;
		}
	}

	if (DestinationData == nullptr)
	{
		Data.Add(new FNiagaraDataBuffer(this));
		DestinationData = Data.Last();
		verify(DestinationData->TryLock());
		check(DestinationData->IsBeingWritten());
	}

	DestinationData->SetNumInstances(0);
	DestinationData->GetIDTable().Reset();

	return GetDestinationDataChecked();
}

void FNiagaraDataSet::EndSimulate()
{
	//CheckCorrectThread();
	//Destination is now complete so make it the current simulation state.
	DestinationData->Unlock();
	check(!DestinationData->IsInUse());
	CurrentData = DestinationData;
	DestinationData = nullptr;
}


void FNiagaraDataSet::Allocate(int32 NumInstances, bool bMaintainExisting)
{
	check(bFinalized);
	CheckCorrectThread();
	check(DestinationData);

	DestinationData->GetIDTable().Reset();
	if (bMaintainExisting)
	{
		CurrentData->CopyTo(*DestinationData);
	}

	DestinationData->Allocate(NumInstances, bMaintainExisting);

#if NIAGARA_NAN_CHECKING
	CheckForNaNs();
#endif

	if (bNeedsPersistentIDs)
	{
		TArray<int32>& CurrentIDTable = CurrentData->GetIDTable();
		TArray<int32>& DestinationIDTable = DestinationData->GetIDTable();

		int32 NumUsedIDs = MaxUsedID + 1;

		int32 RequiredIDs = FMath::Max(NumInstances, NumUsedIDs);
		int32 ExistingNumIDs = CurrentIDTable.Num();
		int32 NumNewIDs = RequiredIDs - ExistingNumIDs;

		//////////////////////////////////////////////////////////////////////////
		//TODO: We should replace this with a lock free list that uses just a single table with RequiredIDs elements.
		//Unused slots in the array can form a linked list so that we need only one array with a Head index for the FreeID list
		//This will be faster and likely simpler than the current implementation while also working on GPU.
		//////////////////////////////////////////////////////////////////////////
		if (RequiredIDs > ExistingNumIDs)
		{
			//UE_LOG(LogNiagara, Warning, TEXT("Growing ID Table! OldSize:%d | NewSize:%d"), ExistingNumIDs, RequiredIDs);
			int32 NewNumIds = RequiredIDs - ExistingNumIDs;
#if 0
			DestinationIDTable.SetNumUninitialized(RequiredIDs);
#else
			while (DestinationIDTable.Num() < RequiredIDs)
			{
				DestinationIDTable.Add(INDEX_NONE);
			}
#endif

			//Free ID Table must always be at least as large as the data buffer + it's current size in the case all particles die this frame.
			FreeIDsTable.AddUninitialized(NumNewIDs);

			//Free table should always have enough room for these new IDs.
			check(NumFreeIDs + NumNewIDs <= FreeIDsTable.Num());

			//ID Table grows so add any new IDs to the free array. Add in reverse order to maintain a continuous increasing allocation when popping.
			for (int32 NewFreeID = RequiredIDs - 1; NewFreeID >= ExistingNumIDs; --NewFreeID)
			{
				FreeIDsTable[NumFreeIDs++] = NewFreeID;
			}
			//UE_LOG(LogNiagara, Warning, TEXT("DataSetAllocate: Adding New Free IDs: %d - "), NewNumIds);
		}
#if 0
		else if (RequiredIDs < ExistingNumIDs >> 1)//Configurable?
		{
			//If the max id we use has reduced significantly then we can shrink the tables.
			//Have to go through the FreeIDs and remove any that are greater than the new table size.
			//UE_LOG(LogNiagara, Warning, TEXT("DataSetAllocate: Shrinking ID Table! OldSize:%d | NewSize:%d"), ExistingNumIDs, RequiredIDs);
			for (int32 CheckedFreeID = 0; CheckedFreeID < NumFreeIDs;)
			{
				checkSlow(NumFreeIDs <= FreeIDsTable.Num());
				if (FreeIDsTable[CheckedFreeID] >= RequiredIDs)
				{
					//UE_LOG(LogNiagara, Warning, TEXT("RemoveSwap FreeID: Removed:%d | Swapped:%d"), FreeIDsTable[CheckedFreeID], FreeIDsTable.Last());		
					int32 FreeIDIndex = --NumFreeIDs;
					FreeIDsTable[CheckedFreeID] = FreeIDsTable[FreeIDIndex];
					FreeIDsTable[FreeIDIndex] = INDEX_NONE;
				}
				else
				{
					++CheckedFreeID;
				}
			}

			check(NumFreeIDs <= RequiredIDs);
			FreeIDsTable.SetNumUninitialized(NumFreeIDs);
		}
#endif
		else
		{
			//Drop in required size not great enough so just allocate same size.
			RequiredIDs = ExistingNumIDs;
		}

		DestinationIDTable.SetNumUninitialized(RequiredIDs);
		MaxUsedID = INDEX_NONE;//reset the max ID ready for it to be filled in during simulation.

// 		UE_LOG(LogNiagara, Warning, TEXT("DataSetAllocate: NumInstances:%d | ID Table Size:%d | NumFreeIDs:%d | FreeTableSize:%d"), NumInstances, DestinationData->GetIDTable().Num(), NumFreeIDs, FreeIDsTable.Num());
// 		UE_LOG(LogNiagara, Warning, TEXT("== FreeIDs %d =="), NumFreeIDs);
// 		for (int32 i=0; i< NumFreeIDs;++i)
// 		{
// 			UE_LOG(LogNiagara, Warning, TEXT("%d"), FreeIDsTable[i]);
// 		}
	}
}

uint32 FNiagaraDataSet::GetSizeBytes()const
{
	uint32 Size = 0;
	for (FNiagaraDataBuffer* Buffer : Data)
	{
		check(Buffer);
		Size += Buffer->GetSizeBytes();
	}
	return Size;
}

void FNiagaraDataSet::ClearRegisterTable(uint8** Registers, int32& NumRegisters)
{
	for (FNiagaraVariableLayoutInfo& VarLayout : VariableLayouts)
	{
		int32 NumComps = VarLayout.GetNumFloatComponents() + VarLayout.GetNumInt32Components();
		for (int32 CompIdx = 0; CompIdx < NumComps; ++CompIdx)
		{
			Registers[NumRegisters + CompIdx] = nullptr;
		}
		NumRegisters += NumComps;
	}
}


void FNiagaraDataSet::CheckForNaNs()const
{
	for (const FNiagaraDataBuffer* Buffer : Data)
	{
		if (Buffer->CheckForNaNs())
		{
			Buffer->Dump(0, Buffer->GetNumInstances(), TEXT("Found Niagara buffer containing NaNs!"));
			ensureAlwaysMsgf(false, TEXT("NiagaraDataSet contains NaNs!"));
		}
	}
}

void FNiagaraDataSet::Dump(int32 StartIndex, int32 NumInstances, const FString& Label)const
{
	if (CurrentData)
	{
		CurrentData->Dump(StartIndex, NumInstances, Label);
	}

	if (GetDestinationData())
	{
		FString DestLabel = Label + TEXT("[Destination]");
		DestinationData->Dump(StartIndex, NumInstances, DestLabel);
	}
}

void FNiagaraDataSet::ReleaseGPUInstanceCounts(FNiagaraGPUInstanceCountManager& GPUInstanceCountManager)
{
	for (FNiagaraDataBuffer* Buffer : Data)
	{
		Buffer->ReleaseGPUInstanceCount(GPUInstanceCountManager);
	}
}

void FNiagaraDataSet::BuildLayout()
{
	VariableLayouts.Empty();
	TotalFloatComponents = 0;
	TotalInt32Components = 0;

	VariableLayouts.Reserve(Variables.Num());
	for (FNiagaraVariable& Var : Variables)
	{
		FNiagaraVariableLayoutInfo& VarInfo = VariableLayouts[VariableLayouts.AddDefaulted()];
		FNiagaraTypeLayoutInfo::GenerateLayoutInfo(VarInfo.LayoutInfo, Var.GetType().GetScriptStruct());
		VarInfo.FloatComponentStart = TotalFloatComponents;
		VarInfo.Int32ComponentStart = TotalInt32Components;
		TotalFloatComponents += VarInfo.GetNumFloatComponents();
		TotalInt32Components += VarInfo.GetNumInt32Components();
	}
}

void FNiagaraDataSet::AddVariable(FNiagaraVariable& Variable)
{
	check(!bFinalized);
	Variables.AddUnique(Variable);
}

void FNiagaraDataSet::AddVariables(const TArray<FNiagaraVariable>& Vars)
{
	check(!bFinalized);
	for (const FNiagaraVariable& Var : Vars)
	{
		Variables.AddUnique(Var);
	}
}

void FNiagaraDataSet::Finalize()
{
	check(!bFinalized);
	bFinalized = true;
	BuildLayout();

	ResetBuffers();
}

const FNiagaraVariableLayoutInfo* FNiagaraDataSet::GetVariableLayout(const FNiagaraVariable& Var)const
{
	int32 VarLayoutIndex = Variables.IndexOfByKey(Var);
	return VarLayoutIndex != INDEX_NONE ? &VariableLayouts[VarLayoutIndex] : nullptr;
}

bool FNiagaraDataSet::GetVariableComponentOffsets(const FNiagaraVariable& Var, int32 &FloatStart, int32 &IntStart) const
{
	const FNiagaraVariableLayoutInfo *Info = GetVariableLayout(Var);
	if (Info)
	{
		FloatStart = Info->FloatComponentStart;
		IntStart = Info->Int32ComponentStart;
		return true;
	}

	FloatStart = -1;
	IntStart = -1;
	return false;
}

void FNiagaraDataSet::CopyTo(FNiagaraDataSet& Other, int32 StartIdx, int32 NumInstances)const
{
	CheckCorrectThread();
	Other.Reset();
	Other.Variables = Variables;
	Other.VariableLayouts = VariableLayouts;
	Other.TotalFloatComponents = TotalFloatComponents;
	Other.TotalInt32Components = TotalInt32Components;
	Other.Finalize();

	//Read the most current data. Even if it's possibly partially complete simulation data.
	FNiagaraDataBuffer& OtherDataBuffer = Other.BeginSimulate();

	FNiagaraDataBuffer* SourceBuffer = GetDestinationData() ? GetDestinationData() : GetCurrentData();
	if (SourceBuffer != nullptr)
	{
		OtherDataBuffer.Allocate(SourceBuffer->GetNumInstancesAllocated());
		SourceBuffer->CopyTo(OtherDataBuffer, StartIdx, NumInstances);
	}

	Other.EndSimulate();
}

void FNiagaraDataSet::CopyFromGPUReadback(float* GPUReadBackFloat, int* GPUReadBackInt, int32 StartIdx /* = 0 */, int32 NumInstances /* = INDEX_NONE */, uint32 FloatStride, uint32 IntStride)
{
	check(IsInRenderingThread());
	check(bFinalized);//We should be finalized with proper layout information already.

	FNiagaraDataBuffer& DestBuffer = BeginSimulate();
	DestBuffer.GPUCopyFrom(GPUReadBackFloat, GPUReadBackInt, StartIdx, NumInstances, FloatStride, IntStride);
	EndSimulate();
}
 
//////////////////////////////////////////////////////////////////////////

FNiagaraDataBuffer::FNiagaraDataBuffer(FNiagaraDataSet* InOwner)
	: Owner(InOwner)
	, GPUInstanceCountBufferOffset(INDEX_NONE)
	, NumChunksAllocatedForGPU(0)
	, NumInstances(0)
	, NumInstancesAllocated(0)
	, FloatStride(0)
	, Int32Stride(0)
{
}

FNiagaraDataBuffer::~FNiagaraDataBuffer()
{
	check(!IsInUse());
	// If this is data for a GPU emitter, we have to release the GPU instance counts for reuse.
	// The only exception is if the batcher was pending kill and we couldn't enqueue a rendering command, 
	// in which case this would have been released on the game thread and not from the batcher DataSetsToDestroy_RT.
	check(!IsInRenderingThread() || GPUInstanceCountBufferOffset == INDEX_NONE);
<<<<<<< HEAD
	DEC_MEMORY_STAT_BY(STAT_NiagaraParticleMemory, FloatData.Max() + Int32Data.Max());
=======
	DEC_MEMORY_STAT_BY(STAT_NiagaraParticleMemory, FloatData.GetAllocatedSize() + Int32Data.GetAllocatedSize());
>>>>>>> 710d7cac
}

void FNiagaraDataBuffer::CheckUsage(bool bReadOnly)const
{
	check(Owner);
	if (Owner->SimTarget == ENiagaraSimTarget::CPUSim)
	{
		//We can read on the RT but any modifications must be GT (or GT Task).
		check(IsInGameThread() || (bReadOnly || !IsInRenderingThread()));
	}
	else
	{
		check(Owner->SimTarget == ENiagaraSimTarget::GPUComputeSim);
		//Everything other than init for GPU sims should be done on the RT.
		check(IsInRenderingThread());
	}
}

int32 FNiagaraDataBuffer::TransferInstance(FNiagaraDataBuffer& SourceBuffer, int32 InstanceIndex)
{
	CheckUsage(false);
	if (SourceBuffer.GetNumInstances() > (uint32)InstanceIndex)
	{
		int32 OldNumInstances = NumInstances;
		if (NumInstances == NumInstancesAllocated)
		{
			//Have to allocate some more space.
			Allocate(NumInstancesAllocated + 1, true);
		}

		SetNumInstances(OldNumInstances + 1);

		/** Copy the instance data. */
		for (int32 CompIdx = (int32)Owner->TotalFloatComponents - 1; CompIdx >= 0; --CompIdx)
		{
			float* Src = SourceBuffer.GetInstancePtrFloat(CompIdx, InstanceIndex);
			float* Dst = GetInstancePtrFloat(CompIdx, OldNumInstances);
			*Dst = *Src;
		}
		for (int32 CompIdx = (int32)Owner->TotalInt32Components - 1; CompIdx >= 0; --CompIdx)
		{
			int32* Src = SourceBuffer.GetInstancePtrInt32(CompIdx, InstanceIndex);
			int32* Dst = GetInstancePtrInt32(CompIdx, OldNumInstances);
			*Dst = *Src;
		}

		return OldNumInstances;
	}

	return INDEX_NONE;
}

bool FNiagaraDataBuffer::CheckForNaNs()const
{
	CheckUsage(true);
	bool bContainsNaNs = false;
	int32 NumFloatComponents = Owner->GetNumFloatComponents();
	for (int32 CompIdx = 0; CompIdx < NumFloatComponents && !bContainsNaNs; ++CompIdx)
	{
		for (int32 InstIdx = 0; InstIdx < (int32)NumInstances && !bContainsNaNs; ++InstIdx)
		{
			float Val = *GetInstancePtrFloat(CompIdx, InstIdx);
			bContainsNaNs = FMath::IsNaN(Val) || !FMath::IsFinite(Val);
		}
	}

	return bContainsNaNs;
}

void FNiagaraDataBuffer::Allocate(uint32 InNumInstances, bool bMaintainExisting)
{
	//CheckUsage(false);
	check(Owner->SimTarget == ENiagaraSimTarget::CPUSim);

	NumInstancesAllocated = InNumInstances;
	NumInstances = 0;

	DEC_MEMORY_STAT_BY(STAT_NiagaraParticleMemory, FloatData.GetAllocatedSize() + Int32Data.GetAllocatedSize());

	const uint32 OldFloatStride = FloatStride;
	TArray<uint8> OldFloatData;
	const uint32 OldInt32Stride = Int32Stride;
	TArray<uint8> OldIntData;

	if (bMaintainExisting)
	{
		//Need to copy off old data so we can copy it back into the newly laid out buffers. TODO: Avoid this needless copying.
		OldFloatData = FloatData;
		OldIntData = Int32Data;
	}

	FloatStride = GetSafeComponentBufferSize(NumInstancesAllocated * sizeof(float));
	FloatData.SetNum(FloatStride * Owner->GetNumFloatComponents(), false);

	Int32Stride = GetSafeComponentBufferSize(NumInstancesAllocated * sizeof(int32));
	Int32Data.SetNum(Int32Stride * Owner->GetNumInt32Components(), false);

	INC_MEMORY_STAT_BY(STAT_NiagaraParticleMemory, FloatData.GetAllocatedSize() + Int32Data.GetAllocatedSize());

	//In some cases we want the existing data in the buffer to be maintained which due to the data layout requires some fix up.
	if (bMaintainExisting)
	{
		if (FloatStride != OldFloatStride && FloatStride > 0 && OldFloatStride > 0)
		{
			const uint32 BytesToCopy = FMath::Min(OldFloatStride, FloatStride);
			for (int32 CompIdx = (int32)Owner->TotalFloatComponents-1; CompIdx >= 0; --CompIdx)
			{
				uint8* Src = OldFloatData.GetData() + OldFloatStride * CompIdx;
				uint8* Dst = FloatData.GetData() + FloatStride * CompIdx;
				FMemory::Memcpy(Dst, Src, BytesToCopy);
			}
		}
		if (Int32Stride != OldInt32Stride && Int32Stride > 0 && OldInt32Stride > 0)
		{
			const uint32 BytesToCopy = FMath::Min(OldInt32Stride, Int32Stride);
			for (int32 CompIdx = (int32)Owner->TotalInt32Components - 1; CompIdx >= 0; --CompIdx)
			{
				uint8* Src = OldIntData.GetData() + OldInt32Stride * CompIdx;
				uint8* Dst = Int32Data.GetData() + Int32Stride * CompIdx;
				FMemory::Memcpy(Dst, Src, BytesToCopy);
			}
		}
	}
	else
	{
		IDToIndexTable.Reset();
	}
}

void FNiagaraDataBuffer::AllocateGPU(uint32 InNumInstances, FNiagaraGPUInstanceCountManager& GPUInstanceCountManager, FRHICommandList &RHICmdList)
{
	CheckUsage(false);

	check(Owner->SimTarget == ENiagaraSimTarget::GPUComputeSim);

	// Release previous entry if any.
	GPUInstanceCountManager.FreeEntry(GPUInstanceCountBufferOffset);
	// Get a new entry currently set to 0, since simulation will increment it to the actual instance count.
	GPUInstanceCountBufferOffset = GPUInstanceCountManager.AcquireEntry();

	// ALLOC_CHUNKSIZE must be greater than zero and divisible by the thread group size
	const uint32 ALLOC_CHUNKSIZE = 4096;
	static_assert((ALLOC_CHUNKSIZE > 0) && ((ALLOC_CHUNKSIZE % NIAGARA_COMPUTE_THREADGROUP_SIZE) == 0), "ALLOC_CHUNKSIZE must be divisible by NIAGARA_COMPUTE_THREADGROUP_SIZE");

	NumInstancesAllocated = InNumInstances;

	// Round the count up to the nearest threadgroup size
	const uint32 PaddedNumInstances = FMath::DivideAndRoundUp(NumInstancesAllocated, NIAGARA_COMPUTE_THREADGROUP_SIZE) * NIAGARA_COMPUTE_THREADGROUP_SIZE;

	// Pack the data so that the space between elements is the padded thread group size
	FloatStride = PaddedNumInstances * sizeof(float);
	Int32Stride = PaddedNumInstances * sizeof(int32);

	// When the number of elements that we are going to need is greater than the number we have reserved, we need to expand it.
	if (PaddedNumInstances > NumChunksAllocatedForGPU * ALLOC_CHUNKSIZE)
	{
		NumChunksAllocatedForGPU = FMath::DivideAndRoundUp(PaddedNumInstances, ALLOC_CHUNKSIZE);
		const uint32 NumElementsToAlloc = NumChunksAllocatedForGPU * ALLOC_CHUNKSIZE;
		if (NumElementsToAlloc == 0)
		{
			return;
		}

		if (Owner->GetNumFloatComponents())
		{
			if (GPUBufferFloat.Buffer)
			{
				GPUBufferFloat.Release();
			}
			GPUBufferFloat.Initialize(sizeof(float), NumElementsToAlloc * Owner->GetNumFloatComponents(), EPixelFormat::PF_R32_FLOAT, BUF_Static, *Owner->DebugName );
		}
		if (Owner->GetNumInt32Components())
		{
			if (GPUBufferInt.Buffer)
			{
				GPUBufferInt.Release();
			}
			GPUBufferInt.Initialize(sizeof(int32), NumElementsToAlloc * Owner->GetNumInt32Components(), EPixelFormat::PF_R32_SINT, BUF_Static, *Owner->DebugName);
		}
	}
}

void FNiagaraDataBuffer::SwapInstances(uint32 OldIndex, uint32 NewIndex) 
{
	CheckUsage(false);

	for (uint32 CompIdx = 0; CompIdx < Owner->TotalFloatComponents; ++CompIdx)
	{
		float* Src = GetInstancePtrFloat(CompIdx, OldIndex);
		float* Dst = GetInstancePtrFloat(CompIdx, NewIndex);
		float Temp = *Dst;
		*Dst = *Src;
		*Src = Temp;
	}
	for (uint32 CompIdx = 0; CompIdx < Owner->TotalInt32Components; ++CompIdx)
	{
		int32* Src = GetInstancePtrInt32(CompIdx, OldIndex);
		int32* Dst = GetInstancePtrInt32(CompIdx, NewIndex);
		int32 Temp = *Dst;
		*Dst = *Src;
		*Src = Temp;
	}
}

void FNiagaraDataBuffer::KillInstance(uint32 InstanceIdx)
{
	CheckUsage(false);
	check(InstanceIdx < NumInstances);
	--NumInstances;

	for (uint32 CompIdx = 0; CompIdx < Owner->TotalFloatComponents; ++CompIdx)
	{
		float* Src = GetInstancePtrFloat(CompIdx, NumInstances);
		float* Dst = GetInstancePtrFloat(CompIdx, InstanceIdx);
		*Dst = *Src;
	}
	for (uint32 CompIdx = 0; CompIdx < Owner->TotalInt32Components; ++CompIdx)
	{
		int32* Src = GetInstancePtrInt32(CompIdx, NumInstances);
		int32* Dst = GetInstancePtrInt32(CompIdx, InstanceIdx);
		*Dst = *Src;
	}

#if NIAGARA_NAN_CHECKING
	CheckForNaNs();
#endif
}

void FNiagaraDataBuffer::CopyTo(FNiagaraDataBuffer& DestBuffer, int32 InStartIdx, int32 InNumInstances)const
{
	CheckUsage(false);
	
	if (InStartIdx < 0 || (uint32)InStartIdx > NumInstances)
	{
		InStartIdx = NumInstances;
	}
	if (InNumInstances == INDEX_NONE || ((uint32)InNumInstances + (uint32)InStartIdx) > NumInstances)
	{
		InNumInstances = NumInstances - InStartIdx;
	}

	if (InNumInstances != 0)
	{
		if (DestBuffer.NumInstancesAllocated != NumInstancesAllocated)
		{
			DestBuffer.Allocate(NumInstancesAllocated);
		}

		for (uint32 CompIdx = 0; CompIdx < Owner->TotalFloatComponents; ++CompIdx)
		{
			const float* SrcStart = GetInstancePtrFloat(CompIdx, InStartIdx);
			const float* SrcEnd = GetInstancePtrFloat(CompIdx, InStartIdx + InNumInstances);
			float* Dst = DestBuffer.GetInstancePtrFloat(CompIdx, 0);
			size_t Count = SrcEnd - SrcStart;
			FMemory::Memcpy(Dst, SrcStart, Count*sizeof(float));

			if (Count > 0)
			{
				for (size_t i = 0; i < Count; i++)
				{
					check(SrcStart[i] == Dst[i]);
				}
			}
		}
		for (uint32 CompIdx = 0; CompIdx < Owner->TotalInt32Components; ++CompIdx)
		{
			const int32* SrcStart = GetInstancePtrInt32(CompIdx, InStartIdx);
			const int32* SrcEnd = GetInstancePtrInt32(CompIdx, InStartIdx + InNumInstances);
			int32* Dst = DestBuffer.GetInstancePtrInt32(CompIdx, 0);
			size_t Count = SrcEnd - SrcStart;
			FMemory::Memcpy(Dst, SrcStart, Count * sizeof(int32));

			if (Count > 0)
			{
				for (size_t i = 0; i < Count; i++)
				{
					check(SrcStart[i] == Dst[i]);
				}
			}
		}
		DestBuffer.SetNumInstances(InNumInstances);
	}
}

void FNiagaraDataBuffer::GPUCopyFrom(float* GPUReadBackFloat, int* GPUReadBackInt, int32 InStartIdx, int32 InNumInstances, uint32 InSrcFloatStride, uint32 InSrcIntStride)
{
	//CheckUsage(false); //Have to disable this as in this specific case we write to a "CPUSim" from the RT.

	if (InNumInstances <= 0)
	{
		return;
	}

	Allocate(InNumInstances);
	SetNumInstances(InNumInstances);

	if (GPUReadBackFloat)
	{
		for (uint32 CompIdx = 0; CompIdx < Owner->TotalFloatComponents; ++CompIdx)
		{
			// We have to reimplement the logic from GetInstancePtrFloat here because the incoming stride may be different than this 
			// data buffer's stride.
			const float* SrcStart = (const float*)((uint8*)GPUReadBackFloat + InSrcFloatStride * CompIdx) + InStartIdx; 
			const float* SrcEnd = (const float*)((uint8*)GPUReadBackFloat + InSrcFloatStride * CompIdx) + InStartIdx + InNumInstances;
			float* Dst = GetInstancePtrFloat(CompIdx, 0);
			size_t Count = SrcEnd - SrcStart;
			FMemory::Memcpy(Dst, SrcStart, Count * sizeof(float));

			if (Count > 0)
			{
				for (size_t i = 0; i < Count; i++)
				{
					check(SrcStart[i] == Dst[i]);
				}
			}
		}
	}
	if (GPUReadBackInt)
	{
		for (uint32 CompIdx = 0; CompIdx < Owner->TotalInt32Components; ++CompIdx)
		{
			// We have to reimplement the logic from GetInstancePtrInt here because the incoming stride may be different than this 
			// data buffer's stride.
			const int32* SrcStart = (const int32*)((uint8*)GPUReadBackInt + InSrcIntStride * CompIdx) + InStartIdx;
			const int32* SrcEnd = (const int32*)((uint8*)GPUReadBackInt + InSrcIntStride * CompIdx) + InStartIdx + InNumInstances;
			int32* Dst = GetInstancePtrInt32(CompIdx, 0);
			size_t Count = SrcEnd - SrcStart;
			FMemory::Memcpy(Dst, SrcStart, Count * sizeof(int32));

			if (Count > 0)
			{
				for (size_t i = 0; i < Count; i++)
				{
					check(SrcStart[i] == Dst[i]);
				}
			}
		}
	}
}

void FNiagaraDataBuffer::CopyTo(FNiagaraDataBuffer& DestBuffer)const
{
	CheckUsage(true);
	DestBuffer.CheckUsage(false);
	DestBuffer.FloatStride = FloatStride;
	DestBuffer.FloatData = FloatData;
	DestBuffer.Int32Stride = Int32Stride;
	DestBuffer.Int32Data = Int32Data;
	DestBuffer.NumInstancesAllocated = NumInstancesAllocated;
	DestBuffer.NumInstances = NumInstances;
	DestBuffer.IDToIndexTable = IDToIndexTable;
}

void FNiagaraDataBuffer::Dump(int32 StartIndex, int32 InNumInstances, const FString& Label)const
{
	TArray<FNiagaraVariable>& Variables = Owner->GetVariables();
	FNiagaraDataVariableIterator Itr(this, StartIndex);
	Itr.AddVariables(Variables);

	if (InNumInstances == INDEX_NONE)
	{
		InNumInstances = GetNumInstances();
		InNumInstances -= StartIndex;
	}

	int32 NumInstancesDumped = 0;
	TArray<FString> Lines;
	Lines.Reserve(GetNumInstances());
	while (Itr.IsValid() && NumInstancesDumped < InNumInstances)
	{
		Itr.Get();

		FString Line = TEXT("| ");
		for (FNiagaraVariable& Var : Owner->GetVariables())
		{
			Line += Var.ToString() + TEXT(" | ");
		}
		Lines.Add(Line);
		Itr.Advance();
		NumInstancesDumped++;
	}

	static FString Sep;
	if (Sep.Len() == 0)
	{
		for (int32 i = 0; i < 50; ++i)
		{
			Sep.AppendChar(TEXT('='));
		}
	}

	UE_LOG(LogNiagara, Log, TEXT("%s"), *Sep);
	UE_LOG(LogNiagara, Log, TEXT(" %s "), *Label);
	UE_LOG(LogNiagara, Log, TEXT("%s"), *Sep);
	// 	UE_LOG(LogNiagara, Log, TEXT("%s"), *HeaderStr);
	// 	UE_LOG(LogNiagara, Log, TEXT("%s"), *Sep);
	for (FString& Str : Lines)
	{
		UE_LOG(LogNiagara, Log, TEXT("%s"), *Str);
	}
	if (IDToIndexTable.Num() > 0)
	{
		UE_LOG(LogNiagara, Log, TEXT("== ID Table =="), *Sep);
		for (int32 i = 0; i < IDToIndexTable.Num(); ++i)
		{
			UE_LOG(LogNiagara, Log, TEXT("%d = %d"), i, IDToIndexTable[i]);
		}
	}
	UE_LOG(LogNiagara, Log, TEXT("%s"), *Sep);

}

bool FNiagaraDataBuffer::AppendToRegisterTable(uint8** Registers, int32& NumRegisters, int32 StartInstance)
{
	check(Owner && Owner->IsInitialized());
	check(Owner->GetSimTarget() == ENiagaraSimTarget::CPUSim);
	CheckUsage(true);

	for (FNiagaraVariableLayoutInfo& VarLayout : Owner->VariableLayouts)
	{
		int32 NumFloats = VarLayout.GetNumFloatComponents();
		int32 NumInts = VarLayout.GetNumInt32Components();
		for (int32 CompIdx = 0; CompIdx < NumFloats; ++CompIdx)
		{
			uint32 CompBufferOffset = VarLayout.FloatComponentStart + CompIdx;
			uint32 CompRegisterOffset = VarLayout.LayoutInfo.FloatComponentRegisterOffsets[CompIdx];
			Registers[NumRegisters + CompRegisterOffset] = (uint8*)GetInstancePtrFloat(CompBufferOffset, StartInstance);
		}
		for (int32 CompIdx = 0; CompIdx < NumInts; ++CompIdx)
		{
			uint32 CompBufferOffset = VarLayout.Int32ComponentStart + CompIdx;
			uint32 CompRegisterOffset = VarLayout.LayoutInfo.Int32ComponentRegisterOffsets[CompIdx];
			Registers[NumRegisters + CompRegisterOffset] = (uint8*)GetInstancePtrInt32(CompBufferOffset, StartInstance);
		}
		NumRegisters += NumFloats + NumInts;
	}
	return true;
}

/////////////////////////////////////////////////////////////////////////

template<bool bDoResourceTransitions>
void FNiagaraDataBuffer::SetShaderParams(FNiagaraShader *Shader, FRHICommandList &CommandList, bool bInput)
{
	check(IsInRenderingThread());
	if (bInput)
	{
		if (Shader->FloatInputBufferParam.IsBound())
		{
			if (bDoResourceTransitions)
			{
				CommandList.TransitionResource(EResourceTransitionAccess::EReadable, EResourceTransitionPipeline::EComputeToCompute, GetGPUBufferFloat().UAV);
			}
			if (GetNumInstancesAllocated() > 0)
			{
				CommandList.SetShaderResourceViewParameter(Shader->GetComputeShader(), Shader->FloatInputBufferParam.GetBaseIndex(), GetGPUBufferFloat().SRV);
			}
			else
			{
				CommandList.SetShaderResourceViewParameter(Shader->GetComputeShader(), Shader->FloatInputBufferParam.GetBaseIndex(), FNiagaraRenderer::GetDummyFloatBuffer().SRV);
			}
		}

		if (Shader->IntInputBufferParam.IsBound())
		{
			if (bDoResourceTransitions)
			{
				CommandList.TransitionResource(EResourceTransitionAccess::EReadable, EResourceTransitionPipeline::EComputeToCompute, GetGPUBufferInt().UAV);
			}
			if (GetNumInstancesAllocated() > 0)
			{
				CommandList.SetShaderResourceViewParameter(Shader->GetComputeShader(), Shader->IntInputBufferParam.GetBaseIndex(), GetGPUBufferInt().SRV);
			}
			else
			{
				CommandList.SetShaderResourceViewParameter(Shader->GetComputeShader(), Shader->IntInputBufferParam.GetBaseIndex(), FNiagaraRenderer::GetDummyIntBuffer().SRV);
			}
		}

		if (Shader->ComponentBufferSizeReadParam.IsBound())
		{
			uint32 SafeBufferSize = GetFloatStride() / sizeof(float);
			CommandList.SetShaderParameter(Shader->GetComputeShader(), Shader->ComponentBufferSizeReadParam.GetBufferIndex(), Shader->ComponentBufferSizeReadParam.GetBaseIndex(), Shader->ComponentBufferSizeReadParam.GetNumBytes(), &SafeBufferSize);
		}
	}
	else
	{
		if (Shader->FloatOutputBufferParam.IsUAVBound())
		{
			if (bDoResourceTransitions)
			{
				CommandList.TransitionResource(EResourceTransitionAccess::EWritable, EResourceTransitionPipeline::EGfxToCompute, GetGPUBufferFloat().UAV);
			}
			CommandList.SetUAVParameter(Shader->GetComputeShader(), Shader->FloatOutputBufferParam.GetUAVIndex(), GetGPUBufferFloat().UAV);
		}

		if (Shader->IntOutputBufferParam.IsUAVBound())
		{
			if (bDoResourceTransitions)
			{
				CommandList.TransitionResource(EResourceTransitionAccess::EWritable, EResourceTransitionPipeline::EGfxToCompute, GetGPUBufferInt().UAV);
			}
			CommandList.SetUAVParameter(Shader->GetComputeShader(), Shader->IntOutputBufferParam.GetUAVIndex(), GetGPUBufferInt().UAV);
		}

		if (Shader->ComponentBufferSizeWriteParam.IsBound())
		{
			uint32 SafeBufferSize = GetFloatStride() / sizeof(float);
			CommandList.SetShaderParameter(Shader->GetComputeShader(), Shader->ComponentBufferSizeWriteParam.GetBufferIndex(), Shader->ComponentBufferSizeWriteParam.GetBaseIndex(), Shader->ComponentBufferSizeWriteParam.GetNumBytes(), &SafeBufferSize);
		}
	}
}

template void FNiagaraDataBuffer::SetShaderParams<true>(FNiagaraShader*, FRHICommandList&, bool);
template void FNiagaraDataBuffer::SetShaderParams<false>(FNiagaraShader*, FRHICommandList&, bool);


void FNiagaraDataBuffer::UnsetShaderParams(FNiagaraShader *Shader, FRHICommandList &RHICmdList)
{
	check(IsInRenderingThread());

	if (Shader->FloatOutputBufferParam.IsUAVBound())
	{
#if !PLATFORM_PS4
		Shader->FloatOutputBufferParam.UnsetUAV(RHICmdList, Shader->GetComputeShader());
#endif
		//RHICmdList.TransitionResource(EResourceTransitionAccess::EReadable, EResourceTransitionPipeline::EGfxToGfx, CurrDataRender().GetGPUBufferFloat()->UAV);
	}

	if (Shader->IntOutputBufferParam.IsUAVBound())
	{
#if !PLATFORM_PS4
		Shader->IntOutputBufferParam.UnsetUAV(RHICmdList, Shader->GetComputeShader());
#endif
		//RHICmdList.TransitionResource(EResourceTransitionAccess::EReadable, EResourceTransitionPipeline::EGfxToGfx, CurrDataRender().GetGPUBufferInt()->UAV);
	}
}

void FNiagaraDataBuffer::ReleaseGPUInstanceCount(FNiagaraGPUInstanceCountManager& GPUInstanceCountManager)
{
	GPUInstanceCountManager.FreeEntry(GPUInstanceCountBufferOffset);
}


FScopedNiagaraDataSetGPUReadback::~FScopedNiagaraDataSetGPUReadback()
{
	if (DataBuffer != nullptr)
	{
		DataBuffer->FloatData.Empty();
		DataBuffer->Int32Data.Empty();
	}
}

void FScopedNiagaraDataSetGPUReadback::ReadbackData(NiagaraEmitterInstanceBatcher* InBatcher, FNiagaraDataSet* InDataSet)
{
	check(DataSet == nullptr);
	check(InDataSet != nullptr);

	Batcher = InBatcher && !InBatcher->IsPendingKill() ? Batcher : nullptr;
	DataSet = InDataSet;
	DataBuffer = DataSet->GetCurrentData();

	// These should be zero if we are GPU and aren't inside a readback scope already
	check((DataBuffer->FloatData.Num() == 0) && (DataBuffer->Int32Data.Num() == 0));

	// Readback data
	ENQUEUE_RENDER_COMMAND(ReadbackGPUBuffers)
	(
		[&](FRHICommandListImmediate& RHICmdList)
		{
			// Read DrawIndirect Params
			const uint32 BufferOffset = DataBuffer->GetGPUInstanceCountBufferOffset();
			if (Batcher && BufferOffset != INDEX_NONE)
			{
				FRHIVertexBuffer* InstanceCountBuffer = Batcher->GetGPUInstanceCounterManager().GetInstanceCountBuffer().Buffer;

				void* Data = RHICmdList.LockVertexBuffer(InstanceCountBuffer, 0, (BufferOffset + 1) * sizeof(int32), RLM_ReadOnly);
				NumInstances = reinterpret_cast<int32*>(Data)[BufferOffset];
				RHICmdList.UnlockVertexBuffer(InstanceCountBuffer);
			}
			else
			{
				NumInstances = DataBuffer->GetNumInstances();
			}

			// Read float data
			const FRWBuffer& GPUFloatBuffer = DataBuffer->GetGPUBufferFloat();
			if (GPUFloatBuffer.Buffer.IsValid())
			{
				DataBuffer->FloatData.AddUninitialized(GPUFloatBuffer.NumBytes);

				void* CPUFloatBuffer = RHICmdList.LockVertexBuffer(GPUFloatBuffer.Buffer, 0, GPUFloatBuffer.NumBytes, RLM_ReadOnly);
				FMemory::Memcpy(DataBuffer->FloatData.GetData(), CPUFloatBuffer, GPUFloatBuffer.NumBytes);
				RHICmdList.UnlockVertexBuffer(GPUFloatBuffer.Buffer);
			}

			// Read int data
			const FRWBuffer& GPUIntBuffer = DataBuffer->GetGPUBufferInt();
			if (GPUIntBuffer.Buffer.IsValid())
			{
				DataBuffer->Int32Data.AddUninitialized(GPUIntBuffer.NumBytes);

				void* CPUIntBuffer = RHICmdList.LockVertexBuffer(GPUIntBuffer.Buffer, 0, GPUIntBuffer.NumBytes, RLM_ReadOnly);
				FMemory::Memcpy(DataBuffer->Int32Data.GetData(), CPUIntBuffer, GPUIntBuffer.NumBytes);
				RHICmdList.UnlockVertexBuffer(GPUIntBuffer.Buffer);
			}
		}
	);
	FlushRenderingCommands();
}<|MERGE_RESOLUTION|>--- conflicted
+++ resolved
@@ -472,11 +472,7 @@
 	// The only exception is if the batcher was pending kill and we couldn't enqueue a rendering command, 
 	// in which case this would have been released on the game thread and not from the batcher DataSetsToDestroy_RT.
 	check(!IsInRenderingThread() || GPUInstanceCountBufferOffset == INDEX_NONE);
-<<<<<<< HEAD
-	DEC_MEMORY_STAT_BY(STAT_NiagaraParticleMemory, FloatData.Max() + Int32Data.Max());
-=======
 	DEC_MEMORY_STAT_BY(STAT_NiagaraParticleMemory, FloatData.GetAllocatedSize() + Int32Data.GetAllocatedSize());
->>>>>>> 710d7cac
 }
 
 void FNiagaraDataBuffer::CheckUsage(bool bReadOnly)const
