// Copyright Epic Games, Inc. All Rights Reserved.

#include "NiagaraRendererRibbons.h"
#include "ParticleResources.h"
#include "NiagaraRibbonVertexFactory.h"
#include "NiagaraDataSet.h"
#include "NiagaraDataSetAccessor.h"
#include "NiagaraStats.h"
#include "RayTracingDefinitions.h"
#include "RayTracingDynamicGeometryCollection.h"
#include "RayTracingInstance.h"
#include "Math/NumericLimits.h"

DECLARE_CYCLE_STAT(TEXT("Generate Ribbon Vertex Data [GT]"), STAT_NiagaraGenRibbonVertexData, STATGROUP_Niagara);
DECLARE_CYCLE_STAT(TEXT("Render Ribbons [RT]"), STAT_NiagaraRenderRibbons, STATGROUP_Niagara);
DECLARE_CYCLE_STAT(TEXT("Render Ribbons - CPU Sim Copy[RT]"), STAT_NiagaraRenderRibbonsCPUSimCopy, STATGROUP_Niagara);
DECLARE_CYCLE_STAT(TEXT("Render Ribbons - CPU Sim Memcopy[RT]"), STAT_NiagaraRenderRibbonsCPUSimMemCopy, STATGROUP_Niagara);
DECLARE_CYCLE_STAT(TEXT("Genereate GPU Buffers"), STAT_NiagaraGenRibbonGpuBuffers, STATGROUP_Niagara);

float GNiagaraRibbonTessellationAngle = 15.f * (2.f * PI) / 360.f; // Every 15 degrees
static FAutoConsoleVariableRef CVarNiagaraRibbonTessellationAngle(
	TEXT("Niagara.Ribbon.Tessellation.MinAngle"),
	GNiagaraRibbonTessellationAngle,
	TEXT("Ribbon segment angle to tesselate in radian. (default=15 degrees)"),
	ECVF_Scalability
);

int32 GNiagaraRibbonMaxTessellation = 16;
static FAutoConsoleVariableRef CVarNiagaraRibbonMaxTessellation(
	TEXT("Niagara.Ribbon.Tessellation.MaxInterp"),
	GNiagaraRibbonMaxTessellation,
	TEXT("When TessellationAngle is > 0, this is the maximum tesselation factor. \n")
	TEXT("Higher values allow more evenly divided tesselation. \n")
	TEXT("When TessellationAngle is 0, this is the actually tesselation factor (default=16)."),
	ECVF_Scalability
);

float GNiagaraRibbonTessellationScreenPercentage = 0.002f;
static FAutoConsoleVariableRef CVarNiagaraRibbonTessellationScreenPercentage(
	TEXT("Niagara.Ribbon.Tessellation.MaxErrorScreenPercentage"),
	GNiagaraRibbonTessellationScreenPercentage,
	TEXT("Screen percentage used to compute the tessellation factor. \n")
	TEXT("Smaller values will generate more tessellation, up to max tesselltion. (default=0.002)"),
	ECVF_Scalability
);

float GNiagaraRibbonTessellationMinDisplacementError = 0.5f;
static FAutoConsoleVariableRef CVarNiagaraRibbonTessellationMinDisplacementError(
	TEXT("Niagara.Ribbon.Tessellation.MinAbsoluteError"),
	GNiagaraRibbonTessellationMinDisplacementError,
	TEXT("Minimum absolute world size error when tessellating. \n")
	TEXT("Prevent over tessellating when distance gets really small. (default=0.5)"),
	ECVF_Scalability
);

float GNiagaraRibbonMinSegmentLength = 1.f;
static FAutoConsoleVariableRef CVarNiagaraRibbonMinSegmentLength(
	TEXT("Niagara.Ribbon.MinSegmentLength"),
	GNiagaraRibbonMinSegmentLength,
	TEXT("Min length of niagara ribbon segments. (default=1)"),
	ECVF_Scalability
);

static int32 GbEnableNiagaraRibbonRendering = 1;
static FAutoConsoleVariableRef CVarEnableNiagaraRibbonRendering(
	TEXT("fx.EnableNiagaraRibbonRendering"),
	GbEnableNiagaraRibbonRendering,
	TEXT("If == 0, Niagara Ribbon Renderers are disabled. \n"),
	ECVF_Default
);

static TAutoConsoleVariable<int32> CVarRayTracingNiagaraRibbons(
	TEXT("r.RayTracing.Geometry.NiagaraRibbons"),
	1,
	TEXT("Include Niagara ribbons in ray tracing effects (default = 1 (Niagara ribbons enabled in ray tracing))"));

// max absolute error 9.0x10^-3
// Eberly's polynomial degree 1 - respect bounds
// input [-1, 1] and output [0, PI]
FORCEINLINE float AcosFast(float InX)
{
	float X = FMath::Abs(InX);
	float Res = -0.156583f * X + (0.5 * PI);
	Res *= sqrt(FMath::Max(0.f, 1.0f - X));
	return (InX >= 0) ? Res : PI - Res;
}

struct FNiagaraDynamicDataRibbon : public FNiagaraDynamicDataBase
{
	FNiagaraDynamicDataRibbon(const FNiagaraEmitterInstance* InEmitter)
		: FNiagaraDynamicDataBase(InEmitter)
		, Material(nullptr)
	{
	}

	/** Material to use passed to the Renderer. */
	FMaterialRenderProxy* Material;

	// The list of all segments, each one connecting SortedIndices[SegmentId] to SortedIndices[SegmentId + 1].
	// We use this format because the final index buffer gets generated based on view sorting and InterpCount.
	TArray<int32> SegmentData;
	/** The list of all particle (instance) indices. Converts raw indices to particles indices. Ordered along each ribbons, from head to tail. */
	TArray<int32> SortedIndices;
	/** The tangent and distance between segments, for each raw index (raw VS particle indices). */
	TArray<FVector4> TangentAndDistances;
	/** The multi ribbon index, for each raw index. (raw VS particle indices). */
	TArray<uint32> MultiRibbonIndices;
	/** Data for each multi ribbon. There are several entries per ribbon. */
	TArray<float> PackedPerRibbonDataByIndex;

	struct FMultiRibbonInfo
	{
		/** start and end world space position of the ribbon, to figure out draw direction */
		FVector StartPos;
		FVector EndPos;
		int32 BaseSegmentDataIndex = 0;
		int32 NumSegmentDataIndices = 0;

		FORCEINLINE bool UseInvertOrder(const FVector& ViewDirection, const FVector& ViewOriginForDistanceCulling, ENiagaraRibbonDrawDirection DrawDirection) const
		{
			const float StartDist = FVector::DotProduct(ViewDirection, StartPos - ViewOriginForDistanceCulling);
			const float EndDist = FVector::DotProduct(ViewDirection, EndPos - ViewOriginForDistanceCulling);
			return ((StartDist >= EndDist) && DrawDirection == ENiagaraRibbonDrawDirection::BackToFront)
				|| ((StartDist < EndDist) && DrawDirection == ENiagaraRibbonDrawDirection::FrontToBack);
		}
	};

	/** Ribbon perperties required for sorting. */
	TArray<FMultiRibbonInfo> MultiRibbonInfos;

	void PackPerRibbonData(float U0Scale, float U0Offset, float U0DistributionScaler, float U1Scale, float U1Offset, float U1DistributionScaler, uint32 FirstParticleId)
	{
		PackedPerRibbonDataByIndex.Add(U0Scale);
		PackedPerRibbonDataByIndex.Add(U0Offset);
		PackedPerRibbonDataByIndex.Add(U0DistributionScaler);
		PackedPerRibbonDataByIndex.Add(U1Scale);
		PackedPerRibbonDataByIndex.Add(U1Offset);
		PackedPerRibbonDataByIndex.Add(U1DistributionScaler);
		PackedPerRibbonDataByIndex.Add(*(float*)&FirstParticleId);
	}
};

class FNiagaraMeshCollectorResourcesRibbon : public FOneFrameResource
{
public:
	FNiagaraRibbonVertexFactory VertexFactory;
	FNiagaraRibbonUniformBufferRef UniformBuffer;

	virtual ~FNiagaraMeshCollectorResourcesRibbon()
	{
		VertexFactory.ReleaseResource();
	}
};

FNiagaraRendererRibbons::FNiagaraRendererRibbons(ERHIFeatureLevel::Type FeatureLevel, const UNiagaraRendererProperties *InProps, const FNiagaraEmitterInstance* Emitter)
	: FNiagaraRenderer(FeatureLevel, InProps, Emitter)
	, FacingMode(ENiagaraRibbonFacingMode::Screen)
	, TessellationMode(ENiagaraRibbonTessellationMode::Automatic)
	, CustomCurveTension(0.f)
	, CustomTessellationFactor(16)
	, bCustomUseConstantFactor(false)
	, CustomTessellationMinAngle(15.f * PI / 180.f)
	, bCustomUseScreenSpace(true)
{
	const UNiagaraRibbonRendererProperties* Properties = CastChecked<const UNiagaraRibbonRendererProperties>(InProps);
	FacingMode = Properties->FacingMode;
	UV0Settings = Properties->UV0Settings;
	UV1Settings = Properties->UV1Settings;
	DrawDirection = Properties->DrawDirection;
	TessellationMode = Properties->TessellationMode;
	CustomCurveTension = FMath::Clamp<float>(Properties->CurveTension, 0.f, 0.9999f);
	CustomTessellationFactor = Properties->TessellationFactor;
	bCustomUseConstantFactor = Properties->bUseConstantFactor;
	CustomTessellationMinAngle = Properties->TessellationAngle > 0.f && Properties->TessellationAngle < 1.f ? 1.f : Properties->TessellationAngle;
	CustomTessellationMinAngle *= PI / 180.f;
	bCustomUseScreenSpace = Properties->bScreenSpaceTessellation;
	MaterialParamValidMask = Properties->MaterialParamValidMask;
	RendererLayout = &Properties->RendererLayout;
}

FNiagaraRendererRibbons::~FNiagaraRendererRibbons()
{
}

void FNiagaraRendererRibbons::ReleaseRenderThreadResources()
{
	FNiagaraRenderer::ReleaseRenderThreadResources();
#if RHI_RAYTRACING
	if (IsRayTracingEnabled())
	{	
		RayTracingGeometry.ReleaseResource();
		RayTracingDynamicVertexBuffer.Release();
	}
#endif
}

// FPrimitiveSceneProxy interface.
void FNiagaraRendererRibbons::CreateRenderThreadResources(NiagaraEmitterInstanceBatcher* Batcher)
{
	FNiagaraRenderer::CreateRenderThreadResources(Batcher);
#if RHI_RAYTRACING
	if (IsRayTracingEnabled())
	{
		FRayTracingGeometryInitializer Initializer;
		static const FName DebugName("FNiagaraRendererRibbons");
		static int32 DebugNumber = 0;
		Initializer.DebugName = FName(DebugName, DebugNumber++);
		Initializer.IndexBuffer = nullptr;
		Initializer.TotalPrimitiveCount = 0;
		Initializer.GeometryType = RTGT_Triangles;
		Initializer.bFastBuild = true;
		Initializer.bAllowUpdate = false;
		RayTracingGeometry.SetInitializer(Initializer);
		RayTracingGeometry.InitResource();
	}
#endif
}

template <typename TValue>
TValue* FNiagaraRendererRibbons::AppendToIndexBuffer(TValue* OutIndices, uint32& OutMaxUsedIndex, const TArrayView<int32>& SegmentData, int32 InterpCount, bool bInvertOrder)
{
	TValue MaxIndex = 0;

	auto AddTriangleIndices = [&MaxIndex, &OutIndices, InterpCount](int32 SegmentIndex)
	{
		for (int32 SubSegmentIndex = 0; SubSegmentIndex < InterpCount; ++SubSegmentIndex)
		{
			const TValue BaseVertexIndex = (TValue)(SegmentIndex * InterpCount + SubSegmentIndex) * 2;
			OutIndices[0] = BaseVertexIndex + 0;
			OutIndices[1] = BaseVertexIndex + 1;
			OutIndices[2] = BaseVertexIndex + 2;
			OutIndices[3] = BaseVertexIndex + 1;
			OutIndices[4] = BaseVertexIndex + 3;
			OutIndices[5] = BaseVertexIndex + 2;
			OutIndices += 6;

			MaxIndex = FMath::Max<TValue>(MaxIndex, BaseVertexIndex + 4);
		}
	};

	// If per view sorting is required, generate sort keys and sort segment indices.
	if (!bInvertOrder)
	{
		for (int32 SegmentDataIndex = 0; SegmentDataIndex < SegmentData.Num(); ++SegmentDataIndex)
		{
			AddTriangleIndices(SegmentData[SegmentDataIndex]);
		}
	}
	else
	{
		for (int32 SegmentDataIndex = SegmentData.Num() - 1; SegmentDataIndex >= 0; --SegmentDataIndex)
		{
			AddTriangleIndices(SegmentData[SegmentDataIndex]);
		}
	}

	OutMaxUsedIndex = MaxIndex;
	return OutIndices;
}

template <typename TValue>
void FNiagaraRendererRibbons::GenerateIndexBuffer(
	FGlobalDynamicIndexBuffer::FAllocationEx& InOutIndexAllocation, 
	int32 InterpCount, 
	const FVector& ViewDirection, 
	const FVector& ViewOriginForDistanceCulling, 
	FNiagaraDynamicDataRibbon* DynamicData) const
{
	check(DynamicData);

	FMaterialRenderProxy* MaterialRenderProxy = DynamicData->Material;
	check(MaterialRenderProxy);
	const EBlendMode BlendMode = MaterialRenderProxy->GetMaterial(FeatureLevel)->GetBlendMode();

	TValue* CurrentIndexBuffer = (TValue*)InOutIndexAllocation.Buffer;
	if (IsTranslucentBlendMode(BlendMode) && DynamicData->MultiRibbonInfos.Num())
	{
		for (const FNiagaraDynamicDataRibbon::FMultiRibbonInfo& MultiRibbonInfo : DynamicData->MultiRibbonInfos)
		{
			TArrayView<int32> CurrentSegmentData(DynamicData->SegmentData.GetData() + MultiRibbonInfo.BaseSegmentDataIndex, MultiRibbonInfo.NumSegmentDataIndices);
			CurrentIndexBuffer = AppendToIndexBuffer(CurrentIndexBuffer, InOutIndexAllocation.MaxUsedIndex, CurrentSegmentData, InterpCount, MultiRibbonInfo.UseInvertOrder(ViewDirection, ViewOriginForDistanceCulling, DrawDirection));
		}
	}
	else // Otherwise ignore multi ribbon ordering.
	{
		TArrayView<int32> CurrentSegmentData(DynamicData->SegmentData.GetData(), DynamicData->SegmentData.Num());
		CurrentIndexBuffer = AppendToIndexBuffer(CurrentIndexBuffer, InOutIndexAllocation.MaxUsedIndex, CurrentSegmentData, InterpCount, false);
	}
}

void FNiagaraRendererRibbons::GetDynamicMeshElements(const TArray<const FSceneView*>& Views, const FSceneViewFamily& ViewFamily, uint32 VisibilityMap, FMeshElementCollector& Collector, const FNiagaraSceneProxy *SceneProxy) const
{
	SCOPE_CYCLE_COUNTER(STAT_NiagaraRender);
	SCOPE_CYCLE_COUNTER(STAT_NiagaraRenderRibbons);
	PARTICLE_PERF_STAT_CYCLES(SceneProxy->PerfAsset, GetDynamicMeshElements);

	FNiagaraDynamicDataRibbon *DynamicDataRibbon = static_cast<FNiagaraDynamicDataRibbon*>(DynamicDataRender);
	if (!DynamicDataRibbon)
	{
		return;
	}

	FNiagaraDataBuffer* SourceParticleData = DynamicDataRibbon->GetParticleDataToRender();
	if (!SourceParticleData ||
		SourceParticleData->GetNumInstances() < 2 ||
		DynamicDataRibbon->SegmentData.Num() == 0 ||
		GbEnableNiagaraRibbonRendering == 0 ||
		!GSupportsResourceView // Current shader requires SRV to draw properly in all cases.
		)
	{
		return;
	}

#if STATS
	FScopeCycleCounter EmitterStatsCounter(EmitterStatID);
#endif

	// Compute the per-view uniform buffers.
	for (int32 ViewIndex = 0; ViewIndex < Views.Num(); ViewIndex++)
	{
		if (VisibilityMap & (1 << ViewIndex))
		{
			const FSceneView* View = Views[ViewIndex];
			check(View);

			if (View->bIsInstancedStereoEnabled && IStereoRendering::IsStereoEyeView(*View) && !IStereoRendering::IsAPrimaryView(*View))
			{
				// We don't have to generate batches for non-primary views in stereo instance rendering
				continue;
			}

			FMeshBatch& MeshBatch = Collector.AllocateMesh();

			FGlobalDynamicIndexBuffer::FAllocationEx DynamicIndexAllocation;
			FNiagaraMeshCollectorResourcesRibbon& CollectorResources = Collector.AllocateOneFrameResource<FNiagaraMeshCollectorResourcesRibbon>();

			CreatePerViewResources(View, ViewFamily, SceneProxy, Collector, CollectorResources.UniformBuffer, DynamicIndexAllocation);

			SetupMeshBatchAndCollectorResourceForView(View, ViewFamily, SceneProxy, Collector, DynamicDataRibbon, DynamicIndexAllocation, MeshBatch, CollectorResources);

			Collector.AddMesh(ViewIndex, MeshBatch);
		}
	}
}

int FNiagaraRendererRibbons::GetDynamicDataSize()const
{
	uint32 Size = sizeof(FNiagaraDynamicDataRibbon);
	if (DynamicDataRender)
	{
		FNiagaraDynamicDataRibbon* RibbonDynamicData = static_cast<FNiagaraDynamicDataRibbon*>(DynamicDataRender);
		Size += RibbonDynamicData->SegmentData.GetAllocatedSize();
		Size += RibbonDynamicData->SortedIndices.GetAllocatedSize();
		Size += RibbonDynamicData->TangentAndDistances.GetAllocatedSize();
		Size += RibbonDynamicData->MultiRibbonIndices.GetAllocatedSize();
		Size += RibbonDynamicData->PackedPerRibbonDataByIndex.GetAllocatedSize();
	}

	return Size;
}

void CalculateUVScaleAndOffsets(
<<<<<<< HEAD
	const FNiagaraRibbonUVSettings& UVSettings,
	const TArray<int32>& RibbonIndices,
	const TArray<FVector4>& RibbonTangentsAndDistances,
	const FNiagaraDataSetReaderFloat<float>& SortKeyReader,
	int32 StartIndex, int32 EndIndex,
	int32 NumSegments, float TotalLength,
	float& OutUScale, float& OutUOffset, float& OutUDistributionScaler)
=======
	const FNiagaraDataSetReaderFloat<float>& SortKeyReader, const TArray<int32>& RibbonIndices,
	bool bSortKeyIsAge, int32 StartIndex, int32 EndIndex, int32 NumSegments,
	float InUTilingDistance, float InUScale, float InUOffset, ENiagaraRibbonAgeOffsetMode InAgeOffsetMode,
	float& OutUScale, float& OutUOffset)
>>>>>>> 3ecbc206
{
	float NormalizedLeadingSegmentOffset;
	if (UVSettings.LeadingEdgeMode == ENiagaraRibbonUVEdgeMode::SmoothTransition)
	{
<<<<<<< HEAD
		float FirstAge = SortKeyReader[RibbonIndices[StartIndex]];
		float SecondAge = SortKeyReader[RibbonIndices[StartIndex + 1]];
=======
		float AgeUScale;
		float AgeUOffset;
		if (InAgeOffsetMode == ENiagaraRibbonAgeOffsetMode::Scale)
		{
			// In scale mode we scale and offset the UVs so that no part of the texture is clipped. In order to prevent
			// clipping at the ends we'll have to move the UVs in up to the size of a single segment of the ribbon since
			// that's the distance we'll need to to smoothly interpolate when a new segment is added, or when an old segment
			// is removed.  We calculate the end offset when the end of the ribbon is within a single time step of 0 or 1
			// which is then normalized to the range of a single segment.  We can then calculate how many segments we actually
			// have to draw the scaled ribbon, and can offset the start by the correctly scaled offset.
			float FirstAge = SortKeyReader[RibbonIndices[StartIndex]];
			float SecondAge = SortKeyReader[RibbonIndices[StartIndex + 1]];
			float SecondToLastAge = SortKeyReader[RibbonIndices[EndIndex - 1]];
			float LastAge = SortKeyReader[RibbonIndices[EndIndex]];

			float StartTimeStep = SecondAge - FirstAge;
			float StartTimeOffset = FirstAge < StartTimeStep ? StartTimeStep - FirstAge : 0;
			float StartSegmentOffset = StartTimeOffset / StartTimeStep;

			float EndTimeStep = LastAge - SecondToLastAge;
			float EndTimeOffset = 1 - LastAge < EndTimeStep ? EndTimeStep - (1 - LastAge) : 0;
			float EndSegmentOffset = EndTimeOffset / EndTimeStep;

			float AvailableSegments = NumSegments - (StartSegmentOffset + EndSegmentOffset);
			AgeUScale = NumSegments / AvailableSegments;
			AgeUOffset = -((StartSegmentOffset / NumSegments) * AgeUScale);
		}
		else
		{
			float FirstAge = SortKeyReader[RibbonIndices[StartIndex]];
			float LastAge = SortKeyReader[RibbonIndices[EndIndex]];
>>>>>>> 3ecbc206

		float StartTimeStep = SecondAge - FirstAge;
		float StartTimeOffset = FirstAge < StartTimeStep ? StartTimeStep - FirstAge : 0;

		NormalizedLeadingSegmentOffset = StartTimeOffset / StartTimeStep;
	}
	else if (UVSettings.LeadingEdgeMode == ENiagaraRibbonUVEdgeMode::Locked)
	{
		NormalizedLeadingSegmentOffset = 0;
	}
	else
	{
		NormalizedLeadingSegmentOffset = 0;
		checkf(false, TEXT("Unsupported ribbon uv edge mode"));
	}

	float NormalizedTrailingSegmentOffset;
	if (UVSettings.TrailingEdgeMode == ENiagaraRibbonUVEdgeMode::SmoothTransition)
	{
		float SecondToLastAge = SortKeyReader[RibbonIndices[EndIndex - 1]];
		float LastAge = SortKeyReader[RibbonIndices[EndIndex]];

		float EndTimeStep = LastAge - SecondToLastAge;
		float EndTimeOffset = 1 - LastAge < EndTimeStep ? EndTimeStep - (1 - LastAge) : 0;

<<<<<<< HEAD
		NormalizedTrailingSegmentOffset = EndTimeOffset / EndTimeStep;
	}
	else if (UVSettings.TrailingEdgeMode == ENiagaraRibbonUVEdgeMode::Locked)
	{
		NormalizedTrailingSegmentOffset = 0;
	}
	else
	{
		NormalizedTrailingSegmentOffset = 0;
		checkf(false, TEXT("Unsupported ribbon uv edge mode"));
	}

	float CalculatedUOffset;
	float CalculatedUScale;
	if (UVSettings.DistributionMode == ENiagaraRibbonUVDistributionMode::ScaledUniformly)
	{
		float AvailableSegments = NumSegments - (NormalizedLeadingSegmentOffset + NormalizedTrailingSegmentOffset);
		CalculatedUScale = NumSegments / AvailableSegments;
		CalculatedUOffset = -((NormalizedLeadingSegmentOffset / NumSegments) * CalculatedUScale);
		OutUDistributionScaler = 1.0f / NumSegments;
	}
	else if (UVSettings.DistributionMode == ENiagaraRibbonUVDistributionMode::ScaledUsingRibbonSegmentLength)
	{
		float SecondDistance = RibbonTangentsAndDistances[StartIndex + 1].W;
		float LeadingDistanceOffset = SecondDistance * NormalizedLeadingSegmentOffset;

		float SecondToLastDistance = RibbonTangentsAndDistances[EndIndex - 1].W;
		float LastDistance = RibbonTangentsAndDistances[EndIndex].W;
		float TrailingDistanceOffset = (LastDistance - SecondToLastDistance) * NormalizedTrailingSegmentOffset;

		float AvailableLength = TotalLength - (LeadingDistanceOffset + TrailingDistanceOffset);

		CalculatedUScale = TotalLength / AvailableLength;
		CalculatedUOffset = -((LeadingDistanceOffset / TotalLength) * CalculatedUScale);
		OutUDistributionScaler = 1.0f / TotalLength;
	}
	else if (UVSettings.DistributionMode == ENiagaraRibbonUVDistributionMode::TiledOverRibbonLength)
	{
		float SecondDistance = RibbonTangentsAndDistances[StartIndex + 1].W;
		float LeadingDistanceOffset = SecondDistance * NormalizedLeadingSegmentOffset;

		CalculatedUScale = TotalLength / UVSettings.TilingLength;
		CalculatedUOffset = -(LeadingDistanceOffset / UVSettings.TilingLength);
		OutUDistributionScaler = 1.0f / TotalLength;
	}
	else
	{
		CalculatedUScale = 1;
		CalculatedUOffset = 0;
		checkf(false, TEXT("Unsupported ribbon distribution mode"));
	}

	OutUScale = CalculatedUScale * UVSettings.Scale.X;
	OutUOffset = (CalculatedUOffset * UVSettings.Scale.X) + UVSettings.Offset.X;
}

FNiagaraDynamicDataBase* FNiagaraRendererRibbons::GenerateDynamicData(const FNiagaraSceneProxy* Proxy, const UNiagaraRendererProperties* InProperties, const FNiagaraEmitterInstance* Emitter)const
{
	SCOPE_CYCLE_COUNTER(STAT_NiagaraGenRibbonVertexData);

	if (SimTarget == ENiagaraSimTarget::GPUComputeSim)
	{
		return nullptr;
	}

	FNiagaraDataSet& Data = Emitter->GetData();
	const UNiagaraRibbonRendererProperties* Properties = CastChecked<const UNiagaraRibbonRendererProperties>(InProperties);

	FNiagaraDataBuffer* DataToRender = Emitter->GetData().GetCurrentData();
	if (DataToRender == nullptr || DataToRender->GetNumInstances() < 2 || !Properties->PositionDataSetAccessor.IsValid() || !Properties->SortKeyDataSetAccessor.IsValid())
=======
	bool bSortKeyIsAge = false;
	FNiagaraDataSetReaderFloat<float> SortKeyReader = FNiagaraDataSetAccessor<float>::CreateReader(Data, Properties->RibbonLinkOrderBinding.DataSetVariable.GetName());
	if ( !SortKeyReader.IsValid() )
	{
		bSortKeyIsAge = true;
		SortKeyReader = FNiagaraDataSetAccessor<float>::CreateReader(Data, Properties->NormalizedAgeBinding.DataSetVariable.GetName());
	}

	const auto PosData = FNiagaraDataSetAccessor<FVector>::CreateReader(Data, Properties->PositionBinding.DataSetVariable.GetName());
	const auto SizeData = FNiagaraDataSetAccessor<float>::CreateReader(Data, Properties->RibbonWidthBinding.DataSetVariable.GetName());
	const auto TwistData = FNiagaraDataSetAccessor<float>::CreateReader(Data, Properties->RibbonTwistBinding.DataSetVariable.GetName());
	const auto FacingData = FNiagaraDataSetAccessor<FVector>::CreateReader(Data, Properties->RibbonFacingBinding.DataSetVariable.GetName());

	const auto MaterialParam0Data = FNiagaraDataSetAccessor<FVector4>::CreateReader(Data, Properties->DynamicMaterialBinding.DataSetVariable.GetName());
	const auto MaterialParam1Data = FNiagaraDataSetAccessor<FVector4>::CreateReader(Data, Properties->DynamicMaterial1Binding.DataSetVariable.GetName());
	const auto MaterialParam2Data = FNiagaraDataSetAccessor<FVector4>::CreateReader(Data, Properties->DynamicMaterial2Binding.DataSetVariable.GetName());
	const auto MaterialParam3Data = FNiagaraDataSetAccessor<FVector4>::CreateReader(Data, Properties->DynamicMaterial3Binding.DataSetVariable.GetName());

	FNiagaraDataSetReaderInt32<int32> RibbonIdData;
	FNiagaraDataSetReaderStruct<FNiagaraID> RibbonFullIDData;

	FNiagaraDataBuffer* DataToRender = Emitter->GetData().GetCurrentData();
	if (DataToRender == nullptr || DataToRender->GetNumInstances() < 2 || !PosData.IsValid() || !SortKeyReader.IsValid())
>>>>>>> 3ecbc206
	{
		return nullptr;
	}

	const bool bSortKeyIsAge = Properties->bSortKeyDataSetAccessorIsAge;
	const auto SortKeyReader = Properties->SortKeyDataSetAccessor.GetReader(Data);

	const auto PosData = Properties->PositionDataSetAccessor.GetReader(Data);
	const auto SizeData = Properties->SizeDataSetAccessor.GetReader(Data);
	const auto TwistData = Properties->TwistDataSetAccessor.GetReader(Data);
	const auto FacingData = Properties->FacingDataSetAccessor.GetReader(Data);

	const auto MaterialParam0Data = Properties->MaterialParam0DataSetAccessor.GetReader(Data);
	const auto MaterialParam1Data = Properties->MaterialParam1DataSetAccessor.GetReader(Data);
	const auto MaterialParam2Data = Properties->MaterialParam2DataSetAccessor.GetReader(Data);
	const auto MaterialParam3Data = Properties->MaterialParam3DataSetAccessor.GetReader(Data);

	bool U0OverrideIsBound = Properties->U0OverrideIsBound;
	bool U1OverrideIsBound = Properties->U1OverrideIsBound;

	const auto RibbonIdData = Properties->RibbonIdDataSetAccessor.GetReader(Data);
	const auto RibbonFullIDData = Properties->RibbonFullIDDataSetAccessor.GetReader(Data);

	FNiagaraDynamicDataRibbon* DynamicData = new FNiagaraDynamicDataRibbon(Emitter);

	//In preparation for a material override feature, we pass our material(s) and relevance in via dynamic data.
	//The renderer ensures we have the correct usage and relevance for materials in BaseMaterials_GT.
	//Any override feature must also do the same for materials that are set.
	check(BaseMaterials_GT.Num() == 1);
	check(BaseMaterials_GT[0]->CheckMaterialUsage_Concurrent(MATUSAGE_NiagaraRibbons));
	DynamicData->Material = BaseMaterials_GT[0]->GetRenderProxy();
	DynamicData->SetMaterialRelevance(BaseMaterialRelevance_GT);

	TArray<int32>& SegmentData = DynamicData->SegmentData;
	float TotalSegmentLength = 0;
	// weighted sum based on the segment length :
	float AverageSegmentLength = 0;
	float AverageSegmentAngle = 0;
	float AverageTwistAngle = 0;
	float AverageWidth = 0;

<<<<<<< HEAD
=======
	if (Properties->RibbonIdBinding.DataSetVariable.GetType() == FNiagaraTypeDefinition::GetIDDef())
	{
		RibbonFullIDData = FNiagaraDataSetAccessor<FNiagaraID>::CreateReader(Data, Properties->RibbonIdBinding.DataSetVariable.GetName());
	}
	else
	{
		RibbonIdData = FNiagaraDataSetAccessor<int32>::CreateReader(Data, Properties->RibbonIdBinding.DataSetVariable.GetName());
	}

>>>>>>> 3ecbc206
	bool bFullIDs = RibbonFullIDData.IsValid();
	bool bSimpleIDs = !bFullIDs && RibbonIdData.IsValid();
	bool bMultiRibbons = bFullIDs || bSimpleIDs;
	bool bHasTwist = TwistData.IsValid() && SizeData.IsValid();

	auto AddRibbonVerts = [&](TArray<int32>& RibbonIndices, uint32 RibbonIndex)
	{
		const int32 StartIndex = DynamicData->SortedIndices.Num();

		float TotalDistance = 0.0f;

		const FVector FirstPos = PosData[RibbonIndices[0]];
		FVector CurrPos = FirstPos;
		FVector LastToCurrVec = FVector::ZeroVector;
		float LastToCurrSize = 0;
		float LastTwist = 0;
		float LastWidth = 0;

		// Find the first position with enough distance.
		int32 CurrentIndex = 1;
		while (CurrentIndex < RibbonIndices.Num())
		{
			const int32 CurrentDataIndex = RibbonIndices[CurrentIndex];
			CurrPos = PosData[CurrentDataIndex];
			LastToCurrVec = CurrPos - FirstPos;
			LastToCurrSize = LastToCurrVec.Size();
			if (bHasTwist)
			{
				LastTwist = TwistData[CurrentDataIndex];
				LastWidth = SizeData[CurrentDataIndex];
			}

			// Find the first segment, or unique segment
			if (LastToCurrSize > GNiagaraRibbonMinSegmentLength)
			{
				// Normalize LastToCurrVec
				LastToCurrVec *= 1.f / LastToCurrSize;

				// Add the first point. Tangent follows first segment.
				DynamicData->SortedIndices.Add(RibbonIndices[0]);
				DynamicData->TangentAndDistances.Add(FVector4(LastToCurrVec.X, LastToCurrVec.Y, LastToCurrVec.Z, 0));
				DynamicData->MultiRibbonIndices.Add(RibbonIndex);
				break;
			}
			else
			{
				LastToCurrSize = 0; // Ensure that the segment gets ignored if too small
				++CurrentIndex;
			}
		}

		// Now iterate on all other points, to proceed each particle connected to 2 segments.
		int32 NextIndex = CurrentIndex + 1;
		while (NextIndex < RibbonIndices.Num())
		{
			const int32 NextDataIndex = RibbonIndices[NextIndex];
			const FVector NextPos = PosData[NextDataIndex];
			FVector CurrToNextVec = NextPos - CurrPos;
			const float CurrToNextSize = CurrToNextVec.Size();

			float NextTwist = 0;
			float NextWidth = 0;
			if (bHasTwist)
			{
				NextTwist = TwistData[NextDataIndex];
				NextWidth = SizeData[NextDataIndex];
			}

			// It the next is far enough, or the last element
			if (CurrToNextSize > GNiagaraRibbonMinSegmentLength || NextIndex == RibbonIndices.Num() - 1)
			{
				// Normalize CurrToNextVec
				CurrToNextVec *= 1.f / FMath::Max(GNiagaraRibbonMinSegmentLength, CurrToNextSize);
				const FVector Tangent = (1.f - CustomCurveTension) * (LastToCurrVec + CurrToNextVec).GetSafeNormal();

				// Update the distance for CurrentIndex.
				TotalDistance += LastToCurrSize;

				// Add the current point, which tangent is computed from neighbors
				DynamicData->SortedIndices.Add(RibbonIndices[CurrentIndex]);
				DynamicData->TangentAndDistances.Add(FVector4(Tangent.X, Tangent.Y, Tangent.Z, TotalDistance));
				DynamicData->MultiRibbonIndices.Add(RibbonIndex);

				// Assumed equal to dot(Tangent, CurrToNextVec)
				TotalSegmentLength += CurrToNextSize;
				AverageSegmentLength += CurrToNextSize * CurrToNextSize;
				AverageSegmentAngle += CurrToNextSize * AcosFast(FVector::DotProduct(LastToCurrVec, CurrToNextVec));
				AverageTwistAngle += FMath::Abs(NextTwist - LastTwist) * CurrToNextSize;
				AverageWidth += LastWidth * CurrToNextSize;

				// Move to next segment.
				CurrentIndex = NextIndex;
				CurrPos = NextPos;
				LastToCurrVec = CurrToNextVec;
				LastToCurrSize = CurrToNextSize;
				LastTwist = NextTwist;
				LastWidth = NextWidth;
			}

			// Try next if there is one.
			++NextIndex;
		}

		// Close the last point and segment if there was at least 2.
		if (LastToCurrSize > 0)
		{
			// Update the distance for CurrentIndex.
			TotalDistance += LastToCurrSize;

			// Add the last point, which tangent follows the last segment.
			DynamicData->SortedIndices.Add(RibbonIndices[CurrentIndex]);
			DynamicData->TangentAndDistances.Add(FVector4(LastToCurrVec.X, LastToCurrVec.Y, LastToCurrVec.Z, TotalDistance));
			DynamicData->MultiRibbonIndices.Add(RibbonIndex);
		}

		const int32 EndIndex = DynamicData->SortedIndices.Num() - 1;
		const int32 NumSegments = EndIndex - StartIndex;

		if (NumSegments > 0)
		{
			FNiagaraDynamicDataRibbon::FMultiRibbonInfo& MultiRibbonInfo = DynamicData->MultiRibbonInfos[RibbonIndex];
			MultiRibbonInfo.StartPos = PosData[RibbonIndices[0]];
			MultiRibbonInfo.EndPos = PosData[RibbonIndices.Last()];
			MultiRibbonInfo.BaseSegmentDataIndex = SegmentData.Num();
			MultiRibbonInfo.NumSegmentDataIndices = NumSegments;

			// Update the tangents for the first and last vertex, apply a reflect vector logic so that the initial and final curvature is continuous.
			if (NumSegments > 1)
			{
				FVector& FirstTangent = reinterpret_cast<FVector&>(DynamicData->TangentAndDistances[StartIndex]);
				FVector& NextToFirstTangent = reinterpret_cast<FVector&>(DynamicData->TangentAndDistances[StartIndex + 1]);
				FirstTangent = (2.f * FVector::DotProduct(FirstTangent, NextToFirstTangent)) * FirstTangent - NextToFirstTangent;

				FVector& LastTangent = reinterpret_cast<FVector&>(DynamicData->TangentAndDistances[EndIndex]);
				FVector& PrevToLastTangent = reinterpret_cast<FVector&>(DynamicData->TangentAndDistances[EndIndex - 1]);
				LastTangent = (2.f * FVector::DotProduct(LastTangent, PrevToLastTangent)) * LastTangent - PrevToLastTangent;
			}

			// Add segment data
			for (int32 SegmentIndex = StartIndex; SegmentIndex < EndIndex; ++SegmentIndex)
			{
				SegmentData.Add(SegmentIndex);
			}
			
			float U0Offset;
			float U0Scale;
			float U0DistributionScaler;
			if(UV0Settings.bEnablePerParticleUOverride && U0OverrideIsBound)
			{ 
				U0Offset = 0;
				U0Scale = 1.0f;
				U0DistributionScaler = 1;
			}
			else
			{
				CalculateUVScaleAndOffsets(
					UV0Settings, DynamicData->SortedIndices, DynamicData->TangentAndDistances,
					SortKeyReader,
					StartIndex, DynamicData->SortedIndices.Num() - 1,
					NumSegments, TotalDistance,
					U0Scale, U0Offset, U0DistributionScaler);
			}

<<<<<<< HEAD
			float U1Offset;
			float U1Scale;
			float U1DistributionScaler;
			if (UV1Settings.bEnablePerParticleUOverride && U1OverrideIsBound)
			{
				U1Offset = 0;
				U1Scale = 1.0f;
				U1DistributionScaler = 1;
			}
			else
			{
				CalculateUVScaleAndOffsets(
					UV1Settings, DynamicData->SortedIndices, DynamicData->TangentAndDistances,
					SortKeyReader,
					StartIndex, DynamicData->SortedIndices.Num() - 1,
					NumSegments, TotalDistance,
					U1Scale, U1Offset, U1DistributionScaler);
			}
=======
			float U0Offset, U0Scale, U1Offset, U1Scale;

			CalculateUVScaleAndOffsets(SortKeyReader, DynamicData->SortedIndices, bSortKeyIsAge, StartIndex, DynamicData->SortedIndices.Num() - 1, NumSegments,
				Properties->UV0TilingDistance, Properties->UV0Scale.X, Properties->UV0Offset.X, Properties->UV0AgeOffsetMode, U0Scale, U0Offset);
			CalculateUVScaleAndOffsets(SortKeyReader, DynamicData->SortedIndices, bSortKeyIsAge, StartIndex, DynamicData->SortedIndices.Num() - 1, NumSegments,
				Properties->UV1TilingDistance, Properties->UV1Scale.X, Properties->UV1Offset.X, Properties->UV1AgeOffsetMode, U1Scale, U1Offset);
>>>>>>> 3ecbc206

			DynamicData->PackPerRibbonData(U0Scale, U0Offset, U0DistributionScaler, U1Scale, U1Offset, U1DistributionScaler, StartIndex);
		}
		else
		{
			DynamicData->PackPerRibbonData(0, 0, 0, 0, 0, 0, 0);
		}
		else
		{
			DynamicData->PackPerRibbonData(0, 0, 0, 0, 0, 0);
		}
	};

	DynamicData->MultiRibbonInfos.Reset();

	//TODO: Move sorting to share code with sprite and mesh sorting and support the custom sorting key.
	int32 TotalIndices = Data.GetCurrentDataChecked().GetNumInstances();

	if (!bMultiRibbons)
	{
		TArray<int32> SortedIndices;
		for (int32 i = 0; i < TotalIndices; ++i)
		{
			SortedIndices.Add(i);
		}
		DynamicData->MultiRibbonInfos.AddZeroed(1);

		SortedIndices.Sort([&SortKeyReader](const int32& A, const int32& B) {	return (SortKeyReader[A] < SortKeyReader[B]); });

		AddRibbonVerts(SortedIndices, 0);
	}
	else
	{
		if (bFullIDs)
		{
			TMap<FNiagaraID, TArray<int32>> MultiRibbonSortedIndices;

			for (int32 i = 0; i < TotalIndices; ++i)
			{
				TArray<int32>& Indices = MultiRibbonSortedIndices.FindOrAdd(RibbonFullIDData[i]);
				Indices.Add(i);
			}
			DynamicData->MultiRibbonInfos.AddZeroed(MultiRibbonSortedIndices.Num());

			// Sort the ribbons by ID so that the draw order stays consistent.
			MultiRibbonSortedIndices.KeySort(TLess<FNiagaraID>());

			uint32 RibbonIndex = 0;
			for (TPair<FNiagaraID, TArray<int32>>& Pair : MultiRibbonSortedIndices)
			{
				TArray<int32>& SortedIndices = Pair.Value;
				SortedIndices.Sort([&SortKeyReader](const int32& A, const int32& B) {	return (SortKeyReader[A] < SortKeyReader[B]); });
				AddRibbonVerts(SortedIndices, RibbonIndex);

				RibbonIndex++;
			};
		}
		else
		{
			//TODO: Remove simple ID path
			check(bSimpleIDs);

			TMap<int32, TArray<int32>> MultiRibbonSortedIndices;

			for (int32 i = 0; i < TotalIndices; ++i)
			{
				TArray<int32>& Indices = MultiRibbonSortedIndices.FindOrAdd(RibbonIdData[i]);
				Indices.Add(i);
			}
			DynamicData->MultiRibbonInfos.AddZeroed(MultiRibbonSortedIndices.Num());

			// Sort the ribbons by ID so that the draw order stays consistent.
			MultiRibbonSortedIndices.KeySort(TLess<int32>());

			uint32 RibbonIndex = 0;
			for (TPair<int32, TArray<int32>>& Pair : MultiRibbonSortedIndices)
			{
				TArray<int32>& SortedIndices = Pair.Value;
				SortedIndices.Sort([&SortKeyReader](const int32& A, const int32& B) {	return (SortKeyReader[A] < SortKeyReader[B]); });
				AddRibbonVerts(SortedIndices, RibbonIndex);
				RibbonIndex++;
			};
		}
	}

	if (TotalSegmentLength > 0)
	{
		// Blend the result between the last frame tessellation factors and the current frame base on the total length of all segments.
		// This is only used to increase the tessellation value of the current frame data to prevent glitches where tessellation is significantly changin between frames.
		const float OneOverTotalSegmentLength = 1.f / FMath::Max(1.f, TotalSegmentLength);
		const float AveragingFactor = TessellationTotalSegmentLength / (TotalSegmentLength + TessellationTotalSegmentLength);
		TessellationTotalSegmentLength = TotalSegmentLength;

		AverageSegmentAngle *= OneOverTotalSegmentLength;
		AverageSegmentLength *= OneOverTotalSegmentLength;
		const float AverageSegmentCurvature = AverageSegmentLength / (FMath::Max(SMALL_NUMBER, FMath::Abs(FMath::Sin(AverageSegmentAngle))));

		TessellationAngle = FMath::Lerp<float>(AverageSegmentAngle, FMath::Max(TessellationAngle, AverageSegmentAngle), AveragingFactor);
		TessellationCurvature = FMath::Lerp<float>(AverageSegmentCurvature, FMath::Max(TessellationCurvature, AverageSegmentCurvature), AveragingFactor);

		if (bHasTwist)
		{
			AverageTwistAngle *= OneOverTotalSegmentLength;
			AverageWidth *= OneOverTotalSegmentLength;

			TessellationTwistAngle = FMath::Lerp<float>(AverageTwistAngle, FMath::Max(TessellationTwistAngle, AverageTwistAngle), AveragingFactor);
			TessellationTwistCurvature = FMath::Lerp<float>(AverageWidth, FMath::Max(TessellationTwistCurvature, AverageWidth), AveragingFactor);
		}
	}
	else // Reset the metrics when the ribbons are reset.
	{
		TessellationAngle = 0;
		TessellationCurvature = 0;
		TessellationTwistAngle = 0;
		TessellationTwistCurvature = 0;
		TessellationTotalSegmentLength = 0;
	}

	return DynamicData;
}

void FNiagaraRendererRibbons::AddDynamicParam(TArray<FNiagaraRibbonVertexDynamicParameter>& ParamData, const FVector4& DynamicParam)
{
	FNiagaraRibbonVertexDynamicParameter Param;
	Param.DynamicValue[0] = DynamicParam.X;
	Param.DynamicValue[1] = DynamicParam.Y;
	Param.DynamicValue[2] = DynamicParam.Z;
	Param.DynamicValue[3] = DynamicParam.W;
	ParamData.Add(Param);
}

bool FNiagaraRendererRibbons::IsMaterialValid(const UMaterialInterface* Mat)const
{
	return Mat && Mat->CheckMaterialUsage_Concurrent(MATUSAGE_NiagaraRibbons);
}

void FNiagaraRendererRibbons::SetupMeshBatchAndCollectorResourceForView(
	const FSceneView* View,
	const FSceneViewFamily& ViewFamily,
	const FNiagaraSceneProxy* SceneProxy,
	FMeshElementCollector& Collector,
	struct FNiagaraDynamicDataRibbon* DynamicDataRibbon,
	const FGlobalDynamicIndexBuffer::FAllocationEx& IndexAllocation,
	FMeshBatch& MeshBatch,
	class FNiagaraMeshCollectorResourcesRibbon& CollectorResources) const
{
	const bool bIsWireframe = ViewFamily.EngineShowFlags.Wireframe;
	FMaterialRenderProxy* MaterialRenderProxy = DynamicDataRibbon->Material;
	check(MaterialRenderProxy);


	FNiagaraDataBuffer* SourceParticleData = DynamicDataRibbon->GetParticleDataToRender();
	check(SourceParticleData); // if this is nullptr, should already be early out before entering this function

	FCPUSimParticleDataAllocation CPUSimParticleDataAllocation = AllocateParticleDataIfCPUSim(DynamicDataRibbon, Collector.GetDynamicReadBuffer());
	auto& ParticleData = CPUSimParticleDataAllocation.ParticleData;

	int32 ParticleDataFloatStride = GbEnableMinimalGPUBuffers ? SourceParticleData->GetNumInstances() : SourceParticleData->GetFloatStride() / sizeof(float);
	int32 ParticleDataHalfStride = GbEnableMinimalGPUBuffers ? SourceParticleData->GetNumInstances() : SourceParticleData->GetHalfStride() / sizeof(FFloat16);

	check(ParticleDataFloatStride == ParticleDataHalfStride);

	// TODO: need to make these two a global alloc buffer as well, not recreate
				// pass in the sorted indices so the VS can fetch the particle data in order
	FReadBuffer SortedIndicesBuffer;
	SortedIndicesBuffer.Initialize(sizeof(int32), DynamicDataRibbon->SortedIndices.Num(), EPixelFormat::PF_R32_SINT, BUF_Volatile);
	void *IndexPtr = RHILockVertexBuffer(SortedIndicesBuffer.Buffer, 0, DynamicDataRibbon->SortedIndices.Num() * sizeof(int32), RLM_WriteOnly);
	FMemory::Memcpy(IndexPtr, DynamicDataRibbon->SortedIndices.GetData(), DynamicDataRibbon->SortedIndices.Num() * sizeof(int32));
	RHIUnlockVertexBuffer(SortedIndicesBuffer.Buffer);
	CollectorResources.VertexFactory.SetSortedIndices(SortedIndicesBuffer.Buffer, SortedIndicesBuffer.SRV, 0);
	// pass in the CPU generated total segment distance (for tiling distance modes); needs to be a buffer so we can fetch them in the correct order based on Draw Direction (front->back or back->front)
	//	otherwise UVs will pop when draw direction changes based on camera view point
	FReadBuffer TangentsAndDistancesBuffer;
	TangentsAndDistancesBuffer.Initialize(sizeof(FVector4), DynamicDataRibbon->TangentAndDistances.Num(), EPixelFormat::PF_A32B32G32R32F, BUF_Volatile);
	void *TangentsAndDistancesPtr = RHILockVertexBuffer(TangentsAndDistancesBuffer.Buffer, 0, DynamicDataRibbon->TangentAndDistances.Num() * sizeof(FVector4), RLM_WriteOnly);
	FMemory::Memcpy(TangentsAndDistancesPtr, DynamicDataRibbon->TangentAndDistances.GetData(), DynamicDataRibbon->TangentAndDistances.Num() * sizeof(FVector4));
	RHIUnlockVertexBuffer(TangentsAndDistancesBuffer.Buffer);
	CollectorResources.VertexFactory.SetTangentAndDistances(TangentsAndDistancesBuffer.Buffer, TangentsAndDistancesBuffer.SRV);
	// Copy a buffer which has the per particle multi ribbon index.
	FReadBuffer MultiRibbonIndicesBuffer;
	MultiRibbonIndicesBuffer.Initialize(sizeof(uint32), DynamicDataRibbon->MultiRibbonIndices.Num(), EPixelFormat::PF_R32_UINT, BUF_Volatile);
	void* MultiRibbonIndexPtr = RHILockVertexBuffer(MultiRibbonIndicesBuffer.Buffer, 0, DynamicDataRibbon->MultiRibbonIndices.Num() * sizeof(uint32), RLM_WriteOnly);
	FMemory::Memcpy(MultiRibbonIndexPtr, DynamicDataRibbon->MultiRibbonIndices.GetData(), DynamicDataRibbon->MultiRibbonIndices.Num() * sizeof(uint32));
	RHIUnlockVertexBuffer(MultiRibbonIndicesBuffer.Buffer);
	CollectorResources.VertexFactory.SetMultiRibbonIndicesSRV(MultiRibbonIndicesBuffer.Buffer, MultiRibbonIndicesBuffer.SRV);
	// Copy the packed u data for stable age based uv generation.
	FReadBuffer PackedPerRibbonDataByIndexBuffer;
	PackedPerRibbonDataByIndexBuffer.Initialize(sizeof(float), DynamicDataRibbon->PackedPerRibbonDataByIndex.Num(), EPixelFormat::PF_R32_FLOAT, BUF_Volatile);
	void *PackedPerRibbonDataByIndexPtr = RHILockVertexBuffer(PackedPerRibbonDataByIndexBuffer.Buffer, 0, DynamicDataRibbon->PackedPerRibbonDataByIndex.Num() * sizeof(float), RLM_WriteOnly);
	FMemory::Memcpy(PackedPerRibbonDataByIndexPtr, DynamicDataRibbon->PackedPerRibbonDataByIndex.GetData(), DynamicDataRibbon->PackedPerRibbonDataByIndex.Num() * sizeof(float));
	RHIUnlockVertexBuffer(PackedPerRibbonDataByIndexBuffer.Buffer);
	CollectorResources.VertexFactory.SetPackedPerRibbonDataByIndexSRV(PackedPerRibbonDataByIndexBuffer.Buffer, PackedPerRibbonDataByIndexBuffer.SRV);

	FRHIShaderResourceView* FloatSRV = ParticleData.FloatData.IsValid() ? ParticleData.FloatData.SRV : (FRHIShaderResourceView*)FNiagaraRenderer::GetDummyFloatBuffer();
	FRHIShaderResourceView* HalfSRV = ParticleData.HalfData.IsValid() ? ParticleData.HalfData.SRV : (FRHIShaderResourceView*)FNiagaraRenderer::GetDummyHalfBuffer();

	FNiagaraRibbonVFLooseParameters VFLooseParams;
	VFLooseParams.SortedIndices = SortedIndicesBuffer.SRV;
	VFLooseParams.TangentsAndDistances = TangentsAndDistancesBuffer.SRV;
	VFLooseParams.MultiRibbonIndices = MultiRibbonIndicesBuffer.SRV;
	VFLooseParams.PackedPerRibbonDataByIndex = PackedPerRibbonDataByIndexBuffer.SRV;
	VFLooseParams.NiagaraParticleDataFloat = FloatSRV;
	VFLooseParams.NiagaraParticleDataHalf = HalfSRV;
	VFLooseParams.NiagaraFloatDataStride = ParticleDataFloatStride;
	VFLooseParams.SortedIndicesOffset = CollectorResources.VertexFactory.GetSortedIndicesOffset();
	VFLooseParams.FacingMode = static_cast<uint32>(FacingMode);

	// Collector.AllocateOneFrameResource uses default ctor, initialize the vertex factory
	CollectorResources.VertexFactory.SetParticleFactoryType(NVFT_Ribbon);
	CollectorResources.VertexFactory.LooseParameterUniformBuffer = FNiagaraRibbonVFLooseParametersRef::CreateUniformBufferImmediate(VFLooseParams, UniformBuffer_SingleFrame);
	CollectorResources.VertexFactory.InitResource();
	CollectorResources.VertexFactory.SetRibbonUniformBuffer(CollectorResources.UniformBuffer);
	CollectorResources.VertexFactory.SetFacingMode(static_cast<uint32>(FacingMode));


	MeshBatch.VertexFactory = &CollectorResources.VertexFactory;
	MeshBatch.CastShadow = SceneProxy->CastsDynamicShadow();
#if RHI_RAYTRACING
	MeshBatch.CastRayTracedShadow = SceneProxy->CastsDynamicShadow();
#endif
	MeshBatch.bUseAsOccluder = false;
	MeshBatch.ReverseCulling = SceneProxy->IsLocalToWorldDeterminantNegative();
	MeshBatch.bDisableBackfaceCulling = true;
	MeshBatch.Type = PT_TriangleList;
	MeshBatch.DepthPriorityGroup = SceneProxy->GetDepthPriorityGroup(View);
	MeshBatch.bCanApplyViewModeOverrides = true;
	MeshBatch.bUseWireframeSelectionColoring = SceneProxy->IsSelected();
	MeshBatch.SegmentIndex = 0;

	if (bIsWireframe)
	{
		MeshBatch.MaterialRenderProxy = UMaterial::GetDefaultMaterial(MD_Surface)->GetRenderProxy();
	}
	else
	{
		MeshBatch.MaterialRenderProxy = MaterialRenderProxy;
	}

	FMeshBatchElement& MeshElement = MeshBatch.Elements[0];
	MeshElement.IndexBuffer = IndexAllocation.IndexBuffer;
	MeshElement.FirstIndex = IndexAllocation.FirstIndex;
	MeshElement.NumPrimitives = IndexAllocation.NumIndices / 3; // 3 indices per triangle
	check(MeshElement.NumPrimitives > 0);
	MeshElement.NumInstances = 1;
	MeshElement.MinVertexIndex = 0;
	MeshElement.MaxVertexIndex = 0;
	MeshElement.PrimitiveUniformBuffer = SceneProxy->GetUniformBufferNoVelocity();	// Note: Ribbons don't generate accurate velocities so disabling
}

FNiagaraRendererRibbons::FCPUSimParticleDataAllocation FNiagaraRendererRibbons::AllocateParticleDataIfCPUSim(FNiagaraDynamicDataRibbon* DynamicDataRibbon, FGlobalDynamicReadBuffer& DynamicReadBuffer) const
{
	FNiagaraDataBuffer* SourceParticleData = DynamicDataRibbon->GetParticleDataToRender();
	check(SourceParticleData);//Can be null but should be checked before here.

	FCPUSimParticleDataAllocation CPUSimParticleDataAllocation{ DynamicReadBuffer };

	if (SimTarget == ENiagaraSimTarget::CPUSim)
	{
		SCOPE_CYCLE_COUNTER(STAT_NiagaraRenderRibbonsCPUSimMemCopy);
		if (GbEnableMinimalGPUBuffers)
		{
			CPUSimParticleDataAllocation.ParticleData = TransferDataToGPU(DynamicReadBuffer, RendererLayout, SourceParticleData);
		}
		else
		{
			int32 TotalFloatSize = SourceParticleData->GetFloatBuffer().Num() / sizeof(float);
			CPUSimParticleDataAllocation.ParticleData.FloatData = DynamicReadBuffer.AllocateFloat(TotalFloatSize);
			FMemory::Memcpy(CPUSimParticleDataAllocation.ParticleData.FloatData.Buffer, SourceParticleData->GetFloatBuffer().GetData(), SourceParticleData->GetFloatBuffer().Num());
			int32 TotalHalfSize = SourceParticleData->GetHalfBuffer().Num() / sizeof(FFloat16);
			CPUSimParticleDataAllocation.ParticleData.HalfData = DynamicReadBuffer.AllocateHalf(TotalFloatSize);
			FMemory::Memcpy(CPUSimParticleDataAllocation.ParticleData.HalfData.Buffer, SourceParticleData->GetHalfBuffer().GetData(), SourceParticleData->GetHalfBuffer().Num());
		}
	}

	return CPUSimParticleDataAllocation;
}

void FNiagaraRendererRibbons::CreatePerViewResources(
	const FSceneView* View, 
	const FSceneViewFamily& ViewFamily, 
	const FNiagaraSceneProxy* SceneProxy, 
	FMeshElementCollector& Collector,
	FNiagaraRibbonUniformBufferRef& OutUniformBuffer, 
	FGlobalDynamicIndexBuffer::FAllocationEx& InOutIndexAllocation) const
{
	FNiagaraDynamicDataRibbon* DynamicDataRibbon = static_cast<FNiagaraDynamicDataRibbon*>(DynamicDataRender);
	FNiagaraDataBuffer* SourceParticleData = DynamicDataRibbon->GetParticleDataToRender();
	check(DynamicDataRibbon);
	check(SourceParticleData);

	bool bUseConstantFactor = false;
	int32 TessellationFactor = GNiagaraRibbonMaxTessellation;
	float TessellationMinAngle = GNiagaraRibbonTessellationAngle;
	float ScreenPercentage = GNiagaraRibbonTessellationScreenPercentage;
	switch (TessellationMode)

	{
	case ENiagaraRibbonTessellationMode::Automatic:
		break;
	case ENiagaraRibbonTessellationMode::Custom:
		TessellationFactor = FMath::Min<int32>(TessellationFactor, CustomTessellationFactor); // Don't allow factors bigger than the platform limit.
		bUseConstantFactor = bCustomUseConstantFactor;
		bUseConstantFactor = bCustomUseConstantFactor;
		TessellationMinAngle = CustomTessellationMinAngle;
		ScreenPercentage = bCustomUseScreenSpace && !bUseConstantFactor ? GNiagaraRibbonTessellationScreenPercentage : 0.f;
		break;
	case ENiagaraRibbonTessellationMode::Disabled:
		TessellationFactor = 1;
		break;
	default:
		break;
	}

	const FVector ViewOriginForDistanceCulling = View->ViewMatrices.GetViewOrigin();

	int32 SegmentTessellation = 1;
	int32 NumSegments = DynamicDataRibbon->SegmentData.Num();
	if (TessellationFactor > 1 && TessellationCurvature > SMALL_NUMBER && ViewFamily.GetFeatureLevel() == ERHIFeatureLevel::SM5)
	{
		const float MinTesselation = [&]
		{
			if (TessellationMinAngle == 0.f || bUseConstantFactor)
			{
				return static_cast<float>(TessellationFactor);
			}
			else
			{
				return FMath::Max<float>(1.f, FMath::Max(TessellationTwistAngle, TessellationAngle) / FMath::Max<float>(SMALL_NUMBER, TessellationMinAngle));
			}
		}();
		const float MAX_CURVATURE_FACTOR = 0.002f; // This will clamp the curvature to around 2.5 km and avoid numerical issues.
		const float ViewDistance = SceneProxy->GetBounds().ComputeSquaredDistanceFromBoxToPoint(ViewOriginForDistanceCulling);
		const float MaxDisplacementError = FMath::Max(GNiagaraRibbonTessellationMinDisplacementError, ScreenPercentage * FMath::Sqrt(ViewDistance) / View->LODDistanceFactor);
		float Tess = TessellationAngle / FMath::Max(MAX_CURVATURE_FACTOR, AcosFast(TessellationCurvature / (TessellationCurvature + MaxDisplacementError)));
		// FMath::RoundUpToPowerOfTwo ? This could avoid vertices moving around as tesselation increases

		if (TessellationTwistAngle > 0 && TessellationTwistCurvature > 0)
		{
			const float TwistTess = TessellationTwistAngle / FMath::Max(MAX_CURVATURE_FACTOR, AcosFast(TessellationTwistCurvature / (TessellationTwistCurvature + MaxDisplacementError)));
			Tess = FMath::Max(TwistTess, Tess);
		}
		SegmentTessellation = FMath::Clamp<int32>(FMath::RoundToInt(Tess), FMath::RoundToInt(MinTesselation), TessellationFactor);
		NumSegments *= SegmentTessellation;
	}

	// Copy the index data over.
	FGlobalDynamicIndexBuffer& DynamicIndexBuffer = Collector.GetDynamicIndexBuffer();

	// *2 because each position get mapped on each side, *3 for triangles.
	const uint32 MaxTessellationIndex = SourceParticleData->GetNumInstances() * SegmentTessellation * 2;
	const uint32 NumIndices = NumSegments * 2 * 3;
	if (MaxTessellationIndex < MAX_uint16)
	{
		InOutIndexAllocation = DynamicIndexBuffer.Allocate<uint16>(NumIndices);
		GenerateIndexBuffer<uint16>(InOutIndexAllocation, SegmentTessellation, View->GetViewDirection(), ViewOriginForDistanceCulling, DynamicDataRibbon);
	}
	else
	{
		InOutIndexAllocation = DynamicIndexBuffer.Allocate<uint32>(NumIndices);
		GenerateIndexBuffer<uint32>(InOutIndexAllocation, SegmentTessellation, View->GetViewDirection(), ViewOriginForDistanceCulling, DynamicDataRibbon);
	}

	FNiagaraRibbonUniformParameters PerViewUniformParameters;
	FMemory::Memzero(&PerViewUniformParameters,sizeof(PerViewUniformParameters)); // Clear unset bytes

	PerViewUniformParameters.bLocalSpace = bLocalSpace;
	PerViewUniformParameters.DeltaSeconds = ViewFamily.DeltaWorldTime;
	PerViewUniformParameters.CameraUp = View->GetViewUp(); // FVector4(0.0f, 0.0f, 1.0f, 0.0f);
	PerViewUniformParameters.CameraRight = View->GetViewRight();//	FVector4(1.0f, 0.0f, 0.0f, 0.0f);
	PerViewUniformParameters.ScreenAlignment = FVector4(0.0f, 0.0f, 0.0f, 0.0f);
	PerViewUniformParameters.TotalNumInstances = SourceParticleData->GetNumInstances();
	PerViewUniformParameters.InterpCount = SegmentTessellation;
	PerViewUniformParameters.OneOverInterpCount = 1.f / (float)SegmentTessellation;

	TConstArrayView<FNiagaraRendererVariableInfo> VFVariables = RendererLayout->GetVFVariables_RenderThread();
	PerViewUniformParameters.PositionDataOffset = VFVariables[ENiagaraRibbonVFLayout::Position].GetGPUOffset();
	PerViewUniformParameters.VelocityDataOffset = VFVariables[ENiagaraRibbonVFLayout::Velocity].GetGPUOffset();
	PerViewUniformParameters.ColorDataOffset = VFVariables[ENiagaraRibbonVFLayout::Color].GetGPUOffset();
	PerViewUniformParameters.WidthDataOffset = VFVariables[ENiagaraRibbonVFLayout::Width].GetGPUOffset();
	PerViewUniformParameters.TwistDataOffset = VFVariables[ENiagaraRibbonVFLayout::Twist].GetGPUOffset();
	PerViewUniformParameters.NormalizedAgeDataOffset = VFVariables[ENiagaraRibbonVFLayout::NormalizedAge].GetGPUOffset();
	PerViewUniformParameters.MaterialRandomDataOffset = VFVariables[ENiagaraRibbonVFLayout::MaterialRandom].GetGPUOffset();
	PerViewUniformParameters.MaterialParamDataOffset = VFVariables[ENiagaraRibbonVFLayout::MaterialParam0].GetGPUOffset();
	PerViewUniformParameters.MaterialParam1DataOffset = VFVariables[ENiagaraRibbonVFLayout::MaterialParam1].GetGPUOffset();
	PerViewUniformParameters.MaterialParam2DataOffset = VFVariables[ENiagaraRibbonVFLayout::MaterialParam2].GetGPUOffset();
	PerViewUniformParameters.MaterialParam3DataOffset = VFVariables[ENiagaraRibbonVFLayout::MaterialParam3].GetGPUOffset();
	PerViewUniformParameters.U0OverrideDataOffset = UV0Settings.bEnablePerParticleUOverride ? VFVariables[ENiagaraRibbonVFLayout::U0Override].GetGPUOffset() : -1;
	PerViewUniformParameters.V0RangeOverrideDataOffset = UV0Settings.bEnablePerParticleVRangeOverride ? VFVariables[ENiagaraRibbonVFLayout::V0RangeOverride].GetGPUOffset() : -1;
	PerViewUniformParameters.U1OverrideDataOffset = UV1Settings.bEnablePerParticleUOverride ? VFVariables[ENiagaraRibbonVFLayout::U1Override].GetGPUOffset() : -1;
	PerViewUniformParameters.V1RangeOverrideDataOffset = UV1Settings.bEnablePerParticleVRangeOverride ? VFVariables[ENiagaraRibbonVFLayout::V1RangeOverride].GetGPUOffset() : -1;

	PerViewUniformParameters.MaterialParamValidMask = MaterialParamValidMask;

	bool bShouldDoFacing = FacingMode == ENiagaraRibbonFacingMode::Custom || FacingMode == ENiagaraRibbonFacingMode::CustomSideVector;
	PerViewUniformParameters.FacingDataOffset = bShouldDoFacing ? VFVariables[ENiagaraRibbonVFLayout::Facing].GetGPUOffset() : -1;

	PerViewUniformParameters.U0DistributionMode = (int32)UV0Settings.DistributionMode;
	PerViewUniformParameters.U1DistributionMode = (int32)UV1Settings.DistributionMode;
	PerViewUniformParameters.PackedVData = FVector4(UV0Settings.Scale.Y, UV0Settings.Offset.Y, UV1Settings.Scale.Y, UV1Settings.Offset.Y);

	OutUniformBuffer = FNiagaraRibbonUniformBufferRef::CreateUniformBufferImmediate(PerViewUniformParameters, UniformBuffer_SingleFrame);

}

#if RHI_RAYTRACING
void FNiagaraRendererRibbons::GetDynamicRayTracingInstances(FRayTracingMaterialGatheringContext& Context, TArray<FRayTracingInstance>& OutRayTracingInstances, const FNiagaraSceneProxy* SceneProxy)
{
	if (!CVarRayTracingNiagaraRibbons.GetValueOnRenderThread())
	{
		return;
	}

	SCOPE_CYCLE_COUNTER(STAT_NiagaraRender);
	SCOPE_CYCLE_COUNTER(STAT_NiagaraRenderRibbons);
	check(SceneProxy);

	FNiagaraDynamicDataRibbon *DynamicDataRibbon = static_cast<FNiagaraDynamicDataRibbon*>(DynamicDataRender);
	NiagaraEmitterInstanceBatcher* Batcher = SceneProxy->GetBatcher();
	if (!DynamicDataRibbon || !Batcher)
	{
		return;
	}

	if (!DynamicDataRibbon->SortedIndices.Num())
	{
		return;
	}

	FNiagaraDataBuffer* SourceParticleData = DynamicDataRibbon->GetParticleDataToRender();
	if (SourceParticleData == nullptr ||
		SourceParticleData->GetNumInstancesAllocated() == 0 ||
		SourceParticleData->GetNumInstances() == 0 ||
		GbEnableNiagaraRibbonRendering == 0 ||
		!GSupportsResourceView // Current shader requires SRV to draw properly in all cases.
		)
	{
		return;
	}

	auto& View = Context.ReferenceView;
	auto& ViewFamily = Context.ReferenceViewFamily;
	// Setup material for our ray tracing instance
	FNiagaraMeshCollectorResourcesRibbon& CollectorResources = Context.RayTracingMeshResourceCollector.AllocateOneFrameResource<FNiagaraMeshCollectorResourcesRibbon>();

	FGlobalDynamicIndexBuffer::FAllocationEx DynamicIndexAllocation;
	CreatePerViewResources(Context.ReferenceView, Context.ReferenceViewFamily, SceneProxy, Context.RayTracingMeshResourceCollector, CollectorResources.UniformBuffer, DynamicIndexAllocation);

	if (DynamicIndexAllocation.MaxUsedIndex <= 0)
	{
		return;
	}

	FRayTracingInstance RayTracingInstance;
	RayTracingInstance.Geometry = &RayTracingGeometry;
	RayTracingInstance.InstanceTransforms.Add(FMatrix::Identity);

	RayTracingGeometry.Initializer.IndexBuffer = DynamicIndexAllocation.IndexBuffer->IndexBufferRHI;
	RayTracingGeometry.Initializer.IndexBufferOffset = DynamicIndexAllocation.FirstIndex * DynamicIndexAllocation.IndexStride;

	FMeshBatch MeshBatch;

	SetupMeshBatchAndCollectorResourceForView(Context.ReferenceView, Context.ReferenceViewFamily, SceneProxy, Context.RayTracingMeshResourceCollector, DynamicDataRibbon, DynamicIndexAllocation, MeshBatch, CollectorResources);

	RayTracingInstance.Materials.Add(MeshBatch);

	// Use the internal vertex buffer only when initialized otherwise used the shared vertex buffer - needs to be updated every frame
	FRWBuffer* VertexBuffer = RayTracingDynamicVertexBuffer.NumBytes > 0 ? &RayTracingDynamicVertexBuffer : nullptr;

	const uint32 VertexCount = DynamicIndexAllocation.MaxUsedIndex;
	Context.DynamicRayTracingGeometriesToUpdate.Add(
		FRayTracingDynamicGeometryUpdateParams
		{
			RayTracingInstance.Materials,
			false,
			VertexCount,
			VertexCount * (uint32)sizeof(FVector),
			MeshBatch.Elements[0].NumPrimitives,
			&RayTracingGeometry,
			VertexBuffer,
<<<<<<< HEAD
=======
			true
>>>>>>> 3ecbc206
		}
	);

	RayTracingInstance.BuildInstanceMaskAndFlags();

	OutRayTracingInstances.Add(RayTracingInstance);
}
#endif<|MERGE_RESOLUTION|>--- conflicted
+++ resolved
@@ -360,7 +360,6 @@
 }
 
 void CalculateUVScaleAndOffsets(
-<<<<<<< HEAD
 	const FNiagaraRibbonUVSettings& UVSettings,
 	const TArray<int32>& RibbonIndices,
 	const TArray<FVector4>& RibbonTangentsAndDistances,
@@ -368,52 +367,12 @@
 	int32 StartIndex, int32 EndIndex,
 	int32 NumSegments, float TotalLength,
 	float& OutUScale, float& OutUOffset, float& OutUDistributionScaler)
-=======
-	const FNiagaraDataSetReaderFloat<float>& SortKeyReader, const TArray<int32>& RibbonIndices,
-	bool bSortKeyIsAge, int32 StartIndex, int32 EndIndex, int32 NumSegments,
-	float InUTilingDistance, float InUScale, float InUOffset, ENiagaraRibbonAgeOffsetMode InAgeOffsetMode,
-	float& OutUScale, float& OutUOffset)
->>>>>>> 3ecbc206
 {
 	float NormalizedLeadingSegmentOffset;
 	if (UVSettings.LeadingEdgeMode == ENiagaraRibbonUVEdgeMode::SmoothTransition)
 	{
-<<<<<<< HEAD
 		float FirstAge = SortKeyReader[RibbonIndices[StartIndex]];
 		float SecondAge = SortKeyReader[RibbonIndices[StartIndex + 1]];
-=======
-		float AgeUScale;
-		float AgeUOffset;
-		if (InAgeOffsetMode == ENiagaraRibbonAgeOffsetMode::Scale)
-		{
-			// In scale mode we scale and offset the UVs so that no part of the texture is clipped. In order to prevent
-			// clipping at the ends we'll have to move the UVs in up to the size of a single segment of the ribbon since
-			// that's the distance we'll need to to smoothly interpolate when a new segment is added, or when an old segment
-			// is removed.  We calculate the end offset when the end of the ribbon is within a single time step of 0 or 1
-			// which is then normalized to the range of a single segment.  We can then calculate how many segments we actually
-			// have to draw the scaled ribbon, and can offset the start by the correctly scaled offset.
-			float FirstAge = SortKeyReader[RibbonIndices[StartIndex]];
-			float SecondAge = SortKeyReader[RibbonIndices[StartIndex + 1]];
-			float SecondToLastAge = SortKeyReader[RibbonIndices[EndIndex - 1]];
-			float LastAge = SortKeyReader[RibbonIndices[EndIndex]];
-
-			float StartTimeStep = SecondAge - FirstAge;
-			float StartTimeOffset = FirstAge < StartTimeStep ? StartTimeStep - FirstAge : 0;
-			float StartSegmentOffset = StartTimeOffset / StartTimeStep;
-
-			float EndTimeStep = LastAge - SecondToLastAge;
-			float EndTimeOffset = 1 - LastAge < EndTimeStep ? EndTimeStep - (1 - LastAge) : 0;
-			float EndSegmentOffset = EndTimeOffset / EndTimeStep;
-
-			float AvailableSegments = NumSegments - (StartSegmentOffset + EndSegmentOffset);
-			AgeUScale = NumSegments / AvailableSegments;
-			AgeUOffset = -((StartSegmentOffset / NumSegments) * AgeUScale);
-		}
-		else
-		{
-			float FirstAge = SortKeyReader[RibbonIndices[StartIndex]];
-			float LastAge = SortKeyReader[RibbonIndices[EndIndex]];
->>>>>>> 3ecbc206
 
 		float StartTimeStep = SecondAge - FirstAge;
 		float StartTimeOffset = FirstAge < StartTimeStep ? StartTimeStep - FirstAge : 0;
@@ -439,7 +398,6 @@
 		float EndTimeStep = LastAge - SecondToLastAge;
 		float EndTimeOffset = 1 - LastAge < EndTimeStep ? EndTimeStep - (1 - LastAge) : 0;
 
-<<<<<<< HEAD
 		NormalizedTrailingSegmentOffset = EndTimeOffset / EndTimeStep;
 	}
 	else if (UVSettings.TrailingEdgeMode == ENiagaraRibbonUVEdgeMode::Locked)
@@ -510,31 +468,6 @@
 
 	FNiagaraDataBuffer* DataToRender = Emitter->GetData().GetCurrentData();
 	if (DataToRender == nullptr || DataToRender->GetNumInstances() < 2 || !Properties->PositionDataSetAccessor.IsValid() || !Properties->SortKeyDataSetAccessor.IsValid())
-=======
-	bool bSortKeyIsAge = false;
-	FNiagaraDataSetReaderFloat<float> SortKeyReader = FNiagaraDataSetAccessor<float>::CreateReader(Data, Properties->RibbonLinkOrderBinding.DataSetVariable.GetName());
-	if ( !SortKeyReader.IsValid() )
-	{
-		bSortKeyIsAge = true;
-		SortKeyReader = FNiagaraDataSetAccessor<float>::CreateReader(Data, Properties->NormalizedAgeBinding.DataSetVariable.GetName());
-	}
-
-	const auto PosData = FNiagaraDataSetAccessor<FVector>::CreateReader(Data, Properties->PositionBinding.DataSetVariable.GetName());
-	const auto SizeData = FNiagaraDataSetAccessor<float>::CreateReader(Data, Properties->RibbonWidthBinding.DataSetVariable.GetName());
-	const auto TwistData = FNiagaraDataSetAccessor<float>::CreateReader(Data, Properties->RibbonTwistBinding.DataSetVariable.GetName());
-	const auto FacingData = FNiagaraDataSetAccessor<FVector>::CreateReader(Data, Properties->RibbonFacingBinding.DataSetVariable.GetName());
-
-	const auto MaterialParam0Data = FNiagaraDataSetAccessor<FVector4>::CreateReader(Data, Properties->DynamicMaterialBinding.DataSetVariable.GetName());
-	const auto MaterialParam1Data = FNiagaraDataSetAccessor<FVector4>::CreateReader(Data, Properties->DynamicMaterial1Binding.DataSetVariable.GetName());
-	const auto MaterialParam2Data = FNiagaraDataSetAccessor<FVector4>::CreateReader(Data, Properties->DynamicMaterial2Binding.DataSetVariable.GetName());
-	const auto MaterialParam3Data = FNiagaraDataSetAccessor<FVector4>::CreateReader(Data, Properties->DynamicMaterial3Binding.DataSetVariable.GetName());
-
-	FNiagaraDataSetReaderInt32<int32> RibbonIdData;
-	FNiagaraDataSetReaderStruct<FNiagaraID> RibbonFullIDData;
-
-	FNiagaraDataBuffer* DataToRender = Emitter->GetData().GetCurrentData();
-	if (DataToRender == nullptr || DataToRender->GetNumInstances() < 2 || !PosData.IsValid() || !SortKeyReader.IsValid())
->>>>>>> 3ecbc206
 	{
 		return nullptr;
 	}
@@ -576,18 +509,6 @@
 	float AverageTwistAngle = 0;
 	float AverageWidth = 0;
 
-<<<<<<< HEAD
-=======
-	if (Properties->RibbonIdBinding.DataSetVariable.GetType() == FNiagaraTypeDefinition::GetIDDef())
-	{
-		RibbonFullIDData = FNiagaraDataSetAccessor<FNiagaraID>::CreateReader(Data, Properties->RibbonIdBinding.DataSetVariable.GetName());
-	}
-	else
-	{
-		RibbonIdData = FNiagaraDataSetAccessor<int32>::CreateReader(Data, Properties->RibbonIdBinding.DataSetVariable.GetName());
-	}
-
->>>>>>> 3ecbc206
 	bool bFullIDs = RibbonFullIDData.IsValid();
 	bool bSimpleIDs = !bFullIDs && RibbonIdData.IsValid();
 	bool bMultiRibbons = bFullIDs || bSimpleIDs;
@@ -751,7 +672,6 @@
 					U0Scale, U0Offset, U0DistributionScaler);
 			}
 
-<<<<<<< HEAD
 			float U1Offset;
 			float U1Scale;
 			float U1DistributionScaler;
@@ -770,24 +690,12 @@
 					NumSegments, TotalDistance,
 					U1Scale, U1Offset, U1DistributionScaler);
 			}
-=======
-			float U0Offset, U0Scale, U1Offset, U1Scale;
-
-			CalculateUVScaleAndOffsets(SortKeyReader, DynamicData->SortedIndices, bSortKeyIsAge, StartIndex, DynamicData->SortedIndices.Num() - 1, NumSegments,
-				Properties->UV0TilingDistance, Properties->UV0Scale.X, Properties->UV0Offset.X, Properties->UV0AgeOffsetMode, U0Scale, U0Offset);
-			CalculateUVScaleAndOffsets(SortKeyReader, DynamicData->SortedIndices, bSortKeyIsAge, StartIndex, DynamicData->SortedIndices.Num() - 1, NumSegments,
-				Properties->UV1TilingDistance, Properties->UV1Scale.X, Properties->UV1Offset.X, Properties->UV1AgeOffsetMode, U1Scale, U1Offset);
->>>>>>> 3ecbc206
 
 			DynamicData->PackPerRibbonData(U0Scale, U0Offset, U0DistributionScaler, U1Scale, U1Offset, U1DistributionScaler, StartIndex);
 		}
 		else
 		{
 			DynamicData->PackPerRibbonData(0, 0, 0, 0, 0, 0, 0);
-		}
-		else
-		{
-			DynamicData->PackPerRibbonData(0, 0, 0, 0, 0, 0);
 		}
 	};
 
@@ -1257,10 +1165,7 @@
 			MeshBatch.Elements[0].NumPrimitives,
 			&RayTracingGeometry,
 			VertexBuffer,
-<<<<<<< HEAD
-=======
 			true
->>>>>>> 3ecbc206
 		}
 	);
 
