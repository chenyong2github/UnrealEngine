--- conflicted
+++ resolved
@@ -71,11 +71,8 @@
 	, TickBehavior(InComponent ? InComponent->GetTickBehavior() : ENiagaraTickBehavior::UsePrereqs)
 	, Age(0.0f)
 	, TickCount(0)
-<<<<<<< HEAD
-=======
 	, CurrentFrameIndex(1)
 	, ParametersValid(false)
->>>>>>> 421d6516
 	, bSolo(false)
 	, bForceSolo(false)
 	, bPendingSpawn(false)
@@ -502,11 +499,7 @@
 
 		// If we have active GPU emitters make sure we remove any pending ticks from the RT
 		NiagaraEmitterInstanceBatcher* InstanceBatcher = SystemInstanceAllocation->GetBatcher();
-<<<<<<< HEAD
-		if (SystemInstanceAllocation->bHasGPUEmitters && NiagaraSupportsComputeShaders(InstanceBatcher->GetShaderPlatform()))
-=======
 		if (SystemInstanceAllocation->bHasGPUEmitters)
->>>>>>> 421d6516
 		{
 			ENQUEUE_RENDER_COMMAND(NiagaraRemoveGPUSystem)
 			(
@@ -1967,11 +1960,7 @@
 				Component->MarkRenderDynamicDataDirty();
 
 				// Push any GPU ticks for this system instance.
-<<<<<<< HEAD
-				if (ActiveGPUEmitterCount > 0 && NiagaraSupportsComputeShaders(GetBatcher()->GetShaderPlatform()) && Component->IsRegistered())
-=======
 				if (ActiveGPUEmitterCount > 0 && Batcher && FNiagaraUtilities::AllowGPUParticles(Batcher->GetShaderPlatform()) && Component->IsRegistered())
->>>>>>> 421d6516
 				{
 					ensure(!IsComplete());
 					FNiagaraGPUSystemTick GPUTick;
