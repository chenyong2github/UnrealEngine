// Copyright 1998-2019 Epic Games, Inc. All Rights Reserved.

#include "NiagaraSystemInstance.h"
#include "NiagaraConstants.h"
#include "NiagaraCommon.h"
#include "NiagaraDataInterface.h"
#include "NiagaraStats.h"
#include "Async/ParallelFor.h"
#include "NiagaraParameterCollection.h"
#include "NiagaraWorldManager.h"
#include "NiagaraComponent.h"
#include "NiagaraRenderer.h"
#include "Templates/AlignmentTemplates.h"
#include "NiagaraEmitterInstanceBatcher.h"
#include "GameFramework/PlayerController.h"


DECLARE_CYCLE_STAT(TEXT("System Activate [GT]"), STAT_NiagaraSystemActivate, STATGROUP_Niagara);
DECLARE_CYCLE_STAT(TEXT("System Deactivate [GT]"), STAT_NiagaraSystemDeactivate, STATGROUP_Niagara);
DECLARE_CYCLE_STAT(TEXT("System Complete [GT]"), STAT_NiagaraSystemComplete, STATGROUP_Niagara);
DECLARE_CYCLE_STAT(TEXT("System Reset [GT]"), STAT_NiagaraSystemReset, STATGROUP_Niagara);
DECLARE_CYCLE_STAT(TEXT("System Reinit [GT]"), STAT_NiagaraSystemReinit, STATGROUP_Niagara);
DECLARE_CYCLE_STAT(TEXT("System Init Emitters [GT]"), STAT_NiagaraSystemInitEmitters, STATGROUP_Niagara);
DECLARE_CYCLE_STAT(TEXT("System Advance Simulation [GT] "), STAT_NiagaraSystemAdvanceSim, STATGROUP_Niagara);
DECLARE_CYCLE_STAT(TEXT("System SetSolo[GT] "), STAT_NiagaraSystemSetSolo, STATGROUP_Niagara);

DECLARE_CYCLE_STAT(TEXT("System PreSimulateTick [CNC]"), STAT_NiagaraSystemPreSimulateTick, STATGROUP_Niagara);
DECLARE_CYCLE_STAT(TEXT("System Instance Tick [CNC]"), STAT_NiagaraSystemInstanceTick, STATGROUP_Niagara);

 
/** Safety time to allow for the LastRenderTime coming back from the RT. This is overkill but that's ok.*/
static float GLastRenderTimeSafetyBias = 0.1f;
static FAutoConsoleVariableRef CVarLastRenderTimeSafetyBias(
	TEXT("fx.LastRenderTimeSafetyBias"),
	GLastRenderTimeSafetyBias,
	TEXT("The time to bias the LastRenderTime value to allow for the delay from it being written by the RT."),
	ECVF_Default
);

FNiagaraSystemInstance::FNiagaraSystemInstance(UNiagaraComponent* InComponent)
	: SystemInstanceIndex(INDEX_NONE)
	, Component(InComponent)
	, Age(0.0f)
	, TickCount(0)
	, ID(FGuid::NewGuid())
	, IDName(*ID.ToString())
	, InstanceParameters(Component)
	, bSolo(false)
	, bForceSolo(false)
	, bPendingSpawn(false)
	, bHasTickingEmitters(true)
	, bPaused(false)
	, RequestedExecutionState(ENiagaraExecutionState::Complete)
	, ActualExecutionState(ENiagaraExecutionState::Complete)
	, bDataInterfacesInitialized(false)
{
	SystemBounds.Init();

	if (Component)
	{
		UWorld* World = Component->GetWorld();
		if (World && World->Scene)
		{
			FFXSystemInterface*  FXSystemInterface = World->Scene->GetFXSystem();
			if (FXSystemInterface)
			{
				Batcher = static_cast<NiagaraEmitterInstanceBatcher*>(FXSystemInterface->GetInterface(NiagaraEmitterInstanceBatcher::Name));
			}
		}
	}
}


void FNiagaraSystemInstance::SetEmitterEnable(FName EmitterName, bool bNewEnableState)
{
	UNiagaraSystem* System = GetSystem();
	if (System != nullptr)
	{
		const TArray<FNiagaraEmitterHandle>& EmitterHandles = GetSystem()->GetEmitterHandles();
		int32 FoundIdx = INDEX_NONE;
		for (int32 EmitterIdx = 0; EmitterIdx < GetSystem()->GetEmitterHandles().Num(); ++EmitterIdx)
		{
			const FNiagaraEmitterHandle& EmitterHandle = EmitterHandles[EmitterIdx];
			if (EmitterName == EmitterHandle.GetName())
			{
				FoundIdx = EmitterIdx;
				break;
			}
		}

		if (FoundIdx != INDEX_NONE && Emitters.IsValidIndex(FoundIdx))
		{
			if (Emitters[FoundIdx]->IsAllowedToExecute())
			{
				
				{
					if (bNewEnableState)
					{
						Emitters[FoundIdx]->SetExecutionState(ENiagaraExecutionState::Active);
					}
					else
					{
						Emitters[FoundIdx]->SetExecutionState(ENiagaraExecutionState::Inactive);
					}
				}
			}
			else
			{
				UE_LOG(LogNiagara, Log, TEXT("SetEmitterEnable: Emitter \"%s\" was found in the system's list of emitters, but it does not pass FNiagaraEmitterInstance::IsAllowedToExecute() and therefore cannot be manually enabled!"), *EmitterName.ToString());
			}
		}
		else
		{
			UE_LOG(LogNiagara, Log, TEXT("SetEmitterEnable: Emitter \"%s\" was not found in the system's list of emitters!"), *EmitterName.ToString());
		}
	}
}


void FNiagaraSystemInstance::Init(bool bInForceSolo)
{
	bForceSolo = bInForceSolo;
	ActualExecutionState = ENiagaraExecutionState::Inactive;
	RequestedExecutionState = ENiagaraExecutionState::Inactive;

	//InstanceParameters = GetSystem()->GetInstanceParameters();
	// In order to get user data interface parameters in the component to work properly,
	// we need to bind here, otherwise the instances when we init data interfaces during reset will potentially
	// be the defaults (i.e. null) for things like static mesh data interfaces.
	Reset(EResetMode::ReInit);

#if WITH_EDITORONLY_DATA
	InstanceParameters.DebugName = *FString::Printf(TEXT("SystemInstance %p"), this);
#endif
	OnInitializedDelegate.Broadcast();
}

void FNiagaraSystemInstance::SetRequestedExecutionState(ENiagaraExecutionState InState)
{
	//Once in disabled state we can never get out except on Reinit.
	if (RequestedExecutionState != InState && RequestedExecutionState != ENiagaraExecutionState::Disabled)
	{
		/*const UEnum* EnumPtr = FNiagaraTypeDefinition::GetExecutionStateEnum();
		UE_LOG(LogNiagara, Log, TEXT("Component \"%s\" System \"%s\" requested change state: %s to %s, actual %s"), *GetComponent()->GetName(), *GetSystem()->GetName(), *EnumPtr->GetNameStringByValue((int64)RequestedExecutionState),
			*EnumPtr->GetNameStringByValue((int64)InState), *EnumPtr->GetNameStringByValue((int64)ActualExecutionState));
		*/
		if (InState == ENiagaraExecutionState::Disabled)
		{
			//Really move to disabled straight away.
			ActualExecutionState = ENiagaraExecutionState::Disabled;
			Cleanup();
		}
		RequestedExecutionState = InState;
	}
}

void FNiagaraSystemInstance::SetActualExecutionState(ENiagaraExecutionState InState)
{

	//Once in disabled state we can never get out except on Reinit.
	if (ActualExecutionState != InState && ActualExecutionState != ENiagaraExecutionState::Disabled)
	{
		/*const UEnum* EnumPtr = FNiagaraTypeDefinition::GetExecutionStateEnum();
		UE_LOG(LogNiagara, Log, TEXT("Component \"%s\" System \"%s\" actual change state: %s to %s"), *GetComponent()->GetName(), *GetSystem()->GetName(), *EnumPtr->GetNameStringByValue((int64)ActualExecutionState),
			*EnumPtr->GetNameStringByValue((int64)InState));
		*/
		ActualExecutionState = InState;

		if (ActualExecutionState == ENiagaraExecutionState::Active)
		{
			// We only need to notify completion once after each successful active.
			// Here's when we know that we just became active.
			bNotifyOnCompletion = true;

			// We may also end up calling HandleCompletion on each emitter.
			// This may happen *before* we've successfully pulled data off of a 
			// simulation run. This means that we need to synchronize the execution
			// states upon activation.
			for (int32 EmitterIdx = 0; EmitterIdx < Emitters.Num(); ++EmitterIdx)
			{
				FNiagaraEmitterInstance& EmitterInst = Emitters[EmitterIdx].Get();
				EmitterInst.SetExecutionState(ENiagaraExecutionState::Active);
			}
		}
	}
}

void FNiagaraSystemInstance::Dump()const
{
	GetSystemSimulation()->DumpInstance(this);
	for (auto& Emitter : Emitters)
	{
		Emitter->Dump();
	}
}

#if WITH_EDITORONLY_DATA
bool FNiagaraSystemInstance::RequestCapture(const FGuid& RequestId)
{
	if (IsComplete() || CurrentCapture.IsValid())
	{
		return false;
	}

	UE_LOG(LogNiagara, Warning, TEXT("Capture requested!"));

	bWasSoloPriorToCaptureRequest = bSolo;
	SetSolo(true);

	// Go ahead and populate the shared array so that we don't have to do this on the game thread and potentially race.
	TSharedRef<TArray<TSharedPtr<struct FNiagaraScriptDebuggerInfo, ESPMode::ThreadSafe>>, ESPMode::ThreadSafe> TempCaptureHolder = 
		MakeShared<TArray<TSharedPtr<struct FNiagaraScriptDebuggerInfo, ESPMode::ThreadSafe>>, ESPMode::ThreadSafe>();
	
	TempCaptureHolder->Add(MakeShared<FNiagaraScriptDebuggerInfo, ESPMode::ThreadSafe>(NAME_None, ENiagaraScriptUsage::SystemSpawnScript, FGuid()));
	TempCaptureHolder->Add(MakeShared<FNiagaraScriptDebuggerInfo, ESPMode::ThreadSafe>(NAME_None, ENiagaraScriptUsage::SystemUpdateScript, FGuid()));

	for (const FNiagaraEmitterHandle& Handle : GetSystem()->GetEmitterHandles())
	{
		TArray<UNiagaraScript*> Scripts;
		Handle.GetInstance()->GetScripts(Scripts, false);

		for (UNiagaraScript* Script : Scripts)
		{
			TSharedPtr<struct FNiagaraScriptDebuggerInfo, ESPMode::ThreadSafe> DebugInfoPtr = MakeShared<FNiagaraScriptDebuggerInfo, ESPMode::ThreadSafe>(Handle.GetIdName(), Script->GetUsage(), Script->GetUsageId());
			DebugInfoPtr->bWritten = false;

			TempCaptureHolder->Add(DebugInfoPtr);
		}
	}
	CapturedFrames.Add(RequestId, TempCaptureHolder);
	CurrentCapture = TempCaptureHolder;
	CurrentCaptureGuid = MakeShared<FGuid, ESPMode::ThreadSafe>(RequestId);
	return true;
}

void FNiagaraSystemInstance::FinishCapture()
{
	if (!CurrentCapture.IsValid())
	{
		return;
	}

	SetSolo(bWasSoloPriorToCaptureRequest);
	CurrentCapture.Reset();
	CurrentCaptureGuid.Reset();
}

bool FNiagaraSystemInstance::QueryCaptureResults(const FGuid& RequestId, TArray<TSharedPtr<struct FNiagaraScriptDebuggerInfo, ESPMode::ThreadSafe>>& OutCaptureResults)
{
	if (CurrentCaptureGuid.IsValid() && RequestId == *CurrentCaptureGuid.Get())
	{
		return false;
	}

	const TSharedPtr<TArray<TSharedPtr<struct FNiagaraScriptDebuggerInfo, ESPMode::ThreadSafe>>, ESPMode::ThreadSafe>* FoundEntry = CapturedFrames.Find(RequestId);
	if (FoundEntry != nullptr)
	{
		TArray<TSharedPtr<struct FNiagaraScriptDebuggerInfo, ESPMode::ThreadSafe>>* Array = FoundEntry->Get();
		OutCaptureResults.SetNum(Array->Num());

		bool bWaitForGPU = false;
		{
			for (int32 i = 0; i < FoundEntry->Get()->Num(); i++)
			{
				if ((*Array)[i]->bWaitForGPU && (*Array)[i]->bWritten == false)
				{
					bWaitForGPU = true;
					break;
				}
			}
			
			if (bWaitForGPU)
			{
				for (TSharedRef<FNiagaraEmitterInstance, ESPMode::ThreadSafe> CachedEmitter : Emitters)
				{
					CachedEmitter->WaitForDebugInfo();
				}
				return false;
			}
		}


		for (int32 i = 0; i < FoundEntry->Get()->Num(); i++)
		{
			OutCaptureResults[i] = (*Array)[i];
		}
		CapturedFrames.Remove(RequestId);
		return true;
	}

	return false;
}

TArray<TSharedPtr<struct FNiagaraScriptDebuggerInfo, ESPMode::ThreadSafe>>* FNiagaraSystemInstance::GetActiveCaptureResults()
{
	return CurrentCapture.Get();
}

TSharedPtr<struct FNiagaraScriptDebuggerInfo, ESPMode::ThreadSafe> FNiagaraSystemInstance::GetActiveCaptureWrite(const FName& InHandleName, ENiagaraScriptUsage InUsage, const FGuid& InUsageId)
{
	if (CurrentCapture.IsValid())
	{
		TSharedPtr<struct FNiagaraScriptDebuggerInfo, ESPMode::ThreadSafe>* FoundEntry = CurrentCapture->FindByPredicate([&](const TSharedPtr<struct FNiagaraScriptDebuggerInfo, ESPMode::ThreadSafe>& Entry)
		{
			return Entry->HandleName == InHandleName && UNiagaraScript::IsEquivalentUsage(Entry->Usage, InUsage) && Entry->UsageId == InUsageId;
		});

		if (FoundEntry != nullptr)
		{
			return *FoundEntry;
		}
	}
	return nullptr;
}

bool FNiagaraSystemInstance::ShouldCaptureThisFrame() const
{
	return CurrentCapture.IsValid();
}
#endif

void FNiagaraSystemInstance::SetSolo(bool bInSolo)
{
	SCOPE_CYCLE_COUNTER(STAT_NiagaraSystemSetSolo);
	if (bSolo == bInSolo)
	{
		return;
	}

	UNiagaraSystem* System = GetSystem();
	if (bInSolo)
	{
		TSharedPtr<FNiagaraSystemSimulation, ESPMode::ThreadSafe> NewSoloSim = MakeShared<FNiagaraSystemSimulation, ESPMode::ThreadSafe>();
		NewSoloSim->Init(System, Component->GetWorld(), true);

		NewSoloSim->TransferInstance(SystemSimulation.Get(), this);	

		SystemSimulation = NewSoloSim;
		bSolo = true;
	}
	else
	{
		TSharedPtr<FNiagaraSystemSimulation, ESPMode::ThreadSafe> NewSim = GetWorldManager()->GetSystemSimulation(System);

		NewSim->TransferInstance(SystemSimulation.Get(), this);
		
		SystemSimulation = NewSim;
		bSolo = false;
	}
}

void FNiagaraSystemInstance::Activate(EResetMode InResetMode)
{
	SCOPE_CYCLE_COUNTER(STAT_NiagaraSystemActivate);
	
	UNiagaraSystem* System = GetSystem();
	if (System && System->IsValid() && IsReadyToRun())
	{
		Reset(InResetMode);
	}
	else
	{
		SetRequestedExecutionState(ENiagaraExecutionState::Disabled);
	}
}

void FNiagaraSystemInstance::Deactivate(bool bImmediate)
{
	SCOPE_CYCLE_COUNTER(STAT_NiagaraSystemDeactivate);
	if (IsComplete())
	{
		return;
	}

	if (bImmediate)
	{
		Complete();
	}
	else
	{
		SetRequestedExecutionState(ENiagaraExecutionState::Inactive);
	}
}

bool FNiagaraSystemInstance::AllocateSystemInstance(class UNiagaraComponent* InComponent, TUniquePtr< FNiagaraSystemInstance >& OutSystemInstanceAllocation)
{
	OutSystemInstanceAllocation = MakeUnique<FNiagaraSystemInstance>(InComponent);
	return true;
}

bool FNiagaraSystemInstance::DeallocateSystemInstance(TUniquePtr< FNiagaraSystemInstance >& SystemInstanceAllocation)
{
	if (SystemInstanceAllocation.IsValid())
	{
		TSharedPtr<FNiagaraSystemSimulation, ESPMode::ThreadSafe> SystemSim = SystemInstanceAllocation->GetSystemSimulation();

		// Make sure we remove the instance
		if (SystemInstanceAllocation->SystemInstanceIndex != INDEX_NONE)
		{
			SystemSim->RemoveInstance(SystemInstanceAllocation.Get());
		}

		// Queue deferred deletion from the WorldManager
		FNiagaraWorldManager* WorldManager = SystemInstanceAllocation->GetWorldManager();
		check(WorldManager != nullptr);

		SystemInstanceAllocation->Component = nullptr;

		WorldManager->DestroySystemInstance(SystemInstanceAllocation);
		check(SystemInstanceAllocation == nullptr);
	}
	SystemInstanceAllocation = nullptr;
	
	return true;
}

void FNiagaraSystemInstance::Complete()
{
	SCOPE_CYCLE_COUNTER(STAT_NiagaraSystemComplete);
	
	// Only notify others if have yet to complete
	bool bNeedToNotifyOthers = bNotifyOnCompletion;

	//UE_LOG(LogNiagara, Log, TEXT("FNiagaraSystemInstance::Complete { %p"), this);

	if (SystemInstanceIndex != INDEX_NONE)
	{
		TSharedPtr<FNiagaraSystemSimulation, ESPMode::ThreadSafe> SystemSim = GetSystemSimulation();
		SystemSim->RemoveInstance(this);

		SetActualExecutionState(ENiagaraExecutionState::Complete);
		SetRequestedExecutionState(ENiagaraExecutionState::Complete);

		for (TSharedRef<FNiagaraEmitterInstance, ESPMode::ThreadSafe> Simulation : Emitters)
		{
			Simulation->HandleCompletion(true);
		}
	}
	else
	{
		SetActualExecutionState(ENiagaraExecutionState::Complete);
		SetRequestedExecutionState(ENiagaraExecutionState::Complete);
	}

	DestroyDataInterfaceInstanceData();

	UnbindParameters();

	if (bNeedToNotifyOthers)
	{
		//UE_LOG(LogNiagara, Log, TEXT("FNiagaraSystemInstance::BroadCast OnCompleteDelegate { %p"), this);
		OnCompleteDelegate.Broadcast(this);
		//UE_LOG(LogNiagara, Log, TEXT("FNiagaraSystemInstance::BroadCast OnCompleteDelegate } %p"), this);

		if (Component)
		{
			//UE_LOG(LogNiagara, Log, TEXT("FNiagaraSystemInstance::Component->OnSystemComplete { %p"), this);
			Component->OnSystemComplete();
			//UE_LOG(LogNiagara, Log, TEXT("FNiagaraSystemInstance::Component->OnSystemComplete } %p"), this);
		}

		//UE_LOG(LogNiagara, Log, TEXT("FNiagaraSystemInstance::Complete } %p"), this);

		
		// We've already notified once, no need to do so again.
		bNotifyOnCompletion = false;
	}
}

void FNiagaraSystemInstance::SetPaused(bool bInPaused)
{
	if (bInPaused == bPaused)
	{
		return;
	}
	
	if (SystemInstanceIndex != INDEX_NONE)
	{
		FNiagaraSystemSimulation* SystemSim = GetSystemSimulation().Get();
		if (SystemSim)
		{
			if (bInPaused)
			{
				SystemSim->PauseInstance(this);
			}
			else
			{
				SystemSim->UnpauseInstance(this);
			}
		}
	}

	bPaused = bInPaused;
}

void FNiagaraSystemInstance::Reset(FNiagaraSystemInstance::EResetMode Mode)
{
	SCOPE_CYCLE_COUNTER(STAT_NiagaraSystemReset);

	if (Mode == EResetMode::None)
	{
		// Right now we don't support binding with reset mode none.
		/*if (Mode == EResetMode::None && bBindParams)
		{
			BindParameters();
		}*/
		return;
	}
	
	if (Component)
	{
		Component->SetLastRenderTime(Component->GetWorld()->GetTimeSeconds());
	}

	SetPaused(false);

	if (SystemSimulation.IsValid())
	{
		SystemSimulation->RemoveInstance(this);
	}
	else
	{
		Mode = EResetMode::ReInit;
	}

	//If we were disabled, try to reinit on reset.
	if (IsDisabled())
	{
		Mode = EResetMode::ReInit;
	}
		
	// Depending on the rest mode we may need to bind or can possibly skip it
	// We must bind if we were previously complete as unbind will have been called, we can not get here if the system was disabled
	bool bBindParams = IsComplete();
	if (Mode == EResetMode::ResetSystem)
	{
		//UE_LOG(LogNiagara, Log, TEXT("FNiagaraSystemInstance::Reset false"));
		ResetInternal(false);
	}
	else if (Mode == EResetMode::ResetAll)
	{
		//UE_LOG(LogNiagara, Log, TEXT("FNiagaraSystemInstance::Reset true"));
		ResetInternal(true);
		bBindParams = !IsDisabled();
	}
	else if (Mode == EResetMode::ReInit)
	{
		//UE_LOG(LogNiagara, Log, TEXT("FNiagaraSystemInstance::ReInit"));
		ReInitInternal();
		bBindParams = !IsDisabled();
	}
	
	if (bBindParams)
	{
		BindParameters();
	}

	SetRequestedExecutionState(ENiagaraExecutionState::Active);
	SetActualExecutionState(ENiagaraExecutionState::Active);

	if (bBindParams)
	{
		InitDataInterfaces();
	}

	//Interface init can disable the system.
	if (!IsComplete())
	{
		bPendingSpawn = true;
		SystemSimulation->AddInstance(this);

		UNiagaraSystem* System = GetSystem();
		if (System->NeedsWarmup())
		{
			int32 WarmupTicks = System->GetWarmupTickCount();
			float WarmupDt = System->GetWarmupTickDelta();
			
			AdvanceSimulation(WarmupTicks, WarmupDt);

			//Reset age to zero.
			Age = 0.0f;
			TickCount = 0;
		}
	}

	if (Component)
	{
		// This system may not tick again immediately so we mark the render state dirty here so that
		// the renderers will be reset this frame.
		Component->MarkRenderDynamicDataDirty();
	}
}

void FNiagaraSystemInstance::ResetInternal(bool bResetSimulations)
{
	Age = 0;
	TickCount = 0;
	UNiagaraSystem* System = GetSystem();
	if (System == nullptr || Component == nullptr || IsDisabled())
	{
		return;
	}

#if WITH_EDITOR
	if (Component->GetWorld() != nullptr && Component->GetWorld()->WorldType == EWorldType::Editor)
	{
		Component->GetOverrideParameters().Tick();
	}
#endif

	bool bAllReadyToRun = IsReadyToRun();

	if (!bAllReadyToRun)
	{
		return;
	}

	if (!System->IsValid())
	{
		SetRequestedExecutionState(ENiagaraExecutionState::Disabled);
		UE_LOG(LogNiagara, Warning, TEXT("Failed to activate Niagara System due to invalid asset!"));
		return;
	}

	for (TSharedRef<FNiagaraEmitterInstance, ESPMode::ThreadSafe> Simulation : Emitters)
	{
		Simulation->ResetSimulation(bResetSimulations);
	}

#if WITH_EDITOR
	//UE_LOG(LogNiagara, Log, TEXT("OnResetInternal %p"), this);
	OnResetDelegate.Broadcast();
#endif
}

UNiagaraParameterCollectionInstance* FNiagaraSystemInstance::GetParameterCollectionInstance(UNiagaraParameterCollection* Collection)
{
	return SystemSimulation->GetParameterCollectionInstance(Collection);
}

void FNiagaraSystemInstance::AdvanceSimulation(int32 TickCountToSimulate, float TickDeltaSeconds)
{
	if (TickCountToSimulate > 0)
	{
		SCOPE_CYCLE_COUNTER(STAT_NiagaraSystemAdvanceSim);
		bool bWasSolo = bSolo;
		SetSolo(true);

		for (int32 TickIdx = 0; TickIdx < TickCountToSimulate; ++TickIdx)
		{
			ComponentTick(TickDeltaSeconds);
		}
		SetSolo(bWasSolo);
	}
}

bool FNiagaraSystemInstance::IsReadyToRun() const
{
	bool bAllReadyToRun = true;

	UNiagaraSystem* System = GetSystem();

	if (!System || !System->IsReadyToRun())
	{
		return false;
	}

	for (TSharedRef<FNiagaraEmitterInstance, ESPMode::ThreadSafe> Simulation : Emitters)
	{
		if (!Simulation->IsReadyToRun())
		{
			bAllReadyToRun = false;
		}
	}
	return bAllReadyToRun;
}

bool DoSystemDataInterfacesRequireSolo(const UNiagaraSystem& System, const UNiagaraComponent& Component)
{
	if (System.HasSystemScriptDIsWithPerInstanceData())
	{
		return true;
	}

	const TArray<FName>& UserDINamesReadInSystemScripts = System.GetUserDINamesReadInSystemScripts();
	if (UserDINamesReadInSystemScripts.Num() > 0)
	{
		TArray<FNiagaraVariable> OverrideParameterVariables;
		Component.GetOverrideParameters().GetParameters(OverrideParameterVariables);
		for (const FNiagaraVariable& OverrideParameterVariable : OverrideParameterVariables)
		{
			if (OverrideParameterVariable.IsDataInterface() && UserDINamesReadInSystemScripts.Contains(OverrideParameterVariable.GetName()))
			{
				return true;
			}
		}
	}

	return false;
}

void FNiagaraSystemInstance::ReInitInternal()
{
	SCOPE_CYCLE_COUNTER(STAT_NiagaraSystemReinit);
	Age = 0;
	TickCount = 0;
	UNiagaraSystem* System = GetSystem();
	if (System == nullptr || Component == nullptr)
	{
		return;
	}

	//Bypass the SetExecutionState() and it's check for disabled.
	RequestedExecutionState = ENiagaraExecutionState::Inactive;
	ActualExecutionState = ENiagaraExecutionState::Inactive;

	bool bAllReadyToRun = IsReadyToRun();

	if (!bAllReadyToRun)
	{
		return;
	}
	
	if (!System->IsValid())
	{
		SetRequestedExecutionState(ENiagaraExecutionState::Disabled);
		UE_LOG(LogNiagara, Warning, TEXT("Failed to activate Niagara System due to invalid asset!"));
		return;
	}

	/** Do we need to run in solo mode? */
	bSolo = bForceSolo || DoSystemDataInterfacesRequireSolo(*System, *Component);
	if (bSolo)
	{
		if (!SystemSimulation.IsValid())
		{
			SystemSimulation = MakeShared<FNiagaraSystemSimulation, ESPMode::ThreadSafe>();
			SystemSimulation->Init(System, Component->GetWorld(), true);
		}
	}
	else
	{
		SystemSimulation = GetWorldManager()->GetSystemSimulation(System);
	}

	//When re initializing, throw away old emitters and init new ones.
	Emitters.Reset();
	InitEmitters();
	
	InstanceParameters.Reset();
	InstanceParameters.AddParameter(SYS_PARAM_ENGINE_POSITION, true, false);
	InstanceParameters.AddParameter(SYS_PARAM_ENGINE_ROTATION, true, false);
	InstanceParameters.AddParameter(SYS_PARAM_ENGINE_SCALE, true, false);
	InstanceParameters.AddParameter(SYS_PARAM_ENGINE_VELOCITY, true, false);
	InstanceParameters.AddParameter(SYS_PARAM_ENGINE_X_AXIS, true, false);
	InstanceParameters.AddParameter(SYS_PARAM_ENGINE_Y_AXIS, true, false);
	InstanceParameters.AddParameter(SYS_PARAM_ENGINE_Z_AXIS, true, false);
	InstanceParameters.AddParameter(SYS_PARAM_ENGINE_LOCAL_TO_WORLD, true, false);
	InstanceParameters.AddParameter(SYS_PARAM_ENGINE_WORLD_TO_LOCAL, true, false);
	InstanceParameters.AddParameter(SYS_PARAM_ENGINE_LOCAL_TO_WORLD_TRANSPOSED, true, false);
	InstanceParameters.AddParameter(SYS_PARAM_ENGINE_WORLD_TO_LOCAL_TRANSPOSED, true, false);
	InstanceParameters.AddParameter(SYS_PARAM_ENGINE_LOCAL_TO_WORLD_NO_SCALE, true, false);
	InstanceParameters.AddParameter(SYS_PARAM_ENGINE_WORLD_TO_LOCAL_NO_SCALE, true, false);
	InstanceParameters.AddParameter(SYS_PARAM_ENGINE_DELTA_TIME, true, false);
	InstanceParameters.AddParameter(SYS_PARAM_ENGINE_TIME, true, false);
	InstanceParameters.AddParameter(SYS_PARAM_ENGINE_REAL_TIME, true, false);
	InstanceParameters.AddParameter(SYS_PARAM_ENGINE_INV_DELTA_TIME, true, false);
	InstanceParameters.AddParameter(SYS_PARAM_ENGINE_TIME_SINCE_RENDERED, true, false);
	InstanceParameters.AddParameter(SYS_PARAM_ENGINE_EXECUTION_STATE, true, false);
	InstanceParameters.AddParameter(SYS_PARAM_ENGINE_LOD_DISTANCE, true, false);
	InstanceParameters.AddParameter(SYS_PARAM_ENGINE_SYSTEM_NUM_EMITTERS, true, false);
	InstanceParameters.AddParameter(SYS_PARAM_ENGINE_SYSTEM_NUM_EMITTERS_ALIVE, true, false);
	InstanceParameters.AddParameter(SYS_PARAM_ENGINE_SYSTEM_AGE);
	InstanceParameters.AddParameter(SYS_PARAM_ENGINE_SYSTEM_TICK_COUNT);

	// This is required for user default data interface's (like say static meshes) to be set up properly.
	// Additionally, it must happen here for data to be properly found below.
	const bool bOnlyAdd = false;
	System->GetExposedParameters().CopyParametersTo(InstanceParameters, bOnlyAdd, FNiagaraParameterStore::EDataInterfaceCopyMethod::Reference);

	TArray<FNiagaraVariable> NumParticleVars;
	TArray<FNiagaraVariable> TotalSpawnedParticlesVars;
	for (int32 i = 0; i < Emitters.Num(); i++)
	{
		TSharedRef<FNiagaraEmitterInstance, ESPMode::ThreadSafe> Simulation = Emitters[i];
		FString EmitterName = Simulation->GetEmitterHandle().GetInstance()->GetUniqueEmitterName();
		
		{
			FNiagaraVariable Var = SYS_PARAM_ENGINE_EMITTER_NUM_PARTICLES;
			FString ParamName = Var.GetName().ToString().Replace(TEXT("Emitter"), *EmitterName);
			Var.SetName(*ParamName);
			InstanceParameters.AddParameter(Var, true, false);
			NumParticleVars.Add(Var);
		}
		{
			FNiagaraVariable Var = SYS_PARAM_ENGINE_EMITTER_TOTAL_SPAWNED_PARTICLES;
			FString ParamName = Var.GetName().ToString().Replace(TEXT("Emitter"), *EmitterName);
			Var.SetName(*ParamName);
			InstanceParameters.AddParameter(Var, true, false);
			TotalSpawnedParticlesVars.Add(Var);
		}
	}

	// Make sure all parameters are added before initializing the bindings, otherwise parameter store layout changes might invalidate the bindings.
	OwnerPositionParam.Init(InstanceParameters, SYS_PARAM_ENGINE_POSITION);
	OwnerScaleParam.Init(InstanceParameters, SYS_PARAM_ENGINE_SCALE);
	OwnerVelocityParam.Init(InstanceParameters, SYS_PARAM_ENGINE_VELOCITY);
	OwnerXAxisParam.Init(InstanceParameters, SYS_PARAM_ENGINE_X_AXIS);
	OwnerYAxisParam.Init(InstanceParameters, SYS_PARAM_ENGINE_Y_AXIS);
	OwnerZAxisParam.Init(InstanceParameters, SYS_PARAM_ENGINE_Z_AXIS);

	OwnerRotationParam.Init(InstanceParameters, SYS_PARAM_ENGINE_ROTATION);

	OwnerTransformParam.Init(InstanceParameters, SYS_PARAM_ENGINE_LOCAL_TO_WORLD);
	OwnerInverseParam.Init(InstanceParameters, SYS_PARAM_ENGINE_WORLD_TO_LOCAL);
	OwnerTransposeParam.Init(InstanceParameters, SYS_PARAM_ENGINE_LOCAL_TO_WORLD_TRANSPOSED);
	OwnerInverseTransposeParam.Init(InstanceParameters, SYS_PARAM_ENGINE_WORLD_TO_LOCAL_TRANSPOSED);
	OwnerTransformNoScaleParam.Init(InstanceParameters, SYS_PARAM_ENGINE_LOCAL_TO_WORLD_NO_SCALE);
	OwnerInverseNoScaleParam.Init(InstanceParameters, SYS_PARAM_ENGINE_WORLD_TO_LOCAL_NO_SCALE);

	OwnerDeltaSecondsParam.Init(InstanceParameters, SYS_PARAM_ENGINE_DELTA_TIME);
	OwnerInverseDeltaSecondsParam.Init(InstanceParameters, SYS_PARAM_ENGINE_INV_DELTA_TIME);

	SystemAgeParam.Init(InstanceParameters, SYS_PARAM_ENGINE_SYSTEM_AGE);
	SystemTickCountParam.Init(InstanceParameters, SYS_PARAM_ENGINE_SYSTEM_TICK_COUNT);
	OwnerEngineTimeParam.Init(InstanceParameters, SYS_PARAM_ENGINE_TIME);
	OwnerEngineRealtimeParam.Init(InstanceParameters, SYS_PARAM_ENGINE_REAL_TIME);

	OwnerLODDistanceParam.Init(InstanceParameters, SYS_PARAM_ENGINE_LOD_DISTANCE);
	SystemNumEmittersParam.Init(InstanceParameters, SYS_PARAM_ENGINE_SYSTEM_NUM_EMITTERS);
	SystemNumEmittersAliveParam.Init(InstanceParameters, SYS_PARAM_ENGINE_SYSTEM_NUM_EMITTERS_ALIVE);

	SystemTimeSinceRenderedParam.Init(InstanceParameters, SYS_PARAM_ENGINE_TIME_SINCE_RENDERED);

	OwnerExecutionStateParam.Init(InstanceParameters, SYS_PARAM_ENGINE_EXECUTION_STATE);

	ParameterNumParticleBindings.SetNum(NumParticleVars.Num());
	for (int32 i = 0; i < NumParticleVars.Num(); i++)
	{
		ParameterNumParticleBindings[i].Init(InstanceParameters, NumParticleVars[i]);
	}

	ParameterTotalSpawnedParticlesBindings.SetNum(TotalSpawnedParticlesVars.Num());
	for (int32 i = 0; i < TotalSpawnedParticlesVars.Num(); i++)
	{
		ParameterTotalSpawnedParticlesBindings[i].Init(InstanceParameters, TotalSpawnedParticlesVars[i]);
	}

	// rebind now after all parameters have been added
	InstanceParameters.Rebind();

	TickInstanceParameters(0.01f);

	//Invalidate the component render state so we recreate the scene proxy and the renderers.
	Component->MarkRenderStateDirty();

#if WITH_EDITOR
	//UE_LOG(LogNiagara, Log, TEXT("OnResetInternal %p"), this);
	OnResetDelegate.Broadcast();
#endif

}

FNiagaraSystemInstance::~FNiagaraSystemInstance()
{
	//UE_LOG(LogNiagara, Log, TEXT("~FNiagaraSystemInstance %p"), this);

	//FlushRenderingCommands();

	Cleanup();

// #if WITH_EDITOR
// 	OnDestroyedDelegate.Broadcast();
// #endif
}

void FNiagaraSystemInstance::Cleanup()
{
	if (SystemInstanceIndex != INDEX_NONE)
	{
		TSharedPtr<FNiagaraSystemSimulation, ESPMode::ThreadSafe> SystemSim = GetSystemSimulation();
		SystemSim->RemoveInstance(this);
	}

	DestroyDataInterfaceInstanceData();

	UnbindParameters();

	// Clear out the emitters.
	Emitters.Empty(0);
}

//Unsure on usage of this atm. Possibly useful in future.
// void FNiagaraSystemInstance::RebindParameterCollection(UNiagaraParameterCollectionInstance* OldInstance, UNiagaraParameterCollectionInstance* NewInstance)
// {
// 	OldInstance->GetParameterStore().Unbind(&InstanceParameters);
// 	NewInstance->GetParameterStore().Bind(&InstanceParameters);
// 
// 	for (TSharedRef<FNiagaraEmitterInstance, ESPMode::ThreadSafe> Simulation : Emitters)
// 	{
// 		Simulation->RebindParameterCollection(OldInstance, NewInstance);
// 	}
// 
// 	//Have to re init the instance data for data interfaces.
// 	//This is actually lots more work than absolutely needed in some cases so we can improve it a fair bit.
// 	InitDataInterfaces();
// }

void FNiagaraSystemInstance::BindParameters()
{
	if (!Component)
	{
		return;
	}

	Component->GetOverrideParameters().Bind(&InstanceParameters);
	InstanceParameters.Bind(&SystemSimulation->GetSpawnExecutionContext().Parameters);
	InstanceParameters.Bind(&SystemSimulation->GetUpdateExecutionContext().Parameters);

	if (SystemSimulation->GetIsSolo())
	{
		// If this simulation is solo than we can bind the instance parameters to the system simulation contexts so that
		// the system and emitter scripts use the per-instance data interfaces.
		Component->GetOverrideParameters().Bind(&SystemSimulation->GetSpawnExecutionContext().Parameters);
		Component->GetOverrideParameters().Bind(&SystemSimulation->GetUpdateExecutionContext().Parameters);
	}
	else 
	{
		// If this simulation is not solo than we have bind the source system parameters to the system simulation contexts so that
		// the system and emitter scripts use the default shared data interfaces.
		GetSystem()->GetExposedParameters().Bind(&SystemSimulation->GetSpawnExecutionContext().Parameters);
		GetSystem()->GetExposedParameters().Bind(&SystemSimulation->GetSpawnExecutionContext().Parameters);
	}

	for (TSharedRef<FNiagaraEmitterInstance, ESPMode::ThreadSafe> Simulation : Emitters)
	{
		Simulation->BindParameters();
	}
}

void FNiagaraSystemInstance::UnbindParameters()
{

	if (Component)
	{
		Component->GetOverrideParameters().Unbind(&InstanceParameters);
	}

	if (SystemSimulation.IsValid())
	{
		InstanceParameters.Unbind(&SystemSimulation->GetSpawnExecutionContext().Parameters);
		InstanceParameters.Unbind(&SystemSimulation->GetUpdateExecutionContext().Parameters);
		if (SystemSimulation->GetIsSolo())
		{
			if (Component)
			{
				Component->GetOverrideParameters().Unbind(&SystemSimulation->GetSpawnExecutionContext().Parameters);
				Component->GetOverrideParameters().Unbind(&SystemSimulation->GetUpdateExecutionContext().Parameters);
			}
		}
		else 
		{
			UNiagaraSystem* System = GetSystem();
			if (System)
			{
				System->GetExposedParameters().Unbind(&SystemSimulation->GetSpawnExecutionContext().Parameters);
				System->GetExposedParameters().Unbind(&SystemSimulation->GetSpawnExecutionContext().Parameters);
			}
		}
	}

	for (TSharedRef<FNiagaraEmitterInstance, ESPMode::ThreadSafe> Simulation : Emitters)
	{
		Simulation->UnbindParameters();
	}
}

FNiagaraWorldManager* FNiagaraSystemInstance::GetWorldManager()const
{
	return Component ? FNiagaraWorldManager::Get(Component->GetWorld()) : nullptr; 
}

bool FNiagaraSystemInstance::RequiresDistanceFieldData() const
{
	if (!bHasGPUEmitters)
	{
		return false;
	}

	for (const TSharedRef<FNiagaraEmitterInstance, ESPMode::ThreadSafe>& Emitter : Emitters)
	{
		FNiagaraComputeExecutionContext* GPUContext = Emitter->GetGPUContext();
		if (GPUContext)
		{
			for (UNiagaraDataInterface* DataInterface : GPUContext->CombinedParamStore.GetDataInterfaces())
			{
				if (DataInterface && DataInterface->RequiresDistanceFieldData())
				{
					return true;
				}
			}
		}
	}

	return false;
}

void FNiagaraSystemInstance::InitDataInterfaces()
{
	// If either the System or the component is invalid, it is possible that our cached data interfaces
	// are now bogus and could point to invalid memory. Only the UNiagaraComponent or UNiagaraSystem
	// can hold onto GC references to the DataInterfaces.
	if (GetSystem() == nullptr || IsDisabled())
	{
		return;
	}

	if (Component == nullptr)
	{
		return;
	}

	Component->GetOverrideParameters().Tick();
	
	DestroyDataInterfaceInstanceData();

	GPUDataInterfaceInstanceDataSize = 0;

	//Now the interfaces in the simulations are all correct, we can build the per instance data table.
	int32 InstanceDataSize = 0;
	DataInterfaceInstanceDataOffsets.Empty();
	auto CalcInstDataSize = [&](const TArray<UNiagaraDataInterface*>& Interfaces)
	{
		for (UNiagaraDataInterface* Interface : Interfaces)
		{
			if (!Interface)
			{
				continue;
			}

			if (int32 Size = Interface->PerInstanceDataSize())
			{
				int32* ExistingInstanceDataOffset = DataInterfaceInstanceDataOffsets.Find(Interface);
				if (!ExistingInstanceDataOffset)//Don't add instance data for interfaces we've seen before.
				{
					DataInterfaceInstanceDataOffsets.Add(Interface) = InstanceDataSize;
					// Assume that some of our data is going to be 16 byte aligned, so enforce that 
					// all per-instance data is aligned that way.
					InstanceDataSize += Align(Size, 16);
				}
			}
		}
	};

	CalcInstDataSize(InstanceParameters.GetDataInterfaces());//This probably should be a proper exec context. 

	if (SystemSimulation->GetIsSolo())
	{
		CalcInstDataSize(SystemSimulation->GetSpawnExecutionContext().GetDataInterfaces());
		SystemSimulation->GetSpawnExecutionContext().DirtyDataInterfaces();

		CalcInstDataSize(SystemSimulation->GetUpdateExecutionContext().GetDataInterfaces());
		SystemSimulation->GetUpdateExecutionContext().DirtyDataInterfaces();
	}

	//Iterate over interfaces to get size for table and clear their interface bindings.
	for (TSharedRef<FNiagaraEmitterInstance, ESPMode::ThreadSafe> Simulation : Emitters)
	{
		FNiagaraEmitterInstance& Sim = Simulation.Get();
		CalcInstDataSize(Sim.GetSpawnExecutionContext().GetDataInterfaces());
		CalcInstDataSize(Sim.GetUpdateExecutionContext().GetDataInterfaces());
		for (int32 i = 0; i < Sim.GetEventExecutionContexts().Num(); i++)
		{
			CalcInstDataSize(Sim.GetEventExecutionContexts()[i].GetDataInterfaces());
		}

		//Also force a rebind while we're here.
		Sim.DirtyDataInterfaces();
	}

	DataInterfaceInstanceData.SetNumUninitialized(InstanceDataSize);

	bDataInterfacesInitialized = true;
	for (TPair<TWeakObjectPtr<UNiagaraDataInterface>, int32>& Pair : DataInterfaceInstanceDataOffsets)
	{
		if (UNiagaraDataInterface* Interface = Pair.Key.Get())
		{
			check(IsAligned(&DataInterfaceInstanceData[Pair.Value], 16));

			GPUDataInterfaceInstanceDataSize += Pair.Key->PerInstanceDataPassedToRenderThreadSize();

			//Ideally when we make the batching changes, we can keep the instance data in big single type blocks that can all be updated together with a single virtual call.
			bool bResult = Pair.Key->InitPerInstanceData(&DataInterfaceInstanceData[Pair.Value], this);
			bDataInterfacesInitialized &= bResult;
			if (!bResult)
			{
				UE_LOG(LogNiagara, Error, TEXT("Error initializing data interface \"%s\" for system. %u | %s"), *Interface->GetPathName(), Component, *Component->GetAsset()->GetName());
			}
		}
		else
		{
			UE_LOG(LogNiagara, Error, TEXT("A data interface currently in use by an System has been destroyed."));
			bDataInterfacesInitialized = false;
		}
	}

	if (!bDataInterfacesInitialized && (!IsComplete() && !IsPendingSpawn()))
	{
		//Some error initializing the data interfaces so disable until we're explicitly reinitialized.
		UE_LOG(LogNiagara, Error, TEXT("Error initializing data interfaces. Completing system. %u | %s"), Component, *Component->GetAsset()->GetName());
		Complete();
	}
}

bool FNiagaraSystemInstance::GetPerInstanceDataAndOffsets(void*& OutData, uint32& OutDataSize, TMap<TWeakObjectPtr<UNiagaraDataInterface>, int32>*& OutOffsets)
{
	OutData = DataInterfaceInstanceData.GetData();
	OutDataSize = DataInterfaceInstanceData.Num();
	OutOffsets = &DataInterfaceInstanceDataOffsets;
	return DataInterfaceInstanceDataOffsets.Num() != 0;
}

int32 FNiagaraSystemInstance::GetDetailLevel()const
{
	int32 DetailLevel = INiagaraModule::GetDetailLevel();
#if WITH_EDITOR
	if (Component && Component->bEnablePreviewDetailLevel)
	{
		DetailLevel = Component->PreviewDetailLevel;
	}
#endif
	return DetailLevel;
}

void FNiagaraSystemInstance::TickDataInterfaces(float DeltaSeconds, bool bPostSimulate)
{
	if (!GetSystem() || !Component || IsDisabled())
	{
		return;
	}

	bool bReInitDataInterfaces = false;
	if (bPostSimulate)
	{
		for (TPair<TWeakObjectPtr<UNiagaraDataInterface>, int32>& Pair : DataInterfaceInstanceDataOffsets)
		{
			if (UNiagaraDataInterface* Interface = Pair.Key.Get())
			{
				//Ideally when we make the batching changes, we can keep the instance data in big single type blocks that can all be updated together with a single virtual call.
				bReInitDataInterfaces |= Interface->PerInstanceTickPostSimulate(&DataInterfaceInstanceData[Pair.Value], this, DeltaSeconds);
			}
		}
	}
	else
	{
		for (TPair<TWeakObjectPtr<UNiagaraDataInterface>, int32>& Pair : DataInterfaceInstanceDataOffsets)
		{
			if (UNiagaraDataInterface* Interface = Pair.Key.Get())
			{
				//Ideally when we make the batching changes, we can keep the instance data in big single type blocks that can all be updated together with a single virtual call.
				bReInitDataInterfaces |= Interface->PerInstanceTick(&DataInterfaceInstanceData[Pair.Value], this, DeltaSeconds);
			}
		}
	}

	if (bReInitDataInterfaces)
	{
		InitDataInterfaces();
	}
}

float FNiagaraSystemInstance::GetLODDistance()
{
	check(Component);
#if WITH_EDITOR
	if (Component->bEnablePreviewLODDistance)
	{
		return Component->PreviewLODDistance;
	}
#endif

	constexpr float DefaultLODDistance = 0.0f;

	FNiagaraWorldManager* WorldManager = GetWorldManager();
	if ( WorldManager == nullptr )
	{
		return DefaultLODDistance;
	}

	const FVector EffectLocation = Component->GetComponentLocation();

	// If we are inside the WorldManager tick we will use the cache player view locations as we can be ticked on different threads
	if (WorldManager->CachedPlayerViewLocationsValid())
	{
		TArrayView<const FVector> PlayerViewLocations = WorldManager->GetCachedPlayerViewLocations();
		if (PlayerViewLocations.Num() == 0)
		{
			return DefaultLODDistance;
		}

		// We are being ticked inside the WorldManager and can safely use the list of cached player view locations
		float LODDistanceSqr = FMath::Square(WORLD_MAX);
		for (const FVector& ViewLocation : PlayerViewLocations)
		{
			const float DistanceToEffectSqr = FVector(ViewLocation - EffectLocation).SizeSquared();
			LODDistanceSqr = FMath::Min(LODDistanceSqr, DistanceToEffectSqr);
		}
		return FMath::Sqrt(LODDistanceSqr);
	}

	// If we are not inside the WorldManager tick (solo tick) we must look over the player view locations manually
	ensureMsgf(IsInGameThread(), TEXT("FNiagaraSystemInstance::GetLODDistance called in potentially thread unsafe way"));

	if ( UWorld* World = Component->GetWorld() )
	{
<<<<<<< HEAD
		constexpr float DefaultLODDistance = 0.0f;

		FNiagaraWorldManager* WorldManager = GetWorldManager();
		if ( WorldManager == nullptr )
		{
			return DefaultLODDistance;
=======
		TArray<FVector, TInlineAllocator<8> > PlayerViewLocations;
		if (World->GetPlayerControllerIterator())
		{
			for (FConstPlayerControllerIterator Iterator = World->GetPlayerControllerIterator(); Iterator; ++Iterator)
			{
				APlayerController* PlayerController = Iterator->Get();
				if (PlayerController && PlayerController->IsLocalPlayerController())
				{
					FVector* ViewLocation = new(PlayerViewLocations) FVector;
					FRotator ViewRotation;
					PlayerController->GetPlayerViewPoint(*ViewLocation, ViewRotation);
				}
			}
>>>>>>> a1e6ec07
		}

		TArrayView<const FVector> PlayerViewLocations = WorldManager->GetCachedPlayerViewLocations();
		if ( PlayerViewLocations.Num() == 0 )
		{
<<<<<<< HEAD
			return DefaultLODDistance;
		}

		float LODDistanceSqr = FMath::Square(WORLD_MAX);
		for (const FVector& ViewLocation : PlayerViewLocations)
=======
			PlayerViewLocations = World->ViewLocationsRenderedLastFrame;
		}

		if (PlayerViewLocations.Num() > 0)
>>>>>>> a1e6ec07
		{
			float LODDistanceSqr = FMath::Square(WORLD_MAX);
			for (const FVector& ViewLocation : PlayerViewLocations)
			{
				const float DistanceToEffectSqr = FVector(ViewLocation - EffectLocation).SizeSquared();
				LODDistanceSqr = FMath::Min(LODDistanceSqr, DistanceToEffectSqr);
			}
			return FMath::Sqrt(LODDistanceSqr);
		}
	}
	return DefaultLODDistance;
}

void FNiagaraSystemInstance::TickInstanceParameters(float DeltaSeconds)
{
	if (!Component)
	{
		return;
	}

	//TODO: Create helper binding objects to avoid the search in set parameter value.
	//Set System params.
	FTransform ComponentTrans = Component->GetComponentTransform();
	FVector CurrPos = ComponentTrans.GetLocation();
	FVector OldPos = FMath::IsNearlyZero(Age) ? CurrPos : OwnerPositionParam.GetValue(); // The first frame the value in OwnerPositionParam is uninitialized memory, we need to make sure that we don't use it.
	OwnerPositionParam.SetValue(CurrPos);
	OwnerScaleParam.SetValue(ComponentTrans.GetScale3D());
	OwnerVelocityParam.SetValue((CurrPos - OldPos) / DeltaSeconds);
	OwnerXAxisParam.SetValue(ComponentTrans.GetRotation().GetAxisX());
	OwnerYAxisParam.SetValue(ComponentTrans.GetRotation().GetAxisY());
	OwnerZAxisParam.SetValue(ComponentTrans.GetRotation().GetAxisZ());

	OwnerRotationParam.SetValue(ComponentTrans.GetRotation());

	FMatrix Transform = ComponentTrans.ToMatrixWithScale();
	FMatrix Inverse = Transform.Inverse();
	FMatrix Transpose = Transform.GetTransposed();
	FMatrix InverseTranspose = Inverse.GetTransposed();
	OwnerTransformParam.SetValue(Transform);
	OwnerInverseParam.SetValue(Inverse);
	OwnerTransposeParam.SetValue(Transpose);
	OwnerInverseTransposeParam.SetValue(InverseTranspose);

	FMatrix TransformNoScale = ComponentTrans.ToMatrixNoScale();
	FMatrix InverseNoScale = TransformNoScale.Inverse();
	OwnerTransformNoScaleParam.SetValue(TransformNoScale);
	OwnerInverseNoScaleParam.SetValue(InverseNoScale);

	OwnerDeltaSecondsParam.SetValue(DeltaSeconds);
	OwnerInverseDeltaSecondsParam.SetValue(1.0f / DeltaSeconds);

	//Calculate the min distance to a camera.
	UWorld* World = Component->GetWorld();
	if (World != NULL)
	{
		float LODDistance = GetLODDistance();
		OwnerLODDistanceParam.SetValue(LODDistance);
		OwnerEngineTimeParam.SetValue(World->TimeSeconds);
		OwnerEngineRealtimeParam.SetValue(World->RealTimeSeconds);
	}
	else
	{
		OwnerEngineTimeParam.SetValue(Age);
		OwnerEngineRealtimeParam.SetValue(Age);
	}
	SystemAgeParam.SetValue(Age);
	SystemTickCountParam.SetValue(TickCount);

	int32 NumAlive = 0;
	const TArray<FNiagaraEmitterHandle>& EmitterHandles = GetSystem()->GetEmitterHandles();
	for (int32 i = 0; i < Emitters.Num(); i++)
	{
		if (EmitterHandles[i].GetIsEnabled())//TODO: We should just null out the entry to the emitter in the array.
		{
			int32 NumParticles = Emitters[i]->GetNumParticles();
			if (!Emitters[i]->IsComplete())
			{
				NumAlive++;
			}
			ParameterNumParticleBindings[i].SetValue(NumParticles);
			ParameterTotalSpawnedParticlesBindings[i].SetValue(Emitters[i]->GetTotalSpawnedParticles());
		}
	}
	SystemNumEmittersParam.SetValue(Emitters.Num());
	SystemNumEmittersAliveParam.SetValue(NumAlive);

	check(World);
	float WorldTime = World->GetTimeSeconds();
	//Bias the LastRenderTime slightly to account for any delay as it's written by the RT.
	float SafeTimeSinceRendererd = FMath::Max(0.0f, WorldTime - Component->GetLastRenderTime() - GLastRenderTimeSafetyBias);
	SystemTimeSinceRenderedParam.SetValue(SafeTimeSinceRendererd);
	
	OwnerExecutionStateParam.SetValue((int32)RequestedExecutionState);
	
	Component->GetOverrideParameters().Tick();
	InstanceParameters.Tick();
	InstanceParameters.MarkParametersDirty();
}

#if WITH_EDITORONLY_DATA

bool FNiagaraSystemInstance::UsesEmitter(const UNiagaraEmitter* Emitter)const
{
	if (GetSystem())
	{
		return GetSystem()->UsesEmitter(Emitter);
	}
	return false;
}

bool FNiagaraSystemInstance::UsesScript(const UNiagaraScript* Script)const
{
	if (GetSystem())
	{
		for (FNiagaraEmitterHandle EmitterHandle : GetSystem()->GetEmitterHandles())
		{
			if (EmitterHandle.GetInstance() && EmitterHandle.GetInstance()->UsesScript(Script))
			{
				return true;
			}
		}
	}
	return false;
}

// bool FNiagaraSystemInstance::UsesDataInterface(UNiagaraDataInterface* Interface)
// {
// 
// }

bool FNiagaraSystemInstance::UsesCollection(const UNiagaraParameterCollection* Collection)const
{
	if (UNiagaraSystem* System = GetSystem())
	{
		if (System->UsesCollection(Collection))
		{
			return true;
		}
	}
	return false;
}

#endif

void FNiagaraSystemInstance::InitEmitters()
{
	SCOPE_CYCLE_COUNTER(STAT_NiagaraSystemInitEmitters);
	if (Component)
	{
		Component->MarkRenderStateDirty();
	}

	bHasGPUEmitters = false;

	Emitters.Empty();
	UNiagaraSystem* System = GetSystem();
	if (System != nullptr)
	{
		const TArray<FNiagaraEmitterHandle>& EmitterHandles = GetSystem()->GetEmitterHandles();
		for (int32 EmitterIdx=0; EmitterIdx < GetSystem()->GetEmitterHandles().Num(); ++EmitterIdx)
		{
			const FNiagaraEmitterHandle& EmitterHandle = EmitterHandles[EmitterIdx];

			TSharedRef<FNiagaraEmitterInstance, ESPMode::ThreadSafe> Sim = MakeShared<FNiagaraEmitterInstance, ESPMode::ThreadSafe>(this);
			Sim->Init(EmitterIdx, IDName);
			if (System->bFixedBounds)
			{
				Sim->SetSystemFixedBoundsOverride(System->GetFixedBounds());
			}
			Emitters.Add(Sim);
		}

		for (TSharedRef<FNiagaraEmitterInstance, ESPMode::ThreadSafe> Simulation : Emitters)
		{
			bHasGPUEmitters |= Simulation->GetCachedEmitter()->SimTarget == ENiagaraSimTarget::GPUComputeSim;

			Simulation->PostInitSimulation();
		}
	}
}

void FNiagaraSystemInstance::ComponentTick(float DeltaSeconds)
{
	if (IsDisabled())
	{
		return;
	}

	TSharedPtr<FNiagaraSystemSimulation, ESPMode::ThreadSafe> Sim = GetSystemSimulation();
	check(Sim.IsValid());
	check(IsInGameThread());
	check(bSolo);
	check(Component);
	
	TSharedPtr<FNiagaraSystemSimulation, ESPMode::ThreadSafe> SystemSim = GetSystemSimulation();
	SystemSim->Tick(DeltaSeconds);
}

void FNiagaraSystemInstance::FinalizeTick(float DeltaSeconds)
{
	//Post tick our interfaces.
	TickDataInterfaces(DeltaSeconds, true);

	if (Component)
	{
		if (HasTickingEmitters())
		{
			Component->UpdateComponentToWorld();//Needed for bounds updates. Can probably skip if using fixed bounds
			Component->MarkRenderDynamicDataDirty();
		}
	}
}

bool FNiagaraSystemInstance::HandleCompletion()
{
	bool bEmittersCompleteOrDisabled = true;
	bHasTickingEmitters = false;
	for (TSharedRef<FNiagaraEmitterInstance, ESPMode::ThreadSafe>&it : Emitters)
	{
		FNiagaraEmitterInstance& Inst = *it;
		bEmittersCompleteOrDisabled &= Inst.HandleCompletion();
		bHasTickingEmitters |= Inst.ShouldTick();
	}

	bool bCompletedAlready = IsComplete();
	if (bCompletedAlready || bEmittersCompleteOrDisabled)
	{
		//UE_LOG(LogNiagara, Log, TEXT("Completion Achieved"));
		Complete();
		return true;
	}
	return false;
}

void FNiagaraSystemInstance::PreSimulateTick(float DeltaSeconds)
{
	SCOPE_CYCLE_COUNTER(STAT_NiagaraSystemPreSimulateTick);
	UNiagaraSystem* System = GetSystem();
	FScopeCycleCounter SystemStat(System->GetStatID(true, true));

	TickInstanceParameters(DeltaSeconds);

	Age += DeltaSeconds;
	TickCount += 1;
}

void FNiagaraSystemInstance::PostSimulateTick(float DeltaSeconds)
{
	SCOPE_CYCLE_COUNTER(STAT_NiagaraSystemInstanceTick);
	SCOPE_CYCLE_COUNTER(STAT_NiagaraOverview_GT_CNC);

	// Reset values that will be accumulated during emitter tick.
	TotalParamSize = 0;
	ActiveGPUEmitterCount = 0;
	UNiagaraSystem* System = GetSystem();

	if (IsComplete() || !bHasTickingEmitters || GetSystem() == nullptr || Component == nullptr || DeltaSeconds < SMALL_NUMBER)
	{
		return;
	}

	FScopeCycleCounter SystemStat(System->GetStatID(true, true));

	for (int32 EmitterIdx = 0; EmitterIdx < Emitters.Num(); EmitterIdx++)
	{
		FNiagaraEmitterInstance& Inst = Emitters[EmitterIdx].Get();
		Inst.PreTick();
	}

	// now tick all emitters
	for (int32 EmitterIdx = 0; EmitterIdx < Emitters.Num(); EmitterIdx++)
	{
		FNiagaraEmitterInstance& Inst = Emitters[EmitterIdx].Get();
		Inst.Tick(DeltaSeconds);

		if (Inst.GetCachedEmitter()->SimTarget == ENiagaraSimTarget::GPUComputeSim && Inst.GetGPUContext() != nullptr && (Inst.GetExecutionState() != ENiagaraExecutionState::Complete))
		{
			TotalParamSize += Inst.GetGPUContext()->CombinedParamStore.GetPaddedParameterSizeInBytes();
			ActiveGPUEmitterCount++;
		}
	}
}

#if WITH_EDITORONLY_DATA
bool FNiagaraSystemInstance::GetIsolateEnabled() const
{
	UNiagaraSystem* System = GetSystem();
	if (System)
	{
		return System->GetIsolateEnabled();
	}
	return false;
}
#endif

void FNiagaraSystemInstance::DestroyDataInterfaceInstanceData()
{
	for (TPair<TWeakObjectPtr<UNiagaraDataInterface>, int32>& Pair : DataInterfaceInstanceDataOffsets)
	{
		if (UNiagaraDataInterface* Interface = Pair.Key.Get())
		{
			Interface->DestroyPerInstanceData(&DataInterfaceInstanceData[Pair.Value], this);
		}
	}
	DataInterfaceInstanceDataOffsets.Empty();
	DataInterfaceInstanceData.Empty();
}

TSharedPtr<FNiagaraEmitterInstance, ESPMode::ThreadSafe> FNiagaraSystemInstance::GetSimulationForHandle(const FNiagaraEmitterHandle& EmitterHandle)
{
	for (TSharedPtr<FNiagaraEmitterInstance, ESPMode::ThreadSafe> Sim : Emitters)
	{
		if(Sim->GetEmitterHandle().GetId() == EmitterHandle.GetId())
		{
			return Sim;
		}
	}
	return nullptr;
}

UNiagaraSystem* FNiagaraSystemInstance::GetSystem()const
{
	if (Component)
	{
		return Component->GetAsset();
	}
	else
	{
		return nullptr;
	}
}

FNiagaraEmitterInstance* FNiagaraSystemInstance::GetEmitterByID(FGuid InID)
{
	for (TSharedRef<FNiagaraEmitterInstance, ESPMode::ThreadSafe>& Emitter : Emitters)
	{
		if (Emitter->GetEmitterHandle().GetId() == InID)
		{
			return &Emitter.Get();
		}
	}
	return nullptr;
}

FNiagaraDataSet* FNiagaraSystemInstance::GetDataSet(FNiagaraDataSetID SetID, FName EmitterName)
{
	if (EmitterName == NAME_None)
	{
		if (FNiagaraDataSet* ExternalSet = ExternalEvents.Find(SetID))
		{
			return ExternalSet;
		}
	}
	for (TSharedPtr<FNiagaraEmitterInstance, ESPMode::ThreadSafe> Emitter : Emitters)
	{
		check(Emitter.IsValid());
		if (!Emitter->IsComplete())
		{
			if (Emitter->GetCachedIDName() == EmitterName)
			{
				return Emitter->GetDataSet(SetID);
			}
		}
	}

	return NULL;
}

FNiagaraSystemInstance::FOnInitialized& FNiagaraSystemInstance::OnInitialized()
{
	return OnInitializedDelegate;
}

FNiagaraSystemInstance::FOnComplete& FNiagaraSystemInstance::OnComplete()
{
	return OnCompleteDelegate;
}

#if WITH_EDITOR
FNiagaraSystemInstance::FOnReset& FNiagaraSystemInstance::OnReset()
{
	return OnResetDelegate;
}

FNiagaraSystemInstance::FOnDestroyed& FNiagaraSystemInstance::OnDestroyed()
{
	return OnDestroyedDelegate;
}
#endif<|MERGE_RESOLUTION|>--- conflicted
+++ resolved
@@ -1095,7 +1095,9 @@
 			if (!bResult)
 			{
 				UE_LOG(LogNiagara, Error, TEXT("Error initializing data interface \"%s\" for system. %u | %s"), *Interface->GetPathName(), Component, *Component->GetAsset()->GetName());
-			}
+			}		
+
+			
 		}
 		else
 		{
@@ -1213,14 +1215,6 @@
 
 	if ( UWorld* World = Component->GetWorld() )
 	{
-<<<<<<< HEAD
-		constexpr float DefaultLODDistance = 0.0f;
-
-		FNiagaraWorldManager* WorldManager = GetWorldManager();
-		if ( WorldManager == nullptr )
-		{
-			return DefaultLODDistance;
-=======
 		TArray<FVector, TInlineAllocator<8> > PlayerViewLocations;
 		if (World->GetPlayerControllerIterator())
 		{
@@ -1234,24 +1228,13 @@
 					PlayerController->GetPlayerViewPoint(*ViewLocation, ViewRotation);
 				}
 			}
->>>>>>> a1e6ec07
-		}
-
-		TArrayView<const FVector> PlayerViewLocations = WorldManager->GetCachedPlayerViewLocations();
-		if ( PlayerViewLocations.Num() == 0 )
-		{
-<<<<<<< HEAD
-			return DefaultLODDistance;
-		}
-
-		float LODDistanceSqr = FMath::Square(WORLD_MAX);
-		for (const FVector& ViewLocation : PlayerViewLocations)
-=======
+		}
+		else
+		{
 			PlayerViewLocations = World->ViewLocationsRenderedLastFrame;
 		}
 
 		if (PlayerViewLocations.Num() > 0)
->>>>>>> a1e6ec07
 		{
 			float LODDistanceSqr = FMath::Square(WORLD_MAX);
 			for (const FVector& ViewLocation : PlayerViewLocations)
