// Copyright 1998-2019 Epic Games, Inc. All Rights Reserved.

#include "USDPrimResolver.h"
#include "USDImporter.h"
#include "USDConversionUtils.h"
#include "AssetData.h"
#include "Modules/ModuleManager.h"
#include "AssetRegistryModule.h"
#include "USDSceneImportFactory.h"
#include "AssetSelection.h"
#include "IUSDImporterModule.h"
#include "ObjectTools.h"
#include "PackageTools.h"
#include "ActorFactories/ActorFactory.h"
#include "Engine/StaticMesh.h"

#if USE_USD_SDK
#include "USDIncludesStart.h"

#include "pxr/usd/usd/prim.h"

#include "USDIncludesEnd.h"

#define LOCTEXT_NAMESPACE "USDImportPlugin"


void UUSDPrimResolver::Init()
{
	AssetRegistry = &FModuleManager::LoadModuleChecked<FAssetRegistryModule>(TEXT("AssetRegistry")).Get();
}

void UUSDPrimResolver::FindMeshAssetsToImport(FUsdImportContext& ImportContext, const TUsdStore< pxr::UsdPrim >& StartPrim, const TUsdStore< pxr::UsdPrim >& ModelPrim, TArray<FUsdAssetPrimToImport>& OutAssetsToImport, bool bRecursive) const
{
	const FString PrimName = USDToUnreal::ConvertString(StartPrim.Get().GetName().GetString());

	const FString KindName = USDToUnreal::ConvertString(IUsdPrim::GetKind( StartPrim.Get() ).GetString());

	bool bHasUnrealAssetPath = IUsdPrim::GetUnrealAssetPath( StartPrim.Get() ).size() > 0;
	bool bHasUnrealActorClass = IUsdPrim::GetUnrealActorClass( StartPrim.Get() ).size() > 0;

	if ( !IUsdPrim::IsProxyOrGuide(StartPrim.Get()) )
	{
		if (IUsdPrim::HasGeometryDataOrLODVariants(StartPrim.Get()))
		{
			FUsdAssetPrimToImport NewTopLevelPrim;

			FString FinalPrimName;
			// if the prim has a path use that as the final name
			if (bHasUnrealAssetPath)
			{
				FinalPrimName = USDToUnreal::ConvertString( IUsdPrim::GetUnrealAssetPath( StartPrim.Get() ).c_str() );
			}
			else
			{
				FinalPrimName = PrimName;
			}

			NewTopLevelPrim.Prim = StartPrim;
			NewTopLevelPrim.AssetPath = FinalPrimName;

			FindMeshChildren(ImportContext, StartPrim, true, NewTopLevelPrim.MeshPrims);

			for ( const TUsdStore< pxr::UsdPrim >& MeshPrim : NewTopLevelPrim.MeshPrims)
			{
				NewTopLevelPrim.NumLODs = FMath::Max(NewTopLevelPrim.NumLODs, IUsdPrim::GetNumLODs( *MeshPrim ));
			}

			OutAssetsToImport.Add(NewTopLevelPrim);
		}
		else if(bRecursive)
		{
			for ( pxr::UsdPrim Child : StartPrim.Get().GetChildren() )
			{
				FindMeshAssetsToImport(ImportContext, Child, StartPrim, OutAssetsToImport);
			}
		}
	}
}

void UUSDPrimResolver::FindActorsToSpawn(FUSDSceneImportContext& ImportContext, TArray<FActorSpawnData>& OutActorSpawnDatas) const
{
	if ( IUsdPrim::HasTransform( *ImportContext.RootPrim ) )
	{
		FindActorsToSpawn_Recursive(ImportContext, ImportContext.RootPrim, pxr::UsdPrim(), OutActorSpawnDatas);
	}
	else
	{
		for (pxr::UsdPrim Child : ImportContext.RootPrim.Get().GetChildren())
		{
			FindActorsToSpawn_Recursive(ImportContext, Child, pxr::UsdPrim(), OutActorSpawnDatas);
		}
	}
}

AActor* UUSDPrimResolver::SpawnActor(FUSDSceneImportContext& ImportContext, const FActorSpawnData& SpawnData)
{
	UUSDImporter* USDImporter = IUSDImporterModule::Get().GetImporter();

	UUSDSceneImportOptions* ImportOptions = Cast<UUSDSceneImportOptions>(ImportContext.ImportOptions);

	const bool bFlattenHierarchy = ImportOptions->bFlattenHierarchy;

	AActor* ModifiedActor = nullptr;

	// Look for an existing actor and decide what to do based on the users choice
	AActor* ExistingActor = ImportContext.ExistingActors.FindRef(SpawnData.ActorName);

	bool bShouldSpawnNewActor = true;
	EExistingActorPolicy ExistingActorPolicy = ImportOptions->ExistingActorPolicy;

	const FTransform ActorTransform = SpawnData.WorldTransform;

	if (ExistingActor && ExistingActorPolicy == EExistingActorPolicy::UpdateTransform)
	{
		ExistingActor->Modify();
		ModifiedActor = ExistingActor;

		ExistingActor->DetachFromActor(FDetachmentTransformRules::KeepRelativeTransform);
		ExistingActor->SetActorRelativeTransform(ActorTransform);

		bShouldSpawnNewActor = false;
	}
	else if (ExistingActor && ExistingActorPolicy == EExistingActorPolicy::Ignore)
	{
		// Ignore this actor and do nothing
		bShouldSpawnNewActor = false;
	}

	if (bShouldSpawnNewActor)
	{
		UActorFactory* ActorFactory = ImportContext.EmptyActorFactory;

		AActor* SpawnedActor = nullptr;

		// The asset which should be used to spawn the actor
		UObject* ActorAsset = nullptr;

		TArray<UObject*> ImportedAssets;

		// Note: an asset path on the actor is multually exclusive with importing geometry.
		if (SpawnData.AssetPath.IsEmpty() && SpawnData.AssetsToImport.Num() > 0)
		{
			ImportedAssets = USDImporter->ImportMeshes(ImportContext, SpawnData.AssetsToImport);

			// If there is more than one asset imported just use the first one.  This may be invalid if the actor only supports one mesh
			// so we will warn about that below if we can.
			ActorAsset = ImportedAssets.Num() > 0 ? ImportedAssets[0] : nullptr;
		}
		else if(!SpawnData.AssetPath.IsEmpty() && SpawnData.AssetsToImport.Num() > 0)
		{
			ImportContext.AddErrorMessage(EMessageSeverity::Warning,
				FText::Format(
					LOCTEXT("ConflictWithAssetPathAndMeshes", "Actor has an asset path '{0} but also contains meshes {1} to import. Meshes will be ignored"),
					FText::FromString(SpawnData.AssetPath),
					FText::AsNumber(SpawnData.AssetsToImport.Num())
				)
			);
		}

		if (!SpawnData.ActorClassName.IsEmpty())
		{
			TSubclassOf<AActor> ActorClass = FindActorClass(ImportContext, SpawnData);
			if (ActorClass)
			{
				SpawnedActor = ImportContext.World->SpawnActor<AActor>(ActorClass);
			}

		}
		else if (!SpawnData.AssetPath.IsEmpty())
		{
			ActorAsset = LoadObject<UObject>(nullptr, *SpawnData.AssetPath);
			if (!ActorAsset)
			{
				ImportContext.AddErrorMessage(
					EMessageSeverity::Error, FText::Format(LOCTEXT("CouldNotFindUnrealAssetPath", "Could not find Unreal Asset '{0}' for USD prim '{1}'"),
						FText::FromString(SpawnData.AssetPath),
						FText::FromString(USDToUnreal::ConvertString(SpawnData.ActorPrim.Get().GetPath().GetString()))));

				UE_LOG(LogUSDImport, Error, TEXT("Could not find Unreal Asset '%s' for USD prim '%s'"), *SpawnData.AssetPath, *SpawnData.ActorName.ToString());
			}
		}

		if (SpawnData.ActorClassName.IsEmpty() && ActorAsset)
		{
			UClass* AssetClass = ActorAsset->GetClass();

			UActorFactory* Factory = ImportContext.UsedFactories.FindRef(AssetClass);
			if (!Factory)
			{
				Factory = FActorFactoryAssetProxy::GetFactoryForAssetObject(ActorAsset);
				if (Factory)
				{
					ImportContext.UsedFactories.Add(AssetClass, Factory);
				}
				else
				{
					ImportContext.AddErrorMessage(
						EMessageSeverity::Error, FText::Format(LOCTEXT("CouldNotFindActorFactory", "Could not find an actor type to spawn for '{0}'"),
							FText::FromString(ActorAsset->GetName()))
					);
				}
			}

			ActorFactory = Factory;

		}

		if (!SpawnedActor && ActorFactory)
		{
			if ( ImportedAssets.Num() > 0 )
			{
				if ( ImportedAssets.Num() > 1 )
				{
					SpawnedActor = ImportContext.World->SpawnActor( AActor::StaticClass() );
					USceneComponent* SceneComponent = NewObject< USceneComponent >( SpawnedActor, SpawnData.ActorName );
					SpawnedActor->AddInstanceComponent( SceneComponent );
					SpawnedActor->SetRootComponent( SceneComponent );
				}
				else
				{
					SpawnedActor = ImportContext.World->SpawnActor( AActor::StaticClass() );
				}

				int32 AssetIndex = 0;
				for ( UObject* ImportedAsset : ImportedAssets )
				{
					FUsdAssetPrimToImport UsdAssetPrimToImport = SpawnData.AssetsToImport[ AssetIndex ];
					UStaticMesh* ImportedStaticMesh = Cast< UStaticMesh >( ImportedAsset );

					pxr::UsdPrim ParentPrim = UsdAssetPrimToImport.Prim.Get().GetParent();

					TArray< pxr::UsdPrim > ParentPrims;

					while ( ParentPrim && ParentPrim != SpawnData.ActorPrim.Get() )
					{
						ParentPrims.Add( ParentPrim );
						ParentPrim = ParentPrim.GetParent();
					}

					FTransform LocalTransform;

					for ( int32 ParentPrimIndex = ParentPrims.Num() - 1; ParentPrimIndex >= 0; --ParentPrimIndex )
					{
						ParentPrim = ParentPrims[ ParentPrimIndex ];
						LocalTransform = USDToUnreal::ConvertMatrix( *ImportContext.Stage, IUsdPrim::GetLocalTransform( ParentPrim ) ) * LocalTransform;
					}

					FName ComponentBaseName = *USDToUnreal::ConvertString( UsdAssetPrimToImport.Prim.Get().GetName().GetString().c_str() );
					FName ComponentName = MakeUniqueObjectName( SpawnedActor, UStaticMeshComponent::StaticClass(), ComponentBaseName );

					UStaticMeshComponent* StaticMeshComponent = NewObject< UStaticMeshComponent >( SpawnedActor, ComponentName );
					StaticMeshComponent->SetStaticMesh( ImportedStaticMesh );

<<<<<<< HEAD
					LocalTransform = USDToUnreal::ConvertMatrix( *ImportContext.Stage, IUsdPrim::GetLocalTransform( UsdAssetPrimToImport.Prim.Get() ) ) * LocalTransform;
=======
					// Don't add the prim transform if its the same prim used for the actor as it's already accounted for in the ActorTransform
					if ( UsdAssetPrimToImport.Prim.Get() != SpawnData.ActorPrim.Get() )
					{
						LocalTransform = USDToUnreal::ConvertMatrix( *ImportContext.Stage, IUsdPrim::GetLocalTransform( UsdAssetPrimToImport.Prim.Get() ) ) * LocalTransform;
					}
>>>>>>> 710d7cac

					StaticMeshComponent->SetRelativeTransform( LocalTransform );

					SpawnedActor->AddInstanceComponent( StaticMeshComponent );

					USceneComponent* AttachComponent = SpawnedActor->GetRootComponent();
					if ( !AttachComponent )
					{
						SpawnedActor->SetRootComponent( StaticMeshComponent );
					}
					else
					{
						StaticMeshComponent->AttachToComponent( AttachComponent, FAttachmentTransformRules::KeepRelativeTransform );
					}

					++AssetIndex;
				}
			}
			else
			{
				SpawnedActor = ActorFactory->CreateActor(ActorAsset, ImportContext.World->GetCurrentLevel(), FTransform::Identity, RF_Transactional, SpawnData.ActorName);

				// For empty group actors set their initial mobility to static 
				if ( ActorFactory == ImportContext.EmptyActorFactory )
				{
					SpawnedActor->GetRootComponent()->SetMobility(EComponentMobility::Static);
				}
			}
		}

		if(SpawnedActor)
		{
			SpawnedActor->SetActorRelativeTransform( SpawnedActor->GetActorTransform() * ActorTransform );

			if (SpawnData.AttachParentPrim.Get())
			{
				// Spawned actor should be attached to a parent
				AActor* AttachPrim = nullptr;
				const FString ParentPrimName = USDToUnreal::ConvertString( SpawnData.AttachParentPrim.Get().GetName().GetString().c_str() );

				if ( SpawnData.AttachParentPrim.Get() && PrimToActorMap.Contains( ParentPrimName ) )
				{
					AttachPrim = PrimToActorMap[ ParentPrimName ];
				}

				if ( !bFlattenHierarchy )
				{
					if (AttachPrim)
					{
						SpawnedActor->AttachToActor(AttachPrim, FAttachmentTransformRules::KeepRelativeTransform);
					}
				}
				else
				{
					SpawnedActor->SetActorTransform( SpawnedActor->GetActorTransform() * AttachPrim->GetActorTransform() );
				}
			}

			FActorLabelUtilities::SetActorLabelUnique(SpawnedActor, SpawnData.ActorName.ToString(), &ImportContext.ActorLabels);
			ImportContext.ActorLabels.Add(SpawnedActor->GetActorLabel());
		}


		ModifiedActor = SpawnedActor;
	}

	const FString PrimName = USDToUnreal::ConvertString( SpawnData.ActorPrim.Get().GetName().GetString().c_str() );
	PrimToActorMap.Add( PrimName ) = ModifiedActor;

	return ModifiedActor;
}


TSubclassOf<AActor> UUSDPrimResolver::FindActorClass(FUSDSceneImportContext& ImportContext, const FActorSpawnData& SpawnData) const
{
	TSubclassOf<AActor> ActorClass = nullptr;

	FString ActorClassName = SpawnData.ActorClassName;
	FName ActorClassFName = *ActorClassName;

	// Attempt to use the fully qualified path first.  If not use the expensive slow path.
	{
		ActorClass = LoadClass<AActor>(nullptr, *ActorClassName, nullptr);
	}

	if (!ActorClass)
	{
		UObject* TestObject = nullptr;
		TArray<FAssetData> AssetDatas;

		AssetRegistry->GetAssetsByClass(UBlueprint::StaticClass()->GetFName(), AssetDatas);

		UClass* TestClass = nullptr;
		for (const FAssetData& AssetData : AssetDatas)
		{
			if (AssetData.AssetName == ActorClassFName)
			{
				TestClass = Cast<UBlueprint>(AssetData.GetAsset())->GeneratedClass;
				break;
			}
		}

		if (TestClass && TestClass->IsChildOf<AActor>())
		{
			ActorClass = TestClass;
		}

		if (!ActorClass)
		{
			ImportContext.AddErrorMessage(
				EMessageSeverity::Error, FText::Format(LOCTEXT("CouldNotFindUnrealActorClass", "Could not find Unreal Actor Class '{0}' for USD prim '{1}'"),
					FText::FromString(ActorClassName),
					FText::FromString(USDToUnreal::ConvertString(SpawnData.ActorPrim.Get().GetPath().GetString()))));

		}
	}

	return ActorClass;
}

void UUSDPrimResolver::FindMeshChildren(FUsdImportContext& ImportContext, const TUsdStore< pxr::UsdPrim >& ParentPrim, bool bOnlyLODRoots, TArray< TUsdStore< pxr::UsdPrim > >& OutMeshChildren) const
{
	const FString PrimName = USDToUnreal::ConvertString(ParentPrim.Get().GetName().GetString());

	const FString KindName = USDToUnreal::ConvertString(IUsdPrim::GetKind( ParentPrim.Get() ).GetString() );

	const bool bIncludeLODs = bOnlyLODRoots;

	if(bOnlyLODRoots && IUsdPrim::GetNumLODs( ParentPrim.Get() ) > 0)
	{
		// We're only looking for lod roots and this prim has LODs so add the prim and dont recurse into children
		OutMeshChildren.Add(ParentPrim);
	}
	else
	{
		if (IUsdPrim::HasGeometryData(ParentPrim.Get()))
		{
			OutMeshChildren.Add(ParentPrim);
		}

		for ( pxr::UsdPrim Child : ParentPrim.Get().GetChildren() )
		{
			if (!IUsdPrim::IsProxyOrGuide(Child) && !IUsdPrim::IsKindChildOf(Child, USDKindTypes::Component))
			{
				FindMeshChildren(ImportContext, Child, bOnlyLODRoots, OutMeshChildren);
			}
		}
	}
}

void UUSDPrimResolver::FindActorsToSpawn_Recursive(FUSDSceneImportContext& ImportContext, const TUsdStore< pxr::UsdPrim >& Prim, const TUsdStore< pxr::UsdPrim >& ParentPrim, TArray<FActorSpawnData>& OutSpawnDatas) const
{
	TArray<FActorSpawnData>* SpawnDataArray = &OutSpawnDatas;

	UUSDSceneImportOptions* ImportOptions = Cast<UUSDSceneImportOptions>(ImportContext.ImportOptions);

	FActorSpawnData SpawnData;

	FString AssetPath;
	FName ActorClassName;
	if ( IUsdPrim::HasTransform(*Prim) )
	{
		if ( IUsdPrim::GetUnrealActorClass( *Prim ).size() > 0 )
		{
			SpawnData.ActorClassName = USDToUnreal::ConvertString( IUsdPrim::GetUnrealActorClass( *Prim ) );
		}

		if ( IUsdPrim::GetUnrealAssetPath( *Prim ).size() > 0 )
		{
			SpawnData.AssetPath = USDToUnreal::ConvertString( IUsdPrim::GetUnrealAssetPath( *Prim ) );
		}

		FindMeshAssetsToImport(ImportContext, Prim, Prim, SpawnData.AssetsToImport, false);

		FName PrimName = USDToUnreal::ConvertName(Prim.Get().GetName().GetString());
		SpawnData.ActorName = PrimName;
		SpawnData.WorldTransform = USDToUnreal::ConvertMatrix( *ImportContext.Stage, IUsdPrim::GetLocalTransform( *Prim ) );
		SpawnData.AttachParentPrim = ParentPrim;
		SpawnData.ActorPrim = Prim;

		if (ImportOptions->ExistingActorPolicy == EExistingActorPolicy::Replace && ImportContext.ExistingActors.Contains(SpawnData.ActorName))
		{
			ImportContext.ActorsToDestroy.Add(SpawnData.ActorName);
		}

		OutSpawnDatas.Add(SpawnData);
	}

	if (!ImportContext.bFindUnrealAssetReferences || AssetPath.IsEmpty())
	{
		for (pxr::UsdPrim Child : Prim.Get().GetChildren())
		{
			FindActorsToSpawn_Recursive(ImportContext, Child, Prim, *SpawnDataArray);
		}
	}
}


bool UUSDPrimResolver::IsValidPathForImporting(const FString& TestPath) const
{
	return FPackageName::GetPackageMountPoint(TestPath) != NAME_None;
}

#undef LOCTEXT_NAMESPACE

#endif // #if USE_USD_SDK<|MERGE_RESOLUTION|>--- conflicted
+++ resolved
@@ -251,15 +251,11 @@
 					UStaticMeshComponent* StaticMeshComponent = NewObject< UStaticMeshComponent >( SpawnedActor, ComponentName );
 					StaticMeshComponent->SetStaticMesh( ImportedStaticMesh );
 
-<<<<<<< HEAD
-					LocalTransform = USDToUnreal::ConvertMatrix( *ImportContext.Stage, IUsdPrim::GetLocalTransform( UsdAssetPrimToImport.Prim.Get() ) ) * LocalTransform;
-=======
 					// Don't add the prim transform if its the same prim used for the actor as it's already accounted for in the ActorTransform
 					if ( UsdAssetPrimToImport.Prim.Get() != SpawnData.ActorPrim.Get() )
 					{
 						LocalTransform = USDToUnreal::ConvertMatrix( *ImportContext.Stage, IUsdPrim::GetLocalTransform( UsdAssetPrimToImport.Prim.Get() ) ) * LocalTransform;
 					}
->>>>>>> 710d7cac
 
 					StaticMeshComponent->SetRelativeTransform( LocalTransform );
 
