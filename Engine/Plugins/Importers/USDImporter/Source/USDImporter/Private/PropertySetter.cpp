--- conflicted
+++ resolved
@@ -145,20 +145,12 @@
 
 void FUSDPropertySetter::ApplyPropertiesFromUsdAttributes(const pxr::UsdPrim& Prim, AActor* SpawnedActor, const FString& StartingPropertyPath)
 {
-<<<<<<< HEAD
-	const std::vector<pxr::UsdAttribute> Attributes = IUsdPrim::GetUnrealPropertyAttributes( Prim );
-=======
 	const TUsdStore< std::vector<pxr::UsdAttribute> > Attributes = IUsdPrim::GetUnrealPropertyAttributes( Prim );
->>>>>>> a1e6ec07
 
 	// For map properties.  Ignore prims set by maps
 	std::set< std::string > AttribsToIgnore;
 
-<<<<<<< HEAD
-	for (const pxr::UsdAttribute& Attribute : Attributes)
-=======
 	for (const pxr::UsdAttribute& Attribute : Attributes.Get())
->>>>>>> a1e6ec07
 	{
 		if ( AttribsToIgnore.find( Attribute.GetName().GetString() ) != AttribsToIgnore.end() )
 		{
@@ -468,17 +460,10 @@
 
 bool FUSDPropertySetter::FindMapKeyAndValues(const pxr::UsdPrim& Prim, pxr::UsdAttribute& OutKey, TArray<pxr::UsdAttribute>& OutValues)
 {
-<<<<<<< HEAD
-	const std::vector<pxr::UsdAttribute> Attributes = IUsdPrim::GetUnrealPropertyAttributes( Prim );
-
-	bool bFoundKey = false;
-	for (const pxr::UsdAttribute& Attrib : Attributes)
-=======
 	const TUsdStore< std::vector<pxr::UsdAttribute> > Attributes = IUsdPrim::GetUnrealPropertyAttributes( Prim );
 
 	bool bFoundKey = false;
 	for (const pxr::UsdAttribute& Attrib : Attributes.Get())
->>>>>>> a1e6ec07
 	{
 		if (USDToUnreal::ConvertString( FUsdAttribute::GetUnrealPropertyPath( Attrib ).c_str() ) == TEXT("_KEY"))
 		{
