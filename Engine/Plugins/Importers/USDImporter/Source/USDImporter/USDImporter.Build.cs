--- conflicted
+++ resolved
@@ -33,51 +33,7 @@
 					"USDUtilities",
 					"DeveloperSettings"
 				}
-<<<<<<< HEAD
-				);
-
-			// Always use the official version of IntelTBB
-			string IntelTBBLibs = Target.UEThirdPartyBinariesDirectory + "Intel/TBB/";
-
-			if (Target.Platform == UnrealTargetPlatform.Win64)
-			{
-				foreach (string FilePath in Directory.EnumerateFiles(Path.Combine(ModuleDirectory, "../../Binaries/Win64/"), "*.dll", SearchOption.AllDirectories))
-				{
-					RuntimeDependencies.Add(FilePath);
-				}
-
-				RuntimeDependencies.Add(IntelTBBLibs + "Win64/tbb.dll");
-			}
-			else if (Target.Platform == UnrealTargetPlatform.Linux && Target.Architecture.StartsWith("x86_64"))
-			{
-
-				// link directly to runtime libs on Linux, as this also puts them into rpath
-				string RuntimeLibraryPath = Path.Combine(ModuleDirectory, "../../Binaries", Target.Platform.ToString(), Target.Architecture.ToString());
-				PrivateRuntimeLibraryPaths.Add(RuntimeLibraryPath);
-
-				RuntimeDependencies.Add(IntelTBBLibs + "Linux/libtbb.so");
-				RuntimeDependencies.Add(IntelTBBLibs + "Linux/libtbb.so.2");
-				RuntimeDependencies.Add(IntelTBBLibs + "Linux/libtbbmalloc.so");
-				RuntimeDependencies.Add(IntelTBBLibs + "Linux/libtbbmalloc.so.2");
-
-				foreach (string FilePath in Directory.EnumerateFiles(RuntimeLibraryPath, "*.so*", SearchOption.AllDirectories))
-				{
-					RuntimeDependencies.Add(FilePath);
-				}
-			}
-			else if (Target.Platform == UnrealTargetPlatform.Mac)
-			{
-				foreach (string FilePath in Directory.EnumerateFiles(Path.Combine(ModuleDirectory, "../../Binaries/Mac/"), "*.dylib", SearchOption.AllDirectories))
-				{
-					RuntimeDependencies.Add(FilePath);
-				}
-
-				RuntimeDependencies.Add(IntelTBBLibs + "Mac/libtbb.dylib");
-				RuntimeDependencies.Add(IntelTBBLibs + "Mac/libtbbmalloc.dylib");
-			}
-=======
 			);
->>>>>>> 56c511cf
 		}
 	}
 }