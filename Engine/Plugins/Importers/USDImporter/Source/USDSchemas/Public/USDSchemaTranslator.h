--- conflicted
+++ resolved
@@ -121,18 +121,7 @@
 
 struct USDSCHEMAS_API FUsdSchemaTranslationContext : public TSharedFromThis< FUsdSchemaTranslationContext >
 {
-<<<<<<< HEAD
-	explicit FUsdSchemaTranslationContext( const UE::FUsdStage& InStage, TMap< FString, UObject* >& InPrimPathsToAssets, TMap< FString, UObject* >& InAssetsCache, UsdUtils::FBlendShapeMap* InBlendShapesByPath = nullptr )
-		: Stage( InStage )
-		, PrimPathsToAssets( InPrimPathsToAssets )
-		, AssetsCache( InAssetsCache )
-		, BlendShapesByPath( InBlendShapesByPath )
-	{
-		MaterialToPrimvarToUVIndex = nullptr;
-	}
-=======
 	explicit FUsdSchemaTranslationContext( const UE::FUsdStage& InStage, FUsdAssetCache& InAssetCache );
->>>>>>> 56c511cf
 
 	/** pxr::UsdStage we're translating from */
 	UE::FUsdStage Stage;
@@ -159,9 +148,6 @@
 	FUsdAssetCache& AssetCache;
 
 
-	/** Subset of AssetsCache with assets that were created for/reused by the current translation context. Useful as AssetsCache may contain older/other things */
-	TSet<UObject*> CurrentlyUsedAssets;
-
 	/** Where we place imported blend shapes, if available */
 	UsdUtils::FBlendShapeMap* BlendShapesByPath = nullptr;
 
@@ -169,13 +155,7 @@
 	 * When parsing materials, we keep track of which primvar we mapped to which UV channel.
 	 * When parsing meshes later, we use this data to place the correct primvar values in each UV channel.
 	 */
-<<<<<<< HEAD
-	TMap< FString, TMap< FString, int32 > >* MaterialToPrimvarToUVIndex;
-
-	FCriticalSection CriticalSection;
-=======
 	TMap< FString, TMap< FString, int32 > >* MaterialToPrimvarToUVIndex = nullptr;
->>>>>>> 56c511cf
 
 	bool bAllowCollapsing = true;
 
