// Copyright Epic Games, Inc. All Rights Reserved.

#include "USDSkelRootTranslator.h"

#if USE_USD_SDK

#include "MeshTranslationImpl.h"
<<<<<<< HEAD
=======
#include "USDAssetCache.h"
>>>>>>> 56c511cf
#include "USDAssetImportData.h"
#include "USDConversionUtils.h"
#include "USDErrorUtils.h"
#include "USDGeomMeshConversion.h"
#include "USDLog.h"
#include "USDMemory.h"
#include "USDSkeletalDataConversion.h"
#include "USDTypesConversion.h"

#include "UsdWrappers/SdfPath.h"
#include "UsdWrappers/UsdPrim.h"

#include "Animation/AnimSequence.h"
#include "Animation/Skeleton.h"
#include "AnimationUtils.h"
#include "Components/PoseableMeshComponent.h"
#include "Components/SkinnedMeshComponent.h"
#include "Engine/SkeletalMesh.h"
#include "Materials/Material.h"
#include "Materials/MaterialInstanceConstant.h"
#include "Rendering/SkeletalMeshLODImporterData.h"
#include "Serialization/BufferArchive.h"
<<<<<<< HEAD
=======

#if WITH_EDITOR
	#include "MaterialEditingLibrary.h"
#endif // WITH_EDITOR
>>>>>>> 56c511cf

#include "USDIncludesStart.h"
	#include "pxr/usd/usdGeom/mesh.h"
	#include "pxr/usd/usdShade/material.h"
	#include "pxr/usd/usdSkel/binding.h"
	#include "pxr/usd/usdSkel/bindingAPI.h"
	#include "pxr/usd/usdSkel/blendShapeQuery.h"
	#include "pxr/usd/usdSkel/cache.h"
	#include "pxr/usd/usdSkel/root.h"
	#include "pxr/usd/usdSkel/skeletonQuery.h"
	#include "pxr/usd/usdSkel/tokens.h"
#include "USDIncludesEnd.h"

#define LOCTEXT_NAMESPACE "UsdSkelRoot"

namespace UsdSkelRootTranslatorImpl
{
<<<<<<< HEAD
=======
#if WITH_EDITOR
>>>>>>> 56c511cf
	bool ProcessMaterials(
		const pxr::UsdPrim& UsdPrim,
		TArray<UsdUtils::FUsdPrimMaterialAssignmentInfo>& LODIndexToMaterialInfo,
		USkeletalMesh* SkeletalMesh,
<<<<<<< HEAD
		TMap< FString, UObject* >& PrimPathsToAssets,
		TMap< FString, UObject* >& AssetsCache,
=======
		FUsdAssetCache& AssetCache,
>>>>>>> 56c511cf
		float Time, EObjectFlags Flags,
		bool bSkeletalMeshHasMorphTargets
	)
	{
		TRACE_CPUPROFILER_EVENT_SCOPE( UsdSkelRootTranslatorImpl::ProcessMaterials );

		if ( !SkeletalMesh )
		{
			return false;
<<<<<<< HEAD
		}

		TArray<UMaterialInterface*> ExistingAssignments;
		for ( const FSkeletalMaterial& SkeletalMaterial : SkeletalMesh->GetMaterials() )
		{
			ExistingAssignments.Add( SkeletalMaterial.MaterialInterface );
		}

		TMap<const UsdUtils::FUsdPrimMaterialSlot*, UMaterialInterface*> ResolvedMaterials = MeshTranslationImpl::ResolveMaterialAssignmentInfo( UsdPrim, LODIndexToMaterialInfo, ExistingAssignments, PrimPathsToAssets, AssetsCache, Time, Flags );
=======
		}

		TArray<UMaterialInterface*> ExistingAssignments;
		for ( const FSkeletalMaterial& SkeletalMaterial : SkeletalMesh->GetMaterials() )
		{
			ExistingAssignments.Add( SkeletalMaterial.MaterialInterface );
		}

		TMap<const UsdUtils::FUsdPrimMaterialSlot*, UMaterialInterface*> ResolvedMaterials = MeshTranslationImpl::ResolveMaterialAssignmentInfo( UsdPrim, LODIndexToMaterialInfo, ExistingAssignments, AssetCache, Time, Flags );
>>>>>>> 56c511cf

		bool bMaterialsHaveChanged = false;

		uint32 SkeletalMeshSlotIndex = 0;
		for ( int32 LODIndex = 0; LODIndex < LODIndexToMaterialInfo.Num(); ++LODIndex )
		{
			const TArray< UsdUtils::FUsdPrimMaterialSlot >& LODSlots = LODIndexToMaterialInfo[ LODIndex ].Slots;

			// We need to fill this in with the mapping from LOD material slots (i.e. sections) to the skeletal mesh's material slots
			FSkeletalMeshLODInfo* LODInfo = SkeletalMesh->GetLODInfo( LODIndex );
			if ( !LODInfo )
			{
				UE_LOG( LogUsd, Error, TEXT( "When processing materials for SkeletalMesh '%s', encountered no LOD info for LOD index %d!" ), *SkeletalMesh->GetName(), LODIndex );
				continue;
			}
			TArray<int32>& LODMaterialMap = LODInfo->LODMaterialMap;
			LODMaterialMap.Reserve(LODSlots.Num());

			for ( int32 LODSlotIndex = 0; LODSlotIndex < LODSlots.Num(); ++LODSlotIndex, ++SkeletalMeshSlotIndex )
			{
				const UsdUtils::FUsdPrimMaterialSlot& Slot = LODSlots[ LODSlotIndex ];

				UMaterialInterface* Material = nullptr;

				if ( UMaterialInterface** FoundMaterial = ResolvedMaterials.Find( &Slot ) )
				{
					Material = *FoundMaterial;
				}
				else
				{
					UE_LOG( LogUsd, Error, TEXT( "Failed to resolve material '%s' for slot '%d' of LOD '%d' for mesh '%s'" ), *Slot.MaterialSource, LODSlotIndex, LODIndex, *UsdToUnreal::ConvertPath( UsdPrim.GetPath() ) );
					continue;
				}

				if ( Material )
				{
					bool bNeedsRecompile = false;
					Material->GetMaterial()->SetMaterialUsage( bNeedsRecompile, MATUSAGE_SkeletalMesh );
					if ( bSkeletalMeshHasMorphTargets )
					{
						Material->GetMaterial()->SetMaterialUsage( bNeedsRecompile, MATUSAGE_MorphTargets );
					}
				}

				FName MaterialSlotName = *LexToString( SkeletalMeshSlotIndex );

				// Already have a material at that skeletal mesh slot, need to reassign
				if ( SkeletalMesh->GetMaterials().IsValidIndex( SkeletalMeshSlotIndex ) )
				{
					FSkeletalMaterial& ExistingMaterial = SkeletalMesh->GetMaterials()[ SkeletalMeshSlotIndex ];

					if ( ExistingMaterial.MaterialInterface != Material ||
						 ExistingMaterial.MaterialSlotName != MaterialSlotName ||
						 ExistingMaterial.ImportedMaterialSlotName != MaterialSlotName )
					{
						ExistingMaterial.MaterialInterface = Material;
						ExistingMaterial.MaterialSlotName = MaterialSlotName;
						ExistingMaterial.ImportedMaterialSlotName = MaterialSlotName;
						bMaterialsHaveChanged = true;
					}
				}
				// Add new material
				else
				{
					const bool bEnableShadowCasting = true;
					const bool bRecomputeTangents = false;
					SkeletalMesh->GetMaterials().Add( FSkeletalMaterial( Material, bEnableShadowCasting, bRecomputeTangents, MaterialSlotName, MaterialSlotName ) );
					bMaterialsHaveChanged = true;
				}

				// Already have a material at that LOD remap slot, need to reassign
				if ( LODMaterialMap.IsValidIndex( LODSlotIndex ) )
				{
					LODMaterialMap[ LODSlotIndex ] = SkeletalMeshSlotIndex;
				}
				// Add new material slot remap
				else
				{
					LODMaterialMap.Add( SkeletalMeshSlotIndex );
				}
			}
		}

		return bMaterialsHaveChanged;
	}

	FSHAHash ComputeSHAHash( const TArray<FSkeletalMeshImportData>& LODIndexToSkeletalMeshImportData, TArray<SkeletalMeshImportData::FBone>& ImportedBones )
	{
		FSHA1 HashState;

		for ( const FSkeletalMeshImportData& ImportData : LODIndexToSkeletalMeshImportData )
		{
			HashState.Update( ( uint8* ) ImportData.Points.GetData(), ImportData.Points.Num() * ImportData.Points.GetTypeSize() );
			HashState.Update( ( uint8* ) ImportData.Wedges.GetData(), ImportData.Wedges.Num() * ImportData.Wedges.GetTypeSize() );
			HashState.Update( ( uint8* ) ImportData.Faces.GetData(), ImportData.Faces.Num() * ImportData.Faces.GetTypeSize() );
			HashState.Update( ( uint8* ) ImportData.Influences.GetData(), ImportData.Influences.Num() * ImportData.Influences.GetTypeSize() );
		}

		// Hash the bones as well because it is possible for the mesh to be identical while only the bone configuration changed, and in that case we'd need new skeleton and ref skeleton
		// Maybe in the future (as a separate feature) we could split off the skeleton import so that it could vary independently of the skeletal mesh
		for ( const SkeletalMeshImportData::FBone& Bone : ImportedBones )
		{
			HashState.UpdateWithString( *Bone.Name, Bone.Name.Len() );
			HashState.Update( ( uint8* ) &Bone.Flags, sizeof( Bone.Flags ) );
			HashState.Update( ( uint8* ) &Bone.NumChildren, sizeof( Bone.NumChildren ) );
			HashState.Update( ( uint8* ) &Bone.ParentIndex, sizeof( Bone.ParentIndex ) );
			HashState.Update( ( uint8* ) &Bone.BonePos, sizeof( Bone.BonePos ) );
		}

		FSHAHash OutHash;

		HashState.Final();
		HashState.GetHash( &OutHash.Hash[0] );

		return OutHash;
	}

	FSHAHash ComputeSHAHash( const pxr::UsdSkelSkeletonQuery& InUsdSkeletonQuery )
	{
		TRACE_CPUPROFILER_EVENT_SCOPE( UsdSkelRootTranslatorImpl::ComputeSHAHash_SkelQuery );

		FSHAHash OutHash;
		FSHA1 HashState;

		FScopedUsdAllocs Allocs;

		pxr::UsdSkelAnimQuery AnimQuery = InUsdSkeletonQuery.GetAnimQuery();
		if ( !AnimQuery )
		{
			return OutHash;
		}

		pxr::UsdPrim UsdPrim = InUsdSkeletonQuery.GetPrim();
		if ( !UsdPrim )
		{
			return OutHash;
		}

		pxr::UsdStageRefPtr Stage = UsdPrim.GetStage();
		if ( !Stage )
		{
			return OutHash;
		}

		int32 InterpolationType = static_cast< int32 >( Stage->GetInterpolationType() );
		HashState.Update( ( uint8* ) &InterpolationType, sizeof( int32 ) );

		// Time samples for joint transforms
		std::vector<double> TimeData;
		AnimQuery.GetJointTransformTimeSamples( &TimeData );
		HashState.Update( ( uint8* ) TimeData.data(), TimeData.size() * sizeof( double ) );

		// Joint transform values
		pxr::VtArray<pxr::GfMatrix4d> JointTransforms;
		for ( double JointTimeSample : TimeData )
		{
			InUsdSkeletonQuery.ComputeJointLocalTransforms( &JointTransforms, JointTimeSample );
			HashState.Update( ( uint8* ) JointTransforms.data(), JointTransforms.size() * sizeof( pxr::GfMatrix4d ) );
		}

		// Time samples for blend shape curves
		AnimQuery.GetBlendShapeWeightTimeSamples( &TimeData );
		HashState.Update( ( uint8* ) TimeData.data(), TimeData.size() * sizeof( double ) );

		// Blend shape curve values
		pxr::VtArray< float > WeightsForSample;
		for ( double CurveTimeSample : TimeData )
		{
			AnimQuery.ComputeBlendShapeWeights( &WeightsForSample, pxr::UsdTimeCode( CurveTimeSample ) );
			HashState.Update( ( uint8* ) WeightsForSample.data(), WeightsForSample.size() * sizeof( float ) );
		}

		HashState.Final();
		HashState.GetHash( &OutHash.Hash[ 0 ] );

		return OutHash;
	}

	void SetMorphTargetWeight( UPoseableMeshComponent& PoseableMeshComponent, const FString& MorphTargetName, float Weight )
	{
		USkeletalMesh* SkeletalMesh = PoseableMeshComponent.SkeletalMesh;

		// We try keeping a perfect correspondence between SkeletalMesh->MorphTargets and PoseableMeshComponent.ActiveMorphTargets
		int32 IndexInSkeletalMesh = INDEX_NONE;
		PoseableMeshComponent.SkeletalMesh->FindMorphTargetAndIndex( *MorphTargetName, IndexInSkeletalMesh );
		if ( IndexInSkeletalMesh == INDEX_NONE )
		{
			return;
		}

		UMorphTarget* MorphTarget = PoseableMeshComponent.SkeletalMesh->GetMorphTargets()[ IndexInSkeletalMesh ];
		if ( !MorphTarget )
		{
			return;
		}

		int32 WeightIndex = INDEX_NONE;
		if ( PoseableMeshComponent.ActiveMorphTargets.IsValidIndex( IndexInSkeletalMesh ) )
		{
			FActiveMorphTarget& ActiveMorphTarget = PoseableMeshComponent.ActiveMorphTargets[ IndexInSkeletalMesh ];
			if ( ActiveMorphTarget.MorphTarget == MorphTarget )
			{
				WeightIndex = ActiveMorphTarget.WeightIndex;
			}
		}

		// Morph target is not at expected location (i.e. after CreateComponents, duplicate for PIE or undo/redo) --> Rebuild ActiveMorphTargets
		// This may lead to one frame of glitchiness, as we'll reset all weights to zero...
		if ( WeightIndex == INDEX_NONE )
		{
			PoseableMeshComponent.ActiveMorphTargets.Reset();
			PoseableMeshComponent.MorphTargetWeights.Reset();
			TArray<UMorphTarget*>& MorphTargets = SkeletalMesh->GetMorphTargets();
			for ( int32 MorphTargetIndex = 0; MorphTargetIndex < MorphTargets.Num(); ++MorphTargetIndex )
			{
				FActiveMorphTarget ActiveMorphTarget;
				ActiveMorphTarget.MorphTarget = MorphTargets[ MorphTargetIndex ];
				ActiveMorphTarget.WeightIndex = MorphTargetIndex;

				PoseableMeshComponent.ActiveMorphTargets.Add( ActiveMorphTarget );
				PoseableMeshComponent.MorphTargetWeights.Add( 0.0f ); // We'll update these right afterwards when we call UpdateComponents
			}

			WeightIndex = IndexInSkeletalMesh;
		}

		PoseableMeshComponent.MorphTargetWeights[ WeightIndex ] = Weight;
	}

	bool LoadAllSkeletalData(
		pxr::UsdSkelCache& InSkeletonCache,
		const pxr::UsdSkelRoot& InSkeletonRoot,
		TArray<FSkeletalMeshImportData>& OutLODIndexToSkeletalMeshImportData,
		TArray<UsdUtils::FUsdPrimMaterialAssignmentInfo>& OutLODIndexToMaterialInfo,
		TArray<SkeletalMeshImportData::FBone>& OutSkeletonBones,
		UsdUtils::FBlendShapeMap* OutBlendShapes,
		TSet<FString>& InOutUsedMorphTargetNames,
		const TMap< FString, TMap< FString, int32 > >& InMaterialToPrimvarsUVSetNames,
		float InTime,
		const FUsdAssetCache& AssetCache,
		bool bInInterpretLODs
	)
	{
		if ( !InSkeletonRoot )
		{
			return false;
		}

		FScopedUsdAllocs UsdAllocs;

		pxr::UsdStageRefPtr Stage = InSkeletonRoot.GetPrim().GetStage();
		const FUsdStageInfo StageInfo( Stage );

		std::vector< pxr::UsdSkelBinding > SkeletonBindings;
		InSkeletonCache.Populate( InSkeletonRoot );
		InSkeletonCache.ComputeSkelBindings( InSkeletonRoot, &SkeletonBindings );
		if ( SkeletonBindings.size() < 1 )
		{
			FUsdLogManager::LogMessage( EMessageSeverity::Warning,
										FText::Format( LOCTEXT("InvalidBinding", "SkelRoot {0} doesn't have any binding. No skinned mesh will be generated."),
										FText::FromString( UsdToUnreal::ConvertPath( InSkeletonRoot.GetPath() ) ) ) );
			return false;
		}

		// Note that there could be multiple skeleton bindings under the SkeletonRoot
		// For now, extract just the first one
		const pxr::UsdSkelBinding& SkeletonBinding = SkeletonBindings[0];
		const pxr::UsdSkelSkeleton& Skeleton = SkeletonBinding.GetSkeleton();
		if ( SkeletonBindings.size() > 1 )
		{
			UE_LOG(LogUsd, Warning, TEXT("Currently only a single skeleton is supported per UsdSkelRoot! '%s' will use skeleton '%s'"),
				*UsdToUnreal::ConvertPath( InSkeletonRoot.GetPrim().GetPath() ),
				*UsdToUnreal::ConvertPath( Skeleton.GetPrim().GetPath() )
			);
		}

		// Import skeleton data
		pxr::UsdSkelSkeletonQuery SkelQuery = InSkeletonCache.GetSkelQuery( Skeleton );
		{
			FSkeletalMeshImportData DummyImportData;
			const bool bSkeletonValid = UsdToUnreal::ConvertSkeleton( SkelQuery, DummyImportData );
			if ( !bSkeletonValid )
			{
				return false;
			}
			OutSkeletonBones = MoveTemp(DummyImportData.RefBonesBinary);
		}

		TMap<int32, FSkeletalMeshImportData> LODIndexToSkeletalMeshImportDataMap;
		TMap<int32, UsdUtils::FUsdPrimMaterialAssignmentInfo> LODIndexToMaterialInfoMap;
		TSet<FString> ProcessedLODParentPaths;

		// Since we may need to switch variants to parse LODs, we could invalidate references to SkinningQuery objects, so we need
		// to keep track of these by path and construct one whenever we need them
		TArray<pxr::SdfPath> PathsToSkinnedPrims;
		for ( const pxr::UsdSkelSkinningQuery& SkinningQuery : SkeletonBinding.GetSkinningTargets() )
		{
			// In USD, the skinning target need not be a mesh, but for Unreal we are only interested in skinning meshes
			if ( pxr::UsdGeomMesh SkinningMesh = pxr::UsdGeomMesh( SkinningQuery.GetPrim() ) )
			{
				PathsToSkinnedPrims.Add(SkinningMesh.GetPrim().GetPath());
			}
		}

		TFunction<bool( const pxr::UsdGeomMesh&, int32 )> ConvertLOD =
		[ &LODIndexToSkeletalMeshImportDataMap, &LODIndexToMaterialInfoMap, &SkelQuery, InTime, &InMaterialToPrimvarsUVSetNames, &InOutUsedMorphTargetNames, OutBlendShapes, &StageInfo ]
		( const pxr::UsdGeomMesh& LODMesh, int32 LODIndex )
		{
			pxr::UsdSkelSkinningQuery SkinningQuery = UsdUtils::CreateSkinningQuery( LODMesh, SkelQuery );
			if ( !SkinningQuery )
			{
				return true; // Continue trying other LODs
			}

			if ( LODMesh && LODMesh.ComputeVisibility() == pxr::UsdGeomTokens->invisible )
			{
				return true;
			}

			pxr::GfMatrix4d GeomBindTransformUSD = SkinningQuery.GetGeomBindTransform( pxr::UsdTimeCode( InTime ) );
			FTransform AdditionalTransform = FTransform( UsdToUnreal::ConvertMatrix( StageInfo, GeomBindTransformUSD ) );

			FSkeletalMeshImportData& LODImportData = LODIndexToSkeletalMeshImportDataMap.FindOrAdd( LODIndex );
			TArray<UsdUtils::FUsdPrimMaterialSlot>& LODSlots = LODIndexToMaterialInfoMap.FindOrAdd( LODIndex ).Slots;

			// BlendShape data is respective to point indices for each mesh in isolation, but we combine all points
			// into one FSkeletalMeshImportData per LOD, so we need to remap the indices using this
			uint32 NumPointsBeforeThisMesh = static_cast< uint32 >( LODImportData.Points.Num() );

			bool bSuccess = UsdToUnreal::ConvertSkinnedMesh( SkinningQuery, AdditionalTransform, LODImportData, LODSlots, InMaterialToPrimvarsUVSetNames );
			if ( !bSuccess )
			{
				return true;
			}

			if ( OutBlendShapes )
			{
				pxr::UsdSkelBindingAPI SkelBindingAPI{ LODMesh.GetPrim() };
				pxr::UsdSkelBlendShapeQuery BlendShapeQuery{ SkelBindingAPI };
				if ( BlendShapeQuery )
				{
					for ( int32 BlendShapeIndex = 0; BlendShapeIndex < BlendShapeQuery.GetNumBlendShapes(); ++BlendShapeIndex )
					{
						UsdToUnreal::ConvertBlendShape(
							BlendShapeQuery.GetBlendShape( BlendShapeIndex ),
							StageInfo,
							LODIndex,
							AdditionalTransform,
							NumPointsBeforeThisMesh,
							InOutUsedMorphTargetNames,
							*OutBlendShapes
						);
					}
				}
			}

			return true;
		};

		// Actually parse all mesh data
		for ( const pxr::SdfPath& SkinnedPrimPath : PathsToSkinnedPrims )
		{
			pxr::UsdGeomMesh SkinnedMesh{ Stage->GetPrimAtPath( SkinnedPrimPath ) };
			if ( !SkinnedMesh )
			{
				continue;
			}

			pxr::UsdPrim ParentPrim = SkinnedMesh.GetPrim().GetParent();
			FString ParentPrimPath = UsdToUnreal::ConvertPath(ParentPrim.GetPath());

			bool bInterpretedLODs = false;
			if ( bInInterpretLODs && ParentPrim && !ProcessedLODParentPaths.Contains(ParentPrimPath))
			{
				// At the moment we only consider a single mesh per variant, so if multiple meshes tell us to process the same parent prim, we skip.
				// This check would also prevent us from getting in here in case we just have many meshes children of a same prim, outside
				// of a variant. In this case they don't fit the "one mesh per variant" pattern anyway, and we want to fallback to ignoring LODs
				ProcessedLODParentPaths.Add(ParentPrimPath);

				// WARNING: After this is called, references to objects that were inside any of the LOD Meshes will be invalidated!
				bInterpretedLODs = UsdUtils::IterateLODMeshes(ParentPrim, ConvertLOD);
			}

			if ( !bInterpretedLODs )
			{
				// Refresh reference to this prim as it could have been inside a variant that was temporarily switched by IterateLODMeshes
				ConvertLOD( pxr::UsdGeomMesh{ Stage->GetPrimAtPath( SkinnedPrimPath ) }, 0);
			}
		}

		// Place the LODs in order as we can't have e.g. LOD0 and LOD2 without LOD1, and there's no reason downstream code needs to care about
		// what LOD number these data originally wanted to be
		TMap<int32, int32> OldLODIndexToNewLODIndex;
		LODIndexToSkeletalMeshImportDataMap.KeySort( TLess<int32>() );
		OutLODIndexToSkeletalMeshImportData.Reset( LODIndexToSkeletalMeshImportDataMap.Num() );
		OutLODIndexToMaterialInfo.Reset( LODIndexToMaterialInfoMap.Num() );
		for ( TPair<int32, FSkeletalMeshImportData>& Entry : LODIndexToSkeletalMeshImportDataMap )
		{
			FSkeletalMeshImportData& ImportData = Entry.Value;
			if ( Entry.Value.Points.Num() == 0 )
			{
				continue;
			}

			const int32 OldLODIndex = Entry.Key;
			const int32 NewLODIndex = OutLODIndexToSkeletalMeshImportData.Add( MoveTemp( ImportData ) );
			OutLODIndexToMaterialInfo.Add( LODIndexToMaterialInfoMap[ OldLODIndex ] );

			// Keep track of these to remap blendshapes
			OldLODIndexToNewLODIndex.Add( OldLODIndex, NewLODIndex );
		}
		if ( OutBlendShapes )
		{
			for ( auto& Pair : *OutBlendShapes )
			{
				UsdUtils::FUsdBlendShape& BlendShape = Pair.Value;

				TSet<int32> NewLODIndexUsers;
				NewLODIndexUsers.Reserve(BlendShape.LODIndicesThatUseThis.Num());

				for ( int32 OldLODIndexUser : BlendShape.LODIndicesThatUseThis )
				{
					if ( int32* FoundNewLODIndex = OldLODIndexToNewLODIndex.Find( OldLODIndexUser ) )
					{
						NewLODIndexUsers.Add(*FoundNewLODIndex);
					}
					else
					{
						UE_LOG(LogUsd, Error, TEXT("Failed to remap blend shape '%s's LOD index '%d'"), *BlendShape.Name, OldLODIndexUser );
					}
				}

				BlendShape.LODIndicesThatUseThis = MoveTemp(NewLODIndexUsers);
			}
		}

		return true;
	}

	/** Warning: This function will temporarily switch the active LOD variant if one exists, so it's *not* thread safe! */
<<<<<<< HEAD
	void SetMaterialOverrides( const pxr::UsdPrim& SkelRootPrim, const TArray<UMaterialInterface*>& ExistingAssignments, UMeshComponent& MeshComponent, const TMap< FString, UObject* >& PrimPathsToAssets, TMap< FString, UObject* >& AssetsCache, float Time, EObjectFlags Flags, bool bInterpretLODs )
=======
	void SetMaterialOverrides( const pxr::UsdPrim& SkelRootPrim, const TArray<UMaterialInterface*>& ExistingAssignments, UMeshComponent& MeshComponent, FUsdAssetCache& AssetCache, float Time, EObjectFlags Flags, bool bInterpretLODs )
>>>>>>> 56c511cf
	{
		pxr::UsdSkelRoot SkelRoot{ SkelRootPrim };
		if ( !SkelRoot )
		{
			return;
		}

		FScopedUsdAllocs Allocs;

		TMap<int32, UsdUtils::FUsdPrimMaterialAssignmentInfo> LODIndexToMaterialInfoMap;
		TMap<int32, TSet<UsdUtils::FUsdPrimMaterialSlot>> CombinedSlotsForLODIndex;
		TFunction<bool( const pxr::UsdGeomMesh&, int32 )> IterateLODsLambda = [ &LODIndexToMaterialInfoMap, &CombinedSlotsForLODIndex, Time ]( const pxr::UsdGeomMesh& LODMesh, int32 LODIndex )
		{
			if ( LODMesh && LODMesh.ComputeVisibility() == pxr::UsdGeomTokens->invisible )
			{
				return true;
			}

			TArray<UsdUtils::FUsdPrimMaterialSlot>& CombinedLODSlots = LODIndexToMaterialInfoMap.FindOrAdd( LODIndex ).Slots;
			TSet<UsdUtils::FUsdPrimMaterialSlot>& CombinedLODSlotsSet = CombinedSlotsForLODIndex.FindOrAdd( LODIndex );

			const bool bProvideMaterialIndices = false; // We have no use for material indices and it can be slow to retrieve, as it will iterate all faces
			UsdUtils::FUsdPrimMaterialAssignmentInfo LocalInfo = UsdUtils::GetPrimMaterialAssignments( LODMesh.GetPrim(), pxr::UsdTimeCode( Time ), bProvideMaterialIndices );

			// Combine material slots in the same order that UsdToUnreal::ConvertSkinnedMesh does
			for ( UsdUtils::FUsdPrimMaterialSlot& LocalSlot : LocalInfo.Slots )
			{
				if ( !CombinedLODSlotsSet.Contains( LocalSlot ) )
				{
					CombinedLODSlots.Add( LocalSlot );
					CombinedLODSlotsSet.Add( LocalSlot );
				}
			}

			return true;
		};

		pxr::UsdStageRefPtr Stage = SkelRoot.GetPrim().GetStage();

		TSet<FString> ProcessedLODParentPaths;

		// Because we combine all skinning target meshes into a single skeletal mesh, we'll have to reconstruct the combined
		// material assignment info that this SkelRoot wants in order to compare with the existing assignments.
		pxr::UsdSkelCache SkeletonCache;
		SkeletonCache.Populate( SkelRoot );
		std::vector< pxr::UsdSkelBinding > SkeletonBindings;
		SkeletonCache.ComputeSkelBindings( SkelRoot, &SkeletonBindings );
		for ( const pxr::UsdSkelBinding& Binding : SkeletonBindings )
		{
			for ( const pxr::UsdSkelSkinningQuery& SkinningQuery : Binding.GetSkinningTargets() )
			{
				pxr::UsdPrim MeshPrim = SkinningQuery.GetPrim();
				pxr::UsdGeomMesh Mesh{ MeshPrim };
				if ( !Mesh )
				{
					continue;
				}
				pxr::SdfPath MeshPrimPath = MeshPrim.GetPath();

				pxr::UsdPrim ParentPrim = MeshPrim.GetParent();
				FString ParentPrimPath = UsdToUnreal::ConvertPath( ParentPrim.GetPath() );

				bool bInterpretedLODs = false;
				if ( bInterpretLODs && UsdUtils::IsGeomMeshALOD( MeshPrim ) && !ProcessedLODParentPaths.Contains( ParentPrimPath ) )
				{
					ProcessedLODParentPaths.Add( ParentPrimPath );

					bInterpretedLODs = UsdUtils::IterateLODMeshes( ParentPrim, IterateLODsLambda );
				}

				if ( !bInterpretedLODs )
				{
					// Refresh reference to this prim as it could have been inside a variant that was temporarily switched by IterateLODMeshes
					IterateLODsLambda( pxr::UsdGeomMesh{ Stage->GetPrimAtPath( MeshPrimPath ) }, 0 );
				}
			}
		}

		// Place the LODs in order as we can't have e.g. LOD0 and LOD2 without LOD1, and there's no reason downstream code needs to care about
		// what LOD number these data originally wanted to be
		TArray<UsdUtils::FUsdPrimMaterialAssignmentInfo> LODIndexToAssignments;
		LODIndexToMaterialInfoMap.KeySort( TLess<int32>() );
		for ( TPair<int32, UsdUtils::FUsdPrimMaterialAssignmentInfo>& Entry : LODIndexToMaterialInfoMap )
		{
			LODIndexToAssignments.Add( MoveTemp( Entry.Value ) );
		}

<<<<<<< HEAD
		TMap<const UsdUtils::FUsdPrimMaterialSlot*, UMaterialInterface*> ResolvedMaterials = MeshTranslationImpl::ResolveMaterialAssignmentInfo( SkelRootPrim, LODIndexToAssignments, ExistingAssignments, PrimPathsToAssets, AssetsCache, Time, Flags );
=======
		TMap<const UsdUtils::FUsdPrimMaterialSlot*, UMaterialInterface*> ResolvedMaterials = MeshTranslationImpl::ResolveMaterialAssignmentInfo( SkelRootPrim, LODIndexToAssignments, ExistingAssignments, AssetCache, Time, Flags );
>>>>>>> 56c511cf

		// Compare resolved materials with existing assignments, and create overrides if we need to
		uint32 SkeletalMeshSlotIndex = 0;
		for ( int32 LODIndex = 0; LODIndex < LODIndexToAssignments.Num(); ++LODIndex )
		{
			const TArray< UsdUtils::FUsdPrimMaterialSlot >& LODSlots = LODIndexToAssignments[ LODIndex ].Slots;
			for ( int32 LODSlotIndex = 0; LODSlotIndex < LODSlots.Num(); ++LODSlotIndex, ++SkeletalMeshSlotIndex )
			{
				const UsdUtils::FUsdPrimMaterialSlot& Slot = LODSlots[ LODSlotIndex ];

				UMaterialInterface* Material = nullptr;
				if ( UMaterialInterface** FoundMaterial = ResolvedMaterials.Find( &Slot ) )
				{
					Material = *FoundMaterial;
				}
				else
				{
					UE_LOG( LogUsd, Error, TEXT( "Lost track of resolved material for slot '%d' of LOD '%d' for mesh '%s'" ), LODSlotIndex, LODIndex, *UsdToUnreal::ConvertPath( SkelRootPrim.GetPath() ) );
					continue;
				}

				UMaterialInterface* ExistingMaterial = ExistingAssignments[ SkeletalMeshSlotIndex ];
				if ( ExistingMaterial == Material )
				{
					continue;
				}
				else
				{
					MeshComponent.SetMaterial( SkeletalMeshSlotIndex, Material );
				}
			}
		}
	}

	bool HasLODSkinningTargets( const pxr::UsdSkelRoot& SkelRoot )
	{
		FScopedUsdAllocs Allocs;

		pxr::UsdSkelCache SkeletonCache;
		SkeletonCache.Populate( SkelRoot );

		std::vector< pxr::UsdSkelBinding > SkeletonBindings;
		SkeletonCache.ComputeSkelBindings( SkelRoot, &SkeletonBindings );

		for ( const pxr::UsdSkelBinding& Binding : SkeletonBindings )
		{
			for ( const pxr::UsdSkelSkinningQuery& SkinningQuery : Binding.GetSkinningTargets() )
			{
				if ( UsdUtils::IsGeomMeshALOD( SkinningQuery.GetPrim() ) )
				{
					return true;
				}
			}
		}

		return false;
	}

	class FSkelRootCreateAssetsTaskChain : public FUsdSchemaTranslatorTaskChain
	{
	public:
		explicit FSkelRootCreateAssetsTaskChain( const TSharedRef< FUsdSchemaTranslationContext >& InContext, const UE::FSdfPath& InPrimPath );

	protected:
		// Inputs
		UE::FSdfPath PrimPath;
		TSharedRef< FUsdSchemaTranslationContext > Context;

		// Outputs
		TArray<FSkeletalMeshImportData> LODIndexToSkeletalMeshImportData;
		TArray<UsdUtils::FUsdPrimMaterialAssignmentInfo> LODIndexToMaterialInfo;
		TArray<SkeletalMeshImportData::FBone> SkeletonBones;
		UsdUtils::FBlendShapeMap NewBlendShapes;

		// Note that we want this to be case insensitive so that our UMorphTarget FNames are unique not only due to case differences
		TSet<FString> UsedMorphTargetNames;
		TUsdStore< pxr::UsdSkelCache > SkeletonCache;

		// Don't keep a live reference to the prim because other translators may mutate the stage in an ExclusiveSync translation step, invalidating the reference
		UE::FUsdPrim GetPrim() const { return Context->Stage.GetPrimAtPath( PrimPath ); }

		void SetupTasks();
	};

	FSkelRootCreateAssetsTaskChain::FSkelRootCreateAssetsTaskChain( const TSharedRef< FUsdSchemaTranslationContext >& InContext, const UE::FSdfPath& InPrimPath )
		: PrimPath( InPrimPath )
		, Context( InContext )
	{
		SetupTasks();
	}

	void FSkelRootCreateAssetsTaskChain::SetupTasks()
	{
		// Ignore prims from disabled purposes
		if ( !EnumHasAllFlags( Context->PurposesToLoad, IUsdPrim::GetPurpose( GetPrim() ) ) )
		{
			return;
		}

		// To parse all LODs we need to actively switch variant sets to other variants (triggering prim loading/unloading and notices),
		// which could cause race conditions if other async translation tasks are trying to access those prims
		ESchemaTranslationLaunchPolicy LaunchPolicy = ESchemaTranslationLaunchPolicy::Async;
		if ( Context->bAllowInterpretingLODs && HasLODSkinningTargets( pxr::UsdSkelRoot( GetPrim() ) ) )
		{
			LaunchPolicy = ESchemaTranslationLaunchPolicy::ExclusiveSync;
		}

		// Create SkeletalMeshImportData (Async or ExclusiveSync)
		Do( LaunchPolicy,
			[ this ]()
			{
				// No point in importing blend shapes if the import context doesn't want them
				UsdUtils::FBlendShapeMap* OutBlendShapes = Context->BlendShapesByPath ? &NewBlendShapes : nullptr;

				TMap< FString, TMap< FString, int32 > > Unused;
				TMap< FString, TMap< FString, int32 > >* MaterialToPrimvarToUVIndex = Context->MaterialToPrimvarToUVIndex ? Context->MaterialToPrimvarToUVIndex : &Unused;

				const bool bContinueTaskChain = UsdSkelRootTranslatorImpl::LoadAllSkeletalData(
					SkeletonCache.Get(),
					pxr::UsdSkelRoot( GetPrim() ),
					LODIndexToSkeletalMeshImportData,
					LODIndexToMaterialInfo,
					SkeletonBones,
					OutBlendShapes,
					UsedMorphTargetNames,
					*MaterialToPrimvarToUVIndex,
					Context->Time,
					Context->AssetCache,
					Context->bAllowInterpretingLODs
				);

				return bContinueTaskChain;
			} );

		// Create USkeletalMesh (Main thread)
		Then( ESchemaTranslationLaunchPolicy::Sync,
			[ this ]()
			{
<<<<<<< HEAD
=======
				FString SkelRootPath = PrimPath.GetString();
>>>>>>> 56c511cf
				FSHAHash SkeletalMeshHash = UsdSkelRootTranslatorImpl::ComputeSHAHash( LODIndexToSkeletalMeshImportData, SkeletonBones );

				USkeletalMesh* SkeletalMesh = Cast< USkeletalMesh >( Context->AssetCache.GetCachedAsset( SkeletalMeshHash.ToString() ) );

				bool bIsNew = false;
				if ( !SkeletalMesh )
				{
					bIsNew = true;
					SkeletalMesh = UsdToUnreal::GetSkeletalMeshFromImportData( LODIndexToSkeletalMeshImportData, SkeletonBones, NewBlendShapes, Context->ObjectFlags );
				}

				FString SkelRootPath = PrimPath.GetString();

				if ( SkeletalMesh )
				{
<<<<<<< HEAD
					Context->CurrentlyUsedAssets.Add( SkeletalMesh );
					Context->CurrentlyUsedAssets.Add( SkeletalMesh->GetSkeleton() );

					FScopeLock Lock( &Context->CriticalSection );
					{
						Context->PrimPathsToAssets.Add( SkelRootPath, SkeletalMesh );
					}

					if ( bIsNew )
					{
						const bool bMaterialsHaveChanged = UsdSkelRootTranslatorImpl::ProcessMaterials(
							GetPrim(),
							LODIndexToMaterialInfo,
							SkeletalMesh,
							Context->PrimPathsToAssets,
							Context->AssetsCache,
							Context->Time,
							Context->ObjectFlags,
							NewBlendShapes.Num() > 0
						);

						if ( bMaterialsHaveChanged )
						{
							const bool bRebuildAll = true;
							SkeletalMesh->UpdateUVChannelData( bRebuildAll );
						}

						UUsdAssetImportData* ImportData = NewObject< UUsdAssetImportData >( SkeletalMesh, TEXT( "USDAssetImportData" ) );
						ImportData->PrimPath = SkelRootPath;
						SkeletalMesh->SetAssetImportData(ImportData);

						Context->AssetsCache.Add( SkeletalMeshHash.ToString(), SkeletalMesh );
						Context->AssetsCache.Add( SkeletalMeshHash.ToString() + TEXT( "_Skeleton" ), SkeletalMesh->GetSkeleton() );
					}
=======
					if ( bIsNew )
					{
						const bool bMaterialsHaveChanged = UsdSkelRootTranslatorImpl::ProcessMaterials(
							GetPrim(),
							LODIndexToMaterialInfo,
							SkeletalMesh,
							Context->AssetCache,
							Context->Time,
							Context->ObjectFlags,
							NewBlendShapes.Num() > 0
						);

						if ( bMaterialsHaveChanged )
						{
							const bool bRebuildAll = true;
							SkeletalMesh->UpdateUVChannelData( bRebuildAll );
						}

						UUsdAssetImportData* ImportData = NewObject< UUsdAssetImportData >( SkeletalMesh, TEXT( "USDAssetImportData" ) );
						ImportData->PrimPath = SkelRootPath;
						SkeletalMesh->SetAssetImportData(ImportData);

						Context->AssetCache.CacheAsset( SkeletalMeshHash.ToString(), SkeletalMesh );
						Context->AssetCache.CacheAsset( SkeletalMeshHash.ToString() + TEXT( "_Skeleton" ), SkeletalMesh->GetSkeleton() );
					}

					Context->AssetCache.LinkAssetToPrim( SkelRootPath, SkeletalMesh );
>>>>>>> 56c511cf

					// We may be reusing a skeletal mesh we got in the cache, but we always need the BlendShapesByPath stored on the
					// actor to be up-to-date with the Skeletal Mesh that is actually being displayed
					if ( Context->BlendShapesByPath )
					{
						Context->BlendShapesByPath->Append( NewBlendShapes );
					}

					for ( const FSkeletalMaterial& SkeletalMaterial : SkeletalMesh->GetMaterials() )
					{
						Context->CurrentlyUsedAssets.Add( SkeletalMaterial.MaterialInterface );
					}
				}

				// Continuing even if the mesh is not new as we currently don't add the SkelAnimation info to the mesh hash, so the animations
				// may have changed
				return true;
			} );

		// Create UAnimSequences (requires a completed USkeleton. Main thread as some steps of the animation compression require it)
		Then( ESchemaTranslationLaunchPolicy::Sync,
			[ this ]()
			{
				if ( !Context->bAllowParsingSkeletalAnimations )
				{
					return false;
				}

				USkeletalMesh* SkeletalMesh = Cast< USkeletalMesh >( Context->AssetCache.GetAssetForPrim( PrimPath.GetString() ) );
				if ( !SkeletalMesh )
				{
					return false;
				}

				FScopedUsdAllocs Allocs;

				if ( pxr::UsdSkelRoot SkeletonRoot{ GetPrim() } )
				{
					std::vector< pxr::UsdSkelBinding > SkeletonBindings;
					SkeletonCache.Get().Populate( SkeletonRoot );
					SkeletonCache.Get().ComputeSkelBindings( SkeletonRoot, &SkeletonBindings );

					for ( const pxr::UsdSkelBinding& Binding : SkeletonBindings )
					{
						const pxr::UsdSkelSkeleton& Skeleton = Binding.GetSkeleton();
						pxr::UsdSkelSkeletonQuery SkelQuery = SkeletonCache.Get().GetSkelQuery( Skeleton );
						pxr::UsdSkelAnimQuery AnimQuery = SkelQuery.GetAnimQuery();
						if ( !AnimQuery )
						{
							continue;
						}

						if ( !AnimQuery.JointTransformsMightBeTimeVarying() &&
							( NewBlendShapes.Num() == 0 || !AnimQuery.BlendShapeWeightsMightBeTimeVarying() ) )
						{
							continue;
						}

						FSHAHash Hash = UsdSkelRootTranslatorImpl::ComputeSHAHash( SkelQuery );
						FString HashString = Hash.ToString();
<<<<<<< HEAD
						UAnimSequence* AnimSequence = Cast< UAnimSequence >( Context->AssetsCache.FindRef( HashString ) );

						if ( !AnimSequence || AnimSequence->GetSkeleton() != SkeletalMesh->GetSkeleton() )
						{
							FScopedUnrealAllocs UEAllocs;

							pxr::UsdPrim SkelAnimPrim = AnimQuery.GetPrim();

							// The UAnimSequence can't be created with the RF_Transactional flag, or else it will be serialized without
							// Bone/CurveCompressionSettings. Undoing that transaction would call UAnimSequence::Serialize with nullptr values for both, which crashes.
							// Besides, this particular asset type is only ever created when we import to content folder assets (so never for realtime), and
							// in that case we don't need it to be transactional anyway
							AnimSequence = NewObject<UAnimSequence>( GetTransientPackage(), *UsdToUnreal::ConvertString( SkelAnimPrim.GetName() ), Context->ObjectFlags & ~EObjectFlags::RF_Transactional );
							AnimSequence->SetSkeleton(SkeletalMesh->GetSkeleton());
=======
						UAnimSequence* AnimSequence = Cast< UAnimSequence >( Context->AssetCache.GetCachedAsset( HashString ) );

						if ( !AnimSequence || AnimSequence->GetSkeleton() != SkeletalMesh->GetSkeleton() )
						{
							FScopedUnrealAllocs UEAllocs;

							pxr::UsdPrim SkelAnimPrim = AnimQuery.GetPrim();

							// The UAnimSequence can't be created with the RF_Transactional flag, or else it will be serialized without
							// Bone/CurveCompressionSettings. Undoing that transaction would call UAnimSequence::Serialize with nullptr values for both, which crashes.
							// Besides, this particular asset type is only ever created when we import to content folder assets (so never for realtime), and
							// in that case we don't need it to be transactional anyway
							AnimSequence = NewObject<UAnimSequence>( GetTransientPackage(), *UsdToUnreal::ConvertString( SkelAnimPrim.GetName() ), Context->ObjectFlags & ~EObjectFlags::RF_Transactional );
							AnimSequence->SetSkeleton( SkeletalMesh->GetSkeleton() );

							// This is read back in the USDImporter, so that if we ever import this AnimSequence we will always also import the SkeletalMesh for it
							AnimSequence->SetPreviewMesh( SkeletalMesh );
>>>>>>> 56c511cf

							TUsdStore<pxr::VtArray<pxr::UsdSkelSkinningQuery>> SkinningTargets = Binding.GetSkinningTargets();
							UsdToUnreal::ConvertSkelAnim( SkelQuery, &SkinningTargets.Get(), &NewBlendShapes, Context->bAllowInterpretingLODs, AnimSequence );

							if ( AnimSequence->GetRawAnimationData().Num() != 0 || AnimSequence->RawCurveData.FloatCurves.Num() != 0 )
							{
								UUsdAssetImportData* ImportData = NewObject< UUsdAssetImportData >( AnimSequence, TEXT( "USDAssetImportData" ) );
								ImportData->PrimPath = GetPrim().GetPrimPath().GetString(); // Point to the SkelRoot so that it ends up next to the skeletal mesh
								AnimSequence->AssetImportData = ImportData;

<<<<<<< HEAD
								Context->AssetsCache.Add( HashString, AnimSequence );
								Context->CurrentlyUsedAssets.Add( AnimSequence );
=======
								Context->AssetCache.CacheAsset( HashString, AnimSequence );
>>>>>>> 56c511cf
							}
							else
							{
								AnimSequence->MarkPendingKill();
							}
						}
					}
				}

				return true;
			});
	}
#endif // WITH_EDITOR
}

void FUsdSkelRootTranslator::CreateAssets()
{
#if WITH_EDITOR
	// Importing skeletal meshes actually works in Standalone mode, but we intentionally block it here
	// to not confuse users as to why it doesn't work at runtime
	TSharedRef< UsdSkelRootTranslatorImpl::FSkelRootCreateAssetsTaskChain > AssetsTaskChain =
		MakeShared< UsdSkelRootTranslatorImpl::FSkelRootCreateAssetsTaskChain >( Context, PrimPath );

	Context->TranslatorTasks.Add( MoveTemp( AssetsTaskChain ) );
#endif // WITH_EDITOR
}

USceneComponent* FUsdSkelRootTranslator::CreateComponents()
{
	USceneComponent* RootComponent = FUsdGeomXformableTranslator::CreateComponents();

	UpdateComponents( RootComponent );

	return RootComponent;
}

void FUsdSkelRootTranslator::UpdateComponents( USceneComponent* SceneComponent )
{
	UPoseableMeshComponent* PoseableMeshComponent = Cast< UPoseableMeshComponent >( SceneComponent );
	if ( !PoseableMeshComponent )
	{
		return;
	}

	Super::UpdateComponents( SceneComponent );

<<<<<<< HEAD
	// Re-set the skeletal mesh if we created a new one (maybe the hash changed, a skinned UsdGeomMesh was hidden, etc.)
	USkeletalMesh* TargetSkeletalMesh = Cast< USkeletalMesh >( Context->PrimPathsToAssets.FindRef( PrimPath.GetString() ) );
=======
#if WITH_EDITOR
	// Re-set the skeletal mesh if we created a new one (maybe the hash changed, a skinned UsdGeomMesh was hidden, etc.)
	USkeletalMesh* TargetSkeletalMesh = Cast< USkeletalMesh >( Context->AssetCache.GetAssetForPrim( PrimPath.GetString() ) );
>>>>>>> 56c511cf
	if ( PoseableMeshComponent->SkeletalMesh != TargetSkeletalMesh )
	{
		PoseableMeshComponent->SetSkeletalMesh(TargetSkeletalMesh);

		// Handle material overrides
		if ( TargetSkeletalMesh )
		{
			if ( UUsdAssetImportData* UsdImportData = Cast<UUsdAssetImportData>( TargetSkeletalMesh->GetAssetImportData() ) )
			{
				// If the prim paths match, it means that it was this prim that created (and so "owns") the mesh,
				// so its material assignments will already be directly on the mesh. If they differ, we're using some other prim's mesh,
				// so we may need material overrides on our component
				if ( UsdImportData->PrimPath != PrimPath.GetString() )
				{
					TArray<UMaterialInterface*> ExistingAssignments;
					for ( FSkeletalMaterial& SkeletalMaterial : TargetSkeletalMesh->GetMaterials() )
					{
						ExistingAssignments.Add( SkeletalMaterial.MaterialInterface );
					}

					UsdSkelRootTranslatorImpl::SetMaterialOverrides(
						GetPrim(),
						ExistingAssignments,
						*PoseableMeshComponent,
<<<<<<< HEAD
						Context->PrimPathsToAssets,
						Context->AssetsCache,
=======
						Context->AssetCache,
>>>>>>> 56c511cf
						Context->Time,
						Context->ObjectFlags,
						Context->bAllowInterpretingLODs
					);
<<<<<<< HEAD

					for ( UMaterialInterface* OverrideMaterial : PoseableMeshComponent->OverrideMaterials )
					{
						Context->CurrentlyUsedAssets.Add( OverrideMaterial );
					}
=======
>>>>>>> 56c511cf
				}
			}
		}
	}

	if( PoseableMeshComponent->SkeletalMesh )
	{
		FScopedUsdAllocs UsdAllocs;

		pxr::UsdPrim Prim = GetPrim();

		pxr::UsdSkelCache SkeletonCache;
		pxr::UsdSkelRoot SkeletonRoot( Prim );
		SkeletonCache.Populate( SkeletonRoot );

		std::vector< pxr::UsdSkelBinding > SkeletonBindings;
		SkeletonCache.ComputeSkelBindings( SkeletonRoot, &SkeletonBindings );

		if ( SkeletonBindings.size() == 0 )
		{
			return;
		}

		const FUsdStageInfo StageInfo( Prim.GetStage() );

		pxr::UsdGeomXformable Xformable( Prim );

		std::vector< double > TimeSamples;

		// Note that there could be multiple skeleton bindings under the SkeletonRoot
		// For now, extract just the first one
		for ( const pxr::UsdSkelBinding& Binding : SkeletonBindings )
		{
			const pxr::UsdSkelSkeleton& Skeleton = Binding.GetSkeleton();
			pxr::UsdSkelSkeletonQuery SkelQuery = SkeletonCache.GetSkelQuery( Skeleton );
			if ( !SkelQuery )
			{
				continue;
			}

			const pxr::UsdSkelAnimQuery& AnimQuery = SkelQuery.GetAnimQuery();
			if ( !AnimQuery )
			{
				continue;
			}

			const bool bRes = AnimQuery.GetJointTransformTimeSamples( &TimeSamples );

			if ( TimeSamples.size() > 0 )
			{
				FScopedUnrealAllocs UnrealAllocs;

				if ( PoseableMeshComponent->BoneSpaceTransforms.Num() != PoseableMeshComponent->SkeletalMesh->GetRefSkeleton().GetNum() )
				{
					PoseableMeshComponent->AllocateTransformData();
				}

				TArray< FTransform > BoneTransforms;
				TUsdStore< pxr::VtArray< pxr::GfMatrix4d > > UsdBoneTransforms;

				const bool bJointTransformsComputed = SkelQuery.ComputeJointLocalTransforms( &UsdBoneTransforms.Get(), pxr::UsdTimeCode( Context->Time ) );
				if ( bJointTransformsComputed )
				{
					BoneTransforms.Reserve( decltype( BoneTransforms )::SizeType( UsdBoneTransforms.Get().size() ) );

					for ( uint32 BoneIndex = 0; BoneIndex < UsdBoneTransforms.Get().size(); ++BoneIndex )
					{
						const pxr::GfMatrix4d& UsdMatrix = UsdBoneTransforms.Get()[ BoneIndex ];
						PoseableMeshComponent->BoneSpaceTransforms[ BoneIndex ] = UsdToUnreal::ConvertMatrix( StageInfo, UsdMatrix );
					}
				}

				PoseableMeshComponent->RefreshBoneTransforms();
			}

			// Update blend shape weights
			pxr::VtArray< float > Weights;
			if ( Context->BlendShapesByPath && AnimQuery.ComputeBlendShapeWeights( &Weights, pxr::UsdTimeCode( Context->Time ) ) )
			{
				for ( const pxr::UsdSkelSkinningQuery& SkinningQuery : Binding.GetSkinningTargets() )
				{
					if ( !SkinningQuery )
					{
						continue;
					}

					// Our SkelAnimation may have blend shapes ["A", "B', "C", "D"], but our Mesh may only use blendShapes ["D", "A"],
					// so we use this to map the weights into the right order for this prim
					const pxr::UsdSkelAnimMapperRefPtr& BlendShapeMapper = SkinningQuery.GetBlendShapeMapper();
					if ( !BlendShapeMapper )
					{
						continue;
					}
					pxr::VtFloatArray WeightsInPrimOrder;
					BlendShapeMapper->Remap( Weights, &WeightsInPrimOrder );

					// Each prim may "listen" to the SkelAnim's 'skel:blendShapes' properties ["D", "A"], but actually map
					// these like this: 'rel skel:blendShapeTargets = [<BlendShape1>, <BlendShape4>]'
					// Here we get the BlendShapeTargets array, that will look like [<BlendShape1>, <BlendShape4>]
					pxr::SdfPathVector BlendShapeTargets;
					const pxr::UsdRelationship& BlendShapeTargetsRel = SkinningQuery.GetBlendShapeTargetsRel();
					BlendShapeTargetsRel.GetTargets( &BlendShapeTargets );

					int32 NumWeights = static_cast< int32 >( WeightsInPrimOrder.size() );
					if ( NumWeights != static_cast< int32 >( BlendShapeTargets.size() ) )
					{
						continue;
					}

					pxr::SdfPath MeshPath = SkinningQuery.GetPrim().GetPath();

					for ( int32 WeightIndex = 0; WeightIndex < NumWeights; ++WeightIndex )
					{
						FString PrimaryBlendShapePath = UsdToUnreal::ConvertPath( BlendShapeTargets[ WeightIndex ].MakeAbsolutePath( MeshPath ) );
						float InputWeight = WeightsInPrimOrder[ WeightIndex ];

						if ( UsdUtils::FUsdBlendShape* FoundPrimaryBlendShape = Context->BlendShapesByPath->Find( PrimaryBlendShapePath ) )
						{
							float PrimaryWeight = 0.0f;
							TArray<float> InbetweenWeights;
							UsdUtils::ResolveWeightsForBlendShape( *FoundPrimaryBlendShape, InputWeight, PrimaryWeight, InbetweenWeights );

							for ( int32 InbetweenIndex = 0; InbetweenIndex < FoundPrimaryBlendShape->Inbetweens.Num(); ++InbetweenIndex )
							{
								const UsdUtils::FUsdBlendShapeInbetween& Inbetween = FoundPrimaryBlendShape->Inbetweens[ InbetweenIndex ];
								float InbetweenWeight = InbetweenWeights[ InbetweenIndex ];

								UsdSkelRootTranslatorImpl::SetMorphTargetWeight( *PoseableMeshComponent, Inbetween.Name, InbetweenWeight );
							}

							UsdSkelRootTranslatorImpl::SetMorphTargetWeight( *PoseableMeshComponent, FoundPrimaryBlendShape->Name, PrimaryWeight );
						}
					}
				}

				if ( Weights.size() > 0 )
				{
					PoseableMeshComponent->MarkRenderDynamicDataDirty();
				}
			}
		}
	}
#endif // WITH_EDITOR
}

#undef LOCTEXT_NAMESPACE

#endif // #if USE_USD_SDK<|MERGE_RESOLUTION|>--- conflicted
+++ resolved
@@ -5,10 +5,7 @@
 #if USE_USD_SDK
 
 #include "MeshTranslationImpl.h"
-<<<<<<< HEAD
-=======
 #include "USDAssetCache.h"
->>>>>>> 56c511cf
 #include "USDAssetImportData.h"
 #include "USDConversionUtils.h"
 #include "USDErrorUtils.h"
@@ -31,13 +28,10 @@
 #include "Materials/MaterialInstanceConstant.h"
 #include "Rendering/SkeletalMeshLODImporterData.h"
 #include "Serialization/BufferArchive.h"
-<<<<<<< HEAD
-=======
 
 #if WITH_EDITOR
 	#include "MaterialEditingLibrary.h"
 #endif // WITH_EDITOR
->>>>>>> 56c511cf
 
 #include "USDIncludesStart.h"
 	#include "pxr/usd/usdGeom/mesh.h"
@@ -55,20 +49,12 @@
 
 namespace UsdSkelRootTranslatorImpl
 {
-<<<<<<< HEAD
-=======
 #if WITH_EDITOR
->>>>>>> 56c511cf
 	bool ProcessMaterials(
 		const pxr::UsdPrim& UsdPrim,
 		TArray<UsdUtils::FUsdPrimMaterialAssignmentInfo>& LODIndexToMaterialInfo,
 		USkeletalMesh* SkeletalMesh,
-<<<<<<< HEAD
-		TMap< FString, UObject* >& PrimPathsToAssets,
-		TMap< FString, UObject* >& AssetsCache,
-=======
 		FUsdAssetCache& AssetCache,
->>>>>>> 56c511cf
 		float Time, EObjectFlags Flags,
 		bool bSkeletalMeshHasMorphTargets
 	)
@@ -78,7 +64,6 @@
 		if ( !SkeletalMesh )
 		{
 			return false;
-<<<<<<< HEAD
 		}
 
 		TArray<UMaterialInterface*> ExistingAssignments;
@@ -87,18 +72,7 @@
 			ExistingAssignments.Add( SkeletalMaterial.MaterialInterface );
 		}
 
-		TMap<const UsdUtils::FUsdPrimMaterialSlot*, UMaterialInterface*> ResolvedMaterials = MeshTranslationImpl::ResolveMaterialAssignmentInfo( UsdPrim, LODIndexToMaterialInfo, ExistingAssignments, PrimPathsToAssets, AssetsCache, Time, Flags );
-=======
-		}
-
-		TArray<UMaterialInterface*> ExistingAssignments;
-		for ( const FSkeletalMaterial& SkeletalMaterial : SkeletalMesh->GetMaterials() )
-		{
-			ExistingAssignments.Add( SkeletalMaterial.MaterialInterface );
-		}
-
 		TMap<const UsdUtils::FUsdPrimMaterialSlot*, UMaterialInterface*> ResolvedMaterials = MeshTranslationImpl::ResolveMaterialAssignmentInfo( UsdPrim, LODIndexToMaterialInfo, ExistingAssignments, AssetCache, Time, Flags );
->>>>>>> 56c511cf
 
 		bool bMaterialsHaveChanged = false;
 
@@ -539,11 +513,7 @@
 	}
 
 	/** Warning: This function will temporarily switch the active LOD variant if one exists, so it's *not* thread safe! */
-<<<<<<< HEAD
-	void SetMaterialOverrides( const pxr::UsdPrim& SkelRootPrim, const TArray<UMaterialInterface*>& ExistingAssignments, UMeshComponent& MeshComponent, const TMap< FString, UObject* >& PrimPathsToAssets, TMap< FString, UObject* >& AssetsCache, float Time, EObjectFlags Flags, bool bInterpretLODs )
-=======
 	void SetMaterialOverrides( const pxr::UsdPrim& SkelRootPrim, const TArray<UMaterialInterface*>& ExistingAssignments, UMeshComponent& MeshComponent, FUsdAssetCache& AssetCache, float Time, EObjectFlags Flags, bool bInterpretLODs )
->>>>>>> 56c511cf
 	{
 		pxr::UsdSkelRoot SkelRoot{ SkelRootPrim };
 		if ( !SkelRoot )
@@ -631,11 +601,7 @@
 			LODIndexToAssignments.Add( MoveTemp( Entry.Value ) );
 		}
 
-<<<<<<< HEAD
-		TMap<const UsdUtils::FUsdPrimMaterialSlot*, UMaterialInterface*> ResolvedMaterials = MeshTranslationImpl::ResolveMaterialAssignmentInfo( SkelRootPrim, LODIndexToAssignments, ExistingAssignments, PrimPathsToAssets, AssetsCache, Time, Flags );
-=======
 		TMap<const UsdUtils::FUsdPrimMaterialSlot*, UMaterialInterface*> ResolvedMaterials = MeshTranslationImpl::ResolveMaterialAssignmentInfo( SkelRootPrim, LODIndexToAssignments, ExistingAssignments, AssetCache, Time, Flags );
->>>>>>> 56c511cf
 
 		// Compare resolved materials with existing assignments, and create overrides if we need to
 		uint32 SkeletalMeshSlotIndex = 0;
@@ -774,10 +740,7 @@
 		Then( ESchemaTranslationLaunchPolicy::Sync,
 			[ this ]()
 			{
-<<<<<<< HEAD
-=======
 				FString SkelRootPath = PrimPath.GetString();
->>>>>>> 56c511cf
 				FSHAHash SkeletalMeshHash = UsdSkelRootTranslatorImpl::ComputeSHAHash( LODIndexToSkeletalMeshImportData, SkeletonBones );
 
 				USkeletalMesh* SkeletalMesh = Cast< USkeletalMesh >( Context->AssetCache.GetCachedAsset( SkeletalMeshHash.ToString() ) );
@@ -789,46 +752,8 @@
 					SkeletalMesh = UsdToUnreal::GetSkeletalMeshFromImportData( LODIndexToSkeletalMeshImportData, SkeletonBones, NewBlendShapes, Context->ObjectFlags );
 				}
 
-				FString SkelRootPath = PrimPath.GetString();
-
 				if ( SkeletalMesh )
 				{
-<<<<<<< HEAD
-					Context->CurrentlyUsedAssets.Add( SkeletalMesh );
-					Context->CurrentlyUsedAssets.Add( SkeletalMesh->GetSkeleton() );
-
-					FScopeLock Lock( &Context->CriticalSection );
-					{
-						Context->PrimPathsToAssets.Add( SkelRootPath, SkeletalMesh );
-					}
-
-					if ( bIsNew )
-					{
-						const bool bMaterialsHaveChanged = UsdSkelRootTranslatorImpl::ProcessMaterials(
-							GetPrim(),
-							LODIndexToMaterialInfo,
-							SkeletalMesh,
-							Context->PrimPathsToAssets,
-							Context->AssetsCache,
-							Context->Time,
-							Context->ObjectFlags,
-							NewBlendShapes.Num() > 0
-						);
-
-						if ( bMaterialsHaveChanged )
-						{
-							const bool bRebuildAll = true;
-							SkeletalMesh->UpdateUVChannelData( bRebuildAll );
-						}
-
-						UUsdAssetImportData* ImportData = NewObject< UUsdAssetImportData >( SkeletalMesh, TEXT( "USDAssetImportData" ) );
-						ImportData->PrimPath = SkelRootPath;
-						SkeletalMesh->SetAssetImportData(ImportData);
-
-						Context->AssetsCache.Add( SkeletalMeshHash.ToString(), SkeletalMesh );
-						Context->AssetsCache.Add( SkeletalMeshHash.ToString() + TEXT( "_Skeleton" ), SkeletalMesh->GetSkeleton() );
-					}
-=======
 					if ( bIsNew )
 					{
 						const bool bMaterialsHaveChanged = UsdSkelRootTranslatorImpl::ProcessMaterials(
@@ -856,18 +781,12 @@
 					}
 
 					Context->AssetCache.LinkAssetToPrim( SkelRootPath, SkeletalMesh );
->>>>>>> 56c511cf
 
 					// We may be reusing a skeletal mesh we got in the cache, but we always need the BlendShapesByPath stored on the
 					// actor to be up-to-date with the Skeletal Mesh that is actually being displayed
 					if ( Context->BlendShapesByPath )
 					{
 						Context->BlendShapesByPath->Append( NewBlendShapes );
-					}
-
-					for ( const FSkeletalMaterial& SkeletalMaterial : SkeletalMesh->GetMaterials() )
-					{
-						Context->CurrentlyUsedAssets.Add( SkeletalMaterial.MaterialInterface );
 					}
 				}
 
@@ -917,22 +836,6 @@
 
 						FSHAHash Hash = UsdSkelRootTranslatorImpl::ComputeSHAHash( SkelQuery );
 						FString HashString = Hash.ToString();
-<<<<<<< HEAD
-						UAnimSequence* AnimSequence = Cast< UAnimSequence >( Context->AssetsCache.FindRef( HashString ) );
-
-						if ( !AnimSequence || AnimSequence->GetSkeleton() != SkeletalMesh->GetSkeleton() )
-						{
-							FScopedUnrealAllocs UEAllocs;
-
-							pxr::UsdPrim SkelAnimPrim = AnimQuery.GetPrim();
-
-							// The UAnimSequence can't be created with the RF_Transactional flag, or else it will be serialized without
-							// Bone/CurveCompressionSettings. Undoing that transaction would call UAnimSequence::Serialize with nullptr values for both, which crashes.
-							// Besides, this particular asset type is only ever created when we import to content folder assets (so never for realtime), and
-							// in that case we don't need it to be transactional anyway
-							AnimSequence = NewObject<UAnimSequence>( GetTransientPackage(), *UsdToUnreal::ConvertString( SkelAnimPrim.GetName() ), Context->ObjectFlags & ~EObjectFlags::RF_Transactional );
-							AnimSequence->SetSkeleton(SkeletalMesh->GetSkeleton());
-=======
 						UAnimSequence* AnimSequence = Cast< UAnimSequence >( Context->AssetCache.GetCachedAsset( HashString ) );
 
 						if ( !AnimSequence || AnimSequence->GetSkeleton() != SkeletalMesh->GetSkeleton() )
@@ -950,7 +853,6 @@
 
 							// This is read back in the USDImporter, so that if we ever import this AnimSequence we will always also import the SkeletalMesh for it
 							AnimSequence->SetPreviewMesh( SkeletalMesh );
->>>>>>> 56c511cf
 
 							TUsdStore<pxr::VtArray<pxr::UsdSkelSkinningQuery>> SkinningTargets = Binding.GetSkinningTargets();
 							UsdToUnreal::ConvertSkelAnim( SkelQuery, &SkinningTargets.Get(), &NewBlendShapes, Context->bAllowInterpretingLODs, AnimSequence );
@@ -961,12 +863,7 @@
 								ImportData->PrimPath = GetPrim().GetPrimPath().GetString(); // Point to the SkelRoot so that it ends up next to the skeletal mesh
 								AnimSequence->AssetImportData = ImportData;
 
-<<<<<<< HEAD
-								Context->AssetsCache.Add( HashString, AnimSequence );
-								Context->CurrentlyUsedAssets.Add( AnimSequence );
-=======
 								Context->AssetCache.CacheAsset( HashString, AnimSequence );
->>>>>>> 56c511cf
 							}
 							else
 							{
@@ -1013,14 +910,9 @@
 
 	Super::UpdateComponents( SceneComponent );
 
-<<<<<<< HEAD
-	// Re-set the skeletal mesh if we created a new one (maybe the hash changed, a skinned UsdGeomMesh was hidden, etc.)
-	USkeletalMesh* TargetSkeletalMesh = Cast< USkeletalMesh >( Context->PrimPathsToAssets.FindRef( PrimPath.GetString() ) );
-=======
 #if WITH_EDITOR
 	// Re-set the skeletal mesh if we created a new one (maybe the hash changed, a skinned UsdGeomMesh was hidden, etc.)
 	USkeletalMesh* TargetSkeletalMesh = Cast< USkeletalMesh >( Context->AssetCache.GetAssetForPrim( PrimPath.GetString() ) );
->>>>>>> 56c511cf
 	if ( PoseableMeshComponent->SkeletalMesh != TargetSkeletalMesh )
 	{
 		PoseableMeshComponent->SetSkeletalMesh(TargetSkeletalMesh);
@@ -1045,24 +937,11 @@
 						GetPrim(),
 						ExistingAssignments,
 						*PoseableMeshComponent,
-<<<<<<< HEAD
-						Context->PrimPathsToAssets,
-						Context->AssetsCache,
-=======
 						Context->AssetCache,
->>>>>>> 56c511cf
 						Context->Time,
 						Context->ObjectFlags,
 						Context->bAllowInterpretingLODs
 					);
-<<<<<<< HEAD
-
-					for ( UMaterialInterface* OverrideMaterial : PoseableMeshComponent->OverrideMaterials )
-					{
-						Context->CurrentlyUsedAssets.Add( OverrideMaterial );
-					}
-=======
->>>>>>> 56c511cf
 				}
 			}
 		}
