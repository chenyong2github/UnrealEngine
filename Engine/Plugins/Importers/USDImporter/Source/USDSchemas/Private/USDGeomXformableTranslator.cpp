// Copyright Epic Games, Inc. All Rights Reserved.

#include "USDGeomXformableTranslator.h"

#include "UnrealUSDWrapper.h"
#include "USDAssetCache.h"
#include "USDConversionUtils.h"
#include "USDErrorUtils.h"
#include "USDGeomMeshConversion.h"
#include "USDGeomMeshTranslator.h"
#include "USDLog.h"
#include "USDMemory.h"
#include "USDPrimConversion.h"
#include "USDSchemasModule.h"
#include "USDTypesConversion.h"

#include "Components/SceneComponent.h"
#include "Components/StaticMeshComponent.h"
#include "Engine/RendererSettings.h"
#include "Engine/StaticMesh.h"
#include "Engine/World.h"
#include "Framework/Notifications/NotificationManager.h"
<<<<<<< HEAD
#include "Interfaces/ITargetPlatform.h"
#include "Interfaces/ITargetPlatformManagerModule.h"
=======
>>>>>>> 56c511cf
#include "Modules/ModuleManager.h"
#include "StaticMeshAttributes.h"
#include "Widgets/Notifications/SNotificationList.h"

#include "UsdWrappers/SdfPath.h"
#include "UsdWrappers/UsdGeomXformable.h"
#include "UsdWrappers/UsdPrim.h"
#include "UsdWrappers/UsdStage.h"

#if USE_USD_SDK

#include "USDIncludesStart.h"
	#include "pxr/usd/kind/registry.h"
	#include "pxr/usd/usd/modelAPI.h"
	#include "pxr/usd/usd/prim.h"
	#include "pxr/usd/usd/primRange.h"
	#include "pxr/usd/usd/variantSets.h"
	#include "pxr/usd/usdGeom/mesh.h"
	#include "pxr/usd/usdGeom/subset.h"
	#include "pxr/usd/usdGeom/xformable.h"
	#include "pxr/usd/usdShade/materialBindingAPI.h"
#include "USDIncludesEnd.h"

namespace UsdGeomXformableTranslatorImpl
{
	void LoadMeshDescription( const pxr::UsdGeomXformable& UsdGeomXformable, const EUsdPurpose PurposesToLoad, const TMap< FString, TMap<FString, int32> >& MaterialToPrimvarToUVIndex, const pxr::UsdTimeCode TimeCode, FMeshDescription& OutMeshdescription, UsdUtils::FUsdPrimMaterialAssignmentInfo& OutMaterialAssignments )
	{
		TRACE_CPUPROFILER_EVENT_SCOPE( UsdGeomXformableTranslatorImpl::LoadMeshDescription );

		FStaticMeshAttributes StaticMeshAttributes( OutMeshdescription );
		StaticMeshAttributes.Register();

		TFunction< void( FMeshDescription&, UsdUtils::FUsdPrimMaterialAssignmentInfo&, const pxr::UsdPrim&, const FTransform, const pxr::UsdTimeCode& ) > RecursiveChildCollapsing;
		RecursiveChildCollapsing = [ &RecursiveChildCollapsing, &MaterialToPrimvarToUVIndex, PurposesToLoad ]( FMeshDescription& MeshDescription, UsdUtils::FUsdPrimMaterialAssignmentInfo& MaterialAssignments, const pxr::UsdPrim& ParentPrim, const FTransform CurrentTransform, const pxr::UsdTimeCode& TimeCode )
		{
			for ( const pxr::UsdPrim& ChildPrim : ParentPrim.GetFilteredChildren( pxr::UsdTraverseInstanceProxies() ) )
			{
				// Ignore meshes from disabled purposes
				if ( !EnumHasAllFlags( PurposesToLoad, IUsdPrim::GetPurpose( ChildPrim ) ) )
				{
					continue;
				}

				// Ignore invisible prims
				if ( pxr::UsdGeomImageable UsdGeomImageable = pxr::UsdGeomImageable( ChildPrim ) )
				{
					if ( UsdGeomImageable.ComputeVisibility() == pxr::UsdGeomTokens->invisible )
					{
						continue;
					}
				}

				FTransform ChildTransform = CurrentTransform;

				if ( pxr::UsdGeomXformable ChildXformable = pxr::UsdGeomXformable( ChildPrim ) )
				{
					FTransform LocalChildTransform;
					UsdToUnreal::ConvertXformable( ChildPrim.GetStage(), ChildXformable, LocalChildTransform, TimeCode.GetValue() );

					ChildTransform = LocalChildTransform * CurrentTransform;
				}

				if ( pxr::UsdGeomMesh ChildMesh = pxr::UsdGeomMesh( ChildPrim ) )
				{
					UsdToUnreal::ConvertGeomMesh( ChildMesh, MeshDescription, MaterialAssignments, ChildTransform, MaterialToPrimvarToUVIndex, TimeCode );
				}

				RecursiveChildCollapsing( MeshDescription, MaterialAssignments, ChildPrim, ChildTransform, TimeCode );
			}
		};

		// Collapse the children
		RecursiveChildCollapsing( OutMeshdescription, OutMaterialAssignments, UsdGeomXformable.GetPrim(), FTransform::Identity, TimeCode );
	}
}

class FUsdGeomXformableCreateAssetsTaskChain : public FBuildStaticMeshTaskChain
{
public:
	explicit FUsdGeomXformableCreateAssetsTaskChain( const TSharedRef< FUsdSchemaTranslationContext >& InContext, const UE::FSdfPath& InPrimPath )
		: FBuildStaticMeshTaskChain( InContext, InPrimPath )
	{
		SetupTasks();
	}

protected:
	virtual void SetupTasks() override;
};

void FUsdGeomXformableCreateAssetsTaskChain::SetupTasks()
{
	FScopedUnrealAllocs UnrealAllocs;

	// Create mesh description (Async)
	Do( ESchemaTranslationLaunchPolicy::Async,
		[ this ]() -> bool
		{
			// We will never have multiple LODs of meshes that were collapsed together, as LOD'd meshes don't collapse. So just parse the mesh we get as LOD0
			LODIndexToMeshDescription.Reset(1);
			LODIndexToMaterialInfo.Reset(1);

			FMeshDescription& AddedMeshDescription = LODIndexToMeshDescription.Emplace_GetRef();
			UsdUtils::FUsdPrimMaterialAssignmentInfo& AssignmentInfo = LODIndexToMaterialInfo.Emplace_GetRef();

			TMap< FString, TMap< FString, int32 > > Unused;
			TMap< FString, TMap< FString, int32 > >* MaterialToPrimvarToUVIndex = Context->MaterialToPrimvarToUVIndex ? Context->MaterialToPrimvarToUVIndex : &Unused;

			UsdGeomXformableTranslatorImpl::LoadMeshDescription(
				pxr::UsdGeomXformable( GetPrim() ),
				Context->PurposesToLoad,
				*MaterialToPrimvarToUVIndex,
				pxr::UsdTimeCode( Context->Time ),
				AddedMeshDescription,
				AssignmentInfo
			);

			return !AddedMeshDescription.IsEmpty();
		} );

	FBuildStaticMeshTaskChain::SetupTasks();
}

void FUsdGeomXformableTranslator::CreateAssets()
{
	if ( !CollapsesChildren( ECollapsingType::Assets ) )
	{
		// We only have to create assets when our children are collapsed together
		return;
	}

	TRACE_CPUPROFILER_EVENT_SCOPE( FUsdGeomMeshTranslator::CreateAssets );

	Context->TranslatorTasks.Add( MakeShared< FUsdGeomXformableCreateAssetsTaskChain >( Context, PrimPath ) );
}

FUsdGeomXformableTranslator::FUsdGeomXformableTranslator( TSubclassOf< USceneComponent > InComponentTypeOverride, TSharedRef< FUsdSchemaTranslationContext > InContext, const UE::FUsdTyped& InSchema )
	: FUsdSchemaTranslator( InContext, InSchema )
	, ComponentTypeOverride( InComponentTypeOverride )
{
}

USceneComponent* FUsdGeomXformableTranslator::CreateComponents()
{
	return CreateComponentsEx( {}, {} );
}

USceneComponent* FUsdGeomXformableTranslator::CreateComponentsEx( TOptional< TSubclassOf< USceneComponent > > ComponentType, TOptional< bool > bNeedsActor )
{
	if ( !Context->IsValid() )
	{
		return nullptr;
	}

	UE::FUsdPrim Prim = GetPrim();
	if ( !Prim )
	{
		return nullptr;
	}

	FScopedUnrealAllocs UnrealAllocs;

	if ( !bNeedsActor.IsSet() )
	{
		// Don't add components to the AUsdStageActor or the USDStageImport 'scene actor'
		UE::FUsdPrim ParentPrim = Prim.GetParent();
		bool bIsTopLevelPrim = ParentPrim.IsValid() && ParentPrim.IsPseudoRoot();

		// If we don't have any parent prim with a type that generates a component, we are still technically a top-level prim
		if ( !bIsTopLevelPrim )
		{
			bool bHasParentComponent = false;
			while ( ParentPrim.IsValid() )
			{
				if ( UE::FUsdGeomXformable( ParentPrim ) )
				{
					bHasParentComponent = true;
					break;
				}

				ParentPrim = ParentPrim.GetParent();
			}
			if ( !bHasParentComponent )
			{
				bIsTopLevelPrim = true;
			}
		}

		auto PrimNeedsActor = []( const UE::FUsdPrim& UsdPrim ) -> bool
		{
			return  UsdPrim.IsPseudoRoot() ||
					UsdPrim.IsModel() ||
					UsdPrim.IsGroup() ||
					UsdUtils::HasCompositionArcs( UsdPrim );
		};

		bNeedsActor =
		(
			bIsTopLevelPrim ||
			Context->ParentComponent == nullptr ||
			PrimNeedsActor( Prim )
		);

		// We don't want to start a component hierarchy if one of our child will break it by being an actor
		if ( !bNeedsActor.GetValue() )
		{
			const bool bTraverseInstanceProxies= true;
			for ( const pxr::UsdPrim& Child : Prim.GetFilteredChildren( bTraverseInstanceProxies ) )
			{
				if ( PrimNeedsActor( UE::FUsdPrim( Child ) ) )
				{
					bNeedsActor = true;
					break;
				}
			}
		}
	}

	USceneComponent* SceneComponent = nullptr;
	UObject* ComponentOuter = nullptr;

	if ( bNeedsActor.GetValue() )
	{
		// Spawn actor
		FActorSpawnParameters SpawnParameters;
		SpawnParameters.ObjectFlags = Context->ObjectFlags;
		SpawnParameters.OverrideLevel =  Context->Level;

		UClass* ActorClass = UsdUtils::GetActorTypeForPrim( Prim );
		AActor* SpawnedActor = Context->Level->GetWorld()->SpawnActor( ActorClass, nullptr, SpawnParameters );

		if ( SpawnedActor )
		{
#if WITH_EDITOR
			SpawnedActor->SetActorLabel( Prim.GetName().ToString() );
#endif // WITH_EDITOR

			// Hack to show transient actors in world outliner
			if (SpawnedActor->HasAnyFlags(EObjectFlags::RF_Transient))
			{
				SpawnedActor->Tags.AddUnique( TEXT("SequencerActor") );
			}

			SceneComponent = SpawnedActor->GetRootComponent();

			ComponentOuter = SpawnedActor;
		}
	}
	else
	{
		ComponentOuter = Context->ParentComponent;
	}

	if ( !ComponentOuter )
	{
		UE_LOG( LogUsd, Warning, TEXT("Invalid outer when trying to create SceneComponent for prim (%s)"), *PrimPath.GetString() );
		return nullptr;
	}

	if ( !SceneComponent )
	{
		if ( !ComponentType.IsSet() )
		{
			if ( ComponentTypeOverride.IsSet() )
			{
				ComponentType = ComponentTypeOverride.GetValue();
			}
			else
			{
				ComponentType = UsdUtils::GetComponentTypeForPrim( Prim );

				if ( CollapsesChildren( ECollapsingType::Assets ) )
				{
					if ( UStaticMesh* PrimStaticMesh = Cast< UStaticMesh >( Context->AssetCache.GetAssetForPrim( PrimPath.GetString() ) ) )
					{
						// At this time, we only support collapsing static meshes together
						ComponentType = UStaticMeshComponent::StaticClass();
					}
				}
			}
		}

		if ( ComponentType.IsSet() && ComponentType.GetValue() != nullptr )
		{
			const FName ComponentName = MakeUniqueObjectName( ComponentOuter, ComponentType.GetValue(), FName( Prim.GetName() ) );
			SceneComponent = NewObject< USceneComponent >( ComponentOuter, ComponentType.GetValue(), ComponentName, Context->ObjectFlags );

			if ( AActor* Owner = SceneComponent->GetOwner() )
			{
				Owner->AddInstanceComponent( SceneComponent );
			}
		}
	}

	if ( SceneComponent )
	{
		if ( !SceneComponent->GetOwner()->GetRootComponent() )
		{
			SceneComponent->GetOwner()->SetRootComponent( SceneComponent );
		}

		// Don't call SetMobility as it would trigger a reregister, queuing unnecessary rhi commands since this is a brand new component
		if ( Context->ParentComponent && Context->ParentComponent->Mobility == EComponentMobility::Movable )
		{
			SceneComponent->Mobility = EComponentMobility::Movable;
		}
		else
		{
			SceneComponent->Mobility = UsdUtils::IsAnimated( Prim ) ? EComponentMobility::Movable : EComponentMobility::Static;
		}

		UpdateComponents( SceneComponent );

		// Attach to parent
		SceneComponent->AttachToComponent( Context->ParentComponent, FAttachmentTransformRules::KeepRelativeTransform );

		if ( !SceneComponent->IsRegistered() )
		{
			SceneComponent->RegisterComponent();
		}
	}

	return SceneComponent;
}

void FUsdGeomXformableTranslator::UpdateComponents( USceneComponent* SceneComponent )
{
	if ( SceneComponent )
	{
		SceneComponent->Modify();

		UsdToUnreal::ConvertXformable( Context->Stage, pxr::UsdGeomXformable( GetPrim() ), *SceneComponent, Context->Time );

		// If the user modified a mesh parameter (e.g. vertex color), the hash will be different and it will become a separate asset
		// so we must check for this and assign the new StaticMesh
		if ( UStaticMeshComponent* StaticMeshComponent = Cast< UStaticMeshComponent >( SceneComponent ) )
		{
			UStaticMesh* PrimStaticMesh = Cast< UStaticMesh >( Context->AssetCache.GetAssetForPrim( PrimPath.GetString() ) );

			if ( PrimStaticMesh != StaticMeshComponent->GetStaticMesh() )
			{
				// Need to make sure the mesh's resources are initialized here as it may have just been built in another thread
				// Only do this if required though, as this mesh could using these resources currently (e.g. PIE and editor world sharing the mesh)
				if ( PrimStaticMesh && !PrimStaticMesh->AreRenderingResourcesInitialized() )
				{
					PrimStaticMesh->InitResources();
				}

				if ( StaticMeshComponent->IsRegistered() )
				{
					StaticMeshComponent->UnregisterComponent();
				}

				StaticMeshComponent->SetStaticMesh( PrimStaticMesh );

				StaticMeshComponent->RegisterComponent();
			}
		}
	}
}

bool FUsdGeomXformableTranslator::CollapsesChildren( ECollapsingType CollapsingType ) const
{
	if ( !Context->bAllowCollapsing )
	{
		return false;
	}

	bool bCollapsesChildren = false;

	FScopedUsdAllocs UsdAllocs;

	pxr::UsdPrim Prim = GetPrim();
	pxr::UsdModelAPI Model{ pxr::UsdTyped( Prim ) };

	if ( Model )
	{
		bCollapsesChildren = Model.IsKind( pxr::KindTokens->component );

		if ( !bCollapsesChildren )
		{
			// Temp support for the prop kind
			bCollapsesChildren = Model.IsKind( pxr::TfToken( "prop" ), pxr::UsdModelAPI::KindValidationNone );
		}

		if ( bCollapsesChildren )
		{
			IUsdSchemasModule& UsdSchemasModule = FModuleManager::Get().LoadModuleChecked< IUsdSchemasModule >( TEXT("USDSchemas") );

			TArray< TUsdStore< pxr::UsdPrim > > ChildXformPrims = UsdUtils::GetAllPrimsOfType( Prim, pxr::TfType::Find< pxr::UsdGeomXformable >() );

			for ( const TUsdStore< pxr::UsdPrim >& ChildXformPrim : ChildXformPrims )
			{
				if ( TSharedPtr< FUsdSchemaTranslator > SchemaTranslator = UsdSchemasModule.GetTranslatorRegistry().CreateTranslatorForSchema( Context, UE::FUsdTyped( ChildXformPrim.Get() ) ) )
				{
					if ( !SchemaTranslator->CanBeCollapsed( CollapsingType ) )
					{
						return false;
					}
				}
			}
		}
	}

	if ( bCollapsesChildren )
	{
		TArray< TUsdStore< pxr::UsdPrim > > ChildGeomMeshes = UsdUtils::GetAllPrimsOfType( Prim, pxr::TfType::Find< pxr::UsdGeomMesh >() );

		// We only support collapsing GeomMeshes for now and we only want to do it when there are multiple meshes as the resulting mesh is considered unique
		if ( ChildGeomMeshes.Num() < 2 )
		{
			bCollapsesChildren = false;
		}
		else
		{
			const bool bUsesRaytracing = GetDefault<URendererSettings>()->bEnableRayTracing;

			const int32 MaxVertices = 500000;
			int32 NumMaxExpectedMaterialSlots = 0;
			int32 NumVertices = 0;
<<<<<<< HEAD

			int32 NumMaxExpectedMaterialSlots = 0;
			ITargetPlatform* Platform = GetTargetPlatformManagerRef().GetRunningTargetPlatform();
			const bool bUsesRaytracing = Platform && Platform->UsesRayTracing();

=======
>>>>>>> 56c511cf
			for ( const TUsdStore< pxr::UsdPrim >& ChildPrim : ChildGeomMeshes )
			{
				pxr::UsdGeomMesh ChildGeomMesh( ChildPrim.Get() );

				if ( pxr::UsdAttribute Points = ChildGeomMesh.GetPointsAttr() )
				{
					pxr::VtArray< pxr::GfVec3f > PointsArray;
					Points.Get( &PointsArray, pxr::UsdTimeCode( Context->Time ) );

					NumVertices += PointsArray.size();

					if ( NumVertices > MaxVertices )
					{
						bCollapsesChildren = false;
						break;
					}
				}

				if ( bUsesRaytracing )
				{
					// We can't generate a mesh with more than 255 material slots as raytracing expects the material index to be uint8
					std::vector<pxr::UsdGeomSubset> GeomSubsets = pxr::UsdShadeMaterialBindingAPI( ChildPrim.Get() ).GetMaterialBindSubsets();
					NumMaxExpectedMaterialSlots += FMath::Max<int32>(1, GeomSubsets.size() + 1); // +1 because we may create an additional slot if it's not properly partitioned
					if ( NumMaxExpectedMaterialSlots > 255 )
					{
						static bool bShowedRaytracingWarning = false;
						if ( !bShowedRaytracingWarning )
						{
							FNotificationInfo ErrorToast( NSLOCTEXT( "USDXformableTranslator", "USDRaytracingToast", "USD mesh collapsing will be capped.\nSee the Output Log for details." ) );
							ErrorToast.ExpireDuration = 5.0f;
							ErrorToast.bFireAndForget = true;
							ErrorToast.Image = FCoreStyle::Get().GetBrush( TEXT( "MessageLog.Warning" ) );
							FSlateNotificationManager::Get().AddNotification( ErrorToast );

							FUsdLogManager::LogMessage( EMessageSeverity::Warning, NSLOCTEXT("USDXformableTranslator", "USDRaytracingWarning", "Mesh collapsing will be capped to generating meshes with at most 255 material slots, as it is required for Raytracing. Meshes could be collapsed further if Raytracing were disabled.") );
							bShowedRaytracingWarning = true;
						}

						bCollapsesChildren = false;
						break;
					}
				}
<<<<<<< HEAD

=======
>>>>>>> 56c511cf
			}
		}
	}

	return bCollapsesChildren;
}

bool FUsdGeomXformableTranslator::CanBeCollapsed( ECollapsingType CollapsingType ) const
{
	// Don't collapse animated prims
	return Context->bAllowCollapsing && !UsdUtils::IsAnimated( GetPrim() );
}

#endif // #if USE_USD_SDK<|MERGE_RESOLUTION|>--- conflicted
+++ resolved
@@ -20,11 +20,6 @@
 #include "Engine/StaticMesh.h"
 #include "Engine/World.h"
 #include "Framework/Notifications/NotificationManager.h"
-<<<<<<< HEAD
-#include "Interfaces/ITargetPlatform.h"
-#include "Interfaces/ITargetPlatformManagerModule.h"
-=======
->>>>>>> 56c511cf
 #include "Modules/ModuleManager.h"
 #include "StaticMeshAttributes.h"
 #include "Widgets/Notifications/SNotificationList.h"
@@ -444,14 +439,6 @@
 			const int32 MaxVertices = 500000;
 			int32 NumMaxExpectedMaterialSlots = 0;
 			int32 NumVertices = 0;
-<<<<<<< HEAD
-
-			int32 NumMaxExpectedMaterialSlots = 0;
-			ITargetPlatform* Platform = GetTargetPlatformManagerRef().GetRunningTargetPlatform();
-			const bool bUsesRaytracing = Platform && Platform->UsesRayTracing();
-
-=======
->>>>>>> 56c511cf
 			for ( const TUsdStore< pxr::UsdPrim >& ChildPrim : ChildGeomMeshes )
 			{
 				pxr::UsdGeomMesh ChildGeomMesh( ChildPrim.Get() );
@@ -494,10 +481,6 @@
 						break;
 					}
 				}
-<<<<<<< HEAD
-
-=======
->>>>>>> 56c511cf
 			}
 		}
 	}
