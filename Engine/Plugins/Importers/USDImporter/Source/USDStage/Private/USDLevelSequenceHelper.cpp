--- conflicted
+++ resolved
@@ -286,10 +286,7 @@
 		OnStageEditTargetChangedHandle.Reset();
 	}
 
-<<<<<<< HEAD
-=======
 #if WITH_EDITOR
->>>>>>> 56c511cf
 	FCoreUObjectDelegates::OnObjectTransacted.Remove(OnObjectTransactedHandle);
 	OnObjectTransactedHandle.Reset();
 #endif // WITH_EDITOR
@@ -311,17 +308,10 @@
 	LayerIdentifierByLevelSequenceName.Empty();
 	LayerTimeInfosByLayerIdentifier.Empty();
 	PrimPathByLevelSequenceName.Empty();
-<<<<<<< HEAD
-	StageActorBinding = FGuid::NewGuid();
 	SequencesID.Empty();
 	SceneComponentsBindings.Empty();
 	SequenceHierarchyCache = FMovieSceneSequenceHierarchy();
-=======
-	SequencesID.Empty();
-	SceneComponentsBindings.Empty();
-	SequenceHierarchyCache = FMovieSceneSequenceHierarchy();
-}
->>>>>>> 56c511cf
+}
 
 void FUsdLevelSequenceHelperImpl::AddReferencedObjects( FReferenceCollector& Collector )
 {
@@ -383,11 +373,7 @@
 
 							CreateSubSequenceSection( ParentSequence, *SubSequence );
 
-<<<<<<< HEAD
-							RecursivelyCreateSequencesForLayer( LayerTimeInfosByLayerIdentifier.Find( SubLayer.GetIdentifier() ), *SubSequence );
-=======
 							RecursivelyCreateSequencesForLayer( FindLayerTimeInfo( SubLayer ), *SubSequence );
->>>>>>> 56c511cf
 						}
 					}
 				}
@@ -530,23 +516,10 @@
 
 	if ( !Sequence )
 	{
-<<<<<<< HEAD
-		AUsdStageActor* ValidStageActor = StageActor.Get();
-		if ( !ValidStageActor )
-		{
-			return nullptr;
-		}
-
-		// This needs to be unique, or else when we reload the stage we will end up with a new ULevelSequence with the same class, outer and name as the
-		// previous one. Also note that the previous level sequence, even though unreferenced by the stage actor, is likely still alive and valid due to references
-		// from the transaction buffer, so we would basically end up creating a identical new object on top of an existing one (the new object has the same address as the existing one)
-		FName UniqueSequenceName = MakeUniqueObjectName( GetTransientPackage(), ULevelSequence::StaticClass(), *ObjectTools::SanitizeObjectName( SequenceDisplayName ) );
-=======
 		// This needs to be unique, or else when we reload the stage we will end up with a new ULevelSequence with the same class, outer and name as the
 		// previous one. Also note that the previous level sequence, even though unreferenced by the stage actor, is likely still alive and valid due to references
 		// from the transaction buffer, so we would basically end up creating a identical new object on top of an existing one (the new object has the same address as the existing one)
 		FName UniqueSequenceName = MakeUniqueObjectName( GetTransientPackage(), ULevelSequence::StaticClass(), *UsdLevelSequenceHelperImpl::SanitizeObjectName( SequenceDisplayName ) );
->>>>>>> 56c511cf
 
 		Sequence = NewObject< ULevelSequence >( GetTransientPackage(), UniqueSequenceName, FUsdLevelSequenceHelperImpl::DefaultObjFlags );
 		Sequence->Initialize();
@@ -724,11 +697,7 @@
 
 	if ( MainLevelSequence )
 	{
-<<<<<<< HEAD
-		UMovieSceneCompiledDataManager::CompileHierarchy( StageActor->LevelSequence, &SequenceHierarchyCache, EMovieSceneServerClientMask::All );
-=======
 		UMovieSceneCompiledDataManager::CompileHierarchy( MainLevelSequence, &SequenceHierarchyCache, EMovieSceneServerClientMask::All );
->>>>>>> 56c511cf
 
 		for ( const TTuple< FMovieSceneSequenceID, FMovieSceneSubSequenceData >& Pair : SequenceHierarchyCache.AllSubSequenceData() )
 		{
@@ -754,15 +723,9 @@
 			SubTrack->Modify();
 			SubTrack->RemoveSection( *SubSection );
 
-<<<<<<< HEAD
-			if ( StageActor->LevelSequence )
-			{
-				UMovieSceneCompiledDataManager::CompileHierarchy( StageActor->LevelSequence, &SequenceHierarchyCache, EMovieSceneServerClientMask::All );
-=======
 			if ( MainLevelSequence )
 			{
 				UMovieSceneCompiledDataManager::CompileHierarchy( MainLevelSequence, &SequenceHierarchyCache, EMovieSceneServerClientMask::All );
->>>>>>> 56c511cf
 			}
 		}
 	}
@@ -851,15 +814,33 @@
 		return;
 	}
 
-<<<<<<< HEAD
+	UMovieScene* MovieScene = Sequence->GetMovieScene();
+
+	if ( !MovieScene )
+	{
+		return;
+	}
+
+	UMovieSceneFloatTrack* TimeTrack = MovieScene->FindTrack< UMovieSceneFloatTrack >( StageActorBinding, FName( FUsdLevelSequenceHelperImpl::TimeTrackName ) );
+	if ( TimeTrack )
+	{
+		MovieScene->RemoveTrack( *TimeTrack );
+	}
+}
+
+void FUsdLevelSequenceHelperImpl::AddPrim( UUsdPrimTwin& PrimTwin )
+{
+	if ( !UsdStage )
+	{
+		return;
+	}
+
+	UE::FSdfPath PrimPath( *PrimTwin.PrimPath );
+	UE::FUsdPrim UsdPrim( UsdStage.GetPrimAtPath( PrimPath ) );
+
 	TArray< UE::FUsdAttribute > PrimAttributes = UsdPrim.GetAttributes();
 
 	for ( const UE::FUsdAttribute& PrimAttribute : PrimAttributes )
-=======
-	UMovieScene* MovieScene = Sequence->GetMovieScene();
-
-	if ( !MovieScene )
->>>>>>> 56c511cf
 	{
 		if ( PrimAttribute.ValueMightBeTimeVarying() )
 		{
@@ -867,7 +848,6 @@
 			{
 				PrimPathByLevelSequenceName.AddUnique( AttributeSequence->GetFName(), PrimTwin.PrimPath );
 
-<<<<<<< HEAD
 				if ( !SequencesID.Contains( AttributeSequence ) )
 				{
 					UE::FSdfLayer PrimLayer = UsdUtils::FindLayerForPrim( UsdPrim );
@@ -892,59 +872,6 @@
 		}
 	}
 
-=======
-	UMovieSceneFloatTrack* TimeTrack = MovieScene->FindTrack< UMovieSceneFloatTrack >( StageActorBinding, FName( FUsdLevelSequenceHelperImpl::TimeTrackName ) );
-	if ( TimeTrack )
-	{
-		MovieScene->RemoveTrack( *TimeTrack );
-	}
-}
-
-void FUsdLevelSequenceHelperImpl::AddPrim( UUsdPrimTwin& PrimTwin )
-{
-	if ( !UsdStage )
-	{
-		return;
-	}
-
-	UE::FSdfPath PrimPath( *PrimTwin.PrimPath );
-	UE::FUsdPrim UsdPrim( UsdStage.GetPrimAtPath( PrimPath ) );
-
-	TArray< UE::FUsdAttribute > PrimAttributes = UsdPrim.GetAttributes();
-
-	for ( const UE::FUsdAttribute& PrimAttribute : PrimAttributes )
-	{
-		if ( PrimAttribute.ValueMightBeTimeVarying() )
-		{
-			if ( ULevelSequence* AttributeSequence = FindOrAddSequenceForAttribute( PrimAttribute ) )
-			{
-				PrimPathByLevelSequenceName.AddUnique( AttributeSequence->GetFName(), PrimTwin.PrimPath );
-
-				if ( !SequencesID.Contains( AttributeSequence ) )
-				{
-					UE::FSdfLayer PrimLayer = UsdUtils::FindLayerForPrim( UsdPrim );
-					ULevelSequence* PrimSequence = FindSequenceForIdentifier( PrimLayer.GetIdentifier() );
-
-					// Create new subsequence section for this referencing prim
-					CreateSubSequenceSection( *PrimSequence, *AttributeSequence );
-				}
-			}
-		}
-	}
-
-	if ( UE::FUsdAttribute TransformAttribute = GetXformAttribute( UsdPrim ) )
-	{
-		UE::FUsdGeomXformable Xformable( UsdPrim );
-		if ( Xformable.TransformMightBeTimeVarying() ) // Test that transform might be time varying and not TransformAttribute since it will check each xform ops
-		{
-			if ( ULevelSequence* TransformSequence = FindOrAddSequenceForAttribute( TransformAttribute ) )
-			{
-				AddXformTrack( PrimTwin, *TransformSequence );
-			}
-		}
-	}
-
->>>>>>> 56c511cf
 	RefreshSequencer();
 }
 
@@ -1035,22 +962,11 @@
 		}
 	}
 
-<<<<<<< HEAD
-	TSet< FName > PrimSequences;
-
-	for ( TPair< FName, FString >& PrimPathByLevelSequenceNamePair : PrimPathByLevelSequenceName )
-	{
-		if ( PrimPathByLevelSequenceNamePair.Value == PrimTwin.PrimPath )
-		{
-			PrimSequences.Add( PrimPathByLevelSequenceNamePair.Key );
-		}
-	}
-
 	TSet< ULevelSequence* > SequencesToRemoveForPrim;
 
 	for ( const FName& PrimSequenceName : PrimSequences )
 	{
-		for ( const TPair< FString, ULevelSequence* >& IdentifierSequencePair : ValidStageActor->LevelSequencesByIdentifier )
+		for ( const TPair< FString, ULevelSequence* >& IdentifierSequencePair : LevelSequencesByIdentifier )
 		{
 			if ( IdentifierSequencePair.Value && IdentifierSequencePair.Value->GetFName() == PrimSequenceName )
 			{
@@ -1058,32 +974,12 @@
 			}
 		}
 	}
-	
+
 	if ( ULevelSequence* TransformSequence = SceneComponentsBindings.FindRef( &PrimTwin ).Key )
 	{
 		RemoveXformTrack( *TransformSequence, PrimTwin );
 	}
 
-=======
-	TSet< ULevelSequence* > SequencesToRemoveForPrim;
-
-	for ( const FName& PrimSequenceName : PrimSequences )
-	{
-		for ( const TPair< FString, ULevelSequence* >& IdentifierSequencePair : LevelSequencesByIdentifier )
-		{
-			if ( IdentifierSequencePair.Value && IdentifierSequencePair.Value->GetFName() == PrimSequenceName )
-			{
-				SequencesToRemoveForPrim.Add( IdentifierSequencePair.Value );
-			}
-		}
-	}
-
-	if ( ULevelSequence* TransformSequence = SceneComponentsBindings.FindRef( &PrimTwin ).Key )
-	{
-		RemoveXformTrack( *TransformSequence, PrimTwin );
-	}
-
->>>>>>> 56c511cf
 	for ( ULevelSequence* SequenceToRemoveForPrim : SequencesToRemoveForPrim )
 	{
 		RemoveSequenceForPrim( *SequenceToRemoveForPrim, PrimTwin );
@@ -1318,21 +1214,12 @@
 		const double StartTimeCode = LayerTimeInfo.StartTimeCode.Get(0.0);
 		const double EndTimeCode = LayerTimeInfo.EndTimeCode.Get(0.0);
 		const double TimeCodesPerSecond = GetTimeCodesPerSecond();
-<<<<<<< HEAD
 
 		const FFrameRate DestFrameRate = MovieScene.GetTickResolution();
 		const FFrameNumber StartFrame  = UsdLevelSequenceHelperImpl::RoundAsFrameNumber( DestFrameRate, StartTimeCode / TimeCodesPerSecond );
 		const FFrameNumber EndFrame    = UsdLevelSequenceHelperImpl::RoundAsFrameNumber( DestFrameRate, EndTimeCode / TimeCodesPerSecond );
 		TRange< FFrameNumber > TimeRange = TRange<FFrameNumber>::Inclusive( StartFrame, EndFrame );
 
-=======
-
-		const FFrameRate DestFrameRate = MovieScene.GetTickResolution();
-		const FFrameNumber StartFrame  = UsdLevelSequenceHelperImpl::RoundAsFrameNumber( DestFrameRate, StartTimeCode / TimeCodesPerSecond );
-		const FFrameNumber EndFrame    = UsdLevelSequenceHelperImpl::RoundAsFrameNumber( DestFrameRate, EndTimeCode / TimeCodesPerSecond );
-		TRange< FFrameNumber > TimeRange = TRange<FFrameNumber>::Inclusive( StartFrame, EndFrame );
-
->>>>>>> 56c511cf
 		MovieScene.SetPlaybackRange( TimeRange );
 		MovieScene.SetViewRange( StartTimeCode / TimeCodesPerSecond -1.0f, 1.0f + EndTimeCode / TimeCodesPerSecond );
 		MovieScene.SetWorkingRange( StartTimeCode / TimeCodesPerSecond -1.0f, 1.0f + EndTimeCode / TimeCodesPerSecond );
@@ -1346,13 +1233,7 @@
 
 void FUsdLevelSequenceHelperImpl::OnObjectTransacted(UObject* Object, const class FTransactionObjectEvent& Event)
 {
-<<<<<<< HEAD
-	AUsdStageActor* ValidStageActor = StageActor.Get();
-
-	if ( !ValidStageActor || !ValidStageActor->LevelSequence || !bMonitorChanges )
-=======
 	if ( !MainLevelSequence || !bMonitorChanges )
->>>>>>> 56c511cf
 	{
 		return;
 	}
