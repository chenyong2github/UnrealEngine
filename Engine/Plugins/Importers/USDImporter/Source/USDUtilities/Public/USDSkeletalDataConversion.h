// Copyright Epic Games, Inc. All Rights Reserved.

#pragma once

#include "Animation/MorphTarget.h"
#include "Animation/Skeleton.h"
#include "CoreMinimal.h"
#include "UObject/ObjectMacros.h"

#include "USDConversionUtils.h"

#if USE_USD_SDK
#include "USDIncludesStart.h"
	#include "pxr/pxr.h"
	#include "pxr/usd/usd/timeCode.h"
#include "USDIncludesEnd.h"

PXR_NAMESPACE_OPEN_SCOPE
	class UsdGeomMesh;
	class UsdSkelAnimQuery;
	class UsdSkelBlendShape;
	class UsdSkelRoot;
	class UsdSkelSkeleton;
	class UsdSkelSkeletonQuery;
	class UsdSkelSkinningQuery;
	template<typename T> class VtArray;
PXR_NAMESPACE_CLOSE_SCOPE

class FSkeletalMeshImportData;
class UAnimSequence;
class USkeletalMesh;
struct FUsdStageInfo;

namespace SkeletalMeshImportData
{
	struct FBone;
	struct FMaterial;
}

namespace UsdUtils
{
	struct FUsdPrimMaterialSlot;
}

#endif // #if USE_USD_SDK

namespace UsdUtils
{
	struct USDUTILITIES_API FUsdBlendShapeInbetween
	{
		// Name of the FUsdBlendShape/UMorphTarget that holds the morph data for this inbetween
		FString Name;

		float InbetweenWeight;

		friend FArchive& operator<<( FArchive& Ar, FUsdBlendShapeInbetween& BlendShape )
		{
			Ar << BlendShape.Name;
			Ar << BlendShape.InbetweenWeight;
			return Ar;
		}
	};

	struct USDUTILITIES_API FUsdBlendShape
	{
		FString Name;

		// Because Meshes need to target BlendShapes with USD relationships, and because relationships can't
		// target things inside USD variants, we get that we can never have different data for different LODs within the
		// same blend shape, like UMorphTarget does. At most, we can be *used* by different USD LOD meshes, which this member tracks.
		TSet<int32> LODIndicesThatUseThis;
		TArray<FMorphTargetDelta> Vertices;
		TArray<FUsdBlendShapeInbetween> Inbetweens;
		bool bHasAuthoredTangents = false;

		bool IsValid() const { return Vertices.Num() > 0; }

		friend FArchive& operator<<( FArchive& Ar, FUsdBlendShape& BlendShape )
		{
			Ar << BlendShape.Name;
			Ar << BlendShape.Inbetweens;
			return Ar;
		}
	};

	/**
	 * Maps from a full blend shape path (e.g. '/Scene/Mesh/BlendShapeName') to the parsed FUsdBlendShape struct.
	 * We need this to be case sensitive because USD paths are, and even the sample HumanFemale Skel scene has
	 * paths that differ only by case (e.g. 'JawUD' and 'JAWUD' blend shapes)
	 */
	using FBlendShapeMap = TMap<FString, FUsdBlendShape, FDefaultSetAllocator, FCaseSensitiveStringMapFuncs< FUsdBlendShape > >;

	/**
	 * We decompose inbetween blend shapes on import into separate morph targets, alongside the primary blend shape, which also becomes a morph target.
	 * This function returns the morph target weights for the primary morph target, as well as all the morph targets for inbetween shapes of 'InBlendShape', given an
	 * initial input weight value for the USD blend shape. Calculations are done following the equations at
	 * https://graphics.pixar.com/usd/docs/api/_usd_skel__schemas.html#UsdSkel_BlendShape_Inbetweens
	 *
	 * Note: This assumes that the morph targets in InBlendShape are sorted by weight.
	 */
	USDUTILITIES_API void ResolveWeightsForBlendShape( const FUsdBlendShape& InBlendShape, float InWeight, float& OutPrimaryWeight, TArray<float>& OutInbetweenWeights );
<<<<<<< HEAD

#if USE_USD_SDK
	/** Allows creation of a skinning query from the underlying skinned mesh and skeleton. Adapted from the USD SDK implementation */
	USDUTILITIES_API pxr::UsdSkelSkinningQuery CreateSkinningQuery( const pxr::UsdGeomMesh& SkinnedMesh, const pxr::UsdSkelSkeletonQuery& SkeletonQuery );
#endif // USE_USD_SDK
}
=======
>>>>>>> 56c511cf

#if USE_USD_SDK
	/** Allows creation of a skinning query from the underlying skinned mesh and skeleton. Adapted from the USD SDK implementation */
	USDUTILITIES_API pxr::UsdSkelSkinningQuery CreateSkinningQuery( const pxr::UsdGeomMesh& SkinnedMesh, const pxr::UsdSkelSkeletonQuery& SkeletonQuery );

	/**
	 * Sets prim AnimationSource as the animation source for prim Prim.
	 * Applies the SkelBindingAPI to Prim. See pxr::SkelBindingAPI::GetAnimationSourceRel.
	 */
	USDUTILITIES_API void BindAnimationSource( pxr::UsdPrim& Prim, const pxr::UsdPrim& AnimationSource );
#endif // USE_USD_SDK
}

#if USE_USD_SDK && WITH_EDITOR
namespace UsdToUnreal
{
	/**
	 * Extracts skeleton data from UsdSkeletonQuery and places the results in SkelMeshImportData.
	 * @param UsdSkeletonQuery - SkeletonQuery with the data to convert
	 * @param SkelMeshImportData - Output parameter that will be filled with the converted data
	 * @return Whether the conversion was successful or not.
	 */
	USDUTILITIES_API bool ConvertSkeleton( const pxr::UsdSkelSkeletonQuery& UsdSkeletonQuery, FSkeletalMeshImportData& SkelMeshImportData );

	/**
	 * Converts an USD blend shape into zero, one or more FUsdBlendShapes, and places them in OutBlendShapes
	 * @param UsdBlendShape - Source USD object with the blend shape data
	 * @param StageInfo - Details about the stage, required to do the coordinate conversion from the USD blend shape to morph target data
	 * @param LODIndex - LODIndex of the SkeletalMesh that will use the imported FUsdBlendShape
	 * @param AdditionalTransform - Additional affine transform to apply to the blend shape deltas and tangents
	 * @param PointIndexOffset - Index into the corresponding SkelMeshImportData.Points where the points corresponding to the UsdBlendShape's prim start
	 * @param UsedMorphTargetNames - Names that the newly created FUsdBlendShapes cannot have (this function will also add the names of the newly created FUsdBlendShapes to it)
	 * @param OutBlendShapes - Where the newly created blend shapes will be added to
	 * @return Whether the conversion was successful or not.
	 */
	USDUTILITIES_API bool ConvertBlendShape( const pxr::UsdSkelBlendShape& UsdBlendShape, const FUsdStageInfo& StageInfo, const FTransform& AdditionalTransform, uint32 PointIndexOffset, TSet<FString>& UsedMorphTargetNames, UsdUtils::FBlendShapeMap& OutBlendShapes );
	USDUTILITIES_API bool ConvertBlendShape( const pxr::UsdSkelBlendShape& UsdBlendShape, const FUsdStageInfo& StageInfo, int32 LODIndex, const FTransform& AdditionalTransform, uint32 PointIndexOffset, TSet<FString>& UsedMorphTargetNames, UsdUtils::FBlendShapeMap& OutBlendShapes );

	/**
	 * Extracts skeletal mesh data fro UsdSkinningQuery, and places the results in SkelMeshImportData.
	 * @param UsdSkinningQuery - SkinningQuery with the data to convert
	 * @param AdditionalTransform - Additional transform to apply to the vertices of the mesh
	 * @param SkelMeshImportData - Output parameter that will be filled with the converted data
	 * @param MaterialAssignments - Output parameter that will be filled with the material assignment data extracted from UsdSkinningQuery
	 * @param MaterialToPrimvarsUVSetNames - Maps from a material prim path, to pairs indicating which primvar names are used as 'st' coordinates for this mesh, and which UVIndex materials will sample from (e.g. ["st0", 0], ["myUvSet2", 2], etc). This is used to pick which primvars will become UV sets.
	 * @return Whether the conversion was successful or not.
	 */
	USDUTILITIES_API bool ConvertSkinnedMesh( const pxr::UsdSkelSkinningQuery& UsdSkinningQuery, const FTransform& AdditionalTransform, FSkeletalMeshImportData& SkelMeshImportData, TArray< UsdUtils::FUsdPrimMaterialSlot >& MaterialAssignments, const TMap< FString, TMap< FString, int32 > >& MaterialToPrimvarsUVSetNames );

	/**
	 * Will extract animation data from the animation source of InUsdSkeletonQuery's skeleton, and populate OutSkeletalAnimationAsset with the data.
	 * Warning: UAnimSequence must be previously set with a USkeleton generated from the skeletal data of the same UsdSkelSkeletonQuery.
	 * @param InUsdSkeletonQuery - SkinningQuery with the data to convert
	 * @param InSkinningTargets - Skinned meshes that use the skeleton of InUsdSkeletonQuery. Required to fetch the blend shape ordering of each mesh. Optional (can be nullptr to ignore)
	 * @param InBlendShapes - Converted blend shape data that will be used to interpret blend shape weights as morph target weight float curves. Optional (can be nullptr to ignore)
	 * @param InInterpretLODs - Whether we try parsing animation data from all LODs of skinning meshes that are inside LOD variant sets
	 * @param OutSkeletalAnimationAsset - Output parameter that will be filled with the converted data
	 * @return Whether the conversion was successful or not.
	 */
	USDUTILITIES_API bool ConvertSkelAnim( const pxr::UsdSkelSkeletonQuery& InUsdSkeletonQuery, const pxr::VtArray<pxr::UsdSkelSkinningQuery>* InSkinningTargets, const UsdUtils::FBlendShapeMap* InBlendShapes, bool bInInterpretLODs, UAnimSequence* OutSkeletalAnimationAsset );

	/**
	 * Builds a USkeletalMesh and USkeleton from the imported data in SkelMeshImportData
	 * @param LODIndexToSkeletalMeshImportData - Container with the imported skeletal mesh data per LOD level
	 * @param InSkeletonBones - Bones to use for the reference skeleton (skeleton data on each LODIndexToSkeletalMeshImportData will be ignored).
	 * @param BlendShapesByPath - Blend shapes to convert to morph targets
	 * @param ObjectFlags - Flags to use when creating the USkeletalMesh and corresponding USkeleton
	 * @return Newly created USkeletalMesh, or nullptr in case of failure
	 */
	USDUTILITIES_API USkeletalMesh* GetSkeletalMeshFromImportData( TArray<FSkeletalMeshImportData>& LODIndexToSkeletalMeshImportData, const TArray<SkeletalMeshImportData::FBone>& InSkeletonBones, UsdUtils::FBlendShapeMap& InBlendShapesByPath, EObjectFlags ObjectFlags );
}

namespace UnrealToUsd
{
	/**
	 * Converts the bone data from Skeleton into UsdSkeleton
	 * @param Skeleton - USkeleton with the source data
	 * @param UsdSkeleton - Previously created prim with the UsdSkelSkeleton schema that will be filled with converted data
	 * @return Whether the conversion was successful or not.
	 */
	USDUTILITIES_API bool ConvertSkeleton( const USkeleton* Skeleton, pxr::UsdSkelSkeleton& UsdSkeleton);

	/**
	 * Converts SkeletalMesh, its skeleton and morph target data into the corresponding USD objects and populates SkelRoot with them, at time TimeCode
	 * @param SkeletalMesh - Mesh with the source data. If it contains multiple LODs it will lead to the creation of LOD variant sets and variants within SkelRoot
	 * @param SkelRoot - Root prim of the output source data. Child UsdSkelSkeleton, UsdGeomMesh, and UsdSkelBlendShape will be created as children of it, containing the converted data
	 * @param TimeCode - TimeCode with which the converted data will be placed in the USD stage
	 * @return Whether the conversion was successful or not.
	 */
	USDUTILITIES_API bool ConvertSkeletalMesh( const USkeletalMesh* SkeletalMesh, pxr::UsdPrim& SkelRootPrim, const pxr::UsdTimeCode TimeCode = pxr::UsdTimeCode::Default() );

	/**
	 * Converts an AnimSequence to a UsdSkelAnimation. Includes bone transforms and blend shape weights.
	 * Keys will be baked at the stage TimeCodesPerSecond resolution.
	 * @param AnimSequence - The AnimSequence to convert
	 * @param SkelAnimPrim - Expected to be of type UsdkSkelAnimation
	 * @return Whether the conversion was successful or not.
	 */
	USDUTILITIES_API bool ConvertAnimSequence( UAnimSequence* AnimSequence, pxr::UsdPrim& SkelAnimPrim );
}

#endif // #if USE_USD_SDK && WITH_EDITOR<|MERGE_RESOLUTION|>--- conflicted
+++ resolved
@@ -99,15 +99,6 @@
 	 * Note: This assumes that the morph targets in InBlendShape are sorted by weight.
 	 */
 	USDUTILITIES_API void ResolveWeightsForBlendShape( const FUsdBlendShape& InBlendShape, float InWeight, float& OutPrimaryWeight, TArray<float>& OutInbetweenWeights );
-<<<<<<< HEAD
-
-#if USE_USD_SDK
-	/** Allows creation of a skinning query from the underlying skinned mesh and skeleton. Adapted from the USD SDK implementation */
-	USDUTILITIES_API pxr::UsdSkelSkinningQuery CreateSkinningQuery( const pxr::UsdGeomMesh& SkinnedMesh, const pxr::UsdSkelSkeletonQuery& SkeletonQuery );
-#endif // USE_USD_SDK
-}
-=======
->>>>>>> 56c511cf
 
 #if USE_USD_SDK
 	/** Allows creation of a skinning query from the underlying skinned mesh and skeleton. Adapted from the USD SDK implementation */
