--- conflicted
+++ resolved
@@ -60,8 +60,7 @@
 	USDUTILITIES_API FMatrix ConvertMatrix( const pxr::GfMatrix4d& Matrix );
 	USDUTILITIES_API FTransform ConvertMatrix( const FUsdStageInfo& StageInfo, const pxr::GfMatrix4d& InMatrix );
 
-	USDUTILITIES_API float ConvertDistance( const FUsdStageInfo& StageInfo, const float& InValue );
-	USDUTILITIES_API float ConvertLightIntensity( const float& InValue );
+	USDUTILITIES_API float ConvertDistance( const FUsdStageInfo& StageInfo, const float InValue );
 }
 
 namespace UnrealToUsd
@@ -74,30 +73,16 @@
 
 	USDUTILITIES_API TUsdStore< pxr::TfToken > ConvertToken( const TCHAR* InString );
 
+	USDUTILITIES_API pxr::GfVec4f ConvertColor( const FLinearColor& InValue );
+	USDUTILITIES_API pxr::GfVec4f ConvertColor( const FColor& InValue );
+
 	USDUTILITIES_API pxr::GfVec2f ConvertVector( const FVector2D& InValue );
 	USDUTILITIES_API pxr::GfVec3f ConvertVector( const FVector& InValue );
 	USDUTILITIES_API pxr::GfVec3f ConvertVector( const FUsdStageInfo& StageInfo, const FVector& InValue );
 
-<<<<<<< HEAD
-	inline pxr::GfMatrix4d ConvertTransform( const pxr::UsdStageRefPtr& Stage, const FTransform& Transform )
-	{
-		pxr::TfToken UpAxisValue = UsdUtils::GetUsdStageAxis( Stage );
-		const float StageMetersPerUnit = UsdUtils::GetUsdStageMetersPerUnit( Stage );
-
-		FTransform TransformInUsdSpace = Transform;
-
-		const float UEMetersPerUnit = 0.01f;
-		if ( !FMath::IsNearlyEqual( StageMetersPerUnit, UEMetersPerUnit ) )
-		{
-			TransformInUsdSpace.ScaleTranslation( StageMetersPerUnit * UEMetersPerUnit );
-		}
-
-		TransformInUsdSpace = UsdToUnreal::ConvertTransform( UpAxisValue == pxr::UsdGeomTokens->z, TransformInUsdSpace );
-=======
 	USDUTILITIES_API pxr::GfMatrix4d ConvertMatrix( const FMatrix& Matrix );
 
 	USDUTILITIES_API pxr::GfMatrix4d ConvertTransform( const FUsdStageInfo& StageInfo, const FTransform& Transform );
->>>>>>> 3ecbc206
 
 	USDUTILITIES_API float ConvertDistance( const FUsdStageInfo& StageInfo, const float& InValue );
 }
