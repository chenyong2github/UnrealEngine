--- conflicted
+++ resolved
@@ -26,18 +26,12 @@
 #include "Engine/RectLight.h"
 #include "Engine/SkeletalMesh.h"
 #include "Engine/SkyLight.h"
-<<<<<<< HEAD
-#include "Engine/StaticMesh.h"
-#include "Engine/Texture.h"
-#include "GeometryCache.h"
-=======
 #include "Engine/SpotLight.h"
 #include "Engine/StaticMesh.h"
 #include "Engine/Texture.h"
 #include "GeometryCache.h"
 
 #if WITH_EDITOR
->>>>>>> 56c511cf
 #include "ObjectTools.h"
 #endif // WITH_EDITOR
 
@@ -760,8 +754,6 @@
 	return ImportData;
 }
 
-<<<<<<< HEAD
-=======
 void UsdUtils::AddReference( UE::FUsdPrim& Prim, const TCHAR* AbsoluteFilePath )
 {
 #if USE_USD_SDK
@@ -807,7 +799,6 @@
 #endif // #if USE_USD_SDK
 }
 
->>>>>>> 56c511cf
 #if USE_USD_SDK
 #undef LOCTEXT_NAMESPACE
 #endif