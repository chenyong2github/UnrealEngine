--- conflicted
+++ resolved
@@ -729,9 +729,6 @@
 	return true;
 }
 
-<<<<<<< HEAD
-UsdUtils::FUsdPrimMaterialAssignmentInfo UsdUtils::GetPrimMaterialAssignments( const pxr::UsdPrim& UsdPrim, const pxr::UsdTimeCode TimeCode, bool bProvideMaterialIndices )
-=======
 UMaterialInstanceDynamic* UsdUtils::CreateDisplayColorMaterialInstanceDynamic( const UsdUtils::FDisplayColorMaterial& DisplayColorDescription )
 {
 	FString ParentPath;
@@ -809,7 +806,6 @@
 }
 
 UsdUtils::FUsdPrimMaterialAssignmentInfo UsdUtils::GetPrimMaterialAssignments( const pxr::UsdPrim& UsdPrim, const pxr::UsdTimeCode TimeCode, bool bProvideMaterialIndices, const pxr::TfToken& RenderContext )
->>>>>>> 56c511cf
 {
 	if ( !UsdPrim )
 	{
@@ -876,11 +872,7 @@
 		}
 
 		// Ignore this material if UsdToUnreal::ConvertMaterial would as well
-<<<<<<< HEAD
-		pxr::UsdShadeShader SurfaceShader = ShadeMaterial.ComputeSurfaceSource();
-=======
 		pxr::UsdShadeShader SurfaceShader = ShadeMaterial.ComputeSurfaceSource( RenderContext );
->>>>>>> 56c511cf
 		if ( !SurfaceShader )
 		{
 			return {};
@@ -914,8 +906,6 @@
 				pxr::UsdShadeMaterial UsdShadeMaterial{ MaterialPrim };
 				if ( !UsdShadeMaterial )
 				{
-<<<<<<< HEAD
-=======
 					FUsdLogManager::LogMessage(
 						EMessageSeverity::Warning,
 						FText::Format( LOCTEXT( "IgnoringMaterialInvalid", "Ignoring material '{0}' bound to prim '{1}' as it does not possess the UsdShadeMaterial schema" ),
@@ -923,29 +913,10 @@
 							FText::FromString( UsdToUnreal::ConvertPath( UsdPrim.GetPath() ) )
 						)
 					);
->>>>>>> 56c511cf
 					return {};
 				}
 
 				// Ignore this material if UsdToUnreal::ConvertMaterial would as well
-<<<<<<< HEAD
-				pxr::UsdShadeShader SurfaceShader = UsdShadeMaterial.ComputeSurfaceSource();
-				if ( !SurfaceShader )
-				{
-					return {};
-				}
-
-				FString MaterialPrimPath = UsdToUnreal::ConvertPath( TargetMaterialPrimPath );
-				if ( Targets.size() > 1 )
-				{
-					FUsdLogManager::LogMessage(
-						EMessageSeverity::Warning,
-						FText::Format( LOCTEXT( "MoreThanOneMaterialBinding", "Found more than on material:binding targets on prim '{0}'. The first material ('{1}') will be used, and the rest ignored." ),
-						FText::FromString( UsdToUnreal::ConvertPath( UsdPrim.GetPath() ) ), FText::FromString( MaterialPrimPath ) )
-					);
-				}
-
-=======
 				pxr::UsdShadeShader SurfaceShader = UsdShadeMaterial.ComputeSurfaceSource( RenderContext );
 				if ( !SurfaceShader )
 				{
@@ -971,7 +942,6 @@
 					);
 				}
 
->>>>>>> 56c511cf
 				return MaterialPrimPath;
 			}
 		}
@@ -1234,11 +1204,7 @@
 		pxr::SdfPath LODPrimPath = ParentPrimPath.AppendPath(pxr::SdfPath(VariantName));
 
 		// Enable the variant edit context, if we are creating variant LODs
-<<<<<<< HEAD
-		TUniquePtr< pxr::UsdEditContext > EditContext;
-=======
 		TOptional< pxr::UsdEditContext > EditContext;
->>>>>>> 56c511cf
 		if ( bExportMultipleLODs )
 		{
 			pxr::UsdVariantSet VariantSet = VariantSets.GetVariantSet( UnrealIdentifiers::LOD );
