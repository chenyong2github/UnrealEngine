// Copyright 1998-2019 Epic Games, Inc. All Rights Reserved.

#pragma once

#include "Animation/AnimInstanceProxy.h"
#include "Animation/AnimInstance.h"
#include "AnimNode_LiveLinkPose.h"

#include "LiveLinkInstance.generated.h"

class ULiveLinkRetargetAsset;

/** Proxy override for this UAnimInstance-derived class */
USTRUCT()
struct LIVELINK_API FLiveLinkInstanceProxy : public FAnimInstanceProxy
{
public:
	friend struct FAnimNode_LiveLinkPose;

	GENERATED_BODY()

		FLiveLinkInstanceProxy()
	{
	}

	FLiveLinkInstanceProxy(UAnimInstance* InAnimInstance)
		: FAnimInstanceProxy(InAnimInstance)
	{
	}

	virtual void Initialize(UAnimInstance* InAnimInstance) override;
	virtual bool Evaluate(FPoseContext& Output) override;
	virtual void UpdateAnimationNode(float DeltaSeconds) override;

<<<<<<< HEAD

=======
	UPROPERTY(EditAnywhere, Category = Settings)
>>>>>>> 33e6966e
	FAnimNode_LiveLinkPose PoseNode;
};

UCLASS(transient, NotBlueprintable)
class LIVELINK_API ULiveLinkInstance : public UAnimInstance
{
	GENERATED_UCLASS_BODY()

	void SetSubject(FLiveLinkSubjectName SubjectName)
	{
		GetProxyOnGameThread<FLiveLinkInstanceProxy>().PoseNode.LiveLinkSubjectName = SubjectName;
	}

	void SetRetargetAsset(TSubclassOf<ULiveLinkRetargetAsset> RetargetAsset)
	{
		GetProxyOnGameThread<FLiveLinkInstanceProxy>().PoseNode.RetargetAsset = RetargetAsset;
	}

protected:
	virtual FAnimInstanceProxy* CreateAnimInstanceProxy() override;
	virtual void DestroyAnimInstanceProxy(FAnimInstanceProxy* InProxy) override;

	// Cache for GC
	UPROPERTY(transient)
	ULiveLinkRetargetAsset* CurrentRetargetAsset;

	friend FLiveLinkInstanceProxy;
};<|MERGE_RESOLUTION|>--- conflicted
+++ resolved
@@ -32,11 +32,7 @@
 	virtual bool Evaluate(FPoseContext& Output) override;
 	virtual void UpdateAnimationNode(float DeltaSeconds) override;
 
-<<<<<<< HEAD
-
-=======
 	UPROPERTY(EditAnywhere, Category = Settings)
->>>>>>> 33e6966e
 	FAnimNode_LiveLinkPose PoseNode;
 };
 
