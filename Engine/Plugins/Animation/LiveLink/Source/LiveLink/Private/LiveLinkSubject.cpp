--- conflicted
+++ resolved
@@ -38,6 +38,7 @@
 
 	FrameData.Reset();
 	ReceivedOrderedFrames.Empty();
+	LastTimecodeFrameRate = FFrameRate(1, -1); //Initialized as invalid for first detection
 	ResetBufferStats();
 
 	if (TSharedPtr<FLiveLinkTimedDataInput> TimedDataGroupPin = TimedDataGroup.Pin())
@@ -71,7 +72,6 @@
 	{
 		if (CachedSettings.BufferSettings.bValidEngineTimeEnabled)
 		{
-<<<<<<< HEAD
 			//Engine time threshold is made from current time minus all desired offset (user offset, validity offset, clock offset)
 			const double ValidEngineTime = FApp::GetCurrentTime() - CachedSettings.BufferSettings.EngineTimeOffset - CachedSettings.BufferSettings.ValidEngineTime - CachedSettings.BufferSettings.EngineTimeClockOffset;
 			int32 FrameIndex = 0;
@@ -103,20 +103,11 @@
 
 				FFrameTime ClockOffset;
 				if (CachedSettings.BufferSettings.bUseTimecodeSmoothLatest)
-=======
-			double ValidEngineTime = FApp::GetCurrentTime() - CachedSettings.BufferSettings.EngineTimeOffset - CachedSettings.BufferSettings.ValidEngineTime;
-			int32 FrameIndex = 0;
-			for (const FLiveLinkFrameDataStruct& SourceFrameData : FrameData)
-			{
-				double FrameTime = SourceFrameData.GetBaseData()->WorldTime.GetOffsettedTime();
-				double OffsetTime = ValidEngineTime;
-				if (FrameTime > OffsetTime)
->>>>>>> ee5f8a32
 				{
-					ClockOffset = CachedSettings.BufferSettings.TimecodeFrameRate.AsFrameTime(CachedSettings.BufferSettings.TimecodeClockOffset);
+					ClockOffset = LastTimecodeFrameRate.AsFrameTime(CachedSettings.BufferSettings.TimecodeClockOffset);
 				}
 
-				const FFrameTime CurrentFrameTimeInFrameSpace = CurrentSyncTime.ConvertTo(CachedSettings.BufferSettings.TimecodeFrameRate);
+				const FFrameTime CurrentFrameTimeInFrameSpace = CurrentSyncTime.ConvertTo(LastTimecodeFrameRate);
 				const FFrameTime FrameTimeThresholdFrameSpace = CurrentFrameTimeInFrameSpace - (ClockOffset + FFrameTime::FromDecimal(CachedSettings.BufferSettings.TimecodeFrameOffset) + CachedSettings.BufferSettings.ValidTimecodeFrame);
 				int32 FrameIndex = 0;
 				for (const FLiveLinkFrameDataStruct& SourceFrameData : FrameData)
@@ -136,37 +127,6 @@
 				}
 			}
 		}
-	}
-	else if (GetMode() == ELiveLinkSourceMode::Timecode)
-	{
-		if (CachedSettings.BufferSettings.bValidTimecodeFrameEnabled)
-		{
-			if (FApp::GetCurrentFrameTime().IsSet())
-			{
-				const FQualifiedFrameTime CurrentSyncTime = FApp::GetCurrentFrameTime().GetValue();
-				const FFrameTime CurrentFrameTimeInFrameSpace = CurrentSyncTime.ConvertTo(CachedSettings.BufferSettings.TimecodeFrameRate);
-				int32 FrameIndex = 0;
-				for (const FLiveLinkFrameDataStruct& SourceFrameData : FrameData)
-				{
-					FFrameTime UsedFrameTime = CurrentFrameTimeInFrameSpace - FFrameTime::FromDecimal(CachedSettings.BufferSettings.TimecodeFrameOffset) - CachedSettings.BufferSettings.ValidTimecodeFrame;
-					FFrameTime FrameTime = SourceFrameData.GetBaseData()->MetaData.SceneTime.Time;
-					if (FrameTime > UsedFrameTime)
-					{
-						break;
-					}
-					++FrameIndex;
-				}
-
-				if (FrameIndex - 1 >= 0)
-				{
-					const int32 Count = CachedSettings.BufferSettings.bKeepAtLeastOneFrame && FrameData.Num() == FrameIndex ? FrameIndex - 1 : FrameIndex;
-					if (Count > 0)
-					{
-						FrameData.RemoveAt(0, Count, false);
-					}
-				}
-			}
-		}
 
 		// no warning if GetCurrentFrameTime is not set, the warning is done below after GetFrameAtSceneTime
 	}
@@ -191,7 +151,7 @@
 					ClockOffset = EngineTimecode.Rate.AsFrameTime(CachedSettings.BufferSettings.TimecodeClockOffset);
 				}
 
-				const FFrameTime FrameOffset = FQualifiedFrameTime(FFrameTime::FromDecimal(CachedSettings.BufferSettings.TimecodeFrameOffset), CachedSettings.BufferSettings.TimecodeFrameRate).ConvertTo(EngineTimecode.Rate);
+				const FFrameTime FrameOffset = FQualifiedFrameTime(FFrameTime::FromDecimal(CachedSettings.BufferSettings.TimecodeFrameOffset), LastTimecodeFrameRate).ConvertTo(EngineTimecode.Rate);
 				const FFrameTime ReadTime = EngineTimecode.Time - (ClockOffset + FrameOffset);
 				const FQualifiedFrameTime LookupQFrameTime = FQualifiedFrameTime(ReadTime, EngineTimecode.Rate);
 				bSnapshotIsValid = GetFrameAtSceneTime(LookupQFrameTime, FrameSnapshot);
@@ -338,7 +298,7 @@
 			ClockOffset = InSceneTime.Rate.AsFrameTime(CachedSettings.BufferSettings.TimecodeClockOffset);
 		}
 
-		const FFrameTime FrameOffset = FQualifiedFrameTime(FFrameTime::FromDecimal(CachedSettings.BufferSettings.TimecodeFrameOffset), CachedSettings.BufferSettings.TimecodeFrameRate).ConvertTo(InSceneTime.Rate);
+		const FFrameTime FrameOffset = FQualifiedFrameTime(FFrameTime::FromDecimal(CachedSettings.BufferSettings.TimecodeFrameOffset), LastTimecodeFrameRate).ConvertTo(InSceneTime.Rate);
 		const FFrameTime ReadTime = InSceneTime.Time - (ClockOffset + FrameOffset);
 		const FQualifiedFrameTime LookupQFrameTime = FQualifiedFrameTime(ReadTime, InSceneTime.Rate);
 		if (Role == InDesiredRole || Role->IsChildOf(InDesiredRole))
@@ -410,8 +370,26 @@
 		FrameIndex = FindNewFrame_WorldTime(InFrameData.GetBaseData()->WorldTime);
 		break;
 	case ELiveLinkSourceMode::Timecode:
+	{
+		// Update cached FrameRate based on this new frame data
+		if (LastTimecodeFrameRate.IsValid() && InFrameData.GetBaseData()->MetaData.SceneTime.Rate != LastTimecodeFrameRate)
+		{
+			FLiveLinkLog::Warning(TEXT("Subject '%s' is added a new frame in which the timecode frame rate ('%s') is different than previous frame's frame rate ('%s')."), *SubjectKey.SubjectName.ToString(), *InFrameData.GetBaseData()->MetaData.SceneTime.Rate.ToPrettyText().ToString(), *LastTimecodeFrameRate.ToPrettyText().ToString());
+
+			// Frame Rate changed, clear our buffers to let new frames come in with new frame rate
+			FrameData.Reset();
+			ReceivedOrderedFrames.Empty();
+		}
+
+		// Stamp what frame rate we are currently expecting
+		LastTimecodeFrameRate = InFrameData.GetBaseData()->MetaData.SceneTime.Rate;
+
+		//Find an index for the new frame
 		FrameIndex = FindNewFrame_SceneTime(InFrameData.GetBaseData()->MetaData.SceneTime, InFrameData.GetBaseData()->WorldTime);
+
 		break;
+	}
+	
 	case ELiveLinkSourceMode::Latest:
 	default:
 		FrameIndex = FindNewFrame_Latest(InFrameData.GetBaseData()->WorldTime);
@@ -455,16 +433,10 @@
 {
 	if (CachedSettings.BufferSettings.bValidEngineTimeEnabled)
 	{
-<<<<<<< HEAD
 		//Offset the reading position with clock offset and use source time directly
 		const double ValidEngineTime = FApp::GetCurrentTime() - CachedSettings.BufferSettings.EngineTimeOffset - CachedSettings.BufferSettings.ValidEngineTime - CachedSettings.BufferSettings.EngineTimeClockOffset;
 		const double SourceTime = WorldTime.GetSourceTime();
 		if (SourceTime < ValidEngineTime)
-=======
-		const double ValidEngineTime = FApp::GetCurrentTime() - CachedSettings.BufferSettings.EngineTimeOffset - CachedSettings.BufferSettings.ValidEngineTime;
-		const double WorldOffsettedTime = WorldTime.GetOffsettedTime();
-		if (WorldOffsettedTime < ValidEngineTime)
->>>>>>> ee5f8a32
 		{
 			static const FName NAME_InvalidWorldTime = "LiveLinkSubject_InvalidWorldTIme";
 			FLiveLinkLog::WarningOnce(NAME_InvalidWorldTime, SubjectKey, TEXT("Trying to add a frame in which the world time has a value too low compare to the engine's time. Do you have an invalid offset? The Subject is '%s'."), *SubjectKey.SubjectName.ToString());
@@ -505,24 +477,17 @@
 		return INDEX_NONE;
 	}
 
-	if (QualifiedFrameTime.Rate != CachedSettings.BufferSettings.TimecodeFrameRate)
-	{
-		static const FName NAME_WrongFPS = "LiveLinkSubject_WrongFPS";
-		FLiveLinkLog::ErrorOnce(NAME_WrongFPS, SubjectKey, TEXT("Trying to add a frame in which the timecode frame rate does not match with the expected frame rate. The Subject is '%s'."), *SubjectKey.SubjectName.ToString());
-		return INDEX_NONE;
-	}
-
-	// If we do not have a TC set, keep buffering, the TC may be unresponsive for a moment. We do not want to loose data.
+	// If we do not have a TC set, keep buffering, the TC may be unresponsive for a moment. We do not want to lose data.
 	if (FApp::GetCurrentFrameTime().IsSet() && CachedSettings.BufferSettings.bValidTimecodeFrameEnabled)
 	{
 		FFrameTime TimecodeClockOffsetTime;
 		if (CachedSettings.BufferSettings.bUseTimecodeSmoothLatest)
 		{
-			TimecodeClockOffsetTime = CachedSettings.BufferSettings.TimecodeFrameRate.AsFrameTime(CachedSettings.BufferSettings.TimecodeClockOffset);
+			TimecodeClockOffsetTime = LastTimecodeFrameRate.AsFrameTime(CachedSettings.BufferSettings.TimecodeClockOffset);
 		}
 
 		const FQualifiedFrameTime CurrentSyncTime = FApp::GetCurrentFrameTime().GetValue();
-		const FFrameTime CurrentFrameTimeInFrameSpace = CurrentSyncTime.ConvertTo(CachedSettings.BufferSettings.TimecodeFrameRate);
+		const FFrameTime CurrentFrameTimeInFrameSpace = CurrentSyncTime.ConvertTo(LastTimecodeFrameRate);
 		const FFrameTime CurrentOffsetFrameTime = CurrentFrameTimeInFrameSpace - FFrameTime::FromDecimal(CachedSettings.BufferSettings.TimecodeFrameOffset) - CachedSettings.BufferSettings.ValidTimecodeFrame - TimecodeClockOffsetTime;
 		if (QualifiedFrameTime.Time.AsDecimal() < CurrentOffsetFrameTime.AsDecimal())
 		{
@@ -616,11 +581,10 @@
 	// We need to generate sub frame after because network timing could affect how the frame come in LiveLink
 
 	const double SourceFrameRate = CachedSettings.BufferSettings.SourceTimecodeFrameRate.AsDecimal(); //ie. 120
-	const double TimecodeFrameRate = CachedSettings.BufferSettings.TimecodeFrameRate.AsDecimal(); //ie. 30
-	float SubFrameIncrement = TimecodeFrameRate / SourceFrameRate;
+	const double TimecodeFrameRateDec = LastTimecodeFrameRate.AsDecimal(); //ie. 30
+	float SubFrameIncrement = TimecodeFrameRateDec / SourceFrameRate;
 
 	check(CachedSettings.BufferSettings.bGenerateSubFrame);
-	check(FrameData[InFrameIndex].GetBaseData()->MetaData.SceneTime.Rate == CachedSettings.BufferSettings.TimecodeFrameRate);
 
 	// find max and lower limit for TC with InFrameIndex
 	int32 HigherInclusiveLimit = InFrameIndex;
@@ -1038,10 +1002,9 @@
 	if (SourceSetting)
 	{
 		const bool bSourceModeChanged = SourceSetting->Mode != CachedSettings.SourceMode;
-		const bool bTimecodeFrameRateChanged = SourceSetting->Mode == ELiveLinkSourceMode::Timecode && SourceSetting->BufferSettings.TimecodeFrameRate != CachedSettings.BufferSettings.TimecodeFrameRate;
 		const bool bGenerateSubFrameChanged = SourceSetting->Mode == ELiveLinkSourceMode::Timecode && SourceSetting->BufferSettings.bGenerateSubFrame != CachedSettings.BufferSettings.bGenerateSubFrame;
 		const bool bTimecodeModeChanged = SourceSetting->Mode == ELiveLinkSourceMode::Timecode && SourceSetting->BufferSettings.bUseTimecodeSmoothLatest != CachedSettings.BufferSettings.bUseTimecodeSmoothLatest;
-		if (bSourceModeChanged || bTimecodeFrameRateChanged || bGenerateSubFrameChanged || bTimecodeModeChanged)
+		if (bSourceModeChanged || bGenerateSubFrameChanged || bTimecodeModeChanged)
 		{
 			FrameData.Reset();
 			ReceivedOrderedFrames.Empty();
@@ -1056,17 +1019,25 @@
 			if (CachedSettings.BufferSettings.bGenerateSubFrame)
 			{
 				const double SourceFrameRate = CachedSettings.BufferSettings.SourceTimecodeFrameRate.AsDecimal(); //ie. 120
-				const double TimecodeFrameRate = CachedSettings.BufferSettings.TimecodeFrameRate.AsDecimal(); //ie. 30
-				if (SourceFrameRate <= TimecodeFrameRate)
+				const double TimecodeFrameRateDec = LastTimecodeFrameRate.AsDecimal(); //ie. 30
+				if (SourceFrameRate <= TimecodeFrameRateDec)
 				{
 					CachedSettings.BufferSettings.bGenerateSubFrame = false;
 
 					static const FName NAME_CanGenerateSubFrame = "LiveLinkSubject_CantGenerateSubFrame";
-					FLiveLinkLog::WarningOnce(NAME_CanGenerateSubFrame, SubjectKey, TEXT("Can't generate Sub Frame because the 'Timecode Frame Rate' is bigger or equal to the 'Source Timecode Frame Rate'"));
-
+					FLiveLinkLog::WarningOnce(NAME_CanGenerateSubFrame, SubjectKey, TEXT("Can't generate Sub Frame because the 'Subject's Timecode Frame Rate' is bigger or equal to the 'Source Timecode Frame Rate'"));
 				}
 			}
 		}
+	}
+
+	if (SubjectSetting)
+	{
+		//Stamp our frame rate estimation in settings to be visible
+		SubjectSetting->FrameRate = LastTimecodeFrameRate;
+
+		// Copy the rebroadcast flag from the incoming settings
+		bRebroadcastSubject = SubjectSetting->bRebroadcastSubject;
 
 		// Create a new or fetch the PreProcessors for this frame
 		FramePreProcessors.Reset();
