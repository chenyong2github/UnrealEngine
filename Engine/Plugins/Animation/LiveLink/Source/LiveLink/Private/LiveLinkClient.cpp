// Copyright 1998-2019 Epic Games, Inc. All Rights Reserved.

#include "LiveLinkClient.h"

#include "Async/Async.h"
#include "Misc/App.h"
#include "Misc/Guid.h"
#include "Misc/ScopeLock.h"
#include "LiveLinkAnimationVirtualSubject.h"
#include "LiveLinkPreset.h"
#include "LiveLinkRole.h"
#include "LiveLinkRoleTrait.h"
#include "LiveLinkSettings.h"
#include "LiveLinkSourceCollection.h"
#include "LiveLinkSourceFactory.h"
#include "LiveLinkSourceSettings.h"
#include "LiveLinkSubject.h"
#include "Misc/CoreDelegates.h"
#include "Roles/LiveLinkAnimationRole.h"
#include "Roles/LiveLinkAnimationTypes.h"
#include "Roles/LiveLinkBasicTypes.h"
#include "Roles/LiveLinkBasicTypes.h"
#include "Stats/Stats.h"
#include "Stats/Stats2.h"
#include "TimeSynchronizationSource.h"
#include "UObject/Class.h"
#include "UObject/Package.h"
#include "UObject/UObjectHash.h"


/**
 * Declare stats to see what takes up time in LiveLink
 */
DECLARE_CYCLE_STAT(TEXT("LiveLink - Push StaticData"), STAT_LiveLink_PushStaticData, STATGROUP_LiveLink);
DECLARE_CYCLE_STAT(TEXT("LiveLink - Push FrameData"), STAT_LiveLink_PushFrameData, STATGROUP_LiveLink);
DECLARE_CYCLE_STAT(TEXT("LiveLink - Client - Tick"), STAT_LiveLink_Client_Tick, STATGROUP_LiveLink);
DECLARE_CYCLE_STAT(TEXT("LiveLink - EvaluateFrame"), STAT_LiveLink_EvaluateFrame, STATGROUP_LiveLink);

DEFINE_LOG_CATEGORY(LogLiveLink);

FLiveLinkClient::FLiveLinkClient()
{
	Collection = MakeUnique<FLiveLinkSourceCollection>();
	FCoreDelegates::OnPreExit.AddRaw(this, &FLiveLinkClient::Shutdown);
}

FLiveLinkClient::~FLiveLinkClient()
{
	FCoreDelegates::OnPreExit.RemoveAll(this);
	Shutdown();
}

void FLiveLinkClient::Tick(float DeltaTime)
{
	SCOPE_CYCLE_COUNTER(STAT_LiveLink_Client_Tick);

	FScopeLock Lock(&CollectionAccessCriticalSection);
	DoPendingWork();
	UpdateSources();
	BuildThisTicksSubjectSnapshot();
}

void FLiveLinkClient::DoPendingWork()
{
	check(Collection);

	// Remove Sources and Subjects
	Collection->RemovePendingKill();

	{
		// Add new Subject static data
		for (FPendingSubjectStatic& SubjectStatic : SubjectStaticToPush)
		{
			PushSubjectStaticData_Internal(MoveTemp(SubjectStatic));
		}
		SubjectStaticToPush.Reset();

		// Add new Subject frame data
		for (FPendingSubjectFrame& SubjectFrame : SubjectFrameToPush)
		{
			PushSubjectFrameData_Internal(MoveTemp(SubjectFrame));
		}
		SubjectFrameToPush.Reset();
	}
}

void FLiveLinkClient::UpdateSources()
{
	for (FLiveLinkCollectionSourceItem& SourceItem : Collection->GetSources())
	{
		SourceItem.Source->Update();
	}
}

void FLiveLinkClient::BuildThisTicksSubjectSnapshot()
{
	check(Collection);

	EnabledSubjects.Reset();

	// Update the Live Subject before the Virtual Subject
	for (const FLiveLinkCollectionSubjectItem& SubjectItem : Collection->GetSubjects())
	{
		if (FLiveLinkSubject* LiveSubject = SubjectItem.GetLiveSubject())
		{
			if (SubjectItem.bEnabled)
			{
				LiveSubject->CacheSettings(GetSourceSettings(SubjectItem.Key.Source), SubjectItem.GetLinkSettings());
				LiveSubject->Update();
				EnabledSubjects.Add(SubjectItem.Key.SubjectName, SubjectItem.Key);
			}
			else
			{
				LiveSubject->ClearFrames();
			}
		}
	}

	for (const FLiveLinkCollectionSubjectItem& SubjectItem : Collection->GetSubjects())
	{
		if (ULiveLinkVirtualSubject* VSubject = SubjectItem.GetVirtualSubject())
		{
			if (SubjectItem.bEnabled)
			{
				VSubject->Update();
				EnabledSubjects.Add(SubjectItem.Key.SubjectName, SubjectItem.Key);
			}
			else
			{
				VSubject->ClearFrames();
			}
		}
	}
}

void FLiveLinkClient::Shutdown()
{
	if (Collection)
	{
		FScopeLock Lock(&CollectionAccessCriticalSection);
		Collection->Shutdown();
	}
}

FGuid FLiveLinkClient::AddSource(TSharedPtr<ILiveLinkSource> InSource)
{
	check(Collection);

	FGuid Guid;
	if (Collection->FindSource(InSource) == nullptr)
	{
		Guid = FGuid::NewGuid();

		FLiveLinkCollectionSourceItem Data;
		Data.Guid = Guid;
		Data.Source = InSource;
		{
			UClass* CustomSettingsClass = InSource->GetCustomSettingsClass();
			if (CustomSettingsClass && !CustomSettingsClass->IsChildOf<ULiveLinkSourceSettings>())
			{
				UE_LOG(LogLiveLink, Warning, TEXT("Custom Setting Failure: Source '%s' settings class '%s' does not derive from ULiveLinkSourceSettings"), *InSource->GetSourceType().ToString(), *CustomSettingsClass->GetName());
				CustomSettingsClass = nullptr;
			}

			UClass* SettingsClass = CustomSettingsClass ? CustomSettingsClass : ULiveLinkSourceSettings::StaticClass();
			Data.Setting = NewObject<ULiveLinkSourceSettings>(GetTransientPackage(), SettingsClass);
		}
		Collection->AddSource(Data);

		InSource->ReceiveClient(this, Data.Guid);
		InSource->InitializeSettings(Data.Setting);
	}
	return Guid;
}

bool FLiveLinkClient::CreateSource(const FLiveLinkSourcePreset& InSourcePreset)
{
	check(Collection);

	if (InSourcePreset.Settings == nullptr)
	{
		UE_LOG(LogLiveLink, Warning, TEXT("Create Source Failure: The settings are not defined."));
		return false;
	}

	if (InSourcePreset.Settings->Factory.Get() == nullptr || InSourcePreset.Settings->Factory.Get() == ULiveLinkSourceFactory::StaticClass())
	{
		UE_LOG(LogLiveLink, Warning, TEXT("Create Source Failure: The factory is not defined."));
		return false;
	}

	if (InSourcePreset.Guid == FLiveLinkSourceCollection::VirtualSubjectGuid)
	{
		UE_LOG(LogLiveLink, Warning, TEXT("Create Source Failure: Can't create a virtual source."));
		return false;
	}

	if (!InSourcePreset.Guid.IsValid())
	{
		UE_LOG(LogLiveLink, Warning, TEXT("Create Source Failure: The guid is invalid."));
		return false;
	}

	if (Collection->FindSource(InSourcePreset.Guid) != nullptr)
	{
		UE_LOG(LogLiveLink, Warning, TEXT("Create Source Failure: The guid already exist."));
		return false;
	}

	FLiveLinkCollectionSourceItem Data;
	Data.Guid = InSourcePreset.Guid;
	Data.Source = InSourcePreset.Settings->Factory.Get()->GetDefaultObject<ULiveLinkSourceFactory>()->CreateSource(InSourcePreset.Settings->ConnectionString);
	if (!Data.Source.IsValid())
	{
		UE_LOG(LogLiveLink, Warning, TEXT("Create Source Failure: The source couldn't be created by the factory."));
		return false;
	}

	UClass* CustomSettingsClass = Data.Source->GetCustomSettingsClass();
	UClass* SettingsClass = CustomSettingsClass ? CustomSettingsClass : ULiveLinkSourceSettings::StaticClass();
	if (!InSourcePreset.Settings->GetClass()->IsChildOf(SettingsClass))
	{
		UE_LOG(LogLiveLink, Warning, TEXT("Custom Setting Failure: Settings class does not derive from the source custom settings class."));
		return false;
	}
	Data.Setting = DuplicateObject<ULiveLinkSourceSettings>(InSourcePreset.Settings, GetTransientPackage());
	
	Collection->AddSource(Data);
<<<<<<< HEAD

	Data.Source->ReceiveClient(this, Data.Guid);
	Data.Source->InitializeSettings(Data.Setting);

=======

	Data.Source->ReceiveClient(this, Data.Guid);
	Data.Source->InitializeSettings(Data.Setting);

>>>>>>> a1e6ec07
	return true;
}

void FLiveLinkClient::RemoveSource(TSharedPtr<ILiveLinkSource> InSource)
{
	check(Collection);
	if (FLiveLinkCollectionSourceItem* SourceItem = Collection->FindSource(InSource))
	{
		SourceItem->bPendingKill = true;
	}
}

void FLiveLinkClient::RemoveSource(FGuid InEntryGuid)
{
	check(Collection);
	if (FLiveLinkCollectionSourceItem* SourceItem = Collection->FindSource(InEntryGuid))
	{
		SourceItem->bPendingKill = true;
	}
}

void FLiveLinkClient::RemoveAllSources()
{
	check(Collection);
	for (FLiveLinkCollectionSourceItem& SourceItem : Collection->GetSources())
	{
		SourceItem.bPendingKill = true;
	}
}

bool FLiveLinkClient::HasSourceBeenAdded(TSharedPtr<ILiveLinkSource> InSource) const
{
	check(Collection);
	if (FLiveLinkCollectionSourceItem* SourceItem = Collection->FindSource(InSource))
	{
		return !SourceItem->bPendingKill;
	}
	return false;
}

TArray<FGuid> FLiveLinkClient::GetSources() const
{
	check(Collection);

	TArray<FGuid> Result;
	for (const FLiveLinkCollectionSourceItem& SourceItem : Collection->GetSources())
	{
		if (!SourceItem.bPendingKill && !SourceItem.IsVirtualSource())
		{
			Result.Add(SourceItem.Guid);
		}
	}
	return Result;
}

FLiveLinkSourcePreset FLiveLinkClient::GetSourcePreset(FGuid InSourceGuid, UObject* InDuplicatedObjectOuter) const
{
	check(Collection);

	UObject* DuplicatedObjectOuter = InDuplicatedObjectOuter ? InDuplicatedObjectOuter : GetTransientPackage();

	FLiveLinkSourcePreset SourcePreset;
	if (FLiveLinkCollectionSourceItem* SourceItem = Collection->FindSource(InSourceGuid))
	{
		if (!SourceItem->IsVirtualSource() && SourceItem->Setting)
		{
			SourcePreset.Guid = SourceItem->Guid;
			SourcePreset.Settings = DuplicateObject<ULiveLinkSourceSettings>(SourceItem->Setting, DuplicatedObjectOuter);
		}
	}
	return SourcePreset;
}

void FLiveLinkClient::PushSubjectStaticData_AnyThread(const FLiveLinkSubjectKey& InSubjectKey, TSubclassOf<ULiveLinkRole> InRole, FLiveLinkStaticDataStruct&& InStaticData)
{
	FPendingSubjectStatic SubjectStatic{ InSubjectKey, InRole, MoveTemp(InStaticData) };

	FScopeLock Lock(&CollectionAccessCriticalSection);
	SubjectStaticToPush.Add(MoveTemp(SubjectStatic));
}

void FLiveLinkClient::PushSubjectStaticData_Internal(FPendingSubjectStatic&& SubjectStaticData)
{
	SCOPE_CYCLE_COUNTER(STAT_LiveLink_PushStaticData);

	check(Collection);

	if (!FLiveLinkRoleTrait::Validate(SubjectStaticData.Role, SubjectStaticData.StaticData))
	{
		if (SubjectStaticData.Role == nullptr)
		{
			UE_LOG(LogLiveLink, Warning, TEXT("Trying to add unsupported frame data type."));
<<<<<<< HEAD
		}
		else
		{
			UE_LOG(LogLiveLink, Warning, TEXT("Trying to add unsupported frame data type to role '%s'."), *SubjectStaticData.Role->GetName());
		}
=======
		}
		else
		{
			UE_LOG(LogLiveLink, Warning, TEXT("Trying to add unsupported frame data type to role '%s'."), *SubjectStaticData.Role->GetName());
		}
>>>>>>> a1e6ec07
		return;
	}
	
	const FLiveLinkCollectionSourceItem* SourceItem = Collection->FindSource(SubjectStaticData.SubjectKey.Source);
	if (SourceItem == nullptr || SourceItem->bPendingKill)
	{
		return;
	}

	FLiveLinkSubject* LiveLinkSubject = nullptr;
	if (FLiveLinkCollectionSubjectItem* SubjectItem = Collection->FindSubject(SubjectStaticData.SubjectKey))
	{
		LiveLinkSubject = SubjectItem->GetLiveSubject();

		if (LiveLinkSubject->GetRole() != SubjectStaticData.Role)
		{
			UE_LOG(LogLiveLink, Warning, TEXT("Subject '%s' of role '%s' is changing its role to '%s'. Current subject will be removed and a new one will be created"), *SubjectStaticData.SubjectKey.SubjectName.ToString(), *LiveLinkSubject->GetRole().GetDefaultObject()->GetDisplayName().ToString(), *SubjectStaticData.Role.GetDefaultObject()->GetDisplayName().ToString());
			
			Collection->RemoveSubject(SubjectStaticData.SubjectKey);
			LiveLinkSubject = nullptr;
		}
<<<<<<< HEAD
=======
		else
		{
			LiveLinkSubject->ClearFrames();
		}
>>>>>>> a1e6ec07
	}
	
	if(LiveLinkSubject == nullptr)
	{
		const FLiveLinkRoleProjectSetting DefaultSetting = GetDefault<ULiveLinkSettings>()->GetDefaultSettingForRole(SubjectStaticData.Role.Get());

		// Setting class should always be valid
		ULiveLinkSubjectSettings* SubjectSettings = nullptr;
		{
			UClass* SettingClass = DefaultSetting.SettingClass.Get();
			if (SettingClass == nullptr)
			{
				SettingClass = ULiveLinkSubjectSettings::StaticClass();
			}

			SubjectSettings = NewObject<ULiveLinkSubjectSettings>(GetTransientPackage(), SettingClass);
			SubjectSettings->Role = SubjectStaticData.Role;

			UClass* FrameInterpolationProcessorClass = DefaultSetting.FrameInterpolationProcessor.Get();
			if (FrameInterpolationProcessorClass != nullptr)
			{
				UClass* InterpolationRole = FrameInterpolationProcessorClass->GetDefaultObject<ULiveLinkFrameInterpolationProcessor>()->GetRole();
				if (SubjectStaticData.Role->IsChildOf(InterpolationRole))
				{
					SubjectSettings->InterpolationProcessor = NewObject<ULiveLinkFrameInterpolationProcessor>(GetTransientPackage(), FrameInterpolationProcessorClass);
				}
				else
				{
					UE_LOG(LogLiveLink, Warning, TEXT("The interpolator '%s' is not valid for the Role '%s'"), *FrameInterpolationProcessorClass->GetName(), *SubjectStaticData.Role->GetName());
				}
			}

			for (TSubclassOf<ULiveLinkFramePreProcessor> PreProcessor : DefaultSetting.FramePreProcessors)
			{
				if (PreProcessor != nullptr)
				{
					UClass* PreProcessorRole = PreProcessor->GetDefaultObject<ULiveLinkFramePreProcessor>()->GetRole();
					if (SubjectStaticData.Role->IsChildOf(PreProcessorRole))
					{
						SubjectSettings->PreProcessors.Add(NewObject<ULiveLinkFramePreProcessor>(GetTransientPackage(), PreProcessor.Get()));
					}
					else
					{
						UE_LOG(LogLiveLink, Warning, TEXT("The pre processor '%s' is not valid for the Role '%s'"), *PreProcessor->GetName(), *SubjectStaticData.Role->GetName());
					}
				}
			}
		}

		bool bEnabled = Collection->FindEnabledSubject(SubjectStaticData.SubjectKey.SubjectName) == nullptr;
		FLiveLinkCollectionSubjectItem CollectionSubjectItem(SubjectStaticData.SubjectKey, MakeUnique<FLiveLinkSubject>(), SubjectSettings, bEnabled);
		CollectionSubjectItem.GetLiveSubject()->Initialize(SubjectStaticData.SubjectKey, SubjectStaticData.Role.Get(), this);

		LiveLinkSubject = CollectionSubjectItem.GetLiveSubject();

		Collection->AddSubject(MoveTemp(CollectionSubjectItem));
	}

	if (LiveLinkSubject)
	{
		if (const FSubjectFramesReceivedHandles* Handles = SubjectFrameReceivedHandles.Find(SubjectStaticData.SubjectKey.SubjectName))
		{
			Handles->OnStaticDataReceived.Broadcast(SubjectStaticData.SubjectKey, SubjectStaticData.Role, SubjectStaticData.StaticData);
		}

		LiveLinkSubject->SetStaticData(SubjectStaticData.Role, MoveTemp(SubjectStaticData.StaticData));
	}
}

void FLiveLinkClient::PushSubjectFrameData_AnyThread(const FLiveLinkSubjectKey& InSubjectKey, FLiveLinkFrameDataStruct&& InFrameData)
{
	FPendingSubjectFrame SubjectFrame{ InSubjectKey, MoveTemp(InFrameData) };

	FScopeLock Lock(&CollectionAccessCriticalSection);
	SubjectFrameToPush.Add(MoveTemp(SubjectFrame));
}

void FLiveLinkClient::PushSubjectFrameData_Internal(FPendingSubjectFrame&& SubjectFrameData)
{
	SCOPE_CYCLE_COUNTER(STAT_LiveLink_PushFrameData);

	check(Collection);

	const FLiveLinkCollectionSourceItem* SourceItem = Collection->FindSource(SubjectFrameData.SubjectKey.Source);
	if (SourceItem == nullptr || SourceItem->bPendingKill)
	{
		return;
	}

	//To add a frame data, we need to find our subject but also have a static data associated to it. 
	//With presets, the subject could exist but no static data received yet.
	if (FLiveLinkCollectionSubjectItem* SubjectItem = Collection->FindSubject(SubjectFrameData.SubjectKey))
	{
		if (SubjectItem->bEnabled && !SubjectItem->bPendingKill)
		{
			if (FLiveLinkSubject* LinkSubject = SubjectItem->GetLiveSubject())
			{
				if (LinkSubject->HasStaticData())
				{
					if (const FSubjectFramesReceivedHandles* Handles = SubjectFrameReceivedHandles.Find(SubjectFrameData.SubjectKey.SubjectName))
					{
						Handles->OnFrameDataReceived.Broadcast(SubjectItem->Key, SubjectItem->GetSubject()->GetRole(), SubjectFrameData.FrameData);
					}

					LinkSubject->AddFrameData(MoveTemp(SubjectFrameData.FrameData));
				}
			}
		}
	}
}

bool FLiveLinkClient::CreateSubject(const FLiveLinkSubjectPreset& InSubjectPreset)
{
	check(Collection);

	if (InSubjectPreset.Role.Get() == nullptr || InSubjectPreset.Role.Get() == ULiveLinkRole::StaticClass())
	{
		UE_LOG(LogLiveLink, Warning, TEXT("Create Subject Failure: The role is not defined."));
		return false;
	}

	if (InSubjectPreset.Key.Source == FLiveLinkSourceCollection::VirtualSubjectGuid && InSubjectPreset.VirtualSubject == nullptr)
	{
		UE_LOG(LogLiveLink, Warning, TEXT("Create Source Failure: Can't create an empty virtual source."));
		return false;
	}

	if (InSubjectPreset.Key.Source != FLiveLinkSourceCollection::VirtualSubjectGuid && InSubjectPreset.VirtualSubject != nullptr)
	{
		UE_LOG(LogLiveLink, Warning, TEXT("Create Source Failure: Can't create a virtual source in another source."));
		return false;
	}

	if (InSubjectPreset.Key.SubjectName.IsNone())
	{
		UE_LOG(LogLiveLink, Warning, TEXT("Create Subject Failure: The subject name is invalid."));
		return false;
	}

	FLiveLinkCollectionSourceItem* SourceItem = Collection->FindSource(InSubjectPreset.Key.Source);
	if (SourceItem == nullptr || SourceItem->bPendingKill)
	{
		UE_LOG(LogLiveLink, Warning, TEXT("Create Subject Failure: The source doesn't exist."));
		return false;
	}

	FLiveLinkCollectionSubjectItem* SubjectItem = Collection->FindSubject(InSubjectPreset.Key);
	if (SubjectItem != nullptr)
	{
		FScopeLock Lock(&CollectionAccessCriticalSection);
		if (SubjectItem->bPendingKill)
		{
			Collection->RemoveSubject(InSubjectPreset.Key);
		}
		else
		{
			UE_LOG(LogLiveLink, Warning, TEXT("Create Subject Failure: The subject already exist."));
			return false;
		}
	}

	if (InSubjectPreset.VirtualSubject)
	{
		bool bEnabled = false;
		ULiveLinkVirtualSubject* VSubject = DuplicateObject<ULiveLinkVirtualSubject>(InSubjectPreset.VirtualSubject, GetTransientPackage());
		FLiveLinkCollectionSubjectItem VSubjectData(InSubjectPreset.Key.SubjectName, VSubject, bEnabled);
		VSubject->Initialize(VSubjectData.Key, VSubject->GetRole(), this);

		FScopeLock Lock(&CollectionAccessCriticalSection);
		Collection->AddSubject(MoveTemp(VSubjectData));
		Collection->SetSubjectEnabled(InSubjectPreset.Key, InSubjectPreset.bEnabled);
	}
	else
	{
		ULiveLinkSubjectSettings* SubjectSettings = nullptr;
		if (InSubjectPreset.Settings)
		{
			SubjectSettings = DuplicateObject<ULiveLinkSubjectSettings>(InSubjectPreset.Settings, GetTransientPackage());
		}
		else
		{
			SubjectSettings = NewObject<ULiveLinkSubjectSettings>();
		}

		bool bEnabled = false;
		FLiveLinkCollectionSubjectItem CollectionSubjectItem(InSubjectPreset.Key, MakeUnique<FLiveLinkSubject>(), SubjectSettings, bEnabled);
		CollectionSubjectItem.GetLiveSubject()->Initialize(InSubjectPreset.Key, InSubjectPreset.Role.Get(), this);

		FScopeLock Lock(&CollectionAccessCriticalSection);
		Collection->AddSubject(MoveTemp(CollectionSubjectItem));
		Collection->SetSubjectEnabled(InSubjectPreset.Key, InSubjectPreset.bEnabled);
	}
	return true;
}

void FLiveLinkClient::RemoveSubject_AnyThread(const FLiveLinkSubjectKey& InSubjectKey)
{
	FScopeLock Lock(&CollectionAccessCriticalSection);

	if (Collection)
	{
		if (FLiveLinkCollectionSubjectItem* SubjectItem = Collection->FindSubject(InSubjectKey))
		{
			SubjectItem->bPendingKill = true;
		}
	}
}

void FLiveLinkClient::AddVirtualSubject(FLiveLinkSubjectName InNewVirtualSubjectName, TSubclassOf<ULiveLinkVirtualSubject> InVirtualSubjectClass)
{
	if (Collection && !InNewVirtualSubjectName.IsNone() && InVirtualSubjectClass != nullptr)
	{
		bool bFoundVirtualSubjectWithSameName = nullptr != Collection->GetSubjects().FindByPredicate(
			[InNewVirtualSubjectName](const FLiveLinkCollectionSubjectItem& Other)
		{
			return Other.Key.SubjectName == InNewVirtualSubjectName && Other.GetVirtualSubject() != nullptr;
		});

		if (!bFoundVirtualSubjectWithSameName)
		{
			ULiveLinkVirtualSubject* VSubject = NewObject<ULiveLinkVirtualSubject>(GetTransientPackage(), InVirtualSubjectClass.Get());
			bool bEnabled = Collection->FindEnabledSubject(InNewVirtualSubjectName) == nullptr;
			FLiveLinkCollectionSubjectItem VSubjectData(InNewVirtualSubjectName, VSubject, bEnabled);

			VSubject->Initialize(VSubjectData.Key, VSubject->GetRole(), this);

			FScopeLock Lock(&CollectionAccessCriticalSection);
			Collection->AddSubject(MoveTemp(VSubjectData));
		}
		else
		{
			UE_LOG(LogLiveLink, Warning, TEXT("The virtual subject '%s' could not be created."), *InNewVirtualSubjectName.Name.ToString());
		}
	}
}

void FLiveLinkClient::ClearSubjectsFrames_AnyThread(FLiveLinkSubjectName InSubjectName)
{
	FScopeLock Lock(&CollectionAccessCriticalSection);

	// Use the subject enabled for at this frame
	if (FLiveLinkSubjectKey* SubjectKey = EnabledSubjects.Find(InSubjectName))
	{
		ClearSubjectsFrames_AnyThread(*SubjectKey);
	}
}

void FLiveLinkClient::ClearSubjectsFrames_AnyThread(const FLiveLinkSubjectKey& InSubjectKey)
{
	FScopeLock Lock(&CollectionAccessCriticalSection);

	if (Collection)
	{
		if (FLiveLinkCollectionSubjectItem* SubjectItem = Collection->FindSubject(InSubjectKey))
		{
			SubjectItem->GetSubject()->ClearFrames();
		}
	}
}

void FLiveLinkClient::ClearAllSubjectsFrames_AnyThread()
{
	FScopeLock Lock(&CollectionAccessCriticalSection);

	if (Collection)
	{
		for (const FLiveLinkCollectionSubjectItem& SubjectItem : Collection->GetSubjects())
		{
			SubjectItem.GetSubject()->ClearFrames();
		}
	}
}

FLiveLinkSubjectPreset FLiveLinkClient::GetSubjectPreset(const FLiveLinkSubjectKey& InSubjectKey, UObject* InDuplicatedObjectOuter) const
{
	UObject* DuplicatedObjectOuter = InDuplicatedObjectOuter ? InDuplicatedObjectOuter : GetTransientPackage();

	FLiveLinkSubjectPreset SubjectPreset;
	if (const FLiveLinkCollectionSubjectItem* SubjectItem = Collection->FindSubject(InSubjectKey))
	{
		SubjectPreset.Key = SubjectItem->Key;
		SubjectPreset.Role = SubjectItem->GetSubject()->GetRole();
		SubjectPreset.bEnabled = SubjectItem->bEnabled;
		if (SubjectItem->GetVirtualSubject() != nullptr)
		{
			SubjectPreset.VirtualSubject = DuplicateObject<ULiveLinkVirtualSubject>(SubjectItem->GetVirtualSubject(), DuplicatedObjectOuter);
		}
		else
		{
			SubjectPreset.Settings = DuplicateObject<ULiveLinkSubjectSettings>(SubjectItem->GetLinkSettings(), DuplicatedObjectOuter);
		}
	}
	return SubjectPreset;
}

TArray<FLiveLinkSubjectKey> FLiveLinkClient::GetSubjects(bool bIncludeDisabledSubject, bool bIncludeVirtualSubject) const
{
	TArray<FLiveLinkSubjectKey> SubjectEntries;
	SubjectEntries.Reserve(Collection->GetSubjects().Num());

	for (const FLiveLinkCollectionSubjectItem& SubjectItem : Collection->GetSubjects())
	{
		if ((SubjectItem.bEnabled || bIncludeDisabledSubject) && (bIncludeVirtualSubject || SubjectItem.GetVirtualSubject() == nullptr))
		{
			SubjectEntries.Add(SubjectItem.Key);
		}
	}

	return SubjectEntries;
}

bool FLiveLinkClient::IsSubjectValid(const FLiveLinkSubjectKey& InSubjectKey) const
{
	if (const FLiveLinkCollectionSubjectItem* SubjectItem = Collection->FindSubject(InSubjectKey))
	{
		if (SubjectItem->GetSubject()->HasValidFrameSnapshot())
		{
			if (FLiveLinkSubject* LiveSubject = SubjectItem->GetLiveSubject())
			{
				return (FApp::GetCurrentTime() - LiveSubject->GetLastPushTime()) < GetDefault<ULiveLinkSettings>()->GetTimeWithoutFrameToBeConsiderAsInvalid();
			}
		}
	}
	return false;
}

bool FLiveLinkClient::IsSubjectValid(FLiveLinkSubjectName InSubjectName) const
{
	if (const FLiveLinkSubjectKey* FoundSubjectKey = EnabledSubjects.Find(InSubjectName))
	{
		return IsSubjectValid(*FoundSubjectKey);
	}
	return false;
}

bool FLiveLinkClient::IsSubjectEnabled(const FLiveLinkSubjectKey& InSubjectKey) const
{
	return Collection->IsSubjectEnabled(InSubjectKey);
}

bool FLiveLinkClient::IsSubjectEnabled(FLiveLinkSubjectName InSubjectName) const
{
	return EnabledSubjects.Find(InSubjectName) != nullptr;
}

void FLiveLinkClient::SetSubjectEnabled(const FLiveLinkSubjectKey& InSubjectKey, bool bInEnabled)
{
	Collection->SetSubjectEnabled(InSubjectKey, bInEnabled);
}

bool FLiveLinkClient::IsSubjectTimeSynchronized(const FLiveLinkSubjectKey& InSubjectKey) const
{
	if (const FLiveLinkCollectionSubjectItem* SubjectItem = Collection->FindSubject(InSubjectKey))
	{
		if (FLiveLinkSubject* LinkSubject = SubjectItem->GetLiveSubject())
		{
			return LinkSubject->IsTimeSynchronized();
		}
	}
	return false;
}

bool FLiveLinkClient::IsSubjectTimeSynchronized(FLiveLinkSubjectName InSubjectName) const
{
	if (const FLiveLinkCollectionSubjectItem* SubjectItem = Collection->FindEnabledSubject(InSubjectName))
	{
		if (FLiveLinkSubject* LinkSubject = SubjectItem->GetLiveSubject())
		{
			return LinkSubject->IsTimeSynchronized();
		}
	}
	return false;
}

TSubclassOf<ULiveLinkRole> FLiveLinkClient::GetSubjectRole(const FLiveLinkSubjectKey& InSubjectKey) const
{
	if (const FLiveLinkCollectionSubjectItem* SubjectItem = Collection->FindSubject(InSubjectKey))
	{
		return SubjectItem->GetSubject()->GetRole();
	}

	return TSubclassOf<ULiveLinkRole>();
}

TSubclassOf<ULiveLinkRole> FLiveLinkClient::GetSubjectRole(FLiveLinkSubjectName InSubjectName) const
{
	if (const FLiveLinkCollectionSubjectItem* SubjectItem = Collection->FindEnabledSubject(InSubjectName))
	{
		return SubjectItem->GetSubject()->GetRole();
	}

	return TSubclassOf<ULiveLinkRole>();
}

bool FLiveLinkClient::DoesSubjectSupportsRole(const FLiveLinkSubjectKey& InSubjectKey, TSubclassOf<ULiveLinkRole> InSupportedRole) const
{
	if (const FLiveLinkCollectionSubjectItem* SubjectItem = Collection->FindSubject(InSubjectKey))
	{
		return SubjectItem->GetSubject()->SupportsRole(InSupportedRole);
	}

	return false;
}

TArray<FLiveLinkSubjectKey> FLiveLinkClient::GetSubjectsSupportingRole(TSubclassOf<ULiveLinkRole> InSupportedRole, bool bIncludeDisabledSubject, bool bIncludeVirtualSubject) const
{
	TArray<FLiveLinkSubjectKey> SubjectKeys;
	for (const FLiveLinkCollectionSubjectItem& SubjectItem : Collection->GetSubjects())
	{
		if (SubjectItem.GetSubject()->SupportsRole(InSupportedRole))
		{
			if ((SubjectItem.bEnabled || bIncludeDisabledSubject) && (bIncludeVirtualSubject || SubjectItem.GetVirtualSubject() == nullptr))
			{
				SubjectKeys.Add(SubjectItem.Key);
			}
		}
	}
	return SubjectKeys;
}

bool FLiveLinkClient::EvaluateFrame_AnyThread(FLiveLinkSubjectName InSubjectName, TSubclassOf<ULiveLinkRole> InDesiredRole, FLiveLinkSubjectFrameData& OutFrame)
{
	SCOPE_CYCLE_COUNTER(STAT_LiveLink_EvaluateFrame);

	FScopeLock Lock(&CollectionAccessCriticalSection);

	// Used the cached enabled list
	if (FLiveLinkSubjectKey* FoundSubjectKey = EnabledSubjects.Find(InSubjectName))
	{
		if (const FLiveLinkCollectionSubjectItem* SubjectItem = Collection->FindSubject(*FoundSubjectKey))
		{
			return SubjectItem->GetSubject()->EvaluateFrame(InDesiredRole, OutFrame);
		}
	}

	return false;
}

bool FLiveLinkClient::EvaluateFrameAtWorldTime_AnyThread(FLiveLinkSubjectName InSubjectName, double InWorldTime, TSubclassOf<ULiveLinkRole> InDesiredRole, FLiveLinkSubjectFrameData& OutFrame)
{
	SCOPE_CYCLE_COUNTER(STAT_LiveLink_EvaluateFrame);
<<<<<<< HEAD

	FScopeLock Lock(&CollectionAccessCriticalSection);

=======

	FScopeLock Lock(&CollectionAccessCriticalSection);

>>>>>>> a1e6ec07
	// Used the cached enabled list
	if (FLiveLinkSubjectKey* FoundSubjectKey = EnabledSubjects.Find(InSubjectName))
	{
		if (const FLiveLinkCollectionSubjectItem* SubjectItem = Collection->FindSubject(*FoundSubjectKey))
		{
			if (FLiveLinkSubject* LinkSubject = SubjectItem->GetLiveSubject())
			{
				return LinkSubject->EvaluateFrameAtWorldTime(InWorldTime, InDesiredRole, OutFrame);
			}
			else
			{
				return SubjectItem->GetSubject()->EvaluateFrame(InDesiredRole, OutFrame);
			}
		}
	}

	return false;
}

bool FLiveLinkClient::EvaluateFrameAtSceneTime_AnyThread(FLiveLinkSubjectName InSubjectName, const FTimecode& InSceneTime, TSubclassOf<ULiveLinkRole> InDesiredRole, FLiveLinkSubjectFrameData& OutFrame)
{
	SCOPE_CYCLE_COUNTER(STAT_LiveLink_EvaluateFrame);

	FScopeLock Lock(&CollectionAccessCriticalSection);

	// Used the cached enabled list
	if (FLiveLinkSubjectKey* FoundSubjectKey = EnabledSubjects.Find(InSubjectName))
	{
		if (const FLiveLinkCollectionSubjectItem* SubjectItem = Collection->FindSubject(*FoundSubjectKey))
		{
			if (FLiveLinkSubject* LinkSubject = SubjectItem->GetLiveSubject())
			{
				return LinkSubject->EvaluateFrameAtSceneTime(InSceneTime, InDesiredRole, OutFrame);
			}
			else
			{
				return SubjectItem->GetSubject()->EvaluateFrame(InDesiredRole, OutFrame);
			}
		}
	}

	return false;
}

TArray<FGuid> FLiveLinkClient::GetDisplayableSources() const
{
	TArray<FGuid> Results;

	const TArray<FLiveLinkCollectionSourceItem>& PresetSources = Collection->GetSources();
	Results.Reserve(PresetSources.Num());

	for (const FLiveLinkCollectionSourceItem& Data : PresetSources)
	{
		if (Data.Source->CanBeDisplayedInUI())
		{
			Results.Add(Data.Guid);
		}
	}

	return Results;
}

FLiveLinkSubjectTimeSyncData FLiveLinkClient::GetTimeSyncData(FLiveLinkSubjectName InSubjectName)
{
	FScopeLock Lock(&CollectionAccessCriticalSection);

	if (const FLiveLinkCollectionSubjectItem* SubjectItem = Collection->FindEnabledSubject(InSubjectName))
	{
		if (FLiveLinkSubject* LinkSubject = SubjectItem->GetLiveSubject())
		{
			return LinkSubject->GetTimeSyncData();
		}
	}

	return FLiveLinkSubjectTimeSyncData();
}

FText FLiveLinkClient::GetSourceType(FGuid InEntryGuid) const
{
	if (const FLiveLinkCollectionSourceItem* SourceItem = Collection->FindSource(InEntryGuid))
	{
		return SourceItem->Source->GetSourceType();
	}
	return FText(NSLOCTEXT("TempLocTextLiveLink", "InvalidSourceType", "Invalid Source Type"));
}

FText FLiveLinkClient::GetSourceMachineName(FGuid InEntryGuid) const
{
	if (const FLiveLinkCollectionSourceItem* SourceItem = Collection->FindSource(InEntryGuid))
	{
		return SourceItem->Source->GetSourceMachineName();
	}
	return FText(NSLOCTEXT("TempLocTextLiveLink", "InvalidSourceMachineName", "Invalid Source Machine Name"));
}

FText FLiveLinkClient::GetSourceStatus(FGuid InEntryGuid) const
{
	if (const FLiveLinkCollectionSourceItem* SourceItem = Collection->FindSource(InEntryGuid))
	{
		return SourceItem->Source->GetSourceStatus();
	}
	return FText(NSLOCTEXT("TempLocTextLiveLink", "InvalidSourceStatus", "Invalid Source Status"));
}

bool FLiveLinkClient::IsVirtualSubject(const FLiveLinkSubjectKey& InSubjectKey) const
{
	if (const FLiveLinkCollectionSubjectItem* SubjectItem = Collection->FindSubject(InSubjectKey))
	{
		return SubjectItem->GetVirtualSubject() != nullptr;
	}
	return false;
}

void FLiveLinkClient::OnPropertyChanged(FGuid InEntryGuid, const FPropertyChangedEvent& InPropertyChangedEvent)
{
	if (const FLiveLinkCollectionSourceItem* SourceItem = Collection->FindSource(InEntryGuid))
	{
		SourceItem->Source->OnSettingsChanged(SourceItem->Setting, InPropertyChangedEvent);
	}
}

ULiveLinkSourceSettings* FLiveLinkClient::GetSourceSettings(FGuid InEntryGuid) const
{
	if (const FLiveLinkCollectionSourceItem* SourceItem = Collection->FindSource(InEntryGuid))
	{
		if (!SourceItem->IsVirtualSource())
		{
			return SourceItem->Setting;
		}
	}
	return nullptr;
}

UObject* FLiveLinkClient::GetSubjectSettings(const FLiveLinkSubjectKey& InSubjectKey) const
{
	if (const FLiveLinkCollectionSubjectItem* SubjectItem = Collection->FindSubject(InSubjectKey))
	{
		return SubjectItem->GetSettings();
	}
	return nullptr;
}

bool FLiveLinkClient::RegisterForSubjectFrames(FLiveLinkSubjectName InSubjectName, const FOnLiveLinkSubjectStaticDataReceived::FDelegate& InOnStaticDataReceived, const FOnLiveLinkSubjectFrameDataReceived::FDelegate& InOnFrameDataReceived, FDelegateHandle& OutStaticDataReceivedHandle, FDelegateHandle& OutFrameDataReceivedHandle, TSubclassOf<ULiveLinkRole>& OutSubjectRole, FLiveLinkStaticDataStruct* OutStaticData)
{
	if (const FLiveLinkCollectionSubjectItem* SubjectItem = Collection->FindEnabledSubject(InSubjectName))
	{
		if (SubjectItem->GetSubject()->GetStaticData().IsValid())
		{
			//Register both delegates
			FSubjectFramesReceivedHandles& Handles = SubjectFrameReceivedHandles.FindOrAdd(InSubjectName);
			OutStaticDataReceivedHandle = Handles.OnStaticDataReceived.Add(InOnStaticDataReceived);
			OutFrameDataReceivedHandle = Handles.OnFrameDataReceived.Add(InOnFrameDataReceived);

			//Give back the current static data and role associated to the subject
			OutSubjectRole = SubjectItem->GetSubject()->GetRole();

			//Copy the current static data
			if (OutStaticData)
			{
				OutStaticData->InitializeWith(SubjectItem->GetSubject()->GetStaticData());
			}
		}

		return true;
	}

	return false;
}

void FLiveLinkClient::UnregisterSubjectFramesHandle(FLiveLinkSubjectName InSubjectName, FDelegateHandle InStaticDataReceivedHandle, FDelegateHandle InFrameDataReceivedHandle)
{
	if (FSubjectFramesReceivedHandles* Handles = SubjectFrameReceivedHandles.Find(InSubjectName))
	{
		Handles->OnStaticDataReceived.Remove(InStaticDataReceivedHandle);
		Handles->OnFrameDataReceived.Remove(InFrameDataReceivedHandle);
	}
}

void FLiveLinkClient::OnStartSynchronization(FLiveLinkSubjectName InSubjectName, const struct FTimeSynchronizationOpenData& OpenData, const int32 FrameOffset)
{
	FScopeLock Lock(&CollectionAccessCriticalSection);

	if (const FLiveLinkCollectionSubjectItem* SubjectItem = Collection->FindEnabledSubject(InSubjectName))
	{
		if (FLiveLinkSubject* LinkSubject = SubjectItem->GetLiveSubject())
		{
			return LinkSubject->OnStartSynchronization(OpenData, FrameOffset);
		}
	}
}

void FLiveLinkClient::OnSynchronizationEstablished(FLiveLinkSubjectName InSubjectName, const struct FTimeSynchronizationStartData& StartData)
{
	FScopeLock Lock(&CollectionAccessCriticalSection);

	if (const FLiveLinkCollectionSubjectItem* SubjectItem = Collection->FindEnabledSubject(InSubjectName))
	{
		if (FLiveLinkSubject* LinkSubject = SubjectItem->GetLiveSubject())
		{
			return LinkSubject->OnSynchronizationEstablished(StartData);
		}
	}
}

void FLiveLinkClient::OnStopSynchronization(FLiveLinkSubjectName InSubjectName)
{
	FScopeLock Lock(&CollectionAccessCriticalSection);

	if (const FLiveLinkCollectionSubjectItem* SubjectItem = Collection->FindEnabledSubject(InSubjectName))
	{
		if (FLiveLinkSubject* LinkSubject = SubjectItem->GetLiveSubject())
		{
			return LinkSubject->OnStopSynchronization();
		}
	}
}

FSimpleMulticastDelegate& FLiveLinkClient::OnLiveLinkSourcesChanged()
{
	return Collection->OnLiveLinkSourcesChanged();
}

FSimpleMulticastDelegate& FLiveLinkClient::OnLiveLinkSubjectsChanged()
{
	return Collection->OnLiveLinkSubjectsChanged();
}


FOnLiveLinkSourceChangedDelegate& FLiveLinkClient::OnLiveLinkSourceAdded()
{
	return Collection->OnLiveLinkSourceAdded();
}

FOnLiveLinkSourceChangedDelegate& FLiveLinkClient::OnLiveLinkSourceRemoved()
{
	return Collection->OnLiveLinkSourceRemoved();
}

FOnLiveLinkSubjectChangedDelegate& FLiveLinkClient::OnLiveLinkSubjectRemoved()
{
	return Collection->OnLiveLinkSubjectRemoved();
}

FOnLiveLinkSubjectChangedDelegate& FLiveLinkClient::OnLiveLinkSubjectAdded()
{
	return Collection->OnLiveLinkSubjectAdded();
}

PRAGMA_DISABLE_DEPRECATION_WARNINGS
/**
 * Function for Deprecation
 */
void FLiveLinkClient::AquireLock_Deprecation() 
{
	CollectionAccessCriticalSection.Lock();
}

void FLiveLinkClient::ReleaseLock_Deprecation()
{
	CollectionAccessCriticalSection.Unlock();
}

FLiveLinkSkeletonStaticData* FLiveLinkClient::GetSubjectAnimationStaticData_Deprecation(const FLiveLinkSubjectKey& InSubjectKey)
{
	FScopeLock Lock(&CollectionAccessCriticalSection);

	if (Collection)
	{
		if (FLiveLinkCollectionSubjectItem* SubjectItem = Collection->FindSubject(InSubjectKey))
		{
<<<<<<< HEAD
			if (SubjectItem->GetSubject()->GetRole() == ULiveLinkAnimationRole::StaticClass())
=======
			if (SubjectItem->GetSubject()->GetRole() == ULiveLinkAnimationRole::StaticClass() && !SubjectItem->bPendingKill)
>>>>>>> a1e6ec07
			{
				return SubjectItem->GetSubject()->GetStaticData().Cast<FLiveLinkSkeletonStaticData>();
			}
		}
	}

	return nullptr;
}


/**
 * Function that are now deprecated
 */
const TArray<FGuid>& FLiveLinkClient::GetSourceEntries() const
{
	static TArray<FGuid> CopiedSources;
	CopiedSources = GetSources();
	return CopiedSources;
}

void FLiveLinkClient::AddVirtualSubject(FName InNewVirtualSubjectName)
{
	AddVirtualSubject(InNewVirtualSubjectName, ULiveLinkAnimationVirtualSubject::StaticClass());
}

/**
 * Deprecated function
 */
void FLiveLinkClient_Base_DEPRECATED::PushSubjectSkeleton(FGuid SourceGuid, FName SubjectName, const FLiveLinkRefSkeleton& RefSkeleton)
{
	// Backward compatibility with old API. Default to pushing animation data

	FLiveLinkSubjectKey Key = FLiveLinkSubjectKey(SourceGuid, SubjectName);

<<<<<<< HEAD
=======
	RemoveSubject_AnyThread(Key);
>>>>>>> a1e6ec07

	FLiveLinkStaticDataStruct StaticData(FLiveLinkSkeletonStaticData::StaticStruct());
	FLiveLinkSkeletonStaticData* SkeletonData = StaticData.Cast<FLiveLinkSkeletonStaticData>();
	SkeletonData->SetBoneNames(RefSkeleton.GetBoneNames());
	SkeletonData->SetBoneParents(RefSkeleton.GetBoneParents());
	PushSubjectStaticData_AnyThread(Key, ULiveLinkAnimationRole::StaticClass(), MoveTemp(StaticData));
}

void UpdateForAnimationStatic(TArray<FName>& InOutCurveNames, const TArray<FLiveLinkCurveElement>& InCurveElements)
{
	InOutCurveNames.Reset(InCurveElements.Num());
	for (const FLiveLinkCurveElement& Elem : InCurveElements)
	{
		InOutCurveNames.Add(Elem.CurveName);
	}
}

void FLiveLinkClient_Base_DEPRECATED::PushSubjectData(FGuid InSourceGuid, FName InSubjectName, const FLiveLinkFrameData& InFrameData)
{
	FLiveLinkSubjectKey SubjectKey(InSourceGuid, InSubjectName);

	//Update curve names in the static data for backward compatibility
	int32 NumberOfPropertyNames = 0;
	{
		AquireLock_Deprecation();

		FLiveLinkSkeletonStaticData* AnimationStaticData = GetSubjectAnimationStaticData_Deprecation(SubjectKey);
		if (AnimationStaticData)
		{
			NumberOfPropertyNames = AnimationStaticData->PropertyNames.Num();
			if (NumberOfPropertyNames == 0 && InFrameData.CurveElements.Num() > 0)
			{
				UpdateForAnimationStatic(AnimationStaticData->PropertyNames, InFrameData.CurveElements);
				NumberOfPropertyNames = AnimationStaticData->PropertyNames.Num();
			}
		}

		ReleaseLock_Deprecation();
	}

	//Convert incoming data as animation data
	FLiveLinkFrameDataStruct AnimationStruct(FLiveLinkAnimationFrameData::StaticStruct());
	FLiveLinkAnimationFrameData& NewData = *AnimationStruct.Cast<FLiveLinkAnimationFrameData>();
	NewData.MetaData = InFrameData.MetaData;
	NewData.WorldTime = InFrameData.WorldTime;
	NewData.Transforms = InFrameData.Transforms;

	int32 MaxNumberOfProperties = FMath::Min(NumberOfPropertyNames, InFrameData.CurveElements.Num());
	NewData.PropertyValues.SetNumZeroed(MaxNumberOfProperties);
	for (int32 i = 0; i < MaxNumberOfProperties; ++i)
	{
		NewData.PropertyValues[i] = InFrameData.CurveElements[i].CurveValue;
	}
	PushSubjectFrameData_AnyThread(SubjectKey, MoveTemp(AnimationStruct));
}

void FLiveLinkClient_Base_DEPRECATED::ClearSubject(FName InSubjectName)
{
	bool bRemovedSubject = false;
	{
		TArray<FLiveLinkSubjectKey> AllSubjects = GetSubjects(false, true);
		for (const FLiveLinkSubjectKey& SubjectKey : AllSubjects)
		{
			if (SubjectKey.SubjectName == InSubjectName)
			{
				RemoveSubject_AnyThread(SubjectKey);
			}
		}
	}
}

void FLiveLinkClient_Base_DEPRECATED::GetSubjectNames(TArray<FName>& SubjectNames)
{
	TArray<FLiveLinkSubjectKey> SubjectKeys = GetSubjects(false, true);
	SubjectNames.Reset(SubjectKeys.Num());

	for (const FLiveLinkSubjectKey& SubjectKey : SubjectKeys)
	{
		SubjectNames.Add(SubjectKey.SubjectName);
	}
}

const FLiveLinkSubjectFrame* FLiveLinkClient_Base_DEPRECATED::GetSubjectData(FName InSubjectName)
{
	//Old getters default to Animation role and copies data into old data structure
	UE_LOG(LogLiveLink, Warning, TEXT("Upgrade your code. There is no way to deprecate GetSubjectData without creating new memory."));
	return nullptr;
}

const FLiveLinkSubjectFrame* FLiveLinkClient_Base_DEPRECATED::GetSubjectDataAtWorldTime(FName InSubjectName, double InWorldTime)
{
	//Old getters default to Animation role and copies data into old data structure
	UE_LOG(LogLiveLink, Warning, TEXT("Upgrade your code. There is no way to deprecate GetSubjectDataAtWorldTime without creating new memory."));
	return nullptr;
}

const FLiveLinkSubjectFrame* FLiveLinkClient_Base_DEPRECATED::GetSubjectDataAtSceneTime(FName InSubjectName, const FTimecode& InTimecode)
{
	//Old getters default to Animation role and copies data into old data structure
	UE_LOG(LogLiveLink, Warning, TEXT("Upgrade your code. There is no way to deprecate GetSubjectDataAtSceneTime without creating new memory."));
	return nullptr;
}

const TArray<FLiveLinkFrame>* FLiveLinkClient_Base_DEPRECATED::GetSubjectRawFrames(FName InSubjectName)
{
	UE_LOG(LogLiveLink, Warning, TEXT("Upgrade your code. There is no way to deprecate GetSubjectRawFrames without creating new memory."));
	return nullptr;
}

void FLiveLinkClient_Base_DEPRECATED::ClearSubjectsFrames(FName SubjectName)
{
	ClearSubjectsFrames_AnyThread(SubjectName);
}

void FLiveLinkClient_Base_DEPRECATED::ClearAllSubjectsFrames()
{
	ClearAllSubjectsFrames_AnyThread();
}

void FLiveLinkClient_Base_DEPRECATED::AddSourceToSubjectWhiteList(FName SubjectName, FGuid SourceGuid)
{
	SetSubjectEnabled({ SourceGuid, SubjectName }, true);
}

void FLiveLinkClient_Base_DEPRECATED::RemoveSourceFromSubjectWhiteList(FName SubjectName, FGuid SourceGuid)
{
	SetSubjectEnabled({ SourceGuid, SubjectName}, false);
}

PRAGMA_ENABLE_DEPRECATION_WARNINGS<|MERGE_RESOLUTION|>--- conflicted
+++ resolved
@@ -226,17 +226,10 @@
 	Data.Setting = DuplicateObject<ULiveLinkSourceSettings>(InSourcePreset.Settings, GetTransientPackage());
 	
 	Collection->AddSource(Data);
-<<<<<<< HEAD
 
 	Data.Source->ReceiveClient(this, Data.Guid);
 	Data.Source->InitializeSettings(Data.Setting);
 
-=======
-
-	Data.Source->ReceiveClient(this, Data.Guid);
-	Data.Source->InitializeSettings(Data.Setting);
-
->>>>>>> a1e6ec07
 	return true;
 }
 
@@ -329,19 +322,11 @@
 		if (SubjectStaticData.Role == nullptr)
 		{
 			UE_LOG(LogLiveLink, Warning, TEXT("Trying to add unsupported frame data type."));
-<<<<<<< HEAD
 		}
 		else
 		{
 			UE_LOG(LogLiveLink, Warning, TEXT("Trying to add unsupported frame data type to role '%s'."), *SubjectStaticData.Role->GetName());
 		}
-=======
-		}
-		else
-		{
-			UE_LOG(LogLiveLink, Warning, TEXT("Trying to add unsupported frame data type to role '%s'."), *SubjectStaticData.Role->GetName());
-		}
->>>>>>> a1e6ec07
 		return;
 	}
 	
@@ -363,13 +348,10 @@
 			Collection->RemoveSubject(SubjectStaticData.SubjectKey);
 			LiveLinkSubject = nullptr;
 		}
-<<<<<<< HEAD
-=======
 		else
 		{
 			LiveLinkSubject->ClearFrames();
 		}
->>>>>>> a1e6ec07
 	}
 	
 	if(LiveLinkSubject == nullptr)
@@ -811,15 +793,9 @@
 bool FLiveLinkClient::EvaluateFrameAtWorldTime_AnyThread(FLiveLinkSubjectName InSubjectName, double InWorldTime, TSubclassOf<ULiveLinkRole> InDesiredRole, FLiveLinkSubjectFrameData& OutFrame)
 {
 	SCOPE_CYCLE_COUNTER(STAT_LiveLink_EvaluateFrame);
-<<<<<<< HEAD
-
-	FScopeLock Lock(&CollectionAccessCriticalSection);
-
-=======
-
-	FScopeLock Lock(&CollectionAccessCriticalSection);
-
->>>>>>> a1e6ec07
+
+	FScopeLock Lock(&CollectionAccessCriticalSection);
+
 	// Used the cached enabled list
 	if (FLiveLinkSubjectKey* FoundSubjectKey = EnabledSubjects.Find(InSubjectName))
 	{
@@ -1090,11 +1066,7 @@
 	{
 		if (FLiveLinkCollectionSubjectItem* SubjectItem = Collection->FindSubject(InSubjectKey))
 		{
-<<<<<<< HEAD
-			if (SubjectItem->GetSubject()->GetRole() == ULiveLinkAnimationRole::StaticClass())
-=======
 			if (SubjectItem->GetSubject()->GetRole() == ULiveLinkAnimationRole::StaticClass() && !SubjectItem->bPendingKill)
->>>>>>> a1e6ec07
 			{
 				return SubjectItem->GetSubject()->GetStaticData().Cast<FLiveLinkSkeletonStaticData>();
 			}
@@ -1129,10 +1101,7 @@
 
 	FLiveLinkSubjectKey Key = FLiveLinkSubjectKey(SourceGuid, SubjectName);
 
-<<<<<<< HEAD
-=======
 	RemoveSubject_AnyThread(Key);
->>>>>>> a1e6ec07
 
 	FLiveLinkStaticDataStruct StaticData(FLiveLinkSkeletonStaticData::StaticStruct());
 	FLiveLinkSkeletonStaticData* SkeletonData = StaticData.Cast<FLiveLinkSkeletonStaticData>();
