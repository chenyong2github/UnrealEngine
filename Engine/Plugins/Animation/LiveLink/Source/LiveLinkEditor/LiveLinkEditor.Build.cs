// Copyright 1998-2019 Epic Games, Inc. All Rights Reserved.

namespace UnrealBuildTool.Rules
{
	public class LiveLinkEditor : ModuleRules
	{
		public LiveLinkEditor(ReadOnlyTargetRules Target) : base(Target)
		{
			PublicDependencyModuleNames.AddRange(
				new string[]
				{
					"LiveLinkInterface",
					"LiveLink",
					"SlateCore",
				}
			);

			PrivateDependencyModuleNames.AddRange(
				new string[]
				{
					"AnimGraph",
					"AssetRegistry",
					"BlueprintGraph",
					"ClassViewer",
					"Core",
					"CoreUObject",
					"DetailCustomizations",
					"EditorStyle",
					"Engine",
					"InputCore",
					"KismetCompiler",
					"GraphEditor",
					"LiveLinkGraphNode",
					"LiveLinkMessageBusFramework",
					"LiveLinkMovieScene",
					"Persona",
					"Projects",
					"PropertyEditor",
					"Settings",
					"Sequencer",
					"Slate",
<<<<<<< HEAD
=======
					"TimeManagement",
>>>>>>> a1e6ec07
					"UnrealEd",
					"WorkspaceMenuStructure",
				}
			);
		}
	}
}<|MERGE_RESOLUTION|>--- conflicted
+++ resolved
@@ -39,10 +39,7 @@
 					"Settings",
 					"Sequencer",
 					"Slate",
-<<<<<<< HEAD
-=======
 					"TimeManagement",
->>>>>>> a1e6ec07
 					"UnrealEd",
 					"WorkspaceMenuStructure",
 				}
