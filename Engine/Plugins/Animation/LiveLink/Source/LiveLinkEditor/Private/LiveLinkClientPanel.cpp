--- conflicted
+++ resolved
@@ -8,10 +8,7 @@
 #include "Widgets/SBoxPanel.h"
 #include "Widgets/SOverlay.h"
 #include "Widgets/Layout/SSplitter.h"
-<<<<<<< HEAD
-=======
 #include "Widgets/Layout/SWidgetSwitcher.h"
->>>>>>> a1e6ec07
 #include "Widgets/Images/SImage.h"
 #include "Widgets/Input/SButton.h"
 #include "Widgets/Input/SCheckBox.h"
@@ -26,10 +23,7 @@
 #include "LiveLinkSourceFactory.h"
 #include "LiveLinkSourceSettings.h"
 #include "LiveLinkSubjectSettings.h"
-<<<<<<< HEAD
-=======
 #include "SLiveLinkDataView.h"
->>>>>>> a1e6ec07
 
 #include "Editor.h"
 #include "Editor/EditorPerformanceSettings.h"
@@ -350,7 +344,6 @@
 
 	FLiveLinkSourceUIEntryPtr EntryPtr;
 };
-<<<<<<< HEAD
 
 class SLiveLinkSourceListView : public SListView<FLiveLinkSourceUIEntryPtr>
 {
@@ -377,34 +370,6 @@
 		return FReply::Unhandled();
 	}
 
-=======
-
-class SLiveLinkSourceListView : public SListView<FLiveLinkSourceUIEntryPtr>
-{
-public:
-	void Construct(FArguments Args, FLiveLinkClient* InLiveLinkClient)
-	{
-		LiveLinkClient = InLiveLinkClient;
-		SListView<FLiveLinkSourceUIEntryPtr>::Construct(Args);
-	}
-
-public:
-	virtual FReply OnKeyDown(const FGeometry& MyGeometry, const FKeyEvent& InKeyEvent) override
-	{
-		if (InKeyEvent.GetKey() == EKeys::Delete || InKeyEvent.GetKey() == EKeys::BackSpace)
-		{
-			TArray<FLiveLinkSourceUIEntryPtr> SelectedItem = GetSelectedItems();
-			for (FLiveLinkSourceUIEntryPtr Item : SelectedItem)
-			{
-				LiveLinkClient->RemoveSource(Item->GetGuid());
-			}
-			return FReply::Handled();
-		}
-
-		return FReply::Unhandled();
-	}
-
->>>>>>> a1e6ec07
 private:
 	FLiveLinkClient * LiveLinkClient;
 };
@@ -430,10 +395,7 @@
 	Client = InClient;
 
 	bSelectionChangedGuard = false;
-<<<<<<< HEAD
-=======
 	DetailWidgetIndex = 0;
->>>>>>> a1e6ec07
 
 	OnSourcesChangedHandle = Client->OnLiveLinkSourcesChanged().AddSP(this, &SLiveLinkClientPanel::OnSourcesChangedHandler);
 	OnSubjectsChangedHandle = Client->OnLiveLinkSubjectsChanged().AddSP(this, &SLiveLinkClientPanel::OnSubjectsChangedHandler);
@@ -638,14 +600,11 @@
 	}
 }
 
-<<<<<<< HEAD
-=======
 int32 SLiveLinkClientPanel::GetDetailWidgetIndex() const
 {
 	return DataDetailsView->GetSubjectKey().Source.IsValid() && !DataDetailsView->GetSubjectKey().SubjectName.IsNone() ? 1 : 0;
 }
 
->>>>>>> a1e6ec07
 TSharedRef<ITableRow> SLiveLinkClientPanel::MakeSourceListViewWidget(FLiveLinkSourceUIEntryPtr Entry, const TSharedRef<STableViewBase>& OwnerTable) const
 {
 	return SNew(SLiveLinkClientPanelSourcesRow, OwnerTable)
@@ -660,11 +619,8 @@
 	}
 	TGuardValue<bool> ReentrantGuard(bSelectionChangedGuard, true);
 
-<<<<<<< HEAD
-=======
 	DataDetailsView->SetSubjectKey(FLiveLinkSubjectKey());
 
->>>>>>> a1e6ec07
 	int32 FoundSubjectEntryIndex = INDEX_NONE;
 	if(Entry.IsValid())
 	{
@@ -725,8 +681,7 @@
 		return;
 	}
 	TGuardValue<bool> ReentrantGuard(bSelectionChangedGuard, true);
-<<<<<<< HEAD
-	
+
 	int32 FoundSourceIndex = INDEX_NONE;
 	bool bDetailViewSet = false;
 	if (SubjectEntry.IsValid())
@@ -735,25 +690,6 @@
 		FGuid SourceGuid = SubjectEntry->SubjectKey.Source;
 		FoundSourceIndex = SourceData.IndexOfByPredicate([SourceGuid](FLiveLinkSourceUIEntryPtr SourceEntry) { return SourceEntry->GetGuid() == SourceGuid; });
 
-		SettingsDetailsView->SetObject(SubjectEntry->GetSettings());
-		bDetailViewSet = true;
-	}
-
-	if (!bDetailViewSet)
-	{
-		SettingsDetailsView->SetObject(nullptr);
-	}
-
-=======
-
-	int32 FoundSourceIndex = INDEX_NONE;
-	bool bDetailViewSet = false;
-	if (SubjectEntry.IsValid())
-	{
-		// Find the corresponding Source entry
-		FGuid SourceGuid = SubjectEntry->SubjectKey.Source;
-		FoundSourceIndex = SourceData.IndexOfByPredicate([SourceGuid](FLiveLinkSourceUIEntryPtr SourceEntry) { return SourceEntry->GetGuid() == SourceGuid; });
-
 		if (SubjectEntry->IsSource())
 		{
 			SettingsDetailsView->SetObject(SubjectEntry->GetSettings());
@@ -773,7 +709,6 @@
 		DataDetailsView->SetSubjectKey(FLiveLinkSubjectKey());
 	}
 
->>>>>>> a1e6ec07
 	// Select the corresponding Source entry
 	if (FoundSourceIndex != INDEX_NONE)
 	{
