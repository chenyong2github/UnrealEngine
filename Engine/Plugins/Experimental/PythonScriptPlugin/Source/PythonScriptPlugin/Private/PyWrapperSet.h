// Copyright Epic Games, Inc. All Rights Reserved.

#pragma once

#include "PyWrapperBase.h"
#include "PyWrapperOwnerContext.h"
#include "PyUtil.h"

#if WITH_PYTHON

/** Python type for FPyWrapperSet */
extern PyTypeObject PyWrapperSetType;

/** Initialize the PyWrapperSet types and add them to the given Python module */
void InitializePyWrapperSet(PyGenUtil::FNativePythonModule& ModuleInfo);

/** Type for all UE4 exposed set instances */
struct FPyWrapperSet : public FPyWrapperBase
{
	/** The owner of the wrapped set instance (if any) */
	FPyWrapperOwnerContext OwnerContext;

	/** Property describing the set */
<<<<<<< HEAD
	const FSetProperty* SetProp;
=======
	PyUtil::FConstSetPropOnScope SetProp;
>>>>>>> fa8a8d0d

	/** Wrapped set instance */
	void* SetInstance;

	/** New this wrapper instance (called via tp_new for Python, or directly in C++) */
	static FPyWrapperSet* New(PyTypeObject* InType);

	/** Free this wrapper instance (called via tp_dealloc for Python) */
	static void Free(FPyWrapperSet* InSelf);

	/** Initialize this wrapper (called via tp_init for Python, or directly in C++) */
	static int Init(FPyWrapperSet* InSelf, const PyUtil::FPropertyDef& InElementDef);

	/** Initialize this wrapper instance to the given value (called via tp_init for Python, or directly in C++) */
	static int Init(FPyWrapperSet* InSelf, const FPyWrapperOwnerContext& InOwnerContext, const FSetProperty* InProp, void* InValue, const EPyConversionMethod InConversionMethod);

	/** Deinitialize this wrapper instance (called via Init and Free to restore the instance to its New state) */
	static void Deinit(FPyWrapperSet* InSelf);

	/** Called to validate the internal state of this wrapper instance prior to operating on it (should be called by all functions that expect to operate on an initialized type; will set an error state on failure) */
	static bool ValidateInternalState(FPyWrapperSet* InSelf);

	/** Cast the given Python object to this wrapped type (returns a new reference) */
	static FPyWrapperSet* CastPyObject(PyObject* InPyObject, FPyConversionResult* OutCastResult = nullptr);

	/** Cast the given Python object to this wrapped type, or attempt to convert the type into a new wrapped instance (returns a new reference) */
	static FPyWrapperSet* CastPyObject(PyObject* InPyObject, PyTypeObject* InType, const PyUtil::FPropertyDef& InElementDef, FPyConversionResult* OutCastResult = nullptr);

	/** Get the length of this container (equivalent to 'len(x)' in Python) */
	static Py_ssize_t Len(FPyWrapperSet* InSelf);

	/** Does this container have an entry with the given value? (equivalent to 'v in x' in Python) */
	static int Contains(FPyWrapperSet* InSelf, PyObject* InValue);

	/** Add the given value to this container (equivalent to 'x.add(v)' in Python) */
	static int Add(FPyWrapperSet* InSelf, PyObject* InValue);

	/** Remove the given value from this container, doing nothing if it's not present (equivalent to 'x.discard(v)' in Python) */
	static int Discard(FPyWrapperSet* InSelf, PyObject* InValue);

	/** Remove the given value from this container (equivalent to 'x.remove(v)' in Python) */
	static int Remove(FPyWrapperSet* InSelf, PyObject* InValue);

	/** Remove and return an arbitrary value from this container (equivalent to 'x.pop()' in Python, returns new reference) */
	static PyObject* Pop(FPyWrapperSet* InSelf);

	/** Remove all values from this container (equivalent to 'x.clear()' in Python) */
	static int Clear(FPyWrapperSet* InSelf);

	/** Return the difference between this container and the other iterables passed for comparison (equivalent to 'x.difference(...)' in Python, returns new reference) */
	static FPyWrapperSet* Difference(FPyWrapperSet* InSelf, PyObject* InOthers);

	/** Update this container to be the difference between itself and the other iterables passed for comparison (equivalent to 'x.difference_update(...)' in Python) */
	static int DifferenceUpdate(FPyWrapperSet* InSelf, PyObject* InOthers);

	/** Return the intersection between this container and the other iterables passed for comparison (equivalent to 'x.intersection(...)' in Python, returns new reference) */
	static FPyWrapperSet* Intersection(FPyWrapperSet* InSelf, PyObject* InOthers);

	/** Update this container to be the intersection between this container and the other iterables passed for comparison (equivalent to 'x.intersection_update(...)' in Python) */
	static int IntersectionUpdate(FPyWrapperSet* InSelf, PyObject* InOthers);

	/** Return the symmetric difference between this container and another (equivalent to 'x.symmetric_difference(other)' in Python, returns new reference) */
	static FPyWrapperSet* SymmetricDifference(FPyWrapperSet* InSelf, PyObject* InOther);

	/** Update this container to be the symmetric difference between this container and another (equivalent to 'x.symmetric_difference_update(other)' in Python) */
	static int SymmetricDifferenceUpdate(FPyWrapperSet* InSelf, PyObject* InOther);

	/** Return the union between this container and the other iterables passed for comparison (equivalent to 'x.union(...)' in Python, returns new reference) */
	static FPyWrapperSet* Union(FPyWrapperSet* InSelf, PyObject* InOthers);

	/** Update this container to be the union between this container and the other iterables passed for comparison (equivalent to 'x.update(...)' in Python) */
	static int Update(FPyWrapperSet* InSelf, PyObject* InOthers);

	/** Return true if there is a null intersection between this container and another (equivalent to 'x.isdisjoint(other)' in Python) */
	static int IsDisjoint(FPyWrapperSet* InSelf, PyObject* InOther);

	/** Return true if there is another container contains this (equivalent to 'x.issubset(other)' in Python) */
	static int IsSubset(FPyWrapperSet* InSelf, PyObject* InOther);

	/** Return true if there this container contains another (equivalent to 'x.issuperset(other)' in Python) */
	static int IsSuperset(FPyWrapperSet* InSelf, PyObject* InOther);
};

/** Meta-data for all UE4 exposed set types */
struct FPyWrapperSetMetaData : public FPyWrapperBaseMetaData
{
	PY_METADATA_METHODS(FPyWrapperSetMetaData, FGuid(0xB31DDC32, 0xAEA548BE, 0xB6FB5AB2, 0x02E5CA83))

	FPyWrapperSetMetaData()
	{
	}

	/** Add object references from the given Python object to the given collector */
	virtual void AddReferencedObjects(FPyWrapperBase* Instance, FReferenceCollector& Collector) override;
};

typedef TPyPtr<FPyWrapperSet> FPyWrapperSetPtr;

#endif	// WITH_PYTHON<|MERGE_RESOLUTION|>--- conflicted
+++ resolved
@@ -21,11 +21,7 @@
 	FPyWrapperOwnerContext OwnerContext;
 
 	/** Property describing the set */
-<<<<<<< HEAD
-	const FSetProperty* SetProp;
-=======
 	PyUtil::FConstSetPropOnScope SetProp;
->>>>>>> fa8a8d0d
 
 	/** Wrapped set instance */
 	void* SetInstance;
