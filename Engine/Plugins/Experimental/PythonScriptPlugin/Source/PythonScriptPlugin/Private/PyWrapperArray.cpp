// Copyright Epic Games, Inc. All Rights Reserved.

#include "PyWrapperArray.h"
#include "PyWrapperTypeRegistry.h"
#include "PyConversion.h"
#include "PyReferenceCollector.h"
#include "UObject/UnrealType.h"
#include "UObject/Package.h"
#include "UObject/PropertyPortFlags.h"

#if WITH_PYTHON

/** Python type for FPyWrapperArrayIterator */
extern PyTypeObject PyWrapperArrayIteratorType;

/** Iterator used with arrays */
struct FPyWrapperArrayIterator
{
	/** Common Python Object */
	PyObject_HEAD

	/** Instance being iterated over */
	FPyWrapperArray* IterInstance;

	/** Current iteration index */
	int32 IterIndex;

	/** New this iterator instance (called via tp_new for Python, or directly in C++) */
	static FPyWrapperArrayIterator* New(PyTypeObject* InType)
	{
		FPyWrapperArrayIterator* Self = (FPyWrapperArrayIterator*)InType->tp_alloc(InType, 0);
		if (Self)
		{
			Self->IterInstance = nullptr;
			Self->IterIndex = 0;
		}
		return Self;
	}

	/** Free this iterator instance (called via tp_dealloc for Python) */
	static void Free(FPyWrapperArrayIterator* InSelf)
	{
		Deinit(InSelf);
		Py_TYPE(InSelf)->tp_free((PyObject*)InSelf);
	}

	/** Initialize this iterator instance (called via tp_init for Python, or directly in C++) */
	static int Init(FPyWrapperArrayIterator* InSelf, FPyWrapperArray* InInstance)
	{
		Deinit(InSelf);

		Py_INCREF(InInstance);
		InSelf->IterInstance = InInstance;
		InSelf->IterIndex = 0;

		return 0;
	}

	/** Deinitialize this iterator instance (called via Init and Free to restore the instance to its New state) */
	static void Deinit(FPyWrapperArrayIterator* InSelf)
	{
		Py_XDECREF(InSelf->IterInstance);
		InSelf->IterInstance = nullptr;
		InSelf->IterIndex = 0;
	}

	/** Called to validate the internal state of this iterator instance prior to operating on it (should be called by all functions that expect to operate on an initialized type; will set an error state on failure) */
	static bool ValidateInternalState(FPyWrapperArrayIterator* InSelf)
	{
		if (!InSelf->IterInstance)
		{
			PyUtil::SetPythonError(PyExc_Exception, Py_TYPE(InSelf), TEXT("Internal Error - IterInstance is null!"));
			return false;
		}

		return true;
	}

	/** Get the iterator */
	static FPyWrapperArrayIterator* GetIter(FPyWrapperArrayIterator* InSelf)
	{
		Py_INCREF(InSelf);
		return InSelf;
	}

	/** Return the current value (if any) and advance the iterator */
	static PyObject* IterNext(FPyWrapperArrayIterator* InSelf)
	{
		if (!ValidateInternalState(InSelf))
		{
			return nullptr;
		}

		if (InSelf->IterIndex < FPyWrapperArray::Len(InSelf->IterInstance))
		{
			return FPyWrapperArray::GetItem(InSelf->IterInstance, InSelf->IterIndex++);
		}

		PyErr_SetObject(PyExc_StopIteration, Py_None);
		return nullptr;
	}
};

void InitializePyWrapperArray(PyGenUtil::FNativePythonModule& ModuleInfo)
{
	if (PyType_Ready(&PyWrapperArrayType) == 0)
	{
		static FPyWrapperArrayMetaData MetaData;
		FPyWrapperArrayMetaData::SetMetaData(&PyWrapperArrayType, &MetaData);
		ModuleInfo.AddType(&PyWrapperArrayType);
	}

	PyType_Ready(&PyWrapperArrayIteratorType);
}

FPyWrapperArray* FPyWrapperArray::New(PyTypeObject* InType)
{
	FPyWrapperArray* Self = (FPyWrapperArray*)FPyWrapperBase::New(InType);
	if (Self)
	{
		new(&Self->OwnerContext) FPyWrapperOwnerContext();
		new(&Self->ArrayProp) PyUtil::FConstArrayPropOnScope();
		Self->ArrayInstance = nullptr;
	}
	return Self;
}

void FPyWrapperArray::Free(FPyWrapperArray* InSelf)
{
	Deinit(InSelf);

	InSelf->OwnerContext.~FPyWrapperOwnerContext();
	InSelf->ArrayProp.~TPropOnScope();
	FPyWrapperBase::Free(InSelf);
}

int FPyWrapperArray::Init(FPyWrapperArray* InSelf, const PyUtil::FPropertyDef& InElementDef)
{
	Deinit(InSelf);

	const int BaseInit = FPyWrapperBase::Init(InSelf);
	if (BaseInit != 0)
	{
		return BaseInit;
	}

<<<<<<< HEAD
	FProperty* ArrayElementProp = PyUtil::CreateProperty(InElementDef, 1);
=======
	PyUtil::FPropOnScope ArrayElementProp = PyUtil::FPropOnScope::OwnedReference(PyUtil::CreateProperty(InElementDef, 1));
>>>>>>> fa8a8d0d
	if (!ArrayElementProp)
	{
		PyUtil::SetPythonError(PyExc_Exception, InSelf, TEXT("Array element property was null during init"));
		return -1;
	}

<<<<<<< HEAD
	FArrayProperty* ArrayProp = new FArrayProperty(GetPythonPropertyContainer(), FField::GenerateFFieldName(GetPythonPropertyContainer(), FArrayProperty::StaticClass()), RF_NoFlags);
	ArrayProp->Inner = ArrayElementProp;
=======
	PyUtil::FArrayPropOnScope ArrayProp = PyUtil::FArrayPropOnScope::OwnedReference(new FArrayProperty(FFieldVariant(), PyUtil::DefaultPythonPropertyName, RF_NoFlags));
	ArrayProp->Inner = ArrayElementProp.Release();
>>>>>>> fa8a8d0d

	// Need to manually call Link to fix-up some data (such as the C++ property flags) that are only set during Link
	{
		FArchive Ar;
		ArrayProp->LinkWithoutChangingOffset(Ar);
	}

	void* ArrayValue = FMemory::Malloc(ArrayProp->GetSize(), ArrayProp->GetMinAlignment());
	ArrayProp->InitializeValue(ArrayValue);

	InSelf->ArrayProp = MoveTemp(ArrayProp);
	InSelf->ArrayInstance = ArrayValue;

	FPyWrapperArrayFactory::Get().MapInstance(InSelf->ArrayInstance, InSelf);
	return 0;
}

int FPyWrapperArray::Init(FPyWrapperArray* InSelf, const FPyWrapperOwnerContext& InOwnerContext, const FArrayProperty* InProp, void* InValue, const EPyConversionMethod InConversionMethod)
{
	InOwnerContext.AssertValidConversionMethod(InConversionMethod);

	Deinit(InSelf);

	const int BaseInit = FPyWrapperBase::Init(InSelf);
	if (BaseInit != 0)
	{
		return BaseInit;
	}

	check(InProp && InValue);

<<<<<<< HEAD
	const FArrayProperty* PropToUse = nullptr;
=======
	PyUtil::FConstArrayPropOnScope PropToUse;
>>>>>>> fa8a8d0d
	void* ArrayInstanceToUse = nullptr;
	switch (InConversionMethod)
	{
	case EPyConversionMethod::Copy:
	case EPyConversionMethod::Steal:
		{
<<<<<<< HEAD
			FProperty* ArrayElementProp = PyUtil::CreateProperty(InProp->Inner);
=======
			PyUtil::FPropOnScope ArrayElementProp = PyUtil::FPropOnScope::OwnedReference(PyUtil::CreateProperty(InProp->Inner));
>>>>>>> fa8a8d0d
			if (!ArrayElementProp)
			{
				PyUtil::SetPythonError(PyExc_TypeError, InSelf, *FString::Printf(TEXT("Failed to create element property from '%s' (%s)"), *InProp->Inner->GetName(), *InProp->Inner->GetClass()->GetName()));
				return -1;
			}

<<<<<<< HEAD
			FArrayProperty* ArrayProp = new FArrayProperty(GetPythonPropertyContainer(), FField::GenerateFFieldName(GetPythonPropertyContainer(), FArrayProperty::StaticClass()), RF_NoFlags);
			ArrayProp->Inner = ArrayElementProp;
			PropToUse = ArrayProp;
=======
			PyUtil::FArrayPropOnScope ArrayProp = PyUtil::FArrayPropOnScope::OwnedReference(new FArrayProperty(FFieldVariant(), PyUtil::DefaultPythonPropertyName, RF_NoFlags));
			ArrayProp->Inner = ArrayElementProp.Release();
>>>>>>> fa8a8d0d

			// Need to manually call Link to fix-up some data (such as the C++ property flags) that are only set during Link
			{
				FArchive Ar;
				ArrayProp->LinkWithoutChangingOffset(Ar);
			}

			PropToUse = MoveTemp(ArrayProp);

			ArrayInstanceToUse = FMemory::Malloc(PropToUse->GetSize(), PropToUse->GetMinAlignment());
			PropToUse->InitializeValue(ArrayInstanceToUse);
			if (InConversionMethod == EPyConversionMethod::Steal)
			{
				FScriptArrayHelper SelfScriptArrayHelper(PropToUse, ArrayInstanceToUse);
				SelfScriptArrayHelper.MoveAssign(InValue);
			}
			else
			{
				PropToUse->CopyCompleteValue(ArrayInstanceToUse, InValue);
			}
		}
		break;

	case EPyConversionMethod::Reference:
		{
			PropToUse = PyUtil::FConstArrayPropOnScope::ExternalReference(InProp);
			ArrayInstanceToUse = InValue;
		}
		break;

	default:
		checkf(false, TEXT("Unknown EPyConversionMethod"));
		break;
	}

	check(PropToUse && ArrayInstanceToUse);

	InSelf->OwnerContext = InOwnerContext;
	InSelf->ArrayProp = MoveTemp(PropToUse);
	InSelf->ArrayInstance = ArrayInstanceToUse;

	FPyWrapperArrayFactory::Get().MapInstance(InSelf->ArrayInstance, InSelf);
	return 0;
}

void FPyWrapperArray::Deinit(FPyWrapperArray* InSelf)
{
	if (InSelf->ArrayInstance)
	{
		FPyWrapperArrayFactory::Get().UnmapInstance(InSelf->ArrayInstance, Py_TYPE(InSelf));
	}

	if (InSelf->OwnerContext.HasOwner())
	{
		InSelf->OwnerContext.Reset();
	}
	else if (InSelf->ArrayInstance)
	{
		if (InSelf->ArrayProp)
		{
			InSelf->ArrayProp->DestroyValue(InSelf->ArrayInstance);
		}
		FMemory::Free(InSelf->ArrayInstance);
	}
	InSelf->ArrayProp.Reset();
	InSelf->ArrayInstance = nullptr;
}

bool FPyWrapperArray::ValidateInternalState(FPyWrapperArray* InSelf)
{
	if (!InSelf->ArrayProp)
	{
		PyUtil::SetPythonError(PyExc_Exception, Py_TYPE(InSelf), TEXT("Internal Error - ArrayProp is null!"));
		return false;
	}

	if (!InSelf->ArrayInstance)
	{
		PyUtil::SetPythonError(PyExc_Exception, Py_TYPE(InSelf), TEXT("Internal Error - ArrayInstance is null!"));
		return false;
	}

	return true;
}

FPyWrapperArray* FPyWrapperArray::CastPyObject(PyObject* InPyObject, FPyConversionResult* OutCastResult)
{
	if (PyObject_IsInstance(InPyObject, (PyObject*)&PyWrapperArrayType) == 1)
	{
		Py_INCREF(InPyObject);
		return (FPyWrapperArray*)InPyObject;
	}

	return nullptr;
}

FPyWrapperArray* FPyWrapperArray::CastPyObject(PyObject* InPyObject, PyTypeObject* InType, const PyUtil::FPropertyDef& InElementDef, FPyConversionResult* OutCastResult)
{
	SetOptionalPyConversionResult(FPyConversionResult::Failure(), OutCastResult);

	if (PyObject_IsInstance(InPyObject, (PyObject*)InType) == 1 && (InType == &PyWrapperArrayType || PyObject_IsInstance(InPyObject, (PyObject*)&PyWrapperArrayType) == 1))
	{
		FPyWrapperArray* Self = (FPyWrapperArray*)InPyObject;

		if (!ValidateInternalState(Self))
		{
			return nullptr;
		}

		const PyUtil::FPropertyDef SelfElementPropDef = Self->ArrayProp->Inner;
		if (SelfElementPropDef == InElementDef)
		{
			SetOptionalPyConversionResult(FPyConversionResult::Success(), OutCastResult);

			Py_INCREF(Self);
			return Self;
		}

		FPyWrapperArrayPtr NewArray = FPyWrapperArrayPtr::StealReference(FPyWrapperArray::New(InType));
		if (FPyWrapperArray::Init(NewArray, InElementDef) != 0)
		{
			return nullptr;
		}

		// Attempt to convert the entries in the array to the native format of the new array
		{
			FScriptArrayHelper SelfScriptArrayHelper(Self->ArrayProp, Self->ArrayInstance);
			FScriptArrayHelper NewScriptArrayHelper(NewArray->ArrayProp, NewArray->ArrayInstance);

			const int32 ElementCount = SelfScriptArrayHelper.Num();
			NewScriptArrayHelper.Resize(ElementCount);

			FString ExportedEntry;
			for (int32 ElementIndex = 0; ElementIndex < ElementCount; ++ElementIndex)
			{
				ExportedEntry.Reset();
				if (!Self->ArrayProp->Inner->ExportText_Direct(ExportedEntry, SelfScriptArrayHelper.GetRawPtr(ElementIndex), SelfScriptArrayHelper.GetRawPtr(ElementIndex), nullptr, PPF_None))
				{
					PyUtil::SetPythonError(PyExc_Exception, Self, *FString::Printf(TEXT("Failed to export text for element property '%s' (%s) at index %d"), *Self->ArrayProp->Inner->GetName(), *Self->ArrayProp->Inner->GetClass()->GetName(), ElementIndex));
					return nullptr;
				}

				if (!NewArray->ArrayProp->Inner->ImportText(*ExportedEntry, NewScriptArrayHelper.GetRawPtr(ElementIndex), PPF_None, nullptr))
				{
					PyUtil::SetPythonError(PyExc_Exception, Self, *FString::Printf(TEXT("Failed to import text '%s' element for property '%s' (%s) at index %d"), *ExportedEntry, *NewArray->ArrayProp->Inner->GetName(), *NewArray->ArrayProp->Inner->GetClass()->GetName(), ElementIndex));
					return nullptr;
				}
			}
		}

		SetOptionalPyConversionResult(FPyConversionResult::SuccessWithCoercion(), OutCastResult);
		return NewArray.Release();
	}

	// Attempt conversion from any iterable sequence type that has a defined length
	if (!PyUtil::IsMappingType(InPyObject))
	{
		const Py_ssize_t SequenceLen = PyObject_Length(InPyObject);
		if (SequenceLen != -1)
		{
			FPyObjectPtr PyObjIter = FPyObjectPtr::StealReference(PyObject_GetIter(InPyObject));
			if (PyObjIter)
			{
				FPyWrapperArrayPtr NewArray = FPyWrapperArrayPtr::StealReference(FPyWrapperArray::New(InType));
				if (FPyWrapperArray::Init(NewArray, InElementDef) != 0)
				{
					return nullptr;
				}

				FScriptArrayHelper NewScriptArrayHelper(NewArray->ArrayProp, NewArray->ArrayInstance);
				NewScriptArrayHelper.Resize(SequenceLen);

				for (Py_ssize_t SequenceIndex = 0; SequenceIndex < SequenceLen; ++SequenceIndex)
				{
					FPyObjectPtr SequenceItem = FPyObjectPtr::StealReference(PyIter_Next(PyObjIter));
					if (!SequenceItem)
					{
						return nullptr;
					}

					if (!PyConversion::NativizeProperty(SequenceItem, NewArray->ArrayProp->Inner, NewScriptArrayHelper.GetRawPtr((int32)SequenceIndex)))
					{
						return nullptr;
					}
				}

				SetOptionalPyConversionResult(FPyConversionResult::SuccessWithCoercion(), OutCastResult);
				return NewArray.Release();
			}
		}
	}

	return nullptr;
}

Py_ssize_t FPyWrapperArray::Len(FPyWrapperArray* InSelf)
{
	if (!ValidateInternalState(InSelf))
	{
		return -1;
	}

	FScriptArrayHelper SelfScriptArrayHelper(InSelf->ArrayProp, InSelf->ArrayInstance);
	return SelfScriptArrayHelper.Num();
}

PyObject* FPyWrapperArray::GetItem(FPyWrapperArray* InSelf, Py_ssize_t InIndex)
{
	if (!ValidateInternalState(InSelf))
	{
		return nullptr;
	}

	FScriptArrayHelper SelfScriptArrayHelper(InSelf->ArrayProp, InSelf->ArrayInstance);
	const int32 ElementCount = SelfScriptArrayHelper.Num();
	const Py_ssize_t ResolvedIndex = PyUtil::ResolveContainerIndexParam(InIndex, ElementCount);

	if (PyUtil::ValidateContainerIndexParam(ResolvedIndex, ElementCount, InSelf->ArrayProp, *PyUtil::GetErrorContext(InSelf)) != 0)
	{
		return nullptr;
	}

	PyObject* PyItemObj = nullptr;
	if (!PyConversion::PythonizeProperty(InSelf->ArrayProp->Inner, SelfScriptArrayHelper.GetRawPtr(ResolvedIndex), PyItemObj))
	{
		PyUtil::SetPythonError(PyExc_TypeError, InSelf, *FString::Printf(TEXT("Failed to convert element property '%s' (%s) at index %d"), *InSelf->ArrayProp->Inner->GetName(), *InSelf->ArrayProp->Inner->GetClass()->GetName(), ResolvedIndex));
		return nullptr;
	}
	return PyItemObj;
}

int FPyWrapperArray::SetItem(FPyWrapperArray* InSelf, Py_ssize_t InIndex, PyObject* InValue)
{
	if (!ValidateInternalState(InSelf))
	{
		return -1;
	}

	FScriptArrayHelper SelfScriptArrayHelper(InSelf->ArrayProp, InSelf->ArrayInstance);
	const int32 ElementCount = SelfScriptArrayHelper.Num();
	const Py_ssize_t ResolvedIndex = PyUtil::ResolveContainerIndexParam(InIndex, ElementCount);

	const int ValidateIndexResult = PyUtil::ValidateContainerIndexParam(ResolvedIndex, ElementCount, InSelf->ArrayProp, *PyUtil::GetErrorContext(InSelf));
	if (ValidateIndexResult != 0)
	{
		return ValidateIndexResult;
	}

	if (!PyConversion::NativizeProperty(InValue, InSelf->ArrayProp->Inner, SelfScriptArrayHelper.GetRawPtr(ResolvedIndex)))
	{
		PyUtil::SetPythonError(PyExc_TypeError, InSelf, *FString::Printf(TEXT("Failed to convert element property '%s' (%s) at index %d"), *InSelf->ArrayProp->Inner->GetName(), *InSelf->ArrayProp->Inner->GetClass()->GetName(), ResolvedIndex));
		return -1;
	}

	return 0;
}

int FPyWrapperArray::Contains(FPyWrapperArray* InSelf, PyObject* InValue)
{
	if (!ValidateInternalState(InSelf))
	{
		return -1;
	}

	PyUtil::FArrayElementOnScope ContainerEntryValue(InSelf->ArrayProp);
	if (!ContainerEntryValue.IsValid())
	{
		return -1;
	}

	if (!ContainerEntryValue.SetValue(InValue, *PyUtil::GetErrorContext(InSelf)))
	{
		return -1;
	}

	FScriptArrayHelper SelfScriptArrayHelper(InSelf->ArrayProp, InSelf->ArrayInstance);
	const int32 ElementCount = SelfScriptArrayHelper.Num();

	for (int32 ElementIndex = 0; ElementIndex < ElementCount; ++ElementIndex)
	{
		if (ContainerEntryValue.GetProp()->Identical(SelfScriptArrayHelper.GetRawPtr(ElementIndex), ContainerEntryValue.GetValue()))
		{
			return 1;
		}
	}

	return 0;
}

FPyWrapperArray* FPyWrapperArray::Concat(FPyWrapperArray* InSelf, PyObject* InOther)
{
	if (!ValidateInternalState(InSelf))
	{
		return nullptr;
	}

	FPyWrapperArrayPtr NewArray = FPyWrapperArrayPtr::StealReference(FPyWrapperArrayFactory::Get().CreateInstance(InSelf->ArrayInstance, InSelf->ArrayProp, FPyWrapperOwnerContext(), EPyConversionMethod::Copy));
	if (ConcatInplace(NewArray, InOther) != 0)
	{
		return nullptr;
	}

	return NewArray.Release();
}

int FPyWrapperArray::ConcatInplace(FPyWrapperArray* InSelf, PyObject* InOther)
{
	if (!ValidateInternalState(InSelf))
	{
		return -1;
	}

	const PyUtil::FPropertyDef SelfElementDef = InSelf->ArrayProp->Inner;
	FPyWrapperArrayPtr Other = FPyWrapperArrayPtr::StealReference(FPyWrapperArray::CastPyObject(InOther, &PyWrapperArrayType, SelfElementDef));
	if (!Other)
	{
		PyUtil::SetPythonError(PyExc_TypeError, InSelf, *FString::Printf(TEXT("Cannot concatenate types '%s' and '%s' together"), *PyUtil::GetFriendlyTypename(InSelf), *PyUtil::GetFriendlyTypename(InOther)));
		return -1;
	}

	FScriptArrayHelper SelfScriptArrayHelper(InSelf->ArrayProp, InSelf->ArrayInstance);
	FScriptArrayHelper OtherScriptArrayHelper(Other->ArrayProp, Other->ArrayInstance);

	const int32 SelfElementCount = SelfScriptArrayHelper.Num();
	const int32 OtherElementCount = OtherScriptArrayHelper.Num();

	SelfScriptArrayHelper.AddValues(OtherElementCount);
	for (int32 ElementIndex = 0; ElementIndex < OtherElementCount; ++ElementIndex)
	{
		InSelf->ArrayProp->Inner->CopyCompleteValue(SelfScriptArrayHelper.GetRawPtr(SelfElementCount + ElementIndex), OtherScriptArrayHelper.GetRawPtr(ElementIndex));
	}

	return 0;
}

FPyWrapperArray* FPyWrapperArray::Repeat(FPyWrapperArray* InSelf, Py_ssize_t InMultiplier)
{
	if (!ValidateInternalState(InSelf))
	{
		return nullptr;
	}

	FPyWrapperArrayPtr NewArray = FPyWrapperArrayPtr::StealReference(FPyWrapperArrayFactory::Get().CreateInstance(InSelf->ArrayInstance, InSelf->ArrayProp, FPyWrapperOwnerContext(), EPyConversionMethod::Copy));
	if (RepeatInplace(NewArray, InMultiplier) != 0)
	{
		return nullptr;
	}

	return NewArray.Release();
}

int FPyWrapperArray::RepeatInplace(FPyWrapperArray* InSelf, Py_ssize_t InMultiplier)
{
	if (!ValidateInternalState(InSelf))
	{
		return -1;
	}

	InMultiplier = FMath::Max(InMultiplier, (Py_ssize_t)0);

	FScriptArrayHelper SelfScriptArrayHelper(InSelf->ArrayProp, InSelf->ArrayInstance);
	const int32 SelfElementCount = SelfScriptArrayHelper.Num();

	SelfScriptArrayHelper.Resize(SelfElementCount * InMultiplier);

	int32 NewElementIndex = SelfElementCount;
	for (int32 MultipleIndex = 1; MultipleIndex < (int32)InMultiplier; ++MultipleIndex)
	{
		for (int32 ElementIndex = 0; ElementIndex < SelfElementCount; ++ElementIndex, ++NewElementIndex)
		{
			InSelf->ArrayProp->Inner->CopyCompleteValue(SelfScriptArrayHelper.GetRawPtr(NewElementIndex), SelfScriptArrayHelper.GetRawPtr(ElementIndex));
		}
	}

	return 0;
}

int FPyWrapperArray::Append(FPyWrapperArray* InSelf, PyObject* InValue)
{
	if (!ValidateInternalState(InSelf))
	{
		return -1;
	}

	FScriptArrayHelper SelfScriptArrayHelper(InSelf->ArrayProp, InSelf->ArrayInstance);
	const int32 NewValueIndex = SelfScriptArrayHelper.AddValue();

	if (!PyConversion::NativizeProperty(InValue, InSelf->ArrayProp->Inner, SelfScriptArrayHelper.GetRawPtr(NewValueIndex)))
	{
		SelfScriptArrayHelper.RemoveValues(NewValueIndex);
		PyUtil::SetPythonError(PyExc_TypeError, InSelf, *FString::Printf(TEXT("Failed to convert '%s' to an element of '%s' for insertion"), *PyUtil::GetFriendlyTypename(InValue), *PyUtil::GetFriendlyTypename(InSelf)));
		return -1;
	}

	return 0;
}

Py_ssize_t FPyWrapperArray::Count(FPyWrapperArray* InSelf, PyObject* InValue)
{
	if (!ValidateInternalState(InSelf))
	{
		return -1;
	}

	PyUtil::FArrayElementOnScope ContainerEntryValue(InSelf->ArrayProp);
	if (!ContainerEntryValue.IsValid())
	{
		return -1;
	}

	if (!ContainerEntryValue.SetValue(InValue, *PyUtil::GetErrorContext(InSelf)))
	{
		return -1;
	}

	FScriptArrayHelper SelfScriptArrayHelper(InSelf->ArrayProp, InSelf->ArrayInstance);
	const int32 ElementCount = SelfScriptArrayHelper.Num();

	int32 ValueCount = 0;
	for (int32 ElementIndex = 0; ElementIndex < ElementCount; ++ElementIndex)
	{
		if (ContainerEntryValue.GetProp()->Identical(SelfScriptArrayHelper.GetRawPtr(ElementIndex), ContainerEntryValue.GetValue()))
		{
			++ValueCount;
		}
	}

	return (Py_ssize_t)ValueCount;
}

Py_ssize_t FPyWrapperArray::Index(FPyWrapperArray* InSelf, PyObject* InValue, Py_ssize_t InStartIndex, Py_ssize_t InStopIndex)
{
	if (!ValidateInternalState(InSelf))
	{
		return -1;
	}

	PyUtil::FArrayElementOnScope ContainerEntryValue(InSelf->ArrayProp);
	if (!ContainerEntryValue.IsValid())
	{
		return -1;
	}

	if (!ContainerEntryValue.SetValue(InValue, *PyUtil::GetErrorContext(InSelf)))
	{
		return -1;
	}

	FScriptArrayHelper SelfScriptArrayHelper(InSelf->ArrayProp, InSelf->ArrayInstance);
	const int32 ElementCount = SelfScriptArrayHelper.Num();
	const Py_ssize_t ResolvedStartIndex = PyUtil::ResolveContainerIndexParam(InStartIndex, ElementCount);
	const Py_ssize_t ResolvedStopIndex = PyUtil::ResolveContainerIndexParam(InStopIndex, ElementCount);

	const int32 StartIndex = FMath::Min((int32)ResolvedStartIndex, ElementCount);
	const int32 StopIndex = FMath::Max((int32)ResolvedStopIndex, ElementCount);

	int32 ReturnIndex = INDEX_NONE;
	for (int32 ElementIndex = StartIndex; ElementIndex < StopIndex; ++ElementIndex)
	{
		if (ContainerEntryValue.GetProp()->Identical(SelfScriptArrayHelper.GetRawPtr(ElementIndex), ContainerEntryValue.GetValue()))
		{
			ReturnIndex = ElementIndex;
			break;
		}
	}

	if (ReturnIndex == INDEX_NONE)
	{
		PyUtil::SetPythonError(PyExc_ValueError, InSelf, TEXT("The given value was not found in the array"));
		return -1;
	}

	return ReturnIndex;
}

int FPyWrapperArray::Insert(FPyWrapperArray* InSelf, Py_ssize_t InIndex, PyObject* InValue)
{
	if (!ValidateInternalState(InSelf))
	{
		return -1;
	}

	FScriptArrayHelper SelfScriptArrayHelper(InSelf->ArrayProp, InSelf->ArrayInstance);
	const int32 ElementCount = SelfScriptArrayHelper.Num();
	const Py_ssize_t ResolvedIndex = PyUtil::ResolveContainerIndexParam(InIndex, ElementCount);

	const int32 InsertIndex = FMath::Min((int32)ResolvedIndex, ElementCount);
	SelfScriptArrayHelper.InsertValues(InsertIndex);

	if (!PyConversion::NativizeProperty(InValue, InSelf->ArrayProp->Inner, SelfScriptArrayHelper.GetRawPtr(InsertIndex)))
	{
		SelfScriptArrayHelper.RemoveValues(InsertIndex);
		PyUtil::SetPythonError(PyExc_TypeError, InSelf, *FString::Printf(TEXT("Failed to convert '%s' to an element of '%s' for insertion"), *PyUtil::GetFriendlyTypename(InValue), *PyUtil::GetFriendlyTypename(InSelf)));
		return -1;
	}

	return 0;
}

PyObject* FPyWrapperArray::Pop(FPyWrapperArray* InSelf, Py_ssize_t InIndex)
{
	if (!ValidateInternalState(InSelf))
	{
		return nullptr;
	}

	FScriptArrayHelper SelfScriptArrayHelper(InSelf->ArrayProp, InSelf->ArrayInstance);
	const int32 ElementCount = SelfScriptArrayHelper.Num();
	const Py_ssize_t ResolvedIndex = PyUtil::ResolveContainerIndexParam(InIndex, ElementCount);

	if (PyUtil::ValidateContainerIndexParam(ResolvedIndex, ElementCount, InSelf->ArrayProp, *PyUtil::GetErrorContext(InSelf)) != 0)
	{
		return nullptr;
	}

	PyObject* PyReturnValue = nullptr;
	if (!PyConversion::PythonizeProperty(InSelf->ArrayProp->Inner, SelfScriptArrayHelper.GetRawPtr(ResolvedIndex), PyReturnValue))
	{
		PyUtil::SetPythonError(PyExc_TypeError, InSelf, *FString::Printf(TEXT("Failed to convert element property '%s' (%s) at index %d"), *InSelf->ArrayProp->Inner->GetName(), *InSelf->ArrayProp->Inner->GetClass()->GetName(), ResolvedIndex));
		return nullptr;
	}

	SelfScriptArrayHelper.RemoveValues(ResolvedIndex);

	return PyReturnValue;
}

int FPyWrapperArray::Remove(FPyWrapperArray* InSelf, PyObject* InValue)
{
	const int32 ValueIndex = Index(InSelf, InValue);
	if (ValueIndex == INDEX_NONE)
	{
		return -1;
	}

	FScriptArrayHelper SelfScriptArrayHelper(InSelf->ArrayProp, InSelf->ArrayInstance);
	SelfScriptArrayHelper.RemoveValues(ValueIndex);

	return 0;
}

int FPyWrapperArray::Reverse(FPyWrapperArray* InSelf)
{
	if (!ValidateInternalState(InSelf))
	{
		return -1;
	}

	FScriptArrayHelper SelfScriptArrayHelper(InSelf->ArrayProp, InSelf->ArrayInstance);
	const int32 ElementCount = SelfScriptArrayHelper.Num();

	// Taken from Algo::Reverse
	for (int32 i = 0, i2 = ElementCount - 1; i < ElementCount / 2 /*rounding down*/; ++i, --i2)
	{
		SelfScriptArrayHelper.SwapValues(i, i2);
	}

	return 0;
}

#if PY_MAJOR_VERSION < 3
int FPyWrapperArray::Sort(FPyWrapperArray* InSelf, PyObject* InCmp, PyObject* InKey, bool InReverse)
#else	// PY_MAJOR_VERSION < 3
int FPyWrapperArray::Sort(FPyWrapperArray* InSelf, PyObject* InKey, bool InReverse)
#endif	// PY_MAJOR_VERSION < 3
{
	if (!ValidateInternalState(InSelf))
	{
		return -1;
	}

	FScriptArrayHelper SelfScriptArrayHelper(InSelf->ArrayProp, InSelf->ArrayInstance);
	const int32 ElementCount = SelfScriptArrayHelper.Num();

	// This isn't ideal, but we have no sorting algorithms that take untyped data, and it's the simplest way to deal with the key (and cmp) arguments that need processing in Python.
	FPyObjectPtr PyList = FPyObjectPtr::StealReference(PyList_New(ElementCount));
	if (!PyList)
	{
		return -1;
	}

	for (int32 ElementIndex = 0; ElementIndex < ElementCount; ++ElementIndex)
	{
		PyObject* PyItemObj = nullptr;
		if (!PyConversion::PythonizeProperty(InSelf->ArrayProp->Inner, SelfScriptArrayHelper.GetRawPtr(ElementIndex), PyItemObj))
		{
			PyUtil::SetPythonError(PyExc_TypeError, InSelf, *FString::Printf(TEXT("Failed to convert element property '%s' (%s) at index %d"), *InSelf->ArrayProp->Inner->GetName(), *InSelf->ArrayProp->Inner->GetClass()->GetName(), ElementIndex));
			return -1;
		}
		PyList_SetItem(PyList, ElementIndex, PyItemObj); // PyList_SetItem steals this reference
	}

	// We need to call 'sort' directly since PyList_Sort doesn't expose the version that takes arguments
	FPyObjectPtr PyListSortFunc = FPyObjectPtr::StealReference(PyObject_GetAttrString(PyList, "sort"));
	FPyObjectPtr PyListSortArgs = FPyObjectPtr::StealReference(PyTuple_New(0));
	FPyObjectPtr PyListSortKwds = FPyObjectPtr::StealReference(PyDict_New());
#if PY_MAJOR_VERSION < 3
	PyDict_SetItemString(PyListSortKwds, "cmp", InCmp ? InCmp : Py_None);
#endif	// PY_MAJOR_VERSION < 3
	PyDict_SetItemString(PyListSortKwds, "key", InKey ? InKey : Py_None);
	PyDict_SetItemString(PyListSortKwds, "reverse", InReverse ? Py_True : Py_False);

	FPyObjectPtr PyListSortResult = FPyObjectPtr::StealReference(PyObject_Call(PyListSortFunc, PyListSortArgs, PyListSortKwds));
	if (!PyListSortResult)
	{
		return -1;
	}

	for (int32 ElementIndex = 0; ElementIndex < ElementCount; ++ElementIndex)
	{
		PyObject* PyItemObj = PyList_GetItem(PyList, ElementIndex);
		PyConversion::NativizeProperty(PyItemObj, InSelf->ArrayProp->Inner, SelfScriptArrayHelper.GetRawPtr(ElementIndex));
	}

	return 0;
}

int FPyWrapperArray::Resize(FPyWrapperArray* InSelf, Py_ssize_t InLen)
{
	if (!ValidateInternalState(InSelf))
	{
		return -1;
	}

	FScriptArrayHelper SelfScriptArrayHelper(InSelf->ArrayProp, InSelf->ArrayInstance);
	SelfScriptArrayHelper.Resize(FMath::Max(0, (int32)InLen));
	return 0;
}

PyTypeObject InitializePyWrapperArrayType()
{
	struct FFuncs
	{
		static PyObject* New(PyTypeObject* InType, PyObject* InArgs, PyObject* InKwds)
		{
			return (PyObject*)FPyWrapperArray::New(InType);
		}

		static void Dealloc(FPyWrapperArray* InSelf)
		{
			FPyWrapperArray::Free(InSelf);
		}

		static int Init(FPyWrapperArray* InSelf, PyObject* InArgs, PyObject* InKwds)
		{
			PyObject* PyTypeObj = nullptr;

			static const char *ArgsKwdList[] = { "type", nullptr };
			if (!PyArg_ParseTupleAndKeywords(InArgs, InKwds, "O:call", (char**)ArgsKwdList, &PyTypeObj))
			{
				return -1;
			}

			PyUtil::FPropertyDef ArrayElementDef;
			const int ValidateTypeResult = PyUtil::ValidateContainerTypeParam(PyTypeObj, ArrayElementDef, "type", *PyUtil::GetErrorContext(Py_TYPE(InSelf)));
			if (ValidateTypeResult != 0)
			{
				return ValidateTypeResult;
			}

			return FPyWrapperArray::Init(InSelf, ArrayElementDef);
		}

		static PyObject* Str(FPyWrapperArray* InSelf)
		{
			if (!FPyWrapperArray::ValidateInternalState(InSelf))
			{
				return nullptr;
			}

			FScriptArrayHelper SelfScriptArrayHelper(InSelf->ArrayProp, InSelf->ArrayInstance);
			const int32 ElementCount = SelfScriptArrayHelper.Num();

			FString ExportedArray;
			for (int32 ElementIndex = 0; ElementIndex < ElementCount; ++ElementIndex)
			{
				if (ElementIndex > 0)
				{
					ExportedArray += TEXT(", ");
				}
				ExportedArray += PyUtil::GetFriendlyPropertyValue(InSelf->ArrayProp->Inner, SelfScriptArrayHelper.GetRawPtr(ElementIndex), PPF_Delimited | PPF_IncludeTransient);
			}
			return PyUnicode_FromFormat("[%s]", TCHAR_TO_UTF8(*ExportedArray));
		}

		static PyObject* RichCmp(FPyWrapperArray* InSelf, PyObject* InOther, int InOp)
		{
			if (!FPyWrapperArray::ValidateInternalState(InSelf))
			{
				return nullptr;
			}

			const PyUtil::FPropertyDef SelfElementDef = InSelf->ArrayProp->Inner;
			FPyWrapperArrayPtr Other = FPyWrapperArrayPtr::StealReference(FPyWrapperArray::CastPyObject(InOther, &PyWrapperArrayType, SelfElementDef));
			if (!Other)
			{
				Py_INCREF(Py_NotImplemented);
				return Py_NotImplemented;
			}

			if (InOp != Py_EQ && InOp != Py_NE)
			{
				PyUtil::SetPythonError(PyExc_TypeError, InSelf, TEXT("Only == and != comparison is supported"));
				return nullptr;
			}

			const bool bIsIdentical = InSelf->ArrayProp->Identical(InSelf->ArrayInstance, Other->ArrayInstance, PPF_None);
			return PyBool_FromLong(InOp == Py_EQ ? bIsIdentical : !bIsIdentical);
		}

		static PyUtil::FPyHashType Hash(FPyWrapperArray* InSelf)
		{
			if (!FPyWrapperArray::ValidateInternalState(InSelf))
			{
				return -1;
			}

			if (InSelf->ArrayProp->HasAnyPropertyFlags(CPF_HasGetValueTypeHash))
			{
				const uint32 ArrayHash = InSelf->ArrayProp->GetValueTypeHash(InSelf->ArrayInstance);
				return (PyUtil::FPyHashType)(ArrayHash != -1 ? ArrayHash : 0);
			}

			PyUtil::SetPythonError(PyExc_Exception, InSelf, TEXT("Type cannot be hashed"));
			return -1;
		}

		static PyObject* GetIter(FPyWrapperArray* InSelf)
		{
			typedef TPyPtr<FPyWrapperArrayIterator> FPyWrapperArrayIteratorPtr;

			if (!FPyWrapperArray::ValidateInternalState(InSelf))
			{
				return nullptr;
			}

			FPyWrapperArrayIteratorPtr NewIter = FPyWrapperArrayIteratorPtr::StealReference(FPyWrapperArrayIterator::New(&PyWrapperArrayIteratorType));
			if (FPyWrapperArrayIterator::Init(NewIter, InSelf) != 0)
			{
				return nullptr;
			}

			return (PyObject*)NewIter.Release();
		}
	};

	struct FSequenceFuncs
	{
		static Py_ssize_t Len(FPyWrapperArray* InSelf)
		{
			return FPyWrapperArray::Len(InSelf);
		}

		static PyObject* GetItem(FPyWrapperArray* InSelf, Py_ssize_t InIndex)
		{
			return FPyWrapperArray::GetItem(InSelf, InIndex);
		}

		static int SetItem(FPyWrapperArray* InSelf, Py_ssize_t InIndex, PyObject* InValue)
		{
			return FPyWrapperArray::SetItem(InSelf, InIndex, InValue);
		}

		static int Contains(FPyWrapperArray* InSelf, PyObject* InValue)
		{
			return FPyWrapperArray::Contains(InSelf, InValue);
		}

		static PyObject* Concat(FPyWrapperArray* InSelf, PyObject* InOther)
		{
			return (PyObject*)FPyWrapperArray::Concat(InSelf, InOther);
		}

		static PyObject* ConcatInplace(FPyWrapperArray* InSelf, PyObject* InOther)
		{
			if (FPyWrapperArray::ConcatInplace(InSelf, InOther) != 0)
			{
				return nullptr;
			}
			Py_RETURN_NONE;
		}

		static PyObject* Repeat(FPyWrapperArray* InSelf, Py_ssize_t InMultiplier)
		{
			return (PyObject*)FPyWrapperArray::Repeat(InSelf, InMultiplier);
		}

		static PyObject* RepeatInplace(FPyWrapperArray* InSelf, Py_ssize_t InMultiplier)
		{
			if (FPyWrapperArray::RepeatInplace(InSelf, InMultiplier) != 0)
			{
				return nullptr;
			}

			Py_RETURN_NONE;
		}

		static PyObject* GetSlice(FPyWrapperArray* InSelf, Py_ssize_t InSliceStart, Py_ssize_t InSliceStop)
		{
			if (!FPyWrapperArray::ValidateInternalState(InSelf))
			{
				return nullptr;
			}

			FScriptArrayHelper SelfScriptArrayHelper(InSelf->ArrayProp, InSelf->ArrayInstance);
			const int32 SelfElementCount = SelfScriptArrayHelper.Num();
			const Py_ssize_t ResolvedSliceStart = PyUtil::ResolveContainerIndexParam(InSliceStart, SelfElementCount);
			const Py_ssize_t ResolvedSliceStop = PyUtil::ResolveContainerIndexParam(InSliceStop, SelfElementCount);

			const Py_ssize_t SliceLen = FMath::Max(ResolvedSliceStop - ResolvedSliceStart, (Py_ssize_t)0);

			const PyUtil::FPropertyDef SelfElementDef = InSelf->ArrayProp->Inner;
			FPyWrapperArrayPtr NewArray = FPyWrapperArrayPtr::StealReference(FPyWrapperArray::New(Py_TYPE(InSelf)));
			if (FPyWrapperArray::Init(NewArray, SelfElementDef) != 0)
			{
				return nullptr;
			}

			FScriptArrayHelper NewScriptArrayHelper(NewArray->ArrayProp, NewArray->ArrayInstance);
			NewScriptArrayHelper.Resize(SliceLen);

			for (Py_ssize_t ElementIndex = ResolvedSliceStart; ElementIndex < ResolvedSliceStop; ++ElementIndex)
			{
				InSelf->ArrayProp->Inner->CopyCompleteValue(NewScriptArrayHelper.GetRawPtr((int32)(ElementIndex - ResolvedSliceStart)), SelfScriptArrayHelper.GetRawPtr((int32)ElementIndex));
			}
			return (PyObject*)NewArray.Release();
		}

		static int SetSlice(FPyWrapperArray* InSelf, Py_ssize_t InSliceStart, Py_ssize_t InSliceStop, PyObject* InValue)
		{
			if (!FPyWrapperArray::ValidateInternalState(InSelf))
			{
				return -1;
			}

			FScriptArrayHelper SelfScriptArrayHelper(InSelf->ArrayProp, InSelf->ArrayInstance);
			const int32 SelfElementCount = SelfScriptArrayHelper.Num();
			const Py_ssize_t ResolvedSliceStart = PyUtil::ResolveContainerIndexParam(InSliceStart, SelfElementCount);
			const Py_ssize_t ResolvedSliceStop = PyUtil::ResolveContainerIndexParam(InSliceStop, SelfElementCount);

			const Py_ssize_t SliceLen = FMath::Max(ResolvedSliceStop - ResolvedSliceStart, (Py_ssize_t)0);

			// Value will be null when performing a slice delete
			FPyWrapperArrayPtr Value;
			if (InValue)
			{
				const PyUtil::FPropertyDef SelfElementDef = InSelf->ArrayProp->Inner;
				Value = FPyWrapperArrayPtr::StealReference(FPyWrapperArray::CastPyObject(InValue, &PyWrapperArrayType, SelfElementDef));
				if (!Value)
				{
					PyUtil::SetPythonError(PyExc_TypeError, InSelf, *FString::Printf(TEXT("Cannot assign type '%s' to type '%s' during a slice"), *PyUtil::GetFriendlyTypename(InSelf), *PyUtil::GetFriendlyTypename(InValue)));
					return -1;
				}
			}

			SelfScriptArrayHelper.RemoveValues((int32)ResolvedSliceStart, (int32)SliceLen);

			if (Value)
			{
				FScriptArrayHelper ValueScriptArrayHelper(Value->ArrayProp, Value->ArrayInstance);
				const int32 ValueElementCount = ValueScriptArrayHelper.Num();

				SelfScriptArrayHelper.InsertValues((int32)ResolvedSliceStart, ValueElementCount);
				for (int32 ElementIndex = 0; ElementIndex < ValueElementCount; ++ElementIndex)
				{
					InSelf->ArrayProp->Inner->CopyCompleteValue(SelfScriptArrayHelper.GetRawPtr(ResolvedSliceStart + ElementIndex), ValueScriptArrayHelper.GetRawPtr(ElementIndex));
				}
			}

			return 0;
		}
	};

	struct FMappingFuncs
	{
		static PyObject* GetItem(FPyWrapperArray* InSelf, PyObject* InIndexer)
		{
			if (!FPyWrapperArray::ValidateInternalState(InSelf))
			{
				return nullptr;
			}

			// Array types support numeric and slice based indexing
			int32 Index = 0;
			if (PyConversion::Nativize(InIndexer, Index, PyConversion::ESetErrorState::No))
			{
				return FPyWrapperArray::GetItem(InSelf, (Py_ssize_t)Index);
			}

			if (PySlice_Check(InIndexer))
			{
				Py_ssize_t SliceStart = 0;
				Py_ssize_t SliceStop = 0;
				Py_ssize_t SliceStep = 0;
				Py_ssize_t SliceLen = 0;
				if (PySlice_GetIndicesEx((PyUtil::FPySliceType*)InIndexer, FPyWrapperArray::Len(InSelf), &SliceStart, &SliceStop, &SliceStep, &SliceLen) != 0)
				{
					return nullptr;
				}
				if (SliceStep == 1)
				{
					return FSequenceFuncs::GetSlice(InSelf, SliceStart, SliceStop);
				}
				else
				{
					PyUtil::SetPythonError(PyExc_Exception, InSelf, TEXT("Slice step must be 1"));
					return nullptr;
				}
			}

			PyUtil::SetPythonError(PyExc_Exception, InSelf, *FString::Printf(TEXT("Indexer '%s' was invalid for '%s' (%s)"), *PyUtil::GetFriendlyTypename(InIndexer), *InSelf->ArrayProp->GetName(), *InSelf->ArrayProp->GetClass()->GetName()));
			return nullptr;
		}

		static int SetItem(FPyWrapperArray* InSelf, PyObject* InIndexer, PyObject* InValue)
		{
			if (!FPyWrapperArray::ValidateInternalState(InSelf))
			{
				return -1;
			}

			// Array types support numeric and slice based indexing
			int32 Index = 0;
			if (PyConversion::Nativize(InIndexer, Index, PyConversion::ESetErrorState::No))
			{
				return FPyWrapperArray::SetItem(InSelf, (Py_ssize_t)Index, InValue);
			}

			if (PySlice_Check(InIndexer))
			{
				Py_ssize_t SliceStart = 0;
				Py_ssize_t SliceStop = 0;
				Py_ssize_t SliceStep = 0;
				Py_ssize_t SliceLen = 0;
				if (PySlice_GetIndicesEx((PyUtil::FPySliceType*)InIndexer, FPyWrapperArray::Len(InSelf), &SliceStart, &SliceStop, &SliceStep, &SliceLen) != 0)
				{
					return -1;
				}
				if (SliceStep == 1)
				{
					return FSequenceFuncs::SetSlice(InSelf, SliceStart, SliceStop, InValue);
				}
				else
				{
					PyUtil::SetPythonError(PyExc_Exception, InSelf, TEXT("Slice step must be 1"));
					return -1;
				}
			}

			PyUtil::SetPythonError(PyExc_Exception, InSelf, *FString::Printf(TEXT("Indexer '%s' was invalid for '%s' (%s)"), *PyUtil::GetFriendlyTypename(InIndexer), *InSelf->ArrayProp->GetName(), *InSelf->ArrayProp->GetClass()->GetName()));
			return -1;
		}
	};

	struct FMethods
	{
		static PyObject* Cast(PyTypeObject* InType, PyObject* InArgs, PyObject* InKwds)
		{
			PyObject* PyTypeObj = nullptr;
			PyObject* PyObj = nullptr;

			static const char *ArgsKwdList[] = { "type", "obj", nullptr };
			if (PyArg_ParseTupleAndKeywords(InArgs, InKwds, "OO:call", (char**)ArgsKwdList, &PyTypeObj, &PyObj))
			{
				PyUtil::FPropertyDef ArrayElementDef;
				if (PyUtil::ValidateContainerTypeParam(PyTypeObj, ArrayElementDef, "type", *PyUtil::GetErrorContext(InType)) != 0)
				{
					return nullptr;
				}

				PyObject* PyCastResult = (PyObject*)FPyWrapperArray::CastPyObject(PyObj, InType, ArrayElementDef);
				if (!PyCastResult)
				{
					PyUtil::SetPythonError(PyExc_TypeError, InType, *FString::Printf(TEXT("Cannot cast type '%s' to '%s'"), *PyUtil::GetFriendlyTypename(PyObj), *PyUtil::GetFriendlyTypename(InType)));
				}
				return PyCastResult;
			}

			return nullptr;
		}

		static PyObject* Copy(FPyWrapperArray* InSelf)
		{
			if (!FPyWrapperArray::ValidateInternalState(InSelf))
			{
				return nullptr;
			}

			return (PyObject*)FPyWrapperArrayFactory::Get().CreateInstance(InSelf->ArrayInstance, InSelf->ArrayProp, FPyWrapperOwnerContext(), EPyConversionMethod::Copy);
		}

		static PyObject* Append(FPyWrapperArray* InSelf, PyObject* InArgs)
		{
			PyObject* PyObj = nullptr;
			if (!PyArg_ParseTuple(InArgs, "O:append", &PyObj))
			{
				return nullptr;
			}

			if (FPyWrapperArray::Append(InSelf, PyObj) != 0)
			{
				return nullptr;
			}

			Py_RETURN_NONE;
		}

		static PyObject* Count(FPyWrapperArray* InSelf, PyObject* InArgs)
		{
			PyObject* PyObj = nullptr;
			if (!PyArg_ParseTuple(InArgs, "O:count", &PyObj))
			{
				return nullptr;
			}

			const int32 ValueCount = FPyWrapperArray::Count(InSelf, PyObj);
			if (ValueCount == -1)
			{
				return nullptr;
			}

			return PyConversion::Pythonize(ValueCount);
		}

		static PyObject* Extend(FPyWrapperArray* InSelf, PyObject* InArgs)
		{
			PyObject* PyObj = nullptr;
			if (!PyArg_ParseTuple(InArgs, "O:extend", &PyObj))
			{
				return nullptr;
			}

			if (FPyWrapperArray::ConcatInplace(InSelf, PyObj) != 0)
			{
				return nullptr;
			}

			Py_RETURN_NONE;
		}

		static PyObject* Index(FPyWrapperArray* InSelf, PyObject* InArgs, PyObject* InKwds)
		{
			PyObject* PyValueObj = nullptr;
			PyObject* PyStartObj = nullptr;
			PyObject* PyStopObj = nullptr;

			static const char *ArgsKwdList[] = { "value", "start", "stop", nullptr };
			if (!PyArg_ParseTupleAndKeywords(InArgs, InKwds, "O|OO:index", (char**)ArgsKwdList, &PyValueObj, &PyStartObj, &PyStopObj))
			{
				return nullptr;
			}

			int32 StartIndex = 0;
			if (PyStartObj && !PyConversion::Nativize(PyStartObj, StartIndex))
			{
				PyUtil::SetPythonError(PyExc_TypeError, InSelf, *FString::Printf(TEXT("Failed to convert 'start' (%s) to 'int32'"), *PyUtil::GetFriendlyTypename(PyStartObj)));
				return nullptr;
			}

			int32 StopIndex = -1;
			if (PyStopObj && !PyConversion::Nativize(PyStopObj, StopIndex))
			{
				PyUtil::SetPythonError(PyExc_TypeError, InSelf, *FString::Printf(TEXT("Failed to convert 'stop' (%s) to 'int32'"), *PyUtil::GetFriendlyTypename(PyStopObj)));
				return nullptr;
			}

			const int32 ValueIndex = FPyWrapperArray::Index(InSelf, PyValueObj, StartIndex, StopIndex);
			if (ValueIndex == -1)
			{
				return nullptr;
			}

			return PyConversion::Pythonize(ValueIndex);
		}

		static PyObject* Insert(FPyWrapperArray* InSelf, PyObject* InArgs, PyObject* InKwds)
		{
			PyObject* PyIndexObj = nullptr;
			PyObject* PyValueObj = nullptr;

			static const char *ArgsKwdList[] = { "index", "value", nullptr };
			if (!PyArg_ParseTupleAndKeywords(InArgs, InKwds, "OO:insert", (char**)ArgsKwdList, &PyIndexObj, &PyValueObj))
			{
				return nullptr;
			}

			int32 InsertIndex = 0;
			if (!PyConversion::Nativize(PyIndexObj, InsertIndex))
			{
				PyUtil::SetPythonError(PyExc_TypeError, InSelf, *FString::Printf(TEXT("Failed to convert 'index' (%s) to 'int32'"), *PyUtil::GetFriendlyTypename(PyIndexObj)));
				return nullptr;
			}

			if (FPyWrapperArray::Insert(InSelf, InsertIndex, PyValueObj) != 0)
			{
				return nullptr;
			}

			Py_RETURN_NONE;
		}

		static PyObject* Pop(FPyWrapperArray* InSelf, PyObject* InArgs)
		{
			PyObject* PyObj = nullptr;
			if (!PyArg_ParseTuple(InArgs, "|O:pop", &PyObj))
			{
				return nullptr;
			}

			int32 ValueIndex = INDEX_NONE;
			if (PyObj && !PyConversion::Nativize(PyObj, ValueIndex))
			{
				PyUtil::SetPythonError(PyExc_TypeError, InSelf, *FString::Printf(TEXT("Failed to convert 'index' (%s) to 'int32'"), *PyUtil::GetFriendlyTypename(PyObj)));
				return nullptr;
			}

			return FPyWrapperArray::Pop(InSelf, ValueIndex);
		}

		static PyObject* Remove(FPyWrapperArray* InSelf, PyObject* InArgs)
		{
			PyObject* PyObj = nullptr;
			if (!PyArg_ParseTuple(InArgs, "O:remove", &PyObj))
			{
				return nullptr;
			}

			if (FPyWrapperArray::Remove(InSelf, PyObj) != 0)
			{
				return nullptr;
			}

			Py_RETURN_NONE;
		}

		static PyObject* Reverse(FPyWrapperArray* InSelf)
		{
			if (FPyWrapperArray::Reverse(InSelf) != 0)
			{
				return nullptr;
			}

			Py_RETURN_NONE;
		}

		static PyObject* Sort(FPyWrapperArray* InSelf, PyObject* InArgs, PyObject* InKwds)
		{
#if PY_MAJOR_VERSION < 3
			PyObject* PyCmpObject = nullptr;
#endif	// PY_MAJOR_VERSION < 3
			PyObject* PyKeyObj = nullptr;
			PyObject* PyReverseObj = nullptr;

#if PY_MAJOR_VERSION < 3
			static const char *ArgsKwdList[] = { "cmp", "key", "reverse", nullptr };
			if (!PyArg_ParseTupleAndKeywords(InArgs, InKwds, "|OOO:sort", (char**)ArgsKwdList, &PyCmpObject, &PyKeyObj, &PyReverseObj))
#else	// PY_MAJOR_VERSION < 3
			static const char *ArgsKwdList[] = { "key", "reverse", nullptr };
			if (!PyArg_ParseTupleAndKeywords(InArgs, InKwds, "|OO:sort", (char**)ArgsKwdList, &PyKeyObj, &PyReverseObj))
#endif	// PY_MAJOR_VERSION < 3
			{
				return nullptr;
			}

			bool bReverse = false;
			if (PyReverseObj && !PyConversion::Nativize(PyReverseObj, bReverse))
			{
				PyUtil::SetPythonError(PyExc_TypeError, InSelf, *FString::Printf(TEXT("Failed to convert 'reverse' (%s) to 'bool'"), *PyUtil::GetFriendlyTypename(PyReverseObj)));
				return nullptr;
			}

#if PY_MAJOR_VERSION < 3
			if (FPyWrapperArray::Sort(InSelf, PyCmpObject, PyKeyObj, bReverse) != 0)
#else	// PY_MAJOR_VERSION < 3
			if (FPyWrapperArray::Sort(InSelf, PyKeyObj, bReverse) != 0)
#endif	// PY_MAJOR_VERSION < 3
			{
				return nullptr;
			}

			Py_RETURN_NONE;
		}

		static PyObject* Resize(FPyWrapperArray* InSelf, PyObject* InArgs)
		{
			PyObject* PyObj = nullptr;
			if (!PyArg_ParseTuple(InArgs, "O:resize", &PyObj))
			{
				return nullptr;
			}

			int32 Len = 0;
			if (!PyUtil::ValidateContainerLenParam(PyObj, Len, "len", *PyUtil::GetErrorContext(InSelf)))
			{
				return nullptr;
			}

			if (FPyWrapperArray::Resize(InSelf, Len) != 0)
			{
				return nullptr;
			}

			Py_RETURN_NONE;
		}
	};

	static PyMethodDef PyMethods[] = {
		{ "cast", PyCFunctionCast(&FMethods::Cast), METH_VARARGS | METH_KEYWORDS | METH_CLASS, "X.cast(type, obj) -> Array -- cast the given object to this Unreal array type" },
		{ "__copy__", PyCFunctionCast(&FMethods::Copy), METH_NOARGS, "x.__copy__() -> Array -- copy this Unreal array" },
		{ "copy", PyCFunctionCast(&FMethods::Copy), METH_NOARGS, "x.copy() -> Array -- copy this Unreal array" },
		{ "append", PyCFunctionCast(&FMethods::Append), METH_VARARGS, "x.append(value) -> None -- append the given value to the end of this Unreal array (equivalent to TArray::Add in C++)" },
		{ "count", PyCFunctionCast(&FMethods::Count), METH_VARARGS, "x.count(value) -> integer -- return the number of times that value appears in this this Unreal array" },
		{ "extend", PyCFunctionCast(&FMethods::Extend), METH_VARARGS, "x.extend(iterable) -> None -- extend this Unreal array by appending elements from the given iterable (equivalent to TArray::Append in C++)" },
		{ "index", PyCFunctionCast(&FMethods::Index), METH_VARARGS | METH_KEYWORDS, "x.index(value, start=0, stop=len) -> integer -- get the index of the first matching value in this Unreal array, or raise ValueError if missing (equivalent to TArray::IndexOfByKey in C++)" },
		{ "insert", PyCFunctionCast(&FMethods::Insert), METH_VARARGS | METH_KEYWORDS, "x.insert(index, value) -> None -- insert the given value at the given index in this Unreal array" },
		{ "pop", PyCFunctionCast(&FMethods::Pop), METH_VARARGS, "x.pop(index=len-1) -> value -- remove and return the value at the given index in this Unreal array, or raise IndexError if the index is out-of-bounds" },
		{ "remove", PyCFunctionCast(&FMethods::Remove), METH_VARARGS, "x.remove(value) -> None -- remove the first matching value in this Unreal array, or raise ValueError if missing" },
		{ "reverse", PyCFunctionCast(&FMethods::Reverse), METH_NOARGS, "x.reverse() -> None -- reverse this Unreal array in-place" },
#if PY_MAJOR_VERSION < 3
		{ "sort", PyCFunctionCast(&FMethods::Sort), METH_VARARGS | METH_KEYWORDS, "x.sort(cmp=None, key=None, reverse=False) -> None -- stable sort this Unreal array in-place" },
#else	// PY_MAJOR_VERSION < 3
		{ "sort", PyCFunctionCast(&FMethods::Sort), METH_VARARGS | METH_KEYWORDS, "x.sort(key=None, reverse=False) -> None -- stable sort this Unreal array in-place" },
#endif	// PY_MAJOR_VERSION < 3
		{ "resize", PyCFunctionCast(&FMethods::Resize), METH_VARARGS, "x.resize(len) -> None -- resize this Unreal array to hold the given number of elements" },
		{ nullptr, nullptr, 0, nullptr }
	};

	PyTypeObject PyType = {
		PyVarObject_HEAD_INIT(nullptr, 0)
		"Array", /* tp_name */
		sizeof(FPyWrapperArray), /* tp_basicsize */
	};

	PyType.tp_base = &PyWrapperBaseType;
	PyType.tp_new = (newfunc)&FFuncs::New;
	PyType.tp_dealloc = (destructor)&FFuncs::Dealloc;
	PyType.tp_init = (initproc)&FFuncs::Init;
	PyType.tp_str = (reprfunc)&FFuncs::Str;
	PyType.tp_richcompare = (richcmpfunc)&FFuncs::RichCmp;
	PyType.tp_hash = (hashfunc)&FFuncs::Hash;
	PyType.tp_iter = (getiterfunc)&FFuncs::GetIter;

	PyType.tp_methods = PyMethods;

	PyType.tp_flags = Py_TPFLAGS_DEFAULT;
	PyType.tp_doc = "Type for all UE4 exposed array instances";

	static PySequenceMethods PySequence;
	PySequence.sq_length = (lenfunc)&FSequenceFuncs::Len;
	PySequence.sq_item = (ssizeargfunc)&FSequenceFuncs::GetItem;
	PySequence.sq_ass_item = (ssizeobjargproc)&FSequenceFuncs::SetItem;
	PySequence.sq_contains = (objobjproc)&FSequenceFuncs::Contains;
	PySequence.sq_concat = (binaryfunc)&FSequenceFuncs::Concat;
	PySequence.sq_inplace_concat = (binaryfunc)&FSequenceFuncs::ConcatInplace;
	PySequence.sq_repeat = (ssizeargfunc)&FSequenceFuncs::Repeat;
	PySequence.sq_inplace_repeat = (ssizeargfunc)&FSequenceFuncs::RepeatInplace;

	static PyMappingMethods PyMapping;
	PyMapping.mp_subscript = (binaryfunc)&FMappingFuncs::GetItem;
	PyMapping.mp_ass_subscript = (objobjargproc)&FMappingFuncs::SetItem;

	PyType.tp_as_sequence = &PySequence;
	PyType.tp_as_mapping = &PyMapping;

	return PyType;
}

PyTypeObject InitializePyWrapperArrayIteratorType()
{
	struct FFuncs
	{
		static PyObject* New(PyTypeObject* InType, PyObject* InArgs, PyObject* InKwds)
		{
			return (PyObject*)FPyWrapperArrayIterator::New(InType);
		}

		static void Dealloc(FPyWrapperArrayIterator* InSelf)
		{
			FPyWrapperArrayIterator::Free(InSelf);
		}

		static int Init(FPyWrapperArrayIterator* InSelf, PyObject* InArgs, PyObject* InKwds)
		{
			PyObject* PyObj = nullptr;
			if (!PyArg_ParseTuple(InArgs, "O:call", &PyObj))
			{
				return -1;
			}

			if (PyObject_IsInstance(PyObj, (PyObject*)&PyWrapperArrayType) != 1)
			{
				PyUtil::SetPythonError(PyExc_TypeError, InSelf, *FString::Printf(TEXT("Cannot initialize '%s' with an instance of '%s'"), *PyUtil::GetFriendlyTypename(InSelf), *PyUtil::GetFriendlyTypename(PyObj)));
				return -1;
			}

			return FPyWrapperArrayIterator::Init(InSelf, (FPyWrapperArray*)PyObj);
		}

		static FPyWrapperArrayIterator* GetIter(FPyWrapperArrayIterator* InSelf)
		{
			return FPyWrapperArrayIterator::GetIter(InSelf);
		}

		static PyObject* IterNext(FPyWrapperArrayIterator* InSelf)
		{
			return FPyWrapperArrayIterator::IterNext(InSelf);
		}
	};

	PyTypeObject PyType = {
		PyVarObject_HEAD_INIT(nullptr, 0)
		"ArrayIterator", /* tp_name */
		sizeof(FPyWrapperArrayIterator), /* tp_basicsize */
	};

	PyType.tp_new = (newfunc)&FFuncs::New;
	PyType.tp_dealloc = (destructor)&FFuncs::Dealloc;
	PyType.tp_init = (initproc)&FFuncs::Init;
	PyType.tp_iter = (getiterfunc)&FFuncs::GetIter;
	PyType.tp_iternext = (iternextfunc)&FFuncs::IterNext;

	PyType.tp_flags = Py_TPFLAGS_DEFAULT;
	PyType.tp_doc = "Type for all UE4 exposed array iterators";

	return PyType;
}

PyTypeObject PyWrapperArrayType = InitializePyWrapperArrayType();
PyTypeObject PyWrapperArrayIteratorType = InitializePyWrapperArrayIteratorType();

void FPyWrapperArrayMetaData::AddReferencedObjects(FPyWrapperBase* Instance, FReferenceCollector& Collector)
{
	FPyWrapperArray* Self = static_cast<FPyWrapperArray*>(Instance);
	if (Self->ArrayProp && Self->ArrayInstance && !Self->OwnerContext.HasOwner())
	{
<<<<<<< HEAD
		const_cast<FArrayProperty*>(Self->ArrayProp)->AddReferencedObjects(Collector);
=======
		Self->ArrayProp.AddReferencedObjects(Collector);
>>>>>>> fa8a8d0d
		FPyReferenceCollector::AddReferencedObjectsFromProperty(Collector, Self->ArrayProp, Self->ArrayInstance);
	}
}

#endif	// WITH_PYTHON<|MERGE_RESOLUTION|>--- conflicted
+++ resolved
@@ -144,24 +144,15 @@
 		return BaseInit;
 	}
 
-<<<<<<< HEAD
-	FProperty* ArrayElementProp = PyUtil::CreateProperty(InElementDef, 1);
-=======
 	PyUtil::FPropOnScope ArrayElementProp = PyUtil::FPropOnScope::OwnedReference(PyUtil::CreateProperty(InElementDef, 1));
->>>>>>> fa8a8d0d
 	if (!ArrayElementProp)
 	{
 		PyUtil::SetPythonError(PyExc_Exception, InSelf, TEXT("Array element property was null during init"));
 		return -1;
 	}
 
-<<<<<<< HEAD
-	FArrayProperty* ArrayProp = new FArrayProperty(GetPythonPropertyContainer(), FField::GenerateFFieldName(GetPythonPropertyContainer(), FArrayProperty::StaticClass()), RF_NoFlags);
-	ArrayProp->Inner = ArrayElementProp;
-=======
 	PyUtil::FArrayPropOnScope ArrayProp = PyUtil::FArrayPropOnScope::OwnedReference(new FArrayProperty(FFieldVariant(), PyUtil::DefaultPythonPropertyName, RF_NoFlags));
 	ArrayProp->Inner = ArrayElementProp.Release();
->>>>>>> fa8a8d0d
 
 	// Need to manually call Link to fix-up some data (such as the C++ property flags) that are only set during Link
 	{
@@ -193,36 +184,22 @@
 
 	check(InProp && InValue);
 
-<<<<<<< HEAD
-	const FArrayProperty* PropToUse = nullptr;
-=======
 	PyUtil::FConstArrayPropOnScope PropToUse;
->>>>>>> fa8a8d0d
 	void* ArrayInstanceToUse = nullptr;
 	switch (InConversionMethod)
 	{
 	case EPyConversionMethod::Copy:
 	case EPyConversionMethod::Steal:
 		{
-<<<<<<< HEAD
-			FProperty* ArrayElementProp = PyUtil::CreateProperty(InProp->Inner);
-=======
 			PyUtil::FPropOnScope ArrayElementProp = PyUtil::FPropOnScope::OwnedReference(PyUtil::CreateProperty(InProp->Inner));
->>>>>>> fa8a8d0d
 			if (!ArrayElementProp)
 			{
 				PyUtil::SetPythonError(PyExc_TypeError, InSelf, *FString::Printf(TEXT("Failed to create element property from '%s' (%s)"), *InProp->Inner->GetName(), *InProp->Inner->GetClass()->GetName()));
 				return -1;
 			}
 
-<<<<<<< HEAD
-			FArrayProperty* ArrayProp = new FArrayProperty(GetPythonPropertyContainer(), FField::GenerateFFieldName(GetPythonPropertyContainer(), FArrayProperty::StaticClass()), RF_NoFlags);
-			ArrayProp->Inner = ArrayElementProp;
-			PropToUse = ArrayProp;
-=======
 			PyUtil::FArrayPropOnScope ArrayProp = PyUtil::FArrayPropOnScope::OwnedReference(new FArrayProperty(FFieldVariant(), PyUtil::DefaultPythonPropertyName, RF_NoFlags));
 			ArrayProp->Inner = ArrayElementProp.Release();
->>>>>>> fa8a8d0d
 
 			// Need to manually call Link to fix-up some data (such as the C++ property flags) that are only set during Link
 			{
@@ -1558,11 +1535,7 @@
 	FPyWrapperArray* Self = static_cast<FPyWrapperArray*>(Instance);
 	if (Self->ArrayProp && Self->ArrayInstance && !Self->OwnerContext.HasOwner())
 	{
-<<<<<<< HEAD
-		const_cast<FArrayProperty*>(Self->ArrayProp)->AddReferencedObjects(Collector);
-=======
 		Self->ArrayProp.AddReferencedObjects(Collector);
->>>>>>> fa8a8d0d
 		FPyReferenceCollector::AddReferencedObjectsFromProperty(Collector, Self->ArrayProp, Self->ArrayInstance);
 	}
 }
