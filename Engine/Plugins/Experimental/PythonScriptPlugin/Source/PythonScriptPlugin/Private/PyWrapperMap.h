// Copyright Epic Games, Inc. All Rights Reserved.

#pragma once

#include "PyWrapperBase.h"
#include "PyWrapperOwnerContext.h"
#include "PyUtil.h"

#if WITH_PYTHON

/** Python type for FPyWrapperMap */
extern PyTypeObject PyWrapperMapType;

/** Initialize the PyWrapperMap types and add them to the given Python module */
void InitializePyWrapperMap(PyGenUtil::FNativePythonModule& ModuleInfo);

/** Type for all UE4 exposed map instances */
struct FPyWrapperMap : public FPyWrapperBase
{
	/** The owner of the wrapped map instance (if any) */
	FPyWrapperOwnerContext OwnerContext;

	/** Property describing the map */
<<<<<<< HEAD
	const FMapProperty* MapProp;
=======
	PyUtil::FConstMapPropOnScope MapProp;
>>>>>>> fa8a8d0d

	/** Wrapped map instance */
	void* MapInstance;

	/** New this wrapper instance (called via tp_new for Python, or directly in C++) */
	static FPyWrapperMap* New(PyTypeObject* InType);

	/** Free this wrapper instance (called via tp_dealloc for Python) */
	static void Free(FPyWrapperMap* InSelf);

	/** Initialize this wrapper (called via tp_init for Python, or directly in C++) */
	static int Init(FPyWrapperMap* InSelf, const PyUtil::FPropertyDef& InKeyDef, const PyUtil::FPropertyDef& InValueDef);

	/** Initialize this wrapper instance to the given value (called via tp_init for Python, or directly in C++) */
	static int Init(FPyWrapperMap* InSelf, const FPyWrapperOwnerContext& InOwnerContext, const FMapProperty* InProp, void* InValue, const EPyConversionMethod InConversionMethod);

	/** Deinitialize this wrapper instance (called via Init and Free to restore the instance to its New state) */
	static void Deinit(FPyWrapperMap* InSelf);

	/** Called to validate the internal state of this wrapper instance prior to operating on it (should be called by all functions that expect to operate on an initialized type; will set an error state on failure) */
	static bool ValidateInternalState(FPyWrapperMap* InSelf);

	/** Cast the given Python object to this wrapped type (returns a new reference) */
	static FPyWrapperMap* CastPyObject(PyObject* InPyObject, FPyConversionResult* OutCastResult = nullptr);

	/** Cast the given Python object to this wrapped type, or attempt to convert the type into a new wrapped instance (returns a new reference) */
	static FPyWrapperMap* CastPyObject(PyObject* InPyObject, PyTypeObject* InType, const PyUtil::FPropertyDef& InKeyDef, const PyUtil::FPropertyDef& InValueDef, FPyConversionResult* OutCastResult = nullptr);

	/** Get the length of this container (equivalent to 'len(x)' in Python) */
	static Py_ssize_t Len(FPyWrapperMap* InSelf);

	/** Get the item with key K (equivalent to 'x[K]' in Python, returns new reference) */
	static PyObject* GetItem(FPyWrapperMap* InSelf, PyObject* InKey);

	/** Get the item with key K (equivalent to 'x.get(K, D)' in Python, returns new reference) */
	static PyObject* GetItem(FPyWrapperMap* InSelf, PyObject* InKey, PyObject* InDefault);

	/** Set the item with key K (equivalent to 'x[K] = v' in Python) */
	static int SetItem(FPyWrapperMap* InSelf, PyObject* InKey, PyObject* InValue);

	/** Set the item with key K if K isn't in the map and return the value of K (equivalent to 'x.setdefault(K, v)' in Python) */
	static PyObject* SetDefault(FPyWrapperMap* InSelf, PyObject* InKey, PyObject* InValue);

	/** Does this container have an entry with the given value? (equivalent to 'v in x' in Python) */
	static int Contains(FPyWrapperMap* InSelf, PyObject* InKey);

	/** Remove all values from this container (equivalent to 'x.clear()' in Python) */
	static int Clear(FPyWrapperMap* InSelf);

	/** Remove and return the value for key K if present, otherwise return the default, or raise KeyError if no default is given (equivalent to 'x.popitem()' in Python, returns new reference) */
	static PyObject* Pop(FPyWrapperMap* InSelf, PyObject* InKey, PyObject* InDefault);

	/** Remove and return an arbitrary pair from this map (equivalent to 'x.popitem()' in Python, returns new reference) */
	static PyObject* PopItem(FPyWrapperMap* InSelf);

	/** Update this map from another (equivalent to 'x.update(o)' in Python) */
	static int Update(FPyWrapperMap* InSelf, PyObject* InOther);

	/** Get a Python list containing the items from this map as key->value pairs */
	static PyObject* Items(FPyWrapperMap* InSelf);

	/** Get a Python list containing the keys from this map */
	static PyObject* Keys(FPyWrapperMap* InSelf);

	/** Get a Python list containing the values from this map */
	static PyObject* Values(FPyWrapperMap* InSelf);

	/** Create a new map of keys from the sequence using the given value (types are inferred) */
	static FPyWrapperMap* FromKeys(PyObject* InSequence, PyObject* InValue, PyTypeObject* InType);
};

/** Meta-data for all UE4 exposed map types */
struct FPyWrapperMapMetaData : public FPyWrapperBaseMetaData
{
	PY_METADATA_METHODS(FPyWrapperMapMetaData, FGuid(0xA6AAB38C, 0x5C174F81, 0xB80FA903, 0xBF50C8A2))

	FPyWrapperMapMetaData()
	{
	}

	/** Add object references from the given Python object to the given collector */
	virtual void AddReferencedObjects(FPyWrapperBase* Instance, FReferenceCollector& Collector) override;
};

typedef TPyPtr<FPyWrapperMap> FPyWrapperMapPtr;

#endif	// WITH_PYTHON<|MERGE_RESOLUTION|>--- conflicted
+++ resolved
@@ -21,11 +21,7 @@
 	FPyWrapperOwnerContext OwnerContext;
 
 	/** Property describing the map */
-<<<<<<< HEAD
-	const FMapProperty* MapProp;
-=======
 	PyUtil::FConstMapPropOnScope MapProp;
->>>>>>> fa8a8d0d
 
 	/** Wrapped map instance */
 	void* MapInstance;
