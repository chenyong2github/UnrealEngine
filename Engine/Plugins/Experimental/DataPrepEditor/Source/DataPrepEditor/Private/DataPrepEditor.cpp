// Copyright 1998-2019 Epic Games, Inc. All Rights Reserved.

#include "DataPrepEditor.h"

#include "BlueprintNodes/K2Node_DataprepAction.h"
#include "BlueprintNodes/K2Node_DataprepProducer.h"
#include "DataPrepContentConsumer.h"
#include "DataPrepContentProducer.h"
#include "DataPrepEditorActions.h"
#include "DataPrepEditorModule.h"
#include "DataPrepEditorStyle.h"
#include "DataPrepRecipe.h"
#include "DataprepActionAsset.h"
#include "DataprepCoreUtils.h"
#include "DataprepEditorLogCategory.h"
#include "SchemaActions/DataprepOperationMenuActionCollector.h"
#include "Widgets/DataprepAssetView.h"
#include "Widgets/SAssetsPreviewWidget.h"
#include "Widgets/SDataprepPalette.h"

#include "ActorEditorUtils.h"
#include "AssetDeleteModel.h"
#include "AssetRegistryModule.h"
#include "BlueprintNodeSpawner.h"
#include "DesktopPlatformModule.h"
#include "Dialogs/DlgPickPath.h"
#include "Dialogs/Dialogs.h"
#include "Editor.h"
#include "EditorDirectories.h"
#include "EditorStyleSet.h"
#include "Engine/World.h"
#include "EngineUtils.h"
#include "Framework/Application/SlateApplication.h"
#include "Framework/MultiBox/MultiBoxBuilder.h"
#include "GenericPlatform/GenericPlatformTime.h"
#include "HAL/FileManager.h"
#include "Kismet2/BlueprintEditorUtils.h"
#include "Kismet2/KismetEditorUtilities.h"
#include "Materials/MaterialInstance.h"
#include "Misc/Attribute.h"
#include "Misc/Guid.h"
#include "Misc/Paths.h"
#include "Misc/ScopedSlowTask.h"
#include "Modules/ModuleManager.h"
#include "ObjectTools.h"
#include "SceneOutlinerModule.h"
#include "ScopedTransaction.h"
#include "Templates/UnrealTemplate.h"
#include "Toolkits/IToolkit.h"
#include "UObject/Object.h"
#include "UnrealEdGlobals.h"
#include "Widgets/Docking/SDockTab.h"
#include "Widgets/Input/STextComboBox.h"
#include "Widgets/Layout/SBorder.h"

// Temp code for the nodes development
#include "Engine/Blueprint.h"
#include "Kismet2/BlueprintEditorUtils.h"
#include "K2Node_CustomEvent.h"
#include "DataPrepRecipe.h"
#include "Engine/BlueprintGeneratedClass.h"
#include "Kismet2/KismetEditorUtilities.h"

const FName FDataprepEditor::PipelineGraphTabId(TEXT("DataprepEditor_Pipeline_Graph"));
// end of temp code for nodes development

#define LOCTEXT_NAMESPACE "DataprepEditor"

extern const FName DataprepEditorAppIdentifier;

const FName FDataprepEditor::ScenePreviewTabId(TEXT("DataprepEditor_ScenePreview"));
const FName FDataprepEditor::AssetPreviewTabId(TEXT("DataprepEditor_AssetPreview"));
const FName FDataprepEditor::PaletteTabId(TEXT("DataprepEditor_Palette"));
const FName FDataprepEditor::DetailsTabId(TEXT("DataprepEditor_Details"));
const FName FDataprepEditor::DataprepAssetTabId(TEXT("DataprepEditor_Dataprep"));


namespace DataprepEditorUtil
{
	void DeleteActor(AActor* Actor, UWorld* World)
	{
		if (Actor == nullptr || World != Actor->GetWorld())
		{
			return;
		}

		TArray<AActor*> Children;
		Actor->GetAttachedActors(Children);

		for (AActor* ChildActor : Children)
		{
			DeleteActor(ChildActor, World);
		}

		World->DestroyActor(Actor, false, true);
	}

	void DeleteTemporaryPackage( const FString& PathToDelete );
}

class FDataprepLogger : public IDataprepLogger
{
public:
	virtual ~FDataprepLogger() {}

	// Begin IDataprepLogger interface
	virtual void LogInfo(const FText& InLogText, const UObject& InObject) override
	{
		UE_LOG( LogDataprepEditor, Log, TEXT("%s : %s"), *InObject.GetName(), *InLogText.ToString() );
	}

	virtual void LogWarning(const FText& InLogText, const UObject& InObject) override
	{
		UE_LOG( LogDataprepEditor, Warning, TEXT("%s : %s"), *InObject.GetName(), *InLogText.ToString() );
	}

	virtual void LogError(const FText& InLogText,  const UObject& InObject) override
	{
		UE_LOG( LogDataprepEditor, Error, TEXT("%s : %s"), *InObject.GetName(), *InLogText.ToString() );
	}
	// End IDataprepLogger interface

};

class FDataprepProgressReporter : public IDataprepProgressReporter
{
public:
	FDataprepProgressReporter()
	{
	}

	virtual ~FDataprepProgressReporter()
	{
	}

	virtual void PushTask( const FText& InTitle, float InAmountOfWork ) override
	{
		ProgressTasks.Emplace( new FScopedSlowTask( InAmountOfWork, InTitle, true, *GWarn ) );
		ProgressTasks.Last()->MakeDialog(true);
	}

	virtual void PopTask() override
	{
		if(ProgressTasks.Num() > 0)
		{
			ProgressTasks.Pop();
		}
	}

	// Begin IDataprepProgressReporter interface
	virtual void ReportProgress( float Progress, const FText& InMessage ) override
	{
		if( ProgressTasks.Num() > 0 )
		{
			TSharedPtr<FScopedSlowTask>& ProgressTask = ProgressTasks.Last();
			ProgressTask->EnterProgressFrame( Progress, InMessage );
		}
	}

private:
	TArray< TSharedPtr< FScopedSlowTask > > ProgressTasks;
};

FDataprepEditor::FDataprepEditor()
	: bWorldBuilt(false)
	, bIsFirstRun(false)
	, bPipelineChanged(false)
	, bIsActionMenuContextSensitive(true)
	, bSaveIntermediateBuildProducts(false)
	, PreviewWorld(nullptr)
	, bIgnoreCloseRequest(false)
	, StartNode(nullptr)
{
	FName UniqueWorldName = MakeUniqueObjectName(GetTransientPackage(), UWorld::StaticClass(), FName( *(LOCTEXT("PreviewWorld", "Preview").ToString()) ));
	PreviewWorld = TStrongObjectPtr<UWorld>(NewObject< UWorld >(GetTransientPackage(), UniqueWorldName));
	PreviewWorld->WorldType = EWorldType::EditorPreview;

	FWorldContext& WorldContext = GEngine->CreateNewWorldContext(PreviewWorld->WorldType);
	WorldContext.SetCurrentWorld(PreviewWorld.Get());

	PreviewWorld->InitializeNewWorld(UWorld::InitializationValues()
		.AllowAudioPlayback(false)
		.CreatePhysicsScene(false)
		.RequiresHitProxies(false)
		.CreateNavigation(false)
		.CreateAISystem(false)
		.ShouldSimulatePhysics(false)
		.SetTransactional(false));

	for ( ULevel* Level : PreviewWorld->GetLevels() )
	{
		for ( AActor* Actor : Level->Actors )
		{
			DefaultActorsInPreviewWorld.Add( Actor );
		}
	}
}

FDataprepEditor::~FDataprepEditor()
{
	if( DataprepAssetPtr.IsValid() )
	{
		DataprepAssetPtr->GetOnChanged().RemoveAll( this );
		DataprepAssetPtr->GetOnPipelineChange().RemoveAll( this );
	}

	if ( PreviewWorld )
	{
		GEngine->DestroyWorldContext( PreviewWorld.Get() );
		PreviewWorld->DestroyWorld( true );
		PreviewWorld.Reset();
	}

	FCoreUObjectDelegates::OnObjectPropertyChanged.RemoveAll(this);

	auto DeleteDirectory = [&](const FString& DirectoryToDelete)
	{
		const FString AbsolutePath = FPaths::ConvertRelativePathToFull( DirectoryToDelete );
		IFileManager::Get().DeleteDirectory( *AbsolutePath, false, true );
	};

	// Clean up temporary directories and data created for this session
	{

		DeleteDirectory(TempDir );

		FString PackagePathToDeleteOnDisk;
		if (FPackageName::TryConvertLongPackageNameToFilename( GetTransientContentFolder(), PackagePathToDeleteOnDisk))
		{
			DeleteDirectory( PackagePathToDeleteOnDisk );
		}

	}

	// Clean up temporary directories associated to process if no session of Dataprep editor is running
	{
		auto IsDirectoryEmpty = [&](const TCHAR* Directory) -> bool
		{
			bool bDirectoryIsEmpty = true;
			IFileManager::Get().IterateDirectory(Directory, [&](const TCHAR* FilenameOrDirectory, bool bIsDirectory) -> bool
			{
				bDirectoryIsEmpty = false;
				return false;
			});

			return bDirectoryIsEmpty;
		};

		FString RootTempDir = FPaths::Combine( GetRootTemporaryDir(), FString::FromInt( FPlatformProcess::GetCurrentProcessId() ) );
		if(IsDirectoryEmpty( *RootTempDir ))
		{
			DeleteDirectory( RootTempDir );
		}

		const FString PackagePathToDelete = FPaths::Combine( GetRootPackagePath(), FString::FromInt( FPlatformProcess::GetCurrentProcessId() ) );
		FString PackagePathToDeleteOnDisk;
		if (FPackageName::TryConvertLongPackageNameToFilename(PackagePathToDelete, PackagePathToDeleteOnDisk))
		{
			if(IsDirectoryEmpty( *PackagePathToDeleteOnDisk ))
			{
				DeleteDirectory( PackagePathToDeleteOnDisk );
			}
		}
	}
}

FName FDataprepEditor::GetToolkitFName() const
{
	return FName("DataprepEditor");
}

FText FDataprepEditor::GetBaseToolkitName() const
{
	return LOCTEXT("AppLabel", "Dataprep Editor");
}

FString FDataprepEditor::GetWorldCentricTabPrefix() const
{
	return LOCTEXT("WorldCentricTabPrefix", "Dataprep").ToString();
}

FLinearColor FDataprepEditor::GetWorldCentricTabColorScale() const
{
	return FLinearColor(0.3f, 0.2f, 0.5f, 0.5f);
}

void FDataprepEditor::RegisterTabSpawners(const TSharedRef<class FTabManager>& InTabManager)
{
	WorkspaceMenuCategory = InTabManager->AddLocalWorkspaceMenuCategory(LOCTEXT("WorkspaceMenu_DataprepEditor", "Data Preparation Editor"));

	FAssetEditorToolkit::RegisterTabSpawners(InTabManager);

	auto WorkspaceMenuCategoryRef = WorkspaceMenuCategory.ToSharedRef();

	InTabManager->RegisterTabSpawner(ScenePreviewTabId, FOnSpawnTab::CreateSP(this, &FDataprepEditor::SpawnTabScenePreview))
		.SetDisplayName(LOCTEXT("ScenePreviewTab", "Scene Preview"))
		.SetGroup(WorkspaceMenuCategoryRef)
		.SetIcon(FSlateIcon(FDataprepEditorStyle::GetStyleSetName(), "DataprepEditor.Tabs.ScenePreview"));

	InTabManager->RegisterTabSpawner(AssetPreviewTabId, FOnSpawnTab::CreateSP(this, &FDataprepEditor::SpawnTabAssetPreview))
		.SetDisplayName(LOCTEXT("AssetPreviewTab", "Asset Preview"))
		.SetGroup(WorkspaceMenuCategoryRef)
		.SetIcon(FSlateIcon(FDataprepEditorStyle::GetStyleSetName(), "DataprepEditor.Tabs.AssetPreview"));

	InTabManager->RegisterTabSpawner(PaletteTabId, FOnSpawnTab::CreateSP(this, &FDataprepEditor::SpawnTabPalette))
		.SetDisplayName(LOCTEXT("PaletteTab", "Palette"))
		.SetGroup(WorkspaceMenuCategoryRef)
		.SetIcon( FSlateIcon(FEditorStyle::GetStyleSetName(), "Kismet.Tabs.Palette"));

	InTabManager->RegisterTabSpawner(DetailsTabId, FOnSpawnTab::CreateSP(this, &FDataprepEditor::SpawnTabDetails))
		.SetDisplayName(LOCTEXT("DetailsTab", "Details"))
		.SetGroup(WorkspaceMenuCategoryRef)
		.SetIcon(FSlateIcon(FEditorStyle::GetStyleSetName(), "LevelEditor.Tabs.Details"));

	InTabManager->RegisterTabSpawner(DataprepAssetTabId, FOnSpawnTab::CreateSP(this, &FDataprepEditor::SpawnTabDataprep))
		.SetDisplayName(LOCTEXT("DataprepAssetTab", "Dataprep"))
		.SetGroup(WorkspaceMenuCategoryRef)
		.SetIcon(FSlateIcon(FEditorStyle::GetStyleSetName(), "LevelEditor.Tabs.Details"));

	// Temp code for the nodes development
	InTabManager->RegisterTabSpawner(PipelineGraphTabId, FOnSpawnTab::CreateSP(this, &FDataprepEditor::SpawnTabPipelineGraph))
		.SetDisplayName(LOCTEXT("PipelineGraphTab", "Pipeline Graph"))
		.SetGroup(WorkspaceMenuCategoryRef)
		.SetIcon(FSlateIcon(FEditorStyle::GetStyleSetName(), "GraphEditor.EventGraph_16x"));
	// end of temp code for nodes development
}

void FDataprepEditor::UnregisterTabSpawners(const TSharedRef<class FTabManager>& InTabManager)
{
	FAssetEditorToolkit::UnregisterTabSpawners(InTabManager);
	InTabManager->UnregisterTabSpawner(ScenePreviewTabId);
	InTabManager->UnregisterTabSpawner(AssetPreviewTabId);
	InTabManager->UnregisterTabSpawner(PaletteTabId);
	InTabManager->UnregisterTabSpawner(DetailsTabId);
	// Temp code for the nodes development
	InTabManager->UnregisterTabSpawner(PipelineGraphTabId);
	// end of temp code for nodes development
}

void FDataprepEditor::CleanUpTemporaryDirectories()
{
	const int32 CurrentProcessID = FPlatformProcess::GetCurrentProcessId();

	TSet<FString> TempDirectories;
	IFileManager::Get().IterateDirectory( *GetRootTemporaryDir(), [&](const TCHAR* FilenameOrDirectory, bool bIsDirectory) -> bool
	{
		if (bIsDirectory)
		{
			FString DirectoryName = FPaths::GetBaseFilename( FilenameOrDirectory );
			if(FCString::IsNumeric( *DirectoryName ))
			{

				int32 ProcessID = FCString::Atoi( *DirectoryName );
				if(ProcessID != CurrentProcessID)
				{
					FProcHandle ProcHandle = FPlatformProcess::OpenProcess( ProcessID );

					// Delete directories if process is not valid
					bool bDeleteDirectories = !ProcHandle.IsValid();

					// Process is valid, check if application associated with process id is UE4 editor
					if(!bDeleteDirectories)
					{
						const FString ApplicationName = FPlatformProcess::GetApplicationName( ProcessID );
						bDeleteDirectories = !ApplicationName.StartsWith(TEXT("UE4Editor"));
					}

					if(bDeleteDirectories)
					{
						FString PackagePathToDelete = FPaths::Combine( GetRootPackagePath(), DirectoryName );
						FString PackagePathToDeleteOnDisk;
						if (FPackageName::TryConvertLongPackageNameToFilename(PackagePathToDelete, PackagePathToDeleteOnDisk))
						{
							TempDirectories.Add( MoveTemp(PackagePathToDeleteOnDisk) );
						}

						TempDirectories.Emplace( FilenameOrDirectory );
					}
				}
			}
		}
		return true;
	});

	for(FString& TempDirectory : TempDirectories)
	{
		FString AbsolutePath = FPaths::ConvertRelativePathToFull( TempDirectory );
		IFileManager::Get().DeleteDirectory( *AbsolutePath, false, true );
	}
}

const FString& FDataprepEditor::GetRootTemporaryDir()
{
	static FString RootTemporaryDir = FPaths::Combine(FPaths::ProjectIntermediateDir(), TEXT("DataprepTemp") );
	return RootTemporaryDir;
}

const FString& FDataprepEditor::GetRootPackagePath()
{
	static FString RootPackagePath( TEXT("/DataprepEditor/Transient") );
	return RootPackagePath;
}

void FDataprepEditor::InitDataprepEditor(const EToolkitMode::Type Mode, const TSharedPtr<IToolkitHost>& InitToolkitHost, UDataprepAsset* InDataprepAsset)
{
	DataprepAssetPtr = TWeakObjectPtr<UDataprepAsset>(InDataprepAsset);
	check( DataprepAssetPtr.IsValid() );

	DataprepAssetPtr->GetOnChanged().AddRaw( this, &FDataprepEditor::OnDataprepAssetChanged );
	DataprepAssetPtr->GetOnPipelineChange().AddRaw( this, &FDataprepEditor::OnDataprepPipelineChange );


	// Assign unique session identifier
	SessionID = FGuid::NewGuid().ToString();

	// Create temporary directory to store transient data
	CleanUpTemporaryDirectories();
	TempDir = FPaths::Combine( GetRootTemporaryDir(), FString::FromInt( FPlatformProcess::GetCurrentProcessId() ), SessionID);
	IFileManager::Get().MakeDirectory(*TempDir);

	// Temp code for the nodes development
	DataprepRecipeBPPtr = DataprepAssetPtr->DataprepRecipeBP;
	check( DataprepRecipeBPPtr.IsValid() );

	// Necessary step to regenerate blueprint generated class
	// Note that this compilation will always succeed as Dataprep node does not have real body
	// #ueent_todo: Is there a better solution
	{
		FKismetEditorUtilities::CompileBlueprint( DataprepRecipeBPPtr.Get(), EBlueprintCompileOptions::None, nullptr );
	}

	UEdGraph* PipelineGraph = FBlueprintEditorUtils::FindEventGraph(DataprepRecipeBPPtr.Get());
	check( PipelineGraph );

	for( UEdGraphNode* GraphNode : PipelineGraph->Nodes )
	{
		if( GraphNode->IsA<UK2Node_DataprepProducer>() )
		{
			StartNode = GraphNode;
		}
		else if(StartNode != nullptr)
		{
			break;
		}
	}

	// This should normally happen only with a brand new Dataprep asset
	if( StartNode == nullptr )
	{
		UEdGraph* EventGraph = FBlueprintEditorUtils::FindEventGraph(DataprepRecipeBPPtr.Get());

		IBlueprintNodeBinder::FBindingSet Bindings;
		UK2Node_DataprepProducer* ProducerNode = Cast<UK2Node_DataprepProducer>(UBlueprintNodeSpawner::Create<UK2Node_DataprepProducer>()->Invoke(EventGraph, Bindings, FVector2D(-100,0)));

		ProducerNode->SetDataprepAsset( DataprepAssetPtr.Get() );
		StartNode = ProducerNode;
	}
	// end of temp code for nodes development

	GEditor->RegisterForUndo(this);

	// Register our commands. This will only register them if not previously registered
	FDataprepEditorCommands::Register();

	BindCommands();

	CreateTabs();

	const TSharedRef<FTabManager::FLayout> StandaloneDefaultLayout = FTabManager::NewLayout("Standalone_DataprepEditor_Layout_v0.3")
		->AddArea
		(
			FTabManager::NewPrimaryArea()->SetOrientation(Orient_Vertical)
			->Split
			(
				FTabManager::NewStack()
				->SetSizeCoefficient(0.1f)
				->SetHideTabWell(true)
				->AddTab(GetToolbarTabId(), ETabState::OpenedTab)
				// Don't want the secondary toolbar tab to be opened if there's nothing in it
				//->AddTab(SecondaryToolbarTabId, ETabState::ClosedTab)
			)
			->Split
			(
				FTabManager::NewSplitter()->SetOrientation(Orient_Horizontal)
				->Split
				(
					FTabManager::NewSplitter()->SetOrientation(Orient_Vertical)
					->SetSizeCoefficient(0.9f)
					->Split
					(
						FTabManager::NewSplitter()->SetOrientation(Orient_Horizontal)
						->SetSizeCoefficient(0.5f)
						->Split
						(
							FTabManager::NewStack()
							->SetSizeCoefficient(0.5f)
							->AddTab(ScenePreviewTabId, ETabState::OpenedTab)
							->SetHideTabWell( true )
						)
						->Split
						(
							FTabManager::NewStack()
							->SetSizeCoefficient(0.5f)
							->AddTab(AssetPreviewTabId, ETabState::OpenedTab)
							->SetHideTabWell( true )
						)
					)
					->Split
					(
						FTabManager::NewSplitter()->SetOrientation(Orient_Horizontal)
						->Split
						(
							FTabManager::NewStack()
							->SetSizeCoefficient(0.15f)
							->AddTab(PaletteTabId, ETabState::OpenedTab)
							->SetHideTabWell( true )
						)
						// Temp code for the nodes development
						->Split
						(
							FTabManager::NewStack()
							->SetSizeCoefficient(0.85f)
							->AddTab(PipelineGraphTabId, ETabState::OpenedTab)
							->SetHideTabWell( true )
						)
						// end of temp code for nodes development
					)
				)
				->Split
				(
					FTabManager::NewSplitter()->SetOrientation(Orient_Vertical)
					->SetSizeCoefficient(0.25f)
					->Split
					(
						FTabManager::NewStack()
						->SetSizeCoefficient(0.25f)
						->AddTab(DataprepAssetTabId, ETabState::OpenedTab)
						->SetHideTabWell(true)
					)
					->Split
					(
						FTabManager::NewStack()
						->SetSizeCoefficient(0.75f)
						->AddTab(DetailsTabId, ETabState::OpenedTab)
					)
				)
			)
		);

	const bool bCreateDefaultStandaloneMenu = true;
	const bool bCreateDefaultToolbar = true;
	FAssetEditorToolkit::InitAssetEditor( Mode, InitToolkitHost, DataprepEditorAppIdentifier, StandaloneDefaultLayout, bCreateDefaultToolbar, bCreateDefaultStandaloneMenu, InDataprepAsset );

	ExtendMenu();
	ExtendToolBar();
	RegenerateMenusAndToolbars();
}

void FDataprepEditor::BindCommands()
{
	const FDataprepEditorCommands& Commands = FDataprepEditorCommands::Get();

	const TSharedRef<FUICommandList>& UICommandList = GetToolkitCommands();

	//UICommandList->MapAction(FGenericCommands::Get().Delete,
	//	FExecuteAction::CreateSP(this, &FDataprepEditor::DeleteSelected),
	//	FCanExecuteAction::CreateSP(this, &FDataprepEditor::CanDeleteSelected));

	//UICommandList->MapAction(FGenericCommands::Get().Undo,
	//	FExecuteAction::CreateSP(this, &FDataprepEditor::UndoAction));

	//UICommandList->MapAction(FGenericCommands::Get().Redo,
	//	FExecuteAction::CreateSP(this, &FDataprepEditor::RedoAction));

	// Temp code for the nodes development
	UICommandList->MapAction(
		Commands.CompileGraph,
		FExecuteAction::CreateSP(this, &FDataprepEditor::OnCompile));
	// end of temp code for nodes development

	UICommandList->MapAction(
		Commands.SaveScene,
		FExecuteAction::CreateSP(this, &FDataprepEditor::OnSaveScene));

	UICommandList->MapAction(
		Commands.BuildWorld,
		FExecuteAction::CreateSP( this, &FDataprepEditor::OnBuildWorld ),
		FCanExecuteAction::CreateSP( this, &FDataprepEditor::CanBuildWorld ) );

	UICommandList->MapAction(
		Commands.ExecutePipeline,
		FExecuteAction::CreateSP(this, &FDataprepEditor::OnExecutePipeline),
		FCanExecuteAction::CreateSP(this, &FDataprepEditor::CanExecutePipeline));

	UICommandList->MapAction(
		Commands.CommitWorld,
		FExecuteAction::CreateSP(this, &FDataprepEditor::OnCommitWorld),
		FCanExecuteAction::CreateSP(this, &FDataprepEditor::CanCommitWorld));
}

void FDataprepEditor::OnSaveScene()
{
}

void FDataprepEditor::OnBuildWorld()
{
	UDataprepAsset* DataprepAsset = GetDataprepAsset();
	if (!ensureAlways(DataprepAsset))
	{
		return;
	}

	if (!ensureAlways(PreviewWorld.IsValid()))
	{
		return;
	}

	if (DataprepAsset->GetProducersCount() == 0)
	{
		ResetBuildWorld();
		return;
	}

	uint64 StartTime = FPlatformTime::Cycles64();
	UE_LOG( LogDataprepEditor, Log, TEXT("Importing ...") );

	CleanPreviewWorld();

	UPackage* TransientPackage = NewObject< UPackage >( nullptr, *GetTransientContentFolder(), RF_Transient );
	TransientPackage->FullyLoad();

	// #ueent_todo: Add progress reporter and logger to Dataprep editor
	UDataprepContentProducer::ProducerContext Context;
	Context.SetWorld( PreviewWorld.Get() )
		.SetRootPackage( TransientPackage )
		.SetLogger( TSharedPtr< IDataprepLogger >( new FDataprepLogger ) )
		.SetProgressReporter( TSharedPtr< IDataprepProgressReporter >( new FDataprepProgressReporter() ) );

	DataprepAssetPtr->RunProducers( Context, Assets );

	CachedAssets.Reset();
	CachedAssets.Append( Assets );

	UpdatePreviewPanels();
	bWorldBuilt = true;
	bIsFirstRun = true;

	// Log time spent to import incoming file in minutes and seconds
	double ElapsedSeconds = FPlatformTime::ToSeconds64(FPlatformTime::Cycles64() - StartTime);

	int ElapsedMin = int(ElapsedSeconds / 60.0);
	ElapsedSeconds -= 60.0 * (double)ElapsedMin;
	UE_LOG( LogDataprepEditor, Log, TEXT("Import took [%d min %.3f s]"), ElapsedMin, ElapsedSeconds );

	TakeSnapshot();
}

void FDataprepEditor::OnDataprepAssetChanged( FDataprepAssetChangeType ChangeType, int32 Index )
{
	switch(ChangeType)
	{
		case FDataprepAssetChangeType::ConsumerModified:
			{
				UpdatePreviewPanels();
			}
			break;

		case FDataprepAssetChangeType::BlueprintModified:
			{
				OnDataprepPipelineChange( nullptr );
			}
			break;

		case FDataprepAssetChangeType::ProducerAdded:
		case FDataprepAssetChangeType::ProducerRemoved:
		case FDataprepAssetChangeType::ProducerModified:
			{
				// Just reset world for the time being
				ResetBuildWorld();
			}
			break;

		default:
			break;

	}
}

void FDataprepEditor::OnDataprepPipelineChange(UObject* ChangedObject)
{
	bPipelineChanged = true;
}

void FDataprepEditor::ResetBuildWorld()
{
	bWorldBuilt = false;
	CleanPreviewWorld();
	UpdatePreviewPanels();
	DataprepEditorUtil::DeleteTemporaryPackage( GetTransientContentFolder() );
}

void FDataprepEditor::CleanPreviewWorld()
{
	// Destroy all actors in preview world
	for (ULevel* Level : PreviewWorld->GetLevels())
	{
		TArray<AActor*> LevelActors( Level->Actors );

		for( AActor* Actor : LevelActors )
		{
			if (Actor && !Actor->IsPendingKill() && !DefaultActorsInPreviewWorld.Contains(Actor))
			{
				PreviewWorld->EditorDestroyActor(Actor, true);

				// Since deletion can be delayed, rename to avoid future name collision
				// Call UObject::Rename directly on actor to avoid AActor::Rename which unnecessarily sunregister and re-register components
				Actor->UObject::Rename(nullptr, GetTransientPackage(), REN_DontCreateRedirectors | REN_ForceNoResetLoaders);
			}
		}
	}

	// Delete assets which are still in the transient content folder
	const FString TransientContentFolder( GetTransientContentFolder() );
	TArray<UObject*> ObjectsToDelete;
	for( TWeakObjectPtr<UObject>& Asset : CachedAssets )
	{
		if( UObject* ObjectToDelete = Asset.Get() )
		{
			FString PackagePath = ObjectToDelete->GetOutermost()->GetName();
			if( PackagePath.StartsWith( TransientContentFolder ) )
			{
				ObjectToDelete->Rename( nullptr, GetTransientPackage(), REN_DontCreateRedirectors | REN_NonTransactional );
				ObjectsToDelete.Add( ObjectToDelete );
<<<<<<< HEAD
=======

				// Remove geometry from static meshes to be deleted to avoid unwanted rebuild done when calling FDataprepCoreUtils::PurgeObjects
				// #ueent_todo: This is a temporary solution. Need to find a better way to do that
				if( UStaticMesh* StaticMesh = Cast<UStaticMesh>( ObjectToDelete ) )
				{
					StaticMesh->ReleaseResources();
					StaticMesh->ClearMeshDescriptions();
					StaticMesh->GetSourceModels().Empty();
					StaticMesh->StaticMaterials.Empty();
				}
>>>>>>> 3b7e656b
			}
		}
	}

	FDataprepCoreUtils::PurgeObjects( MoveTemp( ObjectsToDelete ) );

	CachedAssets.Reset();
	Assets.Reset();

	PreviewWorld->CleanupActors();
}

void FDataprepEditor::OnExecutePipeline()
{
	if( DataprepAssetPtr->GetConsumer() == nullptr )
	{
		return;
	}

	if(!bIsFirstRun)
	{
		RestoreFromSnapshot();
	}

	TSharedPtr< IDataprepProgressReporter > ProgressReporter( new FDataprepProgressReporter() );

	// Trigger execution of data preparation operations on world attached to recipe
	{
		// Some operation can indirectly call FAssetEditorManager::CloseAllAssetEditors (eg. Remove Asset)
		// Editors can individually refuse this request: we ignore it during the pipeline traversal.
		TGuardValue<bool> IgnoreCloseRequestGuard(bIgnoreCloseRequest, true);

		// Start of temp code for nodes execution
		// Simulate sequential execution of Dataprep actions starting at StartNode
		TSet<UK2Node_DataprepAction*> ActionNodesExecuted;
		UEdGraphPin* StartNodePin = StartNode->FindPin(UEdGraphSchema_K2::PN_Then, EGPD_Output);
		if( StartNodePin && StartNodePin->LinkedTo.Num() > 0 )
		{
			int32 ActionNodeCount = 0;
			for( UEdGraphPin* NextNodeInPin = StartNodePin->LinkedTo[0]; NextNodeInPin != nullptr ; )
			{
				UEdGraphNode* NextNode = NextNodeInPin->GetOwningNode();

				if(UK2Node_DataprepAction* ActionNode = Cast<UK2Node_DataprepAction>(NextNode))
				{
					++ActionNodeCount;
				}

				UEdGraphPin* NextNodeOutPin = NextNode->FindPin( UEdGraphSchema_K2::PN_Then, EGPD_Output );
				NextNodeInPin = NextNodeOutPin ? ( NextNodeOutPin->LinkedTo.Num() > 0 ? NextNodeOutPin->LinkedTo[0] : nullptr ) : nullptr;
			}

			ActionNodesExecuted.Reserve( ActionNodeCount );

			FDataprepProgressTask Task( *ProgressReporter, LOCTEXT( "DataprepEditor_ExecutingPipeline", "Executing pipeline ..." ), (float)ActionNodeCount, 1.0f );

			for( UEdGraphPin* NextNodeInPin = StartNodePin->LinkedTo[0]; NextNodeInPin != nullptr ; )
			{
				UEdGraphNode* NextNode = NextNodeInPin->GetOwningNode();
				if( UK2Node_DataprepAction* ActionNode = Cast<UK2Node_DataprepAction>( NextNode ) )
				{
					Task.ReportNextStep( FText::Format( LOCTEXT( "DataprepEditor_ExecutingAction", "Executing \"{0}\" ..."), ActionNode->GetNodeTitle( ENodeTitleType::FullTitle ) ) );

					// Break the loop if the node had already been executed
					if( ActionNodesExecuted.Find( ActionNode ) )
					{
						break;
					}

					// Collect all objects the action should be applied on
					// Done for each action node since an operation in an action could modify the world or add/remove assets
					TArray<UObject*> Objects;
					Objects.Reserve( PreviewWorld->GetCurrentLevel()->Actors.Num() + Assets.Num() );

					for( TWeakObjectPtr<UObject>& Object : Assets )
					{
						if( Object.IsValid() && !Object.Get()->IsPendingKill() )
						{
							Objects.Add( Object.Get()  );
						}
					}

					for( AActor* Actor : PreviewWorld->GetCurrentLevel()->Actors )
					{
						const bool bIsValidActor = Actor &&
							!Actor->IsPendingKill() &&
							Actor->IsEditable() &&
							!Actor->IsTemplate() &&
							!FActorEditorUtils::IsABuilderBrush(Actor) &&
							!Actor->IsA(AWorldSettings::StaticClass());

						if( bIsValidActor )
						{
							Objects.Add( Actor  );
						}
					}

					// Execute action
					ActionNode->GetDataprepAction()->Execute( Objects );
					ActionNodesExecuted.Add( ActionNode );

					// Update array of assets in case something was removed
					int32 Index = 0;
					while ( Index < Assets.Num() )
					{
						UObject* Object = Assets[Index].Get();
						if ( Object && Object->IsValidLowLevel() )
						{
							Index++;
						}
						else
						{
							Assets.RemoveAtSwap(Index);
						}
					}

					// World may have changed, update asset preview and scene outliner
					UpdatePreviewPanels();
				}

				UEdGraphPin* NextNodeOutPin = NextNode->FindPin( UEdGraphSchema_K2::PN_Then, EGPD_Output );
				NextNodeInPin = NextNodeOutPin ? ( NextNodeOutPin->LinkedTo.Num() > 0 ? NextNodeOutPin->LinkedTo[0] : nullptr ) : nullptr;
			}
			// End of temp code for nodes execution
		}
	}

	// Add assets which may have been created by actions
	for( TWeakObjectPtr<UObject>& Asset : Assets )
	{
		if( Asset.IsValid() )
		{
			CachedAssets.Add( Asset );
		}
	}

	// Indicate pipeline has been executed at least once
	bIsFirstRun = false;
	// Reset tracking of pipeline changes between execution
	bPipelineChanged = false;
}

void FDataprepEditor::OnCommitWorld()
{
	// Pipeline has not been executed, validate with user this is intentional
	if( bIsFirstRun )
	{
		UEdGraphPin* StartNodePin = StartNode->FindPin( UEdGraphSchema_K2::PN_Then, EGPD_Output );
		if(StartNodePin && StartNodePin->LinkedTo.Num() > 0)
		{
			const FText Title( LOCTEXT( "DataprepEditor_ProceedWithCommit", "Proceed with commit" ) );
			const FText Message( LOCTEXT( "DataprepEditor_ConfirmCommitPipelineNotExecuted", "The action pipeline has not been executed.\nDo you want to proceeed with the commit anyway?" ) );

			if( OpenMsgDlgInt( EAppMsgType::YesNo, Message, Title ) == EAppReturnType::No )
			{
				return;
			}
		}
	}
	// Pipeline has changed without being executed, validate with user this is intentional
	else if( !bIsFirstRun && bPipelineChanged )
	{
		const FText Title( LOCTEXT( "DataprepEditor_ProceedWithCommit", "Proceed with commit" ) );
		const FText Message( LOCTEXT( "DataprepEditor_ConfirmCommitPipelineChanged", "The action pipeline has changed since last execution.\nDo you want to proceeed with the commit anyway?" ) );

		if( OpenMsgDlgInt( EAppMsgType::YesNo, Message, Title ) == EAppReturnType::No )
		{
			return;
		}
	}

	// Finalize assets
	TArray<TWeakObjectPtr<UObject>> ValidAssets( MoveTemp(Assets) );

	UDataprepContentConsumer::ConsumerContext Context;
	Context.SetWorld( PreviewWorld.Get() )
		.SetAssets( ValidAssets )
		.SetTransientContentFolder( GetTransientContentFolder() )
		.SetLogger( TSharedPtr<IDataprepLogger>( new FDataprepLogger ) )
		.SetProgressReporter( TSharedPtr< IDataprepProgressReporter >( new FDataprepProgressReporter() ) );

	FString OutReason;
	if( !DataprepAssetPtr->RunConsumer( Context, OutReason ) )
	{
		// #ueent_todo: Inform consumer failed
	}

	ResetBuildWorld();
}

void FDataprepEditor::ExtendMenu()
{
	IDataprepEditorModule* DataprepEditorModule = &FModuleManager::LoadModuleChecked<IDataprepEditorModule>("DataprepEditor");
	AddMenuExtender(DataprepEditorModule->GetMenuExtensibilityManager()->GetAllExtenders(GetToolkitCommands(), GetEditingObjects()));
}

void FDataprepEditor::ExtendToolBar()
{
	struct Local
	{
		static void FillToolbar(FToolBarBuilder& ToolbarBuilder, FDataprepEditor* ThisEditor)
		{
			ToolbarBuilder.BeginSection("Run");
			{
				ToolbarBuilder.AddToolBarButton(FDataprepEditorCommands::Get().BuildWorld);
				ToolbarBuilder.AddToolBarButton(FDataprepEditorCommands::Get().ExecutePipeline);
				ToolbarBuilder.AddToolBarButton(FDataprepEditorCommands::Get().CommitWorld);
			}
			ToolbarBuilder.EndSection();
		}
	};

	TSharedPtr<FExtender> ToolbarExtender = MakeShareable(new FExtender);

	FDataprepEditor* ThisEditor = this;

	ToolbarExtender->AddToolBarExtension(
		"Asset",
		EExtensionHook::After,
		ToolkitCommands,
		FToolBarExtensionDelegate::CreateStatic(&Local::FillToolbar, ThisEditor)
	);

	AddToolbarExtender(ToolbarExtender);

	IDataprepEditorModule* DataprepEditorModule = &FModuleManager::LoadModuleChecked<IDataprepEditorModule>("DataprepEditor");
	AddToolbarExtender(DataprepEditorModule->GetToolBarExtensibilityManager()->GetAllExtenders(GetToolkitCommands(), GetEditingObjects()));
}

void FDataprepEditor::CreateTabs()
{
	AssetPreviewView = SNew(AssetPreviewWidget::SAssetsPreviewWidget);
	AssetPreviewView->OnSelectionChanged().AddLambda(
		[this](TSet< UObject* > Selection)
		{
			SetDetailsObjects(MoveTemp(Selection), false);
		}
	);

	DataprepAssetView = SNew( SDataprepAssetView, DataprepAssetPtr.Get(), PipelineEditorCommands );

	CreateScenePreviewTab();

	// Create Details Panel
	CreateDetailsViews();

	// Temp code for the nodes development
	// Create Pipeline Editor
	CreatePipelineEditor();
	// end of temp code for nodes development

}

// Temp code for the nodes development
TSharedRef<SDockTab> FDataprepEditor::SpawnTabPipelineGraph(const FSpawnTabArgs & Args)
{
	check(Args.GetTabId() == PipelineGraphTabId);

	return SNew(SDockTab)
		//.Icon(FDataprepEditorStyle::Get()->GetBrush("DataprepEditor.Tabs.Pipeline"))
		.Label(LOCTEXT("DataprepEditor_PipelineTab_Title", "Pipeline"))
		[
			PipelineView.ToSharedRef()
		];
}
// end of temp code for nodes development

void FDataprepEditor::CreateScenePreviewTab()
{
	FSceneOutlinerModule& SceneOutlinerModule = FModuleManager::Get().LoadModuleChecked<FSceneOutlinerModule>("SceneOutliner");
	SceneOutliner::FInitializationOptions SceneOutlinerOptions = SceneOutliner::FInitializationOptions();
	SceneOutlinerOptions.SpecifiedWorldToDisplay = PreviewWorld.Get();
	SceneOutliner = SceneOutlinerModule.CreateSceneOutliner(SceneOutlinerOptions,
		FOnActorPicked::CreateLambda(
			[this](AActor* PickedActor)
			{
				TSet< UObject* > Selection;
				Selection.Add(PickedActor);

				SetDetailsObjects(MoveTemp(Selection), false);
			}
			)
		);

		SAssignNew(ScenePreviewView, SBorder)
		.Padding(2.f)
		.BorderImage(FEditorStyle::GetBrush("ToolPanel.GroupBorder"))
		[
			SNew(SOverlay)
			+ SOverlay::Slot()
			.HAlign(HAlign_Fill)
			.VAlign(VAlign_Fill)
			[
				SceneOutliner.ToSharedRef()
			]
		];
}

TSharedRef<SDockTab> FDataprepEditor::SpawnTabScenePreview(const FSpawnTabArgs & Args)
{
	check(Args.GetTabId() == ScenePreviewTabId);

	return SNew(SDockTab)
		//.Icon(FDataprepEditorStyle::Get()->GetBrush("DataprepEditor.Tabs.ScenePreview"))
		.Label(LOCTEXT("DataprepEditor_ScenePreviewTab_Title", "Scene Preview"))
		[
			ScenePreviewView.ToSharedRef()
		];
}

TSharedRef<SDockTab> FDataprepEditor::SpawnTabAssetPreview(const FSpawnTabArgs & Args)
{
	check(Args.GetTabId() == AssetPreviewTabId);

	return SNew(SDockTab)
		//.Icon(FDataprepEditorStyle::Get()->GetBrush("DataprepEditor.Tabs.AssetPreview"))
		.Label(LOCTEXT("DataprepEditor_AssetPreviewTab_Title", "Asset Preview"))
		[
			SNew(SBorder)
			.Padding(2.f)
			.BorderImage(FEditorStyle::GetBrush("ToolPanel.GroupBorder"))
			[
				AssetPreviewView.ToSharedRef()
			]
		];
}

TSharedRef<SDockTab> FDataprepEditor::SpawnTabPalette(const FSpawnTabArgs & Args)
{
	check(Args.GetTabId() == PaletteTabId);

	return SNew(SDockTab)
		.Icon(FSlateIcon(FEditorStyle::GetStyleSetName(), "Kismet.Tabs.Palette").GetIcon())
		.Label(LOCTEXT("PaletteTab", "Palette"))
		[
			SNew(SDataprepPalette)
		];
}

TSharedRef<SDockTab> FDataprepEditor::SpawnTabDataprep(const FSpawnTabArgs & Args)
{
	check(Args.GetTabId() == DataprepAssetTabId);

	return SNew(SDockTab)
	.Label(LOCTEXT("DataprepEditor_DataprepTab_Title", "Dataprep"))
	[
		SNew(SBorder)
		.Padding(2.f)
		.BorderImage(FEditorStyle::GetBrush("ToolPanel.GroupBorder"))
		[
			DataprepAssetView.ToSharedRef()
		]
	];
}

void FDataprepEditor::UpdatePreviewPanels()
{
	// #ueent_todo: There should be a event triggered to inform listeners
	//				   that new assets have been generated.
	AssetPreviewView->ClearAssetList();
	FString SubstitutePath = DataprepAssetPtr->GetOutermost()->GetName();
	if(DataprepAssetPtr->GetConsumer() != nullptr && !DataprepAssetPtr->GetConsumer()->GetTargetContentFolder().IsEmpty())
	{
		SubstitutePath = DataprepAssetPtr->GetConsumer()->GetTargetContentFolder();
	}
	AssetPreviewView->SetAssetsList( Assets, GetTransientContentFolder(), SubstitutePath );
	SceneOutliner->Refresh();
}

bool FDataprepEditor::OnRequestClose()
{
	return !bIgnoreCloseRequest;
}

bool FDataprepEditor::CanBuildWorld()
{
	return DataprepAssetPtr->GetProducersCount() > 0;
}

bool FDataprepEditor::CanExecutePipeline()
{
	return bWorldBuilt;
}

bool FDataprepEditor::CanCommitWorld()
{
	// Execution of pipeline is not required. User can directly commit result of import
	return bWorldBuilt && DataprepAssetPtr->GetConsumer() != nullptr;
}


FString FDataprepEditor::GetTransientContentFolder()
{
	return FPaths::Combine( GetRootPackagePath(), FString::FromInt( FPlatformProcess::GetCurrentProcessId() ), SessionID );
}

void DataprepEditorUtil::DeleteTemporaryPackage( const FString& PathToDelete )
{
	// See ContentBrowserUtils::LoadAssetsIfNeeded
	// See ContentBrowserUtils::DeleteFolders

	FAssetRegistryModule& AssetRegistryModule = FModuleManager::Get().LoadModuleChecked<FAssetRegistryModule>(TEXT("AssetRegistry"));

	// Form a filter from the path to delete
	FARFilter Filter;
	Filter.bRecursivePaths = true;
	new (Filter.PackagePaths) FName( *PathToDelete );

	// Query for a list of assets in the path to delete
	TArray<FAssetData> AssetDataList;
	AssetRegistryModule.Get().GetAssets(Filter, AssetDataList);

	// Delete all registered objects which are in  memory and under this path
	{
		TArray<UObject*> AssetsToDelete;
		AssetsToDelete.Reserve(AssetDataList.Num());
		for(const FAssetData& AssetData : AssetDataList)
		{
			FSoftObjectPath ObjectPath( AssetData.ObjectPath.ToString() );

			if(UObject* Object = ObjectPath.ResolveObject())
			{
				AssetsToDelete.Add(Object);
			}
		}

		if(AssetsToDelete.Num() > 0)
		{
			// #ueent_todo: We should not use ObjectTools::DeleteObjects but FAssetDeleteModel 
			ObjectTools::DeleteObjects(AssetsToDelete, false);
		}
	}

	// Delete all assets not in memory but on disk
	{
		struct FEmptyFolderVisitor : public IPlatformFile::FDirectoryVisitor
		{
			bool bIsEmpty;

			FEmptyFolderVisitor()
				: bIsEmpty(true)
			{
			}

			virtual bool Visit(const TCHAR* FilenameOrDirectory, bool bIsDirectory) override
			{
				if (!bIsDirectory)
				{
					bIsEmpty = false;
					return false; // abort searching
				}

				return true; // continue searching
			}
		};

		FString PathToDeleteOnDisk;
		if (FPackageName::TryConvertLongPackageNameToFilename(PathToDelete, PathToDeleteOnDisk))
		{
			if(IFileManager::Get().DirectoryExists( *PathToDeleteOnDisk ))
			{
				// Look for files on disk in case the folder contains things not tracked by the asset registry
				FEmptyFolderVisitor EmptyFolderVisitor;
				IFileManager::Get().IterateDirectoryRecursively(*PathToDeleteOnDisk, EmptyFolderVisitor);

				if (EmptyFolderVisitor.bIsEmpty && IFileManager::Get().DeleteDirectory(*PathToDeleteOnDisk, false, true))
				{
					AssetRegistryModule.Get().RemovePath(PathToDelete);
				}
			}
			// Request deletion anyway
			else
			{
				AssetRegistryModule.Get().RemovePath(PathToDelete);
			}
		}
	}

	// Check that no asset remains
	AssetDataList.Reset();
	AssetRegistryModule.Get().GetAssets(Filter, AssetDataList);
	//ensure(AssetDataList.Num() == 0);
}

#undef LOCTEXT_NAMESPACE<|MERGE_RESOLUTION|>--- conflicted
+++ resolved
@@ -731,8 +731,6 @@
 			{
 				ObjectToDelete->Rename( nullptr, GetTransientPackage(), REN_DontCreateRedirectors | REN_NonTransactional );
 				ObjectsToDelete.Add( ObjectToDelete );
-<<<<<<< HEAD
-=======
 
 				// Remove geometry from static meshes to be deleted to avoid unwanted rebuild done when calling FDataprepCoreUtils::PurgeObjects
 				// #ueent_todo: This is a temporary solution. Need to find a better way to do that
@@ -743,12 +741,19 @@
 					StaticMesh->GetSourceModels().Empty();
 					StaticMesh->StaticMaterials.Empty();
 				}
->>>>>>> 3b7e656b
-			}
-		}
-	}
+			}
+		}
+	}
+
+	// #ueent_todo: Should we find a better way to silently delete assets?
+	// Disable warnings from LogStaticMesh because FDataprepCoreUtils::PurgeObjects is pretty verbose on harmless warnings
+	ELogVerbosity::Type PrevLogStaticMeshVerbosity = LogStaticMesh.GetVerbosity();
+	LogStaticMesh.SetVerbosity( ELogVerbosity::Error );
 
 	FDataprepCoreUtils::PurgeObjects( MoveTemp( ObjectsToDelete ) );
+
+	// Restore LogStaticMesh verbosity
+	LogStaticMesh.SetVerbosity( PrevLogStaticMeshVerbosity );
 
 	CachedAssets.Reset();
 	Assets.Reset();
