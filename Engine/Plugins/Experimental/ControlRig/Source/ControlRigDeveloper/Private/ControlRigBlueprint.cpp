// Copyright Epic Games, Inc. All Rights Reserved.

#include "ControlRigBlueprint.h"
#include "ControlRigBlueprintGeneratedClass.h"
#include "EdGraph/EdGraph.h"
#include "EdGraphNode_Comment.h"
#include "Modules/ModuleManager.h"
#include "Engine/SkeletalMesh.h"
#include "BlueprintActionDatabaseRegistrar.h"
#include "ControlRig.h"
#include "Graph/ControlRigGraph.h"
#include "Graph/ControlRigGraphNode.h"
#include "UObject/UObjectGlobals.h"
#include "ControlRigObjectVersion.h"
#include "ControlRigDeveloper.h"
#include "Curves/CurveFloat.h"
#include "BlueprintCompilationManager.h"
#include "RigVMCompiler/RigVMCompiler.h"
#include "RigVMCore/RigVMRegistry.h"
#include "Units/Execution/RigUnit_BeginExecution.h"

#if WITH_EDITOR
#include "IControlRigEditorModule.h"
#include "Kismet2/BlueprintEditorUtils.h"
#include "ControlRigBlueprintUtils.h"
#include "Settings/ControlRigSettings.h"
#endif//WITH_EDITOR

#define LOCTEXT_NAMESPACE "ControlRigBlueprint"

TArray<UControlRigBlueprint*> UControlRigBlueprint::sCurrentlyOpenedRigBlueprints;

UControlRigBlueprint::UControlRigBlueprint(const FObjectInitializer& ObjectInitializer)
{
	bSuspendModelNotificationsForSelf = false;
	bSuspendModelNotificationsForOthers = false;

#if WITH_EDITORONLY_DATA
	GizmoLibrary = UControlRigSettings::Get()->DefaultGizmoLibrary;
#endif

	bRecompileOnLoad = 0;
	bAutoRecompileVM = true;
	bVMRecompilationRequired = false;
	VMRecompilationBracket = 0;

	Model = ObjectInitializer.CreateDefaultSubobject<URigVMGraph>(this, TEXT("Model"));
	Controller = nullptr;
}

void UControlRigBlueprint::InitializeModelIfRequired()
{
	DECLARE_SCOPE_HIERARCHICAL_COUNTER_FUNC()

	if (Controller == nullptr)
	{
		Controller = NewObject<URigVMController>(this);
		Controller->SetExecuteContextStruct(FControlRigExecuteContext::StaticStruct());
		Controller->SetGraph(Model);
		Controller->OnModified().AddUObject(this, &UControlRigBlueprint::HandleModifiedEvent);

		Controller->UnfoldStructDelegate.BindLambda([](const UStruct* InStruct) -> bool {

			if (InStruct == TBaseStructure<FQuat>::Get())
			{
				return false;
			}
			if (InStruct == FRuntimeFloatCurve::StaticStruct())
			{
				return false;
			}
			return true;
		});

		for (int32 i = 0; i < UbergraphPages.Num(); ++i)
		{
			if (UControlRigGraph* Graph = Cast<UControlRigGraph>(UbergraphPages[i]))
			{
				PopulateModelFromGraphForBackwardsCompatibility(Graph);
				RecompileVM();
				Graph->Initialize(this);
			}
		}

		HierarchyContainer.OnElementAdded.AddUObject(this, &UControlRigBlueprint::HandleOnElementAdded);
		HierarchyContainer.OnElementRemoved.AddUObject(this, &UControlRigBlueprint::HandleOnElementRemoved);
		HierarchyContainer.OnElementRenamed.AddUObject(this, &UControlRigBlueprint::HandleOnElementRenamed);
		HierarchyContainer.OnElementReparented.AddUObject(this, &UControlRigBlueprint::HandleOnElementReparented);
		HierarchyContainer.OnElementSelected.AddUObject(this, &UControlRigBlueprint::HandleOnElementSelected);
	}
}

UControlRigBlueprintGeneratedClass* UControlRigBlueprint::GetControlRigBlueprintGeneratedClass() const
{
	UControlRigBlueprintGeneratedClass* Result = Cast<UControlRigBlueprintGeneratedClass>(*GeneratedClass);
	return Result;
}

UControlRigBlueprintGeneratedClass* UControlRigBlueprint::GetControlRigBlueprintSkeletonClass() const
{
	UControlRigBlueprintGeneratedClass* Result = Cast<UControlRigBlueprintGeneratedClass>(*SkeletonGeneratedClass);
	return Result;
}

UClass* UControlRigBlueprint::GetBlueprintClass() const
{
	return UControlRigBlueprintGeneratedClass::StaticClass();
}

void UControlRigBlueprint::LoadModulesRequiredForCompilation() 
{
}

USkeletalMesh* UControlRigBlueprint::GetPreviewMesh() const
{
	DECLARE_SCOPE_HIERARCHICAL_COUNTER_FUNC()

	if (!PreviewSkeletalMesh.IsValid())
	{
		PreviewSkeletalMesh.LoadSynchronous();
	}

	return PreviewSkeletalMesh.Get();
}

void UControlRigBlueprint::SetPreviewMesh(USkeletalMesh* PreviewMesh, bool bMarkAsDirty/*=true*/)
{
	if(bMarkAsDirty)
	{
		Modify();
	}

	PreviewSkeletalMesh = PreviewMesh;
}

void UControlRigBlueprint::PostLoad()
{
	Super::PostLoad();

	// remove all non-controlrig-graphs
	TArray<UEdGraph*> NewUberGraphPages;
	for (UEdGraph* Graph : UbergraphPages)
	{
		UControlRigGraph* RigGraph = Cast<UControlRigGraph>(Graph);
		if (RigGraph)
		{
			NewUberGraphPages.Add(RigGraph);
		}
		else
		{
			Graph->MarkPendingKill();
			Graph->Rename(nullptr, GetTransientPackage(), REN_ForceNoResetLoaders);
		}
	}
	UbergraphPages = NewUberGraphPages;

	InitializeModelIfRequired();

#if WITH_EDITOR

	Controller->DetachLinksFromPinObjects();
	for (URigVMNode* Node : Model->GetNodes())
	{
		Controller->RepopulatePinsOnNode(Node);
	}
	Controller->ReattachLinksToPinObjects();

	RecompileVM();
	RequestControlRigInit();

#endif
}

void UControlRigBlueprint::RecompileVM()
{
	UControlRigBlueprintGeneratedClass* RigClass = GetControlRigBlueprintGeneratedClass();
	UControlRig* CDO = Cast<UControlRig>(RigClass->GetDefaultObject(true /* create if needed */));
	if (CDO->VM != nullptr)
	{
		if (CDO->VM->GetOuter() != CDO)
		{
			CDO->VM = NewObject<URigVM>(CDO, TEXT("VM"));
		}

		CDO->Modify();
		CDO->VM->Empty();

		FRigUnitContext Context;
		Context.State = EControlRigState::Init;
		Context.Hierarchy = &CDO->Hierarchy;
		void* ContextPtr = &Context;
		FRigVMUserDataArray UserData = FRigVMUserDataArray(&ContextPtr, 1);

		URigVMCompiler* Compiler = URigVMCompiler::StaticClass()->GetDefaultObject<URigVMCompiler>();
		Compiler->Settings = VMCompileSettings;
		Compiler->Compile(Model, CDO->VM, UserData, &PinToOperandMap);

		CDO->Execute(EControlRigState::Init); // need to clarify if we actually need this
		Statistics = CDO->VM->GetStatistics();

		TArray<UObject*> ArchetypeInstances;
		CDO->GetArchetypeInstances(ArchetypeInstances);
		for (UObject* Instance : ArchetypeInstances)
		{
			if (UControlRig* InstanceRig = Cast<UControlRig>(Instance))
			{
				InstanceRig->Hierarchy.Initialize(false);
				InstanceRig->InstantiateVMFromCDO();
			}
		}

		bVMRecompilationRequired = false;
		VMRecompilationBracket = 0;
		VMCompiledEvent.Broadcast(this, CDO->VM);
	}
}

void UControlRigBlueprint::RecompileVMIfRequired()
{
	if (bVMRecompilationRequired)
	{
		RecompileVM();
	}
}

void UControlRigBlueprint::RequestAutoVMRecompilation()
{
	bVMRecompilationRequired = true;
	if (bAutoRecompileVM && VMRecompilationBracket == 0)
	{
		VMCompileSettings.ASTSettings = FRigVMParserASTSettings::Fast();
		RecompileVMIfRequired();
	}
}

void UControlRigBlueprint::IncrementVMRecompileBracket()
{
	VMRecompilationBracket++;
}

void UControlRigBlueprint::DecrementVMRecompileBracket()
{
	if (VMRecompilationBracket == 1)
	{
		if (bAutoRecompileVM)
		{
			if (bVMRecompilationRequired)
			{
				VMCompileSettings.ASTSettings = FRigVMParserASTSettings::Fast();
			}
			RecompileVMIfRequired();
		}
		VMRecompilationBracket = 0;
	}
	else if (VMRecompilationBracket > 0)
	{
		VMRecompilationBracket--;
	}
}

void UControlRigBlueprint::RequestControlRigInit()
{
	UControlRigBlueprintGeneratedClass* RigClass = GetControlRigBlueprintGeneratedClass();
	UControlRig* CDO = Cast<UControlRig>(RigClass->GetDefaultObject(true /* create if needed */));
	CDO->RequestInit();

	TArray<UObject*> ArchetypeInstances;
	CDO->GetArchetypeInstances(ArchetypeInstances);
	for (UObject* Instance : ArchetypeInstances)
	{
		if (UControlRig* InstanceRig = Cast<UControlRig>(Instance))
		{
			InstanceRig->RequestInit();
		}
	}
}

void UControlRigBlueprint::GetTypeActions(FBlueprintActionDatabaseRegistrar& ActionRegistrar) const
{
	DECLARE_SCOPE_HIERARCHICAL_COUNTER_FUNC()

	IControlRigEditorModule::Get().GetTypeActions(this, ActionRegistrar);
}

void UControlRigBlueprint::SetObjectBeingDebugged(UObject* NewObject)
{
	UControlRig* PreviousRigBeingDebugged = Cast<UControlRig>(GetObjectBeingDebugged());
	if (PreviousRigBeingDebugged && PreviousRigBeingDebugged != NewObject)
	{
		PreviousRigBeingDebugged->DrawInterface = nullptr;
		PreviousRigBeingDebugged->ControlRigLog = nullptr;
	}

	Super::SetObjectBeingDebugged(NewObject);
}

void UControlRigBlueprint::PostTransacted(const FTransactionObjectEvent& TransactionEvent)
{
	DECLARE_SCOPE_HIERARCHICAL_COUNTER_FUNC()
	Super::PostTransacted(TransactionEvent);

	if (TransactionEvent.GetEventType() == ETransactionObjectEventType::UndoRedo)
	{
		if (TransactionEvent.GetChangedProperties().Contains(TEXT("HierarchyContainer")))
		{
			int32 TransactionIndex = GEditor->Trans->FindTransactionIndex(TransactionEvent.GetTransactionId());
			const FTransaction* Transaction = GEditor->Trans->GetTransaction(TransactionIndex);

			if (Transaction->GenerateDiff().TransactionTitle == TEXT("Transform Gizmo"))
			{
				PropagatePoseFromBPToInstances();
				return;
			}

			PropagateHierarchyFromBPToInstances(true, true);
			HierarchyContainer.OnElementChanged.Broadcast(&HierarchyContainer, FRigElementKey());

			// make sure the bone name list is up 2 date for the editor graph
			for (UEdGraph* Graph : UbergraphPages)
			{
				UControlRigGraph* RigGraph = Cast<UControlRigGraph>(Graph);
				if (RigGraph == nullptr)
				{
					continue;
				}
				RigGraph->CacheNameLists(&HierarchyContainer, &DrawContainer);
			}

			RequestAutoVMRecompilation();
			MarkPackageDirty();
		}

		else if (TransactionEvent.GetChangedProperties().Contains(TEXT("DrawContainer")))
		{
			PropagateDrawInstructionsFromBPToInstances();
		}
	}
}

FRigVMGraphModifiedEvent& UControlRigBlueprint::OnModified()
{
	return ModifiedEvent;
}


FOnVMCompiledEvent& UControlRigBlueprint::OnVMCompiled()
{
	return VMCompiledEvent;
}

TArray<UControlRigBlueprint*> UControlRigBlueprint::GetCurrentlyOpenRigBlueprints()
{
	return sCurrentlyOpenedRigBlueprints;
}

TArray<UStruct*> UControlRigBlueprint::GetAvailableRigUnits()
{
	const TArray<FRigVMFunction>& Functions = FRigVMRegistry::Get().GetFunctions();

	TArray<UStruct*> Structs;
	UStruct* BaseStruct = FRigUnit::StaticStruct();

	for (const FRigVMFunction& Function : Functions)
	{
		if (Function.Struct)
		{
			if (Function.Struct->IsChildOf(BaseStruct))
			{
				Structs.Add(Function.Struct);
			}
		}
	}

	return Structs;
}

UControlRigHierarchyModifier* UControlRigBlueprint::GetHierarchyModifier()
{
	if (HierarchyModifier == nullptr)
	{
		HierarchyModifier = NewObject<UControlRigHierarchyModifier>(this, TEXT("HierarchyModifier"));
		HierarchyModifier->Container = &HierarchyContainer;
	}
	return HierarchyModifier;
}

#if WITH_EDITOR

FName UControlRigBlueprint::AddTransientControl(URigVMPin* InPin)
{
	// for now we only allow one pin control at the same time
	ClearTransientControls();

	UControlRigBlueprintGeneratedClass* RigClass = GetControlRigBlueprintGeneratedClass();
	UControlRig* CDO = Cast<UControlRig>(RigClass->GetDefaultObject(true /* create if needed */));

	FName SpaceName = NAME_None;
	if (URigVMStructNode* StructNode = Cast<URigVMStructNode>(InPin->GetPinForLink()->GetNode()))
	{
		if (TSharedPtr<FStructOnScope> DefaultStructScope = StructNode->ConstructStructInstance())
		{
			FRigVMStruct* DefaultStruct = (FRigVMStruct*)DefaultStructScope->GetStructMemory();

			FString PinPath = InPin->GetPinForLink()->GetPinPath();
			FString Left, Right;

			if (URigVMPin::SplitPinPathAtStart(PinPath, Left, Right))
			{
				SpaceName = DefaultStruct->DetermineSpaceForPin(Right, &HierarchyContainer);
			}
		}
	}

	FName ReturnName = NAME_None;
	TArray<UObject*> ArchetypeInstances;
	CDO->GetArchetypeInstances(ArchetypeInstances);
	for (UObject* ArchetypeInstance : ArchetypeInstances)
	{
		UControlRig* InstancedControlRig = Cast<UControlRig>(ArchetypeInstance);
		if (InstancedControlRig)
		{
			FName ControlName = InstancedControlRig->AddTransientControl(InPin, SpaceName);
			if (ReturnName == NAME_None)
			{
				ReturnName = ControlName;
			}
		}
	}

	if (ReturnName != NAME_None)
	{
		HierarchyContainer.OnElementAdded.Broadcast(&HierarchyContainer, FRigElementKey(ReturnName, ERigElementType::Control));
		HierarchyContainer.OnElementSelected.Broadcast(&HierarchyContainer, FRigElementKey(ReturnName, ERigElementType::Control), true);
	}

	return ReturnName;
}

FName UControlRigBlueprint::RemoveTransientControl(URigVMPin* InPin)
{
	UControlRigBlueprintGeneratedClass* RigClass = GetControlRigBlueprintGeneratedClass();
	UControlRig* CDO = Cast<UControlRig>(RigClass->GetDefaultObject(true /* create if needed */));

	FName RemovedName = NAME_None;
	TArray<UObject*> ArchetypeInstances;
	CDO->GetArchetypeInstances(ArchetypeInstances);
	for (UObject* ArchetypeInstance : ArchetypeInstances)
	{
		UControlRig* InstancedControlRig = Cast<UControlRig>(ArchetypeInstance);
		if (InstancedControlRig)
		{
			FName Name = InstancedControlRig->RemoveTransientControl(InPin);
			if (RemovedName == NAME_None)
			{
				RemovedName = Name;
			}
		}
	}

	if (RemovedName != NAME_None)
	{
		HierarchyContainer.OnElementSelected.Broadcast(&HierarchyContainer, FRigElementKey(RemovedName, ERigElementType::Control), false);
		HierarchyContainer.OnElementRemoved.Broadcast(&HierarchyContainer, FRigElementKey(RemovedName, ERigElementType::Control));
	}
	return RemovedName;
}

FName UControlRigBlueprint::AddTransientControl(const FRigElementKey& InElement)
{
	// for now we only allow one pin control at the same time
	ClearTransientControls();

	UControlRigBlueprintGeneratedClass* RigClass = GetControlRigBlueprintGeneratedClass();
	UControlRig* CDO = Cast<UControlRig>(RigClass->GetDefaultObject(true /* create if needed */));

	FName ReturnName = NAME_None;
	TArray<UObject*> ArchetypeInstances;
	CDO->GetArchetypeInstances(ArchetypeInstances);
	for (UObject* ArchetypeInstance : ArchetypeInstances)
	{
		UControlRig* InstancedControlRig = Cast<UControlRig>(ArchetypeInstance);
		if (InstancedControlRig)
		{
			FName ControlName = InstancedControlRig->AddTransientControl(InElement);
			if (ReturnName == NAME_None)
			{
				ReturnName = ControlName;
			}
		}
	}

	if (ReturnName != NAME_None)
	{
		HierarchyContainer.OnElementAdded.Broadcast(&HierarchyContainer, FRigElementKey(ReturnName, ERigElementType::Control));
		HierarchyContainer.OnElementSelected.Broadcast(&HierarchyContainer, FRigElementKey(ReturnName, ERigElementType::Control), true);
	}

	return ReturnName;

}

FName UControlRigBlueprint::RemoveTransientControl(const FRigElementKey& InElement)
{
	UControlRigBlueprintGeneratedClass* RigClass = GetControlRigBlueprintGeneratedClass();
	UControlRig* CDO = Cast<UControlRig>(RigClass->GetDefaultObject(true /* create if needed */));

	FName RemovedName = NAME_None;
	TArray<UObject*> ArchetypeInstances;
	CDO->GetArchetypeInstances(ArchetypeInstances);
	for (UObject* ArchetypeInstance : ArchetypeInstances)
	{
		UControlRig* InstancedControlRig = Cast<UControlRig>(ArchetypeInstance);
		if (InstancedControlRig)
		{
			FName Name = InstancedControlRig->RemoveTransientControl(InElement);
			if (RemovedName == NAME_None)
			{
				RemovedName = Name;
			}
		}
	}

	if (RemovedName != NAME_None)
	{
		HierarchyContainer.OnElementSelected.Broadcast(&HierarchyContainer, FRigElementKey(RemovedName, ERigElementType::Control), false);
		HierarchyContainer.OnElementRemoved.Broadcast(&HierarchyContainer, FRigElementKey(RemovedName, ERigElementType::Control));
	}
	return RemovedName;
}

void UControlRigBlueprint::ClearTransientControls()
{
	UControlRigBlueprintGeneratedClass* RigClass = GetControlRigBlueprintGeneratedClass();
	UControlRig* CDO = Cast<UControlRig>(RigClass->GetDefaultObject(true /* create if needed */));

	TArray<FRigControl> PreviousControls;
	TArray<UObject*> ArchetypeInstances;
	CDO->GetArchetypeInstances(ArchetypeInstances);
	for (UObject* ArchetypeInstance : ArchetypeInstances)
	{
		UControlRig* InstancedControlRig = Cast<UControlRig>(ArchetypeInstance);
		if (InstancedControlRig)
		{
			if (PreviousControls.Num() == 0)
			{
				PreviousControls = InstancedControlRig->TransientControls;
			}
			InstancedControlRig->ClearTransientControls();
		}
	}

	for(const FRigControl& RemovedControl : PreviousControls)
	{
		HierarchyContainer.OnElementSelected.Broadcast(&HierarchyContainer, FRigElementKey(RemovedControl.Name, ERigElementType::Control), false);
		HierarchyContainer.OnElementRemoved.Broadcast(&HierarchyContainer, FRigElementKey(RemovedControl.Name, ERigElementType::Control));
	}
}

#endif

void UControlRigBlueprint::PopulateModelFromGraphForBackwardsCompatibility(UControlRigGraph* InGraph)
{
	DECLARE_SCOPE_HIERARCHICAL_COUNTER_FUNC()

	int32 LinkerVersion = GetLinkerCustomVersion(FControlRigObjectVersion::GUID);
	if (LinkerVersion >= FControlRigObjectVersion::SwitchedToRigVM)
	{
		return;
	}

	if (LinkerVersion < FControlRigObjectVersion::RemovalOfHierarchyRefPins)
	{
		UE_LOG(LogControlRigDeveloper, Warning, TEXT("Control Rig is too old (prior 4.23) - cannot automatically upgrade. Clearing graph."));
		RebuildGraphFromModel();
		return;
	}

	TGuardValue<bool> ReentrantGuardSelf(bSuspendModelNotificationsForSelf, true);
	{
		TGuardValue<bool> ReentrantGuardOthers(bSuspendModelNotificationsForOthers, true);

		struct LocalHelpers
		{
			static FString FixUpPinPath(const FString& InPinPath)
			{
				FString PinPath = InPinPath;
				if (!PinPath.Contains(TEXT(".")))
				{
					PinPath += TEXT(".Value");
				}

				PinPath = PinPath.Replace(TEXT("["), TEXT("."), ESearchCase::IgnoreCase);
				PinPath = PinPath.Replace(TEXT("]"), TEXT(""), ESearchCase::IgnoreCase);

				return PinPath;
			}
		};

		for (UEdGraphNode* Node : InGraph->Nodes)
		{
			if (UControlRigGraphNode* RigNode = Cast<UControlRigGraphNode>(Node))
			{
				FName PropertyName = RigNode->PropertyName_DEPRECATED;
				FVector2D NodePosition = FVector2D((float)RigNode->NodePosX, (float)RigNode->NodePosY);
				FString StructPath = RigNode->StructPath_DEPRECATED;

				if (StructPath.IsEmpty() && PropertyName != NAME_None)
				{
					if(FStructProperty* StructProperty = CastField<FStructProperty>(GetControlRigBlueprintGeneratedClass()->FindPropertyByName(PropertyName)))
					{
						StructPath = StructProperty->Struct->GetPathName();
					}
				}

				URigVMNode* ModelNode = nullptr;

				UScriptStruct* UnitStruct = URigVMPin::FindObjectFromCPPTypeObjectPath<UScriptStruct>(StructPath);
				if (UnitStruct && UnitStruct->IsChildOf(FRigVMStruct::StaticStruct()))
				{ 
					ModelNode = Controller->AddStructNode(UnitStruct, TEXT("Execute"), NodePosition, PropertyName.ToString(), false);
				}
				else if (PropertyName != NAME_None) // check if this is a variable
				{
					bool bHasInputLinks = false;
					bool bHasOutputLinks = false;
					FString DefaultValue;

					FEdGraphPinType PinType = RigNode->PinType_DEPRECATED;
					if (RigNode->Pins.Num() > 0)
					{
						for (UEdGraphPin* Pin : RigNode->Pins)
						{
							if (!Pin->GetName().Contains(TEXT(".")))
							{
								PinType = Pin->PinType;

								if (Pin->Direction == EGPD_Input)
								{
									bHasInputLinks = Pin->LinkedTo.Num() > 0;
									DefaultValue = Pin->DefaultValue;
								}
								else if (Pin->Direction == EGPD_Output)
								{
									bHasOutputLinks = Pin->LinkedTo.Num() > 0;
								}
							}
						}
					}

					FName DataType = PinType.PinCategory;
					UObject* DataTypeObject = nullptr;
					if (DataType == NAME_None)
					{
						continue;
					}
					if (DataType == UEdGraphSchema_K2::PC_Struct)
					{
						DataType = NAME_None;
						if (UScriptStruct* DataStruct = Cast<UScriptStruct>(PinType.PinSubCategoryObject))
						{
							DataTypeObject = DataStruct;
							DataType = *DataStruct->GetStructCPPName();
						}
					}

					if (DataType == TEXT("int"))
					{
						DataType = TEXT("int32");
					}
					else if (DataType == TEXT("name"))
					{
						DataType = TEXT("FName");
					}
					else if (DataType == TEXT("string"))
					{
						DataType = TEXT("FString");
					}

					FProperty* ParameterProperty = GetControlRigBlueprintGeneratedClass()->FindPropertyByName(PropertyName);
					if(ParameterProperty)
					{
						bool bIsInput = true;

						if (ParameterProperty->HasMetaData(TEXT("AnimationInput")) || bHasOutputLinks)
						{
							bIsInput = true;
						}
						else if (ParameterProperty->HasMetaData(TEXT("AnimationOutput")))
						{
							bIsInput = false;
						}

						ModelNode = Controller->AddParameterNode(PropertyName, DataType.ToString(), DataTypeObject, bIsInput, FString(), NodePosition, PropertyName.ToString(), false);
					}
				}
				else
				{
					continue;
				}

				if (ModelNode)
				{
					for (UEdGraphPin* Pin : RigNode->Pins)
					{
						FString PinPath = LocalHelpers::FixUpPinPath(Pin->GetName());

						// check the material + mesh pins for deprecated control nodes
						if (URigVMStructNode* ModelStructNode = Cast<URigVMStructNode>(ModelNode))
						{
							if (ModelStructNode->GetScriptStruct()->IsChildOf(FRigUnit_Control::StaticStruct()))
							{
								if (Pin->GetName().EndsWith(TEXT(".StaticMesh")) || Pin->GetName().EndsWith(TEXT(".Materials")))
								{
									continue;
								}
							}
						}

						if (Pin->Direction == EGPD_Input && Pin->PinType.ContainerType == EPinContainerType::Array)
						{
							int32 ArraySize = Pin->SubPins.Num();
							Controller->SetArrayPinSize(PinPath, ArraySize, FString(), false);
						}

						if (RigNode->ExpandedPins_DEPRECATED.Find(Pin->GetName()) != INDEX_NONE)
						{
							Controller->SetPinExpansion(PinPath, true, false);
						}

						if (Pin->SubPins.Num() == 0 && !Pin->DefaultValue.IsEmpty() && Pin->Direction == EGPD_Input)
						{
							Controller->SetPinDefaultValue(PinPath, Pin->DefaultValue, false, false, false);
						}
					}
				}

				const int32 VarIndex = FBlueprintEditorUtils::FindNewVariableIndex(this, PropertyName);
				if (VarIndex != INDEX_NONE)
				{
					NewVariables.RemoveAt(VarIndex);
					FBlueprintEditorUtils::RemoveVariableNodes(this, PropertyName);
				}
			}
			else if (const UEdGraphNode_Comment* CommentNode = Cast<UEdGraphNode_Comment>(Node))
			{
				FVector2D NodePosition = FVector2D((float)CommentNode->NodePosX, (float)CommentNode->NodePosY);
				FVector2D NodeSize = FVector2D((float)CommentNode->NodeWidth, (float)CommentNode->NodeHeight);
				Controller->AddCommentNode(CommentNode->NodeComment, NodePosition, NodeSize, CommentNode->CommentColor, CommentNode->GetName(), false);
			}
		}

		for (UEdGraphNode* Node : InGraph->Nodes)
		{
			if (UControlRigGraphNode* RigNode = Cast<UControlRigGraphNode>(Node))
			{
				for (UEdGraphPin* Pin : RigNode->Pins)
				{
					if (Pin->Direction == EGPD_Input)
					{
						continue;
					}

					for (UEdGraphPin* LinkedPin : Pin->LinkedTo)
					{
						UControlRigGraphNode* LinkedRigNode = Cast<UControlRigGraphNode>(LinkedPin->GetOwningNode());
						if (LinkedRigNode != nullptr)
						{
							FString SourcePinPath = LocalHelpers::FixUpPinPath(Pin->GetName());
							FString TargetPinPath = LocalHelpers::FixUpPinPath(LinkedPin->GetName());
							Controller->AddLink(SourcePinPath, TargetPinPath, false);
						}
					}
				}
			}
		}
	}

	RebuildGraphFromModel();
}

void UControlRigBlueprint::RebuildGraphFromModel()
{
	DECLARE_SCOPE_HIERARCHICAL_COUNTER_FUNC()

	TGuardValue<bool> SelfGuard(bSuspendModelNotificationsForSelf, true);
	check(Controller);

	for (UEdGraph* Graph : UbergraphPages)
	{
		TArray<UEdGraphNode*> Nodes = Graph->Nodes;
		for (UEdGraphNode* Node : Nodes)
		{
			Graph->RemoveNode(Node);
		}
	}

	Controller->ResendAllNotifications();
}
void UControlRigBlueprint::Notify(ERigVMGraphNotifType InNotifType, UObject* InSubject)
{
	Controller->Notify(InNotifType, InSubject);
}

void UControlRigBlueprint::HandleModifiedEvent(ERigVMGraphNotifType InNotifType, URigVMGraph* InGraph, UObject* InSubject)
{
	DECLARE_SCOPE_HIERARCHICAL_COUNTER_FUNC()

#if WITH_EDITOR

	if (!bSuspendModelNotificationsForSelf)
	{
		switch (InNotifType)
		{
			case ERigVMGraphNotifType::InteractionBracketOpened:
			{
				IncrementVMRecompileBracket();
				break;
			}
			case ERigVMGraphNotifType::InteractionBracketClosed:
			case ERigVMGraphNotifType::InteractionBracketCanceled:
			{
				DecrementVMRecompileBracket();
				break;
			}
			case ERigVMGraphNotifType::PinDefaultValueChanged:
			{
				if (URigVMPin* Pin = Cast<URigVMPin>(InSubject))
				{
					bool bRequiresRecompile = false;

					URigVMPin* RootPin = Pin->GetRootPin();
					if (const FRigVMOperand* Operand = PinToOperandMap.Find(RootPin->GetPinPath()))
					{
						if(const FRigVMExprAST* Expression = InGraph->GetRuntimeAST()->GetExprForSubject(RootPin))
						{
							bRequiresRecompile = Expression->NumParents() > 1;
						}
						else
						{
							bRequiresRecompile = true;
						}

<<<<<<< HEAD
					if (Node->IsParameter())
					{
						FProperty* Property = GeneratedClass->FindPropertyByName(Node->Name);
						if (Property != nullptr)
=======
						if(!bRequiresRecompile)
>>>>>>> 421d6516
						{
							TArray<FString> DefaultValues;
							if (RootPin->IsArray())
							{
								for (URigVMPin* ArrayElementPin : RootPin->GetSubPins())
								{
									DefaultValues.Add(ArrayElementPin->GetDefaultValue());
								}
							}
							else
							{
								DefaultValues.Add(RootPin->GetDefaultValue());
							}

							UControlRigBlueprintGeneratedClass* RigClass = GetControlRigBlueprintGeneratedClass();
							UControlRig* CDO = Cast<UControlRig>(RigClass->GetDefaultObject(true /* create if needed */));
							if (CDO->VM != nullptr)
							{
								CDO->VM->SetRegisterValueFromString(*Operand, RootPin->GetCPPType(), RootPin->GetCPPTypeObject(), DefaultValues);
							}

							TArray<UObject*> ArchetypeInstances;
							CDO->GetArchetypeInstances(ArchetypeInstances);
							for (UObject* ArchetypeInstance : ArchetypeInstances)
							{
								UControlRig* InstancedControlRig = Cast<UControlRig>(ArchetypeInstance);
								if (InstancedControlRig)
								{
									if (InstancedControlRig->VM)
									{
										InstancedControlRig->VM->SetRegisterValueFromString(*Operand, RootPin->GetCPPType(), RootPin->GetCPPTypeObject(), DefaultValues);
									}
								}
							}

							if (Pin->IsConstant() || Pin->GetRootPin()->IsConstant())
							{
								// re-init the rigs
								RequestControlRigInit();
							}
						}
					}
					else
					{
						bRequiresRecompile = true;
					}
					
					if(bRequiresRecompile)
					{
						RequestAutoVMRecompilation();
					}

					// check if this pin is part of an injected node, and if it is a visual debug node,
					// we might need to recreate the control pin
					if (UClass* MyControlRigClass = GeneratedClass)
					{
						if (UControlRig* DefaultObject = Cast<UControlRig>(MyControlRigClass->GetDefaultObject(false)))
						{
							TArray<UObject*> ArchetypeInstances;
							DefaultObject->GetArchetypeInstances(ArchetypeInstances);
							for (UObject* ArchetypeInstance : ArchetypeInstances)
							{
								if (UControlRig* InstanceRig = Cast<UControlRig>(ArchetypeInstance))
								{
									for (const FRigControl& Control : InstanceRig->TransientControls)
									{
										if (URigVMPin* ControlledPin = Model->FindPin(Control.Name.ToString()))
										{
											URigVMPin* ControlledPinForLink = ControlledPin->GetPinForLink();

											if(ControlledPin->GetRootPin() == Pin->GetRootPin() ||
											   ControlledPinForLink->GetRootPin() == Pin->GetRootPin())
											{
												InstanceRig->SetTransientControlValue(ControlledPin->GetPinForLink());
											}
											else if (ControlledPin->GetNode() == Pin->GetNode() ||
													 ControlledPinForLink->GetNode() == Pin->GetNode())
											{
												InstanceRig->ClearTransientControls();
												InstanceRig->AddTransientControl(ControlledPin);
											}
											break;
										}
									}
								}
							}
						}
					}
				}
				MarkPackageDirty();
				break;
			}
			case ERigVMGraphNotifType::NodeAdded:
			case ERigVMGraphNotifType::NodeRemoved:
			case ERigVMGraphNotifType::LinkAdded:
			case ERigVMGraphNotifType::LinkRemoved:
			case ERigVMGraphNotifType::PinArraySizeChanged:
			case ERigVMGraphNotifType::PinDirectionChanged:
			{
				ClearTransientControls();
				RequestAutoVMRecompilation();
				MarkPackageDirty();
				break;
			}
			case ERigVMGraphNotifType::PinWatchedChanged:
			case ERigVMGraphNotifType::PinTypeChanged:
			{
				if (URigVMPin* ModelPin = Cast<URigVMPin>(InSubject))
				{
					for (int32 i = 0; i < UbergraphPages.Num(); ++i)
					{
						if (UControlRigGraph* Graph = Cast<UControlRigGraph>(UbergraphPages[i]))
						{
							if (UEdGraphNode* EdNode = Graph->FindNodeForModelNodeName(ModelPin->GetNode()->GetFName()))
							{
								if (UEdGraphPin* EdPin = EdNode->FindPin(*ModelPin->GetPinPath()))
								{
									if (ModelPin->RequiresWatch())
									{
										WatchedPins.AddUnique(EdPin);
									}
									else
									{
										WatchedPins.Remove(EdPin);
									}
									RequestAutoVMRecompilation();
									MarkPackageDirty();
								}
							}
						}
					}
				}
				break;
			}
			case ERigVMGraphNotifType::ParameterAdded:
			case ERigVMGraphNotifType::ParameterRemoved:
			case ERigVMGraphNotifType::ParameterRenamed:
			{
				RequestAutoVMRecompilation();
				MarkPackageDirty();
				break;
			}
			default:
			{
				break;
			}
		}
	}

	if (!bSuspendModelNotificationsForOthers)
	{
		if (ModifiedEvent.IsBound())
		{
			ModifiedEvent.Broadcast(InNotifType, InGraph, InSubject);
		}
	}
#endif
}

void UControlRigBlueprint::CleanupBoneHierarchyDeprecated()
{
	if (Hierarchy_DEPRECATED.Num() > 0)
	{
		HierarchyContainer.BoneHierarchy = Hierarchy_DEPRECATED;
		Hierarchy_DEPRECATED.Reset();
	}

	if (CurveContainer_DEPRECATED.Num() > 0)
	{
		HierarchyContainer.CurveContainer = CurveContainer_DEPRECATED;
		CurveContainer_DEPRECATED.Reset();
	}

}

void UControlRigBlueprint::PropagatePoseFromInstanceToBP(UControlRig* InControlRig)
{
	check(InControlRig);

	for (const FRigBone& InputBone : InControlRig->Hierarchy.BoneHierarchy)
	{
		FRigBone& OutputBone = HierarchyContainer.BoneHierarchy[InputBone.Name];
		OutputBone.InitialTransform = InputBone.InitialTransform;
		OutputBone.LocalTransform = InputBone.LocalTransform;
		OutputBone.GlobalTransform = InputBone.GlobalTransform;
	}

	for (const FRigSpace& InputSpace: InControlRig->Hierarchy.SpaceHierarchy)
	{
		FRigSpace& OutputSpace = HierarchyContainer.SpaceHierarchy[InputSpace.Name];
		OutputSpace.InitialTransform = InputSpace.InitialTransform;
		OutputSpace.LocalTransform = InputSpace.LocalTransform;
	}

	for (const FRigControl& InputControl : InControlRig->Hierarchy.ControlHierarchy)
	{
		FRigControl& OutputControl = HierarchyContainer.ControlHierarchy[InputControl.Name];
		OutputControl.InitialValue = InputControl.InitialValue;
		OutputControl.Value = InputControl.Value;
	}
}

void UControlRigBlueprint::PropagatePoseFromBPToInstances()
{
	if (UClass* MyControlRigClass = GeneratedClass)
	{
		if (UControlRig* DefaultObject = Cast<UControlRig>(MyControlRigClass->GetDefaultObject(false)))
		{
			TArray<UObject*> ArchetypeInstances;
			DefaultObject->GetArchetypeInstances(ArchetypeInstances);
			for (UObject* ArchetypeInstance : ArchetypeInstances)
			{
				if (UControlRig* InstanceRig = Cast<UControlRig>(ArchetypeInstance))
				{
					for (const FRigBone& InputBone : HierarchyContainer.BoneHierarchy)
					{
						FRigBone& OutputBone = InstanceRig->Hierarchy.BoneHierarchy[InputBone.Name];
						OutputBone.InitialTransform = InputBone.InitialTransform;
						OutputBone.LocalTransform = InputBone.LocalTransform;
						OutputBone.GlobalTransform = InputBone.GlobalTransform;
					}

					for (const FRigSpace& InputSpace : HierarchyContainer.SpaceHierarchy)
					{
						FRigSpace& OutputSpace = InstanceRig->Hierarchy.SpaceHierarchy[InputSpace.Name];
						OutputSpace.InitialTransform = InputSpace.InitialTransform;
						OutputSpace.LocalTransform = InputSpace.LocalTransform;
					}

					for (const FRigControl& InputControl : HierarchyContainer.ControlHierarchy)
					{
						FRigControl& OutputControl = InstanceRig->Hierarchy.ControlHierarchy[InputControl.Name];
						OutputControl.InitialValue = InputControl.InitialValue;
						OutputControl.Value = InputControl.Value;
					}
				}
			}
		}
	}
}

void UControlRigBlueprint::PropagateHierarchyFromBPToInstances(bool bInitializeContainer, bool bInitializeRigs)
{
	if (UClass* MyControlRigClass = GeneratedClass)
	{
		if (UControlRig* DefaultObject = Cast<UControlRig>(MyControlRigClass->GetDefaultObject(false)))
		{
			if (bInitializeContainer)
			{
				HierarchyContainer.Initialize();
				HierarchyContainer.ResetTransforms();
			}

			DefaultObject->Hierarchy = HierarchyContainer;
			if (bInitializeRigs)
			{
				DefaultObject->Initialize(true);
			}
			else
			{
				DefaultObject->Hierarchy.Initialize(false);
			}

			TArray<UObject*> ArchetypeInstances;
			DefaultObject->GetArchetypeInstances(ArchetypeInstances);
			for (UObject* ArchetypeInstance : ArchetypeInstances)
			{
				if (UControlRig* InstanceRig = Cast<UControlRig>(ArchetypeInstance))
				{
					InstanceRig->Hierarchy = HierarchyContainer;
					if (bInitializeRigs)
					{
						InstanceRig->Initialize(true);
					}
					else
					{
						InstanceRig->Hierarchy.Initialize(false);
					}
				}
			}
		}
	}
}

void UControlRigBlueprint::PropagateDrawInstructionsFromBPToInstances()
{
	if (UClass* MyControlRigClass = GeneratedClass)
	{
		if (UControlRig* DefaultObject = Cast<UControlRig>(MyControlRigClass->GetDefaultObject(false)))
		{
			DefaultObject->DrawContainer = DrawContainer;

			TArray<UObject*> ArchetypeInstances;
			DefaultObject->GetArchetypeInstances(ArchetypeInstances);

			for (UObject* ArchetypeInstance : ArchetypeInstances)
			{
				if (UControlRig* InstanceRig = Cast<UControlRig>(ArchetypeInstance))
				{
					InstanceRig->DrawContainer = DrawContainer;
				}
			}
		}
	}


	// make sure the bone name list is up 2 date for the editor graph
	for (UEdGraph* Graph : UbergraphPages)
	{
		UControlRigGraph* RigGraph = Cast<UControlRigGraph>(Graph);
		if (RigGraph == nullptr)
		{
			continue;
		}
		RigGraph->CacheNameLists(&HierarchyContainer, &DrawContainer);
	}
}

void UControlRigBlueprint::PropagatePropertyFromBPToInstances(FRigElementKey InRigElement, const FProperty* InProperty)
{
	int32 ElementIndex = HierarchyContainer.GetIndex(InRigElement);
	ensure(ElementIndex != INDEX_NONE);
	check(InProperty);

	if (UClass* MyControlRigClass = GeneratedClass)
	{
		if (UControlRig* DefaultObject = Cast<UControlRig>(MyControlRigClass->GetDefaultObject(false)))
		{
			TArray<UObject*> ArchetypeInstances;
			DefaultObject->GetArchetypeInstances(ArchetypeInstances);

			int32 PropertyOffset = InProperty->GetOffset_ReplaceWith_ContainerPtrToValuePtr();
			int32 PropertySize = InProperty->GetSize();

			switch (InRigElement.Type)
			{
				case ERigElementType::Bone:
				{
					uint8* Source = ((uint8*)&HierarchyContainer.BoneHierarchy[ElementIndex]) + PropertyOffset;
					for (UObject* ArchetypeInstance : ArchetypeInstances)
					{
						if (UControlRig* InstanceRig = Cast<UControlRig>(ArchetypeInstance))
						{
							uint8* Dest = ((uint8*)&InstanceRig->Hierarchy.BoneHierarchy[ElementIndex]) + PropertyOffset;
							FMemory::Memcpy(Dest, Source, PropertySize);
						}
					}
					break;
				}
				case ERigElementType::Space:
				{
					uint8* Source = ((uint8*)&HierarchyContainer.SpaceHierarchy[ElementIndex]) + PropertyOffset;
					for (UObject* ArchetypeInstance : ArchetypeInstances)
					{
						if (UControlRig* InstanceRig = Cast<UControlRig>(ArchetypeInstance))
						{
							uint8* Dest = ((uint8*)&InstanceRig->Hierarchy.SpaceHierarchy[ElementIndex]) + PropertyOffset;
							FMemory::Memcpy(Dest, Source, PropertySize);
						}
					}
					break;
				}
				case ERigElementType::Control:
				{
					uint8* Source = ((uint8*)&HierarchyContainer.ControlHierarchy[ElementIndex]) + PropertyOffset;
					for (UObject* ArchetypeInstance : ArchetypeInstances)
					{
						if (UControlRig* InstanceRig = Cast<UControlRig>(ArchetypeInstance))
						{
							uint8* Dest = ((uint8*)&InstanceRig->Hierarchy.ControlHierarchy[ElementIndex]) + PropertyOffset;
							FMemory::Memcpy(Dest, Source, PropertySize);
						}
					}
					break;
				}
				case ERigElementType::Curve:
				{
					uint8* Source = ((uint8*)&HierarchyContainer.CurveContainer[ElementIndex]) + PropertyOffset;
					for (UObject* ArchetypeInstance : ArchetypeInstances)
					{
						if (UControlRig* InstanceRig = Cast<UControlRig>(ArchetypeInstance))
						{
							uint8* Dest = ((uint8*)&InstanceRig->Hierarchy.CurveContainer[ElementIndex]) + PropertyOffset;
							FMemory::Memcpy(Dest, Source, PropertySize);
						}
					}
					break;
				}
				default:
				{
					break;
				}
			}
		}
	}
}

void UControlRigBlueprint::PropagatePropertyFromInstanceToBP(FRigElementKey InRigElement, const FProperty* InProperty, UControlRig* InInstance)
{
	int32 ElementIndex = HierarchyContainer.GetIndex(InRigElement);
	ensure(ElementIndex != INDEX_NONE);
	check(InProperty);

	int32 PropertyOffset = InProperty->GetOffset_ReplaceWith_ContainerPtrToValuePtr();
	int32 PropertySize = InProperty->GetSize();

	switch (InRigElement.Type)
	{
		case ERigElementType::Bone:
		{
			uint8* Source = ((uint8*)&InInstance->Hierarchy.BoneHierarchy[ElementIndex]) + PropertyOffset;
			uint8* Dest = ((uint8*)&HierarchyContainer.BoneHierarchy[ElementIndex]) + PropertyOffset;
			FMemory::Memcpy(Dest, Source, PropertySize);
			break;
		}
		case ERigElementType::Space:
		{
			uint8* Source = ((uint8*)&InInstance->Hierarchy.SpaceHierarchy[ElementIndex]) + PropertyOffset;
			uint8* Dest = ((uint8*)&HierarchyContainer.SpaceHierarchy[ElementIndex]) + PropertyOffset;
			FMemory::Memcpy(Dest, Source, PropertySize);
			break;
		}
		case ERigElementType::Control:
		{
			uint8* Source = ((uint8*)&InInstance->Hierarchy.ControlHierarchy[ElementIndex]) + PropertyOffset;
			uint8* Dest = ((uint8*)&HierarchyContainer.ControlHierarchy[ElementIndex]) + PropertyOffset;
			FMemory::Memcpy(Dest, Source, PropertySize);
			break;
		}
		case ERigElementType::Curve:
		{
			uint8* Source = ((uint8*)&InInstance->Hierarchy.CurveContainer[ElementIndex]) + PropertyOffset;
			uint8* Dest = ((uint8*)&HierarchyContainer.CurveContainer[ElementIndex]) + PropertyOffset;
			FMemory::Memcpy(Dest, Source, PropertySize);
			break;
		}
		default:
		{
			break;
		}
	}
}

#if WITH_EDITOR

void UControlRigBlueprint::HandleOnElementAdded(FRigHierarchyContainer* InContainer, const FRigElementKey& InKey)
{
	PropagateHierarchyFromBPToInstances();
}

void UControlRigBlueprint::HandleOnElementRemoved(FRigHierarchyContainer* InContainer, const FRigElementKey& InKey)
{
	PropagateHierarchyFromBPToInstances();
}

void UControlRigBlueprint::HandleOnElementRenamed(FRigHierarchyContainer* InContainer, ERigElementType InElementType, const FName& InOldName, const FName& InNewName)
{
	PropagateHierarchyFromBPToInstances();
}

void UControlRigBlueprint::HandleOnElementReparented(FRigHierarchyContainer* InContainer, const FRigElementKey& InKey, const FName& InOldParentName, const FName& InNewParentName)
{
	PropagateHierarchyFromBPToInstances();
}

void UControlRigBlueprint::HandleOnElementSelected(FRigHierarchyContainer* InContainer, const FRigElementKey& InKey, bool bSelected)
{
	if (InKey.Type == ERigElementType::Control)
	{
		if (UControlRig* RigBeingDebugged = Cast<UControlRig>(GetObjectBeingDebugged()))
		{
			if (FRigControl* Control = RigBeingDebugged->FindControl(InKey.Name))
			{
				if (!Control->bIsTransientControl)
				{
					ClearTransientControls();
				}
			}
		}
	}
}

#endif

#undef LOCTEXT_NAMESPACE
<|MERGE_RESOLUTION|>--- conflicted
+++ resolved
@@ -840,14 +840,7 @@
 							bRequiresRecompile = true;
 						}
 
-<<<<<<< HEAD
-					if (Node->IsParameter())
-					{
-						FProperty* Property = GeneratedClass->FindPropertyByName(Node->Name);
-						if (Property != nullptr)
-=======
 						if(!bRequiresRecompile)
->>>>>>> 421d6516
 						{
 							TArray<FString> DefaultValues;
 							if (RootPin->IsArray())
