// Copyright 1998-2019 Epic Games, Inc. All Rights Reserved.

#include "ControlRigBlueprint.h"
#include "ControlRigBlueprintGeneratedClass.h"
#include "EdGraph/EdGraph.h"
#include "EdGraphNode_Comment.h"
#include "Modules/ModuleManager.h"
#include "Engine/SkeletalMesh.h"
#include "BlueprintActionDatabaseRegistrar.h"
#include "ControlRig.h"
#include "Graph/ControlRigGraph.h"
#include "Graph/ControlRigGraphNode.h"

#if WITH_EDITOR
#include "IControlRigEditorModule.h"
#include "Kismet2/BlueprintEditorUtils.h"
#include "ControlRigBlueprintUtils.h"
#endif//WITH_EDITOR

#define LOCTEXT_NAMESPACE "ControlRigBlueprint"

UControlRigBlueprint::UControlRigBlueprint()
{
	bSuspendModelNotificationsForSelf = false;
	bSuspendModelNotificationsForOthers = false;
	Model = nullptr;
	ModelController = nullptr;
}

void UControlRigBlueprint::InitializeModel()
{
<<<<<<< HEAD
=======
	DECLARE_SCOPE_HIERARCHICAL_COUNTER_FUNC()

>>>>>>> 33e6966e
	if (Model == nullptr || ModelController == nullptr)
	{
		Model = NewObject<UControlRigModel>(this);
		ModelController = NewObject<UControlRigController>(this);
		ModelController->SetModel(Model);
		ModelController->OnModified().AddUObject(this, &UControlRigBlueprint::HandleModelModified);

		for (int32 i = 0; i < UbergraphPages.Num(); ++i)
		{
			if (UControlRigGraph* Graph = Cast<UControlRigGraph>(UbergraphPages[i]))
			{
				Graph->Initialize(this);
			}
		}
	}
}

UControlRigBlueprintGeneratedClass* UControlRigBlueprint::GetControlRigBlueprintGeneratedClass() const
{
	UControlRigBlueprintGeneratedClass* Result = Cast<UControlRigBlueprintGeneratedClass>(*GeneratedClass);
	return Result;
}

UControlRigBlueprintGeneratedClass* UControlRigBlueprint::GetControlRigBlueprintSkeletonClass() const
{
	UControlRigBlueprintGeneratedClass* Result = Cast<UControlRigBlueprintGeneratedClass>(*SkeletonGeneratedClass);
	return Result;
}
UClass* UControlRigBlueprint::GetBlueprintClass() const
{
	return UControlRigBlueprintGeneratedClass::StaticClass();
}

void UControlRigBlueprint::LoadModulesRequiredForCompilation() 
{
}

void UControlRigBlueprint::MakePropertyLink(const FString& InSourcePropertyPath, const FString& InDestPropertyPath, int32 InSourceLinkIndex, int32 InDestLinkIndex)
{
<<<<<<< HEAD
=======
	DECLARE_SCOPE_HIERARCHICAL_COUNTER_FUNC()

>>>>>>> 33e6966e
	PropertyLinks.AddUnique(FControlRigBlueprintPropertyLink(InSourcePropertyPath, InDestPropertyPath, InSourceLinkIndex, InDestLinkIndex));
}

USkeletalMesh* UControlRigBlueprint::GetPreviewMesh() const
{
	DECLARE_SCOPE_HIERARCHICAL_COUNTER_FUNC()

	if (!PreviewSkeletalMesh.IsValid())
	{
		PreviewSkeletalMesh.LoadSynchronous();
	}

	return PreviewSkeletalMesh.Get();
}

void UControlRigBlueprint::SetPreviewMesh(USkeletalMesh* PreviewMesh, bool bMarkAsDirty/*=true*/)
{
	if(bMarkAsDirty)
	{
		Modify();
	}

	PreviewSkeletalMesh = PreviewMesh;
}

void UControlRigBlueprint::GetTypeActions(FBlueprintActionDatabaseRegistrar& ActionRegistrar) const
{
	DECLARE_SCOPE_HIERARCHICAL_COUNTER_FUNC()

	IControlRigEditorModule::Get().GetTypeActions(this, ActionRegistrar);
}

void UControlRigBlueprint::GetInstanceActions(FBlueprintActionDatabaseRegistrar& ActionRegistrar) const
{
	DECLARE_SCOPE_HIERARCHICAL_COUNTER_FUNC()

	IControlRigEditorModule::Get().GetInstanceActions(this, ActionRegistrar);
}

<<<<<<< HEAD
=======
void UControlRigBlueprint::SetObjectBeingDebugged(UObject* NewObject)
{
	UControlRig* PreviousRigBeingDebugged = Cast<UControlRig>(GetObjectBeingDebugged());
	if (PreviousRigBeingDebugged && PreviousRigBeingDebugged != NewObject)
	{
		PreviousRigBeingDebugged->DrawInterface = nullptr;
		PreviousRigBeingDebugged->ControlRigLog = nullptr;
	}

	Super::SetObjectBeingDebugged(NewObject);
}

>>>>>>> 33e6966e
UControlRigModel::FModifiedEvent& UControlRigBlueprint::OnModified()
{
	return _ModifiedEvent;
}

void UControlRigBlueprint::PopulateModelFromGraph(const UControlRigGraph* InGraph)
{
<<<<<<< HEAD
=======
	DECLARE_SCOPE_HIERARCHICAL_COUNTER_FUNC()

>>>>>>> 33e6966e
	if (Model != nullptr)
	{
		return;
	}

	TGuardValue<bool> ReentrantGuardSelf(bSuspendModelNotificationsForSelf, true);
	{
		TGuardValue<bool> ReentrantGuardOthers(bSuspendModelNotificationsForOthers, true);

		InitializeModel();
		ModelController->Clear();

		for (const UEdGraphNode* Node : InGraph->Nodes)
		{
			if (const UControlRigGraphNode* RigNode = Cast<UControlRigGraphNode>(Node))
			{
				FName NodeName = RigNode->GetPropertyName();
				FVector2D NodePosition = FVector2D((float)RigNode->NodePosX, (float)RigNode->NodePosY);
				UScriptStruct* UnitStruct = RigNode->GetUnitScriptStruct();
				if (UnitStruct)
				{
					FName TypeName = UnitStruct->GetFName();
					ModelController->AddNode(TypeName, NodePosition, NodeName, false);
				}
				else if (NodeName != NAME_None) // check if this is a variable
				{
					FName DataType = RigNode->PinType.PinCategory;
					if (DataType == NAME_None)
					{
						continue;
					}
					if (DataType == UEdGraphSchema_K2::PC_Struct)
					{
						DataType = NAME_None;

						UScriptStruct* DataStruct = Cast<UScriptStruct>(RigNode->PinType.PinSubCategoryObject);
						if (DataStruct != nullptr)
						{
							DataType = DataStruct->GetFName();
						}
					}

					EControlRigModelParameterType ParameterType = (EControlRigModelParameterType)RigNode->ParameterType;
					if (ParameterType == EControlRigModelParameterType::None)
					{
						ParameterType = EControlRigModelParameterType::Hidden;
					}
					ModelController->AddParameter(NodeName, DataType, ParameterType, NodePosition, false);
				}
				else
				{
					continue;
				}

				for (UEdGraphPin* Pin : RigNode->Pins)
				{
					FString Left, Right;
					Model->SplitPinPath(Pin->GetName(), Left, Right);

					if (Pin->Direction == EGPD_Input && Pin->PinType.ContainerType == EPinContainerType::Array)
					{
						int32 ArraySize = Pin->SubPins.Num();
						ModelController->SetArrayPinSize(NodeName, *Right, ArraySize, FString(), false);
					}
					if (RigNode->IsPinExpanded(Pin->GetName()))
					{
						ModelController->ExpandPin(NodeName, *Right, Pin->Direction == EGPD_Input, true, false);
					}
					if (!Pin->DefaultValue.IsEmpty() && Pin->Direction == EGPD_Input)
					{
						ModelController->SetPinDefaultValue(NodeName, *Right, Pin->DefaultValue, false, false);
					}
				}
			}
			else if (const UEdGraphNode_Comment* CommentNode = Cast<UEdGraphNode_Comment>(Node))
			{
				FVector2D NodePosition = FVector2D((float)CommentNode->NodePosX, (float)CommentNode->NodePosY);
				FVector2D NodeSize = FVector2D((float)CommentNode->NodeWidth, (float)CommentNode->NodeHeight);
				ModelController->AddComment(CommentNode->GetFName(), CommentNode->NodeComment, NodePosition, NodeSize, CommentNode->CommentColor, false);
			}
		}

		for (const UEdGraphNode* Node : InGraph->Nodes)
		{
			if (const UControlRigGraphNode* RigNode = Cast<UControlRigGraphNode>(Node))
			{
				for (const UEdGraphPin* Pin : RigNode->Pins)
				{
					if (Pin->Direction == EGPD_Input)
					{
						continue;
					}

					FString Left, Right;
					Model->SplitPinPath(Pin->GetName(), Left, Right);
					for (const UEdGraphPin* LinkedPin : Pin->LinkedTo)
					{
						const UControlRigGraphNode* LinkedRigNode = Cast<UControlRigGraphNode>(LinkedPin->GetOwningNode());
						if (LinkedRigNode != nullptr)
						{
							FString LinkedLeft, LinkedRight;
							Model->SplitPinPath(LinkedPin->GetName(), LinkedLeft, LinkedRight);
							ModelController->MakeLink(RigNode->PropertyName, *Right, LinkedRigNode->PropertyName, *LinkedRight, nullptr, false);
						}
					}
				}
			}
		}
	}
}

void UControlRigBlueprint::RebuildGraphFromModel()
{
<<<<<<< HEAD
=======
	DECLARE_SCOPE_HIERARCHICAL_COUNTER_FUNC()

>>>>>>> 33e6966e
	TGuardValue<bool> SelfGuard(bSuspendModelNotificationsForSelf, true);
	check(ModelController);
	ModelController->ResendAllNotifications();
}


void UControlRigBlueprint::HandleModelModified(const UControlRigModel* InModel, EControlRigModelNotifType InType, const void* InPayload)
{
<<<<<<< HEAD
=======
	DECLARE_SCOPE_HIERARCHICAL_COUNTER_FUNC()

>>>>>>> 33e6966e
	if (!bSuspendModelNotificationsForSelf)
	{

#if WITH_EDITOR

		switch (InType)
		{
			case EControlRigModelNotifType::ModelCleared:
			{
				LastNameFromNotification = NAME_None;

				for (const FControlRigModelNode& Node : InModel->Nodes())
				{
					FBlueprintEditorUtils::RemoveMemberVariable(this, Node.Name);
				}
				break;
			}
			case EControlRigModelNotifType::NodeAdded:
			{
				LastNameFromNotification = NAME_None;

				const FControlRigModelNode* Node = (const FControlRigModelNode*)InPayload;
				bool bValidNode = false;
				if (Node != nullptr)
				{
					LastNameFromNotification = Node->Name;
					switch (Node->NodeType)
					{
						case EControlRigModelNodeType::Parameter:
						{
							FControlRigBlueprintUtils::AddPropertyMember(this, Node->Pins[0].Type, *Node->Name.ToString());
							HandleModelModified(InModel, EControlRigModelNotifType::NodeChanged, InPayload);
							bValidNode = true;
							break;
						}
						case EControlRigModelNodeType::Function:
						{
							FControlRigBlueprintUtils::AddUnitMember(this, Node->UnitStruct(), Node->Name);
							bValidNode = true;
							break;
						}
						default:
						{
							break;
						}
					}
				}

				if (bValidNode)
				{
					FBlueprintEditorUtils::MarkBlueprintAsModified(this);

					if (Node != nullptr)
					{
						if (Node->IsParameter())
						{
							UpdateParametersOnControlRig();
						}
					}
				}
				break;
			}
			case EControlRigModelNotifType::NodeRemoved:
			{
				LastNameFromNotification = NAME_None;
					
				const FControlRigModelNode* Node = (const FControlRigModelNode*)InPayload;
				if (Node != nullptr)
				{
					LastNameFromNotification = Node->Name;
					FBlueprintEditorUtils::RemoveMemberVariable(this, Node->Name);
					FBlueprintEditorUtils::MarkBlueprintAsModified(this);
					WatchedPins.Reset();
				}
				break;
			}
			case EControlRigModelNotifType::NodeChanged:
			{
				LastNameFromNotification = NAME_None;
				
				const FControlRigModelNode* Node = (const FControlRigModelNode*)InPayload;
				if (Node != nullptr)
				{
					LastNameFromNotification = Node->Name;

					if (Node->IsParameter())
					{
						UProperty* Property = GeneratedClass->FindPropertyByName(Node->Name);
						if (Property != nullptr)
						{
							bool bWasInput = Property->HasMetaData(UControlRig::AnimationInputMetaName);
							bool bWasOutput = Property->HasMetaData(UControlRig::AnimationOutputMetaName);

							EControlRigModelParameterType WasParameterType = EControlRigModelParameterType::Hidden;
							if (bWasInput)
							{
								WasParameterType = EControlRigModelParameterType::Input;
							}
							else if (bWasOutput)
							{
								WasParameterType = EControlRigModelParameterType::Output;
							}

							if (WasParameterType != Node->ParameterType)
							{
								Property->RemoveMetaData(UControlRig::AnimationInputMetaName);
								Property->RemoveMetaData(UControlRig::AnimationOutputMetaName);

								if (Node->ParameterType == EControlRigModelParameterType::Input)
								{
									Property->SetMetaData(UControlRig::AnimationInputMetaName, TEXT("True"));
								}
								else if (Node->ParameterType == EControlRigModelParameterType::Output)
								{
									Property->SetMetaData(UControlRig::AnimationOutputMetaName, TEXT("True"));
								}
								FBlueprintEditorUtils::MarkBlueprintAsModified(this);
								UpdateParametersOnControlRig();
							}
						}
					}
				}

				break;
			}
			case EControlRigModelNotifType::NodeRenamed:
			{
				FBlueprintEditorUtils::MarkBlueprintAsModified(this);
				break;
			}
			case EControlRigModelNotifType::PinAdded:
			case EControlRigModelNotifType::PinRemoved:
			{
				const FControlRigModelPin* Pin = (const FControlRigModelPin*)InPayload;
				if (Pin)
				{
					if (Pin->ParentIndex != INDEX_NONE)
					{
						const FControlRigModelNode& Node = InModel->Nodes()[Pin->Node];
						const FControlRigModelPin& ParentPin = Node.Pins[Pin->ParentIndex];
						if (ParentPin.IsArray())
						{
							FString PinPath = InModel->GetPinPath(ParentPin.GetPair(), true);

							if (InType == EControlRigModelNotifType::PinAdded)
							{
								PerformArrayOperation(PinPath, [](FScriptArrayHelper& InArrayHelper, int32 InArrayIndex)
								{
									InArrayHelper.AddValue();
									return true;
								}, true, true);
							}
							else
							{
								PerformArrayOperation(PinPath, [](FScriptArrayHelper& InArrayHelper, int32 InArrayIndex)
								{
									// for now let's remove the last one
									InArrayHelper.RemoveValues(InArrayHelper.Num() - 1, 1);
									//InArrayHelper.RemoveValues(InArrayIndex, 0);
									return true;
								}, true, true);
							}
						}
					}
				}
				break;
			}
			case EControlRigModelNotifType::PinChanged:
			{
				const FControlRigModelPin* Pin = (const FControlRigModelPin*)InPayload;
				if (Pin)
				{
					if (UClass* MyControlRigClass = GeneratedClass)
					{
						if (UObject* DefaultObject = MyControlRigClass->GetDefaultObject(false))
						{
							DefaultObject->SetFlags(RF_Transactional);
<<<<<<< HEAD
							DefaultObject->Modify();
=======
>>>>>>> 33e6966e

							FString PinPath = InModel->GetPinPath(Pin->GetPair(), true);
							FString DefaultValueString = Pin->DefaultValue;
							if (DefaultValueString.Len() > 0)
							{
								FCachedPropertyPath PropertyPath(PinPath);
								if (PropertyPathHelpers::SetPropertyValueFromString(DefaultObject, PropertyPath, DefaultValueString))
								{
<<<<<<< HEAD
									FBlueprintEditorUtils::MarkBlueprintAsModified(this);
=======
									if (Pin->bIsConstant)
									{
										FBlueprintEditorUtils::MarkBlueprintAsModified(this);
									}
									else
									{
										MarkPackageDirty();
									}
>>>>>>> 33e6966e
								}

								TArray<UObject*> ArchetypeInstances;
								DefaultObject->GetArchetypeInstances(ArchetypeInstances);

								for (UObject* ArchetypeInstance : ArchetypeInstances)
								{
									PropertyPathHelpers::SetPropertyValueFromString(ArchetypeInstance, PropertyPath, DefaultValueString);
								}
							}
						}
					}
				}
				break;
			}
<<<<<<< HEAD
=======
			case EControlRigModelNotifType::LinkAdded:
			case EControlRigModelNotifType::LinkRemoved:
			{
				FBlueprintEditorUtils::MarkBlueprintAsModified(this);
				break;
			}
>>>>>>> 33e6966e
			default:
			{
				break;
			}
		}
	}

	if (!bSuspendModelNotificationsForOthers)
	{
		if (_ModifiedEvent.IsBound())
		{
			_ModifiedEvent.Broadcast(InModel, InType, InPayload);
		}
	}

#endif
}

bool UControlRigBlueprint::UpdateParametersOnControlRig(UControlRig* InRig)
{
<<<<<<< HEAD
=======
	DECLARE_SCOPE_HIERARCHICAL_COUNTER_FUNC()

>>>>>>> 33e6966e
	TArray<UObject*> ArchetypeInstances;

	if (InRig == nullptr)
	{
		if (UClass* MyControlRigClass = GeneratedClass)
		{
			InRig = Cast<UControlRig>(MyControlRigClass->GetDefaultObject(false));
			if (InRig == nullptr)
			{
				return false;
			}
			InRig->Modify();
			InRig->GetArchetypeInstances(ArchetypeInstances);
		}
	}

	check(InRig);

	InRig->InputProperties.Reset();
	InRig->OutputProperties.Reset();

	if (Model == nullptr)
	{
		return false;
	}

	for(const FControlRigModelNode& Node : Model->Nodes())
	{
		if (!Node.IsParameter())
		{
			continue;
		}

		FCachedPropertyPath NewCachedProperty(Node.Name.ToString());
		if (!NewCachedProperty.Resolve(InRig))
		{
			continue;
		}

		ensure(NewCachedProperty.IsFullyResolved());

		if (Node.ParameterType == EControlRigModelParameterType::Input)
		{
			InRig->InputProperties.Add(Node.Name, NewCachedProperty);
		}
		else if (Node.ParameterType == EControlRigModelParameterType::Output)
		{
			InRig->OutputProperties.Add(Node.Name, NewCachedProperty);
		}
	}

	InRig->ResolveInputOutputProperties();

	for (UObject* ArchetypeInstance : ArchetypeInstances)
	{
		UControlRig* InstancedControlRig = Cast<UControlRig>(ArchetypeInstance);
		if (InstancedControlRig)
		{
			UpdateParametersOnControlRig(InstancedControlRig);
		}
	}

	return true;
}

bool UControlRigBlueprint::PerformArrayOperation(const FString& InPropertyPath, TFunctionRef<bool(FScriptArrayHelper&,int32)> InOperation, bool bCallModify, bool bPropagateToInstances)
{
<<<<<<< HEAD
=======
	DECLARE_SCOPE_HIERARCHICAL_COUNTER_FUNC()

>>>>>>> 33e6966e
	if (UClass* MyControlRigClass = GeneratedClass)
	{
		if(UObject* DefaultObject = MyControlRigClass->GetDefaultObject(false))
		{
			if(bCallModify)
			{
				DefaultObject->SetFlags(RF_Transactional);
				DefaultObject->Modify();
			}

			FCachedPropertyPath CachedPropertyPath(InPropertyPath);
			if(PropertyPathHelpers::PerformArrayOperation(DefaultObject, CachedPropertyPath, InOperation))
			{
				if(bCallModify)
				{
					FBlueprintEditorUtils::MarkBlueprintAsModified(this);

					if(bPropagateToInstances)
					{
						TArray<UObject*> ArchetypeInstances;
						DefaultObject->GetArchetypeInstances(ArchetypeInstances);
							
						for (UObject* ArchetypeInstance : ArchetypeInstances)
						{
							PropertyPathHelpers::PerformArrayOperation(ArchetypeInstance, CachedPropertyPath, InOperation);
						}
					}
				}
				return true;
			}
		}
	}

	return false;
}

#undef LOCTEXT_NAMESPACE
<|MERGE_RESOLUTION|>--- conflicted
+++ resolved
@@ -29,11 +29,8 @@
 
 void UControlRigBlueprint::InitializeModel()
 {
-<<<<<<< HEAD
-=======
-	DECLARE_SCOPE_HIERARCHICAL_COUNTER_FUNC()
-
->>>>>>> 33e6966e
+	DECLARE_SCOPE_HIERARCHICAL_COUNTER_FUNC()
+
 	if (Model == nullptr || ModelController == nullptr)
 	{
 		Model = NewObject<UControlRigModel>(this);
@@ -73,11 +70,8 @@
 
 void UControlRigBlueprint::MakePropertyLink(const FString& InSourcePropertyPath, const FString& InDestPropertyPath, int32 InSourceLinkIndex, int32 InDestLinkIndex)
 {
-<<<<<<< HEAD
-=======
-	DECLARE_SCOPE_HIERARCHICAL_COUNTER_FUNC()
-
->>>>>>> 33e6966e
+	DECLARE_SCOPE_HIERARCHICAL_COUNTER_FUNC()
+
 	PropertyLinks.AddUnique(FControlRigBlueprintPropertyLink(InSourcePropertyPath, InDestPropertyPath, InSourceLinkIndex, InDestLinkIndex));
 }
 
@@ -117,8 +111,6 @@
 	IControlRigEditorModule::Get().GetInstanceActions(this, ActionRegistrar);
 }
 
-<<<<<<< HEAD
-=======
 void UControlRigBlueprint::SetObjectBeingDebugged(UObject* NewObject)
 {
 	UControlRig* PreviousRigBeingDebugged = Cast<UControlRig>(GetObjectBeingDebugged());
@@ -131,7 +123,6 @@
 	Super::SetObjectBeingDebugged(NewObject);
 }
 
->>>>>>> 33e6966e
 UControlRigModel::FModifiedEvent& UControlRigBlueprint::OnModified()
 {
 	return _ModifiedEvent;
@@ -139,11 +130,8 @@
 
 void UControlRigBlueprint::PopulateModelFromGraph(const UControlRigGraph* InGraph)
 {
-<<<<<<< HEAD
-=======
-	DECLARE_SCOPE_HIERARCHICAL_COUNTER_FUNC()
-
->>>>>>> 33e6966e
+	DECLARE_SCOPE_HIERARCHICAL_COUNTER_FUNC()
+
 	if (Model != nullptr)
 	{
 		return;
@@ -257,11 +245,8 @@
 
 void UControlRigBlueprint::RebuildGraphFromModel()
 {
-<<<<<<< HEAD
-=======
-	DECLARE_SCOPE_HIERARCHICAL_COUNTER_FUNC()
-
->>>>>>> 33e6966e
+	DECLARE_SCOPE_HIERARCHICAL_COUNTER_FUNC()
+
 	TGuardValue<bool> SelfGuard(bSuspendModelNotificationsForSelf, true);
 	check(ModelController);
 	ModelController->ResendAllNotifications();
@@ -270,11 +255,8 @@
 
 void UControlRigBlueprint::HandleModelModified(const UControlRigModel* InModel, EControlRigModelNotifType InType, const void* InPayload)
 {
-<<<<<<< HEAD
-=======
-	DECLARE_SCOPE_HIERARCHICAL_COUNTER_FUNC()
-
->>>>>>> 33e6966e
+	DECLARE_SCOPE_HIERARCHICAL_COUNTER_FUNC()
+
 	if (!bSuspendModelNotificationsForSelf)
 	{
 
@@ -452,10 +434,6 @@
 						if (UObject* DefaultObject = MyControlRigClass->GetDefaultObject(false))
 						{
 							DefaultObject->SetFlags(RF_Transactional);
-<<<<<<< HEAD
-							DefaultObject->Modify();
-=======
->>>>>>> 33e6966e
 
 							FString PinPath = InModel->GetPinPath(Pin->GetPair(), true);
 							FString DefaultValueString = Pin->DefaultValue;
@@ -464,9 +442,6 @@
 								FCachedPropertyPath PropertyPath(PinPath);
 								if (PropertyPathHelpers::SetPropertyValueFromString(DefaultObject, PropertyPath, DefaultValueString))
 								{
-<<<<<<< HEAD
-									FBlueprintEditorUtils::MarkBlueprintAsModified(this);
-=======
 									if (Pin->bIsConstant)
 									{
 										FBlueprintEditorUtils::MarkBlueprintAsModified(this);
@@ -475,7 +450,6 @@
 									{
 										MarkPackageDirty();
 									}
->>>>>>> 33e6966e
 								}
 
 								TArray<UObject*> ArchetypeInstances;
@@ -491,15 +465,12 @@
 				}
 				break;
 			}
-<<<<<<< HEAD
-=======
 			case EControlRigModelNotifType::LinkAdded:
 			case EControlRigModelNotifType::LinkRemoved:
 			{
 				FBlueprintEditorUtils::MarkBlueprintAsModified(this);
 				break;
 			}
->>>>>>> 33e6966e
 			default:
 			{
 				break;
@@ -520,11 +491,8 @@
 
 bool UControlRigBlueprint::UpdateParametersOnControlRig(UControlRig* InRig)
 {
-<<<<<<< HEAD
-=======
-	DECLARE_SCOPE_HIERARCHICAL_COUNTER_FUNC()
-
->>>>>>> 33e6966e
+	DECLARE_SCOPE_HIERARCHICAL_COUNTER_FUNC()
+
 	TArray<UObject*> ArchetypeInstances;
 
 	if (InRig == nullptr)
@@ -592,11 +560,8 @@
 
 bool UControlRigBlueprint::PerformArrayOperation(const FString& InPropertyPath, TFunctionRef<bool(FScriptArrayHelper&,int32)> InOperation, bool bCallModify, bool bPropagateToInstances)
 {
-<<<<<<< HEAD
-=======
-	DECLARE_SCOPE_HIERARCHICAL_COUNTER_FUNC()
-
->>>>>>> 33e6966e
+	DECLARE_SCOPE_HIERARCHICAL_COUNTER_FUNC()
+
 	if (UClass* MyControlRigClass = GeneratedClass)
 	{
 		if(UObject* DefaultObject = MyControlRigClass->GetDefaultObject(false))
