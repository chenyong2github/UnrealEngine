--- conflicted
+++ resolved
@@ -38,11 +38,7 @@
 	// we have to override both of it
 	// Rebuild is about rebuilding internal data structre
 	// Getter is about getting only properties, so that it can reconstruct node
-<<<<<<< HEAD
-	virtual void GetExposableProperties(TArray<FProperty*>& OutExposableProperties) const override;
-=======
 	virtual void GetExposableProperties(TArray<FProperty*>& OutExposableProperties) const override {}
->>>>>>> 421d6516
 	virtual void RebuildExposedProperties() override;
 	virtual void ReallocatePinsDuringReconstruction(TArray<UEdGraphPin*>& OldPins) override;
 	virtual void ValidateAnimNodeDuringCompilation(USkeleton* ForSkeleton, FCompilerResultsLog& MessageLog) override;
