// Copyright 1998-2019 Epic Games, Inc. All Rights Reserved.

#include "AnimNode_ControlRig.h"
#include "ControlRig.h"
#include "ControlRigComponent.h"
#include "Components/SkeletalMeshComponent.h"
#include "Animation/AnimInstanceProxy.h"
#include "GameFramework/Actor.h"
#include "Animation/NodeMappingContainer.h"
#include "AnimationRuntime.h"
#include "ControlRigVariables.h"

#if WITH_EDITOR
#include "Editor.h"
#endif

FAnimNode_ControlRig::FAnimNode_ControlRig()
	: ControlRig(nullptr)
{
}

void FAnimNode_ControlRig::OnInitializeAnimInstance(const FAnimInstanceProxy* InProxy, const UAnimInstance* InAnimInstance)
{
	DECLARE_SCOPE_HIERARCHICAL_COUNTER_FUNC()

	if (ControlRigClass)
	{
		ControlRig = NewObject<UControlRig>(InAnimInstance->GetOwningComponent(), ControlRigClass);
	}

	FAnimNode_ControlRigBase::OnInitializeAnimInstance(InProxy, InAnimInstance);

#if WITH_EDITOR
	if (GEditor)
	{
		GEditor->OnObjectsReplaced().AddRaw(this, &FAnimNode_ControlRig::OnObjectsReplaced);
	}
#endif // WITH_EDITOR

	InitializeProperties(InAnimInstance, GetTargetClass());
}

FAnimNode_ControlRig::~FAnimNode_ControlRig()
{
#if WITH_EDITOR
	if (GEditor)
	{
		GEditor->OnObjectsReplaced().RemoveAll(this);
	}
#endif // WITH_EDITOR
}
void FAnimNode_ControlRig::GatherDebugData(FNodeDebugData& DebugData)
{
<<<<<<< HEAD
=======
	DECLARE_SCOPE_HIERARCHICAL_COUNTER_FUNC()

>>>>>>> 33e6966e
	FString DebugLine = DebugData.GetNodeName(this);
	DebugLine += FString::Printf(TEXT("(%s)"), *GetNameSafe(ControlRigClass.Get()));
	DebugData.AddDebugItem(DebugLine);
	Source.GatherDebugData(DebugData.BranchFlow(1.f));
}

void FAnimNode_ControlRig::Update_AnyThread(const FAnimationUpdateContext& Context)
{
<<<<<<< HEAD
=======
	DECLARE_SCOPE_HIERARCHICAL_COUNTER_FUNC()

>>>>>>> 33e6966e
	FAnimNode_ControlRigBase::Update_AnyThread(Context);
	GetEvaluateGraphExposedInputs().Execute(Context);
	PropagateInputProperties(Context.AnimInstanceProxy->GetAnimInstanceObject());
	Source.Update(Context);
}

void FAnimNode_ControlRig::Initialize_AnyThread(const FAnimationInitializeContext& Context)
{
	DECLARE_SCOPE_HIERARCHICAL_COUNTER_FUNC()

	FAnimNode_ControlRigBase::Initialize_AnyThread(Context);

	Source.Initialize(Context);
}

void FAnimNode_ControlRig::CacheBones_AnyThread(const FAnimationCacheBonesContext& Context)
{
	DECLARE_SCOPE_HIERARCHICAL_COUNTER_FUNC()

	FAnimNode_ControlRigBase::CacheBones_AnyThread(Context);
	Source.CacheBones(Context);

	FBoneContainer& RequiredBones = Context.AnimInstanceProxy->GetRequiredBones();
<<<<<<< HEAD
	CurveMappingUIDs.Reset();
=======
	InputToCurveMappingUIDs.Reset();
>>>>>>> 33e6966e
	TArray<FName> const& UIDToNameLookUpTable = RequiredBones.GetUIDToNameLookupTable();

	auto CacheCurveMappingUIDs = [&](const TMap<FName, FName>& Mapping, TArray<FName> const& InUIDToNameLookUpTable, 
		const FAnimationCacheBonesContext& InContext)
	{
		for (auto Iter = Mapping.CreateConstIterator(); Iter; ++Iter)
		{
			// we need to have list of variables using pin
			const FName SourcePath = Iter.Key();
			const FName CurveName = Iter.Value();

			if (SourcePath != NAME_None && CurveName != NAME_None)
			{
				int32 Found = InUIDToNameLookUpTable.Find(CurveName);
				if (Found != INDEX_NONE)
				{
					// set value - sound should be UID
<<<<<<< HEAD
					CurveMappingUIDs.Add(Iter.Value()) = Found;
=======
					InputToCurveMappingUIDs.Add(Iter.Value()) = Found;
>>>>>>> 33e6966e
				}
				else
				{
					UE_LOG(LogAnimation, Warning, TEXT("Curve %s Not Found from the Skeleton %s"), 
						*CurveName.ToString(), *GetNameSafe(InContext.AnimInstanceProxy->GetSkeleton()));
				}
			}

			// @todo: should we clear the item if not found?
		}
	};

	CacheCurveMappingUIDs(InputMapping, UIDToNameLookUpTable, Context);
	CacheCurveMappingUIDs(OutputMapping, UIDToNameLookUpTable, Context);
}

void FAnimNode_ControlRig::Evaluate_AnyThread(FPoseContext & Output)
{
	DECLARE_SCOPE_HIERARCHICAL_COUNTER_FUNC()

	// If not playing a montage, just pass through
	Source.Evaluate(Output);

	// evaluate 
	FAnimNode_ControlRigBase::Evaluate_AnyThread(Output);
}

void FAnimNode_ControlRig::PostSerialize(const FArchive& Ar)
{
	DECLARE_SCOPE_HIERARCHICAL_COUNTER_FUNC()

	// after compile, we have to reinitialize
	// because it needs new execution code
	// since memory has changed
	if (Ar.IsObjectReferenceCollector())
	{
		if (ControlRig)
		{
			ControlRig->Initialize();
		}
	}
}

void FAnimNode_ControlRig::UpdateInput(UControlRig* InControlRig, const FPoseContext& InOutput)
{
<<<<<<< HEAD
	FAnimNode_ControlRigBase::UpdateInput(InControlRig, InOutput);
	// now go through variable mapping table and see if anything is mapping through input
	if (InputMapping.Num() > 0)
=======
	DECLARE_SCOPE_HIERARCHICAL_COUNTER_FUNC()

	FAnimNode_ControlRigBase::UpdateInput(InControlRig, InOutput);
	// now go through variable mapping table and see if anything is mapping through input
	if (InputMapping.Num() > 0 && InControlRig)
>>>>>>> 33e6966e
	{
		for (auto Iter = InputMapping.CreateConstIterator(); Iter; ++Iter)
		{
			// we need to have list of variables using pin
			const FName SourcePath = Iter.Key();
			if (SourcePath != NAME_None)
			{
				const FName CurveName = Iter.Value();

<<<<<<< HEAD
				SmartName::UID_Type UID = *CurveMappingUIDs.Find(CurveName);
=======
				SmartName::UID_Type UID = *InputToCurveMappingUIDs.Find(CurveName);
>>>>>>> 33e6966e
				if (UID != SmartName::MaxUID)
				{
					const float Value = InOutput.Curve.Get(UID);
	
					// helper function to set input value for ControlRig
					// This converts to the proper destination type, and sets the float type Value
<<<<<<< HEAD
					ensure(FControlRigIOHelper::SetInputValue(ControlRig, SourcePath, FControlRigIOTypes::GetTypeString<float>(), Value));
=======
					if (!FControlRigIOHelper::SetInputValue(InControlRig, SourcePath, FControlRigIOTypes::GetTypeString<float>(), Value))
					{
						UE_LOG(LogAnimation, Warning, TEXT("[%s] Missing Input Property [%s]"), *GetNameSafe(InControlRig->GetClass()), *SourcePath.ToString());
					}
>>>>>>> 33e6966e
				}
			}
		} 
	}
}

void FAnimNode_ControlRig::UpdateOutput(UControlRig* InControlRig, FPoseContext& InOutput)
{
<<<<<<< HEAD
	FAnimNode_ControlRigBase::UpdateOutput(InControlRig, InOutput);

	// update output curves
	if (OutputMapping.Num() > 0)
=======
	DECLARE_SCOPE_HIERARCHICAL_COUNTER_FUNC()

	FAnimNode_ControlRigBase::UpdateOutput(InControlRig, InOutput);

	// update output curves
	if (OutputMapping.Num() > 0 && InControlRig)
>>>>>>> 33e6966e
	{
		for (auto Iter = OutputMapping.CreateConstIterator(); Iter; ++Iter)
		{
			// we need to have list of variables using pin
			const FName SourcePath = Iter.Key();
			const FName CurveName = Iter.Value();

			if (SourcePath != NAME_None)
			{
				// find Segment is right value
				float Value;
				// helper function to get output value and convert to float 
<<<<<<< HEAD
				if (ensure(FControlRigIOHelper::GetOutputValue(ControlRig, SourcePath, FControlRigIOTypes::GetTypeString<float>(), Value)))
				{
					SmartName::UID_Type* UID = CurveMappingUIDs.Find(Iter.Value());
=======
				if (FControlRigIOHelper::GetOutputValue(InControlRig, SourcePath, FControlRigIOTypes::GetTypeString<float>(), Value))
				{
					SmartName::UID_Type* UID = InputToCurveMappingUIDs.Find(Iter.Value());
>>>>>>> 33e6966e
					if (UID)
					{
						InOutput.Curve.Set(*UID, Value);
					}
				}
<<<<<<< HEAD
=======
				else
				{
					UE_LOG(LogAnimation, Warning, TEXT("[%s] Missing Output Property [%s]"), *GetNameSafe(ControlRig->GetClass()), *SourcePath.ToString());
				}
>>>>>>> 33e6966e
			}
		}
	}
}

void FAnimNode_ControlRig::SetIOMapping(bool bInput, const FName& SourceProperty, const FName& TargetCurve)
{
<<<<<<< HEAD
=======
	DECLARE_SCOPE_HIERARCHICAL_COUNTER_FUNC()

>>>>>>> 33e6966e
	UClass* TargetClass = GetTargetClass();
	if (TargetClass)
	{
		UControlRig* CDO = TargetClass->GetDefaultObject<UControlRig>();
		if (CDO)
		{
			TMap<FName, FName>& MappingData = (bInput) ? InputMapping : OutputMapping;

			// if it's valid as of now, we add it
			if (CDO->IsValidIOVariables(bInput, SourceProperty))
			{
				if (TargetCurve == NAME_None)
				{
					MappingData.Remove(SourceProperty);
				}
				else
				{
					MappingData.FindOrAdd(SourceProperty) = TargetCurve;
				}
			}
		}
	}
}

FName FAnimNode_ControlRig::GetIOMapping(bool bInput, const FName& SourceProperty) const
{
<<<<<<< HEAD
=======
	DECLARE_SCOPE_HIERARCHICAL_COUNTER_FUNC()

>>>>>>> 33e6966e
	const TMap<FName, FName>& MappingData = (bInput) ? InputMapping : OutputMapping;
	if (const FName* NameFound = MappingData.Find(SourceProperty))
	{
		return *NameFound;
	}

	return NAME_None;
}

#if WITH_EDITOR
void FAnimNode_ControlRig::OnObjectsReplaced(const TMap<UObject*, UObject*>& OldToNewInstanceMap)
{
	if (ControlRig)
	{
		UObject* const* NewFound = OldToNewInstanceMap.Find(ControlRig);

		if (NewFound)
		{
			// recache the properties
			bReinitializeProperties = true;
		}
	}
}
#endif	// #if WITH_EDITOR<|MERGE_RESOLUTION|>--- conflicted
+++ resolved
@@ -51,11 +51,8 @@
 }
 void FAnimNode_ControlRig::GatherDebugData(FNodeDebugData& DebugData)
 {
-<<<<<<< HEAD
-=======
-	DECLARE_SCOPE_HIERARCHICAL_COUNTER_FUNC()
-
->>>>>>> 33e6966e
+	DECLARE_SCOPE_HIERARCHICAL_COUNTER_FUNC()
+
 	FString DebugLine = DebugData.GetNodeName(this);
 	DebugLine += FString::Printf(TEXT("(%s)"), *GetNameSafe(ControlRigClass.Get()));
 	DebugData.AddDebugItem(DebugLine);
@@ -64,11 +61,8 @@
 
 void FAnimNode_ControlRig::Update_AnyThread(const FAnimationUpdateContext& Context)
 {
-<<<<<<< HEAD
-=======
-	DECLARE_SCOPE_HIERARCHICAL_COUNTER_FUNC()
-
->>>>>>> 33e6966e
+	DECLARE_SCOPE_HIERARCHICAL_COUNTER_FUNC()
+
 	FAnimNode_ControlRigBase::Update_AnyThread(Context);
 	GetEvaluateGraphExposedInputs().Execute(Context);
 	PropagateInputProperties(Context.AnimInstanceProxy->GetAnimInstanceObject());
@@ -92,11 +86,7 @@
 	Source.CacheBones(Context);
 
 	FBoneContainer& RequiredBones = Context.AnimInstanceProxy->GetRequiredBones();
-<<<<<<< HEAD
-	CurveMappingUIDs.Reset();
-=======
 	InputToCurveMappingUIDs.Reset();
->>>>>>> 33e6966e
 	TArray<FName> const& UIDToNameLookUpTable = RequiredBones.GetUIDToNameLookupTable();
 
 	auto CacheCurveMappingUIDs = [&](const TMap<FName, FName>& Mapping, TArray<FName> const& InUIDToNameLookUpTable, 
@@ -114,11 +104,7 @@
 				if (Found != INDEX_NONE)
 				{
 					// set value - sound should be UID
-<<<<<<< HEAD
-					CurveMappingUIDs.Add(Iter.Value()) = Found;
-=======
 					InputToCurveMappingUIDs.Add(Iter.Value()) = Found;
->>>>>>> 33e6966e
 				}
 				else
 				{
@@ -164,17 +150,11 @@
 
 void FAnimNode_ControlRig::UpdateInput(UControlRig* InControlRig, const FPoseContext& InOutput)
 {
-<<<<<<< HEAD
-	FAnimNode_ControlRigBase::UpdateInput(InControlRig, InOutput);
-	// now go through variable mapping table and see if anything is mapping through input
-	if (InputMapping.Num() > 0)
-=======
 	DECLARE_SCOPE_HIERARCHICAL_COUNTER_FUNC()
 
 	FAnimNode_ControlRigBase::UpdateInput(InControlRig, InOutput);
 	// now go through variable mapping table and see if anything is mapping through input
 	if (InputMapping.Num() > 0 && InControlRig)
->>>>>>> 33e6966e
 	{
 		for (auto Iter = InputMapping.CreateConstIterator(); Iter; ++Iter)
 		{
@@ -184,25 +164,17 @@
 			{
 				const FName CurveName = Iter.Value();
 
-<<<<<<< HEAD
-				SmartName::UID_Type UID = *CurveMappingUIDs.Find(CurveName);
-=======
 				SmartName::UID_Type UID = *InputToCurveMappingUIDs.Find(CurveName);
->>>>>>> 33e6966e
 				if (UID != SmartName::MaxUID)
 				{
 					const float Value = InOutput.Curve.Get(UID);
 	
 					// helper function to set input value for ControlRig
 					// This converts to the proper destination type, and sets the float type Value
-<<<<<<< HEAD
-					ensure(FControlRigIOHelper::SetInputValue(ControlRig, SourcePath, FControlRigIOTypes::GetTypeString<float>(), Value));
-=======
 					if (!FControlRigIOHelper::SetInputValue(InControlRig, SourcePath, FControlRigIOTypes::GetTypeString<float>(), Value))
 					{
 						UE_LOG(LogAnimation, Warning, TEXT("[%s] Missing Input Property [%s]"), *GetNameSafe(InControlRig->GetClass()), *SourcePath.ToString());
 					}
->>>>>>> 33e6966e
 				}
 			}
 		} 
@@ -211,19 +183,12 @@
 
 void FAnimNode_ControlRig::UpdateOutput(UControlRig* InControlRig, FPoseContext& InOutput)
 {
-<<<<<<< HEAD
-	FAnimNode_ControlRigBase::UpdateOutput(InControlRig, InOutput);
-
-	// update output curves
-	if (OutputMapping.Num() > 0)
-=======
 	DECLARE_SCOPE_HIERARCHICAL_COUNTER_FUNC()
 
 	FAnimNode_ControlRigBase::UpdateOutput(InControlRig, InOutput);
 
 	// update output curves
 	if (OutputMapping.Num() > 0 && InControlRig)
->>>>>>> 33e6966e
 	{
 		for (auto Iter = OutputMapping.CreateConstIterator(); Iter; ++Iter)
 		{
@@ -236,27 +201,18 @@
 				// find Segment is right value
 				float Value;
 				// helper function to get output value and convert to float 
-<<<<<<< HEAD
-				if (ensure(FControlRigIOHelper::GetOutputValue(ControlRig, SourcePath, FControlRigIOTypes::GetTypeString<float>(), Value)))
-				{
-					SmartName::UID_Type* UID = CurveMappingUIDs.Find(Iter.Value());
-=======
 				if (FControlRigIOHelper::GetOutputValue(InControlRig, SourcePath, FControlRigIOTypes::GetTypeString<float>(), Value))
 				{
 					SmartName::UID_Type* UID = InputToCurveMappingUIDs.Find(Iter.Value());
->>>>>>> 33e6966e
 					if (UID)
 					{
 						InOutput.Curve.Set(*UID, Value);
 					}
 				}
-<<<<<<< HEAD
-=======
 				else
 				{
 					UE_LOG(LogAnimation, Warning, TEXT("[%s] Missing Output Property [%s]"), *GetNameSafe(ControlRig->GetClass()), *SourcePath.ToString());
 				}
->>>>>>> 33e6966e
 			}
 		}
 	}
@@ -264,11 +220,8 @@
 
 void FAnimNode_ControlRig::SetIOMapping(bool bInput, const FName& SourceProperty, const FName& TargetCurve)
 {
-<<<<<<< HEAD
-=======
-	DECLARE_SCOPE_HIERARCHICAL_COUNTER_FUNC()
-
->>>>>>> 33e6966e
+	DECLARE_SCOPE_HIERARCHICAL_COUNTER_FUNC()
+
 	UClass* TargetClass = GetTargetClass();
 	if (TargetClass)
 	{
@@ -295,11 +248,8 @@
 
 FName FAnimNode_ControlRig::GetIOMapping(bool bInput, const FName& SourceProperty) const
 {
-<<<<<<< HEAD
-=======
-	DECLARE_SCOPE_HIERARCHICAL_COUNTER_FUNC()
-
->>>>>>> 33e6966e
+	DECLARE_SCOPE_HIERARCHICAL_COUNTER_FUNC()
+
 	const TMap<FName, FName>& MappingData = (bInput) ? InputMapping : OutputMapping;
 	if (const FName* NameFound = MappingData.Find(SourceProperty))
 	{
