--- conflicted
+++ resolved
@@ -26,11 +26,8 @@
 		switch (InOperator.OpCode)
 		{
 		case EControlRigOpCode::Copy:
-<<<<<<< HEAD
-=======
 		{
 			DECLARE_SCOPE_HIERARCHICAL_COUNTER(ControlRigVM::CopyPropertyValue)
->>>>>>> 33e6966e
 			PropertyPathHelpers::CopyPropertyValueFast(OuterObject, InOperator.CachedPropertyPath2, InOperator.CachedPropertyPath1);
 			return true;
 		}
