// Copyright 1998-2019 Epic Games, Inc. All Rights Reserved.

#include "AnimNode_ControlRigBase.h"
#include "ControlRig.h"
#include "Components/SkeletalMeshComponent.h"
#include "Animation/AnimInstanceProxy.h"
#include "Animation/NodeMappingContainer.h"
#include "AnimationRuntime.h"

FAnimNode_ControlRigBase::FAnimNode_ControlRigBase()
{
	bUpdateInput = true;
	bExecute = true;
}

void FAnimNode_ControlRigBase::OnInitializeAnimInstance(const FAnimInstanceProxy* InProxy, const UAnimInstance* InAnimInstance)
{
	DECLARE_SCOPE_HIERARCHICAL_COUNTER_FUNC()

	FAnimNode_Base::OnInitializeAnimInstance(InProxy, InAnimInstance);

	USkeletalMeshComponent* Component = InAnimInstance->GetOwningComponent();
	UControlRig* ControlRig = GetControlRig();
	if (Component && Component->SkeletalMesh && ControlRig)
	{
		UBlueprintGeneratedClass* BlueprintClass = Cast<UBlueprintGeneratedClass>(ControlRig->GetClass());
		if (BlueprintClass)
		{
			UBlueprint* Blueprint = Cast<UBlueprint>(BlueprintClass->ClassGeneratedBy);
			// node mapping container will be saved on the initialization part
			NodeMappingContainer = Component->SkeletalMesh->GetNodeMappingContainer(Blueprint);
		}
	}
}

void FAnimNode_ControlRigBase::Initialize_AnyThread(const FAnimationInitializeContext& Context)
{
	DECLARE_SCOPE_HIERARCHICAL_COUNTER_FUNC()

	FAnimNode_Base::Initialize_AnyThread(Context);

	if (UControlRig* ControlRig = GetControlRig())
	{
		ControlRig->Initialize();

		SetTargetInstance(ControlRig);
	}
}

void FAnimNode_ControlRigBase::GatherDebugData(FNodeDebugData& DebugData)
{

}

void FAnimNode_ControlRigBase::Update_AnyThread(const FAnimationUpdateContext& Context)
{
	DECLARE_SCOPE_HIERARCHICAL_COUNTER_FUNC()

	FAnimNode_Base::Update_AnyThread(Context);

	if (bExecute)
	{
<<<<<<< HEAD
		// @TODO: fix this to be thread-safe
		// Pre-update doesn't work for custom anim instances
		// FAnimNode_ControlRigExternalSource needs this to be called to reset to ref pose
		ControlRig->SetDeltaTime(Context.GetDeltaTime());
		ControlRig->PreEvaluate_GameThread();
=======
		if (UControlRig* ControlRig = GetControlRig())
		{
			// @TODO: fix this to be thread-safe
			// Pre-update doesn't work for custom anim instances
			// FAnimNode_ControlRigExternalSource needs this to be called to reset to ref pose
			ControlRig->SetDeltaTime(Context.GetDeltaTime());
			ControlRig->PreEvaluate_GameThread();
		}
>>>>>>> 33e6966e
	}
}

void FAnimNode_ControlRigBase::UpdateInput(UControlRig* ControlRig, const FPoseContext& InOutput)
{
	DECLARE_SCOPE_HIERARCHICAL_COUNTER_FUNC()

	const FBoneContainer& RequiredBones = InOutput.Pose.GetBoneContainer();

	// get component pose from control rig
	FCSPose<FCompactPose> MeshPoses;
	// first I need to convert to local pose
	MeshPoses.InitPose(InOutput.Pose);

	// @re-think - now control rig contains init pose from their default hierarchy and current pose from this instance.
	// we may need this init pose somewhere (instance refpose)
<<<<<<< HEAD
	const int32 NumNodes = ControlRigNodeMapping.Num();
	for (int32 Index = 0; Index < NumNodes; ++Index)
	{
		if (ControlRigNodeMapping[Index] != NAME_None)
		{
			FCompactPoseBoneIndex CompactPoseIndex(Index);
			FTransform ComponentTransform = MeshPoses.GetComponentSpaceTransform(CompactPoseIndex);
			if (NodeMappingContainer.IsValid())
			{
				ComponentTransform = NodeMappingContainer->GetSourceToTargetTransform(ControlRigNodeMapping[Index]).GetRelativeTransformReverse(ComponentTransform);
			}

			ControlRig->SetGlobalTransform(ControlRigNodeMapping[Index], ComponentTransform);
=======
	for (auto Iter = ControlRigBoneMapping.CreateConstIterator(); Iter; ++Iter)
	{
		const FName& Name = Iter.Key();
		const uint16 Index = Iter.Value();

		FTransform ComponentTransform = MeshPoses.GetComponentSpaceTransform(FCompactPoseBoneIndex(Index));
		if (NodeMappingContainer.IsValid())
		{
			ComponentTransform = NodeMappingContainer->GetSourceToTargetTransform(Name).GetRelativeTransformReverse(ComponentTransform);
>>>>>>> 33e6966e
		}

		ControlRig->SetGlobalTransform(Name, ComponentTransform, false);
	}

	// we just do name mapping 
	for (auto Iter = ControlRigCurveMapping.CreateConstIterator(); Iter; ++Iter)
	{
		const FName& Name = Iter.Key();
		const uint16 Index = Iter.Value();

		ControlRig->SetCurveValue(Name, InOutput.Curve.Get(Index));
	}
}

void FAnimNode_ControlRigBase::UpdateOutput(UControlRig* ControlRig, FPoseContext& InOutput)
{
	DECLARE_SCOPE_HIERARCHICAL_COUNTER_FUNC()

	// copy output of the rig
	const FBoneContainer& RequiredBones = InOutput.Pose.GetBoneContainer();

	// get component pose from control rig
	FCSPose<FCompactPose> MeshPoses;
	MeshPoses.InitPose(InOutput.Pose);

<<<<<<< HEAD
	const int32 NumNodes = ControlRigNodeMapping.Num();
	for (int32 Index = 0; Index < NumNodes; ++Index)
	{
		if (ControlRigNodeMapping[Index] != NAME_None)
		{
			FCompactPoseBoneIndex CompactPoseIndex(Index);
			FTransform ComponentTransform = ControlRig->GetGlobalTransform(ControlRigNodeMapping[Index]);
			if (NodeMappingContainer.IsValid())
			{
				ComponentTransform = NodeMappingContainer->GetSourceToTargetTransform(ControlRigNodeMapping[Index]) * ComponentTransform;
			}
=======
	for (auto Iter = ControlRigBoneMapping.CreateConstIterator(); Iter; ++Iter)
	{
		const FName& Name = Iter.Key();
		const uint16 Index = Iter.Value();
>>>>>>> 33e6966e

		FCompactPoseBoneIndex CompactPoseIndex(Index);
		FTransform ComponentTransform = ControlRig->GetGlobalTransform(Name);
		if (NodeMappingContainer.IsValid())
		{
			ComponentTransform = NodeMappingContainer->GetSourceToTargetTransform(Name) * ComponentTransform;
		}

		MeshPoses.SetComponentSpaceTransform(CompactPoseIndex, ComponentTransform);
	}

	FCSPose<FCompactPose>::ConvertComponentPosesToLocalPoses(MeshPoses, InOutput.Pose);
<<<<<<< HEAD
=======

	// update curve
	for (auto Iter = ControlRigCurveMapping.CreateConstIterator(); Iter; ++Iter)
	{
		const FName& Name = Iter.Key();
		const uint16 Index = Iter.Value();

		const float Value = ControlRig->GetCurveValue(Name);
		InOutput.Curve.Set(Index, Value);
	}
>>>>>>> 33e6966e
}

void FAnimNode_ControlRigBase::Evaluate_AnyThread(FPoseContext& Output)
{
	DECLARE_SCOPE_HIERARCHICAL_COUNTER_FUNC()

	if (UControlRig* ControlRig = GetControlRig())
	{
		if (bUpdateInput)
		{
			// first update input to the system
			UpdateInput(ControlRig, Output);
		}

		if (bExecute)
		{
			// first evaluate control rig
			ControlRig->Evaluate_AnyThread();
		}

		// now update output
		UpdateOutput(ControlRig, Output);
	}
	else
	{
		// apply refpose
		Output.ResetToRefPose();
	}
}

void FAnimNode_ControlRigBase::CacheBones_AnyThread(const FAnimationCacheBonesContext& Context)
{
	DECLARE_SCOPE_HIERARCHICAL_COUNTER_FUNC()

	if (UControlRig* ControlRig = GetControlRig())
	{
		// fill up node names
		FBoneContainer& RequiredBones = Context.AnimInstanceProxy->GetRequiredBones();
		const TArray<FBoneIndexType>& RequiredBonesArray = RequiredBones.GetBoneIndicesArray();
		const int32 NumBones = RequiredBonesArray.Num();
<<<<<<< HEAD
		ControlRigNodeMapping.Reset(NumBones);
		ControlRigNodeMapping.AddDefaulted(NumBones);
=======
		ControlRigBoneMapping.Reset();
		ControlRigCurveMapping.Reset();
>>>>>>> 33e6966e

		const FReferenceSkeleton& RefSkeleton = RequiredBones.GetReferenceSkeleton();

		// @todo: thread-safe? probably not in editor, but it may not be a big issue in editor
		if (NodeMappingContainer.IsValid())
		{
			// get target to source mapping table - this is reversed mapping table
			TMap<FName, FName> TargetToSourceMappingTable;
			NodeMappingContainer->GetTargetToSourceMappingTable(TargetToSourceMappingTable);

			// now fill up node name
			for (uint16 Index = 0; Index < NumBones; ++Index)
			{
				// get bone name, and find reverse mapping
				FName TargetNodeName = RefSkeleton.GetBoneName(RequiredBonesArray[Index]);
				FName* SourceName = TargetToSourceMappingTable.Find(TargetNodeName);
<<<<<<< HEAD
				ControlRigNodeMapping[Index] = (SourceName)? *SourceName : NAME_None;
			}
			UE_LOG(LogAnimation, Log, TEXT("%s : %d"), *GetNameSafe(ControlRig), ControlRigNodeMapping.Num());
=======
				if (SourceName)
				{
					ControlRigBoneMapping.Add(*SourceName, Index);
				}
			}
>>>>>>> 33e6966e
		}
		else
		{
			TArray<FName> NodeNames;
			TArray<FNodeItem> NodeItems;
			ControlRig->GetMappableNodeData(NodeNames, NodeItems);

			// even if not mapped, we map only node that exists in the controlrig
<<<<<<< HEAD
			for (int32 Index = 0; Index < NumBones; ++Index)
			{
				const FName& BoneName = RefSkeleton.GetBoneName(RequiredBonesArray[Index]);
				if (NodeNames.Contains(BoneName))
				{
					ControlRigNodeMapping[Index] = BoneName;
				}
				else
				{
					ControlRigNodeMapping[Index] = NAME_None;
				}
=======
			for (uint16 Index = 0; Index < NumBones; ++Index)
			{
				const FName& BoneName = RefSkeleton.GetBoneName(RequiredBonesArray[Index]);
				if (NodeNames.Contains(BoneName))
				{
					ControlRigBoneMapping.Add(BoneName, Index);
				}
			}
		}

		// we just support curves by name only
		TArray<FName> const& CurveNames = RequiredBones.GetUIDToNameLookupTable();
		const FRigCurveContainer& RigCurveContainer = ControlRig->GetCurveContainer();
		for (uint16 Index = 0; Index < CurveNames.Num(); ++Index)
		{
			// see if the curve name exists in the control rig
			if (RigCurveContainer.GetIndex(CurveNames[Index]) != INDEX_NONE)
			{
				ControlRigCurveMapping.Add(CurveNames[Index], Index);
>>>>>>> 33e6966e
			}
		}
	}
}

UClass* FAnimNode_ControlRigBase::GetTargetClass() const
{
	if (UControlRig* ControlRig = GetControlRig())
	{
		return ControlRig->GetClass();
	}

	return nullptr;
}<|MERGE_RESOLUTION|>--- conflicted
+++ resolved
@@ -60,13 +60,6 @@
 
 	if (bExecute)
 	{
-<<<<<<< HEAD
-		// @TODO: fix this to be thread-safe
-		// Pre-update doesn't work for custom anim instances
-		// FAnimNode_ControlRigExternalSource needs this to be called to reset to ref pose
-		ControlRig->SetDeltaTime(Context.GetDeltaTime());
-		ControlRig->PreEvaluate_GameThread();
-=======
 		if (UControlRig* ControlRig = GetControlRig())
 		{
 			// @TODO: fix this to be thread-safe
@@ -75,7 +68,6 @@
 			ControlRig->SetDeltaTime(Context.GetDeltaTime());
 			ControlRig->PreEvaluate_GameThread();
 		}
->>>>>>> 33e6966e
 	}
 }
 
@@ -92,21 +84,6 @@
 
 	// @re-think - now control rig contains init pose from their default hierarchy and current pose from this instance.
 	// we may need this init pose somewhere (instance refpose)
-<<<<<<< HEAD
-	const int32 NumNodes = ControlRigNodeMapping.Num();
-	for (int32 Index = 0; Index < NumNodes; ++Index)
-	{
-		if (ControlRigNodeMapping[Index] != NAME_None)
-		{
-			FCompactPoseBoneIndex CompactPoseIndex(Index);
-			FTransform ComponentTransform = MeshPoses.GetComponentSpaceTransform(CompactPoseIndex);
-			if (NodeMappingContainer.IsValid())
-			{
-				ComponentTransform = NodeMappingContainer->GetSourceToTargetTransform(ControlRigNodeMapping[Index]).GetRelativeTransformReverse(ComponentTransform);
-			}
-
-			ControlRig->SetGlobalTransform(ControlRigNodeMapping[Index], ComponentTransform);
-=======
 	for (auto Iter = ControlRigBoneMapping.CreateConstIterator(); Iter; ++Iter)
 	{
 		const FName& Name = Iter.Key();
@@ -116,7 +93,6 @@
 		if (NodeMappingContainer.IsValid())
 		{
 			ComponentTransform = NodeMappingContainer->GetSourceToTargetTransform(Name).GetRelativeTransformReverse(ComponentTransform);
->>>>>>> 33e6966e
 		}
 
 		ControlRig->SetGlobalTransform(Name, ComponentTransform, false);
@@ -143,24 +119,10 @@
 	FCSPose<FCompactPose> MeshPoses;
 	MeshPoses.InitPose(InOutput.Pose);
 
-<<<<<<< HEAD
-	const int32 NumNodes = ControlRigNodeMapping.Num();
-	for (int32 Index = 0; Index < NumNodes; ++Index)
-	{
-		if (ControlRigNodeMapping[Index] != NAME_None)
-		{
-			FCompactPoseBoneIndex CompactPoseIndex(Index);
-			FTransform ComponentTransform = ControlRig->GetGlobalTransform(ControlRigNodeMapping[Index]);
-			if (NodeMappingContainer.IsValid())
-			{
-				ComponentTransform = NodeMappingContainer->GetSourceToTargetTransform(ControlRigNodeMapping[Index]) * ComponentTransform;
-			}
-=======
 	for (auto Iter = ControlRigBoneMapping.CreateConstIterator(); Iter; ++Iter)
 	{
 		const FName& Name = Iter.Key();
 		const uint16 Index = Iter.Value();
->>>>>>> 33e6966e
 
 		FCompactPoseBoneIndex CompactPoseIndex(Index);
 		FTransform ComponentTransform = ControlRig->GetGlobalTransform(Name);
@@ -173,8 +135,6 @@
 	}
 
 	FCSPose<FCompactPose>::ConvertComponentPosesToLocalPoses(MeshPoses, InOutput.Pose);
-<<<<<<< HEAD
-=======
 
 	// update curve
 	for (auto Iter = ControlRigCurveMapping.CreateConstIterator(); Iter; ++Iter)
@@ -185,7 +145,6 @@
 		const float Value = ControlRig->GetCurveValue(Name);
 		InOutput.Curve.Set(Index, Value);
 	}
->>>>>>> 33e6966e
 }
 
 void FAnimNode_ControlRigBase::Evaluate_AnyThread(FPoseContext& Output)
@@ -226,13 +185,8 @@
 		FBoneContainer& RequiredBones = Context.AnimInstanceProxy->GetRequiredBones();
 		const TArray<FBoneIndexType>& RequiredBonesArray = RequiredBones.GetBoneIndicesArray();
 		const int32 NumBones = RequiredBonesArray.Num();
-<<<<<<< HEAD
-		ControlRigNodeMapping.Reset(NumBones);
-		ControlRigNodeMapping.AddDefaulted(NumBones);
-=======
 		ControlRigBoneMapping.Reset();
 		ControlRigCurveMapping.Reset();
->>>>>>> 33e6966e
 
 		const FReferenceSkeleton& RefSkeleton = RequiredBones.GetReferenceSkeleton();
 
@@ -249,17 +203,11 @@
 				// get bone name, and find reverse mapping
 				FName TargetNodeName = RefSkeleton.GetBoneName(RequiredBonesArray[Index]);
 				FName* SourceName = TargetToSourceMappingTable.Find(TargetNodeName);
-<<<<<<< HEAD
-				ControlRigNodeMapping[Index] = (SourceName)? *SourceName : NAME_None;
-			}
-			UE_LOG(LogAnimation, Log, TEXT("%s : %d"), *GetNameSafe(ControlRig), ControlRigNodeMapping.Num());
-=======
 				if (SourceName)
 				{
 					ControlRigBoneMapping.Add(*SourceName, Index);
 				}
 			}
->>>>>>> 33e6966e
 		}
 		else
 		{
@@ -268,19 +216,6 @@
 			ControlRig->GetMappableNodeData(NodeNames, NodeItems);
 
 			// even if not mapped, we map only node that exists in the controlrig
-<<<<<<< HEAD
-			for (int32 Index = 0; Index < NumBones; ++Index)
-			{
-				const FName& BoneName = RefSkeleton.GetBoneName(RequiredBonesArray[Index]);
-				if (NodeNames.Contains(BoneName))
-				{
-					ControlRigNodeMapping[Index] = BoneName;
-				}
-				else
-				{
-					ControlRigNodeMapping[Index] = NAME_None;
-				}
-=======
 			for (uint16 Index = 0; Index < NumBones; ++Index)
 			{
 				const FName& BoneName = RefSkeleton.GetBoneName(RequiredBonesArray[Index]);
@@ -300,7 +235,6 @@
 			if (RigCurveContainer.GetIndex(CurveNames[Index]) != INDEX_NONE)
 			{
 				ControlRigCurveMapping.Add(CurveNames[Index], Index);
->>>>>>> 33e6966e
 			}
 		}
 	}
