// Copyright Epic Games, Inc. All Rights Reserved.

#include "RigUnit_CCDIK.h"
#include "Units/RigUnitContext.h"

FRigUnit_CCDIK_Execute()
{
    DECLARE_SCOPE_HIERARCHICAL_COUNTER_RIGUNIT()
	FRigBoneHierarchy* Hierarchy = ExecuteContext.GetBones();
	if (Hierarchy == nullptr)
	{
		return;
	}

	TArray<FCCDIKChainLink>& Chain = WorkData.Chain;
	TArray<int32>& BoneIndices = WorkData.BoneIndices;
	TArray<int32>& RotationLimitIndex = WorkData.RotationLimitIndex;
	TArray<float>& RotationLimitsPerBone = WorkData.RotationLimitsPerBone;
	int32& EffectorIndex = WorkData.EffectorIndex;

	if (Context.State == EControlRigState::Init ||
		RotationLimits.Num() != RotationLimitIndex.Num())
	{
		BoneIndices.Reset();
		RotationLimitIndex.Reset();
		RotationLimitsPerBone.Reset();

		// verify the chain
		const int32 RootIndex = Hierarchy->GetIndex(StartBone);
		if (RootIndex != INDEX_NONE)
		{
			int32 CurrentIndex = EffectorIndex = Hierarchy->GetIndex(EffectorBone);
			while (CurrentIndex != INDEX_NONE)
			{
				// ensure the chain
				int32 ParentIndex = (*Hierarchy)[CurrentIndex].ParentIndex;
				if (ParentIndex != INDEX_NONE)
				{
					BoneIndices.Add(CurrentIndex);
				}

				if (ParentIndex == RootIndex)
				{
					BoneIndices.Add(RootIndex);
					break;
				}

				CurrentIndex = ParentIndex;
			}

			Chain.Reserve(BoneIndices.Num());
		}

		int32 RootParentIndex = (*Hierarchy)[RootIndex].ParentIndex;
		if (RootParentIndex != INDEX_NONE)
		{
			BoneIndices.Add(RootParentIndex);
		}

		Algo::Reverse(BoneIndices);

		RotationLimitsPerBone.SetNumUninitialized(BoneIndices.Num());
		for(const FRigUnit_CCDIK_RotationLimit& RotationLimit : RotationLimits)
		{
			int32 BoneIndex = Hierarchy->GetIndex(RotationLimit.Bone);
			BoneIndex = BoneIndices.Find(BoneIndex);
			RotationLimitIndex.Add(BoneIndex);
		}
	}
	else  if (Context.State == EControlRigState::Update)
	{
		if (BoneIndices.Num() > 0)
		{
			// Gather chain links. These are non zero length bones.
			Chain.Reset();
			
			for (int32 ChainIndex = 0; ChainIndex < BoneIndices.Num(); ChainIndex++)
			{
				const FTransform& GlobalTransform = Hierarchy->GetGlobalTransform(BoneIndices[ChainIndex]);
				const FTransform& LocalTransform = Hierarchy->GetLocalTransform(BoneIndices[ChainIndex]);
				Chain.Add(FCCDIKChainLink(GlobalTransform, LocalTransform, ChainIndex));
			}

			for (float& Limit : RotationLimitsPerBone)
			{
				Limit = BaseRotationLimit;
			}
			
			for (int32 LimitIndex = 0; LimitIndex < RotationLimitIndex.Num(); LimitIndex++)
			{
				if (RotationLimitIndex[LimitIndex] != INDEX_NONE)
				{
					RotationLimitsPerBone[RotationLimitIndex[LimitIndex]] = RotationLimits[LimitIndex].Limit;
				}
			}

			bool bBoneLocationUpdated = AnimationCore::SolveCCDIK(Chain, EffectorTransform.GetLocation(), Precision, MaxIterations, bStartFromTail, RotationLimits.Num() > 0, RotationLimitsPerBone);

			// If we moved some bones, update bone transforms.
			if (bBoneLocationUpdated)
			{
				if (FMath::IsNearlyEqual(Weight, 1.f))
				{
<<<<<<< HEAD
					for (int32 LinkIndex = 0; LinkIndex < BoneIndices.Num(); LinkIndex++)
					{
						const FCCDIKChainLink& CurrentLink = Chain[LinkIndex];
						Hierarchy->SetGlobalTransform(BoneIndices[LinkIndex], CurrentLink.Transform, bPropagateToChildren);
					}

					Hierarchy->SetGlobalTransform(EffectorIndex, EffectorTransform, bPropagateToChildren);
=======
					const FCCDIKChainLink& CurrentLink = Chain[LinkIndex];
					Hierarchy->SetGlobalTransform(BoneIndices[LinkIndex], CurrentLink.Transform, bPropagateToChildren);
>>>>>>> 5c11fd8e
				}
				else
				{
					float T = FMath::Clamp<float>(Weight, 0.f, 1.f);

					for (int32 LinkIndex = 0; LinkIndex < BoneIndices.Num(); LinkIndex++)
					{
						const FCCDIKChainLink& CurrentLink = Chain[LinkIndex];
						FTransform PreviousXfo = Hierarchy->GetGlobalTransform(BoneIndices[LinkIndex]);
						FTransform Xfo = FControlRigMathLibrary::LerpTransform(PreviousXfo, CurrentLink.Transform, T);
						Hierarchy->SetGlobalTransform(BoneIndices[LinkIndex], Xfo, bPropagateToChildren);
					}

					FTransform PreviousXfo = Hierarchy->GetGlobalTransform(EffectorIndex);
					FTransform Xfo = FControlRigMathLibrary::LerpTransform(PreviousXfo, EffectorTransform, T);
					Hierarchy->SetGlobalTransform(EffectorIndex, Xfo, bPropagateToChildren);
				}
			}
		}
	}
}<|MERGE_RESOLUTION|>--- conflicted
+++ resolved
@@ -50,6 +50,10 @@
 
 			Chain.Reserve(BoneIndices.Num());
 		}
+		else
+		{
+			return;
+		}
 
 		int32 RootParentIndex = (*Hierarchy)[RootIndex].ParentIndex;
 		if (RootParentIndex != INDEX_NONE)
@@ -65,6 +69,11 @@
 			int32 BoneIndex = Hierarchy->GetIndex(RotationLimit.Bone);
 			BoneIndex = BoneIndices.Find(BoneIndex);
 			RotationLimitIndex.Add(BoneIndex);
+		}
+
+		if(BoneIndices.Num() < 2)
+		{
+			UE_CONTROLRIG_RIGUNIT_REPORT_WARNING(TEXT("No bones found."));
 		}
 	}
 	else  if (Context.State == EControlRigState::Update)
@@ -101,7 +110,6 @@
 			{
 				if (FMath::IsNearlyEqual(Weight, 1.f))
 				{
-<<<<<<< HEAD
 					for (int32 LinkIndex = 0; LinkIndex < BoneIndices.Num(); LinkIndex++)
 					{
 						const FCCDIKChainLink& CurrentLink = Chain[LinkIndex];
@@ -109,10 +117,6 @@
 					}
 
 					Hierarchy->SetGlobalTransform(EffectorIndex, EffectorTransform, bPropagateToChildren);
-=======
-					const FCCDIKChainLink& CurrentLink = Chain[LinkIndex];
-					Hierarchy->SetGlobalTransform(BoneIndices[LinkIndex], CurrentLink.Transform, bPropagateToChildren);
->>>>>>> 5c11fd8e
 				}
 				else
 				{
