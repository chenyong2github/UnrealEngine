--- conflicted
+++ resolved
@@ -20,6 +20,14 @@
 			{
 				CachedBoneIndex = Hierarchy->GetIndex(Bone);
 				CachedSpaceIndex = Hierarchy->GetIndex(Space);
+				if (CachedBoneIndex == INDEX_NONE)
+				{
+					UE_CONTROLRIG_RIGUNIT_REPORT_WARNING(TEXT("Bone is not set."));
+				}
+				if (CachedSpaceIndex == INDEX_NONE)
+				{
+					UE_CONTROLRIG_RIGUNIT_REPORT_WARNING(TEXT("Space is not set."));
+				}
 				// fall through to update
 			}
 			case EControlRigState::Update:
@@ -52,17 +60,10 @@
 
 IMPLEMENT_RIGUNIT_AUTOMATION_TEST(FRigUnit_SetRelativeBoneTransform)
 {
-<<<<<<< HEAD
 	BoneHierarchy.Add(TEXT("Root"), NAME_None, ERigBoneType::User, FTransform(FVector(1.f, 0.f, 0.f)));
 	BoneHierarchy.Add(TEXT("BoneA"), TEXT("Root"), ERigBoneType::User, FTransform(FVector(1.f, 2.f, 3.f)));
 	BoneHierarchy.Add(TEXT("BoneB"), TEXT("BoneA"), ERigBoneType::User, FTransform(FVector(1.f, 5.f, 3.f)));
 	BoneHierarchy.Add(TEXT("BoneC"), TEXT("Root"), ERigBoneType::User, FTransform(FVector(-4.f, 0.f, 0.f)));
-=======
-	BoneHierarchy.Add(TEXT("Root"), NAME_None, FTransform(FVector(1.f, 0.f, 0.f)));
-	BoneHierarchy.Add(TEXT("BoneA"), TEXT("Root"), FTransform(FVector(1.f, 2.f, 3.f)));
-	BoneHierarchy.Add(TEXT("BoneB"), TEXT("BoneA"), FTransform(FVector(1.f, 5.f, 3.f)));
-	BoneHierarchy.Add(TEXT("BoneC"), TEXT("Root"), FTransform(FVector(-4.f, 0.f, 0.f)));
->>>>>>> 5c11fd8e
 	BoneHierarchy.Initialize();
 	Unit.ExecuteContext.Hierarchy = &HierarchyContainer;
 
