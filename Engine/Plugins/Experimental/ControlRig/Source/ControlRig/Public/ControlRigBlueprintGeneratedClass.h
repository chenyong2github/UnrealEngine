// Copyright Epic Games, Inc. All Rights Reserved.

#pragma once

#include "CoreMinimal.h"
#include "UObject/ObjectMacros.h"
#include "Engine/BlueprintGeneratedClass.h"
#include "ControlRigDefines.h"
#include "RigVMCore/RigVM.h"
#include "ControlRigBlueprintGeneratedClass.generated.h"

UCLASS()
class CONTROLRIG_API UControlRigBlueprintGeneratedClass : public UBlueprintGeneratedClass
{
	GENERATED_UCLASS_BODY()

public:

	// UClass interface
	virtual uint8* GetPersistentUberGraphFrame(UObject* Obj, UFunction* FuncToCheck) const override;

<<<<<<< HEAD
public:

	/** list of operators. Visible for debug purpose for now */
	UPROPERTY(VisibleAnywhere, Category = "Links")
	TArray<FControlRigOperator> Operators;

#if WITH_EDITORONLY_DATA
	/** The properties of all of the control units */
	TArray<FStructProperty*> ControlUnitProperties;

	/** The properties of all the rig units */
	TArray<FStructProperty*> RigUnitProperties;
#endif
=======
	// UObject interface
	void Serialize(FArchive& Ar);
>>>>>>> 421d6516
};<|MERGE_RESOLUTION|>--- conflicted
+++ resolved
@@ -19,22 +19,6 @@
 	// UClass interface
 	virtual uint8* GetPersistentUberGraphFrame(UObject* Obj, UFunction* FuncToCheck) const override;
 
-<<<<<<< HEAD
-public:
-
-	/** list of operators. Visible for debug purpose for now */
-	UPROPERTY(VisibleAnywhere, Category = "Links")
-	TArray<FControlRigOperator> Operators;
-
-#if WITH_EDITORONLY_DATA
-	/** The properties of all of the control units */
-	TArray<FStructProperty*> ControlUnitProperties;
-
-	/** The properties of all the rig units */
-	TArray<FStructProperty*> RigUnitProperties;
-#endif
-=======
 	// UObject interface
 	void Serialize(FArchive& Ar);
->>>>>>> 421d6516
 };