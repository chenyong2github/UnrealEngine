// Copyright 1998-2019 Epic Games, Inc. All Rights Reserved.

#pragma once

#include "CoreMinimal.h"
#include "Stats/StatsHierarchical.h"
#include "Hierarchy.generated.h"

class UControlRig;

USTRUCT(BlueprintType)
struct FRigBone
{
	GENERATED_BODY()

	UPROPERTY(VisibleAnywhere, Category = FRigHierarchy)
	FName Name;

	UPROPERTY(VisibleAnywhere, Category = FRigHierarchy)
	FName ParentName;

	UPROPERTY(transient)
	int32 ParentIndex;

	/* Initial global transform that is saved in this rig */
	UPROPERTY(EditAnywhere, Category = FRigHierarchy)
	FTransform InitialTransform;

	UPROPERTY(transient, VisibleAnywhere, Category = FRigHierarchy)
	FTransform GlobalTransform;

	UPROPERTY(transient, VisibleAnywhere, Category = FRigHierarchy)
	FTransform LocalTransform;

	/** dependent list - direct dependent for child or anything that needs to update due to this */
	UPROPERTY(transient)
	TArray<int32> Dependents;
};

USTRUCT()
struct CONTROLRIG_API FRigHierarchy
{
	GENERATED_BODY()

private:
	UPROPERTY(EditAnywhere, Category = FRigHierarchy)
	TArray<FRigBone> Bones;

	// can serialize fine? 
	UPROPERTY()
	TMap<FName, int32> NameToIndexMapping;

<<<<<<< HEAD
=======
public:

	const TArray<FRigBone>& GetBones() const 
	{ 
		return Bones; 
	}

>>>>>>> 33e6966e
	void AddBone(const FName& NewBoneName, const FName& Parent, const FTransform& InitTransform)
	{
		DECLARE_SCOPE_HIERARCHICAL_COUNTER_FUNC()

		int32 ParentIndex = GetIndex(Parent);
		bool bHasParent = (ParentIndex != INDEX_NONE);

		FRigBone NewBone;
		NewBone.Name = NewBoneName;
		NewBone.ParentIndex = ParentIndex;
		NewBone.ParentName = bHasParent? Parent : NAME_None;
		NewBone.InitialTransform = InitTransform;
		NewBone.GlobalTransform = InitTransform;
		RecalculateLocalTransform(NewBone);

		Bones.Add(NewBone);
		RefreshMapping();
	}

	void AddBone(const FName& NewBoneName, const FName& Parent, const FTransform& InitTransform, const FTransform& LocalTransform, const FTransform& GlobalTransform)
	{
		AddBone(NewBoneName, Parent, InitTransform);

		int32 NewIndex = GetIndex(NewBoneName);
		Bones[NewIndex].LocalTransform = LocalTransform;
		Bones[NewIndex].GlobalTransform = GlobalTransform;
	}

	void Reparent(const FName& InBone, const FName& NewParent)
	{
<<<<<<< HEAD
=======
		DECLARE_SCOPE_HIERARCHICAL_COUNTER_FUNC()

>>>>>>> 33e6966e
		int32 Index = GetIndex(InBone);
		// can't parent to itself
		if (Index != INDEX_NONE && InBone != NewParent)
		{
			// should allow reparent to none (no parent)
			// if invalid, we consider to be none
			int32 ParentIndex = GetIndex(NewParent);
			bool bHasParent = (ParentIndex != INDEX_NONE);
			FRigBone& CurBone = Bones[Index];
			CurBone.ParentIndex = ParentIndex;
			CurBone.ParentName = (bHasParent)? NewParent : NAME_None;
			RecalculateLocalTransform(CurBone);

			// we want to make sure parent is before the child
			RefreshMapping();
		}
	}

	void DeleteBone(const FName& BoneToDelete, bool bIncludeChildren)
	{
		DECLARE_SCOPE_HIERARCHICAL_COUNTER_FUNC()

		TArray<int32> Children;
		if (GetChildren(BoneToDelete, Children, true) > 0)
		{
			// sort by child index
			Children.Sort([](const int32& A, const int32& B) { return A < B; });

			// want to delete from end to the first 
			for (int32 ChildIndex = Children.Num() - 1; ChildIndex >= 0; --ChildIndex)
			{
				Bones.RemoveAt(Children[ChildIndex]);
			}
		}

		// in theory, since I'm not adding new element here
		// it is safe to do search using FindIndex, but it may cause
		// difficulty in the future, so I'm changing to FindIndexSlow
		// note that we're removing units here, but the index is removed from later
		// to begin, so in theory it should be fine
		int32 IndexToDelete = GetIndex(BoneToDelete);
		Bones.RemoveAt(IndexToDelete);

		RefreshMapping();
	}

	FName GetParentName(const FName& InBone) const
	{
<<<<<<< HEAD
=======
		DECLARE_SCOPE_HIERARCHICAL_COUNTER_FUNC()

>>>>>>> 33e6966e
		int32 Index = GetIndex(InBone);
		if (Index != INDEX_NONE)
		{
			return Bones[Index].ParentName;
		}

		return NAME_None;
	}

	int32 GetParentIndex(const int32 BoneIndex) const
	{
<<<<<<< HEAD
=======
		DECLARE_SCOPE_HIERARCHICAL_COUNTER_FUNC()

>>>>>>> 33e6966e
		if (BoneIndex != INDEX_NONE)
		{
			return Bones[BoneIndex].ParentIndex;
		}

		return INDEX_NONE;
	}
	// list of names of children - this is not cheap, and is supposed to be used only for one time set up
	int32 GetChildren(const FName& InBone, TArray<int32>& OutChildren, bool bRecursively) const
	{
<<<<<<< HEAD
=======
		DECLARE_SCOPE_HIERARCHICAL_COUNTER_FUNC()

>>>>>>> 33e6966e
		return GetChildren(GetIndex(InBone), OutChildren, bRecursively);
	}

	int32 GetChildren(const int32 InBoneIndex, TArray<int32>& OutChildren, bool bRecursively) const
	{
		DECLARE_SCOPE_HIERARCHICAL_COUNTER_FUNC()

		OutChildren.Reset();

		if (InBoneIndex != INDEX_NONE)
		{
			GetChildrenRecursive(InBoneIndex, OutChildren, bRecursively);
		}

		return OutChildren.Num();
	}

	FName GetName(int32 Index) const
	{
<<<<<<< HEAD
=======
		DECLARE_SCOPE_HIERARCHICAL_COUNTER_FUNC()

>>>>>>> 33e6966e
		if (Bones.IsValidIndex(Index))
		{
			return Bones[Index].Name;
		}

		return NAME_None;
	}

	int32 GetIndex(const FName& Bone) const
	{
		DECLARE_SCOPE_HIERARCHICAL_COUNTER_FUNC()

		// ensure if it does not match
		//ensureAlways(Bones.Num() == NameToIndexMapping.Num());

		const int32* Index = NameToIndexMapping.Find(Bone);
		if (Index)
		{
			return *Index;
		}

		return INDEX_NONE;
	}

//#if WITH_EDITOR
	// @FIXMELINA: figure out how to remove this outside of editor
	// ignore mapping, run slow search
	// this is useful in editor while editing
	// we don't want to build mapping data every time
	int32 GetIndexSlow(const FName& Bone) const
	{
<<<<<<< HEAD
=======
		DECLARE_SCOPE_HIERARCHICAL_COUNTER_FUNC()

>>>>>>> 33e6966e
		for (int32 BoneId = 0; BoneId < Bones.Num(); ++BoneId)
		{
			if (Bones[BoneId].Name == Bone)
			{
				return BoneId;
			}
		}

		return INDEX_NONE;
	}
//#endif // WITH_EDITOR
	void SetGlobalTransform(const FName& Bone, const FTransform& InTransform, bool bPropagateTransform = true)
	{
		SetGlobalTransform(GetIndex(Bone), InTransform, bPropagateTransform);
	}

	void SetGlobalTransform(int32 Index, const FTransform& InTransform, bool bPropagateTransform = true)
	{
<<<<<<< HEAD
=======
		DECLARE_SCOPE_HIERARCHICAL_COUNTER_FUNC()

>>>>>>> 33e6966e
		if (Bones.IsValidIndex(Index))
		{
			FRigBone& Bone = Bones[Index];
			Bone.GlobalTransform = InTransform;
			Bone.GlobalTransform.NormalizeRotation();
			RecalculateLocalTransform(Bone);

			if (bPropagateTransform)
			{
				PropagateTransform(Index);
			}
		}
	}

	FTransform GetGlobalTransform(const FName& Bone) const
	{
<<<<<<< HEAD
=======
		DECLARE_SCOPE_HIERARCHICAL_COUNTER_FUNC()

>>>>>>> 33e6966e
		return GetGlobalTransform(GetIndex(Bone));
	}

	FTransform GetGlobalTransform(int32 Index) const
	{
<<<<<<< HEAD
=======
		DECLARE_SCOPE_HIERARCHICAL_COUNTER_FUNC()

>>>>>>> 33e6966e
		if (Bones.IsValidIndex(Index))
		{
			return Bones[Index].GlobalTransform;
		}

		return FTransform::Identity;
	}

	void SetLocalTransform(const FName& Bone, const FTransform& InTransform, bool bPropagateTransform = true)
	{
<<<<<<< HEAD
=======
		DECLARE_SCOPE_HIERARCHICAL_COUNTER_FUNC()

>>>>>>> 33e6966e
		SetLocalTransform(GetIndex(Bone), InTransform, bPropagateTransform);
	}

	void SetLocalTransform(int32 Index, const FTransform& InTransform, bool bPropagateTransform = true)
	{
<<<<<<< HEAD
=======
		DECLARE_SCOPE_HIERARCHICAL_COUNTER_FUNC()

>>>>>>> 33e6966e
		if (Bones.IsValidIndex(Index))
		{
			FRigBone& Bone = Bones[Index];
			Bone.LocalTransform = InTransform;
			RecalculateGlobalTransform(Bone);

			if (bPropagateTransform)
			{
				PropagateTransform(Index);
			}
		}
	}

	FTransform GetLocalTransform(const FName& Bone) const
	{
		return GetLocalTransform(GetIndex(Bone));
	}

	FTransform GetLocalTransform(int32 Index) const
	{
<<<<<<< HEAD
=======
		DECLARE_SCOPE_HIERARCHICAL_COUNTER_FUNC()

>>>>>>> 33e6966e
		if (Bones.IsValidIndex(Index))
		{
			return Bones[Index].LocalTransform;
		}

		return FTransform::Identity;
	}

	void SetInitialTransform(const FName& Bone, const FTransform& InTransform)
	{
<<<<<<< HEAD
=======
		DECLARE_SCOPE_HIERARCHICAL_COUNTER_FUNC()

>>>>>>> 33e6966e
		SetInitialTransform(GetIndex(Bone), InTransform);
	}

	void SetInitialTransform(int32 Index, const FTransform& InTransform)
	{
<<<<<<< HEAD
=======
		DECLARE_SCOPE_HIERARCHICAL_COUNTER_FUNC()

>>>>>>> 33e6966e
		if (Bones.IsValidIndex(Index))
		{
			FRigBone& Bone = Bones[Index];
			Bone.InitialTransform = InTransform;
			Bone.InitialTransform.NormalizeRotation();
			RecalculateLocalTransform(Bone);
		}
	}

	FTransform GetInitialTransform(const FName& Bone) const
	{
<<<<<<< HEAD
=======
		DECLARE_SCOPE_HIERARCHICAL_COUNTER_FUNC()

>>>>>>> 33e6966e
		return GetInitialTransform(GetIndex(Bone));
	}

	FTransform GetInitialTransform(int32 Index) const
	{
<<<<<<< HEAD
=======
		DECLARE_SCOPE_HIERARCHICAL_COUNTER_FUNC()

>>>>>>> 33e6966e
		if (Bones.IsValidIndex(Index))
		{
			return Bones[Index].InitialTransform;
		}

		return FTransform::Identity;
	}
	// @todo: move to private
	void RecalculateLocalTransform(FRigBone& InOutBone)
	{
<<<<<<< HEAD
=======
		DECLARE_SCOPE_HIERARCHICAL_COUNTER_FUNC()

>>>>>>> 33e6966e
		bool bHasParent = InOutBone.ParentIndex != INDEX_NONE;
		InOutBone.LocalTransform = (bHasParent) ? InOutBone.GlobalTransform.GetRelativeTransform(Bones[InOutBone.ParentIndex].GlobalTransform) : InOutBone.GlobalTransform;
	}

	// @todo: move to private
	void RecalculateGlobalTransform(FRigBone& InOutBone)
	{
<<<<<<< HEAD
=======
		DECLARE_SCOPE_HIERARCHICAL_COUNTER_FUNC()

>>>>>>> 33e6966e
		bool bHasParent = InOutBone.ParentIndex != INDEX_NONE;
		InOutBone.GlobalTransform = (bHasParent) ? InOutBone.LocalTransform * Bones[InOutBone.ParentIndex].GlobalTransform : InOutBone.LocalTransform;
	}

	void Rename(const FName& OldName, const FName& NewName)
	{
		DECLARE_SCOPE_HIERARCHICAL_COUNTER_FUNC()

		if (OldName != NewName)
		{
			const int32 Found = GetIndex(OldName);
			if (Found != INDEX_NONE)
			{
				Bones[Found].Name = NewName;

				// go through find all children and rename them
				for (int32 Index = 0; Index < Bones.Num(); ++Index)
				{
					if (Bones[Index].ParentName == OldName)
					{
						Bones[Index].ParentName = NewName;
					}
				}

				RefreshMapping();
			}
		}
	}

	// updates all of the internal caches
	void Initialize();

	// clears the hierarchy and removes all content
	void Reset();

	// resets all of the transforms back to the initial transform
	void ResetTransforms();

	int32 GetNum() const
	{
		return Bones.Num();
	}
private:
	void RefreshMapping();
	void Sort();

	// list of names of children - this is not cheap, and is supposed to be used only for one time set up
	int32 GetChildrenRecursive(const int32 InBoneIndex, TArray<int32>& OutChildren, bool bRecursively) const
	{
		const int32 StartChildIndex = OutChildren.Num();

		// all children should be later than parent
		for (int32 ChildIndex = InBoneIndex + 1; ChildIndex < Bones.Num(); ++ChildIndex)
		{
			if (Bones[ChildIndex].ParentIndex == InBoneIndex)
			{
				OutChildren.AddUnique(ChildIndex);
			}
		}

		if (bRecursively)
		{
			// since we keep appending inside of functions, we make sure not to go over original list
			const int32 EndChildIndex = OutChildren.Num() - 1;
			for (int32 ChildIndex = StartChildIndex; ChildIndex <= EndChildIndex; ++ChildIndex)
			{
				GetChildrenRecursive(OutChildren[ChildIndex], OutChildren, bRecursively);
			}
		}

		return OutChildren.Num();
	}

	void PropagateTransform(int32 BoneIndex);
<<<<<<< HEAD
=======

	friend FRigHierarchyRef;
>>>>>>> 33e6966e
};

USTRUCT()
struct FRigHierarchyContainer
{
	GENERATED_BODY()

	// index to hierarchy
	TMap<FName, uint32> MapContainer;

	// list of hierarchies
	TArray<FRigHierarchy> Hierarchies;

	// base hierarchy
	// this should serialize
	UPROPERTY()
	FRigHierarchy BaseHierarchy;

	FRigHierarchy* Find(const FName& InName)
	{
		uint32* IndexPtr = MapContainer.Find(InName);
		if (IndexPtr && Hierarchies.IsValidIndex(*IndexPtr))
		{
			return &Hierarchies[*IndexPtr];
		}

		return nullptr;
	}

	void Reset()
	{
		BaseHierarchy.Reset();

		// @todo reset whole hierarhcy
	}

	void ResetTransforms()
	{
		BaseHierarchy.ResetTransforms();

		// @todo reset whole hierarhcy
	}
};

USTRUCT()
struct FRigHierarchyRef
{
	GENERATED_BODY()

	FRigHierarchyRef()
		: Container(nullptr)
		, bUseBaseHierarchy(true)
	{

	}

	FRigHierarchy* Get() 
	{
		return GetInternal();
	}

	const FRigHierarchy* Get() const
	{
		return (const FRigHierarchy*)GetInternal();
	}

	FRigHierarchy* Find(const FName& InName)
	{
		if(Container)
		{
			return Container->Find(InName);
		}
		return nullptr;
	}

	// create name if the name isn't set, for now it only accepts root
	bool CreateHierarchy(const FName& RootName, const FRigHierarchyRef& SourceHierarchyRef);
	bool MergeHierarchy(const FRigHierarchyRef& SourceHierarchyRef);

private:
	struct FRigHierarchyContainer* Container;

	// @todo: this only works with merge right now. Should fix for all cases
	UPROPERTY(EditAnywhere, Category = FRigHierarchyRef)
	bool bUseBaseHierarchy; 

	/** Name of Hierarchy */
	UPROPERTY(EditAnywhere, Category = FRigHierarchyRef, meta=(EditCondition = "!bUseBaseHierarchy"))
	FName Name;

	// utility functions
	bool CreateHierarchy(const FName& RootName, const FRigHierarchy* SourceHierarchy);
	bool MergeHierarchy(const FRigHierarchy* InSourceHierarchy);

	FRigHierarchy* GetInternal() const
	{
		if (Container)
		{
			if (bUseBaseHierarchy)
			{
				return &Container->BaseHierarchy;
			}

			return Container->Find(Name);
		}
		return nullptr;
	}
	friend class UControlRig;
	friend class FControlRigUnitTestBase;
};<|MERGE_RESOLUTION|>--- conflicted
+++ resolved
@@ -50,8 +50,6 @@
 	UPROPERTY()
 	TMap<FName, int32> NameToIndexMapping;
 
-<<<<<<< HEAD
-=======
 public:
 
 	const TArray<FRigBone>& GetBones() const 
@@ -59,7 +57,6 @@
 		return Bones; 
 	}
 
->>>>>>> 33e6966e
 	void AddBone(const FName& NewBoneName, const FName& Parent, const FTransform& InitTransform)
 	{
 		DECLARE_SCOPE_HIERARCHICAL_COUNTER_FUNC()
@@ -90,11 +87,8 @@
 
 	void Reparent(const FName& InBone, const FName& NewParent)
 	{
-<<<<<<< HEAD
-=======
-		DECLARE_SCOPE_HIERARCHICAL_COUNTER_FUNC()
-
->>>>>>> 33e6966e
+		DECLARE_SCOPE_HIERARCHICAL_COUNTER_FUNC()
+
 		int32 Index = GetIndex(InBone);
 		// can't parent to itself
 		if (Index != INDEX_NONE && InBone != NewParent)
@@ -143,11 +137,8 @@
 
 	FName GetParentName(const FName& InBone) const
 	{
-<<<<<<< HEAD
-=======
-		DECLARE_SCOPE_HIERARCHICAL_COUNTER_FUNC()
-
->>>>>>> 33e6966e
+		DECLARE_SCOPE_HIERARCHICAL_COUNTER_FUNC()
+
 		int32 Index = GetIndex(InBone);
 		if (Index != INDEX_NONE)
 		{
@@ -159,11 +150,8 @@
 
 	int32 GetParentIndex(const int32 BoneIndex) const
 	{
-<<<<<<< HEAD
-=======
-		DECLARE_SCOPE_HIERARCHICAL_COUNTER_FUNC()
-
->>>>>>> 33e6966e
+		DECLARE_SCOPE_HIERARCHICAL_COUNTER_FUNC()
+
 		if (BoneIndex != INDEX_NONE)
 		{
 			return Bones[BoneIndex].ParentIndex;
@@ -174,11 +162,8 @@
 	// list of names of children - this is not cheap, and is supposed to be used only for one time set up
 	int32 GetChildren(const FName& InBone, TArray<int32>& OutChildren, bool bRecursively) const
 	{
-<<<<<<< HEAD
-=======
-		DECLARE_SCOPE_HIERARCHICAL_COUNTER_FUNC()
-
->>>>>>> 33e6966e
+		DECLARE_SCOPE_HIERARCHICAL_COUNTER_FUNC()
+
 		return GetChildren(GetIndex(InBone), OutChildren, bRecursively);
 	}
 
@@ -198,11 +183,8 @@
 
 	FName GetName(int32 Index) const
 	{
-<<<<<<< HEAD
-=======
-		DECLARE_SCOPE_HIERARCHICAL_COUNTER_FUNC()
-
->>>>>>> 33e6966e
+		DECLARE_SCOPE_HIERARCHICAL_COUNTER_FUNC()
+
 		if (Bones.IsValidIndex(Index))
 		{
 			return Bones[Index].Name;
@@ -234,11 +216,8 @@
 	// we don't want to build mapping data every time
 	int32 GetIndexSlow(const FName& Bone) const
 	{
-<<<<<<< HEAD
-=======
-		DECLARE_SCOPE_HIERARCHICAL_COUNTER_FUNC()
-
->>>>>>> 33e6966e
+		DECLARE_SCOPE_HIERARCHICAL_COUNTER_FUNC()
+
 		for (int32 BoneId = 0; BoneId < Bones.Num(); ++BoneId)
 		{
 			if (Bones[BoneId].Name == Bone)
@@ -257,11 +236,8 @@
 
 	void SetGlobalTransform(int32 Index, const FTransform& InTransform, bool bPropagateTransform = true)
 	{
-<<<<<<< HEAD
-=======
-		DECLARE_SCOPE_HIERARCHICAL_COUNTER_FUNC()
-
->>>>>>> 33e6966e
+		DECLARE_SCOPE_HIERARCHICAL_COUNTER_FUNC()
+
 		if (Bones.IsValidIndex(Index))
 		{
 			FRigBone& Bone = Bones[Index];
@@ -278,21 +254,15 @@
 
 	FTransform GetGlobalTransform(const FName& Bone) const
 	{
-<<<<<<< HEAD
-=======
-		DECLARE_SCOPE_HIERARCHICAL_COUNTER_FUNC()
-
->>>>>>> 33e6966e
+		DECLARE_SCOPE_HIERARCHICAL_COUNTER_FUNC()
+
 		return GetGlobalTransform(GetIndex(Bone));
 	}
 
 	FTransform GetGlobalTransform(int32 Index) const
 	{
-<<<<<<< HEAD
-=======
-		DECLARE_SCOPE_HIERARCHICAL_COUNTER_FUNC()
-
->>>>>>> 33e6966e
+		DECLARE_SCOPE_HIERARCHICAL_COUNTER_FUNC()
+
 		if (Bones.IsValidIndex(Index))
 		{
 			return Bones[Index].GlobalTransform;
@@ -303,21 +273,15 @@
 
 	void SetLocalTransform(const FName& Bone, const FTransform& InTransform, bool bPropagateTransform = true)
 	{
-<<<<<<< HEAD
-=======
-		DECLARE_SCOPE_HIERARCHICAL_COUNTER_FUNC()
-
->>>>>>> 33e6966e
+		DECLARE_SCOPE_HIERARCHICAL_COUNTER_FUNC()
+
 		SetLocalTransform(GetIndex(Bone), InTransform, bPropagateTransform);
 	}
 
 	void SetLocalTransform(int32 Index, const FTransform& InTransform, bool bPropagateTransform = true)
 	{
-<<<<<<< HEAD
-=======
-		DECLARE_SCOPE_HIERARCHICAL_COUNTER_FUNC()
-
->>>>>>> 33e6966e
+		DECLARE_SCOPE_HIERARCHICAL_COUNTER_FUNC()
+
 		if (Bones.IsValidIndex(Index))
 		{
 			FRigBone& Bone = Bones[Index];
@@ -338,11 +302,8 @@
 
 	FTransform GetLocalTransform(int32 Index) const
 	{
-<<<<<<< HEAD
-=======
-		DECLARE_SCOPE_HIERARCHICAL_COUNTER_FUNC()
-
->>>>>>> 33e6966e
+		DECLARE_SCOPE_HIERARCHICAL_COUNTER_FUNC()
+
 		if (Bones.IsValidIndex(Index))
 		{
 			return Bones[Index].LocalTransform;
@@ -353,21 +314,15 @@
 
 	void SetInitialTransform(const FName& Bone, const FTransform& InTransform)
 	{
-<<<<<<< HEAD
-=======
-		DECLARE_SCOPE_HIERARCHICAL_COUNTER_FUNC()
-
->>>>>>> 33e6966e
+		DECLARE_SCOPE_HIERARCHICAL_COUNTER_FUNC()
+
 		SetInitialTransform(GetIndex(Bone), InTransform);
 	}
 
 	void SetInitialTransform(int32 Index, const FTransform& InTransform)
 	{
-<<<<<<< HEAD
-=======
-		DECLARE_SCOPE_HIERARCHICAL_COUNTER_FUNC()
-
->>>>>>> 33e6966e
+		DECLARE_SCOPE_HIERARCHICAL_COUNTER_FUNC()
+
 		if (Bones.IsValidIndex(Index))
 		{
 			FRigBone& Bone = Bones[Index];
@@ -379,21 +334,15 @@
 
 	FTransform GetInitialTransform(const FName& Bone) const
 	{
-<<<<<<< HEAD
-=======
-		DECLARE_SCOPE_HIERARCHICAL_COUNTER_FUNC()
-
->>>>>>> 33e6966e
+		DECLARE_SCOPE_HIERARCHICAL_COUNTER_FUNC()
+
 		return GetInitialTransform(GetIndex(Bone));
 	}
 
 	FTransform GetInitialTransform(int32 Index) const
 	{
-<<<<<<< HEAD
-=======
-		DECLARE_SCOPE_HIERARCHICAL_COUNTER_FUNC()
-
->>>>>>> 33e6966e
+		DECLARE_SCOPE_HIERARCHICAL_COUNTER_FUNC()
+
 		if (Bones.IsValidIndex(Index))
 		{
 			return Bones[Index].InitialTransform;
@@ -404,11 +353,8 @@
 	// @todo: move to private
 	void RecalculateLocalTransform(FRigBone& InOutBone)
 	{
-<<<<<<< HEAD
-=======
-		DECLARE_SCOPE_HIERARCHICAL_COUNTER_FUNC()
-
->>>>>>> 33e6966e
+		DECLARE_SCOPE_HIERARCHICAL_COUNTER_FUNC()
+
 		bool bHasParent = InOutBone.ParentIndex != INDEX_NONE;
 		InOutBone.LocalTransform = (bHasParent) ? InOutBone.GlobalTransform.GetRelativeTransform(Bones[InOutBone.ParentIndex].GlobalTransform) : InOutBone.GlobalTransform;
 	}
@@ -416,11 +362,8 @@
 	// @todo: move to private
 	void RecalculateGlobalTransform(FRigBone& InOutBone)
 	{
-<<<<<<< HEAD
-=======
-		DECLARE_SCOPE_HIERARCHICAL_COUNTER_FUNC()
-
->>>>>>> 33e6966e
+		DECLARE_SCOPE_HIERARCHICAL_COUNTER_FUNC()
+
 		bool bHasParent = InOutBone.ParentIndex != INDEX_NONE;
 		InOutBone.GlobalTransform = (bHasParent) ? InOutBone.LocalTransform * Bones[InOutBone.ParentIndex].GlobalTransform : InOutBone.LocalTransform;
 	}
@@ -495,11 +438,8 @@
 	}
 
 	void PropagateTransform(int32 BoneIndex);
-<<<<<<< HEAD
-=======
 
 	friend FRigHierarchyRef;
->>>>>>> 33e6966e
 };
 
 USTRUCT()
