--- conflicted
+++ resolved
@@ -4,10 +4,7 @@
 #include "Graph/ControlRigGraphSchema.h"
 #include "Graph/ControlRigGraphNode.h"
 #include "Graph/SGraphPinBoneName.h"
-<<<<<<< HEAD
-=======
 #include "Graph/SGraphPinCurveName.h"
->>>>>>> 33e6966e
 #include "Graph/SGraphPinCurveFloat.h"
 #include "KismetPins/SGraphPinExec.h"
 #include "ControlRig.h"
@@ -46,13 +43,10 @@
 							{
 								return SNew(SGraphPinBoneName, InPin);
 							}
-<<<<<<< HEAD
-=======
 							else if (Property->HasMetaData(UControlRig::CurveNameMetaName))
 							{
 								return SNew(SGraphPinCurveName, InPin);
 							}
->>>>>>> 33e6966e
 						}
 					}
 				}
