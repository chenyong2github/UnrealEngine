--- conflicted
+++ resolved
@@ -61,10 +61,7 @@
 #include "HAL/PlatformApplicationMisc.h"
 #include "SNodePanel.h"
 #include "Kismet/Private/SMyBlueprint.h"
-<<<<<<< HEAD
-=======
 #include "Kismet/Private/SBlueprintEditorSelectedDebugObjectWidget.h"
->>>>>>> 33e6966e
 
 #define LOCTEXT_NAMESPACE "ControlRigEditor"
 
@@ -83,10 +80,7 @@
 	: ControlRig(nullptr)
 	, bControlRigEditorInitialized(false)
 	, bIsSelecting(false)
-<<<<<<< HEAD
-=======
 	, bIsSettingObjectBeingDebugged(false)
->>>>>>> 33e6966e
 {
 }
 
@@ -129,10 +123,7 @@
 	// set delegate prior to setting mesh
 	// otherwise, you don't get delegate
 	PersonaToolkit->GetPreviewScene()->RegisterOnPreviewMeshChanged(FOnPreviewMeshChanged::CreateSP(this, &FControlRigEditor::HandlePreviewMeshChanged));
-<<<<<<< HEAD
-=======
-
->>>>>>> 33e6966e
+
 	// Set a default preview mesh, if any
 	PersonaToolkit->SetPreviewMesh(InControlRigBlueprint->GetPreviewMesh(), false);
 
@@ -218,11 +209,7 @@
 		{
 			if (Graph->GetFName().IsEqual(UControlRigGraphSchema::GraphName_ControlRig))
 			{
-<<<<<<< HEAD
-				OpenGraphAndBringToFront(Graph);
-=======
 				OpenGraphAndBringToFront(Graph, false);
->>>>>>> 33e6966e
 				break;
 			}
 		}
@@ -559,35 +546,6 @@
 
 void FControlRigEditor::Compile()
 {
-<<<<<<< HEAD
-	GetBlueprintObj()->SetObjectBeingDebugged(nullptr);
-	ClearDetailObject();
-
-	if (ControlRig)
-	{
-		ControlRig->OnInitialized().Clear();
-		ControlRig->OnExecuted().Clear();
-	}
-
-	FBlueprintEditor::Compile();
-
-	if (ControlRig)
-	{
-		ControlRig->ControlRigLog = &ControlRigLog;
-		ControlRig->DrawInterface = &DrawInterface;
-
-		UControlRigBlueprintGeneratedClass* GeneratedClass = Cast<UControlRigBlueprintGeneratedClass>(ControlRig->GetClass());
-		if (GeneratedClass)
-		{
-			if (GeneratedClass->Operators.Num() == 1) // just the "done" operator
-			{
-				FNotificationInfo Info(LOCTEXT("ControlRigBlueprintCompilerEmptyRigMessage", "The Control Rig you compiled doesn't do anything. Did you forget to add a Begin_Execution node?"));
-				Info.bFireAndForget = true;
-				Info.FadeOutDuration = 10.0f;
-				Info.ExpireDuration = 0.0f;
-				TSharedPtr<SNotificationItem> NotificationPtr = FSlateNotificationManager::Get().AddNotification(Info);
-				NotificationPtr->SetCompletionState(SNotificationItem::CS_Success);
-=======
 	{
 		DECLARE_SCOPE_HIERARCHICAL_COUNTER_FUNC()
 
@@ -633,20 +591,16 @@
 			if (DebugObject.NameOverride == LastDebuggedObjectName)
 			{
 				GetBlueprintObj()->SetObjectBeingDebugged(DebugObject.Object);
->>>>>>> 33e6966e
 			}
 		}
 	}
 
 	// enable this for creating a new unit test
 	// DumpUnitTestCode();
-<<<<<<< HEAD
-=======
 
 	// FStatsHierarchical::EndMeasurements();
 	// FMessageLog LogForMeasurements("ControlRigLog");
 	// FStatsHierarchical::DumpMeasurements(LogForMeasurements);
->>>>>>> 33e6966e
 }
 
 FName FControlRigEditor::GetToolkitFName() const
@@ -675,8 +629,9 @@
 }
 
 void FControlRigEditor::DeleteSelectedNodes()
-<<<<<<< HEAD
-{
+{
+	DECLARE_SCOPE_HIERARCHICAL_COUNTER_FUNC()
+
 	UControlRigBlueprint* RigBlueprint = Cast<UControlRigBlueprint>(GetBlueprintObj());
 	if (RigBlueprint == nullptr)
 	{
@@ -712,6 +667,8 @@
 
 void FControlRigEditor::PasteNodesHere(class UEdGraph* DestinationGraph, const FVector2D& GraphLocation)
 {
+	DECLARE_SCOPE_HIERARCHICAL_COUNTER_FUNC()
+
 	UControlRigBlueprint* RigBlueprint = Cast<UControlRigBlueprint>(GetBlueprintObj());
 	if (RigBlueprint == nullptr)
 	{
@@ -869,94 +826,62 @@
 }
 
 void FControlRigEditor::OnToolkitHostingStarted(const TSharedRef<class IToolkit>& Toolkit)
-=======
->>>>>>> 33e6966e
-{
-	DECLARE_SCOPE_HIERARCHICAL_COUNTER_FUNC()
-
-	UControlRigBlueprint* RigBlueprint = Cast<UControlRigBlueprint>(GetBlueprintObj());
-	if (RigBlueprint == nullptr)
-	{
-		return;
-	}
-
-	const FGraphPanelSelectionSet SelectedNodes = GetSelectedNodes();
-	SetUISelectionState(NAME_None);
-
-	for (FGraphPanelSelectionSet::TConstIterator NodeIt(SelectedNodes); NodeIt; ++NodeIt)
-	{
-		if (UEdGraphNode* Node = Cast<UEdGraphNode>(*NodeIt))
-		{
-			if (Node->CanUserDeleteNode())
-			{
-				AnalyticsTrackNodeEvent(GetBlueprintObj(), Node, true);
-				if (UControlRigGraphNode* RigNode = Cast<UControlRigGraphNode>(Node))
-				{
-					RigBlueprint->ModelController->RemoveNode(RigNode->PropertyName);
-				}
-				else if (UEdGraphNode_Comment* CommentNode = Cast<UEdGraphNode_Comment>(Node))
-				{
-					RigBlueprint->ModelController->RemoveNode(CommentNode->GetFName());
-				}
-				else
-				{
-					ensure(false);
-				}
-			}
-		}
-	}
-}
-
-void FControlRigEditor::PasteNodesHere(class UEdGraph* DestinationGraph, const FVector2D& GraphLocation)
-{
-<<<<<<< HEAD
+{
+	TSharedPtr<SWidget> InlineContent = Toolkit->GetInlineContent();
+	if (InlineContent.IsValid())
+	{
+		Toolbox->SetContent(InlineContent.ToSharedRef());
+	}
+}
+
+void FControlRigEditor::OnToolkitHostingFinished(const TSharedRef<class IToolkit>& Toolkit)
+{
+	Toolbox->SetContent(SNullWidget::NullWidget);
+}
+
+void FControlRigEditor::OnActiveTabChanged( TSharedPtr<SDockTab> PreviouslyActive, TSharedPtr<SDockTab> NewlyActivated )
+{
+	if (!NewlyActivated.IsValid())
+	{
+		TArray<UObject*> ObjArray;
+		Inspector->ShowDetailsForObjects(ObjArray);
+	}
+	else 
+	{
+		FBlueprintEditor::OnActiveTabChanged(PreviouslyActive, NewlyActivated);
+	}
+}
+
+void FControlRigEditor::PostUndo(bool bSuccess)
+{
 	//DocumentManager->CleanInvalidTabs();
 	//DocumentManager->RefreshAllTabs();
-=======
-	DECLARE_SCOPE_HIERARCHICAL_COUNTER_FUNC()
->>>>>>> 33e6966e
-
-	UControlRigBlueprint* RigBlueprint = Cast<UControlRigBlueprint>(GetBlueprintObj());
-	if (RigBlueprint == nullptr)
-	{
-		return;
-	}
-
-<<<<<<< HEAD
+
+	FBlueprintEditor::PostUndo(bSuccess);
+}
+
 void FControlRigEditor::PostRedo(bool bSuccess)
 {
 	//DocumentManager->RefreshAllTabs();
-=======
-	UControlRigGraph* TempGraph = NewObject<UControlRigGraph>(GetTransientPackage());
-	TempGraph->bIsTemporaryGraphForCopyPaste = true;
-	TempGraph->Schema = DestinationGraph->Schema;
->>>>>>> 33e6966e
-
-	// Grab the text to paste from the clipboard.
-	FString TextToImport;
-	FPlatformApplicationMisc::ClipboardPaste(TextToImport);
-
-	// Import the nodes
-	TSet<UEdGraphNode*> PastedNodes;
-	FEdGraphUtilities::ImportNodesFromText(TempGraph, TextToImport, PastedNodes);
-	if (PastedNodes.Num() == 0)
-	{
-		return;
-	}
-
-	FVector2D AvgNodePosition(0.0f, 0.0f);
-	for (TSet<UEdGraphNode*>::TIterator It(PastedNodes); It; ++It)
-	{
-		UEdGraphNode* Node = *It;
-		AvgNodePosition.X += Node->NodePosX;
-		AvgNodePosition.Y += Node->NodePosY;
-	}
-
-	float InvNumNodes = 1.0f / float(PastedNodes.Num());
-	AvgNodePosition.X *= InvNumNodes;
-	AvgNodePosition.Y *= InvNumNodes;
-
-<<<<<<< HEAD
+
+	FBlueprintEditor::PostRedo(bSuccess);
+}
+
+void FControlRigEditor::UndoAction()
+{
+	GEditor->UndoTransaction();
+}
+
+void FControlRigEditor::RedoAction()
+{
+	GEditor->RedoTransaction();
+}
+
+void FControlRigEditor::CreateDefaultTabContents(const TArray<UBlueprint*>& InBlueprints)
+{
+	FBlueprintEditor::CreateDefaultTabContents(InBlueprints);
+}
+
 bool FControlRigEditor::IsSectionVisible(NodeSectionID::Type InSectionID) const
 {
 	switch (InSectionID)
@@ -976,41 +901,24 @@
 FGraphAppearanceInfo FControlRigEditor::GetGraphAppearance(UEdGraph* InGraph) const
 {
 	FGraphAppearanceInfo AppearanceInfo = FBlueprintEditor::GetGraphAppearance(InGraph);
-=======
-	RigBlueprint->ModelController->OpenUndoBracket(TEXT("Pasted Nodes."));
->>>>>>> 33e6966e
-
-	TMap<FString, FString> NameMap;
-	for (TSet<UEdGraphNode*>::TIterator It(PastedNodes); It; ++It)
-	{
-		UEdGraphNode* Node = *It;
-		Node->NodePosX = (Node->NodePosX - AvgNodePosition.X) + GraphLocation.X;
-		Node->NodePosY = (Node->NodePosY - AvgNodePosition.Y) + GraphLocation.Y;
-		Node->SnapToGrid(SNodePanel::GetSnapGridSize());
-
-		if (UControlRigGraphNode* RigNode = Cast<UControlRigGraphNode>(Node))
-		{
-			FVector2D NodePosition = FVector2D(Node->NodePosX, Node->NodePosY);
-			UScriptStruct* ScriptStruct = RigNode->GetUnitScriptStruct();
-			bool bAddedNode = false;
-			if (ScriptStruct)
-			{
-				bAddedNode = RigBlueprint->ModelController->AddNode(ScriptStruct->GetFName(), NodePosition, RigNode->GetPropertyName());
-			}
-			else
-			{
-				FName DataType = RigNode->PinType.PinCategory;
-				if (UStruct* Struct = Cast<UStruct>(RigNode->PinType.PinSubCategoryObject))
-				{
-					DataType = Struct->GetFName();
-				}
-
-				bAddedNode = RigBlueprint->ModelController->AddParameter(RigNode->GetPropertyName(), DataType, EControlRigModelParameterType::Hidden, NodePosition);
-			}
-
-<<<<<<< HEAD
+
+	if (GetBlueprintObj()->IsA(UControlRigBlueprint::StaticClass()))
+	{
+		AppearanceInfo.CornerText = LOCTEXT("AppearanceCornerText_ControlRig", "RIG");
+	}
+
+	return AppearanceInfo;
+}
+
+void FControlRigEditor::NotifyPostChange(const FPropertyChangedEvent& PropertyChangedEvent, UProperty* PropertyThatChanged)
+{
+	FBlueprintEditor::NotifyPostChange(PropertyChangedEvent, PropertyThatChanged);
+}
+
 void FControlRigEditor::HandleModelModified(const UControlRigModel* InModel, EControlRigModelNotifType InType, const void* InPayload)
 {
+	DECLARE_SCOPE_HIERARCHICAL_COUNTER_FUNC()
+
 	switch (InType)
 	{
 		case EControlRigModelNotifType::NodeSelected:
@@ -1076,32 +984,31 @@
 {
 	FBlueprintEditor::Tick(DeltaTime);
 }
-=======
-			if(bAddedNode && RigBlueprint->LastNameFromNotification != NAME_None)
-			{
-				FName AddedNodeName = RigBlueprint->LastNameFromNotification;
-				NameMap.Add(Node->GetName(), AddedNodeName.ToString());
->>>>>>> 33e6966e
-
-				for (UEdGraphPin* Pin : Node->Pins)
-				{
-					FString Left, Right;
-					RigBlueprint->Model->SplitPinPath(Pin->GetName(), Left, Right);
-					Left = *AddedNodeName.ToString();
-
-					if (Pin->PinType.ContainerType == EPinContainerType::Array)
-					{
-						RigBlueprint->ModelController->SetArrayPinSize(*Left, *Right, Pin->SubPins.Num());
-					}
-
-					if (RigNode->ExpandedPins.Contains(Pin->GetName()))
-					{
-						RigBlueprint->ModelController->ExpandPin(*Left, *Right, Pin->Direction == EGPD_Input, true);
-					}
-
-<<<<<<< HEAD
+
+bool FControlRigEditor::IsEditable(UEdGraph* InGraph) const
+{
+	return IsGraphInCurrentBlueprint(InGraph);
+}
+
+bool FControlRigEditor::IsCompilingEnabled() const
+{
+	return true;
+}
+
+FText FControlRigEditor::GetGraphDecorationString(UEdGraph* InGraph) const
+{
+	return FText::GetEmpty();
+}
+
+TStatId FControlRigEditor::GetStatId() const
+{
+	RETURN_QUICK_DECLARE_CYCLE_STAT(FControlRigEditor, STATGROUP_Tickables);
+}
+
 void FControlRigEditor::OnSelectedNodesChangedImpl(const TSet<class UObject*>& NewSelection)
 {
+	DECLARE_SCOPE_HIERARCHICAL_COUNTER_FUNC()
+
 	if (bIsSelecting)
 	{
 		return;
@@ -1126,287 +1033,6 @@
 					NodeNamesToSelect.Add(Node->GetFName());
 				}
 			}
-=======
-					if (Pin->Direction == EGPD_Input)
-					{
-						FString DefaultValue = Pin->DefaultValue;
-						if (DefaultValue.IsEmpty() && Pin->DefaultObject != nullptr)
-						{
-							DefaultValue = Pin->DefaultObject->GetPathName();
-						}
-						if (!DefaultValue.IsEmpty())
-						{
-							RigBlueprint->ModelController->SetPinDefaultValue(*Left, *Right, DefaultValue, false);
-						}
-					}
-				}
-			}
-		}
-		else if (const UEdGraphNode_Comment* CommentNode = Cast<UEdGraphNode_Comment>(Node))
-		{
-			FVector2D NodePosition = FVector2D((float)CommentNode->NodePosX, (float)CommentNode->NodePosY);
-			FVector2D NodeSize = FVector2D((float)CommentNode->NodeWidth, (float)CommentNode->NodeHeight);
-			RigBlueprint->ModelController->AddComment(CommentNode->GetFName(), CommentNode->NodeComment, NodePosition, NodeSize, CommentNode->CommentColor, false);
-		}
-	}
-
-	for (TSet<UEdGraphNode*>::TIterator It(PastedNodes); It; ++It)
-	{
-		UEdGraphNode* Node = *It;
-		UControlRigGraphNode* RigNode = Cast<UControlRigGraphNode>(Node);
-		if (RigNode != nullptr)
-		{
-			for (UEdGraphPin* Pin : RigNode->Pins)
-			{
-				if (Pin->Direction == EGPD_Input)
-				{
-					continue;
-				}
-
-				for (UEdGraphPin* OtherPin : Pin->LinkedTo)
-				{
-					UControlRigGraphNode* OtherRigNode = Cast<UControlRigGraphNode>(OtherPin->GetOwningNode());
-					if (OtherRigNode)
-					{
-						FString* RemappedNodeName = NameMap.Find(RigNode->GetName());
-						FString* OtherRemappedNodeName = NameMap.Find(OtherRigNode->GetName());
-
-						if (RemappedNodeName != nullptr && OtherRemappedNodeName != nullptr)
-						{
-							FString PinPath = Pin->GetName();
-							if (PinPath.StartsWith(RigNode->GetPropertyName().ToString()))
-							{
-								PinPath = *RemappedNodeName + PinPath.RightChop(RigNode->GetPropertyName().ToString().Len());
-							}
-							FString OtherPinPath = OtherPin->GetName();
-							if (OtherPinPath.StartsWith(OtherRigNode->GetPropertyName().ToString()))
-							{
-								OtherPinPath = *OtherRemappedNodeName + OtherPinPath.RightChop(OtherRigNode->GetPropertyName().ToString().Len());
-							}
-
-							FString SourceLeft, SourceRight, TargetLeft, TargetRight;
-							RigBlueprint->Model->SplitPinPath(PinPath, SourceLeft, SourceRight);
-							RigBlueprint->Model->SplitPinPath(OtherPinPath, TargetLeft, TargetRight);
-							RigBlueprint->ModelController->MakeLink(*SourceLeft, *SourceRight, *TargetLeft, *TargetRight);
-						}
-					}
-				}
-			}
-		}
-	}
-
-	RigBlueprint->ModelController->CloseUndoBracket();
-}
-
-void FControlRigEditor::OnToolkitHostingStarted(const TSharedRef<class IToolkit>& Toolkit)
-{
-	TSharedPtr<SWidget> InlineContent = Toolkit->GetInlineContent();
-	if (InlineContent.IsValid())
-	{
-		Toolbox->SetContent(InlineContent.ToSharedRef());
-	}
-}
-
-void FControlRigEditor::OnToolkitHostingFinished(const TSharedRef<class IToolkit>& Toolkit)
-{
-	Toolbox->SetContent(SNullWidget::NullWidget);
-}
-
-void FControlRigEditor::OnActiveTabChanged( TSharedPtr<SDockTab> PreviouslyActive, TSharedPtr<SDockTab> NewlyActivated )
-{
-	if (!NewlyActivated.IsValid())
-	{
-		TArray<UObject*> ObjArray;
-		Inspector->ShowDetailsForObjects(ObjArray);
-	}
-	else 
-	{
-		FBlueprintEditor::OnActiveTabChanged(PreviouslyActive, NewlyActivated);
-	}
-}
-
-void FControlRigEditor::PostUndo(bool bSuccess)
-{
-	//DocumentManager->CleanInvalidTabs();
-	//DocumentManager->RefreshAllTabs();
-
-	FBlueprintEditor::PostUndo(bSuccess);
-}
-
-void FControlRigEditor::PostRedo(bool bSuccess)
-{
-	//DocumentManager->RefreshAllTabs();
-
-	FBlueprintEditor::PostRedo(bSuccess);
-}
-
-void FControlRigEditor::UndoAction()
-{
-	GEditor->UndoTransaction();
-}
-
-void FControlRigEditor::RedoAction()
-{
-	GEditor->RedoTransaction();
-}
-
-void FControlRigEditor::CreateDefaultTabContents(const TArray<UBlueprint*>& InBlueprints)
-{
-	FBlueprintEditor::CreateDefaultTabContents(InBlueprints);
-}
-
-bool FControlRigEditor::IsSectionVisible(NodeSectionID::Type InSectionID) const
-{
-	switch (InSectionID)
-	{
-		case NodeSectionID::GRAPH:
-		{
-			return true;
-		}
-		default:
-		{
-			break;
-		}
-	}
-	return false;
-}
-
-FGraphAppearanceInfo FControlRigEditor::GetGraphAppearance(UEdGraph* InGraph) const
-{
-	FGraphAppearanceInfo AppearanceInfo = FBlueprintEditor::GetGraphAppearance(InGraph);
-
-	if (GetBlueprintObj()->IsA(UControlRigBlueprint::StaticClass()))
-	{
-		AppearanceInfo.CornerText = LOCTEXT("AppearanceCornerText_ControlRig", "RIG");
-	}
-
-	return AppearanceInfo;
-}
-
-void FControlRigEditor::NotifyPostChange(const FPropertyChangedEvent& PropertyChangedEvent, UProperty* PropertyThatChanged)
-{
-	FBlueprintEditor::NotifyPostChange(PropertyChangedEvent, PropertyThatChanged);
-}
-
-void FControlRigEditor::HandleModelModified(const UControlRigModel* InModel, EControlRigModelNotifType InType, const void* InPayload)
-{
-	DECLARE_SCOPE_HIERARCHICAL_COUNTER_FUNC()
-
-	switch (InType)
-	{
-		case EControlRigModelNotifType::NodeSelected:
-		case EControlRigModelNotifType::NodeDeselected:
-		{
-			const FControlRigModelNode* Node = (const FControlRigModelNode*)InPayload;
-			if (Node != nullptr)
-			{
-				if (!bIsSelecting)
-				{
-					TGuardValue<bool> SelectingGuard(bIsSelecting, true);
-					if (FocusedGraphEdPtr.IsValid())
-					{
-						TSharedPtr<SGraphEditor> FocusedGraphEd = FocusedGraphEdPtr.Pin();
-						if (UControlRigGraph* RigGraph = Cast<UControlRigGraph>(FocusedGraphEd->GetCurrentGraph()))
-						{
-							if (UEdGraphNode* EdNode = RigGraph->FindNodeFromPropertyName(Node->Name))
-							{
-								FocusedGraphEd->SetNodeSelection(EdNode, InType == EControlRigModelNotifType::NodeSelected);
-							}
-						}
-					}
-					break;
-				}
-
-				if (InType == EControlRigModelNotifType::NodeSelected)
-				{
-					UClass* Class = GetBlueprintObj()->GeneratedClass.Get();
-					if (Class)
-					{
-						if (UProperty* Property = Class->FindPropertyByName(Node->Name))
-						{
-							TSet<class UObject*> SelectedObjects;
-							SelectedObjects.Add(Property);
-							FBlueprintEditor::OnSelectedNodesChangedImpl(SelectedObjects);
-						}
-						else
-						{
-							TSharedPtr<SGraphEditor> FocusedGraphEd = FocusedGraphEdPtr.Pin();
-							if (UControlRigGraph* RigGraph = Cast<UControlRigGraph>(FocusedGraphEd->GetCurrentGraph()))
-							{
-								if(UEdGraphNode* EdNode = RigGraph->FindNodeFromPropertyName(Node->Name))
-								{
-									TSet<class UObject*> SelectedObjects;
-									SelectedObjects.Add(EdNode);
-									FBlueprintEditor::OnSelectedNodesChangedImpl(SelectedObjects);
-								}
-							}
-						}
-					}
-				}
-			}
-			break;
-		}
-		default:
-		{
-			break;
-		}
-	}
-}
-
-void FControlRigEditor::Tick(float DeltaTime)
-{
-	FBlueprintEditor::Tick(DeltaTime);
-}
-
-bool FControlRigEditor::IsEditable(UEdGraph* InGraph) const
-{
-	return IsGraphInCurrentBlueprint(InGraph);
-}
-
-bool FControlRigEditor::IsCompilingEnabled() const
-{
-	return true;
-}
-
-FText FControlRigEditor::GetGraphDecorationString(UEdGraph* InGraph) const
-{
-	return FText::GetEmpty();
-}
-
-TStatId FControlRigEditor::GetStatId() const
-{
-	RETURN_QUICK_DECLARE_CYCLE_STAT(FControlRigEditor, STATGROUP_Tickables);
-}
-
-void FControlRigEditor::OnSelectedNodesChangedImpl(const TSet<class UObject*>& NewSelection)
-{
-	DECLARE_SCOPE_HIERARCHICAL_COUNTER_FUNC()
-
-	if (bIsSelecting)
-	{
-		return;
-	}
-
-	TGuardValue<bool> SelectingGuard(bIsSelecting, true);
-
-	UControlRigBlueprint* ControlRigBlueprint = CastChecked<UControlRigBlueprint>(GetBlueprintObj());
-	if (ControlRigBlueprint)
-	{
-		if (ControlRigBlueprint->ModelController)
-		{
-			TArray<FName> NodeNamesToSelect;
-			for (UObject* Object : NewSelection)
-			{
-				if (UControlRigGraphNode* ControlRigGraphNode = Cast<UControlRigGraphNode>(Object))
-				{
-					NodeNamesToSelect.Add(ControlRigGraphNode->GetPropertyName());
-				}
-				else if(UEdGraphNode* Node = Cast<UEdGraphNode>(Object))
-				{
-					NodeNamesToSelect.Add(Node->GetFName());
-				}
-			}
->>>>>>> 33e6966e
 			ControlRigBlueprint->ModelController->SetSelection(NodeNamesToSelect);
 		}
 	}
@@ -1442,11 +1068,8 @@
 
 void FControlRigEditor::OnBlueprintChangedImpl(UBlueprint* InBlueprint, bool bIsJustBeingCompiled)
 {
-<<<<<<< HEAD
-=======
-	DECLARE_SCOPE_HIERARCHICAL_COUNTER_FUNC()
-
->>>>>>> 33e6966e
+	DECLARE_SCOPE_HIERARCHICAL_COUNTER_FUNC()
+
 	if (!bControlRigEditorInitialized)
 	{
 		return;
@@ -1680,10 +1303,7 @@
  			}
 
 			CacheBoneNameList();
-<<<<<<< HEAD
-=======
 			CacheCurveNameList();
->>>>>>> 33e6966e
 
 			// When the control rig is re-instanced on compile, it loses its binding, so we refresh it here if needed
 			if (!ControlRig->GetObjectBinding().IsValid())
@@ -1711,11 +1331,8 @@
 
 void FControlRigEditor::CacheBoneNameList()
 {
-<<<<<<< HEAD
-=======
-	DECLARE_SCOPE_HIERARCHICAL_COUNTER_FUNC()
-
->>>>>>> 33e6966e
+	DECLARE_SCOPE_HIERARCHICAL_COUNTER_FUNC()
+
 	if (ControlRig)
 	{
 		// make sure the bone name list is up 2 date for the editor graph
@@ -1728,8 +1345,6 @@
 			}
 
 			RigGraph->CacheBoneNameList(ControlRig->GetBaseHierarchy());
-<<<<<<< HEAD
-=======
 		}
 	}
 }
@@ -1750,7 +1365,6 @@
 			}
 
 			RigGraph->CacheCurveNameList(ControlRig->GetCurveContainer());
->>>>>>> 33e6966e
 		}
 	}
 }
@@ -1796,11 +1410,8 @@
 
 void FControlRigEditor::OnNodeTitleCommitted(const FText& NewText, ETextCommit::Type CommitInfo, UEdGraphNode* NodeBeingChanged)
 {
-<<<<<<< HEAD
-=======
-	DECLARE_SCOPE_HIERARCHICAL_COUNTER_FUNC()
-
->>>>>>> 33e6966e
+	DECLARE_SCOPE_HIERARCHICAL_COUNTER_FUNC()
+
 	if (UEdGraphNode_Comment* CommentBeingChanged = Cast<UEdGraphNode_Comment>(NodeBeingChanged))
 	{
 		if (UControlRigBlueprint* ControlRigBP = GetControlRigBlueprint())
@@ -2010,17 +1621,10 @@
 		EditorSkelComp->InitAnim(true);
 		UpdateControlRig();
 	}
-<<<<<<< HEAD
-	CacheBoneNameList();
-
-	// notification
-	FNotificationInfo Info(LOCTEXT("HierarchyChangeHelpMessage", "Hierarchy has been successfully modified. If you want to move the Bone, compile and turn off execution mode."));
-=======
 	CacheCurveNameList();
 
 	// notification
 	FNotificationInfo Info(LOCTEXT("CurveContainerChangeHelpMessage", "CurveContainer has been successfully modified."));
->>>>>>> 33e6966e
 	Info.bFireAndForget = true;
 	Info.FadeOutDuration = 10.0f;
 	Info.ExpireDuration = 0.0f;
@@ -2029,15 +1633,10 @@
 	NotificationPtr->SetCompletionState(SNotificationItem::CS_Success);
 }
 
-<<<<<<< HEAD
-void FControlRigEditor::OnBoneRenamed(const FName& OldName, const FName& NewName)
-{
-=======
 void FControlRigEditor::OnCurveRenamed(const FName& OldName, const FName& NewName)
 {
 	DECLARE_SCOPE_HIERARCHICAL_COUNTER_FUNC()
 
->>>>>>> 33e6966e
 	UControlRigBlueprint* Blueprint = GetControlRigBlueprint();
 	for (UEdGraph* Graph : Blueprint->UbergraphPages)
 	{
@@ -2061,27 +1660,16 @@
 			{
 				for (TFieldIterator<UNameProperty> It(UnitStruct); It; ++It)
 				{
-<<<<<<< HEAD
-					if (It->HasMetaData(UControlRig::BoneNameMetaName))
-=======
 					if (It->HasMetaData(UControlRig::CurveNameMetaName))
->>>>>>> 33e6966e
 					{
 						FString PinName = FString::Printf(TEXT("%s.%s"), *UnitProperty->GetName(), *It->GetName());
 						UEdGraphPin* Pin = Node->FindPin(PinName, EEdGraphPinDirection::EGPD_Input);
 						if (Pin)
 						{
-<<<<<<< HEAD
-							FName CurrentBone = FName(*Pin->GetDefaultAsString());
-							if (CurrentBone == OldName)
-							{
-								const FScopedTransaction Transaction(NSLOCTEXT("ControlRigEditor", "ChangeBoneNamePinValue", "Change Bone Name Pin Value"));
-=======
 							FName CurrentCurve = FName(*Pin->GetDefaultAsString());
 							if (CurrentCurve == OldName)
 							{
 								const FScopedTransaction Transaction(NSLOCTEXT("ControlRigEditor", "ChangeCurveNamePinValue", "Change Curve Name Pin Value"));
->>>>>>> 33e6966e
 								Pin->Modify();
 								Pin->GetSchema()->TrySetDefaultValue(*Pin, NewName.ToString());
 							}
@@ -2091,21 +1679,14 @@
 			}
 		}
 
-<<<<<<< HEAD
-		CacheBoneNameList();
-=======
 		CacheCurveNameList();
->>>>>>> 33e6966e
 	}
 }
 
 void FControlRigEditor::OnGraphNodeDropToPerform(TSharedPtr<FGraphNodeDragDropOp> DragDropOp, UEdGraph* Graph, const FVector2D& NodePosition, const FVector2D& ScreenPosition)
 {
-<<<<<<< HEAD
-=======
-	DECLARE_SCOPE_HIERARCHICAL_COUNTER_FUNC()
-
->>>>>>> 33e6966e
+	DECLARE_SCOPE_HIERARCHICAL_COUNTER_FUNC()
+
 	if (DragDropOp->IsOfType<FRigHierarchyDragDropOp>())
 	{
 		TSharedPtr<FRigHierarchyDragDropOp> RigHierarchyOp = StaticCastSharedPtr<FRigHierarchyDragDropOp>(DragDropOp);
@@ -2230,11 +1811,8 @@
 
 void FControlRigEditor::HandleMakeBoneGetterSetter(EBoneGetterSetterType Type, bool bIsGetter, TArray<FName> BoneNames, UEdGraph* Graph, FVector2D NodePosition)
 {
-<<<<<<< HEAD
-=======
-	DECLARE_SCOPE_HIERARCHICAL_COUNTER_FUNC()
-
->>>>>>> 33e6966e
+	DECLARE_SCOPE_HIERARCHICAL_COUNTER_FUNC()
+
 	UStruct* StructTemplate = nullptr;
 
 	if (bIsGetter)
@@ -2353,11 +1931,8 @@
 
 void FControlRigEditor::UpdateGraphCompilerErrors()
 {
-<<<<<<< HEAD
-=======
-	DECLARE_SCOPE_HIERARCHICAL_COUNTER_FUNC()
-
->>>>>>> 33e6966e
+	DECLARE_SCOPE_HIERARCHICAL_COUNTER_FUNC()
+
 	UControlRigBlueprint* Blueprint = Cast<UControlRigBlueprint>(GetBlueprintObj());
 	if (Blueprint)
 	{
