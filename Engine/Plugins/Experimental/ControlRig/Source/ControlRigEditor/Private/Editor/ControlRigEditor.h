// Copyright 1998-2019 Epic Games, Inc. All Rights Reserved.

#pragma once

#include "IControlRigEditor.h"
#include "ControlRigEditorEditMode.h"
#include "AssetEditorModeManager.h"
#include "DragAndDrop//GraphNodeDragDropOp.h"
#include "ControlRigDefines.h"
#include "ControlRigLog.h"
#include "Drawing/ControlRigDrawInterface.h"
#include "ControlRigModel.h"

class UControlRigBlueprint;
class IPersonaToolkit;
class SWidget;
class SBorder;
class USkeletalMesh;
class FStructOnScope;

struct FControlRigEditorModes
{
	// Mode constants
	static const FName ControlRigEditorMode;
	static FText GetLocalizedMode(const FName InMode)
	{
		static TMap< FName, FText > LocModes;

		if (LocModes.Num() == 0)
		{
			LocModes.Add(ControlRigEditorMode, NSLOCTEXT("ControlRigEditorModes", "ControlRigEditorMode", "Rigging"));
		}

		check(InMode != NAME_None);
		const FText* OutDesc = LocModes.Find(InMode);
		check(OutDesc);
		return *OutDesc;
	}
private:
	FControlRigEditorModes() {}
};

class FControlRigEditor : public IControlRigEditor
{
public:
	/**
	 * Edits the specified character asset(s)
	 *
	 * @param	Mode					Mode that this editor should operate in
	 * @param	InitToolkitHost			When Mode is WorldCentric, this is the level editor instance to spawn this editor within
	 * @param	InControlRigBlueprint	The blueprint object to start editing.
	 */
	void InitControlRigEditor(const EToolkitMode::Type Mode, const TSharedPtr< class IToolkitHost >& InitToolkitHost, class UControlRigBlueprint* InControlRigBlueprint);

public:
	FControlRigEditor();
	virtual ~FControlRigEditor();

	// FBlueprintEditor interface
	virtual UBlueprint* GetBlueprintObj() const override;

public:
	// IToolkit Interface
	virtual FName GetToolkitFName() const override;
	virtual FText GetBaseToolkitName() const override;
	virtual FText GetToolkitToolTipText() const override;
	virtual FString GetWorldCentricTabPrefix() const override;
	virtual FLinearColor GetWorldCentricTabColorScale() const override;	
	virtual FString GetDocumentationLink() const override
	{
		return FString(TEXT("Engine/Animation/ControlRig"));
	}

	// BlueprintEditor interface
	virtual bool CanAddNewLocalVariable() const override { return false; }
	virtual void DeleteSelectedNodes();
	virtual void PasteNodesHere(class UEdGraph* DestinationGraph, const FVector2D& GraphLocation) override;

	// IToolkitHost Interface
	virtual void OnToolkitHostingStarted(const TSharedRef<class IToolkit>& Toolkit) override;
	virtual void OnToolkitHostingFinished(const TSharedRef<class IToolkit>& Toolkit) override;

	//  FTickableEditorObject Interface
	virtual void Tick(float DeltaTime) override;
	virtual TStatId GetStatId() const override;

	// Gets the Control Rig Blueprint being edited/viewed
	UControlRigBlueprint* GetControlRigBlueprint() const;

	void SetDetailObjects(const TArray<UObject*>& InObjects);

	void SetDetailObject(UObject* Obj);

	void SetDetailStruct(TSharedPtr<FStructOnScope> StructToDisplay);

	void ClearDetailObject();

	/** Get the persona toolkit */
	TSharedRef<IPersonaToolkit> GetPersonaToolkit() const { return PersonaToolkit.ToSharedRef(); }

	/** Get the toolbox hosting widget */
	TSharedRef<SBorder> GetToolbox() { return Toolbox.ToSharedRef(); }

	/** Get the edit mode */
	FControlRigEditorEditMode& GetEditMode() { return *static_cast<FControlRigEditorEditMode*>(GetAssetEditorModeManager()->GetActiveMode(FControlRigEditorEditMode::ModeName)); }

	void SelectBone(const FName& InBone);
	// this changes everytime you compile, so don't cache it expecting it will last. 
	UControlRig* GetInstanceRig() const { return ControlRig;  }
	// restart animation 
	void OnHierarchyChanged();
	void OnBoneRenamed(const FName& OldName, const FName& NewName);
<<<<<<< HEAD
=======
	void OnCurveContainerChanged();
	void OnCurveRenamed(const FName& OldName, const FName& NewName);
>>>>>>> 33e6966e

	void OnGraphNodeDropToPerform(TSharedPtr<FGraphNodeDragDropOp> DragDropOp, UEdGraph* Graph, const FVector2D& NodePosition, const FVector2D& ScreenPosition);

protected:
	// FBlueprintEditor Interface
	virtual void CreateDefaultCommands() override;
	virtual void OnCreateGraphEditorCommands(TSharedPtr<FUICommandList> GraphEditorCommandsList);
	virtual void Compile() override;
	virtual bool IsInAScriptingMode() const override { return true; }
	virtual void CreateDefaultTabContents(const TArray<UBlueprint*>& InBlueprints) override;
	virtual bool IsSectionVisible(NodeSectionID::Type InSectionID) const override;
	virtual FGraphAppearanceInfo GetGraphAppearance(class UEdGraph* InGraph) const override;
	virtual bool IsEditable(UEdGraph* InGraph) const override;
	virtual bool IsCompilingEnabled() const override;
	virtual FText GetGraphDecorationString(UEdGraph* InGraph) const override;
	virtual void OnActiveTabChanged( TSharedPtr<SDockTab> PreviouslyActive, TSharedPtr<SDockTab> NewlyActivated ) override;
	virtual void OnSelectedNodesChangedImpl(const TSet<class UObject*>& NewSelection) override;
	virtual void OnBlueprintChangedImpl(UBlueprint* InBlueprint, bool bIsJustBeingCompiled) override;
	virtual void SetupGraphEditorEvents(UEdGraph* InGraph, SGraphEditor::FGraphEditorEvents& InEvents) override;

	// FEditorUndoClient Interface
	virtual void PostUndo(bool bSuccess) override;
	virtual void PostRedo(bool bSuccess) override;

	// FNotifyHook Interface
	virtual void NotifyPostChange(const FPropertyChangedEvent& PropertyChangedEvent, UProperty* PropertyThatChanged) override;

	void HandleModelModified(const UControlRigModel* InModel, EControlRigModelNotifType InType, const void* InPayload);

	// FGCObject Interface
	virtual void AddReferencedObjects( FReferenceCollector& Collector ) override;

	void BindCommands();

protected:
	/** Undo Action**/
	void UndoAction();

	/** Redo Action **/
	void RedoAction();

private:
	/** Extend menu */
	void ExtendMenu();

	/** Extend toolbar */
	void ExtendToolbar();

	/** Fill the toolbar with content */
	void FillToolbar(FToolBarBuilder& ToolbarBuilder);

	virtual void GetCustomDebugObjects(TArray<FCustomDebugObject>& DebugList) const override;
	virtual bool OnlyShowCustomDebugObjects() const override { return true; }
	virtual void HandleSetObjectBeingDebugged(UObject* InObject) override;
	virtual FString GetCustomDebugObjectLabel(UObject* ObjectBeingDebugged) const override;

	/** Handle hiding items in the graph */
	void HandleHideItem();
	bool CanHideItem() const;

	/** Handle preview scene setup */
	void HandlePreviewSceneCreated(const TSharedRef<IPersonaPreviewScene>& InPersonaPreviewScene);
	void HandleViewportCreated(const TSharedRef<class IPersonaViewport>& InViewport);

	/** Handle switching skeletal meshes */
	void HandlePreviewMeshChanged(USkeletalMesh* InOldSkeletalMesh, USkeletalMesh* InNewSkeletalMesh);

	/** Push a newly compiled/opened control rig to the edit mode */
	void UpdateControlRig();

	/** Update the bone name list for use in bone name combo boxes */
	void CacheBoneNameList();

<<<<<<< HEAD
=======
	/** Update the curve name list for use in curve name combo boxes */
	void CacheCurveNameList();

>>>>>>> 33e6966e
	/** Rebind our anim instance to the preview's skeletal mesh component */
	void RebindToSkeletalMeshComponent();

	/** Wraps the normal blueprint editor's action menu creation callback */
	FActionMenuContent HandleCreateGraphActionMenu(UEdGraph* InGraph, const FVector2D& InNodePosition, const TArray<UEdGraphPin*>& InDraggedPins, bool bAutoExpand, SGraphEditor::FActionMenuClosed InOnMenuClosed);
	void OnNodeTitleCommitted(const FText& NewText, ETextCommit::Type CommitInfo, UEdGraphNode* NodeBeingChanged);

	void ToggleExecuteGraph();
	bool IsExecuteGraphOn() const;

	enum EBoneGetterSetterType
	{
		EBoneGetterSetterType_Transform,
		EBoneGetterSetterType_Rotation,
		EBoneGetterSetterType_Translation,
		EBoneGetterSetterType_Initial,
		EBoneGetterSetterType_Relative,
		EBoneGetterSetterType_Offset,
		EBoneGetterSetterType_Name
	};

	 void HandleMakeBoneGetterSetter(EBoneGetterSetterType Type, bool bIsGetter, TArray<FName> BoneNames, UEdGraph* Graph, FVector2D NodePosition);

protected:

	/** Toolbox hosting widget */
	TSharedPtr<SBorder> Toolbox;

	/** Persona toolkit used to support skeletal mesh preview */
	TSharedPtr<IPersonaToolkit> PersonaToolkit;

	/** The extender to pass to the level editor to extend it's window menu */
	TSharedPtr<FExtender> MenuExtender;

	/** Toolbar extender */
	TSharedPtr<FExtender> ToolbarExtender;

	/** Preview instance inspector widget */
	TSharedPtr<SWidget> PreviewEditor;

	/** Our currently running control rig instance */
	UControlRig* ControlRig;

	/** preview scene */
	TSharedPtr<IPersonaPreviewScene> PreviewScene;

	/** Bone Selection related */
	FTransform GetBoneTransform(const FName& InBone, bool bLocal) const;
	void SetBoneTransform(const FName& InBone, const FTransform& InTransform);

	/** delegate for changing property */
	void OnFinishedChangingProperties(const FPropertyChangedEvent& PropertyChangedEvent);

	/** Selected Bone from hierarchy tree */
	FName SelectedBone;

	bool bControlRigEditorInitialized;
	bool bIsSelecting;
<<<<<<< HEAD
=======
	bool bIsSettingObjectBeingDebugged;
>>>>>>> 33e6966e

	/** The log to use for errors resulting from the init phase of the units */
	FControlRigLog ControlRigLog;
	/** Once the log is collected update the graph */
	void UpdateGraphCompilerErrors();

	/** The draw interface to use for the control rig */
	FControlRigDrawInterface DrawInterface;

	/** This can be used to enable dumping of a unit test */
	void DumpUnitTestCode();

	friend class FControlRigEditorMode;
	friend class SControlRigStackView;
	friend class SRigHierarchy;
};<|MERGE_RESOLUTION|>--- conflicted
+++ resolved
@@ -110,11 +110,8 @@
 	// restart animation 
 	void OnHierarchyChanged();
 	void OnBoneRenamed(const FName& OldName, const FName& NewName);
-<<<<<<< HEAD
-=======
 	void OnCurveContainerChanged();
 	void OnCurveRenamed(const FName& OldName, const FName& NewName);
->>>>>>> 33e6966e
 
 	void OnGraphNodeDropToPerform(TSharedPtr<FGraphNodeDragDropOp> DragDropOp, UEdGraph* Graph, const FVector2D& NodePosition, const FVector2D& ScreenPosition);
 
@@ -188,12 +185,9 @@
 	/** Update the bone name list for use in bone name combo boxes */
 	void CacheBoneNameList();
 
-<<<<<<< HEAD
-=======
 	/** Update the curve name list for use in curve name combo boxes */
 	void CacheCurveNameList();
 
->>>>>>> 33e6966e
 	/** Rebind our anim instance to the preview's skeletal mesh component */
 	void RebindToSkeletalMeshComponent();
 
@@ -252,10 +246,7 @@
 
 	bool bControlRigEditorInitialized;
 	bool bIsSelecting;
-<<<<<<< HEAD
-=======
 	bool bIsSettingObjectBeingDebugged;
->>>>>>> 33e6966e
 
 	/** The log to use for errors resulting from the init phase of the units */
 	FControlRigLog ControlRigLog;
