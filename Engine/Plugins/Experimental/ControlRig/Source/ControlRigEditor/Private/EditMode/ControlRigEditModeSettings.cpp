// Copyright 1998-2019 Epic Games, Inc. All Rights Reserved.

#include "ControlRigEditModeSettings.h"
#include "EditorModeManager.h"
#include "ControlRigEditMode.h"
#include "Sequencer/ControlRigSequence.h"

#include "Components/SkeletalMeshComponent.h"
#include "Subsystems/AssetEditorSubsystem.h"

void UControlRigEditModeSettings::PreEditChange(UProperty* PropertyAboutToChange)
{
	if (PropertyAboutToChange)
	{
		if (PropertyAboutToChange->GetFName() == GET_MEMBER_NAME_CHECKED(UControlRigEditModeSettings, Actor))
		{
			PrevActor = Actor.Get();
		}
	}
}

void UControlRigEditModeSettings::PostEditChangeProperty(struct FPropertyChangedEvent& PropertyChangedEvent)
{
	if (UProperty* Property = PropertyChangedEvent.Property)
	{
		if (Property->GetFName() == GET_MEMBER_NAME_CHECKED(UControlRigEditModeSettings, Actor))
		{
			if (Actor.IsValid())
			{
				if (Actor->FindComponentByClass<USkeletalMeshComponent>())
				{
					// user set the actor we are targeting, so bind our (standalone) sequence to it
					if (FControlRigEditMode* ControlRigEditMode = static_cast<FControlRigEditMode*>(GLevelEditorModeTools().GetActiveMode(FControlRigEditMode::ModeName)))
					{
						ControlRigEditMode->HandleBindToActor(Actor.Get(), true);
					}
				}
				else
				{
					Actor = PrevActor;
				}
			}
			else
			{
				// user cleared the actor we are targeting, so (un)bind our sequence to it
				if (FControlRigEditMode* ControlRigEditMode = static_cast<FControlRigEditMode*>(GLevelEditorModeTools().GetActiveMode(FControlRigEditMode::ModeName)))
				{
					ControlRigEditMode->HandleBindToActor(nullptr, true);
				}
			}
		}
		else if (Property->GetFName() == GET_MEMBER_NAME_CHECKED(UControlRigEditModeSettings, Sequence))
		{
			if (Sequence)
			{
				GEditor->GetEditorSubsystem<UAssetEditorSubsystem>()->OpenEditorForAsset(Sequence);
<<<<<<< HEAD
			}
		}
		else if (Property->GetFName() == GET_MEMBER_NAME_CHECKED(UControlRigEditModeSettings, bDisplayTrajectories))
		{
			if (Sequence)
			{
				if (FControlRigEditMode* ControlRigEditMode = static_cast<FControlRigEditMode*>(GLevelEditorModeTools().GetActiveMode(FControlRigEditMode::ModeName)))
				{
					ControlRigEditMode->RefreshTrajectoryCache();
				}
=======
>>>>>>> b4bb4b20
			}
		}
	}
}<|MERGE_RESOLUTION|>--- conflicted
+++ resolved
@@ -54,19 +54,6 @@
 			if (Sequence)
 			{
 				GEditor->GetEditorSubsystem<UAssetEditorSubsystem>()->OpenEditorForAsset(Sequence);
-<<<<<<< HEAD
-			}
-		}
-		else if (Property->GetFName() == GET_MEMBER_NAME_CHECKED(UControlRigEditModeSettings, bDisplayTrajectories))
-		{
-			if (Sequence)
-			{
-				if (FControlRigEditMode* ControlRigEditMode = static_cast<FControlRigEditMode*>(GLevelEditorModeTools().GetActiveMode(FControlRigEditMode::ModeName)))
-				{
-					ControlRigEditMode->RefreshTrajectoryCache();
-				}
-=======
->>>>>>> b4bb4b20
 			}
 		}
 	}
