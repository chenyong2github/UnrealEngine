// Copyright Epic Games, Inc. All Rights Reserved.

#include "Operations/MeshPlaneCut.h"

#include "DynamicMesh3.h"
#include "DynamicMeshTriangleAttribute.h"

#include "Operations/SimpleHoleFiller.h"
#include "Operations/PlanarHoleFiller.h"
#include "MeshNormals.h"
#include "DynamicMeshEditor.h"
#include "MathUtil.h"

#include "Async/ParallelFor.h"


void FMeshPlaneCut::SplitCrossingEdges(TArray<double>& Signs, TSet<int>& ZeroEdges, TSet<int>& OnCutEdges, bool bDeleteTrisOnPlane)
{
	Signs.Reset(); ZeroEdges.Reset(); OnCutEdges.Reset();

	double InvalidDist = -FMathd::MaxReal;

	// TODO: handle selections
	//MeshEdgeSelection CutEdgeSet = null;
	//MeshVertexSelection CutVertexSet = null;
	//if (CutFaceSet != null) {
	//	CutEdgeSet = new MeshEdgeSelection(Mesh, CutFaceSet);
	//	CutVertexSet = new MeshVertexSelection(Mesh, CutEdgeSet);
	//}

	// compute Signs
	int MaxVID = Mesh->MaxVertexID();
	
	Signs.SetNum(MaxVID);

	bool bNoParallel = false;
	ParallelFor(MaxVID, [&](int32 VID)
	{
		if (Mesh->IsVertex(VID))
		{
			Signs[VID] = (Mesh->GetVertex(VID) - PlaneOrigin).Dot(PlaneNormal);
		}
		else
		{
			Signs[VID] = InvalidDist;
		}
	},
		bNoParallel);
<<<<<<< HEAD

	if (bDeleteTrisOnPlane)
	{
		for (int TID = 0; TID < Mesh->MaxTriangleID(); TID++)
		{
			if (!Mesh->IsTriangle(TID))
			{
				continue;
			}

=======

	if (bDeleteTrisOnPlane)
	{
		for (int TID = 0; TID < Mesh->MaxTriangleID(); TID++)
		{
			if (!Mesh->IsTriangle(TID))
			{
				continue;
			}

>>>>>>> c7e705f4
			FIndex3i Tri = Mesh->GetTriangle(TID);
			FIndex3i TriEdges = Mesh->GetTriEdges(TID);
			if (   FMathd::Abs(Signs[Tri.A]) < PlaneTolerance
				&& FMathd::Abs(Signs[Tri.B]) < PlaneTolerance
				&& FMathd::Abs(Signs[Tri.C]) < PlaneTolerance)
			{
				EMeshResult Res = Mesh->RemoveTriangle(TID, true, false);
				ensure(Res == EMeshResult::Ok);
				for (int EIdx = 0; EIdx < 3; EIdx++)
				{
					int EID = TriEdges[EIdx];
					if (Mesh->IsEdge(EID))
					{
						// any edge that still exists after removal is a possible cut edge
						OnCutEdges.Add(EID);
					}
					else
					{
						// in case the now-gone edge was added to cut edges earlier, make sure it's removed
						// (note: if it's not present this function will just do nothing, which is fine)
						OnCutEdges.Remove(EID);
					}
				}
			}
		}
	}

	// have to skip processing of new edges. If edge id
	// is > max at start, is new. Otherwise if in NewEdges list, also new.
	int MaxEID = Mesh->MaxEdgeID();
	TSet<int> NewEdges;

	FDynamicMesh3::edge_iterator EdgeItr = Mesh->EdgeIndicesItr();
	// TODO: selection logic
	//IEnumerable<int> edgeItr = Interval1i.Range(MaxEID);
	//if (CutEdgeSet != null)
	//	edgeItr = CutEdgeSet;

	// cut existing edges with plane, using edge split
	for (int EID : EdgeItr)
	{
		if (!Mesh->IsEdge(EID))
		{
			continue;
		}
		if (EID >= MaxEID || NewEdges.Contains(EID))
		{
			continue;
		}

		FIndex2i ev = Mesh->GetEdgeV(EID);
		double f0 = Signs[ev.A];
		double f1 = Signs[ev.B];

		// If both Signs are 0, this edge is on-contour
		// If one sign is 0, that vertex is on-contour
		int n0 = (FMathd::Abs(f0) < PlaneTolerance) ? 1 : 0;
		int n1 = (FMathd::Abs(f1) < PlaneTolerance) ? 1 : 0;
		if (n0 + n1 > 0)
		{
			if (n0 + n1 == 2)
			{
				ZeroEdges.Add(EID);
			}
			// TODO: if we need to track ZeroVertices, can add this code back:
			//else
			//{
			//	ZeroVertices.Add((n0 == 1) ? ev[0] : ev[1]);
			//}
			continue;
		}

		// no crossing
		if (f0 * f1 > 0)
		{
			continue;
		}

		FDynamicMesh3::FEdgeSplitInfo splitInfo;
		double t = f0 / (f0 - f1);
		EMeshResult result = Mesh->SplitEdge(EID, splitInfo, t);
		if (!ensureMsgf(result == EMeshResult::Ok, TEXT("FMeshPlaneCut::Cut: failed to SplitEdge")))
		{
			continue; // edge split really shouldn't fail; skip the edge if it somehow does
		}

		NewEdges.Add(splitInfo.NewEdges.A);
		NewEdges.Add(splitInfo.NewEdges.B); OnCutEdges.Add(splitInfo.NewEdges.B);
		if (splitInfo.NewEdges.C != FDynamicMesh3::InvalidID)
		{
			NewEdges.Add(splitInfo.NewEdges.C); OnCutEdges.Add(splitInfo.NewEdges.C);
		}
	}
}

<<<<<<< HEAD
bool FMeshPlaneCut::CutWithoutDelete(bool bSplitVerticesAtPlane, float OffsetVertices, TDynamicMeshScalarTriangleAttribute<int>* TriLabels, int NewLabelStartID, bool bAddBoundariesFirstHalf, bool bAddBoundariesSecondHalf)
=======
bool FMeshPlaneCut::CutWithoutDelete(bool bSplitVerticesAtPlane, float OffsetVertices, TDynamicMeshScalarTriangleAttribute<int>* TriLabels, int NewLabelStartID)
>>>>>>> c7e705f4
{
	TArray<double> Signs;
	TSet<int> ZeroEdges, OnCutEdges;
	SplitCrossingEdges(Signs, ZeroEdges, OnCutEdges, bSplitVerticesAtPlane /* only delete on-plane tris if we're also splitting vertices apart */);

	if (!bSplitVerticesAtPlane)
	{
		ensure(OffsetVertices == 0.0); // it would be weird to not split vertices and still request any offset of the 'other side' vertices; please don't do that
	}


	if (!TriLabels)
	{
		ensure(!bSplitVerticesAtPlane); // need labels to split verts currently
		return false;
	}

	// collapse degenerate edges if we got em
	if (bCollapseDegenerateEdgesOnCut)
	{
		CollapseDegenerateEdges(OnCutEdges, ZeroEdges);
	}

	TMap<int, int> OldLabelToNew;
	int AvailableID = NewLabelStartID;
<<<<<<< HEAD
	FVector3d VertexOffsetVec = (double)OffsetVertices * PlaneNormal;
=======
	FVector3d VertexOffsetVec = OffsetVertices * PlaneNormal;
>>>>>>> c7e705f4
	for (int VID : Mesh->VertexIndicesItr())
	{
		if (VID < Signs.Num() && Signs[VID] > PlaneTolerance)
		{
			Mesh->SetVertex(VID, Mesh->GetVertex(VID) + VertexOffsetVec);
			for (int TID : Mesh->VtxTrianglesItr(VID))
			{
				int LabelID = TriLabels->GetValue(TID);
				if (LabelID >= NewLabelStartID)
				{
					continue;
				}
				if (!OldLabelToNew.Contains(LabelID))
				{
					OldLabelToNew.Add(LabelID, AvailableID++);
				}
				TriLabels->SetValue(TID, OldLabelToNew[LabelID]);
			}
		}
	}

	if (!bSplitVerticesAtPlane)
	{
		return true;
	}

	// split the mesh apart and add open boundary info
	TMap<int, int> SplitVertices;
	TSet<int> BoundaryVertices;
	const TSet<int>* Sets[2] { &OnCutEdges, &ZeroEdges };
	for (int SetIdx = 0; SetIdx < 2; SetIdx++)
	{
		const TSet<int>& Set = *(Sets[SetIdx]);
		for (int EID : Set)
		{
			if (!Mesh->IsEdge(EID))
			{
				continue;
			}
			FIndex4i Edge = Mesh->GetEdge(EID);
			BoundaryVertices.Add(Edge.A);
			BoundaryVertices.Add(Edge.B);
		}
	}
	TArray<int> Triangles;
	DynamicMeshInfo::FVertexSplitInfo SplitInfo;
	for (int VID : BoundaryVertices)
	{
		if (!ensure(Mesh->IsVertex(VID))) // should not have invalid vertices in BoundaryVertices
		{
			continue;
		}
		Triangles.Reset();
		int NonSplitTriCount = 0;
		for (int TID : Mesh->VtxTrianglesItr(VID))
		{
			if (TriLabels->GetValue(TID) >= NewLabelStartID)
			{
				Triangles.Add(TID);
			}
			else
			{
				NonSplitTriCount++;
			}
		}
		if (NonSplitTriCount > 0) // connected to both old and new labels -- needs split
		{
			if (EMeshResult::Ok == Mesh->SplitVertex(VID, Triangles, SplitInfo))
			{
				SplitVertices.Add(VID, SplitInfo.NewVertex);
				Mesh->SetVertex(SplitInfo.NewVertex, Mesh->GetVertex(SplitInfo.NewVertex) + VertexOffsetVec);
			}
		}
		else if (Signs[VID] <= PlaneTolerance) // wasn't already offset and has no connections to 'old' labels -- needs offset
		{
			Mesh->SetVertex(VID, Mesh->GetVertex(VID) + VertexOffsetVec);
		}
	}
	
<<<<<<< HEAD
	// if boundary loops are requested for either or both sides of the cut, extract + label them
	bool AllExtractionsOk = true;
	if (bAddBoundariesFirstHalf || bAddBoundariesSecondHalf)
	{
		// organize edges by label and transfer ZeroEdges and OnCutEdges to newly split edges
		TMap<int, TSet<int>> LabelToCutEdges;
		for (int SetIdx = 0; SetIdx < 2; SetIdx++)
		{
			const TSet<int>& Set = *(Sets[SetIdx]);
			for (int EID : Set)
			{
				if (!Mesh->IsEdge(EID))
				{
					continue;
				}
				FIndex4i Edge = Mesh->GetEdge(EID);
				if (Edge.D >= 0) // only care about boundary edges
				{
					continue;
				}
				{
					int LabelID = TriLabels->GetValue(Edge.C);
					TSet<int>& LabelCutEdges = LabelToCutEdges.FindOrAdd(LabelID);
					LabelCutEdges.Add(EID);
				}

				if (bAddBoundariesSecondHalf)
				{
					// try to find and add the corresponding edge
					const int* SplitA = SplitVertices.Find(Edge.A);
					const int* SplitB = SplitVertices.Find(Edge.B);
					if (SplitA && SplitB)
					{
						int CorrEID = Mesh->FindEdge(*SplitA, *SplitB);
						if (CorrEID >= 0) // corresponding edge exists
						{
							FIndex4i CorrEdge = Mesh->GetEdge(CorrEID);
							if (CorrEdge.D < 0) // we only care if it's a boundary edge
							{
								int LabelID = TriLabels->GetValue(CorrEdge.C);
								TSet<int>& LabelCutEdges = LabelToCutEdges.FindOrAdd(LabelID);
								LabelCutEdges.Add(CorrEID);
							}
						}
					}
				}
				BoundaryVertices.Add(Edge.A);
				BoundaryVertices.Add(Edge.B);
			}
		}
	
		TSet<int> UnusedZeroEdgesSet;
		for (TPair<int, TSet<int>>& LabelIDEdges : LabelToCutEdges)
		{
			int LabelID = LabelIDEdges.Key;
			if (!bAddBoundariesFirstHalf && LabelID < NewLabelStartID)
			{
				continue;
			}
			if (!bAddBoundariesSecondHalf && LabelID >= NewLabelStartID)
			{
				continue;
			}
			TSet<int>& Edges = LabelIDEdges.Value;
			FMeshPlaneCut::FOpenBoundary& Boundary = OpenBoundaries.Emplace_GetRef();
			Boundary.Label = LabelID;
			if (LabelID >= NewLabelStartID)
			{
				Boundary.NormalSign = -1;
			}

			check(UnusedZeroEdgesSet.Num() == 0); // for simplicity, we only put stuff in the CutEdges set
			bool ExtractOk = ExtractBoundaryLoops(Edges, UnusedZeroEdgesSet, Boundary);
			AllExtractionsOk = ExtractOk && AllExtractionsOk;
		}
=======
	// transfer ZeroEdges and OnCutEdges to newly split edges
	TMap<int, TSet<int>> LabelToCutEdges;
	for (int SetIdx = 0; SetIdx < 2; SetIdx++)
	{
		const TSet<int>& Set = *(Sets[SetIdx]);
		for (int EID : Set)
		{
			if (!Mesh->IsEdge(EID))
			{
				continue;
			}
			FIndex4i Edge = Mesh->GetEdge(EID);
			if (Edge.D >= 0) // only care about boundary edges
			{
				continue;
			}
			{
				int LabelID = TriLabels->GetValue(Edge.C);
				TSet<int>& LabelCutEdges = LabelToCutEdges.FindOrAdd(LabelID);
				LabelCutEdges.Add(EID);
			}

			// try to find and add the corresponding edge
			const int* SplitA = SplitVertices.Find(Edge.A);
			const int* SplitB = SplitVertices.Find(Edge.B);
			if (SplitA && SplitB)
			{
				int CorrEID = Mesh->FindEdge(*SplitA, *SplitB);
				if (CorrEID >= 0) // corresponding edge exists
				{
					FIndex4i CorrEdge = Mesh->GetEdge(CorrEID);
					if (CorrEdge.D < 0) // we only care if it's a boundary edge
					{
						int LabelID = TriLabels->GetValue(CorrEdge.C);
						TSet<int>& LabelCutEdges = LabelToCutEdges.FindOrAdd(LabelID);
						LabelCutEdges.Add(CorrEID);
					}
				}
			}
			BoundaryVertices.Add(Edge.A);
			BoundaryVertices.Add(Edge.B);
		}
	}

	bool AllExtractionsOk = true;
	TSet<int> UnusedZeroEdgesSet;
	for (TPair<int, TSet<int>>& LabelIDEdges : LabelToCutEdges)
	{
		int LabelID = LabelIDEdges.Key;
		TSet<int>& Edges = LabelIDEdges.Value;
		FMeshPlaneCut::FOpenBoundary& Boundary = OpenBoundaries.Emplace_GetRef();
		Boundary.Label = LabelID;
		if (LabelID >= NewLabelStartID)
		{
			Boundary.NormalSign = -1;
		}

		check(UnusedZeroEdgesSet.Num() == 0); // for simplicity, we only put stuff in the CutEdges set
		bool ExtractOk = ExtractBoundaryLoops(Edges, UnusedZeroEdgesSet, Boundary);
		AllExtractionsOk = ExtractOk && AllExtractionsOk;
>>>>>>> c7e705f4
	}

	return AllExtractionsOk;
}

bool FMeshPlaneCut::Cut()
{
	TArray<double> Signs;
	TSet<int> ZeroEdges, OnCutEdges;
	SplitCrossingEdges(Signs, ZeroEdges, OnCutEdges);
	
	// @todo handle selection logic
	//IEnumerable<int> vertexSet = Interval1i.Range(MaxVID);
	//if (CutVertexSet != null)
	//	vertexSet = CutVertexSet;
	// remove one-rings of all positive-side vertices. 
	for (int VID : Mesh->VertexIndicesItr())
	{
		if (VID < Signs.Num() && Signs[VID] > PlaneTolerance)
		{
			Mesh->RemoveVertex(VID, true, false);
		}
	}

	// collapse degenerate edges if we got em
	if (bCollapseDegenerateEdgesOnCut)
	{
		CollapseDegenerateEdges(OnCutEdges, ZeroEdges);
	}

	FMeshPlaneCut::FOpenBoundary& Boundary = OpenBoundaries.Emplace_GetRef();
	return ExtractBoundaryLoops(OnCutEdges, ZeroEdges, Boundary);

}

bool FMeshPlaneCut::ExtractBoundaryLoops(const TSet<int>& OnCutEdges, const TSet<int>& ZeroEdges, FMeshPlaneCut::FOpenBoundary& Boundary)
{
	// ok now we extract boundary loops, but restricted
	// to either the zero-edges we found, or the edges we created! bang!!

	FMeshBoundaryLoops Loops(Mesh, false);
	Loops.EdgeFilterFunc = [&OnCutEdges, &ZeroEdges](int EID)
	{
		return OnCutEdges.Contains(EID) || ZeroEdges.Contains(EID);
	};
	bool bFoundLoops = Loops.Compute();

	if (bFoundLoops)
	{
		Boundary.CutLoops = Loops.Loops;
		Boundary.CutSpans = Loops.Spans;
		Boundary.CutLoopsFailed = false;
		Boundary.FoundOpenSpans = Boundary.CutSpans.Num() > 0;
	}
	else
	{
		Boundary.CutLoops.Empty();
		Boundary.CutLoopsFailed = true;
	}

	return !Boundary.CutLoopsFailed;
}

void FMeshPlaneCut::CollapseDegenerateEdges(const TSet<int>& OnCutEdges, const TSet<int>& ZeroEdges)
{
	const TSet<int>* Sets[2] { &OnCutEdges, &ZeroEdges };

	double Tol2 = DegenerateEdgeTol * DegenerateEdgeTol;
	FVector3d A, B;
	int Collapsed = 0;
	do
	{
		Collapsed = 0;
		for (int SetIdx = 0; SetIdx < 2; SetIdx++)
		{
			const TSet<int>& Set = *(Sets[SetIdx]);
			for (int EID : Set)
			{
				if (!Mesh->IsEdge(EID))
				{
					continue;
				}
				Mesh->GetEdgeV(EID, A, B);
				if (A.DistanceSquared(B) > Tol2)
				{
					continue;
				}

				FIndex2i EV = Mesh->GetEdgeV(EID);
				// if the vertex we'd remove is on a seam, try removing the other one instead
				if (Mesh->HasAttributes() && Mesh->Attributes()->IsSeamVertex(EV.B, false))
				{
					Swap(EV.A, EV.B);
					// if they were both on seams, then collapse should not happen?  (& would break OnCollapseEdge assumptions in overlay)
					if (Mesh->HasAttributes() && Mesh->Attributes()->IsSeamVertex(EV.B, false))
					{
						continue;
					}
				}
				FDynamicMesh3::FEdgeCollapseInfo CollapseInfo;
				EMeshResult Result = Mesh->CollapseEdge(EV.A, EV.B, CollapseInfo);
				if (Result == EMeshResult::Ok)
				{
					Collapsed++;
				}
			}
		}
	} while (Collapsed != 0);
}


bool FMeshPlaneCut::SimpleHoleFill(int ConstantGroupID)
{
	bool bAllOk = true;

	HoleFillTriangles.Empty();
	for (FOpenBoundary& Boundary : OpenBoundaries)
	{
		TArray<int> BoundaryFillTriangles = HoleFillTriangles.Emplace_GetRef();
		FFrame3d ProjectionFrame(PlaneOrigin, PlaneNormal);

		for (const FEdgeLoop& Loop : Boundary.CutLoops)
		{
			FSimpleHoleFiller Filler(Mesh, Loop);
			int GID = ConstantGroupID >= 0 ? ConstantGroupID : Mesh->AllocateTriangleGroup();
			bAllOk = Filler.Fill(GID) && bAllOk;

			BoundaryFillTriangles.Append(Filler.NewTriangles);

			if (Mesh->HasAttributes())
			{
				FDynamicMeshEditor Editor(Mesh);
				Editor.SetTriangleNormals(Filler.NewTriangles, (FVector3f)PlaneNormal * Boundary.NormalSign);
				Editor.SetTriangleUVsFromProjection(Filler.NewTriangles, ProjectionFrame, UVScaleFactor);
			}
		}
	}
<<<<<<< HEAD

	return bAllOk;
}


bool FMeshPlaneCut::HoleFill(TFunction<TArray<FIndex3i>(const FGeneralPolygon2d&)> PlanarTriangulationFunc, bool bFillSpans, int ConstantGroupID)
{
	bool bAllOk = true;

=======

	return bAllOk;
}


bool FMeshPlaneCut::HoleFill(TFunction<TArray<FIndex3i>(const FGeneralPolygon2d&)> PlanarTriangulationFunc, bool bFillSpans, int ConstantGroupID)
{
	bool bAllOk = true;

>>>>>>> c7e705f4
	HoleFillTriangles.Empty();
	for (FMeshPlaneCut::FOpenBoundary& Boundary : OpenBoundaries)
	{
		TArray<TArray<int>> LoopVertices;
		for (const FEdgeLoop& Loop : Boundary.CutLoops)
		{
			LoopVertices.Add(Loop.Vertices);
		}
		if (bFillSpans)
		{
			for (const FEdgeSpan& Span : Boundary.CutSpans)
			{
				LoopVertices.Add(Span.Vertices);
			}
		}
		FPlanarHoleFiller Filler(Mesh, &LoopVertices, PlanarTriangulationFunc, PlaneOrigin, PlaneNormal*Boundary.NormalSign);

		int GID = ConstantGroupID >= 0 ? ConstantGroupID : Mesh->AllocateTriangleGroup();
		bool bFullyFilledHole = Filler.Fill(GID);

		HoleFillTriangles.Add(Filler.NewTriangles);
		if (Mesh->HasAttributes())
		{
			FDynamicMeshEditor Editor(Mesh);
			Editor.SetTriangleNormals(Filler.NewTriangles, (FVector3f)(PlaneNormal*Boundary.NormalSign));

			FFrame3d ProjectionFrame(PlaneOrigin, PlaneNormal*Boundary.NormalSign);
<<<<<<< HEAD
			for (int UVLayerIdx = 0, NumLayers = Mesh->Attributes()->NumUVLayers(); UVLayerIdx < NumLayers; UVLayerIdx++)
			{
				Editor.SetTriangleUVsFromProjection(Filler.NewTriangles, ProjectionFrame, UVScaleFactor, FVector2f::Zero(), UVLayerIdx);
			}
=======
			Editor.SetTriangleUVsFromProjection(Filler.NewTriangles, ProjectionFrame, UVScaleFactor);
>>>>>>> c7e705f4
		}

		bAllOk = bAllOk && bFullyFilledHole;
	}

	return bAllOk;
}

void FMeshPlaneCut::TransferTriangleLabelsToHoleFillTriangles(TDynamicMeshScalarTriangleAttribute<int>* TriLabels)
{
	if (!ensure(OpenBoundaries.Num() == HoleFillTriangles.Num()))
	{
		return;
	}
	for (int BoundaryIdx = 0; BoundaryIdx < OpenBoundaries.Num(); BoundaryIdx++)
	{
		const TArray<int>& Triangles = HoleFillTriangles[BoundaryIdx];
		const FOpenBoundary& Boundary = OpenBoundaries[BoundaryIdx];
		for (int TID : Triangles)
		{
			TriLabels->SetValue(TID, Boundary.Label);
		}
	}
}<|MERGE_RESOLUTION|>--- conflicted
+++ resolved
@@ -10,6 +10,7 @@
 #include "MeshNormals.h"
 #include "DynamicMeshEditor.h"
 #include "MathUtil.h"
+#include "Selections/MeshConnectedComponents.h"
 
 #include "Async/ParallelFor.h"
 
@@ -17,6 +18,7 @@
 void FMeshPlaneCut::SplitCrossingEdges(TArray<double>& Signs, TSet<int>& ZeroEdges, TSet<int>& OnCutEdges, bool bDeleteTrisOnPlane)
 {
 	Signs.Reset(); ZeroEdges.Reset(); OnCutEdges.Reset();
+	OnCutVertices.Reset();
 
 	double InvalidDist = -FMathd::MaxReal;
 
@@ -44,9 +46,7 @@
 		{
 			Signs[VID] = InvalidDist;
 		}
-	},
-		bNoParallel);
-<<<<<<< HEAD
+	}, bNoParallel);
 
 	if (bDeleteTrisOnPlane)
 	{
@@ -57,18 +57,6 @@
 				continue;
 			}
 
-=======
-
-	if (bDeleteTrisOnPlane)
-	{
-		for (int TID = 0; TID < Mesh->MaxTriangleID(); TID++)
-		{
-			if (!Mesh->IsTriangle(TID))
-			{
-				continue;
-			}
-
->>>>>>> c7e705f4
 			FIndex3i Tri = Mesh->GetTriangle(TID);
 			FIndex3i TriEdges = Mesh->GetTriEdges(TID);
 			if (   FMathd::Abs(Signs[Tri.A]) < PlaneTolerance
@@ -118,6 +106,10 @@
 		{
 			continue;
 		}
+		if (EdgeFilterFunc && EdgeFilterFunc(EID) == false)
+		{
+			continue;
+		}
 
 		FIndex2i ev = Mesh->GetEdgeV(EID);
 		double f0 = Signs[ev.A];
@@ -132,12 +124,14 @@
 			if (n0 + n1 == 2)
 			{
 				ZeroEdges.Add(EID);
-			}
-			// TODO: if we need to track ZeroVertices, can add this code back:
-			//else
-			//{
-			//	ZeroVertices.Add((n0 == 1) ? ev[0] : ev[1]);
-			//}
+				OnCutVertices.Add(ev.A);
+				OnCutVertices.Add(ev.B);
+			}
+			else
+			{
+				OnCutVertices.Add((n0 == 1) ? ev[0] : ev[1]);
+				//ZeroVertices.Add((n0 == 1) ? ev[0] : ev[1]);
+			}
 			continue;
 		}
 
@@ -161,14 +155,12 @@
 		{
 			NewEdges.Add(splitInfo.NewEdges.C); OnCutEdges.Add(splitInfo.NewEdges.C);
 		}
-	}
-}
-
-<<<<<<< HEAD
+
+		OnCutVertices.Add(splitInfo.NewVertex);
+	}
+}
+
 bool FMeshPlaneCut::CutWithoutDelete(bool bSplitVerticesAtPlane, float OffsetVertices, TDynamicMeshScalarTriangleAttribute<int>* TriLabels, int NewLabelStartID, bool bAddBoundariesFirstHalf, bool bAddBoundariesSecondHalf)
-=======
-bool FMeshPlaneCut::CutWithoutDelete(bool bSplitVerticesAtPlane, float OffsetVertices, TDynamicMeshScalarTriangleAttribute<int>* TriLabels, int NewLabelStartID)
->>>>>>> c7e705f4
 {
 	TArray<double> Signs;
 	TSet<int> ZeroEdges, OnCutEdges;
@@ -194,11 +186,7 @@
 
 	TMap<int, int> OldLabelToNew;
 	int AvailableID = NewLabelStartID;
-<<<<<<< HEAD
 	FVector3d VertexOffsetVec = (double)OffsetVertices * PlaneNormal;
-=======
-	FVector3d VertexOffsetVec = OffsetVertices * PlaneNormal;
->>>>>>> c7e705f4
 	for (int VID : Mesh->VertexIndicesItr())
 	{
 		if (VID < Signs.Num() && Signs[VID] > PlaneTolerance)
@@ -266,7 +254,7 @@
 		}
 		if (NonSplitTriCount > 0) // connected to both old and new labels -- needs split
 		{
-			if (EMeshResult::Ok == Mesh->SplitVertex(VID, Triangles, SplitInfo))
+			if (Triangles.Num() > 0 && EMeshResult::Ok == Mesh->SplitVertex(VID, Triangles, SplitInfo))
 			{
 				SplitVertices.Add(VID, SplitInfo.NewVertex);
 				Mesh->SetVertex(SplitInfo.NewVertex, Mesh->GetVertex(SplitInfo.NewVertex) + VertexOffsetVec);
@@ -278,7 +266,6 @@
 		}
 	}
 	
-<<<<<<< HEAD
 	// if boundary loops are requested for either or both sides of the cut, extract + label them
 	bool AllExtractionsOk = true;
 	if (bAddBoundariesFirstHalf || bAddBoundariesSecondHalf)
@@ -354,68 +341,6 @@
 			bool ExtractOk = ExtractBoundaryLoops(Edges, UnusedZeroEdgesSet, Boundary);
 			AllExtractionsOk = ExtractOk && AllExtractionsOk;
 		}
-=======
-	// transfer ZeroEdges and OnCutEdges to newly split edges
-	TMap<int, TSet<int>> LabelToCutEdges;
-	for (int SetIdx = 0; SetIdx < 2; SetIdx++)
-	{
-		const TSet<int>& Set = *(Sets[SetIdx]);
-		for (int EID : Set)
-		{
-			if (!Mesh->IsEdge(EID))
-			{
-				continue;
-			}
-			FIndex4i Edge = Mesh->GetEdge(EID);
-			if (Edge.D >= 0) // only care about boundary edges
-			{
-				continue;
-			}
-			{
-				int LabelID = TriLabels->GetValue(Edge.C);
-				TSet<int>& LabelCutEdges = LabelToCutEdges.FindOrAdd(LabelID);
-				LabelCutEdges.Add(EID);
-			}
-
-			// try to find and add the corresponding edge
-			const int* SplitA = SplitVertices.Find(Edge.A);
-			const int* SplitB = SplitVertices.Find(Edge.B);
-			if (SplitA && SplitB)
-			{
-				int CorrEID = Mesh->FindEdge(*SplitA, *SplitB);
-				if (CorrEID >= 0) // corresponding edge exists
-				{
-					FIndex4i CorrEdge = Mesh->GetEdge(CorrEID);
-					if (CorrEdge.D < 0) // we only care if it's a boundary edge
-					{
-						int LabelID = TriLabels->GetValue(CorrEdge.C);
-						TSet<int>& LabelCutEdges = LabelToCutEdges.FindOrAdd(LabelID);
-						LabelCutEdges.Add(CorrEID);
-					}
-				}
-			}
-			BoundaryVertices.Add(Edge.A);
-			BoundaryVertices.Add(Edge.B);
-		}
-	}
-
-	bool AllExtractionsOk = true;
-	TSet<int> UnusedZeroEdgesSet;
-	for (TPair<int, TSet<int>>& LabelIDEdges : LabelToCutEdges)
-	{
-		int LabelID = LabelIDEdges.Key;
-		TSet<int>& Edges = LabelIDEdges.Value;
-		FMeshPlaneCut::FOpenBoundary& Boundary = OpenBoundaries.Emplace_GetRef();
-		Boundary.Label = LabelID;
-		if (LabelID >= NewLabelStartID)
-		{
-			Boundary.NormalSign = -1;
-		}
-
-		check(UnusedZeroEdgesSet.Num() == 0); // for simplicity, we only put stuff in the CutEdges set
-		bool ExtractOk = ExtractBoundaryLoops(Edges, UnusedZeroEdgesSet, Boundary);
-		AllExtractionsOk = ExtractOk && AllExtractionsOk;
->>>>>>> c7e705f4
 	}
 
 	return AllExtractionsOk;
@@ -451,6 +376,84 @@
 
 }
 
+bool FMeshPlaneCut::SplitEdgesOnly(bool bAssignNewGroups)
+{
+	// split edges with current plane
+	TArray<double> Signs;
+	TSet<int32> ZeroEdges, OnCutEdges;
+	SplitCrossingEdges(Signs, ZeroEdges, OnCutEdges, false);
+
+	if (bAssignNewGroups == false)
+	{
+		return true;
+	}
+
+	// find relevant edges/triangles/groups on cut
+	TSet<int32> CutEdges;				// edges lying on the cut
+	TArray<int32> CutEdgeTriangles;		// triangles connected to those edges
+	TSet<int32> CutEdgeGroups;			// group IDs of those triangles (ie groups touching cut)
+	TSet<int32>* EdgeLists[2] = { &ZeroEdges, &OnCutEdges };
+	for (TSet<int32>* EdgeList : EdgeLists)
+	{
+		for (int32 eid : *EdgeList)
+		{
+			FIndex2i EdgeVerts = Mesh->GetEdgeV(eid);
+			if (OnCutVertices.Contains(EdgeVerts.A) && OnCutVertices.Contains(EdgeVerts.B) && CutEdges.Contains(eid) == false )
+			{
+				CutEdges.Add(eid);
+				FIndex2i EdgeTris = Mesh->GetEdgeT(eid);
+				for (int32 j = 0; j < 2; ++j)
+				{
+					if (EdgeTris[j] != FDynamicMesh3::InvalidID)
+					{
+						CutEdgeTriangles.Add(EdgeTris[j]);
+						int32 Group = Mesh->GetTriangleGroup(EdgeTris[j]);
+						CutEdgeGroups.Add(Group);
+					}
+				}
+			}
+		}
+	}
+	
+	// find group-connected-components touching cut, but split each group on either side of the cut into a separate component
+	FMeshConnectedComponents GroupRegions(Mesh);
+	GroupRegions.FindTrianglesConnectedToSeeds( CutEdgeTriangles, [&](int32 t0, int32 t1) {
+		int32 Group0 = Mesh->GetTriangleGroup(t0);
+		int32 Group1 = Mesh->GetTriangleGroup(t1);
+		if (Group0 == Group1)
+		{
+			int32 SharedEdge = Mesh->FindEdgeFromTriPair(t0, t1);
+			if (CutEdges.Contains(SharedEdge) == false)
+			{
+				return true;
+			}
+		}
+		return false;
+	});
+
+	// Assign a new group id for each component
+	// Do we want to keep existing groups? possibly cleaner to assign new ones because one input group may
+	// be split into multiple child groups on each side of the cut. 
+	// But perhaps should track group-mapping?
+	ResultRegions.Reset();
+	ResultRegions.Reserve(GroupRegions.Num());
+	for (FMeshConnectedComponents::FComponent& Component : GroupRegions)
+	{
+		int32 NewGroup = Mesh->AllocateTriangleGroup();
+		for (int tid : Component.Indices)
+		{
+			Mesh->SetTriangleGroup(tid, NewGroup);
+		}
+
+		FCutResultRegion& Result = ResultRegions.Emplace_GetRef();
+		Result.GroupID = NewGroup;
+		Result.Triangles = MoveTemp(Component.Indices);
+	}
+
+	return true;
+}
+
+
 bool FMeshPlaneCut::ExtractBoundaryLoops(const TSet<int>& OnCutEdges, const TSet<int>& ZeroEdges, FMeshPlaneCut::FOpenBoundary& Boundary)
 {
 	// ok now we extract boundary loops, but restricted
@@ -553,7 +556,6 @@
 			}
 		}
 	}
-<<<<<<< HEAD
 
 	return bAllOk;
 }
@@ -563,17 +565,6 @@
 {
 	bool bAllOk = true;
 
-=======
-
-	return bAllOk;
-}
-
-
-bool FMeshPlaneCut::HoleFill(TFunction<TArray<FIndex3i>(const FGeneralPolygon2d&)> PlanarTriangulationFunc, bool bFillSpans, int ConstantGroupID)
-{
-	bool bAllOk = true;
-
->>>>>>> c7e705f4
 	HoleFillTriangles.Empty();
 	for (FMeshPlaneCut::FOpenBoundary& Boundary : OpenBoundaries)
 	{
@@ -601,14 +592,10 @@
 			Editor.SetTriangleNormals(Filler.NewTriangles, (FVector3f)(PlaneNormal*Boundary.NormalSign));
 
 			FFrame3d ProjectionFrame(PlaneOrigin, PlaneNormal*Boundary.NormalSign);
-<<<<<<< HEAD
 			for (int UVLayerIdx = 0, NumLayers = Mesh->Attributes()->NumUVLayers(); UVLayerIdx < NumLayers; UVLayerIdx++)
 			{
-				Editor.SetTriangleUVsFromProjection(Filler.NewTriangles, ProjectionFrame, UVScaleFactor, FVector2f::Zero(), UVLayerIdx);
-			}
-=======
-			Editor.SetTriangleUVsFromProjection(Filler.NewTriangles, ProjectionFrame, UVScaleFactor);
->>>>>>> c7e705f4
+				Editor.SetTriangleUVsFromProjection(Filler.NewTriangles, ProjectionFrame, UVScaleFactor, FVector2f::Zero(), true, UVLayerIdx);
+			}
 		}
 
 		bAllOk = bAllOk && bFullyFilledHole;
