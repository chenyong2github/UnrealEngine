--- conflicted
+++ resolved
@@ -6,6 +6,7 @@
 #include "Util/BufferUtil.h"
 #include "MeshRegionBoundaryLoops.h"
 #include "DynamicSubmesh3.h"
+#include "MeshNormals.h"
 
 
 void FMeshIndexMappings::Initialize(FDynamicMesh3* Mesh)
@@ -172,12 +173,11 @@
 				Vertex[1] = NextV;
 			}
 			int Tid = Mesh->AppendTriangle(Tri, NewGroupID);
+			if (Tid < 0)
+			{
+				goto operation_failed;
+			}
 			ResultOut.NewTriangles.Add(Tid);
-
-			if (Tid < 0)
-			{
-				goto operation_failed;
-			}
 		}
 	}
 
@@ -185,7 +185,7 @@
 
 operation_failed:
 	// remove what we added so far
-	if (ResultOut.NewTriangles.Num()) 
+	if (ResultOut.NewTriangles.Num())
 	{
 		ensureMsgf(RemoveTriangles(ResultOut.NewTriangles, false), TEXT("FDynamicMeshEditor::StitchSparselyCorrespondedVertexLoops: failed to add all triangles, and also failed to back out changes."));
 	}
@@ -299,10 +299,8 @@
 
 
 
-bool FDynamicMeshEditor::DisconnectTriangles(const TArray<int>& Triangles, TArray<FLoopPairSet>& LoopSetOut)
-{
-	check(Mesh->HasAttributes() == false);  // not supported yet
-
+bool FDynamicMeshEditor::DisconnectTriangles(const TArray<int>& Triangles, TArray<FLoopPairSet>& LoopSetOut, bool bHandleBoundaryVertices)
+{
 	// find the region boundary loops
 	FMeshRegionBoundaryLoops RegionLoops(Mesh, Triangles, false);
 	bool bOK = RegionLoops.Compute();
@@ -323,11 +321,15 @@
 	// process each loop island
 	int NumLoops = Loops.Num();
 	LoopSetOut.SetNum(NumLoops);
+	TArray<int> FilteredTriangles;
 	for ( int li = 0; li < NumLoops; ++li)
 	{
 		FEdgeLoop& Loop = Loops[li];
 		FLoopPairSet& LoopPair = LoopSetOut[li];
-		LoopPair.LoopA = Loop;
+		LoopPair.OuterVertices = Loop.Vertices;
+		LoopPair.OuterEdges = Loop.Edges;
+
+		bool bSawBoundaryInLoop = false;
 
 		// duplicate the vertices
 		int NumVertices = Loop.Vertices.Num();
@@ -336,42 +338,53 @@
 		for (int vi = 0; vi < NumVertices; ++vi)
 		{
 			int VertID = Loop.Vertices[vi];
-			int NewVertID = Mesh->AppendVertex(*Mesh, VertID);
-			LoopVertexMap.Add(Loop.Vertices[vi], NewVertID);
-			NewVertexLoop[vi] = NewVertID;
-		}
-
-		// for each border triangle, rewrite vertices
-		int NumEdges = Loop.Edges.Num();
-		for (int ei = 0; ei < NumEdges; ++ei)
-		{
-			int EdgeID = Loop.Edges[ei];
-			FIndex2i EdgeTris = Mesh->GetEdgeT(EdgeID);
-			int EditTID = TriangleSet.Contains(EdgeTris.A) ? EdgeTris.A : EdgeTris.B;
-			if (EditTID == FDynamicMesh3::InvalidID)
-			{
-				continue;		// happens on final edge, and on input boundary edges
-			}
-
-			FIndex3i OldTri = Mesh->GetTriangle(EditTID);
-			FIndex3i NewTri = OldTri;
-			int Modified = 0;
-			for (int j = 0; j < 3; ++j)
-			{
-				const int* NewVertID = LoopVertexMap.Find(OldTri[j]);
-				if (NewVertID != nullptr)
+
+			FilteredTriangles.Reset();
+			int TriRingCount = 0;
+			for (int RingTID : Mesh->VtxTrianglesItr(VertID))
+			{
+				if (TriangleSet.Contains(RingTID))
 				{
-					NewTri[j] = *NewVertID;
-					++Modified;
+					FilteredTriangles.Add(RingTID);
 				}
-			}
-			if (Modified > 0)
-			{
-				Mesh->SetTriangle(EditTID, NewTri, false);
-			}
-		}
-
-		LoopPair.LoopB.InitializeFromVertices(Mesh, NewVertexLoop, false);
+				TriRingCount++;
+			}
+			bool bIsSubset = (FilteredTriangles.Num() < TriRingCount);
+			if ( bIsSubset )
+			{
+				checkSlow(!Mesh->SplitVertexWouldLeaveIsolated(VertID, FilteredTriangles));
+				DynamicMeshInfo::FVertexSplitInfo SplitInfo;
+				ensure(EMeshResult::Ok == Mesh->SplitVertex(VertID, FilteredTriangles, SplitInfo));
+
+				int NewVertID = SplitInfo.NewVertex;
+				LoopVertexMap.Add(Loop.Vertices[vi], NewVertID);
+				NewVertexLoop[vi] = NewVertID;
+			}
+			else if (bHandleBoundaryVertices)
+			{
+				// if we have a boundary vertex, we are going to duplicate it and use the duplicated
+				// vertex as the "old" one, and just keep the existing one on the "inner" loop.
+				// This means we have to rewrite vertex in the "outer" loop, and that loop will no longer actually be an EdgeLoop, so we set those edges to invalid
+				int32 NewVertID = Mesh->AppendVertex(*Mesh, VertID);
+				LoopVertexMap.Add(NewVertID, VertID);
+				LoopPair.OuterVertices[vi] = NewVertID;
+				LoopPair.OuterEdges[vi] = FDynamicMesh3::InvalidID;
+				LoopPair.OuterEdges[(vi == 0) ? NumVertices-1 : vi-1] = FDynamicMesh3::InvalidID;
+				NewVertexLoop[vi] = VertID;
+				bSawBoundaryInLoop = true;
+			}
+			else
+			{
+				ensure(false);
+				return false;   // cannot proceed
+			}
+		}
+
+		FEdgeLoop InnerLoop;
+		InnerLoop.InitializeFromVertices(Mesh, NewVertexLoop, false);
+		LoopPair.InnerVertices = MoveTemp(InnerLoop.Vertices);
+		LoopPair.InnerEdges = MoveTemp(InnerLoop.Edges);
+		LoopPair.bOuterIncludesIsolatedVertices = bSawBoundaryInLoop;
 	}
 
 	return true;
@@ -486,7 +499,6 @@
 }
 
 
-<<<<<<< HEAD
 bool FDynamicMeshEditor::ReinsertSubmesh(const FDynamicSubmesh3& Region, FOptionallySparseIndexMap& SubToNewV, TArray<int>* new_tris, EDuplicateTriBehavior DuplicateBehavior)
 {
 	check(Region.GetBaseMesh() == Mesh);
@@ -592,8 +604,6 @@
 
 	return bAllOK;
 }
-=======
->>>>>>> c7e705f4
 
 
 
@@ -681,7 +691,232 @@
 }
 
 
-void FDynamicMeshEditor::SetTriangleUVsFromProjection(const TArray<int>& Triangles, const FFrame3d& ProjectionFrame, float UVScaleFactor, const FVector2f& UVTranslation, int UVLayerIndex)
+
+void FDynamicMeshEditor::SetTriangleNormals(const TArray<int>& Triangles)
+{
+	check(Mesh->HasAttributes());
+	FDynamicMeshNormalOverlay* Normals = Mesh->Attributes()->PrimaryNormals();
+
+	TSet<int32> TriangleSet(Triangles);
+	TUniqueFunction<bool(int32)> TrianglePredicate = [&](int32 TriangleID) { return TriangleSet.Contains(TriangleID); };
+
+	TMap<int, int> Vertices;
+
+	for (int tid : Triangles)
+	{
+		FIndex3i BaseTri = Mesh->GetTriangle(tid);
+		FIndex3i ElemTri;
+		for (int j = 0; j < 3; ++j)
+		{
+			const int* FoundElementID = Vertices.Find(BaseTri[j]);
+			if (FoundElementID == nullptr)
+			{
+				FVector3d VtxROINormal = FMeshNormals::ComputeVertexNormal(*Mesh, BaseTri[j], TrianglePredicate);
+				ElemTri[j] = Normals->AppendElement( (FVector3f)VtxROINormal, BaseTri[j]);
+				Vertices.Add(BaseTri[j], ElemTri[j]);
+			}
+			else
+			{
+				ElemTri[j] = *FoundElementID;
+			}
+		}
+		Normals->SetTriangle(tid, ElemTri);
+	}
+}
+
+
+
+void FDynamicMeshEditor::SetTubeNormals(const TArray<int>& Triangles, const TArray<int>& VertexIDs1, const TArray<int>& MatchedIndices1, const TArray<int>& VertexIDs2, const TArray<int>& MatchedIndices2)
+{
+	check(Mesh->HasAttributes());
+	check(MatchedIndices1.Num() == MatchedIndices2.Num());
+	int NumMatched = MatchedIndices1.Num();
+	FDynamicMeshNormalOverlay* Normals = Mesh->Attributes()->PrimaryNormals();
+
+	TArray<FVector3f> MatchedEdgeNormals[2]; // matched edge normals for the two sides
+	MatchedEdgeNormals[0].SetNum(NumMatched);
+	MatchedEdgeNormals[1].SetNum(NumMatched);
+	for (int LastMatchedIdx = NumMatched - 1, Idx = 0; Idx < NumMatched; LastMatchedIdx = Idx++)
+	{
+		// get edge indices
+		int M1[2]{ MatchedIndices1[LastMatchedIdx], MatchedIndices1[Idx] };
+		int M2[2]{ MatchedIndices2[LastMatchedIdx], MatchedIndices2[Idx] };
+		// make sure they're not the same index
+		if (M1[0] == M1[1])
+		{
+			M1[1] = (M1[1] + 1) % VertexIDs1.Num();
+		}
+		if (M2[0] == M2[1])
+		{
+			M2[1] = (M2[1] + 1) % VertexIDs2.Num();
+		}
+		FVector3f Corners[4]{ (FVector3f)Mesh->GetVertex(VertexIDs1[M1[0]]), (FVector3f)Mesh->GetVertex(VertexIDs1[M1[1]]), (FVector3f)Mesh->GetVertex(VertexIDs2[M2[0]]), (FVector3f)Mesh->GetVertex(VertexIDs2[M2[1]]) };
+		FVector3f Edges[2]{ Corners[1] - Corners[0], Corners[3] - Corners[2] };
+		FVector3f Across = Corners[2] - Corners[0];
+		MatchedEdgeNormals[0][LastMatchedIdx] = Edges[0].Cross(Across).Normalized();
+		MatchedEdgeNormals[1][LastMatchedIdx] = Edges[1].Cross(Across).Normalized();
+	}
+
+	TArray<FVector3f> MatchedVertNormals[2];
+	MatchedVertNormals[0].SetNum(NumMatched);
+	MatchedVertNormals[1].SetNum(NumMatched);
+	TArray<FVector3f> VertNormals[2];
+	VertNormals[0].SetNum(VertexIDs1.Num());
+	VertNormals[1].SetNum(VertexIDs2.Num());
+	for (int LastMatchedIdx = NumMatched - 1, Idx = 0; Idx < NumMatched; LastMatchedIdx = Idx++)
+	{
+		MatchedVertNormals[0][Idx] = (MatchedEdgeNormals[0][LastMatchedIdx] + MatchedEdgeNormals[0][Idx]).Normalized();
+		MatchedVertNormals[1][Idx] = (MatchedEdgeNormals[1][LastMatchedIdx] + MatchedEdgeNormals[1][Idx]).Normalized();
+	}
+
+	TMap<int, int> VertToElID;
+	for (int Side = 0; Side < 2; Side++)
+	{
+		const TArray<int>& MatchedIndices = Side == 0 ? MatchedIndices1 : MatchedIndices2;
+		const TArray<int>& VertexIDs = Side == 0 ? VertexIDs1 : VertexIDs2;
+		int NumVertices = VertNormals[Side].Num();
+		for (int LastMatchedIdx = NumMatched - 1, Idx = 0; Idx < NumMatched; LastMatchedIdx = Idx++)
+		{
+			int Start = MatchedIndices[LastMatchedIdx], End = MatchedIndices[Idx];
+
+			VertNormals[Side][End] = MatchedVertNormals[Side][Idx];
+			if (Start != End)
+			{
+				VertNormals[Side][Start] = MatchedVertNormals[Side][LastMatchedIdx];
+
+				FVector3d StartPos = Mesh->GetVertex(VertexIDs[Start]);
+				FVector3d Along =  Mesh->GetVertex(VertexIDs[End]) - StartPos;
+				double SepSq = Along.SquaredLength();
+				if (SepSq < KINDA_SMALL_NUMBER)
+				{
+					for (int InsideIdx = (Start + 1) % NumVertices; InsideIdx != End; InsideIdx = (InsideIdx + 1) % NumVertices)
+					{
+						VertNormals[Side][InsideIdx] = VertNormals[Side][End]; // just copy the end normal in since all the vertices are almost in the same position
+					}
+				}
+				for (int InsideIdx = (Start + 1) % NumVertices; InsideIdx != End; InsideIdx = (InsideIdx + 1) % NumVertices)
+				{
+					double InterpT = (Mesh->GetVertex(VertexIDs[InsideIdx]) - StartPos).Dot(Along) / SepSq;
+					VertNormals[Side][InsideIdx] = InterpT * VertNormals[Side][End] + (1 - InterpT)* VertNormals[Side][Start];
+				}
+			}
+		}
+
+		for (int Idx = 0; Idx < NumVertices; Idx++)
+		{
+			int VID = VertexIDs[Idx];
+			VertToElID.Add(VID, Normals->AppendElement(VertNormals[Side][Idx], VID));
+
+		}
+	}
+	for (int TID : Triangles)
+	{
+		FIndex3i Tri = Mesh->GetTriangle(TID);
+		FIndex3i ElTri(VertToElID[Tri.A], VertToElID[Tri.B], VertToElID[Tri.C]);
+		Normals->SetTriangle(TID, ElTri);
+	}
+}
+
+
+void FDynamicMeshEditor::SetGeneralTubeUVs(const TArray<int>& Triangles,
+	const TArray<int>& VertexIDs1, const TArray<int>& MatchedIndices1, const TArray<int>& VertexIDs2, const TArray<int>& MatchedIndices2,
+	const TArray<float>& UValues, const FVector3f& VDir,
+	float UVScaleFactor, const FVector2f& UVTranslation, int UVLayerIndex)
+{
+	// not really a valid tube if only two vertices on either side
+	if (!ensure(VertexIDs1.Num() >= 3 && VertexIDs2.Num() >= 3))
+	{
+		return;
+	}
+
+	check(Mesh->HasAttributes());
+	check(MatchedIndices1.Num() == MatchedIndices2.Num());
+	check(UValues.Num() == MatchedIndices1.Num() + 1);
+	int NumMatched = MatchedIndices1.Num();
+
+	FDynamicMeshUVOverlay* UVs = Mesh->Attributes()->GetUVLayer(UVLayerIndex);
+
+	FVector3d RefPos = Mesh->GetVertex(VertexIDs1[0]);
+	auto GetUV = [this, &VDir, &UVScaleFactor, &UVTranslation, &RefPos](int MeshIdx, float UStart, float UEnd, float Param)
+	{
+		return FVector2f((Mesh->GetVertex(MeshIdx) - RefPos).Dot((FVector3d)VDir), FMath::Lerp(UStart, UEnd, Param)) * UVScaleFactor + UVTranslation;
+	};
+
+	TArray<FVector2f> VertUVs[2];
+	VertUVs[0].SetNum(VertexIDs1.Num()+1);
+	VertUVs[1].SetNum(VertexIDs2.Num()+1);
+	
+	TMap<int, int> VertToElID;
+	int DuplicateMappingForLastVert[2]{ -1, -1 }; // second element ids for the first vertices, to handle the seam at the loop
+	for (int Side = 0; Side < 2; Side++)
+	{
+		const TArray<int>& MatchedIndices = Side == 0 ? MatchedIndices1 : MatchedIndices2;
+		const TArray<int>& VertexIDs = Side == 0 ? VertexIDs1 : VertexIDs2;
+		int NumVertices = VertexIDs.Num();
+		for (int Idx = 0; Idx < NumMatched; Idx++)
+		{
+			int NextIdx = Idx + 1;
+			int NextIdxLooped = NextIdx % NumMatched;
+			bool bOnLast = NextIdx == NumMatched;
+
+			int Start = MatchedIndices[Idx], End = MatchedIndices[NextIdxLooped];
+			int EndUnlooped = bOnLast ? NumVertices : End;
+
+			VertUVs[Side][EndUnlooped] = GetUV(VertexIDs[End], UValues[Idx], UValues[NextIdx], 1.0f);
+			if (Start != End)
+			{
+				VertUVs[Side][Start] = GetUV(VertexIDs[Start], UValues[Idx], UValues[NextIdx], 0.0f);
+
+				FVector3d StartPos = Mesh->GetVertex(VertexIDs[Start]);
+				FVector3d Along =  Mesh->GetVertex(VertexIDs[End]) - StartPos;
+				double SepSq = Along.SquaredLength();
+				if (SepSq < KINDA_SMALL_NUMBER)
+				{
+					for (int InsideIdx = (Start + 1) % NumVertices; InsideIdx != End; InsideIdx = (InsideIdx + 1) % NumVertices)
+					{
+						VertUVs[Side][InsideIdx] = VertUVs[Side][EndUnlooped]; // just copy the end normal in since all the vertices are almost in the same position
+					}
+				}
+				for (int InsideIdx = (Start + 1) % NumVertices; InsideIdx != End; InsideIdx = (InsideIdx + 1) % NumVertices)
+				{
+					double InterpT = (Mesh->GetVertex(VertexIDs[InsideIdx]) - StartPos).Dot(Along) / SepSq;
+					VertUVs[Side][InsideIdx] = GetUV(VertexIDs[InsideIdx], UValues[Idx], UValues[NextIdx], InterpT);
+				}
+			}
+		}
+
+		for (int Idx = 0; Idx < NumVertices; Idx++)
+		{
+			int VID = VertexIDs[Idx];
+			VertToElID.Add(VID, UVs->AppendElement(VertUVs[Side][Idx], VID));
+		}
+		DuplicateMappingForLastVert[Side] = UVs->AppendElement(VertUVs[Side].Last(), VertexIDs[0]);
+	}
+	
+	bool bPastInitialVertices[2]{ false, false };
+	int FirstVID[2] = { VertexIDs1[0], VertexIDs2[0] };
+	for (int TriIdx = 0; TriIdx < Triangles.Num(); TriIdx++)
+	{
+		int TID = Triangles[TriIdx];
+		FIndex3i Tri = Mesh->GetTriangle(TID);
+		FIndex3i ElTri(VertToElID[Tri.A], VertToElID[Tri.B], VertToElID[Tri.C]);
+
+		// hacky special handling for the seam at the end of the loop -- the second time we see the start vertices, switch to the end seam elements
+		for (int Side = 0; Side < 2; Side++)
+		{
+			int FirstVIDSubIdx = Tri.IndexOf(FirstVID[Side]);
+			bPastInitialVertices[Side] = bPastInitialVertices[Side] || FirstVIDSubIdx == -1;
+			if (bPastInitialVertices[Side] && FirstVIDSubIdx >= 0)
+			{
+				ElTri[FirstVIDSubIdx] = DuplicateMappingForLastVert[Side];
+			}
+		}
+		UVs->SetTriangle(TID, ElTri);
+	}
+}
+
+
+void FDynamicMeshEditor::SetTriangleUVsFromProjection(const TArray<int>& Triangles, const FFrame3d& ProjectionFrame, float UVScaleFactor, const FVector2f& UVTranslation, bool bShiftToOrigin, int UVLayerIndex)
 {
 	if (!Triangles.Num())
 	{
@@ -723,7 +958,7 @@
 	for (int UVID : AllUVIndices)
 	{
 		FVector2f UV = UVs->GetElement(UVID);
-		FVector2f TransformedUV = (UV - UVBounds.Min) * UVScaleFactor;
+		FVector2f TransformedUV = (bShiftToOrigin) ? ((UV - UVBounds.Min) * UVScaleFactor) : (UV * UVScaleFactor);
 		TransformedUV += UVTranslation;
 		UVs->SetElement(UVID, TransformedUV);
 	}
@@ -885,7 +1120,7 @@
 				FIndex3i ElemTri = Normals->GetTriangle(TriangleID);
 				for (int j = 0; j < 3; ++j)
 				{
-					if (DoneNormals[ElemTri[j]] == false)
+					if (Normals->IsElement(ElemTri[j]) && DoneNormals[ElemTri[j]] == false)
 					{
 						Normals->SetElement(ElemTri[j], -Normals->GetElement(ElemTri[j]));
 						DoneNormals[ElemTri[j]] = true;
@@ -898,8 +1133,6 @@
 
 
 
-
-
 void FDynamicMeshEditor::CopyAttributes(int FromTriangleID, int ToTriangleID, FMeshIndexMappings& IndexMaps, FDynamicMeshEditResult& ResultOut)
 {
 	if (Mesh->HasAttributes() == false)
@@ -911,35 +1144,34 @@
 	for (int UVLayerIndex = 0; UVLayerIndex < Mesh->Attributes()->NumUVLayers(); UVLayerIndex++)
 	{
 		FDynamicMeshUVOverlay* UVOverlay = Mesh->Attributes()->GetUVLayer(UVLayerIndex);
-		FIndex3i FromElemTri = UVOverlay->GetTriangle(FromTriangleID);
-		FIndex3i ToElemTri = UVOverlay->GetTriangle(ToTriangleID);
-		for (int j = 0; j < 3; ++j)
-		{
-			if (FromElemTri[j] != FDynamicMesh3::InvalidID )
+		if (UVOverlay->IsSetTriangle(FromTriangleID))
+		{
+			FIndex3i FromElemTri = UVOverlay->GetTriangle(FromTriangleID);
+			FIndex3i ToElemTri = UVOverlay->GetTriangle(ToTriangleID);
+			for (int j = 0; j < 3; ++j)
 			{
 				int NewElemID = FindOrCreateDuplicateUV(FromElemTri[j], UVLayerIndex, IndexMaps);
 				ToElemTri[j] = NewElemID;
 			}
-		}
-		UVOverlay->SetTriangle(ToTriangleID, ToElemTri);
-	}
-
-
-	int NormalLayerIndex = 0;
-	for (FDynamicMeshNormalOverlay* NormalOverlay : Mesh->Attributes()->GetAllNormalLayers())
-	{
-		FIndex3i FromElemTri = NormalOverlay->GetTriangle(FromTriangleID);
-		FIndex3i ToElemTri = NormalOverlay->GetTriangle(ToTriangleID);
-		for (int j = 0; j < 3; ++j)
-		{
-			if (FromElemTri[j] != FDynamicMesh3::InvalidID)
+			UVOverlay->SetTriangle(ToTriangleID, ToElemTri);
+		}
+	}
+
+
+	for (int NormalLayerIndex = 0; NormalLayerIndex < Mesh->Attributes()->NumNormalLayers(); NormalLayerIndex++)
+	{
+		FDynamicMeshNormalOverlay* NormalOverlay = Mesh->Attributes()->GetNormalLayer(NormalLayerIndex);
+		if (NormalOverlay->IsSetTriangle(FromTriangleID))
+		{
+			FIndex3i FromElemTri = NormalOverlay->GetTriangle(FromTriangleID);
+			FIndex3i ToElemTri = NormalOverlay->GetTriangle(ToTriangleID);
+			for (int j = 0; j < 3; ++j)
 			{
 				int NewElemID = FindOrCreateDuplicateNormal(FromElemTri[j], NormalLayerIndex, IndexMaps);
 				ToElemTri[j] = NewElemID;
 			}
-		}
-		NormalOverlay->SetTriangle(ToTriangleID, ToElemTri);
-		NormalLayerIndex++;
+			NormalOverlay->SetTriangle(ToTriangleID, ToElemTri);
+		}
 	}
 
 	if (Mesh->Attributes()->HasMaterialID())
@@ -1164,13 +1396,16 @@
 	// now set new triangles
 	for (int TriID : AppendMesh->TriangleIndicesItr())
 	{
-		FIndex3i ElemTri = FromNormals->GetTriangle(TriID);
-		int NewTriID = TriangleMap.GetTo(TriID);
-		for (int j = 0; j < 3; ++j)
-		{
-			ElemTri[j] = FromNormals->IsElement(ElemTri[j]) ? NormalMapOut.GetTo(ElemTri[j]) : FDynamicMesh3::InvalidID;
-		}
-		ToNormals->SetTriangle(NewTriID, ElemTri);
+		if (FromNormals->IsSetTriangle(TriID))
+		{
+			FIndex3i ElemTri = FromNormals->GetTriangle(TriID);
+			int NewTriID = TriangleMap.GetTo(TriID);
+			for (int j = 0; j < 3; ++j)
+			{
+				ElemTri[j] = FromNormals->IsElement(ElemTri[j]) ? NormalMapOut.GetTo(ElemTri[j]) : FDynamicMesh3::InvalidID;
+			}
+			ToNormals->SetTriangle(NewTriID, ElemTri);
+		}
 	}
 }
 
@@ -1192,13 +1427,16 @@
 	// now set new triangles
 	for (int TriID : AppendMesh->TriangleIndicesItr())
 	{
-		FIndex3i ElemTri = FromUVs->GetTriangle(TriID);
-		int NewTriID = TriangleMap.GetTo(TriID);
-		for (int j = 0; j < 3; ++j)
-		{
-			ElemTri[j] = FromUVs->IsElement(ElemTri[j]) ? UVMapOut.GetTo(ElemTri[j]) : FDynamicMesh3::InvalidID;
-		}
-		ToUVs->SetTriangle(NewTriID, ElemTri);
+		if (FromUVs->IsSetTriangle(TriID))
+		{
+			FIndex3i ElemTri = FromUVs->GetTriangle(TriID);
+			int NewTriID = TriangleMap.GetTo(TriID);
+			for (int j = 0; j < 3; ++j)
+			{
+				ElemTri[j] = FromUVs->IsElement(ElemTri[j]) ? UVMapOut.GetTo(ElemTri[j]) : FDynamicMesh3::InvalidID;
+			}
+			ToUVs->SetTriangle(NewTriID, ElemTri);
+		}
 	}
 }
 
@@ -1278,17 +1516,18 @@
 	{
 		const FDynamicMeshUVOverlay* FromUVOverlay = FromMesh->Attributes()->GetUVLayer(UVLayerIndex);
 		FDynamicMeshUVOverlay* ToUVOverlay = ToMesh->Attributes()->GetUVLayer(UVLayerIndex);
-		FIndex3i FromElemTri = FromUVOverlay->GetTriangle(FromTriangleID);
-		FIndex3i ToElemTri = ToUVOverlay->GetTriangle(ToTriangleID);
-		for (int j = 0; j < 3; ++j)
-		{
-			if (FromElemTri[j] != FDynamicMesh3::InvalidID)
-			{
+		if (FromUVOverlay->IsSetTriangle(FromTriangleID))
+		{
+			FIndex3i FromElemTri = FromUVOverlay->GetTriangle(FromTriangleID);
+			FIndex3i ToElemTri = ToUVOverlay->GetTriangle(ToTriangleID);
+			for (int j = 0; j < 3; ++j)
+			{
+				check(FromElemTri[j] != FDynamicMesh3::InvalidID);
 				int NewElemID = AppendTriangleUVAttribute(FromMesh, FromElemTri[j], ToMesh, UVLayerIndex, IndexMaps);
 				ToElemTri[j] = NewElemID;
 			}
-		}
-		ToUVOverlay->SetTriangle(ToTriangleID, ToElemTri);
+			ToUVOverlay->SetTriangle(ToTriangleID, ToElemTri);
+		}
 	}
 
 
@@ -1296,17 +1535,18 @@
 	FDynamicMeshNormalOverlay* ToNormalOverlay = ToMesh->Attributes()->PrimaryNormals();
 
 	{
-		FIndex3i FromElemTri = FromNormalOverlay->GetTriangle(FromTriangleID);
-		FIndex3i ToElemTri = ToNormalOverlay->GetTriangle(ToTriangleID);
-		for (int j = 0; j < 3; ++j)
-		{
-			if (FromElemTri[j] != FDynamicMesh3::InvalidID)
-			{
+		if (FromNormalOverlay->IsSetTriangle(FromTriangleID))
+		{
+			FIndex3i FromElemTri = FromNormalOverlay->GetTriangle(FromTriangleID);
+			FIndex3i ToElemTri = ToNormalOverlay->GetTriangle(ToTriangleID);
+			for (int j = 0; j < 3; ++j)
+			{
+				check(FromElemTri[j] != FDynamicMesh3::InvalidID);
 				int NewElemID = AppendTriangleNormalAttribute(FromMesh, FromElemTri[j], ToMesh, 0, IndexMaps);
 				ToElemTri[j] = NewElemID;
 			}
-		}
-		ToNormalOverlay->SetTriangle(ToTriangleID, ToElemTri);
+			ToNormalOverlay->SetTriangle(ToTriangleID, ToElemTri);
+		}
 	}
 
 	if (FromMesh->Attributes()->HasMaterialID() && ToMesh->Attributes()->HasMaterialID())
