// Copyright Epic Games, Inc. All Rights Reserved.

// Port of geometry3cpp DMesh3

#pragma once

#include "BoxTypes.h"
#include "InfoTypes.h"
#include "FrameTypes.h"
#include "GeometryTypes.h"
#include "HAL/Platform.h"
#include "MathUtil.h"
#include "Quaternion.h"
#include "Util/DynamicVector.h"
#include "Util/IndexUtil.h"
#include "Util/IteratorUtil.h"
#include "Util/RefCountVector.h"
#include "Util/SmallListSet.h"
#include "Util/CompactMaps.h"
#include "VectorTypes.h"
#include "VectorUtil.h"

class FDynamicMeshAttributeSet;
class FMeshShapeGenerator;

enum class EMeshComponents : uint8
{
	None = 0,
	VertexNormals = 1,
	VertexColors = 2,
	VertexUVs = 4,
<<<<<<< HEAD
	FaceGroups = 8,
	All = 15
=======
	FaceGroups = 8
>>>>>>> c7e705f4
};

/**
* FDynamicMesh3 is a dynamic triangle mesh class. The mesh has has connectivity,
* is an indexed mesh, and allows for gaps in the index space.
*
* internally, all data is stored in POD-type buffers, except for the vertex->edge
* links, which are stored as List<int>'s. The arrays of POD data are stored in
* TDynamicVector's, so they grow in chunks, which is relatively efficient. The actual
* blocks are arrays, so they can be efficiently mem-copied into larger buffers
* if necessary.
*
* Reference counts for verts/tris/edges are stored as separate FRefCountVector
* instances.
*
* Vertices are stored as doubles, although this should be easily changed
* if necessary, as the internal data structure is not exposed
*
* Per-vertex Vertex Normals, Colors, and UVs are optional and stored as floats.
*
* For each vertex, VertexEdgeLists[i] is the unordered list of connected edges. The
* elements of the list are indices into the edges list.
* This list is unsorted but can be traversed in-order (ie cw/ccw) at some additional cost.
*
* Triangles are stored as 3 ints, with optionally a per-triangle integer group id.
*
* The edges of a triangle are similarly stored as 3 ints, in triangle_edes. If the
* triangle is [v1,v2,v3], then the triangle edges [e1,e2,e3] are
* e1=edge(v1,v2), e2=edge(v2,v3), e3=edge(v3,v1), where the e# are indexes into edges.
*
* Edges are stored as tuples of 4 ints. If the edge is between v1 and v2, with neighbour
* tris t1 and t2, then the edge is [min(v1,v2), max(v1,v2), t1, t2]. For a boundary
* edge, t2 is InvalidID. t1 is never InvalidID.
*
* Most of the class assumes that the mesh is manifold. Many functions will
* work if the topology is non-manifold, but behavior of operators like Split/Flip/Collapse
* edge is untested.
*
* The function CheckValidity() does extensive sanity checking on the mesh data structure.
* Use this to test your code, both for mesh construction and editing!!
*
*
* TODO:
*  - Many of the iterators depend on lambda functions, can we replace these with calls to
*    internal/static functions that do the same thing?
*  - efficient TriTrianglesItr() implementation?
*  - additional Topology timestamp?
*  - CompactInPlace() does not compact VertexEdgeLists
*  ? TDynamicVector w/ 'stride' option, so that we can guarantee that tuples are in single block.
*    The can have custom accessor that looks up entire tuple
*/
class DYNAMICMESH_API FDynamicMesh3
{
public:
using FEdgeFlipInfo = DynamicMeshInfo::FEdgeFlipInfo;
using FEdgeSplitInfo = DynamicMeshInfo::FEdgeSplitInfo;
using FEdgeCollapseInfo = DynamicMeshInfo::FEdgeCollapseInfo;
using FMergeEdgesInfo = DynamicMeshInfo::FMergeEdgesInfo;
using FPokeTriangleInfo = DynamicMeshInfo::FPokeTriangleInfo;
using FVertexSplitInfo = DynamicMeshInfo::FVertexSplitInfo;

	/** InvalidID indicates that a vertex/edge/triangle ID is invalid */
	constexpr static int InvalidID = IndexConstants::InvalidID;
	/** NonManifoldID is returned by AppendTriangle() to indicate that the added triangle would result in nonmanifold geometry and hence was ignored */
	constexpr static int NonManifoldID = -2;
	/** InvalidGroupID indicates that a group ID is invalid */
	constexpr static int InvalidGroupID = IndexConstants::InvalidID;

	constexpr static FVector3d InvalidVertex{ TNumericLimits<double>::Max(), 0.0, 0.0 };
	constexpr static FIndex3i  InvalidTriangle{ InvalidID, InvalidID, InvalidID };
	constexpr static FIndex2i  InvalidEdge{ InvalidID, InvalidID };

protected:
	/** List of vertex positions */
	TDynamicVector<double> Vertices{};
	/** Reference counts of vertex indices. For vertices that exist, the count is 1 + num_triangle_using_vertex. Iterate over this to find out which vertex indices are valid. */
	FRefCountVector VertexRefCounts{};
	/** (optional) List of per-vertex normals */
	TOptional<TDynamicVector<float>> VertexNormals{};
	/** (optional) List of per-vertex colors */
	TOptional<TDynamicVector<float>> VertexColors{};
	/** (optional) List of per-vertex uv's */
	TOptional<TDynamicVector<float>> VertexUVs{};
	/** List of per-vertex edge one-rings */
	FSmallListSet VertexEdgeLists;

	/** List of triangle vertex-index triplets [Vert0 Vert1 Vert2]*/
	TDynamicVector<int> Triangles;
	/** Reference counts of triangle indices. Ref count is always 1 if the triangle exists. Iterate over this to find out which triangle indices are valid. */
	FRefCountVector TriangleRefCounts;
	/** List of triangle edge triplets [Edge0 Edge1 Edge2] */
	TDynamicVector<int> TriangleEdges;
	/** (optional) List of per-triangle group identifiers */
	TOptional<TDynamicVector<int>> TriangleGroups{};
	/** Upper bound on the triangle group IDs used in the mesh (may be larger than the actual maximum if triangles have been deleted) */
	int GroupIDCounter = 0;

	/** List of edge elements. An edge is four elements [VertA, VertB, Tri0, Tri1], where VertA < VertB, and Tri1 may be InvalidID (if the edge is a boundary edge) */
	TDynamicVector<int> Edges;
	/** Reference counts of edge indices. Ref count is always 1 if the edge exists. Iterate over this to find out which edge indices are valid. */
	FRefCountVector EdgeRefCounts;

	TUniquePtr<FDynamicMeshAttributeSet> AttributeSet{};

	/** The mesh timestamp is incremented any time a function that modifies the mesh is called */
	int Timestamp = 0;
	/** The shape timestamp is incremented any time a function that modifies the mesh shape or topology is called */
	int ShapeTimestamp = 0;
	/** The topology timestamp is incremented any time a function that modifies the mesh topology is called */
	int TopologyTimestamp = 0;


	/** Cached vertex bounding box (includes unreferenced vertices) */
	FAxisAlignedBox3d CachedBoundingBox;
	/** timestamp for CachedBoundingBox, if less than current timestamp, cache is invalid */
	int CachedBoundingBoxTimestamp = -1;
	/** Cached value of IsClosed() */
	bool bIsClosedCached = false;
	/** timestamp for bIsClosedCached, if less than current timestamp, cache is invalid */
	int CachedIsClosedTimestamp = -1;

public:
	/** Default constructor */
	FDynamicMesh3() 
		: FDynamicMesh3(true, false, false, false)
	{
	}

	/** Copy/Move construction */
	FDynamicMesh3(const FDynamicMesh3& CopyMesh );
	FDynamicMesh3(FDynamicMesh3&& MoveMesh);

	/** Copy and move assignment */
	const FDynamicMesh3& operator=(const FDynamicMesh3& CopyMesh);
	const FDynamicMesh3& operator=(FDynamicMesh3&& MoveMesh);

	/** Destructor */
	virtual ~FDynamicMesh3();


	/** Construct an empty mesh with specified attributes */
	explicit FDynamicMesh3(bool bWantNormals, bool bWantColors, bool bWantUVs, bool bWantTriGroups);
	explicit FDynamicMesh3(EMeshComponents flags)
		: FDynamicMesh3(((int)flags & (int)EMeshComponents::VertexNormals) != 0, ((int)flags & (int)EMeshComponents::VertexColors) != 0,
						((int)flags & (int)EMeshComponents::VertexUVs) != 0, ((int)flags & (int)EMeshComponents::FaceGroups) != 0)
	{
	}

	/** Construction from Mesh Generator */
	FDynamicMesh3(const FMeshShapeGenerator* Generator);

	/** Set internal data structures to be a copy of input mesh using the specified attributes*/
	void Copy(const FDynamicMesh3& CopyMesh, bool bNormals = true, bool bColors = true, bool bUVs = true, bool bAttributes = true);

	/** Initialize mesh from the output of a MeshShapeGenerator (assumes Generate() was already called) */
	void Copy(const FMeshShapeGenerator* Generator);

<<<<<<< HEAD
=======
	// @todo make this work
	struct FCompactMaps
	{
		TMap<int, int> MapV;
	};

>>>>>>> c7e705f4
	/** Copy input mesh while compacting, i.e. removing unused vertices/triangles/edges */
	void CompactCopy(const FDynamicMesh3& CopyMesh, bool bNormals = true, bool bColors = true, bool bUVs = true, bool bAttributes = true, FCompactMaps* CompactInfo = nullptr);

	/** Discard all data */
	void Clear();

	
public:

	/** @return number of vertices in the mesh */
	int VertexCount() const
	{
		return (int)VertexRefCounts.GetCount();
	}
	/** @return number of triangles in the mesh */
	int TriangleCount() const
	{
		return (int)TriangleRefCounts.GetCount();
	}
	/** @return number of edges in the mesh */
	int EdgeCount() const
	{
		return (int)EdgeRefCounts.GetCount();
	}

	/** @return upper bound on vertex IDs used in the mesh, i.e. all vertex IDs in use are < MaxVertexID */
	int MaxVertexID() const
	{
		return (int)VertexRefCounts.GetMaxIndex();
	}
	/** @return upper bound on triangle IDs used in the mesh, i.e. all triangle IDs in use are < MaxTriangleID */
	int MaxTriangleID() const
	{
		return (int)TriangleRefCounts.GetMaxIndex();
	}
	/** @return upper bound on edge IDs used in the mesh, i.e. all edge IDs in use are < MaxEdgeID */
	int MaxEdgeID() const
	{
		return (int)EdgeRefCounts.GetMaxIndex();
	}
	/** @return upper bound on group IDs used in the mesh, i.e. all group IDs in use are < MaxGroupID */
	int MaxGroupID() const
	{
		return GroupIDCounter;
	}


	/** @return true if this mesh has per-vertex normals */
	bool HasVertexNormals() const
	{
		return VertexNormals.IsSet();
	}
	/** @return true if this mesh has per-vertex colors */
	bool HasVertexColors() const
	{
		return VertexColors.IsSet();
	}
	/** @return true if this mesh has per-vertex UVs */
	bool HasVertexUVs() const
	{
		return VertexUVs.IsSet();
	}
	/** @return true if this mesh has per-triangle groups */
	bool HasTriangleGroups() const
	{
		return TriangleGroups.IsSet();
	}
	/** @return true if this mesh has attribute layers */
	bool HasAttributes() const
	{
		return AttributeSet.IsValid();
	}

	/** @return bitwise-or of EMeshComponents flags specifying which extra data this mesh has */
	int GetComponentsFlags() const;


	/** @return true if VertexID is a valid vertex in this mesh */
	inline bool IsVertex(int VertexID) const
	{
		return VertexRefCounts.IsValid(VertexID);
	}
	/** @return true if VertexID is a valid vertex in this mesh AND is used by at least one triangle */
	inline bool IsReferencedVertex(int VertexID) const
	{
		return VertexID >= 0 && VertexID < (int)VertexRefCounts.GetMaxIndex() && VertexRefCounts.GetRawRefCount(VertexID) > 1;
	}
	/** @return true if TriangleID is a valid triangle in this mesh */
	inline bool IsTriangle(int TriangleID) const
	{
		return TriangleRefCounts.IsValid(TriangleID);
	}
	/** @return true if EdgeID is a valid edge in this mesh */
	inline bool IsEdge(int EdgeID) const
	{
		return EdgeRefCounts.IsValid(EdgeID);
	}


	//
	// Mesh Element Iterators
	//   The functions VertexIndicesItr() / TriangleIndicesItr() / EdgeIndicesItr() allow you to do:
	//      for ( int eid : EdgeIndicesItr() ) { ... }
	//   and other related begin() / end() idioms
public:
	// simplify names for iterations
	typedef typename FRefCountVector::IndexEnumerable vertex_iterator;
	typedef typename FRefCountVector::IndexEnumerable triangle_iterator;
	typedef typename FRefCountVector::IndexEnumerable edge_iterator;
	template <typename T>
	using value_iteration = FRefCountVector::MappedEnumerable<T>;
	using vtx_triangles_enumerable = TPairExpandEnumerable<FSmallListSet::ValueIterator>;

	/** @return enumerable object for valid vertex indices suitable for use with range-based for, ie for ( int i : VertexIndicesItr() ) */
	vertex_iterator VertexIndicesItr() const
	{
		return VertexRefCounts.Indices();
	}

	/** @return enumerable object for valid triangle indices suitable for use with range-based for, ie for ( int i : TriangleIndicesItr() ) */
	triangle_iterator TriangleIndicesItr() const
	{
		return TriangleRefCounts.Indices();
	}

	/** @return enumerable object for valid edge indices suitable for use with range-based for, ie for ( int i : EdgeIndicesItr() ) */
	edge_iterator EdgeIndicesItr() const
	{
		return EdgeRefCounts.Indices();
	}

	// TODO: write helper functions that allow us to do these iterations w/o lambdas

	/** @return enumerable object for boundary edge indices suitable for use with range-based for, ie for ( int i : BoundaryEdgeIndicesItr() ) */
	FRefCountVector::FilteredEnumerable BoundaryEdgeIndicesItr() const
	{
		return EdgeRefCounts.FilteredIndices([this](int EdgeID) {\
			return Edges[4*EdgeID + 3] == InvalidID;
		});
	}

	/** Enumerate positions of all vertices in mesh */
	value_iteration<FVector3d> VerticesItr() const
	{
		return VertexRefCounts.MappedIndices<FVector3d>([this](int VertexID) {
			int i = 3 * VertexID;
			return FVector3d(Vertices[i], Vertices[i + 1], Vertices[i + 2]);
		});
	}

	/** Enumerate all triangles in the mesh */
	value_iteration<FIndex3i> TrianglesItr() const
	{
		return TriangleRefCounts.MappedIndices<FIndex3i>([this](int TriangleID) {
			int i = 3 * TriangleID;
			return FIndex3i(Triangles[i], Triangles[i + 1], Triangles[i + 2]);
		});
	}

	/** Enumerate edges. Each returned element is [v0,v1,t0,t1], where t1 will be InvalidID if this is a boundary edge */
	value_iteration<FIndex4i> EdgesItr() const
	{
		return EdgeRefCounts.MappedIndices<FIndex4i>([this](int EdgeID) {
			int i = 4 * EdgeID;
			return FIndex4i(Edges[i], Edges[i + 1], Edges[i + 2], Edges[i + 3]);
		});
	}

	/** @return enumerable object for one-ring vertex neighbours of a vertex, suitable for use with range-based for, ie for ( int i : VtxVerticesItr(VertexID) ) */
	FSmallListSet::ValueEnumerable VtxVerticesItr(int VertexID) const
	{
		check(VertexRefCounts.IsValid(VertexID));
		return VertexEdgeLists.Values(VertexID, [VertexID, this](int eid) { return GetOtherEdgeVertex(eid, VertexID); });
	}

	/** @return enumerable object for one-ring edges of a vertex, suitable for use with range-based for, ie for ( int i : VtxEdgesItr(VertexID) ) */
	FSmallListSet::ValueEnumerable VtxEdgesItr(int VertexID) const
	{
		check(VertexRefCounts.IsValid(VertexID));
		return VertexEdgeLists.Values(VertexID);
	}

	/** @return enumerable object for one-ring triangles of a vertex, suitable for use with range-based for, ie for ( int i : VtxTrianglesItr(VertexID) ) */
	vtx_triangles_enumerable VtxTrianglesItr(int VertexID) const
	{
		check(VertexRefCounts.IsValid(VertexID));
		return vtx_triangles_enumerable(VertexEdgeLists.Values(VertexID), [this, VertexID](int EdgeID) {
			return GetOrderedOneRingEdgeTris(VertexID, EdgeID);
		});
	}

	//
	// Mesh Construction
	//
public:
	/** Append vertex at position and other fields, returns vid */
	int AppendVertex(const FVertexInfo& VertInfo);

	/** Append vertex at position, returns vid */
	int AppendVertex(const FVector3d& Position)
	{
		return AppendVertex(FVertexInfo(Position));
	}

	/** Copy vertex SourceVertexID from existing SourceMesh, returns new vertex id */
	int AppendVertex(const FDynamicMesh3& SourceMesh, int SourceVertexID);

	int AppendTriangle(const FIndex3i& TriVertices, int GroupID = -1);

	inline int AppendTriangle(int Vertex0, int Vertex1, int Vertex2, int GroupID = -1)
	{
		return AppendTriangle(FIndex3i(Vertex0, Vertex1, Vertex2), GroupID);
	}

	//
	// Support for inserting vertex and triangle at specific IDs. This is a bit tricky
	// because we likely will need to update the free lists in the RefCountVectors, which
	// can be expensive. If you are going to do many inserts (eg inside a loop), wrap in
	// BeginUnsafe / EndUnsafe calls, and pass bUnsafe = true to the InsertX() calls, to
	// the defer free list rebuild until you are done.
	//

	/** Call this before a set of unsafe InsertVertex() calls */
	virtual void BeginUnsafeVerticesInsert()
	{
		// do nothing...
	}

	/** Call after a set of unsafe InsertVertex() calls to rebuild free list */
	virtual void EndUnsafeVerticesInsert()
	{
		VertexRefCounts.RebuildFreeList();
	}

	/**
	 * Insert vertex at given index, assuming it is unused.
	 * If bUnsafe, we use fast id allocation that does not update free list.
	 * You should only be using this between BeginUnsafeVerticesInsert() / EndUnsafeVerticesInsert() calls
	 */
	EMeshResult InsertVertex(int VertexID, const FVertexInfo& VertInfo, bool bUnsafe = false);

	/** Call this before a set of unsafe InsertTriangle() calls */
	virtual void BeginUnsafeTrianglesInsert()
	{
		// do nothing...
	}

	/** Call after a set of unsafe InsertTriangle() calls to rebuild free list */
	virtual void EndUnsafeTrianglesInsert()
	{
		TriangleRefCounts.RebuildFreeList();
	}

	/**
	 * Insert triangle at given index, assuming it is unused.
	 * If bUnsafe, we use fast id allocation that does not update free list.
	 * You should only be using this between BeginUnsafeTrianglesInsert() / EndUnsafeTrianglesInsert() calls
	 */
	EMeshResult InsertTriangle(int TriangleID, const FIndex3i& TriVertices, int GroupID = -1, bool bUnsafe = false);

	//
	// Vertex/Tri/Edge accessors
	//
public:

	/** @return the vertex position */
	inline FVector3d GetVertex(int VertexID) const
	{
		check(IsVertex(VertexID));
		int i = 3 * VertexID;
		return FVector3d(Vertices[i], Vertices[i + 1], Vertices[i + 2]);
	}

	/** Set vertex position */
	inline void SetVertex(int VertexID, const FVector3d& vNewPos)
	{
		checkSlow(VectorUtil::IsFinite(vNewPos));
		check(IsVertex(VertexID));
		if (VectorUtil::IsFinite(vNewPos))
		{
			int i = 3 * VertexID;
			Vertices[i] = vNewPos.X;
			Vertices[i + 1] = vNewPos.Y;
			Vertices[i + 2] = vNewPos.Z;
			UpdateTimeStamp(true, false);
		}
	}

	/** Get extended vertex information */
	bool GetVertex(int VertexID, FVertexInfo& VertInfo, bool bWantNormals, bool bWantColors, bool bWantUVs) const;

	/** Get all vertex information available */
	FVertexInfo GetVertexInfo(int VertexID) const;

	/** @return the valence of a vertex (the number of connected edges) */
	int GetVtxEdgeCount(int VertexID) const
	{
		return VertexRefCounts.IsValid(VertexID) ? VertexEdgeLists.GetCount(VertexID) : -1;
	}

	/** @return the max valence of all vertices in the mesh */
	int GetMaxVtxEdgeCount() const;

	/** adds triangles touching VertexID to the TrianglesOut list */
	void GetVertexOneRingTriangles(int VertexID, TArray<int>& TrianglesOut) const;

	/** Get triangle vertices */
	inline FIndex3i GetTriangle(int TriangleID) const
	{
		check(IsTriangle(TriangleID));
		int i = 3 * TriangleID;
		return FIndex3i(Triangles[i], Triangles[i + 1], Triangles[i + 2]);
	}

	/** Get triangle edges */
	inline FIndex3i GetTriEdges(int TriangleID) const
	{
		check(IsTriangle(TriangleID));
		int i = 3 * TriangleID;
		return FIndex3i(TriangleEdges[i], TriangleEdges[i + 1], TriangleEdges[i + 2]);
	}

	/** Get one of the edges of a triangle */
	inline int GetTriEdge(int TriangleID, int j) const
	{
		check(IsTriangle(TriangleID));
		return TriangleEdges[3 * TriangleID + j];
	}

	/** Find the neighbour triangles of a triangle (any of them might be InvalidID) */
	FIndex3i GetTriNeighbourTris(int TriangleID) const;

	/** Get the three vertex positions of a triangle */
	inline void GetTriVertices(int TriangleID, FVector3d& v0, FVector3d& v1, FVector3d& v2) const
	{
		int i = 3 * TriangleID;
		int ai = 3 * Triangles[i];
		v0.X = Vertices[ai];		v0.Y = Vertices[ai + 1];		v0.Z = Vertices[ai + 2];
		int bi = 3 * Triangles[i + 1];
		v1.X = Vertices[bi];		v1.Y = Vertices[bi + 1];		v1.Z = Vertices[bi + 2];
		int ci = 3 * Triangles[i + 2];
		v2.X = Vertices[ci];		v2.Y = Vertices[ci + 1];		v2.Z = Vertices[ci + 2];
	}

	/** Get the position of one of the vertices of a triangle */
	inline FVector3d GetTriVertex(int TriangleID, int j) const
	{
		int vi = 3 * Triangles[3 * TriangleID + j];
		return FVector3d(Vertices[vi], Vertices[vi + 1], Vertices[vi + 2]);
	}

	/** Get the vertices and triangles of an edge, returned as [v0,v1,t0,t1], where t1 may be InvalidID */
	inline FIndex4i GetEdge(int EdgeID) const
	{
		check(IsEdge(EdgeID));
		int i = 4 * EdgeID;
		return FIndex4i(Edges[i], Edges[i + 1], Edges[i + 2], Edges[i + 3]);
	}

	/** Get the vertex pair for an edge */
	inline FIndex2i GetEdgeV(int EdgeID) const
	{
		check(IsEdge(EdgeID));
		int i = 4 * EdgeID;
		return FIndex2i(Edges[i], Edges[i + 1]);
	}

	/** Get the vertex positions of an edge */
	inline bool GetEdgeV(int EdgeID, FVector3d& a, FVector3d& b) const
	{
		check(IsEdge(EdgeID));
		int iv0 = 3 * Edges[4 * EdgeID];
		a.X = Vertices[iv0];
		a.Y = Vertices[iv0 + 1];
		a.Z = Vertices[iv0 + 2];
		int iv1 = 3 * Edges[4 * EdgeID + 1];
		b.X = Vertices[iv1];
		b.Y = Vertices[iv1 + 1];
		b.Z = Vertices[iv1 + 2];
		return true;
	}

	/** Get the triangle pair for an edge. The second triangle may be InvalidID */
	inline FIndex2i GetEdgeT(int EdgeID) const
	{
		check(IsEdge(EdgeID));
		int i = 4 * EdgeID;
		return FIndex2i(Edges[i + 2], Edges[i + 3]);
	}

	/** Return edge vertex indices, but oriented based on attached triangle (rather than min-sorted) */
	FIndex2i GetOrientedBoundaryEdgeV(int EdgeID) const;

	//
	// Vertex and Triangle attribute arrays
	//
public:
	void EnableVertexNormals(const FVector3f& InitialNormal);
	void DiscardVertexNormals();

	FVector3f GetVertexNormal(int vID) const
	{
		if (HasVertexNormals() == false)
		{
			return FVector3f::UnitY();
		}
		check(IsVertex(vID));
		int i = 3 * vID;
		const TDynamicVector<float>& Normals = VertexNormals.GetValue();
		return FVector3f( Normals[i], Normals[i + 1], Normals[i + 2] );
	}

	void SetVertexNormal(int vID, const FVector3f& vNewNormal)
	{
		if (HasVertexNormals())
		{
			check(IsVertex(vID));
			int i = 3 * vID;
			TDynamicVector<float>& Normals = VertexNormals.GetValue();
			Normals[i]     = vNewNormal.X;
			Normals[i + 1] = vNewNormal.Y;
			Normals[i + 2] = vNewNormal.Z;
			UpdateTimeStamp(false, false);
		}
	}

	void EnableVertexColors(const FVector3f& InitialColor);
	void DiscardVertexColors();


	FVector3f GetVertexColor(int vID) const
	{
		if (HasVertexColors() == false)
		{
			return FVector3f::One();
		}
		check(IsVertex(vID));
		int i = 3 * vID;

		const TDynamicVector<float>& Colors = VertexColors.GetValue();
		return FVector3f(Colors[i], Colors[i + 1], Colors[i + 2]);
	}

	void SetVertexColor(int vID, const FVector3f& vNewColor)
	{
		if (HasVertexColors())
		{
			check(IsVertex(vID));
			int i = 3 * vID;
			TDynamicVector<float>& Colors = VertexColors.GetValue();
			Colors[i] = vNewColor.X;
			Colors[i + 1] = vNewColor.Y;
			Colors[i + 2] = vNewColor.Z;
			UpdateTimeStamp(false, false);
		}
	}

	void EnableVertexUVs(const FVector2f& InitialUV);
	void DiscardVertexUVs();

	FVector2f GetVertexUV(int vID) const
	{
		if (HasVertexUVs() == false)
		{
			return FVector2f::Zero();
		}
		check(IsVertex(vID));
		int i = 2 * vID;
		const TDynamicVector<float> UVs = VertexUVs.GetValue();
		return FVector2f(UVs[i], UVs[i + 1]);
	}

	void SetVertexUV(int vID, const FVector2f& vNewUV)
	{
		if (HasVertexUVs())
		{
			check(IsVertex(vID));
			int i = 2 * vID;
			TDynamicVector<float> UVs = VertexUVs.GetValue();
			UVs[i] = vNewUV.X;
			UVs[i + 1] = vNewUV.Y;
			UpdateTimeStamp(false, false);
		}
	}

	void EnableTriangleGroups(int InitialGroupID = 0);
	void DiscardTriangleGroups();

	int AllocateTriangleGroup()	{ return ++GroupIDCounter; }

	int GetTriangleGroup(int tID) const
	{
		return (HasTriangleGroups() == false) ? -1
			: (TriangleRefCounts.IsValid(tID) ? TriangleGroups.GetValue()[tID] : 0);
	}

	void SetTriangleGroup(int tid, int group_id)
	{
		if (HasTriangleGroups())
		{
			check(IsTriangle(tid));
			TriangleGroups.GetValue()[tid] = group_id;
			GroupIDCounter = FMath::Max(GroupIDCounter, group_id + 1);
			UpdateTimeStamp(false, false);
		}
	}

	FDynamicMeshAttributeSet* Attributes()
	{
		return HasAttributes() ? AttributeSet.Get() : nullptr;
	}
	const FDynamicMeshAttributeSet* Attributes() const
	{
		return HasAttributes() ? AttributeSet.Get() : nullptr;
	}

	void EnableAttributes();
	void DiscardAttributes();


	//
	// topological queries
	//
public:
	/** Returns true if edge is on the mesh boundary, ie only connected to one triangle */
	inline bool IsBoundaryEdge(int EdgeID) const
	{
		check(IsEdge(EdgeID));
		return Edges[4 * EdgeID + 3] == InvalidID;
	}

	/** Returns true if the vertex is part of any boundary edges */
	bool IsBoundaryVertex(int VertexID) const;

	/** Returns true if any edge of triangle is a boundary edge */
	bool IsBoundaryTriangle(int TriangleID) const;

	/** Find id of edge connecting A and B */
	int FindEdge(int VertexA, int VertexB) const;

	/** Find edgeid for edge [a,b] from triangle that contains the edge. Faster than FindEdge() because it is constant-time. */
	int FindEdgeFromTri(int VertexA, int VertexB, int TriangleID) const;

	/** Find edgeid for edge connecting two triangles */
	int FindEdgeFromTriPair(int TriangleA, int TriangleB) const;

	/** Find triangle made up of any permutation of vertices [a,b,c] */
	int FindTriangle(int A, int B, int C) const;

	/**
	 * If edge has vertices [a,b], and is connected two triangles [a,b,c] and [a,b,d],
	 * this returns [c,d], or [c,InvalidID] for a boundary edge
	 */
	FIndex2i GetEdgeOpposingV(int EdgeID) const;

	/**
	 * Given an edge and vertex on that edge, returns other vertex of edge, the two opposing verts, and the two connected triangles (OppVert2Out and Tri2Out are be InvalidID for boundary edge)
	 */
	void GetVtxNbrhood(int EdgeID, int VertexID, int& OtherVertOut, int& OppVert1Out, int& OppVert2Out, int& Tri1Out, int& Tri2Out) const;

	/**
	 * Returns count of boundary edges at vertex, and the first two boundary
	 * edges if found. If return is > 2, call GetAllVtxBoundaryEdges
	 */
	int GetVtxBoundaryEdges(int VertexID, int& Edge0Out, int& Edge1Out) const;

	/**
	 * Find edge ids of boundary edges connected to vertex.
	 * @param vID Vertex ID
	 * @param EdgeListOut boundary edge IDs are appended to this list
	 * @return count of number of elements of e that were filled
	 */
	int GetAllVtxBoundaryEdges(int VertexID, TArray<int>& EdgeListOut) const;

	/**
	 * return # of triangles attached to vID, or -1 if invalid vertex
	 * if bBruteForce = true, explicitly checks, which creates a list and is expensive
	 * default is false, uses orientation, no memory allocation
	 */
	int GetVtxTriangleCount(int VertexID, bool bBruteForce = false) const;

	/**
	 * Get triangle one-ring at vertex.
	 * bUseOrientation is more efficient but returns incorrect result if vertex is a bowtie
	 */
	EMeshResult GetVtxTriangles(int VertexID, TArray<int>& TrianglesOut, bool bUseOrientation) const;

	/**
	* Get triangles connected to vertex in contiguous order, with multiple groups if vertex is a bowtie.
	* @param VertexID Vertex ID to search around
	* @param TrianglesOut All triangles connected to the vertex, in contiguous order; if there are multiple contiguous groups they are packed one after another
	* @param ContiguousGroupLengths Lengths of contiguous groups packed into TrianglesOut (if not a bowtie, this will just be a length-one array w/ {TrianglesOut.Num()})
	* @param GroupIsLoop Indicates whether each contiguous group is a loop (first triangle connected to last) or not
	*/
	EMeshResult GetVtxContiguousTriangles(int VertexID, TArray<int>& TrianglesOut, TArray<int>& ContiguousGroupLengths, TArray<bool>& GroupIsLoop) const;

	/** Returns true if the two triangles connected to edge have different group IDs */
	bool IsGroupBoundaryEdge(int EdgeID) const;

	/** Returns true if vertex has more than one tri group in its tri nbrhood */
	bool IsGroupBoundaryVertex(int VertexID) const;

	/** Returns true if more than two group boundary edges meet at vertex (ie 3+ groups meet at this vertex) */
	bool IsGroupJunctionVertex(int VertexID) const;

	/** Returns up to 4 group IDs at vertex. Returns false if > 4 encountered */
	bool GetVertexGroups(int VertexID, FIndex4i& GroupsOut) const;

	/** Returns all group IDs at vertex */
	bool GetAllVertexGroups(int VertexID, TArray<int>& GroupsOut) const;

	/** returns true if vID is a "bowtie" vertex, ie multiple disjoint triangle sets in one-ring */
	bool IsBowtieVertex(int VertexID) const;

	/** returns true if vertices, edges, and triangles are all dense (Count == MaxID) **/
	bool IsCompact() const
	{
		return VertexRefCounts.IsDense() && EdgeRefCounts.IsDense() && TriangleRefCounts.IsDense();
	}

	/** @return true if vertex count == max vertex id */
	bool IsCompactV() const
	{
		return VertexRefCounts.IsDense();
	}

	/** @return true if triangle count == max triangle id */
	bool IsCompactT() const
	{
		return TriangleRefCounts.IsDense();
	}

	/** returns measure of compactness in range [0,1], where 1 is fully compacted */
	double CompactMetric() const
	{
		return ((double)VertexCount() / (double)MaxVertexID() + (double)TriangleCount() / (double)MaxTriangleID()) * 0.5;
	}

	/** @return true if mesh has no boundary edges */
	bool IsClosed() const;

	/** @return value of IsClosed() and cache result. cache is invalidated and recomputed if topology has changed since last call */
	bool GetCachedIsClosed();


	/** Timestamp is incremented any time any change is made to the mesh */
	inline int GetTimestamp() const
	{
		return Timestamp;
	}

	/** ShapeTimestamp is incremented any time any vertex position is changed or the mesh topology is modified */
	inline int GetShapeTimestamp() const
	{
		return ShapeTimestamp;
	}

	/** TopologyTimestamp is incremented any time any vertex position is changed or the mesh topology is modified */
	inline int GetTopologyTimestamp() const
	{
		return TopologyTimestamp;
	}

	//
	// Geometric queries
	//
public:
	/** Returns bounding box of all mesh vertices (including unreferenced vertices) */
	FAxisAlignedBox3d GetBounds() const;

	/** Returns GetBounds() and saves result, cache is invalidated and recomputed if topology has changed since last call */
	FAxisAlignedBox3d GetCachedBounds();

	/**
	 * Compute a normal/tangent frame at vertex that is "stable" as long as
	 * the mesh topology doesn't change, meaning that one axis of the frame
	 * will be computed from projection of outgoing edge. Requires that vertex normals are available.
	 * By default, frame.Z is normal, and .X points along mesh edge.
	 * If bFrameNormalY, then frame.Y is normal (X still points along mesh edge)
	 */
	FFrame3d GetVertexFrame(int VertexID, bool bFrameNormalY = false) const;

	/** Calculate face normal of triangle */
	FVector3d GetTriNormal(int TriangleID) const;

	/** Calculate area triangle */
	double GetTriArea(int TriangleID) const;

	/**
	 * Compute triangle normal, area, and centroid all at once. Re-uses vertex
	 * lookups and computes normal & area simultaneously. *However* does not produce
	 * the same normal/area as separate calls, because of this.
	 */
	void GetTriInfo(int TriangleID, FVector3d& Normal, double& Area, FVector3d& Centroid) const;

	/** Compute centroid of triangle */
	FVector3d GetTriCentroid(int TriangleID) const;

	/** Interpolate vertex positions of triangle using barycentric coordinates */
	FVector3d GetTriBaryPoint(int TriangleID, double Bary0, double Bary1, double Bary2) const;

	/** Interpolate vertex normals of triangle using barycentric coordinates */
	FVector3d GetTriBaryNormal(int TriangleID, double Bary0, double Bary1, double Bary2) const;

	/** Compute interpolated vertex attributes at point of triangle */
	void GetTriBaryPoint(int TriangleID, double Bary0, double Bary1, double Bary2, FVertexInfo& VertInfo) const;

	/** Construct bounding box of triangle as efficiently as possible */
	FAxisAlignedBox3d GetTriBounds(int TriangleID) const;

	/** Construct stable frame at triangle centroid, where frame.Z is face normal, and frame.X is aligned with edge nEdge of triangle. */
	FFrame3d GetTriFrame(int TriangleID, int Edge = 0) const;

	/** Compute solid angle of oriented triangle tID relative to point p - see WindingNumber() */
	double GetTriSolidAngle(int TriangleID, const FVector3d& p) const;

	/** Compute internal angle at vertex i of triangle (where i is 0,1,2); */
	double GetTriInternalAngleR(int TriangleID, int i) const;

	/** Compute internal angles at all vertices of triangle */
	FVector3d GetTriInternalAnglesR(int TriangleID) const;

	/** Returns average normal of connected face normals */
	FVector3d GetEdgeNormal(int EdgeID) const;

	/** Get point along edge, t clamped to range [0,1] */
	FVector3d GetEdgePoint(int EdgeID, double ParameterT) const;

	/**
	 * Fastest possible one-ring centroid. This is used inside many other algorithms
	 * so it helps to have it be maximally efficient
	 */
	void GetVtxOneRingCentroid(int VertexID, FVector3d& CentroidOut) const;

	/**
	 * Compute mesh winding number, from Jacobson et. al., Robust Inside-Outside Segmentation using Generalized Winding Numbers
	 * http://igl.ethz.ch/projects/winding-number/
	 * returns ~0 for points outside a closed, consistently oriented mesh, and a positive or negative integer
	 * for points inside, with value > 1 depending on how many "times" the point inside the mesh (like in 2D polygon winding)
	 */
	double CalculateWindingNumber(const FVector3d& QueryPoint) const;

	//
	// direct buffer access
	//
public:
	const TDynamicVector<double>& GetVerticesBuffer()
	{
		return Vertices;
	}
	const FRefCountVector& GetVerticesRefCounts()
	{
		return VertexRefCounts;
	}
	const TDynamicVector<float>* GetNormalsBuffer()
	{
		return HasVertexNormals() ? &VertexNormals.GetValue() : nullptr;
	}
	const TDynamicVector<float>* GetColorsBuffer()
	{
		return HasVertexColors() ? &VertexColors.GetValue() : nullptr;
	}
	const TDynamicVector<float>* GetUVBuffer()
	{
		return HasVertexUVs() ? &VertexUVs.GetValue() : nullptr;
	}
	const TDynamicVector<int>& GetTrianglesBuffer()
	{
		return Triangles;
	}
	const FRefCountVector& GetTrianglesRefCounts()
	{
		return TriangleRefCounts;
	}
	const TDynamicVector<int>* GetTriangleGroupsBuffer()
	{
		return HasTriangleGroups() ? &TriangleGroups.GetValue() : nullptr;
	}
	const TDynamicVector<int>& GetEdgesBuffer()
	{
		return Edges;
	}
	const FRefCountVector& GetEdgesRefCounts()
	{
		return EdgeRefCounts;
	}
	const FSmallListSet& GetVertexEdges()
	{
		return VertexEdgeLists;
	}

	//
	// Mesh Edit operations
	//
public:
	/**
	 * Compact mesh in-place, by moving vertices around and rewriting indices.
	 * Should be faster if the amount of compacting is not too significant, and is useful in some places.
	 *
	 * @param CompactInfo if not nullptr, will be filled with mapping indicating how vertex and (optionally) triangle IDs were changed during compaction
	 * @todo VertexEdgeLists is not compacted. does not affect indices, but does keep memory.
	 */
	void CompactInPlace(FCompactMaps* CompactInfo = nullptr);

	/**
	 * Reverse the ccw/cw orientation of all triangles in the mesh, and
	 * optionally flip the vertex normals if they exist
	 */
	void ReverseOrientation(bool bFlipNormals = true);

	/**
	 * Reverse the ccw/cw orientation of a triangle
	 */
	EMeshResult ReverseTriOrientation(int TriangleID);

	/**
	 * Remove vertex vID, and all connected triangles if bRemoveAllTriangles = true
	 * Returns Failed_VertexStillReferenced if vertex is still referenced by triangles.
	 * if bPreserveManifold, checks that we will not create a bow tie vertex first
	 */
	EMeshResult RemoveVertex(int VertexID, bool bRemoveAllTriangles = true, bool bPreserveManifold = false);

	/**
	* Remove a triangle from the mesh. Also removes any unreferenced edges after tri is removed.
	* If bRemoveIsolatedVertices is false, then if you remove all tris from a vert, that vert is also removed.
	* If bPreserveManifold, we check that you will not create a bow tie vertex (and return false).
	* If this check is not done, you have to make sure you don't create a bow tie, because other
	* code assumes we don't have bow ties, and will not handle it properly
	*/
	EMeshResult RemoveTriangle(int TriangleID, bool bRemoveIsolatedVertices = true, bool bPreserveManifold = false);

	/**
	 * Rewrite the triangle to reference the new tuple of vertices.
	 *
	 * @todo this function currently does not guarantee that the returned mesh is well-formed. Only call if you know it's OK.
	 */
	virtual EMeshResult SetTriangle(int TriangleID, const FIndex3i& NewVertices, bool bRemoveIsolatedVertices = true);

	/**
	 * Split an edge of the mesh by inserting a vertex. This creates a new triangle on either side of the edge (ie a 2-4 split).
	 * If the original edge had vertices [a,b], with triangles t0=[a,b,c] and t1=[b,a,d],  then the split inserts new vertex f.
	 * After the split t0=[a,f,c] and t1=[f,a,d], and we have t2=[f,b,c] and t3=[f,d,b]  (it's best to draw it out on paper...)
	 * 
	 * @param EdgeAB index of the edge to be split
	 * @param SplitInfo returned information about new and modified mesh elements
	 * @param SplitParameterT defines the position along the edge that we split at, must be between 0 and 1, and is assumed to be based on the order of vertices returned by GetEdgeV()
	 * @return Ok on success, or enum value indicates why operation cannot be applied. Mesh remains unmodified on error.
	 */
	virtual EMeshResult SplitEdge(int EdgeAB, FEdgeSplitInfo& SplitInfo, double SplitParameterT = 0.5);

	/** 
	 * Splits the edge between two vertices at the midpoint, if this edge exists 
	 * @param EdgeVertA index of first vertex
	 * @param EdgeVertB index of second vertex
	 * @param SplitInfo returned information about new and modified mesh elements
	 * @return Ok on success, or enum value indicates why operation cannot be applied. Mesh remains unmodified on error.
	 */
	EMeshResult SplitEdge(int EdgeVertA, int EdgeVertB, FEdgeSplitInfo& SplitInfo);

	/**
	 * Flip/Rotate an edge of the mesh. This does not change the number of edges, vertices, or triangles.
	 * Boundary edges of the mesh cannot be flipped.
	 * @param EdgeAB index of edge to be flipped
	 * @param FlipInfo returned information about new and modified mesh elements
	 * @return Ok on success, or enum value indicates why operation cannot be applied. Mesh remains unmodified on error.
	 */
	virtual EMeshResult FlipEdge(int EdgeAB, FEdgeFlipInfo& FlipInfo);

	/** calls FlipEdge() on the edge between two vertices, if it exists
	 * @param EdgeVertA index of first vertex
	 * @param EdgeVertB index of second vertex
	 * @param FlipInfo returned information about new and modified mesh elements
	 * @return Ok on success, or enum value indicates why operation cannot be applied. Mesh remains unmodified on error.
	 */
	virtual EMeshResult FlipEdge(int EdgeVertA, int EdgeVertB, FEdgeFlipInfo& FlipInfo);


	/**
	 * Clones the given vertex and updates any provided triangles to use the new vertex if/where they used the old one.
	 * @param VertexID the vertex to split
	 * @param TrianglesToUpdate triangles that should be updated to use the new vertex anywhere they previously had the old one
	 * @param SplitInfo returned info about the new and modified mesh elements
	 * @return Ok on success, or enum value indicates why operation cannot be applied. Mesh remains unmodified on error.
	 */
	virtual EMeshResult SplitVertex(int VertexID, const TArrayView<const int>& TrianglesToUpdate, FVertexSplitInfo& SplitInfo);

	/**
	 * Tests whether splitting the given vertex with the given triangles would leave no triangles attached to the original vertex (creating an isolated vertex)
	 * @param VertexID the vertex to split
	 * @param TrianglesToUpdate triangles that should be updated to use the new vertex anywhere they previously had the old one
	 * @return true if calling SplitVertex with these arguments would leave an isolated vertex at the original VertexID
	 */
	virtual bool SplitVertexWouldLeaveIsolated(int VertexID, const TArrayView<const int>& TrianglesToUpdate);



	/**
	 * Collapse the edge between the two vertices, if topologically possible.
	 * @param KeepVertID index of the vertex that should be kept
	 * @param RemoveVertID index of the vertex that should be removed
	 * @param EdgeParameterT vKeep is moved to Lerp(KeepPos, RemovePos, collapse_t)
	 * @param CollapseInfo returned information about new and modified mesh elements
	 * @return Ok on success, or enum value indicates why operation cannot be applied. Mesh remains unmodified on error.
	 */
	virtual EMeshResult CollapseEdge(int KeepVertID, int RemoveVertID, double EdgeParameterT, FEdgeCollapseInfo& CollapseInfo);
	virtual EMeshResult CollapseEdge(int KeepVertID, int RemoveVertID, FEdgeCollapseInfo& CollapseInfo)
	{
		return CollapseEdge(KeepVertID, RemoveVertID, 0, CollapseInfo);
	}



	/**
	 * Given two edges of the mesh, weld both their vertices, so that one edge is removed.
	 * This could result in one neighbour edge-pair attached to each vertex also collapsing,
	 * so those cases are detected and handled (eg middle edge-pair in abysmal ascii drawing below)
	 *
	 *   ._._._.    (dots are vertices)
	 *    \._./
	 *
	 * @param KeepEdgeID index of the edge that should be kept
	 * @param DiscardEdgeID index of the edge that should be removed
	 * @param MergeInfo returned information about new and modified mesh elements
	 * @return Ok on success, or enum value indicates why operation cannot be applied. Mesh remains unmodified on error.
	 */
	virtual EMeshResult MergeEdges(int KeepEdgeID, int DiscardEdgeID, FMergeEdgesInfo& MergeInfo);



	/**
	 * Insert a new vertex inside a triangle, ie do a 1 to 3 triangle split
	 * @param TriangleID index of triangle to poke
	 * @param BaryCoordinates barycentric coordinates of poke position
	 * @param PokeInfo returned information about new and modified mesh elements
	 * @return Ok on success, or enum value indicates why operation cannot be applied. Mesh remains unmodified on error.
	 */
	virtual EMeshResult PokeTriangle(int TriangleID, const FVector3d& BaryCoordinates, FPokeTriangleInfo& PokeInfo);

	/** Call PokeTriangle at the centroid of the triangle */
	virtual EMeshResult PokeTriangle(int TriangleID, FPokeTriangleInfo& PokeInfo)
	{
		return PokeTriangle(TriangleID, FVector3d::One() / 3.0, PokeInfo);
	}

	//
	// Debug utility functions
	//
public:
	/**
	 * Returns a debug string that contains mesh statistics and other information
	 */
	virtual FString MeshInfoString();

	/**
	 * Check if another mesh is the same as this mesh. By default only checks
	 * vertices and triangles, turn on other parameters w/ flags
	 */
	virtual bool IsSameMesh(const FDynamicMesh3& OtherMesh, bool bCheckConnectivity, bool bCheckEdgeIDs = false,
							bool bCheckNormals = false, bool bCheckColors = false, bool bCheckUVs = false,
							bool bCheckGroups = false,
							float Epsilon = TMathUtil<float>::Epsilon);


	/**
	 * Checks that the mesh is well-formed, ie all internal data structures are consistent
	 */
	virtual bool CheckValidity(bool bAllowNonManifoldVertices = false, EValidityCheckFailMode FailMode = EValidityCheckFailMode::Check) const;

	//
	// Internal functions
	//
protected:

	inline void SetTriangleInternal(int TriangleID, int v0, int v1, int v2)
	{
		int i = 3 * TriangleID;
		Triangles[i] = v0;
		Triangles[i + 1] = v1;
		Triangles[i + 2] = v2;
	}
	inline void SetTriangleEdgesInternal(int TriangleID, int e0, int e1, int e2)
	{
		int i = 3 * TriangleID;
		TriangleEdges[i] = e0;
		TriangleEdges[i + 1] = e1;
		TriangleEdges[i + 2] = e2;
	}

	int AddEdgeInternal(int vA, int vB, int tA, int tB = InvalidID);
	int AddTriangleInternal(int a, int b, int c, int e0, int e1, int e2);

	inline int ReplaceTriangleVertex(int TriangleID, int vOld, int vNew)
	{
		int i = 3 * TriangleID;
		if (Triangles[i] == vOld)
		{
			Triangles[i] = vNew;
			return 0;
		}
		if (Triangles[i + 1] == vOld)
		{
			Triangles[i + 1] = vNew;
			return 1;
		}
		if (Triangles[i + 2] == vOld)
		{
			Triangles[i + 2] = vNew;
			return 2;
		}
		return -1;
	}

	inline void AllocateEdgesList(int VertexID)
	{
		if (VertexID < (int)VertexEdgeLists.Size())
		{
			VertexEdgeLists.Clear(VertexID);
		}
		VertexEdgeLists.AllocateAt(VertexID);
	}

	void GetVertexEdgesList(int VertexID, TArray<int>& EdgesOut) const
	{
		for (int eid : VertexEdgeLists.Values(VertexID))
		{
			EdgesOut.Add(eid);
		}
	}

	inline void SetEdgeVerticesInternal(int EdgeID, int a, int b)
	{
		int i = 4 * EdgeID;
		if (a < b)
		{
			Edges[i] = a;
			Edges[i + 1] = b;
		}
		else
		{
			Edges[i] = b;
			Edges[i + 1] = a;
		}
	}

	inline void SetEdgeTrianglesInternal(int EdgeID, int t0, int t1)
	{
		int i = 4 * EdgeID;
		Edges[i + 2] = t0;
		Edges[i + 3] = t1;
	}

	int ReplaceEdgeVertex(int EdgeID, int vOld, int vNew);
	int ReplaceEdgeTriangle(int EdgeID, int tOld, int tNew);
	int ReplaceTriangleEdge(int EdgeID, int eOld, int eNew);

	inline bool TriangleHasVertex(int TriangleID, int VertexID) const
	{
		int i = 3 * TriangleID;
		return Triangles[i] == VertexID || Triangles[i + 1] == VertexID || Triangles[i + 2] == VertexID;
	}

	inline bool TriHasNeighbourTri(int CheckTriID, int NbrTriID) const
	{
		int i = 3 * CheckTriID;
		return EdgeHasTriangle(TriangleEdges[i], NbrTriID) || EdgeHasTriangle(TriangleEdges[i + 1], NbrTriID) || EdgeHasTriangle(TriangleEdges[i + 2], NbrTriID);
	}

	inline bool TriHasSequentialVertices(int TriangleID, int vA, int vB) const
	{
		int i = 3 * TriangleID;
		int v0 = Triangles[i], v1 = Triangles[i + 1], v2 = Triangles[i + 2];
		return ((v0 == vA && v1 == vB) || (v1 == vA && v2 == vB) || (v2 == vA && v0 == vB));
	}

	int FindTriangleEdge(int TriangleID, int vA, int vB) const;

	inline bool EdgeHasVertex(int EdgeID, int VertexID) const
	{
		int i = 4 * EdgeID;
		return (Edges[i] == VertexID) || (Edges[i + 1] == VertexID);
	}
	inline bool EdgeHasTriangle(int EdgeID, int TriangleID) const
	{
		int i = 4 * EdgeID;
		return (Edges[i + 2] == TriangleID) || (Edges[i + 3] == TriangleID);
	}

	inline int GetOtherEdgeVertex(int EdgeID, int VertexID) const
	{
		int i = 4 * EdgeID;
		int ev0 = Edges[i], ev1 = Edges[i + 1];
		return (ev0 == VertexID) ? ev1 : ((ev1 == VertexID) ? ev0 : InvalidID);
	}
	inline int GetOtherEdgeTriangle(int EdgeID, int TriangleID) const
	{
		int i = 4 * EdgeID;
		int et0 = Edges[i + 2], et1 = Edges[i + 3];
		return (et0 == TriangleID) ? et1 : ((et1 == TriangleID) ? et0 : InvalidID);
	}

	inline void AddTriangleEdge(int TriangleID, int v0, int v1, int j, int EdgeID)
	{
		if (EdgeID != InvalidID)
		{
			Edges[4 * EdgeID + 3] = TriangleID;
			TriangleEdges.InsertAt(EdgeID, 3 * TriangleID + j);
		}
		else
		{
			TriangleEdges.InsertAt(AddEdgeInternal(v0, v1, TriangleID), 3 * TriangleID + j);
		}
	}

	// utility function that returns one or two triangles of edge, used to enumerate vertex one-ring triangles
	// The logic is a bit tricky to follow without drawing it out on paper, but this will only return 
	// each triangle once, for the 'outgoing' edge from the vertex, and each triangle only has one such edge
	// at any vertex (including boundary triangles)
	inline FIndex2i GetOrderedOneRingEdgeTris(int VertexID, int EdgeID) const
	{
		int vOther = GetOtherEdgeVertex(EdgeID, VertexID);
		int i = 4 * EdgeID;
		int et1 = Edges[i + 3];
		et1 = (et1 != InvalidID && TriHasSequentialVertices(et1, VertexID, vOther)) ? et1 : InvalidID;
		int et0 = Edges[i + 2];
		return TriHasSequentialVertices(et0, VertexID, vOther) ? 
			FIndex2i(et0, et1) : FIndex2i(et1, InvalidID);
	}


	void ReverseTriOrientationInternal(int TriangleID);

	void UpdateTimeStamp(bool bShapeChange, bool bTopologyChange)
	{
		Timestamp++;
		if (bShapeChange)
		{
			ShapeTimestamp++;
		}
		if (bTopologyChange)
		{
			check(bShapeChange);   // we consider topology change to be a shape change!
			TopologyTimestamp++;
		}
	}



};

<|MERGE_RESOLUTION|>--- conflicted
+++ resolved
@@ -29,12 +29,8 @@
 	VertexNormals = 1,
 	VertexColors = 2,
 	VertexUVs = 4,
-<<<<<<< HEAD
 	FaceGroups = 8,
 	All = 15
-=======
-	FaceGroups = 8
->>>>>>> c7e705f4
 };
 
 /**
@@ -192,15 +188,6 @@
 	/** Initialize mesh from the output of a MeshShapeGenerator (assumes Generate() was already called) */
 	void Copy(const FMeshShapeGenerator* Generator);
 
-<<<<<<< HEAD
-=======
-	// @todo make this work
-	struct FCompactMaps
-	{
-		TMap<int, int> MapV;
-	};
-
->>>>>>> c7e705f4
 	/** Copy input mesh while compacting, i.e. removing unused vertices/triangles/edges */
 	void CompactCopy(const FDynamicMesh3& CopyMesh, bool bNormals = true, bool bColors = true, bool bUVs = true, bool bAttributes = true, FCompactMaps* CompactInfo = nullptr);
 
@@ -669,7 +656,7 @@
 		}
 		check(IsVertex(vID));
 		int i = 2 * vID;
-		const TDynamicVector<float> UVs = VertexUVs.GetValue();
+		const TDynamicVector<float>& UVs = VertexUVs.GetValue();
 		return FVector2f(UVs[i], UVs[i + 1]);
 	}
 
@@ -679,7 +666,7 @@
 		{
 			check(IsVertex(vID));
 			int i = 2 * vID;
-			TDynamicVector<float> UVs = VertexUVs.GetValue();
+			TDynamicVector<float>& UVs = VertexUVs.GetValue();
 			UVs[i] = vNewUV.X;
 			UVs[i + 1] = vNewUV.Y;
 			UpdateTimeStamp(false, false);
