// Copyright 1998-2019 Epic Games, Inc. All Rights Reserved.

namespace UnrealBuildTool.Rules
{
    public class SkeletalMeshReduction : ModuleRules
    {
        public SkeletalMeshReduction(ReadOnlyTargetRules Target) : base(Target)
        {


            // For boost:: and TBB:: code
            //bEnableUndefinedIdentifierWarnings = false;
            //bUseRTTI = true;
			/*
            PublicIncludePaths.AddRange(
                new string[] {
					// ... add public include paths required here ...
				}
                );

            PrivateIncludePaths.AddRange(
                new string[] {
					// ... add other private include paths required here ...
				}
                );
				*/
            PublicDependencyModuleNames.AddRange(
                new string[]
                {
                    "Core",
                    "CoreUObject",
                    "Engine",
                    "InputCore",
                    "UnrealEd",
                    "RawMesh",
                    "MeshUtilities",
                    "MaterialUtilities",
                    "PropertyEditor",
                    "SlateCore",
                    "Slate",
                    "EditorStyle",
                    "RenderCore",
                    "RHI",
                    "QuadricMeshReduction"
					// ... add other public dependencies that you statically link with here ...
				}
                );

            PrivateDependencyModuleNames.AddRange(
                new string[]
                {
                    "Core",
                    "CoreUObject",
                    "Engine",
                    "UnrealEd",
                    "AnimationModifiers",
                    "MeshBoneReduction",
                    "QuadricMeshReduction",
<<<<<<< HEAD
                    "ClothingSystemRuntime",
=======
                    "ClothingSystemRuntimeNv",
>>>>>>> b4bb4b20
                    "SkeletalMeshUtilitiesCommon",
					// ... add private dependencies that you statically link with here ...
                    // QuadricMeshReduction is only for testing
				}
                );
			/*
            DynamicallyLoadedModuleNames.AddRange(
                new string[]
                {
					// ... add any modules that your module loads dynamically here ...
				}
                );
				*/
        }
    }
}<|MERGE_RESOLUTION|>--- conflicted
+++ resolved
@@ -56,11 +56,7 @@
                     "AnimationModifiers",
                     "MeshBoneReduction",
                     "QuadricMeshReduction",
-<<<<<<< HEAD
-                    "ClothingSystemRuntime",
-=======
                     "ClothingSystemRuntimeNv",
->>>>>>> b4bb4b20
                     "SkeletalMeshUtilitiesCommon",
 					// ... add private dependencies that you statically link with here ...
                     // QuadricMeshReduction is only for testing
