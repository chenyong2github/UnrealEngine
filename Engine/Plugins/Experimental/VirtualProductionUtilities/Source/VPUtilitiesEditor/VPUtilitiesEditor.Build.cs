// Copyright 1998-2019 Epic Games, Inc. All Rights Reserved.

using UnrealBuildTool;

public class VPUtilitiesEditor : ModuleRules
{
	public VPUtilitiesEditor(ReadOnlyTargetRules Target) : base(Target)
	{
		PCHUsage = ModuleRules.PCHUsageMode.UseExplicitOrSharedPCHs;

		PublicDependencyModuleNames.AddRange(
			new string[]
			{
                "Blutility",
				"Core",
				"CoreUObject",
<<<<<<< HEAD
				"VPUtilities",                
=======
				"EditorSubsystem",
				"VPUtilities",                
				"VREditor",
>>>>>>> 33e6966e
            }
		);

		PrivateDependencyModuleNames.AddRange(
			new string[]
			{
				"EditorStyle",
				"Engine",
				"GameplayTags",
				"LevelEditor",
				"Settings",
				"Slate",
				"SlateCore",
				"TimeManagement",
				"UMG",
				"UMGEditor",
				"UnrealEd",
				"VPBookmark",
				"WorkspaceMenuStructure",
<<<<<<< HEAD
				"EditorSubsystem",
                "Blutility",
=======
>>>>>>> 33e6966e
                "CinematicCamera",
            }
		);
	}
}<|MERGE_RESOLUTION|>--- conflicted
+++ resolved
@@ -14,13 +14,9 @@
                 "Blutility",
 				"Core",
 				"CoreUObject",
-<<<<<<< HEAD
-				"VPUtilities",                
-=======
 				"EditorSubsystem",
 				"VPUtilities",                
 				"VREditor",
->>>>>>> 33e6966e
             }
 		);
 
@@ -40,11 +36,6 @@
 				"UnrealEd",
 				"VPBookmark",
 				"WorkspaceMenuStructure",
-<<<<<<< HEAD
-				"EditorSubsystem",
-                "Blutility",
-=======
->>>>>>> 33e6966e
                 "CinematicCamera",
             }
 		);
