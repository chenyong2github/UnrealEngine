--- conflicted
+++ resolved
@@ -13,10 +13,7 @@
 namespace Chaos
 {
 	typedef FClothingSimulationContextCommon ClothingSimulationContext;
-<<<<<<< HEAD
-=======
 	template<class T, int d> class TPBDLongRangeConstraintsBase;
->>>>>>> 421d6516
 
 	class ClothingSimulation : public FClothingSimulationCommon
 #if WITH_EDITOR
@@ -145,15 +142,11 @@
 		float Time;
 		float DeltaTime;
 
-<<<<<<< HEAD
-		FVector Gravity;
-=======
 		bool bOverrideGravity;
 		FVector Gravity;
 		FVector WindVelocity;
 
 		TArray<TSharedPtr<TPBDLongRangeConstraintsBase<float, 3>>> LongRangeConstraints;
->>>>>>> 421d6516
 
 #if WITH_EDITOR
 		// Visualization material
