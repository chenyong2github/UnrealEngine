--- conflicted
+++ resolved
@@ -1,8 +1,7 @@
 // Copyright Epic Games, Inc. All Rights Reserved.
 #pragma once
 
-#include "ClothingSimulationInterface.h"
-
+#include "ClothingSimulation.h"
 #include "ClothingAsset.h"
 #include "Chaos/ArrayCollectionArray.h"
 #include "Chaos/PBDEvolution.h"
@@ -13,20 +12,9 @@
 
 namespace Chaos
 {
-	class ClothingSimulationContext : public IClothingSimulationContext  // TODO(Kriss.Gossart): Inherit from FClothingSimulationContextBase
-	{
-	public:
-		ClothingSimulationContext() {}
-		~ClothingSimulationContext() {}
+	typedef FClothingSimulationContextCommon ClothingSimulationContext;
 
-		float DeltaTime;
-		TArray<FMatrix> RefToLocals;
-		TArray<FTransform> BoneTransforms;
-		FTransform ComponentToWorld;
-		FVector WorldGravity;  // Gravity extracted from the world
-	};
-
-	class ClothingSimulation : public IClothingSimulation
+	class ClothingSimulation : public FClothingSimulationCommon
 #if WITH_EDITOR
 		, public FGCObject  // Add garbage collection for debug cloth material
 #endif  // #if WITH_EDITOR
@@ -70,7 +58,6 @@
 		virtual void CreateActor(USkeletalMeshComponent* InOwnerComponent, UClothingAssetBase* InAsset, int32 SimDataIndex) override;
 		virtual void PostActorCreationInitialize() override;
 		virtual IClothingSimulationContext* CreateContext() override { return new ClothingSimulationContext(); }
-		virtual void FillContext(USkeletalMeshComponent* InComponent, float InDeltaTime, IClothingSimulationContext* InOutContext) override;
 		virtual void Shutdown() override;
 		virtual bool ShouldSimulate() const override { return true; }
 		virtual void Simulate(IClothingSimulationContext* InContext) override;
@@ -87,7 +74,6 @@
 		// End of IClothingSimulation interface
 
 	private:
-<<<<<<< HEAD
 		void UpdateSimulationFromSharedSimConfig();
 		void BuildMesh(const FClothPhysicalMeshData& PhysMesh, int32 InSimDataIndex);
 
@@ -102,32 +88,14 @@
 
 		// Extract all collisions (from the physics asset and from the legacy apex collisions)
 		void ExtractCollisions(const UClothingAssetCommon* Asset);
-=======
-
-		void BuildMesh(TUniquePtr<Chaos::TTriangleMesh<float>>& OutChaosMesh, const FClothPhysicalMeshData& InPhysMesh, uint32 Offset) const;
-
-		void SetParticleMasses(
-			const UChaosClothConfig* ChaosClothSimConfig,
-			TPBDParticles<float, 3>& Particles,
-			uint32 Offset, // Offset into Particles array
-			uint32 ParticlesCount, // Number of particles
-			Chaos::TTriangleMesh<float>& Mesh, // Mesh with indices into Particles with offset already taken into account
-			const FPointWeightMap& MaxDistances
-			) const;
-
-		void AddConstraints(const UChaosClothConfig* ChaosClothSimConfig, const FClothPhysicalMeshData& PhysMesh, const Chaos::TTriangleMesh<float>& Mesh, uint32 Offset, int32 InSimDataIndex);
-
-		void AddSelfCollisions(const TUniquePtr<Chaos::TTriangleMesh<float>>& Mesh, const TPBDParticles<float, 3>& Particles, int32 Offset);
-
->>>>>>> 868b7c33
 		// Extract the collisions from the physics asset referenced by the specified clothing asset
 		void ExtractPhysicsAssetCollisions(const UClothingAssetCommon* Asset);
 		// Extract the legacy apex collisions from the specified clothing asset 
 		void ExtractLegacyAssetCollisions(const UClothingAssetCommon* Asset);
 		// Add collisions from a ClothCollisionData structure
 		void AddCollisions(const FClothCollisionData& ClothCollisionData, const TArray<int32>& UsedBoneIndices);
-		// Update the collision transforms using the specified context
-		void UpdateCollisionTransforms(const ClothingSimulationContext& Context);
+		// Update the collision transforms using the specified context, also update old collision if bReinit is true
+		void UpdateCollisionTransforms(const ClothingSimulationContext& Context, bool bReinit);
 		// Return the correct bone index based on the asset used bone index array
 		FORCEINLINE int32 GetMappedBoneIndex(const TArray<int32>& UsedBoneIndices, int32 BoneIndex)
 		{
@@ -158,6 +126,7 @@
 
 		// Sim Data
 		TArray<Chaos::TVector<uint32, 2>> IndexToRangeMap;
+		TArray<FTransform> RootBoneWorldTransforms;  // Used for teleportation
 
 		TArray<TUniquePtr<Chaos::TTriangleMesh<float>>> Meshes;
 		mutable TArray<TArray<Chaos::TVector<float, 3>>> FaceNormals;
@@ -169,7 +138,6 @@
 
 		float Time;
 		float DeltaTime;
-		float ClampDeltaTime;
 
 		FVector Gravity;
 
