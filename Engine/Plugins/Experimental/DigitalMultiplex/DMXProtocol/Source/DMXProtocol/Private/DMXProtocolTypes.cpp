--- conflicted
+++ resolved
@@ -4,16 +4,23 @@
 #include "Interfaces/IDMXProtocol.h"
 #include "DMXProtocolSettings.h"
 
-TArray<FName> FDMXProtocolName::GetPossibleValues()
+IMPLEMENT_DMX_NAMELISTITEM_STATICVARS(FDMXProtocolName)
+
+IMPLEMENT_DMX_NAMELISTITEM_GetAllValues(FDMXProtocolName)
 {
 	return IDMXProtocol::GetProtocolNames();
 }
 
-<<<<<<< HEAD
+IMPLEMENT_DMX_NAMELISTITEM_IsValid(FDMXProtocolName)
+{
+	if (InName.IsNone())
+	{
+		return false;
+	}
+	return IDMXProtocol::Get(InName).IsValid();
+}
+
 FDMXProtocolName::FDMXProtocolName(IDMXProtocolPtr InProtocol)
-=======
-FDMXProtocolName::FDMXProtocolName(TSharedPtr<IDMXProtocol> InProtocol)
->>>>>>> ee5f8a32
 {
 	if (InProtocol.IsValid())
 	{
@@ -22,10 +29,10 @@
 }
 
 FDMXProtocolName::FDMXProtocolName(const FName& InName)
-	: Name(InName)
-{}
+{
+	Name = InName;
+}
 
-<<<<<<< HEAD
 FDMXProtocolName::FDMXProtocolName()
 {
 	// GetFirstProtocolName depends on the FDMXProtocolModule.
@@ -35,13 +42,13 @@
 	if (DMXProtocolModule != nullptr)
 	{
 		Name = IDMXProtocol::GetFirstProtocolName();
+		return;
 	}
+
+	Name = NAME_None;
 }
 
 IDMXProtocolPtr FDMXProtocolName::GetProtocol() const
-=======
-TSharedPtr<IDMXProtocol> FDMXProtocolName::GetProtocol() const
->>>>>>> ee5f8a32
 {
 	if (Name.IsNone())
 	{
@@ -50,16 +57,25 @@
 	return IDMXProtocol::Get(Name);
 }
 
-bool FDMXProtocolName::IsValid() const
+IMPLEMENT_DMX_NAMELISTITEM_STATICVARS(FDMXFixtureCategory)
+
+IMPLEMENT_DMX_NAMELISTITEM_GetAllValues(FDMXFixtureCategory)
 {
-	return GetProtocol().IsValid();
+	return GetDefault<UDMXProtocolSettings>()->FixtureCategories.Array();
 }
 
-FSimpleMulticastDelegate FDMXFixtureCategory::OnPossibleValuesUpdated;
+IMPLEMENT_DMX_NAMELISTITEM_IsValid(FDMXFixtureCategory)
+{
+	const TArray<FName>&& AvailableNames = GetPossibleValues();
+	for (const FName& AvailableName : AvailableNames)
+	{
+		if (InName.IsEqual(AvailableName))
+		{
+			return true;
+		}
+	}
 
-TArray<FName> FDMXFixtureCategory::GetPossibleValues()
-{
-	return GetDefault<UDMXProtocolSettings>()->FixtureCategories.Array();
+	return false;
 }
 
 FName FDMXFixtureCategory::GetFirstValue()
@@ -80,8 +96,9 @@
 }
 
 FDMXFixtureCategory::FDMXFixtureCategory(const FName& InName)
-	: Name(InName)
-{}
+{
+	Name = InName;
+}
 
 FString UDMXNameContainersConversions::Conv_DMXProtocolNameToString(const FDMXProtocolName & InProtocolName)
 {
@@ -122,17 +139,8 @@
 	for (const TPair<uint32, uint8>& It : InDMXFragment)
 	{
 		if (It.Key <= (DMX_UNIVERSE_SIZE) && It.Key > 0)
-<<<<<<< HEAD
 		{
 			DMXData[It.Key-1] = It.Value;
-		}
-		else
-		{
-			return false;
-=======
-		{
-			DMXData[It.Key-1] = It.Value;
->>>>>>> ee5f8a32
 		}
 		else
 		{
@@ -162,30 +170,5 @@
 	// Increase Sequence
 	SequenceID++;
 
-<<<<<<< HEAD
-	// Increase Sequence
-	SequenceID++;
-
-	return true;
-}
-
-bool FDMXBuffer::SetDMXBuffer(const uint8* InBuffer, uint32 InSize)
-{
-	FScopeLock BufferLock(&BufferCritSec);
-
-	if (InSize <= (DMX_UNIVERSE_SIZE) && InSize > 0)
-	{
-		FMemory::Memcpy(DMXData.GetData(), InBuffer, InSize);
-	}
-	else
-	{
-		return false;
-	}
-
-	// Increase Sequence
-	SequenceID++;
-
-=======
->>>>>>> ee5f8a32
 	return true;
 }