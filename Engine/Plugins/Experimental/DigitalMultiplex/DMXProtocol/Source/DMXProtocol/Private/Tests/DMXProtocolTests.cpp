--- conflicted
+++ resolved
@@ -2,11 +2,13 @@
 
 #include "CoreMinimal.h"
 #include "Misc/AutomationTest.h"
+
 #include "Interfaces/IDMXProtocolFactory.h"
 #include "DMXProtocolCommon.h"
 #include "Dom/JsonObject.h"
 
 #include "Interfaces/IDMXProtocol.h"
+#include "Interfaces/IDMXProtocolUniverse.h"
 #include "DMXProtocolTypes.h"
 
 class FDMXProtocolTest
@@ -28,6 +30,7 @@
 	virtual uint16 GetFinalSendUniverseID(uint16 InUniverseID) const override { return InUniverseID; }
 	virtual bool IsEnabled() const override { return true; }
 	virtual TSharedPtr<IDMXProtocolUniverse, ESPMode::ThreadSafe> AddUniverse(const FJsonObject& InSettings) override { return nullptr; }
+	virtual void UpdateUniverse(uint32 InUniverseId, const FJsonObject& InSetting) override {}
 	virtual void CollectUniverses(const TArray<FDMXUniverse>& Universes) override {}
 	virtual bool RemoveUniverseById(uint32 InUniverseId) override { return true; }
 	virtual void RemoveAllUniverses() override { }
@@ -35,7 +38,12 @@
 	virtual uint32 GetUniversesNum() const override { return 0; }
 	virtual uint16 GetMinUniverseID() const override { return 0; }
 	virtual uint16 GetMaxUniverses() const override { return 1; }
+	virtual void GetDefaultUniverseSettings(uint16 InUniverseID, FJsonObject& OutSettings) const {}
 	virtual FOnUniverseInputUpdateEvent& GetOnUniverseInputUpdate() override { return OnUniverseInputUpdateEvent; }
+	virtual FOnUniverseOutputSentEvent& GetOnOutputSentEvent() override
+	{
+		return OnUniverseOutputSentEvent;
+	}
 	//~ End IDMXProtocol implementation
 
 	//~ Begin IDMXProtocolRDM implementation
@@ -55,6 +63,7 @@
 	FName ProtocolName;
 	TSharedPtr<FJsonObject> Settings;
 	FOnUniverseInputUpdateEvent OnUniverseInputUpdateEvent;
+	FOnUniverseOutputSentEvent OnUniverseOutputSentEvent;
 };
 
 
@@ -139,11 +148,7 @@
 	FDMXProtocolModule& DMXProtocolModule = FModuleManager::GetModuleChecked<FDMXProtocolModule>("DMXProtocol");
 
 	// Store the protocol pointer
-<<<<<<< HEAD
 	IDMXProtocolPtr CachedProtocol = nullptr;
-=======
-	TSharedPtr<IDMXProtocol> CachedProtocol = nullptr;
->>>>>>> ee5f8a32
 
 	// Try to register 3 times
 	TArray<TUniquePtr<IDMXProtocolFactory>> Factories;
@@ -174,4 +179,239 @@
 
 
 	return true;
+}
+
+namespace DMXProtocolTransportTestHelper
+{
+	static const FName NAME_ArtnetProtocol = TEXT("Art-Net");
+	static const FName NAME_SACNProtocol = TEXT("sACN");
+
+	struct ReceiveData
+	{
+		FName ProtocolName;
+		uint16 UniverseID;
+		TArray<uint8> Packet;
+
+		ReceiveData() {}
+
+		ReceiveData(FName InProtocolName, uint16 InUniverseID, const TArray<uint8>& InPacket) :
+			ProtocolName(InProtocolName),
+			UniverseID(InUniverseID)
+		{
+			Packet = InPacket;
+		}
+	};
+
+	TQueue<ReceiveData> ReceiveQueue;
+
+	static void ReceiveFragment(FName InProtocolName, uint16 InUniverseID, const TArray<uint8>& InDMXData)
+	{
+		ReceiveQueue.Enqueue(ReceiveData(InProtocolName, InUniverseID, InDMXData));
+	}
+
+	void GetDMXProtocolNamesForTesting(TArray<FString>& OutBeautifiedNames, TArray<FString>& OutTestCommands, const FString& PostTestName = TEXT(""))
+	{
+		TArray< FName > DMXProtocolList;
+		DMXProtocolList.AddUnique(NAME_ArtnetProtocol);
+		DMXProtocolList.AddUnique(NAME_SACNProtocol);
+
+		for (FName& DMXProtocolName : DMXProtocolList)
+		{
+			FString PostName = FString::Printf(TEXT(".%s"), *PostTestName);
+			FString PrettyName = FString::Printf(TEXT("%s%s"),
+				*DMXProtocolName.ToString(),
+				PostTestName.IsEmpty() ? TEXT("") : *PostName);
+			OutBeautifiedNames.Add(PrettyName);
+			OutTestCommands.Add(DMXProtocolName.ToString());
+		}
+	}
+}
+
+
+IMPLEMENT_COMPLEX_AUTOMATION_TEST(FDMXProtocolTransportTest, "VirtualProduction.DMX.Protocol.Transport", (EAutomationTestFlags::ApplicationContextMask | EAutomationTestFlags::EngineFilter))
+
+
+
+void FDMXProtocolTransportTest::GetTests(TArray<FString>& OutBeautifiedNames, TArray<FString>& OutTestCommands) const
+{
+	DMXProtocolTransportTestHelper::GetDMXProtocolNamesForTesting(
+		OutBeautifiedNames,
+		OutTestCommands,
+		TEXT("Stress test of the Protocol Transport Layer")
+	);
+}
+
+
+bool FDMXProtocolTransportTest::RunTest(const FString& Parameters)
+{
+	static const uint32 PacketCount = 1000;
+	static const uint16 UniverseID = 10001;
+
+	IDMXFragmentMap FragmentMap;
+	uint32 PacketIndex = 0;
+	uint32 FragmentIndex = 0;
+	uint8 Value = 0;
+
+	FName ProtocolName = FName(*Parameters);
+
+	IDMXProtocolPtr DMXProtocol = IDMXProtocol::Get(ProtocolName);
+	TestTrue(TEXT("Protocol not found"), DMXProtocol.IsValid());
+
+	FJsonObject UniverseSettings;
+	DMXProtocol->GetDefaultUniverseSettings(UniverseID, UniverseSettings);
+	DMXProtocol->AddUniverse(UniverseSettings);
+
+	IDMXProtocol::FOnUniverseInputUpdateEvent& InputUpdateEvent = DMXProtocol->GetOnUniverseInputUpdate();
+	InputUpdateEvent.AddStatic(DMXProtocolTransportTestHelper::ReceiveFragment);
+
+	for (PacketIndex = 0; PacketIndex < PacketCount; PacketIndex++)
+	{
+		FragmentMap.Reset();
+		FragmentIndex = (PacketIndex % 16) + 2;
+		Value = (PacketIndex % 32) + 1;
+		FragmentMap.Add(1, PacketIndex % 256);
+		FragmentMap.Add(FragmentIndex, Value);
+		DMXProtocol->SendDMXFragment(UniverseID, FragmentMap);
+	}
+
+	AddCommand(new FDelayedFunctionLatentCommand([=]
+		{
+			int32 PacketsReceived = 0;
+			uint32 FragmentIndexResult = 0;
+			uint8 ValueResult = 0;
+			DMXProtocolTransportTestHelper::ReceiveData Data;
+			while (DMXProtocolTransportTestHelper::ReceiveQueue.Dequeue(Data))
+			{
+				TestEqual(TEXT("Protocol names don't match"), Data.ProtocolName, ProtocolName);
+				TestEqual(TEXT("Receive Universe doesn't match send universe"), Data.UniverseID, UniverseID);
+				FragmentIndexResult = (PacketsReceived % 16) + 2;
+				ValueResult = (PacketsReceived % 32) + 1;
+				TestEqual(TEXT("Packet contents failed"), Data.Packet[0], PacketsReceived % 256);
+				TestEqual(TEXT("Packet values failed"), Data.Packet[FragmentIndexResult-1], ValueResult);
+				PacketsReceived++;
+			}
+			TestEqual(TEXT("Packets missing"), PacketsReceived, PacketCount);
+			DMXProtocol->RemoveUniverseById(UniverseID);
+		}, 0.2f));
+
+	return true;
+}
+
+namespace DMXProtocolPacketTestHelper
+{
+	static const FName NAME_ArtnetProtocol = TEXT("Art-Net");
+	static const FName NAME_SACNProtocol = TEXT("sACN");
+
+	struct ReceiveData
+	{
+		FName ProtocolName;
+		uint16 UniverseID;
+		TArray<uint8> Packet;
+
+		ReceiveData() {}
+
+		ReceiveData(FName InProtocolName, uint16 InUniverseID, const TArray<uint8>& InPacket) :
+			ProtocolName(InProtocolName),
+			UniverseID(InUniverseID)
+		{
+			Packet = InPacket;
+		}
+	};
+
+	TQueue<ReceiveData> ReceiveQueue;
+
+	static void ReceiveFragment(FName InProtocolName, uint16 InUniverseID, const TArray<uint8>& InDMXData)
+	{
+		ReceiveQueue.Enqueue(ReceiveData(InProtocolName, InUniverseID, InDMXData));
+	}
+
+	void GetDMXProtocolNamesForTesting(TArray<FString>& OutBeautifiedNames, TArray<FString>& OutTestCommands, const FString& PostTestName = TEXT(""))
+	{
+		TArray< FName > DMXProtocolList;
+		DMXProtocolList.AddUnique(NAME_ArtnetProtocol);
+		DMXProtocolList.AddUnique(NAME_SACNProtocol);
+
+		for (FName& DMXProtocolName : DMXProtocolList)
+		{
+			FString PostName = FString::Printf(TEXT(".%s"), *PostTestName);
+			FString PrettyName = FString::Printf(TEXT("%s%s"),
+				*DMXProtocolName.ToString(),
+				PostTestName.IsEmpty() ? TEXT("") : *PostName);
+			OutBeautifiedNames.Add(PrettyName);
+			OutTestCommands.Add(DMXProtocolName.ToString());
+		}
+	}
+}
+
+IMPLEMENT_COMPLEX_AUTOMATION_TEST(FDMXProtocolPacketTest, "VirtualProduction.DMX.Protocol.Packets", (EAutomationTestFlags::ApplicationContextMask | EAutomationTestFlags::EngineFilter))
+
+
+void FDMXProtocolPacketTest::GetTests(TArray<FString>& OutBeautifiedNames, TArray<FString>& OutTestCommands) const
+{
+	DMXProtocolPacketTestHelper::GetDMXProtocolNamesForTesting(
+		OutBeautifiedNames,
+		OutTestCommands,
+		TEXT("Tests of the Protocol Packets")
+	);
+}
+
+bool FDMXProtocolPacketTest::RunTest(const FString& Parameters)
+{
+	static const int32 PacketCount = 1;
+	static const uint16 UniverseID = 10001;   // Pick an universe unlikly to be used in library
+
+	IDMXFragmentMap FragmentMap;
+	uint32 PacketIndex = 0;
+	uint32 FragmentIndex = 0;
+	uint8 Value = 0;
+
+	FName ProtocolName = FName(*Parameters);
+
+	IDMXProtocolPtr DMXProtocol = IDMXProtocol::Get(ProtocolName);
+	TestTrue(TEXT("Protocol not found"), DMXProtocol.IsValid());
+
+	FJsonObject UniverseSettings;
+	DMXProtocol->GetDefaultUniverseSettings(UniverseID, UniverseSettings);
+	TSharedPtr<IDMXProtocolUniverse, ESPMode::ThreadSafe> Universe = DMXProtocol->AddUniverse(UniverseSettings);
+
+	IDMXProtocol::FOnUniverseInputUpdateEvent& InputUpdateEvent = DMXProtocol->GetOnUniverseInputUpdate();
+	InputUpdateEvent.AddStatic(DMXProtocolPacketTestHelper::ReceiveFragment);
+
+	for (PacketIndex = 0; PacketIndex < PacketCount; PacketIndex++)
+	{
+		FragmentMap.Empty();
+		FragmentMap.Add(0, PacketIndex % 255);
+		for (int Index = 1; Index < 512; Index++)
+		{
+			FragmentMap.Add(Index, (Index + FragmentMap[0]) % 256);
+		}
+		DMXProtocol->SendDMXFragment(UniverseID, FragmentMap);
+	}
+
+	AddCommand(new FDelayedFunctionLatentCommand([=]
+		{
+			int32 PacketsReceived = 0;
+			uint8 ValueResult = 0;
+ 
+			DMXProtocolPacketTestHelper::ReceiveData Data;
+			while (DMXProtocolPacketTestHelper::ReceiveQueue.Dequeue(Data))
+			{
+				TestEqual(TEXT("Protocol names don't match"), Data.ProtocolName, ProtocolName);
+				TestEqual(TEXT("Receive Universe doesn't match send universe"), Data.UniverseID, UniverseID);
+				TestEqual(TEXT("Packet contents failed"), Data.Packet[0], PacketsReceived % 256);
+				bool Matched = true;
+				for (int Index = 1; Index < 512; Index++)
+				{
+					ValueResult = (Index + Data.Packet[0]) % 256;
+					Matched = Matched && (ValueResult == Data.Packet[Index]);
+				}
+				TestTrue(TEXT("Packet data match failed"), Matched);
+				PacketsReceived++;
+			}
+			TestEqual(TEXT("Packets received"), PacketsReceived, PacketCount);
+
+			DMXProtocol->RemoveUniverseById(UniverseID);
+		}, 0.2f));
+
+	return true;
 }