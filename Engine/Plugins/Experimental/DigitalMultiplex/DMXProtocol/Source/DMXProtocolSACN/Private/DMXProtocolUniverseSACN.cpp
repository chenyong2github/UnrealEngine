// Copyright Epic Games, Inc. All Rights Reserved.

#include "DMXProtocolUniverseSACN.h"

#include "DMXProtocolSACN.h"
#include "DMXProtocolConstants.h"
#include "DMXProtocolTypes.h"
#include "DMXProtocolSettings.h"
#include "DMXProtocolSACNUtils.h"

#include "Common/UdpSocketBuilder.h"
#include "IPAddress.h"
#include "Serialization/ArrayReader.h"
#include "SocketSubsystem.h"

const double FDMXProtocolUniverseSACN::TimeWithoutInputBufferRequest = 5.0;

FDMXProtocolUniverseSACN::FDMXProtocolUniverseSACN(IDMXProtocolPtr InDMXProtocol, const FJsonObject& InSettings)
	: WeakDMXProtocol(InDMXProtocol)
	, ListeningSocket(nullptr)
	, NetworkErrorMessagePrefix(TEXT("NETWORK ERROR SACN:"))
{
	// Not ticking by default
	TimeWithoutInputBufferRequestEnd = TimeWithoutInputBufferRequestStart = FPlatformTime::Seconds();
	bIsTicking = false;

	// Set online subsustem
	SocketSubsystem = ISocketSubsystem::Get(PLATFORM_SOCKETSUBSYSTEM);
	check(SocketSubsystem);

	// Set listener address
	ListenerInternetAddr = SocketSubsystem->CreateInternetAddr();

	// Sets the settings
	Settings = MakeShared<FJsonObject>(InSettings);
	checkf(WeakDMXProtocol.IsValid(), TEXT("DMXProtocol pointer is not valid"));
	checkf(Settings->HasField(TEXT("UniverseID")), TEXT("DMXProtocol UniverseID is not valid"));
	UniverseID = Settings->GetNumberField(TEXT("UniverseID"));

	// Allocate new buffers
	OutputDMXBuffer = MakeShared<FDMXBuffer>();
	InputDMXBuffer = MakeShared<FDMXBuffer>();

	// Set default IP address
	InterfaceIPAddress = GetDefault<UDMXProtocolSettings>()->InterfaceIPAddress;

	// Set Network Interface listener
	NetworkInterfaceChangedHandle = IDMXProtocol::OnNetworkInterfaceChanged.AddRaw(this, &FDMXProtocolUniverseSACN::OnNetworkInterfaceChanged);

	// Set Network Interface
	FString ErrorMessage;
	if (!RestartNetworkInterface(InterfaceIPAddress, ErrorMessage))
	{
		UE_LOG_DMXPROTOCOL(Error, TEXT("%s:%s"), NetworkErrorMessagePrefix, *ErrorMessage);
	}
}

FDMXProtocolUniverseSACN::~FDMXProtocolUniverseSACN()
{
	ReleaseNetworkInterface();
	IDMXProtocol::OnNetworkInterfaceChanged.Remove(NetworkInterfaceChangedHandle);
}

IDMXProtocolPtr FDMXProtocolUniverseSACN::GetProtocol() const
{
	return WeakDMXProtocol.Pin();
}

TSharedPtr<FDMXBuffer> FDMXProtocolUniverseSACN::GetOutputDMXBuffer() const
{
	return OutputDMXBuffer;
}

TSharedPtr<FDMXBuffer> FDMXProtocolUniverseSACN::GetInputDMXBuffer() const
{
	TimeWithoutInputBufferRequestStart = FPlatformTime::Seconds();
	TimeWithoutInputBufferRequestEnd = TimeWithoutInputBufferRequestStart + TimeWithoutInputBufferRequest;
	bIsTicking = true;

	return InputDMXBuffer;
}

bool FDMXProtocolUniverseSACN::SetDMXFragment(const IDMXFragmentMap & DMXFragment)
{
	return OutputDMXBuffer->SetDMXFragment(DMXFragment);
}

uint8 FDMXProtocolUniverseSACN::GetPriority() const
{
	return Priority;
}

uint32 FDMXProtocolUniverseSACN::GetUniverseID() const
{
	return UniverseID;
}

TSharedPtr<FJsonObject> FDMXProtocolUniverseSACN::GetSettings() const
{
	return Settings;
}

bool FDMXProtocolUniverseSACN::IsSupportRDM() const
{
	return true;
}

bool FDMXProtocolUniverseSACN::ReceiveDMXBuffer()
{
	if (FSocket* Socket = GetOrCreateListeningSocket())
	{
		uint32 Size = 0;
		int32 Read = 0;
		FArrayReaderPtr Reader = MakeShared<FArrayReader, ESPMode::ThreadSafe>(true);

		// Atempt to read if there is any incoming data
		while (Socket->HasPendingData(Size))
		{
			Reader->SetNumUninitialized(FMath::Min(Size, DMX_MAX_PACKET_SIZE));

			// Read buffer from socket
			if (Socket->RecvFrom(Reader->GetData(), Reader->Num(), Read, *ListenerInternetAddr))
			{
				Reader->RemoveAt(Read, Reader->Num() - Read, false);

				return OnDataReceived(Reader);
			}
			else
			{
				ESocketErrors RecvFromError = SocketSubsystem->GetLastErrorCode();

				UE_LOG_DMXPROTOCOL(Error, TEXT("Error recieving the packet Universe ID %d, error is %d"), 
					GetUniverseID(),
					(uint8)RecvFromError);
			}
		}
	}
	else
	{
		UE_LOG_DMXPROTOCOL(Error, TEXT("Error recieving. No valid socket for universe %d"), GetUniverseID());
	}


	return false;
}

void FDMXProtocolUniverseSACN::Tick(float DeltaTime)
{
<<<<<<< HEAD
=======
	if (!bIsTicking)
	{
		return;
	}

>>>>>>> c9dba8fb
	if (TimeWithoutInputBufferRequestStart > TimeWithoutInputBufferRequestEnd)
	{
		// Stop listening and destroy the socket
		ReleaseNetworkInterface();

		bIsTicking = false;
	}
	else
	{
		// Keep listening
		ReceiveDMXBuffer();

		TimeWithoutInputBufferRequestStart = FPlatformTime::Seconds();
	}
<<<<<<< HEAD
}

bool FDMXProtocolUniverseSACN::IsTickable() const
{
	return bIsTicking;
}

TStatId FDMXProtocolUniverseSACN::GetStatId() const
{
	RETURN_QUICK_DECLARE_CYCLE_STAT(FDMXProtocolUniverseSACN, STATGROUP_Tickables);
=======
>>>>>>> c9dba8fb
}

void FDMXProtocolUniverseSACN::OnNetworkInterfaceChanged(const FString& InInterfaceIPAddress)
{
	FString ErrorMessage;
	if (!RestartNetworkInterface(InInterfaceIPAddress, ErrorMessage))
	{
		UE_LOG_DMXPROTOCOL(Error, TEXT("%s:%s"), NetworkErrorMessagePrefix, *ErrorMessage);
	}
}

bool FDMXProtocolUniverseSACN::RestartNetworkInterface(const FString& InInterfaceIPAddress, FString& OutErrorMessage)
{
	// Clean the error message
	OutErrorMessage.Empty();

	// Release old network interface
	ReleaseNetworkInterface();

	// Set new network interface IP
	InterfaceIPAddress = InInterfaceIPAddress;

	return true;
}

void FDMXProtocolUniverseSACN::ReleaseNetworkInterface()
{
	// Clean all sockets
	if (ListeningSocket != nullptr)
	{
		ListeningSocket->Close();
		SocketSubsystem->DestroySocket(ListeningSocket);
		ListeningSocket = nullptr;
	}
}

void FDMXProtocolUniverseSACN::SetLayerPackets(const FArrayReaderPtr& Buffer)
{
	*Buffer << IncomingDMXRootLayer;
	*Buffer << IncomingDMXFramingLayer;
	*Buffer << IncomingDMXDMPLayer;
}

bool FDMXProtocolUniverseSACN::OnDataReceived(const FArrayReaderPtr& Buffer)
{
	// It will be more handlers
	switch (SACN::GetRootPacketType(Buffer))
	{
	case VECTOR_ROOT_E131_DATA:
		return HandleReplyPacket(Buffer);
	default:
		return false;
	}
}

bool FDMXProtocolUniverseSACN::HandleReplyPacket(const FArrayReaderPtr& Buffer)
{
	bool bCopySuccessful = false;

	// Copy the data from incoming socket buffer to SACN universe
	SetLayerPackets(Buffer);

	// Access the buffer thread-safety
	InputDMXBuffer->AccessDMXData([this, &bCopySuccessful](TArray<uint8>& InData)
	{
		// Make sure we copy same amount of data
		if (InData.Num() == ACN_DMX_SIZE)
		{
			InputDMXBuffer->SetDMXBuffer(IncomingDMXDMPLayer.DMX, ACN_DMX_SIZE);

			GetProtocol()->GetOnUniverseInputUpdate().Broadcast(GetProtocol()->GetProtocolName(), UniverseID, InData);
			bCopySuccessful = true;
		}
		else
		{
			UE_LOG_DMXPROTOCOL(Error, TEXT("%s: Size of incoming DMX buffer is wrong! Expected: %d; Found: %d")
				, NetworkErrorMessagePrefix
				, ACN_DMX_SIZE
				, InData.Num());
			bCopySuccessful = false;
		}
	});

	return bCopySuccessful;
}

FSocket* FDMXProtocolUniverseSACN::GetOrCreateListeningSocket()
{
	// Simple return the socket if it exists
	if (ListeningSocket != nullptr)
	{
		return ListeningSocket;
	}

	// Try to create IP address at the first
	TSharedPtr<FInternetAddr> InterfaceAddr = SocketSubsystem->CreateInternetAddr();
	bool bIsValid = false;
	InterfaceAddr->SetIp(*InterfaceIPAddress, bIsValid);
	InterfaceAddr->SetPort(ACN_PORT);
	if (!bIsValid)
	{
		UE_LOG_DMXPROTOCOL(Error, TEXT("Wrong IP address: %s"), *InterfaceIPAddress);
		return nullptr;
	}

	FIPv4Endpoint InterfaceEndpoint = FIPv4Endpoint(InterfaceAddr);
	TSharedPtr<FInternetAddr> ListeningAddr = FDMXProtocolSACN::GetUniverseAddr(UniverseID);
	FIPv4Endpoint ListeningEndpoint = FIPv4Endpoint(ListeningAddr);

	FSocket* NewListeningSocket = FUdpSocketBuilder(FString::Printf(TEXT("SACNListeningSocket_Universe_%d"), UniverseID))
		.AsNonBlocking()

#if PLATFORM_WINDOWS
		// For 0.0.0.0, Windows will pick the default interface instead of all
		// interfaces. Here we allow to specify which interface to bind to. 
		// On all other platforms we bind to the wildcard IP address in order
		// to be able to also receive packets that were sent directly to the
		// interface IP instead of the multicast address.
		.BoundToAddress(InterfaceEndpoint.Address)
#endif
		.BoundToPort(InterfaceEndpoint.Port)
#if PLATFORM_SUPPORTS_UDP_MULTICAST_GROUP
		.JoinedToGroup(ListeningEndpoint.Address, InterfaceEndpoint.Address)
		.WithMulticastLoopback()
		.WithMulticastTtl(1)
		.WithMulticastInterface(InterfaceEndpoint.Address)
#endif
		.AsReusable()
		.WithReceiveBufferSize(ACN_DMX_SIZE * 4);

	if (NewListeningSocket == nullptr)
	{
		UE_LOG_DMXPROTOCOL(Error, TEXT("Error create ListeningSocket: %s"), *InterfaceIPAddress);
		return nullptr;
	}

	// Save New socket;
	ListeningSocket = NewListeningSocket;

	return ListeningSocket;
}<|MERGE_RESOLUTION|>--- conflicted
+++ resolved
@@ -146,14 +146,11 @@
 
 void FDMXProtocolUniverseSACN::Tick(float DeltaTime)
 {
-<<<<<<< HEAD
-=======
 	if (!bIsTicking)
 	{
 		return;
 	}
 
->>>>>>> c9dba8fb
 	if (TimeWithoutInputBufferRequestStart > TimeWithoutInputBufferRequestEnd)
 	{
 		// Stop listening and destroy the socket
@@ -168,19 +165,6 @@
 
 		TimeWithoutInputBufferRequestStart = FPlatformTime::Seconds();
 	}
-<<<<<<< HEAD
-}
-
-bool FDMXProtocolUniverseSACN::IsTickable() const
-{
-	return bIsTicking;
-}
-
-TStatId FDMXProtocolUniverseSACN::GetStatId() const
-{
-	RETURN_QUICK_DECLARE_CYCLE_STAT(FDMXProtocolUniverseSACN, STATGROUP_Tickables);
-=======
->>>>>>> c9dba8fb
 }
 
 void FDMXProtocolUniverseSACN::OnNetworkInterfaceChanged(const FString& InInterfaceIPAddress)
