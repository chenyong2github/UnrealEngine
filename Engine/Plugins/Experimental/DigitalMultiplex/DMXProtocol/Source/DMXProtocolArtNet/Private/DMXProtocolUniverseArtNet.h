--- conflicted
+++ resolved
@@ -8,28 +8,21 @@
 struct FRDMUID;
 
 class DMXPROTOCOLARTNET_API FDMXProtocolUniverseArtNet
+
 	: public IDMXProtocolUniverse
 {
 public:
-<<<<<<< HEAD
 	FDMXProtocolUniverseArtNet(IDMXProtocolPtr InDMXProtocol, const FJsonObject& InSettings);
 
 	//~ Begin IDMXProtocolDevice implementation
 	virtual IDMXProtocolPtr GetProtocol() const override;
-	virtual FDMXBufferPtr GetInputDMXBuffer() const override;
-	virtual FDMXBufferPtr GetOutputDMXBuffer() const override;
-=======
-	FDMXProtocolUniverseArtNet(TSharedPtr<IDMXProtocol> InDMXProtocol, const FJsonObject& InSettings);
-
-	//~ Begin IDMXProtocolDevice implementation
-	virtual TSharedPtr<IDMXProtocol> GetProtocol() const override;
 	virtual TSharedPtr<FDMXBuffer> GetInputDMXBuffer() const override;
 	virtual TSharedPtr<FDMXBuffer> GetOutputDMXBuffer() const override;
->>>>>>> ee5f8a32
 	virtual bool SetDMXFragment(const IDMXFragmentMap& DMXFragment) override;
 	virtual uint8 GetPriority() const override;
 	virtual uint32 GetUniverseID() const override;
 	virtual TSharedPtr<FJsonObject> GetSettings() const override;
+	virtual void UpdateSettings(const FJsonObject& InSettings) override;
 	virtual bool IsSupportRDM() const override;
 	//~ End IDMXProtocolDevice implementation
 
@@ -69,7 +62,12 @@
 
 	void AddTODUID(const FRDMUID& InUID);
 
-<<<<<<< HEAD
+	// Returns current IP Address broadcast or unicast
+	uint32 GetIpAddress() const { return IpAddress; }
+
+	// Returns ArtNet Protocol Ethernet port
+	uint16 GetPort() const { return EthernetPort; }
+
 private:
 
 	//~ ArtNet specific implemntation
@@ -79,21 +77,8 @@
 
 private:
 	IDMXProtocolPtrWeak WeakDMXProtocol;
-	FDMXBufferPtr OutputDMXBuffer;
-	FDMXBufferPtr InputDMXBuffer;
-=======
-private:
-
-	//~ ArtNet specific implemntation
-	bool SetNetAddress(uint8 InNet);
-	bool SetSubnetAddress(uint8 InSubnetAddress);
-	bool SetUniverse(uint8 InUniverse);
-
-private:
-	TWeakPtr<IDMXProtocol> WeakDMXProtocol;
 	TSharedPtr<FDMXBuffer> OutputDMXBuffer;
 	TSharedPtr<FDMXBuffer> InputDMXBuffer;
->>>>>>> ee5f8a32
 	uint8 Priority;
 	uint16 UniverseID;
 
@@ -107,4 +92,10 @@
 
 	// Array of TODs UID. This is using for RDM discovery
 	TArray<FRDMUID> TODUIDs;
+
+	/** Universe IP Address */
+	uint32 IpAddress;
+
+	/** Universe Ethernet Port*/
+	uint16 EthernetPort;
 };