--- conflicted
+++ resolved
@@ -10,7 +10,7 @@
 
 #include "DataprepGeometryFilters.generated.h"
 
-UCLASS(BlueprintType, NotBlueprintable, HideCategories = (Filter), Meta = (DisplayName="Jacketing/Select Hidden", ToolTip = "Apply mesh jacketing to selected objects"))
+UCLASS(BlueprintType, NotBlueprintable, HideCategories = (Filter), Meta = (DisplayName="Jacketing", ToolTip = "Apply mesh jacketing to selected objects"))
 class UDataprepJacketingFilter : public UDataprepFilterNoFetcher
 {
 	GENERATED_BODY()
@@ -38,18 +38,10 @@
 
 private:
 	/** Accuracy of the distance field approximation, in cm. */
-<<<<<<< HEAD
 	UPROPERTY(EditAnywhere, Category = JacketingFilter, meta = (Units = cm, UIMin = "0.1", UIMax = "100", ClampMin = "0"))
-	float Accuracy = 3.0f;
+	float VoxelPrecision = 3.0f;
 
 	/** Merge distance used to fill gap, in cm. */
 	UPROPERTY(EditAnywhere, Category = JacketingFilter, meta = (Units = cm, UIMin = "0.1", UIMax = "100", ClampMin = "0"))
-=======
-	UPROPERTY(EditAnywhere, Category = JacketingFilter, meta = (UIMin = "0.1", UIMax = "100", ClampMin = "0"))
-	float Accuracy = 3.0f;
-
-	/** Merge distance used to fill gap, in cm. */
-	UPROPERTY(EditAnywhere, Category = JacketingFilter, meta = (UIMin = "0.1", UIMax = "100", ClampMin = "0"))
->>>>>>> efc9b2f3
-	float MergeDistance = 4.0f;
+	float GapMaxDiameter = 4.0f;
 };