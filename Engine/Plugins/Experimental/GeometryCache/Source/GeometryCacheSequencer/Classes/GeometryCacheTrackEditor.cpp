--- conflicted
+++ resolved
@@ -369,16 +369,11 @@
 		{
 			FMenuBuilder MenuBuilder(true, nullptr);
 
-<<<<<<< HEAD
-			BuildGeometryCacheTrack(ObjectBinding, GeomMeshComp, Track);
-
-=======
 			TArray<FGuid> ObjectBindings;
 			ObjectBindings.Add(ObjectBinding);
 
 			BuildGeometryCacheTrack(ObjectBindings, Track);
 			
->>>>>>> 7ac87c93
 			return MenuBuilder.MakeWidget();
 		};
 
