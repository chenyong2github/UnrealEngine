--- conflicted
+++ resolved
@@ -15,6 +15,9 @@
 #include "AssetGenerationUtil.h"
 #include "ToolSetupUtil.h"
 #include "Selections/MeshConnectedComponents.h"
+#include "Selections/MeshFaceSelection.h"
+
+#include "Algo/MaxElement.h"
 
 #define LOCTEXT_NAMESPACE "UMeshSelectionTool"
 
@@ -47,14 +50,9 @@
 	UMeshSelectionToolProperties* PropertyCache = GetPropertyCache<UMeshSelectionToolProperties>();
 	PropertyCache->SelectionMode = this->SelectionMode;
 	PropertyCache->AngleTolerance = this->AngleTolerance;
-	PropertyCache->bVolumetricBrush = this->bVolumetricBrush;
 	PropertyCache->bHitBackFaces = this->bHitBackFaces;
 	PropertyCache->bShowWireframe = this->bShowWireframe;
-<<<<<<< HEAD
 	PropertyCache->FaceColorMode = this->FaceColorMode;
-=======
-	PropertyCache->bShowPolygroups = this->bShowPolygroups;
->>>>>>> c7e705f4
 }
 
 void UMeshSelectionToolProperties::RestoreProperties(UInteractiveTool* RestoreToTool)
@@ -62,14 +60,9 @@
 	UMeshSelectionToolProperties* PropertyCache = GetPropertyCache<UMeshSelectionToolProperties>();
 	this->SelectionMode = PropertyCache->SelectionMode;
 	this->AngleTolerance = PropertyCache->AngleTolerance;
-	this->bVolumetricBrush = PropertyCache->bVolumetricBrush;
 	this->bHitBackFaces = PropertyCache->bHitBackFaces;
 	this->bShowWireframe = PropertyCache->bShowWireframe;
-<<<<<<< HEAD
 	this->FaceColorMode = PropertyCache->FaceColorMode;
-=======
-	this->bShowPolygroups = PropertyCache->bShowPolygroups;
->>>>>>> c7e705f4
 }
 
 
@@ -100,6 +93,7 @@
 
 	// hide strength and falloff
 	BrushProperties->bShowFullSettings = false;
+	BrushProperties->RestoreProperties(this);
 
 	SelectionProps = NewObject<UMeshSelectionToolProperties>(this);
 	SelectionProps->RestoreProperties(this);
@@ -115,9 +109,8 @@
 	AddToolPropertySource(EditActions);
 
 	// enable wireframe on component
-	PreviewMesh->EnableWireframe(true);
-
-<<<<<<< HEAD
+	PreviewMesh->EnableWireframe(SelectionProps->bShowWireframe);
+
 	// disable shadows
 	PreviewMesh->GetRootComponent()->bCastDynamicShadow = false;
 
@@ -134,15 +127,6 @@
 	{
 		return SelectedTriangles[TriangleID] ? true : false;
 	});
-=======
-	UMaterialInterface* SelectionMat = ToolSetupUtil::GetSelectionMaterial(GetToolManager());
-	if (SelectionMat != nullptr)
-	{
-		PreviewMesh->SetOverrideRenderMaterial(SelectionMat);
-	}
-
-	PreviewMesh->GetRootComponent()->bCastDynamicShadow = false;
->>>>>>> c7e705f4
 
 	const FDynamicMesh3* Mesh = PreviewMesh->GetPreviewDynamicMesh();
 	SelectedVertices = TBitArray<>(false, Mesh->MaxVertexID());
@@ -162,21 +146,15 @@
 
 	ShowWireframeWatcher.Initialize(
 		[this]() { return SelectionProps->bShowWireframe; },
-<<<<<<< HEAD
 		[this](bool bNewValue) { PreviewMesh->EnableWireframe(bNewValue); }, SelectionProps->bShowWireframe);
 
 	ColorModeWatcher.Initialize(
 		[this]() { return SelectionProps->FaceColorMode; },
 		[this](EMeshFacesColorMode NewValue) { bColorsUpdatePending = true; UpdateVisualization(false); }, SelectionProps->FaceColorMode );
 	bColorsUpdatePending = (SelectionProps->FaceColorMode != EMeshFacesColorMode::None);
-	
-=======
-		[this](bool bNewValue) { PreviewMesh->EnableWireframe(bNewValue); }, false);
-
-	ShowGroupsWatcher.Initialize(
-		[this]() { return SelectionProps->bShowPolygroups; },
-		[this](bool bNewValue) { UpdateVisualization(); }, false);
->>>>>>> c7e705f4
+
+	RecalculateBrushRadius();
+	UpdateVisualization(true);
 }
 
 
@@ -193,6 +171,7 @@
 void UMeshSelectionTool::OnShutdown(EToolShutdownType ShutdownType)
 {
 	SelectionProps->SaveProperties(this);
+	BrushProperties->SaveProperties(this);
 
 	if (bHaveModifiedMesh && ShutdownType == EToolShutdownType::Accept)
 	{
@@ -228,6 +207,59 @@
 		LOCTEXT("ToggleWireframeTooltip", "Toggle visibility of wireframe overlay"),
 		EModifierKey::Alt, EKeys::W,
 		[this]() { SelectionProps->bShowWireframe = !SelectionProps->bShowWireframe; });
+
+#if WITH_EDITOR  	// enum HasMetaData()  is not available at runtime
+	ActionSet.RegisterAction(this, (int32)EMeshSelectionToolActions::CycleSelectionMode,
+		TEXT("CycleSelectionMode"),
+		LOCTEXT("CycleSelectionMode", "Cycle Selection Mode"),
+		LOCTEXT("CycleSelectionModeTooltip", "Cycle through selection modes"),
+		EModifierKey::None, EKeys::Q,
+		[this]() {
+			const UEnum* SelectionModeEnum = StaticEnum<EMeshSelectionToolPrimaryMode>();
+			check(SelectionModeEnum);
+			int32 NumEnum = SelectionModeEnum->NumEnums() - 1;
+			do {
+				SelectionProps->SelectionMode = (EMeshSelectionToolPrimaryMode)(((int32)SelectionProps->SelectionMode + 1) % NumEnum);
+			} while (SelectionModeEnum->HasMetaData(TEXT("Hidden"), (int32)SelectionProps->SelectionMode));
+		}
+	);
+
+	ActionSet.RegisterAction(this, (int32)EMeshSelectionToolActions::CycleViewMode,
+		TEXT("CycleViewMode"),
+		LOCTEXT("CycleViewMode", "Cycle View Mode"),
+		LOCTEXT("CycleViewModeTooltip", "Cycle through face coloring modes"),
+		EModifierKey::None, EKeys::A,
+		[this]() {
+			const UEnum* ViewModeEnum = StaticEnum<EMeshFacesColorMode>();
+			check(ViewModeEnum);
+			int32 NumEnum = ViewModeEnum->NumEnums() - 1;
+			do {
+				SelectionProps->FaceColorMode = (EMeshFacesColorMode)(((int32)SelectionProps->FaceColorMode + 1) % NumEnum);
+			} while (ViewModeEnum->HasMetaData(TEXT("Hidden"), (int32)SelectionProps->FaceColorMode));
+		}
+	);
+#endif
+
+	ActionSet.RegisterAction(this, (int32)EMeshSelectionToolActions::ShrinkSelection,
+		TEXT("ShrinkSelection"),
+		LOCTEXT("ShrinkSelection", "Shrink Selection"),
+		LOCTEXT("ShrinkSelectionTooltip", "Shrink selection"),
+		EModifierKey::None, EKeys::Comma,
+		[this]() { GrowShrinkSelection(false); });
+
+	ActionSet.RegisterAction(this, (int32)EMeshSelectionToolActions::GrowSelection,
+		TEXT("GrowSelection"),
+		LOCTEXT("GrowSelection", "Grow Selection"),
+		LOCTEXT("GrowSelectionTooltip", "Grow selection"),
+		EModifierKey::None, EKeys::Period,
+		[this]() { GrowShrinkSelection(true); });
+
+	ActionSet.RegisterAction(this, (int32)EMeshSelectionToolActions::OptimizeSelection,
+		TEXT("OptimizeSelection"),
+		LOCTEXT("OptimizeSelection", "Optimize Selection"),
+		LOCTEXT("OptimizeSelectionTooltip", "Optimize selection"),
+		EModifierKey::None, EKeys::O,
+		[this]() { OptimizeSelection(); });
 }
 
 
@@ -353,7 +385,7 @@
 	const FDynamicMesh3* Mesh = PreviewMesh->GetPreviewDynamicMesh();
 
 	float RadiusSqr = CurrentBrushRadius * CurrentBrushRadius;
-	if (SelectionProps->bVolumetricBrush)
+	if (SelectionProps->SelectionMode == EMeshSelectionToolPrimaryMode::VolumetricBrush)
 	{
 		if (Mesh->IsTriangle(Stamp.HitResult.FaceIndex))
 		{
@@ -465,7 +497,6 @@
 			[Mesh, MaterialIDs](int t1, int t2) { return MaterialIDs->GetValue(t1) == MaterialIDs->GetValue(t2); });
 		UseROI = &LocalROI;
 	}
-<<<<<<< HEAD
 	else if (SelectionProps->SelectionMode == EMeshSelectionToolPrimaryMode::ByUVIsland)
 	{
 		const FDynamicMeshMaterialAttribute* MaterialIDs = Mesh->Attributes()->GetMaterialID();
@@ -475,8 +506,6 @@
 			[&](int t1, int t2) { return TriangleToUVIsland[t1] == TriangleToUVIsland[t2]; });
 		UseROI = &LocalROI;
 	}
-=======
->>>>>>> c7e705f4
 	else if (SelectionProps->SelectionMode == EMeshSelectionToolPrimaryMode::AllWithinAngle)
 	{
 		TArray<int32> StartROI; 
@@ -485,6 +514,7 @@
 		int AngleTol = SelectionProps->AngleTolerance;
 		FMeshConnectedComponents::GrowToConnectedTriangles(Mesh, StartROI, LocalROI, &TemporaryBuffer, &TemporarySet,
 			[Mesh, AngleTol, StartNormal](int t1, int t2) { return Mesh->GetTriNormal(t2).AngleD(StartNormal) < AngleTol; });
+
 		UseROI = &LocalROI;
 	}
 	else if (SelectionProps->SelectionMode == EMeshSelectionToolPrimaryMode::AngleFiltered)
@@ -594,7 +624,6 @@
 
 	if (bColorsUpdatePending)
 	{
-<<<<<<< HEAD
 		if (SelectionProps->FaceColorMode != EMeshFacesColorMode::None)
 		{
 			PreviewMesh->SetOverrideRenderMaterial(ToolSetupUtil::GetSelectionMaterial(GetToolManager()));
@@ -611,24 +640,6 @@
 		}
 
 		bColorsUpdatePending = false;
-=======
-		if (SelectionProps->bShowPolygroups)
-		{
-			PreviewMesh->SetTriangleColorFunction([this](const FDynamicMesh3* Mesh, int TriangleID)
-			{
-				return SelectedTriangles[TriangleID] ? LinearColors::VideoRed3b() : LinearColors::SelectFColor(Mesh->GetTriangleGroup(TriangleID));
-
-			}, UPreviewMesh::ERenderUpdateMode::FastUpdate);
-		}
-		else
-		{
-			PreviewMesh->SetTriangleColorFunction([this](const FDynamicMesh3* Mesh, int TriangleID)
-			{
-				return SelectedTriangles[TriangleID] ? LinearColors::VideoRed3b() : LinearColors::VideoWhite3b();
-
-			}, UPreviewMesh::ERenderUpdateMode::FastUpdate);
-		}
->>>>>>> c7e705f4
 	}
 }
 
@@ -642,11 +653,7 @@
 	}
 	else if (SelectionProps->FaceColorMode == EMeshFacesColorMode::ByMaterialID)
 	{
-<<<<<<< HEAD
 		return LinearColors::SelectFColor( Mesh->Attributes()->GetMaterialID()->GetValue(TriangleID) );
-=======
-		PreviewMesh->ClearTriangleColorFunction(UPreviewMesh::ERenderUpdateMode::FastUpdate);
->>>>>>> c7e705f4
 	}
 	else if (SelectionProps->FaceColorMode == EMeshFacesColorMode::ByUVIsland)
 	{
@@ -713,11 +720,7 @@
 	UDynamicMeshBrushTool::Tick(DeltaTime);
 
 	ShowWireframeWatcher.CheckAndUpdate();
-<<<<<<< HEAD
 	ColorModeWatcher.CheckAndUpdate();
-=======
-	ShowGroupsWatcher.CheckAndUpdate();
->>>>>>> c7e705f4
 
 	if (bStampPending)
 	{
@@ -785,6 +788,10 @@
 {
 	switch (ActionType)
 	{
+		case EMeshSelectionToolActions::SelectAll:
+			SelectAll();
+			break;
+	
 		case EMeshSelectionToolActions::ClearSelection:
 			ClearSelection();
 			break;
@@ -802,6 +809,17 @@
 			GrowShrinkSelection(false);
 			break;
 
+		case EMeshSelectionToolActions::SelectLargestComponentByArea:
+			SelectLargestComponent(true);
+			break;
+
+		case EMeshSelectionToolActions::SelectLargestComponentByTriCount:
+			SelectLargestComponent(false);
+			break;
+
+		case EMeshSelectionToolActions::OptimizeSelection:
+			OptimizeSelection();
+			break;
 
 		case EMeshSelectionToolActions::ExpandToConnected:
 			ExpandToConnected();
@@ -826,17 +844,34 @@
 		case EMeshSelectionToolActions::CreateGroup:
 			AssignNewGroupToSelectedTriangles();
 			break;
-<<<<<<< HEAD
-=======
-
-		case EMeshSelectionToolActions::AssignMaterial:
-			AssignMaterialToSelectedTriangles();
-			break;
->>>>>>> c7e705f4
-	}
-}
-
-
+	}
+}
+
+
+
+void UMeshSelectionTool::SelectAll()
+{
+	BeginChange(true);
+	
+	TArray<int32> AddFaces;
+	const FDynamicMesh3* Mesh = PreviewMesh->GetPreviewDynamicMesh();
+	for (int tid : Mesh->TriangleIndicesItr())
+	{
+		if (SelectedTriangles[tid] == false)
+		{
+			AddFaces.Add(tid);
+		}
+	}
+	
+	ActiveSelectionChange->Add(AddFaces);
+	Selection->AddIndices(EMeshSelectionElementType::Face, AddFaces);
+	
+	TUniquePtr<FMeshSelectionChange> SelectionChange = EndChange();
+
+	GetToolManager()->EmitObjectChange(Selection, MoveTemp(SelectionChange), LOCTEXT("SelectAll", "Select All"));
+
+	OnExternalSelectionChange();
+}
 
 
 
@@ -945,11 +980,27 @@
 			}
 		}
 	}
+	if( Mesh->HasTriangleGroups() && (SelectionProps->SelectionMode == EMeshSelectionToolPrimaryMode::AllInGroup) )
+	{
+		TSet<int32> AdjacentFaces{ChangeFaces};
+		TSet<int32> AdjacentGroups{};
+		ChangeFaces.Empty();
+		for ( int32 TID : AdjacentFaces )
+		{
+			AdjacentGroups.Add(Mesh->GetTriangleGroup(TID));
+		}
+		for ( int32 TID : Mesh->TriangleIndicesItr() )
+		{
+			if ( AdjacentGroups.Contains(Mesh->GetTriangleGroup(TID)) )
+			{
+				ChangeFaces.Add(TID);
+			}
+		}
+	}
 	if (ChangeFaces.Num() == 0)
 	{
 		return;
 	}
-
 	BeginChange(bGrow);
 	ActiveSelectionChange->Add(ChangeFaces);
 	if (bGrow)
@@ -1014,6 +1065,123 @@
 }
 
 
+void UMeshSelectionTool::SelectLargestComponent(bool bWeightByArea)
+{
+	check(SelectionType == EMeshSelectionElementType::Face);
+	TArray<int32> SelectedFaces = Selection->GetElements(EMeshSelectionElementType::Face);
+	if (SelectedFaces.Num() == 0)
+	{
+		return;
+	}
+
+	const FDynamicMesh3* Mesh = PreviewMesh->GetPreviewDynamicMesh();
+
+	// each component gets its own group id
+	FMeshConnectedComponents Components(Mesh);
+	Components.FindConnectedTriangles(SelectedFaces);
+
+	if (Components.Num() == 0) // no triangles?
+	{
+		ClearSelection();
+		return;
+	}
+
+
+	int BestComponent = 0;
+	FMeshConnectedComponents::FComponent* MaxComponent = Algo::MaxElementBy(Components, [bWeightByArea, &Mesh](const FMeshConnectedComponents::FComponent& Component)
+	{
+		if (bWeightByArea)
+		{
+			double AreaSum = 0;
+			for (int TID : Component.Indices)
+			{
+				AreaSum += Mesh->GetTriArea(TID);
+			}
+			return AreaSum;
+		}
+		else
+		{
+			return (double)Component.Indices.Num();
+		}
+	});
+
+	BeginChange(false);
+	for (FMeshConnectedComponents::FComponent& Component : Components)
+	{
+		if (&Component != MaxComponent)
+		{
+			ActiveSelectionChange->Add(Component.Indices);
+			Selection->RemoveIndices(EMeshSelectionElementType::Face, Component.Indices);
+		}
+	}
+	
+	TUniquePtr<FMeshSelectionChange> SelectionChange = EndChange();
+
+	GetToolManager()->EmitObjectChange(Selection, MoveTemp(SelectionChange), LOCTEXT("SelectLargestComponentByArea", "Select Largest Component By Area"));
+
+	OnExternalSelectionChange();
+}
+
+
+void UMeshSelectionTool::OptimizeSelection()
+{
+	check(SelectionType == EMeshSelectionElementType::Face);
+	if (Selection->Faces.Num() == 0)
+	{
+		return;
+	}
+
+	const FDynamicMesh3* Mesh = PreviewMesh->GetPreviewDynamicMesh();
+
+	FMeshFaceSelection FaceSelection(Mesh);
+	TSet<int> OriginalSelection(Selection->Faces);
+	FaceSelection.Select(Selection->Faces);
+	FaceSelection.LocalOptimize(true);
+
+	GetToolManager()->BeginUndoTransaction(LOCTEXT("OptimizeSelection", "Optimize Selection"));
+
+	// remove faces from the current selection that are not in the optimized one
+	BeginChange(false);
+
+	for (int32 FaceSelIdx = Selection->Faces.Num() - 1; FaceSelIdx >= 0; FaceSelIdx--)
+	{
+		int32 TID = Selection->Faces[FaceSelIdx];
+		if (!FaceSelection.IsSelected(TID))
+		{
+			Selection->Faces.RemoveAtSwap(FaceSelIdx, 1, false);
+			ActiveSelectionChange->Add(TID);
+		}
+	}
+	Selection->NotifySelectionSetModified();
+
+	TUniquePtr<FMeshSelectionChange> DeselectChange = EndChange();
+
+	GetToolManager()->EmitObjectChange(Selection, MoveTemp(DeselectChange), LOCTEXT("OptimizeSelection", "Optimize Selection"));
+
+	// add faces from the optimized selection to the current selection, if they were not in the original
+	BeginChange(true);
+
+	Selection->Faces.Reserve(FaceSelection.Num());
+	for (int32 TID : FaceSelection.AsSet())
+	{
+		if (!OriginalSelection.Contains(TID))
+		{
+			ActiveSelectionChange->Add(TID);
+			Selection->Faces.Add(TID);
+		}
+	}
+	Selection->NotifySelectionSetModified();
+
+	check(Selection->Faces.Num() == FaceSelection.Num());
+	
+	TUniquePtr<FMeshSelectionChange> AddChange = EndChange();
+
+	GetToolManager()->EmitObjectChange(Selection, MoveTemp(AddChange), LOCTEXT("OptimizeSelection", "Optimize Selection"));
+
+	GetToolManager()->EndUndoTransaction();
+
+	OnExternalSelectionChange();
+}
 
 
 void UMeshSelectionTool::DeleteSelectedTriangles()
@@ -1122,10 +1290,7 @@
 	// emit combined change sequence
 	GetToolManager()->EmitObjectChange(this, MoveTemp(ChangeSeq), LOCTEXT("MeshSelectionToolDisconnectFaces", "Disconnect Faces"));
 
-<<<<<<< HEAD
 	bFullMeshInvalidationPending = true;
-=======
->>>>>>> c7e705f4
 	bHaveModifiedMesh = true;
 }
 
@@ -1133,9 +1298,6 @@
 
 void UMeshSelectionTool::SeparateSelectedTriangles()
 {
-#if WITH_EDITOR
-	// currently AssetGenerationUtil::GenerateStaticMeshActor only defined in editor
-
 	check(SelectionType == EMeshSelectionElementType::Face);
 	TArray<int32> SelectedFaces = Selection->GetElements(EMeshSelectionElementType::Face);
 	if (SelectedFaces.Num() == 0)
@@ -1162,16 +1324,17 @@
 	FTransform3d Transform(PreviewMesh->GetTransform());
 	GetToolManager()->BeginUndoTransaction(LOCTEXT("MeshSelectionToolSeparate", "Separate"));
 	AActor* NewActor = AssetGenerationUtil::GenerateStaticMeshActor(
-		AssetAPI, TargetWorld, &SeparatedMesh, Transform, TEXT("Submesh"),
-		AssetGenerationUtil::GetDefaultAutoGeneratedAssetPath());
-	AssignMaterial(NewActor, ComponentTarget);
+		AssetAPI, TargetWorld, &SeparatedMesh, Transform, TEXT("Submesh"));
+	if (NewActor != nullptr)
+	{
+		AssignMaterial(NewActor, ComponentTarget);
+	}
 	GetToolManager()->EndUndoTransaction();
 
 	// todo: undo won't remove this asset...
 
 	// delete selected triangles from this mesh
 	DeleteSelectedTriangles();
-#endif
 }
 
 
@@ -1269,57 +1432,5 @@
 
 
 
-<<<<<<< HEAD
-=======
-void UMeshSelectionTool::AssignMaterialToSelectedTriangles()
-{
-	check(SelectionType == EMeshSelectionElementType::Face);
-	TArray<int32> SelectedFaces = Selection->GetElements(EMeshSelectionElementType::Face);
-	if (SelectedFaces.Num() == 0 || SelectionProps->Material == nullptr)
-	{
-		return;
-	}
-
-	TUniquePtr<FToolCommandChangeSequence> ChangeSeq = MakeUnique<FToolCommandChangeSequence>();
-
-	// clear current selection
-	BeginChange(false);
-	for (int tid : SelectedFaces)
-	{
-		ActiveSelectionChange->Add(tid);
-	}
-	Selection->RemoveIndices(EMeshSelectionElementType::Face, SelectedFaces);
-	TUniquePtr<FMeshSelectionChange> SelectionChange = EndChange();
-	ChangeSeq->AppendChange(Selection, MoveTemp(SelectionChange));
-
-	// assign new groups to triangles
-	// note: using an FMeshChange is kind of overkill here
-	TUniquePtr<FMeshChange> MeshChange = PreviewMesh->TrackedEditMesh(
-		[&SelectedFaces](FDynamicMesh3& Mesh, FDynamicMeshChangeTracker& ChangeTracker)
-	{
-		int32 SetID = 1;
-		if (Mesh.Attributes() && Mesh.Attributes()->HasMaterialID())
-		{
-			FDynamicMeshMaterialAttribute* MaterialIDAttrib = Mesh.Attributes()->GetMaterialID();
-			for (int tid : SelectedFaces)
-			{
-				ChangeTracker.SaveTriangle(tid, true);
-				MaterialIDAttrib->SetValue(tid, &SetID);
-			}
-		}
-	});
-	ChangeSeq->AppendChange(PreviewMesh, MoveTemp(MeshChange));
-
-	// emit combined change sequence
-	GetToolManager()->EmitObjectChange(this, MoveTemp(ChangeSeq), LOCTEXT("MeshSelectionToolAssignMaterial", "Assign Material"));
-
-	OnExternalSelectionChange();
-	bHaveModifiedMesh = true;
-}
-
-
-
-
->>>>>>> c7e705f4
 
 #undef LOCTEXT_NAMESPACE