// Copyright 1998-2019 Epic Games, Inc. All Rights Reserved.

#include "StereoStaticMeshComponent.h"
#include "StaticMeshResources.h"
#include "Engine/StaticMesh.h"


class FStereoStaticMeshSceneProxy final
	: public FStaticMeshSceneProxy
{
    ESPStereoCameraLayer EyeToRender;

public:
	SIZE_T GetTypeHash() const override
	{
		static size_t UniquePointer;
		return reinterpret_cast<size_t>(&UniquePointer);
	}

    FStereoStaticMeshSceneProxy(UStereoStaticMeshComponent* Component) :
        FStaticMeshSceneProxy(Component, false)
    {
        EyeToRender = Component->EyeToRender;
    }

    virtual FPrimitiveViewRelevance GetViewRelevance(const FSceneView* View) const override
    {
        FPrimitiveViewRelevance viewRelevance = FStaticMeshSceneProxy::GetViewRelevance(View);
        bool bVisible = true;

<<<<<<< HEAD
		if (IStereoRendering::IsASecondaryView(View->StereoPass))
=======
		if (IStereoRendering::IsASecondaryView(*View, GEngine->StereoRenderingDevice))
>>>>>>> 174b4164
		{
			if ((EyeToRender != ESPStereoCameraLayer::RightEye) && (EyeToRender != ESPStereoCameraLayer::BothEyes))
			{
				bVisible = false;
			}
		}
<<<<<<< HEAD
		else if (IStereoRendering::IsAPrimaryView(View->StereoPass))
=======
		else if (IStereoRendering::IsAPrimaryView(*View, GEngine->StereoRenderingDevice))
>>>>>>> 174b4164
		{
			if ((EyeToRender != ESPStereoCameraLayer::LeftEye) && (EyeToRender != ESPStereoCameraLayer::BothEyes))
			{
				bVisible = false;
			}
		}

        viewRelevance.bDrawRelevance &= bVisible;

        return viewRelevance;

    }
};


FPrimitiveSceneProxy* UStereoStaticMeshComponent::CreateSceneProxy()
{
	const auto FeatureLevel = GetScene()->GetFeatureLevel();

    if ((GetStaticMesh() == nullptr) ||
		(GetStaticMesh()->RenderData == nullptr) ||
		(GetStaticMesh()->RenderData->LODResources.Num() == 0) ||
		(GetStaticMesh()->RenderData->LODResources[GetStaticMesh()->MinLOD.GetValueForFeatureLevel(FeatureLevel)].VertexBuffers.PositionVertexBuffer.GetNumVertices() == 0))
    {
        return nullptr;
    }

    FPrimitiveSceneProxy* Proxy = ::new FStereoStaticMeshSceneProxy(this);

	return Proxy;
}<|MERGE_RESOLUTION|>--- conflicted
+++ resolved
@@ -28,22 +28,14 @@
         FPrimitiveViewRelevance viewRelevance = FStaticMeshSceneProxy::GetViewRelevance(View);
         bool bVisible = true;
 
-<<<<<<< HEAD
-		if (IStereoRendering::IsASecondaryView(View->StereoPass))
-=======
 		if (IStereoRendering::IsASecondaryView(*View, GEngine->StereoRenderingDevice))
->>>>>>> 174b4164
 		{
 			if ((EyeToRender != ESPStereoCameraLayer::RightEye) && (EyeToRender != ESPStereoCameraLayer::BothEyes))
 			{
 				bVisible = false;
 			}
 		}
-<<<<<<< HEAD
-		else if (IStereoRendering::IsAPrimaryView(View->StereoPass))
-=======
 		else if (IStereoRendering::IsAPrimaryView(*View, GEngine->StereoRenderingDevice))
->>>>>>> 174b4164
 		{
 			if ((EyeToRender != ESPStereoCameraLayer::LeftEye) && (EyeToRender != ESPStereoCameraLayer::BothEyes))
 			{
