--- conflicted
+++ resolved
@@ -26,40 +26,11 @@
 class FOpenXRHMD : public FHeadMountedDisplayBase, public FXRRenderTargetManager, public FSceneViewExtensionBase
 {
 public:
-<<<<<<< HEAD
-	class FOpenXRSwapchain : public FXRSwapChain
-	{
-	public:
-		FOpenXRSwapchain(TArray<FTextureRHIRef>&& InRHITextureSwapChain, const FTextureRHIRef & InRHITexture, XrSwapchain InHandle);
-		virtual ~FOpenXRSwapchain() {}
-
-		virtual void IncrementSwapChainIndex_RHIThread(int64 Timeout) override final;
-		virtual void ReleaseCurrentImage_RHIThread() override final;
-
-		XrSwapchain GetHandle() { return Handle; }
-		
-	protected:
-		virtual void ReleaseResources_RHIThread() override final;
-
-		FXRSwapChainPtr mSwapChain;
-		XrSwapchain Handle;
-
-		bool IsAcquired;
-	};
-
-	class D3D11Bridge : public FXRRenderBridge
-	{
-	public:
-		D3D11Bridge(FOpenXRHMD* HMD)
-			: OpenXRHMD(HMD)
-		{}
-=======
 	class FVulkanExtensions : public IHeadMountedDisplayVulkanExtensions
 	{
 	public:
 		FVulkanExtensions(XrInstance InInstance, XrSystemId InSystem) : Instance(InInstance), System(InSystem) {}
 		virtual ~FVulkanExtensions() {}
->>>>>>> 55b3b985
 
 		/** IHeadMountedDisplayVulkanExtensions */
 		virtual bool GetVulkanInstanceExtensionsRequired(TArray<const ANSICHAR*>& Out) override;
@@ -108,13 +79,9 @@
 	/** FXRTrackingSystemBase protected interface */
 	virtual float GetWorldToMetersScale() const override;
 
-<<<<<<< HEAD
-	bool AllocateDepthSwapChain(uint32 Index, uint32 SizeX, uint32 SizeY, uint32 NumMips, uint32 NumSamples);
-=======
 	bool StartSession();
 	bool OnStereoStartup();
 	bool OnStereoTeardown();
->>>>>>> 55b3b985
 
 public:
 	/** IHeadMountedDisplay interface */
@@ -185,11 +152,7 @@
 	OPENXRHMD_API int32 AddActionDevice(XrAction Action);
 
 	FXRSwapChain* GetSwapchain() { return Swapchain.Get(); }
-<<<<<<< HEAD
-	FXRSwapChain* GetDepthSwapchain() { return DepthSwapChain.Get(); }
-=======
 	FXRSwapChain* GetDepthSwapchain() { return DepthSwapchain.Get(); }
->>>>>>> 55b3b985
 	XrInstance GetInstance() { return Instance; }
 	XrSystemId GetSystem() { return System; }
 	XrSession GetSession() { return Session; }
@@ -232,9 +195,6 @@
 	IRendererModule*		RendererModule;
 
 	FXRSwapChainPtr			Swapchain;
-<<<<<<< HEAD
-	FXRSwapChainPtr			DepthSwapChain;
-=======
 	FXRSwapChainPtr			DepthSwapchain;
 
 	enum KnownDeviceSpaces
@@ -245,5 +205,4 @@
 	};
 
 	TArray<XrAction>		DeferredActionDevices;
->>>>>>> 55b3b985
 };