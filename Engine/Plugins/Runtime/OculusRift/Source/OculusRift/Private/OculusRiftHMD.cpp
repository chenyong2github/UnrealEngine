--- conflicted
+++ resolved
@@ -26,9 +26,6 @@
 
 static TAutoConsoleVariable<int32> CStartInVRVar(TEXT("vr.bStartInVR"), 0, TEXT("Start in VR flag"));
 static TAutoConsoleVariable<int32> CGracefulExitVar(TEXT("vr.bExitGracefully"), 0, TEXT("Exit gracefully when forced by Universal Menu."));
-static TAutoConsoleVariable<float> CRightEyeResolutionScaling( TEXT( "rift.RightEyeResolutionScaling" ), 1.0f, TEXT( "Scales the resolution of the right eye only" ) );
-static TAutoConsoleVariable<int32> CLeftEyeOverscan( TEXT( "rift.LeftEyeOverscan" ), 0, TEXT( "Whether to render the left eye at a larger widescreen resolution, then crop a column from the center for the HMD.  This is a presentation mode feature." ) );
-static TAutoConsoleVariable<float> CLeftEyeOverscanAspect( TEXT( "rift.LeftEyeOverscanAspect" ), 16.0f / 9.0f, TEXT( "Aspect ratio when rift.LeftEyeOverscan is enabled" ) );
 
 //---------------------------------------------------
 // Oculus Rift Plugin Implementation
@@ -2142,6 +2139,10 @@
 		// Calc FOV, symmetrical, for each eye. 
 		CurrentSettings->EyeFov[0] = HmdDesc.DefaultEyeFov[0];
 		CurrentSettings->EyeFov[1] = HmdDesc.DefaultEyeFov[1];
+
+		// Calc FOV in radians
+		CurrentSettings->VFOVInRadians = GetVerticalFovRadians(CurrentSettings->EyeFov[0], CurrentSettings->EyeFov[1]);
+		CurrentSettings->HFOVInRadians = GetHorizontalFovRadians(CurrentSettings->EyeFov[0], CurrentSettings->EyeFov[1]);
 	}
 
 	const ovrSizei recommenedTex0Size = ovr_GetFovTextureSize(OvrSession, ovrEye_Left, CurrentSettings->EyeFov[0], 1.0f);
@@ -2153,27 +2154,6 @@
 
 	CurrentSettings->IdealScreenPercentage = FMath::Max(float(idealRenderTargetSize.w) / float(HmdDesc.Resolution.w) * 100.f,
 														float(idealRenderTargetSize.h) / float(HmdDesc.Resolution.h) * 100.f);
-
-	if (!CurrentSettings->Flags.bOverrideFOV)
-	{
-		if( CLeftEyeOverscan->GetInt() != 0 )
-		{
-			// Compute a new FOV for the left eye that will "overscan" the HMD's viewport to allow for a
-			// much wider mirror image.  The user of the HMD will see the horizontally cropped section of
-			// view that would normally be rendered without the overscan, but viewers of the mirror display
-			// will see the entire view.
-			const ovrSizei OriginalEyeRenderTargetSize = ovr_GetFovTextureSize( OvrSession, ovrEye_Left, CurrentSettings->EyeFov[ 0 ], 1.0f );
-			const float OriginalEyeAspect = (float)OriginalEyeRenderTargetSize.w / (float)OriginalEyeRenderTargetSize.h;
-			const float NewEyeAspect = CLeftEyeOverscanAspect->GetFloat();
-
-			CurrentSettings->EyeFov[ 0 ].LeftTan *= NewEyeAspect / OriginalEyeAspect;
-			CurrentSettings->EyeFov[ 0 ].RightTan *= NewEyeAspect / OriginalEyeAspect;
-		}
-
-		// Calc FOV in radians
-		CurrentSettings->VFOVInRadians = GetVerticalFovRadians(CurrentSettings->EyeFov[0], CurrentSettings->EyeFov[1]);
-		CurrentSettings->HFOVInRadians = GetHorizontalFovRadians(CurrentSettings->EyeFov[0], CurrentSettings->EyeFov[1]);
-	}
 
 	// Override eye distance by the value from HMDInfo (stored in Profile).
 	if (!CurrentSettings->Flags.bOverrideIPD)
@@ -2264,17 +2244,7 @@
 
 		for(int eyeIndex = 0; eyeIndex < ovrEye_Count; eyeIndex++)
 		{
-<<<<<<< HEAD
-			float eyePixelDensity = pixelDensity;
-			if( eyeIndex == ovrEye_Right )
-			{
-				eyePixelDensity *= CRightEyeResolutionScaling->GetFloat();
-			}
-
-			vpSize[eyeIndex] = ovr_GetFovTextureSize(OvrSession, (ovrEyeType) eyeIndex, CurrentSettings->EyeFov[eyeIndex], eyePixelDensity);
-=======
 			vpSize[eyeIndex] = ovr_GetFovTextureSize(OvrSession, (ovrEyeType)eyeIndex, CurrentSettings->EyeFov[eyeIndex], pixelDensity);
->>>>>>> c08c13e0
 			vpSize[eyeIndex].w = FMath::Max(vpSize[eyeIndex].w, 1);
 			vpSize[eyeIndex].h = FMath::Max(vpSize[eyeIndex].h, 1);
 
