// Copyright (c) Microsoft Corporation. All rights reserved.

#include "WindowsMixedRealityHMD.h"

#include "WindowsMixedRealityStatics.h"
#include "Misc/App.h"
#include "Modules/ModuleManager.h"
#include "EngineGlobals.h"
#include "Engine/Engine.h"
#include "Interfaces/IPluginManager.h"
#include "IWindowsMixedRealityHMDPlugin.h"
#include "RHI/Public/PipelineStateCache.h"
#include "IWindowsMixedRealityHandTrackingPlugin.h"
#include "GameFramework/InputSettings.h"
#include "GameFramework/PlayerController.h"
#include "Async/Async.h"

#if WITH_EDITOR
#include "Editor/UnrealEd/Classes/Editor/EditorEngine.h"
#endif

#include "Engine/GameEngine.h"
#include "HAL/PlatformMisc.h"
#include "Misc/MessageDialog.h"

// Holographic Remoting is only supported in Windows 10 version 1809 or better
// Originally we were supporting 1803, but there were rendering issues specific to that version so for now we only support 1809
#define MIN_WIN_10_VERSION_FOR_WMR 1809

#if PLATFORM_HOLOLENS
	#include "HoloLensModule.h"

	using namespace Windows::Graphics::Holographic;
	using namespace Windows::UI::Core;
	using namespace Windows::ApplicationModel::Core;
#endif

// Control logging from here so we don't have to change the interop library to enable/disable logging
#ifndef WANTS_INTEROP_LOGGING
	#if UE_BUILD_DEBUG && PLATFORM_HOLOLENS
		#define WANTS_INTEROP_LOGGING 1
	#else
		#define WANTS_INTEROP_LOGGING 0
	#endif
#endif

//---------------------------------------------------
// Windows Mixed Reality HMD Plugin
//---------------------------------------------------

#if WITH_WINDOWS_MIXED_REALITY
class FDepthConversionPS : public FGlobalShader
{
	DECLARE_SHADER_TYPE(FDepthConversionPS, Global);

public:
	static bool ShouldCompilePermutation(const FGlobalShaderPermutationParameters& Parameters)
	{
		return IsFeatureLevelSupported(Parameters.Platform, ERHIFeatureLevel::SM4) || IsFeatureLevelSupported(Parameters.Platform, ERHIFeatureLevel::ES3_1);
	}

	FDepthConversionPS() { }

	FDepthConversionPS(const ShaderMetaType::CompiledShaderInitializerType& Initializer)
		: FGlobalShader(Initializer)
	{
		// Bind shader inputs.
		InDepthTexture.Bind(Initializer.ParameterMap, TEXT("InDepthTexture"), SPF_Mandatory);
		InTextureSampler.Bind(Initializer.ParameterMap, TEXT("InTextureSampler"));

		NearPlaneM.Bind(Initializer.ParameterMap, TEXT("NearPlaneM"));
		FarPlaneM.Bind(Initializer.ParameterMap, TEXT("FarPlaneM"));
		WorldToMeters.Bind(Initializer.ParameterMap, TEXT("WorldToMeters"));
	}

	void SetParameters(FRHICommandList& RHICmdList, float nearPlaneM, float farPlaneM, float worldToMetersValue, FRHITexture* DepthTexture)
	{
		FRHIPixelShader* PixelShaderRHI = GetPixelShader();

		SetShaderValue(RHICmdList, PixelShaderRHI, NearPlaneM, nearPlaneM);
		SetShaderValue(RHICmdList, PixelShaderRHI, FarPlaneM, farPlaneM);
		SetShaderValue(RHICmdList, PixelShaderRHI, WorldToMeters, worldToMetersValue);

		FRHISamplerState* SamplerStateRHI = TStaticSamplerState<SF_Point>::GetRHI();
		SetTextureParameter(RHICmdList, PixelShaderRHI, InDepthTexture, InTextureSampler, SamplerStateRHI, DepthTexture);
	}

	virtual bool Serialize(FArchive& Ar) override
	{
		bool bShaderHasOutdatedParameters = FGlobalShader::Serialize(Ar);

		// Serialize shader inputs.
		Ar << InDepthTexture;
		Ar << InTextureSampler;
		
		Ar << NearPlaneM;
		Ar << FarPlaneM;
		Ar << WorldToMeters;

		return bShaderHasOutdatedParameters;
	}

private:
	// Shader parameters.
	FShaderResourceParameter InDepthTexture;
	FShaderResourceParameter InTextureSampler;
	FShaderParameter NearPlaneM;
	FShaderParameter FarPlaneM;
	FShaderParameter WorldToMeters;
};

IMPLEMENT_SHADER_TYPE(, FDepthConversionPS, TEXT("/Plugin/WindowsMixedReality/Private/DepthConversion.usf"), TEXT("MainPixelShader"), SF_Pixel)
#endif

void LogCallback(const wchar_t* LogMsg)
{
	UE_LOG(LogWmrHmd, Log, TEXT("%s"), LogMsg);
}

namespace WindowsMixedReality
{
	class FWindowsMixedRealityHMDPlugin : public IWindowsMixedRealityHMDPlugin
	{
		/** IHeadMountedDisplayModule implementation */
		virtual TSharedPtr< class IXRTrackingSystem, ESPMode::ThreadSafe > CreateTrackingSystem() override;

		bool IsHMDConnected()
		{
#if WITH_WINDOWS_MIXED_REALITY
			return HMD && HMD->IsAvailable();
#endif 
			return false;
		}

		FString GetModuleKeyName() const override
		{
			return FString(TEXT("WindowsMixedRealityHMD"));
		}

		void StartupModule() override
		{
#if WITH_WINDOWS_MIXED_REALITY
			IHeadMountedDisplayModule::StartupModule();

#if !PLATFORM_HOLOLENS
			FString OSVersionLabel;
			FString OSSubVersionLabel;
			FPlatformMisc::GetOSVersions(OSVersionLabel, OSSubVersionLabel);
			// GetOSVersion returns the Win10 release version in the OSVersion rather than the OSSubVersion, so parse it out ourselves
			OSSubVersionLabel = OSVersionLabel;
			bool bHasSupportedWindowsVersion = OSSubVersionLabel.RemoveFromStart("Windows 10 (Release ") && OSSubVersionLabel.RemoveFromEnd(")") && (FCString::Atoi(*OSSubVersionLabel) >= MIN_WIN_10_VERSION_FOR_WMR);

			if (bHasSupportedWindowsVersion)
			{
				// Get the base directory of this plugin
				FString BaseDir = IPluginManager::Get().FindPlugin("WindowsMixedReality")->GetBaseDir();

				FString EngineDir = FPaths::EngineDir();
				FString BinariesSubDir = FPlatformProcess::GetBinariesSubdirectory();
#if WINDOWS_MIXED_REALITY_DEBUG_DLL
				FString DLLName(TEXT("MixedRealityInteropDebug.dll"));
#else // WINDOWS_MIXED_REALITY_DEBUG_DLL
				FString DLLName(TEXT("MixedRealityInterop.dll"));
#endif // WINDOWS_MIXED_REALITY_DEBUG_DLL
				FString MRInteropLibraryPath = EngineDir / "Binaries/ThirdParty/MixedRealityInteropLibrary" / BinariesSubDir / DLLName;

#if PLATFORM_64BITS
				// Load these dependencies first or MixedRealityInteropLibraryHandle fails to load since it doesn't look in the correct path for its dependencies automatically
<<<<<<< HEAD
				FPlatformProcess::GetDllHandle(*(EngineDir / "Binaries/ThirdParty/Windows/x64/HolographicAppRemoting.dll"));
=======
				FString HoloLensLibraryDir = EngineDir / "Binaries/ThirdParty/Windows/x64";
				FPlatformProcess::PushDllDirectory(*HoloLensLibraryDir);
				FPlatformProcess::GetDllHandle(_TEXT("PerceptionDevice.dll"));
				FPlatformProcess::GetDllHandle(_TEXT("HolographicAppRemoting.dll"));
				FPlatformProcess::PopDllDirectory(*HoloLensLibraryDir);
>>>>>>> 33e6966e
#endif // PLATFORM_64BITS && WITH_EDITOR

				// Then finally try to load the WMR Interop Library
				void* MixedRealityInteropLibraryHandle = !MRInteropLibraryPath.IsEmpty() ? FPlatformProcess::GetDllHandle(*MRInteropLibraryPath) : nullptr;
				if (MixedRealityInteropLibraryHandle)
				{
					HMD = new MixedRealityInterop();
				}
				else
				{
					FText ErrorText = NSLOCTEXT("WindowsMixedRealityHMD", "MixedRealityInteropLibraryError",
						"Failed to load Windows Mixed Reality Interop Library!  Windows Mixed Reality cannot function.");
					FMessageDialog::Open(EAppMsgType::Ok, ErrorText);
					UE_LOG(LogWmrHmd, Error, TEXT("%s"), *ErrorText.ToString());
<<<<<<< HEAD
				}			
=======
				}
>>>>>>> 33e6966e
			}
			else
			{
				FText ErrorText = FText::Format(FTextFormat(NSLOCTEXT("WindowsMixedRealityHMD", "MixedRealityInteropLibraryError",
					"Windows Mixed Reality is not supported on this Windows version. \nNote: UE4 only supports Windows Mixed Reality on Windows 10 Release {0} or higher. Current version: {1}")),
					FText::FromString(FString::FromInt(MIN_WIN_10_VERSION_FOR_WMR)), FText::FromString(OSVersionLabel));
				FMessageDialog::Open(EAppMsgType::Ok, ErrorText);
				UE_LOG(LogWmrHmd, Error, TEXT("%s"), *ErrorText.ToString());
			}

#else // !PLATFORM_HOLOLENS
			HMD = new MixedRealityInterop();
#endif // !PLATFORM_HOLOLENS

#if WANTS_INTEROP_LOGGING
			if (HMD != nullptr)
			{
				HMD->SetLogCallback(&LogCallback);
			}	
#endif // WANTS_INTEROP_LOGGING

			FString PluginShaderDir = FPaths::Combine(IPluginManager::Get().FindPlugin(TEXT("WindowsMixedReality"))->GetBaseDir(), TEXT("Shaders"));
			AddShaderSourceDirectoryMapping(TEXT("/Plugin/WindowsMixedReality"), PluginShaderDir);
#else // WITH_WINDOWS_MIXED_REALITY
			UE_LOG(LogWmrHmd, Error, TEXT("Windows Mixed Reality compiled with unsupported compiler.  Please recompile with Visual Studio 2017"));
#endif // WITH_WINDOWS_MIXED_REALITY
		}

		void ShutdownModule() override
		{
#if WITH_WINDOWS_MIXED_REALITY
			if (HMD)
			{
#if PLATFORM_HOLOLENS
				FHoloLensModuleAR::SetInterop(nullptr);
#endif
				HMD->Dispose(true);
				delete HMD;
				HMD = nullptr;
			}
#endif
		}

		uint64 GetGraphicsAdapterLuid() override
		{
#if WITH_WINDOWS_MIXED_REALITY
			if (HMD)
			{
				return HMD->GraphicsAdapterLUID();
			}
#endif
			return 0;
		}

#if WITH_WINDOWS_MIXED_REALITY
		MixedRealityInterop* HMD = nullptr;
#endif
	};

	TSharedPtr< class IXRTrackingSystem, ESPMode::ThreadSafe > FWindowsMixedRealityHMDPlugin::CreateTrackingSystem()
	{
#if WITH_WINDOWS_MIXED_REALITY
		if (HMD)
		{
			IARSystemSupport* ARSystem = nullptr;
#if PLATFORM_HOLOLENS
			ARSystem = FHoloLensModuleAR::CreateARSystem();
#endif
			auto WindowsMRHMD = FSceneViewExtensions::NewExtension<WindowsMixedReality::FWindowsMixedRealityHMD>(ARSystem, HMD);
			if (WindowsMRHMD->IsInitialized())
			{
#if PLATFORM_HOLOLENS
				FHoloLensModuleAR::SetTrackingSystem(WindowsMRHMD);
				FHoloLensModuleAR::SetInterop(HMD);
				// Register the AR modular features
				WindowsMRHMD->GetARCompositionComponent()->InitializeARSystem();
#endif
				return WindowsMRHMD;
			}
		}
#endif
		return nullptr;
	}

	float FWindowsMixedRealityHMD::GetWorldToMetersScale() const
	{
		return CachedWorldToMetersScale;
	}

	//---------------------------------------------------
	// FWindowsMixedRealityHMD IHeadMountedDisplay Implementation
	//---------------------------------------------------

	bool FWindowsMixedRealityHMD::IsHMDConnected()
	{
#if WITH_WINDOWS_MIXED_REALITY
		if (HMD->IsRemoting())
		{
			return true;
		}

		return HMD->IsAvailable();
#else
		return false;
#endif
	}

	bool FWindowsMixedRealityHMD::IsHMDEnabled() const
	{
		return true;
	}

	EHMDWornState::Type FWindowsMixedRealityHMD::GetHMDWornState()
	{
#if WITH_WINDOWS_MIXED_REALITY
		if (HMD->IsRemoting())
		{
			return EHMDWornState::Type::Unknown;
		}

		UserPresence currentPresence = HMD->GetCurrentUserPresence();

		EHMDWornState::Type wornState = EHMDWornState::Type::Unknown;

		switch (currentPresence)
		{
		case UserPresence::Worn:
			wornState = EHMDWornState::Type::Worn;
			break;
		case UserPresence::NotWorn:
			wornState = EHMDWornState::Type::NotWorn;
			break;
		};

		return wornState;
#else
		return EHMDWornState::Unknown;
#endif
	}

	void FWindowsMixedRealityHMD::OnBeginPlay(FWorldContext & InWorldContext)
	{
<<<<<<< HEAD
		EnableStereo(true);

=======
>>>>>>> 33e6966e
		//start speech recognition if there are any commands we care to listen for
		StartSpeechRecognition();

		IWindowsMixedRealityHandTrackingModule::Get().AddLiveLinkSource();
	}

	void FWindowsMixedRealityHMD::OnEndPlay(FWorldContext & InWorldContext)
	{
<<<<<<< HEAD
		EnableStereo(false);

=======
>>>>>>> 33e6966e
		StopSpeechRecognition();

		IWindowsMixedRealityHandTrackingModule::Get().RemoveLiveLinkSource();
	}

	TRefCountPtr<ID3D11Device> FWindowsMixedRealityHMD::InternalGetD3D11Device()
	{
		if (!D3D11Device.IsValid())
		{
			FWindowsMixedRealityHMD* Self = this;
			ENQUEUE_RENDER_COMMAND(InternalGetD3D11DeviceCmd)([Self](FRHICommandListImmediate& RHICmdList)
			{
				Self->D3D11Device = (ID3D11Device*)RHIGetNativeDevice();
			});

			FlushRenderingCommands();
		}

		return D3D11Device;
	}

	/** Helper function for acquiring the appropriate FSceneViewport */
	FSceneViewport* FindMRSceneViewport(bool& allowStereo)
	{
		allowStereo = true;

		if (!GIsEditor)
		{
			UGameEngine* GameEngine = Cast<UGameEngine>(GEngine);

			if (GameEngine->SceneViewport.Get() != nullptr)
			{
				allowStereo = GameEngine->SceneViewport.Get()->IsStereoRenderingAllowed();
			}

			return GameEngine->SceneViewport.Get();
		}
#if WITH_EDITOR
		else
		{
			UEditorEngine* EditorEngine = CastChecked<UEditorEngine>(GEngine);
			FSceneViewport* PIEViewport = (FSceneViewport*)EditorEngine->GetPIEViewport();
			if (PIEViewport != nullptr && PIEViewport->IsStereoRenderingAllowed())
			{
				// PIE is setup for stereo rendering
				allowStereo = PIEViewport->IsStereoRenderingAllowed();
				return PIEViewport;
			}
			else
			{
				// Check to see if the active editor viewport is drawing in stereo mode
				FSceneViewport* EditorViewport = (FSceneViewport*)EditorEngine->GetActiveViewport();
				if (EditorViewport != nullptr && EditorViewport->IsStereoRenderingAllowed())
				{
					allowStereo = EditorViewport->IsStereoRenderingAllowed();
					return EditorViewport;
				}
			}
		}
#endif

		allowStereo = false;
		return nullptr;
	}

	FString FWindowsMixedRealityHMD::GetVersionString() const
	{
#if WITH_WINDOWS_MIXED_REALITY
		return FString(HMD->GetDisplayName());
#else
		return FString();
#endif
	}

	void CenterMouse(RECT windowRect)
	{
#if !PLATFORM_HOLOLENS
		int width = windowRect.right - windowRect.left;
		int height = windowRect.bottom - windowRect.top;

		SetCursorPos(windowRect.left + width / 2, windowRect.top + height / 2);
#endif
	}

	bool FWindowsMixedRealityHMD::OnStartGameFrame(FWorldContext & WorldContext)
	{
		if (this->bRequestShutdown)
		{
			this->bRequestShutdown = false;
			ShutdownHolographic();

			return true;
		}
		else if (this->bRequestRestart)
		{
			this->bRequestRestart = false;

			ShutdownHolographic();

#if !PLATFORM_HOLOLENS
			EnableStereo(true);
#endif

			return true;
		}

#if WITH_WINDOWS_MIXED_REALITY
		if (!HMD->IsInitialized())
		{
			D3D11Device = InternalGetD3D11Device();
			HMD->Initialize(D3D11Device.GetReference(),
				GNearClippingPlane / GetWorldToMetersScale(), farPlaneDistance);
			return true;
		}
		else
		{
#if !PLATFORM_HOLOLENS
			if (!HMD->IsRemoting() && !HMD->IsImmersiveWindowValid())
			{
				// This can happen if the PC went to sleep.
				this->bRequestRestart = true;
				return true;
			}
#endif
		}

		if (HMD->IsRemoting() && !bIsStereoDesired)
		{
			EnableStereo(true);
		}

		if (!bIsStereoEnabled && bIsStereoDesired)
		{
			// Set up the HMD
			SetupHolographicCamera();
		}

		if (!HMD->IsRemoting() && HMD->HasUserPresenceChanged())
		{
			auto newWornState = GetHMDWornState();

			if (newWornState != currentWornState)
			{
				currentWornState = newWornState;
				// Broadcast HMD worn/ not worn delegates.
				if (currentWornState == EHMDWornState::Worn)
				{
					FCoreDelegates::VRHeadsetPutOnHead.Broadcast();
				}
				else if (currentWornState == EHMDWornState::NotWorn)
				{
					FCoreDelegates::VRHeadsetRemovedFromHead.Broadcast();
				}
			}
		}

#if !PLATFORM_HOLOLENS
		if (GEngine
			&& GEngine->GameViewport
			&& GEngine->GameViewport->GetWindow().IsValid())
		{
			HWND gameHWND = (HWND)GEngine->GameViewport->GetWindow()->GetNativeWindow()->GetOSWindowHandle();
			if (IsWindow(gameHWND))
			{
				RECT windowRect;
				GetWindowRect(gameHWND, &windowRect);

				gameWindowWidth = windowRect.right - windowRect.left;
				gameWindowHeight = windowRect.bottom - windowRect.top;
			}
		}

		// Restore windows focus to game window to preserve keyboard/mouse input.
		if ((currentWornState == EHMDWornState::Type::Worn) && GEngine && GEngine->GameViewport)
		{
			HWND gameHWND = (HWND)GEngine->GameViewport->GetWindow()->GetNativeWindow()->GetOSWindowHandle();

			// Set mouse focus to center of game window so any clicks interact with the game.
			if (mouseLockedToCenter)
			{
				RECT windowRect;
				GetWindowRect(gameHWND, &windowRect);

				CenterMouse(windowRect);
			}

			if (GetCapture() != gameHWND)
			{
				// Keyboard input
				SetForegroundWindow(gameHWND);

				// Mouse input
				SetCapture(gameHWND);
				SetFocus(gameHWND);

				FSlateApplication::Get().SetAllUserFocusToGameViewport();
			}
		}

<<<<<<< HEAD
=======
#endif
>>>>>>> 33e6966e
#endif
#endif

		CachedWorldToMetersScale = WorldContext.World()->GetWorldSettings()->WorldToMeters;
		RefreshTrackingToWorldTransform(WorldContext);

		CachedWorldToMetersScale = WorldContext.World()->GetWorldSettings()->WorldToMeters;
		RefreshTrackingToWorldTransform(WorldContext);

		return true;
	}

	void FWindowsMixedRealityHMD::SetTrackingOrigin(EHMDTrackingOrigin::Type NewOrigin)
	{
		HMDTrackingOrigin = NewOrigin;
	}

	EHMDTrackingOrigin::Type FWindowsMixedRealityHMD::GetTrackingOrigin() const
	{
		return HMDTrackingOrigin;
	}

	bool FWindowsMixedRealityHMD::EnumerateTrackedDevices(TArray<int32>& OutDevices, EXRTrackedDeviceType Type)
	{
		if (Type == EXRTrackedDeviceType::Any || Type == EXRTrackedDeviceType::HeadMountedDisplay)
		{
			OutDevices.Add(IXRTrackingSystem::HMDDeviceId);
			return true;
		}
		return false;
	}

	void FWindowsMixedRealityHMD::SetInterpupillaryDistance(float NewInterpupillaryDistance)
	{
		ipd = NewInterpupillaryDistance;
	}

	float FWindowsMixedRealityHMD::GetInterpupillaryDistance() const
	{
		if (ipd == 0)
		{
			return 0.064f;
		}

		return ipd;
	}

	bool FWindowsMixedRealityHMD::GetCurrentPose(
		int32 DeviceId,
		FQuat& CurrentOrientation,
		FVector& CurrentPosition)
	{
		if (DeviceId != IXRTrackingSystem::HMDDeviceId)
		{
			return false;
		}

		// Get most recently available tracking data.
		InitTrackingFrame();

		CurrentOrientation = CurrOrientation;
		CurrentPosition = CurrPosition;

		return true;
	}

	bool FWindowsMixedRealityHMD::GetRelativeEyePose(int32 DeviceId, EStereoscopicPass Eye, FQuat& OutOrientation, FVector& OutPosition)
	{
		OutOrientation = FQuat::Identity;
		OutPosition = FVector::ZeroVector;
		if (DeviceId == IXRTrackingSystem::HMDDeviceId && (Eye == eSSP_LEFT_EYE || Eye == eSSP_RIGHT_EYE))
		{
			OutPosition = FVector(0, (Eye == EStereoscopicPass::eSSP_LEFT_EYE ? -0.5f : 0.5f) * GetInterpupillaryDistance() * GetWorldToMetersScale(), 0);
			return true;
		}
		else
		{
			return false;
		}
	}

	void FWindowsMixedRealityHMD::ResetOrientationAndPosition(float yaw)
	{
#if WITH_WINDOWS_MIXED_REALITY
		HMD->ResetOrientationAndPosition();
#endif
	}

	void FWindowsMixedRealityHMD::InitTrackingFrame()
	{
#if WITH_WINDOWS_MIXED_REALITY
		DirectX::XMMATRIX leftPose;
		DirectX::XMMATRIX rightPose;
		WindowsMixedReality::HMDTrackingOrigin trackingOrigin;
		if (HMD->GetCurrentPose(leftPose, rightPose, trackingOrigin))
		{
			trackingOrigin == WindowsMixedReality::HMDTrackingOrigin::Eye ?
				SetTrackingOrigin(EHMDTrackingOrigin::Eye) :
				SetTrackingOrigin(EHMDTrackingOrigin::Floor);

			// Convert to unreal space
			FMatrix UPoseL = WMRUtility::ToFMatrix(leftPose);
			FMatrix UPoseR = WMRUtility::ToFMatrix(rightPose);
			RotationL = FQuat(UPoseL);
			RotationR = FQuat(UPoseR);

			RotationL = FQuat(-1 * RotationL.Z, RotationL.X, RotationL.Y, -1 * RotationL.W);
			RotationR = FQuat(-1 * RotationR.Z, RotationR.X, RotationR.Y, -1 * RotationR.W);

			RotationL.Normalize();
			RotationR.Normalize();

			FQuat HeadRotation = FMath::Lerp(RotationL, RotationR, 0.5f);
			HeadRotation.Normalize();

			// Position = forward/ backwards, left/ right, up/ down.
			PositionL = ((FVector(UPoseL.M[2][3], -1 * UPoseL.M[0][3], -1 * UPoseL.M[1][3]) * GetWorldToMetersScale()));
			PositionR = ((FVector(UPoseR.M[2][3], -1 * UPoseR.M[0][3], -1 * UPoseR.M[1][3]) * GetWorldToMetersScale()));

			PositionL = RotationL.RotateVector(PositionL);
			PositionR = RotationR.RotateVector(PositionR);

			if (ipd == 0)
			{
				ipd = FVector::Dist(PositionL, PositionR) / GetWorldToMetersScale();
			}

			FVector HeadPosition = FMath::Lerp(PositionL, PositionR, 0.5f);

			CurrOrientation = HeadRotation;
			CurrPosition = HeadPosition;
		}
#endif
	}

#if WITH_WINDOWS_MIXED_REALITY
	void SetupHiddenVisibleAreaMesh(TArray<FHMDViewMesh>& HiddenMeshes, TArray<FHMDViewMesh>& VisibleMeshes, MixedRealityInterop* HMD)
	{
		for (int i = (int)HMDEye::Left;
			i <= (int)HMDEye::Right; i++)
		{
			HMDEye eye = (HMDEye)i;

			DirectX::XMFLOAT2* vertices;
			int length;
			if (HMD->GetHiddenAreaMesh(eye, vertices, length))
			{
				FVector2D* const vertexPositions = new FVector2D[length];
				for (int v = 0; v < length; v++)
				{
					// Remap to space Unreal is expecting.
					float x = (vertices[v].x + 1) / 2.0f;
					float y = (vertices[v].y + 1) / 2.0f;

					vertexPositions[v].Set(x, y);
				}
				HiddenMeshes[i].BuildMesh(vertexPositions, length, FHMDViewMesh::MT_HiddenArea);

				delete[] vertexPositions;
			}

			if (HMD->GetVisibleAreaMesh(eye, vertices, length))
			{
				FVector2D* const vertexPositions = new FVector2D[length];
				for (int v = 0; v < length; v++)
				{
					// Remap from NDC space to [0..1] bottom-left origin.
					float x = (vertices[v].x + 1) / 2.0f;
					float y = (vertices[v].y + 1) / 2.0f;

					vertexPositions[v].Set(x, y);
				}
				VisibleMeshes[i].BuildMesh(vertexPositions, length, FHMDViewMesh::MT_VisibleArea);

				delete[] vertexPositions;
			}
		}
	}
#endif

	void FWindowsMixedRealityHMD::SetupHolographicCamera()
	{
#if WITH_WINDOWS_MIXED_REALITY
		// Set the viewport to match the HMD display
		FSceneViewport* SceneVP = FindMRSceneViewport(bIsStereoDesired);

		if (SceneVP)
		{
			TSharedPtr<SWindow> Window = SceneVP->FindWindow();
			//if (Window.IsValid() && SceneVP->GetViewportWidget().IsValid())
			{
				if (bIsStereoDesired)
				{
					int Width, Height;
					if (HMD->GetDisplayDimensions(Width, Height))
					{
						SceneVP->SetViewportSize(
							Width * 2,
							Height);

						Window->SetViewportSizeDrivenByWindow(false);

						bIsStereoEnabled = HMD->IsStereoEnabled();
						if (bIsStereoEnabled)
						{
							HMD->CreateHiddenVisibleAreaMesh();

							FWindowsMixedRealityHMD* Self = this;
							ENQUEUE_RENDER_COMMAND(SetupHiddenVisibleAreaMeshCmd)([Self](FRHICommandListImmediate& RHICmdList)
							{
								SetupHiddenVisibleAreaMesh(Self->HiddenAreaMesh, Self->VisibleAreaMesh, Self->HMD);
							});
						}
					}
				}
				else
				{
					FVector2D size = SceneVP->FindWindow()->GetSizeInScreen();
					SceneVP->SetViewportSize(size.X, size.Y);
					Window->SetViewportSizeDrivenByWindow(true);
					bIsStereoEnabled = false;
				}
			}
		}
		else if (GIsEditor && HMD->IsInitialized() && bIsStereoDesired && !bIsStereoEnabled)
		{
			// This can happen if device is disconnected while running in VR Preview, then create a new VR preview window while device is still disconnected.
			// We can get a window that is not configured for stereo when we plug our device back in.
			this->bRequestRestart = true;
		}

		// Uncap fps to enable FPS higher than 62
		GEngine->bForceDisableFrameRateSmoothing = bIsStereoEnabled;
#endif
	}

	bool FWindowsMixedRealityHMD::IsStereoEnabled() const
	{
		return bIsStereoEnabled;
	}

	bool FWindowsMixedRealityHMD::EnableStereo(bool stereo)
	{
#if WITH_WINDOWS_MIXED_REALITY
		if (stereo)
		{
			if (bIsStereoDesired && HMD->IsInitialized())
			{
				return false;
			}

			FindMRSceneViewport(bIsStereoDesired);
			if (!bIsStereoDesired)
			{
				return false;
			}

			HMD->EnableStereo(stereo);
#if PLATFORM_HOLOLENS
			HMD->SetInteractionManager(Windows::UI::Input::Spatial::SpatialInteractionManager::GetForCurrentView());
#endif

			InitializeHolographic();

			currentWornState = GetHMDWornState();

			FApp::SetUseVRFocus(true);
			FApp::SetHasVRFocus(true);
		}
		else
		{
			ShutdownHolographic();

			FApp::SetUseVRFocus(false);
			FApp::SetHasVRFocus(false);
		}
#endif
		return bIsStereoDesired;
	}

	void FWindowsMixedRealityHMD::AdjustViewRect(
		EStereoscopicPass StereoPass,
		int32& X, int32& Y,
		uint32& SizeX, uint32& SizeY) const
	{
		SizeX *= ScreenScalePercentage;
		SizeY *= ScreenScalePercentage;

		SizeX = SizeX / 2;
		if (StereoPass == eSSP_RIGHT_EYE)
		{
			X += SizeX;
		}
	}

	void FWindowsMixedRealityHMD::CalculateStereoViewOffset(const enum EStereoscopicPass StereoPassType, FRotator& ViewRotation, const float WorldToMeters, FVector& ViewLocation)
	{
		if (StereoPassType != eSSP_LEFT_EYE &&
			StereoPassType != eSSP_RIGHT_EYE)
		{
			return;
		}

		FVector HmdToEyeOffset = FVector::ZeroVector;

		FQuat CurEyeOrient;
		if (StereoPassType == eSSP_LEFT_EYE)
		{
			HmdToEyeOffset = PositionL - CurrPosition;
			CurEyeOrient = RotationL;
		}
		else if (StereoPassType == eSSP_RIGHT_EYE)
		{
			HmdToEyeOffset = PositionR - CurrPosition;
			CurEyeOrient = RotationR;
		}

		const FQuat ViewOrient = ViewRotation.Quaternion();
		const FQuat deltaControlOrientation = ViewOrient * CurEyeOrient.Inverse();
		const FVector vEyePosition = deltaControlOrientation.RotateVector(HmdToEyeOffset);
		ViewLocation += vEyePosition;
	}

	FMatrix FWindowsMixedRealityHMD::GetStereoProjectionMatrix(const enum EStereoscopicPass StereoPassType) const
	{
		if (StereoPassType != eSSP_LEFT_EYE &&
			StereoPassType != eSSP_RIGHT_EYE)
		{
			return FMatrix::Identity;
		}

#if WITH_WINDOWS_MIXED_REALITY
		DirectX::XMFLOAT4X4 projection = (StereoPassType == eSSP_LEFT_EYE)
			? HMD->GetProjectionMatrix(HMDEye::Left)
			: HMD->GetProjectionMatrix(HMDEye::Right);

		auto result = WMRUtility::ToFMatrix(projection).GetTransposed();
		// Convert from RH to LH projection matrix
		// See PerspectiveOffCenterRH: https://msdn.microsoft.com/en-us/library/windows/desktop/ms918176.aspx
		result.M[2][0] *= -1;
		result.M[2][1] *= -1;
		result.M[2][2] *= -1;
		result.M[2][3] *= -1;

		// Switch to reverse-z, replace near and far distance
		result.M[2][2] = 0.0f;  // Must be 0 for reverse-z.
		result.M[3][2] = GNearClippingPlane;

		return result;
#else
		return FMatrix::Identity;
#endif
	}

	void FWindowsMixedRealityHMD::GetEyeRenderParams_RenderThread(
		const FRenderingCompositePassContext& Context,
		FVector2D& EyeToSrcUVScaleValue,
		FVector2D& EyeToSrcUVOffsetValue) const
	{
		if (Context.View.StereoPass == eSSP_LEFT_EYE)
		{
			EyeToSrcUVOffsetValue.X = 0.0f;
			EyeToSrcUVOffsetValue.Y = 0.0f;

			EyeToSrcUVScaleValue.X = 0.5f;
			EyeToSrcUVScaleValue.Y = 1.0f;
		}
		else
		{
			EyeToSrcUVOffsetValue.X = 0.5f;
			EyeToSrcUVOffsetValue.Y = 0.0f;

			EyeToSrcUVScaleValue.X = 0.5f;
			EyeToSrcUVScaleValue.Y = 1.0f;
		}
	}

	FIntPoint FWindowsMixedRealityHMD::GetIdealRenderTargetSize() const
	{
		int Width, Height;
#if WITH_WINDOWS_MIXED_REALITY
		HMD->GetDisplayDimensions(Width, Height);
#else
		Width = 100;
		Height = 100;
#endif

		return FIntPoint(Width * 2, Height);
	}

	//TODO: Spelling is intentional, overridden from IHeadMountedDisplay.h
	float FWindowsMixedRealityHMD::GetPixelDenity() const
	{
		check(IsInGameThread());
		return ScreenScalePercentage;
	}

	void FWindowsMixedRealityHMD::SetPixelDensity(const float NewDensity)
	{
		check(IsInGameThread());
		//TODO: Get actual minimum value from platform.
		ScreenScalePercentage = FMath::Clamp<float>(NewDensity, 0.4f, 1.0f);
	}

	// Called when screen size changes.
	void FWindowsMixedRealityHMD::UpdateViewportRHIBridge(bool bUseSeparateRenderTarget, const class FViewport& Viewport, FRHIViewport* const ViewportRHI)
	{
#if WITH_WINDOWS_MIXED_REALITY
		if (IsStereoEnabled() && mCustomPresent != nullptr)
		{
			HMD->SetScreenScaleFactor(ScreenScalePercentage);
			mCustomPresent->UpdateViewport(Viewport, ViewportRHI);
		}
#endif
	}

	void FWindowsMixedRealityHMD::RenderTexture_RenderThread(class FRHICommandListImmediate& RHICmdList, class FRHITexture2D* BackBuffer, class FRHITexture2D* SrcTexture, FVector2D WindowSize) const
	{
#if PLATFORM_HOLOLENS
		return;
#endif
		const uint32 WindowWidth = gameWindowWidth;
		const uint32 WindowHeight = gameWindowHeight;

		const uint32 ViewportWidth = BackBuffer->GetSizeX();
		const uint32 ViewportHeight = BackBuffer->GetSizeY();

		const uint32 TextureWidth = SrcTexture->GetSizeX();
		const uint32 TextureHeight = SrcTexture->GetSizeY();

		const uint32 SourceWidth = TextureWidth / 2;
		const uint32 SourceHeight = TextureHeight;

		const float r = (float)SourceWidth / (float)SourceHeight;

		float width = (float)WindowWidth;
		float height = (float)WindowHeight;

		if ((float)WindowWidth / r < WindowHeight)
		{
			width = ViewportWidth;

			float displayHeight = (float)WindowWidth / r;
			height = (float)ViewportHeight * (displayHeight / (float)WindowHeight);
		}
		else // width > height
		{
			height = ViewportHeight;

			float displayWidth = (float)WindowHeight * r;
			width = (float)ViewportWidth * (displayWidth / (float)WindowWidth);
		}

		width = FMath::Clamp<int>(width, 10, ViewportWidth);
		height = FMath::Clamp<int>(height, 10, ViewportHeight);

		const uint32 x = (ViewportWidth - width) * 0.5f;
		const uint32 y = (ViewportHeight - height) * 0.5f;
		FRHIRenderPassInfo RPInfo(BackBuffer, ERenderTargetActions::Load_Store);
		RHICmdList.BeginRenderPass(RPInfo, TEXT("WindowsMixedRealityHMD"));
		DrawClearQuad(RHICmdList, FLinearColor(0.0f, 0.0f, 0.0f, 1.0f));
		RHICmdList.SetViewport(x, y, 0, width + x, height + y, 1.0f);

		FGraphicsPipelineStateInitializer GraphicsPSOInit;
		RHICmdList.ApplyCachedRenderTargets(GraphicsPSOInit);

		const auto FeatureLevel = GMaxRHIFeatureLevel;
		auto ShaderMap = GetGlobalShaderMap(FeatureLevel);
		TShaderMapRef<FScreenVS> VertexShader(ShaderMap);
		TShaderMapRef<FScreenPS> PixelShader(ShaderMap);

		GraphicsPSOInit.BlendState = TStaticBlendState<>::GetRHI();
		GraphicsPSOInit.RasterizerState = TStaticRasterizerState<>::GetRHI();
		GraphicsPSOInit.DepthStencilState = TStaticDepthStencilState<false, CF_Always>::GetRHI();
		GraphicsPSOInit.BoundShaderState.VertexDeclarationRHI = GFilterVertexDeclaration.VertexDeclarationRHI;
		GraphicsPSOInit.BoundShaderState.VertexShaderRHI = GETSAFERHISHADER_VERTEX(*VertexShader);
		GraphicsPSOInit.BoundShaderState.PixelShaderRHI = GETSAFERHISHADER_PIXEL(*PixelShader);
		GraphicsPSOInit.PrimitiveType = PT_TriangleList;

		SetGraphicsPipelineState(RHICmdList, GraphicsPSOInit);

		PixelShader->SetParameters(RHICmdList, TStaticSamplerState<SF_Bilinear>::GetRHI(), SrcTexture);

		RendererModule->DrawRectangle(
			RHICmdList,
			0, 0,
			ViewportWidth, ViewportHeight,
			0.0f, 0.0f,
			0.5f, 1.0f,
			FIntPoint(ViewportWidth, ViewportHeight),
			FIntPoint(1, 1),
			*VertexShader,
			EDRF_Default);

		RHICmdList.EndRenderPass();
	}

	// Create a BGRA backbuffer for rendering.
	bool FWindowsMixedRealityHMD::AllocateRenderTargetTexture(
		uint32 index,
		uint32 sizeX,
		uint32 sizeY,
		uint8 format,
		uint32 numMips,
		uint32 flags,
		uint32 targetableTextureFlags,
		FTexture2DRHIRef& outTargetableTexture,
		FTexture2DRHIRef& outShaderResourceTexture,
		uint32 numSamples)
	{
		if (!IsStereoEnabled())
		{
			return false;
		}

		FRHIResourceCreateInfo CreateInfo;

		// Since our textures must be BGRA, this plugin did require a change to WindowsD3D11Device.cpp
		// to add the D3D11_CREATE_DEVICE_BGRA_SUPPORT flag to the graphics device.
		RHICreateTargetableShaderResource2D(
			sizeX,
			sizeY,
			PF_B8G8R8A8, // must be BGRA
			numMips,
			flags,
			targetableTextureFlags,
			false,
			CreateInfo,
			outTargetableTexture,
			outShaderResourceTexture);

		CurrentBackBuffer = outTargetableTexture;

		return true;
	}

	bool FWindowsMixedRealityHMD::HasHiddenAreaMesh() const
	{
		return HiddenAreaMesh[0].IsValid() && HiddenAreaMesh[1].IsValid();
	}

	void FWindowsMixedRealityHMD::DrawHiddenAreaMesh_RenderThread(FRHICommandList& RHICmdList, EStereoscopicPass StereoPass) const
	{
		if (StereoPass == eSSP_FULL)
		{
			return;
		}

		int index = (StereoPass == eSSP_LEFT_EYE) ? 0 : 1;
		const FHMDViewMesh& Mesh = HiddenAreaMesh[index];
		check(Mesh.IsValid());

		RHICmdList.SetStreamSource(0, Mesh.VertexBufferRHI, 0);
		RHICmdList.DrawIndexedPrimitive(Mesh.IndexBufferRHI, 0, 0, Mesh.NumVertices, 0, Mesh.NumTriangles, 1);
	}

	bool FWindowsMixedRealityHMD::HasVisibleAreaMesh() const
	{
		//re-enable this when we're not running on the simulator once we can query for platform type
		return false;
		//return VisibleAreaMesh[0].IsValid() && VisibleAreaMesh[1].IsValid();
	}

	void FWindowsMixedRealityHMD::DrawVisibleAreaMesh_RenderThread(FRHICommandList& RHICmdList, EStereoscopicPass StereoPass) const
	{
		if (StereoPass == eSSP_FULL)
		{
			return;
		}

		int index = (StereoPass == eSSP_LEFT_EYE) ? 0 : 1;
		const FHMDViewMesh& Mesh = VisibleAreaMesh[index];
		check(Mesh.IsValid());

		RHICmdList.SetStreamSource(0, Mesh.VertexBufferRHI, 0);
		RHICmdList.DrawIndexedPrimitive(Mesh.IndexBufferRHI, 0, 0, Mesh.NumVertices, 0, Mesh.NumTriangles, 1);
	}

	void FWindowsMixedRealityHMD::SetupViewFamily(FSceneViewFamily& InViewFamily)
	{
		InViewFamily.EngineShowFlags.MotionBlur = 0;
		InViewFamily.EngineShowFlags.HMDDistortion = false;
		InViewFamily.EngineShowFlags.SetScreenPercentage(false);
		InViewFamily.EngineShowFlags.StereoRendering = IsStereoEnabled();
	}

	// Copy a double-wide src texture into a single-wide dst texture with 2 subresources.
	void _StereoCopy(
		ID3D11DeviceContext* D3D11Context,
		const float viewportScale,
		ID3D11Texture2D* src,
		ID3D11Texture2D* dst)
	{
		D3D11_TEXTURE2D_DESC desc{};
		dst->GetDesc(&desc);

		const uint32_t scaledWidth = (uint32_t)(desc.Width * viewportScale);
		const uint32_t scaledHeight = (uint32_t)(desc.Height * viewportScale);

		D3D11_BOX box = {};
		box.right = scaledWidth;
		box.bottom = scaledHeight;
		box.back = 1;
		for (int i = 0; i < 2; ++i) { // Copy each eye to HMD backbuffer
			const uint32_t offsetX = (desc.Width - scaledWidth) / 2;
			const uint32_t offsetY = (desc.Height - scaledHeight) / 2;
			D3D11Context->CopySubresourceRegion(dst, i, offsetX, offsetY, 0, src, 0, &box);
			box.left += scaledWidth;
			box.right += scaledWidth;
		}
	}

	void FWindowsMixedRealityHMD::CreateHMDDepthTexture(FRHICommandListImmediate& RHICmdList)
	{
		check(IsInRenderingThread());

#if WITH_WINDOWS_MIXED_REALITY
		// Update depth texture to match format Windows Mixed Reality platform is expecting.
		FSceneRenderTargets& SceneContext = FSceneRenderTargets::Get(RHICmdList);
		FRHITexture2D* depthFRHITexture = SceneContext.GetSceneDepthTexture().GetReference()->GetTexture2D();

		if (depthFRHITexture == nullptr || depthFRHITexture->GetNativeResource() == nullptr)
		{
			return;
		}

		const uint32 viewportWidth = depthFRHITexture->GetSizeX();
		const uint32 viewportHeight = depthFRHITexture->GetSizeY();

		bool recreateTextures = false;
		if (remappedDepthTexture != nullptr)
		{
			int width = remappedDepthTexture->GetSizeX();
			int height = remappedDepthTexture->GetSizeY();

			if (width != viewportWidth || height != viewportHeight)
			{
				recreateTextures = true;
			}
		}

		// Create a new texture for the remapped depth.
		if (remappedDepthTexture == nullptr || recreateTextures)
		{
			FRHIResourceCreateInfo CreateInfo;
			remappedDepthTexture = RHICmdList.CreateTexture2D(depthFRHITexture->GetSizeX(), depthFRHITexture->GetSizeY(),
				PF_R32_UINT, 1, 1, ETextureCreateFlags::TexCreate_RenderTargetable | ETextureCreateFlags::TexCreate_UAV, CreateInfo);
		}

		FGraphicsPipelineStateInitializer GraphicsPSOInit;
		FRHIRenderPassInfo RPInfo(remappedDepthTexture, ERenderTargetActions::Load_Store);
		RHICmdList.BeginRenderPass(RPInfo, TEXT("RemapDepth"));
		{
			RHICmdList.ApplyCachedRenderTargets(GraphicsPSOInit);

			RHICmdList.SetViewport(0, 0, 0, viewportWidth, viewportHeight, 1.0f);

			GraphicsPSOInit.BlendState = TStaticBlendState<>::GetRHI();
			GraphicsPSOInit.RasterizerState = TStaticRasterizerState<>::GetRHI();
			GraphicsPSOInit.DepthStencilState = TStaticDepthStencilState<false, CF_Always>::GetRHI();

			const auto featureLevel = GMaxRHIFeatureLevel;
			auto shaderMap = GetGlobalShaderMap(featureLevel);

			TShaderMapRef<FScreenVS> vertexShader(shaderMap);
			TShaderMapRef<FDepthConversionPS> pixelShader(shaderMap);

			GraphicsPSOInit.BoundShaderState.VertexDeclarationRHI = GFilterVertexDeclaration.VertexDeclarationRHI;
			GraphicsPSOInit.BoundShaderState.VertexShaderRHI = GETSAFERHISHADER_VERTEX(*vertexShader);
			GraphicsPSOInit.BoundShaderState.PixelShaderRHI = GETSAFERHISHADER_PIXEL(*pixelShader);
			GraphicsPSOInit.PrimitiveType = PT_TriangleList;

			SetGraphicsPipelineState(RHICmdList, GraphicsPSOInit);

			pixelShader->SetParameters(RHICmdList, GNearClippingPlane / GetWorldToMetersScale(), farPlaneDistance, GetWorldToMetersScale(), depthFRHITexture);

			RendererModule->DrawRectangle(
				RHICmdList,
				0, 0, // X, Y
				viewportWidth, viewportHeight, // SizeX, SizeY
				0.0f, 0.0f, // U, V
				1.0f, 1.0f, // SizeU, SizeV
				FIntPoint(viewportWidth, viewportHeight), // TargetSize
				FIntPoint(1, 1), // TextureSize
				*vertexShader,
				EDRF_Default);
		}
		RHICmdList.EndRenderPass();

		ID3D11Device* device = (ID3D11Device*)RHIGetNativeDevice();
		if (device == nullptr)
		{
			return;
		}

		// Create a new depth texture with 2 subresources for depth based reprojection.
		// Directly create an ID3D11Texture2D instead of an FTexture2D because we need an ArraySize of 2.
		if (stereoDepthTexture == nullptr || recreateTextures)
		{
			D3D11_TEXTURE2D_DESC tdesc;

			tdesc.Width = viewportWidth / 2;
			tdesc.Height = viewportHeight;
			tdesc.MipLevels = 1;
			tdesc.ArraySize = 2;
			tdesc.SampleDesc.Count = 1;
			tdesc.SampleDesc.Quality = 0;
			tdesc.Usage = D3D11_USAGE_DEFAULT;
			tdesc.Format = DXGI_FORMAT_R32_FLOAT;
			tdesc.BindFlags = D3D11_BIND_SHADER_RESOURCE | D3D11_BIND_UNORDERED_ACCESS;
			tdesc.CPUAccessFlags = 0;
			tdesc.MiscFlags = 0;

			device->CreateTexture2D(&tdesc, NULL, &stereoDepthTexture);
		}

		ID3D11DeviceContext* context;
		device->GetImmediateContext(&context);

		_StereoCopy(context, ScreenScalePercentage,
			(ID3D11Texture2D*)remappedDepthTexture->GetNativeResource(),
			stereoDepthTexture);
#endif
	}

	void FWindowsMixedRealityHMD::PreRenderViewFamily_RenderThread(
		FRHICommandListImmediate& RHICmdList,
		FSceneViewFamily& InViewFamily)
	{
#if WITH_WINDOWS_MIXED_REALITY
		if (!mCustomPresent || !HMD->IsInitialized() || !HMD->IsAvailable())
		{
			return;
		}

		CreateHMDDepthTexture(RHICmdList);
		if (!HMD->CreateRenderingParameters(stereoDepthTexture))
		{
			// This will happen if an exception is thrown while creating the frame's rendering parameters.
			// Because Windows Mixed Reality can only have 2 rendering parameters in flight at any time, this is fatal.
			this->bRequestRestart = true;
		}
#endif
	}

	bool FWindowsMixedRealityHMD::IsActiveThisFrame(class FViewport* InViewport) const
	{
		return GEngine && GEngine->IsStereoscopic3D(InViewport);
	}

#if WITH_WINDOWS_MIXED_REALITY
	FWindowsMixedRealityHMD::FWindowsMixedRealityHMD(const FAutoRegister& AutoRegister, IARSystemSupport* InARSystem, MixedRealityInterop* InHMD)
		: FHeadMountedDisplayBase(InARSystem)
		, FSceneViewExtensionBase(AutoRegister)
		, HMD(InHMD)
		, ScreenScalePercentage(1.0f)
		, mCustomPresent(nullptr)
		, HMDTrackingOrigin(EHMDTrackingOrigin::Floor)
		, CurrOrientation(FQuat::Identity)
		, CurrPosition(FVector::ZeroVector)
	{
		static const FName RendererModuleName("Renderer");
		RendererModule = FModuleManager::GetModulePtr<IRendererModule>(RendererModuleName);

		HiddenAreaMesh.SetNum(2);
		VisibleAreaMesh.SetNum(2);
	}
#endif

	FWindowsMixedRealityHMD::~FWindowsMixedRealityHMD()
	{
		ShutdownHolographic();
	}

	bool FWindowsMixedRealityHMD::IsInitialized() const
	{
		// Return true here because hmd needs an hwnd to initialize itself, but VR preview will not create a window if this is not true.
		return true;
	}

	// Cleanup resources needed for Windows Holographic view and tracking space.
	void FWindowsMixedRealityHMD::ShutdownHolographic()
	{
		if (!IsInGameThread())
		{
			this->bRequestShutdown = true;
			return;
		}

#if WITH_WINDOWS_MIXED_REALITY
		HMD->EnableStereo(false);
#endif
		// Ensure that we aren't currently trying to render a frame before destroying our custom present.
		FlushRenderingCommands();
		StopCustomPresent();

		if (PauseHandle.IsValid())
		{
			FCoreDelegates::ApplicationWillEnterBackgroundDelegate.Remove(PauseHandle);
			PauseHandle.Reset();
		}

		bIsStereoDesired = false;
		bIsStereoEnabled = false;

		for (int i = 0; i < 2; i++)
		{
			HiddenAreaMesh[i].NumVertices = 0;
			HiddenAreaMesh[i].NumIndices = 0;
			HiddenAreaMesh[i].NumTriangles = 0;

			HiddenAreaMesh[i].IndexBufferRHI = nullptr;
			HiddenAreaMesh[i].VertexBufferRHI = nullptr;

			VisibleAreaMesh[i].NumVertices = 0;
			VisibleAreaMesh[i].NumIndices = 0;
			VisibleAreaMesh[i].NumTriangles = 0;

			VisibleAreaMesh[i].IndexBufferRHI = nullptr;
			VisibleAreaMesh[i].VertexBufferRHI = nullptr;
		}
	}

	bool FWindowsMixedRealityHMD::IsCurrentlyImmersive()
	{
#if WITH_WINDOWS_MIXED_REALITY
		return HMD->IsCurrentlyImmersive();
#else
		return false;
#endif
	}

	bool FWindowsMixedRealityHMD::IsDisplayOpaque()
	{
#if WITH_WINDOWS_MIXED_REALITY
		return HMD->IsDisplayOpaque();
#else
		return true;
#endif
	}

	// Setup Windows Holographic view and tracking space.
	void FWindowsMixedRealityHMD::InitializeHolographic()
	{
#if WITH_WINDOWS_MIXED_REALITY
		if (!HMD->IsInitialized())
		{
			D3D11Device = InternalGetD3D11Device();
			if (D3D11Device != nullptr)
			{
				SetupHolographicCamera();
			}
		}

		static const auto screenPercentVar = IConsoleManager::Get().FindTConsoleVariableDataFloat(TEXT("vr.PixelDensity"));
		SetPixelDensity(screenPercentVar->GetValueOnGameThread());

		StartCustomPresent();

		// Hook into suspend/resume events
		if (!PauseHandle.IsValid())
		{
			PauseHandle = FCoreDelegates::ApplicationWillEnterBackgroundDelegate.AddRaw(this, &FWindowsMixedRealityHMD::AppServicePause);
		}
#endif
	}

	// Prevent crashes if computer goes to sleep.
	void FWindowsMixedRealityHMD::AppServicePause()
	{
		this->bRequestRestart = true;
	}

	void CallSpeechCallback(FKey InKey, FName InActionName)
	{
		AsyncTask(ENamedThreads::GameThread, [InKey, InActionName]()
		{
			APlayerController* PlayerController = GEngine->GetFirstLocalPlayerController(GWorld);
			if (PlayerController)
			{
				PlayerController->InputKey(InKey, IE_Pressed, 1.0f, false);
			}
		});
	}

	void FWindowsMixedRealityHMD::StartSpeechRecognition()
	{
#if WITH_WINDOWS_MIXED_REALITY
		StopSpeechRecognition();

		//get all speech keywords
		const TArray <FInputActionSpeechMapping>& SpeechMappings = GetDefault<UInputSettings>()->GetSpeechMappings();

		if (SpeechMappings.Num() > 0)
		{
			//this is destroyed when the Interp layer is removed.
			WindowsMixedReality::SpeechRecognizerInterop* speechInterop = CreateSpeechRecognizer();

			for (const FInputActionSpeechMapping& SpeechMapping : SpeechMappings)
			{
				FName ActionName = SpeechMapping.GetActionName();
				FKey Key(SpeechMapping.GetKeyName());
				EKeys::AddKey(FKeyDetails(Key, FText(), FKeyDetails::NotBlueprintBindableKey, FInputActionSpeechMapping::GetKeyCategory()));

				// Bind Unreal delegate to function pointer we can pass to the interop lib.
				std::function<void()> callSpeechDelegate = std::bind(CallSpeechCallback, Key, ActionName);

				FName Keyword = SpeechMapping.GetSpeechKeyword();
				speechInterop->AddKeyword(*Keyword.ToString(), callSpeechDelegate);
			}

			speechInterop->StartSpeechRecognition();
		} //-V773
#endif
	}

	void FWindowsMixedRealityHMD::StopSpeechRecognition()
	{
#if WITH_WINDOWS_MIXED_REALITY
		//remove keys from "speech" namespace
		EKeys::RemoveKeysWithCategory(FInputActionSpeechMapping::GetKeyCategory());
#endif
	}	   

	bool WindowsMixedReality::FWindowsMixedRealityHMD::IsAvailable()
	{
#if WITH_WINDOWS_MIXED_REALITY
		return HMD->IsAvailable();
#else
		return false;
#endif
	}

	// Initialize Windows Holographic present.
	void FWindowsMixedRealityHMD::StartCustomPresent()
	{
#if WITH_WINDOWS_MIXED_REALITY
		if (mCustomPresent == nullptr)
		{
			mCustomPresent = new FWindowsMixedRealityCustomPresent(HMD, D3D11Device);
		}
#endif
	}

	// Cleanup resources for holographic present.
	void FWindowsMixedRealityHMD::StopCustomPresent()
	{
		mCustomPresent = nullptr;
	}

	// Spatial Input
	bool FWindowsMixedRealityHMD::SupportsSpatialInput()
	{
#if WITH_WINDOWS_MIXED_REALITY
		return HMD->SupportsSpatialInput();
#else
		return false;
#endif
	}

#if WITH_WINDOWS_MIXED_REALITY

	bool FWindowsMixedRealityHMD::SupportsHandTracking()
<<<<<<< HEAD
	{
		return HMD->SupportsHandTracking();
	}

	bool FWindowsMixedRealityHMD::SupportsHandedness()
	{
		return HMD->SupportsHandedness();
	}

	HMDTrackingStatus FWindowsMixedRealityHMD::GetControllerTrackingStatus(HMDHand hand)
	{
		return HMD->GetControllerTrackingStatus(hand);
	}

=======
	{
		return HMD->SupportsHandTracking();
	}

	bool FWindowsMixedRealityHMD::SupportsHandedness()
	{
		return HMD->SupportsHandedness();
	}

	HMDTrackingStatus FWindowsMixedRealityHMD::GetControllerTrackingStatus(HMDHand hand)
	{
		return HMD->GetControllerTrackingStatus(hand);
	}

>>>>>>> 33e6966e
	// GetControllerOrientationAndPosition() is pre-scaled to UE4 world scale
	bool FWindowsMixedRealityHMD::GetControllerOrientationAndPosition(HMDHand hand, FRotator & OutOrientation, FVector & OutPosition)
	{
		if (!bIsStereoEnabled)
		{
			return false;
		}

		DirectX::XMFLOAT4 rot;
		DirectX::XMFLOAT3 pos;
		if (HMD->GetControllerOrientationAndPosition(hand, rot, pos))
		{
			FTransform TrackingSpaceTransform(WMRUtility::FromMixedRealityQuaternion(rot), WMRUtility::FromMixedRealityVector(pos));
<<<<<<< HEAD

			OutOrientation = FRotator(TrackingSpaceTransform.GetRotation());
			OutPosition = TrackingSpaceTransform.GetLocation();

=======

			OutOrientation = FRotator(TrackingSpaceTransform.GetRotation());
			OutPosition = TrackingSpaceTransform.GetLocation();

>>>>>>> 33e6966e
			// If the device does not support full hand tracking, set the orientation manually
			if (!FWindowsMixedRealityStatics::SupportsHandedness())
			{
				OutOrientation = FRotator(CurrOrientation);
				OutOrientation.Roll = 0;
				OutOrientation.Pitch = 0;
			}

			return true;
		}

		return false;
	}

	// GetHandJointOrientationAndPosition() is NOT scaled to UE4 world scale, so we must do it here
	bool FWindowsMixedRealityHMD::GetHandJointOrientationAndPosition(HMDHand hand, HMDHandJoint joint, FRotator& OutOrientation, FVector& OutPosition)
	{
		if (!bIsStereoEnabled)
		{
			return false;
		}

		DirectX::XMFLOAT4 rot;
		DirectX::XMFLOAT3 pos;
		if (HMD->GetHandJointOrientationAndPosition(hand, joint, rot, pos))
		{
			FTransform TrackingSpaceTransform(WMRUtility::FromMixedRealityQuaternion(rot), WMRUtility::FromMixedRealityVector(pos) * GetWorldToMetersScale());

			OutOrientation = FRotator(TrackingSpaceTransform.GetRotation());
			OutPosition = TrackingSpaceTransform.GetLocation();

			return true;
		}
		return false;
	}


	bool FWindowsMixedRealityHMD::PollInput()
	{
		if (!bIsStereoEnabled)
		{
			return false;
		}

		HMD->PollInput();
		return true;
	}

	HMDInputPressState WindowsMixedReality::FWindowsMixedRealityHMD::GetPressState(HMDHand hand, HMDInputControllerButtons button)
<<<<<<< HEAD
	{
		return HMD->GetPressState(hand, button);
	}

	float FWindowsMixedRealityHMD::GetAxisPosition(HMDHand hand, HMDInputControllerAxes axis)
	{
		return HMD->GetAxisPosition(hand, axis);
	}

	void FWindowsMixedRealityHMD::SubmitHapticValue(HMDHand hand, float value)
	{
		HMD->SubmitHapticValue(hand, FMath::Clamp(value, 0.f, 1.f));
	}
	
	bool FWindowsMixedRealityHMD::QueryCoordinateSystem(ABI::Windows::Perception::Spatial::ISpatialCoordinateSystem *& pCoordinateSystem, WindowsMixedReality::HMDTrackingOrigin& trackingOrigin)
	{
		return HMD->QueryCoordinateSystem(pCoordinateSystem, trackingOrigin);
	}

	bool FWindowsMixedRealityHMD::IsTrackingAvailable()
	{
		return HMD->IsTrackingAvailable();
	}

	void FWindowsMixedRealityHMD::GetPointerPose(EControllerHand hand, PointerPoseInfo& pi)
	{
		HMD->GetPointerPose((HMDHand)hand, pi);

		FTransform TrackingSpaceTransformOrigin(WMRUtility::FromMixedRealityQuaternion(pi.orientation), WMRUtility::FromMixedRealityVector(pi.origin) * GetWorldToMetersScale());

		FTransform tOrigin = (TrackingSpaceTransformOrigin * CachedTrackingToWorld);
		FVector pos = tOrigin.GetLocation();
		FQuat rot = tOrigin.GetRotation();

		FVector up = CachedTrackingToWorld.GetRotation() * WMRUtility::FromMixedRealityVector(pi.up);
		FVector dir = CachedTrackingToWorld.GetRotation() * WMRUtility::FromMixedRealityVector(pi.direction);

		pi.origin = DirectX::XMFLOAT3(pos.X, pos.Y, pos.Z);
		pi.orientation = DirectX::XMFLOAT4(rot.X, rot.Y, rot.Z, rot.W);
		pi.up = DirectX::XMFLOAT3(up.X, up.Y, up.Z);
		pi.direction = DirectX::XMFLOAT3(dir.X, dir.Y, dir.Z);
	}

=======
	{
		return HMD->GetPressState(hand, button);
	}

	float FWindowsMixedRealityHMD::GetAxisPosition(HMDHand hand, HMDInputControllerAxes axis)
	{
		return HMD->GetAxisPosition(hand, axis);
	}

	void FWindowsMixedRealityHMD::SubmitHapticValue(HMDHand hand, float value)
	{
		HMD->SubmitHapticValue(hand, FMath::Clamp(value, 0.f, 1.f));
	}
	
	bool FWindowsMixedRealityHMD::QueryCoordinateSystem(ABI::Windows::Perception::Spatial::ISpatialCoordinateSystem *& pCoordinateSystem, WindowsMixedReality::HMDTrackingOrigin& trackingOrigin)
	{
		return HMD->QueryCoordinateSystem(pCoordinateSystem, trackingOrigin);
	}

	bool FWindowsMixedRealityHMD::IsTrackingAvailable()
	{
		return HMD->IsTrackingAvailable();
	}

	void FWindowsMixedRealityHMD::GetPointerPose(EControllerHand hand, PointerPoseInfo& pi)
	{
		HMD->GetPointerPose((HMDHand)hand, pi);

		FTransform TrackingSpaceTransformOrigin(WMRUtility::FromMixedRealityQuaternion(pi.orientation), WMRUtility::FromMixedRealityVector(pi.origin) * GetWorldToMetersScale());

		FTransform tOrigin = (TrackingSpaceTransformOrigin * CachedTrackingToWorld);
		FVector pos = tOrigin.GetLocation();
		FQuat rot = tOrigin.GetRotation();

		FVector up = CachedTrackingToWorld.GetRotation() * WMRUtility::FromMixedRealityVector(pi.up);
		FVector dir = CachedTrackingToWorld.GetRotation() * WMRUtility::FromMixedRealityVector(pi.direction);

		pi.origin = DirectX::XMFLOAT3(pos.X, pos.Y, pos.Z);
		pi.orientation = DirectX::XMFLOAT4(rot.X, rot.Y, rot.Z, rot.W);
		pi.up = DirectX::XMFLOAT3(up.X, up.Y, up.Z);
		pi.direction = DirectX::XMFLOAT3(dir.X, dir.Y, dir.Z);
	}

>>>>>>> 33e6966e
#endif

	namespace WindowsMixedRealityHMD
	{
		void LogForInterop(const wchar_t* text)
		{
			UE_LOG(LogWmrHmd, Log, TEXT("WMRInterop: %s"), text);
		}
	}

	// Remoting
	void FWindowsMixedRealityHMD::ConnectToRemoteHoloLens(const wchar_t* ip, unsigned int bitrate)
	{
#if WITH_EDITOR
		D3D11Device = InternalGetD3D11Device();

#if WITH_WINDOWS_MIXED_REALITY
		HMD->SetLogCallback(WindowsMixedRealityHMD::LogForInterop);
		HMD->ConnectToRemoteHoloLens(D3D11Device.GetReference(), ip, bitrate);
#endif
#endif
	}

	void FWindowsMixedRealityHMD::DisconnectFromRemoteHoloLens()
	{
#if WITH_EDITOR
#if WITH_WINDOWS_MIXED_REALITY
		HMD->DisconnectFromDevice();
		HMD->SetLogCallback(nullptr);
#endif
#endif
	}
}

IMPLEMENT_MODULE(WindowsMixedReality::FWindowsMixedRealityHMDPlugin, WindowsMixedRealityHMD)

DEFINE_LOG_CATEGORY(LogWmrHmd);<|MERGE_RESOLUTION|>--- conflicted
+++ resolved
@@ -166,15 +166,11 @@
 
 #if PLATFORM_64BITS
 				// Load these dependencies first or MixedRealityInteropLibraryHandle fails to load since it doesn't look in the correct path for its dependencies automatically
-<<<<<<< HEAD
-				FPlatformProcess::GetDllHandle(*(EngineDir / "Binaries/ThirdParty/Windows/x64/HolographicAppRemoting.dll"));
-=======
 				FString HoloLensLibraryDir = EngineDir / "Binaries/ThirdParty/Windows/x64";
 				FPlatformProcess::PushDllDirectory(*HoloLensLibraryDir);
 				FPlatformProcess::GetDllHandle(_TEXT("PerceptionDevice.dll"));
 				FPlatformProcess::GetDllHandle(_TEXT("HolographicAppRemoting.dll"));
 				FPlatformProcess::PopDllDirectory(*HoloLensLibraryDir);
->>>>>>> 33e6966e
 #endif // PLATFORM_64BITS && WITH_EDITOR
 
 				// Then finally try to load the WMR Interop Library
@@ -189,11 +185,7 @@
 						"Failed to load Windows Mixed Reality Interop Library!  Windows Mixed Reality cannot function.");
 					FMessageDialog::Open(EAppMsgType::Ok, ErrorText);
 					UE_LOG(LogWmrHmd, Error, TEXT("%s"), *ErrorText.ToString());
-<<<<<<< HEAD
-				}			
-=======
 				}
->>>>>>> 33e6966e
 			}
 			else
 			{
@@ -336,11 +328,8 @@
 
 	void FWindowsMixedRealityHMD::OnBeginPlay(FWorldContext & InWorldContext)
 	{
-<<<<<<< HEAD
 		EnableStereo(true);
 
-=======
->>>>>>> 33e6966e
 		//start speech recognition if there are any commands we care to listen for
 		StartSpeechRecognition();
 
@@ -349,11 +338,8 @@
 
 	void FWindowsMixedRealityHMD::OnEndPlay(FWorldContext & InWorldContext)
 	{
-<<<<<<< HEAD
 		EnableStereo(false);
 
-=======
->>>>>>> 33e6966e
 		StopSpeechRecognition();
 
 		IWindowsMixedRealityHandTrackingModule::Get().RemoveLiveLinkSource();
@@ -527,7 +513,7 @@
 		}
 
 		// Restore windows focus to game window to preserve keyboard/mouse input.
-		if ((currentWornState == EHMDWornState::Type::Worn) && GEngine && GEngine->GameViewport)
+		if ((currentWornState == EHMDWornState::Type::Worn) && GEngine)
 		{
 			HWND gameHWND = (HWND)GEngine->GameViewport->GetWindow()->GetNativeWindow()->GetOSWindowHandle();
 
@@ -553,15 +539,8 @@
 			}
 		}
 
-<<<<<<< HEAD
-=======
-#endif
->>>>>>> 33e6966e
-#endif
-#endif
-
-		CachedWorldToMetersScale = WorldContext.World()->GetWorldSettings()->WorldToMeters;
-		RefreshTrackingToWorldTransform(WorldContext);
+#endif
+#endif
 
 		CachedWorldToMetersScale = WorldContext.World()->GetWorldSettings()->WorldToMeters;
 		RefreshTrackingToWorldTransform(WorldContext);
@@ -1115,9 +1094,7 @@
 
 	bool FWindowsMixedRealityHMD::HasVisibleAreaMesh() const
 	{
-		//re-enable this when we're not running on the simulator once we can query for platform type
-		return false;
-		//return VisibleAreaMesh[0].IsValid() && VisibleAreaMesh[1].IsValid();
+		return VisibleAreaMesh[0].IsValid() && VisibleAreaMesh[1].IsValid();
 	}
 
 	void FWindowsMixedRealityHMD::DrawVisibleAreaMesh_RenderThread(FRHICommandList& RHICmdList, EStereoscopicPass StereoPass) const
@@ -1520,7 +1497,6 @@
 #if WITH_WINDOWS_MIXED_REALITY
 
 	bool FWindowsMixedRealityHMD::SupportsHandTracking()
-<<<<<<< HEAD
 	{
 		return HMD->SupportsHandTracking();
 	}
@@ -1535,22 +1511,6 @@
 		return HMD->GetControllerTrackingStatus(hand);
 	}
 
-=======
-	{
-		return HMD->SupportsHandTracking();
-	}
-
-	bool FWindowsMixedRealityHMD::SupportsHandedness()
-	{
-		return HMD->SupportsHandedness();
-	}
-
-	HMDTrackingStatus FWindowsMixedRealityHMD::GetControllerTrackingStatus(HMDHand hand)
-	{
-		return HMD->GetControllerTrackingStatus(hand);
-	}
-
->>>>>>> 33e6966e
 	// GetControllerOrientationAndPosition() is pre-scaled to UE4 world scale
 	bool FWindowsMixedRealityHMD::GetControllerOrientationAndPosition(HMDHand hand, FRotator & OutOrientation, FVector & OutPosition)
 	{
@@ -1564,17 +1524,10 @@
 		if (HMD->GetControllerOrientationAndPosition(hand, rot, pos))
 		{
 			FTransform TrackingSpaceTransform(WMRUtility::FromMixedRealityQuaternion(rot), WMRUtility::FromMixedRealityVector(pos));
-<<<<<<< HEAD
 
 			OutOrientation = FRotator(TrackingSpaceTransform.GetRotation());
 			OutPosition = TrackingSpaceTransform.GetLocation();
 
-=======
-
-			OutOrientation = FRotator(TrackingSpaceTransform.GetRotation());
-			OutPosition = TrackingSpaceTransform.GetLocation();
-
->>>>>>> 33e6966e
 			// If the device does not support full hand tracking, set the orientation manually
 			if (!FWindowsMixedRealityStatics::SupportsHandedness())
 			{
@@ -1624,7 +1577,6 @@
 	}
 
 	HMDInputPressState WindowsMixedReality::FWindowsMixedRealityHMD::GetPressState(HMDHand hand, HMDInputControllerButtons button)
-<<<<<<< HEAD
 	{
 		return HMD->GetPressState(hand, button);
 	}
@@ -1668,51 +1620,6 @@
 		pi.direction = DirectX::XMFLOAT3(dir.X, dir.Y, dir.Z);
 	}
 
-=======
-	{
-		return HMD->GetPressState(hand, button);
-	}
-
-	float FWindowsMixedRealityHMD::GetAxisPosition(HMDHand hand, HMDInputControllerAxes axis)
-	{
-		return HMD->GetAxisPosition(hand, axis);
-	}
-
-	void FWindowsMixedRealityHMD::SubmitHapticValue(HMDHand hand, float value)
-	{
-		HMD->SubmitHapticValue(hand, FMath::Clamp(value, 0.f, 1.f));
-	}
-	
-	bool FWindowsMixedRealityHMD::QueryCoordinateSystem(ABI::Windows::Perception::Spatial::ISpatialCoordinateSystem *& pCoordinateSystem, WindowsMixedReality::HMDTrackingOrigin& trackingOrigin)
-	{
-		return HMD->QueryCoordinateSystem(pCoordinateSystem, trackingOrigin);
-	}
-
-	bool FWindowsMixedRealityHMD::IsTrackingAvailable()
-	{
-		return HMD->IsTrackingAvailable();
-	}
-
-	void FWindowsMixedRealityHMD::GetPointerPose(EControllerHand hand, PointerPoseInfo& pi)
-	{
-		HMD->GetPointerPose((HMDHand)hand, pi);
-
-		FTransform TrackingSpaceTransformOrigin(WMRUtility::FromMixedRealityQuaternion(pi.orientation), WMRUtility::FromMixedRealityVector(pi.origin) * GetWorldToMetersScale());
-
-		FTransform tOrigin = (TrackingSpaceTransformOrigin * CachedTrackingToWorld);
-		FVector pos = tOrigin.GetLocation();
-		FQuat rot = tOrigin.GetRotation();
-
-		FVector up = CachedTrackingToWorld.GetRotation() * WMRUtility::FromMixedRealityVector(pi.up);
-		FVector dir = CachedTrackingToWorld.GetRotation() * WMRUtility::FromMixedRealityVector(pi.direction);
-
-		pi.origin = DirectX::XMFLOAT3(pos.X, pos.Y, pos.Z);
-		pi.orientation = DirectX::XMFLOAT4(rot.X, rot.Y, rot.Z, rot.W);
-		pi.up = DirectX::XMFLOAT3(up.X, up.Y, up.Z);
-		pi.direction = DirectX::XMFLOAT3(dir.X, dir.Y, dir.Z);
-	}
-
->>>>>>> 33e6966e
 #endif
 
 	namespace WindowsMixedRealityHMD
