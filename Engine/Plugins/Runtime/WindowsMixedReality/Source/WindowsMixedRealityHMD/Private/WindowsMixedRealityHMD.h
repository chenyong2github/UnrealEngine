// Copyright (c) Microsoft Corporation. All rights reserved.

#pragma once

#include "CoreMinimal.h"
#include "HeadMountedDisplayBase.h"
#include "XRTrackingSystemBase.h"
#include "SceneViewExtension.h"
#include "DefaultXRCamera.h"

#if !PLATFORM_HOLOLENS
#include "Windows/WindowsApplication.h"
#endif
#if PLATFORM_HOLOLENS
#include "HoloLens/HoloLensApplication.h"
#endif

#include "Framework/Application/SlateApplication.h"
#include "GameFramework/PlayerInput.h"

#include "WindowsMixedRealityCustomPresent.h"

#include "XRRenderTargetManager.h"
#include "RendererInterface.h"

#if WITH_WINDOWS_MIXED_REALITY
#include "MixedRealityInterop.h"
#endif

DECLARE_LOG_CATEGORY_EXTERN(LogWmrHmd, Log, All);

namespace WindowsMixedReality
{
	// Plugin for stereo rendering on Windows Mixed Reality devices.
	class FWindowsMixedRealityHMD
		: public FHeadMountedDisplayBase
		, public FXRRenderTargetManager
		, public FSceneViewExtensionBase
	{
	public:

		/** IXRTrackingSystem interface */
		virtual FName GetSystemName() const override
		{
			static FName DefaultName(TEXT("WindowsMixedRealityHMD"));
			return DefaultName;
		}

		virtual FString GetVersionString() const override;

		virtual void OnBeginPlay(FWorldContext& InWorldContext) override;
		virtual void OnEndPlay(FWorldContext& InWorldContext) override;
		virtual bool OnStartGameFrame(FWorldContext& WorldContext) override;
		virtual void SetTrackingOrigin(EHMDTrackingOrigin::Type NewOrigin) override;
		virtual EHMDTrackingOrigin::Type GetTrackingOrigin() const override;

		virtual bool EnumerateTrackedDevices(
			TArray<int32>& OutDevices,
			EXRTrackedDeviceType Type = EXRTrackedDeviceType::Any) override;

		virtual void SetInterpupillaryDistance(float NewInterpupillaryDistance) override;
		virtual float GetInterpupillaryDistance() const override;

		virtual void ResetOrientationAndPosition(float yaw = 0.f) override;
		virtual void ResetOrientation(float yaw = 0.f) override { }
		virtual void ResetPosition() override { }

		virtual void OnBeginRendering_RenderThread(FRHICommandListImmediate& RHICmdList, FSceneViewFamily& ViewFamily) override;
		virtual void OnBeginRendering_GameThread() override;

		virtual bool GetCurrentPose(
			int32 DeviceId,
			FQuat& CurrentOrientation,
			FVector& CurrentPosition) override;
		virtual bool GetRelativeEyePose(int32 DeviceId, EStereoscopicPass Eye, FQuat& OutOrientation, FVector& OutPosition) override;

<<<<<<< HEAD
=======
		virtual class IHeadMountedDisplay* GetHMDDevice() override
		{
			return this;
		}

		virtual class TSharedPtr< class IStereoRendering, ESPMode::ThreadSafe > GetStereoRenderingDevice() override
		{
			return SharedThis(this);
		}
		
		// Tracking status
		virtual bool DoesSupportPositionalTracking() const override { return true; }
		virtual bool HasValidTrackingPosition() override;

>>>>>>> 5e794402
	protected:
		/** FXRTrackingSystemBase protected interface */
		virtual float GetWorldToMetersScale() const override;

	private:
		int gameWindowWidth = 1920;
		int gameWindowHeight = 1080;

	public:
		/** IHeadMountedDisplay interface */
		virtual bool IsHMDConnected() override;
		virtual bool IsHMDEnabled() const override;
		virtual EHMDWornState::Type GetHMDWornState() override;
		virtual void EnableHMD(bool allow = true) override { }
		virtual bool GetHMDMonitorInfo(MonitorInfo&) override { return true; }
		virtual void GetFieldOfView(
			float& OutHFOVInDegrees,
			float& OutVFOVInDegrees) const override { }
		virtual bool IsChromaAbCorrectionEnabled() const override { return false; }

		/** IStereoRendering interface */
		virtual bool IsStereoEnabled() const override;
		virtual bool EnableStereo(bool stereo = true) override;
		virtual void AdjustViewRect(
			EStereoscopicPass StereoPass,
			int32& X, int32& Y,
			uint32& SizeX, uint32& SizeY) const override;
		virtual FMatrix GetStereoProjectionMatrix(const enum EStereoscopicPass StereoPassType) const override;
		virtual IStereoRenderTargetManager* GetRenderTargetManager() override { return this; }
		virtual class IStereoLayers* GetStereoLayers() override;

		virtual bool HasHiddenAreaMesh() const override;
		virtual void DrawHiddenAreaMesh_RenderThread(FRHICommandList& RHICmdList, EStereoscopicPass StereoPass) const override;

		virtual bool HasVisibleAreaMesh() const override;
		virtual void DrawVisibleAreaMesh_RenderThread(FRHICommandList& RHICmdList, EStereoscopicPass StereoPass) const override;

		/** ISceneViewExtension interface */
		virtual void SetupViewFamily(FSceneViewFamily& InViewFamily) override;
		virtual void SetupView(
			FSceneViewFamily& InViewFamily,
			FSceneView& InView) override { }
		virtual void BeginRenderViewFamily(FSceneViewFamily& InViewFamily) override { }
		virtual void PreRenderView_RenderThread(
			FRHICommandListImmediate& RHICmdList,
			FSceneView& InView) override { }
		virtual void PreRenderViewFamily_RenderThread(
			FRHICommandListImmediate& RHICmdList,
			FSceneViewFamily& InViewFamily) override;
		virtual bool IsActiveThisFrame(class FViewport* InViewport) const;

		void CreateHMDDepthTexture(FRHICommandListImmediate& RHICmdList);

	public:
#if WITH_WINDOWS_MIXED_REALITY
		FWindowsMixedRealityHMD(const FAutoRegister&, IARSystemSupport* InARSystem, MixedRealityInterop* InHMD);
#endif
		virtual ~FWindowsMixedRealityHMD();
		bool IsInitialized() const;

		void InitializeHolographic();
		void ShutdownHolographic();

		bool IsCurrentlyImmersive();
		bool IsDisplayOpaque();

	private:
		void StartCustomPresent();

		TRefCountPtr<ID3D11Device> InternalGetD3D11Device();
#if WITH_WINDOWS_MIXED_REALITY
		MixedRealityInterop* HMD = nullptr;
#endif

		bool bIsStereoEnabled = false;
		bool bIsStereoDesired = true;

		bool bRequestRestart = false;
		bool bRequestShutdown = false;

		float ScreenScalePercentage = 1.0f;
		float CachedWorldToMetersScale = 100.0f;

		TRefCountPtr<ID3D11Device> D3D11Device = nullptr;

		FTexture2DRHIRef remappedDepthTexture = nullptr;
		ID3D11Texture2D* stereoDepthTexture = nullptr;
		const float farPlaneDistance = 650.0f;

		void InitTrackingFrame();
		TRefCountPtr<FWindowsMixedRealityCustomPresent> mCustomPresent = nullptr;

		EHMDTrackingOrigin::Type HMDTrackingOrigin;
		FIntRect EyeRenderViewport;

		struct Frame
		{
			FQuat HeadOrientation = FQuat::Identity;
			FVector HeadPosition = FVector::ZeroVector;
			FQuat RotationL = FQuat::Identity;
			FQuat RotationR = FQuat::Identity;
			FVector PositionL = FVector::ZeroVector;
			FVector PositionR = FVector::ZeroVector;
			FTransform LeftTransform = FTransform::Identity;
			FTransform RightTransform = FTransform::Identity;
			FTransform HeadTransform = FTransform::Identity;
			FMatrix ProjectionMatrixR = FMatrix::Identity;
			FMatrix ProjectionMatrixL = FMatrix::Identity;
			bool bPositionalTrackingUsed = false;

		};
		Frame Frame_NextGameThread;
		FCriticalSection Frame_NextGameThreadLock;
		Frame Frame_GameThread;
		Frame Frame_RenderThread;
		Frame& GetFrame() { return IsInRenderingThread() ? Frame_RenderThread : Frame_GameThread; }
		const Frame& GetFrame() const { return IsInRenderingThread() ? Frame_RenderThread : Frame_GameThread; }

		float ipd = 0;

		TArray<FHMDViewMesh> HiddenAreaMesh;
		TArray<FHMDViewMesh> VisibleAreaMesh;

		void StopCustomPresent();

		void SetupHolographicCamera();

		// Inherited via FXRRenderTargetManager
		virtual void GetEyeRenderParams_RenderThread(
			const struct FRenderingCompositePassContext& Context,
			FVector2D& EyeToSrcUVScaleValue,
			FVector2D& EyeToSrcUVOffsetValue) const override;
		virtual FIntPoint GetIdealRenderTargetSize() const override;
		virtual float GetPixelDenity() const override;
		virtual void SetPixelDensity(const float NewDensity) override;
		virtual void UpdateViewportRHIBridge(bool bUseSeparateRenderTarget, const class FViewport& Viewport, FRHIViewport* const ViewportRHI) override;
		virtual void RenderTexture_RenderThread
		(
			class FRHICommandListImmediate & RHICmdList,
			class FRHITexture2D * BackBuffer,
			class FRHITexture2D * SrcTexture,
			FVector2D WindowSize
		) const override;
		virtual bool AllocateRenderTargetTexture(
			uint32 index,
			uint32 sizeX, uint32 sizeY,
			uint8 format,
			uint32 numMips,
			uint32 flags,
			uint32 targetableTextureFlags,
			FTexture2DRHIRef& outTargetableTexture,
			FTexture2DRHIRef& outShaderResourceTexture,
			uint32 numSamples = 1) override;

		virtual bool GetHMDDistortionEnabled(EShadingPath ShadingPath) const override
		{
			return false;
		}

		virtual bool ShouldUseSeparateRenderTarget() const override
		{
			return IsStereoEnabled();
		}

	private:
		// Handle app suspend requests.
		FDelegateHandle PauseHandle;
		FDelegateHandle ResumeHandle;

		void AppServicePause();

		void StartSpeechRecognition();
		void StopSpeechRecognition();

		IRendererModule* RendererModule = nullptr;

		EHMDWornState::Type currentWornState = EHMDWornState::Type::Unknown;
		bool mouseLockedToCenter = true;

	public:
		// Spatial input
		bool IsAvailable();
		bool SupportsSpatialInput();
#if WITH_WINDOWS_MIXED_REALITY
		HMDTrackingStatus GetControllerTrackingStatus(HMDHand hand);
		bool SupportsHandTracking();
		bool SupportsHandedness();
		bool GetControllerOrientationAndPosition(HMDHand hand, FRotator & OutOrientation, FVector & OutPosition);
		bool GetHandJointOrientationAndPosition(HMDHand hand, HMDHandJoint joint, FRotator& OutOrientation, FVector& OutPosition);
		bool PollInput();
		bool PollHandTracking();

		HMDInputPressState GetPressState(
			HMDHand hand,
			HMDInputControllerButtons button);
		float GetAxisPosition(
			HMDHand hand,
			HMDInputControllerAxes axis);
		void SubmitHapticValue(
			HMDHand hand,
			float value);
		bool QueryCoordinateSystem(ABI::Windows::Perception::Spatial::ISpatialCoordinateSystem *& pCoordinateSystem, WindowsMixedReality::HMDTrackingOrigin& trackingOrigin);
		bool IsTrackingAvailable();

		void GetPointerPose(EControllerHand hand, PointerPoseInfo& pi);
#endif
		void LockMouseToCenter(bool locked)
		{
			mouseLockedToCenter = locked;
		}

	public:
		// Remoting
		void ConnectToRemoteHoloLens(const wchar_t* ip, unsigned int bitrate, bool isHoloLens1);
		void DisconnectFromRemoteHoloLens();

	public:
#if WITH_WINDOWS_MIXED_REALITY

	public:
		// Speech Recognition
		SpeechRecognizerInterop* CreateSpeechRecognizer()
		{
			return new SpeechRecognizerInterop();
		}
#endif
	};
}
<|MERGE_RESOLUTION|>--- conflicted
+++ resolved
@@ -74,23 +74,11 @@
 			FVector& CurrentPosition) override;
 		virtual bool GetRelativeEyePose(int32 DeviceId, EStereoscopicPass Eye, FQuat& OutOrientation, FVector& OutPosition) override;
 
-<<<<<<< HEAD
-=======
-		virtual class IHeadMountedDisplay* GetHMDDevice() override
-		{
-			return this;
-		}
-
-		virtual class TSharedPtr< class IStereoRendering, ESPMode::ThreadSafe > GetStereoRenderingDevice() override
-		{
-			return SharedThis(this);
-		}
 		
 		// Tracking status
 		virtual bool DoesSupportPositionalTracking() const override { return true; }
 		virtual bool HasValidTrackingPosition() override;
 
->>>>>>> 5e794402
 	protected:
 		/** FXRTrackingSystemBase protected interface */
 		virtual float GetWorldToMetersScale() const override;
