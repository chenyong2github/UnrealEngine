// Copyright 1998-2019 Epic Games, Inc. All Rights Reserved.

#pragma once

#include "CoreMinimal.h"
#include "IDisplayClusterStringSerializable.h"


//////////////////////////////////////////////////////////////////////////////////////////////
// Base interface for config data holders
//////////////////////////////////////////////////////////////////////////////////////////////
struct DISPLAYCLUSTER_API FDisplayClusterConfigBase : public IDisplayClusterStringSerializable
{
	virtual ~FDisplayClusterConfigBase()
	{ }

	// Prints in human readable format
	virtual FString ToString() const
	{ return FString("[]"); }

	// Currently no need to serialize the data
	virtual FString SerializeToString() const override final
	{ return FString(); }

	// Deserialization from config file
	virtual bool    DeserializeFromString(const FString& line) override
	{ return true; }
};

//////////////////////////////////////////////////////////////////////////////////////////////
// Config info
//////////////////////////////////////////////////////////////////////////////////////////////
struct DISPLAYCLUSTER_API FDisplayClusterConfigInfo : public FDisplayClusterConfigBase
{
	FString Version;

	virtual FString ToString() const override;
	virtual bool    DeserializeFromString(const FString& line) override;
};

//////////////////////////////////////////////////////////////////////////////////////////////
// Cluster node configuration (separate application)
//////////////////////////////////////////////////////////////////////////////////////////////
struct DISPLAYCLUSTER_API FDisplayClusterConfigClusterNode : public FDisplayClusterConfigBase
{
	FString Id;
	FString Addr;
	FString WindowId;
	bool    IsMaster = false;
	int32   Port_CS = 41001;
	int32   Port_SS = 41002;
	int32   Port_CE = 41003;
	bool    SoundEnabled = false;
	bool  EyeSwap = false;

	virtual FString ToString() const override;
	virtual bool    DeserializeFromString(const FString& line) override;
};

//////////////////////////////////////////////////////////////////////////////////////////////
// Application window configuration
//////////////////////////////////////////////////////////////////////////////////////////////
struct DISPLAYCLUSTER_API FDisplayClusterConfigWindow : public FDisplayClusterConfigBase
{
	FString Id;
	TArray<FString> ViewportIds;
	bool IsFullscreen = false;
	int32 WinX = 0;
	int32 WinY = 0;
	int32 ResX = 0;
	int32 ResY = 0;

	virtual FString ToString() const override;
	virtual bool    DeserializeFromString(const FString& line) override;
};

//////////////////////////////////////////////////////////////////////////////////////////////
// Viewport configuration
//////////////////////////////////////////////////////////////////////////////////////////////
struct DISPLAYCLUSTER_API FDisplayClusterConfigViewport : public FDisplayClusterConfigBase
{
	FString Id;
	FString ProjectionId;
	FString CameraId;
	FIntPoint Loc  = FIntPoint::ZeroValue;
	FIntPoint Size = FIntPoint::ZeroValue;

	virtual FString ToString() const override;
	virtual bool    DeserializeFromString(const FString& line) override;
};

//////////////////////////////////////////////////////////////////////////////////////////////
// Scene node configuration (DisplayCluster hierarchy is built from such nodes)
//////////////////////////////////////////////////////////////////////////////////////////////
struct DISPLAYCLUSTER_API FDisplayClusterConfigSceneNode : public FDisplayClusterConfigBase
{
	FString  Id;
	FString  ParentId;
	FVector  Loc = FVector::ZeroVector;
	FRotator Rot = FRotator::ZeroRotator;
	FString  TrackerId;
	int32    TrackerCh = -1;

	virtual FString ToString() const override;
	virtual bool    DeserializeFromString(const FString& line) override;
};

//////////////////////////////////////////////////////////////////////////////////////////////
// Projection screen configuration (used for asymmetric frustum calculation)
//////////////////////////////////////////////////////////////////////////////////////////////
struct DISPLAYCLUSTER_API FDisplayClusterConfigScreen : public FDisplayClusterConfigSceneNode
{
	FVector2D Size = FVector2D::ZeroVector;

	virtual FString ToString() const override;
	virtual bool    DeserializeFromString(const FString& line) override;
};

//////////////////////////////////////////////////////////////////////////////////////////////
// Camera configuration (DisplayCluster camera)
//////////////////////////////////////////////////////////////////////////////////////////////
struct DISPLAYCLUSTER_API FDisplayClusterConfigCamera : public FDisplayClusterConfigSceneNode
{
	float EyeDist = 0.064f;
	bool  EyeSwap = false;
	int   ForceOffset = 0;

	virtual FString ToString() const override;
	virtual bool    DeserializeFromString(const FString& line) override;
};

//////////////////////////////////////////////////////////////////////////////////////////////
// Input device configuration (VRPN and other possible devices)
//////////////////////////////////////////////////////////////////////////////////////////////
struct DISPLAYCLUSTER_API FDisplayClusterConfigInput : public FDisplayClusterConfigBase
{
	FString Id;
	FString Type;
	FString Params;
	TMap<int32, int32> ChMap;

	virtual FString ToString() const override;
	virtual bool    DeserializeFromString(const FString& line) override;
};

struct DISPLAYCLUSTER_API FDisplayClusterConfigInputSetup : public FDisplayClusterConfigBase
{
	// VRPN device unique name
	FString Id;
	// VRPN device channel to bind
	int32 Channel = -1;
	// Keyboard key name (for keyboard devices only)
	FString Key;
	// Target name to bind
	FString BindName;
	
	virtual FString ToString() const override;
	virtual bool    DeserializeFromString(const FString& line) override;
};

//////////////////////////////////////////////////////////////////////////////////////////////
// General DisplayCluster configuration
//////////////////////////////////////////////////////////////////////////////////////////////
struct DISPLAYCLUSTER_API FDisplayClusterConfigGeneral : public FDisplayClusterConfigBase
{
	int32 SwapSyncPolicy = 0;

	virtual FString ToString() const override;
	virtual bool    DeserializeFromString(const FString& line) override;
};

//////////////////////////////////////////////////////////////////////////////////////////////
// Render configuration
//////////////////////////////////////////////////////////////////////////////////////////////
struct DISPLAYCLUSTER_API FDisplayClusterConfigRender : public FDisplayClusterConfigBase
{

	virtual FString ToString() const override;
	virtual bool    DeserializeFromString(const FString& line) override;
};

//////////////////////////////////////////////////////////////////////////////////////////////
// Stereo configuration
//////////////////////////////////////////////////////////////////////////////////////////////
struct DISPLAYCLUSTER_API FDisplayClusterConfigStereo : public FDisplayClusterConfigBase
{
<<<<<<< HEAD

	virtual FString ToString() const override;
	virtual bool    DeserializeFromString(const FString& line) override;
};

//////////////////////////////////////////////////////////////////////////////////////////////
// Network configuration
//////////////////////////////////////////////////////////////////////////////////////////////
struct DISPLAYCLUSTER_API FDisplayClusterConfigNetwork : public FDisplayClusterConfigBase
{
	int32 ClientConnectTriesAmount    = 10;    // times
	int32 ClientConnectRetryDelay     = 1000;  // ms
	int32 BarrierGameStartWaitTimeout = 30000; // ms
	int32 BarrierWaitTimeout          = 5000;  // ms
=======
	float EyeDist = 0.064f;
>>>>>>> 271e2139

	virtual FString ToString() const override;
	virtual bool    DeserializeFromString(const FString& line) override;
};

//////////////////////////////////////////////////////////////////////////////////////////////
// Debug settings
//////////////////////////////////////////////////////////////////////////////////////////////
struct DISPLAYCLUSTER_API FDisplayClusterConfigDebug : public FDisplayClusterConfigBase
{
	bool  DrawStats = false;
	bool  LagSimulateEnabled = false;
	float LagMaxTime = 0.5f; // seconds

	virtual FString ToString() const override;
	virtual bool    DeserializeFromString(const FString& line) override;
};

//////////////////////////////////////////////////////////////////////////////////////////////
// Custom development settings
//////////////////////////////////////////////////////////////////////////////////////////////
struct DISPLAYCLUSTER_API FDisplayClusterConfigCustom : public FDisplayClusterConfigBase
{
	TMap<FString, FString> Params;

	virtual FString ToString() const override;
	virtual bool    DeserializeFromString(const FString& line) override;
};

//////////////////////////////////////////////////////////////////////////////////////////////
// Projection data
//////////////////////////////////////////////////////////////////////////////////////////////
struct DISPLAYCLUSTER_API FDisplayClusterConfigProjection : public FDisplayClusterConfigBase
{
	FString Id;
	FString Type;
	FString Params;

	virtual FString ToString() const override;
	virtual bool    DeserializeFromString(const FString& line) override;
};<|MERGE_RESOLUTION|>--- conflicted
+++ resolved
@@ -51,7 +51,6 @@
 	int32   Port_SS = 41002;
 	int32   Port_CE = 41003;
 	bool    SoundEnabled = false;
-	bool  EyeSwap = false;
 
 	virtual FString ToString() const override;
 	virtual bool    DeserializeFromString(const FString& line) override;
@@ -64,6 +63,7 @@
 {
 	FString Id;
 	TArray<FString> ViewportIds;
+	TArray<FString> PostprocessIds;
 	bool IsFullscreen = false;
 	int32 WinX = 0;
 	int32 WinY = 0;
@@ -84,6 +84,20 @@
 	FString CameraId;
 	FIntPoint Loc  = FIntPoint::ZeroValue;
 	FIntPoint Size = FIntPoint::ZeroValue;
+	bool IsRTT = false;
+
+	virtual FString ToString() const override;
+	virtual bool    DeserializeFromString(const FString& line) override;
+};
+
+//////////////////////////////////////////////////////////////////////////////////////////////
+// Postprocess configuration
+//////////////////////////////////////////////////////////////////////////////////////////////
+struct DISPLAYCLUSTER_API FDisplayClusterConfigPostprocess : public FDisplayClusterConfigBase
+{
+	FString Id;
+	FString PostprocessId;
+	FString ConfigLine;
 
 	virtual FString ToString() const override;
 	virtual bool    DeserializeFromString(const FString& line) override;
@@ -184,7 +198,6 @@
 //////////////////////////////////////////////////////////////////////////////////////////////
 struct DISPLAYCLUSTER_API FDisplayClusterConfigStereo : public FDisplayClusterConfigBase
 {
-<<<<<<< HEAD
 
 	virtual FString ToString() const override;
 	virtual bool    DeserializeFromString(const FString& line) override;
@@ -199,9 +212,6 @@
 	int32 ClientConnectRetryDelay     = 1000;  // ms
 	int32 BarrierGameStartWaitTimeout = 30000; // ms
 	int32 BarrierWaitTimeout          = 5000;  // ms
-=======
-	float EyeDist = 0.064f;
->>>>>>> 271e2139
 
 	virtual FString ToString() const override;
 	virtual bool    DeserializeFromString(const FString& line) override;
