// Copyright 1998-2019 Epic Games, Inc. All Rights Reserved.

#include "Render/Device/DisplayClusterDeviceBase.h"

#include "Cluster/IPDisplayClusterClusterManager.h"
#include "Cluster/Controller/IPDisplayClusterNodeController.h"
#include "Game/IPDisplayClusterGameManager.h"
#include "Render/IPDisplayClusterRenderManager.h"

#include "DisplayClusterCameraComponent.h"
#include "DisplayClusterScreenComponent.h"

#include "HAL/IConsoleManager.h"

#include "RHIStaticStates.h"
#include "Slate/SceneViewport.h"

#include "Misc/DisplayClusterHelpers.h"

#include "Render/Device/DisplayClusterRenderViewport.h"
#include "Render/PostProcess/IDisplayClusterPostProcess.h"
#include "Render/Projection/IDisplayClusterProjectionPolicy.h"
#include "Render/Projection/IDisplayClusterProjectionPolicyFactory.h"

#include "DisplayClusterGlobals.h"
#include "DisplayClusterLog.h"

#include <utility>


// Custom VSync interval control
static TAutoConsoleVariable<int32>  CVarVSyncInterval(
	TEXT("nDisplay.render.VSyncInterval"),
	1,
	TEXT("VSync interval"),
	ECVF_RenderThreadSafe
);

// Enable/disable warp&blend
static TAutoConsoleVariable<int32> CVarWarpBlendEnabled(
	TEXT("nDisplay.render.WarpBlendEnabled"),
	1,
	TEXT("Warp & Blend status (0 = disabled)\n"),
	ECVF_RenderThreadSafe
);

// Enable/disable nDisplay post-process
static TAutoConsoleVariable<int32> CVarCustomPPEnabled(
	TEXT("nDisplay.render.postprocess"),
	1,
	TEXT("Custom post-process (0 = disabled)\n"),
	ECVF_RenderThreadSafe
);



FDisplayClusterDeviceBase::FDisplayClusterDeviceBase(uint32 ViewsPerViewport)
	: FRHICustomPresent()
	, FDisplayClusterDeviceBase_PostProcess(RenderViewports, ViewsPerViewport)
	, ViewsAmountPerViewport(ViewsPerViewport)
{
	DISPLAY_CLUSTER_FUNC_TRACE(LogDisplayClusterRender);
}

FDisplayClusterDeviceBase::~FDisplayClusterDeviceBase()
{
	DISPLAY_CLUSTER_FUNC_TRACE(LogDisplayClusterRender);
}


//////////////////////////////////////////////////////////////////////////////////////////////
// IDisplayClusterStereoDevice
//////////////////////////////////////////////////////////////////////////////////////////////
bool FDisplayClusterDeviceBase::Initialize()
{
	DISPLAY_CLUSTER_FUNC_TRACE(LogDisplayClusterRender);

	if (GDisplayCluster->GetOperationMode() == EDisplayClusterOperationMode::Disabled)
	{
		return false;
	}

	UE_LOG(LogDisplayClusterRender, Log, TEXT("Use swap interval: %d"), GetSwapInt());

	const IPDisplayClusterConfigManager* const ConfigMgr = GDisplayCluster->GetPrivateConfigMgr();
	if (!ConfigMgr)
	{
		return false;
	}

	IPDisplayClusterRenderManager* const RenderMgr = GDisplayCluster->GetPrivateRenderMgr();
	if (!RenderMgr)
	{
		return false;
	}

	// Get list of local viewports (assigned to this cluster node)
	TArray<FDisplayClusterConfigViewport> LocalViewports = DisplayClusterHelpers::config::GetLocalViewports();
	if (LocalViewports.Num() == 0)
	{
		UE_LOG(LogDisplayClusterRender, Error, TEXT("No viewports found for this current node"));
		return false;
	}

	// Initialize all local viewports
	for (const FDisplayClusterConfigViewport& CfgViewport : LocalViewports)
	{
		FDisplayClusterConfigProjection CfgViewportProjection;
		if (DisplayClusterHelpers::config::GetViewportProjection(CfgViewport.Id, CfgViewportProjection))
		{
			TSharedPtr<IDisplayClusterProjectionPolicyFactory> ProjPolicyFactory = RenderMgr->GetProjectionPolicyFactory(CfgViewportProjection.Type);
			if (ProjPolicyFactory.IsValid())
			{
				const FString RHIName = GDynamicRHI->GetName();
				TSharedPtr<IDisplayClusterProjectionPolicy> ProjPolicy = ProjPolicyFactory->Create(CfgViewportProjection.Type, RHIName, CfgViewport.Id);
				if (ProjPolicy.IsValid())
				{
					AddViewport(CfgViewport.Id, CfgViewport.Loc, CfgViewport.Size, ProjPolicy, CfgViewport.CameraId);
				}
				else
				{
					UE_LOG(LogDisplayClusterRender, Warning, TEXT("Invalid projection policy: type '%s', RHI '%s', viewport '%s'"), *CfgViewportProjection.Type, *RHIName, *CfgViewport.Id);
				}
			}
			else
			{
				UE_LOG(LogDisplayClusterRender, Warning, TEXT("No projection factory found for projection type '%s'"), *CfgViewportProjection.Type);
			}
		}
		else
		{
			UE_LOG(LogDisplayClusterRender, Error, TEXT("No projection found for the viewport '%s'"), *CfgViewport.Id);
		}
	}

	if (RenderViewports.Num() < 1)
	{
		UE_LOG(LogDisplayClusterRender, Error, TEXT("No viewports created. At least one must present."));
		return false;
	}

	return true;
}

void FDisplayClusterDeviceBase::InitializeWorldContent(UWorld* InWorld)
{
	DISPLAY_CLUSTER_FUNC_TRACE(LogDisplayClusterRender);

	for (FDisplayClusterRenderViewport& Viewport : RenderViewports)
	{
		Viewport.GetProjectionPolicy()->StartScene(InWorld);
	}
}

void FDisplayClusterDeviceBase::SetViewportCamera(const FString& InCameraId /* = FString() */, const FString& InViewportId /* = FString() */)
{
	DISPLAY_CLUSTER_FUNC_TRACE(LogDisplayClusterRender);

	// Assign to all viewports if camera ID is empty (default camera will be used by all viewports)
	if (InViewportId.IsEmpty())
	{
		for (FDisplayClusterRenderViewport& Viewport : RenderViewports)
		{
			Viewport.SetCameraId(InCameraId);
		}

		UE_LOG(LogDisplayClusterRender, Log, TEXT("Camera '%s' was assigned to all viewports"), *InCameraId);

		return;
	}

	// Ok, we have a request for a particular viewport. Let's find it.
	FDisplayClusterRenderViewport* DesiredViewport = RenderViewports.FindByPredicate([InViewportId](const FDisplayClusterRenderViewport& ItemViewport)
	{
		return InViewportId.Compare(ItemViewport.GetId(), ESearchCase::IgnoreCase) == 0;
	});
	
	// Update if found
	if (DesiredViewport)
	{
		UE_LOG(LogDisplayClusterRender, Log, TEXT("Camera '%s' was assigned to '%s' viewport"), *InCameraId, *InViewportId);
		DesiredViewport->SetCameraId(InCameraId);
		return;
	}

	UE_LOG(LogDisplayClusterRender, Warning, TEXT("Couldn't assign '%s' camera. Viewport '%s' not found"), *InCameraId, *InViewportId);
}

<<<<<<< HEAD
=======
void FDisplayClusterDeviceBase::SetStartPostProcessingSettings(const FString& ViewportID, const FPostProcessSettings& StartPostProcessingSettings)
{	
	for(int ViewportIndex = 0; ViewportIndex < RenderViewports.Num(); ViewportIndex++)
	{
		if (RenderViewports[ViewportIndex].GetId() == ViewportID)
		{
			ViewportStartPostProcessingSettings.Emplace(ViewportIndex, StartPostProcessingSettings);
			break;
		}
	}
}

void FDisplayClusterDeviceBase::SetOverridePostProcessingSettings(const FString& ViewportID, const FPostProcessSettings& OverridePostProcessingSettings, float BlendWeight)
{
	for (int ViewportIndex = 0; ViewportIndex < RenderViewports.Num(); ViewportIndex++)
	{
		if (RenderViewports[ViewportIndex].GetId() == ViewportID)
		{
			FOverridePostProcessingSettings OverrideSettings;
			OverrideSettings.BlendWeight = BlendWeight;
			OverrideSettings.PostProcessingSettings = OverridePostProcessingSettings;
			ViewportOverridePostProcessingSettings.Emplace(ViewportIndex, OverrideSettings);
			break;
		}
	}
}


void FDisplayClusterDeviceBase::SetFinalPostProcessingSettings(const FString& ViewportID, const FPostProcessSettings& FinalPostProcessingSettings)
	{
	for (int ViewportIndex = 0; ViewportIndex < RenderViewports.Num(); ViewportIndex++)
	{
		if (RenderViewports[ViewportIndex].GetId() == ViewportID)
		{
			ViewportFinalPostProcessingSettings.Emplace(ViewportIndex, FinalPostProcessingSettings);
			break;
		}
	}
}

bool FDisplayClusterDeviceBase::GetViewportRect(const FString& InViewportID, FIntRect& Rect)
{
	FDisplayClusterRenderViewport* DesiredViewport = RenderViewports.FindByPredicate([InViewportID](const FDisplayClusterRenderViewport& ItemViewport)
	{
		return InViewportID.Equals(ItemViewport.GetId(), ESearchCase::IgnoreCase);
	});

	if (!DesiredViewport)
	{
		return false;
	}

	Rect = DesiredViewport->GetArea();

	return true;
}

>>>>>>> 3b7e656b
//////////////////////////////////////////////////////////////////////////////////////////////
// IStereoRendering
//////////////////////////////////////////////////////////////////////////////////////////////
bool FDisplayClusterDeviceBase::IsStereoEnabled() const
{
	DISPLAY_CLUSTER_FUNC_TRACE(LogDisplayClusterRender);
	return true;
}

bool FDisplayClusterDeviceBase::IsStereoEnabledOnNextFrame() const
{
	DISPLAY_CLUSTER_FUNC_TRACE(LogDisplayClusterRender);
	return true;
}

bool FDisplayClusterDeviceBase::EnableStereo(bool stereo /*= true*/)
{
	DISPLAY_CLUSTER_FUNC_TRACE(LogDisplayClusterRender);
	return true;
}

void FDisplayClusterDeviceBase::InitCanvasFromView(class FSceneView* InView, class UCanvas* Canvas)
{
	DISPLAY_CLUSTER_FUNC_TRACE(LogDisplayClusterRender);
}

void FDisplayClusterDeviceBase::AdjustViewRect(enum EStereoscopicPass StereoPassType, int32& X, int32& Y, uint32& SizeX, uint32& SizeY) const
{
	DISPLAY_CLUSTER_FUNC_TRACE(LogDisplayClusterRender);
	UE_LOG(LogDisplayClusterRender, Warning, TEXT("We should never be here!"));
}

void FDisplayClusterDeviceBase::CalculateStereoViewOffset(const enum EStereoscopicPass StereoPassType, FRotator& ViewRotation, const float WorldToMeters, FVector& ViewLocation)
{
	DISPLAY_CLUSTER_FUNC_TRACE(LogDisplayClusterRender);

	check(IsInGameThread());
	check(WorldToMeters > 0.f);

	UE_LOG(LogDisplayClusterRender, VeryVerbose, TEXT("OLD ViewLoc: %s, ViewRot: %s"), *ViewLocation.ToString(), *ViewRotation.ToString());
	UE_LOG(LogDisplayClusterRender, VeryVerbose, TEXT("WorldToMeters: %f"), WorldToMeters);

	// Get current viewport
	const int CurrentViewportIndex = DecodeViewportIndex(StereoPassType);
	check(int32(CurrentViewportIndex) < RenderViewports.Num());
	FDisplayClusterRenderViewport& Viewport = RenderViewports[CurrentViewportIndex];

	// Get current view context
	const int ViewIndex = DecodeViewIndex(StereoPassType);
	FDisplayClusterRenderViewContext& ViewContext = Viewport.GetContext(ViewIndex);

	// Get camera ID assigned to the viewport
	IDisplayClusterGameManager* const GameMgr = GDisplayCluster->GetGameMgr();
	const FString& CameraId = Viewport.GetCameraId();

	// Get camera component assigned to the viewport (or default camera if nothing assigned)
	UDisplayClusterCameraComponent* ViewCamera = (CameraId.IsEmpty() ?
		ViewCamera = GDisplayCluster->GetGameMgr()->GetDefaultCamera() :
		ViewCamera = GDisplayCluster->GetGameMgr()->GetCameraById(CameraId));

	if (!ViewCamera)
	{
		UE_LOG(LogDisplayClusterRender, Warning, TEXT("No camera found for viewport '%s'"), *Viewport.GetId());
		return;
	}

	UE_LOG(LogDisplayClusterRender, Verbose, TEXT("Viewport '%s' has assigned camera '%s'"), *Viewport.GetId(), *CameraId);

	// Get the actual camera settings
	const float CfgEyeDist     = ViewCamera->GetInterpupillaryDistance();
	const bool  CfgEyeSwap     = ViewCamera->GetEyesSwap();
	const int   CfgForceOffset = ViewCamera->GetForceEyeOffset();
	const float CfgNCP         = ViewCamera->GetNearCullingDistance();
	const float CfgFCP         = ViewCamera->GetFarCullingDistance();

	// Calculate eye offset considering the world scale
	const float ScaledEyeDist     = CfgEyeDist * WorldToMeters;
	const float ScaledEyeOffset   = ScaledEyeDist / 2.f;
	const float EyeOffsetValues[] = { -ScaledEyeOffset, 0.f, ScaledEyeOffset };

	// Decode current eye type
	const EDisplayClusterEyeType EyeType = DecodeEyeType(StereoPassType);
	const int   EyeIndex = (int)EyeType;

	float PassOffset = 0.f;
	float PassOffsetSwap = 0.f;

	if (EyeType == EDisplayClusterEyeType::Mono)
	{
		// For monoscopic camera let's check if the "force offset" feature is used
		// * Force left (-1) ==> 0 left eye
		// * Force right (1) ==> 2 right eye
		// * Default (0) ==> 1 mono
		PassOffset = EyeOffsetValues[CfgForceOffset + 1];
		// Eye swap is not available for monoscopic so just save the value
		PassOffsetSwap = PassOffset;
	}
	else
	{
		// For stereo camera we can only swap eyes if required (no "force offset" allowed)
		PassOffset = EyeOffsetValues[EyeIndex];
		PassOffsetSwap = (CfgEyeSwap ? -PassOffset : PassOffset);
	}

	FVector ViewOffset = FVector::ZeroVector;
	if (ViewCamera)
	{
		// View base location
		ViewLocation = ViewCamera->GetComponentLocation();
		ViewRotation = ViewCamera->GetComponentRotation();
		// Apply computed offset to the view location
		const FQuat EyeQuat = ViewRotation.Quaternion();
		ViewOffset = EyeQuat.RotateVector(FVector(0.0f, PassOffsetSwap, 0.0f));
		ViewLocation += ViewOffset;
	}

	// Perform view calculations on a policy side
	if (!Viewport.GetProjectionPolicy()->CalculateView(ViewIndex, ViewLocation, ViewRotation, ViewOffset, WorldToMeters, CfgNCP, CfgFCP))
	{
		UE_LOG(LogDisplayClusterRender, Warning, TEXT("Couldn't compute view parameters for Viewport %s(%d), ViewIdx: %d"), *Viewport.GetId(), CurrentViewportIndex, int(ViewIndex));
	}

	// Store the view location/rotation
	ViewContext.ViewLocation  = ViewLocation;
	ViewContext.ViewRotation  = ViewRotation;
	ViewContext.WorldToMeters = WorldToMeters;
	ViewContext.ClipPlaneNear = CfgNCP;
	ViewContext.ClipPlaneFar  = CfgFCP;

	UE_LOG(LogDisplayClusterRender, VeryVerbose, TEXT("NEW ViewLoc: %s, ViewRot: %s"), *ViewLocation.ToString(), *ViewRotation.ToString());
}

FMatrix FDisplayClusterDeviceBase::GetStereoProjectionMatrix(const enum EStereoscopicPass StereoPassType) const
{
	DISPLAY_CLUSTER_FUNC_TRACE(LogDisplayClusterRender);

	check(IsInGameThread());
	check(StereoPassType != EStereoscopicPass::eSSP_FULL);

	const int CurrentViewportIndex = DecodeViewportIndex(StereoPassType);
	const uint32 ViewIndex = DecodeViewIndex(StereoPassType);

	FDisplayClusterRenderViewport& Viewport = RenderViewports[CurrentViewportIndex];
	FDisplayClusterRenderViewContext& ViewContext = Viewport.GetContext(ViewIndex);

	FMatrix PrjMatrix = FMatrix::Identity;
	if (!Viewport.GetProjectionPolicy()->GetProjectionMatrix(ViewIndex, PrjMatrix))
	{
		UE_LOG(LogDisplayClusterRender, Warning, TEXT("Got invalid projection matrix: Viewport %s(%d), ViewIdx: %d"), *Viewport.GetId(), CurrentViewportIndex, int(ViewIndex));
	}

	return PrjMatrix;
}

void FDisplayClusterDeviceBase::RenderTexture_RenderThread(FRHICommandListImmediate& RHICmdList, FRHITexture2D* BackBuffer, FRHITexture2D* SrcTexture, FVector2D WindowSize) const
{
	// Get registered PP operations map
	const TMap<FString, IDisplayClusterRenderManager::FDisplayClusterPPInfo> PPOperationsMap = GDisplayCluster->GetRenderMgr()->GetRegisteredPostprocessOperations();

	// Get operations array (sorted already by the rendering manager)
	PPOperationsMap.GenerateValueArray(FDisplayClusterDeviceBase_PostProcess::PPOperations);

	// This one is to match interface function signatures only. The functions will provide the handlers with a proper data.
	const FIntRect StubRect(0, 0, 0, 0);

	// Get custom PP and warp&blend flags status
	const bool bCustomPPEnabled = (CVarCustomPPEnabled.GetValueOnRenderThread() != 0);
	const bool bWarpBlendEnabled = (CVarWarpBlendEnabled.GetValueOnRenderThread() != 0);

	// Post-process before warp&blend
	if (bCustomPPEnabled)
	{
		// PP round 1: post-process for each view region before warp&blend
		PerformPostProcessViewBeforeWarpBlend_RenderThread(RHICmdList, SrcTexture, StubRect);
		// PP round 2: post-process for each eye frame before warp&blend
		PerformPostProcessFrameBeforeWarpBlend_RenderThread(RHICmdList, SrcTexture, StubRect);
		// PP round 3: post-process for the whole render target before warp&blend
		PerformPostProcessRenderTargetBeforeWarpBlend_RenderThread(RHICmdList, SrcTexture);
	}

	// Perform warp&blend
	if (bWarpBlendEnabled)
	{
		// Iterate over viewports
		for (int i = 0; i < RenderViewports.Num(); ++i)
		{
			// Iterate over views for the current viewport
			if (RenderViewports[i].GetProjectionPolicy()->IsWarpBlendSupported())
			{
				for (uint32 j = 0; j < ViewsAmountPerViewport; ++j)
				{
					RenderViewports[i].GetProjectionPolicy()->ApplyWarpBlend_RenderThread(j, RHICmdList, SrcTexture, RenderViewports[i].GetContext(j).RenderTargetRect);
				}
			}
		}
	}

	// Post-process after warp&blend
	if (bCustomPPEnabled)
	{
		// PP round 4: post-process for each view region after warp&blend
		PerformPostProcessViewAfterWarpBlend_RenderThread(RHICmdList, SrcTexture, StubRect);
		// PP round 5: post-process for each eye frame after warp&blend
		PerformPostProcessFrameAfterWarpBlend_RenderThread(RHICmdList, SrcTexture, StubRect);
		// PP round 6: post-process for the whole render target after warp&blend
		PerformPostProcessRenderTargetAfterWarpBlend_RenderThread(RHICmdList, SrcTexture);
	}

	// Finally, copy the render target texture to the back buffer
	CopyTextureToBackBuffer_RenderThread(RHICmdList, BackBuffer, SrcTexture, WindowSize);
}

int32 FDisplayClusterDeviceBase::GetDesiredNumberOfViews(bool bStereoRequested) const
{
	DISPLAY_CLUSTER_FUNC_TRACE(LogDisplayClusterRender);
	return RenderViewports.Num() * ViewsAmountPerViewport;
}

EStereoscopicPass FDisplayClusterDeviceBase::GetViewPassForIndex(bool bStereoRequested, uint32 ViewIndex) const
{
	DISPLAY_CLUSTER_FUNC_TRACE(LogDisplayClusterRender);

	const int CurrentPass = EncodeStereoscopicPass(ViewIndex);
	UE_LOG(LogDisplayClusterRender, Verbose, TEXT("GetViewPassForIndex: %d"), (int)CurrentPass);

	// This is a bit tricky but it works
	return (EStereoscopicPass)CurrentPass;
}

uint32 FDisplayClusterDeviceBase::GetViewIndexForPass(EStereoscopicPass StereoPassType) const
{
	uint32 DecodedViewIndex = 0;

	switch (StereoPassType)
	{
	case EStereoscopicPass::eSSP_LEFT_EYE:
		DecodedViewIndex = 0;
		break;

	case EStereoscopicPass::eSSP_RIGHT_EYE:
		DecodedViewIndex = 1;
		break;

	default:
		DecodedViewIndex = (int(StereoPassType) - int(EStereoscopicPass::eSSP_RIGHT_EYE) + 1);
		break;
	}

	return DecodedViewIndex;
}

//////////////////////////////////////////////////////////////////////////////////////////////
// IStereoRenderTargetManager
//////////////////////////////////////////////////////////////////////////////////////////////
void FDisplayClusterDeviceBase::UpdateViewport(bool bUseSeparateRenderTarget, const class FViewport& Viewport, class SViewport* ViewportWidget)
{
	DISPLAY_CLUSTER_FUNC_TRACE(LogDisplayClusterRender);
	check(IsInGameThread());

	// Store viewport
	if (!MainViewport)
	{
		MainViewport = (FViewport*)&Viewport;
		Viewport.GetViewportRHI()->SetCustomPresent(this);
	}
}

void FDisplayClusterDeviceBase::CalculateRenderTargetSize(const class FViewport& Viewport, uint32& InOutSizeX, uint32& InOutSizeY)
{
	DISPLAY_CLUSTER_FUNC_TRACE(LogDisplayClusterRender);
	check(IsInGameThread());

	InOutSizeX = Viewport.GetSizeXY().X;
	InOutSizeY = Viewport.GetSizeXY().Y;

	UE_LOG(LogDisplayClusterRender, Verbose, TEXT("Render target size: [%d x %d]"), InOutSizeX, InOutSizeY);

	check(InOutSizeX > 0 && InOutSizeY > 0);
}

bool FDisplayClusterDeviceBase::NeedReAllocateViewportRenderTarget(const class FViewport& Viewport)
{
	DISPLAY_CLUSTER_FUNC_TRACE(LogDisplayClusterRender);

	check(IsInGameThread());

	// Get current RT size
	const FIntPoint rtSize = Viewport.GetRenderTargetTextureSizeXY();

	// Get desired RT size
	uint32 newSizeX = 0;
	uint32 newSizeY = 0;
	CalculateRenderTargetSize(Viewport, newSizeX, newSizeY);

	// Here we conclude if need to re-allocate
	const bool Result = (newSizeX != rtSize.X || newSizeY != rtSize.Y);

	UE_LOG(LogDisplayClusterRender, Verbose, TEXT("Is reallocate viewport render target needed: %d"), Result ? 1 : 0);

	if (Result)
	{
		UE_LOG(LogDisplayClusterRender, Log, TEXT("Need to re-allocate render target: cur %d:%d, new %d:%d"), rtSize.X, rtSize.Y, newSizeX, newSizeY);
	}

	return Result;
}


//////////////////////////////////////////////////////////////////////////////////////////////
// FRHICustomPresent
//////////////////////////////////////////////////////////////////////////////////////////////
void FDisplayClusterDeviceBase::OnBackBufferResize()
{
	DISPLAY_CLUSTER_FUNC_TRACE(LogDisplayClusterRender);

	//@todo: see comment below
	// if we are in the middle of rendering: prevent from calling EndFrame
	//if (RenderContext.IsValid())
	//{
	//	RenderContext->bFrameBegun = false;
	//}
}

bool FDisplayClusterDeviceBase::Present(int32& InOutSyncInterval)
{
	DISPLAY_CLUSTER_FUNC_TRACE(LogDisplayClusterRender);
	UE_LOG(LogDisplayClusterRender, Warning, TEXT("Present - default handler implementation. Check stereo device instantiation."));

	// Default behavior
	// Return false to force clean screen. This will indicate that something is going wrong
	// or particular stereo device hasn't been implemented appropriately yet.
	return false;
}


//////////////////////////////////////////////////////////////////////////////////////////////
// FDisplayClusterDeviceBase
//////////////////////////////////////////////////////////////////////////////////////////////
EStereoscopicPass FDisplayClusterDeviceBase::EncodeStereoscopicPass(int ViewIndex) const
{
	EStereoscopicPass EncodedPass = EStereoscopicPass::eSSP_FULL;

	// We don't care about mono/stereo. We need to fulfill ViewState and StereoViewStates in a proper way.
	// Look at ULocalPlayer::CalcSceneViewInitOptions for view states mapping.
	if (ViewIndex < 2)
	{
		EncodedPass = (ViewIndex == 0 ? EStereoscopicPass::eSSP_LEFT_EYE : EStereoscopicPass::eSSP_RIGHT_EYE);
	}
	else
	{
		EncodedPass = EStereoscopicPass(int(EStereoscopicPass::eSSP_RIGHT_EYE) + ViewIndex - 1);
	}

	UE_LOG(LogDisplayClusterRender, VeryVerbose, TEXT("EncodeStereoscopicPass: %d -> %d"), ViewIndex, int(EncodedPass));

	return EncodedPass;
}

EStereoscopicPass FDisplayClusterDeviceBase::DecodeStereoscopicPass(const enum EStereoscopicPass StereoPassType) const
{
	EStereoscopicPass DecodedPass = EStereoscopicPass::eSSP_FULL;

	// Monoscopic rendering
	if (ViewsAmountPerViewport == 1)
	{
		DecodedPass = EStereoscopicPass::eSSP_FULL;
	}
	// Stereoscopic rendering
	else
	{
		switch (StereoPassType)
		{
		case EStereoscopicPass::eSSP_LEFT_EYE:
		case EStereoscopicPass::eSSP_RIGHT_EYE:
			DecodedPass = StereoPassType;
			break;

		default:
			DecodedPass = ((int(StereoPassType) - int(EStereoscopicPass::eSSP_RIGHT_EYE)) % 2 == 0) ? EStereoscopicPass::eSSP_RIGHT_EYE : EStereoscopicPass::eSSP_LEFT_EYE;
			break;
		}
	}

	UE_LOG(LogDisplayClusterRender, VeryVerbose, TEXT("DecodeStereoscopicPass: %d -> %d"), int(StereoPassType), int(DecodedPass));

	return DecodedPass;
}

int FDisplayClusterDeviceBase::DecodeViewportIndex(const enum EStereoscopicPass StereoPassType) const
{
	check(ViewsAmountPerViewport > 0);

	const int DecodedPassIndex = GetViewIndexForPass(StereoPassType);
	const int DecodedViewportIndex = DecodedPassIndex / ViewsAmountPerViewport;

	UE_LOG(LogDisplayClusterRender, VeryVerbose, TEXT("DecodeViewportIndex: %d -> %d"), int(StereoPassType), DecodedViewportIndex);

	return DecodedViewportIndex;
}

FDisplayClusterDeviceBase::EDisplayClusterEyeType FDisplayClusterDeviceBase::DecodeEyeType(const enum EStereoscopicPass StereoPassType) const
{
	EDisplayClusterEyeType EyeType = EDisplayClusterEyeType::Mono;

	const EStereoscopicPass DecodedPass = DecodeStereoscopicPass(StereoPassType);
	switch (DecodedPass)
	{
	case EStereoscopicPass::eSSP_LEFT_EYE:
		EyeType = EDisplayClusterEyeType::StereoLeft;
		break;

	case EStereoscopicPass::eSSP_FULL:
		EyeType = EDisplayClusterEyeType::Mono;
		break;

	case EStereoscopicPass::eSSP_RIGHT_EYE:
		EyeType = EDisplayClusterEyeType::StereoRight;
		break;

	default:
		UE_LOG(LogDisplayClusterRender, Warning, TEXT("Couldn't decode eye type. Falling back to type <%d>"), int(EyeType));
		break;
	}

	UE_LOG(LogDisplayClusterRender, VeryVerbose, TEXT("DecodeEyeType: %d -> %d"), int(StereoPassType), int(EyeType));

	return EyeType;
}

uint32 FDisplayClusterDeviceBase::DecodeViewIndex(const enum EStereoscopicPass StereoPassType) const
{
	const uint32 DecodedPassIndex = GetViewIndexForPass(StereoPassType);
	const uint32 DecodedViewIndex = DecodedPassIndex % ViewsAmountPerViewport;
	UE_LOG(LogDisplayClusterRender, VeryVerbose, TEXT("DecodeViewIndex: %d -> %d"), int(StereoPassType), DecodedViewIndex);
	return DecodedViewIndex;
}

uint32 FDisplayClusterDeviceBase::GetSwapInt() const
{
	const uint32 SyncInterval = static_cast<uint32>(CVarVSyncInterval.GetValueOnAnyThread());
	return (SyncInterval);
}

void FDisplayClusterDeviceBase::AddViewport(const FString& InViewportId, const FIntPoint& InViewportLocation, const FIntPoint& InViewportSize, TSharedPtr<IDisplayClusterProjectionPolicy> InProjPolicy, const FString& InCameraId)
{
	DISPLAY_CLUSTER_FUNC_TRACE(LogDisplayClusterRender);

	FScopeLock lock(&InternalsSyncScope);

	if (InViewportId.IsEmpty())
	{
		UE_LOG(LogDisplayClusterRender, Warning, TEXT("Wrong viewport ID"));
		return;
	}

	const bool bAlreadyExists = (nullptr != RenderViewports.FindByPredicate([InViewportId](const FDisplayClusterRenderViewport& ItemViewport)
	{
		return ItemViewport.GetId().Compare(InViewportId, ESearchCase::IgnoreCase) == 0;
	}));

	if (bAlreadyExists)
	{
		UE_LOG(LogDisplayClusterRender, Warning, TEXT("Viewport '%s' already exists"), *InViewportId);
		return;
	}

	if (InProjPolicy->HandleAddViewport(InViewportSize, ViewsAmountPerViewport))
	{
		UE_LOG(LogDisplayClusterRender, Log, TEXT("A corresponded projection policy object has initialized the viewport '%s'"), *InViewportId);
		FIntRect ViewportArea = FIntRect(InViewportLocation, InViewportLocation + InViewportSize);
		FDisplayClusterRenderViewport NewViewport(InViewportId, ViewportArea, InProjPolicy, EDisplayClusterEyeType::COUNT, InCameraId);
		RenderViewports.Add(NewViewport);
		return;
	}
}

void FDisplayClusterDeviceBase::CopyTextureToBackBuffer_RenderThread(FRHICommandListImmediate& RHICmdList, FRHITexture2D* BackBuffer, FRHITexture2D* SrcTexture, FVector2D WindowSize) const
{
	DISPLAY_CLUSTER_FUNC_TRACE(LogDisplayClusterRender);

	check(IsInRenderingThread());

	const FIntPoint BBSize = BackBuffer->GetSizeXY();

	// Copy final texture to the back buffer. This implementation is for simple cases. More complex devices override this method and provide custom copying.
	FResolveParams copyParams;
	copyParams.DestArrayIndex = 0;
	copyParams.SourceArrayIndex = 0;
	copyParams.Rect.X1 = 0;
	copyParams.Rect.Y1 = 0;
	copyParams.Rect.X2 = BBSize.X;
	copyParams.Rect.Y2 = BBSize.Y;
	copyParams.DestRect.X1 = 0;
	copyParams.DestRect.Y1 = 0;
	copyParams.DestRect.X2 = BBSize.X;
	copyParams.DestRect.Y2 = BBSize.Y;

	UE_LOG(LogDisplayClusterRender, Verbose, TEXT("CopyToResolveTarget [L]: [%d,%d - %d,%d] -> [%d,%d - %d,%d]"),
		copyParams.Rect.X1, copyParams.Rect.Y1, copyParams.Rect.X2, copyParams.Rect.Y2,
		copyParams.DestRect.X1, copyParams.DestRect.Y1, copyParams.DestRect.X2, copyParams.DestRect.Y2);

	RHICmdList.CopyToResolveTarget(SrcTexture, BackBuffer, copyParams);
<<<<<<< HEAD
=======
}

void FDisplayClusterDeviceBase::StartFinalPostprocessSettings(struct FPostProcessSettings* StartPostProcessingSettings, const enum EStereoscopicPass StereoPassType)
{
	int ViewportNumber = DecodeViewportIndex(StereoPassType);
	auto CustomPostProcessAvailable = ViewportStartPostProcessingSettings.Find(ViewportNumber);
	if (CustomPostProcessAvailable)
	{
		*StartPostProcessingSettings = ViewportStartPostProcessingSettings[ViewportNumber];
		ViewportStartPostProcessingSettings.Remove(ViewportNumber);
	}
}

bool FDisplayClusterDeviceBase::OverrideFinalPostprocessSettings(struct FPostProcessSettings* OverridePostProcessingSettings, const enum EStereoscopicPass StereoPassType, float& BlendWeight)
{
	int ViewportNumber = DecodeViewportIndex(StereoPassType);
	auto CustomPostProcessAvailable = ViewportOverridePostProcessingSettings.Find(ViewportNumber);
	if (CustomPostProcessAvailable)
	{
		*OverridePostProcessingSettings = ViewportOverridePostProcessingSettings[ViewportNumber].PostProcessingSettings;
		BlendWeight = ViewportOverridePostProcessingSettings[ViewportNumber].BlendWeight;
		ViewportOverridePostProcessingSettings.Remove(ViewportNumber);
		return true;
	}

	return false;
}

void FDisplayClusterDeviceBase::EndFinalPostprocessSettings(struct FPostProcessSettings* FinalPostProcessingSettings, const enum EStereoscopicPass StereoPassType)
{
	int ViewportNumber = DecodeViewportIndex(StereoPassType);
	auto CustomPostProcessAvailable = ViewportFinalPostProcessingSettings.Find(ViewportNumber);
	if (CustomPostProcessAvailable)
	{
		*FinalPostProcessingSettings = ViewportFinalPostProcessingSettings[ViewportNumber];
		ViewportFinalPostProcessingSettings.Remove(ViewportNumber);
	}		
>>>>>>> 3b7e656b
}<|MERGE_RESOLUTION|>--- conflicted
+++ resolved
@@ -21,6 +21,7 @@
 #include "Render/PostProcess/IDisplayClusterPostProcess.h"
 #include "Render/Projection/IDisplayClusterProjectionPolicy.h"
 #include "Render/Projection/IDisplayClusterProjectionPolicyFactory.h"
+#include "Render/Synchronization/IDisplayClusterRenderSyncPolicy.h"
 
 #include "DisplayClusterGlobals.h"
 #include "DisplayClusterLog.h"
@@ -40,7 +41,10 @@
 static TAutoConsoleVariable<int32> CVarWarpBlendEnabled(
 	TEXT("nDisplay.render.WarpBlendEnabled"),
 	1,
-	TEXT("Warp & Blend status (0 = disabled)\n"),
+	TEXT("Warp & Blend status\n")
+	TEXT("0 : disabled\n")
+	TEXT("1 : enabled\n")
+	,
 	ECVF_RenderThreadSafe
 );
 
@@ -139,6 +143,19 @@
 		return false;
 	}
 
+	// Forward cfg line to postprocess:
+	// Get list of local postprocess (assigned to this cluster node)
+	TArray<FDisplayClusterConfigPostprocess> LocalPostprocess = DisplayClusterHelpers::config::GetLocalPostprocess();
+	TMap<FString, IPDisplayClusterRenderManager::FDisplayClusterPPInfo> Postprocess = RenderMgr->GetRegisteredPostprocessOperations();
+	// Initialize all local Postprocess
+	for (const FDisplayClusterConfigPostprocess& CfgPostprocess : LocalPostprocess)
+	{
+		if (Postprocess.Contains(CfgPostprocess.PostprocessId))
+		{
+			Postprocess[CfgPostprocess.PostprocessId].Operation->InitializePostProcess(CfgPostprocess.ConfigLine);
+		}
+	}
+
 	return true;
 }
 
@@ -186,8 +203,6 @@
 	UE_LOG(LogDisplayClusterRender, Warning, TEXT("Couldn't assign '%s' camera. Viewport '%s' not found"), *InCameraId, *InViewportId);
 }
 
-<<<<<<< HEAD
-=======
 void FDisplayClusterDeviceBase::SetStartPostProcessingSettings(const FString& ViewportID, const FPostProcessSettings& StartPostProcessingSettings)
 {	
 	for(int ViewportIndex = 0; ViewportIndex < RenderViewports.Num(); ViewportIndex++)
@@ -245,7 +260,6 @@
 	return true;
 }
 
->>>>>>> 3b7e656b
 //////////////////////////////////////////////////////////////////////////////////////////////
 // IStereoRendering
 //////////////////////////////////////////////////////////////////////////////////////////////
@@ -521,6 +535,12 @@
 	InOutSizeX = Viewport.GetSizeXY().X;
 	InOutSizeY = Viewport.GetSizeXY().Y;
 
+	for (const FDisplayClusterRenderViewport& Item : RenderViewports)
+	{
+		InOutSizeX = FMath::Max(InOutSizeX, (uint32)Item.GetArea().Max.X);
+		InOutSizeY = FMath::Max(InOutSizeY, (uint32)Item.GetArea().Max.Y);
+	}
+
 	UE_LOG(LogDisplayClusterRender, Verbose, TEXT("Render target size: [%d x %d]"), InOutSizeX, InOutSizeY);
 
 	check(InOutSizeX > 0 && InOutSizeY > 0);
@@ -538,7 +558,7 @@
 	// Get desired RT size
 	uint32 newSizeX = 0;
 	uint32 newSizeY = 0;
-	CalculateRenderTargetSize(Viewport, newSizeX, newSizeY);
+	CalculateRenderTargetSize(Viewport, newSizeX, newSizeY);	
 
 	// Here we conclude if need to re-allocate
 	const bool Result = (newSizeX != rtSize.X || newSizeY != rtSize.Y);
@@ -572,12 +592,22 @@
 bool FDisplayClusterDeviceBase::Present(int32& InOutSyncInterval)
 {
 	DISPLAY_CLUSTER_FUNC_TRACE(LogDisplayClusterRender);
-	UE_LOG(LogDisplayClusterRender, Warning, TEXT("Present - default handler implementation. Check stereo device instantiation."));
-
-	// Default behavior
-	// Return false to force clean screen. This will indicate that something is going wrong
-	// or particular stereo device hasn't been implemented appropriately yet.
-	return false;
+
+	// Update sync value with nDisplay value
+	InOutSyncInterval = GetSwapInt();
+
+	// Get sync policy instance
+	TSharedPtr<IDisplayClusterRenderSyncPolicy> SyncPolicy = GDisplayCluster->GetRenderMgr()->GetCurrentSynchronizationPolicy();
+	if (SyncPolicy.IsValid())
+	{
+		// False results means we don't need to present current frame, the sync object already presented it
+		if (!SyncPolicy->SynchronizeClusterRendering(InOutSyncInterval))
+		{
+			return false;
+		}
+	}
+
+	return true;
 }
 
 
@@ -689,7 +719,7 @@
 	return (SyncInterval);
 }
 
-void FDisplayClusterDeviceBase::AddViewport(const FString& InViewportId, const FIntPoint& InViewportLocation, const FIntPoint& InViewportSize, TSharedPtr<IDisplayClusterProjectionPolicy> InProjPolicy, const FString& InCameraId)
+void FDisplayClusterDeviceBase::AddViewport(const FString& InViewportId, const FIntPoint& InViewportLocation, const FIntPoint& InViewportSize, TSharedPtr<IDisplayClusterProjectionPolicy> InProjPolicy, const FString& InCameraId, bool IsRTT /*= false*/)
 {
 	DISPLAY_CLUSTER_FUNC_TRACE(LogDisplayClusterRender);
 
@@ -712,13 +742,21 @@
 		return;
 	}
 
-	if (InProjPolicy->HandleAddViewport(InViewportSize, ViewsAmountPerViewport))
-	{
-		UE_LOG(LogDisplayClusterRender, Log, TEXT("A corresponded projection policy object has initialized the viewport '%s'"), *InViewportId);
-		FIntRect ViewportArea = FIntRect(InViewportLocation, InViewportLocation + InViewportSize);
-		FDisplayClusterRenderViewport NewViewport(InViewportId, ViewportArea, InProjPolicy, EDisplayClusterEyeType::COUNT, InCameraId);
-		RenderViewports.Add(NewViewport);
-		return;
+	if (!(IsRTT && bViewportRttAdded))
+	{
+		if (InProjPolicy->HandleAddViewport(InViewportSize, ViewsAmountPerViewport))
+		{
+			UE_LOG(LogDisplayClusterRender, Log, TEXT("A corresponded projection policy object has initialized the viewport '%s'"), *InViewportId);
+
+			FIntRect ViewportArea = FIntRect(InViewportLocation, InViewportLocation + InViewportSize);
+			FDisplayClusterRenderViewport NewViewport(InViewportId, ViewportArea, InProjPolicy, EDisplayClusterEyeType::COUNT, InCameraId, IsRTT);
+			RenderViewports.Add(NewViewport);
+
+			if (IsRTT)
+			{
+				bViewportRttAdded = true;
+			}
+		}
 	}
 }
 
@@ -748,8 +786,6 @@
 		copyParams.DestRect.X1, copyParams.DestRect.Y1, copyParams.DestRect.X2, copyParams.DestRect.Y2);
 
 	RHICmdList.CopyToResolveTarget(SrcTexture, BackBuffer, copyParams);
-<<<<<<< HEAD
-=======
 }
 
 void FDisplayClusterDeviceBase::StartFinalPostprocessSettings(struct FPostProcessSettings* StartPostProcessingSettings, const enum EStereoscopicPass StereoPassType)
@@ -787,5 +823,4 @@
 		*FinalPostProcessingSettings = ViewportFinalPostProcessingSettings[ViewportNumber];
 		ViewportFinalPostProcessingSettings.Remove(ViewportNumber);
 	}		
->>>>>>> 3b7e656b
 }