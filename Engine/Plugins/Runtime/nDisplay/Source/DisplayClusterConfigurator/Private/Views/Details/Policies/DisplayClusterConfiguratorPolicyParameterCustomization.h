// Copyright Epic Games, Inc. All Rights Reserved.

#pragma once

#include "CoreMinimal.h"

#include "Components/ActorComponent.h"

#include "IDetailChildrenBuilder.h"
#include "DetailCategoryBuilder.h"
#include "DetailLayoutBuilder.h"
#include "DetailWidgetRow.h"
#include "Layout/Visibility.h"
#include "Types/SlateEnums.h"
#include "Widgets/Text/STextBlock.h"
#include "Widgets/Input/SNumericEntryBox.h"

class SDisplayClusterConfigurationSearchableComboBox;
class FDisplayClusterConfiguratorBlueprintEditor;
class UDisplayClusterBlueprint;
class ADisplayClusterRootActor;
class UDisplayClusterConfigurationViewport;
class IDetailChildrenBuilder;

/**
 * Individual policy parameter data base class.
 */
class FPolicyParameterInfo : public TSharedFromThis<FPolicyParameterInfo>
{
public:
	DECLARE_DELEGATE_RetVal_OneParam(EVisibility, FParameterVisible, FText);
	
public:
	FPolicyParameterInfo(
		const FString& InDisplayName,
		const FString& InKey,
		UDisplayClusterBlueprint* InBlueprint,
		const TArray<TWeakObjectPtr<UDisplayClusterConfigurationViewport>>& InConfigurationViewports,
		const FString* InInitialValue = nullptr);

	virtual ~FPolicyParameterInfo() {}

	/** The friendly display name for this parameter. */
	FText GetParameterDisplayName() const { return FText::FromString(ParamDisplayName); }

	/** Gets the tooltip for this parameter. */
	FText GetParameterTooltip() const { return ParamTooltip; }

	/** Sets the tooltip for this parameter. */
	void SetParameterTooltip(const FText& NewTooltip) { ParamTooltip = NewTooltip; }

	/** The keu used for the parameter map. */
	const FString& GetParameterKey() const { return ParamKey; }

	/** Create the widget representation of this parameter and add it as a child row. */
	virtual void CreateCustomRowWidget(IDetailChildrenBuilder& InDetailWidgetRow) = 0;

	/** This delegate will be used to determine visibility. */
	void SetParameterVisibilityDelegate(FParameterVisible InDelegate);

	/** Retrieve (or add) the parameter information from the viewport data object. */
	FText GetOrAddCustomParameterValueText() const;
protected:
	
	/** Checks the data model if the parameter exists. */
	bool IsParameterAlreadyAdded() const;

	/** Compares all selected viewport values. */
	bool DoParametersMatchForAllViewports() const;
	
	/** Update the parameter value in the viewport data object. */
	void UpdateCustomParameterValueText(const FString& NewValue, bool bNotify = true) const;

	/** Visibility of this parameter. Uses OnParameterVisibilityCheck to check. */
	virtual EVisibility IsParameterVisible() const;

protected:
	/** Owning blueprint of this policy. */
	TWeakObjectPtr<UDisplayClusterBlueprint> BlueprintOwnerPtr;

	/** Viewport owning policy. */
	TArray<TWeakObjectPtr<UDisplayClusterConfigurationViewport>> ConfigurationViewports;

	/** BP editor found from BlueprintOwner. */
	FDisplayClusterConfiguratorBlueprintEditor* BlueprintEditorPtrCached;

	/** Optional initial selected item. */
	TSharedPtr<FString> InitialValue;

	/** Used to determine parameter visibility. */
	FParameterVisible OnParameterVisibilityCheck;

private:
	/** The display name only for the UI. */
	FString ParamDisplayName;
	
	/** The tooltip to display in the UI */
	FText ParamTooltip;

	/** The proper title (key) of this parameter. */
	FString ParamKey;
};

/**
 * Policy info for combo box picker with custom values.
 */
class FPolicyParameterInfoCombo : public FPolicyParameterInfo
{
public:
	DECLARE_DELEGATE_OneParam(FOnItemSelected, const FString&)
	
public:
	FPolicyParameterInfoCombo(
		const FString& InDisplayName,
		const FString& InKey,
		UDisplayClusterBlueprint* InBlueprint,
		const TArray<TWeakObjectPtr<UDisplayClusterConfigurationViewport>>& InConfigurationViewports,
		const TArray<FString>& InValues,
		const FString* InInitialItem = nullptr,
		bool bSort = true);

	// FPolicyParameterInfo
	virtual void CreateCustomRowWidget(IDetailChildrenBuilder& InDetailWidgetRow) override;
	// ~FPolicyParameterInfo

	/** The combo box containing all of the options.  */
	TSharedPtr<SDisplayClusterConfigurationSearchableComboBox>& GetCustomParameterValueComboBox() { return CustomParameterValueComboBox; }

	/** The options used in the combo box. */
	TArray< TSharedPtr<FString> >& GetCustomParameterOptions() { return CustomParameterOptions; }

	void SetOnSelectedDelegate(FOnItemSelected InDelegate);

protected:
	/** Widget used for each option. */
	TSharedRef<SWidget> MakeCustomParameterValueComboWidget(TSharedPtr<FString> InItem);
	
	/** When a custom parameter value option has been selected. */
	void OnCustomParameterValueSelected(TSharedPtr<FString> InValue, ESelectInfo::Type SelectInfo);

protected:
	/** Current parameters' value combo box. */
	TSharedPtr<SDisplayClusterConfigurationSearchableComboBox> CustomParameterValueComboBox;

	/** List of options for the combo value box. */
	TArray< TSharedPtr<FString> > CustomParameterOptions;

	FOnItemSelected OnItemSelected;
};

/**
 * Policy info for combo box picker for actor components.
 */
class FPolicyParameterInfoComponentCombo final : public FPolicyParameterInfoCombo
{
public:
	FPolicyParameterInfoComponentCombo(
		const FString& InDisplayName,
		const FString& InKey,
		UDisplayClusterBlueprint* InBlueprint,
<<<<<<< HEAD
		const TArray<TWeakObjectPtr<UDisplayClusterConfigurationViewport>>& InConfigurationViewports,
=======
		UDisplayClusterConfigurationViewport* InConfigurationViewport,
		const TSharedPtr<IPropertyHandle>& InParametersHandle,
>>>>>>> efc9b2f3
		const TArray<TSubclassOf<UActorComponent>>& InComponentClasses);

	/** Populate CustomParameterOptions based on this parameter. */
	void CreateParameterValues(ADisplayClusterRootActor* RootActor);

	/** The type of component this parameter represents. */
	const TArray<TSubclassOf<UActorComponent>>& GetComponentTypes() const { return ComponentTypes; }

private:
	/** A component class to use for creating parameter options. */
	TArray<TSubclassOf<UActorComponent>> ComponentTypes;
};

/**
 * Policy info for number value.
 */
template<typename T>
class FPolicyParameterInfoNumber final : public FPolicyParameterInfo
{
public:
	FPolicyParameterInfoNumber(
		const FString& InDisplayName,
		const FString& InKey,
		UDisplayClusterBlueprint* InBlueprint,
		const TArray<TWeakObjectPtr<UDisplayClusterConfigurationViewport>>& InConfigurationViewports,
		T InDefaultValue = 0, TOptional<T> InMinValue = TOptional<T>(), TOptional<T> InMaxValue = TOptional<T>()) : FPolicyParameterInfo(InDisplayName, InKey, InBlueprint, InConfigurationViewports)
	{
		MinValue = InMinValue;
		MaxValue = InMaxValue;

		if (!DoParametersMatchForAllViewports())
		{
			bIsMultipleValues = true;
		}
		
		if (IsParameterAlreadyAdded())
		{
			const FText TextValue = GetOrAddCustomParameterValueText();
			NumberValue = static_cast<T>(FCString::Atof(*TextValue.ToString()));
		}
		else
		{
			NumberValue = InDefaultValue;
			GetOrAddCustomParameterValueText();
			UpdateCustomParameterValueText(FString::SanitizeFloat(static_cast<float>(NumberValue)));
		}
	}

	// FPolicyParameterInfo
	virtual void CreateCustomRowWidget(IDetailChildrenBuilder& InDetailWidgetRow) override
	{
		InDetailWidgetRow.AddCustomRow(GetParameterDisplayName())
			.NameContent()
			[
				SNew(STextBlock)
				.Font(IDetailLayoutBuilder::GetDetailFont())
				.Text(GetParameterDisplayName())
			]
			.ValueContent()
			[
				SNew(SNumericEntryBox<T>)
				.Font(IDetailLayoutBuilder::GetDetailFont())
				.Value(this, &FPolicyParameterInfoNumber::OnGetValue)
				.AllowSpin(true)
				.MinValue(MinValue)
				.MaxValue(MaxValue)
				.MinSliderValue(MinValue)
				.MaxSliderValue(MaxValue)
				.UndeterminedString(NSLOCTEXT("PropertyEditor", "MultipleValues", "Multiple Values"))
				.OnValueChanged_Lambda([this](T InValue)
				{
					NumberValue = InValue;
					bIsMultipleValues = false;
					UpdateCustomParameterValueText(FString::SanitizeFloat(static_cast<float>(NumberValue)));
				})
			];
	}
	// ~FPolicyParameterInfo
	
	TOptional<T> OnGetValue() const
	{
		TOptional<T> Result(NumberValue);
		if (bIsMultipleValues)
		{
			Result.Reset();
		}
		return Result;
	}

private:
	TOptional<T> MinValue;
	TOptional<T> MaxValue;
	T NumberValue;
	bool bIsMultipleValues = false;
};

/**
 * Policy info for text value.
 */
class FPolicyParameterInfoText final : public FPolicyParameterInfo
{
public:
	FPolicyParameterInfoText(
		const FString& InDisplayName,
		const FString& InKey,
		UDisplayClusterBlueprint* InBlueprint,
		const TArray<TWeakObjectPtr<UDisplayClusterConfigurationViewport>>& InConfigurationViewports);

	// FPolicyParameterInfo
	virtual void CreateCustomRowWidget(IDetailChildrenBuilder& InDetailWidgetRow) override;
	// ~FPolicyParameterInfo
};

/**
 * Policy info for bool value.
 */
class FPolicyParameterInfoBool final : public FPolicyParameterInfo
{
public:
	FPolicyParameterInfoBool(
		const FString& InDisplayName,
		const FString& InKey,
		UDisplayClusterBlueprint* InBlueprint,
		const TArray<TWeakObjectPtr<UDisplayClusterConfigurationViewport>>& InConfigurationViewports,
		bool bInvertValue = false
		);

	// FPolicyParameterInfo
	virtual void CreateCustomRowWidget(IDetailChildrenBuilder& InDetailWidgetRow) override;
	// ~FPolicyParameterInfo

private:
	ECheckBoxState IsChecked() const;

	bool bInvertValue;
};

/**
 * Policy info for file picker.
 */
class FPolicyParameterInfoFile final : public FPolicyParameterInfo
{
public:
	FPolicyParameterInfoFile(
		const FString& InDisplayName,
		const FString& InKey,
		UDisplayClusterBlueprint* InBlueprint,
		const TArray<TWeakObjectPtr<UDisplayClusterConfigurationViewport>>& InConfigurationViewports,
		const TArray<FString>& InFileExtensions) : FPolicyParameterInfo(InDisplayName, InKey, InBlueprint, InConfigurationViewports)
	{
		FileExtensions = InFileExtensions;
	}

	// FPolicyParameterInfo
	virtual void CreateCustomRowWidget(IDetailChildrenBuilder& InDetailWidgetRow) override;
	// ~FPolicyParameterInfo

private:
	/** Prompts user to select a file. */
	FString OpenSelectFileDialogue();
	FReply OnChangePathClicked();

private:
	TArray<FString> FileExtensions;
};

/**
 * Policy info for modifying float reference, typically in a vector or matrix.
 */
class FPolicyParameterInfoFloatReference : public FPolicyParameterInfo
{
public:
	FPolicyParameterInfoFloatReference(
		const FString& InDisplayName,
		const FString& InKey,
		UDisplayClusterBlueprint* InBlueprint,
		const TArray<TWeakObjectPtr<UDisplayClusterConfigurationViewport>>& InConfigurationViewports,
		const FString* InInitialValue = nullptr) :
	FPolicyParameterInfo(InDisplayName, InKey, InBlueprint, InConfigurationViewports, InInitialValue)
	{
	}

protected:
	virtual void FormatTextAndUpdateParameter() = 0;
	
	TSharedRef<SWidget> MakeFloatInputWidget(TSharedRef<TOptional<float>>& ProxyValue, const FText& Label, bool bRotationInDegrees,
	                                         const FLinearColor& LabelColor, const FLinearColor& LabelBackgroundColor);

	TOptional<float> OnGetValue(TSharedRef<TOptional<float>> Value) const
	{
		return Value.Get();
	}

	void OnValueCommitted(float NewValue, ETextCommit::Type CommitType, TSharedRef<TOptional<float>> Value);

	static void ResetOrSetCachedValue(TSharedRef<TOptional<float>>& InCachedValue, float InCompareValue)
	{
		if (InCachedValue->IsSet() && InCachedValue.Get() != InCompareValue)
		{
			InCachedValue->Reset();
		}
		else
		{
			*InCachedValue = InCompareValue;
		}
	};
};

/**
 * Policy info for matrix.
 */
class FPolicyParameterInfoMatrix final : public FPolicyParameterInfoFloatReference
{
public:
	FPolicyParameterInfoMatrix(
		const FString& InDisplayName,
		const FString& InKey,
		UDisplayClusterBlueprint* InBlueprint,
		const TArray<TWeakObjectPtr<UDisplayClusterConfigurationViewport>>& InConfigurationViewports);

	// FPolicyParameterInfo
	virtual void CreateCustomRowWidget(IDetailChildrenBuilder& InDetailWidgetRow) override;
	// ~FPolicyParameterInfo

private:
	void CustomizeLocation(FDetailWidgetRow& InDetailWidgetRow);
	void CustomizeRotation(FDetailWidgetRow& InDetailWidgetRow);
	void CustomizeScale(FDetailWidgetRow& InDetailWidgetRow);
	virtual void FormatTextAndUpdateParameter() override;

private:
	mutable TSharedRef<TOptional<float>> CachedTranslationX;
	mutable TSharedRef<TOptional<float>> CachedTranslationY;
	mutable TSharedRef<TOptional<float>> CachedTranslationZ;

	mutable TSharedRef<TOptional<float>> CachedRotationYaw;
	mutable TSharedRef<TOptional<float>> CachedRotationPitch;
	mutable TSharedRef<TOptional<float>> CachedRotationRoll;

	mutable TSharedRef<TOptional<float>> CachedScaleX;
	mutable TSharedRef<TOptional<float>> CachedScaleY;
	mutable TSharedRef<TOptional<float>> CachedScaleZ;

	static const FString BaseMatrixString;
};

/**
* Policy info for 4x4 matrix.
*/
class FPolicyParameterInfo4x4Matrix final : public FPolicyParameterInfoFloatReference
{
public:
	FPolicyParameterInfo4x4Matrix(
		const FString& InDisplayName,
		const FString& InKey,
		UDisplayClusterBlueprint* InBlueprint,
		const TArray<TWeakObjectPtr<UDisplayClusterConfigurationViewport>>& InConfigurationViewports);

	// FPolicyParameterInfo
	virtual void CreateCustomRowWidget(IDetailChildrenBuilder& InDetailWidgetRow) override;
	// ~FPolicyParameterInfo

private:
	void CustomizeRow(const FText& InHeaderText, TSharedRef<TOptional<float>>& InX, TSharedRef<TOptional<float>>& InY,
		TSharedRef<TOptional<float>>& InZ, TSharedRef<TOptional<float>>& InW, FDetailWidgetRow& InDetailWidgetRow);
	virtual void FormatTextAndUpdateParameter() override;

private:
	mutable TSharedRef<TOptional<float>> A;
	mutable TSharedRef<TOptional<float>> B;
	mutable TSharedRef<TOptional<float>> C;
	mutable TSharedRef<TOptional<float>> D;

	mutable TSharedRef<TOptional<float>> E;
	mutable TSharedRef<TOptional<float>> F;
	mutable TSharedRef<TOptional<float>> G;
	mutable TSharedRef<TOptional<float>> H;

	mutable TSharedRef<TOptional<float>> I;
	mutable TSharedRef<TOptional<float>> J;
	mutable TSharedRef<TOptional<float>> K;
	mutable TSharedRef<TOptional<float>> L;

	mutable TSharedRef<TOptional<float>> M;
	mutable TSharedRef<TOptional<float>> N;
	mutable TSharedRef<TOptional<float>> O;
	mutable TSharedRef<TOptional<float>> P;

	static const FString BaseMatrixString;
};

/**
 * Policy info for rotator.
 */
class FPolicyParameterInfoRotator final : public FPolicyParameterInfoFloatReference
{
public:
	FPolicyParameterInfoRotator(
		const FString& InDisplayName,
		const FString& InKey,
		UDisplayClusterBlueprint* InBlueprint,
		const TArray<TWeakObjectPtr<UDisplayClusterConfigurationViewport>>& InConfigurationViewports);

	// FPolicyParameterInfo
	virtual void CreateCustomRowWidget(IDetailChildrenBuilder& InDetailWidgetRow) override;
	// ~FPolicyParameterInfo

private:
	virtual void FormatTextAndUpdateParameter() override;

private:
	mutable TSharedRef<TOptional<float>> CachedRotationYaw;
	mutable TSharedRef<TOptional<float>> CachedRotationPitch;
	mutable TSharedRef<TOptional<float>> CachedRotationRoll;

	static const FString BaseRotatorString;
};

/**
 * Policy info for frustum angle.
 */
class FPolicyParameterInfoFrustumAngle final : public FPolicyParameterInfoFloatReference
{
public:
	FPolicyParameterInfoFrustumAngle(
		const FString& InDisplayName,
		const FString& InKey,
		UDisplayClusterBlueprint* InBlueprint,
		const TArray<TWeakObjectPtr<UDisplayClusterConfigurationViewport>>& InConfigurationViewports);

	// FPolicyParameterInfo
	virtual void CreateCustomRowWidget(IDetailChildrenBuilder& InDetailWidgetRow) override;
	// ~FPolicyParameterInfo

private:
	virtual void FormatTextAndUpdateParameter() override;

private:
	mutable TSharedRef<TOptional<float>> CachedAngleL;
	mutable TSharedRef<TOptional<float>> CachedAngleR;
	mutable TSharedRef<TOptional<float>> CachedAngleT;
	mutable TSharedRef<TOptional<float>> CachedAngleB;

	static const FString BaseFrustumPlanesString;
};<|MERGE_RESOLUTION|>--- conflicted
+++ resolved
@@ -158,12 +158,7 @@
 		const FString& InDisplayName,
 		const FString& InKey,
 		UDisplayClusterBlueprint* InBlueprint,
-<<<<<<< HEAD
-		const TArray<TWeakObjectPtr<UDisplayClusterConfigurationViewport>>& InConfigurationViewports,
-=======
-		UDisplayClusterConfigurationViewport* InConfigurationViewport,
-		const TSharedPtr<IPropertyHandle>& InParametersHandle,
->>>>>>> efc9b2f3
+		const TArray<TWeakObjectPtr<UDisplayClusterConfigurationViewport>>& InConfigurationViewports,
 		const TArray<TSubclassOf<UActorComponent>>& InComponentClasses);
 
 	/** Populate CustomParameterOptions based on this parameter. */
@@ -208,7 +203,8 @@
 		{
 			NumberValue = InDefaultValue;
 			GetOrAddCustomParameterValueText();
-			UpdateCustomParameterValueText(FString::SanitizeFloat(static_cast<float>(NumberValue)));
+			UpdateCustomParameterValueText(FString::SanitizeFloat(static_cast<float>(NumberValue)),
+				/*bNotify*/ false); // Notify only necessary on a change. Calling during construction could potentially crash when details is refreshed.
 		}
 	}
 
