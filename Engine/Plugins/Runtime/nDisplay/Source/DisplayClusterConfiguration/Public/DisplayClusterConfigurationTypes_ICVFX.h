--- conflicted
+++ resolved
@@ -18,36 +18,23 @@
 
 #include "DisplayClusterConfigurationTypes_ICVFX.generated.h"
 
-USTRUCT(Blueprintable)
+USTRUCT(Blueprintable, meta = (DefaultSubstitutions = "LayersTooltip = Actor Layers, ActorsTooltip = Actor references"))
 struct DISPLAYCLUSTERCONFIGURATION_API FDisplayClusterConfigurationICVFX_VisibilityList
 {
 	GENERATED_BODY()
 
 public:
-<<<<<<< HEAD
 	/** Actor Layers */
-	UPROPERTY(EditAnywhere, BlueprintReadWrite, Category = NDisplay, meta = (DisplayName = "Layers"))
+	UPROPERTY(EditAnywhere, BlueprintReadWrite, Category = NDisplay, meta = (DisplayName = "Layers", ToolTip = "{LayersTooltip}"))
 	TArray<FActorLayer> ActorLayers;
 
 	/** Actor references */
-	UPROPERTY(EditAnywhere, BlueprintReadWrite, Category = NDisplay)
+	UPROPERTY(EditAnywhere, BlueprintReadWrite, Category = NDisplay, meta = (ToolTip = "{ActorsTooltip}"))
 	TArray<TSoftObjectPtr<AActor>> Actors;
 
 	/** Reference to RootActor components by names */
 	UPROPERTY(EditDefaultsOnly, BlueprintReadWrite, Category = NDisplay)
 	TArray<FString> RootActorComponentNames; //@todo change link, now by names
-=======
-	UPROPERTY(EditAnywhere, Category = NDisplay)
-	TArray<FActorLayer> ActorLayers;
-
-	UPROPERTY(EditAnywhere, Category = NDisplay)
-	TArray<AActor*> Actors;
-
-	//@todo change link, now by names
-	// Reference to RootActor components by names
-	UPROPERTY(EditAnywhere, Category = NDisplay)
-	TArray<FString> RootActorComponentNames;
->>>>>>> efc9b2f3
 };
 
 USTRUCT(Blueprintable)
@@ -56,7 +43,6 @@
 	GENERATED_BODY()
 
 public:
-<<<<<<< HEAD
 	// Use custom size
 	UPROPERTY(EditAnywhere, BlueprintReadWrite, Category = NDisplay)
 	bool bUseCustomSize = false;
@@ -83,22 +69,6 @@
 	// Viewport height  in pixels
 	UPROPERTY(EditAnywhere, BlueprintReadWrite, Category = NDisplay, meta = (ClampMin = "32", UIMin = "32"))
 	int Height = 1440;
-=======
-	// Allow shromakey markers rendering (Also require not empty MarkerTileRGBA)
-	UPROPERTY(EditAnywhere, Category = NDisplay)
-	bool bEnable = true;
-
-	// (*required) This texture must by tiled in both directions. Alpha channel used to composing
-	UPROPERTY(EditAnywhere, Category = NDisplay)
-	UTexture2D* MarkerTileRGBA = nullptr;
-
-	// Scale markers UV source
-	UPROPERTY(EditAnywhere, Category = NDisplay)
-	float MarkerTileScale = 1;
-
-	UPROPERTY(EditAnywhere, Category = NDisplay)
-	float MarkerTileDistance = 0;
->>>>>>> efc9b2f3
 };
 
 USTRUCT(Blueprintable)
@@ -108,7 +78,6 @@
 
 public:
 	// Allow ScreenPercentage 
-<<<<<<< HEAD
 	UPROPERTY(EditAnywhere, BlueprintReadWrite, Category = NDisplay, meta = (ClampMin = "0.05", UIMin = "0.05", ClampMax = "10.0", UIMax = "10.0"))
 	float BufferRatio = 1;
 
@@ -126,25 +95,6 @@
 
 	// Performance: force monoscopic render, resolved to stereo viewport
 	UPROPERTY(EditAnywhere, BlueprintReadWrite, Category = NDisplay)
-=======
-	UPROPERTY(EditAnywhere, Category = NDisplay, meta = (ClampMin = "0.05", UIMin = "0.05", ClampMax = "10.0", UIMax = "10.0"))
-	float BufferRatio = 1;
-
-	// Performance: Render to scale RTT, resolved with shader to viewport (Custom value)
-	UPROPERTY(EditAnywhere, Category = NDisplay)
-	float RenderTargetRatio = 1;
-
-	// Performance, Multi-GPU: Asign GPU for viewport rendering. The Value '-1' used to default gpu mapping (EYE_LEFT and EYE_RIGHT GPU)
-	UPROPERTY(EditAnywhere, Category = NDisplay)
-	int GPUIndex = -1;
-
-	// Performance, Multi-GPU: Customize GPU for stereo mode second view (EYE_RIGHT GPU)
-	UPROPERTY(EditAnywhere, Category = NDisplay)
-	int StereoGPUIndex = -1;
-
-	// Performance: force monoscopic render, resolved to stereo viewport
-	UPROPERTY(EditAnywhere, Category = NDisplay)
->>>>>>> efc9b2f3
 	EDisplayClusterConfigurationViewport_StereoMode StereoMode = EDisplayClusterConfigurationViewport_StereoMode::Default;
 
 	// Experimental: Support special frame builder mode - merge viewports to single viewfamily by group num
@@ -159,7 +109,6 @@
 	GENERATED_BODY()
 
 public:
-<<<<<<< HEAD
 	/** Set to True to use custom chromakey content. */
 	UPROPERTY(EditAnywhere, BlueprintReadWrite, Category = NDisplay, meta = (DisplayName = "Use Custom Chromakey"))
 	bool bEnable = false;
@@ -189,28 +138,6 @@
 
 	// Advanced render settings
 	UPROPERTY(BlueprintReadWrite, Category = NDisplay, meta = (EditCondition = "bEnable"))
-=======
-	// Debug: override the texture of the camera viewport from this chromakey RTT
-	UPROPERTY(EditAnywhere, Category = NDisplay)
-	bool bOverrideCameraViewport = false;
-
-	// Render actors from this layers to chromakey texture
-	UPROPERTY(EditAnywhere, Category = NDisplay)
-	FDisplayClusterConfigurationICVFX_VisibilityList ShowOnlyList;
-
-	// Override viewport render from source texture
-	UPROPERTY(EditAnywhere, Category = NDisplay)
-	FDisplayClusterConfigurationPostRender_Override Override;
-
-	UPROPERTY(EditAnywhere, Category = NDisplay)
-	FDisplayClusterConfigurationPostRender_BlurPostprocess PostprocessBlur;
-
-	UPROPERTY(EditAnywhere, Category = NDisplay)
-	FDisplayClusterConfigurationPostRender_GenerateMips GenerateMips;
-
-	// Advanced render settings
-	UPROPERTY(EditAnywhere, Category = NDisplay)
->>>>>>> efc9b2f3
 	FDisplayClusterConfigurationICVFX_OverlayAdvancedRenderSettings AdvancedRenderSettings;
 };
 
@@ -255,7 +182,6 @@
 
 public:
 	FDisplayClusterConfigurationICVFX_ChromakeySettings()
-<<<<<<< HEAD
 		// Default chromakey color is (0,128,0)
 		: ChromakeyColor(0, 0.5f, 0)
 	{ }
@@ -275,27 +201,6 @@
 
 	/** Display Chromakey Markers to facilitate camera tracking in post production. */
 	UPROPERTY(EditAnywhere, BlueprintReadWrite, Category = NDisplay, meta = (EditCondition = "bEnable"))
-=======
-		// Default chromakey color is (0,127,0)
-		: ChromakeyColor(0, 0.5f, 0)
-	{ }
-
-public:
-	// Allow chromakey rendering (also require not empty ChromakeyLayers)
-	UPROPERTY(EditAnywhere, Category = NDisplay)
-	EDisplayClusterConfigurationICVFX_ChromakeySource Source = EDisplayClusterConfigurationICVFX_ChromakeySource::None;
-
-	// Color to fill camera frame
-	UPROPERTY(EditAnywhere, Category = NDisplay)
-	FLinearColor ChromakeyColor;
-
-	// Settings for chromakey texture source rendering
-	UPROPERTY(EditAnywhere, Category = NDisplay)
-	FDisplayClusterConfigurationICVFX_ChromakeyRenderSettings ChromakeyRenderTexture;
-
-	// Global setup for chromakey markers rendering
-	UPROPERTY(EditAnywhere, Category = NDisplay)
->>>>>>> efc9b2f3
 	FDisplayClusterConfigurationICVFX_ChromakeyMarkers ChromakeyMarkers;
 };
 
@@ -305,7 +210,6 @@
 	GENERATED_BODY()
 
 public:
-<<<<<<< HEAD
 	// override the texture of the target viewport from this lightcard RTT
 	UPROPERTY(EditAnywhere, BlueprintReadWrite, Category = NDisplay)
 	bool bReplaceViewport = false;
@@ -322,24 +226,6 @@
 
 	// Advanced render settings
 	UPROPERTY(EditAnywhere, BlueprintReadWrite, Category = NDisplay)
-=======
-	// Debug: override the texture of the target viewport from this lightcard RTT
-	UPROPERTY(EditAnywhere, Category = NDisplay)
-	bool bOverrideViewport = false;
-
-	// Override viewport render from source texture
-	UPROPERTY(EditAnywhere, Category = NDisplay)
-	FDisplayClusterConfigurationPostRender_Override Override;
-
-	UPROPERTY(EditAnywhere, Category = NDisplay)
-	FDisplayClusterConfigurationPostRender_BlurPostprocess PostprocessBlur;
-
-	UPROPERTY(EditAnywhere, Category = NDisplay)
-	FDisplayClusterConfigurationPostRender_GenerateMips GenerateMips;
-
-	// Advanced render settings
-	UPROPERTY(EditAnywhere, Category = NDisplay)
->>>>>>> efc9b2f3
 	FDisplayClusterConfigurationICVFX_OverlayAdvancedRenderSettings AdvancedRenderSettings;
 };
 
@@ -349,21 +235,20 @@
 	GENERATED_BODY()
 
 public:
-<<<<<<< HEAD
 	/** Enable Light Cards */
-	UPROPERTY(EditAnywhere, BlueprintReadWrite, Category = NDisplay, meta = (DisplayName = "Enable Light Cards"))
+	UPROPERTY(EditAnywhere, BlueprintReadWrite, Category = "Light Cards", meta = (DisplayName = "Enable Light Cards"))
 	bool bEnable = true;
 
 	/** Specify how to render Light Cards in relation to the inner frustum. */
-	UPROPERTY(EditAnywhere, BlueprintReadWrite, Category = NDisplay, meta = (DisplayName = "Blending Mode", EditCondition = "bEnable"))
+	UPROPERTY(EditAnywhere, BlueprintReadWrite, Category = "Light Cards", meta = (DisplayName = "Blending Mode", EditCondition = "bEnable"))
 	EDisplayClusterConfigurationICVFX_LightcardRenderMode Blendingmode = EDisplayClusterConfigurationICVFX_LightcardRenderMode::Under;
 
 	// Render actors from this layers to lightcard textures
-	UPROPERTY(EditAnywhere, BlueprintReadWrite, Category = NDisplay, meta = (EditCondition = "bEnable"))
+	UPROPERTY(EditAnywhere, BlueprintReadWrite, Category = "Light Cards", meta = (EditCondition = "bEnable", DisplayName = "Light Cards Content", ToolTip = "Content specified here will be treated as a Light Card and adhere to the Blending Mode setting", Substitutions = "LayersTooltip = Layers containing Light Cards, ActorsTooltip = Light Card Actors"))
 	FDisplayClusterConfigurationICVFX_VisibilityList ShowOnlyList;
 
 	// Configure global render settings for this viewport
-	UPROPERTY(EditAnywhere, BlueprintReadWrite, Category = NDisplay, meta = (EditCondition = "bEnable"))
+	UPROPERTY(BlueprintReadWrite, Category = NDisplay, meta = (EditCondition = "bEnable"))
 	FDisplayClusterConfigurationICVFX_LightcardRenderSettings RenderSettings;
 
 	// Enable using outer viewport OCIO from DCRA for lightcard rendering
@@ -373,47 +258,6 @@
 	// Enable using outer viewport Color Grading from DCRA for lightcard rendering
 	UPROPERTY()
 	bool bEnableOuterViewportColorGrading = false;
-=======
-	// Allow lightcard rendering (also require not empty LightCardLayers)
-	UPROPERTY(EditAnywhere, Category = NDisplay, meta = (DisplayName = "Enable Light Cards"))
-	bool bEnable = true;
-
-	// Global lighcard rendering mode
-	UPROPERTY(EditAnywhere, Category = NDisplay, meta = (DisplayName = "Blending Mode"))
-	EDisplayClusterConfigurationICVFX_LightcardRenderMode Blendingmode = EDisplayClusterConfigurationICVFX_LightcardRenderMode::Under;
-
-	// Render actors from this layers to lightcard textures
-	UPROPERTY(EditAnywhere, Category = NDisplay)
-	FDisplayClusterConfigurationICVFX_VisibilityList ShowOnlyList;
-
-	// Configure global render settings for this viewports
-	UPROPERTY(EditAnywhere, Category = NDisplay)
-	FDisplayClusterConfigurationICVFX_LightcardRenderSettings RenderSettings;
-
-	// OCIO Display look configuration 
-	UPROPERTY(EditAnywhere, Category = NDisplay)
-	FOpenColorIODisplayConfiguration OCIO_Configuration;
-};
-
-USTRUCT()
-struct DISPLAYCLUSTERCONFIGURATION_API FDisplayClusterConfigurationICVFX_CameraFrameSize
-{
-	GENERATED_BODY()
-
-public:
-	FDisplayClusterConfigurationICVFX_CameraFrameSize()
-		: CustomSizeValue(2560, 1440)
-	{ }
-
-public:
-	// Camera frame size value source
-	UPROPERTY(EditAnywhere, Category = NDisplay)
-	EDisplayClusterConfigurationICVFX_CameraFrameSizeSource Size = EDisplayClusterConfigurationICVFX_CameraFrameSizeSource::Default;
-
-	// Frame size for this camera, used when selected "Custom size value"
-	UPROPERTY(EditAnywhere, Category = NDisplay)
-	FIntPoint CustomSizeValue;
->>>>>>> efc9b2f3
 };
 
 USTRUCT(Blueprintable)
@@ -423,7 +267,6 @@
 
 public:
 	// Performance: Render to scale RTT, resolved with shader to viewport (Custom value)
-<<<<<<< HEAD
 	UPROPERTY(EditAnywhere, BlueprintReadWrite, Category = NDisplay, meta = (ClampMin = "0.01", UIMin = "0.01", ClampMax = "1.0", UIMax = "1.0"))
 	float RenderTargetRatio = 1;
 
@@ -437,21 +280,6 @@
 
 	// Performance: force monoscopic render, resolved to stereo viewport
 	UPROPERTY(EditAnywhere, BlueprintReadWrite, Category = NDisplay)
-=======
-	UPROPERTY(EditAnywhere, Category = NDisplay)
-	float RenderTargetRatio = 1;
-
-	// Performance, Multi-GPU: Asign GPU for viewport rendering. The Value '-1' used to default gpu mapping (EYE_LEFT and EYE_RIGHT GPU)
-	UPROPERTY(EditAnywhere, Category = NDisplay)
-	int GPUIndex = -1;
-
-	// Performance, Multi-GPU: Customize GPU for stereo mode second view (EYE_RIGHT GPU)
-	UPROPERTY(EditAnywhere, Category = NDisplay)
-	int StereoGPUIndex = -1;
-
-	// Performance: force monoscopic render, resolved to stereo viewport
-	UPROPERTY(EditAnywhere, Category = NDisplay)
->>>>>>> efc9b2f3
 	EDisplayClusterConfigurationViewport_StereoMode StereoMode = EDisplayClusterConfigurationViewport_StereoMode::Default;
 
 	// Experimental: Support special frame builder mode - merge viewports to single viewfamily by group num
@@ -466,7 +294,6 @@
 	GENERATED_BODY()
 
 public:
-<<<<<<< HEAD
 	FDisplayClusterConfigurationICVFX_CameraRenderSettings();
 
 public:
@@ -476,20 +303,11 @@
 
 	// Camera render order, bigger value is over
 	UPROPERTY(EditAnywhere, BlueprintReadWrite, Category = NDisplay)
-=======
-	// Define camera RTT texture size
-	UPROPERTY(EditAnywhere, Category = NDisplay)
-	FDisplayClusterConfigurationICVFX_CameraFrameSize FrameSize;
-
-	// Camera render order, bigger value is over
-	UPROPERTY(EditAnywhere, Category = NDisplay)
->>>>>>> efc9b2f3
 	int RenderOrder = -1;
 
 	UPROPERTY()
 	FDisplayClusterConfigurationViewport_CustomPostprocess CustomPostprocess;
 
-<<<<<<< HEAD
 	// Use postprocess settings from camera component
 	UPROPERTY(EditAnywhere, BlueprintReadWrite, Category = NDisplay)
 	bool bUseCameraComponentPostprocess = true;
@@ -502,25 +320,11 @@
 	FDisplayClusterConfigurationPostRender_BlurPostprocess PostprocessBlur;
 
 	/** Mipmapping can help avoid visual artifacts when the inner frustum is rendered at a lower resolution than specified in the configuration and is smaller on screen than the available pixels on the display device. */
-	UPROPERTY(EditAnywhere, BlueprintReadWrite, Category = NDisplay, meta = (DisplayName = "Mipmapping"))
+	UPROPERTY(EditAnywhere, BlueprintReadWrite, Category = NDisplay, meta = (DisplayName = "Mipmapping", Simplified))
 	FDisplayClusterConfigurationPostRender_GenerateMips GenerateMips;
 
 	// Advanced render settings
 	UPROPERTY(EditAnywhere, BlueprintReadWrite, Category = NDisplay)
-=======
-	// Override viewport render from source texture
-	UPROPERTY(EditAnywhere, Category = NDisplay)
-	FDisplayClusterConfigurationPostRender_Override Override;
-
-	UPROPERTY(EditAnywhere, Category = NDisplay)
-	FDisplayClusterConfigurationPostRender_BlurPostprocess PostprocessBlur;
-
-	UPROPERTY(EditAnywhere, Category = NDisplay)
-	FDisplayClusterConfigurationPostRender_GenerateMips GenerateMips;
-
-	// Advanced render settings
-	UPROPERTY(EditAnywhere, Category = NDisplay)
->>>>>>> efc9b2f3
 	FDisplayClusterConfigurationICVFX_CameraAdvancedRenderSettings AdvancedRenderSettings;
 };
 
@@ -530,7 +334,6 @@
 	GENERATED_BODY()
 
 public:
-<<<<<<< HEAD
 	/** If enabled, override the overall motion blur settings that would otherwise come from the current post-process volume or Cine Camera. */
 	UPROPERTY(BlueprintReadWrite, EditAnywhere, Category = NDisplay, meta = (DisplayName = "Enable Settings Override"))
 	bool bReplaceEnable = false;
@@ -538,15 +341,6 @@
 	/** Strength of motion blur, 0:off. */
 	UPROPERTY(interp, BlueprintReadWrite, Category = NDisplay, meta = (ClampMin = "0.0", ClampMax = "1.0", editcondition = "bReplaceEnable", DisplayName = "Intensity"))
 	float MotionBlurAmount = 1;
-=======
-	// Allow use local settings for chromakey and markers
-	UPROPERTY(EditAnywhere, Category = NDisplay)
-	bool bEnable = false;
-
-	UPROPERTY(EditAnywhere, Category = NDisplay)
-	FDisplayClusterConfigurationICVFX_ChromakeySettings Chromakey;
-};
->>>>>>> efc9b2f3
 
 	/** Max distortion caused by motion blur in percent of the screen width, 0:off */
 	UPROPERTY(interp, BlueprintReadWrite, Category = NDisplay, meta = (ClampMin = "0.0", ClampMax = "100.0", editcondition = "bReplaceEnable", DisplayName = "Max"))
@@ -563,19 +357,12 @@
 	GENERATED_BODY()
 
 public:
-<<<<<<< HEAD
 	/** Specify the motion blur mode for the inner frustum, correcting for the motion of the camera. Blur due to camera motion will be incorrectly doubled in the physically exposed image if there is already camera blur applied to the inner frustum. */
 	UPROPERTY(EditAnywhere, BlueprintReadWrite, Category = NDisplay)
 	EDisplayClusterConfigurationCameraMotionBlurMode MotionBlurMode = EDisplayClusterConfigurationCameraMotionBlurMode::Override;
 
 	/** Translation Scale */
 	UPROPERTY(EditAnywhere, BlueprintReadWrite, Category = NDisplay)
-=======
-	UPROPERTY(BlueprintReadWrite, EditAnywhere, Category = NDisplay)
-	EDisplayClusterConfigurationCameraMotionBlurMode MotionBlurMode = EDisplayClusterConfigurationCameraMotionBlurMode::Off;
-
-	UPROPERTY(BlueprintReadWrite, EditAnywhere, Category = NDisplay)
->>>>>>> efc9b2f3
 	float TranslationScale = 1.f;
 
 	/** Motion Blur Settings Override */
@@ -588,7 +375,6 @@
 {
 	GENERATED_BODY()
 
-<<<<<<< HEAD
 	/** Adjust blur amount to the top and bottom edges of the inner frustum. */
 	UPROPERTY(EditAnywhere, BlueprintReadWrite, Category = NDisplay, meta = (DisplayName = "Top and Bottom", ClampMin = "0.0", UIMin = "0.0", ClampMax = "1.0", UIMax = "1.0"))
 	float Vertical = 0.f;
@@ -598,54 +384,73 @@
 	float Horizontal = 0.f;
 };
 
-=======
->>>>>>> efc9b2f3
+USTRUCT(BlueprintType)
+struct DISPLAYCLUSTERCONFIGURATION_API FDisplayClusterConfigurationICVFX_CameraBorder
+{
+	GENERATED_BODY()
+
+	/** Enable Innder Frustum Border. */
+	UPROPERTY(EditAnywhere, BlueprintReadWrite, Category = NDisplay, meta = (DisplayName = "Enable Inner Frustum Border"))
+	bool Enable = false;
+
+	/** Adjust border width to the top and bottom edges of the inner frustum. */
+	UPROPERTY(EditAnywhere, BlueprintReadWrite, Category = NDisplay, meta = (DisplayName = "Border Width", ClampMin = "0.0", UIMin = "0.0", ClampMax = "0.1", UIMax = "0.1"))
+	float Thickness = 0.05f;
+
+	/** Adjust color of the border edges of the inner frustum. */
+	UPROPERTY(EditAnywhere, BlueprintReadWrite, Category = NDisplay, meta = (DisplayName = "Border Color"))
+	FLinearColor Color = FLinearColor::Blue;
+};
+
 USTRUCT(BlueprintType)
 struct DISPLAYCLUSTERCONFIGURATION_API FDisplayClusterConfigurationICVFX_CameraSettings
 {
 	GENERATED_BODY()
 
-<<<<<<< HEAD
 	FDisplayClusterConfigurationICVFX_CameraSettings();
 
 public:
 	/** Render the inner frustum for this ICVFX camera. */
-	UPROPERTY(EditAnywhere, BlueprintReadWrite, Category = NDisplay, meta = (DisplayName = "Enable Inner Frustum"))
+	UPROPERTY(EditAnywhere, BlueprintReadWrite, Category = "In Camera VFX", meta = (DisplayName = "Enable Inner Frustum"))
 	bool bEnable = true;
 
 	/** Specify a Cine Camera Actor for this ICVFX camera to use instead of the default nDisplay camera. */
-	UPROPERTY(BlueprintReadWrite, EditAnywhere, Category = NDisplay, meta = (DisplayName = "Cine Camera Actor", EditCondition = "bEnable"))
+	UPROPERTY(BlueprintReadWrite, EditAnywhere, Category = "In Camera VFX", meta = (DisplayName = "Cine Camera Actor", EditCondition = "bEnable"))
 	TSoftObjectPtr<ACineCameraActor> ExternalCameraActor;
 
 	/** Adjust resolution scaling for the inner frustum. */
-	UPROPERTY(EditAnywhere, BlueprintReadWrite, Category = NDisplay, meta = (DisplayName = "Inner Frustum Screen Percentage", ClampMin = "0.05", UIMin = "0.05", ClampMax = "10.0", UIMax = "1.0", EditCondition = "bEnable"))
+	UPROPERTY(EditAnywhere, BlueprintReadWrite, Category = "In Camera VFX", meta = (DisplayName = "Inner Frustum Screen Percentage", ClampMin = "0.05", UIMin = "0.05", ClampMax = "10.0", UIMax = "1.0", EditCondition = "bEnable"))
 	float BufferRatio = 1;
 
 	/** Multiply the field of view for the ICVFX camera by this value.  This can increase the overall size of the inner frustum to help provide a buffer against latency when moving the camera. */
-	UPROPERTY(EditAnywhere, BlueprintReadWrite, Category = NDisplay, meta = (ClampMin = "0.05", UIMin = "0.05", ClampMax = "5.0", UIMax = "5.0", EditCondition = "bEnable"))
+	UPROPERTY(EditAnywhere, BlueprintReadWrite, Category = "In Camera VFX", meta = (ClampMin = "0.05", UIMin = "0.05", ClampMax = "5.0", UIMax = "5.0", EditCondition = "bEnable"))
 	float FieldOfViewMultiplier = 1.0f;
 
 	/** Soften the edges of the inner frustum to help avoid hard lines in reflections seen by the live-action camera. */
-	UPROPERTY(EditAnywhere, BlueprintReadWrite, Category = NDisplay, meta = (EditCondition = "bEnable"))
+	UPROPERTY(EditAnywhere, BlueprintReadWrite, Category = "In Camera VFX", meta = (EditCondition = "bEnable"))
 	FDisplayClusterConfigurationICVFX_CameraSoftEdge SoftEdge;
 
 	/** Rotate the inner frustum. */
-	UPROPERTY(EditAnywhere, BlueprintReadWrite, Category = NDisplay, meta = (DisplayName = "Inner Frustum Rotation", EditCondition = "bEnable"))
+	UPROPERTY(EditAnywhere, BlueprintReadWrite, Category = "In Camera VFX", meta = (DisplayName = "Inner Frustum Rotation", EditCondition = "bEnable"))
 	FRotator  FrustumRotation = FRotator::ZeroRotator;
 
 	/** Specify an offset on the inner frustum. */
-	UPROPERTY(EditAnywhere, BlueprintReadWrite, Category = NDisplay, meta = (DisplayName = "Inner Frustum Offset", EditCondition = "bEnable"))
+	UPROPERTY(EditAnywhere, BlueprintReadWrite, Category = "In Camera VFX", meta = (DisplayName = "Inner Frustum Offset", EditCondition = "bEnable"))
 	FVector FrustumOffset = FVector::ZeroVector;
 
+	/**Border for the inner frustum. */
+	UPROPERTY(EditAnywhere, BlueprintReadWrite, Category = "In Camera VFX", meta = (DisplayName = "Inner Frustum Border", EditCondition = "bEnable"))
+	FDisplayClusterConfigurationICVFX_CameraBorder Border;
+
 	/** Render motion blur more accurately by subtracting blur from camera motion and avoiding amplification of blur by the physical camera. */
-	UPROPERTY(BlueprintReadWrite, BlueprintReadWrite, EditAnywhere, Category = NDisplay, meta = (EditCondition = "bEnable"))
+	UPROPERTY(BlueprintReadWrite, BlueprintReadWrite, EditAnywhere, Category = "In Camera VFX", meta = (EditCondition = "bEnable"))
 	FDisplayClusterConfigurationICVFX_CameraMotionBlur CameraMotionBlur;
 
 	/** Configure global render settings for this viewport */
 	UPROPERTY(EditAnywhere, BlueprintReadWrite, Category = NDisplay, meta = (EditCondition = "bEnable"))
 	FDisplayClusterConfigurationICVFX_CameraRenderSettings RenderSettings;
 
-	UPROPERTY(EditAnywhere, BlueprintReadWrite, Category = NDisplay, meta = (EditCondition = "bEnable"))
+	UPROPERTY(EditAnywhere, BlueprintReadWrite, Category = Chromakey, meta = (EditCondition = "bEnable"))
 	FDisplayClusterConfigurationICVFX_ChromakeySettings Chromakey;
 
 	/** OCIO Display look configuration for this camera */
@@ -665,98 +470,34 @@
 	TArray<FDisplayClusterConfigurationViewport_PerNodeColorGrading> PerNodeColorGrading;
 
 	/** Content specified here will not appear in the inner frustum, but can appear in the nDisplay viewports. */
-	UPROPERTY(EditAnywhere, BlueprintReadWrite, Category = NDisplay, meta = (EditCondition = "bEnable"))
+	UPROPERTY(EditAnywhere, BlueprintReadWrite, Category = "In Camera VFX", meta = (DisplayName = "Content Hidden from Inner Frustum", EditCondition = "bEnable", Substitutions = "LayersTooltip = Layers hidden from the inner frustum, ActorsTooltip = Actors hidden from the inner frustum"))
 	FDisplayClusterConfigurationICVFX_VisibilityList CameraHideList;
 };
 
 USTRUCT(Blueprintable)
-=======
-public:
-	// Enable this camera
-	UPROPERTY(EditAnywhere, Category = NDisplay)
-	bool bEnable = true;
-
-	// Allow ScreenPercentage, for values!=1
-	UPROPERTY(EditAnywhere, Category = NDisplay, meta = (ClampMin = "0.05", UIMin = "0.05", ClampMax = "10.0", UIMax = "10.0"))
-	float BufferRatio = 1;
-
-	UPROPERTY(EditAnywhere, Category = NDisplay)
-	float FieldOfViewMultiplier = 1.0f;
-
-	// Basic soft edges setup for incamera
-	UPROPERTY(EditAnywhere, Category = NDisplay)
-	FVector  SoftEdge = FVector::ZeroVector;
-
-	// Rotate incamera frustum on this value to fix broken lens on physic camera
-	UPROPERTY(EditAnywhere, Category = NDisplay)
-	FRotator  FrustumRotation = FRotator::ZeroRotator;
-
-	// Move incamera frustum on this value to fix broken lens on physic camera
-	UPROPERTY(EditAnywhere, Category = NDisplay)
-	FVector FrustumOffset = FVector::ZeroVector;
-
-	UPROPERTY(BlueprintReadWrite, EditAnywhere, Category = NDisplay)
-	FDisplayClusterConfigurationICVFX_CameraMotionBlur CameraMotionBlur;
-
-	// Configure global render settings for this viewports
-	UPROPERTY(EditAnywhere, Category = NDisplay)
-	FDisplayClusterConfigurationICVFX_CameraRenderSettings RenderSettings;
-
-	UPROPERTY(EditAnywhere, Category = NDisplay)
-	FDisplayClusterConfigurationICVFX_CameraCustomChromakeySettings CustomChromakey;
-
-	// OCIO Display look configuration 
-	UPROPERTY(EditAnywhere, Category = NDisplay)
-	FOpenColorIODisplayConfiguration OCIO_Configuration;
-};
-
-USTRUCT()
->>>>>>> efc9b2f3
 struct DISPLAYCLUSTERCONFIGURATION_API FDisplayClusterConfigurationICVFX_StageSettings
 {
 	GENERATED_BODY()
 
 public:
-<<<<<<< HEAD
 	/** Enable/disable the inner frustum on all ICVFX cameras. */
-	UPROPERTY(EditAnywhere, BlueprintReadWrite, Category = NDisplay, meta = (DisplayName = "Enable Inner Frustum"))
+	UPROPERTY(EditAnywhere, BlueprintReadWrite, Category = "In Camera VFX", meta = (DisplayName = "Enable Inner Frustum"))
 	bool bEnableInnerFrustums = true;
 
 	/** Default incameras RTT texture size. */
-	UPROPERTY(EditAnywhere, BlueprintReadWrite, Category = NDisplay)
+	UPROPERTY(EditAnywhere, BlueprintReadWrite, Category = Configuration)
 	FDisplayClusterConfigurationICVFX_Size DefaultFrameSize;
 
-	UPROPERTY(EditAnywhere, BlueprintReadWrite, Category = NDisplay)
-=======
-	FDisplayClusterConfigurationICVFX_StageSettings();
-
-public:
-	// Allow ICVFX features
-	UPROPERTY(EditAnywhere, Category = NDisplay)
-	bool bEnable = true;
-
-	// Default incameras RTT texture size.
-	UPROPERTY(EditAnywhere, Category = NDisplay)
-	FIntPoint DefaultFrameSize;
-
-	UPROPERTY(EditAnywhere, Category = NDisplay)
-	FDisplayClusterConfigurationICVFX_ChromakeySettings Chromakey;
-
-	UPROPERTY(EditAnywhere, Category = NDisplay)
->>>>>>> efc9b2f3
+	UPROPERTY(EditAnywhere, BlueprintReadWrite, Category = "Light Cards", meta = (ExpandProperties))
 	FDisplayClusterConfigurationICVFX_LightcardSettings Lightcard;
 
 	// Hide list for all icvfx viewports (outer, inner, cameras, etc)
 	// (This allow to hide all actors from layers for icvfx render logic)
-<<<<<<< HEAD
-	UPROPERTY(EditAnywhere, BlueprintReadWrite, Category = NDisplay)
-=======
-	UPROPERTY(EditAnywhere, Category = NDisplay)
->>>>>>> efc9b2f3
+	UPROPERTY(EditAnywhere, BlueprintReadWrite, Category = Viewports, meta = (DisplayName = "Content Hidden from Entire Cluster", ToolTip = "Content specified here will not appear anywhere in the nDisplay cluster", Substitutions = "LayersTooltip = Layers hidden from the entire nDisplay cluster, ActorsTooltip = Actors hidden from the entire nDisplay cluster"))
 	FDisplayClusterConfigurationICVFX_VisibilityList HideList;
 
 	/** Special hide list for Outer viewports */
-	UPROPERTY(EditAnywhere, BlueprintReadWrite, Category = NDisplay)
+	UPROPERTY(EditAnywhere, BlueprintReadWrite, Category = Viewports, meta = (DisplayName = "Content Hidden from Viewports", ToolTip = "Content specified here will not appear in the nDisplay viewports, but can appear in the inner frustum.", Substitutions = "LayersTooltip = Layers hidden from the nDisplay viewports, ActorsTooltip = Actors hidden from the nDisplay viewports"))
 	FDisplayClusterConfigurationICVFX_VisibilityList OuterViewportHideList;
 
 	/** Entire Cluster Color Grading */
