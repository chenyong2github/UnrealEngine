/*
Copyright 2019 Valve Corporation under https://opensource.org/licenses/BSD-3-Clause
This code includes modifications by Epic Games.  Modifications (c) Epic Games, Inc.

Redistribution and use in source and binary forms, with or without modification,
are permitted provided that the following conditions are met:

1. Redistributions of source code must retain the above copyright notice, this
   list of conditions and the following disclaimer.

2. Redistributions in binary form must reproduce the above copyright notice,
   this list of conditions and the following disclaimer in the documentation
   and/or other materials provided with the distribution.

3. Neither the name of the copyright holder nor the names of its contributors
   may be used to endorse or promote products derived from this software
   without specific prior written permission.

THIS SOFTWARE IS PROVIDED BY THE COPYRIGHT HOLDERS AND CONTRIBUTORS "AS IS" AND
ANY EXPRESS OR IMPLIED WARRANTIES, INCLUDING, BUT NOT LIMITED TO, THE IMPLIED
WARRANTIES OF MERCHANTABILITY AND FITNESS FOR A PARTICULAR PURPOSE ARE DISCLAIMED.
IN NO EVENT SHALL THE COPYRIGHT HOLDER OR CONTRIBUTORS BE LIABLE FOR ANY DIRECT,
INDIRECT, INCIDENTAL, SPECIAL, EXEMPLARY, OR CONSEQUENTIAL DAMAGES (INCLUDING,
BUT NOT LIMITED TO, PROCUREMENT OF SUBSTITUTE GOODS OR SERVICES; LOSS OF USE, DATA,
OR PROFITS; OR BUSINESS INTERRUPTION) HOWEVER CAUSED AND ON ANY THEORY OF LIABILITY,
WHETHER IN CONTRACT, STRICT LIABILITY, OR TORT (INCLUDING NEGLIGENCE OR OTHERWISE)
ARISING IN ANY WAY OUT OF THE USE OF THIS SOFTWARE, EVEN IF ADVISED OF THE
POSSIBILITY OF SUCH DAMAGE.
*/

#include "ISteamVRInputDeviceModule.h"
#include "IInputDevice.h"
#include "Runtime/Projects/Public/Interfaces/IPluginManager.h"
#include "SteamVRInputDevice.h"
#include "Engine/Engine.h"
#include "IXRTrackingSystem.h"

#if WITH_EDITOR
#include "Editor/EditorEngine.h"
#include "Editor.h"
#include "IVREditorModule.h"
#endif

class FSteamVRInputDeviceModule : public ISteamVRInputDeviceModule
{
	/* Creates a new instance of SteamVR Input Controller **/
	virtual TSharedPtr<class IInputDevice> CreateInputDevice(const TSharedRef<FGenericApplicationMessageHandler>& InMessageHandler) override
	{
		static FName SystemName(TEXT("SteamVR"));
		if (GEngine->XRSystem.IsValid() && (GEngine->XRSystem->GetSystemName() == SystemName))
		{
			TSharedPtr<class FSteamVRInputDevice> Device(new FSteamVRInputDevice(InMessageHandler));
#if WITH_EDITOR
			FEditorDelegates::OnActionAxisMappingsChanged.AddSP(Device.ToSharedRef(), &FSteamVRInputDevice::OnActionMappingsChanged);

			if (IVREditorModule::IsAvailable())
			{
				IVREditorModule::Get().OnVREditingModeEnter().AddSP(Device.ToSharedRef(), &FSteamVRInputDevice::OnVREditingModeEnter);
				IVREditorModule::Get().OnVREditingModeExit().AddSP(Device.ToSharedRef(), &FSteamVRInputDevice::OnVREditingModeExit);
			}
#endif
			return Device;
		}
		return nullptr;
	}

	virtual void StartupModule() override;
	virtual void ShutdownModule() override;
};

void FSteamVRInputDeviceModule::StartupModule()
{
	IModularFeatures::Get().RegisterModularFeature(GetModularFeatureName(), this);


	// Unload engine integrated controller modules if Valve's Input Plugin is present
	FModuleManager& ModuleManager = FModuleManager::Get();
	IModuleInterface* ValveInputOverride = ModuleManager.GetModule(FName("SteamVR_Input"));

	if (ValveInputOverride != nullptr)
	{
<<<<<<< HEAD
		if (VRSettings() != nullptr)
		{
			EVRSettingsError BindingFlagError = VRSettingsError_None;
			VRSettings()->SetBool(k_pch_SteamVR_Section, k_pch_SteamVR_DebugInputBinding, true, &BindingFlagError);
			UE_LOG(LogTemp, Display, TEXT("[STEAMVR INPUT] Enable SteamVR Input Developer Mode: %s"), *FString(UTF8_TO_TCHAR(VRSettings()->GetSettingsErrorNameFromEnum(BindingFlagError))));
			VRSettings()->SetBool(k_pch_SteamVR_Section, k_pch_SteamVR_DebugInput, true, &BindingFlagError);
			UE_LOG(LogTemp, Display, TEXT("[STEAMVR INPUT] Enable SteamVR Debug Input: %s"), *FString(UTF8_TO_TCHAR(VRSettings()->GetSettingsErrorNameFromEnum(BindingFlagError))));
		}
		VR_Shutdown();
	}
#endif

	// Unload engine integrated controller modules if Valve's Input Plugin is present
	FModuleManager& ModuleManager = FModuleManager::Get();
	IModuleInterface* ValveInputOverride = ModuleManager.GetModule(FName("SteamVR_Input"));

	if (ValveInputOverride != nullptr)
	{
		UE_LOG(LogTemp, Log, TEXT("[SteamVR Input] Found Valve Input Plugin. Integrated version of SteamVR Input will not be loaded."));
		IModularFeatures::Get().UnregisterModularFeature(GetModularFeatureName(), this);
	}
=======
		UE_LOG(LogTemp, Log, TEXT("[SteamVR Input] Found Valve Input Plugin. Integrated version of SteamVR Input will not be loaded."));
		IModularFeatures::Get().UnregisterModularFeature(GetModularFeatureName(), this);
	}
>>>>>>> 421d6516
}

void FSteamVRInputDeviceModule::ShutdownModule()
{
	IModularFeatures::Get().UnregisterModularFeature(GetModularFeatureName(), this);
}

IMPLEMENT_MODULE(FSteamVRInputDeviceModule, SteamVRInputDevice)<|MERGE_RESOLUTION|>--- conflicted
+++ resolved
@@ -79,33 +79,9 @@
 
 	if (ValveInputOverride != nullptr)
 	{
-<<<<<<< HEAD
-		if (VRSettings() != nullptr)
-		{
-			EVRSettingsError BindingFlagError = VRSettingsError_None;
-			VRSettings()->SetBool(k_pch_SteamVR_Section, k_pch_SteamVR_DebugInputBinding, true, &BindingFlagError);
-			UE_LOG(LogTemp, Display, TEXT("[STEAMVR INPUT] Enable SteamVR Input Developer Mode: %s"), *FString(UTF8_TO_TCHAR(VRSettings()->GetSettingsErrorNameFromEnum(BindingFlagError))));
-			VRSettings()->SetBool(k_pch_SteamVR_Section, k_pch_SteamVR_DebugInput, true, &BindingFlagError);
-			UE_LOG(LogTemp, Display, TEXT("[STEAMVR INPUT] Enable SteamVR Debug Input: %s"), *FString(UTF8_TO_TCHAR(VRSettings()->GetSettingsErrorNameFromEnum(BindingFlagError))));
-		}
-		VR_Shutdown();
-	}
-#endif
-
-	// Unload engine integrated controller modules if Valve's Input Plugin is present
-	FModuleManager& ModuleManager = FModuleManager::Get();
-	IModuleInterface* ValveInputOverride = ModuleManager.GetModule(FName("SteamVR_Input"));
-
-	if (ValveInputOverride != nullptr)
-	{
 		UE_LOG(LogTemp, Log, TEXT("[SteamVR Input] Found Valve Input Plugin. Integrated version of SteamVR Input will not be loaded."));
 		IModularFeatures::Get().UnregisterModularFeature(GetModularFeatureName(), this);
 	}
-=======
-		UE_LOG(LogTemp, Log, TEXT("[SteamVR Input] Found Valve Input Plugin. Integrated version of SteamVR Input will not be loaded."));
-		IModularFeatures::Get().UnregisterModularFeature(GetModularFeatureName(), this);
-	}
->>>>>>> 421d6516
 }
 
 void FSteamVRInputDeviceModule::ShutdownModule()
