--- conflicted
+++ resolved
@@ -1774,11 +1774,7 @@
 
 
 void FSteamVRHMD::SetupOcclusionMeshes()
-<<<<<<< HEAD
-{	
-=======
-{
->>>>>>> 15f50b57
+{
 	FSteamVRHMD* const Self = this;
 	ENQUEUE_RENDER_COMMAND(SetupOcclusionMeshesCmd)([Self](FRHICommandListImmediate& RHICmdList)
 	{
