//
// Copyright (C) Valve Corporation. All rights reserved.
//

#pragma once

#include "IAudioExtensionPlugin.h"
#include "Sound/SoundEffectSubmix.h"
#include "Sound/SoundEffectPreset.h"
#include "UObject/WeakObjectPtrTemplates.h"

#include "PhononCommon.h"
#include "phonon.h"
#include "PhononReverb.generated.h"


// Forward Declaration
class FSubmixEffectReverbPlugin;


namespace SteamAudio
{
	class FEnvironment;

	struct FReverbSource
	{
		FReverbSource();

		IPLhandle ConvolutionEffect;
		float IndirectContribution;
		float DipolePower;
		float DipoleWeight;
		IPLAudioBuffer InBuffer;
		TArray<float> IndirectInArray;
	};

	/************************************************************************/
	/* FPhononReverb. Reverb plugin for Steam Audio.                        */
	/************************************************************************/
	class FPhononReverb : public IAudioReverb
	{
	public:
		FPhononReverb();
		~FPhononReverb();

		virtual void Initialize(const FAudioPluginInitializationParams InitializationParams) override;
		virtual void OnInitSource(const uint32 SourceId, const FName& AudioComponentUserId, const uint32 NumChannels, UReverbPluginSourceSettingsBase* InSettings) override;
		virtual void OnReleaseSource(const uint32 SourceId) override;
		virtual FSoundEffectSubmixPtr GetEffectSubmix() override;
		virtual USoundSubmix* GetSubmix() override;
		virtual void ProcessSourceAudio(const FAudioPluginSourceInputData& InputData, FAudioPluginSourceOutputData& OutputData) override;
		
		void ProcessMixedAudio(const FSoundEffectSubmixInputData& InData, FSoundEffectSubmixOutputData& OutData);
		void SetEnvironment(FEnvironment* InEnvironment);
		void CreateReverbEffect();
		void UpdateListener(const FVector& Position, const FVector& Forward, const FVector& Up, const FVector& Right);

	private:
		FSoundEffectSubmixPtr SubmixEffect;
<<<<<<< HEAD
=======
		TWeakObjectPtr<USoundSubmix> ReverbSubmix;
>>>>>>> 421d6516

		IPLhandle BinauralRenderer;
		IPLhandle IndirectBinauralEffect;
		IPLhandle IndirectPanningEffect;
		IPLhandle ReverbConvolutionEffect;
		IPLAudioBuffer DryBuffer;

		IPLAudioBuffer IndirectOutBuffer;
		int32 AmbisonicsChannels;
		IPLfloat32** IndirectOutDeinterleaved;
		TArray<float> IndirectOutArray;

		IPLAudioBuffer IndirectIntermediateBuffer;
		TArray<float> IndirectIntermediateArray;

		IPLAudioFormat InputAudioFormat;
		IPLAudioFormat ReverbInputAudioFormat;
		IPLAudioFormat IndirectOutputAudioFormat;
		IPLAudioFormat BinauralOutputAudioFormat;

		FCriticalSection ListenerCriticalSection;
		IPLVector3 ListenerPosition;
		IPLVector3 ListenerForward;
		IPLVector3 ListenerRight;
		IPLVector3 ListenerUp;
		bool bListenerInitialized;

		EIplSpatializationMethod CachedSpatializationMethod;

		TArray<FReverbSource> ReverbSources;

		TArray<float> ReverbIndirectInArray;

		TAudioPluginListenerPtr PluginManagerPtr;

		FAudioPluginInitializationParams AudioPluginInitializationParams;
		FEnvironment* Environment;
	};
}

class FSubmixEffectReverbPlugin : public FSoundEffectSubmix
{
public:
	FSubmixEffectReverbPlugin();

	virtual void Init(const FSoundEffectSubmixInitData& InSampleRate) override;
	virtual uint32 GetDesiredInputChannelCountOverride() const override;
	virtual void OnProcessAudio(const FSoundEffectSubmixInputData& InData, FSoundEffectSubmixOutputData& OutData) override;
	virtual void OnPresetChanged() override;

	void SetPhononReverbPlugin(SteamAudio::FPhononReverb* PhononReverbPlugin);

private:
	SteamAudio::FPhononReverb* PhononReverbPlugin;
};

USTRUCT()
struct FSubmixEffectReverbPluginSettings
{
	GENERATED_USTRUCT_BODY()
};

UCLASS()
class USubmixEffectReverbPluginPreset : public USoundEffectSubmixPreset
{
	GENERATED_BODY()

public:
	EFFECT_PRESET_METHODS_NO_ASSET_ACTIONS(SubmixEffectReverbPlugin)

	UPROPERTY(EditAnywhere, Category = SubmixEffectPreset)
	FSubmixEffectReverbPluginSettings Settings;
};<|MERGE_RESOLUTION|>--- conflicted
+++ resolved
@@ -57,10 +57,7 @@
 
 	private:
 		FSoundEffectSubmixPtr SubmixEffect;
-<<<<<<< HEAD
-=======
 		TWeakObjectPtr<USoundSubmix> ReverbSubmix;
->>>>>>> 421d6516
 
 		IPLhandle BinauralRenderer;
 		IPLhandle IndirectBinauralEffect;
