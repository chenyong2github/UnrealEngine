// Copyright 1998-2019 Epic Games, Inc. All Rights Reserved.

#include "OculusAudioMixer.h"
#include "OculusAudioSettings.h"
#include "OculusAudioSourceSettings.h"
#include "IOculusAudioPlugin.h"


float dbToLinear(float db)
{
	return powf(10.0f, db / 20.0f);
}

OculusAudioSpatializationAudioMixer::OculusAudioSpatializationAudioMixer()
	: bOvrContextInitialized(false)
	, Context(nullptr)
{
}

OculusAudioSpatializationAudioMixer::~OculusAudioSpatializationAudioMixer()
{
	if (TickDelegateHandle.IsValid())
	{
		FTicker::GetCoreTicker().RemoveTicker(TickDelegateHandle);
	}

	if (bOvrContextInitialized)
	{
<<<<<<< HEAD
		FTicker::GetCoreTicker().RemoveTicker(TickDelegateHandle);

=======
>>>>>>> a1e6ec07
		// clear context from map
		Shutdown();
	}
}

void OculusAudioSpatializationAudioMixer::SetContext(ovrAudioContext* SharedContext)
{
<<<<<<< HEAD
	Context = SharedContext;

	check(Context != nullptr);

=======
	FScopeLock ScopeLock(&ContextLock);

	Context = SharedContext;

	if (SharedContext == nullptr)
	{
		return;
	}

>>>>>>> a1e6ec07
	Params.AddDefaulted(InitParams.NumSources);

	ovrAudioContextConfiguration ContextConfig;
	ContextConfig.acc_Size = sizeof(ovrAudioContextConfiguration);

	// First initialize the Fast algorithm context
	ContextConfig.acc_MaxNumSources = InitParams.NumSources;
	ContextConfig.acc_SampleRate = InitParams.SampleRate;
	ContextConfig.acc_BufferLength = InitParams.BufferLength;
<<<<<<< HEAD

	ovrResult Result = ovrSuccess;
	if (*Context == nullptr)
	{
		// Create the OVR Audio Context with a given quality
		Result = OVRA_CALL(ovrAudio_CreateContext)(Context, &ContextConfig);
		OVR_AUDIO_CHECK(Result, "Failed to create Oculus Audio context");
	}
	else
	{
		Result = OVRA_CALL(ovrAudio_InitializeContext)(*Context, &ContextConfig);
		OVR_AUDIO_CHECK(Result, "Failed to initialize Oculus Audio context");
	}

=======

	ovrResult Result = ovrSuccess;
	if (*Context == nullptr)
	{
		// Create the OVR Audio Context with a given quality
		Result = OVRA_CALL(ovrAudio_CreateContext)(Context, &ContextConfig);
		OVR_AUDIO_CHECK(Result, "Failed to create Oculus Audio context");
	}
	else
	{
		Result = OVRA_CALL(ovrAudio_InitializeContext)(*Context, &ContextConfig);
		OVR_AUDIO_CHECK(Result, "Failed to initialize Oculus Audio context");
	}

>>>>>>> a1e6ec07
	// UE4 is in centimeters
	Result = OVRA_CALL(ovrAudio_SetUnitScale)(*Context, 0.01f);
	OVR_AUDIO_CHECK(Result, "Failed to set unit scale");

	const UOculusAudioSettings* Settings = GetDefault<UOculusAudioSettings>();
	ApplyOculusAudioSettings(Settings);

	// Now initialize the high quality algorithm context
	bOvrContextInitialized = true;
}

void OculusAudioSpatializationAudioMixer::Initialize(const FAudioPluginInitializationParams InitializationParams)
{
	if (bOvrContextInitialized)
	{
		return;
	}

	InitParams = InitializationParams;

	TickDelegateHandle = FTicker::GetCoreTicker().AddTicker(FTickerDelegate::CreateRaw(this, &OculusAudioSpatializationAudioMixer::Tick));
}

void OculusAudioSpatializationAudioMixer::ApplyOculusAudioSettings(const UOculusAudioSettings* Settings)
{
<<<<<<< HEAD
=======
	FScopeLock ScopeLock(&ContextLock);
>>>>>>> a1e6ec07
	ovrResult Result = OVRA_CALL(ovrAudio_Enable)(*Context, ovrAudioEnable_SimpleRoomModeling, Settings->EarlyReflections);
	OVR_AUDIO_CHECK(Result, "Failed to enable reflections");

	Result = OVRA_CALL(ovrAudio_Enable)(*Context, ovrAudioEnable_LateReverberation, Settings->LateReverberation);
	OVR_AUDIO_CHECK(Result, "Failed to enable reverb");

	ovrAudioBoxRoomParameters Room = { 0 };
	Room.brp_Size = sizeof(Room);
	Room.brp_Width = Settings->Width;
	Room.brp_Height = Settings->Height;
	Room.brp_Depth = Settings->Depth;
	Room.brp_ReflectLeft = Settings->ReflectionCoefLeft;
	Room.brp_ReflectRight = Settings->ReflectionCoefRight;
	Room.brp_ReflectUp = Settings->ReflectionCoefUp;
	Room.brp_ReflectDown = Settings->ReflectionCoefDown;
	Room.brp_ReflectBehind = Settings->ReflectionCoefBack;
	Room.brp_ReflectFront = Settings->ReflectionCoefFront;

	Result = OVRA_CALL(ovrAudio_SetSimpleBoxRoomParameters)(*Context, &Room);
	OVR_AUDIO_CHECK(Result, "Failed to set room parameters");

	Result = OVRA_CALL(ovrAudio_SetSharedReverbWetLevel)(*Context, dbToLinear(Settings->ReverbWetLevel));
	OVR_AUDIO_CHECK(Result, "Failed to set room parameters");
}

void OculusAudioSpatializationAudioMixer::Shutdown()
{
	bOvrContextInitialized = false;
}

bool OculusAudioSpatializationAudioMixer::IsSpatializationEffectInitialized() const
{
	return bOvrContextInitialized;
}

void OculusAudioSpatializationAudioMixer::OnInitSource(const uint32 SourceId, const FName& AudioComponentUserId, USpatializationPluginSourceSettingsBase* InSettings)
{
<<<<<<< HEAD
	check(bOvrContextInitialized);

	if (InSettings != nullptr) 
	{
		UOculusAudioSourceSettings* Settings = CastChecked<UOculusAudioSourceSettings>(InSettings);

		uint32 Flags = 0;
		if (!Settings->EarlyReflectionsEnabled)
			Flags |= ovrAudioSourceFlag_ReflectionsDisabled;

		ovrResult Result = OVRA_CALL(ovrAudio_SetAudioSourceFlags)(*Context, SourceId, Flags);
		OVR_AUDIO_CHECK(Result, "Failed to set audio source flags");

		ovrAudioSourceAttenuationMode mode = Settings->AttenuationEnabled ? ovrAudioSourceAttenuationMode_InverseSquare : ovrAudioSourceAttenuationMode_None;
		Result = OVRA_CALL(ovrAudio_SetAudioSourceAttenuationMode)(*Context, SourceId, mode, 1.0f);
		OVR_AUDIO_CHECK(Result, "Failed to set audio source attenuation mode");

		Result = OVRA_CALL(ovrAudio_SetAudioSourceRange)(*Context, SourceId, Settings->AttenuationRangeMinimum, Settings->AttenuationRangeMaximum);
		OVR_AUDIO_CHECK(Result, "Failed to set audio source attenuation range");

		Result = OVRA_CALL(ovrAudio_SetAudioSourceRadius)(*Context, SourceId, Settings->VolumetricRadius);
		OVR_AUDIO_CHECK(Result, "Failed to set audio source volumetric radius");

=======
	FScopeLock ScopeLock(&ContextLock);
	check(bOvrContextInitialized);

	if (InSettings != nullptr) 
	{
		UOculusAudioSourceSettings* Settings = CastChecked<UOculusAudioSourceSettings>(InSettings);

		uint32 Flags = 0;
		if (!Settings->EarlyReflectionsEnabled)
			Flags |= ovrAudioSourceFlag_ReflectionsDisabled;

		ovrResult Result = OVRA_CALL(ovrAudio_SetAudioSourceFlags)(*Context, SourceId, Flags);
		OVR_AUDIO_CHECK(Result, "Failed to set audio source flags");

		ovrAudioSourceAttenuationMode mode = Settings->AttenuationEnabled ? ovrAudioSourceAttenuationMode_InverseSquare : ovrAudioSourceAttenuationMode_None;
		Result = OVRA_CALL(ovrAudio_SetAudioSourceAttenuationMode)(*Context, SourceId, mode, 1.0f);
		OVR_AUDIO_CHECK(Result, "Failed to set audio source attenuation mode");

		Result = OVRA_CALL(ovrAudio_SetAudioSourceRange)(*Context, SourceId, Settings->AttenuationRangeMinimum, Settings->AttenuationRangeMaximum);
		OVR_AUDIO_CHECK(Result, "Failed to set audio source attenuation range");

		Result = OVRA_CALL(ovrAudio_SetAudioSourceRadius)(*Context, SourceId, Settings->VolumetricRadius);
		OVR_AUDIO_CHECK(Result, "Failed to set audio source volumetric radius");

>>>>>>> a1e6ec07
		Result = OVRA_CALL(ovrAudio_SetAudioReverbSendLevel)(*Context, SourceId, dbToLinear(Settings->ReverbSendLevel));
		OVR_AUDIO_CHECK(Result, "Failed to set reverb send level");
	}
}

void OculusAudioSpatializationAudioMixer::SetSpatializationParameters(uint32 VoiceId, const FSpatializationParams& InParams)
{
	Params[VoiceId] = InParams;
}

void OculusAudioSpatializationAudioMixer::ProcessAudio(const FAudioPluginSourceInputData& InputData, FAudioPluginSourceOutputData& OutputData)
{
	FScopeLock ScopeLock(&ContextLock);
	if (InputData.SpatializationParams && *Context)
	{
		Params[InputData.SourceId] = *InputData.SpatializationParams;

		// Translate the input position to OVR coordinates
		FVector OvrListenerPosition = ToOVRVector(Params[InputData.SourceId].ListenerPosition);
		FVector OvrListenerForward = ToOVRVector(Params[InputData.SourceId].ListenerOrientation.GetForwardVector());
		FVector OvrListenerUp = ToOVRVector(Params[InputData.SourceId].ListenerOrientation.GetUpVector());

		ovrResult Result = OVRA_CALL(ovrAudio_SetListenerVectors)(*Context,
			OvrListenerPosition.X, OvrListenerPosition.Y, OvrListenerPosition.Z,
			OvrListenerForward.X, OvrListenerForward.Y, OvrListenerForward.Z,
			OvrListenerUp.X, OvrListenerUp.Y, OvrListenerUp.Z);
		OVR_AUDIO_CHECK(Result, "Failed to set listener position and rotation");

		// Translate the input position to OVR coordinates
		FVector OvrPosition = ToOVRVector(Params[InputData.SourceId].EmitterWorldPosition);

		// Set the source position to current audio position
		Result = OVRA_CALL(ovrAudio_SetAudioSourcePos)(*Context, InputData.SourceId, OvrPosition.X, OvrPosition.Y, OvrPosition.Z);
		OVR_AUDIO_CHECK(Result, "Failed to set audio source position");

		// Perform the processing
		uint32 Status;
		Result = OVRA_CALL(ovrAudio_SpatializeMonoSourceInterleaved)(*Context, InputData.SourceId, &Status, OutputData.AudioBuffer.GetData(), InputData.AudioBuffer->GetData());
		OVR_AUDIO_CHECK(Result, "Failed to spatialize mono source interleaved");
	}
}

bool OculusAudioSpatializationAudioMixer::Tick(float DeltaTime)
{
<<<<<<< HEAD
	if (Context != nullptr)
	{
		ovrResult Result = OVRA_CALL(ovrAudio_UpdateRoomModel)(*Context, 1.0f);

		UOculusAudioSettings* settings = GetMutableDefault<UOculusAudioSettings>();
		Result = OVRA_CALL(ovrAudio_SetPropagationQuality)(*Context, settings->PropagationQuality);
		check(Result == ovrSuccess);
	}

=======
	if (ContextLock.TryLock())
	{
		if (Context != nullptr && *Context == nullptr)
		{
			ovrResult Result = OVRA_CALL(ovrAudio_UpdateRoomModel)(*Context, 1.0f);

			UOculusAudioSettings* settings = GetMutableDefault<UOculusAudioSettings>();
			Result = OVRA_CALL(ovrAudio_SetPropagationQuality)(*Context, settings->PropagationQuality);
			if (Result != ovrSuccess)
			{
				UE_LOG(LogTemp, Warning, TEXT("Bad Propagation Quality setting %d!"), settings->PropagationQuality);
			}
		}

		ContextLock.Unlock();
	}
	
>>>>>>> a1e6ec07
	return true;
}<|MERGE_RESOLUTION|>--- conflicted
+++ resolved
@@ -26,11 +26,6 @@
 
 	if (bOvrContextInitialized)
 	{
-<<<<<<< HEAD
-		FTicker::GetCoreTicker().RemoveTicker(TickDelegateHandle);
-
-=======
->>>>>>> a1e6ec07
 		// clear context from map
 		Shutdown();
 	}
@@ -38,22 +33,15 @@
 
 void OculusAudioSpatializationAudioMixer::SetContext(ovrAudioContext* SharedContext)
 {
-<<<<<<< HEAD
+	FScopeLock ScopeLock(&ContextLock);
+
 	Context = SharedContext;
 
-	check(Context != nullptr);
-
-=======
-	FScopeLock ScopeLock(&ContextLock);
-
-	Context = SharedContext;
-
 	if (SharedContext == nullptr)
 	{
 		return;
 	}
 
->>>>>>> a1e6ec07
 	Params.AddDefaulted(InitParams.NumSources);
 
 	ovrAudioContextConfiguration ContextConfig;
@@ -63,7 +51,6 @@
 	ContextConfig.acc_MaxNumSources = InitParams.NumSources;
 	ContextConfig.acc_SampleRate = InitParams.SampleRate;
 	ContextConfig.acc_BufferLength = InitParams.BufferLength;
-<<<<<<< HEAD
 
 	ovrResult Result = ovrSuccess;
 	if (*Context == nullptr)
@@ -78,22 +65,6 @@
 		OVR_AUDIO_CHECK(Result, "Failed to initialize Oculus Audio context");
 	}
 
-=======
-
-	ovrResult Result = ovrSuccess;
-	if (*Context == nullptr)
-	{
-		// Create the OVR Audio Context with a given quality
-		Result = OVRA_CALL(ovrAudio_CreateContext)(Context, &ContextConfig);
-		OVR_AUDIO_CHECK(Result, "Failed to create Oculus Audio context");
-	}
-	else
-	{
-		Result = OVRA_CALL(ovrAudio_InitializeContext)(*Context, &ContextConfig);
-		OVR_AUDIO_CHECK(Result, "Failed to initialize Oculus Audio context");
-	}
-
->>>>>>> a1e6ec07
 	// UE4 is in centimeters
 	Result = OVRA_CALL(ovrAudio_SetUnitScale)(*Context, 0.01f);
 	OVR_AUDIO_CHECK(Result, "Failed to set unit scale");
@@ -119,10 +90,7 @@
 
 void OculusAudioSpatializationAudioMixer::ApplyOculusAudioSettings(const UOculusAudioSettings* Settings)
 {
-<<<<<<< HEAD
-=======
-	FScopeLock ScopeLock(&ContextLock);
->>>>>>> a1e6ec07
+	FScopeLock ScopeLock(&ContextLock);
 	ovrResult Result = OVRA_CALL(ovrAudio_Enable)(*Context, ovrAudioEnable_SimpleRoomModeling, Settings->EarlyReflections);
 	OVR_AUDIO_CHECK(Result, "Failed to enable reflections");
 
@@ -160,7 +128,7 @@
 
 void OculusAudioSpatializationAudioMixer::OnInitSource(const uint32 SourceId, const FName& AudioComponentUserId, USpatializationPluginSourceSettingsBase* InSettings)
 {
-<<<<<<< HEAD
+	FScopeLock ScopeLock(&ContextLock);
 	check(bOvrContextInitialized);
 
 	if (InSettings != nullptr) 
@@ -184,32 +152,6 @@
 		Result = OVRA_CALL(ovrAudio_SetAudioSourceRadius)(*Context, SourceId, Settings->VolumetricRadius);
 		OVR_AUDIO_CHECK(Result, "Failed to set audio source volumetric radius");
 
-=======
-	FScopeLock ScopeLock(&ContextLock);
-	check(bOvrContextInitialized);
-
-	if (InSettings != nullptr) 
-	{
-		UOculusAudioSourceSettings* Settings = CastChecked<UOculusAudioSourceSettings>(InSettings);
-
-		uint32 Flags = 0;
-		if (!Settings->EarlyReflectionsEnabled)
-			Flags |= ovrAudioSourceFlag_ReflectionsDisabled;
-
-		ovrResult Result = OVRA_CALL(ovrAudio_SetAudioSourceFlags)(*Context, SourceId, Flags);
-		OVR_AUDIO_CHECK(Result, "Failed to set audio source flags");
-
-		ovrAudioSourceAttenuationMode mode = Settings->AttenuationEnabled ? ovrAudioSourceAttenuationMode_InverseSquare : ovrAudioSourceAttenuationMode_None;
-		Result = OVRA_CALL(ovrAudio_SetAudioSourceAttenuationMode)(*Context, SourceId, mode, 1.0f);
-		OVR_AUDIO_CHECK(Result, "Failed to set audio source attenuation mode");
-
-		Result = OVRA_CALL(ovrAudio_SetAudioSourceRange)(*Context, SourceId, Settings->AttenuationRangeMinimum, Settings->AttenuationRangeMaximum);
-		OVR_AUDIO_CHECK(Result, "Failed to set audio source attenuation range");
-
-		Result = OVRA_CALL(ovrAudio_SetAudioSourceRadius)(*Context, SourceId, Settings->VolumetricRadius);
-		OVR_AUDIO_CHECK(Result, "Failed to set audio source volumetric radius");
-
->>>>>>> a1e6ec07
 		Result = OVRA_CALL(ovrAudio_SetAudioReverbSendLevel)(*Context, SourceId, dbToLinear(Settings->ReverbSendLevel));
 		OVR_AUDIO_CHECK(Result, "Failed to set reverb send level");
 	}
@@ -254,17 +196,6 @@
 
 bool OculusAudioSpatializationAudioMixer::Tick(float DeltaTime)
 {
-<<<<<<< HEAD
-	if (Context != nullptr)
-	{
-		ovrResult Result = OVRA_CALL(ovrAudio_UpdateRoomModel)(*Context, 1.0f);
-
-		UOculusAudioSettings* settings = GetMutableDefault<UOculusAudioSettings>();
-		Result = OVRA_CALL(ovrAudio_SetPropagationQuality)(*Context, settings->PropagationQuality);
-		check(Result == ovrSuccess);
-	}
-
-=======
 	if (ContextLock.TryLock())
 	{
 		if (Context != nullptr && *Context == nullptr)
@@ -282,6 +213,5 @@
 		ContextLock.Unlock();
 	}
 	
->>>>>>> a1e6ec07
 	return true;
 }