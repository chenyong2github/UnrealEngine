// Copyright 1998-2019 Epic Games, Inc. All Rights Reserved.

using System;
using System.IO;

namespace UnrealBuildTool.Rules
{
	public class OculusHMD : ModuleRules
	{
		public OculusHMD(ReadOnlyTargetRules Target) : base(Target)
		{
			PrivateIncludePaths.AddRange(
				new string[] {
					// Relative to Engine\Plugins\Runtime\Oculus\OculusVR\Source
					"../../../../../Source/Runtime/Renderer/Private",
					"../../../../../Source/Runtime/OpenGLDrv/Private",
					"../../../../../Source/Runtime/VulkanRHI/Private",
					"../../../../../Source/Runtime/Engine/Classes/Components",
				});

			PublicIncludePathModuleNames.AddRange(
				new string[] {
					"Launch",
					"ProceduralMeshComponent",
				});			

			if (Target.Platform == UnrealTargetPlatform.Win32 || Target.Platform == UnrealTargetPlatform.Win64)
			{
				PrivateIncludePaths.Add("../../../../../Source/Runtime/VulkanRHI/Private/Windows");
			}
			else
			{
				PrivateIncludePaths.Add("../../../../../Source/Runtime/VulkanRHI/Private/" + Target.Platform);
			}


			PrivateDependencyModuleNames.AddRange(
				new string[]
				{
					"Core",
					"CoreUObject",
					"Engine",
					"InputCore",
					"RHI",
					"RenderCore",
					"Renderer",
					"HeadMountedDisplay",
					"Slate",
					"SlateCore",
					"ImageWrapper",
					"MediaAssets",
					"Analytics",
					"UtilityShaders",
					"OpenGLDrv",
					"VulkanRHI",
					"OVRPlugin",
					"ProceduralMeshComponent",
<<<<<<< HEAD
                    "Projects",
                });
=======
				});
>>>>>>> df71d635

			if (Target.bBuildEditor == true)
			{
				PrivateDependencyModuleNames.Add("UnrealEd");
			}

			AddEngineThirdPartyPrivateStaticDependencies(Target, "OpenGL");

			if (Target.Platform == UnrealTargetPlatform.Win32 || Target.Platform == UnrealTargetPlatform.Win64)
			{
				// D3D
				{
					PrivateDependencyModuleNames.AddRange(
						new string[]
						{
							"D3D11RHI",
							"D3D12RHI",
						});

					PrivateIncludePaths.AddRange(
						new string[]
						{
							"../../../../../Source/Runtime/Windows/D3D11RHI/Private",
							"../../../../../Source/Runtime/Windows/D3D11RHI/Private/Windows",
							"../../../../../Source/Runtime/D3D12RHI/Private",
							"../../../../../Source/Runtime/D3D12RHI/Private/Windows",
						});

					AddEngineThirdPartyPrivateStaticDependencies(Target, "DX11");
					AddEngineThirdPartyPrivateStaticDependencies(Target, "DX12");
					AddEngineThirdPartyPrivateStaticDependencies(Target, "NVAPI");
					AddEngineThirdPartyPrivateStaticDependencies(Target, "DX11Audio");
					AddEngineThirdPartyPrivateStaticDependencies(Target, "DirectSound");
					AddEngineThirdPartyPrivateStaticDependencies(Target, "NVAftermath");
                    AddEngineThirdPartyPrivateStaticDependencies(Target, "IntelMetricsDiscovery");
                }

				// Vulkan
				{
<<<<<<< HEAD
                    AddEngineThirdPartyPrivateStaticDependencies(Target, "Vulkan");
=======
					string VulkanSDKPath = Environment.GetEnvironmentVariable("VULKAN_SDK");
					bool bSDKInstalled = !String.IsNullOrEmpty(VulkanSDKPath);
					bool bUseThirdParty = true;
					if (bSDKInstalled)
					{
						// Check if the installed SDK is newer or the same than the provided headers distributed with the Engine
						int ThirdPartyVersion = GetThirdPartyVersion();
						int SDKVersion = GetSDKVersion(VulkanSDKPath);
						if (SDKVersion >= ThirdPartyVersion)
						{
							// If the user has an installed SDK, use that instead
							PrivateIncludePaths.Add(VulkanSDKPath + "/Include");
							// Older SDKs have an extra subfolder
							PrivateIncludePaths.Add(VulkanSDKPath + "/Include/vulkan");

							if (Target.Platform == UnrealTargetPlatform.Win32)
							{
								PublicLibraryPaths.Add(VulkanSDKPath + "/Source/lib32");
							}
							else
							{
								PublicLibraryPaths.Add(VulkanSDKPath + "/Source/lib");
							}

							PublicAdditionalLibraries.Add("vulkan-1.lib");
							bUseThirdParty = false;
						}
					}
					if (bUseThirdParty)
					{
						AddEngineThirdPartyPrivateStaticDependencies(Target, "Vulkan");
					}
>>>>>>> df71d635
				}

				// OVRPlugin
				{
					PublicDelayLoadDLLs.Add("OVRPlugin.dll");
					RuntimeDependencies.Add("$(EngineDir)/Binaries/ThirdParty/Oculus/OVRPlugin/OVRPlugin/" + Target.Platform.ToString() + "/OVRPlugin.dll");
				}
			}
			else if (Target.Platform == UnrealTargetPlatform.Android)
			{
<<<<<<< HEAD
				// Vulkan
				{
                    AddEngineThirdPartyPrivateStaticDependencies(Target, "Vulkan");
=======
                // Vulkan
                {
                    string VulkanSDKPath = Environment.GetEnvironmentVariable("VULKAN_SDK");
                    bool bSDKInstalled = !String.IsNullOrEmpty(VulkanSDKPath);
                    bool bUseThirdParty = true;
                    if (bSDKInstalled)
                    {
                        // Check if the installed SDK is newer or the same than the provided headers distributed with the Engine
                        int ThirdPartyVersion = GetThirdPartyVersion();
                        int SDKVersion = GetSDKVersion(VulkanSDKPath);
                        if (SDKVersion >= ThirdPartyVersion)
                        {
                            // If the user has an installed SDK, use that instead
                            PrivateIncludePaths.Add(VulkanSDKPath + "/Include");
                            // Older SDKs have an extra subfolder
                            PrivateIncludePaths.Add(VulkanSDKPath + "/Include/vulkan");

                            if (Target.Platform == UnrealTargetPlatform.Win32)
                            {
                                PublicLibraryPaths.Add(VulkanSDKPath + "/Source/lib32");
                            }
                            else
                            {
                                PublicLibraryPaths.Add(VulkanSDKPath + "/Source/lib");
                            }

                            PublicAdditionalLibraries.Add("vulkan-1.lib");
                            PublicAdditionalLibraries.Add("vkstatic.1.lib");
                            bUseThirdParty = false;
                        }
                    }
                    if (bUseThirdParty)
                    {
                        AddEngineThirdPartyPrivateStaticDependencies(Target, "Vulkan");
                    }
>>>>>>> df71d635
                }

                // AndroidPlugin
                {
					string PluginPath = Utils.MakePathRelativeTo(ModuleDirectory, Target.RelativeEnginePath);
					AdditionalPropertiesForReceipt.Add("AndroidPlugin", Path.Combine(PluginPath, "GearVR_APL.xml"));
				}
			}
		}
	}
}<|MERGE_RESOLUTION|>--- conflicted
+++ resolved
@@ -16,6 +16,7 @@
 					"../../../../../Source/Runtime/OpenGLDrv/Private",
 					"../../../../../Source/Runtime/VulkanRHI/Private",
 					"../../../../../Source/Runtime/Engine/Classes/Components",
+					"../../../../../Source/Runtime/Engine/Classes/Kismet",
 				});
 
 			PublicIncludePathModuleNames.AddRange(
@@ -33,7 +34,6 @@
 				PrivateIncludePaths.Add("../../../../../Source/Runtime/VulkanRHI/Private/" + Target.Platform);
 			}
 
-
 			PrivateDependencyModuleNames.AddRange(
 				new string[]
 				{
@@ -44,7 +44,6 @@
 					"RHI",
 					"RenderCore",
 					"Renderer",
-					"HeadMountedDisplay",
 					"Slate",
 					"SlateCore",
 					"ImageWrapper",
@@ -55,12 +54,14 @@
 					"VulkanRHI",
 					"OVRPlugin",
 					"ProceduralMeshComponent",
-<<<<<<< HEAD
-                    "Projects",
-                });
-=======
+					"Projects",
 				});
->>>>>>> df71d635
+
+			PublicDependencyModuleNames.AddRange(
+				new string[]
+				{
+					"HeadMountedDisplay",
+				});
 
 			if (Target.bBuildEditor == true)
 			{
@@ -83,6 +84,7 @@
 					PrivateIncludePaths.AddRange(
 						new string[]
 						{
+							"OculusMR/Public",
 							"../../../../../Source/Runtime/Windows/D3D11RHI/Private",
 							"../../../../../Source/Runtime/Windows/D3D11RHI/Private/Windows",
 							"../../../../../Source/Runtime/D3D12RHI/Private",
@@ -95,47 +97,12 @@
 					AddEngineThirdPartyPrivateStaticDependencies(Target, "DX11Audio");
 					AddEngineThirdPartyPrivateStaticDependencies(Target, "DirectSound");
 					AddEngineThirdPartyPrivateStaticDependencies(Target, "NVAftermath");
-                    AddEngineThirdPartyPrivateStaticDependencies(Target, "IntelMetricsDiscovery");
-                }
+					AddEngineThirdPartyPrivateStaticDependencies(Target, "IntelMetricsDiscovery");
+				}
 
 				// Vulkan
 				{
-<<<<<<< HEAD
-                    AddEngineThirdPartyPrivateStaticDependencies(Target, "Vulkan");
-=======
-					string VulkanSDKPath = Environment.GetEnvironmentVariable("VULKAN_SDK");
-					bool bSDKInstalled = !String.IsNullOrEmpty(VulkanSDKPath);
-					bool bUseThirdParty = true;
-					if (bSDKInstalled)
-					{
-						// Check if the installed SDK is newer or the same than the provided headers distributed with the Engine
-						int ThirdPartyVersion = GetThirdPartyVersion();
-						int SDKVersion = GetSDKVersion(VulkanSDKPath);
-						if (SDKVersion >= ThirdPartyVersion)
-						{
-							// If the user has an installed SDK, use that instead
-							PrivateIncludePaths.Add(VulkanSDKPath + "/Include");
-							// Older SDKs have an extra subfolder
-							PrivateIncludePaths.Add(VulkanSDKPath + "/Include/vulkan");
-
-							if (Target.Platform == UnrealTargetPlatform.Win32)
-							{
-								PublicLibraryPaths.Add(VulkanSDKPath + "/Source/lib32");
-							}
-							else
-							{
-								PublicLibraryPaths.Add(VulkanSDKPath + "/Source/lib");
-							}
-
-							PublicAdditionalLibraries.Add("vulkan-1.lib");
-							bUseThirdParty = false;
-						}
-					}
-					if (bUseThirdParty)
-					{
-						AddEngineThirdPartyPrivateStaticDependencies(Target, "Vulkan");
-					}
->>>>>>> df71d635
+					AddEngineThirdPartyPrivateStaticDependencies(Target, "Vulkan");
 				}
 
 				// OVRPlugin
@@ -146,51 +113,20 @@
 			}
 			else if (Target.Platform == UnrealTargetPlatform.Android)
 			{
-<<<<<<< HEAD
+				// We are not currently supporting Mixed Reality on Android, but we need to include IOculusMRModule.h for OCULUS_MR_SUPPORTED_PLATFORMS definition
+				PrivateIncludePaths.AddRange(
+						new string[]
+						{
+							"OculusMR/Public"
+						});
+
 				// Vulkan
 				{
-                    AddEngineThirdPartyPrivateStaticDependencies(Target, "Vulkan");
-=======
-                // Vulkan
-                {
-                    string VulkanSDKPath = Environment.GetEnvironmentVariable("VULKAN_SDK");
-                    bool bSDKInstalled = !String.IsNullOrEmpty(VulkanSDKPath);
-                    bool bUseThirdParty = true;
-                    if (bSDKInstalled)
-                    {
-                        // Check if the installed SDK is newer or the same than the provided headers distributed with the Engine
-                        int ThirdPartyVersion = GetThirdPartyVersion();
-                        int SDKVersion = GetSDKVersion(VulkanSDKPath);
-                        if (SDKVersion >= ThirdPartyVersion)
-                        {
-                            // If the user has an installed SDK, use that instead
-                            PrivateIncludePaths.Add(VulkanSDKPath + "/Include");
-                            // Older SDKs have an extra subfolder
-                            PrivateIncludePaths.Add(VulkanSDKPath + "/Include/vulkan");
+					AddEngineThirdPartyPrivateStaticDependencies(Target, "Vulkan");
+				}
 
-                            if (Target.Platform == UnrealTargetPlatform.Win32)
-                            {
-                                PublicLibraryPaths.Add(VulkanSDKPath + "/Source/lib32");
-                            }
-                            else
-                            {
-                                PublicLibraryPaths.Add(VulkanSDKPath + "/Source/lib");
-                            }
-
-                            PublicAdditionalLibraries.Add("vulkan-1.lib");
-                            PublicAdditionalLibraries.Add("vkstatic.1.lib");
-                            bUseThirdParty = false;
-                        }
-                    }
-                    if (bUseThirdParty)
-                    {
-                        AddEngineThirdPartyPrivateStaticDependencies(Target, "Vulkan");
-                    }
->>>>>>> df71d635
-                }
-
-                // AndroidPlugin
-                {
+				// AndroidPlugin
+				{
 					string PluginPath = Utils.MakePathRelativeTo(ModuleDirectory, Target.RelativeEnginePath);
 					AdditionalPropertiesForReceipt.Add("AndroidPlugin", Path.Combine(PluginPath, "GearVR_APL.xml"));
 				}
