// Copyright 1998-2019 Epic Games, Inc. All Rights Reserved.

#include "OculusHMD_Layer.h"

#if OCULUS_HMD_SUPPORTED_PLATFORMS
//#include "MediaTexture.h"
//#include "ScreenRendering.h"
//#include "ScenePrivate.h"
//#include "PostProcess/SceneFilterRendering.h"
#include "PostProcess/SceneRenderTargets.h"
#include "HeadMountedDisplayTypes.h" // for LogHMD
#include "XRThreadUtils.h"
#include "Engine/Texture2D.h"
#include "UObject/ConstructorHelpers.h"
#include "Materials/MaterialInterface.h"
#include "Materials/MaterialInstanceDynamic.h"
#include "Engine/GameEngine.h"


namespace OculusHMD
{

//-------------------------------------------------------------------------------------------------
// FOvrpLayer
//-------------------------------------------------------------------------------------------------

FOvrpLayer::FOvrpLayer(uint32 InOvrpLayerId) : 
	OvrpLayerId(InOvrpLayerId)
{
}


FOvrpLayer::~FOvrpLayer()
{
	if (InRenderThread())
	{
		ExecuteOnRHIThread_DoNotWait([this]()
		{
			ovrp_DestroyLayer(OvrpLayerId);
		});
	}
	else
	{
		ovrp_DestroyLayer(OvrpLayerId);
	}
}


//-------------------------------------------------------------------------------------------------
// FLayer
//-------------------------------------------------------------------------------------------------

FLayer::FLayer(uint32 InId, const IStereoLayers::FLayerDesc& InDesc) :
	Id(InId),
	OvrpLayerId(0),
	bUpdateTexture(false),
<<<<<<< HEAD
	bInvertY(false),
=======
	bInvertY(true),
>>>>>>> df71d635
	bHasDepth(false),
	PokeAHoleComponentPtr(nullptr), 
	PokeAHoleActor(nullptr)
{
	FMemory::Memzero(OvrpLayerDesc);
	FMemory::Memzero(OvrpLayerSubmit);
	SetDesc(InDesc);
}


FLayer::FLayer(const FLayer& Layer) :
	Id(Layer.Id),
	Desc(Layer.Desc),
	OvrpLayerId(Layer.OvrpLayerId),
	OvrpLayer(Layer.OvrpLayer),
	TextureSetProxy(Layer.TextureSetProxy),
	DepthTextureSetProxy(Layer.DepthTextureSetProxy),
	RightTextureSetProxy(Layer.RightTextureSetProxy),
	RightDepthTextureSetProxy(Layer.RightDepthTextureSetProxy),
	bUpdateTexture(Layer.bUpdateTexture),
	bInvertY(Layer.bInvertY),
	bHasDepth(Layer.bHasDepth),
	PokeAHoleComponentPtr(Layer.PokeAHoleComponentPtr),
	PokeAHoleActor(Layer.PokeAHoleActor)
{
	FMemory::Memcpy(&OvrpLayerDesc, &Layer.OvrpLayerDesc, sizeof(OvrpLayerDesc));
	FMemory::Memcpy(&OvrpLayerSubmit, &Layer.OvrpLayerSubmit, sizeof(OvrpLayerSubmit));
}


FLayer::~FLayer()
{
}


void FLayer::SetDesc(const IStereoLayers::FLayerDesc& InDesc)
{
	if (Desc.Texture != InDesc.Texture || Desc.LeftTexture != InDesc.LeftTexture)
	{
		bUpdateTexture = true;
	}

	Desc = InDesc;

#if PLATFORM_ANDROID
	// PokeAHole is un-necessary on PC due to depth buffer sharing and compositing
	HandlePokeAHoleComponent();
#else
	// Mark all layers as supporting depth for now, due to artifacts with ovrpLayerSubmitFlag_NoDepth
	Desc.Flags |= IStereoLayers::LAYER_FLAG_SUPPORT_DEPTH;
#endif
}

#if PLATFORM_ANDROID
void FLayer::HandlePokeAHoleComponent()
{
	if (NeedsPokeAHole())
	{
		const FString BaseComponentName = FString::Printf(TEXT("OculusPokeAHole_%d"), Id);
		const FName ComponentName(*BaseComponentName);

		if (!PokeAHoleComponentPtr) {
			UWorld* World = nullptr;
			for (const FWorldContext& Context : GEngine->GetWorldContexts())
			{
				if (Context.WorldType == EWorldType::Game || Context.WorldType == EWorldType::PIE)
				{
					World = Context.World();
				}
			}

			if (!World)
			{
				return;
			}

			PokeAHoleActor = World->SpawnActor<AActor>();

			PokeAHoleComponentPtr = NewObject<UProceduralMeshComponent>(PokeAHoleActor, ComponentName);
			PokeAHoleComponentPtr->RegisterComponent();

			TArray<FVector> Vertices;
			TArray<int32> Triangles;
			TArray<FVector> Normals;
			TArray<FVector2D> UV0;
			TArray<FLinearColor> VertexColors;
			TArray<FProcMeshTangent> Tangents;

			BuildPokeAHoleMesh(Vertices, Triangles, UV0);
			PokeAHoleComponentPtr->CreateMeshSection_LinearColor(0, Vertices, Triangles, Normals, UV0, VertexColors, Tangents, false);

			UMaterial *PokeAHoleMaterial = Cast<UMaterial>(StaticLoadObject(UMaterial::StaticClass(), NULL, TEXT("/OculusVR/Materials/PokeAHoleMaterial")));
			UMaterialInstanceDynamic* DynamicMaterial = UMaterialInstanceDynamic::Create(PokeAHoleMaterial, NULL);

			PokeAHoleComponentPtr->SetMaterial(0, DynamicMaterial);

		}
		PokeAHoleComponentPtr->SetWorldTransform(Desc.Transform);

	}

	return;
}

static void AppendFaceIndices(const int v0, const int v1, const int v2, const int v3, TArray<int32>& Triangles, bool inverse)
{
	if (inverse)
	{
		Triangles.Add(v0);
		Triangles.Add(v2);
		Triangles.Add(v1);
		Triangles.Add(v0);
		Triangles.Add(v3);
		Triangles.Add(v2);
	}
	else
	{
		Triangles.Add(v0);
		Triangles.Add(v1);
		Triangles.Add(v2);
		Triangles.Add(v0);
		Triangles.Add(v2);
		Triangles.Add(v3);
	}
}

void FLayer::BuildPokeAHoleMesh(TArray<FVector>& Vertices, TArray<int32>& Triangles, TArray<FVector2D>& UV0)
{
	if (Desc.ShapeType == IStereoLayers::QuadLayer)
	{
		const float QuadScale = 0.99;

		FIntPoint TexSize = Desc.Texture.IsValid() ? Desc.Texture->GetTexture2D()->GetSizeXY() : Desc.LayerSize;
		float AspectRatio = TexSize.X ? (float)TexSize.Y / (float)TexSize.X : 3.0f / 4.0f;

		float QuadSizeX = Desc.QuadSize.X;
		float QuadSizeY = (Desc.Flags & IStereoLayers::LAYER_FLAG_QUAD_PRESERVE_TEX_RATIO) ? Desc.QuadSize.X * AspectRatio : Desc.QuadSize.Y;

		Vertices.Init(FVector::ZeroVector, 4);
		Vertices[0] = FVector(0.0, -QuadSizeX / 2, -QuadSizeY / 2) * QuadScale;
		Vertices[1] = FVector(0.0, QuadSizeX / 2, -QuadSizeY / 2) * QuadScale;
		Vertices[2] = FVector(0.0, QuadSizeX / 2, QuadSizeY / 2) * QuadScale;
		Vertices[3] = FVector(0.0, -QuadSizeX / 2, QuadSizeY / 2) * QuadScale;

		UV0.Init(FVector2D::ZeroVector, 4);
		UV0[0] = FVector2D(1, 0);
		UV0[1] = FVector2D(1, 1);
		UV0[2] = FVector2D(0, 0);
		UV0[3] = FVector2D(0, 1);

		Triangles.Reserve(6);
		AppendFaceIndices(0, 1, 2, 3, Triangles, false);
	}
	else if (Desc.ShapeType == IStereoLayers::CylinderLayer)
	{
		const float CylinderScale = 0.99;

		FIntPoint TexSize = Desc.Texture.IsValid() ? Desc.Texture->GetTexture2D()->GetSizeXY() : Desc.LayerSize;
		float AspectRatio = TexSize.X ? (float)TexSize.Y / (float)TexSize.X : 3.0f / 4.0f;

		float CylinderHeight = (Desc.Flags & IStereoLayers::LAYER_FLAG_QUAD_PRESERVE_TEX_RATIO) ? Desc.CylinderOverlayArc * AspectRatio : Desc.CylinderHeight;

		const FVector XAxis = FVector(1, 0, 0);
		const FVector YAxis = FVector(0, 1, 0);
		const FVector HalfHeight = FVector(0, 0, CylinderHeight / 2);

		const float ArcAngle = Desc.CylinderOverlayArc / Desc.CylinderRadius;
		const int Sides = (int)( (ArcAngle * 180) / (PI * 5) ); // one triangle every 10 degrees of cylinder for a good-cheap approximation
		Vertices.Init(FVector::ZeroVector, 2 * (Sides + 1));
		UV0.Init(FVector2D::ZeroVector, 2 * (Sides + 1));
		Triangles.Init(0, Sides * 6);

		float CurrentAngle = -ArcAngle / 2;
		const float AngleStep = ArcAngle / Sides;
		

		for (int Side = 0; Side < Sides + 1; Side++)
		{
			FVector MidVertex = Desc.CylinderRadius * (FMath::Cos(CurrentAngle) * XAxis + FMath::Sin(CurrentAngle) * YAxis);
			Vertices[2 * Side] = (MidVertex - HalfHeight) * CylinderScale;
			Vertices[(2 * Side) + 1] = (MidVertex + HalfHeight) * CylinderScale;

			UV0[2 * Side] = FVector2D(1 - (Side / (float)Sides ), 0);
			UV0[(2 * Side) + 1] = FVector2D(1 - (Side / (float)Sides ), 1);

			CurrentAngle += AngleStep;

			if (Side < Sides)
			{
				Triangles[6 * Side + 0] = 2 * Side;
				Triangles[6 * Side + 2] = 2 * Side + 1;
				Triangles[6 * Side + 1] = 2 * (Side + 1) + 1;
				Triangles[6 * Side + 3] = 2 * Side;
				Triangles[6 * Side + 5] = 2 * (Side + 1) + 1;
				Triangles[6 * Side + 4] = 2 * (Side + 1);
			}
		}
	}
	else if (Desc.ShapeType == IStereoLayers::CubemapLayer)
	{
		const float CubemapScale = 1000;
		Vertices.Init(FVector::ZeroVector, 8);
		Vertices[0] = FVector(-1.0, -1.0, -1.0) * CubemapScale;
		Vertices[1] = FVector(-1.0, -1.0, 1.0) * CubemapScale;
		Vertices[2] = FVector(-1.0, 1.0, -1.0) * CubemapScale;
		Vertices[3] = FVector(-1.0, 1.0, 1.0) * CubemapScale;
		Vertices[4] = FVector(1.0, -1.0, -1.0) * CubemapScale;
		Vertices[5] = FVector(1.0, -1.0, 1.0) * CubemapScale;
		Vertices[6] = FVector(1.0, 1.0, -1.0) * CubemapScale;
		Vertices[7] = FVector(1.0, 1.0, 1.0) * CubemapScale;

		Triangles.Reserve(24);
		AppendFaceIndices(0, 1, 3, 2, Triangles, false);
		AppendFaceIndices(4, 5, 7, 6, Triangles, true);
		AppendFaceIndices(0, 1, 5, 4, Triangles, true);
		AppendFaceIndices(2, 3, 7, 6, Triangles, false);
		AppendFaceIndices(0, 2, 6, 4, Triangles, false);
		AppendFaceIndices(1, 3, 7, 5, Triangles, true);
	}
}
#endif


void FLayer::SetEyeLayerDesc(const ovrpLayerDesc_EyeFov& InEyeLayerDesc, const ovrpRecti InViewportRect[ovrpEye_Count])
{
	OvrpLayerDesc.EyeFov = InEyeLayerDesc;

	for(int eye = 0; eye < ovrpEye_Count; eye++)
	{
		OvrpLayerSubmit.ViewportRect[eye] = InViewportRect[eye];
	}

	bHasDepth = InEyeLayerDesc.DepthFormat != ovrpTextureFormat_None;
}


TSharedPtr<FLayer, ESPMode::ThreadSafe> FLayer::Clone() const
{
	return MakeShareable(new FLayer(*this));
}


bool FLayer::CanReuseResources(const FLayer* InLayer) const
{
	if (!InLayer || !InLayer->OvrpLayer.IsValid())
	{
		return false;
	}

	if (OvrpLayerDesc.Shape != InLayer->OvrpLayerDesc.Shape ||
		OvrpLayerDesc.Layout != InLayer->OvrpLayerDesc.Layout ||
		OvrpLayerDesc.TextureSize.w != InLayer->OvrpLayerDesc.TextureSize.w ||
		OvrpLayerDesc.TextureSize.h != InLayer->OvrpLayerDesc.TextureSize.h ||
		OvrpLayerDesc.MipLevels != InLayer->OvrpLayerDesc.MipLevels ||
		OvrpLayerDesc.SampleCount != InLayer->OvrpLayerDesc.SampleCount ||
		OvrpLayerDesc.Format != InLayer->OvrpLayerDesc.Format ||
		((OvrpLayerDesc.LayerFlags ^ InLayer->OvrpLayerDesc.LayerFlags) & ovrpLayerFlag_Static))
	{
		return false;
	}

	if (OvrpLayerDesc.Shape == ovrpShape_EyeFov)
	{
		if (OvrpLayerDesc.EyeFov.DepthFormat != InLayer->OvrpLayerDesc.EyeFov.DepthFormat)
		{
			return false;
		}
	}

	return true;
}


void FLayer::Initialize_RenderThread(FCustomPresent* CustomPresent, FRHICommandListImmediate& RHICmdList, const FLayer* InLayer)
{
	CheckInRenderThread();

	if (Id == 0)
	{
		// OvrpLayerDesc and OvrpViewportRects already initialized, as this is the eyeFOV layer. The only necessary modification is to take into account MSAA level, that can only be accurately determined on the RT.
	}
	else
	{
		bInvertY = ( CustomPresent->GetLayerFlags() & ovrpLayerFlag_TextureOriginAtBottomLeft ) != 0;

		uint32 SizeX = 0, SizeY = 0;

		if (Desc.Texture.IsValid())
		{
			FRHITexture2D* Texture2D = Desc.Texture->GetTexture2D();
			FRHITextureCube* TextureCube = Desc.Texture->GetTextureCube();

			if (Texture2D)
			{
				SizeX = Texture2D->GetSizeX();
				SizeY = Texture2D->GetSizeY();
			}
			else if (TextureCube)
			{
				SizeX = SizeY = TextureCube->GetSize();
			}
		}
		else
		{
			SizeX = Desc.LayerSize.X;
			SizeY = Desc.LayerSize.Y;
		}

		if (SizeX == 0 || SizeY == 0)
			return;

		ovrpShape Shape;
		
		switch (Desc.ShapeType)
		{
		case IStereoLayers::QuadLayer:
			Shape = ovrpShape_Quad;
			break;

		case IStereoLayers::CylinderLayer:
			Shape = ovrpShape_Cylinder;
			break;

		case IStereoLayers::CubemapLayer:
			Shape = ovrpShape_Cubemap;
			break;

		default:
			return;
		}

		EPixelFormat Format = Desc.Texture.IsValid() ? CustomPresent->GetPixelFormat(Desc.Texture->GetFormat()) : CustomPresent->GetDefaultPixelFormat();
#if PLATFORM_ANDROID
		uint32 NumMips = 1;
#else
		uint32 NumMips = 0;
#endif
		uint32 NumSamples = 1;
		int LayerFlags = CustomPresent->GetLayerFlags();

		if(!(Desc.Flags & IStereoLayers::LAYER_FLAG_TEX_CONTINUOUS_UPDATE))
			LayerFlags |= ovrpLayerFlag_Static;

		// Calculate layer desc
		ovrp_CalculateLayerDesc(
			Shape,
			!Desc.LeftTexture.IsValid() ? ovrpLayout_Mono : ovrpLayout_Stereo,
			ovrpSizei { (int) SizeX, (int) SizeY },
			NumMips,
			NumSamples,
			CustomPresent->GetOvrpTextureFormat(Format),
			LayerFlags,
			&OvrpLayerDesc);

		// Calculate viewport rect
		for (uint32 EyeIndex = 0; EyeIndex < ovrpEye_Count; EyeIndex++)
		{
			ovrpRecti& ViewportRect = OvrpLayerSubmit.ViewportRect[EyeIndex];
			ViewportRect.Pos.x = (int)(Desc.UVRect.Min.X * SizeX + 0.5f);
			ViewportRect.Pos.y = (int)(Desc.UVRect.Min.Y * SizeY + 0.5f);
			ViewportRect.Size.w = (int)(Desc.UVRect.Max.X * SizeX + 0.5f) - ViewportRect.Pos.x;
			ViewportRect.Size.h = (int)(Desc.UVRect.Max.Y * SizeY + 0.5f) - ViewportRect.Pos.y;
		}
	}
	
	// Reuse/Create texture set
	if (CanReuseResources(InLayer))
	{
		OvrpLayerId = InLayer->OvrpLayerId;
		OvrpLayer = InLayer->OvrpLayer;
		TextureSetProxy = InLayer->TextureSetProxy;
		DepthTextureSetProxy = InLayer->DepthTextureSetProxy;
		RightTextureSetProxy = InLayer->RightTextureSetProxy;
		RightDepthTextureSetProxy = InLayer->RightDepthTextureSetProxy;
		bUpdateTexture = InLayer->bUpdateTexture;
	}
	else
	{
		bool bLayerCreated = false;
		TArray<ovrpTextureHandle> ColorTextures;
		TArray<ovrpTextureHandle> DepthTextures;
		TArray<ovrpTextureHandle> RightColorTextures;
		TArray<ovrpTextureHandle> RightDepthTextures;

		ExecuteOnRHIThread([&]()
		{
			// UNDONE Do this in RenderThread once OVRPlugin allows ovrp_SetupLayer to be called asynchronously
			int32 TextureCount;
			if (OVRP_SUCCESS(ovrp_SetupLayer(CustomPresent->GetOvrpDevice(), OvrpLayerDesc.Base, (int*) &OvrpLayerId)) &&
				OVRP_SUCCESS(ovrp_GetLayerTextureStageCount(OvrpLayerId, &TextureCount)))
			{
				// Left
				{
					ColorTextures.SetNum(TextureCount);
					if (bHasDepth)
					{
						DepthTextures.SetNum(TextureCount);
					}
					

					for (int32 TextureIndex = 0; TextureIndex < TextureCount; TextureIndex++)
					{
						ovrpTextureHandle* DepthTexHdlPtr = bHasDepth ? &DepthTextures[TextureIndex] : nullptr;
						if (!OVRP_SUCCESS(ovrp_GetLayerTexture2(OvrpLayerId, TextureIndex, ovrpEye_Left, &ColorTextures[TextureIndex], DepthTexHdlPtr)))
						{
							UE_LOG(LogHMD, Error, TEXT("Failed to create Oculus layer texture. NOTE: This causes a leak of %d other texture(s), which will go unused."), TextureIndex);
							// skip setting bLayerCreated and allocating any other textures
							return;
						}
					}
				}

				// Right
				if(OvrpLayerDesc.Layout == ovrpLayout_Stereo)
				{
					RightColorTextures.SetNum(TextureCount);
					if (bHasDepth)
					{
						RightDepthTextures.SetNum(TextureCount);
					}

					for (int32 TextureIndex = 0; TextureIndex < TextureCount; TextureIndex++)
					{
						ovrpTextureHandle* DepthTexHdlPtr = bHasDepth ? &RightDepthTextures[TextureIndex] : nullptr;
						if (!OVRP_SUCCESS(ovrp_GetLayerTexture2(OvrpLayerId, TextureIndex, ovrpEye_Right, &RightColorTextures[TextureIndex], DepthTexHdlPtr)))
						{
							UE_LOG(LogHMD, Error, TEXT("Failed to create Oculus layer texture. NOTE: This causes a leak of %d other texture(s), which will go unused."), TextureCount + TextureIndex);
							// skip setting bLayerCreated and allocating any other textures
							return;
						}
					}
				}

				bLayerCreated = true;
			}
		});

		if(bLayerCreated)
		{
			OvrpLayer = MakeShareable<FOvrpLayer>(new FOvrpLayer(OvrpLayerId));

			uint32 SizeX = OvrpLayerDesc.TextureSize.w;
			uint32 SizeY = OvrpLayerDesc.TextureSize.h;
			EPixelFormat ColorFormat = CustomPresent->GetPixelFormat(OvrpLayerDesc.Format);
			EPixelFormat DepthFormat = PF_DepthStencil;
			uint32 NumMips = OvrpLayerDesc.MipLevels;
			uint32 NumSamples = OvrpLayerDesc.SampleCount;
			uint32 NumSamplesTileMem = 1;
			if (OvrpLayerDesc.Shape == ovrpShape_EyeFov)
			{
				NumSamplesTileMem = CustomPresent->GetSystemRecommendedMSAALevel();
			}

			ERHIResourceType ResourceType;			
			if (OvrpLayerDesc.Shape == ovrpShape_Cubemap || OvrpLayerDesc.Shape == ovrpShape_OffcenterCubemap)
			{
				ResourceType = RRT_TextureCube;
			}
			else if (OvrpLayerDesc.Layout == ovrpLayout_Array)
			{
				ResourceType = RRT_Texture2DArray;
			}
			else
			{
				ResourceType = RRT_Texture2D;
			}

			FSceneRenderTargets& SceneContext = FSceneRenderTargets::Get(RHICmdList);

			uint32 ColorTexCreateFlags = TexCreate_ShaderResource | TexCreate_RenderTargetable;
			uint32 DepthTexCreateFlags = TexCreate_ShaderResource | TexCreate_DepthStencilTargetable;

			FClearValueBinding ColorTextureBinding = FClearValueBinding();

			FClearValueBinding DepthTextureBinding = SceneContext.GetDefaultDepthClear();

			TextureSetProxy = CustomPresent->CreateTextureSetProxy_RenderThread(SizeX, SizeY, ColorFormat, ColorTextureBinding, NumMips, NumSamples, NumSamplesTileMem, ResourceType, ColorTextures, ColorTexCreateFlags);

			if (bHasDepth)
			{
				DepthTextureSetProxy = CustomPresent->CreateTextureSetProxy_RenderThread(SizeX, SizeY, DepthFormat, DepthTextureBinding, 1, NumSamples, NumSamplesTileMem, ResourceType, DepthTextures, DepthTexCreateFlags);
			}

			if (OvrpLayerDesc.Layout == ovrpLayout_Stereo)
			{
				RightTextureSetProxy = CustomPresent->CreateTextureSetProxy_RenderThread(SizeX, SizeY, ColorFormat, ColorTextureBinding, NumMips, NumSamples, NumSamplesTileMem, ResourceType, RightColorTextures, ColorTexCreateFlags);

				if (bHasDepth)
				{
					RightDepthTextureSetProxy = CustomPresent->CreateTextureSetProxy_RenderThread(SizeX, SizeY, DepthFormat, DepthTextureBinding, 1, NumSamples, NumSamplesTileMem, ResourceType, RightDepthTextures, DepthTexCreateFlags);
				}
			}
		}

		bUpdateTexture = true;
	}

	if (Desc.Flags & IStereoLayers::LAYER_FLAG_TEX_CONTINUOUS_UPDATE && Desc.Texture.IsValid())
	{
		bUpdateTexture = true;
	}
}

void FLayer::UpdateTexture_RenderThread(FCustomPresent* CustomPresent, FRHICommandListImmediate& RHICmdList)
{
	CheckInRenderThread();

	if (bUpdateTexture && TextureSetProxy.IsValid())
	{
		// Copy textures
		if (Desc.Texture.IsValid())
		{
			bool bAlphaPremultiply = true;
			bool bNoAlphaWrite = (Desc.Flags & IStereoLayers::LAYER_FLAG_TEX_NO_ALPHA_CHANNEL) != 0;
			bool bIsCubemap = (Desc.ShapeType == IStereoLayers::ELayerShape::CubemapLayer);

			// Left
			{
				FRHITexture* SrcTexture = Desc.LeftTexture.IsValid() ? Desc.LeftTexture : Desc.Texture;
				FRHITexture* DstTexture = TextureSetProxy->GetTexture();

				const ovrpRecti& OvrpViewportRect = OvrpLayerSubmit.ViewportRect[ovrpEye_Left];
				FIntRect DstRect(OvrpViewportRect.Pos.x, OvrpViewportRect.Pos.y, OvrpViewportRect.Pos.x + OvrpViewportRect.Size.w, OvrpViewportRect.Pos.y + OvrpViewportRect.Size.h);

				CustomPresent->CopyTexture_RenderThread(RHICmdList, DstTexture, SrcTexture, DstRect, FIntRect(), bAlphaPremultiply, bNoAlphaWrite, bInvertY);
			}

			// Right
			if(OvrpLayerDesc.Layout != ovrpLayout_Mono)
			{
				FRHITexture* SrcTexture = Desc.Texture;
				FRHITexture* DstTexture = RightTextureSetProxy.IsValid() ? RightTextureSetProxy->GetTexture() : TextureSetProxy->GetTexture();

				const ovrpRecti& OvrpViewportRect = OvrpLayerSubmit.ViewportRect[ovrpEye_Right];
				FIntRect DstRect(OvrpViewportRect.Pos.x, OvrpViewportRect.Pos.y, OvrpViewportRect.Pos.x + OvrpViewportRect.Size.w, OvrpViewportRect.Pos.y + OvrpViewportRect.Size.h);

				CustomPresent->CopyTexture_RenderThread(RHICmdList, DstTexture, SrcTexture, DstRect, FIntRect(), bAlphaPremultiply, bNoAlphaWrite, bInvertY);
			}

			bUpdateTexture = false;
		}

		// Generate mips
		TextureSetProxy->GenerateMips_RenderThread(RHICmdList);

		if (RightTextureSetProxy.IsValid())
		{
			RightTextureSetProxy->GenerateMips_RenderThread(RHICmdList);
		}
	}
}


const ovrpLayerSubmit* FLayer::UpdateLayer_RHIThread(const FSettings* Settings, const FGameFrame* Frame, const int LayerIndex)
{
	OvrpLayerSubmit.LayerId = OvrpLayerId;
	OvrpLayerSubmit.TextureStage = TextureSetProxy.IsValid() ? TextureSetProxy->GetSwapChainIndex_RHIThread() : 0;

	if (Id != 0)
	{
		int SizeX = OvrpLayerDesc.TextureSize.w;
		int SizeY = OvrpLayerDesc.TextureSize.h;

		float AspectRatio = SizeX ? (float)SizeY / (float)SizeX : 3.0f / 4.0f;
		FVector LocationScaleInv(Frame->WorldToMetersScale);
		FVector LocationScale = LocationScaleInv.Reciprocal();
		ovrpVector3f Scale = ToOvrpVector3f(Desc.Transform.GetScale3D() * LocationScale);

		switch (OvrpLayerDesc.Shape)
		{
		case ovrpShape_Quad:
			{
				float QuadSizeY = (Desc.Flags & IStereoLayers::LAYER_FLAG_QUAD_PRESERVE_TEX_RATIO) ? Desc.QuadSize.X * AspectRatio : Desc.QuadSize.Y;
				OvrpLayerSubmit.Quad.Size = ovrpSizef { Desc.QuadSize.X * Scale.x, QuadSizeY * Scale.y };
			}
			break;
		case ovrpShape_Cylinder:
			{
				float CylinderHeight = (Desc.Flags & IStereoLayers::LAYER_FLAG_QUAD_PRESERVE_TEX_RATIO) ? Desc.CylinderOverlayArc * AspectRatio : Desc.CylinderHeight;
				OvrpLayerSubmit.Cylinder.ArcWidth = Desc.CylinderOverlayArc * Scale.x;
				OvrpLayerSubmit.Cylinder.Height = CylinderHeight * Scale.x;
				OvrpLayerSubmit.Cylinder.Radius = Desc.CylinderRadius * Scale.x;
			}
			break;
		}

		FQuat BaseOrientation;
		FVector BaseLocation;

		switch (Desc.PositionType)
		{
		case IStereoLayers::WorldLocked:
			BaseOrientation = Frame->TrackingToWorld.GetRotation();
			BaseLocation = Frame->TrackingToWorld.GetTranslation();
			break;

		case IStereoLayers::TrackerLocked:
			BaseOrientation = FQuat::Identity;
			BaseLocation = FVector::ZeroVector;
			break;

		case IStereoLayers::FaceLocked:
			BaseOrientation = FQuat::Identity;
			BaseLocation = FVector::ZeroVector;
			break;
		}

		FTransform PlayerTransform(BaseOrientation, BaseLocation);

		FQuat Orientation = Desc.Transform.Rotator().Quaternion();
		FVector Location = Desc.Transform.GetLocation();

		OvrpLayerSubmit.Pose.Orientation = ToOvrpQuatf(BaseOrientation.Inverse() * Orientation);
		OvrpLayerSubmit.Pose.Position = ToOvrpVector3f((PlayerTransform.InverseTransformPosition(Location)) * LocationScale);
		OvrpLayerSubmit.LayerSubmitFlags = 0;

		if (Desc.PositionType == IStereoLayers::FaceLocked)
		{
			OvrpLayerSubmit.LayerSubmitFlags |= ovrpLayerSubmitFlag_HeadLocked;
		}

		if (!(Desc.Flags & IStereoLayers::LAYER_FLAG_SUPPORT_DEPTH))
		{
			OvrpLayerSubmit.LayerSubmitFlags |= ovrpLayerSubmitFlag_NoDepth;
		}
	}
	else
	{
		OvrpLayerSubmit.EyeFov.DepthFar = 0;
		OvrpLayerSubmit.EyeFov.DepthNear = Frame->NearClippingPlane / 100.f; //physical scale is 100UU/meter
		OvrpLayerSubmit.LayerSubmitFlags = ovrpLayerSubmitFlag_ReverseZ;
<<<<<<< HEAD

		if (Settings->Flags.bPixelDensityAdaptive)
		{
			for (int eye = 0; eye < ovrpEye_Count; eye++)
			{
				OvrpLayerSubmit.ViewportRect[eye] = ToOvrpRecti(Settings->EyeRenderViewport[eye]);
			}
		}
=======
>>>>>>> df71d635

#if PLATFORM_ANDROID
		if (LayerIndex != 0)
		{
			OvrpLayerSubmit.LayerSubmitFlags |= ovrpLayerSubmitFlag_InverseAlpha;
		}
<<<<<<< HEAD
=======

#if PLATFORM_ANDROID
		if (LayerIndex != 0)
		{
			OvrpLayerSubmit.LayerSubmitFlags |= ovrpLayerSubmitFlag_InverseAlpha;
		}
>>>>>>> df71d635
#endif
	}

	return &OvrpLayerSubmit.Base;
}


void FLayer::IncrementSwapChainIndex_RHIThread(FCustomPresent* CustomPresent)
{
	CheckInRHIThread();

	if (TextureSetProxy.IsValid())
	{
		TextureSetProxy->IncrementSwapChainIndex_RHIThread(CustomPresent);
	}

	if (DepthTextureSetProxy.IsValid())
	{
		DepthTextureSetProxy->IncrementSwapChainIndex_RHIThread(CustomPresent);
	}

	if (RightTextureSetProxy.IsValid())
	{
		RightTextureSetProxy->IncrementSwapChainIndex_RHIThread(CustomPresent);
	}

	if (RightDepthTextureSetProxy.IsValid())
	{
		RightDepthTextureSetProxy->IncrementSwapChainIndex_RHIThread(CustomPresent);
	}
}


void FLayer::ReleaseResources_RHIThread()
{
	CheckInRHIThread();

	OvrpLayerId = 0;
	OvrpLayer.Reset();
	TextureSetProxy.Reset();
	DepthTextureSetProxy.Reset();
	RightTextureSetProxy.Reset();
	RightDepthTextureSetProxy.Reset();
	bUpdateTexture = false;
}

} // namespace OculusHMD

#endif //OCULUS_HMD_SUPPORTED_PLATFORMS<|MERGE_RESOLUTION|>--- conflicted
+++ resolved
@@ -15,6 +15,8 @@
 #include "Materials/MaterialInterface.h"
 #include "Materials/MaterialInstanceDynamic.h"
 #include "Engine/GameEngine.h"
+#include "Engine/Public/SceneUtils.h"
+#include "OculusHMDPrivate.h"
 
 
 namespace OculusHMD
@@ -32,17 +34,11 @@
 
 FOvrpLayer::~FOvrpLayer()
 {
-	if (InRenderThread())
-	{
-		ExecuteOnRHIThread_DoNotWait([this]()
-		{
-			ovrp_DestroyLayer(OvrpLayerId);
-		});
-	}
-	else
+	check(InRenderThread() || InRHIThread());
+	ExecuteOnRHIThread_DoNotWait([this]()
 	{
 		ovrp_DestroyLayer(OvrpLayerId);
-	}
+	});
 }
 
 
@@ -51,14 +47,11 @@
 //-------------------------------------------------------------------------------------------------
 
 FLayer::FLayer(uint32 InId, const IStereoLayers::FLayerDesc& InDesc) :
+	bNeedsTexSrgbCreate(false),
 	Id(InId),
 	OvrpLayerId(0),
 	bUpdateTexture(false),
-<<<<<<< HEAD
 	bInvertY(false),
-=======
-	bInvertY(true),
->>>>>>> df71d635
 	bHasDepth(false),
 	PokeAHoleComponentPtr(nullptr), 
 	PokeAHoleActor(nullptr)
@@ -70,6 +63,7 @@
 
 
 FLayer::FLayer(const FLayer& Layer) :
+	bNeedsTexSrgbCreate(Layer.bNeedsTexSrgbCreate),
 	Id(Layer.Id),
 	Desc(Layer.Desc),
 	OvrpLayerId(Layer.OvrpLayerId),
@@ -315,7 +309,8 @@
 		OvrpLayerDesc.MipLevels != InLayer->OvrpLayerDesc.MipLevels ||
 		OvrpLayerDesc.SampleCount != InLayer->OvrpLayerDesc.SampleCount ||
 		OvrpLayerDesc.Format != InLayer->OvrpLayerDesc.Format ||
-		((OvrpLayerDesc.LayerFlags ^ InLayer->OvrpLayerDesc.LayerFlags) & ovrpLayerFlag_Static))
+		((OvrpLayerDesc.LayerFlags ^ InLayer->OvrpLayerDesc.LayerFlags) & ovrpLayerFlag_Static) ||
+		bNeedsTexSrgbCreate != InLayer->bNeedsTexSrgbCreate)
 	{
 		return false;
 	}
@@ -332,7 +327,7 @@
 }
 
 
-void FLayer::Initialize_RenderThread(FCustomPresent* CustomPresent, FRHICommandListImmediate& RHICmdList, const FLayer* InLayer)
+void FLayer::Initialize_RenderThread(const FSettings* Settings, FCustomPresent* CustomPresent, FRHICommandListImmediate& RHICmdList, const FLayer* InLayer)
 {
 	CheckInRenderThread();
 
@@ -342,7 +337,7 @@
 	}
 	else
 	{
-		bInvertY = ( CustomPresent->GetLayerFlags() & ovrpLayerFlag_TextureOriginAtBottomLeft ) != 0;
+		bInvertY = (CustomPresent->GetLayerFlags() & ovrpLayerFlag_TextureOriginAtBottomLeft) != 0;
 
 		uint32 SizeX = 0, SizeY = 0;
 
@@ -371,7 +366,7 @@
 			return;
 
 		ovrpShape Shape;
-		
+
 		switch (Desc.ShapeType)
 		{
 		case IStereoLayers::QuadLayer:
@@ -399,8 +394,15 @@
 		uint32 NumSamples = 1;
 		int LayerFlags = CustomPresent->GetLayerFlags();
 
-		if(!(Desc.Flags & IStereoLayers::LAYER_FLAG_TEX_CONTINUOUS_UPDATE))
+		if (!(Desc.Flags & IStereoLayers::LAYER_FLAG_TEX_CONTINUOUS_UPDATE))
+		{
 			LayerFlags |= ovrpLayerFlag_Static;
+		}
+
+		if (Settings->Flags.bChromaAbCorrectionEnabled)
+		{
+			LayerFlags |= ovrpLayerFlag_ChromaticAberrationCorrection;
+		}
 
 		// Calculate layer desc
 		ovrp_CalculateLayerDesc(
@@ -434,6 +436,7 @@
 		RightTextureSetProxy = InLayer->RightTextureSetProxy;
 		RightDepthTextureSetProxy = InLayer->RightDepthTextureSetProxy;
 		bUpdateTexture = InLayer->bUpdateTexture;
+		bNeedsTexSrgbCreate = InLayer->bNeedsTexSrgbCreate;
 	}
 	else
 	{
@@ -526,13 +529,12 @@
 				ResourceType = RRT_Texture2D;
 			}
 
+			uint32 ColorTexCreateFlags = TexCreate_ShaderResource | TexCreate_RenderTargetable | (bNeedsTexSrgbCreate ? TexCreate_SRGB : 0);
+			uint32 DepthTexCreateFlags = TexCreate_ShaderResource | TexCreate_DepthStencilTargetable;
+
+			FClearValueBinding ColorTextureBinding = FClearValueBinding();
+
 			FSceneRenderTargets& SceneContext = FSceneRenderTargets::Get(RHICmdList);
-
-			uint32 ColorTexCreateFlags = TexCreate_ShaderResource | TexCreate_RenderTargetable;
-			uint32 DepthTexCreateFlags = TexCreate_ShaderResource | TexCreate_DepthStencilTargetable;
-
-			FClearValueBinding ColorTextureBinding = FClearValueBinding();
-
 			FClearValueBinding DepthTextureBinding = SceneContext.GetDefaultDepthClear();
 
 			TextureSetProxy = CustomPresent->CreateTextureSetProxy_RenderThread(SizeX, SizeY, ColorFormat, ColorTextureBinding, NumMips, NumSamples, NumSamplesTileMem, ResourceType, ColorTextures, ColorTexCreateFlags);
@@ -617,6 +619,10 @@
 	OvrpLayerSubmit.LayerId = OvrpLayerId;
 	OvrpLayerSubmit.TextureStage = TextureSetProxy.IsValid() ? TextureSetProxy->GetSwapChainIndex_RHIThread() : 0;
 
+	bool injectColorScale = Id == 0 || Settings->bApplyColorScaleAndOffsetToAllLayers;
+	OvrpLayerSubmit.ColorOffset = injectColorScale ? Settings->ColorOffset : ovrpVector4f{ 0, 0, 0, 0 };
+	OvrpLayerSubmit.ColorScale = injectColorScale ? Settings->ColorScale : ovrpVector4f{ 1, 1, 1, 1};
+
 	if (Id != 0)
 	{
 		int SizeX = OvrpLayerDesc.TextureSize.w;
@@ -668,11 +674,14 @@
 
 		FTransform PlayerTransform(BaseOrientation, BaseLocation);
 
-		FQuat Orientation = Desc.Transform.Rotator().Quaternion();
-		FVector Location = Desc.Transform.GetLocation();
-
-		OvrpLayerSubmit.Pose.Orientation = ToOvrpQuatf(BaseOrientation.Inverse() * Orientation);
-		OvrpLayerSubmit.Pose.Position = ToOvrpVector3f((PlayerTransform.InverseTransformPosition(Location)) * LocationScale);
+		FQuat Orientation = BaseOrientation.Inverse() * Desc.Transform.Rotator().Quaternion();
+		FVector Location = PlayerTransform.InverseTransformPosition(Desc.Transform.GetLocation());
+		FPose OutLayerPose = FPose(Orientation, Location);
+		if(Desc.PositionType != IStereoLayers::FaceLocked)
+			ConvertPose_Internal(FPose(Orientation,Location), OutLayerPose, Settings->BaseOrientation.Inverse(), Settings->BaseOrientation.Inverse().RotateVector(-Settings->BaseOffset*LocationScaleInv), 1.0);
+
+		OvrpLayerSubmit.Pose.Orientation = ToOvrpQuatf(OutLayerPose.Orientation);
+		OvrpLayerSubmit.Pose.Position = ToOvrpVector3f(OutLayerPose.Position * LocationScale);
 		OvrpLayerSubmit.LayerSubmitFlags = 0;
 
 		if (Desc.PositionType == IStereoLayers::FaceLocked)
@@ -690,7 +699,6 @@
 		OvrpLayerSubmit.EyeFov.DepthFar = 0;
 		OvrpLayerSubmit.EyeFov.DepthNear = Frame->NearClippingPlane / 100.f; //physical scale is 100UU/meter
 		OvrpLayerSubmit.LayerSubmitFlags = ovrpLayerSubmitFlag_ReverseZ;
-<<<<<<< HEAD
 
 		if (Settings->Flags.bPixelDensityAdaptive)
 		{
@@ -699,23 +707,12 @@
 				OvrpLayerSubmit.ViewportRect[eye] = ToOvrpRecti(Settings->EyeRenderViewport[eye]);
 			}
 		}
-=======
->>>>>>> df71d635
 
 #if PLATFORM_ANDROID
 		if (LayerIndex != 0)
 		{
 			OvrpLayerSubmit.LayerSubmitFlags |= ovrpLayerSubmitFlag_InverseAlpha;
 		}
-<<<<<<< HEAD
-=======
-
-#if PLATFORM_ANDROID
-		if (LayerIndex != 0)
-		{
-			OvrpLayerSubmit.LayerSubmitFlags |= ovrpLayerSubmitFlag_InverseAlpha;
-		}
->>>>>>> df71d635
 #endif
 	}
 
