// Copyright 1998-2019 Epic Games, Inc. All Rights Reserved.

#include "OculusHMD_CustomPresent.h"

#if OCULUS_HMD_SUPPORTED_PLATFORMS
#include "OculusHMD.h"
#include "ScreenRendering.h"
#include "PipelineStateCache.h"
#include "ClearQuad.h"
#include "OculusShaders.h"
#include "CommonRenderResources.h"

#if PLATFORM_ANDROID
#include "Android/AndroidJNI.h"
#include "Android/AndroidEGL.h"
#include "Android/AndroidApplication.h"
#endif

namespace OculusHMD
{

//-------------------------------------------------------------------------------------------------
// FCustomPresent
//-------------------------------------------------------------------------------------------------

FCustomPresent::FCustomPresent(class FOculusHMD* InOculusHMD, ovrpRenderAPIType InRenderAPI, EPixelFormat InDefaultPixelFormat, bool bInSupportsSRGB)
	: OculusHMD(InOculusHMD)
	, RenderAPI(InRenderAPI)
	, DefaultPixelFormat(InDefaultPixelFormat)
	, bSupportsSRGB(bInSupportsSRGB)
{
	CheckInGameThread();

	DefaultOvrpTextureFormat = GetOvrpTextureFormat(GetDefaultPixelFormat());
	DefaultDepthOvrpTextureFormat = ovrpTextureFormat_None;

	// grab a pointer to the renderer module for displaying our mirror window
	static const FName RendererModuleName("Renderer");
	RendererModule = FModuleManager::GetModulePtr<IRendererModule>(RendererModuleName);
}


void FCustomPresent::ReleaseResources_RHIThread()
{
	CheckInRHIThread();

	if (MirrorTextureRHI.IsValid())
	{
		ovrp_DestroyMirrorTexture2();
		MirrorTextureRHI = nullptr;
	}
}


void FCustomPresent::Shutdown()
{
	CheckInGameThread();

	// OculusHMD is going away, but this object can live on until viewport is destroyed
	ExecuteOnRenderThread([this]()
	{
		ExecuteOnRHIThread([this]()
		{
			OculusHMD = nullptr;
		});
	});
}


bool FCustomPresent::NeedsNativePresent()
{
	CheckInRenderThread();

	bool bNeedsNativePresent = true;

	if (OculusHMD)
	{
		FGameFrame* Frame_RenderThread = OculusHMD->GetFrame_RenderThread();

		if (Frame_RenderThread)
		{
			bNeedsNativePresent = Frame_RenderThread->Flags.bSpectatorScreenActive;
		}
	}

	if (FPlatformMisc::IsStandaloneStereoOnlyDevice())
	{
		bNeedsNativePresent = false;
	}

	return bNeedsNativePresent;
}


bool FCustomPresent::Present(int32& SyncInterval)
{
	CheckInRHIThread();

	bool bNeedsNativePresent = true;

	if (OculusHMD)
	{
		FGameFrame* Frame_RHIThread = OculusHMD->GetFrame_RHIThread();

		if (Frame_RHIThread)
		{
			bNeedsNativePresent = Frame_RHIThread->Flags.bSpectatorScreenActive;
			FinishRendering_RHIThread();
		}
	}

	if (FPlatformMisc::IsStandaloneStereoOnlyDevice())
	{
		bNeedsNativePresent = false;
	}

	if (bNeedsNativePresent)
	{
		SyncInterval = 0; // VSync off
	}

	return bNeedsNativePresent;
}


void FCustomPresent::UpdateMirrorTexture_RenderThread()
{
	SCOPE_CYCLE_COUNTER(STAT_BeginRendering);

	CheckInRenderThread();

	const ESpectatorScreenMode MirrorWindowMode = OculusHMD->GetSpectatorScreenMode_RenderThread();
	const FVector2D MirrorWindowSize = OculusHMD->GetFrame_RenderThread()->WindowSize;

	if (ovrp_GetInitialized())
	{
		// Need to destroy mirror texture?
		if (MirrorTextureRHI.IsValid() && (MirrorWindowMode != ESpectatorScreenMode::Distorted ||
			MirrorWindowSize != FVector2D(MirrorTextureRHI->GetSizeX(), MirrorTextureRHI->GetSizeY())))
		{
			ExecuteOnRHIThread([]()
			{
				ovrp_DestroyMirrorTexture2();
			});

			MirrorTextureRHI = nullptr;
		}

		// Need to create mirror texture?
		if (!MirrorTextureRHI.IsValid() &&
			MirrorWindowMode == ESpectatorScreenMode::Distorted &&
			MirrorWindowSize.X != 0 && MirrorWindowSize.Y != 0)
		{
			int Width = (int)MirrorWindowSize.X;
			int Height = (int)MirrorWindowSize.Y;
			ovrpTextureHandle TextureHandle;

			ExecuteOnRHIThread([&]()
			{
				ovrp_SetupMirrorTexture2(GetOvrpDevice(), Height, Width, GetDefaultOvrpTextureFormat(), &TextureHandle);
			});

			UE_LOG(LogHMD, Log, TEXT("Allocated a new mirror texture (size %d x %d)"), Width, Height);

			uint32 TexCreateFlags = TexCreate_ShaderResource | TexCreate_RenderTargetable;

			MirrorTextureRHI = CreateTexture_RenderThread(Width, Height, GetDefaultPixelFormat(), FClearValueBinding::None, 1, 1, 1, RRT_Texture2D, TextureHandle, TexCreateFlags)->GetTexture2D();
		}
	}
}


void FCustomPresent::FinishRendering_RHIThread()
{
	SCOPE_CYCLE_COUNTER(STAT_FinishRendering);
	CheckInRHIThread();

#if STATS
	if (OculusHMD->GetFrame_RHIThread()->ShowFlags.Rendering)
	{
		ovrpAppLatencyTimings AppLatencyTimings;
		if(OVRP_SUCCESS(ovrp_GetAppLatencyTimings2(&AppLatencyTimings)))
		{
			SET_FLOAT_STAT(STAT_LatencyRender, AppLatencyTimings.LatencyRender * 1000.0f);
			SET_FLOAT_STAT(STAT_LatencyTimewarp, AppLatencyTimings.LatencyTimewarp * 1000.0f);
			SET_FLOAT_STAT(STAT_LatencyPostPresent, AppLatencyTimings.LatencyPostPresent * 1000.0f);
			SET_FLOAT_STAT(STAT_ErrorRender, AppLatencyTimings.ErrorRender * 1000.0f);
			SET_FLOAT_STAT(STAT_ErrorTimewarp, AppLatencyTimings.ErrorTimewarp * 1000.0f);
		}
	}
#endif

	OculusHMD->FinishRHIFrame_RHIThread();

#if PLATFORM_ANDROID
	float GPUFrameTime = 0.0f;
	if (OVRP_SUCCESS(ovrp_GetGPUFrameTime(&GPUFrameTime)))
	{
		SubmitGPUFrameTime(GPUFrameTime);
	}
#endif
}


EPixelFormat FCustomPresent::GetPixelFormat(EPixelFormat Format) const
{
	switch (Format)
	{
//	case PF_B8G8R8A8:
	case PF_FloatRGBA:
	case PF_FloatR11G11B10:
//	case PF_R8G8B8A8:
		return Format;
	}

	return GetDefaultPixelFormat();
}


EPixelFormat FCustomPresent::GetPixelFormat(ovrpTextureFormat Format) const
{
	switch(Format)
	{
//		case ovrpTextureFormat_R8G8B8A8_sRGB:
//		case ovrpTextureFormat_R8G8B8A8:
//			return PF_R8G8B8A8;
		case ovrpTextureFormat_R16G16B16A16_FP:
			return PF_FloatRGBA;
		case ovrpTextureFormat_R11G11B10_FP:
			return PF_FloatR11G11B10;
//		case ovrpTextureFormat_B8G8R8A8_sRGB:
//		case ovrpTextureFormat_B8G8R8A8:
//			return PF_B8G8R8A8;
	}

	return GetDefaultPixelFormat();
}


ovrpTextureFormat FCustomPresent::GetOvrpTextureFormat(EPixelFormat Format) const
{
	switch (GetPixelFormat(Format))
	{
	case PF_B8G8R8A8:
		return bSupportsSRGB ? ovrpTextureFormat_B8G8R8A8_sRGB : ovrpTextureFormat_B8G8R8A8;
	case PF_FloatRGBA:
		return ovrpTextureFormat_R16G16B16A16_FP;
	case PF_FloatR11G11B10:
		return ovrpTextureFormat_R11G11B10_FP;
	case PF_R8G8B8A8:
		return bSupportsSRGB ? ovrpTextureFormat_R8G8B8A8_sRGB : ovrpTextureFormat_R8G8B8A8;
	}

	return ovrpTextureFormat_None;
}


bool FCustomPresent::IsSRGB(ovrpTextureFormat InFormat)
{
	switch (InFormat)
	{
	case ovrpTextureFormat_B8G8R8A8_sRGB:
	case ovrpTextureFormat_R8G8B8A8_sRGB:
		return true;
	}

	return false;
}


int FCustomPresent::GetSystemRecommendedMSAALevel() const
{
	int SystemRecommendedMSAALevel = 1;
	ovrp_GetSystemRecommendedMSAALevel2(&SystemRecommendedMSAALevel);
	return SystemRecommendedMSAALevel;
}


FXRSwapChainPtr FCustomPresent::CreateSwapChain_RenderThread(uint32 InSizeX, uint32 InSizeY, EPixelFormat InFormat, FClearValueBinding InBinding, uint32 InNumMips, uint32 InNumSamples, uint32 InNumSamplesTileMem, ERHIResourceType InResourceType, const TArray<ovrpTextureHandle>& InTextures, uint32 InTexCreateFlags)
{
	CheckInRenderThread();

	FTextureRHIRef RHITexture;
	{
		RHITexture = CreateTexture_RenderThread(InSizeX, InSizeY, InFormat, InBinding, InNumMips, InNumSamples, InNumSamplesTileMem, InResourceType, InTextures[0], InTexCreateFlags);
	}

	TArray<FTextureRHIRef> RHITextureSwapChain;
	{
		for (int32 TextureIndex = 0; TextureIndex < InTextures.Num(); ++TextureIndex)
		{
			RHITextureSwapChain.Add(CreateTexture_RenderThread(InSizeX, InSizeY, InFormat, InBinding, InNumMips, InNumSamples, InNumSamplesTileMem, InResourceType, InTextures[TextureIndex], InTexCreateFlags));
		}
	}

<<<<<<< HEAD
	return MakeShareable(new FXRSwapChain(RHITexture, MoveTemp(RHITextureSwapChain)));
=======
	return CreateXRSwapChain(MoveTemp(RHITextureSwapChain), RHITexture);
>>>>>>> a1e6ec07
}


void FCustomPresent::CopyTexture_RenderThread(FRHICommandListImmediate& RHICmdList, FRHITexture* DstTexture, FRHITexture* SrcTexture,
	FIntRect DstRect, FIntRect SrcRect, bool bAlphaPremultiply, bool bNoAlphaWrite, bool bInvertY, bool sRGBSource) const
{
	CheckInRenderThread();

	FRHITexture2D* DstTexture2D = DstTexture->GetTexture2D();
	FRHITextureCube* DstTextureCube = DstTexture->GetTextureCube();
	FRHITexture2D* SrcTexture2D = SrcTexture->GetTexture2D();
	FRHITextureCube* SrcTextureCube = SrcTexture->GetTextureCube();

	FIntPoint DstSize;
	FIntPoint SrcSize;

	if (DstTexture2D && SrcTexture2D)
	{
		DstSize = FIntPoint(DstTexture2D->GetSizeX(), DstTexture2D->GetSizeY());
		SrcSize = FIntPoint(SrcTexture2D->GetSizeX(), SrcTexture2D->GetSizeY());
	}
	else if(DstTextureCube && SrcTextureCube)
	{
		DstSize = FIntPoint(DstTextureCube->GetSize(), DstTextureCube->GetSize());
		SrcSize = FIntPoint(SrcTextureCube->GetSize(), SrcTextureCube->GetSize());
	}
	else
	{
		return;
	}

	if (DstRect.IsEmpty())
	{
		DstRect = FIntRect(FIntPoint::ZeroValue, DstSize);
	}

	if (SrcRect.IsEmpty())
	{
		SrcRect = FIntRect(FIntPoint::ZeroValue, SrcSize);
	}

	const uint32 ViewportWidth = DstRect.Width();
	const uint32 ViewportHeight = DstRect.Height();
	const FIntPoint TargetSize(ViewportWidth, ViewportHeight);
	float U = SrcRect.Min.X / (float) SrcSize.X;
	float V = SrcRect.Min.Y / (float) SrcSize.Y;
	float USize = SrcRect.Width() / (float) SrcSize.X;
	float VSize = SrcRect.Height() / (float) SrcSize.Y;

#if PLATFORM_ANDROID // on android, top-left isn't 0/0 but 1/0.
	if (bInvertY)
	{
		V = 1.0f - V;
		VSize = -VSize;
	}
#endif

	FRHITexture* SrcTextureRHI = SrcTexture;
	RHICmdList.TransitionResources(EResourceTransitionAccess::EReadable, &SrcTextureRHI, 1);
	FGraphicsPipelineStateInitializer GraphicsPSOInit;

	if (bAlphaPremultiply)
	{
		if (bNoAlphaWrite)
		{
			// for quads, write RGB, RGB = src.rgb * 1 + dst.rgb * 0
			GraphicsPSOInit.BlendState = TStaticBlendState<CW_RGB, BO_Add, BF_One, BF_Zero, BO_Add, BF_One, BF_Zero>::GetRHI();
		}
		else
		{
			// for quads, write RGBA, RGB = src.rgb * src.a + dst.rgb * 0, A = src.a + dst.a * 0
			GraphicsPSOInit.BlendState = TStaticBlendState<CW_RGBA, BO_Add, BF_SourceAlpha, BF_Zero, BO_Add, BF_One, BF_Zero>::GetRHI();
		}
	}
	else
	{
		if (bNoAlphaWrite)
		{
			GraphicsPSOInit.BlendState = TStaticBlendState<CW_RGB>::GetRHI();
		}
		else
		{
			// for mirror window, write RGBA, RGB = src.rgb * src.a + dst.rgb * (1 - src.a), A = src.a * 1 + dst.a * (1 - src a)
			GraphicsPSOInit.BlendState = TStaticBlendState<CW_RGBA, BO_Add, BF_SourceAlpha, BF_InverseSourceAlpha, BO_Add, BF_One, BF_InverseSourceAlpha>::GetRHI();
		}
	}

	GraphicsPSOInit.RasterizerState = TStaticRasterizerState<>::GetRHI();
	GraphicsPSOInit.DepthStencilState = TStaticDepthStencilState<false, CF_Always>::GetRHI();
	GraphicsPSOInit.PrimitiveType = PT_TriangleList;

	const auto FeatureLevel = GMaxRHIFeatureLevel;
	auto ShaderMap = GetGlobalShaderMap(FeatureLevel);
	TShaderMapRef<FScreenVS> VertexShader(ShaderMap);
	GraphicsPSOInit.BoundShaderState.VertexDeclarationRHI = GFilterVertexDeclaration.VertexDeclarationRHI;
	GraphicsPSOInit.BoundShaderState.VertexShaderRHI = GETSAFERHISHADER_VERTEX(*VertexShader);

	if (DstTexture2D)
	{
		sRGBSource &= ( ( SrcTexture->GetFlags() & TexCreate_SRGB ) != 0);

		FRHIRenderPassInfo RPInfo(DstTexture, ERenderTargetActions::Load_Store);
		RHICmdList.BeginRenderPass(RPInfo, TEXT("CopyTexture"));
		{

			if (bNoAlphaWrite)
			{
				RHICmdList.SetViewport(DstRect.Min.X, DstRect.Min.Y, 0.0f, DstRect.Max.X, DstRect.Max.Y, 1.0f);
				DrawClearQuad(RHICmdList, bAlphaPremultiply ? FLinearColor::Black : FLinearColor::White);
			}

			RHICmdList.ApplyCachedRenderTargets(GraphicsPSOInit);
			FRHISamplerState* SamplerState = DstRect.Size() == SrcRect.Size() ? TStaticSamplerState<SF_Point>::GetRHI() : TStaticSamplerState<SF_Bilinear>::GetRHI();

			if (!sRGBSource)
			{
				TShaderMapRef<FScreenPS> PixelShader(ShaderMap);
				GraphicsPSOInit.BoundShaderState.PixelShaderRHI = GETSAFERHISHADER_PIXEL(*PixelShader);
				SetGraphicsPipelineState(RHICmdList, GraphicsPSOInit);
				PixelShader->SetParameters(RHICmdList, SamplerState, SrcTextureRHI);
			}
			else
			{
				TShaderMapRef<FScreenPSsRGBSource> PixelShader(ShaderMap);
				GraphicsPSOInit.BoundShaderState.PixelShaderRHI = GETSAFERHISHADER_PIXEL(*PixelShader);
				SetGraphicsPipelineState(RHICmdList, GraphicsPSOInit);
				PixelShader->SetParameters(RHICmdList, SamplerState, SrcTextureRHI);
			}

			RHICmdList.SetViewport(DstRect.Min.X, DstRect.Min.Y, 0.0f, DstRect.Max.X, DstRect.Max.Y, 1.0f);

			RendererModule->DrawRectangle(
				RHICmdList,
				0, 0, ViewportWidth, ViewportHeight,
				U, V, USize, VSize,
				TargetSize,
				FIntPoint(1, 1),
				*VertexShader,
				EDRF_Default);
		}
		RHICmdList.EndRenderPass();
	}
	else
	{
		for (int FaceIndex = 0; FaceIndex < 6; FaceIndex++)
		{
			FRHIRenderPassInfo RPInfo(DstTexture, ERenderTargetActions::Load_Store);
			RPInfo.ColorRenderTargets[0].ArraySlice = FaceIndex;

			RHICmdList.BeginRenderPass(RPInfo, TEXT("CopyTextureFace"));
			{
				if (bNoAlphaWrite)
				{
					DrawClearQuad(RHICmdList, bAlphaPremultiply ? FLinearColor::Black : FLinearColor::White);
				}

				RHICmdList.ApplyCachedRenderTargets(GraphicsPSOInit);

				TShaderMapRef<FOculusCubemapPS> PixelShader(ShaderMap);
				GraphicsPSOInit.BoundShaderState.PixelShaderRHI = GETSAFERHISHADER_PIXEL(*PixelShader);
				SetGraphicsPipelineState(RHICmdList, GraphicsPSOInit);
				FRHISamplerState* SamplerState = DstRect.Size() == SrcRect.Size() ? TStaticSamplerState<SF_Point>::GetRHI() : TStaticSamplerState<SF_Bilinear>::GetRHI();
				PixelShader->SetParameters(RHICmdList, SamplerState, SrcTextureRHI, FaceIndex);

				RHICmdList.SetViewport(DstRect.Min.X, DstRect.Min.Y, 0.0f, DstRect.Max.X, DstRect.Max.Y, 1.0f);

				RendererModule->DrawRectangle(
					RHICmdList,
					0, 0, ViewportWidth, ViewportHeight,
#if PLATFORM_ANDROID
					U, V, USize, VSize,
#else
					U, 1.0 - V, USize, -VSize,
#endif
					TargetSize,
					FIntPoint(1, 1),
					*VertexShader,
					EDRF_Default);
			}
			RHICmdList.EndRenderPass();
		}
	}
}

} // namespace OculusHMD

#endif //OCULUS_HMD_SUPPORTED_PLATFORMS<|MERGE_RESOLUTION|>--- conflicted
+++ resolved
@@ -293,11 +293,7 @@
 		}
 	}
 
-<<<<<<< HEAD
-	return MakeShareable(new FXRSwapChain(RHITexture, MoveTemp(RHITextureSwapChain)));
-=======
 	return CreateXRSwapChain(MoveTemp(RHITextureSwapChain), RHITexture);
->>>>>>> a1e6ec07
 }
 
 
