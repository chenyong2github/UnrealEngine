// Copyright 1998-2019 Epic Games, Inc. All Rights Reserved.

#include "OculusHMD.h"
#include "OculusHMDPrivateRHI.h"

#include "EngineAnalytics.h"
#include "Interfaces/IAnalyticsProvider.h"
#include "AnalyticsEventAttribute.h"
#include "Slate/SceneViewport.h"
#include "PostProcess/PostProcessHMD.h"
#include "PostProcess/SceneRenderTargets.h"
#include "HardwareInfo.h"
#include "ScreenRendering.h"
#include "GameFramework/PlayerController.h"
#include "Math/UnrealMathUtility.h"
#include "Math/TranslationMatrix.h"
#include "Widgets/SViewport.h"
#include "Layout/WidgetPath.h"
#include "Framework/Application/SlateApplication.h"
#include "Engine/Canvas.h"
#include "Engine/GameEngine.h"
#include "Misc/CoreDelegates.h"
#include "GameFramework/WorldSettings.h"
#include "Engine/StaticMesh.h"
#include "Engine/StaticMeshActor.h"
#include "Components/InstancedStaticMeshComponent.h"
#include "Misc/EngineVersion.h"
#include "ClearQuad.h"
#include "DynamicResolutionState.h"
#include "DynamicResolutionProxy.h"
#if PLATFORM_ANDROID
#include "Android/AndroidJNI.h"
#include "Android/AndroidEGL.h"
#include "Android/AndroidApplication.h"
#include "HAL/IConsoleManager.h"
#endif
#include "Runtime/UtilityShaders/Public/OculusShaders.h"
#include "PipelineStateCache.h"

#if WITH_EDITOR
#include "Editor/UnrealEd/Classes/Editor/EditorEngine.h"
#endif

#if !UE_BUILD_SHIPPING
#include "Debug/DebugDrawService.h"
#endif

#if OCULUS_HMD_SUPPORTED_PLATFORMS

#define OCULUS_PAUSED_IDLE_FPS 10

namespace OculusHMD
{

#if !UE_BUILD_SHIPPING
	static void __cdecl OvrpLogCallback(ovrpLogLevel level, const char* message)
	{
		FString tbuf = ANSI_TO_TCHAR(message);
		const TCHAR* levelStr = TEXT("");
		switch (level)
		{
		case ovrpLogLevel_Debug: levelStr = TEXT(" Debug:"); break;
		case ovrpLogLevel_Info:  levelStr = TEXT(" Info:"); break;
		case ovrpLogLevel_Error: levelStr = TEXT(" Error:"); break;
		}

		GLog->Logf(TEXT("OCULUS:%s %s"), levelStr, *tbuf);
	}
#endif // !UE_BUILD_SHIPPING

	//-------------------------------------------------------------------------------------------------
	// FOculusHMD
	//-------------------------------------------------------------------------------------------------

	const FName FOculusHMD::OculusSystemName(TEXT("OculusHMD"));

	FName FOculusHMD::GetSystemName() const
		{
		return OculusSystemName;
	}


	FString FOculusHMD::GetVersionString() const
	{
		const char* Version;

		if (OVRP_FAILURE(ovrp_GetVersion2(&Version)))
		{
			Version = "Unknown";
		}

		return FString::Printf(TEXT("%s, OVRPlugin: %s"), *FEngineVersion::Current().ToString(), UTF8_TO_TCHAR(Version));
	}


	bool FOculusHMD::DoesSupportPositionalTracking() const
	{
		ovrpBool trackingPositionSupported;
		return OVRP_SUCCESS(ovrp_GetTrackingPositionSupported2(&trackingPositionSupported)) && trackingPositionSupported;
	}


	bool FOculusHMD::HasValidTrackingPosition()
	{
		ovrpBool nodePositionTracked;
		return OVRP_SUCCESS(ovrp_GetNodePositionTracked2(ovrpNode_Head, &nodePositionTracked)) && nodePositionTracked;
	}


	struct TrackedDevice
	{
		ovrpNode Node;
		EXRTrackedDeviceType Type;
	};

	static TrackedDevice TrackedDevices[] =
		{
		{ ovrpNode_Head, EXRTrackedDeviceType::HeadMountedDisplay },
		{ ovrpNode_HandLeft, EXRTrackedDeviceType::Controller },
		{ ovrpNode_HandRight, EXRTrackedDeviceType::Controller },
		{ ovrpNode_TrackerZero, EXRTrackedDeviceType::TrackingReference },
		{ ovrpNode_TrackerOne, EXRTrackedDeviceType::TrackingReference },
		{ ovrpNode_TrackerTwo, EXRTrackedDeviceType::TrackingReference },
		{ ovrpNode_TrackerThree, EXRTrackedDeviceType::TrackingReference },
		{ ovrpNode_DeviceObjectZero, EXRTrackedDeviceType::Other },
	};

	static uint32 TrackedDeviceCount = sizeof(TrackedDevices) / sizeof(TrackedDevices[0]);

	bool FOculusHMD::EnumerateTrackedDevices(TArray<int32>& OutDevices, EXRTrackedDeviceType Type)
	{
		CheckInGameThread();

		for (uint32 TrackedDeviceId = 0; TrackedDeviceId < TrackedDeviceCount; TrackedDeviceId++)
		{
			if (Type == EXRTrackedDeviceType::Any || Type == TrackedDevices[TrackedDeviceId].Type)
			{
				ovrpBool nodePresent;

				ovrpNode Node = TrackedDevices[TrackedDeviceId].Node;
				if (OVRP_SUCCESS(ovrp_GetNodePresent2(Node, &nodePresent)) && nodePresent)
				{
					const int32 ExternalDeviceId = OculusHMD::ToExternalDeviceId(Node);
					OutDevices.Add(ExternalDeviceId);
				}
			}
		}

		return true;
	}

	void FOculusHMD::UpdateRTPoses()
	{
		CheckInRenderThread();
		FGameFrame* CurrentFrame = GetFrame_RenderThread();
		if (CurrentFrame)
		{
			if (!CurrentFrame->Flags.bRTLateUpdateDone)
			{
				ovrp_Update3(ovrpStep_Render, CurrentFrame->FrameNumber, 0.0);
				CurrentFrame->Flags.bRTLateUpdateDone = true;
			}

		}
		// else, Frame_RenderThread has already been reset/rendered (or not created yet).
		// This can happen when DoEnableStereo() is called, as SetViewportSize (which it calls) enques a render
		// immediately - meaning two render frames were enqueued in the span of one game tick.
	}

	bool FOculusHMD::GetCurrentPose(int32 InDeviceId, FQuat& OutOrientation, FVector& OutPosition)
	{
		OutOrientation = FQuat::Identity;
		OutPosition = FVector::ZeroVector;

		if ((size_t) InDeviceId >= TrackedDeviceCount)
		{
			return false;
		}

		ovrpNode Node = OculusHMD::ToOvrpNode(InDeviceId);
		const FSettings* CurrentSettings;
		FGameFrame* CurrentFrame;

		if (InRenderThread())
		{
			CurrentSettings = GetSettings_RenderThread();
			CurrentFrame = GetFrame_RenderThread();
			UpdateRTPoses();
		}
		else if(InGameThread())
		{
			CurrentSettings = GetSettings();
			CurrentFrame = NextFrameToRender.Get();
		}
		else
		{
			return false;
		}

		if (!CurrentSettings || !CurrentFrame)
		{
			return false;
		}

		ovrpPoseStatef PoseState;
		FPose Pose;

		if (OVRP_FAILURE(ovrp_GetNodePoseState3(ovrpStep_Render, CurrentFrame->FrameNumber, Node, &PoseState)) ||
			!ConvertPose_Internal(PoseState.Pose, Pose, CurrentSettings, CurrentFrame->WorldToMetersScale))
		{
			return false;
		}

		OutPosition = Pose.Position;
		OutOrientation = Pose.Orientation;
		return true;
	}


	bool FOculusHMD::GetRelativeEyePose(int32 InDeviceId, EStereoscopicPass InEye, FQuat& OutOrientation, FVector& OutPosition)
	{
		OutOrientation = FQuat::Identity;
		OutPosition = FVector::ZeroVector;

		if (InDeviceId != HMDDeviceId)
		{
			return false;
		}

		ovrpNode Node;

		switch (InEye)
		{
		case eSSP_LEFT_EYE:
			Node = ovrpNode_EyeLeft;
			break;
		case eSSP_RIGHT_EYE:
			Node = ovrpNode_EyeRight;
			break;
		case eSSP_MONOSCOPIC_EYE:
			Node = ovrpNode_EyeCenter;
			break;
		default:
			return false;
		}

		const FSettings* CurrentSettings;
		FGameFrame* CurrentFrame;

		if (InRenderThread())
		{
			CurrentSettings = GetSettings_RenderThread();
			CurrentFrame = GetFrame_RenderThread();
			UpdateRTPoses();
		}
		else if(InGameThread())
		{
			CurrentSettings = GetSettings();
			CurrentFrame = NextFrameToRender.Get();
		}
		else
		{
			return false;
		}

		if (!CurrentSettings || !CurrentFrame)
		{
			return false;
		}

		ovrpPoseStatef HmdPoseState, EyePoseState;

		if (OVRP_FAILURE(ovrp_GetNodePoseState3(ovrpStep_Render, CurrentFrame->FrameNumber, ovrpNode_Head, &HmdPoseState)) ||
			OVRP_FAILURE(ovrp_GetNodePoseState3(ovrpStep_Render, CurrentFrame->FrameNumber, Node, &EyePoseState)))
		{
			return false;
		}

		FPose HmdPose, EyePose;
		HmdPose.Orientation = ToFQuat(HmdPoseState.Pose.Orientation);
		HmdPose.Position = ToFVector(HmdPoseState.Pose.Position) * CurrentFrame->WorldToMetersScale;
		EyePose.Orientation = ToFQuat(EyePoseState.Pose.Orientation);
		EyePose.Position = ToFVector(EyePoseState.Pose.Position) * CurrentFrame->WorldToMetersScale;

		FQuat HmdOrientationInv = HmdPose.Orientation.Inverse();
		OutOrientation = HmdOrientationInv * EyePose.Orientation;
		OutOrientation.Normalize();
		OutPosition = HmdOrientationInv.RotateVector(EyePose.Position - HmdPose.Position);
		return true;
	}


	bool FOculusHMD::GetTrackingSensorProperties(int32 InDeviceId, FQuat& OutOrientation, FVector& OutPosition, FXRSensorProperties& OutSensorProperties)
	{
		CheckInGameThread();

		if ((size_t) InDeviceId >= TrackedDeviceCount)
		{
			return false;
		}

		ovrpNode Node = OculusHMD::ToOvrpNode(InDeviceId);
		ovrpPoseStatef PoseState;
		FPose Pose;
		ovrpFrustum2f Frustum;

		if (OVRP_FAILURE(ovrp_GetNodePoseState3(ovrpStep_Render, OVRP_CURRENT_FRAMEINDEX, Node, &PoseState)) || !ConvertPose(PoseState.Pose, Pose) ||
			OVRP_FAILURE(ovrp_GetNodeFrustum2(Node, &Frustum)))
		{
			return false;
		}

		OutPosition = Pose.Position;
		OutOrientation = Pose.Orientation;
		OutSensorProperties.LeftFOV = FMath::RadiansToDegrees(FMath::Atan(Frustum.Fov.LeftTan));
		OutSensorProperties.RightFOV = FMath::RadiansToDegrees(FMath::Atan(Frustum.Fov.RightTan));
		OutSensorProperties.TopFOV = FMath::RadiansToDegrees(FMath::Atan(Frustum.Fov.UpTan));
		OutSensorProperties.BottomFOV = FMath::RadiansToDegrees(FMath::Atan(Frustum.Fov.DownTan));
		OutSensorProperties.NearPlane = Frustum.zNear * Frame->WorldToMetersScale;
		OutSensorProperties.FarPlane = Frustum.zFar * Frame->WorldToMetersScale;
		OutSensorProperties.CameraDistance = 1.0f * Frame->WorldToMetersScale;
		return true;
	}


	void FOculusHMD::SetTrackingOrigin(EHMDTrackingOrigin::Type InOrigin)
	{
		switch (InOrigin)
		{
		case EHMDTrackingOrigin::Eye:
			TrackingOrigin = ovrpTrackingOrigin_EyeLevel;
			break;
		case EHMDTrackingOrigin::Floor:
			TrackingOrigin = ovrpTrackingOrigin_FloorLevel;
			break;
		default:
			UE_LOG(LogHMD, Error, TEXT("Unknown tracking origin type %d, defaulting to 'eye level'"), int(InOrigin));
			TrackingOrigin = ovrpTrackingOrigin_EyeLevel;
		}
		if (ovrp_GetInitialized())
		{
			ovrp_SetTrackingOriginType2(TrackingOrigin);
			OCFlags.NeedSetTrackingOrigin = false;
		}

		OnTrackingOriginChanged();
	}


	EHMDTrackingOrigin::Type FOculusHMD::GetTrackingOrigin()
	{
		EHMDTrackingOrigin::Type rv = EHMDTrackingOrigin::Eye;

		if (ovrp_GetInitialized() && OVRP_SUCCESS(ovrp_GetTrackingOriginType2(&TrackingOrigin)))
		{
			switch (TrackingOrigin)
			{
			case ovrpTrackingOrigin_EyeLevel:
				rv = EHMDTrackingOrigin::Eye;
				break;
			case ovrpTrackingOrigin_FloorLevel:
				rv = EHMDTrackingOrigin::Floor;
				break;
			default:
				UE_LOG(LogHMD, Error, TEXT("Unsupported ovr tracking origin type %d"), int(TrackingOrigin));
				break;
			}
		}
		return rv;
	}

	bool FOculusHMD::GetFloorToEyeTrackingTransform(FTransform& OutFloorToEye) const
	{
		float EyeHeight = 0.f;
		const bool bSuccess = ovrp_GetInitialized() && OVRP_SUCCESS(ovrp_GetUserEyeHeight2(&EyeHeight));
		OutFloorToEye = FTransform( FVector(0.f, 0.f, -ConvertFloat_M2U(EyeHeight)) );

		return bSuccess;
	}

	void FOculusHMD::ResetOrientationAndPosition(float yaw)
	{
		CheckInGameThread();

		if (NextFrameToRender)
		{
			ovrpPoseStatef poseState;
			ovrp_GetNodePoseState3(ovrpStep_Render, NextFrameToRender->FrameNumber, ovrpNode_Head, &poseState);
			Settings->BaseOffset = ToFVector(poseState.Pose.Position);
			Settings->BaseOrientation = FRotator(0, FRotator(ToFQuat(poseState.Pose.Orientation)).Yaw - yaw, 0).Quaternion();
		}
	}


	void FOculusHMD::ResetOrientation(float yaw)
	{
		CheckInGameThread();

		if (NextFrameToRender)
		{
			ovrpPoseStatef poseState;
			ovrp_GetNodePoseState3(ovrpStep_Render, NextFrameToRender->FrameNumber, ovrpNode_Head, &poseState);
			Settings->BaseOrientation = FRotator(0, FRotator(ToFQuat(poseState.Pose.Orientation)).Yaw - yaw, 0).Quaternion();
		}
	}


	void FOculusHMD::ResetPosition()
	{
		CheckInGameThread();

		if (NextFrameToRender)
		{
			ovrpPoseStatef poseState;
			ovrp_GetNodePoseState3(ovrpStep_Render, NextFrameToRender->FrameNumber, ovrpNode_Head, &poseState);
			Settings->BaseOffset = ToFVector(poseState.Pose.Position);
		}
	}


	void FOculusHMD::SetBaseRotation(const FRotator& BaseRot)
	{
		SetBaseOrientation(BaseRot.Quaternion());
	}


	FRotator FOculusHMD::GetBaseRotation() const
	{
		return GetBaseOrientation().Rotator();
	}


	void FOculusHMD::SetBaseOrientation(const FQuat& BaseOrient)
	{
		CheckInGameThread();

		Settings->BaseOrientation = BaseOrient;
	}


	FQuat FOculusHMD::GetBaseOrientation() const
	{
		CheckInGameThread();

		return Settings->BaseOrientation;
	}


	bool FOculusHMD::IsHeadTrackingEnforced() const
	{
		if (IsInGameThread())
		{
			return Settings.IsValid() && Settings->Flags.bHeadTrackingEnforced;
		}
		else
		{
			CheckInRenderThread();
			return Settings_RenderThread.IsValid() && Settings_RenderThread->Flags.bHeadTrackingEnforced;
		}
	}

	void FOculusHMD::SetHeadTrackingEnforced(bool bEnabled)
	{
		CheckInGameThread();
		check(Settings.IsValid());

		const bool bOldValue = Settings->Flags.bHeadTrackingEnforced;
		Settings->Flags.bHeadTrackingEnforced = bEnabled;

		if (!bEnabled)
		{
			ResetControlRotation();
		}
		else if (!bOldValue)
		{
			InitDevice();
		}
	}

	bool FOculusHMD::IsHeadTrackingAllowed() const
	{
		CheckInGameThread();

		if (!ovrp_GetInitialized())
		{
			return false;
		}

		return FHeadMountedDisplayBase::IsHeadTrackingAllowed();
	}


	void FOculusHMD::OnBeginPlay(FWorldContext& InWorldContext)
	{
		CheckInGameThread();

		CachedViewportWidget.Reset();
		CachedWindow.Reset();

#if WITH_EDITOR
		// @TODO: add more values here.
		// This call make sense when 'Play' is used from the Editor;
		if (GIsEditor && !GEnableVREditorHacks)
		{
			Settings->BaseOrientation = FQuat::Identity;
			Settings->BaseOffset = FVector::ZeroVector;
			//Settings->WorldToMetersScale = InWorldContext.World()->GetWorldSettings()->WorldToMeters;
			//Settings->Flags.bWorldToMetersOverride = false;
			InitDevice();

			FApp::SetUseVRFocus(true);
			FApp::SetHasVRFocus(true);
			OnStartGameFrame(InWorldContext);
		}
#endif
	}


	void FOculusHMD::OnEndPlay(FWorldContext& InWorldContext)
	{
		CheckInGameThread();

		if (GIsEditor && !GEnableVREditorHacks)
		{
			// @todo vreditor: If we add support for starting PIE while in VR Editor, we don't want to kill stereo mode when exiting PIE
			EnableStereo(false);
			ReleaseDevice();

			FApp::SetUseVRFocus(false);
			FApp::SetHasVRFocus(false);

			if (Splash.IsValid())
			{
				Splash->ClearSplashes();
			}
		}
	}


	bool FOculusHMD::OnStartGameFrame(FWorldContext& InWorldContext)
	{
		CheckInGameThread();

		if (GIsRequestingExit)
		{
			return false;
		}

		RefreshTrackingToWorldTransform(InWorldContext);

		// check if HMD is marked as invalid and needs to be killed.
		ovrpBool appShouldRecreateDistortionWindow;

		if (ovrp_GetInitialized() &&
			OVRP_SUCCESS(ovrp_GetAppShouldRecreateDistortionWindow2(&appShouldRecreateDistortionWindow)) &&
			appShouldRecreateDistortionWindow)
		{
			DoEnableStereo(false);
			ReleaseDevice();

			if (!OCFlags.DisplayLostDetected)
			{
				FCoreDelegates::VRHeadsetLost.Broadcast();
				OCFlags.DisplayLostDetected = true;
			}

			Flags.bNeedEnableStereo = true;
		}
#if PLATFORM_ANDROID
		Flags.bNeedEnableStereo = true; // !!!
#endif

		check(Settings.IsValid());
		if (!Settings->IsStereoEnabled())
		{
			FApp::SetUseVRFocus(false);
			FApp::SetHasVRFocus(false);
		}

#if OCULUS_STRESS_TESTS_ENABLED
		FStressTester::TickCPU_GameThread(this);
#endif

		if (!InWorldContext.World() || (!(GEnableVREditorHacks && InWorldContext.WorldType == EWorldType::Editor) && !InWorldContext.World()->IsGameWorld()))	// @todo vreditor: (Also see OnEndGameFrame()) Kind of a hack here so we can use VR in editor viewports.  We need to consider when running GameWorld viewports inside the editor with VR.
		{
			// ignore all non-game worlds
			return false;
		}

		bool bStereoEnabled = Settings->Flags.bStereoEnabled;
		bool bStereoDesired = bStereoEnabled;

		if (Flags.bNeedEnableStereo)
		{
			bStereoDesired = true;
		}

		if (bStereoDesired && (Flags.bNeedDisableStereo || !Settings->Flags.bHMDEnabled))
		{
			bStereoDesired = false;
		}

		bool bStereoDesiredAndIsConnected = bStereoDesired;

		if (bStereoDesired && !(bStereoEnabled ? IsHMDActive() : IsHMDConnected()))
		{
			bStereoDesiredAndIsConnected = false;
		}

		Flags.bNeedEnableStereo = false;
		Flags.bNeedDisableStereo = false;

		if (bStereoEnabled != bStereoDesiredAndIsConnected)
		{
			bStereoEnabled = DoEnableStereo(bStereoDesiredAndIsConnected);
		}

		// Keep trying to enable stereo until we succeed
		Flags.bNeedEnableStereo = bStereoDesired && !bStereoEnabled;

		if (!Settings->IsStereoEnabled() && !Settings->Flags.bHeadTrackingEnforced)
		{
			return false;
		}

		if (Flags.bApplySystemOverridesOnStereo)
		{
			ApplySystemOverridesOnStereo();
			Flags.bApplySystemOverridesOnStereo = false;
		}

		CachedWorldToMetersScale = InWorldContext.World()->GetWorldSettings()->WorldToMeters;
		CachedMonoCullingDistance = InWorldContext.World()->GetWorldSettings()->MonoCullingDistance;

		StartGameFrame_GameThread();

		bool retval = true;

		if (ovrp_GetInitialized())
		{
			if (OCFlags.DisplayLostDetected)
			{
				FCoreDelegates::VRHeadsetReconnected.Broadcast();
				OCFlags.DisplayLostDetected = false;
			}

			if (OCFlags.NeedSetTrackingOrigin)
			{
				ovrp_SetTrackingOriginType2(TrackingOrigin);
				OCFlags.NeedSetTrackingOrigin = false;
			}

			ovrpBool bAppHasVRFocus = ovrpBool_False;
			ovrp_GetAppHasVrFocus2(&bAppHasVRFocus);

			FApp::SetUseVRFocus(true);
			FApp::SetHasVRFocus(bAppHasVRFocus != ovrpBool_False);

			// Do not pause if Editor is running (otherwise it will become very laggy)
			if (!GIsEditor)
			{
				if (!bAppHasVRFocus)
				{
					// not visible,
					if (!Settings->Flags.bPauseRendering)
					{
						UE_LOG(LogHMD, Log, TEXT("The app went out of VR focus, seizing rendering..."));
					}
				}
				else if (Settings->Flags.bPauseRendering)
				{
					UE_LOG(LogHMD, Log, TEXT("The app got VR focus, restoring rendering..."));
				}
				if (OCFlags.NeedSetFocusToGameViewport)
				{
					if (bAppHasVRFocus)
					{
						UE_LOG(LogHMD, Log, TEXT("Setting user focus to game viewport since session status is visible..."));
						FSlateApplication::Get().SetAllUserFocusToGameViewport();
						OCFlags.NeedSetFocusToGameViewport = false;
					}
				}

				bool bPrevPause = Settings->Flags.bPauseRendering;
				Settings->Flags.bPauseRendering = !bAppHasVRFocus;

				if (Settings->Flags.bPauseRendering && (GEngine->GetMaxFPS() != OCULUS_PAUSED_IDLE_FPS))
				{
					GEngine->SetMaxFPS(OCULUS_PAUSED_IDLE_FPS);
				}

				if (bPrevPause != Settings->Flags.bPauseRendering)
				{
					APlayerController* const PC = GEngine->GetFirstLocalPlayerController(InWorldContext.World());
					if (Settings->Flags.bPauseRendering)
					{
						// focus is lost
						GEngine->SetMaxFPS(OCULUS_PAUSED_IDLE_FPS);

						if (!FCoreDelegates::ApplicationWillEnterBackgroundDelegate.IsBound())
						{
							OCFlags.AppIsPaused = false;
							// default action: set pause if not already paused
							if (PC && !PC->IsPaused())
							{
								PC->SetPause(true);
								OCFlags.AppIsPaused = true;
							}
						}
						else
						{
							FCoreDelegates::ApplicationWillEnterBackgroundDelegate.Broadcast();
						}
					}
					else
					{
						// focus is gained
						GEngine->SetMaxFPS(0);

						if (!FCoreDelegates::ApplicationHasEnteredForegroundDelegate.IsBound())
						{
							// default action: unpause if was paused by the plugin
							if (PC && OCFlags.AppIsPaused)
							{
								PC->SetPause(false);
							}
							OCFlags.AppIsPaused = false;
						}
						else
						{
							FCoreDelegates::ApplicationHasEnteredForegroundDelegate.Broadcast();
						}
					}
				}
			}

			ovrpBool AppShouldQuit;
			ovrpBool AppShouldRecenter;

			if (OVRP_SUCCESS(ovrp_GetAppShouldQuit2(&AppShouldQuit)) && AppShouldQuit || OCFlags.EnforceExit)
			{
				FPlatformMisc::LowLevelOutputDebugString(TEXT("OculusHMD plugin requested exit (ShouldQuit == 1)\n"));
#if WITH_EDITOR
				if (GIsEditor)
				{
					FSceneViewport* SceneVP = FindSceneViewport();
					if (SceneVP && SceneVP->IsStereoRenderingAllowed())
					{
						TSharedPtr<SWindow> Window = SceneVP->FindWindow();
						Window->RequestDestroyWindow();
					}
				}
				else
#endif//WITH_EDITOR
				{
					// ApplicationWillTerminateDelegate will fire from inside of the RequestExit
					FPlatformMisc::RequestExit(false);
				}
				OCFlags.EnforceExit = false;
				retval = false;
			}
			else if (OVRP_SUCCESS(ovrp_GetAppShouldRecenter2(&AppShouldRecenter)) && AppShouldRecenter)
			{
				FPlatformMisc::LowLevelOutputDebugString(TEXT("OculusHMD plugin was requested to recenter\n"));
				if (FCoreDelegates::VRHeadsetRecenter.IsBound())
				{
					FCoreDelegates::VRHeadsetRecenter.Broadcast();
				}
				else
				{
					ResetOrientationAndPosition();
				}

				// Call ovrp_RecenterTrackingOrigin2 to clear AppShouldRecenter flag
				ovrp_RecenterTrackingOrigin2(ovrpRecenterFlag_IgnoreAll);
			}

			UpdateHMDWornState();

			// Update tracking
			if (!Splash->IsShown())
			{
				ovrp_Update3(ovrpStep_Render, Frame->FrameNumber, 0.0);
			}
		}

		if (GIsRequestingExit)
		{
			PreShutdown();
		}

		return retval;
	}


	bool FOculusHMD::OnEndGameFrame(FWorldContext& InWorldContext)
	{
		CheckInGameThread();

		FGameFrame* const CurrentGameFrame = Frame.Get();

		if (CurrentGameFrame)
		{
			// don't use the cached value, as it could be affected by the player's position, so we update it here at the latest point in the game frame
			CurrentGameFrame->TrackingToWorld = ComputeTrackingToWorldTransform(InWorldContext);
		}
		else
		{
			return false;
		}

		if ( !InWorldContext.World() || (!(GEnableVREditorHacks && InWorldContext.WorldType == EWorldType::Editor) && !InWorldContext.World()->IsGameWorld()) )
		{
			// ignore all non-game worlds
			return false;
		}

		FinishGameFrame_GameThread();

		return true;
	}


	bool FOculusHMD::IsHMDConnected()
	{
		CheckInGameThread();

		return Settings->Flags.bHMDEnabled && IsOculusHMDConnected();
	}


	bool FOculusHMD::IsHMDEnabled() const
	{
		CheckInGameThread();

		return (Settings->Flags.bHMDEnabled);
	}


	EHMDWornState::Type FOculusHMD::GetHMDWornState()
	{
		ovrpBool userPresent;

		if (ovrp_GetInitialized() && OVRP_SUCCESS(ovrp_GetUserPresent2(&userPresent)) && userPresent)
		{
			return EHMDWornState::Worn;
		}
		else
		{
			return EHMDWornState::NotWorn;
		}
	}


	void FOculusHMD::EnableHMD(bool enable)
	{
		CheckInGameThread();

		Settings->Flags.bHMDEnabled = enable;
		if (!Settings->Flags.bHMDEnabled)
		{
			EnableStereo(false);
		}
	}

	bool FOculusHMD::GetHMDMonitorInfo(MonitorInfo& MonitorDesc)
	{
		return false;
	}


	void FOculusHMD::GetFieldOfView(float& InOutHFOVInDegrees, float& InOutVFOVInDegrees) const
	{
		ovrpFrustum2f Frustum;

		if (OVRP_SUCCESS(ovrp_GetNodeFrustum2(ovrpNode_EyeCenter, &Frustum)))
		{
			InOutVFOVInDegrees = FMath::RadiansToDegrees(FMath::Atan(Frustum.Fov.UpTan) + FMath::Atan(Frustum.Fov.DownTan));
			InOutHFOVInDegrees = FMath::RadiansToDegrees(FMath::Atan(Frustum.Fov.LeftTan) + FMath::Atan(Frustum.Fov.RightTan));
		}
	}


	void FOculusHMD::SetInterpupillaryDistance(float NewInterpupillaryDistance)
	{
		CheckInGameThread();

		if (ovrp_GetInitialized())
		{
			ovrp_SetUserIPD2(NewInterpupillaryDistance);
		}
	}


	float FOculusHMD::GetInterpupillaryDistance() const
	{
		CheckInGameThread();

		float UserIPD;

		if (!ovrp_GetInitialized() || OVRP_FAILURE(ovrp_GetUserIPD2(&UserIPD)))
		{
			return 0.0f;
		}

		return UserIPD;
	}


	bool FOculusHMD::GetHMDDistortionEnabled(EShadingPath /* ShadingPath */) const
	{
		return false;
	}


	bool FOculusHMD::IsChromaAbCorrectionEnabled() const
	{
		CheckInGameThread();

		return Settings->Flags.bChromaAbCorrectionEnabled;
	}


	bool FOculusHMD::HasHiddenAreaMesh() const
	{
		if (IsInRenderingThread())
		{
			if (ShouldDisableHiddenAndVisibileAreaMeshForSpectatorScreen_RenderThread())
			{
				return false;
			}
		}

		return HiddenAreaMeshes[0].IsValid() && HiddenAreaMeshes[1].IsValid();
	}


	bool FOculusHMD::HasVisibleAreaMesh() const
	{
		if (IsInRenderingThread())
		{
			if (ShouldDisableHiddenAndVisibileAreaMeshForSpectatorScreen_RenderThread())
			{
				return false;
			}
		}

		return VisibleAreaMeshes[0].IsValid() && VisibleAreaMeshes[1].IsValid();
	}


	static void DrawOcclusionMesh_RenderThread(FRHICommandList& RHICmdList, EStereoscopicPass StereoPass, const FHMDViewMesh MeshAssets[])
	{
		CheckInRenderThread();
		check(StereoPass != eSSP_FULL);

		if (StereoPass == eSSP_MONOSCOPIC_EYE)
		{
			return;
		}

		const uint32 MeshIndex = (StereoPass == eSSP_LEFT_EYE) ? 0 : 1;
		const FHMDViewMesh& Mesh = MeshAssets[MeshIndex];
		check(Mesh.IsValid());

		RHICmdList.SetStreamSource(0, Mesh.VertexBufferRHI, 0);
		RHICmdList.DrawIndexedPrimitive(Mesh.IndexBufferRHI, 0, 0, Mesh.NumVertices, 0, Mesh.NumTriangles, 1);
	}


	void FOculusHMD::DrawHiddenAreaMesh_RenderThread(FRHICommandList& RHICmdList, EStereoscopicPass StereoPass) const
	{
		CheckInRenderThread();

		DrawOcclusionMesh_RenderThread(RHICmdList, StereoPass, HiddenAreaMeshes);
	}


	void FOculusHMD::DrawVisibleAreaMesh_RenderThread(FRHICommandList& RHICmdList, EStereoscopicPass StereoPass) const
		{
		CheckInRenderThread();

		DrawOcclusionMesh_RenderThread(RHICmdList, StereoPass, VisibleAreaMeshes);
		}

	float FOculusHMD::GetPixelDenity() const
	{
		CheckInGameThread();
		return Settings->PixelDensity;
	}

	void FOculusHMD::SetPixelDensity(const float NewPixelDensity)
	{
		CheckInGameThread();
		Settings->SetPixelDensity(NewPixelDensity);
	}

	FIntPoint FOculusHMD::GetIdealRenderTargetSize() const
	{
		CheckInGameThread();
		return Settings->RenderTargetSize;
	}

	bool FOculusHMD::IsStereoEnabled() const
	{
		if (IsInGameThread())
		{
			return Settings.IsValid() && Settings->IsStereoEnabled();
		}
		else
		{
			return Settings_RenderThread.IsValid() && Settings_RenderThread->IsStereoEnabled();
		}
	}


	bool FOculusHMD::IsStereoEnabledOnNextFrame() const
	{
		// !!!

		return Settings.IsValid() && Settings->IsStereoEnabled();
	}


	bool FOculusHMD::EnableStereo(bool bStereo)
	{
		CheckInGameThread();

		return DoEnableStereo(bStereo);
	}


	void FOculusHMD::AdjustViewRect(EStereoscopicPass StereoPass, int32& X, int32& Y, uint32& SizeX, uint32& SizeY) const
	{
		if (Settings.IsValid())
		{
			const int32 ViewIndex = GetViewIndexForPass(StereoPass);
			X = Settings->EyeUnscaledRenderViewport[ViewIndex].Min.X;
			Y = Settings->EyeUnscaledRenderViewport[ViewIndex].Min.Y;
			SizeX = Settings->EyeUnscaledRenderViewport[ViewIndex].Size().X;
			SizeY = Settings->EyeUnscaledRenderViewport[ViewIndex].Size().Y;
		}
		else
		{
			SizeX = SizeX / 2;
			if (StereoPass == eSSP_RIGHT_EYE)
			{
				X += SizeX;
			}
		}
	}

	void FOculusHMD::SetFinalViewRect(const enum EStereoscopicPass StereoPass, const FIntRect& FinalViewRect)
	{
		CheckInRenderThread();

		const int32 ViewIndex = GetViewIndexForPass(StereoPass);

		if (Settings_RenderThread.IsValid())
		{
			Settings_RenderThread->EyeRenderViewport[ViewIndex] = FinalViewRect;
		}

		// Called after RHIThread has already started.  Need to update Settings_RHIThread as well.
		ExecuteOnRHIThread_DoNotWait([this, ViewIndex, FinalViewRect]()
		{
			CheckInRHIThread();

			if (Settings_RHIThread.IsValid())
			{
				Settings_RHIThread->EyeRenderViewport[ViewIndex] = FinalViewRect;
			}
		});
	}

	void FOculusHMD::CalculateStereoViewOffset(const enum EStereoscopicPass StereoPassType, FRotator& ViewRotation, const float WorldToMeters, FVector& ViewLocation)
	{
		// This method is called from GetProjectionData on a game thread.
		if (InGameThread() && StereoPassType == eSSP_LEFT_EYE && NextFrameToRender.IsValid())
		{
			// Inverse out GameHeadPose.Rotation since PlayerOrientation already contains head rotation.
			FQuat HeadOrientation = FQuat::Identity;
			FVector HeadPosition;

			GetCurrentPose(HMDDeviceId, HeadOrientation, HeadPosition);

			NextFrameToRender->PlayerOrientation = LastPlayerOrientation = ViewRotation.Quaternion() * HeadOrientation.Inverse();
			NextFrameToRender->PlayerLocation = LastPlayerLocation = ViewLocation;
		}

		FHeadMountedDisplayBase::CalculateStereoViewOffset(StereoPassType, ViewRotation, WorldToMeters, ViewLocation);
	}


	FMatrix FOculusHMD::GetStereoProjectionMatrix(EStereoscopicPass StereoPassType) const
	{
		CheckInGameThread();

		check(IsStereoEnabled());

		const int32 ViewIndex = GetViewIndexForPass(StereoPassType);

		FMatrix proj = ToFMatrix(Settings->EyeProjectionMatrices[ViewIndex]);

		// correct far and near planes for reversed-Z projection matrix
		const float WorldScale = GetWorldToMetersScale() * (1.0 / 100.0f); // physical scale is 100 UUs/meter
		float InNearZ = GNearClippingPlane * WorldScale;
		if (StereoPassType == eSSP_MONOSCOPIC_EYE)
		{
			InNearZ = GetMonoCullingDistance() - 50.0f; //50.0f is the hardcoded OverlapDistance in FSceneViewFamily. Should probably be elsewhere.
		}

		proj.M[3][3] = 0.0f;
		proj.M[2][3] = 1.0f;

		proj.M[2][2] = 0.0f;
		proj.M[3][2] = InNearZ;

		return proj;
	}


	void FOculusHMD::InitCanvasFromView(FSceneView* InView, UCanvas* Canvas)
	{
		// This is used for placing small HUDs (with names)
		// over other players (for example, in Capture Flag).
		// HmdOrientation should be initialized by GetCurrentOrientation (or
		// user's own value).
	}



	void FOculusHMD::RenderTexture_RenderThread(class FRHICommandListImmediate& RHICmdList, class FRHITexture2D* BackBuffer, class FRHITexture2D* SrcTexture, FVector2D WindowSize) const
	{
		CheckInRenderThread();
		check(CustomPresent);

#if PLATFORM_ANDROID
		return;
#endif

		if (SpectatorScreenController)
		{
			SpectatorScreenController->RenderSpectatorScreen_RenderThread(RHICmdList, BackBuffer, SrcTexture, WindowSize);
		}

#if OCULUS_STRESS_TESTS_ENABLED
		FStressTester::TickGPU_RenderThread(RHICmdList, BackBuffer, SrcTexture);
#endif
	}

	FVector2D FOculusHMD::GetEyeCenterPoint_RenderThread(EStereoscopicPass StereoPassType) const
	{
		CheckInRenderThread();

		check(IsStereoEnabled() || IsHeadTrackingEnforced());

		// Don't use GetStereoProjectionMatrix because it is game thread only on oculus, we also don't need the zplane adjustments for this.
		const int32 ViewIndex = GetViewIndexForPass(StereoPassType);
		const FMatrix StereoProjectionMatrix = ToFMatrix(Settings_RenderThread->EyeProjectionMatrices[ViewIndex]);

		//0,0,1 is the straight ahead point, wherever it maps to is the center of the projection plane in -1..1 coordinates.  -1,-1 is bottom left.
		const FVector4 ScreenCenter = StereoProjectionMatrix.TransformPosition(FVector(0.0f, 0.0f, 1.0f));
		//transform into 0-1 screen coordinates 0,0 is top left.
		const FVector2D CenterPoint(0.5f + (ScreenCenter.X / 2.0f), 0.5f - (ScreenCenter.Y / 2.0f) );

		return CenterPoint;
	}

	FIntRect FOculusHMD::GetFullFlatEyeRect_RenderThread(FTexture2DRHIRef EyeTexture) const
	{
		check(IsInRenderingThread());
		// Rift does this differently than other platforms, it already has an idea of what rectangle it wants to use stored.
		FIntRect& EyeRect = Settings_RenderThread->EyeRenderViewport[0];

		// But the rectangle rift specifies has corners cut off, so we will crop a little more.
		static FVector2D SrcNormRectMin(0.05f, 0.0f);
		static FVector2D SrcNormRectMax(0.95f, 1.0f);
		const int32 SizeX = EyeRect.Max.X - EyeRect.Min.X;
		const int32 SizeY = EyeRect.Max.Y - EyeRect.Min.Y;
		return FIntRect(EyeRect.Min.X + SizeX * SrcNormRectMin.X, EyeRect.Min.Y + SizeY * SrcNormRectMin.Y, EyeRect.Min.X + SizeX * SrcNormRectMax.X, EyeRect.Min.Y + SizeY * SrcNormRectMax.Y);
	}


	void FOculusHMD::CopyTexture_RenderThread(FRHICommandListImmediate& RHICmdList, FTexture2DRHIParamRef SrcTexture, FIntRect SrcRect, FTexture2DRHIParamRef DstTexture, FIntRect DstRect, bool bClearBlack, bool bNoAlpha) const
	{
		if (bClearBlack)
		{
			FRHIRenderPassInfo RPInfo(DstTexture, ERenderTargetActions::DontLoad_Store);
			RHICmdList.BeginRenderPass(RPInfo, TEXT("ClearToBlack"));
			{
				const FIntRect ClearRect(0, 0, DstTexture->GetSizeX(), DstTexture->GetSizeY());
				RHICmdList.SetViewport(ClearRect.Min.X, ClearRect.Min.Y, 0, ClearRect.Max.X, ClearRect.Max.Y, 1.0f);
				DrawClearQuad(RHICmdList, FLinearColor::Black);
			}
			RHICmdList.EndRenderPass();
		}

		check(CustomPresent);
		CustomPresent->CopyTexture_RenderThread(RHICmdList, DstTexture, SrcTexture, DstRect, SrcRect, false, bNoAlpha);
	}


	bool FOculusHMD::PopulateAnalyticsAttributes(TArray<FAnalyticsEventAttribute>& EventAttributes)
	{
		if (!FHeadMountedDisplayBase::PopulateAnalyticsAttributes(EventAttributes))
		{
			return false;
		}

		EventAttributes.Add(FAnalyticsEventAttribute(TEXT("HQBuffer"), (bool)Settings->Flags.bHQBuffer));
		EventAttributes.Add(FAnalyticsEventAttribute(TEXT("HQDistortion"), (bool)Settings->Flags.bHQDistortion));
		EventAttributes.Add(FAnalyticsEventAttribute(TEXT("UpdateOnRT"), (bool)Settings->Flags.bUpdateOnRT));

		return true;
	}


	bool FOculusHMD::ShouldUseSeparateRenderTarget() const
	{
		CheckInGameThread();
		return IsStereoEnabled();
	}


	void FOculusHMD::CalculateRenderTargetSize(const FViewport& Viewport, uint32& InOutSizeX, uint32& InOutSizeY)
	{
		CheckInGameThread();

		if (!Settings->IsStereoEnabled())
		{
			return;
		}

		InOutSizeX = Settings->RenderTargetSize.X;
		InOutSizeY = Settings->RenderTargetSize.Y;

		check(InOutSizeX != 0 && InOutSizeY != 0);
	}


	bool FOculusHMD::NeedReAllocateViewportRenderTarget(const FViewport& Viewport)
	{
		CheckInGameThread();

		return ensureMsgf(Settings.IsValid(), TEXT("Unexpected issue with Oculus settings on the GameThread. This should be valid when this is called in EnqueueBeginRenderFrame() - has the callsite changed?")) &&
			Settings->IsStereoEnabled() && bNeedReAllocateViewportRenderTarget;
	}


	bool FOculusHMD::NeedReAllocateDepthTexture(const TRefCountPtr<IPooledRenderTarget>& DepthTarget)
	{
		CheckInRenderThread();

		return ensureMsgf(Settings_RenderThread.IsValid(), TEXT("Unexpected issue with Oculus settings on the RenderThread. This should be valid when this is called in AllocateCommonDepthTargets() - has the callsite changed?")) &&
			Settings_RenderThread->IsStereoEnabled() && bNeedReAllocateDepthTexture_RenderThread;
	}


	bool FOculusHMD::AllocateRenderTargetTexture(uint32 Index, uint32 SizeX, uint32 SizeY, uint8 Format, uint32 NumMips, uint32 InTexFlags, uint32 InTargetableTextureFlags, FTexture2DRHIRef& OutTargetableTexture, FTexture2DRHIRef& OutShaderResourceTexture, uint32 NumSamples)
	{
		// Only called when RenderThread is suspended.  Both of these checks should pass.
		CheckInGameThread();
		CheckInRenderThread();

		check(Index == 0);

		if (LayerMap[0].IsValid())
		{
			InitializeEyeLayer_RenderThread(GetImmediateCommandList_ForRenderCommand());

			UE_LOG(LogHMD, Log, TEXT("Allocating Oculus %d x %d rendertarget swapchain"), SizeX, SizeY);

			const FTextureSetProxyPtr& TextureSetProxy = EyeLayer_RenderThread->GetTextureSetProxy();

			if (TextureSetProxy.IsValid())
			{
				OutTargetableTexture = TextureSetProxy->GetTexture2D();
				OutShaderResourceTexture = TextureSetProxy->GetTexture2D();
				bNeedReAllocateViewportRenderTarget = false;
				return true;
			}
		}

		return false;
	}


	bool FOculusHMD::AllocateDepthTexture(uint32 Index, uint32 SizeX, uint32 SizeY, uint8 Format, uint32 NumMips, uint32 FlagsIn, uint32 TargetableTextureFlags, FTexture2DRHIRef& OutTargetableTexture, FTexture2DRHIRef& OutShaderResourceTexture, uint32 NumSamples)
	{
		CheckInRenderThread();

		check(Index == 0);

		if (EyeLayer_RenderThread.IsValid())
		{
			const FTextureSetProxyPtr& TextureSet = EyeLayer_RenderThread->GetDepthTextureSetProxy();

			if (TextureSet.IsValid())
			{
				// Ensure the texture size matches the eye layer. We may get other depth allocations unrelated to the main scene render.
				if (FIntPoint(SizeX, SizeY) == TextureSet->GetTexture2D()->GetSizeXY())
				{
					UE_LOG(LogHMD, Log, TEXT("Allocating Oculus %d x %d depth rendertarget swapchain"), SizeX, SizeY);
					OutTargetableTexture = TextureSet->GetTexture2D();
					OutShaderResourceTexture = TextureSet->GetTexture2D();
					bNeedReAllocateDepthTexture_RenderThread = false;
					return true;
				}
			}
		}

		return false;
	}


	void FOculusHMD::UpdateViewportWidget(bool bUseSeparateRenderTarget, const class FViewport& Viewport, class SViewport* ViewportWidget)
	{
		CheckInGameThread();
		check(ViewportWidget);

		TSharedPtr<SWindow> Window = CachedWindow.Pin();
		TSharedPtr<SWidget> CurrentlyCachedWidget = CachedViewportWidget.Pin();
		TSharedRef<SWidget> Widget = ViewportWidget->AsShared();

		if (!Window.IsValid() || Widget != CurrentlyCachedWidget)
		{
			FWidgetPath WidgetPath;
			Window = FSlateApplication::Get().FindWidgetWindow(Widget, WidgetPath);

			CachedViewportWidget = Widget;
			CachedWindow = Window;
		}

		if (!Settings->IsStereoEnabled())
		{
			// Restore AutoResizeViewport mode for the window
			if (Window.IsValid())
			{
				Window->SetMirrorWindow(false);
				Window->SetViewportSizeDrivenByWindow(true);
			}
			return;
		}

		if (bUseSeparateRenderTarget && Frame.IsValid())
		{
			CachedWindowSize = (Window.IsValid()) ? Window->GetSizeInScreen() : Viewport.GetSizeXY();
		}
	}


	FXRRenderBridge* FOculusHMD::GetActiveRenderBridge_GameThread(bool bUseSeparateRenderTarget)
	{
		CheckInGameThread();

		if (bUseSeparateRenderTarget && NextFrameToRender.IsValid())
		{
			return CustomPresent;
		}
		else
		{
			return nullptr;
		}

	}

	void FOculusHMD::UpdateHMDWornState()
	{
		const EHMDWornState::Type NewHMDWornState = GetHMDWornState();

		if (NewHMDWornState != HMDWornState)
		{
			HMDWornState = NewHMDWornState;
			if (HMDWornState == EHMDWornState::Worn)
			{
				FCoreDelegates::VRHeadsetPutOnHead.Broadcast();
			}
			else if (HMDWornState == EHMDWornState::NotWorn)
			{
				FCoreDelegates::VRHeadsetRemovedFromHead.Broadcast();
			}
		}
	}

	uint32 FOculusHMD::CreateLayer(const IStereoLayers::FLayerDesc& InLayerDesc)
	{
		CheckInGameThread();

		uint32 LayerId = NextLayerId++;
		LayerMap.Add(LayerId, MakeShareable(new FLayer(LayerId, InLayerDesc)));
		return LayerId;
	}

	void FOculusHMD::DestroyLayer(uint32 LayerId)
	{
		CheckInGameThread();
		LayerMap.Remove(LayerId);
	}


	void FOculusHMD::SetLayerDesc(uint32 LayerId, const IStereoLayers::FLayerDesc& InLayerDesc)
	{
		CheckInGameThread();
		FLayerPtr* LayerFound = LayerMap.Find(LayerId);

		if (LayerFound)
		{
			FLayer* Layer = new FLayer(**LayerFound);
			Layer->SetDesc(InLayerDesc);
			*LayerFound = MakeShareable(Layer);
		}
	}


	bool FOculusHMD::GetLayerDesc(uint32 LayerId, IStereoLayers::FLayerDesc& OutLayerDesc)
	{
		CheckInGameThread();
		FLayerPtr* LayerFound = LayerMap.Find(LayerId);

		if (LayerFound)
		{
			OutLayerDesc = (*LayerFound)->GetDesc();
			return true;
		}

		return false;
	}


	void FOculusHMD::MarkTextureForUpdate(uint32 LayerId)
	{
		CheckInGameThread();
		FLayerPtr* LayerFound = LayerMap.Find(LayerId);

		if (LayerFound)
		{
			(*LayerFound)->MarkTextureForUpdate();
		}
	}


	void FOculusHMD::UpdateSplashScreen()
	{
		if (!GetSplash())
		{
			return;
		}

		FTexture2DRHIRef Texture2D = (bSplashShowMovie && SplashMovie.IsValid()) ? SplashMovie : SplashTexture;
		FTextureRHIRef Texture;
		float InvAspectRatio = 1.0;
		if (Texture2D.IsValid())
		{
			Texture = (FRHITexture*)Texture2D.GetReference();
			const FIntPoint TextureSize = Texture2D->GetSizeXY();
			if (TextureSize.X > 0)
			{
				InvAspectRatio = float(TextureSize.Y) / float(TextureSize.X);
			}
		}

		// Disable features incompatible with the generalized VR splash screen
		Splash->SetAutoShow(false);
		Splash->SetLoadingIconMode(false);

		if (bSplashIsShown && Texture.IsValid())
		{
			if (SplashLayerHandle)
			{
				FOculusSplashDesc CurrentDesc;
				Splash->GetSplash(0, CurrentDesc);
				CurrentDesc.LoadedTexture = Texture;
				CurrentDesc.TextureOffset = SplashOffset;
				CurrentDesc.TextureScale = SplashScale;
			}
			else
			{
				Splash->ClearSplashes();

				FOculusSplashDesc NewDesc;
				NewDesc.LoadedTexture = Texture;
				// Set texture size to 8m wide, keeping the aspect ratio.
				NewDesc.QuadSizeInMeters = FVector2D(8.0f, 8.0f * InvAspectRatio);

				FTransform Translation(FVector(5.0f, 0.0f, 0.0f));

				// it's possible for the user to call ShowSplash before the first OnStartGameFrame (from BeginPlay for example)
				// in that scenario, we don't have a valid head pose yet, so use the identity (the rot will be updated later anyways)
				FQuat HeadOrientation = FQuat::Identity;
				FVector HeadPosition;

				GetCurrentPose(HMDDeviceId, HeadOrientation, HeadPosition);

				FRotator Rotation(HeadOrientation);
				Rotation.Pitch = 0.0f;
				Rotation.Roll = 0.0f;

				NewDesc.TransformInMeters = Translation * FTransform(Rotation.Quaternion());

				NewDesc.TextureOffset = SplashOffset;
				NewDesc.TextureScale = SplashScale;
				NewDesc.bNoAlphaChannel = true;
				Splash->AddSplash(NewDesc);

				Splash->Show();

				SplashLayerHandle = 1;
			}
		}
		else
		{
			if (SplashLayerHandle)
			{
				Splash->Hide();
				Splash->ClearSplashes();
				SplashLayerHandle = 0;
			}
		}
	}

	void FOculusHMD::GetAllocatedTexture(uint32 LayerId, FTextureRHIRef &Texture, FTextureRHIRef &LeftTexture)
	{
		Texture = LeftTexture = nullptr;
		FLayerPtr* LayerFound = nullptr;

		if (IsInGameThread())
		{
			LayerFound = LayerMap.Find(LayerId);
		}
		else if (IsInRenderingThread())
		{
			for (int32 LayerIndex = 0; LayerIndex < Layers_RenderThread.Num(); LayerIndex++)
			{
				if (Layers_RenderThread[LayerIndex]->GetId() == LayerId)
				{
					LayerFound = &Layers_RenderThread[LayerIndex];
				}
			}
		}
		else if (IsInRHIThread())
		{
			for (int32 LayerIndex = 0; LayerIndex < Layers_RHIThread.Num(); LayerIndex++)
			{
				if (Layers_RHIThread[LayerIndex]->GetId() == LayerId)
				{
					LayerFound = &Layers_RHIThread[LayerIndex];
				}
			}
		}
		else
		{
			return;
		}

		if (LayerFound && (*LayerFound)->GetTextureSetProxy().IsValid())
		{
			bool bRightTexture = (*LayerFound)->GetRightTextureSetProxy().IsValid();
			switch ((*LayerFound)->GetDesc().ShapeType)
			{
			case IStereoLayers::CubemapLayer:
				if (bRightTexture)
				{
					Texture = (*LayerFound)->GetRightTextureSetProxy()->GetTextureCube();
					LeftTexture = (*LayerFound)->GetTextureSetProxy()->GetTextureCube();
				}
				else
				{
					Texture = LeftTexture = (*LayerFound)->GetTextureSetProxy()->GetTextureCube();
				}				break;

			case IStereoLayers::CylinderLayer:
			case IStereoLayers::QuadLayer:
				if (bRightTexture)
				{
					Texture = (*LayerFound)->GetRightTextureSetProxy()->GetTexture2D();
					LeftTexture = (*LayerFound)->GetTextureSetProxy()->GetTexture2D();
				}
				else
				{
					Texture = LeftTexture = (*LayerFound)->GetTextureSetProxy()->GetTexture2D();
				}
				break;

			default:
				break;
			}
		}
	}

	IStereoLayers::FLayerDesc FOculusHMD::GetDebugCanvasLayerDesc(FTextureRHIRef Texture)
	{
		IStereoLayers::FLayerDesc StereoLayerDesc;
		StereoLayerDesc.Transform = FTransform(FVector(0.f, 0, 0)); //100/0/0 for quads
		StereoLayerDesc.CylinderHeight = 180.f;
		StereoLayerDesc.CylinderOverlayArc = 488.f/4;
		StereoLayerDesc.CylinderRadius = 100.f;
		StereoLayerDesc.QuadSize = FVector2D(180.f, 180.f);
		StereoLayerDesc.PositionType = IStereoLayers::ELayerType::FaceLocked;
		StereoLayerDesc.ShapeType = IStereoLayers::ELayerShape::CylinderLayer;
		StereoLayerDesc.LayerSize = Texture->GetTexture2D()->GetSizeXY();
		StereoLayerDesc.Flags = IStereoLayers::ELayerFlags::LAYER_FLAG_TEX_CONTINUOUS_UPDATE;
		StereoLayerDesc.Flags |= IStereoLayers::ELayerFlags::LAYER_FLAG_QUAD_PRESERVE_TEX_RATIO;
		return StereoLayerDesc;
	}


	void FOculusHMD::SetupViewFamily(FSceneViewFamily& InViewFamily)
	{
		CheckInGameThread();

		InViewFamily.EngineShowFlags.ScreenPercentage = true;

		if (Settings->Flags.bPauseRendering)
		{
			InViewFamily.EngineShowFlags.Rendering = 0;
		}
	}


	void FOculusHMD::SetupView(FSceneViewFamily& InViewFamily, FSceneView& InView)
	{
		CheckInGameThread();
	}


	void FOculusHMD::BeginRenderViewFamily(FSceneViewFamily& InViewFamily)
	{
		CheckInGameThread();

		if (Settings.IsValid() && Settings->IsStereoEnabled())
		{
			if (NextFrameToRender.IsValid())
			{
				NextFrameToRender->ShowFlags = InViewFamily.EngineShowFlags;
			}

			if (SpectatorScreenController != nullptr)
			{
				SpectatorScreenController->BeginRenderViewFamily();
			}
		}

		StartRenderFrame_GameThread();
	}


	void FOculusHMD::PreRenderViewFamily_RenderThread(FRHICommandListImmediate& RHICmdList, FSceneViewFamily& ViewFamily)
	{
		CheckInRenderThread();

		if (!Frame_RenderThread.IsValid())
		{
			return;
		}

		if (!Settings_RenderThread.IsValid() || !Settings_RenderThread->IsStereoEnabled())
		{
			return;
		}

		if (!ViewFamily.RenderTarget->GetRenderTargetTexture())
		{
			return;
		}

		if (SpectatorScreenController)
		{
			SpectatorScreenController->UpdateSpectatorScreenMode_RenderThread();
			Frame_RenderThread->Flags.bSpectatorScreenActive = SpectatorScreenController->GetSpectatorScreenMode() != ESpectatorScreenMode::Disabled;
		}

		// Update mirror texture
		CustomPresent->UpdateMirrorTexture_RenderThread();

#if !PLATFORM_ANDROID
	#if 0 // The entire target should be cleared by the tonemapper and pp material
 		// Clear the padding between two eyes
		const int32 GapMinX = ViewFamily.Views[0]->UnscaledViewRect.Max.X;
		const int32 GapMaxX = ViewFamily.Views[1]->UnscaledViewRect.Min.X;

		if (GapMinX < GapMaxX)
		{
			SCOPED_DRAW_EVENT(RHICmdList, OculusClearQuad)

			const int32 GapMinY = ViewFamily.Views[0]->UnscaledViewRect.Min.Y;
			const int32 GapMaxY = ViewFamily.Views[1]->UnscaledViewRect.Max.Y;

			FRHIRenderPassInfo RPInfo(ViewFamily.RenderTarget->GetRenderTargetTexture(), ERenderTargetActions::DontLoad_Store);
			RHICmdList.BeginRenderPass(RPInfo, TEXT("Clear"));
			{
				RHICmdList.SetViewport(GapMinX, GapMinY, 0, GapMaxX, GapMaxY, 1.0f);
				DrawClearQuad(RHICmdList, FLinearColor::Black);
			}
			RHICmdList.EndRenderPass();
		}
	#endif
#else
		// ensure we have attached JNI to this thread - this has to happen persistently as the JNI could detach if the app loses focus
		FAndroidApplication::GetJavaEnv();
#endif

		// Start RHI frame
		StartRHIFrame_RenderThread();

		// Update performance stats
		PerformanceStats.Frames++;
		PerformanceStats.Seconds = FPlatformTime::Seconds();
	}


	void FOculusHMD::PreRenderView_RenderThread(FRHICommandListImmediate& RHICmdList, FSceneView& InView)
	{
	}


	void FOculusHMD::PostRenderViewFamily_RenderThread(FRHICommandListImmediate& RHICmdList, FSceneViewFamily& InViewFamily)
	{
		CheckInRenderThread();

		FinishRenderFrame_RenderThread(RHICmdList);
	}


	int32 FOculusHMD::GetPriority() const
	{
		// We want to run after the FDefaultXRCamera's view extension
		return -1;
	}


	bool FOculusHMD::IsActiveThisFrame(class FViewport* InViewport) const
	{
		// We need to use GEngine->IsStereoscopic3D in case the current viewport disallows running in stereo.
		return GEngine && GEngine->IsStereoscopic3D(InViewport);
	}


	FOculusHMD::FOculusHMD(const FAutoRegister& AutoRegister)
		: FSceneViewExtensionBase(AutoRegister)
		, ConsoleCommands(this)
	{
		Flags.Raw = 0;
		OCFlags.Raw = 0;
		TrackingOrigin = ovrpTrackingOrigin_EyeLevel;
		DeltaControlRotation = FRotator::ZeroRotator;  // used from ApplyHmdRotation
		LastPlayerOrientation = FQuat::Identity;
		LastPlayerLocation = FVector::ZeroVector;
		CachedWindowSize = FVector2D::ZeroVector;
		CachedWorldToMetersScale = 100.0f;

		NextFrameNumber = 1;
		NextLayerId = 0;

		Settings = CreateNewSettings();

		RendererModule = nullptr;
	}


	FOculusHMD::~FOculusHMD()
	{
		Shutdown();
	}


	bool FOculusHMD::Startup()
	{
		if (GIsEditor)
		{
			Settings->Flags.bHeadTrackingEnforced = true;
		}


		check(!CustomPresent.IsValid());

		FString RHIString;
		{
			FString HardwareDetails = FHardwareInfo::GetHardwareDetailsString();
			FString RHILookup = NAME_RHI.ToString() + TEXT("=");

			if (!FParse::Value(*HardwareDetails, *RHILookup, RHIString))
			{
				return false;
			}
		}

#if OCULUS_HMD_SUPPORTED_PLATFORMS_D3D11
		if (RHIString == TEXT("D3D11"))
		{
			CustomPresent = CreateCustomPresent_D3D11(this);
		}
		else
#endif
#if OCULUS_HMD_SUPPORTED_PLATFORMS_D3D12
		if (RHIString == TEXT("D3D12"))
		{
			CustomPresent = CreateCustomPresent_D3D12(this);
		}
		else
#endif
#if OCULUS_HMD_SUPPORTED_PLATFORMS_OPENGL
		if (RHIString == TEXT("OpenGL"))
		{
			CustomPresent = CreateCustomPresent_OpenGL(this);
		}
		else
#endif
#if OCULUS_HMD_SUPPORTED_PLATFORMS_VULKAN
		if (RHIString == TEXT("Vulkan"))
		{
			CustomPresent = CreateCustomPresent_Vulkan(this);
		}
		else
#endif
		{
			UE_LOG(LogHMD, Warning, TEXT("%s is not currently supported by OculusHMD plugin"), *RHIString);
			return false;
		}

		// grab a pointer to the renderer module for displaying our mirror window
		static const FName RendererModuleName("Renderer");
		RendererModule = FModuleManager::GetModulePtr<IRendererModule>(RendererModuleName);

#if PLATFORM_ANDROID
		// register our application lifetime delegates
		FCoreDelegates::ApplicationWillEnterBackgroundDelegate.AddRaw(this, &FOculusHMD::ApplicationPauseDelegate);
		FCoreDelegates::ApplicationHasEnteredForegroundDelegate.AddRaw(this, &FOculusHMD::ApplicationResumeDelegate);
#endif

		// Create eye layer
		IStereoLayers::FLayerDesc EyeLayerDesc;
		EyeLayerDesc.Priority = INT_MIN;
		EyeLayerDesc.Flags = LAYER_FLAG_TEX_CONTINUOUS_UPDATE;
		uint32 EyeLayerId = CreateLayer(EyeLayerDesc);
		check(EyeLayerId == 0);

		Splash = MakeShareable(new FSplash(this));
		Splash->Startup();

#if !PLATFORM_ANDROID
		SpectatorScreenController = MakeUnique<FSpectatorScreenController>(this);
#endif
		UE_LOG(LogHMD, Log, TEXT("Oculus plugin initialized. Version: %s"), *GetVersionString());

		return true;
	}


	void FOculusHMD::PreShutdown()
	{
		if (Splash.IsValid())
		{
			Splash->PreShutdown();
		}
	}


	void FOculusHMD::Shutdown()
	{
		CheckInGameThread();

		if (Splash.IsValid())
		{
			Splash->Shutdown();
			Splash = nullptr;
		}

		if (CustomPresent.IsValid())
		{
			CustomPresent->Shutdown();
			CustomPresent = nullptr;
		}

		ReleaseDevice();

		Settings.Reset();
		LayerMap.Reset();
	}

	void FOculusHMD::ApplicationPauseDelegate()
	{
		ExecuteOnRenderThread([this]()
		{
			ExecuteOnRHIThread([this]()
			{
				ovrp_DestroyDistortionWindow2();
			});
		});
		OCFlags.AppIsPaused = true;
	}

	void FOculusHMD::ApplicationResumeDelegate()
	{
		if (OCFlags.AppIsPaused && !InitializeSession())
		{
			UE_LOG(LogHMD, Log, TEXT("HMD initialization failed"));
		}
		OCFlags.AppIsPaused = false;
	}

	bool FOculusHMD::InitializeSession()
	{
		UE_LOG(LogHMD, Log, TEXT("Initializing OVRPlugin session"));

		if (!ovrp_GetInitialized())
		{
#if !UE_BUILD_SHIPPING
			ovrpLogCallback logCallback = OvrpLogCallback;
#else
			ovrpLogCallback logCallback = nullptr;
#endif

#if PLATFORM_ANDROID
			void* activity = (void*) FAndroidApplication::GetGameActivityThis();
#else
			void* activity = nullptr;
#endif

			int initializeFlags = GIsEditor ? ovrpInitializeFlag_SupportsVRToggle : 0;

			if (Settings->Flags.bSupportsDash)
			{
				initializeFlags |= ovrpInitializeFlag_FocusAware;
			}

			if (OVRP_FAILURE(ovrp_Initialize5(
				CustomPresent->GetRenderAPI(),
				logCallback,
				activity,
				CustomPresent->GetOvrpInstance(),
				CustomPresent->GetOvrpPhysicalDevice(),
				CustomPresent->GetOvrpDevice(),
				CustomPresent->GetOvrpCommandQueue(),
				initializeFlags,
				{ OVRP_VERSION })))
			{
				return false;
			}
		}

		ovrp_SetAppEngineInfo2(
			"UnrealEngine",
			TCHAR_TO_ANSI(*FEngineVersion::Current().ToString()),
			GIsEditor ? ovrpBool_True : ovrpBool_False);

#if PLATFORM_ANDROID
		ovrp_SetupDisplayObjects2(AndroidEGL::GetInstance()->GetRenderingContext()->eglContext, AndroidEGL::GetInstance()->GetDisplay(), AndroidEGL::GetInstance()->GetNativeWindow());
		ovrpBool mvSupport;
		ovrp_GetSystemMultiViewSupported2(&mvSupport);
		GSupportsMobileMultiView = mvSupport;
		if (GSupportsMobileMultiView)
		{
			UE_LOG(LogHMD, Log, TEXT("OculusHMD plugin supports multiview!"));
		}

		//ovrp_SetFunctionPointer(ovrpFunctionEndFrame, (void*)(&vrapi_SubmitFrame));
		//ovrp_SetFunctionPointer(ovrpFunctionCreateTexture, (void*)(&vrapi_CreateTextureSwapChain));
#endif

		ovrp_SetupDistortionWindow3(ovrpDistortionWindowFlag_None);
		ovrp_SetSystemCpuLevel2(2);
		ovrp_SetSystemGpuLevel2(3);
		ovrp_SetAppCPUPriority2(ovrpBool_True);

		OCFlags.NeedSetTrackingOrigin = true;
		bNeedReAllocateViewportRenderTarget = true;
		bNeedReAllocateDepthTexture_RenderThread = false;

		return true;
	}


	void FOculusHMD::ShutdownSession()
	{
		ExecuteOnRenderThread([this]()
		{
			ExecuteOnRHIThread([this]()
			{
				ovrp_DestroyDistortionWindow2();
			});
		});

		ovrp_Shutdown2();
	}

	bool FOculusHMD::InitDevice()
	{
		CheckInGameThread();

		if (ovrp_GetInitialized())
		{
			// Already created and present
			return true;
		}

		if (!IsHMDConnected())
		{
			// Don't bother if HMD is not connected
			return false;
		}

		LoadFromIni();

		if (!InitializeSession())
		{
			UE_LOG(LogHMD, Log, TEXT("HMD initialization failed"));
			return false;
		}

		OCFlags.NeedSetFocusToGameViewport = true;

		if (!CustomPresent->IsUsingCorrectDisplayAdapter())
		{
			UE_LOG(LogHMD, Error, TEXT("Using incorrect display adapter for HMD."));
			ShutdownSession();
			return false;
		}

		if (OVRP_FAILURE(ovrp_GetSystemHeadsetType2(&Settings->SystemHeadset)))
		{
			Settings->SystemHeadset = ovrpSystemHeadset_None;
		}

		UpdateHmdRenderInfo();
		UpdateStereoRenderingParams();

		ExecuteOnRenderThread([this](FRHICommandListImmediate& RHICmdList)
		{
			InitializeEyeLayer_RenderThread(RHICmdList);
		});

		if (!EyeLayer_RenderThread.IsValid() || !EyeLayer_RenderThread->GetTextureSetProxy().IsValid())
		{
			UE_LOG(LogHMD, Error, TEXT("Failed to create eye layer texture set."));
			ShutdownSession();
			return false;
		}

		ovrp_Update3(ovrpStep_Render, 0, 0.0);

		if (!HiddenAreaMeshes[0].IsValid() || !HiddenAreaMeshes[1].IsValid())
		{
			SetupOcclusionMeshes();
		}

#if !UE_BUILD_SHIPPING
		DrawDebugDelegateHandle = UDebugDrawService::Register(TEXT("Game"), FDebugDrawDelegate::CreateRaw(this, &FOculusHMD::DrawDebug));
#endif

		// Do not set VR focus in Editor by just creating a device; Editor may have it created w/o requiring focus.
		// Instead, set VR focus in OnBeginPlay (VR Preview will run there first).
		if (!GIsEditor)
		{
			FApp::SetUseVRFocus(true);
			FApp::SetHasVRFocus(true);
		}

		return true;
	}


	void FOculusHMD::ReleaseDevice()
	{
		CheckInGameThread();

		if (ovrp_GetInitialized())
		{
			SaveToIni();

			// Release resources
			ExecuteOnRenderThread([this]()
			{
				ExecuteOnRHIThread([this]()
				{
					for (int32 LayerIndex = 0; LayerIndex < Layers_RenderThread.Num(); LayerIndex++)
					{
						Layers_RenderThread[LayerIndex]->ReleaseResources_RHIThread();
					}

					for (int32 LayerIndex = 0; LayerIndex < Layers_RHIThread.Num(); LayerIndex++)
					{
						Layers_RHIThread[LayerIndex]->ReleaseResources_RHIThread();
					}

					if (Splash.IsValid())
					{
						Splash->ReleaseResources_RHIThread();
					}

					if (CustomPresent)
					{
						CustomPresent->ReleaseResources_RHIThread();
					}

					Settings_RHIThread.Reset();
					Frame_RHIThread.Reset();
					Layers_RHIThread.Reset();
				});

				Settings_RenderThread.Reset();
				Frame_RenderThread.Reset();
				Layers_RenderThread.Reset();
				EyeLayer_RenderThread.Reset();
			});

			Frame.Reset();
			NextFrameToRender.Reset();
			LastFrameToRender.Reset();

#if !UE_BUILD_SHIPPING
			UDebugDrawService::Unregister(DrawDebugDelegateHandle);
#endif

			// The Editor may release VR focus in OnEndPlay
			if (!GIsEditor)
			{
				FApp::SetUseVRFocus(false);
				FApp::SetHasVRFocus(false);
			}

			ShutdownSession();
		}
	}

	void BuildOcclusionMesh(FHMDViewMesh& Mesh, ovrpEye Eye, ovrpViewportStencilType MeshType)
	{
		int VertexCount = 0;
		int IndexCount = 0;

		ovrpResult Result = ovrpResult::ovrpFailure;
		if (OVRP_FAILURE(Result = ovrp_GetViewportStencil(Eye, MeshType, nullptr, &VertexCount, nullptr, &IndexCount)))
		{
			return;
		}

		FRHIResourceCreateInfo CreateInfo;
		Mesh.VertexBufferRHI = RHICreateVertexBuffer(sizeof(FFilterVertex) * VertexCount, BUF_Static, CreateInfo);
		void* VoidPtr = RHILockVertexBuffer(Mesh.VertexBufferRHI, 0, sizeof(FFilterVertex) * VertexCount, RLM_WriteOnly);
		FFilterVertex* pVertices = reinterpret_cast<FFilterVertex*>(VoidPtr);

		Mesh.IndexBufferRHI = RHICreateIndexBuffer(sizeof(uint16), sizeof(uint16) * IndexCount, BUF_Static, CreateInfo);
		void* VoidPtr2 = RHILockIndexBuffer(Mesh.IndexBufferRHI, 0, sizeof(uint16) * IndexCount, RLM_WriteOnly);
		uint16* pIndices = reinterpret_cast<uint16*>(VoidPtr2);

		ovrpVector2f* const ovrpVertices = new ovrpVector2f[VertexCount];

		ovrp_GetViewportStencil(Eye, MeshType, ovrpVertices, &VertexCount, pIndices, &IndexCount);

		for (int i = 0; i < VertexCount; ++i)
		{
			FFilterVertex& Vertex = pVertices[i];
			CA_SUPPRESS(6385); //  warning C6385: Reading invalid data from 'ovrpVertices':  the readable size is 'VertexCount*8' bytes, but '16' bytes may be read
			const ovrpVector2f& Position = ovrpVertices[i];
			if (MeshType == ovrpViewportStencilType_HiddenArea)
			{
				Vertex.Position.X = (Position.x * 2.0f) - 1.0f;
				Vertex.Position.Y = (Position.y * 2.0f) - 1.0f;
				Vertex.Position.Z = 1.0f;
				Vertex.Position.W = 1.0f;
				Vertex.UV.X = 0.0f;
				Vertex.UV.Y = 0.0f;
			}
			else if (MeshType == ovrpViewportStencilType_VisibleArea)
			{
				Vertex.Position.X = Position.x;
				Vertex.Position.Y = 1.0f - Position.y;
				Vertex.Position.Z = 0.0f;
				Vertex.Position.W = 1.0f;
				Vertex.UV.X = Position.x;
				Vertex.UV.Y = 1.0f - Position.y;
			}
			else
			{
				check(0);
			}
		}

		Mesh.NumIndices = IndexCount;
		Mesh.NumVertices = VertexCount;
		Mesh.NumTriangles = IndexCount / 3;

		delete [] ovrpVertices;

		RHIUnlockVertexBuffer(Mesh.VertexBufferRHI);
		RHIUnlockIndexBuffer(Mesh.IndexBufferRHI);
	}

	void FOculusHMD::SetupOcclusionMeshes()
	{
		CheckInGameThread();

		FOculusHMD* const Self = this;
		ENQUEUE_RENDER_COMMAND(SetupOcclusionMeshesCmd)([Self](FRHICommandListImmediate& RHICmdList)
		{
			BuildOcclusionMesh(Self->HiddenAreaMeshes[0], ovrpEye_Left, ovrpViewportStencilType_HiddenArea);
			BuildOcclusionMesh(Self->HiddenAreaMeshes[1], ovrpEye_Right, ovrpViewportStencilType_HiddenArea);
			BuildOcclusionMesh(Self->VisibleAreaMeshes[0], ovrpEye_Left, ovrpViewportStencilType_VisibleArea);
			BuildOcclusionMesh(Self->VisibleAreaMeshes[1], ovrpEye_Right, ovrpViewportStencilType_VisibleArea);
		});
	}


	static ovrpMatrix4f ovrpMatrix4f_Projection(const ovrpFrustum2f& frustum, bool leftHanded)
	{
		float handednessScale = leftHanded ? 1.0f : -1.0f;

		// A projection matrix is very like a scaling from NDC, so we can start with that.
		float projXScale = 2.0f / (frustum.Fov.LeftTan + frustum.Fov.RightTan);
		float projXOffset = (frustum.Fov.LeftTan - frustum.Fov.RightTan) * projXScale * 0.5f;
		float projYScale = 2.0f / (frustum.Fov.UpTan + frustum.Fov.DownTan);
		float projYOffset = (frustum.Fov.UpTan - frustum.Fov.DownTan) * projYScale * 0.5f;

		ovrpMatrix4f projection;

		// Produces X result, mapping clip edges to [-w,+w]
		projection.M[0][0] = projXScale;
		projection.M[0][1] = 0.0f;
		projection.M[0][2] = handednessScale * projXOffset;
		projection.M[0][3] = 0.0f;

		// Produces Y result, mapping clip edges to [-w,+w]
		// Hey - why is that YOffset negated?
		// It's because a projection matrix transforms from world coords with Y=up,
		// whereas this is derived from an NDC scaling, which is Y=down.
		projection.M[1][0] = 0.0f;
		projection.M[1][1] = projYScale;
		projection.M[1][2] = handednessScale * -projYOffset;
		projection.M[1][3] = 0.0f;

		// Produces Z-buffer result
		projection.M[2][0] = 0.0f;
		projection.M[2][1] = 0.0f;
		projection.M[2][2] = -handednessScale * frustum.zFar / (frustum.zNear - frustum.zFar);
		projection.M[2][3] = (frustum.zFar * frustum.zNear) / (frustum.zNear - frustum.zFar);

		// Produces W result (= Z in)
		projection.M[3][0] = 0.0f;
		projection.M[3][1] = 0.0f;
		projection.M[3][2] = handednessScale;
		projection.M[3][3] = 0.0f;

		return projection;
	}


	void FOculusHMD::UpdateStereoRenderingParams()
	{
		CheckInGameThread();

		// Update PixelDensity
		bool bSupportsDepth = true;

		if (Settings->Flags.bPixelDensityAdaptive)
		{
			float AdaptiveGpuPerformanceScale = 1.0f;
			ovrp_GetAdaptiveGpuPerformanceScale2(&AdaptiveGpuPerformanceScale);
			float NewPixelDensity = Settings->PixelDensity * FMath::Sqrt(AdaptiveGpuPerformanceScale);
			NewPixelDensity = FMath::RoundToFloat(NewPixelDensity * 1024.0f) / 1024.0f;
			Settings->SetPixelDensity(NewPixelDensity);
		}
		else
		{
			static const auto PixelDensityCVar = IConsoleManager::Get().FindConsoleVariable(TEXT("vr.PixelDensity"));
			Settings->SetPixelDensity(PixelDensityCVar ? PixelDensityCVar->GetFloat() : 1.0f);

			// Due to hijacking the depth target directly from the scene context, we can't support depth compositing if it's being scaled by screen percentage since it wont match our color render target dimensions.
			static const auto ScreenPercentageCVar = IConsoleManager::Get().FindConsoleVariable(TEXT("r.ScreenPercentage"));
			bSupportsDepth = !ScreenPercentageCVar || ScreenPercentageCVar->GetFloat() == 100.0f;
		}

		// Update EyeLayer
		FLayerPtr* EyeLayerFound = LayerMap.Find(0);
		FLayer* EyeLayer = new FLayer(**EyeLayerFound);
		*EyeLayerFound = MakeShareable(EyeLayer);

		ovrpLayout Layout = ovrpLayout_DoubleWide;
#if PLATFORM_ANDROID
		static const auto CVarMobileMultiView = IConsoleManager::Get().FindTConsoleVariableDataInt(TEXT("vr.MobileMultiView"));
		static const auto CVarMobileMultiViewDirect = IConsoleManager::Get().FindTConsoleVariableDataInt(TEXT("vr.MobileMultiView.Direct"));
		const bool bIsMobileMultiViewEnabled = (CVarMobileMultiView && CVarMobileMultiView->GetValueOnAnyThread() != 0);
		const bool bIsMobileMultiViewDirectEnabled = (CVarMobileMultiViewDirect && CVarMobileMultiViewDirect->GetValueOnAnyThread() != 0);
		const bool bIsUsingDirectMobileMultiView = GSupportsMobileMultiView && bIsMobileMultiViewEnabled && bIsMobileMultiViewDirectEnabled;
		if (Settings->Flags.bDirectMultiview && bIsUsingDirectMobileMultiView)
		{
			Layout = ovrpLayout_Array;
			Settings->Flags.bIsUsingDirectMultiview = true;
		}

#endif

		ovrpLayerDesc_EyeFov EyeLayerDesc;

		if (OVRP_SUCCESS(ovrp_CalculateEyeLayerDesc2(
			Layout,
			Settings->Flags.bPixelDensityAdaptive ? Settings->PixelDensityMax : Settings->PixelDensity,
			Settings->Flags.bHQDistortion ? 0 : 1,
			1, // UNDONE
			CustomPresent->GetDefaultOvrpTextureFormat(),
			(Settings->Flags.bCompositeDepth && bSupportsDepth) ? CustomPresent->GetDefaultDepthOvrpTextureFormat() : ovrpTextureFormat_None,
			CustomPresent->GetLayerFlags(),
			&EyeLayerDesc)))
		{
			// Update viewports
			// Scaling for DynamicResolution will happen later - see FSceneRenderer::PrepareViewRectsForRendering.
			// If scaling does occur, EyeRenderViewport will be updated in FOculusHMD::SetFinalViewRect.
			ovrpRecti vpRect[3];
			ovrp_CalculateEyeViewportRect(EyeLayerDesc, ovrpEye_Left, 1.0f, &vpRect[0]);
			ovrp_CalculateEyeViewportRect(EyeLayerDesc, ovrpEye_Right, 1.0f, &vpRect[1]);
			ovrp_CalculateEyeViewportRect(EyeLayerDesc, ovrpEye_Center, 1.0f, &vpRect[2]);

			if (Settings->Flags.bPixelDensityAdaptive)
			{
				vpRect[0].Size.w = vpRect[1].Size.w = ((int)(vpRect[0].Size.w / Settings->PixelDensityMax) + 3) & ~3;
				vpRect[0].Size.h = vpRect[1].Size.h = ((int)(vpRect[0].Size.h / Settings->PixelDensityMax) + 3) & ~3;
				vpRect[2].Size.w = ((int)(vpRect[2].Size.w / Settings->PixelDensityMax) + 3) & ~3;
				vpRect[2].Size.h = ((int)(vpRect[2].Size.h / Settings->PixelDensityMax) + 3) & ~3;

				EyeLayerDesc.MaxViewportSize.w = ((int)(vpRect[0].Size.w * Settings->PixelDensityMax) + 3) & ~3;
				EyeLayerDesc.MaxViewportSize.h = ((int)(vpRect[0].Size.h * Settings->PixelDensityMax) + 3) & ~3;
			}

			// Unreal assumes no gutter between eyes
			EyeLayerDesc.TextureSize.w = EyeLayerDesc.MaxViewportSize.w;
			EyeLayerDesc.TextureSize.h = EyeLayerDesc.MaxViewportSize.h;

			if (Layout == ovrpLayout_DoubleWide)
			{
				vpRect[1].Pos.x = vpRect[0].Size.w;
				EyeLayerDesc.TextureSize.w *= 2;
			}

			EyeLayer->SetEyeLayerDesc(EyeLayerDesc, vpRect);

			Settings->RenderTargetSize = FIntPoint(EyeLayerDesc.TextureSize.w, EyeLayerDesc.TextureSize.h);
			Settings->EyeRenderViewport[0].Min = FIntPoint(vpRect[0].Pos.x, vpRect[0].Pos.y);
			Settings->EyeRenderViewport[0].Max = Settings->EyeRenderViewport[0].Min + FIntPoint(vpRect[0].Size.w, vpRect[0].Size.h);
			Settings->EyeRenderViewport[1].Min = FIntPoint(vpRect[1].Pos.x, vpRect[1].Pos.y);
			Settings->EyeRenderViewport[1].Max = Settings->EyeRenderViewport[1].Min + FIntPoint(vpRect[1].Size.w, vpRect[1].Size.h);
			Settings->EyeRenderViewport[2].Min = FIntPoint(vpRect[2].Pos.x, vpRect[2].Pos.y);
			Settings->EyeRenderViewport[2].Max = Settings->EyeRenderViewport[2].Min + FIntPoint(vpRect[2].Size.w, vpRect[2].Size.h);

			Settings->EyeUnscaledRenderViewport[0] = Settings->EyeRenderViewport[0];
			Settings->EyeUnscaledRenderViewport[1] = Settings->EyeRenderViewport[1];
			Settings->EyeUnscaledRenderViewport[2] = Settings->EyeRenderViewport[2];

			// Update projection matrices
			ovrpFrustum2f frustumLeft = { 0.001f, 1000.0f, EyeLayerDesc.Fov[0] };
			ovrpFrustum2f frustumRight = { 0.001f, 1000.0f, EyeLayerDesc.Fov[1] };
			ovrpFrustum2f frustumCenter = { 0.001f, 1000.0f,{ EyeLayerDesc.Fov[0].UpTan, EyeLayerDesc.Fov[0].DownTan, EyeLayerDesc.Fov[0].LeftTan, EyeLayerDesc.Fov[1].RightTan } };

			Settings->EyeProjectionMatrices[0] = ovrpMatrix4f_Projection(frustumLeft, true);
			Settings->EyeProjectionMatrices[1] = ovrpMatrix4f_Projection(frustumRight, true);
			Settings->EyeProjectionMatrices[2] = ovrpMatrix4f_Projection(frustumCenter, true);

			Settings->PerspectiveProjection[0] = ovrpMatrix4f_Projection(frustumLeft, false);
			Settings->PerspectiveProjection[1] = ovrpMatrix4f_Projection(frustumRight, false);
			Settings->PerspectiveProjection[2] = ovrpMatrix4f_Projection(frustumCenter, false);

			// Flag if need to recreate render targets
			if (!EyeLayer->CanReuseResources(EyeLayer_RenderThread.Get()))
			{
				bNeedReAllocateViewportRenderTarget = true;
			}
		}
	}


	void FOculusHMD::UpdateHmdRenderInfo()
	{
		CheckInGameThread();
		ovrp_GetSystemDisplayFrequency2(&Settings->VsyncToNextVsync);
	}


	void FOculusHMD::InitializeEyeLayer_RenderThread(FRHICommandListImmediate& RHICmdList)
	{
		CheckInRenderThread();

		if (LayerMap[0].IsValid())
		{
			FLayerPtr EyeLayer = LayerMap[0]->Clone();
			EyeLayer->Initialize_RenderThread(CustomPresent, RHICmdList, EyeLayer_RenderThread.Get());

			if(Layers_RenderThread.Num() > 0)
			{
				Layers_RenderThread[0] = EyeLayer;
			}
			else
			{
				Layers_RenderThread.Add(EyeLayer);
			}

			if (EyeLayer->GetDepthTextureSetProxy().IsValid())
			{
				if (!EyeLayer_RenderThread.IsValid() || EyeLayer->GetDepthTextureSetProxy() != EyeLayer_RenderThread->GetDepthTextureSetProxy())
				{
					bNeedReAllocateDepthTexture_RenderThread = true;
				}
			}

			EyeLayer_RenderThread = EyeLayer;
		}
	}


	void FOculusHMD::ApplySystemOverridesOnStereo(bool force)
	{
		CheckInGameThread();
		// ALWAYS SET r.FinishCurrentFrame to 0! Otherwise the perf might be poor.
		// @TODO: revise the FD3D11DynamicRHI::RHIEndDrawingViewport code (and other renderers)
		// to ignore this var completely.
		static const auto CFinishFrameVar = IConsoleManager::Get().FindConsoleVariable(TEXT("r.FinishCurrentFrame"));
		CFinishFrameVar->Set(0);

#if PLATFORM_ANDROID
		static IConsoleVariable* CVarMobileMSAA = IConsoleManager::Get().FindConsoleVariable(TEXT("r.MobileMSAA"));
		if (CVarMobileMSAA)
		{
			CVarMobileMSAA->Set(CustomPresent->GetSystemRecommendedMSAALevel());
		}
#endif
	}


	bool FOculusHMD::OnOculusStateChange(bool bIsEnabledNow)
	{
		if (!bIsEnabledNow)
		{
			// Switching from stereo
			ReleaseDevice();

			ResetControlRotation();
			return true;
		}
		else
		{
			// Switching to stereo
			if (InitDevice())
			{
				Flags.bApplySystemOverridesOnStereo = true;
				return true;
			}
			DeltaControlRotation = FRotator::ZeroRotator;
		}
		return false;
	}


	class FSceneViewport* FOculusHMD::FindSceneViewport()
	{
		if (!GIsEditor)
		{
			UGameEngine* GameEngine = Cast<UGameEngine>(GEngine);
			return GameEngine->SceneViewport.Get();
		}
#if WITH_EDITOR
		else
		{
			UEditorEngine* EditorEngine = CastChecked<UEditorEngine>(GEngine);
			FSceneViewport* PIEViewport = (FSceneViewport*)EditorEngine->GetPIEViewport();
			if (PIEViewport != nullptr && PIEViewport->IsStereoRenderingAllowed())
			{
				// PIE is setup for stereo rendering
				return PIEViewport;
			}
			else
			{
				// Check to see if the active editor viewport is drawing in stereo mode
				// @todo vreditor: Should work with even non-active viewport!
				FSceneViewport* EditorViewport = (FSceneViewport*)EditorEngine->GetActiveViewport();
				if (EditorViewport != nullptr && EditorViewport->IsStereoRenderingAllowed())
				{
					return EditorViewport;
				}
			}
		}
#endif
		return nullptr;
	}


	bool FOculusHMD::ShouldDisableHiddenAndVisibileAreaMeshForSpectatorScreen_RenderThread() const
	{
		CheckInRenderThread();

		// If you really need the eye corners to look nice, and can't just crop more,
		// and are willing to suffer a frametime hit... you could do this:
#if 0
		switch(GetSpectatorScreenMode_RenderThread())
		{
		case ESpectatorScreenMode::SingleEyeLetterboxed:
		case ESpectatorScreenMode::SingleEyeCroppedToFill:
		case ESpectatorScreenMode::TexturePlusEye:
			return true;
		}
#endif

		return false;
	}


	ESpectatorScreenMode FOculusHMD::GetSpectatorScreenMode_RenderThread() const
	{
		CheckInRenderThread();
		return SpectatorScreenController ? SpectatorScreenController->GetSpectatorScreenMode() : ESpectatorScreenMode::Disabled;
	}


#if !UE_BUILD_SHIPPING
	static const char* FormatLatencyReading(char* buff, size_t size, float val)
	{
		if (val < 0.000001f)
		{
			FCStringAnsi::Strcpy(buff, size, "N/A   ");
		}
		else
		{
			FCStringAnsi::Snprintf(buff, size, "%4.2fms", val * 1000.0f);
		}
		return buff;
	}


	void FOculusHMD::DrawDebug(UCanvas* InCanvas, APlayerController* InPlayerController)
	{
		CheckInGameThread();

		if (InCanvas && IsStereoEnabled() && Settings->Flags.bShowStats)
		{
			static const FColor TextColor(0, 255, 0);
			// Pick a larger font on console.
			UFont* const Font = FPlatformProperties::SupportsWindowedMode() ? GEngine->GetSmallFont() : GEngine->GetMediumFont();
			const int32 RowHeight = FMath::TruncToInt(Font->GetMaxCharHeight() * 1.1f);

			float ClipX = InCanvas->ClipX;
			float ClipY = InCanvas->ClipY;
			float LeftPos = 0;

			ClipX -= 100;
			LeftPos = ClipX * 0.3f;
			float TopPos = ClipY * 0.4f;

			int32 X = (int32)LeftPos;
			int32 Y = (int32)TopPos;

			FString Str;

			if (!Settings->Flags.bPixelDensityAdaptive)
			{
				Str = FString::Printf(TEXT("PD: %.2f"), Settings->PixelDensity);
			}
			else
			{
				Str = FString::Printf(TEXT("PD: %.2f [%0.2f, %0.2f]"), Settings->PixelDensity,
					Settings->PixelDensityMin, Settings->PixelDensityMax);
			}
			InCanvas->Canvas->DrawShadowedString(X, Y, *Str, Font, TextColor);
			Y += RowHeight;

			Str = FString::Printf(TEXT("W-to-m scale: %.2f uu/m"), GetWorldToMetersScale());
			InCanvas->Canvas->DrawShadowedString(X, Y, *Str, Font, TextColor);

			ovrpAppLatencyTimings AppLatencyTimings;
			if (OVRP_SUCCESS(ovrp_GetAppLatencyTimings2(&AppLatencyTimings)))
			{
				Y += RowHeight;

				char buf[5][20];
				char destStr[100];

				FCStringAnsi::Snprintf(destStr, sizeof(destStr), "Latency, ren: %s tw: %s pp: %s err: %s %s",
					FormatLatencyReading(buf[0], sizeof(buf[0]), AppLatencyTimings.LatencyRender),
					FormatLatencyReading(buf[1], sizeof(buf[1]), AppLatencyTimings.LatencyTimewarp),
					FormatLatencyReading(buf[2], sizeof(buf[2]), AppLatencyTimings.LatencyPostPresent),
					FormatLatencyReading(buf[3], sizeof(buf[3]), AppLatencyTimings.ErrorRender),
					FormatLatencyReading(buf[4], sizeof(buf[4]), AppLatencyTimings.ErrorTimewarp));

				Str = ANSI_TO_TCHAR(destStr);
				InCanvas->Canvas->DrawShadowedString(X, Y, *Str, Font, TextColor);
			}

			// Second row
			X = (int32)LeftPos + 200;
			Y = (int32)TopPos;

			Str = FString::Printf(TEXT("HQ dist: %s"), (Settings->Flags.bHQDistortion) ? TEXT("ON") : TEXT("OFF"));
			InCanvas->Canvas->DrawShadowedString(X, Y, *Str, Font, TextColor);
			Y += RowHeight;

			float UserIPD;
			if (OVRP_SUCCESS(ovrp_GetUserIPD2(&UserIPD)))
			{
				Str = FString::Printf(TEXT("IPD: %.2f mm"), UserIPD * 1000.f);
				InCanvas->Canvas->DrawShadowedString(X, Y, *Str, Font, TextColor);
				Y += RowHeight;
			}
		}
	}
#endif // #if !UE_BUILD_SHIPPING


	bool FOculusHMD::IsHMDActive() const
	{
		return ovrp_GetInitialized() != ovrpBool_False;
	}

	float FOculusHMD::GetWorldToMetersScale() const
	{
		CheckInGameThread();

		if (NextFrameToRender.IsValid())
		{
			return NextFrameToRender->WorldToMetersScale;
		}

		if (GWorld != nullptr)
		{
#if WITH_EDITOR
			// Workaround to allow WorldToMeters scaling to work correctly for controllers while running inside PIE.
			// The main world will most likely not be pointing at the PIE world while polling input, so if we find a world context
			// of that type, use that world's WorldToMeters instead.
			if (GIsEditor)
			{
				for (const FWorldContext& Context : GEngine->GetWorldContexts())
				{
					if (Context.WorldType == EWorldType::PIE)
					{
						return Context.World()->GetWorldSettings()->WorldToMeters;
					}
				}
			}
#endif //WITH_EDITOR

			// We're not currently rendering a frame, so just use whatever world to meters the main world is using.
			// This can happen when we're polling input in the main engine loop, before ticking any worlds.
			return GWorld->GetWorldSettings()->WorldToMeters;
		}

		return 100.0f;
	}

	float FOculusHMD::GetMonoCullingDistance() const
	{
		CheckInGameThread();

		if (NextFrameToRender.IsValid())
		{
			return NextFrameToRender->MonoCullingDistance;
		}

		if (GWorld != nullptr)
		{
#if WITH_EDITOR
			// Workaround to allow WorldToMeters scaling to work correctly for controllers while running inside PIE.
			// The main world will most likely not be pointing at the PIE world while polling input, so if we find a world context
			// of that type, use that world's WorldToMeters instead.
			if (GIsEditor)
			{
				for (const FWorldContext& Context : GEngine->GetWorldContexts())
				{
					if (Context.WorldType == EWorldType::PIE)
					{
						return Context.World()->GetWorldSettings()->MonoCullingDistance;
					}
				}
			}
#endif //WITH_EDITOR

			// We're not currently rendering a frame, so just use whatever world to meters the main world is using.
			// This can happen when we're polling input in the main engine loop, before ticking any worlds.
			return GWorld->GetWorldSettings()->MonoCullingDistance;
		}

		return 750.0f;
	}


	FVector FOculusHMD::GetNeckPosition(const FQuat& HeadOrientation, const FVector& HeadPosition)
	{
		CheckInGameThread();

		FVector NeckPosition = HeadOrientation.Inverse().RotateVector(HeadPosition);

		ovrpVector2f NeckEyeDistance;
		if (OVRP_SUCCESS(ovrp_GetUserNeckEyeDistance2(&NeckEyeDistance)))
		{
			const float WorldToMetersScale = GetWorldToMetersScale();
			NeckPosition.X -= NeckEyeDistance.x * WorldToMetersScale;
			NeckPosition.Z -= NeckEyeDistance.y * WorldToMetersScale;
		}

		return NeckPosition;
	}


	void FOculusHMD::SetBaseOffsetInMeters(const FVector& BaseOffset)
	{
		CheckInGameThread();

		Settings->BaseOffset = BaseOffset;
	}


	FVector FOculusHMD::GetBaseOffsetInMeters() const
	{
		CheckInGameThread();

		return Settings->BaseOffset;
	}


	bool FOculusHMD::ConvertPose(const ovrpPosef& InPose, FPose& OutPose) const
	{
		CheckInGameThread();

		if (!NextFrameToRender.IsValid())
		{
			return false;
		}

		return ConvertPose_Internal(InPose, OutPose, Settings.Get(), NextFrameToRender->WorldToMetersScale);
	}


	bool FOculusHMD::ConvertPose_RenderThread(const ovrpPosef& InPose, FPose& OutPose) const
	{
		CheckInRenderThread();

		if (!Frame_RenderThread.IsValid())
		{
			return false;
		}

		return ConvertPose_Internal(InPose, OutPose, Settings_RenderThread.Get(), Frame_RenderThread->WorldToMetersScale);
	}


	bool FOculusHMD::ConvertPose_Internal(const ovrpPosef& InPose, FPose& OutPose, const FSettings* Settings, float WorldToMetersScale)
	{
		// apply base orientation correction
		OutPose.Orientation = Settings->BaseOrientation.Inverse() * ToFQuat(InPose.Orientation);
		OutPose.Orientation.Normalize();

		// correct position according to BaseOrientation and BaseOffset.
		OutPose.Position = (ToFVector(InPose.Position) - Settings->BaseOffset) * WorldToMetersScale;
		OutPose.Position = Settings->BaseOrientation.Inverse().RotateVector(OutPose.Position);

		return true;
	}


	FVector FOculusHMD::ScaleAndMovePointWithPlayer(ovrpVector3f& OculusHMDPoint)
	{
		CheckInGameThread();

		FMatrix TranslationMatrix;
		TranslationMatrix.SetIdentity();
		TranslationMatrix = TranslationMatrix.ConcatTranslation(LastPlayerLocation);

		FVector ConvertedPoint = ToFVector(OculusHMDPoint) * GetWorldToMetersScale();
		FRotator RotateWithPlayer = LastPlayerOrientation.Rotator();
		FVector TransformWithPlayer = RotateWithPlayer.RotateVector(ConvertedPoint);
		TransformWithPlayer = FVector(TranslationMatrix.TransformPosition(TransformWithPlayer));

		if (GetXRCamera(HMDDeviceId)->GetUseImplicitHMDPosition())
		{
			FQuat HeadOrientation = FQuat::Identity;
			FVector HeadPosition;
			GetCurrentPose(HMDDeviceId, HeadOrientation, HeadPosition);
			TransformWithPlayer -= RotateWithPlayer.RotateVector(HeadPosition);
		}

		return TransformWithPlayer;
	}

	ovrpVector3f FOculusHMD::WorldLocationToOculusPoint(const FVector& InUnrealPosition)
	{
		CheckInGameThread();
		FQuat AdjustedPlayerOrientation = GetBaseOrientation().Inverse() * LastPlayerOrientation;
		AdjustedPlayerOrientation.Normalize();

		FVector AdjustedPlayerLocation = LastPlayerLocation;
		if (GetXRCamera(HMDDeviceId)->GetUseImplicitHMDPosition())
		{
			FQuat HeadOrientation = FQuat::Identity; // Unused
			FVector HeadPosition;
			GetCurrentPose(HMDDeviceId, HeadOrientation, HeadPosition);
			AdjustedPlayerLocation -= LastPlayerOrientation.Inverse().RotateVector(HeadPosition);
		}
		const FTransform InvWorldTransform = FTransform(AdjustedPlayerOrientation, AdjustedPlayerLocation).Inverse();
		const FVector ConvertedPosition = InvWorldTransform.TransformPosition(InUnrealPosition) / GetWorldToMetersScale();

		return ToOvrpVector3f(ConvertedPosition);
	}


	float FOculusHMD::ConvertFloat_M2U(float OculusFloat) const
	{
		CheckInGameThread();

		return OculusFloat * GetWorldToMetersScale();
	}


	FVector FOculusHMD::ConvertVector_M2U(ovrpVector3f OculusHMDPoint) const
	{
		CheckInGameThread();

		return ToFVector(OculusHMDPoint) * GetWorldToMetersScale();
	}


	bool FOculusHMD::GetUserProfile(UserProfile& OutProfile)
	{
		float UserIPD;
		ovrpVector2f UserNeckEyeDistance;
		float UserEyeHeight;

		if (ovrp_GetInitialized() &&
			OVRP_SUCCESS(ovrp_GetUserIPD2(&UserIPD)) &&
			OVRP_SUCCESS(ovrp_GetUserNeckEyeDistance2(&UserNeckEyeDistance)) &&
			OVRP_SUCCESS(ovrp_GetUserEyeHeight2(&UserEyeHeight)))
		{
			OutProfile.IPD = UserIPD;
			OutProfile.EyeDepth = UserNeckEyeDistance.x;
			OutProfile.EyeHeight = UserEyeHeight;
			return true;
		}

		return false;
	}


	float FOculusHMD::GetVsyncToNextVsync() const
	{
		CheckInGameThread();

		return Settings->VsyncToNextVsync;
	}


	FPerformanceStats FOculusHMD::GetPerformanceStats() const
	{
		return PerformanceStats;
	}


	void FOculusHMD::SetTiledMultiResLevel(ETiledMultiResLevel multiresLevel)
	{
		CheckInGameThread();
		Settings->MultiResLevel = multiresLevel;
	}

	bool FOculusHMD::DoEnableStereo(bool bStereo)
	{
		CheckInGameThread();

		FSceneViewport* SceneVP = FindSceneViewport();

		if (!Settings->Flags.bHMDEnabled || (SceneVP && !SceneVP->IsStereoRenderingAllowed()))
		{
			bStereo = false;
		}

		if (Settings->Flags.bStereoEnabled && bStereo || !Settings->Flags.bStereoEnabled && !bStereo)
		{
			// already in the desired mode
			return Settings->Flags.bStereoEnabled;
		}

		TSharedPtr<SWindow> Window;

		if (SceneVP)
		{
			Window = SceneVP->FindWindow();
		}

		if (!Window.IsValid() || !SceneVP || !SceneVP->GetViewportWidget().IsValid())
		{
			// try again next frame
			if (bStereo)
			{
				Flags.bNeedEnableStereo = true;

				// a special case when stereo is enabled while window is not available yet:
				// most likely this is happening from BeginPlay. In this case, if frame exists (created in OnBeginPlay)
				// then we need init device and populate the initial tracking for head/hand poses.
				if (Frame.IsValid())
				{
					InitDevice();
				}
			}
			else
			{
				Flags.bNeedDisableStereo = true;
			}

			return Settings->Flags.bStereoEnabled;
		}

		if (OnOculusStateChange(bStereo))
		{
			Settings->Flags.bStereoEnabled = bStereo;

			// Uncap fps to enable FPS higher than 62
			GEngine->bForceDisableFrameRateSmoothing = bStereo;

			// Set MirrorWindow state on the Window
			Window->SetMirrorWindow(bStereo);

			if (bStereo)
			{
				// Start frame
				StartGameFrame_GameThread();
				StartRenderFrame_GameThread();

				ovrp_Update3(ovrpStep_Render, Frame->FrameNumber, 0.0);


				// Set viewport size to Rift resolution
				// NOTE: this can enqueue a render frame right away as a result (calling into FOculusHMD::BeginRenderViewFamily)
				SceneVP->SetViewportSize(Settings->RenderTargetSize.X, Settings->RenderTargetSize.Y);

				if (Settings->Flags.bPauseRendering)
				{
					GEngine->SetMaxFPS(10);
				}

				// Hook up dynamic res
#if !PLATFORM_ANDROID
				GEngine->ChangeDynamicResolutionStateAtNextFrame(MakeShareable(new FDynamicResolutionState(Settings)));
#endif
			}
			else
			{
				if (Settings->Flags.bPauseRendering)
				{
					GEngine->SetMaxFPS(0);
				}

				// Restore viewport size to window size
				FVector2D size = Window->GetSizeInScreen();
				SceneVP->SetViewportSize(size.X, size.Y);
				Window->SetViewportSizeDrivenByWindow(true);

				// Restore default dynamic res
#if !PLATFORM_ANDROID
				GEngine->ChangeDynamicResolutionStateAtNextFrame(FDynamicResolutionHeuristicProxy::CreateDefaultState());
#endif
			}
		}

		return Settings->Flags.bStereoEnabled;
	}

	void FOculusHMD::ResetControlRotation() const
	{
		// Switching back to non-stereo mode: reset player rotation and aim.
		// Should we go through all playercontrollers here?
		APlayerController* pc = GEngine->GetFirstLocalPlayerController(GWorld);
		if (pc)
		{
			// Reset Aim? @todo
			FRotator r = pc->GetControlRotation();
			r.Normalize();
			// Reset roll and pitch of the player
			r.Roll = 0;
			r.Pitch = 0;
			pc->SetControlRotation(r);
		}
	}


	FSettingsPtr FOculusHMD::CreateNewSettings() const
	{
		FSettingsPtr Result(MakeShareable(new FSettings()));
		return Result;
	}


	FGameFramePtr FOculusHMD::CreateNewGameFrame() const
	{
		FGameFramePtr Result(MakeShareable(new FGameFrame()));
		Result->FrameNumber = NextFrameNumber;
		Result->WindowSize = CachedWindowSize;
		Result->WorldToMetersScale = CachedWorldToMetersScale;
		Result->MonoCullingDistance = CachedMonoCullingDistance;
		Result->NearClippingPlane = GNearClippingPlane;
		Result->MultiResLevel = Settings->MultiResLevel;
		return Result;
	}


	void FOculusHMD::StartGameFrame_GameThread()
	{
		CheckInGameThread();
		check(Settings.IsValid());

		if (!Frame.IsValid())
		{
			Frame = CreateNewGameFrame();
			NextFrameToRender = Frame;

//			UE_LOG(LogHMD, Log, TEXT("StartGameFrame %u %u"), Frame->FrameNumber, Frame->ShowFlags.Rendering);

			UpdateStereoRenderingParams();
		}
	}


	void FOculusHMD::FinishGameFrame_GameThread()
	{
		CheckInGameThread();

		if (Frame.IsValid())
		{
//			UE_LOG(LogHMD, Log, TEXT("FinishGameFrame %u"), Frame->FrameNumber);
		}

		Frame.Reset();
	}


	void FOculusHMD::StartRenderFrame_GameThread()
	{
		CheckInGameThread();

		if (NextFrameToRender.IsValid() && NextFrameToRender != LastFrameToRender)
		{
//			UE_LOG(LogHMD, Log, TEXT("StartRenderFrame %u"), NextFrameToRender->FrameNumber);

			LastFrameToRender = NextFrameToRender;
			NextFrameToRender->Flags.bSplashIsShown = Splash->IsShown() || NextFrameToRender->FrameNumber != NextFrameNumber;

			if (NextFrameToRender->ShowFlags.Rendering && !NextFrameToRender->Flags.bSplashIsShown)
			{
//				UE_LOG(LogHMD, Log, TEXT("ovrp_WaitToBeginFrame %u"), NextFrameToRender->FrameNumber);

				ovrpResult Result;
				if (OVRP_FAILURE(Result = ovrp_WaitToBeginFrame(NextFrameToRender->FrameNumber)))
				{
					UE_LOG(LogHMD, Error, TEXT("ovrp_WaitToBeginFrame %u failed (%d)"), NextFrameToRender->FrameNumber, Result);
					NextFrameToRender->ShowFlags.Rendering = false;
				}
				else
				{
					NextFrameNumber++;
				}
			}

			FSettingsPtr XSettings = Settings->Clone();
			FGameFramePtr XFrame = NextFrameToRender->Clone();
			TArray<FLayerPtr> XLayers;

			LayerMap.GenerateValueArray(XLayers);

			for (int32 XLayerIndex = 0; XLayerIndex < XLayers.Num(); XLayerIndex++)
			{
				XLayers[XLayerIndex] = XLayers[XLayerIndex]->Clone();
			}

			XLayers.Sort(FLayerPtr_CompareId());

			ExecuteOnRenderThread_DoNotWait([this, XSettings, XFrame, XLayers](FRHICommandListImmediate& RHICmdList)
			{
				if (XFrame.IsValid())
				{
					Settings_RenderThread = XSettings;
					Frame_RenderThread = XFrame;

					int32 XLayerIndex = 0;
					int32 LayerIndex_RenderThread = 0;

					while (XLayerIndex < XLayers.Num() && LayerIndex_RenderThread < Layers_RenderThread.Num())
					{
						uint32 LayerIdA = XLayers[XLayerIndex]->GetId();
						uint32 LayerIdB = Layers_RenderThread[LayerIndex_RenderThread]->GetId();

						if (LayerIdA < LayerIdB)
						{
							XLayers[XLayerIndex++]->Initialize_RenderThread(CustomPresent, RHICmdList);
						}
						else if (LayerIdA > LayerIdB)
						{
							LayerIndex_RenderThread++;
						}
						else
						{
							XLayers[XLayerIndex++]->Initialize_RenderThread(CustomPresent, RHICmdList, Layers_RenderThread[LayerIndex_RenderThread++].Get());
						}
					}

					while (XLayerIndex < XLayers.Num())
					{
						XLayers[XLayerIndex++]->Initialize_RenderThread(CustomPresent, RHICmdList);
					}

					Layers_RenderThread = XLayers;
				}
			});
		}
	}


	void FOculusHMD::FinishRenderFrame_RenderThread(FRHICommandListImmediate& RHICmdList)
	{
		CheckInRenderThread();

		if (Frame_RenderThread.IsValid())
		{
//			UE_LOG(LogHMD, Log, TEXT("FinishRenderFrame %u"), Frame_RenderThread->FrameNumber);

			if (Frame_RenderThread->ShowFlags.Rendering)
			{
				for (int32 LayerIndex = 0; LayerIndex < Layers_RenderThread.Num(); LayerIndex++)
				{
					Layers_RenderThread[LayerIndex]->UpdateTexture_RenderThread(CustomPresent, RHICmdList);
				}
			}
		}

		Frame_RenderThread.Reset();
	}


	void FOculusHMD::StartRHIFrame_RenderThread()
	{
		CheckInRenderThread();

		if (Frame_RenderThread.IsValid())
		{
//			UE_LOG(LogHMD, Log, TEXT("StartRHIFrame %u"), Frame_RenderThread->FrameNumber);

			FSettingsPtr XSettings = Settings_RenderThread->Clone();
			FGameFramePtr XFrame = Frame_RenderThread->Clone();
			TArray<FLayerPtr> XLayers = Layers_RenderThread;

			for (int32 XLayerIndex = 0; XLayerIndex < XLayers.Num(); XLayerIndex++)
			{
				XLayers[XLayerIndex] = XLayers[XLayerIndex]->Clone();
			}

			ExecuteOnRHIThread_DoNotWait([this, XSettings, XFrame, XLayers]()
			{
				if (XFrame.IsValid())
				{
					Settings_RHIThread = XSettings;
					Frame_RHIThread = XFrame;
					Layers_RHIThread = XLayers;

					if (Frame_RHIThread->ShowFlags.Rendering && !Frame_RHIThread->Flags.bSplashIsShown)
					{
//						UE_LOG(LogHMD, Log, TEXT("ovrp_BeginFrame4 %u"), Frame_RHIThread->FrameNumber);						

						ovrpResult Result;
						if (OVRP_FAILURE(Result = ovrp_BeginFrame4(Frame_RHIThread->FrameNumber, CustomPresent->GetOvrpCommandQueue())))
						{
							UE_LOG(LogHMD, Error, TEXT("ovrp_BeginFrame4 %u failed (%d)"), Frame_RHIThread->FrameNumber, Result);
							Frame_RHIThread->ShowFlags.Rendering = false;
						}
						else
						{
#if PLATFORM_ANDROID
							ovrp_SetTiledMultiResLevel((ovrpTiledMultiResLevel)Frame_RHIThread->MultiResLevel);
#endif
						}
					}
				}
			});
		}
	}


	void FOculusHMD::FinishRHIFrame_RHIThread()
	{
		CheckInRHIThread();

		if (Frame_RHIThread.IsValid())
		{
//			UE_LOG(LogHMD, Log, TEXT("FinishRHIFrame %u"), Frame_RHIThread->FrameNumber);

			if (Frame_RHIThread->ShowFlags.Rendering && !Frame_RHIThread->Flags.bSplashIsShown)
			{
				TArray<FLayerPtr> Layers = Layers_RHIThread;
				Layers.Sort(FLayerPtr_CompareTotal());
				TArray<const ovrpLayerSubmit*> LayerSubmitPtr;

				int32 LayerNum = Layers.Num();

				LayerSubmitPtr.SetNum(LayerNum);

				for (int32 LayerIndex = 0; LayerIndex < LayerNum; LayerIndex++)
				{
					LayerSubmitPtr[LayerIndex] = Layers[LayerIndex]->UpdateLayer_RHIThread(Settings_RHIThread.Get(), Frame_RHIThread.Get(), LayerIndex);
				}

//				UE_LOG(LogHMD, Log, TEXT("ovrp_EndFrame4 %u"), Frame_RHIThread->FrameNumber);

				ovrpResult Result;
				if (OVRP_FAILURE(Result = ovrp_EndFrame4(Frame_RHIThread->FrameNumber, LayerSubmitPtr.GetData(), LayerSubmitPtr.Num(), CustomPresent->GetOvrpCommandQueue())))
<<<<<<< HEAD
				{
					UE_LOG(LogHMD, Error, TEXT("ovrp_EndFrame4 %u failed (%d)"), Frame_RHIThread->FrameNumber, Result);
				}
				else
				{
=======
				{
					UE_LOG(LogHMD, Error, TEXT("ovrp_EndFrame4 %u failed (%d)"), Frame_RHIThread->FrameNumber, Result);
				}
				else
				{
>>>>>>> df71d635
					for (int32 LayerIndex = 0; LayerIndex < Layers.Num(); LayerIndex++)
					{
						Layers[LayerIndex]->IncrementSwapChainIndex_RHIThread(CustomPresent);
					}
				}
			}
		}

		Frame_RHIThread.Reset();
	}


	/// @cond DOXYGEN_WARNINGS

#define BOOLEAN_COMMAND_HANDLER_BODY(ConsoleName, FieldExpr)\
	do\
	{\
		if (Args.Num()) \
		{\
			if (Args[0].Equals(TEXT("toggle"), ESearchCase::IgnoreCase))\
			{\
				(FieldExpr) = !(FieldExpr);\
			}\
			else\
			{\
				(FieldExpr) = FCString::ToBool(*Args[0]);\
			}\
		}\
		Ar.Logf(ConsoleName TEXT(" = %s"), (FieldExpr) ? TEXT("On") : TEXT("Off"));\
	}\
	while(false)


	void FOculusHMD::UpdateOnRenderThreadCommandHandler(const TArray<FString>& Args, UWorld* World, FOutputDevice& Ar)
	{
		CheckInGameThread();

		BOOLEAN_COMMAND_HANDLER_BODY(TEXT("vr.oculus.bUpdateOnRenderThread"), Settings->Flags.bUpdateOnRT);
	}


	void FOculusHMD::PixelDensityMinCommandHandler(const TArray<FString>& Args, UWorld*, FOutputDevice& Ar)
	{
		CheckInGameThread();

		if (Args.Num())
		{
			Settings->SetPixelDensityMin(FCString::Atof(*Args[0]));
		}
		Ar.Logf(TEXT("vr.oculus.PixelDensity.min = \"%1.2f\""), Settings->PixelDensityMin);
	}


	void FOculusHMD::PixelDensityMaxCommandHandler(const TArray<FString>& Args, UWorld*, FOutputDevice& Ar)
	{
		CheckInGameThread();

		if (Args.Num())
		{
			Settings->SetPixelDensityMax(FCString::Atof(*Args[0]));
		}
		Ar.Logf(TEXT("vr.oculus.PixelDensity.max = \"%1.2f\""), Settings->PixelDensityMax);
	}


	void FOculusHMD::HQBufferCommandHandler(const TArray<FString>& Args, UWorld*, FOutputDevice& Ar)
	{
		CheckInGameThread();

		BOOLEAN_COMMAND_HANDLER_BODY(TEXT("vr.oculus.bHQBuffer"), Settings->Flags.bHQBuffer);
	}


	void FOculusHMD::HQDistortionCommandHandler(const TArray<FString>& Args, UWorld*, FOutputDevice& Ar)
	{
		CheckInGameThread();

		BOOLEAN_COMMAND_HANDLER_BODY(TEXT("vr.oculus.bHQDistortion"), Settings->Flags.bHQDistortion);
	}

	void FOculusHMD::ShowGlobalMenuCommandHandler(const TArray<FString>& Args, UWorld* World, FOutputDevice& Ar)
	{
		CheckInGameThread();

		if (!OVRP_SUCCESS(ovrp_ShowSystemUI2(ovrpUI::ovrpUI_GlobalMenu)))
		{
			Ar.Logf(TEXT("Could not show platform menu"));
		}
	}

	void FOculusHMD::ShowQuitMenuCommandHandler(const TArray<FString>& Args, UWorld* World, FOutputDevice& Ar)
	{
		CheckInGameThread();

		if (!OVRP_SUCCESS(ovrp_ShowSystemUI2(ovrpUI::ovrpUI_ConfirmQuit)))
		{
			Ar.Logf(TEXT("Could not show platform menu"));
		}
	}

#if !UE_BUILD_SHIPPING
	void FOculusHMD::StatsCommandHandler(const TArray<FString>& Args, UWorld*, FOutputDevice& Ar)
	{
		CheckInGameThread();

		BOOLEAN_COMMAND_HANDLER_BODY(TEXT("vr.oculus.Debug.bShowStats"), Settings->Flags.bShowStats);
	}


	void FOculusHMD::ShowSettingsCommandHandler(const TArray<FString>& Args, UWorld* World, FOutputDevice& Ar)
	{
		Ar.Logf(TEXT("stereo ipd=%.4f\n nearPlane=%.4f"), GetInterpupillaryDistance(), GNearClippingPlane);
	}


	void FOculusHMD::IPDCommandHandler(const TArray<FString>& Args, UWorld* World, FOutputDevice& Ar)
	{
		if (Args.Num() > 0)
		{
			SetInterpupillaryDistance(FCString::Atof(*Args[0]));
		}
		Ar.Logf(TEXT("vr.oculus.Debug.IPD = %f"), GetInterpupillaryDistance());
	}

#endif // !UE_BUILD_SHIPPING

	void FOculusHMD::LoadFromIni()
	{
		const TCHAR* OculusSettings = TEXT("Oculus.Settings");
		bool v;
		float f;
		FVector vec;

		// Handling of old (deprecated) Gear VR settings
		// @TODO: Remove GearVR deprecation handling in 4.18+
		{
			const TCHAR* OldGearVRSettings = TEXT("GearVR.Settings");

			if (GConfig->GetBool(OldGearVRSettings, TEXT("bChromaAbCorrectionEnabled"), v, GEngineIni))
			{
				Settings->Flags.bChromaAbCorrectionEnabled = v;
				UE_LOG(LogHMD, Warning, TEXT("Deprecated config setting: 'bChromaAbCorrectionEnabled' in [GearVR.Settings] has been deprecated. This setting has been merged with its conterpart in [Oculus.Settings] (which will override this value if it's set). Please make sure to acount for this change and then remove all [GearVR.Settings] from your config file."));
			}

			if (GConfig->GetBool(OldGearVRSettings, TEXT("bOverrideIPD"), v, GEngineIni) || GConfig->GetBool(OculusSettings, TEXT("bOverrideIPD"), v, GEngineIni))
			{
				UE_LOG(LogHMD, Warning, TEXT("Removed config setting: 'bOverrideIPD' config variable has been removed completely. Now, only in non-shipping builds, if you set the 'IPD' config variable then the IPD will automatically be overridden."));
			}
			// other Gear VR settings that have been removed entirely:
			//    "CpuLevel"
			//    "GpuLevel"
			//    "MinimumVsyncs"
			//    "HeadModelScale"
			//    "bOverrideFOV" + "HFOV" & "VFOV"

			if (GConfig->GetFloat(OldGearVRSettings, TEXT("IPD"), f, GEngineIni))
			{
	#if !UE_BUILD_SHIPPING
				if (ensure(!FMath::IsNaN(f)))
				{
					SetInterpupillaryDistance(FMath::Clamp(f, 0.0f, 1.0f));
				}

				UE_LOG(LogHMD, Warning, TEXT("Deprecated config setting: 'IPD' in [GearVR.Settings] has been deprecated. This setting has been merged with its conterpart in [Oculus.Settings] (which will override this value if it's set). Please make sure to acount for this change and then remove all [GearVR.Settings] from your config file."));
	#endif // #if !UE_BUILD_SHIPPING
			}

			if (GConfig->GetBool(OldGearVRSettings, TEXT("bUpdateOnRT"), v, GEngineIni))
			{
				Settings->Flags.bUpdateOnRT = v;
				UE_LOG(LogHMD, Warning, TEXT("Deprecated config setting: 'bUpdateOnRT' in [GearVR.Settings] has been deprecated. This setting has been merged with its conterpart in [Oculus.Settings] (which will override this value if it's set). Please make sure to acount for this change and then remove all [GearVR.Settings] from your config file."));
			}
		}

		if (GConfig->GetBool(OculusSettings, TEXT("bChromaAbCorrectionEnabled"), v, GEngineIni))
		{
			Settings->Flags.bChromaAbCorrectionEnabled = v;
		}
#if !UE_BUILD_SHIPPING
		if (GConfig->GetFloat(OculusSettings, TEXT("IPD"), f, GEngineIni))
		{
			check(!FMath::IsNaN(f));
			SetInterpupillaryDistance(FMath::Clamp(f, 0.0f, 1.0f));
		}
#endif // #if !UE_BUILD_SHIPPING
		if (GConfig->GetFloat(OculusSettings, TEXT("PixelDensityMax"), f, GEngineIni))
		{
			check(!FMath::IsNaN(f));
			Settings->SetPixelDensityMax(f);
		}
		if (GConfig->GetFloat(OculusSettings, TEXT("PixelDensityMin"), f, GEngineIni))
		{
			check(!FMath::IsNaN(f));
<<<<<<< HEAD
			Settings->SetPixelDensityMin(f);
=======
			Settings->PixelDensityMin = FMath::Clamp(f, Settings->PixelDensityMin, ClampPixelDensityMax);
		}
		if (GConfig->GetBool(OculusSettings, TEXT("bPixelDensityAdaptive"), v, GEngineIni))
		{
			Settings->bPixelDensityAdaptive = v;
>>>>>>> df71d635
		}
		if (GConfig->GetBool(OculusSettings, TEXT("bDirectMultiview"), v, GEngineIni))
		{
			Settings->Flags.bDirectMultiview = v;
		}
		if (GConfig->GetBool(OculusSettings, TEXT("bHQBuffer"), v, GEngineIni))
		{
			Settings->Flags.bHQBuffer = v;
		}
		if (GConfig->GetBool(OculusSettings, TEXT("bHQDistortion"), v, GEngineIni))
		{
			Settings->Flags.bHQDistortion = v;
		}
		if (GConfig->GetBool(OculusSettings, TEXT("bUpdateOnRT"), v, GEngineIni))
		{
			Settings->Flags.bUpdateOnRT = v;
		}
		if (GConfig->GetBool(OculusSettings, TEXT("bCompositeDepth"), v, GEngineIni))
		{
			Settings->Flags.bCompositeDepth = v;
		}
		if (GConfig->GetBool(OculusSettings, TEXT("bSupportsDash"), v, GEngineIni))
		{
			Settings->Flags.bSupportsDash = v;
		}
	}

	void FOculusHMD::SaveToIni()
	{
#if !UE_BUILD_SHIPPING
		const TCHAR* OculusSettings = TEXT("Oculus.Settings");
		GConfig->SetBool(OculusSettings, TEXT("bChromaAbCorrectionEnabled"), Settings->Flags.bChromaAbCorrectionEnabled, GEngineIni);

		GConfig->SetFloat(OculusSettings, TEXT("PixelDensityMin"), Settings->PixelDensityMin, GEngineIni);
		GConfig->SetFloat(OculusSettings, TEXT("PixelDensityMax"), Settings->PixelDensityMax, GEngineIni);

		GConfig->SetBool(OculusSettings, TEXT("bHQBuffer"), Settings->Flags.bHQBuffer, GEngineIni);
		GConfig->SetBool(OculusSettings, TEXT("bHQDistortion"), Settings->Flags.bHQDistortion, GEngineIni);

		GConfig->SetBool(OculusSettings, TEXT("bUpdateOnRT"), Settings->Flags.bUpdateOnRT, GEngineIni);

#endif // !UE_BUILD_SHIPPING
	}

	/// @endcond

} // namespace OculusHMD

#endif //OCULUS_HMD_SUPPORTED_PLATFORMS<|MERGE_RESOLUTION|>--- conflicted
+++ resolved
@@ -28,14 +28,22 @@
 #include "ClearQuad.h"
 #include "DynamicResolutionState.h"
 #include "DynamicResolutionProxy.h"
+#include "OculusHMDRuntimeSettings.h"
+
 #if PLATFORM_ANDROID
 #include "Android/AndroidJNI.h"
 #include "Android/AndroidEGL.h"
+#include "Android/AndroidOpenGL.h"
 #include "Android/AndroidApplication.h"
 #include "HAL/IConsoleManager.h"
 #endif
 #include "Runtime/UtilityShaders/Public/OculusShaders.h"
 #include "PipelineStateCache.h"
+
+#include "IOculusMRModule.h"
+#if OCULUS_MR_SUPPORTED_PLATFORMS
+#include "OVR_Plugin_MixedReality.h"
+#endif
 
 #if WITH_EDITOR
 #include "Editor/UnrealEd/Classes/Editor/EditorEngine.h"
@@ -236,9 +244,6 @@
 			break;
 		case eSSP_RIGHT_EYE:
 			Node = ovrpNode_EyeRight;
-			break;
-		case eSSP_MONOSCOPIC_EYE:
-			Node = ovrpNode_EyeCenter;
 			break;
 		default:
 			return false;
@@ -325,22 +330,19 @@
 
 	void FOculusHMD::SetTrackingOrigin(EHMDTrackingOrigin::Type InOrigin)
 	{
-		switch (InOrigin)
-		{
-		case EHMDTrackingOrigin::Eye:
-			TrackingOrigin = ovrpTrackingOrigin_EyeLevel;
-			break;
-		case EHMDTrackingOrigin::Floor:
-			TrackingOrigin = ovrpTrackingOrigin_FloorLevel;
-			break;
-		default:
-			UE_LOG(LogHMD, Error, TEXT("Unknown tracking origin type %d, defaulting to 'eye level'"), int(InOrigin));
-			TrackingOrigin = ovrpTrackingOrigin_EyeLevel;
-		}
+		TrackingOrigin = InOrigin;
+		ovrpTrackingOrigin ovrpOrigin = ovrpTrackingOrigin_EyeLevel;
+		if (InOrigin == EHMDTrackingOrigin::Floor)
+			ovrpOrigin = ovrpTrackingOrigin_FloorLevel;
+
 		if (ovrp_GetInitialized())
 		{
-			ovrp_SetTrackingOriginType2(TrackingOrigin);
+			EHMDTrackingOrigin::Type lastOrigin = GetTrackingOrigin();
+			ovrp_SetTrackingOriginType2(ovrpOrigin);
 			OCFlags.NeedSetTrackingOrigin = false;
+
+			if(lastOrigin != InOrigin)
+				Settings->BaseOffset = FVector::ZeroVector;
 		}
 
 		OnTrackingOriginChanged();
@@ -350,10 +352,11 @@
 	EHMDTrackingOrigin::Type FOculusHMD::GetTrackingOrigin()
 	{
 		EHMDTrackingOrigin::Type rv = EHMDTrackingOrigin::Eye;
-
-		if (ovrp_GetInitialized() && OVRP_SUCCESS(ovrp_GetTrackingOriginType2(&TrackingOrigin)))
-		{
-			switch (TrackingOrigin)
+		ovrpTrackingOrigin ovrpOrigin = ovrpTrackingOrigin_EyeLevel;
+
+		if (ovrp_GetInitialized() && OVRP_SUCCESS(ovrp_GetTrackingOriginType2(&ovrpOrigin)))
+		{
+			switch (ovrpOrigin)
 			{
 			case ovrpTrackingOrigin_EyeLevel:
 				rv = EHMDTrackingOrigin::Eye;
@@ -384,9 +387,13 @@
 
 		if (NextFrameToRender)
 		{
+			const bool floorLevel = GetTrackingOrigin() == EHMDTrackingOrigin::Floor;
 			ovrpPoseStatef poseState;
 			ovrp_GetNodePoseState3(ovrpStep_Render, NextFrameToRender->FrameNumber, ovrpNode_Head, &poseState);
 			Settings->BaseOffset = ToFVector(poseState.Pose.Position);
+			if (floorLevel)
+				Settings->BaseOffset.Z = 0;
+
 			Settings->BaseOrientation = FRotator(0, FRotator(ToFQuat(poseState.Pose.Orientation)).Yaw - yaw, 0).Quaternion();
 		}
 	}
@@ -411,9 +418,12 @@
 
 		if (NextFrameToRender)
 		{
+			const bool floorLevel = GetTrackingOrigin() == EHMDTrackingOrigin::Floor;
 			ovrpPoseStatef poseState;
 			ovrp_GetNodePoseState3(ovrpStep_Render, NextFrameToRender->FrameNumber, ovrpNode_Head, &poseState);
 			Settings->BaseOffset = ToFVector(poseState.Pose.Position);
+			if (floorLevel)
+				Settings->BaseOffset.Z = 0;
 		}
 	}
 
@@ -504,8 +514,12 @@
 		{
 			Settings->BaseOrientation = FQuat::Identity;
 			Settings->BaseOffset = FVector::ZeroVector;
+			Settings->ColorScale = ovrpVector4f{ 1,1,1,1 };
+			Settings->ColorOffset = ovrpVector4f{ 0,0,0,0 };
+
 			//Settings->WorldToMetersScale = InWorldContext.World()->GetWorldSettings()->WorldToMeters;
 			//Settings->Flags.bWorldToMetersOverride = false;
+			Splash->LoadSettings();
 			InitDevice();
 
 			FApp::SetUseVRFocus(true);
@@ -528,11 +542,6 @@
 
 			FApp::SetUseVRFocus(false);
 			FApp::SetHasVRFocus(false);
-
-			if (Splash.IsValid())
-			{
-				Splash->ClearSplashes();
-			}
 		}
 	}
 
@@ -630,7 +639,6 @@
 		}
 
 		CachedWorldToMetersScale = InWorldContext.World()->GetWorldSettings()->WorldToMeters;
-		CachedMonoCullingDistance = InWorldContext.World()->GetWorldSettings()->MonoCullingDistance;
 
 		StartGameFrame_GameThread();
 
@@ -646,8 +654,7 @@
 
 			if (OCFlags.NeedSetTrackingOrigin)
 			{
-				ovrp_SetTrackingOriginType2(TrackingOrigin);
-				OCFlags.NeedSetTrackingOrigin = false;
+				SetTrackingOrigin(TrackingOrigin);
 			}
 
 			ovrpBool bAppHasVRFocus = ovrpBool_False;
@@ -784,6 +791,14 @@
 			}
 		}
 
+#if OCULUS_MR_SUPPORTED_PLATFORMS
+		if (ovrp_GetMixedRealityInitialized())
+		{
+			ovrp_UpdateExternalCamera();
+			ovrp_UpdateCameraDevices();
+		}
+#endif
+
 		if (GIsRequestingExit)
 		{
 			PreShutdown();
@@ -953,11 +968,6 @@
 	{
 		CheckInRenderThread();
 		check(StereoPass != eSSP_FULL);
-
-		if (StereoPass == eSSP_MONOSCOPIC_EYE)
-		{
-			return;
-		}
 
 		const uint32 MeshIndex = (StereoPass == eSSP_LEFT_EYE) ? 0 : 1;
 		const FHMDViewMesh& Mesh = MeshAssets[MeshIndex];
@@ -1105,10 +1115,6 @@
 		// correct far and near planes for reversed-Z projection matrix
 		const float WorldScale = GetWorldToMetersScale() * (1.0 / 100.0f); // physical scale is 100 UUs/meter
 		float InNearZ = GNearClippingPlane * WorldScale;
-		if (StereoPassType == eSSP_MONOSCOPIC_EYE)
-		{
-			InNearZ = GetMonoCullingDistance() - 50.0f; //50.0f is the hardcoded OverlapDistance in FSceneViewFamily. Should probably be elsewhere.
-		}
 
 		proj.M[3][3] = 0.0f;
 		proj.M[2][3] = 1.0f;
@@ -1197,7 +1203,7 @@
 		}
 
 		check(CustomPresent);
-		CustomPresent->CopyTexture_RenderThread(RHICmdList, DstTexture, SrcTexture, DstRect, SrcRect, false, bNoAlpha);
+		CustomPresent->CopyTexture_RenderThread(RHICmdList, DstTexture, SrcTexture, DstRect, SrcRect, false, bNoAlpha, true, true);
 	}
 
 
@@ -1442,82 +1448,40 @@
 
 	void FOculusHMD::UpdateSplashScreen()
 	{
-		if (!GetSplash())
+		if (!GetSplash() || !IsInGameThread())
 		{
 			return;
 		}
 
-		FTexture2DRHIRef Texture2D = (bSplashShowMovie && SplashMovie.IsValid()) ? SplashMovie : SplashTexture;
-		FTextureRHIRef Texture;
-		float InvAspectRatio = 1.0;
-		if (Texture2D.IsValid())
-		{
-			Texture = (FRHITexture*)Texture2D.GetReference();
-			const FIntPoint TextureSize = Texture2D->GetSizeXY();
-			if (TextureSize.X > 0)
-			{
-				InvAspectRatio = float(TextureSize.Y) / float(TextureSize.X);
-			}
-		}
-
-		// Disable features incompatible with the generalized VR splash screen
-		Splash->SetAutoShow(false);
-		Splash->SetLoadingIconMode(false);
-
-		if (bSplashIsShown && Texture.IsValid())
-		{
-			if (SplashLayerHandle)
-			{
-				FOculusSplashDesc CurrentDesc;
-				Splash->GetSplash(0, CurrentDesc);
-				CurrentDesc.LoadedTexture = Texture;
-				CurrentDesc.TextureOffset = SplashOffset;
-				CurrentDesc.TextureScale = SplashScale;
-			}
-			else
-			{
-				Splash->ClearSplashes();
-
-				FOculusSplashDesc NewDesc;
-				NewDesc.LoadedTexture = Texture;
-				// Set texture size to 8m wide, keeping the aspect ratio.
-				NewDesc.QuadSizeInMeters = FVector2D(8.0f, 8.0f * InvAspectRatio);
-
-				FTransform Translation(FVector(5.0f, 0.0f, 0.0f));
-
-				// it's possible for the user to call ShowSplash before the first OnStartGameFrame (from BeginPlay for example)
-				// in that scenario, we don't have a valid head pose yet, so use the identity (the rot will be updated later anyways)
-				FQuat HeadOrientation = FQuat::Identity;
-				FVector HeadPosition;
-
-				GetCurrentPose(HMDDeviceId, HeadOrientation, HeadPosition);
-
-				FRotator Rotation(HeadOrientation);
-				Rotation.Pitch = 0.0f;
-				Rotation.Roll = 0.0f;
-
-				NewDesc.TransformInMeters = Translation * FTransform(Rotation.Quaternion());
-
-				NewDesc.TextureOffset = SplashOffset;
-				NewDesc.TextureScale = SplashScale;
-				NewDesc.bNoAlphaChannel = true;
-				Splash->AddSplash(NewDesc);
-
-				Splash->Show();
-
-				SplashLayerHandle = 1;
-			}
+		if (bSplashIsShown)
+		{
+			//if update splash screen is shown, update the head orientation default to recenter splash screens
+			FQuat HeadOrientation = FQuat::Identity;
+			FVector HeadPosition;
+			GetCurrentPose(HMDDeviceId, HeadOrientation, HeadPosition);
+			SplashRotation = FRotator(HeadOrientation);
+			SplashRotation.Pitch = 0;
+			SplashRotation.Roll = 0;
+
+			Splash->Show();
 		}
 		else
 		{
-			if (SplashLayerHandle)
-			{
-				Splash->Hide();
-				Splash->ClearSplashes();
-				SplashLayerHandle = 0;
-			}
-		}
-	}
+			Splash->Hide();
+		}
+	}
+
+	FOculusSplashDesc FOculusHMD::GetUESplashScreenDesc()
+	{
+		FOculusSplashDesc Desc;
+		Desc.LoadedTexture = bSplashShowMovie ? SplashMovie : SplashTexture;
+		Desc.TransformInMeters = Desc.TransformInMeters * FTransform(SplashOffset/GetWorldToMetersScale());
+		Desc.bNoAlphaChannel = true;
+		Desc.bIsDynamic = bSplashShowMovie;
+		Desc.QuadSizeInMeters *= SplashScale;
+		return Desc;
+	}
+
 
 	void FOculusHMD::GetAllocatedTexture(uint32 LayerId, FTextureRHIRef &Texture, FTextureRHIRef &LeftTexture)
 	{
@@ -1630,6 +1594,8 @@
 
 		if (Settings.IsValid() && Settings->IsStereoEnabled())
 		{
+			Settings->Flags.bsRGBEyeBuffer = IsMobilePlatform(GShaderPlatformForFeatureLevel[InViewFamily.Scene->GetFeatureLevel()]) && IsMobileColorsRGB();
+
 			if (NextFrameToRender.IsValid())
 			{
 				NextFrameToRender->ShowFlags = InViewFamily.EngineShowFlags;
@@ -1737,12 +1703,13 @@
 
 
 	FOculusHMD::FOculusHMD(const FAutoRegister& AutoRegister)
-		: FSceneViewExtensionBase(AutoRegister)
+		: FHeadMountedDisplayBase(nullptr)
+		, FSceneViewExtensionBase(AutoRegister)
 		, ConsoleCommands(this)
 	{
 		Flags.Raw = 0;
 		OCFlags.Raw = 0;
-		TrackingOrigin = ovrpTrackingOrigin_EyeLevel;
+		TrackingOrigin = EHMDTrackingOrigin::Type::Eye;
 		DeltaControlRotation = FRotator::ZeroRotator;  // used from ApplyHmdRotation
 		LastPlayerOrientation = FQuat::Identity;
 		LastPlayerLocation = FVector::ZeroVector;
@@ -1755,6 +1722,10 @@
 		Settings = CreateNewSettings();
 
 		RendererModule = nullptr;
+
+		SplashLayerHandle = -1;
+
+		SplashRotation = FRotator();
 	}
 
 
@@ -1918,6 +1889,8 @@
 #endif
 
 			int initializeFlags = GIsEditor ? ovrpInitializeFlag_SupportsVRToggle : 0;
+
+			initializeFlags |= CustomPresent->supportsSRGB() ? ovrpInitializeFlag_SupportSRGBFrameBuffer : 0;
 
 			if (Settings->Flags.bSupportsDash)
 			{
@@ -1953,15 +1926,14 @@
 		{
 			UE_LOG(LogHMD, Log, TEXT("OculusHMD plugin supports multiview!"));
 		}
-
-		//ovrp_SetFunctionPointer(ovrpFunctionEndFrame, (void*)(&vrapi_SubmitFrame));
-		//ovrp_SetFunctionPointer(ovrpFunctionCreateTexture, (void*)(&vrapi_CreateTextureSwapChain));
 #endif
 
 		ovrp_SetupDistortionWindow3(ovrpDistortionWindowFlag_None);
-		ovrp_SetSystemCpuLevel2(2);
-		ovrp_SetSystemGpuLevel2(3);
+		ovrp_SetSystemCpuLevel2(Settings->CPULevel);
+		ovrp_SetSystemGpuLevel2(Settings->GPULevel);
+		ovrp_SetTiledMultiResLevel((ovrpTiledMultiResLevel)Settings->MultiResLevel);
 		ovrp_SetAppCPUPriority2(ovrpBool_True);
+		ovrp_SetReorientHMDOnControllerRecenter(Settings->Flags.bRecenterHMDWithController ? ovrpBool_True : ovrpBool_False);
 
 		OCFlags.NeedSetTrackingOrigin = true;
 		bNeedReAllocateViewportRenderTarget = true;
@@ -2000,7 +1972,7 @@
 			return false;
 		}
 
-		LoadFromIni();
+		LoadFromSettings();
 
 		if (!InitializeSession())
 		{
@@ -2008,6 +1980,7 @@
 			return false;
 		}
 
+		Flags.bNeedDisableStereo = false;
 		OCFlags.NeedSetFocusToGameViewport = true;
 
 		if (!CustomPresent->IsUsingCorrectDisplayAdapter())
@@ -2066,7 +2039,6 @@
 
 		if (ovrp_GetInitialized())
 		{
-			SaveToIni();
 
 			// Release resources
 			ExecuteOnRenderThread([this]()
@@ -2298,23 +2270,20 @@
 			1, // UNDONE
 			CustomPresent->GetDefaultOvrpTextureFormat(),
 			(Settings->Flags.bCompositeDepth && bSupportsDepth) ? CustomPresent->GetDefaultDepthOvrpTextureFormat() : ovrpTextureFormat_None,
-			CustomPresent->GetLayerFlags(),
+			CustomPresent->GetLayerFlags() | (Settings->Flags.bChromaAbCorrectionEnabled ? ovrpLayerFlag_ChromaticAberrationCorrection : 0),
 			&EyeLayerDesc)))
 		{
 			// Update viewports
 			// Scaling for DynamicResolution will happen later - see FSceneRenderer::PrepareViewRectsForRendering.
 			// If scaling does occur, EyeRenderViewport will be updated in FOculusHMD::SetFinalViewRect.
-			ovrpRecti vpRect[3];
+			ovrpRecti vpRect[2];
 			ovrp_CalculateEyeViewportRect(EyeLayerDesc, ovrpEye_Left, 1.0f, &vpRect[0]);
 			ovrp_CalculateEyeViewportRect(EyeLayerDesc, ovrpEye_Right, 1.0f, &vpRect[1]);
-			ovrp_CalculateEyeViewportRect(EyeLayerDesc, ovrpEye_Center, 1.0f, &vpRect[2]);
 
 			if (Settings->Flags.bPixelDensityAdaptive)
 			{
 				vpRect[0].Size.w = vpRect[1].Size.w = ((int)(vpRect[0].Size.w / Settings->PixelDensityMax) + 3) & ~3;
 				vpRect[0].Size.h = vpRect[1].Size.h = ((int)(vpRect[0].Size.h / Settings->PixelDensityMax) + 3) & ~3;
-				vpRect[2].Size.w = ((int)(vpRect[2].Size.w / Settings->PixelDensityMax) + 3) & ~3;
-				vpRect[2].Size.h = ((int)(vpRect[2].Size.h / Settings->PixelDensityMax) + 3) & ~3;
 
 				EyeLayerDesc.MaxViewportSize.w = ((int)(vpRect[0].Size.w * Settings->PixelDensityMax) + 3) & ~3;
 				EyeLayerDesc.MaxViewportSize.h = ((int)(vpRect[0].Size.h * Settings->PixelDensityMax) + 3) & ~3;
@@ -2331,31 +2300,26 @@
 			}
 
 			EyeLayer->SetEyeLayerDesc(EyeLayerDesc, vpRect);
+			EyeLayer->bNeedsTexSrgbCreate = Settings->Flags.bsRGBEyeBuffer;
 
 			Settings->RenderTargetSize = FIntPoint(EyeLayerDesc.TextureSize.w, EyeLayerDesc.TextureSize.h);
 			Settings->EyeRenderViewport[0].Min = FIntPoint(vpRect[0].Pos.x, vpRect[0].Pos.y);
 			Settings->EyeRenderViewport[0].Max = Settings->EyeRenderViewport[0].Min + FIntPoint(vpRect[0].Size.w, vpRect[0].Size.h);
 			Settings->EyeRenderViewport[1].Min = FIntPoint(vpRect[1].Pos.x, vpRect[1].Pos.y);
 			Settings->EyeRenderViewport[1].Max = Settings->EyeRenderViewport[1].Min + FIntPoint(vpRect[1].Size.w, vpRect[1].Size.h);
-			Settings->EyeRenderViewport[2].Min = FIntPoint(vpRect[2].Pos.x, vpRect[2].Pos.y);
-			Settings->EyeRenderViewport[2].Max = Settings->EyeRenderViewport[2].Min + FIntPoint(vpRect[2].Size.w, vpRect[2].Size.h);
 
 			Settings->EyeUnscaledRenderViewport[0] = Settings->EyeRenderViewport[0];
 			Settings->EyeUnscaledRenderViewport[1] = Settings->EyeRenderViewport[1];
-			Settings->EyeUnscaledRenderViewport[2] = Settings->EyeRenderViewport[2];
 
 			// Update projection matrices
 			ovrpFrustum2f frustumLeft = { 0.001f, 1000.0f, EyeLayerDesc.Fov[0] };
 			ovrpFrustum2f frustumRight = { 0.001f, 1000.0f, EyeLayerDesc.Fov[1] };
-			ovrpFrustum2f frustumCenter = { 0.001f, 1000.0f,{ EyeLayerDesc.Fov[0].UpTan, EyeLayerDesc.Fov[0].DownTan, EyeLayerDesc.Fov[0].LeftTan, EyeLayerDesc.Fov[1].RightTan } };
 
 			Settings->EyeProjectionMatrices[0] = ovrpMatrix4f_Projection(frustumLeft, true);
 			Settings->EyeProjectionMatrices[1] = ovrpMatrix4f_Projection(frustumRight, true);
-			Settings->EyeProjectionMatrices[2] = ovrpMatrix4f_Projection(frustumCenter, true);
 
 			Settings->PerspectiveProjection[0] = ovrpMatrix4f_Projection(frustumLeft, false);
 			Settings->PerspectiveProjection[1] = ovrpMatrix4f_Projection(frustumRight, false);
-			Settings->PerspectiveProjection[2] = ovrpMatrix4f_Projection(frustumCenter, false);
 
 			// Flag if need to recreate render targets
 			if (!EyeLayer->CanReuseResources(EyeLayer_RenderThread.Get()))
@@ -2380,7 +2344,7 @@
 		if (LayerMap[0].IsValid())
 		{
 			FLayerPtr EyeLayer = LayerMap[0]->Clone();
-			EyeLayer->Initialize_RenderThread(CustomPresent, RHICmdList, EyeLayer_RenderThread.Get());
+			EyeLayer->Initialize_RenderThread(Settings_RenderThread.Get(), CustomPresent, RHICmdList, EyeLayer_RenderThread.Get());
 
 			if(Layers_RenderThread.Num() > 0)
 			{
@@ -2640,42 +2604,6 @@
 		return 100.0f;
 	}
 
-	float FOculusHMD::GetMonoCullingDistance() const
-	{
-		CheckInGameThread();
-
-		if (NextFrameToRender.IsValid())
-		{
-			return NextFrameToRender->MonoCullingDistance;
-		}
-
-		if (GWorld != nullptr)
-		{
-#if WITH_EDITOR
-			// Workaround to allow WorldToMeters scaling to work correctly for controllers while running inside PIE.
-			// The main world will most likely not be pointing at the PIE world while polling input, so if we find a world context
-			// of that type, use that world's WorldToMeters instead.
-			if (GIsEditor)
-			{
-				for (const FWorldContext& Context : GEngine->GetWorldContexts())
-				{
-					if (Context.WorldType == EWorldType::PIE)
-					{
-						return Context.World()->GetWorldSettings()->MonoCullingDistance;
-					}
-				}
-			}
-#endif //WITH_EDITOR
-
-			// We're not currently rendering a frame, so just use whatever world to meters the main world is using.
-			// This can happen when we're polling input in the main engine loop, before ticking any worlds.
-			return GWorld->GetWorldSettings()->MonoCullingDistance;
-		}
-
-		return 750.0f;
-	}
-
-
 	FVector FOculusHMD::GetNeckPosition(const FQuat& HeadOrientation, const FVector& HeadPosition)
 	{
 		CheckInGameThread();
@@ -2738,15 +2666,7 @@
 
 	bool FOculusHMD::ConvertPose_Internal(const ovrpPosef& InPose, FPose& OutPose, const FSettings* Settings, float WorldToMetersScale)
 	{
-		// apply base orientation correction
-		OutPose.Orientation = Settings->BaseOrientation.Inverse() * ToFQuat(InPose.Orientation);
-		OutPose.Orientation.Normalize();
-
-		// correct position according to BaseOrientation and BaseOffset.
-		OutPose.Position = (ToFVector(InPose.Position) - Settings->BaseOffset) * WorldToMetersScale;
-		OutPose.Position = Settings->BaseOrientation.Inverse().RotateVector(OutPose.Position);
-
-		return true;
+		return OculusHMD::ConvertPose_Internal(InPose, OutPose, Settings->BaseOrientation, Settings->BaseOffset, WorldToMetersScale);
 	}
 
 
@@ -2850,6 +2770,14 @@
 	{
 		CheckInGameThread();
 		Settings->MultiResLevel = multiresLevel;
+	}
+
+	void FOculusHMD::SetColorScaleAndOffset(FLinearColor ColorScale, FLinearColor ColorOffset, bool bApplyToAllLayers)
+	{
+		CheckInGameThread();
+		Settings->bApplyColorScaleAndOffsetToAllLayers = bApplyToAllLayers;
+		Settings->ColorScale = LinearColorToOvrpVector4f(ColorScale);
+		Settings->ColorOffset = LinearColorToOvrpVector4f(ColorOffset);
 	}
 
 	bool FOculusHMD::DoEnableStereo(bool bStereo)
@@ -2985,7 +2913,6 @@
 		Result->FrameNumber = NextFrameNumber;
 		Result->WindowSize = CachedWindowSize;
 		Result->WorldToMetersScale = CachedWorldToMetersScale;
-		Result->MonoCullingDistance = CachedMonoCullingDistance;
 		Result->NearClippingPlane = GNearClippingPlane;
 		Result->MultiResLevel = Settings->MultiResLevel;
 		return Result;
@@ -3002,7 +2929,7 @@
 			Frame = CreateNewGameFrame();
 			NextFrameToRender = Frame;
 
-//			UE_LOG(LogHMD, Log, TEXT("StartGameFrame %u %u"), Frame->FrameNumber, Frame->ShowFlags.Rendering);
+			UE_LOG(LogHMD, VeryVerbose, TEXT("StartGameFrame %u %u"), Frame->FrameNumber, Frame->ShowFlags.Rendering);
 
 			UpdateStereoRenderingParams();
 		}
@@ -3015,7 +2942,7 @@
 
 		if (Frame.IsValid())
 		{
-//			UE_LOG(LogHMD, Log, TEXT("FinishGameFrame %u"), Frame->FrameNumber);
+			UE_LOG(LogHMD, VeryVerbose, TEXT("FinishGameFrame %u"), Frame->FrameNumber);
 		}
 
 		Frame.Reset();
@@ -3028,14 +2955,19 @@
 
 		if (NextFrameToRender.IsValid() && NextFrameToRender != LastFrameToRender)
 		{
-//			UE_LOG(LogHMD, Log, TEXT("StartRenderFrame %u"), NextFrameToRender->FrameNumber);
+			UE_LOG(LogHMD, VeryVerbose, TEXT("StartRenderFrame %u"), NextFrameToRender->FrameNumber);
 
 			LastFrameToRender = NextFrameToRender;
-			NextFrameToRender->Flags.bSplashIsShown = Splash->IsShown() || NextFrameToRender->FrameNumber != NextFrameNumber;
+			NextFrameToRender->Flags.bSplashIsShown = Splash->IsShown();// || NextFrameToRender->FrameNumber != NextFrameNumber;
+
+			if (GetSplash())
+			{
+				Splash->StopTicker();
+			}
 
 			if (NextFrameToRender->ShowFlags.Rendering && !NextFrameToRender->Flags.bSplashIsShown)
 			{
-//				UE_LOG(LogHMD, Log, TEXT("ovrp_WaitToBeginFrame %u"), NextFrameToRender->FrameNumber);
+				UE_LOG(LogHMD, Verbose, TEXT("ovrp_WaitToBeginFrame %u"), NextFrameToRender->FrameNumber);
 
 				ovrpResult Result;
 				if (OVRP_FAILURE(Result = ovrp_WaitToBeginFrame(NextFrameToRender->FrameNumber)))
@@ -3079,7 +3011,7 @@
 
 						if (LayerIdA < LayerIdB)
 						{
-							XLayers[XLayerIndex++]->Initialize_RenderThread(CustomPresent, RHICmdList);
+							XLayers[XLayerIndex++]->Initialize_RenderThread(Settings_RenderThread.Get(), CustomPresent, RHICmdList);
 						}
 						else if (LayerIdA > LayerIdB)
 						{
@@ -3087,13 +3019,13 @@
 						}
 						else
 						{
-							XLayers[XLayerIndex++]->Initialize_RenderThread(CustomPresent, RHICmdList, Layers_RenderThread[LayerIndex_RenderThread++].Get());
+							XLayers[XLayerIndex++]->Initialize_RenderThread(Settings_RenderThread.Get(), CustomPresent, RHICmdList, Layers_RenderThread[LayerIndex_RenderThread++].Get());
 						}
 					}
 
 					while (XLayerIndex < XLayers.Num())
 					{
-						XLayers[XLayerIndex++]->Initialize_RenderThread(CustomPresent, RHICmdList);
+						XLayers[XLayerIndex++]->Initialize_RenderThread(Settings_RenderThread.Get(), CustomPresent, RHICmdList);
 					}
 
 					Layers_RenderThread = XLayers;
@@ -3109,7 +3041,7 @@
 
 		if (Frame_RenderThread.IsValid())
 		{
-//			UE_LOG(LogHMD, Log, TEXT("FinishRenderFrame %u"), Frame_RenderThread->FrameNumber);
+			UE_LOG(LogHMD, VeryVerbose, TEXT("FinishRenderFrame %u"), Frame_RenderThread->FrameNumber);
 
 			if (Frame_RenderThread->ShowFlags.Rendering)
 			{
@@ -3130,7 +3062,7 @@
 
 		if (Frame_RenderThread.IsValid())
 		{
-//			UE_LOG(LogHMD, Log, TEXT("StartRHIFrame %u"), Frame_RenderThread->FrameNumber);
+			UE_LOG(LogHMD, VeryVerbose, TEXT("StartRHIFrame %u"), Frame_RenderThread->FrameNumber);
 
 			FSettingsPtr XSettings = Settings_RenderThread->Clone();
 			FGameFramePtr XFrame = Frame_RenderThread->Clone();
@@ -3151,7 +3083,7 @@
 
 					if (Frame_RHIThread->ShowFlags.Rendering && !Frame_RHIThread->Flags.bSplashIsShown)
 					{
-//						UE_LOG(LogHMD, Log, TEXT("ovrp_BeginFrame4 %u"), Frame_RHIThread->FrameNumber);						
+						UE_LOG(LogHMD, Verbose, TEXT("ovrp_BeginFrame4 %u"), Frame_RHIThread->FrameNumber);						
 
 						ovrpResult Result;
 						if (OVRP_FAILURE(Result = ovrp_BeginFrame4(Frame_RHIThread->FrameNumber, CustomPresent->GetOvrpCommandQueue())))
@@ -3178,7 +3110,7 @@
 
 		if (Frame_RHIThread.IsValid())
 		{
-//			UE_LOG(LogHMD, Log, TEXT("FinishRHIFrame %u"), Frame_RHIThread->FrameNumber);
+			UE_LOG(LogHMD, VeryVerbose, TEXT("FinishRHIFrame %u"), Frame_RHIThread->FrameNumber);
 
 			if (Frame_RHIThread->ShowFlags.Rendering && !Frame_RHIThread->Flags.bSplashIsShown)
 			{
@@ -3195,23 +3127,15 @@
 					LayerSubmitPtr[LayerIndex] = Layers[LayerIndex]->UpdateLayer_RHIThread(Settings_RHIThread.Get(), Frame_RHIThread.Get(), LayerIndex);
 				}
 
-//				UE_LOG(LogHMD, Log, TEXT("ovrp_EndFrame4 %u"), Frame_RHIThread->FrameNumber);
+				UE_LOG(LogHMD, Verbose, TEXT("ovrp_EndFrame4 %u"), Frame_RHIThread->FrameNumber);
 
 				ovrpResult Result;
 				if (OVRP_FAILURE(Result = ovrp_EndFrame4(Frame_RHIThread->FrameNumber, LayerSubmitPtr.GetData(), LayerSubmitPtr.Num(), CustomPresent->GetOvrpCommandQueue())))
-<<<<<<< HEAD
 				{
 					UE_LOG(LogHMD, Error, TEXT("ovrp_EndFrame4 %u failed (%d)"), Frame_RHIThread->FrameNumber, Result);
 				}
 				else
 				{
-=======
-				{
-					UE_LOG(LogHMD, Error, TEXT("ovrp_EndFrame4 %u failed (%d)"), Frame_RHIThread->FrameNumber, Result);
-				}
-				else
-				{
->>>>>>> df71d635
 					for (int32 LayerIndex = 0; LayerIndex < Layers.Num(); LayerIndex++)
 					{
 						Layers[LayerIndex]->IncrementSwapChainIndex_RHIThread(CustomPresent);
@@ -3338,124 +3262,21 @@
 
 #endif // !UE_BUILD_SHIPPING
 
-	void FOculusHMD::LoadFromIni()
-	{
-		const TCHAR* OculusSettings = TEXT("Oculus.Settings");
-		bool v;
-		float f;
-		FVector vec;
-
-		// Handling of old (deprecated) Gear VR settings
-		// @TODO: Remove GearVR deprecation handling in 4.18+
-		{
-			const TCHAR* OldGearVRSettings = TEXT("GearVR.Settings");
-
-			if (GConfig->GetBool(OldGearVRSettings, TEXT("bChromaAbCorrectionEnabled"), v, GEngineIni))
-			{
-				Settings->Flags.bChromaAbCorrectionEnabled = v;
-				UE_LOG(LogHMD, Warning, TEXT("Deprecated config setting: 'bChromaAbCorrectionEnabled' in [GearVR.Settings] has been deprecated. This setting has been merged with its conterpart in [Oculus.Settings] (which will override this value if it's set). Please make sure to acount for this change and then remove all [GearVR.Settings] from your config file."));
-			}
-
-			if (GConfig->GetBool(OldGearVRSettings, TEXT("bOverrideIPD"), v, GEngineIni) || GConfig->GetBool(OculusSettings, TEXT("bOverrideIPD"), v, GEngineIni))
-			{
-				UE_LOG(LogHMD, Warning, TEXT("Removed config setting: 'bOverrideIPD' config variable has been removed completely. Now, only in non-shipping builds, if you set the 'IPD' config variable then the IPD will automatically be overridden."));
-			}
-			// other Gear VR settings that have been removed entirely:
-			//    "CpuLevel"
-			//    "GpuLevel"
-			//    "MinimumVsyncs"
-			//    "HeadModelScale"
-			//    "bOverrideFOV" + "HFOV" & "VFOV"
-
-			if (GConfig->GetFloat(OldGearVRSettings, TEXT("IPD"), f, GEngineIni))
-			{
-	#if !UE_BUILD_SHIPPING
-				if (ensure(!FMath::IsNaN(f)))
-				{
-					SetInterpupillaryDistance(FMath::Clamp(f, 0.0f, 1.0f));
-				}
-
-				UE_LOG(LogHMD, Warning, TEXT("Deprecated config setting: 'IPD' in [GearVR.Settings] has been deprecated. This setting has been merged with its conterpart in [Oculus.Settings] (which will override this value if it's set). Please make sure to acount for this change and then remove all [GearVR.Settings] from your config file."));
-	#endif // #if !UE_BUILD_SHIPPING
-			}
-
-			if (GConfig->GetBool(OldGearVRSettings, TEXT("bUpdateOnRT"), v, GEngineIni))
-			{
-				Settings->Flags.bUpdateOnRT = v;
-				UE_LOG(LogHMD, Warning, TEXT("Deprecated config setting: 'bUpdateOnRT' in [GearVR.Settings] has been deprecated. This setting has been merged with its conterpart in [Oculus.Settings] (which will override this value if it's set). Please make sure to acount for this change and then remove all [GearVR.Settings] from your config file."));
-			}
-		}
-
-		if (GConfig->GetBool(OculusSettings, TEXT("bChromaAbCorrectionEnabled"), v, GEngineIni))
-		{
-			Settings->Flags.bChromaAbCorrectionEnabled = v;
-		}
-#if !UE_BUILD_SHIPPING
-		if (GConfig->GetFloat(OculusSettings, TEXT("IPD"), f, GEngineIni))
-		{
-			check(!FMath::IsNaN(f));
-			SetInterpupillaryDistance(FMath::Clamp(f, 0.0f, 1.0f));
-		}
-#endif // #if !UE_BUILD_SHIPPING
-		if (GConfig->GetFloat(OculusSettings, TEXT("PixelDensityMax"), f, GEngineIni))
-		{
-			check(!FMath::IsNaN(f));
-			Settings->SetPixelDensityMax(f);
-		}
-		if (GConfig->GetFloat(OculusSettings, TEXT("PixelDensityMin"), f, GEngineIni))
-		{
-			check(!FMath::IsNaN(f));
-<<<<<<< HEAD
-			Settings->SetPixelDensityMin(f);
-=======
-			Settings->PixelDensityMin = FMath::Clamp(f, Settings->PixelDensityMin, ClampPixelDensityMax);
-		}
-		if (GConfig->GetBool(OculusSettings, TEXT("bPixelDensityAdaptive"), v, GEngineIni))
-		{
-			Settings->bPixelDensityAdaptive = v;
->>>>>>> df71d635
-		}
-		if (GConfig->GetBool(OculusSettings, TEXT("bDirectMultiview"), v, GEngineIni))
-		{
-			Settings->Flags.bDirectMultiview = v;
-		}
-		if (GConfig->GetBool(OculusSettings, TEXT("bHQBuffer"), v, GEngineIni))
-		{
-			Settings->Flags.bHQBuffer = v;
-		}
-		if (GConfig->GetBool(OculusSettings, TEXT("bHQDistortion"), v, GEngineIni))
-		{
-			Settings->Flags.bHQDistortion = v;
-		}
-		if (GConfig->GetBool(OculusSettings, TEXT("bUpdateOnRT"), v, GEngineIni))
-		{
-			Settings->Flags.bUpdateOnRT = v;
-		}
-		if (GConfig->GetBool(OculusSettings, TEXT("bCompositeDepth"), v, GEngineIni))
-		{
-			Settings->Flags.bCompositeDepth = v;
-		}
-		if (GConfig->GetBool(OculusSettings, TEXT("bSupportsDash"), v, GEngineIni))
-		{
-			Settings->Flags.bSupportsDash = v;
-		}
-	}
-
-	void FOculusHMD::SaveToIni()
-	{
-#if !UE_BUILD_SHIPPING
-		const TCHAR* OculusSettings = TEXT("Oculus.Settings");
-		GConfig->SetBool(OculusSettings, TEXT("bChromaAbCorrectionEnabled"), Settings->Flags.bChromaAbCorrectionEnabled, GEngineIni);
-
-		GConfig->SetFloat(OculusSettings, TEXT("PixelDensityMin"), Settings->PixelDensityMin, GEngineIni);
-		GConfig->SetFloat(OculusSettings, TEXT("PixelDensityMax"), Settings->PixelDensityMax, GEngineIni);
-
-		GConfig->SetBool(OculusSettings, TEXT("bHQBuffer"), Settings->Flags.bHQBuffer, GEngineIni);
-		GConfig->SetBool(OculusSettings, TEXT("bHQDistortion"), Settings->Flags.bHQDistortion, GEngineIni);
-
-		GConfig->SetBool(OculusSettings, TEXT("bUpdateOnRT"), Settings->Flags.bUpdateOnRT, GEngineIni);
-
-#endif // !UE_BUILD_SHIPPING
+	void FOculusHMD::LoadFromSettings()
+	{
+		UOculusHMDRuntimeSettings* HMDSettings = GetMutableDefault<UOculusHMDRuntimeSettings>();
+		check(HMDSettings);
+
+		Settings->Flags.bSupportsDash = HMDSettings->bSupportsDash;
+		Settings->Flags.bCompositeDepth = HMDSettings->bCompositesDepth;
+		Settings->Flags.bHQDistortion = HMDSettings->bHQDistortion;
+		Settings->Flags.bChromaAbCorrectionEnabled = HMDSettings->bChromaCorrection;
+		Settings->Flags.bRecenterHMDWithController = HMDSettings->bRecenterHMDWithController;
+		Settings->MultiResLevel = HMDSettings->FFRLevel;
+		Settings->CPULevel = HMDSettings->CPULevel;
+		Settings->GPULevel = HMDSettings->GPULevel;
+		Settings->PixelDensityMin = HMDSettings->PixelDensityMin;
+		Settings->PixelDensityMax = HMDSettings->PixelDensityMax;
 	}
 
 	/// @endcond
