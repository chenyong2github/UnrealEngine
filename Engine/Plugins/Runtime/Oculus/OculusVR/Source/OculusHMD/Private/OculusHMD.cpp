// Copyright 1998-2018 Epic Games, Inc. All Rights Reserved.

#include "OculusHMD.h"
#include "OculusHMD_EyeMeshes.h"
#include "OculusHMDPrivateRHI.h"

#include "EngineAnalytics.h"
#include "Interfaces/IAnalyticsProvider.h"
#include "AnalyticsEventAttribute.h"
#include "Slate/SceneViewport.h"
#include "PostProcess/PostProcessHMD.h"
#include "PostProcess/SceneRenderTargets.h"
#include "HardwareInfo.h"
#include "ScreenRendering.h"
#include "GameFramework/PlayerController.h"
#include "Math/UnrealMathUtility.h"
#include "Math/TranslationMatrix.h"
#include "Widgets/SViewport.h"
#include "Layout/WidgetPath.h"
#include "Framework/Application/SlateApplication.h"
#include "Engine/Canvas.h"
#include "Engine/GameEngine.h"
#include "Misc/CoreDelegates.h"
#include "GameFramework/WorldSettings.h"
#include "Engine/StaticMesh.h"
#include "Engine/StaticMeshActor.h"
#include "Components/InstancedStaticMeshComponent.h"
#include "Misc/EngineVersion.h"
#include "ClearQuad.h"
#include "DynamicResolutionState.h"
#include "DynamicResolutionProxy.h"
#if PLATFORM_ANDROID
#include "Android/AndroidJNI.h"
#include "Android/AndroidEGL.h"
#include "Android/AndroidApplication.h"
#include "HAL/IConsoleManager.h"
#endif
#include "Runtime/UtilityShaders/Public/OculusShaders.h"
#include "PipelineStateCache.h"

#if WITH_EDITOR
#include "Editor/UnrealEd/Classes/Editor/EditorEngine.h"
#endif

#if !UE_BUILD_SHIPPING
#include "Debug/DebugDrawService.h"
#endif

#if OCULUS_HMD_SUPPORTED_PLATFORMS

namespace
{

/**
 * Screen percentage driver to drive dynamic resolution for TAA upsample and MSAA.
 */
class FOculusScreenPercentageDriver : public ISceneViewFamilyScreenPercentage
{
public:
	FOculusScreenPercentageDriver(const float InResolutionFraction, const FSceneViewFamily& InViewFamily)
		: ViewFamily(InViewFamily)
		, ResolutionFraction(InResolutionFraction)
	{
		check(ViewFamily.EngineShowFlags.ScreenPercentage == true);
	}

private:
	// View family to take care of.
	const FSceneViewFamily& ViewFamily;

	const float ResolutionFraction;

	// Implements ISceneViewFamilyScreenPercentage.

	virtual float GetPrimaryResolutionFractionUpperBound() const override
	{
		check(ViewFamily.EngineShowFlags.ScreenPercentage == true);

		// See EyeMaxRenderViewport in FHMDOculus::AdjustViewRect().
		return 1.0f;
	}

	virtual ISceneViewFamilyScreenPercentage* Fork_GameThread(const class FSceneViewFamily& ForkedViewFamily) const override
	{
		return new FOculusScreenPercentageDriver(ResolutionFraction, ForkedViewFamily);
	}

	virtual void ComputePrimaryResolutionFractions_RenderThread(TArray<FSceneViewScreenPercentageConfig>& OutViewScreenPercentageConfigs) const override
	{
		check(IsInRenderingThread());
		check(ViewFamily.EngineShowFlags.ScreenPercentage == true);

		for (int32 ConfigIter = 0; ConfigIter < OutViewScreenPercentageConfigs.Num(); ++ConfigIter)
		{
			OutViewScreenPercentageConfigs[ConfigIter].PrimaryResolutionFraction = ResolutionFraction;
		}
	}
};

class FOculusDynamicResolutionState : public IDynamicResolutionState
{
public:
	FOculusDynamicResolutionState(const OculusHMD::FSettingsPtr InSettings)
		: Settings(InSettings)
		, ResolutionFraction(-1.0f)
	{
		check(Settings.IsValid());
	}

	virtual void ResetHistory() override { /* Empty */ };

	virtual bool IsSupported() const override
	{
		return true;
	}

	virtual void SetEnabled(bool bEnable) override
	{
		check(IsInGameThread());
		Settings->bPixelDensityAdaptive = bEnable;
	}

	virtual bool IsEnabled() const override
	{
		check(IsInGameThread() && Settings.IsValid());
		return Settings->bPixelDensityAdaptive;
	}

	virtual void SetupMainViewFamily(class FSceneViewFamily& ViewFamily) override
		{
		check(IsInGameThread());
		check(ViewFamily.EngineShowFlags.ScreenPercentage == true);

		if (ViewFamily.Views.Num() > 0 && IsEnabled())
		{
			// We can assume both eyes have the same fraction
			const FSceneView& View = *ViewFamily.Views[0];
			check(View.UnconstrainedViewRect == View.UnscaledViewRect);

			// Compute desired resolution fraction.
			ResolutionFraction = FMath::Max(
				float(Settings->EyeRenderViewport[0].Width()) / float(Settings->EyeMaxRenderViewport[0].Width()),
				float(Settings->EyeRenderViewport[0].Height()) / float(Settings->EyeMaxRenderViewport[0].Height()));

			// Clamp resolution fraction to what the renderer can do.
			ResolutionFraction = FMath::Clamp(
				ResolutionFraction,
				FSceneViewScreenPercentageConfig::kMinResolutionFraction,
				FSceneViewScreenPercentageConfig::kMaxResolutionFraction);

			// Temporal upsample has a smaller resolution fraction range.
			if (View.AntiAliasingMethod == AAM_TemporalAA)
			{
				ResolutionFraction = FMath::Clamp(
					ResolutionFraction,
					FSceneViewScreenPercentageConfig::kMinTAAUpsampleResolutionFraction,
					FSceneViewScreenPercentageConfig::kMaxTAAUpsampleResolutionFraction);
			}

			ViewFamily.SetScreenPercentageInterface(new FOculusScreenPercentageDriver(ResolutionFraction, ViewFamily));
		}
	}

	virtual float GetResolutionFractionApproximation() const override
	{
		return ResolutionFraction;
	}

	virtual float GetResolutionFractionUpperBound() const override
	{
		return 1.0f;
	}

private:

	// Oculus drives resolution fraction externally
	virtual void ProcessEvent(EDynamicResolutionStateEvent Event) override { /* Empty */ };

	const OculusHMD::FSettingsPtr Settings;
	float ResolutionFraction;
};

} // namespace

#define OCULUS_PAUSED_IDLE_FPS 10

namespace OculusHMD
{

#if !UE_BUILD_SHIPPING
	static void __cdecl OvrpLogCallback(ovrpLogLevel level, const char* message)
	{
		FString tbuf = ANSI_TO_TCHAR(message);
		const TCHAR* levelStr = TEXT("");
		switch (level)
		{
		case ovrpLogLevel_Debug: levelStr = TEXT(" Debug:"); break;
		case ovrpLogLevel_Info:  levelStr = TEXT(" Info:"); break;
		case ovrpLogLevel_Error: levelStr = TEXT(" Error:"); break;
		}

		GLog->Logf(TEXT("OCULUS:%s %s"), levelStr, *tbuf);
	}
#endif // !UE_BUILD_SHIPPING

	//-------------------------------------------------------------------------------------------------
	// FOculusHMD
	//-------------------------------------------------------------------------------------------------

	const FName FOculusHMD::OculusSystemName(TEXT("OculusHMD"));

	FName FOculusHMD::GetSystemName() const
		{
		return OculusSystemName;
	}


	FString FOculusHMD::GetVersionString() const
	{
		const char* Version;

		if (OVRP_FAILURE(ovrp_GetVersion2(&Version)))
		{
			Version = "Unknown";
		}

		return FString::Printf(TEXT("%s, OVRPlugin: %s"), *FEngineVersion::Current().ToString(), UTF8_TO_TCHAR(Version));
	}


	bool FOculusHMD::DoesSupportPositionalTracking() const
	{
		ovrpBool trackingPositionSupported;
		return OVRP_SUCCESS(ovrp_GetTrackingPositionSupported2(&trackingPositionSupported)) && trackingPositionSupported;
	}


	bool FOculusHMD::HasValidTrackingPosition()
	{
		ovrpBool nodePositionTracked;
		return OVRP_SUCCESS(ovrp_GetNodePositionTracked2(ovrpNode_Head, &nodePositionTracked)) && nodePositionTracked;
	}


	struct TrackedDevice
	{
		ovrpNode Node;
		EXRTrackedDeviceType Type;
	};

	static TrackedDevice TrackedDevices[] =
		{
		{ ovrpNode_Head, EXRTrackedDeviceType::HeadMountedDisplay },
		{ ovrpNode_HandLeft, EXRTrackedDeviceType::Controller },
		{ ovrpNode_HandRight, EXRTrackedDeviceType::Controller },
		{ ovrpNode_TrackerZero, EXRTrackedDeviceType::TrackingReference },
		{ ovrpNode_TrackerOne, EXRTrackedDeviceType::TrackingReference },
		{ ovrpNode_TrackerTwo, EXRTrackedDeviceType::TrackingReference },
		{ ovrpNode_TrackerThree, EXRTrackedDeviceType::TrackingReference },
		{ ovrpNode_DeviceObjectZero, EXRTrackedDeviceType::Other },
	};

	static uint32 TrackedDeviceCount = sizeof(TrackedDevices) / sizeof(TrackedDevices[0]);

	bool FOculusHMD::EnumerateTrackedDevices(TArray<int32>& OutDevices, EXRTrackedDeviceType Type)
	{
		CheckInGameThread();

		for (uint32 TrackedDeviceId = 0; TrackedDeviceId < TrackedDeviceCount; TrackedDeviceId++)
		{
			if (Type == EXRTrackedDeviceType::Any || Type == TrackedDevices[TrackedDeviceId].Type)
			{
				ovrpBool nodePresent;

				ovrpNode Node = TrackedDevices[TrackedDeviceId].Node;
				if (OVRP_SUCCESS(ovrp_GetNodePresent2(Node, &nodePresent)) && nodePresent)
				{
					const int32 ExternalDeviceId = OculusHMD::ToExternalDeviceId(Node);
					OutDevices.Add(ExternalDeviceId);
				}
			}
		}

		return true;
	}

	void FOculusHMD::UpdateRTPoses()
	{
		CheckInRenderThread();
		FGameFrame* CurrentFrame = GetFrame_RenderThread();
		if (CurrentFrame)
		{
			if (!CurrentFrame->Flags.bRTLateUpdateDone)
			{
				ovrp_Update3(ovrpStep_Render, CurrentFrame->FrameNumber, 0.0);
				CurrentFrame->Flags.bRTLateUpdateDone = true;
			}

		}
		// else, Frame_RenderThread has already been reset/rendered (or not created yet).
		// This can happen when DoEnableStereo() is called, as SetViewportSize (which it calls) enques a render
		// immediately - meaning two render frames were enqueued in the span of one game tick.
	}

	bool FOculusHMD::GetCurrentPose(int32 InDeviceId, FQuat& OutOrientation, FVector& OutPosition)
	{
		OutOrientation = FQuat::Identity;
		OutPosition = FVector::ZeroVector;

		if ((size_t) InDeviceId >= TrackedDeviceCount)
		{
			return false;
		}

		ovrpNode Node = OculusHMD::ToOvrpNode(InDeviceId);
		const FSettings* CurrentSettings;
		FGameFrame* CurrentFrame;

		if (InRenderThread())
		{
			CurrentSettings = GetSettings_RenderThread();
			CurrentFrame = GetFrame_RenderThread();
			UpdateRTPoses();
		}
		else if(InGameThread())
		{
			CurrentSettings = GetSettings();
			CurrentFrame = NextFrameToRender.Get();
		}
		else
		{
			return false;
		}

		if (!CurrentSettings || !CurrentFrame)
		{
			return false;
		}

		ovrpPoseStatef PoseState;
		FPose Pose;

		if (OVRP_FAILURE(ovrp_GetNodePoseState3(ovrpStep_Render, CurrentFrame->FrameNumber, Node, &PoseState)) ||
			!ConvertPose_Internal(PoseState.Pose, Pose, CurrentSettings, CurrentFrame->WorldToMetersScale))
		{
			return false;
		}

		OutPosition = Pose.Position;
		OutOrientation = Pose.Orientation;
		return true;
	}


	bool FOculusHMD::GetRelativeEyePose(int32 InDeviceId, EStereoscopicPass InEye, FQuat& OutOrientation, FVector& OutPosition)
	{
		OutOrientation = FQuat::Identity;
		OutPosition = FVector::ZeroVector;

		if (InDeviceId != HMDDeviceId)
		{
			return false;
		}

		ovrpNode Node;

		switch (InEye)
		{
		case eSSP_LEFT_EYE:
			Node = ovrpNode_EyeLeft;
			break;
		case eSSP_RIGHT_EYE:
			Node = ovrpNode_EyeRight;
			break;
		case eSSP_MONOSCOPIC_EYE:
			Node = ovrpNode_EyeCenter;
			break;
		default:
			return false;
		}

		const FSettings* CurrentSettings;
		FGameFrame* CurrentFrame;

		if (InRenderThread())
		{
			CurrentSettings = GetSettings_RenderThread();
			CurrentFrame = GetFrame_RenderThread();
			UpdateRTPoses();
		}
		else if(InGameThread())
		{
			CurrentSettings = GetSettings();
			CurrentFrame = NextFrameToRender.Get();
		}
		else
		{
			return false;
		}

		if (!CurrentSettings || !CurrentFrame)
		{
			return false;
		}

		ovrpPoseStatef HmdPoseState, EyePoseState;

		if (OVRP_FAILURE(ovrp_GetNodePoseState3(ovrpStep_Render, CurrentFrame->FrameNumber, ovrpNode_Head, &HmdPoseState)) ||
			OVRP_FAILURE(ovrp_GetNodePoseState3(ovrpStep_Render, CurrentFrame->FrameNumber, Node, &EyePoseState)))
		{
			return false;
		}

		FPose HmdPose, EyePose;
		HmdPose.Orientation = ToFQuat(HmdPoseState.Pose.Orientation);
		HmdPose.Position = ToFVector(HmdPoseState.Pose.Position) * CurrentFrame->WorldToMetersScale;
		EyePose.Orientation = ToFQuat(EyePoseState.Pose.Orientation);
		EyePose.Position = ToFVector(EyePoseState.Pose.Position) * CurrentFrame->WorldToMetersScale;

		FQuat HmdOrientationInv = HmdPose.Orientation.Inverse();
		OutOrientation = HmdOrientationInv * EyePose.Orientation;
		OutOrientation.Normalize();
		OutPosition = HmdOrientationInv.RotateVector(EyePose.Position - HmdPose.Position);
		return true;
	}


	bool FOculusHMD::GetTrackingSensorProperties(int32 InDeviceId, FQuat& OutOrientation, FVector& OutPosition, FXRSensorProperties& OutSensorProperties)
	{
		CheckInGameThread();

		if ((size_t) InDeviceId >= TrackedDeviceCount)
		{
			return false;
		}

		ovrpNode Node = OculusHMD::ToOvrpNode(InDeviceId);
		ovrpPoseStatef PoseState;
		FPose Pose;
		ovrpFrustum2f Frustum;

		if (OVRP_FAILURE(ovrp_GetNodePoseState3(ovrpStep_Render, OVRP_CURRENT_FRAMEINDEX, Node, &PoseState)) || !ConvertPose(PoseState.Pose, Pose) ||
			OVRP_FAILURE(ovrp_GetNodeFrustum2(Node, &Frustum)))
		{
			return false;
		}

		OutPosition = Pose.Position;
		OutOrientation = Pose.Orientation;
		OutSensorProperties.LeftFOV = FMath::RadiansToDegrees(FMath::Atan(Frustum.Fov.LeftTan));
		OutSensorProperties.RightFOV = FMath::RadiansToDegrees(FMath::Atan(Frustum.Fov.RightTan));
		OutSensorProperties.TopFOV = FMath::RadiansToDegrees(FMath::Atan(Frustum.Fov.UpTan));
		OutSensorProperties.BottomFOV = FMath::RadiansToDegrees(FMath::Atan(Frustum.Fov.DownTan));
		OutSensorProperties.NearPlane = Frustum.zNear * Frame->WorldToMetersScale;
		OutSensorProperties.FarPlane = Frustum.zFar * Frame->WorldToMetersScale;
		OutSensorProperties.CameraDistance = 1.0f * Frame->WorldToMetersScale;
		return true;
	}


	void FOculusHMD::SetTrackingOrigin(EHMDTrackingOrigin::Type InOrigin)
	{
		switch (InOrigin)
		{
		case EHMDTrackingOrigin::Eye:
			TrackingOrigin = ovrpTrackingOrigin_EyeLevel;
			break;
		case EHMDTrackingOrigin::Floor:
			TrackingOrigin = ovrpTrackingOrigin_FloorLevel;
			break;
		default:
			UE_LOG(LogHMD, Error, TEXT("Unknown tracking origin type %d, defaulting to 'eye level'"), int(InOrigin));
			TrackingOrigin = ovrpTrackingOrigin_EyeLevel;
		}
		if (ovrp_GetInitialized())
		{
			ovrp_SetTrackingOriginType2(TrackingOrigin);
			OCFlags.NeedSetTrackingOrigin = false;
		}

		OnTrackingOriginChanged();
	}


	EHMDTrackingOrigin::Type FOculusHMD::GetTrackingOrigin()
	{
		EHMDTrackingOrigin::Type rv = EHMDTrackingOrigin::Eye;

		if (ovrp_GetInitialized() && OVRP_SUCCESS(ovrp_GetTrackingOriginType2(&TrackingOrigin)))
		{
			switch (TrackingOrigin)
			{
			case ovrpTrackingOrigin_EyeLevel:
				rv = EHMDTrackingOrigin::Eye;
				break;
			case ovrpTrackingOrigin_FloorLevel:
				rv = EHMDTrackingOrigin::Floor;
				break;
			default:
				UE_LOG(LogHMD, Error, TEXT("Unsupported ovr tracking origin type %d"), int(TrackingOrigin));
				break;
			}
		}
		return rv;
	}

	bool FOculusHMD::GetFloorToEyeTrackingTransform(FTransform& OutFloorToEye) const
	{
		float EyeHeight = 0.f;
		const bool bSuccess = ovrp_GetInitialized() && OVRP_SUCCESS(ovrp_GetUserEyeHeight2(&EyeHeight));
		OutFloorToEye = FTransform( FVector(0.f, 0.f, -ConvertFloat_M2U(EyeHeight)) );

		return bSuccess;
	}

	void FOculusHMD::ResetOrientationAndPosition(float yaw)
	{
		CheckInGameThread();

		Settings->Flags.bHeadTrackingEnforced = false;
		Settings->BaseOffset = FVector::ZeroVector;
		if (yaw != 0.0f)
		{
			Settings->BaseOrientation = FRotator(0, -yaw, 0).Quaternion();
		}
		else
		{
			Settings->BaseOrientation = FQuat::Identity;
		}
		ovrp_RecenterTrackingOrigin2(ovrpRecenterFlag_Default);
	}


	void FOculusHMD::ResetOrientation(float yaw)
	{
		CheckInGameThread();

		ovrpPosef pose;

		if (OVRP_SUCCESS(ovrp_RecenterTrackingOrigin2(ovrpRecenterFlag_Default)) &&
			OVRP_SUCCESS(ovrp_GetTrackingCalibratedOrigin2(&pose)))
		{
			// Reset only orientation; keep the same position
			Settings->Flags.bHeadTrackingEnforced = false;
			Settings->BaseOrientation = (yaw != 0.0f) ? FRotator(0, -yaw, 0).Quaternion() : FQuat::Identity;
			Settings->BaseOffset = FVector::ZeroVector;

			UE_LOG(LogHMD, Log, TEXT("ORIGINPOS: %.3f %.3f %.3f"), ToFVector(pose.Position).X, ToFVector(pose.Position).Y, ToFVector(pose.Position).Z);

			// calc base offset to compensate the offset after the ovr_RecenterTrackingOrigin call
			Settings->BaseOffset = ToFVector(pose.Position);
		}
	}


	void FOculusHMD::ResetPosition()
	{
		CheckInGameThread();

		ovrpPosef pose;

		if (OVRP_SUCCESS(ovrp_RecenterTrackingOrigin2(ovrpRecenterFlag_Default)) &&
			OVRP_SUCCESS(ovrp_GetTrackingCalibratedOrigin2(&pose)))
		{
			// Reset only position; keep the same orientation
			Settings->Flags.bHeadTrackingEnforced = false;
			Settings->BaseOffset = FVector::ZeroVector;

			// calc base orientation to compensate the offset after the ovr_RecenterTrackingOrigin call
			Settings->BaseOrientation = ToFQuat(pose.Orientation);
		}
	}


	void FOculusHMD::SetBaseRotation(const FRotator& BaseRot)
	{
		SetBaseOrientation(BaseRot.Quaternion());
	}


	FRotator FOculusHMD::GetBaseRotation() const
	{
		return GetBaseOrientation().Rotator();
	}


	void FOculusHMD::SetBaseOrientation(const FQuat& BaseOrient)
	{
		CheckInGameThread();

		Settings->BaseOrientation = BaseOrient;
	}


	FQuat FOculusHMD::GetBaseOrientation() const
	{
		CheckInGameThread();

		return Settings->BaseOrientation;
	}


	bool FOculusHMD::IsHeadTrackingAllowed() const
	{
		CheckInGameThread();

		if (!ovrp_GetInitialized())
		{
			return false;
		}

#if WITH_EDITOR
		if (GIsEditor)
		{
			// @todo vreditor: We need to do a pass over VREditor code and make sure we are handling the VR modes correctly.  HeadTracking can be enabled without Stereo3D, for example
			UEditorEngine* EdEngine = Cast<UEditorEngine>(GEngine);
			return (!EdEngine || EdEngine->IsHMDTrackingAllowed()) && (Settings->Flags.bHeadTrackingEnforced || GEngine->IsStereoscopic3D());
		}
#endif//WITH_EDITOR

		return Settings.IsValid() && (Settings->Flags.bHeadTrackingEnforced || Settings->IsStereoEnabled());
	}


	void FOculusHMD::OnBeginPlay(FWorldContext& InWorldContext)
	{
		CheckInGameThread();

		CachedViewportWidget.Reset();
		CachedWindow.Reset();

#if WITH_EDITOR
		// @TODO: add more values here.
		// This call make sense when 'Play' is used from the Editor;
		if (GIsEditor && !GEnableVREditorHacks)
		{
			Settings->BaseOrientation = FQuat::Identity;
			Settings->BaseOffset = FVector::ZeroVector;
			//Settings->WorldToMetersScale = InWorldContext.World()->GetWorldSettings()->WorldToMeters;
			//Settings->Flags.bWorldToMetersOverride = false;
			InitDevice();

			FApp::SetUseVRFocus(true);
			FApp::SetHasVRFocus(true);
			OnStartGameFrame(InWorldContext);
		}
#endif
	}


	void FOculusHMD::OnEndPlay(FWorldContext& InWorldContext)
	{
		CheckInGameThread();

		if (GIsEditor && !GEnableVREditorHacks)
		{
			// @todo vreditor: If we add support for starting PIE while in VR Editor, we don't want to kill stereo mode when exiting PIE
			EnableStereo(false);
			ReleaseDevice();

			FApp::SetUseVRFocus(false);
			FApp::SetHasVRFocus(false);

			if (Splash.IsValid())
			{
				Splash->ClearSplashes();
			}
		}
	}


	bool FOculusHMD::OnStartGameFrame(FWorldContext& InWorldContext)
	{
		CheckInGameThread();

		if (GIsRequestingExit)
		{
			return false;
		}

		RefreshTrackingToWorldTransform(InWorldContext);

		// check if HMD is marked as invalid and needs to be killed.
		ovrpBool appShouldRecreateDistortionWindow;

		if (ovrp_GetInitialized() &&
			OVRP_SUCCESS(ovrp_GetAppShouldRecreateDistortionWindow2(&appShouldRecreateDistortionWindow)) &&
			appShouldRecreateDistortionWindow)
		{
			DoEnableStereo(false);
			ReleaseDevice();

			if (!OCFlags.DisplayLostDetected)
			{
				FCoreDelegates::VRHeadsetLost.Broadcast();
				OCFlags.DisplayLostDetected = true;
			}

			Flags.bNeedEnableStereo = true;
		}
#if PLATFORM_ANDROID
		Flags.bNeedEnableStereo = true; // !!!
#endif

		check(Settings.IsValid());
		if (!Settings->IsStereoEnabled())
		{
			FApp::SetUseVRFocus(false);
			FApp::SetHasVRFocus(false);
		}

#if OCULUS_STRESS_TESTS_ENABLED
		FStressTester::TickCPU_GameThread(this);
#endif

		if (!InWorldContext.World() || (!(GEnableVREditorHacks && InWorldContext.WorldType == EWorldType::Editor) && !InWorldContext.World()->IsGameWorld()))	// @todo vreditor: (Also see OnEndGameFrame()) Kind of a hack here so we can use VR in editor viewports.  We need to consider when running GameWorld viewports inside the editor with VR.
		{
			// ignore all non-game worlds
			return false;
		}

		bool bStereoEnabled = Settings->Flags.bStereoEnabled;
		bool bStereoDesired = bStereoEnabled;

		if (Flags.bNeedEnableStereo)
		{
			bStereoDesired = true;
		}

		if (bStereoDesired && (Flags.bNeedDisableStereo || !Settings->Flags.bHMDEnabled))
		{
			bStereoDesired = false;
		}

		bool bStereoDesiredAndIsConnected = bStereoDesired;

		if (bStereoDesired && !(bStereoEnabled ? IsHMDActive() : IsHMDConnected()))
		{
			bStereoDesiredAndIsConnected = false;
		}

		Flags.bNeedEnableStereo = false;
		Flags.bNeedDisableStereo = false;

		if (bStereoEnabled != bStereoDesiredAndIsConnected)
		{
			bStereoEnabled = DoEnableStereo(bStereoDesiredAndIsConnected);
		}

		// Keep trying to enable stereo until we succeed
		Flags.bNeedEnableStereo = bStereoDesired && !bStereoEnabled;

		if (!Settings->IsStereoEnabled() && !Settings->Flags.bHeadTrackingEnforced)
		{
			return false;
		}

		if (Flags.bApplySystemOverridesOnStereo)
		{
			ApplySystemOverridesOnStereo();
			Flags.bApplySystemOverridesOnStereo = false;
		}

		CachedWorldToMetersScale = InWorldContext.World()->GetWorldSettings()->WorldToMeters;
		CachedMonoCullingDistance = InWorldContext.World()->GetWorldSettings()->MonoCullingDistance;

		StartGameFrame_GameThread();

		bool retval = true;

		if (ovrp_GetInitialized())
		{
			if (OCFlags.DisplayLostDetected)
			{
				FCoreDelegates::VRHeadsetReconnected.Broadcast();
				OCFlags.DisplayLostDetected = false;
			}

			if (OCFlags.NeedSetTrackingOrigin)
			{
				ovrp_SetTrackingOriginType2(TrackingOrigin);
				OCFlags.NeedSetTrackingOrigin = false;
			}

			ovrpBool bAppHasVRFocus = ovrpBool_False;
			ovrp_GetAppHasVrFocus2(&bAppHasVRFocus);

			FApp::SetUseVRFocus(true);
			FApp::SetHasVRFocus(bAppHasVRFocus != ovrpBool_False);

			// Do not pause if Editor is running (otherwise it will become very laggy)
			if (!GIsEditor)
			{
				if (!bAppHasVRFocus)
				{
					// not visible,
					if (!Settings->Flags.bPauseRendering)
					{
						UE_LOG(LogHMD, Log, TEXT("The app went out of VR focus, seizing rendering..."));
					}
				}
				else if (Settings->Flags.bPauseRendering)
				{
					UE_LOG(LogHMD, Log, TEXT("The app got VR focus, restoring rendering..."));
				}
				if (OCFlags.NeedSetFocusToGameViewport)
				{
					if (bAppHasVRFocus)
					{
						UE_LOG(LogHMD, Log, TEXT("Setting user focus to game viewport since session status is visible..."));
						FSlateApplication::Get().SetAllUserFocusToGameViewport();
						OCFlags.NeedSetFocusToGameViewport = false;
					}
				}

				bool bPrevPause = Settings->Flags.bPauseRendering;
				Settings->Flags.bPauseRendering = !bAppHasVRFocus;

				if (Settings->Flags.bPauseRendering && (GEngine->GetMaxFPS() != OCULUS_PAUSED_IDLE_FPS))
				{
					GEngine->SetMaxFPS(OCULUS_PAUSED_IDLE_FPS);
				}

				if (bPrevPause != Settings->Flags.bPauseRendering)
				{
					APlayerController* const PC = GEngine->GetFirstLocalPlayerController(InWorldContext.World());
					if (Settings->Flags.bPauseRendering)
					{
						// focus is lost
						GEngine->SetMaxFPS(OCULUS_PAUSED_IDLE_FPS);

						if (!FCoreDelegates::ApplicationWillEnterBackgroundDelegate.IsBound())
						{
							OCFlags.AppIsPaused = false;
							// default action: set pause if not already paused
							if (PC && !PC->IsPaused())
							{
								PC->SetPause(true);
								OCFlags.AppIsPaused = true;
							}
						}
						else
						{
							FCoreDelegates::ApplicationWillEnterBackgroundDelegate.Broadcast();
						}
					}
					else
					{
						// focus is gained
						GEngine->SetMaxFPS(0);

						if (!FCoreDelegates::ApplicationHasEnteredForegroundDelegate.IsBound())
						{
							// default action: unpause if was paused by the plugin
							if (PC && OCFlags.AppIsPaused)
							{
								PC->SetPause(false);
							}
							OCFlags.AppIsPaused = false;
						}
						else
						{
							FCoreDelegates::ApplicationHasEnteredForegroundDelegate.Broadcast();
						}
					}
				}
			}

			ovrpBool AppShouldQuit;
			ovrpBool AppShouldRecenter;

			if (OVRP_SUCCESS(ovrp_GetAppShouldQuit2(&AppShouldQuit)) && AppShouldQuit || OCFlags.EnforceExit)
			{
				FPlatformMisc::LowLevelOutputDebugString(TEXT("OculusHMD plugin requested exit (ShouldQuit == 1)\n"));
#if WITH_EDITOR
				if (GIsEditor)
				{
					FSceneViewport* SceneVP = FindSceneViewport();
					if (SceneVP && SceneVP->IsStereoRenderingAllowed())
					{
						TSharedPtr<SWindow> Window = SceneVP->FindWindow();
						Window->RequestDestroyWindow();
					}
				}
				else
#endif//WITH_EDITOR
				{
					// ApplicationWillTerminateDelegate will fire from inside of the RequestExit
					FPlatformMisc::RequestExit(false);
				}
				OCFlags.EnforceExit = false;
				retval = false;
			}
			else if (OVRP_SUCCESS(ovrp_GetAppShouldRecenter2(&AppShouldRecenter)) && AppShouldRecenter)
			{
				FPlatformMisc::LowLevelOutputDebugString(TEXT("OculusHMD plugin was requested to recenter\n"));
				if (FCoreDelegates::VRHeadsetRecenter.IsBound())
				{
					FCoreDelegates::VRHeadsetRecenter.Broadcast();

					// we must call ovr_ClearShouldRecenterFlag, otherwise ShouldRecenter flag won't reset
					ovrp_RecenterTrackingOrigin2(ovrpRecenterFlag_IgnoreAll);
				}
				else
				{
					ResetOrientationAndPosition();
				}
			}

			UpdateHMDWornState();

			// Update tracking
			if (!Splash->IsShown())
			{
				ovrp_Update3(ovrpStep_Render, Frame->FrameNumber, 0.0);
			}
		}

		if (GIsRequestingExit)
		{
			PreShutdown();
		}

		return retval;
	}


	bool FOculusHMD::OnEndGameFrame(FWorldContext& InWorldContext)
	{
		CheckInGameThread();

		FGameFrame* const CurrentGameFrame = Frame.Get();

		if (CurrentGameFrame)
		{
			// don't use the cached value, as it could be affected by the player's position, so we update it here at the latest point in the game frame
			CurrentGameFrame->TrackingToWorld = ComputeTrackingToWorldTransform(InWorldContext);
		}
		else
		{
			return false;
		}

		if ( !InWorldContext.World() || (!(GEnableVREditorHacks && InWorldContext.WorldType == EWorldType::Editor) && !InWorldContext.World()->IsGameWorld()) )
		{
			// ignore all non-game worlds
			return false;
		}

		FinishGameFrame_GameThread();

		return true;
	}


	bool FOculusHMD::IsHMDConnected()
	{
		CheckInGameThread();

		return Settings->Flags.bHMDEnabled && IsOculusHMDConnected();
	}


	bool FOculusHMD::IsHMDEnabled() const
	{
		CheckInGameThread();

		return (Settings->Flags.bHMDEnabled);
	}


	EHMDWornState::Type FOculusHMD::GetHMDWornState()
	{
		ovrpBool userPresent;

		if (ovrp_GetInitialized() && OVRP_SUCCESS(ovrp_GetUserPresent2(&userPresent)) && userPresent)
		{
			return EHMDWornState::Worn;
		}
		else
		{
			return EHMDWornState::NotWorn;
		}
	}


	void FOculusHMD::EnableHMD(bool enable)
	{
		CheckInGameThread();

		Settings->Flags.bHMDEnabled = enable;
		if (!Settings->Flags.bHMDEnabled)
		{
			EnableStereo(false);
		}
	}

	bool FOculusHMD::GetHMDMonitorInfo(MonitorInfo& MonitorDesc)
	{
		return false;
	}


	void FOculusHMD::GetFieldOfView(float& InOutHFOVInDegrees, float& InOutVFOVInDegrees) const
	{
		ovrpFrustum2f Frustum;

		if (OVRP_SUCCESS(ovrp_GetNodeFrustum2(ovrpNode_EyeCenter, &Frustum)))
		{
			InOutVFOVInDegrees = FMath::RadiansToDegrees(FMath::Atan(Frustum.Fov.UpTan) + FMath::Atan(Frustum.Fov.DownTan));
			InOutHFOVInDegrees = FMath::RadiansToDegrees(FMath::Atan(Frustum.Fov.LeftTan) + FMath::Atan(Frustum.Fov.RightTan));
		}
	}


	void FOculusHMD::SetInterpupillaryDistance(float NewInterpupillaryDistance)
	{
		CheckInGameThread();

		if (ovrp_GetInitialized())
		{
			ovrp_SetUserIPD2(NewInterpupillaryDistance);
		}
	}


	float FOculusHMD::GetInterpupillaryDistance() const
	{
		CheckInGameThread();

		float UserIPD;

		if (!ovrp_GetInitialized() || OVRP_FAILURE(ovrp_GetUserIPD2(&UserIPD)))
		{
			return 0.0f;
		}

		return UserIPD;
	}


	bool FOculusHMD::GetHMDDistortionEnabled(EShadingPath /* ShadingPath */) const
	{
		return false;
	}


	bool FOculusHMD::IsChromaAbCorrectionEnabled() const
	{
		CheckInGameThread();

		return Settings->Flags.bChromaAbCorrectionEnabled;
	}


	bool FOculusHMD::HasHiddenAreaMesh() const
	{
		if (IsInRenderingThread())
		{
			if (ShouldDisableHiddenAndVisibileAreaMeshForSpectatorScreen_RenderThread())
			{
				return false;
			}
		}

		return HiddenAreaMeshes[0].IsValid() && HiddenAreaMeshes[1].IsValid();
	}


	bool FOculusHMD::HasVisibleAreaMesh() const
	{
		if (IsInRenderingThread())
		{
			if (ShouldDisableHiddenAndVisibileAreaMeshForSpectatorScreen_RenderThread())
			{
				return false;
			}
		}

		return VisibleAreaMeshes[0].IsValid() && VisibleAreaMeshes[1].IsValid();
	}


	static void DrawOcclusionMesh_RenderThread(FRHICommandList& RHICmdList, EStereoscopicPass StereoPass, const FHMDViewMesh MeshAssets[])
	{
		CheckInRenderThread();
		check(StereoPass != eSSP_FULL);

		if (StereoPass == eSSP_MONOSCOPIC_EYE)
		{
			return;
		}

		const uint32 MeshIndex = (StereoPass == eSSP_LEFT_EYE) ? 0 : 1;
		const FHMDViewMesh& Mesh = MeshAssets[MeshIndex];
		check(Mesh.IsValid());

		DrawIndexedPrimitiveUP(
			RHICmdList,
			PT_TriangleList,
			0,
			Mesh.NumVertices,
			Mesh.NumTriangles,
			Mesh.pIndices,
			sizeof(Mesh.pIndices[0]),
			Mesh.pVertices,
			sizeof(Mesh.pVertices[0])
		);
	}


	void FOculusHMD::DrawHiddenAreaMesh_RenderThread(FRHICommandList& RHICmdList, EStereoscopicPass StereoPass) const
	{
		CheckInRenderThread();

		DrawOcclusionMesh_RenderThread(RHICmdList, StereoPass, HiddenAreaMeshes);
	}


	void FOculusHMD::DrawVisibleAreaMesh_RenderThread(FRHICommandList& RHICmdList, EStereoscopicPass StereoPass) const
		{
		CheckInRenderThread();

		DrawOcclusionMesh_RenderThread(RHICmdList, StereoPass, VisibleAreaMeshes);
		}

	float FOculusHMD::GetPixelDenity() const
	{
		CheckInGameThread();
		return Settings->PixelDensity;
	}

	void FOculusHMD::SetPixelDensity(const float NewDensity)
	{
		CheckInGameThread();
		check(NewDensity > 0.0f);
		Settings->UpdatePixelDensity(NewDensity);
	}

	FIntPoint FOculusHMD::GetIdealRenderTargetSize() const
	{
		CheckInGameThread();
		return Settings->RenderTargetSize;
	}

	bool FOculusHMD::IsStereoEnabled() const
	{
		if (IsInGameThread())
		{
			return Settings.IsValid() && Settings->IsStereoEnabled();
		}
		else
		{
			return Settings_RenderThread.IsValid() && Settings_RenderThread->IsStereoEnabled();
		}
	}


	bool FOculusHMD::IsStereoEnabledOnNextFrame() const
	{
		// !!!

		return Settings.IsValid() && Settings->IsStereoEnabled();
	}


	bool FOculusHMD::EnableStereo(bool bStereo)
	{
		CheckInGameThread();

		return DoEnableStereo(bStereo);
	}


	void FOculusHMD::AdjustViewRect(EStereoscopicPass StereoPass, int32& X, int32& Y, uint32& SizeX, uint32& SizeY) const
	{
		if (Settings.IsValid())
		{
			const int32 ViewIndex = ViewIndexFromStereoPass(StereoPass);
			if (Settings->bPixelDensityAdaptive)
			{
				// When doing Oculus dynamic resolution, we return Settings->EyeMaxRenderViewport so that there
				// is room for the views to not overlap in the view family's render target in case of highest screen
				// percentage with EPrimaryScreenPercentageMethod::RawOutput in the view family's render target.
				X = Settings->EyeMaxRenderViewport[ViewIndex].Min.X;
				Y = Settings->EyeMaxRenderViewport[ViewIndex].Min.Y;
				SizeX = Settings->EyeMaxRenderViewport[ViewIndex].Size().X;
				SizeY = Settings->EyeMaxRenderViewport[ViewIndex].Size().Y;
			}
			else
			{
				X = Settings->EyeRenderViewport[ViewIndex].Min.X;
				Y = Settings->EyeRenderViewport[ViewIndex].Min.Y;
				SizeX = Settings->EyeRenderViewport[ViewIndex].Size().X;
				SizeY = Settings->EyeRenderViewport[ViewIndex].Size().Y;
			}
		}
		else
		{
			SizeX = SizeX / 2;
			if (StereoPass == eSSP_RIGHT_EYE)
			{
				X += SizeX;
			}
		}
	}

	void FOculusHMD::SetFinalViewRect(const enum EStereoscopicPass StereoPass, const FIntRect& FinalViewRect)
	{
		CheckInRenderThread();

		const int32 ViewIndex = ViewIndexFromStereoPass(StereoPass);

		ExecuteOnRHIThread_DoNotWait([this, ViewIndex, FinalViewRect]()
		{
			CheckInRHIThread();

			if (Frame_RHIThread.IsValid())
			{
				Frame_RHIThread->FinalViewRect[ViewIndex] = FinalViewRect;
			}
		});
	}

	void FOculusHMD::CalculateStereoViewOffset(const enum EStereoscopicPass StereoPassType, FRotator& ViewRotation, const float WorldToMeters, FVector& ViewLocation)
	{
		// This method is called from GetProjectionData on a game thread.
		if (InGameThread() && StereoPassType == eSSP_LEFT_EYE && NextFrameToRender.IsValid())
		{
			// Inverse out GameHeadPose.Rotation since PlayerOrientation already contains head rotation.
			FQuat HeadOrientation = FQuat::Identity;
			FVector HeadPosition;

			GetCurrentPose(HMDDeviceId, HeadOrientation, HeadPosition);

			NextFrameToRender->PlayerOrientation = LastPlayerOrientation = ViewRotation.Quaternion() * HeadOrientation.Inverse();
			NextFrameToRender->PlayerLocation = LastPlayerLocation = ViewLocation;
		}

		FHeadMountedDisplayBase::CalculateStereoViewOffset(StereoPassType, ViewRotation, WorldToMeters, ViewLocation);
	}


	FMatrix FOculusHMD::GetStereoProjectionMatrix(EStereoscopicPass StereoPassType) const
	{
		CheckInGameThread();

		check(IsStereoEnabled());

		const int32 ViewIndex = ViewIndexFromStereoPass(StereoPassType);

		FMatrix proj = ToFMatrix(Settings->EyeProjectionMatrices[ViewIndex]);

		// correct far and near planes for reversed-Z projection matrix
		const float WorldScale = GetWorldToMetersScale() * (1.0 / 100.0f); // physical scale is 100 UUs/meter
		float InNearZ = GNearClippingPlane * WorldScale;
		if (StereoPassType == eSSP_MONOSCOPIC_EYE)
		{
			InNearZ = GetMonoCullingDistance() - 50.0f; //50.0f is the hardcoded OverlapDistance in FSceneViewFamily. Should probably be elsewhere.
		}

		proj.M[3][3] = 0.0f;
		proj.M[2][3] = 1.0f;

		proj.M[2][2] = 0.0f;
		proj.M[3][2] = InNearZ;

		return proj;
	}


	void FOculusHMD::InitCanvasFromView(FSceneView* InView, UCanvas* Canvas)
	{
		// This is used for placing small HUDs (with names)
		// over other players (for example, in Capture Flag).
		// HmdOrientation should be initialized by GetCurrentOrientation (or
		// user's own value).
	}



	void FOculusHMD::RenderTexture_RenderThread(class FRHICommandListImmediate& RHICmdList, class FRHITexture2D* BackBuffer, class FRHITexture2D* SrcTexture, FVector2D WindowSize) const
	{
		CheckInRenderThread();
		check(CustomPresent);

#if PLATFORM_ANDROID
		return;
#endif

		if (SpectatorScreenController)
		{
			SpectatorScreenController->RenderSpectatorScreen_RenderThread(RHICmdList, BackBuffer, SrcTexture, WindowSize);
		}

#if OCULUS_STRESS_TESTS_ENABLED
		FStressTester::TickGPU_RenderThread(RHICmdList, BackBuffer, SrcTexture);
#endif
	}

	FVector2D FOculusHMD::GetEyeCenterPoint_RenderThread(EStereoscopicPass StereoPassType) const
	{
		CheckInRenderThread();

		check(IsStereoEnabled());

		// Don't use GetStereoProjectionMatrix because it is game thread only on oculus, we also don't need the zplane adjustments for this.
		const int32 ViewIndex = ViewIndexFromStereoPass(StereoPassType);
		const FMatrix StereoProjectionMatrix = ToFMatrix(Settings_RenderThread->EyeProjectionMatrices[ViewIndex]);

		//0,0,1 is the straight ahead point, wherever it maps to is the center of the projection plane in -1..1 coordinates.  -1,-1 is bottom left.
		const FVector4 ScreenCenter = StereoProjectionMatrix.TransformPosition(FVector(0.0f, 0.0f, 1.0f));
		//transform into 0-1 screen coordinates 0,0 is top left.
		const FVector2D CenterPoint(0.5f + (ScreenCenter.X / 2.0f), 0.5f - (ScreenCenter.Y / 2.0f) );

		return CenterPoint;
	}

	FIntRect FOculusHMD::GetFullFlatEyeRect_RenderThread(FTexture2DRHIRef EyeTexture) const
	{
		check(IsInRenderingThread());
		// Rift does this differently than other platforms, it already has an idea of what rectangle it wants to use stored.
		FIntRect& EyeRect = Settings_RenderThread->EyeRenderViewport[0];

		// But the rectangle rift specifies has corners cut off, so we will crop a little more.
		static FVector2D SrcNormRectMin(0.05f, 0.0f);
		static FVector2D SrcNormRectMax(0.95f, 1.0f);
		const int32 SizeX = EyeRect.Max.X - EyeRect.Min.X;
		const int32 SizeY = EyeRect.Max.Y - EyeRect.Min.Y;
		return FIntRect(EyeRect.Min.X + SizeX * SrcNormRectMin.X, EyeRect.Min.Y + SizeY * SrcNormRectMin.Y, EyeRect.Min.X + SizeX * SrcNormRectMax.X, EyeRect.Min.Y + SizeY * SrcNormRectMax.Y);
	}


	void FOculusHMD::CopyTexture_RenderThread(FRHICommandListImmediate& RHICmdList, FTexture2DRHIParamRef SrcTexture, FIntRect SrcRect, FTexture2DRHIParamRef DstTexture, FIntRect DstRect, bool bClearBlack) const
	{
		if (bClearBlack)
		{
			SetRenderTarget(RHICmdList, DstTexture, FTextureRHIRef());
			const FIntRect ClearRect(0, 0, DstTexture->GetSizeX(), DstTexture->GetSizeY());
			RHICmdList.SetViewport(ClearRect.Min.X, ClearRect.Min.Y, 0, ClearRect.Max.X, ClearRect.Max.Y, 1.0f);
			DrawClearQuad(RHICmdList, FLinearColor::Black);
		}

		check(CustomPresent);
		CustomPresent->CopyTexture_RenderThread(RHICmdList, DstTexture, SrcTexture, DstRect, SrcRect);
	}


	bool FOculusHMD::PopulateAnalyticsAttributes(TArray<FAnalyticsEventAttribute>& EventAttributes)
	{
		if (!FHeadMountedDisplayBase::PopulateAnalyticsAttributes(EventAttributes))
		{
			return false;
		}

		EventAttributes.Add(FAnalyticsEventAttribute(TEXT("HQBuffer"), (bool)Settings->Flags.bHQBuffer));
		EventAttributes.Add(FAnalyticsEventAttribute(TEXT("HQDistortion"), (bool)Settings->Flags.bHQDistortion));
		EventAttributes.Add(FAnalyticsEventAttribute(TEXT("UpdateOnRT"), (bool)Settings->Flags.bUpdateOnRT));

		return true;
	}


	bool FOculusHMD::ShouldUseSeparateRenderTarget() const
	{
		CheckInGameThread();
		return IsStereoEnabled();
	}


	void FOculusHMD::CalculateRenderTargetSize(const FViewport& Viewport, uint32& InOutSizeX, uint32& InOutSizeY)
	{
		CheckInGameThread();

		if (!Settings->IsStereoEnabled())
		{
			return;
		}

		InOutSizeX = Settings->RenderTargetSize.X;
		InOutSizeY = Settings->RenderTargetSize.Y;

		check(InOutSizeX != 0 && InOutSizeY != 0);
	}


	bool FOculusHMD::NeedReAllocateViewportRenderTarget(const FViewport& Viewport)
	{
		CheckInGameThread();

		return ensureMsgf(Settings.IsValid(), TEXT("Unexpected issue with Oculus settings on the GameThread. This should be valid when this is called in EnqueueBeginRenderFrame() - has the callsite changed?")) &&
			Settings->IsStereoEnabled() && bNeedReAllocateViewportRenderTarget;
	}


	bool FOculusHMD::NeedReAllocateDepthTexture(const TRefCountPtr<IPooledRenderTarget>& DepthTarget)
	{
		CheckInRenderThread();

		return ensureMsgf(Settings_RenderThread.IsValid(), TEXT("Unexpected issue with Oculus settings on the RenderThread. This should be valid when this is called in AllocateCommonDepthTargets() - has the callsite changed?")) &&
			Settings_RenderThread->IsStereoEnabled() && bNeedReAllocateDepthTexture_RenderThread;
	}


	bool FOculusHMD::AllocateRenderTargetTexture(uint32 Index, uint32 SizeX, uint32 SizeY, uint8 Format, uint32 NumMips, uint32 InTexFlags, uint32 InTargetableTextureFlags, FTexture2DRHIRef& OutTargetableTexture, FTexture2DRHIRef& OutShaderResourceTexture, uint32 NumSamples)
	{
		// Only called when RenderThread is suspended.  Both of these checks should pass.
		CheckInGameThread();
		CheckInRenderThread();

		check(Index == 0);

		if (LayerMap[0].IsValid())
		{
			InitializeEyeLayer_RenderThread(GetImmediateCommandList_ForRenderCommand());

			UE_LOG(LogHMD, Log, TEXT("Allocating Oculus %d x %d rendertarget swapchain"), SizeX, SizeY);

			const FTextureSetProxyPtr& TextureSetProxy = EyeLayer_RenderThread->GetTextureSetProxy();

			if (TextureSetProxy.IsValid())
			{
				OutTargetableTexture = TextureSetProxy->GetTexture2D();
				OutShaderResourceTexture = TextureSetProxy->GetTexture2D();
				bNeedReAllocateViewportRenderTarget = false;
				return true;
			}
		}

		return false;
	}


	bool FOculusHMD::AllocateDepthTexture(uint32 Index, uint32 SizeX, uint32 SizeY, uint8 Format, uint32 NumMips, uint32 FlagsIn, uint32 TargetableTextureFlags, FTexture2DRHIRef& OutTargetableTexture, FTexture2DRHIRef& OutShaderResourceTexture, uint32 NumSamples)
	{
		CheckInRenderThread();

		check(Index == 0);

		if (EyeLayer_RenderThread.IsValid())
		{
			const FTextureSetProxyPtr& TextureSet = EyeLayer_RenderThread->GetDepthTextureSetProxy();

			if (TextureSet.IsValid())
			{
				// Ensure the texture size matches the eye layer. We may get other depth allocations unrelated to the main scene render.
				if (FIntPoint(SizeX, SizeY) == TextureSet->GetTexture2D()->GetSizeXY())
				{
				UE_LOG(LogHMD, Log, TEXT("Allocating Oculus %d x %d depth rendertarget swapchain"), SizeX, SizeY);
				OutTargetableTexture = TextureSet->GetTexture2D();
				OutShaderResourceTexture = TextureSet->GetTexture2D();
				bNeedReAllocateDepthTexture_RenderThread = false;
				return true;
			}
		}
		}

		return false;
	}


	void FOculusHMD::UpdateViewportWidget(bool bUseSeparateRenderTarget, const class FViewport& Viewport, class SViewport* ViewportWidget)
	{
		CheckInGameThread();
		check(ViewportWidget);

		TSharedPtr<SWindow> Window = CachedWindow.Pin();
		TSharedPtr<SWidget> CurrentlyCachedWidget = CachedViewportWidget.Pin();
		TSharedRef<SWidget> Widget = ViewportWidget->AsShared();

		if (!Window.IsValid() || Widget != CurrentlyCachedWidget)
		{
			FWidgetPath WidgetPath;
			Window = FSlateApplication::Get().FindWidgetWindow(Widget, WidgetPath);

			CachedViewportWidget = Widget;
			CachedWindow = Window;
		}

		if (!Settings->IsStereoEnabled())
		{
			// Restore AutoResizeViewport mode for the window
			if (Window.IsValid())
			{
				Window->SetMirrorWindow(false);
				Window->SetViewportSizeDrivenByWindow(true);
			}
			return;
		}

		if (bUseSeparateRenderTarget && Frame.IsValid())
		{
			CachedWindowSize = (Window.IsValid()) ? Window->GetSizeInScreen() : Viewport.GetSizeXY();
		}
	}


	FXRRenderBridge* FOculusHMD::GetActiveRenderBridge_GameThread(bool bUseSeparateRenderTarget)
	{
		CheckInGameThread();

		if (bUseSeparateRenderTarget && NextFrameToRender.IsValid())
		{
			return CustomPresent;
		}
		else
		{
			return nullptr;
		}

	}

	void FOculusHMD::UpdateHMDWornState()
	{
		const EHMDWornState::Type NewHMDWornState = GetHMDWornState();

		if (NewHMDWornState != HMDWornState)
		{
			HMDWornState = NewHMDWornState;
			if (HMDWornState == EHMDWornState::Worn)
			{
				FCoreDelegates::VRHeadsetPutOnHead.Broadcast();
			}
			else if (HMDWornState == EHMDWornState::NotWorn)
			{
				FCoreDelegates::VRHeadsetRemovedFromHead.Broadcast();
			}
		}
	}

	uint32 FOculusHMD::CreateLayer(const IStereoLayers::FLayerDesc& InLayerDesc)
	{
		CheckInGameThread();

		uint32 LayerId = NextLayerId++;
		LayerMap.Add(LayerId, MakeShareable(new FLayer(LayerId, InLayerDesc)));
		return LayerId;
	}

	void FOculusHMD::DestroyLayer(uint32 LayerId)
	{
		CheckInGameThread();
		LayerMap.Remove(LayerId);
	}


	void FOculusHMD::SetLayerDesc(uint32 LayerId, const IStereoLayers::FLayerDesc& InLayerDesc)
	{
		CheckInGameThread();
		FLayerPtr* LayerFound = LayerMap.Find(LayerId);

		if (LayerFound)
		{
			FLayer* Layer = new FLayer(**LayerFound);
			Layer->SetDesc(InLayerDesc);
			*LayerFound = MakeShareable(Layer);
		}
	}


	bool FOculusHMD::GetLayerDesc(uint32 LayerId, IStereoLayers::FLayerDesc& OutLayerDesc)
	{
		CheckInGameThread();
		FLayerPtr* LayerFound = LayerMap.Find(LayerId);

		if (LayerFound)
		{
			OutLayerDesc = (*LayerFound)->GetDesc();
			return true;
		}

		return false;
	}


	void FOculusHMD::MarkTextureForUpdate(uint32 LayerId)
	{
		CheckInGameThread();
		FLayerPtr* LayerFound = LayerMap.Find(LayerId);

		if (LayerFound)
		{
			(*LayerFound)->MarkTextureForUpdate();
		}
	}


	void FOculusHMD::UpdateSplashScreen()
	{
		if (!GetSplash())
		{
			return;
		}

		FTexture2DRHIRef Texture2D = (bSplashShowMovie && SplashMovie.IsValid()) ? SplashMovie : SplashTexture;
		FTextureRHIRef Texture;
		float InvAspectRatio = 1.0;
		if (Texture2D.IsValid())
		{
			Texture = (FRHITexture*)Texture2D.GetReference();
			const FIntPoint TextureSize = Texture2D->GetSizeXY();
			if (TextureSize.X > 0)
			{
				InvAspectRatio = float(TextureSize.Y) / float(TextureSize.X);
			}
		}

		// Disable features incompatible with the generalized VR splash screen
		Splash->SetAutoShow(false);
		Splash->SetLoadingIconMode(false);

		if (bSplashIsShown && Texture.IsValid())
		{
			if (SplashLayerHandle)
			{
				FOculusSplashDesc CurrentDesc;
				Splash->GetSplash(0, CurrentDesc);
				CurrentDesc.LoadedTexture = Texture;
				CurrentDesc.TextureOffset = SplashOffset;
				CurrentDesc.TextureScale = SplashScale;
			}
			else
			{
				Splash->ClearSplashes();

				FOculusSplashDesc NewDesc;
				NewDesc.LoadedTexture = Texture;
				// Set texture size to 8m wide, keeping the aspect ratio.
				NewDesc.QuadSizeInMeters = FVector2D(8.0f, 8.0f * InvAspectRatio);

				FTransform Translation(FVector(5.0f, 0.0f, 0.0f));

				// it's possible for the user to call ShowSplash before the first OnStartGameFrame (from BeginPlay for example)
				// in that scenario, we don't have a valid head pose yet, so use the identity (the rot will be updated later anyways)
				FQuat HeadOrientation = FQuat::Identity;
				FVector HeadPosition;

				GetCurrentPose(HMDDeviceId, HeadOrientation, HeadPosition);

				FRotator Rotation(HeadOrientation);
				Rotation.Pitch = 0.0f;
				Rotation.Roll = 0.0f;

				NewDesc.TransformInMeters = Translation * FTransform(Rotation.Quaternion());

				NewDesc.TextureOffset = SplashOffset;
				NewDesc.TextureScale = SplashScale;
				NewDesc.bNoAlphaChannel = true;
				Splash->AddSplash(NewDesc);

				Splash->Show();

				SplashLayerHandle = 1;
			}
		}
		else
		{
			if (SplashLayerHandle)
			{
				Splash->Hide();
				Splash->ClearSplashes();
				SplashLayerHandle = 0;
			}
		}
	}

	void FOculusHMD::GetAllocatedTexture(uint32 LayerId, FTextureRHIRef &Texture, FTextureRHIRef &LeftTexture)
	{
		Texture = LeftTexture = nullptr;
		FLayerPtr* LayerFound = nullptr;

		if (IsInGameThread())
		{
			LayerFound = LayerMap.Find(LayerId);
		}
		else if (IsInRenderingThread())
		{
			for (int32 LayerIndex = 0; LayerIndex < Layers_RenderThread.Num(); LayerIndex++)
			{
				if (Layers_RenderThread[LayerIndex]->GetId() == LayerId)
				{
					LayerFound = &Layers_RenderThread[LayerIndex];
				}
			}
		}
		else if (IsInRHIThread())
		{
			for (int32 LayerIndex = 0; LayerIndex < Layers_RHIThread.Num(); LayerIndex++)
			{
				if (Layers_RHIThread[LayerIndex]->GetId() == LayerId)
				{
					LayerFound = &Layers_RHIThread[LayerIndex];
				}
			}
		}
		else
		{
			return;
		}

		if (LayerFound && (*LayerFound)->GetTextureSetProxy().IsValid())
		{
			bool bRightTexture = (*LayerFound)->GetRightTextureSetProxy().IsValid();
			switch ((*LayerFound)->GetDesc().ShapeType)
			{
			case IStereoLayers::CubemapLayer:
				if (bRightTexture)
				{
					Texture = (*LayerFound)->GetRightTextureSetProxy()->GetTextureCube();
					LeftTexture = (*LayerFound)->GetTextureSetProxy()->GetTextureCube();
				}
				else
				{
					Texture = LeftTexture = (*LayerFound)->GetTextureSetProxy()->GetTextureCube();
				}				break;

			case IStereoLayers::CylinderLayer:
			case IStereoLayers::QuadLayer:
				if (bRightTexture)
				{
					Texture = (*LayerFound)->GetRightTextureSetProxy()->GetTexture2D();
					LeftTexture = (*LayerFound)->GetTextureSetProxy()->GetTexture2D();
				}
				else
				{
					Texture = LeftTexture = (*LayerFound)->GetTextureSetProxy()->GetTexture2D();
				}
				break;

			default:
				break;
			}
		}
	}

	IStereoLayers::FLayerDesc FOculusHMD::GetDebugCanvasLayerDesc(FTextureRHIRef Texture)
	{
		IStereoLayers::FLayerDesc StereoLayerDesc;
		StereoLayerDesc.Transform = FTransform(FVector(0.f, 0, 0)); //100/0/0 for quads
		StereoLayerDesc.CylinderHeight = 180.f;
		StereoLayerDesc.CylinderOverlayArc = 488.f/4;
		StereoLayerDesc.CylinderRadius = 100.f;
		StereoLayerDesc.QuadSize = FVector2D(180.f, 180.f);
		StereoLayerDesc.PositionType = IStereoLayers::ELayerType::FaceLocked;
		StereoLayerDesc.ShapeType = IStereoLayers::ELayerShape::CylinderLayer;
		StereoLayerDesc.LayerSize = Texture->GetTexture2D()->GetSizeXY();
		StereoLayerDesc.Flags = IStereoLayers::ELayerFlags::LAYER_FLAG_TEX_CONTINUOUS_UPDATE;
		StereoLayerDesc.Flags |= IStereoLayers::ELayerFlags::LAYER_FLAG_QUAD_PRESERVE_TEX_RATIO;
#if PLATFORM_ANDROID
		StereoLayerDesc.UVRect.Min.Y = 1.0f; //force no Yinvert
#endif
		return StereoLayerDesc;
	}


	void FOculusHMD::SetupViewFamily(FSceneViewFamily& InViewFamily)
	{
		CheckInGameThread();

		InViewFamily.EngineShowFlags.ScreenPercentage = true;

		if (Settings->Flags.bPauseRendering)
		{
			InViewFamily.EngineShowFlags.Rendering = 0;
		}
	}


	void FOculusHMD::SetupView(FSceneViewFamily& InViewFamily, FSceneView& InView)
	{
		CheckInGameThread();
	}


	void FOculusHMD::BeginRenderViewFamily(FSceneViewFamily& InViewFamily)
	{
		CheckInGameThread();

		if (Settings.IsValid() && Settings->IsStereoEnabled())
		{
			if (NextFrameToRender.IsValid())
			{
				NextFrameToRender->ShowFlags = InViewFamily.EngineShowFlags;
			}

			if (SpectatorScreenController != nullptr)
			{
				SpectatorScreenController->BeginRenderViewFamily();
			}
		}

		StartRenderFrame_GameThread();
	}


	void FOculusHMD::PreRenderViewFamily_RenderThread(FRHICommandListImmediate& RHICmdList, FSceneViewFamily& ViewFamily)
	{
		CheckInRenderThread();

		if (!Frame_RenderThread.IsValid())
		{
			return;
		}

		if (!Settings_RenderThread.IsValid() || !Settings_RenderThread->IsStereoEnabled())
		{
			return;
		}

		if (!ViewFamily.RenderTarget->GetRenderTargetTexture())
		{
			return;
		}

		if (SpectatorScreenController)
		{
			SpectatorScreenController->UpdateSpectatorScreenMode_RenderThread();
			Frame_RenderThread->Flags.bSpectatorScreenActive = SpectatorScreenController->GetSpectatorScreenMode() != ESpectatorScreenMode::Disabled;
		}

		// Update mirror texture
		CustomPresent->UpdateMirrorTexture_RenderThread();

#if !PLATFORM_ANDROID
	#if 0 // The entire target should be cleared by the tonemapper and pp material
 		// Clear the padding between two eyes
		const int32 GapMinX = ViewFamily.Views[0]->UnscaledViewRect.Max.X;
		const int32 GapMaxX = ViewFamily.Views[1]->UnscaledViewRect.Min.X;

		if (GapMinX < GapMaxX)
		{
			SCOPED_DRAW_EVENT(RHICmdList, OculusClearQuad)

			const int32 GapMinY = ViewFamily.Views[0]->UnscaledViewRect.Min.Y;
			const int32 GapMaxY = ViewFamily.Views[1]->UnscaledViewRect.Max.Y;

			SetRenderTarget(RHICmdList, ViewFamily.RenderTarget->GetRenderTargetTexture(), FTextureRHIRef());
			RHICmdList.SetViewport(GapMinX, GapMinY, 0, GapMaxX, GapMaxY, 1.0f);
			DrawClearQuad(RHICmdList, FLinearColor::Black);
		}
	#endif
#else
		// ensure we have attached JNI to this thread - this has to happen persistently as the JNI could detach if the app loses focus
		FAndroidApplication::GetJavaEnv();
#endif

		// Start RHI frame
		StartRHIFrame_RenderThread();

		// Update performance stats
		PerformanceStats.Frames++;
		PerformanceStats.Seconds = FPlatformTime::Seconds();
	}


	void FOculusHMD::PreRenderView_RenderThread(FRHICommandListImmediate& RHICmdList, FSceneView& InView)
	{
	}


	void FOculusHMD::PostRenderViewFamily_RenderThread(FRHICommandListImmediate& RHICmdList, FSceneViewFamily& InViewFamily)
	{
		CheckInRenderThread();

		FinishRenderFrame_RenderThread(RHICmdList);
	}


	int32 FOculusHMD::GetPriority() const
	{
		// We want to run after the FDefaultXRCamera's view extension
		return -1;
	}


	bool FOculusHMD::IsActiveThisFrame(class FViewport* InViewport) const
	{
		// We need to use GEngine->IsStereoscopic3D in case the current viewport disallows running in stereo.
		return GEngine && GEngine->IsStereoscopic3D(InViewport);
	}


	FOculusHMD::FOculusHMD(const FAutoRegister& AutoRegister)
		: FSceneViewExtensionBase(AutoRegister)
		, ConsoleCommands(this)
	{
		Flags.Raw = 0;
		OCFlags.Raw = 0;
		TrackingOrigin = ovrpTrackingOrigin_EyeLevel;
		DeltaControlRotation = FRotator::ZeroRotator;  // used from ApplyHmdRotation
		LastPlayerOrientation = FQuat::Identity;
		LastPlayerLocation = FVector::ZeroVector;
		CachedWindowSize = FVector2D::ZeroVector;
		CachedWorldToMetersScale = 100.0f;

		NextFrameNumber = 1;
		NextLayerId = 0;

		Settings = CreateNewSettings();

		static const auto PixelDensityCVar = IConsoleManager::Get().FindConsoleVariable(TEXT("vr.PixelDensity"));
		if (PixelDensityCVar)
		{
			Settings->UpdatePixelDensity(FMath::Clamp(PixelDensityCVar->GetFloat(), PixelDensityMin, PixelDensityMax));
		}

		RendererModule = nullptr;
	}


	FOculusHMD::~FOculusHMD()
	{
		Shutdown();
	}


	bool FOculusHMD::Startup()
	{
		if (GIsEditor)
		{
			Settings->Flags.bHeadTrackingEnforced = true;
		}


		check(!CustomPresent.IsValid());

		FString RHIString;
		{
			FString HardwareDetails = FHardwareInfo::GetHardwareDetailsString();
			FString RHILookup = NAME_RHI.ToString() + TEXT("=");

			if (!FParse::Value(*HardwareDetails, *RHILookup, RHIString))
			{
				return false;
			}
		}

#if OCULUS_HMD_SUPPORTED_PLATFORMS_D3D11
		if (RHIString == TEXT("D3D11"))
		{
			CustomPresent = CreateCustomPresent_D3D11(this);
		}
		else
#endif
#if OCULUS_HMD_SUPPORTED_PLATFORMS_D3D12
		if (RHIString == TEXT("D3D12"))
		{
			CustomPresent = CreateCustomPresent_D3D12(this);
		}
		else
#endif
#if OCULUS_HMD_SUPPORTED_PLATFORMS_OPENGL
		if (RHIString == TEXT("OpenGL"))
		{
			CustomPresent = CreateCustomPresent_OpenGL(this);
		}
		else
#endif
#if OCULUS_HMD_SUPPORTED_PLATFORMS_VULKAN
		if (RHIString == TEXT("Vulkan"))
		{
			CustomPresent = CreateCustomPresent_Vulkan(this);
		}
		else
#endif
		{
			UE_LOG(LogHMD, Warning, TEXT("%s is not currently supported by OculusHMD plugin"), *RHIString);
			return false;
		}

		// grab a pointer to the renderer module for displaying our mirror window
		static const FName RendererModuleName("Renderer");
		RendererModule = FModuleManager::GetModulePtr<IRendererModule>(RendererModuleName);

#if PLATFORM_ANDROID
		// register our application lifetime delegates
		FCoreDelegates::ApplicationWillEnterBackgroundDelegate.AddRaw(this, &FOculusHMD::ApplicationPauseDelegate);
		FCoreDelegates::ApplicationHasEnteredForegroundDelegate.AddRaw(this, &FOculusHMD::ApplicationResumeDelegate);
#endif

		// Create eye layer
		IStereoLayers::FLayerDesc EyeLayerDesc;
		EyeLayerDesc.Priority = INT_MIN;
		EyeLayerDesc.Flags = LAYER_FLAG_TEX_CONTINUOUS_UPDATE;
		uint32 EyeLayerId = CreateLayer(EyeLayerDesc);
		check(EyeLayerId == 0);

		Splash = MakeShareable(new FSplash(this));
		Splash->Startup();

#if !PLATFORM_ANDROID
		SpectatorScreenController = MakeUnique<FOculusHMD_SpectatorScreenController>(this);
#endif
		UE_LOG(LogHMD, Log, TEXT("Oculus plugin initialized. Version: %s"), *GetVersionString());

		return true;
	}


	void FOculusHMD::PreShutdown()
	{
		if (Splash.IsValid())
		{
			Splash->PreShutdown();
		}
	}


	void FOculusHMD::Shutdown()
	{
		CheckInGameThread();

		if (Splash.IsValid())
		{
			Splash->Shutdown();
			Splash = nullptr;
		}

		if (CustomPresent.IsValid())
		{
			CustomPresent->Shutdown();
			CustomPresent = nullptr;
		}

		ReleaseDevice();

		Settings.Reset();
		LayerMap.Reset();
	}

	void FOculusHMD::ApplicationPauseDelegate()
	{
		ExecuteOnRenderThread([this]()
		{
			ExecuteOnRHIThread([this]()
			{
				ovrp_DestroyDistortionWindow2();
			});
		});
		OCFlags.AppIsPaused = true;
	}

	void FOculusHMD::ApplicationResumeDelegate()
	{
		if (OCFlags.AppIsPaused && !InitializeSession())
		{
			UE_LOG(LogHMD, Log, TEXT("HMD initialization failed"));
		}
		OCFlags.AppIsPaused = false;
	}

	bool FOculusHMD::InitializeSession()
	{
		UE_LOG(LogHMD, Log, TEXT("Initializing OVRPlugin session"));

		if (!ovrp_GetInitialized())
		{
#if !UE_BUILD_SHIPPING
			ovrpLogCallback logCallback = OvrpLogCallback;
#else
			ovrpLogCallback logCallback = nullptr;
#endif

#if PLATFORM_ANDROID
			void* activity = (void*) FAndroidApplication::GetGameActivityThis();
#else
			void* activity = nullptr;
#endif

			int initializeFlags = ovrpInitializeFlag_SupportsVRToggle;

			if (Settings->Flags.bSupportsDash)
			{
				initializeFlags |= ovrpInitializeFlag_FocusAware;
			}

			if (OVRP_FAILURE(ovrp_Initialize5(
				CustomPresent->GetRenderAPI(),
				logCallback,
				activity,
				CustomPresent->GetOvrpInstance(),
				CustomPresent->GetOvrpPhysicalDevice(),
				CustomPresent->GetOvrpDevice(),
				CustomPresent->GetOvrpCommandQueue(),
				initializeFlags,
				{ OVRP_VERSION })))
			{
				return false;
			}
		}

		ovrp_SetAppEngineInfo2(
			"UnrealEngine",
			TCHAR_TO_ANSI(*FEngineVersion::Current().ToString()),
			GIsEditor ? ovrpBool_True : ovrpBool_False);

#if PLATFORM_ANDROID
		ovrp_SetupDisplayObjects2(AndroidEGL::GetInstance()->GetRenderingContext()->eglContext, AndroidEGL::GetInstance()->GetDisplay(), AndroidEGL::GetInstance()->GetNativeWindow());
		ovrpBool mvSupport;
		ovrp_GetSystemMultiViewSupported2(&mvSupport);
		GSupportsMobileMultiView = mvSupport;
		if (GSupportsMobileMultiView)
		{
			UE_LOG(LogHMD, Log, TEXT("OculusHMD plugin supports multiview!"));
		}

		//ovrp_SetFunctionPointer(ovrpFunctionEndFrame, (void*)(&vrapi_SubmitFrame));
		//ovrp_SetFunctionPointer(ovrpFunctionCreateTexture, (void*)(&vrapi_CreateTextureSwapChain));
#endif

		ovrp_SetupDistortionWindow3(ovrpDistortionWindowFlag_None);
		ovrp_SetSystemCpuLevel2(2);
		ovrp_SetSystemGpuLevel2(3);
		ovrp_SetAppCPUPriority2(ovrpBool_True);

		OCFlags.NeedSetTrackingOrigin = true;
		bNeedReAllocateViewportRenderTarget = true;
		bNeedReAllocateDepthTexture_RenderThread = false;

		return true;
	}


	void FOculusHMD::ShutdownSession()
	{
		ExecuteOnRenderThread([this]()
		{
			ExecuteOnRHIThread([this]()
			{
				ovrp_DestroyDistortionWindow2();
			});
		});

		ovrp_Shutdown2();
	}

	bool FOculusHMD::InitDevice()
	{
		CheckInGameThread();

		if (ovrp_GetInitialized())
		{
			// Already created and present
			return true;
		}

		if (!IsHMDConnected())
		{
			// Don't bother if HMD is not connected
			return false;
		}

		LoadFromIni();

		if (!InitializeSession())
		{
			UE_LOG(LogHMD, Log, TEXT("HMD initialization failed"));
			return false;
		}

		OCFlags.NeedSetFocusToGameViewport = true;

		if (!CustomPresent->IsUsingCorrectDisplayAdapter())
		{
			UE_LOG(LogHMD, Error, TEXT("Using incorrect display adapter for HMD."));
			ShutdownSession();
			return false;
		}

		if (OVRP_FAILURE(ovrp_GetSystemHeadsetType2(&Settings->SystemHeadset)))
		{
			Settings->SystemHeadset = ovrpSystemHeadset_None;
		}

		UpdateHmdRenderInfo();
		UpdateStereoRenderingParams();

		ExecuteOnRenderThread([this](FRHICommandListImmediate& RHICmdList)
		{
			InitializeEyeLayer_RenderThread(RHICmdList);
		});

		if (!EyeLayer_RenderThread.IsValid() || !EyeLayer_RenderThread->GetTextureSetProxy().IsValid())
		{
			UE_LOG(LogHMD, Error, TEXT("Failed to create eye layer texture set."));
			ShutdownSession();
			return false;
		}

		ovrp_Update3(ovrpStep_Render, 0, 0.0);

		if (!HiddenAreaMeshes[0].IsValid() || !HiddenAreaMeshes[1].IsValid())
		{
			SetupOcclusionMeshes();
		}

#if !UE_BUILD_SHIPPING
		DrawDebugDelegateHandle = UDebugDrawService::Register(TEXT("Game"), FDebugDrawDelegate::CreateRaw(this, &FOculusHMD::DrawDebug));
#endif

		// Do not set VR focus in Editor by just creating a device; Editor may have it created w/o requiring focus.
		// Instead, set VR focus in OnBeginPlay (VR Preview will run there first).
		if (!GIsEditor)
		{
			FApp::SetUseVRFocus(true);
			FApp::SetHasVRFocus(true);
		}

		return true;
	}


	void FOculusHMD::ReleaseDevice()
	{
		CheckInGameThread();

		if (ovrp_GetInitialized())
		{
			SaveToIni();

			// Release resources
			ExecuteOnRenderThread([this]()
			{
				ExecuteOnRHIThread([this]()
				{
					for (int32 LayerIndex = 0; LayerIndex < Layers_RenderThread.Num(); LayerIndex++)
					{
						Layers_RenderThread[LayerIndex]->ReleaseResources_RHIThread();
					}

					for (int32 LayerIndex = 0; LayerIndex < Layers_RHIThread.Num(); LayerIndex++)
					{
						Layers_RHIThread[LayerIndex]->ReleaseResources_RHIThread();
					}

					if (Splash.IsValid())
					{
						Splash->ReleaseResources_RHIThread();
					}

					if (CustomPresent)
					{
						CustomPresent->ReleaseResources_RHIThread();
					}

					Settings_RHIThread.Reset();
					Frame_RHIThread.Reset();
					Layers_RHIThread.Reset();
				});

				Settings_RenderThread.Reset();
				Frame_RenderThread.Reset();
				Layers_RenderThread.Reset();
				EyeLayer_RenderThread.Reset();
			});

			Frame.Reset();
			NextFrameToRender.Reset();
			LastFrameToRender.Reset();

#if !UE_BUILD_SHIPPING
			UDebugDrawService::Unregister(DrawDebugDelegateHandle);
#endif

			// The Editor may release VR focus in OnEndPlay
			if (!GIsEditor)
			{
				FApp::SetUseVRFocus(false);
				FApp::SetHasVRFocus(false);
			}

			ShutdownSession();
		}
	}


	void FOculusHMD::SetupOcclusionMeshes()
	{
		CheckInGameThread();

		if (Settings->SystemHeadset == ovrpSystemHeadset_Rift_DK2)
		{
			HiddenAreaMeshes[0].BuildMesh(DK2_LeftEyeHiddenAreaPositions, HiddenAreaVertexCount, FHMDViewMesh::MT_HiddenArea);
			HiddenAreaMeshes[1].BuildMesh(DK2_RightEyeHiddenAreaPositions, HiddenAreaVertexCount, FHMDViewMesh::MT_HiddenArea);
			VisibleAreaMeshes[0].BuildMesh(DK2_LeftEyeVisibleAreaPositions, VisibleAreaVertexCount, FHMDViewMesh::MT_VisibleArea);
			VisibleAreaMeshes[1].BuildMesh(DK2_RightEyeVisibleAreaPositions, VisibleAreaVertexCount, FHMDViewMesh::MT_VisibleArea);
		}
		else if (Settings->SystemHeadset == ovrpSystemHeadset_Rift_CB)
		{
			HiddenAreaMeshes[0].BuildMesh(CB_LeftEyeHiddenAreaPositions, HiddenAreaVertexCount, FHMDViewMesh::MT_HiddenArea);
			HiddenAreaMeshes[1].BuildMesh(CB_RightEyeHiddenAreaPositions, HiddenAreaVertexCount, FHMDViewMesh::MT_HiddenArea);
			VisibleAreaMeshes[0].BuildMesh(CB_LeftEyeVisibleAreaPositions, VisibleAreaVertexCount, FHMDViewMesh::MT_VisibleArea);
			VisibleAreaMeshes[1].BuildMesh(CB_RightEyeVisibleAreaPositions, VisibleAreaVertexCount, FHMDViewMesh::MT_VisibleArea);
		}
		else if (Settings->SystemHeadset >= ovrpSystemHeadset_Rift_CV1)
		{
			HiddenAreaMeshes[0].BuildMesh(EVT_LeftEyeHiddenAreaPositions, HiddenAreaVertexCount, FHMDViewMesh::MT_HiddenArea);
			HiddenAreaMeshes[1].BuildMesh(EVT_RightEyeHiddenAreaPositions, HiddenAreaVertexCount, FHMDViewMesh::MT_HiddenArea);
			VisibleAreaMeshes[0].BuildMesh(EVT_LeftEyeVisibleAreaPositions, VisibleAreaVertexCount, FHMDViewMesh::MT_VisibleArea);
			VisibleAreaMeshes[1].BuildMesh(EVT_RightEyeVisibleAreaPositions, VisibleAreaVertexCount, FHMDViewMesh::MT_VisibleArea);
		}
	}


	static ovrpMatrix4f ovrpMatrix4f_Projection(const ovrpFrustum2f& frustum, bool leftHanded)
	{
		float handednessScale = leftHanded ? 1.0f : -1.0f;

		// A projection matrix is very like a scaling from NDC, so we can start with that.
		float projXScale = 2.0f / (frustum.Fov.LeftTan + frustum.Fov.RightTan);
		float projXOffset = (frustum.Fov.LeftTan - frustum.Fov.RightTan) * projXScale * 0.5f;
		float projYScale = 2.0f / (frustum.Fov.UpTan + frustum.Fov.DownTan);
		float projYOffset = (frustum.Fov.UpTan - frustum.Fov.DownTan) * projYScale * 0.5f;

		ovrpMatrix4f projection;

		// Produces X result, mapping clip edges to [-w,+w]
		projection.M[0][0] = projXScale;
		projection.M[0][1] = 0.0f;
		projection.M[0][2] = handednessScale * projXOffset;
		projection.M[0][3] = 0.0f;

		// Produces Y result, mapping clip edges to [-w,+w]
		// Hey - why is that YOffset negated?
		// It's because a projection matrix transforms from world coords with Y=up,
		// whereas this is derived from an NDC scaling, which is Y=down.
		projection.M[1][0] = 0.0f;
		projection.M[1][1] = projYScale;
		projection.M[1][2] = handednessScale * -projYOffset;
		projection.M[1][3] = 0.0f;

		// Produces Z-buffer result
		projection.M[2][0] = 0.0f;
		projection.M[2][1] = 0.0f;
		projection.M[2][2] = -handednessScale * frustum.zFar / (frustum.zNear - frustum.zFar);
		projection.M[2][3] = (frustum.zFar * frustum.zNear) / (frustum.zNear - frustum.zFar);

		// Produces W result (= Z in)
		projection.M[3][0] = 0.0f;
		projection.M[3][1] = 0.0f;
		projection.M[3][2] = handednessScale;
		projection.M[3][3] = 0.0f;

		return projection;
	}


	void FOculusHMD::UpdateStereoRenderingParams()
	{
		CheckInGameThread();

		// Update PixelDensity
		float PixelDensity = Settings->PixelDensity;

		float AdaptiveGpuPerformanceScale = 1.0f;
		if (Settings->bPixelDensityAdaptive && OVRP_SUCCESS(ovrp_GetAdaptiveGpuPerformanceScale2(&AdaptiveGpuPerformanceScale)))
		{
			PixelDensity *= FMath::Sqrt(AdaptiveGpuPerformanceScale);
		}

		PixelDensity = FMath::Clamp(PixelDensity, Settings->PixelDensityMin, Settings->PixelDensityMax);

		// Due to hijacking the depth target directly from the scene context, we can't support depth compositing if it's being scaled by screen percentage since it wont match our color render target dimensions.
		static const auto ScreenPercentageCVar = IConsoleManager::Get().FindConsoleVariable(TEXT("r.ScreenPercentage"));
		const bool bSupportsDepth = (ScreenPercentageCVar) ? ScreenPercentageCVar->GetFloat() == 100.0f : true;

		// Update EyeLayer
		FLayerPtr* EyeLayerFound = LayerMap.Find(0);
		FLayer* EyeLayer = new FLayer(**EyeLayerFound);
		*EyeLayerFound = MakeShareable(EyeLayer);

		ovrpLayout Layout = ovrpLayout_DoubleWide;
#if PLATFORM_ANDROID
		static const auto CVarMobileMultiView = IConsoleManager::Get().FindTConsoleVariableDataInt(TEXT("vr.MobileMultiView"));
		static const auto CVarMobileMultiViewDirect = IConsoleManager::Get().FindTConsoleVariableDataInt(TEXT("vr.MobileMultiView.Direct"));
		const bool bIsMobileMultiViewEnabled = (CVarMobileMultiView && CVarMobileMultiView->GetValueOnAnyThread() != 0);
		const bool bIsMobileMultiViewDirectEnabled = (CVarMobileMultiViewDirect && CVarMobileMultiViewDirect->GetValueOnAnyThread() != 0);
		const bool bIsUsingDirectMobileMultiView = GSupportsMobileMultiView && bIsMobileMultiViewEnabled && bIsMobileMultiViewDirectEnabled;
		if (Settings->Flags.bDirectMultiview && bIsUsingDirectMobileMultiView)
		{
			Layout = ovrpLayout_Array;
			Settings->Flags.bIsUsingDirectMultiview = true;
		}

#endif

		ovrpLayerDesc_EyeFov EyeLayerDesc;

		if (OVRP_SUCCESS(ovrp_CalculateEyeLayerDesc2(
			Layout,
			Settings->bPixelDensityAdaptive ? Settings->PixelDensityMax : Settings->PixelDensity,
			Settings->Flags.bHQDistortion ? 0 : 1,
			1, // UNDONE
			CustomPresent->GetDefaultOvrpTextureFormat(),
			(Settings->Flags.bCompositeDepth && bSupportsDepth) ? CustomPresent->GetDefaultDepthOvrpTextureFormat() : ovrpTextureFormat_None,
			0,
			&EyeLayerDesc)))
		{
			// Update viewports
			const float ViewportScale = Settings->bPixelDensityAdaptive ? PixelDensity / Settings->PixelDensityMax : 1.0f;
			ovrpSizei rtSize = EyeLayerDesc.TextureSize;
			ovrpSizei vpSizeMax = EyeLayerDesc.MaxViewportSize;
			ovrpRecti vpRect[3];
			ovrp_CalculateEyeViewportRect(EyeLayerDesc, ovrpEye_Left, ViewportScale, &vpRect[0]);
			ovrp_CalculateEyeViewportRect(EyeLayerDesc, ovrpEye_Right, ViewportScale, &vpRect[1]);
			ovrp_CalculateEyeViewportRect(EyeLayerDesc, ovrpEye_Center, ViewportScale, &vpRect[2]);

			EyeLayer->SetEyeLayerDesc(EyeLayerDesc, vpRect);

			Settings->RenderTargetSize = FIntPoint(rtSize.w, rtSize.h);
			Settings->EyeRenderViewport[0].Min = FIntPoint(vpRect[0].Pos.x, vpRect[0].Pos.y);
			Settings->EyeRenderViewport[0].Max = Settings->EyeRenderViewport[0].Min + FIntPoint(vpRect[0].Size.w, vpRect[0].Size.h);
			Settings->EyeRenderViewport[1].Min = FIntPoint(vpRect[1].Pos.x, vpRect[1].Pos.y);
			Settings->EyeRenderViewport[1].Max = Settings->EyeRenderViewport[1].Min + FIntPoint(vpRect[1].Size.w, vpRect[1].Size.h);
			Settings->EyeRenderViewport[2].Min = FIntPoint(vpRect[2].Pos.x, vpRect[2].Pos.y);
			Settings->EyeRenderViewport[2].Max = Settings->EyeRenderViewport[2].Min + FIntPoint(vpRect[2].Size.w, vpRect[2].Size.h);
			Settings->EyeMaxRenderViewport[0].Min = FIntPoint(0, 0);
			Settings->EyeMaxRenderViewport[0].Max = Settings->EyeMaxRenderViewport[0].Min + FIntPoint(vpSizeMax.w, vpSizeMax.h);
			Settings->EyeMaxRenderViewport[1].Min = FIntPoint(rtSize.w - vpSizeMax.w, 0);
			Settings->EyeMaxRenderViewport[1].Max = Settings->EyeMaxRenderViewport[1].Min + FIntPoint(vpSizeMax.w, vpSizeMax.h);
			Settings->EyeMaxRenderViewport[2].Min = FIntPoint(0, 0);
			Settings->EyeMaxRenderViewport[2].Max = Settings->EyeMaxRenderViewport[2].Min + FIntPoint(rtSize.w, rtSize.h);

			// Update projection matrices
			ovrpFrustum2f frustumLeft = { 0.001f, 1000.0f, EyeLayerDesc.Fov[0] };
			ovrpFrustum2f frustumRight = { 0.001f, 1000.0f, EyeLayerDesc.Fov[1] };
			ovrpFrustum2f frustumCenter = { 0.001f, 1000.0f,{ EyeLayerDesc.Fov[0].UpTan, EyeLayerDesc.Fov[0].DownTan, EyeLayerDesc.Fov[0].LeftTan, EyeLayerDesc.Fov[1].RightTan } };

			Settings->EyeProjectionMatrices[0] = ovrpMatrix4f_Projection(frustumLeft, true);
			Settings->EyeProjectionMatrices[1] = ovrpMatrix4f_Projection(frustumRight, true);
			Settings->EyeProjectionMatrices[2] = ovrpMatrix4f_Projection(frustumCenter, true);

			Settings->PerspectiveProjection[0] = ovrpMatrix4f_Projection(frustumLeft, false);
			Settings->PerspectiveProjection[1] = ovrpMatrix4f_Projection(frustumRight, false);
			Settings->PerspectiveProjection[2] = ovrpMatrix4f_Projection(frustumCenter, false);

			// Flag if need to recreate render targets
			if (!EyeLayer->CanReuseResources(EyeLayer_RenderThread.Get()))
			{
				bNeedReAllocateViewportRenderTarget = true;
			}

			// Update screen percentage
			if (!FMath::IsNearlyEqual(Settings->PixelDensity, PixelDensity))
			{
				Settings->PixelDensity = PixelDensity;
			}
		}
	}


	void FOculusHMD::UpdateHmdRenderInfo()
	{
		CheckInGameThread();
		ovrp_GetSystemDisplayFrequency2(&Settings->VsyncToNextVsync);
	}


	void FOculusHMD::InitializeEyeLayer_RenderThread(FRHICommandListImmediate& RHICmdList)
	{
		CheckInRenderThread();

		if (LayerMap[0].IsValid())
		{
			FLayerPtr EyeLayer = LayerMap[0]->Clone();
			EyeLayer->Initialize_RenderThread(CustomPresent, RHICmdList, EyeLayer_RenderThread.Get());

			if(Layers_RenderThread.Num() > 0)
			{
				Layers_RenderThread[0] = EyeLayer;
			}
			else
			{
				Layers_RenderThread.Add(EyeLayer);
			}

			if (EyeLayer->GetDepthTextureSetProxy().IsValid())
			{
				if (!EyeLayer_RenderThread.IsValid() || EyeLayer->GetDepthTextureSetProxy() != EyeLayer_RenderThread->GetDepthTextureSetProxy())
				{
					bNeedReAllocateDepthTexture_RenderThread = true;
				}
			}

			EyeLayer_RenderThread = EyeLayer;
		}
	}


	void FOculusHMD::ApplySystemOverridesOnStereo(bool force)
	{
		CheckInGameThread();
		// ALWAYS SET r.FinishCurrentFrame to 0! Otherwise the perf might be poor.
		// @TODO: revise the FD3D11DynamicRHI::RHIEndDrawingViewport code (and other renderers)
		// to ignore this var completely.
		static const auto CFinishFrameVar = IConsoleManager::Get().FindConsoleVariable(TEXT("r.FinishCurrentFrame"));
		CFinishFrameVar->Set(0);

#if PLATFORM_ANDROID
		static IConsoleVariable* CVarMobileMSAA = IConsoleManager::Get().FindConsoleVariable(TEXT("r.MobileMSAA"));
		if (CVarMobileMSAA)
		{
			int MSAALevel;
			ovrp_GetSystemRecommendedMSAALevel2(&MSAALevel);
			CVarMobileMSAA->Set(MSAALevel);
		}
#endif
	}


	bool FOculusHMD::OnOculusStateChange(bool bIsEnabledNow)
	{
		if (!bIsEnabledNow)
		{
			// Switching from stereo
			ReleaseDevice();

			ResetControlRotation();
			return true;
		}
		else
		{
			// Switching to stereo
			if (InitDevice())
			{
				Flags.bApplySystemOverridesOnStereo = true;
				return true;
			}
			DeltaControlRotation = FRotator::ZeroRotator;
		}
		return false;
	}


	class FSceneViewport* FOculusHMD::FindSceneViewport()
	{
		if (!GIsEditor)
		{
			UGameEngine* GameEngine = Cast<UGameEngine>(GEngine);
			return GameEngine->SceneViewport.Get();
		}
#if WITH_EDITOR
		else
		{
			UEditorEngine* EditorEngine = CastChecked<UEditorEngine>(GEngine);
			FSceneViewport* PIEViewport = (FSceneViewport*)EditorEngine->GetPIEViewport();
			if (PIEViewport != nullptr && PIEViewport->IsStereoRenderingAllowed())
			{
				// PIE is setup for stereo rendering
				return PIEViewport;
			}
			else
			{
				// Check to see if the active editor viewport is drawing in stereo mode
				// @todo vreditor: Should work with even non-active viewport!
				FSceneViewport* EditorViewport = (FSceneViewport*)EditorEngine->GetActiveViewport();
				if (EditorViewport != nullptr && EditorViewport->IsStereoRenderingAllowed())
				{
					return EditorViewport;
				}
			}
		}
#endif
		return nullptr;
	}


	bool FOculusHMD::ShouldDisableHiddenAndVisibileAreaMeshForSpectatorScreen_RenderThread() const
	{
		CheckInRenderThread();

		// If you really need the eye corners to look nice, and can't just crop more,
		// and are willing to suffer a frametime hit... you could do this:
#if 0
		switch(GetSpectatorScreenMode_RenderThread())
		{
		case ESpectatorScreenMode::SingleEyeLetterboxed:
		case ESpectatorScreenMode::SingleEyeCroppedToFill:
		case ESpectatorScreenMode::TexturePlusEye:
			return true;
		}
#endif

		return false;
	}


	ESpectatorScreenMode FOculusHMD::GetSpectatorScreenMode_RenderThread() const
	{
		CheckInRenderThread();
		return SpectatorScreenController ? SpectatorScreenController->GetSpectatorScreenMode() : ESpectatorScreenMode::Disabled;
	}


#if !UE_BUILD_SHIPPING
	static const char* FormatLatencyReading(char* buff, size_t size, float val)
	{
		if (val < 0.000001f)
		{
			FCStringAnsi::Strcpy(buff, size, "N/A   ");
		}
		else
		{
			FCStringAnsi::Snprintf(buff, size, "%4.2fms", val * 1000.0f);
		}
		return buff;
	}


	void FOculusHMD::DrawDebug(UCanvas* InCanvas, APlayerController* InPlayerController)
	{
		CheckInGameThread();

		if (InCanvas && IsStereoEnabled() && Settings->Flags.bShowStats)
		{
			static const FColor TextColor(0, 255, 0);
			// Pick a larger font on console.
			UFont* const Font = FPlatformProperties::SupportsWindowedMode() ? GEngine->GetSmallFont() : GEngine->GetMediumFont();
			const int32 RowHeight = FMath::TruncToInt(Font->GetMaxCharHeight() * 1.1f);

			float ClipX = InCanvas->ClipX;
			float ClipY = InCanvas->ClipY;
			float LeftPos = 0;

			ClipX -= 100;
			LeftPos = ClipX * 0.3f;
			float TopPos = ClipY * 0.4f;

			int32 X = (int32)LeftPos;
			int32 Y = (int32)TopPos;

			FString Str;

			if (!Settings->bPixelDensityAdaptive)
			{
				Str = FString::Printf(TEXT("PD: %.2f"), Settings->PixelDensity);
			}
			else
			{
				Str = FString::Printf(TEXT("PD: %.2f [%0.2f, %0.2f]"), Settings->PixelDensity,
					Settings->PixelDensityMin, Settings->PixelDensityMax);
			}
			InCanvas->Canvas->DrawShadowedString(X, Y, *Str, Font, TextColor);
			Y += RowHeight;

			Str = FString::Printf(TEXT("W-to-m scale: %.2f uu/m"), GetWorldToMetersScale());
			InCanvas->Canvas->DrawShadowedString(X, Y, *Str, Font, TextColor);

			ovrpAppLatencyTimings AppLatencyTimings;
			if (OVRP_SUCCESS(ovrp_GetAppLatencyTimings2(&AppLatencyTimings)))
			{
				Y += RowHeight;

				char buf[5][20];
				char destStr[100];

				FCStringAnsi::Snprintf(destStr, sizeof(destStr), "Latency, ren: %s tw: %s pp: %s err: %s %s",
					FormatLatencyReading(buf[0], sizeof(buf[0]), AppLatencyTimings.LatencyRender),
					FormatLatencyReading(buf[1], sizeof(buf[1]), AppLatencyTimings.LatencyTimewarp),
					FormatLatencyReading(buf[2], sizeof(buf[2]), AppLatencyTimings.LatencyPostPresent),
					FormatLatencyReading(buf[3], sizeof(buf[3]), AppLatencyTimings.ErrorRender),
					FormatLatencyReading(buf[4], sizeof(buf[4]), AppLatencyTimings.ErrorTimewarp));

				Str = ANSI_TO_TCHAR(destStr);
				InCanvas->Canvas->DrawShadowedString(X, Y, *Str, Font, TextColor);
			}

			// Second row
			X = (int32)LeftPos + 200;
			Y = (int32)TopPos;

			Str = FString::Printf(TEXT("HQ dist: %s"), (Settings->Flags.bHQDistortion) ? TEXT("ON") : TEXT("OFF"));
			InCanvas->Canvas->DrawShadowedString(X, Y, *Str, Font, TextColor);
			Y += RowHeight;

			float UserIPD;
			if (OVRP_SUCCESS(ovrp_GetUserIPD2(&UserIPD)))
			{
				Str = FString::Printf(TEXT("IPD: %.2f mm"), UserIPD * 1000.f);
				InCanvas->Canvas->DrawShadowedString(X, Y, *Str, Font, TextColor);
				Y += RowHeight;
			}
		}
	}
#endif // #if !UE_BUILD_SHIPPING


	bool FOculusHMD::IsHMDActive() const
	{
		return ovrp_GetInitialized() != ovrpBool_False;
	}

	float FOculusHMD::GetWorldToMetersScale() const
	{
		CheckInGameThread();

		if (NextFrameToRender.IsValid())
		{
			return NextFrameToRender->WorldToMetersScale;
		}

		if (GWorld != nullptr)
		{
#if WITH_EDITOR
			// Workaround to allow WorldToMeters scaling to work correctly for controllers while running inside PIE.
			// The main world will most likely not be pointing at the PIE world while polling input, so if we find a world context
			// of that type, use that world's WorldToMeters instead.
			if (GIsEditor)
			{
				for (const FWorldContext& Context : GEngine->GetWorldContexts())
				{
					if (Context.WorldType == EWorldType::PIE)
					{
						return Context.World()->GetWorldSettings()->WorldToMeters;
					}
				}
			}
#endif //WITH_EDITOR

			// We're not currently rendering a frame, so just use whatever world to meters the main world is using.
			// This can happen when we're polling input in the main engine loop, before ticking any worlds.
			return GWorld->GetWorldSettings()->WorldToMeters;
		}

		return 100.0f;
	}

	float FOculusHMD::GetMonoCullingDistance() const
	{
		CheckInGameThread();

		if (NextFrameToRender.IsValid())
		{
			return NextFrameToRender->MonoCullingDistance;
		}

		if (GWorld != nullptr)
		{
#if WITH_EDITOR
			// Workaround to allow WorldToMeters scaling to work correctly for controllers while running inside PIE.
			// The main world will most likely not be pointing at the PIE world while polling input, so if we find a world context
			// of that type, use that world's WorldToMeters instead.
			if (GIsEditor)
			{
				for (const FWorldContext& Context : GEngine->GetWorldContexts())
				{
					if (Context.WorldType == EWorldType::PIE)
					{
						return Context.World()->GetWorldSettings()->MonoCullingDistance;
					}
				}
			}
#endif //WITH_EDITOR

			// We're not currently rendering a frame, so just use whatever world to meters the main world is using.
			// This can happen when we're polling input in the main engine loop, before ticking any worlds.
			return GWorld->GetWorldSettings()->MonoCullingDistance;
		}

		return 750.0f;
	}


	FVector FOculusHMD::GetNeckPosition(const FQuat& HeadOrientation, const FVector& HeadPosition)
	{
		CheckInGameThread();

		FVector NeckPosition = HeadOrientation.Inverse().RotateVector(HeadPosition);

		ovrpVector2f NeckEyeDistance;
		if (OVRP_SUCCESS(ovrp_GetUserNeckEyeDistance2(&NeckEyeDistance)))
		{
			const float WorldToMetersScale = GetWorldToMetersScale();
			NeckPosition.X -= NeckEyeDistance.x * WorldToMetersScale;
			NeckPosition.Z -= NeckEyeDistance.y * WorldToMetersScale;
		}

		return NeckPosition;
	}


	void FOculusHMD::SetBaseOffsetInMeters(const FVector& BaseOffset)
	{
		CheckInGameThread();

		Settings->BaseOffset = BaseOffset;
	}


	FVector FOculusHMD::GetBaseOffsetInMeters() const
	{
		CheckInGameThread();

		return Settings->BaseOffset;
	}


	bool FOculusHMD::ConvertPose(const ovrpPosef& InPose, FPose& OutPose) const
	{
		CheckInGameThread();

		if (!NextFrameToRender.IsValid())
		{
			return false;
		}

		return ConvertPose_Internal(InPose, OutPose, Settings.Get(), NextFrameToRender->WorldToMetersScale);
	}


	bool FOculusHMD::ConvertPose_RenderThread(const ovrpPosef& InPose, FPose& OutPose) const
	{
		CheckInRenderThread();

		if (!Frame_RenderThread.IsValid())
		{
			return false;
		}

		return ConvertPose_Internal(InPose, OutPose, Settings_RenderThread.Get(), Frame_RenderThread->WorldToMetersScale);
	}


	bool FOculusHMD::ConvertPose_Internal(const ovrpPosef& InPose, FPose& OutPose, const FSettings* Settings, float WorldToMetersScale)
	{
		// apply base orientation correction
		OutPose.Orientation = Settings->BaseOrientation.Inverse() * ToFQuat(InPose.Orientation);
		OutPose.Orientation.Normalize();

		// correct position according to BaseOrientation and BaseOffset.
		OutPose.Position = (ToFVector(InPose.Position) - Settings->BaseOffset) * WorldToMetersScale;
		OutPose.Position = Settings->BaseOrientation.Inverse().RotateVector(OutPose.Position);

		return true;
	}


	FVector FOculusHMD::ScaleAndMovePointWithPlayer(ovrpVector3f& OculusHMDPoint)
	{
		CheckInGameThread();

		FMatrix TranslationMatrix;
		TranslationMatrix.SetIdentity();
		TranslationMatrix = TranslationMatrix.ConcatTranslation(LastPlayerLocation);

		FVector ConvertedPoint = ToFVector(OculusHMDPoint) * GetWorldToMetersScale();
		FRotator RotateWithPlayer = LastPlayerOrientation.Rotator();
		FVector TransformWithPlayer = RotateWithPlayer.RotateVector(ConvertedPoint);
		TransformWithPlayer = FVector(TranslationMatrix.TransformPosition(TransformWithPlayer));

		if (GetXRCamera(HMDDeviceId)->GetUseImplicitHMDPosition())
		{
			FQuat HeadOrientation = FQuat::Identity;
			FVector HeadPosition;
			GetCurrentPose(HMDDeviceId, HeadOrientation, HeadPosition);
			TransformWithPlayer -= RotateWithPlayer.RotateVector(HeadPosition);
		}

		return TransformWithPlayer;
	}

	ovrpVector3f FOculusHMD::WorldLocationToOculusPoint(const FVector& InUnrealPosition)
	{
		CheckInGameThread();
		FQuat AdjustedPlayerOrientation = GetBaseOrientation().Inverse() * LastPlayerOrientation;
		AdjustedPlayerOrientation.Normalize();

		FVector AdjustedPlayerLocation = LastPlayerLocation;
		if (GetXRCamera(HMDDeviceId)->GetUseImplicitHMDPosition())
		{
			FQuat HeadOrientation = FQuat::Identity; // Unused
			FVector HeadPosition;
			GetCurrentPose(HMDDeviceId, HeadOrientation, HeadPosition);
			AdjustedPlayerLocation -= LastPlayerOrientation.Inverse().RotateVector(HeadPosition);
		}
		const FTransform InvWorldTransform = FTransform(AdjustedPlayerOrientation, AdjustedPlayerLocation).Inverse();
		const FVector ConvertedPosition = InvWorldTransform.TransformPosition(InUnrealPosition) / GetWorldToMetersScale();

		return ToOvrpVector3f(ConvertedPosition);
	}


	float FOculusHMD::ConvertFloat_M2U(float OculusFloat) const
	{
		CheckInGameThread();

		return OculusFloat * GetWorldToMetersScale();
	}


	FVector FOculusHMD::ConvertVector_M2U(ovrpVector3f OculusHMDPoint) const
	{
		CheckInGameThread();

		return ToFVector(OculusHMDPoint) * GetWorldToMetersScale();
	}


	bool FOculusHMD::GetUserProfile(UserProfile& OutProfile)
	{
		float UserIPD;
		ovrpVector2f UserNeckEyeDistance;
		float UserEyeHeight;

		if (ovrp_GetInitialized() &&
			OVRP_SUCCESS(ovrp_GetUserIPD2(&UserIPD)) &&
			OVRP_SUCCESS(ovrp_GetUserNeckEyeDistance2(&UserNeckEyeDistance)) &&
			OVRP_SUCCESS(ovrp_GetUserEyeHeight2(&UserEyeHeight)))
		{
			OutProfile.IPD = UserIPD;
			OutProfile.EyeDepth = UserNeckEyeDistance.x;
			OutProfile.EyeHeight = UserEyeHeight;
			return true;
		}

		return false;
	}


	float FOculusHMD::GetVsyncToNextVsync() const
	{
		CheckInGameThread();

		return Settings->VsyncToNextVsync;
	}


	FPerformanceStats FOculusHMD::GetPerformanceStats() const
	{
		return PerformanceStats;
	}


	void FOculusHMD::SetTiledMultiResLevel(ETiledMultiResLevel multiresLevel)
	{
		CheckInGameThread();
		Settings->MultiResLevel = multiresLevel;
	}

	bool FOculusHMD::DoEnableStereo(bool bStereo)
	{
		CheckInGameThread();

		FSceneViewport* SceneVP = FindSceneViewport();

		if (!Settings->Flags.bHMDEnabled || (SceneVP && !SceneVP->IsStereoRenderingAllowed()))
		{
			bStereo = false;
		}

		if (Settings->Flags.bStereoEnabled && bStereo || !Settings->Flags.bStereoEnabled && !bStereo)
		{
			// already in the desired mode
			return Settings->Flags.bStereoEnabled;
		}

		TSharedPtr<SWindow> Window;

		if (SceneVP)
		{
			Window = SceneVP->FindWindow();
		}

		if (!Window.IsValid() || !SceneVP || !SceneVP->GetViewportWidget().IsValid())
		{
			// try again next frame
			if (bStereo)
			{
				Flags.bNeedEnableStereo = true;

				// a special case when stereo is enabled while window is not available yet:
				// most likely this is happening from BeginPlay. In this case, if frame exists (created in OnBeginPlay)
				// then we need init device and populate the initial tracking for head/hand poses.
				if (Frame.IsValid())
				{
					InitDevice();
				}
			}
			else
			{
				Flags.bNeedDisableStereo = true;
			}

			return Settings->Flags.bStereoEnabled;
		}

		if (OnOculusStateChange(bStereo))
		{
			Settings->Flags.bStereoEnabled = bStereo;

			// Uncap fps to enable FPS higher than 62
			GEngine->bForceDisableFrameRateSmoothing = bStereo;

			// Set MirrorWindow state on the Window
			Window->SetMirrorWindow(bStereo);

			if (bStereo)
			{
				// Start frame
				StartGameFrame_GameThread();
				StartRenderFrame_GameThread();

				ovrp_Update3(ovrpStep_Render, Frame->FrameNumber, 0.0);


				// Set viewport size to Rift resolution
				// NOTE: this can enqueue a render frame right away as a result (calling into FOculusHMD::BeginRenderViewFamily)
				SceneVP->SetViewportSize(Settings->RenderTargetSize.X, Settings->RenderTargetSize.Y);

				if (Settings->Flags.bPauseRendering)
				{
					GEngine->SetMaxFPS(10);
				}

				// Hook up dynamic res
#if !PLATFORM_ANDROID
				GEngine->ChangeDynamicResolutionStateAtNextFrame(MakeShareable(new FOculusDynamicResolutionState(Settings)));
#endif
			}
			else
			{
				if (Settings->Flags.bPauseRendering)
				{
					GEngine->SetMaxFPS(0);
				}

				// Restore viewport size to window size
				FVector2D size = Window->GetSizeInScreen();
				SceneVP->SetViewportSize(size.X, size.Y);
				Window->SetViewportSizeDrivenByWindow(true);

				// Restore default dynamic res
#if !PLATFORM_ANDROID
				GEngine->ChangeDynamicResolutionStateAtNextFrame(FDynamicResolutionHeuristicProxy::CreateDefaultState());
#endif
			}
		}

		return Settings->Flags.bStereoEnabled;
	}

	void FOculusHMD::ResetControlRotation() const
	{
		// Switching back to non-stereo mode: reset player rotation and aim.
		// Should we go through all playercontrollers here?
		APlayerController* pc = GEngine->GetFirstLocalPlayerController(GWorld);
		if (pc)
		{
			// Reset Aim? @todo
			FRotator r = pc->GetControlRotation();
			r.Normalize();
			// Reset roll and pitch of the player
			r.Roll = 0;
			r.Pitch = 0;
			pc->SetControlRotation(r);
		}
	}


	FSettingsPtr FOculusHMD::CreateNewSettings() const
	{
		FSettingsPtr Result(MakeShareable(new FSettings()));
		return Result;
	}


	FGameFramePtr FOculusHMD::CreateNewGameFrame() const
	{
		FGameFramePtr Result(MakeShareable(new FGameFrame()));
		Result->FrameNumber = NextFrameNumber;
		Result->WindowSize = CachedWindowSize;
		Result->WorldToMetersScale = CachedWorldToMetersScale;
		Result->MonoCullingDistance = CachedMonoCullingDistance;
		Result->NearClippingPlane = GNearClippingPlane;
		Result->MultiResLevel = Settings->MultiResLevel;
		Result->Flags.bPixelDensityAdaptive = Settings->bPixelDensityAdaptive;
		return Result;
	}


	void FOculusHMD::StartGameFrame_GameThread()
	{
		CheckInGameThread();
		check(Settings.IsValid());

		if (!Frame.IsValid())
		{
			Frame = CreateNewGameFrame();
			NextFrameToRender = Frame;

//			UE_LOG(LogHMD, Log, TEXT("StartGameFrame %u %u"), Frame->FrameNumber, Frame->ShowFlags.Rendering);

			UpdateStereoRenderingParams();
		}
	}


	void FOculusHMD::FinishGameFrame_GameThread()
	{
		CheckInGameThread();

		if (Frame.IsValid())
		{
//			UE_LOG(LogHMD, Log, TEXT("FinishGameFrame %u"), Frame->FrameNumber);
		}

		Frame.Reset();
	}


	void FOculusHMD::StartRenderFrame_GameThread()
	{
		CheckInGameThread();

		if (NextFrameToRender.IsValid() && NextFrameToRender != LastFrameToRender)
		{
//			UE_LOG(LogHMD, Log, TEXT("StartRenderFrame %u"), NextFrameToRender->FrameNumber);

			LastFrameToRender = NextFrameToRender;
			NextFrameToRender->Flags.bSplashIsShown = Splash->IsShown() || NextFrameToRender->FrameNumber != NextFrameNumber;

			if (NextFrameToRender->ShowFlags.Rendering && !NextFrameToRender->Flags.bSplashIsShown)
			{
//				UE_LOG(LogHMD, Log, TEXT("ovrp_WaitToBeginFrame %u"), NextFrameToRender->FrameNumber);

				ovrpResult Result;
				if (OVRP_FAILURE(Result = ovrp_WaitToBeginFrame(NextFrameToRender->FrameNumber)))
				{
					UE_LOG(LogHMD, Error, TEXT("ovrp_WaitToBeginFrame %u failed (%d)"), NextFrameToRender->FrameNumber, Result);
					NextFrameToRender->ShowFlags.Rendering = false;
				}
				else
				{
					NextFrameNumber++;
				}
			}

			FSettingsPtr XSettings = Settings->Clone();
			FGameFramePtr XFrame = NextFrameToRender->Clone();
			TArray<FLayerPtr> XLayers;

			LayerMap.GenerateValueArray(XLayers);

			for (int32 XLayerIndex = 0; XLayerIndex < XLayers.Num(); XLayerIndex++)
			{
				XLayers[XLayerIndex] = XLayers[XLayerIndex]->Clone();
			}

			XLayers.Sort(FLayerPtr_CompareId());

			ExecuteOnRenderThread_DoNotWait([this, XSettings, XFrame, XLayers](FRHICommandListImmediate& RHICmdList)
			{
				if (XFrame.IsValid())
				{
					Settings_RenderThread = XSettings;
					Frame_RenderThread = XFrame;

					int32 XLayerIndex = 0;
					int32 LayerIndex_RenderThread = 0;

					while (XLayerIndex < XLayers.Num() && LayerIndex_RenderThread < Layers_RenderThread.Num())
					{
						uint32 LayerIdA = XLayers[XLayerIndex]->GetId();
						uint32 LayerIdB = Layers_RenderThread[LayerIndex_RenderThread]->GetId();

						if (LayerIdA < LayerIdB)
						{
							XLayers[XLayerIndex++]->Initialize_RenderThread(CustomPresent, RHICmdList);
						}
						else if (LayerIdA > LayerIdB)
						{
							LayerIndex_RenderThread++;
						}
						else
						{
							XLayers[XLayerIndex++]->Initialize_RenderThread(CustomPresent, RHICmdList, Layers_RenderThread[LayerIndex_RenderThread++].Get());
						}
					}

					while (XLayerIndex < XLayers.Num())
					{
						XLayers[XLayerIndex++]->Initialize_RenderThread(CustomPresent, RHICmdList);
					}

					Layers_RenderThread = XLayers;
				}
			});
		}
	}


	void FOculusHMD::FinishRenderFrame_RenderThread(FRHICommandListImmediate& RHICmdList)
	{
		CheckInRenderThread();

		if (Frame_RenderThread.IsValid())
		{
//			UE_LOG(LogHMD, Log, TEXT("FinishRenderFrame %u"), Frame_RenderThread->FrameNumber);

			if (Frame_RenderThread->ShowFlags.Rendering)
			{
				for (int32 LayerIndex = 0; LayerIndex < Layers_RenderThread.Num(); LayerIndex++)
				{
					Layers_RenderThread[LayerIndex]->UpdateTexture_RenderThread(CustomPresent, RHICmdList);
				}
			}
		}

		Frame_RenderThread.Reset();
	}


	void FOculusHMD::StartRHIFrame_RenderThread()
	{
		CheckInRenderThread();

		if (Frame_RenderThread.IsValid())
		{
//			UE_LOG(LogHMD, Log, TEXT("StartRHIFrame %u"), Frame_RenderThread->FrameNumber);

			FSettingsPtr XSettings = Settings_RenderThread->Clone();
			FGameFramePtr XFrame = Frame_RenderThread->Clone();
			TArray<FLayerPtr> XLayers = Layers_RenderThread;

			for (int32 XLayerIndex = 0; XLayerIndex < XLayers.Num(); XLayerIndex++)
			{
				XLayers[XLayerIndex] = XLayers[XLayerIndex]->Clone();
			}

			ExecuteOnRHIThread_DoNotWait([this, XSettings, XFrame, XLayers]()
			{
				if (XFrame.IsValid())
				{
					Settings_RHIThread = XSettings;
					Frame_RHIThread = XFrame;
					Layers_RHIThread = XLayers;

					if (Frame_RHIThread->ShowFlags.Rendering && !Frame_RHIThread->Flags.bSplashIsShown)
					{
//						UE_LOG(LogHMD, Log, TEXT("ovrp_BeginFrame4 %u"), Frame_RHIThread->FrameNumber);						

						ovrpResult Result;
						if (OVRP_FAILURE(Result = ovrp_BeginFrame4(Frame_RHIThread->FrameNumber, CustomPresent->GetOvrpCommandQueue())))
						{
							UE_LOG(LogHMD, Error, TEXT("ovrp_BeginFrame4 %u failed (%d)"), Frame_RHIThread->FrameNumber, Result);
							Frame_RHIThread->ShowFlags.Rendering = false;
						}
						else
						{
#if PLATFORM_ANDROID
							ovrp_SetTiledMultiResLevel((ovrpTiledMultiResLevel)Frame_RHIThread->MultiResLevel);
#endif
						}
					}
				}
			});
		}
	}


	void FOculusHMD::FinishRHIFrame_RHIThread()
	{
		CheckInRHIThread();

		if (Frame_RHIThread.IsValid())
		{
//			UE_LOG(LogHMD, Log, TEXT("FinishRHIFrame %u"), Frame_RHIThread->FrameNumber);

			if (Frame_RHIThread->ShowFlags.Rendering && !Frame_RHIThread->Flags.bSplashIsShown)
			{
				TArray<FLayerPtr> Layers = Layers_RHIThread;
				Layers.Sort(FLayerPtr_CompareTotal());
				TArray<const ovrpLayerSubmit*> LayerSubmitPtr;

				int32 LayerNum = Layers.Num();

				LayerSubmitPtr.SetNum(LayerNum);

				for (int32 LayerIndex = 0; LayerIndex < LayerNum; LayerIndex++)
				{
					LayerSubmitPtr[LayerIndex] = Layers[LayerIndex]->UpdateLayer_RHIThread(Settings_RHIThread.Get(), Frame_RHIThread.Get(), LayerIndex);
				}

//				UE_LOG(LogHMD, Log, TEXT("ovrp_EndFrame4 %u"), Frame_RHIThread->FrameNumber);

				ovrpResult Result;
				if (OVRP_FAILURE(Result = ovrp_EndFrame4(Frame_RHIThread->FrameNumber, LayerSubmitPtr.GetData(), LayerSubmitPtr.Num(), CustomPresent->GetOvrpCommandQueue())))
<<<<<<< HEAD
				{
					UE_LOG(LogHMD, Error, TEXT("ovrp_EndFrame4 %u failed (%d)"), Frame_RHIThread->FrameNumber, Result);
				}
				else
				{
=======
				{
					UE_LOG(LogHMD, Error, TEXT("ovrp_EndFrame4 %u failed (%d)"), Frame_RHIThread->FrameNumber, Result);
				}
				else
				{
>>>>>>> 0e4c51e1
					for (int32 LayerIndex = 0; LayerIndex < Layers.Num(); LayerIndex++)
					{
						Layers[LayerIndex]->IncrementSwapChainIndex_RHIThread(CustomPresent);
					}
				}
			}
		}

		Frame_RHIThread.Reset();
	}


	/// @cond DOXYGEN_WARNINGS

#define BOOLEAN_COMMAND_HANDLER_BODY(ConsoleName, FieldExpr)\
	do\
	{\
		if (Args.Num()) \
		{\
			if (Args[0].Equals(TEXT("toggle"), ESearchCase::IgnoreCase))\
			{\
				(FieldExpr) = !(FieldExpr);\
			}\
			else\
			{\
				(FieldExpr) = FCString::ToBool(*Args[0]);\
			}\
		}\
		Ar.Logf(ConsoleName TEXT(" = %s"), (FieldExpr) ? TEXT("On") : TEXT("Off"));\
	}\
	while(false)


	void FOculusHMD::UpdateOnRenderThreadCommandHandler(const TArray<FString>& Args, UWorld* World, FOutputDevice& Ar)
	{
		CheckInGameThread();

		BOOLEAN_COMMAND_HANDLER_BODY(TEXT("vr.oculus.bUpdateOnRenderThread"), Settings->Flags.bUpdateOnRT);
	}


	void FOculusHMD::PixelDensityMinCommandHandler(const TArray<FString>& Args, UWorld*, FOutputDevice& Ar)
	{
		CheckInGameThread();

		if (Args.Num())
		{
			Settings->PixelDensityMin = FMath::Clamp(FCString::Atof(*Args[0]), ClampPixelDensityMin, ClampPixelDensityMax);
			Settings->PixelDensityMax = FMath::Max(Settings->PixelDensityMin, Settings->PixelDensityMax);
			Settings->UpdatePixelDensity(Settings->PixelDensity);
		}
		Ar.Logf(TEXT("vr.oculus.PixelDensity.min = \"%1.2f\""), Settings->PixelDensityMin);
	}


	void FOculusHMD::PixelDensityMaxCommandHandler(const TArray<FString>& Args, UWorld*, FOutputDevice& Ar)
	{
		CheckInGameThread();

		if (Args.Num())
		{
			Settings->PixelDensityMax = FMath::Clamp(FCString::Atof(*Args[0]), ClampPixelDensityMin, ClampPixelDensityMax);
			Settings->PixelDensityMin = FMath::Min(Settings->PixelDensityMin, Settings->PixelDensityMax);
			Settings->UpdatePixelDensity(Settings->PixelDensity);
		}
		Ar.Logf(TEXT("vr.oculus.PixelDensity.max = \"%1.2f\""), Settings->PixelDensityMax);
	}


	void FOculusHMD::HQBufferCommandHandler(const TArray<FString>& Args, UWorld*, FOutputDevice& Ar)
	{
		CheckInGameThread();

		BOOLEAN_COMMAND_HANDLER_BODY(TEXT("vr.oculus.bHQBuffer"), Settings->Flags.bHQBuffer);
	}


	void FOculusHMD::HQDistortionCommandHandler(const TArray<FString>& Args, UWorld*, FOutputDevice& Ar)
	{
		CheckInGameThread();

		BOOLEAN_COMMAND_HANDLER_BODY(TEXT("vr.oculus.bHQDistortion"), Settings->Flags.bHQDistortion);
	}

	void FOculusHMD::ShowGlobalMenuCommandHandler(const TArray<FString>& Args, UWorld* World, FOutputDevice& Ar)
	{
		CheckInGameThread();

		if (!OVRP_SUCCESS(ovrp_ShowSystemUI2(ovrpUI::ovrpUI_GlobalMenu)))
		{
			Ar.Logf(TEXT("Could not show platform menu"));
		}
	}

	void FOculusHMD::ShowQuitMenuCommandHandler(const TArray<FString>& Args, UWorld* World, FOutputDevice& Ar)
	{
		CheckInGameThread();

		if (!OVRP_SUCCESS(ovrp_ShowSystemUI2(ovrpUI::ovrpUI_ConfirmQuit)))
		{
			Ar.Logf(TEXT("Could not show platform menu"));
		}
	}

#if !UE_BUILD_SHIPPING
	void FOculusHMD::EnforceHeadTrackingCommandHandler(const TArray<FString>& Args, UWorld* World, FOutputDevice& Ar)
	{
		CheckInGameThread();

		bool bOldValue = Settings->Flags.bHeadTrackingEnforced;

		if (Args.Num() > 0)
		{
			Settings->Flags.bHeadTrackingEnforced = Args[0].Equals(TEXT("toggle"), ESearchCase::IgnoreCase) ? !Settings->Flags.bHeadTrackingEnforced : FCString::ToBool(*Args[0]);
			if (!Settings->Flags.bHeadTrackingEnforced)
			{
				ResetControlRotation();
			}
		}

		Ar.Logf(TEXT("Enforced head tracking is %s"), Settings->Flags.bHeadTrackingEnforced ? TEXT("on") : TEXT("off"));

		if (!bOldValue && Settings->Flags.bHeadTrackingEnforced)
		{
			InitDevice();
		}
	}


	void FOculusHMD::StatsCommandHandler(const TArray<FString>& Args, UWorld*, FOutputDevice& Ar)
	{
		CheckInGameThread();

		BOOLEAN_COMMAND_HANDLER_BODY(TEXT("vr.oculus.Debug.bShowStats"), Settings->Flags.bShowStats);
	}


	void FOculusHMD::ShowSettingsCommandHandler(const TArray<FString>& Args, UWorld* World, FOutputDevice& Ar)
	{
		Ar.Logf(TEXT("stereo ipd=%.4f\n nearPlane=%.4f"), GetInterpupillaryDistance(), GNearClippingPlane);
	}


	void FOculusHMD::IPDCommandHandler(const TArray<FString>& Args, UWorld* World, FOutputDevice& Ar)
	{
		if (Args.Num() > 0)
		{
			SetInterpupillaryDistance(FCString::Atof(*Args[0]));
		}
		Ar.Logf(TEXT("vr.oculus.Debug.IPD = %f"), GetInterpupillaryDistance());
	}

#endif // !UE_BUILD_SHIPPING

	void FOculusHMD::LoadFromIni()
	{
		const TCHAR* OculusSettings = TEXT("Oculus.Settings");
		bool v;
		float f;
		FVector vec;

		// Handling of old (deprecated) Gear VR settings
		// @TODO: Remove GearVR deprecation handling in 4.18+
		{
			const TCHAR* OldGearVRSettings = TEXT("GearVR.Settings");

			if (GConfig->GetBool(OldGearVRSettings, TEXT("bChromaAbCorrectionEnabled"), v, GEngineIni))
			{
				Settings->Flags.bChromaAbCorrectionEnabled = v;
				UE_LOG(LogHMD, Warning, TEXT("Deprecated config setting: 'bChromaAbCorrectionEnabled' in [GearVR.Settings] has been deprecated. This setting has been merged with its conterpart in [Oculus.Settings] (which will override this value if it's set). Please make sure to acount for this change and then remove all [GearVR.Settings] from your config file."));
			}

			if (GConfig->GetBool(OldGearVRSettings, TEXT("bOverrideIPD"), v, GEngineIni) || GConfig->GetBool(OculusSettings, TEXT("bOverrideIPD"), v, GEngineIni))
			{
				UE_LOG(LogHMD, Warning, TEXT("Removed config setting: 'bOverrideIPD' config variable has been removed completely. Now, only in non-shipping builds, if you set the 'IPD' config variable then the IPD will automatically be overridden."));
			}
			// other Gear VR settings that have been removed entirely:
			//    "CpuLevel"
			//    "GpuLevel"
			//    "MinimumVsyncs"
			//    "HeadModelScale"
			//    "bOverrideFOV" + "HFOV" & "VFOV"

			if (GConfig->GetFloat(OldGearVRSettings, TEXT("IPD"), f, GEngineIni))
			{
	#if !UE_BUILD_SHIPPING
				if (ensure(!FMath::IsNaN(f)))
				{
					SetInterpupillaryDistance(FMath::Clamp(f, 0.0f, 1.0f));
				}

				UE_LOG(LogHMD, Warning, TEXT("Deprecated config setting: 'IPD' in [GearVR.Settings] has been deprecated. This setting has been merged with its conterpart in [Oculus.Settings] (which will override this value if it's set). Please make sure to acount for this change and then remove all [GearVR.Settings] from your config file."));
	#endif // #if !UE_BUILD_SHIPPING
			}

			if (GConfig->GetBool(OldGearVRSettings, TEXT("bUpdateOnRT"), v, GEngineIni))
			{
				Settings->Flags.bUpdateOnRT = v;
				UE_LOG(LogHMD, Warning, TEXT("Deprecated config setting: 'bUpdateOnRT' in [GearVR.Settings] has been deprecated. This setting has been merged with its conterpart in [Oculus.Settings] (which will override this value if it's set). Please make sure to acount for this change and then remove all [GearVR.Settings] from your config file."));
			}
		}

		if (GConfig->GetBool(OculusSettings, TEXT("bChromaAbCorrectionEnabled"), v, GEngineIni))
		{
			Settings->Flags.bChromaAbCorrectionEnabled = v;
		}
#if !UE_BUILD_SHIPPING
		if (GConfig->GetFloat(OculusSettings, TEXT("IPD"), f, GEngineIni))
		{
			check(!FMath::IsNaN(f));
			SetInterpupillaryDistance(FMath::Clamp(f, 0.0f, 1.0f));
		}
#endif // #if !UE_BUILD_SHIPPING
		if (GConfig->GetFloat(OculusSettings, TEXT("PixelDensityMax"), f, GEngineIni))
		{
			check(!FMath::IsNaN(f));
			Settings->PixelDensityMax = FMath::Clamp(f, ClampPixelDensityMin, ClampPixelDensityMax);
		}
		if (GConfig->GetFloat(OculusSettings, TEXT("PixelDensityMin"), f, GEngineIni))
		{
			check(!FMath::IsNaN(f));
			Settings->PixelDensityMin = FMath::Clamp(f, Settings->PixelDensityMin, ClampPixelDensityMax);
		}
		if (GConfig->GetBool(OculusSettings, TEXT("bPixelDensityAdaptive"), v, GEngineIni))
		{
			Settings->bPixelDensityAdaptive = v;
		}
		if (GConfig->GetBool(OculusSettings, TEXT("bDirectMultiview"), v, GEngineIni))
		{
			Settings->Flags.bDirectMultiview = v;
		}
		if (GConfig->GetBool(OculusSettings, TEXT("bHQBuffer"), v, GEngineIni))
		{
			Settings->Flags.bHQBuffer = v;
		}
		if (GConfig->GetBool(OculusSettings, TEXT("bHQDistortion"), v, GEngineIni))
		{
			Settings->Flags.bHQDistortion = v;
		}
		if (GConfig->GetBool(OculusSettings, TEXT("bUpdateOnRT"), v, GEngineIni))
		{
			Settings->Flags.bUpdateOnRT = v;
		}
		if (GConfig->GetBool(OculusSettings, TEXT("bCompositeDepth"), v, GEngineIni))
		{
			Settings->Flags.bCompositeDepth = v;
		}
		if (GConfig->GetBool(OculusSettings, TEXT("bSupportsDash"), v, GEngineIni))
		{
			Settings->Flags.bSupportsDash = v;
		}
	}

	void FOculusHMD::SaveToIni()
	{
#if !UE_BUILD_SHIPPING
		const TCHAR* OculusSettings = TEXT("Oculus.Settings");
		GConfig->SetBool(OculusSettings, TEXT("bChromaAbCorrectionEnabled"), Settings->Flags.bChromaAbCorrectionEnabled, GEngineIni);

		GConfig->SetFloat(OculusSettings, TEXT("PixelDensityMin"), Settings->PixelDensityMin, GEngineIni);
		GConfig->SetFloat(OculusSettings, TEXT("PixelDensityMax"), Settings->PixelDensityMax, GEngineIni);
		GConfig->SetBool(OculusSettings, TEXT("bPixelDensityAdaptive"), Settings->bPixelDensityAdaptive, GEngineIni);

		GConfig->SetBool(OculusSettings, TEXT("bHQBuffer"), Settings->Flags.bHQBuffer, GEngineIni);
		GConfig->SetBool(OculusSettings, TEXT("bHQDistortion"), Settings->Flags.bHQDistortion, GEngineIni);

		GConfig->SetBool(OculusSettings, TEXT("bUpdateOnRT"), Settings->Flags.bUpdateOnRT, GEngineIni);

#endif // !UE_BUILD_SHIPPING
	}

	/// @endcond

} // namespace OculusHMD

#endif //OCULUS_HMD_SUPPORTED_PLATFORMS<|MERGE_RESOLUTION|>--- conflicted
+++ resolved
@@ -1,7 +1,6 @@
 // Copyright 1998-2018 Epic Games, Inc. All Rights Reserved.
 
 #include "OculusHMD.h"
-#include "OculusHMD_EyeMeshes.h"
 #include "OculusHMDPrivateRHI.h"
 
 #include "EngineAnalytics.h"
@@ -48,140 +47,6 @@
 
 #if OCULUS_HMD_SUPPORTED_PLATFORMS
 
-namespace
-{
-
-/**
- * Screen percentage driver to drive dynamic resolution for TAA upsample and MSAA.
- */
-class FOculusScreenPercentageDriver : public ISceneViewFamilyScreenPercentage
-{
-public:
-	FOculusScreenPercentageDriver(const float InResolutionFraction, const FSceneViewFamily& InViewFamily)
-		: ViewFamily(InViewFamily)
-		, ResolutionFraction(InResolutionFraction)
-	{
-		check(ViewFamily.EngineShowFlags.ScreenPercentage == true);
-	}
-
-private:
-	// View family to take care of.
-	const FSceneViewFamily& ViewFamily;
-
-	const float ResolutionFraction;
-
-	// Implements ISceneViewFamilyScreenPercentage.
-
-	virtual float GetPrimaryResolutionFractionUpperBound() const override
-	{
-		check(ViewFamily.EngineShowFlags.ScreenPercentage == true);
-
-		// See EyeMaxRenderViewport in FHMDOculus::AdjustViewRect().
-		return 1.0f;
-	}
-
-	virtual ISceneViewFamilyScreenPercentage* Fork_GameThread(const class FSceneViewFamily& ForkedViewFamily) const override
-	{
-		return new FOculusScreenPercentageDriver(ResolutionFraction, ForkedViewFamily);
-	}
-
-	virtual void ComputePrimaryResolutionFractions_RenderThread(TArray<FSceneViewScreenPercentageConfig>& OutViewScreenPercentageConfigs) const override
-	{
-		check(IsInRenderingThread());
-		check(ViewFamily.EngineShowFlags.ScreenPercentage == true);
-
-		for (int32 ConfigIter = 0; ConfigIter < OutViewScreenPercentageConfigs.Num(); ++ConfigIter)
-		{
-			OutViewScreenPercentageConfigs[ConfigIter].PrimaryResolutionFraction = ResolutionFraction;
-		}
-	}
-};
-
-class FOculusDynamicResolutionState : public IDynamicResolutionState
-{
-public:
-	FOculusDynamicResolutionState(const OculusHMD::FSettingsPtr InSettings)
-		: Settings(InSettings)
-		, ResolutionFraction(-1.0f)
-	{
-		check(Settings.IsValid());
-	}
-
-	virtual void ResetHistory() override { /* Empty */ };
-
-	virtual bool IsSupported() const override
-	{
-		return true;
-	}
-
-	virtual void SetEnabled(bool bEnable) override
-	{
-		check(IsInGameThread());
-		Settings->bPixelDensityAdaptive = bEnable;
-	}
-
-	virtual bool IsEnabled() const override
-	{
-		check(IsInGameThread() && Settings.IsValid());
-		return Settings->bPixelDensityAdaptive;
-	}
-
-	virtual void SetupMainViewFamily(class FSceneViewFamily& ViewFamily) override
-		{
-		check(IsInGameThread());
-		check(ViewFamily.EngineShowFlags.ScreenPercentage == true);
-
-		if (ViewFamily.Views.Num() > 0 && IsEnabled())
-		{
-			// We can assume both eyes have the same fraction
-			const FSceneView& View = *ViewFamily.Views[0];
-			check(View.UnconstrainedViewRect == View.UnscaledViewRect);
-
-			// Compute desired resolution fraction.
-			ResolutionFraction = FMath::Max(
-				float(Settings->EyeRenderViewport[0].Width()) / float(Settings->EyeMaxRenderViewport[0].Width()),
-				float(Settings->EyeRenderViewport[0].Height()) / float(Settings->EyeMaxRenderViewport[0].Height()));
-
-			// Clamp resolution fraction to what the renderer can do.
-			ResolutionFraction = FMath::Clamp(
-				ResolutionFraction,
-				FSceneViewScreenPercentageConfig::kMinResolutionFraction,
-				FSceneViewScreenPercentageConfig::kMaxResolutionFraction);
-
-			// Temporal upsample has a smaller resolution fraction range.
-			if (View.AntiAliasingMethod == AAM_TemporalAA)
-			{
-				ResolutionFraction = FMath::Clamp(
-					ResolutionFraction,
-					FSceneViewScreenPercentageConfig::kMinTAAUpsampleResolutionFraction,
-					FSceneViewScreenPercentageConfig::kMaxTAAUpsampleResolutionFraction);
-			}
-
-			ViewFamily.SetScreenPercentageInterface(new FOculusScreenPercentageDriver(ResolutionFraction, ViewFamily));
-		}
-	}
-
-	virtual float GetResolutionFractionApproximation() const override
-	{
-		return ResolutionFraction;
-	}
-
-	virtual float GetResolutionFractionUpperBound() const override
-	{
-		return 1.0f;
-	}
-
-private:
-
-	// Oculus drives resolution fraction externally
-	virtual void ProcessEvent(EDynamicResolutionStateEvent Event) override { /* Empty */ };
-
-	const OculusHMD::FSettingsPtr Settings;
-	float ResolutionFraction;
-};
-
-} // namespace
-
 #define OCULUS_PAUSED_IDLE_FPS 10
 
 namespace OculusHMD
@@ -517,17 +382,13 @@
 	{
 		CheckInGameThread();
 
-		Settings->Flags.bHeadTrackingEnforced = false;
-		Settings->BaseOffset = FVector::ZeroVector;
-		if (yaw != 0.0f)
-		{
-			Settings->BaseOrientation = FRotator(0, -yaw, 0).Quaternion();
-		}
-		else
-		{
-			Settings->BaseOrientation = FQuat::Identity;
-		}
-		ovrp_RecenterTrackingOrigin2(ovrpRecenterFlag_Default);
+		if (NextFrameToRender)
+		{
+			ovrpPoseStatef poseState;
+			ovrp_GetNodePoseState3(ovrpStep_Render, NextFrameToRender->FrameNumber, ovrpNode_Head, &poseState);
+			Settings->BaseOffset = ToFVector(poseState.Pose.Position);
+			Settings->BaseOrientation = FRotator(0, FRotator(ToFQuat(poseState.Pose.Orientation)).Yaw - yaw, 0).Quaternion();
+		}
 	}
 
 
@@ -535,20 +396,11 @@
 	{
 		CheckInGameThread();
 
-		ovrpPosef pose;
-
-		if (OVRP_SUCCESS(ovrp_RecenterTrackingOrigin2(ovrpRecenterFlag_Default)) &&
-			OVRP_SUCCESS(ovrp_GetTrackingCalibratedOrigin2(&pose)))
-		{
-			// Reset only orientation; keep the same position
-			Settings->Flags.bHeadTrackingEnforced = false;
-			Settings->BaseOrientation = (yaw != 0.0f) ? FRotator(0, -yaw, 0).Quaternion() : FQuat::Identity;
-			Settings->BaseOffset = FVector::ZeroVector;
-
-			UE_LOG(LogHMD, Log, TEXT("ORIGINPOS: %.3f %.3f %.3f"), ToFVector(pose.Position).X, ToFVector(pose.Position).Y, ToFVector(pose.Position).Z);
-
-			// calc base offset to compensate the offset after the ovr_RecenterTrackingOrigin call
-			Settings->BaseOffset = ToFVector(pose.Position);
+		if (NextFrameToRender)
+		{
+			ovrpPoseStatef poseState;
+			ovrp_GetNodePoseState3(ovrpStep_Render, NextFrameToRender->FrameNumber, ovrpNode_Head, &poseState);
+			Settings->BaseOrientation = FRotator(0, FRotator(ToFQuat(poseState.Pose.Orientation)).Yaw - yaw, 0).Quaternion();
 		}
 	}
 
@@ -557,17 +409,11 @@
 	{
 		CheckInGameThread();
 
-		ovrpPosef pose;
-
-		if (OVRP_SUCCESS(ovrp_RecenterTrackingOrigin2(ovrpRecenterFlag_Default)) &&
-			OVRP_SUCCESS(ovrp_GetTrackingCalibratedOrigin2(&pose)))
-		{
-			// Reset only position; keep the same orientation
-			Settings->Flags.bHeadTrackingEnforced = false;
-			Settings->BaseOffset = FVector::ZeroVector;
-
-			// calc base orientation to compensate the offset after the ovr_RecenterTrackingOrigin call
-			Settings->BaseOrientation = ToFQuat(pose.Orientation);
+		if (NextFrameToRender)
+		{
+			ovrpPoseStatef poseState;
+			ovrp_GetNodePoseState3(ovrpStep_Render, NextFrameToRender->FrameNumber, ovrpNode_Head, &poseState);
+			Settings->BaseOffset = ToFVector(poseState.Pose.Position);
 		}
 	}
 
@@ -897,14 +743,14 @@
 				if (FCoreDelegates::VRHeadsetRecenter.IsBound())
 				{
 					FCoreDelegates::VRHeadsetRecenter.Broadcast();
-
-					// we must call ovr_ClearShouldRecenterFlag, otherwise ShouldRecenter flag won't reset
-					ovrp_RecenterTrackingOrigin2(ovrpRecenterFlag_IgnoreAll);
 				}
 				else
 				{
 					ResetOrientationAndPosition();
 				}
+
+				// Call ovrp_RecenterTrackingOrigin2 to clear AppShouldRecenter flag
+				ovrp_RecenterTrackingOrigin2(ovrpRecenterFlag_IgnoreAll);
 			}
 
 			UpdateHMDWornState();
@@ -1130,11 +976,10 @@
 		return Settings->PixelDensity;
 	}
 
-	void FOculusHMD::SetPixelDensity(const float NewDensity)
-	{
-		CheckInGameThread();
-		check(NewDensity > 0.0f);
-		Settings->UpdatePixelDensity(NewDensity);
+	void FOculusHMD::SetPixelDensity(const float NewPixelDensity)
+	{
+		CheckInGameThread();
+		Settings->SetPixelDensity(NewPixelDensity);
 	}
 
 	FIntPoint FOculusHMD::GetIdealRenderTargetSize() const
@@ -1177,23 +1022,10 @@
 		if (Settings.IsValid())
 		{
 			const int32 ViewIndex = ViewIndexFromStereoPass(StereoPass);
-			if (Settings->bPixelDensityAdaptive)
-			{
-				// When doing Oculus dynamic resolution, we return Settings->EyeMaxRenderViewport so that there
-				// is room for the views to not overlap in the view family's render target in case of highest screen
-				// percentage with EPrimaryScreenPercentageMethod::RawOutput in the view family's render target.
-				X = Settings->EyeMaxRenderViewport[ViewIndex].Min.X;
-				Y = Settings->EyeMaxRenderViewport[ViewIndex].Min.Y;
-				SizeX = Settings->EyeMaxRenderViewport[ViewIndex].Size().X;
-				SizeY = Settings->EyeMaxRenderViewport[ViewIndex].Size().Y;
-			}
-			else
-			{
-				X = Settings->EyeRenderViewport[ViewIndex].Min.X;
-				Y = Settings->EyeRenderViewport[ViewIndex].Min.Y;
-				SizeX = Settings->EyeRenderViewport[ViewIndex].Size().X;
-				SizeY = Settings->EyeRenderViewport[ViewIndex].Size().Y;
-			}
+			X = Settings->EyeUnscaledRenderViewport[ViewIndex].Min.X;
+			Y = Settings->EyeUnscaledRenderViewport[ViewIndex].Min.Y;
+			SizeX = Settings->EyeUnscaledRenderViewport[ViewIndex].Size().X;
+			SizeY = Settings->EyeUnscaledRenderViewport[ViewIndex].Size().Y;
 		}
 		else
 		{
@@ -1211,13 +1043,19 @@
 
 		const int32 ViewIndex = ViewIndexFromStereoPass(StereoPass);
 
+		if (Settings_RenderThread.IsValid())
+		{
+			Settings_RenderThread->EyeRenderViewport[ViewIndex] = FinalViewRect;
+		}
+
+		// Called after RHIThread has already started.  Need to update Settings_RHIThread as well.
 		ExecuteOnRHIThread_DoNotWait([this, ViewIndex, FinalViewRect]()
 		{
 			CheckInRHIThread();
 
-			if (Frame_RHIThread.IsValid())
-			{
-				Frame_RHIThread->FinalViewRect[ViewIndex] = FinalViewRect;
+			if (Settings_RHIThread.IsValid())
+			{
+				Settings_RHIThread->EyeRenderViewport[ViewIndex] = FinalViewRect;
 			}
 		});
 	}
@@ -1331,7 +1169,7 @@
 	}
 
 
-	void FOculusHMD::CopyTexture_RenderThread(FRHICommandListImmediate& RHICmdList, FTexture2DRHIParamRef SrcTexture, FIntRect SrcRect, FTexture2DRHIParamRef DstTexture, FIntRect DstRect, bool bClearBlack) const
+	void FOculusHMD::CopyTexture_RenderThread(FRHICommandListImmediate& RHICmdList, FTexture2DRHIParamRef SrcTexture, FIntRect SrcRect, FTexture2DRHIParamRef DstTexture, FIntRect DstRect, bool bClearBlack, bool bNoAlpha) const
 	{
 		if (bClearBlack)
 		{
@@ -1342,7 +1180,7 @@
 		}
 
 		check(CustomPresent);
-		CustomPresent->CopyTexture_RenderThread(RHICmdList, DstTexture, SrcTexture, DstRect, SrcRect);
+		CustomPresent->CopyTexture_RenderThread(RHICmdList, DstTexture, SrcTexture, DstRect, SrcRect, false, bNoAlpha);
 	}
 
 
@@ -1446,13 +1284,13 @@
 				// Ensure the texture size matches the eye layer. We may get other depth allocations unrelated to the main scene render.
 				if (FIntPoint(SizeX, SizeY) == TextureSet->GetTexture2D()->GetSizeXY())
 				{
-				UE_LOG(LogHMD, Log, TEXT("Allocating Oculus %d x %d depth rendertarget swapchain"), SizeX, SizeY);
-				OutTargetableTexture = TextureSet->GetTexture2D();
-				OutShaderResourceTexture = TextureSet->GetTexture2D();
-				bNeedReAllocateDepthTexture_RenderThread = false;
-				return true;
-			}
-		}
+					UE_LOG(LogHMD, Log, TEXT("Allocating Oculus %d x %d depth rendertarget swapchain"), SizeX, SizeY);
+					OutTargetableTexture = TextureSet->GetTexture2D();
+					OutShaderResourceTexture = TextureSet->GetTexture2D();
+					bNeedReAllocateDepthTexture_RenderThread = false;
+					return true;
+				}
+			}
 		}
 
 		return false;
@@ -1746,9 +1584,6 @@
 		StereoLayerDesc.LayerSize = Texture->GetTexture2D()->GetSizeXY();
 		StereoLayerDesc.Flags = IStereoLayers::ELayerFlags::LAYER_FLAG_TEX_CONTINUOUS_UPDATE;
 		StereoLayerDesc.Flags |= IStereoLayers::ELayerFlags::LAYER_FLAG_QUAD_PRESERVE_TEX_RATIO;
-#if PLATFORM_ANDROID
-		StereoLayerDesc.UVRect.Min.Y = 1.0f; //force no Yinvert
-#endif
 		return StereoLayerDesc;
 	}
 
@@ -1898,12 +1733,6 @@
 
 		Settings = CreateNewSettings();
 
-		static const auto PixelDensityCVar = IConsoleManager::Get().FindConsoleVariable(TEXT("vr.PixelDensity"));
-		if (PixelDensityCVar)
-		{
-			Settings->UpdatePixelDensity(FMath::Clamp(PixelDensityCVar->GetFloat(), PixelDensityMin, PixelDensityMax));
-		}
-
 		RendererModule = nullptr;
 	}
 
@@ -1989,7 +1818,7 @@
 		Splash->Startup();
 
 #if !PLATFORM_ANDROID
-		SpectatorScreenController = MakeUnique<FOculusHMD_SpectatorScreenController>(this);
+		SpectatorScreenController = MakeUnique<FSpectatorScreenController>(this);
 #endif
 		UE_LOG(LogHMD, Log, TEXT("Oculus plugin initialized. Version: %s"), *GetVersionString());
 
@@ -2273,32 +2102,68 @@
 		}
 	}
 
+	void BuildOcclusionMesh(FHMDViewMesh& Mesh, ovrpEye Eye, ovrpViewportStencilType MeshType)
+	{
+		int VertexCount = 0;
+		int IndexCount = 0;
+
+		ovrpResult Result = ovrpResult::ovrpFailure;
+		if (OVRP_FAILURE(Result = ovrp_GetViewportStencil(Eye, MeshType, nullptr, &VertexCount, nullptr, &IndexCount)))
+		{
+			return;
+		}
+
+		Mesh.pVertices = new FFilterVertex[VertexCount];
+		ovrpVector2f* const ovrpVertices = new ovrpVector2f[VertexCount];
+
+		Mesh.pIndices = new uint16[IndexCount];
+
+		ovrp_GetViewportStencil(Eye, MeshType, ovrpVertices, &VertexCount, Mesh.pIndices, &IndexCount);
+
+		for (int i = 0; i < VertexCount; ++i)
+		{
+			FFilterVertex& Vertex = Mesh.pVertices[i];
+			CA_SUPPRESS(6385); //  warning C6385: Reading invalid data from 'ovrpVertices':  the readable size is 'VertexCount*8' bytes, but '16' bytes may be read
+			const ovrpVector2f& Position = ovrpVertices[i];
+			if (MeshType == ovrpViewportStencilType_HiddenArea)
+			{
+				Vertex.Position.X = (Position.x * 2.0f) - 1.0f;
+				Vertex.Position.Y = (Position.y * 2.0f) - 1.0f;
+				Vertex.Position.Z = 1.0f;
+				Vertex.Position.W = 1.0f;
+				Vertex.UV.X = 0.0f;
+				Vertex.UV.Y = 0.0f;
+			}
+			else if (MeshType == ovrpViewportStencilType_VisibleArea)
+			{
+				Vertex.Position.X = Position.x;
+				Vertex.Position.Y = 1.0f - Position.y;
+				Vertex.Position.Z = 0.0f;
+				Vertex.Position.W = 1.0f;
+				Vertex.UV.X = Position.x;
+				Vertex.UV.Y = 1.0f - Position.y;
+			}
+			else
+			{
+				check(0);
+			}
+		}
+
+		Mesh.NumIndices = IndexCount;
+		Mesh.NumVertices = VertexCount;
+		Mesh.NumTriangles = IndexCount / 3;
+
+		delete [] ovrpVertices;
+	}
 
 	void FOculusHMD::SetupOcclusionMeshes()
 	{
 		CheckInGameThread();
 
-		if (Settings->SystemHeadset == ovrpSystemHeadset_Rift_DK2)
-		{
-			HiddenAreaMeshes[0].BuildMesh(DK2_LeftEyeHiddenAreaPositions, HiddenAreaVertexCount, FHMDViewMesh::MT_HiddenArea);
-			HiddenAreaMeshes[1].BuildMesh(DK2_RightEyeHiddenAreaPositions, HiddenAreaVertexCount, FHMDViewMesh::MT_HiddenArea);
-			VisibleAreaMeshes[0].BuildMesh(DK2_LeftEyeVisibleAreaPositions, VisibleAreaVertexCount, FHMDViewMesh::MT_VisibleArea);
-			VisibleAreaMeshes[1].BuildMesh(DK2_RightEyeVisibleAreaPositions, VisibleAreaVertexCount, FHMDViewMesh::MT_VisibleArea);
-		}
-		else if (Settings->SystemHeadset == ovrpSystemHeadset_Rift_CB)
-		{
-			HiddenAreaMeshes[0].BuildMesh(CB_LeftEyeHiddenAreaPositions, HiddenAreaVertexCount, FHMDViewMesh::MT_HiddenArea);
-			HiddenAreaMeshes[1].BuildMesh(CB_RightEyeHiddenAreaPositions, HiddenAreaVertexCount, FHMDViewMesh::MT_HiddenArea);
-			VisibleAreaMeshes[0].BuildMesh(CB_LeftEyeVisibleAreaPositions, VisibleAreaVertexCount, FHMDViewMesh::MT_VisibleArea);
-			VisibleAreaMeshes[1].BuildMesh(CB_RightEyeVisibleAreaPositions, VisibleAreaVertexCount, FHMDViewMesh::MT_VisibleArea);
-		}
-		else if (Settings->SystemHeadset >= ovrpSystemHeadset_Rift_CV1)
-		{
-			HiddenAreaMeshes[0].BuildMesh(EVT_LeftEyeHiddenAreaPositions, HiddenAreaVertexCount, FHMDViewMesh::MT_HiddenArea);
-			HiddenAreaMeshes[1].BuildMesh(EVT_RightEyeHiddenAreaPositions, HiddenAreaVertexCount, FHMDViewMesh::MT_HiddenArea);
-			VisibleAreaMeshes[0].BuildMesh(EVT_LeftEyeVisibleAreaPositions, VisibleAreaVertexCount, FHMDViewMesh::MT_VisibleArea);
-			VisibleAreaMeshes[1].BuildMesh(EVT_RightEyeVisibleAreaPositions, VisibleAreaVertexCount, FHMDViewMesh::MT_VisibleArea);
-		}
+		BuildOcclusionMesh(HiddenAreaMeshes[0], ovrpEye_Left, ovrpViewportStencilType_HiddenArea);
+		BuildOcclusionMesh(HiddenAreaMeshes[1], ovrpEye_Right, ovrpViewportStencilType_HiddenArea);
+		BuildOcclusionMesh(VisibleAreaMeshes[0], ovrpEye_Left, ovrpViewportStencilType_VisibleArea);
+		BuildOcclusionMesh(VisibleAreaMeshes[1], ovrpEye_Right, ovrpViewportStencilType_VisibleArea);
 	}
 
 
@@ -2350,19 +2215,25 @@
 		CheckInGameThread();
 
 		// Update PixelDensity
-		float PixelDensity = Settings->PixelDensity;
-
-		float AdaptiveGpuPerformanceScale = 1.0f;
-		if (Settings->bPixelDensityAdaptive && OVRP_SUCCESS(ovrp_GetAdaptiveGpuPerformanceScale2(&AdaptiveGpuPerformanceScale)))
-		{
-			PixelDensity *= FMath::Sqrt(AdaptiveGpuPerformanceScale);
-		}
-
-		PixelDensity = FMath::Clamp(PixelDensity, Settings->PixelDensityMin, Settings->PixelDensityMax);
-
-		// Due to hijacking the depth target directly from the scene context, we can't support depth compositing if it's being scaled by screen percentage since it wont match our color render target dimensions.
-		static const auto ScreenPercentageCVar = IConsoleManager::Get().FindConsoleVariable(TEXT("r.ScreenPercentage"));
-		const bool bSupportsDepth = (ScreenPercentageCVar) ? ScreenPercentageCVar->GetFloat() == 100.0f : true;
+		bool bSupportsDepth = true;
+
+		if (Settings->Flags.bPixelDensityAdaptive)
+		{
+			float AdaptiveGpuPerformanceScale = 1.0f;
+			ovrp_GetAdaptiveGpuPerformanceScale2(&AdaptiveGpuPerformanceScale);
+			float NewPixelDensity = Settings->PixelDensity * FMath::Sqrt(AdaptiveGpuPerformanceScale);
+			NewPixelDensity = FMath::RoundToFloat(NewPixelDensity * 1024.0f) / 1024.0f;
+			Settings->SetPixelDensity(NewPixelDensity);
+		}
+		else
+		{
+			static const auto PixelDensityCVar = IConsoleManager::Get().FindConsoleVariable(TEXT("vr.PixelDensity"));
+			Settings->SetPixelDensity(PixelDensityCVar ? PixelDensityCVar->GetFloat() : 1.0f);
+
+			// Due to hijacking the depth target directly from the scene context, we can't support depth compositing if it's being scaled by screen percentage since it wont match our color render target dimensions.
+			static const auto ScreenPercentageCVar = IConsoleManager::Get().FindConsoleVariable(TEXT("r.ScreenPercentage"));
+			bSupportsDepth = !ScreenPercentageCVar || ScreenPercentageCVar->GetFloat() == 100.0f;
+		}
 
 		// Update EyeLayer
 		FLayerPtr* EyeLayerFound = LayerMap.Find(0);
@@ -2388,38 +2259,56 @@
 
 		if (OVRP_SUCCESS(ovrp_CalculateEyeLayerDesc2(
 			Layout,
-			Settings->bPixelDensityAdaptive ? Settings->PixelDensityMax : Settings->PixelDensity,
+			Settings->Flags.bPixelDensityAdaptive ? Settings->PixelDensityMax : Settings->PixelDensity,
 			Settings->Flags.bHQDistortion ? 0 : 1,
 			1, // UNDONE
 			CustomPresent->GetDefaultOvrpTextureFormat(),
 			(Settings->Flags.bCompositeDepth && bSupportsDepth) ? CustomPresent->GetDefaultDepthOvrpTextureFormat() : ovrpTextureFormat_None,
-			0,
+			CustomPresent->GetLayerFlags(),
 			&EyeLayerDesc)))
 		{
 			// Update viewports
-			const float ViewportScale = Settings->bPixelDensityAdaptive ? PixelDensity / Settings->PixelDensityMax : 1.0f;
-			ovrpSizei rtSize = EyeLayerDesc.TextureSize;
-			ovrpSizei vpSizeMax = EyeLayerDesc.MaxViewportSize;
+			// Scaling for DynamicResolution will happen later - see FSceneRenderer::PrepareViewRectsForRendering.
+			// If scaling does occur, EyeRenderViewport will be updated in FOculusHMD::SetFinalViewRect.
 			ovrpRecti vpRect[3];
-			ovrp_CalculateEyeViewportRect(EyeLayerDesc, ovrpEye_Left, ViewportScale, &vpRect[0]);
-			ovrp_CalculateEyeViewportRect(EyeLayerDesc, ovrpEye_Right, ViewportScale, &vpRect[1]);
-			ovrp_CalculateEyeViewportRect(EyeLayerDesc, ovrpEye_Center, ViewportScale, &vpRect[2]);
+			ovrp_CalculateEyeViewportRect(EyeLayerDesc, ovrpEye_Left, 1.0f, &vpRect[0]);
+			ovrp_CalculateEyeViewportRect(EyeLayerDesc, ovrpEye_Right, 1.0f, &vpRect[1]);
+			ovrp_CalculateEyeViewportRect(EyeLayerDesc, ovrpEye_Center, 1.0f, &vpRect[2]);
+
+			if (Settings->Flags.bPixelDensityAdaptive)
+			{
+				vpRect[0].Size.w = vpRect[1].Size.w = ((int)(vpRect[0].Size.w / Settings->PixelDensityMax) + 3) & ~3;
+				vpRect[0].Size.h = vpRect[1].Size.h = ((int)(vpRect[0].Size.h / Settings->PixelDensityMax) + 3) & ~3;
+				vpRect[2].Size.w = ((int)(vpRect[2].Size.w / Settings->PixelDensityMax) + 3) & ~3;
+				vpRect[2].Size.h = ((int)(vpRect[2].Size.h / Settings->PixelDensityMax) + 3) & ~3;
+
+				EyeLayerDesc.MaxViewportSize.w = ((int)(vpRect[0].Size.w * Settings->PixelDensityMax) + 3) & ~3;
+				EyeLayerDesc.MaxViewportSize.h = ((int)(vpRect[0].Size.h * Settings->PixelDensityMax) + 3) & ~3;
+			}
+
+			// Unreal assumes no gutter between eyes
+			EyeLayerDesc.TextureSize.w = EyeLayerDesc.MaxViewportSize.w;
+			EyeLayerDesc.TextureSize.h = EyeLayerDesc.MaxViewportSize.h;
+
+			if (Layout == ovrpLayout_DoubleWide)
+			{
+				vpRect[1].Pos.x = vpRect[0].Size.w;
+				EyeLayerDesc.TextureSize.w *= 2;
+			}
 
 			EyeLayer->SetEyeLayerDesc(EyeLayerDesc, vpRect);
 
-			Settings->RenderTargetSize = FIntPoint(rtSize.w, rtSize.h);
+			Settings->RenderTargetSize = FIntPoint(EyeLayerDesc.TextureSize.w, EyeLayerDesc.TextureSize.h);
 			Settings->EyeRenderViewport[0].Min = FIntPoint(vpRect[0].Pos.x, vpRect[0].Pos.y);
 			Settings->EyeRenderViewport[0].Max = Settings->EyeRenderViewport[0].Min + FIntPoint(vpRect[0].Size.w, vpRect[0].Size.h);
 			Settings->EyeRenderViewport[1].Min = FIntPoint(vpRect[1].Pos.x, vpRect[1].Pos.y);
 			Settings->EyeRenderViewport[1].Max = Settings->EyeRenderViewport[1].Min + FIntPoint(vpRect[1].Size.w, vpRect[1].Size.h);
 			Settings->EyeRenderViewport[2].Min = FIntPoint(vpRect[2].Pos.x, vpRect[2].Pos.y);
 			Settings->EyeRenderViewport[2].Max = Settings->EyeRenderViewport[2].Min + FIntPoint(vpRect[2].Size.w, vpRect[2].Size.h);
-			Settings->EyeMaxRenderViewport[0].Min = FIntPoint(0, 0);
-			Settings->EyeMaxRenderViewport[0].Max = Settings->EyeMaxRenderViewport[0].Min + FIntPoint(vpSizeMax.w, vpSizeMax.h);
-			Settings->EyeMaxRenderViewport[1].Min = FIntPoint(rtSize.w - vpSizeMax.w, 0);
-			Settings->EyeMaxRenderViewport[1].Max = Settings->EyeMaxRenderViewport[1].Min + FIntPoint(vpSizeMax.w, vpSizeMax.h);
-			Settings->EyeMaxRenderViewport[2].Min = FIntPoint(0, 0);
-			Settings->EyeMaxRenderViewport[2].Max = Settings->EyeMaxRenderViewport[2].Min + FIntPoint(rtSize.w, rtSize.h);
+
+			Settings->EyeUnscaledRenderViewport[0] = Settings->EyeRenderViewport[0];
+			Settings->EyeUnscaledRenderViewport[1] = Settings->EyeRenderViewport[1];
+			Settings->EyeUnscaledRenderViewport[2] = Settings->EyeRenderViewport[2];
 
 			// Update projection matrices
 			ovrpFrustum2f frustumLeft = { 0.001f, 1000.0f, EyeLayerDesc.Fov[0] };
@@ -2438,12 +2327,6 @@
 			if (!EyeLayer->CanReuseResources(EyeLayer_RenderThread.Get()))
 			{
 				bNeedReAllocateViewportRenderTarget = true;
-			}
-
-			// Update screen percentage
-			if (!FMath::IsNearlyEqual(Settings->PixelDensity, PixelDensity))
-			{
-				Settings->PixelDensity = PixelDensity;
 			}
 		}
 	}
@@ -2500,9 +2383,7 @@
 		static IConsoleVariable* CVarMobileMSAA = IConsoleManager::Get().FindConsoleVariable(TEXT("r.MobileMSAA"));
 		if (CVarMobileMSAA)
 		{
-			int MSAALevel;
-			ovrp_GetSystemRecommendedMSAALevel2(&MSAALevel);
-			CVarMobileMSAA->Set(MSAALevel);
+			CVarMobileMSAA->Set(CustomPresent->GetSystemRecommendedMSAALevel());
 		}
 #endif
 	}
@@ -2631,7 +2512,7 @@
 
 			FString Str;
 
-			if (!Settings->bPixelDensityAdaptive)
+			if (!Settings->Flags.bPixelDensityAdaptive)
 			{
 				Str = FString::Printf(TEXT("PD: %.2f"), Settings->PixelDensity);
 			}
@@ -3014,7 +2895,7 @@
 
 				// Hook up dynamic res
 #if !PLATFORM_ANDROID
-				GEngine->ChangeDynamicResolutionStateAtNextFrame(MakeShareable(new FOculusDynamicResolutionState(Settings)));
+				GEngine->ChangeDynamicResolutionStateAtNextFrame(MakeShareable(new FDynamicResolutionState(Settings)));
 #endif
 			}
 			else
@@ -3073,7 +2954,6 @@
 		Result->MonoCullingDistance = CachedMonoCullingDistance;
 		Result->NearClippingPlane = GNearClippingPlane;
 		Result->MultiResLevel = Settings->MultiResLevel;
-		Result->Flags.bPixelDensityAdaptive = Settings->bPixelDensityAdaptive;
 		return Result;
 	}
 
@@ -3285,19 +3165,11 @@
 
 				ovrpResult Result;
 				if (OVRP_FAILURE(Result = ovrp_EndFrame4(Frame_RHIThread->FrameNumber, LayerSubmitPtr.GetData(), LayerSubmitPtr.Num(), CustomPresent->GetOvrpCommandQueue())))
-<<<<<<< HEAD
 				{
 					UE_LOG(LogHMD, Error, TEXT("ovrp_EndFrame4 %u failed (%d)"), Frame_RHIThread->FrameNumber, Result);
 				}
 				else
 				{
-=======
-				{
-					UE_LOG(LogHMD, Error, TEXT("ovrp_EndFrame4 %u failed (%d)"), Frame_RHIThread->FrameNumber, Result);
-				}
-				else
-				{
->>>>>>> 0e4c51e1
 					for (int32 LayerIndex = 0; LayerIndex < Layers.Num(); LayerIndex++)
 					{
 						Layers[LayerIndex]->IncrementSwapChainIndex_RHIThread(CustomPresent);
@@ -3345,9 +3217,7 @@
 
 		if (Args.Num())
 		{
-			Settings->PixelDensityMin = FMath::Clamp(FCString::Atof(*Args[0]), ClampPixelDensityMin, ClampPixelDensityMax);
-			Settings->PixelDensityMax = FMath::Max(Settings->PixelDensityMin, Settings->PixelDensityMax);
-			Settings->UpdatePixelDensity(Settings->PixelDensity);
+			Settings->SetPixelDensityMin(FCString::Atof(*Args[0]));
 		}
 		Ar.Logf(TEXT("vr.oculus.PixelDensity.min = \"%1.2f\""), Settings->PixelDensityMin);
 	}
@@ -3359,9 +3229,7 @@
 
 		if (Args.Num())
 		{
-			Settings->PixelDensityMax = FMath::Clamp(FCString::Atof(*Args[0]), ClampPixelDensityMin, ClampPixelDensityMax);
-			Settings->PixelDensityMin = FMath::Min(Settings->PixelDensityMin, Settings->PixelDensityMax);
-			Settings->UpdatePixelDensity(Settings->PixelDensity);
+			Settings->SetPixelDensityMax(FCString::Atof(*Args[0]));
 		}
 		Ar.Logf(TEXT("vr.oculus.PixelDensity.max = \"%1.2f\""), Settings->PixelDensityMax);
 	}
@@ -3514,16 +3382,12 @@
 		if (GConfig->GetFloat(OculusSettings, TEXT("PixelDensityMax"), f, GEngineIni))
 		{
 			check(!FMath::IsNaN(f));
-			Settings->PixelDensityMax = FMath::Clamp(f, ClampPixelDensityMin, ClampPixelDensityMax);
+			Settings->SetPixelDensityMax(f);
 		}
 		if (GConfig->GetFloat(OculusSettings, TEXT("PixelDensityMin"), f, GEngineIni))
 		{
 			check(!FMath::IsNaN(f));
-			Settings->PixelDensityMin = FMath::Clamp(f, Settings->PixelDensityMin, ClampPixelDensityMax);
-		}
-		if (GConfig->GetBool(OculusSettings, TEXT("bPixelDensityAdaptive"), v, GEngineIni))
-		{
-			Settings->bPixelDensityAdaptive = v;
+			Settings->SetPixelDensityMin(f);
 		}
 		if (GConfig->GetBool(OculusSettings, TEXT("bDirectMultiview"), v, GEngineIni))
 		{
@@ -3559,7 +3423,6 @@
 
 		GConfig->SetFloat(OculusSettings, TEXT("PixelDensityMin"), Settings->PixelDensityMin, GEngineIni);
 		GConfig->SetFloat(OculusSettings, TEXT("PixelDensityMax"), Settings->PixelDensityMax, GEngineIni);
-		GConfig->SetBool(OculusSettings, TEXT("bPixelDensityAdaptive"), Settings->bPixelDensityAdaptive, GEngineIni);
 
 		GConfig->SetBool(OculusSettings, TEXT("bHQBuffer"), Settings->Flags.bHQBuffer, GEngineIni);
 		GConfig->SetBool(OculusSettings, TEXT("bHQDistortion"), Settings->Flags.bHQDistortion, GEngineIni);
