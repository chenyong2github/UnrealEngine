--- conflicted
+++ resolved
@@ -1391,16 +1391,11 @@
 			InitializeEyeLayer_RenderThread(GetImmediateCommandList_ForRenderCommand());
 
 			const FXRSwapChainPtr& SwapChain = EyeLayer_RenderThread->GetSwapChain();
-<<<<<<< HEAD
-			const FRHITexture2D* const SwapChainTexture = SwapChain->GetTexture2DArray() ? SwapChain->GetTexture2DArray() : SwapChain->GetTexture2D();
-			UE_LOG(LogHMD, Log, TEXT("Allocating Oculus %d x %d rendertarget swapchain"), SwapChainTexture->GetSizeX(), SwapChainTexture->GetSizeY());
-=======
 			if (SwapChain.IsValid())
 			{
 				const FRHITexture2D* const SwapChainTexture = SwapChain->GetTexture2DArray() ? SwapChain->GetTexture2DArray() : SwapChain->GetTexture2D();
 				UE_LOG(LogHMD, Log, TEXT("Allocating Oculus %d x %d rendertarget swapchain"), SwapChainTexture->GetSizeX(), SwapChainTexture->GetSizeY());
 			}
->>>>>>> a1e6ec07
 		});
 
 		bNeedReAllocateViewportRenderTarget = true;
