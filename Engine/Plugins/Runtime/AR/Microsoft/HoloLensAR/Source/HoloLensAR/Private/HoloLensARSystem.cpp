// Copyright 1998-2019 Epic Games, Inc. All Rights Reserved.

#include "HoloLensARSystem.h"
#include "HoloLensModule.h"
#include "HoloLensCameraImageTexture.h"

#include "ARPin.h"
#include "ARTrackable.h"
#include "ARTraceResult.h"
#include "MixedRealityInterop.h"
#include "WindowsMixedRealityInteropUtility.h"

#include "Misc/ConfigCacheIni.h"
#include "Async/Async.h"

#include "MRMeshComponent.h"
#include "AROriginActor.h"

DECLARE_CYCLE_STAT(TEXT("OnCameraImageReceived"), STAT_FHoloLensARSystem_OnCameraImageReceived, STATGROUP_HOLOLENS);
DECLARE_CYCLE_STAT(TEXT("Process Mesh Updates"), STAT_FHoloLensARSystem_ProcessMeshUpdates, STATGROUP_HOLOLENS);

static inline FGuid GUIDToFGuid(GUID InGuid)
{
	check(sizeof(FGuid) == sizeof(GUID));

	FGuid OutGuid;
	FMemory::Memcpy(&OutGuid, &InGuid, sizeof(FGuid));
	return OutGuid;
}

/** The UE4 version of the mesh update from the interop */
struct FMeshUpdate
{
	FGuid Id;

	/** This gets filled in during the mesh allocation */
	FVector Location;
	FQuat Rotation;
	FVector Scale;

	// These will use MoveTemp to avoid another copy
	// The interop fills these in directly
	TArray<FVector> Vertices;
	TArray<MRMESH_INDEX_TYPE> Indices;
};

/** A set of updates to be processed at once */
struct FMeshUpdateSet
{
	FMeshUpdateSet()
	{
	}
	~FMeshUpdateSet()
	{
		GuidToMeshUpdateList.Empty();
	}

	TMap<FGuid, FMeshUpdate*> GuidToMeshUpdateList;
};


FHoloLensARSystem::FHoloLensARSystem()
	: CameraImage(nullptr)
	, SessionConfig(nullptr)
{

}

FHoloLensARSystem::~FHoloLensARSystem()
{

}

void FHoloLensARSystem::SetTrackingSystem(TSharedPtr<FXRTrackingSystemBase, ESPMode::ThreadSafe> InTrackingSystem)
{
	TrackingSystem = InTrackingSystem;
}

void FHoloLensARSystem::SetInterop(WindowsMixedReality::MixedRealityInterop* InWMRInterop)
{
	WMRInterop = InWMRInterop;
}

void FHoloLensARSystem::Shutdown()
{
	FWorldDelegates::OnWorldTickStart.RemoveAll(this);
	WMRInterop = nullptr;
	TrackingSystem.Reset();
	CameraImage = nullptr;
	SessionConfig = nullptr;
}

void FHoloLensARSystem::OnWorldTickStart(ELevelTick TickType, float DeltaTime)
{
	UpdateWMRAnchors();
}

void FHoloLensARSystem::AddReferencedObjects(FReferenceCollector& Collector)
{
	Collector.AddReferencedObject(CameraImage);
	Collector.AddReferencedObject(SessionConfig);
	Collector.AddReferencedObjects(AnchorIdToPinMap);
	Collector.AddReferencedObjects(Pins);
	Collector.AddReferencedObjects(TrackedGeometries);
}

void FHoloLensARSystem::OnARSystemInitialized()
{
	UE_LOG(LogHoloLensAR, Log, TEXT("HoloLens AR system has been initialized"));
}

EARTrackingQuality FHoloLensARSystem::OnGetTrackingQuality() const
{
	return TrackingQuality;
}

void OnTrackingChanged_Raw(WindowsMixedReality::HMDSpatialLocatability InTrackingState)
{
	FHoloLensARSystem* HoloLensARThis = FHoloLensModuleAR::GetHoloLensARSystem().Get();
	EARTrackingQuality TrackingQuality = EARTrackingQuality::NotTracking;
	switch (InTrackingState)
	{
		case WindowsMixedReality::HMDSpatialLocatability::PositionalTrackingActive:
		{
			TrackingQuality = EARTrackingQuality::OrientationAndPosition;
			break;
		}

		case WindowsMixedReality::HMDSpatialLocatability::OrientationOnly:
		case WindowsMixedReality::HMDSpatialLocatability::PositionalTrackingActivating:
		{
			TrackingQuality = EARTrackingQuality::OrientationOnly;
			break;
		}

		case WindowsMixedReality::HMDSpatialLocatability::PositionalTrackingInhibited:
		case WindowsMixedReality::HMDSpatialLocatability::Unavailable:
		default:
		{
			TrackingQuality = EARTrackingQuality::NotTracking;
			break;
		}
	}
	HoloLensARThis->OnTrackingChanged(TrackingQuality);
}

void FHoloLensARSystem::OnStartARSession(UARSessionConfig* InSessionConfig)
{
	if (InSessionConfig == nullptr)
	{
		UE_LOG(LogHoloLensAR, Error, TEXT("ARSessionConfig object was null"));
		return;
	}
	SessionConfig = InSessionConfig;

#if SUPPORTS_WINDOWS_MIXED_REALITY_AR

	if (WMRInterop)
	{
		if (!WMRInterop->IsRemoting())
		{
#if PLATFORM_HOLOLENS
			WMRInterop->ConnectToLocalHoloLens();
#else
			WMRInterop->ConnectToLocalWMRHeadset();
#endif
		}

		WMRInterop->SetTrackingChangedCallback(&OnTrackingChanged_Raw);
		// Simulate a tracking state change so we update our value
		OnTrackingChanged_Raw(WMRInterop->GetTrackingState());

		WMRInterop->SetLogCallback(&OnLog);
	}

#if PLATFORM_HOLOLENS
	// Start the camera image grabber
	SetupCameraImageSupport();
#endif

	if (SessionConfig->bGenerateMeshDataFromTrackedGeometry)
	{
		// Start spatial mesh mapping
		SetupMeshObserver();
	}

	// Start QR code tracking
	SetupQRCodeTracking();

	SessionStatus.Status = EARSessionStatus::Running;

	FWorldDelegates::OnWorldTickStart.AddRaw(this, &FHoloLensARSystem::OnWorldTickStart);

	UE_LOG(LogHoloLensAR, Log, TEXT("HoloLens AR session started"));
#else
	SessionStatus.Status = EARSessionStatus::NotSupported;
	UE_LOG(LogHoloLensAR, Log, TEXT("HoloLens AR requires a higher sdk to run"));
#endif
}

#if  SUPPORTS_WINDOWS_MIXED_REALITY_AR
void FHoloLensARSystem::SetupCameraImageSupport()
{
	// Remoting does not support CameraCapture currently.
	//if (WMRInterop->IsRemoting()) //TEMP Disabling passthrough camera, it has d3d corruption bugs.
	{
		return;
	}

	// Start the camera capture device
	CameraImageCapture& CameraCapture = CameraImageCapture::Get();
#if UE_BUILD_DEBUG
	CameraCapture.SetOnLog(&OnLog);
#endif
	const FARVideoFormat Format = SessionConfig->GetDesiredVideoFormat();
	CameraCapture.StartCameraCapture(&OnCameraImageReceived_Raw, Format.Width, Format.Height, Format.FPS);
}
#endif

void FHoloLensARSystem::OnPauseARSession()
{
	if (SessionConfig->bGenerateMeshDataFromTrackedGeometry)
	{
		// Stop spatial mesh mapping. Existing meshes will remain
		WMRInterop->StopSpatialMapping();
	}
}

void FHoloLensARSystem::OnStopARSession()
{
#if SUPPORTS_WINDOWS_MIXED_REALITY_AR
	FWorldDelegates::OnWorldTickStart.RemoveAll(this);

	// If remoting stay connected.
	if (WMRInterop && !WMRInterop->IsRemoting())
	{
		WMRInterop->DisconnectFromDevice();
	}

#if !PLATFORM_HOLOLENS
	// wmr does not support CameraCapture currently.
	if (!WMRInterop->IsRemoting())
	{
		CameraImageCapture::Release();
	}
#endif

	check(WMRInterop != nullptr);

	if (SessionConfig->bGenerateMeshDataFromTrackedGeometry)
	{
		WMRInterop->StopSpatialMapping();
	}

	WMRInterop->SetTrackingChangedCallback(nullptr);
	TrackingQuality = EARTrackingQuality::NotTracking;
	WMRInterop->StopQRCodeTracking();
#endif

	SessionConfig = nullptr;

	SessionStatus.Status = EARSessionStatus::NotStarted;

	UE_LOG(LogHoloLensAR, Log, TEXT("HoloLens AR session stopped (sort of, not really)"));
}

FARSessionStatus FHoloLensARSystem::OnGetARSessionStatus() const
{
	return SessionStatus;
}

void FHoloLensARSystem::OnSetAlignmentTransform(const FTransform& InAlignmentTransform)
{

}

TArray<FARTraceResult> FHoloLensARSystem::OnLineTraceTrackedObjects(const FVector2D ScreenCoord, EARLineTraceChannels TraceChannels)
{
	return TArray<FARTraceResult>();
}

TArray<FARTraceResult> FHoloLensARSystem::OnLineTraceTrackedObjects(const FVector Start, const FVector End, EARLineTraceChannels TraceChannels)
{
	return TArray<FARTraceResult>();
}

TArray<UARTrackedGeometry*> FHoloLensARSystem::OnGetAllTrackedGeometries() const
{
	TArray<UARTrackedGeometry*> Geometries;
	TrackedGeometries.GenerateValueArray(Geometries);
	return Geometries;
}

TArray<UARPin*> FHoloLensARSystem::OnGetAllPins() const
{
	TArray<UARPin*> ConvPins;
	for (UWMRARPin* Pin : Pins)
	{
		ConvPins.Add(Pin);
	}
	return ConvPins;
}

bool FHoloLensARSystem::OnIsTrackingTypeSupported(EARSessionType SessionType) const
{
	switch (SessionType)
	{
		case EARSessionType::World:
			return true;

		case EARSessionType::Orientation:
		case EARSessionType::Face:
		case EARSessionType::Image:
		case EARSessionType::ObjectScanning:
		default:
			break;
	}
	return false;
}

UARLightEstimate* FHoloLensARSystem::OnGetCurrentLightEstimate() const
{
	return nullptr;
}

UWMRARPin* FHoloLensARSystem::FindPinByComponent(const USceneComponent* Component)
{
	for (UWMRARPin* Pin : Pins)
	{
		if (Pin->GetPinnedComponent() == Component)
		{
			return Pin;
		}
	}

	return nullptr;
}

UARPin* FHoloLensARSystem::OnPinComponent(USceneComponent* ComponentToPin, const FTransform& PinToWorldTransform, UARTrackedGeometry* TrackedGeometry, const FName DebugName)
{
	if (ensureMsgf(ComponentToPin != nullptr, TEXT("Cannot pin component.")))
	{
		if (UWMRARPin* FindResult = FindPinByComponent(ComponentToPin))
		{
			UE_LOG(LogHoloLensAR, Warning, TEXT("Component %s is already pinned. Unpinning it first."), *ComponentToPin->GetReadableName());
			OnRemovePin(FindResult);
		}
		TSharedPtr<FARSupportInterface, ESPMode::ThreadSafe> ARSupportInterface = TrackingSystem->GetARCompositionComponent();

		// PinToWorld * AlignedTrackingToWorld(-1) * TrackingToAlignedTracking(-1) = PinToWorld * WorldToAlignedTracking * AlignedTrackingToTracking
		// The Worlds and AlignedTracking cancel out, and we get PinToTracking
		// But we must translate this logic into Unreal's transform API
		const FTransform& TrackingToAlignedTracking = ARSupportInterface->GetAlignmentTransform();
		const FTransform PinToTrackingTransform = PinToWorldTransform.GetRelativeTransform(TrackingSystem->GetTrackingToWorldTransform()).GetRelativeTransform(TrackingToAlignedTracking);

		FString WMRAnchorId;

		// If the user did not provide a TrackedGeometry, create an WMRAnchor for this pin.
		if (TrackedGeometry == nullptr)
		{
			do 
			{
				RuntimeWMRAnchorCount += 1;
				WMRAnchorId = FString::Format(TEXT("_RuntimeAnchor_{0}_{1}"), { DebugName.ToString(), RuntimeWMRAnchorCount });
			} while (AnchorIdToPinMap.Contains(WMRAnchorId));

			bool bSuccess = WMRCreateAnchor(*WMRAnchorId, PinToTrackingTransform.GetLocation(), PinToTrackingTransform.GetRotation());
			if (!bSuccess)
			{
				UE_LOG(LogHoloLensAR, Warning, TEXT("OnPinComponent: Creation of anchor %s for component %s failed!  No anchor or pin created."), *WMRAnchorId, *ComponentToPin->GetReadableName());
				return nullptr;
			}
		}

		UWMRARPin* NewPin = NewObject<UWMRARPin>();
		NewPin->InitARPin(ARSupportInterface.ToSharedRef(), ComponentToPin, PinToTrackingTransform, TrackedGeometry, DebugName);
		if (!WMRAnchorId.IsEmpty())
		{
			AnchorIdToPinMap.Add(WMRAnchorId, NewPin);
			NewPin->SetAnchorId(WMRAnchorId);
		}
		Pins.Add(NewPin);

		return NewPin;
	}
	else
	{
		return nullptr;
	}
}

void FHoloLensARSystem::OnRemovePin(UARPin* PinToRemove)
{
	if (PinToRemove == nullptr)
	{
		return;
	}

	UWMRARPin* WMRARPin = Cast<UWMRARPin>(PinToRemove);

	if (WMRARPin)
	{
		Pins.RemoveSingleSwap(WMRARPin);

		const FString& AnchorId = WMRARPin->GetAnchorId();
		if (!AnchorId.IsEmpty())
		{
			AnchorIdToPinMap.Remove(AnchorId);
			WMRRemoveAnchor(*AnchorId);
			WMRARPin->SetAnchorId(FString());
		}
	}
}

void FHoloLensARSystem::UpdateWMRAnchors()
{
	for (UWMRARPin* Pin : Pins)
	{
		const FString& AnchorId = Pin->GetAnchorId();
		if (!AnchorId.IsEmpty())
		{
			FTransform Transform;
			if (WMRGetAnchorTransform(*AnchorId, Transform))
			{
				Pin->OnTransformUpdated(Transform);
			}
		}
	}
}

UARTextureCameraImage* FHoloLensARSystem::OnGetCameraImage()
{
	return CameraImage;
}

UARTextureCameraDepth* FHoloLensARSystem::OnGetCameraDepth()
{
	return nullptr;
}

bool FHoloLensARSystem::OnAddManualEnvironmentCaptureProbe(FVector Location, FVector Extent)
{
	return false;
}

TSharedPtr<FARGetCandidateObjectAsyncTask, ESPMode::ThreadSafe> FHoloLensARSystem::OnGetCandidateObject(FVector Location, FVector Extent) const
{
	return TSharedPtr<FARGetCandidateObjectAsyncTask, ESPMode::ThreadSafe>();
}

TSharedPtr<FARSaveWorldAsyncTask, ESPMode::ThreadSafe> FHoloLensARSystem::OnSaveWorld() const
{
	return TSharedPtr<FARSaveWorldAsyncTask, ESPMode::ThreadSafe>();
}

EARWorldMappingState FHoloLensARSystem::OnGetWorldMappingStatus() const
{
	return EARWorldMappingState::NotAvailable;
}

TArray<FARVideoFormat> FHoloLensARSystem::OnGetSupportedVideoFormats(EARSessionType SessionType) const
{
	return TArray<FARVideoFormat>();
}

TArray<FVector> FHoloLensARSystem::OnGetPointCloud() const
{
	return TArray<FVector>();
}

bool FHoloLensARSystem::OnAddRuntimeCandidateImage(UARSessionConfig* InSessionConfig, UTexture2D* CandidateTexture, FString FriendlyName, float PhysicalWidth)
{
	return false;
}

#if SUPPORTS_WINDOWS_MIXED_REALITY_AR
void FHoloLensARSystem::OnCameraImageReceived_Raw(ID3D11Texture2D* CameraFrame)
{
	FHoloLensARSystem* HoloLensARThis = FHoloLensModuleAR::GetHoloLensARSystem().Get();
	// To keep this from being deleted while we are processing it
	CameraFrame->AddRef();

	auto CameraImageTask = FSimpleDelegateGraphTask::FDelegate::CreateThreadSafeSP(HoloLensARThis, &FHoloLensARSystem::OnCameraImageReceived_GameThread, CameraFrame);
	FSimpleDelegateGraphTask::CreateAndDispatchWhenReady(CameraImageTask, GET_STATID(STAT_FHoloLensARSystem_OnCameraImageReceived), nullptr, ENamedThreads::GameThread);
}

void FHoloLensARSystem::OnCameraImageReceived_GameThread(ID3D11Texture2D* CameraFrame)
{
	if (CameraFrame == nullptr)
	{
		UE_LOG(LogHoloLensAR, Log, TEXT("OnCameraImageReceived_GameThread() passed a null texture!"));
		return;
	}
	// We leave our point null until there's an image to wrap around, so create on demand
	if (CameraImage == nullptr)
	{
		CameraImage = NewObject<UHoloLensCameraImageTexture>();
	}
	// This will start the async update process
	CameraImage->Init(CameraFrame);

	// The raw handler added a ref to keep this in memory through the async task, so we need to release our ref
	CameraFrame->Release();
}
#endif

void FHoloLensARSystem::OnLog(const wchar_t* LogMsg)
{
	UE_LOG(LogHoloLensAR, Log, TEXT("%s"), LogMsg);
}

#if SUPPORTS_WINDOWS_MIXED_REALITY_AR
void FHoloLensARSystem::StartMeshUpdates_Raw()
{
	FHoloLensARSystem* HoloLensARThis = FHoloLensModuleAR::GetHoloLensARSystem().Get();
	HoloLensARThis->StartMeshUpdates();
}

void FHoloLensARSystem::AllocateMeshBuffers_Raw(MeshUpdate* InMeshUpdate)
{
	FHoloLensARSystem* HoloLensARThis = FHoloLensModuleAR::GetHoloLensARSystem().Get();
	HoloLensARThis->AllocateMeshBuffers(InMeshUpdate);
}

void FHoloLensARSystem::EndMeshUpdates_Raw()
{
	FHoloLensARSystem* HoloLensARThis = FHoloLensModuleAR::GetHoloLensARSystem().Get();
	HoloLensARThis->EndMeshUpdates();
}

void FHoloLensARSystem::SetupMeshObserver()
{
	check(WMRInterop != nullptr);

	// Start the mesh observer. If the user says no to spatial mapping, then no updates will occur

	// Get the settings for triangle density and mapping volume size
	float TriangleDensity = 500.f;
	GConfig->GetFloat(TEXT("/Script/HoloLensPlatformEditor.HoloLensTargetSettings"), TEXT("MaxTrianglesPerCubicMeter"), TriangleDensity, GEngineIni);
	float VolumeSize = 1.f;
	GConfig->GetFloat(TEXT("/Script/HoloLensPlatformEditor.HoloLensTargetSettings"), TEXT("SpatialMeshingVolumeSize"), VolumeSize, GEngineIni);

	WMRInterop->StartSpatialMapping(TriangleDensity, VolumeSize, &StartMeshUpdates_Raw, &AllocateMeshBuffers_Raw, &EndMeshUpdates_Raw);
}

void FHoloLensARSystem::StartMeshUpdates()
{
	CurrentUpdateSync.Lock();
	CurrentUpdate = new FMeshUpdateSet();
}

void FHoloLensARSystem::AllocateMeshBuffers(MeshUpdate* InMeshUpdate)
{
	// Allocate our memory for the mesh update
	FMeshUpdate* MeshUpdate = new FMeshUpdate();
	MeshUpdate->Id = GUIDToFGuid(InMeshUpdate->Id);

	// If this is zero, then the mesh wasn't updated so we'll just update the timestamp related to it
	// Otherwise the mesh itself was added/changed and requires an update
	if (InMeshUpdate->NumVertices > 0)
	{
		MeshUpdate->Vertices.AddUninitialized(InMeshUpdate->NumVertices);
		InMeshUpdate->Vertices = MeshUpdate->Vertices.GetData();
		MeshUpdate->Indices.AddUninitialized(InMeshUpdate->NumIndices);
		InMeshUpdate->Indices = MeshUpdate->Indices.GetData();

		const FTransform TrackingToWorldTransform = TrackingSystem->GetTrackingToWorldTransform();
		
		// The transform information is only updated when the vertices are updated so it needs to be captured here
		FVector Translation(InMeshUpdate->Translation[0], InMeshUpdate->Translation[1], InMeshUpdate->Translation[2]);
<<<<<<< HEAD
=======
		Translation = TrackingToWorldTransform.TransformPosition(Translation);
>>>>>>> 10aebf89
		MeshUpdate->Location = Translation;
		FVector Scale(InMeshUpdate->Scale[0], InMeshUpdate->Scale[1], InMeshUpdate->Scale[2]);
		MeshUpdate->Scale = Scale;
		FQuat Rotation(InMeshUpdate->Rotation[0], InMeshUpdate->Rotation[1], InMeshUpdate->Rotation[2], InMeshUpdate->Rotation[3]);
		Rotation = TrackingToWorldTransform.TransformRotation(Rotation);
		MeshUpdate->Rotation = Rotation;
	}

	// Add this to our managed set
	CurrentUpdate->GuidToMeshUpdateList.Add(MeshUpdate->Id, MeshUpdate);

	UE_LOG(LogHoloLensAR, Verbose,
		TEXT("FHoloLensARSystem::AllocateMeshBuffers() added mesh id (%s), vert count (%d), index count (%d)"),
		*MeshUpdate->Id.ToString(), MeshUpdate->Vertices.Num(), MeshUpdate->Indices.Num());
}

void FHoloLensARSystem::EndMeshUpdates()
{
	bool bNeedsThreadQueueing = true;
	// Lock the list to process, append our new work, and then release our work set
	{
		FScopeLock sl(&MeshUpdateListSync);
		MeshUpdateList.Add(CurrentUpdate);
		bNeedsThreadQueueing = MeshUpdateList.Num() == 1;
	}
	CurrentUpdate = nullptr;

	// Since the game thread worker works through the queue we only need queue if there is only 1 item
	if (bNeedsThreadQueueing)
	{
		// Queue a game thread processing update
		auto MeshProcessTask = FSimpleDelegateGraphTask::FDelegate::CreateThreadSafeSP(this, &FHoloLensARSystem::ProcessMeshUpdates_GameThread);
		FSimpleDelegateGraphTask::CreateAndDispatchWhenReady(MeshProcessTask, GET_STATID(STAT_FHoloLensARSystem_ProcessMeshUpdates), nullptr, ENamedThreads::GameThread);
	}

	CurrentUpdateSync.Unlock();
}

void FHoloLensARSystem::ProcessMeshUpdates_GameThread()
{
	FMeshUpdateSet* UpdateToProcess = nullptr;
	bool bIsDone = false;
	while (!bIsDone)
	{
		// Lock our game thread queue to pull the next set of updates
		{
			FScopeLock sl(&MeshUpdateListSync);
			if (MeshUpdateList.Num() > 0)
			{
				UpdateToProcess = MeshUpdateList[0];
				MeshUpdateList.RemoveAt(0);
			}
			else
			{
				bIsDone = true;
			}
		}
		// It's possible that a previous call handled the updates since we loop
		if (UpdateToProcess != nullptr)
		{
			// Iterate through the list of updates processing them
			for (TMap<FGuid, FMeshUpdate*>::TConstIterator Iter(UpdateToProcess->GuidToMeshUpdateList); Iter; ++Iter)
			{
				FMeshUpdate* CurrentMeshUpdate = Iter.Value();
				AddOrUpdateMesh(CurrentMeshUpdate);
				delete CurrentMeshUpdate;
			}
			// Now remove any meshes that weren't present this time around
			TArray<FGuid> KnownMeshes;
			UpdateToProcess->GuidToMeshUpdateList.GetKeys(KnownMeshes);
			ReconcileKnownMeshes(KnownMeshes);

			// This update is done, so delete it
			delete UpdateToProcess;
			UpdateToProcess = nullptr;
		}
	}
}

void FHoloLensARSystem::AddOrUpdateMesh(FMeshUpdate* CurrentMesh)
{
	bool bIsAdd = false;
	UARTrackedGeometry* NewUpdatedGeometry = nullptr;
	UARTrackedGeometry** FoundGeometry = TrackedGeometries.Find(CurrentMesh->Id);
	if (FoundGeometry == nullptr)
	{
		// We haven't seen this one before so add it to our set
		NewUpdatedGeometry = NewObject<UARTrackedGeometry>();
		TrackedGeometries.Add(CurrentMesh->Id, NewUpdatedGeometry);
		bIsAdd = true;
	}
	else
	{
		NewUpdatedGeometry = *FoundGeometry;
	}
	check(NewUpdatedGeometry != nullptr);
	// We will only get a new transform when there are also vert updates
	if (CurrentMesh->Vertices.Num() > 0)
	{
		// Update the tracking data
		NewUpdatedGeometry->UpdateTrackedGeometry(TrackingSystem->GetARCompositionComponent().ToSharedRef(),
			GFrameCounter,
			FPlatformTime::Seconds(),
			FTransform(CurrentMesh->Rotation, CurrentMesh->Location, CurrentMesh->Scale),
			// @todo JoeG - add support for an alignment transform
			FTransform::Identity);
		// Mark this as a world mesh that isn't recognized as a particular scene type, since it is loose triangles
		NewUpdatedGeometry->SetObjectClassification(EARObjectClassification::World);
		if (NewUpdatedGeometry->GetUnderlyingMesh() == nullptr)
		{
			// Attach this component to our single origin actor
			AAROriginActor* OriginActor = AAROriginActor::GetOriginActor();
			UMRMeshComponent* MRMesh = NewObject<UMRMeshComponent>(OriginActor);

			// Set the occlusion and wireframe defaults
			MRMesh->SetEnableMeshOcclusion(SessionConfig->bUseMeshDataForOcclusion);
			MRMesh->SetUseWireframe(SessionConfig->bRenderMeshDataInWireframe);
			MRMesh->SetNeverCreateCollisionMesh(!SessionConfig->bGenerateCollisionForMeshData);
			MRMesh->SetEnableNavMesh(SessionConfig->bGenerateNavMeshForMeshData);

			// Set parent and register
			MRMesh->SetupAttachment(OriginActor->GetRootComponent());
			MRMesh->RegisterComponent();

			// Connect the tracked geo to the MRMesh
			NewUpdatedGeometry->SetUnderlyingMesh(MRMesh);
		}
		UMRMeshComponent* MRMesh = NewUpdatedGeometry->GetUnderlyingMesh();
		check(MRMesh != nullptr);
		// MRMesh takes ownership of the data in the arrays at this point
		MRMesh->UpdateMesh(CurrentMesh->Location, CurrentMesh->Rotation, CurrentMesh->Scale, CurrentMesh->Vertices, CurrentMesh->Indices);
	}
	// Trigger the proper notification delegate
	if (bIsAdd)
	{
		TriggerOnTrackableAddedDelegates(NewUpdatedGeometry);
	}
	else
	{
		TriggerOnTrackableUpdatedDelegates(NewUpdatedGeometry);
	}
}

void FHoloLensARSystem::ReconcileKnownMeshes(const TArray<FGuid>& KnownMeshes)
{
	// Loop through the current set removing them from last known
	// Any remaining meshes are no longer tracked
	for (const FGuid& Guid : KnownMeshes)
	{
		LastKnownMeshes.Remove(Guid);
	}
	// Now iterate through the remainder marking those tracked geometries as not tracked and remove from our map
	for (TSet<FGuid>::TConstIterator Iter(LastKnownMeshes); Iter; ++Iter)
	{
		UARTrackedGeometry** TrackedGeometry = TrackedGeometries.Find(*Iter);
		if (TrackedGeometry != nullptr)
		{
			(*TrackedGeometry)->SetTrackingState(EARTrackingState::NotTracking);

			// Detach the mesh component from our scene if it's valid
			UMRMeshComponent* MRMesh = (*TrackedGeometry)->GetUnderlyingMesh();
			if (MRMesh != nullptr)
			{
				MRMesh->UnregisterComponent();
				(*TrackedGeometry)->SetUnderlyingMesh(nullptr);
			}

			TrackedGeometries.Remove(*Iter);
			TriggerOnTrackableRemovedDelegates(*TrackedGeometry);
		}
	}
	// Update our last know list to the currently known set of meshes
	LastKnownMeshes.Empty();
	LastKnownMeshes.Append(KnownMeshes);
}

// QR code tracking
void FHoloLensARSystem::QRCodeAdded_Raw(QRCodeData* code)
{
	FHoloLensARSystem* HoloLensARThis = FHoloLensModuleAR::GetHoloLensARSystem().Get();
	HoloLensARThis->QRCodeAdded(code);
}

void FHoloLensARSystem::QRCodeUpdated_Raw(QRCodeData* code)
{
	FHoloLensARSystem* HoloLensARThis = FHoloLensModuleAR::GetHoloLensARSystem().Get();
	HoloLensARThis->QRCodeUpdated(code);
}

void FHoloLensARSystem::QRCodeRemoved_Raw(QRCodeData* code)
{
	FHoloLensARSystem* HoloLensARThis = FHoloLensModuleAR::GetHoloLensARSystem().Get();
	HoloLensARThis->QRCodeRemoved(code);
}

void FHoloLensARSystem::SetupQRCodeTracking()
{
	check(WMRInterop != nullptr);

	WMRInterop->StartQRCodeTracking(&QRCodeAdded_Raw, &QRCodeUpdated_Raw, &QRCodeRemoved_Raw);
	UE_LOG(LogHoloLensAR, Log, TEXT("FHoloLensARSystem::SetupQRCodeTracking() called"));
}

static void DebugDumpQRData(QRCodeData* code)
{
	FGuid g(code->Id.Data1, code->Id.Data2, code->Id.Data3, *((uint32*)code->Id.Data4));
	UE_LOG(LogHoloLensAR, Log, TEXT("  Id = %s"), *(g.ToString(EGuidFormats::DigitsWithHyphensInBraces)));
	UE_LOG(LogHoloLensAR, Log, TEXT("  Version = %d"), code->Version);
	UE_LOG(LogHoloLensAR, Log, TEXT("  SizeM = %0.3f"), code->SizeInMeters);
	UE_LOG(LogHoloLensAR, Log, TEXT("  Timestamp = %0.6f"), code->LastSeenTimestamp);
	UE_LOG(LogHoloLensAR, Log, TEXT("  DataSize = %d"), code->DataSize);
	if ((code->DataSize > 0) && (code->Data != nullptr))
	{
		UE_LOG(LogHoloLensAR, Log, TEXT("  Data = %s"), code->Data);
	}

	FVector Translation = WindowsMixedReality::WMRUtility::FromMixedRealityVector(DirectX::XMFLOAT3(code->Translation[0], code->Translation[1], code->Translation[2])) * 100.0f;
	FQuat Orientation = WindowsMixedReality::WMRUtility::FromMixedRealityQuaternion(DirectX::XMFLOAT4(code->Rotation[0], code->Rotation[1], code->Rotation[2], code->Rotation[3]));
	Orientation.Normalize();
	UE_LOG(LogHoloLensAR, Log, TEXT("  Location = %s"), *Translation.ToString());
	UE_LOG(LogHoloLensAR, Log, TEXT("  Orientation = %s"), *Orientation.ToString());
}

//
// Currently, only relatively large sized codes can be tracked (at least 4 inches on a side but even that seems barely usable even at very close range (<30cm or so))
// Codes also seem to update at randomly slow intervals when moved in the environment...testing seemed to show less than 1 update per second even if you are looking directly at it and moving it around
// Sometimes it would update faster and sometimes super slowly
// Codes would sometimes trigger an Added or Updated event even if they weren't visible at all
//
// @todo: Once the MS-provided library is more stable and consistent, do the following:
// - add each new code to a list along with it's needed data
// - update already found codes with new data
// - remove dead/very old/unseen codes (however, MS says the Removed event is not currently implemented, so this is unclear right now when codes 'expire')
// - provide Blueprint functionality to get the transform and data content of a code by name so content can be pinned to it
// - Text-type codes can have an arbitrary string in them which can be used for naming or other metadata
//
void FHoloLensARSystem::QRCodeAdded(QRCodeData* code)
{
	UE_LOG(LogHoloLensAR, Log, TEXT("FHoloLensARSystem::QRCodeAdded() called"));

	if (code != nullptr)
	{
//		DebugDumpQRData(code);
	}
}

void FHoloLensARSystem::QRCodeUpdated(QRCodeData* code)
{
	UE_LOG(LogHoloLensAR, Log, TEXT("FHoloLensARSystem::QRCodeUpdated() called"));

	if (code != nullptr)
	{
//		DebugDumpQRData(code);
	}
}

void FHoloLensARSystem::QRCodeRemoved(QRCodeData* code)
{
	UE_LOG(LogHoloLensAR, Log, TEXT("FHoloLensARSystem::QRCodeRemoved() called"));

	if (code != nullptr)
	{
//		DebugDumpQRData(code);
	}
}

#endif

void FHoloLensARSystem::OnTrackingChanged(EARTrackingQuality InTrackingQuality)
{
	TrackingQuality = InTrackingQuality;
}

/** Used to run Exec commands */
static bool HoloLensARTestingExec(UWorld* InWorld, const TCHAR* Cmd, FOutputDevice& Ar)
{
	bool bHandled = false;

	if (FParse::Command(&Cmd, TEXT("HOLOLENSAR")))
	{
		if (FParse::Command(&Cmd, TEXT("MRMESH")))
		{
			AAROriginActor* OriginActor = AAROriginActor::GetOriginActor();
			UMRMeshComponent* NewComp = NewObject<UMRMeshComponent>(OriginActor);
			NewComp->RegisterComponent();
			// Send a fake update to it
			FTransform Transform = FTransform::Identity;
			static TArray<FVector> Verts;
			static TArray<MRMESH_INDEX_TYPE> Indices;

			Verts.Reset(4);
			Indices.Reset(6);

			Verts.Add(FVector(100.f, -100.f, 0.f));
			Verts.Add(FVector(100.f, 100.f, 0.f));
			Verts.Add(FVector(-100.f, -100.f, 0.f));
			Verts.Add(FVector(-100.f, 100.f, 0.f));
			Indices.Add(0);
			Indices.Add(1);
			Indices.Add(2);
			Indices.Add(2);
			Indices.Add(3);
			Indices.Add(0);
			NewComp->UpdateMesh(Transform.GetLocation(), Transform.GetRotation(), Transform.GetScale3D(), Verts, Indices);

			return true;
		}
	}

	return false;
}

FStaticSelfRegisteringExec HoloLensARTestingExecRegistration(HoloLensARTestingExec);<|MERGE_RESOLUTION|>--- conflicted
+++ resolved
@@ -568,10 +568,7 @@
 		
 		// The transform information is only updated when the vertices are updated so it needs to be captured here
 		FVector Translation(InMeshUpdate->Translation[0], InMeshUpdate->Translation[1], InMeshUpdate->Translation[2]);
-<<<<<<< HEAD
-=======
 		Translation = TrackingToWorldTransform.TransformPosition(Translation);
->>>>>>> 10aebf89
 		MeshUpdate->Location = Translation;
 		FVector Scale(InMeshUpdate->Scale[0], InMeshUpdate->Scale[1], InMeshUpdate->Scale[2]);
 		MeshUpdate->Scale = Scale;
