// Copyright 1998-2019 Epic Games, Inc. All Rights Reserved.

#include "OodleArchives.h"
#include "OodleHandlerComponent.h"

#if HAS_OODLE_NET_SDK

// Maximum size of compress/decompress buffers (just under 2GB, due to max int32 value)
#define MAX_COMPRESS_BUFFER (1024 * 1024 * 2047)

// @todo #JohnB: Remove after Oodle update, and after checking with Luigi
#define OODLE_DICTIONARY_SLACK 65536

// @todo #JohnB: Deprecate all pre-CAPTURE_VER_PACKETCOUNT file versions, after a short period


/**
 * FOodleCompressedData
 */

void FOodleArchiveBase::FOodleCompressedData::Serialize(FArchive& Ar)
{
	Ar << Offset;
	Ar << CompressedLength;
	Ar << DecompressedLength;
}


/**
 * FOodleArchiveBase
 */

bool FOodleArchiveBase::SerializeOodleCompressData(FOodleCompressedData& OutDataInfo, uint8* Data, uint32 DataBytes)
{
	bool bSuccess = true;

	bSuccess = ensure(Data != nullptr);
	bSuccess = bSuccess && ensure(DataBytes > 0);
	bSuccess = bSuccess && ensure(DataBytes <= MAX_COMPRESS_BUFFER);

	if (bSuccess)
	{
		OutDataInfo.DecompressedLength.Set(*this, DataBytes);
	
#if HAS_OODLE_DATA_SDK
		uint32 CompressBufferLen = OodleLZ_GetCompressedBufferSizeNeeded(OodleLZ_Compressor_Kraken, DataBytes);
		uint8* CompressBuffer = new uint8[CompressBufferLen];

		SINTa OodleLen = OodleLZ_Compress(OodleLZ_Compressor_Kraken, Data, (SINTa)DataBytes, CompressBuffer,
											OodleLZ_CompressionLevel_Optimal);

		bSuccess = ensure(OodleLen != OODLELZ_FAILED);

		if (bSuccess)
		{
			OutDataInfo.CompressedLength.Set(*this, OodleLen);

			uint32 OffsetPos = InnerArchive.Tell();
			OutDataInfo.Offset.Set(*this, OffsetPos);

			InnerArchive.Serialize((void*)CompressBuffer, OodleLen);
		}
		else
#endif
		{
			// no compression
			OutDataInfo.CompressedLength.Set(*this, DataBytes);
<<<<<<< HEAD

			uint32 OffsetPos = InnerArchive.Tell();
			OutDataInfo.Offset.Set(*this, OffsetPos);

			InnerArchive.Serialize((void*)Data, DataBytes);
		}

=======

			uint32 OffsetPos = InnerArchive.Tell();
			OutDataInfo.Offset.Set(*this, OffsetPos);

			InnerArchive.Serialize((void*)Data, DataBytes);
		}

>>>>>>> a1e6ec07
#if HAS_OODLE_DATA_SDK
		delete [] CompressBuffer;
#endif

	}

	return bSuccess;
}

bool FOodleArchiveBase::SerializeOodleDecompressData(FOodleCompressedData& DataInfo, uint8*& OutData, uint32& OutDataBytes,
														bool bOutDataSlack/*=false*/)
{
	check(OutData == nullptr);

	bool bSuccess = true;
	uint32 DecompressedLength = DataInfo.DecompressedLength.Get();
	uint32 CompressedLength = DataInfo.CompressedLength.Get();
	uint32 DataOffset = DataInfo.Offset.Get();

	bSuccess = ensure(CompressedLength <= (InnerArchive.TotalSize() - DataOffset));
	bSuccess = bSuccess && ensure(DecompressedLength <= MAX_COMPRESS_BUFFER);
	bSuccess = bSuccess && ensure(CompressedLength <= MAX_COMPRESS_BUFFER);

	if (bSuccess)
	{
		SeekPush(DataOffset);

<<<<<<< HEAD
		if (CompressedLength == DecompressedLength)   //wasn't actually compressed
		{
			uint8 * RawData = new uint8[DecompressedLength];
			InnerArchive.Serialize(RawData, DecompressedLength);
			OutData = RawData;
			OutDataBytes = DecompressedLength;
		}
		else
		{
#if HAS_OODLE_DATA_SDK
			// @todo #JohnB: Remove bOutDataSlack after Oodle update, and after checking with Luigi
			uint8* CompressedData = new uint8[CompressedLength + (bOutDataSlack ? OODLE_DICTIONARY_SLACK : 0)];
			uint8* DecompressedData = new uint8[DecompressedLength];

=======
		uint8* DecompressedData = new uint8[DecompressedLength];

		if (CompressedLength == DecompressedLength)
		{
			InnerArchive.Serialize(DecompressedData, DecompressedLength);
		}
#ifdef HAS_OODLE_DATA_SDK
		else
		{
			// @todo #JohnB: Remove bOutDataSlack after Oodle update, and after checking with Luigi
			uint8* CompressedData = new uint8[CompressedLength + (bOutDataSlack ? OODLE_DICTIONARY_SLACK : 0)];
	
	
>>>>>>> a1e6ec07
			// @todo #JohnB: Remove after Oodle update, and after checking with Luigi
			if (bOutDataSlack)
			{
				FMemory::Memzero(CompressedData + CompressedLength, OODLE_DICTIONARY_SLACK);
			}
<<<<<<< HEAD

			InnerArchive.Serialize(CompressedData, CompressedLength);

			SINTa OodleLen = OodleLZ_Decompress((void*)CompressedData, CompressedLength, (void*)DecompressedData, DecompressedLength, OodleLZ_FuzzSafe_Yes);

			bSuccess = OodleLen != 0;

			if (bSuccess)
			{
				check(OodleLen == DecompressedLength);

				OutData = DecompressedData;
				OutDataBytes = DecompressedLength;
			}
			else
			{
				delete[] DecompressedData;
			}

			delete[] CompressedData;
#endif
		}

=======
	
			InnerArchive.Serialize(CompressedData, CompressedLength);
			SINTa OodleLen = OodleLZ_Decompress((void*)CompressedData, CompressedLength, (void*)DecompressedData, DecompressedLength, OodleLZ_FuzzSafe_Yes);
			bSuccess = OodleLen == DecompressedLength;
	
	
			delete[] CompressedData;
		}
#endif

		if (bSuccess)
		{
			OutData = DecompressedData;
			OutDataBytes = DecompressedLength;
		}
		else
		{
			delete[] DecompressedData;
		}

>>>>>>> a1e6ec07
		SeekPop();
	}

	return bSuccess;
}


#if !UE_BUILD_SHIPPING || OODLE_DEV_SHIPPING
/**
 * FCaptureHeader
 */

void FPacketCaptureArchive::FCaptureHeader::SerializeHeader(FPacketCaptureArchive& Ar)
{
	bool bSuccess = true;

	Ar << Magic;
	Ar << CaptureVersion;

	if (Ar.IsLoading())
	{
		bSuccess = ensure(Magic == CAPTURE_HEADER_MAGIC);
		bSuccess = bSuccess && ensure(CaptureVersion <= CAPTURE_FILE_VERSION);

		if (!bSuccess)
		{
			Ar.SetError();
		}
	}

	if (CaptureVersion >= CAPTURE_VER_PACKETCOUNT)
	{
		Ar << PacketCount;
		Ar << PacketDataOffset;
		Ar << PacketDataLength;
	}

	PacketDataOffset.Set(Ar, Ar.Tell());
}


/**
 * FPacketCaptureArchive
 */

void FPacketCaptureArchive::SerializeCaptureHeader()
{
	Header.SerializeHeader(*this);

	if (IsSaving() && bImmediateFlush)
	{
		Flush();
	}
}

void FPacketCaptureArchive::SerializePacket(void* PacketData, uint32& PacketSize)
{
	check(Header.PacketDataOffset.Get() != 0);
	check(Tell() >= Header.PacketDataOffset.Get());

	uint32 PacketBufferSize = (IsLoading() ? PacketSize : 0);
	uint64 StartPos = Tell();
	InnerArchive << PacketSize;

	if (IsLoading())
	{
		if (Header.CaptureVersion >= CAPTURE_VER_PACKETCOUNT)
		{
			// Added PacketSize here, to deliberately overshoot, in case PacketDataLength is not updated in the file (possible)
			check(Tell() < Header.PacketDataOffset.Get() + Header.PacketDataLength.Get() + (uint32)sizeof(PacketSize) + PacketSize);
		}

		// Max 128MB packet - excessive, but this is not meant to be a perfect security check
		if (PacketBufferSize < PacketSize || !ensure(PacketSize <= 134217728))
		{
			UE_LOG(OodleHandlerComponentLog, Warning, TEXT("Bad PacketSize value '%i' in loading packet capture file"), PacketSize);
			SetError();

			return;
		}

		if (PacketSize > (InnerArchive.TotalSize() - InnerArchive.Tell()))
		{
			UE_LOG(OodleHandlerComponentLog, Warning, TEXT("PacketSize '%i' greater than remaining file data '%i'. Truncated file? ")
					TEXT("(run server with -forcelogflush to reduce chance of truncated capture files)"),
					PacketSize, (InnerArchive.TotalSize() - InnerArchive.Tell()));

			SetError();

			return;
		}
	}

	InnerArchive.Serialize(PacketData, PacketSize);

	if (IsSaving())
	{
		uint32 NewPacketCount = Header.PacketCount.Get() + 1;
		uint32 NewPacketDataLength = Header.PacketDataLength.Get() + (Tell() - StartPos);

		Header.PacketCount.Set(*this, NewPacketCount);
		Header.PacketDataLength.Set(*this, NewPacketDataLength);

		if (bImmediateFlush)
		{
			Flush();
		}
	}
}

void FPacketCaptureArchive::AppendPacketFile(FPacketCaptureArchive& InPacketFile)
{
	check(IsSaving());
	check(Tell() != 0);	// Can't append a packet before writing the header
	check(InPacketFile.IsLoading());
	check(InPacketFile.Tell() == 0);

	// Read past the header
	InPacketFile.SerializeCaptureHeader();

	check(Header.CaptureVersion == InPacketFile.Header.CaptureVersion);

	// For appending, only support 1MB packets
	const uint32 BufferSize = 1024 * 1024;
	uint8* ReadBuffer = new uint8[BufferSize];

	// Iterate through all packets
	while (InPacketFile.Tell() < InPacketFile.TotalSize())
	{
		uint32 PacketSize = BufferSize;

		InPacketFile.SerializePacket((void*)ReadBuffer, PacketSize);

		if (InPacketFile.IsError())
		{
			UE_LOG(OodleHandlerComponentLog, Warning, TEXT("Error reading packet capture data. Skipping rest of file."));

			break;
		}


		SerializePacket(ReadBuffer, PacketSize);
	}

	delete[] ReadBuffer;


	if (IsSaving() && bImmediateFlush)
	{
		Flush();
	}
}


uint32 FPacketCaptureArchive::GetPacketCount()
{
	uint32 ReturnVal = 0;

	if (IsSaving())
	{
		ReturnVal = Header.PacketCount.Get();
	}
	else
	{
		if (Header.CaptureVersion >= CAPTURE_VER_PACKETCOUNT)
		{
			ReturnVal = Header.PacketCount.Get();
		}
		// Do it the hard way, by recomputing through stepping through all packets
		// @todo #JohnB: Deprecate this, as part of removing pre-'CAPTURE_VER_PACKETCOUNT' file version support
		else
		{
			int64 ArcTotal = InnerArchive.TotalSize();

			if (Header.PacketDataOffset.Get() != 0)
			{
				check(Header.PacketDataOffset.Get() != 0);

				SeekPush(Header.PacketDataOffset.Get());

				while ((InnerArchive.Tell() + (int64)sizeof(uint32)) < ArcTotal)
				{
					uint32 PacketSize = 0;

					InnerArchive << PacketSize;

					int64 NewPos = InnerArchive.Tell() + PacketSize;

					if (NewPos <= ArcTotal)
					{
						InnerArchive.Seek(NewPos);
						ReturnVal++;
					}
				}

				SeekPop();
			}
			else
			{
				UE_LOG(OodleHandlerComponentLog, Warning, TEXT("Skipping packet file because it is malformed."));
			}
		}
	}

	return ReturnVal;
}
#endif


/**
 * FDictionaryHeader
 */

void FOodleDictionaryArchive::FDictionaryHeader::SerializeHeader(FOodleDictionaryArchive& Ar)
{
	bool bSuccess = true;

	Ar << Magic;
	Ar << DictionaryVersion;
	Ar << OodleMajorHeaderVersion;
	Ar << HashTableSize;
	Ar << DictionaryData;
	Ar << CompressorData;

	if (Ar.IsLoading())
	{
		if (Magic == 0x11235801)
		{
			LowLevelFatalError(TEXT("Tried to load dictionary from old format. Regenerate dictionary using the trainer commandlet."));
			bSuccess = false;
		}

		bSuccess = bSuccess && ensure(Magic == DICTIONARY_HEADER_MAGIC);
		bSuccess = bSuccess && ensure(DictionaryVersion <= DICTIONARY_FILE_VERSION);
		//bSuccess = bSuccess && ensure(OodleMajorHeaderVersion == OODLE2NET_VERSION_MAJOR);   //deprecated. oodle network data format has stabilised.
	}

	if (!bSuccess)
	{
		Ar.SetError();
	}
}


/**
 * FOodleDictionaryArchive
 */

FOodleDictionaryArchive::FOodleDictionaryArchive(FArchive& InInnerArchive)
	: FOodleArchiveBase(InInnerArchive)
	, Header()
{
	if (IsSaving())
	{
		Header.DictionaryVersion = DICTIONARY_FILE_VERSION;
		Header.OodleMajorHeaderVersion = OODLE2NET_VERSION_MAJOR;
	}
}

void FOodleDictionaryArchive::SetDictionaryHeaderValues(int32 InHashTableSize)
{
	check(IsSaving());

	Header.HashTableSize = InHashTableSize;
}

void FOodleDictionaryArchive::SerializeHeader()
{
	Header.SerializeHeader(*this);
}

void FOodleDictionaryArchive::SerializeDictionaryAndState(uint8*& DictionaryData, uint32& DictionaryBytes,
															uint8*& CompactCompresorState, uint32& CompactCompressorStateBytes)
{
	if (IsLoading())
	{
		check(DictionaryData == nullptr);
		check(CompactCompresorState == nullptr);

		// @todo #JohnB: Remove bOutDataSlack after Oodle update, and after checking with Luigi
		SerializeOodleDecompressData(Header.DictionaryData, DictionaryData, DictionaryBytes, true);
		SerializeOodleDecompressData(Header.CompressorData, CompactCompresorState, CompactCompressorStateBytes);
	}
	else
	{
		check(DictionaryBytes > 0);
		check(CompactCompressorStateBytes > 0);

		SerializeOodleCompressData(Header.DictionaryData, DictionaryData, DictionaryBytes);
		SerializeOodleCompressData(Header.CompressorData, CompactCompresorState, CompactCompressorStateBytes);
	}
}

#endif
<|MERGE_RESOLUTION|>--- conflicted
+++ resolved
@@ -65,7 +65,6 @@
 		{
 			// no compression
 			OutDataInfo.CompressedLength.Set(*this, DataBytes);
-<<<<<<< HEAD
 
 			uint32 OffsetPos = InnerArchive.Tell();
 			OutDataInfo.Offset.Set(*this, OffsetPos);
@@ -73,15 +72,6 @@
 			InnerArchive.Serialize((void*)Data, DataBytes);
 		}
 
-=======
-
-			uint32 OffsetPos = InnerArchive.Tell();
-			OutDataInfo.Offset.Set(*this, OffsetPos);
-
-			InnerArchive.Serialize((void*)Data, DataBytes);
-		}
-
->>>>>>> a1e6ec07
 #if HAS_OODLE_DATA_SDK
 		delete [] CompressBuffer;
 #endif
@@ -109,66 +99,24 @@
 	{
 		SeekPush(DataOffset);
 
-<<<<<<< HEAD
-		if (CompressedLength == DecompressedLength)   //wasn't actually compressed
-		{
-			uint8 * RawData = new uint8[DecompressedLength];
-			InnerArchive.Serialize(RawData, DecompressedLength);
-			OutData = RawData;
-			OutDataBytes = DecompressedLength;
-		}
+		uint8* DecompressedData = new uint8[DecompressedLength];
+
+		if (CompressedLength == DecompressedLength)
+		{
+			InnerArchive.Serialize(DecompressedData, DecompressedLength);
+		}
+#ifdef HAS_OODLE_DATA_SDK
 		else
 		{
-#if HAS_OODLE_DATA_SDK
 			// @todo #JohnB: Remove bOutDataSlack after Oodle update, and after checking with Luigi
 			uint8* CompressedData = new uint8[CompressedLength + (bOutDataSlack ? OODLE_DICTIONARY_SLACK : 0)];
-			uint8* DecompressedData = new uint8[DecompressedLength];
-
-=======
-		uint8* DecompressedData = new uint8[DecompressedLength];
-
-		if (CompressedLength == DecompressedLength)
-		{
-			InnerArchive.Serialize(DecompressedData, DecompressedLength);
-		}
-#ifdef HAS_OODLE_DATA_SDK
-		else
-		{
-			// @todo #JohnB: Remove bOutDataSlack after Oodle update, and after checking with Luigi
-			uint8* CompressedData = new uint8[CompressedLength + (bOutDataSlack ? OODLE_DICTIONARY_SLACK : 0)];
-	
-	
->>>>>>> a1e6ec07
+	
+	
 			// @todo #JohnB: Remove after Oodle update, and after checking with Luigi
 			if (bOutDataSlack)
 			{
 				FMemory::Memzero(CompressedData + CompressedLength, OODLE_DICTIONARY_SLACK);
 			}
-<<<<<<< HEAD
-
-			InnerArchive.Serialize(CompressedData, CompressedLength);
-
-			SINTa OodleLen = OodleLZ_Decompress((void*)CompressedData, CompressedLength, (void*)DecompressedData, DecompressedLength, OodleLZ_FuzzSafe_Yes);
-
-			bSuccess = OodleLen != 0;
-
-			if (bSuccess)
-			{
-				check(OodleLen == DecompressedLength);
-
-				OutData = DecompressedData;
-				OutDataBytes = DecompressedLength;
-			}
-			else
-			{
-				delete[] DecompressedData;
-			}
-
-			delete[] CompressedData;
-#endif
-		}
-
-=======
 	
 			InnerArchive.Serialize(CompressedData, CompressedLength);
 			SINTa OodleLen = OodleLZ_Decompress((void*)CompressedData, CompressedLength, (void*)DecompressedData, DecompressedLength, OodleLZ_FuzzSafe_Yes);
@@ -189,7 +137,6 @@
 			delete[] DecompressedData;
 		}
 
->>>>>>> a1e6ec07
 		SeekPop();
 	}
 
