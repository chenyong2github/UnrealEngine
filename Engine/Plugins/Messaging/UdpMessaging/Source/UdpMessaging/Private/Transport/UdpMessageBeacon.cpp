// Copyright 1998-2019 Epic Games, Inc. All Rights Reserved.

#include "Transport/UdpMessageBeacon.h"
#include "UdpMessagingPrivate.h"

#include "HAL/Event.h"
#include "HAL/RunnableThread.h"
#include "Interfaces/IPv4/IPv4Endpoint.h"
#include "IPAddress.h"
#include "Serialization/ArrayWriter.h"
#include "Sockets.h"

#if WITH_EDITOR || IS_PROGRAM
#include "Misc/CoreMisc.h"
#include "Interfaces/ITargetPlatformManagerModule.h"
#include "Interfaces/ITargetPlatform.h"
#endif

/* FUdpMessageHelloSender static initialization
 *****************************************************************************/

const FTimespan FUdpMessageBeacon::IntervalPerEndpoint = FTimespan::FromMilliseconds(200);
const FTimespan FUdpMessageBeacon::MinimumInterval = FTimespan::FromMilliseconds(1000);


/* FUdpMessageHelloSender structors
 *****************************************************************************/

FUdpMessageBeacon::FUdpMessageBeacon(FSocket* InSocket, const FGuid& InSocketId, const FIPv4Endpoint& InMulticastEndpoint, const TArray<FIPv4Endpoint>& InStaticEndpoints)
	: BeaconInterval(MinimumInterval)
	, LastEndpointCount(1)
	, LastHelloSent(FDateTime::MinValue())
	, NextHelloTime(FDateTime::UtcNow())
	, NodeId(InSocketId)
	, Socket(InSocket)
	, Stopping(false)
{
	EndpointLeftEvent = FPlatformProcess::GetSynchEventFromPool(false);
	MulticastAddress = InMulticastEndpoint.ToInternetAddr();
	for (const FIPv4Endpoint& Endpoint : InStaticEndpoints)
	{
		StaticAddresses.Add(Endpoint.ToInternetAddr());
	}

	// if we don't have a local endpoint address in our static discovery endpoint, add one.
	// this is to properly discover other message bus process bound on the loopback address (i.e for the launcher not to trigger firewall)
	// note: this will only properly work if the socket is not bound (or bound to the any address)
	FIPv4Endpoint LocalEndpoint(FIPv4Address(127, 0, 0, 1), InMulticastEndpoint.Port);
	if (!InStaticEndpoints.Contains(LocalEndpoint))
	{
		StaticAddresses.Add(LocalEndpoint.ToInternetAddr());
	}

#if WITH_EDITOR || IS_PROGRAM
	if( ITargetPlatformManagerModule* TargetPlatformManager = GetTargetPlatformManager() )
	{
		TArray<ITargetPlatform*> Platforms = TargetPlatformManager->GetTargetPlatforms();
		for (ITargetPlatform* Platform : Platforms)
		{
			// set up target platform callbacks
			Platform->OnDeviceDiscovered().AddRaw(this, &FUdpMessageBeacon::HandleTargetPlatformDeviceDiscovered);
			Platform->OnDeviceLost().AddRaw(this, &FUdpMessageBeacon::HandleTargetPlatformDeviceLost);

			TArray<ITargetDevicePtr> Devices;
			Platform->GetAllDevices( Devices );
			for( ITargetDevicePtr Device : Devices )
			{
				if (Device.IsValid())
				{
					HandleTargetPlatformDeviceDiscovered(Device.ToSharedRef());
				}
			}
		}
		ProcessPendingEndpoints();
	}
#endif //WITH_EDITOR || IS_PROGRAM

	Thread = FRunnableThread::Create(this, TEXT("FUdpMessageBeacon"), 128 * 1024, TPri_AboveNormal, FPlatformAffinity::GetPoolThreadMask());
}


FUdpMessageBeacon::~FUdpMessageBeacon()
{
	if (Thread != nullptr)
	{
		Thread->Kill(true);
		delete Thread;
	}

	MulticastAddress = nullptr;
	StaticAddresses.Empty();

	FPlatformProcess::ReturnSynchEventToPool(EndpointLeftEvent);
	EndpointLeftEvent = nullptr;

#if WITH_EDITOR || IS_PROGRAM
	if( ITargetPlatformManagerModule* TargetPlatformManager = GetTargetPlatformManager() )
	{
		TArray<ITargetPlatform*> Platforms = TargetPlatformManager->GetTargetPlatforms();

		for (int32 PlatformIndex = 0; PlatformIndex < Platforms.Num(); ++PlatformIndex)
		{
			// set up target platform callbacks
			ITargetPlatform* Platform = Platforms[PlatformIndex];
			Platform->OnDeviceDiscovered().RemoveAll(this);
			Platform->OnDeviceLost().RemoveAll(this);

		}
	}
#endif //WITH_EDITOR || IS_PROGRAM
}


/* FUdpMessageHelloSender interface
 *****************************************************************************/

void FUdpMessageBeacon::SetEndpointCount(int32 EndpointCount)
{
	check(EndpointCount > 0);

	if (EndpointCount < LastEndpointCount)
	{
		FDateTime CurrentTime = FDateTime::UtcNow();

		// adjust the send interval for reduced number of endpoints
		NextHelloTime = CurrentTime + (EndpointCount / LastEndpointCount) * (NextHelloTime - CurrentTime);
		LastHelloSent = CurrentTime - (EndpointCount / LastEndpointCount) * (CurrentTime - LastHelloSent);
		LastEndpointCount = EndpointCount;

		EndpointLeftEvent->Trigger();
	}
}


/* FRunnable interface
 *****************************************************************************/

FSingleThreadRunnable* FUdpMessageBeacon::GetSingleThreadInterface()
{
	return this;
}


bool FUdpMessageBeacon::Init()
{
	return true;
}


uint32 FUdpMessageBeacon::Run()
{
	while (!Stopping)
	{
		FDateTime CurrentTime = FDateTime::UtcNow();
		Update(CurrentTime, BeaconInterval);
<<<<<<< HEAD
		// Clamp the wait time to a positive value of at least 100ms.
		uint32 WaitTimeMs = (uint32)FMath::Max((NextHelloTime - CurrentTime).GetTotalMilliseconds(), 100.0);
=======
		// Clamp the wait time to a positive value
		uint32 WaitTimeMs = (uint32)FMath::Max((NextHelloTime - CurrentTime).GetTotalMilliseconds(), 0.0);
>>>>>>> 271e2139
		EndpointLeftEvent->Wait(WaitTimeMs);
	}

	SendSegment(EUdpMessageSegments::Bye, BeaconInterval);

	return 0;
}


void FUdpMessageBeacon::Stop()
{
	Stopping = true;
}


/* FUdpMessageHelloSender implementation
 *****************************************************************************/

bool FUdpMessageBeacon::SendSegment(EUdpMessageSegments SegmentType, const FTimespan& SocketWaitTime)
{
	FUdpMessageSegment::FHeader Header;
	{
		Header.SenderNodeId = NodeId;
		Header.ProtocolVersion = UDP_MESSAGING_TRANSPORT_PROTOCOL_VERSION;
		Header.SegmentType = SegmentType;
	}

	FArrayWriter Writer;
	{
		Writer << Header;
		Writer << NodeId;
	}

	int32 Sent;

	if (!Socket->Wait(ESocketWaitConditions::WaitForWrite, SocketWaitTime))
	{
		return false; // socket not ready for sending
	}

	if (!Socket->SendTo(Writer.GetData(), Writer.Num(), Sent, *MulticastAddress))
	{
		return false; // send failed
	}

	return true;
}


bool FUdpMessageBeacon::SendPing(const FTimespan& SocketWaitTime)
{
	FUdpMessageSegment::FHeader Header;
	{
		Header.SenderNodeId = NodeId;
		// Pings were introduced at ProtocolVersion 11 and those messages needs to be send with that header to allow backward and forward discoverability
		Header.ProtocolVersion = 11;
		Header.SegmentType = EUdpMessageSegments::Ping;
	}
	uint8 ActualProtocolVersion = UDP_MESSAGING_TRANSPORT_PROTOCOL_VERSION;

	FArrayWriter Writer;
	{
		Writer << Header;
		Writer << NodeId;
		Writer << ActualProtocolVersion; // Send our actual Protocol version as part of the ping message
	}


	if (!Socket->Wait(ESocketWaitConditions::WaitForWrite, SocketWaitTime))
	{
		return false; // socket not ready for sending
	}

	int32 Sent;
	for (const auto& StaticAddress : StaticAddresses)
	{
		if (!Socket->SendTo(Writer.GetData(), Writer.Num(), Sent, *StaticAddress))
		{
			return false; // send failed
		}

	}
	return true;
}


void FUdpMessageBeacon::Update(const FDateTime& CurrentTime, const FTimespan& SocketWaitTime)
{
#if WITH_EDITOR || IS_PROGRAM
	ProcessPendingEndpoints();
#endif


	if (CurrentTime < NextHelloTime)
	{
		return;
	}

	BeaconInterval = FMath::Max(MinimumInterval, IntervalPerEndpoint * LastEndpointCount);

	if (SendSegment(EUdpMessageSegments::Hello, SocketWaitTime))
	{
		NextHelloTime = CurrentTime + BeaconInterval;
	}
	SendPing(SocketWaitTime);
}


#if WITH_EDITOR || IS_PROGRAM
void FUdpMessageBeacon::HandleTargetPlatformDeviceDiscovered( TSharedRef<class ITargetDevice, ESPMode::ThreadSafe> DiscoveredDevice)
{
	TSharedPtr<const FInternetAddr> DeviceStaticEndpoint = DiscoveredDevice->GetMessagingEndpoint();
	if (DeviceStaticEndpoint.IsValid() )
	{
		FPendingEndpoint PendingEndpoint;
		PendingEndpoint.StaticAddress = DeviceStaticEndpoint;
		PendingEndpoint.bAdd = true;
		PendingEndpoints.Enqueue(PendingEndpoint);
	}
}
#endif //WITH_EDITOR || IS_PROGRAM

#if WITH_EDITOR || IS_PROGRAM
void FUdpMessageBeacon::HandleTargetPlatformDeviceLost( TSharedRef<class ITargetDevice, ESPMode::ThreadSafe> LostDevice)
{
	TSharedPtr<const FInternetAddr> DeviceStaticEndpoint = LostDevice->GetMessagingEndpoint();
	if (DeviceStaticEndpoint.IsValid() )
	{
		FPendingEndpoint PendingEndpoint;
		PendingEndpoint.StaticAddress = DeviceStaticEndpoint;
		PendingEndpoint.bAdd = false;
		PendingEndpoints.Enqueue(PendingEndpoint);
	}
}
#endif //WITH_EDITOR || IS_PROGRAM

#if WITH_EDITOR || IS_PROGRAM
void FUdpMessageBeacon::ProcessPendingEndpoints()
{
	// process any pending static endpoint changes from target platform device changes
	FPendingEndpoint PendingEndpoint;
	while( PendingEndpoints.Dequeue(PendingEndpoint) )
	{
		if( !PendingEndpoint.StaticAddress.IsValid() )
		{
			continue;
		}

		if( PendingEndpoint.bAdd )
		{
			StaticAddresses.Add(PendingEndpoint.StaticAddress->Clone());
		}
		else
		{
			StaticAddresses.RemoveAll([&]( TSharedPtr<FInternetAddr> Addr)
			{
				return PendingEndpoint.StaticAddress->CompareEndpoints(*Addr.Get());
			});
		}
	}
}
#endif //WITH_EDITOR || IS_PROGRAM



/* FSingleThreadRunnable interface
 *****************************************************************************/

void FUdpMessageBeacon::Tick()
{
	Update(FDateTime::UtcNow(), FTimespan::Zero());
}<|MERGE_RESOLUTION|>--- conflicted
+++ resolved
@@ -10,7 +10,7 @@
 #include "Serialization/ArrayWriter.h"
 #include "Sockets.h"
 
-#if WITH_EDITOR || IS_PROGRAM
+#if WITH_TARGETPLATFORM_SUPPORT
 #include "Misc/CoreMisc.h"
 #include "Interfaces/ITargetPlatformManagerModule.h"
 #include "Interfaces/ITargetPlatform.h"
@@ -51,7 +51,7 @@
 		StaticAddresses.Add(LocalEndpoint.ToInternetAddr());
 	}
 
-#if WITH_EDITOR || IS_PROGRAM
+#if WITH_TARGETPLATFORM_SUPPORT
 	if( ITargetPlatformManagerModule* TargetPlatformManager = GetTargetPlatformManager() )
 	{
 		TArray<ITargetPlatform*> Platforms = TargetPlatformManager->GetTargetPlatforms();
@@ -73,7 +73,7 @@
 		}
 		ProcessPendingEndpoints();
 	}
-#endif //WITH_EDITOR || IS_PROGRAM
+#endif //WITH_TARGETPLATFORM_SUPPORT
 
 	Thread = FRunnableThread::Create(this, TEXT("FUdpMessageBeacon"), 128 * 1024, TPri_AboveNormal, FPlatformAffinity::GetPoolThreadMask());
 }
@@ -93,7 +93,7 @@
 	FPlatformProcess::ReturnSynchEventToPool(EndpointLeftEvent);
 	EndpointLeftEvent = nullptr;
 
-#if WITH_EDITOR || IS_PROGRAM
+#if WITH_TARGETPLATFORM_SUPPORT
 	if( ITargetPlatformManagerModule* TargetPlatformManager = GetTargetPlatformManager() )
 	{
 		TArray<ITargetPlatform*> Platforms = TargetPlatformManager->GetTargetPlatforms();
@@ -107,7 +107,7 @@
 
 		}
 	}
-#endif //WITH_EDITOR || IS_PROGRAM
+#endif //WITH_TARGETPLATFORM_SUPPORT
 }
 
 
@@ -153,13 +153,8 @@
 	{
 		FDateTime CurrentTime = FDateTime::UtcNow();
 		Update(CurrentTime, BeaconInterval);
-<<<<<<< HEAD
 		// Clamp the wait time to a positive value of at least 100ms.
 		uint32 WaitTimeMs = (uint32)FMath::Max((NextHelloTime - CurrentTime).GetTotalMilliseconds(), 100.0);
-=======
-		// Clamp the wait time to a positive value
-		uint32 WaitTimeMs = (uint32)FMath::Max((NextHelloTime - CurrentTime).GetTotalMilliseconds(), 0.0);
->>>>>>> 271e2139
 		EndpointLeftEvent->Wait(WaitTimeMs);
 	}
 
@@ -248,7 +243,7 @@
 
 void FUdpMessageBeacon::Update(const FDateTime& CurrentTime, const FTimespan& SocketWaitTime)
 {
-#if WITH_EDITOR || IS_PROGRAM
+#if WITH_TARGETPLATFORM_SUPPORT
 	ProcessPendingEndpoints();
 #endif
 
@@ -268,7 +263,7 @@
 }
 
 
-#if WITH_EDITOR || IS_PROGRAM
+#if WITH_TARGETPLATFORM_SUPPORT
 void FUdpMessageBeacon::HandleTargetPlatformDeviceDiscovered( TSharedRef<class ITargetDevice, ESPMode::ThreadSafe> DiscoveredDevice)
 {
 	TSharedPtr<const FInternetAddr> DeviceStaticEndpoint = DiscoveredDevice->GetMessagingEndpoint();
@@ -280,9 +275,9 @@
 		PendingEndpoints.Enqueue(PendingEndpoint);
 	}
 }
-#endif //WITH_EDITOR || IS_PROGRAM
-
-#if WITH_EDITOR || IS_PROGRAM
+#endif //WITH_TARGETPLATFORM_SUPPORT
+
+#if WITH_TARGETPLATFORM_SUPPORT
 void FUdpMessageBeacon::HandleTargetPlatformDeviceLost( TSharedRef<class ITargetDevice, ESPMode::ThreadSafe> LostDevice)
 {
 	TSharedPtr<const FInternetAddr> DeviceStaticEndpoint = LostDevice->GetMessagingEndpoint();
@@ -294,9 +289,9 @@
 		PendingEndpoints.Enqueue(PendingEndpoint);
 	}
 }
-#endif //WITH_EDITOR || IS_PROGRAM
-
-#if WITH_EDITOR || IS_PROGRAM
+#endif //WITH_TARGETPLATFORM_SUPPORT
+
+#if WITH_TARGETPLATFORM_SUPPORT
 void FUdpMessageBeacon::ProcessPendingEndpoints()
 {
 	// process any pending static endpoint changes from target platform device changes
@@ -321,7 +316,7 @@
 		}
 	}
 }
-#endif //WITH_EDITOR || IS_PROGRAM
+#endif //WITH_TARGETPLATFORM_SUPPORT
 
 
 
