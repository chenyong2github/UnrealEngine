--- conflicted
+++ resolved
@@ -28,6 +28,8 @@
 #include "MoviePipelineAntiAliasingSetting.h"
 #include "MoviePipelineOutputSetting.h"
 #include "MovieRenderPipelineCoreModule.h"
+#include "SceneViewExtension.h"
+#include "OpenColorIODisplayExtension.h"
 
 // For Cine Camera Variables in Metadata
 #include "CineCameraActor.h"
@@ -72,7 +74,6 @@
 	ViewFamily.bWorldIsPaused = InOutSampleState.bWorldIsPaused;
 	ViewFamily.ViewMode = ViewModeIndex;
 	EngineShowFlagOverride(ESFIM_Game, ViewFamily.ViewMode, ViewFamily.EngineShowFlags, false);
-
 
 	// View is added as a child of the ViewFamily. 
 	FSceneView* View = GetSceneViewForSampleState(&ViewFamily, /*InOut*/ InOutSampleState);
@@ -124,6 +125,33 @@
 		}
 	}
 
+	ViewFamily.ViewExtensions = GEngine->ViewExtensions->GatherActiveExtensions();
+
+	// OCIO Scene View Extension is a special case and won't be registered like other view extensions.
+	if (InSampleState.OCIOConfiguration && InSampleState.OCIOConfiguration->bIsEnabled)
+	{
+		FOpenColorIODisplayConfiguration* OCIOConfigNew = const_cast<FMoviePipelineRenderPassMetrics&>(InSampleState).OCIOConfiguration;
+		FOpenColorIODisplayConfiguration& OCIOConfigCurrent = OCIOSceneViewExtension->GetDisplayConfiguration();
+
+		// We only need to set this once per render sequence.
+		if (OCIOConfigNew->ColorConfiguration.ConfigurationSource && OCIOConfigNew->ColorConfiguration.ConfigurationSource != OCIOConfigCurrent.ColorConfiguration.ConfigurationSource)
+		{
+			OCIOSceneViewExtension->SetDisplayConfiguration(*OCIOConfigNew);
+		}
+
+		ViewFamily.ViewExtensions.Add(OCIOSceneViewExtension.ToSharedRef());
+	}
+
+	for (auto ViewExt : ViewFamily.ViewExtensions)
+	{
+		ViewExt->SetupViewFamily(ViewFamily);
+	}
+
+	for (int ViewExt = 0; ViewExt < ViewFamily.ViewExtensions.Num(); ViewExt++)
+	{
+		ViewFamily.ViewExtensions[ViewExt]->SetupView(ViewFamily, *View);
+	}
+
 	// Anti Aliasing
 	{
 		// If we're not using Temporal Anti-Aliasing we will apply the View Matrix projection jitter. Normally TAA sets this
@@ -238,7 +266,6 @@
 		{
 			continue;
 		}
-<<<<<<< HEAD
 		FMoviePipelinePassIdentifier LayerPassIdentifier = FMoviePipelinePassIdentifier(PassIdentifier.Name + VisMaterial->GetName());
 
 		auto BufferPipe = MakeShared<FImagePixelPipe, ESPMode::ThreadSafe>();
@@ -246,66 +273,6 @@
 		
 		View->FinalPostProcessSettings.BufferVisualizationPipes.Add(VisMaterial->GetFName(), BufferPipe);
 	}
-=======
-
-		// Draw letterboxing
-		APlayerCameraManager* PlayerCameraManager = GetPipeline()->GetWorld()->GetFirstPlayerController()->PlayerCameraManager;
-		if(PlayerCameraManager && PlayerCameraManager->GetCameraCachePOV().bConstrainAspectRatio)
-		{
-			const FMinimalViewInfo CameraCache = PlayerCameraManager->GetCameraCachePOV();
-			UMoviePipelineOutputSetting* OutputSettings = GetPipeline()->GetPipelineMasterConfig()->FindSetting<UMoviePipelineOutputSetting>();
-			check(OutputSettings);
-			
-			const FIntPoint FullOutputSize = OutputSettings->OutputResolution;
-			const FIntPoint ConstrainedFullSize = CameraCache.AspectRatio > 1.0f ?
-				FIntPoint(FullOutputSize.X, (1.0 / CameraCache.AspectRatio) * FullOutputSize.X) :
-				FIntPoint(CameraCache.AspectRatio * FullOutputSize.Y, FullOutputSize.Y);
-
-			const FIntPoint TileViewMin = InSampleState.OverlappedOffset;
-			const FIntPoint TileViewMax = TileViewMin + InSampleState.BackbufferSize;
-
-			// Camera ratio constrained rect, clipped by the tile rect
-			FIntPoint ConstrainedViewMin = (FullOutputSize - ConstrainedFullSize) / 2;
-			FIntPoint ConstrainedViewMax = ConstrainedViewMin + ConstrainedFullSize;
-			ConstrainedViewMin = FIntPoint(FMath::Clamp(ConstrainedViewMin.X, TileViewMin.X, TileViewMax.X),
-				FMath::Clamp(ConstrainedViewMin.Y, TileViewMin.Y, TileViewMax.Y));
-			ConstrainedViewMax = FIntPoint(FMath::Clamp(ConstrainedViewMax.X, TileViewMin.X, TileViewMax.X),
-				FMath::Clamp(ConstrainedViewMax.Y, TileViewMin.Y, TileViewMax.Y));
-
-			// Difference between the clipped constrained rect and the tile rect
-			const FIntPoint OffsetMin = ConstrainedViewMin - TileViewMin;
-			const FIntPoint OffsetMax = TileViewMax - ConstrainedViewMax;
-
-			// Clear left
-			if (OffsetMin.X > 0)
-			{
-				Canvas.DrawTile(0, 0, OffsetMin.X, InSampleState.BackbufferSize.Y,
-					0.0f, 0.0f, 1.0f, 1.0f, FLinearColor::Black, nullptr, false);
-			}
-			// Clear right
-			if (OffsetMax.X > 0)
-			{
-				Canvas.DrawTile(InSampleState.BackbufferSize.X - OffsetMax.X, 0, InSampleState.BackbufferSize.X, InSampleState.BackbufferSize.Y,
-					0.0f, 0.0f, 1.0f, 1.0f, FLinearColor::Black, nullptr, false);
-			}
-			// Clear top
-			if (OffsetMin.Y > 0)
-			{
-				Canvas.DrawTile(0, 0, InSampleState.BackbufferSize.X, OffsetMin.Y,
-					0.0f, 0.0f, 1.0f, 1.0f, FLinearColor::Black, nullptr, false);
-			}
-			// Clear bottom
-			if (OffsetMax.Y > 0)
-			{
-				Canvas.DrawTile(0, InSampleState.BackbufferSize.Y - OffsetMax.Y, InSampleState.BackbufferSize.X, InSampleState.BackbufferSize.Y,
-					0.0f, 0.0f, 1.0f, 1.0f, FLinearColor::Black, nullptr, false);
-			}
-
-			Canvas.Flush_GameThread(true);
-		}
-
-		TSharedPtr<FMoviePipelineSurfaceQueue> LocalSurfaceQueue = SurfaceQueue;
->>>>>>> 3ecbc206
 
 
 	int32 NumValidMaterials = View->FinalPostProcessSettings.BufferVisualizationPipes.Num();
@@ -409,7 +376,6 @@
 			checkNoEntry();
 		}
 
-<<<<<<< HEAD
 		FGraphEventRef Event = Task.Execute([PixelData = MoveTemp(PixelDataWithPayload), AccumulationArgs, bFinalSample, SampleAccumulator]() mutable
 		{
 			// Enqueue a encode for this frame onto our worker thread.
@@ -417,52 +383,6 @@
 			if (bFinalSample)
 			{
 				SampleAccumulator->bIsActive = false;
-=======
-			check(GetPipeline()->GetWorld());
-			check(GetPipeline()->GetWorld()->GetFirstPlayerController());
-			APlayerCameraManager* PlayerCameraManager = GetPipeline()->GetWorld()->GetFirstPlayerController()->PlayerCameraManager;
-			
-			// Stretch the fovs if the view is constrained to the camera's aspect ratio
-			if (PlayerCameraManager && PlayerCameraManager->GetCameraCachePOV().bConstrainAspectRatio)
-			{
-				const FMinimalViewInfo CameraCache = PlayerCameraManager->GetCameraCachePOV();
-				const float DestAspectRatio = ViewInitOptions.GetViewRect().Width() / ViewInitOptions.GetViewRect().Height();
-
-				// If the camera's aspect ratio has a thinner width, then stretch the horizontal fov more than usual to 
-				// account for the extra with of (before constraining - after constraining)
-				if (CameraCache.AspectRatio < DestAspectRatio)
-				{
-					const float ConstrainedWidth = ViewInitOptions.GetViewRect().Height() * CameraCache.AspectRatio;
-					XAxisMultiplier = ConstrainedWidth / (float)ViewInitOptions.GetViewRect().Width();
-					YAxisMultiplier = CameraCache.AspectRatio;
-				}
-				// Simplified some math here but effectively functions similarly to the above, the unsimplified code would look like:
-				// const float ConstrainedHeight = ViewInitOptions.GetViewRect().Width() / CameraCache.AspectRatio;
-				// YAxisMultiplier = (ConstrainedHeight / ViewInitOptions.GetViewRect.Height()) * CameraCache.AspectRatio;
-				else
-				{
-					XAxisMultiplier = 1.0f;
-					YAxisMultiplier = ViewInitOptions.GetViewRect().Width() / (float)ViewInitOptions.GetViewRect().Height();
-				}
-			}
-			else
-			{
-				const int32 DestSizeX = ViewInitOptions.GetViewRect().Width();
-				const int32 DestSizeY = ViewInitOptions.GetViewRect().Height();
-				const EAspectRatioAxisConstraint AspectRatioAxisConstraint = GetDefault<ULocalPlayer>()->AspectRatioAxisConstraint;
-				if (((DestSizeX > DestSizeY) && (AspectRatioAxisConstraint == AspectRatio_MajorAxisFOV)) || (AspectRatioAxisConstraint == AspectRatio_MaintainXFOV))
-				{
-					//if the viewport is wider than it is tall
-					XAxisMultiplier = 1.0f;
-					YAxisMultiplier = ViewInitOptions.GetViewRect().Width() / (float)ViewInitOptions.GetViewRect().Height();
-				}
-				else
-				{
-					//if the viewport is taller than it is wide
-					XAxisMultiplier = ViewInitOptions.GetViewRect().Height() / (float)ViewInitOptions.GetViewRect().Width();
-					YAxisMultiplier = 1.0f;
-				}
->>>>>>> 3ecbc206
 			}
 		});
 
@@ -674,6 +594,11 @@
 	TileRenderTarget = NewObject<UTextureRenderTarget2D>(GetTransientPackage());
 	TileRenderTarget->ClearColor = FLinearColor(0.0f, 0.0f, 0.0f, 0.0f);
 
+	// OCIO: Since this is a manually created Render target we don't need Gamma to be applied.
+	// We use this render target to render to via a display extension that utilizes Display Gamma
+	// which has a default value of 2.2 (DefaultDisplayGamma), therefore we need to set Gamma on this render target to 2.2 to cancel out any unwanted effects.
+	TileRenderTarget->TargetGamma = FOpenColorIODisplayExtension::DefaultDisplayGamma;
+
 	// Initialize to the tile size (not final size) and use a 16 bit back buffer to avoid precision issues when accumulating later
 	TileRenderTarget->InitCustomFormat(InPassInitSettings.BackbufferResolution.X, InPassInitSettings.BackbufferResolution.Y, EPixelFormat::PF_FloatRGBA, false);
 
@@ -681,9 +606,13 @@
 	{
 		GetPipeline()->SetPreviewTexture(TileRenderTarget.Get());
 	}
-
+	
 	SurfaceQueue = MakeShared<FMoviePipelineSurfaceQueue>(InPassInitSettings.BackbufferResolution, EPixelFormat::PF_FloatRGBA, 3);
 	AccumulatorPool = MakeShared<TAccumulatorPool<FImageOverlappedAccumulator>, ESPMode::ThreadSafe>(6);
+
+	// This scene view extension will be released automatically as soon as Render Sequence is torn down.
+	// One Extension per sequence, since each sequence has its own OCIO settings.
+	OCIOSceneViewExtension = FSceneViewExtensions::NewExtension<FOpenColorIODisplayExtension>();
 }
 
 void UMoviePipelineImagePassBase::TeardownImpl()
@@ -708,6 +637,9 @@
 	// Stall until the task graph has completed any pending accumulations.
 	FTaskGraphInterface::Get().WaitUntilTasksComplete(OutstandingTasks, ENamedThreads::GameThread);
 	OutstandingTasks.Reset();
+
+	OCIOSceneViewExtension.Reset();
+	OCIOSceneViewExtension = nullptr;
 
 	// Preserve our view state until the rendering thread has been flushed.
 	Super::TeardownImpl();
