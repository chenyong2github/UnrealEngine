--- conflicted
+++ resolved
@@ -16,10 +16,7 @@
 	{
 		FString FileName;
 		FMoviePipelineFormatArgs FormatArgs;
-<<<<<<< HEAD
-=======
 		bool bConvertToSrgb;
->>>>>>> a34596c7
 	};
 }
 
