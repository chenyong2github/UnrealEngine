--- conflicted
+++ resolved
@@ -8,6 +8,7 @@
 #include "MovieSceneExportMetadata.h"
 #endif
 #include "MovieSceneTimeController.h"
+#include "Async/Future.h"
 #include "MoviePipeline.generated.h"
 
 // Forward Declares
@@ -31,13 +32,8 @@
 
 
 
-<<<<<<< HEAD
 DECLARE_MULTICAST_DELEGATE_TwoParams(FMoviePipelineFinishedNative, UMoviePipeline*, bool);
 DECLARE_DYNAMIC_MULTICAST_DELEGATE_TwoParams(FMoviePipelineFinished, UMoviePipeline*, MoviePipeline, bool, bFatalError);
-=======
-DECLARE_MULTICAST_DELEGATE_OneParam(FMoviePipelineFinishedNative, UMoviePipeline*);
-DECLARE_DYNAMIC_MULTICAST_DELEGATE_OneParam(FMoviePipelineFinished, UMoviePipeline*, MoviePipeline);
->>>>>>> 3ecbc206
 
 DECLARE_MULTICAST_DELEGATE_ThreeParams(FMoviePipelineErrored, UMoviePipeline* /*Pipeline*/, bool /*bIsFatal*/, FText /*ErrorText*/);
 
@@ -69,11 +65,7 @@
 	* This function is thread safe.
 	*/
 	UFUNCTION(BlueprintCallable, Category = "Movie Render Pipeline")
-<<<<<<< HEAD
 	void RequestShutdown(bool bIsError=false);
-=======
-	void RequestShutdown();
->>>>>>> 3ecbc206
 	
 	/** 
 	* Abandons any future work on this Movie Pipeline and runs through the shutdown flow to ensure already
@@ -85,11 +77,7 @@
 	* This function should only be called from the game thread.
 	*/
 	UFUNCTION(BlueprintCallable, Category = "Movie Render Pipeline")
-<<<<<<< HEAD
 	void Shutdown(bool bError=false);
-=======
-	void Shutdown();
->>>>>>> 3ecbc206
 
 	/**
 	* Has RequestShutdown() been called?
@@ -110,17 +98,6 @@
 
 	UPROPERTY(BlueprintAssignable, Category = "Movie Render Pipeline")
 	FMoviePipelineFinished OnMoviePipelineFinishedDelegate;
-<<<<<<< HEAD
-=======
-
-	/**
-	* Called when there was an error during the rendering of this movie pipeline (such as missing sequence, i/o failure, etc.)
-	*/
-	FMoviePipelineErrored& OnMoviePipelineErrored()
-	{
-		return OnMoviePipelineErroredDelegate;
-	}
->>>>>>> 3ecbc206
 
 	/**
 	* Get the Master Configuration used to render this shot. This contains the global settings for the shot, as well as per-shot
@@ -154,6 +131,7 @@
 #if WITH_EDITOR
 	void AddFrameToOutputMetadata(const FString& ClipName, const FString& ImageSequenceFileName, const FMoviePipelineFrameOutputState& FrameOutputState, const FString& Extension, const bool bHasAlpha);
 #endif
+	void AddOutputFuture(TFuture<bool>&& OutputFuture);
 
 	void ProcessOutstandingFinishedFrames();
 	void OnSampleRendered(TUniquePtr<FImagePixelData>&& OutputSample);
@@ -166,7 +144,6 @@
 	}
 
 	UMoviePipelineSetting* FindOrAddSetting(TSubclassOf<UMoviePipelineSetting> InSetting, const UMoviePipelineExecutorShot* InShot) const;
-<<<<<<< HEAD
 
 	template<typename SettingType>
 	TArray<SettingType*> FindSettings(const UMoviePipelineExecutorShot* InShot) const
@@ -183,9 +160,6 @@
 
 	TArray<UMoviePipelineSetting*> FindSettings(TSubclassOf<UMoviePipelineSetting> InSetting, const UMoviePipelineExecutorShot* InShot) const;
 
-=======
-	
->>>>>>> 3ecbc206
 	/**
 	* Resolves the provided InFormatString by converting {format_strings} into settings provided by the master config.
 	* @param	InFormatString		A format string (in the form of "{format_key1}_{format_key2}") to resolve.
@@ -208,13 +182,8 @@
 	virtual void OnMoviePipelineFinishedImpl()
 	{
 		// Broadcast to both Native and Python/BP
-<<<<<<< HEAD
 		OnMoviePipelineFinishedDelegateNative.Broadcast(this, bFatalError);
 		OnMoviePipelineFinishedDelegate.Broadcast(this, bFatalError);
-=======
-		OnMoviePipelineFinishedDelegateNative.Broadcast(this);
-		OnMoviePipelineFinishedDelegate.Broadcast(this);
->>>>>>> 3ecbc206
 	}
 private:
 
@@ -431,12 +400,6 @@
 
 	/** Called when we have completely finished. This object will call Shutdown before this and stop ticking. */
 	FMoviePipelineFinishedNative OnMoviePipelineFinishedDelegateNative;
-<<<<<<< HEAD
-=======
-
-	/** Called when there is a warning/error that the user should pay attention to.*/
-	FMoviePipelineErrored OnMoviePipelineErroredDelegate;
->>>>>>> 3ecbc206
 
 	/**
 	 * We have to apply camera motion vectors manually. So we keep the current and previous frame's camera view and rotation.
@@ -461,14 +424,12 @@
 	UPROPERTY(Transient)
 	UMoviePipelineExecutorJob* CurrentJob;
 
-<<<<<<< HEAD
 #if WITH_EDITOR
 	/** Keep track of clips we've exported, for building FCPXML and other project files */
 	FMovieSceneExportMetadata OutputMetadata;
 #endif
 
-=======
->>>>>>> 3ecbc206
+	TArray<TFuture<bool>> OutputFutures;
 	FMovieSceneChanges SequenceChanges;
 };
 
