// Copyright 1998-2018 Epic Games, Inc. All Rights Reserved.

#include "StaticMeshImporter.h"
#include "USDImporter.h"
#include "USDConversionUtils.h"
#include "RawMesh.h"
#include "MeshUtilities.h"
#include "Engine/StaticMesh.h"
#include "Materials/Material.h"
#include "Misc/PackageName.h"
#include "UObject/Package.h"
#include "USDAssetImportData.h"
#include "Factories/Factory.h"

#define LOCTEXT_NAMESPACE "USDImportPlugin"

UStaticMesh* FUSDStaticMeshImporter::ImportStaticMesh(FUsdImportContext& ImportContext, const FUsdAssetPrimToImport& PrimToImport)
{
	IUsdPrim* Prim = PrimToImport.Prim;

	const FTransform& ConversionTransform = ImportContext.ConversionTransform;

	const FMatrix PrimToWorld = ImportContext.bApplyWorldTransformToGeometry ? USDToUnreal::ConvertMatrix(Prim->GetLocalToWorldTransform()) : FMatrix::Identity;

	FTransform FinalTransform = FTransform(PrimToWorld)*ConversionTransform;
	FMatrix FinalTransformIT = FinalTransform.ToInverseMatrixWithScale().GetTransposed();

	const bool bFlip = FinalTransform.GetDeterminant() > 0.0f;

	int32 NumLODs = PrimToImport.NumLODs;

	UUSDImportOptions* ImportOptions = nullptr;
	UStaticMesh* NewMesh = USDUtils::FindOrCreateObject<UStaticMesh>(ImportContext.Parent, ImportContext.ObjectName, ImportContext.ImportObjectFlags);
	check(NewMesh);
	UUSDAssetImportData* ImportData = Cast<UUSDAssetImportData>(NewMesh->AssetImportData);
	if (!ImportData)
	{
		ImportData = NewObject<UUSDAssetImportData>(NewMesh);
		ImportData->ImportOptions = DuplicateObject<UUSDImportOptions>(ImportContext.ImportOptions, ImportData);
		NewMesh->AssetImportData = ImportData;
	}
	ImportOptions = CastChecked<UUSDAssetImportData>(NewMesh->AssetImportData)->ImportOptions;
	check(ImportOptions);

	FString CurrentFilename = UFactory::GetCurrentFilename();
	if (!CurrentFilename.IsEmpty())
	{
		NewMesh->AssetImportData->Update(UFactory::GetCurrentFilename());
	}

	NewMesh->StaticMaterials.Empty();

	TArray<UMaterialInterface*> Materials;

	for (int32 LODIndex = 0; LODIndex < NumLODs; ++LODIndex)
	{
		FRawMesh RawTriangles;

		TArray<IUsdPrim*> PrimsWithGeometry;
		for (IUsdPrim* MeshPrim : PrimToImport.MeshPrims)
		{
			if (MeshPrim->GetNumLODs() > LODIndex)
			{
				// If the mesh has LOD children at this index then use that as the geom prim
				MeshPrim->SetActiveLODIndex(LODIndex);

				ImportContext.PrimResolver->FindMeshChildren(ImportContext, MeshPrim, false, PrimsWithGeometry);
			}
			else if (LODIndex == 0)
			{
				// If a mesh has no lods then it should only contribute to the base LOD
				PrimsWithGeometry.Add(MeshPrim);
			}
		}

		for (IUsdPrim* GeomPrim : PrimsWithGeometry)
		{
			// If we dont have a geom prim this might not be an error so dont message it.  The geom prim may not contribute to the LOD for whatever reason
			if (GeomPrim)
			{
				const FUsdGeomData* GeomDataPtr = GeomPrim->GetGeometryData();

				if (GeomDataPtr && IsTriangleMesh(GeomDataPtr))
				{
					const FUsdGeomData& GeomData = *GeomDataPtr;

					const int32 FaceOffset = RawTriangles.FaceMaterialIndices.Num();
					const int32 VertexOffset = RawTriangles.VertexPositions.Num();
					const int32 WedgeOffset = RawTriangles.WedgeIndices.Num();

					// Fill in the raw data
					{
						{
							// @todo Smoothing.  Not supported by USD
							RawTriangles.FaceSmoothingMasks.AddUninitialized(GeomData.FaceVertexCounts.size());
							for (int32 LocalFaceIndex = 0; LocalFaceIndex < GeomData.FaceVertexCounts.size(); ++LocalFaceIndex)
							{
								RawTriangles.FaceSmoothingMasks[FaceOffset + LocalFaceIndex] = 0xFFFFFFFF;
							}
						}

						// Positions
						{
							RawTriangles.VertexPositions.AddUninitialized(GeomData.Points.size());
							for (int32 LocalPointIndex = 0; LocalPointIndex < GeomData.Points.size(); ++LocalPointIndex)
							{
								const FUsdVectorData& Point = GeomData.Points[LocalPointIndex];
								FVector Pos = FVector(Point.X, Point.Y, Point.Z);
								Pos = FinalTransform.TransformPosition(Pos);
								RawTriangles.VertexPositions[VertexOffset + LocalPointIndex] = Pos;
							}
						}

						// Indices
						{
							RawTriangles.WedgeIndices.AddUninitialized(GeomData.FaceIndices.size());
							for (int32 LocalFaceIndex = 0; LocalFaceIndex < GeomData.FaceIndices.size(); ++LocalFaceIndex)
							{
								RawTriangles.WedgeIndices[WedgeOffset + LocalFaceIndex] = GeomData.FaceIndices[LocalFaceIndex] + VertexOffset;
							}
						}

						const int32 NumFaces = GeomData.FaceIndices.size() / 3;

						// Material names and indices 
						{

							// There must always be one material
							int32 NumMaterials = FMath::Max<int32>(1, GeomData.MaterialNames.size());

							TArray<int32> LocalToGlobalMaterialMap;
							LocalToGlobalMaterialMap.AddUninitialized(NumMaterials);
							FString BasePackageName = FPackageName::GetLongPackagePath(NewMesh->GetOutermost()->GetName());

							// Add a material slot for each material
							for (int32 LocalMaterialIndex = 0; LocalMaterialIndex < NumMaterials; ++LocalMaterialIndex)
							{

								UMaterialInterface* ExistingMaterial = nullptr;

								if (LocalMaterialIndex < GeomData.MaterialNames.size())
								{
									FString MaterialName = USDToUnreal::ConvertString(GeomData.MaterialNames[LocalMaterialIndex]);

									FText Error;
									BasePackageName /= MaterialName;

									FString MaterialPath = MaterialName;

									ExistingMaterial = UMaterialImportHelpers::FindExistingMaterialFromSearchLocation(MaterialPath, BasePackageName, ImportOptions->MaterialSearchLocation, Error);

									if (!Error.IsEmpty())
									{
										ImportContext.AddErrorMessage(EMessageSeverity::Error, Error);
									}
								}


								Materials.Add(ExistingMaterial ? ExistingMaterial : UMaterial::GetDefaultMaterial(MD_Surface));

								int32 GlobalIndex = NewMesh->StaticMaterials.AddUnique(ExistingMaterial ? ExistingMaterial : UMaterial::GetDefaultMaterial(MD_Surface));
								NewMesh->SectionInfoMap.Set(LODIndex, GlobalIndex, FMeshSectionInfo(GlobalIndex));

								LocalToGlobalMaterialMap[LocalMaterialIndex] = GlobalIndex;
							}

							// Material Indices 
							{
								RawTriangles.FaceMaterialIndices.AddZeroed(GeomData.FaceVertexCounts.size());
								for (int32 FaceMaterialIndex = 0; FaceMaterialIndex < GeomData.FaceVertexCounts.size(); ++FaceMaterialIndex)
								{
									RawTriangles.FaceMaterialIndices[FaceOffset + FaceMaterialIndex] = LocalToGlobalMaterialMap[GeomData.FaceMaterialIndices[FaceMaterialIndex]];
								}
							}

						}

						// UVs and normals
						{

							if (GeomData.NumUVs > 0)
							{
								for (int32 UVIndex = 0; UVIndex < GeomData.NumUVs; ++UVIndex)
								{
									RawTriangles.WedgeTexCoords[UVIndex].AddUninitialized(GeomData.FaceIndices.size());
								}
							}
							else
							{
								// Have to at least have one UV set
								ImportContext.AddErrorMessage(EMessageSeverity::Warning,
									FText::Format(LOCTEXT("StaticMeshesHaveNoUVS", "{0} (LOD {1}) has no UVs.  At least one valid UV set should exist on a static mesh. This mesh will likely have rendering issues"),
										FText::FromString(ImportContext.ObjectName),
										FText::AsNumber(LODIndex)));

								RawTriangles.WedgeTexCoords[0].AddZeroed(GeomData.FaceIndices.size());
							}

							// Add one normal per tri vert
							RawTriangles.WedgeTangentZ.AddUninitialized(NumFaces * 3);

							for (int32 FaceIndex = 0; FaceIndex < NumFaces; ++FaceIndex)
							{
								const int32 DestFaceIndex = FaceOffset + FaceIndex;

								// Assume triangles for now
								for (int32 CornerIndex = 0; CornerIndex < 3; ++CornerIndex)
								{
									const int32 LocalWedgeIndex = FaceIndex * 3 + CornerIndex;

									const int32 WedgeIndex = WedgeOffset + FaceIndex * 3 + CornerIndex;

									// Normals
									if (GeomData.Normals.size() > 0)
									{
										// Note about this mapping:  Normals are not primvars in USD files.  If the normals do not have a 1:1 mapping with indices we assume they are face varying
										// todo: fix this in the usd wrapper not here so it is consistent with UVs 
										const int32 NormalIndex = GeomData.Normals.size() != GeomData.FaceIndices.size() ? GeomData.FaceIndices[LocalWedgeIndex] : LocalWedgeIndex;

										check(NormalIndex < GeomData.Normals.size());

										const FUsdVectorData& Normal = GeomData.Normals[NormalIndex];
										//FVector TransformedNormal = ConversionMatrixIT.TransformVector(PrimToWorldIT.TransformVector(FVector(Normal.X, Normal.Y, Normal.Z)));
										FVector TransformedNormal = FinalTransformIT.TransformVector(FVector(Normal.X, Normal.Y, Normal.Z));

										RawTriangles.WedgeTangentZ[WedgeIndex] = TransformedNormal.GetSafeNormal();
									}


									// UVs
									if (GeomData.NumUVs > 0)
									{
										for (int32 UVIndex = 0; UVIndex < GeomData.NumUVs; ++UVIndex)
										{
											TArray<FVector2D>& TexCoords = RawTriangles.WedgeTexCoords[UVIndex];

											EUsdInterpolationMethod UVInterpMethod = GeomData.UVs[UVIndex].UVInterpMethod;

											// Get the index into the point array for this wedge
											const int32 PointIndex = UVInterpMethod == EUsdInterpolationMethod::FaceVarying ? LocalWedgeIndex : GeomData.FaceIndices[LocalWedgeIndex];

											// In this mode there is a single vertex per vertex so 
											// the point index should match up
											check(PointIndex < GeomData.UVs[UVIndex].Coords.size());
											const FUsdVector2Data& UV = GeomData.UVs[UVIndex].Coords[PointIndex];

											// Flip V for Unreal uv's which match directx
											TexCoords[WedgeIndex] = FVector2D(UV.X, -UV.Y);
										}
									}

								}
							}
						}


						if (bFlip)
						{
							// Flip anything that is indexed
							for (int32 FaceIndex = 0; FaceIndex < NumFaces; ++FaceIndex)
							{
								const int32 I0 = WedgeOffset + FaceIndex * 3 + 0;
								const int32 I2 = WedgeOffset + FaceIndex * 3 + 2;
								Swap(RawTriangles.WedgeIndices[I0], RawTriangles.WedgeIndices[I2]);

								if (RawTriangles.WedgeTangentZ.Num())
								{
									Swap(RawTriangles.WedgeTangentZ[I0], RawTriangles.WedgeTangentZ[I2]);
								}

								for (int32 TexCoordIndex = 0; TexCoordIndex < MAX_MESH_TEXTURE_COORDS; ++TexCoordIndex)
								{
									TArray<FVector2D>& TexCoords = RawTriangles.WedgeTexCoords[TexCoordIndex];
									if (TexCoords.Num() > 0)
									{
										Swap(TexCoords[I0], TexCoords[I2]);
									}
								}
							}
						}
					}
				}
				else
				{
					ImportContext.AddErrorMessage(EMessageSeverity::Error, FText::Format(LOCTEXT("StaticMeshesMustBeTriangulated", "{0} is not a triangle mesh. Static meshes must be triangulated to import"), FText::FromString(ImportContext.ObjectName)));

					if(NewMesh)
					{
						NewMesh->ClearFlags(RF_Standalone);
						NewMesh = nullptr;
					}
					break;
				}
			}
		}

		
		if(NewMesh)
		{
			if (!NewMesh->SourceModels.IsValidIndex(LODIndex))
			{
				// Add one LOD 
<<<<<<< HEAD
				NewMesh->SourceModels.AddDefaulted();
			}

=======
				NewMesh->AddSourceModel();
			}

			
>>>>>>> 28020755
			FStaticMeshSourceModel& SrcModel = NewMesh->SourceModels[LODIndex];

			RawTriangles.CompactMaterialIndices();

			if(RawTriangles.IsValidOrFixable())
			{

				SrcModel.RawMeshBulkData->SaveRawMesh(RawTriangles);

				// Recompute normals if we didnt import any
				SrcModel.BuildSettings.bRecomputeNormals = RawTriangles.WedgeTangentZ.Num() == 0;

				// Always recompute tangents as USD files do not contain tangent information
				SrcModel.BuildSettings.bRecomputeTangents = true;

				// Use mikktSpace if we have normals
				SrcModel.BuildSettings.bUseMikkTSpace = RawTriangles.WedgeTangentZ.Num() != 0;
				SrcModel.BuildSettings.bGenerateLightmapUVs = true;
				SrcModel.BuildSettings.bBuildAdjacencyBuffer = false;
				SrcModel.BuildSettings.bBuildReversedIndexBuffer = false;
			}
			else
			{
				ImportContext.AddErrorMessage(EMessageSeverity::Error, FText::Format(LOCTEXT("StaticMeshesNoValidSourceData","'{0}' does not have valid source data, mesh will not be imported"), FText::FromString(NewMesh->GetName())));
				NewMesh->ClearFlags(RF_Standalone);
				NewMesh = nullptr;
			}
		}

	}

	if(NewMesh)
	{
		NewMesh->ImportVersion = EImportStaticMeshVersion::BeforeImportStaticMeshVersionWasAdded;

		NewMesh->CreateBodySetup();

		NewMesh->SetLightingGuid();

		NewMesh->PostEditChange();
	}

	return NewMesh;
}

bool FUSDStaticMeshImporter::IsTriangleMesh(const FUsdGeomData* GeomData)
{
	bool bIsTriangleMesh = true;
	for (int32 VertexCount : GeomData->FaceVertexCounts)
	{
		if (VertexCount != 3)
		{
			bIsTriangleMesh = false;
			break;
		}
	}

	return bIsTriangleMesh;
}

#undef LOCTEXT_NAMESPACE<|MERGE_RESOLUTION|>--- conflicted
+++ resolved
@@ -300,16 +300,10 @@
 			if (!NewMesh->SourceModels.IsValidIndex(LODIndex))
 			{
 				// Add one LOD 
-<<<<<<< HEAD
-				NewMesh->SourceModels.AddDefaulted();
-			}
-
-=======
 				NewMesh->AddSourceModel();
 			}
 
 			
->>>>>>> 28020755
 			FStaticMeshSourceModel& SrcModel = NewMesh->SourceModels[LODIndex];
 
 			RawTriangles.CompactMaterialIndices();
