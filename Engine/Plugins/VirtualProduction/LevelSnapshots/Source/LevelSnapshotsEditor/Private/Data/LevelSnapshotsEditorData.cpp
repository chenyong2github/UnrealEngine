// Copyright Epic Games, Inc. All Rights Reserved.

#include "LevelSnapshotsEditorData.h"

#include "Editor.h"
#include "Engine/World.h"

#include "FavoriteFilterContainer.h"
#include "FilterLoader.h"
#include "FilteredResults.h"
<<<<<<< HEAD
#include "LevelSnapshotsLog.h"

#include "Editor.h"
#include "Engine/World.h"
#include "UObject/UObjectGlobals.h"
=======
>>>>>>> efc9b2f3

ULevelSnapshotsEditorData::ULevelSnapshotsEditorData(const FObjectInitializer& ObjectInitializer)
{
	FavoriteFilters = ObjectInitializer.CreateDefaultSubobject<UFavoriteFilterContainer>(
		this,
		TEXT("FavoriteFilters")
		);
	UserDefinedFilters = ObjectInitializer.CreateDefaultSubobject<ULevelSnapshotsFilterPreset>(
		this,
		TEXT("UserDefinedFilters")
		);

	TrackedFilterModifiedHandle = UserDefinedFilters->OnFilterModified.AddUObject(this, &ULevelSnapshotsEditorData::HandleFilterChange);
	
	FilterLoader = ObjectInitializer.CreateDefaultSubobject<UFilterLoader>(
		this,
		TEXT("FilterLoader")
		);
	FilterLoader->SetFlags(RF_Transactional);
	FilterLoader->SetAssetBeingEdited(UserDefinedFilters);
	FilterLoader->OnFilterChanged.AddLambda([this](ULevelSnapshotsFilterPreset* NewFilterToEdit)
	{
		Modify();
		ULevelSnapshotsFilterPreset* OldFilter = UserDefinedFilters;
		UserDefinedFilters = NewFilterToEdit;
		UserDefinedFilters->MarkTransactional();

		FilterResults->Modify();
		FilterResults->SetUserFilters(UserDefinedFilters);
		OnUserDefinedFiltersChanged.Broadcast(NewFilterToEdit, OldFilter);

		OldFilter->OnFilterModified.Remove(TrackedFilterModifiedHandle);
		
		SetIsFilterDirty(true);
	});

	FilterResults = ObjectInitializer.CreateDefaultSubobject<UFilteredResults>(
        this,
        TEXT("FilterResults")
        );
	FilterResults->SetUserFilters(UserDefinedFilters);
}

void ULevelSnapshotsEditorData::PostInitProperties()
{
	Super::PostInitProperties();

<<<<<<< HEAD
	// Class default should not register to global events
	if (!HasAnyFlags(RF_ClassDefaultObject))
	{
		UserDefinedFilters->MarkTransactional();
		OnObjectsEdited = FCoreUObjectDelegates::OnObjectModified.AddUObject(this, &ULevelSnapshotsEditorData::HandleWorldActorsEdited);
		
		OnWorldCleanup = FWorldDelegates::OnWorldCleanup.AddLambda([this](UWorld* World, bool bSessionEnded, bool bCleanupResources)
		{
			ClearActiveSnapshot();
		});
	}
=======
	OnWorldCleanup = FWorldDelegates::OnWorldCleanup.AddLambda([this](UWorld* World, bool bSessionEnded, bool bCleanupResources)
    {
        ClearActiveSnapshot();
    });

	OnMapOpenedDelegateHandle = FEditorDelegates::OnMapOpened.AddLambda([this](const FString& FileName, bool bAsTemplate)
    {
		ClearActiveSnapshot();
		ClearSelectedWorld();
    });
>>>>>>> efc9b2f3
}

void ULevelSnapshotsEditorData::BeginDestroy()
{
	Super::BeginDestroy();
<<<<<<< HEAD

	if (!HasAnyFlags(RF_ClassDefaultObject))
	{
		FWorldDelegates::OnWorldCleanup.Remove(OnWorldCleanup);
		FCoreUObjectDelegates::OnObjectModified.Remove(OnObjectsEdited);
		
		OnWorldCleanup.Reset();
		OnObjectsEdited.Reset();
	}

	check(!OnWorldCleanup.IsValid());
	check(!OnObjectsEdited.IsValid());
=======
	
	FWorldDelegates::OnWorldCleanup.Remove(OnWorldCleanup);
	FEditorDelegates::OnMapOpened.Remove(OnMapOpenedDelegateHandle);
>>>>>>> efc9b2f3
}

void ULevelSnapshotsEditorData::CleanupAfterEditorClose()
{
	OnActiveSnapshotChanged.Clear();
	OnEditedFiterChanged.Clear();
	OnUserDefinedFiltersChanged.Clear();
	OnMapOpenedDelegateHandle.Reset();

	ActiveSnapshot.Reset();
	EditedFilter.Reset();

	FilterResults->CleanReferences();
}

void ULevelSnapshotsEditorData::SetActiveSnapshot(const TOptional<ULevelSnapshot*>& NewActiveSnapshot)
{
	SCOPED_SNAPSHOT_EDITOR_TRACE(SetActiveSnapshot);
	
	ActiveSnapshot = NewActiveSnapshot.Get(nullptr) ? TStrongObjectPtr<ULevelSnapshot>(NewActiveSnapshot.GetValue()) : TOptional<TStrongObjectPtr<ULevelSnapshot>>();
	FilterResults->SetActiveLevelSnapshot(NewActiveSnapshot.Get(nullptr));
	OnActiveSnapshotChanged.Broadcast(GetActiveSnapshot());
}

void ULevelSnapshotsEditorData::ClearActiveSnapshot()
<<<<<<< HEAD
=======
{
	ActiveSnapshot.Reset();
	FilterResults->SetActiveLevelSnapshot(nullptr);
	OnActiveSnapshotChanged.Broadcast(TOptional<ULevelSnapshot*>(nullptr));
}

TOptional<ULevelSnapshot*> ULevelSnapshotsEditorData::GetActiveSnapshot() const
>>>>>>> efc9b2f3
{
	ActiveSnapshot.Reset();
	FilterResults->SetActiveLevelSnapshot(nullptr);
	OnActiveSnapshotChanged.Broadcast(TOptional<ULevelSnapshot*>(nullptr));
}

TOptional<ULevelSnapshot*> ULevelSnapshotsEditorData::GetActiveSnapshot() const
{
	return ActiveSnapshot.IsSet() ? TOptional<ULevelSnapshot*>(ActiveSnapshot->Get()) : TOptional<ULevelSnapshot*>();
}

<<<<<<< HEAD
UWorld* ULevelSnapshotsEditorData::GetEditorWorld()
=======
void ULevelSnapshotsEditorData::ClearSelectedWorld()
{
	SelectedWorld = nullptr;
	
	FilterResults->ClearSelectedWorld();
}

UWorld* ULevelSnapshotsEditorData::GetSelectedWorld() const
>>>>>>> efc9b2f3
{
	// If this function is called very early during startup, the initial editor GWorld may not have been created yet!
	const bool bIsEngineInitialised = GEditor && GEditor->GetWorldContexts().Num() > 0;
	if (bIsEngineInitialised)
	{
		if (UWorld* World = GEditor->GetEditorWorldContext().World())
		{
			return World;
		}
	}
	return nullptr;
}

void ULevelSnapshotsEditorData::SetEditedFilter(const TOptional<UNegatableFilter*>& InFilter)
{
	EditedFilter = InFilter.Get(nullptr) ? TStrongObjectPtr<UNegatableFilter>(InFilter.GetValue()) : TOptional<TStrongObjectPtr<UNegatableFilter>>();
	OnEditedFiterChanged.Broadcast(GetEditedFilter());
}

TOptional<UNegatableFilter*> ULevelSnapshotsEditorData::GetEditedFilter() const
{
	return EditedFilter.IsSet() ? TOptional<UNegatableFilter*>(EditedFilter->Get()) : TOptional<UNegatableFilter*>();
}

bool ULevelSnapshotsEditorData::IsEditingFilter(UNegatableFilter* Filter) const
{
	return (Filter == nullptr && !EditedFilter.IsSet()) || (EditedFilter.IsSet() && Filter && Filter == EditedFilter->Get()); 
}

UFavoriteFilterContainer* ULevelSnapshotsEditorData::GetFavoriteFilters() const
{
	return FavoriteFilters;
}

ULevelSnapshotsFilterPreset* ULevelSnapshotsEditorData::GetUserDefinedFilters() const
{
	return UserDefinedFilters;
}

UFilterLoader* ULevelSnapshotsEditorData::GetFilterLoader() const
{
	return FilterLoader;
}

UFilteredResults* ULevelSnapshotsEditorData::GetFilterResults() const
{
	return FilterResults;
}

void ULevelSnapshotsEditorData::HandleFilterChange(EFilterChangeType FilterChangeType)
{
	// Blank rows do not functionally change the filter
	if (FilterChangeType != EFilterChangeType::BlankRowAdded)
	{
		SetIsFilterDirty(true);
	}
}

bool ULevelSnapshotsEditorData::IsFilterDirty() const
{
	return bIsFilterDirty;
}

void ULevelSnapshotsEditorData::SetIsFilterDirty(const bool bNewDirtyState)
{
	bIsFilterDirty = bNewDirtyState;
}

void ULevelSnapshotsEditorData::HandleWorldActorsEdited(UObject* Object)
{
	if (UWorld* World = GetEditorWorld())
	{
		if (Object && Object->IsIn(World))
		{
			SetIsFilterDirty(true);
		}
	}
}<|MERGE_RESOLUTION|>--- conflicted
+++ resolved
@@ -1,21 +1,15 @@
 // Copyright Epic Games, Inc. All Rights Reserved.
 
 #include "LevelSnapshotsEditorData.h"
-
-#include "Editor.h"
-#include "Engine/World.h"
 
 #include "FavoriteFilterContainer.h"
 #include "FilterLoader.h"
 #include "FilteredResults.h"
-<<<<<<< HEAD
 #include "LevelSnapshotsLog.h"
 
 #include "Editor.h"
 #include "Engine/World.h"
 #include "UObject/UObjectGlobals.h"
-=======
->>>>>>> efc9b2f3
 
 ULevelSnapshotsEditorData::ULevelSnapshotsEditorData(const FObjectInitializer& ObjectInitializer)
 {
@@ -63,7 +57,6 @@
 {
 	Super::PostInitProperties();
 
-<<<<<<< HEAD
 	// Class default should not register to global events
 	if (!HasAnyFlags(RF_ClassDefaultObject))
 	{
@@ -75,24 +68,11 @@
 			ClearActiveSnapshot();
 		});
 	}
-=======
-	OnWorldCleanup = FWorldDelegates::OnWorldCleanup.AddLambda([this](UWorld* World, bool bSessionEnded, bool bCleanupResources)
-    {
-        ClearActiveSnapshot();
-    });
-
-	OnMapOpenedDelegateHandle = FEditorDelegates::OnMapOpened.AddLambda([this](const FString& FileName, bool bAsTemplate)
-    {
-		ClearActiveSnapshot();
-		ClearSelectedWorld();
-    });
->>>>>>> efc9b2f3
 }
 
 void ULevelSnapshotsEditorData::BeginDestroy()
 {
 	Super::BeginDestroy();
-<<<<<<< HEAD
 
 	if (!HasAnyFlags(RF_ClassDefaultObject))
 	{
@@ -105,11 +85,6 @@
 
 	check(!OnWorldCleanup.IsValid());
 	check(!OnObjectsEdited.IsValid());
-=======
-	
-	FWorldDelegates::OnWorldCleanup.Remove(OnWorldCleanup);
-	FEditorDelegates::OnMapOpened.Remove(OnMapOpenedDelegateHandle);
->>>>>>> efc9b2f3
 }
 
 void ULevelSnapshotsEditorData::CleanupAfterEditorClose()
@@ -117,7 +92,6 @@
 	OnActiveSnapshotChanged.Clear();
 	OnEditedFiterChanged.Clear();
 	OnUserDefinedFiltersChanged.Clear();
-	OnMapOpenedDelegateHandle.Reset();
 
 	ActiveSnapshot.Reset();
 	EditedFilter.Reset();
@@ -135,8 +109,6 @@
 }
 
 void ULevelSnapshotsEditorData::ClearActiveSnapshot()
-<<<<<<< HEAD
-=======
 {
 	ActiveSnapshot.Reset();
 	FilterResults->SetActiveLevelSnapshot(nullptr);
@@ -144,30 +116,11 @@
 }
 
 TOptional<ULevelSnapshot*> ULevelSnapshotsEditorData::GetActiveSnapshot() const
->>>>>>> efc9b2f3
-{
-	ActiveSnapshot.Reset();
-	FilterResults->SetActiveLevelSnapshot(nullptr);
-	OnActiveSnapshotChanged.Broadcast(TOptional<ULevelSnapshot*>(nullptr));
-}
-
-TOptional<ULevelSnapshot*> ULevelSnapshotsEditorData::GetActiveSnapshot() const
 {
 	return ActiveSnapshot.IsSet() ? TOptional<ULevelSnapshot*>(ActiveSnapshot->Get()) : TOptional<ULevelSnapshot*>();
 }
 
-<<<<<<< HEAD
 UWorld* ULevelSnapshotsEditorData::GetEditorWorld()
-=======
-void ULevelSnapshotsEditorData::ClearSelectedWorld()
-{
-	SelectedWorld = nullptr;
-	
-	FilterResults->ClearSelectedWorld();
-}
-
-UWorld* ULevelSnapshotsEditorData::GetSelectedWorld() const
->>>>>>> efc9b2f3
 {
 	// If this function is called very early during startup, the initial editor GWorld may not have been created yet!
 	const bool bIsEngineInitialised = GEditor && GEditor->GetWorldContexts().Num() > 0;
@@ -236,11 +189,32 @@
 	bIsFilterDirty = bNewDirtyState;
 }
 
+namespace
+{
+	bool IsInAnyLevelOf(UWorld* OwningWorld, UObject* ObjectToTest)
+	{
+		if (ObjectToTest->IsIn(OwningWorld))
+		{
+			return true;
+		}
+
+		for (ULevel* Level : OwningWorld->GetLevels())
+		{
+			if (ObjectToTest->IsIn(Level))
+			{
+				return true;
+			}
+		}
+
+		return false;
+	}
+}
+
 void ULevelSnapshotsEditorData::HandleWorldActorsEdited(UObject* Object)
 {
 	if (UWorld* World = GetEditorWorld())
 	{
-		if (Object && Object->IsIn(World))
+		if (Object && IsInAnyLevelOf(World, Object))
 		{
 			SetIsFilterDirty(true);
 		}
