--- conflicted
+++ resolved
@@ -71,13 +71,8 @@
 			// it isn't private or protected, except if AllowPrivateAccess is true
 			(!InProperty->HasAnyPropertyFlags(CPF_NativeAccessSpecifierProtected | CPF_NativeAccessSpecifierPrivate) || InProperty->GetBoolMetaData(RemoteControlUtil::NAME_AllowPrivateAccess)) &&
 #endif
-<<<<<<< HEAD
 			// it isn't blueprint private
 			!InProperty->HasAnyPropertyFlags(CPF_DisableEditOnInstance) &&
-=======
-			// it isn't private or protected
-			!InProperty->HasAnyPropertyFlags(CPF_NativeAccessSpecifierProtected | CPF_NativeAccessSpecifierPrivate | CPF_DisableEditOnInstance) &&
->>>>>>> 3ecbc206
 			// and it's either blueprint visible if in game or editable if in editor and it isn't read only if the access type is write
 			(bObjectInGamePackage ?
 				InProperty->HasAnyPropertyFlags(CPF_BlueprintVisible) && (InAccessType == ERCAccess::READ_ACCESS || !InProperty->HasAnyPropertyFlags(CPF_BlueprintReadOnly)) :
@@ -115,7 +110,7 @@
 
 				if (!Function)
 				{
-					ErrorText = FString::Printf(TEXT("function: %s does not exist on object: %s"), *ObjectPath, *FunctionName);
+					ErrorText = FString::Printf(TEXT("Function: %s does not exist on object: %s"), *FunctionName, *ObjectPath);
 					bSuccess = false;
 				}
 				else if (!Function->HasAllFunctionFlags(FUNC_BlueprintCallable | FUNC_Public) 
@@ -125,7 +120,7 @@
 #endif
 					)
 				{
-					ErrorText = FString::Printf(TEXT("function: %s is deprecated or unavailable remotely on object: %s"), *ObjectPath, *FunctionName);
+					ErrorText = FString::Printf(TEXT("Function: %s is deprecated or unavailable remotely on object: %s"), *FunctionName, *ObjectPath);
 					bSuccess = false;
 				}
 				else
@@ -136,13 +131,13 @@
 			}
 			else
 			{
-				ErrorText = FString::Printf(TEXT("object: %s does not exists."), *ObjectPath);
+				ErrorText = FString::Printf(TEXT("Object: %s does not exists."), *ObjectPath);
 				bSuccess = false;
 			}
 		}
 		else
 		{
-			ErrorText = FString::Printf(TEXT("can't resolve object: %s while saving or garbage collecting."), *ObjectPath);
+			ErrorText = FString::Printf(TEXT("Can't resolve object: %s while saving or garbage collecting."), *ObjectPath);
 			bSuccess = false;
 		}
 
@@ -194,7 +189,7 @@
 					}
 					else
 					{
-						ErrorText = FString::Printf(TEXT("object property: %s is unavailable remotely on object: %s"), *PropertyName, *ObjectPath);
+						ErrorText = FString::Printf(TEXT("Object property: %s is unavailable remotely on object: %s"), *PropertyName, *ObjectPath);
 						bSuccess = false;
 					}
 				}
@@ -206,13 +201,13 @@
 			}
 			else
 			{
-				ErrorText = FString::Printf(TEXT("object: %s does not exists when trying to resolve property: %s"), *ObjectPath, *PropertyName);
+				ErrorText = FString::Printf(TEXT("Object: %s does not exists when trying to resolve property: %s"), *ObjectPath, *PropertyName);
 				bSuccess = false;
 			}
 		}
 		else
 		{
-			ErrorText = FString::Printf(TEXT("can't resolve object: %s while saving or garbage collecting."), *ObjectPath);
+			ErrorText = FString::Printf(TEXT("Can't resolve object: %s while saving or garbage collecting."), *ObjectPath);
 			bSuccess = false;
 		}
 
@@ -332,9 +327,6 @@
 		}
 		return false;
 	}
-
-
-private:
 };
 
 #undef LOCTEXT_NAMESPACE
