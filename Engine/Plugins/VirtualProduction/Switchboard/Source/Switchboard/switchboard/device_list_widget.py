# Copyright Epic Games, Inc. All Rights Reserved.

from typing import Dict, List

from PySide2 import QtCore, QtGui, QtWidgets

from switchboard.devices.device_base import Device, DeviceStatus, \
    PluginHeaderWidgets
from switchboard.devices.device_widget_base import DeviceWidget
import switchboard.switchboard_widgets as sb_widgets


class DeviceListWidget(QtWidgets.QListWidget):
    signal_register_device_widget = QtCore.Signal(object)
    signal_remove_device = QtCore.Signal(object)
    signal_connect_all_plugin_devices_toggled = QtCore.Signal(str, bool)
    signal_open_all_plugin_devices_toggled = QtCore.Signal(str, bool)

    def __init__(self, name, parent=None):
        super().__init__(parent)

        self.setEditTriggers(QtWidgets.QAbstractItemView.NoEditTriggers)
        self.setFocusPolicy(QtCore.Qt.NoFocus)
        #self.setSelectionMode(QtWidgets.QAbstractItemView.NoSelection)
        self.setSelectionMode(QtWidgets.QAbstractItemView.MultiSelection)

        self._device_widgets: Dict[int, DeviceWidget] = {}  # key = device_hash
        self._header_by_category_name = {}
        self.setMinimumSize(self.minimumSize().width(), 5)

    # Override all mouse events so that selection can be used for qss styling
    def mousePressEvent(self, e):
        pass

    def mouseReleaseEvent(self, e):
        pass

    def mouseDoubleClickEvent(self, e):
        pass

    def mouseMoveEvent(self, e):
        pass

    def contextMenuEvent(self, event):
        device_context_menu = QtWidgets.QMenu(self)
        device_context_menu.addAction("Remove Device", lambda: self.ask_to_confirm_device_removal(event.pos()))
        device_context_menu.exec_(event.globalPos())
        event.accept()

    def ask_to_confirm_device_removal(self, pos):
        item = self.itemAt(pos)
        item_widget = self.itemWidget(item)

        confirmation = QtWidgets.QMessageBox.question(self, "Device Removal Confirmation", "Are you sure you want to delete this device?")
        if confirmation == QtWidgets.QMessageBox.Yes:
            self.signal_remove_device.emit(item_widget.device_hash)

    def devices_in_category(self, category):
        header_item = self._header_by_category_name[category]
        header_row = self.row(header_item)
        device_widgets = []
        for row in range(header_row+1, self.count()):
            widget = self.itemWidget(self.item(row))
            if type(widget) == DeviceWidgetHeader:
                break
            device_widgets.append(widget)
        return device_widgets

    def on_device_removed(self, device_hash, device_type, *args):
        self._device_widgets.pop(device_hash)

        for i in range(self.count()):
            item = self.item(i)
            widget = self.itemWidget(item)
            if widget.device_hash == device_hash:
                self.takeItem(self.row(item))
                break

        category = device_type
        remaining_devices_in_category = self.devices_in_category(category)
        if len(remaining_devices_in_category) == 0:
            header_item = self._header_by_category_name[category]
            self.takeItem(self.row(header_item))
            self._header_by_category_name.pop(category)

    def on_connect_all_toggled(self, plugin_name, state):
        self.signal_connect_all_plugin_devices_toggled.emit(plugin_name, state)

    def on_open_all_toggled(self, plugin_name, state):
        self.signal_connect_all_plugin_devices_toggled.emit(plugin_name, state)

    def add_header(self, label_name, show_open_button, show_connect_button, show_changelist):
        header_widget = DeviceWidgetHeader(label_name, show_open_button, show_connect_button, show_changelist)
        header_widget.signal_connect_all_toggled.connect(self.signal_connect_all_plugin_devices_toggled)
        header_widget.signal_open_all_toggled.connect(self.signal_open_all_plugin_devices_toggled)

        device_item = QtWidgets.QListWidgetItem()
        header_item_size = QtCore.QSize(header_widget.sizeHint().width(), sb_widgets.DEVICE_HEADER_LIST_WIDGET_HEIGHT)
        device_item.setSizeHint(header_item_size)
        self.addItem(device_item)
        self.setItemWidget(device_item, header_widget)

        return device_item

    def add_device_widget(self, device: Device):
        category = device.category_name
        if category not in self._header_by_category_name.keys():
            header_widget_config = device.plugin_header_widget_config()
            show_open_button = PluginHeaderWidgets.OPEN_BUTTON in header_widget_config
            show_connect_button = PluginHeaderWidgets.CONNECT_BUTTON in header_widget_config
            show_changelist = PluginHeaderWidgets.CHANGELIST_LABEL in header_widget_config
            self._header_by_category_name[category] = self.add_header(category, show_open_button, show_connect_button, show_changelist)

        header_item = self._header_by_category_name[category]
        header_row = self.row(header_item)

        device_item = QtWidgets.QListWidgetItem()
        device_item_size = QtCore.QSize(device.widget.sizeHint().width(), sb_widgets.DEVICE_LIST_WIDGET_HEIGHT)
        device_item.setSizeHint(device_item_size)
        self.insertItem(header_row+1, device_item)
        self.setItemWidget(device_item, device.widget)

        # Keep a dict for quick lookup
        self._device_widgets[device.device_hash] = device.widget

        self.signal_register_device_widget.emit(device.widget)
        # force the widget to update, to make sure status is correct
        device.widget.update_status(device.status, device.status)

        return device.widget

    def clear_widgets(self):
        self.clear()
        self._device_widgets = {}
        self._header_by_category_name = {}

    def widget_item_by_device(self, device: Device):
        for i in range(self.count()):
            item = self.item(i)
            widget = self.itemWidget(item)

            if not widget:
                continue

            if widget.device_hash == device.device_hash:
                return item
        return None

    def device_widget_by_hash(self, device_hash: int):
        if device_hash not in self._device_widgets:
            return None

        return self._device_widgets[device_hash]

    def device_widgets(self):
        return self._device_widgets.values()

<<<<<<< HEAD
    def update_category_status(
            self,
            category_name: str,
            devices: List[Device]):
=======
    def update_category_status(self, category_name, devices):
>>>>>>> efc9b2f3
        header_item = self._header_by_category_name.get(category_name)
        if not header_item:
            # The last device in the category may have just been deleted, in
            # which case there'll be no header item to update.
            return
<<<<<<< HEAD
=======

        any_connected = False
        any_opened = False
        for device in devices:
            any_connected |= (not device.is_disconnected)
            any_opened |= (device.status > DeviceStatus.CLOSED)
>>>>>>> efc9b2f3

        header_widget = self.itemWidget(header_item)
        assert isinstance(header_widget, DeviceWidgetHeader)

        def device_control_buttons(button_name):
            for device in devices:
                widget = self.device_widget_by_hash(device.device_hash)
                if widget:
                    yield widget.control_buttons[button_name]

        try:
            # New logic: base directly on devices' button states.
            connect_checked = any(
                b.isChecked()
                for b in device_control_buttons('connect'))
            connect_enabled = any(
                b.isEnabled() and (b.isChecked() == connect_checked)
                for b in device_control_buttons('connect'))

            open_checked = any(
                b.isChecked()
                for b in device_control_buttons('open'))
            open_enabled = any(
                b.isEnabled() and (b.isChecked() == open_checked)
                for b in device_control_buttons('open'))

            header_widget.update_connect_state(checked=connect_checked,
                                               enabled=connect_enabled)
            header_widget.update_open_state(checked=open_checked,
                                            enabled=open_enabled)
        except KeyError:
            # Couldn't index expected control_buttons; use old logic.
            any_connected = False
            any_opened = False
            for device in devices:
                any_connected |= (not device.is_disconnected)
                any_opened |= (device.status > DeviceStatus.CLOSED)

            header_widget.update_connect_state(checked=any_connected,
                                               enabled=True)
            header_widget.update_open_state(checked=any_opened,
                                            enabled=any_connected)

    def get_connect_and_open_all_button_states(self):
        # FIXME? Basically the same logic as update_category_status above.
        def category_header_widgets():
            for category, header_item in self._header_by_category_name.items():
                if not header_item:
                    continue

                header_widget = self.itemWidget(header_item)
                assert isinstance(header_widget, DeviceWidgetHeader)
                yield header_widget

        connect_checked = any(
            (w.connect_button and w.connect_button.isChecked())
            for w in category_header_widgets())
        connect_enabled = any(
            (w.connect_button and w.connect_button.isEnabled()
             and (w.connect_button.isChecked() == connect_checked))
            for w in category_header_widgets())

        open_checked = any(
            (w.open_button and w.open_button.isChecked())
            for w in category_header_widgets())
        open_enabled = any(
            (w.open_button and w.open_button.isEnabled()
             and (w.open_button.isChecked() == open_checked))
            for w in category_header_widgets())

        return connect_checked, connect_enabled, open_checked, open_enabled


class DeviceWidgetHeader(QtWidgets.QWidget):

    signal_connect_all_toggled = QtCore.Signal(str, bool) # params: plugin_name, toggle_state
    signal_open_all_toggled = QtCore.Signal(str, bool) # params: plugin_name, toggle_state

    def __init__(self, name, show_open_button, show_connect_button, show_changelist, parent=None):
        super().__init__(parent)

        self.name = name
        self.ip_address_label = None
        self.device_hash = 0 # When list widget is looking for devices it checks the device_has

        self.layout = QtWidgets.QHBoxLayout()
        self.layout.setContentsMargins(0, 6, 17, 6)
        self.setLayout(self.layout)

        def __label(label_text):
            label = QtWidgets.QLabel()
            label.setText(label_text)
            label.setObjectName('widget_header')
            return label

        self.name_label = __label(self.name + " Devices")
        self.ip_address_label = __label('IP Address')
        self.changelist_label = __label('Changelist') if show_changelist else None
        self.layout.addWidget(self.name_label)
        self.layout.addWidget(self.ip_address_label)

        spacer = QtWidgets.QSpacerItem(0, 20, QtWidgets.QSizePolicy.Expanding, QtWidgets.QSizePolicy.Minimum)
        self.layout.addItem(spacer)

        if self.changelist_label:
            self.layout.addWidget(self.changelist_label)
            spacer = QtWidgets.QSpacerItem(0, 20, QtWidgets.QSizePolicy.Expanding, QtWidgets.QSizePolicy.Minimum)
            self.layout.addItem(spacer)

        self.open_button = None
        if show_open_button:
            self.open_button = sb_widgets.ControlQPushButton.create(
                icon_size=QtCore.QSize(21, 21),
                tool_tip=f'Start all connected {self.name} devices',
                hover_focus=False,
                name='open')

            self.layout.setAlignment(self.open_button, QtCore.Qt.AlignVCenter)
            self.open_button.clicked.connect(self.on_open_button_clicked)
            self.open_button.setEnabled(False)
            self.layout.addWidget(self.open_button)

        self.connect_button = None
        if show_connect_button:
            self.connect_button = sb_widgets.ControlQPushButton.create(
                icon_size=QtCore.QSize(21, 21),
                tool_tip=f'Connect all {self.name} devices',
                hover_focus=False,
                name='connect')

            self.layout.setAlignment(self.connect_button, QtCore.Qt.AlignVCenter)
            self.connect_button.clicked.connect(self.on_connect_button_clicked)
            self.layout.addWidget(self.connect_button)

        self.name_label.setMinimumSize(QtCore.QSize(235, 0))
        self.ip_address_label.setMinimumSize(QtCore.QSize(100, 0))

    def showEvent(self, event):
        super().showEvent(event)

        self.find_ip_address_label()

    def find_ip_address_label(self):
        labels = self.findChildren(QtWidgets.QLabel)
        for label in labels:
            if label.text() == 'IP Address':
                self.ip_address_label = label
                return

    def resizeEvent(self, event):
        super().resizeEvent(event)

        if not self.ip_address_label:
            return

        width = event.size().width()

        if width < sb_widgets.DEVICE_WIDGET_HIDE_IP_ADDRESS_WIDTH:
            self.ip_address_label.hide()
        else:
            self.ip_address_label.show()

    def paintEvent(self, event):
        opt = QtWidgets.QStyleOption()
        opt.initFrom(self)
        painter = QtGui.QPainter(self)
        self.style().drawPrimitive(QtWidgets.QStyle.PE_Widget, opt, painter, self)

    def on_open_button_clicked(self, checked):
        button_state = checked
        plugin_name = self.name
        self.signal_open_all_toggled.emit(plugin_name, button_state)

    def on_connect_button_clicked(self, checked):
        button_state = checked
        plugin_name = self.name
        self.signal_connect_all_toggled.emit(plugin_name, button_state)

    def update_connect_state(self, checked, enabled):
        if self.connect_button is None:
            return
        self.connect_button.setEnabled(enabled)
        self.connect_button.setChecked(checked)
        if checked:
            self.connect_button.setToolTip(f"Disconnect all connected {self.name} devices")
        else:
            self.connect_button.setToolTip(f"Connect all {self.name} devices")

    def update_open_state(self, checked, enabled):
        if self.open_button is None:
            return
        self.open_button.setEnabled(enabled)
        self.open_button.setChecked(checked)
        if checked:
            self.open_button.setToolTip(f"Stop all running {self.name} devices")
        else:
            self.open_button.setToolTip(f"Start all connected {self.name} devices")<|MERGE_RESOLUTION|>--- conflicted
+++ resolved
@@ -42,10 +42,11 @@
         pass
 
     def contextMenuEvent(self, event):
-        device_context_menu = QtWidgets.QMenu(self)
-        device_context_menu.addAction("Remove Device", lambda: self.ask_to_confirm_device_removal(event.pos()))
-        device_context_menu.exec_(event.globalPos())
-        event.accept()
+        if self.itemAt(event.pos()):
+            device_context_menu = QtWidgets.QMenu(self)
+            device_context_menu.addAction("Remove Device", lambda: self.ask_to_confirm_device_removal(event.pos()))
+            device_context_menu.exec_(event.globalPos())
+            event.accept()
 
     def ask_to_confirm_device_removal(self, pos):
         item = self.itemAt(pos)
@@ -155,28 +156,15 @@
     def device_widgets(self):
         return self._device_widgets.values()
 
-<<<<<<< HEAD
     def update_category_status(
             self,
             category_name: str,
             devices: List[Device]):
-=======
-    def update_category_status(self, category_name, devices):
->>>>>>> efc9b2f3
         header_item = self._header_by_category_name.get(category_name)
         if not header_item:
             # The last device in the category may have just been deleted, in
             # which case there'll be no header item to update.
             return
-<<<<<<< HEAD
-=======
-
-        any_connected = False
-        any_opened = False
-        for device in devices:
-            any_connected |= (not device.is_disconnected)
-            any_opened |= (device.status > DeviceStatus.CLOSED)
->>>>>>> efc9b2f3
 
         header_widget = self.itemWidget(header_item)
         assert isinstance(header_widget, DeviceWidgetHeader)
