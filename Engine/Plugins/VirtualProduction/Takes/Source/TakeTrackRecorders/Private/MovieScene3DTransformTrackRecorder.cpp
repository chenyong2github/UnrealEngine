--- conflicted
+++ resolved
@@ -112,48 +112,6 @@
  	check (	BufferedTransforms.Times.Num() == BufferedTransforms.ScaleZ.Num());
  
  	SlowTask.EnterProgressFrame();
-<<<<<<< HEAD
- 
-	FTransform InvParentAnimationRootTransform = FTransform::Identity;
-	FName SocketName;
-	FName ComponentName;
-	AActor* ActorToRecord = Cast<AActor>(ObjectToRecord.Get());
-	if (ActorToRecord)
-	{
-		AActor* AttachedToActor = SequenceRecorderUtils::GetAttachment(ActorToRecord, SocketName, ComponentName);
-		if (AttachedToActor)
-		{
-			InvParentAnimationRootTransform = OwningTakeRecorderSource->GetRecordedActorAnimationInitialRootTransform(AttachedToActor).Inverse();
-			if (!InvParentAnimationRootTransform.Equals(FTransform::Identity))
-			{
-				if (DefaultTransform.IsSet())
-				{
-					FTransform DT = DefaultTransform.GetValue();
-					DT = DT * InvParentAnimationRootTransform;
-					DefaultTransform = DT;
-					FVector Translation = DT.GetTranslation();
-					FVector EulerRotation = DT.GetRotation().Rotator().Euler();
-					FVector Scale = DT.GetScale3D();
-					TArrayView<FMovieSceneFloatChannel*> FloatChannels = MovieSceneSection->GetChannelProxy().GetChannels<FMovieSceneFloatChannel>();
-					FloatChannels[0]->SetDefault(Translation.X);
-					FloatChannels[1]->SetDefault(Translation.Y);
-					FloatChannels[2]->SetDefault(Translation.Z);
-					FloatChannels[3]->SetDefault(EulerRotation.X);
-					FloatChannels[4]->SetDefault(EulerRotation.Y);
-					FloatChannels[5]->SetDefault(EulerRotation.Z);
-					FloatChannels[6]->SetDefault(Scale.X);
-					FloatChannels[7]->SetDefault(Scale.Y);
-					FloatChannels[8]->SetDefault(Scale.Z);
-				}
-				if (BufferedTransforms.Times.Num() > 0)
-				{
-					BufferedTransforms.PostMultTransform(InvParentAnimationRootTransform);
-				}
-			}
-		}
-	}
-=======
->>>>>>> 33e6966e
 
  	// Try to 're-wind' rotations that look like axis flips
  	// We need to do this as a post-process because the recorder cant reliably access 'wound' rotations:
@@ -514,12 +472,7 @@
 				const FFrameNumber StartTime = MovieSceneSection->GetInclusiveStartFrame();
 
 				FTransform InvComponentTransform = AnimTrackRecorder->GetComponentTransform().Inverse();
-				FTransform InitialRootTransform = AnimTrackRecorder->GetInitialRootTransform();
-				if (DefaultTransform.IsSet())
-				{
-					DefaultTransform = InitialRootTransform * DefaultTransform.GetValue();
-
-				}
+
 				const FRawAnimSequenceTrack& RawTrack = AnimSequence->GetRawAnimationData()[RootIndex];
 				const int32 KeyCount = FMath::Max(FMath::Max(RawTrack.PosKeys.Num(), RawTrack.RotKeys.Num()), RawTrack.ScaleKeys.Num());
 				for (int32 KeyIndex = 0; KeyIndex < KeyCount; KeyIndex++)
@@ -553,21 +506,12 @@
 					}
 
 					FFrameNumber AnimationFrame = (AnimSequence->GetTimeAtFrame(KeyIndex) * TickResolution).FloorToFrame();
-<<<<<<< HEAD
-					//TODO Fix this.
-					//this works for tests but not props
-					AnimationKeys.Add(InvComponentTransform * InitialRootTransform * Transform * Relative, StartTime + AnimationFrame);
-
-					//this works for props but not tests
-					//AnimationKeys.Add(InvComponentTransform * Transform * InitialRootTransform * Relative, StartTime + AnimationFrame);
-=======
 					FTransform Total = InvComponentTransform * Transform * Relative;
 					AnimationKeys.Add(Total, StartTime + AnimationFrame);
 					if (KeyIndex == 0)
 					{
 						DefaultTransform = Total;
 					}
->>>>>>> 33e6966e
 				}
 			}
 		}
