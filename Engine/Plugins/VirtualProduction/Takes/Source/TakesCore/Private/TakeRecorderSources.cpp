--- conflicted
+++ resolved
@@ -138,11 +138,7 @@
 					UMovieSceneFolder* Folder = AddFolderForSource(Source, InMasterSequence->GetMovieScene());
 					Folder->AddChildMasterTrack(SubsceneTrack);
 				}
-<<<<<<< HEAD
-				
-=======
-
->>>>>>> 33e6966e
+
 				// We initialize the sequence to start at zero and be a 0 frame length section as there is no data in the sections yet.
 				// We'll have to update these sections each frame as the recording progresses so they appear to get longer like normal
 				// tracks do as we record into them.
@@ -477,11 +473,7 @@
 	bool bHasValidTimecodeSource;
 	FQualifiedFrameTime FrameTime = GetCurrentRecordingFrameTime(InTimecodeSource, bHasValidTimecodeSource);
 	FQualifiedFrameTime SourceFrameTime(FrameTime);
-<<<<<<< HEAD
-	bool bTimeIncremented = DeltaTime > 0.0f;
-=======
 	bool bTimeIncremented = (DeltaTime > 0.0f || !LastTimecodeFrameNumber.IsSet());
->>>>>>> 33e6966e
 	if (bHasValidTimecodeSource)
 	{
 		//We leave this ins timecode frame rate since the sources convert it later (cbb and faster to do it here, we actually do it below
@@ -497,10 +489,6 @@
 		}
 		LastTimecodeFrameNumber = SourceFrameTime.Time.FrameNumber;
 	}
-<<<<<<< HEAD
-
-=======
->>>>>>> 33e6966e
 	if (bTimeIncremented) //only record if time incremented, may not with timecode providers with low frame rates
 	{
 		for (auto Source : Sources)
@@ -606,10 +594,7 @@
 	bIsRecording = false;
 	TimeSinceRecordingStarted = 0.f;
 	LastTimecodeFrameNumber.Reset();
-<<<<<<< HEAD
-=======
-
->>>>>>> 33e6966e
+
 	for (auto Source : Sources)
 	{
 		if (Source->bEnabled)
@@ -725,11 +710,7 @@
 	}
 
 	FString NewPath = FString::Printf(TEXT("%s/%s_Subscenes/%s"), *SequenceDirectory, *SequenceName, *SubSequenceAssetName);
-<<<<<<< HEAD
-	
-=======
-
->>>>>>> 33e6966e
+
 	ULevelSequence* OutAsset = nullptr;
 	TakesUtils::CreateNewAssetPackage<ULevelSequence>(NewPath, OutAsset, nullptr, ExistingSubSequence);
 	if (OutAsset)
