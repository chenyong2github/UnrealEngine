--- conflicted
+++ resolved
@@ -37,7 +37,6 @@
 
 	class FImportParameters
 	{
-<<<<<<< HEAD
 	private:
 		double MetricUnit;
 		double ScaleFactor;
@@ -71,6 +70,14 @@
 		{
 		}
 	
+		/**
+		 * @param ValueInMM, the value in millimeter to convert into the scene metric unit 
+		 */
+		double ConvertMMToImportUnit(double ValueInMM) const
+		{
+			return ValueInMM * 0.001 / MetricUnit;
+		}
+
 		void SetTesselationParameters(double InChordTolerance, double InMaxEdgeLength, double InMaxNormalAngle, CADLibrary::EStitchingTechnique InStitchingTechnique)
 		{
 			ChordTolerance = InChordTolerance;
@@ -84,21 +91,6 @@
 			MetricUnit = NewMetricUnit;
 			ScaleFactor = NewMetricUnit / 0.01;
 		}
-=======
-		double MetricUnit = 0.001;
-		double ScaleFactor = 0.1;
-		double ChordTolerance = 0.2;
-		double MaxEdgeLength = 0.0;
-		double MaxNormalAngle = 20.0;
-		EStitchingTechnique StitchingTechnique = EStitchingTechnique::StitchingNone;
-		FDatasmithUtils::EModelCoordSystem ModelCoordSys = FDatasmithUtils::EModelCoordSystem::ZUp_RightHanded;
-		EDisplayDataPropagationMode Propagation = EDisplayDataPropagationMode::TopDown;
-		EDisplayPreference DisplayPreference = EDisplayPreference::MaterialPrefered;
-		bool bScaleUVMap = true;
-		bool bEnableCacheUsage = true;
-		bool bEnableKernelIOTessellation = true;
-		bool bEnableTimeControl = true;
->>>>>>> efc9b2f3
 
 		uint32 GetHash() const
 		{
@@ -136,20 +128,6 @@
 			return Ar;
 		}
 
-		FString DefineCADFilePath(const TCHAR* FolderPath, const TCHAR* InFileName) const
-		{
-			FString OutFileName = FPaths::Combine(FolderPath, InFileName);
-			if (bGDisableCADKernelTessellation)
-			{
-				OutFileName += TEXT(".ct");
-			}
-			else
-			{
-				OutFileName += TEXT(".ugeom");
-			}
-			return OutFileName;
-		}
-
 		double GetMetricUnit() const
 		{
 			return MetricUnit;
@@ -223,6 +201,22 @@
 		CADTOOLS_API friend uint32 GetTypeHash(const FImportParameters& ImportParameters);
 
 	};
+
+	inline FString BuildCacheFilePath(const TCHAR* CachePath, const TCHAR* Folder, uint32 BodyHash)
+	{
+		FString BodyFileName = FString::Printf(TEXT("UEx%08x"), BodyHash);
+		FString OutFileName = FPaths::Combine(CachePath, Folder, BodyFileName);
+
+		if (FImportParameters::bGDisableCADKernelTessellation)
+		{
+			OutFileName += TEXT(".ct");
+		}
+		else
+		{
+			OutFileName += TEXT(".ugeom");
+		}
+		return OutFileName;
+	}
 
 	struct FMeshParameters
 	{
