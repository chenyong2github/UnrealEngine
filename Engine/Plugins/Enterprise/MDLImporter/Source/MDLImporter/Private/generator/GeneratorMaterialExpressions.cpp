// Copyright Epic Games, Inc. All Rights Reserved.

#include "MaterialExpressions.h"

#include "common/Logging.h"

namespace Generator
{
	float  EvaluateFloat(const FMaterialExpressionConnection& Connection);
	float  EvaluateFloat(UMaterialExpression* Expression, int32 OutputIndex);
	uint32 ComponentCount(const FMaterialExpressionConnection& Input);

	void SetMaterialExpressionGroup(const FString& GroupName, UMaterialExpression* ParameterExpression)
	{
		if (ParameterExpression->IsA<UMaterialExpressionParameter>())
		{
			Cast<UMaterialExpressionParameter>(ParameterExpression)->Group = *GroupName;
		}
		else if (ParameterExpression->IsA<UMaterialExpressionTextureObjectParameter>())
		{
			Cast<UMaterialExpressionTextureObjectParameter>(ParameterExpression)->Group = *GroupName;
		}
	}

	float EvaluateFloat(const FMaterialExpressionConnection& Connection)
	{
		check(Connection.HasExpression());
		check(IsScalar(Connection));
		return EvaluateFloat(Connection.GetExpressionUnused(), Connection.GetExpressionOutputIndex());
	}

	float  EvaluateFloat(UMaterialExpression* Expression, int32 OutputIndex)
	{
		if (Expression->IsA<UMaterialExpressionConstant>())
		{
			return Cast<UMaterialExpressionConstant>(Expression)->R;
		}
		else if (Expression->IsA<UMaterialExpressionScalarParameter>())
		{
			return Cast<UMaterialExpressionScalarParameter>(Expression)->DefaultValue;
		}
		else
		{
			check(false);
			return 0.0f;
		}
	}

	bool IsBool(UMaterialExpression* Expression, int32 OutputIndex)
	{
		if (Expression->IsA<UMaterialExpressionIf>())
		{
			UMaterialExpressionIf* If = Cast<UMaterialExpressionIf>(Expression);
			bool                   bIsALessThanB = IsBool(If->ALessThanB.Expression, If->ALessThanB.OutputIndex);
			check((bIsALessThanB == IsBool(If->AGreaterThanB.Expression, If->AGreaterThanB.OutputIndex)) &&
				(!If->AEqualsB.Expression || (bIsALessThanB == IsBool(If->AEqualsB.Expression, If->AEqualsB.OutputIndex))));
			return bIsALessThanB;
		}
		else if (Expression->IsA<UMaterialExpressionFunctionInput>())
		{
			return (Cast<UMaterialExpressionFunctionInput>(Expression)->InputType == FunctionInput_StaticBool);
		}
		else if (Expression->IsA<UMaterialExpressionMaterialFunctionCall>())
		{
			UMaterialExpressionMaterialFunctionCall* MaterialFunctionCall =
				Cast<UMaterialExpressionMaterialFunctionCall>(Expression);
			check(MaterialFunctionCall->FunctionOutputs[OutputIndex].ExpressionOutput->A.Expression);
			return IsBool(MaterialFunctionCall->FunctionOutputs[OutputIndex].ExpressionOutput->A.Expression,
						   MaterialFunctionCall->FunctionOutputs[OutputIndex].ExpressionOutput->A.OutputIndex);
		}
		else if (Expression->IsA<UMaterialExpressionStaticBool>() ||
			Expression->IsA<UMaterialExpressionStaticBoolParameter>())
		{
			return true;
		}
		else if (Expression->IsA<UMaterialExpressionStaticSwitch>())
		{
			UMaterialExpressionStaticSwitch* StaticSwitch = Cast<UMaterialExpressionStaticSwitch>(Expression);
			bool                             bValue = IsBool(StaticSwitch->A.Expression, StaticSwitch->A.OutputIndex);
			check(bValue == IsBool(StaticSwitch->B.Expression, StaticSwitch->B.OutputIndex));
			return bValue;
		}
		else
		{
			check(Expression->IsA<UMaterialExpressionAbs>() ||
				Expression->IsA<UMaterialExpressionAdd>() ||
				Expression->IsA<UMaterialExpressionAppendVector>() ||
				Expression->IsA<UMaterialExpressionComponentMask>() ||
				Expression->IsA<UMaterialExpressionConstant>() ||
				Expression->IsA<UMaterialExpressionConstant3Vector>() ||
				Expression->IsA<UMaterialExpressionCosine>() ||
				Expression->IsA<UMaterialExpressionDivide>() ||
				Expression->IsA<UMaterialExpressionDotProduct>() ||
				Expression->IsA<UMaterialExpressionLinearInterpolate>() ||
				Expression->IsA<UMaterialExpressionMakeMaterialAttributes>() ||
				Expression->IsA<UMaterialExpressionMax>() ||
				Expression->IsA<UMaterialExpressionMultiply>() ||
				Expression->IsA<UMaterialExpressionNormalize>() ||
				Expression->IsA<UMaterialExpressionOneMinus>() ||
				Expression->IsA<UMaterialExpressionScalarParameter>() ||
				Expression->IsA<UMaterialExpressionSine>() ||
				Expression->IsA<UMaterialExpressionSubtract>() ||
				Expression->IsA<UMaterialExpressionVectorParameter>() ||
				Expression->IsA<UMaterialExpressionTransform>() ||
				Expression->IsA<UMaterialExpressionTransformPosition>());
			return false;
		}
	}

	bool IsBool(const FMaterialExpressionConnection& Input)
	{
		switch (Input.GetConnectionType())
		{
			case Expression:
				return IsBool(Input.GetExpressionUnused(), Input.GetExpressionOutputIndex());
			case Boolean:
				return true;
			case Float:
			case Float2:
			case Float3:
			case Float4:
			case Texture:
			case TextureSelection:
				return false;
			default:
				check(false);
				return false;
		}
	}

	bool IsMaterialAttribute(UMaterialExpression* Expression, int32 OutputIndex)
	{
		if (Expression->IsA<UMaterialExpressionFunctionInput>())
		{
			return (Cast<UMaterialExpressionFunctionInput>(Expression)->InputType == FunctionInput_MaterialAttributes);
		}
		else if (Expression->IsA<UMaterialExpressionIf>())
		{
			UMaterialExpressionIf* If = Cast<UMaterialExpressionIf>(Expression);
			bool                   bIsAGreaterThanB = IsMaterialAttribute(If->AGreaterThanB.Expression, If->AGreaterThanB.OutputIndex);
			check((!If->AEqualsB.Expression || (bIsAGreaterThanB == IsMaterialAttribute(If->AEqualsB.Expression, If->AEqualsB.OutputIndex))) &&
				(bIsAGreaterThanB == IsMaterialAttribute(If->ALessThanB.Expression, If->ALessThanB.OutputIndex)));
			return bIsAGreaterThanB;
		}
		else if (Expression->IsA<UMaterialExpressionMakeMaterialAttributes>())
		{
			return true;
		}
		else if (Expression->IsA<UMaterialExpressionMaterialFunctionCall>())
		{
			UMaterialExpressionMaterialFunctionCall* MaterialFunctionCall =
				Cast<UMaterialExpressionMaterialFunctionCall>(Expression);
			check(MaterialFunctionCall->FunctionOutputs[OutputIndex].ExpressionOutput->A.Expression);
			return IsMaterialAttribute(MaterialFunctionCall->FunctionOutputs[OutputIndex].ExpressionOutput->A.Expression,
										MaterialFunctionCall->FunctionOutputs[OutputIndex].ExpressionOutput->A.OutputIndex);
		}
		else if (Expression->IsA<UMaterialExpressionStaticSwitch>())
		{
			UMaterialExpressionStaticSwitch* StaticSwitch = Cast<UMaterialExpressionStaticSwitch>(Expression);
			bool                             bValue = IsMaterialAttribute(StaticSwitch->A.Expression, StaticSwitch->A.OutputIndex);
			check(bValue == IsMaterialAttribute(StaticSwitch->B.Expression, StaticSwitch->B.OutputIndex));
			return bValue;
		}
		else
		{
			check(Expression->IsA<UMaterialExpressionAbs>() ||
				Expression->IsA<UMaterialExpressionAdd>() ||
				Expression->IsA<UMaterialExpressionAppendVector>() ||
				Expression->IsA<UMaterialExpressionClamp>() ||
				Expression->IsA<UMaterialExpressionComponentMask>() ||
				Expression->IsA<UMaterialExpressionConstant>() ||
				Expression->IsA<UMaterialExpressionConstant3Vector>() ||
				Expression->IsA<UMaterialExpressionCosine>() ||
				Expression->IsA<UMaterialExpressionCustom>() ||
				Expression->IsA<UMaterialExpressionDivide>() ||
				Expression->IsA<UMaterialExpressionDotProduct>() ||
				Expression->IsA<UMaterialExpressionLinearInterpolate>() ||
				Expression->IsA<UMaterialExpressionMax>() ||
				Expression->IsA<UMaterialExpressionMultiply>() ||
				Expression->IsA<UMaterialExpressionNormalize>() ||
				Expression->IsA<UMaterialExpressionOneMinus>() ||
				Expression->IsA<UMaterialExpressionPower>() ||
				Expression->IsA<UMaterialExpressionScalarParameter>() ||
				Expression->IsA<UMaterialExpressionSine>() ||
				Expression->IsA<UMaterialExpressionSubtract>() ||
				Expression->IsA<UMaterialExpressionTextureObject>() ||
				Expression->IsA<UMaterialExpressionTextureSample>() ||
				Expression->IsA<UMaterialExpressionTransform>() ||
				Expression->IsA<UMaterialExpressionTransformPosition>() ||
				Expression->IsA<UMaterialExpressionVectorParameter>());
			return false;
		}
	}

	bool IsMaterialAttribute(const FMaterialExpressionConnection& Input)
	{
		if (Input.GetConnectionType() == EConnectionType::Expression)
		{
			check(Input.HasExpression());
			return IsMaterialAttribute(Input.GetExpressionUnused(), Input.GetExpressionOutputIndex());
		}
		return false;
	}

	bool IsScalar(const FMaterialExpressionConnection& Input)
	{
		// no expression always means, it's a fit
		return ((Input.GetConnectionType() == EConnectionType::Expression) && !Input.GetExpressionUnused()) || (ComponentCount(Input) == 1);
	}

	bool IsStatic(const FMaterialExpressionConnection& Input)
	{
		// check that, if Input is a StaticSwitch and Input->A is Static, then Input->B has to be Static as well
		check(!(Input.IsExpressionA<UMaterialExpressionStaticSwitch>() &&
		        IsStatic(Cast<UMaterialExpressionStaticSwitch>(Input.GetExpressionUnused())->A.Expression)) ||
		      IsStatic(Cast<UMaterialExpressionStaticSwitch>(Input.GetExpressionUnused())->B.Expression));

		return Input.IsExpressionA<UMaterialExpressionStaticBool>() ||
		       Input.IsExpressionA<UMaterialExpressionStaticBoolParameter>() ||
		       (Input.IsExpressionA<UMaterialExpressionStaticSwitch>() &&
		        IsStatic(Cast<UMaterialExpressionStaticSwitch>(Input.GetExpressionUnused())->A.Expression));
	}

	bool IsTexture(UMaterialExpression* Expression, int32 OutputIndex)
	{
		if (Expression->IsA<UMaterialExpressionFunctionInput>())
		{
			return (Cast<UMaterialExpressionFunctionInput>(Expression)->InputType == FunctionInput_Texture2D);
		}
		else if (Expression->IsA<UMaterialExpressionIf>())
		{
			UMaterialExpressionIf* If = Cast<UMaterialExpressionIf>(Expression);
			bool                   bIsTex = IsTexture(If->ALessThanB.Expression, If->ALessThanB.OutputIndex);
			check((bIsTex == IsTexture(If->AEqualsB.Expression, If->AEqualsB.OutputIndex)) &&
				(bIsTex == IsTexture(If->AGreaterThanB.Expression, If->AGreaterThanB.OutputIndex)));
			return bIsTex;
		}
		else if (Expression->IsA<UMaterialExpressionStaticSwitch>())
		{
			UMaterialExpressionStaticSwitch* StaticSwitch = Cast<UMaterialExpressionStaticSwitch>(Expression);
			bool                             bValue = IsTexture(StaticSwitch->A.Expression, StaticSwitch->A.OutputIndex);
			check(bValue == IsTexture(StaticSwitch->B.Expression, StaticSwitch->B.OutputIndex));
			return bValue;
		}
		else if (Expression->IsA<UMaterialExpressionTextureObject>() ||
			Expression->IsA<UMaterialExpressionTextureObjectParameter>())
		{
			return true;
		}
		else
		{
			check(Expression->IsA<UMaterialExpressionAbs>() ||
				Expression->IsA<UMaterialExpressionAdd>() ||
				Expression->IsA<UMaterialExpressionBreakMaterialAttributes>() ||
				Expression->IsA<UMaterialExpressionComponentMask>() ||
				Expression->IsA<UMaterialExpressionConstant>() ||
				Expression->IsA<UMaterialExpressionConstant3Vector>() ||
				Expression->IsA<UMaterialExpressionCosine>() ||
				Expression->IsA<UMaterialExpressionDivide>() ||
				Expression->IsA<UMaterialExpressionLinearInterpolate>() ||
				Expression->IsA<UMaterialExpressionMakeMaterialAttributes>() ||
				Expression->IsA<UMaterialExpressionMaterialFunctionCall>() ||
				Expression->IsA<UMaterialExpressionMultiply>() ||
				Expression->IsA<UMaterialExpressionNormalize>() ||
				Expression->IsA<UMaterialExpressionOneMinus>() ||
				Expression->IsA<UMaterialExpressionPower>() ||
				Expression->IsA<UMaterialExpressionScalarParameter>() ||
				Expression->IsA<UMaterialExpressionSine>() ||
				Expression->IsA<UMaterialExpressionSubtract>() ||
				Expression->IsA<UMaterialExpressionTextureSample>() ||
				Expression->IsA<UMaterialExpressionTransform>() ||
				Expression->IsA<UMaterialExpressionTransformPosition>() ||
				Expression->IsA<UMaterialExpressionVectorParameter>());
			return false;
		}
	}

	bool IsTexture(const FMaterialExpressionConnection& Input)
	{
		switch (Input.GetConnectionType())
		{
			case EConnectionType::Expression:
				check(Input.HasExpression());
				return IsTexture(Input.GetExpressionUnused(), Input.GetExpressionOutputIndex());
			case EConnectionType::Texture:
				return !!Input.GetTextureUnused();
			case EConnectionType::Boolean:
			case EConnectionType::Float:
			case EConnectionType::Float2:
			case EConnectionType::Float3:
			case EConnectionType::Float4:
				return false;
			default:
				check(false);
				return false;
		}
	}

	bool IsVector3(const FMaterialExpressionConnection& Input)
	{
		// no expression always means, it's a fit
		return (Input.IsExpressionWithoutExpression()) || (ComponentCount(Input) == 3);
	}

	void CheckedConnect(UObject* Parent, const FMaterialExpressionConnection& Connection, FExpressionInput& Input)
	{
		switch (Connection.GetConnectionType())
		{
			case EConnectionType::Expression:
				if (Connection.HasExpression())
				{
					Input.Connect(Connection.GetExpressionOutputIndex(), Connection.GetExpressionAndUse());
				}
				break;
			case EConnectionType::Boolean:
				Input.Connect(0, NewMaterialExpressionStaticBool(Parent, Connection.GetBoolValue()));
				break;
			case EConnectionType::Float:
				Input.Connect(0, NewMaterialExpressionConstant(Parent, Connection.GetVectorValue()[0]));
				break;
			case EConnectionType::Float2:
				Input.Connect(0, NewMaterialExpressionConstant(Parent, Connection.GetVectorValue()[0], Connection.GetVectorValue()[1]));
				break;
			case EConnectionType::Float3:
				Input.Connect(0, NewMaterialExpressionConstant(Parent, Connection.GetVectorValue()[0], Connection.GetVectorValue()[1], Connection.GetVectorValue()[2]));
				break;
			case EConnectionType::Float4:
				Input.Connect(
				    0, NewMaterialExpressionConstant(Parent, 
						Connection.GetVectorValue()[0], Connection.GetVectorValue()[1], Connection.GetVectorValue()[2], Connection.GetVectorValue()[3]));
				break;
			case EConnectionType::Texture:
			{
				UTexture* Texture = Connection.GetTextureAndUse();
				if (ensure(Texture))
				{
					Input.Connect(0, NewMaterialExpressionTextureObject(Parent, Texture));
				}
				break;
			}
			default:
				check(false);
		}
	}

	void CheckedConnect(UObject* Parent, const FMaterialExpressionConnection& Connection, FExpressionInput& Input, float& Value)
	{
		if (Connection.GetConnectionType() == EConnectionType::Float)
		{
			Value = Connection.GetVectorValue()[0];
		}
		else
		{
			CheckedConnect(Parent, Connection, Input);
		}
	}

	void CheckedConnect(UObject* Parent, const FMaterialExpressionConnection& Connection, FExpressionInput& Input, UTexture** TexturePtr)
	{
		if (Connection.GetConnectionType() == EConnectionType::Texture)
		{
			UTexture* Texture = Connection.GetTextureAndUse();
			if (ensure(TexturePtr && Texture))
			{
				*TexturePtr = Texture;
			}
		}
		else
		{
			CheckedConnect(Parent, Connection, Input);
		}
	}

	uint32 ComponentCount(UMaterialExpression* Expression, int32 OutputIndex = 0)
	{
		if (Expression->IsA<UMaterialExpressionAbs>())
		{
			UMaterialExpressionAbs* Abs = Cast<UMaterialExpressionAbs>(Expression);
			return ComponentCount(Abs->Input.Expression, Abs->Input.OutputIndex);
		}
		else if (Expression->IsA<UMaterialExpressionAdd>())
		{
			UMaterialExpressionAdd* Add = Cast<UMaterialExpressionAdd>(Expression);
			const uint32 ACount = Add->A.Expression ? ComponentCount(Add->A.Expression, Add->A.OutputIndex) : 1;
			const uint32 BCount = Add->B.Expression ? ComponentCount(Add->B.Expression, Add->B.OutputIndex) : 1;
			check((ACount == 1) || (BCount == 1) || (ACount == BCount));
			return FMath::Max(ACount, BCount);
		}
		else if (Expression->IsA<UMaterialExpressionAppendVector>())
		{
			UMaterialExpressionAppendVector* AppendVector = Cast<UMaterialExpressionAppendVector>(Expression);
			return ComponentCount(AppendVector->A.Expression, AppendVector->A.OutputIndex) +
				ComponentCount(AppendVector->B.Expression, AppendVector->B.OutputIndex);
		}
		else if (Expression->IsA<UMaterialExpressionArccosine>())
		{
			// arccosine always returns a float... check that it also just gets one!
			check(ComponentCount(Cast<UMaterialExpressionArccosine>(Expression)->Input.Expression,
								  OutputIndex) == 1);
			return 1;
		}
		else if (Expression->IsA<UMaterialExpressionArctangent2>())
		{
			// arctangent2 always returns a float... check that it also just gets one!
			UMaterialExpressionArctangent2* ArcTangent2 = Cast<UMaterialExpressionArctangent2>(Expression);
			check(ComponentCount(ArcTangent2->Y.Expression, ArcTangent2->Y.OutputIndex) == 1);
			check(ComponentCount(ArcTangent2->X.Expression, ArcTangent2->X.OutputIndex) == 1);
			return 1;
		}
		else if (Expression->IsA<UMaterialExpressionBlackBody>())
		{
			// BlackBody always returns a color, and digests a float
			UMaterialExpressionBlackBody* BlackBody = Cast<UMaterialExpressionBlackBody>(Expression);
			check(ComponentCount(BlackBody->Temp.Expression, BlackBody->Temp.OutputIndex) == 1);
			return 3;
		}
		else if (Expression->IsA<UMaterialExpressionBreakMaterialAttributes>())
		{
			check(OutputIndex < Expression->Outputs.Num());
			FExpressionOutput const& Output = Expression->Outputs[OutputIndex];
			return Output.MaskR + Output.MaskG + Output.MaskB + Output.MaskA;
		}
		else if (Expression->IsA<UMaterialExpressionCameraVectorWS>())
		{
			return 3;
		}
		else if (Expression->IsA<UMaterialExpressionVertexNormalWS>())
		{
			return 3;
		}
		else if (Expression->IsA<UMaterialExpressionPixelNormalWS>())
		{
			return 3;
		}
		else if (Expression->IsA<UMaterialExpressionClamp>())
		{
			UMaterialExpressionClamp* Clamp = Cast<UMaterialExpressionClamp>(Expression);
			return ComponentCount(Clamp->Input.Expression, Clamp->Input.OutputIndex);
		}
		else if (Expression->IsA<UMaterialExpressionComponentMask>())
		{
			UMaterialExpressionComponentMask* ComponentMask = Cast<UMaterialExpressionComponentMask>(Expression);
			return ComponentMask->R + ComponentMask->G + ComponentMask->B + ComponentMask->A;
		}
		else if (Expression->IsA<UMaterialExpressionConstant>())
		{
			return 1;
		}
		else if (Expression->IsA<UMaterialExpressionConstant2Vector>())
		{
			return 2;
		}
		else if (Expression->IsA<UMaterialExpressionConstant3Vector>())
		{
			return 3;
		}
		else if (Expression->IsA<UMaterialExpressionCosine>())
		{
			// cosine always returns a float... check that it also just gets one!
			check(ComponentCount(
				Cast<UMaterialExpressionCosine>(Expression)->Input.Expression, OutputIndex) == 1);
			return 1;
		}
		else if (Expression->IsA<UMaterialExpressionCrossProduct>())
		{
			// cross product always returns a float3... check that it also just gets such!
			UMaterialExpressionCrossProduct* CrossProduct = Cast<UMaterialExpressionCrossProduct>(Expression);
			check(ComponentCount(CrossProduct->A.Expression, CrossProduct->A.OutputIndex) == 3);
			check(ComponentCount(CrossProduct->B.Expression, CrossProduct->B.OutputIndex) == 3);
			return 3;
		}
		else if (Expression->IsA<UMaterialExpressionCustom>())
		{
			UMaterialExpressionCustom* Custom = Cast<UMaterialExpressionCustom>(Expression);
			switch (Custom->OutputType)
			{
			case CMOT_Float1:
				return 1;
			case CMOT_Float2:
				return 2;
			case CMOT_Float3:
				return 3;
			case CMOT_Float4:
				return 4;
			default:
				check(false);
				return 0;
			}
		}
		else if (Expression->IsA<UMaterialExpressionDistance>())
		{
			UMaterialExpressionDistance* Distance = Cast<UMaterialExpressionDistance>(Expression);
			const uint32 ACount = ComponentCount(Distance->A.Expression, Distance->A.OutputIndex);
			const uint32 BCount = ComponentCount(Distance->B.Expression, Distance->B.OutputIndex);
			check((1 == ACount) || (1 == BCount) || (ACount == BCount));
			return 1;
		}
		else if (Expression->IsA<UMaterialExpressionDivide>())
		{
			UMaterialExpressionDivide* Divide = Cast<UMaterialExpressionDivide>(Expression);
			const uint32 ACount = Divide->A.Expression ? ComponentCount(Divide->A.Expression, Divide->A.OutputIndex) : 1;
			const uint32 BCount = Divide->B.Expression ? ComponentCount(Divide->B.Expression, Divide->B.OutputIndex) : 1;
			check((1 == ACount) || (1 == BCount) || (ACount == BCount));
			return FMath::Max(ACount, BCount);
		}
		else if (Expression->IsA<UMaterialExpressionDotProduct>())
		{
			return 1;
		}
		else if (Expression->IsA<UMaterialExpressionFloor>())
		{
			UMaterialExpressionFloor* Floor = Cast<UMaterialExpressionFloor>(Expression);
			return ComponentCount(Floor->Input.Expression, Floor->Input.OutputIndex);
		}
		else if (Expression->IsA<UMaterialExpressionFmod>())
		{
			UMaterialExpressionFmod* Fmod = Cast<UMaterialExpressionFmod>(Expression);
			const uint32 ACount = ComponentCount(Fmod->A.Expression, Fmod->A.OutputIndex);
			check(ACount == ComponentCount(Fmod->B.Expression, Fmod->B.OutputIndex));
			return ACount;
		}
		else if (Expression->IsA<UMaterialExpressionFrac>())
		{
			UMaterialExpressionFrac* Frac = Cast<UMaterialExpressionFrac>(Expression);
			return ComponentCount(Frac->Input.Expression, Frac->Input.OutputIndex);
		}
		else if (Expression->IsA<UMaterialExpressionFresnel>())
		{
			return 1;
		}
		else if (Expression->IsA<UMaterialExpressionFunctionInput>())
		{
			switch (Cast<UMaterialExpressionFunctionInput>(Expression)->InputType)
			{
			case FunctionInput_Scalar:
				return 1;
			case FunctionInput_Vector2:
				return 2;
			case FunctionInput_Vector3:
				return 3;
			case FunctionInput_Vector4:
				return 4;
			case FunctionInput_Texture2D:
			case FunctionInput_TextureCube:
			case FunctionInput_StaticBool:
			case FunctionInput_MaterialAttributes:
			default:
				check(false);
				return 0;
			}
		}
		else if (Expression->IsA<UMaterialExpressionIf>())
		{
			UMaterialExpressionIf* If = Cast<UMaterialExpressionIf>(Expression);
			const uint32 ALessThanBCount = ComponentCount(If->ALessThanB.Expression, If->ALessThanB.OutputIndex);
			check((!If->AEqualsB.Expression || (ALessThanBCount == ComponentCount(If->AEqualsB.Expression, If->AEqualsB.OutputIndex))) &&
				(ALessThanBCount == ComponentCount(If->AGreaterThanB.Expression, If->AGreaterThanB.OutputIndex)));
			return ALessThanBCount;
		}
		else if (Expression->IsA<UMaterialExpressionLinearInterpolate>())
		{
			UMaterialExpressionLinearInterpolate* LinearInterpolate =
				Cast<UMaterialExpressionLinearInterpolate>(Expression);
			const uint32 ACount =
				LinearInterpolate->A.Expression ? ComponentCount(LinearInterpolate->A.Expression, LinearInterpolate->A.OutputIndex) : 1;
			const uint32 BCount =
				LinearInterpolate->B.Expression ? ComponentCount(LinearInterpolate->B.Expression, LinearInterpolate->B.OutputIndex) : 1;
			check(ACount == BCount);
			return ACount;
		}
		else if (Expression->IsA<UMaterialExpressionLogarithm2>())
		{
			UMaterialExpressionLogarithm2* Logarithm2 = Cast<UMaterialExpressionLogarithm2>(Expression);
			return ComponentCount(Logarithm2->X.Expression, Logarithm2->X.OutputIndex);
		}
		else if (Expression->IsA<UMaterialExpressionMaterialFunctionCall>())
		{
			UMaterialExpressionMaterialFunctionCall* MaterialFunctionCall =
				Cast<UMaterialExpressionMaterialFunctionCall>(Expression);
			check(MaterialFunctionCall->FunctionOutputs[OutputIndex].ExpressionOutput->A.Expression);
			return ComponentCount(MaterialFunctionCall->FunctionOutputs[OutputIndex].ExpressionOutput->A.Expression,
								   MaterialFunctionCall->FunctionOutputs[OutputIndex].ExpressionOutput->A.OutputIndex);
		}
		else if (Expression->IsA<UMaterialExpressionMax>())
		{
			UMaterialExpressionMax* Max = Cast<UMaterialExpressionMax>(Expression);
			const uint32 ACount = Max->A.Expression ? ComponentCount(Max->A.Expression, Max->A.OutputIndex) : 1;
			check(ACount == (Max->B.Expression ? ComponentCount(Max->B.Expression, Max->B.OutputIndex) : 1));
			return ACount;
		}
		else if (Expression->IsA<UMaterialExpressionMin>())
		{
			UMaterialExpressionMin* Min = Cast<UMaterialExpressionMin>(Expression);
			const uint32 ACount = Min->A.Expression ? ComponentCount(Min->A.Expression, Min->A.OutputIndex) : 1;
			check(ACount == (Min->B.Expression ? ComponentCount(Min->B.Expression, Min->B.OutputIndex) : 1));
			return ACount;
		}
		else if (Expression->IsA<UMaterialExpressionMultiply>())
		{
			UMaterialExpressionMultiply* Multiply = Cast<UMaterialExpressionMultiply>(Expression);
			const uint32 ACount = Multiply->A.Expression ? ComponentCount(Multiply->A.Expression, Multiply->A.OutputIndex) : 1;
			const uint32 BCount = Multiply->B.Expression ? ComponentCount(Multiply->B.Expression, Multiply->B.OutputIndex) : 1;
			check((ACount == 1) || (BCount == 1) || (ACount == BCount));
			return FMath::Max(ACount, BCount);
		}
		else if (Expression->IsA<UMaterialExpressionNormalize>())
		{
			UMaterialExpressionNormalize* Normalize = Cast<UMaterialExpressionNormalize>(Expression);
			return ComponentCount(Normalize->VectorInput.Expression, Normalize->VectorInput.OutputIndex);
		}
		else if (Expression->IsA<UMaterialExpressionOneMinus>())
		{
			UMaterialExpressionOneMinus* OneMinus = Cast<UMaterialExpressionOneMinus>(Expression);
			return ComponentCount(OneMinus->Input.Expression, OneMinus->Input.OutputIndex);
		}
		else if (Expression->IsA<UMaterialExpressionPower>())
		{
			UMaterialExpressionPower* Power = Cast<UMaterialExpressionPower>(Expression);
			return ComponentCount(Power->Base.Expression, Power->Base.OutputIndex);
		}
		else if (Expression->IsA<UMaterialExpressionScalarParameter>())
		{
			return 1;
		}
		else if (Expression->IsA<UMaterialExpressionSine>())
		{
			// sine always returns a float... check that it also just gets one!
			check(ComponentCount(
				Cast<UMaterialExpressionSine>(Expression)->Input.Expression, OutputIndex) == 1);
			return 1;
		}
		else if (Expression->IsA<UMaterialExpressionSphereMask>())
		{
			UMaterialExpressionSphereMask* SphereMask = Cast<UMaterialExpressionSphereMask>(Expression);
			check(ComponentCount(SphereMask->A.Expression, SphereMask->A.OutputIndex) ==
				ComponentCount(SphereMask->B.Expression, SphereMask->B.OutputIndex));
			return 1;
		}
		else if (Expression->IsA<UMaterialExpressionSquareRoot>())
		{
			UMaterialExpressionSquareRoot* SquareRoot = Cast<UMaterialExpressionSquareRoot>(Expression);
			return ComponentCount(SquareRoot->Input.Expression, SquareRoot->Input.OutputIndex);
		}
		else if (Expression->IsA<UMaterialExpressionStaticBool>())
		{
			return 1;
		}
		else if (Expression->IsA<UMaterialExpressionStaticSwitch>())
		{
			UMaterialExpressionStaticSwitch* StaticSwitch = Cast<UMaterialExpressionStaticSwitch>(Expression);
			const uint32 ACount = ComponentCount(StaticSwitch->A.Expression, StaticSwitch->A.OutputIndex);
			const uint32 BCount = ComponentCount(StaticSwitch->B.Expression, StaticSwitch->B.OutputIndex);
			check(ACount == BCount);
			return ACount;
		}
		else if (Expression->IsA<UMaterialExpressionSubtract>())
		{
			UMaterialExpressionSubtract* Subtract = Cast<UMaterialExpressionSubtract>(Expression);
			const uint32 ACount = Subtract->A.Expression ? ComponentCount(Subtract->A.Expression, Subtract->A.OutputIndex) : 1;
			const uint32 BCount = Subtract->B.Expression ? ComponentCount(Subtract->B.Expression, Subtract->B.OutputIndex) : 1;
			check((ACount == 1) || (BCount == 1) || (ACount == BCount));
			return FMath::Max(ACount, BCount);
		}
		else if (Expression->IsA<UMaterialExpressionTextureCoordinate>())
		{
			return 2;
		}
		else if (Expression->IsA<UMaterialExpressionTextureProperty>())
		{
			return 2;
		}
		else if (Expression->IsA<UMaterialExpressionTextureSample>())
		{
			return (OutputIndex == 0) ? 3 : 1;  // output 0 is color, the others are floats
		}
		else if (Expression->IsA<UMaterialExpressionTransform>())
		{
			UMaterialExpressionTransform* Transform = Cast<UMaterialExpressionTransform>(Expression);
			return ComponentCount(Transform->Input.Expression, Transform->Input.OutputIndex);
		}
		else if (Expression->IsA<UMaterialExpressionTransformPosition>())
		{
			UMaterialExpressionTransformPosition* TransformPosition =
				Cast<UMaterialExpressionTransformPosition>(Expression);
			return ComponentCount(TransformPosition->Input.Expression, TransformPosition->Input.OutputIndex);
		}
		else if (Expression->IsA<UMaterialExpressionTwoSidedSign>())
		{
			return 1;
		}
		else if (Expression->IsA<UMaterialExpressionVectorParameter>())
		{
			return (OutputIndex == 0) ? 3 : 1;  // output 0 is color, the others are floats
		}
		else if (Expression->IsA<UMaterialExpressionWorldPosition>())
		{
			return 3;
		}
		else if (Expression->IsA<UMaterialExpressionFunctionOutput>())
		{
			UMaterialExpressionFunctionOutput* Output = Cast<UMaterialExpressionFunctionOutput>(Expression);
			return ComponentCount(Output->A.Expression);
		}
		else if (Expression->IsA<UMaterialExpressionSaturate>())
		{
			UMaterialExpressionSaturate* Saturate = Cast<UMaterialExpressionSaturate>(Expression);
			return ComponentCount(Saturate->Input.Expression);
		}
		else if (Expression->IsA<UMaterialExpressionDesaturation>())
		{
			UMaterialExpressionDesaturation* Desaturate = Cast<UMaterialExpressionDesaturation>(Expression);
			return ComponentCount(Desaturate->Input.Expression);
		}
		ensure(false);
		return 0;
	}

	uint32 ComponentCount(const FMaterialExpressionConnection& Input)
	{
		switch (Input.GetConnectionType())
		{
			case Expression:
				if (!ensure(Input.HasExpression()))
				{
					return 0;
				}
<<<<<<< HEAD
				if (Input.ExpressionData.Expression->IsA<UMaterialExpressionAbs>())
				{
					UMaterialExpressionAbs* Abs = Cast<UMaterialExpressionAbs>(Input.ExpressionData.Expression);
					return ComponentCount({Abs->Input.Expression, Abs->Input.OutputIndex});
				}
				else if (Input.ExpressionData.Expression->IsA<UMaterialExpressionAdd>())
				{
					UMaterialExpressionAdd* Add = Cast<UMaterialExpressionAdd>(Input.ExpressionData.Expression);
					const uint32 ACount = Add->A.Expression ? ComponentCount({Add->A.Expression, Add->A.OutputIndex}) : 1;
					const uint32 BCount = Add->B.Expression ? ComponentCount({Add->B.Expression, Add->B.OutputIndex}) : 1;
					check((ACount == 1) || (BCount == 1) || (ACount == BCount));
					return FMath::Max(ACount, BCount);
				}
				else if (Input.ExpressionData.Expression->IsA<UMaterialExpressionAppendVector>())
				{
					UMaterialExpressionAppendVector* AppendVector = Cast<UMaterialExpressionAppendVector>(Input.ExpressionData.Expression);
					return ComponentCount({AppendVector->A.Expression, AppendVector->A.OutputIndex}) +
					       ComponentCount({AppendVector->B.Expression, AppendVector->B.OutputIndex});
				}
				else if (Input.ExpressionData.Expression->IsA<UMaterialExpressionArccosine>())
				{
					// arccosine always returns a float... check that it also just gets one!
					check(ComponentCount({Cast<UMaterialExpressionArccosine>(Input.ExpressionData.Expression)->Input.Expression,
					                      Input.ExpressionData.Index}) == 1);
					return 1;
				}
				else if (Input.ExpressionData.Expression->IsA<UMaterialExpressionArctangent2>())
				{
					// arctangent2 always returns a float... check that it also just gets one!
					UMaterialExpressionArctangent2* ArcTangent2 = Cast<UMaterialExpressionArctangent2>(Input.ExpressionData.Expression);
					check(ComponentCount({ArcTangent2->Y.Expression, ArcTangent2->Y.OutputIndex}) == 1);
					check(ComponentCount({ArcTangent2->X.Expression, ArcTangent2->X.OutputIndex}) == 1);
					return 1;
				}
				else if (Input.ExpressionData.Expression->IsA<UMaterialExpressionBlackBody>())
				{
					// BlackBody always returns a color, and digests a float
					UMaterialExpressionBlackBody* BlackBody = Cast<UMaterialExpressionBlackBody>(Input.ExpressionData.Expression);
					check(ComponentCount({BlackBody->Temp.Expression, BlackBody->Temp.OutputIndex}) == 1);
					return 3;
				}
				else if (Input.ExpressionData.Expression->IsA<UMaterialExpressionBreakMaterialAttributes>())
				{
					check(Input.ExpressionData.Index < Input.ExpressionData.Expression->Outputs.Num());
					FExpressionOutput const& Output = Input.ExpressionData.Expression->Outputs[Input.ExpressionData.Index];
					return Output.MaskR + Output.MaskG + Output.MaskB + Output.MaskA;
				}
				else if (Input.ExpressionData.Expression->IsA<UMaterialExpressionCameraVectorWS>())
				{
					return 3;
				}
				else if (Input.ExpressionData.Expression->IsA<UMaterialExpressionVertexNormalWS>())
				{
					return 3;
				}
				else if (Input.ExpressionData.Expression->IsA<UMaterialExpressionPixelNormalWS>())
				{
					return 3;
				}
				else if (Input.ExpressionData.Expression->IsA<UMaterialExpressionClamp>())
				{
					UMaterialExpressionClamp* Clamp = Cast<UMaterialExpressionClamp>(Input.ExpressionData.Expression);
					return ComponentCount({Clamp->Input.Expression, Clamp->Input.OutputIndex});
				}
				else if (Input.ExpressionData.Expression->IsA<UMaterialExpressionComponentMask>())
				{
					UMaterialExpressionComponentMask* ComponentMask = Cast<UMaterialExpressionComponentMask>(Input.ExpressionData.Expression);
					return ComponentMask->R + ComponentMask->G + ComponentMask->B + ComponentMask->A;
				}
				else if (Input.ExpressionData.Expression->IsA<UMaterialExpressionConstant>())
				{
					return 1;
				}
				else if (Input.ExpressionData.Expression->IsA<UMaterialExpressionConstant2Vector>())
				{
					return 2;
				}
				else if (Input.ExpressionData.Expression->IsA<UMaterialExpressionConstant3Vector>())
				{
					return 3;
				}
				else if (Input.ExpressionData.Expression->IsA<UMaterialExpressionCosine>())
				{
					// cosine always returns a float... check that it also just gets one!
					check(ComponentCount(
					          {Cast<UMaterialExpressionCosine>(Input.ExpressionData.Expression)->Input.Expression, Input.ExpressionData.Index}) == 1);
					return 1;
				}
				else if (Input.ExpressionData.Expression->IsA<UMaterialExpressionCrossProduct>())
				{
					// cross product always returns a float3... check that it also just gets such!
					UMaterialExpressionCrossProduct* CrossProduct = Cast<UMaterialExpressionCrossProduct>(Input.ExpressionData.Expression);
					check(ComponentCount({CrossProduct->A.Expression, CrossProduct->A.OutputIndex}) == 3);
					check(ComponentCount({CrossProduct->B.Expression, CrossProduct->B.OutputIndex}) == 3);
					return 3;
				}
				else if (Input.ExpressionData.Expression->IsA<UMaterialExpressionCustom>())
				{
					UMaterialExpressionCustom* Custom = Cast<UMaterialExpressionCustom>(Input.ExpressionData.Expression);
					switch (Custom->OutputType)
					{
						case CMOT_Float1:
							return 1;
						case CMOT_Float2:
							return 2;
						case CMOT_Float3:
							return 3;
						case CMOT_Float4:
							return 4;
						default:
							check(false);
							return 0;
					}
				}
				else if (Input.ExpressionData.Expression->IsA<UMaterialExpressionDistance>())
				{
					UMaterialExpressionDistance* Distance = Cast<UMaterialExpressionDistance>(Input.ExpressionData.Expression);
					const uint32 ACount = ComponentCount({Distance->A.Expression, Distance->A.OutputIndex});
					const uint32 BCount = ComponentCount({Distance->B.Expression, Distance->B.OutputIndex});
					check((1 == ACount) || (1 == BCount) || (ACount == BCount));
					return 1;
				}
				else if (Input.ExpressionData.Expression->IsA<UMaterialExpressionDivide>())
				{
					UMaterialExpressionDivide* Divide = Cast<UMaterialExpressionDivide>(Input.ExpressionData.Expression);
					const uint32 ACount = Divide->A.Expression ? ComponentCount({Divide->A.Expression, Divide->A.OutputIndex}) : 1;
					const uint32 BCount = Divide->B.Expression ? ComponentCount({Divide->B.Expression, Divide->B.OutputIndex}) : 1;
					check((1 == ACount) || (1 == BCount) || (ACount == BCount));
					return FMath::Max(ACount, BCount);
				}
				else if (Input.ExpressionData.Expression->IsA<UMaterialExpressionDotProduct>())
				{
					return 1;
				}
				else if (Input.ExpressionData.Expression->IsA<UMaterialExpressionFloor>())
				{
					UMaterialExpressionFloor* Floor = Cast<UMaterialExpressionFloor>(Input.ExpressionData.Expression);
					return ComponentCount({Floor->Input.Expression, Floor->Input.OutputIndex});
				}
				else if (Input.ExpressionData.Expression->IsA<UMaterialExpressionFmod>())
				{
					UMaterialExpressionFmod* Fmod = Cast<UMaterialExpressionFmod>(Input.ExpressionData.Expression);
					const uint32 ACount = ComponentCount({Fmod->A.Expression, Fmod->A.OutputIndex});
					check(ACount == ComponentCount({Fmod->B.Expression, Fmod->B.OutputIndex}));
					return ACount;
				}
				else if (Input.ExpressionData.Expression->IsA<UMaterialExpressionFrac>())
				{
					UMaterialExpressionFrac* Frac = Cast<UMaterialExpressionFrac>(Input.ExpressionData.Expression);
					return ComponentCount({Frac->Input.Expression, Frac->Input.OutputIndex});
				}
				else if (Input.ExpressionData.Expression->IsA<UMaterialExpressionFresnel>())
				{
					return 1;
				}
				else if (Input.ExpressionData.Expression->IsA<UMaterialExpressionFunctionInput>())
				{
					switch (Cast<UMaterialExpressionFunctionInput>(Input.ExpressionData.Expression)->InputType)
					{
						case FunctionInput_Scalar:
							return 1;
						case FunctionInput_Vector2:
							return 2;
						case FunctionInput_Vector3:
							return 3;
						case FunctionInput_Vector4:
							return 4;
						case FunctionInput_Texture2D:
						case FunctionInput_TextureCube:
						case FunctionInput_StaticBool:
						case FunctionInput_MaterialAttributes:
						default:
							check(false);
							return 0;
					}
				}
				else if (Input.ExpressionData.Expression->IsA<UMaterialExpressionIf>())
				{
					UMaterialExpressionIf* If = Cast<UMaterialExpressionIf>(Input.ExpressionData.Expression);
					const uint32 ALessThanBCount = ComponentCount({If->ALessThanB.Expression, If->ALessThanB.OutputIndex});
					check((!If->AEqualsB.Expression || (ALessThanBCount == ComponentCount({If->AEqualsB.Expression, If->AEqualsB.OutputIndex}))) &&
					      (ALessThanBCount == ComponentCount({If->AGreaterThanB.Expression, If->AGreaterThanB.OutputIndex})));
					return ALessThanBCount;
				}
				else if (Input.ExpressionData.Expression->IsA<UMaterialExpressionLinearInterpolate>())
				{
					UMaterialExpressionLinearInterpolate* LinearInterpolate =
					    Cast<UMaterialExpressionLinearInterpolate>(Input.ExpressionData.Expression);
					const uint32 ACount =
					    LinearInterpolate->A.Expression ? ComponentCount({LinearInterpolate->A.Expression, LinearInterpolate->A.OutputIndex}) : 1;
					const uint32 BCount =
						LinearInterpolate->B.Expression ? ComponentCount({LinearInterpolate->B.Expression, LinearInterpolate->B.OutputIndex}) : 1;
					check(ACount == BCount);
					return ACount;
				}
				else if (Input.ExpressionData.Expression->IsA<UMaterialExpressionLogarithm2>())
				{
					UMaterialExpressionLogarithm2* Logarithm2 = Cast<UMaterialExpressionLogarithm2>(Input.ExpressionData.Expression);
					return ComponentCount({Logarithm2->X.Expression, Logarithm2->X.OutputIndex});
				}
				else if (Input.ExpressionData.Expression->IsA<UMaterialExpressionMaterialFunctionCall>())
				{
					UMaterialExpressionMaterialFunctionCall* MaterialFunctionCall =
					    Cast<UMaterialExpressionMaterialFunctionCall>(Input.ExpressionData.Expression);
					check(MaterialFunctionCall->FunctionOutputs[Input.ExpressionData.Index].ExpressionOutput->A.Expression);
					return ComponentCount({MaterialFunctionCall->FunctionOutputs[Input.ExpressionData.Index].ExpressionOutput->A.Expression,
					                       MaterialFunctionCall->FunctionOutputs[Input.ExpressionData.Index].ExpressionOutput->A.OutputIndex});
				}
				else if (Input.ExpressionData.Expression->IsA<UMaterialExpressionMax>())
				{
					UMaterialExpressionMax* Max = Cast<UMaterialExpressionMax>(Input.ExpressionData.Expression);
					const uint32 ACount = Max->A.Expression ? ComponentCount({Max->A.Expression, Max->A.OutputIndex}) : 1;
					check(ACount == (Max->B.Expression ? ComponentCount({Max->B.Expression, Max->B.OutputIndex}) : 1));
					return ACount;
				}
				else if (Input.ExpressionData.Expression->IsA<UMaterialExpressionMin>())
				{
					UMaterialExpressionMin* Min = Cast<UMaterialExpressionMin>(Input.ExpressionData.Expression);
					const uint32 ACount = Min->A.Expression ? ComponentCount({Min->A.Expression, Min->A.OutputIndex}) : 1;
					check(ACount == (Min->B.Expression ? ComponentCount({Min->B.Expression, Min->B.OutputIndex}) : 1));
					return ACount;
				}
				else if (Input.ExpressionData.Expression->IsA<UMaterialExpressionMultiply>())
				{
					UMaterialExpressionMultiply* Multiply = Cast<UMaterialExpressionMultiply>(Input.ExpressionData.Expression);
					const uint32 ACount = Multiply->A.Expression ? ComponentCount({Multiply->A.Expression, Multiply->A.OutputIndex}) : 1;
					const uint32 BCount = Multiply->B.Expression ? ComponentCount({Multiply->B.Expression, Multiply->B.OutputIndex}) : 1;
					check((ACount == 1) || (BCount == 1) || (ACount == BCount));
					return FMath::Max(ACount, BCount);
				}
				else if (Input.ExpressionData.Expression->IsA<UMaterialExpressionNormalize>())
				{
					UMaterialExpressionNormalize* Normalize = Cast<UMaterialExpressionNormalize>(Input.ExpressionData.Expression);
					return ComponentCount({Normalize->VectorInput.Expression, Normalize->VectorInput.OutputIndex});
				}
				else if (Input.ExpressionData.Expression->IsA<UMaterialExpressionOneMinus>())
				{
					UMaterialExpressionOneMinus* OneMinus = Cast<UMaterialExpressionOneMinus>(Input.ExpressionData.Expression);
					return ComponentCount({OneMinus->Input.Expression, OneMinus->Input.OutputIndex});
				}
				else if (Input.ExpressionData.Expression->IsA<UMaterialExpressionPower>())
				{
					UMaterialExpressionPower* Power = Cast<UMaterialExpressionPower>(Input.ExpressionData.Expression);
					return ComponentCount({Power->Base.Expression, Power->Base.OutputIndex});
				}
				else if (Input.ExpressionData.Expression->IsA<UMaterialExpressionScalarParameter>())
				{
					return 1;
				}
				else if (Input.ExpressionData.Expression->IsA<UMaterialExpressionSine>())
				{
					// sine always returns a float... check that it also just gets one!
					check(ComponentCount(
					          {Cast<UMaterialExpressionSine>(Input.ExpressionData.Expression)->Input.Expression, Input.ExpressionData.Index}) == 1);
					return 1;
				}
				else if (Input.ExpressionData.Expression->IsA<UMaterialExpressionSphereMask>())
				{
					UMaterialExpressionSphereMask* SphereMask = Cast<UMaterialExpressionSphereMask>(Input.ExpressionData.Expression);
					check(ComponentCount({SphereMask->A.Expression, SphereMask->A.OutputIndex}) ==
					      ComponentCount({SphereMask->B.Expression, SphereMask->B.OutputIndex}));
					return 1;
				}
				else if (Input.ExpressionData.Expression->IsA<UMaterialExpressionSquareRoot>())
				{
					UMaterialExpressionSquareRoot* SquareRoot = Cast<UMaterialExpressionSquareRoot>(Input.ExpressionData.Expression);
					return ComponentCount({SquareRoot->Input.Expression, SquareRoot->Input.OutputIndex});
				}
				else if (Input.ExpressionData.Expression->IsA<UMaterialExpressionStaticBool>())
				{
					return 1;
				}
				else if (Input.ExpressionData.Expression->IsA<UMaterialExpressionStaticSwitch>())
				{
					UMaterialExpressionStaticSwitch* StaticSwitch = Cast<UMaterialExpressionStaticSwitch>(Input.ExpressionData.Expression);
					const uint32 ACount = ComponentCount({StaticSwitch->A.Expression, StaticSwitch->A.OutputIndex});
					const uint32 BCount = ComponentCount({StaticSwitch->B.Expression, StaticSwitch->B.OutputIndex});
					check(ACount == BCount);
					return ACount;
				}
				else if (Input.ExpressionData.Expression->IsA<UMaterialExpressionSubtract>())
				{
					UMaterialExpressionSubtract* Subtract = Cast<UMaterialExpressionSubtract>(Input.ExpressionData.Expression);
					const uint32 ACount = Subtract->A.Expression ? ComponentCount({Subtract->A.Expression, Subtract->A.OutputIndex}) : 1;
					const uint32 BCount = Subtract->B.Expression ? ComponentCount({Subtract->B.Expression, Subtract->B.OutputIndex}) : 1;
					check((ACount == 1) || (BCount == 1) || (ACount == BCount));
					return FMath::Max(ACount, BCount);
				}
				else if (Input.ExpressionData.Expression->IsA<UMaterialExpressionTextureCoordinate>())
				{
					return 2;
				}
				else if (Input.ExpressionData.Expression->IsA<UMaterialExpressionTextureProperty>())
				{
					return 2;
				}
				else if (Input.ExpressionData.Expression->IsA<UMaterialExpressionTextureSample>())
				{
					return (Input.ExpressionData.Index == 0) ? 3 : 1;  // output 0 is color, the others are floats
				}
				else if (Input.ExpressionData.Expression->IsA<UMaterialExpressionTransform>())
				{
					UMaterialExpressionTransform* Transform = Cast<UMaterialExpressionTransform>(Input.ExpressionData.Expression);
					return ComponentCount({Transform->Input.Expression, Transform->Input.OutputIndex});
				}
				else if (Input.ExpressionData.Expression->IsA<UMaterialExpressionTransformPosition>())
				{
					UMaterialExpressionTransformPosition* TransformPosition =
					    Cast<UMaterialExpressionTransformPosition>(Input.ExpressionData.Expression);
					return ComponentCount({TransformPosition->Input.Expression, TransformPosition->Input.OutputIndex});
				}
				else if (Input.ExpressionData.Expression->IsA<UMaterialExpressionTwoSidedSign>())
				{
					return 1;
				}
				else if (Input.ExpressionData.Expression->IsA<UMaterialExpressionVectorParameter>())
				{
					return (Input.ExpressionData.Index == 0) ? 3 : 1;  // output 0 is color, the others are floats
				}
				else if (Input.ExpressionData.Expression->IsA<UMaterialExpressionWorldPosition>())
				{
					return 3;
				}
				else if (Input.ExpressionData.Expression->IsA<UMaterialExpressionFunctionOutput>())
				{
					UMaterialExpressionFunctionOutput* Output = Cast<UMaterialExpressionFunctionOutput>(Input.ExpressionData.Expression);
					return ComponentCount(Output->A.Expression);
				}
				else if (Input.ExpressionData.Expression->IsA<UMaterialExpressionSaturate>())
				{
					UMaterialExpressionSaturate* Saturate = Cast<UMaterialExpressionSaturate>(Input.ExpressionData.Expression);
					return ComponentCount(Saturate->Input.Expression);
				}
				else if (Input.ExpressionData.Expression->IsA<UMaterialExpressionDesaturation>())
				{
					UMaterialExpressionDesaturation* Desaturate = Cast<UMaterialExpressionDesaturation>(Input.ExpressionData.Expression);
					return ComponentCount(Desaturate->Input.Expression);
				}
				ensure(false);
				return 0;
=======
				return ComponentCount(Input.GetExpressionUnused(), Input.GetExpressionOutputIndex());

>>>>>>> 56c511cf
			case Boolean:
			case Float:
				return 1;
			case Float2:
				return 2;
			case Float3:
				return 3;
			case Float4:
				return 4;
			case Texture:
			default:
				ensure(false);
				return 0;
		}
	}

	template <typename ExpressionType>
	int32 CountExpressions(const TArray<class UMaterialExpression*>& Expressions)
	{
		int32 Count = 0;
		for (UMaterialExpression* Expression : Expressions)
		{
			if (Expression->IsA<ExpressionType>())
			{
				++Count;
			}
		}
		return Count;
	}

	UMaterialExpressionAbs* NewMaterialExpressionAbs(UObject* Parent, const FMaterialExpressionConnection& Input)
	{
		// can digest any number of components
		UMaterialExpressionAbs* Expression = NewMaterialExpression<UMaterialExpressionAbs>(Parent);
		CheckedConnect(Parent, Input, Expression->Input);
		return Expression;
	}

	UMaterialExpressionAdd* NewMaterialExpressionAdd(UObject* Parent, const FMaterialExpressionConnection& A, const FMaterialExpressionConnection& B)
	{
		uint32 ACount = ComponentCount(A);
		uint32 BCount = ComponentCount(B);
		check((ACount == 1) || (BCount == 1) || (ACount == BCount));

		UMaterialExpressionAdd* Expression = NewMaterialExpression<UMaterialExpressionAdd>(Parent);
		CheckedConnect(Parent, A, Expression->A, Expression->ConstA);
		CheckedConnect(Parent, B, Expression->B, Expression->ConstB);
		return Expression;
	}

	UMaterialExpressionAdd* NewMaterialExpressionAddRecursive(UObject* Parent, uint32 Begin, uint32 End,
	                                                          const TArray<FMaterialExpressionConnection>& Arguments)
	{
		uint32 Count = End - Begin;
		check(1 < Count);
		switch (Count)
		{
			case 2:
				return NewMaterialExpressionAdd(Parent, Arguments[Begin], Arguments[Begin + 1]);
			case 3:
				return NewMaterialExpressionAdd(Parent, NewMaterialExpressionAdd(Parent, Arguments[Begin], Arguments[Begin + 1]),
				                                Arguments[Begin + 2]);
			default:
			{
				uint32 Center = Begin + Count / 2;
				return NewMaterialExpressionAdd(Parent, NewMaterialExpressionAddRecursive(Parent, Begin, Center, Arguments),
				                                NewMaterialExpressionAddRecursive(Parent, Center, End, Arguments));
			}
		}
	}

	UMaterialExpressionAdd* NewMaterialExpressionAdd(UObject* Parent, const TArray<FMaterialExpressionConnection>& Arguments)
	{
		return NewMaterialExpressionAddRecursive(Parent, 0, Arguments.Num(), Arguments);
	}

	UMaterialExpressionAppendVector* NewMaterialExpressionAppendVector(UObject* Parent, const FMaterialExpressionConnection& A,
	                                                                   const FMaterialExpressionConnection& B)
	{
		// can digest any number of components
		UMaterialExpressionAppendVector* Expression = NewMaterialExpression<UMaterialExpressionAppendVector>(Parent);
		CheckedConnect(Parent, A, Expression->A);
		CheckedConnect(Parent, B, Expression->B);
		return Expression;
	}

	UMaterialExpressionAppendVector* NewMaterialExpressionAppendVector(UObject* Parent, const FMaterialExpressionConnection& A,
	                                                                   const FMaterialExpressionConnection& B, const FMaterialExpressionConnection& C)
	{
		return NewMaterialExpressionAppendVector(Parent, NewMaterialExpressionAppendVector(Parent, A, B), C);
	}

	UMaterialExpressionArccosine* NewMaterialExpressionArccosine(UObject* Parent, const FMaterialExpressionConnection& Input)
	{
		check(IsScalar(Input));
		UMaterialExpressionArccosine* Expression = NewMaterialExpression<UMaterialExpressionArccosine>(Parent);
		CheckedConnect(Parent, Input, Expression->Input);
		return Expression;
	}

	UMaterialExpressionArcsine* NewMaterialExpressionArcsine(UObject* Parent, const FMaterialExpressionConnection& Input)
	{
		check(IsScalar(Input));
		UMaterialExpressionArcsine* Expression = NewMaterialExpression<UMaterialExpressionArcsine>(Parent);
		CheckedConnect(Parent, Input, Expression->Input);
		return Expression;
	}

	UMaterialExpressionArctangent* NewMaterialExpressionArctangent(UObject* Parent, const FMaterialExpressionConnection& Input)
	{
		check(IsScalar(Input));
		UMaterialExpressionArctangent* Expression = NewMaterialExpression<UMaterialExpressionArctangent>(Parent);
		CheckedConnect(Parent, Input, Expression->Input);
		return Expression;
	}

	UMaterialExpressionArctangent2* NewMaterialExpressionArctangent2(UObject* Parent, const FMaterialExpressionConnection& Y,
	                                                                 const FMaterialExpressionConnection& X)
	{
		check(IsScalar(Y) && IsScalar(X));
		UMaterialExpressionArctangent2* Expression = NewMaterialExpression<UMaterialExpressionArctangent2>(Parent);
		CheckedConnect(Parent, Y, Expression->Y);
		CheckedConnect(Parent, X, Expression->X);
		return Expression;
	}

	UMaterialExpressionBlackBody* NewMaterialExpressionBlackBody(UObject* Parent, const FMaterialExpressionConnection& Temp)
	{
		check(IsScalar(Temp));  // can digest any number of components, but uses just the first
		UMaterialExpressionBlackBody* Expression = NewMaterialExpression<UMaterialExpressionBlackBody>(Parent);
		CheckedConnect(Parent, Temp, Expression->Temp);
		return Expression;
	}

	UMaterialExpressionBreakMaterialAttributes* NewMaterialExpressionBreakMaterialAttributes(UObject*                             Parent,
	                                                                                         const FMaterialExpressionConnection& MaterialAttributes)
	{
		check(IsMaterialAttribute(MaterialAttributes));
		UMaterialExpressionBreakMaterialAttributes* Expression = NewMaterialExpression<UMaterialExpressionBreakMaterialAttributes>(Parent);
		CheckedConnect(Parent, MaterialAttributes, Expression->MaterialAttributes);
		return Expression;
	}

	UMaterialExpressionCeil* NewMaterialExpressionCeil(UObject* Parent, const FMaterialExpressionConnection& Input)
	{
		// can digest any number of components
		UMaterialExpressionCeil* Expression = NewMaterialExpression<UMaterialExpressionCeil>(Parent);
		CheckedConnect(Parent, Input, Expression->Input);
		return Expression;
	}

	UMaterialExpressionClamp* NewMaterialExpressionClamp(UObject* Parent, const FMaterialExpressionConnection& Input,
	                                                     const FMaterialExpressionConnection& Min, const FMaterialExpressionConnection& Max)
	{
		uint32 InputCount = ComponentCount(Input);
		uint32 MinCount   = ComponentCount(Min);
		uint32 MaxCount   = ComponentCount(Max);
		check(((InputCount == 2) && (MinCount == 2) && (MaxCount == 2)) || ((InputCount != 2) && (MinCount != 2) && (MaxCount != 2)));

		UMaterialExpressionClamp* Expression = NewMaterialExpression<UMaterialExpressionClamp>(Parent);
		CheckedConnect(Parent, Input, Expression->Input);
		CheckedConnect(Parent, Min, Expression->Min, Expression->MinDefault);
		CheckedConnect(Parent, Max, Expression->Max, Expression->MaxDefault);
		return Expression;
	}

	UMaterialExpressionComponentMask* NewMaterialExpressionComponentMask(UObject* Parent, const FMaterialExpressionConnection& Input, uint32 Mask)
	{
		// can digest any number of components
		UMaterialExpressionComponentMask* Expression = NewMaterialExpression<UMaterialExpressionComponentMask>(Parent);
		CheckedConnect(Parent, Input, Expression->Input);
		Expression->R = !!(Mask & 1);
		Expression->G = !!(Mask & 2);
		Expression->B = !!(Mask & 4);
		Expression->A = !!(Mask & 8);
		return Expression;
	}

	UMaterialExpressionClearCoatNormalCustomOutput* NewMaterialExpressionClearCoatNormalCustomOutput(UObject*                             Parent,
	                                                                                                 const FMaterialExpressionConnection& Input)
	{
		// can digest any number of components
		UMaterialExpressionClearCoatNormalCustomOutput* Expression = NewMaterialExpression<UMaterialExpressionClearCoatNormalCustomOutput>(Parent);
		CheckedConnect(Parent, Input, Expression->Input);
		return Expression;
	}

	UMaterialExpressionConstant* NewMaterialExpressionConstant(UObject* Parent, float X)
	{
		UMaterialExpressionConstant* Expression = NewMaterialExpression<UMaterialExpressionConstant>(Parent);
		Expression->R                           = X;
		return Expression;
	}

	UMaterialExpressionConstant2Vector* NewMaterialExpressionConstant(UObject* Parent, float X, float Y)
	{
		UMaterialExpressionConstant2Vector* Expression = NewMaterialExpression<UMaterialExpressionConstant2Vector>(Parent);
		Expression->R                                  = X;
		Expression->G                                  = Y;
		return Expression;
	}

	UMaterialExpressionConstant3Vector* NewMaterialExpressionConstant(UObject* Parent, float X, float Y, float Z)
	{
		UMaterialExpressionConstant3Vector* Expression = NewMaterialExpression<UMaterialExpressionConstant3Vector>(Parent);
		Expression->Constant                           = FLinearColor(X, Y, Z);
		return Expression;
	}

	UMaterialExpressionConstant4Vector* NewMaterialExpressionConstant(UObject* Parent, float X, float Y, float Z, float W)
	{
		UMaterialExpressionConstant4Vector* Expression = NewMaterialExpression<UMaterialExpressionConstant4Vector>(Parent);
		Expression->Constant                           = FLinearColor(X, Y, Z, W);
		return Expression;
	}

	UMaterialExpressionCosine* NewMaterialExpressionCosine(UObject* Parent, const FMaterialExpressionConnection& Input)
	{
		check(IsScalar(Input));
		UMaterialExpressionCosine* Expression = NewMaterialExpression<UMaterialExpressionCosine>(Parent);
		Expression->Period                    = 2 * PI;
		CheckedConnect(Parent, Input, Expression->Input);
		return Expression;
	}

	UMaterialExpressionCrossProduct* NewMaterialExpressionCrossProduct(UObject* Parent, const FMaterialExpressionConnection& A,
	                                                                   const FMaterialExpressionConnection& B)
	{
		check(IsVector3(A) && IsVector3(B));  // can consume scalar as well, but only vector3 are meaningfull !
		UMaterialExpressionCrossProduct* Expression = NewMaterialExpression<UMaterialExpressionCrossProduct>(Parent);
		CheckedConnect(Parent, A, Expression->A);
		CheckedConnect(Parent, B, Expression->B);
		return Expression;
	}

	UMaterialExpressionDistance* NewMaterialExpressionDistance(UObject* Parent, const FMaterialExpressionConnection& A,
	                                                           const FMaterialExpressionConnection& B)
	{
		check(ComponentCount(A) == ComponentCount(B));
		UMaterialExpressionDistance* Expression = NewMaterialExpression<UMaterialExpressionDistance>(Parent);
		CheckedConnect(Parent, A, Expression->A);
		CheckedConnect(Parent, B, Expression->B);
		return Expression;
	}

	UMaterialExpressionDivide* NewMaterialExpressionDivide(UObject* Parent, const FMaterialExpressionConnection& A,
	                                                       const FMaterialExpressionConnection& B)
	{
		uint32 ACount = ComponentCount(A);
		uint32 BCount = ComponentCount(B);
		check((ACount == 1) || (BCount == 1) || (ACount == BCount));

		UMaterialExpressionDivide* Expression = NewMaterialExpression<UMaterialExpressionDivide>(Parent);
		CheckedConnect(Parent, A, Expression->A, Expression->ConstA);
		CheckedConnect(Parent, B, Expression->B, Expression->ConstB);
		return Expression;
	}

	UMaterialExpressionDotProduct* NewMaterialExpressionDotProduct(UObject* Parent, const FMaterialExpressionConnection& A,
	                                                               const FMaterialExpressionConnection& B)
	{
		check(ComponentCount(A) == ComponentCount(B));
		UMaterialExpressionDotProduct* Expression = NewMaterialExpression<UMaterialExpressionDotProduct>(Parent);
		CheckedConnect(Parent, A, Expression->A);
		CheckedConnect(Parent, B, Expression->B);
		return Expression;
	}

	UMaterialExpressionFloor* NewMaterialExpressionFloor(UObject* Parent, const FMaterialExpressionConnection& Input)
	{
		// can digest any number of components
		UMaterialExpressionFloor* Expression = NewMaterialExpression<UMaterialExpressionFloor>(Parent);
		CheckedConnect(Parent, Input, Expression->Input);
		return Expression;
	}

	UMaterialExpressionFmod* NewMaterialExpressionFmod(UObject* Parent, const FMaterialExpressionConnection& A,
	                                                   const FMaterialExpressionConnection& B)
	{
		check(ComponentCount(A) == ComponentCount(B));
		UMaterialExpressionFmod* Expression = NewMaterialExpression<UMaterialExpressionFmod>(Parent);
		CheckedConnect(Parent, A, Expression->A);
		CheckedConnect(Parent, B, Expression->B);
		return Expression;
	}

	UMaterialExpressionFrac* NewMaterialExpressionFrac(UObject* Parent, const FMaterialExpressionConnection& Input)
	{
		// can digest any number of components
		UMaterialExpressionFrac* Expression = NewMaterialExpression<UMaterialExpressionFrac>(Parent);
		CheckedConnect(Parent, Input, Expression->Input);
		return Expression;
	}

	UMaterialExpressionFresnel* NewMaterialExpressionFresnel(UObject* Parent, const FMaterialExpressionConnection& Exponent,
	                                                         const FMaterialExpressionConnection& BaseReflectFraction,
	                                                         const FMaterialExpressionConnection& Normal)
	{
		check(IsScalar(Exponent) && IsScalar(BaseReflectFraction) && IsVector3(Normal));
		UMaterialExpressionFresnel* Expression = NewMaterialExpression<UMaterialExpressionFresnel>(Parent);
		CheckedConnect(Parent, Exponent, Expression->ExponentIn, Expression->Exponent);
		CheckedConnect(Parent, BaseReflectFraction, Expression->BaseReflectFractionIn, Expression->BaseReflectFraction);
		CheckedConnect(Parent, Normal, Expression->Normal);
		return Expression;
	}

	UMaterialExpressionFunctionInput* NewMaterialExpressionFunctionInput(UObject* Parent, const FString& Name, EFunctionInputType Type)
	{
		check(Parent->IsA<UMaterialFunction>());

		UMaterialExpressionFunctionInput* Expression = NewMaterialExpression<UMaterialExpressionFunctionInput>(Parent);
		Expression->Id                               = FGuid::NewGuid();
		Expression->InputName                        = *Name;
		Expression->InputType                        = Type;
		Expression->SortPriority = CountExpressions<UMaterialExpressionFunctionInput>(Cast<UMaterialFunction>(Parent)->FunctionExpressions);
		Expression->bCollapsed   = true;
		return Expression;
	}

	UMaterialExpressionFunctionInput* NewMaterialExpressionFunctionInput(UObject* Parent, const FString& Name, EFunctionInputType Type,
	                                                                     const FMaterialExpressionConnection& DefaultExpression)
	{
		UMaterialExpressionFunctionInput* Expression = NewMaterialExpressionFunctionInput(Parent, Name, Type);
		Expression->bUsePreviewValueAsDefault        = true;
		CheckedConnect(Parent, DefaultExpression, Expression->Preview);
		return Expression;
	}

	UMaterialExpressionFunctionOutput* NewMaterialExpressionFunctionOutput(UObject* Parent, const FString& Name,
	                                                                       const FMaterialExpressionConnection& Output)
	{
		check(Parent->IsA<UMaterialFunction>());

		UMaterialExpressionFunctionOutput* Expression = NewMaterialExpression<UMaterialExpressionFunctionOutput>(Parent);
		Expression->Id                                = FGuid::NewGuid();
		Expression->OutputName                        = *Name;
		CheckedConnect(Parent, Output, Expression->A);
		Expression->SortPriority = CountExpressions<UMaterialExpressionFunctionOutput>(Cast<UMaterialFunction>(Parent)->FunctionExpressions);
		Expression->bCollapsed   = true;
		return Expression;
	}

	UMaterialExpressionIf* NewMaterialExpressionIf(UObject* Parent, const FMaterialExpressionConnection& A, const FMaterialExpressionConnection& B,
	                                               const FMaterialExpressionConnection& Less, const FMaterialExpressionConnection& Equal,
	                                               const FMaterialExpressionConnection& Greater)
	{
		ensure(IsScalar(A) && IsScalar(B) &&
		      (((ComponentCount(Less) == ComponentCount(Greater)) &&
		        (!Equal.GetExpressionUnused() || (ComponentCount(Less) == ComponentCount(Equal))))));
		UMaterialExpressionIf* Expression = NewMaterialExpression<UMaterialExpressionIf>(Parent);
		CheckedConnect(Parent, A, Expression->A);
		CheckedConnect(Parent, B, Expression->B, Expression->ConstB);
		CheckedConnect(Parent, Less, Expression->ALessThanB);
		CheckedConnect(Parent, Equal, Expression->AEqualsB);
		CheckedConnect(Parent, Greater, Expression->AGreaterThanB);
		return Expression;
	}

	UMaterialExpressionIf* NewMaterialExpressionIfEqual(UObject* Parent, const FMaterialExpressionConnection& A,
	                                                    const FMaterialExpressionConnection& B, const FMaterialExpressionConnection& Yes,
	                                                    const FMaterialExpressionConnection& No)
	{
		if (B.GetConnectionType() == EConnectionType::Float3)
		{
			return NewMaterialExpressionIfEqual(
			    Parent, NewMaterialExpressionComponentMask(Parent, A, 1), B.GetVectorValue()[0],
			    NewMaterialExpressionIfEqual(
			        Parent, NewMaterialExpressionComponentMask(Parent, A, 2), B.GetVectorValue()[1],
			        NewMaterialExpressionIfEqual(Parent, NewMaterialExpressionComponentMask(Parent, A, 4), B.GetVectorValue()[2], Yes, No), No),
			    No);
		}
		else
		{
			return NewMaterialExpressionIf(Parent, A, B, No, Yes, No);
		}
	}

	UMaterialExpressionIf* NewMaterialExpressionIfGreater(UObject* Parent, const FMaterialExpressionConnection& A,
	                                                      const FMaterialExpressionConnection& B, const FMaterialExpressionConnection& Yes,
	                                                      const FMaterialExpressionConnection& No)
	{
		return NewMaterialExpressionIf(Parent, A, B, No, No, Yes);
	}

	UMaterialExpressionIf* NewMaterialExpressionIfLess(UObject* Parent, const FMaterialExpressionConnection& A,
	                                                   const FMaterialExpressionConnection& B, const FMaterialExpressionConnection& Yes,
	                                                   const FMaterialExpressionConnection& No)
	{
		return NewMaterialExpressionIf(Parent, A, B, Yes, No, No);
	}

	UMaterialExpressionIf* NewMaterialExpressionSwitchRecursive(UObject* Parent, const FMaterialExpressionConnection& Switch, uint32 Begin,
	                                                            uint32 End, const TArray<FMaterialExpressionConnection>& Cases)
	{
		uint32 Count = End - Begin;
		check(1 < Count);
		switch (Count)
		{
			case 2:
				return NewMaterialExpressionIfEqual(Parent, Switch, static_cast<float>(Begin), Cases[Begin], Cases[Begin + 1]);
			case 3:
				return NewMaterialExpressionIf(Parent, Switch, static_cast<float>(Begin + 1), Cases[Begin], Cases[Begin + 1], Cases[Begin + 2]);
			default:
			{
				uint32 Center = Begin + Count / 2;
				return NewMaterialExpressionIf(
				    Parent, Switch, static_cast<float>(Center), NewMaterialExpressionSwitchRecursive(Parent, Switch, Begin, Center, Cases),
				    Cases[Center],
				    (End - Center == 2) ? Cases[Center + 1] : NewMaterialExpressionSwitchRecursive(Parent, Switch, Center + 1, End, Cases));
			}
		}
	}

	UMaterialExpressionIf* NewMaterialExpressionSwitch(UObject* Parent, const FMaterialExpressionConnection& Switch,
	                                                   const TArray<FMaterialExpressionConnection>& Cases)
	{
		return NewMaterialExpressionSwitchRecursive(Parent, Switch, 0, Cases.Num(), Cases);
	}

	UMaterialExpressionLinearInterpolate* NewMaterialExpressionLinearInterpolate(UObject* Parent, const FMaterialExpressionConnection& A,
	                                                                             const FMaterialExpressionConnection& B,
	                                                                             const FMaterialExpressionConnection& Alpha)
	{
		uint32 ACount     = ComponentCount(A);
		uint32 BCount     = ComponentCount(B);
		uint32 AlphaCount = ComponentCount(Alpha);
		ensure(((ACount == 1) || (BCount == 1) || (ACount == BCount)) && ((AlphaCount == 1) || ((AlphaCount == ACount) && (AlphaCount == BCount))));

		UMaterialExpressionLinearInterpolate* Expression = NewMaterialExpression<UMaterialExpressionLinearInterpolate>(Parent);
		CheckedConnect(Parent, A, Expression->A, Expression->ConstA);
		CheckedConnect(Parent, B, Expression->B, Expression->ConstB);
		CheckedConnect(Parent, Alpha, Expression->Alpha, Expression->ConstAlpha);
		return Expression;
	}

	UMaterialExpression* NewMaterialExpressionLinearInterpolateRecursive(UObject* Function, const FMaterialExpressionConnection& Alpha, int32 Begin,
	                                                                     int32 End, const TArray<FMaterialExpressionConnection>& Values,
	                                                                     const FMaterialExpressionConnection& Weight)
	{
		check(Begin < End);

		int32 Center = (Begin + End) / 2;
		int32 Count  = End - Begin;
		check(1 < Count);
		switch (Count)
		{
			case 2:
				return NewMaterialExpressionLinearInterpolate(Function, Values[Begin], Values[Begin + 1], Weight);
			case 3:
				return NewMaterialExpressionIf(Function, Alpha, static_cast<float>(Center),
				                               NewMaterialExpressionLinearInterpolate(Function, Values[Begin], Values[Begin + 1], Weight),
				                               Values[Center],
				                               NewMaterialExpressionLinearInterpolate(Function, Values[Center], Values[Center + 1], Weight));
			default:
				return NewMaterialExpressionIf(Function, Alpha, static_cast<float>(Center),
				                               NewMaterialExpressionLinearInterpolateRecursive(Function, Alpha, Begin, Center + 1, Values, Weight),
				                               Values[Center],
				                               NewMaterialExpressionLinearInterpolateRecursive(Function, Alpha, Center, End, Values, Weight));
		}
	}

	UMaterialExpression* NewMaterialExpressionLinearInterpolate(UObject* Function, const TArray<FMaterialExpressionConnection>& Values,
	                                                            const FMaterialExpressionConnection& Alpha)
	{
		check(1 < Values.Num());
		return NewMaterialExpressionLinearInterpolateRecursive(Function, Alpha, 0, Values.Num(), Values, NewMaterialExpressionFrac(Function, Alpha));
	}

	UMaterialExpressionLogarithm2* NewMaterialExpressionLogarithm2(UObject* Parent, const FMaterialExpressionConnection& X)
	{
		ensure(IsScalar(X));
		UMaterialExpressionLogarithm2* Expression = NewMaterialExpression<UMaterialExpressionLogarithm2>(Parent);
		CheckedConnect(Parent, X, Expression->X);
		return Expression;
	}

	UMaterialExpressionMaterialFunctionCall* NewMaterialExpressionFunctionCall(UObject* Parent, UMaterialFunction* Function,
	                                                                           const TArray<FMaterialExpressionConnection>& Inputs)
	{
		check(Parent && Function);

		UMaterialExpressionMaterialFunctionCall* Expression = NewMaterialExpression<UMaterialExpressionMaterialFunctionCall>(Parent);
		Expression->SetMaterialFunction(Function);

		if (Expression->FunctionInputs.Num() < Inputs.Num())
		{
			UE_LOG(LogMDLImporter, Warning, TEXT("Function <%s> received too many inputs - expected %d, but got %d!\n"), *(Function->GetName()), Expression->FunctionInputs.Num(), Inputs.Num());
		}
		else
		{
			for (int32 i = 0; i < Inputs.Num(); i++)
			{
				if ((Inputs[i].GetConnectionType() != EConnectionType::Expression) || !Inputs[i].IsExpressionDefault())
				{
					CheckedConnect(Parent, Inputs[i], Expression->FunctionInputs[i].Input);
				}
			}
		}
		
		Expression->UpdateFromFunctionResource();
		return Expression;
	}

	UMaterialExpressionMakeMaterialAttributes* NewMaterialExpressionMakeMaterialAttributes(
	    UObject* Parent, const FMaterialExpressionConnection& BaseColor, const FMaterialExpressionConnection& Metallic,
	    const FMaterialExpressionConnection& Specular, const FMaterialExpressionConnection& Roughness,
	    const FMaterialExpressionConnection& EmissiveColor, const FMaterialExpressionConnection& Opacity,
	    const FMaterialExpressionConnection& OpacityMask, const FMaterialExpressionConnection& Normal,
	    const FMaterialExpressionConnection& WorldPositionOffset, const FMaterialExpressionConnection& WorldDisplacement,
	    const FMaterialExpressionConnection& TessellationMultiplier, const FMaterialExpressionConnection& SubsurfaceColor,
	    const FMaterialExpressionConnection& ClearCoat, const FMaterialExpressionConnection& ClearCoatRoughness,
	    const FMaterialExpressionConnection& AmbientOcclusion, const FMaterialExpressionConnection& Refraction,
	    const FMaterialExpressionConnection& CustomizedUVs0, const FMaterialExpressionConnection& CustomizedUVs1,
	    const FMaterialExpressionConnection& CustomizedUVs2, const FMaterialExpressionConnection& CustomizedUVs3,
	    const FMaterialExpressionConnection& CustomizedUVs4, const FMaterialExpressionConnection& CustomizedUVs5,
	    const FMaterialExpressionConnection& CustomizedUVs6, const FMaterialExpressionConnection& CustomizedUVs7,
	    const FMaterialExpressionConnection& PixelDepthOffset)
	{
		check(IsScalar(Metallic) && IsScalar(Specular) && IsScalar(Roughness) && IsScalar(Opacity) && IsScalar(OpacityMask) &&
		      IsScalar(TessellationMultiplier) && IsScalar(ClearCoat) && IsScalar(ClearCoatRoughness) && IsScalar(AmbientOcclusion) &&
		      IsScalar(PixelDepthOffset));

		UMaterialExpressionMakeMaterialAttributes* Expression = NewMaterialExpression<UMaterialExpressionMakeMaterialAttributes>(Parent);

		CheckedConnect(Parent, BaseColor, Expression->BaseColor);
		CheckedConnect(Parent, Metallic, Expression->Metallic);
		CheckedConnect(Parent, Specular, Expression->Specular);
		CheckedConnect(Parent, Roughness, Expression->Roughness);
		CheckedConnect(Parent, EmissiveColor, Expression->EmissiveColor);
		CheckedConnect(Parent, Opacity, Expression->Opacity);
		CheckedConnect(Parent, OpacityMask, Expression->OpacityMask);
		CheckedConnect(Parent, Normal, Expression->Normal);
		CheckedConnect(Parent, WorldPositionOffset, Expression->WorldPositionOffset);
		CheckedConnect(Parent, WorldDisplacement, Expression->WorldDisplacement);
		CheckedConnect(Parent, TessellationMultiplier, Expression->TessellationMultiplier);
		CheckedConnect(Parent, SubsurfaceColor, Expression->SubsurfaceColor);
		CheckedConnect(Parent, ClearCoat, Expression->ClearCoat);
		CheckedConnect(Parent, ClearCoatRoughness, Expression->ClearCoatRoughness);
		CheckedConnect(Parent, AmbientOcclusion, Expression->AmbientOcclusion);
		CheckedConnect(Parent, Refraction, Expression->Refraction);
		CheckedConnect(Parent, CustomizedUVs0, Expression->CustomizedUVs[0]);
		CheckedConnect(Parent, CustomizedUVs1, Expression->CustomizedUVs[1]);
		CheckedConnect(Parent, CustomizedUVs2, Expression->CustomizedUVs[2]);
		CheckedConnect(Parent, CustomizedUVs3, Expression->CustomizedUVs[3]);
		CheckedConnect(Parent, CustomizedUVs4, Expression->CustomizedUVs[4]);
		CheckedConnect(Parent, CustomizedUVs5, Expression->CustomizedUVs[5]);
		CheckedConnect(Parent, CustomizedUVs6, Expression->CustomizedUVs[6]);
		CheckedConnect(Parent, CustomizedUVs7, Expression->CustomizedUVs[7]);
		CheckedConnect(Parent, PixelDepthOffset, Expression->PixelDepthOffset);
		return Expression;
	}

	UMaterialExpressionMax* NewMaterialExpressionMax(UObject* Parent, const FMaterialExpressionConnection& A, const FMaterialExpressionConnection& B)
	{
		uint32 ACount = ComponentCount(A);
		uint32 BCount = ComponentCount(B);
		check((ACount == 1) || (BCount == 1) || (ACount == BCount));

		UMaterialExpressionMax* Expression = NewMaterialExpression<UMaterialExpressionMax>(Parent);
		CheckedConnect(Parent, A, Expression->A, Expression->ConstA);
		CheckedConnect(Parent, B, Expression->B, Expression->ConstB);
		return Expression;
	}

	UMaterialExpressionMax* NewMaterialExpressionMax(UObject* Parent, const FMaterialExpressionConnection& A, const FMaterialExpressionConnection& B,
	                                                 const FMaterialExpressionConnection& C)
	{
		return NewMaterialExpressionMax(Parent, NewMaterialExpressionMax(Parent, A, B), C);
	}

	UMaterialExpressionMin* NewMaterialExpressionMin(UObject* Parent, const FMaterialExpressionConnection& A, const FMaterialExpressionConnection& B)
	{
		uint32 ACount = ComponentCount(A);
		uint32 BCount = ComponentCount(B);
		check((ACount == 1) || (BCount == 1) || (ACount == BCount));

		UMaterialExpressionMin* Expression = NewMaterialExpression<UMaterialExpressionMin>(Parent);
		CheckedConnect(Parent, A, Expression->A, Expression->ConstA);
		CheckedConnect(Parent, B, Expression->B, Expression->ConstB);
		return Expression;
	}

	UMaterialExpressionMin* NewMaterialExpressionMin(UObject* Parent, const FMaterialExpressionConnection& A, const FMaterialExpressionConnection& B,
	                                                 const FMaterialExpressionConnection& C)
	{
		return NewMaterialExpressionMin(Parent, NewMaterialExpressionMin(Parent, A, B), C);
	}

	UMaterialExpressionMultiply* NewMaterialExpressionMultiply(UObject* Parent, const FMaterialExpressionConnection& A,
	                                                           const FMaterialExpressionConnection& B)
	{
		uint32 ACount = ComponentCount(A);
		uint32 BCount = ComponentCount(B);
		UMaterialExpressionMultiply* Expression = NewMaterialExpression<UMaterialExpressionMultiply>(Parent);
		
		if (ensure((ACount == 1) || (BCount == 1) || (ACount == BCount)))
		{
			CheckedConnect(Parent, A, Expression->A, Expression->ConstA);
			CheckedConnect(Parent, B, Expression->B, Expression->ConstB);
		}

		return Expression;
	}

	UMaterialExpressionMultiply* NewMaterialExpressionMultiplyRecursive(UObject* Parent, uint32 Begin, uint32 End,
	                                                                    const TArray<FMaterialExpressionConnection>& Arguments)
	{
		uint32 Count = End - Begin;
		check(1 < Count);
		switch (Count)
		{
			case 2:
				return NewMaterialExpressionMultiply(Parent, Arguments[Begin], Arguments[Begin + 1]);
			case 3:
				return NewMaterialExpressionMultiply(Parent, NewMaterialExpressionMultiply(Parent, Arguments[Begin], Arguments[Begin + 1]),
				                                     Arguments[Begin + 2]);
			default:
			{
				uint32 Center = Begin + Count / 2;
				return NewMaterialExpressionMultiply(Parent, NewMaterialExpressionMultiplyRecursive(Parent, Begin, Center, Arguments),
				                                     NewMaterialExpressionMultiplyRecursive(Parent, Center, End, Arguments));
			}
		}
	}

	UMaterialExpressionMultiply* NewMaterialExpressionMultiply(UObject* Parent, const TArray<FMaterialExpressionConnection>& Arguments)
	{
		return NewMaterialExpressionMultiplyRecursive(Parent, 0, Arguments.Num(), Arguments);
	}

	UMaterialExpressionMultiply* NewMaterialExpressionSquare(UObject* Parent, const FMaterialExpressionConnection& A)
	{
		return NewMaterialExpressionMultiply(Parent, A, A);
	}

	UMaterialExpressionNoise* NewMaterialExpressionNoise(UObject* Parent, const FMaterialExpressionConnection& Position, int32 Quality)
	{
		uint32 Count = ComponentCount(Position);
		check((Count == 1) || (Count == 3));
		UMaterialExpressionNoise* Expression = NewMaterialExpression<UMaterialExpressionNoise>(Parent);
		CheckedConnect(Parent, Position, Expression->Position);
		Expression->Quality = Quality;
		return Expression;
	}

	UMaterialExpressionVectorNoise* NewMaterialExpressionVectorNoise(UObject* Parent, const FMaterialExpressionConnection& Position, int32 Quality)
	{
		uint32 Count = ComponentCount(Position);
		check((Count == 1) || (Count == 3));
		UMaterialExpressionVectorNoise* Expression = NewMaterialExpression<UMaterialExpressionVectorNoise>(Parent);
		CheckedConnect(Parent, Position, Expression->Position);
		Expression->Quality = Quality;
		return Expression;
	}

	UMaterialExpressionNormalize* NewMaterialExpressionNormalize(UObject* Parent, const FMaterialExpressionConnection& Input)
	{
		// digests any dimensionality on Input
		UMaterialExpressionNormalize* Expression = NewMaterialExpression<UMaterialExpressionNormalize>(Parent);
		CheckedConnect(Parent, Input, Expression->VectorInput);
		return Expression;
	}

	UMaterialExpressionOneMinus* NewMaterialExpressionOneMinus(UObject* Parent, const FMaterialExpressionConnection& Input)
	{
		// digests any dimensionality on Input
		UMaterialExpressionOneMinus* Expression = NewMaterialExpression<UMaterialExpressionOneMinus>(Parent);
		CheckedConnect(Parent, Input, Expression->Input);
		return Expression;
	}

	template <typename T>
	T* NewMaterialExpressionParameter(UObject* Parent, const FString& Name)
	{
		T* Expression              = NewMaterialExpression<T>(Parent);
		Expression->ExpressionGUID = FGuid::NewGuid();
		Expression->ParameterName  = *Name;
		return Expression;
	}

	UMaterialExpressionPower* NewMaterialExpressionPower(UObject* Parent, const FMaterialExpressionConnection& Base,
	                                                     const FMaterialExpressionConnection& Exponent)
	{
		uint32 BaseCount     = ComponentCount(Base);
		uint32 ExponentCount = ComponentCount(Exponent);
		check((BaseCount == 1) || (ExponentCount == 1) || (BaseCount == ExponentCount));

		UMaterialExpressionPower* Expression = NewMaterialExpression<UMaterialExpressionPower>(Parent);
		CheckedConnect(Parent, Base, Expression->Base);
		CheckedConnect(Parent, Exponent, Expression->Exponent, Expression->ConstExponent);
		return Expression;
	}

	UMaterialExpressionReflectionVectorWS* NewMaterialExpressionReflectionVectorWS(UObject*                             Parent,
	                                                                               const FMaterialExpressionConnection& CustomWorldNormal)
	{
		check(ComponentCount(CustomWorldNormal) != 2);
		UMaterialExpressionReflectionVectorWS* Expression = NewMaterialExpression<UMaterialExpressionReflectionVectorWS>(Parent);
		CheckedConnect(Parent, CustomWorldNormal, Expression->CustomWorldNormal);
		return Expression;
	}

	UMaterialExpressionSaturate* NewMaterialExpressionSaturate(UObject* Parent, const FMaterialExpressionConnection& Input)
	{
		// digests any dimensionality on Input
		UMaterialExpressionSaturate* Expression = NewMaterialExpression<UMaterialExpressionSaturate>(Parent);
		CheckedConnect(Parent, Input, Expression->Input);
		return Expression;
	}

	UMaterialExpressionScalarParameter* NewMaterialExpressionScalarParameter(UObject* Parent, const FString& Name, float DefaultValue)
	{
		UMaterialExpressionScalarParameter* Expression = NewMaterialExpressionParameter<UMaterialExpressionScalarParameter>(Parent, Name);
		Expression->DefaultValue                       = DefaultValue;
		return Expression;
	}

	UMaterialExpressionSine* NewMaterialExpressionSine(UObject* Parent, const FMaterialExpressionConnection& Input)
	{
		check(IsScalar(Input));
		UMaterialExpressionSine* Expression = NewMaterialExpression<UMaterialExpressionSine>(Parent);
		Expression->Period                  = 2 * PI;
		CheckedConnect(Parent, Input, Expression->Input);
		return Expression;
	}

	UMaterialExpressionSquareRoot* NewMaterialExpressionSquareRoot(UObject* Parent, const FMaterialExpressionConnection& Input)
	{
		// digests any dimensionality on Input
		UMaterialExpressionSquareRoot* Expression = NewMaterialExpression<UMaterialExpressionSquareRoot>(Parent);
		CheckedConnect(Parent, Input, Expression->Input);
		return Expression;
	}

	UMaterialExpressionStaticBool* NewMaterialExpressionStaticBool(UObject* Parent, bool Value)
	{
		UMaterialExpressionStaticBool* Expression = NewMaterialExpression<UMaterialExpressionStaticBool>(Parent);
		Expression->Value                         = Value;
		return Expression;
	}

	UMaterialExpressionStaticBoolParameter* NewMaterialExpressionStaticBoolParameter(UObject* Parent, const FString& Name, bool bDefaultValue,
	                                                                                 const FString& Group)
	{
		UMaterialExpressionStaticBoolParameter* Expression = NewMaterialExpressionParameter<UMaterialExpressionStaticBoolParameter>(Parent, Name);
		Expression->DefaultValue                           = bDefaultValue ? 1 : 0;
		Expression->Group                                  = *Group;
		return Expression;
	}

	UMaterialExpressionStaticSwitch* NewMaterialExpressionStaticSwitch(UObject* Parent, const FMaterialExpressionConnection& Value,
	                                                                   const FMaterialExpressionConnection& A, const FMaterialExpressionConnection& B)
	{
		check(IsBool(Value) &&
		      ((IsBool(A) && IsBool(B)) || (IsMaterialAttribute(A) && IsMaterialAttribute(B)) || (ComponentCount(A) == ComponentCount(B))));
		UMaterialExpressionStaticSwitch* Expression = NewMaterialExpression<UMaterialExpressionStaticSwitch>(Parent);
		CheckedConnect(Parent, A, Expression->A);
		CheckedConnect(Parent, B, Expression->B);

		// needs some special coding, as DefaultValue is not a float!
		if (Value.HasExpression())
		{
			Expression->Value.Connect(Value.GetExpressionOutputIndex(), Value.GetExpressionAndUse());
		}
		else
		{
			check(Value.GetConnectionType() == EConnectionType::Float);
			Expression->DefaultValue = !!Value.GetVectorValue()[0];
		}
		return Expression;
	}

	UMaterialExpressionSubtract* NewMaterialExpressionNegate(UObject* Parent, const FMaterialExpressionConnection& Input)
	{
		return NewMaterialExpressionSubtract(Parent, 0.0f, Input);
	}

	UMaterialExpressionSubtract* NewMaterialExpressionSubtract(UObject* Parent, const FMaterialExpressionConnection& A,
	                                                           const FMaterialExpressionConnection& B)
	{
		uint32 ACount = ComponentCount(A);
		uint32 BCount = ComponentCount(B);
		check((ACount == 1) || (BCount == 1) || (ACount == BCount));

		UMaterialExpressionSubtract* Expression = NewMaterialExpression<UMaterialExpressionSubtract>(Parent);
		CheckedConnect(Parent, A, Expression->A, Expression->ConstA);
		CheckedConnect(Parent, B, Expression->B, Expression->ConstB);
		return Expression;
	}

	UMaterialExpressionSubtract* NewMaterialExpressionSubtract(UObject* Parent, const FMaterialExpressionConnection& A,
	                                                           const FMaterialExpressionConnection& B, const FMaterialExpressionConnection& C)
	{
		return NewMaterialExpressionSubtract(Parent, NewMaterialExpressionSubtract(Parent, A, B), C);
	}

	template <typename T>
	T* NewMaterialExpressionTextureType(UObject* Parent, UTexture* Texture)
	{
		T* Expression = NewMaterialExpression<T>(Parent);

		if (Texture)
		{
			const bool bIsVirtualTexture = Texture->VirtualTextureStreaming;
			Expression->Texture = Texture;
			if (Texture->IsNormalMap())
			{
				Expression->SamplerType = bIsVirtualTexture ? SAMPLERTYPE_VirtualNormal : SAMPLERTYPE_Normal;
			}
			else if (Texture->SRGB)
			{
				Expression->SamplerType = bIsVirtualTexture ? SAMPLERTYPE_VirtualColor : SAMPLERTYPE_Color;
			}
			else
			{
				Expression->SamplerType = bIsVirtualTexture ? SAMPLERTYPE_VirtualLinearColor : SAMPLERTYPE_LinearColor;
			}
		}

		return Expression;
	}

	UMaterialExpressionTangent* NewMaterialExpressionTangent(UObject* Parent, const FMaterialExpressionConnection& Input)
	{
		check(IsScalar(Input));
		UMaterialExpressionTangent* Expression = NewMaterialExpression<UMaterialExpressionTangent>(Parent);
		CheckedConnect(Parent, Input, Expression->Input);
		return Expression;
	}

	UMaterialExpressionTextureCoordinate* NewMaterialExpressionTextureCoordinate(UObject* Parent, int32 CoordinateIndex)
	{
		UMaterialExpressionTextureCoordinate* Expression = NewMaterialExpression<UMaterialExpressionTextureCoordinate>(Parent);
		Expression->CoordinateIndex                      = CoordinateIndex;
		return Expression;
	}

	UMaterialExpressionTextureObject* NewMaterialExpressionTextureObject(UObject* Parent, UTexture* Texture)
	{
		return NewMaterialExpressionTextureType<UMaterialExpressionTextureObject>(Parent, Texture);
	}

	UMaterialExpressionTextureObjectParameter* NewMaterialExpressionTextureObjectParameter(UObject* Parent, const FString& Name, UTexture* Texture)
	{
		UMaterialExpressionTextureObjectParameter* Expression =
		    NewMaterialExpressionTextureType<UMaterialExpressionTextureObjectParameter>(Parent, Texture);
		Expression->ParameterName = *Name;
		return Expression;
	}

	UMaterialExpressionTextureProperty* NewMaterialExpressionTextureProperty(UObject* Parent, const FMaterialExpressionConnection& TextureObject,
	                                                                         EMaterialExposedTextureProperty Property)
	{
		check(IsTexture(TextureObject));
		UMaterialExpressionTextureProperty* Expression = NewMaterialExpression<UMaterialExpressionTextureProperty>(Parent);
		CheckedConnect(Parent, TextureObject, Expression->TextureObject);
		Expression->Property = Property;
		return Expression;
	}

	UMaterialExpressionTextureSample* NewMaterialExpressionTextureSample(UObject* Parent, const FMaterialExpressionConnection& TextureObject,
	                                                                     const FMaterialExpressionConnection& Coordinates)
	{
		check(IsTexture(TextureObject) && ((!Coordinates.GetExpressionUnused() || ComponentCount(Coordinates) < 3)));
		UMaterialExpressionTextureSample* Expression = NewMaterialExpression<UMaterialExpressionTextureSample>(Parent);
		CheckedConnect(Parent, TextureObject, Expression->TextureObject, &Expression->Texture);
		CheckedConnect(Parent, Coordinates, Expression->Coordinates);
		return Expression;
	}

	UMaterialExpressionTransform* NewMaterialExpressionTransform(UObject* Parent, const FMaterialExpressionConnection& Input,
	                                                             EMaterialVectorCoordTransformSource SourceType,
	                                                             EMaterialVectorCoordTransform       DestinationType)
	{
		check(2 < ComponentCount(Input));
		UMaterialExpressionTransform* Expression = NewMaterialExpression<UMaterialExpressionTransform>(Parent);
		CheckedConnect(Parent, Input, Expression->Input);
		Expression->TransformSourceType = SourceType;
		Expression->TransformType       = DestinationType;
		return Expression;
	}

	UMaterialExpressionTransformPosition* NewMaterialExpressionTransformPosition(UObject* Parent, const FMaterialExpressionConnection& Input,
	                                                                             EMaterialPositionTransformSource SourceType,
	                                                                             EMaterialPositionTransformSource DestinationType)
	{
		check(2 < ComponentCount(Input));
		UMaterialExpressionTransformPosition* Expression = NewMaterialExpression<UMaterialExpressionTransformPosition>(Parent);
		CheckedConnect(Parent, Input, Expression->Input);
		Expression->TransformSourceType = SourceType;
		Expression->TransformType       = DestinationType;
		return Expression;
	}

	UMaterialExpressionTwoSidedSign* NewMaterialExpressionTwoSidedSign(UObject* Parent)
	{
		return NewMaterialExpression<UMaterialExpressionTwoSidedSign>(Parent);
	}

	UMaterialExpressionVectorNoise* NewMaterialExpressionVectorNoise(UObject* Parent, const FMaterialExpressionConnection& Position,
	                                                                 EVectorNoiseFunction NoiseFunction, int32 Quality)
	{
		check(ComponentCount(Position) != 2);
		UMaterialExpressionVectorNoise* Expression = NewMaterialExpression<UMaterialExpressionVectorNoise>(Parent);
		CheckedConnect(Parent, Position, Expression->Position);
		Expression->NoiseFunction = NoiseFunction;
		Expression->Quality       = Quality;
		return Expression;
	}

	UMaterialExpressionVectorParameter* NewMaterialExpressionVectorParameter(UObject* Parent, const FString& Name, const FLinearColor& DefaultValue)
	{
		UMaterialExpressionVectorParameter* Expression = NewMaterialExpressionParameter<UMaterialExpressionVectorParameter>(Parent, Name);
		Expression->DefaultValue                       = DefaultValue;
		return Expression;
	}

}  // namespace Generator<|MERGE_RESOLUTION|>--- conflicted
+++ resolved
@@ -724,351 +724,8 @@
 				{
 					return 0;
 				}
-<<<<<<< HEAD
-				if (Input.ExpressionData.Expression->IsA<UMaterialExpressionAbs>())
-				{
-					UMaterialExpressionAbs* Abs = Cast<UMaterialExpressionAbs>(Input.ExpressionData.Expression);
-					return ComponentCount({Abs->Input.Expression, Abs->Input.OutputIndex});
-				}
-				else if (Input.ExpressionData.Expression->IsA<UMaterialExpressionAdd>())
-				{
-					UMaterialExpressionAdd* Add = Cast<UMaterialExpressionAdd>(Input.ExpressionData.Expression);
-					const uint32 ACount = Add->A.Expression ? ComponentCount({Add->A.Expression, Add->A.OutputIndex}) : 1;
-					const uint32 BCount = Add->B.Expression ? ComponentCount({Add->B.Expression, Add->B.OutputIndex}) : 1;
-					check((ACount == 1) || (BCount == 1) || (ACount == BCount));
-					return FMath::Max(ACount, BCount);
-				}
-				else if (Input.ExpressionData.Expression->IsA<UMaterialExpressionAppendVector>())
-				{
-					UMaterialExpressionAppendVector* AppendVector = Cast<UMaterialExpressionAppendVector>(Input.ExpressionData.Expression);
-					return ComponentCount({AppendVector->A.Expression, AppendVector->A.OutputIndex}) +
-					       ComponentCount({AppendVector->B.Expression, AppendVector->B.OutputIndex});
-				}
-				else if (Input.ExpressionData.Expression->IsA<UMaterialExpressionArccosine>())
-				{
-					// arccosine always returns a float... check that it also just gets one!
-					check(ComponentCount({Cast<UMaterialExpressionArccosine>(Input.ExpressionData.Expression)->Input.Expression,
-					                      Input.ExpressionData.Index}) == 1);
-					return 1;
-				}
-				else if (Input.ExpressionData.Expression->IsA<UMaterialExpressionArctangent2>())
-				{
-					// arctangent2 always returns a float... check that it also just gets one!
-					UMaterialExpressionArctangent2* ArcTangent2 = Cast<UMaterialExpressionArctangent2>(Input.ExpressionData.Expression);
-					check(ComponentCount({ArcTangent2->Y.Expression, ArcTangent2->Y.OutputIndex}) == 1);
-					check(ComponentCount({ArcTangent2->X.Expression, ArcTangent2->X.OutputIndex}) == 1);
-					return 1;
-				}
-				else if (Input.ExpressionData.Expression->IsA<UMaterialExpressionBlackBody>())
-				{
-					// BlackBody always returns a color, and digests a float
-					UMaterialExpressionBlackBody* BlackBody = Cast<UMaterialExpressionBlackBody>(Input.ExpressionData.Expression);
-					check(ComponentCount({BlackBody->Temp.Expression, BlackBody->Temp.OutputIndex}) == 1);
-					return 3;
-				}
-				else if (Input.ExpressionData.Expression->IsA<UMaterialExpressionBreakMaterialAttributes>())
-				{
-					check(Input.ExpressionData.Index < Input.ExpressionData.Expression->Outputs.Num());
-					FExpressionOutput const& Output = Input.ExpressionData.Expression->Outputs[Input.ExpressionData.Index];
-					return Output.MaskR + Output.MaskG + Output.MaskB + Output.MaskA;
-				}
-				else if (Input.ExpressionData.Expression->IsA<UMaterialExpressionCameraVectorWS>())
-				{
-					return 3;
-				}
-				else if (Input.ExpressionData.Expression->IsA<UMaterialExpressionVertexNormalWS>())
-				{
-					return 3;
-				}
-				else if (Input.ExpressionData.Expression->IsA<UMaterialExpressionPixelNormalWS>())
-				{
-					return 3;
-				}
-				else if (Input.ExpressionData.Expression->IsA<UMaterialExpressionClamp>())
-				{
-					UMaterialExpressionClamp* Clamp = Cast<UMaterialExpressionClamp>(Input.ExpressionData.Expression);
-					return ComponentCount({Clamp->Input.Expression, Clamp->Input.OutputIndex});
-				}
-				else if (Input.ExpressionData.Expression->IsA<UMaterialExpressionComponentMask>())
-				{
-					UMaterialExpressionComponentMask* ComponentMask = Cast<UMaterialExpressionComponentMask>(Input.ExpressionData.Expression);
-					return ComponentMask->R + ComponentMask->G + ComponentMask->B + ComponentMask->A;
-				}
-				else if (Input.ExpressionData.Expression->IsA<UMaterialExpressionConstant>())
-				{
-					return 1;
-				}
-				else if (Input.ExpressionData.Expression->IsA<UMaterialExpressionConstant2Vector>())
-				{
-					return 2;
-				}
-				else if (Input.ExpressionData.Expression->IsA<UMaterialExpressionConstant3Vector>())
-				{
-					return 3;
-				}
-				else if (Input.ExpressionData.Expression->IsA<UMaterialExpressionCosine>())
-				{
-					// cosine always returns a float... check that it also just gets one!
-					check(ComponentCount(
-					          {Cast<UMaterialExpressionCosine>(Input.ExpressionData.Expression)->Input.Expression, Input.ExpressionData.Index}) == 1);
-					return 1;
-				}
-				else if (Input.ExpressionData.Expression->IsA<UMaterialExpressionCrossProduct>())
-				{
-					// cross product always returns a float3... check that it also just gets such!
-					UMaterialExpressionCrossProduct* CrossProduct = Cast<UMaterialExpressionCrossProduct>(Input.ExpressionData.Expression);
-					check(ComponentCount({CrossProduct->A.Expression, CrossProduct->A.OutputIndex}) == 3);
-					check(ComponentCount({CrossProduct->B.Expression, CrossProduct->B.OutputIndex}) == 3);
-					return 3;
-				}
-				else if (Input.ExpressionData.Expression->IsA<UMaterialExpressionCustom>())
-				{
-					UMaterialExpressionCustom* Custom = Cast<UMaterialExpressionCustom>(Input.ExpressionData.Expression);
-					switch (Custom->OutputType)
-					{
-						case CMOT_Float1:
-							return 1;
-						case CMOT_Float2:
-							return 2;
-						case CMOT_Float3:
-							return 3;
-						case CMOT_Float4:
-							return 4;
-						default:
-							check(false);
-							return 0;
-					}
-				}
-				else if (Input.ExpressionData.Expression->IsA<UMaterialExpressionDistance>())
-				{
-					UMaterialExpressionDistance* Distance = Cast<UMaterialExpressionDistance>(Input.ExpressionData.Expression);
-					const uint32 ACount = ComponentCount({Distance->A.Expression, Distance->A.OutputIndex});
-					const uint32 BCount = ComponentCount({Distance->B.Expression, Distance->B.OutputIndex});
-					check((1 == ACount) || (1 == BCount) || (ACount == BCount));
-					return 1;
-				}
-				else if (Input.ExpressionData.Expression->IsA<UMaterialExpressionDivide>())
-				{
-					UMaterialExpressionDivide* Divide = Cast<UMaterialExpressionDivide>(Input.ExpressionData.Expression);
-					const uint32 ACount = Divide->A.Expression ? ComponentCount({Divide->A.Expression, Divide->A.OutputIndex}) : 1;
-					const uint32 BCount = Divide->B.Expression ? ComponentCount({Divide->B.Expression, Divide->B.OutputIndex}) : 1;
-					check((1 == ACount) || (1 == BCount) || (ACount == BCount));
-					return FMath::Max(ACount, BCount);
-				}
-				else if (Input.ExpressionData.Expression->IsA<UMaterialExpressionDotProduct>())
-				{
-					return 1;
-				}
-				else if (Input.ExpressionData.Expression->IsA<UMaterialExpressionFloor>())
-				{
-					UMaterialExpressionFloor* Floor = Cast<UMaterialExpressionFloor>(Input.ExpressionData.Expression);
-					return ComponentCount({Floor->Input.Expression, Floor->Input.OutputIndex});
-				}
-				else if (Input.ExpressionData.Expression->IsA<UMaterialExpressionFmod>())
-				{
-					UMaterialExpressionFmod* Fmod = Cast<UMaterialExpressionFmod>(Input.ExpressionData.Expression);
-					const uint32 ACount = ComponentCount({Fmod->A.Expression, Fmod->A.OutputIndex});
-					check(ACount == ComponentCount({Fmod->B.Expression, Fmod->B.OutputIndex}));
-					return ACount;
-				}
-				else if (Input.ExpressionData.Expression->IsA<UMaterialExpressionFrac>())
-				{
-					UMaterialExpressionFrac* Frac = Cast<UMaterialExpressionFrac>(Input.ExpressionData.Expression);
-					return ComponentCount({Frac->Input.Expression, Frac->Input.OutputIndex});
-				}
-				else if (Input.ExpressionData.Expression->IsA<UMaterialExpressionFresnel>())
-				{
-					return 1;
-				}
-				else if (Input.ExpressionData.Expression->IsA<UMaterialExpressionFunctionInput>())
-				{
-					switch (Cast<UMaterialExpressionFunctionInput>(Input.ExpressionData.Expression)->InputType)
-					{
-						case FunctionInput_Scalar:
-							return 1;
-						case FunctionInput_Vector2:
-							return 2;
-						case FunctionInput_Vector3:
-							return 3;
-						case FunctionInput_Vector4:
-							return 4;
-						case FunctionInput_Texture2D:
-						case FunctionInput_TextureCube:
-						case FunctionInput_StaticBool:
-						case FunctionInput_MaterialAttributes:
-						default:
-							check(false);
-							return 0;
-					}
-				}
-				else if (Input.ExpressionData.Expression->IsA<UMaterialExpressionIf>())
-				{
-					UMaterialExpressionIf* If = Cast<UMaterialExpressionIf>(Input.ExpressionData.Expression);
-					const uint32 ALessThanBCount = ComponentCount({If->ALessThanB.Expression, If->ALessThanB.OutputIndex});
-					check((!If->AEqualsB.Expression || (ALessThanBCount == ComponentCount({If->AEqualsB.Expression, If->AEqualsB.OutputIndex}))) &&
-					      (ALessThanBCount == ComponentCount({If->AGreaterThanB.Expression, If->AGreaterThanB.OutputIndex})));
-					return ALessThanBCount;
-				}
-				else if (Input.ExpressionData.Expression->IsA<UMaterialExpressionLinearInterpolate>())
-				{
-					UMaterialExpressionLinearInterpolate* LinearInterpolate =
-					    Cast<UMaterialExpressionLinearInterpolate>(Input.ExpressionData.Expression);
-					const uint32 ACount =
-					    LinearInterpolate->A.Expression ? ComponentCount({LinearInterpolate->A.Expression, LinearInterpolate->A.OutputIndex}) : 1;
-					const uint32 BCount =
-						LinearInterpolate->B.Expression ? ComponentCount({LinearInterpolate->B.Expression, LinearInterpolate->B.OutputIndex}) : 1;
-					check(ACount == BCount);
-					return ACount;
-				}
-				else if (Input.ExpressionData.Expression->IsA<UMaterialExpressionLogarithm2>())
-				{
-					UMaterialExpressionLogarithm2* Logarithm2 = Cast<UMaterialExpressionLogarithm2>(Input.ExpressionData.Expression);
-					return ComponentCount({Logarithm2->X.Expression, Logarithm2->X.OutputIndex});
-				}
-				else if (Input.ExpressionData.Expression->IsA<UMaterialExpressionMaterialFunctionCall>())
-				{
-					UMaterialExpressionMaterialFunctionCall* MaterialFunctionCall =
-					    Cast<UMaterialExpressionMaterialFunctionCall>(Input.ExpressionData.Expression);
-					check(MaterialFunctionCall->FunctionOutputs[Input.ExpressionData.Index].ExpressionOutput->A.Expression);
-					return ComponentCount({MaterialFunctionCall->FunctionOutputs[Input.ExpressionData.Index].ExpressionOutput->A.Expression,
-					                       MaterialFunctionCall->FunctionOutputs[Input.ExpressionData.Index].ExpressionOutput->A.OutputIndex});
-				}
-				else if (Input.ExpressionData.Expression->IsA<UMaterialExpressionMax>())
-				{
-					UMaterialExpressionMax* Max = Cast<UMaterialExpressionMax>(Input.ExpressionData.Expression);
-					const uint32 ACount = Max->A.Expression ? ComponentCount({Max->A.Expression, Max->A.OutputIndex}) : 1;
-					check(ACount == (Max->B.Expression ? ComponentCount({Max->B.Expression, Max->B.OutputIndex}) : 1));
-					return ACount;
-				}
-				else if (Input.ExpressionData.Expression->IsA<UMaterialExpressionMin>())
-				{
-					UMaterialExpressionMin* Min = Cast<UMaterialExpressionMin>(Input.ExpressionData.Expression);
-					const uint32 ACount = Min->A.Expression ? ComponentCount({Min->A.Expression, Min->A.OutputIndex}) : 1;
-					check(ACount == (Min->B.Expression ? ComponentCount({Min->B.Expression, Min->B.OutputIndex}) : 1));
-					return ACount;
-				}
-				else if (Input.ExpressionData.Expression->IsA<UMaterialExpressionMultiply>())
-				{
-					UMaterialExpressionMultiply* Multiply = Cast<UMaterialExpressionMultiply>(Input.ExpressionData.Expression);
-					const uint32 ACount = Multiply->A.Expression ? ComponentCount({Multiply->A.Expression, Multiply->A.OutputIndex}) : 1;
-					const uint32 BCount = Multiply->B.Expression ? ComponentCount({Multiply->B.Expression, Multiply->B.OutputIndex}) : 1;
-					check((ACount == 1) || (BCount == 1) || (ACount == BCount));
-					return FMath::Max(ACount, BCount);
-				}
-				else if (Input.ExpressionData.Expression->IsA<UMaterialExpressionNormalize>())
-				{
-					UMaterialExpressionNormalize* Normalize = Cast<UMaterialExpressionNormalize>(Input.ExpressionData.Expression);
-					return ComponentCount({Normalize->VectorInput.Expression, Normalize->VectorInput.OutputIndex});
-				}
-				else if (Input.ExpressionData.Expression->IsA<UMaterialExpressionOneMinus>())
-				{
-					UMaterialExpressionOneMinus* OneMinus = Cast<UMaterialExpressionOneMinus>(Input.ExpressionData.Expression);
-					return ComponentCount({OneMinus->Input.Expression, OneMinus->Input.OutputIndex});
-				}
-				else if (Input.ExpressionData.Expression->IsA<UMaterialExpressionPower>())
-				{
-					UMaterialExpressionPower* Power = Cast<UMaterialExpressionPower>(Input.ExpressionData.Expression);
-					return ComponentCount({Power->Base.Expression, Power->Base.OutputIndex});
-				}
-				else if (Input.ExpressionData.Expression->IsA<UMaterialExpressionScalarParameter>())
-				{
-					return 1;
-				}
-				else if (Input.ExpressionData.Expression->IsA<UMaterialExpressionSine>())
-				{
-					// sine always returns a float... check that it also just gets one!
-					check(ComponentCount(
-					          {Cast<UMaterialExpressionSine>(Input.ExpressionData.Expression)->Input.Expression, Input.ExpressionData.Index}) == 1);
-					return 1;
-				}
-				else if (Input.ExpressionData.Expression->IsA<UMaterialExpressionSphereMask>())
-				{
-					UMaterialExpressionSphereMask* SphereMask = Cast<UMaterialExpressionSphereMask>(Input.ExpressionData.Expression);
-					check(ComponentCount({SphereMask->A.Expression, SphereMask->A.OutputIndex}) ==
-					      ComponentCount({SphereMask->B.Expression, SphereMask->B.OutputIndex}));
-					return 1;
-				}
-				else if (Input.ExpressionData.Expression->IsA<UMaterialExpressionSquareRoot>())
-				{
-					UMaterialExpressionSquareRoot* SquareRoot = Cast<UMaterialExpressionSquareRoot>(Input.ExpressionData.Expression);
-					return ComponentCount({SquareRoot->Input.Expression, SquareRoot->Input.OutputIndex});
-				}
-				else if (Input.ExpressionData.Expression->IsA<UMaterialExpressionStaticBool>())
-				{
-					return 1;
-				}
-				else if (Input.ExpressionData.Expression->IsA<UMaterialExpressionStaticSwitch>())
-				{
-					UMaterialExpressionStaticSwitch* StaticSwitch = Cast<UMaterialExpressionStaticSwitch>(Input.ExpressionData.Expression);
-					const uint32 ACount = ComponentCount({StaticSwitch->A.Expression, StaticSwitch->A.OutputIndex});
-					const uint32 BCount = ComponentCount({StaticSwitch->B.Expression, StaticSwitch->B.OutputIndex});
-					check(ACount == BCount);
-					return ACount;
-				}
-				else if (Input.ExpressionData.Expression->IsA<UMaterialExpressionSubtract>())
-				{
-					UMaterialExpressionSubtract* Subtract = Cast<UMaterialExpressionSubtract>(Input.ExpressionData.Expression);
-					const uint32 ACount = Subtract->A.Expression ? ComponentCount({Subtract->A.Expression, Subtract->A.OutputIndex}) : 1;
-					const uint32 BCount = Subtract->B.Expression ? ComponentCount({Subtract->B.Expression, Subtract->B.OutputIndex}) : 1;
-					check((ACount == 1) || (BCount == 1) || (ACount == BCount));
-					return FMath::Max(ACount, BCount);
-				}
-				else if (Input.ExpressionData.Expression->IsA<UMaterialExpressionTextureCoordinate>())
-				{
-					return 2;
-				}
-				else if (Input.ExpressionData.Expression->IsA<UMaterialExpressionTextureProperty>())
-				{
-					return 2;
-				}
-				else if (Input.ExpressionData.Expression->IsA<UMaterialExpressionTextureSample>())
-				{
-					return (Input.ExpressionData.Index == 0) ? 3 : 1;  // output 0 is color, the others are floats
-				}
-				else if (Input.ExpressionData.Expression->IsA<UMaterialExpressionTransform>())
-				{
-					UMaterialExpressionTransform* Transform = Cast<UMaterialExpressionTransform>(Input.ExpressionData.Expression);
-					return ComponentCount({Transform->Input.Expression, Transform->Input.OutputIndex});
-				}
-				else if (Input.ExpressionData.Expression->IsA<UMaterialExpressionTransformPosition>())
-				{
-					UMaterialExpressionTransformPosition* TransformPosition =
-					    Cast<UMaterialExpressionTransformPosition>(Input.ExpressionData.Expression);
-					return ComponentCount({TransformPosition->Input.Expression, TransformPosition->Input.OutputIndex});
-				}
-				else if (Input.ExpressionData.Expression->IsA<UMaterialExpressionTwoSidedSign>())
-				{
-					return 1;
-				}
-				else if (Input.ExpressionData.Expression->IsA<UMaterialExpressionVectorParameter>())
-				{
-					return (Input.ExpressionData.Index == 0) ? 3 : 1;  // output 0 is color, the others are floats
-				}
-				else if (Input.ExpressionData.Expression->IsA<UMaterialExpressionWorldPosition>())
-				{
-					return 3;
-				}
-				else if (Input.ExpressionData.Expression->IsA<UMaterialExpressionFunctionOutput>())
-				{
-					UMaterialExpressionFunctionOutput* Output = Cast<UMaterialExpressionFunctionOutput>(Input.ExpressionData.Expression);
-					return ComponentCount(Output->A.Expression);
-				}
-				else if (Input.ExpressionData.Expression->IsA<UMaterialExpressionSaturate>())
-				{
-					UMaterialExpressionSaturate* Saturate = Cast<UMaterialExpressionSaturate>(Input.ExpressionData.Expression);
-					return ComponentCount(Saturate->Input.Expression);
-				}
-				else if (Input.ExpressionData.Expression->IsA<UMaterialExpressionDesaturation>())
-				{
-					UMaterialExpressionDesaturation* Desaturate = Cast<UMaterialExpressionDesaturation>(Input.ExpressionData.Expression);
-					return ComponentCount(Desaturate->Input.Expression);
-				}
-				ensure(false);
-				return 0;
-=======
 				return ComponentCount(Input.GetExpressionUnused(), Input.GetExpressionOutputIndex());
 
->>>>>>> 56c511cf
 			case Boolean:
 			case Float:
 				return 1;
