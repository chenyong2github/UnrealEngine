--- conflicted
+++ resolved
@@ -2154,31 +2154,9 @@
 	}
 	PropsByHash.Reset();
 
-<<<<<<< HEAD
 	Rows.Sort([](const SVariantManagerUtils::FPropertyPanelRow& Left, const SVariantManagerUtils::FPropertyPanelRow& Right)
 	{
 		if (Left.DisplayOrder == Right.DisplayOrder)
-=======
-		if (Struct)
-		{
-			DisplayedPropertyNodes.Add(MakeShareable(new FVariantManagerStructPropertyNode(Props, VariantManagerPtr)));
-		}
-		else if (Enum)
-		{
-			DisplayedPropertyNodes.Add(MakeShareable(new FVariantManagerEnumPropertyNode(Props, VariantManagerPtr)));
-		}
-		else if (FirstProp->GetPropertyClass()->IsChildOf(FStrProperty::StaticClass()) ||
-				 FirstProp->GetPropertyClass()->IsChildOf(FNameProperty::StaticClass()) ||
-				 FirstProp->GetPropertyClass()->IsChildOf(FTextProperty::StaticClass()))
-		{
-			DisplayedPropertyNodes.Add(MakeShareable(new FVariantManagerStringPropertyNode(Props, VariantManagerPtr)));
-		}
-		else if (FirstProp->GetPropCategory() == EPropertyValueCategory::Option)
-		{
-			DisplayedPropertyNodes.Add(MakeShareable(new FVariantManagerOptionPropertyNode(Props, VariantManagerPtr)));
-		}
-		else
->>>>>>> fa8a8d0d
 		{
 			return Left.GetName().LexicalLess(Right.GetName());
 		}
@@ -2209,9 +2187,9 @@
 			{
 				DisplayedPropertyNodes.Add(MakeShared<FVariantManagerEnumPropertyNode>(Props, VariantManagerPtr));
 			}
-			else if (FirstProp->GetPropertyClass()->IsChildOf(UStrProperty::StaticClass()) ||
-					 FirstProp->GetPropertyClass()->IsChildOf(UNameProperty::StaticClass()) ||
-					 FirstProp->GetPropertyClass()->IsChildOf(UTextProperty::StaticClass()))
+			else if (FirstProp->GetPropertyClass()->IsChildOf(FStrProperty::StaticClass()) ||
+					 FirstProp->GetPropertyClass()->IsChildOf(FNameProperty::StaticClass()) ||
+					 FirstProp->GetPropertyClass()->IsChildOf(FTextProperty::StaticClass()))
 			{
 				DisplayedPropertyNodes.Add(MakeShared<FVariantManagerStringPropertyNode>(Props, VariantManagerPtr));
 			}
