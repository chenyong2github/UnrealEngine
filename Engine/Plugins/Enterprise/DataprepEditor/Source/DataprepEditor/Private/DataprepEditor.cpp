// Copyright Epic Games, Inc. All Rights Reserved.

#include "DataprepEditor.h"

#include "DataprepOperation.h"

#include "DataprepActionAsset.h"
#include "DataprepAssetInstance.h"
#include "DataprepContentConsumer.h"
#include "DataprepContentProducer.h"
#include "DataprepCoreUtils.h"
#include "DataprepEditorActions.h"
#include "DataprepEditorLogCategory.h"
#include "DataprepEditorModule.h"
#include "DataprepEditorStyle.h"
#include "DataprepEditorMenu.h"
#include "DataprepEditorUtils.h"
#include "PreviewSystem/DataprepPreviewAssetColumn.h"
#include "PreviewSystem/DataprepPreviewSceneOutlinerColumn.h"
#include "PreviewSystem/DataprepPreviewSystem.h"
#include "SchemaActions/DataprepOperationMenuActionCollector.h"
#include "Widgets/Colors/SColorBlock.h"
#include "Widgets/DataprepAssetView.h"
#include "Widgets/DataprepGraph/SDataprepGraphEditor.h"
#include "Widgets/SAssetsPreviewWidget.h"
#include "Widgets/SDataprepEditorViewport.h"
#include "Widgets/SDataprepPalette.h"

#include "ActorEditorUtils.h"
#include "ActorTreeItem.h"
#include "AssetDeleteModel.h"
#include "AssetRegistryModule.h"
#include "BlueprintNodeSpawner.h"
#include "ComponentTreeItem.h"
#include "DesktopPlatformModule.h"
#include "Dialogs/Dialogs.h"
#include "Dialogs/DlgPickPath.h"
#include "Editor.h"
#include "EditorDirectories.h"
#include "EditorStyleSet.h"
#include "Engine/World.h"
#include "EngineUtils.h"
#include "Framework/Application/SlateApplication.h"
#include "Framework/MultiBox/MultiBoxBuilder.h"
#include "GenericPlatform/GenericPlatformTime.h"
#include "HAL/FileManager.h"
#include "HAL/PlatformApplicationMisc.h"
#include "ICustomSceneOutliner.h"
#include "Kismet2/BlueprintEditorUtils.h"
#include "Kismet2/KismetEditorUtilities.h"
#include "Materials/MaterialInstance.h"
#include "Misc/Attribute.h"
#include "Misc/Guid.h"
#include "Misc/MessageDialog.h"
#include "Misc/Paths.h"
#include "Misc/ScopedSlowTask.h"
#include "Modules/ModuleManager.h"
#include "ObjectTools.h"
#include "SceneOutlinerModule.h"
#include "SceneOutlinerPublicTypes.h"
#include "ScopedTransaction.h"
#include "StatsViewerModule.h"
#include "Templates/UnrealTemplate.h"
#include "ToolMenus.h"
#include "Toolkits/IToolkit.h"
#include "UObject/Object.h"
#include "UObject/UObjectGlobals.h"
#include "UnrealEdGlobals.h"
#include "Widgets/Docking/SDockTab.h"
#include "Widgets/Input/STextComboBox.h"
#include "Widgets/Layout/SSeparator.h"
#include "Widgets/Layout/SBorder.h"
#include "Widgets/Input/SButton.h"

#define LOCTEXT_NAMESPACE "DataprepEditor"

extern const FName DataprepEditorAppIdentifier;

const FName FDataprepEditor::ScenePreviewTabId(TEXT("DataprepEditor_ScenePreview"));
const FName FDataprepEditor::AssetPreviewTabId(TEXT("DataprepEditor_AssetPreview"));
const FName FDataprepEditor::PaletteTabId(TEXT("DataprepEditor_Palette"));
const FName FDataprepEditor::DetailsTabId(TEXT("DataprepEditor_Details"));
const FName FDataprepEditor::DataprepAssetTabId(TEXT("DataprepEditor_Dataprep"));
const FName FDataprepEditor::SceneViewportTabId(TEXT("DataprepEditor_SceneViewport"));
const FName FDataprepEditor::DataprepStatisticsTabId(TEXT("DataprepEditor_Statistics"));
const FName FDataprepEditor::DataprepGraphEditorTabId(TEXT("DataprepEditor_GraphEditor"));

const FName FDataprepEditor::StatNameDrawCalls(TEXT("DrawCalls"));

static bool bLogTiming = true;

namespace UE
{
	namespace Dataprep
	{
		namespace Private
		{
			/**
			 * This a utility object used to preserve the selection and the detailed object(s) across reimport or execution.
			 */
			class FScopeDataprepEditorSelectionCache
			{
			public:
				FScopeDataprepEditorSelectionCache(FDataprepEditor& InDataprepEditor)
					: DataprepEditor( InDataprepEditor )
					, AssetPaths()
					, WorldItemPaths()
					, DetailObjectSource( EDetailObjectsSource::Unknow )
				{
					TSet<UObject*> SelectedAssets;
					if ( DataprepEditor.AssetsTransientPackage )
					{

						// Cache selected Assets
						SelectedAssets =  DataprepEditor.AssetPreviewView->GetSelectedAssets();
						AssetPaths.Reserve( SelectedAssets.Num() );
						FString AssetPackagePath = DataprepEditor.AssetsTransientPackage->GetPathName();
						for ( const UObject* Asset : SelectedAssets )
						{
							if ( Asset )
							{
								FString AssetPath = Asset->GetPathName();
								if ( AssetPath.RemoveFromStart( AssetPackagePath ) )
								{
									AssetPaths.Add( AssetPath );
								}
							}
						}
					}

					if ( DataprepEditor.PreviewWorld )
					{
						// Cache the selected actors
						const TSet<TWeakObjectPtr<UObject>>& SelectedItems = DataprepEditor.GetWorldItemsSelection();
						WorldItemPaths.Reserve( SelectedItems.Num() );
						for ( const TWeakObjectPtr<UObject>& WeakObject : SelectedItems )
						{
							if ( const UObject* Object = WeakObject.Get() )
							{
								WorldItemPaths.Add( Object->GetPathName( DataprepEditor.PreviewWorld->GetCurrentLevel() ) );
							}
						}
					}

					if ( DataprepEditor.DetailsView )
					{
						DetailObjectSource = EDetailObjectsSource::Unknow;
						TArray<TWeakObjectPtr<UObject>> ShownObjects = DataprepEditor.DetailsView->GetObjectsShowInDetails();
						if ( ShownObjects.Num() )
						{
							if ( const UObject* ShownObject = ShownObjects[0].Get() )
							{
								if ( SelectedAssets.Contains( ShownObject ) )
								{
									DetailObjectSource = EDetailObjectsSource::Assets;
								}
								else
								{
									DetailObjectSource = EDetailObjectsSource::World;
								}
							}
						}
					}
				}

				~FScopeDataprepEditorSelectionCache()
				{
					
					if ( UObject* AssetsTransientPackage = DataprepEditor.AssetsTransientPackage )
					{
						TSet<UObject*> AssetSelection;
						AssetSelection.Reserve( AssetPaths.Num() );
						FString AssetPackagePath = DataprepEditor.AssetsTransientPackage->GetPathName();
						for ( const FString& AssetPath : AssetPaths )
						{
							if ( UObject* Asset = FindObject<UObject>( nullptr, *( AssetPackagePath + AssetPath ) ) )
							{
								AssetSelection.Add( Asset );
							}
						}

						if ( DataprepEditor.AssetPreviewView )
						{
							DataprepEditor.AssetPreviewView->SetSelectedAssets( AssetSelection, ESelectInfo::Direct );
						}

						if ( DetailObjectSource == EDetailObjectsSource::Assets )
						{
							DataprepEditor.SetDetailsObjects( AssetSelection, false );
						}
					}

					if ( UWorld* PreviewWorld = DataprepEditor.PreviewWorld )
					{
						TSet<TWeakObjectPtr<UObject>> ItemSelection;
						ItemSelection.Reserve( WorldItemPaths.Num() );

						for ( const FString& ItemPath : WorldItemPaths )
						{
							if ( UObject* Item = FindObjectFast<UObject>( PreviewWorld->GetCurrentLevel(), *ItemPath ) )
							{
								ItemSelection.Add( Item );
							}
						}

						DataprepEditor.SetWorldObjectsSelection( MoveTemp(ItemSelection),
							FDataprepEditor::EWorldSelectionFrom::Unknow,
							DetailObjectSource == EDetailObjectsSource::World
							);
					}
				}

			private:
				FDataprepEditor& DataprepEditor;

				TArray<FString> AssetPaths;
				TArray<FString> WorldItemPaths;

				enum class EDetailObjectsSource : uint8
				{
					Unknow,
					Assets,
					World
				};

				EDetailObjectsSource DetailObjectSource;
			};
		}
	}
}

class FTimeLogger
{
public:
	FTimeLogger(const FString& InText)
		: StartTime( FPlatformTime::Cycles64() )
		, Text( InText )
	{
		if( bLogTiming )
		{
			UE_LOG( LogDataprepEditor, Log, TEXT("%s ..."), *Text );
		}
	}

	~FTimeLogger()
	{
		if( bLogTiming )
		{
			// Log time spent to import incoming file in minutes and seconds
			double ElapsedSeconds = FPlatformTime::ToSeconds64(FPlatformTime::Cycles64() - StartTime);

			int ElapsedMin = int(ElapsedSeconds / 60.0);
			ElapsedSeconds -= 60.0 * (double)ElapsedMin;
			UE_LOG( LogDataprepEditor, Log, TEXT("%s took [%d min %.3f s]"), *Text, ElapsedMin, ElapsedSeconds );
		}
	}

private:
	uint64 StartTime;
	FString Text;
};

FDataprepEditor::FDataprepEditor()
	: bWorldBuilt(false)
	, bIsFirstRun(false)
	, bPipelineChanged(false)
	, bIsDataprepInstance(false)
	, bIsActionMenuContextSensitive(true)
	, bSaveIntermediateBuildProducts(false)
	, PreviewWorld(nullptr)
	, AssetsTransientPackage(nullptr)
	, DataprepGraph(nullptr)
	, bIgnoreCloseRequest(false)
	, PreviewSystem( MakeShared<FDataprepPreviewSystem>() )
{
	FName UniqueWorldName = MakeUniqueObjectName(GetTransientPackage(), UWorld::StaticClass(), FName( *(LOCTEXT("PreviewWorld", "Preview").ToString()) ));
	PreviewWorld = NewObject<UWorld>(GetTransientPackage(), UniqueWorldName);
	PreviewWorld->WorldType = EWorldType::EditorPreview;

	FWorldContext& WorldContext = GEngine->CreateNewWorldContext(PreviewWorld->WorldType);
	WorldContext.SetCurrentWorld(PreviewWorld);

	PreviewWorld->InitializeNewWorld(UWorld::InitializationValues()
		.AllowAudioPlayback(false)
		.CreatePhysicsScene(false)
		.RequiresHitProxies(false)
		.CreateNavigation(false)
		.CreateAISystem(false)
		.ShouldSimulatePhysics(false)
		.SetTransactional(false));

	for ( ULevel* Level : PreviewWorld->GetLevels() )
	{
		for ( AActor* Actor : Level->Actors )
		{
			DefaultActorsInPreviewWorld.Add( Actor );
		}
	}
}

FDataprepEditor::~FDataprepEditor()
{
	if( DataprepAssetInterfacePtr.IsValid() )
	{
		DataprepAssetInterfacePtr->GetOnChanged().RemoveAll( this );
	}

	if ( PreviewWorld )
	{
		GEngine->DestroyWorldContext( PreviewWorld );
		PreviewWorld->DestroyWorld( true );
		PreviewWorld = nullptr;
	}

	auto DeleteDirectory = [&](const FString& DirectoryToDelete)
	{
		const FString AbsolutePath = FPaths::ConvertRelativePathToFull( DirectoryToDelete );
		IFileManager::Get().DeleteDirectory( *AbsolutePath, false, true );
	};

	// Clean up temporary directories and data created for this session
	{

		DeleteDirectory( TempDir );

		FString PackagePathToDeleteOnDisk;
		if (FPackageName::TryConvertLongPackageNameToFilename( GetTransientContentFolder(), PackagePathToDeleteOnDisk))
		{
			DeleteDirectory( PackagePathToDeleteOnDisk );
		}

	}

	// Clean up temporary directories associated to process if no session of Dataprep editor is running
	{
		auto IsDirectoryEmpty = [&](const TCHAR* Directory) -> bool
		{
			bool bDirectoryIsEmpty = true;
			IFileManager::Get().IterateDirectory(Directory, [&](const TCHAR* FilenameOrDirectory, bool bIsDirectory) -> bool
			{
				bDirectoryIsEmpty = false;
				return false;
			});

			return bDirectoryIsEmpty;
		};

		FString RootTempDir = FPaths::Combine( GetRootTemporaryDir(), FString::FromInt( FPlatformProcess::GetCurrentProcessId() ) );
		if(IsDirectoryEmpty( *RootTempDir ))
		{
			DeleteDirectory( RootTempDir );
		}

		const FString PackagePathToDelete = FPaths::Combine( GetRootPackagePath(), FString::FromInt( FPlatformProcess::GetCurrentProcessId() ) );
		FString PackagePathToDeleteOnDisk;
		if (FPackageName::TryConvertLongPackageNameToFilename(PackagePathToDelete, PackagePathToDeleteOnDisk))
		{
			if(IsDirectoryEmpty( *PackagePathToDeleteOnDisk ))
			{
				DeleteDirectory( PackagePathToDeleteOnDisk );
			}
		}
	}
}

FName FDataprepEditor::GetToolkitFName() const
{
	return FName("DataprepEditor");
}

FText FDataprepEditor::GetBaseToolkitName() const
{
	return LOCTEXT("AppLabel", "Dataprep Editor");
}

FString FDataprepEditor::GetWorldCentricTabPrefix() const
{
	return LOCTEXT("WorldCentricTabPrefix", "Dataprep").ToString();
}

FLinearColor FDataprepEditor::GetWorldCentricTabColorScale() const
{
	return FLinearColor(0.3f, 0.2f, 0.5f, 0.5f);
}

void FDataprepEditor::RegisterTabSpawners(const TSharedRef<class FTabManager>& InTabManager)
{
	WorkspaceMenuCategory = InTabManager->AddLocalWorkspaceMenuCategory(LOCTEXT("WorkspaceMenu_DataprepEditor", "Data Preparation Editor"));

	FAssetEditorToolkit::RegisterTabSpawners(InTabManager);

	auto WorkspaceMenuCategoryRef = WorkspaceMenuCategory.ToSharedRef();

	InTabManager->RegisterTabSpawner(ScenePreviewTabId, FOnSpawnTab::CreateSP(this, &FDataprepEditor::SpawnTabScenePreview))
		.SetDisplayName(LOCTEXT("ScenePreviewTab", "Scene Preview"))
		.SetGroup(WorkspaceMenuCategoryRef)
		.SetIcon(FSlateIcon(FDataprepEditorStyle::GetStyleSetName(), "DataprepEditor.Tabs.ScenePreview"));

	InTabManager->RegisterTabSpawner(AssetPreviewTabId, FOnSpawnTab::CreateSP(this, &FDataprepEditor::SpawnTabAssetPreview))
		.SetDisplayName(LOCTEXT("AssetPreviewTab", "Asset Preview"))
		.SetGroup(WorkspaceMenuCategoryRef)
		.SetIcon(FSlateIcon(FDataprepEditorStyle::GetStyleSetName(), "DataprepEditor.Tabs.AssetPreview"));

	InTabManager->RegisterTabSpawner(SceneViewportTabId, FOnSpawnTab::CreateSP(this, &FDataprepEditor::SpawnTabSceneViewport))
		.SetDisplayName(LOCTEXT("SceneViewportTab", "Scene Viewport"))
		.SetGroup(WorkspaceMenuCategoryRef)
		.SetIcon(FSlateIcon(FDataprepEditorStyle::GetStyleSetName(), "DataprepEditor.Tabs.SceneViewport"));

	InTabManager->RegisterTabSpawner(DetailsTabId, FOnSpawnTab::CreateSP(this, &FDataprepEditor::SpawnTabDetails))
		.SetDisplayName(LOCTEXT("DetailsTab", "Details"))
		.SetGroup(WorkspaceMenuCategoryRef)
		.SetIcon(FSlateIcon(FEditorStyle::GetStyleSetName(), "LevelEditor.Tabs.Details"));

	InTabManager->RegisterTabSpawner(DataprepAssetTabId, FOnSpawnTab::CreateSP(this, &FDataprepEditor::SpawnTabDataprep))
		.SetDisplayName(LOCTEXT("DataprepAssetTab", "Dataprep"))
		.SetGroup(WorkspaceMenuCategoryRef)
		.SetIcon(FSlateIcon(FEditorStyle::GetStyleSetName(), "LevelEditor.Tabs.Details"));

	InTabManager->RegisterTabSpawner(DataprepStatisticsTabId, FOnSpawnTab::CreateSP(this, &FDataprepEditor::SpawnTabStatistics))
		.SetDisplayName(LOCTEXT("StatisticsTab", "Statistics"))
		.SetGroup(WorkspaceMenuCategoryRef)
		.SetIcon(FSlateIcon(FEditorStyle::GetStyleSetName(), "LevelEditor.Tabs.StatsViewer"));

	// Do not register tabs which are not pertinent to Dataprep instance
	if(!bIsDataprepInstance)
	{
		InTabManager->RegisterTabSpawner(PaletteTabId, FOnSpawnTab::CreateSP(this, &FDataprepEditor::SpawnTabPalette))
			.SetDisplayName(LOCTEXT("PaletteTab", "Palette"))
			.SetGroup(WorkspaceMenuCategoryRef)
			.SetIcon( FSlateIcon(FEditorStyle::GetStyleSetName(), "Kismet.Tabs.Palette"));

		InTabManager->RegisterTabSpawner(DataprepGraphEditorTabId, FOnSpawnTab::CreateSP(this, &FDataprepEditor::SpawnTabGraphEditor))
			.SetDisplayName(LOCTEXT("GraphEditorTab", "Recipe Graph"))
			.SetGroup(WorkspaceMenuCategoryRef)
			.SetIcon(FSlateIcon(FEditorStyle::GetStyleSetName(), "GraphEditor.EventGraph_16x"));
		
	}
}

void FDataprepEditor::UnregisterTabSpawners(const TSharedRef<class FTabManager>& InTabManager)
{
	FAssetEditorToolkit::UnregisterTabSpawners(InTabManager);
	InTabManager->UnregisterAllTabSpawners();
}

void FDataprepEditor::CleanUpTemporaryDirectories()
{
	const int32 CurrentProcessID = FPlatformProcess::GetCurrentProcessId();

	TSet<FString> TempDirectories;
	IFileManager::Get().IterateDirectory( *GetRootTemporaryDir(), [&](const TCHAR* FilenameOrDirectory, bool bIsDirectory) -> bool
	{
		if (bIsDirectory)
		{
			FString DirectoryName = FPaths::GetBaseFilename( FilenameOrDirectory );
			if(FCString::IsNumeric( *DirectoryName ))
			{

				int32 ProcessID = FCString::Atoi( *DirectoryName );
				if(ProcessID != CurrentProcessID)
				{
					FProcHandle ProcHandle = FPlatformProcess::OpenProcess( ProcessID );

					// Delete directories if process is not valid
					bool bDeleteDirectories = !ProcHandle.IsValid();

					// Process is valid, check if application associated with process id is UE4 editor
					if(!bDeleteDirectories)
					{
						const FString ApplicationName = FPlatformProcess::GetApplicationName( ProcessID );
						bDeleteDirectories = !ApplicationName.StartsWith(TEXT("UE4Editor"));
					}

					if(bDeleteDirectories)
					{
						FString PackagePathToDelete = FPaths::Combine( GetRootPackagePath(), DirectoryName );
						FString PackagePathToDeleteOnDisk;
						if (FPackageName::TryConvertLongPackageNameToFilename(PackagePathToDelete, PackagePathToDeleteOnDisk))
						{
							TempDirectories.Add( MoveTemp(PackagePathToDeleteOnDisk) );
						}

						TempDirectories.Emplace( FilenameOrDirectory );
					}
				}
			}
		}
		return true;
	});

	for(FString& TempDirectory : TempDirectories)
	{
		FString AbsolutePath = FPaths::ConvertRelativePathToFull( TempDirectory );
		IFileManager::Get().DeleteDirectory( *AbsolutePath, false, true );
	}
}

const FString& FDataprepEditor::GetRootTemporaryDir()
{
	static FString RootTemporaryDir = FPaths::Combine(FPaths::ProjectIntermediateDir(), TEXT("DataprepTemp") );
	return RootTemporaryDir;
}

const FString& FDataprepEditor::GetRootPackagePath()
{
	static FString RootPackagePath( TEXT("/Engine/DataprepEditor/Transient") );
	return RootPackagePath;
}

void FDataprepEditor::InitDataprepEditor(const EToolkitMode::Type Mode, const TSharedPtr<IToolkitHost>& InitToolkitHost, UDataprepAssetInterface* InDataprepAssetInterface)
{
	DataprepAssetInterfacePtr = TWeakObjectPtr<UDataprepAssetInterface>(InDataprepAssetInterface);
	check( DataprepAssetInterfacePtr.IsValid() );

	bIsDataprepInstance = InDataprepAssetInterface->IsA<UDataprepAssetInstance>();

	DataprepAssetInterfacePtr->GetOnChanged().AddSP( this, &FDataprepEditor::OnDataprepAssetChanged );

	if ( UDataprepAsset* DataprepAsset = Cast<UDataprepAsset>( InDataprepAssetInterface ) )
	{
		DataprepAsset->GetOnStepObjectsAboutToBeRemoved().AddSP( this, &FDataprepEditor::OnStepObjectsAboutToBeDeleted );
	}

	// Assign unique session identifier
	SessionID = FGuid::NewGuid().ToString();

	// Initialize Actions' context
	DataprepActionAsset::FCanExecuteNextStepFunc CanExecuteNextStepFunc = [this](UDataprepActionAsset* ActionAsset) -> bool
	{
		return this->OnCanExecuteNextStep(ActionAsset);
	};

	DataprepActionAsset::FActionsContextChangedFunc ActionsContextChangedFunc = [this](const UDataprepActionAsset* ActionAsset, bool bWorldChanged, bool bAssetsChanged, const TArray< TWeakObjectPtr<UObject> >& NewAssets)
	{
		this->OnActionsContextChanged(ActionAsset, bWorldChanged, bAssetsChanged, NewAssets);
	};

	ActionsContext = MakeShareable( new FDataprepActionContext() );

	ActionsContext->SetTransientContentFolder( GetTransientContentFolder() / DataprepAssetInterfacePtr->GetName() / TEXT("Pipeline") )
		.SetLogger( TSharedPtr<IDataprepLogger>( new FDataprepCoreUtils::FDataprepLogger ) )
		.SetCanExecuteNextStep( CanExecuteNextStepFunc )
		.SetActionsContextChanged( ActionsContextChangedFunc );

	// Create temporary directory to store transient data
	CleanUpTemporaryDirectories();
	TempDir = FPaths::Combine( GetRootTemporaryDir(), FString::FromInt( FPlatformProcess::GetCurrentProcessId() ), SessionID);
	IFileManager::Get().MakeDirectory(*TempDir);

	GEditor->RegisterForUndo(this);

	// Register our commands. This will only register them if not previously registered
	FDataprepEditorCommands::Register();

	BindCommands();

	CreateTabs();
	
	// Register outliner context menus
	RegisterCopyNameAndLabelMenu();
	RegisterSelectReferencedAssetsMenu();
	RegisterSelectReferencingActorsMenu();

	const TSharedRef<FTabManager::FLayout> Layout = bIsDataprepInstance ? CreateDataprepInstanceLayout() : CreateDataprepLayout();

	const bool bCreateDefaultStandaloneMenu = true;
	const bool bCreateDefaultToolbar = true;
	FAssetEditorToolkit::InitAssetEditor( Mode, InitToolkitHost, DataprepEditorAppIdentifier, Layout, bCreateDefaultToolbar, bCreateDefaultStandaloneMenu, InDataprepAssetInterface );

	ExtendMenu();
	ExtendToolBar();
	RegenerateMenusAndToolbars();

#ifdef DATAPREP_EDITOR_VERBOSE
	LogDataprepEditor.SetVerbosity( ELogVerbosity::Verbose );
#endif

	// Get notified when previewing is done to update outliner selection
	PreviewSystem->GetOnPreviewIsDoneProcessing().AddSP( this, &FDataprepEditor::SyncSelectionToPreviewSystem );
}

void FDataprepEditor::SyncSelectionToPreviewSystem()
{
	// Select actors passing filter
	TArray<UObject*> WorldActors;
	FDataprepCoreUtils::GetActorsFromWorld( PreviewWorld, WorldActors );

	TSet<TWeakObjectPtr<UObject>> SelectedActors;

	for ( UObject* Actor : WorldActors )
	{
		TSharedPtr< FDataprepPreviewProcessingResult > Result = PreviewSystem->GetPreviewDataForObject( Actor );
		if ( Result.IsValid() && Result->Status == EDataprepPreviewStatus::Pass )
		{
			SelectedActors.Add( Actor );
		}
	}

	SetWorldObjectsSelection( MoveTemp(SelectedActors) );

	// Select assets passing filter
	TArray<UObject*> WorldAssets;
	for ( TWeakObjectPtr<UObject>& WeakObjectPtr : Assets )
	{
		if ( UObject* Object = WeakObjectPtr.Get() )
		{
			WorldAssets.Add( Object );
		}
	}

	TSet< UObject* > SelectedAssets;

	for ( UObject* Asset : WorldAssets )
	{
		TSharedPtr< FDataprepPreviewProcessingResult > Result = PreviewSystem->GetPreviewDataForObject( Asset );
		if ( Result.IsValid() && Result->Status == EDataprepPreviewStatus::Pass )
		{
			SelectedAssets.Add( Asset );
		}
	}

	AssetPreviewView->SelectMatchingItems( SelectedAssets );
}

void FDataprepEditor::AddReferencedObjects(FReferenceCollector& Collector)
{
	Collector.AddReferencedObject(PreviewWorld);
	Collector.AddReferencedObject(AssetsTransientPackage);
	Collector.AddReferencedObject(DataprepGraph);
}

FString FDataprepEditor::GetReferencerName() const
{
	return "FDataprepEdtior";
}

bool FDataprepEditor::GetReferencerPropertyName(UObject* Object, FString& OutPropertyName) const
{
	if (Object == PreviewWorld)
	{
		OutPropertyName = "PreviewWorld";
	}
	else if (Object == AssetsTransientPackage)
	{
		OutPropertyName = "AssetsTransientPackage";
	}
	else if (Object == DataprepGraph)
	{
		OutPropertyName = "DataprepGraph";
	}
	else
	{
		return false;
	}

	return true;
}

void FDataprepEditor::BindCommands()
{
	const FDataprepEditorCommands& Commands = FDataprepEditorCommands::Get();

	const TSharedRef<FUICommandList>& UICommandList = GetToolkitCommands();

	UICommandList->MapAction(
		Commands.SaveScene,
		FExecuteAction::CreateSP(this, &FDataprepEditor::OnSaveScene));

	UICommandList->MapAction(
		Commands.ExecutePipeline,
		FExecuteAction::CreateSP(this, &FDataprepEditor::OnExecutePipeline),
		FCanExecuteAction::CreateSP(this, &FDataprepEditor::CanExecutePipeline));

	UICommandList->MapAction(
		Commands.CommitWorld,
		FExecuteAction::CreateSP(this, &FDataprepEditor::OnCommitWorld),
		FCanExecuteAction::CreateSP(this, &FDataprepEditor::CanCommitWorld));
}

void FDataprepEditor::OnSaveScene()
{
	TRACE_CPUPROFILER_EVENT_SCOPE(FDataprepEditor::OnSaveScene);

}

void FDataprepEditor::OnBuildWorld()
{
	UE::Dataprep::Private::FScopeDataprepEditorSelectionCache SelectionCache( *this );

	UDataprepAssetInterface* DataprepAssetInterface = DataprepAssetInterfacePtr.Get();
	if (!ensureAlways(DataprepAssetInterface))
	{
		return;
	}

	if (!ensureAlways(PreviewWorld) || !ensureAlways(PreviewWorld->IsValidLowLevel()))
	{
		return;
	}

	TRACE_CPUPROFILER_EVENT_SCOPE(FDataprepEditor::OnBuildWorld);

	if (DataprepAssetInterface->GetProducers()->GetProducersCount() == 0)
	{
		ResetBuildWorld();
		return;
	}

	CleanPreviewWorld();

	AssetsTransientPackage = NewObject< UPackage >( nullptr, *GetTransientContentFolder(), RF_Transient );
	AssetsTransientPackage->FullyLoad();

	TSharedPtr< FDataprepCoreUtils::FDataprepFeedbackContext > FeedbackContext( new FDataprepCoreUtils::FDataprepFeedbackContext );

	TSharedPtr< IDataprepProgressReporter > ProgressReporter( new FDataprepCoreUtils::FDataprepProgressUIReporter( FeedbackContext.ToSharedRef() ) );
	{
		FTimeLogger TimeLogger( TEXT("Import") );

		FDataprepProducerContext Context;
		Context.SetWorld( PreviewWorld )
			.SetRootPackage( AssetsTransientPackage )
			.SetLogger( TSharedPtr< IDataprepLogger >( new FDataprepCoreUtils::FDataprepLogger ) )
			.SetProgressReporter( ProgressReporter );

		Assets = DataprepAssetInterface->GetProducers()->Produce( Context );
	}

	if ( ProgressReporter->IsWorkCancelled() )
	{
		// Flush the work that's already been done
		ResetBuildWorld();
		return;
	}

	UpdateDataForPreviewSystem();

	CachedAssets.Empty(Assets.Num());
	for(TWeakObjectPtr<UObject>& WeakObject : Assets)
	{
		if(UObject* Object = WeakObject.Get())
		{
			CachedAssets.Emplace( Object );
		}
	}

	TakeSnapshot();

	// Init stats
	PreExecuteStatsPtr = FDataprepStats::GenerateWorldStats(PreviewWorld);
	PostExecuteStatsPtr.Reset();
	RefreshStatsTab();

	UpdatePreviewPanels();
	SceneViewportView->FocusViewportOnScene();

	bWorldBuilt = true;
	bIsFirstRun = true;
}

void FDataprepEditor::OnDataprepAssetChanged( FDataprepAssetChangeType ChangeType )
{
	switch(ChangeType)
	{
		case FDataprepAssetChangeType::RecipeModified:
		{
			bPipelineChanged = true;
		}
		break;

		case FDataprepAssetChangeType::ProducerAdded:
		case FDataprepAssetChangeType::ProducerRemoved:
		case FDataprepAssetChangeType::ProducerModified:
		{
			// Just reset world for the time being
			ResetBuildWorld();
		}
		break;

		default:
			break;

	}
}

void FDataprepEditor::ResetBuildWorld()
{
	TRACE_CPUPROFILER_EVENT_SCOPE(FDataprepEditor::ResetBuildWorld);

	bWorldBuilt = false;
	CleanPreviewWorld();
	UpdatePreviewPanels();
	FDataprepCoreUtils::DeleteTemporaryFolders( GetTransientContentFolder() );
}

void FDataprepEditor::CleanPreviewWorld()
{
	TRACE_CPUPROFILER_EVENT_SCOPE(FDataprepEditor::CleanPreviewWorld);

	FTimeLogger TimeLogger( TEXT("CleanPreviewWorld") );

	// Destroy all actors in preview world
	for (ULevel* Level : PreviewWorld->GetLevels())
	{
		TArray<AActor*> LevelActors( Level->Actors );

		for( AActor* Actor : LevelActors )
		{
			if (Actor && !Actor->IsPendingKill() && !DefaultActorsInPreviewWorld.Contains(Actor))
			{
				PreviewWorld->EditorDestroyActor(Actor, true);

				// Since deletion can be delayed, rename to avoid future name collision
				// Call UObject::Rename directly on actor to avoid AActor::Rename which unnecessarily sunregister and re-register components
				Actor->UObject::Rename(nullptr, GetTransientPackage(), REN_DontCreateRedirectors | REN_ForceNoResetLoaders);
			}
		}
	}

	SceneViewportView->ClearScene();

	// Delete assets which are still in the transient content folder
	const FString TransientContentFolder( GetTransientContentFolder() );
	TArray<UObject*> ObjectsToDelete;
	for( FSoftObjectPath& SoftObjectPath : CachedAssets )
	{
		if(SoftObjectPath.GetLongPackageName().StartsWith(TransientContentFolder))
		{
			FSoftObjectPath PackagePath(SoftObjectPath.GetLongPackageName());
			UPackage* Package = Cast<UPackage>(PackagePath.ResolveObject());

			UObject* ObjectToDelete = StaticFindObjectFast(nullptr, Package, *SoftObjectPath.GetAssetName());

			FDataprepCoreUtils::MoveToTransientPackage( ObjectToDelete );
			ObjectsToDelete.Add( ObjectToDelete );
		}
	}

	// Disable warnings from LogStaticMesh because FDataprepCoreUtils::PurgeObjects is pretty verbose on harmless warnings
	ELogVerbosity::Type PrevLogStaticMeshVerbosity = LogStaticMesh.GetVerbosity();
	LogStaticMesh.SetVerbosity( ELogVerbosity::Error );

	FDataprepCoreUtils::PurgeObjects( MoveTemp( ObjectsToDelete ) );

	// Restore LogStaticMesh verbosity
	LogStaticMesh.SetVerbosity( PrevLogStaticMeshVerbosity );

	CachedAssets.Reset();
	Assets.Reset();

	PreviewWorld->CleanupActors();
}

void FDataprepEditor::OnExecutePipeline()
{
	UE::Dataprep::Private::FScopeDataprepEditorSelectionCache SelectionCache( *this );

	if( DataprepAssetInterfacePtr->GetConsumer() == nullptr )
	{
		return;
	}

	TRACE_CPUPROFILER_EVENT_SCOPE(FDataprepEditor::OnExecutePipeline);

	// Clear selection in details tab since selected objects may be gone
	DetailsView->ShowDetailsObjects(TArray<UObject*>());

	if(!bIsFirstRun)
	{
		RestoreFromSnapshot();
	}

	// Remove any link between assets referenced in the preview world and the viewport
	SceneViewportView->ClearScene();

	// Trigger execution of data preparation operations on world attached to recipe
	{
		FTimeLogger TimeLogger( TEXT("ExecutePipeline") );

		// Some operation can indirectly call FAssetEditorManager::CloseAllAssetEditors (eg. Remove Asset)
		// Editors can individually refuse this request: we ignore it during the pipeline traversal.
		TGuardValue<bool> IgnoreCloseRequestGuard(bIgnoreCloseRequest, true);

		TSharedPtr< FDataprepCoreUtils::FDataprepFeedbackContext > FeedbackContext(new FDataprepCoreUtils::FDataprepFeedbackContext);

		FFeedbackContext* OldGWarn = GWarn;
		GWarn = FeedbackContext.Get();

		ActionsContext->SetProgressReporter( TSharedPtr< IDataprepProgressReporter >( new FDataprepCoreUtils::FDataprepProgressUIReporter( FeedbackContext.ToSharedRef() ) ) );
		ActionsContext->SetWorld( PreviewWorld ).SetAssets( Assets );

		DataprepAssetInterfacePtr->ExecuteRecipe( ActionsContext );

		GWarn = OldGWarn;

		// Update list of assets with latest ones
		Assets = ActionsContext->Assets.Array();
	}

	if ( ActionsContext->ProgressReporterPtr->IsWorkCancelled() )
	{
		RestoreFromSnapshot();
	}

	UpdateDataForPreviewSystem();

	// Redraw 3D viewport
	SceneViewportView->UpdateScene();

	// Add assets which may have been created by actions
	for( TWeakObjectPtr<UObject>& Asset : Assets )
	{
		if( Asset.IsValid() )
		{
			CachedAssets.Emplace( Asset.Get() );
		}
	}

	// Indicate pipeline has been executed at least once
	bIsFirstRun = false;
	// Reset tracking of pipeline changes between execution
	bPipelineChanged = false;

	// Get stats now that the pipeline has executed
	PostExecuteStatsPtr = FDataprepStats::GenerateWorldStats(PreviewWorld);
	RefreshStatsTab();
}

void FDataprepEditor::OnCommitWorld()
{
	TRACE_CPUPROFILER_EVENT_SCOPE(FDataprepEditor::OnCommitWorld);

	FTimeLogger TimeLogger( TEXT("Commit") );

	// Pipeline has not been executed, validate with user this is intentional
	if( bIsFirstRun && DataprepAssetInterfacePtr->HasActions())
	{
		const FText Title( LOCTEXT( "DataprepEditor_ProceedWithCommit", "Proceed with commit" ) );
		const FText Message( LOCTEXT( "DataprepEditor_ConfirmCommitPipelineNotExecuted", "The action pipeline has not been executed.\nDo you want to proceeed with the commit anyway?" ) );

		if( FMessageDialog::Open( EAppMsgType::YesNo, Message, &Title ) != EAppReturnType::Yes )
		{
			return;
		}
	}
	// Pipeline has changed without being executed, validate with user this is intentional
	else if( !bIsFirstRun && bPipelineChanged )
	{
		const FText Title( LOCTEXT( "DataprepEditor_ProceedWithCommit", "Proceed with commit" ) );
		const FText Message( LOCTEXT( "DataprepEditor_ConfirmCommitPipelineChanged", "The action pipeline has changed since last execution.\nDo you want to proceeed with the commit anyway?" ) );

		if( FMessageDialog::Open( EAppMsgType::YesNo, Message, &Title ) != EAppReturnType::Yes )
		{
			return;
		}
	}

	// Remove references to assets in 3D viewport before commit
	SceneViewportView->ClearScene();

	// Finalize assets
	TArray<TWeakObjectPtr<UObject>> ValidAssets( MoveTemp(Assets) );

	FDataprepConsumerContext Context;
	Context.SetWorld( PreviewWorld )
		.SetAssets( ValidAssets )
		.SetTransientContentFolder( GetTransientContentFolder() )
		.SetLogger( TSharedPtr<IDataprepLogger>( new FDataprepCoreUtils::FDataprepLogger ) )
		.SetProgressReporter( TSharedPtr< IDataprepProgressReporter >( new FDataprepCoreUtils::FDataprepProgressUIReporter() ) );

	if( !DataprepAssetInterfacePtr->RunConsumer( Context ) )
	{
		UE_LOG( LogDataprepEditor, Error, TEXT("Consumer failed...") );

		// Restore Dataprep's import data
		RestoreFromSnapshot();

		// Restore 3D viewport
		SceneViewportView->UpdateScene();

		// Indicates that the pipeline has not been run on the data
		bIsFirstRun = true;

		return;
	}

	ResetBuildWorld();

	UpdateDataForPreviewSystem();

	PreExecuteStatsPtr.Reset();
	PostExecuteStatsPtr.Reset();
	RefreshStatsTab();
}

void FDataprepEditor::ExtendMenu()
{
	IDataprepEditorModule* DataprepEditorModule = &FModuleManager::LoadModuleChecked<IDataprepEditorModule>("DataprepEditor");
	AddMenuExtender(DataprepEditorModule->GetMenuExtensibilityManager()->GetAllExtenders(GetToolkitCommands(), GetEditingObjects()));
}

void FDataprepEditor::ExtendToolBar()
{
	struct Local
	{
		static void FillToolbar(FToolBarBuilder& ToolbarBuilder, FDataprepEditor* ThisEditor)
		{
			ToolbarBuilder.BeginSection("Run");
			{
				ToolbarBuilder.AddToolBarButton(FDataprepEditorCommands::Get().ExecutePipeline);
				ToolbarBuilder.AddToolBarButton(FDataprepEditorCommands::Get().CommitWorld);
			}
			ToolbarBuilder.EndSection();
		}
	};

	TSharedPtr<FExtender> ToolbarExtender = MakeShareable(new FExtender);

	FDataprepEditor* ThisEditor = this;

	ToolbarExtender->AddToolBarExtension(
		"Asset",
		EExtensionHook::After,
		ToolkitCommands,
		FToolBarExtensionDelegate::CreateStatic(&Local::FillToolbar, ThisEditor)
	);

	AddToolbarExtender(ToolbarExtender);

	IDataprepEditorModule* DataprepEditorModule = &FModuleManager::LoadModuleChecked<IDataprepEditorModule>("DataprepEditor");
	AddToolbarExtender(DataprepEditorModule->GetToolBarExtensibilityManager()->GetAllExtenders(GetToolkitCommands(), GetEditingObjects()));
}

void FDataprepEditor::CreateTabs()
{
	CreateAssetPreviewTab();

	CreateGraphEditor();

	DataprepAssetView = SNew( SDataprepAssetView, DataprepAssetInterfacePtr.Get() )
		.DataprepImportProducersDelegate( FDataprepImportProducers::CreateSP(this, &FDataprepEditor::OnBuildWorld) )
		.DataprepImportProducersEnabledDelegate( FDataprepImportProducersEnabled::CreateSP(this, &FDataprepEditor::CanBuildWorld) );

	CreateScenePreviewTab();

	// Create 3D viewport
	SceneViewportView = SNew( SDataprepEditorViewport, SharedThis(this) )
	.WorldToPreview( PreviewWorld );

	// Create Details Panel
	CreateDetailsViews();
}

TSharedRef<SDockTab> FDataprepEditor::SpawnTabScenePreview(const FSpawnTabArgs & Args)
{
	check(Args.GetTabId() == ScenePreviewTabId);

	return SNew(SDockTab)
		//.Icon(FDataprepEditorStyle::Get()->GetBrush("DataprepEditor.Tabs.ScenePreview"))
		.Label(LOCTEXT("DataprepEditor_ScenePreviewTab_Title", "Scene Preview"))
		[
			ScenePreviewView.ToSharedRef()
		];
}

TSharedRef<SDockTab> FDataprepEditor::SpawnTabAssetPreview(const FSpawnTabArgs & Args)
{
	check(Args.GetTabId() == AssetPreviewTabId);

	return SNew(SDockTab)
		//.Icon(FDataprepEditorStyle::Get()->GetBrush("DataprepEditor.Tabs.AssetPreview"))
		.Label(LOCTEXT("DataprepEditor_AssetPreviewTab_Title", "Asset Preview"))
		[
			SNew(SBorder)
			.Padding(2.f)
			.BorderImage(FEditorStyle::GetBrush("ToolPanel.GroupBorder"))
			[
				AssetPreviewView.ToSharedRef()
			]
		];
}

void FDataprepEditor::CreateAssetPreviewTab()
{
	AssetPreviewView = SNew(AssetPreviewWidget::SAssetsPreviewWidget);
	AssetPreviewView->OnSelectionChanged().AddLambda(
		[this](TSet< UObject* > Selection)
		{
			SetDetailsObjects(MoveTemp(Selection), false);
		}
	);

	AssetPreviewView->OnContextMenu().BindLambda(
		[this](TSet< UObject* > Selection) -> TSharedPtr<SWidget>
		{
			UDataprepEditorContextMenuContext* ContextObject = NewObject<UDataprepEditorContextMenuContext>();
			ContextObject->SelectedObjects = Selection.Array();
			ContextObject->DataprepAsset = GetDataprepAsset();

			UToolMenus* ToolMenus = UToolMenus::Get();
			FToolMenuContext MenuContext( ContextObject );
			return ToolMenus->GenerateWidget( "DataprepEditor.AssetContextMenu", MenuContext );
		});
}

void FDataprepEditor::RegisterCopyNameAndLabelMenu()
{
	TFunction<void(const FName&, const FName&)> RegisterMenu = [](const FName& MenuNameToExtend, const FName& MenuSection)
	{
		UToolMenus* ToolMenus = UToolMenus::Get();

		UToolMenu* Menu = ToolMenus->ExtendMenu(MenuNameToExtend);

		if (!Menu)
		{
			return;
		}

		FToolMenuSection& AssetActionsSection = Menu->FindOrAddSection(MenuSection);

		AssetActionsSection.AddDynamicEntry("GetCopyName", FNewToolMenuSectionDelegate::CreateLambda([](FToolMenuSection& InSection)
		{
			UDataprepEditorContextMenuContext* Context = InSection.FindContext<UDataprepEditorContextMenuContext>();
			if (Context)
			{
				if (Context->SelectedObjects.Num() == 1)
				{
					InSection.AddMenuEntry(
						"CopyName",
						LOCTEXT("CopyNameLabel", "Copy Name"),
						LOCTEXT("CopyNameTooltip", "Copy name to clipboard"),
						FSlateIcon(),
						FExecuteAction::CreateLambda([Obj = Context->SelectedObjects[0]]()
						{
							FPlatformApplicationMisc::ClipboardCopy(*Obj->GetName());
						}));


					if (AActor* Actor = Cast<AActor>(Context->SelectedObjects[0]))
					{
						InSection.AddMenuEntry(
							"CopyLabel",
							LOCTEXT("CopyLabelLabel", "Copy Label"),
							LOCTEXT("CopyLabelTooltip", "Copy actor label to clipboard"),
							FSlateIcon(),
							FExecuteAction::CreateLambda([Actor]()
							{
								FPlatformApplicationMisc::ClipboardCopy(*Actor->GetActorLabel());
							}));
					}
				}
			}
		}));
	};

	RegisterMenu("DataprepEditor.AssetContextMenu", "AssetActions");
	RegisterMenu("DataprepEditor.SceneOutlinerContextMenu", "SceneOutlinerActions");
}

void FDataprepEditor::RegisterSelectReferencedAssetsMenu()
{
	UToolMenus* ToolMenus = UToolMenus::Get();
	UToolMenu* Menu = ToolMenus->ExtendMenu("DataprepEditor.SceneOutlinerContextMenu");

	if (!Menu)
	{
		return;
	}

	FToolMenuSection& Section = Menu->FindOrAddSection("SceneOutlinerActions");

	Section.AddDynamicEntry("SelectAssets", FNewToolMenuSectionDelegate::CreateLambda([this](FToolMenuSection& InSection)
	{
		UDataprepEditorContextMenuContext* Context = InSection.FindContext<UDataprepEditorContextMenuContext>();
		if (!Context)
		{
			return;
		}

		TSet<AActor*> SelectedActors;
		for (UObject* Obj : Context->SelectedObjects)
		{
			if (AActor* Actor = Cast<AActor>(Obj))
			{
				SelectedActors.Add(Actor);
			}
		}

		if (SelectedActors.Num() == 0)
		{
			return;
		}

		TSet<UObject*> AssetSelection = FDataprepEditorUtils::GetReferencedAssets(SelectedActors);

		InSection.AddMenuEntry(
			"CopyLabel",
			LOCTEXT("SelectReferencedAssetsLabel", "Select Referenced Assets"),
			LOCTEXT("SelectReferencedAssetsTooltip", "Select assets referenced by the selected actors"),
			FSlateIcon(),
			FExecuteAction::CreateLambda([this, AssetSelection]()
			{
				AssetPreviewView->SelectMatchingItems(AssetSelection);
			}));
	}));
}

void FDataprepEditor::RegisterSelectReferencingActorsMenu()
{
	UToolMenus* ToolMenus = UToolMenus::Get();
	UToolMenu* Menu = ToolMenus->ExtendMenu("DataprepEditor.AssetContextMenu");

	if (!Menu)
	{
		return;
	}

	FToolMenuSection& Section = Menu->FindOrAddSection("AssetActions");

	Section.AddDynamicEntry("SelectActors", FNewToolMenuSectionDelegate::CreateLambda([this](FToolMenuSection& InSection)
	{
		UDataprepEditorContextMenuContext* Context = InSection.FindContext<UDataprepEditorContextMenuContext>();
		if (!Context || Context->SelectedObjects.Num() == 0)
		{
			return;
		}

		TSet<UObject*> ReferencedAssets(Context->SelectedObjects);

		InSection.AddMenuEntry(
			"SelectReferencingActors",
			LOCTEXT("SelectReferencingActorsLabel", "Select Referencing Actors"),
			LOCTEXT("SelectReferencingActorsTooltip", "Select actors that reference the selected assets"),
			FSlateIcon(),
			FExecuteAction::CreateLambda([this, ReferencedAssets]()
			{
				TSet<TWeakObjectPtr<UObject>> Actors = FDataprepEditorUtils::GetActorsReferencingAssets(PreviewWorld, ReferencedAssets);
				if (Actors.Num() > 0)
				{
					SetWorldObjectsSelection(MoveTemp(Actors));
				}
			}));
	}));
}

TSharedRef<SDockTab> FDataprepEditor::SpawnTabPalette(const FSpawnTabArgs & Args)
{
	check(Args.GetTabId() == PaletteTabId);

	if(!bIsDataprepInstance)
	{
		return SNew(SDockTab)
			.Icon(FSlateIcon(FEditorStyle::GetStyleSetName(), "Kismet.Tabs.Palette").GetIcon())
			.Label(LOCTEXT("PaletteTab", "Palette"))
			[
				SNew(SDataprepPalette)
			];
	}

	return SNew(SDockTab);
}

TSharedRef<SDockTab> FDataprepEditor::SpawnTabDataprep(const FSpawnTabArgs & Args)
{
	check(Args.GetTabId() == DataprepAssetTabId);

	return SNew(SDockTab)
	.Label(LOCTEXT("DataprepEditor_DataprepTab_Title", "Dataprep"))
	[
		SNew(SBorder)
		.Padding(2.f)
		.BorderImage(FEditorStyle::GetBrush("ToolPanel.GroupBorder"))
		[
			DataprepAssetView.ToSharedRef()
		]
	];
}

void FDataprepEditor::RefreshStatsTab()
{
	if (!StatsTabPtr.IsValid())
	{
		return;
	}

	check(StatsWidgetPtr.IsValid());

	TSharedPtr<SDataprepStats> StatsWidget = StatsWidgetPtr.Pin();

	if (PreExecuteStatsPtr.IsValid())
	{
		if (PostExecuteStatsPtr.IsValid())
		{
			// Freeze live updates of draw calls stat, we want to compare this value to the new one
			FDataprepStatPtr StatPtr = StatsWidget->GetStat(StatNameDrawCalls);
			StatPtr->PreExecuteCount = SceneViewportView->GetDrawCallsAverage();
			StatPtr->PostExecuteCount = TAttribute<int32>::Create(TAttribute<int32>::FGetter::CreateLambda([this]()
			{
				return SceneViewportView->GetDrawCallsAverage();
			}));
			StatsWidget->SetStats(PostExecuteStatsPtr, false);
		}
		else
		{
			FDataprepStatPtr StatPtr = StatsWidget->GetStat(StatNameDrawCalls);
			StatPtr->PreExecuteCount = TAttribute<int32>::Create(TAttribute<int32>::FGetter::CreateLambda([this]()
			{
				return SceneViewportView->GetDrawCallsAverage();
			}));
			StatsWidget->SetStats(PreExecuteStatsPtr, true);
		}
	}
	else
	{
		// Clear the stats
		StatsWidget->ClearStats(true, true);

		// Reset the draw calls stat too
		FDataprepStatPtr StatPtr = StatsWidget->GetStat(StatNameDrawCalls);
		StatPtr->PreExecuteCount = TAttribute<int32>();
		StatPtr->PostExecuteCount = TAttribute<int32>();
	}
}

TSharedRef<SDockTab> FDataprepEditor::SpawnTabStatistics(const FSpawnTabArgs & Args)
{
	check(Args.GetTabId() == DataprepStatisticsTabId);

	TSharedPtr<SDataprepStats> StatsWidget = SNew(SDataprepStats);

	TSharedRef<SDockTab> StatsTab = SNew(SDockTab)
		.Label(LOCTEXT("DataprepEditor_StatisticsTab_Title", "Statistics"))
		.Icon(FEditorStyle::GetBrush("LevelEditor.Tabs.StatsViewer"))
		[
<<<<<<< HEAD
			StatsViewerModule.CreateStatsViewer( *PreviewWorld, EnablePagesMask, TEXT("Dataprep") )
=======
			SNew(SVerticalBox)
			+ SVerticalBox::Slot()
			[
				SAssignNew(StatsWidget, SDataprepStats)
			]
>>>>>>> 56c511cf
		];

	const FName CategoryAssets("Assets");
	const FName CategoryScene("Scene (World)");

	StatsWidget->AddStat(StatNameDrawCalls, CategoryScene, FDataprepStat(LOCTEXT("DataprepEditor_Stats_DrawCalls", "Draw Calls")));
	StatsWidget->AddStat(FDataprepStats::StatNameTriangles, CategoryAssets, FDataprepStat(LOCTEXT("DataprepEditor_Stats_Triangles", "Triangles")));
	StatsWidget->AddStat(FDataprepStats::StatNameVertices, CategoryAssets, FDataprepStat(LOCTEXT("DataprepEditor_Stats_Vertices", "Vertices")));
	StatsWidget->AddStat(FDataprepStats::StatNameTextures, CategoryAssets, FDataprepStat(LOCTEXT("DataprepEditor_Stats_Textures", "Textures")));
	StatsWidget->AddStat(FDataprepStats::StatNameTextureSize, CategoryAssets, FDataprepStat(LOCTEXT("DataprepEditor_Stats_TextureSize", "Max Texture Size")));
	StatsWidget->AddStat(FDataprepStats::StatNameMeshes, CategoryAssets, FDataprepStat(LOCTEXT("DataprepEditor_Stats_Meshes", "Meshes")));
	StatsWidget->AddStat(FDataprepStats::StatNameSkeletalMeshes, CategoryAssets, FDataprepStat(LOCTEXT("DataprepEditor_Stats_SkelMeshes", "Skeletal Meshes")));
	StatsWidget->AddStat(FDataprepStats::StatNameMaterials, CategoryAssets, FDataprepStat(LOCTEXT("DataprepEditor_Stats_Materials", "Materials")));
	StatsWidget->AddStat(FDataprepStats::StatNameLights, CategoryAssets, FDataprepStat(LOCTEXT("DataprepEditor_Stats_Lights", "Lights")));
	StatsWidget->AddStat(FDataprepStats::StatNameActors, CategoryScene, FDataprepStat(LOCTEXT("DataprepEditor_Stats_Actors", "Actors")));
	StatsWidget->AddStat(FDataprepStats::StatNameActorComponents, CategoryScene, FDataprepStat(LOCTEXT("DataprepEditor_Stats_ActorComps", "Actor Components")));
	
	StatsWidgetPtr = StatsWidget;
	StatsTabPtr = StatsTab;

	RefreshStatsTab();

	return StatsTab;
}

TSharedRef<SDockTab> FDataprepEditor::SpawnTabSceneViewport( const FSpawnTabArgs& Args )
{
	check( Args.GetTabId() == SceneViewportTabId );

	TSharedRef<SDockTab> SpawnedTab =
		SNew(SDockTab)
		.Label( LOCTEXT("DataprepEditor_SceneViewportTab_Title", "Viewport") )
		[
			SceneViewportView.ToSharedRef()
		];

	return SpawnedTab;
}

TSharedRef<SDockTab> FDataprepEditor::SpawnTabGraphEditor(const FSpawnTabArgs & Args)
{
	check(Args.GetTabId() == DataprepGraphEditorTabId);

	if(!bIsDataprepInstance)
	{
		return SNew(SDockTab)
			//.Icon(FDataprepEditorStyle::Get()->GetBrush("DataprepEditor.Tabs.Pipeline"))
			.Label(LOCTEXT("DataprepEditor_GraphEditorTab_Title", "Recipe Graph"))
			[
				GraphEditor.ToSharedRef()
			];
	}

	return SNew(SDockTab);
}

TSharedRef<FTabManager::FLayout> FDataprepEditor::CreateDataprepLayout()
{
	return FTabManager::NewLayout("Standalone_DataprepEditor_Layout_v0.9")
		->AddArea
		(
			FTabManager::NewPrimaryArea()->SetOrientation(Orient_Vertical)
			->Split
			(
				FTabManager::NewStack()
				->SetSizeCoefficient(0.1f)
				->SetHideTabWell(true)
				->AddTab(GetToolbarTabId(), ETabState::OpenedTab)
			)
			->Split
			(
				FTabManager::NewSplitter()->SetOrientation(Orient_Horizontal)
				->Split
				(
					FTabManager::NewSplitter()->SetOrientation(Orient_Vertical)
					->Split
					(
						FTabManager::NewSplitter()->SetOrientation(Orient_Horizontal)
						->SetSizeCoefficient(0.75f)
						->Split
						(
							FTabManager::NewStack()
							->SetSizeCoefficient(0.2f)
							->AddTab(AssetPreviewTabId, ETabState::OpenedTab)
							->SetHideTabWell( true )
						)
						->Split
						(
							FTabManager::NewStack()
							->SetSizeCoefficient(0.55f)
							->AddTab(SceneViewportTabId, ETabState::OpenedTab)
							->SetHideTabWell(true)
						)
						->Split
						(
							FTabManager::NewStack()
							->SetSizeCoefficient(0.25f)
							->AddTab(ScenePreviewTabId, ETabState::OpenedTab)
							->SetHideTabWell( true )
						)
					)
					->Split
					(
						FTabManager::NewSplitter()->SetOrientation(Orient_Horizontal)
						->Split
						(
							FTabManager::NewStack()
							->SetSizeCoefficient(0.15f)
							->AddTab(PaletteTabId, ETabState::OpenedTab)
							->SetHideTabWell( true )
						)
						->Split
						(
							FTabManager::NewStack()
							->SetSizeCoefficient(0.85f)
							->AddTab(DataprepGraphEditorTabId, ETabState::OpenedTab)
							->SetHideTabWell( true )
						)
					)
				)
				->Split
				(
					FTabManager::NewSplitter()->SetOrientation(Orient_Vertical)
					->SetSizeCoefficient(0.25f)
					->Split
					(
						FTabManager::NewStack()
						->SetSizeCoefficient(0.3f)
						->AddTab(DataprepAssetTabId, ETabState::OpenedTab)
						->SetHideTabWell(true)
					)
					->Split
					(
						FTabManager::NewStack()
						->SetSizeCoefficient(0.7f)
						->AddTab(DetailsTabId, ETabState::OpenedTab)
						->SetHideTabWell(true)
					)
				)
			)
		);
}

TSharedRef<FTabManager::FLayout> FDataprepEditor::CreateDataprepInstanceLayout()
{
	return FTabManager::NewLayout("Standalone_DataprepEditor_InstanceLayout_v0.2")
		->AddArea
		(
			FTabManager::NewPrimaryArea()->SetOrientation(Orient_Vertical)
			->Split
			(
				FTabManager::NewStack()
				->SetSizeCoefficient(0.1f)
				->SetHideTabWell(true)
				->AddTab(GetToolbarTabId(), ETabState::OpenedTab)
				// Don't want the secondary toolbar tab to be opened if there's nothing in it
				//->AddTab(SecondaryToolbarTabId, ETabState::ClosedTab)
			)
			->Split
			(
				FTabManager::NewSplitter()->SetOrientation(Orient_Horizontal)
				->Split
				(
					FTabManager::NewSplitter()->SetOrientation(Orient_Vertical)
					->SetSizeCoefficient(0.2f)
					->Split
					(
						FTabManager::NewStack()
						->SetSizeCoefficient(0.5f)
						->AddTab(ScenePreviewTabId, ETabState::OpenedTab)
						->SetHideTabWell( true )
					)
					->Split
					(
						FTabManager::NewStack()
						->SetSizeCoefficient(0.5f)
						->AddTab(AssetPreviewTabId, ETabState::OpenedTab)
						->SetHideTabWell( true )
					)
				)
				->Split
				(
					FTabManager::NewSplitter()->SetOrientation(Orient_Vertical)
					->SetSizeCoefficient(0.6f)
					->Split
					(
						FTabManager::NewStack()
						->SetSizeCoefficient(1.f)
						->AddTab(SceneViewportTabId, ETabState::OpenedTab)
						->SetHideTabWell(true)
					)
				)
				->Split
				(
					FTabManager::NewSplitter()->SetOrientation(Orient_Vertical)
					->SetSizeCoefficient(0.2f)
					->Split
					(
						FTabManager::NewStack()
						->SetSizeCoefficient(0.5f)
						->AddTab(DataprepAssetTabId, ETabState::OpenedTab)
						->SetHideTabWell(true)
					)
					->Split
					(
						FTabManager::NewStack()
						->SetSizeCoefficient(0.5f)
						->AddTab(DetailsTabId, ETabState::OpenedTab)
						->SetHideTabWell(true)
					)
				)
			)
		);
}

void FDataprepEditor::UpdatePreviewPanels(bool bInclude3DViewport)
{
	TRACE_CPUPROFILER_EVENT_SCOPE(FDataprepEditor::UpdatePreviewPanels);

	{
		FTimeLogger TimeLogger( TEXT("UpdatePreviewPanels") );

		AssetPreviewView->ClearAssetList();
		FString SubstitutePath = DataprepAssetInterfacePtr->GetOutermost()->GetName();
		if(DataprepAssetInterfacePtr->GetConsumer() != nullptr && !DataprepAssetInterfacePtr->GetConsumer()->GetTargetContentFolder().IsEmpty())
		{
			SubstitutePath = DataprepAssetInterfacePtr->GetConsumer()->GetTargetContentFolder();
		}
		AssetPreviewView->SetAssetsList( Assets, GetTransientContentFolder(), SubstitutePath );
	}

	if(bInclude3DViewport)
	{
		SceneViewportView->UpdateScene();
	}
}

bool FDataprepEditor::OnRequestClose()
{
	const int ActorCount = PreviewWorld->GetActorCount();
	if( bWorldBuilt && !bIgnoreCloseRequest && ActorCount > DefaultActorsInPreviewWorld.Num() )
	{
		// World was imported and is not empty -- show warning message
		const FText Title( LOCTEXT( "DataprepEditor_ProceedWithClose", "Proceed with close") );
		const FText Message( LOCTEXT( "DataprepEditor_ConfirmClose", "Imported data was not committed! Closing the editor will discard imported data.\nDo you want to close anyway?" ) );

		return ( FMessageDialog::Open(EAppMsgType::YesNo, Message, &Title) == EAppReturnType::Yes );
	}
	return !bIgnoreCloseRequest;
}

bool FDataprepEditor::CanBuildWorld()
{
	return DataprepAssetInterfacePtr->GetProducers()->GetProducersCount() > 0;
}

bool FDataprepEditor::CanExecutePipeline()
{
	return bWorldBuilt;
}

bool FDataprepEditor::CanCommitWorld()
{
	// Execution of pipeline is not required. User can directly commit result of import
	return bWorldBuilt && DataprepAssetInterfacePtr->GetConsumer() != nullptr;
}

FString FDataprepEditor::GetTransientContentFolder()
{
	return FPaths::Combine( GetRootPackagePath(), FString::FromInt( FPlatformProcess::GetCurrentProcessId() ), SessionID );
}

bool FDataprepEditor::OnCanExecuteNextStep(UDataprepActionAsset* ActionAsset)
{
	// #ueent_todo: Make this action configurable by user
	UpdatePreviewPanels(false);
	return true;
}

void FDataprepEditor::OnActionsContextChanged( const UDataprepActionAsset* ActionAsset, bool bWorldChanged, bool bAssetsChanged, const TArray< TWeakObjectPtr<UObject> >& NewAssets )
{
	if(bAssetsChanged)
	{
		Assets = NewAssets;
	}
}

void FDataprepEditor::RefreshColumnsForPreviewSystem()
{
	if ( PreviewSystem->HasObservedObjects() )
	{
		SceneOutliner->RemoveColumn( SceneOutliner::FBuiltInColumnTypes::ActorInfo() );
		SceneOutliner::FColumnInfo ColumnInfo( SceneOutliner::EColumnVisibility::Visible, 100, FCreateSceneOutlinerColumn::CreateLambda( [Preview = PreviewSystem](ISceneOutliner& InSceneOutliner) -> TSharedRef< ISceneOutlinerColumn >
			{
				return MakeShared<FDataprepPreviewOutlinerColumn>( InSceneOutliner, Preview );
			} ) );
		SceneOutliner->AddColumn( FDataprepPreviewOutlinerColumn::ColumnID, ColumnInfo );

		AssetPreviewView->AddColumn( MakeShared<FDataprepPreviewAssetColumn>(PreviewSystem) );
	}
	else
	{
		SceneOutliner->RemoveColumn( FDataprepPreviewOutlinerColumn::ColumnID );
		FSceneOutlinerModule& SceneOutlinerModule = FModuleManager::Get().LoadModuleChecked<FSceneOutlinerModule>("SceneOutliner");
		SceneOutliner::FDefaultColumnInfo* ActorInfoColumPtr = SceneOutlinerModule.DefaultColumnMap.Find( SceneOutliner::FBuiltInColumnTypes::ActorInfo() );
		check( ActorInfoColumPtr );
		SceneOutliner->AddColumn( SceneOutliner::FBuiltInColumnTypes::ActorInfo(), ActorInfoColumPtr->ColumnInfo );

		AssetPreviewView->RemoveColumn( FDataprepPreviewAssetColumn::ColumnID );
	}
}

void FDataprepEditor::UpdateDataForPreviewSystem()
{
	TArray<UObject*> ObjectsForThePreviewSystem;
	FDataprepCoreUtils::GetActorsFromWorld( PreviewWorld, ObjectsForThePreviewSystem );
	ObjectsForThePreviewSystem.Reserve( Assets.Num() );
	for ( TWeakObjectPtr<UObject>& WeakObjectPtr : Assets )
	{
		if ( UObject* Object = WeakObjectPtr.Get() )
		{
			ObjectsForThePreviewSystem.Add( Object );
		}
	}
	PreviewSystem->UpdateDataToProcess( MakeArrayView( ObjectsForThePreviewSystem ) );
}

bool FDataprepEditor::IsPreviewingStep(const UDataprepParameterizableObject* StepObject) const 
{
	return PreviewSystem->IsObservingStepObject( StepObject );
}

int32 FDataprepEditor::GetCountOfPreviewedSteps() const
{
	return PreviewSystem->GetObservedStepsCount();
}

void FDataprepEditor::OnStepObjectsAboutToBeDeleted(const TArrayView<UDataprepParameterizableObject*>& StepObjects)
{
	for ( UDataprepParameterizableObject* StepObject : StepObjects )
	{
		if ( IsPreviewingStep( StepObject ) )
		{
			ClearPreviewedObjects();
			break;
		}
	}
}

void FDataprepEditor::PostUndo(bool bSuccess)
{
	if ( bSuccess )
	{
		PreviewSystem->EnsureValidityOfTheObservedObjects();
		RefreshColumnsForPreviewSystem();
	}
}

void FDataprepEditor::PostRedo(bool bSuccess)
{
	if ( bSuccess )
	{
		PreviewSystem->EnsureValidityOfTheObservedObjects();
		RefreshColumnsForPreviewSystem();
	}
}

void FDataprepEditor::SetPreviewedObjects(const TArrayView<UDataprepParameterizableObject*>& ObservedObjects)
{
	PreviewSystem->SetObservedObjects( ObservedObjects );
	
	if ( SDataprepGraphEditor* RawGraphEditor = GraphEditor.Get() )
	{
		// Refresh the graph
		RawGraphEditor->NotifyGraphChanged();
	}

	RefreshColumnsForPreviewSystem();
}

void FDataprepEditor::ClearPreviewedObjects()
{
	SetPreviewedObjects( MakeArrayView<UDataprepParameterizableObject*>( nullptr, 0 ) );
}

#undef LOCTEXT_NAMESPACE<|MERGE_RESOLUTION|>--- conflicted
+++ resolved
@@ -1332,15 +1332,11 @@
 		.Label(LOCTEXT("DataprepEditor_StatisticsTab_Title", "Statistics"))
 		.Icon(FEditorStyle::GetBrush("LevelEditor.Tabs.StatsViewer"))
 		[
-<<<<<<< HEAD
-			StatsViewerModule.CreateStatsViewer( *PreviewWorld, EnablePagesMask, TEXT("Dataprep") )
-=======
 			SNew(SVerticalBox)
 			+ SVerticalBox::Slot()
 			[
 				SAssignNew(StatsWidget, SDataprepStats)
 			]
->>>>>>> 56c511cf
 		];
 
 	const FName CategoryAssets("Assets");
