// Copyright 1998-2019 Epic Games, Inc. All Rights Reserved.

#include "DatasmithStaticMeshImporter.h"

#include "DatasmithImportContext.h"
#include "DatasmithImporterModule.h"
#include "DatasmithMaterialImporter.h"
#include "DatasmithMeshHelper.h"
#include "DatasmithMeshUObject.h"
#include "IDatasmithSceneElements.h"
#include "ObjectTemplates/DatasmithStaticMeshTemplate.h"
#include "Translators/DatasmithPayload.h"
#include "Utility/DatasmithImporterUtils.h"

#include "Algo/AnyOf.h"
#include "Async/Async.h"
#include "Engine/StaticMesh.h"
#include "LayoutUV.h"
#include "MeshBuild.h"
#include "MeshDescriptionOperations.h"
#include "MeshUtilities.h"
#include "Misc/FeedbackContext.h"
#include "Misc/Paths.h"
#include "Misc/ScopedSlowTask.h"
#include "OverlappingCorners.h"
#include "PhysicsEngine/AggregateGeom.h"
#include "PhysicsEngine/BodySetup.h"
#include "StaticMeshAttributes.h"
#include "Templates/UniquePtr.h"
#include "UObject/Package.h"
#include "UVTools/UVGenerationFlattenMapping.h"
#include "UVTools/UVGenerationUtils.h"

#define LOCTEXT_NAMESPACE "DatasmithStaticMeshImporter"

namespace DatasmithStaticMeshImporterImpl
{
	float Get2DSurface(const FVector4& Dimensions)
	{
		if (Dimensions[0] >= Dimensions[1] && Dimensions[2] >= Dimensions[1])
		{
			return Dimensions[0]*Dimensions[2];
		}
		if (Dimensions[0] >= Dimensions[2] && Dimensions[1] >= Dimensions[2])
		{
			return Dimensions[0]*Dimensions[1];
		}
		return Dimensions[2]*Dimensions[1];
	}

	float CalcBlendWeight(const FVector4& Dimensions, float MaxArea, float Max2DSurface)
	{
		float Current2DSurface = Get2DSurface(Dimensions);
		float Weight = FMath::Sqrt((Dimensions[3] / MaxArea)) + FMath::Sqrt(Current2DSurface / Max2DSurface);
		return Weight;
	}

	int32 GetLightmapSize(float Weight, int32 MinimumSize, int32 MaximumSize)
	{
		Weight = FMath::Clamp(Weight, 0.f, 1.f);

		float WeightedSize = (float(MinimumSize)*(1.0f - Weight)) + Weight*float(MaximumSize);

		int32 LightmapSizeValue = MinimumSize;
		while (WeightedSize > LightmapSizeValue)
		{
			LightmapSizeValue *= 2;
		}

		return FMath::Clamp( LightmapSizeValue, 0, 4096 );
	}

	TMap< int32, FString > GetMaterials( TSharedRef< IDatasmithMeshElement > MeshElement )
	{
		TMap< int32, FString > Materials;
		for ( int i = 0; i < MeshElement->GetMaterialSlotCount(); ++i )
		{
			Materials.Add( MeshElement->GetMaterialSlotAt(i)->GetId(), MeshElement->GetMaterialSlotAt(i)->GetName() );
		}
		return Materials;
	}

	int32 GetStaticMeshBuildRequirements( const FDatasmithAssetsImportContext& AssetsContext, TSharedRef< IDatasmithMeshElement > MeshElement )
	{
		int32 BuildRequirements = EMaterialRequirements::RequiresNormals | EMaterialRequirements::RequiresTangents;;
		for ( const TPair<int32, FString>& Material : GetMaterials( MeshElement ) )
		{
			if ( AssetsContext.MaterialsRequirements.Contains( *Material.Value ) )
			{
				BuildRequirements |= AssetsContext.MaterialsRequirements[ *Material.Value ];
			}
		}
		return BuildRequirements;
	}
}

UStaticMesh* FDatasmithStaticMeshImporter::ImportStaticMesh(const TSharedRef< IDatasmithMeshElement > MeshElement, FDatasmithMeshElementPayload& Payload, EObjectFlags ObjectFlags, const FDatasmithStaticMeshImportOptions& ImportOptions, FDatasmithAssetsImportContext& AssetsContext, UStaticMesh* ExistingMesh)
{
	TRACE_CPUPROFILER_EVENT_SCOPE(FDatasmithStaticMeshImporter::ImportStaticMesh);

	// 1. import data
	TArray< FMeshDescription >& MeshDescriptions = Payload.LodMeshes;

	// Update MeshElement's LOD count with the actual number of mesh descriptions
	MeshElement->SetLODCount( MeshDescriptions.Num() );
	if ( MeshDescriptions.Num() == 0 )
	{
		return nullptr;
	}

	// 2. find the destination
	UStaticMesh* ResultStaticMesh = nullptr;
	FString StaticMeshName = AssetsContext.StaticMeshNameProvider.GenerateUniqueName( MeshElement->GetLabel() );
	UPackage* Outer = AssetsContext.StaticMeshesImportPackage.Get();

	// Verify that the static mesh could be created in final package
	FText FailReason;
	if (!FDatasmithImporterUtils::CanCreateAsset<UStaticMesh>( AssetsContext.StaticMeshesFinalPackage.Get(), StaticMeshName, FailReason ))
	{
		AssetsContext.ParentContext.LogError(FailReason);
		return nullptr;
	}

	if ( ExistingMesh )
	{
		if ( ExistingMesh->GetOuter() != Outer )
		{
			ResultStaticMesh = DuplicateObject< UStaticMesh >( ExistingMesh, Outer, *StaticMeshName );
			IDatasmithImporterModule::Get().ResetOverrides( ResultStaticMesh ); // Don't copy the existing overrides
		}
		else
		{
			ResultStaticMesh = ExistingMesh;
		}

		ResultStaticMesh->SetFlags( ObjectFlags );
	}
	else
	{
		ResultStaticMesh = NewObject< UStaticMesh >( Outer, *StaticMeshName, ObjectFlags );
	}

	// 3. Write data to destination
	int32 LODIndex = 0;
	for (FMeshDescription& MeshDesc : MeshDescriptions)
	{
		DatasmithMeshHelper::FillUStaticMesh(ResultStaticMesh, LODIndex, MoveTemp(MeshDesc));
		LODIndex++;
	}

	// 4. Collisions
	TArray< FVector > VertexPositions;
	DatasmithMeshHelper::ExtractVertexPositions(Payload.CollisionMesh, VertexPositions);
	if ( VertexPositions.Num() == 0 )
	{
		VertexPositions = MoveTemp(Payload.CollisionPointCloud);
	}

	if ( VertexPositions.Num() > 0 )
	{
		ProcessCollision( ResultStaticMesh, VertexPositions );
	}

	return ResultStaticMesh;
}

bool FDatasmithStaticMeshImporter::ShouldRecomputeNormals(const FMeshDescription& MeshDescription, int32 BuildRequirements)
{
	const TVertexInstanceAttributesConstRef<FVector> Normals = MeshDescription.VertexInstanceAttributes().GetAttributesRef<FVector>(MeshAttribute::VertexInstance::Normal);
	check(Normals.IsValid());
	return Algo::AnyOf(MeshDescription.VertexInstances().GetElementIDs(), [&](const FVertexInstanceID& InstanceID) { return !Normals[InstanceID].IsNormalized(); });
}

bool FDatasmithStaticMeshImporter::ShouldRecomputeTangents(const FMeshDescription& MeshDescription, int32 BuildRequirements)
{
	const TVertexInstanceAttributesConstRef<FVector> Tangents = MeshDescription.VertexInstanceAttributes().GetAttributesRef<FVector>(MeshAttribute::VertexInstance::Tangent);
	check(Tangents.IsValid());
	return Algo::AnyOf(MeshDescription.VertexInstances().GetElementIDs(), [&](const FVertexInstanceID& InstanceID) { return !Tangents[InstanceID].IsNormalized(); });
}

bool FDatasmithStaticMeshImporter::PreBuildStaticMesh( UStaticMesh* StaticMesh )
{
	TRACE_CPUPROFILER_EVENT_SCOPE(FDatasmithStaticMeshImporter::PreBuildStaticMesh);

	// The input static mesh must at least have its LOD 0 valid
	if (!StaticMesh->IsMeshDescriptionValid(0))
	{
		return false;
	}

	for (int32 LodIndex = 0; LodIndex < StaticMesh->GetNumSourceModels(); ++LodIndex)
	{
		if (!StaticMesh->IsMeshDescriptionValid(LodIndex))
		{
			continue;
		}

		FMeshBuildSettings& BuildSettings = StaticMesh->GetSourceModel(LodIndex).BuildSettings;
		FMeshDescription& MeshDescription = *StaticMesh->GetMeshDescription(LodIndex);

		if (BuildSettings.bGenerateLightmapUVs && !DatasmithMeshHelper::HasUVData(MeshDescription, BuildSettings.SrcLightmapIndex))
		{
			//If no UV data exist at the source index we generate unwrapped UVs.
			//Do this before calling DatasmithMeshHelper::CreateDefaultUVs() as the UVs may be unwrapped at channel 0.
			UUVGenerationFlattenMapping::GenerateUVs(MeshDescription, BuildSettings.SrcLightmapIndex, BuildSettings.bRemoveDegenerates);
		}

		// We should always have some UV data in channel 0 because it is used in the mesh tangent calculation during the build.
		if (!DatasmithMeshHelper::HasUVData(MeshDescription, 0))
		{
			DatasmithMeshHelper::CreateDefaultUVs(MeshDescription);
		}

		if (DatasmithMeshHelper::IsMeshValid(MeshDescription, BuildSettings.BuildScale3D))
		{
			if (BuildSettings.bGenerateLightmapUVs)
			{
				DatasmithMeshHelper::RequireUVChannel(MeshDescription, BuildSettings.DstLightmapIndex);
<<<<<<< HEAD

				// Determine the absolute minimum lightmap resolution that can be used for packing
				float ComparisonThreshold = BuildSettings.bRemoveDegenerates ? THRESH_POINTS_ARE_SAME : 0.0f;
				FOverlappingCorners OverlappingCorners;
				FMeshDescriptionOperations::FindOverlappingCorners(OverlappingCorners, MeshDescription, ComparisonThreshold);

				// Packing expects at least one texel per chart. This is the absolute minimum to generate valid UVs.
				int32 ChartCount = FMeshDescriptionOperations::GetUVChartCount(MeshDescription, BuildSettings.SrcLightmapIndex, ELightmapUVVersion::Latest, OverlappingCorners);
				const int32 AbsoluteMinResolution = 1 << FMath::CeilLogTwo(FMath::Sqrt(ChartCount));
				const int32 LightmapResolution = FMath::Clamp(BuildSettings.MinLightmapResolution, AbsoluteMinResolution, 512);

				BuildSettings.MinLightmapResolution = LightmapResolution;
=======
				UVGenerationUtils::SetupGeneratedLightmapUVResolution(StaticMesh, LodIndex);
>>>>>>> 9918b921
			}

			UStaticMesh::FCommitMeshDescriptionParams Params;

			// We will call MarkPackageDirty() ourself from the main thread
			Params.bMarkPackageDirty = false;

			// Ensure we get DDC benefits when we import already cached content
			Params.bUseHashAsGuid = true;

			StaticMesh->CommitMeshDescription(LodIndex, Params);

			// Get rid of the memory used now that its committed into its bulk form.
			// Will be reloaded from bulk data when building the mesh if not present in memory.
			StaticMesh->ClearMeshDescription(LodIndex);
		}
		else
		{
			return false;
		}
	}

	return true;
}

void FDatasmithStaticMeshImporter::BuildStaticMesh( UStaticMesh* StaticMesh )
{
	BuildStaticMeshes({ StaticMesh });
}

void FDatasmithStaticMeshImporter::PostMeshBuild(UStaticMesh* StaticMesh)
{
	StaticMesh->ClearMeshDescriptions();
}

void FDatasmithStaticMeshImporter::BuildStaticMeshes(const TArray< UStaticMesh* >& StaticMeshes, TFunction<bool(UStaticMesh*)> ProgressCallback)
{
	TRACE_CPUPROFILER_EVENT_SCOPE(FDatasmithStaticMeshImporter::BuildStaticMeshes);

	TArray<FDelegateHandle> PostMeshBuildDelegateHandles;
	PostMeshBuildDelegateHandles.SetNum(StaticMeshes.Num());

	for (int32 StaticMeshIndex = 0; StaticMeshIndex < StaticMeshes.Num(); ++StaticMeshIndex)
	{
		// Release mesh descriptions as soon as they've been serialized and built to reduce memory footprint during import
		PostMeshBuildDelegateHandles[StaticMeshIndex] = StaticMeshes[StaticMeshIndex]->OnPostMeshBuild().AddStatic(&FDatasmithStaticMeshImporter::PostMeshBuild);
	}

	UStaticMesh::BatchBuild(StaticMeshes, true, ProgressCallback);

	for (int32 StaticMeshIndex = 0; StaticMeshIndex < StaticMeshes.Num(); ++StaticMeshIndex)
	{
		StaticMeshes[StaticMeshIndex]->OnPostMeshBuild().Remove(PostMeshBuildDelegateHandles[StaticMeshIndex]);
	}
}

void FDatasmithStaticMeshImporter::ProcessCollision(UStaticMesh* StaticMesh, const TArray< FVector >& VertexPositions)
{
	// The following code is copied from StaticMeshEdit AddConvexGeomFromVertices (inaccessible outside UnrealEd)
	if ( !StaticMesh )
	{
		return;
	}

	StaticMesh->bCustomizedCollision = true;
	StaticMesh->CreateBodySetup();
	if ( !ensure(StaticMesh->BodySetup) )
	{
		return;
	}

	// Convex elements must be removed first since the re-import process uses the same flow
	FKAggregateGeom& AggGeom = StaticMesh->BodySetup->AggGeom;
	AggGeom.ConvexElems.Reset();
	FKConvexElem& ConvexElem = AggGeom.ConvexElems.AddDefaulted_GetRef();

	ConvexElem.VertexData.Reserve( VertexPositions.Num() );
	for ( const FVector& Position : VertexPositions )
	{
		ConvexElem.VertexData.Add( Position );
	}

	ConvexElem.UpdateElemBox();
}

void FDatasmithStaticMeshImporter::PreBuildStaticMeshes( FDatasmithImportContext& ImportContext )
{
	TRACE_CPUPROFILER_EVENT_SCOPE(FDatasmithStaticMeshImporter::PreBuildStaticMeshes);

	FScopedSlowTask Progress(ImportContext.ImportedStaticMeshes.Num(), LOCTEXT("PreBuildStaticMeshes", "Setting up UVs..."), true, *ImportContext.Warn);
	Progress.MakeDialog(true);

	IMeshUtilities& MeshUtilities = FModuleManager::Get().LoadModuleChecked< IMeshUtilities >( "MeshUtilities" );

	TArray<UStaticMesh*> SortedMesh;
	for (const TPair<TSharedRef<IDatasmithMeshElement>, UStaticMesh*>& Kvp : ImportContext.ImportedStaticMeshes)
	{
		if (Kvp.Value)
		{
			SortedMesh.Add(Kvp.Value);
		}
	}

	// Start with the biggest mesh first to help balancing tasks on threads
	SortedMesh.Sort(
		[](const UStaticMesh& Lhs, const UStaticMesh& Rhs)
		{
			int32 LhsVerticesNum = Lhs.IsMeshDescriptionValid(0) ? Lhs.GetMeshDescription(0)->Vertices().Num() : 0;
			int32 RhsVerticesNum = Rhs.IsMeshDescriptionValid(0) ? Rhs.GetMeshDescription(0)->Vertices().Num() : 0;

			return LhsVerticesNum > RhsVerticesNum;
		}
	);

	// Setup tasks in such a way that we're able to update the progress for tasks finishing in any order
	TAtomic<uint32> TasksDone(0);
	TArray<TFuture<bool>> TasksIsMeshValidResult;
	for (UStaticMesh* StaticMesh : SortedMesh)
	{
		TasksIsMeshValidResult.Add(
			Async(
				EAsyncExecution::LargeThreadPool,
				[StaticMesh]() { return PreBuildStaticMesh(StaticMesh); },
				[&TasksDone]() { TasksDone++; }
			)
		);
	}

	// Ensure UI stays responsive by updating the progress even when the number of tasks hasn't changed
	for (int32 OldTasksDone = 0, NewTasksDone = 0; OldTasksDone != SortedMesh.Num(); OldTasksDone = NewTasksDone)
	{
		NewTasksDone = TasksDone.Load();
		Progress.EnterProgressFrame(NewTasksDone - OldTasksDone, FText::FromString(FString::Printf(TEXT("Packing UVs and computing tangents for static mesh %d/%d ..."), NewTasksDone, SortedMesh.Num())));
		FPlatformProcess::Sleep(0.1);
	}

	for (int32 Index = 0; Index < TasksIsMeshValidResult.Num(); ++Index)
	{
		UStaticMesh* StaticMesh = SortedMesh[Index];

		if (TasksIsMeshValidResult[Index].Get())
		{
			SortedMesh[Index]->MarkPackageDirty();
		}
		else
		{
			// Log invalid meshes and remove mesh reference from imported meshes and mesh actors
			for (const TPair<TSharedRef<IDatasmithMeshElement>, UStaticMesh*>& Kvp : ImportContext.ImportedStaticMeshes)
			{
				if (Kvp.Value == StaticMesh)
				{
					ImportContext.LogError( FText::Format( LOCTEXT("PreBuildMesh", "Static mesh {0} is invalid since it contains only degenerated triangles or no triangle."), FText::FromName( StaticMesh->GetFName() ) ) );

					ImportContext.ImportedStaticMeshes.Remove(Kvp.Key);
					break;
				}
			}
		}
	}
}

class FMeshMaterialSlotBuilder
{
	struct SectionInfo
	{
		enum { InvalidIndex = -1 };

		int32 LodIndex;
		int32 SectionIndex;        // index of this group (in given LOD's mesh)
		FPolygonGroupID SectionId; // id stored on the triangles
		FName MaterialSlotName;    // per PolygonGroup FName attribute
		int32 PolyCount;           // Number of poly
		int32 StaticMaterialsIndex = InvalidIndex; // index in the FStaticMesh::StaticMaterials
	};

public:
	FMeshMaterialSlotBuilder(UStaticMesh& StaticMesh, int32 MeshElementLODCount)
	{
		// Populate section LODs declared in IDatasmithMeshElement
		for (int32 LodIndex = 0; LodIndex < MeshElementLODCount; ++LodIndex)
		{
			if (FMeshDescription* MeshDescription = StaticMesh.GetMeshDescription(LodIndex))
			{
				FStaticMeshAttributes Attributes(*MeshDescription);
				TPolygonGroupAttributesConstRef<FName> MaterialSlotNameAttribute = Attributes.GetPolygonGroupMaterialSlotNames();
				int32 SectionIndex = 0;
				RawSections.Reserve(MeshDescription->PolygonGroups().Num());
				for (FPolygonGroupID PolygonGroupID : MeshDescription->PolygonGroups().GetElementIDs())
				{
					SectionInfo& ThisSection = RawSections.Add_GetRef({});
					ThisSection.LodIndex = LodIndex;
					ThisSection.SectionIndex = SectionIndex++;
					ThisSection.SectionId = PolygonGroupID;
					ThisSection.MaterialSlotName = MaterialSlotNameAttribute[PolygonGroupID];
					ThisSection.PolyCount = MeshDescription->GetPolygonGroupPolygons(PolygonGroupID).Num();
				}
			}
		}

		// Prepares StaticMaterials Slot informations from sections found in the mesh
		for (SectionInfo& Section : RawSections)
		{
			// get associated slot (but skip empty polygon groups)
			Section.StaticMaterialsIndex = Section.PolyCount <= 0 ? SectionInfo::InvalidIndex : SlotNames.Add(Section.MaterialSlotName).AsInteger();
		}
	}

	FMeshSectionInfoMap GenerateSectionInfoMap() const
	{
		FMeshSectionInfoMap InfoMap;
		for (const SectionInfo& Section : RawSections)
		{
			if (Section.StaticMaterialsIndex != SectionInfo::InvalidIndex)
			{
				InfoMap.Set(Section.LodIndex, Section.SectionIndex, FMeshSectionInfo(Section.StaticMaterialsIndex));
			}
		}
		return InfoMap;
	}

	const TArray<SectionInfo>& GetSectionsInfos() const
	{
		return RawSections;
	}

	const TSet<FName>& GetSlotNames() const
	{
		return SlotNames;
	}


private:
	TArray<SectionInfo> RawSections;
	TSet<FName> SlotNames;
};

void FDatasmithStaticMeshImporter::SetupStaticMesh( FDatasmithAssetsImportContext& AssetsContext, TSharedRef< IDatasmithMeshElement > MeshElement, UStaticMesh* StaticMesh,
	const FDatasmithStaticMeshImportOptions& StaticMeshImportOptions, float LightmapWeight )
{
	if (StaticMesh == nullptr)
	{
		return;
	}

	// The input static mesh must at least have its LOD 0 valid
	if (!StaticMesh->IsMeshDescriptionValid(0))
	{
		return;
	}

	TRACE_CPUPROFILER_EVENT_SCOPE(FDatasmithStaticMeshImporter::SetupStaticMesh);

	FMeshMaterialSlotBuilder Sections(*StaticMesh, MeshElement->GetLODCount());
	UDatasmithStaticMeshTemplate* StaticMeshTemplate = NewObject< UDatasmithStaticMeshTemplate >( StaticMesh );

	int32 MinLightmapSize = FDatasmithStaticMeshImportOptions::ConvertLightmapEnumToValue( StaticMeshImportOptions.MinLightmapResolution );
	int32 MaxLightmapSize = FDatasmithStaticMeshImportOptions::ConvertLightmapEnumToValue( StaticMeshImportOptions.MaxLightmapResolution );

	int32 LightmapSize = DatasmithStaticMeshImporterImpl::GetLightmapSize( LightmapWeight, MinLightmapSize, MaxLightmapSize );
	StaticMesh->LightingGuid = FGuid::NewGuid();
	StaticMesh->InitResources();

	StaticMeshTemplate->LightMapResolution = LightmapSize;
	StaticMeshTemplate->LightMapCoordinateIndex = 2;

	// Get build requirement for the assigned materials
	const int32 BuildRequirements = DatasmithStaticMeshImporterImpl::GetStaticMeshBuildRequirements( AssetsContext, MeshElement );

	TSet< int32 > MaterialIndexToImportIndex;

	// Only setup LODs declared by the mesh element
	for ( int32 LodIndex = 0; LodIndex < MeshElement->GetLODCount(); ++LodIndex)
	{
		if (!StaticMesh->IsMeshDescriptionValid(LodIndex))
		{
			continue;
		}

		FMeshDescription& MeshDescription = *StaticMesh->GetMeshDescription(LodIndex);

		// UV Channels
		int32 SourceIndex = 0;
		int32 DestinationIndex = 1;
		bool bUseImportedLightmap = false;
		bool bGenerateLightmapUVs = StaticMeshImportOptions.bGenerateLightmapUVs;
		const int32 FirstOpenUVChannel = UVGenerationUtils::GetNextOpenUVChannel(StaticMesh, LodIndex);

		// if a custom lightmap coordinate index was imported, disable lightmap generation
		if (DatasmithMeshHelper::HasUVData(MeshDescription, MeshElement->GetLightmapCoordinateIndex()))
		{
			bUseImportedLightmap = true;
			bGenerateLightmapUVs = false;
			DestinationIndex = MeshElement->GetLightmapCoordinateIndex();
		}
		else
		{
			if (MeshElement->GetLightmapCoordinateIndex() >= 0)
			{
				//A custom lightmap index value was set but the data was invalid.
				FFormatNamedArguments FormatArgs;
				FormatArgs.Add(TEXT("LightmapCoordinateIndex"), FText::FromString(FString::FromInt(MeshElement->GetLightmapCoordinateIndex())));
				FormatArgs.Add(TEXT("MeshName"), FText::FromName(StaticMesh->GetFName()));
				AssetsContext.ParentContext.LogError(FText::Format(LOCTEXT("InvalidLightmapSourceUVError", "The lightmap coordinate index '{LightmapCoordinateIndex}' used for the mesh '{MeshName}' is invalid. A valid lightmap coordinate index was set instead."), FormatArgs));
			}

			DestinationIndex = FirstOpenUVChannel;
		}

		// Set the source lightmap index to the imported mesh data lightmap source if any, otherwise use the first open channel.
		if (DatasmithMeshHelper::HasUVData(MeshDescription, MeshElement->GetLightmapSourceUV()))
		{
			SourceIndex = MeshElement->GetLightmapSourceUV();
		}
		else
		{
			//If the lightmap source index was not set, we set it to the first open UV channel as it will be generated.
			//Also, it's okay to set both the source and the destination to be the same index as they are for different containers.
			SourceIndex = FirstOpenUVChannel;
		}
		
		if (bGenerateLightmapUVs)
		{
			if (!FMath::IsWithin<int32>(SourceIndex, 0, MAX_MESH_TEXTURE_COORDS_MD))
			{
				AssetsContext.ParentContext.LogError(FText::Format(LOCTEXT("InvalidLightmapSourceIndexError", "Lightmap generation error for mesh {0}: Specified source is invalid {1}. Cannot find an available fallback source channel."), FText::FromName(StaticMesh->GetFName()), MeshElement->GetLightmapSourceUV()));
				bGenerateLightmapUVs = false;
			}
			else if (!FMath::IsWithin<int32>(DestinationIndex, 0, MAX_MESH_TEXTURE_COORDS_MD))
			{
				AssetsContext.ParentContext.LogError(FText::Format(LOCTEXT("InvalidLightmapDestinationIndexError", "Lightmap generation error for mesh {0}: Cannot find an available destination channel."), FText::FromName(StaticMesh->GetFName())));
				bGenerateLightmapUVs = false;
			}

			if (!bGenerateLightmapUVs)
			{
				AssetsContext.ParentContext.LogWarning(FText::Format(LOCTEXT("LightmapUVsWontBeGenerated", "Lightmap UVs for mesh {0} won't be generated."), FText::FromName(StaticMesh->GetFName())));
			}
		}
		
		FDatasmithMeshBuildSettingsTemplate BuildSettingsTemplate;
		BuildSettingsTemplate.Load(StaticMesh->GetSourceModel(LodIndex).BuildSettings);

		BuildSettingsTemplate.bUseMikkTSpace = true;
		BuildSettingsTemplate.bRecomputeNormals = FDatasmithStaticMeshImporter::ShouldRecomputeNormals(MeshDescription, BuildRequirements );
		BuildSettingsTemplate.bRecomputeTangents = FDatasmithStaticMeshImporter::ShouldRecomputeTangents(MeshDescription, BuildRequirements );
		BuildSettingsTemplate.bRemoveDegenerates = StaticMeshImportOptions.bRemoveDegenerates;
		BuildSettingsTemplate.bUseHighPrecisionTangentBasis = true;
		BuildSettingsTemplate.bUseFullPrecisionUVs = true;
		BuildSettingsTemplate.bGenerateLightmapUVs = bGenerateLightmapUVs;
		BuildSettingsTemplate.SrcLightmapIndex = SourceIndex;
		BuildSettingsTemplate.DstLightmapIndex = DestinationIndex;
		BuildSettingsTemplate.MinLightmapResolution = MinLightmapSize;

		// Don't build adjacency buffer for meshes with over 500 000 triangles because it's too slow
		BuildSettingsTemplate.bBuildAdjacencyBuffer = ((BuildRequirements & EMaterialRequirements::RequiresAdjacency) != 0) && DatasmithMeshHelper::GetPolygonCount(MeshDescription) < 500000;

		StaticMeshTemplate->BuildSettings.Add( MoveTemp( BuildSettingsTemplate ) );

		if ( bUseImportedLightmap || StaticMeshImportOptions.bGenerateLightmapUVs )
		{
			//If we are generating the lightmap or are using an imported lightmap the DstLightmapIndex will already be set to the proper index.
			StaticMeshTemplate->LightMapCoordinateIndex = BuildSettingsTemplate.DstLightmapIndex;
		}
		else
		{
			//No lightmap UV provided or generated, set the LightmapCoordinateIndex to default 0 value which will always contain contain a basic UV.
			StaticMeshTemplate->LightMapCoordinateIndex = 0;
		}
	}

	// Build a FMeshSectionInfoMap so that it computes the proper key for us
	FMeshSectionInfoMap MeshSectionInfoMap = Sections.GenerateSectionInfoMap();
	StaticMeshTemplate->SectionInfoMap.Load( MeshSectionInfoMap );

	// Create one StaticMaterial per material index. Actual materials will be assigned later. This is just so that we create all the slots.
	for (const FName& SlotName : Sections.GetSlotNames())
	{
		FDatasmithStaticMaterialTemplate StaticMaterial;
		StaticMaterial.MaterialSlotName = SlotName;

		StaticMeshTemplate->StaticMaterials.Add(MoveTemp(StaticMaterial));
	}

	ApplyMaterialsToStaticMesh(AssetsContext, MeshElement, StaticMeshTemplate);
	StaticMeshTemplate->Apply(StaticMesh);
}

TMap< TSharedRef< IDatasmithMeshElement >, float > FDatasmithStaticMeshImporter::CalculateMeshesLightmapWeights( const TSharedRef< IDatasmithScene >& SceneElement )
{
	TMap< TSharedRef< IDatasmithMeshElement >, float > LightmapWeights;

	float MaxArea = 0.0f;
	float Max2DSurface = 0.0f;

	// Compute the max values based on all meshes in the Datasmith Scene

	for ( int32 MeshIndex = 0; MeshIndex < SceneElement->GetMeshesCount(); ++MeshIndex )
	{
		TSharedPtr< IDatasmithMeshElement > MeshElement = SceneElement->GetMesh( MeshIndex );

		FVector4 Dimensions;
		Dimensions.Set( MeshElement->GetWidth(), MeshElement->GetDepth(), MeshElement->GetHeight(), MeshElement->GetArea() );

		MaxArea = FMath::Max( MaxArea, MeshElement->GetArea() );
		Max2DSurface = FMath::Max(Max2DSurface, DatasmithStaticMeshImporterImpl::Get2DSurface( Dimensions ));
	}

	float MaxWeight = 0.0f;

	for ( int32 MeshIndex = 0; MeshIndex < SceneElement->GetMeshesCount(); ++MeshIndex )
	{
		TSharedPtr< IDatasmithMeshElement > MeshElement = SceneElement->GetMesh( MeshIndex );

		FVector4 Dimensions( MeshElement->GetWidth(), MeshElement->GetDepth(), MeshElement->GetHeight(), MeshElement->GetArea() );

		MaxWeight = FMath::Max( MaxWeight, DatasmithStaticMeshImporterImpl::CalcBlendWeight( Dimensions, MaxArea, Max2DSurface ) );
	}

	for ( int32 MeshIndex = 0; MeshIndex < SceneElement->GetMeshesCount(); ++MeshIndex )
	{
		TSharedPtr< IDatasmithMeshElement > MeshElement = SceneElement->GetMesh( MeshIndex );

		FVector4 Dimensions( MeshElement->GetWidth(), MeshElement->GetDepth(), MeshElement->GetHeight(), MeshElement->GetArea() );

		float LightmapWeight = DatasmithStaticMeshImporterImpl::CalcBlendWeight( Dimensions, MaxArea, Max2DSurface ) / MaxWeight;

		LightmapWeights.Add( MeshElement.ToSharedRef() ) = LightmapWeight;
	}

	return LightmapWeights;
}

void FDatasmithStaticMeshImporter::ApplyMaterialsToStaticMesh( const FDatasmithAssetsImportContext& AssetsContext, const TSharedRef< IDatasmithMeshElement >& MeshElement, UDatasmithStaticMeshTemplate* StaticMeshTemplate )
{
	for ( TPair<int32, FString>& Material : DatasmithStaticMeshImporterImpl::GetMaterials( MeshElement ) )
	{
		UMaterialInterface* MaterialInterface = FDatasmithImporterUtils::FindAsset< UMaterialInterface >( AssetsContext, *Material.Value );

		FName MaterialSlotName = DatasmithMeshHelper::DefaultSlotName(Material.Key);

		FDatasmithStaticMaterialTemplate* MaterialTemplate = Algo::FindByPredicate( StaticMeshTemplate->StaticMaterials, [ &MaterialSlotName ]( const FDatasmithStaticMaterialTemplate& Current ) -> bool
		{
			return Current.MaterialSlotName == MaterialSlotName;
		});

		if ( MaterialTemplate )
		{
			MaterialTemplate->MaterialInterface = MaterialInterface;
		}
	}
}

#undef LOCTEXT_NAMESPACE<|MERGE_RESOLUTION|>--- conflicted
+++ resolved
@@ -216,22 +216,7 @@
 			if (BuildSettings.bGenerateLightmapUVs)
 			{
 				DatasmithMeshHelper::RequireUVChannel(MeshDescription, BuildSettings.DstLightmapIndex);
-<<<<<<< HEAD
-
-				// Determine the absolute minimum lightmap resolution that can be used for packing
-				float ComparisonThreshold = BuildSettings.bRemoveDegenerates ? THRESH_POINTS_ARE_SAME : 0.0f;
-				FOverlappingCorners OverlappingCorners;
-				FMeshDescriptionOperations::FindOverlappingCorners(OverlappingCorners, MeshDescription, ComparisonThreshold);
-
-				// Packing expects at least one texel per chart. This is the absolute minimum to generate valid UVs.
-				int32 ChartCount = FMeshDescriptionOperations::GetUVChartCount(MeshDescription, BuildSettings.SrcLightmapIndex, ELightmapUVVersion::Latest, OverlappingCorners);
-				const int32 AbsoluteMinResolution = 1 << FMath::CeilLogTwo(FMath::Sqrt(ChartCount));
-				const int32 LightmapResolution = FMath::Clamp(BuildSettings.MinLightmapResolution, AbsoluteMinResolution, 512);
-
-				BuildSettings.MinLightmapResolution = LightmapResolution;
-=======
 				UVGenerationUtils::SetupGeneratedLightmapUVResolution(StaticMesh, LodIndex);
->>>>>>> 9918b921
 			}
 
 			UStaticMesh::FCommitMeshDescriptionParams Params;
