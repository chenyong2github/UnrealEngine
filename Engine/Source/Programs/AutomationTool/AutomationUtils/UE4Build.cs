--- conflicted
+++ resolved
@@ -111,7 +111,7 @@
 
 			ClearExportedXGEXML();
 
-			CommandUtils.RunUBT(CommandUtils.CmdEnv, UBTExecutable: UBTExecutable, Project: UprojectPath, Target: TargetName, Platform: Platform, Config: Config, AdditionalArgs: String.Format("-Manifest={0} -nobuilduht -xgeexport {1}", CommandUtils.MakePathSafeToUseWithCommandLine(ManifestFile.FullName), AddArgs));
+			CommandUtils.RunUBT(CommandUtils.CmdEnv, UBTExecutable: UBTExecutable, Project: UprojectPath, Target: TargetName, Platform: Platform, Config: Config, AdditionalArgs: String.Format("-Manifest={0} -nobuilduht -NoHotReload -xgeexport {1}", CommandUtils.MakePathSafeToUseWithCommandLine(ManifestFile.FullName), AddArgs));
 
 			XGEItem Result = new XGEItem();
 			Result.Platform = Platform;
@@ -153,7 +153,7 @@
 			// run the deployment steps, if necessary
 			foreach(string DeployTargetFile in Item.Manifest.DeployTargetFiles)
 			{
-				CommandUtils.RunUBT(CommandUtils.CmdEnv, UBTExecutable, String.Format("-deploy=\"{0}\" -nomutex", DeployTargetFile));
+				CommandUtils.RunUBT(CommandUtils.CmdEnv, UBTExecutable, String.Format("-Mode=Deploy -Receipt=\"{0}\"", DeployTargetFile));
 			}
 
 			foreach (string ManifestItem in Item.Manifest.BuildProducts)
@@ -183,7 +183,7 @@
 			PrepareUBT();
 			using(TelemetryStopwatch CleanStopwatch = new TelemetryStopwatch("CleanWithUBT.{0}.{1}.{2}", TargetName, Platform.ToString(), Config))
 			{
-				CommandUtils.RunUBT(CommandUtils.CmdEnv, UBTExecutable: UBTExecutable, Project: UprojectPath, Target: TargetName, Platform: Platform, Config: Config, AdditionalArgs: "-clean" + AddArgs);
+				CommandUtils.RunUBT(CommandUtils.CmdEnv, UBTExecutable: UBTExecutable, Project: UprojectPath, Target: TargetName, Platform: Platform, Config: Config, AdditionalArgs: "-Clean -NoHotReload" + AddArgs);
 			}
         }
 
@@ -210,7 +210,7 @@
 			FileReference ManifestFile = GetManifestFile(UprojectPath);
 			CommandUtils.DeleteFile(ManifestFile);
 
-			CommandUtils.RunUBT(CommandUtils.CmdEnv, UBTExecutable: UBTExecutable, Project: UprojectPath, Target: TargetName, Platform: TargetPlatform, Config: Config, AdditionalArgs: String.Format("{0} -Manifest={1}", AddArgs, CommandUtils.MakePathSafeToUseWithCommandLine(ManifestFile.FullName)));
+			CommandUtils.RunUBT(CommandUtils.CmdEnv, UBTExecutable: UBTExecutable, Project: UprojectPath, Target: TargetName, Platform: TargetPlatform, Config: Config, AdditionalArgs: String.Format("{0} -Manifest={1} -NoHotReload", AddArgs, CommandUtils.MakePathSafeToUseWithCommandLine(ManifestFile.FullName)));
 
 			BuildManifest Manifest = AddBuildProductsFromManifest(ManifestFile);
 			CommandUtils.DeleteFile(ManifestFile);
@@ -424,38 +424,10 @@
 		public class BuildAgenda
 		{
 			/// <summary>
-			/// Full .NET solution files that we will compile and include in the build.  Currently we assume the output
-			/// binary file names match the solution file base name, but with various different binary file extensions.
-			/// </summary>
-			public List<string> DotNetSolutions = new List<string>();
-
-			/// <summary>
 			/// .NET .csproj files that will be compiled and included in the build.  Currently we assume the output
 			/// binary file names match the solution file base name, but with various different binary file extensions.
 			/// </summary>
 			public List<string> DotNetProjects = new List<string>();
-
-			/// <summary>
-			/// These are .NET project binary base file names that we want to include and label with the build, but
-			/// we won't be compiling these projects directly ourselves (however, they may be incidentally build or
-			/// published by a different project that we are building.)  We'll look for various .NET binary files with
-			/// this base file name but with different extensions.
-			/// </summary>
-			public List<string> ExtraDotNetFiles = new List<string>();
-
-			/// <summary>
-			/// These are .NET project binary files that are specific to IOS and found in the IOS subdirectory.  We define
-			/// these buildproducts as existing in the DotNET\IOS directory and assume that the output binary file names match
-			/// the solution file base name, but with various binary file extensions
-			/// </summary>
-			public List<string> IOSDotNetProjects = new List<string>();
-
-			/// <summary>
-			/// These are .NET project binary files that are specific to HTML5.  We define these build products as existing in the 
-			/// DotNET directory and assume that the output binary file names match
-			/// the solution file base name, but with various binary file extensions
-			/// </summary>
-			public List<string> HTML5DotNetProjects = new List<string>();
 
 			public string SwarmAgentProject = "";
 			public string SwarmCoordinatorProject = "";
@@ -637,13 +609,6 @@
 							break;
 						}
 					}
-				}
-			}
-			foreach(XGEItem Item in Actions)
-			{
-				if(Item.Manifest.PostBuildScripts != null)
-				{
-					Utils.ExecuteCustomBuildSteps(Item.Manifest.PostBuildScripts.Select(x => new FileReference(x)).ToArray());
 				}
 			}
 			foreach (var Item in Actions)
@@ -1032,14 +997,7 @@
 				CommandUtils.BuildSolution(CommandUtils.CmdEnv, SwarmCoordinatorSolution, "Development", "Mixed Platforms");
 				AddSwarmBuildProducts();
 			}
-			
-			foreach (var DotNetSolution in Agenda.DotNetSolutions)
-			{
-				string Solution = Path.Combine(CommandUtils.CmdEnv.LocalRoot, DotNetSolution);
-				CommandUtils.BuildSolution(CommandUtils.CmdEnv, Solution, "Development", "Any CPU");
-				AddBuildProductsForCSharpProj(Solution);
-			}
-			
+				
 			foreach (var DotNetProject in Agenda.DotNetProjects)
 			{
 				string CsProj = Path.Combine(CommandUtils.CmdEnv.LocalRoot, DotNetProject);
@@ -1047,38 +1005,9 @@
 				AddBuildProductsForCSharpProj(CsProj);
 			}
 
-			foreach (var IOSDotNetProject in Agenda.IOSDotNetProjects)
-			{
-				string IOSCsProj = Path.Combine(CommandUtils.CmdEnv.LocalRoot, IOSDotNetProject);
-				CommandUtils.BuildCSharpProject(CommandUtils.CmdEnv, IOSCsProj);
-				AddIOSBuildProductsForCSharpProj(IOSCsProj);
-			}
-
-			foreach (var HTML5DotNetProject in Agenda.HTML5DotNetProjects)
-			{
-				string CsProj = Path.Combine(CommandUtils.CmdEnv.LocalRoot, HTML5DotNetProject);
-				CommandUtils.BuildCSharpProject(CommandUtils.CmdEnv, CsProj);
-				AddBuildProductsForCSharpProj(CsProj);
-			}
-
-			foreach (var File in Agenda.ExtraDotNetFiles)
-			{
-				AddBuildProductsForCSharpProj(Path.Combine(CommandUtils.CmdEnv.LocalRoot, File));
-			}
-
-<<<<<<< HEAD
-			string XGEConsole = XGEConsoleExe();
-			bool bDisableXGE = ParseParam("NoXGE") || InForceNoXGE;
-			bool bCanUseXGE = !bDisableXGE && !String.IsNullOrEmpty(XGEConsole);
-=======
-			bool bForceMonolithic = ParseParam("ForceMonolithic");
-			bool bForceNonUnity = ParseParam("ForceNonUnity") || InForceNonUnity;
-			bool bForceUnity = ParseParam("ForceUnity") || InForceUnity;
-			bool bForceDebugInfo = ParseParam("ForceDebugInfo");
 			string XGEConsole = null;
 			bool bDisableXGE = ParseParam("NoXGE") || InForceNoXGE;
 			bool bCanUseXGE = !bDisableXGE && PlatformExports.TryGetXgConsoleExecutable(out XGEConsole);
->>>>>>> 91081221
 
 			// only run ParallelExecutor if not running XGE (and we've requested ParallelExecutor and it exists)
 			bool bCanUseParallelExecutor = InUseParallelExecutor && (HostPlatform.Current.HostEditorPlatform == UnrealTargetPlatform.Win64);
@@ -1125,11 +1054,7 @@
 			{
 				// When building a target for Mac or iOS, use UBT's -flushmac option to clean up the remote builder
 				bool bForceFlushMac = DeleteBuildProducts && (Target.Platform == UnrealTargetPlatform.Mac || Target.Platform == UnrealTargetPlatform.IOS);
-<<<<<<< HEAD
 				BuildManifest Manifest = BuildWithUBT(Target.TargetName, Target.Platform, Target.Config, Target.UprojectPath, bForceFlushMac, bDisableXGE, Target.UBTArgs);
-=======
-				BuildManifest Manifest = BuildWithUBT(Target.TargetName, Target.Platform, Target.Config, Target.UprojectPath, bForceMonolithic, bForceNonUnity, bForceDebugInfo, bForceFlushMac, bDisableXGE, Target.UBTArgs, bForceUnity);
->>>>>>> 91081221
 				if(InTargetToManifest != null)
 				{
 					InTargetToManifest[Target] = Manifest;
@@ -1172,28 +1097,7 @@
 				Args = "\"" + TaskFilePath + "\" /Rebuild /NoLogo /ShowAgent /ShowTime";
 				if (ParseParam("StopOnErrors"))
 				{
-<<<<<<< HEAD
 					Args += " /StopOnErrors";
-=======
-					XGETool = XGEConsole;
-					Args = "\"" + TaskFilePath + "\" /Rebuild /NoLogo /ShowAgent /ShowTime";
-					if (ParseParam("StopOnErrors"))
-					{
-						Args += " /StopOnErrors";
-					}
-
-					// A bug in the UCRT can cause XGE to hang on VS2015 builds. Figure out if this hang is likely to effect this build and workaround it if able.
-					string XGEVersion = Microsoft.Win32.Registry.GetValue(@"HKEY_LOCAL_MACHINE\SOFTWARE\Wow6432Node\Xoreax\IncrediBuild\Builder", "Version", null) as string;
-					if (XGEVersion != null)
-					{
-						// Per Xoreax support, subtract 1001000 from the registry value to get the build number of the installed XGE.
-						int XGEBuildNumber;
-						if (Int32.TryParse(XGEVersion, out XGEBuildNumber) && XGEBuildNumber - 1001000 >= 1659)
-						{
-							Args += " /no_watchdog_thread";
-						}
-					}
->>>>>>> 91081221
 				}
 
 				// A bug in the UCRT can cause XGE to hang on VS2015 builds. Figure out if this hang is likely to effect this build and workaround it if able.
@@ -1402,7 +1306,7 @@
 		FileReference GetManifestFile(FileReference ProjectFile)
 		{
 			// Can't write to Engine directory on installed builds
-			if (Automation.IsEngineInstalled() && ProjectFile != null)
+			if (CommandUtils.IsEngineInstalled() && ProjectFile != null)
 			{
 				return FileReference.Combine(ProjectFile.Directory, "Intermediate", "Build", "Manifest.xml");
 			}
