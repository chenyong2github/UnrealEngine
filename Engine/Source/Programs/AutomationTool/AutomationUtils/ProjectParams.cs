// Copyright Epic Games, Inc. All Rights Reserved.
using System;
using System.Collections.Generic;
using System.Linq;
using System.Text;
using UnrealBuildTool;
using System.IO;
using System.Reflection;
using Tools.DotNETCommon;

namespace AutomationTool
{
	[Help("targetplatform=PlatformName", "target platform for building, cooking and deployment (also -Platform)")]
	[Help("servertargetplatform=PlatformName", "target platform for building, cooking and deployment of the dedicated server (also -ServerPlatform)")]
	public class ProjectParams
	{
		/// <summary>
		/// Gets a parameter from the command line if it hasn't been specified in the constructor. 
		/// If the command line is not available, default value will be used.
		/// </summary>
		/// <param name="Command">Command to parse the command line for. Can be null.</param>
		/// <param name="SpecifiedValue">Value specified in the constructor (or not)</param>
		/// <param name="Default">Default value.</param>
		/// <param name="ParamNames">Command line parameter names to parse.</param>
		/// <returns>Parameter value.</returns>
		bool GetParamValueIfNotSpecified(BuildCommand Command, bool? SpecifiedValue, bool Default, params string[] ParamNames)
		{
			if (SpecifiedValue.HasValue)
			{
				return SpecifiedValue.Value;
			}
			else if (Command != null)
			{
				foreach (var Param in ParamNames)
				{
					if (Command.ParseParam(Param))
					{
						return true;
					}
				}
			}
			return Default;
		}

		/// <summary>
		/// Gets optional parameter from the command line if it hasn't been specified in the constructor. 
		/// If the command line is not available or the command has not been specified in the command line, default value will be used.
		/// </summary>
		/// <param name="Command">Command to parse the command line for. Can be null.</param>
		/// <param name="SpecifiedValue">Value specified in the constructor (or not)</param>
		/// <param name="Default">Default value.</param>
		/// <param name="TrueParam">Name of a parameter that sets the value to 'true', for example: -clean</param>
		/// <param name="FalseParam">Name of a parameter that sets the value to 'false', for example: -noclean</param>
		/// <returns>Parameter value or default value if the paramater has not been specified</returns>
		bool GetOptionalParamValueIfNotSpecified(BuildCommand Command, bool? SpecifiedValue, bool Default, string TrueParam, string FalseParam)
		{
			return GetOptionalParamValueIfNotSpecified(Command, SpecifiedValue, (bool?)Default, TrueParam, FalseParam).Value;
		}

		/// <summary>
		/// Gets optional parameter from the command line if it hasn't been specified in the constructor. 
		/// If the command line is not available or the command has not been specified in the command line, default value will be used.
		/// </summary>
		/// <param name="Command">Command to parse the command line for. Can be null.</param>
		/// <param name="SpecifiedValue">Value specified in the constructor (or not)</param>
		/// <param name="Default">Default value.</param>
		/// <param name="TrueParam">Name of a parameter that sets the value to 'true', for example: -clean</param>
		/// <param name="FalseParam">Name of a parameter that sets the value to 'false', for example: -noclean</param>
		/// <returns>Parameter value or default value if the paramater has not been specified</returns>
		bool? GetOptionalParamValueIfNotSpecified(BuildCommand Command, bool? SpecifiedValue, bool? Default, string TrueParam, string FalseParam)
		{
			if (SpecifiedValue.HasValue)
			{
				return SpecifiedValue.Value;
			}
			else if (Command != null)
			{
				bool? Value = null;
				if (!String.IsNullOrEmpty(TrueParam) && Command.ParseParam(TrueParam))
				{
					Value = true;
				}
				else if (!String.IsNullOrEmpty(FalseParam) && Command.ParseParam(FalseParam))
				{
					Value = false;
				}
				if (Value.HasValue)
				{
					return Value;
				}
			}
			return Default;
		}

		/// <summary>
		/// Gets a parameter value from the command line if it hasn't been specified in the constructor. 
		/// If the command line is not available, default value will be used.
		/// </summary>
		/// <param name="Command">Command to parse the command line for. Can be null.</param>
		/// <param name="SpecifiedValue">Value specified in the constructor (or not)</param>
		/// <param name="ParamName">Command line parameter name to parse.</param>
		/// <param name="Default">Default value</param>
		/// <param name="bTrimQuotes">If set, the leading and trailing quotes will be removed, e.g. instead of "/home/User Name" it will return /home/User Name</param>
		/// <returns>Parameter value.</returns>
		string ParseParamValueIfNotSpecified(BuildCommand Command, string SpecifiedValue, string ParamName, string Default = "", bool bTrimQuotes = false)
		{
			string Result = Default;

			if (SpecifiedValue != null)
			{
				Result = SpecifiedValue;
			}
			else if (Command != null)
			{
				Result = Command.ParseParamValue(ParamName, Default);
			}

			return bTrimQuotes ? Result.Trim( new char[]{'\"'} ) : Result;
		}

		/// <summary>
		/// Sets up platforms
		/// </summary>
        /// <param name="DependentPlatformMap">Set with a mapping from source->destination if specified on command line</param>
		/// <param name="Command">The command line to parse</param>
		/// <param name="OverrideTargetPlatforms">If passed use this always</param>
        /// <param name="DefaultTargetPlatforms">Use this if nothing is passed on command line</param>
		/// <param name="AllowPlatformParams">Allow raw -platform options</param>
		/// <param name="PlatformParamNames">Possible -parameters to check for</param>
		/// <returns>List of platforms parsed from the command line</returns>
		private List<TargetPlatformDescriptor> SetupTargetPlatforms(ref Dictionary<TargetPlatformDescriptor, TargetPlatformDescriptor> DependentPlatformMap, BuildCommand Command, List<TargetPlatformDescriptor> OverrideTargetPlatforms, List<TargetPlatformDescriptor> DefaultTargetPlatforms, bool AllowPlatformParams, params string[] PlatformParamNames)
		{
			List<TargetPlatformDescriptor> TargetPlatforms = null;
			if (CommandUtils.IsNullOrEmpty(OverrideTargetPlatforms))
			{
				if (Command != null)
				{
					// Parse the command line, we support the following params:
					// -'PlatformParamNames[n]'=Platform_1+Platform_2+...+Platform_k
					// or (if AllowPlatformParams is true)
					// -Platform_1 -Platform_2 ... -Platform_k
					string CmdLinePlatform = null;
					foreach (string ParamName in PlatformParamNames)
					{
						string ParamValue = Command.ParseParamValue(ParamName);
						if (!string.IsNullOrEmpty(ParamValue))
						{
							if (!string.IsNullOrEmpty(CmdLinePlatform))
							{
								CmdLinePlatform += "+";
							}

							CmdLinePlatform += ParamValue;
						}
					}

                    List<string> CookFlavors = null;
                    {
                        string CmdLineCookFlavor = Command.ParseParamValue("cookflavor");
                        if (!String.IsNullOrEmpty(CmdLineCookFlavor))
                        {
                            CookFlavors = new List<string>(CmdLineCookFlavor.Split(new char[] { '+' }, StringSplitOptions.RemoveEmptyEntries));
                        }
                    }

                    if (!String.IsNullOrEmpty(CmdLinePlatform))
					{
						// Get all platforms from the param value: Platform_1+Platform_2+...+Platform_k
						TargetPlatforms = new List<TargetPlatformDescriptor>();
						List<string> PlatformNames = (new HashSet<string>(CmdLinePlatform.Split(new char[] { '+' }, StringSplitOptions.RemoveEmptyEntries))).ToList();
						foreach (string PlatformName in PlatformNames)
						{
                            // Look for dependent platforms, Source_1.Dependent_1+Source_2.Dependent_2+Standalone_3
                            List<string> SubPlatformNames = new List<string>(PlatformName.Split(new char[] { '.' }, StringSplitOptions.RemoveEmptyEntries));

                            foreach (string SubPlatformName in SubPlatformNames)
                            {
								// Require this to be a valid platform name
								UnrealTargetPlatform NewPlatformType = UnrealTargetPlatform.Parse(SubPlatformName);

								// generate all valid platform descriptions for this platform type + cook flavors
								List<TargetPlatformDescriptor> PlatformDescriptors = Platform.GetValidTargetPlatforms(NewPlatformType, CookFlavors);
								TargetPlatforms.AddRange(PlatformDescriptors);
                                                              
								if (SubPlatformName != SubPlatformNames[0])
								{
									// This is not supported with cook flavors
									if (!CommandUtils.IsNullOrEmpty(CookFlavors))
									{
										throw new AutomationException("Cook flavors are not supported for dependent platforms!");
									}

									// We're a dependent platform so add ourselves to the map, pointing to the first element in the list
									UnrealTargetPlatform SubPlatformType;
									if (UnrealTargetPlatform.TryParse(SubPlatformNames[0], out SubPlatformType))
									{
										DependentPlatformMap.Add(new TargetPlatformDescriptor(NewPlatformType), new TargetPlatformDescriptor(SubPlatformType));
									}
								}
                            }
						}
					}
					else if (AllowPlatformParams)
					{
						// Look up platform names in the command line: -Platform_1 -Platform_2 ... -Platform_k
						TargetPlatforms = new List<TargetPlatformDescriptor>();
						foreach (UnrealTargetPlatform PlatType in UnrealTargetPlatform.GetValidPlatforms())
						{
							if (Command.ParseParam(PlatType.ToString()))
							{
                                List<TargetPlatformDescriptor> PlatformDescriptors = Platform.GetValidTargetPlatforms(PlatType, CookFlavors);
                                TargetPlatforms.AddRange(PlatformDescriptors);
							}
						}
					}
				}
			}
			else
			{
				TargetPlatforms = OverrideTargetPlatforms;
			}
			if (CommandUtils.IsNullOrEmpty(TargetPlatforms))
			{
				// Revert to single default platform - the current platform we're running
				TargetPlatforms = DefaultTargetPlatforms;
			}
			return TargetPlatforms;
		}

		public ProjectParams(ProjectParams InParams)
		{
			//
			//// Use this.Name with properties and fields!
			//

			this.RawProjectPath = InParams.RawProjectPath;
			this.MapsToCook = InParams.MapsToCook;
			this.MapIniSectionsToCook = InParams.MapIniSectionsToCook;
			this.DirectoriesToCook = InParams.DirectoriesToCook;
            this.InternationalizationPreset = InParams.InternationalizationPreset;
            this.CulturesToCook = InParams.CulturesToCook;
            this.BasedOnReleaseVersion = InParams.BasedOnReleaseVersion;
            this.CreateReleaseVersion = InParams.CreateReleaseVersion;
            this.GeneratePatch = InParams.GeneratePatch;
			this.AddPatchLevel = InParams.AddPatchLevel;
			this.StageBaseReleasePaks = InParams.StageBaseReleasePaks;
			this.DLCFile = InParams.DLCFile;
			this.GenerateRemaster = InParams.GenerateRemaster;
			this.DiscVersion = InParams.DiscVersion;
            this.DLCIncludeEngineContent = InParams.DLCIncludeEngineContent;
			this.DLCActLikePatch = InParams.DLCActLikePatch;
			this.DLCPakPluginFile = InParams.DLCPakPluginFile;
            this.DiffCookedContentPath = InParams.DiffCookedContentPath;
            this.AdditionalCookerOptions = InParams.AdditionalCookerOptions;
			this.ClientCookedTargets = InParams.ClientCookedTargets;
			this.ServerCookedTargets = InParams.ServerCookedTargets;
			this.EditorTargets = InParams.EditorTargets;
			this.ProgramTargets = InParams.ProgramTargets;
			this.TargetNames = new List<string>(InParams.TargetNames);
			this.ClientTargetPlatforms = InParams.ClientTargetPlatforms;
            this.ClientDependentPlatformMap = InParams.ClientDependentPlatformMap;
			this.ServerTargetPlatforms = InParams.ServerTargetPlatforms;
            this.ServerDependentPlatformMap = InParams.ServerDependentPlatformMap;
			this.Build = InParams.Build;
			this.SkipBuildClient = InParams.SkipBuildClient;
			this.SkipBuildEditor = InParams.SkipBuildEditor;
			this.Run = InParams.Run;
			this.Cook = InParams.Cook;
			this.IterativeCooking = InParams.IterativeCooking;
			this.IterateSharedCookedBuild = InParams.IterateSharedCookedBuild;
			this.IterateSharedBuildUsePrecompiledExe = InParams.IterateSharedBuildUsePrecompiledExe;
            this.CookAll = InParams.CookAll;
			this.CookPartialGC = InParams.CookPartialGC;
			this.CookInEditor = InParams.CookInEditor; 
			this.CookOutputDir = InParams.CookOutputDir;
			this.CookMapsOnly = InParams.CookMapsOnly;
			this.SkipCook = InParams.SkipCook;
			this.SkipCookOnTheFly = InParams.SkipCookOnTheFly;
            this.Prebuilt = InParams.Prebuilt;
            this.RunTimeoutSeconds = InParams.RunTimeoutSeconds;
			this.Clean = InParams.Clean;
			this.Pak = InParams.Pak;
			this.IoStore = InParams.IoStore;
			this.SignPak = InParams.SignPak;
			this.SignedPak = InParams.SignedPak;
			this.PakAlignForMemoryMapping = InParams.PakAlignForMemoryMapping;
			this.SkipPak = InParams.SkipPak;
            this.PrePak = InParams.PrePak;
            this.NoXGE = InParams.NoXGE;
			this.CookOnTheFly = InParams.CookOnTheFly;
            this.CookOnTheFlyStreaming = InParams.CookOnTheFlyStreaming;
            this.UnversionedCookedContent = InParams.UnversionedCookedContent;
			this.SkipCookingEditorContent = InParams.SkipCookingEditorContent;
            this.NumCookersToSpawn = InParams.NumCookersToSpawn;
			this.FileServer = InParams.FileServer;
			this.DedicatedServer = InParams.DedicatedServer;
			this.Client = InParams.Client;
			this.NoClient = InParams.NoClient;
			this.LogWindow = InParams.LogWindow;
			this.Stage = InParams.Stage;
			this.SkipStage = InParams.SkipStage;
            this.StageDirectoryParam = InParams.StageDirectoryParam;
			this.Manifests = InParams.Manifests;
            this.CreateChunkInstall = InParams.CreateChunkInstall;
			this.UE4Exe = InParams.UE4Exe;
			this.NoDebugInfo = InParams.NoDebugInfo;
			this.SeparateDebugInfo = InParams.SeparateDebugInfo;
			this.MapFile = InParams.MapFile;
			this.NoCleanStage = InParams.NoCleanStage;
			this.MapToRun = InParams.MapToRun;
			this.AdditionalServerMapParams = InParams.AdditionalServerMapParams;
			this.Foreign = InParams.Foreign;
			this.ForeignCode = InParams.ForeignCode;
			this.StageCommandline = InParams.StageCommandline;
            this.BundleName = InParams.BundleName;
			this.RunCommandline = InParams.RunCommandline;
			this.ServerCommandline = InParams.ServerCommandline;
            this.ClientCommandline = InParams.ClientCommandline;
            this.Package = InParams.Package;
			this.ForcePackageData = InParams.ForcePackageData;
			this.Deploy = InParams.Deploy;
			this.DeployFolder = InParams.DeployFolder;
			this.GetFile = InParams.GetFile;
			this.IterativeDeploy = InParams.IterativeDeploy;
			this.IgnoreCookErrors = InParams.IgnoreCookErrors;
			this.FastCook = InParams.FastCook;
			this.Devices = InParams.Devices;
			this.DeviceNames = InParams.DeviceNames;
			this.ServerDevice = InParams.ServerDevice;
            this.NullRHI = InParams.NullRHI;
            this.FakeClient = InParams.FakeClient;
            this.EditorTest = InParams.EditorTest;
            this.RunAutomationTests = InParams.RunAutomationTests;
            this.RunAutomationTest = InParams.RunAutomationTest;
            this.CrashIndex = InParams.CrashIndex;
            this.Port = InParams.Port;
			this.SkipServer = InParams.SkipServer;
			this.Unattended = InParams.Unattended;
            this.ServerDeviceAddress = InParams.ServerDeviceAddress;
            this.DeviceUsername = InParams.DeviceUsername;
            this.DevicePassword = InParams.DevicePassword;
            this.CrashReporter = InParams.CrashReporter;
			this.ClientConfigsToBuild = InParams.ClientConfigsToBuild;
			this.ServerConfigsToBuild = InParams.ServerConfigsToBuild;
			this.NumClients = InParams.NumClients;
            this.Compressed = InParams.Compressed;
			this.AdditionalPakOptions = InParams.AdditionalPakOptions;
			this.Archive = InParams.Archive;
			this.ArchiveDirectoryParam = InParams.ArchiveDirectoryParam;
			this.ArchiveMetaData = InParams.ArchiveMetaData;
			this.CreateAppBundle = InParams.CreateAppBundle;
			this.Distribution = InParams.Distribution;
			this.Prereqs = InParams.Prereqs;
			this.AppLocalDirectory = InParams.AppLocalDirectory;
			this.NoBootstrapExe = InParams.NoBootstrapExe;
            this.Prebuilt = InParams.Prebuilt;
            this.RunTimeoutSeconds = InParams.RunTimeoutSeconds;
			this.bIsCodeBasedProject = InParams.bIsCodeBasedProject;
			this.bCodeSign = InParams.bCodeSign;
			this.TitleID = InParams.TitleID;
			this.bTreatNonShippingBinariesAsDebugFiles = InParams.bTreatNonShippingBinariesAsDebugFiles;
			this.bUseExtraFlavor = InParams.bUseExtraFlavor;
			this.RunAssetNativization = InParams.RunAssetNativization;
			this.AdditionalPackageOptions = InParams.AdditionalPackageOptions;
		}

		/// <summary>
		/// Constructor. Be sure to use this.ParamName to set the actual property name as parameter names and property names
		/// overlap here.
		/// If a parameter value is not set, it will be parsed from the command line; if the command is null, the default value will be used.
		/// </summary>
		public ProjectParams(			
			FileReference RawProjectPath,

			BuildCommand Command = null,
			string Device = null,			
			string MapToRun = null,	
			string AdditionalServerMapParams = null,
			ParamList<string> Port = null,
			string RunCommandline = null,						
			string StageCommandline = null,
            string BundleName = null,
            string StageDirectoryParam = null,
			string UE4Exe = null,
			string SignPak = null,
			List<UnrealTargetConfiguration> ClientConfigsToBuild = null,
			List<UnrealTargetConfiguration> ServerConfigsToBuild = null,
			ParamList<string> MapsToCook = null,
			ParamList<string> MapIniSectionsToCook = null,
			ParamList<string> DirectoriesToCook = null,
            string InternationalizationPreset = null,
            ParamList<string> CulturesToCook = null,
			ParamList<string> ClientCookedTargets = null,
			ParamList<string> EditorTargets = null,
			ParamList<string> ServerCookedTargets = null,
			List<TargetPlatformDescriptor> ClientTargetPlatforms = null,
            Dictionary<TargetPlatformDescriptor, TargetPlatformDescriptor> ClientDependentPlatformMap = null,
			List<TargetPlatformDescriptor> ServerTargetPlatforms = null,
            Dictionary<TargetPlatformDescriptor, TargetPlatformDescriptor> ServerDependentPlatformMap = null,
			bool? Build = null,
			bool? SkipBuildClient = null,
			bool? SkipBuildEditor = null,
			bool? Cook = null,
			bool? Run = null,
			bool? SkipServer = null,
			bool? Clean = null,
            bool? Compressed = null,
			string AdditionalPakOptions = null,
            bool? IterativeCooking = null,
			string IterateSharedCookedBuild = null,
			bool? IterateSharedBuildUsePrecompiledExe = null,
			bool? CookAll = null,
			bool? CookPartialGC = null,
			bool? CookInEditor = null,
			string CookOutputDir = null,
			bool? CookMapsOnly = null,
            bool? CookOnTheFly = null,
            bool? CookOnTheFlyStreaming = null,
            bool? UnversionedCookedContent = null,
			bool? EncryptIniFiles = null,
            bool? EncryptPakIndex = null,
			bool? EncryptEverything = null,
			bool? SkipCookingEditorContent = null,
            int? NumCookersToSpawn = null,
            string AdditionalCookerOptions = null,
            string BasedOnReleaseVersion = null,
            string CreateReleaseVersion = null,
			string CreateReleaseVersionBasePath = null,
			string BasedOnReleaseVersionBasePath = null,
            bool? GeneratePatch = null,
			bool? AddPatchLevel = null,
			bool? StageBaseReleasePaks = null,
			bool? GenerateRemaster = null,
            string DiscVersion = null,
            string DLCName = null,
            string DiffCookedContentPath = null,
            bool? DLCIncludeEngineContent = null,
			bool? DLCPakPluginFile = null,
			bool? DLCActLikePatch = null,
			bool? CrashReporter = null,
			bool? DedicatedServer = null,
			bool? Client = null,
			bool? Deploy = null,
			string DeployFolder = null,
			string GetFile = null,
			bool? FileServer = null,
			bool? Foreign = null,
			bool? ForeignCode = null,
			bool? LogWindow = null,
			bool? NoCleanStage = null,
			bool? NoClient = null,
			bool? NoDebugInfo = null,
			bool? SeparateDebugInfo = null,
			bool? MapFile = null,
			bool? NoXGE = null,
			bool? Package = null,
			bool? Pak = null,
			bool? IoStore = null,
			bool? Prereqs = null,
			string AppLocalDirectory = null,
			bool? NoBootstrapExe = null,
            bool? SignedPak = null,
			bool? PakAlignForMemoryMapping = null,
			bool? NullRHI = null,
            bool? FakeClient = null,
            bool? EditorTest = null,
            bool? RunAutomationTests = null,
            string RunAutomationTest = null,
            int? CrashIndex = null,
			bool? SkipCook = null,
			bool? SkipCookOnTheFly = null,
			bool? SkipPak = null,
            bool? PrePak = null,
            bool? SkipStage = null,
			bool? Stage = null,
			bool? Manifests = null,
            bool? CreateChunkInstall = null,
			bool? Unattended = null,
			int? NumClients = null,
			bool? Archive = null,
			string ArchiveDirectoryParam = null,
			bool? ArchiveMetaData = null,
			bool? CreateAppBundle = null,
			string SpecifiedClientTarget = null,
			string SpecifiedServerTarget = null,
			ParamList<string> ProgramTargets = null,
			bool? Distribution = null,
            bool? Prebuilt = null,
            int? RunTimeoutSeconds = null,
			string SpecifiedArchitecture = null,
			string UbtArgs = null,
			string AdditionalPackageOptions = null,
			bool? IterativeDeploy = null,
			bool? FastCook = null,
			bool? IgnoreCookErrors = null,
            bool? RunAssetNativization = null,
			bool? CodeSign = null,
			bool? TreatNonShippingBinariesAsDebugFiles = null,
			bool? UseExtraFlavor = null,
			string Provision = null,
			string Certificate = null,
		    string Team = null,
		    bool AutomaticSigning = false,
			ParamList<string> InMapsToRebuildLightMaps = null,
            ParamList<string> InMapsToRebuildHLOD = null,
            ParamList<string> TitleID = null
			)
		{
			//
			//// Use this.Name with properties and fields!
			//

			this.RawProjectPath = RawProjectPath;
			if (DirectoriesToCook != null)
			{
				this.DirectoriesToCook = DirectoriesToCook;
			}
            this.InternationalizationPreset = ParseParamValueIfNotSpecified(Command, InternationalizationPreset, "i18npreset");

            // If not specified in parameters, check commandline.
            if (CulturesToCook == null)
            {
                if (Command != null)
                {
                    var CookCulturesString = Command.ParseParamValue("CookCultures");
                    if (CookCulturesString != null)
                    {
                        this.CulturesToCook = new ParamList<string>(CookCulturesString.Split(new char[] { ',' }, StringSplitOptions.RemoveEmptyEntries));
                    }
                }
            }
            else
            {
                this.CulturesToCook = CulturesToCook;
            }

			if (ClientCookedTargets != null)
			{
				this.ClientCookedTargets = ClientCookedTargets;
			}
			if (ServerCookedTargets != null)
			{
				this.ServerCookedTargets = ServerCookedTargets;
			}
			if (EditorTargets != null)
			{
				this.EditorTargets = EditorTargets;
			}
			if (ProgramTargets != null)
			{
				this.ProgramTargets = ProgramTargets;
			}

			// Parse command line params for client platforms "-TargetPlatform=Win64+Mac", "-Platform=Win64+Mac" and also "-Win64", "-Mac" etc.
            if (ClientDependentPlatformMap != null)
            {
                this.ClientDependentPlatformMap = ClientDependentPlatformMap;
            }

            List<TargetPlatformDescriptor> DefaultTargetPlatforms = new ParamList<TargetPlatformDescriptor>(new TargetPlatformDescriptor(HostPlatform.Current.HostEditorPlatform));
            this.ClientTargetPlatforms = SetupTargetPlatforms(ref this.ClientDependentPlatformMap, Command, ClientTargetPlatforms, DefaultTargetPlatforms, true, "TargetPlatform", "Platform");

            // Parse command line params for server platforms "-ServerTargetPlatform=Win64+Mac", "-ServerPlatform=Win64+Mac". "-Win64" etc is not allowed here
            if (ServerDependentPlatformMap != null)
            {
                this.ServerDependentPlatformMap = ServerDependentPlatformMap;
            }
            this.ServerTargetPlatforms = SetupTargetPlatforms(ref this.ServerDependentPlatformMap, Command, ServerTargetPlatforms, this.ClientTargetPlatforms, false, "ServerTargetPlatform", "ServerPlatform");

			this.Build = GetParamValueIfNotSpecified(Command, Build, this.Build, "build");
			bool bSkipBuild = GetParamValueIfNotSpecified(Command, null, false, "skipbuild");
			if (bSkipBuild)
			{
				this.Build = false;
			}

			this.SkipBuildClient = GetParamValueIfNotSpecified(Command, SkipBuildClient, this.SkipBuildClient, "skipbuildclient");
			this.SkipBuildEditor = GetParamValueIfNotSpecified(Command, SkipBuildEditor, this.SkipBuildEditor, "skipbuildeditor");
			this.Run = GetParamValueIfNotSpecified(Command, Run, this.Run, "run");
			this.Cook = GetParamValueIfNotSpecified(Command, Cook, this.Cook, "cook");
			this.CreateReleaseVersionBasePath = ParseParamValueIfNotSpecified(Command, CreateReleaseVersionBasePath, "createreleaseversionroot", String.Empty);
			this.BasedOnReleaseVersionBasePath = ParseParamValueIfNotSpecified(Command, BasedOnReleaseVersionBasePath, "basedonreleaseversionroot", String.Empty);
            this.CreateReleaseVersion = ParseParamValueIfNotSpecified(Command, CreateReleaseVersion, "createreleaseversion", String.Empty);
            this.BasedOnReleaseVersion = ParseParamValueIfNotSpecified(Command, BasedOnReleaseVersion, "basedonreleaseversion", String.Empty);
            this.GeneratePatch = GetParamValueIfNotSpecified(Command, GeneratePatch, this.GeneratePatch, "GeneratePatch");
            this.AddPatchLevel = GetParamValueIfNotSpecified(Command, AddPatchLevel, this.AddPatchLevel, "AddPatchLevel");
			this.StageBaseReleasePaks = GetParamValueIfNotSpecified(Command, StageBaseReleasePaks, this.StageBaseReleasePaks, "StageBaseReleasePaks");
			this.GenerateRemaster = GetParamValueIfNotSpecified(Command, GenerateRemaster, this.GenerateRemaster, "GenerateRemaster");
			this.DiscVersion = ParseParamValueIfNotSpecified(Command, DiscVersion, "DiscVersion", String.Empty);
			this.AdditionalCookerOptions = ParseParamValueIfNotSpecified(Command, AdditionalCookerOptions, "AdditionalCookerOptions", String.Empty);

			DLCName = ParseParamValueIfNotSpecified(Command, DLCName, "DLCName", String.Empty);
			if(!String.IsNullOrEmpty(DLCName))
			{
				List<PluginInfo> CandidatePlugins = Plugins.ReadAvailablePlugins(CommandUtils.EngineDirectory, RawProjectPath, null);
				PluginInfo DLCPlugin = CandidatePlugins.FirstOrDefault(x => String.Equals(x.Name, DLCName, StringComparison.InvariantCultureIgnoreCase));
				if(DLCPlugin == null)
				{
					DLCFile = FileReference.Combine(RawProjectPath.Directory, "Plugins", DLCName, DLCName + ".uplugin");
				}
				else
				{
					DLCFile = DLCPlugin.File;
				}
			}

            //this.DLCName = 
            this.DiffCookedContentPath = ParseParamValueIfNotSpecified(Command, DiffCookedContentPath, "DiffCookedContentPath", String.Empty);
            this.DLCIncludeEngineContent = GetParamValueIfNotSpecified(Command, DLCIncludeEngineContent, this.DLCIncludeEngineContent, "DLCIncludeEngineContent");
			this.DLCPakPluginFile = GetParamValueIfNotSpecified(Command, DLCPakPluginFile, this.DLCPakPluginFile, "DLCPakPluginFile");
			this.DLCActLikePatch = GetParamValueIfNotSpecified(Command, DLCActLikePatch, this.DLCActLikePatch, "DLCActLikePatch");
			
			this.SkipCook = GetParamValueIfNotSpecified(Command, SkipCook, this.SkipCook, "skipcook");
			if (this.SkipCook)
			{
				this.Cook = true;
			}
			this.Clean = GetOptionalParamValueIfNotSpecified(Command, Clean, this.Clean, "clean", null);
			this.SignPak = ParseParamValueIfNotSpecified(Command, SignPak, "signpak", String.Empty);
			this.SignedPak = !String.IsNullOrEmpty(this.SignPak) || GetParamValueIfNotSpecified(Command, SignedPak, this.SignedPak, "signedpak");
			if (string.IsNullOrEmpty(this.SignPak))
			{
				this.SignPak = Path.Combine(RawProjectPath.Directory.FullName, @"Build\NoRedist\Keys.txt");
				if (!File.Exists(this.SignPak))
				{
					this.SignPak = null;
				}
			}
			this.PakAlignForMemoryMapping = GetParamValueIfNotSpecified(Command, PakAlignForMemoryMapping, this.PakAlignForMemoryMapping, "PakAlignForMemoryMapping");
			this.Pak = GetParamValueIfNotSpecified(Command, Pak, this.Pak, "pak");
			this.IoStore = GetParamValueIfNotSpecified(Command, IoStore, this.IoStore, "iostore");
			this.SkipPak = GetParamValueIfNotSpecified(Command, SkipPak, this.SkipPak, "skippak");
			if (this.SkipPak)
			{
				this.Pak = true;
			}
            this.PrePak = GetParamValueIfNotSpecified(Command, PrePak, this.PrePak, "prepak");
            if (this.PrePak)
            {
                this.Pak = true;
                this.SkipCook = true;
            }
            this.NoXGE = GetParamValueIfNotSpecified(Command, NoXGE, this.NoXGE, "noxge");
			this.CookOnTheFly = GetParamValueIfNotSpecified(Command, CookOnTheFly, this.CookOnTheFly, "cookonthefly");
            if (this.CookOnTheFly && this.SkipCook)
            {
                this.Cook = false;
            }
            this.CookOnTheFlyStreaming = GetParamValueIfNotSpecified(Command, CookOnTheFlyStreaming, this.CookOnTheFlyStreaming, "cookontheflystreaming");
            this.UnversionedCookedContent = GetOptionalParamValueIfNotSpecified(Command, UnversionedCookedContent, this.UnversionedCookedContent, "UnversionedCookedContent", "VersionCookedContent");
			this.SkipCookingEditorContent = GetParamValueIfNotSpecified(Command, SkipCookingEditorContent, this.SkipCookingEditorContent, "SkipCookingEditorContent");
            if (NumCookersToSpawn.HasValue)
            {
                this.NumCookersToSpawn = NumCookersToSpawn.Value;
            }
            else if (Command != null)
            {
                this.NumCookersToSpawn = Command.ParseParamInt("NumCookersToSpawn");
            }
            this.Compressed = GetParamValueIfNotSpecified(Command, Compressed, this.Compressed, "compressed");
			this.AdditionalPakOptions = ParseParamValueIfNotSpecified(Command, AdditionalPakOptions, "AdditionalPakOptions");
			this.IterativeCooking = GetParamValueIfNotSpecified(Command, IterativeCooking, this.IterativeCooking, new string[] { "iterativecooking", "iterate" });
			this.IterateSharedCookedBuild = GetParamValueIfNotSpecified(Command, false, false, "iteratesharedcookedbuild") ? "usesyncedbuild" : null;
			this.IterateSharedCookedBuild = ParseParamValueIfNotSpecified(Command, IterateSharedCookedBuild, "IterateSharedCookedBuild", String.Empty);
			this.IterateSharedBuildUsePrecompiledExe = GetParamValueIfNotSpecified(Command, IterateSharedBuildUsePrecompiledExe, this.IterateSharedBuildUsePrecompiledExe, new string[] { "IterateSharedBuildUsePrecompiledExe" });
			
			this.SkipCookOnTheFly = GetParamValueIfNotSpecified(Command, SkipCookOnTheFly, this.SkipCookOnTheFly, "skipcookonthefly");
			this.CookAll = GetParamValueIfNotSpecified(Command, CookAll, this.CookAll, "CookAll");
			this.CookPartialGC = GetParamValueIfNotSpecified(Command, CookPartialGC, this.CookPartialGC, "CookPartialGC");
			this.CookInEditor = GetParamValueIfNotSpecified(Command, CookInEditor, this.CookInEditor, "CookInEditor");
			this.CookOutputDir = ParseParamValueIfNotSpecified(Command, CookOutputDir, "CookOutputDir", String.Empty, true);
			this.CookMapsOnly = GetParamValueIfNotSpecified(Command, CookMapsOnly, this.CookMapsOnly, "CookMapsOnly");
			this.FileServer = GetParamValueIfNotSpecified(Command, FileServer, this.FileServer, "fileserver");
			this.DedicatedServer = GetParamValueIfNotSpecified(Command, DedicatedServer, this.DedicatedServer, "dedicatedserver", "server");
			this.Client = GetParamValueIfNotSpecified(Command, Client, this.Client, "client");
			/*if( this.Client )
			{
				this.DedicatedServer = true;
			}*/
			this.NoClient = GetParamValueIfNotSpecified(Command, NoClient, this.NoClient, "noclient");

			if(Command != null)
			{
				if(TargetNames == null)
				{
					TargetNames = new List<string>();
				}
				foreach(string TargetParam in Command.ParseParamValues("target"))
				{
					TargetNames.AddRange(TargetParam.Split('+'));
				}
			}

			this.LogWindow = GetParamValueIfNotSpecified(Command, LogWindow, this.LogWindow, "logwindow");
			string ExtraTargetsToStageWithClientString = null;
			ExtraTargetsToStageWithClientString = ParseParamValueIfNotSpecified(Command, ExtraTargetsToStageWithClientString, "ExtraTargetsToStageWithClient", null);
			if (!string.IsNullOrEmpty(ExtraTargetsToStageWithClientString))
			{
				this.ExtraTargetsToStageWithClient = new ParamList<string>(ExtraTargetsToStageWithClientString.Split('+'));
			}
			this.Stage = GetParamValueIfNotSpecified(Command, Stage, this.Stage, "stage");
			this.SkipStage = GetParamValueIfNotSpecified(Command, SkipStage, this.SkipStage, "skipstage");
			if (this.SkipStage)
			{
				this.Stage = true;
			}
			this.StageDirectoryParam = ParseParamValueIfNotSpecified(Command, StageDirectoryParam, "stagingdirectory", String.Empty, true);
			this.bCodeSign = GetOptionalParamValueIfNotSpecified(Command, CodeSign, CommandUtils.IsBuildMachine, "CodeSign", "NoCodeSign");
			this.bTreatNonShippingBinariesAsDebugFiles = GetParamValueIfNotSpecified(Command, TreatNonShippingBinariesAsDebugFiles, false, "TreatNonShippingBinariesAsDebugFiles");
			this.bUseExtraFlavor = GetParamValueIfNotSpecified(Command, UseExtraFlavor, false, "UseExtraFlavor");
			this.Manifests = GetParamValueIfNotSpecified(Command, Manifests, this.Manifests, "manifests");
            this.CreateChunkInstall = GetParamValueIfNotSpecified(Command, CreateChunkInstall, this.CreateChunkInstall, "createchunkinstall");
			this.ChunkInstallDirectory = ParseParamValueIfNotSpecified(Command, ChunkInstallDirectory, "chunkinstalldirectory", String.Empty, true);
			this.ChunkInstallVersionString = ParseParamValueIfNotSpecified(Command, ChunkInstallVersionString, "chunkinstallversion", String.Empty, true);
            this.ChunkInstallReleaseString = ParseParamValueIfNotSpecified(Command, ChunkInstallReleaseString, "chunkinstallrelease", String.Empty, true);
            if (string.IsNullOrEmpty(this.ChunkInstallReleaseString))
            {
                this.ChunkInstallReleaseString = this.ChunkInstallVersionString;
            }
			this.Archive = GetParamValueIfNotSpecified(Command, Archive, this.Archive, "archive");
			this.ArchiveDirectoryParam = ParseParamValueIfNotSpecified(Command, ArchiveDirectoryParam, "archivedirectory", String.Empty, true);
			this.ArchiveMetaData = GetParamValueIfNotSpecified(Command, ArchiveMetaData, this.ArchiveMetaData, "archivemetadata");
			this.CreateAppBundle = GetParamValueIfNotSpecified(Command, CreateAppBundle, true, "createappbundle");
			this.Distribution = GetParamValueIfNotSpecified(Command, Distribution, this.Distribution, "distribution");
			this.Prereqs = GetParamValueIfNotSpecified(Command, Prereqs, this.Prereqs, "prereqs");
			this.AppLocalDirectory = ParseParamValueIfNotSpecified(Command, AppLocalDirectory, "applocaldirectory", String.Empty, true);
			this.NoBootstrapExe = GetParamValueIfNotSpecified(Command, NoBootstrapExe, this.NoBootstrapExe, "nobootstrapexe");
            this.Prebuilt = GetParamValueIfNotSpecified(Command, Prebuilt, this.Prebuilt, "prebuilt");
            if (this.Prebuilt)
            {
                this.SkipCook = true;
                /*this.SkipPak = true;
                this.SkipStage = true;
                this.Pak = true;
                this.Stage = true;*/
                this.Cook = true;
                this.Archive = true;
                
                this.Deploy = true;
                this.Run = true;
                //this.StageDirectoryParam = this.PrebuiltDir;
            }
            this.NoDebugInfo = GetParamValueIfNotSpecified(Command, NoDebugInfo, this.NoDebugInfo, "nodebuginfo");
			this.SeparateDebugInfo = GetParamValueIfNotSpecified(Command, SeparateDebugInfo, this.SeparateDebugInfo, "separatedebuginfo");
			this.MapFile = GetParamValueIfNotSpecified(Command, MapFile, this.MapFile, "mapfile");
			this.NoCleanStage = GetParamValueIfNotSpecified(Command, NoCleanStage, this.NoCleanStage, "nocleanstage");
			this.MapToRun = ParseParamValueIfNotSpecified(Command, MapToRun, "map", String.Empty);
			this.AdditionalServerMapParams = ParseParamValueIfNotSpecified(Command, AdditionalServerMapParams, "AdditionalServerMapParams", String.Empty);
			this.Foreign = GetParamValueIfNotSpecified(Command, Foreign, this.Foreign, "foreign");
			this.ForeignCode = GetParamValueIfNotSpecified(Command, ForeignCode, this.ForeignCode, "foreigncode");
			this.StageCommandline = ParseParamValueIfNotSpecified(Command, StageCommandline, "cmdline");
			this.BundleName = ParseParamValueIfNotSpecified(Command, BundleName, "bundlename");
			this.RunCommandline = ParseParamValueIfNotSpecified(Command, RunCommandline, "addcmdline");
			this.RunCommandline = this.RunCommandline.Replace('\'', '\"'); // replace any single quotes with double quotes
			this.ServerCommandline = ParseParamValueIfNotSpecified(Command, ServerCommandline, "servercmdline");
			this.ServerCommandline = this.ServerCommandline.Replace('\'', '\"'); // replace any single quotes with double quotes
            this.ClientCommandline = ParseParamValueIfNotSpecified(Command, ClientCommandline, "clientcmdline");
            this.ClientCommandline = this.ClientCommandline.Replace('\'', '\"'); // replace any single quotes with double quotes
            this.Package = GetParamValueIfNotSpecified(Command, Package, this.Package, "package");
			this.ForcePackageData = GetParamValueIfNotSpecified(Command, Package, this.ForcePackageData, "forcepackagedata");

			this.Deploy = GetParamValueIfNotSpecified(Command, Deploy, this.Deploy, "deploy");
			this.DeployFolder = ParseParamValueIfNotSpecified(Command, DeployFolder, "deploy", null);

			// if the user specified -deploy but no folder, set the default
			if (this.Deploy && string.IsNullOrEmpty(this.DeployFolder))
			{
				this.DeployFolder = this.ShortProjectName;
			}
			else if (string.IsNullOrEmpty(this.DeployFolder) == false)
			{
				// if the user specified a folder set deploy to true.
				//@todo - remove 'deploy' var and check deployfolder != null?
				this.Deploy = true;
			}

			this.GetFile = ParseParamValueIfNotSpecified(Command, GetFile, "getfile", null);

			this.IterativeDeploy = GetParamValueIfNotSpecified(Command, IterativeDeploy, this.IterativeDeploy, new string[] {"iterativedeploy", "iterate" } );
			this.FastCook = GetParamValueIfNotSpecified(Command, FastCook, this.FastCook, "FastCook");
			this.IgnoreCookErrors = GetParamValueIfNotSpecified(Command, IgnoreCookErrors, this.IgnoreCookErrors, "IgnoreCookErrors");

            // Determine whether or not we're going to nativize Blueprint assets at cook time.
            this.RunAssetNativization = false;
            ConfigHierarchy GameIni = ConfigCache.ReadHierarchy(ConfigHierarchyType.Game, RawProjectPath.Directory, HostPlatform.Current.HostEditorPlatform);
            if (GameIni != null)
            {
                string BlueprintNativizationMethod;
                if (GameIni.TryGetValue("/Script/UnrealEd.ProjectPackagingSettings", "BlueprintNativizationMethod", out BlueprintNativizationMethod))
                {
                    this.RunAssetNativization = !string.IsNullOrEmpty(BlueprintNativizationMethod) && BlueprintNativizationMethod != "Disabled";
                }
            }

            string DeviceString = ParseParamValueIfNotSpecified(Command, Device, "device", String.Empty).Trim(new char[] { '\"' });
            if(DeviceString == "")
            {
                this.Devices = new ParamList<string>("");
                this.DeviceNames = new ParamList<string>("");
            }
            else
            {
                this.Devices = new ParamList<string>(DeviceString.Split(new char[] { '+' }, StringSplitOptions.RemoveEmptyEntries));
                this.DeviceNames = new ParamList<string>();
                foreach (var d in this.Devices)
                {
                    // strip the platform prefix the specified device.
                    if (d.Contains("@"))
                    {
                        this.DeviceNames.Add(d.Substring(d.IndexOf("@") + 1));
                    }
                    else
                    {
                        this.DeviceNames.Add(d);
                    }
                }
            }

			this.Provision = ParseParamValueIfNotSpecified(Command, Provision, "provision", String.Empty, true);
			this.Certificate = ParseParamValueIfNotSpecified(Command, Certificate, "certificate", String.Empty, true);
			this.Team = ParseParamValueIfNotSpecified(Command, Team, "team", String.Empty, true);
			this.AutomaticSigning = GetParamValueIfNotSpecified(Command, AutomaticSigning, this.AutomaticSigning, "AutomaticSigning");

			this.ServerDevice = ParseParamValueIfNotSpecified(Command, ServerDevice, "serverdevice", this.Devices.Count > 0 ? this.Devices[0] : "");
			this.NullRHI = GetParamValueIfNotSpecified(Command, NullRHI, this.NullRHI, "nullrhi");
			this.FakeClient = GetParamValueIfNotSpecified(Command, FakeClient, this.FakeClient, "fakeclient");
			this.EditorTest = GetParamValueIfNotSpecified(Command, EditorTest, this.EditorTest, "editortest");
            this.RunAutomationTest = ParseParamValueIfNotSpecified(Command, RunAutomationTest, "RunAutomationTest");
            this.RunAutomationTests = this.RunAutomationTest != "" || GetParamValueIfNotSpecified(Command, RunAutomationTests, this.RunAutomationTests, "RunAutomationTests");
            this.SkipServer = GetParamValueIfNotSpecified(Command, SkipServer, this.SkipServer, "skipserver");
			this.UE4Exe = ParseParamValueIfNotSpecified(Command, UE4Exe, "ue4exe", "UE4Editor-Cmd.exe");
			this.Unattended = GetParamValueIfNotSpecified(Command, Unattended, this.Unattended, "unattended");
			this.DeviceUsername = ParseParamValueIfNotSpecified(Command, DeviceUsername, "deviceuser", String.Empty);
			this.DevicePassword = ParseParamValueIfNotSpecified(Command, DevicePassword, "devicepass", String.Empty);
			this.CrashReporter = GetParamValueIfNotSpecified(Command, CrashReporter, this.CrashReporter, "crashreporter");
			this.SpecifiedArchitecture = ParseParamValueIfNotSpecified(Command, SpecifiedArchitecture, "specifiedarchitecture", String.Empty);
			this.UbtArgs = ParseParamValueIfNotSpecified(Command, UbtArgs, "ubtargs", String.Empty);
			this.AdditionalPackageOptions = ParseParamValueIfNotSpecified(Command, AdditionalPackageOptions, "AdditionalPackageOptions", String.Empty);

			if (ClientConfigsToBuild == null)
			{
				if (Command != null)
				{
					string ClientConfig = Command.ParseParamValue("clientconfig");

                    if (ClientConfig == null)
                        ClientConfig = Command.ParseParamValue("config");

					if (ClientConfig == null)
						ClientConfig = Command.ParseParamValue("configuration");

					if (ClientConfig != null)
					{
						this.ClientConfigsToBuild = new List<UnrealTargetConfiguration>();
						ParamList<string> Configs = new ParamList<string>(ClientConfig.Split(new char[] { '+' }, StringSplitOptions.RemoveEmptyEntries));
						foreach (string ConfigName in Configs)
						{
							this.ClientConfigsToBuild.Add(ParseConfig(ConfigName));
						}
					}
				}
			}
			else
			{
				this.ClientConfigsToBuild = ClientConfigsToBuild;
			}

            if (Port == null)
            {
                if( Command != null )
                {
                    this.Port = new ParamList<string>();

                    var PortString = Command.ParseParamValue("port");
                    if (String.IsNullOrEmpty(PortString) == false)
                    {
                        var Ports = new ParamList<string>(PortString.Split(new char[] { '+' }, StringSplitOptions.RemoveEmptyEntries));
                        foreach (var P in Ports)
                        {
                            this.Port.Add(P);
                        }
                    }
                    
                }
            }
            else
            {
                this.Port = Port;
            }

            if (MapsToCook == null)
            {
                if (Command != null)
                {
                    this.MapsToCook = new ParamList<string>();

                    var MapsString = Command.ParseParamValue("MapsToCook");
                    if (String.IsNullOrEmpty(MapsString) == false)
                    {
                        var MapNames = new ParamList<string>(MapsString.Split(new char[] { '+' }, StringSplitOptions.RemoveEmptyEntries));
                        foreach ( var M in MapNames ) 
                        {
                            this.MapsToCook.Add( M );
                        }
                    }
                }
            }
            else
            {
                this.MapsToCook = MapsToCook;
            }

			if (MapIniSectionsToCook == null)
			{
				if (Command != null)
				{
					this.MapIniSectionsToCook = new ParamList<string>();

					var MapsString = Command.ParseParamValue("MapIniSectionsToCook");
					if (String.IsNullOrEmpty(MapsString) == false)
					{
						var MapNames = new ParamList<string>(MapsString.Split(new char[] { '+' }, StringSplitOptions.RemoveEmptyEntries));
						foreach (var M in MapNames)
						{
							this.MapIniSectionsToCook.Add(M);
						}
					}
				}
			}
			else
			{
				this.MapIniSectionsToCook = MapIniSectionsToCook;
			}

			if (String.IsNullOrEmpty(this.MapToRun) == false)
            {
                this.MapsToCook.Add(this.MapToRun);
            }

			if (InMapsToRebuildLightMaps == null)
			{
				if (Command != null)
				{
					this.MapsToRebuildLightMaps = new ParamList<string>();

					var MapsString = Command.ParseParamValue("MapsToRebuildLightMaps");
					if (String.IsNullOrEmpty(MapsString) == false)
					{
						var MapNames = new ParamList<string>(MapsString.Split(new char[] { '+' }, StringSplitOptions.RemoveEmptyEntries));
						foreach (var M in MapNames)
						{
							this.MapsToRebuildLightMaps.Add(M);
						}
					}
				}
			}
			else
			{
				this.MapsToRebuildLightMaps = InMapsToRebuildLightMaps;
			}

            if (InMapsToRebuildHLOD == null)
            {
                if (Command != null)
                {
                    this.MapsToRebuildHLODMaps = new ParamList<string>();

                    var MapsString = Command.ParseParamValue("MapsToRebuildHLODMaps");
                    if (String.IsNullOrEmpty(MapsString) == false)
                    {
                        var MapNames = new ParamList<string>(MapsString.Split(new char[] { '+' }, StringSplitOptions.RemoveEmptyEntries));
                        foreach (var M in MapNames)
                        {
                            this.MapsToRebuildHLODMaps.Add(M);
                        }
                    }
                }
            }
            else
            {
                this.MapsToRebuildHLODMaps = InMapsToRebuildHLOD;
            }

            if (TitleID == null)
			{
				if (Command != null)
				{
					this.TitleID = new ParamList<string>();

					var TitleString = Command.ParseParamValue("TitleID");
					if (String.IsNullOrEmpty(TitleString) == false)
					{
						var TitleIDs = new ParamList<string>(TitleString.Split(new char[] { '+' }, StringSplitOptions.RemoveEmptyEntries));
						foreach (var T in TitleIDs)
						{
							this.TitleID.Add(T);
						}
					}
				}
			}
			else
			{
				this.TitleID = TitleID;
			}

			if (ServerConfigsToBuild == null)
			{
				if (Command != null)
				{
					string ServerConfig = Command.ParseParamValue("serverconfig");

                    if (ServerConfig == null)
                        ServerConfig = Command.ParseParamValue("config");

					if (ServerConfig == null)
						ServerConfig = Command.ParseParamValue("configuration");

					if (ServerConfig != null)
					{
						this.ServerConfigsToBuild = new List<UnrealTargetConfiguration>();
						ParamList<string> Configs = new ParamList<string>(ServerConfig.Split(new char[] { '+' }, StringSplitOptions.RemoveEmptyEntries));
						foreach (string ConfigName in Configs)
						{
							this.ServerConfigsToBuild.Add(ParseConfig(ConfigName));
						}
					}
				}
			}
			else
			{
				this.ServerConfigsToBuild = ServerConfigsToBuild;
			}
			if (NumClients.HasValue)
			{
				this.NumClients = NumClients.Value;
			}
			else if (Command != null)
			{
				this.NumClients = Command.ParseParamInt("numclients");
			}
            if (CrashIndex.HasValue)
            {
                this.CrashIndex = CrashIndex.Value;
            }
            else if (Command != null)
            {
                this.CrashIndex = Command.ParseParamInt("CrashIndex");
            }
            if (RunTimeoutSeconds.HasValue)
            {
                this.RunTimeoutSeconds = RunTimeoutSeconds.Value;
            }
            else if (Command != null)
            {
                this.RunTimeoutSeconds = Command.ParseParamInt("runtimeoutseconds");
            }

			// Gather up any '-ini:' arguments and save them. We'll pass these along to other tools that may be spawned in a new process as part of the command.
			if(Command != null)
			{
				foreach (string Param in Command.Params)
				{
					if (Param.StartsWith("ini:", StringComparison.InvariantCultureIgnoreCase))
					{
						this.ConfigOverrideParams.Add(Param);
					}
				}
			}

			AutodetectSettings(false);
			ValidateAndLog();
            if (this.PrePak)
            {
                if (!CommandUtils.P4Enabled)
                {
                    throw new AutomationException("-PrePak requires -P4");
                }
                if (CommandUtils.P4Env.Changelist < 1000)
                {
                    throw new AutomationException("-PrePak requires a CL from P4 and we have {0}", CommandUtils.P4Env.Changelist);
                }

                string SrcBuildPath = CommandUtils.CombinePaths(CommandUtils.RootBuildStorageDirectory(), ShortProjectName);
                string SrcBuildPath2 = CommandUtils.CombinePaths(CommandUtils.RootBuildStorageDirectory(), ShortProjectName.Replace("Game", "").Replace("game", ""));

                if (!InternalUtils.SafeDirectoryExists(SrcBuildPath))
                {
                    if (!InternalUtils.SafeDirectoryExists(SrcBuildPath2))
                    {
                        throw new AutomationException("PrePak: Neither {0} nor {1} exists.", SrcBuildPath, SrcBuildPath2);
                    }
                    SrcBuildPath = SrcBuildPath2;
                }
                string SrcCLPath = CommandUtils.CombinePaths(SrcBuildPath, CommandUtils.EscapePath(CommandUtils.P4Env.Branch) + "-CL-" + CommandUtils.P4Env.Changelist.ToString());
                if (!InternalUtils.SafeDirectoryExists(SrcCLPath))
                {
                    throw new AutomationException("PrePak: {0} does not exist.", SrcCLPath);
                }
            }
        }

		static UnrealTargetConfiguration ParseConfig(string ConfigName)
		{
			UnrealTargetConfiguration ConfigValue;
			if (!Enum.TryParse(ConfigName, true, out ConfigValue))
			{
				throw new AutomationException("Invalid configuration '{0}'. Valid configurations are '{1}'.", ConfigName, String.Join("', '", Enum.GetNames(typeof(UnrealTargetConfiguration)).Where(x => x != nameof(UnrealTargetConfiguration.Unknown))));
			}
			return ConfigValue;
		}

		/// <summary>
		/// Shared: Full path to the .uproject file
		/// </summary>
		public FileReference RawProjectPath { private set; get; }

		/// <summary>
		/// Shared: The current project is a foreign project, commandline: -foreign
		/// </summary>
		[Help("foreign", "Generate a foreign uproject from blankproject and use that")]
		public bool Foreign { private set; get; }

		/// <summary>
		/// Shared: The current project is a foreign project, commandline: -foreign
		/// </summary>
		[Help("foreigncode", "Generate a foreign code uproject from platformergame and use that")]
		public bool ForeignCode { private set; get; }

		/// <summary>
		/// Shared: true if we should build crash reporter
		/// </summary>
		[Help("CrashReporter", "true if we should build crash reporter")]
		public bool CrashReporter { private set; get; }

		/// <summary>
		/// Shared: Determines if the build is going to use cooked data, commandline: -cook, -cookonthefly
		/// </summary>	
		[Help("cook, -cookonthefly", "Determines if the build is going to use cooked data")]
		public bool Cook { private set; get; }

		/// <summary>
		/// Shared: Determines if the build is going to use cooked data, commandline: -cook, -cookonthefly
		/// </summary>	
		[Help("skipcook", "use a cooked build, but we assume the cooked data is up to date and where it belongs, implies -cook")]
		public bool SkipCook { private set; get; }

		/// <summary>
		/// Shared: In a cookonthefly build, used solely to pass information to the package step. This is necessary because you can't set cookonthefly and cook at the same time, and skipcook sets cook.
		/// </summary>	
		[Help("skipcookonthefly", "in a cookonthefly build, used solely to pass information to the package step")]
		public bool SkipCookOnTheFly { private set; get; }

		/// <summary>
		/// Shared: Determines if the intermediate folders will be wiped before building, commandline: -clean
		/// </summary>
		[Help("clean", "wipe intermediate folders before building")]
		public bool? Clean { private set; get; }

		/// <summary>
		/// Shared: Assumes no user is sitting at the console, so for example kills clients automatically, commandline: -Unattended
		/// </summary>
		[Help("unattended", "assumes no operator is present, always terminates without waiting for something.")]
		public bool Unattended { private set; get; }

		/// <summary>
        /// Shared: Sets platforms to build for non-dedicated servers. commandline: -TargetPlatform
		/// </summary>
		public List<TargetPlatformDescriptor> ClientTargetPlatforms = new List<TargetPlatformDescriptor>();

        /// <summary>
        /// Shared: Dictionary that maps client dependent platforms to "source" platforms that it should copy data from. commandline: -TargetPlatform=source.dependent
        /// </summary>
        public Dictionary<TargetPlatformDescriptor, TargetPlatformDescriptor> ClientDependentPlatformMap = new Dictionary<TargetPlatformDescriptor, TargetPlatformDescriptor>();

		/// <summary>
        /// Shared: Sets platforms to build for dedicated servers. commandline: -ServerTargetPlatform
		/// </summary>
		public List<TargetPlatformDescriptor> ServerTargetPlatforms = new List<TargetPlatformDescriptor>();

        /// <summary>
        /// Shared: Dictionary that maps server dependent platforms to "source" platforms that it should copy data from: -ServerTargetPlatform=source.dependent
        /// </summary>
        public Dictionary<TargetPlatformDescriptor, TargetPlatformDescriptor> ServerDependentPlatformMap = new Dictionary<TargetPlatformDescriptor, TargetPlatformDescriptor>();

		/// <summary>
		/// Shared: True if pak file should be generated.
		/// </summary>
		[Help("pak", "generate a pak file")]
		public bool Pak { private set; get; }

		/// <summary>
		/// Shared: True if container file(s) should be generated with ZenPak.
		/// </summary>
		[Help("iostore", "generate I/O store container file(s)")]
		public bool IoStore { private set; get; }

		/// <summary>
		/// 
		/// </summary>
		public bool UsePak(Platform PlatformToCheck)
		{
			return Pak || PlatformToCheck.RequiresPak(this) == Platform.PakType.Always;
		}

		private string SignPakInternal { get; set; }

		/// <summary>
		/// Shared: Encryption keys used for signing the pak file.
		/// </summary>
		[Help("signpak=keys", "sign the generated pak file with the specified key, i.e. -signpak=C:\\Encryption.keys. Also implies -signedpak.")]
		public string SignPak 
		{ 
			private set
			{
				if (string.IsNullOrEmpty(value) || value.StartsWith("0x", StringComparison.InvariantCultureIgnoreCase))
				{
					SignPakInternal = value;
				}
				else
				{
					SignPakInternal = Path.GetFullPath(value);
				}
			}
			get
			{
				return SignPakInternal;
			}
		}

        /// <summary>
        /// Shared: true if this build is staged, command line: -stage
        /// </summary>
        [Help("prepak", "attempt to avoid cooking and instead pull pak files from the network, implies pak and skipcook")]
        public bool PrePak { private set; get; }

        /// <summary>
        /// Shared: the game will use only signed content.
        /// </summary>
        [Help("signed", "the game should expect to use a signed pak file.")]
		public bool SignedPak { private set; get; }

		/// <summary>
		/// Shared: The game will be set up for memory mapping bulk data.
		/// </summary>
		[Help("PakAlignForMemoryMapping", "The game will be set up for memory mapping bulk data.")]
		public bool PakAlignForMemoryMapping { private set; get; }

		/// <summary>
		/// Shared: true if this build is staged, command line: -stage
		/// </summary>
		[Help("skippak", "use a pak file, but assume it is already built, implies pak")]
		public bool SkipPak { private set; get; }

		/// <summary>
		/// Shared: true if this build is staged, command line: -stage
		/// </summary>
		[Help("stage", "put this build in a stage directory")]
		public bool Stage { private set; get; }

		/// <summary>
		/// Shared: true if this build is staged, command line: -stage
		/// </summary>
		[Help("skipstage", "uses a stage directory, but assumes everything is already there, implies -stage")]
		public bool SkipStage { private set; get; }

		/// <summary>
		/// Shared: true if this build is using streaming install manifests, command line: -manifests
		/// </summary>
		[Help("manifests", "generate streaming install manifests when cooking data")]
		public bool Manifests { private set; get; }

        /// <summary>
        /// Shared: true if this build chunk install streaming install data, command line: -createchunkinstalldata
        /// </summary>
        [Help("createchunkinstall", "generate streaming install data from manifest when cooking data, requires -stage & -manifests")]
        public bool CreateChunkInstall { private set; get; }

		/// <summary>
		/// Shared: Directory to use for built chunk install data, command line: -chunkinstalldirectory=
		/// </summary>
		public string ChunkInstallDirectory { set; get; }

		/// <summary>
		/// Shared: Version string to use for built chunk install data, command line: -chunkinstallversion=
		/// </summary>
		public string ChunkInstallVersionString { set; get; }

		/// <summary>
        /// Shared: Release string to use for built chunk install data, command line: -chunkinstallrelease=
        /// </summary>
        public string ChunkInstallReleaseString { set; get; }

        /// <summary>
		/// Shared: Directory to copy the client to, command line: -stagingdirectory=
		/// </summary>	
		public string BaseStageDirectory
		{
			get
			{
                if( !String.IsNullOrEmpty(StageDirectoryParam ) )
                {
                    return Path.GetFullPath( StageDirectoryParam );
                }
                if ( HasDLCName )
                {
                     return Path.GetFullPath( CommandUtils.CombinePaths( DLCFile.Directory.FullName, "Saved", "StagedBuilds" ) );
                }
                // default return the project saved\stagedbuilds directory
                return Path.GetFullPath( CommandUtils.CombinePaths(Path.GetDirectoryName(RawProjectPath.FullName), "Saved", "StagedBuilds") );
			}
		}

		[Help("stagingdirectory=Path", "Directory to copy the builds to, i.e. -stagingdirectory=C:\\Stage")]
		public string StageDirectoryParam;
        
		[Help("ue4exe=ExecutableName", "Name of the UE4 Editor executable, i.e. -ue4exe=UE4Editor.exe")]
		public string UE4Exe;

		/// <summary>
		/// Shared: true if this build is archived, command line: -archive
		/// </summary>
		[Help("archive", "put this build in an archive directory")]
		public bool Archive { private set; get; }

		/// <summary>
		/// Shared: Directory to archive the client to, command line: -archivedirectory=
		/// </summary>	
		public string BaseArchiveDirectory
		{
			get
			{
                return Path.GetFullPath(String.IsNullOrEmpty(ArchiveDirectoryParam) ? CommandUtils.CombinePaths(Path.GetDirectoryName(RawProjectPath.FullName), "ArchivedBuilds") : ArchiveDirectoryParam);
			}
		}

		[Help("archivedirectory=Path", "Directory to archive the builds to, i.e. -archivedirectory=C:\\Archive")]
		public string ArchiveDirectoryParam;

		/// <summary>
		/// Whether the project should use non monolithic staging
		/// </summary>
		[Help("archivemetadata", "Archive extra metadata files in addition to the build (e.g. build.properties)")]
		public bool ArchiveMetaData;

		/// <summary>
		/// When archiving for Mac, set this to true to package it in a .app bundle instead of normal loose files
		/// </summary>
		[Help("createappbundle", "When archiving for Mac, set this to true to package it in a .app bundle instead of normal loose files")]
		public bool CreateAppBundle;

        /// <summary>
        /// Determines if Blueprint assets should be substituted with auto-generated code.
        /// </summary>
        public bool RunAssetNativization;

		/// <summary>
		/// Keeps track of any '-ini:type:[section]:value' arguments on the command line. These will override cached config settings for the current process, and can be passed along to other tools.
		/// </summary>
		public List<string> ConfigOverrideParams = new List<string>();

        /// <summary>
        /// Build: True if build step should be executed, command: -build
        /// </summary>
        [Help("build", "True if build step should be executed")]
		public bool Build { private set; get; }

		/// <summary>
		/// SkipBuildClient if true then don't build the client exe
		/// </summary>
		public bool SkipBuildClient { private set; get; }

		/// <summary>
		/// SkipBuildEditor if true then don't build the editor exe
		/// </summary>
		public bool SkipBuildEditor { private set; get; }

		/// <summary>
		/// Build: True if XGE should NOT be used for building.
		/// </summary>
		[Help("noxge", "True if XGE should NOT be used for building")]
		public bool NoXGE { private set; get; }

		/// <summary>
		/// Build: List of editor build targets.
		/// </summary>	
		private ParamList<string> EditorTargetsList = null;
		public ParamList<string> EditorTargets
		{
			set { EditorTargetsList = value; }
			get
			{
				if (EditorTargetsList == null)
				{
					// Lazy auto-initialization
					AutodetectSettings(false);
				}
				return EditorTargetsList;
			}
		}

		/// <summary>
		/// Build: List of program build targets.
		/// </summary>	
		private ParamList<string> ProgramTargetsList = null;
		public ParamList<string> ProgramTargets
		{
			set { ProgramTargetsList = value; }
			get
			{
				if (ProgramTargetsList == null)
				{
					// Lazy auto-initialization
					AutodetectSettings(false);
				}
				return ProgramTargetsList;
			}
		}

		/// <summary>
		/// Build: List of client configurations
		/// </summary>
		public List<UnrealTargetConfiguration> ClientConfigsToBuild = new List<UnrealTargetConfiguration>() { UnrealTargetConfiguration.Development };

		///<summary>
		/// Build: List of Server configurations
		/// </summary>
		public List<UnrealTargetConfiguration> ServerConfigsToBuild = new List<UnrealTargetConfiguration>() { UnrealTargetConfiguration.Development };

		/// <summary>
		/// Build: List of client cooked build targets.
		/// </summary>
		private ParamList<string> ClientCookedTargetsList = null;
		public ParamList<string> ClientCookedTargets
		{
			set { ClientCookedTargetsList = value; }
			get
			{
				if (ClientCookedTargetsList == null)
				{
					// Lazy auto-initialization
					AutodetectSettings(false);
				}
				return ClientCookedTargetsList;
			}
		}

		/// <summary>
		/// Build: List of Server cooked build targets.
		/// </summary>
		private ParamList<string> ServerCookedTargetsList = null;
		public ParamList<string> ServerCookedTargets
		{
			set { ServerCookedTargetsList = value; }
			get
			{
				if (ServerCookedTargetsList == null)
				{
					// Lazy auto-initialization
					AutodetectSettings(false);
				}
				return ServerCookedTargetsList;
			}
		}

		/// <summary>
		/// Build: Specifies the names of targets to build
		/// </summary>
		private List<string> TargetNames;

		/// <summary>
		/// Cook: List of maps to cook.
		/// </summary>
		public ParamList<string> MapsToCook = new ParamList<string>();


		/// <summary>
		/// Cook: List of map inisections to cook (see allmaps)
		/// </summary>
		public ParamList<string> MapIniSectionsToCook = new ParamList<string>();
		

		/// <summary>
		/// Cook: List of directories to cook.
		/// </summary>
		public ParamList<string> DirectoriesToCook = new ParamList<string>();

        /// <summary>
        /// Cook: Internationalization preset to cook.
        /// </summary>
        public string InternationalizationPreset;

        /// <summary>
        /// Cook: Create a cooked release version.  Also, the version. e.g. 1.0
        /// </summary>
        public string CreateReleaseVersion;

        /// <summary>
		/// Cook: While cooking clean up packages as we go along rather then cleaning everything (and potentially having to reload some of it) when we run out of space
		/// </summary>
		[Help("CookPartialgc", "while cooking clean up packages as we are done with them rather then cleaning everything up when we run out of space")]
		public bool CookPartialGC { private set; get; }

		/// <summary>
		/// Stage: Did we cook in the editor instead of from UAT (cook in editor uses a different staging directory)
		/// </summary>
		[Help("CookInEditor", "Did we cook in the editor instead of in UAT")]
		public bool CookInEditor { private set; get; }

		/// <summary>
		/// Cook: Output directory for cooked data
		/// </summary>
		public string CookOutputDir;

		/// <summary>
		/// Cook: Base this cook of a already released version of the cooked data
		/// </summary>
		public string BasedOnReleaseVersion;

		/// <summary>
        /// Cook: Path to the root of the directory where we store released versions of the game for a given version
        /// </summary>
		public string BasedOnReleaseVersionBasePath;

		/// <summary>
		/// Cook: Path to the root of the directory to create a new released version of the game.
		/// </summary>
		public string CreateReleaseVersionBasePath;

        /// <summary>
        /// Are we generating a patch, generate a patch from a previously released version of the game (use CreateReleaseVersion to create a release). 
        /// this requires BasedOnReleaseVersion
        /// see also CreateReleaseVersion, BasedOnReleaseVersion
        /// </summary>
        public bool GeneratePatch;

        /// <summary>
		/// Are we generating a remaster, generate a patch from a previously released version of the game (use CreateReleaseVersion to create a release). 
		/// this requires BasedOnReleaseVersion
		/// see also CreateReleaseVersion, BasedOnReleaseVersion
		/// </summary>
		public bool GenerateRemaster;

		/// <summary>
		/// Required when building remaster package
		/// </summary>
		public string DiscVersion;

		/// <summary>
        /// </summary>
        public bool AddPatchLevel;
        /// <summary>
        /// Are we staging the unmodified pak files from the base release
        public bool StageBaseReleasePaks;

        /// Name of dlc to cook and package (if this paramter is supplied cooks the dlc and packages it into the dlc directory)
        /// </summary>
        public FileReference DLCFile;

        /// <summary>
        /// Enable cooking of engine content when cooking dlc 
        ///  not included in original release but is referenced by current cook
        /// </summary>
        public bool DLCIncludeEngineContent;


		/// <summary>
		/// Enable packaging up the uplugin file inside the dlc pak.  This is sometimes desired if you want the plugin to be standalone
		/// </summary>
		public bool DLCPakPluginFile;

		/// <summary>
		/// DLC will remap it's files to the game directory and act like a patch.  This is useful if you want to override content in the main game along side your main game.
		/// For example having different main game content in different DLCs
		/// </summary>
		public bool DLCActLikePatch;

		/// <summary>
		/// After cook completes diff the cooked content against another cooked content directory.
		///  report all errors to the log
		/// </summary>
		public string DiffCookedContentPath;

        /// <summary>
        /// Cook: Additional cooker options to include on the cooker commandline
        /// </summary>
        public string AdditionalCookerOptions;

        /// <summary>
        /// Cook: List of cultures to cook.
        /// </summary>
        public ParamList<string> CulturesToCook;

        /// <summary>
        /// Compress packages during cook.
        /// </summary>
        public bool Compressed;

		/// <summary>
		/// Additional parameters when generating the PAK file
		/// </summary>
		public string AdditionalPakOptions;

        /// <summary>
        /// Cook: Do not include a version number in the cooked content
        /// </summary>
        public bool UnversionedCookedContent = true;


		/// <summary>
		/// Cook: Uses the iterative cooking, command line: -iterativecooking or -iterate
		/// </summary>
		[Help( "iterativecooking", "Uses the iterative cooking, command line: -iterativecooking or -iterate" )]
		public bool IterativeCooking;

		/// <summary>
		/// Cook: Iterate from a build on the network
		/// </summary>
		[Help("Iteratively cook from a shared cooked build")]
		public string IterateSharedCookedBuild;

		/// <summary>
		/// Build: Don't build the game instead use the prebuild exe (requires iterate shared cooked build
		/// </summary>
		[Help("Iteratively cook from a shared cooked build")]
		public bool IterateSharedBuildUsePrecompiledExe;

		/// <summary>
		/// Cook: Only cook maps (and referenced content) instead of cooking everything only affects -cookall flag
		/// </summary>
		[Help("CookMapsOnly", "Cook only maps this only affects usage of -cookall the flag")]
        public bool CookMapsOnly;

        /// <summary>
        /// Cook: Only cook maps (and referenced content) instead of cooking everything only affects cookall flag
        /// </summary>
        [Help("CookAll", "Cook all the things in the content directory for this project")]
        public bool CookAll;


        /// <summary>
        /// Cook: Skip cooking editor content 
        /// </summary>
		[Help("SkipCookingEditorContent", "Skips content under /Engine/Editor when cooking")]
        public bool SkipCookingEditorContent;

        /// <summary>
        /// Cook: number of additional cookers to spawn while cooking
        /// </summary>
        public int NumCookersToSpawn;

		/// <summary>
		/// Cook: Uses the iterative deploy, command line: -iterativedeploy or -iterate
		/// </summary>
		[Help("iterativecooking", "Uses the iterative cooking, command line: -iterativedeploy or -iterate")]
		public bool IterativeDeploy;

		[Help("FastCook", "Uses fast cook path if supported by target")]
		public bool FastCook;

		/// <summary>
		/// Cook: Ignores cook errors and continues with packaging etc.
		/// </summary>
		[Help("IgnoreCookErrors", "Ignores cook errors and continues with packaging etc")]
		public bool IgnoreCookErrors { private set; get; }

		/// <summary>
		/// Stage: Commandline: -nodebuginfo
		/// </summary>
		[Help("nodebuginfo", "do not copy debug files to the stage")]
		public bool NoDebugInfo { private set; get; }

		/// <summary>
		/// Stage: Commandline: -separatedebuginfo
		/// </summary>
		[Help("separatedebuginfo", "output debug info to a separate directory")]
		public bool SeparateDebugInfo { private set; get; }

		/// <summary>
		/// Stage: Commandline: -mapfile
		/// </summary>
		[Help("MapFile", "generates a *.map file")]
		public bool MapFile { private set; get; }

		/// <summary>
		/// true if the staging directory is to be cleaned: -cleanstage (also true if -clean is specified)
		/// </summary>
		[Help("nocleanstage", "skip cleaning the stage directory")]
		public bool NoCleanStage { set { bNoCleanStage = value; } get { return SkipStage || bNoCleanStage; } }
		private bool bNoCleanStage;

		/// <summary>
		/// Stage: If non-empty, the contents will be put into the stage
		/// </summary>
		[Help("cmdline", "command line to put into the stage in UE4CommandLine.txt")]
		public string StageCommandline;

        /// <summary>
		/// Stage: If non-empty, the contents will be used for the bundle name
		/// </summary>
		[Help("bundlename", "string to use as the bundle name when deploying to mobile device")]
        public string BundleName;

		//<summary>
		/// Stage: Specifies a list of extra targets that should be staged along with a client
		/// </summary>
		public ParamList<string> ExtraTargetsToStageWithClient = new ParamList<string>();

        /// <summary>
        /// On Windows, adds an executable to the root of the staging directory which checks for prerequisites being 
		/// installed and launches the game with a path to the .uproject file.
		/// </summary>
        public bool NoBootstrapExe { get; set; }

		/// <summary>
		/// By default we don't code sign unless it is required or requested
		/// </summary>
		public bool bCodeSign = false;

		/// <summary>
		/// Provision to use
		/// </summary>
		public string Provision = null;

		/// <summary>
		/// Certificate to use
		/// </summary>
		public string Certificate = null;

		/// <summary>
		/// Team ID to use
		/// </summary>
		public string Team = null;

		/// <summary>
		/// true if provisioning is automatically managed
		/// </summary>
		public bool AutomaticSigning = false;

		/// <summary>
		/// TitleID to package
		/// </summary>
		public ParamList<string> TitleID = new ParamList<string>();

		/// <summary>
		/// If true, non-shipping binaries will be considered DebugUFS files and will appear on the debugfiles manifest
		/// </summary>
		public bool bTreatNonShippingBinariesAsDebugFiles = false;

		/// <summary>
		/// If true, use chunk manifest files generated for extra flavor
		/// </summary>
		public bool bUseExtraFlavor = false;

		/// <summary>
		/// Run: True if the Run step should be executed, command: -run
		/// </summary>
		[Help("run", "run the game after it is built (including server, if -server)")]
		public bool Run { private set; get; }

		/// <summary>
		/// Run: The client runs with cooked data provided by cook on the fly server, command line: -cookonthefly
		/// </summary>
		[Help("cookonthefly", "run the client with cooked data provided by cook on the fly server")]
		public bool CookOnTheFly { private set; get; }

        /// <summary>
        /// Run: The client should run in streaming mode when connecting to cook on the fly server
        /// </summary>
        [Help("Cookontheflystreaming", "run the client in streaming cook on the fly mode (don't cache files locally instead force reget from server each file load)")]
        public bool CookOnTheFlyStreaming { private set; get; }



		/// <summary>
		/// Run: The client runs with cooked data provided by UnrealFileServer, command line: -fileserver
		/// </summary>
		[Help("fileserver", "run the client with cooked data provided by UnrealFileServer")]
		public bool FileServer { private set; get; }

		/// <summary>
		/// Run: The client connects to dedicated server to get data, command line: -dedicatedserver
		/// </summary>
		[Help("dedicatedserver", "build, cook and run both a client and a server (also -server)")]
		public bool DedicatedServer { private set; get; }

		/// <summary>
		/// Run: Uses a client target configuration, also implies -dedicatedserver, command line: -client
		/// </summary>
		[Help( "client", "build, cook and run a client and a server, uses client target configuration" )]
		public bool Client { private set; get; }

		/// <summary>
		/// Run: Whether the client should start or not, command line (to disable): -noclient
		/// </summary>
		[Help("noclient", "do not run the client, just run the server")]
		public bool NoClient { private set; get; }

		/// <summary>
		/// Run: Client should create its own log window, command line: -logwindow
		/// </summary>
		[Help("logwindow", "create a log window for the client")]
		public bool LogWindow { private set; get; }

		/// <summary>
		/// Run: Map to run the game with.
		/// </summary>
		[Help("map", "map to run the game with")]
		public string MapToRun;

		/// <summary>
		/// Run: Additional server map params.
		/// </summary>
		[Help("AdditionalServerMapParams", "Additional server map params, i.e ?param=value")]
		public string AdditionalServerMapParams;

		/// <summary>
		/// Run: The target device to run the game on.  Comes in the form platform@devicename.
		/// </summary>
		[Help("device", "Devices to run the game on")]
		public ParamList<string> Devices;

		/// <summary>
		/// Run: The target device to run the game on.  No platform prefix.
		/// </summary>
		[Help("device", "Device names without the platform prefix to run the game on")]
		public ParamList<string> DeviceNames;

		/// <summary>
		/// Run: the target device to run the server on
		/// </summary>
		[Help("serverdevice", "Device to run the server on")]
		public string ServerDevice;

		/// <summary>
		/// Run: The indicated server has already been started
		/// </summary>
		[Help("skipserver", "Skip starting the server")]
		public bool SkipServer;

		/// <summary>
		/// Run: The indicated server has already been started
		/// </summary>
		[Help("numclients=n", "Start extra clients, n should be 2 or more")]
		public int NumClients;

		/// <summary>
		/// Run: Additional command line arguments to pass to the program
		/// </summary>
		[Help("addcmdline", "Additional command line arguments for the program")]
		public string RunCommandline;

        /// <summary>
		/// Run: Additional command line arguments to pass to the server
		/// </summary>
		[Help("servercmdline", "Additional command line arguments for the program")]
		public string ServerCommandline;

        /// <summary>
		/// Run: Override command line arguments to pass to the client, if set it will not try to guess at IPs or settings
		/// </summary>
		[Help("clientcmdline", "Override command line arguments to pass to the client")]
        public string ClientCommandline;

        /// <summary>
        /// Run:adds -nullrhi to the client commandline
        /// </summary>
        [Help("nullrhi", "add -nullrhi to the client commandlines")]
        public bool NullRHI;

        /// <summary>
        /// Run:adds ?fake to the server URL
        /// </summary>
        [Help("fakeclient", "adds ?fake to the server URL")]
        public bool FakeClient;

        /// <summary>
        /// Run:adds ?fake to the server URL
        /// </summary>
        [Help("editortest", "rather than running a client, run the editor instead")]
        public bool EditorTest;

        /// <summary>
        /// Run:when running -editortest or a client, run all automation tests, not compatible with -server
        /// </summary>
        [Help("RunAutomationTests", "when running -editortest or a client, run all automation tests, not compatible with -server")]
        public bool RunAutomationTests;

        /// <summary>
        /// Run:when running -editortest or a client, run all automation tests, not compatible with -server
        /// </summary>
        [Help("RunAutomationTests", "when running -editortest or a client, run a specific automation tests, not compatible with -server")]
        public string RunAutomationTest;

        /// <summary>
        /// Run: Adds commands like debug crash, debug rendercrash, etc based on index
        /// </summary>
        [Help("Crash=index", "when running -editortest or a client, adds commands like debug crash, debug rendercrash, etc based on index")]
        public int CrashIndex;

        public ParamList<string> Port;

        /// <summary>
        /// Run: Linux username for unattended key genereation
        /// </summary>
        [Help("deviceuser", "Linux username for unattended key genereation")]
        public string DeviceUsername;

        /// <summary>
        /// Run: Linux password for unattended key genereation
        /// </summary>
        [Help("devicepass", "Linux password")]
        public string DevicePassword;

        /// <summary>
        /// Run: Server device IP address
        /// </summary>
        public string ServerDeviceAddress;

		[Help("package", "package the project for the target platform")]
		public bool Package { get; set; }

		[Help("package", "Determine whether data is packaged. This can be an iteration optimization for platforms that require packages for deployment")]
		public bool ForcePackageData { get; set; }

		[Help("distribution", "package for distribution the project")]
		public bool Distribution { get; set; }

		[Help("prereqs", "stage prerequisites along with the project")]
		public bool Prereqs { get; set; }

		[Help("applocaldir", "location of prerequisites for applocal deployment")]
		public string AppLocalDirectory { get; set; }

		[Help("Prebuilt", "this is a prebuilt cooked and packaged build")]
        public bool Prebuilt { get; private set; }

        [Help("RunTimeoutSeconds", "timeout to wait after we lunch the game")]
        public int RunTimeoutSeconds;

		[Help("SpecifiedArchitecture", "Determine a specific Minimum OS")]
		public string SpecifiedArchitecture;

		[Help("UbtArgs", "extra options to pass to ubt")]
		public string UbtArgs;

		[Help("AdditionalPackageOptions", "extra options to pass to the platform's packager")]
		public string AdditionalPackageOptions { get; set; }

		[Help("deploy", "deploy the project for the target platform")]
		public bool Deploy { get; set; }

		[Help("deploy", "Location to deploy to on the target platform")]
		public string DeployFolder { get; set; }

		[Help("getfile", "download file from target after successful run")]
		public string GetFile { get; set; }

		[Help("MapsToRebuildLightMaps", "List of maps that need light maps rebuilding")]
		public ParamList<string> MapsToRebuildLightMaps = new ParamList<string>();

        [Help("MapsToRebuildHLODMaps", "List of maps that need HLOD rebuilding")]
        public ParamList<string> MapsToRebuildHLODMaps = new ParamList<string>();

        [Help("IgnoreLightMapErrors", "Whether Light Map errors should be treated as critical")]
		public bool IgnoreLightMapErrors { get; set; }

		private List<SingleTargetProperties> DetectedTargets;
		private Dictionary<UnrealTargetPlatform, ConfigHierarchy> LoadedEngineConfigs;
		private Dictionary<UnrealTargetPlatform, ConfigHierarchy> LoadedGameConfigs;

		private List<String> TargetNamesOfType(TargetType DesiredType)
		{
			return DetectedTargets.FindAll(Target => Target.Rules.Type == DesiredType).ConvertAll(Target => Target.TargetName);
		}
		private List<String> PrimaryTargetNamesOfType(TargetType DesiredType)
		{
			return DetectedTargets.FindAll(Target => (Target.Rules.Type == DesiredType && Target.Rules.IsPrimaryTarget)).ConvertAll(Target => Target.TargetName);
		}

		private String ChooseTarget(List<String> Targets, TargetType Type)
		{
			switch (Targets.Count)
			{
				case 1:
					return Targets.First();
				case 0:
					throw new AutomationException("{0} target not found!", Type);
				default:
					throw new AutomationException("More than one {0} target found. Specify which one to use with the -{1}= option.", Type, Type);
			}
		}

		private void AutodetectSettings(bool bReset)
		{
			if (bReset)
			{
				EditorTargetsList = null;
				ClientCookedTargetsList = null;
				ServerCookedTargetsList = null;
				ProgramTargetsList = null;
				ProjectPlatformBinariesPaths = null;
				ProjectExePaths = null;
			}

			List<UnrealTargetPlatform> ClientTargetPlatformTypes = ClientTargetPlatforms.ConvertAll(x => x.Type).Distinct().ToList();
			var Properties = ProjectUtils.GetProjectProperties(RawProjectPath, ClientTargetPlatformTypes, ClientConfigsToBuild, RunAssetNativization);

			bIsCodeBasedProject = Properties.bIsCodeBasedProject;
			DetectedTargets = Properties.Targets;
			LoadedEngineConfigs = Properties.EngineConfigs;
			LoadedGameConfigs = Properties.GameConfigs;

			var GameTarget = String.Empty;
			var EditorTarget = String.Empty;
			var ServerTarget = String.Empty;
			var ProgramTarget = String.Empty;

			var ProjectType = TargetType.Game;

			if (!bIsCodeBasedProject)
			{
				GameTarget = Client ? "UE4Client" : "UE4Game";
				EditorTarget = "UE4Editor";
				ServerTarget = "UE4Server";
			}
			else if (TargetNames.Count > 0)
			{
				// Resolve all the targets that need to be built
				List<SingleTargetProperties> Targets = new List<SingleTargetProperties>();
				foreach (string TargetName in TargetNames)
				{
					SingleTargetProperties Target = DetectedTargets.FirstOrDefault(x => String.Equals(x.TargetName, TargetName, StringComparison.OrdinalIgnoreCase));
					if(Target == null)
					{
						throw new AutomationException("Unable to find target '{0}'", TargetName);
					}
					Targets.Add(Target);
				}

				// Make sure we haven't specified game and clients together
				if (Targets.Any(x => x.Rules.Type == TargetType.Client) && Targets.Any(x => x.Rules.Type == TargetType.Game))
				{
					throw new AutomationException("Cannot specify client ang game targets to be built together");
				}

				// Create the lists to receive all the target types
				if (ClientCookedTargetsList == null)
				{
					ClientCookedTargetsList = new ParamList<string>();
				}
				if (ServerCookedTargetsList == null)
				{
					ServerCookedTargetsList = new ParamList<string>();
				}
				if (ProgramTargetsList == null)
				{
					ProgramTargetsList = new ParamList<string>();
				}

				// Add them to the appropriate lists
				bool bHasGameTarget = false;
				foreach (SingleTargetProperties Target in Targets)
				{
					if (Target.Rules.Type == TargetType.Game)
					{
						ClientCookedTargetsList.Add(Target.TargetName);
						bHasGameTarget = true;
					}
					else if (Target.Rules.Type == TargetType.Client)
					{
						ClientCookedTargetsList.Add(Target.TargetName);
						Client = true;
					}
					else if (Target.Rules.Type == TargetType.Server)
					{
						ServerCookedTargetsList.Add(Target.TargetName);
						DedicatedServer = true;
					}
					else
					{
						ProgramTargetsList.Add(Target.TargetName);
						ProjectType = TargetType.Program;
					}
				}

				// If we don't have any game/client targets, don't stage any client executable
				if (ClientCookedTargetsList.Count == 0)
				{
					NoClient = true;
				}
				else
				{
					GameTarget = ClientCookedTargetsList[0];
				}

				// Validate all the settings
				if (Client && bHasGameTarget)
				{
					throw new AutomationException("Cannot mix game and client targets");
				}

				// Find the editor target name
				List<SingleTargetProperties> EditorTargets = Properties.Targets.Where(x => x.Rules.Type == TargetType.Editor).ToList();
				if (EditorTargets.Count == 1)
				{
					EditorTarget = EditorTargets[0].TargetName;
				}
				else if (EditorTargets.Count > 1)
				{
					throw new AutomationException("There can be only one Editor target per project.");
				}
			}
			else if (!CommandUtils.IsNullOrEmpty(Properties.Targets))
			{
				List<String> AvailableGameTargets = TargetNamesOfType(TargetType.Game);
				List<String> AvailableClientTargets = TargetNamesOfType(TargetType.Client);
				List<String> AvailableServerTargets = TargetNamesOfType(TargetType.Server);
				List<String> AvailableEditorTargets = PrimaryTargetNamesOfType(TargetType.Editor);

				// That should cover all detected targets; Program targets are handled separately.
				System.Diagnostics.Debug.Assert(DetectedTargets.Count == (AvailableGameTargets.Count + AvailableClientTargets.Count + AvailableServerTargets.Count + AvailableEditorTargets.Count));

				if (Client)
				{
					GameTarget = ChooseTarget(AvailableClientTargets, TargetType.Client);
					ProjectType = TargetType.Client;
				}
				else if (AvailableGameTargets.Count > 0)
				{
					if (AvailableGameTargets.Count > 1)
					{
						throw new AutomationException("There can be only one Game target per project.");
					}

					GameTarget = AvailableGameTargets.First();
				}

				if (AvailableEditorTargets.Count > 0)
				{
					string DefaultEditorTarget;

					if (EngineConfigs[BuildHostPlatform.Current.Platform].GetString("/Script/BuildSettings.BuildSettings", "DefaultEditorTarget", out DefaultEditorTarget))
					{
<<<<<<< HEAD
						throw new AutomationException("There can be only one primary editor target per project.");
=======
						if (!AvailableEditorTargets.Contains(DefaultEditorTarget))
						{
							throw new AutomationException(string.Format("A default editor target '{0}' was specified in engine.ini but does not exist", DefaultEditorTarget));
						}

						EditorTarget = DefaultEditorTarget;
>>>>>>> 421d6516
					}
					else
					{
						if (AvailableEditorTargets.Count > 1)
						{
							throw new AutomationException("Project contains multiple editor targets but no default is set in engine.ini");
						}

						EditorTarget = AvailableEditorTargets.First();
					}
				}

				if (AvailableServerTargets.Count > 0 && (DedicatedServer || Cook || CookOnTheFly)) // only if server is needed
				{
					ServerTarget = ChooseTarget(AvailableServerTargets, TargetType.Server);
				}
			}
			else if (!CommandUtils.IsNullOrEmpty(Properties.Programs))
			{
				SingleTargetProperties TargetData = Properties.Programs[0];

				ProjectType = TargetType.Program;
				ProgramTarget = TargetData.TargetName;
				GameTarget = TargetData.TargetName;
			}
			else if (!this.Build)
			{
				var ShortName = ProjectUtils.GetShortProjectName(RawProjectPath);
				GameTarget = Client ? (ShortName + "Client") : ShortName;
				EditorTarget = ShortName + "Editor";
				ServerTarget = ShortName + "Server";
			}
			else
			{
				throw new AutomationException("{0} does not look like uproject file but no targets have been found!", RawProjectPath);
			}

			IsProgramTarget = ProjectType == TargetType.Program;

			if (String.IsNullOrEmpty(EditorTarget) && !IsProgramTarget && CommandUtils.IsNullOrEmpty(EditorTargetsList))
			{
				if (Properties.bWasGenerated)
				{
					EditorTarget = "UE4Editor";
				}
				else
				{
					throw new AutomationException("Editor target not found!");
				}
			}

			if (EditorTargetsList == null)
			{
				if (!GlobalCommandLine.NoCompileEditor && !IsProgramTarget && !String.IsNullOrEmpty(EditorTarget))
				{
					EditorTargetsList = new ParamList<string>(EditorTarget);
				}
				else
				{
					EditorTargetsList = new ParamList<string>();
				}
			}

			if (ProgramTargetsList == null)
			{
				if (IsProgramTarget)
				{
					ProgramTargetsList = new ParamList<string>(ProgramTarget);
				}
				else
				{
					ProgramTargetsList = new ParamList<string>();
				}
			}

			// Compile a client if it was asked for (-client) or we're cooking and require a client
			if (ClientCookedTargetsList == null)
			{
				if (!NoClient && (Cook || CookOnTheFly || Prebuilt || Client))
				{
					if (String.IsNullOrEmpty(GameTarget))
					{
						throw new AutomationException("Game target not found. Game target is required with -cook or -cookonthefly");
					}

					ClientCookedTargetsList = new ParamList<string>(GameTarget);
					
					if (ExtraTargetsToStageWithClient != null)
					{
						ClientCookedTargetsList.AddRange(ExtraTargetsToStageWithClient);
					}
				}
				else
				{
					ClientCookedTargetsList = new ParamList<string>();
				}
			}

			// Compile a server if it was asked for (-server) or we're cooking and require a server
			if (ServerCookedTargetsList == null)
			{
				/* Simplified from previous version which makes less sense.
				   TODO: tease out the actual dependencies between -cook and -server options, fix properly
				if (DedicatedServer && (Cook || CookOnTheFly || DedicatedServer)) */
				if (DedicatedServer)
				{
					if (String.IsNullOrEmpty(ServerTarget))
					{
						throw new AutomationException("Server target not found. Server target is required with -server and -cook or -cookonthefly");
					}

					ServerCookedTargetsList = new ParamList<string>(ServerTarget);
				}
				else
				{
					ServerCookedTargetsList = new ParamList<string>();
				}
			}

			if (ProjectPlatformBinariesPaths == null || ProjectExePaths == null)
			{
				ProjectPlatformBinariesPaths = new Dictionary<UnrealTargetPlatform, DirectoryReference>();
				ProjectExePaths = new Dictionary<UnrealTargetPlatform, FileReference>();

				var ProjectClientBinariesPath = ProjectUtils.GetClientProjectBinariesRootPath(RawProjectPath, ProjectType, Properties.bIsCodeBasedProject);

				foreach (TargetPlatformDescriptor TargetPlatform in ClientTargetPlatforms)
				{
					DirectoryReference BinariesPath = ProjectUtils.GetProjectClientBinariesFolder(ProjectClientBinariesPath, TargetPlatform.Type);
					ProjectPlatformBinariesPaths[TargetPlatform.Type] = BinariesPath;
					ProjectExePaths[TargetPlatform.Type] = FileReference.Combine(BinariesPath, GameTarget + Platform.GetExeExtension(TargetPlatform.Type));
				}
			}
		}

		public bool HasEditorTargets
		{
			get { return !CommandUtils.IsNullOrEmpty(EditorTargets); }
		}

		public bool HasCookedTargets
		{
			get { return !CommandUtils.IsNullOrEmpty(ClientCookedTargets) || !CommandUtils.IsNullOrEmpty(ServerCookedTargets); }
		}

		public bool HasServerCookedTargets
		{
			get { return !CommandUtils.IsNullOrEmpty(ServerCookedTargets); }
		}

		public bool HasClientCookedTargets
		{
			get { return !CommandUtils.IsNullOrEmpty(ClientCookedTargets); }
		}

		public bool HasProgramTargets
		{
			get { return !CommandUtils.IsNullOrEmpty(ProgramTargets); }
		}

		public bool HasMapsToCook
		{
			get { return !CommandUtils.IsNullOrEmpty(MapsToCook); }
		}

		public bool HasMapIniSectionsToCook
		{
			get { return !CommandUtils.IsNullOrEmpty(MapIniSectionsToCook); }
		}

		public bool HasDirectoriesToCook
		{
			get { return !CommandUtils.IsNullOrEmpty(DirectoriesToCook); }
		}

		public bool HasIterateSharedCookedBuild
		{
			get { return !String.IsNullOrEmpty(IterateSharedCookedBuild);  }
		}

        public bool HasInternationalizationPreset
        {
            get { return !String.IsNullOrEmpty(InternationalizationPreset); }
        }

        public bool HasBasedOnReleaseVersion
        {
            get { return !String.IsNullOrEmpty(BasedOnReleaseVersion); }
        }

        public bool HasAdditionalCookerOptions
        {
            get { return !String.IsNullOrEmpty(AdditionalCookerOptions); }
        }

        public bool HasDLCName
        {
            get { return DLCFile != null; }
        }

        public bool HasDiffCookedContentPath
        {
            get { return !String.IsNullOrEmpty(DiffCookedContentPath); }
        }

        public bool HasCreateReleaseVersion
        {
            get { return !String.IsNullOrEmpty(CreateReleaseVersion); }
        }

        public bool HasCulturesToCook
        {
            get { return CulturesToCook != null; }
        }

		public bool HasGameTargetDetected
		{
			get { return ProjectTargets.Exists(Target => Target.Rules.Type == TargetType.Game); }
		}

		public bool HasClientTargetDetected
		{
			get { return ProjectTargets.Exists(Target => Target.Rules.Type == TargetType.Client); }
		}

		public bool HasDedicatedServerAndClient
		{
			get { return Client && DedicatedServer; }
		}

		/// <summary>
		/// Project name (name of the uproject file without extension or directory name where the project is localed)
		/// </summary>
		public string ShortProjectName
		{
			get { return ProjectUtils.GetShortProjectName(RawProjectPath); }
		}

  		/// <summary>
		/// True if this project contains source code.
		/// </summary>	
		public bool IsCodeBasedProject
		{
			get
			{
				return bIsCodeBasedProject;
			}
		}
		private bool bIsCodeBasedProject;

		public FileReference CodeBasedUprojectPath
		{
            get { return IsCodeBasedProject ? RawProjectPath : null; }
		}
		/// <summary>
		/// True if this project is a program.
		/// </summary>
		public bool IsProgramTarget { get; private set; }

		/// <summary>
		/// Path where the project's game (or program) binaries are built for the given target platform.
		/// </summary>
		public DirectoryReference GetProjectBinariesPathForPlatform(UnrealTargetPlatform InPlatform)
		{
			DirectoryReference Result = null;
			ProjectPlatformBinariesPaths.TryGetValue(InPlatform, out Result);
			return Result;
		}

		private Dictionary<UnrealTargetPlatform, DirectoryReference> ProjectPlatformBinariesPaths;

		/// <summary>
		/// Filename of the target game exe (or program exe) for the given target platform
		/// </summary>
		public FileReference GetProjectExeForPlatform(UnrealTargetPlatform InPlatform)
		{
			FileReference Result = null;
			ProjectExePaths.TryGetValue(InPlatform, out Result);
			return Result;
		}

		private Dictionary<UnrealTargetPlatform, FileReference> ProjectExePaths;

		/// <summary>
		/// Get the path to the directory of the version we are basing a diff or a patch on.  
		/// </summary>				
		public String GetBasedOnReleaseVersionPath(DeploymentContext SC, bool bIsClientOnly)
		{
			String BasePath = BasedOnReleaseVersionBasePath;
			String Platform = SC.StageTargetPlatform.GetCookPlatform(SC.DedicatedServer, bIsClientOnly);
			if (String.IsNullOrEmpty(BasePath))
			{
                BasePath = CommandUtils.CombinePaths(SC.ProjectRoot.FullName, "Releases", BasedOnReleaseVersion, Platform);
			}
			else
			{
				BasePath = CommandUtils.CombinePaths(BasePath, BasedOnReleaseVersion, Platform);
			}

            /*if ( TitleID != null && TitleID.Count == 1 )
            {
                BasePath = CommandUtils.CombinePaths( BasePath, TitleID[0]);
            }*/

			return BasePath;
		}

		/// <summary>
		/// Get the path to the target directory for creating a new release version
		/// </summary>
		/// <param name="SC"></param>
		/// <returns></returns>
		public String GetCreateReleaseVersionPath(DeploymentContext SC, bool bIsClientOnly)
		{
			String BasePath = CreateReleaseVersionBasePath;
			String Platform = SC.StageTargetPlatform.GetCookPlatform(SC.DedicatedServer, bIsClientOnly);
			if (String.IsNullOrEmpty(BasePath))
			{
				BasePath = CommandUtils.CombinePaths(SC.ProjectRoot.FullName, "Releases", CreateReleaseVersion, Platform);
			}
			else
			{
				BasePath = CommandUtils.CombinePaths(BasePath, CreateReleaseVersion, Platform);
			}

            /*if (TitleID != null && TitleID.Count == 1)
            {
                BasePath = CommandUtils.CombinePaths(BasePath, TitleID[0]);
            }*/

			return BasePath;
		}

        /// <summary>
        /// True if we are generating a patch
        /// </summary>
        public bool IsGeneratingPatch
        {
            get { return GeneratePatch; }
        }

		/// <summary>
        /// True if we are generating a new patch pak tier
        /// </summary>
        public bool ShouldAddPatchLevel
        {
            get { return AddPatchLevel; }
        }

        /// <summary>
        /// True if we should stage pak files from the base release
        /// </summary>
        public bool ShouldStageBaseReleasePaks
        {
            get { return StageBaseReleasePaks; }
        }

		/// <summary>
		/// True if we are generating a patch
		/// </summary>
		public bool IsGeneratingRemaster
		{
			get { return GenerateRemaster; }
		}

		public List<Platform> ClientTargetPlatformInstances
		{
			get
			{
				List<Platform> ClientPlatformInstances = new List<Platform>();
				foreach ( var ClientPlatform in ClientTargetPlatforms )
				{
					ClientPlatformInstances.Add(Platform.Platforms[ClientPlatform]);
				}
				return ClientPlatformInstances;
			}
		}

        public TargetPlatformDescriptor GetCookedDataPlatformForClientTarget(TargetPlatformDescriptor TargetPlatformDesc)
        {
            if (ClientDependentPlatformMap.ContainsKey(TargetPlatformDesc))
            {
                return ClientDependentPlatformMap[TargetPlatformDesc];
            }
            return TargetPlatformDesc;
        }

		public List<Platform> ServerTargetPlatformInstances
		{
			get
			{
				List<Platform> ServerPlatformInstances = new List<Platform>();
				foreach (var ServerPlatform in ServerTargetPlatforms)
				{
					ServerPlatformInstances.Add(Platform.Platforms[ServerPlatform]);
				}
				return ServerPlatformInstances;
			}
		}

        public TargetPlatformDescriptor GetCookedDataPlatformForServerTarget(TargetPlatformDescriptor TargetPlatformType)
        {
            if (ServerDependentPlatformMap.ContainsKey(TargetPlatformType))
            {
                return ServerDependentPlatformMap[TargetPlatformType];
            }
            return TargetPlatformType;
        }

		/// <summary>
		/// All auto-detected targets for this project
		/// </summary>
		public List<SingleTargetProperties> ProjectTargets
		{
			get
			{
				if (DetectedTargets == null)
				{
					AutodetectSettings(false);
				}
				return DetectedTargets;
			}
		}

		/// <summary>
		/// List of all Engine ini files for this project
		/// </summary>
		public Dictionary<UnrealTargetPlatform, ConfigHierarchy> EngineConfigs
		{
			get
			{
				if (LoadedEngineConfigs == null)
				{
					AutodetectSettings(false);
				}
				return LoadedEngineConfigs;
			}
		}

		/// <summary>
		/// List of all Game ini files for this project
		/// </summary>
		public Dictionary<UnrealTargetPlatform, ConfigHierarchy> GameConfigs
		{
			get
			{
				if (LoadedGameConfigs == null)
				{
					AutodetectSettings(false);
				}
				return LoadedGameConfigs;
			}
		}

		public void Validate()
		{
			if (RawProjectPath == null)
			{
				throw new AutomationException("RawProjectPath can't be empty.");
			}
            if (!RawProjectPath.HasExtension(".uproject"))
            {
                throw new AutomationException("RawProjectPath {0} must end with .uproject", RawProjectPath);
            }
            if (!CommandUtils.FileExists(RawProjectPath.FullName))
            {
                throw new AutomationException("RawProjectPath {0} file must exist", RawProjectPath);
            }

			if (FileServer && !Cook)
			{
				throw new AutomationException("Only cooked builds can use a fileserver be staged, use -cook");
			}

			if (Stage && !SkipStage && !Cook && !CookOnTheFly && !IsProgramTarget)
			{
				throw new AutomationException("Only cooked builds or programs can be staged, use -cook or -cookonthefly.");
			}

			if (Manifests && !Cook && !Stage && !Pak)
			{
				throw new AutomationException("Only staged pakd and cooked builds can generate streaming install manifests");
			}

			if (Pak && !Stage)
			{
				throw new AutomationException("Only staged builds can be paked, use -stage or -skipstage.");
			}

            if (Deploy && !Stage)
            {
                throw new AutomationException("Only staged builds can be deployed, use -stage or -skipstage.");
            }

            if ((Pak || Stage || Cook || CookOnTheFly || FileServer || DedicatedServer) && EditorTest)
            {
                throw new AutomationException("None of pak, stage, cook, CookOnTheFly or DedicatedServer can be used with EditorTest");
            }

            if (DedicatedServer && RunAutomationTests)
            {
                throw new AutomationException("DedicatedServer cannot be used with RunAutomationTests");
            }

			if ((CookOnTheFly || FileServer) && DedicatedServer)
			{
				throw new AutomationException("Don't use either -cookonthefly or -fileserver with -server.");
			}

			if (NoClient && !DedicatedServer && !CookOnTheFly)
			{
				throw new AutomationException("-noclient can only be used with -server or -cookonthefly.");
			}

			if (Build && !HasCookedTargets && !HasEditorTargets && !HasProgramTargets)
			{
				throw new AutomationException("-build is specified but there are no targets to build.");
			}

			if (Pak && FileServer)
			{
				throw new AutomationException("Can't use -pak and -fileserver at the same time.");
			}

			if (Cook && CookOnTheFly)
			{
				throw new AutomationException("Can't use both -cook and -cookonthefly.");
			}

            if (!HasDLCName && DLCIncludeEngineContent)
            {
                throw new AutomationException("DLCIncludeEngineContent flag is only valid when building DLC.");
            }
			if (!HasDLCName && DLCPakPluginFile )
			{
				throw new AutomationException("DLCPakPluginFile flag is only valid when building DLC.");
            }

            if ((IsGeneratingPatch || HasDLCName || ShouldAddPatchLevel) && !HasBasedOnReleaseVersion)
            {
                throw new AutomationException("Require based on release version to build patches or dlc");
            }

            if (ShouldAddPatchLevel && !IsGeneratingPatch)
            {
                throw new AutomationException("Creating a new patch tier requires patch generation");
            }

			if (ShouldStageBaseReleasePaks && !HasBasedOnReleaseVersion)
			{
				throw new AutomationException("Staging pak files from the base release requires a base release version");
			}

			if (HasCreateReleaseVersion && HasDLCName)
            {
                throw new AutomationException("Can't create a release version at the same time as creating dlc.");
            }

            if (HasBasedOnReleaseVersion && (IterativeCooking || IterativeDeploy || HasIterateSharedCookedBuild))
            {
                throw new AutomationException("Can't use iterative cooking / deploy on dlc or patching or creating a release");
            }

            /*if (Compressed && !Pak)
            {
                throw new AutomationException("-compressed can only be used with -pak");
            }*/

            if (CreateChunkInstall && (!(Manifests || HasDLCName) || !Stage))
            {
                throw new AutomationException("-createchunkinstall can only be used with -manifests & -stage"); 
            }

			if (CreateChunkInstall && String.IsNullOrEmpty(ChunkInstallDirectory))
			{
				throw new AutomationException("-createchunkinstall must specify the chunk install data directory with -chunkinstalldirectory=");
			}

			if (CreateChunkInstall && String.IsNullOrEmpty(ChunkInstallVersionString))
			{
				throw new AutomationException("-createchunkinstall must specify the chunk install data version string with -chunkinstallversion=");
			}

			/*if(IsGeneratingRemaster && string.IsNullOrEmpty(DiscVersion))
			{
				throw new AutomationException("DiscVersion is required for generating remaster package.");
			}*/
		}

		protected bool bLogged = false;
		public virtual void ValidateAndLog()
		{
			// Avoid spamming, log only once
			if (!bLogged)
			{
				// In alphabetical order.
				CommandUtils.LogLog("Project Params **************");

				CommandUtils.LogLog("AdditionalServerMapParams={0}", AdditionalServerMapParams);
				CommandUtils.LogLog("Archive={0}", Archive);
				CommandUtils.LogLog("ArchiveMetaData={0}", ArchiveMetaData);
				CommandUtils.LogLog("CreateAppBundle={0}", CreateAppBundle);
				CommandUtils.LogLog("BaseArchiveDirectory={0}", BaseArchiveDirectory);
				CommandUtils.LogLog("BaseStageDirectory={0}", BaseStageDirectory);
				CommandUtils.LogLog("Build={0}", Build);
				CommandUtils.LogLog("SkipBuildClient={0}", SkipBuildClient);
				CommandUtils.LogLog("SkipBuildEditor={0}", SkipBuildEditor);
				CommandUtils.LogLog("Cook={0}", Cook);
				CommandUtils.LogLog("Clean={0}", Clean);
				CommandUtils.LogLog("Client={0}", Client);
				CommandUtils.LogLog("ClientConfigsToBuild={0}", string.Join(",", ClientConfigsToBuild));
				CommandUtils.LogLog("ClientCookedTargets={0}", ClientCookedTargets.ToString());
				CommandUtils.LogLog("ClientTargetPlatform={0}", string.Join(",", ClientTargetPlatforms));
				CommandUtils.LogLog("Compressed={0}", Compressed);
				CommandUtils.LogLog("AdditionalPakOptions={0}", AdditionalPakOptions);
				CommandUtils.LogLog("CookOnTheFly={0}", CookOnTheFly);
				CommandUtils.LogLog("CookOnTheFlyStreaming={0}", CookOnTheFlyStreaming);
				CommandUtils.LogLog("UnversionedCookedContent={0}", UnversionedCookedContent);
				CommandUtils.LogLog("SkipCookingEditorContent={0}", SkipCookingEditorContent);
                CommandUtils.LogLog("NumCookersToSpawn={0}", NumCookersToSpawn);
                CommandUtils.LogLog("GeneratePatch={0}", GeneratePatch);
				CommandUtils.LogLog("AddPatchLevel={0}", AddPatchLevel);
				CommandUtils.LogLog("StageBaseReleasePaks={0}", StageBaseReleasePaks);
				CommandUtils.LogLog("GenerateRemaster={0}", GenerateRemaster);
				CommandUtils.LogLog("DiscVersion={0}", DiscVersion);
				CommandUtils.LogLog("CreateReleaseVersion={0}", CreateReleaseVersion);
                CommandUtils.LogLog("BasedOnReleaseVersion={0}", BasedOnReleaseVersion);
                CommandUtils.LogLog("DLCFile={0}", DLCFile);
                CommandUtils.LogLog("DLCIncludeEngineContent={0}", DLCIncludeEngineContent);
				CommandUtils.LogLog("DLCPakPluginFile={0}", DLCPakPluginFile);
                CommandUtils.LogLog("DiffCookedContentPath={0}", DiffCookedContentPath);
                CommandUtils.LogLog("AdditionalCookerOptions={0}", AdditionalCookerOptions);
				CommandUtils.LogLog("DedicatedServer={0}", DedicatedServer);
				CommandUtils.LogLog("DirectoriesToCook={0}", DirectoriesToCook.ToString());
                CommandUtils.LogLog("CulturesToCook={0}", CommandUtils.IsNullOrEmpty(CulturesToCook) ? "<Not Specified> (Use Defaults)" : CulturesToCook.ToString());
				CommandUtils.LogLog("EditorTargets={0}", EditorTargets.ToString());
				CommandUtils.LogLog("Foreign={0}", Foreign);
				CommandUtils.LogLog("IsCodeBasedProject={0}", IsCodeBasedProject.ToString());
				CommandUtils.LogLog("IsProgramTarget={0}", IsProgramTarget.ToString());
				CommandUtils.LogLog("IterativeCooking={0}", IterativeCooking);
				CommandUtils.LogLog("IterateSharedCookedBuild={0}", IterateSharedCookedBuild);
				CommandUtils.LogLog("IterateSharedBuildUsePrecompiledExe={0}", IterateSharedBuildUsePrecompiledExe);
				CommandUtils.LogLog("CookAll={0}", CookAll);
				CommandUtils.LogLog("CookPartialGC={0}", CookPartialGC);
				CommandUtils.LogLog("CookInEditor={0}", CookInEditor);
				CommandUtils.LogLog("CookMapsOnly={0}", CookMapsOnly);
                CommandUtils.LogLog("Deploy={0}", Deploy);
				CommandUtils.LogLog("IterativeDeploy={0}", IterativeDeploy);
				CommandUtils.LogLog("FastCook={0}", FastCook);
				CommandUtils.LogLog("LogWindow={0}", LogWindow);
				CommandUtils.LogLog("Manifests={0}", Manifests);
				CommandUtils.LogLog("MapToRun={0}", MapToRun);
				CommandUtils.LogLog("NoClient={0}", NoClient);
				CommandUtils.LogLog("NumClients={0}", NumClients);                
				CommandUtils.LogLog("NoDebugInfo={0}", NoDebugInfo);
				CommandUtils.LogLog("SeparateDebugInfo={0}", SeparateDebugInfo);
				CommandUtils.LogLog("MapFile={0}", MapFile);
				CommandUtils.LogLog("NoCleanStage={0}", NoCleanStage);
				CommandUtils.LogLog("NoXGE={0}", NoXGE);
				CommandUtils.LogLog("MapsToCook={0}", MapsToCook.ToString());
				CommandUtils.LogLog("MapIniSectionsToCook={0}", MapIniSectionsToCook.ToString());
				CommandUtils.LogLog("Pak={0}", Pak);
				CommandUtils.LogLog("IoStore={0}", IoStore);
				CommandUtils.LogLog("Package={0}", Package);
				CommandUtils.LogLog("ForcePackageData={0}", ForcePackageData);
				CommandUtils.LogLog("NullRHI={0}", NullRHI);
				CommandUtils.LogLog("FakeClient={0}", FakeClient);
                CommandUtils.LogLog("EditorTest={0}", EditorTest);
                CommandUtils.LogLog("RunAutomationTests={0}", RunAutomationTests); 
                CommandUtils.LogLog("RunAutomationTest={0}", RunAutomationTest);
                CommandUtils.LogLog("RunTimeoutSeconds={0}", RunTimeoutSeconds);
                CommandUtils.LogLog("CrashIndex={0}", CrashIndex);
				CommandUtils.LogLog("ProgramTargets={0}", ProgramTargets.ToString());
				CommandUtils.LogLog("ProjectPlatformBinariesPaths={0}", string.Join(",", ProjectPlatformBinariesPaths));
				CommandUtils.LogLog("ProjectExePaths={0}", string.Join(",", ProjectExePaths));
				CommandUtils.LogLog("Distribution={0}", Distribution);
                CommandUtils.LogLog("Prebuilt={0}", Prebuilt);
				CommandUtils.LogLog("Prereqs={0}", Prereqs);
				CommandUtils.LogLog("AppLocalDirectory={0}", AppLocalDirectory);
				CommandUtils.LogLog("NoBootstrapExe={0}", NoBootstrapExe);
				CommandUtils.LogLog("RawProjectPath={0}", RawProjectPath);
				CommandUtils.LogLog("Run={0}", Run);
				CommandUtils.LogLog("ServerConfigsToBuild={0}", string.Join(",", ServerConfigsToBuild));
				CommandUtils.LogLog("ServerCookedTargets={0}", ServerCookedTargets.ToString());
				CommandUtils.LogLog("ServerTargetPlatform={0}", string.Join(",", ServerTargetPlatforms));
				CommandUtils.LogLog("ShortProjectName={0}", ShortProjectName.ToString());
				CommandUtils.LogLog("SignedPak={0}", SignedPak);
				CommandUtils.LogLog("SignPak={0}", SignPak);				
				CommandUtils.LogLog("SkipCook={0}", SkipCook);
				CommandUtils.LogLog("SkipCookOnTheFly={0}", SkipCookOnTheFly);
				CommandUtils.LogLog("SkipPak={0}", SkipPak);
                CommandUtils.LogLog("PrePak={0}", PrePak);
                CommandUtils.LogLog("SkipStage={0}", SkipStage);
				CommandUtils.LogLog("Stage={0}", Stage);
				CommandUtils.LogLog("bTreatNonShippingBinariesAsDebugFiles={0}", bTreatNonShippingBinariesAsDebugFiles);
				CommandUtils.LogLog("bUseExtraFlavor={0}", bUseExtraFlavor);
				CommandUtils.LogLog("NativizeAssets={0}", RunAssetNativization);
                CommandUtils.LogLog("StageDirectoryParam={0}", StageDirectoryParam);
				CommandUtils.LogLog("AdditionalPackageOptions={0}", AdditionalPackageOptions);
				CommandUtils.LogLog("Project Params **************");
			}
			bLogged = true;

			Validate();
		}
	}
}<|MERGE_RESOLUTION|>--- conflicted
+++ resolved
@@ -1972,10 +1972,6 @@
 		{
 			return DetectedTargets.FindAll(Target => Target.Rules.Type == DesiredType).ConvertAll(Target => Target.TargetName);
 		}
-		private List<String> PrimaryTargetNamesOfType(TargetType DesiredType)
-		{
-			return DetectedTargets.FindAll(Target => (Target.Rules.Type == DesiredType && Target.Rules.IsPrimaryTarget)).ConvertAll(Target => Target.TargetName);
-		}
 
 		private String ChooseTarget(List<String> Targets, TargetType Type)
 		{
@@ -2115,7 +2111,7 @@
 				List<String> AvailableGameTargets = TargetNamesOfType(TargetType.Game);
 				List<String> AvailableClientTargets = TargetNamesOfType(TargetType.Client);
 				List<String> AvailableServerTargets = TargetNamesOfType(TargetType.Server);
-				List<String> AvailableEditorTargets = PrimaryTargetNamesOfType(TargetType.Editor);
+				List<String> AvailableEditorTargets = TargetNamesOfType(TargetType.Editor);
 
 				// That should cover all detected targets; Program targets are handled separately.
 				System.Diagnostics.Debug.Assert(DetectedTargets.Count == (AvailableGameTargets.Count + AvailableClientTargets.Count + AvailableServerTargets.Count + AvailableEditorTargets.Count));
@@ -2141,16 +2137,12 @@
 
 					if (EngineConfigs[BuildHostPlatform.Current.Platform].GetString("/Script/BuildSettings.BuildSettings", "DefaultEditorTarget", out DefaultEditorTarget))
 					{
-<<<<<<< HEAD
-						throw new AutomationException("There can be only one primary editor target per project.");
-=======
 						if (!AvailableEditorTargets.Contains(DefaultEditorTarget))
 						{
 							throw new AutomationException(string.Format("A default editor target '{0}' was specified in engine.ini but does not exist", DefaultEditorTarget));
 						}
 
 						EditorTarget = DefaultEditorTarget;
->>>>>>> 421d6516
 					}
 					else
 					{
