// Copyright Epic Games, Inc. All Rights Reserved.
using System;
using System.Collections.Generic;
using System.Linq;
using System.Text;
using System.IO;
using AutomationTool;
using System.Runtime.Serialization;
using System.Net;
using System.Reflection;
using System.Text.RegularExpressions;
using UnrealBuildTool;
using EpicGames.MCP.Automation;

namespace EpicGames.MCP.Automation
{
	using EpicGames.MCP.Config;
	using System.Threading.Tasks;
	using EpicGames.Core;

	public static class Extensions
	{
		public static Type[] SafeGetLoadedTypes(this Assembly Dll)
		{
			Type[] AllTypes;
			try
			{
				AllTypes = Dll.GetTypes();
			}
			catch (ReflectionTypeLoadException e)
			{
				AllTypes = e.Types.Where(x => x != null).ToArray();
			}
			return AllTypes;
		}
	}

    /// <summary>
    /// Utility class to provide commit/rollback functionality via an RAII-like functionality.
    /// Usage is to provide a rollback action that will be called on Dispose if the Commit() method is not called.
    /// This is expected to be used from within a using() ... clause.
    /// </summary>
    public class CommitRollbackTransaction : IDisposable
    {
        /// <summary>
        /// Track whether the transaction will be committed.
        /// </summary>
        private bool IsCommitted = false;

        /// <summary>
        /// 
        /// </summary>
        private System.Action RollbackAction;

        /// <summary>
        /// Call when you want to commit your transaction. Ensures the Rollback action is not called on Dispose().
        /// </summary>
        public void Commit()
        {
            IsCommitted = true;
        }

        /// <summary>
        /// Constructor
        /// </summary>
        /// <param name="RollbackAction">Action to be executed to rollback the transaction.</param>
        public CommitRollbackTransaction(System.Action InRollbackAction)
        {
            RollbackAction = InRollbackAction;
        }

        /// <summary>
        /// Rollback the transaction if its not committed on Dispose.
        /// </summary>
        public void Dispose()
        {
            if (!IsCommitted)
            {
                RollbackAction();
            }
        }
    }

	/// <summary>
	/// Enum that defines the MCP backend-compatible platform
	/// </summary>
	public enum MCPPlatform
	{
		/// <summary>
		/// MCP uses Windows for Win64
		/// </summary>
		Windows,

		/// <summary>
		/// 32 bit Windows
		/// </summary>
		Win32,

		/// <summary>
		/// Mac platform.
		/// </summary>
		Mac,

		/// <summary>
		/// Linux platform.
		/// </summary>
		Linux,

		/// <summary>
		/// IOS platform.
		/// </summary>
		IOS,

		/// <summary>
		/// Android platform.
		/// </summary>
		Android,

		/// <summary>
		/// WindowsCN Platform.
		/// </summary>
		WindowsCN,

		/// <summary>
		/// IOSCN Platform.
		/// </summary>
		IOSCN,

		/// <summary>
		/// AndroidCN Platform.
		/// </summary>
		AndroidCN,

		/// <summary>
		/// PS4 platform
		/// </summary>
		PS4,

		/// <summary>
		/// PS5 platform
		/// </summary>
		PS5,

		/// <summary>
		/// Switch platform
		/// </summary>
		Switch,

		/// <summary>
		/// Xbox One with GDK Platform
		/// </summary>
		XboxOneGDK,

		/// <summary>
		/// XSX platform
		/// </summary>
		XSX,
	}

	/// <summary>
	/// Enum that defines CDN types
	/// </summary>
	public enum CDNType
    {
        /// <summary>
        /// Internal HTTP CDN server
        /// </summary>
        Internal,

        /// <summary>
        /// Production HTTP CDN server
        /// </summary>
        Production,
    }

    /// <summary>
    /// Class that holds common state used to control the BuildPatchTool build commands that chunk and create patching manifests and publish build info to the BuildInfoService.
    /// </summary>
    public class BuildPatchToolStagingInfo
    {
        /// <summary>
        /// The currently running command, used to get command line overrides
        /// </summary>
        public BuildCommand OwnerCommand;
        /// <summary>
        /// name of the app. Can't always use this to define the staging dir because some apps are not staged to a place that matches their AppName.
        /// </summary>
        public readonly string AppName;
        /// <summary>
        /// Usually the base name of the app. Used to get the MCP key from a branch dictionary. 
        /// </summary>
        public readonly string McpConfigKey;
        /// <summary>
        /// ID of the app (needed for the BuildPatchTool)
        /// </summary>
        public readonly int AppID;
        /// <summary>
        /// BuildVersion of the App we are staging.
        /// </summary>
        public readonly string BuildVersion;
		/// <summary>
		/// Metadata for the build consisting of arbitrary json data. Will be null if no metadata exists.
		/// </summary>
		public BuildMetadataBase Metadata;
        /// <summary>
        /// Directory where builds will be staged. Rooted at the BuildRootPath, using a subfolder passed in the ctor, 
        /// and using BuildVersion/PlatformName to give each builds their own home.
        /// </summary>
        public readonly string StagingDir;
        /// <summary>
        /// Path to the CloudDir where chunks will be written (relative to the BuildRootPath)
        /// This is used to copy to the web server, so it can use the same relative path to the root build directory.
        /// This allows file to be either copied from the local file system or the webserver using the same relative paths.
        /// </summary>
        public readonly string CloudDirRelativePath;
        /// <summary>
        /// full path to the CloudDir where chunks and manifests should be staged. Rooted at the BuildRootPath, using a subfolder pass in the ctor.
        /// </summary>
        public readonly string CloudDir;
        /// <summary>
        /// Platform we are staging for.
        /// </summary>
        public readonly MCPPlatform Platform;

        /// <summary>
        /// Gets the base filename of the manifest that would be created by invoking the BuildPatchTool with the given parameters.
		/// Note that unless ManifestFilename was provided when constructing this instance, it is strongly recommended to call RetrieveManifestFilename()
		/// for existing builds to ensure that the correct filename is used.
		/// The legacy behavior of constructing of a manifest filename from appname, buildversion and platform should be considered unreliable, and will emit a warning.
        /// </summary>
        public virtual string ManifestFilename
        {
            get
            {
				if (!string.IsNullOrEmpty(_ManifestFilename))
				{
					return _ManifestFilename;
				}

				CommandUtils.LogInformation("Using legacy behavior of constructing manifest filename from appname, build version and platform. Update your code to specify manifest filename when constructing BuildPatchToolStagingInfo or call RetrieveManifestFilename to query it.");
				var BaseFilename = string.Format("{0}{1}-{2}.manifest",
					AppName,
					BuildVersion,
					Platform.ToString());
                return Regex.Replace(BaseFilename, @"\s+", ""); // Strip out whitespace in order to be compatible with BuildPatchTool
            }
        }

        /// <summary>
		/// If set, this allows us to over-ride the automatically constructed ManifestFilename
		/// </summary>
		protected string _ManifestFilename;

        /// <summary>
		/// Determine the platform name
        /// </summary>
        static public MCPPlatform ToMCPPlatform(UnrealTargetPlatform TargetPlatform)
        {
			if (TargetPlatform == UnrealTargetPlatform.Win64)
			{
				return MCPPlatform.Windows;
			}
			else if (TargetPlatform == UnrealTargetPlatform.Mac)
			{
				return MCPPlatform.Mac;
			}
			else if (TargetPlatform == UnrealTargetPlatform.Linux)
			{
				return MCPPlatform.Linux;
			}
			else if (TargetPlatform == UnrealTargetPlatform.IOS)
			{
				return MCPPlatform.IOS;
			}
			else if (TargetPlatform == UnrealTargetPlatform.Android)
			{
				return MCPPlatform.Android;
			}
			else if (TargetPlatform == UnrealTargetPlatform.PS4)
			{
				return MCPPlatform.PS4;
			}
			else if (TargetPlatform.ToString() == "PS5")
			{
				return MCPPlatform.PS5;
			}
			else if (TargetPlatform.ToString() == "XboxOneGDK")
			{
				return MCPPlatform.XboxOneGDK;
			}
			else if (TargetPlatform.ToString() == "XSX")
			{
				return MCPPlatform.XSX;
			}
			else if (TargetPlatform == UnrealTargetPlatform.Switch)
			{
				return MCPPlatform.Switch;
			}
			throw new AutomationException("Platform {0} is not properly supported by the MCP backend yet", TargetPlatform);
        }

        /// <summary>
		/// Determine the platform name
        /// </summary>
        static public UnrealTargetPlatform FromMCPPlatform(MCPPlatform TargetPlatform)
        {
			if (TargetPlatform == MCPPlatform.Windows)
			{
				return UnrealTargetPlatform.Win64;
			}
			else if (TargetPlatform == MCPPlatform.Mac)
			{
				return UnrealTargetPlatform.Mac;
			}
			else if (TargetPlatform == MCPPlatform.Linux)
			{
				return UnrealTargetPlatform.Linux;
			}
			else if (TargetPlatform == MCPPlatform.IOS)
			{
				return UnrealTargetPlatform.IOS;
			}
			else if (TargetPlatform == MCPPlatform.Android)
			{
				return UnrealTargetPlatform.Android;
			}
			else if (TargetPlatform == MCPPlatform.PS4)
			{
				return UnrealTargetPlatform.PS4;
			}
			else if (TargetPlatform == MCPPlatform.Switch)
			{
				return UnrealTargetPlatform.Switch;
			}
			else if (TargetPlatform == MCPPlatform.XboxOneGDK)
			{
				UnrealTargetPlatform ReturnValue;
				UnrealTargetPlatform.TryParse("XboxOneGDK", out ReturnValue);
				return ReturnValue;
			}
			else if (TargetPlatform == MCPPlatform.XSX)
			{
				UnrealTargetPlatform ReturnValue;
				UnrealTargetPlatform.TryParse("XSX", out ReturnValue);
				return ReturnValue;
			}
			else if (TargetPlatform == MCPPlatform.PS5)
			{
				UnrealTargetPlatform ReturnValue;
				UnrealTargetPlatform.TryParse("PS5", out ReturnValue);
				return ReturnValue;
			}
			throw new AutomationException("Platform {0} is not properly supported by the MCP backend yet", TargetPlatform);
        }

        /// <summary>
        /// Returns the build root path (P:\Builds on build machines usually)
        /// </summary>
        /// <returns></returns>
        static public string GetBuildRootPath()
        {
            return CommandUtils.P4Enabled && CommandUtils.AllowSubmit
                ? CommandUtils.RootBuildStorageDirectory()
                : CommandUtils.CombinePaths(CommandUtils.CmdEnv.LocalRoot, "LocalBuilds");
        }

        /// <summary>
        /// Basic constructor. 
        /// </summary>
        /// <param name="InAppName"></param>
        /// <param name="InAppID"></param>
        /// <param name="InBuildVersion"></param>
        /// <param name="platform"></param>
        /// <param name="stagingDirRelativePath">Relative path from the BuildRootPath where files will be staged. Commonly matches the AppName.</param>
		public BuildPatchToolStagingInfo(BuildCommand InOwnerCommand, string InAppName, string InMcpConfigKey, int InAppID, string InBuildVersion, MCPPlatform platform, string stagingDirRelativePath)
        {
            OwnerCommand = InOwnerCommand;
            AppName = InAppName;
			_ManifestFilename = null;
            McpConfigKey = InMcpConfigKey;
            AppID = InAppID;
            BuildVersion = InBuildVersion;
            Platform = platform;
			string BuildRootPath = GetBuildRootPath();
            StagingDir = CommandUtils.CombinePaths(BuildRootPath, stagingDirRelativePath, BuildVersion, Platform.ToString());
            CloudDirRelativePath = CommandUtils.CombinePaths(stagingDirRelativePath, "CloudDir");
            CloudDir = CommandUtils.CombinePaths(BuildRootPath, CloudDirRelativePath);
			Metadata = null;
        }

		/// <summary>
		/// Basic constructor with staging dir suffix override, basically to avoid having platform concatenated
		/// </summary>
		public BuildPatchToolStagingInfo(BuildCommand InOwnerCommand, string InAppName, string InMcpConfigKey, int InAppID, string InBuildVersion, UnrealTargetPlatform InPlatform, string StagingDirRelativePath, string StagingDirSuffix, string InManifestFilename)
			: this(InOwnerCommand, InAppName, InMcpConfigKey, InAppID, InBuildVersion, ToMCPPlatform(InPlatform), StagingDirRelativePath, StagingDirSuffix, InManifestFilename)
		{
		}

		/// <summary>
		/// Basic constructor with staging dir suffix override, basically to avoid having platform concatenated
		/// </summary>
		/// <param name="InOwnerCommand">The automation tool BuildCommand that is currently executing.</param>
		/// <param name="InAppName">The name of the app we're working with</param>
		/// <param name="InMcpConfigKey">An identifier for the back-end environment to allow for test deployments, QA, production etc.</param>
		/// <param name="InAppID">An identifier for the app. This is deprecated, and can safely be set to zero for all apps.</param>
		/// <param name="InBuildVersion">The build version for this build.</param>
		/// <param name="InPlatform">The platform the build will be deployed to.</param>
		/// <param name="StagingDirRelativePath">Relative path from the BuildRootPath where files will be staged. Commonly matches the AppName.</param>
		/// <param name="StagingDirSuffix">By default, we assumed source builds are at build_root/stagingdirrelativepath/buildversion. If they're in a subfolder of this path, specify it here.</param>
		/// <param name="InManifestFilename">If specified, will override the value returned by the ManifestFilename property</param>
		public BuildPatchToolStagingInfo(BuildCommand InOwnerCommand, string InAppName, string InMcpConfigKey, int InAppID, string InBuildVersion, MCPPlatform InPlatform, string StagingDirRelativePath, string StagingDirSuffix, string InManifestFilename)
		{
			OwnerCommand = InOwnerCommand;
			AppName = InAppName;
			McpConfigKey = InMcpConfigKey;
			AppID = InAppID;
			BuildVersion = InBuildVersion;
			Platform = InPlatform;
			_ManifestFilename = InManifestFilename;

			string BuildRootPath = GetBuildRootPath();
			StagingDir = CommandUtils.CombinePaths(BuildRootPath, StagingDirRelativePath, BuildVersion, StagingDirSuffix);
			CloudDirRelativePath = CommandUtils.CombinePaths(StagingDirRelativePath, "CloudDir");
			CloudDir = CommandUtils.CombinePaths(BuildRootPath, CloudDirRelativePath);
			Metadata = null;
		}

		/// <summary>
		/// Constructor which supports being able to just simply call BuildPatchToolBase.Get().Execute
		/// </summary>
		public BuildPatchToolStagingInfo(BuildCommand InOwnerCommand, string InAppName, int InAppID, string InBuildVersion, MCPPlatform InPlatform, string InCloudDir)
		{
			OwnerCommand = InOwnerCommand;
			AppName = InAppName;
			AppID = InAppID;
			BuildVersion = InBuildVersion;
			Platform = InPlatform;
			CloudDir = InCloudDir;
			Metadata = null;
		}

		/// <summary>
		/// Constructor which sets all values directly, without assuming any default paths.
		/// </summary>
		public BuildPatchToolStagingInfo(BuildCommand InOwnerCommand, string InAppName, int InAppID, string InBuildVersion, MCPPlatform InPlatform, DirectoryReference InStagingDir, DirectoryReference InCloudDir, string InManifestFilename = null)
		{
			OwnerCommand = InOwnerCommand;
			AppName = InAppName;
			AppID = InAppID;
			BuildVersion = InBuildVersion;
			Platform = InPlatform;
			Metadata = null;
			if (InStagingDir != null)
			{
				StagingDir = InStagingDir.FullName;
			}
			if (InCloudDir != null)
			{
				DirectoryReference BuildRootDir = new DirectoryReference(GetBuildRootPath());
				if(!InCloudDir.IsUnderDirectory(BuildRootDir))
				{
					throw new AutomationException("Cloud directory must be under build root path ({0})", BuildRootDir.FullName);
				}
				CloudDir = InCloudDir.FullName;
				CloudDirRelativePath = InCloudDir.MakeRelativeTo(BuildRootDir).Replace('\\', '/');
			}
			if (!string.IsNullOrEmpty(InManifestFilename))
			{
				_ManifestFilename = InManifestFilename;
			}
		}

		/// <summary>
		/// Associates a piece of metadata (in the form of a key value pair) with the build info.
		/// </summary>
		/// <param name="Key">The key to store the metadata against.</param>
		/// <param name="Value">The value of the metadata to associate.</param>
		/// <param name="bClobber">Optional, specifies whether to overwrite the existing key if it exists, default true.</param>
		/// <returns>The BuildPatchToolStagingInfo to facilitate fluent syntax.</returns>
		public BuildPatchToolStagingInfo WithMetadata(string Key, string Value, bool bClobber = true)
		{
			BuildMetadataBase NewMeta = BuildInfoPublisherBase.Get().CreateBuildMetadata(string.Format(@"{{""{0}"":""{1}""}}", Key, Value));
			return WithMetadata(NewMeta, bClobber);
		}

		/// <summary>
		/// Associates new metadata with the build info.
		/// </summary>
		/// <param name="NewMetadata">The metadata object to merge in.</param>
		/// <param name="bClobber">Optional, specifies whether to overwrite the existing key if it exists, default true.</param>
		/// <returns>The BuildPatchToolStagingInfo to facilitate fluent syntax.</returns>
		public BuildPatchToolStagingInfo WithMetadata(BuildMetadataBase NewMetadata, bool bClobber = true)
		{
			if (Metadata != null)
			{
				Metadata.MergeWith(NewMetadata, bClobber);
			}
			else
			{
				Metadata = NewMetadata;
			}
			return this;
		}

		/// <summary>
		/// Returns the manifest filename, querying build info for it if necessary.
		/// If ManifestFilename has already set (either during construction or by a previous call to this method) the cached value will be returned unless bForce is specified.
		/// Otherwise, a query will be made to the specified build info service to retrieve the correct manifest filename.
		/// </summary>
		/// <param name="McpConfigName">Name of which MCP config to check against.</param>
		/// <param name="bForce">If specified, a call will be made to build info even if we have a locally cached version.</param>
		/// <returns>The manifest filename</returns>
		public string RetrieveManifestFilename(string McpConfigName, bool bForce = false)
		{
			if (bForce || string.IsNullOrEmpty(_ManifestFilename))
			{
				BuildInfoPublisherBase BI = BuildInfoPublisherBase.Get();
				string ManifestUrl = BI.GetBuildManifestUrl(this, McpConfigName);
				if (string.IsNullOrEmpty(ManifestUrl))
				{
					throw new AutomationException("Could not determine manifest Url for {0} version {1} from {2} environment.", this.AppName, this.BuildVersion, McpConfigName);
				}
				_ManifestFilename = ManifestUrl.Split(new char[] { '/', '\\' }).Last();
			}

			return _ManifestFilename;
		}

		/// <summary>
		/// Adds and returns the metadata for this build, querying build info for any additional fields.
		/// </summary>
		/// <param name="McpConfigName">Optional, name of which MCP config to check against, default null which will use the one stored in this BuildPatchToolStagingInfo.</param>
		/// <param name="bClobber">Optional, specifies whether to overwrite existing metadata keys with those received, default false.</param>
		/// <returns>The Metadata dictionary</returns>
		public BuildMetadataBase RetrieveBuildMetadata(string McpConfigName = null, bool bClobber = false)
		{
			BuildInfoPublisherBase BI = BuildInfoPublisherBase.Get();
			return BI.GetBuildMetaData(this, McpConfigName ?? McpConfigKey, bClobber);
		}
	}

	/// <summary>
	/// Class that provides programmatic access to the BuildPatchTool
	/// </summary>
	public abstract class BuildPatchToolBase
	{
		/// <summary>
		/// Controls which version of BPT to use when executing.
		/// </summary>
		public enum ToolVersion
		{
			/// <summary>
			/// The current live, tested build.
			/// </summary>
			Live,
			/// <summary>
			/// The latest published build, may be untested.
			/// </summary>
			Next,
			/// <summary>
			/// An experimental build, for use when one project needs early access or unique changes.
			/// </summary>
			Experimental,
			/// <summary>
			/// Use local build from source of BuildPatchTool.
			/// </summary>
			Source,
			/// <summary>
			/// BPT publicly released online versions
			/// </summary>
			Online_v140,
			Online_v150,

			Online_Live = Online_v150
		}

		/// <summary>
		/// An interface which provides the required Perforce access implementations
		/// </summary>
		public interface IPerforce
		{
			/// <summary>
			/// Property to say whether Perforce access is enabled in the environment.
			/// </summary>
			bool bIsEnabled { get; }

			/// <summary>
			/// Check a file exists in Perforce.
			/// </summary>
			/// <param name="Filename">Filename to check.</param>
			/// <returns>True if the file exists in P4.</returns>
			bool FileExists(string Filename);

			/// <summary>
			/// Gets the contents of a particular file in the depot and writes it to a local file without syncing it.
			/// </summary>
			/// <param name="DepotPath">Depot path to the file (with revision/range if necessary).</param>
			/// <param name="Filename">Output file to write to.</param>
			/// <returns>True if successful.</returns>
			bool PrintToFile(string DepotPath, string Filename);

			/// <summary>
			/// Retrieve the latest CL number for the given file.
			/// </summary>
			/// <param name="Filename">The filename for the file to check.</param>
			/// <param name="ChangeList">Receives the CL number.</param>
			/// <returns>True if the file exists and ChangeList was set.</returns>
			bool GetLatestChange(string Filename, out int ChangeList);
		}

		public class PatchGenerationOptions
		{
			/// <summary>
			/// By default, we will only consider data referenced from manifests modified within five days to be reusable.
			/// </summary>
			private const int DEFAULT_DATA_AGE_THRESHOLD = 5;

			public PatchGenerationOptions()
			{
				DataAgeThreshold = DEFAULT_DATA_AGE_THRESHOLD;
				ChunkWindowSize = 1048576;
			}

			/// <summary>
			/// A unique integer for this product.
			/// Deprecated. Can be safely left as 0.
			/// </summary>
			public int AppId;
			/// <summary>
			/// The app name for this build, which will be embedded inside the generated manifest to identify the application.
			/// </summary>
			public string AppName;
			/// <summary>
			/// The build version being generated.
			/// </summary>
			public string BuildVersion;
			/// <summary>
			/// Used as part of the build version string.
			/// </summary>
			public MCPPlatform Platform;
			/// <summary>
			/// The directory containing the build image to be read.
			/// </summary>
			public string BuildRoot;
			/// <summary>
			/// The directory which will receive the generated manifest and chunks.
			/// </summary>
			public string CloudDir;
			/// <summary>
			/// The name of the manifest file that will be produced.
			/// </summary>
			public string ManifestFilename;
			/// <summary>
			/// A path to a text file containing BuildRoot relative files to be included in the build.
			/// </summary>
			public string FileInputList;
			/// <summary>
			/// A path to a text file containing BuildRoot relative files to be excluded from the build.
			/// </summary>
			public string FileIgnoreList;
			/// <summary>
			/// A path to a text file containing quoted BuildRoot relative files followed by optional attributes such as readonly compressed executable tag:mytag, separated by \r\n line endings.
			/// These attribute will be applied when build is installed client side.
			/// </summary>
			public string FileAttributeList;
			/// <summary>
			/// The path to the app executable, must be relative to, and inside of BuildRoot.
			/// </summary>
			public string AppLaunchCmd;
			/// <summary>
			/// The commandline to send to the app on launch.
			/// </summary>
			public string AppLaunchCmdArgs;
			/// <summary>
			/// The list of prerequisite Ids that this prerequisite installer satisfies.
			/// </summary>
			public List<string> PrereqIds;
			/// <summary>
			/// The prerequisites installer to launch on successful product install, must be relative to, and inside of BuildRoot.
			/// </summary>
			public string PrereqPath;
			/// <summary>
			/// The commandline to send to prerequisites installer on launch.
			/// </summary>
			public string PrereqArgs;
			/// <summary>
			/// When identifying existing patch data to reuse in this build, only
			/// files referenced from a manifest file modified within this number of days will be considered for reuse.
			/// IMPORTANT: This should always be smaller than the minimum age at which manifest files can be deleted by any cleanup process, to ensure
			/// that we do not reuse any files which could be deleted by a concurrently running compactify. It is recommended that this number be at least
			/// two days less than the cleanup data age threshold.
			/// </summary>
			public int DataAgeThreshold;
			/// <summary>
			/// Specifies in bytes, the data window size that should be used when saving new chunks. Default is 1048576 (1MiB).
			/// </summary>
			public int ChunkWindowSize;
			/// <summary>
			/// Specifies the desired output FeatureLevel of BuildPatchTool, if this is not provided BPT will warn and default to LatestJson so that project scripts can be updated.
			/// </summary>
			public string FeatureLevel;
			/// <summary>
			/// Contains a list of custom string arguments to be embedded in the generated manifest file.
			/// </summary>
			public List<KeyValuePair<string, string>> CustomStringArgs;
			/// <summary>
			/// Contains a list of custom integer arguments to be embedded in the generated manifest file.
			/// </summary>
			public List<KeyValuePair<string, int>> CustomIntArgs;
			/// <summary>
			/// Contains a list of custom float arguments to be embedded in the generated manifest file.
			/// </summary>
			public List<KeyValuePair<string, float>> CustomFloatArgs;
		}


		public class UploadBinaryOptions
		{
			/// <summary>
			/// By default, we will only consider data referenced from manifests modified within five days to be reusable.
			/// </summary>
			private const int DEFAULT_DATA_AGE_THRESHOLD = 5;

			public UploadBinaryOptions()
			{
				DataAgeThreshold = DEFAULT_DATA_AGE_THRESHOLD;
				ChunkWindowSize = 1048576;
			}

			/// <summary>
			///The id of the artifact.
			/// This will be embedded inside the generated manifest to identify the application.
			/// </summary>
			public string ArtifactId;
			/// <summary>
			/// The build version being generated.
			/// </summary>
			public string BuildVersion;
			/// <summary>
			/// Used as part of the build version string.
			/// </summary>
			public MCPPlatform Platform;
			/// <summary>
			/// The directory containing the build image to be read.
			/// </summary>
			public string BuildRoot;
			/// <summary>
			/// The directory which will receive the generated manifest and chunks.
			/// </summary>
			public string CloudDir;
			/// <summary>
			/// A path to a text file containing BuildRoot relative files to be included in the build.
			/// </summary>
			public string FileInputList;
			/// <summary>
			/// A path to a text file containing BuildRoot relative files to be excluded from the build.
			/// </summary>
			public string FileIgnoreList;
			/// <summary>
			/// A path to a text file containing quoted BuildRoot relative files followed by optional attributes such as readonly compressed executable tag:mytag, separated by \r\n line endings.
			/// These attribute will be applied when build is installed client side.
			/// </summary>
			public string FileAttributeList;
			/// <summary>
			/// List of artifact ids which will be used to generate patches, if this is left blank all artifact ids will be used
			/// </summary>
			public string WhitelistedArtifactIds;
			/// <summary>
			/// Specifies the client id allocated to you by Epic for uploading binaries to Epic's services.
			/// </summary>
			public string ClientId;
			/// <summary>
			/// Specifies the client secret allocated to you by Epic for uploading binaries to Epic's services.
			/// </summary>
			public string ClientSecret;
			/// <summary>
			/// Specifies the name of an environment variable containing the client secret allocated to you by Epic for uploading binaries to Epic's services.
			/// </summary>
			public string ClientSecretEnvVar;
			/// <summary>
			/// Specifies the id of the organization that this product belongs to.
			/// </summary>
			public string OrganizationId;
			/// <summary>
			/// Specifies the id of the product being uploaded.
			/// </summary>
			public string ProductId;
			/// <summary>
			/// The path to the app executable, must be relative to, and inside of BuildRoot.
			/// </summary>
			public string AppLaunchCmd;
			/// <summary>
			/// The commandline to send to the app on launch.
			/// </summary>
			public string AppLaunchCmdArgs;
			/// <summary>
			/// The list of prerequisite Ids that this prerequisite installer satisfies.
			/// </summary>
			public List<string> PrereqIds;
			/// <summary>
			/// The prerequisites installer to launch on successful product install, must be relative to, and inside of BuildRoot.
			/// </summary>
			public string PrereqPath;
			/// <summary>
			/// The commandline to send to prerequisites installer on launch.
			/// </summary>
			public string PrereqArgs;
			/// <summary>
			/// When identifying existing patch data to reuse in this build, only
			/// files referenced from a manifest file modified within this number of days will be considered for reuse.
			/// IMPORTANT: This should always be smaller than the minimum age at which manifest files can be deleted by any cleanup process, to ensure
			/// that we do not reuse any files which could be deleted by a concurrently running compactify. It is recommended that this number be at least
			/// two days less than the cleanup data age threshold.
			/// </summary>
			public int DataAgeThreshold;
			/// <summary>
			/// Specifies in bytes, the data window size that should be used when saving new chunks. Default is 1048576 (1MiB).
			/// </summary>
			public int ChunkWindowSize;
			/// <summary>
			/// Specifies the desired output FeatureLevel of BuildPatchTool, if this is not provided BPT will warn and default to LatestJson so that project scripts can be updated.
			/// </summary>
			public string FeatureLevel;
			/// <summary>
			/// Contains a list of custom string arguments to be embedded in the generated manifest file.
			/// </summary>
			public List<KeyValuePair<string, string>> CustomStringArgs;
			/// <summary>
			/// Contains a list of custom integer arguments to be embedded in the generated manifest file.
			/// </summary>
			public List<KeyValuePair<string, int>> CustomIntArgs;
			/// <summary>
			/// Contains a list of custom float arguments to be embedded in the generated manifest file.
			/// </summary>
			public List<KeyValuePair<string, float>> CustomFloatArgs;
			/// <summary>
			/// File path to a file containing parameters for bpt to use (can be used in combination with parameters above, no duplicates)
			/// </summary>
			public string CommandLineFile;
		}

		public class LabelBinaryOptions
		{
			public LabelBinaryOptions()
			{
			}

			/// <summary>
			/// The id of the artifact.
			/// </summary>
			public string ArtifactId;
			/// <summary>
			/// The build version that receives label
			/// </summary>
			public string BuildVersion;
			/// <summary>
			/// label name to apply to build version
			/// </summary>
			public string Label;
			/// <summary>
			/// Platform for which the label will be applied
			/// </summary>
			public MCPPlatform Platform;
			/// <summary>
			/// Specifies the client id allocated to you by Epic for uploading binaries to Epic's services.
			/// </summary>
			public string ClientId;
			/// <summary>
			/// Specifies the client secret allocated to you by Epic for uploading binaries to Epic's services.
			/// </summary>
			public string ClientSecret;
			/// <summary>
			/// Specifies the name of an environment variable containing the client secret allocated to you by Epic for uploading binaries to Epic's services.
			/// </summary>
			public string ClientSecretEnvVar;
			/// <summary>
			/// Specifies the id of the organization that this product belongs to.
			/// </summary>
			public string OrganizationId;
			/// <summary>
			/// Specifies the id of the product being uploaded.
			/// </summary>
			public string ProductId;
			/// <summary>
			/// File path to a file containing parameters for bpt to use (can be used in combination with parameters above, no duplicates)
			/// </summary>
			public string CommandLineFile;
		}


		public class BinaryDeltaOptimizeOptions
		{
			public BinaryDeltaOptimizeOptions()
			{
			}

			/// <summary>
			/// The id of the artifact.
			/// </summary>
			public string ArtifactId;
			/// <summary>
			/// The build version to generate optimized deltas from 
			/// </summary>
			public string BuildVersionA;
			/// <summary>
			/// The build version to generate optimized deltas to 
			/// </summary>
			public string BuildVersionB;
			/// <summary>
			/// Specifies the client id allocated to you by Epic for uploading binaries to Epic's services.
			/// </summary>
			public string ClientId;
			/// <summary>
			/// Specifies the client secret allocated to you by Epic for uploading binaries to Epic's services.
			/// </summary>
			public string ClientSecret;
			/// <summary>
			/// Specifies the name of an environment variable containing the client secret allocated to you by Epic for uploading binaries to Epic's services.
			/// </summary>
			public string ClientSecretEnvVar;
			/// <summary>
			/// Specifies the id of the organization that this product belongs to.
			/// </summary>
			public string OrganizationId;
			/// <summary>
			/// Specifies the id of the product being uploaded.
			/// </summary>
			public string ProductId;
			/// <summary>
			/// File path to a file containing parameters for bpt to use (can be used in combination with parameters above, no duplicates)
			/// </summary>
			public string CommandLineFile;
			/// <summary>
			/// The directory which will receive the generated manifest and chunks.
			/// </summary>
			public string CloudDir;
		}

		public class ListBinariesOptions
		{
			public ListBinariesOptions()
			{
			}

			/// <summary>
			/// The id of the artifact.
			/// </summary>
			public string ArtifactId;
			/// <summary>
			/// Specifies the client id allocated to you by Epic for uploading binaries to Epic's services.
			/// </summary>
			public string ClientId;
			/// <summary>
			/// Specifies the client secret allocated to you by Epic for uploading binaries to Epic's services.
			/// </summary>
			public string ClientSecret;
			/// <summary>
			/// Specifies the name of an environment variable containing the client secret allocated to you by Epic for uploading binaries to Epic's services.
			/// </summary>
			public string ClientSecretEnvVar;
			/// <summary>
			/// Specifies the id of the organization that this product belongs to.
			/// </summary>
			public string OrganizationId;
			/// <summary>
			/// Specifies the id of the product being uploaded.
			/// </summary>
			public string ProductId;
			/// <summary>
			/// List only labeled binaries
			/// </summary>
			public bool OnlyLabeled;
			/// <summary>
			/// Max Number of binaries to list
			/// </summary>
			public int Num = -1;
			/// <summary>
			/// name of json formated output file to dump the binaries to
			/// </summary>
			public string OutputFile;
			/// <summary>
			/// File path to a file containing parameters for bpt to use (can be used in combination with parameters above, no duplicates)
			/// </summary>
			public string CommandLineFile;
		}

		public class ListBinariesOutput
		{ 
			public ListBinariesOutput()
			{ }

			public class ListBinariesOutputBinary
			{
				public class ListBinariesOutputLabel
				{
					public string LabelName;
					public MCPPlatform Platform;
				}
				public List<ListBinariesOutputLabel> Labels;
				public string ArtifactId;
				public string BuildVersion;
				public DateTime Created;
				public DateTime Updated;
				public string ManifestHash;
				public int Rvn;
				public class ListBinariesOutputManifestLocation
				{
					public string Url;
					public string HttpMethod;
					public List<string> HttpHeaders;
					public DateTime Expires;
				}
				public ListBinariesOutputManifestLocation ManifestLocation;
				public bool IsResuable;
			}
			public List<ListBinariesOutputBinary> Binaries;
		}
		public class ListBinariesOutputBinaryJsonFormat
		{
			public class ListBinariesOutputLabelJsonFormat
			{
				public string LabelName;
				public string Platform;
			}
			public List<ListBinariesOutputLabelJsonFormat> Labels;
			public string ArtifactId;
			public string BuildVersion;
			public DateTime Created;
			public DateTime Updated;
			public string ManifestHash;
			public int Rvn;
			
			public ListBinariesOutput.ListBinariesOutputBinary.ListBinariesOutputManifestLocation ManifestLocation;
			public bool IsResuable;

			public ListBinariesOutput.ListBinariesOutputBinary ConvertToOutputBinary()
			{
				ListBinariesOutput.ListBinariesOutputBinary Result = new ListBinariesOutput.ListBinariesOutputBinary();
				Result.Labels = new List<ListBinariesOutput.ListBinariesOutputBinary.ListBinariesOutputLabel>();
				foreach (ListBinariesOutputLabelJsonFormat Label in Labels)
				{
					ListBinariesOutput.ListBinariesOutputBinary.ListBinariesOutputLabel NewLabel = new ListBinariesOutput.ListBinariesOutputBinary.ListBinariesOutputLabel();
					if (Enum.TryParse<MCPPlatform>(Label.Platform, out NewLabel.Platform) == false)
					{
						// skip platforms which don't have a resolvable platform
						CommandUtils.LogWarning("Unable to resolve MCP platform for Label {0} platform string is {1}", Label.LabelName, Label.Platform);
						continue;
					}
					NewLabel.LabelName = Label.LabelName;
					Result.Labels.Add(NewLabel);
				}

				Result.ArtifactId = ArtifactId;
				Result.BuildVersion = BuildVersion;
				Result.Created = Created;
				Result.Updated = Updated;
				Result.ManifestHash = ManifestHash;
				Result.Rvn = Rvn;
				Result.ManifestLocation = ManifestLocation;
				Result.IsResuable = IsResuable;

				return Result;
			}
		}


		public class CopyBinaryOptions
		{
			public CopyBinaryOptions()
			{
			}

			/// <summary>
			/// The id of the artifact to copy from 
			/// </summary>
			public string SourceArtifactId;

			/// <summary>
			/// The id of the artifact to copy to
			/// </summary>
			public string DestArtifactId;
			/// <summary>
			/// The build version that is copied
			/// </summary>
			public string BuildVersion;
			/// <summary>
			/// Specifies the client id allocated to you by Epic for uploading binaries to Epic's services.
			/// </summary>
			public string ClientId;
			/// <summary>
			/// Specifies the client secret allocated to you by Epic for uploading binaries to Epic's services.
			/// </summary>
			public string ClientSecret;
			/// <summary>
			/// Specifies the name of an environment variable containing the client secret allocated to you by Epic for uploading binaries to Epic's services.
			/// </summary>
			public string ClientSecretEnvVar;
			/// <summary>
			/// Specifies the id of the organization that this product belongs to.
			/// </summary>
			public string OrganizationId;
			/// <summary>
			/// Specifies the id of the product being uploaded.
			/// </summary>
			public string ProductId;
			/// <summary>
			/// File path to a file containing parameters for bpt to use (can be used in combination with parameters above, no duplicates)
			/// </summary>
			public string CommandLineFile;
		}

		public class BuildPatchToolException : AutomationTool.AutomationException
		{
			public enum BPTErrorCode
			{
				Success,
				Unknown,
				Copy_Failed,
				Copy_Failed_Binary_Exists,
<<<<<<< HEAD
				Copy_Failed_No_Source_Binary,
=======
>>>>>>> efc9b2f3
				Num
			};
			public BPTErrorCode ResolvedErrorCode;
			public string[] LogFileLines;
			public BuildPatchToolException(string StdOutLogFileName, AutomationTool.AutomationException Exception) : base(Exception.ErrorCode, Exception.Message)
			{
				ResolvedErrorCode = BPTErrorCode.Success;
				LogFileLines = null;
				// try to classify the type of error
				CommandUtils.LogInformation("Parsing log for build patch tool exception");
				if (File.Exists(StdOutLogFileName))
				{
					LogFileLines = CommandUtils.ReadAllLines(StdOutLogFileName);
					System.Text.RegularExpressions.Regex ErrorCodeRegex = new System.Text.RegularExpressions.Regex(@".*errors\.com\.epicgames\.artifact\.(?<errorCode>[A-Za-z_]*);");

					foreach (string Line in LogFileLines)
					{
						System.Text.RegularExpressions.Match Match = ErrorCodeRegex.Match(Line);
						if (Match.Success)
						{
							
							// found an error code
							if (ResolvedErrorCode == BPTErrorCode.Success)
							{
								ResolvedErrorCode = BPTErrorCode.Unknown;
							}
							string ErrorCodeString = Match.Groups[@"errorCode"].Value;
							CommandUtils.LogInformation("Found match for build patch tool exception \"{0}\"", ErrorCodeString);
							if (string.IsNullOrEmpty(ErrorCodeString) == false)
							{
								if (Enum.TryParse<BPTErrorCode>(ErrorCodeString, true, out ResolvedErrorCode))
								{
									break;
								}
							}
						}
					}
				}
			}

			public void DumpLogFile()
			{
				Log.WriteLine(1, LogEventType.Console, "Dumping log file from last exception {0}", ToString());
				// do the same as Process.StdOut
				foreach (string LogFileLine in LogFileLines)
				{
					Log.WriteLine(1, LogEventType.Console, LogFileLine);
				}
}
			public override string ToString()
			{
				return string.Format("{0}, ResolvedErrorCode: {1}", base.ToString(), ResolvedErrorCode.ToString());
			}

		}

		



		/// <summary>
		/// Represents the options passed to the compactify process
		/// </summary>
		public class CompactifyOptions
		{
			private const int DEFAULT_DATA_AGE_THRESHOLD = 2;

			public CompactifyOptions()
			{
				DataAgeThreshold = DEFAULT_DATA_AGE_THRESHOLD;
			}

			/// <summary>
			/// BuildPatchTool will run a compactify on this directory.
			/// </summary>
			public string CompactifyDirectory;
			/// <summary>
			/// Corresponds to the -preview parameter
			/// </summary>
			public bool bPreviewCompactify;
			/// <summary>
			/// Patch data files modified within this number of days will *not* be deleted, to ensure that any patch files being written out by a.
			/// patch generation process are not deleted before their corresponding manifest file(s) can be written out.
			/// NOTE: this should be set to a value larger than the expected maximum time that a build could take.
			/// </summary>
			public int DataAgeThreshold;
		}

		public class DataEnumerationOptions
		{
			/// <summary>
			/// The file path to the manifest to enumerate from.
			/// </summary>
			public string ManifestFile;
			/// <summary>
			/// The file path to where the list will be saved out, containing \r\n separated cloud relative file paths.
			/// </summary>
			public string OutputFile;
			/// <summary>
			/// When true, the output will include the size of each file on each line, separated by \t
			/// </summary>
			public bool bIncludeSize;
		}

		public class ManifestMergeOptions
		{
			/// <summary>
			/// The file path to the base manifest.
			/// </summary>
			public string ManifestA;
			/// <summary>
			/// The file path to the update manifest.
			/// </summary>
			public string ManifestB;
			/// <summary>
			/// The file path to the output manifest.
			/// </summary>
			public string ManifestC;
			/// <summary>
			/// The new version string for the build being produced.
			/// </summary>
			public string BuildVersion;
			/// <summary>
			/// Used as part of the build version string.
			/// </summary>
			public MCPPlatform Platform;
			/// <summary>
			/// Optional. The set of files that should be kept from ManifestA.
			/// </summary>
			public HashSet<string> FilesToKeepFromA;
			/// <summary>
			/// Optional. The set of files that should be kept from ManifestB.
			/// </summary>
			public HashSet<string> FilesToKeepFromB;
			
		}

		public class ManifestDiffOptions
		{
			/// <summary>
			/// The file path to the base manifest.
			/// </summary>
			public string ManifestA;
			/// <summary>
			/// The install tags to use for ManifestA.
			/// </summary
			public HashSet<string> InstallTagsA;
			/// <summary>
			/// The file path to the update manifest.
			/// </summary>
			public string ManifestB;
			/// <summary>
			/// The install tags to use for ManifestB.
			/// </summary>
			public HashSet<string> InstallTagsB;
			/// <summary>
			/// Tag sets to be compared between manifests 
			/// </summary>
			public List<HashSet<string>> CompareTagSets;
		}

		public class ManifestDiffOutput
		{
			public class ManifestSummary
			{
				/// <summary>
				/// The AppName field from the manifest file.
				/// </summary>
				public string AppName;
				/// <summary>
				/// The AppId field from the manifest file.
				/// </summary>
				public uint AppId;
				/// <summary>
				/// The VersionString field from the manifest file.
				/// </summary>
				public string VersionString;
				/// <summary>
				/// The total size of chunks in the build.
				/// </summary>
				public ulong DownloadSize;
				/// <summary>
				/// The total size of disk space required for the build.
				/// </summary>
				public ulong BuildSize;
				/// <summary>
				/// The list of download sizes for each individual install tag that was used.
				/// Note that the sum of these can be higher than the actual total due to possibility of shares files.
				/// </summary>
				public Dictionary<string, ulong> IndividualTagDownloadSizes;
				/// <summary>
				/// The list of download sizes for each tag set that was in the list to be analyzed.
				/// </summary>
				public Dictionary<string, ulong> CompareTagSetDownloadSizes;
				/// <summary>
				/// The list of build sizes for each individual install tag that was used.
				/// Note that the sum of these can be higher than the actual total due to possibility of shares files.
				/// </summary>
				public Dictionary<string, ulong> IndividualTagBuildSizes;
				/// <summary>
				/// The list of build sizes for each tag set that was in the list to be analyzed.
				/// </summary>
				public Dictionary<string, ulong> CompareTagSetBuildSizes;
			}
			public class ManifestDiff
			{
				/// <summary>
				/// The list of build relative paths for files which were added by the patch from ManifestA to ManifestB, subject to using the tags that were provided.
				/// </summary>
				public List<string> NewFilePaths;
				/// <summary>
				/// The list of build relative paths for files which were removed by the patch from ManifestA to ManifestB, subject to using the tags that were provided.
				/// </summary>
				public List<string> RemovedFilePaths;
				/// <summary>
				/// The list of build relative paths for files which were changed between ManifestA and ManifestB, subject to using the tags that were provided.
				/// </summary>
				public List<string> ChangedFilePaths;
				/// <summary>
				/// The list of build relative paths for files which were unchanged between ManifestA and ManifestB, subject to using the tags that were provided.
				/// </summary>
				public List<string> UnchangedFilePaths;
				/// <summary>
				/// The list of cloud directory relative paths for all new chunks required by the patch from ManifestA to ManifestB, subject to using the tags that were provided.
				/// </summary>
				public List<string> NewChunkPaths;
				/// <summary>
				/// The required download size for the patch from ManifestA to ManifestB, subject to using the tags that were provided.
				/// </summary>
				public ulong DeltaDownloadSize;
				/// <summary>
				/// The required disk space to apply the patch from ManifestA to ManifestB, subject to using the tags that were provided.
				/// </summary>
				public ulong TempDiskSpaceReq;
				/// <summary>
				/// The list of delta sizes for each individual install tag that was used.
				/// Note that the sum of these can be higher than the actual total due to possibility of shares files.
				/// </summary>
				public Dictionary<string, ulong> IndividualTagDeltaSizes;
				/// <summary>
				/// The list of delta sizes for each tag set that was in the list to be analyzed.
				/// </summary>
				public Dictionary<string, ulong> CompareTagSetDeltaSizes;
				/// <summary>
				/// The list of disk space requirements to apply the patch for each tag set that was in the list to be analyzed.
				/// </summary>
				public Dictionary<string, ulong> CompareTagSetTempDiskSpaceReqs;
				/// <summary>
				/// Install time coefficients represent an estimation for time to install the patch. These are not accurate timing representations, but are comparable between runs with different versions.
				/// They can be used to spot out of the ordinary time requirements for installing an update.
				/// The list if non-null will contain 6 entries as follows:
				///   InstallTimeCoefficients[0] - Low-Spec using DestructiveInstall.
				///   InstallTimeCoefficients[1] - Low-Spec using NonDestructiveInstall.
				///   InstallTimeCoefficients[2] - Mid-Spec using DestructiveInstall.
				///   InstallTimeCoefficients[3] - Mid-Spec using NonDestructiveInstall.
				///   InstallTimeCoefficients[4] - High-Spec using DestructiveInstall.
				///   InstallTimeCoefficients[5] - High-Spec using NonDestructiveInstall.
				/// Low-Spec was taken from 25 percentile as of July 2019.
				/// Mid-Spec was taken from 50 percentile as of July 2019.
				/// High-Spec was taken from 75 percentile as of July 2019.
				/// If the BPT version being used does not support this feature, or a problem occurred, InstallTimeCoefficients will be null.
				/// </summary>
				public List<float> InstallTimeCoefficients;
			}
			/// <summary>
			/// The manifest detail for the source build of the differential.
			/// </summary>
			public ManifestSummary ManifestA;
			/// <summary>
			/// The manifest detail for the target build of the differential.
			/// </summary>
			public ManifestSummary ManifestB;
			/// <summary>
			/// The differential details for the patch from ManifestA's build to ManifestB's build.
			/// </summary>
			public ManifestDiff Differential;
		}

		public class BinaryDiffOptions
		{
			/// <summary>
			/// The id of the artifact.
			/// </summary>
			public string ArtifactId;
			/// <summary>
			/// The install tags to use for ManifestA.
			/// </summary
			public HashSet<string> InstallTagsA;
			/// <summary>
			/// The build version to generate optimized deltas from 
			/// </summary>
			public string BuildVersionA;
			/// <summary>
			/// The install tags to use for ManifestB.
			/// </summary>
			public HashSet<string> InstallTagsB;
			/// <summary>
			/// The build version to generate optimized deltas to 
			/// </summary>
			public string BuildVersionB;
			/// <summary>
			/// Specifies the client id allocated to you by Epic for uploading binaries to Epic's services.
			/// </summary>
			public string ClientId;
			/// <summary>
			/// Specifies the client secret allocated to you by Epic for uploading binaries to Epic's services.
			/// </summary>
			public string ClientSecret;
			/// <summary>
			/// Specifies the name of an environment variable containing the client secret allocated to you by Epic for uploading binaries to Epic's services.
			/// </summary>
			public string ClientSecretEnvVar;
			/// <summary>
			/// Specifies the id of the organization that this product belongs to.
			/// </summary>
			public string OrganizationId;
			/// <summary>
			/// Specifies the id of the product being uploaded.
			/// </summary>
			public string ProductId;
			/// <summary>
			/// File path to a file containing parameters for bpt to use (can be used in combination with parameters above, no duplicates)
			/// </summary>
			public string CommandLineFile;
			/// <summary>
			/// Tag sets to be compared between manifests 
			/// </summary>
			public List<HashSet<string>> CompareTagSets;
			/// <summary>
			/// Specifies in quotes the file path where the diff will be exported as a JSON object.
			/// </summary>
			public string OutputFile;
		}

		public class AutomationTestsOptions
		{
			/// <summary>
			/// Optionally specify the tests to run.
			/// </summary>
			public string TestList;
		}

		public class PackageChunksOptions
		{
			/// <summary>
			/// Specifies the file path to the manifest to enumerate chunks from.
			/// </summary>
			public string ManifestFile;
			/// <summary>
			/// Specifies the file path to a manifest for a previous build, this will be used to filter out chunks.
			/// </summary>
			public string PrevManifestFile;
			/// <summary>
			/// Specifies the file path to the output package.  An extension of .chunkdb will be added if not present.
			/// </summary>
			public string OutputFile;
			/// <summary>
			/// An optional parameter which, if present, specifies the directory where chunks to be packaged can be found.
			/// If not specified, the manifest file's location will be used as the cloud directory.
			/// </summary>
			public string CloudDir;
			/// <summary>
			/// Optional value, to restrict the maximum size of each output file (in bytes).
			/// If not specified, then only one output file will be produced, containing all the data.
			/// If specified, then the output files will be generated as Name.part01.chunkdb, Name.part02.chunkdb etc. The part number will have the number of digits
			/// required for highest numbered part.
			/// </summary>
			public ulong? MaxOutputFileSize;
			/// <summary>
			/// Optionally provide a tagset to filter the files available from PrevManifestFile. This may increase chunks saved into the chunkdb files, in order to serve data
			/// from files that are not expected to be available. Most of the time this should be the union of all tags in TagSetSplit, unless tagging is changed between the two manifests.
			/// An empty string must be included to include untagged files.
			/// Leaving this variable null will include all files.
			/// </summary
			public HashSet<string> PrevManifestTags;
			/// <summary>
			/// Optionally provide a list of tagsets to split chunkdb files on. First all data from the tagset at index 0 will be saved, then any extra data needed
			/// for tagset at index 1, and so on. Note that this means the chunkdb files produced for tagset at index 1 will not contain some required data for that tagset if
			/// the data already got saved out as part of tagset at index 0, and thus the chunkdb files are additive with no dupes.
			/// If it is desired that each tagset's chunkdb files contain the duplicate data, then PackageChunks should be executed once per tagset rather than once will all tagsets.
			/// An empty string must be included in one of the tagsets to include untagged file data in that tagset.
			/// Leaving this variable null will include data for all files.
			/// </summary>
			public List<HashSet<string>> TagSetSplit;
			/// <summary>
			/// Specifies the desired output FeatureLevel of BuildPatchTool, if this is not provided BPT will default to before optimised deltas.
			/// </summary>
			public string FeatureLevel;
		}

		public class PackageChunksOutput
		{
			/// <summary>
			/// The list of full filepaths of all created chunkdb files.
			/// </summary>
			public List<string> ChunkDbFilePaths;
			/// <summary>
			/// If PackageChunksOptions.TagSetSplit was provided, then this variable will contain a lookup table of TagSetSplit index to List of ChunkDbFilePaths indices.
			/// e.g.
			/// TagSetLookupTable[0] = [ 0, 1, 2, 3, ..., n ]
			/// TagSetLookupTable[1] = [] an empty List would mean that all data for this tagset was already included in the chunkdb(s) for previous tagset(s).
			/// TagSetLookupTable[2] = [ n+1, n+2, ..., n+m ]
			/// </summary>
			public List<List<int>> TagSetLookupTable;
		}

		public class ChunkDeltaOptimiseOptions
		{
			/// <summary>
			/// The file path to the base manifest.
			/// </summary>
			public string SourceManifest;
			/// <summary>
			/// The file path to the update manifest. New data will be added to the cloud directory that this manifest is in.
			/// </summary>
			public string DestinationManifest;
			/// <summary>
			/// Specifies in bytes, an upper limit for original diffs to try to enhance.
			/// </summary>
			public ulong DiffAbortThreshold;
		}

		static BuildPatchToolBase Handler = null;

		public static BuildPatchToolBase Get()
		{
			if (Handler == null)
			{
				Assembly[] LoadedAssemblies = AppDomain.CurrentDomain.GetAssemblies();
				foreach (var Dll in LoadedAssemblies)
				{
					Type[] AllTypes = Dll.SafeGetLoadedTypes();
					foreach (var PotentialConfigType in AllTypes)
					{
						if (PotentialConfigType != typeof(BuildPatchToolBase) && typeof(BuildPatchToolBase).IsAssignableFrom(PotentialConfigType))
						{
							Handler = Activator.CreateInstance(PotentialConfigType) as BuildPatchToolBase;
							break;
						}
					}
				}
				if (Handler == null)
				{
					throw new AutomationException("Attempt to use BuildPatchToolBase.Get() and it doesn't appear that there are any modules that implement this class.");
				}
			}
			return Handler;
		}

		/// <summary>
		/// Runs the Build Patch Tool executable to generate patch data using the supplied parameters.
		/// </summary>
		/// <param name="Opts">Parameters which will be passed to the Build Patch Tool generation process.</param>
		/// <param name="Version">Which version of BuildPatchTool is desired.</param>
		/// <param name="bAllowManifestClobbering">If set to true, will allow an existing manifest file to be overwritten with this execution. Default is false.</param>
		public abstract void Execute(PatchGenerationOptions Opts, ToolVersion Version = ToolVersion.Live, bool bAllowManifestClobbering = false);

		/// <summary>
		/// Runs the Build Patch Tool executable to generate patch data using the supplied parameters.
		/// V2 is only available when using online version of bpt, this job encapsulates chunk, upload, and post build bpt tasks
		/// </summary>
		/// <param name="Opts">Parameters which will be passed to the Build Patch Tool generation process.</param>
		/// <param name="Version">Which version of BuildPatchTool is desired.</param>
		/// <param name="bAllowManifestClobbering">If set to true, will allow an existing manifest file to be overwritten with this execution. Default is false.</param>
		public abstract void Execute(UploadBinaryOptions Opts, ToolVersion Version = ToolVersion.Online_Live);

		/// <summary>
		/// Runs the Build Patch Tool executable to list binaries using the supplied parameters.
		/// V2 is only available when using online version of bpt
		/// </summary>
		/// <param name="Opts">Parameters which will be passed to the Build Patch Tool generation process.</param>
		/// <param name="Version">Which version of BuildPatchTool is desired.</param>
		public abstract void Execute(ListBinariesOptions Opts, out ListBinariesOutput Output, ToolVersion Version = ToolVersion.Online_Live);

		/// <summary>
		/// Runs the Build Patch Tool executable to label binary using the supplied parameters.  NOTE: This is only available when using online version of BPT
		/// </summary>
		/// <param name="Opts">Parameters which will be passed to the Build Patch Tool generation process.</param>
		/// <param name="Version">Which version of BuildPatchTool is desired.</param>
		public abstract void Execute(LabelBinaryOptions Opts, ToolVersion Version = ToolVersion.Online_Live);

		/// <summary>
		/// Runs the Build Patch Tool executable to Copy binary using the supplied parameters. NOTE: This is only available when using online version of BPT
		/// </summary>
		/// <param name="Opts">Parameters which will be passed to the Build Patch Tool generation process.</param>
		/// <param name="Version">Which version of BuildPatchTool is desired.</param>
		public abstract void Execute(CopyBinaryOptions Opts, ToolVersion Version = ToolVersion.Online_Live);

		/// <summary>
		/// Runs the Build Patch Tool executable to generate optimized deltas between the two binaries provided
		/// </summary>
		/// <param name="Opts">Parameters which will be passed to the Build Patch Tool generation process.</param>
		/// <param name="Version">Which version of BuildPatchTool is desired.</param>
		public abstract void Execute(BinaryDeltaOptimizeOptions Opts, ToolVersion Version = ToolVersion.Online_Live);

		/// <summary>
		/// Runs the Build Patch Tool executable to compactify a cloud directory using the supplied parameters.
		/// </summary>
		/// <param name="Opts">Parameters which will be passed to the Build Patch Tool compactify process.</param>
		/// <param name="Version">Which version of BuildPatchTool is desired.</param>
		public abstract void Execute(CompactifyOptions Opts, ToolVersion Version = ToolVersion.Live);

		/// <summary>
		/// Runs the Build Patch Tool executable to enumerate patch data files referenced by a manifest using the supplied parameters.
		/// </summary>
		/// <param name="Opts">Parameters which will be passed to the Build Patch Tool enumeration process.</param>
		/// <param name="Version">Which version of BuildPatchTool is desired.</param>
		public abstract void Execute(DataEnumerationOptions Opts, ToolVersion Version = ToolVersion.Live);

		/// <summary>
		/// Runs the Build Patch Tool executable to merge two manifest files producing a hotfix manifest.
		/// </summary>
		/// <param name="Opts">Parameters which will be passed to the Build Patch Tool manifest merge process.</param>
		/// <param name="Version">Which version of BuildPatchTool is desired.</param>
		public abstract void Execute(ManifestMergeOptions Opts, ToolVersion Version = ToolVersion.Live);

		/// <summary>
		/// Runs the Build Patch Tool executable to diff two manifest files logging out details.
		/// </summary>
		/// <param name="Opts">Parameters which will be passed to the Build Patch Tool manifest diff process.</param>
		/// <param name="Output">Will receive the data back for the diff.</param>
		/// <param name="Version">Which version of BuildPatchTool is desired.</param>
		public abstract void Execute(ManifestDiffOptions Opts, out ManifestDiffOutput Output, ToolVersion Version = ToolVersion.Live);

		/// <summary>
		/// Runs the Build Patch Tool executable to diff two binaries files logging out details.
		/// </summary>
		/// <param name="Opts">Parameters which will be passed to the Build Patch Tool manifest diff process.</param>
		/// <param name="Output">Will receive the data back for the diff.</param>
		/// <param name="Version">Which version of BuildPatchTool is desired.</param>
		public abstract void Execute(BinaryDiffOptions Opts, out ManifestDiffOutput Output, ToolVersion Version = ToolVersion.Live);

		/// <summary>
		/// Runs the Build Patch Tool executable to evaluate built in automation testing.
		/// </summary>
		/// <param name="Opts">Parameters which will be passed to the Build Patch Tool automation tests process.</param>
		/// <param name="Version">Which version of BuildPatchTool is desired.</param>
		public abstract void Execute(AutomationTestsOptions Opts, ToolVersion Version = ToolVersion.Live);

		/// <summary>
		/// Runs the Build Patch Tool executable to create ChunkDB file(s) consisting of multiple chunks to allow installing / patching to a specific build.
		/// </summary>
		/// <param name="Opts">Parameters which will be passed to the Build Patch Tool package chunks process.</param>
		/// <param name="Output">Will receive the data back for the packaging.</param>
		/// <param name="Version">Which version of BuildPatchTool is desired.</param>
		public abstract void Execute(PackageChunksOptions Opts, out PackageChunksOutput Output, ToolVersion Version = ToolVersion.Live);

		/// <summary>
		/// Runs the Build Patch Tool executable to create optimised delta files which reduce download size for patching between two specific builds.
		/// </summary>
		/// <param name="Opts">Parameters which will be passed to the Build Patch Tool chunk delta optimise process.</param>
		/// <param name="Version">Which version of BuildPatchTool is desired.</param>
		public abstract void Execute(ChunkDeltaOptimiseOptions Opts, ToolVersion Version = ToolVersion.Live);
	}


	/// <summary>
	/// Class that provides programmatic access to the metadata field from build info.
	/// </summary>
	public abstract class BuildMetadataBase
	{
		/// <summary>
		/// Merges provided metadata object into this one.
		/// </summary>
		/// <param name="Other">The other metadata to merge in.</param>
		/// <param name="bClobber">Optional, specifies whether to overwrite existing metadata keys with those in Other, default true.</param>
		/// <returns>this object to facilitate fluent syntax.</returns>
		abstract public BuildMetadataBase MergeWith(BuildMetadataBase Other, bool bClobber = true);
	}

	/// <summary>
	/// Helper class
	/// </summary>
	public abstract class BuildInfoPublisherBase
	{
		static BuildInfoPublisherBase Handler = null;

		public static BuildInfoPublisherBase Get()
		{
			if (Handler == null)
			{
				Assembly[] LoadedAssemblies = AppDomain.CurrentDomain.GetAssemblies();
				foreach (var Dll in LoadedAssemblies)
				{
					Type[] AllTypes = Dll.SafeGetLoadedTypes();
					foreach (var PotentialConfigType in AllTypes)
					{
						if (PotentialConfigType != typeof(BuildInfoPublisherBase) && typeof(BuildInfoPublisherBase).IsAssignableFrom(PotentialConfigType))
						{
							Handler = Activator.CreateInstance(PotentialConfigType) as BuildInfoPublisherBase;
							break;
						}
					}
				}
				if (Handler == null)
				{
					throw new AutomationException("Attempt to use BuildInfoPublisherBase.Get() and it doesn't appear that there are any modules that implement this class.");
				}
			}
			return Handler;
		}

		/// <summary>
		/// Creates a metadata object implementation, initialized with the provided JSON object.
		/// </summary>
		/// <param name="JsonRepresentation">JSON object representation to initialize with.</param>
		/// <returns>new instance of metadata implementation.</returns>
		abstract public BuildMetadataBase CreateBuildMetadata(string JsonRepresentation);

		/// <summary>
		/// Determines whether a given build is registered in build info
		/// </summary>
		/// <param name="StagingInfo">The staging info representing the build to check.</param>
		/// <param name="McpConfigName">Name of which MCP config to check against.</param>
		/// <returns>true if the build is registered, false otherwise</returns>
		abstract public bool BuildExists(BuildPatchToolStagingInfo StagingInfo, string McpConfigName);

		/// <summary>
		/// Given a MCPStagingInfo defining our build info, posts the build to the MCP BuildInfo Service.
		/// </summary>
		/// <param name="stagingInfo">Staging Info describing the BuildInfo to post.</param>
		abstract public void PostBuildInfo(BuildPatchToolStagingInfo stagingInfo);

		/// <summary>
		/// Given a MCPStagingInfo defining our build info and a MCP config name, posts the build to the requested MCP BuildInfo Service.
		/// </summary>
		/// <param name="StagingInfo">Staging Info describing the BuildInfo to post.</param>
		/// <param name="McpConfigName">Name of which MCP config to post to.</param>
		abstract public void PostBuildInfo(BuildPatchToolStagingInfo StagingInfo, string McpConfigName);

		/// <summary>
		/// Sets a value in the key/value pair metadata associated with the specified build.
		/// </summary>
		/// <param name="StagingIfno">StagingInfo describing the build info to edit.</param>
		/// <param name="Key">The key for the metadata item.</param>
		/// <param name="Value">The value to associate with the key.</param>
		/// <param name="McpConfigName">Name of which MCP config to post to.</param>
		abstract public void SetMetadata(BuildPatchToolStagingInfo StagingInfo, string Key, string Value, string McpConfigName);

		/// <summary>
		/// Given a BuildVersion defining our a build, return the labels applied to that build
		/// </summary>
		/// <param name="BuildVersion">Build version to return labels for.</param>
		/// <param name="McpConfigName">Which BuildInfo backend to get labels from for this promotion attempt.</param>
		/// <returns>The list of build labels applied.</returns>
		abstract public List<string> GetBuildLabels(BuildPatchToolStagingInfo StagingInfo, string McpConfigName);

		/// <summary>
		/// Given a staging info defining our build, return the manifest url for that registered build
		/// </summary>
		/// <param name="StagingInfo">Staging Info describing the BuildInfo to query.</param>
		/// <param name="McpConfigName">Name of which MCP config to query.</param>
		/// <returns>The manifest url.</returns>
		abstract public string GetBuildManifestUrl(BuildPatchToolStagingInfo StagingInfo, string McpConfigName);

		/// <summary>
		/// Given a staging info defining our build, return the manifest url for that registered build
		/// </summary>
		/// <param name="AppName">Application name to check the label in</param>
		/// <param name="BuildVersion">Build version to manifest for.</param>
		/// <param name="McpConfigName">Name of which MCP config to query.</param>
		/// <returns></returns>
		abstract public string GetBuildManifestUrl(string AppName, string BuildVersionWithPlatform, string McpConfigName);

		/// <summary>
		/// Given a staging info defining our build, return the manifest hash for that registered build
		/// </summary>
		/// <param name="StagingInfo">Staging Info describing the BuildInfo to query.</param>
		/// <param name="McpConfigName">Name of which MCP config to query.</param>
		/// <returns>Manifest SHA1 hash as a hex string</returns>
		abstract public string GetBuildManifestHash(BuildPatchToolStagingInfo StagingInfo, string McpConfigName);

		/// <summary>
		/// Given a staging info defining our build, fetch and apply the metadata for that registered build.
		/// </summary>
		/// <param name="StagingInfo">Staging Info describing the BuildInfo to query.</param>
		/// <param name="McpConfigName">Name of which MCP config to query.</param>
		/// <param name="bClobber">Optional, specifies whether to overwrite existing metadata keys with those received, default false.</param>
		/// <returns>The metadata object for convenience.</returns>
		abstract public BuildMetadataBase GetBuildMetaData(BuildPatchToolStagingInfo StagingInfo, string McpConfigName, bool bClobber = false);

		/// <summary>
		/// Get a label string for the specific Platform requested.
		/// </summary>
		/// <param name="DestinationLabel">Base of label</param>
		/// <param name="Platform">Platform to add to base label.</param>
		/// <returns>The label string including platform postfix.</returns>
		abstract public string GetLabelWithPlatform(string DestinationLabel, MCPPlatform Platform);

		/// <summary>
		/// Get a BuildVersion string with the Platform concatenated on.
		/// </summary>
		/// <param name="DestinationLabel">Base of label</param>
		/// <param name="Platform">Platform to add to base label.</param>
		/// <returns>The BuildVersion string including platform postfix.</returns>
		abstract public string GetBuildVersionWithPlatform(BuildPatchToolStagingInfo StagingInfo);

		/// <summary>
		/// Get the BuildVersion for a build that is labeled under a specific appname.
		/// </summary>
		/// <param name="AppName">Application name to check the label in</param>
		/// <param name="LabelName">Label name to get the build version for</param>
		/// <param name="McpConfigName">Which BuildInfo backend to label the build in.</param>
		/// <returns>The BuildVersion or null if no build labeled.</returns>
		abstract public string GetLabeledBuildVersion(string AppName, string LabelName, string McpConfigName);

		/// <summary>
		/// Apply the requested label to the requested build in the BuildInfo backend for the requested MCP environment
		/// </summary>
		/// <param name="StagingInfo">Staging info for the build to label.</param>
		/// <param name="DestinationLabelWithPlatform">Label, including platform, to apply</param>
		/// <param name="McpConfigName">Which BuildInfo backend to label the build in.</param>
		abstract public void LabelBuild(BuildPatchToolStagingInfo StagingInfo, string DestinationLabelWithPlatform, string McpConfigName);

		/// <summary>
		/// Informs Patcher Service of a new build availability after async labeling is complete
		/// (this usually means the build was copied to a public file server before the label could be applied).
		/// </summary>
		/// <param name="Command">Parent command</param>
		/// <param name="AppName">Application name that the patcher service will use.</param>
		/// <param name="BuildVersion">BuildVersion string that the patcher service will use.</param>
		/// <param name="ManifestRelativePath">Relative path to the Manifest file relative to the global build root (which is like P:\Builds) </param>
		/// <param name="LabelName">Name of the label that we will be setting.</param>
		abstract public void BuildPromotionCompleted(BuildPatchToolStagingInfo stagingInfo, string AppName, string BuildVersion, string ManifestRelativePath, string PlatformName, string LabelName);
	}

    /// <summary>
    /// Helpers for using the MCP account service
    /// </summary>
    public abstract class McpAccountServiceBase
    {
        static McpAccountServiceBase Handler = null;

		Dictionary<string, Tuple<string, DateTime>> CachedTokens = new Dictionary<string, Tuple<string, DateTime>>();
		readonly object CachedTokensLock = new object();

        public static McpAccountServiceBase Get()
        {
            if (Handler == null)
            {
                Assembly[] LoadedAssemblies = AppDomain.CurrentDomain.GetAssemblies();
                foreach (var Dll in LoadedAssemblies)
                {
                    Type[] AllTypes = Dll.SafeGetLoadedTypes();
                    foreach (var PotentialConfigType in AllTypes)
                    {
                        if (PotentialConfigType != typeof(McpAccountServiceBase) && typeof(McpAccountServiceBase).IsAssignableFrom(PotentialConfigType))
                        {
                            Handler = Activator.CreateInstance(PotentialConfigType) as McpAccountServiceBase;
                            break;
                        }
                    }
                }
                if (Handler == null)
                {
                    throw new AutomationException("Attempt to use McpAccountServiceBase.Get() and it doesn't appear that there are any modules that implement this class.");
                }
            }
            return Handler;
        }

		/// <summary>
		/// Gets an OAuth client token for an environment using the default client id and client secret
		/// </summary>
		/// <param name="McpConfig">A descriptor for the environment we want a token for</param>
		/// <returns>An OAuth client token for the specified environment.</returns>
		public string GetClientToken(McpConfigData McpConfig)
		{
			lock(CachedTokensLock)
			{
				if (CachedTokens.ContainsKey(McpConfig.Name))
				{
					Tuple<string, DateTime> TokenWithExpiry = CachedTokens[McpConfig.Name];
					if (TokenWithExpiry.Item2 > DateTime.UtcNow)
					{
						CommandUtils.LogInformation("Reusing client token for {0} with expiry {1:yyyy-MM-dd HH:mm:ss}", McpConfig.Name, TokenWithExpiry.Item2);
						return TokenWithExpiry.Item1;
					}
				}
			}

			DateTime Expiry;
			string Result = GetClientToken(McpConfig, McpConfig.ClientId, McpConfig.ClientSecret, out Expiry);

			lock(CachedTokensLock)
			{
				if (CachedTokens.ContainsKey(McpConfig.Name))
				{
					CachedTokens[McpConfig.Name] = new Tuple<string, DateTime>(Result, Expiry);
				}
				else
				{
					CachedTokens.Add(McpConfig.Name, new Tuple<string, DateTime>(Result, Expiry));
				}
				CommandUtils.LogInformation("Obtained new client token for {0} with expiry {1:yyyy-MM-dd HH:mm:ss}", McpConfig.Name, Expiry);
			}
			return Result;
		}

		/// <summary>
		/// Gets an OAuth client token using the default client id and client secret and the environment for the specified staging info
		/// </summary>
		/// <param name="StagingInfo">The staging info for the build we're working with. This will be used to determine the correct back-end service.</param>
		/// <returns></returns>
		public string GetClientToken(BuildPatchToolStagingInfo StagingInfo)
		{
			McpConfigData McpConfig = McpConfigMapper.FromStagingInfo(StagingInfo);
			return GetClientToken(McpConfig);
		}

		/// <summary>
		/// Gets an OAuth client token for an environment using the specified client id and client secret
		/// </summary>
		/// <param name="McpConfig">A descriptor for the environment we want a token for</param>
		/// <param name="ClientId">The client id used to obtain the token</param>
		/// <param name="ClientSecret">The client secret used to obtain the token</param>
		/// <returns>An OAuth client token for the specified environment.</returns>
		public string GetClientToken(McpConfigData McpConfig, string ClientId, string ClientSecret)
		{
			DateTime ThrowAway;
			return GetClientToken(McpConfig, ClientId, ClientSecret, out ThrowAway);
		}

		/// <summary>
		/// Gets an OAuth client token for an environment using the specified client id and client secret
		/// </summary>
		/// <param name="McpConfig">A descriptor for the environment we want a token for</param>
		/// <param name="ClientId">The client id used to obtain the token</param>
		/// <param name="ClientSecret">The client secret used to obtain the token</param>
		/// <param name="Expiry">Output parameter which receives the expiry date of the generated token</param>
		/// <returns>An OAuth client token for the specified environment.</returns>
		public abstract string GetClientToken(McpConfigData McpConfig, string ClientId, string ClientSecret, out DateTime Expiry);

		public abstract string SendWebRequest(WebRequest Upload, string Method, string ContentType, byte[] Data);
    }

	/// <summary>
	/// Helper class to manage files stored in some arbitrary cloud storage system
	/// </summary>
	public abstract class CloudStorageBase
	{
		private static readonly object LockObj = new object();
		private static Dictionary<string, CloudStorageBase> Handlers = new Dictionary<string, CloudStorageBase>();
		private const string DEFAULT_INSTANCE_NAME = "DefaultInstance";

		/// <summary>
		/// Gets the default instance of CloudStorageBase
		/// </summary>
		/// <returns>A default instance of CloudStorageBase. The first time each instance is returned, it will require initialization with its Init() method.</returns>
		public static CloudStorageBase Get()
		{
			return GetByNameImpl(DEFAULT_INSTANCE_NAME); // Identifier for the default cloud storage
		}

		/// <summary>
		/// Gets an instance of CloudStorageBase.
		/// Multiple calls with the same instance name will return the same object.
		/// </summary>
		/// <param name="InstanceName">The name of the object to return</param>
		/// <returns>An instance of CloudStorageBase. The first time each instance is returned, it will require initialization with its Init() method.</returns>
		public static CloudStorageBase GetByName(string InstanceName)
		{
			if (InstanceName == DEFAULT_INSTANCE_NAME)
			{
				CommandUtils.LogWarning("CloudStorageBase.GetByName called with {0}. This will return the same instance as Get().", DEFAULT_INSTANCE_NAME);
			}
			return GetByNameImpl(InstanceName);
		}

		private  static CloudStorageBase GetByNameImpl(string InstanceName)
		{
			CloudStorageBase Result = null;
			if (!Handlers.TryGetValue(InstanceName, out Result))
			{
				lock (LockObj)
				{
					if (Handlers.ContainsKey(InstanceName))
					{
						Result = Handlers[InstanceName];
					}
					else
					{
						Assembly[] LoadedAssemblies = AppDomain.CurrentDomain.GetAssemblies();
						foreach (var Dll in LoadedAssemblies)
						{
							Type[] AllTypes = Dll.SafeGetLoadedTypes();
							foreach (var PotentialConfigType in AllTypes)
							{
								if (PotentialConfigType != typeof(CloudStorageBase) && typeof(CloudStorageBase).IsAssignableFrom(PotentialConfigType))
								{
									Result = Activator.CreateInstance(PotentialConfigType) as CloudStorageBase;
									Handlers.Add(InstanceName, Result);
									break;
								}
							}
						}
					}
				}
				if (Result == null)
				{
					throw new AutomationException("Could not find any modules which provide an implementation of CloudStorageBase.");
				}
			}
			return Result;
		}

		/// <summary>
		/// Initializes the provider.
		/// <param name="Config">Configuration data to initialize the provider. The exact format of the data is provider specific. It might, for example, contain an API key.</param>
		/// </summary>
		abstract public void Init(Dictionary<string,object> Config, bool bForce = false);

		/// <summary>
		/// Retrieves a file from the cloud storage provider
		/// </summary>
		/// <param name="Container">The name of the folder or container from which contains the file being checked.</param>
		/// <param name="Identifier">The identifier or filename of the file to check.</param>
        	/// <param name="bQuiet">If set to true, all log output for the operation is suppressed.</param>
		/// <returns>True if the file exists in cloud storage, false otherwise.</returns>
		abstract public bool FileExists(string Container, string Identifier, bool bQuiet = false);

		/// <summary>
		/// Retrieves a file from the cloud storage provider and saves it to disk.
		/// </summary>
		/// <param name="Container">The name of the folder or container from which to retrieve the file.</param>
		/// <param name="Identifier">The identifier or filename of the file to retrieve.</param>
		/// <param name="OutputFile">The full path to the name of the file to save</param>
		/// <param name="ContentType">An OUTPUT parameter containing the content's type (null if the cloud provider does not provide this information)</param>
		/// <param name="bOverwrite">If false, and the OutputFile already exists, an error will be thrown.</param>
		/// <returns>The number of bytes downloaded.</returns>
		abstract public long DownloadFile(string Container, string Identifier, string OutputFile, out string ContentType, bool bOverwrite = false);

		/// <summary>
		/// Retrieves a file from the cloud storage provider.
		/// </summary>
		/// <param name="Container">The name of the folder or container from which to retrieve the file.</param>
		/// <param name="Identifier">The identifier or filename of the file to retrieve.</param>
		/// <param name="ContentType">An OUTPUT parameter containing the content's type (null if the cloud provider does not provide this information)</param>
		/// <returns>A byte array containing the file's contents.</returns>
		abstract public byte[] GetFile(string Container, string Identifier, out string ContentType);

		/// <summary>
		/// Posts a file to the cloud storage provider.
		/// </summary>
		/// <param name="Container">The name of the folder or container in which to store the file.</param>
		/// <param name="Identifier">The identifier or filename of the file to write.</param>
		/// <param name="Contents">A byte array containing the data to write.</param>
		/// <param name="ContentType">The MIME type of the file being uploaded. If left NULL, will be determined server-side by cloud provider.</param>
		/// <param name="bOverwrite">If true, will overwrite an existing file.  If false, will throw an exception if the file exists.</param>
		/// <param name="bMakePublic">Specifies whether the file should be made publicly readable.</param>
		/// <param name="bQuiet">If set to true, all log output for the operation is supressed.</param>
		/// <param name="Metadata">If not null, key-value pairs of metadata to be applied to the object.</param>
		/// <returns>A PostFileResult indicating whether the call was successful, and the URL to the uploaded file.</returns>
		abstract public PostFileResult PostFile(string Container, string Identifier, byte[] Contents, string ContentType = null, bool bOverwrite = true, bool bMakePublic = false, bool bQuiet = false, IDictionary<string, object> Metadata = null);

		/// <summary>
		/// Posts a file to the cloud storage provider asynchronously.
		/// </summary>
		/// <param name="Container">The name of the folder or container in which to store the file.</param>
		/// <param name="Identifier">The identifier or filename of the file to write.</param>
		/// <param name="Contents">A byte array containing the data to write.</param>
		/// <param name="ContentType">The MIME type of the file being uploaded. If left NULL, will be determined server-side by cloud provider.</param>
		/// <param name="bOverwrite">If true, will overwrite an existing file.  If false, will throw an exception if the file exists.</param>
		/// <param name="bMakePublic">Specifies whether the file should be made publicly readable.</param>
        /// <param name="bQuiet">If set to true, all log output for the operation is supressed.</param>
		/// <param name="Metadata">If not null, key-value pairs of metadata to be applied to the object.</param>
		/// <returns>A PostFileResult indicating whether the call was successful, and the URL to the uploaded file.</returns>
		abstract public Task<PostFileResult> PostFileAsync(string Container, string Identifier, byte[] Contents, string ContentType = null, bool bOverwrite = true, bool bMakePublic = false, bool bQuiet = false, IDictionary<string, object> Metadata = null);

		/// <summary>
		/// Posts a file to the cloud storage provider.
		/// </summary>
		/// <param name="Container">The name of the folder or container in which to store the file.</param>
		/// <param name="Identifier">The identifier or filename of the file to write.</param>
		/// <param name="SourceFilePath">The full path of the file to upload.</param>
		/// <param name="ContentType">The MIME type of the file being uploaded. If left NULL, will be determined server-side by cloud provider.</param>
		/// <param name="bOverwrite">If true, will overwrite an existing file.  If false, will throw an exception if the file exists.</param>
		/// <param name="bMakePublic">Specifies whether the file should be made publicly readable.</param>
		/// <param name="bQuiet">If set to true, all log output for the operation is supressed.</param>
		/// <param name="Metadata">If not null, key-value pairs of metadata to be applied to the object.</param>
		/// <returns>A PostFileResult indicating whether the call was successful, and the URL to the uploaded file.</returns>
		abstract public PostFileResult PostFile(string Container, string Identifier, string SourceFilePath, string ContentType = null, bool bOverwrite = true, bool bMakePublic = false, bool bQuiet = false, IDictionary<string, object> Metadata = null);

		/// <summary>
		/// Posts a file to the cloud storage provider asynchronously.
		/// </summary>
		/// <param name="Container">The name of the folder or container in which to store the file.</param>
		/// <param name="Identifier">The identifier or filename of the file to write.</param>
		/// <param name="SourceFilePath">The full path of the file to upload.</param>
		/// <param name="ContentType">The MIME type of the file being uploaded. If left NULL, will be determined server-side by cloud provider.</param>
		/// <param name="bOverwrite">If true, will overwrite an existing file.  If false, will throw an exception if the file exists.</param>
		/// <param name="bMakePublic">Specifies whether the file should be made publicly readable.</param>
        /// <param name="bQuiet">If set to true, all log output for the operation is supressed.</param>
		/// <param name="Metadata">If not null, key-value pairs of metadata to be applied to the object.</param>
		/// <returns>A PostFileResult indicating whether the call was successful, and the URL to the uploaded file.</returns>
		abstract public Task<PostFileResult> PostFileAsync(string Container, string Identifier, string SourceFilePath, string ContentType = null, bool bOverwrite = true, bool bMakePublic = false, bool bQuiet = false, IDictionary<string, object> Metadata = null);

		/// <summary>
		/// Posts a file to the cloud storage provider using multiple connections.
		/// </summary>
		/// <param name="Container">The name of the folder or container in which to store the file.</param>
		/// <param name="Identifier">The identifier or filename of the file to write.</param>
		/// <param name="SourceFilePath">The full path of the file to upload.</param>
		/// <param name="NumConcurrentConnections">The number of concurrent connections to use during uploading.</param>
		/// <param name="PartSizeMegabytes">The size of each part that is uploaded. Minimum (and default) is 5 MB.</param>
		/// <param name="ContentType">The MIME type of the file being uploaded. If left NULL, will be determined server-side by cloud provider.</param>
		/// <param name="bOverwrite">If true, will overwrite an existing file. If false, will throw an exception if the file exists.</param>
		/// <param name="bMakePublic">Specifies whether the file should be made publicly readable.</param>
		/// <param name="bQuiet">If set to true, all log output for the operation is supressed.</param>
		/// <param name="Metadata">If not null, key-value pairs of metadata to be applied to the object.</param>
		/// <returns>A PostFileResult indicating whether the call was successful, and the URL to the uploaded file.</returns>
		public PostFileResult PostMultipartFile(string Container, string Identifier, string SourceFilePath, int NumConcurrentConnections, decimal PartSizeMegabytes = 5.0m, string ContentType = null, bool bOverwrite = true, bool bMakePublic = false, bool bQuiet = false, IDictionary<string, object> Metadata = null)
		{
			return PostMultipartFileAsync(Container, Identifier, SourceFilePath, NumConcurrentConnections, PartSizeMegabytes, ContentType, bOverwrite, bMakePublic, bQuiet, Metadata).Result;
		}

		/// <summary>
		/// Posts a file to the cloud storage provider using multiple connections asynchronously.
		/// </summary>
		/// <param name="Container">The name of the folder or container in which to store the file.</param>
		/// <param name="Identifier">The identifier or filename of the file to write.</param>
		/// <param name="SourceFilePath">The full path of the file to upload.</param>
		/// <param name="NumConcurrentConnections">The number of concurrent connections to use during uploading.</param>
		/// <param name="PartSizeMegabytes">The size of each part that is uploaded. Minimum (and default) is 5 MB.</param>
		/// <param name="ContentType">The MIME type of the file being uploaded. If left NULL, will be determined server-side by cloud provider.</param>
		/// <param name="bOverwrite">If true, will overwrite an existing file. If false, will throw an exception if the file exists.</param>
		/// <param name="bMakePublic">Specifies whether the file should be made publicly readable.</param>
		/// <param name="bQuiet">If set to true, all log output for the operation is supressed.</param>
		/// <param name="Metadata">If not null, key-value pairs of metadata to be applied to the object.</param>
		/// <returns>A PostFileResult indicating whether the call was successful, and the URL to the uploaded file.</returns>
		abstract public Task<PostFileResult> PostMultipartFileAsync(string Container, string Identifier, string SourceFilePath, int NumConcurrentConnections, decimal PartSizeMegabytes = 5.0m, string ContentType = null, bool bOverwrite = true, bool bMakePublic = false, bool bQuiet = false, IDictionary<string, object> Metadata = null);



		/// <summary>
		/// Deletes a file from cloud storage
		/// </summary>
		/// <param name="Container">The name of the folder or container in which to store the file.</param>
		/// <param name="Identifier">The identifier or filename of the file to write.</param>
		abstract public void DeleteFile(string Container, string Identifier);

		/// <summary>
		/// Deletes a folder from cloud storage
		/// </summary>
		/// <param name="Container">The name of the folder or container from which to delete the file.</param>
		/// <param name="FolderIdentifier">The identifier or name of the folder to delete.</param>
		abstract public void DeleteFolder(string Container, string FolderIdentifier);

		/// <summary>
		/// Retrieves a list of folders from the cloud storage provider
		/// </summary>
		/// <param name="Container">The name of the container from which to list folders.</param>
		/// <param name="Prefix">A string to specify the identifer that you want to list from. Typically used to specify a relative folder within the container to list all of its folders. Specify null to return folders in the root of the container.</param>
		/// <param name="Options">An action which acts upon an options object to configure the operation. See ListOptions for more details.</param>
		/// <returns>An array of paths to the folders in the specified container and matching the prefix constraint.</returns>
		public string[] ListFolders(string Container, string Prefix, Action<ListOptions> Options)
		{
			ListOptions Opts = new ListOptions();
			if (Options != null)
			{
				Options(Opts);
			}
			return ListFolders(Container, Prefix, Opts);
		}

		/// <summary>
		/// Retrieves a list of folders from the cloud storage provider
		/// </summary>
		/// <param name="Container">The name of the container from which to list folders.</param>
		/// <param name="Prefix">A string to specify the identifer that you want to list from. Typically used to specify a relative folder within the container to list all of its folders. Specify null to return folders in the root of the container.</param>
		/// <param name="Options">An options object to configure the operation. See ListOptions for more details.</param>
		/// <returns>An array of paths to the folders in the specified container and matching the prefix constraint.</returns>
		abstract public string[] ListFolders(string Container, string Prefix, ListOptions Options);

		/// <summary>
		/// DEPRECATED. Retrieves a list of files from the cloud storage provider.  See overload with ListOptions for non-deprecated use.
		/// </summary>
		/// <param name="Container">The name of the folder or container from which to list files.</param>
		/// <param name="Prefix">A string with which the identifier or filename should start. Typically used to specify a relative directory within the container to list all of its files recursively. Specify null to return all files.</param>
		/// <param name="Recursive">Indicates whether the list of files returned should traverse subdirectories</param>
		/// <param name="bQuiet">If set to true, all log output for the operation is supressed.</param>
		/// <returns>An array of paths to the files in the specified location and matching the prefix constraint.</returns>
		public string[] ListFiles(string Container, string Prefix = null, bool bRecursive = true, bool bQuiet = false)
		{
			return ListFiles(Container, Prefix, opts =>
			{
				opts.bRecursive = bRecursive;
				opts.bQuiet = bQuiet;
			});
		}

		/// <summary>
		/// Retrieves a list of files from the cloud storage provider
		/// </summary>
		/// <param name="Container">The name of the container from which to list folders.</param>
		/// <param name="Prefix">A string to specify the identifer that you want to list from. Typically used to specify a relative folder within the container to list all of its folders. Specify null to return folders in the root of the container.</param>
		/// <param name="Options">An action which acts upon an options object to configure the operation. See ListOptions for more details.</param>
		/// <returns>An array of paths to the folders in the specified container and matching the prefix constraint.</returns>
		public string[] ListFiles(string Container, string Prefix, Action<ListOptions> Options)
		{
			ListOptions Opts = new ListOptions();
			if (Options != null)
			{
				Options(Opts);
			}
			return ListFiles(Container, Prefix, Opts);
		}

		/// <summary>
		/// Retrieves a list of files from the cloud storage provider.
		/// </summary>
		/// <param name="Container">The name of the folder or container from which to list files.</param>
		/// <param name="Prefix">A string with which the identifier or filename should start. Typically used to specify a relative directory within the container to list all of its files recursively. Specify null to return all files.</param>
		/// <param name="Options">An options object to configure the operation. See ListOptions for more details.</param>
		/// <returns>An array of paths to the files in the specified location and matching the prefix constraint.</returns>
		abstract public string[] ListFiles(string Container, string Prefix, ListOptions Options);

		/// <summary>
		/// Retrieves a list of files together with basic metadata from the cloud storage provider
		/// </summary>
		/// <param name="Container">The name of the container from which to list folders.</param>
		/// <param name="Prefix">A string to specify the identifer that you want to list from. Typically used to specify a relative folder within the container to list all of its folders. Specify null to return folders in the root of the container.</param>
		/// <param name="Options">An action which acts upon an options object to configure the operation. See ListOptions for more details.</param>
		/// <returns>An array of metadata objects (including filenames) to the files in the specified location and matching the prefix constraint.</returns>
		public ObjectMetadata[] ListFilesWithMetadata(string Container, string Prefix, Action<ListOptions> Options)
		{
			ListOptions Opts = new ListOptions();
			if (Options != null)
			{
				Options(Opts);
			}
			return ListFilesWithMetadata(Container, Prefix, Opts);
		}

		/// <summary>
		/// Retrieves a list of files together with basic metadata from the cloud storage provider.
		/// </summary>
		/// <param name="Container">The name of the folder or container from which to list files.</param>
		/// <param name="Prefix">A string with which the identifier or filename should start. Typically used to specify a relative directory within the container to list all of its files recursively. Specify null to return all files.</param>
		/// <param name="Options">An options object to configure the operation. See ListOptions for more details.</param>
		/// <returns>An array of metadata objects (including filenames) to the files in the specified location and matching the prefix constraint.</returns>
		abstract public ObjectMetadata[] ListFilesWithMetadata(string Container, string Prefix, ListOptions Options);

		/// <summary>
		/// Sets one or more items of metadata on an object in cloud storage
		/// </summary>
		/// <param name="Container">The name of the folder or container in which the file is stored.</param>
		/// <param name="Identifier">The identifier of filename of the file to set metadata on.</param>
		/// <param name="Metadata">A dictionary containing the metadata keys and their values</param>
		/// <param name="bMerge">If true, then existing metadata will be replaced (or overwritten if the keys match). If false, no existing metadata is retained.</param>
		abstract public void SetMetadata(string Container, string Identifier, IDictionary<string, object> Metadata, bool bMerge = true);

		/// <summary>
		/// Gets all items of metadata on an object in cloud storage. Metadata values are all returned as strings.
		/// </summary>
		/// <param name="Container">The name of the folder or container in which the file is stored.</param>
		/// <param name="Identifier">The identifier of filename of the file to get metadata.</param>
		abstract public Dictionary<string, string> GetMetadata(string Container, string Identifier);

		/// <summary>
		/// Gets an item of metadata from an object in cloud storage. The object is casted to the specified type.
		/// </summary>
		/// <param name="Container">The name of the folder or container in which the file is stored.</param>
		/// <param name="Identifier">The identifier of filename of the file to get metadata.</param>
		/// <param name="MetadataKey">The key of the item of metadata to retrieve.</param>
		abstract public T GetMetadata<T>(string Container, string Identifier, string MetadataKey);

		/// <summary>
		/// Updates the timestamp on a particular file in cloud storage to the current time.
		/// </summary>
		/// <param name="Container">The name of the container in which the file is stored.</param>
		/// <param name="Identifier">The identifier of filename of the file to touch.</param>
		abstract public void TouchFile(string Container, string Identifier);

		/// <summary>
		/// Copies manifest and chunks from a staged location to cloud storage.
		/// </summary>
		/// <param name="Container">The name of the container in which to store files.</param>
		/// <param name="stagingInfo">Staging info used to determine where the chunks are to copy.</param>
		/// <param name="bForce">If true, will always copy the manifest and chunks to cloud storage. Otherwise, will only copy if the manifest isn't already present on cloud storage.</param>
		/// <returns>True if the build was copied to cloud storage, false otherwise.</returns>
		abstract public bool CopyChunksToCloudStorage(string Container, BuildPatchToolStagingInfo StagingInfo, bool bForce = false);

		/// <summary>
		/// Copies manifest and its chunks from a specific path to a given target folder in the cloud.
		/// </summary>
		/// <param name="Container">The name of the container in which to store files.</param>
		/// <param name="RemoteCloudDir">The path within the container that the files should be stored in.</param>
		/// <param name="ManifestFilePath">The full path of the manifest file to copy.</param>
		/// <param name="bForce">If true, will always copy the manifest and chunks to cloud storage. Otherwise, will only copy if the manifest isn't already present on cloud storage.</param>
		/// <returns>True if the build was copied to cloud storage, false otherwise.</returns>
		abstract public bool CopyChunksToCloudStorage(string Container, string RemoteCloudDir, string ManifestFilePath, bool bForce = false);

		/// <summary>
		/// Verifies whether a manifest for a given build is in cloud storage.
		/// </summary>
		/// <param name="Container">The name of the folder or container in which to store files.</param>
		/// <param name="stagingInfo">Staging info representing the build to check.</param>
		/// <returns>True if the manifest exists in cloud storage, false otherwise.</returns>
		abstract public bool IsManifestOnCloudStorage(string Container, BuildPatchToolStagingInfo StagingInfo);

		public class PostFileResult
		{
			/// <summary>
			/// Set to the URL of the uploaded file on success
			/// </summary>
			public string ObjectURL { get; set; }

			/// <summary>
			/// Set to true if the write succeeds, false otherwise.
			/// </summary>
			public bool bSuccess { get; set; }
		}

		/// <summary>
		/// Encapsulates options used when listing files or folders using ListFiles and ListFolders
		/// </summary>
		public class ListOptions
		{
			public ListOptions()
			{
				bQuiet = false;
				bRecursive = false;
				bReturnURLs = true;
			}

			/// <summary>
			/// If set to true, all log output for the operation is suppressed. Defaults to false.
			/// </summary>
			public bool bQuiet { get; set; }

			/// <summary>
			/// Indicates whether the list of files returned should traverse subfolders. Defaults to false.
			/// </summary>
			public bool bRecursive { get; set; }

			/// <summary>
			/// If true, returns the full URL to the listed objects. If false, returns their identifier within the container. Defaults to true.
			/// </summary>
			public bool bReturnURLs { get; set; }
		}

		public class ObjectMetadata
		{
			public string ETag { get; set; }
			public string Path { get; set; }
			public string Url { get; set; }
			public DateTime LastModified { get; set; }
			public long Size { get; set; }
		}
	}

	public abstract class CatalogServiceBase
	{
		static CatalogServiceBase Handler = null;

		public static CatalogServiceBase Get()
		{
			if (Handler == null)
			{
				Assembly[] LoadedAssemblies = AppDomain.CurrentDomain.GetAssemblies();
				foreach (var Dll in LoadedAssemblies)
				{
					Type[] AllTypes = Dll.GetTypes();
					foreach (var PotentialConfigType in AllTypes)
					{
						if (PotentialConfigType != typeof(CatalogServiceBase) && typeof(CatalogServiceBase).IsAssignableFrom(PotentialConfigType))
						{
							Handler = Activator.CreateInstance(PotentialConfigType) as CatalogServiceBase;
							break;
						}
					}
				}
				if (Handler == null)
				{
					throw new AutomationException("Attempt to use McpCatalogServiceBase.Get() and it doesn't appear that there are any modules that implement this class.");
				}
			}
			return Handler;
		}

		public abstract string GetAppName(string ItemId, string[] EngineVersions, string McpConfigName);
		public abstract string[] GetNamespaces(string McpConfigName);
		public abstract McpCatalogItem GetItemById(string Namespace, string ItemId, string McpConfigName);
		public abstract IEnumerable<McpCatalogItem> GetAllItems(string Namespace, string McpConfigName);

		public class McpCatalogItem
		{
			public string Id { get; set; }
			public string Title { get; set; }
			public string Description { get; set; }
			public string LongDescription { get; set; }
			public string TechnicalDetails { get; set; }
			public string Namespace { get; set; }
			public string Status { get; set; }
			public DateTime CreationDate { get; set; }
			public DateTime LastModifiedDate { get; set; }
			public ReleaseInfo[] ReleaseInfo { get; set; }
		}

		public class ReleaseInfo
		{
			public string AppId { get; set; }
			public string[] CompatibleApps { get; set; }
			public string[] Platform { get; set; }
			public DateTime DateAdded { get; set; }
		}
	}
}

namespace EpicGames.MCP.Config
{
    /// <summary>
    /// Class for retrieving MCP configuration data
    /// </summary>
    public class McpConfigHelper
    {
        // List of configs is cached off for fetching from multiple times
        private static Dictionary<string, McpConfigData> Configs;

        public static McpConfigData Find(string ConfigName)
        {
            if (Configs == null)
            {
                // Load all secret configs by trying to instantiate all classes derived from McpConfig from all loaded DLLs.
                // Note that we're using the default constructor on the secret config types.
                Configs = new Dictionary<string, McpConfigData>();
                Assembly[] LoadedAssemblies = AppDomain.CurrentDomain.GetAssemblies();
                foreach (var Dll in LoadedAssemblies)
                {
                    Type[] AllTypes = Dll.SafeGetLoadedTypes();
                    foreach (var PotentialConfigType in AllTypes)
                    {
						// do not attempt to instantiate abstract (base) configs
						if(PotentialConfigType.IsAbstract)
						{
							continue;
						}

                        if (PotentialConfigType != typeof(McpConfigData) && typeof(McpConfigData).IsAssignableFrom(PotentialConfigType))
                        {
                            try
                            {
                                McpConfigData Config = Activator.CreateInstance(PotentialConfigType) as McpConfigData;
                                if (Config != null)
                                {
                                    Configs.Add(Config.Name, Config);
                                }
                            }
                            catch
                            {
                                BuildCommand.LogWarning("Unable to create McpConfig: {0}", PotentialConfigType.Name);
                            }
                        }
                    }
                }
            }
            McpConfigData LoadedConfig;
            Configs.TryGetValue(ConfigName, out LoadedConfig);
            if (LoadedConfig == null)
            {
                throw new AutomationException("Unable to find requested McpConfig: {0}", ConfigName);
            }
            return LoadedConfig;
        }
    }

    // Class for storing mcp configuration data
    public class McpConfigData
    {
		public McpConfigData(string InName, string InAccountBaseUrl, string InFortniteBaseUrl, string InLauncherBaseUrl, string InBuildInfoV2BaseUrl, string InLauncherV2BaseUrl, string InCatalogBaseUrl, string InClientId, string InClientSecret)
        {
            Name = InName;
            AccountBaseUrl = InAccountBaseUrl;
            FortniteBaseUrl = InFortniteBaseUrl;
            LauncherBaseUrl = InLauncherBaseUrl;
			BuildInfoV2BaseUrl = InBuildInfoV2BaseUrl;
			LauncherV2BaseUrl = InLauncherV2BaseUrl;
			CatalogBaseUrl = InCatalogBaseUrl;
            ClientId = InClientId;
            ClientSecret = InClientSecret;
        }

        public string Name;
        public string AccountBaseUrl;
        public string FortniteBaseUrl;
        public string LauncherBaseUrl;
		public string BuildInfoV2BaseUrl;
		public string LauncherV2BaseUrl;
		public string CatalogBaseUrl;
        public string ClientId;
        public string ClientSecret;

        public void SpewValues()
        {
            CommandUtils.LogVerbose("Name : {0}", Name);
            CommandUtils.LogVerbose("AccountBaseUrl : {0}", AccountBaseUrl);
            CommandUtils.LogVerbose("FortniteBaseUrl : {0}", FortniteBaseUrl);
            CommandUtils.LogVerbose("LauncherBaseUrl : {0}", LauncherBaseUrl);
			CommandUtils.LogVerbose("BuildInfoV2BaseUrl : {0}", BuildInfoV2BaseUrl);
			CommandUtils.LogVerbose("LauncherV2BaseUrl : {0}", LauncherV2BaseUrl);
			CommandUtils.LogVerbose("CatalogBaseUrl : {0}", CatalogBaseUrl);
            CommandUtils.LogVerbose("ClientId : {0}", ClientId);
            // we don't really want this in logs CommandUtils.LogVerbose("ClientSecret : {0}", ClientSecret);
        }
    }

    public class McpConfigMapper
    {
        static public McpConfigData FromMcpConfigKey(string McpConfigKey)
        {
            return McpConfigHelper.Find("MainGameDevNet");
        }

        static public McpConfigData FromStagingInfo(EpicGames.MCP.Automation.BuildPatchToolStagingInfo StagingInfo)
        {
            string McpConfigNameToLookup = null;
            if (StagingInfo.OwnerCommand != null)
            {
                McpConfigNameToLookup = StagingInfo.OwnerCommand.ParseParamValue("MCPConfig");
            }
            if (String.IsNullOrEmpty(McpConfigNameToLookup))
            {
                return FromMcpConfigKey(StagingInfo.McpConfigKey);
            }
            return McpConfigHelper.Find(McpConfigNameToLookup);
        }
    }

}<|MERGE_RESOLUTION|>--- conflicted
+++ resolved
@@ -1117,10 +1117,7 @@
 				Unknown,
 				Copy_Failed,
 				Copy_Failed_Binary_Exists,
-<<<<<<< HEAD
 				Copy_Failed_No_Source_Binary,
-=======
->>>>>>> efc9b2f3
 				Num
 			};
 			public BPTErrorCode ResolvedErrorCode;
@@ -1163,11 +1160,11 @@
 
 			public void DumpLogFile()
 			{
-				Log.WriteLine(1, LogEventType.Console, "Dumping log file from last exception {0}", ToString());
+				Log.WriteLine(LogEventType.Console, "Dumping log file from last exception {0}", ToString());
 				// do the same as Process.StdOut
 				foreach (string LogFileLine in LogFileLines)
 				{
-					Log.WriteLine(1, LogEventType.Console, LogFileLine);
+					Log.WriteLine(LogEventType.Console, LogFileLine);
 				}
 }
 			public override string ToString()
