--- conflicted
+++ resolved
@@ -205,16 +205,11 @@
 			ProjectDescriptor Project = ProjectDescriptor.FromFile(RawProjectPath);
 
 			// Enumerate all the available plugins
-			Dictionary<string, PluginInfo> AllPlugins = Plugins.ReadAvailablePlugins(CommandUtils.EngineDirectory, RawProjectPath, new string[0]).ToDictionary(x => x.Name, x => x, StringComparer.OrdinalIgnoreCase);
+			Dictionary<string, PluginInfo> AllPlugins = Plugins.ReadAvailablePlugins(CommandUtils.EngineDirectory, DirectoryReference.FromFile(RawProjectPath), new List<DirectoryReference>()).ToDictionary(x => x.Name, x => x, StringComparer.OrdinalIgnoreCase);
 
 			// find if there are any plugins enabled or disabled which differ from the default
-<<<<<<< HEAD
-			List<PluginInfo> Plugins = UnrealBuildTool.Plugins.ReadAvailablePlugins(CommandUtils.EngineDirectory, DirectoryReference.FromFile(RawProjectPath), Project.AdditionalPluginDirectories);
-			foreach (PluginInfo Plugin in Plugins)
-=======
 			string Reason;
 			if (RequiresTempTargetForCodePlugin(Project, Platform, Configuration, TargetType, AllPlugins, out Reason))
->>>>>>> becd2b94
 			{
 				OutReason = Reason;
 				return true;
