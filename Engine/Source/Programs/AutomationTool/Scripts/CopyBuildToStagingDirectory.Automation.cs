// Copyright Epic Games, Inc. All Rights Reserved.

using AutomationTool;
using System;
using System.Collections.Generic;
using System.IO;
using System.Net.NetworkInformation;
using System.Reflection;
using System.Text.RegularExpressions;
using System.Threading;
using System.Linq;
using UnrealBuildTool;
using System.Text;
using Tools.DotNETCommon;
using System.Diagnostics;

/// <summary>
/// Helper command used for cooking.
/// </summary>
/// <remarks>
/// Command line parameters used by this command:
/// -clean
/// </remarks>
public partial class Project : CommandUtils
{

	private static readonly object SyncLock = new object();

	/// <returns>The path for the BuildPatchTool executable depending on host platform.</returns>
	private static string GetBuildPatchToolExecutable()
	{
		if (UnrealBuildTool.BuildHostPlatform.Current.Platform == UnrealTargetPlatform.Win32)
		{
			return CommandUtils.CombinePaths(CommandUtils.CmdEnv.LocalRoot, "Engine/Binaries/Win32/BuildPatchTool.exe");
		}
		if (UnrealBuildTool.BuildHostPlatform.Current.Platform == UnrealTargetPlatform.Win64)
		{
			return CommandUtils.CombinePaths(CommandUtils.CmdEnv.LocalRoot, "Engine/Binaries/Win64/BuildPatchTool.exe");
		}
		if (UnrealBuildTool.BuildHostPlatform.Current.Platform == UnrealTargetPlatform.Mac)
		{
			return CommandUtils.CombinePaths(CommandUtils.CmdEnv.LocalRoot, "Engine/Binaries/Mac/BuildPatchTool");
		}
		if (UnrealBuildTool.BuildHostPlatform.Current.Platform == UnrealTargetPlatform.Linux)
		{
			return CommandUtils.CombinePaths(CommandUtils.CmdEnv.LocalRoot, "Engine/Binaries/Linux/BuildPatchTool");
		}

		throw new AutomationException(string.Format("Unknown host platform for BuildPatchTool - {0}", UnrealBuildTool.BuildHostPlatform.Current.Platform));
	}

	/// <summary>
	/// Checks the existence of the BuildPatchTool executable exists and builds it if it is missing
	/// </summary>
	private static void EnsureBuildPatchToolExists()
	{
		string BuildPatchToolExe = GetBuildPatchToolExecutable();
		if (!CommandUtils.FileExists_NoExceptions(BuildPatchToolExe))
		{
			lock (SyncLock)
			{
				if (!CommandUtils.FileExists_NoExceptions(BuildPatchToolExe))
				{
					UE4BuildUtils.BuildBuildPatchTool(null, UnrealBuildTool.BuildHostPlatform.Current.Platform);
				}
			}
		}
	}

	/// <summary>
	/// Writes a pak response file to disk
	/// </summary>
	/// <param name="Filename"></param>
	/// <param name="ResponseFile"></param>
	private static void WritePakResponseFile(string Filename, Dictionary<string, string> ResponseFile, bool Compressed, EncryptionAndSigning.CryptoSettings CryptoSettings, bool bForceFullEncryption)
	{
		using (var Writer = new StreamWriter(Filename, false, new System.Text.UTF8Encoding(true)))
		{
			foreach (var Entry in ResponseFile)
			{
				string Line = String.Format("\"{0}\" \"{1}\"", Entry.Key, Entry.Value);
				if (Compressed && !Path.GetExtension(Entry.Key).Contains(".mp4"))
				{
					Line += " -compress";
				}

				if (CryptoSettings != null)
				{
					bool bEncryptFile = bForceFullEncryption || CryptoSettings.bEnablePakFullAssetEncryption;
					bEncryptFile = bEncryptFile || (CryptoSettings.bEnablePakUAssetEncryption && Path.GetExtension(Entry.Key).Contains(".uasset"));
					bEncryptFile = bEncryptFile || (CryptoSettings.bEnablePakIniEncryption && Path.GetExtension(Entry.Key).Contains(".ini"));

					if (bEncryptFile)
					{
						Line += " -encrypt";
					}
				}

				Writer.WriteLine(Line);
			}
		}
	}

	/// <summary>
	/// Loads streaming install chunk manifest file from disk
	/// </summary>
	/// <param name="Filename"></param>
	/// <returns></returns>
	private static HashSet<string> ReadPakChunkManifest(string Filename)
	{
		var ResponseFile = ReadAllLines(Filename);
		var Result = new HashSet<string>(ResponseFile, StringComparer.InvariantCultureIgnoreCase);
		return Result;
	}

	static public string GetUnrealPakArguments(FileReference ProjectPath, Dictionary<string, string> UnrealPakResponseFile, FileReference OutputLocation, FileReference PakOrderFileLocation, string PlatformOptions, bool Compressed, EncryptionAndSigning.CryptoSettings CryptoSettings, FileReference CryptoKeysCacheFilename, String PatchSourceContentPath, string EncryptionKeyGuid, FileReference SecondaryPakOrderFileLocation=null)
	{
		StringBuilder CmdLine = new StringBuilder(MakePathSafeToUseWithCommandLine(ProjectPath.FullName));
		CmdLine.AppendFormat(" {0}", MakePathSafeToUseWithCommandLine(OutputLocation.FullName));

		// Force encryption of ALL files if we're using specific encryption key. This should be made an option per encryption key in the settings, but for our initial
		// implementation we will just assume that we require maximum security for this data.
		bool bForceEncryption = !string.IsNullOrEmpty(EncryptionKeyGuid);
		string PakName = Path.GetFileNameWithoutExtension(OutputLocation.FullName);
		string UnrealPakResponseFileName = CombinePaths(CmdEnv.LogFolder, "PakList_" + PakName + ".txt");
		WritePakResponseFile(UnrealPakResponseFileName, UnrealPakResponseFile, Compressed, CryptoSettings, bForceEncryption);
		CmdLine.AppendFormat(" -create={0}", CommandUtils.MakePathSafeToUseWithCommandLine(UnrealPakResponseFileName));

		if (CryptoKeysCacheFilename != null)
		{
			CmdLine.AppendFormat(" -cryptokeys={0}", CommandUtils.MakePathSafeToUseWithCommandLine(CryptoKeysCacheFilename.FullName));
		}
		if (PakOrderFileLocation != null)
		{
			CmdLine.AppendFormat(" -order={0}", CommandUtils.MakePathSafeToUseWithCommandLine(PakOrderFileLocation.FullName));
		}
		if (SecondaryPakOrderFileLocation != null)
		{
			CmdLine.AppendFormat(" -secondaryOrder={0}", CommandUtils.MakePathSafeToUseWithCommandLine(SecondaryPakOrderFileLocation.FullName));
		}
		if (!String.IsNullOrEmpty(PatchSourceContentPath)) 
		{
			CmdLine.AppendFormat(" -generatepatch={0} -tempfiles={1}", CommandUtils.MakePathSafeToUseWithCommandLine(PatchSourceContentPath), CommandUtils.MakePathSafeToUseWithCommandLine(CommandUtils.CombinePaths(CommandUtils.CmdEnv.LocalRoot, "TempFiles" + Path.GetFileNameWithoutExtension(OutputLocation.FullName))));
		}
		if (CryptoSettings != null && CryptoSettings.bDataCryptoRequired)
		{
			if (CryptoSettings.bEnablePakIndexEncryption)
			{
				CmdLine.AppendFormat(" -encryptindex");
			}
			if (!string.IsNullOrEmpty(EncryptionKeyGuid))
			{
				CmdLine.AppendFormat(" -EncryptionKeyOverrideGuid={0}", EncryptionKeyGuid);
			}
			if (CryptoSettings.bDataCryptoRequired && CryptoSettings.bEnablePakSigning && CryptoSettings.SigningKey.IsValid())
			{
				CmdLine.AppendFormat(" -sign");
			}
		}
		
		CmdLine.Append(PlatformOptions);

		return CmdLine.ToString();
	}

	static private string GetIoStoreCommandArguments(
		Dictionary<string, string> UnrealPakResponseFile,
		FileReference OutputLocation,
		FileReference PakOrderFileLocation,
		string PlatformOptions,
		bool Compressed,
		EncryptionAndSigning.CryptoSettings CryptoSettings,
		string EncryptionKeyGuid,
		FileReference SecondaryPakOrderFileLocation=null)
	{
		StringBuilder CmdLine = new StringBuilder();
		CmdLine.AppendFormat("-Output={0}", MakePathSafeToUseWithCommandLine(Path.ChangeExtension(OutputLocation.FullName, null)));

		// Force encryption of ALL files if we're using specific encryption key. This should be made an option per encryption key in the settings, but for our initial
		// implementation we will just assume that we require maximum security for this data.
		bool bForceEncryption = !string.IsNullOrEmpty(EncryptionKeyGuid);
		string PakName = Path.GetFileNameWithoutExtension(OutputLocation.FullName);
		string UnrealPakResponseFileName = CombinePaths(CmdEnv.LogFolder, "PakListIoStore_" + PakName + ".txt");
		WritePakResponseFile(UnrealPakResponseFileName, UnrealPakResponseFile, Compressed, CryptoSettings, bForceEncryption);
		CmdLine.AppendFormat(" -ResponseFile={0}", CommandUtils.MakePathSafeToUseWithCommandLine(UnrealPakResponseFileName));

		CmdLine.Append(PlatformOptions);

		return CmdLine.ToString();
	}

	public static FileReference GetUnrealPakLocation()
	{
		if (HostPlatform.Current.HostEditorPlatform == UnrealTargetPlatform.Win64)
		{
			return FileReference.Combine(CommandUtils.EngineDirectory, "Binaries", "Win64", "UnrealPak.exe");
		}
		else
		{
			return FileReference.Combine(CommandUtils.EngineDirectory, "Binaries", HostPlatform.Current.HostEditorPlatform.ToString(), "UnrealPak");
		}
	}

	static public void RunUnrealPak(ProjectParams Params, Dictionary<string, string> UnrealPakResponseFile, FileReference OutputLocation, FileReference PakOrderFileLocation, string PlatformOptions, bool Compressed, EncryptionAndSigning.CryptoSettings CryptoSettings, FileReference CryptoKeysCacheFilename, String PatchSourceContentPath, string EncryptionKeyGuid, FileReference SecondaryPakOrderFileLocation = null)
	{
		if (UnrealPakResponseFile.Count < 1)
		{
			return;
		}

		string Arguments = GetUnrealPakArguments(Params.RawProjectPath, UnrealPakResponseFile, OutputLocation, PakOrderFileLocation, PlatformOptions, Compressed, CryptoSettings, CryptoKeysCacheFilename, PatchSourceContentPath, EncryptionKeyGuid, SecondaryPakOrderFileLocation);
		RunAndLog(CmdEnv, GetUnrealPakLocation().FullName, Arguments, Options: ERunOptions.Default | ERunOptions.UTF8Output);
	}

	static public void LogDeploymentContext(DeploymentContext SC)
	{
		LogLog("Deployment Context **************");
		LogLog("ProjectFile = {0}", SC.RawProjectPath);
		LogLog("ArchiveDir = {0}", SC.ArchiveDirectory);
		LogLog("IsCodeBasedUprojectFile = {0}", SC.IsCodeBasedProject);
		LogLog("DedicatedServer = {0}", SC.DedicatedServer);
		LogLog("Stage = {0}", SC.Stage);
		LogLog("StageTargetPlatform = {0}", SC.StageTargetPlatform.PlatformType.ToString());
		LogLog("InputRootDir = {0}", SC.LocalRoot);
		LogLog("InputProjectDir = {0}", SC.ProjectRoot);
		LogLog("PlatformDir = {0}", SC.PlatformDir);
		LogLog("StagedOutputDir = {0}", SC.StageDirectory);
		LogLog("ShortProjectName = {0}", SC.ShortProjectName);
		LogLog("ProjectArgForCommandLines = {0}", SC.ProjectArgForCommandLines);
		LogLog("RunRootDir = {0}", SC.RuntimeRootDir);
		LogLog("RunProjectDir = {0}", SC.RuntimeProjectRootDir);
		LogLog("PakFileInternalRoot = {0}", SC.PakFileInternalRoot);
		LogLog("PlatformUsesChunkManifests = {0}", SC.PlatformUsesChunkManifests);
		LogLog("End Deployment Context **************");
	}

	private static string GetInternationalizationPreset(ProjectParams Params, ConfigHierarchy PlatformGameConfig, bool bMustExist = true)
	{
		// Initialize internationalization preset.
		string InternationalizationPreset = Params.InternationalizationPreset;

		// Use configuration if otherwise lacking an internationalization preset.
		if (string.IsNullOrEmpty(InternationalizationPreset))
		{
			if (PlatformGameConfig != null)
			{
				PlatformGameConfig.GetString("/Script/UnrealEd.ProjectPackagingSettings", "InternationalizationPreset", out InternationalizationPreset);
			}
		}

		// Error if no preset has been provided.
		if (bMustExist && string.IsNullOrEmpty(InternationalizationPreset))
		{
			throw new AutomationException("No internationalization preset was specified for packaging. This will lead to fatal errors when launching. Specify preset via commandline (-I18NPreset=) or project packaging settings (InternationalizationPreset).");
		}

		return InternationalizationPreset;
	}

	private static List<string> GetCulturesToStage(ProjectParams Params, ConfigHierarchy PlatformGameConfig, bool bMustExist = true)
	{
		// Initialize cultures to stage.
		List<string> CulturesToStage = null;

		// Use parameters if provided.
		if (Params.CulturesToCook != null && Params.CulturesToCook.Count > 0)
		{
			CulturesToStage = Params.CulturesToCook;
		}

		// Use configuration if otherwise lacking cultures to stage.
		if (CulturesToStage == null || CulturesToStage.Count == 0)
		{
			if (PlatformGameConfig != null)
			{
				PlatformGameConfig.GetArray("/Script/UnrealEd.ProjectPackagingSettings", "CulturesToStage", out CulturesToStage);
			}
		}

		// Error if no cultures have been provided.
		if (bMustExist && (CulturesToStage == null || CulturesToStage.Count == 0))
		{
			throw new AutomationException("No cultures were specified for cooking and packaging. This will lead to fatal errors when launching. Specify culture codes via commandline (-CookCultures=) or using project packaging settings (+CulturesToStage).");
		}

		return CulturesToStage;
	}

	private static bool ShouldStageLocalizationTarget(DeploymentContext SC, ConfigHierarchy PlatformGameConfig, string LocalizationTarget)
	{
		if (SC.BlacklistLocalizationTargets.Contains(LocalizationTarget))
		{
			return false;
		}

		// Chunked targets can be added to the manifest during cook, so skip them during staging otherwise we'll overwrite the chunk 0 data with the non-chunked version
		if (PlatformGameConfig != null)
		{
			List<string> LocalizationTargetsToChunk = null;
			PlatformGameConfig.GetArray("/Script/UnrealEd.ProjectPackagingSettings", "LocalizationTargetsToChunk", out LocalizationTargetsToChunk);

			if (LocalizationTargetsToChunk != null && LocalizationTargetsToChunk.Contains(LocalizationTarget))
			{
				var CookedLocalizationTargetDirectory = DirectoryReference.Combine(SC.PlatformCookDir, SC.ShortProjectName, "Content", "Localization", LocalizationTarget);
				return !DirectoryReference.Exists(CookedLocalizationTargetDirectory);
			}
		}

		return true;
	}

	private static void StageLocalizationDataForPlugin(DeploymentContext SC, List<string> CulturesToStage, FileReference Plugin)
	{
		PluginDescriptor Descriptor = PluginDescriptor.FromFile(Plugin);
		if (Descriptor.LocalizationTargets != null)
		{
			foreach (LocalizationTargetDescriptor LocalizationTarget in Descriptor.LocalizationTargets)
			{
				if (LocalizationTarget.LoadingPolicy == LocalizationTargetDescriptorLoadingPolicy.Always || LocalizationTarget.LoadingPolicy == LocalizationTargetDescriptorLoadingPolicy.Game)
				{
					DirectoryReference PluginLocTargetDirectory = DirectoryReference.Combine(Plugin.Directory, "Content", "Localization", LocalizationTarget.Name);
					if (ShouldStageLocalizationTarget(SC, null, LocalizationTarget.Name) && DirectoryReference.Exists(PluginLocTargetDirectory))
					{
						StageLocalizationDataForTarget(SC, CulturesToStage, PluginLocTargetDirectory);
					}
				}
			}
		}
	}

	private static void StageLocalizationDataForTarget(DeploymentContext SC, List<string> CulturesToStage, DirectoryReference SourceDirectory)
	{
		var PlatformSourceDirectory = new DirectoryReference(CombinePaths(SourceDirectory.FullName, "Platforms", ConfigHierarchy.GetIniPlatformName(SC.StageTargetPlatform.IniPlatformType)));
		if (!DirectoryReference.Exists(PlatformSourceDirectory))
		{
			PlatformSourceDirectory = null;
		}

		foreach (FileReference SourceFile in DirectoryReference.EnumerateFiles(SourceDirectory, "*.locmeta"))
		{
			SC.StageFile(StagedFileType.UFS, SourceFile);
		}

		foreach (string Culture in CulturesToStage)
		{
			StageLocalizationDataForCulture(SC, Culture, SourceDirectory);

			if (PlatformSourceDirectory != null)
			{
				StageLocalizationDataForCulture(SC, Culture, PlatformSourceDirectory);
			}
		}
	}

	private static void StageLocalizationDataForTargetsInDirectory(DeploymentContext SC, ConfigHierarchy PlatformGameConfig, List<string> CulturesToStage, DirectoryReference RootDirectory)
	{
		if (DirectoryReference.Exists(RootDirectory))
		{
			foreach (DirectoryReference LocTargetDirectory in DirectoryReference.EnumerateDirectories(RootDirectory))
			{
				if (ShouldStageLocalizationTarget(SC, PlatformGameConfig, LocTargetDirectory.MakeRelativeTo(RootDirectory)))
				{
					StageLocalizationDataForTarget(SC, CulturesToStage, LocTargetDirectory);
				}
			}
		}
	}

	private static void StageLocalizationDataForCulture(DeploymentContext SC, string CultureName, DirectoryReference SourceDirectory)
	{
		CultureName = CultureName.Replace('-', '_');

		string[] LocaleTags = CultureName.Replace('-', '_').Split('_');

		List<string> PotentialParentCultures = new List<string>();

		if (LocaleTags.Length > 0)
		{
			if (LocaleTags.Length > 1 && LocaleTags.Length > 2)
			{
				PotentialParentCultures.Add(string.Join("_", LocaleTags[0], LocaleTags[1], LocaleTags[2]));
			}
			if (LocaleTags.Length > 2)
			{
				PotentialParentCultures.Add(string.Join("_", LocaleTags[0], LocaleTags[2]));
			}
			if (LocaleTags.Length > 1)
			{
				PotentialParentCultures.Add(string.Join("_", LocaleTags[0], LocaleTags[1]));
			}
			PotentialParentCultures.Add(LocaleTags[0]);
		}

		foreach (DirectoryReference FoundDirectory in DirectoryReference.EnumerateDirectories(SourceDirectory, "*", SearchOption.TopDirectoryOnly))
		{
			string DirectoryName = CommandUtils.GetLastDirectoryName(FoundDirectory.FullName);
			string CanonicalizedPotentialCulture = DirectoryName.Replace('-', '_');

			if (PotentialParentCultures.Contains(CanonicalizedPotentialCulture))
			{
				foreach (FileReference SourceFile in DirectoryReference.EnumerateFiles(FoundDirectory, "*.locres", SearchOption.AllDirectories))
				{
					SC.StageFile(StagedFileType.UFS, SourceFile);
				}
			}
		}
	}

	private static void StageAdditionalDirectoriesFromConfig(DeploymentContext SC, DirectoryReference ProjectContentRoot, StagedDirectoryReference StageContentRoot, ConfigHierarchy PlatformGameConfig, bool bUFS, string ConfigKeyName)
	{
		List<string> ExtraDirs;
		if (PlatformGameConfig.GetArray("/Script/UnrealEd.ProjectPackagingSettings", ConfigKeyName, out ExtraDirs))
		{
			// Each string has the format '(Path="TheDirToStage")'
			foreach (var PathStr in ExtraDirs)
			{
				string RelativePath = null;
				var PathParts = PathStr.Split('"');
				if (PathParts.Length == 3)
				{
					RelativePath = PathParts[1];
				}
				else if (PathParts.Length == 1)
				{
					RelativePath = PathParts[0];
				}
				if (RelativePath != null)
				{
					DirectoryReference InputDir = DirectoryReference.Combine(ProjectContentRoot, RelativePath);
					StagedDirectoryReference OutputDir = StagedDirectoryReference.Combine(StageContentRoot, RelativePath);
					if (bUFS)
					{
						List<FileReference> Files = SC.FindFilesToStage(InputDir, StageFilesSearch.AllDirectories);
						Files.RemoveAll(x => x.HasExtension(".uasset") || x.HasExtension(".umap") || (SC.DedicatedServer && x.HasExtension(".mp4")));
						SC.StageFiles(StagedFileType.UFS, InputDir, Files, OutputDir);
					}
					else
					{
						SC.StageFiles(StagedFileType.NonUFS, InputDir, StageFilesSearch.AllDirectories, OutputDir);
					}
				}
			}
		}
	}

	public static void CreateStagingManifest(ProjectParams Params, DeploymentContext SC)
	{
		if (!Params.Stage)
		{
			return;
		}
		var ThisPlatform = SC.StageTargetPlatform;

		LogInformation("Creating Staging Manifest...");

		ConfigHierarchy PlatformGameConfig = ConfigCache.ReadHierarchy(ConfigHierarchyType.Game, DirectoryReference.FromFile(Params.RawProjectPath), SC.StageTargetPlatform.IniPlatformType);

		if (Params.HasIterateSharedCookedBuild)
		{
			// can't do shared cooked builds with DLC that's madness!!
			//check( Params.HasDLCName == false );

			// stage all the previously staged files
			SC.StageFiles(StagedFileType.NonUFS, DirectoryReference.Combine(SC.ProjectRoot, "Saved", "SharedIterativeBuild", SC.CookPlatform, "Staged"), StageFilesSearch.AllDirectories, StagedDirectoryReference.Root); // remap to the root directory
		}
		bool bCreatePluginManifest = false;
		if (Params.HasDLCName)
		{
			// Making a plugin
			DirectoryReference DLCRoot = Params.DLCFile.Directory;

			// Put all of the cooked dir into the staged dir
			SC.PlatformCookDir = String.IsNullOrEmpty(Params.CookOutputDir) ? DirectoryReference.Combine(DLCRoot, "Saved", "Cooked", SC.CookPlatform) : DirectoryReference.Combine(new DirectoryReference(Params.CookOutputDir), SC.CookPlatform);
			DirectoryReference PlatformEngineDir = DirectoryReference.Combine(SC.PlatformCookDir, "Engine");
			DirectoryReference ProjectMetadataDir = DirectoryReference.Combine(SC.PlatformCookDir, SC.ShortProjectName, "Metadata");
			string RelativeDLCRootPath = DLCRoot.MakeRelativeTo(SC.LocalRoot);
			SC.MetadataDir = DirectoryReference.Combine(SC.PlatformCookDir, RelativeDLCRootPath, "Metadata");

			// The .uplugin file is staged differently for different DLC
			// The .uplugin file doesn't actually exist for mobile DLC
			if (FileReference.Exists(Params.DLCFile))
			{
				if (Params.DLCPakPluginFile)
				{
					SC.StageFile(StagedFileType.UFS, Params.DLCFile);
				}
				else
				{
					SC.StageFile(StagedFileType.NonUFS, Params.DLCFile);
				}

				// Stage DLC localization targets
				List<string> CulturesToStage = GetCulturesToStage(Params, PlatformGameConfig, false);
				if (CulturesToStage != null)
				{
					StageLocalizationDataForPlugin(SC, CulturesToStage, Params.DLCFile);
				}
			}

			// Put the binaries into the staged dir
			DirectoryReference BinariesDir = DirectoryReference.Combine(DLCRoot, "Binaries");
			if (DirectoryReference.Exists(BinariesDir))
			{
				SC.StageFiles(StagedFileType.NonUFS, BinariesDir, "libUE4-*.so", StageFilesSearch.AllDirectories);
				SC.StageFiles(StagedFileType.NonUFS, BinariesDir, "UE4-*.dll", StageFilesSearch.AllDirectories);
				SC.StageFiles(StagedFileType.NonUFS, BinariesDir, "libUE4Server-*.so", StageFilesSearch.AllDirectories);
				SC.StageFiles(StagedFileType.NonUFS, BinariesDir, "UE4Server-*.dll", StageFilesSearch.AllDirectories);
			}

			// Put the config files into the staged dir
			DirectoryReference ConfigDir = DirectoryReference.Combine(DLCRoot, "Config");
			if (DirectoryReference.Exists(ConfigDir))
			{
				SC.StageFiles(StagedFileType.UFS, ConfigDir, "*.ini", StageFilesSearch.AllDirectories);
			}

			if (Params.DLCActLikePatch)
			{
				DirectoryReference DLCContent = DirectoryReference.Combine(DLCRoot, "Content");
				string RelativeDLCContentPath = DLCContent.MakeRelativeTo(SC.LocalRoot);
				string RelativeRootContentPath = DirectoryReference.Combine(SC.ProjectRoot, "Content").MakeRelativeTo(SC.LocalRoot);

				SC.RemapDirectories.Add(Tuple.Create(new StagedDirectoryReference(RelativeDLCContentPath), new StagedDirectoryReference(RelativeRootContentPath)));
			}

			// Stage all the cooked data, this is the same rule as normal stage except we may skip Engine
			List<FileReference> CookedFiles = DirectoryReference.EnumerateFiles(SC.PlatformCookDir, "*", SearchOption.AllDirectories).ToList();
			foreach (FileReference CookedFile in CookedFiles)
			{
				// Skip metadata directory
				if (CookedFile.Directory.IsUnderDirectory(SC.MetadataDir) || CookedFile.Directory.IsUnderDirectory(ProjectMetadataDir))
				{
					continue;
				}

				// Dedicated server cook doesn't save shaders so no Engine dir is created
				if ((!SC.DedicatedServer) && (!Params.DLCIncludeEngineContent) && CookedFile.Directory.IsUnderDirectory(PlatformEngineDir))
				{
					continue;
				}

				// json files have never been staged
				// metallib files cannot *currently* be staged as UFS as the Metal API needs to mmap them from files on disk in order to function efficiently
				if (!CookedFile.HasExtension(".json") && !CookedFile.HasExtension(".metallib"))
				{
					SC.StageFile(StagedFileType.UFS, CookedFile, new StagedFileReference(CookedFile.MakeRelativeTo(SC.PlatformCookDir)));
				}
			}

			FileReference PluginSettingsFile = FileReference.Combine(DLCRoot, "Config", "PluginSettings.ini");
			if (FileReference.Exists(PluginSettingsFile))
			{
				ConfigFile File = new ConfigFile(PluginSettingsFile);
				ConfigFileSection StageSettings;
				if (File.TryGetSection("StageSettings", out StageSettings))
				{
					foreach (ConfigLine Line in StageSettings.Lines)
					{
						if (Line.Key == "AdditionalNonUSFDirectories")
						{
							SC.StageFiles(StagedFileType.NonUFS, DirectoryReference.Combine(DLCRoot, Line.Value), "*.*", StageFilesSearch.AllDirectories);
						}
					}
				}

				if (SC.DedicatedServer)
				{
					ConfigFileSection StageSettingsServer;
					if (File.TryGetSection("StageSettingsServer", out StageSettingsServer))
					{
						foreach (ConfigLine Line in StageSettingsServer.Lines)
						{
							if (Line.Key == "AdditionalNonUSFDirectories")
							{
								SC.StageFiles(StagedFileType.NonUFS, DirectoryReference.Combine(DLCRoot, Line.Value), "*.*", StageFilesSearch.AllDirectories);
							}
						}
					}
				}
			}

			bCreatePluginManifest = true;
		}
		else
		{

			if (!Params.IterateSharedBuildUsePrecompiledExe)
			{
				ThisPlatform.GetFilesToDeployOrStage(Params, SC);

				// Stage any extra runtime dependencies from the receipts
				foreach (StageTarget Target in SC.StageTargets)
				{
					SC.StageRuntimeDependenciesFromReceipt(Target.Receipt, Target.RequireFilesExist, Params.UsePak(SC.StageTargetPlatform));
				}
			}

			// move the UE4Commandline.txt file to the root of the stage
			// this file needs to be treated as a UFS file for casing, but NonUFS for being put into the .pak file
			// @todo: Maybe there should be a new category - UFSNotForPak
			FileReference CommandLineFile = FileReference.Combine(GetIntermediateCommandlineDir(SC), "UE4CommandLine.txt");
			if (FileReference.Exists(CommandLineFile))
			{
				StagedFileReference StagedCommandLineFile = new StagedFileReference("UE4CommandLine.txt");
				if (SC.StageTargetPlatform.DeployLowerCaseFilenames())
				{
					StagedCommandLineFile = StagedCommandLineFile.ToLowerInvariant();
				}
				SC.StageFile(StagedFileType.SystemNonUFS, CommandLineFile, StagedCommandLineFile);
			}

			DirectoryReference ProjectContentRoot = DirectoryReference.Combine(SC.ProjectRoot, "Content");
			StagedDirectoryReference StageContentRoot = StagedDirectoryReference.Combine(SC.RelativeProjectRootForStage, "Content");

			if (!Params.CookOnTheFly && !Params.SkipCookOnTheFly) // only stage the UFS files if we are not using cook on the fly
			{
				// Get the final output directory for cooked data
				DirectoryReference CookOutputDir;
				if (!String.IsNullOrEmpty(Params.CookOutputDir))
				{
					CookOutputDir = DirectoryReference.Combine(new DirectoryReference(Params.CookOutputDir), SC.CookPlatform);
				}
				else if (Params.CookInEditor)
				{
					CookOutputDir = DirectoryReference.Combine(SC.ProjectRoot, "Saved", "EditorCooked", SC.CookPlatform);
				}
				else
				{
					CookOutputDir = DirectoryReference.Combine(SC.ProjectRoot, "Saved", "Cooked", SC.CookPlatform);
				}

				SC.PlatformCookDir = CookOutputDir;
				SC.MetadataDir = DirectoryReference.Combine(CookOutputDir, SC.ShortProjectName, "Metadata");

				// Work out which ICU data version we use for this platform
				var ICUDataVersion = "icudt64l";
				if (SC.StageTargetPlatform.PlatformType == UnrealTargetPlatform.HoloLens || SC.StageTargetPlatform.PlatformType == UnrealTargetPlatform.TVOS)
				{
					ICUDataVersion = "icudt53l";
				}

				// Initialize internationalization preset.
				string InternationalizationPreset = GetInternationalizationPreset(Params, PlatformGameConfig);

				// Initialize cultures to stage.
				List<string> CulturesToStage = GetCulturesToStage(Params, PlatformGameConfig);

				// Stage ICU internationalization data from Engine.
				SC.StageFiles(StagedFileType.UFS, DirectoryReference.Combine(SC.LocalRoot, "Engine", "Content", "Internationalization", InternationalizationPreset, ICUDataVersion), StageFilesSearch.AllDirectories, new StagedDirectoryReference(String.Format("Engine/Content/Internationalization/{0}", ICUDataVersion)));

				// Engine ufs (content)
				StageConfigFiles(SC, DirectoryReference.Combine(SC.LocalRoot, "Engine", "Config"), null);

				// Stage the engine localization target
				if (ShouldStageLocalizationTarget(SC, null, "Engine"))
				{
					StageLocalizationDataForTarget(SC, CulturesToStage, DirectoryReference.Combine(SC.LocalRoot, "Engine", "Content", "Localization", "Engine"));
				}

				// Game ufs (content)
				SC.StageFile(StagedFileType.UFS, SC.RawProjectPath);

				StageConfigFiles(SC, DirectoryReference.Combine(SC.ProjectRoot, "Config"), null);
				
				// Stage platform extension config files
				{
					string PlatformExtensionName = SC.StageTargetPlatform.PlatformType.ToString();

					DirectoryReference PlatformEngineConfigDir = DirectoryReference.Combine(SC.LocalRoot, "Engine", "Platforms", PlatformExtensionName, "Config");
					DirectoryReference PlatformProjectConfigDir = DirectoryReference.Combine(SC.ProjectRoot, "Platforms", PlatformExtensionName, "Config");

					if (DirectoryReference.Exists(PlatformEngineConfigDir))
					{
						StageConfigFiles(SC, PlatformEngineConfigDir, PlatformExtensionName);
					}

					if (DirectoryReference.Exists(PlatformProjectConfigDir))
					{
						StageConfigFiles(SC, PlatformProjectConfigDir, PlatformExtensionName);
					}
				}

				// Stage plugin config files
				List<KeyValuePair<StagedFileReference, FileReference>> StagedPlugins = SC.FilesToStage.UFSFiles.Where(x => x.Value.HasExtension(".uplugin")).ToList();
				foreach (KeyValuePair<StagedFileReference, FileReference> StagedPlugin in StagedPlugins)
				{
					//PluginDescriptor Descriptor = PluginDescriptor.FromFile(StagedPlugin.Value);
					DirectoryReference PluginConfigDirectory = DirectoryReference.Combine(StagedPlugin.Value.Directory, "Config");
					if (DirectoryReference.Exists(PluginConfigDirectory))
					{
						SC.StageFiles(StagedFileType.UFS, PluginConfigDirectory, "*.ini", StageFilesSearch.AllDirectories);
					}
				}

				// Stage all project localization targets
				StageLocalizationDataForTargetsInDirectory(SC, PlatformGameConfig, CulturesToStage, DirectoryReference.Combine(SC.ProjectRoot, "Content", "Localization"));

				// Stage all plugin localization targets
				foreach (KeyValuePair<StagedFileReference, FileReference> StagedPlugin in StagedPlugins)
				{
					StageLocalizationDataForPlugin(SC, CulturesToStage, StagedPlugin.Value);
				}

				// Stage any platform extension localization targets
				{
					string PlatformExtensionName = SC.StageTargetPlatform.PlatformType.ToString();
					StageLocalizationDataForTargetsInDirectory(SC, null, CulturesToStage, DirectoryReference.Combine(SC.LocalRoot, "Engine", "Platforms", PlatformExtensionName, "Content", "Localization"));
					StageLocalizationDataForTargetsInDirectory(SC, PlatformGameConfig, CulturesToStage, DirectoryReference.Combine(SC.ProjectRoot, "Platforms", PlatformExtensionName, "Content", "Localization"));
				}

				// Stage any additional UFS and NonUFS paths specified in the project ini files; these dirs are relative to the game content directory
				if (PlatformGameConfig != null)
				{
					StageAdditionalDirectoriesFromConfig(SC, ProjectContentRoot, StageContentRoot, PlatformGameConfig, true, "DirectoriesToAlwaysStageAsUFS");
					// NonUFS files are never in pak files and should always be remapped
					StageAdditionalDirectoriesFromConfig(SC, ProjectContentRoot, StageContentRoot, PlatformGameConfig, false, "DirectoriesToAlwaysStageAsNonUFS");

					if (SC.DedicatedServer)
					{
						StageAdditionalDirectoriesFromConfig(SC, ProjectContentRoot, StageContentRoot, PlatformGameConfig, true, "DirectoriesToAlwaysStageAsUFSServer");
						// NonUFS files are never in pak files and should always be remapped
						StageAdditionalDirectoriesFromConfig(SC, ProjectContentRoot, StageContentRoot, PlatformGameConfig, false, "DirectoriesToAlwaysStageAsNonUFSServer");
					}
				}

				// Per-project, per-platform setting to skip all movies. By default this is false.
				bool bSkipMovies = false;
				PlatformGameConfig.GetBool("/Script/UnrealEd.ProjectPackagingSettings", "bSkipMovies", out bSkipMovies);

				if (!bSkipMovies && !SC.DedicatedServer)
				{
					List<string> MovieBlackList;
					PlatformGameConfig.GetArray("/Script/UnrealEd.ProjectPackagingSettings", "MovieBlacklist", out MovieBlackList);
					if (MovieBlackList == null)
					{
						// Make an empty list to avoid having to null check below
						MovieBlackList = new List<string>();
					}

					// UFS is required when using a file server
					StagedFileType MovieFileType = Params.FileServer ? StagedFileType.UFS : StagedFileType.NonUFS;

					DirectoryReference EngineMoviesDir = DirectoryReference.Combine(SC.EngineRoot, "Content", "Movies");
					if (DirectoryReference.Exists(EngineMoviesDir))
					{
						List<FileReference> MovieFiles = SC.FindFilesToStage(EngineMoviesDir, StageFilesSearch.AllDirectories);
						SC.StageFiles(MovieFileType, MovieFiles.Where(x => !x.HasExtension(".uasset") && !x.HasExtension(".umap") && !MovieBlackList.Contains(x.GetFileNameWithoutAnyExtensions())));
					}

					DirectoryReference ProjectMoviesDir = DirectoryReference.Combine(SC.ProjectRoot, "Content", "Movies");
					if (DirectoryReference.Exists(ProjectMoviesDir))
					{
						List<FileReference> MovieFiles = SC.FindFilesToStage(ProjectMoviesDir, StageFilesSearch.AllDirectories);
						SC.StageFiles(MovieFileType, MovieFiles.Where(x => !x.HasExtension(".uasset") && !x.HasExtension(".umap") && !MovieBlackList.Contains(x.GetFileNameWithoutAnyExtensions())));
					}
				}
				else if (!SC.DedicatedServer)
				{
					// check to see if we have any specific movies we want to stage for non ufs and ufs files
					// we still use the movie directories to find the paths to the movies and the list in the ini file is just the substring filename you wish to have staged
					List<string> NonUFSMovieList;
					List<string> UFSMovieList;
					PlatformGameConfig.GetArray("/Script/UnrealEd.ProjectPackagingSettings", "NonUFSMovies", out NonUFSMovieList);
					PlatformGameConfig.GetArray("/Script/UnrealEd.ProjectPackagingSettings", "UFSMovies", out UFSMovieList);
					DirectoryReference EngineMoviesDir = DirectoryReference.Combine(SC.EngineRoot, "Content", "Movies");
					if (DirectoryReference.Exists(EngineMoviesDir))
					{
						List<FileReference> MovieFiles = SC.FindFilesToStage(EngineMoviesDir, StageFilesSearch.AllDirectories);
						if (NonUFSMovieList != null)
						{
							SC.StageFiles(StagedFileType.NonUFS, MovieFiles.Where(x => !x.HasExtension(".uasset") && !x.HasExtension(".umap") && NonUFSMovieList.Where(y => x.GetFileNameWithoutExtension().Contains(y)).Any()));
						}
						if (UFSMovieList != null)
						{
							SC.StageFiles(StagedFileType.UFS, MovieFiles.Where(x => !x.HasExtension(".uasset") && !x.HasExtension(".umap") && UFSMovieList.Where(y => x.GetFileNameWithoutExtension().Contains(y)).Any()));
						}
					}

					DirectoryReference ProjectMoviesDir = DirectoryReference.Combine(SC.ProjectRoot, "Content", "Movies");
					if (DirectoryReference.Exists(ProjectMoviesDir))
					{
						List<FileReference> MovieFiles = SC.FindFilesToStage(ProjectMoviesDir, StageFilesSearch.AllDirectories);
						if (NonUFSMovieList != null)
						{
							SC.StageFiles(StagedFileType.NonUFS, MovieFiles.Where(x => !x.HasExtension(".uasset") && !x.HasExtension(".umap") && NonUFSMovieList.Where(y => x.GetFileNameWithoutExtension().Contains(y)).Any()));
						}
						if (UFSMovieList != null)
						{
							SC.StageFiles(StagedFileType.UFS, MovieFiles.Where(x => !x.HasExtension(".uasset") && !x.HasExtension(".umap") && UFSMovieList.Where(y => x.GetFileNameWithoutExtension().Contains(y)).Any()));
						}
					}
				}

				// shader cache
				{
					DirectoryReference ShaderCacheRoot = DirectoryReference.Combine(SC.ProjectRoot, "Content");
					List<FileReference> ShaderCacheFiles = SC.FindFilesToStage(ShaderCacheRoot, "DrawCache-*.ushadercache", StageFilesSearch.TopDirectoryOnly);
					SC.StageFiles(StagedFileType.UFS, ShaderCacheFiles);
				}
				// pipeline cache
				{
					DirectoryReference ShaderCacheRoot = DirectoryReference.Combine(SC.ProjectRoot, "Content", "PipelineCaches", SC.PlatformDir);
					if (DirectoryReference.Exists(ShaderCacheRoot))
					{
						List<FileReference> ShaderCacheFiles = SC.FindFilesToStage(ShaderCacheRoot, "*.upipelinecache", StageFilesSearch.TopDirectoryOnly);
						SC.StageFiles(StagedFileType.UFS, ShaderCacheFiles);
					}
				}

				// Stage all the cooked data. Currently not filtering this by restricted folders, since we shouldn't mask invalid references by filtering them out.
				if (DirectoryReference.Exists(CookOutputDir))
				{
					List<FileReference> CookedFiles = DirectoryReference.EnumerateFiles(CookOutputDir, "*", SearchOption.AllDirectories).ToList();
					foreach (FileReference CookedFile in CookedFiles)
					{
						// Skip metadata directory
						if (CookedFile.Directory.IsUnderDirectory(SC.MetadataDir))
						{
							continue;
						}

						// json files have never been staged
						// metallib files cannot *currently* be staged as UFS as the Metal API needs to mmap them from files on disk in order to function efficiently
						if (!CookedFile.HasExtension(".json") && !CookedFile.HasExtension(".metallib"))
						{
							SC.StageFile(StagedFileType.UFS, CookedFile, new StagedFileReference(CookedFile.MakeRelativeTo(CookOutputDir)));
						}
					}
				}

				// CrashReportClient is a standalone slate app that does not look in the generated pak file, so it needs the Content/Slate and Shaders/StandaloneRenderer folders Non-UFS
				// @todo Make CrashReportClient more portable so we don't have to do this
				if (SC.bStageCrashReporter && PlatformSupportsCrashReporter(SC.StageTargetPlatform.PlatformType) && (Params.IterateSharedBuildUsePrecompiledExe == false))
				{
					SC.StageCrashReporterFiles(StagedFileType.UFS, DirectoryReference.Combine(SC.EngineRoot, "Content", "Slate"), StageFilesSearch.AllDirectories);
					SC.StageCrashReporterFiles(StagedFileType.UFS, DirectoryReference.Combine(SC.EngineRoot, "Shaders", "StandaloneRenderer"), StageFilesSearch.AllDirectories);
					SC.StageCrashReporterFiles(StagedFileType.UFS, DirectoryReference.Combine(SC.EngineRoot, "Content", "Internationalization", InternationalizationPreset), StageFilesSearch.AllDirectories, new StagedDirectoryReference("Engine/Content/Internationalization"));

					// Get the architecture in use
					string Architecture = Params.SpecifiedArchitecture;
					if (string.IsNullOrEmpty(Architecture))
					{
						Architecture = "";
						if (PlatformExports.IsPlatformAvailable(SC.StageTargetPlatform.PlatformType))
						{
							Architecture = PlatformExports.GetDefaultArchitecture(SC.StageTargetPlatform.PlatformType, Params.RawProjectPath);
						}
					}

					// Get the target receipt path for CrashReportClient
					FileReference ReceiptFileName = TargetReceipt.GetDefaultPath(SC.EngineRoot, "CrashReportClient", SC.StageTargetPlatform.PlatformType, UnrealTargetConfiguration.Shipping, Architecture);
					if (!FileReference.Exists(ReceiptFileName))
					{
						throw new AutomationException(ExitCode.Error_MissingExecutable, "Stage Failed. Missing receipt '{0}'. Check that this target has been built.", ReceiptFileName);
					}

					// Read the receipt for this target
					TargetReceipt Receipt;
					if (!TargetReceipt.TryRead(ReceiptFileName, out Receipt))
					{
						throw new AutomationException("Missing or invalid target receipt ({0})", ReceiptFileName);
					}

					foreach (RuntimeDependency RuntimeDependency in Receipt.RuntimeDependencies)
					{
						StagedFileReference StagedFile = new StagedFileReference(RuntimeDependency.Path.MakeRelativeTo(RootDirectory));
						SC.StageCrashReporterFile(RuntimeDependency.Type, RuntimeDependency.Path, StagedFile);
					}

					// Add config files.
					SC.StageCrashReporterFiles(StagedFileType.UFS, DirectoryReference.Combine(SC.EngineRoot, "Programs", "CrashReportClient", "Config"), StageFilesSearch.AllDirectories);
				}
				// check if the game will be verifying ssl connections - if not, we can skip staging files that won't be needed
				bool bStageSSLCertificates = false;
				ConfigHierarchy PlatformEngineConfig = ConfigCache.ReadHierarchy(ConfigHierarchyType.Engine, DirectoryReference.FromFile(Params.RawProjectPath), SC.StageTargetPlatform.IniPlatformType);
				if (PlatformEngineConfig != null)
				{
					PlatformEngineConfig.GetBool("/Script/Engine.NetworkSettings", "n.VerifyPeer", out bStageSSLCertificates);
				}

				if (bStageSSLCertificates)
				{
					// Game's SSL certs
					FileReference ProjectCertFile = FileReference.Combine(SC.ProjectRoot, "Content", "Certificates", "cacert.pem");
					if (FileReference.Exists(ProjectCertFile))
					{
						SC.StageFile(StagedFileType.UFS, ProjectCertFile);
					}
					else
					{
						// if the game had any files to be staged, then we don't need to stage the engine one - it will just added hundreds of kb of data that is never used
						FileReference EngineCertFile = FileReference.Combine(SC.EngineRoot, "Content", "Certificates", "ThirdParty", "cacert.pem");
						if (FileReference.Exists(EngineCertFile))
						{
							SC.StageFile(StagedFileType.UFS, EngineCertFile);
						}
					}

					// now stage any other game certs besides cacert
					DirectoryReference CertificatesDir = DirectoryReference.Combine(SC.ProjectRoot, "Certificates");
					if (DirectoryReference.Exists(CertificatesDir))
					{
						SC.StageFiles(StagedFileType.UFS, CertificatesDir, "*.pem", StageFilesSearch.AllDirectories);
					}
				}

				bCreatePluginManifest = true;
			}
			else
			{
				if (PlatformGameConfig != null)
				{
					List<string> ExtraNonUFSDirs;
					if (PlatformGameConfig.GetArray("/Script/UnrealEd.ProjectPackagingSettings", "DirectoriesToAlwaysStageAsNonUFS", out ExtraNonUFSDirs))
					{
						// Each string has the format '(Path="TheDirToStage")'
						foreach (var PathStr in ExtraNonUFSDirs)
						{
							var PathParts = PathStr.Split('"');
							if (PathParts.Length == 3)
							{
								var RelativePath = PathParts[1];
								SC.StageFiles(StagedFileType.NonUFS, DirectoryReference.Combine(ProjectContentRoot, RelativePath), StageFilesSearch.AllDirectories);
							}
							else if (PathParts.Length == 1)
							{
								var RelativePath = PathParts[0];
								SC.StageFiles(StagedFileType.UFS, DirectoryReference.Combine(ProjectContentRoot, RelativePath), StageFilesSearch.AllDirectories, StagedDirectoryReference.Combine(StageContentRoot, RelativePath));
							}
						}
					}
				}

				// UE-58423
				DirectoryReference CookOutputDir;
				if (!String.IsNullOrEmpty(Params.CookOutputDir))
				{
					CookOutputDir = DirectoryReference.Combine(new DirectoryReference(Params.CookOutputDir), SC.CookPlatform);
				}
				else if (Params.CookInEditor)
				{
					CookOutputDir = DirectoryReference.Combine(SC.ProjectRoot, "Saved", "EditorCooked", SC.CookPlatform);
				}
				else
				{
					CookOutputDir = DirectoryReference.Combine(SC.ProjectRoot, "Saved", "Cooked", SC.CookPlatform);
				}
				SC.MetadataDir = DirectoryReference.Combine(CookOutputDir, SC.ShortProjectName, "Metadata");
			}
		}

		// Apply all the directory mappings
		SC.FilesToStage.UFSFiles = SC.FilesToStage.UFSFiles.ToDictionary(x => ApplyDirectoryRemap(SC, x.Key), x => x.Value);
		SC.FilesToStage.NonUFSFiles = SC.FilesToStage.NonUFSFiles.ToDictionary(x => ApplyDirectoryRemap(SC, x.Key), x => x.Value);
		SC.FilesToStage.NonUFSDebugFiles = SC.FilesToStage.NonUFSDebugFiles.ToDictionary(x => ApplyDirectoryRemap(SC, x.Key), x => x.Value);
		SC.FilesToStage.NonUFSSystemFiles = SC.FilesToStage.NonUFSSystemFiles.ToDictionary(x => ApplyDirectoryRemap(SC, x.Key), x => x.Value);

		// Create plugin manifests after the directory mappings
		if (bCreatePluginManifest && Params.UsePak(SC.StageTargetPlatform))
		{
			// Generate a plugin manifest if we're using a pak file and not creating a mod. Mods can be enumerated independently by users copying them into the Mods directory.
			if (Params.HasDLCName)
			{
				CreatePluginManifest(SC, SC.FilesToStage.UFSFiles, StagedFileType.UFS, Params.DLCFile.GetFileNameWithoutAnyExtensions());
			}
			else
			{
				CreatePluginManifest(SC, SC.FilesToStage.UFSFiles, StagedFileType.UFS, Params.ShortProjectName);
			}
		}

		// Make all the filenames lowercase
		if (SC.StageTargetPlatform.DeployLowerCaseFilenames())
		{
			SC.FilesToStage.NonUFSFiles = SC.FilesToStage.NonUFSFiles.ToDictionary(x => x.Key.ToLowerInvariant(), x => x.Value);
			if (!Params.UsePak(SC.StageTargetPlatform))
			{
				SC.FilesToStage.UFSFiles = SC.FilesToStage.UFSFiles.ToDictionary(x => x.Key.ToLowerInvariant(), x => x.Value);
			}
		}

		// Remap all the non-ufs files if not using a PAK file
		if (Params.HasIterateSharedCookedBuild)
		{
			// Shared NonUFS files are staged in their remapped location, and may be duplicated in the to-stage list.
			Dictionary<StagedFileReference, FileReference> NonUFSToStage = new Dictionary<StagedFileReference, FileReference>();
			foreach (KeyValuePair<StagedFileReference, FileReference> StagedFilePair in SC.FilesToStage.NonUFSFiles)
			{
				NonUFSToStage[SC.StageTargetPlatform.Remap(StagedFilePair.Key)] = StagedFilePair.Value;
			}
			SC.FilesToStage.NonUFSFiles = NonUFSToStage;
		}
		else
		{
			SC.FilesToStage.NonUFSFiles = SC.FilesToStage.NonUFSFiles.ToDictionary(x => SC.StageTargetPlatform.Remap(x.Key), x => x.Value);
		}

		if (!Params.UsePak(SC.StageTargetPlatform))
		{
			SC.FilesToStage.UFSFiles = SC.FilesToStage.UFSFiles.ToDictionary(x => SC.StageTargetPlatform.Remap(x.Key), x => x.Value);
		}

		// Merge all the NonUFS system files back into the NonUFS list. Deployment is currently only set up to read from that.
		foreach (KeyValuePair<StagedFileReference, FileReference> Pair in SC.FilesToStage.NonUFSSystemFiles)
		{
			SC.FilesToStage.NonUFSFiles[Pair.Key] = Pair.Value;
		}

		// Make sure there are no restricted folders in the output
		HashSet<StagedFileReference> RestrictedFiles = new HashSet<StagedFileReference>();
		foreach (string RestrictedName in SC.RestrictedFolderNames)
		{
			RestrictedFiles.UnionWith(SC.FilesToStage.UFSFiles.Keys.Where(x => x.ContainsName(RestrictedName)));
			RestrictedFiles.UnionWith(SC.FilesToStage.NonUFSFiles.Keys.Where(x => x.ContainsName(RestrictedName)));
			RestrictedFiles.UnionWith(SC.FilesToStage.NonUFSDebugFiles.Keys.Where(x => x.ContainsName(RestrictedName)));
			RestrictedFiles.UnionWith(SC.CrashReporterUFSFiles.Keys.Where(x => x.ContainsName(RestrictedName)));
		}
		RestrictedFiles.RemoveWhere(RestrictedFile => SC.WhitelistDirectories.Any(WhitelistDirectory => RestrictedFile.Directory.IsUnderDirectory(WhitelistDirectory)));

		if (RestrictedFiles.Count > 0)
		{
			List<string> RestrictedNames = new List<string>();
			foreach (string RestrictedFolderName in SC.RestrictedFolderNames)
			{
				if (RestrictedFiles.Any(x => x.ContainsName(RestrictedFolderName)))
				{
					RestrictedNames.Add(String.Format("\"{0}\"", RestrictedFolderName));
				}
			}

			StringBuilder Message = new StringBuilder();
			Message.AppendFormat("The following files are set to be staged, but contain restricted folder names ({0}):", String.Join(", ", RestrictedNames));
			foreach (StagedFileReference RestrictedFile in RestrictedFiles.OrderBy(x => x.Name))
			{
				Message.AppendFormat("\n{0}", RestrictedFile);
			}
			Message.Append("\n[Restrictions]");
			foreach (string RestrictedName in SC.RestrictedFolderNames)
			{
				Message.AppendFormat("\n{0}", RestrictedName);
			}
			Message.Append("\nIf these files are intended to be distributed in packaged builds, move the source files out of a restricted folder, or remap them during staging using the following syntax in DefaultGame.ini:");
			Message.Append("\n[Staging]");
			Message.Append("\n+RemapDirectories=(From=\"Foo/NoRedist\", To=\"Foo\")");
			if (RestrictedNames.Any(x => x != "NotForLicensees" && x != "NoRedist")) // We don't ever want internal stuff white-listing folders like this
			{
				Message.Append("\nAlternatively, whitelist them using this syntax in DefaultGame.ini:");
				Message.Append("\n[Staging]");
				Message.Append("\n+WhitelistDirectories=MyGame/Content/Foo");
			}
			throw new AutomationException(Message.ToString());
		}
	}

	/// <summary>
	/// Stage the appropriate config files from the given input directory
	/// </summary>
	/// <param name="SC">The staging context</param>
	/// <param name="ConfigDir">Directory containing the config files</param>
	/// <param name="PlatformExtensionName">The name of the platform when staging config files from a platform extension</param>
	static void StageConfigFiles(DeploymentContext SC, DirectoryReference ConfigDir, string PlatformExtensionName)
	{
		List<FileReference> ConfigFiles = SC.FindFilesToStage(ConfigDir, "*.ini", StageFilesSearch.AllDirectories);
		foreach (FileReference ConfigFile in ConfigFiles)
		{
			Nullable<bool> ShouldStage = ShouldStageConfigFile(SC, ConfigDir, ConfigFile, PlatformExtensionName);
			if (ShouldStage == null)
			{
				CommandUtils.LogWarning("The config file '{0}' will be staged, but is not whitelisted or blacklisted. Add +WhitelistConfigFiles={0} or +BlacklistConfigFiles={0} to the [Staging] section of DefaultGame.ini", SC.GetStagedFileLocation(ConfigFile));
			}

			if (ShouldStage ?? true)
			{
				SC.StageFile(StagedFileType.UFS, ConfigFile);
			}
			else
			{
				CommandUtils.LogInformation("Excluding config file {0}", ConfigFile);
			}
		}
	}

	/// <summary>
	/// Determines if an individual config file should be staged
	/// </summary>
	/// <param name="SC">The staging context</param>
	/// <param name="ConfigDir">Directory containing the config files</param>
	/// <param name="ConfigFile">The config file to check</param>
	/// <returns>True if the file should be staged, false otherwise</returns>
	static Nullable<bool> ShouldStageConfigFile(DeploymentContext SC, DirectoryReference ConfigDir, FileReference ConfigFile, string PlatformExtensionName)
	{
		StagedFileReference StagedConfigFile = SC.GetStagedFileLocation(ConfigFile);
		if (SC.WhitelistConfigFiles.Contains(StagedConfigFile))
		{
			return true;
		}
		if (SC.BlacklistConfigFiles.Contains(StagedConfigFile))
		{
			return false;
		}

		string NormalizedPath = ConfigFile.MakeRelativeTo(ConfigDir).ToLowerInvariant().Replace('\\', '/');

		int DirectoryIdx = NormalizedPath.IndexOf('/');
		if (DirectoryIdx == -1)
		{
			const string BasePrefix = "base";
			if (NormalizedPath.StartsWith(BasePrefix))
			{
				string ShortName = NormalizedPath.Substring(BasePrefix.Length);
				if (PlatformExtensionName != null)
				{
					if (!ShortName.StartsWith(PlatformExtensionName, StringComparison.InvariantCultureIgnoreCase))
					{
						// Ignore config files in the platform directory that don't start with the platform name.
						return false;
					}

					ShortName = ShortName.Substring(PlatformExtensionName.Length);
				}

				return ShouldStageConfigSuffix(SC, ConfigFile, ShortName);
			}

			const string DefaultPrefix = "default";
			if (NormalizedPath.StartsWith(DefaultPrefix))
			{
				string ShortName = NormalizedPath.Substring(DefaultPrefix.Length);
				if (PlatformExtensionName != null)
				{
					if (!ShortName.StartsWith(PlatformExtensionName, StringComparison.InvariantCultureIgnoreCase))
					{
						// Ignore config files in the platform directory that don't start with the platform name.
						return false;
					}

					ShortName = ShortName.Substring(PlatformExtensionName.Length);
				}

				return ShouldStageConfigSuffix(SC, ConfigFile, ShortName);
			}

			const string DedicatedServerPrefix = "dedicatedserver";
			if (NormalizedPath.StartsWith(DedicatedServerPrefix))
			{
				return SC.DedicatedServer ? ShouldStageConfigSuffix(SC, ConfigFile, NormalizedPath.Substring(DedicatedServerPrefix.Length)) : false;
			}

			if (NormalizedPath == "consolevariables.ini")
			{
				return SC.StageTargetConfigurations.Any(x => x != UnrealTargetConfiguration.Test && x != UnrealTargetConfiguration.Shipping);
			}

			if (NormalizedPath == "locgatherconfig.ini")
			{
				return false;
			}

			if (NormalizedPath == "designertoolsconfig.ini")
			{
				return false;
			}

			if (PlatformExtensionName != null)
			{
				if (NormalizedPath.StartsWith(PlatformExtensionName, StringComparison.InvariantCultureIgnoreCase))
				{
					string ShortName = NormalizedPath.Substring(PlatformExtensionName.Length);
					return ShouldStageConfigSuffix(SC, ConfigFile, ShortName);
				}

				if (NormalizedPath == "datadrivenplatforminfo.ini")
				{
					return true;
				}
			}
		}
		else
		{
			if (NormalizedPath.StartsWith("layouts/"))
			{
				return true;
			}

			if (NormalizedPath.StartsWith("localization/"))
			{
				return false;
			}

			string PlatformPrefix = String.Format("{0}/{0}", NormalizedPath.Substring(0, DirectoryIdx));
			if (NormalizedPath.StartsWith(PlatformPrefix))
			{
				return ShouldStageConfigSuffix(SC, ConfigFile, NormalizedPath.Substring(PlatformPrefix.Length));
			}

			string PlatformBasePrefix = String.Format("{0}/base{0}", NormalizedPath.Substring(0, DirectoryIdx));
			if (NormalizedPath.StartsWith(PlatformBasePrefix))
			{
				return ShouldStageConfigSuffix(SC, ConfigFile, NormalizedPath.Substring(PlatformBasePrefix.Length));
			}

			if (NormalizedPath.EndsWith("/datadrivenplatforminfo.ini"))
			{
				return true;
			}

		}
		return null;
	}

	/// <summary>
	/// Determines if the given config file suffix ("engine", "game", etc...) should be staged for the given context.
	/// </summary>
	/// <param name="SC">The staging context</param>
	/// <param name="ConfigFile">Full path to the config file</param>
	/// <param name="InvariantSuffix">Suffix for the config file, as a lowercase invariant string</param>
	/// <returns>True if the suffix should be staged, false if not, null if unknown</returns>
	static Nullable<bool> ShouldStageConfigSuffix(DeploymentContext SC, FileReference ConfigFile, string InvariantSuffix)
	{
		switch (InvariantSuffix)
		{
			case ".ini":
			case "compat.ini":
			case "deviceprofiles.ini":
			case "engine.ini":
			case "enginechunkoverrides.ini":
			case "game.ini":
			case "gameplaytags.ini":
			case "gameusersettings.ini":
			case "hardware.ini":
			case "input.ini":
			case "scalability.ini":
			case "runtimeoptions.ini":
			case "installbundle.ini":
				return true;
			case "crypto.ini":
			case "editor.ini":
			case "editorgameagnostic.ini":
			case "editorkeybindings.ini":
			case "editorlayout.ini":
			case "editorperprojectusersettings.ini":
			case "editorsettings.ini":
			case "editorusersettings.ini":
			case "lightmass.ini":
			case "pakfilerules.ini":
				return false;
			default:
				return null;
		}
	}

	static StagedFileReference ApplyDirectoryRemap(DeploymentContext SC, StagedFileReference InputFile)
	{
		StagedFileReference CurrentFile = InputFile;
		foreach (Tuple<StagedDirectoryReference, StagedDirectoryReference> RemapDirectory in SC.RemapDirectories)
		{
			StagedFileReference NewFile;
			if (StagedFileReference.TryRemap(CurrentFile, RemapDirectory.Item1, RemapDirectory.Item2, out NewFile))
			{
				CurrentFile = NewFile;
			}
		}
		return CurrentFile;
	}

	static List<string> ParseInputPaths(List<string> ConfigLines)
	{
		// Each string has the format '(Path="TheDirToStage")'
		List<string> InputPaths = new List<string>();
		foreach (string ConfigLine in ConfigLines)
		{
			string[] PathParts = ConfigLine.Split('"');
			if (PathParts.Length == 3)
			{
				InputPaths.Add(PathParts[1]);
			}
			else if (PathParts.Length == 1)
			{
				InputPaths.Add(PathParts[0]);
			}
		}
		return InputPaths;
	}

	static void CreatePluginManifest(DeploymentContext SC, Dictionary<StagedFileReference, FileReference> FileMapping, StagedFileType FileType, string ManifestName)
	{
		// Get the path to the project's mods directory. We wont include anything under here in the manifest
		DirectoryReference ModsDir = DirectoryReference.Combine(SC.ProjectRoot, "Mods");

		// Find all the plugins that are being staged
		Dictionary<StagedFileReference, PluginDescriptor> StagedPlugins = new Dictionary<StagedFileReference, PluginDescriptor>();
		foreach (KeyValuePair<StagedFileReference, FileReference> File in FileMapping)
		{
			if (!File.Value.IsUnderDirectory(ModsDir) && File.Value.HasExtension(".uplugin"))
			{
				PluginDescriptor Descriptor = PluginDescriptor.FromFile(File.Value);
				StagedPlugins[File.Key] = Descriptor;
			}
		}

		// If we have plugins, write out the manifest
		if (StagedPlugins.Count > 0)
		{
			string PluginManifestName = String.Format("{0}.upluginmanifest", ManifestName);

			FileReference PluginManifestFile = FileReference.Combine(SC.ProjectRoot, "Intermediate", "Staging", PluginManifestName);
			DirectoryReference.CreateDirectory(PluginManifestFile.Directory);

			using (JsonWriter Writer = new JsonWriter(PluginManifestFile.FullName))
			{
				Writer.WriteObjectStart();
				Writer.WriteArrayStart("Contents");
				foreach (KeyValuePair<StagedFileReference, PluginDescriptor> StagedPlugin in StagedPlugins)
				{
					Writer.WriteObjectStart();
					Writer.WriteValue("File", String.Format("../../../{0}", StagedPlugin.Key.Name));
					Writer.WriteObjectStart("Descriptor");
					StagedPlugin.Value.Write(Writer);
					Writer.WriteObjectEnd();
					Writer.WriteObjectEnd();
				}
				Writer.WriteArrayEnd();
				Writer.WriteObjectEnd();
			}

			SC.StageFile(FileType, PluginManifestFile, StagedFileReference.Combine(SC.RelativeProjectRootForStage, "Plugins", PluginManifestName));
		}
	}

	public static void DumpTargetManifest(Dictionary<StagedFileReference, FileReference> Mapping, FileReference Filename, DirectoryReference StageDir, HashSet<StagedFileReference> CRCFiles)
	{
		// const string Iso8601DateTimeFormat = "yyyy-MM-ddTHH:mm:ssZ"; // probably should work
		// const string Iso8601DateTimeFormat = "o"; // predefined universal Iso standard format (has too many millisecond spaces for our read code in FDateTime.ParseISO8601
		const string Iso8601DateTimeFormat = "yyyy'-'MM'-'dd'T'HH':'mm':'ss'.'fffZ";


		if (Mapping.Count > 0)
		{
			var Lines = new List<string>();
			foreach (var Pair in Mapping)
			{
				string TimeStamp = FileReference.GetLastWriteTimeUtc(Pair.Value).ToString(Iso8601DateTimeFormat);
				if (CRCFiles.Contains(Pair.Key))
				{
					byte[] FileData = File.ReadAllBytes(StageDir + "/" + Pair.Key);
					TimeStamp = BitConverter.ToString(System.Security.Cryptography.MD5.Create().ComputeHash(FileData)).Replace("-", string.Empty);
				}
				string Dest = Pair.Key.Name + "\t" + TimeStamp;

				Lines.Add(Dest);
			}

			DirectoryReference.CreateDirectory(Filename.Directory);
			WriteAllLines(Filename.FullName, Lines.ToArray());
		}
	}

	public static void CopyManifestFilesToStageDir(Dictionary<StagedFileReference, FileReference> Mapping, DirectoryReference StageDir, DirectoryReference ManifestDir, string ManifestName, HashSet<StagedFileReference> CRCFiles, string PlatformName, List<string> IniKeyBlacklist, List<string> IniSectionBlacklist)
	{
		LogInformation("Copying {0} to staging directory: {1}", ManifestName, StageDir);
		FileReference ManifestPath = null;
		string ManifestFile = "";
		if (!String.IsNullOrEmpty(ManifestName))
		{
			ManifestFile = "Manifest_" + ManifestName + "_" + PlatformName + ".txt";
			ManifestPath = FileReference.Combine(ManifestDir, ManifestFile);
			DeleteFile(ManifestPath.FullName);
		}
		foreach (KeyValuePair<StagedFileReference, FileReference> Pair in Mapping)
		{
			FileReference Src = Pair.Value;
			FileReference Dest = FileReference.Combine(StageDir, Pair.Key.Name);
			if (Src != Dest)  // special case for things created in the staging directory, like the pak file
			{
				CopyFileIncremental(Src, Dest, IniKeyBlacklist:IniKeyBlacklist, IniSectionBlacklist:IniSectionBlacklist);
			}
		}
		if (ManifestPath != null && Mapping.Count > 0)
		{
			DumpTargetManifest(Mapping, ManifestPath, StageDir, CRCFiles);
			if (!FileReference.Exists(ManifestPath))
			{
				throw new AutomationException("Failed to write manifest {0}", ManifestPath);
			}
			CopyFile(ManifestPath.FullName, CombinePaths(CmdEnv.LogFolder, ManifestFile));
		}
	}

	public static void DumpManifest(Dictionary<StagedFileReference, FileReference> Mapping, string Filename)
	{
		if (Mapping.Count > 0)
		{
			List<string> Lines = new List<string>();
			foreach (KeyValuePair<StagedFileReference, FileReference> Pair in Mapping)
			{
				Lines.Add("\"" + Pair.Value + "\" \"" + Pair.Key + "\"");
			}
			WriteAllLines(Filename, Lines.ToArray());
		}
	}

	public static void DumpManifest(DeploymentContext SC, string BaseFilename, bool DumpUFSFiles = true)
	{
		DumpManifest(SC.FilesToStage.NonUFSFiles, BaseFilename + "_NonUFSFiles.txt");
		if (DumpUFSFiles)
		{
			DumpManifest(SC.FilesToStage.NonUFSDebugFiles, BaseFilename + "_NonUFSFilesDebug.txt");
		}
		DumpManifest(SC.FilesToStage.UFSFiles, BaseFilename + "_UFSFiles.txt");
	}

	public static void CopyUsingStagingManifest(ProjectParams Params, DeploymentContext SC)
	{
		CopyManifestFilesToStageDir(SC.FilesToStage.NonUFSFiles, SC.StageDirectory, SC.DebugStageDirectory, "NonUFSFiles", SC.StageTargetPlatform.GetFilesForCRCCheck(), SC.StageTargetPlatform.PlatformType.ToString(), SC.IniKeyBlacklist, SC.IniSectionBlacklist);

		bool bStageUnrealFileSystemFiles = !Params.CookOnTheFly && !Params.UsePak(SC.StageTargetPlatform) && !Params.FileServer;
		if (bStageUnrealFileSystemFiles)
		{
			Dictionary<StagedFileReference, FileReference> UFSFiles = new Dictionary<StagedFileReference, FileReference>(SC.FilesToStage.UFSFiles);
			foreach (KeyValuePair<StagedFileReference, FileReference> Pair in SC.CrashReporterUFSFiles)
			{
				FileReference ExistingLocation;
				if (!UFSFiles.TryGetValue(Pair.Key, out ExistingLocation))
				{
					UFSFiles.Add(Pair.Key, Pair.Value);
				}
				else if (ExistingLocation != Pair.Value)
				{
					throw new AutomationException("File '{0}' is set to be staged from '{1}' for project and '{2}' for crash reporter", Pair.Key, ExistingLocation, Pair.Value);
				}
			}
			CopyManifestFilesToStageDir(UFSFiles, SC.StageDirectory, SC.DebugStageDirectory, "UFSFiles", SC.StageTargetPlatform.GetFilesForCRCCheck(), SC.StageTargetPlatform.PlatformType.ToString(), SC.IniKeyBlacklist, SC.IniSectionBlacklist);
		}

		// Copy debug files last
		// they do not respect the DeployLowerCaseFilenames() setting, but if copied to a case-insensitive staging directory first they determine the casing for outer directories (like Engine/Content) 
		if (!Params.NoDebugInfo)
		{
			CopyManifestFilesToStageDir(SC.FilesToStage.NonUFSDebugFiles, SC.DebugStageDirectory, SC.DebugStageDirectory, "DebugFiles", SC.StageTargetPlatform.GetFilesForCRCCheck(), SC.StageTargetPlatform.PlatformType.ToString(), SC.IniKeyBlacklist, SC.IniSectionBlacklist);
		}
	}

	// Pak file rules to apply to a list of files
	private struct PakFileRules
	{
		// Name of config section
		public string Name;

		// Combined filter from all +Files= entries
		public FileFilter Filter;

		// Rather to exclude entirely from paks
		public bool bExcludeFromPaks;

		// Rather to allow overriding the chunk manifest, if false will only modify loose files
		public bool bOverrideChunkManifest;

		// Whether pak file rule is disabled
		public bool bDisabled;

		// List of pak files to use instead of manifest
		public List<string> OverridePaks;
	};

	/// <summary>
	/// Reads Default/BasePakFileRules.ini and returns all PakFileRules objects that apply for this deployment
	/// </summary>
	/// <param name="Params"></param>
	/// <param name="SC"></param>
	private static List<PakFileRules> GetPakFileRules(ProjectParams Params, DeploymentContext SC)
	{
		bool bWarnedAboutMultipleTargets = false;
		bool bFoundConfig = false;

		List<ConfigFile> ConfigFiles = new List<ConfigFile>();
		FileReference BaseConfigFileReference = FileReference.Combine(SC.EngineRoot, "Config", "BasePakFileRules.ini");
		if (FileReference.Exists(BaseConfigFileReference))
		{
			ConfigFiles.Add(new ConfigFile(BaseConfigFileReference));
			bFoundConfig = true;
		}

		FileReference ProjectConfigFileReference = FileReference.Combine(SC.ProjectRoot, "Config", "DefaultPakFileRules.ini");
		if (FileReference.Exists(ProjectConfigFileReference))
		{
			ConfigFiles.Add(new ConfigFile(ProjectConfigFileReference));
			bFoundConfig = true;
		}

		if (!bFoundConfig)
		{
			return null;
		}

		bool bChunkedBuild = SC.PlatformUsesChunkManifests && DoesChunkPakManifestExist(Params, SC);

		ConfigHierarchy PakRulesConfig = new ConfigHierarchy(ConfigFiles);

		List<PakFileRules> RulesList = new List<PakFileRules>();
		foreach (string SectionName in PakRulesConfig.SectionNames)
		{
			//LogInformation("Building PakFileRules for Section {0}", SectionName);

			bool bOnlyChunkedBuilds = false;
			if (!PakRulesConfig.TryGetValue(SectionName, "bOnlyChunkedBuilds", out bOnlyChunkedBuilds))
			{
				bOnlyChunkedBuilds = false;
			}

			bool bOnlyNonChunkedBuilds = false;
			if (!PakRulesConfig.TryGetValue(SectionName, "bOnlyNonChunkedBuilds", out bOnlyNonChunkedBuilds))
			{
				bOnlyNonChunkedBuilds = false;
			}

			if (bChunkedBuild && bOnlyNonChunkedBuilds)
			{
				continue;
			}

			if(!bChunkedBuild && bOnlyChunkedBuilds)
			{
				continue;
			}

			string PlatformString;
			if (PakRulesConfig.TryGetValue(SectionName, "Platforms", out PlatformString))
			{
				string[] PlatformStrings = PlatformString.Split(new char[] { ',', ' ' }, StringSplitOptions.RemoveEmptyEntries);
				bool bMatches = false;

				// Check platform string
				foreach (string Platform in PlatformStrings)
				{
					if (SC.StageTargetPlatform.PlatformType.ToString().Equals(Platform, StringComparison.OrdinalIgnoreCase))
					{
						bMatches = true;
						break;
					}
					else if (SC.StageTargetPlatform.IniPlatformType.ToString().Equals(Platform, StringComparison.OrdinalIgnoreCase))
					{
						bMatches = true;
						break;
					}
				}

				if (!bMatches)
				{
					//LogInformation("No matching platform for PakFileRules for Section {0} : {1}, {2}", SectionName, SC.StageTargetPlatform.PlatformType.ToString(), SC.StageTargetPlatform.IniPlatformType.ToString());
					continue;
				}
			}

			string TargetString;
			if (PakRulesConfig.TryGetValue(SectionName, "Targets", out TargetString))
			{
				string[] TargetStrings = TargetString.Split(new char[] { ',', ' ' }, StringSplitOptions.RemoveEmptyEntries);
				bool bMatches = false;

				// Check target string
				foreach (string Target in TargetStrings)
				{
					foreach (UnrealTargetConfiguration C in SC.StageTargetConfigurations)
					{
						if (C.ToString() == Target)
						{
							bMatches = true;
							break;
						}
					}
				}

				if (!bMatches)
				{
					continue;
				}
				else if (SC.StageTargetConfigurations.Count > 0 && !bWarnedAboutMultipleTargets)
				{
					bWarnedAboutMultipleTargets = true;
					LogInformation("Staging with more than one target, PakFileRules may apply too many rules!");
				}
			}

			PakFileRules PakRules = new PakFileRules();
			PakRules.Name = SectionName;
			PakRulesConfig.TryGetValue(SectionName, "bExcludeFromPaks", out PakRules.bExcludeFromPaks);
			PakRulesConfig.TryGetValue(SectionName, "bOverrideChunkManifest", out PakRules.bOverrideChunkManifest);
			PakRulesConfig.TryGetValue(SectionName, "bDisabled", out PakRules.bDisabled);
			string PakString;
			PakRulesConfig.TryGetValue(SectionName, "OverridePaks", out PakString);

			if (PakString != null && PakString.Length > 0)
			{
				PakRules.OverridePaks = PakString.Split(new char[] { ',', ' ' }, StringSplitOptions.RemoveEmptyEntries).ToList();
			}
			else
			{
				PakRules.OverridePaks = null;
			}

			if (PakRules.bExcludeFromPaks && PakRules.OverridePaks != null)
			{
				LogWarning("Error in PakFileRules {0}, set to exclude but also sets override!", PakRules.Name);
				continue;
			}
			else if (!PakRules.bExcludeFromPaks && PakRules.OverridePaks == null)
			{
				LogWarning("Error in PakFileRules {0}, set to include but did not specify paks!", PakRules.Name);
				continue;
			}

			IReadOnlyList<string> FilesEnumberable;
			if (PakRulesConfig.TryGetValues(SectionName, "Files", out FilesEnumberable))
			{
				// Only add if we have actual files, we can end up with none due to config overriding
				PakRules.Filter = new FileFilter();
				foreach (string FileFilter in FilesEnumberable)
				{
					//LogInformation("Adding to PakFileRules for Section {0} : {1}", SectionName, FileFilter);
					PakRules.Filter.AddRule(FileFilter);
				}

				RulesList.Add(PakRules);
			}
		}

		return RulesList;
	}

	/// <summary>
	/// Attempts to apply the pak file rules to a specific staging file, returns false if it should be excluded
	/// </summary>
	/// <param name="Params"></param>
	/// <param name="SC"></param>
	private static void ApplyPakFileRules(List<PakFileRules> RulesList, KeyValuePair<string, string> StagingFile, HashSet<ChunkDefinition> ModifyPakList, Dictionary<string, ChunkDefinition> ChunkNameToDefinition, out bool bExcludeFromPaks)
	{
		bExcludeFromPaks = false;

		if (RulesList == null)
		{
			return;
		}

		// Search in order, return on first match
		foreach (var PakRules in RulesList)
		{
			if (!PakRules.bDisabled && PakRules.Filter.Matches(StagingFile.Key))
			{
				if (ModifyPakList != null && ModifyPakList.Count > 0)
				{
					// Only override the existing list if bOverrideChunkManifest is set
					if (!PakRules.bOverrideChunkManifest)
					{
						return;
					}

					if (PakRules.OverridePaks != null)
					{
						LogInformation("Overridding chunk assignment {0} to {1}, this can cause broken references", StagingFile.Key, string.Join(", ", PakRules.OverridePaks));
					}
					else if (bExcludeFromPaks)
					{
						LogInformation("Removing {0} from pak despite chunk assignment, this can cause broken references", StagingFile.Key);
					}
				}

				bExcludeFromPaks = PakRules.bExcludeFromPaks;
				if (PakRules.OverridePaks != null && ModifyPakList != null && ChunkNameToDefinition != null)
				{
					ModifyPakList.Clear();
					ModifyPakList.UnionWith(PakRules.OverridePaks.Select(x =>
					{
						if (!ChunkNameToDefinition.ContainsKey(x))
						{
							LogInformation("With pak rules, {0} is moved to {1}", StagingFile.Key, x);
							ChunkDefinition TargetChunk = new ChunkDefinition(x);
							// TODO: Need to set encryptionGuid?
							//TargetChunk.RequestedEncryptionKeyGuid = Chunk.RequestedEncryptionKeyGuid;
							//TargetChunk.EncryptionKeyGuid = Chunk.EncryptionKeyGuid;
							ChunkNameToDefinition.Add(x, TargetChunk);

							return TargetChunk;
						}

						return ChunkNameToDefinition[x];
					}));
					//LogInformation("Setting pak assignment for file {0} to {1}", StagingFile.Key, string.Join(", ", PakRules.OverridePaks));
				}
				else if (bExcludeFromPaks)
				{
					//LogInformation("Excluding {0} from pak file", StagingFile.Key);
				}

				return;
			}
		}
	}


	/// <summary>
	/// Creates a pak file using staging context (single manifest)
	/// </summary>
	/// <param name="Params"></param>
	/// <param name="SC"></param>
	private static void CreatePakUsingStagingManifest(ProjectParams Params, DeploymentContext SC)
	{
		LogInformation("Creating pak using staging manifest.");

		DumpManifest(SC, CombinePaths(CmdEnv.LogFolder, "PrePak" + (SC.DedicatedServer ? "_Server" : "") + "_" + SC.CookPlatform));

		var UnrealPakResponseFile = CreatePakResponseFileFromStagingManifest(SC, SC.FilesToStage.UFSFiles);

		List<PakFileRules> PakRulesList = GetPakFileRules(Params, SC);

		List<string> FilesToRemove = new List<string>();

		// Apply the pak file rules, this can remove things but will not override the pak file name
		foreach (var StagingFile in UnrealPakResponseFile)
		{
			bool bExcludeFromPaks = false;
			ApplyPakFileRules(PakRulesList, StagingFile, null, null, out bExcludeFromPaks);

			if (bExcludeFromPaks)
			{
				FilesToRemove.Add(StagingFile.Key);
			}
		}

		foreach (var FileToRemove in FilesToRemove)
		{
			UnrealPakResponseFile.Remove(FileToRemove);
		}

		EncryptionAndSigning.CryptoSettings PakCryptoSettings = EncryptionAndSigning.ParseCryptoSettings(DirectoryReference.FromFile(Params.RawProjectPath), SC.StageTargetPlatform.IniPlatformType);
		FileReference CryptoKeysCacheFilename = FileReference.Combine(SC.MetadataDir, "Crypto.json");
		PakCryptoSettings.Save(CryptoKeysCacheFilename);

		List<CreatePakParams> PakInputs = new List<CreatePakParams>();
		PakInputs.Add(new CreatePakParams(SC.ShortProjectName, UnrealPakResponseFile, Params.Compressed, null));
		CreatePaks(Params, SC, PakInputs, PakCryptoSettings, CryptoKeysCacheFilename);
	}

	/// <summary>
	/// Creates a standalone pak file for crash reporter
	/// </summary>
	/// <param name="Params">The packaging parameters</param>
	/// <param name="SC">Staging context</param>
	private static void CreatePakForCrashReporter(ProjectParams Params, DeploymentContext SC)
	{
		LogInformation("Creating pak for crash reporter.");

		Dictionary<string, string> PakResponseFile = CreatePakResponseFileFromStagingManifest(SC, SC.CrashReporterUFSFiles);
		FileReference OutputLocation = FileReference.Combine(SC.RuntimeRootDir, "Engine", "Programs", "CrashReportClient", "Content", "Paks", "CrashReportClient.pak");

		RunUnrealPak(Params, PakResponseFile, OutputLocation, null, null, Params.Compressed, null, null, null, null);
	}

	/// <summary>
	/// Creates a pak response file using stage context
	/// </summary>
	/// <param name="SC"></param>
	/// <returns></returns>
	private static Dictionary<string, string> CreatePakResponseFileFromStagingManifest(DeploymentContext SC, Dictionary<StagedFileReference, FileReference> FilesToStage)
	{
		// look for optional packaging blacklist if only one config active
		List<string> Blacklist = null;
		if (SC.StageTargetConfigurations.Count == 1)
		{
			FileReference PakBlacklistFilename = FileReference.Combine(SC.ProjectRoot, "Build", SC.PlatformDir, string.Format("PakBlacklist-{0}.txt", SC.StageTargetConfigurations[0].ToString()));
			if (FileReference.Exists(PakBlacklistFilename))
			{
				LogInformation("Applying PAK blacklist file {0}. This is deprecated in favor of DefaultPakFileRules.ini", PakBlacklistFilename);
				string[] BlacklistContents = FileReference.ReadAllLines(PakBlacklistFilename);
				foreach (string Candidate in BlacklistContents)
				{
					if (Candidate.Trim().Length > 0)
					{
						if (Blacklist == null)
						{
							Blacklist = new List<string>();
						}
						Blacklist.Add(Candidate);
					}
				}
			}
		}

		var UnrealPakResponseFile = new Dictionary<string, string>(StringComparer.InvariantCultureIgnoreCase);
		foreach (KeyValuePair<StagedFileReference, FileReference> Pair in FilesToStage)
		{
			FileReference Src = Pair.Value;
			string Dest = Pair.Key.Name;

			Dest = CombinePaths(PathSeparator.Slash, SC.PakFileInternalRoot, Dest);

			if (Blacklist != null)
			{
				bool bExcludeFile = false;
				foreach (string ExcludePath in Blacklist)
				{
					if (Dest.StartsWith(ExcludePath))
					{
						bExcludeFile = true;
						break;
					}
				}

				if (bExcludeFile)
				{
					LogInformation("Excluding {0}", Src);
					continue;
				}
			}

			// Filter I/O store container files
			if (Src.HasExtension(".ucas") || Src.HasExtension(".utoc"))
			{
				LogInformation("Excluding {0}", Src);
				continue;
			}

			// Do a filtered copy of all ini files to allow stripping of values that we don't want to distribute
			if (Src.HasExtension(".ini"))
			{
				string SubFolder = Pair.Key.Name.Replace('/', Path.DirectorySeparatorChar);
				FileReference NewIniFilename = FileReference.Combine(SC.ProjectRoot, "Saved", "Temp", SC.PlatformDir, SubFolder);
				InternalUtils.SafeCreateDirectory(NewIniFilename.Directory.FullName, true);
				InternalUtils.SafeCopyFile(Src.FullName, NewIniFilename.FullName, IniKeyBlacklist:SC.IniKeyBlacklist, IniSectionBlacklist:SC.IniSectionBlacklist);
				Src = NewIniFilename;
			}

			// there can be files that only differ in case only, we don't support that in paks as paks are case-insensitive
			if (UnrealPakResponseFile.ContainsKey(Src.FullName))
			{
				if (UnrealPakResponseFile[Src.FullName] != Dest)
				{
					throw new AutomationException("Staging manifest already contains {0} (or a file that differs in case only)", Src);
				}
				LogWarning("Tried to add duplicate file to stage " + Src + " ignoring second attempt pls fix");
				continue;
			}

			UnrealPakResponseFile.Add(Src.FullName, Dest);
		}

		return UnrealPakResponseFile;
	}

	/// <summary>
	/// Parameter class for CreatePaks(). Each instance stores information about a pak file to be created.
	/// </summary>
	[DebuggerDisplay("PakName")]
	class CreatePakParams
	{
		/// <summary>
		/// Path to the base output file for this pak file 
		/// </summary>
		public string PakName;

		/// <summary>
		/// Map of files within the pak file to their source file on disk
		/// </summary>
		public Dictionary<string, string> UnrealPakResponseFile;

		/// <summary>
		/// Whether to enable compression
		/// </summary>
		public bool bCompressed;

		/// <summary>
		/// GUID of the encryption key for this pak file
		/// </summary>
		public string EncryptionKeyGuid;

		/// <summary>
		/// Constructor
		/// </summary>
		/// <param name="PakName">Path to the base output file for this pak file</param>
		/// <param name="UnrealPakResponseFile">Map of files within the pak file to their source file on disk</param>
		/// <param name="bCompressed">Whether to enable compression</param>
		public CreatePakParams(string PakName, Dictionary<string, string> UnrealPakResponseFile, bool bCompressed, string EncryptionKeyGuid)
		{
			this.PakName = PakName;
			this.UnrealPakResponseFile = UnrealPakResponseFile;
			this.bCompressed = bCompressed;
			this.EncryptionKeyGuid = EncryptionKeyGuid;
		}
	}

	private static bool ShouldSkipGeneratingPatch(ConfigHierarchy PlatformGameConfig, string Filename)
	{
		bool bIsEarlyDownloaderPakFile = false;
		string EarlyDownloaderPakFilePrefix = "";
		if (PlatformGameConfig.GetString("/Script/UnrealEd.ProjectPackagingSettings", "EarlyDownloaderPakFilePrefix", out EarlyDownloaderPakFilePrefix))
		{
			bIsEarlyDownloaderPakFile = String.Equals(EarlyDownloaderPakFilePrefix, Filename, StringComparison.OrdinalIgnoreCase);
		}

		return bIsEarlyDownloaderPakFile;
	}

	private static string GetPakFilePostFix(bool bShouldGeneratePatch, bool bHasIterateSharedCookedBuild, ConfigHierarchy PlatformGameConfig, string Filename)
	{
		if (ShouldSkipGeneratingPatch(PlatformGameConfig, Filename))
		{
			return String.Empty;
		}
		else if(bShouldGeneratePatch)
		{
			return "_P";
		}
		else if(bHasIterateSharedCookedBuild)
		{
			// shared cooked builds will produce a patch
			// then be combined with the shared cooked build
			return "_S_P";
		}

		return String.Empty;
	}

	/// <summary>
	/// Creates a pak file using response file.
	/// </summary>
	/// <param name="Params"></param>
	/// <param name="SC"></param>
	/// <param name="UnrealPakResponseFile"></param>
	/// <param name="PakName"></param>
	private static void CreatePaks(ProjectParams Params, DeploymentContext SC, List<CreatePakParams> PakParamsList, EncryptionAndSigning.CryptoSettings CryptoSettings, FileReference CryptoKeysCacheFilename)
	{
		bool bShouldGeneratePatch = Params.IsGeneratingPatch && SC.StageTargetPlatform.GetPlatformPatchesWithDiffPak(Params, SC);

		if (bShouldGeneratePatch && !Params.HasBasedOnReleaseVersion)
		{
			LogInformation("Generating patch required a based on release version flag");
		}

		const string OutputFilenameExtension = ".pak";

		// read some compression settings from the project (once, shared across all pak commands)
		ConfigHierarchy PlatformGameConfig = ConfigCache.ReadHierarchy(ConfigHierarchyType.Game, DirectoryReference.FromFile(Params.RawProjectPath), SC.StageTargetPlatform.IniPlatformType);
		string CompressionFormats = "";
		if (PlatformGameConfig.GetString("/Script/UnrealEd.ProjectPackagingSettings", "PakFileCompressionFormats", out CompressionFormats))
		{
			CompressionFormats = " -compressionformats=" + CompressionFormats;
		}

		Func<string, string> GetPostFix = PakFilename => GetPakFilePostFix(bShouldGeneratePatch, Params.HasIterateSharedCookedBuild, PlatformGameConfig, PakFilename);

		// the game may want to control compression settings, but since it may be in a plugin that checks the commandline for the settings, we need to pass
		// the settings directly on the UnrealPak commandline, and not put it into the batch file lines (plugins can't get the unrealpak command list, and
		// there's not a great way to communicate random strings down into the plugins during plugin init time)
		string AdditionalCompressionOptionsOnCommandLine = "";
		PlatformGameConfig.GetString("/Script/UnrealEd.ProjectPackagingSettings", "PakFileAdditionalCompressionOptions", out AdditionalCompressionOptionsOnCommandLine);

		List<string> Commands = new List<string>();
		List<string> LogNames = new List<string>();
		List<string> IoStoreCommands = new List<string>();

		// Calculate target patch index by iterating all pak files in source build
		int TargetPatchIndex = 0;
		int NumPakFiles = 0;
		if (bShouldGeneratePatch)
		{
			foreach (CreatePakParams PakParams in PakParamsList)
			{
				if(ShouldSkipGeneratingPatch(PlatformGameConfig, PakParams.PakName))
				{
					continue;
				}

				string OutputFilename = PakParams.PakName + "-" + SC.FinalCookPlatform;
				string ExistingPatchSearchPath = SC.StageTargetPlatform.GetReleasePakFilePath(SC, Params, null);
				if (Directory.Exists(ExistingPatchSearchPath))
				{
					string PostFix = GetPostFix(PakParams.PakName);
					IEnumerable<string> PakFileSet = Directory.EnumerateFiles(ExistingPatchSearchPath, OutputFilename + "*" + PostFix + OutputFilenameExtension);
					NumPakFiles += PakFileSet.Count();

					foreach (string PakFilePath in PakFileSet)
					{
						string PakFileName = Path.GetFileName(PakFilePath);
						int StartIndex = OutputFilename.Length + 1;
						int LengthVar = PakFileName.Length - (OutputFilename.Length + 1 + PostFix.Length + OutputFilenameExtension.Length);
						if (LengthVar > 0)
						{
							string PakFileIndex = PakFileName.Substring(StartIndex, LengthVar);
							int ChunkIndex;
							if (int.TryParse(PakFileIndex, out ChunkIndex))
							{
								if (ChunkIndex > TargetPatchIndex)
								{
									TargetPatchIndex = ChunkIndex;
								}
							}
						}
					}
				}
			}

			if (Params.ShouldAddPatchLevel && NumPakFiles > 0)
			{
				TargetPatchIndex++;
			}
		}

		string BulkOption = "";
		{
			ConfigHierarchy PlatformEngineConfig;
			if (Params.EngineConfigs.TryGetValue(SC.StageTargetPlatform.PlatformType, out PlatformEngineConfig))
			{
				bool bMasterEnable = false;
				PlatformEngineConfig.GetBool("MemoryMappedFiles", "MasterEnable", out bMasterEnable);
				if (bMasterEnable)
				{
					int Value = 0;
					PlatformEngineConfig.GetInt32("MemoryMappedFiles", "Alignment", out Value);
					if (Value > 0)
					{
						BulkOption = String.Format(" -AlignForMemoryMapping={0}", Value);
					}
				}
			}
		}

		string PatchOptions = String.Empty;
		if (bShouldGeneratePatch)
		{
			string PatchSeekOptMode = String.Empty;
			string PatchSeekOptMaxGapSize = String.Empty;
			string PatchSeekOptMaxInflationPercent = String.Empty;
			string PatchSeekOptMaxAdjacentOrderDiff = String.Empty;
			if (PlatformGameConfig.GetString("/Script/UnrealEd.ProjectPackagingSettings", "PatchSeekOptMode", out PatchSeekOptMode))
			{
				PatchOptions += String.Format(" -PatchSeekOptMode={0}", PatchSeekOptMode);
			}
			if (PlatformGameConfig.GetString("/Script/UnrealEd.ProjectPackagingSettings", "PatchSeekOptMaxGapSize", out PatchSeekOptMaxGapSize))
			{
				PatchOptions += String.Format(" -PatchSeekOptMaxGapSize={0}", PatchSeekOptMaxGapSize);
			}
			if (PlatformGameConfig.GetString("/Script/UnrealEd.ProjectPackagingSettings", "PatchSeekOptMaxInflationPercent", out PatchSeekOptMaxInflationPercent))
			{
				PatchOptions += String.Format(" -PatchSeekOptMaxInflationPercent={0}", PatchSeekOptMaxInflationPercent);
			}
			if (PlatformGameConfig.GetString("/Script/UnrealEd.ProjectPackagingSettings", "PatchSeekOptMaxAdjacentOrderDiff", out PatchSeekOptMaxAdjacentOrderDiff))
			{
				PatchOptions += String.Format(" -PatchSeekOptMaxAdjacentOrderDiff={0}", PatchSeekOptMaxAdjacentOrderDiff);
			}
		}

		List<Tuple<FileReference, StagedFileReference, string>> Outputs = new List<Tuple<FileReference, StagedFileReference, string>>();
		foreach (CreatePakParams PakParams in PakParamsList)
		{
			string OutputFilename = PakParams.PakName + "-" + SC.FinalCookPlatform;
			string PostFix = GetPostFix(PakParams.PakName);
			if (bShouldGeneratePatch && !ShouldSkipGeneratingPatch(PlatformGameConfig, PakParams.PakName))
			{
				OutputFilename = OutputFilename + "_" + TargetPatchIndex;
			}
			OutputFilename = OutputFilename + PostFix;

			StagedFileReference OutputRelativeLocation;
			if (Params.HasDLCName)
			{
				OutputRelativeLocation = StagedFileReference.Combine(SC.RelativeProjectRootForStage, Params.DLCFile.Directory.MakeRelativeTo(SC.ProjectRoot), "Content", "Paks", SC.FinalCookPlatform, Params.DLCFile.GetFileNameWithoutExtension() + OutputFilename + ".pak");
			}
			else
			{
				OutputRelativeLocation = StagedFileReference.Combine(SC.RelativeProjectRootForStage, "Content", "Paks", OutputFilename + OutputFilenameExtension);
			}
			if (SC.StageTargetPlatform.DeployLowerCaseFilenames())
			{
				OutputRelativeLocation = OutputRelativeLocation.ToLowerInvariant();
			}
			OutputRelativeLocation = SC.StageTargetPlatform.Remap(OutputRelativeLocation);

			FileReference OutputLocation = FileReference.Combine(SC.RuntimeRootDir, OutputRelativeLocation.Name);

			// Find primary and secondary order files if they exist
			List<FileReference> PakOrderFileLocations = new List<FileReference>();

			// preferred files
			string[] OrderFileNames = new string[] { "GameOpenOrder.log", "CookerOpenOrder.log", "EditorOpenOrder.log" };

			// search CookPlaform (e.g. IOSClient and then regular platform (e.g. IOS).
			string[] OrderLocations = new string[] { SC.FinalCookPlatform, SC.StageTargetPlatform.GetTargetPlatformDescriptor().Type.ToString() };

			for (int OrderFileIndex=0;OrderFileIndex<OrderFileNames.Length; OrderFileIndex++)
			{	
				string OrderFileName = OrderFileNames[OrderFileIndex];
				foreach (string OrderLocation in OrderLocations)
				{
					// Add input file to control order of file within the pak
					DirectoryReference PakOrderFileLocationBase = DirectoryReference.Combine(SC.ProjectRoot, "Build", OrderLocation, "FileOpenOrder");

					FileReference FileLocation = FileReference.Combine(PakOrderFileLocationBase, OrderFileName);

					if (FileExists_NoExceptions(FileLocation.FullName))
					{
						// Special case: Don't use editor open order as a secondary order file for UnrealPak
						// It's better to just use cooker order in that case
						if ( OrderFileIndex >= 2 && PakOrderFileLocations.Count >= 1 )
						{
							FileLocation = null;
						}
						PakOrderFileLocations.Add(FileLocation);
						break;
					}
				}

				if (PakOrderFileLocations.Count == 2)
				{
					break;
				}
			}

			bool bCopiedExistingPak = false;

			if (SC.StageTargetPlatform != SC.CookSourcePlatform)
			{
				// Check to see if we have an existing pak file we can use

				StagedFileReference SourceOutputRelativeLocation = StagedFileReference.Combine(SC.RelativeProjectRootForStage, "Content/Paks/", PakParams.PakName + "-" + SC.CookPlatform + PostFix + ".pak");
				if (SC.CookSourcePlatform.DeployLowerCaseFilenames())
				{
					SourceOutputRelativeLocation = SourceOutputRelativeLocation.ToLowerInvariant();
				}
				SourceOutputRelativeLocation = SC.CookSourcePlatform.Remap(SourceOutputRelativeLocation);

				FileReference SourceOutputLocation = FileReference.Combine(SC.CookSourceRuntimeRootDir, SourceOutputRelativeLocation.Name);
				if (FileExists_NoExceptions(SourceOutputLocation.FullName))
				{
					InternalUtils.SafeCreateDirectory(Path.GetDirectoryName(OutputLocation.FullName), true);

					if (InternalUtils.SafeCopyFile(SourceOutputLocation.FullName, OutputLocation.FullName))
					{
						LogInformation("Copying source pak from {0} to {1} instead of creating new pak", SourceOutputLocation, OutputLocation);
						bCopiedExistingPak = true;

						FileReference InSigFile = SourceOutputLocation.ChangeExtension(".sig");
						if (FileReference.Exists(InSigFile))
						{
							FileReference OutSigFile = OutputLocation.ChangeExtension(".sig");

							LogInformation("Copying pak sig from {0} to {1}", InSigFile, OutSigFile);

							if (!InternalUtils.SafeCopyFile(InSigFile.FullName, OutSigFile.FullName))
							{
								LogInformation("Failed to copy pak sig {0} to {1}, creating new pak", InSigFile, InSigFile);
								bCopiedExistingPak = false;
							}
						}

					}
				}
				if (!bCopiedExistingPak)
				{
					LogInformation("Failed to copy source pak from {0} to {1}, creating new pak", SourceOutputLocation, OutputLocation);
				}
			}

			string PatchSourceContentPath = null;
			if (bShouldGeneratePatch && !ShouldSkipGeneratingPatch(PlatformGameConfig, PakParams.PakName))
			{
				// don't include the post fix in this filename because we are looking for the source pak path
				string PakFilename = PakParams.PakName + "-" + SC.FinalCookPlatform + "*.pak";
				PatchSourceContentPath = SC.StageTargetPlatform.GetReleasePakFilePath(SC, Params, PakFilename);
			}

			if (!bCopiedExistingPak)
			{
				if (FileReference.Exists(OutputLocation))
				{
					string UnrealPakResponseFileName = CombinePaths(CmdEnv.LogFolder, "PakList_" + OutputLocation.GetFileNameWithoutExtension() + ".txt");
					if (File.Exists(UnrealPakResponseFileName) && FileReference.GetLastWriteTimeUtc(OutputLocation) > File.GetLastWriteTimeUtc(UnrealPakResponseFileName))
					{
						bCopiedExistingPak = true;
					}
				}
				if (!bCopiedExistingPak)
				{
					FileReference PrimaryOrderFile   = (PakOrderFileLocations.Count >= 1) ? PakOrderFileLocations[0] : null;
					FileReference SecondaryOrderFile = null;

					// Add a secondary order if there is one specified
					bool bUseSecondaryOrder = false;
					PlatformGameConfig.GetBool("/Script/UnrealEd.ProjectPackagingSettings", "bPakUsesSecondaryOrder", out bUseSecondaryOrder);
					if (bUseSecondaryOrder && PakOrderFileLocations.Count >= 2)
					{
						SecondaryOrderFile = PakOrderFileLocations[1];
					}

<<<<<<< HEAD
					string AdditionalArgs = PatchOptions;
					if (bShouldGeneratePatch && ShouldSkipGeneratingPatch(PlatformGameConfig, PakParams.PakName))
					{
						AdditionalArgs = " -SkipPatch";
=======
					string BulkOption = "";
                    ConfigHierarchy PlatformEngineConfig = null;
                    if (Params.EngineConfigs.TryGetValue(SC.StageTargetPlatform.PlatformType, out PlatformEngineConfig))
                    {
                        bool bMasterEnable = false;
						PlatformEngineConfig.GetBool("MemoryMappedFiles", "MasterEnable", out bMasterEnable);
                        if (bMasterEnable)
                        {
                            int Value = 0;
							PlatformEngineConfig.GetInt32("MemoryMappedFiles", "Alignment", out Value);
                            if (Value > 0)
                            {
                                BulkOption = String.Format(" -AlignForMemoryMapping={0}", Value);
                            }
                        }
                    }

					string AdditionalArgs = String.Empty;
					if (bShouldGeneratePatch && !ShouldSkipGeneratingPatch(PlatformGameConfig, PakParams.PakName))
					{
						string PatchSeekOptMode = String.Empty;
						string PatchSeekOptMaxGapSize = String.Empty;
						string PatchSeekOptMaxInflationPercent = String.Empty;
						string PatchSeekOptMaxAdjacentOrderDiff = String.Empty;
						if (PlatformGameConfig.GetString("/Script/UnrealEd.ProjectPackagingSettings", "PatchSeekOptMode", out PatchSeekOptMode))
						{
							AdditionalArgs += String.Format(" -PatchSeekOptMode={0}", PatchSeekOptMode);
						}
						if (PlatformGameConfig.GetString("/Script/UnrealEd.ProjectPackagingSettings", "PatchSeekOptMaxGapSize", out PatchSeekOptMaxGapSize))
						{
							AdditionalArgs += String.Format(" -PatchSeekOptMaxGapSize={0}", PatchSeekOptMaxGapSize);
						}
						if (PlatformGameConfig.GetString("/Script/UnrealEd.ProjectPackagingSettings", "PatchSeekOptMaxInflationPercent", out PatchSeekOptMaxInflationPercent))
						{
							AdditionalArgs += String.Format(" -PatchSeekOptMaxInflationPercent={0}", PatchSeekOptMaxInflationPercent);
						}
						if (PlatformGameConfig.GetString("/Script/UnrealEd.ProjectPackagingSettings", "PatchSeekOptMaxAdjacentOrderDiff", out PatchSeekOptMaxAdjacentOrderDiff))
						{
							AdditionalArgs += String.Format(" -PatchSeekOptMaxAdjacentOrderDiff={0}", PatchSeekOptMaxAdjacentOrderDiff);
						}
>>>>>>> aa970514
					}

					bool bPakFallbackOrderForNonUassetFiles = false;
					PlatformGameConfig.GetBool("/Script/UnrealEd.ProjectPackagingSettings", "bPakFallbackOrderForNonUassetFiles", out bPakFallbackOrderForNonUassetFiles);
					if (bPakFallbackOrderForNonUassetFiles)
					{
						AdditionalArgs += " -fallbackOrderForNonUassetFiles";
					}

<<<<<<< HEAD
					Dictionary<string, string> UnrealPakResponseFile = PakParams.UnrealPakResponseFile; 
=======
					if (PlatformEngineConfig != null)
					{
						// if the runtime will want to reduce memory usage, we have to disable the pak index freezing
						bool bUnloadPakEntries = false;
						bool bShrinkPakEntries = false;
						PlatformEngineConfig.GetBool("Pak", "UnloadPakEntryFilenamesIfPossible", out bUnloadPakEntries);
						PlatformEngineConfig.GetBool("Pak", "ShrinkPakEntriesMemoryUsage", out bShrinkPakEntries);
						if (bUnloadPakEntries || bShrinkPakEntries)
						{
							AdditionalArgs += " -allowForIndexUnload";
						}
					}

					// pass the targetplatform so the index may be able to be frozen
					AdditionalArgs += " -platform=" + SC.StageTargetPlatform.IniPlatformType;

					Dictionary<string, string> UnrealPakResponseFile;
>>>>>>> aa970514
					if (ShouldCreateIoStoreContainerFiles(Params, SC))
					{
						UnrealPakResponseFile = new Dictionary<string, string>();
						Dictionary<string, string> IoStoreResponseFile = new Dictionary<string, string>();
						foreach (var Entry in PakParams.UnrealPakResponseFile)
						{
							if (Path.GetExtension(Entry.Key).Contains(".uasset") ||
								Path.GetExtension(Entry.Key).Contains(".umap") ||
								Path.GetExtension(Entry.Key).Contains(".ubulk") ||
								Path.GetExtension(Entry.Key).Contains(".uptnl"))
							{
								IoStoreResponseFile.Add(Entry.Key, Entry.Value);
							}
							else if (!Path.GetExtension(Entry.Key).Contains(".uexp"))
							{
								UnrealPakResponseFile.Add(Entry.Key, Entry.Value);
							}
						}

						IoStoreCommands.Add(GetIoStoreCommandArguments(
							IoStoreResponseFile,
							OutputLocation,
							PrimaryOrderFile,
							AdditionalArgs,
							PakParams.bCompressed,
							CryptoSettings,
							PakParams.EncryptionKeyGuid,
							SecondaryOrderFile));
					}

					Commands.Add(GetUnrealPakArguments(
						Params.RawProjectPath,
						UnrealPakResponseFile,
						OutputLocation,
						PrimaryOrderFile,
						SC.StageTargetPlatform.GetPlatformPakCommandLine(Params, SC) + AdditionalArgs + BulkOption + CompressionFormats + " " + Params.AdditionalPakOptions,
						PakParams.bCompressed,
						CryptoSettings,
						CryptoKeysCacheFilename,
						PatchSourceContentPath,
						PakParams.EncryptionKeyGuid,
						SecondaryOrderFile));

					LogNames.Add(OutputLocation.GetFileNameWithoutExtension());
				}
			}

			Outputs.Add(Tuple.Create(OutputLocation, OutputRelativeLocation, PatchSourceContentPath));
		}

		// Actually execute UnrealPak
		if (Commands.Count > 0)
		{
			RunUnrealPakInParallel( Commands, LogNames, AdditionalCompressionOptionsOnCommandLine);
		}

		if (IoStoreCommands.Count > 0)
		{
			string IoStoreCommandsFileName = CombinePaths(CmdEnv.LogFolder, "IoStoreCommands.txt");
			using (var Writer = new StreamWriter(IoStoreCommandsFileName, false, new System.Text.UTF8Encoding(true)))
			{
				foreach (string Command in IoStoreCommands)
				{
					Writer.WriteLine(Command);
				}
			}

			FileReference PackageOpenOrderFileLocation = null;
			FileReference CookerOpenOrderFileLocation = null;
			// search CookPlaform (e.g. IOSClient and then regular platform (e.g. IOS).
			string[] OrderLocations = new string[] { SC.FinalCookPlatform, SC.StageTargetPlatform.GetTargetPlatformDescriptor().Type.ToString() };

			foreach (string OrderLocation in OrderLocations.Reverse())
			{
				DirectoryReference IoStoreOrderFileLocationBase = DirectoryReference.Combine(SC.ProjectRoot, "Build", OrderLocation, "FileOpenOrder");
				FileReference FileLocation = FileReference.Combine(IoStoreOrderFileLocationBase, "PackageOpenOrder.log");
				if (FileExists_NoExceptions(FileLocation.FullName))
				{
					PackageOpenOrderFileLocation = FileLocation;
				}
				FileLocation = FileReference.Combine(IoStoreOrderFileLocationBase, "CookerOpenOrder.log");
				if (FileExists_NoExceptions(FileLocation.FullName))
				{
					CookerOpenOrderFileLocation = FileLocation;
				}
			}

			string AdditionalArgs = SC.StageTargetPlatform.GetPlatformPakCommandLine(Params, SC)
				+ PatchOptions
				+ BulkOption
				+ CompressionFormats
				+ " " + AdditionalCompressionOptionsOnCommandLine
				+ " " + Params.AdditionalPakOptions;

			RunIoStore(Params, SC, IoStoreCommandsFileName, PackageOpenOrderFileLocation, CookerOpenOrderFileLocation, AdditionalArgs);
		}

		// Do any additional processing on the command output
		for (int Idx = 0; Idx < PakParamsList.Count; Idx++)
		{
			string PakName = PakParamsList[Idx].PakName;
			FileReference OutputLocation = Outputs[Idx].Item1;
			StagedFileReference OutputRelativeLocation = Outputs[Idx].Item2;
			string PatchSourceContentPath = Outputs[Idx].Item3;

			if (Params.HasCreateReleaseVersion)
			{
				// copy the created pak to the release version directory we might need this later if we want to generate patches
				//string ReleaseVersionPath = CombinePaths( SC.ProjectRoot, "Releases", Params.CreateReleaseVersion, SC.StageTargetPlatform.GetCookPlatform(Params.DedicatedServer, false), Path.GetFileName(OutputLocation) );
				string ReleaseVersionPath = SC.StageTargetPlatform.GetReleasePakFilePath(SC, Params, OutputLocation.GetFileName());

				InternalUtils.SafeCreateDirectory(Path.GetDirectoryName(ReleaseVersionPath));
				InternalUtils.SafeCopyFile(OutputLocation.FullName, ReleaseVersionPath);
			}

			if (Params.CreateChunkInstall)
			{
				var RegEx = new Regex("pakchunk(\\d+)", RegexOptions.IgnoreCase | RegexOptions.Compiled);
				var Matches = RegEx.Matches(PakName);

				int ChunkID = 0;
				if (Matches.Count != 0 && Matches[0].Groups.Count > 1)
				{
					ChunkID = Convert.ToInt32(Matches[0].Groups[1].ToString());
				}
				else if (Params.HasDLCName)
				{
					// Assuming DLC is a single pack file
					ChunkID = 1;
				}
				else
				{
					throw new AutomationException(String.Format("Failed Creating Chunk Install Data, Unable to parse chunk id from {0}", PakName));
				}

				if (ChunkID != 0)
				{
					var BPTExe = GetBuildPatchToolExecutable();
					EnsureBuildPatchToolExists();

					string VersionString = Params.ChunkInstallVersionString;
					string ChunkInstallBasePath = CombinePaths(Params.ChunkInstallDirectory, SC.FinalCookPlatform);
					string RawDataPath = CombinePaths(ChunkInstallBasePath, VersionString, PakName);
					string RawDataPakPath = CombinePaths(RawDataPath, PakName + "-" + SC.FinalCookPlatform + GetPostFix(PakName) + ".pak");
					bool bPakFilesAreSigned = InternalUtils.SafeFileExists(Path.ChangeExtension(OutputLocation.FullName, ".sig"));

					//copy the pak chunk to the raw data folder
					InternalUtils.SafeDeleteFile(RawDataPakPath, true);
					InternalUtils.SafeDeleteFile(Path.ChangeExtension(RawDataPakPath, ".sig"), true);
					InternalUtils.SafeCreateDirectory(RawDataPath, true);
					InternalUtils.SafeCopyFile(OutputLocation.FullName, RawDataPakPath);
					if (bPakFilesAreSigned)
					{
						InternalUtils.SafeCopyFile(Path.ChangeExtension(OutputLocation.FullName, ".sig"), Path.ChangeExtension(RawDataPakPath, ".sig"), true);
					}
					InternalUtils.SafeDeleteFile(OutputLocation.FullName, true);

					if (Params.IsGeneratingPatch)
					{
						if (String.IsNullOrEmpty(PatchSourceContentPath))
						{
							throw new AutomationException(String.Format("Failed Creating Chunk Install Data. No source pak for patch pak {0} given", OutputLocation));
						}
						// If we are generating a patch, then we need to copy the original pak across
						// for distribution.
						string SourceRawDataPakPath = CombinePaths(RawDataPath, PakName + "-" + SC.FinalCookPlatform + ".pak");
						InternalUtils.SafeCopyFile(PatchSourceContentPath, SourceRawDataPakPath);
						if (bPakFilesAreSigned)
						{
							InternalUtils.SafeCopyFile(PatchSourceContentPath, Path.ChangeExtension(SourceRawDataPakPath, ".sig"), true);
						}
					}

					string BuildRoot = MakePathSafeToUseWithCommandLine(RawDataPath);
					string CloudDir = MakePathSafeToUseWithCommandLine(CombinePaths(ChunkInstallBasePath, "CloudDir"));
					string ManifestDir = CombinePaths(ChunkInstallBasePath, "ManifestDir");
					var AppID = 1; // For a chunk install this value doesn't seem to matter
					string AppName = String.Format("{0}_{1}", SC.ShortProjectName, PakName);
					string AppLaunch = ""; // For a chunk install this value doesn't seem to matter
					string ManifestFilename = AppName + VersionString + ".manifest";
					string SourceManifestPath = CombinePaths(CloudDir, ManifestFilename);
					string DestManifestPath = CombinePaths(ManifestDir, ManifestFilename);
					InternalUtils.SafeCreateDirectory(ManifestDir, true);

					string CmdLine = String.Format("-BuildRoot={0} -CloudDir={1} -AppID={2} -AppName=\"{3}\" -BuildVersion=\"{4}\" -AppLaunch=\"{5}\"", BuildRoot, CloudDir, AppID, AppName, VersionString, AppLaunch);
					CmdLine += " -AppArgs=\"\"";
					CmdLine += " -custom=\"bIsPatch=false\"";
					CmdLine += String.Format(" -customint=\"ChunkID={0}\"", ChunkID);
					CmdLine += " -customint=\"PakReadOrdering=0\"";
					CmdLine += " -stdout";

					string BuildPatchToolLogFileName = "BuildPatchTool_" + PakName;
					RunAndLog(CmdEnv, BPTExe, CmdLine, BuildPatchToolLogFileName, Options: ERunOptions.Default | ERunOptions.UTF8Output);

					InternalUtils.SafeCopyFile(SourceManifestPath, DestManifestPath);

					// generate the master manifest
					GenerateMasterChunkManifest(CloudDir, Params.ChunkInstallVersionString, SC.FinalCookPlatform);
				}
				else
				{
					// add the first pak file as needing deployment and convert to lower case again if needed
					SC.FilesToStage.UFSFiles.Add(OutputRelativeLocation, OutputLocation);
				}
			}
			else
			{
				// add the pak file as needing deployment and convert to lower case again if needed
				SC.FilesToStage.UFSFiles.Add(OutputRelativeLocation, OutputLocation);

				// add the base pak files to deployment as well
				if (bShouldGeneratePatch && !ShouldSkipGeneratingPatch(PlatformGameConfig, PakName))
				{
					string ExistingPatchSearchPath = SC.StageTargetPlatform.GetReleasePakFilePath(SC, Params, null);
					if (Directory.Exists(ExistingPatchSearchPath))
					{
						IEnumerable<string> PakFileSet = Directory.EnumerateFiles(ExistingPatchSearchPath, PakName + "-" + SC.FinalCookPlatform + "*" + OutputFilenameExtension);
						foreach (string PakFilePath in PakFileSet)
						{
							FileReference OutputDestinationPath = FileReference.Combine(OutputLocation.Directory, Path.GetFileName(PakFilePath));
							if (!File.Exists(OutputDestinationPath.FullName))
							{
								InternalUtils.SafeCopyFile(PakFilePath, OutputDestinationPath.FullName);
								StagedFileReference OutputDestinationRelativeLocation = StagedFileReference.Combine(SC.RelativeProjectRootForStage, "Content/Paks/", Path.GetFileName(PakFilePath));
								if (SC.StageTargetPlatform.DeployLowerCaseFilenames())
								{
									OutputDestinationRelativeLocation = OutputDestinationRelativeLocation.ToLowerInvariant();
								}
								OutputDestinationRelativeLocation = SC.StageTargetPlatform.Remap(OutputDestinationRelativeLocation);
								SC.FilesToStage.UFSFiles.Add(OutputDestinationRelativeLocation, OutputDestinationPath);
							}
						}
					}
				}
			}
		}
	}

	private static void RunIoStore(ProjectParams Params, DeploymentContext SC, string CommandsFileName, FileReference PackageOrderFileLocation, FileReference CookerOpenOrderFileLocation, string AdditionalArgs)
	{
		DirectoryReference OutputLocation = SC.StageTargetPlatform.GetProjectRootForStage(SC.RuntimeRootDir, SC.RelativeProjectRootForStage);

		string CommandletParams = String.Format("-OutputDirectory={0} -CookedDirectory={1} -Commands={2}", OutputLocation.FullName, SC.PlatformCookDir, MakePathSafeToUseWithCommandLine(CommandsFileName));
		if (PackageOrderFileLocation != null)
		{
			CommandletParams += String.Format(" -PackageOrder={0}", PackageOrderFileLocation.FullName);
		}
		if (CookerOpenOrderFileLocation != null)
		{
			CommandletParams += String.Format(" -CookerOrder={0}", CookerOpenOrderFileLocation.FullName);
		}
		if (!string.IsNullOrWhiteSpace(AdditionalArgs))
		{
			CommandletParams += AdditionalArgs;
		}
		LogInformation("Running IoStore commandlet with arguments: {0}", CommandletParams);
		RunCommandlet(SC.RawProjectPath, Params.UE4Exe, "IoStore", CommandletParams);
	}

	private static void RunUnrealPakInParallel(List<string> Commands, List<string> LogNames, string AdditionalCompressionOptionsOnCommandLine)
	{
		LogInformation("Executing {0} UnrealPak command{1}...", Commands.Count, (Commands.Count > 1)? "s" : "");

		// Spawn tasks for each command
		IProcessResult[] Results = new IProcessResult[Commands.Count];
		using(ThreadPoolWorkQueue Queue = new ThreadPoolWorkQueue())
		{
			string UnrealPakExe = GetUnrealPakLocation().FullName;
			for(int Idx = 0; Idx < Commands.Count; Idx++)
			{
				string LogFile = LogUtils.GetUniqueLogName(CombinePaths(CmdEnv.LogFolder, String.Format("UnrealPak-{0}", LogNames[Idx])));
				string Arguments = Commands[Idx] = String.Format("{0} -multiprocess -abslog={1} {2}", Commands[Idx], MakePathSafeToUseWithCommandLine(LogFile), AdditionalCompressionOptionsOnCommandLine);

				int LocalIdx = Idx;
				Queue.Enqueue(() => Results[LocalIdx] = Run(UnrealPakExe, Arguments, Options: ERunOptions.AppMustExist | ERunOptions.NoLoggingOfRunCommand));
			}

			bool bComplete = false;
			while(!bComplete)
			{
				bComplete = Queue.Wait(10 * 1000);
				LogInformation("Waiting for child processes to complete ({0}/{1})", Results.Count(x => x != null), Results.Length);
			}
		}

		// Output all the results
		int NumFailed = 0;
		for(int Idx = 0; Idx < Results.Length; Idx++)
		{
			LogInformation("Output from: {0}", Commands[Idx]);
			using(new LogIndentScope("  "))
			{
				foreach(string Line in Results[Idx].Output.TrimEnd().Split('\n'))
				{
					LogInformation(Line);
				}
			}
			LogInformation("UnrealPak terminated with exit code {0}", Results[Idx].ExitCode);

			if(Results[Idx].ExitCode > 0)
			{
				NumFailed++;
			}
		}
			
		// Abort if any instance failed
		if(NumFailed > 0)
		{
			throw new AutomationException("UnrealPak failed");
		}
	}

	/// <summary>
	/// Creates pak files using streaming install chunk manifests.
	/// </summary>
	/// <param name="Params"></param>
	/// <param name="SC"></param>
	private static void CopyPaksFromNetwork(ProjectParams Params, DeploymentContext SC)
	{
		LogInformation("Copying paks from network.");

		if (!CommandUtils.P4Enabled)
		{
			throw new AutomationException("-PrePak requires -P4");
		}
		if (CommandUtils.P4Env.Changelist < 1000)
		{
			throw new AutomationException("-PrePak requires a CL from P4 and we have {0}", CommandUtils.P4Env.Changelist);
		}

		string BuildRoot = CombinePaths(CommandUtils.RootBuildStorageDirectory());
		string CachePath = InternalUtils.GetEnvironmentVariable("UE-BuildCachePath", "");

		string SrcBuildPath = CombinePaths(BuildRoot, Params.ShortProjectName);
		string SrcBuildPath2 = CombinePaths(BuildRoot, Params.ShortProjectName.Replace("Game", "").Replace("game", ""));

		string SrcBuildPath_Cache = CombinePaths(CachePath, Params.ShortProjectName);
		string SrcBuildPath2_Cache = CombinePaths(CachePath, Params.ShortProjectName.Replace("Game", "").Replace("game", ""));

		if (!InternalUtils.SafeDirectoryExists(SrcBuildPath))
		{
			if (!InternalUtils.SafeDirectoryExists(SrcBuildPath2))
			{
				throw new AutomationException("PrePak: Neither {0} nor {1} exists.", SrcBuildPath, SrcBuildPath2);
			}
			SrcBuildPath = SrcBuildPath2;
			SrcBuildPath_Cache = SrcBuildPath2_Cache;
		}
		string SrcCLPath = CombinePaths(SrcBuildPath, CommandUtils.EscapePath(CommandUtils.P4Env.Branch) + "-CL-" + CommandUtils.P4Env.Changelist.ToString());
		string SrcCLPath_Cache = CombinePaths(SrcBuildPath_Cache, CommandUtils.EscapePath(CommandUtils.P4Env.Branch) + "-CL-" + CommandUtils.P4Env.Changelist.ToString());
		if (!InternalUtils.SafeDirectoryExists(SrcCLPath))
		{
			throw new AutomationException("PrePak: {0} does not exist.", SrcCLPath);
		}
		string PlatformPath = CombinePaths(SrcCLPath, SC.FinalCookPlatform);
		string PlatformPath_Cache = CombinePaths(SrcCLPath_Cache, SC.FinalCookPlatform);
		if (!InternalUtils.SafeDirectoryExists(PlatformPath))
		{
			throw new AutomationException("PrePak: {0} does not exist.", PlatformPath);
		}
		string PakPath = CombinePaths(PlatformPath, "Staged", SC.ShortProjectName, "Content", "Paks");
		string PakPath_Cache = CombinePaths(PlatformPath_Cache, "Staged", SC.ShortProjectName, "Content", "Paks");
		if (!InternalUtils.SafeDirectoryExists(PakPath))
		{
			throw new AutomationException("PrePak: {0} does not exist.", PakPath);
		}

		string DestPath = CombinePaths(SC.StageDirectory.FullName, SC.ShortProjectName, "Content", "Paks");

		{
			var PakFiles = CommandUtils.FindFiles("*.pak", false, PakPath);
			var SigFiles = CommandUtils.FindFiles("*.sig", false, PakPath);

			var Files = new List<string>();

			Files.AddRange(PakFiles);
			Files.AddRange(SigFiles);

			if (Files.Count < 1)
			{
				throw new AutomationException("PrePak: {0} exists but does not have any paks in it.", PakPath);
			}


			foreach (var SrcFile in Files)
			{
				string DestFileName = CombinePaths(DestPath, new FileReference(SrcFile).GetFileName());
				if (!string.IsNullOrEmpty(CachePath))
				{
					string CacheSrcFile = CombinePaths(PakPath_Cache, new FileReference(SrcFile).GetFileName());
					try
					{
						if (InternalUtils.SafeFileExists(CacheSrcFile))
						{
							var Info = new System.IO.FileInfo(SrcFile);
							var InfoCache = new System.IO.FileInfo(CacheSrcFile);
							if (Info.Exists && InfoCache.Exists && Info.Length == InfoCache.Length)
							{
								LogInformation("Copying from cache {0} -> {1}", CacheSrcFile, DestFileName);
								CopyFileIncremental(new FileReference(CacheSrcFile), new FileReference(DestFileName));
								continue;
							}
						}
					}
					catch (Exception)
					{

					}
				}
				LogInformation("Copying {0} -> {1}", SrcFile, DestFileName);
				CopyFileIncremental(new FileReference(SrcFile), new FileReference(DestFileName));
			}
		}
	}

	// Defines contents of a specific chunk/pak file
	private class ChunkDefinition
	{
		public ChunkDefinition(string InChunkName)
		{
			ChunkName = InChunkName;
			ResponseFile = new Dictionary<string, string>();
			Manifest = null;
			bCompressed = false;
		}

		// Name of pak file without extension, ie pakchunk0
		public string ChunkName;

		// List of files to include in this chunk
		public Dictionary<string, string> ResponseFile;

		// Parsed copy of pakchunk*.txt
		public HashSet<string> Manifest;

		// Data for compression and encryption
		public bool bCompressed;
		public string EncryptionKeyGuid;
		public string RequestedEncryptionKeyGuid;
	}

	/// <summary>
	/// Creates pak files using streaming install chunk manifests.
	/// </summary>
	/// <param name="Params"></param>
	/// <param name="SC"></param>
	private static void CreatePaksUsingChunkManifests(ProjectParams Params, DeploymentContext SC)
	{
		LogInformation("Creating pak using streaming install manifests.");
		DumpManifest(SC, CombinePaths(CmdEnv.LogFolder, "PrePak" + (SC.DedicatedServer ? "_Server" : "") + "_" + SC.CookPlatform));

		ConfigHierarchy PlatformGameConfig = ConfigCache.ReadHierarchy(ConfigHierarchyType.Game, DirectoryReference.FromFile(Params.RawProjectPath), SC.StageTargetPlatform.IniPlatformType);

		bool bShouldGenerateEarlyDownloaderPakFile = false, bForceOneChunkPerFile = false;
		string EarlyDownloaderPakFilePrefix = string.Empty;
		PlatformGameConfig.GetBool("/Script/UnrealEd.ProjectPackagingSettings", "GenerateEarlyDownloaderPakFile", out bShouldGenerateEarlyDownloaderPakFile);
		PlatformGameConfig.GetBool("/Script/UnrealEd.ProjectPackagingSettings", "bForceOneChunkPerFile", out bForceOneChunkPerFile);
		PlatformGameConfig.GetString("/Script/UnrealEd.ProjectPackagingSettings", "EarlyDownloaderPakFilePrefix", out EarlyDownloaderPakFilePrefix);

		List<ChunkDefinition> ChunkDefinitions = new List<ChunkDefinition>();
		List<PakFileRules> PakRulesList = GetPakFileRules(Params, SC);

		var TmpPackagingPath = GetTmpPackagingPath(Params, SC);

		// Parse and cache crypto settings from INI file
		EncryptionAndSigning.CryptoSettings PakCryptoSettings = EncryptionAndSigning.ParseCryptoSettings(DirectoryReference.FromFile(Params.RawProjectPath), SC.StageTargetPlatform.IniPlatformType);
		FileReference CryptoKeysCacheFilename = FileReference.Combine(SC.MetadataDir, "Crypto.json");
		PakCryptoSettings.Save(CryptoKeysCacheFilename);

		// We still want to have a list of all files to stage. We will use the chunk manifests
		// to put the files from staging manifest into the right chunk
		var StagingManifestResponseFile = CreatePakResponseFileFromStagingManifest(SC, SC.FilesToStage.UFSFiles);

		{
			// DefaultChunkIndex assumes 0 is the 'base' chunk
			const int DefaultChunkIndex = 0;

			var ChunkListFilename = GetChunkPakManifestListFilename(Params, SC);
			List<string> ChunkList = new List<string>(ReadAllLines(ChunkListFilename));

			for (int Index = 0; Index < ChunkList.Count; ++Index)
			{
				string[] ChunkOptions = ChunkList[Index].Split(' ');

				// Set chunk name to string like "pakchunk0"
				var ChunkManifestFilename = CombinePaths(TmpPackagingPath, ChunkOptions[0]);
				ChunkDefinition CD = new ChunkDefinition(Path.GetFileNameWithoutExtension(ChunkOptions[0]));
				for (int I = 1; I < ChunkOptions.Length; ++I)
				{
					if (string.Compare(ChunkOptions[I], "compressed", true) == 0)
					{
						CD.bCompressed = true;
					}
					else if (ChunkOptions[I].StartsWith("encryptionkeyguid="))
					{
						CD.RequestedEncryptionKeyGuid = ChunkOptions[I].Substring(ChunkOptions[I].IndexOf('=') + 1); ;

						if (PakCryptoSettings.SecondaryEncryptionKeys != null)
						{
							foreach (EncryptionAndSigning.EncryptionKey Key in PakCryptoSettings.SecondaryEncryptionKeys)
							{
								if (string.Compare(Key.Guid, CD.RequestedEncryptionKeyGuid, true) == 0)
								{
									CD.EncryptionKeyGuid = CD.RequestedEncryptionKeyGuid;
									break;
								}
							}
						}
					}
				}
				CD.Manifest = ReadPakChunkManifest(ChunkManifestFilename);
				ChunkDefinitions.Add(CD);
			}

			const string OptionalBulkDataFileExtension = ".uptnl";
			Dictionary<string, ChunkDefinition> OptionalChunks = new Dictionary<string, ChunkDefinition>();
			ChunkDefinition DefaultChunk = ChunkDefinitions[DefaultChunkIndex];

			Dictionary<string, List<ChunkDefinition>> FileNameToChunks = new Dictionary<string, List<ChunkDefinition>>();
			foreach (ChunkDefinition Chunk in ChunkDefinitions)
			{
				foreach (string FileName in Chunk.Manifest)
				{
					List<ChunkDefinition> Chunks;
					if (!FileNameToChunks.TryGetValue(FileName, out Chunks))
					{
						Chunks = new List<ChunkDefinition>();
						FileNameToChunks.Add(FileName, Chunks);
					}
					Chunks.Add(Chunk);
				}
			}

			Dictionary<string, ChunkDefinition> ChunkNameToDefinition = new Dictionary<string, ChunkDefinition>();
			foreach (ChunkDefinition Chunk in ChunkDefinitions)
			{
				ChunkNameToDefinition.Add(Chunk.ChunkName, Chunk);
			}

			foreach (var StagingFile in StagingManifestResponseFile)
			{
				bool bAddedToChunk = false;
				bool bExcludeFromPaks = false;
				HashSet<ChunkDefinition> PakList = new HashSet<ChunkDefinition>();

				string OriginalFilename = StagingFile.Key;
				string NoExtension = CombinePaths(Path.GetDirectoryName(OriginalFilename), Path.GetFileNameWithoutExtension(OriginalFilename));
				if(Path.GetExtension(NoExtension) == ".m")
				{
					// Hack around .m.ubulk files having a double extension
					NoExtension = CombinePaths(Path.GetDirectoryName(OriginalFilename), Path.GetFileNameWithoutExtension(NoExtension));
				}
				string OriginalReplaceSlashes = OriginalFilename.Replace('/', '\\');
				string NoExtensionReplaceSlashes = NoExtension.Replace('/', '\\');

				// First read manifest
				List<ChunkDefinition> Chunks;
				if (FileNameToChunks.TryGetValue(OriginalFilename, out Chunks))
				{
					PakList.UnionWith(Chunks);
				}
				if (FileNameToChunks.TryGetValue(OriginalReplaceSlashes, out Chunks))
				{
					PakList.UnionWith(Chunks);
				}
				if (FileNameToChunks.TryGetValue(NoExtension, out Chunks))
				{
					PakList.UnionWith(Chunks);
				}
				if (FileNameToChunks.TryGetValue(NoExtensionReplaceSlashes, out Chunks))
				{
					PakList.UnionWith(Chunks);
				}

				// Now run through the pak rules which may override things
				ApplyPakFileRules(PakRulesList, StagingFile, PakList, ChunkNameToDefinition, out bExcludeFromPaks);

				if (bExcludeFromPaks)
				{
					continue;
				}

				// Actually add to chunk
				foreach (ChunkDefinition Chunk in PakList)
				{
					ChunkDefinition TargetChunk = Chunk;

					string OrigExt = Path.GetExtension(OriginalFilename);
					if (OrigExt.Equals(OptionalBulkDataFileExtension))
					{
						// any optional files encountered we want to put in a separate pak file
						string OptionalChunkName = Chunk.ChunkName + "optional";
						if (!OptionalChunks.TryGetValue(OptionalChunkName, out TargetChunk))
						{
							TargetChunk = new ChunkDefinition(OptionalChunkName);
							TargetChunk.RequestedEncryptionKeyGuid = Chunk.RequestedEncryptionKeyGuid;
							TargetChunk.EncryptionKeyGuid = Chunk.EncryptionKeyGuid;
							OptionalChunks.Add(OptionalChunkName, TargetChunk);
						}
					}

					TargetChunk.ResponseFile.Add(StagingFile.Key, StagingFile.Value);
					bAddedToChunk = true;

					if (bForceOneChunkPerFile)
					{
						// Files are only allowed to be in a single chunk
						break;
					}
				}
				if (!bAddedToChunk)
				{
					//LogInformation("No chunk assigned found for {0}. Using default chunk.", StagingFile.Key);
					DefaultChunk.ResponseFile.Add(StagingFile.Key, StagingFile.Value);
				}
			}

			foreach (var OptionalChunkIt in OptionalChunks)
			{
				ChunkDefinitions.Add(OptionalChunkIt.Value);
			}
		}

		// chunk downloader pak file is a minimal pak file which contains no content.  It can be provided with as a minimal download so that the game can download all the content from another source.
		// Deprecated in favor of DefaultPakFileRules.ini
		if (bShouldGenerateEarlyDownloaderPakFile)
		{
			string EarlyChunkName = EarlyDownloaderPakFilePrefix;
			ChunkDefinition EarlyChunk = new ChunkDefinition(EarlyChunkName);

			EarlyChunk.bCompressed = true;

			Dictionary<string,string> EarlyPakFile = EarlyChunk.ResponseFile;

			// find the list of files to put in the early downloader pak file
			List<string> FilesInEarlyPakFile = new List<string>();
			PlatformGameConfig.GetArray("/Script/UnrealEd.ProjectPackagingSettings", "EarlyDownloaderPakFileFiles", out FilesInEarlyPakFile);

			FileFilter EarlyPakFileFilter = new FileFilter();
			foreach (string FileFilter in FilesInEarlyPakFile)
			{
				EarlyPakFileFilter.AddRule(FileFilter);
			}

			List<string> FilesToFilter = new List<string>();
			foreach (var ResponseFile in StagingManifestResponseFile)
			{
				FilesToFilter.Add(ResponseFile.Key);
			}

			foreach ( string FilteredFile in EarlyPakFileFilter.ApplyTo(FilesToFilter) )
			{
				EarlyPakFile.Add(FilteredFile, StagingManifestResponseFile[FilteredFile]);
			}

			ChunkDefinitions.Add(EarlyChunk);
		}

		if (Params.CreateChunkInstall)
		{
			string ManifestDir = CombinePaths(Params.ChunkInstallDirectory, SC.FinalCookPlatform, "ManifestDir");
			if (InternalUtils.SafeDirectoryExists(ManifestDir))
			{
				foreach (string ManifestFile in Directory.GetFiles(ManifestDir, "*.manifest"))
				{
					InternalUtils.SafeDeleteFile(ManifestFile, true);
				}
			}
			string DestDir = CombinePaths(Params.ChunkInstallDirectory, SC.FinalCookPlatform, Params.ChunkInstallVersionString);
			if (InternalUtils.SafeDirectoryExists(DestDir))
			{
				InternalUtils.SafeDeleteDirectory(DestDir);
			}
		}

		System.Threading.Tasks.ParallelOptions Options = new System.Threading.Tasks.ParallelOptions();

		LogInformation("Creating Pak files utilizing {0} cores", Environment.ProcessorCount);
		Options.MaxDegreeOfParallelism = Environment.ProcessorCount;

		// Check for chunks that requested an encryption key that we don't have. This can happen for Epic contractors who don't have access to our keychains. Emit a warning though, just in case
		// this somehow happens when the keychain is available
		foreach (ChunkDefinition CD in ChunkDefinitions)
		{
			if (!string.IsNullOrEmpty(CD.RequestedEncryptionKeyGuid) && (CD.RequestedEncryptionKeyGuid != CD.EncryptionKeyGuid))
			{
				LogWarning("Chunk '" + CD.ChunkName + "' requested encryption key '" + CD.RequestedEncryptionKeyGuid + "' but it couldn't be found in the project keychain.");
			}
		}

		List<CreatePakParams> PakInputs = new List<CreatePakParams>();
		foreach (ChunkDefinition Chunk in ChunkDefinitions)
		{
			if (Chunk.ResponseFile.Count > 0)
			{
				PakInputs.Add(new CreatePakParams(Chunk.ChunkName, Chunk.ResponseFile, Params.Compressed || Chunk.bCompressed, Chunk.EncryptionKeyGuid));
				//CreatePak(Params, SC, Chunk.ResponseFile, ChunkName, PakCryptoSettings, CryptoKeysCacheFilename, bCompression);
			}
		}

		CreatePaks(Params, SC, PakInputs, PakCryptoSettings, CryptoKeysCacheFilename);

		String ChunkLayerFilename = CombinePaths(GetTmpPackagingPath(Params, SC), GetChunkPakLayerListName());
		String OutputChunkLayerFilename = Path.Combine(SC.ProjectRoot.FullName, "Build", SC.FinalCookPlatform, "ChunkLayerInfo", GetChunkPakLayerListName());
		Directory.CreateDirectory(Path.GetDirectoryName(OutputChunkLayerFilename));
		File.Copy(ChunkLayerFilename, OutputChunkLayerFilename, true);
	}

	private static void GenerateMasterChunkManifest(string Dir, string Version, string PlatformStr)
	{
		//Create the directory if it doesn't exist
		InternalUtils.SafeCreateDirectory(Dir);

		string FileName = CombinePaths(Dir, PlatformStr.ToLower() + ".manifestlist");
		using (JsonWriter Writer = new JsonWriter(FileName))
		{
			Writer.WriteObjectStart();
			Writer.WriteValue("ClientVersion", Version);
			Writer.WriteValue("BuildUrl", Version + "/" + PlatformStr);
			Writer.WriteArrayStart("files");
			// iterate over all of the files in the directory
			DirectoryInfo di = new DirectoryInfo(Dir);
			foreach (var fi in di.EnumerateFiles("*.manifest"))
			{
				if (fi.Name == PlatformStr.ToLower() + ".manifest")
					continue;
				FileStream fs = fi.OpenRead();
				byte[] hash = System.Security.Cryptography.SHA1.Create().ComputeHash(fs);
				fs.Seek(0, SeekOrigin.Begin);
				byte[] hash256 = System.Security.Cryptography.SHA256.Create().ComputeHash(fs);
				fs.Close();
				Writer.WriteObjectStart();
				Writer.WriteValue("filename", fi.Name);
				Writer.WriteValue("uniqueFilename", fi.Name);
				Writer.WriteValue("length", fi.Length);
				Writer.WriteValue("URL", fi.Name);
				Writer.WriteValue("hash", BitConverter.ToString(hash).Replace("-", ""));
				Writer.WriteValue("hash256", BitConverter.ToString(hash256).Replace("-", ""));
				Writer.WriteObjectEnd();
			}
			Writer.WriteArrayEnd();
			Writer.WriteObjectEnd();
		}
	}

	private static bool DoesChunkPakManifestExist(ProjectParams Params, DeploymentContext SC)
	{
		return FileExists_NoExceptions(GetChunkPakManifestListFilename(Params, SC));
	}

	private static string GetChunkPakManifestListFilename(ProjectParams Params, DeploymentContext SC)
	{
		return CombinePaths(GetTmpPackagingPath(Params, SC), "pakchunklist.txt");
	}

	private static string GetChunkPakLayerListName()
	{
		return "pakchunklayers.txt";
	}

	private static string GetTmpPackagingPath(ProjectParams Params, DeploymentContext SC)
	{
		string TmpPackagingPath = CombinePaths(Path.GetDirectoryName(Params.RawProjectPath.FullName), "Saved", "TmpPackaging", SC.FinalCookPlatform);
		if (Params.bUseExtraFlavor)
		{
			TmpPackagingPath = CombinePaths(TmpPackagingPath, "ExtraFlavor");
		}

		return TmpPackagingPath;
	}

	private static bool ShouldCreateIoStoreContainerFiles(ProjectParams Params, DeploymentContext SC)
	{
		if (Params.CookOnTheFly || Params.NoClient)
		{
			return false;
		}

		return Params.IoStore && !Params.SkipIoStore;
	}

	private static bool ShouldCreatePak(ProjectParams Params, DeploymentContext SC)
	{
		if (Params.CookOnTheFly)
		{
			return false;
		}

		Platform.PakType Pak = SC.StageTargetPlatform.RequiresPak(Params);

		// we may care but we don't want. 
		if (Params.SkipPak)
			return false;

		if (Pak == Platform.PakType.Always)
		{
			return true;
		}
		else if (Pak == Platform.PakType.Never)
		{
			return false;
		}
		else // DontCare
		{
			return (Params.Pak);
		}
	}

	private static bool ShouldCreatePak(ProjectParams Params)
	{
		Platform.PakType Pak = Params.ClientTargetPlatformInstances[0].RequiresPak(Params);

		// we may care but we don't want. 
		if (Params.SkipPak)
			return false;

		if (Pak == Platform.PakType.Always)
		{
			return true;
		}
		else if (Pak == Platform.PakType.Never)
		{
			return false;
		}
		else // DontCare
		{
			return (Params.Pak);
		}
	}

	protected static void DeletePakFiles(string StagingDirectory)
	{
		var StagedFilesDir = new DirectoryInfo(StagingDirectory);
		StagedFilesDir.GetFiles("*.pak", SearchOption.AllDirectories).ToList().ForEach(File => File.Delete());
	}

	protected static void CleanDirectoryExcludingPakFiles(DirectoryInfo StagingDirectory)
	{
		foreach (DirectoryInfo SubDir in StagingDirectory.EnumerateDirectories())
		{
			if (!SubDir.Name.Equals("Paks", StringComparison.OrdinalIgnoreCase))
			{
				CleanDirectoryExcludingPakFiles(SubDir);
				try { SubDir.Delete(); } catch { }
			}
		}

		foreach (System.IO.FileInfo File in StagingDirectory.EnumerateFiles())
		{
			try { File.Delete(); } catch { }
		}
	}

	public static void CleanStagingDirectory(ProjectParams Params, DeploymentContext SC)
	{
		if (Params.NoCleanStage)
		{
			LogInformation("Skipping clean of staging directory due to -NoCleanStage argument.");
		}
		else if (SC.Stage && !Params.SkipStage)
		{
			if (Params.SkipPak)
			{
				LogInformation("Cleaning Stage Directory (exluding PAK files): {0}", SC.StageDirectory.FullName);
				CleanDirectoryExcludingPakFiles(new DirectoryInfo(SC.StageDirectory.FullName));
			}
			else
			{
				LogInformation("Cleaning Stage Directory: {0}", SC.StageDirectory.FullName);
				try
				{
					DeleteDirectory(SC.StageDirectory.FullName);
				}
				catch (Exception Ex)
				{
					// Delete cooked data (if any) as it may be incomplete / corrupted.
					throw new AutomationException(ExitCode.Error_FailedToDeleteStagingDirectory, Ex, "Stage Failed. Failed to delete staging directory " + SC.StageDirectory.FullName);
				}
			}
		}
		else
		{
			LogInformation("Cleaning PAK files in stage directory: {0}", SC.StageDirectory.FullName);
			try
			{
				// delete old pak files
				DeletePakFiles(SC.StageDirectory.FullName);
			}
			catch (Exception Ex)
			{
				// Delete cooked data (if any) as it may be incomplete / corrupted.
				throw new AutomationException(ExitCode.Error_FailedToDeleteStagingDirectory, Ex, "Stage Failed. Failed to delete pak files in " + SC.StageDirectory.FullName);
			}
		}
	}

	public static void ApplyStagingManifest(ProjectParams Params, DeploymentContext SC)
	{
		if (ShouldCreatePak(Params, SC))
		{
			if (SC.CrashReporterUFSFiles.Count > 0)
			{
				CreatePakForCrashReporter(Params, SC);
			}

			if (Params.PrePak)
			{
				CopyPaksFromNetwork(Params, SC);
			}
			else if (SC.PlatformUsesChunkManifests && DoesChunkPakManifestExist(Params, SC))
			{
				CreatePaksUsingChunkManifests(Params, SC);
			}
			else
			{
				CreatePakUsingStagingManifest(Params, SC);
			}
		}

		string BaseManifestFileName = CombinePaths(CmdEnv.LogFolder, "FinalCopy" + (SC.DedicatedServer ? "_Server" : ""));
		DumpManifest(SC.FilesToStage.UFSFiles, BaseManifestFileName + "_UFSFiles.txt");

		if (!SC.Stage || Params.SkipStage)
		{
			return;
		}

		DumpManifest(SC.FilesToStage.NonUFSFiles, BaseManifestFileName + "_NonUFSFiles.txt");
		DumpManifest(SC.FilesToStage.NonUFSDebugFiles, BaseManifestFileName + "_NonUFSFilesDebug.txt");

		CopyUsingStagingManifest(Params, SC);

		var ThisPlatform = SC.StageTargetPlatform;
		ThisPlatform.PostStagingFileCopy(Params, SC);
	}

	private static DirectoryReference GetIntermediateCommandlineDir(DeploymentContext SC)
	{
		return DirectoryReference.Combine(SC.ProjectRoot, "Intermediate", "UAT", SC.FinalCookPlatform);
	}

	public static void WriteStageCommandline(FileReference IntermediateCmdLineFile, ProjectParams Params, DeploymentContext SC)
	{
		// this file needs to be treated as a UFS file for casing, but NonUFS for being put into the .pak file. 
		// @todo: Maybe there should be a new category - UFSNotForPak
		if (SC.StageTargetPlatform.DeployLowerCaseFilenames())
		{
			IntermediateCmdLineFile = new FileReference(CombinePaths(Path.GetDirectoryName(IntermediateCmdLineFile.FullName), Path.GetFileName(IntermediateCmdLineFile.FullName).ToLowerInvariant()));
		}
		if (FileReference.Exists(IntermediateCmdLineFile))
		{
			FileReference.Delete(IntermediateCmdLineFile);
		}

		if (!SC.StageTargetPlatform.ShouldStageCommandLine(Params, SC))
		{
			return;
		}

		LogInformation("Creating UE4CommandLine.txt");
		if (!string.IsNullOrEmpty(Params.StageCommandline) || !string.IsNullOrEmpty(Params.RunCommandline))
		{
			string FileHostParams = " ";
			if (Params.CookOnTheFly || Params.FileServer)
			{
				FileHostParams += "-filehostip=";
				bool FirstParam = true;
				if (UnrealBuildTool.BuildHostPlatform.Current.Platform == UnrealTargetPlatform.Mac)
				{
					NetworkInterface[] Interfaces = NetworkInterface.GetAllNetworkInterfaces();
					foreach (NetworkInterface adapter in Interfaces)
					{
						if (adapter.NetworkInterfaceType != NetworkInterfaceType.Loopback)
						{
							IPInterfaceProperties IP = adapter.GetIPProperties();
							for (int Index = 0; Index < IP.UnicastAddresses.Count; ++Index)
							{
								if (IP.UnicastAddresses[Index].IsDnsEligible && IP.UnicastAddresses[Index].Address.AddressFamily == System.Net.Sockets.AddressFamily.InterNetwork)
								{
									if (!IsNullOrEmpty(Params.Port))
									{
										foreach (var Port in Params.Port)
										{
											if (!FirstParam)
											{
												FileHostParams += "+";
											}
											FirstParam = false;
											string[] PortProtocol = Port.Split(new char[] { ':' });
											if (PortProtocol.Length > 1)
											{
												FileHostParams += String.Format("{0}://{1}:{2}", PortProtocol[0], IP.UnicastAddresses[Index].Address.ToString(), PortProtocol[1]);
											}
											else
											{
												FileHostParams += IP.UnicastAddresses[Index].Address.ToString();
												FileHostParams += ":";
												FileHostParams += Params.Port;
											}

										}
									}
									else
									{
										if (!FirstParam)
										{
											FileHostParams += "+";
										}
										FirstParam = false;

										// use default port
										FileHostParams += IP.UnicastAddresses[Index].Address.ToString();
									}

								}
							}
						}
					}
				}
				else
				{
					NetworkInterface[] Interfaces = NetworkInterface.GetAllNetworkInterfaces();
					foreach (NetworkInterface adapter in Interfaces)
					{
						if (adapter.OperationalStatus == OperationalStatus.Up)
						{
							IPInterfaceProperties IP = adapter.GetIPProperties();
							for (int Index = 0; Index < IP.UnicastAddresses.Count; ++Index)
							{
								if (IP.UnicastAddresses[Index].IsDnsEligible)
								{
									if (!IsNullOrEmpty(Params.Port))
									{
										foreach (var Port in Params.Port)
										{
											if (!FirstParam)
											{
												FileHostParams += "+";
											}
											FirstParam = false;
											string[] PortProtocol = Port.Split(new char[] { ':' });
											if (PortProtocol.Length > 1)
											{
												FileHostParams += String.Format("{0}://{1}:{2}", PortProtocol[0], IP.UnicastAddresses[Index].Address.ToString(), PortProtocol[1]);
											}
											else
											{
												FileHostParams += IP.UnicastAddresses[Index].Address.ToString();
												FileHostParams += ":";
												FileHostParams += Params.Port;
											}
										}
									}
									else
									{
										if (!FirstParam)
										{
											FileHostParams += "+";
										}
										FirstParam = false;

										// use default port
										FileHostParams += IP.UnicastAddresses[Index].Address.ToString();
									}

								}
							}
						}
					}
				}
				const string LocalHost = "127.0.0.1";
				if (!IsNullOrEmpty(Params.Port))
				{
					foreach (var Port in Params.Port)
					{
						if (!FirstParam)
						{
							FileHostParams += "+";
						}
						FirstParam = false;
						string[] PortProtocol = Port.Split(new char[] { ':' });
						if (PortProtocol.Length > 1)
						{
							FileHostParams += String.Format("{0}://{1}:{2}", PortProtocol[0], LocalHost, PortProtocol[1]);
						}
						else
						{
							FileHostParams += LocalHost;
							FileHostParams += ":";
							FileHostParams += Params.Port;
						}

					}
				}
				else
				{
					if (!FirstParam)
					{
						FileHostParams += "+";
					}
					FirstParam = false;

					// use default port
					FileHostParams += LocalHost;
				}
				FileHostParams += " ";
			}

			String ProjectFile = String.Format("{0} ", SC.ProjectArgForCommandLines);
			if (SC.StageTargetPlatform.PlatformType == UnrealTargetPlatform.Mac || SC.StageTargetPlatform.PlatformType == UnrealTargetPlatform.Win64 || SC.StageTargetPlatform.PlatformType == UnrealTargetPlatform.Win32 || SC.StageTargetPlatform.PlatformType == UnrealTargetPlatform.Linux)
			{
				ProjectFile = "";
			}
			DirectoryReference.CreateDirectory(GetIntermediateCommandlineDir(SC));
			string CommandLine = String.Format("{0} {1} {2} {3}\n", ProjectFile, Params.StageCommandline.Trim(new char[] { '\"' }), Params.RunCommandline.Trim(new char[] { '\"' }), FileHostParams).Trim();
			if (Params.IterativeDeploy)
			{
				CommandLine += " -iterative";
			}
			File.WriteAllText(IntermediateCmdLineFile.FullName, CommandLine);
		}
		else
		{
			String ProjectFile = String.Format("{0} ", SC.ProjectArgForCommandLines);
			if (SC.StageTargetPlatform.PlatformType == UnrealTargetPlatform.Mac || SC.StageTargetPlatform.PlatformType == UnrealTargetPlatform.Win64 || SC.StageTargetPlatform.PlatformType == UnrealTargetPlatform.Win32 || SC.StageTargetPlatform.PlatformType == UnrealTargetPlatform.Linux)
			{
				ProjectFile = "";
			}
			DirectoryReference.CreateDirectory(GetIntermediateCommandlineDir(SC));
			File.WriteAllText(IntermediateCmdLineFile.FullName, ProjectFile);
		}
	}

	private static void WriteStageCommandline(ProjectParams Params, DeploymentContext SC)
	{
		// always delete the existing commandline text file, so it doesn't reuse an old one
		FileReference IntermediateCmdLineFile = FileReference.Combine(GetIntermediateCommandlineDir(SC), "UE4CommandLine.txt");
		WriteStageCommandline(IntermediateCmdLineFile, Params, SC);
	}

	private static Dictionary<StagedFileReference, string> ReadDeployedManifest(ProjectParams Params, DeploymentContext SC, List<string> ManifestList)
	{
		Dictionary<StagedFileReference, string> DeployedFiles = new Dictionary<StagedFileReference, string>();
		HashSet<StagedFileReference> CRCFiles = SC.StageTargetPlatform.GetFilesForCRCCheck();

		// read the manifest
		bool bContinueSearch = true;
		foreach (string Manifest in ManifestList)
		{
			int FilesAdded = 0;
			if (bContinueSearch)
			{
				string Data = File.ReadAllText(Manifest);
				string[] Lines = Data.Split('\n');
				foreach (string Line in Lines)
				{
					string[] Pair = Line.Split('\t');
					if (Pair.Length > 1)
					{
						StagedFileReference Filename = new StagedFileReference(Pair[0]);
						string TimeStamp = Pair[1];
						FilesAdded++;
						if (DeployedFiles.ContainsKey(Filename))
						{
							if ((CRCFiles.Contains(Filename) && DeployedFiles[Filename] != TimeStamp) || (!CRCFiles.Contains(Filename) && DateTime.Parse(DeployedFiles[Filename]) > DateTime.Parse(TimeStamp)))
							{
								DeployedFiles[Filename] = TimeStamp;
							}
						}
						else
						{
							DeployedFiles.Add(Filename, TimeStamp);
						}
					}
				}
			}
			File.Delete(Manifest);

			if (FilesAdded == 0 && bContinueSearch)
			{
				// no files have been deployed at all to this guy, so remove all previously added files and exit the loop as this means we need to deploy everything
				DeployedFiles.Clear();
				bContinueSearch = false;
			}
		}

		return DeployedFiles;
	}

	protected static Dictionary<StagedFileReference, string> ReadStagedManifest(ProjectParams Params, DeploymentContext SC, string Manifest)
	{
		Dictionary<StagedFileReference, string> StagedFiles = new Dictionary<StagedFileReference, string>();
		HashSet<StagedFileReference> CRCFiles = SC.StageTargetPlatform.GetFilesForCRCCheck();

		// get the staged manifest from staged directory
		FileReference ManifestFile = FileReference.Combine(SC.StageDirectory, Manifest);
		if (FileReference.Exists(ManifestFile))
		{
			string[] Lines = FileReference.ReadAllLines(ManifestFile);
			foreach (string Line in Lines)
			{
				string[] Pair = Line.Split('\t');
				if (Pair.Length > 1)
				{
					StagedFileReference Filename = new StagedFileReference(Pair[0]);
					string TimeStamp = Pair[1];
					if (!StagedFiles.ContainsKey(Filename))
					{
						StagedFiles.Add(Filename, TimeStamp);
					}
					else if ((CRCFiles.Contains(Filename) && StagedFiles[Filename] != TimeStamp) || (!CRCFiles.Contains(Filename) && DateTime.Parse(StagedFiles[Filename]) > DateTime.Parse(TimeStamp)))
					{
						StagedFiles[Filename] = TimeStamp;
					}
				}
			}
		}
		return StagedFiles;
	}

	protected static void WriteObsoleteManifest(ProjectParams Params, DeploymentContext SC, Dictionary<StagedFileReference, string> DeployedFiles, Dictionary<StagedFileReference, string> StagedFiles, string ObsoleteManifest)
	{
		List<StagedFileReference> ObsoleteFiles = new List<StagedFileReference>();

		// any file that has been deployed, but is no longer in the staged files is obsolete and should be deleted.
		foreach (KeyValuePair<StagedFileReference, string> File in DeployedFiles)
		{
			if (!StagedFiles.ContainsKey(File.Key))
			{
				ObsoleteFiles.Add(File.Key);
			}
		}

		// write out to the deltamanifest.json
		using (var Writer = File.CreateText(ObsoleteManifest))
		{
			foreach (StagedFileReference ObsoleteFile in ObsoleteFiles)
			{
				Writer.WriteLine(ObsoleteFile);
			}
		}
	}

	protected static void WriteDeltaManifest(ProjectParams Params, DeploymentContext SC, Dictionary<StagedFileReference, string> DeployedFiles, Dictionary<StagedFileReference, string> StagedFiles, string DeltaManifest)
	{
		HashSet<StagedFileReference> CRCFiles = SC.StageTargetPlatform.GetFilesForCRCCheck();
		List<string> DeltaFiles = new List<string>();
		foreach (KeyValuePair<StagedFileReference, string> File in StagedFiles)
		{
			bool bNeedsDeploy = true;
			if (DeployedFiles.ContainsKey(File.Key))
			{
				if (CRCFiles.Contains(File.Key))
				{
					bNeedsDeploy = (File.Value != DeployedFiles[File.Key]);
				}
				else
				{
					DateTime Staged = DateTime.Parse(File.Value);
					DateTime Deployed = DateTime.Parse(DeployedFiles[File.Key]);
					bNeedsDeploy = (Staged > Deployed);
				}
			}

			if (bNeedsDeploy)
			{
				DeltaFiles.Add(File.Key.Name);
			}
		}

		// add the manifest
		if (!DeltaManifest.Contains("NonUFS"))
		{
			DeltaFiles.Add(SC.GetNonUFSDeployedManifestFileName(null));
			DeltaFiles.Add(SC.GetUFSDeployedManifestFileName(null));
		}

		// TODO: determine files which need to be removed

		// write out to the deltamanifest.json
		FileReference ManifestFile = FileReference.Combine(SC.StageDirectory, DeltaManifest);
		FileReference.WriteAllLines(ManifestFile, DeltaFiles);
	}

	//@todo move this
	public static List<DeploymentContext> CreateDeploymentContext(ProjectParams Params, bool InDedicatedServer, bool DoCleanStage = false)
	{
		ParamList<string> ListToProcess = InDedicatedServer && (Params.Cook || Params.CookOnTheFly) ? Params.ServerCookedTargets : Params.ClientCookedTargets;
		var ConfigsToProcess = InDedicatedServer && (Params.Cook || Params.CookOnTheFly) ? Params.ServerConfigsToBuild : Params.ClientConfigsToBuild;

		List<Tuple<string, UnrealTargetConfiguration>> TargetAndConfigPairs = new List<Tuple<string, UnrealTargetConfiguration>>();

		foreach (var Target in ListToProcess)
		{
			// If we are staging a client and have been asked to include editor targets, we currently only want to
			// include a single Development editor target. Ideally, we should have shipping editor configs and then
			// just include the requested configs for all targets
			if (!InDedicatedServer && Params.EditorTargets.Contains(Target))
			{
				TargetAndConfigPairs.Add(new Tuple<string, UnrealTargetConfiguration>(Target, UnrealTargetConfiguration.Development));
			}
			else
			{
				foreach (var Config in ConfigsToProcess)
				{
					TargetAndConfigPairs.Add(new Tuple<string, UnrealTargetConfiguration>(Target, Config));
				}
			}
		}

		List<TargetPlatformDescriptor> PlatformsToStage = Params.ClientTargetPlatforms;
		if (InDedicatedServer && (Params.Cook || Params.CookOnTheFly))
		{
			PlatformsToStage = Params.ServerTargetPlatforms;
		}

		List<DeploymentContext> DeploymentContexts = new List<DeploymentContext>();
		foreach (var StagePlatform in PlatformsToStage)
		{
			// Get the platform to get cooked data from, may differ from the stage platform
			TargetPlatformDescriptor CookedDataPlatform = Params.GetCookedDataPlatformForClientTarget(StagePlatform);

			if (InDedicatedServer && (Params.Cook || Params.CookOnTheFly))
			{
				CookedDataPlatform = Params.GetCookedDataPlatformForServerTarget(StagePlatform);
			}

			List<string> ExecutablesToStage = new List<string>();

			string PlatformName = StagePlatform.ToString();
			string StageArchitecture = !String.IsNullOrEmpty(Params.SpecifiedArchitecture) ? Params.SpecifiedArchitecture : "";
			foreach (var TargetAndConfig in TargetAndConfigPairs)
			{
				string Target = TargetAndConfig.Item1;
				UnrealTargetConfiguration Config = TargetAndConfig.Item2;
				string Exe = Target;
				if (Config != UnrealTargetConfiguration.Development)
				{
					Exe = Target + "-" + PlatformName + "-" + Config.ToString() + StageArchitecture;
				}
				ExecutablesToStage.Add(Exe);
			}

			string StageDirectory = ((ShouldCreatePak(Params) || (Params.Stage)) || !String.IsNullOrEmpty(Params.StageDirectoryParam)) ? Params.BaseStageDirectory : "";
			string ArchiveDirectory = (Params.Archive || !String.IsNullOrEmpty(Params.ArchiveDirectoryParam)) ? Params.BaseArchiveDirectory : "";
			DirectoryReference EngineDir = DirectoryReference.Combine(CommandUtils.RootDirectory, "Engine");
			DirectoryReference ProjectDir = DirectoryReference.FromFile(Params.RawProjectPath);

			List<StageTarget> TargetsToStage = new List<StageTarget>();
			foreach (var TargetAndConfig in TargetAndConfigPairs)
			{
				string Target = TargetAndConfig.Item1;
				UnrealTargetConfiguration Config = TargetAndConfig.Item2;
				DirectoryReference ReceiptBaseDir = Params.IsCodeBasedProject ? ProjectDir : EngineDir;

				Platform PlatformInstance = Platform.Platforms[StagePlatform];
				UnrealTargetPlatform[] SubPlatformsToStage = PlatformInstance.GetStagePlatforms();

				// if we are attempting to gathering multiple platforms, the files aren't required
				bool bJustPackaging = Params.SkipStage && Params.Package;
				bool bIsIterativeSharedCooking = Params.HasIterateSharedCookedBuild;
				bool bRequireStagedFilesToExist = SubPlatformsToStage.Length == 1 && PlatformsToStage.Count == 1 && !bJustPackaging && !bIsIterativeSharedCooking;

				foreach (UnrealTargetPlatform ReceiptPlatform in SubPlatformsToStage)
				{
					string Architecture = Params.SpecifiedArchitecture;
					if (string.IsNullOrEmpty(Architecture))
					{
						Architecture = "";
						if (PlatformExports.IsPlatformAvailable(ReceiptPlatform))
						{
							Architecture = PlatformExports.GetDefaultArchitecture(ReceiptPlatform, Params.RawProjectPath);
						}
					}

					if (Params.IterateSharedBuildUsePrecompiledExe)
					{
						continue;
					}

					FileReference ReceiptFileName = TargetReceipt.GetDefaultPath(ReceiptBaseDir, Target, ReceiptPlatform, Config, Architecture);
					if (!FileReference.Exists(ReceiptFileName))
					{
						if (bRequireStagedFilesToExist)
						{
							// if we aren't collecting multiple platforms, then it is expected to exist
							throw new AutomationException(ExitCode.Error_MissingExecutable, "Stage Failed. Missing receipt '{0}'. Check that this target has been built.", ReceiptFileName);
						}
						else
						{
							// if it's multiple platforms, then allow missing receipts
							continue;
						}

					}

					// Read the receipt for this target
					TargetReceipt Receipt;
					if (!TargetReceipt.TryRead(ReceiptFileName, out Receipt))
					{
						throw new AutomationException("Missing or invalid target receipt ({0})", ReceiptFileName);
					}

					// Convert the paths to absolute
					TargetsToStage.Add(new StageTarget { Receipt = Receipt, RequireFilesExist = bRequireStagedFilesToExist });
				}
			}

			//@todo should pull StageExecutables from somewhere else if not cooked
			var SC = new DeploymentContext(Params.RawProjectPath, CommandUtils.RootDirectory,
				String.IsNullOrEmpty(StageDirectory) ? null : new DirectoryReference(StageDirectory),
				String.IsNullOrEmpty(ArchiveDirectory) ? null : new DirectoryReference(ArchiveDirectory),
				Platform.Platforms[CookedDataPlatform],
				Platform.Platforms[StagePlatform],
				ConfigsToProcess,
				TargetsToStage,
				ExecutablesToStage,
				InDedicatedServer,
				Params.Cook || Params.CookOnTheFly,
				Params.CrashReporter,
				Params.Stage,
				Params.CookOnTheFly,
				Params.Archive,
				Params.IsProgramTarget,
				Params.Client,
				Params.Manifests,
				Params.SeparateDebugInfo
				);
			LogDeploymentContext(SC);

			// If we're a derived platform make sure we're at the end, otherwise make sure we're at the front

			if (!CookedDataPlatform.Equals(StagePlatform))
			{
				DeploymentContexts.Add(SC);
			}
			else
			{
				DeploymentContexts.Insert(0, SC);
			}
		}

		return DeploymentContexts;
	}

	public static void CopyBuildToStagingDirectory(ProjectParams Params)
	{
		if (ShouldCreatePak(Params) || (Params.Stage && !Params.SkipStage))
		{
			Params.ValidateAndLog();

			LogInformation("********** STAGE COMMAND STARTED **********");

			if (!Params.NoClient)
			{
				var DeployContextList = CreateDeploymentContext(Params, false, true);

				// clean the staging directories first
				foreach (var SC in DeployContextList)
				{
					SC.StageTargetPlatform.PreStage(Params, SC);

					// write out the commandline file now so it can go into the manifest
					WriteStageCommandline(Params, SC);
					CreateStagingManifest(Params, SC);
					CleanStagingDirectory(Params, SC);
				}
				foreach (var SC in DeployContextList)
				{
					ApplyStagingManifest(Params, SC);

					if (Params.Deploy)
					{
						List<string> UFSManifests;
						List<string> NonUFSManifests;

						// get the staged file data
						Dictionary<StagedFileReference, string> StagedUFSFiles = ReadStagedManifest(Params, SC, SC.GetUFSDeployedManifestFileName(null));
						Dictionary<StagedFileReference, string> StagedNonUFSFiles = ReadStagedManifest(Params, SC, SC.GetNonUFSDeployedManifestFileName(null));

						foreach (var DeviceName in Params.DeviceNames)
						{
							// get the deployed file data
							Dictionary<StagedFileReference, string> DeployedUFSFiles = new Dictionary<StagedFileReference, string>();
							Dictionary<StagedFileReference, string> DeployedNonUFSFiles = new Dictionary<StagedFileReference, string>();

							if (SC.StageTargetPlatform.RetrieveDeployedManifests(Params, SC, DeviceName, out UFSManifests, out NonUFSManifests))
							{
								DeployedUFSFiles = ReadDeployedManifest(Params, SC, UFSManifests);
								DeployedNonUFSFiles = ReadDeployedManifest(Params, SC, NonUFSManifests);
							}

							WriteObsoleteManifest(Params, SC, DeployedUFSFiles, StagedUFSFiles, SC.GetUFSDeploymentObsoletePath(DeviceName));
							WriteObsoleteManifest(Params, SC, DeployedNonUFSFiles, StagedNonUFSFiles, SC.GetNonUFSDeploymentObsoletePath(DeviceName));

							if (Params.IterativeDeploy)
							{
								// write out the delta file data
								WriteDeltaManifest(Params, SC, DeployedUFSFiles, StagedUFSFiles, SC.GetUFSDeploymentDeltaPath(DeviceName));
								WriteDeltaManifest(Params, SC, DeployedNonUFSFiles, StagedNonUFSFiles, SC.GetNonUFSDeploymentDeltaPath(DeviceName));
							}
						}
					}

					if (Params.bCodeSign && !Params.SkipStage)
					{
						SC.StageTargetPlatform.SignExecutables(SC, Params);
					}
				}
			}

			if (Params.DedicatedServer)
			{
				var DeployContextList = CreateDeploymentContext(Params, true, true);
				foreach (var SC in DeployContextList)
				{
					CreateStagingManifest(Params, SC);
					CleanStagingDirectory(Params, SC);
				}

				foreach (var SC in DeployContextList)
				{
					ApplyStagingManifest(Params, SC);
				}
			}
			LogInformation("********** STAGE COMMAND COMPLETED **********");
		}
	}
}<|MERGE_RESOLUTION|>--- conflicted
+++ resolved
@@ -2190,53 +2190,10 @@
 						SecondaryOrderFile = PakOrderFileLocations[1];
 					}
 
-<<<<<<< HEAD
 					string AdditionalArgs = PatchOptions;
 					if (bShouldGeneratePatch && ShouldSkipGeneratingPatch(PlatformGameConfig, PakParams.PakName))
 					{
 						AdditionalArgs = " -SkipPatch";
-=======
-					string BulkOption = "";
-                    ConfigHierarchy PlatformEngineConfig = null;
-                    if (Params.EngineConfigs.TryGetValue(SC.StageTargetPlatform.PlatformType, out PlatformEngineConfig))
-                    {
-                        bool bMasterEnable = false;
-						PlatformEngineConfig.GetBool("MemoryMappedFiles", "MasterEnable", out bMasterEnable);
-                        if (bMasterEnable)
-                        {
-                            int Value = 0;
-							PlatformEngineConfig.GetInt32("MemoryMappedFiles", "Alignment", out Value);
-                            if (Value > 0)
-                            {
-                                BulkOption = String.Format(" -AlignForMemoryMapping={0}", Value);
-                            }
-                        }
-                    }
-
-					string AdditionalArgs = String.Empty;
-					if (bShouldGeneratePatch && !ShouldSkipGeneratingPatch(PlatformGameConfig, PakParams.PakName))
-					{
-						string PatchSeekOptMode = String.Empty;
-						string PatchSeekOptMaxGapSize = String.Empty;
-						string PatchSeekOptMaxInflationPercent = String.Empty;
-						string PatchSeekOptMaxAdjacentOrderDiff = String.Empty;
-						if (PlatformGameConfig.GetString("/Script/UnrealEd.ProjectPackagingSettings", "PatchSeekOptMode", out PatchSeekOptMode))
-						{
-							AdditionalArgs += String.Format(" -PatchSeekOptMode={0}", PatchSeekOptMode);
-						}
-						if (PlatformGameConfig.GetString("/Script/UnrealEd.ProjectPackagingSettings", "PatchSeekOptMaxGapSize", out PatchSeekOptMaxGapSize))
-						{
-							AdditionalArgs += String.Format(" -PatchSeekOptMaxGapSize={0}", PatchSeekOptMaxGapSize);
-						}
-						if (PlatformGameConfig.GetString("/Script/UnrealEd.ProjectPackagingSettings", "PatchSeekOptMaxInflationPercent", out PatchSeekOptMaxInflationPercent))
-						{
-							AdditionalArgs += String.Format(" -PatchSeekOptMaxInflationPercent={0}", PatchSeekOptMaxInflationPercent);
-						}
-						if (PlatformGameConfig.GetString("/Script/UnrealEd.ProjectPackagingSettings", "PatchSeekOptMaxAdjacentOrderDiff", out PatchSeekOptMaxAdjacentOrderDiff))
-						{
-							AdditionalArgs += String.Format(" -PatchSeekOptMaxAdjacentOrderDiff={0}", PatchSeekOptMaxAdjacentOrderDiff);
-						}
->>>>>>> aa970514
 					}
 
 					bool bPakFallbackOrderForNonUassetFiles = false;
@@ -2246,10 +2203,8 @@
 						AdditionalArgs += " -fallbackOrderForNonUassetFiles";
 					}
 
-<<<<<<< HEAD
-					Dictionary<string, string> UnrealPakResponseFile = PakParams.UnrealPakResponseFile; 
-=======
-					if (PlatformEngineConfig != null)
+					ConfigHierarchy PlatformEngineConfig;
+                    if (Params.EngineConfigs.TryGetValue(SC.StageTargetPlatform.PlatformType, out PlatformEngineConfig))					
 					{
 						// if the runtime will want to reduce memory usage, we have to disable the pak index freezing
 						bool bUnloadPakEntries = false;
@@ -2265,8 +2220,7 @@
 					// pass the targetplatform so the index may be able to be frozen
 					AdditionalArgs += " -platform=" + SC.StageTargetPlatform.IniPlatformType;
 
-					Dictionary<string, string> UnrealPakResponseFile;
->>>>>>> aa970514
+					Dictionary<string, string> UnrealPakResponseFile = PakParams.UnrealPakResponseFile; 
 					if (ShouldCreateIoStoreContainerFiles(Params, SC))
 					{
 						UnrealPakResponseFile = new Dictionary<string, string>();
