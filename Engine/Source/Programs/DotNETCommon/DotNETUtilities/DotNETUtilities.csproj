﻿<?xml version="1.0" encoding="utf-8"?>
<Project ToolsVersion="4.0" DefaultTargets="Build" xmlns="http://schemas.microsoft.com/developer/msbuild/2003">
  <Import Project="$(MSBuildExtensionsPath)\$(MSBuildToolsVersion)\Microsoft.Common.props" Condition="Exists('$(MSBuildExtensionsPath)\$(MSBuildToolsVersion)\Microsoft.Common.props')" />
  <PropertyGroup>
    <Configuration Condition=" '$(Configuration)' == '' ">Development</Configuration>
    <Platform Condition=" '$(Platform)' == '' ">AnyCPU</Platform>
    <ProjectGuid>{5D7D66E8-8C76-4AF9-B3EC-2EF03421D730}</ProjectGuid>
    <OutputType>Library</OutputType>
    <AppDesignerFolder>Properties</AppDesignerFolder>
    <RootNamespace>DotNETUtilities</RootNamespace>
    <AssemblyName>DotNETUtilities</AssemblyName>
    <TargetFrameworkVersion>v4.5</TargetFrameworkVersion>
    <FileAlignment>512</FileAlignment>
  </PropertyGroup>
  <PropertyGroup Condition=" '$(Configuration)|$(Platform)' == 'Debug|AnyCPU' ">
    <DebugSymbols>true</DebugSymbols>
    <DebugType>full</DebugType>
    <Optimize>false</Optimize>
    <OutputPath>..\..\..\..\Binaries\DotNET\</OutputPath>
    <DefineConstants>DEBUG;TRACE</DefineConstants>
    <ErrorReport>prompt</ErrorReport>
    <WarningLevel>4</WarningLevel>
    <DocumentationFile>
    </DocumentationFile>
  </PropertyGroup>
  <PropertyGroup Condition="'$(Configuration)|$(Platform)' == 'Development|AnyCPU'">
    <OutputPath>..\..\..\..\Binaries\DotNET\</OutputPath>
    <DefineConstants>TRACE</DefineConstants>
    <DocumentationFile>
    </DocumentationFile>
    <Optimize>true</Optimize>
    <DebugType>pdbonly</DebugType>
    <PlatformTarget>AnyCPU</PlatformTarget>
    <ErrorReport>prompt</ErrorReport>
  </PropertyGroup>
  <PropertyGroup Condition="'$(Configuration)|$(Platform)' == 'Release|AnyCPU'">
    <OutputPath>..\..\..\..\Binaries\DotNET\</OutputPath>
    <DefineConstants>TRACE</DefineConstants>
    <Optimize>true</Optimize>
    <DebugType>pdbonly</DebugType>
    <PlatformTarget>AnyCPU</PlatformTarget>
    <ErrorReport>prompt</ErrorReport>
  </PropertyGroup>
  <ItemGroup>
    <Reference Include="System" />
    <Reference Include="System.Core" />
    <Reference Include="System.Xml.Linq" />
    <Reference Include="System.Data.DataSetExtensions" />
    <Reference Include="Microsoft.CSharp" />
    <Reference Include="System.Data" />
    <Reference Include="System.Xml" />
  </ItemGroup>
  <ItemGroup>
    <Compile Include="..\MetaData.cs">
      <Link>Properties\MetaData.cs</Link>
    </Compile>
    <Compile Include="AssemblyUtils.cs" />
    <Compile Include="BinaryReaderExtensions.cs" />
    <Compile Include="BinaryWriterExtensions.cs" />
    <Compile Include="ConsoleTraceListener.cs" />
    <Compile Include="CsProjectInfo.cs" />
    <Compile Include="DirectoryReference.cs" />
    <Compile Include="ExceptionUtils.cs" />
    <Compile Include="FastJSON\Formatter.cs" />
    <Compile Include="FastJSON\Getters.cs" />
    <Compile Include="FastJSON\JSON.cs" />
    <Compile Include="FastJSON\JsonParser.cs" />
    <Compile Include="FastJSON\JsonSerializer.cs" />
    <Compile Include="FastJSON\Reflection.cs" />
    <Compile Include="FastJSON\SafeDictionary.cs" />
    <Compile Include="FileFilter.cs" />
    <Compile Include="FileFilterNode.cs" />
    <Compile Include="FilePattern.cs" />
    <Compile Include="FileReference.cs" />
    <Compile Include="FileSystemName.cs" />
    <Compile Include="FileSystemReference.cs" />
    <Compile Include="JsonObject.cs" />
<<<<<<< HEAD
    <Compile Include="Log.cs" />
=======
    <Compile Include="ManagedProcess.cs" />
>>>>>>> bca116ca
    <Compile Include="Properties\AssemblyInfo.cs" />
    <Compile Include="ResXResource\UEResXReader.cs" />
    <Compile Include="ResXResource\UEResXWriter.cs" />
    <Compile Include="RPCCommandHelper.cs" />
    <Compile Include="StringUtils.cs" />
    <Compile Include="ThreadPoolWorkQueue.cs" />
  </ItemGroup>
  <Import Project="$(MSBuildToolsPath)\Microsoft.CSharp.targets" />
  <!-- To modify your build process, add your task inside one of the targets below and uncomment it. 
       Other similar extension points exist, see Microsoft.Common.targets.
  <Target Name="BeforeBuild">
  </Target>
  <Target Name="AfterBuild">
  </Target>
  -->
</Project><|MERGE_RESOLUTION|>--- conflicted
+++ resolved
@@ -75,11 +75,8 @@
     <Compile Include="FileSystemName.cs" />
     <Compile Include="FileSystemReference.cs" />
     <Compile Include="JsonObject.cs" />
-<<<<<<< HEAD
     <Compile Include="Log.cs" />
-=======
     <Compile Include="ManagedProcess.cs" />
->>>>>>> bca116ca
     <Compile Include="Properties\AssemblyInfo.cs" />
     <Compile Include="ResXResource\UEResXReader.cs" />
     <Compile Include="ResXResource\UEResXWriter.cs" />
