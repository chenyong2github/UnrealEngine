// Copyright Epic Games, Inc. All Rights Reserved.

#include "HeadlessChaosTestEPA.h"

#include "HeadlessChaos.h"
#include "HeadlessChaosTestUtility.h"
#include "Chaos/EPA.h"
#include "Chaos/Sphere.h"
#include "Chaos/Capsule.h"
#include "Chaos/GJK.h"
#include "Chaos/Convex.h"
#include "Chaos/ImplicitObjectScaled.h"
#include "Chaos/Triangle.h"

namespace ChaosTest
{
	using namespace Chaos;

	template <typename T>
	void ValidFace(const TVec3<T>* Verts, const TArray<TEPAEntry<T>>& TetFaces, int32 Idx)
	{
		const TEPAEntry<T>& Entry = TetFaces[Idx];

		//does not contain vertex associated with face
		EXPECT_NE(Entry.IdxBuffer[0], Idx);
		EXPECT_NE(Entry.IdxBuffer[1], Idx);
		EXPECT_NE(Entry.IdxBuffer[2], Idx);

		//doesn't have itself as adjacent face
		EXPECT_NE(Entry.AdjFaces[0], Idx);
		EXPECT_NE(Entry.AdjFaces[1], Idx);
		EXPECT_NE(Entry.AdjFaces[2], Idx);

		//adjacent edges and faces are valid for both sides of the edge
		EXPECT_EQ(TetFaces[Entry.AdjFaces[0]].AdjFaces[Entry.AdjEdges[0]], Idx);
		EXPECT_EQ(TetFaces[Entry.AdjFaces[1]].AdjFaces[Entry.AdjEdges[1]], Idx);
		EXPECT_EQ(TetFaces[Entry.AdjFaces[2]].AdjFaces[Entry.AdjEdges[2]], Idx);

		//make sure that adjacent faces share vertices
		//src dest on the edge of face 0 matches to dest src of face 1
		for (int EdgeIdx = 0; EdgeIdx < 3; ++EdgeIdx)
		{
			const int32 FromFace0 = Entry.IdxBuffer[EdgeIdx];
			const int32 ToFace0 = Entry.IdxBuffer[(EdgeIdx+1)%3];
			const int32 Face1EdgeIdx = Entry.AdjEdges[EdgeIdx];
			const TEPAEntry<T>& Face1 = TetFaces[Entry.AdjFaces[EdgeIdx]];
			const int32 FromFace1 = Face1.IdxBuffer[Face1EdgeIdx];
			const int32 ToFace1 = Face1.IdxBuffer[(Face1EdgeIdx+1)%3];
			EXPECT_EQ(FromFace0, ToFace1);
			EXPECT_EQ(FromFace1, ToFace0);
			
		}
		switch (Entry.AdjEdges[0])
		{
		case 0:
		{
			EXPECT_EQ(Entry.IdxBuffer[0], TetFaces[Entry.AdjFaces[0]].IdxBuffer[1]);
			EXPECT_EQ(Entry.IdxBuffer[1], TetFaces[Entry.AdjFaces[0]].IdxBuffer[0]);
			break;
		}
		case 1:
		{
			EXPECT_EQ(Entry.IdxBuffer[0], TetFaces[Entry.AdjFaces[0]].IdxBuffer[2]);
			EXPECT_EQ(Entry.IdxBuffer[1], TetFaces[Entry.AdjFaces[0]].IdxBuffer[1]);
			break;
		}
		case 2:
		{
			EXPECT_EQ(Entry.IdxBuffer[0], TetFaces[Entry.AdjFaces[0]].IdxBuffer[0]);
			EXPECT_EQ(Entry.IdxBuffer[1], TetFaces[Entry.AdjFaces[0]].IdxBuffer[2]);
			break;
		}
		default: break;
		}

		EXPECT_LT(TVec3<T>::DotProduct(Verts[Idx], Entry.PlaneNormal), 0);	//normal faces out

		EXPECT_GE(Entry.Distance, 0);	//positive distance since origin is inside tet

		EXPECT_NEAR(Entry.DistanceToPlane(Verts[Entry.IdxBuffer[0]]), 0, 1e-6);
		EXPECT_NEAR(Entry.DistanceToPlane(Verts[Entry.IdxBuffer[1]]), 0, 1e-6);
		EXPECT_NEAR(Entry.DistanceToPlane(Verts[Entry.IdxBuffer[2]]), 0, 1e-6);
	}

	template <typename T>
	TVec3<T> ErrorSupport(const TVec3<T>& V)
	{
		check(false);
		return TVec3<T>(0);
	}

	template <typename T>
	void EPAInitTest()
	{

		//make sure faces are properly oriented
		{
			TArray<TVec3<T>> VertsA = { {-1,-1,1}, {-1,-1,-1}, {-1,1,-1}, {1,1,-1} };
			TArray<TVec3<T>> VertsB = { TVec3<T>(0), TVec3<T>(0), TVec3<T>(0), TVec3<T>(0) };
			TArray<TEPAEntry<T>> TetFaces;
			TVec3<T> TouchingNormal;
			EXPECT_TRUE(InitializeEPA(VertsA,VertsB,ErrorSupport<T>,ErrorSupport<T>,TetFaces,TouchingNormal));

			EXPECT_EQ(TetFaces.Num(), 4);
			for (int i = 0; i < TetFaces.Num(); ++i)
			{
				ValidFace(VertsA.GetData(), TetFaces, i);
			}
		}

		{
			TArray<TVec3<T>> VertsA = { {-1,-1,-1}, {-1,-1,1}, {-1,1,-1}, {1,1,-1} };
			TArray<TVec3<T>> VertsB = { TVec3<T>(0), TVec3<T>(0), TVec3<T>(0), TVec3<T>(0) };
			TArray<TEPAEntry<T>> TetFaces;
			TVec3<T> TouchingNormal;

			EXPECT_TRUE(InitializeEPA(VertsA,VertsB,ErrorSupport<T>,ErrorSupport<T>,TetFaces,TouchingNormal));

			EXPECT_EQ(TetFaces.Num(), 4);
			for (int i = 0; i < TetFaces.Num(); ++i)
			{
				ValidFace(VertsA.GetData(), TetFaces, i);
			}
		}

		auto EmptySupport = [](const TVec3<T>& V) { return TVec3<T>(0); };

		//triangle
		{
			TVec3<T> AllVerts[] = { {0,-1,1 + 1 / (T)3}, {0,-1,-1 + 1 / (T)3}, {0,1,-1 + 1 / (T)3},{-1,0,0}, {0.5,0,0} };

			auto ASupport = [&](const TVec3<T>& V)
			{
				TVec3<T> Best = AllVerts[0];
				for (const TVec3<T>& Vert : AllVerts)
				{
					if (TVec3<T>::DotProduct(Vert, V) > TVec3<T>::DotProduct(Best, V))
					{
						Best = Vert;
					}
				}
				return Best;
			};

			auto ASupportNoPositiveX = [&](const TVec3<T>& V)
			{
				TVec3<T> Best = AllVerts[0];
				for (const TVec3<T>& Vert : AllVerts)
				{
					if (Vert.X > 0)
					{
						continue;
					}
					if (TVec3<T>::DotProduct(Vert, V) > TVec3<T>::DotProduct(Best, V))
					{
						Best = Vert;
					}
				}
				return Best;
			};

			auto ASupportNoX = [&](const TVec3<T>& V)
			{
				TVec3<T> Best = AllVerts[0];
				for (const TVec3<T>& Vert : AllVerts)
				{
					if (Vert.X > 0 || Vert.X < 0)
					{
						continue;
					}
					if (TVec3<T>::DotProduct(Vert, V) > TVec3<T>::DotProduct(Best, V))
					{
						Best = Vert;
					}
				}
				return Best;
			};

			//first winding
			{
				TArray<TVec3<T>> VertsA = { AllVerts[0], AllVerts[1], AllVerts[2] };
				TArray<TVec3<T>> VertsB = { TVec3<T>(0), TVec3<T>(0), TVec3<T>(0) };

				TArray<TEPAEntry<T>> TetFaces;
				TVec3<T> TouchingNormal;
				EXPECT_TRUE(InitializeEPA(VertsA,VertsB,ASupport,EmptySupport,TetFaces,TouchingNormal));
				EXPECT_VECTOR_NEAR(VertsA[3], AllVerts[3], 1e-4);
				EXPECT_VECTOR_NEAR(VertsB[3], TVec3<T>(0), 1e-4);

				EXPECT_EQ(TetFaces.Num(), 4);
				for (int i = 0; i < TetFaces.Num(); ++i)
				{
					ValidFace(VertsA.GetData(), TetFaces, i);
				}

				T Penetration;
				TVec3<T> Dir, WitnessA, WitnessB;

				//Try EPA. Note that we are IGNORING the positive x vert to ensure a triangle right on the origin boundary works
				EPA(VertsA, VertsB, ASupportNoPositiveX, EmptySupport, Penetration, Dir, WitnessA, WitnessB);
				EXPECT_NEAR(Penetration, 0, 1e-4);
				EXPECT_VECTOR_NEAR(Dir, TVec3<T>(1,0,0), 1e-4);
				EXPECT_VECTOR_NEAR(WitnessA, TVec3<T>(0), 1e-4);
				EXPECT_VECTOR_NEAR(WitnessB, TVec3<T>(0), 1e-4);
			}

			//other winding
			{
				TArray<TVec3<T>> VertsA = { AllVerts[1], AllVerts[0], AllVerts[2] };
				TArray<TVec3<T>> VertsB = { TVec3<T>(0), TVec3<T>(0), TVec3<T>(0) };

				TArray<TEPAEntry<T>> TetFaces;
				TVec3<T> TouchingNormal;
				EXPECT_TRUE(InitializeEPA(VertsA,VertsB,ASupport,EmptySupport,TetFaces,TouchingNormal));
				EXPECT_VECTOR_NEAR(VertsA[3], AllVerts[3], 1e-4);
				EXPECT_VECTOR_NEAR(VertsB[3], TVec3<T>(0), 1e-4);

				EXPECT_EQ(TetFaces.Num(), 4);
				for (int i = 0; i < TetFaces.Num(); ++i)
				{
					ValidFace(VertsA.GetData(), TetFaces, i);
				}

				T Penetration;
				TVec3<T> Dir, WitnessA, WitnessB;

				//Try EPA. Note that we are IGNORING the positive x vert to ensure a triangle right on the origin boundary works
				EPA(VertsA, VertsB, ASupportNoPositiveX, EmptySupport, Penetration, Dir, WitnessA, WitnessB);
				EXPECT_NEAR(Penetration, 0, 1e-4);
				EXPECT_VECTOR_NEAR(Dir, TVec3<T>(1, 0, 0), 1e-4);
				EXPECT_VECTOR_NEAR(WitnessA, TVec3<T>(0), 1e-4);
				EXPECT_VECTOR_NEAR(WitnessB, TVec3<T>(0), 1e-4);
			}

			//touching triangle
			{
				TArray<TVec3<T>> VertsA = { AllVerts[1], AllVerts[0], AllVerts[2] };
				TArray<TVec3<T>> VertsB = { TVec3<T>(0), TVec3<T>(0), TVec3<T>(0) };

				TArray<TEPAEntry<T>> TetFaces;
				TVec3<T> TouchingNormal;
				EXPECT_FALSE(InitializeEPA(VertsA,VertsB,ASupportNoX,EmptySupport,TetFaces,TouchingNormal));
				EXPECT_EQ(TouchingNormal.Z,0);
				EXPECT_EQ(TouchingNormal.Y,0);

				//make sure EPA handles this bad case properly
				VertsA = { AllVerts[1], AllVerts[0], AllVerts[2] };
				VertsB = { TVec3<T>(0), TVec3<T>(0), TVec3<T>(0) };

				//touching so penetration 0, normal is 0,0,1
				T Penetration;
				TVec3<T> Dir, WitnessA, WitnessB;
				EXPECT_EQ(EPA(VertsA, VertsB, ASupportNoX, EmptySupport, Penetration, Dir, WitnessA, WitnessB), EPAResult::BadInitialSimplex);
				EXPECT_EQ(Penetration, 0);
				//EXPECT_VECTOR_NEAR(Dir, TVec3<T>(0, 0, 1), 1e-7);
				EXPECT_VECTOR_NEAR(WitnessA, TVec3<T>(0), 1e-7);
				EXPECT_VECTOR_NEAR(WitnessB, TVec3<T>(0), 1e-7);
			}
		}

		//line
		{
			TVec3<T> AllVerts[] = { {0,-1,1 + 1 / (T)3}, {0,-1,-1 + 1 / (T)3}, {0,1,-1 + 1 / (T)3},{-1,0,0}, {0.5,0,0} };

			auto ASupport = [&](const TVec3<T>& V)
			{
				TVec3<T> Best = AllVerts[0];
				for (const TVec3<T>& Vert : AllVerts)
				{
					if (TVec3<T>::DotProduct(Vert, V) > TVec3<T>::DotProduct(Best, V))
					{
						Best = Vert;
					}
				}
				return Best;
			};

			//first winding
			{
				TArray<TVec3<T>> VertsA = { AllVerts[0], AllVerts[2] };
				TArray<TVec3<T>> VertsB = { TVec3<T>(0), TVec3<T>(0) };

				TArray<TEPAEntry<T>> TetFaces;
				TVec3<T> TouchingNormal;
				EXPECT_TRUE(InitializeEPA(VertsA,VertsB,ASupport,EmptySupport,TetFaces,TouchingNormal));
				EXPECT_VECTOR_NEAR(VertsA[2], AllVerts[1], 1e-4);
				EXPECT_VECTOR_NEAR(VertsB[2], TVec3<T>(0), 1e-4);

				EXPECT_VECTOR_NEAR(VertsA[3], AllVerts[3], 1e-4);
				EXPECT_VECTOR_NEAR(VertsB[3], TVec3<T>(0), 1e-4);

				EXPECT_EQ(TetFaces.Num(), 4);
				for (int i = 0; i < TetFaces.Num(); ++i)
				{
					ValidFace(VertsA.GetData(), TetFaces, i);
				}
			}

			//other winding
			{
				TArray<TVec3<T>> VertsA = { AllVerts[2], AllVerts[0] };
				TArray<TVec3<T>> VertsB = { TVec3<T>(0), TVec3<T>(0) };

				TArray<TEPAEntry<T>> TetFaces;
				TVec3<T> TouchingNormal;
				EXPECT_TRUE(InitializeEPA(VertsA,VertsB,ASupport,EmptySupport,TetFaces,TouchingNormal));
				EXPECT_VECTOR_NEAR(VertsA[2], AllVerts[1], 1e-4);
				EXPECT_VECTOR_NEAR(VertsB[2], TVec3<T>(0), 1e-4);

				EXPECT_VECTOR_NEAR(VertsA[3], AllVerts[3], 1e-4);
				EXPECT_VECTOR_NEAR(VertsB[3], TVec3<T>(0), 1e-4);

				EXPECT_EQ(TetFaces.Num(), 4);
				for (int i = 0; i < TetFaces.Num(); ++i)
				{
					ValidFace(VertsA.GetData(), TetFaces, i);
				}
			}

			//touching triangle
			{
				auto ASupportNoX = [&](const TVec3<T>& V)
				{
					TVec3<T> Best = AllVerts[0];
					for (const TVec3<T>& Vert : AllVerts)
					{
						if (Vert.X > 0 || Vert.X < 0)
						{
							continue;
						}
						if (TVec3<T>::DotProduct(Vert, V) > TVec3<T>::DotProduct(Best, V))
						{
							Best = Vert;
						}
					}
					return Best;
				};

				TArray<TVec3<T>> VertsA = { AllVerts[2], AllVerts[0] };
				TArray<TVec3<T>> VertsB = { TVec3<T>(0), TVec3<T>(0) };

				TArray<TEPAEntry<T>> TetFaces;
				TVec3<T> TouchingNormal;
				EXPECT_FALSE(InitializeEPA(VertsA,VertsB,ASupportNoX,EmptySupport, TetFaces, TouchingNormal));
				EXPECT_EQ(TouchingNormal.X,0);
			}

			//touching line
			{

				auto ASupportNoXOrZ = [&](const TVec3<T>& V)
				{
					TVec3<T> Best = AllVerts[0];
					for (const TVec3<T>& Vert : AllVerts)
					{
						if (Vert.X > 0 || Vert.X < 0 || Vert.Z > 0)
						{
							continue;
						}
						if (TVec3<T>::DotProduct(Vert, V) > TVec3<T>::DotProduct(Best, V))
						{
							Best = Vert;
						}
					}
					return Best;
				};

				TArray<TVec3<T>> VertsA = { AllVerts[2], AllVerts[0] };
				TArray<TVec3<T>> VertsB = { TVec3<T>(0), TVec3<T>(0) };

				TArray<TEPAEntry<T>> TetFaces;
				TVec3<T> TouchingNormal;
				EXPECT_FALSE(InitializeEPA(VertsA,VertsB,ASupportNoXOrZ,EmptySupport,TetFaces,TouchingNormal));
				EXPECT_EQ(TouchingNormal.X,0);
			}
		}
	}

	template void EPAInitTest<float>();
	
	template <typename T>
	void EPASimpleTest()
	{
		auto ZeroSupport = [](const auto& V) { return TVec3<T>(0); };

		{

			//simple box hull. 0.5 depth on x, 1 depth on y, 1 depth on z. Made z non symmetric to avoid v on tet close to 0 for this case
			TVec3<T> HullVerts[8] = { {-0.5, -1, -1}, {2, -1, -1}, {-0.5, 1, -1}, {2, 1, -1},
									  {-0.5, -1, 2}, {2, -1, 2}, {-0.5, 1, 2}, {2, 1, 2} };

			auto SupportA = [&HullVerts](const auto& V)
			{
				auto MaxDist = TNumericLimits<T>::Lowest();
				auto BestVert = HullVerts[0];
				for (const auto& Vert : HullVerts)
				{
					const auto Dist = TVec3<T>::DotProduct(V, Vert);
					if (Dist > MaxDist)
					{
						MaxDist = Dist;
						BestVert = Vert;
					}
				}
				return BestVert;
			};

			TArray <TVec3<T>> Tetrahedron = { HullVerts[0], HullVerts[2], HullVerts[3], HullVerts[4] };
			TArray <TVec3<T>> Zeros = { TVec3<T>(0), TVec3<T>(0), TVec3<T>(0), TVec3<T>(0) };

			T Penetration;
			TVec3<T> Dir, WitnessA, WitnessB;
			EXPECT_EQ(EPA(Tetrahedron, Zeros, SupportA, ZeroSupport, Penetration, Dir, WitnessA, WitnessB), EPAResult::Ok);
			EXPECT_NEAR(Penetration, 0.5, 1e-4);
			EXPECT_NEAR(Dir[0], -1, 1e-4);
			EXPECT_NEAR(Dir[1], 0, 1e-4);
			EXPECT_NEAR(Dir[2], 0, 1e-4);
			EXPECT_NEAR(WitnessA[0], -0.5, 1e-4);
			EXPECT_NEAR(WitnessA[1], 0, 1e-4);
			EXPECT_NEAR(WitnessA[2], 0, 1e-4);
			EXPECT_NEAR(WitnessB[0], 0, 1e-4);
			EXPECT_NEAR(WitnessB[1], 0, 1e-4);
			EXPECT_NEAR(WitnessB[2], 0, 1e-4);
		}

		{
			//sphere with deep penetration to make sure we have max iterations
			TSphere<T,3> Sphere(TVec3<T>(0), 10);
			auto Support = [&Sphere](const auto& V)
			{
				return Sphere.Support(V, 0);
			};

			TArray <TVec3<T>> Tetrahedron = { Support(FVec3(-1,0,0)), Support(FVec3(1,0,0)),
				Support(FVec3(0,1,0)), Support(FVec3(0,0,1))};
			TArray <TVec3<T>> Zeros = { TVec3<T>(0), TVec3<T>(0), TVec3<T>(0), TVec3<T>(0) };

			T Penetration;
			TVec3<T> Dir, WitnessA, WitnessB;
			EXPECT_EQ(EPA(Tetrahedron, Zeros, Support, ZeroSupport, Penetration, Dir, WitnessA, WitnessB), EPAResult::MaxIterations);
			EXPECT_GT(Penetration, 9);
			EXPECT_LE(Penetration, 10);
			EXPECT_GT(WitnessA.Size(), 9);	//don't know exact point, but should be 9 away from origin
			EXPECT_LE(WitnessA.Size(), 10);	//point should be interior to sphere
		}

		{
			//capsule with origin in middle
			TCapsule<T> Capsule(TVec3<T>(0, 0, 10), TVec3<T>(0, 0, -10), 3);
			auto Support = [&Capsule](const auto& V)
			{
				return Capsule.Support(V, 0);
			};

			TArray <TVec3<T>> Tetrahedron = { Support(FVec3(-1,0,0)), Support(FVec3(1,0,0)),
				Support(FVec3(0,1,0)), Support(FVec3(0,0,1)) };
			TArray <TVec3<T>> Zeros = { TVec3<T>(0), TVec3<T>(0), TVec3<T>(0), TVec3<T>(0) };

			T Penetration;
			TVec3<T> Dir, WitnessA, WitnessB;
			EXPECT_EQ(EPA(Tetrahedron, Zeros, Support, ZeroSupport, Penetration, Dir, WitnessA, WitnessB), EPAResult::Ok);
			EXPECT_NEAR(Penetration, 3, 1e-1);
			EXPECT_NEAR(Dir[2], 0, 1e-1);	//don't know direction, but it should be in xy plane
			EXPECT_NEAR(WitnessA.Size(), 3, 1e-1);	//don't know exact point, but should be 3 away from origin
		}
		{
			//capsule with origin near top
			TCapsule<T> Capsule(TVec3<T>(0, 0, -2), TVec3<T>(0, 0, -12), 3);
			auto Support = [&Capsule](const auto& V)
			{
				return Capsule.Support(V, 0);
			};

			TArray <TVec3<T>> Tetrahedron = { Support(FVec3(-1,0,0)), Support(FVec3(1,0,0)),
				Support(FVec3(0,1,0)), Support(FVec3(0,0,1)) };

			TArray <TVec3<T>> Zeros = { TVec3<T>(0), TVec3<T>(0), TVec3<T>(0), TVec3<T>(0) };

			T Penetration;
			TVec3<T> Dir, WitnessA, WitnessB;
			EXPECT_EQ(EPA(Tetrahedron, Zeros, Support, ZeroSupport, Penetration, Dir, WitnessA, WitnessB), EPAResult::Ok);
			EXPECT_NEAR(Penetration, 1, 1e-1);
			EXPECT_NEAR(Dir[0], 0, 1e-1);
			EXPECT_NEAR(Dir[1], 0, 1e-1);
			EXPECT_NEAR(Dir[2], 1, 1e-1);
			EXPECT_NEAR(WitnessA[0], 0, 1e-1);
			EXPECT_NEAR(WitnessA[1], 0, 1e-1);
			EXPECT_NEAR(WitnessA[2], 1, 1e-1);
			EXPECT_NEAR(WitnessB[0], 0, 1e-1);
			EXPECT_NEAR(WitnessB[1], 0, 1e-1);
			EXPECT_NEAR(WitnessB[2], 0, 1e-1);
		}

		{
			//box is 1,1,1 with origin in the middle to handle cases when origin is right on tetrahedron
			TVec3<T> HullVerts[8] = { {-1, -1, -1}, {1, -1, -1}, {-1, 1, -1}, {1, 1, -1},
									  {-1, -1, 1}, {1, -1, 2}, {-1, 1, 1}, {1, 1, 1} };

			auto Support = [&HullVerts](const auto& V)
			{
				auto MaxDist = TNumericLimits<T>::Lowest();
				auto BestVert = HullVerts[0];
				for (const auto& Vert : HullVerts)
				{
					const auto Dist = TVec3<T>::DotProduct(V, Vert);
					if (Dist > MaxDist)
					{
						MaxDist = Dist;
						BestVert = Vert;
					}
				}
				return BestVert;
			};

			TArray<TVec3<T>> Tetrahedron = { HullVerts[0], HullVerts[2], HullVerts[3], HullVerts[4] };
			TArray <TVec3<T>> Zeros = { TVec3<T>(0), TVec3<T>(0), TVec3<T>(0), TVec3<T>(0) };

			T Penetration;
			TVec3<T> Dir, WitnessA, WitnessB;
			EXPECT_EQ(EPA(Tetrahedron, Zeros, Support, ZeroSupport, Penetration, Dir, WitnessA, WitnessB), EPAResult::Ok);
			EXPECT_FLOAT_EQ(Penetration, 1);
			EXPECT_NEAR(WitnessA.Size(), 1, 1e-1);	//don't know exact point, but should be 1 away from origin
		}
	}

	template void EPASimpleTest<float>();

	// Previously failing test cases that we would like to keep testing to prevent regression.
	GTEST_TEST(EPATests, EPARealFailures_Fixed)
	{
		{
			//get to EPA from GJKPenetration
			TAABB<float, 3> Box({ -50, -50, -50 }, { 50, 50, 50 });

			const FRigidTransform3 BToATM({ -8.74146843, 4.58291769, -100.029655 }, FRotation3::FromElements(6.63562241e-05, -0.000235952888, 0.00664712908, 0.999977887));
			FVec3 ClosestA, ClosestB, Normal;
			float Penetration;
			GJKPenetration(Box, Box, BToATM, Penetration, ClosestA, ClosestB, Normal);

			EXPECT_GT(Penetration, 0);
			EXPECT_LT(Penetration, 2);
		}

		// Problem: EPA was selecting the wrong face on the second box, resulting in a large penetration depth (131cm, but the box is only 20cm thick)
		// Fixed CL: 10615422
		{
			TBox<FReal, 3> A({ -12.5000000, -1.50000000, -12.5000000 }, { 12.5000000, 1.50000000, 12.5000000 });
			TBox<FReal, 3> B({ -100.000000, -100.000000, -10.0000000 }, { 100.000000, 100.000000, 10.0000000 });
			const FRigidTransform3 BToATM({ -34.9616776, 64.0135651, -10.9833698 }, FRotation3::FromElements(-0.239406615, -0.664629698, 0.637779951, 0.306901455));

			FVec3 ClosestA, ClosestB, NormalA;
			float Penetration;
			GJKPenetration(A, B, BToATM, Penetration, ClosestA, ClosestB, NormalA);
			FVec3 Normal = BToATM.InverseTransformVector(NormalA);

			EXPECT_NEAR(Penetration, 0.025f, 0.005f);
			EXPECT_NEAR(Normal.Z, -1.0f, 0.001f);
		}

		// Problem: EPA was selecting the wrong face on the second box, this was because LastEntry was initialized to first face, not best first face
		// Fixed CL: 10635151>
		{
			TBox<FReal, 3> A({ -12.5000000, -1.50000000, -12.5000000 }, { 12.5000000, 1.50000000, 12.5000000 });
			TBox<FReal, 3> B({ -100.000000, -100.000000, -10.0000000 }, { 100.000000, 100.000000, 10.0000000 });
			const FRigidTransform3 BToATM({ -50.4365005, 52.8003693, -35.1415100 }, FRotation3::FromElements(-0.112581111, -0.689017475, 0.657892346, 0.282414317));

			FVec3 ClosestA, ClosestB, NormalA;
			float Penetration;
			GJKPenetration(A, B, BToATM, Penetration, ClosestA, ClosestB, NormalA);
			FVec3 Normal = BToATM.InverseTransformVector(NormalA);

			EXPECT_LT(Penetration, 20);
			EXPECT_NEAR(Normal.Z, -1.0f, 0.001f);
		}

		// Do not know what the expected output for this test is, but it is here because it once produced NaN in the V vector in GJKRaycast2.
		// Turn on NaN diagnostics if you want to be sure to catch the failure. (Fixed now)
		{
			TArray<TPlaneConcrete<FReal, 3>> ConvexPlanes(
				{
					{{0.000000000, -1024.00000, 2.84217094e-14}, {0.000000000, -1.00000000, 0.000000000}},
					{{0.000000000, -256.000000, 8.00000000}, {0.000000000, 0.000000000, 1.00000000}},
					{{0.000000000, -1024.00000, 8.00000000}, {0.000000000, -1.00000000, 0.000000000}},
					{{0.000000000, -256.000000, 8.00000000}, {-1.00000000, -0.000000000, 0.000000000}},
					{{768.000000, -1024.00000, 2.84217094e-14}, {-0.000000000, -6.47630076e-17, -1.00000000}},
					{{0.000000000, -1024.00000, 2.84217094e-14}, {-1.00000000, 0.000000000, 0.000000000}},
					{{0.000000000, -256.000000, 8.00000000}, {0.000000000, 0.000000000, 1.00000000}},
					{{768.000000, -1024.00000, 8.00000000}, {1.00000000, -0.000000000, 0.000000000}},
					{{768.000000, -1024.00000, 2.84217094e-14}, {6.62273836e-09, 6.62273836e-09, -1.00000000}},
					{{768.000000, -448.000000, 8.00000000}, {1.00000000, 0.000000000, 0.000000000}},
					{{0.000000000, -256.000000, -2.13162821e-14}, {0.000000000, 1.00000000, 0.000000000}},
					{{0.000000000, -256.000000, 8.00000000}, {-0.000000000, 0.000000000, 1.00000000}},
					{{768.000000, -448.000000, 8.00000000}, {0.707106829, 0.707106829, 0.000000000}},
					{{576.000000, -256.000000, 3.81469727e-06}, {0.000000000, 1.00000000, -0.000000000}},
					{{768.000000, -448.000000, 8.00000000}, {0.707106829, 0.707106829, 0.000000000}},
					{{768.000000, -448.000000, 3.81469727e-06}, {6.62273836e-09, 6.62273836e-09, -1.00000000}}
				});

			TParticles<FReal, 3> SurfaceParticles(
				{
					{0.000000000, -1024.00000, 2.84217094e-14},
					{768.000000, -1024.00000, 2.84217094e-14},
					{0.000000000, -1024.00000, 8.00000000},
					{0.000000000, -256.000000, 8.00000000},
					{768.000000, -1024.00000, 8.00000000},
					{0.000000000, -256.000000, -2.13162821e-14},
					{768.000000, -448.000000, 8.00000000},
					{768.000000, -448.000000, 3.81469727e-06},
					{576.000000, -256.000000, 3.81469727e-06},
					{576.000000, -256.000000, 8.00000000}
				});

			TUniquePtr<FConvex> Convex = MakeUnique<FConvex>(MoveTemp(ConvexPlanes), MoveTemp(SurfaceParticles));
			TImplicitObjectScaled<FConvex> ScaledConvex(MakeSerializable(Convex), FVec3(1.0f), 0.0f);

			TSphere<FReal, 3> Sphere(FVec3(0.0f), 34.2120171);

			const FRigidTransform3 BToATM({ 568.001648, -535.998352, 8.00000000 }, FRotation3::FromElements(0.000000000, 0.000000000, -0.707105696, 0.707107902));
			const FVec3 LocalDir(0.000000000, 0.000000000, -1.00000000);
			const FReal Length = 384.000000;
			const FReal Thickness = 0.0;
			const bool bComputeMTD = true;
			const FVec3 Offset(-536.000000, -568.000000, -8.00000000);

			FReal OutTime = -1.0f;
			FVec3 LocalPosition(-1.0f);
			FVec3 LocalNormal(-1.0f);


			bool bResult = GJKRaycast2(ScaledConvex, Sphere, BToATM, LocalDir, Length, OutTime, LocalPosition, LocalNormal, Thickness, bComputeMTD, Offset, Thickness);

		}
		
		// Sphere sweep against triangle, fails when it should hit. Raycast added as well for verification purposes.
		{
			const TTriangle<FReal> Triangle({ 0.000000000, 0.000000000, 0.000000000 }, { 128.000000, 0.000000000, -114.064575 }, { 128.000000, 128.000000, 2.35327148 });
			const TSphere<FReal, 3> Sphere({ 0.0, 0.0, 0.0 }, 4);
			const TRigidTransform<FReal, 3> Transform({ 174.592773, -161.781250, -68.0469971 }, FQuat::Identity);
			const FVec3 Dir({ -0.406315684, 0.913382649, -0.0252906363 });
			const FReal Length = 430.961548;
			const FReal Thickness = 0.0f;
			const bool bComputeMTD = true;

			FReal OutTime = -1.0f;
			FVec3 OutPosition;
			FVec3 OutNormal;

			bool bSweepResult = GJKRaycast2(Triangle, Sphere, Transform, Dir, Length, OutTime, OutPosition, OutNormal, Thickness, bComputeMTD);


			// Do a raycast w/ same inputs instead of sweep against triangle to verify sweep should be a hit.
			const FVec3 TriNormal = Triangle.GetNormal();
			const TPlane<FReal, 3> TriPlane{ Triangle[0], TriNormal };
			FVec3 RaycastPosition;
			FVec3 RaycastNormal;
			FReal Time;

			int32 DummyFaceIndex;

			bool bTriangleIntersects = false;
			if (TriPlane.Raycast(Transform.GetTranslation(), Dir, Length, Thickness, Time, RaycastPosition, RaycastNormal, DummyFaceIndex))
			{
				FVec3 IntersectionPosition = RaycastPosition;
				FVec3 IntersectionNormal = RaycastNormal;

				const FVec3 ClosestPtOnTri = FindClosestPointOnTriangle(RaycastPosition, Triangle[0], Triangle[1], Triangle[2], RaycastPosition);	//We know Position is on the triangle plane
				const FReal DistToTriangle2 = (RaycastPosition - ClosestPtOnTri).SizeSquared();
				bTriangleIntersects = DistToTriangle2 <= SMALL_NUMBER;	//raycast gave us the intersection point so sphere radius is already accounted for
			}

			EXPECT_EQ(bTriangleIntersects, bSweepResult); // uncomment to demonstrate failure.
		}

		{
			// Large scaling leads to a degenerate with GJK terminating while still 0.57 away, fallback on EPA
			// Scaled Convex vs Box
			{
				TArray<TPlaneConcrete<FReal,3>> ConvexPlanes(
					{
						{{0.000000000,-512.000000,-32.0000000},{0.000000000,0.000000000,-1.00000000}},
					{{512.000000,0.000000000,-32.0000000},{1.00000000,0.000000000,0.000000000}},
					{{512.000000,-512.000000,0.000000000},{0.000000000,-1.00000000,-0.000000000}},
					{{512.000000,0.000000000,-32.0000000},{-0.000000000,0.000000000,-1.00000000}},
					{{0.000000000,-512.000000,-32.0000000},{-1.00000000,0.000000000,0.000000000}},
					{{0.000000000,0.000000000,0.000000000},{0.000000000,1.00000000,0.000000000}},
					{{0.000000000,-512.000000,-32.0000000},{0.000000000,-1.00000000,0.000000000}},
					{{512.000000,-512.000000,0.000000000},{0.000000000,0.000000000,1.00000000}},
					{{0.000000000,0.000000000,0.000000000},{-1.00000000,-0.000000000,0.000000000}},
					{{512.000000,-512.000000,0.000000000},{1.00000000,-0.000000000,0.000000000}},
					{{512.000000,0.000000000,-32.0000000},{0.000000000,1.00000000,-0.000000000}},
					{{0.000000000,0.000000000,0.000000000},{-0.000000000,0.000000000,1.00000000}}
					});

				TParticles<FReal,3> SurfaceParticles(
					{
						{0.000000000,-512.000000,-32.0000000},
					{512.000000,0.000000000,-32.0000000},
					{512.000000,-512.000000,-32.0000000},
					{512.000000,-512.000000,0.000000000},
					{0.000000000,0.000000000,-32.0000000},
					{0.000000000,0.000000000,0.000000000},
					{0.000000000,-512.000000,0.000000000},
					{512.000000,0.000000000,0.000000000}
					});

				FVec3 ConvexScale ={25,25,1};
				TUniquePtr<FConvex> Convex = MakeUnique<FConvex>(MoveTemp(ConvexPlanes),MoveTemp(SurfaceParticles));
				TImplicitObjectScaled<FConvex> ScaledConvex(MakeSerializable(Convex),ConvexScale,0.0f);

				TBox<FReal,3> Box({-50.0000000,-60.0000000,-30.0000000},{50.0000000,60.0000000,30.0000000});

				const TRigidTransform<FReal,3> BToATM({4404.39404,-5311.81934,44.1764526},FQuat(0.100362606,0.0230407044,-0.818859160,0.564682245),FVec3(1.0f));
				const FVec3 LocalDir ={-0.342119515,-0.920166731,-0.190387309};
				const FReal Length = 53.3335228;
				const FReal Thickness = 0.0f;
				const bool bComputeMTD = true;
				const FVec3 Offset = FVec3(-5311.83203,-4404.37891,-44.1764526);

				FReal OutTime = -1;
				FVec3 LocalPosition(-1);
				FVec3 LocalNormal(-1);

				bool bResult = GJKRaycast2(ScaledConvex,Box,BToATM,LocalDir,Length,OutTime,LocalPosition,LocalNormal,Thickness,bComputeMTD,Offset,Thickness);
			}

			// InGJKPreDist2 is barely over 1e-6, fall back on EPA
			// Triangle v Box
			{
				TTriangle<FReal> Triangle(FVec3(0.000000000,0.000000000,0.000000000),FVec3(128.000000,0.000000000,35.9375000),FVec3(128.000000,128.000000,134.381042));
				TBox<FReal,3> Box(FVec3(-50.0000000,-60.0000000,-30.0000000),FVec3 (50.0000000,60.0000000,30.0000000));

				const TRigidTransform<FReal,3> Transform({127.898438,35.0742188,109.781067},FQuat(0.374886870,-0.0289460570,0.313643545,0.871922970),FVec3(1.0));
				//const TRigidTransform<FReal, 3> Transform({ 127.898438, 35.0742188, 109.781067 }, FQuat::Identity, FVec3(1.0));
				const FVec3 Dir ={0.801564395,0.525258720,0.285653293};
				const FReal Length = 26.7055893;
				const FReal Thickness = 0.0f;
				const bool bComputeMTD = true;

				FReal OutTime = -1;
				FVec3 LocalPosition(-1);
				FVec3 LocalNormal(-1);
				GJKRaycast2(Triangle,Box,Transform,Dir,Length,OutTime,LocalPosition,LocalNormal,Thickness,bComputeMTD);
			}
		}
	}

	// Currently broken EPA edge cases. As they are fixed move them to EPARealFailures_Fixed above so that we can ensure they don't break again.
	GTEST_TEST(EPATests, EPARealFailures_Broken)
	{
<<<<<<< HEAD
		
	}
=======
		// Boat vs ground in athena empty, barely in contact
		// Normal ideally would point down, but returned normal points up.
>>>>>>> 60750822

		TArray<TPlaneConcrete<FReal,3>> GroundConvexPlanes(
		{
			{{0.000000000,-512.000000,-32.0000000},{0.000000000,0.000000000,-1.00000000}},
			{{512.000000,0.000000000,-32.0000000},{1.00000000,0.000000000,0.000000000}},
			{{512.000000,-512.000000,0.000000000},{0.000000000,-1.00000000,-0.000000000}},
			{{512.000000,0.000000000,-32.0000000},{-0.000000000,0.000000000,-1.00000000}},
			{{0.000000000,-512.000000,-32.0000000},{-1.00000000,0.000000000,0.000000000}},
			{{0.000000000,0.000000000,0.000000000},{0.000000000,1.00000000,0.000000000}},
			{{0.000000000,-512.000000,-32.0000000},{0.000000000,-1.00000000,0.000000000}},
			{{512.000000,-512.000000,0.000000000},{0.000000000,0.000000000,1.00000000}},
			{{0.000000000,0.000000000,0.000000000},{-1.00000000,-0.000000000,0.000000000}},
			{{512.000000,-512.000000,0.000000000},{1.00000000,-0.000000000,0.000000000}},
			{{512.000000,0.000000000,-32.0000000},{0.000000000,1.00000000,-0.000000000}},
			{{0.000000000,0.000000000,0.000000000},{-0.000000000,0.000000000,1.00000000}}
		});

		TParticles<FReal,3> GroundSurfaceParticles(
		{
			{0.000000000,-512.000000,-32.0000000},
			{512.000000,0.000000000,-32.0000000},
			{512.000000,-512.000000,-32.0000000},
			{512.000000,-512.000000,0.000000000},
			{0.000000000,0.000000000,-32.0000000},
			{0.000000000,0.000000000,0.000000000},
			{0.000000000,-512.000000,0.000000000},
			{512.000000,0.000000000,0.000000000}
		});

		TParticles<FReal,3> BoatSurfaceParticles(
		{
			{-118.965088, -100.379936, 105.818298},
			{-128.562881, 80.0933762, 107.703270},
			{-139.344116, -97.6986847, 77.2006836},
			{-150.005661, -100.080147, 51.9458313},
			{-139.707321, 97.7620926, 68.6699982},
			{-162.950150, 15.7422667, -12.4111595},
			{-133.124146, -77.7715225, 16.0983276},
			{-162.950150, -18.5639591, -8.11873245},
			{80.0627518, -94.3176956, 23.9974003},
			{144.317383, -64.4015045, 12.9772358},
			{-134.336945, 83.6453476, 19.9467926},
			{-28.9211884, 95.5794601, 24.0703869},
			{-29.2745361, 115.021286, 39.6718407},
			{270.352173, -9.99338818, 13.3286972},
			{168.206909, -9.18884468, 4.79613113},
			{152.132553, 26.3735561, 5.07503510},
			{-96.0630951, -5.13696861, -10.5715485},
			{-34.2370224, 118.708824, 51.9164314},
			{-115.816895, 100.536232, 105.218788},
			{190.384033, 113.884377, 39.8578377},
			{75.6613998, 116.777252, 48.2003098},
			{75.6914368, 116.705940, 56.3343391},
			{223.461243, 34.3406334, 119.657486},
			{154.527252, 7.14775467, 133.457825},
			{224.732254, -33.3490448, 120.477432},
			{181.900131, -70.9029160, 125.913544},
			{190.739014, 114.494293, 68.6749573},
			{-124.285568, 84.3786621, 111.995697},
			{-55.6235504, 105.829025, 107.703270},
			{144.056519, 88.6111145, 111.072426},
			{293.764893, 97.7141037, 68.6531982},
			{357.075989, 27.2315865, 88.9283295},
			{377.644470, 48.4299507, 68.7059937},
			{299.537781, 67.8833160, 92.9634094},
			{217.357620, 91.4785843, 96.6879578},
			{277.666443, 91.4017410, 36.2159767},
			{412.009827, 15.7422667, 69.0567322},
			{160.430008, 34.6351395, 128.190872},
			{251.469971, 54.2859497, 20.7005157},
			{179.907928, 69.9437637, 16.8336792},
			{132.472702, 94.3125381, 24.5205002},
			{373.345215, -14.2786741, 90.5335693},
			{104.055634, -116.337784, 64.5478134},
			{206.939423, -112.547020, 39.8371887},
			{215.453522, -112.922203, 68.6651306},
			{235.525650, -88.4538803, 28.6447029},
			{175.841675, -40.6552811, 9.08371735},
			{316.693298, -74.9164505, 39.9856682},
			{281.028259, -96.0662766, 39.8370399},
			{353.332031, -67.8981171, 68.7482452},
			{269.801300, -105.132248, 68.7129745},
			{257.381836, -76.0536499, 110.256386},
			{-47.0126572, -104.365433, 107.688568},
			{377.622498, 15.7422667, 39.0685501},
			{401.314575, -21.9763966, 64.5559235},
			{407.676208, -14.2786741, 73.3785629},
			{312.919617, -33.3405228, 28.3129959},
			{334.736877, 11.4330406, 26.2059746},
			{309.059326, 80.6674042, 39.9196320},
			{-142.015427, -9.19016743, -11.2502632},
			{-27.1481628, -111.977615, 35.8436165},
			{-23.9894104, -116.828667, 43.9551315}
		});



		TArray<TPlaneConcrete<FReal,3>> BoatConvexPlanes(
		{
			{{-118.965088, -100.379936, 105.818298},{-0.815755606, -0.0494019315, 0.576283097}},
			{{-128.562881, 80.0933762, 107.703270},{-0.920841396, -0.0110327024, 0.389781147}},
			{{-150.005661, -100.080147, 51.9458313},{-0.519791245, -0.801730216, 0.295035094}},
			{{-128.562881, 80.0933762, 107.703270},{-0.958117247, 0.0257631000, 0.285215139}},
			{{-139.707321, 97.7620926, 68.6699982},{-0.968365312, 0.0294600632, 0.247791693}},
			{{-133.124146, -77.7715225, 16.0983276},{0.00511667505, -0.376362234, -0.926458478}},
			{{-162.950150, -18.5639591, -8.11873245},{0.00966687687, -0.363861620, -0.931402802}},
			{{-162.950150, 15.7422667, -12.4111595},{-0.0140216080, 0.434951097, -0.900344849}},
			{{-134.336945, 83.6453476, 19.9467926},{-0.0402486622, 0.624916077, -0.779653668}},
			{{270.352173, -9.99338818, 13.3286972},{0.0835136175, 0.0455556102, -0.995464802}},
			{{168.206909, -9.18884468, 4.79613113},{0.0585431270, 0.0342863351, -0.997695863}},
			{{-96.0630951, -5.13696861, -10.5715485},{0.0525218807, 0.0805560499, -0.995365262}},
			{{-29.2745361, 115.021286, 39.6718407},{-0.204991043, 0.911147118, -0.357476622}},
			{{-134.336945, 83.6453476, 19.9467926},{-0.230919138, 0.927439809, -0.294162780}},
			{{-139.707321, 97.7620926, 68.6699982},{-0.187245682, 0.981143415, 0.0479236171}},
			{{190.384033, 113.884377, 39.8578377},{0.0107297711, 0.981200278, -0.192693755}},
			{{-34.2370224, 118.708824, 51.9164314},{0.0178666674, 0.999802530, 0.00869940408}},
			{{190.384033, 113.884377, 39.8578377},{0.00520140817, 0.958088040, -0.286426455}},
			{{223.461243, 34.3406334, 119.657486},{0.190408617, 0.0154655315, 0.981583059}},
			{{154.527252, 7.14775467, 133.457825},{0.159681797, -0.0393412262, 0.986384273}},
			{{75.6914368, 116.705940, 56.3343391},{0.0176137071, 0.999732912, 0.0149621498}},
			{{-115.816895, 100.536232, 105.218788},{-0.715656042, 0.553675890, 0.425769299}},
			{{-139.707321, 97.7620926, 68.6699982},{-0.817192018, 0.400413275, 0.414567769}},
			{{-128.562881, 80.0933762, 107.703270},{-0.685338736, -0.0440392531, 0.726891577}},
			{{-118.965088, -100.379936, 105.818298},{-0.0865496397, -0.0357803851, 0.995604813}},
			{{-55.6235504, 105.829025, 107.703270},{-0.0741617680, 0.418523729, 0.905172884}},
			{{144.056519, 88.6111145, 111.072426},{0.0611657463, 0.820554078, 0.568286657}},
			{{190.739014, 114.494293, 68.6749573},{0.00145421748, 0.974245131, 0.225486547}},
			{{-34.2370224, 118.708824, 51.9164314},{-0.0937685072, 0.977354348, 0.189699650}},
			{{293.764893, 97.7141037, 68.6531982},{0.160708517, 0.986737013, -0.0228640344}},
			{{190.384033, 113.884377, 39.8578377},{0.0236439183, 0.999490380, -0.0214455500}},
			{{75.6613998, 116.777252, 48.2003098},{0.0182868484, 0.999794960, 0.00869778637}},
			{{357.075989, 27.2315865, 88.9283295},{0.363979012, 0.433337778, 0.824462056}},
			{{377.644470, 48.4299507, 68.7059937},{0.369141936, 0.628997087, 0.684176087}},
			{{293.764893, 97.7141037, 68.6531982},{0.217538610, 0.641553879, 0.735585213}},
			{{217.357620, 91.4785843, 96.6879578},{0.159607396, 0.414469659, 0.895957828}},
			{{144.056519, 88.6111145, 111.072426},{0.156273633, 0.373305798, 0.914451420}},
			{{223.461243, 34.3406334, 119.657486},{0.229725912, 0.231315732, 0.945367098}},
			{{293.764893, 97.7141037, 68.6531982},{0.134402916, 0.824485123, 0.549690902}},
			{{190.739014, 114.494293, 68.6749573},{0.0830841213, 0.807267189, 0.584308803}},
			{{277.666443, 91.4017410, 36.2159767},{0.226969868, 0.928666651, -0.293364942}},
			{{357.075989, 27.2315865, 88.9283295},{0.384961128, 0.413572103, 0.825083613}},
			{{144.056519, 88.6111145, 111.072426},{0.0102420887, 0.305115640, 0.952260256}},
			{{-55.6235504, 105.829025, 107.703270},{-0.0136526823, 0.238040313, 0.971159339}},
			{{-124.285568, 84.3786621, 111.995697},{-0.0221296977, 0.192725569, 0.981003106}},
			{{154.527252, 7.14775467, 133.457825},{0.133184910, 0.158850595, 0.978278220}},
			{{223.461243, 34.3406334, 119.657486},{0.127949536, 0.334882438, 0.933532357}},
			{{270.352173, -9.99338818, 13.3286972},{0.113541767, 0.146057680, -0.982738674}},
			{{152.132553, 26.3735561, 5.07503510},{0.0967332050, 0.201390326, -0.974722803}},
			{{179.907928, 69.9437637, 16.8336792},{0.118871428, 0.310366035, -0.943155587}},
			{{152.132553, 26.3735561, 5.07503510},{0.0460564680, 0.232807800, -0.971431613}},
			{{-28.9211884, 95.5794601, 24.0703869},{0.00696368096, 0.603951454, -0.796990752}},
			{{190.384033, 113.884377, 39.8578377},{0.0805319995, 0.456198364, -0.886226594}},
			{{277.666443, 91.4017410, 36.2159767},{0.0808695257, 0.439591616, -0.894549847}},
			{{179.907928, 69.9437637, 16.8336792},{0.0254166014, 0.345391214, -0.938114524}},
			{{-162.950150, 15.7422667, -12.4111595},{0.00574636925, 0.407610655, -0.913137734}},
			{{-28.9211884, 95.5794601, 24.0703869},{0.00389994099, 0.625906646, -0.779888213}},
			{{412.009827, 15.7422667, 69.0567322},{0.367606252, 0.179364890, 0.912520528}},
			{{357.075989, 27.2315865, 88.9283295},{0.228729501, 0.126970738, 0.965174258}},
			{{223.461243, 34.3406334, 119.657486},{0.195577502, 0.0155502548, 0.980564892}},
			{{104.055634, -116.337784, 64.5478134},{0.0314623937, -0.999256194, -0.0222970415}},
			{{206.939423, -112.547020, 39.8371887},{0.0439339988, -0.463305235, -0.885109067}},
			{{80.0627518, -94.3176956, 23.9974003},{0.0430704951, -0.425489426, -0.903937817}},
			{{144.317383, -64.4015045, 12.9772358},{0.0910515115, -0.277681828, -0.956348479}},
			{{175.841675, -40.6552811, 9.08371735},{0.121729963, -0.241943270, -0.962624073}},
			{{270.352173, -9.99338818, 13.3286972},{0.176452607, -0.263455838, -0.948396325}},
			{{316.693298, -74.9164505, 39.9856682},{0.180675939, -0.298087925, -0.937283218}},
			{{281.028259, -96.0662766, 39.8370399},{0.117892988, -0.529992998, -0.839766979}},
			{{316.693298, -74.9164505, 39.9856682},{0.467810631, -0.786031187, -0.404114038}},
			{{353.332031, -67.8981171, 68.7482452},{0.403864205, -0.905904770, -0.127398163}},
			{{269.801300, -105.132248, 68.7129745},{0.211974993, -0.952931166, -0.216769129}},
			{{353.332031, -67.8981171, 68.7482452},{0.323771894, -0.726920843, 0.605605364}},
			{{257.381836, -76.0536499, 110.256386},{0.113805972, -0.797622085, 0.592323542}},
			{{215.453522, -112.922203, 68.6651306},{0.141719818, -0.988393307, -0.0547193065}},
			{{257.381836, -76.0536499, 110.256386},{0.0748343095, -0.782468021, 0.618177652}},
			{{181.900131, -70.9029160, 125.913544},{-0.0393289365, -0.256881803, 0.965642214}},
			{{104.055634, -116.337784, 64.5478134},{0.0170975495, -0.946409166, 0.322517306}},
			{{215.453522, -112.922203, 68.6651306},{0.0658586845, -0.785601914, 0.615217268}},
			{{353.332031, -67.8981171, 68.7482452},{0.384226114, -0.466992885, 0.796421945}},
			{{373.345215, -14.2786741, 90.5335693},{0.206286892, -0.0757761970, 0.975552976}},
			{{224.732254, -33.3490448, 120.477432},{0.196953446, -0.0832281485, 0.976873755}},
			{{316.693298, -74.9164505, 39.9856682},{0.434601337, -0.300671607, -0.848951280}},
			{{377.622498, 15.7422667, 39.0685501},{0.654218376, -0.0959888026, -0.750189602}},
			{{412.009827, 15.7422667, 69.0567322},{0.867719710, -0.191302225, -0.458765566}},
			{{407.676208, -14.2786741, 73.3785629},{0.691795230, -0.711691737, 0.122124225}},
			{{353.332031, -67.8981171, 68.7482452},{0.551859438, -0.626838267, -0.550022721}},
			{{412.009827, 15.7422667, 69.0567322},{0.446075022, 0.0641205981, 0.892695665}},
			{{373.345215, -14.2786741, 90.5335693},{0.394906074, -0.468489796, 0.790295124}},
			{{377.622498, 15.7422667, 39.0685501},{0.325547844, -0.228074327, -0.917605937}},
			{{316.693298, -74.9164505, 39.9856682},{0.197628111, -0.248304784, -0.948307872}},
			{{270.352173, -9.99338818, 13.3286972},{0.144101545, 0.154426888, -0.977438986}},
			{{251.469971, 54.2859497, 20.7005157},{0.195229396, 0.257776380, -0.946275234}},
			{{377.622498, 15.7422667, 39.0685501},{0.299516141, -0.189948440, -0.934991837}},
			{{312.919617, -33.3405228, 28.3129959},{0.245874554, -0.164760798, -0.955196083}},
			{{277.666443, 91.4017410, 36.2159767},{0.339942038, 0.877070487, -0.339391768}},
			{{293.764893, 97.7141037, 68.6531982},{0.492510736, 0.837980986, -0.234991312}},
			{{377.644470, 48.4299507, 68.7059937},{0.530996740, 0.568982124, -0.627934515}},
			{{377.622498, 15.7422667, 39.0685501},{0.250460476, 0.276656479, -0.927755713}},
			{{334.736877, 11.4330406, 26.2059746},{0.200788274, 0.261470705, -0.944095910}},
			{{377.644470, 48.4299507, 68.7059937},{0.542767346, 0.563946247, -0.622389138}},
			{{270.352173, -9.99338818, 13.3286972},{0.0817910284, -0.115049526, -0.989986837}},
			{{175.841675, -40.6552811, 9.08371735},{0.0557664521, -0.121505104, -0.991023004}},
			{{144.317383, -64.4015045, 12.9772358},{0.0422874913, -0.216078743, -0.975459754}},
			{{-162.950150, -18.5639591, -8.11873245},{-0.0924396142, -0.123621307, -0.988014519}},
			{{-162.950150, 15.7422667, -12.4111595},{0.0175636765, -0.0317834914, -0.999340415}},
			{{-96.0630951, -5.13696861, -10.5715485},{0.0355855115, -0.241038486, -0.969862998}},
			{{144.317383, -64.4015045, 12.9772358},{0.0132575780, -0.343341976, -0.939116895}},
			{{-133.124146, -77.7715225, 16.0983276},{-0.579293728, -0.541147888, -0.609571695}},
			{{-150.005661, -100.080147, 51.9458313},{-0.967441142, 0.0314226188, 0.251137793}},
			{{-133.124146, -77.7715225, 16.0983276},{-0.00871447474, -0.520026803, -0.854105532}},
			{{80.0627518, -94.3176956, 23.9974003},{0.0120858839, -0.606598854, -0.794916213}},
			{{104.055634, -116.337784, 64.5478134},{-0.0256504230, -0.982792795, 0.182921574}},
			{{-47.0126572, -104.365433, 107.688568},{-0.0589226782, -0.983500481, 0.171040595}},
			{{-118.965088, -100.379936, 105.818298},{-0.127220407, -0.989554763, 0.0677959770}},
			{{-150.005661, -100.080147, 51.9458313},{-0.145546019, -0.873032987, -0.465434998}},
			{{-27.1481628, -111.977615, 35.8436165},{0.00670416094, -0.857060790, -0.515171707}},
			{{206.939423, -112.547020, 39.8371887},{0.0170129854, -0.996484399, -0.0820325986}},
			{{-150.005661, -100.080147, 51.9458313},{-0.153074399, -0.805065334, -0.573095083}},
			{{154.527252, 7.14775467, 133.457825},{-0.0549643822, -0.115145117, 0.991826892}},
			{{-134.336945, 83.6453476, 19.9467926},{-0.852820277, 0.468897045, -0.229854882}},		
		});


		FVec3 GroundConvexScale = { 25,25,1 };
		TUniquePtr<FConvex> GroundConvex = MakeUnique<FConvex>(MoveTemp(GroundConvexPlanes), MoveTemp(GroundSurfaceParticles));
		TImplicitObjectScaled<FConvex> ScaledGroundConvex(MakeSerializable(GroundConvex), GroundConvexScale, 0.0f);



		FConvex BoatConvex = FConvex(MoveTemp(BoatConvexPlanes),MoveTemp(BoatSurfaceParticles));


		TRigidTransform<FReal, 3> BoatTransform(FVec3(-5421.507324, 2335.360840, 6.972876), FQuat(-0.016646, -0.008459, 0.915564, -0.401738), FVec3(1.0f));
		TRigidTransform<FReal, 3> GroundTransform(FVec3(0,0,0), FQuat(0.000000, 0.000000, -1.000000, 0.000001), FVec3(1.0f));

		const TRigidTransform<FReal, 3> BToATM = GroundTransform.GetRelativeTransform(BoatTransform);

		FReal Penetration;
		FVec3 ClosestA, ClosestB, Normal;
		int32 NumIterations = 0;

		auto result = GJKPenetration<true>(BoatConvex, ScaledGroundConvex, BToATM, Penetration, ClosestA, ClosestB, Normal, 0.0f, FVec3(1,0,0), 0.0f, &NumIterations);

		FVec3 WorldLocation = BoatTransform.TransformPosition(ClosestA);
		FVec3 WorldNormal = BoatTransform.TransformVectorNoScale(Normal);
	}

	//
	// Two boxes, one large and flat, with another smaller box on top.
	// All normals should be either Up or Down depending on which body is first (in this case, they are down)
	// Problem:
	//		Occasionally we get a non-vertical normal from EPA
	// This test reproduces an in-game example. 
	// NOTE: These are shapes in a skeletal mesh, hence the rotation (mesh is on its side so its Y is "up")
	//
	GTEST_TEST(EPATests, DISABLED_EPARealFailures_BoxBox)
	{
		TBox<FReal, 3> A(FVec3(-250.000000, 250.000000, -750.000000), FVec3(1250.00000, 350.000000, 750.000000));
		TBox<FReal, 3> B(FVec3(50.0000000, -50.0000000, -50.0000000), FVec3(150.000000, 50.0000000, 50.0000000));
		FRigidTransform3 ATM = FRigidTransform3(FVec3(0.000000000, 0.000000000, 0.000000000), FRotation3::FromElements(-0.707106709, 0.000000000, 0.000000000, 0.707106829));
		FRigidTransform3 BTM = FRigidTransform3(FVec3(804.534912, 17.9698277, -199.983994), FRotation3::FromElements(0.706765056, -2.78512689e-05, 0.000485646888, -0.707448125));
		FVec3 InitialDir = FVec3(1.00000000, 0.000000000, 0.000000000);

		const FRigidTransform3 BToATM = BTM.GetRelativeTransform(ATM);
		FReal Penetration;
		FVec3 ClosestA, ClosestB, NormalA;
		int32 NumIterations = 0;
		GJKPenetration<true>(A, B, BToATM, Penetration, ClosestA, ClosestB, NormalA, 0.0f, InitialDir, 0.0f, &NumIterations);

		FVec3 Location = ATM.TransformPosition(ClosestA);
		FVec3 Normal = -ATM.TransformVectorNoScale(NormalA);
		FReal Phi = -Penetration;

		EXPECT_GT(FMath::Abs(Normal.Z), 0.8f);
	}

}<|MERGE_RESOLUTION|>--- conflicted
+++ resolved
@@ -747,13 +747,8 @@
 	// Currently broken EPA edge cases. As they are fixed move them to EPARealFailures_Fixed above so that we can ensure they don't break again.
 	GTEST_TEST(EPATests, EPARealFailures_Broken)
 	{
-<<<<<<< HEAD
-		
-	}
-=======
 		// Boat vs ground in athena empty, barely in contact
 		// Normal ideally would point down, but returned normal points up.
->>>>>>> 60750822
 
 		TArray<TPlaneConcrete<FReal,3>> GroundConvexPlanes(
 		{
