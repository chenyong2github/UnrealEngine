--- conflicted
+++ resolved
@@ -110,6 +110,9 @@
 
 	const TCHAR RequiredCPPIncludes[] = TEXT("#include \"UObject/GeneratedCppIncludes.h\"") LINE_TERMINATOR;
 
+	const TCHAR EnableDeprecationWarnings[] = TEXT("PRAGMA_ENABLE_DEPRECATION_WARNINGS") LINE_TERMINATOR;
+	const TCHAR DisableDeprecationWarnings[] = TEXT("PRAGMA_DISABLE_DEPRECATION_WARNINGS") LINE_TERMINATOR;
+
 	// A struct which emits #if and #endif blocks as appropriate when invoked.
 	struct FMacroBlockEmitter
 	{
@@ -226,9 +229,7 @@
 		}
 
 		const FProperty* LastProperty = ClassReps.Last().Property;
-		NetFieldBuilder.Log( LastProperty->ArrayDim > 1 ?
-			FString::Printf(TEXT("\t\tNETFIELD_REP_END=%s_STATIC_ARRAY_END,\r\n"), *LastProperty->GetName()) :
-			FString::Printf(TEXT("\t\tNETFIELD_REP_END=%s,\r\n"), *LastProperty->GetName()));
+		NetFieldBuilder.Logf(TEXT("\t\tNETFIELD_REP_END=%s%s"), *LastProperty->GetName(), LastProperty->ArrayDim > 1 ? TEXT("_STATIC_ARRAY_END") : TEXT(""));
 
 		NetFieldBuilder.Log(TEXT("\t};"));
 
@@ -248,7 +249,7 @@
 			API);
 	}
 
-	static const FString GetLifetimeReplicatedPropsStr(TEXT("GetLifetimeReplicatedProps"));
+	static const FString STRING_GetLifetimeReplicatedPropsStr(TEXT("GetLifetimeReplicatedProps"));
 
 	static void WriteReplicatedMacroData(
 		const ClassDefinitionRange& ClassRange,
@@ -260,7 +261,7 @@
 		const FUnrealSourceFile& SourceFile,
 		FNativeClassHeaderGenerator::EExportClassOutFlags& OutFlags)
 	{
-		const bool bHasGetLifetimeReplicatedProps = HasIdentifierExactMatch(ClassRange.Start, ClassRange.End, GetLifetimeReplicatedPropsStr);
+		const bool bHasGetLifetimeReplicatedProps = HasIdentifierExactMatch(ClassRange.Start, ClassRange.End, STRING_GetLifetimeReplicatedPropsStr);
 
 		if (!bHasGetLifetimeReplicatedProps)
 		{
@@ -279,7 +280,6 @@
 		Class->SetUpUhtReplicationData(&ParentRepClass);
 
 		ExportNetData(Writer, Class, ParentRepClass, API);
-<<<<<<< HEAD
 		
 		// If we don't have any Super Classes that have replicated properties,
 		// then we're the base most replicated class, and we should add in our interface stuff.
@@ -292,8 +292,6 @@
 				"public:\r\n"
 			), *Class->GetName());
 		}
-=======
->>>>>>> fa8a8d0d
 	}
 }
 
@@ -466,11 +464,6 @@
 	return FString::Printf(TEXT("#define %s%s\r\n%s"), MacroName, Result.Len() ? TEXT(" \\") : TEXT(""), *Result);
 }
 
-FString Macroize(const TCHAR* MacroName, const TCHAR* StringToMacroize)
-{
-	return Macroize(MacroName, FString(StringToMacroize));
-}
-
 static void AddGeneratedCodeHash(void* Field, uint32 Hash)
 {
 	FRWScopeLock Lock(GGeneratedCodeHashesLock, SLT_Write);
@@ -484,7 +477,6 @@
 	bool bFoundHash = false;
 	uint32 Hash = 0;
 
-<<<<<<< HEAD
 	{
 		FRWScopeLock Lock(GGeneratedCodeHashesLock, SLT_ReadOnly);
 		if (const uint32* FieldHash = GGeneratedCodeHashes.Find(Field))
@@ -496,19 +488,6 @@
 
 	if (bFoundHash)
 	{
-=======
-	{
-		FRWScopeLock Lock(GGeneratedCodeHashesLock, SLT_ReadOnly);
-		if (const uint32* FieldHash = GGeneratedCodeHashes.Find(Field))
-		{
-			bFoundHash = true;
-			Hash = *FieldHash;
-		}
-	}
-
-	if (bFoundHash)
-	{
->>>>>>> fa8a8d0d
 		Tag = FString::Printf(TEXT(" // %u"), Hash);
 	}
 	return Tag;
@@ -1872,20 +1851,16 @@
 void FNativeClassHeaderGenerator::OutputProperty(FOutputDevice& DeclOut, FOutputDevice& Out, FReferenceGatherers& OutReferenceGatherers, const TCHAR* Scope, TArray<FPropertyNamePointerPair>& PropertyNamesAndPointers, FProperty* Prop, const TCHAR* DeclSpaces, const TCHAR* Spaces) const
 {
 	// Helper to handle the creation of the underlying properties if they're enum properties
-	auto HandleUnderlyingEnumProperty = [this, &PropertyNamesAndPointers, &DeclOut, &Out, &OutReferenceGatherers, DeclSpaces, Spaces](FProperty* LocalProp, FString OuterName)
-	{
+	auto HandleUnderlyingEnumProperty = [this, &PropertyNamesAndPointers, &DeclOut, &Out, &OutReferenceGatherers, DeclSpaces, Spaces](FProperty* LocalProp, FString&& InOuterName)
+	{
+		const FString& OuterName = PropertyNamesAndPointers.Emplace_GetRef(MoveTemp(InOuterName), LocalProp).Name;
+
 		if (FEnumProperty* EnumProp = CastField<FEnumProperty>(LocalProp))
 		{
 			FString PropVarName = OuterName + TEXT("_Underlying");
-
-			PropertyNamesAndPointers.Emplace(MoveTemp(OuterName), LocalProp);
 
 			PropertyNew(DeclOut, Out, OutReferenceGatherers, EnumProp->UnderlyingProp, TEXT("0"), *PropVarName, DeclSpaces, Spaces);
 			PropertyNamesAndPointers.Emplace(MoveTemp(PropVarName), EnumProp->UnderlyingProp);
-		}
-		else
-		{
-			PropertyNamesAndPointers.Emplace(MoveTemp(OuterName), LocalProp);
 		}
 	};
 
@@ -2045,7 +2020,6 @@
 }
 
 struct FPackageSingletonStrings
-<<<<<<< HEAD
 {
 	FPackageSingletonStrings(FString&& InPackageSingletonName)
 		: PackageSingletonName(MoveTemp(InPackageSingletonName))
@@ -2064,26 +2038,6 @@
 {
 	FRWScopeLock Lock(PackageSingletonNamesLock, SLT_ReadOnly);
 
-=======
-{
-	FPackageSingletonStrings(FString&& InPackageSingletonName)
-		: PackageSingletonName(MoveTemp(InPackageSingletonName))
-		, PackageUniqueCrossModuleReference(FString::Printf(TEXT("\tUPackage* %s;\r\n"), *PackageSingletonName))
-	{
-	}
-
-	FString PackageSingletonName;
-	FString PackageUniqueCrossModuleReference;
-};
-
-static TMap<const UPackage*, TUniquePtr<FPackageSingletonStrings>> PackageSingletonNames;
-static FRWLock PackageSingletonNamesLock;
-
-const FString& FNativeClassHeaderGenerator::GetPackageSingletonName(const UPackage* InPackage, TSet<FString>* UniqueCrossModuleReferences)
-{
-	FRWScopeLock Lock(PackageSingletonNamesLock, SLT_ReadOnly);
-
->>>>>>> fa8a8d0d
 	TUniquePtr<FPackageSingletonStrings>* PackageSingletonStrings = PackageSingletonNames.Find(InPackage);
 	if (PackageSingletonStrings == nullptr)
 	{
@@ -2961,7 +2915,7 @@
 
 void WriteMacro(FOutputDevice& Output, const FString& MacroName, FString MacroContent)
 {
-	Output.Log(*Macroize(*MacroName, MoveTemp(MacroContent)));
+	Output.Log(Macroize(*MacroName, MoveTemp(MacroContent)));
 }
 
 static FString PrivatePropertiesOffsetGetters(const UStruct* Struct, const FString& StructCppName)
@@ -2998,12 +2952,8 @@
 	FOutputDevice&           OutDeclarations,
 	FReferenceGatherers&     OutReferenceGatherers,
 	FClass*                  Class,
-<<<<<<< HEAD
 	const FUnrealSourceFile& SourceFile,
 	EExportClassOutFlags&    OutFlags
-=======
-	const FUnrealSourceFile& SourceFile
->>>>>>> fa8a8d0d
 ) const
 {
 	FUHTStringBuilder StandardUObjectConstructorsMacroCall;
@@ -3181,8 +3131,6 @@
 
 			FString DeprecationWarning = GetGeneratedMacroDeprecationWarning(TEXT("GENERATED_UINTERFACE_BODY"));
 
-			const TCHAR* DeprecationPushString = TEXT("PRAGMA_DISABLE_DEPRECATION_WARNINGS") LINE_TERMINATOR;
-			const TCHAR* DeprecationPopString = TEXT("PRAGMA_ENABLE_DEPRECATION_WARNINGS") LINE_TERMINATOR;
 			const TCHAR* Offset = TEXT("\t");
 
 			OutGeneratedHeaderText.Log(
@@ -3190,10 +3138,10 @@
 					*SourceFile.GetGeneratedBodyMacroName(ClassGeneratedBodyLine, true),
 					FString::Printf(TEXT("\t%s\t%s\t%s()") LINE_TERMINATOR TEXT("%s\t%s")
 						, *DeprecationWarning
-						, DeprecationPushString
+						, DisableDeprecationWarnings
 						, *InterfaceMacroName
 						, *StandardUObjectConstructorsMacroCall
-						, DeprecationPopString
+						, EnableDeprecationWarnings
 					)
 				)
 			);
@@ -3202,11 +3150,11 @@
 				Macroize(
 					*SourceFile.GetGeneratedBodyMacroName(ClassGeneratedBodyLine),
 					FString::Printf(TEXT("\t%s\t%s()") LINE_TERMINATOR TEXT("%s%s\t%s")
-						, DeprecationPushString
+						, DisableDeprecationWarnings
 						, *InterfaceMacroName
 						, *EnhancedUObjectConstructorsMacroCall
 						, *GetPreservedAccessSpecifierString(Class)
-						, DeprecationPopString
+						, EnableDeprecationWarnings
 					)
 				)
 			);
@@ -3242,11 +3190,7 @@
 
 			if (ClassHasReplicatedProperties(Class))
 			{
-<<<<<<< HEAD
 				WriteReplicatedMacroData(ClassRange, *ClassCPPName, *APIArg, Class, SuperClass, InterfaceBoilerplate, SourceFile, OutFlags);
-=======
-				WriteReplicatedMacroData(ClassRange, *ClassCPPName, *APIArg, Class, SuperClass, InterfaceBoilerplate, SourceFile);
->>>>>>> fa8a8d0d
 			}
 
 			FString NoPureDeclsMacroName = SourceFile.GetGeneratedMacroName(ClassData, TEXT("_INCLASS_IINTERFACE_NO_PURE_DECLS"));
@@ -3273,11 +3217,7 @@
 
 			if (ClassHasReplicatedProperties(Class))
 			{
-<<<<<<< HEAD
 				WriteReplicatedMacroData(ClassRange, *ClassCPPName, *APIArg, Class, SuperClass, Boilerplate, SourceFile, OutFlags);
-=======
-				WriteReplicatedMacroData(ClassRange, *ClassCPPName, *APIArg, Class, SuperClass, Boilerplate, SourceFile);
->>>>>>> fa8a8d0d
 			}
 
 			{
@@ -3306,10 +3246,7 @@
 	}
 
 	{
-		const TCHAR* DeprecationPushString = TEXT("PRAGMA_DISABLE_DEPRECATION_WARNINGS") LINE_TERMINATOR;
-		const TCHAR* DeprecationPopString = TEXT("PRAGMA_ENABLE_DEPRECATION_WARNINGS") LINE_TERMINATOR;
 		const TCHAR* Public = TEXT("public:") LINE_TERMINATOR;
-<<<<<<< HEAD
 
 		const bool bIsIInterface = Class->HasAnyClassFlags(CLASS_Interface);
 
@@ -3320,18 +3257,6 @@
 		int32 GeneratedBodyLine;
 
 
-=======
-
-		const bool bIsIInterface = Class->HasAnyClassFlags(CLASS_Interface);
-
-		const TCHAR* MacroName;
-		FString DeprecationWarning;
-		FString LegacyGeneratedBody;
-		FString GeneratedBody;
-		int32 GeneratedBodyLine;
-
-
->>>>>>> fa8a8d0d
 		if (bIsIInterface)
 		{
 			MacroName = TEXT("GENERATED_IINTERFACE_BODY()");
@@ -3348,11 +3273,11 @@
 			GeneratedBody = FString::Printf(TEXT("%s%s%s"), *PPOMacroName, *ClassNoPureDeclsMacroCalls, *EnhancedUObjectConstructorsMacroCall);
 		}
 
-		FString WrappedLegacyGeneratedBody = FString::Printf(TEXT("%s%s%s%s%s%s"), *DeprecationWarning, DeprecationPushString, Public, *LegacyGeneratedBody, Public, DeprecationPopString);
-		FString WrappedGeneratedBody = FString::Printf(TEXT("%s%s%s%s%s"), DeprecationPushString, Public, *GeneratedBody, *GetPreservedAccessSpecifierString(Class), DeprecationPopString);
-
-		OutGeneratedHeaderText.Log(*Macroize(*SourceFile.GetGeneratedBodyMacroName(GeneratedBodyLine, true), MoveTemp(WrappedLegacyGeneratedBody)));
-		OutGeneratedHeaderText.Log(*Macroize(*SourceFile.GetGeneratedBodyMacroName(GeneratedBodyLine, false), MoveTemp(WrappedGeneratedBody)));
+		FString WrappedLegacyGeneratedBody = FString::Printf(TEXT("%s%s%s%s%s%s"), *DeprecationWarning, DisableDeprecationWarnings, Public, *LegacyGeneratedBody, Public, EnableDeprecationWarnings);
+		FString WrappedGeneratedBody = FString::Printf(TEXT("%s%s%s%s%s"), DisableDeprecationWarnings, Public, *GeneratedBody, *GetPreservedAccessSpecifierString(Class), EnableDeprecationWarnings);
+
+		OutGeneratedHeaderText.Log(Macroize(*SourceFile.GetGeneratedBodyMacroName(GeneratedBodyLine, true), MoveTemp(WrappedLegacyGeneratedBody)));
+		OutGeneratedHeaderText.Log(Macroize(*SourceFile.GetGeneratedBodyMacroName(GeneratedBodyLine, false), MoveTemp(WrappedGeneratedBody)));
 	}
 
 	// Forward declare the StaticClass specialisation in the header
@@ -3541,18 +3466,14 @@
 		Out.Logf(TEXT("\tDEFINE_VTABLE_PTR_HELPER_CTOR(%s);" LINE_TERMINATOR), *ClassCPPName);
 	}
 
-	OutGeneratedHeaderText.Log(*Macroize(*StdMacroName, *StdMacro));
-	OutGeneratedHeaderText.Log(*Macroize(*EnhMacroName, *EnhMacro));
+	OutGeneratedHeaderText.Log(Macroize(*StdMacroName, *StdMacro));
+	OutGeneratedHeaderText.Log(Macroize(*EnhMacroName, *EnhMacro));
 
 	StandardUObjectConstructorsMacroCall.Logf(TEXT("\t%s\r\n"), *StdMacroName);
 	EnhancedUObjectConstructorsMacroCall.Logf(TEXT("\t%s\r\n"), *EnhMacroName);
 }
 
-<<<<<<< HEAD
 bool FNativeClassHeaderGenerator::WriteHeader(const TCHAR* Path, const FString& InBodyText, const TSet<FString>& InAdditionalHeaders, FReferenceGatherers& InOutReferenceGatherers) const
-=======
-bool FNativeClassHeaderGenerator::WriteHeader(const TCHAR* Path, const FString& InBodyText, FReferenceGatherers& InOutReferenceGatherers) const
->>>>>>> fa8a8d0d
 {
 	FUHTStringBuilder GeneratedHeaderTextWithCopyright;
 	GeneratedHeaderTextWithCopyright.Logf(TEXT("%s"), HeaderCopyright);
@@ -3565,7 +3486,7 @@
 	}
 
 	GeneratedHeaderTextWithCopyright.Log(LINE_TERMINATOR);
-	GeneratedHeaderTextWithCopyright.Log(TEXT("PRAGMA_DISABLE_DEPRECATION_WARNINGS") LINE_TERMINATOR);
+	GeneratedHeaderTextWithCopyright.Log(DisableDeprecationWarnings);
 
 	for (const FString& FWDecl : InOutReferenceGatherers.ForwardDeclarations)
 	{
@@ -3575,8 +3496,8 @@
 		}
 	}
 
-	GeneratedHeaderTextWithCopyright.Log(*InBodyText);
-	GeneratedHeaderTextWithCopyright.Log(TEXT("PRAGMA_ENABLE_DEPRECATION_WARNINGS") LINE_TERMINATOR);
+	GeneratedHeaderTextWithCopyright.Log(InBodyText);
+	GeneratedHeaderTextWithCopyright.Log(EnableDeprecationWarnings);
 
 	bool bHasChanged = SaveHeaderIfChanged(InOutReferenceGatherers, Path, *GeneratedHeaderTextWithCopyright);
 	return bHasChanged;
@@ -3689,6 +3610,7 @@
 	const FString& SingletonName = GetSingletonName(Struct, OutReferenceGatherers.UniqueCrossModuleReferences);
 	const FString ChoppedSingletonName = SingletonName.LeftChop(2);
 
+	const FString RigVMParameterPrefix = TEXT("const FName& RigVMOperatorName, int32 RigVMOperatorIndex");
 	TArray<FString> RigVMVirtualFuncProlog, RigVMStubProlog;
 
 	// for RigVM methods we need to generated a macro used for implementing the static method
@@ -3697,14 +3619,9 @@
 	const FRigVMStructInfo* StructRigVMInfo = FHeaderParser::StructRigVMMap.Find(Struct);
 	if(StructRigVMInfo)
 	{
-		RigVMStubProlog.Add(FString::Printf(TEXT("ensure(RigVMOperands.Num() == %d);"), StructRigVMInfo->Members.Num()));
-		for (int32 ParameterIndex = 0; ParameterIndex < StructRigVMInfo->Members.Num(); ParameterIndex++)
-		{
-			const FRigVMParameter& Parameter = StructRigVMInfo->Members[ParameterIndex];
-			RigVMStubProlog.Add(FString::Printf(TEXT("const FRigVMOperand& %s_Operand = RigVMOperands[%d];"), *Parameter.Name, ParameterIndex));
-		}
-		RigVMStubProlog.Add(FString());
-
+		//RigVMStubProlog.Add(FString::Printf(TEXT("ensure(RigVMOperandMemory.Num() == %d);"), StructRigVMInfo->Members.Num()));
+
+		int32 OperandIndex = 0;
 		for (int32 ParameterIndex = 0; ParameterIndex < StructRigVMInfo->Members.Num(); ParameterIndex++)
 		{
 			const FRigVMParameter& Parameter = StructRigVMInfo->Members[ParameterIndex];
@@ -3712,7 +3629,7 @@
 			{
 				if (Parameter.IsArray() && !Parameter.IsConst() && !Parameter.MaxArraySize.IsEmpty())
 				{
-					RigVMVirtualFuncProlog.Add(FString::Printf(TEXT("%s.SetNumUninitialized( %s );"), *Parameter.Name, *Parameter.MaxArraySize));
+					RigVMVirtualFuncProlog.Add(FString::Printf(TEXT("%s.SetNum( %s );"), *Parameter.Name, *Parameter.MaxArraySize));
 				}
 				RigVMVirtualFuncProlog.Add(FString::Printf(TEXT("%s %s(%s);"), *Parameter.CastType, *Parameter.CastName, *Parameter.Name));
 			}
@@ -3720,25 +3637,38 @@
 			FString VariableType;
 			FString ExtractedType;
 			const FString& ParamTypeOriginal = Parameter.TypeOriginal(true);
+			const FString& ParamNameOriginal = Parameter.NameOriginal(false);
+
 			if (ParamTypeOriginal.StartsWith(TEXT("TArrayView"), ESearchCase::CaseSensitive))
 			{
 				ExtractedType = Parameter.ExtendedType().LeftChop(1).RightChop(1);
 				VariableType = ParamTypeOriginal;
+				
+				RigVMStubProlog.Add(FString::Printf(TEXT("%s %s = TArrayView<%s>((%s*)RigVMOperandMemory[%d], reinterpret_cast<uint64>(RigVMOperandMemory[%d]));"),
+					*VariableType,
+					*ParamNameOriginal,
+					*ExtractedType,
+					*ExtractedType,
+					OperandIndex,
+					OperandIndex + 1));
+
+				OperandIndex += 2;
 			}
 			else
 			{
 				VariableType = Parameter.TypeVariableRef(true);
 				ExtractedType = Parameter.TypeOriginal();
-			}
-
-			const FString& ParamNameOriginal = Parameter.NameOriginal(false);
-			RigVMStubProlog.Add(FString::Printf(TEXT("%s %s = RigVMMemoryContainer[%s_Operand.GetContainerIndex()]->%s<%s>(%s_Operand, true);"),
-				*VariableType,
-				*ParamNameOriginal,
-				*ParamNameOriginal,
-				*Parameter.Getter,
-				*ExtractedType,
-				*ParamNameOriginal));
+				
+				FString ParameterCast = FString::Printf(TEXT("*(%s*)"), *ExtractedType);
+
+				RigVMStubProlog.Add(FString::Printf(TEXT("%s %s = %sRigVMOperandMemory[%d];"),
+					*VariableType,
+					*ParamNameOriginal,
+					*ParameterCast,
+					OperandIndex));
+
+				OperandIndex++;
+			}
 		}
 
 		FString StructMembers = StructRigVMInfo->Members.Declarations(false, TEXT(", \\\r\n\t\t"), true, false);
@@ -3747,8 +3677,9 @@
 		for (const FRigVMMethodInfo& MethodInfo : StructRigVMInfo->Methods)
 		{
 			FString ParameterSuffix = MethodInfo.Parameters.Declarations(true, TEXT(", \\\r\n\t\t"));
+			FString RigVMParameterPrefix2 = RigVMParameterPrefix + FString((StructMembers.IsEmpty() && ParameterSuffix.IsEmpty()) ? TEXT("") : TEXT(", \\\r\n\t\t"));
 			OutGeneratedHeaderText.Logf(TEXT("#define %s_%s() \\\r\n"), *StructNameCPP, *MethodInfo.Name);
-			OutGeneratedHeaderText.Logf(TEXT("\t%s %s::Static%s( \\\r\n\t\t%s%s \\\r\n\t)\n"), *MethodInfo.ReturnType, *StructNameCPP, *MethodInfo.Name, *StructMembers, *ParameterSuffix);
+			OutGeneratedHeaderText.Logf(TEXT("\t%s %s::Static%s( \\\r\n\t\t%s%s%s \\\r\n\t)\n"), *MethodInfo.ReturnType, *StructNameCPP, *MethodInfo.Name, *RigVMParameterPrefix2, *StructMembers, *ParameterSuffix);
 		}
 		OutGeneratedHeaderText.Log(TEXT("\n"));
 	}
@@ -3772,9 +3703,48 @@
 			FString StructMembers = StructRigVMInfo->Members.Declarations(false, TEXT(",\r\n\t\t"), true, false);
 			for (const FRigVMMethodInfo& MethodInfo : StructRigVMInfo->Methods)
 			{
+				FString StructMembersForStub = StructRigVMInfo->Members.Names(false, TEXT(",\r\n\t\t\t"), false);
 				FString ParameterSuffix = MethodInfo.Parameters.Declarations(true, TEXT(",\r\n\t\t"));
-				RigVMMethodsDeclarations += FString::Printf(TEXT("\tstatic %s Static%s(\r\n\t\t%s%s\r\n\t);\r\n"), *MethodInfo.ReturnType, *MethodInfo.Name, *StructMembers, *ParameterSuffix);
-				RigVMMethodsDeclarations += FString::Printf(TEXT("\tstatic %s RigVM%s(\r\n\t\tconst FRigVMOperandArray& RigVMOperands,\r\n\t\tFRigVMMemoryContainerPtrArray& RigVMMemoryContainer,\r\n\t\tconst FRigVMUserDataArray& RigVMUserData\r\n\t);\r\n"), *MethodInfo.ReturnType, *MethodInfo.Name);
+				FString ParameterNamesSuffix = MethodInfo.Parameters.Names(true, TEXT(",\r\n\t\t\t"));
+				FString RigVMParameterPrefix2 = RigVMParameterPrefix + FString((StructMembers.IsEmpty() && ParameterSuffix.IsEmpty()) ? TEXT("") : TEXT(",\r\n\t\t"));
+				FString RigVMParameterPrefix4 = FString(TEXT("RigVMOperatorName,\r\n\t\t\tRigVMOperatorIndex")) + FString((StructMembersForStub.IsEmpty() && ParameterSuffix.IsEmpty()) ? TEXT("") : TEXT(",\r\n\t\t\t"));
+
+				RigVMMethodsDeclarations += FString::Printf(TEXT("\tstatic %s Static%s(\r\n\t\t%s%s%s\r\n\t);\r\n"), *MethodInfo.ReturnType, *MethodInfo.Name, *RigVMParameterPrefix2, *StructMembers, *ParameterSuffix);
+				RigVMMethodsDeclarations += FString::Printf(TEXT("\tFORCEINLINE static %s RigVM%s(\r\n\t\t%s,\r\n\t\tFRigVMOperandMemory RigVMOperandMemory,\r\n\t\tconst FRigVMUserDataArray& RigVMUserData\r\n\t)\r\n"), *MethodInfo.ReturnType, *MethodInfo.Name, *RigVMParameterPrefix);
+				RigVMMethodsDeclarations += FString::Printf(TEXT("\t{\r\n"));
+
+				// implement inline stub method body
+				if (MethodInfo.Parameters.Num() > 0)
+				{
+					//RigVMMethodsDeclarations += FString::Printf(TEXT("\t\tensure(RigVMUserData.Num() == %d);\r\n"), MethodInfo.Parameters.Num());
+					for (int32 ParameterIndex = 0; ParameterIndex < MethodInfo.Parameters.Num(); ParameterIndex++)
+					{
+						const FRigVMParameter& Parameter = MethodInfo.Parameters[ParameterIndex];
+						RigVMMethodsDeclarations += FString::Printf(TEXT("\t\t%s = *(%s*)RigVMUserData[%d];\r\n"), *Parameter.Declaration(), *Parameter.TypeNoRef(), ParameterIndex);
+					}
+					RigVMMethodsDeclarations += FString::Printf(TEXT("\t\t\r\n"));
+				}
+
+				if (RigVMStubProlog.Num() > 0)
+				{
+					for (const FString& RigVMStubPrologLine : RigVMStubProlog)
+					{
+						RigVMMethodsDeclarations += FString::Printf(TEXT("\t\t%s\r\n"), *RigVMStubPrologLine);
+					}
+					RigVMMethodsDeclarations += FString::Printf(TEXT("\t\t\r\n"));
+				}
+
+				RigVMMethodsDeclarations += FString::Printf(TEXT("\t\t%sStatic%s(\r\n\t\t\t%s%s%s\r\n\t\t);\r\n"), *MethodInfo.ReturnPrefix(), *MethodInfo.Name, *RigVMParameterPrefix4, *StructMembersForStub, *ParameterNamesSuffix);
+				RigVMMethodsDeclarations += FString::Printf(TEXT("\t}\r\n"));
+			}
+
+			for (const FRigVMParameter& StructMember : StructRigVMInfo->Members)
+			{
+				if (!StructMember.MaxArraySize.IsEmpty())
+				{
+					RigVMMethodsDeclarations += TEXT("\tvirtual int32 GetMaxArraySize(const FName& InMemberName, const FRigVMUserDataArray& RigVMUserData) override;\r\n");
+					break;
+				}
 			}
 		}
 
@@ -3816,7 +3786,7 @@
 		{
 			for (const FRigVMMethodInfo& MethodInfo : StructRigVMInfo->Methods)
 			{
-				Out.Logf(TEXT("\t\tFRigVMRegistry::Get().Register(TEXT(\"%s::%s\"), &%s::RigVM%s);\r\n"),
+				Out.Logf(TEXT("\t\tFRigVMRegistry::Get().Register(TEXT(\"%s::%s\"), &%s::RigVM%s, Singleton);\r\n"),
 					*StructNameCPP, *MethodInfo.Name, *StructNameCPP, *MethodInfo.Name);
 			}
 		}
@@ -4005,7 +3975,6 @@
 	if (StructRigVMInfo)
 	{
 		FString StructMembersForVirtualFunc = StructRigVMInfo->Members.Names(false, TEXT(",\r\n\t\t"), true);
-		FString StructMembersForStub = StructRigVMInfo->Members.Names(false, TEXT(",\r\n\t\t"), false);
 
 		for (const FRigVMMethodInfo& MethodInfo : StructRigVMInfo->Methods)
 		{
@@ -4013,6 +3982,8 @@
 
 			FString ParameterDeclaration = MethodInfo.Parameters.Declarations(false, TEXT(",\r\n\t\t"));
 			FString ParameterSuffix = MethodInfo.Parameters.Names(true, TEXT(",\r\n\t\t"));
+			FString RigVMParameterPrefix2 = RigVMParameterPrefix + FString((StructMembersForVirtualFunc.IsEmpty() && ParameterSuffix.IsEmpty()) ? TEXT("") : TEXT(",\r\n\t\t"));
+			FString RigVMParameterPrefix3 = FString(TEXT("NAME_None,\r\n\t\tINDEX_NONE")) + FString((StructMembersForVirtualFunc.IsEmpty() && ParameterSuffix.IsEmpty()) ? TEXT("") : TEXT(",\r\n\t\t"));
 
 			// implement the virtual function body.
 			Out.Logf(TEXT("%s %s::%s(%s)\r\n"), *MethodInfo.ReturnType, *StructNameCPP, *MethodInfo.Name, *ParameterDeclaration);
@@ -4027,40 +3998,39 @@
 				Out.Log(TEXT("\t\r\n"));
 			}
 
-			Out.Logf(TEXT("    %sStatic%s(\r\n\t\t%s%s\r\n\t);\n"), *MethodInfo.ReturnPrefix(), *MethodInfo.Name, *StructMembersForVirtualFunc, *ParameterSuffix);
+			Out.Logf(TEXT("    %sStatic%s(\r\n\t\t%s%s%s\r\n\t);\n"), *MethodInfo.ReturnPrefix(), *MethodInfo.Name, *RigVMParameterPrefix3, *StructMembersForVirtualFunc, *ParameterSuffix);
 			Out.Log(TEXT("}\r\n"));
-
-			Out.Log(TEXT("\r\n"));
-
-			// implement stub method body
-			Out.Logf(TEXT("%s %s::RigVM%s(const FRigVMOperandArray& RigVMOperands, FRigVMMemoryContainerPtrArray& RigVMMemoryContainer, const FRigVMUserDataArray& RigVMUserData)\r\n"), *MethodInfo.ReturnType, *StructNameCPP, *MethodInfo.Name);
+		}
+
+		Out.Log(TEXT("\r\n"));
+
+		bool bHasGetMaxArraySize = false;
+		for (const FRigVMParameter& StructMember : StructRigVMInfo->Members)
+		{
+			if (!StructMember.MaxArraySize.IsEmpty())
+			{
+				bHasGetMaxArraySize = true;
+				break;
+			}
+		}
+
+		if (bHasGetMaxArraySize)
+		{
+			Out.Logf(TEXT("int32 %s::GetMaxArraySize(const FName& InMemberName, const FRigVMUserDataArray& RigVMUserData)\r\n"), *StructNameCPP);
 			Out.Log(TEXT("{\r\n"));
-
-			if (MethodInfo.Parameters.Num() > 0)
-			{
-				Out.Logf(TEXT("\tensure(RigVMUserData.Num() == %d);\r\n"), MethodInfo.Parameters.Num());
-				for (int32 ParameterIndex = 0; ParameterIndex < MethodInfo.Parameters.Num(); ParameterIndex++)
+			for (const FRigVMParameter& StructMember : StructRigVMInfo->Members)
+			{
+				if (!StructMember.MaxArraySize.IsEmpty())
 				{
-					const FRigVMParameter& Parameter = MethodInfo.Parameters[ParameterIndex];
-					Out.Logf(TEXT("\t%s = *(%s*)RigVMUserData[%d];\r\n"), *Parameter.Declaration(), *Parameter.TypeNoRef(), ParameterIndex);
+					Out.Logf(TEXT("\tif(InMemberName == TEXT(\"%s\"))\r\n"), *StructMember.Name);
+					Out.Log(TEXT("\t{\r\n"));
+					Out.Logf(TEXT("\t\treturn %s;\r\n"), *StructMember.MaxArraySize);
+					Out.Log(TEXT("\t}\r\n"));
 				}
-				Out.Log(TEXT("\t\r\n"));
-			}
-
-			if(RigVMStubProlog.Num() > 0)
-			{
-				for (const FString& RigVMStubPrologLine : RigVMStubProlog)
-				{
-					Out.Logf(TEXT("\t%s\r\n"), *RigVMStubPrologLine);
-				}
-				Out.Log(TEXT("\t\r\n"));
-			}
-
-			Out.Logf(TEXT("\t%sStatic%s(\r\n\t\t%s%s\r\n\t);\r\n"), *MethodInfo.ReturnPrefix(), *MethodInfo.Name, *StructMembersForStub, *ParameterSuffix);
-			Out.Log(TEXT("}\r\n"));
-		}
-
-		Out.Log(TEXT("\r\n"));
+			}
+			Out.Log(TEXT("\treturn INDEX_NONE;\r\n"));
+			Out.Log(TEXT("}\r\n\r\n"));
+		}
 	}
 }
 
@@ -4669,8 +4639,7 @@
 	//
 	// Get string with function specifiers, listing why we need _Implementation or _Validate functions.
 	//
-	TArray<const TCHAR*> FunctionSpecifiers;
-	FunctionSpecifiers.Reserve(4);
+	TArray<const TCHAR*, TInlineAllocator<4>> FunctionSpecifiers;
 	if (bIsNative)			{ FunctionSpecifiers.Add(TEXT("Native"));			}
 	if (bIsNet)				{ FunctionSpecifiers.Add(TEXT("Net"));				}
 	if (bIsBlueprintEvent)	{ FunctionSpecifiers.Add(TEXT("BlueprintEvent"));	}
@@ -5746,7 +5715,6 @@
 
 		FString StrippedName = FPaths::GetBaseFilename(ModuleRelativeFilename);
 		FString GeneratedSourceFilename = (PackageManifest->GeneratedIncludeDirectory / StrippedName) + TEXT(".gen.cpp");
-<<<<<<< HEAD
 
 		FGeneratedCPP& GeneratedCPP = GeneratedCPPs.Emplace(SourceFile, MoveTemp(GeneratedSourceFilename));
 		GeneratedCPP.RelativeIncludes.Add(MoveTemp(ModuleRelativeFilename));
@@ -5762,11 +5730,6 @@
 			}
 		}
 	}
-=======
-
-		FGeneratedCPP& GeneratedCPP = GeneratedCPPs.Emplace(SourceFile, MoveTemp(GeneratedSourceFilename));
-		GeneratedCPP.RelativeIncludes.Add(MoveTemp(ModuleRelativeFilename));
-	}
 
 	const FManifestModule* ConstPackageManifest = GetPackageManifest(PackageName);
 	const FNativeClassHeaderGenerator* ConstThis = this;
@@ -5789,35 +5752,9 @@
 		FUHTStringBuilder& GeneratedFunctionDeclarations = GeneratedCPP.GeneratedFunctionDeclarations;
 
 		FReferenceGatherers ReferenceGatherers(&GeneratedCPP.CrossModuleReferences, GeneratedCPP.PackageHeaderPaths, GeneratedCPP.TempHeaderPaths);
->>>>>>> fa8a8d0d
-
-	const FManifestModule* ConstPackageManifest = GetPackageManifest(PackageName);
-	const FNativeClassHeaderGenerator* ConstThis = this;
-
-	ParallelFor(Exported.Num(), [&Exported, Package=Package, ConstPackageManifest, &GeneratedCPPs, ConstThis](int32 Index)
-	{
-		FUnrealSourceFile* SourceFile = Exported[Index];
-
-		/** Forward declarations that we need for this sourcefile. */
-		TSet<FString> ForwardDeclarations;
-
-<<<<<<< HEAD
-		FString ModuleRelativeFilename = SourceFile->GetFilename();
-		ConvertToBuildIncludePath(Package, ModuleRelativeFilename);
-
-		FString StrippedName       = FPaths::GetBaseFilename(ModuleRelativeFilename);
-		FString BaseSourceFilename = ConstPackageManifest->GeneratedIncludeDirectory / StrippedName;
-
-		FUHTStringBuilder GeneratedHeaderText;
-		FGeneratedCPP& GeneratedCPP = GeneratedCPPs.FindChecked(SourceFile);
-		FUHTStringBuilder& GeneratedFunctionDeclarations = GeneratedCPP.GeneratedFunctionDeclarations;
-
-		FReferenceGatherers ReferenceGatherers(&GeneratedCPP.CrossModuleReferences, GeneratedCPP.PackageHeaderPaths, GeneratedCPP.TempHeaderPaths);
 
 		FUHTStringBuilderLineCounter& OutText = GeneratedCPP.GeneratedText;
 
-=======
->>>>>>> fa8a8d0d
 		TArray<UEnum*> Enums;
 		TArray<UScriptStruct*> Structs;
 		TArray<UDelegateFunction*> DelegateFunctions;
@@ -5870,18 +5807,14 @@
 			ConstThis->ExportDelegateDefinition(GeneratedHeaderText, ReferenceGatherers, *SourceFile, Func);
 		}
 
-<<<<<<< HEAD
 		EExportClassOutFlags ExportFlags = EExportClassOutFlags::None;
 		TSet<FString> AdditionalHeaders;
-=======
->>>>>>> fa8a8d0d
 		TArray<UClass*>	DefinedClasses;
 		SourceFile->AppendDefinedClasses(DefinedClasses);
 		for (UClass* Class : DefinedClasses)
 		{
 			if (!(Class->ClassFlags & CLASS_Intrinsic))
 			{
-<<<<<<< HEAD
 				ConstThis->ExportClassFromSourceFileInner(GeneratedHeaderText, OutText, GeneratedFunctionDeclarations, ReferenceGatherers, (FClass*)Class, *SourceFile, ExportFlags);
 			}
 		}
@@ -5889,10 +5822,6 @@
 		if (EnumHasAnyFlags(ExportFlags, EExportClassOutFlags::NeedsPushModelHeaders))
 		{
 			AdditionalHeaders.Add(FString(TEXT("Net/Core/PushModel/PushModelMacros.h")));
-=======
-				ConstThis->ExportClassFromSourceFileInner(GeneratedHeaderText, OutText, GeneratedFunctionDeclarations, ReferenceGatherers, (FClass*)Class, *SourceFile);
-			}
->>>>>>> fa8a8d0d
 		}
 
 		GeneratedHeaderText.Log(TEXT("#undef CURRENT_FILE_ID\r\n"));
@@ -5904,11 +5833,7 @@
 		}
 
 		FString HeaderPath = BaseSourceFilename + TEXT(".generated.h");
-<<<<<<< HEAD
 		bool bHasChanged = ConstThis->WriteHeader(*HeaderPath, GeneratedHeaderText, AdditionalHeaders, ReferenceGatherers);
-=======
-		bool bHasChanged = ConstThis->WriteHeader(*HeaderPath, GeneratedHeaderText, ReferenceGatherers);
->>>>>>> fa8a8d0d
 
 		SourceFile->SetGeneratedFilename(MoveTemp(HeaderPath));
 		SourceFile->SetHasChanged(bHasChanged);
@@ -6337,8 +6262,6 @@
  */
 void FNativeClassHeaderGenerator::ExportGeneratedCPP(FOutputDevice& Out, const TSet<FString>& InCrossModuleReferences, const TCHAR* EmptyLinkFunctionPostfix, const TCHAR* Body, const TCHAR* OtherIncludes)
 {
-	static const TCHAR EnableDeprecationWarnings [] = TEXT("PRAGMA_ENABLE_DEPRECATION_WARNINGS") LINE_TERMINATOR;
-	static const TCHAR DisableDeprecationWarnings[] = TEXT("PRAGMA_DISABLE_DEPRECATION_WARNINGS") LINE_TERMINATOR;
 	static const TCHAR DisableWarning4883        [] = TEXT("#ifdef _MSC_VER") LINE_TERMINATOR TEXT("#pragma warning (push)") LINE_TERMINATOR TEXT("#pragma warning (disable : 4883)") LINE_TERMINATOR TEXT("#endif") LINE_TERMINATOR;
 	static const TCHAR EnableWarning4883         [] = TEXT("#ifdef _MSC_VER") LINE_TERMINATOR TEXT("#pragma warning (pop)") LINE_TERMINATOR TEXT("#endif") LINE_TERMINATOR;
 
