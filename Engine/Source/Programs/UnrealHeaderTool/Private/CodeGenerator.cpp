// Copyright Epic Games, Inc. All Rights Reserved.

#include "CoreMinimal.h"
#include "UnrealHeaderTool.h"
#include "Misc/AssertionMacros.h"
#include "HAL/PlatformProcess.h"
#include "Templates/UnrealTemplate.h"
#include "Math/UnrealMathUtility.h"
#include "Containers/UnrealString.h"
#include "UObject/NameTypes.h"
#include "Logging/LogMacros.h"
#include "CoreGlobals.h"
#include "HAL/FileManager.h"
#include "Misc/Parse.h"
#include "Misc/CoreMisc.h"
#include "Misc/CommandLine.h"
#include "Misc/FileHelper.h"
#include "Misc/Paths.h"
#include "Delegates/Delegate.h"
#include "Misc/Guid.h"
#include "Misc/ConfigCacheIni.h"
#include "Misc/FeedbackContext.h"
#include "Misc/OutputDeviceNull.h"
#include "UObject/ErrorException.h"
#include "UObject/Script.h"
#include "UObject/ObjectMacros.h"
#include "UObject/UObjectGlobals.h"
#include "UObject/Class.h"
#include "UObject/Package.h"
#include "UObject/MetaData.h"
#include "UObject/Interface.h"
#include "UObject/UnrealType.h"
#include "UObject/TextProperty.h"
#include "UObject/FieldPathProperty.h"
#include "Misc/PackageName.h"
#include "UnrealHeaderToolGlobals.h"

#include "ParserClass.h"
#include "Scope.h"
#include "HeaderProvider.h"
#include "GeneratedCodeVersion.h"
#include "SimplifiedParsingClassInfo.h"
#include "UnrealSourceFile.h"
#include "ParserHelper.h"
#include "Classes.h"
#include "NativeClassExporter.h"
#include "ProfilingDebugging/ScopedTimers.h"
#include "HeaderParser.h"
#include "IScriptGeneratorPluginInterface.h"
#include "Manifest.h"
#include "StringUtils.h"
#include "Features/IModularFeatures.h"
#include "Algo/Copy.h"
#include "Algo/Sort.h"
#include "Algo/Reverse.h"
#include "Async/Async.h"
#include "Async/ParallelFor.h"
#include "Misc/ScopeExit.h"
#include "UnrealTypeDefinitionInfo.h"

#include "FileLineException.h"
#include "UObject/FieldIterator.h"
#include "UObject/FieldPath.h"

#include "UObject/WeakFieldPtr.h"
#include "Templates/SubclassOf.h"

/////////////////////////////////////////////////////
// Globals

FManifest GManifest;

double GMacroizeTime = 0.0;

static TArray<FString> ChangeMessages;
static bool bWriteContents = false;
static bool bVerifyContents = false;

struct FPerHeaderData
{
	TSharedPtr<FUnrealSourceFile> UnrealSourceFile;
	TArray<FHeaderProvider> DependsOn;
	TArray<FSimplifiedParsingClassInfo> ParsedClassArray;
};

static void PerformSimplifiedClassParse(UPackage* InParent, const TCHAR* FileName, const TCHAR* Buffer, FPerHeaderData& PerHeaderData);
static void ProcessInitialClassParse(FPerHeaderData& PerHeaderData);

FCompilerMetadataManager GScriptHelper;

// Array of all the temporary header async file tasks so we can ensure they have completed before issuing our timings
static FGraphEventArray GAsyncFileTasks;

bool HasIdentifierExactMatch(const TCHAR* StringBegin, const TCHAR* StringEnd, const FString& Find);

namespace
{
	static const FName NAME_SerializeToFArchive("SerializeToFArchive");
	static const FName NAME_SerializeToFStructuredArchive("SerializeToFStructuredArchive");
	static const FName NAME_ObjectInitializerConstructorDeclared("ObjectInitializerConstructorDeclared");
	static const FName NAME_InitializeStaticSearchableValues("InitializeStaticSearchableValues");
	static const FName NAME_OverrideNativeName("OverrideNativeName");
	static const FName NAME_NoGetter("NoGetter");
	static const FName NAME_GetByRef("GetByRef");

	static const FString STRING_StructPackage(TEXT("StructPackage"));

	static const int32 HEADER_GENERATED_DELEGATE_SIGNATURE_SUFFIX_LENGTH = FString(HEADER_GENERATED_DELEGATE_SIGNATURE_SUFFIX).Len(); 

	static FString AsTEXT(const FString& InStr)
	{
		return FString::Printf(TEXT("TEXT(\"%s\")"), *InStr);
	}

	const TCHAR HeaderCopyright[] =
		TEXT("// Copyright Epic Games, Inc. All Rights Reserved.\r\n")
		TEXT("/*===========================================================================\r\n")
		TEXT("\tGenerated code exported from UnrealHeaderTool.\r\n")
		TEXT("\tDO NOT modify this manually! Edit the corresponding .h files instead!\r\n")
		TEXT("===========================================================================*/\r\n")
		LINE_TERMINATOR;

	const TCHAR RequiredCPPIncludes[] = TEXT("#include \"UObject/GeneratedCppIncludes.h\"") LINE_TERMINATOR;

	const TCHAR EnableDeprecationWarnings[] = TEXT("PRAGMA_ENABLE_DEPRECATION_WARNINGS") LINE_TERMINATOR;
	const TCHAR DisableDeprecationWarnings[] = TEXT("PRAGMA_DISABLE_DEPRECATION_WARNINGS") LINE_TERMINATOR;

	// A struct which emits #if and #endif blocks as appropriate when invoked.
	struct FMacroBlockEmitter
	{
		explicit FMacroBlockEmitter(FOutputDevice& InOutput, const TCHAR* InMacro)
			: Output(InOutput)
			, bEmittedIf(false)
			, Macro(InMacro)
		{
		}

		~FMacroBlockEmitter()
		{
			if (bEmittedIf)
			{
				Output.Logf(TEXT("#endif // %s\r\n"), Macro);
			}
		}

		void operator()(bool bInBlock)
		{
			if (!bEmittedIf && bInBlock)
			{
				Output.Logf(TEXT("#if %s\r\n"), Macro);
				bEmittedIf = true;
			}
			else if (bEmittedIf && !bInBlock)
			{
				Output.Logf(TEXT("#endif // %s\r\n"), Macro);
				bEmittedIf = false;
			}
		}

		FMacroBlockEmitter(const FMacroBlockEmitter&) = delete;
		FMacroBlockEmitter& operator=(const FMacroBlockEmitter&) = delete;

	private:
		FOutputDevice& Output;
		bool bEmittedIf;
		const TCHAR* Macro;
	};

	/** Guard that should be put at the start editor only generated code */
	const TCHAR BeginEditorOnlyGuard[] = TEXT("#if WITH_EDITOR") LINE_TERMINATOR;

	/** Guard that should be put at the end of editor only generated code */
	const TCHAR EndEditorOnlyGuard[] = TEXT("#endif //WITH_EDITOR") LINE_TERMINATOR;

	/** Whether or not the given class has any replicated properties. */
	static bool ClassHasReplicatedProperties(UClass* Class)
	{
		if (!Class->HasAnyClassFlags(CLASS_ReplicationDataIsSetUp))
		{
			for (TFieldIterator<FProperty> It(Class, EFieldIteratorFlags::ExcludeSuper); It; ++It)
		{
			if ((It->PropertyFlags & CPF_Net) != 0)
			{
				return true;
			}
		}
		}

		return Class->FirstOwnedClassRep < Class->ClassReps.Num();
	}

	static void ExportNetData(FOutputDevice& Out, UClass* Class, const TCHAR* API)
	{
		const TArray<FRepRecord>& ClassReps = Class->ClassReps;

		FUHTStringBuilder NetFieldBuilder;
		NetFieldBuilder.Logf(TEXT(""
		"\tenum class ENetFields_Private : uint16\r\n"
		"\t{\r\n"
		"\t\tNETFIELD_REP_START=(uint16)((int32)Super::ENetFields_Private::NETFIELD_REP_END + (int32)1),\r\n"));

		FUHTStringBuilder ArrayDimBuilder;

		bool bAnyStaticArrays = false;
		bool bIsFirst = true;
		for (int32 ClassRepIndex = Class->FirstOwnedClassRep; ClassRepIndex < ClassReps.Num(); ++ClassRepIndex)
		{
			const FRepRecord& ClassRep = ClassReps[ClassRepIndex];
			const FString PropertyName = ClassRep.Property->GetName();

			if (ClassRep.Property->ArrayDim == 1)
			{
				if (UNLIKELY(bIsFirst))
				{
					NetFieldBuilder.Logf(TEXT("\t\t%s=NETFIELD_REP_START,\r\n"), *PropertyName);
					bIsFirst = false;
				}
				else
				{
					NetFieldBuilder.Logf(TEXT("\t\t%s,\r\n"), *PropertyName);
				}
			}
			else
			{
				bAnyStaticArrays = true;
				ArrayDimBuilder.Logf(TEXT("\t\t%s=%s,\r\n"), *PropertyName, *GArrayDimensions.FindChecked(ClassReps[ClassRepIndex].Property));

				if (UNLIKELY(bIsFirst))
				{
					NetFieldBuilder.Logf(TEXT("\t\t%s_STATIC_ARRAY=NETFIELD_REP_START,\r\n"), *PropertyName);
					bIsFirst = false;
				}
				else
				{
					NetFieldBuilder.Logf(TEXT("\t\t%s_STATIC_ARRAY,\r\n"), *PropertyName);
				}

				NetFieldBuilder.Logf(TEXT("\t\t%s_STATIC_ARRAY_END=((uint16)%s_STATIC_ARRAY + (uint16)EArrayDims_Private::%s - (uint16)1),\r\n"), *PropertyName, *PropertyName, *PropertyName);
			}
		}

		const FProperty* LastProperty = ClassReps.Last().Property;
		NetFieldBuilder.Logf(TEXT("\t\tNETFIELD_REP_END=%s%s"), *LastProperty->GetName(), LastProperty->ArrayDim > 1 ? TEXT("_STATIC_ARRAY_END") : TEXT(""));

		NetFieldBuilder.Log(TEXT("\t};"));

		if (bAnyStaticArrays)
		{
			Out.Logf(TEXT(""
				"\tenum class EArrayDims_Private : uint16\r\n"
				"\t{\r\n"
				"%s"
				"\t};\r\n"), *ArrayDimBuilder);
		}

		Out.Logf(TEXT(""
			"%s\r\n" // NetFields
			"\t%s_API virtual void ValidateGeneratedRepEnums(const TArray<struct FRepRecord>& ClassReps) const override;\r\n"),
			*NetFieldBuilder,
			API);
	}

	static const FString STRING_GetLifetimeReplicatedPropsStr(TEXT("GetLifetimeReplicatedProps"));

	static void WriteReplicatedMacroData(
		const ClassDefinitionRange& ClassRange,
		const TCHAR* ClassCPPName,
		const TCHAR* API,
		FClass* Class,
		FClass* SuperClass,
		FOutputDevice& Writer,
		const FUnrealSourceFile& SourceFile,
		FNativeClassHeaderGenerator::EExportClassOutFlags& OutFlags)
	{
		const bool bHasGetLifetimeReplicatedProps = HasIdentifierExactMatch(ClassRange.Start, ClassRange.End, STRING_GetLifetimeReplicatedPropsStr);

		if (!bHasGetLifetimeReplicatedProps)
		{
			// Default version autogenerates declarations.
			if (SourceFile.GetGeneratedCodeVersionForStruct(Class) == EGeneratedCodeVersion::V1)
			{
				Writer.Logf(TEXT("\tvoid GetLifetimeReplicatedProps(TArray<FLifetimeProperty>& OutLifetimeProps) const override;\r\n"));
			}
			else
			{
				FError::Throwf(TEXT("Class %s has Net flagged properties and should declare member function: void GetLifetimeReplicatedProps(TArray<FLifetimeProperty>& OutLifetimeProps) const override"), ClassCPPName);
			}
		}


		ExportNetData(Writer, Class, API);
		
		// If this class has replicated properties and it owns the first one, that means
		// it's the base most replicated class. In that case, go ahead and add our interface macro.
		if (Class->ClassReps.Num() > 0 && Class->FirstOwnedClassRep == 0)
		{
			OutFlags |= FNativeClassHeaderGenerator::EExportClassOutFlags::NeedsPushModelHeaders;
			Writer.Logf(TEXT(
				"private:\r\n"
				"\tREPLICATED_BASE_CLASS(%s%s)\r\n"
				"public:\r\n"
			), Class->GetPrefixCPP(), *Class->GetName());
		}
	}
}

#define BEGIN_WRAP_EDITOR_ONLY(DoWrap) DoWrap ? BeginEditorOnlyGuard : TEXT("")
#define END_WRAP_EDITOR_ONLY(DoWrap) DoWrap ? EndEditorOnlyGuard : TEXT("")

/**
 * Finds exact match of Identifier in string. Returns nullptr if none is found.
 *
 * @param StringBegin Start of string to search.
 * @param StringEnd End of string to search.
 * @param Identifier Identifier to find.
 * @return Pointer to Identifier match within string. nullptr if none found.
 */
const TCHAR* FindIdentifierExactMatch(const TCHAR* StringBegin, const TCHAR* StringEnd, const FString& Identifier)
{
	int32 StringLen = UE_PTRDIFF_TO_INT32(StringEnd - StringBegin);

	// Check for exact match first.
	if (FCString::Strncmp(StringBegin, *Identifier, StringLen) == 0)
	{
		return StringBegin;
	}

	int32        FindLen        = Identifier.Len();
	const TCHAR* StringToSearch = StringBegin;

	for (;;)
	{
		const TCHAR* IdentifierStart = FCString::Strstr(StringToSearch, *Identifier);
		if (IdentifierStart == nullptr)
		{
			// Not found.
			return nullptr;
		}

		if (IdentifierStart > StringEnd || IdentifierStart + FindLen + 1 > StringEnd)
		{
			// Found match is out of string range.
			return nullptr;
		}

		if (IdentifierStart == StringBegin && !FChar::IsIdentifier(*(IdentifierStart + FindLen + 1)))
		{
			// Found match is at the beginning of string.
			return IdentifierStart;
		}

		if (IdentifierStart + FindLen == StringEnd && !FChar::IsIdentifier(*(IdentifierStart - 1)))
		{
			// Found match ends with end of string.
			return IdentifierStart;
		}

		if (!FChar::IsIdentifier(*(IdentifierStart + FindLen)) && !FChar::IsIdentifier(*(IdentifierStart - 1)))
		{
			// Found match is in the middle of string
			return IdentifierStart;
		}

		// Didn't find exact match, nor got to end of search string. Keep on searching.
		StringToSearch = IdentifierStart + FindLen;
	}

	// We should never get here.
	checkNoEntry();
	return nullptr;
}

/**
 * Finds exact match of Identifier in string. Returns nullptr if none is found.
 *
 * @param String String to search.
 * @param Identifier Identifier to find.
 * @return Index to Identifier match within String. INDEX_NONE if none found.
 */
int32 FindIdentifierExactMatch(const FString& String, const FString& Identifier)
{
	const TCHAR* IdentifierPtr = FindIdentifierExactMatch(*String, *String + String.Len(), Identifier);
	if (IdentifierPtr == nullptr)
	{
		return INDEX_NONE;
	}

	return UE_PTRDIFF_TO_INT32(IdentifierPtr - *String);
}

/**
* Checks if exact match of Identifier is in String.
*
* @param StringBegin Start of string to search.
* @param StringEnd End of string to search.
* @param Identifier Identifier to find.
* @return true if Identifier is within string, false otherwise.
*/
bool HasIdentifierExactMatch(const TCHAR* StringBegin, const TCHAR* StringEnd, const FString& Find)
{
	return FindIdentifierExactMatch(StringBegin, StringEnd, Find) != nullptr;
}

/**
* Checks if exact match of Identifier is in String.
*
* @param String String to search.
* @param Identifier Identifier to find.
* @return true if Identifier is within String, false otherwise.
*/
bool HasIdentifierExactMatch(const FString &String, const FString& Identifier)
{
	return FindIdentifierExactMatch(String, Identifier) != INDEX_NONE;
}

void ConvertToBuildIncludePath(const UPackage* Package, FString& LocalPath)
{
	FPaths::MakePathRelativeTo(LocalPath, *GPackageToManifestModuleMap.FindChecked(Package)->IncludeBase);
}

/**
 *	Helper function to retrieve the package manifest
 *
 *	@param	InPackage		The name of the package of interest
 *
 *	@return	The manifest if found
 */
FManifestModule* GetPackageManifest(const FString& CheckPackage)
{
	// Mapping of processed packages to their locations
	// An empty location string means it was processed but not found
	static TMap<FString, FManifestModule*> CheckedPackageList;

	FManifestModule* ModuleInfoPtr = CheckedPackageList.FindRef(CheckPackage);

	if (!ModuleInfoPtr)
	{
		FManifestModule* ModuleInfoPtr2 = GManifest.Modules.FindByPredicate([&](FManifestModule& Module) { return Module.Name == CheckPackage; });
		if (ModuleInfoPtr2 && IFileManager::Get().DirectoryExists(*ModuleInfoPtr2->BaseDirectory))
		{
			ModuleInfoPtr = ModuleInfoPtr2;
			CheckedPackageList.Add(CheckPackage, ModuleInfoPtr);
		}
	}

	return ModuleInfoPtr;
}

FString Macroize(const TCHAR* MacroName, FString&& StringToMacroize)
{
	FScopedDurationTimer Tracker(GMacroizeTime);

	FString Result(MoveTemp(StringToMacroize));
	if (Result.Len())
	{
		Result.ReplaceInline(TEXT("\r\n"), TEXT("\n"), ESearchCase::CaseSensitive);
		Result.ReplaceInline(TEXT("\n"), TEXT(" \\\n"), ESearchCase::CaseSensitive);
		checkSlow(Result.EndsWith(TEXT(" \\\n"), ESearchCase::CaseSensitive));

		if (Result.Len() >= 3)
		{
			for (int32 Index = Result.Len() - 3; Index < Result.Len(); ++Index)
			{
				Result[Index] = TEXT('\n');
			}
		}
		else
		{
			Result = TEXT("\n\n\n");
		}
		Result.ReplaceInline(TEXT("\n"), TEXT("\r\n"), ESearchCase::CaseSensitive);
	}
	return FString::Printf(TEXT("#define %s%s\r\n%s"), MacroName, Result.Len() ? TEXT(" \\") : TEXT(""), *Result);
}

static void AddGeneratedCodeHash(void* Field, uint32 Hash)
{
	FRWScopeLock Lock(GGeneratedCodeHashesLock, SLT_Write);
	GGeneratedCodeHashes.Add(Field, Hash);
}

/** Generates a Hash tag string for the specified field */
static FString GetGeneratedCodeHashTag(void* Field)
{
	FString Tag;
	bool bFoundHash = false;
	uint32 Hash = 0;

	{
		FRWScopeLock Lock(GGeneratedCodeHashesLock, SLT_ReadOnly);
		if (const uint32* FieldHash = GGeneratedCodeHashes.Find(Field))
		{
			bFoundHash = true;
			Hash = *FieldHash;
		}
	}

	if (bFoundHash)
	{
		Tag = FString::Printf(TEXT(" // %u"), Hash);
	}
	return Tag;
}

struct FParmsAndReturnProperties
{
	FParmsAndReturnProperties()
		: Return(nullptr)
	{
	}

	bool HasParms() const
	{
		return Parms.Num() || Return;
	}

	TArray<FProperty*> Parms;
	FProperty*         Return;
};

/**
 * Get parameters and return type for a given function.
 *
 * @param  Function The function to get the parameters for.
 * @return An aggregate containing the parameters and return type of that function.
 */
FParmsAndReturnProperties GetFunctionParmsAndReturn(UFunction* Function)
{
	FParmsAndReturnProperties Result;
	for ( TFieldIterator<FProperty> It(Function); It; ++It)
	{
		FProperty* Field = *It;

		if ((It->PropertyFlags & (CPF_Parm | CPF_ReturnParm)) == CPF_Parm)
		{
			Result.Parms.Add(Field);
		}
		else if (It->PropertyFlags & CPF_ReturnParm)
		{
			Result.Return = Field;
		}
	}
	return Result;
}

/**
 * Determines whether the glue version of the specified native function
 * should be exported
 *
 * @param	Function	the function to check
 * @return	true if the glue version of the function should be exported.
 */
bool ShouldExportUFunction(UFunction* Function)
{
	// export any script stubs for native functions declared in interface classes
	bool bIsBlueprintNativeEvent = (Function->FunctionFlags & FUNC_BlueprintEvent) && (Function->FunctionFlags & FUNC_Native);
	if (Function->GetOwnerClass()->HasAnyClassFlags(CLASS_Interface) && !bIsBlueprintNativeEvent)
	{
		return true;
	}

	// always export if the function is static
	if (Function->FunctionFlags & FUNC_Static)
	{
		return true;
	}

	// don't export the function if this is not the original declaration and there is
	// at least one parent version of the function that is declared native
	for (UFunction* ParentFunction = Function->GetSuperFunction(); ParentFunction; ParentFunction = ParentFunction->GetSuperFunction())
	{
		if (ParentFunction->FunctionFlags & FUNC_Native)
		{
			return false;
		}
	}

	return true;
}

FString CreateLiteralString(const FString& Str)
{
	FString Result;

	// Have a reasonable guess at reserving the right size
	Result.Reserve(Str.Len() + 8);
	Result += TEXT("TEXT(\"");

	bool bPreviousCharacterWasHex = false;

	const TCHAR* Ptr = *Str;
	while (TCHAR Ch = *Ptr++)
	{
		switch (Ch)
		{
			case TEXT('\r'): continue;
			case TEXT('\n'): Result += TEXT("\\n");  bPreviousCharacterWasHex = false; break;
			case TEXT('\\'): Result += TEXT("\\\\"); bPreviousCharacterWasHex = false; break;
			case TEXT('\"'): Result += TEXT("\\\""); bPreviousCharacterWasHex = false; break;
			default:
				if (Ch < 31 || Ch >= 128)
				{
					Result += FString::Printf(TEXT("\\x%04x"), Ch);
					bPreviousCharacterWasHex = true;
				}
				else
				{
					// We close and open the literal (with TEXT) here in order to ensure that successive hex characters aren't appended to the hex sequence, causing a different number
					if (bPreviousCharacterWasHex && FCharWide::IsHexDigit(Ch))
					{
						Result += "\")TEXT(\"";
					}
					bPreviousCharacterWasHex = false;
					Result += Ch;
				}
				break;
		}
	}

	Result += TEXT("\")");
	return Result;
}

FString CreateUTF8LiteralString(const FString& Str)
{
	FString Result;

	// Have a reasonable guess at reserving the right size
	Result.Reserve(Str.Len() + 2);
	Result += TEXT("\"");

	bool bPreviousCharacterWasHex = false;

	FTCHARToUTF8 StrUTF8(*Str);

	const char* Ptr = StrUTF8.Get();
	while (char Ch = *Ptr++)
	{
		switch (Ch)
		{
			case '\r': continue;
			case '\n': Result += TEXT("\\n");  bPreviousCharacterWasHex = false; break;
			case '\\': Result += TEXT("\\\\"); bPreviousCharacterWasHex = false; break;
			case '\"': Result += TEXT("\\\""); bPreviousCharacterWasHex = false; break;
			default:
				if (Ch < 31)
				{
					Result += FString::Printf(TEXT("\\x%02x"), (uint8)Ch);
					bPreviousCharacterWasHex = true;
				}
				else
				{
					// We close and open the literal here in order to ensure that successive hex characters aren't appended to the hex sequence, causing a different number
					if (bPreviousCharacterWasHex && FCharWide::IsHexDigit(Ch))
					{
						Result += "\"\"";
					}
					bPreviousCharacterWasHex = false;
					Result += Ch;
				}
				break;
		}
	}

	Result += TEXT("\"");
	return Result;
}

TMap<FName, FString> GenerateMetadataMapForObject(const UObject* Obj)
{
	check(Obj);
	UPackage* Package = Obj->GetOutermost();
	check(Package);
	UMetaData* Metadata = Package->GetMetaData();
	check(Metadata);

	TMap<FName, FString>* PackageMap = Metadata->ObjectMetaDataMap.Find(Obj);
	TMap<FName, FString> Map;
	if (PackageMap)
	{
		for (const TPair<FName, FString>& MetaKeyValue : *PackageMap)
		{
			FString Key = MetaKeyValue.Key.ToString();
			if (!Key.StartsWith(TEXT("/Script")))
			{
				Map.Add(MetaKeyValue.Key, MetaKeyValue.Value);
			}
		}
	}
	return Map;
}

TMap<FName, FString> GenerateMetadataMapForField(const FField* Field)
{
	TMap<FName, FString> MetaDataMap;
	const TMap<FName, FString>* FieldMetaDataMap = Field->GetMetaDataMap();
	if (FieldMetaDataMap)
	{
		MetaDataMap = *FieldMetaDataMap;
	}
	return MetaDataMap;
}

// Returns the METADATA_PARAMS for this output
static FString OutputMetaDataCodeForObject(FOutputDevice& OutDeclaration, FOutputDevice& Out, FFieldVariant Object, const TCHAR* MetaDataBlockName, const TCHAR* DeclSpaces, const TCHAR* Spaces)
{
	TMap<FName, FString> MetaData;
	
	if (Object.IsUObject())
	{
		MetaData = GenerateMetadataMapForObject(Object.ToUObject());
	}
	else
	{
		MetaData = GenerateMetadataMapForField(Object.ToField());
	}

	FString Result;
	if (MetaData.Num())
	{
		typedef TKeyValuePair<FName, FString*> KVPType;
		TArray<KVPType> KVPs;
		KVPs.Reserve(MetaData.Num());
		for (TPair<FName, FString>& KVP : MetaData)
		{
			KVPs.Add(KVPType(KVP.Key, &KVP.Value));
		}

		// We sort the metadata here so that we can get consistent output across multiple runs
		// even when metadata is added in a different order
		Algo::SortBy(KVPs, &KVPType::Key, FNameLexicalLess());

		FString MetaDataBlockNameWithoutScope = MetaDataBlockName;
		int32 ScopeIndex = MetaDataBlockNameWithoutScope.Find(TEXT("::"), ESearchCase::CaseSensitive);
		if (ScopeIndex != INDEX_NONE)
		{
			MetaDataBlockNameWithoutScope.RightChopInline(ScopeIndex + 2, false);
		}

		OutDeclaration.Log (TEXT("#if WITH_METADATA\r\n"));
		OutDeclaration.Logf(TEXT("%sstatic const UE4CodeGen_Private::FMetaDataPairParam %s[];\r\n"), DeclSpaces, *MetaDataBlockNameWithoutScope);
		OutDeclaration.Log (TEXT("#endif\r\n"));

		Out.Log (TEXT("#if WITH_METADATA\r\n"));
		Out.Logf(TEXT("%sconst UE4CodeGen_Private::FMetaDataPairParam %s[] = {\r\n"), Spaces, MetaDataBlockName);

		for (const KVPType& KVP : KVPs)
		{
			Out.Logf(TEXT("%s\t{ %s, %s },\r\n"), Spaces, *CreateUTF8LiteralString(KVP.Key.ToString()), *CreateUTF8LiteralString(*KVP.Value));
		}

		Out.Logf(TEXT("%s};\r\n"), Spaces);
		Out.Log (TEXT("#endif\r\n"));

		Result = FString::Printf(TEXT("METADATA_PARAMS(%s, UE_ARRAY_COUNT(%s))"), MetaDataBlockName, MetaDataBlockName);
	}
	else
	{
		Result = TEXT("METADATA_PARAMS(nullptr, 0)");
	}

	return Result;
}

void FNativeClassHeaderGenerator::ExportProperties(FOutputDevice& Out, UStruct* Struct, int32 TextIndent)
{
	FProperty*	Previous			= NULL;
	FProperty*	PreviousNonEditorOnly = NULL;
	FProperty*	LastInSuper			= NULL;
	UStruct*	InheritanceSuper	= Struct->GetInheritanceSuper();

	// Find last property in the lowest base class that has any properties
	UStruct* CurrentSuper = InheritanceSuper;
	while (LastInSuper == NULL && CurrentSuper)
	{
		for( TFieldIterator<FProperty> It(CurrentSuper,EFieldIteratorFlags::ExcludeSuper); It; ++It )
		{
			FProperty* Current = *It;

			// Disregard properties with 0 size like functions.
			if( It.GetStruct() == CurrentSuper && Current->ElementSize )
			{
				LastInSuper = Current;
			}
		}
		// go up a layer in the hierarchy
		CurrentSuper = CurrentSuper->GetSuperStruct();
	}

	FMacroBlockEmitter WithEditorOnlyData(Out, TEXT("WITH_EDITORONLY_DATA"));

	// Iterate over all properties in this struct.
	for( TFieldIterator<FProperty> It(Struct, EFieldIteratorFlags::ExcludeSuper); It; ++It )
	{
		FProperty* Current = *It;

		// Disregard properties with 0 size like functions.
		if (It.GetStruct() == Struct)
		{
			WithEditorOnlyData(Current->IsEditorOnlyProperty());

			// Export property specifiers
			// Indent code and export CPP text.
			{
				FUHTStringBuilder JustPropertyDecl;

				const FString* Dim = GArrayDimensions.Find(Current);
				Current->ExportCppDeclaration( JustPropertyDecl, EExportedDeclaration::Member, Dim ? **Dim : NULL);
				ApplyAlternatePropertyExportText(*It, JustPropertyDecl, EExportingState::TypeEraseDelegates);

				// Finish up line.
				Out.Logf(TEXT("%s%s;\r\n"), FCString::Tab(TextIndent + 1), *JustPropertyDecl);
			}

			LastInSuper	= NULL;
			Previous = Current;
			if (!Current->IsEditorOnlyProperty())
			{
				PreviousNonEditorOnly = Current;
			}
		}
	}
}

/**
 * Class that is representing a type singleton.
 */
struct FTypeSingleton
{
public:
	/** Constructor */
	FTypeSingleton(FString InName, UField* InType)
		: Name(MoveTemp(InName)), Type(InType) {}

	/**
	 * Gets this singleton's name.
	 */
	const FString& GetName() const
	{
		return Name;
	}

	/**
	 * Gets this singleton's extern declaration.
	 */
	const FString& GetExternDecl() const
	{
		FRWScopeLock Lock(ExternDeclLock, SLT_ReadOnly);
		if (ExternDecl.IsEmpty())
		{
			Lock.ReleaseReadOnlyLockAndAcquireWriteLock_USE_WITH_CAUTION();

			// Verify the decl is still empty in case another thread had also been waiting on writing this data and got the write lock first
			if (ExternDecl.IsEmpty())
			{
				ExternDecl = GenerateExternDecl(Type, GetName());
			}
		}

		return ExternDecl;
	}

private:
	/**
	 * Extern declaration generator.
	 */
	static FString GenerateExternDecl(UField* InType, const FString& InName)
	{
		const TCHAR* TypeStr = nullptr;

		if (InType->GetClass() == UClass::StaticClass())
		{
			TypeStr = TEXT("UClass");
		}
		else if (InType->GetClass() == UFunction::StaticClass() || InType->GetClass() == UDelegateFunction::StaticClass() || InType->GetClass() == USparseDelegateFunction::StaticClass())
		{
			TypeStr = TEXT("UFunction");
		}
		else if (InType->GetClass() == UScriptStruct::StaticClass())
		{
			TypeStr = TEXT("UScriptStruct");
		}
		else if (InType->GetClass() == UEnum::StaticClass())
		{
			TypeStr = TEXT("UEnum");
		}
		else
		{
			FError::Throwf(TEXT("Unsupported item type to get extern for."));
		}

		return FString::Printf(
			TEXT("\t%s_API %s* %s;\r\n"),
			*FPackageName::GetShortName(InType->GetOutermost()).ToUpper(),
			TypeStr,
			*InName
		);
	}

	/** Field that stores this singleton name. */
	FString Name;

	/** Cached field that stores this singleton extern declaration. */
	mutable FString ExternDecl;

	/** Mutex to ensure 2 threads don't try to generate the extern decl at the same time. */
	mutable FRWLock ExternDeclLock;

	/** Type of the singleton */
	UField* Type;
};

/**
 * Class that represents type singleton cache.
 */
class FTypeSingletonCache
{
public:
	/**
	 * Gets type singleton from cache.
	 *
	 * @param Type Singleton type.
	 * @param bRequiresValidObject Does it require a valid object?
	 */
	static const FTypeSingleton& Get(UField* Type, bool bRequiresValidObject = true)
	{
		FTypeSingletonCacheKey Key(Type, bRequiresValidObject);

		FRWScopeLock Lock(Mutex, SLT_ReadOnly);
		TUniquePtr<FTypeSingleton>* SingletonPtr = CacheData.Find(Key);
		if (SingletonPtr == nullptr)
		{
			TUniquePtr<FTypeSingleton> TypeSingleton(MakeUnique<FTypeSingleton>(GenerateSingletonName(Type, bRequiresValidObject), Type));

			Lock.ReleaseReadOnlyLockAndAcquireWriteLock_USE_WITH_CAUTION();

			// Check the map again in case another thread had also been waiting on writing this data and got the write lock first
			SingletonPtr = CacheData.Find(Key);
			if (SingletonPtr == nullptr)
			{
				SingletonPtr = &CacheData.Add(Key, MoveTemp(TypeSingleton));
			}
		}

		return **SingletonPtr;
	}

private:
	/**
	 * Private type that represents cache map key.
	 */
	struct FTypeSingletonCacheKey
	{
		/** FTypeSingleton type */
		UField* Type;

		/** If this type singleton requires valid object. */
		bool bRequiresValidObject;

		/* Constructor */
		FTypeSingletonCacheKey(UField* InType, bool bInRequiresValidObject)
			: Type(InType), bRequiresValidObject(bInRequiresValidObject)
		{}

		/**
		 * Equality operator.
		 *
		 * @param Other Other key.
		 *
		 * @returns True if this is equal to Other. False otherwise.
		 */
		bool operator==(const FTypeSingletonCacheKey& Other) const
		{
			return Type == Other.Type && bRequiresValidObject == Other.bRequiresValidObject;
		}

		/**
		 * Gets hash value for this object.
		 */
		friend uint32 GetTypeHash(const FTypeSingletonCacheKey& Object)
		{
			return HashCombine(
				GetTypeHash(Object.Type),
				GetTypeHash(Object.bRequiresValidObject)
			);
		}
	};

	/**
	 * Generates singleton name.
	 */
	static FString GenerateSingletonName(UField* Item, bool bRequiresValidObject)
	{
		check(Item);

		bool bNoRegister = false;
		if (UClass* ItemClass = Cast<UClass>(Item))
		{
			if (!bRequiresValidObject && !ItemClass->HasAllClassFlags(CLASS_Intrinsic))
			{
				bNoRegister = true;
			}
		}

		const TCHAR* Suffix = (bNoRegister ? TEXT("_NoRegister") : TEXT(""));

		FString Result;
		for (UObject* Outer = Item; Outer; Outer = Outer->GetOuter())
		{
			if (!Result.IsEmpty())
			{
				Result = TEXT("_") + Result;
			}

			if (Cast<UClass>(Outer) || Cast<UScriptStruct>(Outer))
			{
				Result = FNameLookupCPP::GetNameCPP(Cast<UStruct>(Outer)) + Result;

				// Structs can also have UPackage outer.
				if (Cast<UClass>(Outer) || Cast<UPackage>(Outer->GetOuter()))
				{
					break;
				}
			}
			else
			{
				Result = Outer->GetName() + Result;
			}
		}

		// Can't use long package names in function names.
		if (Result.StartsWith(TEXT("/Script/"), ESearchCase::CaseSensitive))
		{
			Result = FPackageName::GetShortName(Result);
		}

		const FString ClassString = FNameLookupCPP::GetNameCPP(Item->GetClass());
		return FString::Printf(TEXT("Z_Construct_%s_%s%s()"), *ClassString, *Result, Suffix);
	}

	static TMap<FTypeSingletonCacheKey, TUniquePtr<FTypeSingleton>> CacheData;
	static FRWLock Mutex;
};

TMap<FTypeSingletonCache::FTypeSingletonCacheKey, TUniquePtr<FTypeSingleton>> FTypeSingletonCache::CacheData;
FRWLock FTypeSingletonCache::Mutex;

const FString& FNativeClassHeaderGenerator::GetSingletonName(UField* Item, TSet<FString>* UniqueCrossModuleReferences, bool bRequiresValidObject)
{
	const FTypeSingleton& Cache = FTypeSingletonCache::Get(Item, bRequiresValidObject);

	// We don't need to export UFunction externs, though we may need the externs for UDelegateFunctions
	if (UniqueCrossModuleReferences && (!Item->IsA<UFunction>() || Item->IsA<UDelegateFunction>()))
	{
		UniqueCrossModuleReferences->Add(Cache.GetExternDecl());
	}

	return Cache.GetName();
}

FString FNativeClassHeaderGenerator::GetSingletonNameFuncAddr(UField* Item, TSet<FString>* UniqueCrossModuleReferences, bool bRequiresValidObject)
{
	FString Result;
	if (!Item)
	{
		Result = TEXT("nullptr");
	}
	else
	{
		Result = GetSingletonName(Item, UniqueCrossModuleReferences, bRequiresValidObject).LeftChop(2);
	}
	return Result;
}

void FNativeClassHeaderGenerator::PropertyNew(FOutputDevice& DeclOut, FOutputDevice& Out, FReferenceGatherers& OutReferenceGatherers, FProperty* Prop, const TCHAR* OffsetStr, const TCHAR* Name, const TCHAR* DeclSpaces, const TCHAR* Spaces, const TCHAR* SourceStruct) const
{
	FString        PropName             = CreateUTF8LiteralString(FNativeClassHeaderGenerator::GetOverriddenName(Prop));
	FString        PropNameDep          = Prop->HasAllPropertyFlags(CPF_Deprecated) ? Prop->GetName() + TEXT("_DEPRECATED") : Prop->GetName();
	const TCHAR*   FPropertyObjectFlags = FClass::IsOwnedByDynamicType(Prop) ? TEXT("RF_Public|RF_Transient") : TEXT("RF_Public|RF_Transient|RF_MarkAsNative");
	EPropertyFlags PropFlags            = Prop->PropertyFlags & ~CPF_ComputedFlags;

	FString PropTag        = GetGeneratedCodeHashTag(Prop);
	FString PropNotifyFunc = (Prop->RepNotifyFunc != NAME_None) ? CreateUTF8LiteralString(*Prop->RepNotifyFunc.ToString()) : TEXT("nullptr");

	FString ArrayDim = (Prop->ArrayDim != 1) ? FString::Printf(TEXT("CPP_ARRAY_DIM(%s, %s)"), *PropNameDep, SourceStruct) : TEXT("1");

	FString MetaDataParams = OutputMetaDataCodeForObject(DeclOut, Out, Prop, *FString::Printf(TEXT("%s_MetaData"), Name), DeclSpaces, Spaces);

	FString NameWithoutScope = Name;
	FString Scope;
	int32 ScopeIndex = NameWithoutScope.Find(TEXT("::"), ESearchCase::CaseSensitive);
	if (ScopeIndex != INDEX_NONE)
	{
		Scope = NameWithoutScope.Left(ScopeIndex) + TEXT("_");
		NameWithoutScope.RightChopInline(ScopeIndex + 2, false);
	}

	if (FByteProperty* TypedProp = CastField<FByteProperty>(Prop))
	{
		DeclOut.Logf(TEXT("%sstatic const UE4CodeGen_Private::FBytePropertyParams %s;\r\n"), DeclSpaces, *NameWithoutScope);

		Out.Logf(
			TEXT("%sconst UE4CodeGen_Private::FBytePropertyParams %s = { %s, %s, (EPropertyFlags)0x%016llx, UE4CodeGen_Private::EPropertyGenFlags::Byte, %s, %s, %s, %s, %s };%s\r\n"),
			Spaces,
			Name,
			*PropName,
			*PropNotifyFunc,
			PropFlags,
			FPropertyObjectFlags,
			*ArrayDim,
			OffsetStr,
			*GetSingletonNameFuncAddr(TypedProp->Enum, OutReferenceGatherers.UniqueCrossModuleReferences),
			*MetaDataParams,
			*PropTag
		);

		return;
	}

	if (FInt8Property* TypedProp = CastField<FInt8Property>(Prop))
	{
		DeclOut.Logf(TEXT("%sstatic const UE4CodeGen_Private::FInt8PropertyParams %s;\r\n"), DeclSpaces, *NameWithoutScope);

		Out.Logf(
			TEXT("%sconst UE4CodeGen_Private::FInt8PropertyParams %s = { %s, %s, (EPropertyFlags)0x%016llx, UE4CodeGen_Private::EPropertyGenFlags::Int8, %s, %s, %s, %s };%s\r\n"),
			Spaces,
			Name,
			*PropName,
			*PropNotifyFunc,
			PropFlags,
			FPropertyObjectFlags,
			*ArrayDim,
			OffsetStr,
			*MetaDataParams,
			*PropTag
		);

		return;
	}

	if (FInt16Property* TypedProp = CastField<FInt16Property>(Prop))
	{
		DeclOut.Logf(TEXT("%sstatic const UE4CodeGen_Private::FInt16PropertyParams %s;\r\n"), DeclSpaces, *NameWithoutScope);

		Out.Logf(
			TEXT("%sconst UE4CodeGen_Private::FInt16PropertyParams %s = { %s, %s, (EPropertyFlags)0x%016llx, UE4CodeGen_Private::EPropertyGenFlags::Int16, %s, %s, %s, %s };%s\r\n"),
			Spaces,
			Name,
			*PropName,
			*PropNotifyFunc,
			PropFlags,
			FPropertyObjectFlags,
			*ArrayDim,
			OffsetStr,
			*MetaDataParams,
			*PropTag
		);

		return;
	}

	if (FIntProperty* TypedProp = CastField<FIntProperty>(Prop))
	{
		const TCHAR* PropTypeName = GUnsizedProperties.Contains(TypedProp) ? TEXT("FUnsizedIntPropertyParams") : TEXT("FIntPropertyParams");

		DeclOut.Logf(TEXT("%sstatic const UE4CodeGen_Private::%s %s;\r\n"), DeclSpaces, PropTypeName, *NameWithoutScope);

		Out.Logf(
			TEXT("%sconst UE4CodeGen_Private::%s %s = { %s, %s, (EPropertyFlags)0x%016llx, UE4CodeGen_Private::EPropertyGenFlags::Int, %s, %s, %s, %s };%s\r\n"),
			Spaces,
			PropTypeName,
			Name,
			*PropName,
			*PropNotifyFunc,
			PropFlags,
			FPropertyObjectFlags,
			*ArrayDim,
			OffsetStr,
			*MetaDataParams,
			*PropTag
		);

		return;
	}

	if (FInt64Property* TypedProp = CastField<FInt64Property>(Prop))
	{
		DeclOut.Logf(TEXT("%sstatic const UE4CodeGen_Private::FInt64PropertyParams %s;\r\n"), DeclSpaces, *NameWithoutScope);

		Out.Logf(
			TEXT("%sconst UE4CodeGen_Private::FInt64PropertyParams %s = { %s, %s, (EPropertyFlags)0x%016llx, UE4CodeGen_Private::EPropertyGenFlags::Int64, %s, %s, %s, %s };%s\r\n"),
			Spaces,
			Name,
			*PropName,
			*PropNotifyFunc,
			PropFlags,
			FPropertyObjectFlags,
			*ArrayDim,
			OffsetStr,
			*MetaDataParams,
			*PropTag
		);

		return;
	}

	if (FUInt16Property* TypedProp = CastField<FUInt16Property>(Prop))
	{
		DeclOut.Logf(TEXT("%sstatic const UE4CodeGen_Private::FFInt16PropertyParams %s;\r\n"), DeclSpaces, *NameWithoutScope);

		Out.Logf(
			TEXT("%sconst UE4CodeGen_Private::FFInt16PropertyParams %s = { %s, %s, (EPropertyFlags)0x%016llx, UE4CodeGen_Private::EPropertyGenFlags::UInt16, %s, %s, %s, %s };%s\r\n"),
			Spaces,
			Name,
			*PropName,
			*PropNotifyFunc,
			PropFlags,
			FPropertyObjectFlags,
			*ArrayDim,
			OffsetStr,
			*MetaDataParams,
			*PropTag
		);

		return;
	}

	if (FUInt32Property* TypedProp = CastField<FUInt32Property>(Prop))
	{
		const TCHAR* PropTypeName = GUnsizedProperties.Contains(TypedProp) ? TEXT("FUnsizedFIntPropertyParams") : TEXT("FUInt32PropertyParams");

		DeclOut.Logf(TEXT("%sstatic const UE4CodeGen_Private::%s %s;\r\n"), DeclSpaces, PropTypeName, *NameWithoutScope);

		Out.Logf(
			TEXT("%sconst UE4CodeGen_Private::%s %s = { %s, %s, (EPropertyFlags)0x%016llx, UE4CodeGen_Private::EPropertyGenFlags::UInt32, %s, %s, %s, %s };%s\r\n"),
			Spaces,
			PropTypeName,
			Name,
			*PropName,
			*PropNotifyFunc,
			PropFlags,
			FPropertyObjectFlags,
			*ArrayDim,
			OffsetStr,
			*MetaDataParams,
			*PropTag
		);

		return;
	}

	if (FUInt64Property* TypedProp = CastField<FUInt64Property>(Prop))
	{
		DeclOut.Logf(TEXT("%sstatic const UE4CodeGen_Private::FFInt64PropertyParams %s;\r\n"), DeclSpaces, *NameWithoutScope);

		Out.Logf(
			TEXT("%sconst UE4CodeGen_Private::FFInt64PropertyParams %s = { %s, %s, (EPropertyFlags)0x%016llx, UE4CodeGen_Private::EPropertyGenFlags::UInt64, %s, %s, %s, %s };%s\r\n"),
			Spaces,
			Name,
			*PropName,
			*PropNotifyFunc,
			PropFlags,
			FPropertyObjectFlags,
			*ArrayDim,
			OffsetStr,
			*MetaDataParams,
			*PropTag
		);

		return;
	}

	if (FFloatProperty* TypedProp = CastField<FFloatProperty>(Prop))
	{
		DeclOut.Logf(TEXT("%sstatic const UE4CodeGen_Private::FFloatPropertyParams %s;\r\n"), DeclSpaces, *NameWithoutScope);

		Out.Logf(
			TEXT("%sconst UE4CodeGen_Private::FFloatPropertyParams %s = { %s, %s, (EPropertyFlags)0x%016llx, UE4CodeGen_Private::EPropertyGenFlags::Float, %s, %s, %s, %s };%s\r\n"),
			Spaces,
			Name,
			*PropName,
			*PropNotifyFunc,
			PropFlags,
			FPropertyObjectFlags,
			*ArrayDim,
			OffsetStr,
			*MetaDataParams,
			*PropTag
		);

		return;
	}

	if (FDoubleProperty* TypedProp = CastField<FDoubleProperty>(Prop))
	{
		DeclOut.Logf(TEXT("%sstatic const UE4CodeGen_Private::FDoublePropertyParams %s;\r\n"), DeclSpaces, *NameWithoutScope);

		Out.Logf(
			TEXT("%sconst UE4CodeGen_Private::FDoublePropertyParams %s = { %s, %s, (EPropertyFlags)0x%016llx, UE4CodeGen_Private::EPropertyGenFlags::Double, %s, %s, %s, %s };%s\r\n"),
			Spaces,
			Name,
			*PropName,
			*PropNotifyFunc,
			PropFlags,
			FPropertyObjectFlags,
			*ArrayDim,
			OffsetStr,
			*MetaDataParams,
			*PropTag
		);

		return;
	}

	if (FBoolProperty* TypedProp = CastField<FBoolProperty>(Prop))
	{
		FString OuterSize;
		FString Setter;
		if (!Prop->GetOwner<UObject>())
		{
			OuterSize = TEXT("0");
			Setter    = TEXT("nullptr");
		}
		else
		{
			OuterSize = FString::Printf(TEXT("sizeof(%s)"), SourceStruct);

			DeclOut.Logf(TEXT("%sstatic void %s_SetBit(void* Obj);\r\n"), DeclSpaces, *NameWithoutScope);

			Out.Logf(TEXT("%svoid %s_SetBit(void* Obj)\r\n"), Spaces, Name);
			Out.Logf(TEXT("%s{\r\n"), Spaces);
			Out.Logf(TEXT("%s\t((%s*)Obj)->%s%s = 1;\r\n"), Spaces, SourceStruct, *Prop->GetName(), Prop->HasAllPropertyFlags(CPF_Deprecated) ? TEXT("_DEPRECATED") : TEXT(""));
			Out.Logf(TEXT("%s}\r\n"), Spaces);

			Setter = FString::Printf(TEXT("&%s_SetBit"), Name);
		}

		DeclOut.Logf(TEXT("%sstatic const UE4CodeGen_Private::FBoolPropertyParams %s;\r\n"), DeclSpaces, *NameWithoutScope);

		Out.Logf(
			TEXT("%sconst UE4CodeGen_Private::FBoolPropertyParams %s = { %s, %s, (EPropertyFlags)0x%016llx, UE4CodeGen_Private::EPropertyGenFlags::Bool %s, %s, %s, sizeof(%s), %s, %s, %s };%s\r\n"),
			Spaces,
			Name,
			*PropName,
			*PropNotifyFunc,
			PropFlags,
			TypedProp->IsNativeBool() ? TEXT("| UE4CodeGen_Private::EPropertyGenFlags::NativeBool") : TEXT(""),
			FPropertyObjectFlags,
			*ArrayDim,
			*TypedProp->GetCPPType(nullptr, 0),
			*OuterSize,
			*Setter,
			*MetaDataParams,
			*PropTag
		);

		return;
	}

	if (FSoftClassProperty* TypedProp = CastField<FSoftClassProperty>(Prop))
	{
		DeclOut.Logf(TEXT("%sstatic const UE4CodeGen_Private::FSoftClassPropertyParams %s;\r\n"), DeclSpaces, *NameWithoutScope);

		Out.Logf(
			TEXT("%sconst UE4CodeGen_Private::FSoftClassPropertyParams %s = { %s, %s, (EPropertyFlags)0x%016llx, UE4CodeGen_Private::EPropertyGenFlags::SoftClass, %s, %s, %s, %s, %s };%s\r\n"),
			Spaces,
			Name,
			*PropName,
			*PropNotifyFunc,
			PropFlags,
			FPropertyObjectFlags,
			*ArrayDim,
			OffsetStr,
			*GetSingletonNameFuncAddr(TypedProp->MetaClass, OutReferenceGatherers.UniqueCrossModuleReferences, false),
			*MetaDataParams,
			*PropTag
		);

		return;
	}

	if (FWeakObjectProperty* TypedProp = CastField<FWeakObjectProperty>(Prop))
	{
		DeclOut.Logf(TEXT("%sstatic const UE4CodeGen_Private::FWeakObjectPropertyParams %s;\r\n"), DeclSpaces, *NameWithoutScope);

		Out.Logf(
			TEXT("%sconst UE4CodeGen_Private::FWeakObjectPropertyParams %s = { %s, %s, (EPropertyFlags)0x%016llx, UE4CodeGen_Private::EPropertyGenFlags::WeakObject, %s, %s, %s, %s, %s };%s\r\n"),
			Spaces,
			Name,
			*PropName,
			*PropNotifyFunc,
			PropFlags,
			FPropertyObjectFlags,
			*ArrayDim,
			OffsetStr,
			*GetSingletonNameFuncAddr(TypedProp->PropertyClass, OutReferenceGatherers.UniqueCrossModuleReferences, false),
			*MetaDataParams,
			*PropTag
		);

		return;
	}

	if (FLazyObjectProperty* TypedProp = CastField<FLazyObjectProperty>(Prop))
	{
		DeclOut.Logf(TEXT("%sstatic const UE4CodeGen_Private::FLazyObjectPropertyParams %s;\r\n"), DeclSpaces, *NameWithoutScope);

		Out.Logf(
			TEXT("%sconst UE4CodeGen_Private::FLazyObjectPropertyParams %s = { %s, %s, (EPropertyFlags)0x%016llx, UE4CodeGen_Private::EPropertyGenFlags::LazyObject, %s, %s, %s, %s, %s };%s\r\n"),
			Spaces,
			Name,
			*PropName,
			*PropNotifyFunc,
			PropFlags,
			FPropertyObjectFlags,
			*ArrayDim,
			OffsetStr,
			*GetSingletonNameFuncAddr(TypedProp->PropertyClass, OutReferenceGatherers.UniqueCrossModuleReferences, false),
			*MetaDataParams,
			*PropTag
		);

		return;
	}

	if (FSoftObjectProperty* TypedProp = CastField<FSoftObjectProperty>(Prop))
	{
		DeclOut.Logf(TEXT("%sstatic const UE4CodeGen_Private::FSoftObjectPropertyParams %s;\r\n"), DeclSpaces, *NameWithoutScope);

		Out.Logf(
			TEXT("%sconst UE4CodeGen_Private::FSoftObjectPropertyParams %s = { %s, %s, (EPropertyFlags)0x%016llx, UE4CodeGen_Private::EPropertyGenFlags::SoftObject, %s, %s, %s, %s, %s };%s\r\n"),
			Spaces,
			Name,
			*PropName,
			*PropNotifyFunc,
			PropFlags,
			FPropertyObjectFlags,
			*ArrayDim,
			OffsetStr,
			*GetSingletonNameFuncAddr(TypedProp->PropertyClass, OutReferenceGatherers.UniqueCrossModuleReferences, false),
			*MetaDataParams,
			*PropTag
		);

		return;
	}

	if (FClassProperty* TypedProp = CastField<FClassProperty>(Prop))
	{
		DeclOut.Logf(TEXT("%sstatic const UE4CodeGen_Private::FClassPropertyParams %s;\r\n"), DeclSpaces, *NameWithoutScope);

		Out.Logf(
			TEXT("%sconst UE4CodeGen_Private::FClassPropertyParams %s = { %s, %s, (EPropertyFlags)0x%016llx, UE4CodeGen_Private::EPropertyGenFlags::Class, %s, %s, %s, %s, %s, %s };%s\r\n"),
			Spaces,
			Name,
			*PropName,
			*PropNotifyFunc,
			PropFlags,
			FPropertyObjectFlags,
			*ArrayDim,
			OffsetStr,
			*GetSingletonNameFuncAddr(TypedProp->MetaClass, OutReferenceGatherers.UniqueCrossModuleReferences, false),
			*GetSingletonNameFuncAddr(TypedProp->PropertyClass, OutReferenceGatherers.UniqueCrossModuleReferences, false),
			*MetaDataParams,
			*PropTag
		);

		return;
	}

	if (FObjectProperty* TypedProp = CastField<FObjectProperty>(Prop))
	{
		DeclOut.Logf(TEXT("%sstatic const UE4CodeGen_Private::FObjectPropertyParams %s;\r\n"), DeclSpaces, *NameWithoutScope);

		Out.Logf(
			TEXT("%sconst UE4CodeGen_Private::FObjectPropertyParams %s = { %s, %s, (EPropertyFlags)0x%016llx, UE4CodeGen_Private::EPropertyGenFlags::Object, %s, %s, %s, %s, %s };%s\r\n"),
			Spaces,
			Name,
			*PropName,
			*PropNotifyFunc,
			PropFlags,
			FPropertyObjectFlags,
			*ArrayDim,
			OffsetStr,
			*GetSingletonNameFuncAddr(TypedProp->PropertyClass, OutReferenceGatherers.UniqueCrossModuleReferences, false),
			*MetaDataParams,
			*PropTag
		);

		return;
	}

	if (FInterfaceProperty* TypedProp = CastField<FInterfaceProperty>(Prop))
	{
		DeclOut.Logf(TEXT("%sstatic const UE4CodeGen_Private::FInterfacePropertyParams %s;\r\n"), DeclSpaces, *NameWithoutScope);

		Out.Logf(
			TEXT("%sconst UE4CodeGen_Private::FInterfacePropertyParams %s = { %s, %s, (EPropertyFlags)0x%016llx, UE4CodeGen_Private::EPropertyGenFlags::Interface, %s, %s, %s, %s, %s };%s\r\n"),
			Spaces,
			Name,
			*PropName,
			*PropNotifyFunc,
			PropFlags,
			FPropertyObjectFlags,
			*ArrayDim,
			OffsetStr,
			*GetSingletonNameFuncAddr(TypedProp->InterfaceClass, OutReferenceGatherers.UniqueCrossModuleReferences, false),
			*MetaDataParams,
			*PropTag
		);

		return;
	}

	if (FNameProperty* TypedProp = CastField<FNameProperty>(Prop))
	{
		DeclOut.Logf(TEXT("%sstatic const UE4CodeGen_Private::FNamePropertyParams %s;\r\n"), DeclSpaces, *NameWithoutScope);

		Out.Logf(
			TEXT("%sconst UE4CodeGen_Private::FNamePropertyParams %s = { %s, %s, (EPropertyFlags)0x%016llx, UE4CodeGen_Private::EPropertyGenFlags::Name, %s, %s, %s, %s };%s\r\n"),
			Spaces,
			Name,
			*PropName,
			*PropNotifyFunc,
			PropFlags,
			FPropertyObjectFlags,
			*ArrayDim,
			OffsetStr,
			*MetaDataParams,
			*PropTag
		);

		return;
	}

	if (FStrProperty* TypedProp = CastField<FStrProperty>(Prop))
	{
		DeclOut.Logf(TEXT("%sstatic const UE4CodeGen_Private::FStrPropertyParams %s;\r\n"), DeclSpaces, *NameWithoutScope);

		Out.Logf(
			TEXT("%sconst UE4CodeGen_Private::FStrPropertyParams %s = { %s, %s, (EPropertyFlags)0x%016llx, UE4CodeGen_Private::EPropertyGenFlags::Str, %s, %s, %s, %s };%s\r\n"),
			Spaces,
			Name,
			*PropName,
			*PropNotifyFunc,
			PropFlags,
			FPropertyObjectFlags,
			*ArrayDim,
			OffsetStr,
			*MetaDataParams,
			*PropTag
		);

		return;
	}

	if (FArrayProperty* TypedProp = CastField<FArrayProperty>(Prop))
	{
		DeclOut.Logf(TEXT("%sstatic const UE4CodeGen_Private::FArrayPropertyParams %s;\r\n"), DeclSpaces, *NameWithoutScope);

		Out.Logf(
			TEXT("%sconst UE4CodeGen_Private::FArrayPropertyParams %s = { %s, %s, (EPropertyFlags)0x%016llx, UE4CodeGen_Private::EPropertyGenFlags::Array, %s, %s, %s, %s, %s };%s\r\n"),
			Spaces,
			Name,
			*PropName,
			*PropNotifyFunc,
			PropFlags,
			FPropertyObjectFlags,
			*ArrayDim,
			OffsetStr,
			GPropertyUsesMemoryImageAllocator.Contains(TypedProp) ? TEXT("EArrayPropertyFlags::UsesMemoryImageAllocator") : TEXT("EArrayPropertyFlags::None"),
			*MetaDataParams,
			*PropTag
		);

		return;
	}

	if (FMapProperty* TypedProp = CastField<FMapProperty>(Prop))
	{
		DeclOut.Logf(TEXT("%sstatic const UE4CodeGen_Private::FMapPropertyParams %s;\r\n"), DeclSpaces, *NameWithoutScope);

		Out.Logf(
			TEXT("%sconst UE4CodeGen_Private::FMapPropertyParams %s = { %s, %s, (EPropertyFlags)0x%016llx, UE4CodeGen_Private::EPropertyGenFlags::Map, %s, %s, %s, %s, %s };%s\r\n"),
			Spaces,
			Name,
			*PropName,
			*PropNotifyFunc,
			PropFlags,
			FPropertyObjectFlags,
			*ArrayDim,
			OffsetStr,
			GPropertyUsesMemoryImageAllocator.Contains(TypedProp) ? TEXT("EMapPropertyFlags::UsesMemoryImageAllocator") : TEXT("EMapPropertyFlags::None"),
			*MetaDataParams,
			*PropTag
		);

		return;
	}

	if (FSetProperty* TypedProp = CastField<FSetProperty>(Prop))
	{
		DeclOut.Logf(TEXT("%sstatic const UE4CodeGen_Private::FSetPropertyParams %s;\r\n"), DeclSpaces, *NameWithoutScope);

		Out.Logf(
			TEXT("%sconst UE4CodeGen_Private::FSetPropertyParams %s = { %s, %s, (EPropertyFlags)0x%016llx, UE4CodeGen_Private::EPropertyGenFlags::Set, %s, %s, %s, %s };%s\r\n"),
			Spaces,
			Name,
			*PropName,
			*PropNotifyFunc,
			PropFlags,
			FPropertyObjectFlags,
			*ArrayDim,
			OffsetStr,
			*MetaDataParams,
			*PropTag
		);

		return;
	}

	if (FStructProperty* TypedProp = CastField<FStructProperty>(Prop))
	{
		DeclOut.Logf(TEXT("%sstatic const UE4CodeGen_Private::FStructPropertyParams %s;\r\n"), DeclSpaces, *NameWithoutScope);

		Out.Logf(
			TEXT("%sconst UE4CodeGen_Private::FStructPropertyParams %s = { %s, %s, (EPropertyFlags)0x%016llx, UE4CodeGen_Private::EPropertyGenFlags::Struct, %s, %s, %s, %s, %s };%s\r\n"),
			Spaces,
			Name,
			*PropName,
			*PropNotifyFunc,
			PropFlags,
			FPropertyObjectFlags,
			*ArrayDim,
			OffsetStr,
			*GetSingletonNameFuncAddr(TypedProp->Struct, OutReferenceGatherers.UniqueCrossModuleReferences),
			*MetaDataParams,
			*PropTag
		);

		return;
	}

	if (FDelegateProperty* TypedProp = CastField<FDelegateProperty>(Prop))
	{
		DeclOut.Logf(TEXT("%sstatic const UE4CodeGen_Private::FDelegatePropertyParams %s;\r\n"), DeclSpaces, *NameWithoutScope);

		Out.Logf(
			TEXT("%sconst UE4CodeGen_Private::FDelegatePropertyParams %s = { %s, %s, (EPropertyFlags)0x%016llx, UE4CodeGen_Private::EPropertyGenFlags::Delegate, %s, %s, %s, %s, %s };%s\r\n"),
			Spaces,
			Name,
			*PropName,
			*PropNotifyFunc,
			PropFlags,
			FPropertyObjectFlags,
			*ArrayDim,
			OffsetStr,
			*GetSingletonNameFuncAddr(TypedProp->SignatureFunction, OutReferenceGatherers.UniqueCrossModuleReferences),
			*MetaDataParams,
			*PropTag
		);

		return;
	}

	if (FMulticastDelegateProperty* TypedProp = CastField<FMulticastDelegateProperty>(Prop))
	{
		DeclOut.Logf(TEXT("%sstatic const UE4CodeGen_Private::FMulticastDelegatePropertyParams %s;\r\n"), DeclSpaces, *NameWithoutScope);

		Out.Logf(
			TEXT("%sconst UE4CodeGen_Private::FMulticastDelegatePropertyParams %s = { %s, %s, (EPropertyFlags)0x%016llx, UE4CodeGen_Private::EPropertyGenFlags::%sMulticastDelegate, %s, %s, %s, %s, %s };%s\r\n"),
			Spaces,
			Name,
			*PropName,
			*PropNotifyFunc,
			PropFlags,
			(TypedProp->IsA<FMulticastInlineDelegateProperty>() ? TEXT("Inline") : TEXT("Sparse")),
			FPropertyObjectFlags,
			*ArrayDim,
			OffsetStr,
			*GetSingletonNameFuncAddr(TypedProp->SignatureFunction, OutReferenceGatherers.UniqueCrossModuleReferences),
			*MetaDataParams,
			*PropTag
		);

		return;
	}

	if (FTextProperty* TypedProp = CastField<FTextProperty>(Prop))
	{
		DeclOut.Logf(TEXT("%sstatic const UE4CodeGen_Private::FTextPropertyParams %s;\r\n"), DeclSpaces, *NameWithoutScope);

		Out.Logf(
			TEXT("%sconst UE4CodeGen_Private::FTextPropertyParams %s = { %s, %s, (EPropertyFlags)0x%016llx, UE4CodeGen_Private::EPropertyGenFlags::Text, %s, %s, %s, %s };%s\r\n"),
			Spaces,
			Name,
			*PropName,
			*PropNotifyFunc,
			PropFlags,
			FPropertyObjectFlags,
			*ArrayDim,
			OffsetStr,
			*MetaDataParams,
			*PropTag
		);

		return;
	}

	if (FEnumProperty* TypedProp = CastField<FEnumProperty>(Prop))
	{
		DeclOut.Logf(TEXT("%sstatic const UE4CodeGen_Private::FEnumPropertyParams %s;\r\n"), DeclSpaces, *NameWithoutScope);

		Out.Logf(
			TEXT("%sconst UE4CodeGen_Private::FEnumPropertyParams %s = { %s, %s, (EPropertyFlags)0x%016llx, UE4CodeGen_Private::EPropertyGenFlags::Enum, %s, %s, %s, %s, %s };%s\r\n"),
			Spaces,
			Name,
			*PropName,
			*PropNotifyFunc,
			PropFlags,
			FPropertyObjectFlags,
			*ArrayDim,
			OffsetStr,
			*GetSingletonNameFuncAddr(TypedProp->Enum, OutReferenceGatherers.UniqueCrossModuleReferences),
			*MetaDataParams,
			*PropTag
		);

		return;
	}

	if (FFieldPathProperty* TypedProp = CastField<FFieldPathProperty>(Prop))
	{
		DeclOut.Logf(TEXT("%sstatic const UE4CodeGen_Private::FFieldPathPropertyParams %s;\r\n"), DeclSpaces, *NameWithoutScope);

		Out.Logf(
			TEXT("%sconst UE4CodeGen_Private::FFieldPathPropertyParams %s = { %s, %s, (EPropertyFlags)0x%016llx, UE4CodeGen_Private::EPropertyGenFlags::FieldPath, %s, %s, %s, %s, %s };%s\r\n"),
			Spaces,
			Name,
			*PropName,
			*PropNotifyFunc,
			PropFlags,
			FPropertyObjectFlags,
			*ArrayDim,
			OffsetStr,
			*FString::Printf(TEXT("&F%s::StaticClass"), *TypedProp->PropertyClass->GetName()),
			*MetaDataParams,
			*PropTag
		);

		return;
	}

	// Unhandled type
	check(false);
}

bool IsEditorOnlyDataProperty(FProperty* Prop)
{
	while (Prop)
	{
		if (Prop->IsEditorOnlyProperty())
		{
			return true;
		}

		Prop = Prop->GetOwner<FProperty>();
	}

	return false;
}

TTuple<FString, FString> FNativeClassHeaderGenerator::OutputProperties(FOutputDevice& DeclOut, FOutputDevice& Out, FReferenceGatherers& OutReferenceGatherers, const TCHAR* Scope, const TArray<FProperty*>& Properties, const TCHAR* DeclSpaces, const TCHAR* Spaces) const
{
	if (Properties.Num() == 0)
	{
		return TTuple<FString, FString>(TEXT("nullptr"), TEXT("0"));
	}

	TArray<FPropertyNamePointerPair> PropertyNamesAndPointers;
	bool bHasAllEditorOnlyDataProperties = true;

	{
		FMacroBlockEmitter WithEditorOnlyMacroEmitter(Out, TEXT("WITH_EDITORONLY_DATA"));
		FMacroBlockEmitter WithEditorOnlyMacroEmitterDecl(DeclOut, TEXT("WITH_EDITORONLY_DATA"));

		for (FProperty* Prop : Properties)
		{
			bool bRequiresHasEditorOnlyMacro = IsEditorOnlyDataProperty(Prop);
			if (!bRequiresHasEditorOnlyMacro)
			{
				bHasAllEditorOnlyDataProperties = false;
			}

			WithEditorOnlyMacroEmitter(bRequiresHasEditorOnlyMacro);
			WithEditorOnlyMacroEmitterDecl(bRequiresHasEditorOnlyMacro);
			OutputProperty(DeclOut, Out, OutReferenceGatherers, Scope, PropertyNamesAndPointers, Prop, DeclSpaces, Spaces);
		}

		WithEditorOnlyMacroEmitter(bHasAllEditorOnlyDataProperties);
		WithEditorOnlyMacroEmitterDecl(bHasAllEditorOnlyDataProperties);
		DeclOut.Logf(TEXT("%sstatic const UE4CodeGen_Private::FPropertyParamsBase* const PropPointers[];\r\n"), DeclSpaces);
		Out.Logf(TEXT("%sconst UE4CodeGen_Private::FPropertyParamsBase* const %sPropPointers[] = {\r\n"), Spaces, Scope);

		for (const FPropertyNamePointerPair& PropNameAndPtr : PropertyNamesAndPointers)
		{
			bool bRequiresHasEditorOnlyMacro = IsEditorOnlyDataProperty(PropNameAndPtr.Prop);

			WithEditorOnlyMacroEmitter(bRequiresHasEditorOnlyMacro);
			WithEditorOnlyMacroEmitterDecl(bRequiresHasEditorOnlyMacro);
			Out.Logf(TEXT("%s\t(const UE4CodeGen_Private::FPropertyParamsBase*)&%s,\r\n"), Spaces, *PropNameAndPtr.Name);
		}

		WithEditorOnlyMacroEmitter(bHasAllEditorOnlyDataProperties);
		WithEditorOnlyMacroEmitterDecl(bHasAllEditorOnlyDataProperties);
		Out.Logf(TEXT("%s};\r\n"), Spaces);
	}

	if (bHasAllEditorOnlyDataProperties)
	{
		return TTuple<FString, FString>(
			FString::Printf(TEXT("IF_WITH_EDITORONLY_DATA(%sPropPointers, nullptr)"), Scope),
			FString::Printf(TEXT("IF_WITH_EDITORONLY_DATA(UE_ARRAY_COUNT(%sPropPointers), 0)"), Scope)
		);
	}
	else
	{
		return TTuple<FString, FString>(
			FString::Printf(TEXT("%sPropPointers"), Scope),
			FString::Printf(TEXT("UE_ARRAY_COUNT(%sPropPointers)"), Scope)
		);
	}
}

inline FString GetEventStructParamsName(UObject* Outer, const TCHAR* FunctionName)
{
	FString OuterName;
	if (Outer->IsA<UClass>())
	{
		OuterName = ((UClass*)Outer)->GetName();
	}
	else if (Outer->IsA<UPackage>())
	{
		OuterName = ((UPackage*)Outer)->GetName();
		OuterName.ReplaceInline(TEXT("/"), TEXT("_"), ESearchCase::CaseSensitive);
	}
	else
	{
		FError::Throwf(TEXT("Unrecognized outer type"));
	}

	FString Result = FString::Printf(TEXT("%s_event%s_Parms"), *OuterName, FunctionName);
	if (Result.Len() && FChar::IsDigit(Result[0]))
	{
		Result.InsertAt(0, TCHAR('_'));
	}
	return Result;
}

void FNativeClassHeaderGenerator::OutputProperty(FOutputDevice& DeclOut, FOutputDevice& Out, FReferenceGatherers& OutReferenceGatherers, const TCHAR* Scope, TArray<FPropertyNamePointerPair>& PropertyNamesAndPointers, FProperty* Prop, const TCHAR* DeclSpaces, const TCHAR* Spaces) const
{
	// Helper to handle the creation of the underlying properties if they're enum properties
	auto HandleUnderlyingEnumProperty = [this, &PropertyNamesAndPointers, &DeclOut, &Out, &OutReferenceGatherers, DeclSpaces, Spaces](FProperty* LocalProp, FString&& InOuterName)
	{
		if (FEnumProperty* EnumProp = CastField<FEnumProperty>(LocalProp))
		{
			FString PropVarName = InOuterName + TEXT("_Underlying");

			PropertyNew(DeclOut, Out, OutReferenceGatherers, EnumProp->UnderlyingProp, TEXT("0"), *PropVarName, DeclSpaces, Spaces);
			PropertyNamesAndPointers.Emplace(MoveTemp(PropVarName), EnumProp->UnderlyingProp);
		}

		PropertyNamesAndPointers.Emplace(MoveTemp(InOuterName), LocalProp);
	};

	if (FArrayProperty* ArrayProperty = CastField<FArrayProperty>(Prop))
	{
		FString InnerVariableName = FString::Printf(TEXT("%sNewProp_%s_Inner"), Scope, *ArrayProperty->Inner->GetName());

		HandleUnderlyingEnumProperty(ArrayProperty->Inner, CopyTemp(InnerVariableName));
		PropertyNew(DeclOut, Out, OutReferenceGatherers, ArrayProperty->Inner, TEXT("0"), *InnerVariableName, DeclSpaces, Spaces);
	}

	else if (FMapProperty* MapProperty = CastField<FMapProperty>(Prop))
	{
		FProperty* Key   = MapProperty->KeyProp;
		FProperty* Value = MapProperty->ValueProp;

		FString KeyVariableName   = FString::Printf(TEXT("%sNewProp_%s_KeyProp"), Scope, *Key->GetName());
		FString ValueVariableName = FString::Printf(TEXT("%sNewProp_%s_ValueProp"), Scope, *Value->GetName());

		HandleUnderlyingEnumProperty(Value, CopyTemp(ValueVariableName));
		PropertyNew(DeclOut, Out, OutReferenceGatherers, Value, TEXT("1"), *ValueVariableName, DeclSpaces, Spaces);

		HandleUnderlyingEnumProperty(Key, CopyTemp(KeyVariableName));
		PropertyNew(DeclOut, Out, OutReferenceGatherers, Key, TEXT("0"), *KeyVariableName, DeclSpaces, Spaces);
	}

	else if (FSetProperty* SetProperty = CastField<FSetProperty>(Prop))
	{
		FProperty* Inner = SetProperty->ElementProp;

		FString ElementVariableName = FString::Printf(TEXT("%sNewProp_%s_ElementProp"), Scope, *Inner->GetName());

		HandleUnderlyingEnumProperty(Inner, CopyTemp(ElementVariableName));
		PropertyNew(DeclOut, Out, OutReferenceGatherers, Inner, TEXT("0"), *ElementVariableName, DeclSpaces, Spaces);
	}

	{
		FString SourceStruct;
		if (UFunction* Function = Prop->GetOwner<UFunction>())
		{
			while (Function->GetSuperFunction())
			{
				Function = Function->GetSuperFunction();
			}
			FString FunctionName = Function->GetName();
			if (Function->HasAnyFunctionFlags(FUNC_Delegate))
			{
				FunctionName.LeftChopInline(HEADER_GENERATED_DELEGATE_SIGNATURE_SUFFIX_LENGTH, false);
			}

			SourceStruct = GetEventStructParamsName(Function->GetOuter(), *FunctionName);
		}
		else
		{
			SourceStruct = FNameLookupCPP::GetNameCPP(CastChecked<UStruct>(Prop->GetOwner<UObject>()));
		}

		FString PropName = Prop->GetName();
		FString PropVariableName = FString::Printf(TEXT("%sNewProp_%s"), Scope, *PropName);

		if (Prop->HasAllPropertyFlags(CPF_Deprecated))
		{
			PropName += TEXT("_DEPRECATED");
		}

		FString PropMacroOuterClass = FString::Printf(TEXT("STRUCT_OFFSET(%s, %s)"), *SourceStruct, *PropName);

		HandleUnderlyingEnumProperty(Prop, CopyTemp(PropVariableName));
		PropertyNew(DeclOut, Out, OutReferenceGatherers, Prop, *PropMacroOuterClass, *PropVariableName, DeclSpaces, Spaces, *SourceStruct);
	}
}

static bool IsAlwaysAccessible(UScriptStruct* Script)
{
	FName ToTest = Script->GetFName();
	if (ToTest == NAME_Matrix)
	{
		return false; // special case, the C++ FMatrix does not have the same members.
	}
	bool Result = Script->HasDefaults(); // if we have cpp struct ops in it for UHT, then we can assume it is always accessible
	if( ToTest == NAME_Plane
		||	ToTest == NAME_Vector
		||	ToTest == NAME_Vector4
		||	ToTest == NAME_Quat
		||	ToTest == NAME_Color
		)
	{
		check(Result);
	}
	return Result;
}

static void FindNoExportStructsRecursive(TArray<UScriptStruct*>& Structs, UStruct* Start)
{
	while (Start)
	{
		if (UScriptStruct* StartScript = Cast<UScriptStruct>(Start))
		{
			if (StartScript->StructFlags & STRUCT_Native)
			{
				break;
			}

			if (!IsAlwaysAccessible(StartScript)) // these are a special cases that already exists and if wrong if exported naively
			{
				// this will topologically sort them in reverse order
				Structs.Remove(StartScript);
				Structs.Add(StartScript);
			}
		}

		for (FProperty* Prop : TFieldRange<FProperty>(Start, EFieldIteratorFlags::ExcludeSuper))
		{
			if (FStructProperty* StructProp = CastField<FStructProperty>(Prop))
			{
				FindNoExportStructsRecursive(Structs, StructProp->Struct);
			}
			else if (FArrayProperty* ArrayProp = CastField<FArrayProperty>(Prop))
			{
				if (FStructProperty* InnerStructProp = CastField<FStructProperty>(ArrayProp->Inner))
				{
					FindNoExportStructsRecursive(Structs, InnerStructProp->Struct);
				}
			}
			else if (FMapProperty* MapProp = CastField<FMapProperty>(Prop))
			{
				if (FStructProperty* KeyStructProp = CastField<FStructProperty>(MapProp->KeyProp))
				{
					FindNoExportStructsRecursive(Structs, KeyStructProp->Struct);
				}
				if (FStructProperty* ValueStructProp = CastField<FStructProperty>(MapProp->ValueProp))
				{
					FindNoExportStructsRecursive(Structs, ValueStructProp->Struct);
				}
			}
			else if (FSetProperty* SetProp = CastField<FSetProperty>(Prop))
			{
				if (FStructProperty* ElementStructProp = CastField<FStructProperty>(SetProp->ElementProp))
				{
					FindNoExportStructsRecursive(Structs, ElementStructProp->Struct);
				}
			}
		}
		Start = Start->GetSuperStruct();
	}
}

static TArray<UScriptStruct*> FindNoExportStructs(UStruct* Start)
{
	TArray<UScriptStruct*> Result;
	FindNoExportStructsRecursive(Result, Start);

	// These come out in reverse order of topology so reverse them
	Algo::Reverse(Result);

	return Result;
}

struct FPackageSingletonStrings
{
	FPackageSingletonStrings(FString&& InPackageSingletonName)
		: PackageSingletonName(MoveTemp(InPackageSingletonName))
		, PackageUniqueCrossModuleReference(FString::Printf(TEXT("\tUPackage* %s;\r\n"), *PackageSingletonName))
	{
	}

	FString PackageSingletonName;
	FString PackageUniqueCrossModuleReference;
};

static TMap<const UPackage*, TUniquePtr<FPackageSingletonStrings>> PackageSingletonNames;
static FRWLock PackageSingletonNamesLock;

const FString& FNativeClassHeaderGenerator::GetPackageSingletonName(const UPackage* InPackage, TSet<FString>* UniqueCrossModuleReferences)
{
	FRWScopeLock Lock(PackageSingletonNamesLock, SLT_ReadOnly);

	TUniquePtr<FPackageSingletonStrings>* PackageSingletonStrings = PackageSingletonNames.Find(InPackage);
	if (PackageSingletonStrings == nullptr)
	{
		FString PackageName = InPackage->GetName();
		PackageName.ReplaceInline(TEXT("/"), TEXT("_"), ESearchCase::CaseSensitive);

		TUniquePtr<FPackageSingletonStrings> NewPackageSingletonStrings(MakeUnique<FPackageSingletonStrings>(FString::Printf(TEXT("Z_Construct_UPackage_%s()"), *PackageName)));

		Lock.ReleaseReadOnlyLockAndAcquireWriteLock_USE_WITH_CAUTION();
		
		// Check the map again in case another thread had also been waiting on writing this data and got the write lock first
		PackageSingletonStrings = PackageSingletonNames.Find(InPackage);

		if (PackageSingletonStrings == nullptr)
		{
			PackageSingletonStrings = &PackageSingletonNames.Add(InPackage, MoveTemp(NewPackageSingletonStrings));
		}
	}

	if (UniqueCrossModuleReferences)
	{
		UniqueCrossModuleReferences->Add((*PackageSingletonStrings)->PackageUniqueCrossModuleReference);
	}

	return (*PackageSingletonStrings)->PackageSingletonName;
}

void FNativeClassHeaderGenerator::ExportGeneratedPackageInitCode(FOutputDevice& Out, const TCHAR* InDeclarations, const UPackage* InPackage, uint32 Hash)
{
	const FString& SingletonName = GetPackageSingletonName(InPackage, nullptr);

	TArray<UField*>* SingletonsToOutput = GPackageSingletons.Find(InPackage);
	if (SingletonsToOutput)
	{
		Algo::Sort(*SingletonsToOutput, [](UField* A, UField* B)
		{
			// Structs before delegates then UniqueId order
			return (uint64(A->IsA<UDelegateFunction>()) << 32) + A->GetUniqueID() <
			       (uint64(B->IsA<UDelegateFunction>()) << 32) + B->GetUniqueID();
		});

		for (UField* ScriptType : *SingletonsToOutput)
		{
			Out.Log(FTypeSingletonCache::Get(ScriptType, true).GetExternDecl());
		}
	}

	FOutputDeviceNull OutputDeviceNull;
	FString MetaDataParams = OutputMetaDataCodeForObject(OutputDeviceNull, Out, const_cast<UPackage*>(InPackage), TEXT("Package_MetaDataParams"), TEXT(""), TEXT("\t\t\t"));

	Out.Logf(TEXT("\tUPackage* %s\r\n"), *SingletonName);
	Out.Logf(TEXT("\t{\r\n"));
	Out.Logf(TEXT("\t\tstatic UPackage* ReturnPackage = nullptr;\r\n"));
	Out.Logf(TEXT("\t\tif (!ReturnPackage)\r\n"));
	Out.Logf(TEXT("\t\t{\r\n"));

	const TCHAR* SingletonArray;
	const TCHAR* SingletonCount;
	if (SingletonsToOutput)
	{
		Out.Logf(TEXT("\t\t\tstatic UObject* (*const SingletonFuncArray[])() = {\r\n"));
		for (UField* ScriptType : *SingletonsToOutput)
		{
			const FString Name = FTypeSingletonCache::Get(ScriptType, true).GetName().LeftChop(2);

			Out.Logf(TEXT("\t\t\t\t(UObject* (*)())%s,\r\n"), *Name);
		}
		Out.Logf(TEXT("\t\t\t};\r\n"));

		SingletonArray = TEXT("SingletonFuncArray");
		SingletonCount = TEXT("UE_ARRAY_COUNT(SingletonFuncArray)");
	}
	else
	{
		SingletonArray = TEXT("nullptr");
		SingletonCount = TEXT("0");
	}

	Out.Logf(TEXT("\t\t\tstatic const UE4CodeGen_Private::FPackageParams PackageParams = {\r\n"));
	Out.Logf(TEXT("\t\t\t\t%s,\r\n"), *CreateUTF8LiteralString(InPackage->GetName()));
	Out.Logf(TEXT("\t\t\t\t%s,\r\n"), SingletonArray);
	Out.Logf(TEXT("\t\t\t\t%s,\r\n"), SingletonCount);
	Out.Logf(TEXT("\t\t\t\tPKG_CompiledIn | 0x%08X,\r\n"), InPackage->GetPackageFlags() & (PKG_ClientOptional | PKG_ServerSideOnly | PKG_EditorOnly | PKG_Developer | PKG_UncookedOnly));
	Out.Logf(TEXT("\t\t\t\t0x%08X,\r\n"), Hash);
	Out.Logf(TEXT("\t\t\t\t0x%08X,\r\n"), GenerateTextHash(InDeclarations));
	Out.Logf(TEXT("\t\t\t\t%s\r\n"), *MetaDataParams);
	Out.Logf(TEXT("\t\t\t};\r\n"));
	Out.Logf(TEXT("\t\t\tUE4CodeGen_Private::ConstructUPackage(ReturnPackage, PackageParams);\r\n"));
	Out.Logf(TEXT("\t\t}\r\n"));
	Out.Logf(TEXT("\t\treturn ReturnPackage;\r\n"));
	Out.Logf(TEXT("\t}\r\n"));
}

void FNativeClassHeaderGenerator::ExportNativeGeneratedInitCode(FOutputDevice& Out, FOutputDevice& OutDeclarations, FReferenceGatherers& OutReferenceGatherers, const FUnrealSourceFile& SourceFile, FClass* Class, FUHTStringBuilder& OutFriendText) const
{
	check(!OutFriendText.Len());

	UE_CLOG(Class->ClassGeneratedBy, LogCompile, Fatal, TEXT("For intrinsic and compiled-in classes, ClassGeneratedBy should always be null"));

	const bool   bIsNoExport  = Class->HasAnyClassFlags(CLASS_NoExport);
	const bool   bIsDynamic   = FClass::IsDynamic(Class);
	const FString ClassNameCPP = FNameLookupCPP::GetNameCPP(Class);

	const FString& ApiString = GetAPIString();

	TSet<FName> AlreadyIncludedNames;
	TArray<UFunction*> FunctionsToExport;
	bool bAllEditorOnlyFunctions = true;
	for (UFunction* LocalFunc : TFieldRange<UFunction>(Class,EFieldIteratorFlags::ExcludeSuper))
	{
		FName TrueName = FNativeClassHeaderGenerator::GetOverriddenFName(LocalFunc);
		bool bAlreadyIncluded = false;
		AlreadyIncludedNames.Add(TrueName, &bAlreadyIncluded);
		if (bAlreadyIncluded)
		{
			// In a dynamic class the same function signature may be used for a Multi- and a Single-cast delegate.
			if (!LocalFunc->IsA<UDelegateFunction>() || !bIsDynamic)
			{
				FError::Throwf(TEXT("The same function linked twice. Function: %s Class: %s"), *LocalFunc->GetName(), *Class->GetName());
			}
			continue;
		}
		if (!LocalFunc->IsA<UDelegateFunction>())
		{
			bAllEditorOnlyFunctions &= LocalFunc->HasAnyFunctionFlags(FUNC_EditorOnly);
		}
		FunctionsToExport.Add(LocalFunc);
	}

	// Sort the list of functions
	FunctionsToExport.Sort();

	FUHTStringBuilder GeneratedClassRegisterFunctionText;

	// The class itself.
	{
		// simple ::StaticClass wrapper to avoid header, link and DLL hell
		{
			const FString& SingletonNameNoRegister = GetSingletonName(Class, OutReferenceGatherers.UniqueCrossModuleReferences, false);

			OutDeclarations.Log(FTypeSingletonCache::Get(Class, false).GetExternDecl());

			GeneratedClassRegisterFunctionText.Logf(TEXT("\tUClass* %s\r\n"), *SingletonNameNoRegister);
			GeneratedClassRegisterFunctionText.Logf(TEXT("\t{\r\n"));
			GeneratedClassRegisterFunctionText.Logf(TEXT("\t\treturn %s::StaticClass();\r\n"), *ClassNameCPP);
			GeneratedClassRegisterFunctionText.Logf(TEXT("\t}\r\n"));
		}
		const FString& SingletonName = GetSingletonName(Class, OutReferenceGatherers.UniqueCrossModuleReferences);

		FString StaticsStructName = SingletonName.LeftChop(2) + TEXT("_Statics");

		OutFriendText.Logf(TEXT("\tfriend struct %s;\r\n"), *StaticsStructName);
		OutDeclarations.Log(FTypeSingletonCache::Get(Class).GetExternDecl());

		GeneratedClassRegisterFunctionText.Logf(TEXT("\tstruct %s\r\n"), *StaticsStructName);
		GeneratedClassRegisterFunctionText.Logf(TEXT("\t{\r\n"));

		FUHTStringBuilder StaticDefinitions;

		FUHTStringBuilder Singletons;
		UClass* SuperClass = Class->GetSuperClass();
		if (SuperClass && SuperClass != Class)
		{
			OutDeclarations.Log(FTypeSingletonCache::Get(SuperClass).GetExternDecl());
			Singletons.Logf(TEXT("\t\t(UObject* (*)())%s,\r\n"), *GetSingletonName(SuperClass, OutReferenceGatherers.UniqueCrossModuleReferences).LeftChop(2));
		}
		if (!bIsDynamic)
		{
			const FString& PackageSingletonName = GetPackageSingletonName(Class->GetOutermost(), OutReferenceGatherers.UniqueCrossModuleReferences);

			OutDeclarations.Logf(TEXT("\t%s_API UPackage* %s;\r\n"), *ApiString, *PackageSingletonName);
			Singletons.Logf(TEXT("\t\t(UObject* (*)())%s,\r\n"), *PackageSingletonName.LeftChop(2));
		}

		const TCHAR* SingletonsArray;
		const TCHAR* SingletonsCount;
		if (Singletons.Len() != 0)
		{
			GeneratedClassRegisterFunctionText.Logf(TEXT("\t\tstatic UObject* (*const DependentSingletons[])();\r\n"));

			StaticDefinitions.Logf(TEXT("\tUObject* (*const %s::DependentSingletons[])() = {\r\n"), *StaticsStructName);
			StaticDefinitions.Log (*Singletons);
			StaticDefinitions.Logf(TEXT("\t};\r\n"));

			SingletonsArray = TEXT("DependentSingletons");
			SingletonsCount = TEXT("UE_ARRAY_COUNT(DependentSingletons)");
		}
		else
		{
			SingletonsArray = TEXT("nullptr");
			SingletonsCount = TEXT("0");
		}

		const TCHAR* FunctionsArray;
		const TCHAR* FunctionsCount;
		if (FunctionsToExport.Num() != 0)
		{
			GeneratedClassRegisterFunctionText.Log(BEGIN_WRAP_EDITOR_ONLY(bAllEditorOnlyFunctions));
			GeneratedClassRegisterFunctionText.Log(TEXT("\t\tstatic const FClassFunctionLinkInfo FuncInfo[];\r\n"));
			GeneratedClassRegisterFunctionText.Log(END_WRAP_EDITOR_ONLY(bAllEditorOnlyFunctions));

			StaticDefinitions.Log(BEGIN_WRAP_EDITOR_ONLY(bAllEditorOnlyFunctions));
			StaticDefinitions.Logf(TEXT("\tconst FClassFunctionLinkInfo %s::FuncInfo[] = {\r\n"), *StaticsStructName);

			for (UFunction* Function : FunctionsToExport)
			{
				const bool bIsEditorOnlyFunction = Function->HasAnyFunctionFlags(FUNC_EditorOnly);

				if (!Function->IsA<UDelegateFunction>())
				{
					ExportFunction(Out, OutReferenceGatherers, SourceFile, Function, bIsNoExport);
				}

				StaticDefinitions.Logf(
					TEXT("%s\t\t{ &%s, %s },%s\r\n%s"),
					BEGIN_WRAP_EDITOR_ONLY(bIsEditorOnlyFunction),
					*GetSingletonNameFuncAddr(Function, OutReferenceGatherers.UniqueCrossModuleReferences),
					*FNativeClassHeaderGenerator::GetUTF8OverriddenNameForLiteral(Function),
					*GetGeneratedCodeHashTag(Function),
					END_WRAP_EDITOR_ONLY(bIsEditorOnlyFunction)
				);
			}

			StaticDefinitions.Log(TEXT("\t};\r\n"));
			StaticDefinitions.Log(END_WRAP_EDITOR_ONLY(bAllEditorOnlyFunctions));

			if (bAllEditorOnlyFunctions)
			{
				FunctionsArray = TEXT("IF_WITH_EDITOR(FuncInfo, nullptr)");
				FunctionsCount = TEXT("IF_WITH_EDITOR(UE_ARRAY_COUNT(FuncInfo), 0)");
			}
			else
			{
				FunctionsArray = TEXT("FuncInfo");
				FunctionsCount = TEXT("UE_ARRAY_COUNT(FuncInfo)");
			}
		}
		else
		{
			FunctionsArray = TEXT("nullptr");
			FunctionsCount = TEXT("0");
		}

		TMap<FName, FString>* MetaDataMap = UMetaData::GetMapForObject(Class);
		if (MetaDataMap)
		{
			FClassMetaData* ClassMetaData = GScriptHelper.FindClassData(Class);
			if (ClassMetaData && ClassMetaData->bObjectInitializerConstructorDeclared)
			{
				MetaDataMap->Add(NAME_ObjectInitializerConstructorDeclared, FString());
			}
		}

		FString MetaDataParams = OutputMetaDataCodeForObject(GeneratedClassRegisterFunctionText, StaticDefinitions, Class, *FString::Printf(TEXT("%s::Class_MetaDataParams"), *StaticsStructName), TEXT("\t\t"), TEXT("\t"));

		TArray<FProperty*> Props;
		for (FProperty* Prop : TFieldRange<FProperty>(Class, EFieldIteratorFlags::ExcludeSuper))
		{
			Props.Add(Prop);
		}

		TTuple<FString, FString> PropertyRange = OutputProperties(GeneratedClassRegisterFunctionText, StaticDefinitions, OutReferenceGatherers, *FString::Printf(TEXT("%s::"), *StaticsStructName), Props, TEXT("\t\t"), TEXT("\t"));

		const TCHAR* InterfaceArray;
		const TCHAR* InterfaceCount;
		if (Class->Interfaces.Num() > 0)
		{
			GeneratedClassRegisterFunctionText.Log(TEXT("\t\tstatic const UE4CodeGen_Private::FImplementedInterfaceParams InterfaceParams[];\r\n"));

			StaticDefinitions.Logf(TEXT("\t\tconst UE4CodeGen_Private::FImplementedInterfaceParams %s::InterfaceParams[] = {\r\n"), *StaticsStructName);
			for (const FImplementedInterface& Inter : Class->Interfaces)
			{
				check(Inter.Class);
				FString OffsetString;
				if (Inter.PointerOffset)
				{
					OffsetString = FString::Printf(TEXT("(int32)VTABLE_OFFSET(%s, %s)"), *ClassNameCPP, *FNameLookupCPP::GetNameCPP(Inter.Class, true));
				}
				else
				{
					OffsetString = TEXT("0");
				}
				StaticDefinitions.Logf(
					TEXT("\t\t\t{ %s, %s, %s },\r\n"),
					*GetSingletonName(Inter.Class, OutReferenceGatherers.UniqueCrossModuleReferences, false).LeftChop(2),
					*OffsetString,
					Inter.bImplementedByK2 ? TEXT("true") : TEXT("false")
				);
			}
			StaticDefinitions.Log(TEXT("\t\t};\r\n"));

			InterfaceArray = TEXT("InterfaceParams");
			InterfaceCount = TEXT("UE_ARRAY_COUNT(InterfaceParams)");
		}
		else
		{
			InterfaceArray = TEXT("nullptr");
			InterfaceCount = TEXT("0");
		}

		GeneratedClassRegisterFunctionText.Logf(TEXT("\t\tstatic const FCppClassTypeInfoStatic StaticCppClassTypeInfo;\r\n"));

		StaticDefinitions.Logf(TEXT("\tconst FCppClassTypeInfoStatic %s::StaticCppClassTypeInfo = {\r\n"), *StaticsStructName);
		StaticDefinitions.Logf(TEXT("\t\tTCppClassTypeTraits<%s>::IsAbstract,\r\n"), *FNameLookupCPP::GetNameCPP(Class, Class->HasAllClassFlags(CLASS_Interface)));
		StaticDefinitions.Logf(TEXT("\t};\r\n"));

		GeneratedClassRegisterFunctionText.Log (TEXT("\t\tstatic const UE4CodeGen_Private::FClassParams ClassParams;\r\n"));

		uint32 ClassFlags = (uint32)Class->ClassFlags;
		if (!bIsNoExport)
		{
			ClassFlags = ClassFlags | CLASS_MatchedSerializers;
		}
		ClassFlags = ClassFlags & CLASS_SaveInCompiledInClasses;

		StaticDefinitions.Logf(TEXT("\tconst UE4CodeGen_Private::FClassParams %s::ClassParams = {\r\n"), *StaticsStructName);
		StaticDefinitions.Logf(TEXT("\t\t&%s::StaticClass,\r\n"), *ClassNameCPP);
		StaticDefinitions.Logf(TEXT("\t\t%s,\r\n"), (Class->ClassConfigName != NAME_None) ? *CreateUTF8LiteralString(Class->ClassConfigName.ToString()) : TEXT("nullptr"));
		StaticDefinitions.Log (TEXT("\t\t&StaticCppClassTypeInfo,\r\n"));
		StaticDefinitions.Logf(TEXT("\t\t%s,\r\n"), SingletonsArray);
		StaticDefinitions.Logf(TEXT("\t\t%s,\r\n"), FunctionsArray);
		StaticDefinitions.Logf(TEXT("\t\t%s,\r\n"), *PropertyRange.Get<0>());
		StaticDefinitions.Logf(TEXT("\t\t%s,\r\n"), InterfaceArray);
		StaticDefinitions.Logf(TEXT("\t\t%s,\r\n"), SingletonsCount);
		StaticDefinitions.Logf(TEXT("\t\t%s,\r\n"), FunctionsCount);
		StaticDefinitions.Logf(TEXT("\t\t%s,\r\n"), *PropertyRange.Get<1>());
		StaticDefinitions.Logf(TEXT("\t\t%s,\r\n"), InterfaceCount);
		StaticDefinitions.Logf(TEXT("\t\t0x%08Xu,\r\n"), ClassFlags);
		StaticDefinitions.Logf(TEXT("\t\t%s\r\n"), *MetaDataParams);
		StaticDefinitions.Log (TEXT("\t};\r\n"));

		GeneratedClassRegisterFunctionText.Logf(TEXT("\t};\r\n"));
		GeneratedClassRegisterFunctionText.Log(*StaticDefinitions);

		GeneratedClassRegisterFunctionText.Logf(TEXT("\tUClass* %s\r\n"), *SingletonName);
		GeneratedClassRegisterFunctionText.Logf(TEXT("\t{\r\n"));
		if (!bIsDynamic)
		{
			GeneratedClassRegisterFunctionText.Logf(TEXT("\t\tstatic UClass* OuterClass = nullptr;\r\n"));
			GeneratedClassRegisterFunctionText.Logf(TEXT("\t\tif (!OuterClass)\r\n"));
		}
		else
		{
			const FString& DynamicClassPackageName = FClass::GetTypePackageName(Class);
			GeneratedClassRegisterFunctionText.Logf(TEXT("\t\tUPackage* OuterPackage = FindOrConstructDynamicTypePackage(TEXT(\"%s\"));\r\n"), *DynamicClassPackageName);
			GeneratedClassRegisterFunctionText.Logf(TEXT("\t\tUClass* OuterClass = Cast<UClass>(StaticFindObjectFast(UClass::StaticClass(), OuterPackage, TEXT(\"%s\")));\r\n"), *FNativeClassHeaderGenerator::GetOverriddenName(Class));
			GeneratedClassRegisterFunctionText.Logf(TEXT("\t\tif (!OuterClass || !(OuterClass->ClassFlags & CLASS_Constructed))\r\n"));
		}

		GeneratedClassRegisterFunctionText.Logf(TEXT("\t\t{\r\n"));
		GeneratedClassRegisterFunctionText.Logf(TEXT("\t\t\tUE4CodeGen_Private::ConstructUClass(OuterClass, %s::ClassParams);\r\n"), *StaticsStructName);

		TArray<FString> SparseClassDataTypes;
		((FClass*)Class)->GetSparseClassDataTypes(SparseClassDataTypes);
		
		for (const FString& SparseClassDataString : SparseClassDataTypes)
		{
			GeneratedClassRegisterFunctionText.Logf(TEXT("\t\t\tOuterClass->SetSparseClassDataStruct(F%s::StaticStruct());\r\n"), *SparseClassDataString);
		}

		if (bIsDynamic)
		{
			FString* CustomDynamicClassInitializationMD = MetaDataMap ? MetaDataMap->Find(TEXT("CustomDynamicClassInitialization")) : nullptr;
			if (CustomDynamicClassInitializationMD)
			{
				GeneratedClassRegisterFunctionText.Logf(TEXT("\t\t\t\t%s(CastChecked<UDynamicClass>(OuterClass));\n"), *(*CustomDynamicClassInitializationMD));
			}
		}

		GeneratedClassRegisterFunctionText.Logf(TEXT("\t\t}\r\n"));
		GeneratedClassRegisterFunctionText.Logf(TEXT("\t\treturn OuterClass;\r\n"));
		GeneratedClassRegisterFunctionText.Logf(TEXT("\t}\r\n"));

		Out.Logf(TEXT("%s"), *GeneratedClassRegisterFunctionText);
	}

	if (OutFriendText.Len() && bIsNoExport)
	{
		Out.Logf(TEXT("\t/* friend declarations for pasting into noexport class %s\r\n"), *ClassNameCPP);
		Out.Log(OutFriendText);
		Out.Logf(TEXT("\t*/\r\n"));
		OutFriendText.Reset();
	}

	FString SingletonName = GetSingletonName(Class, OutReferenceGatherers.UniqueCrossModuleReferences);
	SingletonName.ReplaceInline(TEXT("()"), TEXT(""), ESearchCase::CaseSensitive); // function address

	FString OverriddenClassName = *FNativeClassHeaderGenerator::GetOverriddenName(Class);

	const FString EmptyString;
	const FString& InitSearchableValuesFunctionName = bIsDynamic ? Class->GetMetaData(NAME_InitializeStaticSearchableValues) : EmptyString;
	const FString InitSearchableValuesFunctionParam = InitSearchableValuesFunctionName.IsEmpty() ? FString(TEXT("nullptr")) :
		FString::Printf(TEXT("&%s::%s"), *ClassNameCPP, *InitSearchableValuesFunctionName);

	// Append base class' hash at the end of the generated code, this will force update derived classes
	// when base class changes during hot-reload.
	uint32 BaseClassHash = 0;
	FClass* SuperClass = Class->GetSuperClass();
	if (SuperClass && !SuperClass->HasAnyClassFlags(CLASS_Intrinsic))
	{
		// Since we are dependent on our SuperClass having generated its hash, if it is not available
		// we will need to wait on it becoming available. Since the SourceFile array provided to the
		// ParallelFor is in dependency order and does not allow cyclic dependencies, we can be certain
		// that another thread has started processing the file containing our SuperClass before this
		// file would have been assigned out,  so we just have to wait
		while (1)
		{
			{
				FRWScopeLock Lock(GGeneratedCodeHashesLock, SLT_ReadOnly);
				if (const uint32* Hash = GGeneratedCodeHashes.Find(SuperClass))
				{
					BaseClassHash = *Hash;
					break;
				}
			}
			FPlatformProcess::Sleep(0.01);
		}
	}
	GeneratedClassRegisterFunctionText.Logf(TEXT("\r\n// %u\r\n"), BaseClassHash);

	// Append info for the sparse class data struct onto the text to be hashed
	TArray<FString> SparseClassDataTypes;
	((FClass*)Class)->GetSparseClassDataTypes(SparseClassDataTypes);

	for (const FString& SparseClassDataString : SparseClassDataTypes)
	{
		UScriptStruct* SparseClassDataStruct = FindObjectSafe<UScriptStruct>(ANY_PACKAGE, *SparseClassDataString);
		if (!SparseClassDataStruct)
		{
			continue;
		}
		GeneratedClassRegisterFunctionText.Logf(TEXT("%s\r\n"), *SparseClassDataStruct->GetName());
		for (FProperty* Child : TFieldRange<FProperty>(SparseClassDataStruct))
		{
			GeneratedClassRegisterFunctionText.Logf(TEXT("%s %s\r\n"), *Child->GetCPPType(), *Child->GetNameCPP());
		}
	}

	// Calculate generated class initialization code hash so that we know when it changes after hot-reload
	uint32 ClassHash = GenerateTextHash(*GeneratedClassRegisterFunctionText);
	AddGeneratedCodeHash(Class, ClassHash);
	// Emit the IMPLEMENT_CLASS macro to go in the generated cpp file.
	if (!bIsDynamic)
	{
		Out.Logf(TEXT("\tIMPLEMENT_CLASS(%s, %u);\r\n"), *ClassNameCPP, ClassHash);
	}
	else
	{
		Out.Logf(TEXT("\tIMPLEMENT_DYNAMIC_CLASS(%s, TEXT(\"%s\"), %u);\r\n"), *ClassNameCPP, *OverriddenClassName, ClassHash);
	}

	Out.Logf(TEXT("\ttemplate<> %sUClass* StaticClass<%s>()\r\n"), *GetAPIString(), *ClassNameCPP);
	Out.Logf(TEXT("\t{\r\n"));
	Out.Logf(TEXT("\t\treturn %s::StaticClass();\r\n"), *ClassNameCPP);
	Out.Logf(TEXT("\t}\r\n"));

	if (bIsDynamic)
	{
		const FString& ClassPackageName = FClass::GetTypePackageName(Class);
		Out.Logf(TEXT("\tstatic FCompiledInDefer Z_CompiledInDefer_UClass_%s(%s, &%s::StaticClass, TEXT(\"%s\"), TEXT(\"%s\"), true, %s, %s, %s);\r\n"),
			*ClassNameCPP,
			*SingletonName,
			*ClassNameCPP,
			*ClassPackageName,
			*OverriddenClassName,
			*AsTEXT(ClassPackageName),
			*AsTEXT(FNativeClassHeaderGenerator::GetOverriddenPathName(Class)),
			*InitSearchableValuesFunctionParam);
	}
	else
	{
		Out.Logf(TEXT("\tstatic FCompiledInDefer Z_CompiledInDefer_UClass_%s(%s, &%s::StaticClass, TEXT(\"%s\"), TEXT(\"%s\"), false, nullptr, nullptr, %s);\r\n"),
			*ClassNameCPP,
			*SingletonName,
			*ClassNameCPP,
			*Class->GetOutermost()->GetName(),
			*ClassNameCPP,
			*InitSearchableValuesFunctionParam);
	}


	if (ClassHasReplicatedProperties(Class))
	{
		Out.Logf(TEXT(
			"\r\n"
			"\tvoid %s::ValidateGeneratedRepEnums(const TArray<struct FRepRecord>& ClassReps) const\r\n"
			"\t{\r\n"
		), *ClassNameCPP);

		FUHTStringBuilder NameBuilder;

		FUHTStringBuilder ValidationBuilder;
		ValidationBuilder.Log(TEXT("\t\tconst bool bIsValid = true"));

		for (int32 i = Class->FirstOwnedClassRep; i < Class->ClassReps.Num(); ++i)
		{
			const FProperty* const Property = Class->ClassReps[i].Property;
			const FString PropertyName = Property->GetName();

			NameBuilder.Logf(TEXT("\t\tstatic const FName Name_%s(TEXT(\"%s\"));\r\n"), *PropertyName, *FNativeClassHeaderGenerator::GetOverriddenName(Property));

			if (Property->ArrayDim == 1)
			{
				ValidationBuilder.Logf(TEXT("\r\n\t\t\t&& Name_%s == ClassReps[(int32)ENetFields_Private::%s].Property->GetFName()"), *PropertyName, *PropertyName);
			}
			else
			{
				ValidationBuilder.Logf(TEXT("\r\n\t\t\t&& Name_%s == ClassReps[(int32)ENetFields_Private::%s_STATIC_ARRAY].Property->GetFName()"), *PropertyName, *PropertyName);
			}
		}

		ValidationBuilder.Log(TEXT(";\r\n"));

		Out.Logf(TEXT(
			"%s\r\n" // NameBuilder
			"%s\r\n" // ValidationBuilder
			"\t\tcheckf(bIsValid, TEXT(\"UHT Generated Rep Indices do not match runtime populated Rep Indices for properties in %s\"));\r\n"
			"\t}\r\n"
		), *NameBuilder, *ValidationBuilder, *ClassNameCPP);
	}
}

void FNativeClassHeaderGenerator::ExportFunction(FOutputDevice& Out, FReferenceGatherers& OutReferenceGatherers, const FUnrealSourceFile& SourceFile, UFunction* Function, bool bIsNoExport) const
{
	UFunction* SuperFunction = Function->GetSuperFunction();

	const bool bIsEditorOnlyFunction = Function->HasAnyFunctionFlags(FUNC_EditorOnly);

	bool bIsDelegate = Function->HasAnyFunctionFlags(FUNC_Delegate);

	const FString& SingletonName = GetSingletonName(Function, OutReferenceGatherers.UniqueCrossModuleReferences);
	FString StaticsStructName = SingletonName.LeftChop(2) + TEXT("_Statics");

	FUHTStringBuilder CurrentFunctionText;
	FUHTStringBuilder StaticDefinitions;

	// Begin wrapping editor only functions.  Note: This should always be the first step!
	if (bIsEditorOnlyFunction)
	{
		CurrentFunctionText.Logf(BeginEditorOnlyGuard);
	}

	CurrentFunctionText.Logf(TEXT("\tstruct %s\r\n"), *StaticsStructName);
	CurrentFunctionText.Log (TEXT("\t{\r\n"));

	if (bIsNoExport || !(Function->FunctionFlags&FUNC_Event))  // non-events do not export a params struct, so lets do that locally for offset determination
	{
		TArray<UScriptStruct*> Structs = FindNoExportStructs(Function);
		for (UScriptStruct* Struct : Structs)
		{
			ExportMirrorsForNoexportStruct(CurrentFunctionText, Struct, /*Indent=*/ 2);
		}

		ExportEventParm(CurrentFunctionText, OutReferenceGatherers.ForwardDeclarations, Function, /*Indent=*/ 2, /*bOutputConstructor=*/ false, EExportingState::TypeEraseDelegates);
	}

	UField* FieldOuter = Cast<UField>(Function->GetOuter());
	const bool bIsDynamic = (FieldOuter && FClass::IsDynamic(FieldOuter));

	FString OuterFunc;
	if (UObject* Outer = Function->GetOuter())
	{
		OuterFunc = Outer->IsA<UPackage>() ? GetPackageSingletonName((UPackage*)Outer, OutReferenceGatherers.UniqueCrossModuleReferences).LeftChop(2) : GetSingletonNameFuncAddr(Function->GetOwnerClass(), OutReferenceGatherers.UniqueCrossModuleReferences);
	}
	else
	{
		OuterFunc = TEXT("nullptr");
	}

	TArray<FProperty*> Props;
	Algo::Copy(TFieldRange<FProperty>(Function, EFieldIteratorFlags::ExcludeSuper), Props);

	FString StructureSize;
	if (Props.Num())
	{
		UFunction* TempFunction = Function;
		while (TempFunction->GetSuperFunction())
		{
			TempFunction = TempFunction->GetSuperFunction();
		}
		FString FunctionName = TempFunction->GetName();
		if (TempFunction->HasAnyFunctionFlags(FUNC_Delegate))
		{
			FunctionName.LeftChopInline(HEADER_GENERATED_DELEGATE_SIGNATURE_SUFFIX_LENGTH, false);
		}

		StructureSize = FString::Printf(TEXT("sizeof(%s)"), *GetEventStructParamsName(TempFunction->GetOuter(), *FunctionName));
	}
	else
	{
		StructureSize = TEXT("0");
	}

	USparseDelegateFunction* SparseDelegateFunction = Cast<USparseDelegateFunction>(Function);
	const TCHAR* UFunctionObjectFlags = FClass::IsOwnedByDynamicType(Function) ? TEXT("RF_Public|RF_Transient") : TEXT("RF_Public|RF_Transient|RF_MarkAsNative");

	TTuple<FString, FString> PropertyRange = OutputProperties(CurrentFunctionText, StaticDefinitions, OutReferenceGatherers, *FString::Printf(TEXT("%s::"), *StaticsStructName), Props, TEXT("\t\t"), TEXT("\t"));

	const FFunctionData* CompilerInfo = FFunctionData::FindForFunction(Function);
	const FFuncInfo&     FunctionData = CompilerInfo->GetFunctionData();
	const bool           bIsNet       = !!(FunctionData.FunctionFlags & (FUNC_NetRequest | FUNC_NetResponse));

	FString MetaDataParams = OutputMetaDataCodeForObject(CurrentFunctionText, StaticDefinitions, Function, *FString::Printf(TEXT("%s::Function_MetaDataParams"), *StaticsStructName), TEXT("\t\t"), TEXT("\t"));

	CurrentFunctionText.Log(TEXT("\t\tstatic const UE4CodeGen_Private::FFunctionParams FuncParams;\r\n"));

	StaticDefinitions.Logf(
		TEXT("\tconst UE4CodeGen_Private::FFunctionParams %s::FuncParams = { (UObject*(*)())%s, %s, %s, %s, %s, %s, %s, %s, %s, (EFunctionFlags)0x%08X, %d, %d, %s };\r\n"),
		*StaticsStructName,
		*OuterFunc,
		*GetSingletonNameFuncAddr(SuperFunction, OutReferenceGatherers.UniqueCrossModuleReferences),
		*CreateUTF8LiteralString(FNativeClassHeaderGenerator::GetOverriddenName(Function)),
		(SparseDelegateFunction ? *CreateUTF8LiteralString(SparseDelegateFunction->OwningClassName.ToString()) : TEXT("nullptr")),
		(SparseDelegateFunction ? *CreateUTF8LiteralString(SparseDelegateFunction->DelegateName.ToString()) : TEXT("nullptr")),
		*StructureSize,
		*PropertyRange.Get<0>(),
		*PropertyRange.Get<1>(),
		UFunctionObjectFlags,
		(uint32)Function->FunctionFlags,
		bIsNet ? FunctionData.RPCId : 0,
		bIsNet ? FunctionData.RPCResponseId : 0,
		*MetaDataParams
	);

	CurrentFunctionText.Log(TEXT("\t};\r\n"));
	CurrentFunctionText.Log(*StaticDefinitions);

	CurrentFunctionText.Logf(TEXT("\tUFunction* %s\r\n"), *SingletonName);
	CurrentFunctionText.Log (TEXT("\t{\r\n"));

	if (!bIsDynamic)
	{
		CurrentFunctionText.Logf(TEXT("\t\tstatic UFunction* ReturnFunction = nullptr;\r\n"));
	}
	else
	{
		FString FunctionName = FNativeClassHeaderGenerator::GetOverriddenNameForLiteral(Function);
		CurrentFunctionText.Logf(TEXT("\t\tUObject* Outer = %s();\r\n"), *OuterFunc);
		CurrentFunctionText.Logf(TEXT("\t\tUFunction* ReturnFunction = static_cast<UFunction*>(StaticFindObjectFast( UFunction::StaticClass(), Outer, %s ));\r\n"), *FunctionName);
	}

	CurrentFunctionText.Logf(TEXT("\t\tif (!ReturnFunction)\r\n"));
	CurrentFunctionText.Logf(TEXT("\t\t{\r\n"));
	CurrentFunctionText.Logf(TEXT("\t\t\tUE4CodeGen_Private::ConstructUFunction(ReturnFunction, %s::FuncParams);\r\n"), *StaticsStructName);
	CurrentFunctionText.Log (TEXT("\t\t}\r\n"));
	CurrentFunctionText.Log (TEXT("\t\treturn ReturnFunction;\r\n"));
	CurrentFunctionText.Log (TEXT("\t}\r\n"));

	// End wrapping editor only functions.  Note: This should always be the last step!
	if (bIsEditorOnlyFunction)
	{
		CurrentFunctionText.Logf(EndEditorOnlyGuard);
	}

	uint32 FunctionHash = GenerateTextHash(*CurrentFunctionText);
	AddGeneratedCodeHash(Function, FunctionHash);
	Out.Log(CurrentFunctionText);
}

void FNativeClassHeaderGenerator::ExportNatives(FOutputDevice& Out, FClass* Class)
{
	const FString ClassCPPName = FNameLookupCPP::GetNameCPP(Class);
	FString TypeName = Class->HasAnyClassFlags(CLASS_Interface) ? FString::Printf(TEXT("I%s"), *Class->GetName()) : ClassCPPName;

	Out.Logf(TEXT("\tvoid %s::StaticRegisterNatives%s()\r\n"), *ClassCPPName, *ClassCPPName);
	Out.Log(TEXT("\t{\r\n"));

	{
		bool bAllEditorOnly = true;

		TArray<TTuple<UFunction*, FString>> NamedFunctionsToExport;
		for (UFunction* Function : TFieldRange<UFunction>(Class, EFieldIteratorFlags::ExcludeSuper))
		{
			if ((Function->FunctionFlags & (FUNC_Native | FUNC_NetRequest)) == FUNC_Native)
			{
				FString OverriddenName = FNativeClassHeaderGenerator::GetUTF8OverriddenNameForLiteral(Function);
				NamedFunctionsToExport.Emplace(Function, MoveTemp(OverriddenName));

				if (!Function->HasAnyFunctionFlags(FUNC_EditorOnly))
				{
					bAllEditorOnly = false;
				}
			}
		}

		Algo::SortBy(NamedFunctionsToExport, [](const TTuple<UFunction*, FString>& Pair){ return Pair.Get<0>()->GetFName(); }, FNameLexicalLess());

		if (NamedFunctionsToExport.Num() > 0)
		{
			FMacroBlockEmitter EditorOnly(Out, TEXT("WITH_EDITOR"));
			EditorOnly(bAllEditorOnly);

			Out.Logf(TEXT("\t\tUClass* Class = %s::StaticClass();\r\n"), *ClassCPPName);
			Out.Log(TEXT("\t\tstatic const FNameNativePtrPair Funcs[] = {\r\n"));

			for (const TTuple<UFunction*, FString>& Func : NamedFunctionsToExport)
			{
				UFunction* Function = Func.Get<0>();

				EditorOnly(Function->HasAnyFunctionFlags(FUNC_EditorOnly));

				Out.Logf(
					TEXT("\t\t\t{ %s, &%s::exec%s },\r\n"),
					*Func.Get<1>(),
					*TypeName,
					*Function->GetName()
				);
			}

			EditorOnly(bAllEditorOnly);

			Out.Log(TEXT("\t\t};\r\n"));
			Out.Logf(TEXT("\t\tFNativeFunctionRegistrar::RegisterFunctions(Class, Funcs, UE_ARRAY_COUNT(Funcs));\r\n"));
		}
	}

	for (UScriptStruct* Struct : TFieldRange<UScriptStruct>(Class, EFieldIteratorFlags::ExcludeSuper))
	{
		if (Struct->StructFlags & STRUCT_Native)
		{
			Out.Logf( TEXT("\t\tUScriptStruct::DeferCppStructOps(FName(TEXT(\"%s\")),new UScriptStruct::TCppStructOps<%s%s>);\r\n"), *Struct->GetName(), Struct->GetPrefixCPP(), *Struct->GetName() );
		}
	}

	Out.Logf(TEXT("\t}\r\n"));
}

void FNativeClassHeaderGenerator::ExportInterfaceCallFunctions(FOutputDevice& OutCpp, FUHTStringBuilder& Out, FReferenceGatherers& OutReferenceGatherers, const TArray<UFunction*>& CallbackFunctions, const TCHAR* ClassName) const
{
	const FString& APIString = GetAPIString();

	for (UFunction* Function : CallbackFunctions)
	{
		FString FunctionName = Function->GetName();

		FFunctionData* CompilerInfo = FFunctionData::FindForFunction(Function);

		const FFuncInfo& FunctionData = CompilerInfo->GetFunctionData();
		const TCHAR* ConstQualifier = FunctionData.FunctionReference->HasAllFunctionFlags(FUNC_Const) ? TEXT("const ") : TEXT("");
		FString ExtraParam = FString::Printf(TEXT("%sUObject* O"), ConstQualifier);

		ExportNativeFunctionHeader(Out, OutReferenceGatherers.ForwardDeclarations, FunctionData, EExportFunctionType::Interface, EExportFunctionHeaderStyle::Declaration, *ExtraParam, *APIString);
		Out.Logf( TEXT(";") LINE_TERMINATOR );

		FString FunctionNameName = FString::Printf(TEXT("NAME_%s_%s"), *FNameLookupCPP::GetNameCPP(CastChecked<UStruct>(Function->GetOuter())), *FunctionName);
		OutCpp.Logf(TEXT("\tstatic FName %s = FName(TEXT(\"%s\"));") LINE_TERMINATOR, *FunctionNameName, *GetOverriddenFName(Function).ToString());

		ExportNativeFunctionHeader(OutCpp, OutReferenceGatherers.ForwardDeclarations, FunctionData, EExportFunctionType::Interface, EExportFunctionHeaderStyle::Definition, *ExtraParam, *APIString);
		OutCpp.Logf( LINE_TERMINATOR TEXT("\t{") LINE_TERMINATOR );

		OutCpp.Logf(TEXT("\t\tcheck(O != NULL);") LINE_TERMINATOR);
		OutCpp.Logf(TEXT("\t\tcheck(O->GetClass()->ImplementsInterface(U%s::StaticClass()));") LINE_TERMINATOR, ClassName);

		FParmsAndReturnProperties Parameters = GetFunctionParmsAndReturn(FunctionData.FunctionReference);

		// See if we need to create Parms struct
		const bool bHasParms = Parameters.HasParms();
		if (bHasParms)
		{
			FString EventParmStructName = GetEventStructParamsName(Function->GetOuter(), *FunctionName);
			OutCpp.Logf(TEXT("\t\t%s Parms;") LINE_TERMINATOR, *EventParmStructName);
		}

		OutCpp.Logf(TEXT("\t\tUFunction* const Func = O->FindFunction(%s);") LINE_TERMINATOR, *FunctionNameName);
		OutCpp.Log(TEXT("\t\tif (Func)") LINE_TERMINATOR);
		OutCpp.Log(TEXT("\t\t{") LINE_TERMINATOR);

		// code to populate Parms struct
		for (FProperty* Param : Parameters.Parms)
		{
			const FString ParamName = Param->GetName();
			OutCpp.Logf(TEXT("\t\t\tParms.%s=%s;") LINE_TERMINATOR, *ParamName, *ParamName);
		}

		const FString ObjectRef = FunctionData.FunctionReference->HasAllFunctionFlags(FUNC_Const) ? FString::Printf(TEXT("const_cast<UObject*>(O)")) : TEXT("O");
		OutCpp.Logf(TEXT("\t\t\t%s->ProcessEvent(Func, %s);") LINE_TERMINATOR, *ObjectRef, bHasParms ? TEXT("&Parms") : TEXT("NULL"));

		for (FProperty* Param : Parameters.Parms)
		{
			if( Param->HasAllPropertyFlags(CPF_OutParm) && !Param->HasAnyPropertyFlags(CPF_ConstParm|CPF_ReturnParm))
			{
				const FString ParamName = Param->GetName();
				OutCpp.Logf(TEXT("\t\t\t%s=Parms.%s;") LINE_TERMINATOR, *ParamName, *ParamName);
			}
		}

		OutCpp.Log(TEXT("\t\t}") LINE_TERMINATOR);


		// else clause to call back into native if it's a BlueprintNativeEvent
		if (Function->FunctionFlags & FUNC_Native)
		{
			OutCpp.Logf(TEXT("\t\telse if (auto I = (%sI%s*)(O->GetNativeInterfaceAddress(U%s::StaticClass())))") LINE_TERMINATOR, ConstQualifier, ClassName, ClassName);
			OutCpp.Log(TEXT("\t\t{") LINE_TERMINATOR);

			OutCpp.Log(TEXT("\t\t\t"));
			if (Parameters.Return)
			{
				OutCpp.Log(TEXT("Parms.ReturnValue = "));
			}

			OutCpp.Logf(TEXT("I->%s_Implementation("), *FunctionName);

			bool bFirst = true;
			for (FProperty* Param : Parameters.Parms)
			{
				if (!bFirst)
				{
					OutCpp.Logf(TEXT(","));
				}
				bFirst = false;

				OutCpp.Logf(TEXT("%s"), *Param->GetName());
			}

			OutCpp.Logf(TEXT(");") LINE_TERMINATOR);

			OutCpp.Logf(TEXT("\t\t}") LINE_TERMINATOR);
		}

		if (Parameters.Return)
		{
			OutCpp.Logf(TEXT("\t\treturn Parms.ReturnValue;") LINE_TERMINATOR);
		}

		OutCpp.Logf(TEXT("\t}") LINE_TERMINATOR);
	}
}

/**
 * Gets preprocessor string to emit GENERATED_U*_BODY() macro is deprecated.
 *
 * @param MacroName Name of the macro to be deprecated.
 *
 * @returns Preprocessor string to emit the message.
 */
FString GetGeneratedMacroDeprecationWarning(const TCHAR* MacroName)
{
	// Deprecation warning is disabled right now. After people get familiar with the new macro it should be re-enabled.
	//return FString() + TEXT("EMIT_DEPRECATED_WARNING_MESSAGE(\"") + MacroName + TEXT("() macro is deprecated. Please use GENERATED_BODY() macro instead.\")") LINE_TERMINATOR;
	return TEXT("");
}

/**
 * Returns a string with access specifier that was met before parsing GENERATED_BODY() macro to preserve it.
 *
 * @param Class Class for which to return the access specifier.
 *
 * @returns Access specifier string.
 */
FString GetPreservedAccessSpecifierString(FClass* Class)
{
	FString PreservedAccessSpecifier;
	if (FClassMetaData* Data = GScriptHelper.FindClassData(Class))
	{
		switch (Data->GeneratedBodyMacroAccessSpecifier)
		{
		case EAccessSpecifier::ACCESS_Private:
			PreservedAccessSpecifier = "private:";
			break;
		case EAccessSpecifier::ACCESS_Protected:
			PreservedAccessSpecifier = "protected:";
			break;
		case EAccessSpecifier::ACCESS_Public:
			PreservedAccessSpecifier = "public:";
			break;
		case EAccessSpecifier::ACCESS_NotAnAccessSpecifier :
			PreservedAccessSpecifier = FString::Printf(TEXT("static_assert(false, \"Unknown access specifier for GENERATED_BODY() macro in class %s.\");"), *GetNameSafe(Class));
			break;
		}
	}

	return PreservedAccessSpecifier + LINE_TERMINATOR;
}

void WriteMacro(FOutputDevice& Output, const FString& MacroName, FString MacroContent)
{
	Output.Log(Macroize(*MacroName, MoveTemp(MacroContent)));
}

static FString PrivatePropertiesOffsetGetters(const UStruct* Struct, const FString& StructCppName)
{
	check(Struct);

	FUHTStringBuilder Result;
	for (const FProperty* Property : TFieldRange<FProperty>(Struct, EFieldIteratorFlags::ExcludeSuper))
	{
		if (Property && Property->HasAnyPropertyFlags(CPF_NativeAccessSpecifierPrivate | CPF_NativeAccessSpecifierProtected) && !Property->HasAnyPropertyFlags(CPF_EditorOnly))
		{
			const FBoolProperty* BoolProperty = CastField<const FBoolProperty>(Property);
			if (BoolProperty && !BoolProperty->IsNativeBool()) // if it's a bitfield
			{
				continue;
			}

			FString PropertyName = Property->GetName();
			if (Property->HasAllPropertyFlags(CPF_Deprecated))
			{
				PropertyName += TEXT("_DEPRECATED");
			}
			Result.Logf(TEXT("\tFORCEINLINE static uint32 __PPO__%s() { return STRUCT_OFFSET(%s, %s); }") LINE_TERMINATOR,
				*PropertyName, *StructCppName, *PropertyName);
		}
	}

	return MoveTemp(Result);
}

void FNativeClassHeaderGenerator::ExportClassFromSourceFileInner(
	FOutputDevice&           OutGeneratedHeaderText,
	FOutputDevice&           OutCpp,
	FOutputDevice&           OutDeclarations,
	FReferenceGatherers&     OutReferenceGatherers,
	FClass*                  Class,
	const FUnrealSourceFile& SourceFile,
	EExportClassOutFlags&    OutFlags
) const
{
	FUHTStringBuilder StandardUObjectConstructorsMacroCall;
	FUHTStringBuilder EnhancedUObjectConstructorsMacroCall;

	FClassMetaData* ClassData = GScriptHelper.FindClassData(Class);
	checkf(ClassData, TEXT("No class data generated for file %s"), *SourceFile.GetFilename());

	// C++ -> VM stubs (native function execs)
	FUHTStringBuilder ClassMacroCalls;
	FUHTStringBuilder ClassNoPureDeclsMacroCalls;
	ExportNativeFunctions(OutGeneratedHeaderText, OutCpp, ClassMacroCalls, ClassNoPureDeclsMacroCalls, OutReferenceGatherers, SourceFile, Class, ClassData);

	// Get Callback functions
	TArray<UFunction*> CallbackFunctions;
	for (UFunction* Function : TFieldRange<UFunction>(Class, EFieldIteratorFlags::ExcludeSuper))
	{
		if ((Function->FunctionFlags & FUNC_Event) && Function->GetSuperFunction() == nullptr)
		{
			CallbackFunctions.Add(Function);
		}
	}

	FUHTStringBuilder PrologMacroCalls;
	if (CallbackFunctions.Num() != 0)
	{
		Algo::SortBy(CallbackFunctions, [](UObject* Obj) { return Obj->GetName(); });

		FUHTStringBuilder UClassMacroContent;

		// export parameters structs for all events and delegates
		for (UFunction* Function : CallbackFunctions)
		{
			ExportEventParm(UClassMacroContent, OutReferenceGatherers.ForwardDeclarations, Function, /*Indent=*/ 1, /*bOutputConstructor=*/ true, EExportingState::Normal);
		}

		FString MacroName = SourceFile.GetGeneratedMacroName(ClassData, TEXT("_EVENT_PARMS"));
		WriteMacro(OutGeneratedHeaderText, MacroName, UClassMacroContent);
		PrologMacroCalls.Logf(TEXT("\t%s\r\n"), *MacroName);

		// VM -> C++ proxies (events and delegates).
		FOutputDeviceNull NullOutput;
		FOutputDevice& CallbackOut = Class->HasAnyClassFlags(CLASS_NoExport) ? NullOutput : OutCpp;
		FString CallbackWrappersMacroName = SourceFile.GetGeneratedMacroName(ClassData, TEXT("_CALLBACK_WRAPPERS"));
		ExportCallbackFunctions(
			OutGeneratedHeaderText,
			CallbackOut,
			OutReferenceGatherers.ForwardDeclarations,
			CallbackFunctions,
			*CallbackWrappersMacroName,
			(Class->ClassFlags & CLASS_Interface) ? EExportCallbackType::Interface : EExportCallbackType::Class,
			*GetAPIString()
		);

		ClassMacroCalls.Logf(TEXT("\t%s\r\n"), *CallbackWrappersMacroName);
		ClassNoPureDeclsMacroCalls.Logf(TEXT("\t%s\r\n"), *CallbackWrappersMacroName);
	}

	// Class definition.
	if (!Class->HasAnyClassFlags(CLASS_NoExport))
	{
		ExportNatives(OutCpp, Class);
	}

	FUHTStringBuilder FriendText;
	ExportNativeGeneratedInitCode(OutCpp, OutDeclarations, OutReferenceGatherers, SourceFile, Class, FriendText);

	FClass* SuperClass = Class->GetSuperClass();

	// the name for the C++ version of the UClass
	const FString ClassCPPName = FNameLookupCPP::GetNameCPP(Class);
	const FString SuperClassCPPName = (SuperClass ? FNameLookupCPP::GetNameCPP(SuperClass) : TEXT("None"));

	FString APIArg = API;
	if (!Class->HasAnyClassFlags(CLASS_MinimalAPI))
	{
		APIArg = TEXT("NO");
	}

	FString PPOMacroName;

	ClassDefinitionRange ClassRange;
	if (ClassDefinitionRange* FoundRange = ClassDefinitionRanges.Find(Class))
	{
		ClassRange = *FoundRange;
		ClassRange.Validate();
	}

	FString GeneratedSerializeFunctionCPP;
	FString GeneratedSerializeFunctionHeaderMacroName;

	if (const FArchiveTypeDefinePair* ArchiveTypeDefinePair = GClassSerializerMap.Find(Class))
	{
		FString EnclosingDefines;
		FUHTStringBuilder Boilerplate, BoilerPlateCPP;
		const TCHAR* MacroNameHeader;
		const TCHAR* MacroNameCPP;
		GeneratedSerializeFunctionHeaderMacroName = SourceFile.GetGeneratedMacroName(ClassData, TEXT("_ARCHIVESERIALIZER"));

		EnclosingDefines = ArchiveTypeDefinePair->EnclosingDefine;
		if (ArchiveTypeDefinePair->ArchiveType == ESerializerArchiveType::StructuredArchiveRecord)
		{
			MacroNameHeader = TEXT("DECLARE_FARCHIVE_SERIALIZER");
			MacroNameCPP = TEXT("IMPLEMENT_FARCHIVE_SERIALIZER");
		}
		else
		{
			MacroNameHeader = TEXT("DECLARE_FSTRUCTUREDARCHIVE_SERIALIZER");
			MacroNameCPP = TEXT("IMPLEMENT_FSTRUCTUREDARCHIVE_SERIALIZER");
		}

		// if the existing Serialize function was wrapped in a compiler define directive, we need to replicate that on the generated function
		if (EnclosingDefines.Len())
		{
			OutGeneratedHeaderText.Logf(TEXT("#if %s\r\n"), *EnclosingDefines);
			BoilerPlateCPP.Logf(TEXT("#if %s\r\n"), *EnclosingDefines);
		}

		Boilerplate.Logf(TEXT("\t%s(%s, %s_API)\r\n"), MacroNameHeader, *ClassCPPName, *APIArg);
		OutGeneratedHeaderText.Log(Macroize(*GeneratedSerializeFunctionHeaderMacroName, *Boilerplate));
		BoilerPlateCPP.Logf(TEXT("\t%s(%s)\r\n"), MacroNameCPP, *ClassCPPName);

		if (EnclosingDefines.Len())
		{
			OutGeneratedHeaderText.Logf(TEXT("#else\r\n"));
			OutGeneratedHeaderText.Log(Macroize(*GeneratedSerializeFunctionHeaderMacroName, TEXT("")));
			OutGeneratedHeaderText.Logf(TEXT("#endif\r\n"));
			BoilerPlateCPP.Logf(TEXT("#endif\r\n"));
		}

		GeneratedSerializeFunctionCPP = BoilerPlateCPP;
	}

	{
		FUHTStringBuilder Boilerplate;

		// Export the class's native function registration.
		Boilerplate.Logf(TEXT("private:\r\n"));
		Boilerplate.Logf(TEXT("\tstatic void StaticRegisterNatives%s();\r\n"), *ClassCPPName);
		Boilerplate.Log(*FriendText);
		Boilerplate.Logf(TEXT("public:\r\n"));

		const bool bCastedClass = Class->HasAnyCastFlag(CASTCLASS_AllFlags) && SuperClass && Class->ClassCastFlags != SuperClass->ClassCastFlags;

		Boilerplate.Logf(TEXT("\tDECLARE_CLASS(%s, %s, COMPILED_IN_FLAGS(%s%s), %s, TEXT(\"%s\"), %s_API)\r\n"),
			*ClassCPPName,
			*SuperClassCPPName,
			Class->HasAnyClassFlags(CLASS_Abstract) ? TEXT("CLASS_Abstract") : TEXT("0"),
			*GetClassFlagExportText(Class),
			bCastedClass ? *FString::Printf(TEXT("CASTCLASS_%s"), *ClassCPPName) : TEXT("CASTCLASS_None"),
			*FClass::GetTypePackageName(Class),
			*APIArg);

		Boilerplate.Logf(TEXT("\tDECLARE_SERIALIZER(%s)\r\n"), *ClassCPPName);

		// Add the serialization function declaration if we generated one
		if (GeneratedSerializeFunctionHeaderMacroName.Len() > 0)
		{
			Boilerplate.Logf(TEXT("\t%s\r\n"), *GeneratedSerializeFunctionHeaderMacroName);
		}

		if (SuperClass && Class->ClassWithin != SuperClass->ClassWithin)
		{
			Boilerplate.Logf(TEXT("\tDECLARE_WITHIN(%s)\r\n"), *FNameLookupCPP::GetNameCPP(Class->GetClassWithin()));
		}

		if (Class->HasAnyClassFlags(CLASS_Interface))
		{
			ExportConstructorsMacros(OutGeneratedHeaderText, OutCpp, StandardUObjectConstructorsMacroCall, EnhancedUObjectConstructorsMacroCall, SourceFile.GetGeneratedMacroName(ClassData), Class, *APIArg);

			FString InterfaceMacroName = SourceFile.GetGeneratedMacroName(ClassData, TEXT("_GENERATED_UINTERFACE_BODY"));
			OutGeneratedHeaderText.Log(Macroize(*(InterfaceMacroName + TEXT("()")), *Boilerplate));

			int32 ClassGeneratedBodyLine = ClassData->GetGeneratedBodyLine();

			FString DeprecationWarning = GetGeneratedMacroDeprecationWarning(TEXT("GENERATED_UINTERFACE_BODY"));

			const TCHAR* Offset = TEXT("\t");

			OutGeneratedHeaderText.Log(
				Macroize(
					*SourceFile.GetGeneratedBodyMacroName(ClassGeneratedBodyLine, true),
					FString::Printf(TEXT("\t%s\t%s\t%s()") LINE_TERMINATOR TEXT("%s\t%s")
						, *DeprecationWarning
						, DisableDeprecationWarnings
						, *InterfaceMacroName
						, *StandardUObjectConstructorsMacroCall
						, EnableDeprecationWarnings
					)
				)
			);

			OutGeneratedHeaderText.Log(
				Macroize(
					*SourceFile.GetGeneratedBodyMacroName(ClassGeneratedBodyLine),
					FString::Printf(TEXT("\t%s\t%s()") LINE_TERMINATOR TEXT("%s%s\t%s")
						, DisableDeprecationWarnings
						, *InterfaceMacroName
						, *EnhancedUObjectConstructorsMacroCall
						, *GetPreservedAccessSpecifierString(Class)
						, EnableDeprecationWarnings
					)
				)
			);

			// =============================================
			// Export the pure interface version of the class

			// the name of the pure interface class
			FString InterfaceCPPName = FString::Printf(TEXT("I%s"), *Class->GetName());
			FString SuperInterfaceCPPName;
			if (SuperClass != NULL)
			{
				SuperInterfaceCPPName = FString::Printf(TEXT("I%s"), *SuperClass->GetName());
			}

			// Thunk functions
			FUHTStringBuilder InterfaceBoilerplate;

			InterfaceBoilerplate.Logf(TEXT("protected:\r\n\tvirtual ~%s() {}\r\n"), *InterfaceCPPName);
			InterfaceBoilerplate.Logf(TEXT("public:\r\n\ttypedef %s UClassType;\r\n"), *ClassCPPName);
			InterfaceBoilerplate.Logf(TEXT("\ttypedef %s ThisClass;\r\n"), *InterfaceCPPName);

			ExportInterfaceCallFunctions(OutCpp, InterfaceBoilerplate, OutReferenceGatherers, CallbackFunctions, *Class->GetName());

			// we'll need a way to get to the UObject portion of a native interface, so that we can safely pass native interfaces
			// to script VM functions
			if (SuperClass->IsChildOf(UInterface::StaticClass()))
			{
				// Note: This used to be declared as a pure virtual function, but it was changed here in order to allow the Blueprint nativization process
				// to detect C++ interface classes that explicitly declare pure virtual functions via type traits. This code will no longer trigger that check.
				InterfaceBoilerplate.Logf(TEXT("\tvirtual UObject* _getUObject() const { check(0 && \"Missing required implementation.\"); return nullptr; }\r\n"));
			}

			if (ClassHasReplicatedProperties(Class))
			{
				WriteReplicatedMacroData(ClassRange, *ClassCPPName, *APIArg, Class, SuperClass, InterfaceBoilerplate, SourceFile, OutFlags);
			}

			FString NoPureDeclsMacroName = SourceFile.GetGeneratedMacroName(ClassData, TEXT("_INCLASS_IINTERFACE_NO_PURE_DECLS"));
			WriteMacro(OutGeneratedHeaderText, NoPureDeclsMacroName, InterfaceBoilerplate);
			ClassNoPureDeclsMacroCalls.Logf(TEXT("\t%s\r\n"), *NoPureDeclsMacroName);

			FString MacroName = SourceFile.GetGeneratedMacroName(ClassData, TEXT("_INCLASS_IINTERFACE"));
			WriteMacro(OutGeneratedHeaderText, MacroName, InterfaceBoilerplate);
			ClassMacroCalls.Logf(TEXT("\t%s\r\n"), *MacroName);
		}
		else
		{
			// export the class's config name
			if (SuperClass && Class->ClassConfigName != NAME_None && Class->ClassConfigName != SuperClass->ClassConfigName)
			{
				Boilerplate.Logf(TEXT("\tstatic const TCHAR* StaticConfigName() {return TEXT(\"%s\");}\r\n\r\n"), *Class->ClassConfigName.ToString());
			}

			// export implementation of _getUObject for classes that implement interfaces
			if (Class->Interfaces.Num() > 0)
			{
				Boilerplate.Logf(TEXT("\tvirtual UObject* _getUObject() const override { return const_cast<%s*>(this); }\r\n"), *ClassCPPName);
			}

			if (ClassHasReplicatedProperties(Class))
			{
				WriteReplicatedMacroData(ClassRange, *ClassCPPName, *APIArg, Class, SuperClass, Boilerplate, SourceFile, OutFlags);
			}

			{
				FString NoPureDeclsMacroName = SourceFile.GetGeneratedMacroName(ClassData, TEXT("_INCLASS_NO_PURE_DECLS"));
				WriteMacro(OutGeneratedHeaderText, NoPureDeclsMacroName, Boilerplate);
				ClassNoPureDeclsMacroCalls.Logf(TEXT("\t%s\r\n"), *NoPureDeclsMacroName);

				FString MacroName = SourceFile.GetGeneratedMacroName(ClassData, TEXT("_INCLASS"));
				WriteMacro(OutGeneratedHeaderText, MacroName, Boilerplate);
				ClassMacroCalls.Logf(TEXT("\t%s\r\n"), *MacroName);

				ExportConstructorsMacros(OutGeneratedHeaderText, OutCpp, StandardUObjectConstructorsMacroCall, EnhancedUObjectConstructorsMacroCall, SourceFile.GetGeneratedMacroName(ClassData), Class, *APIArg);
			}
			{
				const FString PrivatePropertiesOffsets = PrivatePropertiesOffsetGetters(Class, ClassCPPName);
				const FString PPOMacroNameRaw = SourceFile.GetGeneratedMacroName(ClassData, TEXT("_PRIVATE_PROPERTY_OFFSET"));
				PPOMacroName = FString::Printf(TEXT("\t%s\r\n"), *PPOMacroNameRaw);
				WriteMacro(OutGeneratedHeaderText, PPOMacroNameRaw, PrivatePropertiesOffsets);
			}
		}
	}

	{
		FString MacroName = SourceFile.GetGeneratedMacroName(ClassData->GetPrologLine(), TEXT("_PROLOG"));
		WriteMacro(OutGeneratedHeaderText, MacroName, PrologMacroCalls);
	}

	{
		const TCHAR* Public = TEXT("public:") LINE_TERMINATOR;

		const bool bIsIInterface = Class->HasAnyClassFlags(CLASS_Interface);

		const TCHAR* MacroName;
		FString DeprecationWarning;
		FString LegacyGeneratedBody;
		FString GeneratedBody;
		int32 GeneratedBodyLine;


		if (bIsIInterface)
		{
			MacroName = TEXT("GENERATED_IINTERFACE_BODY()");
			GeneratedBodyLine = ClassData->GetInterfaceGeneratedBodyLine();
			LegacyGeneratedBody = ClassMacroCalls;
			GeneratedBody = ClassNoPureDeclsMacroCalls;
		}
		else
		{
			MacroName = TEXT("GENERATED_UCLASS_BODY()");
			DeprecationWarning = GetGeneratedMacroDeprecationWarning(MacroName);
			GeneratedBodyLine = ClassData->GetGeneratedBodyLine();
			LegacyGeneratedBody = FString::Printf(TEXT("%s%s%s"), *PPOMacroName, *ClassMacroCalls, *StandardUObjectConstructorsMacroCall);
			GeneratedBody = FString::Printf(TEXT("%s%s%s"), *PPOMacroName, *ClassNoPureDeclsMacroCalls, *EnhancedUObjectConstructorsMacroCall);
		}

		FString WrappedLegacyGeneratedBody = FString::Printf(TEXT("%s%s%s%s%s%s"), *DeprecationWarning, DisableDeprecationWarnings, Public, *LegacyGeneratedBody, Public, EnableDeprecationWarnings);
		FString WrappedGeneratedBody = FString::Printf(TEXT("%s%s%s%s%s"), DisableDeprecationWarnings, Public, *GeneratedBody, *GetPreservedAccessSpecifierString(Class), EnableDeprecationWarnings);

		OutGeneratedHeaderText.Log(Macroize(*SourceFile.GetGeneratedBodyMacroName(GeneratedBodyLine, true), MoveTemp(WrappedLegacyGeneratedBody)));
		OutGeneratedHeaderText.Log(Macroize(*SourceFile.GetGeneratedBodyMacroName(GeneratedBodyLine, false), MoveTemp(WrappedGeneratedBody)));
	}

	// Forward declare the StaticClass specialisation in the header
	OutGeneratedHeaderText.Logf(TEXT("template<> %sUClass* StaticClass<class %s>();\r\n\r\n"), *GetAPIString(), *ClassCPPName);

	// If there is a serialization function implementation for the CPP file, add it now
	if (GeneratedSerializeFunctionCPP.Len())
	{
		OutCpp.Log(GeneratedSerializeFunctionCPP);
	}
}

/**
* Generates private copy-constructor declaration.
*
* @param Out Output device to generate to.
* @param Class Class to generate constructor for.
* @param API API string for this constructor.
*/
void ExportCopyConstructorDefinition(FOutputDevice& Out, const TCHAR* API, const TCHAR* ClassCPPName)
{
	Out.Logf(TEXT("private:\r\n"));
	Out.Logf(TEXT("\t/** Private move- and copy-constructors, should never be used */\r\n"));
	Out.Logf(TEXT("\t%s_API %s(%s&&);\r\n"), API, ClassCPPName, ClassCPPName);
	Out.Logf(TEXT("\t%s_API %s(const %s&);\r\n"), API, ClassCPPName, ClassCPPName);
	Out.Logf(TEXT("public:\r\n"));
}

/**
 * Generates vtable helper caller and eventual constructor body.
 *
 * @param Out Output device to generate to.
 * @param Class Class to generate for.
 * @param API API string.
 */
void ExportVTableHelperCtorAndCaller(FOutputDevice& Out, FClassMetaData* ClassData, const TCHAR* API, const TCHAR* ClassCPPName)
{
	if (!ClassData->bCustomVTableHelperConstructorDeclared)
	{
		Out.Logf(TEXT("\tDECLARE_VTABLE_PTR_HELPER_CTOR(%s_API, %s);" LINE_TERMINATOR), API, ClassCPPName);
	}
	Out.Logf(TEXT("DEFINE_VTABLE_PTR_HELPER_CTOR_CALLER(%s);" LINE_TERMINATOR), ClassCPPName);
}

/**
 * Generates standard constructor declaration.
 *
 * @param Out Output device to generate to.
 * @param Class Class to generate constructor for.
 * @param API API string for this constructor.
 */
void ExportStandardConstructorsMacro(FOutputDevice& Out, FClass* Class, FClassMetaData* ClassData, const TCHAR* API, const TCHAR* ClassCPPName)
{
	if (!Class->HasAnyClassFlags(CLASS_CustomConstructor))
	{
		Out.Logf(TEXT("\t/** Standard constructor, called after all reflected properties have been initialized */\r\n"));
		Out.Logf(TEXT("\t%s_API %s(const FObjectInitializer& ObjectInitializer%s);\r\n"), API, ClassCPPName,
			ClassData->bDefaultConstructorDeclared ? TEXT("") : TEXT(" = FObjectInitializer::Get()"));
	}
	Out.Logf(TEXT("\tDEFINE_DEFAULT_OBJECT_INITIALIZER_CONSTRUCTOR_CALL(%s)\r\n"), ClassCPPName);

	ExportVTableHelperCtorAndCaller(Out, ClassData, API, ClassCPPName);
	ExportCopyConstructorDefinition(Out, API, ClassCPPName);
}

/**
 * Generates constructor definition.
 *
 * @param Out Output device to generate to.
 * @param Class Class to generate constructor for.
 * @param API API string for this constructor.
 */
void ExportConstructorDefinition(FOutputDevice& Out, FClass* Class, FClassMetaData* ClassData, const TCHAR* API, const TCHAR* ClassCPPName)
{
	if (!ClassData->bConstructorDeclared)
	{
		Out.Logf(TEXT("\t/** Standard constructor, called after all reflected properties have been initialized */\r\n"));

		// Assume super class has OI constructor, this may not always be true but we should always be able to check this.
		// In any case, it will default to old behaviour before we even checked this.
		bool bSuperClassObjectInitializerConstructorDeclared = true;
		FClass* SuperClass = Class->GetSuperClass();
		if (SuperClass != nullptr)
		{
			FClassMetaData* SuperClassData = GScriptHelper.FindClassData(SuperClass);
			if (SuperClassData)
			{
				// Since we are dependent on our SuperClass having determined which constructors are defined, 
				// if it is not yet determined we will need to wait on it becoming available. 
				// Since the SourceFile array provided to the ParallelFor is in dependency order and does not allow cyclic dependencies, 
				// we can be certain that another thread has started processing the file containing our SuperClass before this
				// file would have been assigned out,  so we just have to wait
				while (!SuperClassData->bConstructorDeclared)
				{
					FPlatformProcess::Sleep(0.01);
				}

				bSuperClassObjectInitializerConstructorDeclared = SuperClassData->bObjectInitializerConstructorDeclared;
			}
		}
		if (bSuperClassObjectInitializerConstructorDeclared)
		{
			Out.Logf(TEXT("\t%s_API %s(const FObjectInitializer& ObjectInitializer = FObjectInitializer::Get()) : Super(ObjectInitializer) { };\r\n"), API, ClassCPPName);
			ClassData->bObjectInitializerConstructorDeclared = true;
		}
		else
		{
			Out.Logf(TEXT("\t%s_API %s() { };\r\n"), API, ClassCPPName);
			ClassData->bDefaultConstructorDeclared = true;
		}

		ClassData->bConstructorDeclared = true;
	}
	ExportCopyConstructorDefinition(Out, API, ClassCPPName);
}

/**
 * Generates constructor call definition.
 *
 * @param Out Output device to generate to.
 * @param Class Class to generate constructor call definition for.
 */
void ExportDefaultConstructorCallDefinition(FOutputDevice& Out, FClassMetaData* ClassData, const TCHAR* ClassCPPName)
{
	if (ClassData->bObjectInitializerConstructorDeclared)
	{
		Out.Logf(TEXT("\tDEFINE_DEFAULT_OBJECT_INITIALIZER_CONSTRUCTOR_CALL(%s)\r\n"), ClassCPPName);
	}
	else if (ClassData->bDefaultConstructorDeclared)
	{
		Out.Logf(TEXT("\tDEFINE_DEFAULT_CONSTRUCTOR_CALL(%s)\r\n"), ClassCPPName);
	}
	else
	{
		Out.Logf(TEXT("\tDEFINE_FORBIDDEN_DEFAULT_CONSTRUCTOR_CALL(%s)\r\n"), ClassCPPName);
	}
}

/**
 * Generates enhanced constructor declaration.
 *
 * @param Out Output device to generate to.
 * @param Class Class to generate constructor for.
 * @param API API string for this constructor.
 */
void ExportEnhancedConstructorsMacro(FOutputDevice& Out, FClass* Class, FClassMetaData* ClassData, const TCHAR* API, const TCHAR* ClassCPPName)
{
	ExportConstructorDefinition(Out, Class, ClassData, API, ClassCPPName);
	ExportVTableHelperCtorAndCaller(Out, ClassData, API, ClassCPPName);
	ExportDefaultConstructorCallDefinition(Out, ClassData, ClassCPPName);
}

/**
 * Gets a package relative inclusion path of the given source file for build.
 *
 * @param SourceFile Given source file.
 *
 * @returns Inclusion path.
 */
FString GetBuildPath(FUnrealSourceFile& SourceFile)
{
	FString Out = SourceFile.GetFilename();

	ConvertToBuildIncludePath(SourceFile.GetPackage(), Out);

	return Out;
}

void FNativeClassHeaderGenerator::ExportConstructorsMacros(FOutputDevice& OutGeneratedHeaderText, FOutputDevice& Out, FOutputDevice& StandardUObjectConstructorsMacroCall, FOutputDevice& EnhancedUObjectConstructorsMacroCall, const FString& ConstructorsMacroPrefix, FClass* Class, const TCHAR* APIArg)
{
	const FString ClassCPPName = FNameLookupCPP::GetNameCPP(Class);

	FClassMetaData* ClassData = GScriptHelper.FindClassData(Class);
	check(ClassData);

	FUHTStringBuilder StdMacro;
	FUHTStringBuilder EnhMacro;
	FString StdMacroName = ConstructorsMacroPrefix + TEXT("_STANDARD_CONSTRUCTORS");
	FString EnhMacroName = ConstructorsMacroPrefix + TEXT("_ENHANCED_CONSTRUCTORS");

	ExportStandardConstructorsMacro(StdMacro, Class, ClassData, APIArg, *ClassCPPName);
	ExportEnhancedConstructorsMacro(EnhMacro, Class, ClassData, APIArg, *ClassCPPName);

	if (!ClassData->bCustomVTableHelperConstructorDeclared)
	{
		Out.Logf(TEXT("\tDEFINE_VTABLE_PTR_HELPER_CTOR(%s);" LINE_TERMINATOR), *ClassCPPName);
	}

	OutGeneratedHeaderText.Log(Macroize(*StdMacroName, *StdMacro));
	OutGeneratedHeaderText.Log(Macroize(*EnhMacroName, *EnhMacro));

	StandardUObjectConstructorsMacroCall.Logf(TEXT("\t%s\r\n"), *StdMacroName);
	EnhancedUObjectConstructorsMacroCall.Logf(TEXT("\t%s\r\n"), *EnhMacroName);
}

bool FNativeClassHeaderGenerator::WriteHeader(const FPreloadHeaderFileInfo& FileInfo, const FString& InBodyText, const TSet<FString>& InAdditionalHeaders, FReferenceGatherers& InOutReferenceGatherers, FGraphEventRef& OutSaveTempTask) const
{
	FUHTStringBuilder GeneratedHeaderTextWithCopyright;
	GeneratedHeaderTextWithCopyright.Logf(TEXT("%s"), HeaderCopyright);
	GeneratedHeaderTextWithCopyright.Log(TEXT("#include \"UObject/ObjectMacros.h\"\r\n"));
	GeneratedHeaderTextWithCopyright.Log(TEXT("#include \"UObject/ScriptMacros.h\"\r\n"));

	for (const FString& AdditionalHeader : InAdditionalHeaders)
	{
		GeneratedHeaderTextWithCopyright.Logf(TEXT("#include \"%s\"\r\n"), *AdditionalHeader);
	}

	GeneratedHeaderTextWithCopyright.Log(LINE_TERMINATOR);
	GeneratedHeaderTextWithCopyright.Log(DisableDeprecationWarnings);

	for (const FString& FWDecl : InOutReferenceGatherers.ForwardDeclarations)
	{
		if (FWDecl.Len() > 0)
		{
			GeneratedHeaderTextWithCopyright.Logf(TEXT("%s\r\n"), *FWDecl);
		}
	}

	GeneratedHeaderTextWithCopyright.Log(InBodyText);
	GeneratedHeaderTextWithCopyright.Log(EnableDeprecationWarnings);


	const bool bHasChanged = SaveHeaderIfChanged(InOutReferenceGatherers, FileInfo, MoveTemp(GeneratedHeaderTextWithCopyright), OutSaveTempTask);
	return bHasChanged;
}

/**
 * Returns a string in the format CLASS_Something|CLASS_Something which represents all class flags that are set for the specified
 * class which need to be exported as part of the DECLARE_CLASS macro
 */
FString FNativeClassHeaderGenerator::GetClassFlagExportText( UClass* Class )
{
	FString StaticClassFlagText;

	check(Class);
	if ( Class->HasAnyClassFlags(CLASS_Transient) )
	{
		StaticClassFlagText += TEXT(" | CLASS_Transient");
	}
	if( Class->HasAnyClassFlags(CLASS_DefaultConfig) )
	{
		StaticClassFlagText += TEXT(" | CLASS_DefaultConfig");
	}
	if( Class->HasAnyClassFlags(CLASS_GlobalUserConfig) )
	{
		StaticClassFlagText += TEXT(" | CLASS_GlobalUserConfig");
	}
	if( Class->HasAnyClassFlags(CLASS_Config) )
	{
		StaticClassFlagText += TEXT(" | CLASS_Config");
	}
	if ( Class->HasAnyClassFlags(CLASS_Interface) )
	{
		StaticClassFlagText += TEXT(" | CLASS_Interface");
	}
	if ( Class->HasAnyClassFlags(CLASS_Deprecated) )
	{
		StaticClassFlagText += TEXT(" | CLASS_Deprecated");
	}

	return StaticClassFlagText;
}

/**
* Exports the header text for the list of enums specified
*
* @param	Enums	the enums to export
*/
void FNativeClassHeaderGenerator::ExportEnum(FOutputDevice& Out, UEnum* Enum) const
{
	// Export FOREACH macro
	Out.Logf( TEXT("#define FOREACH_ENUM_%s(op) "), *Enum->GetName().ToUpper() );
	bool bHasExistingMax = Enum->ContainsExistingMax();
	int64 MaxEnumVal = bHasExistingMax ? Enum->GetMaxEnumValue() : 0;
	for (int32 i = 0; i < Enum->NumEnums(); i++)
	{
		if (bHasExistingMax && Enum->GetValueByIndex(i) == MaxEnumVal)
		{
			continue;
		}

		const FString QualifiedEnumValue = Enum->GetNameByIndex(i).ToString();
		Out.Logf( TEXT("\\\r\n\top(%s) "), *QualifiedEnumValue );
	}
	Out.Logf( TEXT("\r\n") );

	// Forward declare the StaticEnum<> specialisation for enum classes
	if (const EUnderlyingEnumType* EnumPropType = GEnumUnderlyingTypes.Find(Enum))
	{
		check(Enum->GetCppForm() == UEnum::ECppForm::EnumClass);

		FString UnderlyingTypeString;

		if (*EnumPropType != EUnderlyingEnumType::Unspecified)
		{
			UnderlyingTypeString = TEXT(" : ");

			switch (*EnumPropType)
			{
			case EUnderlyingEnumType::int8:        UnderlyingTypeString += TNameOf<int8>::GetName();	break;
			case EUnderlyingEnumType::int16:       UnderlyingTypeString += TNameOf<int16>::GetName();	break;
			case EUnderlyingEnumType::int32:       UnderlyingTypeString += TNameOf<int32>::GetName();	break;
			case EUnderlyingEnumType::int64:       UnderlyingTypeString += TNameOf<int64>::GetName();	break;
			case EUnderlyingEnumType::uint8:       UnderlyingTypeString += TNameOf<uint8>::GetName();	break;
			case EUnderlyingEnumType::uint16:      UnderlyingTypeString += TNameOf<uint16>::GetName();	break;
			case EUnderlyingEnumType::uint32:      UnderlyingTypeString += TNameOf<uint32>::GetName();	break;
			case EUnderlyingEnumType::uint64:      UnderlyingTypeString += TNameOf<uint64>::GetName();	break;
			default:
				check(false);
			}
		}

		Out.Logf( TEXT("\r\n") );
		Out.Logf( TEXT("enum class %s%s;\r\n"), *Enum->CppType, *UnderlyingTypeString );
		Out.Logf( TEXT("template<> %sUEnum* StaticEnum<%s>();\r\n"), *GetAPIString(), *Enum->CppType );
		Out.Logf( TEXT("\r\n") );
	}
}

// Exports the header text for the list of structs specified (GENERATED_BODY impls)
void FNativeClassHeaderGenerator::ExportGeneratedStructBodyMacros(FOutputDevice& OutGeneratedHeaderText, FOutputDevice& Out, FReferenceGatherers& OutReferenceGatherers, const FUnrealSourceFile& SourceFile, UScriptStruct* Struct) const
{
	const bool bIsDynamic = FClass::IsDynamic(Struct);
	const FString ActualStructName = FNativeClassHeaderGenerator::GetOverriddenName(Struct);
	const FString& FriendApiString  = GetAPIString();

	UStruct* BaseStruct = Struct->GetSuperStruct();

	const FString StructNameCPP = FNameLookupCPP::GetNameCPP(Struct);

	const FString& SingletonName = GetSingletonName(Struct, OutReferenceGatherers.UniqueCrossModuleReferences);
	const FString ChoppedSingletonName = SingletonName.LeftChop(2);

	const FString RigVMParameterPrefix = TEXT("const FName& RigVMOperatorName, int32 RigVMOperatorIndex");
	TArray<FString> RigVMVirtualFuncProlog, RigVMStubProlog;

	// for RigVM methods we need to generated a macro used for implementing the static method
	// and prepare two prologs: one for the virtual function implementation, and one for the stub
	// invoking the static method.
	const FRigVMStructInfo* StructRigVMInfo = FHeaderParser::StructRigVMMap.Find(Struct);
	if(StructRigVMInfo)
	{
		//RigVMStubProlog.Add(FString::Printf(TEXT("ensure(RigVMOperandMemory.Num() == %d);"), StructRigVMInfo->Members.Num()));

		int32 OperandIndex = 0;
		for (int32 ParameterIndex = 0; ParameterIndex < StructRigVMInfo->Members.Num(); ParameterIndex++)
		{
			const FRigVMParameter& Parameter = StructRigVMInfo->Members[ParameterIndex];
			if(Parameter.RequiresCast())
			{
				if (Parameter.IsArray() && !Parameter.IsConst() && !Parameter.MaxArraySize.IsEmpty())
				{
					RigVMVirtualFuncProlog.Add(FString::Printf(TEXT("%s.SetNum( %s );"), *Parameter.Name, *Parameter.MaxArraySize));
				}
				RigVMVirtualFuncProlog.Add(FString::Printf(TEXT("%s %s(%s);"), *Parameter.CastType, *Parameter.CastName, *Parameter.Name));
			}

			FString VariableType;
			FString ExtractedType;
			const FString& ParamTypeOriginal = Parameter.TypeOriginal(true);
			const FString& ParamNameOriginal = Parameter.NameOriginal(false);

			if (ParamTypeOriginal.StartsWith(TEXT("TArrayView"), ESearchCase::CaseSensitive))
			{
				ExtractedType = Parameter.ExtendedType().LeftChop(1).RightChop(1);
				VariableType = ParamTypeOriginal;
				
				RigVMStubProlog.Add(FString::Printf(TEXT("%s %s = TArrayView<%s>((%s*)RigVMOperandMemory[%d], reinterpret_cast<uint64>(RigVMOperandMemory[%d]));"),
					*VariableType,
					*ParamNameOriginal,
					*ExtractedType,
					*ExtractedType,
					OperandIndex,
					OperandIndex + 1));

				OperandIndex += 2;
			}
			else
			{
				VariableType = Parameter.TypeVariableRef(true);
				ExtractedType = Parameter.TypeOriginal();
				
				FString ParameterCast = FString::Printf(TEXT("*(%s*)"), *ExtractedType);

				RigVMStubProlog.Add(FString::Printf(TEXT("%s %s = %sRigVMOperandMemory[%d];"),
				*VariableType,
				*ParamNameOriginal,
					*ParameterCast,
					OperandIndex));

				OperandIndex++;
			}
		}

		FString StructMembers = StructRigVMInfo->Members.Declarations(false, TEXT(", \\\r\n\t\t"), true, false);

		OutGeneratedHeaderText.Log(TEXT("\n"));
		for (const FRigVMMethodInfo& MethodInfo : StructRigVMInfo->Methods)
		{
			FString ParameterSuffix = MethodInfo.Parameters.Declarations(true, TEXT(", \\\r\n\t\t"));
			FString RigVMParameterPrefix2 = RigVMParameterPrefix + FString((StructMembers.IsEmpty() && ParameterSuffix.IsEmpty()) ? TEXT("") : TEXT(", \\\r\n\t\t"));
			OutGeneratedHeaderText.Logf(TEXT("#define %s_%s() \\\r\n"), *StructNameCPP, *MethodInfo.Name);
			OutGeneratedHeaderText.Logf(TEXT("\t%s %s::Static%s( \\\r\n\t\t%s%s%s \\\r\n\t)\n"), *MethodInfo.ReturnType, *StructNameCPP, *MethodInfo.Name, *RigVMParameterPrefix2, *StructMembers, *ParameterSuffix);
		}
		OutGeneratedHeaderText.Log(TEXT("\n"));
	}

	// Export struct.
	if (Struct->StructFlags & STRUCT_Native)
	{
		check(Struct->StructMacroDeclaredLineNumber != INDEX_NONE);

		const bool bRequiredAPI = !(Struct->StructFlags & STRUCT_RequiredAPI);

		const FString FriendLine = FString::Printf(TEXT("\tfriend struct %s_Statics;\r\n"), *ChoppedSingletonName);
		const FString StaticClassLine = FString::Printf(TEXT("\t%sstatic class UScriptStruct* StaticStruct();\r\n"), (bRequiredAPI ? *FriendApiString : TEXT("")));
		const FString PrivatePropertiesOffset = PrivatePropertiesOffsetGetters(Struct, StructNameCPP);
		
		// if we have RigVM methods on this struct we need to 
		// declare the static method as well as the stub method
		FString RigVMMethodsDeclarations;
		if (StructRigVMInfo)
		{
			FString StructMembers = StructRigVMInfo->Members.Declarations(false, TEXT(",\r\n\t\t"), true, false);
			for (const FRigVMMethodInfo& MethodInfo : StructRigVMInfo->Methods)
			{
				FString StructMembersForStub = StructRigVMInfo->Members.Names(false, TEXT(",\r\n\t\t\t"), false);
				FString ParameterSuffix = MethodInfo.Parameters.Declarations(true, TEXT(",\r\n\t\t"));
				FString ParameterNamesSuffix = MethodInfo.Parameters.Names(true, TEXT(",\r\n\t\t\t"));
				FString RigVMParameterPrefix2 = RigVMParameterPrefix + FString((StructMembers.IsEmpty() && ParameterSuffix.IsEmpty()) ? TEXT("") : TEXT(",\r\n\t\t"));
				FString RigVMParameterPrefix4 = FString(TEXT("RigVMOperatorName,\r\n\t\t\tRigVMOperatorIndex")) + FString((StructMembersForStub.IsEmpty() && ParameterSuffix.IsEmpty()) ? TEXT("") : TEXT(",\r\n\t\t\t"));

				RigVMMethodsDeclarations += FString::Printf(TEXT("\tstatic %s Static%s(\r\n\t\t%s%s%s\r\n\t);\r\n"), *MethodInfo.ReturnType, *MethodInfo.Name, *RigVMParameterPrefix2, *StructMembers, *ParameterSuffix);
				RigVMMethodsDeclarations += FString::Printf(TEXT("\tFORCEINLINE static %s RigVM%s(\r\n\t\t%s,\r\n\t\tFRigVMOperandMemory RigVMOperandMemory,\r\n\t\tconst FRigVMUserDataArray& RigVMUserData\r\n\t)\r\n"), *MethodInfo.ReturnType, *MethodInfo.Name, *RigVMParameterPrefix);
				RigVMMethodsDeclarations += FString::Printf(TEXT("\t{\r\n"));

				// implement inline stub method body
				if (MethodInfo.Parameters.Num() > 0)
				{
					//RigVMMethodsDeclarations += FString::Printf(TEXT("\t\tensure(RigVMUserData.Num() == %d);\r\n"), MethodInfo.Parameters.Num());
					for (int32 ParameterIndex = 0; ParameterIndex < MethodInfo.Parameters.Num(); ParameterIndex++)
					{
						const FRigVMParameter& Parameter = MethodInfo.Parameters[ParameterIndex];
						RigVMMethodsDeclarations += FString::Printf(TEXT("\t\t%s = *(%s*)RigVMUserData[%d];\r\n"), *Parameter.Declaration(), *Parameter.TypeNoRef(), ParameterIndex);
					}
					RigVMMethodsDeclarations += FString::Printf(TEXT("\t\t\r\n"));
				}

				if (RigVMStubProlog.Num() > 0)
				{
					for (const FString& RigVMStubPrologLine : RigVMStubProlog)
					{
						RigVMMethodsDeclarations += FString::Printf(TEXT("\t\t%s\r\n"), *RigVMStubPrologLine);
					}
					RigVMMethodsDeclarations += FString::Printf(TEXT("\t\t\r\n"));
				}

				RigVMMethodsDeclarations += FString::Printf(TEXT("\t\t%sStatic%s(\r\n\t\t\t%s%s%s\r\n\t\t);\r\n"), *MethodInfo.ReturnPrefix(), *MethodInfo.Name, *RigVMParameterPrefix4, *StructMembersForStub, *ParameterNamesSuffix);
				RigVMMethodsDeclarations += FString::Printf(TEXT("\t}\r\n"));
			}

			for (const FRigVMParameter& StructMember : StructRigVMInfo->Members)
			{
				if (!StructMember.MaxArraySize.IsEmpty())
				{
					RigVMMethodsDeclarations += TEXT("\tvirtual int32 GetMaxArraySize(const FName& InMemberName, const FRigVMUserDataArray& RigVMUserData) override;\r\n");
					break;
				}
			}
		}

		const FString SuperTypedef = BaseStruct ? FString::Printf(TEXT("\ttypedef %s Super;\r\n"), *FNameLookupCPP::GetNameCPP(BaseStruct)) : FString();

		FString CombinedLine = FString::Printf(TEXT("%s%s%s%s%s"), *FriendLine, *StaticClassLine, *RigVMMethodsDeclarations, *PrivatePropertiesOffset, *SuperTypedef);
		const FString MacroName = SourceFile.GetGeneratedBodyMacroName(Struct->StructMacroDeclaredLineNumber);

		const FString Macroized = Macroize(*MacroName, MoveTemp(CombinedLine));
		OutGeneratedHeaderText.Log(Macroized);

		FString GetHashName = FString::Printf(TEXT("Get_%s_Hash"), *ChoppedSingletonName);

		Out.Logf(TEXT("class UScriptStruct* %s::StaticStruct()\r\n"), *StructNameCPP);
		Out.Logf(TEXT("{\r\n"));

		// UStructs can have UClass or UPackage outer (if declared in non-UClass headers).
		const FString& OuterName (bIsDynamic ? STRING_StructPackage : GetPackageSingletonName(CastChecked<UPackage>(Struct->GetOuter()), OutReferenceGatherers.UniqueCrossModuleReferences));
		if (!bIsDynamic)
		{
			Out.Logf(TEXT("\tstatic class UScriptStruct* Singleton = NULL;\r\n"));
		}
		else
		{
			Out.Logf(TEXT("\tclass UPackage* %s = FindOrConstructDynamicTypePackage(TEXT(\"%s\"));\r\n"), *OuterName, *FClass::GetTypePackageName(Struct));
			Out.Logf(TEXT("\tclass UScriptStruct* Singleton = Cast<UScriptStruct>(StaticFindObjectFast(UScriptStruct::StaticClass(), %s, TEXT(\"%s\")));\r\n"), *OuterName, *ActualStructName);
		}

		Out.Logf(TEXT("\tif (!Singleton)\r\n"));
		Out.Logf(TEXT("\t{\r\n"));
		Out.Logf(TEXT("\t\textern %suint32 %s();\r\n"), *FriendApiString, *GetHashName);

		Out.Logf(TEXT("\t\tSingleton = GetStaticStruct(%s, %s, TEXT(\"%s\"), sizeof(%s), %s());\r\n"),
			*ChoppedSingletonName, *OuterName, *ActualStructName, *StructNameCPP, *GetHashName);

		// if this struct has RigVM methods - we need to register the method to our central
		// registry on construction of the static struct
		if (StructRigVMInfo)
		{
			for (const FRigVMMethodInfo& MethodInfo : StructRigVMInfo->Methods)
			{
				Out.Logf(TEXT("\t\tFRigVMRegistry::Get().Register(TEXT(\"%s::%s\"), &%s::RigVM%s, Singleton);\r\n"),
					*StructNameCPP, *MethodInfo.Name, *StructNameCPP, *MethodInfo.Name);
			}
		}

		Out.Logf(TEXT("\t}\r\n"));
		Out.Logf(TEXT("\treturn Singleton;\r\n"));
		Out.Logf(TEXT("}\r\n"));

		// Forward declare the StaticStruct specialisation in the header
		OutGeneratedHeaderText.Logf(TEXT("template<> %sUScriptStruct* StaticStruct<struct %s>();\r\n\r\n"), *GetAPIString(), *StructNameCPP);

		// Generate the StaticStruct specialisation
		Out.Logf(TEXT("template<> %sUScriptStruct* StaticStruct<%s>()\r\n"), *GetAPIString(), *StructNameCPP);
		Out.Logf(TEXT("{\r\n"));
		Out.Logf(TEXT("\treturn %s::StaticStruct();\r\n"), *StructNameCPP);
		Out.Logf(TEXT("}\r\n"));

		if (bIsDynamic)
		{
			const FString& StructPackageName = FClass::GetTypePackageName(Struct);
			Out.Logf(TEXT("static FCompiledInDeferStruct Z_CompiledInDeferStruct_UScriptStruct_%s(%s::StaticStruct, TEXT(\"%s\"), TEXT(\"%s\"), true, %s, %s);\r\n"),
				*StructNameCPP,
				*StructNameCPP,
				*StructPackageName,
				*ActualStructName,
				*AsTEXT(StructPackageName),
				*AsTEXT(FNativeClassHeaderGenerator::GetOverriddenPathName(Struct)));
		}
		else
		{
			Out.Logf(TEXT("static FCompiledInDeferStruct Z_CompiledInDeferStruct_UScriptStruct_%s(%s::StaticStruct, TEXT(\"%s\"), TEXT(\"%s\"), false, nullptr, nullptr);\r\n"),
				*StructNameCPP,
				*StructNameCPP,
				*Struct->GetOutermost()->GetName(),
				*ActualStructName);
		}

		// Generate StaticRegisterNatives equivalent for structs without classes.
		if (!Struct->GetOuter()->IsA(UStruct::StaticClass()))
		{
			const FString ShortPackageName = FPackageName::GetShortName(Struct->GetOuter()->GetName());
			Out.Logf(TEXT("static struct FScriptStruct_%s_StaticRegisterNatives%s\r\n"), *ShortPackageName, *StructNameCPP);
			Out.Logf(TEXT("{\r\n"));
			Out.Logf(TEXT("\tFScriptStruct_%s_StaticRegisterNatives%s()\r\n"), *ShortPackageName, *StructNameCPP);
			Out.Logf(TEXT("\t{\r\n"));

			Out.Logf(TEXT("\t\tUScriptStruct::DeferCppStructOps(FName(TEXT(\"%s\")),new UScriptStruct::TCppStructOps<%s>);\r\n"), *ActualStructName, *StructNameCPP);

			Out.Logf(TEXT("\t}\r\n"));
			Out.Logf(TEXT("} ScriptStruct_%s_StaticRegisterNatives%s;\r\n"), *ShortPackageName, *StructNameCPP);
		}
	}

	FString StaticsStructName = ChoppedSingletonName + TEXT("_Statics");

	FUHTStringBuilder GeneratedStructRegisterFunctionText;
	FUHTStringBuilder StaticDefinitions;

	GeneratedStructRegisterFunctionText.Logf(TEXT("\tstruct %s\r\n"), *StaticsStructName);
	GeneratedStructRegisterFunctionText.Logf(TEXT("\t{\r\n"));

	// if this is a no export struct, we will put a local struct here for offset determination
	TArray<UScriptStruct*> NoExportStructs = FindNoExportStructs(Struct);
	for (UScriptStruct* NoExportStruct : NoExportStructs)
	{
		ExportMirrorsForNoexportStruct(GeneratedStructRegisterFunctionText, NoExportStruct, /*Indent=*/ 2);
	}

	if (BaseStruct)
	{
		CastChecked<UScriptStruct>(BaseStruct); // this better actually be a script struct
		GetSingletonName(BaseStruct, OutReferenceGatherers.UniqueCrossModuleReferences); // Call to potentially collect references
	}

	EStructFlags UncomputedFlags = (EStructFlags)(Struct->StructFlags & ~STRUCT_ComputedFlags);

	FString OuterFunc;
	if (!bIsDynamic)
	{
		OuterFunc = GetPackageSingletonName(CastChecked<UPackage>(Struct->GetOuter()), OutReferenceGatherers.UniqueCrossModuleReferences).LeftChop(2);
	}
	else
	{
		GeneratedStructRegisterFunctionText.Log(TEXT("\t\tstatic UObject* OuterFuncGetter();\r\n"));

		StaticDefinitions.Logf(TEXT("\tUObject* %s::OuterFuncGetter()\r\n"), *StaticsStructName);
		StaticDefinitions.Log (TEXT("\t{\r\n"));
		StaticDefinitions.Logf(TEXT("\t\treturn FindOrConstructDynamicTypePackage(TEXT(\"%s\"));"), *FClass::GetTypePackageName(Struct));
		StaticDefinitions.Log (TEXT("\t}\r\n"));

		OuterFunc = TEXT("&OuterFuncGetter");
	}

	FString MetaDataParams = OutputMetaDataCodeForObject(GeneratedStructRegisterFunctionText, StaticDefinitions, Struct, *FString::Printf(TEXT("%s::Struct_MetaDataParams"), *StaticsStructName), TEXT("\t\t"), TEXT("\t"));

	TArray<FProperty*> Props;
	Algo::Copy(TFieldRange<FProperty>(Struct, EFieldIteratorFlags::ExcludeSuper), Props);

	FString NewStructOps;
	if (Struct->StructFlags & STRUCT_Native)
	{
		GeneratedStructRegisterFunctionText.Log(TEXT("\t\tstatic void* NewStructOps();\r\n"));

		StaticDefinitions.Logf(TEXT("\tvoid* %s::NewStructOps()\r\n"), *StaticsStructName);
		StaticDefinitions.Log (TEXT("\t{\r\n"));
		StaticDefinitions.Logf(TEXT("\t\treturn (UScriptStruct::ICppStructOps*)new UScriptStruct::TCppStructOps<%s>();\r\n"), *StructNameCPP);
		StaticDefinitions.Log (TEXT("\t}\r\n"));

		NewStructOps = TEXT("&NewStructOps");
	}
	else
	{
		NewStructOps = TEXT("nullptr");
	}

	TTuple<FString, FString> PropertyRange = OutputProperties(GeneratedStructRegisterFunctionText, StaticDefinitions, OutReferenceGatherers, *FString::Printf(TEXT("%s::"), *StaticsStructName), Props, TEXT("\t\t"), TEXT("\t"));

	GeneratedStructRegisterFunctionText.Log (TEXT("\t\tstatic const UE4CodeGen_Private::FStructParams ReturnStructParams;\r\n"));

	StaticDefinitions.Logf(TEXT("\tconst UE4CodeGen_Private::FStructParams %s::ReturnStructParams = {\r\n"), *StaticsStructName);
	StaticDefinitions.Logf(TEXT("\t\t(UObject* (*)())%s,\r\n"), *OuterFunc);
	StaticDefinitions.Logf(TEXT("\t\t%s,\r\n"), *GetSingletonNameFuncAddr(BaseStruct, OutReferenceGatherers.UniqueCrossModuleReferences));
	StaticDefinitions.Logf(TEXT("\t\t%s,\r\n"), *NewStructOps);
	StaticDefinitions.Logf(TEXT("\t\t%s,\r\n"), *CreateUTF8LiteralString(ActualStructName));
	StaticDefinitions.Logf(TEXT("\t\tsizeof(%s),\r\n"), *StructNameCPP);
	StaticDefinitions.Logf(TEXT("\t\talignof(%s),\r\n"), *StructNameCPP);
	StaticDefinitions.Logf(TEXT("\t\t%s,\r\n"), *PropertyRange.Get<0>());
	StaticDefinitions.Logf(TEXT("\t\t%s,\r\n"), *PropertyRange.Get<1>());
	StaticDefinitions.Logf(TEXT("\t\t%s,\r\n"), bIsDynamic ? TEXT("RF_Public|RF_Transient") : TEXT("RF_Public|RF_Transient|RF_MarkAsNative"));
	StaticDefinitions.Logf(TEXT("\t\tEStructFlags(0x%08X),\r\n"), (uint32)UncomputedFlags);
	StaticDefinitions.Logf(TEXT("\t\t%s\r\n"), *MetaDataParams);
	StaticDefinitions.Log (TEXT("\t};\r\n"));

	GeneratedStructRegisterFunctionText.Log (TEXT("\t};\r\n"));

	GeneratedStructRegisterFunctionText.Log(StaticDefinitions);

	GeneratedStructRegisterFunctionText.Logf(TEXT("\tUScriptStruct* %s\r\n"), *SingletonName);
	GeneratedStructRegisterFunctionText.Log (TEXT("\t{\r\n"));

	FString NoExportStructNameCPP;
	if (NoExportStructs.Contains(Struct))
	{
		NoExportStructNameCPP = FString::Printf(TEXT("%s::%s"), *StaticsStructName, *StructNameCPP);
	}
	else
	{
		NoExportStructNameCPP = StructNameCPP;
	}

	FString HashFuncName = FString::Printf(TEXT("Get_%s_Hash"), *SingletonName.Replace(TEXT("()"), TEXT(""), ESearchCase::CaseSensitive));
	// Structs can either have a UClass or UPackage as outer (if declared in non-UClass header).
	if (!bIsDynamic)
	{
		GeneratedStructRegisterFunctionText.Log (TEXT("#if WITH_HOT_RELOAD\r\n"));
		GeneratedStructRegisterFunctionText.Logf(TEXT("\t\textern uint32 %s();\r\n"), *HashFuncName);
		GeneratedStructRegisterFunctionText.Logf(TEXT("\t\tUPackage* Outer = %s;\r\n"), *GetPackageSingletonName(CastChecked<UPackage>(Struct->GetOuter()), OutReferenceGatherers.UniqueCrossModuleReferences));
		GeneratedStructRegisterFunctionText.Logf(TEXT("\t\tstatic UScriptStruct* ReturnStruct = FindExistingStructIfHotReloadOrDynamic(Outer, TEXT(\"%s\"), sizeof(%s), %s(), false);\r\n"), *ActualStructName, *NoExportStructNameCPP, *HashFuncName);
		GeneratedStructRegisterFunctionText.Log (TEXT("#else\r\n"));
		GeneratedStructRegisterFunctionText.Logf(TEXT("\t\tstatic UScriptStruct* ReturnStruct = nullptr;\r\n"));
		GeneratedStructRegisterFunctionText.Log (TEXT("#endif\r\n"));
	}
	else
	{
		GeneratedStructRegisterFunctionText.Logf(TEXT("\t\textern uint32 %s();\r\n"), *HashFuncName);
		GeneratedStructRegisterFunctionText.Logf(TEXT("\t\tUPackage* Outer = FindOrConstructDynamicTypePackage(TEXT(\"%s\"));\r\n"), *FClass::GetTypePackageName(Struct));
		GeneratedStructRegisterFunctionText.Logf(TEXT("\t\tUScriptStruct* ReturnStruct = FindExistingStructIfHotReloadOrDynamic(Outer, TEXT(\"%s\"), sizeof(%s), %s(), true);\r\n"), *ActualStructName, *NoExportStructNameCPP, *HashFuncName);
	}
	GeneratedStructRegisterFunctionText.Logf(TEXT("\t\tif (!ReturnStruct)\r\n"));
	GeneratedStructRegisterFunctionText.Log (TEXT("\t\t{\r\n"));

	GeneratedStructRegisterFunctionText.Logf(TEXT("\t\t\tUE4CodeGen_Private::ConstructUScriptStruct(ReturnStruct, %s::ReturnStructParams);\r\n"), *StaticsStructName);
	GeneratedStructRegisterFunctionText.Log (TEXT("\t\t}\r\n"));
	GeneratedStructRegisterFunctionText.Logf(TEXT("\t\treturn ReturnStruct;\r\n"));
	GeneratedStructRegisterFunctionText.Log (TEXT("\t}\r\n"));

	uint32 StructHash = GenerateTextHash(*GeneratedStructRegisterFunctionText);
	AddGeneratedCodeHash(Struct, StructHash);

	Out.Log(GeneratedStructRegisterFunctionText);
	Out.Logf(TEXT("\tuint32 %s() { return %uU; }\r\n"), *HashFuncName, StructHash);

	// if this struct has RigVM methods we need to implement both the 
	// virtual function as well as the stub method here.
	// The static method is implemented by the user using a macro.
	if (StructRigVMInfo)
	{
		FString StructMembersForVirtualFunc = StructRigVMInfo->Members.Names(false, TEXT(",\r\n\t\t"), true);

		for (const FRigVMMethodInfo& MethodInfo : StructRigVMInfo->Methods)
		{
			Out.Log(TEXT("\r\n"));

			FString ParameterDeclaration = MethodInfo.Parameters.Declarations(false, TEXT(",\r\n\t\t"));
			FString ParameterSuffix = MethodInfo.Parameters.Names(true, TEXT(",\r\n\t\t"));
			FString RigVMParameterPrefix2 = RigVMParameterPrefix + FString((StructMembersForVirtualFunc.IsEmpty() && ParameterSuffix.IsEmpty()) ? TEXT("") : TEXT(",\r\n\t\t"));
			FString RigVMParameterPrefix3 = FString(TEXT("NAME_None,\r\n\t\tINDEX_NONE")) + FString((StructMembersForVirtualFunc.IsEmpty() && ParameterSuffix.IsEmpty()) ? TEXT("") : TEXT(",\r\n\t\t"));

			// implement the virtual function body.
			Out.Logf(TEXT("%s %s::%s(%s)\r\n"), *MethodInfo.ReturnType, *StructNameCPP, *MethodInfo.Name, *ParameterDeclaration);
			Out.Log(TEXT("{\r\n"));

			if(RigVMVirtualFuncProlog.Num() > 0)
			{
				for (const FString& RigVMVirtualFuncPrologLine : RigVMVirtualFuncProlog)
				{
					Out.Logf(TEXT("\t%s\r\n"), *RigVMVirtualFuncPrologLine);
				}
				Out.Log(TEXT("\t\r\n"));
			}

			Out.Logf(TEXT("    %sStatic%s(\r\n\t\t%s%s%s\r\n\t);\n"), *MethodInfo.ReturnPrefix(), *MethodInfo.Name, *RigVMParameterPrefix3, *StructMembersForVirtualFunc, *ParameterSuffix);
			Out.Log(TEXT("}\r\n"));
		}

			Out.Log(TEXT("\r\n"));

		bool bHasGetMaxArraySize = false;
		for (const FRigVMParameter& StructMember : StructRigVMInfo->Members)
			{
			if (!StructMember.MaxArraySize.IsEmpty())
				{
				bHasGetMaxArraySize = true;
				break;
				}
			}

		if (bHasGetMaxArraySize)
			{
			Out.Logf(TEXT("int32 %s::GetMaxArraySize(const FName& InMemberName, const FRigVMUserDataArray& RigVMUserData)\r\n"), *StructNameCPP);
			Out.Log(TEXT("{\r\n"));
			for (const FRigVMParameter& StructMember : StructRigVMInfo->Members)
			{
				if (!StructMember.MaxArraySize.IsEmpty())
				{
					Out.Logf(TEXT("\tif(InMemberName == TEXT(\"%s\"))\r\n"), *StructMember.Name);
					Out.Log(TEXT("\t{\r\n"));
					Out.Logf(TEXT("\t\treturn %s;\r\n"), *StructMember.MaxArraySize);
					Out.Log(TEXT("\t}\r\n"));
				}
			}
			Out.Log(TEXT("\treturn INDEX_NONE;\r\n"));
			Out.Log(TEXT("}\r\n\r\n"));
		}
	}
}

void FNativeClassHeaderGenerator::ExportGeneratedEnumInitCode(FOutputDevice& Out, FReferenceGatherers& OutReferenceGatherers, const FUnrealSourceFile& SourceFile, UEnum* Enum) const
{
	const bool    bIsDynamic            = FClass::IsDynamic(static_cast<UField*>(Enum));
	const FString SingletonName         = GetSingletonNameFuncAddr(Enum, OutReferenceGatherers.UniqueCrossModuleReferences);
	const FString EnumNameCpp           = Enum->GetName(); //UserDefinedEnum should already have a valid cpp name.
	const FString OverriddenEnumNameCpp = FNativeClassHeaderGenerator::GetOverriddenName(Enum);

	const bool bIsEditorOnlyDataType = GEditorOnlyDataTypes.Contains(Enum);

	FMacroBlockEmitter EditorOnlyData(Out, TEXT("WITH_EDITORONLY_DATA"));
	EditorOnlyData(bIsEditorOnlyDataType);

	const FString& PackageSingletonName = (bIsDynamic ? FClass::GetTypePackageName(static_cast<UField*>(Enum)) : GetPackageSingletonName(CastChecked<UPackage>(Enum->GetOuter()), OutReferenceGatherers.UniqueCrossModuleReferences));

	Out.Logf(TEXT("\tstatic UEnum* %s_StaticEnum()\r\n"), *Enum->GetName());
	Out.Logf(TEXT("\t{\r\n"));

	if (!bIsDynamic)
	{
		Out.Logf(TEXT("\t\tstatic UEnum* Singleton = nullptr;\r\n"));
	}
	else
	{
		Out.Logf(TEXT("\t\tclass UPackage* EnumPackage = FindOrConstructDynamicTypePackage(TEXT(\"%s\"));\r\n"), *PackageSingletonName);
		Out.Logf(TEXT("\t\tclass UEnum* Singleton = Cast<UEnum>(StaticFindObjectFast(UEnum::StaticClass(), EnumPackage, TEXT(\"%s\")));\r\n"), *OverriddenEnumNameCpp);
	}
	Out.Logf(TEXT("\t\tif (!Singleton)\r\n"));
	Out.Logf(TEXT("\t\t{\r\n"));
	if (!bIsDynamic)
	{
		Out.Logf(TEXT("\t\t\tSingleton = GetStaticEnum(%s, %s, TEXT(\"%s\"));\r\n"), *SingletonName, *PackageSingletonName, *Enum->GetName());
	}
	else
	{
		Out.Logf(TEXT("\t\t\tSingleton = GetStaticEnum(%s, EnumPackage, TEXT(\"%s\"));\r\n"), *SingletonName, *OverriddenEnumNameCpp);
	}

	Out.Logf(TEXT("\t\t}\r\n"));
	Out.Logf(TEXT("\t\treturn Singleton;\r\n"));
	Out.Logf(TEXT("\t}\r\n"));

	Out.Logf(TEXT("\ttemplate<> %sUEnum* StaticEnum<%s>()\r\n"), *GetAPIString(), *Enum->CppType);
	Out.Logf(TEXT("\t{\r\n"));
	Out.Logf(TEXT("\t\treturn %s_StaticEnum();\r\n"), *Enum->GetName());
	Out.Logf(TEXT("\t}\r\n"));

	if (bIsDynamic)
	{
		const FString& EnumPackageName = FClass::GetTypePackageName(static_cast<UField*>(Enum));
		Out.Logf(
			TEXT("\tstatic FCompiledInDeferEnum Z_CompiledInDeferEnum_UEnum_%s(%s_StaticEnum, TEXT(\"%s\"), TEXT(\"%s\"), true, %s, %s);\r\n"),
			*EnumNameCpp,
			*EnumNameCpp,
			*EnumPackageName,
			*OverriddenEnumNameCpp,
			*AsTEXT(EnumPackageName),
			*AsTEXT(FNativeClassHeaderGenerator::GetOverriddenPathName(static_cast<UField*>(Enum)))
		);
	}
	else
	{
		Out.Logf(
			TEXT("\tstatic FCompiledInDeferEnum Z_CompiledInDeferEnum_UEnum_%s(%s_StaticEnum, TEXT(\"%s\"), TEXT(\"%s\"), false, nullptr, nullptr);\r\n"),
			*EnumNameCpp,
			*EnumNameCpp,
			*Enum->GetOutermost()->GetName(),
			*OverriddenEnumNameCpp
		);
	}

	const FString& EnumSingletonName = GetSingletonName(Enum, OutReferenceGatherers.UniqueCrossModuleReferences);
	const FString HashFuncName       = FString::Printf(TEXT("Get_%s_Hash"), *SingletonName);

	FUHTStringBuilder GeneratedEnumRegisterFunctionText;

	GeneratedEnumRegisterFunctionText.Logf(TEXT("\tUEnum* %s\r\n"), *EnumSingletonName);
	GeneratedEnumRegisterFunctionText.Logf(TEXT("\t{\r\n"));

	// Enums can either have a UClass or UPackage as outer (if declared in non-UClass header).
	FString OuterString;
	if (!bIsDynamic)
	{
		OuterString = PackageSingletonName;
		GeneratedEnumRegisterFunctionText.Logf(TEXT("#if WITH_HOT_RELOAD\r\n"));
		GeneratedEnumRegisterFunctionText.Logf(TEXT("\t\tUPackage* Outer = %s;\r\n"), *OuterString);
		GeneratedEnumRegisterFunctionText.Logf(TEXT("\t\tstatic UEnum* ReturnEnum = FindExistingEnumIfHotReloadOrDynamic(Outer, TEXT(\"%s\"), 0, %s(), false);\r\n"), *EnumNameCpp, *HashFuncName);
		GeneratedEnumRegisterFunctionText.Logf(TEXT("#else\r\n"));
		GeneratedEnumRegisterFunctionText.Logf(TEXT("\t\tstatic UEnum* ReturnEnum = nullptr;\r\n"));
		GeneratedEnumRegisterFunctionText.Logf(TEXT("#endif // WITH_HOT_RELOAD\r\n"));
	}
	else
	{
		OuterString = FString::Printf(TEXT("[](){ return (UObject*)FindOrConstructDynamicTypePackage(TEXT(\"%s\")); }()"), *PackageSingletonName);
		GeneratedEnumRegisterFunctionText.Logf(TEXT("\t\tUPackage* Outer = FindOrConstructDynamicTypePackage(TEXT(\"%s\"));"), *PackageSingletonName);
		GeneratedEnumRegisterFunctionText.Logf(TEXT("\t\tUEnum* ReturnEnum = FindExistingEnumIfHotReloadOrDynamic(Outer, TEXT(\"%s\"), 0, %s(), true);\r\n"), *OverriddenEnumNameCpp, *HashFuncName);
	}
	GeneratedEnumRegisterFunctionText.Logf(TEXT("\t\tif (!ReturnEnum)\r\n"));
	GeneratedEnumRegisterFunctionText.Logf(TEXT("\t\t{\r\n"));

	const TCHAR* UEnumObjectFlags = bIsDynamic ? TEXT("RF_Public|RF_Transient") : TEXT("RF_Public|RF_Transient|RF_MarkAsNative");

	const TCHAR* EnumFormStr = TEXT("");
	switch (Enum->GetCppForm())
	{
		case UEnum::ECppForm::Regular:    EnumFormStr = TEXT("UEnum::ECppForm::Regular");    break;
		case UEnum::ECppForm::Namespaced: EnumFormStr = TEXT("UEnum::ECppForm::Namespaced"); break;
		case UEnum::ECppForm::EnumClass:  EnumFormStr = TEXT("UEnum::ECppForm::EnumClass");  break;
	}

	const FString& EnumDisplayNameFn = Enum->GetMetaData(TEXT("EnumDisplayNameFn"));

	GeneratedEnumRegisterFunctionText.Logf(TEXT("\t\t\tstatic const UE4CodeGen_Private::FEnumeratorParam Enumerators[] = {\r\n"));
	for (int32 Index = 0; Index != Enum->NumEnums(); ++Index)
	{
		const TCHAR* OverridenNameMetaDatakey = TEXT("OverrideName");
		const FString KeyName = Enum->HasMetaData(OverridenNameMetaDatakey, Index) ? Enum->GetMetaData(OverridenNameMetaDatakey, Index) : Enum->GetNameByIndex(Index).ToString();
		GeneratedEnumRegisterFunctionText.Logf(TEXT("\t\t\t\t{ %s, (int64)%s },\r\n"), *CreateUTF8LiteralString(KeyName), *Enum->GetNameByIndex(Index).ToString());
	}
	GeneratedEnumRegisterFunctionText.Logf(TEXT("\t\t\t};\r\n"));

	FOutputDeviceNull OutputDeviceNull;
	FString MetaDataParams = OutputMetaDataCodeForObject(OutputDeviceNull, GeneratedEnumRegisterFunctionText, Enum, TEXT("Enum_MetaDataParams"), TEXT(""), TEXT("\t\t\t"));

	GeneratedEnumRegisterFunctionText.Logf(TEXT("\t\t\tstatic const UE4CodeGen_Private::FEnumParams EnumParams = {\r\n"));
	GeneratedEnumRegisterFunctionText.Logf(TEXT("\t\t\t\t(UObject*(*)())%s,\r\n"), *OuterString.LeftChop(2));
	GeneratedEnumRegisterFunctionText.Logf(TEXT("\t\t\t\t%s,\r\n"), EnumDisplayNameFn.IsEmpty() ? TEXT("nullptr") : *EnumDisplayNameFn);
	GeneratedEnumRegisterFunctionText.Logf(TEXT("\t\t\t\t%s,\r\n"), *CreateUTF8LiteralString(OverriddenEnumNameCpp));
	GeneratedEnumRegisterFunctionText.Logf(TEXT("\t\t\t\t%s,\r\n"), *CreateUTF8LiteralString(Enum->CppType));
	GeneratedEnumRegisterFunctionText.Logf(TEXT("\t\t\t\tEnumerators,\r\n"));
	GeneratedEnumRegisterFunctionText.Logf(TEXT("\t\t\t\tUE_ARRAY_COUNT(Enumerators),\r\n"));
	GeneratedEnumRegisterFunctionText.Logf(TEXT("\t\t\t\t%s,\r\n"), UEnumObjectFlags);
	GeneratedEnumRegisterFunctionText.Logf(TEXT("\t\t\t\tUE4CodeGen_Private::EDynamicType::%s,\r\n"), bIsDynamic ? TEXT("Dynamic") : TEXT("NotDynamic"));
	GeneratedEnumRegisterFunctionText.Logf(TEXT("\t\t\t\t(uint8)%s,\r\n"), EnumFormStr);
	GeneratedEnumRegisterFunctionText.Logf(TEXT("\t\t\t\t%s\r\n"), *MetaDataParams);
	GeneratedEnumRegisterFunctionText.Logf(TEXT("\t\t\t};\r\n"));
	GeneratedEnumRegisterFunctionText.Logf(TEXT("\t\t\tUE4CodeGen_Private::ConstructUEnum(ReturnEnum, EnumParams);\r\n"));
	GeneratedEnumRegisterFunctionText.Logf(TEXT("\t\t}\r\n"));
	GeneratedEnumRegisterFunctionText.Logf(TEXT("\t\treturn ReturnEnum;\r\n"));
	GeneratedEnumRegisterFunctionText.Logf(TEXT("\t}\r\n"));

	uint32 EnumHash = GenerateTextHash(*GeneratedEnumRegisterFunctionText);
	Out.Logf(TEXT("\tuint32 %s() { return %uU; }\r\n"), *HashFuncName, EnumHash);
	Out.Log(GeneratedEnumRegisterFunctionText);
}

void FNativeClassHeaderGenerator::ExportMirrorsForNoexportStruct(FOutputDevice& Out, UScriptStruct* Struct, int32 TextIndent)
{
	// Export struct.
	const FString StructName = FNameLookupCPP::GetNameCPP(Struct);
	Out.Logf(TEXT("%sstruct %s"), FCString::Tab(TextIndent), *StructName);
	if (Struct->GetSuperStruct() != NULL)
	{
		Out.Logf(TEXT(" : public %s"), *FNameLookupCPP::GetNameCPP(Struct->GetSuperStruct()));
	}
	Out.Logf(TEXT("\r\n%s{\r\n"), FCString::Tab(TextIndent));

	// Export the struct's CPP properties.
	ExportProperties(Out, Struct, TextIndent);

	Out.Logf(TEXT("%s};\r\n\r\n"), FCString::Tab(TextIndent));
}

bool FNativeClassHeaderGenerator::WillExportEventParms( UFunction* Function )
{
  TFieldIterator<FProperty> It(Function);
  return It && (It->PropertyFlags&CPF_Parm);
}

void WriteEventFunctionPrologue(FOutputDevice& Output, int32 Indent, const FParmsAndReturnProperties& Parameters, UObject* FunctionOuter, const TCHAR* FunctionName)
{
	// now the body - first we need to declare a struct which will hold the parameters for the event/delegate call
	Output.Logf(TEXT("\r\n%s{\r\n"), FCString::Tab(Indent));

	// declare and zero-initialize the parameters and return value, if applicable
	if (!Parameters.HasParms())
		return;

	FString EventStructName = GetEventStructParamsName(FunctionOuter, FunctionName);

	Output.Logf(TEXT("%s%s Parms;\r\n"), FCString::Tab(Indent + 1), *EventStructName );

	// Declare a parameter struct for this event/delegate and assign the struct members using the values passed into the event/delegate call.
	for (FProperty* Prop : Parameters.Parms)
	{
		const FString PropertyName = Prop->GetName();
		if (Prop->ArrayDim > 1)
		{
			Output.Logf(TEXT("%sFMemory::Memcpy(Parms.%s,%s,sizeof(Parms.%s));\r\n"), FCString::Tab(Indent + 1), *PropertyName, *PropertyName, *PropertyName);
		}
		else
		{
			FString ValueAssignmentText = PropertyName;
			if (Prop->IsA<FBoolProperty>())
			{
				ValueAssignmentText += TEXT(" ? true : false");
			}

			Output.Logf(TEXT("%sParms.%s=%s;\r\n"), FCString::Tab(Indent + 1), *PropertyName, *ValueAssignmentText);
		}
	}
}

void WriteEventFunctionEpilogue(FOutputDevice& Output, int32 Indent, const FParmsAndReturnProperties& Parameters)
{
	// Out parm copying.
	for (FProperty* Prop : Parameters.Parms)
	{
		if ((Prop->PropertyFlags & (CPF_OutParm | CPF_ConstParm)) == CPF_OutParm)
		{
			const FString PropertyName = Prop->GetName();
			if ( Prop->ArrayDim > 1 )
			{
				Output.Logf(TEXT("%sFMemory::Memcpy(&%s,&Parms.%s,sizeof(%s));\r\n"), FCString::Tab(Indent + 1), *PropertyName, *PropertyName, *PropertyName);
			}
			else
			{
				Output.Logf(TEXT("%s%s=Parms.%s;\r\n"), FCString::Tab(Indent + 1), *PropertyName, *PropertyName);
			}
		}
	}

	// Return value.
	if (Parameters.Return)
	{
		// Make sure uint32 -> bool is supported
		bool bBoolProperty = Parameters.Return->IsA(FBoolProperty::StaticClass());
		Output.Logf(TEXT("%sreturn %sParms.%s;\r\n"), FCString::Tab(Indent + 1), bBoolProperty ? TEXT("!!") : TEXT(""), *Parameters.Return->GetName());
	}
	Output.Logf(TEXT("%s}\r\n"), FCString::Tab(Indent));
}

void FNativeClassHeaderGenerator::ExportDelegateDeclaration(FOutputDevice& Out, FReferenceGatherers& OutReferenceGatherers, const FUnrealSourceFile& SourceFile, UFunction* Function) const
{
	static const TCHAR DelegateStr[] = TEXT("delegate");

	check(Function->HasAnyFunctionFlags(FUNC_Delegate));

	const bool bIsMulticastDelegate = Function->HasAnyFunctionFlags( FUNC_MulticastDelegate );

	// Unmangle the function name
	const FString DelegateName = Function->GetName().LeftChop(HEADER_GENERATED_DELEGATE_SIGNATURE_SUFFIX_LENGTH);

	const FFunctionData* CompilerInfo = FFunctionData::FindForFunction(Function);

	FFuncInfo FunctionData = CompilerInfo->GetFunctionData();

	// Add class name to beginning of function, to avoid collisions with other classes with the same delegate name in this scope
	check(FunctionData.MarshallAndCallName.StartsWith(DelegateStr));
	FString ShortName = *FunctionData.MarshallAndCallName + UE_ARRAY_COUNT(DelegateStr) - 1;
	FunctionData.MarshallAndCallName = FString::Printf( TEXT( "F%s_DelegateWrapper" ), *ShortName );

	// Setup delegate parameter
	const FString ExtraParam = FString::Printf(
		TEXT( "const %s& %s" ),
		bIsMulticastDelegate ? TEXT( "FMulticastScriptDelegate" ) : TEXT( "FScriptDelegate" ),
		*DelegateName
	);

	FUHTStringBuilder DelegateOutput;
	DelegateOutput.Log(TEXT("static "));

	// export the line that looks like: int32 Main(const FString& Parms)
	ExportNativeFunctionHeader(DelegateOutput, OutReferenceGatherers.ForwardDeclarations, FunctionData, EExportFunctionType::Event, EExportFunctionHeaderStyle::Declaration, *ExtraParam, *GetAPIString());

	// Only exporting function prototype
	DelegateOutput.Logf(TEXT(";\r\n"));

	ExportFunction(Out, OutReferenceGatherers, SourceFile, Function, false);
}

void FNativeClassHeaderGenerator::ExportDelegateDefinition(FOutputDevice& Out, FReferenceGatherers& OutReferenceGatherers, const FUnrealSourceFile& SourceFile, UFunction* Function) const
{
	const TCHAR DelegateStr[] = TEXT("delegate");

	check(Function->HasAnyFunctionFlags(FUNC_Delegate));

	// Export parameters structs for all delegates.  We'll need these to declare our delegate execution function.
	FUHTStringBuilder DelegateOutput;
	ExportEventParm(DelegateOutput, OutReferenceGatherers.ForwardDeclarations, Function, /*Indent=*/ 0, /*bOutputConstructor=*/ true, EExportingState::Normal);

	const bool bIsMulticastDelegate = Function->HasAnyFunctionFlags( FUNC_MulticastDelegate );

	// Unmangle the function name
	const FString DelegateName = Function->GetName().LeftChop(HEADER_GENERATED_DELEGATE_SIGNATURE_SUFFIX_LENGTH);

	const FFunctionData* CompilerInfo = FFunctionData::FindForFunction(Function);

	FFuncInfo FunctionData = CompilerInfo->GetFunctionData();

	// Always export delegate wrapper functions as inline
	FunctionData.FunctionExportFlags |= FUNCEXPORT_Inline;

	// Add class name to beginning of function, to avoid collisions with other classes with the same delegate name in this scope
	check(FunctionData.MarshallAndCallName.StartsWith(DelegateStr));
	FString ShortName = *FunctionData.MarshallAndCallName + UE_ARRAY_COUNT(DelegateStr) - 1;
	FunctionData.MarshallAndCallName = FString::Printf( TEXT( "F%s_DelegateWrapper" ), *ShortName );

	// Setup delegate parameter
	const FString ExtraParam = FString::Printf(
		TEXT( "const %s& %s" ),
		bIsMulticastDelegate ? TEXT( "FMulticastScriptDelegate" ) : TEXT( "FScriptDelegate" ),
		*DelegateName
	);

	DelegateOutput.Log(TEXT("static "));

	// export the line that looks like: int32 Main(const FString& Parms)
	ExportNativeFunctionHeader(DelegateOutput, OutReferenceGatherers.ForwardDeclarations, FunctionData, EExportFunctionType::Event, EExportFunctionHeaderStyle::Declaration, *ExtraParam, *GetAPIString());

	FParmsAndReturnProperties Parameters = GetFunctionParmsAndReturn(FunctionData.FunctionReference);

	WriteEventFunctionPrologue(DelegateOutput, 0, Parameters, Function->GetOuter(), *DelegateName);
	{
		const TCHAR* DelegateType = bIsMulticastDelegate ? TEXT( "ProcessMulticastDelegate" ) : TEXT( "ProcessDelegate" );
		const TCHAR* DelegateArg  = Parameters.HasParms() ? TEXT("&Parms") : TEXT("NULL");
		DelegateOutput.Logf(TEXT("\t%s.%s<UObject>(%s);\r\n"), *DelegateName, DelegateType, DelegateArg);
	}
	WriteEventFunctionEpilogue(DelegateOutput, 0, Parameters);

	FString MacroName = SourceFile.GetGeneratedMacroName(FunctionData.MacroLine, TEXT("_DELEGATE"));
	WriteMacro(Out, MacroName, DelegateOutput);
}

void FNativeClassHeaderGenerator::ExportEventParm(FUHTStringBuilder& Out, TSet<FString>& PropertyFwd, UFunction* Function, int32 Indent, bool bOutputConstructor, EExportingState ExportingState)
{
	if (!WillExportEventParms(Function))
	{
		return;
	}

	FString FunctionName = Function->GetName();
	if (Function->HasAnyFunctionFlags(FUNC_Delegate))
	{
		FunctionName.LeftChopInline(HEADER_GENERATED_DELEGATE_SIGNATURE_SUFFIX_LENGTH, false);
	}

	FString EventParmStructName = GetEventStructParamsName(Function->GetOuter(), *FunctionName);
	Out.Logf(TEXT("%sstruct %s\r\n"), FCString::Tab(Indent), *EventParmStructName);
	Out.Logf(TEXT("%s{\r\n"), FCString::Tab(Indent));

	for (FProperty* Prop : TFieldRange<FProperty>(Function))
	{
		if (!(Prop->PropertyFlags & CPF_Parm))
		{
			continue;
		}

		PropertyFwd.Add(Prop->GetCPPTypeForwardDeclaration());

		FUHTStringBuilder PropertyText;
		PropertyText.Log(FCString::Tab(Indent + 1));

		bool bEmitConst = Prop->HasAnyPropertyFlags(CPF_ConstParm) && Prop->IsA<FObjectProperty>();

		//@TODO: UCREMOVAL: This is awful code duplication to avoid a double-const
		{
			// export 'const' for parameters
			const bool bIsConstParam = (Prop->IsA(FInterfaceProperty::StaticClass()) && !Prop->HasAllPropertyFlags(CPF_OutParm)); //@TODO: This should be const once that flag exists
			const bool bIsOnConstClass = (Prop->IsA(FObjectProperty::StaticClass()) && ((FObjectProperty*)Prop)->PropertyClass != NULL && ((FObjectProperty*)Prop)->PropertyClass->HasAnyClassFlags(CLASS_Const));

			if (bIsConstParam || bIsOnConstClass)
			{
				bEmitConst = false; // ExportCppDeclaration will do it for us
			}
		}

		if (bEmitConst)
		{
			PropertyText.Logf(TEXT("const "));
		}

		const FString* Dim = GArrayDimensions.Find(Prop);
		Prop->ExportCppDeclaration(PropertyText, EExportedDeclaration::Local, Dim ? **Dim : NULL);
		ApplyAlternatePropertyExportText(Prop, PropertyText, ExportingState);

		PropertyText.Log(TEXT(";\r\n"));
		Out += *PropertyText;

	}
	// constructor must initialize the return property if it needs it
	FProperty* Prop = Function->GetReturnProperty();
	if (Prop && bOutputConstructor)
	{
		FUHTStringBuilder InitializationAr;

		FStructProperty* InnerStruct = CastField<FStructProperty>(Prop);
		bool bNeedsOutput = true;
		if (InnerStruct)
		{
			bNeedsOutput = InnerStruct->HasNoOpConstructor();
		}
		else if (
			CastField<FNameProperty>(Prop) ||
			CastField<FDelegateProperty>(Prop) ||
			CastField<FMulticastDelegateProperty>(Prop) ||
			CastField<FStrProperty>(Prop) ||
			CastField<FTextProperty>(Prop) ||
			CastField<FArrayProperty>(Prop) ||
			CastField<FMapProperty>(Prop) ||
			CastField<FSetProperty>(Prop) ||
			CastField<FInterfaceProperty>(Prop) ||
			CastField<FFieldPathProperty>(Prop)
			)
		{
			bNeedsOutput = false;
		}
		if (bNeedsOutput)
		{
			check(Prop->ArrayDim == 1); // can't return arrays
			Out.Logf(TEXT("\r\n%s/** Constructor, initializes return property only **/\r\n"), FCString::Tab(Indent + 1));
			Out.Logf(TEXT("%s%s()\r\n"), FCString::Tab(Indent + 1), *EventParmStructName);
			Out.Logf(TEXT("%s%s %s(%s)\r\n"), FCString::Tab(Indent + 2), TEXT(":"), *Prop->GetName(), *GetNullParameterValue(Prop, true));
			Out.Logf(TEXT("%s{\r\n"), FCString::Tab(Indent + 1));
			Out.Logf(TEXT("%s}\r\n"), FCString::Tab(Indent + 1));
		}
	}
	Out.Logf(TEXT("%s};\r\n"), FCString::Tab(Indent));
}

/**
 * Get the intrinsic null value for this property
 *
 * @param	Prop				the property to get the null value for
 * @param	bMacroContext		true when exporting the P_GET* macro, false when exporting the friendly C++ function header
 *
 * @return	the intrinsic null value for the property (0 for ints, TEXT("") for strings, etc.)
 */
FString FNativeClassHeaderGenerator::GetNullParameterValue( FProperty* Prop, bool bInitializer/*=false*/ )
{
	FFieldClass* PropClass = Prop->GetClass();
	FObjectPropertyBase* ObjectProperty = CastField<FObjectPropertyBase>(Prop);
	if (PropClass == FByteProperty::StaticClass())
	{
		FByteProperty* ByteProp = (FByteProperty*)Prop;

		// if it's an enum class then we need an explicit cast
		if( ByteProp->Enum && ByteProp->Enum->GetCppForm() == UEnum::ECppForm::EnumClass )
		{
			return FString::Printf(TEXT("(%s)0"), *ByteProp->GetCPPType());
		}

		return TEXT("0");
	}
	else if (PropClass == FEnumProperty::StaticClass())
	{
		FEnumProperty* EnumProp = (FEnumProperty*)Prop;

		return FString::Printf(TEXT("(%s)0"), *EnumProp->Enum->GetName());
	}
	else if ( PropClass == FBoolProperty::StaticClass() )
	{
		return TEXT("false");
	}
	else if ( PropClass == FIntProperty::StaticClass()
	||	PropClass == FFloatProperty::StaticClass()
	||	PropClass == FDoubleProperty::StaticClass())
	{
		return TEXT("0");
	}
	else if ( PropClass == FNameProperty::StaticClass() )
	{
		return TEXT("NAME_None");
	}
	else if ( PropClass == FStrProperty::StaticClass() )
	{
		return TEXT("TEXT(\"\")");
	}
	else if ( PropClass == FTextProperty::StaticClass() )
	{
		return TEXT("FText::GetEmpty()");
	}
	else if ( PropClass == FArrayProperty::StaticClass()
		||    PropClass == FMapProperty::StaticClass()
		||    PropClass == FSetProperty::StaticClass()
		||    PropClass == FDelegateProperty::StaticClass()
		||    PropClass == FMulticastDelegateProperty::StaticClass() )
	{
		FString Type, ExtendedType;
		Type = Prop->GetCPPType(&ExtendedType,CPPF_OptionalValue);
		return Type + ExtendedType + TEXT("()");
	}
	else if ( PropClass == FStructProperty::StaticClass() )
	{
		bool bHasNoOpConstuctor = CastFieldChecked<FStructProperty>(Prop)->HasNoOpConstructor();
		if (bInitializer && bHasNoOpConstuctor)
		{
			return TEXT("ForceInit");
		}

		FString Type, ExtendedType;
		Type = Prop->GetCPPType(&ExtendedType,CPPF_OptionalValue);
		return Type + ExtendedType + (bHasNoOpConstuctor ? TEXT("(ForceInit)") : TEXT("()"));
	}
	else if (ObjectProperty)
	{
		return TEXT("NULL");
	}
	else if ( PropClass == FInterfaceProperty::StaticClass() )
	{
		return TEXT("NULL");
	}
	else if (PropClass == FFieldPathProperty::StaticClass())
	{
		return TEXT("nullptr");
	}

	UE_LOG(LogCompile, Fatal,TEXT("GetNullParameterValue - Unhandled property type '%s': %s"), *Prop->GetClass()->GetName(), *Prop->GetPathName());
	return TEXT("");
}


FString FNativeClassHeaderGenerator::GetFunctionReturnString(UFunction* Function, FReferenceGatherers& OutReferenceGatherers)
{
	FString Result;

	if (FProperty* Return = Function->GetReturnProperty())
	{
		FString ExtendedReturnType;
		OutReferenceGatherers.ForwardDeclarations.Add(Return->GetCPPTypeForwardDeclaration());
		FString ReturnType = Return->GetCPPType(&ExtendedReturnType, CPPF_ArgumentOrReturnValue);
		FUHTStringBuilder ReplacementText;
		ReplacementText += MoveTemp(ReturnType);
		ApplyAlternatePropertyExportText(Return, ReplacementText, EExportingState::Normal);
		Result = MoveTemp(ReplacementText) + MoveTemp(ExtendedReturnType);
	}
	else
	{
		Result = TEXT("void");
	}

	return Result;
}

/**
 * Converts Position within File to Line and Column.
 *
 * @param File File contents.
 * @param Position Position in string to convert.
 * @param OutLine Result line.
 * @param OutColumn Result column.
 */
void GetLineAndColumnFromPositionInFile(const FString& File, int32 Position, int32& OutLine, int32& OutColumn)
{
	OutLine = 1;
	OutColumn = 1;

	int32 i;
	for (i = 1; i <= Position; ++i)
	{
		if (File[i] == '\n')
		{
			++OutLine;
			OutColumn = 0;
		}
		else
		{
			++OutColumn;
		}
	}
}

bool FNativeClassHeaderGenerator::IsMissingVirtualSpecifier(const FString& SourceFile, int32 FunctionNamePosition)
{
	auto IsEndOfSearchChar = [](TCHAR C) { return (C == TEXT('}')) || (C == TEXT('{')) || (C == TEXT(';')); };

	// Find first occurrence of "}", ";", "{" going backwards from ImplementationPosition.
	int32 EndOfSearchCharIndex = SourceFile.FindLastCharByPredicate(IsEndOfSearchChar, FunctionNamePosition);
	check(EndOfSearchCharIndex != INDEX_NONE);

	// Then find if there is "virtual" keyword starting from position of found character to ImplementationPosition
	return !HasIdentifierExactMatch(&SourceFile[EndOfSearchCharIndex], &SourceFile[FunctionNamePosition], TEXT("virtual"));
}

FString CreateClickableErrorMessage(const FString& Filename, int32 Line, int32 Column)
{
	return FString::Printf(TEXT("%s(%d,%d): error: "), *Filename, Line, Column);
}

void FNativeClassHeaderGenerator::CheckRPCFunctions(FReferenceGatherers& OutReferenceGatherers, const FFuncInfo& FunctionData, const FString& ClassName, int32 ImplementationPosition, int32 ValidatePosition, const FUnrealSourceFile& SourceFile) const
{
	bool bHasImplementation = ImplementationPosition != INDEX_NONE;
	bool bHasValidate = ValidatePosition != INDEX_NONE;

	UFunction* Function = FunctionData.FunctionReference;
	FString FunctionReturnType = GetFunctionReturnString(Function, OutReferenceGatherers);
	const TCHAR* ConstModifier = (Function->HasAllFunctionFlags(FUNC_Const) ? TEXT("const ") : TEXT(" "));

	const bool bIsNative = Function->HasAllFunctionFlags(FUNC_Native);
	const bool bIsNet = Function->HasAllFunctionFlags(FUNC_Net);
	const bool bIsNetValidate = Function->HasAllFunctionFlags(FUNC_NetValidate);
	const bool bIsNetResponse = Function->HasAllFunctionFlags(FUNC_NetResponse);
	const bool bIsBlueprintEvent = Function->HasAllFunctionFlags(FUNC_BlueprintEvent);

	bool bNeedsImplementation = (bIsNet && !bIsNetResponse) || bIsBlueprintEvent || bIsNative;
	bool bNeedsValidate = (bIsNative || bIsNet) && !bIsNetResponse && bIsNetValidate;

	check(bNeedsImplementation || bNeedsValidate);

	FString ParameterString = GetFunctionParameterString(Function, OutReferenceGatherers);
	const FString& Filename = SourceFile.GetFilename();
	const FString& FileContent = SourceFile.GetContent();

	//
	// Get string with function specifiers, listing why we need _Implementation or _Validate functions.
	//
	TArray<const TCHAR*, TInlineAllocator<4>> FunctionSpecifiers;
	if (bIsNative)			{ FunctionSpecifiers.Add(TEXT("Native"));			}
	if (bIsNet)				{ FunctionSpecifiers.Add(TEXT("Net"));				}
	if (bIsBlueprintEvent)	{ FunctionSpecifiers.Add(TEXT("BlueprintEvent"));	}
	if (bIsNetValidate)		{ FunctionSpecifiers.Add(TEXT("NetValidate"));		}

	check(FunctionSpecifiers.Num() > 0);

	//
	// Coin static_assert message
	//
	FUHTStringBuilder AssertMessage;
	AssertMessage.Logf(TEXT("Function %s was marked as %s"), *(Function->GetName()), FunctionSpecifiers[0]);
	for (int32 i = 1; i < FunctionSpecifiers.Num(); ++i)
	{
		AssertMessage.Logf(TEXT(", %s"), FunctionSpecifiers[i]);
	}

	AssertMessage.Logf(TEXT("."));

	//
	// Check if functions are missing.
	//
	int32 Line;
	int32 Column;
	GetLineAndColumnFromPositionInFile(FileContent, FunctionData.InputPos, Line, Column);
	if (bNeedsImplementation && !bHasImplementation)
	{
		FString ErrorPosition = CreateClickableErrorMessage(Filename, Line, Column);
		FString FunctionDecl = FString::Printf(TEXT("virtual %s %s::%s(%s) %s"), *FunctionReturnType, *ClassName, *FunctionData.CppImplName, *ParameterString, *ConstModifier);
		FError::Throwf(TEXT("%s%s Declare function %s"), *ErrorPosition, *AssertMessage, *FunctionDecl);
	}

	if (bNeedsValidate && !bHasValidate)
	{
		FString ErrorPosition = CreateClickableErrorMessage(Filename, Line, Column);
		FString FunctionDecl = FString::Printf(TEXT("virtual bool %s::%s(%s) %s"), *ClassName, *FunctionData.CppValidationImplName, *ParameterString, *ConstModifier);
		FError::Throwf(TEXT("%s%s Declare function %s"), *ErrorPosition, *AssertMessage, *FunctionDecl);
	}

	//
	// If all needed functions are declared, check if they have virtual specifiers.
	//
	if (bNeedsImplementation && bHasImplementation && IsMissingVirtualSpecifier(FileContent, ImplementationPosition))
	{
		GetLineAndColumnFromPositionInFile(FileContent, ImplementationPosition, Line, Column);
		FString ErrorPosition = CreateClickableErrorMessage(Filename, Line, Column);
		FString FunctionDecl = FString::Printf(TEXT("%s %s::%s(%s) %s"), *FunctionReturnType, *ClassName, *FunctionData.CppImplName, *ParameterString, *ConstModifier);
		FError::Throwf(TEXT("%sDeclared function %sis not marked as virtual."), *ErrorPosition, *FunctionDecl);
	}

	if (bNeedsValidate && bHasValidate && IsMissingVirtualSpecifier(FileContent, ValidatePosition))
	{
		GetLineAndColumnFromPositionInFile(FileContent, ValidatePosition, Line, Column);
		FString ErrorPosition = CreateClickableErrorMessage(Filename, Line, Column);
		FString FunctionDecl = FString::Printf(TEXT("bool %s::%s(%s) %s"), *ClassName, *FunctionData.CppValidationImplName, *ParameterString, *ConstModifier);
		FError::Throwf(TEXT("%sDeclared function %sis not marked as virtual."), *ErrorPosition, *FunctionDecl);
	}
}

void FNativeClassHeaderGenerator::ExportNativeFunctionHeader(
	FOutputDevice&                   Out,
	TSet<FString>&                   OutFwdDecls,
	const FFuncInfo&                 FunctionData,
	EExportFunctionType::Type        FunctionType,
	EExportFunctionHeaderStyle::Type FunctionHeaderStyle,
	const TCHAR*                     ExtraParam,
	const TCHAR*                     APIString
)
{
	UFunction* Function = FunctionData.FunctionReference;

	const bool bIsDelegate   = Function->HasAnyFunctionFlags( FUNC_Delegate );
	const bool bIsInterface  = !bIsDelegate && Function->GetOwnerClass()->HasAnyClassFlags(CLASS_Interface);
	const bool bIsK2Override = Function->HasAnyFunctionFlags( FUNC_BlueprintEvent );

	if (!bIsDelegate)
	{
		Out.Log(TEXT("\t"));
	}

	if (FunctionHeaderStyle == EExportFunctionHeaderStyle::Declaration)
	{
		// cpp implementation of functions never have these appendages

		// If the function was marked as 'RequiredAPI', then add the *_API macro prefix.  Note that if the class itself
		// was marked 'RequiredAPI', this is not needed as C++ will exports all methods automatically.
		if (FunctionType != EExportFunctionType::Event &&
			!Function->GetOwnerClass()->HasAnyClassFlags(CLASS_RequiredAPI) &&
			(FunctionData.FunctionExportFlags & FUNCEXPORT_RequiredAPI))
		{
			Out.Log(APIString);
		}

		if(FunctionType == EExportFunctionType::Interface)
		{
			Out.Log(TEXT("static "));
		}
		else if (bIsK2Override)
		{
			Out.Log(TEXT("virtual "));
		}
		// if the owning class is an interface class
		else if ( bIsInterface )
		{
			Out.Log(TEXT("virtual "));
		}
		// this is not an event, the function is not a static function and the function is not marked final
		else if ( FunctionType != EExportFunctionType::Event && !Function->HasAnyFunctionFlags(FUNC_Static) && !(FunctionData.FunctionExportFlags & FUNCEXPORT_Final) )
		{
			Out.Log(TEXT("virtual "));
		}
		else if( FunctionData.FunctionExportFlags & FUNCEXPORT_Inline )
		{
			Out.Log(TEXT("inline "));
		}
	}

	FProperty* ReturnProperty = Function->GetReturnProperty();
	if (ReturnProperty != nullptr)
	{
		if (ReturnProperty->HasAnyPropertyFlags(EPropertyFlags::CPF_ConstParm))
		{
			Out.Log(TEXT("const "));
		}

		FString ExtendedReturnType;
		FString ReturnType = ReturnProperty->GetCPPType(&ExtendedReturnType, (FunctionHeaderStyle == EExportFunctionHeaderStyle::Definition && (FunctionType != EExportFunctionType::Interface) ? CPPF_Implementation : 0) | CPPF_ArgumentOrReturnValue);
		OutFwdDecls.Add(ReturnProperty->GetCPPTypeForwardDeclaration());
		FUHTStringBuilder ReplacementText;
		ReplacementText += ReturnType;
		ApplyAlternatePropertyExportText(ReturnProperty, ReplacementText, EExportingState::Normal);
		Out.Logf(TEXT("%s%s"), *ReplacementText, *ExtendedReturnType);
	}
	else
	{
		Out.Log( TEXT("void") );
	}

	FString FunctionName;
	if (FunctionHeaderStyle == EExportFunctionHeaderStyle::Definition)
	{
		FunctionName = FString::Printf(TEXT("%s::"), *FNameLookupCPP::GetNameCPP(CastChecked<UClass>(Function->GetOuter()), bIsInterface || FunctionType == EExportFunctionType::Interface));
	}

	if (FunctionType == EExportFunctionType::Interface)
	{
		FunctionName += FString::Printf(TEXT("Execute_%s"), *Function->GetName());
	}
	else if (FunctionType == EExportFunctionType::Event)
	{
		FunctionName += FunctionData.MarshallAndCallName;
	}
	else
	{
		FunctionName += FunctionData.CppImplName;
	}

	Out.Logf(TEXT(" %s("), *FunctionName);

	int32 ParmCount=0;

	// Emit extra parameter if we have one
	if( ExtraParam )
	{
		Out.Logf(TEXT("%s"), ExtraParam);
		++ParmCount;
	}

	for (FProperty* Property : TFieldRange<FProperty>(Function))
	{
		if ((Property->PropertyFlags & (CPF_Parm | CPF_ReturnParm)) != CPF_Parm)
		{
			continue;
		}

		OutFwdDecls.Add(Property->GetCPPTypeForwardDeclaration());

		if( ParmCount++ )
		{
			Out.Log(TEXT(", "));
		}

		FUHTStringBuilder PropertyText;

		const FString* Dim = GArrayDimensions.Find(Property);
		Property->ExportCppDeclaration( PropertyText, EExportedDeclaration::Parameter, Dim ? **Dim : NULL );
		ApplyAlternatePropertyExportText(Property, PropertyText, EExportingState::Normal);

		Out.Logf(TEXT("%s"), *PropertyText);
	}

	Out.Log( TEXT(")") );
	if (FunctionType != EExportFunctionType::Interface)
	{
		if (!bIsDelegate && Function->HasAllFunctionFlags(FUNC_Const))
		{
			Out.Log( TEXT(" const") );
		}

		if (bIsInterface && FunctionHeaderStyle == EExportFunctionHeaderStyle::Declaration)
		{
			// all methods in interface classes are pure virtuals
			if (bIsK2Override)
			{
				// For BlueprintNativeEvent methods we emit a stub implementation. This allows Blueprints that implement the interface class to be nativized.
				FString ReturnValue;
				if (ReturnProperty != nullptr)
				{
					FByteProperty* ByteProperty = CastField<FByteProperty>(ReturnProperty);
					if (ByteProperty != nullptr && ByteProperty->Enum != nullptr && ByteProperty->Enum->GetCppForm() != UEnum::ECppForm::EnumClass)
					{
						ReturnValue = FString::Printf(TEXT(" return TEnumAsByte<%s>(%s); "), *ByteProperty->Enum->CppType, *GetNullParameterValue(ReturnProperty, false));
					}
					else
					{
						ReturnValue = FString::Printf(TEXT(" return %s; "), *GetNullParameterValue(ReturnProperty, false));
					}
				}

				Out.Logf(TEXT(" {%s}"), *ReturnValue);
			}
			else
			{
				Out.Log(TEXT("=0"));
			}
		}
	}
}

/**
 * Export the actual internals to a standard thunk function
 *
 * @param RPCWrappers output device for writing
 * @param FunctionData function data for the current function
 * @param Parameters list of parameters in the function
 * @param Return return parameter for the function
 * @param DeprecationWarningOutputDevice Device to output deprecation warnings for _Validate and _Implementation functions.
 */
void FNativeClassHeaderGenerator::ExportFunctionThunk(FUHTStringBuilder& RPCWrappers, FReferenceGatherers& OutReferenceGatherers, UFunction* Function, const FFuncInfo& FunctionData, const TArray<FProperty*>& Parameters, FProperty* Return) const
{
	// export the GET macro for this parameter
	FString ParameterList;
	for (int32 ParameterIndex = 0; ParameterIndex < Parameters.Num(); ParameterIndex++)
	{
		FProperty* Param = Parameters[ParameterIndex];
		OutReferenceGatherers.ForwardDeclarations.Add(Param->GetCPPTypeForwardDeclaration());

		FString EvalBaseText = TEXT("P_GET_");	// e.g. P_GET_STR
		FString EvalModifierText;				// e.g. _REF
		FString EvalParameterText;				// e.g. (UObject*,NULL)

		FString TypeText;

		if (Param->ArrayDim > 1)
		{
			EvalBaseText += TEXT("ARRAY");
			TypeText = Param->GetCPPType();
		}
		else
		{
			EvalBaseText += Param->GetCPPMacroType(TypeText);

			FArrayProperty* ArrayProperty = CastField<FArrayProperty>(Param);
			if (ArrayProperty)
			{
				FInterfaceProperty* InterfaceProperty = CastField<FInterfaceProperty>(ArrayProperty->Inner);
				if (InterfaceProperty)
				{
					FString InterfaceTypeText;
					InterfaceProperty->GetCPPMacroType(InterfaceTypeText);
					TypeText += FString::Printf(TEXT("<%s>"), *InterfaceTypeText);
				}
			}
		}

		bool bPassAsNoPtr = Param->HasAllPropertyFlags(CPF_UObjectWrapper | CPF_OutParm) && Param->IsA(FClassProperty::StaticClass());
		if (bPassAsNoPtr)
		{
			TypeText = Param->GetCPPType();
		}

		FUHTStringBuilder ReplacementText;
		ReplacementText += TypeText;

		ApplyAlternatePropertyExportText(Param, ReplacementText, EExportingState::Normal);
		TypeText = ReplacementText;

		FString DefaultValueText;
		FString ParamPrefix = TEXT("Z_Param_");

		// if this property is an out parm, add the REF tag
		if (Param->PropertyFlags & CPF_OutParm)
		{
			if (!bPassAsNoPtr)
			{
				EvalModifierText += TEXT("_REF");
			}
			else
			{
				// Parameters passed as TSubclassOf<Class>& shouldn't have asterisk added.
				EvalModifierText += TEXT("_REF_NO_PTR");
			}

			ParamPrefix += TEXT("Out_");
		}

		// if this property requires a specialization, add a comma to the type name so we can print it out easily
		if (TypeText != TEXT(""))
		{
			TypeText += TCHAR(',');
		}

		FString ParamName = ParamPrefix + Param->GetName();

		EvalParameterText = FString::Printf(TEXT("(%s%s%s)"), *TypeText, *ParamName, *DefaultValueText);

		RPCWrappers.Logf(TEXT("\t\t%s%s%s;") LINE_TERMINATOR, *EvalBaseText, *EvalModifierText, *EvalParameterText);

		// add this property to the parameter list string
		if (ParameterList.Len())
		{
			ParameterList += TCHAR(',');
		}

		{
			FDelegateProperty* DelegateProp = CastField< FDelegateProperty >(Param);
			if (DelegateProp != NULL)
			{
				// For delegates, add an explicit conversion to the specific type of delegate before passing it along
				const FString FunctionName = DelegateProp->SignatureFunction->GetName().LeftChop(HEADER_GENERATED_DELEGATE_SIGNATURE_SUFFIX_LENGTH);
				ParamName = FString::Printf(TEXT("F%s(%s)"), *FunctionName, *ParamName);
			}
		}

		{
			FMulticastDelegateProperty* MulticastDelegateProp = CastField< FMulticastDelegateProperty >(Param);
			if (MulticastDelegateProp != NULL)
			{
				// For delegates, add an explicit conversion to the specific type of delegate before passing it along
				const FString FunctionName = MulticastDelegateProp->SignatureFunction->GetName().LeftChop(HEADER_GENERATED_DELEGATE_SIGNATURE_SUFFIX_LENGTH);
				ParamName = FString::Printf(TEXT("F%s(%s)"), *FunctionName, *ParamName);
			}
		}

		UEnum* Enum = nullptr;
		FByteProperty* ByteProp = CastField<FByteProperty>(Param);
		if (ByteProp && ByteProp->Enum)
		{
			Enum = ByteProp->Enum;
		}
		else if (Param->IsA<FEnumProperty>())
		{
			Enum = ((FEnumProperty*)Param)->Enum;
		}

		if (Enum)
		{
			// For enums, add an explicit conversion
			if (!(Param->PropertyFlags & CPF_OutParm))
			{
				ParamName = FString::Printf(TEXT("%s(%s)"), *Enum->CppType, *ParamName);
			}
			else
			{
				if (Enum->GetCppForm() == UEnum::ECppForm::EnumClass)
				{
					// If we're an enum class don't require the wrapper
					ParamName = FString::Printf(TEXT("(%s&)(%s)"), *Enum->CppType, *ParamName);
				}
				else
				{
					ParamName = FString::Printf(TEXT("(TEnumAsByte<%s>&)(%s)"), *Enum->CppType, *ParamName);
				}
			}
		}

		ParameterList += ParamName;
	}

	RPCWrappers += TEXT("\t\tP_FINISH;") LINE_TERMINATOR;
	RPCWrappers += TEXT("\t\tP_NATIVE_BEGIN;") LINE_TERMINATOR;

	ClassDefinitionRange ClassRange;
	if (ClassDefinitionRanges.Contains(Function->GetOwnerClass()))
	{
		ClassRange = ClassDefinitionRanges[Function->GetOwnerClass()];
		ClassRange.Validate();
	}

	const TCHAR* ClassStart = ClassRange.Start;
	const TCHAR* ClassEnd   = ClassRange.End;
	FString      ClassName  = Function->GetOwnerClass()->GetName();

	FString ClassDefinition(UE_PTRDIFF_TO_INT32(ClassEnd - ClassStart), ClassStart);

	bool bHasImplementation = HasIdentifierExactMatch(ClassDefinition, FunctionData.CppImplName);
	bool bHasValidate = HasIdentifierExactMatch(ClassDefinition, FunctionData.CppValidationImplName);

	bool bShouldEnableImplementationDeprecation =
		// Enable deprecation warnings only if GENERATED_BODY is used inside class or interface (not GENERATED_UCLASS_BODY etc.)
		ClassRange.bHasGeneratedBody
		// and implementation function is called, but not the one declared by user
		&& (FunctionData.CppImplName != Function->GetName() && !bHasImplementation);

	bool bShouldEnableValidateDeprecation =
		// Enable deprecation warnings only if GENERATED_BODY is used inside class or interface (not GENERATED_UCLASS_BODY etc.)
		ClassRange.bHasGeneratedBody
		// and validation function is called
		&& (FunctionData.FunctionFlags & FUNC_NetValidate) && !bHasValidate;

	//Emit warning here if necessary
	FUHTStringBuilder FunctionDeclaration;
	ExportNativeFunctionHeader(FunctionDeclaration, OutReferenceGatherers.ForwardDeclarations, FunctionData, EExportFunctionType::Function, EExportFunctionHeaderStyle::Declaration, nullptr, *GetAPIString());

	// Call the validate function if there is one
	if (!(FunctionData.FunctionExportFlags & FUNCEXPORT_CppStatic) && (FunctionData.FunctionFlags & FUNC_NetValidate))
	{
		RPCWrappers.Logf(TEXT("\t\tif (!P_THIS->%s(%s))") LINE_TERMINATOR, *FunctionData.CppValidationImplName, *ParameterList);
		RPCWrappers.Logf(TEXT("\t\t{") LINE_TERMINATOR);
		RPCWrappers.Logf(TEXT("\t\t\tRPC_ValidateFailed(TEXT(\"%s\"));") LINE_TERMINATOR, *FunctionData.CppValidationImplName);
		RPCWrappers.Logf(TEXT("\t\t\treturn;") LINE_TERMINATOR);	// If we got here, the validation function check failed
		RPCWrappers.Logf(TEXT("\t\t}") LINE_TERMINATOR);
	}

	// write out the return value
	RPCWrappers.Log(TEXT("\t\t"));
	if (Return)
	{
		OutReferenceGatherers.ForwardDeclarations.Add(Return->GetCPPTypeForwardDeclaration());

		FUHTStringBuilder ReplacementText;
		FString ReturnExtendedType;
		ReplacementText += Return->GetCPPType(&ReturnExtendedType);
		ApplyAlternatePropertyExportText(Return, ReplacementText, EExportingState::Normal);

		FString ReturnType = ReplacementText;
		RPCWrappers.Logf(TEXT("*(%s%s*)") TEXT(PREPROCESSOR_TO_STRING(RESULT_PARAM)) TEXT("="), *ReturnType, *ReturnExtendedType);
	}

	// export the call to the C++ version
	if (FunctionData.FunctionExportFlags & FUNCEXPORT_CppStatic)
	{
		RPCWrappers.Logf(TEXT("%s::%s(%s);") LINE_TERMINATOR, *FNameLookupCPP::GetNameCPP(Function->GetOwnerClass()), *FunctionData.CppImplName, *ParameterList);
	}
	else
	{
		RPCWrappers.Logf(TEXT("P_THIS->%s(%s);") LINE_TERMINATOR, *FunctionData.CppImplName, *ParameterList);
	}
	RPCWrappers += TEXT("\t\tP_NATIVE_END;") LINE_TERMINATOR;
}

FString FNativeClassHeaderGenerator::GetFunctionParameterString(UFunction* Function, FReferenceGatherers& OutReferenceGatherers)
{
	FString ParameterList;
	FUHTStringBuilder PropertyText;

	for (FProperty* Property : TFieldRange<FProperty>(Function))
	{
		OutReferenceGatherers.ForwardDeclarations.Add(Property->GetCPPTypeForwardDeclaration());

		if ((Property->PropertyFlags & (CPF_Parm | CPF_ReturnParm)) != CPF_Parm)
		{
			break;
		}

		if (ParameterList.Len())
		{
			ParameterList += TEXT(", ");
		}

		FString* Dim = GArrayDimensions.Find(Property);
		Property->ExportCppDeclaration(PropertyText, EExportedDeclaration::Parameter, Dim ? **Dim : nullptr, 0, true);
		ApplyAlternatePropertyExportText(Property, PropertyText, EExportingState::Normal);

		ParameterList += PropertyText;
		PropertyText.Reset();
	}

	return ParameterList;
}

struct FNativeFunctionStringBuilder
{
	FUHTStringBuilder RPCWrappers;
	FUHTStringBuilder RPCImplementations;
	FUHTStringBuilder AutogeneratedBlueprintFunctionDeclarations;
	FUHTStringBuilder AutogeneratedBlueprintFunctionDeclarationsOnlyNotDeclared;
	FUHTStringBuilder AutogeneratedStaticData;
	FUHTStringBuilder AutogeneratedStaticDataFuncs;
};

void FNativeClassHeaderGenerator::ExportNativeFunctions(FOutputDevice& OutGeneratedHeaderText, FOutputDevice& OutGeneratedCPPText, FOutputDevice& OutMacroCalls, FOutputDevice& OutNoPureDeclsMacroCalls, FReferenceGatherers& OutReferenceGatherers, const FUnrealSourceFile& SourceFile, UClass* Class, FClassMetaData* ClassData) const
{
	FNativeFunctionStringBuilder RuntimeStringBuilders;
	FNativeFunctionStringBuilder EditorStringBuilders;

	const FString ClassCPPName = FNameLookupCPP::GetNameCPP(Class, Class->HasAnyClassFlags(CLASS_Interface));

	ClassDefinitionRange ClassRange;
	if (ClassDefinitionRanges.Contains(Class))
	{
		ClassRange = ClassDefinitionRanges[Class];
		ClassRange.Validate();
	}

	// gather static class data
	TArray<FString> SparseClassDataTypes;
	((FClass*)Class)->GetSparseClassDataTypes(SparseClassDataTypes);
	FString FullClassName = ((FClass*)Class)->GetNameWithPrefix();
	for (const FString& SparseClassDataString : SparseClassDataTypes)
	{
		RuntimeStringBuilders.AutogeneratedStaticData.Logf(TEXT("F%s* Get%s()\r\n"), *SparseClassDataString, *SparseClassDataString);
		RuntimeStringBuilders.AutogeneratedStaticData += TEXT("{\r\n");
		RuntimeStringBuilders.AutogeneratedStaticData.Logf(TEXT("\treturn (F%s*)(GetClass()->GetOrCreateSparseClassData());\r\n"), *SparseClassDataString);
		RuntimeStringBuilders.AutogeneratedStaticData += TEXT("}\r\n");

		RuntimeStringBuilders.AutogeneratedStaticData.Logf(TEXT("F%s* Get%s() const\r\n"), *SparseClassDataString, *SparseClassDataString);
		RuntimeStringBuilders.AutogeneratedStaticData += TEXT("{\r\n");
		RuntimeStringBuilders.AutogeneratedStaticData.Logf(TEXT("\treturn (F%s*)(GetClass()->GetOrCreateSparseClassData());\r\n"), *SparseClassDataString);
		RuntimeStringBuilders.AutogeneratedStaticData += TEXT("}\r\n");

		UScriptStruct* SparseClassDataStruct = FindObjectSafe<UScriptStruct>(ANY_PACKAGE, *SparseClassDataString);
		while (SparseClassDataStruct != nullptr)
		{
			const FProperty* Child = CastField<FProperty>(SparseClassDataStruct->ChildProperties);
			while (Child)
			{
				FString ReturnExtendedType;
				FString VarType = Child->GetCPPType(&ReturnExtendedType, EPropertyExportCPPFlags::CPPF_ArgumentOrReturnValue | EPropertyExportCPPFlags::CPPF_Implementation);
				if (!ReturnExtendedType.IsEmpty())
				{
					VarType.Append(ReturnExtendedType);
				}
				FString VarName = Child->GetName();
				FString CleanVarName = VarName;
				if (CastField<FBoolProperty>(Child) && VarName.StartsWith(TEXT("b"), ESearchCase::CaseSensitive))
				{
					CleanVarName = VarName.RightChop(1);
				}

				if (!Child->HasMetaData(NAME_NoGetter))
				{
					if (Child->HasMetaData(NAME_GetByRef))
					{
						RuntimeStringBuilders.AutogeneratedStaticDataFuncs.Logf(TEXT("const %s& Get%s()\r\n"), *VarType, *CleanVarName);
					}
					else
					{
						RuntimeStringBuilders.AutogeneratedStaticDataFuncs.Logf(TEXT("%s Get%s()\r\n"), *VarType, *CleanVarName);
					}
					RuntimeStringBuilders.AutogeneratedStaticDataFuncs.Logf(TEXT("{\r\n"));
					RuntimeStringBuilders.AutogeneratedStaticDataFuncs.Logf(TEXT("\treturn Get%s()->%s;\r\n"), *SparseClassDataString, *VarName);
					RuntimeStringBuilders.AutogeneratedStaticDataFuncs.Logf(TEXT("}\r\n"));

					if (Child->HasMetaData(NAME_GetByRef))
					{
						RuntimeStringBuilders.AutogeneratedStaticDataFuncs.Logf(TEXT("const %s& Get%s() const\r\n"), *VarType, *CleanVarName);
					}
					else
					{
						RuntimeStringBuilders.AutogeneratedStaticDataFuncs.Logf(TEXT("%s Get%s() const\r\n"), *VarType, *CleanVarName);
					}
					RuntimeStringBuilders.AutogeneratedStaticDataFuncs.Logf(TEXT("{\r\n"));
					RuntimeStringBuilders.AutogeneratedStaticDataFuncs.Logf(TEXT("\treturn Get%s()->%s;\r\n"), *SparseClassDataString, *VarName);
					RuntimeStringBuilders.AutogeneratedStaticDataFuncs.Logf(TEXT("}\r\n"));
				}

				Child = CastField<FProperty>(Child->Next);
			}

			SparseClassDataStruct = Cast<UScriptStruct>(SparseClassDataStruct->GetSuperStruct());
		}
	}

	// export the C++ stubs

	for (UFunction* Function : TFieldRange<UFunction>(Class, EFieldIteratorFlags::ExcludeSuper))
	{
		if (!(Function->FunctionFlags & FUNC_Native))
		{
			continue;
		}

		const bool bEditorOnlyFunc = Function->HasAnyFunctionFlags(FUNC_EditorOnly);
		FNativeFunctionStringBuilder& FuncStringBuilders = bEditorOnlyFunc ? EditorStringBuilders : RuntimeStringBuilders;

		FFunctionData* CompilerInfo = FFunctionData::FindForFunction(Function);

		const FFuncInfo& FunctionData = CompilerInfo->GetFunctionData();

		// Custom thunks don't get any C++ stub function generated
		if (FunctionData.FunctionExportFlags & FUNCEXPORT_CustomThunk)
		{
			continue;
		}

		// Should we emit these to RPC wrappers or just ignore them?
		const bool bWillBeProgrammerTyped = FunctionData.CppImplName == Function->GetName();

		if (!bWillBeProgrammerTyped)
		{
			const TCHAR* ClassStart = ClassRange.Start;
			const TCHAR* ClassEnd   = ClassRange.End;
			FString ClassDefinition(UE_PTRDIFF_TO_INT32(ClassEnd - ClassStart), ClassStart);

			FString FunctionName = Function->GetName();
			int32 ClassDefinitionStartPosition = UE_PTRDIFF_TO_INT32(ClassStart - *SourceFile.GetContent());

			int32 ImplementationPosition = FindIdentifierExactMatch(ClassDefinition, FunctionData.CppImplName);
			bool bHasImplementation = ImplementationPosition != INDEX_NONE;
			if (bHasImplementation)
			{
				ImplementationPosition += ClassDefinitionStartPosition;
			}

			int32 ValidatePosition = FindIdentifierExactMatch(ClassDefinition, FunctionData.CppValidationImplName);
			bool bHasValidate = ValidatePosition != INDEX_NONE;
			if (bHasValidate)
			{
				ValidatePosition += ClassDefinitionStartPosition;
			}

			//Emit warning here if necessary
			FUHTStringBuilder FunctionDeclaration;
			ExportNativeFunctionHeader(FunctionDeclaration, OutReferenceGatherers.ForwardDeclarations, FunctionData, EExportFunctionType::Function, EExportFunctionHeaderStyle::Declaration, nullptr, *GetAPIString());
			FunctionDeclaration.Log(TEXT(";\r\n"));

			// Declare validation function if needed
			if (FunctionData.FunctionFlags & FUNC_NetValidate)
			{
				FString ParameterList = GetFunctionParameterString(Function, OutReferenceGatherers);

				const TCHAR* Virtual = (!FunctionData.FunctionReference->HasAnyFunctionFlags(FUNC_Static) && !(FunctionData.FunctionExportFlags & FUNCEXPORT_Final)) ? TEXT("virtual") : TEXT("");
				FStringOutputDevice ValidDecl;
				ValidDecl.Logf(TEXT("\t%s bool %s(%s);\r\n"), Virtual, *FunctionData.CppValidationImplName, *ParameterList);
				FuncStringBuilders.AutogeneratedBlueprintFunctionDeclarations.Log(*ValidDecl);
				if (!bHasValidate)
				{
					FuncStringBuilders.AutogeneratedBlueprintFunctionDeclarationsOnlyNotDeclared.Logf(TEXT("%s"), *ValidDecl);
				}
			}

			FuncStringBuilders.AutogeneratedBlueprintFunctionDeclarations.Log(*FunctionDeclaration);
			if (!bHasImplementation && FunctionData.CppImplName != FunctionName)
			{
				FuncStringBuilders.AutogeneratedBlueprintFunctionDeclarationsOnlyNotDeclared.Log(*FunctionDeclaration);
			}

			// Versions that skip function autodeclaration throw an error when a function is missing.
			if (ClassRange.bHasGeneratedBody && (SourceFile.GetGeneratedCodeVersionForStruct(Class) > EGeneratedCodeVersion::V1))
			{
				CheckRPCFunctions(OutReferenceGatherers, FunctionData, ClassCPPName, ImplementationPosition, ValidatePosition, SourceFile);
			}
		}

		FuncStringBuilders.RPCWrappers.Log(TEXT("\r\n"));

		// if this function was originally declared in a base class, and it isn't a static function,
		// only the C++ function header will be exported
		if (!ShouldExportUFunction(Function))
		{
			continue;
		}

		// export the script wrappers
		FuncStringBuilders.RPCWrappers.Logf(TEXT("\tDECLARE_FUNCTION(%s);"), *FunctionData.UnMarshallAndCallName);
		FuncStringBuilders.RPCImplementations.Logf(TEXT("\tDEFINE_FUNCTION(%s::%s)"), *ClassCPPName, *FunctionData.UnMarshallAndCallName);
		FuncStringBuilders.RPCImplementations += LINE_TERMINATOR TEXT("\t{") LINE_TERMINATOR;

		FParmsAndReturnProperties Parameters = GetFunctionParmsAndReturn(FunctionData.FunctionReference);
		ExportFunctionThunk(FuncStringBuilders.RPCImplementations, OutReferenceGatherers, Function, FunctionData, Parameters.Parms, Parameters.Return);

		FuncStringBuilders.RPCImplementations += TEXT("\t}") LINE_TERMINATOR;
	}

	// static class data
	{
		FString MacroName = SourceFile.GetGeneratedMacroName(ClassData, TEXT("_SPARSE_DATA"));

		WriteMacro(OutGeneratedHeaderText, MacroName, RuntimeStringBuilders.AutogeneratedStaticData + RuntimeStringBuilders.AutogeneratedStaticDataFuncs);
		OutMacroCalls.Logf(TEXT("\t%s\r\n"), *MacroName);
		OutNoPureDeclsMacroCalls.Logf(TEXT("\t%s\r\n"), *MacroName);
	}

	// Write runtime wrappers
	{
		FString MacroName = SourceFile.GetGeneratedMacroName(ClassData, TEXT("_RPC_WRAPPERS"));

		// WriteMacro has an assumption about what will be at the end of this block that is no longer true due to splitting the
		// definition and implementation, so add on a line terminator to satisfy it
		if (RuntimeStringBuilders.RPCWrappers.Len() > 0)
		{
			RuntimeStringBuilders.RPCWrappers += LINE_TERMINATOR;
		}

		WriteMacro(OutGeneratedHeaderText, MacroName, RuntimeStringBuilders.AutogeneratedBlueprintFunctionDeclarations + RuntimeStringBuilders.RPCWrappers);
		OutMacroCalls.Logf(TEXT("\t%s\r\n"), *MacroName);

		// Put static checks before RPCWrappers to get proper messages from static asserts before compiler errors.
		FString NoPureDeclsMacroName = SourceFile.GetGeneratedMacroName(ClassData, TEXT("_RPC_WRAPPERS_NO_PURE_DECLS"));
		if (SourceFile.GetGeneratedCodeVersionForStruct(Class) > EGeneratedCodeVersion::V1)
		{
			WriteMacro(OutGeneratedHeaderText, NoPureDeclsMacroName, RuntimeStringBuilders.RPCWrappers);
		}
		else
		{
			WriteMacro(OutGeneratedHeaderText, NoPureDeclsMacroName, RuntimeStringBuilders.AutogeneratedBlueprintFunctionDeclarationsOnlyNotDeclared + RuntimeStringBuilders.RPCWrappers);
		}

		OutNoPureDeclsMacroCalls.Logf(TEXT("\t%s\r\n"), *NoPureDeclsMacroName);

		OutGeneratedCPPText.Log(RuntimeStringBuilders.RPCImplementations);
	}

	// Write editor only RPC wrappers if they exist
	if (EditorStringBuilders.RPCWrappers.Len() > 0)
	{
		OutGeneratedHeaderText.Log( BeginEditorOnlyGuard );

		FString MacroName = SourceFile.GetGeneratedMacroName(ClassData, TEXT("_EDITOR_ONLY_RPC_WRAPPERS"));

		// WriteMacro has an assumption about what will be at the end of this block that is no longer true due to splitting the
		// definition and implementation, so add on a line terminator to satisfy it
		if (EditorStringBuilders.RPCWrappers.Len() > 0)
		{
			EditorStringBuilders.RPCWrappers += LINE_TERMINATOR;
		}

		WriteMacro(OutGeneratedHeaderText, MacroName, EditorStringBuilders.AutogeneratedBlueprintFunctionDeclarations + EditorStringBuilders.RPCWrappers);
		OutMacroCalls.Logf(TEXT("\t%s\r\n"), *MacroName);

		// Put static checks before RPCWrappers to get proper messages from static asserts before compiler errors.
		FString NoPureDeclsMacroName = SourceFile.GetGeneratedMacroName(ClassData, TEXT("_EDITOR_ONLY_RPC_WRAPPERS_NO_PURE_DECLS"));
		if (SourceFile.GetGeneratedCodeVersionForStruct(Class) > EGeneratedCodeVersion::V1)
		{
			WriteMacro(OutGeneratedHeaderText, NoPureDeclsMacroName, EditorStringBuilders.RPCWrappers);
		}
		else
		{
			WriteMacro(OutGeneratedHeaderText, NoPureDeclsMacroName, EditorStringBuilders.AutogeneratedBlueprintFunctionDeclarationsOnlyNotDeclared + EditorStringBuilders.RPCWrappers);
		}

		// write out an else preprocessor block for when not compiling for the editor.  The generated macros should be empty then since the functions are compiled out
		{
			OutGeneratedHeaderText.Log(TEXT("#else\r\n"));

			WriteMacro(OutGeneratedHeaderText, MacroName, TEXT(""));
			WriteMacro(OutGeneratedHeaderText, NoPureDeclsMacroName, TEXT(""));

			OutGeneratedHeaderText.Log(EndEditorOnlyGuard);
		}

		OutNoPureDeclsMacroCalls.Logf(TEXT("\t%s\r\n"), *NoPureDeclsMacroName);

		OutGeneratedCPPText.Log(BeginEditorOnlyGuard);
		OutGeneratedCPPText.Log(EditorStringBuilders.RPCImplementations);
		OutGeneratedCPPText.Log(EndEditorOnlyGuard);
	}
}

/**
 * Exports the methods which trigger UnrealScript events and delegates.
 *
 * @param	CallbackFunctions	the functions to export
 */
void FNativeClassHeaderGenerator::ExportCallbackFunctions(
	FOutputDevice&            OutGeneratedHeaderText,
	FOutputDevice&            OutCpp,
	TSet<FString>&            OutFwdDecls,
	const TArray<UFunction*>& CallbackFunctions,
	const TCHAR*              CallbackWrappersMacroName,
	EExportCallbackType       ExportCallbackType,
	const TCHAR*              APIString
)
{
	FUHTStringBuilder RPCWrappers;

	FMacroBlockEmitter OutCppEditorOnly(OutCpp, TEXT("WITH_EDITOR"));
	for (UFunction* Function : CallbackFunctions)
	{
		// Never expecting to export delegate functions this way
		check(!Function->HasAnyFunctionFlags(FUNC_Delegate));

		FFunctionData*   CompilerInfo = FFunctionData::FindForFunction(Function);
		const FFuncInfo& FunctionData = CompilerInfo->GetFunctionData();
		FString          FunctionName = Function->GetName();
		UClass*          Class = CastChecked<UClass>(Function->GetOuter());
		const FString    ClassName = FNameLookupCPP::GetNameCPP(Class);

		if (FunctionData.FunctionFlags & FUNC_NetResponse)
		{
			// Net response functions don't go into the VM
			continue;
		}

		const bool bIsEditorOnly = Function->HasAnyFunctionFlags(FUNC_EditorOnly);

		OutCppEditorOnly(bIsEditorOnly);

		const bool bWillBeProgrammerTyped = FunctionName == FunctionData.MarshallAndCallName;

		// Emit the declaration if the programmer isn't responsible for declaring this wrapper
		if (!bWillBeProgrammerTyped)
		{
			// export the line that looks like: int32 Main(const FString& Parms)
			ExportNativeFunctionHeader(RPCWrappers, OutFwdDecls, FunctionData, EExportFunctionType::Event, EExportFunctionHeaderStyle::Declaration, nullptr, APIString);

			RPCWrappers.Log(TEXT(";\r\n"));
			RPCWrappers.Log(TEXT("\r\n"));
		}

		FString FunctionNameName;
		if (ExportCallbackType != EExportCallbackType::Interface)
		{
			FunctionNameName = FString::Printf(TEXT("NAME_%s_%s"), *ClassName, *FunctionName);
			OutCpp.Logf(TEXT("\tstatic FName %s = FName(TEXT(\"%s\"));") LINE_TERMINATOR, *FunctionNameName, *GetOverriddenFName(Function).ToString());
		}

		// Emit the thunk implementation
		ExportNativeFunctionHeader(OutCpp, OutFwdDecls, FunctionData, EExportFunctionType::Event, EExportFunctionHeaderStyle::Definition, nullptr, APIString);

		FParmsAndReturnProperties Parameters = GetFunctionParmsAndReturn(FunctionData.FunctionReference);

		if (ExportCallbackType != EExportCallbackType::Interface)
		{
			WriteEventFunctionPrologue(OutCpp, /*Indent=*/ 1, Parameters, Class, *FunctionName);
			{
				// Cast away const just in case, because ProcessEvent isn't const
				OutCpp.Logf(
					TEXT("\t\t%sProcessEvent(FindFunctionChecked(%s),%s);\r\n"),
					(Function->HasAllFunctionFlags(FUNC_Const)) ? *FString::Printf(TEXT("const_cast<%s*>(this)->"), *ClassName) : TEXT(""),
					*FunctionNameName,
					Parameters.HasParms() ? TEXT("&Parms") : TEXT("NULL")
				);
			}
			WriteEventFunctionEpilogue(OutCpp, /*Indent=*/ 1, Parameters);
		}
		else
		{
			OutCpp.Log(LINE_TERMINATOR);
			OutCpp.Log(TEXT("\t{") LINE_TERMINATOR);

			// assert if this is ever called directly
			OutCpp.Logf(TEXT("\t\tcheck(0 && \"Do not directly call Event functions in Interfaces. Call Execute_%s instead.\");") LINE_TERMINATOR, *FunctionName);

			// satisfy compiler if it's expecting a return value
			if (Parameters.Return)
			{
				FString EventParmStructName = GetEventStructParamsName(Class, *FunctionName);
				OutCpp.Logf(TEXT("\t\t%s Parms;") LINE_TERMINATOR, *EventParmStructName);
				OutCpp.Log(TEXT("\t\treturn Parms.ReturnValue;") LINE_TERMINATOR);
			}
			OutCpp.Log(TEXT("\t}") LINE_TERMINATOR);
		}
	}

	WriteMacro(OutGeneratedHeaderText, CallbackWrappersMacroName, RPCWrappers);
}


/**
 * Determines if the property has alternate export text associated with it and if so replaces the text in PropertyText with the
 * alternate version. (for example, structs or properties that specify a native type using export-text).  Should be called immediately
 * after ExportCppDeclaration()
 *
 * @param	Prop			the property that is being exported
 * @param	PropertyText	the string containing the text exported from ExportCppDeclaration
 */
void FNativeClassHeaderGenerator::ApplyAlternatePropertyExportText(FProperty* Prop, FUHTStringBuilder& PropertyText, EExportingState ExportingState)
{
	FArrayProperty* ArrayProperty = CastField<FArrayProperty>(Prop);
	FProperty* InnerProperty = ArrayProperty ? ArrayProperty->Inner : nullptr;
	if (InnerProperty && (
			(InnerProperty->IsA<FByteProperty>() && ((FByteProperty*)InnerProperty)->Enum && FClass::IsDynamic(static_cast<UField*>(((FByteProperty*)InnerProperty)->Enum))) ||
			(InnerProperty->IsA<FEnumProperty>()                                          && FClass::IsDynamic(static_cast<UField*>(((FEnumProperty*)InnerProperty)->Enum)))
		)
	)
	{
		const FString Original = InnerProperty->GetCPPType();
		const FString RawByte = InnerProperty->GetCPPType(nullptr, EPropertyExportCPPFlags::CPPF_BlueprintCppBackend);
		if (Original != RawByte)
		{
			PropertyText.ReplaceInline(*Original, *RawByte, ESearchCase::CaseSensitive);
		}
		return;
	}

	if (ExportingState == EExportingState::TypeEraseDelegates)
	{
		FDelegateProperty* DelegateProperty = CastField<FDelegateProperty>(Prop);
		FMulticastDelegateProperty* MulticastDelegateProperty = CastField<FMulticastDelegateProperty>(Prop);
		if (DelegateProperty || MulticastDelegateProperty)
		{
			FString Original = Prop->GetCPPType();
			const TCHAR* PlaceholderOfSameSizeAndAlignemnt;
			if (DelegateProperty)
			{
				PlaceholderOfSameSizeAndAlignemnt = TEXT("FScriptDelegate");
			}
			else
			{
				PlaceholderOfSameSizeAndAlignemnt = TEXT("FMulticastScriptDelegate");
			}
			PropertyText.ReplaceInline(*Original, PlaceholderOfSameSizeAndAlignemnt, ESearchCase::CaseSensitive);
		}
	}
}

void GetSourceFilesInDependencyOrderRecursive(TArray<FUnrealSourceFile*>& OutTest, const UPackage* Package, FUnrealSourceFile* SourceFile, TSet<const FUnrealSourceFile*>& VisitedSet, bool bCheckDependenciesOnly, const TSet<FUnrealSourceFile*>& Ignore)
{
	// Check if the Class has already been exported, after we've checked for circular header dependencies.
	if (OutTest.Contains(SourceFile) || Ignore.Contains(SourceFile))
	{
		return;
	}

	// Check for circular dependencies.
	if (VisitedSet.Contains(SourceFile))
	{
		UE_LOG(LogCompile, Error, TEXT("Circular dependency detected for filename %s!"), *SourceFile->GetFilename());
		return;
	}

	// Check for circular header dependencies between export classes.
	bCheckDependenciesOnly = bCheckDependenciesOnly || SourceFile->GetPackage() != Package;

	VisitedSet.Add(SourceFile);
	for (FHeaderProvider& Include : SourceFile->GetIncludes())
	{
		if (FUnrealSourceFile* IncludeFile = Include.Resolve())
		{
			GetSourceFilesInDependencyOrderRecursive(OutTest, Package, IncludeFile, VisitedSet, bCheckDependenciesOnly, Ignore);
		}
	}
	VisitedSet.Remove(SourceFile);

	if (!bCheckDependenciesOnly)
	{
		OutTest.Add(SourceFile);
	}
}

TArray<FUnrealSourceFile*> GetSourceFilesInDependencyOrder(const UPackage* Package, const TSet<FUnrealSourceFile*>& SourceFiles, const TSet<FUnrealSourceFile*>& Ignore)
{
	TArray<FUnrealSourceFile*> Result;
	TSet<const FUnrealSourceFile*>	VisitedSet;
	for (FUnrealSourceFile* SourceFile : SourceFiles)
	{
		if (SourceFile->GetPackage() == Package)
		{
			GetSourceFilesInDependencyOrderRecursive(Result, Package, SourceFile, VisitedSet, false, Ignore);
		}
	}

	return Result;
}

TMap<UClass*, FUnrealSourceFile*> GClassToSourceFileMap;

static bool HasDynamicOuter(UField* Field)
{
	UField* FieldOuter = Cast<UField>(Field->GetOuter());
	return FieldOuter && FClass::IsDynamic(FieldOuter);
}

static void RecordPackageSingletons(
	const UPackage& Package,
	const TArray<UScriptStruct*>& Structs,
	const TArray<UDelegateFunction*>& Delegates)
{
	TArray<UField*> Singletons;
	Singletons.Reserve(Structs.Num() + Delegates.Num());
	for (UScriptStruct* Struct : Structs)
	{
		if (Struct->StructFlags & STRUCT_NoExport && !HasDynamicOuter(Struct))
		{
			Singletons.Add(Struct);
		}
	}

	for (UDelegateFunction* Delegate : Delegates)
	{
		if (!HasDynamicOuter(Delegate))
		{
			Singletons.Add(Delegate);
		}
	}

	if (Singletons.Num())
	{
		FScopeLock PackageSingletonLock(&GPackageSingletonsCriticalSection);

		TArray<UField*>& PackageSingletons = GPackageSingletons.FindOrAdd(&Package);
		PackageSingletons.Append(MoveTemp(Singletons));
	}
}

struct FPreloadHeaderFileInfo
{
	FPreloadHeaderFileInfo()
		: bFinishedLoading(true)
	{
	}

	~FPreloadHeaderFileInfo()
	{
		EnsureLoadComplete();
	}

	void Load(FString&& InHeaderPath)
	{
		if (!bFinishedLoading || HeaderFileContents.Len() > 0)
		{
			if (ensureMsgf(InHeaderPath == HeaderPath, TEXT("FPreloadHeaderFileInfo::Load called twice with different paths.")))
			{
				// If we've done an async load but now a sync load has been requested we need to wait on it
				EnsureLoadComplete();
			}
		}
		else
		{
			HeaderPath = MoveTemp(InHeaderPath);

			SCOPE_SECONDS_COUNTER_UHT(LoadHeaderContentFromFile);
			FFileHelper::LoadFileToString(HeaderFileContents, *HeaderPath);
		}
	}

	void StartLoad(FString&& InHeaderPath)
	{
		if (!bFinishedLoading || HeaderFileContents.Len() > 0)
		{
			ensureMsgf(InHeaderPath == HeaderPath, TEXT("FPreloadHeaderFileInfo::Load called twice with different paths."));
			return;
		}
		auto LoadFileContentsTask = [this]()
		{
			SCOPE_SECONDS_COUNTER_UHT(LoadHeaderContentFromFile);
			FFileHelper::LoadFileToString(HeaderFileContents, *HeaderPath);

			bFinishedLoading = true;
		};

		HeaderPath = MoveTemp(InHeaderPath);
		bFinishedLoading = false;

		LoadTaskRef = FFunctionGraphTask::CreateAndDispatchWhenReady(MoveTemp(LoadFileContentsTask), TStatId());
	}

	const FString& GetFileContents() const
	{
		EnsureLoadComplete();
		return HeaderFileContents;
	}

	FString& GetHeaderPath() { return HeaderPath; }
	const FString& GetHeaderPath() const { return HeaderPath; }

private:

	void EnsureLoadComplete() const
	{
		if (!bFinishedLoading)
		{
			FTaskGraphInterface::Get().WaitUntilTaskCompletes(LoadTaskRef);
		}
	}

	FString HeaderPath;
	FString HeaderFileContents;
	FGraphEventRef LoadTaskRef;
	bool bFinishedLoading;
};

// Constructor.
FNativeClassHeaderGenerator::FNativeClassHeaderGenerator(
	const UPackage* InPackage,
	const TSet<FUnrealSourceFile*>& SourceFiles,
	FClasses& AllClasses,
	bool InAllowSaveExportedHeaders
)
	: API                        (FPackageName::GetShortName(InPackage).ToUpper())
	, APIStringPrivate           (FString::Printf(TEXT("%s_API "), *API))
	, Package                    (InPackage)
	, bAllowSaveExportedHeaders  (InAllowSaveExportedHeaders)
{
	FString PackageName = FPackageName::GetShortName(Package);

	FManifestModule* PackageManifest = GetPackageManifest(PackageName);
	if (!PackageManifest)
	{
		UE_LOG(LogCompile, Error, TEXT("Failed to find path for package %s"), *PackageName);
	}

	bool bWriteClassesH = false;
	const bool bPackageHasAnyExportClasses = AllClasses.GetClassesInPackage(Package).ContainsByPredicate([](FClass* Class)
	{
		return Class->HasAnyClassFlags(CLASS_Native) && !Class->HasAnyClassFlags(CLASS_NoExport | CLASS_Intrinsic);
	});
	if (bPackageHasAnyExportClasses)
	{
		for (FUnrealSourceFile* SourceFile : SourceFiles)
		{
			for (const TPair<UClass*, FSimplifiedParsingClassInfo>& ClassDataPair : SourceFile->GetDefinedClassesWithParsingInfo())
			{
				UClass* Class = ClassDataPair.Key;
				if (!Class->HasAnyClassFlags(CLASS_Native))
				{
					Class->UnMark(EObjectMark(OBJECTMARK_TagImp | OBJECTMARK_TagExp));
				}
				else if (!Class->HasAnyClassFlags(CLASS_NoExport) && GTypeDefinitionInfoMap.Contains(Class))
				{
					bWriteClassesH = true;
					Class->UnMark(OBJECTMARK_TagImp);
					Class->Mark(OBJECTMARK_TagExp);
				}
			}
		}
	}

	TArray<FUnrealSourceFile*> Exported;
	{
		// Get source files and ignore them next time round
		static TSet<FUnrealSourceFile*> ExportedSourceFiles;
		Exported = GetSourceFilesInDependencyOrder(Package, SourceFiles, ExportedSourceFiles);
		ExportedSourceFiles.Append(Exported);
	}

	struct FGeneratedCPP
	{
		explicit FGeneratedCPP(FString&& InGeneratedCppFullFilename)
			: GeneratedCppFullFilename(MoveTemp(InGeneratedCppFullFilename))
		{
		}

		FString                      GeneratedCppFullFilename;
		TArray<FString>              RelativeIncludes;
		FUHTStringBuilderLineCounter GeneratedText;
		TSet<FString>                CrossModuleReferences;
		TSet<FString>                PackageHeaderPaths;
		TArray<FString>              TempHeaderPaths;
		FUHTStringBuilder			 GeneratedFunctionDeclarations;
	};

	TMap<FUnrealSourceFile*, FGeneratedCPP> GeneratedCPPs;
	GeneratedCPPs.Reserve(Exported.Num());

	// Set up the generated cpp map
	for (FUnrealSourceFile* SourceFile : Exported)
	{
		FString ModuleRelativeFilename = SourceFile->GetFilename();
		ConvertToBuildIncludePath(Package, ModuleRelativeFilename);

		FString StrippedName = FPaths::GetBaseFilename(ModuleRelativeFilename);
		FString GeneratedSourceFilename = (PackageManifest->GeneratedIncludeDirectory / StrippedName) + TEXT(".gen.cpp");

		FGeneratedCPP& GeneratedCPP = GeneratedCPPs.Emplace(SourceFile, MoveTemp(GeneratedSourceFilename));
		GeneratedCPP.RelativeIncludes.Add(MoveTemp(ModuleRelativeFilename));

		// This needs to be done outside of parallel blocks because it will modify UClass memory.
		// Later calls to SetUpUhtReplicationData inside parallel blocks should be fine, because
		// they will see the memory has already been set up, and just return the parent pointer.
		for (const TPair<UClass*, FSimplifiedParsingClassInfo>& ClassDataPair : SourceFile->GetDefinedClassesWithParsingInfo())
		{
			UClass* Class = ClassDataPair.Key;
			if (ClassHasReplicatedProperties(Class))
			{
				Class->SetUpUhtReplicationData();
			}
		}
	}

	const FManifestModule* ConstPackageManifest = GetPackageManifest(PackageName);
	const FNativeClassHeaderGenerator* ConstThis = this;

	TempSaveTasks.SetNum(Exported.Num());

	TArray<FPreloadHeaderFileInfo> PreloadedFiles;
	PreloadedFiles.SetNum(Exported.Num());

	ParallelFor(Exported.Num(), [&Exported, &PreloadedFiles, Package=Package, ConstPackageManifest](int32 Index)
	{
		FUnrealSourceFile* SourceFile = Exported[Index];

		FString ModuleRelativeFilename = SourceFile->GetFilename();
		ConvertToBuildIncludePath(Package, ModuleRelativeFilename);

		FString StrippedName = FPaths::GetBaseFilename(MoveTemp(ModuleRelativeFilename));
		FString HeaderPath = (ConstPackageManifest->GeneratedIncludeDirectory / StrippedName) + TEXT(".generated.h");

		PreloadedFiles[Index].Load(MoveTemp(HeaderPath));
	});

	FString ExceptionMessage;

	ParallelFor(Exported.Num(), [&Exported, &PreloadedFiles, &GeneratedCPPs, &TempSaveTasks=TempSaveTasks, &ExceptionMessage, ConstThis](int32 Index)
	{
#if !PLATFORM_EXCEPTIONS_DISABLED
		try
		{
#endif		
			FUnrealSourceFile* SourceFile = Exported[Index];

			/** Forward declarations that we need for this sourcefile. */
			TSet<FString> ForwardDeclarations;

			FUHTStringBuilder GeneratedHeaderText;
			FGeneratedCPP& GeneratedCPP = GeneratedCPPs.FindChecked(SourceFile);
			FUHTStringBuilder& GeneratedFunctionDeclarations = GeneratedCPP.GeneratedFunctionDeclarations;

			FReferenceGatherers ReferenceGatherers(&GeneratedCPP.CrossModuleReferences, GeneratedCPP.PackageHeaderPaths, GeneratedCPP.TempHeaderPaths);

			FUHTStringBuilderLineCounter& OutText = GeneratedCPP.GeneratedText;

			TArray<UEnum*> Enums;
			TArray<UScriptStruct*> Structs;
			TArray<UDelegateFunction*> DelegateFunctions;
			SourceFile->GetScope()->SplitTypesIntoArrays(Enums, Structs, DelegateFunctions);

			RecordPackageSingletons(*SourceFile->GetPackage(), Structs, DelegateFunctions);

			// Reverse the containers as they come out in the reverse order of declaration
			Algo::Reverse(Enums);
			Algo::Reverse(Structs);
			Algo::Reverse(DelegateFunctions);

			const FString FileDefineName = SourceFile->GetFileDefineName();
			const FString& StrippedFilename = SourceFile->GetStrippedFilename();

			GeneratedHeaderText.Logf(
				TEXT("#ifdef %s")																	LINE_TERMINATOR
				TEXT("#error \"%s.generated.h already included, missing '#pragma once' in %s.h\"")	LINE_TERMINATOR
				TEXT("#endif")																		LINE_TERMINATOR
				TEXT("#define %s")																	LINE_TERMINATOR
				LINE_TERMINATOR,
				*FileDefineName, *StrippedFilename, *StrippedFilename, *FileDefineName);

			// export delegate definitions
			for (UDelegateFunction* Func : DelegateFunctions)
			{
				GeneratedFunctionDeclarations.Log(FTypeSingletonCache::Get(Func).GetExternDecl());
				ConstThis->ExportDelegateDeclaration(OutText, ReferenceGatherers, *SourceFile, Func);
			}

			// Export enums declared in non-UClass headers.
			for (UEnum* Enum : Enums)
			{
				// Is this ever not the case?
				if (Enum->GetOuter()->IsA(UPackage::StaticClass()))
				{
					GeneratedFunctionDeclarations.Log(FTypeSingletonCache::Get(Enum).GetExternDecl());
					ConstThis->ExportGeneratedEnumInitCode(OutText, ReferenceGatherers, *SourceFile, Enum);
				}
			}

			// export boilerplate macros for structs
			// reverse the order.
			for (UScriptStruct* Struct : Structs)
			{
				GeneratedFunctionDeclarations.Log(FTypeSingletonCache::Get(Struct).GetExternDecl());
				ConstThis->ExportGeneratedStructBodyMacros(GeneratedHeaderText, OutText, ReferenceGatherers, *SourceFile, Struct);
			}

			// export delegate wrapper function implementations
			for (UDelegateFunction* Func : DelegateFunctions)
			{
				ConstThis->ExportDelegateDefinition(GeneratedHeaderText, ReferenceGatherers, *SourceFile, Func);
			}

			EExportClassOutFlags ExportFlags = EExportClassOutFlags::None;
			TSet<FString> AdditionalHeaders;
			for (const TPair<UClass*, FSimplifiedParsingClassInfo>& ClassDataPair : SourceFile->GetDefinedClassesWithParsingInfo())
			{
				UClass* Class = ClassDataPair.Key;
				if (!(Class->ClassFlags & CLASS_Intrinsic))
				{
					ConstThis->ExportClassFromSourceFileInner(GeneratedHeaderText, OutText, GeneratedFunctionDeclarations, ReferenceGatherers, (FClass*)Class, *SourceFile, ExportFlags);
				}
			}

			if (EnumHasAnyFlags(ExportFlags, EExportClassOutFlags::NeedsPushModelHeaders))
			{
				AdditionalHeaders.Add(FString(TEXT("Net/Core/PushModel/PushModelMacros.h")));
			}
<<<<<<< HEAD

			GeneratedHeaderText.Log(TEXT("#undef CURRENT_FILE_ID\r\n"));
			GeneratedHeaderText.Logf(TEXT("#define CURRENT_FILE_ID %s\r\n\r\n\r\n"), *SourceFile->GetFileId());

			for (UEnum* Enum : Enums)
			{
				ConstThis->ExportEnum(GeneratedHeaderText, Enum);
			}

			FPreloadHeaderFileInfo& FileInfo = PreloadedFiles[Index];
			bool bHasChanged = ConstThis->WriteHeader(FileInfo, GeneratedHeaderText, AdditionalHeaders, ReferenceGatherers, TempSaveTasks[Index]);

=======

			GeneratedHeaderText.Log(TEXT("#undef CURRENT_FILE_ID\r\n"));
			GeneratedHeaderText.Logf(TEXT("#define CURRENT_FILE_ID %s\r\n\r\n\r\n"), *SourceFile->GetFileId());

			for (UEnum* Enum : Enums)
			{
				ConstThis->ExportEnum(GeneratedHeaderText, Enum);
			}

			FPreloadHeaderFileInfo& FileInfo = PreloadedFiles[Index];
			bool bHasChanged = ConstThis->WriteHeader(FileInfo, GeneratedHeaderText, AdditionalHeaders, ReferenceGatherers, TempSaveTasks[Index]);

>>>>>>> 00d61fac
			SourceFile->SetGeneratedFilename(MoveTemp(FileInfo.GetHeaderPath()));
			SourceFile->SetHasChanged(bHasChanged);
#if !PLATFORM_EXCEPTIONS_DISABLED
		}
		catch (const TCHAR* Ex)
		{
			// Capture the first exception message from the loop and issue it out on the gamethread after the loop completes

			static FCriticalSection ExceptionCS;
			FScopeLock Lock(&ExceptionCS);
			
			if (ExceptionMessage.Len() == 0)
			{
				ExceptionMessage = FString(Ex);
			}
		}
#endif
	});

	if (ExceptionMessage.Len() > 0)
	{
		FError::Throwf(*ExceptionMessage);
	}

	FPreloadHeaderFileInfo FileInfo;
	if (bWriteClassesH)
	{
		// Start loading the original header file for comparison
		FString ClassesHeaderPath = PackageManifest->GeneratedIncludeDirectory / (PackageName + TEXT("Classes.h"));
		FileInfo.StartLoad(MoveTemp(ClassesHeaderPath));
	}

	// Export an include line for each header
	TSet<FUnrealSourceFile*> PublicHeaderGroupIncludes;
	FUHTStringBuilder GeneratedFunctionDeclarations;

	for (FUnrealSourceFile* SourceFile : Exported)
	{
		for (const TPair<UClass*, FSimplifiedParsingClassInfo>& ClassDataPair : SourceFile->GetDefinedClassesWithParsingInfo())
		{
			UClass* Class = ClassDataPair.Key;
			GClassToSourceFileMap.Add(Class, SourceFile);
		}

		if (GPublicSourceFileSet.Contains(SourceFile))
		{
			PublicHeaderGroupIncludes.Add(SourceFile);
		}

		const FGeneratedCPP& GeneratedCPP = GeneratedCPPs.FindChecked(SourceFile);
		GeneratedFunctionDeclarations.Log(GeneratedCPP.GeneratedFunctionDeclarations);
	}

	// Add includes for 'Within' classes
	for (FUnrealSourceFile* SourceFile : Exported)
	{
		bool bAddedStructuredArchiveFromArchiveHeader = false;
		bool bAddedArchiveUObjectFromStructuredArchiveHeader = false;

		TArray<FString>& RelativeIncludes = GeneratedCPPs[SourceFile].RelativeIncludes;
		for (const TPair<UClass*, FSimplifiedParsingClassInfo>& ClassDataPair : SourceFile->GetDefinedClassesWithParsingInfo())
		{
			UClass* Class = ClassDataPair.Key;
			if (Class->ClassWithin && Class->ClassWithin != UObject::StaticClass())
			{
				if (FUnrealSourceFile** WithinSourceFile = GClassToSourceFileMap.Find(Class->ClassWithin))
				{
					FString Header = GetBuildPath(**WithinSourceFile);
					RelativeIncludes.AddUnique(MoveTemp(Header));
				}
			}

			if (const FArchiveTypeDefinePair* ArchiveTypeDefinePair = GClassSerializerMap.Find(Class))
			{
				if (!bAddedStructuredArchiveFromArchiveHeader && ArchiveTypeDefinePair->ArchiveType == ESerializerArchiveType::StructuredArchiveRecord)
				{
					RelativeIncludes.AddUnique(TEXT("Serialization/StructuredArchive.h"));
					bAddedStructuredArchiveFromArchiveHeader = true;
				}

				if (!bAddedArchiveUObjectFromStructuredArchiveHeader && ArchiveTypeDefinePair->ArchiveType == ESerializerArchiveType::Archive)
				{
					RelativeIncludes.AddUnique(TEXT("Serialization/ArchiveUObjectFromStructuredArchive.h"));
					bAddedArchiveUObjectFromStructuredArchiveHeader = true;
				}
			}
		}
	}

	TSet<FString> PackageHeaderPaths;
	TArray<FString> TempHeaderPaths;
	if (bWriteClassesH)
	{
		// Write the classes and enums header prefixes.

		FUHTStringBuilder ClassesHText;
		ClassesHText.Log(HeaderCopyright);
		ClassesHText.Log(TEXT("#pragma once\r\n"));
		ClassesHText.Log(TEXT("\r\n"));
		ClassesHText.Log(TEXT("\r\n"));

		// Fill with the rest source files from this package.
		if (const TArray<FUnrealSourceFile*>* SourceFilesForPackage = GPublicSourceFileSet.FindFilesForPackage(InPackage))
		{
			PublicHeaderGroupIncludes.Append(*SourceFilesForPackage);
		}

		for (FUnrealSourceFile* SourceFile : PublicHeaderGroupIncludes)
		{
			ClassesHText.Logf(TEXT("#include \"%s\"") LINE_TERMINATOR, *GetBuildPath(*SourceFile));
		}

		ClassesHText.Log(LINE_TERMINATOR);

		FReferenceGatherers ReferenceGatherers(nullptr, PackageHeaderPaths, TempHeaderPaths);

		// Save the classes header if it has changed.
		FGraphEventRef& SaveTaskRef = TempSaveTasks.AddDefaulted_GetRef();
		SaveHeaderIfChanged(ReferenceGatherers, FileInfo, MoveTemp(ClassesHText), SaveTaskRef);
	}

	// now export the names for the functions in this package
	// notice we always export this file (as opposed to only exporting if we have any marked names)
	// because there would be no way to know when the file was created otherwise
	UE_LOG(LogCompile, Log, TEXT("Generating code for module '%s'"), *PackageName);

	if (GeneratedFunctionDeclarations.Len())
	{
		uint32 CombinedHash = 0;
		for (const TPair<FUnrealSourceFile*, FGeneratedCPP>& GeneratedCPP : GeneratedCPPs)
		{
			uint32 SplitHash = GenerateTextHash(*GeneratedCPP.Value.GeneratedText);
			if (CombinedHash == 0)
			{
				// Don't combine in the first case because it keeps GUID backwards compatibility
				CombinedHash = SplitHash;
			}
			else
			{
				CombinedHash = HashCombine(SplitHash, CombinedHash);
			}
		}

		FGeneratedCPP& GeneratedCPP = GeneratedCPPs.Emplace(nullptr, PackageManifest->GeneratedIncludeDirectory / FString::Printf(TEXT("%s.init.gen.cpp"), *PackageName));
		ExportGeneratedPackageInitCode(GeneratedCPP.GeneratedText, *GeneratedFunctionDeclarations, Package, CombinedHash);
	}

	const FManifestModule* ModuleInfo = GPackageToManifestModuleMap.FindChecked(Package);

	struct FGeneratedCPPInfo
	{
		FGeneratedCPP* GeneratedCPP;
		FPreloadHeaderFileInfo FileInfo;
	};

	TArray<FGeneratedCPPInfo> GeneratedCPPArray;
	GeneratedCPPArray.SetNum(GeneratedCPPs.Num());

	int32 Index = 0;
	for (TPair<FUnrealSourceFile*, FGeneratedCPP>& Pair : GeneratedCPPs)
	{
		GeneratedCPPArray[Index++].GeneratedCPP = &Pair.Value;
<<<<<<< HEAD
	}

	if (bAllowSaveExportedHeaders)
	{
		ParallelFor(GeneratedCPPArray.Num(), [&](int32 Index)
		{
			FGeneratedCPPInfo& CPPInfo = GeneratedCPPArray[Index];
			CPPInfo.FileInfo.Load(FString(CPPInfo.GeneratedCPP->GeneratedCppFullFilename));
		});
	}

=======
	}

	if (bAllowSaveExportedHeaders)
	{
		ParallelFor(GeneratedCPPArray.Num(), [&](int32 Index)
		{
			FGeneratedCPPInfo& CPPInfo = GeneratedCPPArray[Index];
			CPPInfo.FileInfo.Load(FString(CPPInfo.GeneratedCPP->GeneratedCppFullFilename));
		});
	}

>>>>>>> 00d61fac
	const int32 SaveTaskStartIndex = TempSaveTasks.Num();
	TempSaveTasks.AddDefaulted(GeneratedCPPArray.Num());

	// Generate CPP files
	ParallelFor(GeneratedCPPArray.Num(), [ConstThis, &GeneratedCPPArray, &TempSaveTasks=TempSaveTasks, SaveTaskStartIndex](int32 Index)
	{
		FGeneratedCPPInfo& CPPInfo = GeneratedCPPArray[Index];
		FGeneratedCPP* GeneratedCPP = CPPInfo.GeneratedCPP;
		FReferenceGatherers ReferenceGatherers(nullptr, GeneratedCPP->PackageHeaderPaths, GeneratedCPP->TempHeaderPaths);

		FUHTStringBuilder FileText;

		FString GeneratedIncludes;
		for (const FString& RelativeInclude : GeneratedCPP->RelativeIncludes)
		{
			GeneratedIncludes += FString::Printf(TEXT("#include \"%s\"\r\n"), *RelativeInclude);
		}

		FString CleanFilename = FPaths::GetCleanFilename(GeneratedCPP->GeneratedCppFullFilename);

		CleanFilename.ReplaceInline(TEXT(".gen.cpp"), TEXT(""), ESearchCase::CaseSensitive);
		CleanFilename.ReplaceInline(TEXT("."), TEXT("_"), ESearchCase::CaseSensitive);

		ExportGeneratedCPP(
			FileText,
			GeneratedCPP->CrossModuleReferences,
			*CleanFilename,
			*GeneratedCPP->GeneratedText,
			*GeneratedIncludes
		);

		ConstThis->SaveHeaderIfChanged(ReferenceGatherers, CPPInfo.FileInfo, MoveTemp(FileText), TempSaveTasks[SaveTaskStartIndex+Index]);
	});

	if (bAllowSaveExportedHeaders)
	{
		TArray<FString> GeneratedCPPNames;
		GeneratedCPPNames.Reserve(GeneratedCPPs.Num());
		for (const TPair<FUnrealSourceFile*, FGeneratedCPP>& GeneratedCPP : GeneratedCPPs)
		{
			GeneratedCPPNames.Add(FPaths::GetCleanFilename(GeneratedCPP.Value.GeneratedCppFullFilename));
		}

		// Delete old generated .cpp files which we don't need because we generated less code than last time.
		TArray<FString> FoundFiles;
		FString BaseDir = FPaths::GetPath(ModuleInfo->GeneratedCPPFilenameBase);
		IFileManager::Get().FindFiles(FoundFiles, *FPaths::Combine(BaseDir, TEXT("*.generated.cpp")), true, false);
		IFileManager::Get().FindFiles(FoundFiles, *FPaths::Combine(BaseDir, TEXT("*.generated.*.cpp")), true, false);
		IFileManager::Get().FindFiles(FoundFiles, *FPaths::Combine(BaseDir, TEXT("*.gen.cpp")), true, false);
		IFileManager::Get().FindFiles(FoundFiles, *FPaths::Combine(BaseDir, TEXT("*.gen.*.cpp")), true, false);
		for (FString& File : FoundFiles)
		{
			if (!GeneratedCPPNames.Contains(File))
			{
				IFileManager::Get().Delete(*FPaths::Combine(*BaseDir, *File));
			}
		}
	}

	for (TPair<FUnrealSourceFile*, FGeneratedCPP>& GeneratedCPP : GeneratedCPPs)
	{
		TempHeaderPaths.Append(MoveTemp(GeneratedCPP.Value.TempHeaderPaths));
		PackageHeaderPaths.Append(MoveTemp(GeneratedCPP.Value.PackageHeaderPaths));
	}

	// Export all changed headers from their temp files to the .h files
	ExportUpdatedHeaders(MoveTemp(PackageName), MoveTemp(TempHeaderPaths), TempSaveTasks);

	// Delete stale *.generated.h files
	DeleteUnusedGeneratedHeaders(MoveTemp(PackageHeaderPaths));
}

void FNativeClassHeaderGenerator::DeleteUnusedGeneratedHeaders(TSet<FString>&& PackageHeaderPathSet)
{
	auto DeleteUnusedGeneratedHeadersTask = [PackageHeaderPathSet = MoveTemp(PackageHeaderPathSet)]()
	{
		TSet<FString> AllIntermediateFolders;

		for (const FString& PackageHeader : PackageHeaderPathSet)
		{
			FString IntermediatePath = FPaths::GetPath(PackageHeader);

			if (AllIntermediateFolders.Contains(IntermediatePath))
			{
				continue;
			}

			TArray<FString> AllHeaders;
			IFileManager::Get().FindFiles(AllHeaders, *(IntermediatePath / TEXT("*.generated.h")), true, false);

			for (const FString& Header : AllHeaders)
			{
				const FString HeaderPath = IntermediatePath / Header;

				if (PackageHeaderPathSet.Contains(HeaderPath))
				{
					continue;
				}

				// Check intrinsic classes. Get the class name from file name by removing .generated.h.
				FString HeaderFilename = FPaths::GetBaseFilename(HeaderPath);
				const int32   GeneratedIndex = HeaderFilename.Find(TEXT(".generated"), ESearchCase::IgnoreCase, ESearchDir::FromEnd);
				const FString ClassName = MoveTemp(HeaderFilename).Mid(0, GeneratedIndex);
				UClass* IntrinsicClass = FindObject<UClass>(ANY_PACKAGE, *ClassName);
				if (!IntrinsicClass || !IntrinsicClass->HasAnyClassFlags(CLASS_Intrinsic))
				{
					IFileManager::Get().Delete(*HeaderPath);
				}
			}

			AllIntermediateFolders.Add(MoveTemp(IntermediatePath));
		}
	};

	GAsyncFileTasks.Add(FFunctionGraphTask::CreateAndDispatchWhenReady(MoveTemp(DeleteUnusedGeneratedHeadersTask), TStatId()));
}

/**
 * Dirty hack global variable to allow different result codes passed through
 * exceptions. Needs to be fixed in future versions of UHT.
 */
ECompilationResult::Type GCompilationResult = ECompilationResult::OtherCompilationError;

bool FNativeClassHeaderGenerator::SaveHeaderIfChanged(FReferenceGatherers& OutReferenceGatherers, const FPreloadHeaderFileInfo& FileInfo, FString&& InNewHeaderContents, FGraphEventRef& OutSaveTaskRef) const
{
	if ( !bAllowSaveExportedHeaders )
	{
		// Return false indicating that the header did not need updating
		return false;
	}

	static bool bTestedCmdLine = false;
	if (!bTestedCmdLine)
	{
		bTestedCmdLine = true;

		const FString& ProjectSavedDir = FPaths::ProjectSavedDir();

		if (FParse::Param(FCommandLine::Get(), TEXT("WRITEREF")))
		{
			const FString ReferenceGeneratedCodePath = ProjectSavedDir / TEXT("ReferenceGeneratedCode/");

			bWriteContents = true;
			UE_LOG(LogCompile, Log, TEXT("********************************* Writing reference generated code to %s."), *ReferenceGeneratedCodePath);
			UE_LOG(LogCompile, Log, TEXT("********************************* Deleting all files in ReferenceGeneratedCode."));
			IFileManager::Get().DeleteDirectory(*ReferenceGeneratedCodePath, false, true);
			IFileManager::Get().MakeDirectory(*ReferenceGeneratedCodePath);
		}
		else if (FParse::Param( FCommandLine::Get(), TEXT("VERIFYREF")))
		{
			const FString ReferenceGeneratedCodePath = ProjectSavedDir / TEXT("ReferenceGeneratedCode/");
			const FString VerifyGeneratedCodePath = ProjectSavedDir / TEXT("VerifyGeneratedCode/");

			bVerifyContents = true;
			UE_LOG(LogCompile, Log, TEXT("********************************* Writing generated code to %s and comparing to %s"), *VerifyGeneratedCodePath, *ReferenceGeneratedCodePath);
			UE_LOG(LogCompile, Log, TEXT("********************************* Deleting all files in VerifyGeneratedCode."));
			IFileManager::Get().DeleteDirectory(*VerifyGeneratedCodePath, false, true);
			IFileManager::Get().MakeDirectory(*VerifyGeneratedCodePath);
		}
	}

	if (bWriteContents || bVerifyContents)
	{
		const FString& ProjectSavedDir = FPaths::ProjectSavedDir();
		const FString CleanFilename = FPaths::GetCleanFilename(FileInfo.GetHeaderPath());
		const FString Ref = ProjectSavedDir / TEXT("ReferenceGeneratedCode") / CleanFilename;

		if (bWriteContents)
		{
			int32 i;
			for (i = 0 ;i < 10; i++)
			{
				if (FFileHelper::SaveStringToFile(InNewHeaderContents, *Ref))
				{
					break;
				}
				FPlatformProcess::Sleep(1.0f); // I don't know why this fails after we delete the directory
			}
			check(i<10);
		}
		else
		{
			const FString Verify = ProjectSavedDir / TEXT("VerifyGeneratedCode") / CleanFilename;

			int32 i;
			for (i = 0 ;i < 10; i++)
			{
				if (FFileHelper::SaveStringToFile(InNewHeaderContents, *Verify))
				{
					break;
				}
				FPlatformProcess::Sleep(1.0f); // I don't know why this fails after we delete the directory
			}
			check(i<10);
			FString RefHeader;
			FString Message;
			{
				SCOPE_SECONDS_COUNTER_UHT(LoadHeaderContentFromFile);
				if (!FFileHelper::LoadFileToString(RefHeader, *Ref))
				{
					Message = FString::Printf(TEXT("********************************* %s appears to be a new generated file."), *CleanFilename);
				}
				else
				{
					if (FCString::Strcmp(*InNewHeaderContents, *RefHeader) != 0)
					{
						Message = FString::Printf(TEXT("********************************* %s has changed."), *CleanFilename);
					}
				}
			}
			if (Message.Len())
			{
				UE_LOG(LogCompile, Log, TEXT("%s"), *Message);
				ChangeMessages.AddUnique(MoveTemp(Message));
			}
		}
	}

	FString HeaderPathStr = FileInfo.GetHeaderPath();
	const FString& OriginalHeaderLocal = FileInfo.GetFileContents();

	const bool bHasChanged = OriginalHeaderLocal.Len() == 0 || FCString::Strcmp(*OriginalHeaderLocal, *InNewHeaderContents);
	if (bHasChanged)
	{
		static const bool bFailIfGeneratedCodeChanges = FParse::Param(FCommandLine::Get(), TEXT("FailIfGeneratedCodeChanges"));
		if (bFailIfGeneratedCodeChanges)
		{
			FString ConflictPath = HeaderPathStr + TEXT(".conflict");
			FFileHelper::SaveStringToFile(InNewHeaderContents, *ConflictPath);

			GCompilationResult = ECompilationResult::FailedDueToHeaderChange;
			FError::Throwf(TEXT("ERROR: '%s': Changes to generated code are not allowed - conflicts written to '%s'"), *HeaderPathStr, *ConflictPath);
		}

		// save the updated version to a tmp file so that the user can see what will be changing
		FString TmpHeaderFilename = GenerateTempHeaderName(HeaderPathStr, false);

		auto SaveTempTask = [TmpHeaderFilename, InNewHeaderContents = MoveTemp(InNewHeaderContents)]()
		{
			// delete any existing temp file
			IFileManager::Get().Delete(*TmpHeaderFilename, false, true);
			if (!FFileHelper::SaveStringToFile(InNewHeaderContents, *TmpHeaderFilename))
			{
				UE_LOG_WARNING_UHT(TEXT("Failed to save header export preview: '%s'"), *TmpHeaderFilename);
			}
		};

		OutSaveTaskRef = FFunctionGraphTask::CreateAndDispatchWhenReady(MoveTemp(SaveTempTask), TStatId());

		OutReferenceGatherers.TempHeaderPaths.Add(MoveTemp(TmpHeaderFilename));
	}

	// Remember this header filename to be able to check for any old (unused) headers later.
	HeaderPathStr.ReplaceInline(TEXT("\\"), TEXT("/"), ESearchCase::CaseSensitive);

	OutReferenceGatherers.PackageHeaderPaths.Add(MoveTemp(HeaderPathStr));

	return bHasChanged;
}

FString FNativeClassHeaderGenerator::GenerateTempHeaderName( const FString& CurrentFilename, bool bReverseOperation )
{
	return bReverseOperation
		? CurrentFilename.Replace(TEXT(".tmp"), TEXT(""), ESearchCase::CaseSensitive)
		: CurrentFilename + TEXT(".tmp");
}

void FNativeClassHeaderGenerator::ExportUpdatedHeaders(FString&& PackageName, TArray<FString>&& TempHeaderPaths, FGraphEventArray& InTempSaveTasks)
{	
	// Asynchronously move the headers to the correct locations
	if (TempHeaderPaths.Num() > 0)
	{
		auto MoveHeadersTask = [PackageName = MoveTemp(PackageName), TempHeaderPaths = MoveTemp(TempHeaderPaths)]()
		{
			ParallelFor(TempHeaderPaths.Num(), [&](int32 Index)
			{
				const FString& TmpFilename = TempHeaderPaths[Index];
				FString Filename = GenerateTempHeaderName(TmpFilename, true);
				if (!IFileManager::Get().Move(*Filename, *TmpFilename, true, true))
				{
					UE_LOG(LogCompile, Error, TEXT("Error exporting %s: couldn't write file '%s'"), *PackageName, *Filename);
				}
				else
				{
					UE_LOG(LogCompile, Log, TEXT("Exported updated C++ header: %s"), *Filename);
				}
			});
		};

		FTaskGraphInterface::Get().WaitUntilTasksComplete(InTempSaveTasks);
		GAsyncFileTasks.Add(FFunctionGraphTask::CreateAndDispatchWhenReady(MoveTemp(MoveHeadersTask), TStatId()));
	}
}

/**
 * Exports C++ definitions for boilerplate that was generated for a package.
 */
void FNativeClassHeaderGenerator::ExportGeneratedCPP(FOutputDevice& Out, const TSet<FString>& InCrossModuleReferences, const TCHAR* EmptyLinkFunctionPostfix, const TCHAR* Body, const TCHAR* OtherIncludes)
{
	static const TCHAR DisableWarning4883        [] = TEXT("#ifdef _MSC_VER") LINE_TERMINATOR TEXT("#pragma warning (push)") LINE_TERMINATOR TEXT("#pragma warning (disable : 4883)") LINE_TERMINATOR TEXT("#endif") LINE_TERMINATOR;
	static const TCHAR EnableWarning4883         [] = TEXT("#ifdef _MSC_VER") LINE_TERMINATOR TEXT("#pragma warning (pop)") LINE_TERMINATOR TEXT("#endif") LINE_TERMINATOR;

	Out.Log(HeaderCopyright);
	Out.Log(RequiredCPPIncludes);
	Out.Log(OtherIncludes);
	Out.Log(DisableWarning4883);
	Out.Log(DisableDeprecationWarnings);

	Out.Logf(TEXT("void EmptyLinkFunctionForGeneratedCode%s() {}") LINE_TERMINATOR, EmptyLinkFunctionPostfix);

	if (InCrossModuleReferences.Num() > 0)
	{
		Out.Logf(TEXT("// Cross Module References\r\n"));
		for (const FString& Ref : InCrossModuleReferences)
		{
			Out.Log(*Ref);
		}
		Out.Logf(TEXT("// End Cross Module References\r\n"));
	}
	Out.Log(Body);
	Out.Log(EnableDeprecationWarnings);
	Out.Log(EnableWarning4883);
}

/** Get all script plugins based on ini setting */
void GetScriptPlugins(TArray<IScriptGeneratorPluginInterface*>& ScriptPlugins)
{
	FScopedDurationTimer PluginTimeTracker(GPluginOverheadTime);

	ScriptPlugins = IModularFeatures::Get().GetModularFeatureImplementations<IScriptGeneratorPluginInterface>(TEXT("ScriptGenerator"));
	UE_LOG(LogCompile, Log, TEXT("Found %d script generator plugins."), ScriptPlugins.Num());

	// Check if we can use these plugins and initialize them
	for (int32 PluginIndex = ScriptPlugins.Num() - 1; PluginIndex >= 0; --PluginIndex)
	{
		IScriptGeneratorPluginInterface* ScriptGenerator = ScriptPlugins[PluginIndex];
		bool bSupportedPlugin = ScriptGenerator->SupportsTarget(GManifest.TargetName);
		if (bSupportedPlugin)
		{
			// Find the right output directory for this plugin base on its target (Engine-side) plugin name.
			FString GeneratedCodeModuleName = ScriptGenerator->GetGeneratedCodeModuleName();
			const FManifestModule* GeneratedCodeModule = NULL;
			FString OutputDirectory;
			FString IncludeBase;
			for (const FManifestModule& Module : GManifest.Modules)
			{
				if (Module.Name == GeneratedCodeModuleName)
				{
					GeneratedCodeModule = &Module;
				}
			}
			if (GeneratedCodeModule)
			{
				UE_LOG(LogCompile, Log, TEXT("Initializing script generator \'%s\'"), *ScriptGenerator->GetGeneratorName());
				ScriptGenerator->Initialize(GManifest.RootLocalPath, GManifest.RootBuildPath, GeneratedCodeModule->GeneratedIncludeDirectory, GeneratedCodeModule->IncludeBase);
			}
			else
			{
				// Can't use this plugin
				UE_LOG(LogCompile, Log, TEXT("Unable to determine output directory for %s. Cannot export script glue with \'%s\'"), *GeneratedCodeModuleName, *ScriptGenerator->GetGeneratorName());
				bSupportedPlugin = false;
			}
		}
		if (!bSupportedPlugin)
		{
			UE_LOG(LogCompile, Log, TEXT("Script generator \'%s\' not supported for target: %s"), *ScriptGenerator->GetGeneratorName(), *GManifest.TargetName);
			ScriptPlugins.RemoveAt(PluginIndex);
		}
	}
}

/**
 * Tries to resolve super classes for classes defined in the given
 * module.
 *
 * @param Package Modules package.
 */
void ResolveSuperClasses(UPackage* Package)
{
	TArray<UObject*> Objects;
	GetObjectsWithOuter(Package, Objects);

	for (UObject* Object : Objects)
	{
		if (!Object->IsA<UClass>() || Object->HasAnyFlags(RF_ClassDefaultObject))
		{
			continue;
		}

		UClass* DefinedClass = Cast<UClass>(Object);

		if (DefinedClass->HasAnyClassFlags(CLASS_Intrinsic | CLASS_NoExport))
		{
			continue;
		}

		const FSimplifiedParsingClassInfo& ParsingInfo = GTypeDefinitionInfoMap[DefinedClass]->GetUnrealSourceFile().GetDefinedClassParsingInfo(DefinedClass);

		const FString& BaseClassName         = ParsingInfo.GetBaseClassName();
		const FString& BaseClassNameStripped = GetClassNameWithPrefixRemoved(BaseClassName);

		if (!BaseClassNameStripped.IsEmpty() && !DefinedClass->GetSuperClass())
		{
			UClass* FoundBaseClass = FindObject<UClass>(Package, *BaseClassNameStripped);

			if (FoundBaseClass == nullptr)
			{
				FoundBaseClass = FindObject<UClass>(ANY_PACKAGE, *BaseClassNameStripped);
			}

			if (FoundBaseClass == nullptr)
			{
				// Don't know its parent class. Raise error.
				FError::Throwf(TEXT("Couldn't find parent type for '%s' named '%s' in current module (Package: %s) or any other module parsed so far."), *DefinedClass->GetName(), *BaseClassName, *GetNameSafe(Package));
			}

			DefinedClass->SetSuperStruct(FoundBaseClass);
			DefinedClass->ClassCastFlags |= FoundBaseClass->ClassCastFlags;
		}
	}
}

ECompilationResult::Type PreparseModules(const FString& ModuleInfoPath, int32& NumFailures)
{
	// Three passes.  1) Public 'Classes' headers (legacy)  2) Public headers   3) Private headers
	enum EHeaderFolderTypes
	{
		PublicClassesHeaders = 0,
		PublicHeaders = 1,
		PrivateHeaders,

		FolderType_Count
	};

	ECompilationResult::Type Result = ECompilationResult::Succeeded;

#if !PLATFORM_EXCEPTIONS_DISABLED
	FGraphEventArray ExceptionTasks;

	auto LogException = [&Result, &NumFailures, &ExceptionTasks](FString&& Filename, int32 Line, const FString& Message)
	{
		auto LogExceptionTask = [&Result, &NumFailures, Filename = MoveTemp(Filename), Line, Message]()
		{
			TGuardValue<ELogTimes::Type> DisableLogTimes(GPrintLogTimes, ELogTimes::None);

			FString FormattedErrorMessage = FString::Printf(TEXT("%s(%d): Error: %s\r\n"), *Filename, Line, *Message);
			Result = ECompilationResult::OtherCompilationError;

			UE_LOG(LogCompile, Log, TEXT("%s"), *FormattedErrorMessage);
			GWarn->Log(ELogVerbosity::Error, FormattedErrorMessage);

			++NumFailures;
		};

		if (IsInGameThread())
		{
			LogExceptionTask();
		}
		else
		{
			FGraphEventRef EventRef = FFunctionGraphTask::CreateAndDispatchWhenReady(MoveTemp(LogExceptionTask), TStatId(), nullptr, ENamedThreads::GameThread);

			static FCriticalSection ExceptionCS;
			FScopeLock Lock(&ExceptionCS);
			ExceptionTasks.Add(EventRef);
		}
	};
#endif

	for (FManifestModule& Module : GManifest.Modules)
	{
		if (Result != ECompilationResult::Succeeded)
		{
			break;
		}

		// Force regeneration of all subsequent modules, otherwise data will get corrupted.
		Module.ForceRegeneration();

		UPackage* Package = Cast<UPackage>(StaticFindObjectFast(UPackage::StaticClass(), NULL, FName(*Module.LongPackageName), false, false));
		if (Package == NULL)
		{
			Package = CreatePackage(NULL, *Module.LongPackageName);
		}
		// Set some package flags for indicating that this package contains script
		// NOTE: We do this even if we didn't have to create the package, because CoreUObject is compiled into UnrealHeaderTool and we still
		//       want to make sure our flags get set
		Package->SetPackageFlags(PKG_ContainsScript | PKG_Compiling);
		Package->ClearPackageFlags(PKG_ClientOptional | PKG_ServerSideOnly);
		
		if(Module.OverrideModuleType == EPackageOverrideType::None)
		{
			switch (Module.ModuleType)
			{
			case EBuildModuleType::GameEditor:
			case EBuildModuleType::EngineEditor:
				Package->SetPackageFlags(PKG_EditorOnly);
				break;

			case EBuildModuleType::GameDeveloper:
			case EBuildModuleType::EngineDeveloper:
				Package->SetPackageFlags(PKG_Developer);
				break;

			case EBuildModuleType::GameUncooked:
			case EBuildModuleType::EngineUncooked:
				Package->SetPackageFlags(PKG_UncookedOnly);
				break;
			}
		}
		else
		{
			// If the user has specified this module to have another package flag, then OR it on
			switch (Module.OverrideModuleType)
			{
			case EPackageOverrideType::EditorOnly:
				Package->SetPackageFlags(PKG_EditorOnly);
				break;

			case EPackageOverrideType::EngineDeveloper:
			case EPackageOverrideType::GameDeveloper:
				Package->SetPackageFlags(PKG_Developer);
				break;

			case EPackageOverrideType::EngineUncookedOnly:
			case EPackageOverrideType::GameUncookedOnly:
				Package->SetPackageFlags(PKG_UncookedOnly);
				break;
			}
		}

		// Add new module or overwrite whatever we had loaded, that data is obsolete.
		GPackageToManifestModuleMap.Add(Package, &Module);

		double ThisModulePreparseTime = 0.0;
		int32 NumHeadersPreparsed = 0;
		FDurationTimer ThisModuleTimer(ThisModulePreparseTime);
		ThisModuleTimer.Start();

		// Pre-parse the headers
		for (int32 PassIndex = 0; PassIndex < FolderType_Count && Result == ECompilationResult::Succeeded; ++PassIndex)
		{
			EHeaderFolderTypes CurrentlyProcessing = (EHeaderFolderTypes)PassIndex;

			// We'll make an ordered list of all UObject headers we care about.
			// @todo uht: Ideally 'dependson' would not be allowed from public -> private, or NOT at all for new style headers
			const TArray<FString>& UObjectHeaders =
				(CurrentlyProcessing == PublicClassesHeaders) ? Module.PublicUObjectClassesHeaders :
				(CurrentlyProcessing == PublicHeaders       ) ? Module.PublicUObjectHeaders        :
				                                                Module.PrivateUObjectHeaders;
			if (!UObjectHeaders.Num())
			{
				continue;
			}

			NumHeadersPreparsed += UObjectHeaders.Num();

			TArray<FString> HeaderFiles;
			HeaderFiles.SetNum(UObjectHeaders.Num());

			{
				SCOPE_SECONDS_COUNTER_UHT(LoadHeaderContentFromFile);
				ParallelFor(UObjectHeaders.Num(), [&](int32 Index)
				{
					const FString& RawFilename = UObjectHeaders[Index];

#if !PLATFORM_EXCEPTIONS_DISABLED
					try
#endif
					{
						const FString FullFilename = FPaths::ConvertRelativePathToFull(ModuleInfoPath, RawFilename);

						if (!FFileHelper::LoadFileToString(HeaderFiles[Index], *FullFilename))
						{
							FError::Throwf(TEXT("UnrealHeaderTool was unable to load source file '%s'"), *FullFilename);
						}
					}
#if !PLATFORM_EXCEPTIONS_DISABLED
					catch (TCHAR* ErrorMsg)
					{
						FString AbsFilename = IFileManager::Get().ConvertToAbsolutePathForExternalAppForRead(*RawFilename);
						LogException(MoveTemp(AbsFilename), 1, ErrorMsg);
					}				
#endif
				});
			}

#if !PLATFORM_EXCEPTIONS_DISABLED
			FTaskGraphInterface::Get().WaitUntilTasksComplete(ExceptionTasks);
#endif

			if (Result != ECompilationResult::Succeeded)
			{
				continue;
			}
<<<<<<< HEAD

			TArray<FPerHeaderData> PerHeaderData;
			PerHeaderData.SetNum(UObjectHeaders.Num());

=======

			TArray<FPerHeaderData> PerHeaderData;
			PerHeaderData.SetNum(UObjectHeaders.Num());

>>>>>>> 00d61fac
			ParallelFor(UObjectHeaders.Num(), [&](int32 Index)
			{
				const FString& RawFilename = UObjectHeaders[Index];

#if !PLATFORM_EXCEPTIONS_DISABLED
				try
#endif
				{
					PerformSimplifiedClassParse(Package, *RawFilename, *HeaderFiles[Index], PerHeaderData[Index]);
				}
#if !PLATFORM_EXCEPTIONS_DISABLED
				catch (const FFileLineException& Ex)
				{
					FString AbsFilename = IFileManager::Get().ConvertToAbsolutePathForExternalAppForRead(*Ex.Filename);
					LogException(MoveTemp(AbsFilename), Ex.Line, Ex.Message);
				}
				catch (TCHAR* ErrorMsg)
				{
					FString AbsFilename = IFileManager::Get().ConvertToAbsolutePathForExternalAppForRead(*RawFilename);
					LogException(MoveTemp(AbsFilename), 1, ErrorMsg);
				}
#endif
			});

#if !PLATFORM_EXCEPTIONS_DISABLED
			FTaskGraphInterface::Get().WaitUntilTasksComplete(ExceptionTasks);
#endif

			if (Result != ECompilationResult::Succeeded)
			{
				continue;
			}

			for (int32 Index = 0; Index < UObjectHeaders.Num(); ++Index)
			{
				const FString& RawFilename = UObjectHeaders[Index];

#if !PLATFORM_EXCEPTIONS_DISABLED
				try
#endif
				{
					// Import class.
					const FString FullFilename = FPaths::ConvertRelativePathToFull(ModuleInfoPath, RawFilename);

					ProcessInitialClassParse(PerHeaderData[Index]);
					TSharedRef<FUnrealSourceFile> UnrealSourceFile = PerHeaderData[Index].UnrealSourceFile.ToSharedRef();
					FUnrealSourceFile* UnrealSourceFilePtr = &UnrealSourceFile.Get();
					GUnrealSourceFilesMap.Add(FPaths::GetCleanFilename(RawFilename), UnrealSourceFile);

					if (CurrentlyProcessing == PublicClassesHeaders)
					{
						GPublicSourceFileSet.Add(UnrealSourceFilePtr);
					}

					// Save metadata for the class path, both for it's include path and relative to the module base directory
					if (FullFilename.StartsWith(Module.BaseDirectory))
					{
						// Get the path relative to the module directory
						const TCHAR* ModuleRelativePath = *FullFilename + Module.BaseDirectory.Len();

						UnrealSourceFile->SetModuleRelativePath(ModuleRelativePath);

						// Calculate the include path
						const TCHAR* IncludePath = ModuleRelativePath;

						// Walk over the first potential slash
						if (*IncludePath == TEXT('/'))
						{
							IncludePath++;
						}

						// Does this module path start with a known include path location? If so, we can cut that part out of the include path
						static const TCHAR PublicFolderName[]  = TEXT("Public/");
						static const TCHAR PrivateFolderName[] = TEXT("Private/");
						static const TCHAR ClassesFolderName[] = TEXT("Classes/");
						if (FCString::Strnicmp(IncludePath, PublicFolderName, UE_ARRAY_COUNT(PublicFolderName) - 1) == 0)
						{
							IncludePath += (UE_ARRAY_COUNT(PublicFolderName) - 1);
						}
						else if (FCString::Strnicmp(IncludePath, PrivateFolderName, UE_ARRAY_COUNT(PrivateFolderName) - 1) == 0)
						{
							IncludePath += (UE_ARRAY_COUNT(PrivateFolderName) - 1);
						}
						else if (FCString::Strnicmp(IncludePath, ClassesFolderName, UE_ARRAY_COUNT(ClassesFolderName) - 1) == 0)
						{
							IncludePath += (UE_ARRAY_COUNT(ClassesFolderName) - 1);
						}

						// Add the include path
						if (*IncludePath != 0)
						{
							UnrealSourceFile->SetIncludePath(MoveTemp(IncludePath));
						}
					}
				}
#if !PLATFORM_EXCEPTIONS_DISABLED
				catch (const FFileLineException& Ex)
				{
					FString AbsFilename = IFileManager::Get().ConvertToAbsolutePathForExternalAppForRead(*Ex.Filename);
					LogException(MoveTemp(AbsFilename), Ex.Line, Ex.Message);
				}
				catch (TCHAR* ErrorMsg)
				{
					FString AbsFilename = IFileManager::Get().ConvertToAbsolutePathForExternalAppForRead(*RawFilename);
					LogException(MoveTemp(AbsFilename), 1, ErrorMsg);
				}
#endif
			}
			if (Result == ECompilationResult::Succeeded && NumFailures != 0)
			{
				Result = ECompilationResult::OtherCompilationError;
			}
		}

		// Don't resolve superclasses for module when loading from makefile.
		// Data is only partially loaded at this point.
#if !PLATFORM_EXCEPTIONS_DISABLED
		try
#endif
		{
			ResolveSuperClasses(Package);
		}
#if !PLATFORM_EXCEPTIONS_DISABLED
		catch (TCHAR* ErrorMsg)
		{
			TGuardValue<ELogTimes::Type> DisableLogTimes(GPrintLogTimes, ELogTimes::None);

			FString FormattedErrorMessage = FString::Printf(TEXT("Error: %s\r\n"), ErrorMsg);

			Result = GCompilationResult;

			UE_LOG(LogCompile, Log, TEXT("%s"), *FormattedErrorMessage);
			GWarn->Log(ELogVerbosity::Error, FormattedErrorMessage);

			++NumFailures;
		}
#endif

		ThisModuleTimer.Stop();
		UE_LOG(LogCompile, Log, TEXT("Preparsed module %s containing %i files(s) in %.2f secs."), *Module.LongPackageName, NumHeadersPreparsed, ThisModulePreparseTime);
	}

	return Result;
}

ECompilationResult::Type UnrealHeaderTool_Main(const FString& ModuleInfoFilename)
{
	double MainTime = 0.0;
	FDurationTimer MainTimer(MainTime);
	MainTimer.Start();

	check(GIsUCCMakeStandaloneHeaderGenerator);
	ECompilationResult::Type Result = ECompilationResult::Succeeded;

	FString ModuleInfoPath = FPaths::GetPath(ModuleInfoFilename);

	// Load the manifest file, giving a list of all modules to be processed, pre-sorted by dependency ordering
#if !PLATFORM_EXCEPTIONS_DISABLED
	try
#endif
	{
		GManifest = FManifest::LoadFromFile(ModuleInfoFilename);
	}
#if !PLATFORM_EXCEPTIONS_DISABLED
	catch (const TCHAR* Ex)
	{
		UE_LOG(LogCompile, Error, TEXT("Failed to load manifest file '%s': %s"), *ModuleInfoFilename, Ex);
		return GCompilationResult;
	}
#endif

	// Counters.
	int32 NumFailures = 0;
	double TotalModulePreparseTime = 0.0;
	double TotalParseAndCodegenTime = 0.0;

	{
		FDurationTimer TotalModulePreparseTimer(TotalModulePreparseTime);
		TotalModulePreparseTimer.Start();
		Result = PreparseModules(ModuleInfoPath, NumFailures);
		TotalModulePreparseTimer.Stop();
	}
	// Do the actual parse of the headers and generate for them
	if (Result == ECompilationResult::Succeeded)
	{
		FScopedDurationTimer ParseAndCodeGenTimer(TotalParseAndCodegenTime);

		TMap<UPackage*, TArray<UClass*>> ClassesByPackageMap;
		ClassesByPackageMap.Reserve(GManifest.Modules.Num());

		// Verify that all script declared superclasses exist.
		for (UClass* ScriptClass : TObjectRange<UClass>())
		{
			ClassesByPackageMap.FindOrAdd(ScriptClass->GetOutermost()).Add(ScriptClass);

			const UClass* ScriptSuperClass = ScriptClass->GetSuperClass();

			if (ScriptSuperClass && !ScriptSuperClass->HasAnyClassFlags(CLASS_Intrinsic) && GTypeDefinitionInfoMap.Contains(ScriptClass) && !GTypeDefinitionInfoMap.Contains(ScriptSuperClass))
			{
				class FSuperClassContextSupplier : public FContextSupplier
				{
				public:
					FSuperClassContextSupplier(const UClass* Class)
						: DefinitionInfo(GTypeDefinitionInfoMap[Class])
					{ }

					virtual FString GetContext() override
					{
						FString Filename = IFileManager::Get().ConvertToAbsolutePathForExternalAppForRead(*DefinitionInfo->GetUnrealSourceFile().GetFilename());
						int32 LineNumber = DefinitionInfo->GetLineNumber();
						return FString::Printf(TEXT("%s(%i)"), *Filename, LineNumber);
					}
				private:
					TSharedRef<FUnrealTypeDefinitionInfo> DefinitionInfo;
				} ContextSupplier(ScriptClass);

				FContextSupplier* OldContext = GWarn->GetContext();

				TGuardValue<ELogTimes::Type> DisableLogTimes(GPrintLogTimes, ELogTimes::None);

				GWarn->SetContext(&ContextSupplier);
				GWarn->Log(ELogVerbosity::Error, FString::Printf(TEXT("Error: Superclass %s of class %s not found"), *ScriptSuperClass->GetName(), *ScriptClass->GetName()));
				GWarn->SetContext(OldContext);

				Result = ECompilationResult::OtherCompilationError;
				++NumFailures;
			}
		}

		if (Result == ECompilationResult::Succeeded)
		{
			TArray<IScriptGeneratorPluginInterface*> ScriptPlugins;
			// Can only export scripts for game targets
			if (GManifest.IsGameTarget)
			{
				GetScriptPlugins(ScriptPlugins);
			}

			for (const FManifestModule& Module : GManifest.Modules)
			{
				if (UPackage* Package = Cast<UPackage>(StaticFindObjectFast(UPackage::StaticClass(), NULL, FName(*Module.LongPackageName), false, false)))
				{
					FClasses AllClasses(ClassesByPackageMap.Find(Package));
					AllClasses.Validate();

					Result = FHeaderParser::ParseAllHeadersInside(AllClasses, GWarn, Package, Module, ScriptPlugins);
					if (Result != ECompilationResult::Succeeded)
					{
						++NumFailures;
						break;
					}
				}
			}

			{
				FScopedDurationTimer PluginTimeTracker(GPluginOverheadTime);
				for (IScriptGeneratorPluginInterface* ScriptGenerator : ScriptPlugins)
				{
					ScriptGenerator->FinishExport();
				}
			}

			// Get a list of external dependencies from each enabled plugin
			FString ExternalDependencies;
			for (IScriptGeneratorPluginInterface* ScriptPlugin : ScriptPlugins)
			{
				TArray<FString> PluginExternalDependencies;
				ScriptPlugin->GetExternalDependencies(PluginExternalDependencies);

				for (const FString& PluginExternalDependency : PluginExternalDependencies)
				{
					ExternalDependencies += PluginExternalDependency + LINE_TERMINATOR;
				}
			}
			FFileHelper::SaveStringToFile(ExternalDependencies, *GManifest.ExternalDependenciesFile);
		}
	}

	// Avoid TArray slack for meta data.
	GScriptHelper.Shrink();

	// Finish all async file tasks before stopping the clock
	FTaskGraphInterface::Get().WaitUntilTasksComplete(GAsyncFileTasks);

	MainTimer.Stop();

	UE_LOG(LogCompile, Log, TEXT("Preparsing %i modules took %.2f seconds"), GManifest.Modules.Num(), TotalModulePreparseTime);
	UE_LOG(LogCompile, Log, TEXT("Parsing took %.2f seconds"), TotalParseAndCodegenTime - GHeaderCodeGenTime);
	UE_LOG(LogCompile, Log, TEXT("Code generation took %.2f seconds"), GHeaderCodeGenTime);
	UE_LOG(LogCompile, Log, TEXT("ScriptPlugin overhead was %.2f seconds"), GPluginOverheadTime);
	UE_LOG(LogCompile, Log, TEXT("Macroize time was %.2f seconds"), GMacroizeTime);

	FUnrealHeaderToolStats& Stats = FUnrealHeaderToolStats::Get();
	for (const TPair<FName, double>& Pair : Stats.Counters)
	{
		FString CounterName = Pair.Key.ToString();
		UE_LOG(LogCompile, Log, TEXT("%s timer was %.3f seconds"), *CounterName, Pair.Value);
	}

	UE_LOG(LogCompile, Log, TEXT("Total time was %.2f seconds"), MainTime);

	if (bWriteContents)
	{
		UE_LOG(LogCompile, Log, TEXT("********************************* Wrote reference generated code to ReferenceGeneratedCode."));
	}
	else if (bVerifyContents)
	{
		UE_LOG(LogCompile, Log, TEXT("********************************* Wrote generated code to VerifyGeneratedCode and compared to ReferenceGeneratedCode"));
		for (FString& Msg : ChangeMessages)
		{
			UE_LOG(LogCompile, Error, TEXT("%s"), *Msg);
		}
		TArray<FString> RefFileNames;
		IFileManager::Get().FindFiles( RefFileNames, *(FPaths::ProjectSavedDir() / TEXT("ReferenceGeneratedCode/*.*")), true, false );
		TArray<FString> VerFileNames;
		IFileManager::Get().FindFiles( VerFileNames, *(FPaths::ProjectSavedDir() / TEXT("VerifyGeneratedCode/*.*")), true, false );
		if (RefFileNames.Num() != VerFileNames.Num())
		{
			UE_LOG(LogCompile, Error, TEXT("Number of generated files mismatch ref=%d, ver=%d"), RefFileNames.Num(), VerFileNames.Num());
		}
	}

	RequestEngineExit(TEXT("UnrealHeaderTool finished"));

	if (Result != ECompilationResult::Succeeded || NumFailures > 0)
	{
		return ECompilationResult::OtherCompilationError;
	}

	return Result;
}

UClass* ProcessParsedClass(bool bClassIsAnInterface, TArray<FHeaderProvider>& DependentOn, const FString& ClassName, const FString& BaseClassName, UObject* InParent, EObjectFlags Flags)
{
	FString ClassNameStripped = GetClassNameWithPrefixRemoved(*ClassName);

	// All classes must start with a valid unreal prefix
	if (!FHeaderParser::ClassNameHasValidPrefix(ClassName, ClassNameStripped))
	{
		FError::Throwf(TEXT("Invalid class name '%s'. The class name must have an appropriate prefix added (A for Actors, U for other classes)."), *ClassName);
	}

	if(FHeaderParser::IsReservedTypeName(ClassNameStripped))
	{
		FError::Throwf(TEXT("Invalid class name '%s'. Cannot use a reserved name ('%s')."), *ClassName, *ClassNameStripped);
	}

	// Ensure the base class has any valid prefix and exists as a valid class. Checking for the 'correct' prefix will occur during compilation
	FString BaseClassNameStripped;
	if (!BaseClassName.IsEmpty())
	{
		BaseClassNameStripped = GetClassNameWithPrefixRemoved(BaseClassName);
		if (!FHeaderParser::ClassNameHasValidPrefix(BaseClassName, BaseClassNameStripped))
		{
			FError::Throwf(TEXT("No prefix or invalid identifier for base class %s.\nClass names must match Unreal prefix specifications (e.g., \"UObject\" or \"AActor\")"), *BaseClassName);
		}
	}

	//UE_LOG(LogCompile, Log, TEXT("Class: %s extends %s"),*ClassName,*BaseClassName);
	// Handle failure and non-class headers.
	if (BaseClassName.IsEmpty() && (ClassName != TEXT("UObject")))
	{
		FError::Throwf(TEXT("Class '%s' must inherit UObject or a UObject-derived class"), *ClassName);
	}

	if (ClassName == BaseClassName)
	{
		FError::Throwf(TEXT("Class '%s' cannot inherit from itself"), *ClassName);
	}

	// In case the file system and the class disagree on the case of the
	// class name replace the fname with the one from the script class file
	// This is needed because not all source control systems respect the
	// original filename's case
	FName ClassNameReplace(*ClassName, FNAME_Replace_Not_Safe_For_Threading);

	// Use stripped class name for processing and replace as we did above
	FName ClassNameStrippedReplace(*ClassNameStripped, FNAME_Replace_Not_Safe_For_Threading);

	UClass* ResultClass = FindObject<UClass>(InParent, *ClassNameStripped);

	// if we aren't generating headers, then we shouldn't set misaligned object, since it won't get cleared

	const static bool bVerboseOutput = FParse::Param(FCommandLine::Get(), TEXT("VERBOSE"));

	if (ResultClass == nullptr || !ResultClass->IsNative())
	{
		// detect if the same class name is used in multiple packages
		if (ResultClass == nullptr)
		{
			UClass* ConflictingClass = FindObject<UClass>(ANY_PACKAGE, *ClassNameStripped, true);
			if (ConflictingClass != nullptr)
			{
				UE_LOG_WARNING_UHT(TEXT("Duplicate class name: %s also exists in file %s"), *ClassName, *ConflictingClass->GetOutermost()->GetName());
			}
		}

		// Create new class.
		ResultClass = new(EC_InternalUseOnlyConstructor, InParent, *ClassNameStripped, Flags) UClass(FObjectInitializer(), nullptr);

		// add CLASS_Interface flag if the class is an interface
		// NOTE: at this pre-parsing/importing stage, we cannot know if our super class is an interface or not,
		// we leave the validation to the main header parser
		if (bClassIsAnInterface)
		{
			ResultClass->ClassFlags |= CLASS_Interface;
		}

		if (bVerboseOutput)
		{
			UE_LOG(LogCompile, Log, TEXT("Imported: %s"), *ResultClass->GetFullName());
		}
	}

	if (bVerboseOutput)
	{
		for (const FHeaderProvider& Dependency : DependentOn)
		{
			UE_LOG(LogCompile, Log, TEXT("\tAdding %s as a dependency"), *Dependency.ToString());
		}
	}

	return ResultClass;
}

void PerformSimplifiedClassParse(UPackage* InParent, const TCHAR* FileName, const TCHAR* Buffer, FPerHeaderData& PerHeaderData)
{
	// Parse the header to extract the information needed
	FUHTStringBuilder ClassHeaderTextStrippedOfCppText;

	FHeaderParser::SimplifiedClassParse(FileName, Buffer, /*out*/ PerHeaderData.ParsedClassArray, /*out*/ PerHeaderData.DependsOn, ClassHeaderTextStrippedOfCppText);

	FUnrealSourceFile* UnrealSourceFilePtr = new FUnrealSourceFile(InParent, FileName, MoveTemp(ClassHeaderTextStrippedOfCppText));
	PerHeaderData.UnrealSourceFile = MakeShareable(UnrealSourceFilePtr);
}

void ProcessInitialClassParse(FPerHeaderData& PerHeaderData)
{
	TSharedRef<FUnrealSourceFile> UnrealSourceFile = PerHeaderData.UnrealSourceFile.ToSharedRef();
	UPackage* InParent = UnrealSourceFile->GetPackage();
	for (FSimplifiedParsingClassInfo& ParsedClassInfo : PerHeaderData.ParsedClassArray)
	{
		UClass* ResultClass = ProcessParsedClass(ParsedClassInfo.IsInterface(), PerHeaderData.DependsOn, ParsedClassInfo.GetClassName(), ParsedClassInfo.GetBaseClassName(), InParent, RF_Public | RF_Standalone);
		GStructToSourceLine.Add(ResultClass, MakeTuple(UnrealSourceFile, ParsedClassInfo.GetClassDefLine()));

		FScope::AddTypeScope(ResultClass, &UnrealSourceFile->GetScope().Get());

		GTypeDefinitionInfoMap.Add(ResultClass, MakeShared<FUnrealTypeDefinitionInfo>(UnrealSourceFile.Get(), ParsedClassInfo.GetClassDefLine()));
		UnrealSourceFile->AddDefinedClass(ResultClass, MoveTemp(ParsedClassInfo));
	}

	for (FHeaderProvider& DependsOnElement : PerHeaderData.DependsOn)
	{
		UnrealSourceFile->GetIncludes().AddUnique(DependsOnElement);
	}
}<|MERGE_RESOLUTION|>--- conflicted
+++ resolved
@@ -5934,7 +5934,6 @@
 			{
 				AdditionalHeaders.Add(FString(TEXT("Net/Core/PushModel/PushModelMacros.h")));
 			}
-<<<<<<< HEAD
 
 			GeneratedHeaderText.Log(TEXT("#undef CURRENT_FILE_ID\r\n"));
 			GeneratedHeaderText.Logf(TEXT("#define CURRENT_FILE_ID %s\r\n\r\n\r\n"), *SourceFile->GetFileId());
@@ -5947,20 +5946,6 @@
 			FPreloadHeaderFileInfo& FileInfo = PreloadedFiles[Index];
 			bool bHasChanged = ConstThis->WriteHeader(FileInfo, GeneratedHeaderText, AdditionalHeaders, ReferenceGatherers, TempSaveTasks[Index]);
 
-=======
-
-			GeneratedHeaderText.Log(TEXT("#undef CURRENT_FILE_ID\r\n"));
-			GeneratedHeaderText.Logf(TEXT("#define CURRENT_FILE_ID %s\r\n\r\n\r\n"), *SourceFile->GetFileId());
-
-			for (UEnum* Enum : Enums)
-			{
-				ConstThis->ExportEnum(GeneratedHeaderText, Enum);
-			}
-
-			FPreloadHeaderFileInfo& FileInfo = PreloadedFiles[Index];
-			bool bHasChanged = ConstThis->WriteHeader(FileInfo, GeneratedHeaderText, AdditionalHeaders, ReferenceGatherers, TempSaveTasks[Index]);
-
->>>>>>> 00d61fac
 			SourceFile->SetGeneratedFilename(MoveTemp(FileInfo.GetHeaderPath()));
 			SourceFile->SetHasChanged(bHasChanged);
 #if !PLATFORM_EXCEPTIONS_DISABLED
@@ -6123,7 +6108,6 @@
 	for (TPair<FUnrealSourceFile*, FGeneratedCPP>& Pair : GeneratedCPPs)
 	{
 		GeneratedCPPArray[Index++].GeneratedCPP = &Pair.Value;
-<<<<<<< HEAD
 	}
 
 	if (bAllowSaveExportedHeaders)
@@ -6135,19 +6119,6 @@
 		});
 	}
 
-=======
-	}
-
-	if (bAllowSaveExportedHeaders)
-	{
-		ParallelFor(GeneratedCPPArray.Num(), [&](int32 Index)
-		{
-			FGeneratedCPPInfo& CPPInfo = GeneratedCPPArray[Index];
-			CPPInfo.FileInfo.Load(FString(CPPInfo.GeneratedCPP->GeneratedCppFullFilename));
-		});
-	}
-
->>>>>>> 00d61fac
 	const int32 SaveTaskStartIndex = TempSaveTasks.Num();
 	TempSaveTasks.AddDefaulted(GeneratedCPPArray.Num());
 
@@ -6743,17 +6714,10 @@
 			{
 				continue;
 			}
-<<<<<<< HEAD
 
 			TArray<FPerHeaderData> PerHeaderData;
 			PerHeaderData.SetNum(UObjectHeaders.Num());
 
-=======
-
-			TArray<FPerHeaderData> PerHeaderData;
-			PerHeaderData.SetNum(UObjectHeaders.Num());
-
->>>>>>> 00d61fac
 			ParallelFor(UObjectHeaders.Num(), [&](int32 Index)
 			{
 				const FString& RawFilename = UObjectHeaders[Index];
