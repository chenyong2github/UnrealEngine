--- conflicted
+++ resolved
@@ -6604,6 +6604,11 @@
 		StructRigVMInfo->Members.Add(MoveTemp(Parameter));
 	}
 
+	if (StructRigVMInfo->Members.Num() == 0)
+	{
+		UE_LOG_ERROR_UHT(TEXT("RigVM Struct '%s' - has zero members - invalid RIGVM_METHOD."), *Struct->GetName());
+	}
+
 	if (StructRigVMInfo->Members.Num() > 64)
 	{
 		UE_LOG_ERROR_UHT(TEXT("RigVM Struct '%s' - has %d members (64 is the limit)."), *Struct->GetName(), StructRigVMInfo->Members.Num());
@@ -9437,7 +9442,6 @@
 		return bIsNull; // always return as null is the only the processing we can do for object defaults
 	}
 
-<<<<<<< HEAD
 	auto ValidateEnumEntry = [Property, &CppForm](const UEnum* Enum, const FString& EnumValue)
 	{
 		const int32 EnumEntryIndex = Enum->GetIndexByName(*EnumValue);
@@ -9452,8 +9456,6 @@
 		return true;
 	};
 
-=======
->>>>>>> fa8a8d0d
 	if( !Property->IsA(FStructProperty::StaticClass()) )
 	{
 		if( Property->IsA(FIntProperty::StaticClass()) )
