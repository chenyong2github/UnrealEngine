--- conflicted
+++ resolved
@@ -2195,11 +2195,7 @@
 		int32 ParamStart = Input.Find(ParamTag, ESearchCase::CaseSensitive, ESearchDir::FromStart, Offset);
 		if(ParamStart != INDEX_NONE)
 		{
-<<<<<<< HEAD
 			ParamStart = ParamStart + UE_ARRAY_COUNT(ParamTag);
-=======
-			ParamStart = ParamStart + ARRAY_COUNT(ParamTag);
->>>>>>> 5c11fd8e
 			Offset = ParamStart;
 		}
 		else
@@ -2207,11 +2203,7 @@
 			ParamStart = Input.Find(ReturnTag, ESearchCase::CaseSensitive, ESearchDir::FromStart, Offset);
 			if (ParamStart != INDEX_NONE)
 			{
-<<<<<<< HEAD
 				ParamStart = ParamStart + UE_ARRAY_COUNT(ReturnTag);
-=======
-				ParamStart = ParamStart + ARRAY_COUNT(ReturnTag);
->>>>>>> 5c11fd8e
 				Offset = ParamStart;
 				ParamPrefix = ReturnParamPrefix;
 			}
@@ -2634,11 +2626,7 @@
 		{
 			CompileRigVMMethodDeclaration(AllClasses, Struct);
 		}
-<<<<<<< HEAD
 		else if (Token.Matches(TEXT("GENERATED_USTRUCT_BODY"), ESearchCase::CaseSensitive) || Token.Matches(TEXT("GENERATED_BODY"), ESearchCase::CaseSensitive))
-=======
-		else if (Token.Matches(TEXT("GENERATED_USTRUCT_BODY")) || Token.Matches(TEXT("GENERATED_BODY")))
->>>>>>> 5c11fd8e
 		{
 			// Match 'GENERATED_USTRUCT_BODY' '(' [StructName] ')' or 'GENERATED_BODY' '(' [StructName] ')'
 			if (CurrentAccessSpecifier != ACCESS_Public)
@@ -3229,12 +3217,6 @@
 			}
 		}
 	}
-
-	TMap<FName, FString> MetaData;
-	MetaData.Add(NAME_ToolTip, Struct->GetMetaData(NAME_ToolTip));
-	CheckDocumentationPolicyForStruct(Struct, MetaData);
-
-	ParseRigVMMethodParameters(Struct);
 }
 
 void FHeaderParser::VerifyBlueprintPropertyGetter(FProperty* Prop, UFunction* TargetFunc)
@@ -6552,7 +6534,6 @@
 	StructRigVMInfo.Methods.Add(MethodInfo);
 }
 
-<<<<<<< HEAD
 static const FName NAME_InputText(TEXT("Input"));
 static const FName NAME_OutputText(TEXT("Output"));
 static const FName NAME_ConstantText(TEXT("Constant"));
@@ -6563,8 +6544,6 @@
 static const TCHAR* GetRefText = TEXT("GetRef");
 static const TCHAR* GetArrayText = TEXT("GetArray");
 
-=======
->>>>>>> 5c11fd8e
 void FHeaderParser::ParseRigVMMethodParameters(UStruct* Struct)
 {
 	FRigVMStructInfo* StructRigVMInfo = StructRigVMMap.Find(Struct);
@@ -6573,27 +6552,10 @@
 		return;
 	}
 
-<<<<<<< HEAD
 	// validate the property types for this struct
 	for (TFieldIterator<FProperty> It(Struct); It; ++It)
 	{
 		FProperty const* const Prop = *It;
-=======
-	const TCHAR* InputText = TEXT("Input");
-	const TCHAR* OutputText = TEXT("Output");
-	const TCHAR* ConstantText = TEXT("Constant");
-	const TCHAR* MaxArraySizeText = TEXT("MaxArraySize");
-	const TCHAR* TArrayText = TEXT("TArray");
-	const TCHAR* TArrayViewText = TEXT("TArrayView");
-	const TCHAR* GetRefText = TEXT("GetRef");
-	const TCHAR* GetArrayText = TEXT("GetArray");
-
-	// validate the property types for this struct
-	for (TFieldIterator<UProperty> It(Struct); It; ++It)
-	{
-		UProperty const* const Prop = *It;
-		FString PropName = Prop->GetName();
->>>>>>> 5c11fd8e
 		FString MemberCPPType;
 		FString ExtendedCPPType;
 		MemberCPPType = Prop->GetCPPType(&ExtendedCPPType);
@@ -6601,17 +6563,10 @@
 		FRigVMParameter Parameter;
 		Parameter.Name = Prop->GetName();
 		Parameter.Type = MemberCPPType + ExtendedCPPType;
-<<<<<<< HEAD
 		Parameter.bConstant = Prop->HasMetaData(NAME_ConstantText);
 		Parameter.bInput = Prop->HasMetaData(NAME_InputText);
 		Parameter.bOutput = Prop->HasMetaData(NAME_OutputText);
 		Parameter.MaxArraySize = Prop->GetMetaData(NAME_MaxArraySizeText);
-=======
-		Parameter.bConstant = Prop->HasMetaData(ConstantText);
-		Parameter.bInput = Prop->HasMetaData(InputText);
-		Parameter.bOutput = Prop->HasMetaData(OutputText);
-		Parameter.MaxArraySize = Prop->GetMetaData(MaxArraySizeText);
->>>>>>> 5c11fd8e
 		Parameter.Getter = GetRefText;
 		Parameter.bEditorOnly = Prop->IsEditorOnlyProperty();
 
@@ -6636,11 +6591,7 @@
 			}
 		}
 
-<<<<<<< HEAD
 		if (MemberCPPType.StartsWith(TArrayText, ESearchCase::CaseSensitive))
-=======
-		if (MemberCPPType.StartsWith(TArrayText))
->>>>>>> 5c11fd8e
 		{
 			if (Parameter.IsConst() || !Parameter.MaxArraySize.IsEmpty())
 			{
@@ -6650,11 +6601,12 @@
 			}
 		}
 
-<<<<<<< HEAD
 		StructRigVMInfo->Members.Add(MoveTemp(Parameter));
-=======
-		StructRigVMInfo->Members.Add(Parameter);
->>>>>>> 5c11fd8e
+	}
+
+	if (StructRigVMInfo->Members.Num() == 0)
+	{
+		UE_LOG_ERROR_UHT(TEXT("RigVM Struct '%s' - has zero members - invalid RIGVM_METHOD."), *Struct->GetName());
 	}
 
 	if (StructRigVMInfo->Members.Num() > 64)
@@ -10250,11 +10202,7 @@
 	if (DocumentationPolicy.bMemberToolTipsRequired)
 	{
 		TMap<FString, FName> ToolTipToPropertyName;
-<<<<<<< HEAD
 		for (FProperty* Property : TFieldRange<FProperty>(Struct, EFieldIteratorFlags::ExcludeSuper))
-=======
-		for (UProperty* Property : TFieldRange<UProperty>(Struct, EFieldIteratorFlags::ExcludeSuper))
->>>>>>> 5c11fd8e
 		{
 			FString ToolTip = Property->GetToolTipText().ToString();
 			if (ToolTip.IsEmpty() || ToolTip.Equals(Property->GetDisplayNameText().ToString()))
@@ -10273,21 +10221,12 @@
 
 	if (DocumentationPolicy.bFloatRangesRequired)
 	{
-<<<<<<< HEAD
 		for (FProperty* Property : TFieldRange<FProperty>(Struct, EFieldIteratorFlags::ExcludeSuper))
 		{
 			if(DoesCPPTypeRequireDocumentation(Property->GetCPPType()))
 			{
 				const FString& UIMin = Property->GetMetaData(NAME_UIMin);
 				const FString& UIMax = Property->GetMetaData(NAME_UIMax);
-=======
-		for (UProperty* Property : TFieldRange<UProperty>(Struct, EFieldIteratorFlags::ExcludeSuper))
-		{
-			if(DoesCPPTypeRequireDocumentation(Property->GetCPPType()))
-			{
-				const FString& UIMin = Property->GetMetaData(TEXT("UIMin"));
-				const FString& UIMax = Property->GetMetaData(TEXT("UIMax"));
->>>>>>> 5c11fd8e
 
 				if(!CheckUIMinMaxRangeFromMetaData(UIMin, UIMax))
 				{
@@ -10303,11 +10242,7 @@
 		UClass* Class = Cast<UClass>(Struct);
 		if (Class != nullptr)
 		{
-<<<<<<< HEAD
 			TMap<FString, FName> ToolTipToFunc;
-=======
-			TMap<FString, FString> ToolTipToFunc;
->>>>>>> 5c11fd8e
 			for (UFunction* Func : TFieldRange<UFunction>(Class, EFieldIteratorFlags::ExcludeSuper))
 			{
 				FString ToolTip = Func->GetToolTipText().ToString();
@@ -10315,7 +10250,6 @@
 				{
 					UE_LOG_ERROR_UHT(TEXT("Function '%s::%s' does not provide a tooltip / comment (DocumentationPolicy)."), *Class->GetName(), *Func->GetName());
 					continue;
-<<<<<<< HEAD
 				}
 				const FName* ExistingFuncName = ToolTipToFunc.Find(ToolTip);
 				if (ExistingFuncName != nullptr)
@@ -10323,15 +10257,6 @@
 					UE_LOG_ERROR_UHT(TEXT("Functions '%s::%s' and '%s::%s' uses identical tooltips / comments (DocumentationPolicy)."), *Class->GetName(), *(*ExistingFuncName).ToString(), *Class->GetName(), *Func->GetName());
 				}
 				ToolTipToFunc.Add(MoveTemp(ToolTip), Func->GetFName());
-=======
-				}
-				const FString* ExistingFuncName = ToolTipToFunc.Find(ToolTip);
-				if (ExistingFuncName != nullptr)
-				{
-					UE_LOG_ERROR_UHT(TEXT("Functions '%s::%s' and '%s::%s' uses identical tooltips / comments (DocumentationPolicy)."), *Class->GetName(), *(*ExistingFuncName), *Class->GetName(), *Func->GetName());
-				}
-				ToolTipToFunc.Add(ToolTip, Func->GetName());
->>>>>>> 5c11fd8e
 			}
 		}
 	}
