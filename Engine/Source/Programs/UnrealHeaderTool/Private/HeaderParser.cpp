--- conflicted
+++ resolved
@@ -639,204 +639,6 @@
 		return nullptr;
 	}
 
-<<<<<<< HEAD
-	/**
-	 * Ensures at script compile time that the metadata formatting is correct
-	 * @param	InKey			the metadata key being added
-	 * @param	InValue			the value string that will be associated with the InKey
-	 */
-	void ValidateMetaDataFormat(FUnrealTypeDefinitionInfo& TypeDef, const FName InKey, const FString& InValue)
-	{
-		switch (GetCheckedMetadataSpecifier(InKey))
-		{
-			default:
-			{
-				// Don't need to validate this specifier
-			}
-			break;
-
-			case ECheckedMetadataSpecifier::UIMin:
-			case ECheckedMetadataSpecifier::UIMax:
-			case ECheckedMetadataSpecifier::ClampMin:
-			case ECheckedMetadataSpecifier::ClampMax:
-			{
-				if (!InValue.IsNumeric())
-				{
-					FError::Throwf(TEXT("Metadata value for '%s' is non-numeric : '%s'"), *InKey.ToString(), *InValue);
-				}
-			}
-			break;
-
-			case ECheckedMetadataSpecifier::BlueprintProtected:
-			{
-				if (FUnrealFunctionDefinitionInfo* FuncDef = TypeDef.AsFunction())
-				{
-					UFunction* Function = FuncDef->GetFunction();
-					if (FuncDef->HasAnyFunctionFlags(FUNC_Static))
-					{
-						// Determine if it's a function library
-						FUnrealClassDefinitionInfo* ClassDef = FuncDef->GetOwnerClass();
-						for (; ClassDef != nullptr && ClassDef->GetSuperClass() != GUObjectDef; ClassDef = ClassDef->GetSuperClass())
-						{
-						}
-
-						if (ClassDef != nullptr && ClassDef->GetName() == TEXT("BlueprintFunctionLibrary"))
-						{
-							FError::Throwf(TEXT("%s doesn't make sense on static method '%s' in a blueprint function library"), *InKey.ToString(), *FuncDef->GetName());
-						}
-					}
-				}
-			}
-			break;
-
-			case ECheckedMetadataSpecifier::CommutativeAssociativeBinaryOperator:
-			{
-				if (FUnrealFunctionDefinitionInfo* FuncDef = TypeDef.AsFunction())
-				{
-					bool bGoodParams = (FuncDef->GetProperties().Num() == 3);
-					if (bGoodParams)
-					{
-						FUnrealPropertyDefinitionInfo* FirstParam = nullptr;
-						FUnrealPropertyDefinitionInfo* SecondParam = nullptr;
-						FUnrealPropertyDefinitionInfo* ReturnValue = nullptr;
-						for (FUnrealPropertyDefinitionInfo* PropertyDef : FuncDef->GetProperties())
-						{
-							if (PropertyDef->HasAnyPropertyFlags(CPF_ReturnParm))
-							{
-								ReturnValue = PropertyDef;
-							}
-							else
-							{
-								if (FirstParam == nullptr)
-								{
-									FirstParam = PropertyDef;
-								}
-								else if (SecondParam == nullptr)
-								{
-									SecondParam = PropertyDef;
-								}
-							}
-						}
-
-						if (ReturnValue == nullptr || SecondParam == nullptr || !SecondParam->SameType(*FirstParam))
-						{
-							bGoodParams = false;
-						}
-					}
-
-					if (!bGoodParams)
-					{
-						UE_LOG_ERROR_UHT(TEXT("Commutative associative binary operators must have exactly 2 parameters of the same type and a return value."));
-					}
-				}
-			}
-			break;
-
-			case ECheckedMetadataSpecifier::ExpandBoolAsExecs:
-			case ECheckedMetadataSpecifier::ExpandEnumAsExecs:
-			{
-				if (FUnrealFunctionDefinitionInfo* FuncDef = TypeDef.AsFunction())
-				{
-					// multiple entry parsing in the same format as eg SetParam.
-					TArray<FString> RawGroupings;
-					InValue.ParseIntoArray(RawGroupings, TEXT(","), false);
-
-					FUnrealPropertyDefinitionInfo* FirstInputDef = nullptr;
-					for (FString& RawGroup : RawGroupings)
-					{
-						RawGroup.TrimStartAndEndInline();
-
-						TArray<FString> IndividualEntries;
-						RawGroup.ParseIntoArray(IndividualEntries, TEXT("|"));
-
-						for (FString& Entry : IndividualEntries)
-						{
-							Entry.TrimStartAndEndInline();
-							if (Entry.IsEmpty())
-							{
-								continue;
-							}
-							
-							FUnrealPropertyDefinitionInfo* FoundFieldDef = FHeaderParser::FindProperty(*FuncDef, *Entry, false);
-							if (!FoundFieldDef)
-							{
-								UE_LOG_ERROR_UHT(TEXT("Function does not have a parameter named '%s'"), *Entry);
-							}
-							else
-							{
-								if (!FoundFieldDef->HasAnyPropertyFlags(CPF_ReturnParm) &&
-
-								    (!FoundFieldDef->HasAnyPropertyFlags(CPF_OutParm) ||
-										FoundFieldDef->HasAnyPropertyFlags(CPF_ReferenceParm)))
-								{
-									if (!FirstInputDef)
-									{
-										FirstInputDef = FoundFieldDef;
-									}
-									else
-									{
-										UE_LOG_ERROR_UHT(TEXT("Function already specified an ExpandEnumAsExec input (%s), but '%s' is also an input parameter. Only one is permitted."), *FirstInputDef->GetName(), *Entry);
-									}
-								}
-							}
-						}
-					}
-				}
-			}
-			break;
-
-			case ECheckedMetadataSpecifier::DevelopmentStatus:
-			{
-				const FString EarlyAccessValue(TEXT("EarlyAccess"));
-				const FString ExperimentalValue(TEXT("Experimental"));
-				if ((InValue != EarlyAccessValue) && (InValue != ExperimentalValue))
-				{
-					FError::Throwf(TEXT("'%s' metadata was '%s' but it must be %s or %s"), *InKey.ToString(), *InValue, *ExperimentalValue, *EarlyAccessValue);
-				}
-			}
-			break;
-
-			case ECheckedMetadataSpecifier::Units:
-			{
-				// Check for numeric property
-				if (FUnrealPropertyDefinitionInfo* PropDef = TypeDef.AsProperty())
-				{
-					if (!PropDef->IsNumericOrNumericStaticArray() && !PropDef->IsStructOrStructStaticArray())
-					{
-						FError::Throwf(TEXT("'Units' meta data can only be applied to numeric and struct properties"));
-					}
-				}
-
-				if (!FUnitConversion::UnitFromString(*InValue))
-				{
-					FError::Throwf(TEXT("Unrecognized units (%s) specified for property '%s'"), *InValue, *TypeDef.GetFullName());
-				}
-			}
-			break;
-
-			case ECheckedMetadataSpecifier::DocumentationPolicy:
-			{
-				const TCHAR* StrictValue = TEXT("Strict");
-				if (InValue != StrictValue)
-				{
-					FError::Throwf(TEXT("'%s' metadata was '%s' but it must be %s"), *InKey.ToString(), *InValue, *StrictValue);
-				}
-			}
-			break;
-		}
-	}
-
-	// Ensures at script compile time that the metadata formatting is correct
-	void ValidateMetaDataFormat(FUnrealTypeDefinitionInfo& TypeDef, const TMap<FName, FString>& MetaData)
-	{
-		for (const TPair<FName, FString>& Pair : MetaData)
-		{
-			ValidateMetaDataFormat(TypeDef, Pair.Key, Pair.Value);
-		}
-	}
-
-=======
->>>>>>> 4e09fb65
 	void SkipAlignasIfNecessary(FBaseParser& Parser)
 	{
 		if (Parser.MatchIdentifier(TEXT("alignas"), ESearchCase::CaseSensitive))
