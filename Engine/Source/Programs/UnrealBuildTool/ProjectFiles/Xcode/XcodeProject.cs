--- conflicted
+++ resolved
@@ -158,10 +158,8 @@
 			{
 				foreach (string PlatformName in Enum.GetNames(typeof(UnrealTargetPlatform)))
 				{
-					string PlatformNameLowerCase = PlatformName.ToLower();
-					string AltName = PlatformNameLowerCase == "win32" || PlatformNameLowerCase== "win64" ? "windows" : PlatformNameLowerCase;
-					string FullNameLowerCase = SourceFile.Reference.FullName.ToLower();
-					if ((FullNameLowerCase.Contains("/" + PlatformNameLowerCase + "/") || FullNameLowerCase.ToLower().Contains("/" + AltName + "/") || FullNameLowerCase.Contains("/engine/build/"))
+					string AltName = PlatformName == "Win32" || PlatformName == "Win64" ? "windows" : PlatformName.ToLower();
+					if ((SourceFile.Reference.FullName.ToLower().Contains("/" + PlatformName.ToLower() + "/") || SourceFile.Reference.FullName.ToLower().Contains("/" + AltName + "/"))
 						&& PlatformName != "Mac" && PlatformName != "IOS" && PlatformName != "TVOS")
 					{
 						// Build phase is used for indexing only and indexing currently works only with files that can be compiled for Mac, so skip files for other platforms
@@ -494,11 +492,7 @@
 			Content.Append("\t\t" + ProjectGuid + " /* Project object */ = {" + ProjectFileGenerator.NewLine);
 			Content.Append("\t\t\tisa = PBXProject;" + ProjectFileGenerator.NewLine);
 			Content.Append("\t\t\tattributes = {" + ProjectFileGenerator.NewLine);
-<<<<<<< HEAD
-			Content.Append("\t\t\t\tLastUpgradeCheck = 0940;" + ProjectFileGenerator.NewLine);
-=======
 			Content.Append("\t\t\t\tLastUpgradeCheck = 2000;" + ProjectFileGenerator.NewLine);
->>>>>>> 8e4a36c9
 			Content.Append("\t\t\t\tORGANIZATIONNAME = \"Epic Games, Inc.\";" + ProjectFileGenerator.NewLine);
             Content.Append("\t\t\t\tTargetAttributes = {" + ProjectFileGenerator.NewLine);
             Content.Append("\t\t\t\t\t" + TargetGuid + " = {" + ProjectFileGenerator.NewLine);
@@ -584,11 +578,10 @@
 			Content.Append("\t\t\t\tGCC_PREPROCESSOR_DEFINITIONS = (" + ProjectFileGenerator.NewLine);
 			foreach (string Definition in IntelliSensePreprocessorDefinitions)
 			{
-				Content.Append("\t\t\t\t\t\"" + Definition.Replace("\"", "").Replace("\\", "").Replace("()", "") + "\"," + ProjectFileGenerator.NewLine);
-			}
-			Content.Append("\t\t\t\t\t__INTELLISENSE__," + ProjectFileGenerator.NewLine);
+				Content.Append("\t\t\t\t\t\"" + Definition.Replace("\"", "").Replace("\\", "") + "\"," + ProjectFileGenerator.NewLine);
+			}
+			Content.Append("\t\t\t\t\t\"__INTELLISENSE__\"," + ProjectFileGenerator.NewLine);
 			Content.Append("\t\t\t\t\t\"MONOLITHIC_BUILD=1\"," + ProjectFileGenerator.NewLine);
-			Content.Append("\t\t\t\t\tSUPPRESS_MONOLITHIC_HEADER_WARNINGS," + ProjectFileGenerator.NewLine);
 			Content.Append("\t\t\t\t);" + ProjectFileGenerator.NewLine);
 
 			Content.Append("\t\t\t\tHEADER_SEARCH_PATHS = (" + ProjectFileGenerator.NewLine);
@@ -607,35 +600,13 @@
 			}
 			Content.Append("\t\t\t\t);" + ProjectFileGenerator.NewLine);
 
-			Content.Append("\t\t\t\tONLY_ACTIVE_ARCH = YES;" + ProjectFileGenerator.NewLine);
-			Content.Append("\t\t\t\tENABLE_TESTABILITY = YES;" + ProjectFileGenerator.NewLine);
+			if (ConfigName == "Debug")
+			{
+				Content.Append("\t\t\t\tONLY_ACTIVE_ARCH = YES;" + ProjectFileGenerator.NewLine);
+				Content.Append("\t\t\t\tENABLE_TESTABILITY = YES;" + ProjectFileGenerator.NewLine);
+			}
 			Content.Append("\t\t\t\tALWAYS_SEARCH_USER_PATHS = NO;" + ProjectFileGenerator.NewLine);
 			Content.Append("\t\t\t\tCLANG_CXX_LANGUAGE_STANDARD = \"c++14\";" + ProjectFileGenerator.NewLine);
-			Content.Append("\t\t\t\tCLANG_WARN_BLOCK_CAPTURE_AUTORELEASING = YES;" + ProjectFileGenerator.NewLine);
-			Content.Append("\t\t\t\tCLANG_WARN_BOOL_CONVERSION = YES;" + ProjectFileGenerator.NewLine);
-			Content.Append("\t\t\t\tCLANG_WARN_COMMA = YES;" + ProjectFileGenerator.NewLine);
-			Content.Append("\t\t\t\tCLANG_WARN_CONSTANT_CONVERSION = YES;" + ProjectFileGenerator.NewLine);
-			Content.Append("\t\t\t\tCLANG_WARN_DEPRECATED_OBJC_IMPLEMENTATIONS = YES;" + ProjectFileGenerator.NewLine);
-			Content.Append("\t\t\t\tCLANG_WARN_EMPTY_BODY = YES;" + ProjectFileGenerator.NewLine);
-			Content.Append("\t\t\t\tCLANG_WARN_ENUM_CONVERSION = YES;" + ProjectFileGenerator.NewLine);
-			Content.Append("\t\t\t\tCLANG_WARN_INFINITE_RECURSION = YES;" + ProjectFileGenerator.NewLine);
-			Content.Append("\t\t\t\tCLANG_WARN_INT_CONVERSION = YES;" + ProjectFileGenerator.NewLine);
-			Content.Append("\t\t\t\tCLANG_WARN_NON_LITERAL_NULL_CONVERSION = YES;" + ProjectFileGenerator.NewLine);
-			Content.Append("\t\t\t\tCLANG_WARN_OBJC_IMPLICIT_RETAIN_SELF = YES;" + ProjectFileGenerator.NewLine);
-			Content.Append("\t\t\t\tCLANG_WARN_OBJC_LITERAL_CONVERSION = YES;" + ProjectFileGenerator.NewLine);
-			Content.Append("\t\t\t\tCLANG_WARN_RANGE_LOOP_ANALYSIS = YES;" + ProjectFileGenerator.NewLine);
-			Content.Append("\t\t\t\tCLANG_WARN_STRICT_PROTOTYPES = YES;" + ProjectFileGenerator.NewLine);
-			Content.Append("\t\t\t\tCLANG_WARN_SUSPICIOUS_MOVE = YES;" + ProjectFileGenerator.NewLine);
-			Content.Append("\t\t\t\tCLANG_WARN_UNREACHABLE_CODE = YES;" + ProjectFileGenerator.NewLine);
-			Content.Append("\t\t\t\tCLANG_WARN__DUPLICATE_METHOD_MATCH = YES;" + ProjectFileGenerator.NewLine);
-			Content.Append("\t\t\t\tENABLE_STRICT_OBJC_MSGSEND = YES;" + ProjectFileGenerator.NewLine);
-			Content.Append("\t\t\t\tGCC_NO_COMMON_BLOCKS = YES;" + ProjectFileGenerator.NewLine);
-			Content.Append("\t\t\t\tGCC_WARN_64_TO_32_BIT_CONVERSION = YES;" + ProjectFileGenerator.NewLine);
-			Content.Append("\t\t\t\tGCC_WARN_ABOUT_RETURN_TYPE = YES;" + ProjectFileGenerator.NewLine);
-			Content.Append("\t\t\t\tGCC_WARN_UNDECLARED_SELECTOR = YES;" + ProjectFileGenerator.NewLine);
-			Content.Append("\t\t\t\tGCC_WARN_UNINITIALIZED_AUTOS = YES;" + ProjectFileGenerator.NewLine);
-			Content.Append("\t\t\t\tGCC_WARN_UNUSED_FUNCTION = YES;" + ProjectFileGenerator.NewLine);
-			Content.Append("\t\t\t\tGCC_WARN_UNUSED_VARIABLE = YES;" + ProjectFileGenerator.NewLine);
 			Content.Append("\t\t\t\tGCC_ENABLE_CPP_RTTI = NO;" + ProjectFileGenerator.NewLine);
 			Content.Append("\t\t\t\tGCC_WARN_CHECK_SWITCH_STATEMENTS = NO;" + ProjectFileGenerator.NewLine);
 			Content.Append("\t\t\t\tUSE_HEADERMAP = NO;" + ProjectFileGenerator.NewLine);
@@ -658,7 +629,6 @@
 			Content.Append("\t\t" + ConfigGuid + " /* \"" + Config.DisplayName + "\" */ = {" + ProjectFileGenerator.NewLine);
 			Content.Append("\t\t\tisa = XCBuildConfiguration;" + ProjectFileGenerator.NewLine);
 			Content.Append("\t\t\tbuildSettings = {" + ProjectFileGenerator.NewLine);
-			Content.Append("\t\t\t\tCLANG_ENABLE_OBJC_WEAK = YES;" + ProjectFileGenerator.NewLine);
 
             string UE4Dir = ConvertPath(Path.GetFullPath(Directory.GetCurrentDirectory() + "../../.."));
 			string MacExecutableDir = ConvertPath(Config.MacExecutablePath.Directory.FullName);
@@ -688,7 +658,6 @@
                 string TEAM_TVOS = "";
                 string IOS_CERT = "iPhone Developer";
                 string TVOS_CERT = "iPhone Developer";
-				string BundleIdentifier = "";
                 if (InstalledPlatformInfo.IsValidPlatform(UnrealTargetPlatform.IOS, EProjectType.Code))
                 {
 					IOSPlatform IOSPlatform = ((IOSPlatform)UEBuildPlatform.GetBuildPlatform(UnrealTargetPlatform.IOS));
@@ -696,7 +665,6 @@
 					IOSProvisioningData ProvisioningData = IOSPlatform.ReadProvisioningData(ProjectSettings);
 					IOSRunTimeVersion = ProjectSettings.RuntimeVersion;
 					IOSRunTimeDevices = ProjectSettings.RuntimeDevices;
-					BundleIdentifier = ProjectSettings.BundleIdentifier;
 					ValidArchs += " arm64 armv7 armv7s";
 					SupportedPlatforms += " iphoneos";
 					bAutomaticSigning = ProjectSettings.bAutomaticSigning;
@@ -715,7 +683,6 @@
 					TVOSProvisioningData ProvisioningData = TVOSPlatform.ReadProvisioningData(ProjectSettings);
 					TVOSRunTimeVersion = ProjectSettings.RuntimeVersion;
 					TVOSRunTimeDevices = ProjectSettings.RuntimeDevices;
-					BundleIdentifier = ProjectSettings.BundleIdentifier;
 					if (ValidArchs == "x86_64")
 					{
 						ValidArchs += " arm64 armv7 armv7s";
@@ -735,10 +702,6 @@
 				if (IOSRunTimeVersion != null)
 				{
 					Content.Append("\t\t\t\tIPHONEOS_DEPLOYMENT_TARGET = " + IOSRunTimeVersion + ";" + ProjectFileGenerator.NewLine);
-					if (!XcodeProjectFileGenerator.bGeneratingRunIOSProject && !XcodeProjectFileGenerator.bGeneratingRunTVOSProject)
-					{
-						Content.Append("\t\t\t\tPRODUCT_BUNDLE_IDENTIFIER = " + BundleIdentifier + ";" + ProjectFileGenerator.NewLine);
-					}
 					Content.Append("\t\t\t\t\"PRODUCT_NAME[sdk=iphoneos*]\" = \"" + Config.BuildTarget + "\";" + ProjectFileGenerator.NewLine); // @todo: change to Path.GetFileName(Config.IOSExecutablePath) when we stop using payload
 					Content.Append("\t\t\t\t\"TARGETED_DEVICE_FAMILY[sdk=iphoneos*]\" = \"" + IOSRunTimeDevices + "\";" + ProjectFileGenerator.NewLine);
                     Content.Append("\t\t\t\t\"SDKROOT[sdk=iphoneos]\" = iphoneos;" + ProjectFileGenerator.NewLine);
@@ -755,10 +718,6 @@
                 if (TVOSRunTimeVersion != null)
 				{
 					Content.Append("\t\t\t\tTVOS_DEPLOYMENT_TARGET = " + TVOSRunTimeVersion + ";" + ProjectFileGenerator.NewLine);
-					if (!XcodeProjectFileGenerator.bGeneratingRunIOSProject && !XcodeProjectFileGenerator.bGeneratingRunTVOSProject)
-					{
-						Content.Append("\t\t\t\tPRODUCT_BUNDLE_IDENTIFIER = " + BundleIdentifier + ";" + ProjectFileGenerator.NewLine);
-					}
 					Content.Append("\t\t\t\t\"PRODUCT_NAME[sdk=appletvos*]\" = \"" + Config.BuildTarget + "\";" + ProjectFileGenerator.NewLine); // @todo: change to Path.GetFileName(Config.TVOSExecutablePath) when we stop using payload
 					Content.Append("\t\t\t\t\"TARGETED_DEVICE_FAMILY[sdk=appletvos*]\" = \"" + TVOSRunTimeDevices + "\";" + ProjectFileGenerator.NewLine);
                     Content.Append("\t\t\t\t\"SDKROOT[sdk=appletvos]\" = appletvos;" + ProjectFileGenerator.NewLine);
@@ -946,7 +905,7 @@
                 Content.Append("\t\t\t\tSDKROOT = macosx;" + ProjectFileGenerator.NewLine);
             }
             Content.Append("\t\t\t\tGCC_PRECOMPILE_PREFIX_HEADER = YES;" + ProjectFileGenerator.NewLine);
-			Content.Append("\t\t\t\tGCC_PREFIX_HEADER = \"" + ProjectFilePath.ChangeExtension("h").FullName + "\";" + ProjectFileGenerator.NewLine);
+			Content.Append("\t\t\t\tGCC_PREFIX_HEADER = \"" + UE4Dir + "/Engine/Source/Editor/UnrealEd/Public/UnrealEd.h\";" + ProjectFileGenerator.NewLine);
 			Content.Append("\t\t\t};" + ProjectFileGenerator.NewLine);
 			Content.Append("\t\t\tname = \"" + Config.DisplayName + "\";" + ProjectFileGenerator.NewLine);
 			Content.Append("\t\t};" + ProjectFileGenerator.NewLine);
@@ -966,7 +925,6 @@
 			Content.Append("\t\t" + ConfigGuid + " /* \"" + Config.DisplayName + "\" */ = {" + ProjectFileGenerator.NewLine);
 			Content.Append("\t\t\tisa = XCBuildConfiguration;" + ProjectFileGenerator.NewLine);
 			Content.Append("\t\t\tbuildSettings = {" + ProjectFileGenerator.NewLine);
-			Content.Append("\t\t\t\tCLANG_ENABLE_OBJC_WEAK = YES;" + ProjectFileGenerator.NewLine);
 			if (bMacOnly)
 			{
 				Content.Append("\t\t\t\tVALID_ARCHS = \"x86_64\";" + ProjectFileGenerator.NewLine);
@@ -1463,7 +1421,7 @@
 			ProjectFileContent.Append("\tarchiveVersion = 1;" + ProjectFileGenerator.NewLine);
 			ProjectFileContent.Append("\tclasses = {" + ProjectFileGenerator.NewLine);
 			ProjectFileContent.Append("\t};" + ProjectFileGenerator.NewLine);
-			ProjectFileContent.Append("\tobjectVersion = 48;" + ProjectFileGenerator.NewLine);
+			ProjectFileContent.Append("\tobjectVersion = 46;" + ProjectFileGenerator.NewLine);
 			ProjectFileContent.Append("\tobjects = {" + ProjectFileGenerator.NewLine + ProjectFileGenerator.NewLine);
 
 			AppendBuildFileSection(ProjectFileContent, PBXBuildFileSection);
@@ -1491,15 +1449,6 @@
 			{
 				FileReference PBXProjFilePath = ProjectFilePath + "/project.pbxproj";
 				bSuccess = ProjectFileGenerator.WriteFileIfChanged(PBXProjFilePath.FullName, ProjectFileContent.ToString(), new UTF8Encoding());
-				if (bSuccess)
-				{
-					string UE4Dir = ConvertPath(Path.GetFullPath(Directory.GetCurrentDirectory() + "../../.."));
-					StringBuilder PCHFileContent = new StringBuilder();
-					PCHFileContent.Append("#ifdef __cplusplus" + ProjectFileGenerator.NewLine);
-					PCHFileContent.Append("#include \"" + UE4Dir + "/Engine/Source/Editor/UnrealEd/Public/UnrealEd.h\"" + ProjectFileGenerator.NewLine);
-					PCHFileContent.Append("#endif // __cplusplus" + ProjectFileGenerator.NewLine);
-					bSuccess = ProjectFileGenerator.WriteFileIfChanged(ProjectFilePath.ChangeExtension("h").FullName, PCHFileContent.ToString(), new UTF8Encoding());
-				}
 			}
 
 			if (bSuccess)
