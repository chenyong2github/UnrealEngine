--- conflicted
+++ resolved
@@ -1853,6 +1853,7 @@
 							// Create the target
 							UEBuildTarget Target = UEBuildTarget.Create(TargetDesc, false, bUsePrecompiled);
 
+							AddTargetForIntellisense(Target);
 							// Generate a compile environment for each module in the binary
 							CppCompileEnvironment GlobalCompileEnvironment = Target.CreateCompileEnvironmentForProjectFiles();
 							foreach(UEBuildBinary Binary in Target.Binaries)
@@ -1888,6 +1889,11 @@
 					}
 				}
 			}
+		}
+
+		protected virtual void AddTargetForIntellisense(UEBuildTarget Target)
+		{
+			
 		}
 
 
@@ -2249,11 +2255,7 @@
 			// Keep a cache of the default editor target for each project so that we don't have to interrogate the configs for each target
 			Dictionary<string, string> DefaultProjectEditorTargetCache = new Dictionary<string, string>();
 
-<<<<<<< HEAD
 			foreach( FileReference TargetFilePath in AllTargetFiles.Except(AllSubTargetFiles) )
-=======
-			foreach( FileReference TargetFilePath in AllTargetFiles )
->>>>>>> 3ecbc206
 			{
 				string TargetName = TargetFilePath.GetFileNameWithoutAnyExtensions();		// Remove both ".cs" and ".Target"
 
