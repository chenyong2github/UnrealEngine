// Copyright 1998-2019 Epic Games, Inc. All Rights Reserved.
using System;
using System.IO;
using System.Text;
using UnrealBuildTool;
using System.Diagnostics;
using System.Collections.Generic;
using System.Text.RegularExpressions;
using Tools.DotNETCommon;

namespace UnrealBuildTool
{
	/// <summary>
	///
	/// </summary>
	public class HTML5SDKInfo
	{
		static string NODE_VER = "8.9.1_64bit";
		static string PYTHON_VER = "2.7.13.1_64bit"; // Only used on Windows; other platforms use built-in Python.

		static string LLVM_VER = "e1.38.31_64bit";
		static string SDKVersion = "1.38.31";

//		static string LLVM_VER = "incoming";
//		static string SDKVersion = "incoming";

		// --------------------------------------------------
		// --------------------------------------------------
		static string SDKBase
		{
			get
			{
				// If user has configured a custom Emscripten toolchain, use that automatically.
				if (Environment.GetEnvironmentVariable("EMSDK") != null) return Environment.GetEnvironmentVariable("EMSDK");
				// Otherwise, use the one embedded in this repository.
				return FileReference.Combine(UnrealBuildTool.EngineDirectory, "Extras", "ThirdPartyNotUE", "emsdk").FullName;
			}
		}
		/// <summary>
		///
		/// </summary>
		/// <returns></returns>
		static public string EMSCRIPTEN_ROOT
		{
			get
			{
				// If user has configured a custom Emscripten toolchain, use that automatically.
				if (Environment.GetEnvironmentVariable("EMSCRIPTEN") != null) return Environment.GetEnvironmentVariable("EMSCRIPTEN");

				// Otherwise, use the one embedded in this repository.
				return Path.Combine(SDKBase, "emscripten", SDKVersion);
			}
		}
		/// <summary>
		///
		/// </summary>
		/// <returns></returns>
		static public string EmscriptenCMakeToolChainFile { get { return Path.Combine(EMSCRIPTEN_ROOT,  "cmake", "Modules", "Platform", "Emscripten.cmake"); } }
		// --------------------------------------------------
		// --------------------------------------------------
		static string CURRENT_PLATFORM
		{
			get
			{
				if (BuildHostPlatform.Current.Platform == UnrealTargetPlatform.Win64
					|| BuildHostPlatform.Current.Platform == UnrealTargetPlatform.Mac
					|| BuildHostPlatform.Current.Platform == UnrealTargetPlatform.Linux)
				{
					return BuildHostPlatform.Current.Platform.ToString();
				}
				return "error_unknown_platform";
			}
		}
		static string PLATFORM_EXE
		{
			get
			{
				if (BuildHostPlatform.Current.Platform == UnrealTargetPlatform.Win64)
				{
					return ".exe";
				}
				if (BuildHostPlatform.Current.Platform == UnrealTargetPlatform.Mac || BuildHostPlatform.Current.Platform == UnrealTargetPlatform.Linux)
				{
					return "";
				}
				return "error_unknown_platform";
			}
		}

		// Reads the contents of the ".emscripten" config file.
		static string ReadEmscriptenConfigFile()
		{
			string config = Environment.GetEnvironmentVariable("EM_CONFIG"); // This is either a string containing the config directly, or points to a file
			if (config != null && File.Exists(config))
			{
				config = File.ReadAllText(config);
			}
			return config;
		}

		// Pulls the value of the given option key in .emscripten config file.
		static string GetEmscriptenConfigVar(string variable)
		{
			string config = ReadEmscriptenConfigFile();
			if (config == null) return null;
			string[] tokens = config.Split('\n');

			// Parse lines of type "KEY='value'"
			Regex regex = new Regex(variable + "^\\s*=\\s*['\\\"](.*)['\\\"]");
			foreach(string line in tokens)
			{
				Match m = regex.Match(line);
				if (m.Success)
				{
					return m.Groups[1].ToString();
				}
			}
			return null;
		}

		static string LLVM_ROOT
		{
			get
			{
				// If user has configured a custom Emscripten toolchain, use that automatically.
				string llvm_root = GetEmscriptenConfigVar("LLVM_ROOT");
				if (llvm_root != null) return llvm_root;

				// Otherwise, use the one embedded in this repository.
				return Path.Combine(SDKBase, CURRENT_PLATFORM, "clang", LLVM_VER);
			}
		}
		static string BINARYEN_ROOT
		{
			get
			{
				// If user has configured a custom Emscripten toolchain, use that automatically.
				string binaryen_root = GetEmscriptenConfigVar("BINARYEN_ROOT");
				if (binaryen_root != null) return binaryen_root;

				// Otherwise, use the one embedded in this repository.
//				return Path.Combine(SDKBase, CURRENT_PLATFORM, "binaryen", BINARYEN_VER);
				return Path.Combine(SDKBase, CURRENT_PLATFORM, "clang", LLVM_VER, "binaryen");
			}
		}
		static string NODE_JS
		{
			get
			{
				// If user has configured a custom Emscripten toolchain, use that automatically.
				string node_js = GetEmscriptenConfigVar("NODE_JS");
				if (node_js != null) return node_js;

				// Otherwise, use the one embedded in this repository.
				return Path.Combine(SDKBase, CURRENT_PLATFORM, "node", NODE_VER, "bin", "node" + PLATFORM_EXE);
			}
		}
		static string PYTHON
		{
			get
			{
				// If user has configured a custom Emscripten toolchain, use that automatically.
				string python = GetEmscriptenConfigVar("PYTHON");
				if (python != null) return python;

// saving for reference
//				if (BuildHostPlatform.Current.Platform == UnrealTargetPlatform.Win64)
//				{
//					return Path.Combine(SDKBase, "Win64", "python", PYTHON_VER, "python.exe");
//				}
//				if (BuildHostPlatform.Current.Platform == UnrealTargetPlatform.Mac || BuildHostPlatform.Current.Platform == UnrealTargetPlatform.Linux)
//				{
//					return "/usr/bin/python";
//				}

				// use UE4's bundled python executable
				string UE4PythonPath = FileReference.Combine(UnrealBuildTool.EngineDirectory, "Binaries", "ThirdParty", "Python").FullName;
				if (BuildHostPlatform.Current.Platform == UnrealTargetPlatform.Win64)
				{
//					return Path.Combine(UE4PythonPath, "Win64", "python.exe");
					return Path.Combine(SDKBase, "Win64", "python", PYTHON_VER, "python.exe"); // UE-76260
				}
				if (BuildHostPlatform.Current.Platform == UnrealTargetPlatform.Mac)
				{
					return Path.Combine(UE4PythonPath, "Mac", "bin", "python2.7");
<<<<<<< HEAD
				}
				if (BuildHostPlatform.Current.Platform == UnrealTargetPlatform.Linux)
				{
					return Path.Combine(UE4PythonPath, "Linux", "bin", "python2.7");
				}
=======
				}
				if (BuildHostPlatform.Current.Platform == UnrealTargetPlatform.Linux)
				{
					return Path.Combine(UE4PythonPath, "Linux", "bin", "python2.7");
				}
>>>>>>> a1e6ec07
				return "error_unknown_platform";
			}
		}

		/// <summary>
		///
		/// </summary>
		/// <returns></returns>
		public static string HTML5Intermediatory
		{
			get
			{
				string HTML5IntermediatoryPath = FileReference.Combine(UnrealBuildTool.EngineDirectory, "Intermediate", "Build", "HTML5").FullName;
				if (!Directory.Exists(HTML5IntermediatoryPath))
				{
					Directory.CreateDirectory(HTML5IntermediatoryPath);
				}
				return HTML5IntermediatoryPath;
			}
		}
		/// <summary>
		///
		/// </summary>
		/// <returns></returns>
		static public string DOT_EMSCRIPTEN
		{
			get
			{
				// If user has configured a custom Emscripten toolchain, use that automatically.
				if (Environment.GetEnvironmentVariable("EMSDK") != null && Environment.GetEnvironmentVariable("EM_CONFIG") != null && File.Exists(Environment.GetEnvironmentVariable("EM_CONFIG")))
				{
					Log.TraceInformation( "NOTE [DOT_EMSCRIPTEN]: using EM_CONFIG=" + Environment.GetEnvironmentVariable("EM_CONFIG") );
					return Environment.GetEnvironmentVariable("EM_CONFIG");
				}

				// Otherwise, use the one embedded in this repository.
				return Path.Combine(HTML5Intermediatory, ".emscripten");
			}
		}
		/// <summary>
		///
		/// </summary>
		/// <returns></returns>
		static public string EMSCRIPTEN_CACHE { get { return Path.Combine(HTML5Intermediatory, "EmscriptenCache"); ; } }

		/// <summary>
		///
		/// </summary>
		/// <returns></returns>
		public static string SetupEmscriptenTemp()
		{
			// Default to use the embedded temp path in this repository.
			string TempPath = Path.Combine(HTML5Intermediatory, "EmscriptenTemp");

			// If user has configured a custom Emscripten toolchain, use that automatically.
			if (Environment.GetEnvironmentVariable("EMSDK") != null)
			{
				string emscripten_temp = GetEmscriptenConfigVar("TEMP_DIR");
				if (emscripten_temp != null) return emscripten_temp;
			}

			// ensure temp path exists
			try
			{
				if (Directory.Exists(TempPath))
				{
					Directory.Delete(TempPath, true);
				}

				Directory.CreateDirectory(TempPath);
			}
			catch (Exception Ex)
			{
				Log.TraceErrorOnce(" Recreation of Emscripten Temp folder failed because of " + Ex.ToString());
			}

			// ----------------------------------------
			// double check clang version, if different -- NUKE cached asmjs folder
			string CachePath = Path.Combine(HTML5Intermediatory, "EmscriptenCache");
			try
			{
				bool deleteAsmjsCache = true;
				string isVanillaPath = Path.Combine(CachePath, "is_vanilla.txt");
				if (File.Exists(isVanillaPath))
				{
					string cachedClang = File.ReadAllText(isVanillaPath);
					if ( cachedClang.Equals("0:"+LLVM_ROOT, StringComparison.Ordinal) )
					{
						deleteAsmjsCache = false;
					}
				}
				// ----------------------------------------
				// sometimes, CIS machines need EmscriptenCache folder to be deleted manually
				// automate this on every toolchain upgrade
				string ue4emsdkcachePath = Path.Combine(HTML5Intermediatory, "ue4emsdk.txt");
				if (File.Exists(ue4emsdkcachePath))
				{
					string cachedClang = File.ReadAllText(ue4emsdkcachePath);
					if ( cachedClang.Equals(SDKVersion, StringComparison.Ordinal) )
					{
						deleteAsmjsCache = false;
					}
					else
					{
						File.Delete(ue4emsdkcachePath); // to be recreated
					}
				}
				else
				{
					deleteAsmjsCache = true; // this overrides everything
				}
				// ----------------------------------------
				if ( deleteAsmjsCache )
				{
					if (Directory.Exists(CachePath))
					{
						Directory.Delete(CachePath, true);
					}
					File.WriteAllText(ue4emsdkcachePath, SDKVersion);
				}
			}
			catch (Exception Ex)
			{
				Log.TraceErrorOnce(" Recreation of Emscripten Temp folder failed because of " + Ex.ToString());
			}

			// done
			return TempPath;
		}

		/// <summary>
		///
		/// </summary>
		/// <returns></returns>
		public static string PLATFORM_USER_HOME
		{
			get
			{
				if (BuildHostPlatform.Current.Platform == UnrealTargetPlatform.Win64)
				{
					return "USERPROFILE";
				}
				if (BuildHostPlatform.Current.Platform == UnrealTargetPlatform.Linux || BuildHostPlatform.Current.Platform == UnrealTargetPlatform.Mac)
				{
					return "HOME";
				}
				return "error_unknown_platform";
			}
		}

		/// <summary>
		///
		/// </summary>
		/// <returns></returns>
		public static string SetUpEmscriptenConfigFile( bool bHome=false )
		{
			// If user has configured a custom Emscripten toolchain, use that automatically.
			if (Environment.GetEnvironmentVariable("EMSDK") != null && Environment.GetEnvironmentVariable("EM_CONFIG") != null && File.Exists(Environment.GetEnvironmentVariable("EM_CONFIG")))
			{
				Log.TraceInformation( "NOTE[SetUpEmscriptenConfigFile]: using EM_CONFIG" );
				return Environment.GetEnvironmentVariable("EM_CONFIG");
			}

			// Otherwise, use the one embedded in this repository.

			// the following are for diff checks for file timestamps
			string SaveDotEmscripten = DOT_EMSCRIPTEN + ".save";
			if (File.Exists(SaveDotEmscripten))
			{
				File.Delete(SaveDotEmscripten);
			}
			string config_old = "";

			// make a fresh .emscripten resource file
			if (File.Exists(DOT_EMSCRIPTEN))
			{
				config_old = File.ReadAllText(DOT_EMSCRIPTEN);
				File.Move(DOT_EMSCRIPTEN, SaveDotEmscripten);
			}

			// the best way to generate .emscripten resource file,
			// is to run "emcc -v" (show version info) without an existing one
			// --------------------------------------------------
			// save a few things
			string PATH_SAVE = Environment.GetEnvironmentVariable("PATH");
			string HOME_SAVE = Environment.GetEnvironmentVariable(PLATFORM_USER_HOME);
			// warm up the .emscripten resource file
			string NODE_ROOT = Path.GetDirectoryName(NODE_JS);
			string PYTHON_ROOT = Path.GetDirectoryName(PYTHON);
			Environment.SetEnvironmentVariable("PATH",
					EMSCRIPTEN_ROOT + Path.PathSeparator +
					LLVM_ROOT + Path.PathSeparator +
					BINARYEN_ROOT + Path.PathSeparator +
					NODE_ROOT + Path.PathSeparator +
					PYTHON_ROOT + Path.PathSeparator +
					PATH_SAVE);
			Environment.SetEnvironmentVariable(PLATFORM_USER_HOME, HTML5Intermediatory);
			// --------------------------------------------------
				string cmd = "\"" + Path.Combine(EMSCRIPTEN_ROOT, "emcc") + "\"";
				ProcessStartInfo processInfo = new ProcessStartInfo(PYTHON, cmd + " -v");
				processInfo.CreateNoWindow = true;
				processInfo.UseShellExecute = false;
// jic output dump is needed...
//				processInfo.RedirectStandardError = true;
//				processInfo.RedirectStandardOutput = true;
				try
				{
					Process process = Process.Start(processInfo);
//					process.OutputDataReceived += (object sender, DataReceivedEventArgs e) => Log.TraceInformation("output>>" + e.Data);
//					process.BeginOutputReadLine();
//					process.ErrorDataReceived += (object sender, DataReceivedEventArgs e) => Log.TraceInformation("error>>" + e.Data);
//					process.BeginErrorReadLine();
					process.WaitForExit();
					Log.TraceInformation("emcc ExitCode: {0}", process.ExitCode);
					process.Close();
				}
				catch (System.ComponentModel.Win32Exception ex)
				{
					// Process.Start() as terminated quick enough betore control has returned to process.WaitForExit()
					Log.TraceInformation("Win32Exception ex.NativeErrorCode: {0}", ex.NativeErrorCode);
				}
				// uncomment OPTIMIZER (GUBP on build machines needs this)
				// and PYTHON (reduce warnings on EMCC_DEBUG=1)
				string pyth = Regex.Replace(PYTHON, @"\\", @"\\");
				string optz = Regex.Replace(Path.Combine(LLVM_ROOT, "optimizer") + PLATFORM_EXE, @"\\", @"\\");
				string byn = Regex.Replace(BINARYEN_ROOT, @"\\", @"\\");
				string txt = Regex.Replace(
					Regex.Replace(
							Regex.Replace(File.ReadAllText(DOT_EMSCRIPTEN), "#(PYTHON).*", "$1 = '" + pyth + "'"),
							"# (EMSCRIPTEN_NATIVE_OPTIMIZER).*", "$1 = '" + optz + "'"),
						"(BINARYEN_ROOT).*", "$1 = '" + byn + "'");
				File.WriteAllText(DOT_EMSCRIPTEN, txt);
				Log.TraceInformation( txt );

			// --------------------------------------------------
			if (File.Exists(SaveDotEmscripten))
			{
				if ( config_old.Equals(txt, StringComparison.Ordinal) )
				{	// preserve file timestamp -- otherwise, emscripten "system libs" will always be recompiled
					File.Delete(DOT_EMSCRIPTEN);
					File.Move(SaveDotEmscripten, DOT_EMSCRIPTEN);
				}
				else
				{
					File.Delete(SaveDotEmscripten);
				}
			}
			// --------------------------------------------------
			// --------------------------------------------------
			// restore a few things
			Environment.SetEnvironmentVariable(PLATFORM_USER_HOME, HOME_SAVE);
			if ( bHome )
			{
				ProcessStartInfo processInfo2 = new ProcessStartInfo(PYTHON, cmd + " -v");
				processInfo2.CreateNoWindow = true;
				processInfo2.UseShellExecute = false;
				Process process2 = Process.Start(processInfo2);
				process2.WaitForExit();
				Log.TraceInformation("emcc ExitCode: {0} - special", process2.ExitCode);
				process2.Close();
			}
			Environment.SetEnvironmentVariable("PATH", PATH_SAVE);

			// --------------------------------------------------
			// the following are needed when CMake is used
			Environment.SetEnvironmentVariable("EMSCRIPTEN", EMSCRIPTEN_ROOT);
			Environment.SetEnvironmentVariable("NODEPATH", Path.GetDirectoryName(NODE_JS));
			Environment.SetEnvironmentVariable("NODE", NODE_JS);
			Environment.SetEnvironmentVariable("LLVM", LLVM_ROOT);

			// --------------------------------------------------
			// the following is needed when UE4 from GitHub on Linux is used
			if (BuildHostPlatform.Current.Platform == UnrealTargetPlatform.Linux)
			{
				string findpath = "\"" + Path.Combine(EMSCRIPTEN_ROOT, "system", "lib") + "\"";
				ProcessStartInfo findproc = new ProcessStartInfo("find", findpath + " -type f -name \"*symbols\" -exec dos2unix {} \\;");
				findproc.CreateNoWindow = true;
				findproc.UseShellExecute = false;
				try
				{
					Process process = Process.Start(findproc);
					process.WaitForExit();
					Log.TraceInformation("find symbols dos2unix conversions ExitCode: {0}", process.ExitCode);
					process.Close();
				}
				catch (System.ComponentModel.Win32Exception ex)
				{
					// Process.Start() as terminated quick enough betore control has returned to process.WaitForExit()
					Log.TraceInformation("Win32Exception ex.NativeErrorCode: {0}", ex.NativeErrorCode);
				}
			}

			return DOT_EMSCRIPTEN;
		}

		/// <summary>
		///
		/// </summary>
		/// <returns></returns>
		public static string EmscriptenVersion()
		{
			return SDKVersion;
		}

		/// <summary>
		///
		/// </summary>
		/// <returns></returns>
		public static string EmscriptenPackager()
		{
			return Path.Combine(EMSCRIPTEN_ROOT, "tools", "file_packager.py");
		}

		/// <summary>
		///
		/// </summary>
		/// <returns></returns>
		public static string EmscriptenCompiler()
		{
			return "\"" + Path.Combine(EMSCRIPTEN_ROOT, "emcc") + "\"";
		}

		/// <summary>
		///
		/// </summary>
		/// <returns></returns>
		public static FileReference Python()
		{
			return new FileReference(PYTHON);
		}

		/// <summary>
		///
		/// </summary>
		/// <returns></returns>
		public static string MacPythonLib() // UE-75402
		{
			string UE4PythonPath = FileReference.Combine(UnrealBuildTool.EngineDirectory, "Binaries", "ThirdParty", "Python").FullName;
			return Path.Combine(UE4PythonPath, "Mac", "lib", "python2.7", "lib-dynload");
		}

		/// <summary>
		///
		/// </summary>
		/// <returns></returns>
		public static bool IsSDKInstalled()
		{
			bool sdkInstalled = Directory.Exists(EMSCRIPTEN_ROOT) && File.Exists(NODE_JS) && Directory.Exists(LLVM_ROOT) && File.Exists(PYTHON);

			// For developers: if custom EMSDK is specified but it is detected to not be properly installed,
			// issue diagnostics about the relevant paths.
			if (Environment.GetEnvironmentVariable("EMSDK") != null && !sdkInstalled)
			{
				Log.TraceInformation("EMSDK enviroment variable is set to point to " + Environment.GetEnvironmentVariable("EMSDK") + " but needed tools were not found:");
				Log.TraceInformation("EMSCRIPTEN_ROOT: " + EMSCRIPTEN_ROOT + ", exists: " + Directory.Exists(EMSCRIPTEN_ROOT).ToString());
				Log.TraceInformation("LLVM_ROOT: " + LLVM_ROOT + ", exists: " + Directory.Exists(LLVM_ROOT).ToString());
				Log.TraceInformation("NODE_JS: " + NODE_JS + ", exists: " + File.Exists(NODE_JS).ToString());
				Log.TraceInformation("PYTHON: " + PYTHON + ", exists: " + File.Exists(PYTHON).ToString());
			}

			// display any reason if SDK is not found
			if (!Directory.Exists(EMSCRIPTEN_ROOT))
			{
				Log.TraceInformation("*** EMSCRIPTEN_ROOT directory NOT FOUND: " + EMSCRIPTEN_ROOT);
			}
			if (!File.Exists(NODE_JS))
			{
				Log.TraceInformation("*** NODE_JS NOT FOUND: " + NODE_JS);
			}
			if (!Directory.Exists(LLVM_ROOT))
			{
				Log.TraceInformation("*** LLVMROOT directory NOT FOUND: " + LLVM_ROOT);
			}
			if (!File.Exists(PYTHON))
			{
				Log.TraceInformation("*** PYTHON NOT FOUND: " + PYTHON);
			}

			return sdkInstalled;
		}

		// this script is used at:
		// HTML5ToolChain.cs
		// UEBuildHTML5.cs
		// HTML5Platform.[PakFiles.]Automation.cs
		// BuildPhysX.Automation.cs
	}
}<|MERGE_RESOLUTION|>--- conflicted
+++ resolved
@@ -183,19 +183,11 @@
 				if (BuildHostPlatform.Current.Platform == UnrealTargetPlatform.Mac)
 				{
 					return Path.Combine(UE4PythonPath, "Mac", "bin", "python2.7");
-<<<<<<< HEAD
 				}
 				if (BuildHostPlatform.Current.Platform == UnrealTargetPlatform.Linux)
 				{
 					return Path.Combine(UE4PythonPath, "Linux", "bin", "python2.7");
 				}
-=======
-				}
-				if (BuildHostPlatform.Current.Platform == UnrealTargetPlatform.Linux)
-				{
-					return Path.Combine(UE4PythonPath, "Linux", "bin", "python2.7");
-				}
->>>>>>> a1e6ec07
 				return "error_unknown_platform";
 			}
 		}
