// Copyright 1998-2019 Epic Games, Inc. All Rights Reserved.

using System;
using System.Collections.Generic;
using System.Text.RegularExpressions;
using System.Diagnostics;
using System.IO;
using System.Linq;
using Microsoft.Win32;
using System.Text;
using Tools.DotNETCommon;

namespace UnrealBuildTool
{
	class VCToolChain : UEToolChain
	{
		/// <summary>
		/// The target being built
		/// </summary>
		protected ReadOnlyTargetRules Target;

		/// <summary>
		/// The Visual C++ environment
		/// </summary>
		protected VCEnvironment EnvVars;

		public VCToolChain(CppPlatform Platform, ReadOnlyTargetRules Target)
			: base(Platform)
		{
			this.Target = Target;
			this.EnvVars = Target.WindowsPlatform.Environment;

			Log.TraceLog("Compiler: {0}", EnvVars.CompilerPath);
			Log.TraceLog("Linker: {0}", EnvVars.LinkerPath);
			Log.TraceLog("Library Manager: {0}", EnvVars.LibraryManagerPath);
			Log.TraceLog("Resource Compiler: {0}", EnvVars.ResourceCompilerPath);

			if (Target.WindowsPlatform.ObjSrcMapFile != null)
			{
				try
				{
					File.Delete(Target.WindowsPlatform.ObjSrcMapFile);
				}
				catch
				{
				}
			}
		}

		/// <summary>
		/// Returns the version info for the toolchain. This will be output before building.
		/// </summary>
		/// <returns>String describing the current toolchain</returns>
		public override string GetVersionInfo()
		{
			if(EnvVars.Compiler == EnvVars.ToolChain)
			{
				return String.Format("Using {0} {1} toolchain ({2}) and Windows {3} SDK ({4}).", WindowsPlatform.GetCompilerName(EnvVars.Compiler), EnvVars.ToolChainVersion, EnvVars.ToolChainDir, EnvVars.WindowsSdkVersion, EnvVars.WindowsSdkDir);
			}
			else
			{
				return String.Format("Using {0} {1} compiler ({2}) with {3} {4} runtime ({5}) and Windows {6} SDK ({7}).", WindowsPlatform.GetCompilerName(EnvVars.Compiler), EnvVars.CompilerVersion, EnvVars.CompilerDir, WindowsPlatform.GetCompilerName(EnvVars.ToolChain), EnvVars.ToolChainVersion, EnvVars.ToolChainDir, EnvVars.WindowsSdkVersion, EnvVars.WindowsSdkDir);
			}
		}

		static void AddDefinition(List<string> Arguments, string Definition)
		{
			// Split the definition into name and value
			int ValueIdx = Definition.IndexOf('=');
			if (ValueIdx == -1)
			{
				AddDefinition(Arguments, Definition, null);
			}
			else
			{
				AddDefinition(Arguments, Definition.Substring(0, ValueIdx), Definition.Substring(ValueIdx + 1));
			}
		}

		static void AddDefinition(List<string> Arguments, string Variable, string Value)
		{
			// If the value has a space in it and isn't wrapped in quotes, do that now
			if (Value != null && !Value.StartsWith("\"") && (Value.Contains(" ") || Value.Contains("$")))
			{
				Value = "\"" + Value + "\"";
			}

			if (Value != null)
			{
				Arguments.Add("/D" + Variable + "=" + Value);
			}
			else
			{
				Arguments.Add("/D" + Variable);
			}
		}


		void AddIncludePath(List<string> Arguments, DirectoryReference IncludePath)
		{
			// If the value has a space in it and isn't wrapped in quotes, do that now. Make sure it doesn't include a trailing slash, because that will escape the closing quote.
			string IncludePathString;
			if(IncludePath.IsUnderDirectory(UnrealBuildTool.RootDirectory) && Target.WindowsPlatform.Compiler != WindowsCompiler.Clang)
			{
				IncludePathString = IncludePath.MakeRelativeTo(UnrealBuildTool.EngineSourceDirectory);
			}
			else
			{
				IncludePathString = IncludePath.FullName;
			}

			if(IncludePathString.Contains(" "))
			{
				IncludePathString = "\"" + IncludePathString + "\"";
			}

			Arguments.Add("/I " + IncludePathString);
		}

		void AddSystemIncludePath(List<string> Arguments, DirectoryReference IncludePath)
		{
			if (Target.WindowsPlatform.Compiler == WindowsCompiler.Clang)
			{
				// Clang has special treatment for system headers; only system include directories are searched when include directives use angle brackets,
				// and warnings are disabled to allow compiler toolchains to be upgraded separately.
				Arguments.Add(String.Format("/imsvc \"{0}\"", IncludePath));
			}
			else
			{
				AddIncludePath(Arguments, IncludePath);
			}
		}


		void AppendCLArguments_Global(CppCompileEnvironment CompileEnvironment, List<string> Arguments)
		{
			// NOTE: Uncommenting this line will print includes as they are encountered by the preprocessor.  This can help with diagnosing include order problems.
			//Arguments.Add("/showIncludes");

			// Suppress generation of object code for unreferenced inline functions. Enabling this option is more standards compliant, and causes a big reduction
			// in object file sizes (and link times) due to the amount of stuff we inline.
			Arguments.Add("/Zc:inline");

			if (Target.WindowsPlatform.Compiler == WindowsCompiler.Clang)
			{
				Arguments.Add("-fms-compatibility-version=19.1");
			}

			// @todo clang: Clang on Windows doesn't respect "#pragma warning (error: ####)", and we're not passing "/WX", so warnings are not
			// treated as errors when compiling on Windows using Clang right now.

			// NOTE re: clang: the arguments for clang-cl can be found at http://llvm.org/viewvc/llvm-project/cfe/trunk/include/clang/Driver/CLCompatOptions.td?view=markup
			// This will show the cl.exe options that map to clang.exe ones, which ones are ignored and which ones are unsupported.

			if (Target.WindowsPlatform.StaticAnalyzer == WindowsStaticAnalyzer.VisualCpp)
			{
				Arguments.Add("/analyze");

				// Don't cause analyze warnings to be errors
				Arguments.Add("/analyze:WX-");

				// Report functions that use a LOT of stack space.  You can lower this value if you
				// want more aggressive checking for functions that use a lot of stack memory.
				Arguments.Add("/analyze:stacksize81940");

				// Don't bother generating code, only analyze code (may report fewer warnings though.)
				//Arguments.Add("/analyze:only");
			}

			// Prevents the compiler from displaying its logo for each invocation.
			Arguments.Add("/nologo");

			// Enable intrinsic functions.
			Arguments.Add("/Oi");


			if (Target.WindowsPlatform.Compiler == WindowsCompiler.Clang)
			{
				// Tell the Clang compiler whether we want to generate 32-bit code or 64-bit code
				if (CompileEnvironment.Platform == CppPlatform.Win64)
				{
					Arguments.Add("--target=x86_64-pc-windows-msvc");
				}
				else
				{
					Arguments.Add("--target=i686-pc-windows-msvc");
				}
			}

			// Compile into an .obj file, and skip linking.
			Arguments.Add("/c");

			// Put symbols into different sections so the linker can remove them.
			if(Target.WindowsPlatform.bOptimizeGlobalData)
			{
				Arguments.Add("/Gw");
			}

			// Separate functions for linker.
			Arguments.Add("/Gy");

			// Allow 750% of the default memory allocation limit when using the static analyzer, and 850% at other times.
			if(Target.WindowsPlatform.PCHMemoryAllocationFactor == 0)
			{
				if (Target.WindowsPlatform.StaticAnalyzer == WindowsStaticAnalyzer.VisualCpp)
				{
					Arguments.Add("/Zm750");
				}
				else
				{
					Arguments.Add("/Zm850");
				}
			}
			else
			{
				if(Target.WindowsPlatform.PCHMemoryAllocationFactor > 0)
				{
					Arguments.Add(String.Format("/Zm{0}", Target.WindowsPlatform.PCHMemoryAllocationFactor));
				}
			}

			// Disable "The file contains a character that cannot be represented in the current code page" warning for non-US windows.
			Arguments.Add("/wd4819");

			// Disable Microsoft extensions on VS2017+ for improved standards compliance.
			if (Target.WindowsPlatform.Compiler >= WindowsCompiler.VisualStudio2017 && Target.WindowsPlatform.bStrictConformanceMode)
			{
				Arguments.Add("/permissive-");
				Arguments.Add("/Zc:strictStrings-"); // Have to disable strict const char* semantics due to Windows headers not being compliant.
			}

			// @todo UWP: UE4 is non-compliant when it comes to use of %s and %S
			// Previously %s meant "the current character set" and %S meant "the other one".
			// Now %s means multibyte and %S means wide. %Ts means "natural width".
			// Reverting this behaviour until the UE4 source catches up.
			if (Target.WindowsPlatform.Compiler >= WindowsCompiler.VisualStudio2015_DEPRECATED || Target.WindowsPlatform.Compiler == WindowsCompiler.Clang)
			{
				AddDefinition(Arguments, "_CRT_STDIO_LEGACY_WIDE_SPECIFIERS=1");
			}

			// @todo UWP: Silence the hash_map deprecation errors for now. This should be replaced with unordered_map for the real fix.
			if (Target.WindowsPlatform.Compiler >= WindowsCompiler.VisualStudio2015_DEPRECATED || Target.WindowsPlatform.Compiler == WindowsCompiler.Clang)
			{
				AddDefinition(Arguments, "_SILENCE_STDEXT_HASH_DEPRECATION_WARNINGS=1");
			}

			// Ignore secure CRT warnings on Clang
			if(Target.WindowsPlatform.Compiler == WindowsCompiler.Clang)
			{
				AddDefinition(Arguments, "_CRT_SECURE_NO_WARNINGS");
			}

			// If compiling as a DLL, set the relevant defines
			if (CompileEnvironment.bIsBuildingDLL)
			{
				AddDefinition(Arguments, "_WINDLL");
			}

<<<<<<< HEAD
			// Maintain the old std::aligned_storage behavior from VS from v15.8 onwards, in case of prebuilt third party libraries are reliant on it
			AddDefinition(Arguments, "_DISABLE_EXTENDED_ALIGNED_STORAGE");

			// Fix Incredibuild errors with helpers using heterogeneous character sets
			if (Target.WindowsPlatform.Compiler >= WindowsCompiler.VisualStudio2015)
=======
            // Fix Incredibuild errors with helpers using heterogeneous character sets
            if (Target.WindowsPlatform.Compiler >= WindowsCompiler.VisualStudio2015_DEPRECATED)
>>>>>>> 12fcdcb4
            {
                Arguments.Add("/source-charset:utf-8");
				Arguments.Add("/execution-charset:utf-8");
            }

			//
			//	Debug
			//
			if (CompileEnvironment.Configuration == CppConfiguration.Debug)
			{
				// Disable compiler optimization.
				Arguments.Add("/Od");

				// Favor code size (especially useful for embedded platforms).
				Arguments.Add("/Os");

				// Allow inline method expansion unless E&C support is requested
				if (!CompileEnvironment.bSupportEditAndContinue && CompileEnvironment.bUseInlining)
				{
					Arguments.Add("/Ob2");
				}

				if ((CompileEnvironment.Platform == CppPlatform.Win32) ||
					(CompileEnvironment.Platform == CppPlatform.Win64))
				{
					Arguments.Add("/RTCs");
				}
			}
			//
			//	Development and LTCG
			//
			else
			{
				if(!CompileEnvironment.bOptimizeCode)
				{
					// Disable compiler optimization.
					Arguments.Add("/Od");
				}
				else
				{
					// Maximum optimizations.
					Arguments.Add("/Ox");

					// Favor code speed.
					Arguments.Add("/Ot");

					// Coalesce duplicate strings
					Arguments.Add("/GF");

					// Only omit frame pointers on the PC (which is implied by /Ox) if wanted.
					if (CompileEnvironment.bOmitFramePointers == false
					&& ((CompileEnvironment.Platform == CppPlatform.Win32) ||
						(CompileEnvironment.Platform == CppPlatform.Win64)))
					{
						Arguments.Add("/Oy-");
					}
				}

				// Allow inline method expansion
				Arguments.Add("/Ob2");

				//
				// LTCG
				//
				if (CompileEnvironment.bAllowLTCG)
				{
					// Enable link-time code generation.
					Arguments.Add("/GL");
				}
			}

			//
			//	PC
			//
			if ((CompileEnvironment.Platform == CppPlatform.Win32) ||
				(CompileEnvironment.Platform == CppPlatform.Win64))
			{
				if (CompileEnvironment.bUseAVX)
				{
					// Allow the compiler to generate AVX instructions.
					Arguments.Add("/arch:AVX");
				}
				// SSE options are not allowed when using the 64 bit toolchain
				// (enables SSE2 automatically)
				else if (CompileEnvironment.Platform != CppPlatform.Win64)
				{
					// Allow the compiler to generate SSE2 instructions.
					Arguments.Add("/arch:SSE2");
				}

				if (Target.WindowsPlatform.Compiler != WindowsCompiler.Intel)
				{
					// Prompt the user before reporting internal errors to Microsoft.
					Arguments.Add("/errorReport:prompt");
				}

				// Enable C++ exceptions when building with the editor or when building UHT.
				if (CompileEnvironment.bEnableExceptions)
				{
					// Enable C++ exception handling, but not C exceptions.
					Arguments.Add("/EHsc");
				}
				else
				{
					// This is required to disable exception handling in VC platform headers.
					CompileEnvironment.Definitions.Add("_HAS_EXCEPTIONS=0");
				}
			}
			else if (CompileEnvironment.Platform == CppPlatform.HTML5)
			{
				Arguments.Add("/EHsc");
			}

			// If enabled, create debug information.
			if (CompileEnvironment.bCreateDebugInfo)
			{
				// Store debug info in .pdb files.
				// @todo clang: PDB files are emited from Clang but do not fully work with Visual Studio yet (breakpoints won't hit due to "symbol read error")
				// @todo clang (update): as of clang 3.9 breakpoints work with PDBs, and the callstack is correct, so could be used for crash dumps. However debugging is still impossible due to the large amount of unreadable variables and unpredictable breakpoint stepping behaviour
				if (CompileEnvironment.bUsePDBFiles || CompileEnvironment.bSupportEditAndContinue)
				{
					// Create debug info suitable for E&C if wanted.
					if (CompileEnvironment.bSupportEditAndContinue)
					{
						Arguments.Add("/ZI");
					}
					// Regular PDB debug information.
					else
					{
						Arguments.Add("/Zi");
					}
					// We need to add this so VS won't lock the PDB file and prevent synchronous updates. This forces serialization through MSPDBSRV.exe.
					// See http://msdn.microsoft.com/en-us/library/dn502518.aspx for deeper discussion of /FS switch.
					if (CompileEnvironment.bUseIncrementalLinking)
					{
						Arguments.Add("/FS");
					}
				}
				// Store C7-format debug info in the .obj files, which is faster.
				else
				{
					Arguments.Add("/Z7");
				}
			}

			// Specify the appropriate runtime library based on the platform and config.
			if (CompileEnvironment.bUseStaticCRT)
			{
				if (CompileEnvironment.bUseDebugCRT)
				{
					Arguments.Add("/MTd");
				}
				else
				{
					Arguments.Add("/MT");
				}
			}
			else
			{
				if (CompileEnvironment.bUseDebugCRT)
				{
					Arguments.Add("/MDd");
				}
				else
				{
					Arguments.Add("/MD");
				}
			}

			if (Target.WindowsPlatform.Compiler != WindowsCompiler.Clang)
			{
				// Allow large object files to avoid hitting the 2^16 section limit when running with -StressTestUnity.
				// Note: not needed for clang, it implicitly upgrades COFF files to bigobj format when necessary.
				Arguments.Add("/bigobj");
			}

			if (Target.WindowsPlatform.Compiler == WindowsCompiler.Intel || Target.WindowsPlatform.Compiler == WindowsCompiler.Clang)
			{
				// FMath::Sqrt calls get inlined and when reciprical is taken, turned into an rsqrtss instruction,
				// which is *too* imprecise for, e.g., TestVectorNormalize_Sqrt in UnrealMathTest.cpp
				// TODO: Observed in clang 7.0, presumably the same in Intel C++ Compiler?
				Arguments.Add("/fp:precise");
			}
			else
			{
				// Relaxes floating point precision semantics to allow more optimization.
				Arguments.Add("/fp:fast");
			}

			if (CompileEnvironment.bOptimizeCode)
			{
				// Allow optimized code to be debugged more easily.  This makes PDBs a bit larger, but doesn't noticeably affect
				// compile times.  The executable code is not affected at all by this switch, only the debugging information.
				Arguments.Add("/Zo");
			}

			if (CompileEnvironment.Platform == CppPlatform.Win64)
			{
				// Pack struct members on 8-byte boundaries.
				Arguments.Add("/Zp8");
			}
			else
			{
				// Pack struct members on 4-byte boundaries.
				Arguments.Add("/Zp4");
			}

			//@todo: Disable warnings for VS2015. These should be reenabled as we clear the reasons for them out of the engine source and the VS2015 toolchain evolves.
			if (Target.WindowsPlatform.Compiler >= WindowsCompiler.VisualStudio2015_DEPRECATED)
			{
				// Disable shadow variable warnings
				if (CompileEnvironment.bEnableShadowVariableWarnings == false)
				{
					Arguments.Add("/wd4456"); // 4456 - declaration of 'LocalVariable' hides previous local declaration
					Arguments.Add("/wd4458"); // 4458 - declaration of 'parameter' hides class member
					Arguments.Add("/wd4459"); // 4459 - declaration of 'LocalVariable' hides global declaration
				}

				Arguments.Add("/wd4463"); // 4463 - overflow; assigning 1 to bit-field that can only hold values from -1 to 0

				Arguments.Add("/wd4838"); // 4838: conversion from 'type1' to 'type2' requires a narrowing conversion
			}

			if(CompileEnvironment.bEnableUndefinedIdentifierWarnings)
			{
				if (CompileEnvironment.bUndefinedIdentifierWarningsAsErrors)
				{
					Arguments.Add("/we4668");
				}
				else
				{
					Arguments.Add("/w44668");
				}
			}
		}

		void AppendCLArguments_CPP(CppCompileEnvironment CompileEnvironment, List<string> Arguments)
		{
			if (Target.WindowsPlatform.Compiler != WindowsCompiler.Clang)
			{
				// Explicitly compile the file as C++.
				Arguments.Add("/TP");
			}
			else
			{
				string FileSpecifier = "c++";
				if (CompileEnvironment.PrecompiledHeaderAction == PrecompiledHeaderAction.Create)
				{
					// Tell Clang to generate a PCH header
					FileSpecifier += "-header";
				}
				
				Arguments.Add(String.Format("-Xclang -x -Xclang \"{0}\"", FileSpecifier));
			}


			if (!CompileEnvironment.bEnableBufferSecurityChecks)
			{
				// This will disable buffer security checks (which are enabled by default) that the MS compiler adds around arrays on the stack,
				// Which can add some performance overhead, especially in performance intensive code
				// Only disable this if you know what you are doing, because it will be disabled for the entire module!
				Arguments.Add("/GS-");
			}

			// Configure RTTI
			if (CompileEnvironment.bUseRTTI)
			{
				// Enable C++ RTTI.
				Arguments.Add("/GR");
			}
			else
			{
				// Disable C++ RTTI.
				Arguments.Add("/GR-");
			}

			// Set warning level.
			if (Target.WindowsPlatform.Compiler != WindowsCompiler.Intel)
			{
				// Restrictive during regular compilation.
				Arguments.Add("/W4");
			}
			else
			{
				// If we had /W4 with clang or Intel on windows we would be flooded with warnings. This will be fixed incrementally.
				Arguments.Add("/W0");
			}

			// Intel compiler options.
			if (Target.WindowsPlatform.Compiler == WindowsCompiler.Intel)
			{
				Arguments.Add("/Qstd=c++14");
			}
			else
			{
				if(CompileEnvironment.CppStandard >= CppStandardVersion.Latest)
				{
					Arguments.Add("/std:c++latest");
				}
				else if(CompileEnvironment.CppStandard >= CppStandardVersion.Cpp17)
				{
					Arguments.Add("/std:c++17");
				}
				else if(CompileEnvironment.CppStandard >= CppStandardVersion.Cpp14)
				{
					Arguments.Add("/std:c++14");
				}
			}

			if (Target.WindowsPlatform.Compiler == WindowsCompiler.Clang)
			{
				// Disable specific warnings that cause problems with Clang
				// NOTE: These must appear after we set the MSVC warning level

				// @todo clang: Ideally we want as few warnings disabled as possible
				// 

				// Treat all warnings as errors by default
				Arguments.Add("-Werror");

				// Allow Microsoft-specific syntax to slide, even though it may be non-standard.  Needed for Windows headers.
				Arguments.Add("-Wno-microsoft");

				// @todo clang: Hack due to how we have our 'DummyPCH' wrappers setup when using unity builds.  This warning should not be disabled!!
				Arguments.Add("-Wno-msvc-include");

				if (CompileEnvironment.bEnableShadowVariableWarnings)
				{
					Arguments.Add("-Wshadow" + (CompileEnvironment.bShadowVariableWarningsAsErrors ? "" : " -Wno-error=shadow"));
				}

				if (CompileEnvironment.bEnableUndefinedIdentifierWarnings)
				{
					Arguments.Add(" -Wundef" + (CompileEnvironment.bUndefinedIdentifierWarningsAsErrors ? "" : " -Wno-error=undef"));
				}

				// @todo clang: Kind of a shame to turn these off.  We'd like to catch unused variables, but it is tricky with how our assertion macros work.
				Arguments.Add("-Wno-inconsistent-missing-override");
				Arguments.Add("-Wno-unused-variable");
				Arguments.Add("-Wno-unused-local-typedefs");
				Arguments.Add("-Wno-unused-function");
				Arguments.Add("-Wno-unused-private-field");
				Arguments.Add("-Wno-unused-value");

				Arguments.Add("-Wno-inline-new-delete");	// @todo clang: We declare operator new as inline.  Clang doesn't seem to like that.
				Arguments.Add("-Wno-implicit-exception-spec-mismatch");

				// Sometimes we compare 'this' pointers against nullptr, which Clang warns about by default
				Arguments.Add("-Wno-undefined-bool-conversion");

				// @todo clang: Disabled warnings were copied from MacToolChain for the most part
				Arguments.Add("-Wno-deprecated-declarations");
				Arguments.Add("-Wno-deprecated-writable-strings");
				Arguments.Add("-Wno-deprecated-register");
				Arguments.Add("-Wno-switch-enum");
				Arguments.Add("-Wno-logical-op-parentheses");	// needed for external headers we shan't change
				Arguments.Add("-Wno-null-arithmetic");			// needed for external headers we shan't change
				Arguments.Add("-Wno-deprecated-declarations");	// needed for wxWidgets
				Arguments.Add("-Wno-return-type-c-linkage");	// needed for PhysX
				Arguments.Add("-Wno-ignored-attributes");		// needed for nvtesslib
				Arguments.Add("-Wno-uninitialized");
				Arguments.Add("-Wno-tautological-compare");
				Arguments.Add("-Wno-switch");
				Arguments.Add("-Wno-invalid-offsetof"); // needed to suppress warnings about using offsetof on non-POD types.

				// @todo clang: Sorry for adding more of these, but I couldn't read my output log. Most should probably be looked at
				Arguments.Add("-Wno-unused-parameter");			// Unused function parameter. A lot are named 'bUnused'...
				Arguments.Add("-Wno-ignored-qualifiers");		// const ignored when returning by value e.g. 'const int foo() { return 4; }'
				Arguments.Add("-Wno-expansion-to-defined");		// Usage of 'defined(X)' in a macro definition. Gives different results under MSVC
				Arguments.Add("-Wno-gnu-string-literal-operator-template");	// String literal operator"" in template, used by delegates
				Arguments.Add("-Wno-sign-compare");				// Signed/unsigned comparison - millions of these
				Arguments.Add("-Wno-undefined-var-template");	// Variable template instantiation required but no definition available
				Arguments.Add("-Wno-missing-field-initializers"); // Stupid warning, generated when you initialize with MyStruct A = {0};
				Arguments.Add("-Wno-unused-lambda-capture");
				Arguments.Add("-Wno-nonportable-include-path");
				Arguments.Add("-Wno-invalid-token-paste");
				Arguments.Add("-Wno-null-pointer-arithmetic");
				Arguments.Add("-Wno-constant-logical-operand"); // Triggered by || of two template-derived values inside a static_assert

			}
		}

		static void AppendCLArguments_C(List<string> Arguments)
		{
			// Explicitly compile the file as C.
			Arguments.Add("/TC");

			// Level 0 warnings.  Needed for external C projects that produce warnings at higher warning levels.
			Arguments.Add("/W0");
		}

		void AppendLinkArguments(LinkEnvironment LinkEnvironment, List<string> Arguments)
		{
			if (Target.WindowsPlatform.Compiler == WindowsCompiler.Clang && WindowsPlatform.bAllowClangLinker)
			{
				// This tells LLD to run in "Windows emulation" mode, meaning that it will accept MSVC Link arguments
				Arguments.Add("-flavor link");

				// @todo clang: The following static libraries aren't linking correctly with Clang:
				//		tbbmalloc.lib, zlib_64.lib, libpng_64.lib, freetype2412MT.lib, IlmImf.lib
				//		LLD: Assertion failed: result.size() == 1, file ..\tools\lld\lib\ReaderWriter\FileArchive.cpp, line 71
				//		

				// Only omit frame pointers on the PC (which is implied by /Ox) if wanted.
				if (!LinkEnvironment.bOmitFramePointers)
				{
					Arguments.Add("--disable-fp-elim");
				}
			}

			// Don't create a side-by-side manifest file for the executable.
			Arguments.Add("/MANIFEST:NO");

			// Prevents the linker from displaying its logo for each invocation.
			Arguments.Add("/NOLOGO");

			if (LinkEnvironment.bCreateDebugInfo)
			{
				// Output debug info for the linked executable.
				Arguments.Add("/DEBUG");

				// Allow partial PDBs for faster linking
				if (Target.WindowsPlatform.Compiler >= WindowsCompiler.VisualStudio2015_DEPRECATED && LinkEnvironment.bUseFastPDBLinking)
				{
					Arguments[Arguments.Count - 1] += ":FASTLINK";
				}
			}

			// Prompt the user before reporting internal errors to Microsoft.
			Arguments.Add("/errorReport:prompt");

			//
			//	PC
			//
			if ((LinkEnvironment.Platform == CppPlatform.Win32) ||
				(LinkEnvironment.Platform == CppPlatform.Win64))
			{
				// Set machine type/ architecture to be 64 bit.
				if (LinkEnvironment.Platform == CppPlatform.Win64)
				{
					Arguments.Add("/MACHINE:x64");
				}
				// 32 bit executable/ target.
				else
				{
					Arguments.Add("/MACHINE:x86");
				}

				{
					if (LinkEnvironment.bIsBuildingConsoleApplication)
					{
						Arguments.Add("/SUBSYSTEM:CONSOLE");
					}
					else
					{
						Arguments.Add("/SUBSYSTEM:WINDOWS");
					}
				}

				if (LinkEnvironment.bIsBuildingConsoleApplication && !LinkEnvironment.bIsBuildingDLL && !String.IsNullOrEmpty(LinkEnvironment.WindowsEntryPointOverride))
				{
					// Use overridden entry point
					Arguments.Add("/ENTRY:" + LinkEnvironment.WindowsEntryPointOverride);
				}

				// Allow the OS to load the EXE at different base addresses than its preferred base address.
				Arguments.Add("/FIXED:No");

				// Option is only relevant with 32 bit toolchain.
				if ((LinkEnvironment.Platform == CppPlatform.Win32) && Target.WindowsPlatform.bBuildLargeAddressAwareBinary)
				{
					// Disables the 2GB address space limit on 64-bit Windows and 32-bit Windows with /3GB specified in boot.ini
					Arguments.Add("/LARGEADDRESSAWARE");
				}

				// Explicitly declare that the executable is compatible with Data Execution Prevention.
				Arguments.Add("/NXCOMPAT");

				// Set the default stack size.
				if (LinkEnvironment.DefaultStackSizeCommit > 0)
				{
					Arguments.Add("/STACK:" + LinkEnvironment.DefaultStackSize + "," + LinkEnvironment.DefaultStackSizeCommit);
				}
				else
				{
					Arguments.Add("/STACK:" + LinkEnvironment.DefaultStackSize);
				}

				// E&C can't use /SAFESEH.  Also, /SAFESEH isn't compatible with 64-bit linking
				if (!LinkEnvironment.bSupportEditAndContinue &&
					LinkEnvironment.Platform != CppPlatform.Win64)
				{
					// Generates a table of Safe Exception Handlers.  Documentation isn't clear whether they actually mean
					// Structured Exception Handlers.
					Arguments.Add("/SAFESEH");
				}

				// Allow delay-loaded DLLs to be explicitly unloaded.
				Arguments.Add("/DELAY:UNLOAD");

				if (LinkEnvironment.bIsBuildingDLL)
				{
					Arguments.Add("/DLL");
				}
			}

			// Don't embed the full PDB path; we want to be able to move binaries elsewhere. They will always be side by side.
			Arguments.Add("/PDBALTPATH:%_PDB%");

			//
			//	Shipping & LTCG
			//
			if (LinkEnvironment.bAllowLTCG)
			{
				// Use link-time code generation.
				Arguments.Add("/LTCG");

				// This is where we add in the PGO-Lite linkorder.txt if we are using PGO-Lite
				//Result += " /ORDER:@linkorder.txt";
				//Result += " /VERBOSE";
			}

			//
			//	Shipping binary
			//
			if (LinkEnvironment.Configuration == CppConfiguration.Shipping)
			{
				// Generate an EXE checksum.
				Arguments.Add("/RELEASE");

				// Eliminate unreferenced symbols.
				Arguments.Add("/OPT:REF");

				// Remove redundant COMDATs.
				Arguments.Add("/OPT:ICF");
			}
			//
			//	Regular development binary. 
			//
			else
			{
				// Keep symbols that are unreferenced.
				Arguments.Add("/OPT:NOREF");

				// Disable identical COMDAT folding.
				Arguments.Add("/OPT:NOICF");
			}

			// Enable incremental linking if wanted.
			if (LinkEnvironment.bUseIncrementalLinking)
			{
				Arguments.Add("/INCREMENTAL");
			}
			else
			{
				Arguments.Add("/INCREMENTAL:NO");
			}

			// Disable 
			//LINK : warning LNK4199: /DELAYLOAD:nvtt_64.dll ignored; no imports found from nvtt_64.dll
			// type warning as we leverage the DelayLoad option to put third-party DLLs into a 
			// non-standard location. This requires the module(s) that use said DLL to ensure that it 
			// is loaded prior to using it.
			Arguments.Add("/ignore:4199");

			// Suppress warnings about missing PDB files for statically linked libraries.  We often don't want to distribute
			// PDB files for these libraries.
			Arguments.Add("/ignore:4099");		// warning LNK4099: PDB '<file>' was not found with '<file>'
		}

		void AppendLibArguments(LinkEnvironment LinkEnvironment, List<string> Arguments)
		{
			// Prevents the linker from displaying its logo for each invocation.
			Arguments.Add("/NOLOGO");

			// Prompt the user before reporting internal errors to Microsoft.
			Arguments.Add("/errorReport:prompt");

			//
			//	PC
			//
			if (LinkEnvironment.Platform == CppPlatform.Win32 || LinkEnvironment.Platform == CppPlatform.Win64)
			{
				// Set machine type/ architecture to be 64 bit.
				if (LinkEnvironment.Platform == CppPlatform.Win64)
				{
					Arguments.Add("/MACHINE:x64");
				}
				// 32 bit executable/ target.
				else
				{
					Arguments.Add("/MACHINE:x86");
				}

				{
					if (LinkEnvironment.bIsBuildingConsoleApplication)
					{
						Arguments.Add("/SUBSYSTEM:CONSOLE");
					}
					else
					{
						Arguments.Add("/SUBSYSTEM:WINDOWS");
					}
				}
			}

			//
			//	Shipping & LTCG
			//
			if (LinkEnvironment.Configuration == CppConfiguration.Shipping)
			{
				// Use link-time code generation.
				Arguments.Add("/LTCG");
			}
		}

		public override CPPOutput CompileCPPFiles(CppCompileEnvironment CompileEnvironment, List<FileItem> InputFiles, DirectoryReference OutputDir, string ModuleName, List<Action> Actions)
		{
			List<string> SharedArguments = new List<string>();
			AppendCLArguments_Global(CompileEnvironment, SharedArguments);

			// Add include paths to the argument list.
			foreach (DirectoryReference IncludePath in CompileEnvironment.UserIncludePaths)
			{
				AddIncludePath(SharedArguments, IncludePath);
			}

			foreach (DirectoryReference IncludePath in CompileEnvironment.SystemIncludePaths)
			{
				AddSystemIncludePath(SharedArguments, IncludePath);
			}

			foreach (DirectoryReference IncludePath in EnvVars.IncludePaths)
			{
				AddSystemIncludePath(SharedArguments, IncludePath);
			}

			if (CompileEnvironment.bPrintTimingInfo)
			{
				if(Target.WindowsPlatform.Compiler == WindowsCompiler.VisualStudio2015_DEPRECATED || Target.WindowsPlatform.Compiler == WindowsCompiler.VisualStudio2017)
				{
					SharedArguments.Add("/Bt+ /d2cgsummary");
					if(EnvVars.ToolChainVersion >= VersionNumber.Parse("14.14.26316"))
					{
						SharedArguments.Add("/d1reportTime");
					}
				}
			}

			// Add preprocessor definitions to the argument list.
			foreach (string Definition in CompileEnvironment.Definitions)
			{
				// Escape all quotation marks so that they get properly passed with the command line.
				string DefinitionArgument = Definition.Contains("\"") ? Definition.Replace("\"", "\\\"") : Definition;
				AddDefinition(SharedArguments, DefinitionArgument);
			}

			// Create a compile action for each source file.
			CPPOutput Result = new CPPOutput();
			foreach (FileItem SourceFile in InputFiles)
			{
				Action CompileAction = new Action(ActionType.Compile);
				CompileAction.CommandDescription = "Compile";

				// ensure compiler timings are captured when we execute the action.
				if (Target.WindowsPlatform.Compiler != WindowsCompiler.Clang && CompileEnvironment.bPrintTimingInfo)
				{
					CompileAction.bPrintDebugInfo = true;
				}

				List<string> FileArguments = new List<string>();
				bool bIsPlainCFile = Path.GetExtension(SourceFile.AbsolutePath).ToUpperInvariant() == ".C";

				// Add the C++ source file and its included files to the prerequisite item list.
				CompileAction.PrerequisiteItems.Add(SourceFile);

				bool bEmitsObjectFile = true;
				if (CompileEnvironment.PrecompiledHeaderAction == PrecompiledHeaderAction.Create)
				{
					// Generate a CPP File that just includes the precompiled header.
					FileReference PCHCPPPath = CompileEnvironment.PrecompiledHeaderIncludeFilename.ChangeExtension(".cpp");
					FileItem PCHCPPFile = FileItem.CreateIntermediateTextFile(
						PCHCPPPath,
						string.Format("#include \"{0}\"\r\n", CompileEnvironment.PrecompiledHeaderIncludeFilename.FullName.Replace('\\', '/'))
						);

					// Make sure the original source directory the PCH header file existed in is added as an include
					// path -- it might be a private PCH header and we need to make sure that its found!
					AddIncludePath(FileArguments, SourceFile.Location.Directory);

					// Add the precompiled header file to the produced items list.
					FileItem PrecompiledHeaderFile = FileItem.GetItemByFileReference(
						FileReference.Combine(
							OutputDir,
							Path.GetFileName(SourceFile.AbsolutePath) + ".pch"
							)
						);
					CompileAction.ProducedItems.Add(PrecompiledHeaderFile);
					Result.PrecompiledHeaderFile = PrecompiledHeaderFile;

					// Add the parameters needed to compile the precompiled header file to the command-line.
					FileArguments.Add(String.Format("/Yc\"{0}\"", CompileEnvironment.PrecompiledHeaderIncludeFilename));
					FileArguments.Add(String.Format("/Fp\"{0}\"", PrecompiledHeaderFile.AbsolutePath));

					// If we're creating a PCH that will be used to compile source files for a library, we need
					// the compiled modules to retain a reference to PCH's module, so that debugging information
					// will be included in the library.  This is also required to avoid linker warning "LNK4206"
					// when linking an application that uses this library.
					if (CompileEnvironment.bIsBuildingLibrary)
					{
						// NOTE: The symbol name we use here is arbitrary, and all that matters is that it is
						// unique per PCH module used in our library
						string FakeUniquePCHSymbolName = CompileEnvironment.PrecompiledHeaderIncludeFilename.GetFileNameWithoutExtension();
						FileArguments.Add(String.Format("/Yl{0}", FakeUniquePCHSymbolName));
					}

					FileArguments.Add(String.Format("\"{0}\"", PCHCPPFile.AbsolutePath));

					CompileAction.StatusDescription = PCHCPPPath.GetFileName();
				}
				else
				{
					if (CompileEnvironment.PrecompiledHeaderAction == PrecompiledHeaderAction.Include)
					{
						CompileAction.bIsUsingPCH = true;
						CompileAction.PrerequisiteItems.Add(CompileEnvironment.PrecompiledHeaderFile);

						if (Target.WindowsPlatform.Compiler == WindowsCompiler.Clang)
						{
							FileArguments.Add(String.Format("/FI\"{0}\"", Path.ChangeExtension(CompileEnvironment.PrecompiledHeaderFile.AbsolutePath, null)));
						}
						else
						{
							FileArguments.Add(String.Format("/FI\"{0}\"", CompileEnvironment.PrecompiledHeaderIncludeFilename.FullName));
							FileArguments.Add(String.Format("/Yu\"{0}\"", CompileEnvironment.PrecompiledHeaderIncludeFilename.FullName));
							FileArguments.Add(String.Format("/Fp\"{0}\"", CompileEnvironment.PrecompiledHeaderFile.AbsolutePath));
						}
					}

					// Add the source file path to the command-line.
					FileArguments.Add(String.Format("\"{0}\"", SourceFile.AbsolutePath));

					CompileAction.StatusDescription = Path.GetFileName(SourceFile.AbsolutePath);
				}

				foreach(FileItem ForceIncludeFile in CompileEnvironment.ForceIncludeFiles)
				{
					FileArguments.Add(String.Format("/FI\"{0}\"", ForceIncludeFile.Location));
				}

				if (bEmitsObjectFile)
				{
					// Add the object file to the produced item list.
					string ObjectLeafFilename = Path.GetFileName(SourceFile.AbsolutePath) + ".obj";
					FileItem ObjectFile = FileItem.GetItemByFileReference(FileReference.Combine(OutputDir, ObjectLeafFilename));
					if (Target.WindowsPlatform.ObjSrcMapFile != null)
					{
						using (StreamWriter Writer = File.AppendText(Target.WindowsPlatform.ObjSrcMapFile))
						{
							Writer.WriteLine(string.Format("\"{0}\" -> \"{1}\"", ObjectLeafFilename, SourceFile.AbsolutePath));
						}
					}
					CompileAction.ProducedItems.Add(ObjectFile);
					Result.ObjectFiles.Add(ObjectFile);
					FileArguments.Add(String.Format("/Fo\"{0}\"", ObjectFile.AbsolutePath));
				}

				// Don't farm out creation of precompiled headers as it is the critical path task.
				CompileAction.bCanExecuteRemotely =
					CompileEnvironment.PrecompiledHeaderAction != PrecompiledHeaderAction.Create ||
					CompileEnvironment.bAllowRemotelyCompiledPCHs
					;

				// Create PDB files if we were configured to do that.
				if (CompileEnvironment.bUsePDBFiles || CompileEnvironment.bSupportEditAndContinue)
				{
					FileReference PDBLocation;
					if (CompileEnvironment.PrecompiledHeaderAction == PrecompiledHeaderAction.Include)
					{
						// All files using the same PCH are required to share the same PDB that was used when compiling the PCH
						PDBLocation = CompileEnvironment.PrecompiledHeaderFile.Location.ChangeExtension(".pdb");

						// Enable synchronous file writes, since we'll be modifying the existing PDB
						FileArguments.Add("/FS");
					}
					else if (CompileEnvironment.PrecompiledHeaderAction == PrecompiledHeaderAction.Create)
					{
						// Files creating a PCH use a PDB per file.
						PDBLocation = FileReference.Combine(OutputDir, CompileEnvironment.PrecompiledHeaderIncludeFilename.GetFileName() + ".pdb");

						// Enable synchronous file writes, since we'll be modifying the existing PDB
						FileArguments.Add("/FS");
					}
					else if (!bIsPlainCFile)
					{
						// Ungrouped C++ files use a PDB per file.
						PDBLocation = FileReference.Combine(OutputDir, SourceFile.Location.GetFileName() + ".pdb");
					}
					else
					{
						// Group all plain C files that doesn't use PCH into the same PDB
						PDBLocation = FileReference.Combine(OutputDir, "MiscPlainC.pdb");
					}

					// Specify the PDB file that the compiler should write to.
					FileArguments.Add(String.Format("/Fd\"{0}\"", PDBLocation));

					// Don't add the PDB as an output file because it's modified multiple times. This will break timestamp dependency tracking.
					FileItem PDBFile = FileItem.GetItemByFileReference(PDBLocation);
					Result.DebugDataFiles.Add(PDBFile);

					// Don't allow remote execution when PDB files are enabled; we need to modify the same files. XGE works around this by generating separate
					// PDB files per agent, but this functionality is only available with the Visual C++ extension package (via the VCCompiler=true tool option).
					CompileAction.bCanExecuteRemotely = false;
				}

				// Add C or C++ specific compiler arguments.
				if (bIsPlainCFile)
				{
					AppendCLArguments_C(FileArguments);
				}
				else
				{
					AppendCLArguments_CPP(CompileEnvironment, FileArguments);
				}

				CompileAction.WorkingDirectory = UnrealBuildTool.EngineSourceDirectory;
				CompileAction.CommandPath = EnvVars.CompilerPath;
				CompileAction.PrerequisiteItems.AddRange(CompileEnvironment.ForceIncludeFiles);

				string[] AdditionalArguments = String.IsNullOrEmpty(CompileEnvironment.AdditionalArguments)? new string[0] : new string[] { CompileEnvironment.AdditionalArguments };

				if (!ProjectFileGenerator.bGenerateProjectFiles
					&& Target.WindowsPlatform.Compiler != WindowsCompiler.Clang
					&& CompileAction.ProducedItems.Count > 0)
				{
					FileItem TargetFile = CompileAction.ProducedItems[0];
					FileReference ResponseFileName = new FileReference(TargetFile.AbsolutePath + ".response");
					FileItem ResponseFileItem = FileItem.CreateIntermediateTextFile(ResponseFileName, SharedArguments.Concat(FileArguments).Concat(AdditionalArguments).Select(x => Utils.ExpandVariables(x)));
					CompileAction.CommandArguments = " @\"" + ResponseFileName + "\"";
					CompileAction.PrerequisiteItems.Add(ResponseFileItem);
				}
				else
				{
					CompileAction.CommandArguments = String.Join(" ", SharedArguments.Concat(FileArguments).Concat(AdditionalArguments));
				}

				if(CompileEnvironment.bGenerateDependenciesFile)
				{
					CompileAction.DependencyListFile = FileItem.GetItemByFileReference(FileReference.Combine(OutputDir, SourceFile.Location.GetFileName() + ".txt"));
					CompileAction.CommandArguments = String.Format("{0} -- {1} {2} /showIncludes", Utils.MakePathSafeToUseWithCommandLine(CompileAction.DependencyListFile.Location), Utils.MakePathSafeToUseWithCommandLine(CompileAction.CommandPath), CompileAction.CommandArguments);
					CompileAction.CommandPath = FileReference.Combine(UnrealBuildTool.EngineDirectory, "Build", "Windows", "cl-filter", "cl-filter.exe");
					CompileAction.ProducedItems.Add(CompileAction.DependencyListFile);
				}

				if (CompileEnvironment.PrecompiledHeaderAction == PrecompiledHeaderAction.Create)
				{
					Log.TraceVerbose("Creating PCH " + CompileEnvironment.PrecompiledHeaderIncludeFilename + ": \"" + CompileAction.CommandPath + "\"" + CompileAction.CommandArguments);
				}
				else
				{
					Log.TraceVerbose("   Compiling " + CompileAction.StatusDescription + ": \"" + CompileAction.CommandPath + "\"" + CompileAction.CommandArguments);
				}

				if (Target.WindowsPlatform.Compiler == WindowsCompiler.Clang)
				{
					// Clang doesn't print the file names by default, so we'll do it ourselves
					CompileAction.bShouldOutputStatusDescription = true;
				}
				else
				{
					// VC++ always outputs the source file name being compiled, so we don't need to emit this ourselves
					CompileAction.bShouldOutputStatusDescription = false;
				}

				// When compiling with SN-DBS, modules that contain a #import must be built locally
				if (CompileEnvironment.bBuildLocallyWithSNDBS == true)
				{
					CompileAction.bCanExecuteRemotelyWithSNDBS = false;
				}

				Actions.Add(CompileAction);
			}
			return Result;
		}

		public override CPPOutput CompileRCFiles(CppCompileEnvironment CompileEnvironment, List<FileItem> InputFiles, DirectoryReference OutputDir, List<Action> Actions)
		{
			CPPOutput Result = new CPPOutput();

			foreach (FileItem RCFile in InputFiles)
			{
				Action CompileAction = new Action(ActionType.Compile);
				CompileAction.CommandDescription = "Resource";
				CompileAction.WorkingDirectory = UnrealBuildTool.EngineSourceDirectory;
				CompileAction.CommandPath = EnvVars.ResourceCompilerPath;
				CompileAction.StatusDescription = Path.GetFileName(RCFile.AbsolutePath);
				CompileAction.PrerequisiteItems.AddRange(CompileEnvironment.ForceIncludeFiles);

				// Resource tool can run remotely if possible
				CompileAction.bCanExecuteRemotely = true;

				List<string> Arguments = new List<string>();

				// Suppress header spew
				Arguments.Add("/nologo");

				// If we're compiling for 64-bit Windows, also add the _WIN64 definition to the resource
				// compiler so that we can switch on that in the .rc file using #ifdef.
				if (CompileEnvironment.Platform == CppPlatform.Win64)
				{
					AddDefinition(Arguments, "_WIN64");
				}

				// Language
				Arguments.Add("/l 0x409");

				// Include paths. Don't use AddIncludePath() here, since it uses the full path and exceeds the max command line length.
				foreach (DirectoryReference IncludePath in CompileEnvironment.UserIncludePaths)
				{
					Arguments.Add(String.Format("/I \"{0}\"", IncludePath));
				}

				// System include paths.
				foreach (DirectoryReference SystemIncludePath in CompileEnvironment.SystemIncludePaths)
				{
					Arguments.Add(String.Format("/I \"{0}\"", SystemIncludePath));
				}
				foreach (DirectoryReference SystemIncludePath in EnvVars.IncludePaths)
				{
					Arguments.Add(String.Format("/I \"{0}\"", SystemIncludePath));
				}

				// Preprocessor definitions.
				foreach (string Definition in CompileEnvironment.Definitions)
				{
					if (!Definition.Contains("_API"))
					{
						AddDefinition(Arguments, Definition);
					}
				}

				// Add the RES file to the produced item list.
				FileItem CompiledResourceFile = FileItem.GetItemByFileReference(
					FileReference.Combine(
						OutputDir,
						Path.GetFileName(RCFile.AbsolutePath) + ".res"
						)
					);
				CompileAction.ProducedItems.Add(CompiledResourceFile);
				Arguments.Add(String.Format("/fo \"{0}\"", CompiledResourceFile.AbsolutePath));
				Result.ObjectFiles.Add(CompiledResourceFile);

				// Add the RC file as a prerequisite of the action.
				Arguments.Add(String.Format(" \"{0}\"", RCFile.AbsolutePath));

				CompileAction.CommandArguments = String.Join(" ", Arguments);

				// Add the C++ source file and its included files to the prerequisite item list.
				CompileAction.PrerequisiteItems.Add(RCFile);

				Actions.Add(CompileAction);
			}

			return Result;
		}

		public override FileItem LinkFiles(LinkEnvironment LinkEnvironment, bool bBuildImportLibraryOnly, List<Action> Actions)
		{
			if (LinkEnvironment.bIsBuildingDotNetAssembly)
			{
				return FileItem.GetItemByFileReference(LinkEnvironment.OutputFilePath);
			}

			bool bIsBuildingLibraryOrImportLibrary = LinkEnvironment.bIsBuildingLibrary || bBuildImportLibraryOnly;

			// Get link arguments.
			List<string> Arguments = new List<string>();
			if (bIsBuildingLibraryOrImportLibrary)
			{
				AppendLibArguments(LinkEnvironment, Arguments);
			}
			else
			{
				AppendLinkArguments(LinkEnvironment, Arguments);
			}

			if (Target.WindowsPlatform.Compiler != WindowsCompiler.Clang && LinkEnvironment.bPrintTimingInfo)
			{
				Arguments.Add("/time+");
			}

			// If we're only building an import library, add the '/DEF' option that tells the LIB utility
			// to simply create a .LIB file and .EXP file, and don't bother validating imports
			if (bBuildImportLibraryOnly)
			{
				Arguments.Add("/DEF");

				// Ensure that the import library references the correct filename for the linked binary.
				Arguments.Add(String.Format("/NAME:\"{0}\"", LinkEnvironment.OutputFilePath.GetFileName()));

				// Ignore warnings about object files with no public symbols.
				Arguments.Add("/IGNORE:4221");
			}


			if (!bIsBuildingLibraryOrImportLibrary)
			{
				// Delay-load these DLLs.
				foreach (string DelayLoadDLL in LinkEnvironment.DelayLoadDLLs.Distinct())
				{
					Arguments.Add(String.Format("/DELAYLOAD:\"{0}\"", DelayLoadDLL));
				}

				// Pass the module definition file to the linker if we have one
				if (LinkEnvironment.ModuleDefinitionFile != null && LinkEnvironment.ModuleDefinitionFile.Length > 0)
				{
					Arguments.Add(String.Format("/DEF:\"{0}\"", LinkEnvironment.ModuleDefinitionFile));
				}
			}

			// Set up the library paths for linking this binary
			if(bBuildImportLibraryOnly)
			{
				// When building an import library, ignore all the libraries included via embedded #pragma lib declarations. 
				// We shouldn't need them to generate exports.
				Arguments.Add("/NODEFAULTLIB");
			}
			else if (!LinkEnvironment.bIsBuildingLibrary)
			{
				// Add the library paths to the argument list.
				foreach (DirectoryReference LibraryPath in LinkEnvironment.LibraryPaths)
				{
					Arguments.Add(String.Format("/LIBPATH:\"{0}\"", LibraryPath));
				}
				foreach (DirectoryReference LibraryPath in EnvVars.LibraryPaths)
				{
					Arguments.Add(String.Format("/LIBPATH:\"{0}\"", LibraryPath));
				}

				// Add the excluded default libraries to the argument list.
				foreach (string ExcludedLibrary in LinkEnvironment.ExcludedLibraries)
				{
					Arguments.Add(String.Format("/NODEFAULTLIB:\"{0}\"", ExcludedLibrary));
				}
			}

			// Enable function level hot-patching
			if(!bBuildImportLibraryOnly && Target.WindowsPlatform.bCreateHotpatchableImage)
			{
				Arguments.Add("/FUNCTIONPADMIN");
			}

			// For targets that are cross-referenced, we don't want to write a LIB file during the link step as that
			// file will clobber the import library we went out of our way to generate during an earlier step.  This
			// file is not needed for our builds, but there is no way to prevent MSVC from generating it when
			// linking targets that have exports.  We don't want this to clobber our LIB file and invalidate the
			// existing timstamp, so instead we simply emit it with a different name
			FileReference ImportLibraryFilePath = FileReference.Combine(LinkEnvironment.IntermediateDirectory,
														 LinkEnvironment.OutputFilePath.GetFileNameWithoutExtension() + ".lib");

			if (LinkEnvironment.bIsCrossReferenced && !bBuildImportLibraryOnly)
			{
				ImportLibraryFilePath = ImportLibraryFilePath.ChangeExtension(".suppressed" + ImportLibraryFilePath.GetExtension());
			}

			FileItem OutputFile;
			if (bBuildImportLibraryOnly)
			{
				OutputFile = FileItem.GetItemByFileReference(ImportLibraryFilePath);
			}
			else
			{
				OutputFile = FileItem.GetItemByFileReference(LinkEnvironment.OutputFilePath);
			}

			List<FileItem> ProducedItems = new List<FileItem>();
			ProducedItems.Add(OutputFile);

			List<FileItem> PrerequisiteItems = new List<FileItem>();

			// Add the input files to a response file, and pass the response file on the command-line.
			List<string> InputFileNames = new List<string>();
			foreach (FileItem InputFile in LinkEnvironment.InputFiles)
			{
				InputFileNames.Add(string.Format("\"{0}\"", InputFile.AbsolutePath));
				PrerequisiteItems.Add(InputFile);
			}

			if (!bBuildImportLibraryOnly)
			{
				// Add input libraries as prerequisites, too!
				foreach (FileItem InputLibrary in LinkEnvironment.InputLibraries)
				{
					InputFileNames.Add(string.Format("\"{0}\"", InputLibrary.AbsolutePath));
					PrerequisiteItems.Add(InputLibrary);
				}
			}

			if (!bIsBuildingLibraryOrImportLibrary)
			{
				foreach (string AdditionalLibrary in LinkEnvironment.AdditionalLibraries)
				{
					InputFileNames.Add(string.Format("\"{0}\"", AdditionalLibrary));

					// If the library file name has a relative path attached (rather than relying on additional
					// lib directories), then we'll add it to our prerequisites list.  This will allow UBT to detect
					// when the binary needs to be relinked because a dependent external library has changed.
					//if( !String.IsNullOrEmpty( Path.GetDirectoryName( AdditionalLibrary ) ) )
					{
						PrerequisiteItems.Add(FileItem.GetItemByPath(AdditionalLibrary));
					}
				}
			}

			Arguments.AddRange(InputFileNames);

			// Add the output file to the command-line.
			Arguments.Add(String.Format("/OUT:\"{0}\"", OutputFile.AbsolutePath));

			// For import libraries and exports generated by cross-referenced builds, we don't track output files. VS 15.3+ doesn't touch timestamps for libs
			// and exp files with no modifications, breaking our dependency checking, but incremental linking will fall back to a full link if we delete it.
			// Since all DLLs are typically marked as cross referenced now anyway, we can just ignore this file to allow incremental linking to work.
			if(LinkEnvironment.bHasExports && !LinkEnvironment.bIsBuildingLibrary && !LinkEnvironment.bIsCrossReferenced)
			{
				FileReference ExportFilePath = ImportLibraryFilePath.ChangeExtension(".exp");
				FileItem ExportFile = FileItem.GetItemByFileReference(ExportFilePath);
				ProducedItems.Add(ExportFile);
			}

			if (!bIsBuildingLibraryOrImportLibrary)
			{
				// There is anything to export
				if (LinkEnvironment.bHasExports)
				{
					// Write the import library to the output directory for nFringe support.
					FileItem ImportLibraryFile = FileItem.GetItemByFileReference(ImportLibraryFilePath);
					Arguments.Add(String.Format("/IMPLIB:\"{0}\"", ImportLibraryFilePath));

					// Like the export file above, don't add the import library as a produced item when it's cross referenced.
					if(!LinkEnvironment.bIsCrossReferenced)
					{
					    ProducedItems.Add(ImportLibraryFile);
					}
				}

				if (LinkEnvironment.bCreateDebugInfo)
				{
					// Write the PDB file to the output directory.			
					{
						FileReference PDBFilePath = FileReference.Combine(LinkEnvironment.OutputDirectory, Path.GetFileNameWithoutExtension(OutputFile.AbsolutePath) + ".pdb");
						FileItem PDBFile = FileItem.GetItemByFileReference(PDBFilePath);
						Arguments.Add(String.Format("/PDB:\"{0}\"", PDBFilePath));
						ProducedItems.Add(PDBFile);
					}

					// Write the MAP file to the output directory.			
					if (LinkEnvironment.bCreateMapFile)
					{
						FileReference MAPFilePath = FileReference.Combine(LinkEnvironment.OutputDirectory, Path.GetFileNameWithoutExtension(OutputFile.AbsolutePath) + ".map");
						FileItem MAPFile = FileItem.GetItemByFileReference(MAPFilePath);
						Arguments.Add(String.Format("/MAP:\"{0}\"", MAPFilePath));
						ProducedItems.Add(MAPFile);

						// Export a list of object file paths, so we can locate the object files referenced by the map file
						ExportObjectFilePaths(LinkEnvironment, Path.ChangeExtension(MAPFilePath.FullName, ".objpaths"), EnvVars);
					}
				}

				// Add the additional arguments specified by the environment.
				if(!String.IsNullOrEmpty(LinkEnvironment.AdditionalArguments))
				{
					Arguments.Add(LinkEnvironment.AdditionalArguments.Trim());
				}
			}

			// Create a response file for the linker, unless we're generating IntelliSense data
			FileReference ResponseFileName = GetResponseFileName(LinkEnvironment, OutputFile);
			if (!ProjectFileGenerator.bGenerateProjectFiles)
			{
				FileItem ResponseFile = FileItem.CreateIntermediateTextFile(ResponseFileName, String.Join(Environment.NewLine, Arguments));
				PrerequisiteItems.Add(ResponseFile);
			}

			// Create an action that invokes the linker.
			Action LinkAction = new Action(ActionType.Link);
			LinkAction.CommandDescription = "Link";
			LinkAction.WorkingDirectory = UnrealBuildTool.EngineSourceDirectory;
			LinkAction.CommandPath = bIsBuildingLibraryOrImportLibrary ? EnvVars.LibraryManagerPath : EnvVars.LinkerPath;
			LinkAction.CommandArguments = String.Format("@\"{0}\"", ResponseFileName);
			LinkAction.ProducedItems.AddRange(ProducedItems);
			LinkAction.PrerequisiteItems.AddRange(PrerequisiteItems);
			LinkAction.StatusDescription = Path.GetFileName(OutputFile.AbsolutePath);

			// ensure compiler timings are captured when we execute the action.
			if (Target.WindowsPlatform.Compiler != WindowsCompiler.Clang && LinkEnvironment.bPrintTimingInfo)
			{
				LinkAction.bPrintDebugInfo = true;
			}

			// VS 15.3+ does not touch lib files if they do not contain any modifications, but we need to ensure the timestamps are updated to avoid repeatedly building them.
			if (bBuildImportLibraryOnly || (LinkEnvironment.bHasExports && !bIsBuildingLibraryOrImportLibrary))
			{
				LinkAction.DeleteItems.AddRange(LinkAction.ProducedItems.Where(x => x.Location.HasExtension(".lib") || x.Location.HasExtension(".exp")));
			}

			// Delete PDB files for all produced items, since incremental updates are slower than full ones.
			if (!LinkEnvironment.bUseIncrementalLinking)
			{
				LinkAction.DeleteItems.AddRange(LinkAction.ProducedItems.Where(x => x.Location.HasExtension(".pdb")));
			}

			// Tell the action that we're building an import library here and it should conditionally be
			// ignored as a prerequisite for other actions
			LinkAction.bProducesImportLibrary = bBuildImportLibraryOnly || LinkEnvironment.bIsBuildingDLL;

			// Allow remote linking.  Especially in modular builds with many small DLL files, this is almost always very efficient
			LinkAction.bCanExecuteRemotely = true;
			Actions.Add(LinkAction);

			Log.TraceVerbose("     Linking: " + LinkAction.StatusDescription);
			Log.TraceVerbose("     Command: " + LinkAction.CommandArguments);

			return OutputFile;
		}

		private void ExportObjectFilePaths(LinkEnvironment LinkEnvironment, string FileName, VCEnvironment EnvVars)
		{
			// Write the list of object file directories
			HashSet<DirectoryReference> ObjectFileDirectories = new HashSet<DirectoryReference>();
			foreach(FileItem InputFile in LinkEnvironment.InputFiles)
			{
				ObjectFileDirectories.Add(InputFile.Location.Directory);
			}
			foreach(FileItem InputLibrary in LinkEnvironment.InputLibraries)
			{
				ObjectFileDirectories.Add(InputLibrary.Location.Directory);
			}
			foreach(string AdditionalLibrary in LinkEnvironment.AdditionalLibraries)
			{
				// Need to handle import libraries that are about to be built (but may not exist yet), third party libraries with relative paths in the UE4 tree, and system libraries in the system path
				FileReference AdditionalLibraryLocation = new FileReference(AdditionalLibrary);
				if(Path.IsPathRooted(AdditionalLibrary) || FileReference.Exists(AdditionalLibraryLocation))
				{
					ObjectFileDirectories.Add(AdditionalLibraryLocation.Directory);
				}
			}
			foreach(DirectoryReference LibraryPath in LinkEnvironment.LibraryPaths)
			{
				ObjectFileDirectories.Add(LibraryPath);
			}
			foreach(string LibraryPath in (Environment.GetEnvironmentVariable("LIB") ?? "").Split(new char[]{ ';' }, StringSplitOptions.RemoveEmptyEntries))
			{
				ObjectFileDirectories.Add(new DirectoryReference(LibraryPath));
			}
			foreach (DirectoryReference LibraryPath in EnvVars.LibraryPaths)
			{
				ObjectFileDirectories.Add(LibraryPath);
			}
			Directory.CreateDirectory(Path.GetDirectoryName(FileName));
			File.WriteAllLines(FileName, ObjectFileDirectories.Select(x => x.FullName).OrderBy(x => x).ToArray());
		}

		/// <summary>
		/// Gets the default include paths for the given platform.
		/// </summary>
		public static string GetVCIncludePaths(CppPlatform Platform, WindowsCompiler Compiler, string CompilerVersion)
		{
			Debug.Assert(Platform == CppPlatform.Win32 || Platform == CppPlatform.Win64);

			// Make sure we've got the environment variables set up for this target
			VCEnvironment EnvVars = VCEnvironment.Create(Compiler, Platform, CompilerVersion, null);

			// Also add any include paths from the INCLUDE environment variable.  MSVC is not necessarily running with an environment that
			// matches what UBT extracted from the vcvars*.bat using SetEnvironmentVariablesFromBatchFile().  We'll use the variables we
			// extracted to populate the project file's list of include paths
			// @todo projectfiles: Should we only do this for VC++ platforms?
			StringBuilder IncludePaths = new StringBuilder();
			foreach(DirectoryReference IncludePath in EnvVars.IncludePaths)
			{
				IncludePaths.AppendFormat("{0};", IncludePath);
			}
			return IncludePaths.ToString();
		}

		public override void ModifyBuildProducts(ReadOnlyTargetRules Target, UEBuildBinary Binary, List<string> Libraries, List<UEBuildBundleResource> BundleResources, Dictionary<FileReference, BuildProductType> BuildProducts)
		{
			if (Binary.Type == UEBuildBinaryType.DynamicLinkLibrary)
			{
				BuildProducts.Add(FileReference.Combine(Binary.IntermediateDirectory, Binary.OutputFilePath.GetFileNameWithoutExtension() + ".lib"), BuildProductType.BuildResource);
			}
			if(Binary.Type == UEBuildBinaryType.Executable && Target.bCreateMapFile)
			{
				foreach(FileReference OutputFilePath in Binary.OutputFilePaths)
				{
					BuildProducts.Add(FileReference.Combine(OutputFilePath.Directory, OutputFilePath.GetFileNameWithoutExtension() + ".map"), BuildProductType.MapFile);
					BuildProducts.Add(FileReference.Combine(OutputFilePath.Directory, OutputFilePath.GetFileNameWithoutExtension() + ".objpaths"), BuildProductType.MapFile);
				}
			}
		}
    }
}<|MERGE_RESOLUTION|>--- conflicted
+++ resolved
@@ -256,16 +256,11 @@
 				AddDefinition(Arguments, "_WINDLL");
 			}
 
-<<<<<<< HEAD
 			// Maintain the old std::aligned_storage behavior from VS from v15.8 onwards, in case of prebuilt third party libraries are reliant on it
 			AddDefinition(Arguments, "_DISABLE_EXTENDED_ALIGNED_STORAGE");
 
-			// Fix Incredibuild errors with helpers using heterogeneous character sets
-			if (Target.WindowsPlatform.Compiler >= WindowsCompiler.VisualStudio2015)
-=======
             // Fix Incredibuild errors with helpers using heterogeneous character sets
             if (Target.WindowsPlatform.Compiler >= WindowsCompiler.VisualStudio2015_DEPRECATED)
->>>>>>> 12fcdcb4
             {
                 Arguments.Add("/source-charset:utf-8");
 				Arguments.Add("/execution-charset:utf-8");
