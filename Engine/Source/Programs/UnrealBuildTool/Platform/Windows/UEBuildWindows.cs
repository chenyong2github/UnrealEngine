// Copyright 1998-2019 Epic Games, Inc. All Rights Reserved.

using System;
using System.Collections.Generic;
using System.Text;
using System.Diagnostics;
using System.IO;
using Microsoft.Win32;
using System.Linq;
using Tools.DotNETCommon;
using Microsoft.VisualStudio.Setup.Configuration;
using System.Runtime.InteropServices;

namespace UnrealBuildTool
{
	/// <summary>
	/// Available compiler toolchains on Windows platform
	/// </summary>
	public enum WindowsCompiler
	{
		/// <summary>
		/// Use the default compiler. A specific value will always be used outside of configuration classes.
		/// </summary>
		Default,

		/// <summary>
		/// Use Clang for Windows, using the clang-cl driver.
		/// </summary>
		Clang,

		/// <summary>
		/// Use the Intel C++ compiler
		/// </summary>
		Intel,

		/// <summary>
		/// Visual Studio 2015 (Visual C++ 14.0)
		/// </summary>
		VisualStudio2015_DEPRECATED,

		/// <summary>
		/// Visual Studio 2015 (Visual C++ 14.0)
		/// </summary>
		[Obsolete("UE4 does not support building Visual Studio 2015 targets from the 4.22 release onwards.")]
		VisualStudio2015 = VisualStudio2015_DEPRECATED,

		/// <summary>
		/// Visual Studio 2017 (Visual C++ 15.0)
		/// </summary>
		VisualStudio2017,

		/// <summary>
		/// Visual Studio 2019 (Visual C++ 16.0)
		/// </summary>
		VisualStudio2019,
	}

	/// <summary>
	/// Which static analyzer to use
	/// </summary>
	public enum WindowsStaticAnalyzer
	{
		/// <summary>
		/// Do not perform static analysis
		/// </summary>
		None,

		/// <summary>
		/// Use the built-in Visual C++ static analyzer
		/// </summary>
		VisualCpp,

		/// <summary>
		/// Use PVS-Studio for static analysis
		/// </summary>
		PVSStudio,
	}

	/// <summary>
	/// Available architectures on Windows platform
	/// </summary>
	public enum WindowsArchitecture
	{
		/// <summary>
		/// x86
		/// </summary>
		x86,
		/// <summary>
		/// x64
		/// </summary>
		x64,
		/// <summary>
		/// ARM
		/// </summary>
		ARM32,
		/// <summary>
		/// ARM64
		/// </summary>
		ARM64,
	}

	/// <summary>
	/// Windows-specific target settings
	/// </summary>
	public class WindowsTargetRules
	{
		/// <summary>
		/// The target rules which owns this object. Used to resolve some properties.
		/// </summary>
		TargetRules Target;

		/// <summary>
		/// Version of the compiler toolchain to use on Windows platform. A value of "default" will be changed to a specific version at UBT startup.
		/// </summary>
		[ConfigFile(ConfigHierarchyType.Engine, "/Script/WindowsTargetPlatform.WindowsTargetSettings", "CompilerVersion")]
		[XmlConfigFile(Category = "WindowsPlatform")]
		[CommandLine("-2015", Value = "VisualStudio2015")]
		[CommandLine("-2017", Value = "VisualStudio2017")]
		[CommandLine("-2019", Value = "VisualStudio2019")]
		public WindowsCompiler Compiler = WindowsCompiler.Default;

		/// <summary>
		/// Architecture of Target.
		/// </summary>
		public WindowsArchitecture Architecture = WindowsArchitecture.x64;

		/// <summary>
		/// The specific toolchain version to use. This may be a specific version number (eg. "14.13.26128") or the string "Latest" to select the newest available version. By default, we use the
		/// toolchain version indicated by WindowsPlatform.DefaultToolChainVersion if it is available, or the latest version otherwise.
		/// </summary>
		[XmlConfigFile(Category = "WindowsPlatform")]
		public string CompilerVersion = null;

		/// <summary>
		/// The specific Windows SDK version to use. This may be a specific version number (eg. "8.1", "10.0", or "10.0.10150.0") or the string "Latest" to select the newest available version.
		/// By default, we use the Windows SDK version indicated by WindowsPlatform.DefaultWindowsSdkVersion if it is available, or the latest version otherwise.
		/// </summary>
		[XmlConfigFile(Category = "WindowsPlatform")]
		public string WindowsSdkVersion = null;

		/// <summary>
		/// Value for the WINVER macro, defining the minimum supported Windows version.
		/// </summary>
		public int TargetWindowsVersion = 0x601;

		/// <summary>
		/// Enable PIX debugging (automatically disabled in Shipping and Test configs)
		/// </summary>
		[ConfigFile(ConfigHierarchyType.Engine, "/Script/WindowsTargetPlatform.WindowsTargetSettings", "bEnablePIXProfiling")]
		public bool bPixProfilingEnabled = true;

		/// <summary>
		/// Enable building with the Win10 SDK instead of the older Win8.1 SDK 
		/// </summary>
		[ConfigFile(ConfigHierarchyType.Engine, "/Script/WindowsTargetPlatform.WindowsTargetSettings", "bUseWindowsSDK10")]
		public bool bUseWindowsSDK10 = false;

		/// <summary>
		/// The name of the company (author, provider) that created the project.
		/// </summary>
		[ConfigFile(ConfigHierarchyType.Game, "/Script/EngineSettings.GeneralProjectSettings", "CompanyName")]
		public string CompanyName;

		/// <summary>
		/// The project's copyright and/or trademark notices.
		/// </summary>
		[ConfigFile(ConfigHierarchyType.Game, "/Script/EngineSettings.GeneralProjectSettings", "CopyrightNotice")]
		public string CopyrightNotice;

		/// <summary>
		/// The product name.
		/// </summary>
		[ConfigFile(ConfigHierarchyType.Game, "/Script/EngineSettings.GeneralProjectSettings", "ProjectName")]
		public string ProductName;

		/// <summary>
		/// The static analyzer to use
		/// </summary>
		[XmlConfigFile(Category = "WindowsPlatform")]
		[CommandLine("-StaticAnalyzer")]
		public WindowsStaticAnalyzer StaticAnalyzer = WindowsStaticAnalyzer.None;

		/// <summary>
		/// Whether we should export a file containing .obj->source file mappings.
		/// </summary>
		[XmlConfigFile]
		[CommandLine("-ObjSrcMap")]
		public string ObjSrcMapFile = null;

		/// <summary>
		/// Provides a Module Definition File (.def) to the linker to describe various attributes of a DLL.
		/// Necessary when exporting functions by ordinal values instead of by name.
		/// </summary>
		public string ModuleDefinitionFile;

		/// <summary>
		/// Enables strict standard conformance mode (/permissive-) in VS2017+.
		/// </summary>
		[XmlConfigFile(Category = "WindowsPlatform")]
		[CommandLine("-Strict")]
		public bool bStrictConformanceMode = false; 

		/// VS2015 updated some of the CRT definitions but not all of the Windows SDK has been updated to match.
		/// Microsoft provides legacy_stdio_definitions library to enable building with VS2015 until they fix everything up.
		public bool bNeedsLegacyStdioDefinitionsLib
		{
			get { return Compiler == WindowsCompiler.VisualStudio2015_DEPRECATED || Compiler == WindowsCompiler.VisualStudio2017 || Compiler == WindowsCompiler.VisualStudio2019 || Compiler == WindowsCompiler.Clang; }
		}

		/// <summary>
		/// The stack size when linking a non-editor target
		/// </summary>
		[RequiresUniqueBuildEnvironment]
		[ConfigFile(ConfigHierarchyType.Engine, "/Script/WindowsTargetPlatform.WindowsTargetSettings")]
		public int DefaultStackSize = 5000000;

		/// <summary>
		/// The stack size to commit when linking a non-editor target
		/// </summary>
		[RequiresUniqueBuildEnvironment]
		[ConfigFile(ConfigHierarchyType.Engine, "/Script/WindowsTargetPlatform.WindowsTargetSettings")]
		public int DefaultStackSizeCommit;

		/// <summary>
		/// Determines the amount of memory that the compiler allocates to construct precompiled headers (/Zm).
		/// </summary>
		[XmlConfigFile(Category = "WindowsPlatform")]
		public int PCHMemoryAllocationFactor = 0;

		/// <summary>
		/// True if we allow using addresses larger than 2GB on 32 bit builds
		/// </summary>
		public bool bBuildLargeAddressAwareBinary = true;

		/// <summary>
		/// Create an image that can be hot patched (/FUNCTIONPADMIN)
		/// </summary>
		public bool bCreateHotPatchableImage
		{
			get { return bCreateHotPatchableImagePrivate ?? Target.bWithLiveCoding; }
			set { bCreateHotPatchableImagePrivate = true; }
		}
		private bool? bCreateHotPatchableImagePrivate;

		/// <summary>
		/// Strip unreferenced symbols (/OPT:REF)
		/// </summary>
		public bool bStripUnreferencedSymbols
		{
			get { return bStripUnreferencedSymbolsPrivate ?? ((Target.Configuration == UnrealTargetConfiguration.Test || Target.Configuration == UnrealTargetConfiguration.Shipping) && !Target.bWithLiveCoding); }
			set { bStripUnreferencedSymbolsPrivate = value; }
		}
		private bool? bStripUnreferencedSymbolsPrivate;
			
		/// <summary>
		/// Merge identical COMDAT sections together (/OPT:ICF)
		/// </summary>
		public bool bMergeIdenticalCOMDATs
		{
			get { return bMergeIdenticalCOMDATsPrivate ?? ((Target.Configuration == UnrealTargetConfiguration.Test || Target.Configuration == UnrealTargetConfiguration.Shipping) && !Target.bWithLiveCoding); }
			set { bMergeIdenticalCOMDATsPrivate = value; }
		}
		private bool? bMergeIdenticalCOMDATsPrivate;

		/// <summary>
		/// Strip unreferenced symbols (/OPT:REF)
		/// </summary>
		public bool bStripUnreferencedSymbols = false;

		/// <summary>
		/// Merge identical COMDAT sections together (/OPT:ICF)
		/// </summary>
		public bool bMergeIdenticalCOMDATs = false;

		/// <summary>
		/// Whether to put global symbols in their own sections (/Gw), allowing the linker to discard any that are unused.
		/// </summary>
		public bool bOptimizeGlobalData = true;

		/// <summary>
		/// (Experimental) Appends the -ftime-trace argument to the command line for Clang, to output a JSON file containing a timeline for the compile. 
		/// See http://aras-p.info/blog/2019/01/16/time-trace-timeline-flame-chart-profiler-for-Clang/ for more info.
		/// </summary>
		[XmlConfigFile(Category = "WindowsPlatform")]
		public bool bClangTimeTrace = false;

		/// <summary>
		/// Outputs compile timing information so that it can be analyzed.
		/// </summary>
		[XmlConfigFile(Category = "WindowsPlatform")]
		public bool bCompilerTrace = false;

		/// <summary>
		/// Bundle a working version of dbghelp.dll with the application, and use this to generate minidumps. This works around a bug with the Windows 10 Fall Creators Update (1709)
		/// where rich PE headers larger than a certain size would result in corrupt minidumps.
		/// </summary>
		public bool bUseBundledDbgHelp = true;

		/// <summary>
		/// The Visual C++ environment to use for this target. Only initialized after all the target settings are finalized, in ValidateTarget().
		/// </summary>
		internal VCEnvironment Environment;

		/// <summary>
		/// Directory containing the toolchain
		/// </summary>
		public string ToolChainDir
		{
			get { return (Environment == null)? null : Environment.ToolChainDir.FullName; }
		}

		/// <summary>
		/// The version number of the toolchain
		/// </summary>
		public string ToolChainVersion
		{
			get { return (Environment == null)? null : Environment.ToolChainVersion.ToString(); }
		}

		/// <summary>
		/// Root directory containing the Windows Sdk
		/// </summary>
		public string WindowsSdkDir
		{
			get { return (Environment == null)? null : Environment.WindowsSdkDir.FullName; }
		}

		/// <summary>
		/// Directory containing the DIA SDK
		/// </summary>
		public string DiaSdkDir
		{
			get { return WindowsPlatform.FindDiaSdkDirs(Environment.Compiler).Select(x => x.FullName).FirstOrDefault(); }
		}

		/// <summary>
		/// When using a Visual Studio compiler, returns the version name as a string
		/// </summary>
		/// <returns>The Visual Studio compiler version name (e.g. "2015")</returns>
		public string GetVisualStudioCompilerVersionName()
		{
			switch (Compiler)
			{
				case WindowsCompiler.Clang:
				case WindowsCompiler.Intel:
				case WindowsCompiler.VisualStudio2015_DEPRECATED:
				case WindowsCompiler.VisualStudio2017:
				case WindowsCompiler.VisualStudio2019:
					return "2015"; // VS2017 is backwards compatible with VS2015 compiler

				default:
					throw new BuildException("Unexpected WindowsCompiler version for GetVisualStudioCompilerVersionName().  Either not using a Visual Studio compiler or switch block needs to be updated");
			}
		}

		/// <summary>
		/// Constructor
		/// </summary>
		/// <param name="Target">The target rules which owns this object</param>
		internal WindowsTargetRules(TargetRules Target)
		{
			this.Target = Target;
		}
	}

	/// <summary>
	/// Read-only wrapper for Windows-specific target settings
	/// </summary>
	public class ReadOnlyWindowsTargetRules
	{
		/// <summary>
		/// The private mutable settings object
		/// </summary>
		private WindowsTargetRules Inner;

		/// <summary>
		/// Constructor
		/// </summary>
		/// <param name="Inner">The settings object to wrap</param>
		public ReadOnlyWindowsTargetRules(WindowsTargetRules Inner)
		{
			this.Inner = Inner;
		}

		/// <summary>
		/// Accessors for fields on the inner TargetRules instance
		/// </summary>
		#region Read-only accessor properties 
		#if !__MonoCS__
		#pragma warning disable CS1591
		#endif

		public WindowsCompiler Compiler
		{
			get { return Inner.Compiler; }
		}
		public WindowsArchitecture Architecture
		{
			get { return Inner.Architecture; }
		}

		public string CompilerVersion
		{
			get { return Inner.CompilerVersion; }
		}

		public string WindowsSdkVersion
		{
			get { return Inner.WindowsSdkVersion; }
		}

		public int TargetWindowsVersion
		{
			get { return Inner.TargetWindowsVersion; }
		}

		public bool bPixProfilingEnabled
		{
			get { return Inner.bPixProfilingEnabled; }
		}

		public bool bUseWindowsSDK10
		{
			get { return Inner.bUseWindowsSDK10; }
		}

		public string CompanyName
		{
			get { return Inner.CompanyName; }
		}

		public string CopyrightNotice
		{
			get { return Inner.CopyrightNotice; }
		}

		public string ProductName
		{
			get { return Inner.ProductName; }
		}

		public WindowsStaticAnalyzer StaticAnalyzer
		{
			get { return Inner.StaticAnalyzer; }
		}

		public string ObjSrcMapFile
		{
			get { return Inner.ObjSrcMapFile; }
		}

		public string ModuleDefinitionFile
		{
			get { return Inner.ModuleDefinitionFile; }
		}

		public bool bNeedsLegacyStdioDefinitionsLib
		{
			get { return Inner.bNeedsLegacyStdioDefinitionsLib; }
		}

		public bool bStrictConformanceMode
		{
			get { return Inner.bStrictConformanceMode; }
		}

		public int DefaultStackSize
		{
			get { return Inner.DefaultStackSize; }
		}

		public int DefaultStackSizeCommit
		{
			get { return Inner.DefaultStackSizeCommit; }
		}

		public int PCHMemoryAllocationFactor
		{
			get { return Inner.PCHMemoryAllocationFactor; }
		}

		public bool bBuildLargeAddressAwareBinary
		{
			get { return Inner.bBuildLargeAddressAwareBinary; }
		}

		public bool bCreateHotpatchableImage
		{
			get { return Inner.bCreateHotPatchableImage; }
		}

		public bool bStripUnreferencedSymbols
		{
			get { return Inner.bStripUnreferencedSymbols; }
		}

		public bool bMergeIdenticalCOMDATs
		{
			get { return Inner.bMergeIdenticalCOMDATs; }
		}

		public bool bOptimizeGlobalData
		{
			get { return Inner.bOptimizeGlobalData; }
		}

		public bool bClangTimeTrace
		{
			get { return Inner.bClangTimeTrace; }
		}

		public bool bCompilerTrace
		{
			get { return Inner.bCompilerTrace; }
		}

		public string GetVisualStudioCompilerVersionName()
		{
			return Inner.GetVisualStudioCompilerVersionName();
		}

		public bool bUseBundledDbgHelp
		{
			get { return Inner.bUseBundledDbgHelp; }
		}

		internal VCEnvironment Environment
		{
			get { return Inner.Environment; }
		}

		public string ToolChainDir
		{
			get { return Inner.ToolChainDir; }
		}

		public string ToolChainVersion
		{
			get { return Inner.ToolChainVersion; }
		}

		public string WindowsSdkDir
		{
			get { return Inner.WindowsSdkDir; }
		}

		public string DiaSdkDir
		{
			get { return Inner.DiaSdkDir; }
		}
		
		public string GetArchitectureSubpath()
		{
			return WindowsExports.GetArchitectureSubpath(Architecture);
		}

		#if !__MonoCS__
		#pragma warning restore CS1591
		#endif
		#endregion
	}

	class WindowsPlatform : UEBuildPlatform
	{
		/// <summary>
		/// The default compiler version to be used, if installed. 
		/// </summary>
		static readonly VersionNumber DefaultClangToolChainVersion = VersionNumber.Parse("8.0.0");

		/// <summary>
		/// The default compiler version to be used, if installed. 
		/// </summary>
		static readonly VersionNumber DefaultVisualStudioToolChainVersion = VersionNumber.Parse("14.16.27023.1");

		/// <summary>
		/// The default Windows SDK version to be used, if installed.
		/// </summary>
		static readonly VersionNumber DefaultWindowsSdkVersion = VersionNumber.Parse("10.0.17763.0");

		/// <summary>
		/// Cache of Visual Studio installation directories
		/// </summary>
		private static Dictionary<WindowsCompiler, List<DirectoryReference>> CachedVSInstallDirs = new Dictionary<WindowsCompiler, List<DirectoryReference>>();

		/// <summary>
		/// Cache of Visual C++ installation directories
		/// </summary>
		private static Dictionary<WindowsCompiler, Dictionary<VersionNumber, DirectoryReference>> CachedToolChainDirs = new Dictionary<WindowsCompiler, Dictionary<VersionNumber, DirectoryReference>>();

		/// <summary>
		/// Cache of DIA SDK installation directories
		/// </summary>
		private static Dictionary<WindowsCompiler, List<DirectoryReference>> CachedDiaSdkDirs = new Dictionary<WindowsCompiler, List<DirectoryReference>>();

		/// <summary>
		/// Cache of Windows SDK installation directories
		/// </summary>
		private static IReadOnlyDictionary<VersionNumber, DirectoryReference> CachedWindowsSdkDirs;

		/// <summary>
		/// Cache of Universal CRT installation directories
		/// </summary>
		private static IReadOnlyDictionary<VersionNumber, DirectoryReference> CachedUniversalCrtDirs;

		/// <summary>
		/// True if we should use the Clang linker (LLD) when bCompileWithClang is enabled, otherwise we use the MSVC linker
		/// </summary>
		public static readonly bool bAllowClangLinker = false;

		/// <summary>
		/// True if we should use the Intel linker (xilink) when bCompileWithICL is enabled, otherwise we use the MSVC linker
		/// </summary>
		public static readonly bool bAllowICLLinker = true;

		/// <summary>
		/// True if we allow using addresses larger than 2GB on 32 bit builds
		/// </summary>
		public static readonly bool bBuildLargeAddressAwareBinary = true;

		WindowsPlatformSDK SDK;

		/// <summary>
		/// Constructor
		/// </summary>
		/// <param name="InPlatform">Creates a windows platform with the given enum value</param>
		/// <param name="InSDK">The installed Windows SDK</param>
		public WindowsPlatform(UnrealTargetPlatform InPlatform, WindowsPlatformSDK InSDK)
			: base(InPlatform)
		{
			SDK = InSDK;
		}

		/// <summary>
		/// Whether the required external SDKs are installed for this platform. Could be either a manual install or an AutoSDK.
		/// </summary>
		public override SDKStatus HasRequiredSDKsInstalled()
		{
			return SDK.HasRequiredSDKsInstalled();
		}

		/// <summary>
		/// Reset a target's settings to the default
		/// </summary>
		/// <param name="Target"></param>
		public override void ResetTarget(TargetRules Target)
		{
			base.ResetTarget(Target);
<<<<<<< HEAD

			if(Target.Platform == UnrealTargetPlatform.Win64 && Target.Configuration != UnrealTargetConfiguration.Shipping && Target.Type != TargetType.Program)
			{
				Target.bWithLiveCoding = true;
				Target.WindowsPlatform.bCreateHotPatchableImage = true;
			}
			else if (Target.Configuration == UnrealTargetConfiguration.Test || Target.Configuration == UnrealTargetConfiguration.Shipping)
			{
				Target.WindowsPlatform.bStripUnreferencedSymbols = true;
				Target.WindowsPlatform.bMergeIdenticalCOMDATs = true;
			}
=======
>>>>>>> 710d7cac
		}

		/// <summary>
		/// Validate a target's settings
		/// </summary>
		public override void ValidateTarget(TargetRules Target)
		{
			if (Platform == UnrealTargetPlatform.HoloLens && Target.Architecture.ToLower() == "arm64")
			{
				Target.WindowsPlatform.Architecture = WindowsArchitecture.ARM64;
				Log.TraceInformation("Using Windows ARM64 architecture");
			}
			else if (Platform == UnrealTargetPlatform.Win64)
			{
				Target.WindowsPlatform.Architecture = WindowsArchitecture.x64;
			}
			else if (Platform == UnrealTargetPlatform.Win32)
			{
				Target.WindowsPlatform.Architecture = WindowsArchitecture.x86;
			}

			// Disable Simplygon support if compiling against the NULL RHI.
			if (Target.GlobalDefinitions.Contains("USE_NULL_RHI=1"))
			{				
				Target.bCompileCEF3 = false;
			}

			// Set the compiler version if necessary
			if (Target.WindowsPlatform.Compiler == WindowsCompiler.Default)
			{
				Target.WindowsPlatform.Compiler = GetDefaultCompiler(Target.ProjectFile);
			}

			// Disable linking if we're using a static analyzer
			if(Target.WindowsPlatform.StaticAnalyzer != WindowsStaticAnalyzer.None)
			{
				Target.bDisableLinking = true;
			}

			// Disable PCHs for PVS studio
			if(Target.WindowsPlatform.StaticAnalyzer == WindowsStaticAnalyzer.PVSStudio)
			{
				Target.bUsePCHFiles = false;
			}

			// Override PCH settings
			if (Target.WindowsPlatform.Compiler == WindowsCompiler.Intel)
			{
				Target.NumIncludedBytesPerUnityCPP = Math.Min(Target.NumIncludedBytesPerUnityCPP, 256 * 1024);

				Target.bUseSharedPCHs = false;

				Target.bUsePCHFiles = false;
			}

			// E&C support.
			if (Target.bSupportEditAndContinue || Target.bAdaptiveUnityEnablesEditAndContinue)
			{
				Target.bUseIncrementalLinking = true;
			}
			if (Target.bAdaptiveUnityEnablesEditAndContinue && !Target.bAdaptiveUnityDisablesPCH && !Target.bAdaptiveUnityCreatesDedicatedPCH)
			{
				throw new BuildException("bAdaptiveUnityEnablesEditAndContinue requires bAdaptiveUnityDisablesPCH or bAdaptiveUnityCreatesDedicatedPCH");
			}

			// If we're using PDB files and PCHs, the generated code needs to be compiled with the same options as the PCH.
			if ((Target.bUsePDBFiles || Target.bSupportEditAndContinue) && Target.bUsePCHFiles)
			{
				Target.bDisableDebugInfoForGeneratedCode = false;
			}

			// Initialize the VC environment for the target, and set all the version numbers to the concrete values we chose.
			VCEnvironment Environment = VCEnvironment.Create(Target.WindowsPlatform.Compiler, Platform, Target.WindowsPlatform.Architecture, Target.WindowsPlatform.CompilerVersion, Target.WindowsPlatform.WindowsSdkVersion);
			Target.WindowsPlatform.Environment = Environment;
			Target.WindowsPlatform.Compiler = Environment.Compiler;
			Target.WindowsPlatform.CompilerVersion = Environment.CompilerVersion.ToString();
			Target.WindowsPlatform.WindowsSdkVersion = Environment.WindowsSdkVersion.ToString();


//			@Todo: Still getting reports of frequent OOM issues with this enabled as of 15.7.
//			// Enable fast PDB linking if we're on VS2017 15.7 or later. Previous versions have OOM issues with large projects.
//			if(!Target.bFormalBuild && !Target.bUseFastPDBLinking.HasValue && Target.WindowsPlatform.Compiler >= WindowsCompiler.VisualStudio2017)
//			{
//				VersionNumber Version;
//				DirectoryReference ToolChainDir;
//				if(TryGetVCToolChainDir(Target.WindowsPlatform.Compiler, Target.WindowsPlatform.CompilerVersion, out Version, out ToolChainDir) && Version >= new VersionNumber(14, 14, 26316))
//				{
//					Target.bUseFastPDBLinking = true;
//				}
//			}
		}

		/// <summary>
		/// Gets the default compiler which should be used, if it's not set explicitly by the target, command line, or config file.
		/// </summary>
		/// <returns>The default compiler version</returns>
		internal static WindowsCompiler GetDefaultCompiler(FileReference ProjectFile)
		{
			// If there's no specific compiler set, try to pick the matching compiler for the selected IDE
			if(ProjectFileGeneratorSettings.Format != null)
			{
				foreach(ProjectFileFormat Format in ProjectFileGeneratorSettings.ParseFormatList(ProjectFileGeneratorSettings.Format))
				{
					if (Format == ProjectFileFormat.VisualStudio2019)
					{
						return WindowsCompiler.VisualStudio2019;
					}
					else if (Format == ProjectFileFormat.VisualStudio2017)
					{
						return WindowsCompiler.VisualStudio2017;
					}
				} 
			}

			// Also check the default format for the Visual Studio project generator
			object ProjectFormatObject;
			if (XmlConfig.TryGetValue(typeof(VCProjectFileGenerator), "Version", out ProjectFormatObject))
			{
				VCProjectFileFormat ProjectFormat = (VCProjectFileFormat)ProjectFormatObject;
				if (ProjectFormat == VCProjectFileFormat.VisualStudio2019)
				{
					return WindowsCompiler.VisualStudio2019;
				}
				else if (ProjectFormat == VCProjectFileFormat.VisualStudio2017)
				{
					return WindowsCompiler.VisualStudio2017;
				}
			}

			// Check the editor settings too
			ProjectFileFormat PreferredAccessor;
			if(ProjectFileGenerator.GetPreferredSourceCodeAccessor(ProjectFile, out PreferredAccessor))
			{
				if(PreferredAccessor == ProjectFileFormat.VisualStudio2019)
			    {
				    return WindowsCompiler.VisualStudio2019;
			    }
				else if(PreferredAccessor == ProjectFileFormat.VisualStudio2017)
			    {
				    return WindowsCompiler.VisualStudio2017;
			    }
			}

			// Second, default based on what's installed, test for 2015 first
			if (HasCompiler(WindowsCompiler.VisualStudio2017))
			{
				return WindowsCompiler.VisualStudio2017;
			}
			if (HasCompiler(WindowsCompiler.VisualStudio2019))
			{
				return WindowsCompiler.VisualStudio2019;
			}

			// If we do have a Visual Studio installation, but we're missing just the C++ parts, warn about that.
			DirectoryReference VSInstallDir;
			if (TryGetVSInstallDir(WindowsCompiler.VisualStudio2017, out VSInstallDir))
			{
				Log.TraceWarning("Visual Studio 2017 is installed, but is missing the C++ toolchain. Please verify that the \"VC++ 2017 toolset\" component is selected in the Visual Studio 2017 installation options.");
			}
			else if (TryGetVSInstallDir(WindowsCompiler.VisualStudio2019, out VSInstallDir))
			{
				Log.TraceWarning("Visual Studio 2019 is installed, but is missing the C++ toolchain. Please verify that the \"VC++ 2019 toolset\" component is selected in the Visual Studio 2019 installation options.");
			}
			else
			{
				Log.TraceWarning("No Visual C++ installation was found. Please download and install Visual Studio 2017 with C++ components.");
			}

			// Finally, default to VS2017 anyway
			return WindowsCompiler.VisualStudio2017;
		}

		/// <summary>
		/// Returns the human-readable name of the given compiler
		/// </summary>
		/// <param name="Compiler">The compiler value</param>
		/// <returns>Name of the compiler</returns>
		public static string GetCompilerName(WindowsCompiler Compiler)
		{
			switch (Compiler)
			{
				case WindowsCompiler.VisualStudio2015_DEPRECATED:
					return "Visual Studio 2015";
				case WindowsCompiler.VisualStudio2017:
					return "Visual Studio 2017";
				case WindowsCompiler.VisualStudio2019:
					return "Visual Studio 2019";
				default:
					return Compiler.ToString();
			}
		}

		/// <summary>
		/// Get the first Visual Studio install directory for the given compiler version. Note that it is possible for the compiler toolchain to be installed without
		/// Visual Studio.
		/// </summary>
		/// <param name="Compiler">Version of the toolchain to look for.</param>
		/// <param name="InstallDir">On success, the directory that Visual Studio is installed to.</param>
		/// <returns>True if the directory was found, false otherwise.</returns>
		public static bool TryGetVSInstallDir(WindowsCompiler Compiler, out DirectoryReference InstallDir)
		{
			if (BuildHostPlatform.Current.Platform != UnrealTargetPlatform.Win64 && BuildHostPlatform.Current.Platform != UnrealTargetPlatform.Win32)
			{
				InstallDir = null;
				return false;
			}

			List<DirectoryReference> InstallDirs = FindVSInstallDirs(Compiler);
			if(InstallDirs.Count == 0)
			{
				InstallDir = null;
				return false;
			}
			else
			{
				InstallDir = InstallDirs[0];
				return true;
			}
		}

		/// <summary>
		/// Read the Visual Studio install directory for the given compiler version. Note that it is possible for the compiler toolchain to be installed without
		/// Visual Studio.
		/// </summary>
		/// <param name="Compiler">Version of the toolchain to look for.</param>
		/// <returns>List of directories containing Visual Studio installations</returns>
		public static List<DirectoryReference> FindVSInstallDirs(WindowsCompiler Compiler)
		{
			List<DirectoryReference> InstallDirs;
			if(!CachedVSInstallDirs.TryGetValue(Compiler, out InstallDirs))
			{
				InstallDirs = new List<DirectoryReference>();
			    if (BuildHostPlatform.Current.Platform == UnrealTargetPlatform.Win64 || BuildHostPlatform.Current.Platform == UnrealTargetPlatform.Win32)
			    {
				    if(Compiler == WindowsCompiler.VisualStudio2015_DEPRECATED)
				    {
					    // VS2015 just installs one toolchain; use that.
					    DirectoryReference InstallDir;
					    if(TryReadInstallDirRegistryKey32("Microsoft\\VisualStudio\\SxS\\VS7", "14.0", out InstallDir))
					    {
						    InstallDirs.Add(InstallDir);
					    }
				    }
				    else if(Compiler == WindowsCompiler.VisualStudio2017 || Compiler == WindowsCompiler.VisualStudio2019)
				    {
						SortedDictionary<int, DirectoryReference> SortedInstallDirs = new SortedDictionary<int, DirectoryReference>(); 
						try
						{
							SetupConfiguration Setup = new SetupConfiguration();
							IEnumSetupInstances Enumerator = Setup.EnumAllInstances();

							ISetupInstance[] Instances = new ISetupInstance[1];
							for(;;)
							{
								int NumFetched;
								Enumerator.Next(1, Instances, out NumFetched);

								if(NumFetched == 0)
								{
									break;
								}

								ISetupInstance2 Instance = (ISetupInstance2)Instances[0];
								if((Instance.GetState() & InstanceState.Local) == InstanceState.Local)
								{
									string VersionString = Instance.GetInstallationVersion();

									VersionNumber Version;
									if (VersionNumber.TryParse(VersionString, out Version))
									{
										VersionNumber Version2019 = new VersionNumber(16);
										if(Compiler == WindowsCompiler.VisualStudio2019 && Version < Version2019)
										{
											continue;
										}
										else if(Compiler == WindowsCompiler.VisualStudio2017 && Version >= Version2019)
										{
											continue;
										}
									}

									int SortOrder = SortedInstallDirs.Count;

									ISetupInstanceCatalog Catalog = Instance as ISetupInstanceCatalog;
									if (Catalog != null && Catalog.IsPrerelease())
									{
										SortOrder |= (1 << 16);
									}

									string ProductId = Instance.GetProduct().GetId();
									if (ProductId.Equals("Microsoft.VisualStudio.Product.WDExpress", StringComparison.Ordinal))
									{
										SortOrder |= (1 << 17);
									}

									Log.TraceLog("Found Visual Studio installation: {0} (Product={1}, Version={2}, Sort={3})", Instance.GetInstallationPath(), ProductId, VersionString, SortOrder);

									SortedInstallDirs.Add(SortOrder, new DirectoryReference(Instance.GetInstallationPath()));
								}
							}
						}
						catch
						{
						}
						InstallDirs.AddRange(SortedInstallDirs.Values);
					}
					else
				    {
					    throw new BuildException("Unsupported compiler version ({0})", Compiler);
				    }
				}
				CachedVSInstallDirs.Add(Compiler, InstallDirs);
			}
			return InstallDirs;
		}

		/// <summary>
		/// Determines the directory containing the MSVC toolchain
		/// </summary>
		/// <param name="Compiler">Major version of the compiler to use</param>
		/// <returns>Map of version number to directories</returns>
		public static Dictionary<VersionNumber, DirectoryReference> FindToolChainDirs(WindowsCompiler Compiler)
		{
			Dictionary<VersionNumber, DirectoryReference> ToolChainVersionToDir;
			if(!CachedToolChainDirs.TryGetValue(Compiler, out ToolChainVersionToDir))
			{
				ToolChainVersionToDir = new Dictionary<VersionNumber, DirectoryReference>();
			    if (BuildHostPlatform.Current.Platform == UnrealTargetPlatform.Win64 || BuildHostPlatform.Current.Platform == UnrealTargetPlatform.Win32)
			    {
					if(Compiler == WindowsCompiler.Clang)
					{
						// Check for a manual installation
						DirectoryReference InstallDir = DirectoryReference.Combine(DirectoryReference.GetSpecialFolder(Environment.SpecialFolder.ProgramFiles), "LLVM");
						if(IsValidToolChainDirClang(InstallDir))
						{
							FileReference CompilerFile = FileReference.Combine(InstallDir, "bin", "clang-cl.exe");
							if(FileReference.Exists(CompilerFile))
							{
								FileVersionInfo VersionInfo = FileVersionInfo.GetVersionInfo(CompilerFile.FullName);
								VersionNumber Version = new VersionNumber(VersionInfo.FileMajorPart, VersionInfo.FileMinorPart, VersionInfo.FileBuildPart);
								ToolChainVersionToDir[Version] = InstallDir;
							}
						}

						// Check for AutoSDK paths
						DirectoryReference AutoSdkDir;
						if(UEBuildPlatformSDK.TryGetHostPlatformAutoSDKDir(out AutoSdkDir))
						{
							DirectoryReference ClangBaseDir = DirectoryReference.Combine(AutoSdkDir, "Win64", "LLVM");
							if(DirectoryReference.Exists(ClangBaseDir))
							{
								foreach(DirectoryReference ToolChainDir in DirectoryReference.EnumerateDirectories(ClangBaseDir))
								{
									VersionNumber Version;
									if(VersionNumber.TryParse(ToolChainDir.GetDirectoryName(), out Version) && IsValidToolChainDirClang(ToolChainDir))
									{
										ToolChainVersionToDir[Version] = ToolChainDir;
									}
								}
							}
						}
					}
					else if(Compiler == WindowsCompiler.Intel)
					{
						// Just check for a manual installation
						DirectoryReference InstallDir = DirectoryReference.Combine(DirectoryReference.GetSpecialFolder(Environment.SpecialFolder.ProgramFilesX86), "IntelSWTools", "compilers_and_libraries", "windows");
						if(DirectoryReference.Exists(InstallDir))
						{
							FileReference IclPath = FileReference.Combine(InstallDir, "bin", "intel64", "icl.exe");
							if(FileReference.Exists(IclPath))
							{
								FileVersionInfo VersionInfo = FileVersionInfo.GetVersionInfo(IclPath.FullName);
								VersionNumber Version = new VersionNumber(VersionInfo.FileMajorPart, VersionInfo.FileMinorPart, VersionInfo.FileBuildPart);
								ToolChainVersionToDir[Version] = InstallDir;
							}
						}
					}
				    else if(Compiler == WindowsCompiler.VisualStudio2015_DEPRECATED)
				    {
					    // VS2015 just installs one toolchain; use that.
					    List<DirectoryReference> InstallDirs = FindVSInstallDirs(Compiler);
					    foreach(DirectoryReference InstallDir in InstallDirs)
					    {
							DirectoryReference ToolChainBaseDir = DirectoryReference.Combine(InstallDir, "VC");
							if(IsValidToolChainDir2015(ToolChainBaseDir))
							{
								ToolChainVersionToDir[new VersionNumber(14, 0)] = ToolChainBaseDir;
							}
					    }
				    }
				    else if(Compiler == WindowsCompiler.VisualStudio2017 || Compiler == WindowsCompiler.VisualStudio2019)
				    {
						// Enumerate all the manually installed toolchains
						List<DirectoryReference> InstallDirs = FindVSInstallDirs(Compiler);
					    foreach(DirectoryReference InstallDir in InstallDirs)
					    {
						    DirectoryReference ToolChainBaseDir = DirectoryReference.Combine(InstallDir, "VC", "Tools", "MSVC");
						    if(DirectoryReference.Exists(ToolChainBaseDir))
						    {
							    foreach(DirectoryReference ToolChainDir in DirectoryReference.EnumerateDirectories(ToolChainBaseDir))
							    {
								    VersionNumber Version;
								    if(VersionNumber.TryParse(ToolChainDir.GetDirectoryName(), out Version) && IsValidToolChainDir2017or2019(ToolChainDir))
									{
										Log.TraceLog("Found Visual Studio toolchain: {0} (Version={1})", ToolChainDir, Version);
										if(!ToolChainVersionToDir.ContainsKey(Version))
										{
											ToolChainVersionToDir[Version] = ToolChainDir;
										}
								    }
							    }
						    }
					    }

						// Enumerate all the AutoSDK toolchains
						DirectoryReference PlatformDir;
						if(UEBuildPlatformSDK.TryGetHostPlatformAutoSDKDir(out PlatformDir))
						{
							DirectoryReference ToolChainBaseDir = DirectoryReference.Combine(PlatformDir, "Win64", (Compiler == WindowsCompiler.VisualStudio2019)? "VS2019" : "VS2017");
							if(DirectoryReference.Exists(ToolChainBaseDir))
							{
								foreach(DirectoryReference ToolChainDir in DirectoryReference.EnumerateDirectories(ToolChainBaseDir))
								{
									VersionNumber Version;
									if(VersionNumber.TryParse(ToolChainDir.GetDirectoryName(), out Version) && IsValidToolChainDir2017or2019(ToolChainDir))
									{
										Log.TraceLog("Found Visual Studio toolchain: {0} (Version={1})", ToolChainDir, Version);
										if (!ToolChainVersionToDir.ContainsKey(Version))
										{
											ToolChainVersionToDir[Version] = ToolChainDir;
										}
									}
								}
							}
						}
					}
					else
				    {
					    throw new BuildException("Unsupported compiler version ({0})", Compiler);
				    }
				}
				CachedToolChainDirs.Add(Compiler, ToolChainVersionToDir);
			}
			return ToolChainVersionToDir;
		}

		/// <summary>
		/// Checks if the given directory contains a valid Clang toolchain
		/// </summary>
		/// <param name="ToolChainDir">Directory to check</param>
		/// <returns>True if the given directory is valid</returns>
		static bool IsValidToolChainDirClang(DirectoryReference ToolChainDir)
		{
			return FileReference.Exists(FileReference.Combine(ToolChainDir, "bin", "clang-cl.exe"));
		}

		/// <summary>
		/// Checks if the given directory contains a valid Visual Studio 2015 toolchain
		/// </summary>
		/// <param name="ToolChainDir">Directory to check</param>
		/// <returns>True if the given directory is valid</returns>
		static bool IsValidToolChainDir2015(DirectoryReference ToolChainDir)
		{
			return FileReference.Exists(FileReference.Combine(ToolChainDir, "bin", "amd64", "cl.exe")) || FileReference.Exists(FileReference.Combine(ToolChainDir, "bin", "x86_amd64", "cl.exe"));
		}

		/// <summary>
		/// Checks if the given directory contains a valid Visual Studio 2017 toolchain
		/// </summary>
		/// <param name="ToolChainDir">Directory to check</param>
		/// <returns>True if the given directory is valid</returns>
		static bool IsValidToolChainDir2017or2019(DirectoryReference ToolChainDir)
		{
			return FileReference.Exists(FileReference.Combine(ToolChainDir, "bin", "Hostx86", "x64", "cl.exe")) || FileReference.Exists(FileReference.Combine(ToolChainDir, "bin", "Hostx64", "x64", "cl.exe"));
		}


		/// <summary>
		/// Checks if the given directory contains a 64-bit toolchain. Used to prefer regular Visual Studio versions over express editions.
		/// </summary>
		/// <param name="ToolChainDir">Directory to check</param>
		/// <returns>True if the given directory contains a 64-bit toolchain</returns>
		static bool Has64BitToolChain(DirectoryReference ToolChainDir)
		{
			return FileReference.Exists(FileReference.Combine(ToolChainDir, "bin", "amd64", "cl.exe")) || FileReference.Exists(FileReference.Combine(ToolChainDir, "bin", "Hostx64", "x64", "cl.exe"));
		}

		/// <summary>
		/// Determines if an IDE for the given compiler is installed.
		/// </summary>
		/// <param name="Compiler">Compiler to check for</param>
		/// <returns>True if the given compiler is installed</returns>
		public static bool HasIDE(WindowsCompiler Compiler)
		{
			return FindVSInstallDirs(Compiler).Count > 0;
		}

		/// <summary>
		/// Determines if a given compiler is installed
		/// </summary>
		/// <param name="Compiler">Compiler to check for</param>
		/// <returns>True if the given compiler is installed</returns>
		public static bool HasCompiler(WindowsCompiler Compiler)
		{
			return FindToolChainDirs(Compiler).Count > 0;
		}

		/// <summary>
		/// Determines the directory containing the MSVC toolchain
		/// </summary>
		/// <param name="Compiler">Major version of the compiler to use</param>
		/// <param name="CompilerVersion">The minimum compiler version to use</param>
		/// <param name="OutToolChainVersion">Receives the chosen toolchain version</param>
		/// <param name="OutToolChainDir">Receives the directory containing the toolchain</param>
		/// <returns>True if the toolchain directory was found correctly</returns>
		public static bool TryGetToolChainDir(WindowsCompiler Compiler, string CompilerVersion, out VersionNumber OutToolChainVersion, out DirectoryReference OutToolChainDir)
		{
			// Find all the installed toolchains
			Dictionary<VersionNumber, DirectoryReference> ToolChainVersionToDir = FindToolChainDirs(Compiler);

			// Figure out the actual version number that we want
			VersionNumber ToolChainVersion = null;
			if(CompilerVersion != null)
			{
				if(String.Compare(CompilerVersion, "Latest", StringComparison.InvariantCultureIgnoreCase) == 0 && ToolChainVersionToDir.Count > 0)
				{
					ToolChainVersion = ToolChainVersionToDir.OrderBy(x => Has64BitToolChain(x.Value)).ThenBy(x => x.Key).Last().Key;
				}
				else if(!VersionNumber.TryParse(CompilerVersion, out ToolChainVersion))
				{
					throw new BuildException("Unable to find {0} toolchain; '{1}' is an invalid version", GetCompilerName(Compiler), CompilerVersion);
				}
			}
			else
			{
				VersionNumber DefaultToolChainVersion;
				if(Compiler == WindowsCompiler.Clang)
				{
					DefaultToolChainVersion = DefaultClangToolChainVersion;
				}
				else
				{
					DefaultToolChainVersion = DefaultVisualStudioToolChainVersion;
				}

				DirectoryReference DefaultToolChainDir;
				if(ToolChainVersionToDir.TryGetValue(DefaultToolChainVersion, out DefaultToolChainDir) && (Compiler == WindowsCompiler.Clang || Has64BitToolChain(DefaultToolChainDir)))
				{
					ToolChainVersion = DefaultToolChainVersion;
				}
				else if(ToolChainVersionToDir.Count > 0)
				{
					ToolChainVersion = ToolChainVersionToDir.OrderBy(x => Has64BitToolChain(x.Value)).ThenBy(x => x.Key).Last().Key;
				}
			}

			// Get the actual directory for this version
			if(ToolChainVersion != null && ToolChainVersionToDir.TryGetValue(ToolChainVersion, out OutToolChainDir))
			{
				OutToolChainVersion = ToolChainVersion;
				return true;
			}

			// Otherwise fail
			OutToolChainVersion = null;
			OutToolChainDir = null;
			return false;
		}

		/// <summary>
		/// Reads an install directory for a 32-bit program from a registry key. This checks for per-user and machine wide settings, and under the Wow64 virtual keys (HKCU\SOFTWARE, HKLM\SOFTWARE, HKCU\SOFTWARE\Wow6432Node, HKLM\SOFTWARE\Wow6432Node).
		/// </summary>
		/// <param name="KeySuffix">Path to the key to read, under one of the roots listed above.</param>
		/// <param name="ValueName">Value to be read.</param>
		/// <param name="InstallDir">On success, the directory corresponding to the value read.</param>
		/// <returns>True if the key was read, false otherwise.</returns>
		static bool TryReadInstallDirRegistryKey32(string KeySuffix, string ValueName, out DirectoryReference InstallDir)
		{
			if (TryReadDirRegistryKey("HKEY_CURRENT_USER\\SOFTWARE\\" + KeySuffix, ValueName, out InstallDir))
			{
				return true;
			}
			if (TryReadDirRegistryKey("HKEY_LOCAL_MACHINE\\SOFTWARE\\" + KeySuffix, ValueName, out InstallDir))
			{
				return true;
			}
			if (TryReadDirRegistryKey("HKEY_CURRENT_USER\\SOFTWARE\\Wow6432Node\\" + KeySuffix, ValueName, out InstallDir))
			{
				return true;
			}
			if (TryReadDirRegistryKey("HKEY_LOCAL_MACHINE\\SOFTWARE\\Wow6432Node\\" + KeySuffix, ValueName, out InstallDir))
			{
				return true;
			}
			return false;
		}

		/// <summary>
		/// Attempts to reads a directory name stored in a registry key
		/// </summary>
		/// <param name="KeyName">Key to read from</param>
		/// <param name="ValueName">Value within the key to read</param>
		/// <param name="Value">The directory read from the registry key</param>
		/// <returns>True if the key was read, false if it was missing or empty</returns>
		static bool TryReadDirRegistryKey(string KeyName, string ValueName, out DirectoryReference Value)
		{
			string StringValue = Registry.GetValue(KeyName, ValueName, null) as string;
			if (String.IsNullOrEmpty(StringValue))
			{
				Value = null;
				return false;
			}
			else
			{
				Value = new DirectoryReference(StringValue);
				return true;
			}
		}

		/// <summary>
		/// Gets the path to MSBuild. This mirrors the logic in GetMSBuildPath.bat.
		/// </summary>
		/// <param name="OutLocation">On success, receives the path to the MSBuild executable.</param>
		/// <returns>True on success.</returns>
		public static bool TryGetMsBuildPath(out FileReference OutLocation)
		{
			// Get the Visual Studio 2019 install directory
			List<DirectoryReference> InstallDirs2019 = WindowsPlatform.FindVSInstallDirs(WindowsCompiler.VisualStudio2019);
			foreach (DirectoryReference InstallDir in InstallDirs2019)
			{
				FileReference MsBuildLocation = FileReference.Combine(InstallDir, "MSBuild", "Current", "Bin", "MSBuild.exe");
				if (FileReference.Exists(MsBuildLocation))
				{
					OutLocation = MsBuildLocation;
					return true;
				}
			}

			// Get the Visual Studio 2017 install directory
			List<DirectoryReference> InstallDirs2017 = WindowsPlatform.FindVSInstallDirs(WindowsCompiler.VisualStudio2017);
			foreach (DirectoryReference InstallDir in InstallDirs2017)
			{
				FileReference MsBuildLocation = FileReference.Combine(InstallDir, "MSBuild", "15.0", "Bin", "MSBuild.exe");
				if(FileReference.Exists(MsBuildLocation))
				{
					OutLocation = MsBuildLocation;
					return true;
				}
			}

			// Try to get the MSBuild 14.0 path directly (see https://msdn.microsoft.com/en-us/library/hh162058(v=vs.120).aspx)
			FileReference ToolPath = FileReference.Combine(DirectoryReference.GetSpecialFolder(Environment.SpecialFolder.ProgramFilesX86), "MSBuild", "14.0", "bin", "MSBuild.exe");
			if(FileReference.Exists(ToolPath))
			{
				OutLocation = ToolPath;
				return true;
			} 

			// Check for older versions of MSBuild. These are registered as separate versions in the registry.
			if (TryReadMsBuildInstallPath("Microsoft\\MSBuild\\ToolsVersions\\14.0", "MSBuildToolsPath", "MSBuild.exe", out ToolPath))
			{
				OutLocation = ToolPath;
				return true;
			}
			if (TryReadMsBuildInstallPath("Microsoft\\MSBuild\\ToolsVersions\\12.0", "MSBuildToolsPath", "MSBuild.exe", out ToolPath))
			{
				OutLocation = ToolPath;
				return true;
			}
			if (TryReadMsBuildInstallPath("Microsoft\\MSBuild\\ToolsVersions\\4.0", "MSBuildToolsPath", "MSBuild.exe", out ToolPath))
			{
				OutLocation = ToolPath;
				return true;
			}

			OutLocation = null;
			return false;
		}

		/// <summary>
		/// Gets the MSBuild path, and throws an exception on failure.
		/// </summary>
		/// <returns>Path to MSBuild</returns>
		public static FileReference GetMsBuildToolPath()
		{
			FileReference Location;
			if(!TryGetMsBuildPath(out Location))
			{
				throw new BuildException("Unable to find installation of MSBuild.");
			}
 			return Location;
		}

		public static string GetArchitectureSubpath(WindowsArchitecture arch)
		{
			string archPath = "Unknown";
			if (arch == WindowsArchitecture.x86)
			{
				archPath = "x86";
			}
			else if (arch == WindowsArchitecture.ARM32)
			{
				archPath = "arm";
			}
			else if (arch == WindowsArchitecture.x64)
			{
				archPath = "x64";
			}
			else if (arch == WindowsArchitecture.ARM64)
			{
				archPath = "arm64";
			}
			return archPath;
		}

		/// <summary>
		/// Function to query the registry under HKCU/HKLM Win32/Wow64 software registry keys for a certain install directory.
		/// This mirrors the logic in GetMSBuildPath.bat.
		/// </summary>
		/// <returns></returns>
		static bool TryReadMsBuildInstallPath(string KeyRelativePath, string KeyName, string MsBuildRelativePath, out FileReference OutMsBuildPath)
		{
			string[] KeyBasePaths =
			{
				@"HKEY_CURRENT_USER\SOFTWARE\",
				@"HKEY_LOCAL_MACHINE\SOFTWARE\",
				@"HKEY_CURRENT_USER\SOFTWARE\Wow6432Node\",
				@"HKEY_LOCAL_MACHINE\SOFTWARE\Wow6432Node\"
			};

			foreach (string KeyBasePath in KeyBasePaths)
			{
				string Value = Registry.GetValue(KeyBasePath + KeyRelativePath, KeyName, null) as string;
				if (Value != null)
				{
					FileReference MsBuildPath = FileReference.Combine(new DirectoryReference(Value), MsBuildRelativePath);
					if (FileReference.Exists(MsBuildPath))
					{
						OutMsBuildPath = MsBuildPath;
						return true;
					}
				}
			}

			OutMsBuildPath = null;
			return false;
		}

		/// <summary>
		/// Determines the directory containing the MSVC toolchain
		/// </summary>
		/// <param name="Compiler">Major version of the compiler to use</param>
		/// <returns>Map of version number to directories</returns>
		public static List<DirectoryReference> FindDiaSdkDirs(WindowsCompiler Compiler)
		{
			List<DirectoryReference> DiaSdkDirs;
			if(!CachedDiaSdkDirs.TryGetValue(Compiler, out DiaSdkDirs))
			{
				DiaSdkDirs = new List<DirectoryReference>();

				DirectoryReference PlatformDir;
				if(UEBuildPlatformSDK.TryGetHostPlatformAutoSDKDir(out PlatformDir))
				{
					DirectoryReference DiaSdkDir = DirectoryReference.Combine(PlatformDir, "Win64", "DIA SDK", (Compiler == WindowsCompiler.VisualStudio2019)? "VS2019" : "VS2017");
					if(IsValidDiaSdkDir(DiaSdkDir))
					{
						DiaSdkDirs.Add(DiaSdkDir);
					}
				}
			
				List<DirectoryReference> VisualStudioDirs = FindVSInstallDirs(Compiler);
				foreach(DirectoryReference VisualStudioDir in VisualStudioDirs)
				{
					DirectoryReference DiaSdkDir = DirectoryReference.Combine(VisualStudioDir, "DIA SDK");
					if(IsValidDiaSdkDir(DiaSdkDir))
					{
						DiaSdkDirs.Add(DiaSdkDir);
					}
				}
			}
			return DiaSdkDirs;
		}

		/// <summary>
		/// Determines if a directory contains a valid DIA SDK
		/// </summary>
		/// <param name="DiaSdkDir">The directory to check</param>
		/// <returns>True if it contains a valid DIA SDK</returns>
		static bool IsValidDiaSdkDir(DirectoryReference DiaSdkDir)
		{
			return FileReference.Exists(FileReference.Combine(DiaSdkDir, "bin", "amd64", "msdia140.dll"));
		}

		/// <summary>
		/// Updates the CachedWindowsSdkDirs and CachedUniversalCrtDirs variables
		/// </summary>
		private static void UpdateCachedWindowsSdks()
		{
			Dictionary<VersionNumber, DirectoryReference> WindowsSdkDirs = new Dictionary<VersionNumber, DirectoryReference>();
			Dictionary<VersionNumber, DirectoryReference> UniversalCrtDirs = new Dictionary<VersionNumber, DirectoryReference>();

			// Enumerate the Windows 8.1 SDK, if present
			DirectoryReference InstallDir_8_1;
			if(TryReadInstallDirRegistryKey32("Microsoft\\Microsoft SDKs\\Windows\\v8.1", "InstallationFolder", out InstallDir_8_1))
			{
				if(FileReference.Exists(FileReference.Combine(InstallDir_8_1, "Include", "um", "windows.h")))
				{
					Log.TraceLog("Found Windows 8.1 SDK at {0}", InstallDir_8_1);
					VersionNumber Version_8_1 = new VersionNumber(8, 1);
					WindowsSdkDirs[Version_8_1] = InstallDir_8_1;
				}
			}

			// Find all the root directories for Windows 10 SDKs
			List<DirectoryReference> InstallDirs_10 = new List<DirectoryReference>();
			EnumerateSdkRootDirs(InstallDirs_10);

			// Enumerate all the Windows 10 SDKs
			foreach(DirectoryReference InstallDir_10 in InstallDirs_10.Distinct())
			{
				DirectoryReference IncludeRootDir = DirectoryReference.Combine(InstallDir_10, "Include");
				if(DirectoryReference.Exists(IncludeRootDir))
				{
					foreach(DirectoryReference IncludeDir in DirectoryReference.EnumerateDirectories(IncludeRootDir))
					{
						VersionNumber IncludeVersion;
						if(VersionNumber.TryParse(IncludeDir.GetDirectoryName(), out IncludeVersion))
						{
							if(FileReference.Exists(FileReference.Combine(IncludeDir, "um", "windows.h")))
							{
								Log.TraceLog("Found Windows 10 SDK version {0} at {1}", IncludeVersion, InstallDir_10);
								WindowsSdkDirs[IncludeVersion] = InstallDir_10;
							}
							if(FileReference.Exists(FileReference.Combine(IncludeDir, "ucrt", "corecrt.h")))
							{
								Log.TraceLog("Found Universal CRT version {0} at {1}", IncludeVersion, InstallDir_10);
								UniversalCrtDirs[IncludeVersion] = InstallDir_10;
							}
						}
					}
				}
			}

			CachedWindowsSdkDirs = WindowsSdkDirs;
			CachedUniversalCrtDirs = UniversalCrtDirs;
		}

		/// <summary>
		/// Finds all the installed Windows SDK versions
		/// </summary>
		/// <returns>Map of version number to Windows SDK directories</returns>
		public static IReadOnlyDictionary<VersionNumber, DirectoryReference> FindWindowsSdkDirs()
		{
			// Update the cache of install directories, if it's not set
			if(CachedWindowsSdkDirs == null)
			{
				UpdateCachedWindowsSdks();
			}
			return CachedWindowsSdkDirs;
		}

		/// <summary>
		/// Finds all the installed Universal CRT versions
		/// </summary>
		/// <returns>Map of version number to universal CRT directories</returns>
		public static IReadOnlyDictionary<VersionNumber, DirectoryReference> FindUniversalCrtDirs()
		{
			if(CachedUniversalCrtDirs == null)
			{
				UpdateCachedWindowsSdks();
			}
			return CachedUniversalCrtDirs;
		}

		/// <summary>
		/// Enumerates all the Windows 10 SDK root directories
		/// </summary>
		/// <param name="RootDirs">Receives all the Windows 10 sdk root directories</param>
		private static void EnumerateSdkRootDirs(List<DirectoryReference> RootDirs)
		{
			DirectoryReference RootDir;
			if(TryReadInstallDirRegistryKey32("Microsoft\\Windows Kits\\Installed Roots", "KitsRoot10", out RootDir))
			{
				Log.TraceLog("Found Windows 10 SDK root at {0} (1)", RootDir);
				RootDirs.Add(RootDir);
			}
			if(TryReadInstallDirRegistryKey32("Microsoft\\Microsoft SDKs\\Windows\\v10.0", "InstallationFolder", out RootDir))
			{
				Log.TraceLog("Found Windows 10 SDK root at {0} (2)", RootDir);
				RootDirs.Add(RootDir);
			}

			DirectoryReference HostAutoSdkDir;
			if(UEBuildPlatformSDK.TryGetHostPlatformAutoSDKDir(out HostAutoSdkDir))
			{
				DirectoryReference RootDirAutoSdk = DirectoryReference.Combine(HostAutoSdkDir, "Win64", "Windows Kits", "10");
				if(DirectoryReference.Exists(RootDirAutoSdk))
				{
					Log.TraceLog("Found Windows 10 AutoSDK root at {0}", RootDirAutoSdk);
					RootDirs.Add(RootDirAutoSdk);
				}
			}
		}

		/// <summary>
		/// Determines the directory containing the Windows SDK toolchain
		/// </summary>
		/// <param name="DesiredVersion">The desired Windows SDK version. This may be "Latest", a specific version number, or null. If null, the function will look for DefaultWindowsSdkVersion. Failing that, it will return the latest version.</param>
		/// <param name="OutSdkVersion">Receives the version number of the selected Windows SDK</param>
		/// <param name="OutSdkDir">Receives the root directory for the selected SDK</param>
		/// <returns>True if the toolchain directory was found correctly</returns>
		public static bool TryGetWindowsSdkDir(string DesiredVersion, out VersionNumber OutSdkVersion, out DirectoryReference OutSdkDir)
		{
			// Get a map of Windows SDK versions to their root directories
			IReadOnlyDictionary<VersionNumber, DirectoryReference> WindowsSdkDirs = FindWindowsSdkDirs();

			// Figure out which version number to look for
			VersionNumber WindowsSdkVersion = null;
			if(!string.IsNullOrEmpty(DesiredVersion))
			{
				if(String.Compare(DesiredVersion, "Latest", StringComparison.InvariantCultureIgnoreCase) == 0 && CachedWindowsSdkDirs.Count > 0)
				{
					WindowsSdkVersion = CachedWindowsSdkDirs.OrderBy(x => x.Key).Last().Key;
				}
				else if(!VersionNumber.TryParse(DesiredVersion, out WindowsSdkVersion))
				{
					throw new BuildException("Unable to find requested Windows SDK; '{0}' is an invalid version", DesiredVersion);
				}
			}
			else
			{
				if(CachedWindowsSdkDirs.ContainsKey(DefaultWindowsSdkVersion))
				{
					WindowsSdkVersion = DefaultWindowsSdkVersion;
				}
				else if(CachedWindowsSdkDirs.Count > 0)
				{
					WindowsSdkVersion = CachedWindowsSdkDirs.OrderBy(x => x.Key).Last().Key;
				}
			}

			// Get the actual directory for this version
			DirectoryReference SdkDir;
			if(WindowsSdkVersion != null && CachedWindowsSdkDirs.TryGetValue(WindowsSdkVersion, out SdkDir))
			{
				OutSdkDir = SdkDir;
				OutSdkVersion = WindowsSdkVersion;
				return true;
			}
			else
			{
				OutSdkDir = null;
				OutSdkVersion = null;
				return false;
			}
		}

		/// <summary>
		/// Gets the installation directory for the NETFXSDK
		/// </summary>
		/// <param name="OutInstallDir">Receives the installation directory on success</param>
		/// <returns>True if the directory was found, false otherwise</returns>
		public static bool TryGetNetFxSdkInstallDir(out DirectoryReference OutInstallDir)
		{
			DirectoryReference HostAutoSdkDir;
			if(UEBuildPlatformSDK.TryGetHostPlatformAutoSDKDir(out HostAutoSdkDir))
			{
				DirectoryReference NetFxDir_4_6 = DirectoryReference.Combine(HostAutoSdkDir, "Win64", "Windows Kits", "NETFXSDK", "4.6");
				if(FileReference.Exists(FileReference.Combine(NetFxDir_4_6, "Include", "um", "mscoree.h")))
				{
					OutInstallDir = NetFxDir_4_6;
					return true;
				}

				DirectoryReference NetFxDir_4_6_1 = DirectoryReference.Combine(HostAutoSdkDir, "Win64", "Windows Kits", "NETFXSDK", "4.6.1");
				if(FileReference.Exists(FileReference.Combine(NetFxDir_4_6_1, "Include", "um", "mscoree.h")))
				{
					OutInstallDir = NetFxDir_4_6_1;
					return true;
				}
			}

			return TryReadInstallDirRegistryKey32("Microsoft\\Microsoft SDKs\\NETFXSDK\\4.6", "KitsInstallationFolder", out OutInstallDir) ||
			       TryReadInstallDirRegistryKey32("Microsoft\\Microsoft SDKs\\NETFXSDK\\4.6.1", "KitsInstallationFolder", out OutInstallDir) ||
				   TryReadInstallDirRegistryKey32("Microsoft\\Microsoft SDKs\\NETFXSDK\\4.6.2", "KitsInstallationFolder", out OutInstallDir);
		}

		/// <summary>
		/// Gets the platform name that should be used.
		/// </summary>
		public override string GetPlatformName()
		{
			return "Windows";
		}

		/// <summary>
		/// If this platform can be compiled with SN-DBS
		/// </summary>
		public override bool CanUseSNDBS()
		{
			return true;
		}

		/// <summary>
		/// Determines if the given name is a build product for a target.
		/// </summary>
		/// <param name="FileName">The name to check</param>
		/// <param name="NamePrefixes">Target or application names that may appear at the start of the build product name (eg. "UE4Editor", "ShooterGameEditor")</param>
		/// <param name="NameSuffixes">Suffixes which may appear at the end of the build product name</param>
		/// <returns>True if the string matches the name of a build product, false otherwise</returns>
		public override bool IsBuildProduct(string FileName, string[] NamePrefixes, string[] NameSuffixes)
		{
			return IsBuildProductName(FileName, NamePrefixes, NameSuffixes, ".exe")
				|| IsBuildProductName(FileName, NamePrefixes, NameSuffixes, ".dll")
				|| IsBuildProductName(FileName, NamePrefixes, NameSuffixes, ".dll.response")
				|| IsBuildProductName(FileName, NamePrefixes, NameSuffixes, ".lib")
				|| IsBuildProductName(FileName, NamePrefixes, NameSuffixes, ".pdb")
				|| IsBuildProductName(FileName, NamePrefixes, NameSuffixes, ".exp")
				|| IsBuildProductName(FileName, NamePrefixes, NameSuffixes, ".obj")
				|| IsBuildProductName(FileName, NamePrefixes, NameSuffixes, ".map")
				|| IsBuildProductName(FileName, NamePrefixes, NameSuffixes, ".objpaths");
		}

		/// <summary>
		/// Get the extension to use for the given binary type
		/// </summary>
		/// <param name="InBinaryType"> The binrary type being built</param>
		/// <returns>string    The binary extenstion (ie 'exe' or 'dll')</returns>
		public override string GetBinaryExtension(UEBuildBinaryType InBinaryType)
		{
			switch (InBinaryType)
			{
				case UEBuildBinaryType.DynamicLinkLibrary:
					return ".dll";
				case UEBuildBinaryType.Executable:
					return ".exe";
				case UEBuildBinaryType.StaticLibrary:
					return ".lib";
			}
			return base.GetBinaryExtension(InBinaryType);
		}

		/// <summary>
		/// Get the extensions to use for debug info for the given binary type
		/// </summary>
		/// <param name="Target">The target being built</param>
		/// <param name="InBinaryType"> The binary type being built</param>
		/// <returns>string[]    The debug info extensions (i.e. 'pdb')</returns>
		public override string[] GetDebugInfoExtensions(ReadOnlyTargetRules Target, UEBuildBinaryType InBinaryType)
		{
			switch (InBinaryType)
			{
				case UEBuildBinaryType.DynamicLinkLibrary:
				case UEBuildBinaryType.Executable:
					return new string[] {".pdb"};
			}
			return new string [] {};
		}

		public override bool HasDefaultBuildConfig(UnrealTargetPlatform Platform, DirectoryReference ProjectPath)
		{
			if (Platform == UnrealTargetPlatform.Win32)
			{
				string[] StringKeys = new string[] {
					"MinimumOSVersion"
				};

				// look up OS specific settings
				if (!DoProjectSettingsMatchDefault(Platform, ProjectPath, "/Script/WindowsTargetPlatform.WindowsTargetSettings",
					null, null, StringKeys))
				{
					return false;
				}
			}

			// check the base settings
			return base.HasDefaultBuildConfig(Platform, ProjectPath);
		}

		/// <summary>
		/// Modify the rules for a newly created module, where the target is a different host platform.
		/// This is not required - but allows for hiding details of a particular platform.
		/// </summary>
		/// <param name="ModuleName">The name of the module</param>
		/// <param name="Rules">The module rules</param>
		/// <param name="Target">The target being build</param>
		public override void ModifyModuleRulesForOtherPlatform(string ModuleName, ModuleRules Rules, ReadOnlyTargetRules Target)
		{
		}

		/// <summary>
		/// Gets the application icon for a given project
		/// </summary>
		/// <param name="ProjectFile">The project file</param>
		/// <returns>The icon to use for this project</returns>
		public static FileReference GetApplicationIcon(FileReference ProjectFile)
		{
			// Check if there's a custom icon
			if(ProjectFile != null)
			{
				FileReference IconFile = FileReference.Combine(ProjectFile.Directory, "Build", "Windows", "Application.ico");
				if(FileReference.Exists(IconFile))
				{
					return IconFile;
				}
			}

			// Otherwise use the default
			return FileReference.Combine(UnrealBuildTool.EngineDirectory, "Build", "Windows", "Resources", "Default.ico");
		}

		/// <summary>
		/// Modify the rules for a newly created module, in a target that's being built for this platform.
		/// This is not required - but allows for hiding details of a particular platform.
		/// </summary>
		/// <param name="ModuleName">The name of the module</param>
		/// <param name="Rules">The module rules</param>
		/// <param name="Target">The target being build</param>
		public override void ModifyModuleRulesForActivePlatform(string ModuleName, ModuleRules Rules, ReadOnlyTargetRules Target)
		{
			bool bBuildShaderFormats = Target.bForceBuildShaderFormats;

			if (!Target.bBuildRequiresCookedData)
			{
				if (ModuleName == "TargetPlatform")
				{
					bBuildShaderFormats = true;
				}
			}

			// allow standalone tools to use target platform modules, without needing Engine
			if (ModuleName == "TargetPlatform")
			{
				if (Target.bForceBuildTargetPlatforms)
				{
					Rules.DynamicallyLoadedModuleNames.Add("WindowsTargetPlatform");
					Rules.DynamicallyLoadedModuleNames.Add("WindowsNoEditorTargetPlatform");
					Rules.DynamicallyLoadedModuleNames.Add("WindowsServerTargetPlatform");
					Rules.DynamicallyLoadedModuleNames.Add("WindowsClientTargetPlatform");
					Rules.DynamicallyLoadedModuleNames.Add("AllDesktopTargetPlatform");
				}

				if (bBuildShaderFormats)
				{
					Rules.DynamicallyLoadedModuleNames.Add("ShaderFormatD3D");
					Rules.DynamicallyLoadedModuleNames.Add("ShaderFormatOpenGL");

					Rules.DynamicallyLoadedModuleNames.Remove("VulkanRHI");
					Rules.DynamicallyLoadedModuleNames.Add("VulkanShaderFormat");
				}
			}

			if (ModuleName == "D3D11RHI")
			{
				// To enable platform specific D3D11 RHI Types
				Rules.PrivateIncludePaths.Add("Runtime/Windows/D3D11RHI/Private/Windows");
			}

			if (ModuleName == "D3D12RHI")
			{
				if (Target.WindowsPlatform.bPixProfilingEnabled && Target.Platform == UnrealTargetPlatform.Win64 && Target.Configuration != UnrealTargetConfiguration.Shipping && Target.Configuration != UnrealTargetConfiguration.Test)
				{
					// Define to indicate profiling enabled (64-bit only)
					Rules.PublicDefinitions.Add("D3D12_PROFILING_ENABLED=1");
					Rules.PublicDefinitions.Add("PROFILE");
				}
				else
				{
					Rules.PublicDefinitions.Add("D3D12_PROFILING_ENABLED=0");
				}
			}

			// Delay-load D3D12 so we can use the latest features and still run on downlevel versions of the OS
			Rules.PublicDelayLoadDLLs.Add("d3d12.dll");
		}

		/// <summary>
		/// Setup the target environment for building
		/// </summary>
		/// <param name="Target">Settings for the target being compiled</param>
		/// <param name="CompileEnvironment">The compile environment for this target</param>
		/// <param name="LinkEnvironment">The link environment for this target</param>
		public override void SetUpEnvironment(ReadOnlyTargetRules Target, CppCompileEnvironment CompileEnvironment, LinkEnvironment LinkEnvironment)
		{
			// @todo Remove this hack to work around broken includes
			CompileEnvironment.Definitions.Add("NDIS_MINIPORT_MAJOR_VERSION=0");

			CompileEnvironment.Definitions.Add("WIN32=1");
			if (Target.WindowsPlatform.bUseWindowsSDK10)
			{
				CompileEnvironment.Definitions.Add(String.Format("_WIN32_WINNT=0x{0:X4}", 0x0602));
				CompileEnvironment.Definitions.Add(String.Format("WINVER=0x{0:X4}", 0x0602));

			}
			else
			{
				CompileEnvironment.Definitions.Add(String.Format("_WIN32_WINNT=0x{0:X4}", Target.WindowsPlatform.TargetWindowsVersion));
				CompileEnvironment.Definitions.Add(String.Format("WINVER=0x{0:X4}", Target.WindowsPlatform.TargetWindowsVersion));
			}
			
			CompileEnvironment.Definitions.Add("PLATFORM_WINDOWS=1");
			
			// both Win32 and Win64 use Windows headers, so we enforce that here
			CompileEnvironment.Definitions.Add(String.Format("OVERRIDE_PLATFORM_HEADER_NAME={0}", GetPlatformName()));

			FileReference MorpheusShaderPath = FileReference.Combine(UnrealBuildTool.EngineDirectory, "Shaders", "Private", "Platform", "PS4", "PostProcessHMDMorpheus.usf");
			if (FileReference.Exists(MorpheusShaderPath))
			{
				CompileEnvironment.Definitions.Add("HAS_MORPHEUS=1");

				//on PS4 the SDK now handles distortion correction.  On PC we will still have to handle it manually,				
				CompileEnvironment.Definitions.Add("MORPHEUS_ENGINE_DISTORTION=1");
			}

			// Add path to Intel math libraries when using ICL based on target platform
			if (Target.WindowsPlatform.Compiler == WindowsCompiler.Intel)
			{
				string Result = Path.Combine(Environment.GetFolderPath(Environment.SpecialFolder.ProgramFilesX86), "IntelSWTools", "compilers_and_libraries", "windows", "compiler", "lib", Target.Platform == UnrealTargetPlatform.Win32 ? "ia32" : "intel64");
				if (!Directory.Exists(Result))
				{
					throw new BuildException("ICL was selected but the required math libraries were not found.  Could not find: " + Result);
				}

				LinkEnvironment.LibraryPaths.Add(new DirectoryReference(Result));
			}

			// Explicitly exclude the MS C++ runtime libraries we're not using, to ensure other libraries we link with use the same
			// runtime library as the engine.
			bool bUseDebugCRT = Target.Configuration == UnrealTargetConfiguration.Debug && Target.bDebugBuildsActuallyUseDebugCRT;
			if (!Target.bUseStaticCRT || bUseDebugCRT)
			{
				LinkEnvironment.ExcludedLibraries.Add("LIBCMT");
				LinkEnvironment.ExcludedLibraries.Add("LIBCPMT");
			}
			if (!Target.bUseStaticCRT || !bUseDebugCRT)
			{
				LinkEnvironment.ExcludedLibraries.Add("LIBCMTD");
				LinkEnvironment.ExcludedLibraries.Add("LIBCPMTD");
			}
			if (Target.bUseStaticCRT || bUseDebugCRT)
			{
				LinkEnvironment.ExcludedLibraries.Add("MSVCRT");
				LinkEnvironment.ExcludedLibraries.Add("MSVCPRT");
			}
			if (Target.bUseStaticCRT || !bUseDebugCRT)
			{
				LinkEnvironment.ExcludedLibraries.Add("MSVCRTD");
				LinkEnvironment.ExcludedLibraries.Add("MSVCPRTD");
			}
			LinkEnvironment.ExcludedLibraries.Add("LIBC");
			LinkEnvironment.ExcludedLibraries.Add("LIBCP");
			LinkEnvironment.ExcludedLibraries.Add("LIBCD");
			LinkEnvironment.ExcludedLibraries.Add("LIBCPD");

			//@todo ATL: Currently, only VSAccessor requires ATL (which is only used in editor builds)
			// When compiling games, we do not want to include ATL - and we can't when compiling games
			// made with Launcher build due to VS 2012 Express not including ATL.
			// If more modules end up requiring ATL, this should be refactored into a BuildTarget flag (bNeedsATL)
			// that is set by the modules the target includes to allow for easier tracking.
			// Alternatively, if VSAccessor is modified to not require ATL than we should always exclude the libraries.
			if (Target.LinkType == TargetLinkType.Monolithic &&
				(Target.Type == TargetType.Game || Target.Type == TargetType.Client || Target.Type == TargetType.Server))
			{
				LinkEnvironment.ExcludedLibraries.Add("atl");
				LinkEnvironment.ExcludedLibraries.Add("atls");
				LinkEnvironment.ExcludedLibraries.Add("atlsd");
				LinkEnvironment.ExcludedLibraries.Add("atlsn");
				LinkEnvironment.ExcludedLibraries.Add("atlsnd");
			}

			// Add the library used for the delayed loading of DLLs.
			LinkEnvironment.AdditionalLibraries.Add("delayimp.lib");

			//@todo - remove once FB implementation uses Http module
			if (Target.bCompileAgainstEngine)
			{
				// link against wininet (used by FBX and Facebook)
				LinkEnvironment.AdditionalLibraries.Add("wininet.lib");
			}

			// Compile and link with Win32 API libraries.
			LinkEnvironment.AdditionalLibraries.Add("rpcrt4.lib");
			//LinkEnvironment.AdditionalLibraries.Add("wsock32.lib");
			LinkEnvironment.AdditionalLibraries.Add("ws2_32.lib");
			LinkEnvironment.AdditionalLibraries.Add("dbghelp.lib");
			LinkEnvironment.AdditionalLibraries.Add("comctl32.lib");
			LinkEnvironment.AdditionalLibraries.Add("Winmm.lib");
			LinkEnvironment.AdditionalLibraries.Add("kernel32.lib");
			LinkEnvironment.AdditionalLibraries.Add("user32.lib");
			LinkEnvironment.AdditionalLibraries.Add("gdi32.lib");
			LinkEnvironment.AdditionalLibraries.Add("winspool.lib");
			LinkEnvironment.AdditionalLibraries.Add("comdlg32.lib");
			LinkEnvironment.AdditionalLibraries.Add("advapi32.lib");
			LinkEnvironment.AdditionalLibraries.Add("shell32.lib");
			LinkEnvironment.AdditionalLibraries.Add("ole32.lib");
			LinkEnvironment.AdditionalLibraries.Add("oleaut32.lib");
			LinkEnvironment.AdditionalLibraries.Add("uuid.lib");
			LinkEnvironment.AdditionalLibraries.Add("odbc32.lib");
			LinkEnvironment.AdditionalLibraries.Add("odbccp32.lib");
			LinkEnvironment.AdditionalLibraries.Add("netapi32.lib");
			LinkEnvironment.AdditionalLibraries.Add("iphlpapi.lib");
			LinkEnvironment.AdditionalLibraries.Add("setupapi.lib"); //  Required for access monitor device enumeration

			// Windows Vista/7 Desktop Windows Manager API for Slate Windows Compliance
			LinkEnvironment.AdditionalLibraries.Add("dwmapi.lib");

			// IME
			LinkEnvironment.AdditionalLibraries.Add("imm32.lib");

			// For 64-bit builds, we'll forcibly ignore a linker warning with DirectInput.  This is
			// Microsoft's recommended solution as they don't have a fixed .lib for us.
			if (Target.Platform == UnrealTargetPlatform.Win64)
			{
				LinkEnvironment.AdditionalArguments += " /ignore:4078";
			}

			// Set up default stack size
			LinkEnvironment.DefaultStackSize = Target.WindowsPlatform.DefaultStackSize;
			LinkEnvironment.DefaultStackSizeCommit = Target.WindowsPlatform.DefaultStackSizeCommit;

			LinkEnvironment.ModuleDefinitionFile = Target.WindowsPlatform.ModuleDefinitionFile;
		}

		/// <summary>
		/// Setup the configuration environment for building
		/// </summary>
		/// <param name="Target"> The target being built</param>
		/// <param name="GlobalCompileEnvironment">The global compile environment</param>
		/// <param name="GlobalLinkEnvironment">The global link environment</param>
		public override void SetUpConfigurationEnvironment(ReadOnlyTargetRules Target, CppCompileEnvironment GlobalCompileEnvironment, LinkEnvironment GlobalLinkEnvironment)
		{
			if (GlobalCompileEnvironment.bUseDebugCRT)
			{
				GlobalCompileEnvironment.Definitions.Add("_DEBUG=1"); // the engine doesn't use this, but lots of 3rd party stuff does
			}
			else
			{
				GlobalCompileEnvironment.Definitions.Add("NDEBUG=1"); // the engine doesn't use this, but lots of 3rd party stuff does
			}

			UnrealTargetConfiguration CheckConfig = Target.Configuration;
			switch (CheckConfig)
			{
				default:
				case UnrealTargetConfiguration.Debug:
					GlobalCompileEnvironment.Definitions.Add("UE_BUILD_DEBUG=1");
					break;
				case UnrealTargetConfiguration.DebugGame:
				// Default to Development; can be overridden by individual modules.
				case UnrealTargetConfiguration.Development:
					GlobalCompileEnvironment.Definitions.Add("UE_BUILD_DEVELOPMENT=1");
					break;
				case UnrealTargetConfiguration.Shipping:
					GlobalCompileEnvironment.Definitions.Add("UE_BUILD_SHIPPING=1");
					break;
				case UnrealTargetConfiguration.Test:
					GlobalCompileEnvironment.Definitions.Add("UE_BUILD_TEST=1");
					break;
			}

			// Create debug info based on the heuristics specified by the user.
			GlobalCompileEnvironment.bCreateDebugInfo =
				!Target.bDisableDebugInfo && ShouldCreateDebugInfo(Target);

			// NOTE: Even when debug info is turned off, we currently force the linker to generate debug info
			//       anyway on Visual C++ platforms.  This will cause a PDB file to be generated with symbols
			//       for most of the classes and function/method names, so that crashes still yield somewhat
			//       useful call stacks, even though compiler-generate debug info may be disabled.  This gives
			//       us much of the build-time savings of fully-disabled debug info, without giving up call
			//       data completely.
			GlobalLinkEnvironment.bCreateDebugInfo = true;
		}

		/// <summary>
		/// Whether this platform should create debug information or not
		/// </summary>
		/// <param name="Target">The target being built</param>
		/// <returns>bool    true if debug info should be generated, false if not</returns>
		public override bool ShouldCreateDebugInfo(ReadOnlyTargetRules Target)
		{
			switch (Target.Configuration)
			{
				case UnrealTargetConfiguration.Development:
				case UnrealTargetConfiguration.Shipping:
				case UnrealTargetConfiguration.Test:
					return !Target.bOmitPCDebugInfoInDevelopment;
				case UnrealTargetConfiguration.DebugGame:
				case UnrealTargetConfiguration.Debug:
				default:
					return true;
			};
		}

		/// <summary>
		/// Creates a toolchain instance for the given platform.
		/// </summary>
		/// <param name="Target">The target being built</param>
		/// <returns>New toolchain instance.</returns>
		public override UEToolChain CreateToolChain(ReadOnlyTargetRules Target)
		{
			if (Target.WindowsPlatform.StaticAnalyzer == WindowsStaticAnalyzer.PVSStudio)
			{
				return new PVSToolChain(Target);
			}
			else
			{
				return new VCToolChain(Target);
			}
		}

		/// <summary>
		/// Allows the platform to return various build metadata that is not tracked by other means. If the returned string changes, the makefile will be invalidated.
		/// </summary>
		/// <param name="ProjectFile">The project file being built</param>
		/// <param name="Metadata">String builder to contain build metadata</param>
		public override void GetExternalBuildMetadata(FileReference ProjectFile, StringBuilder Metadata)
		{
			base.GetExternalBuildMetadata(ProjectFile, Metadata);

			if(ProjectFile != null)
			{
				Metadata.AppendLine("ICON: {0}", GetApplicationIcon(ProjectFile));
			}
		}

		/// <summary>
		/// Deploys the given target
		/// </summary>
		/// <param name="Receipt">Receipt for the target being deployed</param>
		public override void Deploy(TargetReceipt Receipt)
		{
		}
	}

	class WindowsPlatformSDK : UEBuildPlatformSDK
	{
		protected override SDKStatus HasRequiredManualSDKInternal()
		{
			return SDKStatus.Valid;
		}
	}

	class WindowsPlatformFactory : UEBuildPlatformFactory
	{
		public override UnrealTargetPlatform TargetPlatform
		{
			get { return UnrealTargetPlatform.Win64; }
		}

		/// <summary>
		/// Register the platform with the UEBuildPlatform class
		/// </summary>
		public override void RegisterBuildPlatforms()
		{
			WindowsPlatformSDK SDK = new WindowsPlatformSDK();
			SDK.ManageAndValidateSDK();

			// Register this build platform for both Win64 and Win32
			Log.TraceVerbose("        Registering for {0}", UnrealTargetPlatform.Win64.ToString());
			UEBuildPlatform.RegisterBuildPlatform(new WindowsPlatform(UnrealTargetPlatform.Win64, SDK));
			UEBuildPlatform.RegisterPlatformWithGroup(UnrealTargetPlatform.Win64, UnrealPlatformGroup.Windows);
			UEBuildPlatform.RegisterPlatformWithGroup(UnrealTargetPlatform.Win64, UnrealPlatformGroup.Microsoft);

			Log.TraceVerbose("        Registering for {0}", UnrealTargetPlatform.Win32.ToString());
			UEBuildPlatform.RegisterBuildPlatform(new WindowsPlatform(UnrealTargetPlatform.Win32, SDK));
			UEBuildPlatform.RegisterPlatformWithGroup(UnrealTargetPlatform.Win32, UnrealPlatformGroup.Windows);
			UEBuildPlatform.RegisterPlatformWithGroup(UnrealTargetPlatform.Win32, UnrealPlatformGroup.Microsoft);
		}
	}
}<|MERGE_RESOLUTION|>--- conflicted
+++ resolved
@@ -263,16 +263,6 @@
 		private bool? bMergeIdenticalCOMDATsPrivate;
 
 		/// <summary>
-		/// Strip unreferenced symbols (/OPT:REF)
-		/// </summary>
-		public bool bStripUnreferencedSymbols = false;
-
-		/// <summary>
-		/// Merge identical COMDAT sections together (/OPT:ICF)
-		/// </summary>
-		public bool bMergeIdenticalCOMDATs = false;
-
-		/// <summary>
 		/// Whether to put global symbols in their own sections (/Gw), allowing the linker to discard any that are unused.
 		/// </summary>
 		public bool bOptimizeGlobalData = true;
@@ -645,20 +635,6 @@
 		public override void ResetTarget(TargetRules Target)
 		{
 			base.ResetTarget(Target);
-<<<<<<< HEAD
-
-			if(Target.Platform == UnrealTargetPlatform.Win64 && Target.Configuration != UnrealTargetConfiguration.Shipping && Target.Type != TargetType.Program)
-			{
-				Target.bWithLiveCoding = true;
-				Target.WindowsPlatform.bCreateHotPatchableImage = true;
-			}
-			else if (Target.Configuration == UnrealTargetConfiguration.Test || Target.Configuration == UnrealTargetConfiguration.Shipping)
-			{
-				Target.WindowsPlatform.bStripUnreferencedSymbols = true;
-				Target.WindowsPlatform.bMergeIdenticalCOMDATs = true;
-			}
-=======
->>>>>>> 710d7cac
 		}
 
 		/// <summary>
