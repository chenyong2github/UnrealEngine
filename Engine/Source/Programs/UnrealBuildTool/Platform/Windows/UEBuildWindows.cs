--- conflicted
+++ resolved
@@ -34,20 +34,25 @@
 		Intel,
 
 		/// <summary>
-		/// Visual Studio 2013 (Visual C++ 12.0)
-		/// </summary>
-		[Obsolete("UE4 does not support building Visual Studio 2013 targets from the 4.16 release onwards.")]
-		VisualStudio2013,
-
-		/// <summary>
 		/// Visual Studio 2015 (Visual C++ 14.0)
 		/// </summary>
-		VisualStudio2015,
+		VisualStudio2015_DEPRECATED,
+
+		/// <summary>
+		/// Visual Studio 2015 (Visual C++ 14.0)
+		/// </summary>
+		[Obsolete("UE4 does not support building Visual Studio 2015 targets from the 4.22 release onwards.")]
+		VisualStudio2015 = VisualStudio2015_DEPRECATED,
 
 		/// <summary>
 		/// Visual Studio 2017 (Visual C++ 15.0)
 		/// </summary>
 		VisualStudio2017,
+
+		/// <summary>
+		/// Visual Studio 2019 (Visual C++ 16.0)
+		/// </summary>
+		VisualStudio2019,
 	}
 
 	/// <summary>
@@ -83,6 +88,7 @@
 		[XmlConfigFile(Category = "WindowsPlatform")]
 		[CommandLine("-2015", Value = "VisualStudio2015")]
 		[CommandLine("-2017", Value = "VisualStudio2017")]
+		[CommandLine("-2019", Value = "VisualStudio2019")]
 		public WindowsCompiler Compiler = WindowsCompiler.Default;
 
 		/// <summary>
@@ -123,7 +129,7 @@
 		public string CopyrightNotice;
 
 		/// <summary>
-		/// The project's name.
+		/// The product name.
 		/// </summary>
 		[ConfigFile(ConfigHierarchyType.Game, "/Script/EngineSettings.GeneralProjectSettings", "ProjectName")]
 		public string ProductName;
@@ -159,7 +165,7 @@
 		/// Microsoft provides legacy_stdio_definitions library to enable building with VS2015 until they fix everything up.
 		public bool bNeedsLegacyStdioDefinitionsLib
 		{
-			get { return Compiler == WindowsCompiler.VisualStudio2015 || Compiler == WindowsCompiler.VisualStudio2017 || Compiler == WindowsCompiler.Clang; }
+			get { return Compiler == WindowsCompiler.VisualStudio2015_DEPRECATED || Compiler == WindowsCompiler.VisualStudio2017 || Compiler == WindowsCompiler.VisualStudio2019 || Compiler == WindowsCompiler.Clang; }
 		}
 
 		/// <summary>
@@ -236,8 +242,9 @@
 			{
 				case WindowsCompiler.Clang:
 				case WindowsCompiler.Intel:
-				case WindowsCompiler.VisualStudio2015:
+				case WindowsCompiler.VisualStudio2015_DEPRECATED:
 				case WindowsCompiler.VisualStudio2017:
+				case WindowsCompiler.VisualStudio2019:
 					return "2015"; // VS2017 is backwards compatible with VS2015 compiler
 
 				default:
@@ -404,7 +411,7 @@
 		/// <summary>
 		/// The default compiler version to be used, if installed. 
 		/// </summary>
-		static readonly VersionNumber DefaultClangToolChainVersion = VersionNumber.Parse("6.0.0");
+		static readonly VersionNumber DefaultClangToolChainVersion = VersionNumber.Parse("7.1.0");
 
 		/// <summary>
 		/// The default compiler version to be used, if installed. 
@@ -414,7 +421,7 @@
 		/// <summary>
 		/// The default Windows SDK version to be used, if installed.
 		/// </summary>
-		static readonly VersionNumber DefaultVersion = VersionNumber.Parse("10.0.16299.0");
+		static readonly VersionNumber DefaultWindowsSdkVersion = VersionNumber.Parse("10.0.16299.0");
 
 		/// <summary>
 		/// Cache of Visual Studio installation directories
@@ -572,17 +579,33 @@
 		internal static WindowsCompiler GetDefaultCompiler(FileReference ProjectFile)
 		{
 			// If there's no specific compiler set, try to pick the matching compiler for the selected IDE
+			if(ProjectFileGeneratorSettings.Format != null)
+			{
+				foreach(ProjectFileFormat Format in ProjectFileGeneratorSettings.ParseFormatList(ProjectFileGeneratorSettings.Format))
+				{
+					if (Format == ProjectFileFormat.VisualStudio2019)
+					{
+						return WindowsCompiler.VisualStudio2019;
+					}
+					else if (Format == ProjectFileFormat.VisualStudio2017)
+					{
+						return WindowsCompiler.VisualStudio2017;
+					}
+				} 
+			}
+
+			// Also check the default format for the Visual Studio project generator
 			object ProjectFormatObject;
 			if (XmlConfig.TryGetValue(typeof(VCProjectFileGenerator), "Version", out ProjectFormatObject))
 			{
 				VCProjectFileFormat ProjectFormat = (VCProjectFileFormat)ProjectFormatObject;
-				if (ProjectFormat == VCProjectFileFormat.VisualStudio2017)
+				if (ProjectFormat == VCProjectFileFormat.VisualStudio2019)
+				{
+					return WindowsCompiler.VisualStudio2019;
+				}
+				else if (ProjectFormat == VCProjectFileFormat.VisualStudio2017)
 				{
 					return WindowsCompiler.VisualStudio2017;
-				}
-				else if (ProjectFormat == VCProjectFileFormat.VisualStudio2015)
-				{
-					return WindowsCompiler.VisualStudio2015;
 				}
 			}
 
@@ -590,14 +613,14 @@
 			ProjectFileFormat PreferredAccessor;
 			if(ProjectFileGenerator.GetPreferredSourceCodeAccessor(ProjectFile, out PreferredAccessor))
 			{
-				if(PreferredAccessor == ProjectFileFormat.VisualStudio2017)
+				if(PreferredAccessor == ProjectFileFormat.VisualStudio2019)
+			    {
+				    return WindowsCompiler.VisualStudio2019;
+			    }
+				else if(PreferredAccessor == ProjectFileFormat.VisualStudio2017)
 			    {
 				    return WindowsCompiler.VisualStudio2017;
 			    }
-				else if(PreferredAccessor == ProjectFileFormat.VisualStudio2015)
-				{
-					return WindowsCompiler.VisualStudio2015;
-				}
 			}
 
 			// Second, default based on what's installed, test for 2015 first
@@ -605,9 +628,9 @@
 			{
 				return WindowsCompiler.VisualStudio2017;
 			}
-			if (HasCompiler(WindowsCompiler.VisualStudio2015))
-			{
-				return WindowsCompiler.VisualStudio2015;
+			if (HasCompiler(WindowsCompiler.VisualStudio2019))
+			{
+				return WindowsCompiler.VisualStudio2019;
 			}
 
 			// If we do have a Visual Studio installation, but we're missing just the C++ parts, warn about that.
@@ -616,17 +639,17 @@
 			{
 				Log.TraceWarning("Visual Studio 2017 is installed, but is missing the C++ toolchain. Please verify that the \"VC++ 2017 toolset\" component is selected in the Visual Studio 2017 installation options.");
 			}
-			else if (TryGetVSInstallDir(WindowsCompiler.VisualStudio2015, out VSInstallDir))
-			{
-				Log.TraceWarning("Visual Studio 2015 is installed, but is missing the C++ toolchain. Please verify that \"Common Tools for Visual C++ 2015\" are selected from the Visual Studio 2015 installation options.");
+			else if (TryGetVSInstallDir(WindowsCompiler.VisualStudio2019, out VSInstallDir))
+			{
+				Log.TraceWarning("Visual Studio 2019 is installed, but is missing the C++ toolchain. Please verify that the \"VC++ 2019 toolset\" component is selected in the Visual Studio 2019 installation options.");
 			}
 			else
 			{
 				Log.TraceWarning("No Visual C++ installation was found. Please download and install Visual Studio 2015 with C++ components.");
 			}
 
-			// Finally, default to VS2015 anyway
-			return WindowsCompiler.VisualStudio2015;
+			// Finally, default to VS2017 anyway
+			return WindowsCompiler.VisualStudio2017;
 		}
 
 		/// <summary>
@@ -638,10 +661,12 @@
 		{
 			switch (Compiler)
 			{
-				case WindowsCompiler.VisualStudio2015:
+				case WindowsCompiler.VisualStudio2015_DEPRECATED:
 					return "Visual Studio 2015";
 				case WindowsCompiler.VisualStudio2017:
 					return "Visual Studio 2017";
+				case WindowsCompiler.VisualStudio2019:
+					return "Visual Studio 2019";
 				default:
 					return Compiler.ToString();
 			}
@@ -689,7 +714,7 @@
 				InstallDirs = new List<DirectoryReference>();
 			    if (BuildHostPlatform.Current.Platform == UnrealTargetPlatform.Win64 || BuildHostPlatform.Current.Platform == UnrealTargetPlatform.Win32)
 			    {
-				    if(Compiler == WindowsCompiler.VisualStudio2015)
+				    if(Compiler == WindowsCompiler.VisualStudio2015_DEPRECATED)
 				    {
 					    // VS2015 just installs one toolchain; use that.
 					    DirectoryReference InstallDir;
@@ -698,29 +723,44 @@
 						    InstallDirs.Add(InstallDir);
 					    }
 				    }
-				    else if(Compiler == WindowsCompiler.VisualStudio2017)
+				    else if(Compiler == WindowsCompiler.VisualStudio2017 || Compiler == WindowsCompiler.VisualStudio2019)
 				    {
-					    // Enumerate all the installed Visual Studio instances using the interop SDK. There may be several installed side by side on a single machine (preview, community, enterprise, etc...).
 						List<DirectoryReference> PreReleaseInstallDirs = new List<DirectoryReference>();
-					    try
-					    {
-						    SetupConfiguration Setup = new SetupConfiguration();
-						    IEnumSetupInstances Enumerator = Setup.EnumAllInstances(); 
-    
-						    ISetupInstance[] Instances = new ISetupInstance[1];
-						    for(;;)
-						    { 
-							    int NumFetched; 
-							    Enumerator.Next(1, Instances, out NumFetched);
-    
-							    if(NumFetched == 0)
-							    {
-								    break;
-							    }
-    
-							    ISetupInstance2 Instance = (ISetupInstance2)Instances[0];
-							    if((Instance.GetState() & InstanceState.Local) == InstanceState.Local)
-							    {
+						try
+						{
+							SetupConfiguration Setup = new SetupConfiguration();
+							IEnumSetupInstances Enumerator = Setup.EnumAllInstances();
+
+							ISetupInstance[] Instances = new ISetupInstance[1];
+							for(;;)
+							{
+								int NumFetched;
+								Enumerator.Next(1, Instances, out NumFetched);
+
+								if(NumFetched == 0)
+								{
+									break;
+								}
+
+								ISetupInstance2 Instance = (ISetupInstance2)Instances[0];
+								if((Instance.GetState() & InstanceState.Local) == InstanceState.Local)
+								{
+									string VersionString = Instance.GetInstallationVersion();
+
+									VersionNumber Version;
+									if (VersionNumber.TryParse(VersionString, out Version))
+									{
+										VersionNumber Version2019 = new VersionNumber(16);
+										if(Compiler == WindowsCompiler.VisualStudio2019 && Version < Version2019)
+										{
+											continue;
+										}
+										else if(Compiler == WindowsCompiler.VisualStudio2017 && Version >= Version2019)
+										{
+											continue;
+										}
+									}
+
 									ISetupInstanceCatalog Catalog = (ISetupInstanceCatalog)Instance as ISetupInstanceCatalog;
 									if (Catalog != null && Catalog.IsPrerelease())
 									{
@@ -730,15 +770,15 @@
 									{
 										InstallDirs.Add(new DirectoryReference(Instance.GetInstallationPath()));
 									}
-							    }
-						    }
-					    }
-					    catch
-					    {
-					    }
+								}
+							}
+						}
+						catch
+						{
+						}
 						InstallDirs.AddRange(PreReleaseInstallDirs);
-				    }
-				    else
+					}
+					else
 				    {
 					    throw new BuildException("Unsupported compiler version ({0})", Compiler);
 				    }
@@ -746,7 +786,7 @@
 				CachedVSInstallDirs.Add(Compiler, InstallDirs);
 			}
 			return InstallDirs;
-		}	 
+		}
 
 		/// <summary>
 		/// Determines the directory containing the MSVC toolchain
@@ -809,7 +849,7 @@
 							}
 						}
 					}
-				    else if(Compiler == WindowsCompiler.VisualStudio2015)
+				    else if(Compiler == WindowsCompiler.VisualStudio2015_DEPRECATED)
 				    {
 					    // VS2015 just installs one toolchain; use that.
 					    List<DirectoryReference> InstallDirs = FindVSInstallDirs(Compiler);
@@ -822,7 +862,7 @@
 							}
 					    }
 				    }
-				    else if(Compiler == WindowsCompiler.VisualStudio2017)
+				    else if(Compiler == WindowsCompiler.VisualStudio2017 || Compiler == WindowsCompiler.VisualStudio2019)
 				    {
 						// Enumerate all the manually installed toolchains
 						List<DirectoryReference> InstallDirs = FindVSInstallDirs(Compiler);
@@ -834,7 +874,7 @@
 							    foreach(DirectoryReference ToolChainDir in DirectoryReference.EnumerateDirectories(ToolChainBaseDir))
 							    {
 								    VersionNumber Version;
-								    if(VersionNumber.TryParse(ToolChainDir.GetDirectoryName(), out Version) && IsValidToolChainDir2017(ToolChainDir) && !ToolChainVersionToDir.ContainsKey(Version))
+								    if(VersionNumber.TryParse(ToolChainDir.GetDirectoryName(), out Version) && IsValidToolChainDir2017or2019(ToolChainDir) && !ToolChainVersionToDir.ContainsKey(Version))
 								    {
 									    ToolChainVersionToDir[Version] = ToolChainDir;
 								    }
@@ -846,13 +886,13 @@
 						DirectoryReference PlatformDir;
 						if(UEBuildPlatformSDK.TryGetHostPlatformAutoSDKDir(out PlatformDir))
 						{
-							DirectoryReference ToolChainBaseDir = DirectoryReference.Combine(PlatformDir, "Win64", "VS2017");
+							DirectoryReference ToolChainBaseDir = DirectoryReference.Combine(PlatformDir, "Win64", (Compiler == WindowsCompiler.VisualStudio2019)? "VS2019" : "VS2017");
 							if(DirectoryReference.Exists(ToolChainBaseDir))
 							{
 								foreach(DirectoryReference ToolChainDir in DirectoryReference.EnumerateDirectories(ToolChainBaseDir))
 								{
 									VersionNumber Version;
-									if(VersionNumber.TryParse(ToolChainDir.GetDirectoryName(), out Version) && IsValidToolChainDir2017(ToolChainDir) && !ToolChainVersionToDir.ContainsKey(Version))
+									if(VersionNumber.TryParse(ToolChainDir.GetDirectoryName(), out Version) && IsValidToolChainDir2017or2019(ToolChainDir) && !ToolChainVersionToDir.ContainsKey(Version))
 									{
 										ToolChainVersionToDir[Version] = ToolChainDir;
 									}
@@ -895,7 +935,7 @@
 		/// </summary>
 		/// <param name="ToolChainDir">Directory to check</param>
 		/// <returns>True if the given directory is valid</returns>
-		static bool IsValidToolChainDir2017(DirectoryReference ToolChainDir)
+		static bool IsValidToolChainDir2017or2019(DirectoryReference ToolChainDir)
 		{
 			return FileReference.Exists(FileReference.Combine(ToolChainDir, "bin", "Hostx86", "x64", "cl.exe")) || FileReference.Exists(FileReference.Combine(ToolChainDir, "bin", "Hostx64", "x64", "cl.exe"));
 		}
@@ -1264,9 +1304,9 @@
 			}
 			else
 			{
-				if(CachedWindowsSdkDirs.ContainsKey(DefaultVersion))
-				{
-					WindowsSdkVersion = DefaultVersion;
+				if(CachedWindowsSdkDirs.ContainsKey(DefaultWindowsSdkVersion))
+				{
+					WindowsSdkVersion = DefaultWindowsSdkVersion;
 				}
 				else if(CachedWindowsSdkDirs.Count > 0)
 				{
@@ -1325,18 +1365,7 @@
 		/// </summary>
 		public override bool CanUseSNDBS()
 		{
-			// Check that SN-DBS is available
-			string SCERootPath = Environment.GetEnvironmentVariable("SCE_ROOT_DIR");
-			if (!String.IsNullOrEmpty(SCERootPath))
-			{
-				string SNDBSPath = Path.Combine(SCERootPath, "common", "sn-dbs", "bin", "dbsbuild.exe");
-				bool bIsSNDBSAvailable = File.Exists(SNDBSPath);
-				return bIsSNDBSAvailable;
-			}
-			else
-			{
-				return false;
-			}
+			return true;
 		}
 
 		/// <summary>
@@ -1395,11 +1424,6 @@
 			return new string [] {};
 		}
 
-		public override bool BuildRequiresCookedData(UnrealTargetPlatform InPlatform, UnrealTargetConfiguration InConfiguration)
-		{
-			return false;
-		}
-
 		public override bool HasDefaultBuildConfig(UnrealTargetPlatform Platform, DirectoryReference ProjectPath)
 		{
 			if (Platform == UnrealTargetPlatform.Win32)
@@ -1432,7 +1456,6 @@
 		}
 
 		/// <summary>
-<<<<<<< HEAD
 		/// Gets the application icon for a given project
 		/// </summary>
 		/// <param name="ProjectFile">The project file</param>
@@ -1450,20 +1473,19 @@
 			}
 
 			// Otherwise use the default
-			return FileReference.Combine(UnrealBuildTool.EngineDirectory, "Source", "Runtime", "Launch", "Resources", "Windows", "UE4.ico");
+			return FileReference.Combine(UnrealBuildTool.EngineDirectory, "Build", "Windows", "Resources", "Default.ico");
 		}
 
 		/// <summary>
 		/// Configures the resource compile environment for the given target
 		/// </summary>
 		/// <param name="ResourceCompileEnvironment">The compile environment</param>
-		/// <param name="IntermediateDirectory">The output directory for compiled files</param>
 		/// <param name="Target">The target being built</param>
-		public static void SetupResourceCompileEnvironment(CppCompileEnvironment ResourceCompileEnvironment, DirectoryReference IntermediateDirectory, ReadOnlyTargetRules Target)
+		public static void SetupResourceCompileEnvironment(CppCompileEnvironment ResourceCompileEnvironment, ReadOnlyTargetRules Target)
 		{
 			// Figure the icon to use. We can only use a custom icon when compiling to a project-specific intemediate directory (and not for the shared editor executable, for example).
 			FileReference IconFile;
-			if(Target.ProjectFile != null && IntermediateDirectory.IsUnderDirectory(Target.ProjectFile.Directory))
+			if(Target.ProjectFile != null && !ResourceCompileEnvironment.bUseSharedBuildEnvironment)
 			{
 				IconFile = WindowsPlatform.GetApplicationIcon(Target.ProjectFile);
 			}
@@ -1472,13 +1494,35 @@
 				IconFile = WindowsPlatform.GetApplicationIcon(null);
 			}
 
-			// Setup the compile environment, setting the icon to use via a macro. This is used in PCLaunch.rc2.
+			// Setup the compile environment, setting the icon to use via a macro. This is used in Default.rc2.
 			ResourceCompileEnvironment.Definitions.Add(String.Format("BUILD_ICON_FILE_NAME=\"\\\"{0}\\\"\"", IconFile.FullName.Replace("\\", "\\\\")));
-		}
-
-		/// <summary>
-=======
->>>>>>> 91081221
+
+			// Apply the target settings for the resources
+			if(!ResourceCompileEnvironment.bUseSharedBuildEnvironment)
+			{
+				if (!String.IsNullOrEmpty(Target.WindowsPlatform.CompanyName))
+				{
+					ResourceCompileEnvironment.Definitions.Add(String.Format("PROJECT_COMPANY_NAME={0}", SanitizeMacroValue(Target.WindowsPlatform.CompanyName)));
+				}
+
+				if (!String.IsNullOrEmpty(Target.WindowsPlatform.CopyrightNotice))
+				{
+					ResourceCompileEnvironment.Definitions.Add(String.Format("PROJECT_COPYRIGHT_STRING={0}", SanitizeMacroValue(Target.WindowsPlatform.CopyrightNotice)));
+				}
+
+				if (!String.IsNullOrEmpty(Target.WindowsPlatform.ProductName))
+				{
+					ResourceCompileEnvironment.Definitions.Add(String.Format("PROJECT_PRODUCT_NAME={0}", SanitizeMacroValue(Target.WindowsPlatform.ProductName)));
+				}
+
+				if (Target.ProjectFile != null)
+				{
+					ResourceCompileEnvironment.Definitions.Add(String.Format("PROJECT_PRODUCT_IDENTIFIER={0}", SanitizeMacroValue(Target.ProjectFile.GetFileNameWithoutExtension())));
+				}
+			}
+		}
+
+		/// <summary>
 		/// Modify the rules for a newly created module, in a target that's being built for this platform.
 		/// This is not required - but allows for hiding details of a particular platform.
 		/// </summary>
@@ -1669,29 +1713,6 @@
 				LinkEnvironment.AdditionalArguments += " /ignore:4078";
 			}
 
-			if (Target.Type != TargetType.Editor)
-			{
-				if (!string.IsNullOrEmpty(Target.WindowsPlatform.CompanyName))
-				{
-					CompileEnvironment.Definitions.Add(String.Format("PROJECT_COMPANY_NAME={0}", SanitizeMacroValue(Target.WindowsPlatform.CompanyName)));
-				}
-
-				if (!string.IsNullOrEmpty(Target.WindowsPlatform.CopyrightNotice))
-				{
-					CompileEnvironment.Definitions.Add(String.Format("PROJECT_COPYRIGHT_STRING={0}", SanitizeMacroValue(Target.WindowsPlatform.CopyrightNotice)));
-				}
-
-				if (!string.IsNullOrEmpty(Target.WindowsPlatform.ProductName))
-				{
-					CompileEnvironment.Definitions.Add(String.Format("PROJECT_PRODUCT_NAME={0}", SanitizeMacroValue(Target.WindowsPlatform.ProductName)));
-				}
-
-				if (Target.ProjectFile != null)
-				{
-					CompileEnvironment.Definitions.Add(String.Format("PROJECT_PRODUCT_IDENTIFIER={0}", SanitizeMacroValue(Target.ProjectFile.GetFileNameWithoutExtension())));
-				}
-			}
-
 			// Set up default stack size
 			LinkEnvironment.DefaultStackSize = Target.WindowsPlatform.DefaultStackSize;
 			LinkEnvironment.DefaultStackSizeCommit = Target.WindowsPlatform.DefaultStackSizeCommit;
@@ -1809,8 +1830,8 @@
 		/// <summary>
 		/// Deploys the given target
 		/// </summary>
-		/// <param name="Target">Information about the target being deployed</param>
-		public override void Deploy(UEBuildDeployTarget Target)
+		/// <param name="Receipt">Receipt for the target being deployed</param>
+		public override void Deploy(TargetReceipt Receipt)
 		{
 		}
 	}
@@ -1825,7 +1846,7 @@
 
 	class WindowsPlatformFactory : UEBuildPlatformFactory
 	{
-		protected override UnrealTargetPlatform TargetPlatform
+		public override UnrealTargetPlatform TargetPlatform
 		{
 			get { return UnrealTargetPlatform.Win64; }
 		}
@@ -1833,10 +1854,10 @@
 		/// <summary>
 		/// Register the platform with the UEBuildPlatform class
 		/// </summary>
-		protected override void RegisterBuildPlatforms(SDKOutputLevel OutputLevel)
+		public override void RegisterBuildPlatforms()
 		{
 			WindowsPlatformSDK SDK = new WindowsPlatformSDK();
-			SDK.ManageAndValidateSDK(OutputLevel);
+			SDK.ManageAndValidateSDK();
 
 			// Register this build platform for both Win64 and Win32
 			Log.TraceVerbose("        Registering for {0}", UnrealTargetPlatform.Win64.ToString());
