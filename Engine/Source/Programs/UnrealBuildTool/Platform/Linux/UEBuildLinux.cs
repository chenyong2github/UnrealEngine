--- conflicted
+++ resolved
@@ -238,11 +238,6 @@
 				throw new BuildException("LTO (LTCG) for modular builds is not supported (lld is not currently used for dynamic libraries).");
 			}
 
-<<<<<<< HEAD
-			Target.bCompileSimplygon = false;
-			Target.bCompileSimplygonSSF = false;
-=======
->>>>>>> f473c3d6
 			// depends on arch, APEX cannot be as of November'16 compiled for AArch32/64
 			Target.bCompileAPEX = Target.Architecture.StartsWith("x86_64");
 			Target.bCompileNvCloth = Target.Architecture.StartsWith("x86_64");
