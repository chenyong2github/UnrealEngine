--- conflicted
+++ resolved
@@ -1216,11 +1216,6 @@
 			PublicDependencyModuleNames.AddRange(
 				new string[] {
 					"Chaos",
-<<<<<<< HEAD
-=======
-					"ChaosSolvers",
-					"FieldSystemCore"
->>>>>>> 3ecbc206
 				}
 				);
 			// 
