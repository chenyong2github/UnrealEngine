// Copyright 1998-2019 Epic Games, Inc. All Rights Reserved.

using System;
using System.Collections.Generic;
using System.Linq;
using System.Reflection;
using Tools.DotNETCommon;

namespace UnrealBuildTool
{
	/// <summary>
	/// The type of target
	/// </summary>
	[Serializable]
	public enum TargetType
	{
		/// <summary>
		/// Cooked monolithic game executable (GameName.exe).  Also used for a game-agnostic engine executable (UE4Game.exe or RocketGame.exe)
		/// </summary>
		Game,

		/// <summary>
		/// Uncooked modular editor executable and DLLs (UE4Editor.exe, UE4Editor*.dll, GameName*.dll)
		/// </summary>
		Editor,

		/// <summary>
		/// Cooked monolithic game client executable (GameNameClient.exe, but no server code)
		/// </summary>
		Client,

		/// <summary>
		/// Cooked monolithic game server executable (GameNameServer.exe, but no client code)
		/// </summary>
		Server,

		/// <summary>
		/// Program (standalone program, e.g. ShaderCompileWorker.exe, can be modular or monolithic depending on the program)
		/// </summary>
		Program,
	}

	/// <summary>
	/// Specifies how to link all the modules in this target
	/// </summary>
	[Serializable]
	public enum TargetLinkType
	{
		/// <summary>
		/// Use the default link type based on the current target type
		/// </summary>
		Default,

		/// <summary>
		/// Link all modules into a single binary
		/// </summary>
		Monolithic,

		/// <summary>
		/// Link modules into individual dynamic libraries
		/// </summary>
		Modular,
	}

	/// <summary>
	/// Specifies whether to share engine binaries and intermediates with other projects, or to create project-specific versions. By default,
	/// editor builds always use the shared build environment (and engine binaries are written to Engine/Binaries/Platform), but monolithic builds
	/// and programs do not (except in installed builds). Using the shared build environment prevents target-specific modifications to the build
	/// environment.
	/// </summary>
	[Serializable]
	public enum TargetBuildEnvironment
	{
		/// <summary>
		/// Engine binaries and intermediates are output to the engine folder. Target-specific modifications to the engine build environment will be ignored.
		/// </summary>
		Shared,

		/// <summary>
		/// Engine binaries and intermediates are specific to this target
		/// </summary>
		Unique,
	}

	/// <summary>
	/// Attribute used to mark fields which much match between targets in the shared build environment
	/// </summary>
	[AttributeUsage(AttributeTargets.Field | AttributeTargets.Property, AllowMultiple = false)]
	class RequiresUniqueBuildEnvironmentAttribute : Attribute
	{
	}

	/// <summary>
	/// Attribute used to mark configurable sub-objects
	/// </summary>
	[AttributeUsage(AttributeTargets.Field, AllowMultiple = false)]
	class ConfigSubObjectAttribute : Attribute
	{
	}

	/// <summary>
	/// TargetRules is a data structure that contains the rules for defining a target (application/executable)
	/// </summary>
	public abstract partial class TargetRules
	{
		/// <summary>
		/// Static class wrapping constants aliasing the global TargetType enum.
		/// </summary>
		public static class TargetType
		{
			/// <summary>
			/// Alias for TargetType.Game
			/// </summary>
			public const global::UnrealBuildTool.TargetType Game = global::UnrealBuildTool.TargetType.Game;

			/// <summary>
			/// Alias for TargetType.Editor
			/// </summary>
			public const global::UnrealBuildTool.TargetType Editor = global::UnrealBuildTool.TargetType.Editor;

			/// <summary>
			/// Alias for TargetType.Client
			/// </summary>
			public const global::UnrealBuildTool.TargetType Client = global::UnrealBuildTool.TargetType.Client;

			/// <summary>
			/// Alias for TargetType.Server
			/// </summary>
			public const global::UnrealBuildTool.TargetType Server = global::UnrealBuildTool.TargetType.Server;

			/// <summary>
			/// Alias for TargetType.Program
			/// </summary>
			public const global::UnrealBuildTool.TargetType Program = global::UnrealBuildTool.TargetType.Program;
		}

		/// <summary>
		/// The name of this target.
		/// </summary>
		public readonly string Name;

		/// <summary>
		/// File containing this target
		/// </summary>
		internal FileReference File;

		/// <summary>
		/// Platform that this target is being built for.
		/// </summary>
		public readonly UnrealTargetPlatform Platform;

		/// <summary>
		/// The configuration being built.
		/// </summary>
		public readonly UnrealTargetConfiguration Configuration;

		/// <summary>
		/// Architecture that the target is being built for (or an empty string for the default).
		/// </summary>
		public readonly string Architecture;

		/// <summary>
		/// Path to the project file for the project containing this target.
		/// </summary>
		public readonly FileReference ProjectFile;

		/// <summary>
		/// The current build version
		/// </summary>
		public readonly ReadOnlyBuildVersion Version;

		/// <summary>
		/// The type of target.
		/// </summary>
		public global::UnrealBuildTool.TargetType Type = global::UnrealBuildTool.TargetType.Game;

		/// <summary>
		/// Tracks a list of config values read while constructing this target
		/// </summary>
		internal ConfigValueTracker ConfigValueTracker = new ConfigValueTracker();

		/// <summary>
		/// Whether the target uses Steam.
		/// </summary>
		public bool bUsesSteam;

		/// <summary>
		/// Whether the target uses CEF3.
		/// </summary>
		public bool bUsesCEF3;

		/// <summary>
		/// Whether the project uses visual Slate UI (as opposed to the low level windowing/messaging, which is always available).
		/// </summary>
		public bool bUsesSlate = true;

		/// <summary>
		/// Forces linking against the static CRT. This is not fully supported across the engine due to the need for allocator implementations to be shared (for example), and TPS 
		/// libraries to be consistent with each other, but can be used for utility programs.
		/// </summary>
		[RequiresUniqueBuildEnvironment]
		public bool bUseStaticCRT = false;

		/// <summary>
		/// Enables the debug C++ runtime (CRT) for debug builds. By default we always use the release runtime, since the debug
		/// version isn't particularly useful when debugging Unreal Engine projects, and linking against the debug CRT libraries forces
		/// our third party library dependencies to also be compiled using the debug CRT (and often perform more slowly). Often
		/// it can be inconvenient to require a separate copy of the debug versions of third party static libraries simply
		/// so that you can debug your program's code.
		/// </summary>
		[RequiresUniqueBuildEnvironment]
		[XmlConfigFile(Category = "BuildConfiguration")]
		public bool bDebugBuildsActuallyUseDebugCRT = false;

		/// <summary>
		/// Whether the output from this target can be publicly distributed, even if it has dependencies on modules that are in folders 
		/// with special restrictions (eg. CarefullyRedist, NotForLicensees, NoRedist).
		/// </summary>
		public bool bOutputPubliclyDistributable = false;

		/// <summary>
		/// Specifies the configuration whose binaries do not require a "-Platform-Configuration" suffix.
		/// </summary>
		[RequiresUniqueBuildEnvironment]
		public UnrealTargetConfiguration UndecoratedConfiguration = UnrealTargetConfiguration.Development;

		/// <summary>
		/// Build all the plugins that we can find, even if they're not enabled. This is particularly useful for content-only projects, 
		/// where you're building the UE4Editor target but running it with a game that enables a plugin.
		/// </summary>
		[Obsolete("bBuildAllPlugins has been deprecated. Use bPrecompile to build all modules which are not part of the target.")]
		public bool bBuildAllPlugins = false;

		/// <summary>
		/// Build all the modules that are valid for this target type. Used for CIS and making installed engine builds.
		/// </summary>
		[CommandLine("-AllModules")]
		public bool bBuildAllModules = false;

		/// <summary>
		/// A list of additional plugins which need to be included in this target. This allows referencing non-optional plugin modules
		/// which cannot be disabled, and allows building against specific modules in program targets which do not fit the categories
		/// in ModuleHostType.
		/// </summary>
		public List<string> AdditionalPlugins = new List<string>();

		/// <summary>
		/// Additional plugins that should be included for this target.
		/// </summary>
		[CommandLine("-EnablePlugin=", ListSeparator = '+')]
		public List<string> EnablePlugins = new List<string>();

		/// <summary>
		/// List of plugins to be disabled for this target. Note that the project file may still reference them, so they should be marked
		/// as optional to avoid failing to find them at runtime.
		/// </summary>
		[CommandLine("-DisablePlugin=", ListSeparator = '+')]
		public List<string> DisablePlugins = new List<string>();

		/// <summary>
		/// Accessor for
		/// </summary>
		[Obsolete("The ExcludePlugins setting has been renamed to DisablePlugins. Please update your code to avoid build failures in future versions of the engine.")]
		public List<string> ExcludePlugins
		{
			get { return DisablePlugins; }
		}

		/// <summary>
		/// Path to the set of pak signing keys to embed in the executable.
		/// </summary>
		public string PakSigningKeysFile = "";

		/// <summary>
		/// Allows a Program Target to specify it's own solution folder path.
		/// </summary>
		public string SolutionDirectory = String.Empty;

		/// <summary>
		/// Whether the target should be included in the default solution build configuration
		/// </summary>
		public bool? bBuildInSolutionByDefault = null;

		/// <summary>
		/// Whether this target should be compiled as a DLL.  Requires LinkType to be set to TargetLinkType.Monolithic.
		/// </summary>
		[RequiresUniqueBuildEnvironment]
		[CommandLine("-CompileAsDll")]
		public bool bShouldCompileAsDLL = false;
		
		/// <summary>
		/// Subfolder to place executables in, relative to the default location.
		/// </summary>
		[RequiresUniqueBuildEnvironment]
		public string ExeBinariesSubFolder = String.Empty;

		/// <summary>
		/// Allow target module to override UHT code generation version.
		/// </summary>
		public EGeneratedCodeVersion GeneratedCodeVersion = EGeneratedCodeVersion.None;

		/// <summary>
		/// Whether to enable the mesh editor.
		/// </summary>
		[RequiresUniqueBuildEnvironment]
<<<<<<< HEAD
		public bool bEnableMeshEditor = true;
=======
		public bool bEnableMeshEditor = false;
>>>>>>> 33e6966e

		/// <summary>
		/// Whether to compile the Chaos physics plugin.
		/// </summary>
		[RequiresUniqueBuildEnvironment]
		public bool bCompileChaos = false;

		/// <summary>
		/// Whether to use the Chaos physics interface. This overrides the physx flags to disable APEX and NvCloth
		/// </summary>
		[RequiresUniqueBuildEnvironment]
        public bool bUseChaos = false;

		/// <summary>
		/// Whether to include the immediate mode physics interface. This overrides the physx flags to disable APEX and NvCloth
		/// </summary>
		[RequiresUniqueBuildEnvironment]
		public bool bCompileImmediatePhysics = false;

		/// <summary>
		/// Whether scene query acceleration is done by UE4. The physx scene query structure is still created, but we do not use it.
		/// </summary>
		[RequiresUniqueBuildEnvironment]
		public bool bCustomSceneQueryStructure = false;

		/// <summary>
		/// Whether to include PhysX support.
		/// </summary>
		[RequiresUniqueBuildEnvironment]
		public bool bCompilePhysX = true;

		/// <summary>
		/// Whether to include PhysX APEX support.
		/// </summary>
		[RequiresUniqueBuildEnvironment]
		[ConfigFile(ConfigHierarchyType.Engine, "/Script/BuildSettings.BuildSettings", "bCompileApex")]
		public bool bCompileAPEX = true;

		/// <summary>
		/// Whether to include NvCloth.
		/// </summary>
		[RequiresUniqueBuildEnvironment]
		public bool bCompileNvCloth = true;
        
		/// <summary>
		/// Whether to include ICU unicode/i18n support in Core.
		/// </summary>
		[RequiresUniqueBuildEnvironment]
		[ConfigFile(ConfigHierarchyType.Engine, "/Script/BuildSettings.BuildSettings", "bCompileICU")]
		public bool bCompileICU = true;

		/// <summary>
		/// Whether to compile CEF3 support.
		/// </summary>
		[RequiresUniqueBuildEnvironment]
		[ConfigFile(ConfigHierarchyType.Engine, "/Script/BuildSettings.BuildSettings", "bCompileCEF3")]
		public bool bCompileCEF3 = true;

		/// <summary>
		/// Whether to compile the editor or not. Only desktop platforms (Windows or Mac) will use this, other platforms force this to false.
		/// </summary>
		public bool bBuildEditor
		{
			get { return (Type == TargetType.Editor); }
			set { Log.TraceWarning("Setting {0}.bBuildEditor is deprecated. Set {0}.Type instead.", GetType().Name); }
		}

		/// <summary>
		/// Whether to compile code related to building assets. Consoles generally cannot build assets. Desktop platforms generally can.
		/// </summary>
		[RequiresUniqueBuildEnvironment]
		public bool bBuildRequiresCookedData = false;

		/// <summary>
		/// Whether to compile WITH_EDITORONLY_DATA disabled. Only Windows will use this, other platforms force this to false.
		/// </summary>
		[RequiresUniqueBuildEnvironment]
		[CommandLine("-NoEditorOnlyData", Value = "false")]
		public bool bBuildWithEditorOnlyData = true;

		/// <summary>
		/// Manually specified value for bBuildDeveloperTools.
		/// </summary>
		bool? bBuildDeveloperToolsOverride;

		/// <summary>
		/// Whether to compile the developer tools.
		/// </summary>
		[RequiresUniqueBuildEnvironment]
		public bool bBuildDeveloperTools
		{
			set { bBuildDeveloperToolsOverride = value; }
			get { return bBuildDeveloperToolsOverride ?? (bCompileAgainstEngine && (Type == TargetType.Editor || Type == TargetType.Program)); }
		}

		/// <summary>
		/// Whether to force compiling the target platform modules, even if they wouldn't normally be built.
		/// </summary>
		public bool bForceBuildTargetPlatforms = false;

		/// <summary>
		/// Whether to force compiling shader format modules, even if they wouldn't normally be built.
		/// </summary>
		public bool bForceBuildShaderFormats = false;

		/// <summary>
		/// Whether we should compile SQLite using the custom "Unreal" platform (true), or using the native platform (false).
		/// </summary>
		[RequiresUniqueBuildEnvironment]
		[ConfigFile(ConfigHierarchyType.Engine, "/Script/BuildSettings.BuildSettings", "bCompileCustomSQLitePlatform")]
		public bool bCompileCustomSQLitePlatform = true;

		/// <summary>
		/// Whether to compile lean and mean version of UE.
		/// </summary>
		[Obsolete("bCompileLeanAndMeanUE is deprecated. Set bBuildDeveloperTools to the opposite value instead.")]
		public bool bCompileLeanAndMeanUE
		{
			get { return !bBuildDeveloperTools; }
			set { bBuildDeveloperTools = !value; }
		}

        /// <summary>
		/// Whether to utilize cache freed OS allocs with MallocBinned
		/// </summary>
		[RequiresUniqueBuildEnvironment]
		[ConfigFile(ConfigHierarchyType.Engine, "/Script/BuildSettings.BuildSettings", "bUseCacheFreedOSAllocs")]
        public bool bUseCacheFreedOSAllocs = true;

        /// <summary>
        /// Enabled for all builds that include the engine project.  Disabled only when building standalone apps that only link with Core.
        /// </summary>
		[RequiresUniqueBuildEnvironment]
        public bool bCompileAgainstEngine = true;

		/// <summary>
		/// Enabled for all builds that include the CoreUObject project.  Disabled only when building standalone apps that only link with Core.
		/// </summary>
		[RequiresUniqueBuildEnvironment]
		public bool bCompileAgainstCoreUObject = true;

		/// <summary>
		/// Enabled for builds that need to initialize the ApplicationCore module. Command line utilities do not normally need this.
		/// </summary>
		[RequiresUniqueBuildEnvironment]
		public bool bCompileAgainstApplicationCore = true;

		/// <summary>
		/// Whether to compile Recast navmesh generation.
		/// </summary>
		[RequiresUniqueBuildEnvironment]
		[ConfigFile(ConfigHierarchyType.Engine, "/Script/BuildSettings.BuildSettings", "bCompileRecast")]
		public bool bCompileRecast = true;

		/// <summary>
		/// Whether to compile SpeedTree support.
		/// </summary>
		[ConfigFile(ConfigHierarchyType.Engine, "/Script/BuildSettings.BuildSettings", "bCompileSpeedTree")]
		bool? bOverrideCompileSpeedTree;

		/// <summary>
		/// Whether we should compile in support for Simplygon or not.
		/// </summary>
		[RequiresUniqueBuildEnvironment]
		public bool bCompileSpeedTree
		{
			set { bOverrideCompileSpeedTree = value; }
			get { return bOverrideCompileSpeedTree ?? Type == TargetType.Editor; }
		}

		/// <summary>
		/// Enable exceptions for all modules.
		/// </summary>
		[RequiresUniqueBuildEnvironment]
		public bool bForceEnableExceptions = false;

		/// <summary>
		/// Enable inlining for all modules.
		/// </summary>
		[RequiresUniqueBuildEnvironment]
		[XmlConfigFile(Category = "BuildConfiguration")]
		public bool bUseInlining = true;

		/// <summary>
		/// Enable exceptions for all modules.
		/// </summary>
		[RequiresUniqueBuildEnvironment]
		public bool bForceEnableObjCExceptions = false;

		/// <summary>
		/// Enable RTTI for all modules.
		/// </summary>
		[RequiresUniqueBuildEnvironment]
		public bool bForceEnableRTTI = false;

		/// <summary>
		/// Compile server-only code.
		/// </summary>
		[RequiresUniqueBuildEnvironment]
		public bool bWithServerCode = true;

		/// <summary>
		/// Whether to include stats support even without the engine.
		/// </summary>
		[RequiresUniqueBuildEnvironment]
		public bool bCompileWithStatsWithoutEngine = false;

		/// <summary>
		/// Whether to include plugin support.
		/// </summary>
		[RequiresUniqueBuildEnvironment]
		[ConfigFile(ConfigHierarchyType.Engine, "/Script/BuildSettings.BuildSettings", "bCompileWithPluginSupport")]
		public bool bCompileWithPluginSupport = false;

		/// <summary>
		/// Whether to allow plugins which support all target platforms.
		/// </summary>
		[RequiresUniqueBuildEnvironment]
		public bool bIncludePluginsForTargetPlatforms = false;

		/// <summary>
		/// Whether to allow accessibility code in both Slate and the OS layer.
		/// </summary>
		[RequiresUniqueBuildEnvironment]
		public bool bCompileWithAccessibilitySupport = true;

		/// <summary>
		/// Whether to include PerfCounters support.
		/// </summary>
		[RequiresUniqueBuildEnvironment]
		[ConfigFile(ConfigHierarchyType.Engine, "/Script/BuildSettings.BuildSettings", "bWithPerfCounters")]
        public bool bWithPerfCounters = false;

		/// <summary>
		/// Whether to enable support for live coding
		/// </summary>
		[RequiresUniqueBuildEnvironment]
<<<<<<< HEAD
		public bool bWithLiveCoding = false;
=======
		public bool bWithLiveCoding
		{
			get { return bWithLiveCodingPrivate ?? (Platform == UnrealTargetPlatform.Win64 && Configuration != UnrealTargetConfiguration.Shipping && Type != TargetType.Program); }
			set { bWithLiveCodingPrivate = value; }
		}
		bool? bWithLiveCodingPrivate;
>>>>>>> 33e6966e

		/// <summary>
		/// Whether to enable support for live coding
		/// </summary>
		[RequiresUniqueBuildEnvironment]
		[XmlConfigFile(Category = "BuildConfiguration")]
		public bool bUseDebugLiveCodingConsole = false;

		/// <summary>
		/// Whether to turn on logging for test/shipping builds.
		/// </summary>
		[RequiresUniqueBuildEnvironment]
        public bool bUseLoggingInShipping = false;

		/// <summary>
		/// Whether to turn on logging to memory for test/shipping builds.
		/// </summary>
		[RequiresUniqueBuildEnvironment]
		public bool bLoggingToMemoryEnabled;

		/// <summary>
		/// Whether to check that the process was launched through an external launcher.
		/// </summary>
        public bool bUseLauncherChecks = false;

		/// <summary>
		/// Whether to turn on checks (asserts) for test/shipping builds.
		/// </summary>
		[RequiresUniqueBuildEnvironment]
		public bool bUseChecksInShipping = false;

		/// <summary>
		/// True if we need FreeType support.
		/// </summary>
		[RequiresUniqueBuildEnvironment]
		[ConfigFile(ConfigHierarchyType.Engine, "/Script/BuildSettings.BuildSettings", "bCompileFreeType")]
		public bool bCompileFreeType = true;

		/// <summary>
		/// True if we want to favor optimizing size over speed.
		/// </summary>
		[RequiresUniqueBuildEnvironment]
		[ConfigFile(ConfigHierarchyType.Engine, "/Script/BuildSettings.BuildSettings", "bCompileForSize")]
		public bool bCompileForSize = false;

        /// <summary>
        /// Whether to compile development automation tests.
        /// </summary>
        public bool bForceCompileDevelopmentAutomationTests = false;

        /// <summary>
        /// Whether to compile performance automation tests.
        /// </summary>
        public bool bForceCompilePerformanceAutomationTests = false;

		/// <summary>
		/// If true, event driven loader will be used in cooked builds. @todoio This needs to be replaced by a runtime solution after async loading refactor.
		/// </summary>
		[RequiresUniqueBuildEnvironment]
		public bool bEventDrivenLoader;

		/// <summary>
		/// Whether the XGE controller worker and modules should be included in the engine build.
		/// These are required for distributed shader compilation using the XGE interception interface.
		/// </summary>
		[XmlConfigFile(Category = "BuildConfiguration")]
		public bool bUseXGEController = true;

		/// <summary>
		/// Whether to use backwards compatible defaults for this module. By default, engine modules always use the latest default settings, while project modules do not (to support
		/// an easier migration path).
		/// </summary>
		public bool bUseBackwardsCompatibleDefaults = true;

		/// <summary>
		/// Enables "include what you use" by default for modules in this target. Changes the default PCH mode for any module in this project to PCHUsageModule.UseExplicitOrSharedPCHs.
		/// </summary>
		[CommandLine("-IWYU")]
		public bool bIWYU = false;

		/// <summary>
		/// Enforce "include what you use" rules; warns if monolithic headers (Engine.h, UnrealEd.h, etc...) are used, and checks that source files include their matching header first.
		/// </summary>
		public bool bEnforceIWYU = true;

		/// <summary>
		/// Whether the final executable should export symbols.
		/// </summary>
		public bool bHasExports = false;

		/// <summary>
		/// Make static libraries for all engine modules as intermediates for this target.
		/// </summary>
		[CommandLine("-Precompile")]
		public bool bPrecompile = false;

		/// <summary>
		/// Whether we should compile with support for OS X 10.9 Mavericks. Used for some tools that we need to be compatible with this version of OS X.
		/// </summary>
		public bool bEnableOSX109Support = false;

		/// <summary>
		/// True if this is a console application that's being built.
		/// </summary>
		public bool bIsBuildingConsoleApplication = false;

		/// <summary>
		/// If true, creates an additional console application. Hack for Windows, where it's not possible to conditionally inherit a parent's console Window depending on how
		/// the application is invoked; you have to link the same executable with a different subsystem setting.
		/// </summary>
		public bool bBuildAdditionalConsoleApp = false;

		/// <summary>
		/// True if debug symbols that are cached for some platforms should not be created.
		/// </summary>
		public bool bDisableSymbolCache = true;

		/// <summary>
		/// Whether to unify C++ code into larger files for faster compilation.
		/// </summary>
		[CommandLine("-DisableUnity", Value = "false")]
		[XmlConfigFile(Category = "BuildConfiguration")]
		public bool bUseUnityBuild = true;

		/// <summary>
		/// Whether to force C++ source files to be combined into larger files for faster compilation.
		/// </summary>
		[CommandLine("-ForceUnity")]
		[XmlConfigFile(Category = "BuildConfiguration")]
		public bool bForceUnityBuild = false;

		/// <summary>
		/// Use a heuristic to determine which files are currently being iterated on and exclude them from unity blobs, result in faster
		/// incremental compile times. The current implementation uses the read-only flag to distinguish the working set, assuming that files will
		/// be made writable by the source control system if they are being modified. This is true for Perforce, but not for Git.
		/// </summary>
		[XmlConfigFile(Category = "BuildConfiguration")]
		public bool bUseAdaptiveUnityBuild = true;

		/// <summary>
		/// Disable optimization for files that are in the adaptive non-unity working set.
		/// </summary>
		[XmlConfigFile(Category = "BuildConfiguration")]
		public bool bAdaptiveUnityDisablesOptimizations = false;

		/// <summary>
		/// Disables force-included PCHs for files that are in the adaptive non-unity working set.
		/// </summary>
		[XmlConfigFile(Category = "BuildConfiguration")]
		public bool bAdaptiveUnityDisablesPCH = false;

		/// <summary>
		/// Backing storage for bAdaptiveUnityDisablesProjectPCH.
		/// </summary>
		[XmlConfigFile(Category = "BuildConfiguration")]
		bool? bAdaptiveUnityDisablesProjectPCHForProjectPrivate;

		/// <summary>
		/// Whether to disable force-included PCHs for project source files in the adaptive non-unity working set. Defaults to bAdaptiveUnityDisablesPCH;
		/// </summary>
		public bool bAdaptiveUnityDisablesPCHForProject
		{
			get { return bAdaptiveUnityDisablesProjectPCHForProjectPrivate ?? bAdaptiveUnityDisablesPCH; }
			set { bAdaptiveUnityDisablesProjectPCHForProjectPrivate = value; }
		}

		/// <summary>
		/// Creates a dedicated PCH for each source file in the working set, allowing faster iteration on cpp-only changes.
		/// </summary>
		[XmlConfigFile(Category = "BuildConfiguration")]
		public bool bAdaptiveUnityCreatesDedicatedPCH = false;

		/// <summary>
		/// Creates a dedicated PCH for each source file in the working set, allowing faster iteration on cpp-only changes.
		/// </summary>
		[XmlConfigFile(Category = "BuildConfiguration")]
		public bool bAdaptiveUnityEnablesEditAndContinue = false;

		/// <summary>
		/// The number of source files in a game module before unity build will be activated for that module.  This
		/// allows small game modules to have faster iterative compile times for single files, at the expense of slower full
		/// rebuild times.  This setting can be overridden by the bFasterWithoutUnity option in a module's Build.cs file.
		/// </summary>
		[XmlConfigFile(Category = "BuildConfiguration")]
		public int MinGameModuleSourceFilesForUnityBuild = 32;

		/// <summary>
		/// Forces shadow variable warnings to be treated as errors on platforms that support it.
		/// </summary>
		[CommandLine("-ShadowVariableErrors")]
		[XmlConfigFile(Category = "BuildConfiguration")]
		public bool bShadowVariableErrors = false;

		/// <summary>
		/// Forces the use of undefined identifiers in conditional expressions to be treated as errors.
		/// </summary>
		[XmlConfigFile(Category = "BuildConfiguration")]
		public bool bUndefinedIdentifierErrors = true;

		/// <summary>
		/// New Monolithic Graphics drivers have optional "fast calls" replacing various D3d functions
		/// </summary>
		[CommandLine("-FastMonoCalls", Value = "true")]
		[CommandLine("-NoFastMonoCalls", Value = "false")]
		[XmlConfigFile(Category = "BuildConfiguration")]
		public bool bUseFastMonoCalls = true;

		/// <summary>
		/// New Xbox driver supports a "fast semantics" context type. This switches it on for the immediate and deferred contexts
		/// Try disabling this if you see rendering issues and/or crashes inthe Xbox RHI.
		/// </summary>
		[XmlConfigFile(Category = "BuildConfiguration")]
		public bool bUseFastSemanticsRenderContexts = true;

		/// <summary>
		/// An approximate number of bytes of C++ code to target for inclusion in a single unified C++ file.
		/// </summary>
		[XmlConfigFile(Category = "BuildConfiguration")]
		public int NumIncludedBytesPerUnityCPP = 384 * 1024;

		/// <summary>
		/// Whether to stress test the C++ unity build robustness by including all C++ files files in a project from a single unified file.
		/// </summary>
		[CommandLine("-StressTestUnity")]
		[XmlConfigFile(Category = "BuildConfiguration")]
		public bool bStressTestUnity = false;

		/// <summary>
		/// Whether to force debug info to be generated.
		/// </summary>
		[CommandLine("-ForceDebugInfo")]
		public bool bForceDebugInfo = false;

		/// <summary>
		/// Whether to globally disable debug info generation; see DebugInfoHeuristics.cs for per-config and per-platform options.
		/// </summary>
		[CommandLine("-NoDebugInfo")]
		[XmlConfigFile(Category = "BuildConfiguration")]
		public bool bDisableDebugInfo = false;

		/// <summary>
		/// Whether to disable debug info generation for generated files. This improves link times for modules that have a lot of generated glue code.
		/// </summary>
		[XmlConfigFile(Category = "BuildConfiguration")]
		public bool bDisableDebugInfoForGeneratedCode = false;

		/// <summary>
		/// Whether to disable debug info on PC in development builds (for faster developer iteration, as link times are extremely fast with debug info disabled).
		/// </summary>
		[XmlConfigFile(Category = "BuildConfiguration")]
		public bool bOmitPCDebugInfoInDevelopment = false;

		/// <summary>
		/// Whether PDB files should be used for Visual C++ builds.
		/// </summary>
		[CommandLine("-NoPDB", Value = "false")]
		[XmlConfigFile(Category = "BuildConfiguration")]
		public bool bUsePDBFiles = false;

		/// <summary>
		/// Whether PCH files should be used.
		/// </summary>
		[CommandLine("-NoPCH", Value = "false")]
		[XmlConfigFile(Category = "BuildConfiguration")]
		public bool bUsePCHFiles = true;

		/// <summary>
		/// The minimum number of files that must use a pre-compiled header before it will be created and used.
		/// </summary>
		[XmlConfigFile(Category = "BuildConfiguration")]
		public int MinFilesUsingPrecompiledHeader = 6;

		/// <summary>
		/// When enabled, a precompiled header is always generated for game modules, even if there are only a few source files
		/// in the module.  This greatly improves compile times for iterative changes on a few files in the project, at the expense of slower
		/// full rebuild times for small game projects.  This can be overridden by setting MinFilesUsingPrecompiledHeaderOverride in
		/// a module's Build.cs file.
		/// </summary>
		[XmlConfigFile(Category = "BuildConfiguration")]
		public bool bForcePrecompiledHeaderForGameModules = true;

		/// <summary>
		/// Whether to use incremental linking or not. Incremental linking can yield faster iteration times when making small changes.
		/// Currently disabled by default because it tends to behave a bit buggy on some computers (PDB-related compile errors).
		/// </summary>
		[CommandLine("-IncrementalLinking")]
		[CommandLine("-NoIncrementalLinking", Value = "false")]
		[XmlConfigFile(Category = "BuildConfiguration")]
		public bool bUseIncrementalLinking = false;

		/// <summary>
		/// Whether to allow the use of link time code generation (LTCG).
		/// </summary>
		[CommandLine("-LTCG")]
		[XmlConfigFile(Category = "BuildConfiguration")]
		public bool bAllowLTCG = false;

        /// <summary>
        /// Whether to enable Profile Guided Optimization (PGO) instrumentation in this build.
        /// </summary>
        [CommandLine("-PGOProfile", Value = "true")]
        [XmlConfigFile(Category = "BuildConfiguration")]
        public bool bPGOProfile = false;

        /// <summary>
        /// Whether to optimize this build with Profile Guided Optimization (PGO).
        /// </summary>
        [CommandLine("-PGOOptimize", Value = "true")]
        [XmlConfigFile(Category = "BuildConfiguration")]
        public bool bPGOOptimize = false;

        /// <summary>
        /// Whether to allow the use of ASLR (address space layout randomization) if supported. Only
        /// applies to shipping builds.
        /// </summary>
        [XmlConfigFile(Category = "BuildConfiguration")]
		public bool bAllowASLRInShipping = true;

		/// <summary>
		/// Whether to support edit and continue.  Only works on Microsoft compilers.
		/// </summary>
		[XmlConfigFile(Category = "BuildConfiguration")]
		public bool bSupportEditAndContinue = false;

		/// <summary>
		/// Whether to omit frame pointers or not. Disabling is useful for e.g. memory profiling on the PC.
		/// </summary>
		[XmlConfigFile(Category = "BuildConfiguration")]
		public bool bOmitFramePointers = true;

		/// <summary>
		/// Whether to strip iOS symbols or not (implied by bGeneratedSYMFile).
		/// </summary>
		[Obsolete("bStripSymbolsOnIOS has been deprecated. Use IOSPlatform.bStripSymbols instead.")]
		public bool bStripSymbolsOnIOS
		{
			get { return IOSPlatform.bStripSymbols; }
			set { IOSPlatform.bStripSymbols = value; }
		}

		/// <summary>
		/// If true, then a stub IPA will be generated when compiling is done (minimal files needed for a valid IPA).
		/// </summary>
		[Obsolete("bCreateStubIPA has been deprecated. Use IOSPlatform.bCreateStubIPA instead.")]
		public bool bCreateStubIPA
		{
			get { return IOSPlatform.bCreateStubIPA; }
			set { IOSPlatform.bCreateStubIPA = value; }
		}

		/// <summary>
		/// If true, then enable memory profiling in the build (defines USE_MALLOC_PROFILER=1 and forces bOmitFramePointers=false).
		/// </summary>
		[XmlConfigFile(Category = "BuildConfiguration")]
		public bool bUseMallocProfiler = false;

		/// <summary>
		/// Enables "Shared PCHs", a feature which significantly speeds up compile times by attempting to
		/// share certain PCH files between modules that UBT detects is including those PCH's header files.
		/// </summary>
		[CommandLine("-NoSharedPCH", Value = "false")]
		[XmlConfigFile(Category = "BuildConfiguration")]
		public bool bUseSharedPCHs = true;

		/// <summary>
		/// True if Development and Release builds should use the release configuration of PhysX/APEX.
		/// </summary>
		[XmlConfigFile(Category = "BuildConfiguration")]
		public bool bUseShippingPhysXLibraries = false;

        /// <summary>
        /// True if Development and Release builds should use the checked configuration of PhysX/APEX. if bUseShippingPhysXLibraries is true this is ignored.
        /// </summary>
		[XmlConfigFile(Category = "BuildConfiguration")]
        public bool bUseCheckedPhysXLibraries = false;

		/// <summary>
		/// Tells the UBT to check if module currently being built is violating EULA.
		/// </summary>
		[XmlConfigFile(Category = "BuildConfiguration")]
		public bool bCheckLicenseViolations = true;

		/// <summary>
		/// Tells the UBT to break build if module currently being built is violating EULA.
		/// </summary>
		[XmlConfigFile(Category = "BuildConfiguration")]
		public bool bBreakBuildOnLicenseViolation = true;

		/// <summary>
		/// Whether to use the :FASTLINK option when building with /DEBUG to create local PDBs on Windows. Fast, but currently seems to have problems finding symbols in the debugger.
		/// </summary>
		[CommandLine("-FastPDB")]
		[XmlConfigFile(Category = "BuildConfiguration")]
		public bool? bUseFastPDBLinking;

		/// <summary>
		/// Outputs a map file as part of the build.
		/// </summary>
		[CommandLine("-MapFile")]
		[XmlConfigFile(Category = "BuildConfiguration")]
		public bool bCreateMapFile = false;

		/// <summary>
		/// Bundle version for Mac apps.
		/// </summary>
		[CommandLine("-BundleVersion")]
		public string BundleVersion = null;

		/// <summary>
		/// Whether to deploy the executable after compilation on platforms that require deployment.
		/// </summary>
		[CommandLine("-Deploy")]
		[CommandLine("-SkipDeploy", Value = "false")]
		public bool bDeployAfterCompile = false;

		/// <summary>
		/// When enabled, allows XGE to compile pre-compiled header files on remote machines.  Otherwise, PCHs are always generated locally.
		/// </summary>
		public bool bAllowRemotelyCompiledPCHs = false;

		/// <summary>
		/// Whether headers in system paths should be checked for modification when determining outdated actions.
		/// </summary>
		[XmlConfigFile(Category = "BuildConfiguration")]
		public bool bCheckSystemHeadersForModification;

		/// <summary>
		/// Whether to disable linking for this target.
		/// </summary>
		[CommandLine("-NoLink")]
		public bool bDisableLinking = false;

		/// <summary>
		/// Indicates that this is a formal build, intended for distribution. This flag is automatically set to true when Build.version has a changelist set.
		/// The only behavior currently bound to this flag is to compile the default resource file separately for each binary so that the OriginalFilename field is set correctly. 
		/// By default, we only compile the resource once to reduce build times.
		/// </summary>
		[CommandLine("-Formal")]
		public bool bFormalBuild = false;

		/// <summary>
		/// Whether to clean Builds directory on a remote Mac before building.
		/// </summary>
		[CommandLine("-FlushMac")]
		[XmlConfigFile(Category = "BuildConfiguration")]
		public bool bFlushBuildDirOnRemoteMac = false;

		/// <summary>
		/// Whether to write detailed timing info from the compiler and linker.
		/// </summary>
		[CommandLine("-Timing")]
		[XmlConfigFile(Category = "BuildConfiguration")]
		public bool bPrintToolChainTimingInfo = false;

		/// <summary>
		/// Whether to parse timing data into a tracing file compatible with chrome://tracing.
		/// </summary>
		[CommandLine("-Tracing")]
		[XmlConfigFile(Category = "BuildConfiguration")]
		public bool bParseTimingInfoForTracing = false;

		/// <summary>
		/// Whether to expose all symbols as public by default on POSIX platforms
		/// </summary>
		[CommandLine("-PublicSymbolsByDefault")]
		[XmlConfigFile(Category = "BuildConfiguration")]
		public bool bPublicSymbolsByDefault = false;

		/// <summary>
		/// Allows overriding the toolchain to be created for this target. This must match the name of a class declared in the UnrealBuildTool assembly.
		/// </summary>
		[CommandLine("-ToolChain")]
		public string ToolChainName = null;

		/// <summary>
		/// Whether to allow engine configuration to determine if we can load unverified certificates.
		/// </summary>
		public bool bDisableUnverifiedCertificates = false;

		/// <summary>
		/// Whether to load generated ini files in cooked build, (GameUserSettings.ini loaded either way)
		/// </summary>
		public bool bAllowGeneratedIniWhenCooked = true;

		/// <summary>
		/// Whether to load non-ufs ini files in cooked build, (GameUserSettings.ini loaded either way)
		/// </summary>
		public bool bAllowNonUFSIniWhenCooked = true;

		/// <summary>
		/// Add all the public folders as include paths for the compile environment.
		/// </summary>
		public bool bLegacyPublicIncludePaths = true;

		/// <summary>
		/// Which C++ stanard to use for compiling this target
		/// </summary>
		[RequiresUniqueBuildEnvironment]
		[XmlConfigFile(Category = "BuildConfiguration")]
		public CppStandardVersion CppStandard = CppStandardVersion.Default;

		/// <summary>
		/// Do not allow manifest changes when building this target. Used to cause earlier errors when building multiple targets with a shared build environment.
		/// </summary>
		[CommandLine("-NoManifestChanges")]
		internal bool bNoManifestChanges = false;

		/// <summary>
		/// The build version string
		/// </summary>
		[CommandLine("-BuildVersion")]
		public string BuildVersion;

		/// <summary>
		/// Specifies how to link modules in this target (monolithic or modular). This is currently protected for backwards compatibility. Call the GetLinkType() accessor
		/// until support for the deprecated ShouldCompileMonolithic() override has been removed.
		/// </summary>
		public TargetLinkType LinkType
		{
			get
			{
				return (LinkTypePrivate != TargetLinkType.Default) ? LinkTypePrivate : ((Type == global::UnrealBuildTool.TargetType.Editor) ? TargetLinkType.Modular : TargetLinkType.Monolithic);
			}
			set
			{
				LinkTypePrivate = value;
			}
		}

		/// <summary>
		/// Backing storage for the LinkType property.
		/// </summary>
		[RequiresUniqueBuildEnvironment]
		[CommandLine("-Monolithic", Value ="Monolithic")]
		[CommandLine("-Modular", Value ="Modular")]
		TargetLinkType LinkTypePrivate = TargetLinkType.Default;

		/// <summary>
		/// Macros to define globally across the whole target.
		/// </summary>
		[RequiresUniqueBuildEnvironment]
		[CommandLine("-Define:")]
		public List<string> GlobalDefinitions = new List<string>();

		/// <summary>
		/// Macros to define across all macros in the project.
		/// </summary>
		public List<string> ProjectDefinitions = new List<string>();

		/// <summary>
		/// Specifies the name of the launch module. For modular builds, this is the module that is compiled into the target's executable.
		/// </summary>
		public string LaunchModuleName
		{
			get
			{
				return (LaunchModuleNamePrivate == null && Type != global::UnrealBuildTool.TargetType.Program)? "Launch" : LaunchModuleNamePrivate;
			}
			set
			{
				LaunchModuleNamePrivate = value;
			}
		}

		/// <summary>
		/// Backing storage for the LaunchModuleName property.
		/// </summary>
		private string LaunchModuleNamePrivate;

		/// <summary>
		/// Specifies the path to write a header containing public definitions for this target. Useful when building a DLL to be consumed by external build processes.
		/// </summary>
		public string ExportPublicHeader;

		/// <summary>
		/// List of additional modules to be compiled into the target.
		/// </summary>
		public List<string> ExtraModuleNames = new List<string>();

		/// <summary>
		/// Path to a manifest to output for this target
		/// </summary>
		[CommandLine("-Manifest")]
		public List<FileReference> ManifestFileNames = new List<FileReference>();

		/// <summary>
		/// Path to a list of dependencies for this target, when precompiling
		/// </summary>
		[CommandLine("-DependencyList")]
		public List<FileReference> DependencyListFileNames = new List<FileReference>();

		/// <summary>
		/// Backing storage for the BuildEnvironment property
		/// </summary>
		[CommandLine("-SharedBuildEnvironment", Value = "Shared")]
		[CommandLine("-UniqueBuildEnvironment", Value = "Unique")]
		private TargetBuildEnvironment? BuildEnvironmentOverride;

		/// <summary>
		/// Specifies the build environment for this target. See TargetBuildEnvironment for more information on the available options.
		/// </summary>
		public TargetBuildEnvironment BuildEnvironment
		{
			get
			{
				if(BuildEnvironmentOverride.HasValue)
				{
					return BuildEnvironmentOverride.Value;
				}
				if (Type == TargetType.Program && ProjectFile != null && File.IsUnderDirectory(ProjectFile.Directory))
				{
					return TargetBuildEnvironment.Unique;
				}
				else if (UnrealBuildTool.IsEngineInstalled() || LinkType != TargetLinkType.Monolithic)
				{
					return TargetBuildEnvironment.Shared;
				}
				else
				{
					return TargetBuildEnvironment.Unique;
				}
			}
			set 
			{ 
				BuildEnvironmentOverride = value; 
			}
		}

		/// <summary>
		/// Whether to ignore violations to the shared build environment (eg. editor targets modifying definitions)
		/// </summary>
		[CommandLine("-OverrideBuildEnvironment")]
		public bool bOverrideBuildEnvironment = false;

		/// <summary>
		/// Specifies a list of steps which should be executed before this target is built, in the context of the host platform's shell.
		/// The following variables will be expanded before execution: 
		/// $(EngineDir), $(ProjectDir), $(TargetName), $(TargetPlatform), $(TargetConfiguration), $(TargetType), $(ProjectFile).
		/// </summary>
		public List<string> PreBuildSteps = new List<string>();

		/// <summary>
		/// Specifies a list of steps which should be executed after this target is built, in the context of the host platform's shell.
		/// The following variables will be expanded before execution: 
		/// $(EngineDir), $(ProjectDir), $(TargetName), $(TargetPlatform), $(TargetConfiguration), $(TargetType), $(ProjectFile).
		/// </summary>
		public List<string> PostBuildSteps = new List<string>();

		/// <summary>
		/// Specifies additional build products produced as part of this target.
		/// </summary>
		public List<string> AdditionalBuildProducts = new List<string>();

		/// <summary>
		/// Additional arguments to pass to the compiler
		/// </summary>
		[RequiresUniqueBuildEnvironment]
		[CommandLine("-CompilerArguments=")]
		public string AdditionalCompilerArguments;

		/// <summary>
		/// Additional arguments to pass to the linker
		/// </summary>
		[RequiresUniqueBuildEnvironment]
		[CommandLine("-LinkerArguments=")]
		public string AdditionalLinkerArguments;

		/// <summary>
		/// When generating project files, specifies the name of the project file to use when there are multiple targets of the same type.
		/// </summary>
		public string GeneratedProjectName;

		/// <summary>
		/// Android-specific target settings.
		/// </summary>
		[ConfigSubObject]
		public AndroidTargetRules AndroidPlatform = new AndroidTargetRules();

		/// <summary>
		/// HTML5-specific target settings.
		/// </summary>
		[ConfigSubObject]
		public HTML5TargetRules HTML5Platform = new HTML5TargetRules();

		/// <summary>
		/// IOS-specific target settings.
		/// </summary>
		[ConfigSubObject]
		public IOSTargetRules IOSPlatform = new IOSTargetRules();

		/// <summary>
		/// Lumin-specific target settings.
		/// </summary>
		[ConfigSubObject]
		public LuminTargetRules LuminPlatform = new LuminTargetRules();

		/// <summary>
		/// Linux-specific target settings.
		/// </summary>
		[ConfigSubObject]
		public LinuxTargetRules LinuxPlatform = new LinuxTargetRules();

		/// <summary>
		/// Mac-specific target settings.
		/// </summary>
		[ConfigSubObject]
		public MacTargetRules MacPlatform = new MacTargetRules();

		/// <summary>
		/// PS4-specific target settings.
		/// </summary>
		[ConfigSubObject]
		public PS4TargetRules PS4Platform = new PS4TargetRules();

		/// <summary>
		/// Switch-specific target settings.
		/// </summary>
		[ConfigSubObject]
		public SwitchTargetRules SwitchPlatform = new SwitchTargetRules();

		/// <summary>
		/// Windows-specific target settings.
		/// </summary>
		[ConfigSubObject]
<<<<<<< HEAD
		public WindowsTargetRules WindowsPlatform = new WindowsTargetRules();
=======
		public WindowsTargetRules WindowsPlatform; // Requires 'this' parameter; initialized in constructor
>>>>>>> 33e6966e

		/// <summary>
		/// Xbox One-specific target settings.
		/// </summary>
		[ConfigSubObject]
		public XboxOneTargetRules XboxOnePlatform = new XboxOneTargetRules();

		/// <summary>
		/// HoloLens-specific target settings.
		/// </summary>
		public HoloLensTargetRules HoloLensPlatform = new HoloLensTargetRules();

		/// <summary>
		/// Constructor.
		/// </summary>
		/// <param name="Target">Information about the target being built</param>
		public TargetRules(TargetInfo Target)
		{
			this.Name = Target.Name;
			this.Platform = Target.Platform;
			this.Configuration = Target.Configuration;
			this.Architecture = Target.Architecture;
			this.ProjectFile = Target.ProjectFile;
			this.Version = Target.Version;
			this.WindowsPlatform = new WindowsTargetRules(this);

			// Read settings from config files
			foreach(object ConfigurableObject in GetConfigurableObjects())
			{
				ConfigCache.ReadSettings(DirectoryReference.FromFile(ProjectFile), Platform, ConfigurableObject, ConfigValueTracker);
				XmlConfig.ApplyTo(ConfigurableObject);
			}

			// If we've got a changelist set, set that we're making a formal build
			bFormalBuild = (Version.Changelist != 0 && Version.IsPromotedBuild);

			// Allow the build platform to set defaults for this target
			UEBuildPlatform.GetBuildPlatform(Platform).ResetTarget(this);

			// Set the default build version
			if(String.IsNullOrEmpty(BuildVersion))
			{
				if(String.IsNullOrEmpty(Target.Version.BuildVersionString))
				{
					BuildVersion = String.Format("{0}-CL-{1}", Target.Version.BranchName, Target.Version.Changelist);
				}
				else
				{
					BuildVersion = Target.Version.BuildVersionString;
				}
			}

			// Setup macros for signing and encryption keys
			EncryptionAndSigning.CryptoSettings CryptoSettings = EncryptionAndSigning.ParseCryptoSettings(DirectoryReference.FromFile(ProjectFile), Platform);
			if (CryptoSettings.IsAnyEncryptionEnabled())
			{
				ProjectDefinitions.Add(String.Format("IMPLEMENT_ENCRYPTION_KEY_REGISTRATION()=UE_REGISTER_ENCRYPTION_KEY({0})", FormatHexBytes(CryptoSettings.EncryptionKey.Key)));
			}
			else
			{
				ProjectDefinitions.Add("IMPLEMENT_ENCRYPTION_KEY_REGISTRATION()=");
			}

			if (CryptoSettings.IsPakSigningEnabled())
			{
				ProjectDefinitions.Add(String.Format("IMPLEMENT_SIGNING_KEY_REGISTRATION()=UE_REGISTER_SIGNING_KEY(UE_LIST_ARGUMENT({0}), UE_LIST_ARGUMENT({1}))", FormatHexBytes(CryptoSettings.SigningKey.PublicKey.Exponent), FormatHexBytes(CryptoSettings.SigningKey.PublicKey.Modulus)));
			}
			else
			{
				ProjectDefinitions.Add("IMPLEMENT_SIGNING_KEY_REGISTRATION()=");
			}
		}

		/// <summary>
		/// Formats an array of bytes as a sequence of values
		/// </summary>
		/// <param name="Data">The data to convert into a string</param>
		/// <returns>List of hexadecimal bytes</returns>
		private static string FormatHexBytes(byte[] Data)
		{
			return String.Join(",", Data.Select(x => String.Format("0x{0:X2}", x)));
		}

		/// <summary>
		/// Override any settings required for the selected target type
		/// </summary>
		internal void SetOverridesForTargetType()
		{
			if(Type == global::UnrealBuildTool.TargetType.Game)
			{
				// Do not include the editor
				bBuildWithEditorOnlyData = false;

				// Require cooked data
				bBuildRequiresCookedData = true;

				// Compile the engine
				bCompileAgainstEngine = true;

				// only have exports in modular builds
				bHasExports = (LinkType == TargetLinkType.Modular);

				// Tag it as a 'Game' build
				GlobalDefinitions.Add("UE_GAME=1");
			}
			else if(Type == global::UnrealBuildTool.TargetType.Client)
			{
				// Do not include the editor
				bBuildWithEditorOnlyData = false;

				// Require cooked data
				bBuildRequiresCookedData = true;

				// Compile the engine
				bCompileAgainstEngine = true;

				// Disable server code
				bWithServerCode = false;

				// only have exports in modular builds
				bHasExports = (LinkType == TargetLinkType.Modular);

				// Tag it as a 'Game' build
				GlobalDefinitions.Add("UE_GAME=1");
			}
			else if(Type == global::UnrealBuildTool.TargetType.Editor)
			{
				// Do not include the editor
				bBuildWithEditorOnlyData = true;

				// Require cooked data
				bBuildRequiresCookedData = false;

				// Compile the engine
				bCompileAgainstEngine = true;

				//enable PerfCounters
				bWithPerfCounters = true;

				// Include all plugins
				bIncludePluginsForTargetPlatforms = true;

				// Create an additional console app for the editor
				bBuildAdditionalConsoleApp = true;

				// only have exports in modular builds
				bHasExports = (LinkType == TargetLinkType.Modular);

				// Tag it as a 'Editor' build
				GlobalDefinitions.Add("UE_EDITOR=1");
			}
			else if(Type == global::UnrealBuildTool.TargetType.Server)
			{
				// Do not include the editor
				bBuildWithEditorOnlyData = false;

				// Require cooked data
				bBuildRequiresCookedData = true;

				// Compile the engine
				bCompileAgainstEngine = true;
			
				//enable PerfCounters
				bWithPerfCounters = true;

				// only have exports in modular builds
				bHasExports = (LinkType == TargetLinkType.Modular);

				// Tag it as a 'Server' build
				GlobalDefinitions.Add("UE_SERVER=1");
				GlobalDefinitions.Add("USE_NULL_RHI=1");
			}
		}

		/// <summary>
		/// Checks whether nativization is enabled for this target, and determine the path for the nativized plugin
		/// </summary>
		/// <returns>The nativized plugin file, or null if nativization is not enabled</returns>
		internal FileReference GetNativizedPlugin()
		{
			if (ProjectFile != null && (Type == TargetType.Game || Type == TargetType.Client || Type == TargetType.Server))
			{
				// Read the config files for this project
				ConfigHierarchy Config = ConfigCache.ReadHierarchy(ConfigHierarchyType.Game, ProjectFile.Directory, BuildHostPlatform.Current.Platform);
				if (Config != null)
				{
					// Determine whether or not the user has enabled nativization of Blueprint assets at cook time (default is 'Disabled')
					string NativizationMethod;
					if (Config.TryGetValue("/Script/UnrealEd.ProjectPackagingSettings", "BlueprintNativizationMethod", out NativizationMethod) && NativizationMethod != "Disabled")
					{
						string PlatformName;
						if (Platform == UnrealTargetPlatform.Win32 || Platform == UnrealTargetPlatform.Win64)
						{
							PlatformName = "Windows";
						}
						else
						{
							PlatformName = Platform.ToString();
						}

						// Temp fix to force platforms that only support "Game" configurations at cook time to the correct path.
						string ProjectTargetType;
						if (Platform == UnrealTargetPlatform.Win32 || Platform == UnrealTargetPlatform.Win64 || Platform == UnrealTargetPlatform.Linux || Platform == UnrealTargetPlatform.Mac)
						{
							ProjectTargetType = Type.ToString();
						}
						else
						{
							ProjectTargetType = "Game";
						}

						FileReference PluginFile = FileReference.Combine(ProjectFile.Directory, "Intermediate", "Plugins", "NativizedAssets", PlatformName, ProjectTargetType, "NativizedAssets.uplugin");
						if (FileReference.Exists(PluginFile))
						{
							return PluginFile;
						}
						else
						{
							Log.TraceWarning("{0} is configured for nativization, but is missing the generated code plugin at \"{1}\". Make sure to cook {2} data before attempting to build the {3} target. If data was cooked with nativization enabled, this can also mean there were no Blueprint assets that required conversion, in which case this warning can be safely ignored.", Name, PluginFile.FullName, Type.ToString(), Platform.ToString());
						}
					}
				}
			}
			return null;
		}

		/// <summary>
		/// Gets a list of platforms that this target supports
		/// </summary>
		/// <returns>Array of platforms that the target supports</returns>
		internal UnrealTargetPlatform[] GetSupportedPlatforms()
		{
			// Otherwise take the SupportedPlatformsAttribute from the first type in the inheritance chain that supports it
			for (Type CurrentType = GetType(); CurrentType != null; CurrentType = CurrentType.BaseType)
			{
				object[] Attributes = GetType().GetCustomAttributes(typeof(SupportedPlatformsAttribute), false);
				if (Attributes.Length > 0)
				{
					return Attributes.OfType<SupportedPlatformsAttribute>().SelectMany(x => x.Platforms).Distinct().ToArray();
				}
			}

			// Otherwise, get the default for the target type
			if (Type == TargetType.Program)
			{
				return Utils.GetPlatformsInClass(UnrealPlatformClass.Desktop);
			}
			else if (Type == TargetType.Editor)
			{
				return Utils.GetPlatformsInClass(UnrealPlatformClass.Editor);
			}
			else
			{
				return Utils.GetPlatformsInClass(UnrealPlatformClass.All);
			}
		}

		/// <summary>
		/// Finds all the subobjects which can be configured by command line options and config files
		/// </summary>
		/// <returns>Sequence of objects</returns>
		internal IEnumerable<object> GetConfigurableObjects()
		{
			yield return this;

			foreach(FieldInfo Field in GetType().GetFields(BindingFlags.Public | BindingFlags.Instance))
			{
				if(Field.GetCustomAttribute<ConfigSubObjectAttribute>() != null)
				{
					yield return Field.GetValue(this);
				}
			}
		}

		/// <summary>
		/// Gets the host platform being built on
		/// </summary>
		public UnrealTargetPlatform HostPlatform
		{
			get { return BuildHostPlatform.Current.Platform; }
		}

		/// <summary>
		/// Expose the bGenerateProjectFiles flag to targets, so we can modify behavior as appropriate for better intellisense
		/// </summary>
		public bool bGenerateProjectFiles
		{
			get { return ProjectFileGenerator.bGenerateProjectFiles; }
		}

		/// <summary>
		/// Expose a setting for whether or not the engine is installed
		/// </summary>
		/// <returns>Flag for whether the engine is installed</returns>
		public bool bIsEngineInstalled
		{
			get { return UnrealBuildTool.IsEngineInstalled(); }
		}
	}

	/// <summary>
	/// Read-only wrapper around an existing TargetRules instance. This exposes target settings to modules without letting them to modify the global environment.
	/// </summary>
	public partial class ReadOnlyTargetRules
	{
		/// <summary>
		/// The writeable TargetRules instance
		/// </summary>
		TargetRules Inner;

		/// <summary>
		/// Constructor
		/// </summary>
		/// <param name="Inner">The TargetRules instance to wrap around</param>
		public ReadOnlyTargetRules(TargetRules Inner)
		{
			this.Inner = Inner;
			AndroidPlatform = new ReadOnlyAndroidTargetRules(Inner.AndroidPlatform);
			HTML5Platform = new ReadOnlyHTML5TargetRules(Inner.HTML5Platform);
			IOSPlatform = new ReadOnlyIOSTargetRules(Inner.IOSPlatform);
			LuminPlatform = new ReadOnlyLuminTargetRules(Inner.LuminPlatform);
			LinuxPlatform = new ReadOnlyLinuxTargetRules(Inner.LinuxPlatform);
			MacPlatform = new ReadOnlyMacTargetRules(Inner.MacPlatform);
			PS4Platform = new ReadOnlyPS4TargetRules(Inner.PS4Platform);
			SwitchPlatform = new ReadOnlySwitchTargetRules(Inner.SwitchPlatform);
			WindowsPlatform = new ReadOnlyWindowsTargetRules(Inner.WindowsPlatform);
			XboxOnePlatform = new ReadOnlyXboxOneTargetRules(Inner.XboxOnePlatform);
			HoloLensPlatform = new ReadOnlyHoloLensTargetRules(Inner.HoloLensPlatform);
		}

		/// <summary>
		/// Accessors for fields on the inner TargetRules instance
		/// </summary>
		#region Read-only accessor properties 
		#if !__MonoCS__
		#pragma warning disable CS1591
		#endif

		public string Name
		{
			get { return Inner.Name; }
		}

		internal FileReference File
		{
			get { return Inner.File; }
		}

		public UnrealTargetPlatform Platform
		{
			get { return Inner.Platform; }
		}

		public UnrealTargetConfiguration Configuration
		{
			get { return Inner.Configuration; }
		}

		public string Architecture
		{
			get { return Inner.Architecture; }
		}

		public FileReference ProjectFile
		{
			get { return Inner.ProjectFile; }
		}

		public ReadOnlyBuildVersion Version
		{
			get { return Inner.Version; }
		}

		public TargetType Type
		{
			get { return Inner.Type; }
		}

		internal ConfigValueTracker ConfigValueTracker
		{
			get { return Inner.ConfigValueTracker; }
		}

		public bool bUsesSteam
		{
			get { return Inner.bUsesSteam; }
		}

		public bool bUsesCEF3
		{
			get { return Inner.bUsesCEF3; }
		}

		public bool bUsesSlate
		{
			get { return Inner.bUsesSlate; }
		}

		public bool bUseStaticCRT
		{
			get { return Inner.bUseStaticCRT; }
		}

		public bool bDebugBuildsActuallyUseDebugCRT
		{
			get { return Inner.bDebugBuildsActuallyUseDebugCRT; }
		}

		public bool bOutputPubliclyDistributable
		{
			get { return Inner.bOutputPubliclyDistributable; }
		}

		public UnrealTargetConfiguration UndecoratedConfiguration
		{
			get { return Inner.UndecoratedConfiguration; }
		}

		[Obsolete("bBuildAllPlugins has been deprecated. Use bPrecompile to build all modules which are not part of the target.")]
		public bool bBuildAllPlugins
		{
			get { return Inner.bBuildAllPlugins; }
		}

		public bool bBuildAllModules
		{
			get { return Inner.bBuildAllModules; }
		}

		public IEnumerable<string> AdditionalPlugins
		{
			get { return Inner.AdditionalPlugins; }
		}

		public IEnumerable<string> EnablePlugins
		{
			get { return Inner.EnablePlugins; }
		}

		public IEnumerable<string> DisablePlugins
		{
			get { return Inner.DisablePlugins; }
		}

		public string PakSigningKeysFile
		{
			get { return Inner.PakSigningKeysFile; }
		}

		public string SolutionDirectory
		{
			get { return Inner.SolutionDirectory; }
		}

		public bool? bBuildInSolutionByDefault
		{
			get { return Inner.bBuildInSolutionByDefault; }
		}

		public string ExeBinariesSubFolder
		{
			get { return Inner.ExeBinariesSubFolder; }
		}

		public EGeneratedCodeVersion GeneratedCodeVersion
		{
			get { return Inner.GeneratedCodeVersion; }
		}
		public bool bEnableMeshEditor
		{
			get { return Inner.bEnableMeshEditor; }
		}

		public bool bCompileChaos
		{
			get { return Inner.bCompileChaos; }
		}

        public bool bUseChaos
        {
            get { return Inner.bUseChaos; }
        }

        public bool bCompileImmediatePhysics
		{
			get { return Inner.bCompileImmediatePhysics; }
		}

		public bool bCustomSceneQueryStructure
		{
			get { return Inner.bCustomSceneQueryStructure; }
		}

		public bool bCompilePhysX
		{
			get { return Inner.bCompilePhysX; }
		}

		public bool bCompileAPEX
		{
			get { return Inner.bCompileAPEX; }
		}

		public bool bCompileNvCloth
		{
			get { return Inner.bCompileNvCloth; }
		}

		public bool bCompileICU
		{
			get { return Inner.bCompileICU; }
		}

		public bool bCompileCEF3
		{
			get { return Inner.bCompileCEF3; }
		}

		public bool bBuildEditor
		{
			get { return Inner.bBuildEditor; }
		}

		public bool bBuildRequiresCookedData
		{
			get { return Inner.bBuildRequiresCookedData; }
		}

		public bool bBuildWithEditorOnlyData
		{
			get { return Inner.bBuildWithEditorOnlyData; }
		}

		public bool bBuildDeveloperTools
		{
			get { return Inner.bBuildDeveloperTools; }
		}

		public bool bForceBuildTargetPlatforms
		{
			get { return Inner.bForceBuildTargetPlatforms; }
		}

		public bool bForceBuildShaderFormats
		{
			get { return Inner.bForceBuildShaderFormats; }
		}

		public bool bCompileCustomSQLitePlatform
		{
			get { return Inner.bCompileCustomSQLitePlatform; }
		}

		[Obsolete("bCompileLeanAndMeanUE is deprecated. Use bBuildDeveloperTools instead.")]
		public bool bCompileLeanAndMeanUE
		{
			get { return Inner.bCompileLeanAndMeanUE; }
		}

        public bool bUseCacheFreedOSAllocs
        {
            get { return Inner.bUseCacheFreedOSAllocs; }
        }

        public bool bCompileAgainstEngine
		{
			get { return Inner.bCompileAgainstEngine; }
		}

		public bool bCompileAgainstCoreUObject
		{
			get { return Inner.bCompileAgainstCoreUObject; }
		}

		public bool bCompileAgainstApplicationCore
		{
			get { return Inner.bCompileAgainstApplicationCore; }
		}

		public bool bCompileRecast
		{
			get { return Inner.bCompileRecast; }
		}

		public bool bCompileSpeedTree
		{
			get { return Inner.bCompileSpeedTree; }
		}

		public bool bForceEnableExceptions
		{
			get { return Inner.bForceEnableExceptions; }
		}

		public bool bForceEnableObjCExceptions
		{
			get { return Inner.bForceEnableObjCExceptions; }
		}

		public bool bForceEnableRTTI
		{
			get { return Inner.bForceEnableRTTI; }
		}

		public bool bUseInlining
		{
			get { return Inner.bUseInlining; }
		}

		public bool bWithServerCode
		{
			get { return Inner.bWithServerCode; }
		}

		public bool bCompileWithStatsWithoutEngine
		{
			get { return Inner.bCompileWithStatsWithoutEngine; }
		}

		public bool bCompileWithPluginSupport
		{
			get { return Inner.bCompileWithPluginSupport; }
		}

		public bool bIncludePluginsForTargetPlatforms
		{
			get { return Inner.bIncludePluginsForTargetPlatforms; }
		}

		public bool bCompileWithAccessibilitySupport
		{
			get { return Inner.bCompileWithAccessibilitySupport; }
		}

		public bool bWithPerfCounters
		{
			get { return Inner.bWithPerfCounters; }
		}

		public bool bWithLiveCoding
		{
			get { return Inner.bWithLiveCoding; }
		}

		public bool bUseDebugLiveCodingConsole
		{
			get { return Inner.bUseDebugLiveCodingConsole; }
		}

		public bool bUseLoggingInShipping
		{
			get { return Inner.bUseLoggingInShipping; }
		}

		public bool bLoggingToMemoryEnabled
		{
			get { return Inner.bLoggingToMemoryEnabled; }
		}

        public bool bUseLauncherChecks
		{
			get { return Inner.bUseLauncherChecks; }
		}

		public bool bUseChecksInShipping
		{
			get { return Inner.bUseChecksInShipping; }
		}

		public bool bCompileFreeType
		{
			get { return Inner.bCompileFreeType; }
		}

		public bool bCompileForSize
		{
			get { return Inner.bCompileForSize; }
		}

        public bool bForceCompileDevelopmentAutomationTests
		{
			get { return Inner.bForceCompileDevelopmentAutomationTests; }
		}

        public bool bForceCompilePerformanceAutomationTests
		{
			get { return Inner.bForceCompilePerformanceAutomationTests; }
		}

		public bool bUseXGEController
		{
			get { return Inner.bUseXGEController; }
		}

		public bool bEventDrivenLoader
		{
			get { return Inner.bEventDrivenLoader; }
		}

		public bool bUseBackwardsCompatibleDefaults
		{
			get { return Inner.bUseBackwardsCompatibleDefaults; }
		}

		public bool bIWYU
		{
			get { return Inner.bIWYU; }
		}

		public bool bEnforceIWYU
		{
			get { return Inner.bEnforceIWYU; }
		}

		public bool bHasExports
		{
			get { return Inner.bHasExports; }
		}

		public bool bPrecompile
		{
			get { return Inner.bPrecompile; }
		}

		public bool bEnableOSX109Support
		{
			get { return Inner.bEnableOSX109Support; }
		}

		public bool bIsBuildingConsoleApplication
		{
			get { return Inner.bIsBuildingConsoleApplication; }
		}

		public bool bBuildAdditionalConsoleApp
		{
			get { return Inner.bBuildAdditionalConsoleApp; }
		}
		
		public bool bDisableSymbolCache
		{
			get { return Inner.bDisableSymbolCache; }
		}

		public bool bUseUnityBuild
		{
			get { return Inner.bUseUnityBuild; }
		}

		public bool bForceUnityBuild
		{
			get { return Inner.bForceUnityBuild; }
		}

		public bool bAdaptiveUnityDisablesOptimizations
		{
			get { return Inner.bAdaptiveUnityDisablesOptimizations; }
		}

		public bool bAdaptiveUnityDisablesPCH
		{
			get { return Inner.bAdaptiveUnityDisablesPCH; }
		}

		public bool bAdaptiveUnityDisablesPCHForProject
		{
			get { return Inner.bAdaptiveUnityDisablesPCHForProject; }
		}

		public bool bAdaptiveUnityCreatesDedicatedPCH
		{
			get { return Inner.bAdaptiveUnityCreatesDedicatedPCH; }
		}

		public bool bAdaptiveUnityEnablesEditAndContinue
		{
			get { return Inner.bAdaptiveUnityEnablesEditAndContinue; }
		}

		public int MinGameModuleSourceFilesForUnityBuild
		{
			get { return Inner.MinGameModuleSourceFilesForUnityBuild; }
		}

		public bool bShadowVariableErrors
		{
			get { return Inner.bShadowVariableErrors; }
		}

		public bool bUndefinedIdentifierErrors
		{
			get { return Inner.bUndefinedIdentifierErrors; }
		}

		public bool bUseFastMonoCalls
		{
			get { return Inner.bUseFastMonoCalls; }
		}

		public bool bUseFastSemanticsRenderContexts
		{
			get { return Inner.bUseFastSemanticsRenderContexts; }
		}

		public int NumIncludedBytesPerUnityCPP
		{
			get { return Inner.NumIncludedBytesPerUnityCPP; }
		}

		public bool bStressTestUnity
		{
			get { return Inner.bStressTestUnity; }
		}

		public bool bDisableDebugInfo
		{
			get { return Inner.bDisableDebugInfo; }
		}

		public bool bDisableDebugInfoForGeneratedCode
		{
			get { return Inner.bDisableDebugInfoForGeneratedCode; }
		}

		public bool bOmitPCDebugInfoInDevelopment
		{
			get { return Inner.bOmitPCDebugInfoInDevelopment; }
		}

		public bool bUsePDBFiles
		{
			get { return Inner.bUsePDBFiles; }
		}

		public bool bUsePCHFiles
		{
			get { return Inner.bUsePCHFiles; }
		}

		public int MinFilesUsingPrecompiledHeader
		{
			get { return Inner.MinFilesUsingPrecompiledHeader; }
		}

		public bool bForcePrecompiledHeaderForGameModules
		{
			get { return Inner.bForcePrecompiledHeaderForGameModules; }
		}

		public bool bUseIncrementalLinking
		{
			get { return Inner.bUseIncrementalLinking; }
		}

		public bool bAllowLTCG
		{
			get { return Inner.bAllowLTCG; }
		}
        public bool bPGOProfile
        {
            get { return Inner.bPGOProfile; }
        }

        public bool bPGOOptimize
        {
            get { return Inner.bPGOOptimize; }
        }

        public bool bAllowASLRInShipping
		{
			get { return Inner.bAllowASLRInShipping; }
		}

		public bool bSupportEditAndContinue
		{
			get { return Inner.bSupportEditAndContinue; }
		}

		public bool bOmitFramePointers
		{
			get { return Inner.bOmitFramePointers; }
		}

		[Obsolete("bStripSymbolsOnIOS has been deprecated. Use IOSPlatform.bStripSymbols instead.")]
		public bool bStripSymbolsOnIOS
		{
			get { return IOSPlatform.bStripSymbols; }
		}

		public bool bUseMallocProfiler
		{
			get { return Inner.bUseMallocProfiler; }
		}

		public bool bUseSharedPCHs
		{
			get { return Inner.bUseSharedPCHs; }
		}

		public bool bUseShippingPhysXLibraries
		{
			get { return Inner.bUseShippingPhysXLibraries; }
		}

        public bool bUseCheckedPhysXLibraries
		{
			get { return Inner.bUseCheckedPhysXLibraries; }
		}

		public bool bCheckLicenseViolations
		{
			get { return Inner.bCheckLicenseViolations; }
		}

		public bool bBreakBuildOnLicenseViolation
		{
			get { return Inner.bBreakBuildOnLicenseViolation; }
		}

		public bool? bUseFastPDBLinking
		{
			get { return Inner.bUseFastPDBLinking; }
		}

		public bool bCreateMapFile
		{
			get { return Inner.bCreateMapFile; }
		}

		public string BundleVersion
		{
			get { return Inner.BundleVersion; }
		}

		public bool bDeployAfterCompile
		{
			get { return Inner.bDeployAfterCompile; }
		}

		[Obsolete("bCreateStubIPA has been deprecated. Use IOSPlatform.bCreateStubIPA instead.")]
		public bool bCreateStubIPA
		{
			get { return IOSPlatform.bCreateStubIPA; }
		}

		public bool bAllowRemotelyCompiledPCHs
		{
			get { return Inner.bAllowRemotelyCompiledPCHs; }
		}

		public bool bCheckSystemHeadersForModification
		{
			get { return Inner.bCheckSystemHeadersForModification; }
		}

		public bool bDisableLinking
		{
			get { return Inner.bDisableLinking; }
		}

		public bool bFormalBuild
		{
			get { return Inner.bFormalBuild; }
		}

		public bool bUseAdaptiveUnityBuild
		{
			get { return Inner.bUseAdaptiveUnityBuild; }
		}

		public bool bFlushBuildDirOnRemoteMac
		{
			get { return Inner.bFlushBuildDirOnRemoteMac; }
		}

		public bool bPrintToolChainTimingInfo
		{
			get { return Inner.bPrintToolChainTimingInfo; }
		}

		public bool bParseTimingInfoForTracing
		{
			get { return Inner.bParseTimingInfoForTracing; }
		}

		public bool bPublicSymbolsByDefault
		{
			get { return Inner.bPublicSymbolsByDefault; }
		}

		public string ToolChainName
		{
			get { return Inner.ToolChainName; }
		}

		public bool bLegacyPublicIncludePaths
		{
			get { return Inner.bLegacyPublicIncludePaths; }
		}

		public CppStandardVersion CppStandard
		{
			get { return Inner.CppStandard; }
		}

		internal bool bNoManifestChanges
		{
			get { return Inner.bNoManifestChanges; }
		}

		public string BuildVersion
		{
			get { return Inner.BuildVersion; }
		}

		public TargetLinkType LinkType
		{
			get { return Inner.LinkType; }
		}

		public IReadOnlyList<string> GlobalDefinitions
		{
			get { return Inner.GlobalDefinitions.AsReadOnly(); }
		}

		public IReadOnlyList<string> ProjectDefinitions
		{
			get { return Inner.ProjectDefinitions.AsReadOnly(); }
		}

		public string LaunchModuleName
		{
			get { return Inner.LaunchModuleName; }
		}

		public string ExportPublicHeader
		{
			get { return Inner.ExportPublicHeader; }
		}

		public IReadOnlyList<string> ExtraModuleNames
		{
			get { return Inner.ExtraModuleNames.AsReadOnly(); }
		}

		public IReadOnlyList<FileReference> ManifestFileNames
		{
			get { return Inner.ManifestFileNames.AsReadOnly(); }
		}

		public IReadOnlyList<FileReference> DependencyListFileNames
		{
			get { return Inner.DependencyListFileNames.AsReadOnly(); }
		}

		public TargetBuildEnvironment BuildEnvironment
		{
			get { return Inner.BuildEnvironment; }
		}

		public bool bOverrideBuildEnvironment
		{
			get { return Inner.bOverrideBuildEnvironment; }
		}

		public IReadOnlyList<string> PreBuildSteps
		{
			get { return Inner.PreBuildSteps; }
		}

		public IReadOnlyList<string> PostBuildSteps
		{
			get { return Inner.PostBuildSteps; }
		}

		public IReadOnlyList<string> AdditionalBuildProducts
		{
			get { return Inner.AdditionalBuildProducts; }
		}

		public string AdditionalCompilerArguments
		{
			get { return Inner.AdditionalCompilerArguments; }
		}

		public string AdditionalLinkerArguments
		{
			get { return Inner.AdditionalLinkerArguments; }
		}

		public string GeneratedProjectName
		{
			get { return Inner.GeneratedProjectName; }
		}

		public ReadOnlyAndroidTargetRules AndroidPlatform
		{
			get;
			private set;
		}

		public ReadOnlyLuminTargetRules LuminPlatform
		{
			get;
			private set;
		}

		public ReadOnlyLinuxTargetRules LinuxPlatform
		{
			get;
			private set;
		}

		public ReadOnlyHTML5TargetRules HTML5Platform
		{
			get;
			private set;
		}

		public ReadOnlyIOSTargetRules IOSPlatform
		{
			get;
			private set;
		}

		public ReadOnlyMacTargetRules MacPlatform
		{
			get;
			private set;
		}

		public ReadOnlyPS4TargetRules PS4Platform
		{
			get;
			private set;
		}

		public ReadOnlySwitchTargetRules SwitchPlatform
		{
			get;
			private set;
		}

		public ReadOnlyWindowsTargetRules WindowsPlatform
		{
			get;
			private set;
		}

		public ReadOnlyHoloLensTargetRules HoloLensPlatform
		{
			get;
			private set;
		}

		public ReadOnlyXboxOneTargetRules XboxOnePlatform
		{
			get;
			private set;
		}

		public bool bShouldCompileAsDLL
		{
			get { return Inner.bShouldCompileAsDLL; }
		}

		public bool bGenerateProjectFiles
		{
			get { return Inner.bGenerateProjectFiles; }
		}

		public bool bIsEngineInstalled
		{
			get { return Inner.bIsEngineInstalled; }
		}

		#if !__MonoCS__
		#pragma warning restore C1591
		#endif
		#endregion

		/// <summary>
		/// Provide access to the RelativeEnginePath property for code referencing ModuleRules.BuildConfiguration.
		/// </summary>
		public string RelativeEnginePath
		{
			get { return UnrealBuildTool.EngineDirectory.MakeRelativeTo(DirectoryReference.GetCurrentDirectory()); }
		}

		/// <summary>
		/// Provide access to the UEThirdPartySourceDirectory property for code referencing ModuleRules.UEBuildConfiguration.
		/// </summary>
		public string UEThirdPartySourceDirectory
		{
			get { return "ThirdParty/"; }
		}

		/// <summary>
		/// Provide access to the UEThirdPartyBinariesDirectory property for code referencing ModuleRules.UEBuildConfiguration.
		/// </summary>
		public string UEThirdPartyBinariesDirectory
		{
			get { return "../Binaries/ThirdParty/"; }
		}

		/// <summary>
		/// Checks if current platform is part of a given platform group
		/// </summary>
		/// <param name="Group">The platform group to check</param>
		/// <returns>True if current platform is part of a platform group</returns>
		public bool IsInPlatformGroup(UnrealPlatformGroup Group)
		{
			return UEBuildPlatform.IsPlatformInGroup(Platform, Group);
		}
	}
}<|MERGE_RESOLUTION|>--- conflicted
+++ resolved
@@ -303,11 +303,7 @@
 		/// Whether to enable the mesh editor.
 		/// </summary>
 		[RequiresUniqueBuildEnvironment]
-<<<<<<< HEAD
-		public bool bEnableMeshEditor = true;
-=======
 		public bool bEnableMeshEditor = false;
->>>>>>> 33e6966e
 
 		/// <summary>
 		/// Whether to compile the Chaos physics plugin.
@@ -545,16 +541,12 @@
 		/// Whether to enable support for live coding
 		/// </summary>
 		[RequiresUniqueBuildEnvironment]
-<<<<<<< HEAD
-		public bool bWithLiveCoding = false;
-=======
 		public bool bWithLiveCoding
 		{
 			get { return bWithLiveCodingPrivate ?? (Platform == UnrealTargetPlatform.Win64 && Configuration != UnrealTargetConfiguration.Shipping && Type != TargetType.Program); }
 			set { bWithLiveCodingPrivate = value; }
 		}
 		bool? bWithLiveCodingPrivate;
->>>>>>> 33e6966e
 
 		/// <summary>
 		/// Whether to enable support for live coding
@@ -1279,11 +1271,7 @@
 		/// Windows-specific target settings.
 		/// </summary>
 		[ConfigSubObject]
-<<<<<<< HEAD
-		public WindowsTargetRules WindowsPlatform = new WindowsTargetRules();
-=======
 		public WindowsTargetRules WindowsPlatform; // Requires 'this' parameter; initialized in constructor
->>>>>>> 33e6966e
 
 		/// <summary>
 		/// Xbox One-specific target settings.
