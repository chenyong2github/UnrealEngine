--- conflicted
+++ resolved
@@ -1275,12 +1275,8 @@
 				// Geometry nodes will be added as MeshActors
 				if ((CurrentNode.Children.Count > 0) || CurrentNode.HasMetadata() || (Item.Parent == null))
 				{
-<<<<<<< HEAD
-					CurrentNode.CreateDatasmithActor(SceneContext);
-=======
 					Debug.Assert(CurrentNode.SceneItem.DatasmithActor == null);
 					CurrentNode.SceneItem.DatasmithActor = CreateDatasmithActorForSceneItem(SceneContext, CurrentNode.SceneItem);
->>>>>>> 56c511cf
 				}
 			}
 		}
@@ -1735,14 +1731,6 @@
 							MultiFragmentsGeometryInstances.AppearanceList AppearanceList =
 								AppearanceListAndInstances.AppearanceList;
 							List<GeometryInstance> GeometryInstances = AppearanceListAndInstances.GeometryInstances;
-<<<<<<< HEAD
-
-							// TODO: Potential optimization - same mesh might have different set of appearances
-							// Right now we are creating separate mesh for each appearance list, might want to make override materials on mesh actor
-							FDatasmithFacadeMesh MergedDatasmithMesh = CreateDatasmithMeshForItem(SceneContext, InstancedGeometry.Item, AppearanceListAndInstances.Index); // Instantiate mesh with different name for each appearance
-							TotalMergedMeshes++;
-=======
->>>>>>> 56c511cf
 
 							FDatasmithFacadeMeshElement DatasmithMeshElement = CreateDatasmithMeshElementForItem(SceneContext, InstancedGeometry.Item, It.Index);
 							int SlotCount = AssignAppearancesListToDatasmithMesh(SceneContext, DatasmithMeshElement, AppearanceList.Appearances, out List<int> SlotRemap);
@@ -1773,10 +1761,7 @@
 								SceneContext.TotalMeshSectionCount += SlotCount;
 							}
 
-<<<<<<< HEAD
-=======
-
->>>>>>> 56c511cf
+
 							foreach (GeometryInstance Instance in GeometryInstances)
 							{
 								if (ProgressBar.IsCanceled)
@@ -1983,12 +1968,6 @@
 			public bool HasMetadata()
 			{
 				return Instance?.Metadata != null;
-			}
-
-			public void CreateDatasmithActor(SceneContext SceneContext)
-			{
-				Debug.Assert(SceneItem.DatasmithActor == null);
-				SceneItem.DatasmithActor = CreateDatasmithActorForSceneItem(SceneContext, SceneItem);
 			}
 		};
 
