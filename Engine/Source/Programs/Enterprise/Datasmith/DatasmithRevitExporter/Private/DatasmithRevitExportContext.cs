﻿// Copyright 1998-2019 Epic Games, Inc. All Rights Reserved.

using System;
using System.Collections.Generic;
using System.IO;

using Autodesk.Revit.ApplicationServices;
using Autodesk.Revit.DB;
using Autodesk.Revit.DB.Architecture;
using Autodesk.Revit.DB.Events;
using Autodesk.Revit.DB.Structure;
using Autodesk.Revit.DB.Visual;

namespace DatasmithRevitExporter
{
	// Custom export context for command Export to Unreal Datasmith. 
	public class FDatasmithRevitExportContext : IPhotoRenderContext
	{
		// Revit application information for Datasmith.
		private const string HOST_NAME    = "Revit";
		private const string VENDOR_NAME  = "Autodesk Inc.";
		private const string PRODUCT_NAME = "Revit";

		// Revit to Datasmith unit convertion factor.
		private const float CENTIMETERS_PER_FOOT = 30.48F;

		// Running Revit version.
		private string ProductVersion = "";

		// Active Revit document being exported.
		private Document RevitDocument = null;

		// Datasmith output file path.
		private string DatasmithFilePath = null;

		// Multi-line debug log.
		private FDatasmithFacadeLog DebugLog = null;

		// Level of detail when tessellating faces (between -1 and 15).
		private int LevelOfTessellation = 8;

		// Stack of world Transforms for the Revit instances being processed.
		private Stack<Transform> WorldTransformStack = new Stack<Transform>();

		// Datasmith scene being built.
		private FDatasmithFacadeScene DatasmithScene = null;

		// Stack of Revit document data being processed.
		private Stack<FDocumentData> DocumentDataStack = new Stack<FDocumentData>();

		// List of extra search paths for Revit texture files.
		private IList<string> ExtraTexturePaths = new List<string>();
		
		// List of messages generated during the export process.
		private List<string> MessageList = new List<string>();

		public FDatasmithRevitExportContext(
			Application                 InApplication,       // running Revit application
			Document                    InDocument,          // active Revit document
			string                      InDatasmithFilePath, // Datasmith output file path
			DatasmithRevitExportOptions InExportOptions      // Unreal Datasmith export options
		)
		{
			ProductVersion    = InApplication.VersionNumber;
			RevitDocument     = InDocument;
			DatasmithFilePath = InDatasmithFilePath;

			// Get the Unreal Datasmith export options.
			DebugLog            = InExportOptions.GetWriteLogFile() ? new FDatasmithFacadeLog() : null;
			LevelOfTessellation = InExportOptions.GetLevelOfTessellation();
		}

		// Progress bar callback.
		public void HandleProgressChanged(
			object                   InSender,
			ProgressChangedEventArgs InArgs
		)
		{
			// DebugLog.AddLine($"HandleProgressChanged: {InArgs.Stage} {InArgs.Position} {InArgs.UpperRange} {InArgs.Caption}");
		}

		public IList<string> GetMessages()
		{
			return MessageList;
		}

		//========================================================================================================================
		// Implement IPhotoRenderContext interface methods called at times of drawing geometry as if executing the Render command.
		// Only actual geometry suitable to appear in a rendered view will be processed and output.

		// Start is called at the very start of the export process, still before the first entity of the model was send out.
		public bool Start()
		{
			// Retrieve the list of extra search paths for Revit texture files.
			RetrieveExtraTexturePaths();

			// Set the coordinate system type of the world geometries and transforms.
			// Revit uses a right-handed Z-up coordinate system.
			FDatasmithFacadeElement.SetCoordinateSystemType(FDatasmithFacadeElement.ECoordinateSystemType.RightHandedZup);

			// Set the scale factor from Revit world units to Datasmith centimeters.
			// Revit uses foot as internal system unit for all 3D coordinates.
			FDatasmithFacadeElement.SetWorldUnitScale(CENTIMETERS_PER_FOOT);

			// We are ready to proceed with the export.
			return true;
		}

		// Finish is called at the very end of the export process, after all entities were processed (or after the process was cancelled).
		public void Finish()
		{
			if (DebugLog != null)
			{
				DebugLog.WriteFile(DatasmithFilePath.Replace(".udatasmith", ".log"));
			}
		}

		// IsCanceled is queried at the beginning of every element.
		public bool IsCanceled()
		{
			// Return whether or not the export process should be canceled.
			return false;
		}

		// OnViewBegin marks the beginning of a 3D view to be exported.
		public RenderNodeAction OnViewBegin(
			ViewNode InViewNode // render node associated with the 3D view
		)
		{
			// Set the level of detail when tessellating faces (between -1 and 15).
			InViewNode.LevelOfDetail = LevelOfTessellation;

			// Initialize the world transform for the 3D view being processed.
			WorldTransformStack.Push(Transform.Identity);

			// Create an empty Datasmith scene.
			DatasmithScene = new FDatasmithFacadeScene(HOST_NAME, VENDOR_NAME, PRODUCT_NAME, ProductVersion);

			// Add a new camera actor to the Datasmith scene for the 3D view camera.
			AddCameraActor(RevitDocument.GetElement(InViewNode.ViewId) as View3D, InViewNode.GetCameraInfo());

			// Keep track of the active Revit document being exported.
			PushDocument(RevitDocument);

			// We want to export the 3D view.
			return RenderNodeAction.Proceed;
		}

		// OnViewEnd marks the end of a 3D view being exported.
		// This method is invoked even for 3D views that were skipped.
		public void OnViewEnd(
			ElementId InElementId // exported 3D view ID
		)
		{
			// Forget the active Revit document being exported.
			PopDocument();

			// Optimize the Datasmith actor hierarchy by removing the intermediate single child actors.
			DatasmithScene.Optimize();

			// Build and export the Datasmith scene instance and its scene element assets.
			DatasmithScene.ExportScene(DatasmithFilePath);

			// Dispose of the Datasmith scene.
			DatasmithScene = null;
			
			// Forget the 3D view world transform.
			WorldTransformStack.Pop();
		}

		// OnElementBegin marks the beginning of an element to be exported.
		public RenderNodeAction OnElementBegin(
			ElementId InElementId // exported element ID
		)
		{
			Element CurrentElement = GetElement(InElementId);

			if (CurrentElement != null)
			{
				// Keep track of the element being processed.
				PushElement(CurrentElement, WorldTransformStack.Peek(), "Element Begin");
			
				// We want to export the element.
				return RenderNodeAction.Proceed;
			}

			return RenderNodeAction.Skip;
		}

		// OnElementEnd marks the end of an element being exported.
		// This method is invoked even for elements that were skipped.
		public void OnElementEnd(
			ElementId InElementId // exported element ID
		)
		{
			if (GetElement(InElementId) != null)
			{
				// Forget the current element being exported.
				PopElement("Element End");
			}
		}

		// OnInstanceBegin marks the beginning of a family instance to be exported.
		public RenderNodeAction OnInstanceBegin(
			InstanceNode InInstanceNode // family instance output node
		)
		{
			Element CurrentInstance = GetElement(InInstanceNode.GetSymbolId());

			if (CurrentInstance != null)
			{
				// Keep track of the world transform for the instance being processed.
				WorldTransformStack.Push(WorldTransformStack.Peek().Multiply(InInstanceNode.GetTransform()));

				ElementType CurrentInstanceType = CurrentInstance as ElementType;

				// Keep track of the instance being processed.
				if (CurrentInstanceType != null)
				{
					PushInstance(CurrentInstanceType, WorldTransformStack.Peek(), "Instance Begin");
				}
				else
				{
					PushElement(CurrentInstance, WorldTransformStack.Peek(), "Symbol Begin");
				}

				// We want to process the instance.
				return RenderNodeAction.Proceed;
			}

			return RenderNodeAction.Skip;
		}

		// OnInstanceEnd marks the end of a family instance being exported.
		// This method is invoked even for family instances that were skipped.
		public void OnInstanceEnd(
			InstanceNode InInstanceNode // family instance output node
		)
		{
			Element CurrentInstance = GetElement(InInstanceNode.GetSymbolId());

			if (CurrentInstance != null)
			{
				// Forget the current instance being exported.
				if (CurrentInstance as ElementType != null)
				{
					PopInstance("Instance End");
				}
				else
				{
					PopElement("Symbol End");
				}

				// Forget the current world transform.
				WorldTransformStack.Pop();
			}
		}

		// OnLinkBegin marks the beginning of a link instance to be exported.
		public RenderNodeAction OnLinkBegin(
			LinkNode InLinkNode // linked Revit document output node
		)
		{
			ElementType CurrentInstanceType = GetElement(InLinkNode.GetSymbolId()) as ElementType;

			if (CurrentInstanceType != null)
			{
				// Keep track of the world transform for the instance being processed.
				WorldTransformStack.Push(WorldTransformStack.Peek().Multiply(InLinkNode.GetTransform()));

				// Keep track of the instance being processed.
				PushInstance(CurrentInstanceType, WorldTransformStack.Peek(), "Link Begin");
			}

			Document LinkedDocument = InLinkNode.GetDocument();

			if (LinkedDocument != null)
			{
				// Keep track of the linked document being processed.
				PushDocument(LinkedDocument);
			}

			return (CurrentInstanceType != null && LinkedDocument != null) ? RenderNodeAction.Proceed : RenderNodeAction.Skip;
		}

		// OnLinkEnd marks the end of a link instance being exported.
		// This method is invoked even for link instances that were skipped.
		public void OnLinkEnd(
			LinkNode InLinkNode // linked Revit document output node
		)
		{
			if (InLinkNode.GetDocument() != null)
			{
				// Forget the current linked document being exported.
				PopDocument();
			}

			if (GetElement(InLinkNode.GetSymbolId()) as ElementType != null)
			{
				// Forget the current instance being exported.
				PopInstance("Link End");

				// Forget the current world transform.
				WorldTransformStack.Pop();
			}
		}

		// OnLight marks the beginning of export of a light which is enabled for rendering.
		// This method is only called for interface IPhotoRenderContext.
		public void OnLight(
			LightNode InLightNode // light output node
		)
		{
			// Keep track of the world transform for the light being processed.
			WorldTransformStack.Push(WorldTransformStack.Peek().Multiply(InLightNode.GetTransform()));

			// Add a light actor in the hierarchy of Datasmith actors being processed.
			AddLightActor(WorldTransformStack.Peek(), InLightNode.GetAsset());

			// Forget the current light world transform.
			WorldTransformStack.Pop();
		}
		
		// OnRPC marks the beginning of export of an RPC object.
		// This method is only called for interface IPhotoRenderContext.
		public void OnRPC(
			RPCNode InRPCNode // RPC content output node
		)
		{
			// We ignore the RPC node local transform since the RPC location point will be used later.

			// Add an RPC mesh actor in the hierarchy of Datasmith actors being processed.
			AddRPCActor(WorldTransformStack.Peek(), InRPCNode.GetAsset());
		}

		// OnFaceBegin marks the beginning of a Face to be exported.
		// This method is invoked only when the custom exporter was set up to include geometric objects in the output stream (IncludeGeometricObjects).
		public RenderNodeAction OnFaceBegin(
			FaceNode InFaceNode // face output node
		)
		{
			// We want to receive geometry (polymesh) for this face.
			return RenderNodeAction.Proceed;
		}

		// OnFaceEnd marks the end of the current face being exported.
		// This method is invoked only when the custom exporter was set up to include geometric objects in the output stream (IncludeGeometricObjects).
		// This method is invoked even for faces that were skipped.
		public void OnFaceEnd(
			FaceNode InFaceNode // face output node
		)
		{
			// Nothing to do here.
		}

		// OnMaterial marks a change of the material.
		// This method can be invoked for every single out-coming mesh even when the material has not actually changed.
		public void OnMaterial(
			MaterialNode InMaterialNode // current material output node
		)
		{
			SetMaterial(InMaterialNode, ExtraTexturePaths);
		}

		// OnPolymesh is called when a tessellated polymesh of a 3D face is being output.
		// The current material is applied to the polymesh.
		public void OnPolymesh(
			PolymeshTopology InPolymeshNode // tessellated polymesh output node
		)
		{
			if (IgnoreElementGeometry())
			{
				return;
			}

			// Retrieve the Datasmith mesh being processed.
			FDatasmithFacadeMesh CurrentMesh = GetCurrentMesh();

			// Retrieve the index of the current material and make the Datasmith mesh keep track of it.
			int CurrentMaterialIndex = GetCurrentMaterialIndex();

			int initialVertexCount = CurrentMesh.GetVertexCount();

			// Add the vertex points (in right-handed Z-up coordinates) to the Datasmith mesh.
			foreach (XYZ point in InPolymeshNode.GetPoints())
			{
				CurrentMesh.AddVertex((float) point.X, (float) point.Y, (float) point.Z);
			}

			// Add the vertex UV texture coordinates to the Datasmith mesh.
			foreach (UV uv in InPolymeshNode.GetUVs())
			{
				CurrentMesh.AddUV(0, (float) uv.U, (float) -uv.V);
			}

			// Add the triangle vertex indexes to the Datasmith mesh.
			foreach (PolymeshFacet facet in InPolymeshNode.GetFacets())
			{
				CurrentMesh.AddTriangle(initialVertexCount + facet.V1, initialVertexCount + facet.V2, initialVertexCount + facet.V3, CurrentMaterialIndex);
			}
			
			// Add the triangle vertex normals (in right-handed Z-up coordinates) to the Datasmith mesh.
			// Normals can be associated with either points or facets of the polymesh.
			switch (InPolymeshNode.DistributionOfNormals)
			{
				case DistributionOfNormals.AtEachPoint:
				{
					IList<XYZ> normals = InPolymeshNode.GetNormals();
					foreach (PolymeshFacet facet in InPolymeshNode.GetFacets())
					{
						XYZ normal1 = normals[facet.V1];
						XYZ normal2 = normals[facet.V2];
						XYZ normal3 = normals[facet.V3];

						CurrentMesh.AddNormal((float) normal1.X, (float) normal1.Y, (float) normal1.Z);
						CurrentMesh.AddNormal((float) normal2.X, (float) normal2.Y, (float) normal2.Z);
						CurrentMesh.AddNormal((float) normal3.X, (float) normal3.Y, (float) normal3.Z);
					}
					break;
				}
				case DistributionOfNormals.OnePerFace:
				{
					XYZ normal = InPolymeshNode.GetNormals()[0];
					for (int i = 0; i < 3 * InPolymeshNode.NumberOfFacets; i++)
					{
						CurrentMesh.AddNormal((float) normal.X, (float) normal.Y, (float) normal.Z);
					}
					break;
				}
				case DistributionOfNormals.OnEachFacet:
				{
					foreach (XYZ normal in InPolymeshNode.GetNormals())
					{
						CurrentMesh.AddNormal((float) normal.X, (float) normal.Y, (float) normal.Z);
						CurrentMesh.AddNormal((float) normal.X, (float) normal.Y, (float) normal.Z);
						CurrentMesh.AddNormal((float) normal.X, (float) normal.Y, (float) normal.Z);
					}
					break;
				}
			}
		}

		// End of IPhotoRenderContext interface method implementation.
		//========================================================================================================================

		// Retrieve the list of extra search paths for Revit texture files.
		// This is done by reading user's Revit.ini file and searching for field AdditionalRenderAppearancePaths
		// which contains search paths that Revit will use to locate texture files.
		// Note that the behavior in Revit is to search in the directory itself and not in child sub-directories.
		private void RetrieveExtraTexturePaths()
		{
			string UserSpecificDirectoryPath = Environment.GetFolderPath(Environment.SpecialFolder.UserProfile);

			if (!string.IsNullOrEmpty(UserSpecificDirectoryPath) && Path.IsPathRooted(UserSpecificDirectoryPath) && Directory.Exists(UserSpecificDirectoryPath))
			{
				string FullRevitIniPath = $"{UserSpecificDirectoryPath}\\AppData\\Roaming\\Autodesk\\Revit\\Autodesk Revit {ProductVersion}\\Revit.ini";

				if (File.Exists(FullRevitIniPath))
				{
					FileStream RevitIniStream = new FileStream(FullRevitIniPath, FileMode.Open, FileAccess.Read, FileShare.Read);

					using (StreamReader RevitIniReader = new StreamReader(RevitIniStream))
					{
						string ConfigLine;

						while ((ConfigLine = RevitIniReader.ReadLine()) != null)
						{
							if (ConfigLine.Contains("AdditionalRenderAppearancePaths"))
							{
								string[] SplitLineArray = ConfigLine.Split('=');

								if (SplitLineArray.Length > 1)
								{
									string[] TexturePaths = SplitLineArray[1].Split('|');

									foreach (string TexturePath in TexturePaths)
									{
										ExtraTexturePaths.Add(TexturePath);
									}

									break;
								}
							}
						}
					}
				}
			}
		}

		private Element GetElement(
			ElementId InElementId
		)
		{
			return DocumentDataStack.Peek().GetElement(InElementId);
		}

		private void PushDocument(
			Document InDocument
		)
		{
			DocumentDataStack.Push(new FDocumentData(InDocument, ref MessageList));

			DocumentDataStack.Peek().AddLocationActors(WorldTransformStack.Peek());
		}

		private void PopDocument()
		{
			FDocumentData DocumentData = DocumentDataStack.Pop();

			if (DocumentDataStack.Count == 0)
			{
				DocumentData.WrapupScene(DatasmithScene);
			}
			else
			{
				DocumentData.WrapupLink(DatasmithScene, DocumentDataStack.Peek().GetCurrentActor());
			}

		}

		private void PushElement(
			Element   InElement,
			Transform InWorldTransform,
			string    InLogLinePrefix
		)
		{
			FDocumentData DocumentData = DocumentDataStack.Peek();

			DocumentData.PushElement(InElement, InWorldTransform);
			DocumentData.LogElement(DebugLog, InLogLinePrefix, +1);
		}

		private void PopElement(
			string InLogLinePrefix
		)
		{
			FDocumentData DocumentData = DocumentDataStack.Peek();

			DocumentData.LogElement(DebugLog, InLogLinePrefix, -1);
			DocumentData.PopElement();
		}

		private void PushInstance(
			ElementType InInstanceType,
			Transform   InWorldTransform,
			string      InLogLinePrefix
		)
		{
			FDocumentData DocumentData = DocumentDataStack.Peek();

			DocumentData.PushInstance(InInstanceType, InWorldTransform);
			DocumentData.LogElement(DebugLog, InLogLinePrefix, +1);
		}

		private void PopInstance(
			string InLogLinePrefix
		)
		{
			FDocumentData DocumentData = DocumentDataStack.Peek();

			DocumentData.LogElement(DebugLog, InLogLinePrefix, -1);
			DocumentData.PopInstance();
		}

		private void AddLightActor(
			Transform InWorldTransform,
			Asset     InLightAsset
		)
		{
			DocumentDataStack.Peek().AddLightActor(InWorldTransform, InLightAsset);
		}

		private void AddRPCActor(
			Transform InWorldTransform,
			Asset     InRPCAsset
		)
		{
			DocumentDataStack.Peek().AddRPCActor(InWorldTransform, InRPCAsset);
		}

		private void SetMaterial(
			MaterialNode  InMaterialNode,
			IList<string> InExtraTexturePaths
		)
		{
			FDocumentData DocumentData = DocumentDataStack.Peek();

			if (DocumentData.SetMaterial(InMaterialNode, InExtraTexturePaths))
			{
				DocumentData.LogMaterial(InMaterialNode, DebugLog, "Add Material");
			}
		}

		private bool IgnoreElementGeometry()
		{
			return DocumentDataStack.Peek().IgnoreElementGeometry();
		}

		private FDatasmithFacadeMesh GetCurrentMesh()
		{
			return DocumentDataStack.Peek().GetCurrentMesh();
		}

		private int GetCurrentMaterialIndex()
		{
			return DocumentDataStack.Peek().GetCurrentMaterialIndex();
		}

		private void AddCameraActor(
			View3D     InView3D,
			CameraInfo InViewCamera
		)
		{
			// Create a new Datasmith camera actor.
			FDatasmithFacadeActorCamera CameraActor = new FDatasmithFacadeActorCamera(InView3D.UniqueId, InView3D.Name);

			// Hash the Datasmith camera actor name to shorten it.
			CameraActor.HashName();

			if (InView3D.Category != null)
			{
				// Set the Datasmith camera actor layer to be the 3D view category name.
				CameraActor.SetLayer(InView3D.Category.Name);
			}

			// Gets the current non-saved orientation of the 3D view.
			ViewOrientation3D ViewOrientation = InView3D.GetOrientation();

			// Set the world position (in right-handed Z-up coordinates) of the Datasmith camera actor.
			XYZ CameraPosition = ViewOrientation.EyePosition;
			CameraActor.SetCameraPosition((float) CameraPosition.X, (float) CameraPosition.Y, (float) CameraPosition.Z);

			// Set the world rotation of the Datasmith camera actor with
			// the camera world forward and up vectors (in right-handed Z-up coordinates).
			XYZ CameraForward = ViewOrientation.ForwardDirection;
			XYZ CameraUp      = ViewOrientation.UpDirection;
			CameraActor.SetCameraRotation((float) CameraForward.X, (float) CameraForward.Y, (float) CameraForward.Z, (float) CameraUp.X, (float) CameraUp.Y, (float) CameraUp.Z);

			// When the 3D view camera is not available, an orthographic view should be assumed.
			if (InViewCamera != null)
			{
				// Compute the aspect ratio (width/height) of the Revit 3D view camera, where
				// HorizontalExtent is the distance between left and right planes on the target plane,
				// VerticalExtent is the distance between top and bottom planes on the target plane.
				float AspectRatio = (float) (InViewCamera.HorizontalExtent / InViewCamera.VerticalExtent);

				// Set the aspect ratio of the Datasmith camera.
				CameraActor.SetAspectRatio(AspectRatio);

				if(InView3D.IsPerspective)
				{
					// Set the sensor width of the Datasmith camera.
					CameraActor.SetSensorWidth((float) (InViewCamera.HorizontalExtent * /* millimeters per foot */ 304.8));

					// Get the distance from eye point along view direction to target plane.
					// This value is appropriate for perspective views only.
					float TargetDistance = (float) InViewCamera.TargetDistance;

					// Set the Datasmith camera focus distance.
					CameraActor.SetFocusDistance(TargetDistance);

					// Set the Datasmith camera focal length.
					CameraActor.SetFocalLength(TargetDistance * /* millimeters per foot */ 304.8F);
				}
			}

			// Add the camera actor to the Datasmith scene.
			DatasmithScene.AddElement(CameraActor);
		}
	}

	public class FDocumentData
	{
		private class FElementData
		{
			private class FInstanceData
			{
				public ElementType               InstanceType;
				public FDatasmithFacadeMesh      InstanceMesh  = null;
				public FDatasmithFacadeActorMesh InstanceActor = null;

				public FInstanceData(
					ElementType InInstanceType
				)
				{
					InstanceType = InInstanceType;
				}
			}

			public  Element                   CurrentElement;
			private ElementType               CurrentElementType;
			private Stack<FInstanceData>      InstanceDataStack = new Stack<FInstanceData>();
			public  FDatasmithFacadeMesh      ElementMesh       = null;
			public  FDatasmithFacadeActorMesh ElementActor      = null;

			public FElementData(
				Element   InElement,
				Transform InWorldTransform
			)
			{
				CurrentElement     = InElement;
				CurrentElementType = InElement.Document.GetElement(InElement.GetTypeId()) as ElementType;

				CreateMeshActor(InWorldTransform, out ElementMesh, out ElementActor);
			}

			public void PushInstance(
				ElementType InInstanceType,
				Transform   InWorldTransform
			)
			{
				FInstanceData InstanceData = new FInstanceData(InInstanceType);

				InstanceDataStack.Push(InstanceData);

				CreateMeshActor(InWorldTransform, out InstanceData.InstanceMesh, out InstanceData.InstanceActor);

				// The Datasmith instance actor is a component in the hierarchy.
				InstanceData.InstanceActor.SetIsComponent(true);
			}

<<<<<<< HEAD
                // The Datasmith instance actor is a component in the hierarchy.
                //InstanceData.InstanceActor.SetIsComponent(true);
            }

=======
>>>>>>> c6822628
            public FDatasmithFacadeMesh PopInstance()
			{
				FInstanceData InstanceData = InstanceDataStack.Pop();

				FDatasmithFacadeMesh      InstanceMesh  = InstanceData.InstanceMesh;
				FDatasmithFacadeActorMesh InstanceActor = InstanceData.InstanceActor;

				if (InstanceMesh.GetVertexCount() > 0 && InstanceMesh.GetTriangleCount() > 0)
				{
					// Set the static mesh of the Datasmith instance actor.
					InstanceActor.SetMesh(InstanceMesh.GetName());
				}

				// Add the instance mesh actor to the Datasmith actor hierarchy.
				AddChildActor(InstanceActor);

				return InstanceMesh;
			}

			public void AddLightActor(
				Transform InWorldTransform,
				Asset     InLightAsset
			)
			{
				// Create a new Datasmith light actor.
				FDatasmithFacadeActorLight LightActor = new FDatasmithFacadeActorLight("A:" + GetActorName(), GetActorLabel());

				// Hash the Datasmith light actor name to shorten it.
				LightActor.HashName();

				// Set the world transform of the Datasmith light actor.
				FDocumentData.SetActorTransform(InWorldTransform, LightActor);

				// Set the base properties of the Datasmith light actor.
				string LayerName = Category.GetCategory(CurrentElement.Document, BuiltInCategory.OST_LightingFixtureSource)?.Name ?? "Light Sources";
				SetActorProperties(LayerName, LightActor);

				// Set the Datasmith light actor layer to its predefined name.
				string CategoryName = Category.GetCategory(CurrentElement.Document, BuiltInCategory.OST_LightingFixtureSource)?.Name ?? "Light Sources";
				LightActor.SetLayer(CategoryName);

				// Set the specific properties of the Datasmith light actor.
				FDatasmithRevitLight.SetLightProperties(InLightAsset, CurrentElement, LightActor);

				// Add the light actor to the Datasmith actor hierarchy.
				AddChildActor(LightActor);
			}

			public FDatasmithFacadeMesh AddRPCActor(
				Transform InWorldTransform,
				Asset     InRPCAsset,
				int       InMaterialIndex
			)
			{
				// Create a new Datasmith RPC mesh.
				FDatasmithFacadeMesh RPCMesh = new FDatasmithFacadeMesh("M:" + GetActorName(), GetActorLabel());

				// Hash the Datasmith RPC mesh name to shorten it.
				RPCMesh.HashName();

				Transform AffineTransform = Transform.Identity;

				LocationPoint RPCLocationPoint = CurrentElement.Location as LocationPoint;

				if (RPCLocationPoint != null)
				{
					if (RPCLocationPoint.Rotation != 0.0)
					{
						AffineTransform = AffineTransform.Multiply(Transform.CreateRotation(XYZ.BasisZ, -RPCLocationPoint.Rotation));
						AffineTransform = AffineTransform.Multiply(Transform.CreateTranslation(RPCLocationPoint.Point.Negate()));
					}
					else
					{
						AffineTransform = Transform.CreateTranslation(RPCLocationPoint.Point.Negate());
					}
				}

				GeometryElement RPCGeometryElement = CurrentElement.get_Geometry(new Options());

				foreach (GeometryObject RPCGeometryObject in RPCGeometryElement)
				{
					GeometryInstance RPCGeometryInstance = RPCGeometryObject as GeometryInstance;

					if (RPCGeometryInstance != null)
					{
						GeometryElement RPCInstanceGeometry = RPCGeometryInstance.GetInstanceGeometry();

						foreach (GeometryObject RPCInstanceGeometryObject in RPCInstanceGeometry)
						{
							Mesh RPCInstanceGeometryMesh = RPCInstanceGeometryObject as Mesh;

							if (RPCInstanceGeometryMesh == null || RPCInstanceGeometryMesh.NumTriangles < 1)
							{
								continue;
							}

							// RPC geometry does not have normals nor UVs available through the Revit Mesh interface.
							int InitialVertexCount = RPCMesh.GetVertexCount();
							int TriangleCount      = RPCInstanceGeometryMesh.NumTriangles;

							// Add the RPC geometry vertices to the Datasmith RPC mesh.
							foreach (XYZ Vertex in RPCInstanceGeometryMesh.Vertices)
							{
								XYZ PositionedVertex = AffineTransform.OfPoint(Vertex);
								RPCMesh.AddVertex((float)PositionedVertex.X, (float)PositionedVertex.Y, (float)PositionedVertex.Z);
							}

							// Add the RPC geometry triangles to the Datasmith RPC mesh.
							for (int TriangleNo = 0; TriangleNo < TriangleCount; TriangleNo++)
							{
								MeshTriangle Triangle = RPCInstanceGeometryMesh.get_Triangle(TriangleNo);

								try
								{
									int Index0 = Convert.ToInt32(Triangle.get_Index(0));
									int Index1 = Convert.ToInt32(Triangle.get_Index(1));
									int Index2 = Convert.ToInt32(Triangle.get_Index(2));

									// Add triangles for both the front and back faces.
									RPCMesh.AddTriangle(InitialVertexCount + Index0, InitialVertexCount + Index1, InitialVertexCount + Index2, InMaterialIndex);
									RPCMesh.AddTriangle(InitialVertexCount + Index2, InitialVertexCount + Index1, InitialVertexCount + Index0, InMaterialIndex);
								}
								catch (OverflowException)
								{
									continue;
								}
							}
						}
					}
				}

				// Create a new Datasmith RPC mesh actor.
				FDatasmithFacadeActorMesh RPCMeshActor = new FDatasmithFacadeActorMesh("A:" + GetActorName(), GetActorLabel());

				// Hash the Datasmith RPC mesh actor name to shorten it.
				RPCMeshActor.HashName();

				// Prevent the Datasmith RPC mesh actor from being removed by optimization.
				RPCMeshActor.KeepActor();

				if (RPCMesh.GetVertexCount() > 0 && RPCMesh.GetTriangleCount() > 0)
				{
					RPCMeshActor.SetMesh(RPCMesh.GetName());
				}

				// Set the world transform of the Datasmith RPC mesh actor.
				FDocumentData.SetActorTransform(InWorldTransform, RPCMeshActor);

				// Set the base properties of the Datasmith RPC mesh actor.
				string LayerName = GetCategoryName();
				SetActorProperties(LayerName, RPCMeshActor);

				// Add a Revit element RPC tag to the Datasmith RPC mesh actor.
				RPCMeshActor.AddTag("Revit.Element.RPC");

				// Add some Revit element RPC metadata to the Datasmith RPC mesh actor.
				AssetProperty RPCTypeId   = InRPCAsset.FindByName("RPCTypeId");
				AssetProperty RPCFilePath = InRPCAsset.FindByName("RPCFilePath");

				if (RPCTypeId != null)
				{
					RPCMeshActor.AddMetadataString("Type*RPCTypeId", (RPCTypeId as AssetPropertyString).Value);
				}

				if (RPCFilePath != null)
				{
					RPCMeshActor.AddMetadataString("Type*RPCFilePath", (RPCFilePath as AssetPropertyString).Value);
				}

				// Add the RPC mesh actor to the Datasmith actor hierarchy.
				AddChildActor(RPCMeshActor);

				return RPCMesh;
			}

			public void AddChildActor(
				FDatasmithFacadeActor InChildActor
			)
			{
				if (InstanceDataStack.Count == 0)
				{
					ElementActor.AddChild(InChildActor);
				}
				else
				{
					InstanceDataStack.Peek().InstanceActor.AddChild(InChildActor);
				}
			}

			public string GetCategoryName()
			{
				return CurrentElementType?.Category?.Name ?? CurrentElement.Category?.Name;
			}

			public bool IgnoreElementGeometry()
			{
				// Ignore elements that have unwanted geometry, such as level symbols.
				return (CurrentElementType as LevelType) != null;
			}

			public FDatasmithFacadeMesh GetCurrentMesh()
			{
				if (InstanceDataStack.Count == 0)
				{
					return ElementMesh;
				}
				else
				{
					return InstanceDataStack.Peek().InstanceMesh;
				}
			}

			public FDatasmithFacadeActorMesh GetCurrentActor()
			{
				if (InstanceDataStack.Count == 0)
				{
					return ElementActor;
				}
				else
				{
					return InstanceDataStack.Peek().InstanceActor;
				}
			}

			public void Log(
				FDatasmithFacadeLog InDebugLog,
				string              InLinePrefix,
				int                 InLineIndentation
			)
			{
				if (InDebugLog != null)
				{
					if (InLineIndentation < 0)
					{
						InDebugLog.LessIndentation();
					}

					Element SourceElement = (InstanceDataStack.Count == 0) ? CurrentElement : InstanceDataStack.Peek().InstanceType;

					InDebugLog.AddLine($"{InLinePrefix} {SourceElement.Id.IntegerValue} '{SourceElement.Name}' {SourceElement.GetType()}: '{GetActorLabel()}'");

					if (InLineIndentation > 0)
					{
						InDebugLog.MoreIndentation();
					}
				}
			}

			private string GetActorName()
			{
				string DocumentName = Path.GetFileNameWithoutExtension(CurrentElement.Document.PathName);

				if (InstanceDataStack.Count == 0)
				{
					return $"{DocumentName}:{CurrentElement.UniqueId}";
				}
				else
				{
					return $"{DocumentName}:{InstanceDataStack.Peek().InstanceType.UniqueId}";
				}
			}

			private string GetActorLabel()
			{
				string CategoryName = GetCategoryName();
				string FamilyName   = CurrentElementType?.FamilyName;
				string TypeName     = CurrentElementType?.Name;
				string InstanceName = (InstanceDataStack.Count > 1) ? InstanceDataStack.Peek().InstanceType?.Name : null;

				string ActorLabel = "";

				if (CurrentElement as Level != null)
				{
					ActorLabel += string.IsNullOrEmpty(FamilyName) ? "" : FamilyName + "*";
					ActorLabel += string.IsNullOrEmpty(TypeName)   ? "" : TypeName + "*";
					ActorLabel += CurrentElement.Name;
				}
				else
				{
					ActorLabel += string.IsNullOrEmpty(CategoryName) ? ""                  : CategoryName + "*";
					ActorLabel += string.IsNullOrEmpty(FamilyName)   ? ""                  : FamilyName + "*";
					ActorLabel += string.IsNullOrEmpty(TypeName)     ? CurrentElement.Name : TypeName;
					ActorLabel += string.IsNullOrEmpty(InstanceName) ? ""                  : "*" + InstanceName;
				}

				return ActorLabel;
			}

			private void CreateMeshActor(
				    Transform                 InWorldTransform,
				out FDatasmithFacadeMesh      OutMesh,
				out FDatasmithFacadeActorMesh OutMeshActor
			)
			{
				// Create a new Datasmith mesh.
				OutMesh = new FDatasmithFacadeMesh("M:" + GetActorName(), GetActorLabel());

				// Hash the Datasmith mesh name to shorten it.
				OutMesh.HashName();

				// Create a new Datasmith mesh actor.
				OutMeshActor = new FDatasmithFacadeActorMesh("A:" + GetActorName(), GetActorLabel());

				// Hash the Datasmith mesh actor name to shorten it.
				OutMeshActor.HashName();

				// Set the world transform of the Datasmith mesh actor.
				FDocumentData.SetActorTransform(InWorldTransform, OutMeshActor);

				// Set the base properties of the Datasmith mesh actor.
				string LayerName = GetCategoryName();
				SetActorProperties(LayerName, OutMeshActor);
			}

			private void SetActorProperties(
				string                InLayerName,
				FDatasmithFacadeActor IOActor
			)
			{
				// Set the Datasmith actor layer to the element type category name.
				IOActor.SetLayer(InLayerName);

				// Add the Revit element ID and Unique ID tags to the Datasmith actor.
				IOActor.AddTag($"Revit.Element.Id.{CurrentElement.Id.IntegerValue}");
				IOActor.AddTag($"Revit.Element.UniqueId.{CurrentElement.UniqueId}");

				// For an hosted Revit family instance, add the host ID and Unique ID tags to the Datasmith actor.
				FamilyInstance CurrentFamilyInstance = CurrentElement as FamilyInstance;
				if (CurrentFamilyInstance?.Host != null)
				{
					IOActor.AddTag($"Revit.Host.Id.{CurrentFamilyInstance.Host.Id.IntegerValue}");
					IOActor.AddTag($"Revit.Host.UniqueId.{CurrentFamilyInstance.Host.UniqueId}");
				}

				// Add the Revit element category name metadata to the Datasmith actor.
				string CategoryName = GetCategoryName();
				if (!string.IsNullOrEmpty(CategoryName))
				{
					IOActor.AddMetadataString("Element*Category", CategoryName);
				}

				// Add the Revit element family name metadata to the Datasmith actor.
				string FamilyName = CurrentElementType?.FamilyName;
				if (!string.IsNullOrEmpty(FamilyName))
				{
					IOActor.AddMetadataString("Element*Family", FamilyName);
				}

				// Add the Revit element type name metadata to the Datasmith actor.
				string TypeName = CurrentElementType?.Name;
				if (!string.IsNullOrEmpty(TypeName))
				{
					IOActor.AddMetadataString("Element*Type", TypeName);
				}

				// Add Revit element metadata to the Datasmith actor.
				FDocumentData.AddActorMetadata(CurrentElement, "Element*", IOActor);

				if (CurrentElementType != null)
				{
					// Add Revit element type metadata to the Datasmith actor.
					FDocumentData.AddActorMetadata(CurrentElementType, "Type*", IOActor);
				}
			}
		}

		private Document                                 CurrentDocument;
		private Stack<FElementData>                      ElementDataStack         = new Stack<FElementData>();
		private Dictionary<string, FDatasmithFacadeMesh> CollectedMeshMap         = new Dictionary<string, FDatasmithFacadeMesh>();
		private Dictionary<int, FDatasmithFacadeActor>   CollectedActorMap        = new Dictionary<int, FDatasmithFacadeActor>();
		private string                                   CurrentMaterialDataKey   = null;
		private Dictionary<string, FMaterialData>        CollectedMaterialDataMap = new Dictionary<string, FMaterialData>();
		private int                                      LatestMaterialIndex      = 0;
		private List<string>                             MessageList              = null;

		public FDocumentData(
			Document         InDocument,
			ref List<string> InMessageList
		)
		{
			CurrentDocument = InDocument;
			MessageList     = InMessageList;
		}

		public Element GetElement(
			ElementId InElementId
		)
		{
			return (InElementId != ElementId.InvalidElementId) ? CurrentDocument.GetElement(InElementId) : null;
		}

		public void PushElement(
			Element   InElement,
			Transform InWorldTransform
		)
		{
			ElementDataStack.Push(new FElementData(InElement, InWorldTransform));
		}

		public void PopElement()
		{
			FElementData ElementData = ElementDataStack.Pop();

			FDatasmithFacadeMesh      ElementMesh  = ElementData.ElementMesh;
			FDatasmithFacadeActorMesh ElementActor = ElementData.ElementActor;

			if (ElementMesh.GetVertexCount() > 0 && ElementMesh.GetTriangleCount() > 0)
			{
				// Set the static mesh of the Datasmith actor.
				ElementActor.SetMesh(ElementMesh.GetName());
			}

			// Collect the element Datasmith mesh into the mesh dictionary.
			CollectMesh(ElementMesh);

			if (ElementDataStack.Count == 0)
			{
				int ElementId = ElementData.CurrentElement.Id.IntegerValue;

				if (CollectedActorMap.ContainsKey(ElementId))
				{
					// Handle the spurious case of Revit Custom Exporter calling back more than once for the same element.
					// These extra empty actors will be cleaned up later by the Datasmith actor hierarchy optimization.
					CollectedActorMap[ElementId].AddChild(ElementActor);
				}
				else
				{
					// Collect the element mesh actor into the Datasmith actor dictionary.
					CollectedActorMap[ElementId] = ElementActor;
				}
			}
			else
			{
				// Add the element mesh actor to the Datasmith actor hierarchy.
				ElementDataStack.Peek().AddChildActor(ElementActor);
			}
		}

		public void PushInstance(
			ElementType InInstanceType,
			Transform   InWorldTransform
		)
		{
			ElementDataStack.Peek().PushInstance(InInstanceType, InWorldTransform);
		}

		public void PopInstance()
		{
			FDatasmithFacadeMesh InstanceMesh = ElementDataStack.Peek().PopInstance();

			// Collect the instance mesh into the Datasmith mesh dictionary.
			CollectMesh(InstanceMesh);
		}

		public void AddLocationActors(
			Transform InWorldTransform
		)
		{
			// Add a new Datasmith placeholder actor for this document site location.
			AddSiteLocation(CurrentDocument.SiteLocation);

			// Add new Datasmith placeholder actors for the project base point and survey points.
			// A project has one base point and at least one survey point. Linked documents also have their own points.
			AddPointLocations(InWorldTransform);
		}

		public void AddLightActor(
			Transform InWorldTransform,
			Asset     InLightAsset
		)
		{
			ElementDataStack.Peek().AddLightActor(InWorldTransform, InLightAsset);
		}
		
		public void AddRPCActor(
			Transform InWorldTransform,
			Asset     InRPCAsset
		)
		{
			// Create a simple fallback material for the RPC mesh.
			string RPCCategoryName = ElementDataStack.Peek().GetCategoryName();
			bool   isRPCPlant      = !string.IsNullOrEmpty(RPCCategoryName) && RPCCategoryName == Category.GetCategory(CurrentDocument, BuiltInCategory.OST_Planting)?.Name;
			string RPCMaterialName = isRPCPlant ? "RPC_Plant" : "RPC_Material";

			if (!CollectedMaterialDataMap.ContainsKey(RPCMaterialName))
			{
				// Color reference: https://www.color-hex.com/color-palette/70002
				Color RPCColor = isRPCPlant ? /* green */ new Color(88, 126, 96) : /* gray */ new Color(128, 128, 128);

				// Keep track of a new RPC master material.
				CollectedMaterialDataMap[RPCMaterialName] = new FMaterialData(RPCMaterialName, RPCColor, ++LatestMaterialIndex);
			}

			FMaterialData RPCMaterialData = CollectedMaterialDataMap[RPCMaterialName];

			FDatasmithFacadeMesh RPCMesh = ElementDataStack.Peek().AddRPCActor(InWorldTransform, InRPCAsset, RPCMaterialData.MaterialIndex);

			// Add the RPC master material name to the dictionary of material names utilized by the RPC mesh.
			RPCMesh.AddMaterial(RPCMaterialData.MaterialIndex, RPCMaterialData.MasterMaterial.GetName());

			// Collect the RPC mesh into the Datasmith mesh dictionary.
			CollectMesh(RPCMesh);
		}

		public bool SetMaterial(
			MaterialNode  InMaterialNode,
			IList<string> InExtraTexturePaths
		)
		{
			Material CurrentMaterial = GetElement(InMaterialNode.MaterialId) as Material;

			CurrentMaterialDataKey = FMaterialData.GetMaterialName(InMaterialNode, CurrentMaterial);

			if (!CollectedMaterialDataMap.ContainsKey(CurrentMaterialDataKey))
			{
				// Keep track of a new Datasmith master material.
				CollectedMaterialDataMap[CurrentMaterialDataKey] = new FMaterialData(InMaterialNode, CurrentMaterial, ++LatestMaterialIndex, InExtraTexturePaths);

				// A new Datasmith master material was created.
				return true;
			}

			// No new Datasmith master material created.
			return false;
		}

		public bool IgnoreElementGeometry()
		{
			return ElementDataStack.Peek().IgnoreElementGeometry();
		}

		public FDatasmithFacadeMesh GetCurrentMesh()
		{
			return ElementDataStack.Peek().GetCurrentMesh();
		}

		public int GetCurrentMaterialIndex()
		{
			if (CollectedMaterialDataMap.ContainsKey(CurrentMaterialDataKey))
			{
				FMaterialData MaterialData = CollectedMaterialDataMap[CurrentMaterialDataKey];

				// Add the current Datasmith master material name to the dictionary of material names utilized by the Datasmith mesh being processed.
				GetCurrentMesh().AddMaterial(MaterialData.MaterialIndex, MaterialData.MasterMaterial.GetName());

				// Return the index of the current material.
				return MaterialData.MaterialIndex;
			}

			return 0;
		}

		public FDatasmithFacadeActorMesh GetCurrentActor()
		{
			return ElementDataStack.Peek().GetCurrentActor();
		}

		public void WrapupLink(
			FDatasmithFacadeScene InDatasmithScene,
			FDatasmithFacadeActor InLinkActor
		)
		{
			// Add the collected meshes from the Datasmith mesh dictionary to the Datasmith scene.
			AddCollectedMeshes(InDatasmithScene);

			// Factor in the Datasmith actor hierarchy the Revit document host hierarchy.
			AddHostHierarchy();

			// Factor in the Datasmith actor hierarchy the Revit document level hierarchy.
			AddLevelHierarchy();

			if (CollectedActorMap.Count > 0)
			{
				// Prevent the Datasmith link actor from being removed by optimization.
				InLinkActor.KeepActor();

				// Add the collected actors from the Datasmith actor dictionary as children of the Datasmith link actor.
				foreach (FDatasmithFacadeActor CollectedActor in CollectedActorMap.Values)
				{
					InLinkActor.AddChild(CollectedActor);
				}
			}

			// Add the collected master materials from the material data dictionary to the Datasmith scene.
			AddCollectedMaterials(InDatasmithScene);
		}

		public void WrapupScene(
			FDatasmithFacadeScene InDatasmithScene
		)
		{
			// Add the collected meshes from the Datasmith mesh dictionary to the Datasmith scene.
			AddCollectedMeshes(InDatasmithScene);

			// Factor in the Datasmith actor hierarchy the Revit document host hierarchy.
			AddHostHierarchy();

			// Factor in the Datasmith actor hierarchy the Revit document level hierarchy.
			AddLevelHierarchy();

			// Add the collected actors from the Datasmith actor dictionary to the Datasmith scene.
			foreach (FDatasmithFacadeActor CollectedActor in CollectedActorMap.Values)
			{
				// Make sure all the actor names are unique and persistent in the Datasmith actor hierarchy.
				CollectedActor.SanitizeActorHierarchyNames();

				InDatasmithScene.AddElement(CollectedActor);
			}

			// Add the collected master materials from the material data dictionary to the Datasmith scene.
			AddCollectedMaterials(InDatasmithScene);
		}

		public void LogElement(
			FDatasmithFacadeLog InDebugLog,
			string              InLinePrefix,
			int                 InLineIndentation
		)
		{
			ElementDataStack.Peek().Log(InDebugLog, InLinePrefix, InLineIndentation);
		}

		public void LogMaterial(
			MaterialNode        InMaterialNode,
			FDatasmithFacadeLog InDebugLog,
			string              InLinePrefix
		)
		{
			if (CollectedMaterialDataMap.ContainsKey(CurrentMaterialDataKey))
			{
				CollectedMaterialDataMap[CurrentMaterialDataKey].Log(InMaterialNode, InDebugLog, InLinePrefix);
			}
		}

		private void AddSiteLocation(
			SiteLocation InSiteLocation
		)
		{
			if (!InSiteLocation.IsValidObject)
			{
				return;
			}

			// Create a new Datasmith placeholder actor for the site location.
			FDatasmithFacadeActor SiteLocationActor = new FDatasmithFacadeActor("SiteLocation", "Site Location");

			// Hash the Datasmith placeholder actor name to shorten it.
			SiteLocationActor.HashName();

			// Prevent the Datasmith placeholder actor from being removed by optimization.
			SiteLocationActor.KeepActor();

			// Set the Datasmith placeholder actor layer to the site location category name.
			SiteLocationActor.SetLayer(InSiteLocation.Category.Name);

			// Add the Revit element ID and Unique ID tags to the Datasmith placeholder actor.
			SiteLocationActor.AddTag($"Revit.Element.Id.{InSiteLocation.Id.IntegerValue}");
			SiteLocationActor.AddTag($"Revit.Element.UniqueId.{InSiteLocation.UniqueId}");

			// Add a Revit element site location tag to the Datasmith placeholder actor.
			SiteLocationActor.AddTag("Revit.Element.SiteLocation");

			// Add site location metadata to the Datasmith placeholder actor.
			const double RadiansToDegrees = 180.0 / Math.PI;
			SiteLocationActor.AddMetadataFloat("SiteLocation*Latitude",  (float) (InSiteLocation.Latitude * RadiansToDegrees));
			SiteLocationActor.AddMetadataFloat("SiteLocation*Longitude", (float) (InSiteLocation.Longitude * RadiansToDegrees));
			SiteLocationActor.AddMetadataFloat("SiteLocation*Elevation", (float) InSiteLocation.Elevation);
			SiteLocationActor.AddMetadataFloat("SiteLocation*TimeZone",  (float) InSiteLocation.TimeZone);
			SiteLocationActor.AddMetadataString("SiteLocation*Place",    InSiteLocation.PlaceName);

			// Collect the site location placeholder actor into the Datasmith actor dictionary.
			CollectedActorMap[InSiteLocation.Id.IntegerValue] = SiteLocationActor;
		}

		private void AddPointLocations(
			Transform InWorldTransform
		)
		{
			FilteredElementCollector Collector = new FilteredElementCollector(CurrentDocument);
			ICollection<Element> PointLocations = Collector.OfClass(typeof(BasePoint)).ToElements();

			foreach (Element PointLocation in PointLocations)
			{
				BasePoint BasePointLocation = PointLocation as BasePoint;

				if (BasePointLocation != null)
				{
					// Create a new Datasmith placeholder actor for the base point.
					string ActorName  = BasePointLocation.IsShared ? "SurveyPoint"  : "BasePoint";
					string ActorLabel = BasePointLocation.IsShared ? "Survey Point" : "Base Point";
					FDatasmithFacadeActor BasePointActor = new FDatasmithFacadeActor(ActorName, ActorLabel);

					// Hash the Datasmith placeholder actor name to shorten it.
					BasePointActor.HashName();

					// Prevent the Datasmith placeholder actor from being removed by optimization.
					BasePointActor.KeepActor();

					// Set the world transform of the Datasmith placeholder actor.
					// Since BasePoint.Location is not a location point we cannot get a position from it; so we use a bounding box approach.
					// Note that, as of Revit 2020, BasePoint has 2 new properties: Position for base point and SharedPosition for survey point.
					XYZ BasePointPosition = BasePointLocation.get_BoundingBox(CurrentDocument.ActiveView).Min;
					Transform TranslationMatrix = Transform.CreateTranslation(BasePointPosition);
					FDocumentData.SetActorTransform(TranslationMatrix.Multiply(InWorldTransform), BasePointActor);

					// Set the Datasmith placeholder actor layer to the base point category name.
					BasePointActor.SetLayer(BasePointLocation.Category.Name);

					// Add the Revit element ID and Unique ID tags to the Datasmith placeholder actor.
					BasePointActor.AddTag($"Revit.Element.Id.{BasePointLocation.Id.IntegerValue}");
					BasePointActor.AddTag($"Revit.Element.UniqueId.{BasePointLocation.UniqueId}");

					// Add a Revit element base point tag to the Datasmith placeholder actor.
					BasePointActor.AddTag("Revit.Element." + ActorName);

					// Add base point metadata to the Datasmith actor.
					string MetadataPrefix = BasePointLocation.IsShared ? "SurveyPointLocation*" : "BasePointLocation*";
					BasePointActor.AddMetadataVector(MetadataPrefix + "Location", $"{BasePointPosition.X} {BasePointPosition.Y} {BasePointPosition.Z}");
					FDocumentData.AddActorMetadata(BasePointLocation, MetadataPrefix, BasePointActor);

					// Collect the base point placeholder actor into the Datasmith actor dictionary.
					CollectedActorMap[BasePointLocation.Id.IntegerValue] = BasePointActor;
				}
			}
		}

		private void CollectMesh(
			FDatasmithFacadeMesh InMesh
		)
		{
			if (InMesh.GetVertexCount() > 0 && InMesh.GetTriangleCount() > 0)
			{
				string MeshName = InMesh.GetName();

				if (!CollectedMeshMap.ContainsKey(MeshName))
				{
					// Keep track of the Datasmith mesh.
					CollectedMeshMap[MeshName] = InMesh;
				}
			}
		}

		private void AddCollectedMeshes(
			FDatasmithFacadeScene InDatasmithScene
		)
		{
			// Add the collected meshes from the Datasmith mesh dictionary to the Datasmith scene.
			foreach (FDatasmithFacadeMesh CollectedMesh in CollectedMeshMap.Values)
			{
				InDatasmithScene.AddElement(CollectedMesh);
			}
		}

		private void AddHostHierarchy()
		{
			AddParentElementHierarchy(GetHostElement);
		}

		private void AddLevelHierarchy()
		{
			AddParentElementHierarchy(GetLevelElement);
		}

		private void AddCollectedMaterials(
			FDatasmithFacadeScene InDatasmithScene
		)
		{
			// Add the collected master materials from the material data dictionary to the Datasmith scene.
			foreach (FMaterialData CollectedMaterialData in CollectedMaterialDataMap.Values)
			{
				InDatasmithScene.AddElement(CollectedMaterialData.MasterMaterial);

				if (CollectedMaterialData.MessageList.Count > 0)
				{
					MessageList.AddRange(CollectedMaterialData.MessageList);
				}
			}
		}

		private Element GetHostElement(
			int InElementId
		)
		{
			Element SourceElement = CurrentDocument.GetElement(new ElementId(InElementId));

			if (SourceElement as FamilyInstance != null)
			{
				return (SourceElement as FamilyInstance).Host;
			}
			else if (SourceElement as Wall != null)
			{
				return CurrentDocument.GetElement((SourceElement as Wall).StackedWallOwnerId);
			}
			else if (SourceElement as ContinuousRail != null)
			{
				return CurrentDocument.GetElement((SourceElement as ContinuousRail).HostRailingId);
			}

			return null;
		}

		private Element GetLevelElement(
			int InElementId
		)
		{
			Element SourceElement = CurrentDocument.GetElement(new ElementId(InElementId));

			return (SourceElement == null) ? null : CurrentDocument.GetElement(SourceElement.LevelId);
		}

		private void AddParentElementHierarchy(
			Func<int, Element> InGetParentElement
		)
		{
			Queue<int> ElementIdQueue = new Queue<int>(CollectedActorMap.Keys);

			// Make sure the Datasmith actor dictionary contains actors for all the Revit parent elements.
			while (ElementIdQueue.Count > 0)
			{
				Element ParentElement = InGetParentElement(ElementIdQueue.Dequeue());

				if (ParentElement == null)
				{
					continue;
				}

				int ParentElementId = ParentElement.Id.IntegerValue;

				if (CollectedActorMap.ContainsKey(ParentElementId))
				{
					continue;
				}

				// Create a new Datasmith actor for the Revit parent element.
				PushElement(ParentElement, Transform.Identity);
				PopElement();

				ElementIdQueue.Enqueue(ParentElementId);
			}

			// Add the parented actors as children of the parent Datasmith actors.
			foreach (int ElementId in new List<int>(CollectedActorMap.Keys))
			{
				Element ParentElement = InGetParentElement(ElementId);

				if (ParentElement == null)
				{
					continue;
				}

				Element SourceElement = CurrentDocument.GetElement(new ElementId(ElementId));

				if ((SourceElement as FamilyInstance != null && ParentElement as Truss != null) ||
				    (SourceElement as Mullion != null) ||
				    (SourceElement as Panel != null) ||
				    (SourceElement as ContinuousRail != null))
				{
					// The Datasmith actor is a component in the hierarchy.
					CollectedActorMap[ElementId].SetIsComponent(true);
				}

				int ParentElementId = ParentElement.Id.IntegerValue;

				// Add the parented actor as child of the parent Datasmith actor.
				CollectedActorMap[ParentElementId].AddChild(CollectedActorMap[ElementId]);

				// Prevent the parent Datasmith actor from being removed by optimization.
				CollectedActorMap[ParentElementId].KeepActor();
			}

			// Remove the parented child actors from the Datasmith actor dictionary.
			foreach (int ElementId in new List<int>(CollectedActorMap.Keys))
			{
				Element ParentElement = InGetParentElement(ElementId);

				if (ParentElement == null)
				{
					continue;
				}

				// Remove the parented child actor from the Datasmith actor dictionary.
				CollectedActorMap.Remove(ElementId);
			}
		}

		private static void SetActorTransform(
			Transform             InWorldTransform,
			FDatasmithFacadeActor IOActor
		)
		{
			XYZ transformBasisX = InWorldTransform.BasisX;
			XYZ transformBasisY = InWorldTransform.BasisY;
			XYZ transformBasisZ = InWorldTransform.BasisZ;
			XYZ transformOrigin = InWorldTransform.Origin;

			float[] worldMatrix = new float[16];

			worldMatrix[0]  = (float) transformBasisX.X;
			worldMatrix[1]  = (float) transformBasisX.Y;
			worldMatrix[2]  = (float) transformBasisX.Z;
			worldMatrix[3]  = 0.0F;
			worldMatrix[4]  = (float) transformBasisY.X;
			worldMatrix[5]  = (float) transformBasisY.Y;
			worldMatrix[6]  = (float) transformBasisY.Z;
			worldMatrix[7]  = 0.0F;
			worldMatrix[8]  = (float) transformBasisZ.X;
			worldMatrix[9]  = (float) transformBasisZ.Y;
			worldMatrix[10] = (float) transformBasisZ.Z;
			worldMatrix[11] = 0.0F;
			worldMatrix[12] = (float) transformOrigin.X;
			worldMatrix[13] = (float) transformOrigin.Y;
			worldMatrix[14] = (float) transformOrigin.Z;
			worldMatrix[15] = 1.0F;

			// Set the world transform of the Datasmith actor.
			IOActor.SetWorldTransform(worldMatrix);
		}

		private static void AddActorMetadata(
			Element               InSourceElement,
			string                InMetadataPrefix,
			FDatasmithFacadeActor IOActor
		)
		{
			IList<Parameter> Parameters = InSourceElement.GetOrderedParameters();

			if (Parameters != null)
			{
				foreach (Parameter Parameter in Parameters)
				{
					if (Parameter.HasValue)
					{
						string ParameterValue = Parameter.AsValueString();

						if (string.IsNullOrEmpty(ParameterValue))
						{
							switch (Parameter.StorageType)
							{
								case StorageType.Integer:
									ParameterValue = Parameter.AsInteger().ToString();
									break;
								case StorageType.Double:
									ParameterValue = Parameter.AsDouble().ToString();
									break;
								case StorageType.String:
									ParameterValue = Parameter.AsString();
									break;
								case StorageType.ElementId:
									ParameterValue = Parameter.AsElementId().ToString();
									break;
							}
						}

						if (!string.IsNullOrEmpty(ParameterValue))
						{
							string MetadataKey = InMetadataPrefix + Parameter.Definition.Name;
							IOActor.AddMetadataString(MetadataKey, ParameterValue);
						}
					}
				}
			}
		}
	}
}<|MERGE_RESOLUTION|>--- conflicted
+++ resolved
@@ -719,13 +719,6 @@
 				InstanceData.InstanceActor.SetIsComponent(true);
 			}
 
-<<<<<<< HEAD
-                // The Datasmith instance actor is a component in the hierarchy.
-                //InstanceData.InstanceActor.SetIsComponent(true);
-            }
-
-=======
->>>>>>> c6822628
             public FDatasmithFacadeMesh PopInstance()
 			{
 				FInstanceData InstanceData = InstanceDataStack.Pop();
