// Copyright 1998-2019 Epic Games, Inc. All Rights Reserved.

using System;
using System.Collections.Generic;
using System.Diagnostics;
using System.Globalization;
using System.IO;
using System.IO.Compression;
using System.Linq;
using System.Security.Cryptography;
using System.Text;
using System.Threading;
using System.Threading.Tasks;

namespace UnrealGameSync
{
	[Flags]
	enum WorkspaceUpdateOptions
	{
		Sync = 0x01,
		SyncSingleChange = 0x02,
		AutoResolveChanges = 0x04,
		GenerateProjectFiles = 0x08,
		SyncArchives = 0x10,
		Build = 0x20,
		UseIncrementalBuilds = 0x40,
		ScheduledBuild = 0x80,
		RunAfterSync = 0x100,
		OpenSolutionAfterSync = 0x200,
		ContentOnly = 0x400,
		UpdateFilter = 0x800,
		SyncAllProjects = 0x1000,
		IncludeAllProjectsInSolution = 0x2000,
	}

	enum WorkspaceUpdateResult
	{
		Canceled,
		FailedToSync,
		FailedToSyncLoginExpired,
		FilesToDelete,
		FilesToResolve,
		FilesToClobber,
		FailedToCompile,
		FailedToCompileWithCleanWorkspace,
		Success,
	}

	class WorkspaceUpdateContext
	{
		public DateTime StartTime = DateTime.UtcNow;
		public int ChangeNumber;
		public WorkspaceUpdateOptions Options;
		public string[] SyncFilter;
		public Dictionary<string, string> ArchiveTypeToDepotPath = new Dictionary<string,string>();
		public Dictionary<string, bool> DeleteFiles = new Dictionary<string,bool>();
		public Dictionary<string, bool> ClobberFiles = new Dictionary<string,bool>();
		public Dictionary<Guid,ConfigObject> DefaultBuildSteps;
		public List<ConfigObject> UserBuildStepObjects;
		public HashSet<Guid> CustomBuildSteps;
		public Dictionary<string, string> Variables;
		public PerforceSyncOptions PerforceSyncOptions;
		public List<PerforceFileRecord> HaveFiles; // Cached when sync filter has changed

		public WorkspaceUpdateContext(int InChangeNumber, WorkspaceUpdateOptions InOptions, string[] InSyncFilter, Dictionary<Guid, ConfigObject> InDefaultBuildSteps, List<ConfigObject> InUserBuildSteps, HashSet<Guid> InCustomBuildSteps, Dictionary<string, string> InVariables)
		{
			ChangeNumber = InChangeNumber;
			Options = InOptions;
			SyncFilter = InSyncFilter;
			DefaultBuildSteps = InDefaultBuildSteps;
			UserBuildStepObjects = InUserBuildSteps;
			CustomBuildSteps = InCustomBuildSteps;
			Variables = InVariables;
		}
	}

	class WorkspaceSyncCategory
	{
		public Guid UniqueId;
		public bool bEnable;
		public string Name;
		public string[] Paths;

		public WorkspaceSyncCategory(Guid UniqueId) : this(UniqueId, "Unnamed")
		{
		}

		public WorkspaceSyncCategory(Guid UniqueId, string Name, params string[] Paths)
		{
			this.UniqueId = UniqueId;
			this.bEnable = true;
			this.Name = Name;
			this.Paths = Paths;
		}

		public override string ToString()
		{
			return Name;
		}
	}

	class Workspace : IDisposable
	{
		readonly WorkspaceSyncCategory[] DefaultSyncCategories =
		{
			new WorkspaceSyncCategory(new Guid("{6703E989-D912-451D-93AD-B48DE748D282}"), "Content", "*.uasset", "*.umap"),
			new WorkspaceSyncCategory(new Guid("{6507C2FB-19DD-403A-AFA3-BBF898248D5A}"), "Documentation", "/Engine/Documentation/..."),
			new WorkspaceSyncCategory(new Guid("{FD7C716E-4BAD-43AE-8FAE-8748EF9EE44D}"), "Platform Support: Android", "/Engine/Source/ThirdParty/.../Android/...", ".../Build/Android/PipelineCaches/..."),
			new WorkspaceSyncCategory(new Guid("{3299A73D-2176-4C0F-BC99-C1C6631AF6C4}"), "Platform Support: HTML5", "/Engine/Source/ThirdParty/.../HTML5/...", "/Engine/Extras/ThirdPartyNotUE/emsdk/..."),
			new WorkspaceSyncCategory(new Guid("{176B2EB2-35F7-4E8E-B131-5F1C5F0959AF}"), "Platform Support: iOS", "/Engine/Source/ThirdParty/.../IOS/...", ".../Build/IOS/PipelineCaches/..."),
			new WorkspaceSyncCategory(new Guid("{F44B2D25-CBC0-4A8F-B6B3-E4A8125533DD}"), "Platform Support: Linux", "/Engine/Source/ThirdParty/.../Linux/..."),
			new WorkspaceSyncCategory(new Guid("{2AF45231-0D75-463B-BF9F-ABB3231091BB}"), "Platform Support: Mac", "/Engine/Source/ThirdParty/.../Mac/...", ".../Build/Mac/PipelineCaches/..."),
			new WorkspaceSyncCategory(new Guid("{C8CB4934-ADE9-46C9-B6E3-61A659E1FAF5}"), "Platform Support: PS4", ".../PS4/..."),
			new WorkspaceSyncCategory(new Guid("{F8AE5AC3-DA2D-4719-BABF-8A90D878379E}"), "Platform Support: Switch", ".../Switch/..."),
			new WorkspaceSyncCategory(new Guid("{3788A0BC-188C-4A0D-950A-D68175F0D110}"), "Platform Support: tvOS", "/Engine/Source/ThirdParty/.../TVOS/..."),
			new WorkspaceSyncCategory(new Guid("{1144E719-FCD7-491B-B0FC-8B4C3565BF79}"), "Platform Support: Win32", "/Engine/Source/ThirdParty/.../Win32/..."),
			new WorkspaceSyncCategory(new Guid("{5206CCEE-9024-4E36-8B89-F5F5A7D288D2}"), "Platform Support: Win64", "/Engine/Source/ThirdParty/.../Win64/..."),
			new WorkspaceSyncCategory(new Guid("{06887423-B094-4718-9B55-C7A21EE67EE4}"), "Platform Support: XboxOne", ".../XboxOne/..."),
			new WorkspaceSyncCategory(new Guid("{CFEC942A-BB90-4F0C-ACCF-238ECAAD9430}"), "Source Code", "/Engine/Source/..."),
		};

		const string BuildVersionFileName = "/Engine/Build/Build.version";
		const string VersionHeaderFileName = "/Engine/Source/Runtime/Launch/Resources/Version.h";
		const string ObjectVersionFileName = "/Engine/Source/Runtime/Core/Private/UObject/ObjectVersion.cpp";

		readonly string LocalVersionHeaderFileName = VersionHeaderFileName.Replace('/', '\\');
		readonly string LocalObjectVersionFileName = ObjectVersionFileName.Replace('/', '\\');

		public readonly PerforceConnection Perforce;
		public readonly string LocalRootPath;
		public readonly string LocalRootPrefix;
		public readonly string SelectedLocalFileName;
		public readonly string ClientRootPath;
		public readonly string SelectedClientFileName;
		public readonly string TelemetryProjectPath;
		public readonly bool bIsEnterpriseProject;
		Thread WorkerThread;
		TextWriter Log;
		bool bSyncing;
		ProgressValue Progress = new ProgressValue();

		static Workspace ActiveWorkspace;

		public event Action<WorkspaceUpdateContext, WorkspaceUpdateResult, string> OnUpdateComplete;

		class RecordCounter : IDisposable
		{
			ProgressValue Progress;
			string Message;
			int Count;
			Stopwatch Timer = Stopwatch.StartNew();

			public RecordCounter(ProgressValue Progress, string Message)
			{
				this.Progress = Progress;
				this.Message = Message;

				Progress.Set(Message);
			}

			public void Dispose()
			{
				UpdateMessage();
			}

			public void Increment()
			{
				Count++;
				if(Timer.ElapsedMilliseconds > 250)
				{
					UpdateMessage();
				}
			}

			public void UpdateMessage()
			{
				Progress.Set(String.Format("{0} ({1:N0})", Message, Count));
				Timer.Restart();
			}
		}

		class SyncTree
		{
			public bool bCanUseWildcard;
			public int TotalExcludedFiles;
			public HashSet<string> IncludedFiles = new HashSet<string>();
			public Dictionary<string, SyncTree> NameToSubTree = new Dictionary<string, SyncTree>(StringComparer.OrdinalIgnoreCase);

			public SyncTree(bool bCanUseWildcard)
			{
				this.bCanUseWildcard = bCanUseWildcard;
			}

			public SyncTree FindOrAddSubTree(string Name)
			{
				SyncTree Result;
				if (!NameToSubTree.TryGetValue(Name, out Result))
				{
					Result = new SyncTree(bCanUseWildcard);
					NameToSubTree.Add(Name, Result);
				}
				return Result;
			}

			public void IncludeFile(string Path)
			{
				int Idx = Path.IndexOf('/');
				if (Idx == -1)
				{
					IncludedFiles.Add(Path);
				}
				else
				{
					SyncTree SubTree = FindOrAddSubTree(Path.Substring(0, Idx));
					SubTree.IncludeFile(Path.Substring(Idx + 1));
				}
			}

			public void ExcludeFile(string Path)
			{
				int Idx = Path.IndexOf('/');
				if (Idx != -1)
				{
					SyncTree SubTree = FindOrAddSubTree(Path.Substring(0, Idx));
					SubTree.ExcludeFile(Path.Substring(Idx + 1));
				}
				TotalExcludedFiles++;
			}

			public void GetOptimizedSyncCommands(string Prefix, int ChangeNumber, SortedSet<string> SyncCommands)
			{
				if (bCanUseWildcard && TotalExcludedFiles == 0)
				{
					SyncCommands.Add(String.Format("{0}/...@{1}", Prefix, ChangeNumber));
				}
				else
				{
					foreach(string File in IncludedFiles)
					{
						SyncCommands.Add(String.Format("{0}/{1}@{2}", Prefix, File, ChangeNumber));
					}
					foreach (KeyValuePair<string, SyncTree> Pair in NameToSubTree)
					{
						Pair.Value.GetOptimizedSyncCommands(String.Format("{0}/{1}", Prefix, PerforceUtils.EscapePath(Pair.Key)), ChangeNumber, SyncCommands);
					}
				}
			}
		}

		public Workspace(PerforceConnection InPerforce, string InLocalRootPath, string InSelectedLocalFileName, string InClientRootPath, string InSelectedClientFileName, int InInitialChangeNumber, string InInitialSyncFilterHash, int InLastBuiltChangeNumber, string InTelemetryProjectPath, bool bInIsEnterpriseProject, TextWriter InLog)
		{
			Perforce = InPerforce;
			LocalRootPath = InLocalRootPath;
			LocalRootPrefix = InLocalRootPath.TrimEnd(Path.DirectorySeparatorChar) + Path.DirectorySeparatorChar;
			SelectedLocalFileName = InSelectedLocalFileName;
			ClientRootPath = InClientRootPath;
			SelectedClientFileName = InSelectedClientFileName;
			CurrentChangeNumber = InInitialChangeNumber;
			CurrentSyncFilterHash = InInitialSyncFilterHash;
			PendingChangeNumber = InInitialChangeNumber;
			LastBuiltChangeNumber = InLastBuiltChangeNumber;
			TelemetryProjectPath = InTelemetryProjectPath;
			bIsEnterpriseProject = bInIsEnterpriseProject;
			Log = InLog;

			ProjectConfigFile = ReadProjectConfigFile(InLocalRootPath, InSelectedLocalFileName, Log);
			ProjectStreamFilter = ReadProjectStreamFilter(Perforce, ProjectConfigFile, Log);
		}

		public void Dispose()
		{
			CancelUpdate();
		}

		public Dictionary<Guid, WorkspaceSyncCategory> GetSyncCategories()
		{
			Dictionary<Guid, WorkspaceSyncCategory> UniqueIdToCategory = new Dictionary<Guid, WorkspaceSyncCategory>();

			// Add the default filters
			foreach(WorkspaceSyncCategory DefaultSyncCategory in DefaultSyncCategories)
			{
				UniqueIdToCategory.Add(DefaultSyncCategory.UniqueId, DefaultSyncCategory);
			}

			// Add the custom filters
			if(ProjectConfigFile != null)
			{
				string[] CategoryLines = ProjectConfigFile.GetValues("Options.SyncCategory", new string[0]);
				foreach(string CategoryLine in CategoryLines)
				{
					ConfigObject Object = new ConfigObject(CategoryLine);

					Guid UniqueId;
					if(Guid.TryParse(Object.GetValue("UniqueId", ""), out UniqueId))
					{
						WorkspaceSyncCategory Category;
						if(!UniqueIdToCategory.TryGetValue(UniqueId, out Category))
						{
							Category = new WorkspaceSyncCategory(UniqueId);
							UniqueIdToCategory.Add(UniqueId, Category);
						}

						if(Object.GetValue("Clear", false))
						{
							Category.Paths = new string[0];
						}

						Category.Name = Object.GetValue("Name", Category.Name);
						Category.bEnable = Object.GetValue("Enable", Category.bEnable);
						Category.Paths = Enumerable.Concat(Category.Paths, Object.GetValue("Paths", "").Split(';').Select(x => x.Trim())).Distinct().OrderBy(x => x).ToArray();
					}
				}
			}
			return UniqueIdToCategory;
		}

		public ConfigFile ProjectConfigFile
		{
			get; private set;
		}

		public IReadOnlyList<string> ProjectStreamFilter
		{
			get; private set;
		}

		public void Update(WorkspaceUpdateContext Context)
		{
			// Kill any existing sync
			CancelUpdate();

			// Set the initial progress message
			if(CurrentChangeNumber != Context.ChangeNumber)
			{
				PendingChangeNumber = Context.ChangeNumber;
				if(!Context.Options.HasFlag(WorkspaceUpdateOptions.SyncSingleChange))
				{
					CurrentChangeNumber = -1;
				}
			}
			Progress.Clear();
			bSyncing = true;

			// Spawn the new thread
			WorkerThread = new Thread(x => UpdateWorkspace(Context));
			WorkerThread.Start();
		}

		public void CancelUpdate()
		{
			if(bSyncing)
			{
				Log.WriteLine("OPERATION ABORTED");
				if(WorkerThread != null)
				{
					WorkerThread.Abort();
					WorkerThread.Join();
					WorkerThread = null;
				}
				PendingChangeNumber = CurrentChangeNumber;
				bSyncing = false;
				Interlocked.CompareExchange(ref ActiveWorkspace, null, this);
			}
		}

		void UpdateWorkspace(WorkspaceUpdateContext Context)
		{
			string StatusMessage;

			WorkspaceUpdateResult Result = WorkspaceUpdateResult.FailedToSync;
			try
			{
				Result = UpdateWorkspaceInternal(Context, out StatusMessage);
				if(Result != WorkspaceUpdateResult.Success)
				{
					Log.WriteLine("{0}", StatusMessage);
				}
			}
			catch(ThreadAbortException)
			{
				StatusMessage = "Canceled.";
				Log.WriteLine("Canceled.");
			}
			catch(Exception Ex)
			{
				StatusMessage = "Failed with exception - " + Ex.ToString();
				Log.WriteException(Ex, "Failed with exception");
			}

			bSyncing = false;
			PendingChangeNumber = CurrentChangeNumber;
			Interlocked.CompareExchange(ref ActiveWorkspace, null, this);

			if(OnUpdateComplete != null)
			{
				OnUpdateComplete(Context, Result, StatusMessage);
			}
		}

		WorkspaceUpdateResult UpdateWorkspaceInternal(WorkspaceUpdateContext Context, out string StatusMessage)
		{
			string CmdExe = Path.Combine(Environment.GetFolderPath(Environment.SpecialFolder.System), "cmd.exe");
			if(!File.Exists(CmdExe))
			{
				StatusMessage = String.Format("Missing {0}.", CmdExe);
				return WorkspaceUpdateResult.FailedToSync;
			}

			List<Tuple<string, TimeSpan>> Times = new List<Tuple<string,TimeSpan>>();

			int NumFilesSynced = 0;
			if(Context.Options.HasFlag(WorkspaceUpdateOptions.Sync) || Context.Options.HasFlag(WorkspaceUpdateOptions.SyncSingleChange))
			{
				using(TelemetryStopwatch Stopwatch = new TelemetryStopwatch("Sync", TelemetryProjectPath))
				{
					Log.WriteLine("Syncing to {0}...", PendingChangeNumber);

					// Make sure we're logged in
					bool bLoggedIn;
					if(!Perforce.GetLoggedInState(out bLoggedIn, Log))
					{
						StatusMessage = "Unable to get login status.";
						return WorkspaceUpdateResult.FailedToSync;
					}
					if(!bLoggedIn)
					{
						StatusMessage = "User is not logged in.";
						return WorkspaceUpdateResult.FailedToSyncLoginExpired;
					}

					// Figure out which paths to sync
					List<string> RelativeSyncPaths = GetRelativeSyncPaths((Context.Options & WorkspaceUpdateOptions.SyncAllProjects) != 0, Context.SyncFilter);
					List<string> SyncPaths = new List<string>(RelativeSyncPaths.Select(x => ClientRootPath + x));

					// Get the user's sync filter
					FileFilter UserFilter = new FileFilter(FileFilterType.Include);
					if(Context.SyncFilter != null)
					{
						UserFilter.AddRules(Context.SyncFilter.Select(x => x.Trim()).Where(x => x.Length > 0 && !x.StartsWith(";") && !x.StartsWith("#")));
					}

					// Check if the new sync filter matches the previous one. If not, we'll enumerate all files in the workspace and make sure there's nothing extra there.
					string NextSyncFilterHash = null;
					using (SHA1Managed SHA = new SHA1Managed())
					{
						StringBuilder CombinedFilter = new StringBuilder();
						foreach(string RelativeSyncPath in RelativeSyncPaths)
						{
							CombinedFilter.AppendFormat("{0}\n", RelativeSyncPath);
						}
						if(Context.SyncFilter != null)
						{
							CombinedFilter.Append("--FROM--\n");
							CombinedFilter.Append(String.Join("\n", Context.SyncFilter));
						}
						NextSyncFilterHash = BitConverter.ToString(SHA.ComputeHash(Encoding.UTF8.GetBytes(CombinedFilter.ToString()))).Replace("-", "");
					}

					// If the hash differs, enumerate everything in the workspace to find what needs to be removed
					if (NextSyncFilterHash != CurrentSyncFilterHash)
					{
						Log.WriteLine("Filter has changed ({0} -> {1}); finding files in workspace that need to be removed.", (String.IsNullOrEmpty(CurrentSyncFilterHash))? "None" : CurrentSyncFilterHash, NextSyncFilterHash);

						// Find all the files that are in this workspace
						List<PerforceFileRecord> HaveFiles = Context.HaveFiles;
						if(HaveFiles == null)
						{
							HaveFiles = new List<PerforceFileRecord>();
							using(RecordCounter HaveCounter = new RecordCounter(Progress, "Sync filter changed; checking workspace..."))
							{
								if(!Perforce.Have("//...", Record => { HaveFiles.Add(Record); HaveCounter.Increment(); }, Log))
								{
									StatusMessage = "Unable to query files.";
									return WorkspaceUpdateResult.FailedToSync;
								}
							}
							Context.HaveFiles = HaveFiles;
						}

						// Build a filter for the current sync paths
						FileFilter SyncPathsFilter = new FileFilter(FileFilterType.Exclude);
						foreach(string RelativeSyncPath in RelativeSyncPaths)
						{
							SyncPathsFilter.Include(RelativeSyncPath);
						}

						// Remove all the files that are not included by the filter
						List<string> RemoveDepotPaths = new List<string>();
						foreach(PerforceFileRecord HaveFile in HaveFiles)
						{
							try
							{
								string FullPath = Path.GetFullPath(HaveFile.Path);
								if(MatchFilter(FullPath, SyncPathsFilter) && !MatchFilter(FullPath, UserFilter))
								{
									Log.WriteLine("  {0}", HaveFile.DepotPath);
									RemoveDepotPaths.Add(HaveFile.DepotPath);
								}
							}
							catch(PathTooLongException)
							{
								// We don't actually care about this when looking for files to remove. Perforce may think that it's synced the path, and silently failed. Just ignore it.
							}
						}

						// Check if there are any paths outside the regular sync paths
						if(RemoveDepotPaths.Count > 0)
						{
							bool bDeleteListMatches = true;

							Dictionary<string, bool> NewDeleteFiles = new Dictionary<string, bool>(StringComparer.OrdinalIgnoreCase);
							foreach(string RemoveDepotPath in RemoveDepotPaths)
							{
								bool bDelete;
								if(!Context.DeleteFiles.TryGetValue(RemoveDepotPath, out bDelete))
								{
									bDeleteListMatches = false;
									bDelete = true;
								}
								NewDeleteFiles[RemoveDepotPath] = bDelete;
							}
							Context.DeleteFiles = NewDeleteFiles;

							if(!bDeleteListMatches)
							{
								StatusMessage = String.Format("Cancelled after finding {0} files excluded by filter", NewDeleteFiles.Count);
								return WorkspaceUpdateResult.FilesToDelete;
							}

							RemoveDepotPaths.RemoveAll(x => !Context.DeleteFiles[x]);
						}

						// Actually delete any files that we don't want
						if(RemoveDepotPaths.Count > 0)
						{
							// Clear the current sync filter hash. If the sync is canceled, we'll be in an indeterminate state, and we should always clean next time round.
							CurrentSyncFilterHash = "INVALID";
<<<<<<< HEAD

							// Find all the depot paths that will be synced
							HashSet<string> RemainingDepotPathsToRemove = new HashSet<string>(StringComparer.OrdinalIgnoreCase);
							RemainingDepotPathsToRemove.UnionWith(RemoveDepotPaths);

							// Build the list of revisions to sync
							List<string> RevisionsToRemove = new List<string>();
							RevisionsToRemove.AddRange(RemoveDepotPaths.Select(x => String.Format("{0}#0", x)));

=======

							// Find all the depot paths that will be synced
							HashSet<string> RemainingDepotPathsToRemove = new HashSet<string>(StringComparer.OrdinalIgnoreCase);
							RemainingDepotPathsToRemove.UnionWith(RemoveDepotPaths);

							// Build the list of revisions to sync
							List<string> RevisionsToRemove = new List<string>();
							RevisionsToRemove.AddRange(RemoveDepotPaths.Select(x => String.Format("{0}#0", x)));

>>>>>>> a1e6ec07
							WorkspaceUpdateResult RemoveResult = SyncFileRevisions("Removing files...", Context, RevisionsToRemove, RemainingDepotPathsToRemove, out StatusMessage);
							if(RemoveResult != WorkspaceUpdateResult.Success)
							{
								return RemoveResult;
							}
						}

						// Update the sync filter hash. We've removed any files we need to at this point.
						CurrentSyncFilterHash = NextSyncFilterHash;
					}

					// Create a filter for all the files we don't want
					FileFilter Filter = new FileFilter(UserFilter);
					Filter.Exclude(BuildVersionFileName);
<<<<<<< HEAD
					if (!ProjectConfigFile.GetValue("Options.UseFastModularVersioningV2", false))
					{
						Filter.Exclude(VersionHeaderFileName);
						Filter.Exclude(ObjectVersionFileName);
					}
=======
>>>>>>> a1e6ec07
					if (Context.Options.HasFlag(WorkspaceUpdateOptions.ContentOnly))
					{
						Filter.Exclude("*.usf");
						Filter.Exclude("*.ush");
					}

					// Create a tree to store the sync path
					SyncTree SyncTree = new SyncTree(false);
					foreach (string RelativeSyncPath in RelativeSyncPaths)
					{
						const string WildcardSuffix = "/...";
						if (RelativeSyncPath.EndsWith(WildcardSuffix, StringComparison.Ordinal))
						{
							SyncTree Leaf = SyncTree;

							string[] Fragments = RelativeSyncPath.Split('/');
							for (int Idx = 1; Idx < Fragments.Length - 1; Idx++)
							{
								Leaf = Leaf.FindOrAddSubTree(Fragments[Idx]);
							}

							Leaf.bCanUseWildcard = true;
						}
					}

					// Find all the server changes, and anything that's opened for edit locally. We need to sync files we have open to schedule a resolve.
					SortedSet<string> SyncCommands = new SortedSet<string>(StringComparer.Ordinal);
					List<string> SyncDepotPaths = new List<string>();
					using(RecordCounter Counter = new RecordCounter(Progress, "Filtering files..."))
					{
						foreach(string SyncPath in SyncPaths)
						{
							List<PerforceFileRecord> SyncRecords = new List<PerforceFileRecord>();
							if(!Perforce.SyncPreview(SyncPath, PendingChangeNumber, !Context.Options.HasFlag(WorkspaceUpdateOptions.Sync), Record => { SyncRecords.Add(Record); Counter.Increment(); }, Log))
							{
								StatusMessage = String.Format("Couldn't enumerate changes matching {0}.", SyncPath);
								return WorkspaceUpdateResult.FailedToSync;
							}

							List<PerforceFileRecord> OpenRecords;
							if (!Perforce.GetOpenFiles(SyncPath, out OpenRecords, Log))
							{
								StatusMessage = String.Format("Couldn't find open files matching {0}.", SyncPath);
								return WorkspaceUpdateResult.FailedToSync;
							}

							SyncRecords.AddRange(OpenRecords.Where(x => x.Action != "add" && x.Action != "branch" && x.Action != "move/add"));

							foreach (PerforceFileRecord SyncRecord in SyncRecords)
							{
								// If it doesn't exist locally, just add a sync command for it
								if (String.IsNullOrEmpty(SyncRecord.ClientPath))
								{
									SyncCommands.Add(String.Format("{0}@{1}", SyncRecord.DepotPath, PendingChangeNumber));
									SyncDepotPaths.Add(SyncRecord.DepotPath);
									continue;
								}

								// Get the full local path
								string FullName;
								try
								{
									FullName = Path.GetFullPath(SyncRecord.ClientPath);
								}
								catch(PathTooLongException)
								{
									Log.WriteLine("The local path for {0} exceeds the maximum allowed by Windows. Re-sync your workspace to a directory with a shorter name, or delete the file from the server.", SyncRecord.ClientPath);
									StatusMessage = "File exceeds maximum path length allowed by Windows.";
									return WorkspaceUpdateResult.FailedToSync;
								}

								// Make sure it's under the current directory. Not sure why this would happen, just being safe.
								if (!FullName.StartsWith(LocalRootPrefix, StringComparison.OrdinalIgnoreCase))
								{
									SyncCommands.Add(String.Format("{0}@{1}", SyncRecord.DepotPath, PendingChangeNumber));
									SyncDepotPaths.Add(SyncRecord.DepotPath);
									continue;
								}

								// Check that it matches the filter
								string RelativePath = FullName.Substring(LocalRootPrefix.Length).Replace('\\', '/');
								if (Filter.Matches(RelativePath))
								{
									SyncTree.IncludeFile(RelativePath);
									SyncDepotPaths.Add(SyncRecord.DepotPath);
								}
								else
								{
									SyncTree.ExcludeFile(RelativePath);
								}
							}
						}
					}
					SyncTree.GetOptimizedSyncCommands(ClientRootPath, PendingChangeNumber, SyncCommands);

					// Find all the depot paths that will be synced
					HashSet<string> RemainingDepotPaths = new HashSet<string>(StringComparer.OrdinalIgnoreCase);
					RemainingDepotPaths.UnionWith(SyncDepotPaths);

					WorkspaceUpdateResult SyncResult = SyncFileRevisions("Syncing files...", Context, SyncCommands.ToList(), RemainingDepotPaths, out StatusMessage);
					if(SyncResult != WorkspaceUpdateResult.Success)
					{
						return SyncResult;
					}

					int VersionChangeNumber = -1;
					if(Context.Options.HasFlag(WorkspaceUpdateOptions.Sync) && !Context.Options.HasFlag(WorkspaceUpdateOptions.UpdateFilter))
					{
						// Read the new config file
						ProjectConfigFile = ReadProjectConfigFile(LocalRootPath, SelectedLocalFileName, Log);
						ProjectStreamFilter = ReadProjectStreamFilter(Perforce, ProjectConfigFile, Log);

						// Get the branch name
						string BranchOrStreamName;
						if(Perforce.GetActiveStream(out BranchOrStreamName, Log))
						{
							// If it's a virtual stream, take the concrete parent stream instead
							for (;;)
							{
								PerforceSpec StreamSpec;
								if (!Perforce.TryGetStreamSpec(BranchOrStreamName, out StreamSpec, Log))
								{
									StatusMessage = String.Format("Unable to get stream spec for {0}.", BranchOrStreamName);
									return WorkspaceUpdateResult.FailedToSync;
								}
								if (StreamSpec.GetField("Type") != "virtual")
								{
									break;
								}
								BranchOrStreamName = StreamSpec.GetField("Parent");
							}
						}
						else
						{
							// Otherwise use the depot path for GenerateProjectFiles.bat in the root of the workspace
							string DepotFileName;
							if(!Perforce.ConvertToDepotPath(ClientRootPath + "/GenerateProjectFiles.bat", out DepotFileName, Log))
							{
								StatusMessage = String.Format("Couldn't determine branch name for {0}.", SelectedClientFileName);
								return WorkspaceUpdateResult.FailedToSync;
							}
							BranchOrStreamName = PerforceUtils.GetClientOrDepotDirectoryName(DepotFileName);
						}

						// Find the last code change before this changelist. For consistency in versioning between local builds and precompiled binaries, we need to use the last submitted code changelist as our version number.
						List<PerforceChangeSummary> CodeChanges;
						if(!Perforce.FindChanges(new string[]{ ".cs", ".h", ".cpp", ".usf", ".ush", ".uproject", ".uplugin" }.SelectMany(x => SyncPaths.Select(y => String.Format("{0}{1}@<={2}", y, x, PendingChangeNumber))), 1, out CodeChanges, Log))
						{
							StatusMessage = String.Format("Couldn't determine last code changelist before CL {0}.", PendingChangeNumber);
							return WorkspaceUpdateResult.FailedToSync;
						}
						if(CodeChanges.Count == 0)
						{
							StatusMessage = String.Format("Could not find any code changes before CL {0}.", PendingChangeNumber);
							return WorkspaceUpdateResult.FailedToSync;
						}

						// Get the last code change
						if(ProjectConfigFile.GetValue("Options.VersionToLastCodeChange", true))
						{
							VersionChangeNumber = CodeChanges.Max(x => x.Number);
						}
						else
						{
							VersionChangeNumber = PendingChangeNumber;
						}

						// Update the version files
						if(ProjectConfigFile.GetValue("Options.UseFastModularVersioningV2", false))
						{
							bool bIsEpicInternal;
							Perforce.FileExists(ClientRootPath + "/Engine/Build/NotForLicensees/EpicInternal.txt", out bIsEpicInternal, Log);

							Dictionary<string, string> BuildVersionStrings = new Dictionary<string,string>();
							BuildVersionStrings["\"Changelist\":"] = String.Format(" {0},", PendingChangeNumber);
							BuildVersionStrings["\"CompatibleChangelist\":"] = String.Format(" {0},", VersionChangeNumber);
							BuildVersionStrings["\"BranchName\":"] = String.Format(" \"{0}\"", BranchOrStreamName.Replace('/', '+'));
							BuildVersionStrings["\"IsPromotedBuild\":"] = " 0,";
							BuildVersionStrings["\"IsLicenseeVersion\":"] = bIsEpicInternal? "0," : "1,";
							if(!UpdateVersionFile(ClientRootPath + BuildVersionFileName, BuildVersionStrings, PendingChangeNumber))
							{
								StatusMessage = String.Format("Failed to update {0}.", BuildVersionFileName);
								return WorkspaceUpdateResult.FailedToSync;
							}
						}
						else if(ProjectConfigFile.GetValue("Options.UseFastModularVersioning", false))
						{
							bool bIsEpicInternal;
							Perforce.FileExists(ClientRootPath + "/Engine/Build/NotForLicensees/EpicInternal.txt", out bIsEpicInternal, Log);

							Dictionary<string, string> BuildVersionStrings = new Dictionary<string,string>();
							BuildVersionStrings["\"Changelist\":"] = String.Format(" {0},", PendingChangeNumber);
							BuildVersionStrings["\"CompatibleChangelist\":"] = String.Format(" {0},", VersionChangeNumber);
							BuildVersionStrings["\"BranchName\":"] = String.Format(" \"{0}\"", BranchOrStreamName.Replace('/', '+'));
							BuildVersionStrings["\"IsPromotedBuild\":"] = " 0,";
							BuildVersionStrings["\"IsLicenseeVersion\":"] = bIsEpicInternal? "0," : "1,";
							if(!UpdateVersionFile(ClientRootPath + BuildVersionFileName, BuildVersionStrings, PendingChangeNumber))
							{
								StatusMessage = String.Format("Failed to update {0}.", BuildVersionFileName);
								return WorkspaceUpdateResult.FailedToSync;
							}

							Dictionary<string, string> VersionHeaderStrings = new Dictionary<string,string>();
							VersionHeaderStrings["#define ENGINE_IS_PROMOTED_BUILD"] = " (0)";
							VersionHeaderStrings["#define BUILT_FROM_CHANGELIST"] = " 0";
							VersionHeaderStrings["#define BRANCH_NAME"] = " \"" + BranchOrStreamName.Replace('/', '+') + "\"";
							if(!UpdateVersionFile(ClientRootPath + VersionHeaderFileName, VersionHeaderStrings, PendingChangeNumber))
							{
								StatusMessage = String.Format("Failed to update {0}.", VersionHeaderFileName);
								return WorkspaceUpdateResult.FailedToSync;
							}
							if(!UpdateVersionFile(ClientRootPath + ObjectVersionFileName, new Dictionary<string,string>(), PendingChangeNumber))
							{
								StatusMessage = String.Format("Failed to update {0}.", ObjectVersionFileName);
								return WorkspaceUpdateResult.FailedToSync;
							}
						}
						else
						{
							if(!UpdateVersionFile(ClientRootPath + BuildVersionFileName, new Dictionary<string, string>(), PendingChangeNumber))
							{
								StatusMessage = String.Format("Failed to update {0}", BuildVersionFileName);
								return WorkspaceUpdateResult.FailedToSync;
							}

							Dictionary<string, string> VersionStrings = new Dictionary<string,string>();
							VersionStrings["#define ENGINE_VERSION"] = " " + VersionChangeNumber.ToString();
							VersionStrings["#define ENGINE_IS_PROMOTED_BUILD"] = " (0)";
							VersionStrings["#define BUILT_FROM_CHANGELIST"] = " " + VersionChangeNumber.ToString();
							VersionStrings["#define BRANCH_NAME"] = " \"" + BranchOrStreamName.Replace('/', '+') + "\"";
							if(!UpdateVersionFile(ClientRootPath + VersionHeaderFileName, VersionStrings, PendingChangeNumber))
							{
								StatusMessage = String.Format("Failed to update {0}", VersionHeaderFileName);
								return WorkspaceUpdateResult.FailedToSync;
							}
							if(!UpdateVersionFile(ClientRootPath + ObjectVersionFileName, VersionStrings, PendingChangeNumber))
							{
								StatusMessage = String.Format("Failed to update {0}", ObjectVersionFileName);
								return WorkspaceUpdateResult.FailedToSync;
							}
						}

						// Remove all the receipts for build targets in this branch
						if(SelectedClientFileName.EndsWith(".uproject", StringComparison.OrdinalIgnoreCase))
						{
							Perforce.Sync(PerforceUtils.GetClientOrDepotDirectoryName(SelectedClientFileName) + "/Build/Receipts/...#0", Log);
						}
					}

					// Check if there are any files which need resolving
					List<PerforceFileRecord> UnresolvedFiles;
					if(!FindUnresolvedFiles(SyncPaths, out UnresolvedFiles))
					{
						StatusMessage = "Couldn't get list of unresolved files.";
						return WorkspaceUpdateResult.FailedToSync;
					}
					if(UnresolvedFiles.Count > 0 && Context.Options.HasFlag(WorkspaceUpdateOptions.AutoResolveChanges))
					{
						foreach (PerforceFileRecord UnresolvedFile in UnresolvedFiles)
						{
							Perforce.AutoResolveFile(UnresolvedFile.DepotPath, Log);
						}
						if(!FindUnresolvedFiles(SyncPaths, out UnresolvedFiles))
						{
							StatusMessage = "Couldn't get list of unresolved files.";
							return WorkspaceUpdateResult.FailedToSync;
						}
					}
					if(UnresolvedFiles.Count > 0)
					{
						Log.WriteLine("{0} files need resolving:", UnresolvedFiles.Count);
						foreach(PerforceFileRecord UnresolvedFile in UnresolvedFiles)
						{
							Log.WriteLine("  {0}", UnresolvedFile.ClientPath);
						}
						StatusMessage = "Files need resolving.";
						return WorkspaceUpdateResult.FilesToResolve;
					}

					// Continue processing sync-only actions
					if (Context.Options.HasFlag(WorkspaceUpdateOptions.Sync) && !Context.Options.HasFlag(WorkspaceUpdateOptions.UpdateFilter))
					{
						// Execute any project specific post-sync steps
						string[] PostSyncSteps = ProjectConfigFile.GetValues("Sync.Step", null);
						if (PostSyncSteps != null)
						{
							Log.WriteLine();
							Log.WriteLine("Executing post-sync steps...");

							Dictionary<string, string> PostSyncVariables = new Dictionary<string, string>(Context.Variables);
							PostSyncVariables["Change"] = PendingChangeNumber.ToString();
							PostSyncVariables["CodeChange"] = VersionChangeNumber.ToString();

							foreach (string PostSyncStep in PostSyncSteps.Select(x => x.Trim()))
							{
								ConfigObject PostSyncStepObject = new ConfigObject(PostSyncStep);

								string ToolFileName = Utility.ExpandVariables(PostSyncStepObject.GetValue("FileName", ""), PostSyncVariables);
								if (ToolFileName != null)
								{
									string ToolArguments = Utility.ExpandVariables(PostSyncStepObject.GetValue("Arguments", ""), PostSyncVariables);

									Log.WriteLine("post-sync> Running {0} {1}", ToolFileName, ToolArguments);

									int ResultFromTool = Utility.ExecuteProcess(ToolFileName, null, ToolArguments, null, new ProgressTextWriter(Progress, new PrefixedTextWriter("post-sync> ", Log)));
									if (ResultFromTool != 0)
									{
										StatusMessage = String.Format("Post-sync step terminated with exit code {0}.", ResultFromTool);
										return WorkspaceUpdateResult.FailedToSync;
									}
								}
							}
						}

						// Update the current change number. Everything else happens for the new change.
						CurrentChangeNumber = PendingChangeNumber;
					}

					// Update the timing info
					Times.Add(new Tuple<string,TimeSpan>("Sync", Stopwatch.Stop("Success")));

					// Save the number of files synced
					NumFilesSynced = SyncDepotPaths.Count;
					Log.WriteLine();
				}
			}

			// Extract an archive from the depot path
			if(Context.Options.HasFlag(WorkspaceUpdateOptions.SyncArchives))
			{
				using(TelemetryStopwatch Stopwatch = new TelemetryStopwatch("Archives", TelemetryProjectPath))
				{
					// Create the directory for extracted archive manifests
					string ManifestDirectoryName;
					if(SelectedLocalFileName.EndsWith(".uproject", StringComparison.OrdinalIgnoreCase))
					{
						ManifestDirectoryName = Path.Combine(Path.GetDirectoryName(SelectedLocalFileName), "Saved", "UnrealGameSync");
					}
					else
					{
						ManifestDirectoryName = Path.Combine(Path.GetDirectoryName(SelectedLocalFileName), "Engine", "Saved", "UnrealGameSync");
					}
					Directory.CreateDirectory(ManifestDirectoryName);

					// Sync and extract (or just remove) the given archives
					foreach(KeyValuePair<string, string> ArchiveTypeAndDepotPath in Context.ArchiveTypeToDepotPath)
					{
						// Remove any existing binaries
						string ManifestFileName = Path.Combine(ManifestDirectoryName, String.Format("{0}.zipmanifest", ArchiveTypeAndDepotPath.Key));
						if(File.Exists(ManifestFileName))
						{
							Log.WriteLine("Removing {0} binaries...", ArchiveTypeAndDepotPath.Key);
							Progress.Set(String.Format("Removing {0} binaries...", ArchiveTypeAndDepotPath.Key), 0.0f);
							ArchiveUtils.RemoveExtractedFiles(LocalRootPath, ManifestFileName, Progress, Log);
							File.Delete(ManifestFileName);
							Log.WriteLine();
						}

						// If we have a new depot path, sync it down and extract it
						if(ArchiveTypeAndDepotPath.Value != null)
						{
							string TempZipFileName = Path.GetTempFileName();
							try
							{
								Log.WriteLine("Syncing {0} binaries...", ArchiveTypeAndDepotPath.Key.ToLowerInvariant());
								Progress.Set(String.Format("Syncing {0} binaries...", ArchiveTypeAndDepotPath.Key.ToLowerInvariant()), 0.0f);
								if(!Perforce.PrintToFile(ArchiveTypeAndDepotPath.Value, TempZipFileName, Log) || new FileInfo(TempZipFileName).Length == 0)
								{
									StatusMessage = String.Format("Couldn't read {0}", ArchiveTypeAndDepotPath.Value);
									return WorkspaceUpdateResult.FailedToSync;
								}
								ArchiveUtils.ExtractFiles(TempZipFileName, LocalRootPath, ManifestFileName, Progress, Log);
								Log.WriteLine();
							}
							finally
							{
								File.SetAttributes(TempZipFileName, FileAttributes.Normal);
								File.Delete(TempZipFileName);
							}
						}
					}

					// Add the finish time
					Times.Add(new Tuple<string,TimeSpan>("Archive", Stopwatch.Stop("Success")));
				}
			}

			// Take the lock before doing anything else. Building and generating project files can only be done on one workspace at a time.
			if(Context.Options.HasFlag(WorkspaceUpdateOptions.GenerateProjectFiles) || Context.Options.HasFlag(WorkspaceUpdateOptions.Build))
			{
				if(Interlocked.CompareExchange(ref ActiveWorkspace, this, null) != null)
				{
					Log.WriteLine("Waiting for other workspaces to finish...");
					while(Interlocked.CompareExchange(ref ActiveWorkspace, this, null) != null)
					{
						Thread.Sleep(100);
					}
				}
			}

			// Generate project files in the workspace
			if(Context.Options.HasFlag(WorkspaceUpdateOptions.GenerateProjectFiles))
			{
				using(TelemetryStopwatch Stopwatch = new TelemetryStopwatch("Prj gen", TelemetryProjectPath))
				{
					Progress.Set("Generating project files...", 0.0f);

					StringBuilder CommandLine = new StringBuilder();
					CommandLine.AppendFormat("/C \"\"{0}\"", Path.Combine(LocalRootPath, "GenerateProjectFiles.bat"));
					if((Context.Options & WorkspaceUpdateOptions.SyncAllProjects) == 0 && (Context.Options & WorkspaceUpdateOptions.IncludeAllProjectsInSolution) == 0)
					{
						if(SelectedLocalFileName.EndsWith(".uproject", StringComparison.OrdinalIgnoreCase))
						{
							CommandLine.AppendFormat(" \"{0}\"", SelectedLocalFileName);
						}
					}
					CommandLine.Append(" -progress\"");

					Log.WriteLine("Generating project files...");
					Log.WriteLine("gpf> Running {0} {1}", CmdExe, CommandLine);

					int GenerateProjectFilesResult = Utility.ExecuteProcess(CmdExe, null, CommandLine.ToString(), null, new ProgressTextWriter(Progress, new PrefixedTextWriter("gpf> ", Log)));
					if(GenerateProjectFilesResult != 0)
					{
						StatusMessage = String.Format("Failed to generate project files (exit code {0}).", GenerateProjectFilesResult);
						return WorkspaceUpdateResult.FailedToCompile;
					}

					Log.WriteLine();
					Times.Add(new Tuple<string,TimeSpan>("Prj gen", Stopwatch.Stop("Success")));
				}
			}

			// Build everything using MegaXGE
			if(Context.Options.HasFlag(WorkspaceUpdateOptions.Build))
			{
				// Compile all the build steps together
				Dictionary<Guid, ConfigObject> BuildStepObjects = Context.DefaultBuildSteps.ToDictionary(x => x.Key, x => new ConfigObject(x.Value));
				BuildStep.MergeBuildStepObjects(BuildStepObjects, ProjectConfigFile.GetValues("Build.Step", new string[0]).Select(x => new ConfigObject(x)));
				BuildStep.MergeBuildStepObjects(BuildStepObjects, Context.UserBuildStepObjects);

				// Construct build steps from them
				List<BuildStep> BuildSteps = BuildStepObjects.Values.Select(x => new BuildStep(x)).OrderBy(x => x.OrderIndex).ToList();
				if(Context.CustomBuildSteps != null && Context.CustomBuildSteps.Count > 0)
				{
					BuildSteps.RemoveAll(x => !Context.CustomBuildSteps.Contains(x.UniqueId));
				}
				else if(Context.Options.HasFlag(WorkspaceUpdateOptions.ScheduledBuild))
				{
					BuildSteps.RemoveAll(x => !x.bScheduledSync);
				}
				else
				{
					BuildSteps.RemoveAll(x => !x.bNormalSync);
				}

				// Check if the last successful build was before a change that we need to force a clean for
				bool bForceClean = false;
				if(LastBuiltChangeNumber != 0)
				{
					foreach(string CleanBuildChange in ProjectConfigFile.GetValues("ForceClean.Changelist", new string[0]))
					{
						int ChangeNumber;
						if(int.TryParse(CleanBuildChange, out ChangeNumber))
						{
							if((LastBuiltChangeNumber >= ChangeNumber) != (CurrentChangeNumber >= ChangeNumber))
							{
								Log.WriteLine("Forcing clean build due to changelist {0}.", ChangeNumber);
								Log.WriteLine();
								bForceClean = true;
								break;
							}
						}
					}
				}

				// Execute them all
				string TelemetryEventName = (Context.UserBuildStepObjects.Count > 0)? "CustomBuild" : Context.Options.HasFlag(WorkspaceUpdateOptions.UseIncrementalBuilds) ? "Compile" : "FullCompile";
				using(TelemetryStopwatch Stopwatch = new TelemetryStopwatch(TelemetryEventName, TelemetryProjectPath))
				{
					Progress.Set("Starting build...", 0.0f);

					// Check we've built UBT (it should have been compiled by generating project files)
					string UnrealBuildToolPath = Path.Combine(LocalRootPath, "Engine", "Binaries", "DotNET", "UnrealBuildTool.exe");
					if(!File.Exists(UnrealBuildToolPath))
					{
						StatusMessage = String.Format("Couldn't find {0}", UnrealBuildToolPath);
						return WorkspaceUpdateResult.FailedToCompile;
					}

					// Execute all the steps
					float MaxProgressFraction = 0.0f;
					foreach (BuildStep Step in BuildSteps)
					{
						MaxProgressFraction += (float)Step.EstimatedDuration / (float)Math.Max(BuildSteps.Sum(x => x.EstimatedDuration), 1);

						Progress.Set(Step.StatusText);
						Progress.Push(MaxProgressFraction);

						Log.WriteLine(Step.StatusText);

						if(Step.IsValid())
						{
							switch(Step.Type)
							{
								case BuildStepType.Compile:
									using(TelemetryStopwatch StepStopwatch = new TelemetryStopwatch("Compile:" + Step.Target, TelemetryProjectPath))
									{
										string CommandLine = String.Format("{0} {1} {2} {3} -NoHotReloadFromIDE", Step.Target, Step.Platform, Step.Configuration, Utility.ExpandVariables(Step.Arguments ?? "", Context.Variables));
										if(!Context.Options.HasFlag(WorkspaceUpdateOptions.UseIncrementalBuilds) || bForceClean)
										{
											Log.WriteLine("ubt> Running {0} {1} -clean", UnrealBuildToolPath, CommandLine);
											Utility.ExecuteProcess(UnrealBuildToolPath, null, CommandLine + " -clean", null, new ProgressTextWriter(Progress, new PrefixedTextWriter("ubt> ", Log)));
										}

										Log.WriteLine("ubt> Running {0} {1} -progress", UnrealBuildToolPath, CommandLine);

										int ResultFromBuild = Utility.ExecuteProcess(UnrealBuildToolPath, null, CommandLine + " -progress", null, new ProgressTextWriter(Progress, new PrefixedTextWriter("ubt> ", Log)));
										if(ResultFromBuild != 0)
										{
											StepStopwatch.Stop("Failed");
											StatusMessage = String.Format("Failed to compile {0}.", Step.Target);
											return (HasModifiedSourceFiles() || Context.UserBuildStepObjects.Count > 0)? WorkspaceUpdateResult.FailedToCompile : WorkspaceUpdateResult.FailedToCompileWithCleanWorkspace;
										}

										StepStopwatch.Stop("Success");
									}
									break;
								case BuildStepType.Cook:
									using(TelemetryStopwatch StepStopwatch = new TelemetryStopwatch("Cook/Launch: " + Path.GetFileNameWithoutExtension(Step.FileName), TelemetryProjectPath))
									{
										string LocalRunUAT = Path.Combine(LocalRootPath, "Engine", "Build", "BatchFiles", "RunUAT.bat");
										string Arguments = String.Format("/C \"\"{0}\" -profile=\"{1}\"\"", LocalRunUAT, Path.Combine(LocalRootPath, Step.FileName));
										Log.WriteLine("uat> Running {0} {1}", LocalRunUAT, Arguments);

										int ResultFromUAT = Utility.ExecuteProcess(CmdExe, null, Arguments, null, new ProgressTextWriter(Progress, new PrefixedTextWriter("uat> ", Log)));
										if(ResultFromUAT != 0)
										{
											StepStopwatch.Stop("Failed");
											StatusMessage = String.Format("Cook failed. ({0})", ResultFromUAT);
											return WorkspaceUpdateResult.FailedToCompile;
										}

										StepStopwatch.Stop("Success");
									}
									break;
								case BuildStepType.Other:
									using(TelemetryStopwatch StepStopwatch = new TelemetryStopwatch("Custom: " + Path.GetFileNameWithoutExtension(Step.FileName), TelemetryProjectPath))
									{
										string ToolFileName = Path.Combine(LocalRootPath, Utility.ExpandVariables(Step.FileName, Context.Variables));
										string ToolWorkingDir = String.IsNullOrWhiteSpace(Step.WorkingDir) ? Path.GetDirectoryName(ToolFileName) : Utility.ExpandVariables(Step.WorkingDir, Context.Variables);
										string ToolArguments = Utility.ExpandVariables(Step.Arguments ?? "", Context.Variables);
										Log.WriteLine("tool> Running {0} {1}", ToolFileName, ToolArguments);

										if(Step.bUseLogWindow)
										{
											int ResultFromTool = Utility.ExecuteProcess(ToolFileName, ToolWorkingDir, ToolArguments, null, new ProgressTextWriter(Progress, new PrefixedTextWriter("tool> ", Log)));
											if(ResultFromTool != 0)
											{
												StepStopwatch.Stop("Failed");
												StatusMessage = String.Format("Tool terminated with exit code {0}.", ResultFromTool);
												return WorkspaceUpdateResult.FailedToCompile;
											}
										}
										else
										{
											ProcessStartInfo StartInfo = new ProcessStartInfo(ToolFileName, ToolArguments);
											StartInfo.WorkingDirectory = ToolWorkingDir;
											using(Process.Start(StartInfo))
											{
											}
										}

										StepStopwatch.Stop("Success");
									}
									break;
							}
						}

						Log.WriteLine();
						Progress.Pop();
					}

					Times.Add(new Tuple<string,TimeSpan>("Build", Stopwatch.Stop("Success")));
				}

				// Update the last successful build change number
				if(Context.CustomBuildSteps == null || Context.CustomBuildSteps.Count == 0)
				{
					LastBuiltChangeNumber = CurrentChangeNumber;
				}
			}

			// Write out all the timing information
			Log.WriteLine("Total time : " + FormatTime(Times.Sum(x => (long)(x.Item2.TotalMilliseconds / 1000))));
			foreach(Tuple<string, TimeSpan> Time in Times)
			{
				Log.WriteLine("   {0,-8}: {1}", Time.Item1, FormatTime((long)(Time.Item2.TotalMilliseconds / 1000)));
			}
			if(NumFilesSynced > 0)
			{
				Log.WriteLine("{0} files synced.", NumFilesSynced);
			}

			DateTime FinishTime = DateTime.Now;
			Log.WriteLine();
			Log.WriteLine("UPDATE SUCCEEDED ({0} {1})", FinishTime.ToShortDateString(), FinishTime.ToShortTimeString());

			StatusMessage = "Update succeeded";
			return WorkspaceUpdateResult.Success;
		}

		public List<string> GetSyncPaths(bool bSyncAllProjects, string[] SyncFilter)
		{
			List<string> SyncPaths = GetRelativeSyncPaths(bSyncAllProjects, SyncFilter);
			return SyncPaths.Select(x => ClientRootPath + x).ToList();
		}

		public List<string> GetRelativeSyncPaths(bool bSyncAllProjects, string[] SyncFilter)
		{
			List<string> SyncPaths = new List<string>();

			// Check the client path is formatted correctly
			if (!SelectedClientFileName.StartsWith(ClientRootPath + "/"))
<<<<<<< HEAD
			{
				throw new Exception(String.Format("Expected '{0}' to start with '{1}'", SelectedClientFileName, ClientRootPath));
			}

			// Add the default project paths
			int LastSlashIdx = SelectedClientFileName.LastIndexOf('/');
			if (bSyncAllProjects || !SelectedClientFileName.EndsWith(".uproject", StringComparison.OrdinalIgnoreCase) || LastSlashIdx <= ClientRootPath.Length)
			{
=======
			{
				throw new Exception(String.Format("Expected '{0}' to start with '{1}'", SelectedClientFileName, ClientRootPath));
			}

			// Add the default project paths
			int LastSlashIdx = SelectedClientFileName.LastIndexOf('/');
			if (bSyncAllProjects || !SelectedClientFileName.EndsWith(".uproject", StringComparison.OrdinalIgnoreCase) || LastSlashIdx <= ClientRootPath.Length)
			{
>>>>>>> a1e6ec07
				SyncPaths.Add("/...");
			}
			else
			{
				SyncPaths.Add("/*");
				SyncPaths.Add("/Engine/...");
				if(bIsEnterpriseProject)
				{
					SyncPaths.Add("/Enterprise/...");
				}
				SyncPaths.Add(SelectedClientFileName.Substring(ClientRootPath.Length, LastSlashIdx - ClientRootPath.Length) + "/...");
			}

			// Apply the sync filter to that list. We only want inclusive rules in the output list, but we can manually apply exclusions to previous entries.
			if(SyncFilter != null)
			{
				foreach(string SyncPath in SyncFilter)
				{
					string TrimSyncPath = SyncPath.Trim();
					if(TrimSyncPath.StartsWith("/"))
					{
						SyncPaths.Add(TrimSyncPath);
					}
					else if(TrimSyncPath.StartsWith("-/") && TrimSyncPath.EndsWith("..."))
					{
						SyncPaths.RemoveAll(x => x.StartsWith(TrimSyncPath.Substring(1, TrimSyncPath.Length - 4)));
					}
				}
			}

			// Sort the remaining paths by length, and remove any paths which are included twice
			SyncPaths = SyncPaths.OrderBy(x => x.Length).ToList();
			for(int Idx = 0; Idx < SyncPaths.Count; Idx++)
			{
				string SyncPath = SyncPaths[Idx];
				if(SyncPath.EndsWith("..."))
				{
					string SyncPathPrefix = SyncPath.Substring(0, SyncPath.Length - 3);
					for(int OtherIdx = SyncPaths.Count - 1; OtherIdx > Idx; OtherIdx--)
					{
						if(SyncPaths[OtherIdx].StartsWith(SyncPathPrefix))
						{
							SyncPaths.RemoveAt(OtherIdx);
						}
					}
				}
			}

			return SyncPaths;
		}
		
		public bool MatchFilter(string FileName, FileFilter Filter)
		{
			bool bMatch = true;
			if(FileName.StartsWith(LocalRootPath, StringComparison.OrdinalIgnoreCase))
			{
				if(!Filter.Matches(FileName.Substring(LocalRootPath.Length)))
				{
					bMatch = false;
				}
			}
			return bMatch;
		}

		WorkspaceUpdateResult SyncFileRevisions(string Prefix, WorkspaceUpdateContext Context, List<string> SyncCommands, HashSet<string> RemainingDepotPaths, out string StatusMessage)
		{
			int TotalDepotPaths = RemainingDepotPaths.Count;

			// Sync them all
			List<string> TamperedFiles = new List<string>();
			if(!Perforce.Sync(SyncCommands, Record => UpdateSyncProgress(Prefix, Record, RemainingDepotPaths, TotalDepotPaths), TamperedFiles, false, Context.PerforceSyncOptions, Log))
			{
				StatusMessage = "Aborted sync due to errors.";
				return WorkspaceUpdateResult.FailedToSync;
			}

			// If any files need to be clobbered, defer to the main thread to figure out which ones
			if(TamperedFiles.Count > 0)
			{
				int NumNewFilesToClobber = 0;
				foreach(string TamperedFile in TamperedFiles)
				{
					if(!Context.ClobberFiles.ContainsKey(TamperedFile))
					{
						Context.ClobberFiles[TamperedFile] = true;
						if(TamperedFile.EndsWith(LocalObjectVersionFileName, StringComparison.OrdinalIgnoreCase) || TamperedFile.EndsWith(LocalVersionHeaderFileName, StringComparison.OrdinalIgnoreCase))
						{
							// Hack for UseFastModularVersioningV2; we don't need to update these files any more.
							continue;
						}
						NumNewFilesToClobber++;
					}
				}
				if(NumNewFilesToClobber > 0)
				{
					StatusMessage = String.Format("Cancelled sync after checking files to clobber ({0} new files).", NumNewFilesToClobber);
					return WorkspaceUpdateResult.FilesToClobber;
				}
				foreach(string TamperedFile in TamperedFiles)
				{
					if(Context.ClobberFiles[TamperedFile] && !Perforce.ForceSync(TamperedFile, PendingChangeNumber, Log))
					{
						StatusMessage = String.Format("Couldn't sync {0}.", TamperedFile);
						return WorkspaceUpdateResult.FailedToSync;
					}
				}
			}

			// All succeeded
			StatusMessage = null;
			return WorkspaceUpdateResult.Success;
		}

		static ConfigFile ReadProjectConfigFile(string LocalRootPath, string SelectedLocalFileName, TextWriter Log)
		{
			// Find the valid config file paths
			List<string> ProjectConfigFileNames = Utility.GetConfigFileLocations(LocalRootPath, SelectedLocalFileName, Path.DirectorySeparatorChar);

			// Read them in
			ConfigFile ProjectConfig = new ConfigFile();
			foreach(string ProjectConfigFileName in ProjectConfigFileNames)
			{
				if(File.Exists(ProjectConfigFileName))
				{
					try
					{
						string[] Lines = File.ReadAllLines(ProjectConfigFileName);
						ProjectConfig.Parse(Lines);
						Log.WriteLine("Read config file from {0}", ProjectConfigFileName);
					}
					catch(Exception Ex)
					{
						Log.WriteLine("Failed to read config file from {0}: {1}", ProjectConfigFileName, Ex.ToString());
					}
				}
			}
			return ProjectConfig;
		}

		static IReadOnlyList<string> ReadProjectStreamFilter(PerforceConnection Perforce, ConfigFile ProjectConfigFile, TextWriter Log)
		{
			string StreamListDepotPath = ProjectConfigFile.GetValue("Options.QuickSelectStreamList", null);
			if(StreamListDepotPath == null)
			{
				return null;
			}

			List<string> Lines;
			if(!Perforce.Print(StreamListDepotPath, out Lines, Log))
			{
				return null;
			}

			return Lines.Select(x => x.Trim()).Where(x => x.Length > 0).ToList().AsReadOnly();
		}

		static string FormatTime(long Seconds)
		{
			if(Seconds >= 60)
			{
				return String.Format("{0,3}m {1:00}s", Seconds / 60, Seconds % 60);
			}
			else
			{
				return String.Format("     {0,2}s", Seconds);
			}
		}

		bool HasModifiedSourceFiles()
		{
			List<PerforceFileRecord> OpenFiles;
			if(!Perforce.GetOpenFiles(ClientRootPath + "/...", out OpenFiles, Log))
			{
				return true;
			}
			if(OpenFiles.Any(x => x.DepotPath.IndexOf("/Source/", StringComparison.OrdinalIgnoreCase) != -1))
			{
				return true;
			}
			return false;
		}

		bool FindUnresolvedFiles(IEnumerable<string> SyncPaths, out List<PerforceFileRecord> UnresolvedFiles)
		{
			UnresolvedFiles = new List<PerforceFileRecord>();
			foreach(string SyncPath in SyncPaths)
			{
				List<PerforceFileRecord> Records;
				if(!Perforce.GetUnresolvedFiles(SyncPath, out Records, Log))
				{
					Log.WriteLine("Couldn't find open files matching {0}", SyncPath);
					return false;
				}
				UnresolvedFiles.AddRange(Records);
			}
			return true;
		}

		void UpdateSyncProgress(string Prefix, PerforceFileRecord Record, HashSet<string> RemainingFiles, int NumFiles)
		{
			RemainingFiles.Remove(Record.DepotPath);

			string Message = String.Format("{0} ({1}/{2})", Prefix, NumFiles - RemainingFiles.Count, NumFiles);
			float Fraction = Math.Min((float)(NumFiles - RemainingFiles.Count) / (float)NumFiles, 1.0f);
			Progress.Set(Message, Fraction);

			Log.WriteLine("p4>   {0} {1}", Record.Action, Record.ClientPath);
		}

		bool UpdateVersionFile(string ClientPath, Dictionary<string, string> VersionStrings, int ChangeNumber)
		{
			List<PerforceFileRecord> Records;
			if(!Perforce.Stat(ClientPath, out Records, Log))
			{
				Log.WriteLine("Failed to query records for {0}", ClientPath);
				return false;
			}
			if (Records.Count > 1)
			{
				// Attempt to remove any existing file which is synced
				Perforce.ForceSync(String.Format("{0}#0", ClientPath), Log);

				// Try to get the mapped files again
				if (!Perforce.Stat(ClientPath, out Records, Log))
				{
					Log.WriteLine("Failed to query records for {0}", ClientPath);
					return false;
				}
			}
			if (Records.Count == 0)
			{
				Log.WriteLine("Ignoring {0}; not found on server.", ClientPath);
				return true;
			}

			string LocalPath = Records[0].ClientPath; // Actually a filesystem path
			string DepotPath = Records[0].DepotPath;

			List<string> Lines;
			if(!Perforce.Print(String.Format("{0}@{1}", DepotPath, ChangeNumber), out Lines, Log))
			{
				Log.WriteLine("Couldn't get default contents of {0}", DepotPath);
				return false;
			}

			StringWriter Writer = new StringWriter();
			foreach(string Line in Lines)
			{
				string NewLine = Line;
				foreach(KeyValuePair<string, string> VersionString in VersionStrings)
				{
					if(UpdateVersionLine(ref NewLine, VersionString.Key, VersionString.Value))
					{
						break;
					}
				}
				Writer.WriteLine(NewLine);
			}

			return WriteVersionFile(LocalPath, DepotPath, Writer.ToString());
		}

		bool WriteVersionFile(string LocalPath, string DepotPath, string NewText)
		{
			try
			{
				if(File.Exists(LocalPath) && File.ReadAllText(LocalPath) == NewText)
				{
					Log.WriteLine("Ignored {0}; contents haven't changed", LocalPath);
				}
				else
				{
					Directory.CreateDirectory(Path.GetDirectoryName(LocalPath));
					Utility.ForceDeleteFile(LocalPath);
					if(DepotPath != null)
					{
						Perforce.Sync(DepotPath + "#0", Log);
					}
					File.WriteAllText(LocalPath, NewText);
					Log.WriteLine("Written {0}", LocalPath);
				}
				return true;
			}
			catch(Exception Ex)
			{
				Log.WriteException(Ex, "Failed to write to {0}.", LocalPath);
				return false;
			}
		}

		bool UpdateVersionLine(ref string Line, string Prefix, string Suffix)
		{
			int LineIdx = 0;
			int PrefixIdx = 0;
			for(;;)
			{
				string PrefixToken = ReadToken(Prefix, ref PrefixIdx);
				if(PrefixToken == null)
				{
					break;
				}

				string LineToken = ReadToken(Line, ref LineIdx);
				if(LineToken == null || LineToken != PrefixToken)
				{
					return false;
				}
			}
			Line = Line.Substring(0, LineIdx) + Suffix;
			return true;
		}

		string ReadToken(string Line, ref int LineIdx)
		{
			for(;; LineIdx++)
			{
				if(LineIdx == Line.Length)
				{
					return null;
				}
				else if(!Char.IsWhiteSpace(Line[LineIdx]))
				{
					break;
				}
			}

			int StartIdx = LineIdx++;
			if(Char.IsLetterOrDigit(Line[StartIdx]) || Line[StartIdx] == '_')
			{
				while(LineIdx < Line.Length && (Char.IsLetterOrDigit(Line[LineIdx]) || Line[LineIdx] == '_'))
				{
					LineIdx++;
				}
			}

			return Line.Substring(StartIdx, LineIdx - StartIdx);
		}

		public bool IsBusy()
		{
			return bSyncing;
		}

		public Tuple<string, float> CurrentProgress
		{
			get { return Progress.Current; }
		}

		public int CurrentChangeNumber
		{
			get;
			private set;
		}

		public int PendingChangeNumber
		{
			get;
			private set;
		}

		public int LastBuiltChangeNumber
		{
			get;
			private set;
		}

		public string CurrentSyncFilterHash
		{
			get;
			private set;
		}

		public string ClientName
		{
			get { return Perforce.ClientName; }
		}
	}
}<|MERGE_RESOLUTION|>--- conflicted
+++ resolved
@@ -535,7 +535,6 @@
 						{
 							// Clear the current sync filter hash. If the sync is canceled, we'll be in an indeterminate state, and we should always clean next time round.
 							CurrentSyncFilterHash = "INVALID";
-<<<<<<< HEAD
 
 							// Find all the depot paths that will be synced
 							HashSet<string> RemainingDepotPathsToRemove = new HashSet<string>(StringComparer.OrdinalIgnoreCase);
@@ -545,17 +544,6 @@
 							List<string> RevisionsToRemove = new List<string>();
 							RevisionsToRemove.AddRange(RemoveDepotPaths.Select(x => String.Format("{0}#0", x)));
 
-=======
-
-							// Find all the depot paths that will be synced
-							HashSet<string> RemainingDepotPathsToRemove = new HashSet<string>(StringComparer.OrdinalIgnoreCase);
-							RemainingDepotPathsToRemove.UnionWith(RemoveDepotPaths);
-
-							// Build the list of revisions to sync
-							List<string> RevisionsToRemove = new List<string>();
-							RevisionsToRemove.AddRange(RemoveDepotPaths.Select(x => String.Format("{0}#0", x)));
-
->>>>>>> a1e6ec07
 							WorkspaceUpdateResult RemoveResult = SyncFileRevisions("Removing files...", Context, RevisionsToRemove, RemainingDepotPathsToRemove, out StatusMessage);
 							if(RemoveResult != WorkspaceUpdateResult.Success)
 							{
@@ -570,14 +558,6 @@
 					// Create a filter for all the files we don't want
 					FileFilter Filter = new FileFilter(UserFilter);
 					Filter.Exclude(BuildVersionFileName);
-<<<<<<< HEAD
-					if (!ProjectConfigFile.GetValue("Options.UseFastModularVersioningV2", false))
-					{
-						Filter.Exclude(VersionHeaderFileName);
-						Filter.Exclude(ObjectVersionFileName);
-					}
-=======
->>>>>>> a1e6ec07
 					if (Context.Options.HasFlag(WorkspaceUpdateOptions.ContentOnly))
 					{
 						Filter.Exclude("*.usf");
@@ -1202,7 +1182,6 @@
 
 			// Check the client path is formatted correctly
 			if (!SelectedClientFileName.StartsWith(ClientRootPath + "/"))
-<<<<<<< HEAD
 			{
 				throw new Exception(String.Format("Expected '{0}' to start with '{1}'", SelectedClientFileName, ClientRootPath));
 			}
@@ -1211,16 +1190,6 @@
 			int LastSlashIdx = SelectedClientFileName.LastIndexOf('/');
 			if (bSyncAllProjects || !SelectedClientFileName.EndsWith(".uproject", StringComparison.OrdinalIgnoreCase) || LastSlashIdx <= ClientRootPath.Length)
 			{
-=======
-			{
-				throw new Exception(String.Format("Expected '{0}' to start with '{1}'", SelectedClientFileName, ClientRootPath));
-			}
-
-			// Add the default project paths
-			int LastSlashIdx = SelectedClientFileName.LastIndexOf('/');
-			if (bSyncAllProjects || !SelectedClientFileName.EndsWith(".uproject", StringComparison.OrdinalIgnoreCase) || LastSlashIdx <= ClientRootPath.Length)
-			{
->>>>>>> a1e6ec07
 				SyncPaths.Add("/...");
 			}
 			else
