// Copyright 1998-2019 Epic Games, Inc. All Rights Reserved.

#include "Launcher/LauncherWorker.h"
#include "HAL/PlatformTime.h"
#include "HAL/FileManager.h"
#include "ISourceCodeAccessor.h"
#include "ISourceCodeAccessModule.h"
#include "ITargetDeviceProxy.h"
#include "ITargetDeviceProxyManager.h"
#include "Misc/CommandLine.h"
#include "Misc/Paths.h"
#include "HAL/ThreadSafeCounter.h"
#include "Containers/Queue.h"
#include "Modules/ModuleManager.h"
#include "Launcher/LauncherTaskChainState.h"
#include "Launcher/LauncherTask.h"
#include "Launcher/LauncherUATTask.h"
#include "Launcher/LauncherVerifyProfileTask.h"
#include "PlatformInfo.h"


#define LOCTEXT_NAMESPACE "LauncherWorker"


/* Static class member instantiations
*****************************************************************************/

FThreadSafeCounter FLauncherTask::TaskCounter;


/* FLauncherWorker structors
 *****************************************************************************/

FLauncherWorker::FLauncherWorker(const TSharedRef<ITargetDeviceProxyManager>& InDeviceProxyManager, const ILauncherProfileRef& InProfile)
	: DeviceProxyManager(InDeviceProxyManager)
	, Profile(InProfile)
	, Status(ELauncherWorkerStatus::Busy)
{
	CreateAndExecuteTasks(InProfile);
}


/* FRunnable overrides
 *****************************************************************************/

bool FLauncherWorker::Init( )
{
	return true;
}


uint32 FLauncherWorker::Run( )
{
	FString Line;

	LaunchStartTime = FPlatformTime::Seconds();

	// wait for tasks to be completed
	while (Status == ELauncherWorkerStatus::Busy)
	{
		FPlatformProcess::Sleep(0.0f);

		FString NewLine = FPlatformProcess::ReadPipe(ReadPipe);
		if (NewLine.Len() > 0)
		{
			// process the string to break it up in to lines
			Line += NewLine;
			TArray<FString> StringArray;
			int32 count = Line.ParseIntoArray(StringArray, TEXT("\n"), true);
			if (count > 1)
			{
				for (int32 Index = 0; Index < count-1; ++Index)
				{
					StringArray[Index].TrimEndInline();
					OutputMessageReceived.Broadcast(StringArray[Index]);
				}
				Line = StringArray[count-1];
				if (NewLine.EndsWith(TEXT("\n")))
				{
					Line += TEXT("\n");
				}
			}
		}

		if (TaskChain->IsChainFinished())
		{
			Status = ELauncherWorkerStatus::Completed;

			NewLine = FPlatformProcess::ReadPipe(ReadPipe);
			while (NewLine.Len() > 0)
			{
				// process the string to break it up in to lines
				Line += NewLine;
				TArray<FString> StringArray;
				int32 count = Line.ParseIntoArray(StringArray, TEXT("\n"), true);
				if (count > 1)
				{
					for (int32 Index = 0; Index < count-1; ++Index)
					{
						StringArray[Index].TrimEndInline();
						OutputMessageReceived.Broadcast(StringArray[Index]);
					}
					Line = StringArray[count-1];
					if (NewLine.EndsWith(TEXT("\n")))
					{
						Line += TEXT("\n");
					}
				}

				NewLine = FPlatformProcess::ReadPipe(ReadPipe);
			}

			// fire off the last line
			OutputMessageReceived.Broadcast(Line);

		}
	}

	// wait for tasks to be canceled
	if (Status == ELauncherWorkerStatus::Canceling)
	{
		TaskChain->Cancel();

		while (!TaskChain->IsChainFinished())
		{
			FPlatformProcess::Sleep(0.0);
		}		
	}

	FPlatformProcess::ClosePipe(ReadPipe, WritePipe);

	if (Status == ELauncherWorkerStatus::Canceling)
	{
		LaunchCanceled.Broadcast(FPlatformTime::Seconds() - LaunchStartTime);
		Status = ELauncherWorkerStatus::Canceled;
	}
	else
	{
		LaunchCompleted.Broadcast(TaskChain->Succeeded(), FPlatformTime::Seconds() - LaunchStartTime, TaskChain->ReturnCode());
	}

	//delete the application@device dictionary
	CachedDevicePackagePair.Empty();

	//stop looking for disconnected devices
	DisableDeviceDiscoveryListener();

	return 0;
}


void FLauncherWorker::Stop( )
{
	Cancel();
}


/* ILauncherWorker overrides
 *****************************************************************************/

void FLauncherWorker::Cancel( )
{
	if (Status == ELauncherWorkerStatus::Busy)
	{
		Status = ELauncherWorkerStatus::Canceling;
		TerminateLaunchedProcess();
	}
}


void FLauncherWorker::CancelAndWait( )
{
	if (Status == ELauncherWorkerStatus::Busy)
	{
		Status = ELauncherWorkerStatus::Canceling;
		while (Status != ELauncherWorkerStatus::Canceled)
		{
			FPlatformProcess::Sleep(0);
		}
	}
}


int32 FLauncherWorker::GetTasks( TArray<ILauncherTaskPtr>& OutTasks ) const
{
	OutTasks.Reset();

	if (TaskChain.IsValid())
	{
		TQueue<TSharedPtr<FLauncherTask> > Queue;

		Queue.Enqueue(TaskChain);

		TSharedPtr<FLauncherTask> Task;

		// breadth first traversal
		while (Queue.Dequeue(Task))
		{
			OutTasks.Add(Task);

			const TArray<TSharedPtr<FLauncherTask> >& Continuations = Task->GetContinuations();

			for (int32 ContinuationIndex = 0; ContinuationIndex < Continuations.Num(); ++ContinuationIndex)
			{
				Queue.Enqueue(Continuations[ContinuationIndex]);
			}
		}
	}

	return OutTasks.Num();
}


void FLauncherWorker::OnTaskStarted(const FString& TaskName)
{
	StageStartTime = FPlatformTime::Seconds();
	StageStarted.Broadcast(TaskName);
	// look for disconnected devices only after displaying "Running on..."
	if(TaskName.Contains(TEXT("Run Task")))
	{
		EnableDeviceDiscoveryListener();
	}
}


void FLauncherWorker::OnTaskCompleted(const FString& TaskName)
{
	StageCompleted.Broadcast(TaskName, FPlatformTime::Seconds() - StageStartTime);
}

static void AddDeviceToLaunchCommand(const FString& DeviceId, TSharedPtr<ITargetDeviceProxy> DeviceProxy, const ILauncherProfileRef& InProfile, FString& DeviceNames, FString& RoleCommands, bool& bVsyncAdded)
{
	// add the platform
	DeviceNames += TEXT("+\"") + DeviceId + TEXT("\"");
	TArray<ILauncherProfileLaunchRolePtr> Roles;
	if (InProfile->GetLaunchRolesFor(DeviceId, Roles) > 0)
	{
		for (int32 RoleIndex = 0; RoleIndex < Roles.Num(); RoleIndex++)
		{
			if (!bVsyncAdded && Roles[RoleIndex]->IsVsyncEnabled())
			{
				RoleCommands += TEXT(" -vsync");
				bVsyncAdded = true;
			}
			RoleCommands += *(TEXT(" ") + Roles[RoleIndex]->GetUATCommandLine());
		}
	}

	if (FParse::Param(FCommandLine::Get(), TEXT("nomcp")))
	{
		// if our editor has nomcp then pass it through the launched game
		RoleCommands += TEXT(" -nomcp");
	}

	if (FParse::Param(FCommandLine::Get(), TEXT("opengl")))
	{
		RoleCommands += TEXT(" -opengl");
	}

	if (FParse::Param(FCommandLine::Get(), TEXT("vulkan")))
	{
		RoleCommands += TEXT(" -vulkan");
	}
}

static FString Join(const TSet<FString>& Tokens, const FString& Delimeter)
{
	FString Result;
	for (const FString& Token : Tokens)
	{
		Result+= Delimeter;
		Result+= Token;
	}

	return Result.RightChop(Delimeter.Len());
}

FString FLauncherWorker::CreateUATCommand( const ILauncherProfileRef& InProfile, const TArray<FString>& InPlatforms, TArray<FCommandDesc>& OutCommands, FString& CommandStart )
{
	CommandStart = TEXT("");
	FString UATCommand = TEXT(" -utf8output");
	FGuid SessionId(FGuid::NewGuid());
	FString InitialMap = InProfile->GetDefaultLaunchRole()->GetInitialMap();
	if (InitialMap.IsEmpty() && InProfile->GetCookedMaps().Num() == 1)
	{
		InitialMap = InProfile->GetCookedMaps()[0];
	}

	// staging directory
	FString StageDirectory = TEXT("");
	auto PackageDirectory = InProfile->GetPackageDirectory();
	if (PackageDirectory.Len() > 0)
	{
		StageDirectory += FString::Printf(TEXT(" -stagingdirectory=\"%s\""), *PackageDirectory);
	}

	// determine if there is a server platform
	FString ServerCommand = TEXT("");
	FString ServerPlatforms = TEXT("");
	FString Platforms = TEXT("");
	FString PlatformCommand = TEXT("");
	FString OptionalParams = TEXT("");
	TSet<FString> OptionalTargetPlatforms;
	TSet<FString> OptionalCookFlavors;
	
	bool bUATClosesAfterLaunch = false;
	for (int32 PlatformIndex = 0; PlatformIndex < InPlatforms.Num(); ++PlatformIndex)
	{
		// Platform info for the given platform
		const PlatformInfo::FPlatformInfo* PlatformInfo = PlatformInfo::FindPlatformInfo(FName(*InPlatforms[PlatformIndex]));

		if (ensure(PlatformInfo))
		{
			// switch server and no editor platforms to the proper type
			if (PlatformInfo->TargetPlatformName == FName("LinuxServer"))
			{
				ServerPlatforms += TEXT("+Linux");
			}
			else if (PlatformInfo->TargetPlatformName == FName("WindowsServer"))
			{
				ServerPlatforms += TEXT("+Win64");
			}
			else if (PlatformInfo->TargetPlatformName == FName("MacServer"))
			{
				ServerPlatforms += TEXT("+Mac");
			}
			else if (PlatformInfo->TargetPlatformName == FName("LinuxNoEditor") || PlatformInfo->TargetPlatformName == FName("LinuxClient"))
			{
				Platforms += TEXT("+Linux");
			}
			else if (PlatformInfo->TargetPlatformName == FName("WindowsNoEditor") || PlatformInfo->TargetPlatformName == FName("Windows") || PlatformInfo->TargetPlatformName == FName("WindowsClient"))
			{
				Platforms += TEXT("+Win64");
			}
			else if (PlatformInfo->TargetPlatformName == FName("MacNoEditor") || PlatformInfo->TargetPlatformName == FName("MacClient"))
			{
				Platforms += TEXT("+Mac");
			}
			else if (PlatformInfo->TargetPlatformName == FName("IOSClient"))
			{
				Platforms += TEXT("+IOS");
			}
<<<<<<< HEAD
			else if (PlatformInfo->TargetPlatformName == FName("HoloLens"))
			{
				Platforms += TEXT("+HoloLens");
			}
=======
>>>>>>> 271e2139
			else
			{
				Platforms += TEXT("+");
				Platforms += PlatformInfo->TargetPlatformName.ToString();
			}

			// Append any extra UAT flags specified for this platform flavor
			if (!PlatformInfo->UATCommandLine.IsEmpty())
			{
				FString OptionalUATCommandLine = PlatformInfo->UATCommandLine;

				FString OptionalTargetPlatform;
				if (FParse::Value(*OptionalUATCommandLine, TEXT("-targetplatform="), OptionalTargetPlatform))
				{
					OptionalTargetPlatforms.Add(OptionalTargetPlatform);
					OptionalUATCommandLine.ReplaceInline(*(TEXT("-targetplatform=") + OptionalTargetPlatform), TEXT(""));
				}

				FString OptionalCookFlavor;
				if (FParse::Value(*OptionalUATCommandLine, TEXT("-cookflavor="), OptionalCookFlavor))
				{
					OptionalCookFlavors.Add(OptionalCookFlavor);
					OptionalUATCommandLine.ReplaceInline(*(TEXT("-cookflavor=") + OptionalCookFlavor), TEXT(""));
				}

				OptionalParams += TEXT(" ");
				OptionalParams += OptionalUATCommandLine;
			}
			bUATClosesAfterLaunch |= PlatformInfo->bUATClosesAfterLaunch;
		}
	}
	if (ServerPlatforms.Len() > 0)
	{
		ServerCommand = TEXT(" -server -serverplatform=") + ServerPlatforms.RightChop(1);
		if (Platforms.Len() == 0)
		{
			OptionalParams += TEXT(" -noclient");
		}
	}
	if (Platforms.Len() > 0)
	{
		PlatformCommand = TEXT(" -platform=") + Platforms.RightChop(1);
	}
	
	UATCommand += PlatformCommand;
	UATCommand += ServerCommand;
	UATCommand += OptionalParams;

	if (OptionalTargetPlatforms.Num() > 0)
	{
		UATCommand += (TEXT(" -targetplatform=") + Join(OptionalTargetPlatforms, TEXT("+")));
	}
	
	if (OptionalCookFlavors.Num() > 0)
	{
		UATCommand += (TEXT(" -cookflavor=") + Join(OptionalCookFlavors, TEXT("+")));
	}

	// device list
	FString DeviceNames = TEXT("");
	FString DeviceCommand = TEXT("");
	FString RoleCommands = TEXT("");
	ILauncherDeviceGroupPtr DeviceGroup = InProfile->GetDeployedDeviceGroup();

	bool bVsyncAdded = false;

	if (DeviceGroup.IsValid())
	{
		const TArray<FString>& Devices = DeviceGroup->GetDeviceIDs();		

		// for each deployed device...
		for (int32 DeviceIndex = 0; DeviceIndex < Devices.Num(); ++DeviceIndex)
		{
			const FString& DeviceId = Devices[DeviceIndex];
			TSharedPtr<ITargetDeviceProxy> DeviceProxy = DeviceProxyManager->FindProxyDeviceForTargetDevice(DeviceId);
			if (DeviceProxy.IsValid())
			{
				AddDeviceToLaunchCommand(DeviceId, DeviceProxy, InProfile, DeviceNames, RoleCommands, bVsyncAdded);

				// also add the credentials, if necessary
				FString DeviceUser = DeviceProxy->GetDeviceUser();
				if (DeviceUser.Len() > 0)
				{
					DeviceCommand += FString::Printf(TEXT(" -deviceuser=%s"), *DeviceUser);
				}

				FString DeviceUserPassword = DeviceProxy->GetDeviceUserPassword();
				if (DeviceUserPassword.Len() > 0)
				{
					DeviceCommand += FString::Printf(TEXT(" -devicepass=%s"), *DeviceUserPassword);
				}
			}
		}
	}

	if (DeviceNames.Len() > 0)
	{
		DeviceCommand += TEXT(" -device=") + DeviceNames.RightChop(1);
	}

	// game command line
	FString CommandLine = FString::Printf(TEXT(" -cmdline=\"%s -Messaging\""),
		*InitialMap);

	// localization command line
	FString LocalizationCommands;
#if WITH_EDITOR
	const FString PreviewGameLanguage = FTextLocalizationManager::Get().GetConfiguredGameLocalizationPreviewLanguage();
	if (!PreviewGameLanguage.IsEmpty())
	{
		LocalizationCommands += TEXT(" -culture=");
		LocalizationCommands += PreviewGameLanguage;
	}
#endif	// WITH_EDITOR

	// to reduce UE4CommandLine.txt churn (timestamp causing extra work), for LaunchOn (ie iterative deploy) we use a single session guid
	if (InProfile->GetDeploymentMode() == ELauncherProfileDeploymentModes::CopyToDevice && Profile->IsDeployingIncrementally())
	{
		static FGuid StaticGuid(FGuid::NewGuid());
		SessionId = StaticGuid;
	}

	// additional commands to be sent to the commandline
	FString SessionName = InProfile->GetName().Replace(TEXT("\'"), TEXT("_")).Replace(TEXT("\'"), TEXT("_"));
	FString SessionOwner = FString(FPlatformProcess::UserName(false)).Replace(TEXT("\'"), TEXT("_")).Replace(TEXT("\'"), TEXT("_"));;
	FString AdditionalCommandLine = FString::Printf(TEXT(" -addcmdline=\"-SessionId=%s -SessionOwner='%s' -SessionName='%s'%s%s %s\""),
		*SessionId.ToString(),
		*SessionOwner,
		*SessionName,
		*RoleCommands,
		*LocalizationCommands,
		*InProfile->GetAdditionalCommandLineParameters());

	// map list
	FString MapList = TEXT("");
	const TArray<FString>& CookedMaps = InProfile->GetCookedMaps();
	if (CookedMaps.Num() > 0 && (InProfile->GetCookMode() == ELauncherProfileCookModes::ByTheBook || InProfile->GetCookMode() == ELauncherProfileCookModes::ByTheBookInEditor))
	{
		MapList += TEXT(" -map=");
		for (int32 MapIndex = 0; MapIndex < CookedMaps.Num(); ++MapIndex)
		{
			MapList += CookedMaps[MapIndex];
			if (MapIndex+1 < CookedMaps.Num())
			{
				MapList += "+";
			}
		}
	}
	else
	{
		MapList = TEXT(" -map=") + InitialMap;
	}

	// Override the Blueprint nativization method for anything other than "cook by the book" mode. Nativized assets
	// won't get regenerated otherwise, and we don't want UBT to include generated code assets from a previous cook.
	// Also disable Blueprint nativization if the profile is not configured to also build code. Otherwise nativized
	// assets generated at cook time will not be linked into the game's executable prior to stage/deployment phases.
	if (InProfile->GetCookMode() != ELauncherProfileCookModes::ByTheBook || !InProfile->IsBuilding())
	{
		UATCommand += TEXT(" -ini:Game:[/Script/UnrealEd.ProjectPackagingSettings]:BlueprintNativizationMethod=Disabled");
	}

	// build
	if (InProfile->IsBuilding())
	{
		UATCommand += TEXT(" -build");

		FCommandDesc Desc;
		FText Command = FText::Format(LOCTEXT("LauncherBuildDesc", "Build game for {0}"), FText::FromString(Platforms.RightChop(1)));
		Desc.Name = "Build Task";
		Desc.Desc = Command.ToString();
		Desc.EndText = TEXT("********** BUILD COMMAND COMPLETED **********");
		OutCommands.Add(Desc);
		CommandStart = TEXT("********** BUILD COMMAND STARTED **********");
		// @todo: server
	}

	// cook
	switch(InProfile->GetCookMode())
	{
	case ELauncherProfileCookModes::ByTheBook:
		{
			UATCommand += TEXT(" -cook");

			UATCommand += MapList;

			if (InProfile->IsCookingUnversioned())
			{
				UATCommand += TEXT(" -unversionedcookedcontent");
			}

			if (InProfile->IsEncryptingIniFiles())
			{
				UATCommand += TEXT(" -encryptinifiles");
			}

			FString AdditionalOptions = InProfile->GetCookOptions();
			if (!AdditionalOptions.IsEmpty())
			{
				UATCommand += TEXT(" -additionalcookeroptions=\"");

				// Escape any quotes in the argument list
				UATCommand += AdditionalOptions.Replace(TEXT("\""), TEXT("\\\""));

				// If the additional options ends with a slash, make sure we don't escape the quote
				if (UATCommand.EndsWith("\\"))
				{
					UATCommand += TEXT("\\");
				}

				UATCommand += TEXT("\"");
			}

			if (FParse::Param(FCommandLine::Get(), TEXT("fastcook")))
			{
				// if our editor has nomcp then pass it through the launched game
				UATCommand += TEXT(" -fastcook");
			}

			if (InProfile->IsPackingWithUnrealPak())
			{
				UATCommand += TEXT(" -pak");
			}

			if ( InProfile->IsCreatingReleaseVersion() )
			{
				UATCommand += TEXT(" -createreleaseversion=");
				UATCommand += InProfile->GetCreateReleaseVersionName();
				
			}

			if ( InProfile->IsCreatingDLC() )
			{
				UATCommand += TEXT(" -dlcname=");
				UATCommand += InProfile->GetDLCName();
			}

			if ( InProfile->IsDLCIncludingEngineContent() )
			{
				UATCommand += TEXT(" -DLCIncludeEngineContent");
			}

			if ( InProfile->IsGeneratingPatch() )
			{
				UATCommand += TEXT(" -generatepatch");

				if ( InProfile->ShouldAddPatchLevel() )
				{
					UATCommand += TEXT(" -addpatchlevel");
				}
			}

			if ( InProfile->IsGeneratingPatch() || 
				InProfile->IsCreatingReleaseVersion() || 
				InProfile->IsCreatingDLC() )
			{
				if ( InProfile->GetBasedOnReleaseVersionName().IsEmpty() == false )
				{
					UATCommand += TEXT(" -basedonreleaseversion=");
					UATCommand += InProfile->GetBasedOnReleaseVersionName();

					if ( InProfile->ShouldStageBaseReleasePaks() )
					{
						UATCommand += TEXT(" -stagebasereleasepaks");
					}
				}
			}

			if (InProfile->IsGeneratingChunks())
			{
				UATCommand += TEXT(" -manifests");
			}

			if (InProfile->IsGenerateHttpChunkData())
			{
				auto Cmd = FString::Printf(TEXT(" -createchunkinstall -chunkinstalldirectory=\"%s\" -chunkinstallversion=\"%s\""), *InProfile->GetHttpChunkDataDirectory(), *InProfile->GetHttpChunkDataReleaseName());
				UATCommand += Cmd;
			}
			
			// Creating a packed DLC requires staging
			if (InProfile->GetPackagingMode() == ELauncherProfilePackagingModes::DoNotPackage && InProfile->IsCreatingDLC() && InProfile->IsPackingWithUnrealPak())
			{
				UATCommand += TEXT(" -stage");
			}

			if (InProfile->GetNumCookersToSpawn() > 0)
			{
				UATCommand += FString::Printf(TEXT(" -NumCookersToSpawn=%d"), InProfile->GetNumCookersToSpawn());
			}

			FCommandDesc Desc;
			FText Command = FText::Format(LOCTEXT("LauncherCookDesc", "Cook content for {0}"), FText::FromString(Platforms.RightChop(1)));
			Desc.Name = "Cook Task";
			Desc.Desc = Command.ToString();
			Desc.EndText = TEXT("********** COOK COMMAND COMPLETED **********");
			OutCommands.Add(Desc);
			if (CommandStart.Len() == 0)
			{
				CommandStart = TEXT("********** COOK COMMAND STARTED **********");
			}
		}
		break;
	case ELauncherProfileCookModes::OnTheFly:
		{
			UATCommand += TEXT(" -cookonthefly");

			//if UAT doesn't stick around as long as the process we are going to run, then we can't kill the COTF server when UAT goes down because the program
			//will still need it.  If UAT DOES stick around with the process then we DO want the COTF server to die with UAT so the next time we launch we don't end up
			//with two COTF servers.
			if (bUATClosesAfterLaunch)
			{
				UATCommand += " -nokill";
			}
			UATCommand += MapList;

			FCommandDesc Desc;
			FText Command = LOCTEXT("LauncherCookOnTheFlyDesc", "Starting cook on the fly server");
			Desc.Name = "Cook Server Task";
			Desc.Desc = Command.ToString();
			Desc.EndText = TEXT("********** COOK COMMAND COMPLETED **********");
			OutCommands.Add(Desc);
			if (CommandStart.Len() == 0)
			{
				CommandStart = TEXT("********** COOK COMMAND STARTED **********");
			}
		}
		break;
	case ELauncherProfileCookModes::OnTheFlyInEditor:
		UATCommand += MapList;
		UATCommand += " -skipcook -cookonthefly -CookInEditor";
		break;
	case ELauncherProfileCookModes::ByTheBookInEditor:
		UATCommand += MapList;
		UATCommand += TEXT(" -skipcook -CookInEditor"); // don't cook anything the editor is doing it ;)
		break;
	case ELauncherProfileCookModes::DoNotCook:
		UATCommand += TEXT(" -skipcook");
		break;
	}

	if ( InProfile->IsForDistribution() )
	{
		UATCommand += TEXT(" -distribution");
	}

	if (InProfile->IsCookingIncrementally())
	{
		UATCommand += TEXT(" -iterativecooking");
	}

	if ( InProfile->IsIterateSharedCookedBuild() )
	{
		UATCommand += TEXT(" -iteratesharedcookedbuild=usesyncedbuild");
	}

	if (InProfile->GetSkipCookingEditorContent())
	{
		UATCommand += TEXT(" -SkipCookingEditorContent");
	}

	if ( InProfile->IsCompressed() )
	{
		UATCommand += TEXT(" -compressed");
	}

	// stage/package/deploy
	if (InProfile->GetDeploymentMode() != ELauncherProfileDeploymentModes::DoNotDeploy)
	{
		switch (InProfile->GetDeploymentMode())
		{
		case ELauncherProfileDeploymentModes::CopyRepository:
			{
				UATCommand += TEXT(" -skipstage -deploy");
				UATCommand += CommandLine;
				UATCommand += StageDirectory;
				UATCommand += DeviceCommand;
				UATCommand += AdditionalCommandLine;

				FCommandDesc Desc;
				FText Command = FText::Format(LOCTEXT("LauncherDeployDesc", "Deploying content for {0}"), FText::FromString(Platforms.RightChop(1)));
				Desc.Name = "Deploy Task";
				Desc.Desc = Command.ToString();
				Desc.EndText = TEXT("********** DEPLOY COMMAND COMPLETED **********");
				OutCommands.Add(Desc);
				if (CommandStart.Len() == 0)
				{
					CommandStart = TEXT("********** DEPLOY COMMAND STARTED **********");
				}
			}
			break;

		case ELauncherProfileDeploymentModes::CopyToDevice:
			{
				if (Profile->IsDeployingIncrementally())
				{
					UATCommand += " -iterativedeploy";
					// @todo Lumin hack maybe? Can we always skip the automation script compiling here when going for fast-as-possible?
					// we will always compile the automation scripts once, then we stop due to time waste
					static bool bHasCompiledOnce = false;
					if (bHasCompiledOnce)
					{
						UATCommand += " -nocompile";
					}
					else
					{
						bHasCompiledOnce = true;
					}
				}
			}
		case ELauncherProfileDeploymentModes::FileServer:
			{
				UATCommand += TEXT(" -stage -deploy");
				UATCommand += CommandLine;
				UATCommand += StageDirectory;
				UATCommand += DeviceCommand;
				UATCommand += AdditionalCommandLine;

				FCommandDesc Desc;
				FText Command = FText::Format(LOCTEXT("LauncherDeployDesc", "Deploying content for {0}"), FText::FromString(Platforms.RightChop(1)));
				Desc.Name = "Deploy Task";
				Desc.Desc = Command.ToString();
				Desc.EndText = TEXT("********** DEPLOY COMMAND COMPLETED **********");
				OutCommands.Add(Desc);
				if (CommandStart.Len() == 0)
				{
					CommandStart = TEXT("********** STAGE COMMAND STARTED **********");
				}
			}
			break;
		}

		// run
		if (InProfile->GetLaunchMode() != ELauncherProfileLaunchModes::DoNotLaunch)
		{
			UATCommand += TEXT(" -run ");

			FCommandDesc Desc;
			FText Command = FText::Format(LOCTEXT("LauncherRunDesc", "Launching on {0}"), FText::FromString(DeviceNames.RightChop(1)));
			Desc.Name = "Run Task";
			Desc.Desc = Command.ToString();
			Desc.EndText = TEXT("********** RUN COMMAND COMPLETED **********");
			OutCommands.Add(Desc);
			if (CommandStart.Len() == 0)
			{
				CommandStart = TEXT("********** RUN COMMAND STARTED **********");
			}
		}
	}
	else
	{
		if (InProfile->IsIncludingPrerequisites())
		{
			UATCommand += TEXT(" -prereqs");
		}

		if (InProfile->GetPackagingMode() == ELauncherProfilePackagingModes::Locally)
		{
			UATCommand += TEXT(" -stage -package");
			UATCommand += StageDirectory;
			UATCommand += CommandLine;
			UATCommand += AdditionalCommandLine;

			FCommandDesc Desc;
			FText Command = FText::Format(LOCTEXT("LauncherPackageDesc", "Packaging content for {0}"), FText::FromString(Platforms.RightChop(1)));
			Desc.Name = "Package Task";
			Desc.Desc = Command.ToString();
			Desc.EndText = TEXT("********** PACKAGE COMMAND COMPLETED **********");
			OutCommands.Add(Desc);
			if (CommandStart.Len() == 0)
			{
				CommandStart = TEXT("********** STAGE COMMAND STARTED **********");
			}
		}

		if (InProfile->IsArchiving())
		{
			UATCommand += FString::Printf(TEXT(" -archive -archivedirectory=\"%s\""), *Profile->GetArchiveDirectory());

			FCommandDesc Desc;
			FText Command = FText::Format(LOCTEXT("LauncherArchiveDesc", "Archiving content for {0}"), FText::FromString(Platforms.RightChop(1)));
			Desc.Name = "Archive Task";
			Desc.Desc = Command.ToString();
			Desc.EndText = TEXT("********** ARCHIVE COMMAND COMPLETED **********");
			OutCommands.Add(Desc);
			if (CommandStart.Len() == 0)
			{
				CommandStart = TEXT("********** ARCHIVE COMMAND STARTED **********");
			}
		}
	}

	// wait for completion of UAT
	FCommandDesc Desc;
	FText Command = LOCTEXT("LauncherCompletionDesc", "UAT post launch cleanup");
	Desc.Name = "Post Launch Task";
	Desc.Desc = Command.ToString();
	Desc.EndText = TEXT("********** LAUNCH COMPLETED **********");
	OutCommands.Add(Desc);

	return UATCommand;
}

/* FLauncherWorker implementation
 *****************************************************************************/

void FLauncherWorker::CreateAndExecuteTasks( const ILauncherProfileRef& InProfile )
{
	// check to see if we need to build by default
	if (!InProfile->HasProjectSpecified())
	{
		FString ProjectPath = FPaths::GetPath(InProfile->GetProjectPath());
		TArray<FString> OutProjectCodeFilenames;
		IFileManager::Get().FindFilesRecursive(OutProjectCodeFilenames, *(ProjectPath / TEXT("Source")), TEXT("*.h"), true, false, false);
		IFileManager::Get().FindFilesRecursive(OutProjectCodeFilenames, *(ProjectPath / TEXT("Source")), TEXT("*.cpp"), true, false, false);
		ISourceCodeAccessModule& SourceCodeAccessModule = FModuleManager::LoadModuleChecked<ISourceCodeAccessModule>("SourceCodeAccess");
		if (OutProjectCodeFilenames.Num() > 0 && SourceCodeAccessModule.GetAccessor().CanAccessSourceCode())
		{
			InProfile->SetBuildGame(true);
		}
	}
	FPlatformProcess::CreatePipe(ReadPipe, WritePipe);

	// create task chains
	TaskChain = MakeShareable(new FLauncherVerifyProfileTask());
	TArray<FString> Platforms;
	if (InProfile->GetCookMode() == ELauncherProfileCookModes::ByTheBook || InProfile->IsBuilding())
	{
		Platforms = InProfile->GetCookedPlatforms();
	}

	// determine deployment platforms
	ILauncherDeviceGroupPtr DeviceGroup = InProfile->GetDeployedDeviceGroup();
	FName Variant = NAME_None;

	if (DeviceGroup.IsValid() && Platforms.Num() < 1)
	{
		const TArray<FString>& Devices = DeviceGroup->GetDeviceIDs();
		// for each deployed device...
		for (int32 DeviceIndex = 0; DeviceIndex < Devices.Num(); ++DeviceIndex)
		{
			const FString& DeviceId = Devices[DeviceIndex];

			TSharedPtr<ITargetDeviceProxy> DeviceProxy = DeviceProxyManager->FindProxyDeviceForTargetDevice(DeviceId);

			if (DeviceProxy.IsValid())
			{
				// add the platform
				Variant = DeviceProxy->GetTargetDeviceVariant(DeviceId);
				Platforms.AddUnique(DeviceProxy->GetTargetPlatformName(Variant));
			}			
		}
	}

#if !WITH_EDITOR
	// can't cook by the book in the editor if we are not in the editor...
	check( InProfile->GetCookMode() != ELauncherProfileCookModes::ByTheBookInEditor );
	check( InProfile->GetCookMode() != ELauncherProfileCookModes::OnTheFlyInEditor );
#endif

	TSharedPtr<FLauncherTask> NextTask = TaskChain;
	if (InProfile->GetCookMode() == ELauncherProfileCookModes::ByTheBookInEditor)
	{
		// need a command which will wait for the cook to finish
		class FWaitForCookInEditorToFinish : public FLauncherTask
		{
		public:
			FWaitForCookInEditorToFinish() : FLauncherTask( FString(TEXT("Cooking in the editor")), FString(TEXT("Prepairing content to run on device")), NULL, NULL)
			{
			}
			virtual bool PerformTask( FLauncherTaskChainState& ChainState ) override
			{
				while ( !ChainState.Profile->OnIsCookFinished().Execute() )
				{
					if (IsCancelling())
					{
						ChainState.Profile->OnCookCanceled().Execute();
						return false;
					}
					FPlatformProcess::Sleep( 0.1f );
				}
				return true;
			}
		};
		TSharedPtr<FLauncherTask> WaitTask = MakeShareable(new FWaitForCookInEditorToFinish());
		WaitTask->OnStarted().AddRaw(this, &FLauncherWorker::OnTaskStarted);
		WaitTask->OnCompleted().AddRaw(this, &FLauncherWorker::OnTaskCompleted);
		NextTask->AddContinuation(WaitTask);
		NextTask = WaitTask;
	}
	TArray<FCommandDesc> Commands;
	FString StartString;
	FString UATCommand = CreateUATCommand(InProfile, Platforms, Commands, StartString);
	TSharedPtr<FLauncherTask> BuildTask = MakeShareable(new FLauncherUATTask(UATCommand, TEXT("Build Task"), TEXT("Launching UAT..."), ReadPipe, WritePipe, InProfile->GetEditorExe(), ProcHandle, this, StartString));
	BuildTask->OnStarted().AddRaw(this, &FLauncherWorker::OnTaskStarted);
	BuildTask->OnCompleted().AddRaw(this, &FLauncherWorker::OnTaskCompleted);
	NextTask->AddContinuation(BuildTask);
	NextTask = BuildTask;
	for (int32 Index = 0; Index < Commands.Num(); ++Index)
	{
		class FLauncherWaitTask : public FLauncherTask
		{
		public:
			FLauncherWaitTask( const FString& InCommandEnd, const FString& InName, const FString& InDesc, FProcHandle& InProcessHandle, ILauncherWorker* InWorker)
				: FLauncherTask(InName, InDesc, 0, 0)
				, CommandText(InCommandEnd)
				, ProcessHandle(InProcessHandle)
				, LauncherWorker(InWorker)
			{
				EndTextFound = false;
				InWorker->OnOutputReceived().AddRaw(this, &FLauncherWaitTask::HandleOutputReceived);
			}

		protected:
			virtual bool PerformTask( FLauncherTaskChainState& ChainState ) override
			{
				while (FPlatformProcess::IsProcRunning(ProcessHandle) && !EndTextFound)
				{
					if (IsCancelling())
					{
						FPlatformProcess::TerminateProc(ProcessHandle, true);
						return false;
					}
					FPlatformProcess::Sleep(0.25);
				}
				if (!EndTextFound && !FPlatformProcess::GetProcReturnCode(ProcessHandle, &Result))
				{
					return false;
				}
				return (Result == 0);
			}

			void HandleOutputReceived(const FString& InMessage)
			{
				EndTextFound |= InMessage.Contains(CommandText);
				const FString DevicePackagePairMessagePrefix = "Running Package@Device:";
				if (InMessage.StartsWith(DevicePackagePairMessagePrefix))
				{
					FString DevicePackagePairMessage = InMessage;
					DevicePackagePairMessage.RemoveFromStart(DevicePackagePairMessagePrefix);
					TArray<FString> DevicePackagePair;
					if (DevicePackagePairMessage.ParseIntoArray(DevicePackagePair, TEXT("@"), true) == 2)
					{
						LauncherWorker->AddDevicePackagePair(DevicePackagePair[1], DevicePackagePair[0]);
					}
				}
			}

		private:
			FString CommandText;
			FProcHandle& ProcessHandle;
			bool EndTextFound;
			ILauncherWorker* LauncherWorker;
		};			

		TSharedPtr<FLauncherTask> WaitTask = MakeShareable(new FLauncherWaitTask(Commands[Index].EndText, Commands[Index].Name, Commands[Index].Desc, ProcHandle, this));
		WaitTask->OnStarted().AddRaw(this, &FLauncherWorker::OnTaskStarted);
		WaitTask->OnCompleted().AddRaw(this, &FLauncherWorker::OnTaskCompleted);
		NextTask->AddContinuation(WaitTask);
		NextTask = WaitTask;
	}

	// execute the chain
	FLauncherTaskChainState ChainState;

	ChainState.Profile = InProfile;
	ChainState.SessionId = FGuid::NewGuid();

	TaskChain->Execute(ChainState);
}

/** Callback for when a device proxy has been removed from the device proxy manager. */
void FLauncherWorker::HandleDeviceProxyManagerProxyRemoved(const TSharedRef<ITargetDeviceProxy>& RemovedProxy)
{
	FString TargetDeviceId = RemovedProxy->GetTargetDeviceId(NAME_None);
	
	// determine deployment devices
	ILauncherDeviceGroupPtr DeviceGroup = Profile->GetDeployedDeviceGroup();

	if (DeviceGroup.IsValid() && DeviceGroup->GetNumDevices() > 0)
	{
		// remove disconnected device from the list
		DeviceGroup->RemoveDevice(TargetDeviceId);
		if (DeviceGroup->GetNumDevices() == 0)
		{
			// this was the last device running, stop working
			Stop();
		}
	}
}

// start looking for disconnected devices
void FLauncherWorker::EnableDeviceDiscoveryListener()
{
	if (!OnProxyRemovedDelegateHandle.IsValid())
	{
		OnProxyRemovedDelegateHandle = DeviceProxyManager->OnProxyRemoved().AddRaw(this, &FLauncherWorker::HandleDeviceProxyManagerProxyRemoved);
	}
}

// stop looking for disconnected devices
void FLauncherWorker::DisableDeviceDiscoveryListener()
{
	if (OnProxyRemovedDelegateHandle.IsValid())
	{
		DeviceProxyManager->OnProxyRemoved().Remove(OnProxyRemovedDelegateHandle);
		OnProxyRemovedDelegateHandle.Reset();
	}

}

//Cancel the currently running application on all devices
bool FLauncherWorker::TerminateLaunchedProcess()
{
	// determine deployment devices
	ILauncherDeviceGroupPtr DeviceGroup = Profile->GetDeployedDeviceGroup();
	FName Variant = NAME_None;

	// device list
	FString DeviceNamesParam = TEXT("");
	if (DeviceGroup.IsValid())
	{
		const TArray<FString>& Devices = DeviceGroup->GetDeviceIDs();
		// cancel the app onr each device
		for (int32 DeviceIndex = 0; DeviceIndex < Devices.Num(); ++DeviceIndex)
		{
			const FString& DeviceId = Devices[DeviceIndex];

			TSharedPtr<ITargetDeviceProxy> DeviceProxy = DeviceProxyManager->FindProxyDeviceForTargetDevice(DeviceId);
			if (DeviceProxy.IsValid())
			{
				FName TargetDeviceVariant = DeviceProxy->GetTargetDeviceVariant(DeviceId);

				FString TargetDeviceId = DeviceId;
				
				// remove the variant prefix (eg. Android_ETC@deviceId)
				int32 InPos = TargetDeviceId.Find("@");
				if (InPos > 0) 
				{ 
					TargetDeviceId = TargetDeviceId.Right(TargetDeviceId.Len() -  InPos - 1);

				}

				// try to find the corresponding app id
				if (CachedDevicePackagePair.Contains(TargetDeviceId))
				{
					DeviceProxy->TerminateLaunchedProcess(TargetDeviceVariant, CachedDevicePackagePair[TargetDeviceId]);
				}
			}
		}
	}

	return true;
}

#undef LOCTEXT_NAMESPACE<|MERGE_RESOLUTION|>--- conflicted
+++ resolved
@@ -340,17 +340,14 @@
 			{
 				Platforms += TEXT("+IOS");
 			}
-<<<<<<< HEAD
 			else if (PlatformInfo->TargetPlatformName == FName("HoloLens"))
 			{
 				Platforms += TEXT("+HoloLens");
 			}
-=======
->>>>>>> 271e2139
 			else
 			{
 				Platforms += TEXT("+");
-				Platforms += PlatformInfo->TargetPlatformName.ToString();
+				Platforms += PlatformInfo->VanillaPlatformName.ToString();
 			}
 
 			// Append any extra UAT flags specified for this platform flavor
