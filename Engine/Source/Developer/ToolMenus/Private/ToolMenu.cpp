// Copyright Epic Games, Inc. All Rights Reserved.

#include "ToolMenu.h"
#include "ToolMenus.h"
#include "IToolMenusModule.h"

#include "Textures/SlateIcon.h"
#include "Framework/Commands/UIAction.h"
#include "Framework/MultiBox/MultiBox.h"
#include "Framework/MultiBox/MultiBoxBuilder.h"
#include "Internationalization/Internationalization.h"

UToolMenu::UToolMenu() :
	MenuType(EMultiBoxType::Menu)
	, bShouldCloseWindowAfterMenuSelection(true)
	, bCloseSelfOnly(false)
	, bSearchable(false)
	, bToolBarIsFocusable(false)
	, bToolBarForceSmallIcons(false)
	, bRegistered(false)
	, bIsRegistering(false)
	, bExtendersEnabled(true)
	, StyleSet(&FCoreStyle::Get())
	, MaxHeight(INT_MAX)
{
}

void UToolMenu::InitMenu(const FToolMenuOwner InOwner, FName InName, FName InParent, EMultiBoxType InType)
{
	MenuOwner = InOwner;
	MenuName = InName;
	MenuParent = InParent;
	MenuType = InType;
}

void UToolMenu::InitGeneratedCopy(const UToolMenu* Source, const FName InMenuName, const FToolMenuContext* InContext)
{
	// Skip sections

	MenuName = InMenuName;
	MenuParent = Source->MenuParent;
	StyleName = Source->StyleName;
	TutorialHighlightName = Source->TutorialHighlightName;
	MenuType = Source->MenuType;
	StyleSet = Source->StyleSet;
	bShouldCloseWindowAfterMenuSelection = Source->bShouldCloseWindowAfterMenuSelection;
	bCloseSelfOnly = Source->bCloseSelfOnly;
	bSearchable = Source->bSearchable;
	bToolBarIsFocusable = Source->bToolBarIsFocusable;
	bToolBarForceSmallIcons = Source->bToolBarForceSmallIcons;
	MenuOwner = Source->MenuOwner;

	SubMenuParent = Source->SubMenuParent;
	SubMenuSourceEntryName = Source->SubMenuSourceEntryName;
	MaxHeight = Source->MaxHeight;
	bExtendersEnabled = Source->bExtendersEnabled;

	MaxHeight = Source->MaxHeight;
	if (InContext)
	{
		Context = *InContext;
	}
}

int32 UToolMenu::IndexOfSection(const FName InSectionName) const
{
	for (int32 i=0; i < Sections.Num(); ++i)
	{
		if (Sections[i].Name == InSectionName)
		{
			return i;
		}
	}

	return INDEX_NONE;
}

int32 UToolMenu::FindInsertIndex(const FToolMenuSection& InSection) const
{
	const FToolMenuInsert InInsertPosition = InSection.InsertPosition;
	if (InInsertPosition.IsDefault())
	{
		return Sections.Num();
	}

	if (InInsertPosition.Position == EToolMenuInsertType::First)
	{
		for (int32 i = 0; i < Sections.Num(); ++i)
		{
			if (Sections[i].InsertPosition.Position != InInsertPosition.Position)
			{
				return i;
			}
		}

		return Sections.Num();
	}

	int32 DestIndex = IndexOfSection(InInsertPosition.Name);
	if (DestIndex == INDEX_NONE)
	{
		return DestIndex;
	}

	if (InInsertPosition.Position == EToolMenuInsertType::After)
	{
		++DestIndex;
	}

	for (int32 i = DestIndex; i < Sections.Num(); ++i)
	{
		if (Sections[i].InsertPosition != InInsertPosition)
		{
			return i;
		}
	}

	return Sections.Num();
}

FToolMenuSection& UToolMenu::AddDynamicSection(const FName SectionName, const FNewSectionConstructChoice& InConstruct, const FToolMenuInsert InPosition)
{
	FToolMenuSection& Section = AddSection(SectionName, TAttribute< FText >(), InPosition);
	Section.Construct = InConstruct;
	return Section;
}

bool UToolMenu::IsRegistering() const
{
	return bIsRegistering;
}

FToolMenuSection& UToolMenu::AddSection(const FName SectionName, const TAttribute< FText >& InLabel, const FToolMenuInsert InPosition)
{
	int32 InsertIndex = (SectionName != NAME_None) ? IndexOfSection(SectionName) : INDEX_NONE;
	if (InsertIndex != INDEX_NONE)
	{
		if (InLabel.IsSet())
<<<<<<< HEAD
		{
			Sections[InsertIndex].Label = InLabel;
		}

		if (InPosition.Name != NAME_None)
		{
=======
		{
			Sections[InsertIndex].Label = InLabel;
		}

		if (InPosition.Name != NAME_None || InPosition.Position != EToolMenuInsertType::Default)
		{
>>>>>>> 60750822
			Sections[InsertIndex].InsertPosition = InPosition;
		}

		// Sort registered sections to appear before unregistered
		if (IsRegistering() && !Sections[InsertIndex].bAddedDuringRegister)
		{
			Sections[InsertIndex].bAddedDuringRegister = true;

			for (int32 i = 0; i < InsertIndex; ++i)
			{
				if (!Sections[i].bAddedDuringRegister)
				{
					FToolMenuSection RemovedSection;
					Swap(Sections[InsertIndex], RemovedSection);
					Sections.Insert(MoveTempIfPossible(RemovedSection), i);
					Sections.RemoveAt(InsertIndex + 1, 1, false);
					InsertIndex = i;
				}
			}
		}

		return Sections[InsertIndex];
	}
	else
	{
		InsertIndex = Sections.Num();
	}

	if (IsRegistering())
	{
		for (int32 i=0; i < Sections.Num(); ++i)
		{
			if (!Sections[i].bAddedDuringRegister)
			{
				InsertIndex = i;
				break;
			}
		}
	}

	FToolMenuSection& NewSection = Sections.InsertDefaulted_GetRef(InsertIndex);
	NewSection.InitSection(SectionName, InLabel, InPosition);
	NewSection.bIsRegistering = IsRegistering();
	NewSection.bAddedDuringRegister = IsRegistering();
	return NewSection;
}

void UToolMenu::AddSectionScript(const FName SectionName, const FText& InLabel, const FName InsertName, const EToolMenuInsertType InsertType)
{
	FToolMenuSection& Section = FindOrAddSection(SectionName);

	if (!InLabel.IsEmpty())
	{
		Section.Label = InLabel;
	}

	if (InsertName != NAME_None || InsertType != EToolMenuInsertType::Default)
	{
		Section.InsertPosition = FToolMenuInsert(InsertName, InsertType);
	}
}

void UToolMenu::AddDynamicSectionScript(const FName SectionName, UToolMenuSectionDynamic* InObject)
{
	FToolMenuSection& Section = FindOrAddSection(SectionName);
	Section.ToolMenuSectionDynamic = InObject;
}

void UToolMenu::AddMenuEntryObject(UToolMenuEntryScript* InObject)
{
	FindOrAddSection(InObject->Data.Section).AddEntryObject(InObject);
}

UToolMenu* UToolMenu::AddSubMenuScript(const FName InOwner, const FName SectionName, const FName InName, const FText& InLabel, const FText& InToolTip)
{
	return AddSubMenu(InOwner, SectionName, InName, InLabel, InToolTip);
}

UToolMenu* UToolMenu::AddSubMenu(const FToolMenuOwner InOwner, const FName SectionName, const FName InName, const FText& InLabel, const FText& InToolTip)
{
	FToolMenuEntry Args = FToolMenuEntry::InitSubMenu(InName, InLabel, InToolTip, FNewToolMenuChoice());
	Args.Owner = InOwner;
	FindOrAddSection(SectionName).AddEntry(Args);
	return UToolMenus::Get()->ExtendMenu(*(MenuName.ToString() + TEXT(".") + InName.ToString()));
}

FToolMenuSection* UToolMenu::FindSection(const FName SectionName)
{
	for (FToolMenuSection& Section : Sections)
	{
		if (Section.Name == SectionName)
		{
			return &Section;
		}
	}

	return nullptr;
}

FToolMenuSection& UToolMenu::FindOrAddSection(const FName SectionName)
{
	for (FToolMenuSection& Section : Sections)
	{
		if (Section.Name == SectionName)
		{
			return Section;
		}
	}
	
	return AddSection(SectionName);
}

void UToolMenu::RemoveSection(const FName SectionName)
{
	Sections.RemoveAll([SectionName](const FToolMenuSection& Section) { return Section.Name == SectionName; });
}

bool UToolMenu::FindEntry(const FName EntryName, int32& SectionIndex, int32& EntryIndex) const
{
	for (int32 i=0; i < Sections.Num(); ++i)
	{
		EntryIndex = Sections[i].IndexOfBlock(EntryName);
		if (EntryIndex != INDEX_NONE)
		{
			SectionIndex = i;
			return true;
		}
	}

	return false;
}

const FToolMenuEntry* UToolMenu::FindEntry(const FName EntryName) const
{
	for (int32 i=0; i < Sections.Num(); ++i)
	{
		if (const FToolMenuEntry* Found = Sections[i].FindEntry(EntryName))
		{
			return Found;
		}
	}

	return nullptr;
}

FToolMenuEntry* UToolMenu::FindEntry(const FName EntryName)
{
	for (int32 i=0; i < Sections.Num(); ++i)
	{
		if (FToolMenuEntry* Found = Sections[i].FindEntry(EntryName))
		{
			return Found;
		}
	}

	return nullptr;
}

void UToolMenu::AddMenuEntry(const FName SectionName, const FToolMenuEntry& Args)
{
	FindOrAddSection(SectionName).AddEntry(Args);
}

bool UToolMenu::IsEditing() const
{
	return Context.IsEditing();
}

FName UToolMenu::GetSectionName(const FName InEntryName) const
{
	for (const FToolMenuSection& Section : Sections)
	{
		if (Section.IndexOfBlock(InEntryName) != INDEX_NONE)
		{
			return Section.Name;
		}
	}

	return NAME_None;
}

bool UToolMenu::ContainsSection(const FName InName) const
{
	if (InName != NAME_None)
	{
		for (const FToolMenuSection& Section : Sections)
		{
			if (Section.Name == InName)
			{
				return true;
			}
		}
	}

	return false;
}

bool UToolMenu::ContainsEntry(const FName InName) const
{
	if (InName != NAME_None)
	{
		for (const FToolMenuSection& Section : Sections)
		{
			if (Section.FindEntry(InName) != nullptr)
			{
				return true;
			}
		}
	}

	return false;
}

FCustomizedToolMenu* UToolMenu::FindMenuCustomization() const
{
	return UToolMenus::Get()->FindMenuCustomization(MenuName);
}

FCustomizedToolMenu* UToolMenu::AddMenuCustomization() const
{
	return UToolMenus::Get()->AddMenuCustomization(MenuName);
}
	
TArray<FName> UToolMenu::GetMenuHierarchyNames(bool bIncludeSubMenuRoot) const
{
	TArray<FName> HierarchyNames;

	TArray<UToolMenu*> Hierarchy;
	if (UToolMenus::Get()->FindMenu(GetMenuName()) != nullptr)
	{
		Hierarchy = UToolMenus::Get()->CollectHierarchy(GetMenuName());
		for (int32 i = Hierarchy.Num() - 1; i >= 0; --i)
		{
			HierarchyNames.AddUnique(Hierarchy[i]->GetMenuName());
		}
	}

	if (bIncludeSubMenuRoot && SubMenuParent)
	{
		TArray<const UToolMenu*> SubMenuChain = GetSubMenuChain();
		if (SubMenuChain.Num() > 0)
		{
			FString SubMenuFullPath;
			for (int32 i = 1; i < SubMenuChain.Num(); ++i)
			{
				if (SubMenuFullPath.Len() > 0)
				{
					SubMenuFullPath += TEXT(".");
				}
				SubMenuFullPath += SubMenuChain[i]->SubMenuSourceEntryName.ToString();
			}

			// Hierarchy of the initial menu opened in the sub-menu chain of menus
			TArray<UToolMenu*> FirstMenuHierarchy = UToolMenus::Get()->CollectHierarchy(SubMenuChain[0]->GetMenuName());
			for (int32 i = FirstMenuHierarchy.Num() - 1; i >= 0; --i)
			{
				HierarchyNames.AddUnique(UToolMenus::JoinMenuPaths(FirstMenuHierarchy[i]->GetMenuName(), *SubMenuFullPath));
			}
		}
	}	
	Algo::Reverse(HierarchyNames);

	return HierarchyNames;
}

FCustomizedToolMenuHierarchy UToolMenu::GetMenuCustomizationHierarchy() const
{
	FCustomizedToolMenuHierarchy Result;
	
	UToolMenus* ToolMenus = UToolMenus::Get();
	TArray<FName> HierarchyNames = GetMenuHierarchyNames(true);
	for (const FName ItName : HierarchyNames)
	{
		if (FCustomizedToolMenu* Found = ToolMenus->FindMenuCustomization(ItName))
		{
			Result.Hierarchy.Add(Found);
		}
	}

	return Result;
}

void UToolMenu::UpdateMenuCustomizationFromMultibox(const TSharedRef<const FMultiBox>& InMultiBox)
{
	FCustomizedToolMenu* Customization = AddMenuCustomization();

	Customization->EntryOrder.Reset();
	Customization->SectionOrder.Reset();

	FName CurrentSectionName = NAME_None;
	const TArray< TSharedRef< const FMultiBlock > >& Blocks = InMultiBox->GetBlocks();
	for (int32 BlockIndex = 0; BlockIndex < Blocks.Num(); ++BlockIndex)
	{
		const TSharedRef< const FMultiBlock >& Block = Blocks[BlockIndex];

		if (Block->GetExtensionHook() == NAME_None)
		{
			continue;
		}

		// Ignore separators that are part of a section heading
		if (Block->IsSeparator() && (BlockIndex + 1 < Blocks.Num()) && Blocks[BlockIndex + 1]->GetType() == EMultiBlockType::Heading)
		{
			continue;
		}

		if (Block->GetType() == EMultiBlockType::Heading)
		{
			CurrentSectionName = Block->GetExtensionHook();
			Customization->SectionOrder.Add(CurrentSectionName);
		}
		else if (CurrentSectionName != NAME_None)
		{
			FCustomizedToolMenuNameArray& EntryOrderForSection = Customization->EntryOrder.FindOrAdd(CurrentSectionName);
			EntryOrderForSection.Names.Add(Block->GetExtensionHook());
		}
	}
}

TArray<const UToolMenu*> UToolMenu::GetSubMenuChain() const
{
	TArray<const UToolMenu*> SubMenuChain;

	TSet<const UToolMenu*> SubMenus;
	for (const UToolMenu* CurrentMenu = this; CurrentMenu; CurrentMenu = CurrentMenu->SubMenuParent)
	{
		bool bIsAlreadyInSet = false;
		SubMenus.Add(CurrentMenu, &bIsAlreadyInSet);
		if (bIsAlreadyInSet)
		{
			ensure(!bIsAlreadyInSet);
			break;
		}
		SubMenuChain.Add(CurrentMenu);
	}

	Algo::Reverse(SubMenuChain);

	return SubMenuChain;
}

FString UToolMenu::GetSubMenuNamePath() const
{
	FString SubMenuNamePath;
	TArray<const UToolMenu*> SubMenuChain = GetSubMenuChain();
	if (SubMenuChain.Num() > 0)
	{
		for (int32 i = 1; i < SubMenuChain.Num(); ++i)
		{
			if (SubMenuNamePath.Len() > 0)
			{
				SubMenuNamePath += TEXT(".");
			}
			SubMenuNamePath += SubMenuChain[i]->SubMenuSourceEntryName.ToString();
		}
	}

	return SubMenuNamePath;
}

void UToolMenu::SetExtendersEnabled(bool bEnabled)
{
	bExtendersEnabled = bEnabled;
}<|MERGE_RESOLUTION|>--- conflicted
+++ resolved
@@ -136,21 +136,12 @@
 	if (InsertIndex != INDEX_NONE)
 	{
 		if (InLabel.IsSet())
-<<<<<<< HEAD
 		{
 			Sections[InsertIndex].Label = InLabel;
 		}
 
-		if (InPosition.Name != NAME_None)
-		{
-=======
-		{
-			Sections[InsertIndex].Label = InLabel;
-		}
-
 		if (InPosition.Name != NAME_None || InPosition.Position != EToolMenuInsertType::Default)
 		{
->>>>>>> 60750822
 			Sections[InsertIndex].InsertPosition = InPosition;
 		}
 
