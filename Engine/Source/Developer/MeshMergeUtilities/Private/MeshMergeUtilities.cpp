--- conflicted
+++ resolved
@@ -389,14 +389,7 @@
 		{
 			for (const auto& Pair : UniqueSectionIndexPerLOD[LODIndex])
 			{
-<<<<<<< HEAD
-				for (const auto& Pair : UniqueSectionIndexPerLOD[LODIndex])
-				{
-					NonReplaceMaterialIndices.AddUnique(Adapter->GetMaterialIndex(LODIndex, Pair.Key));
-				}
-=======
 				NonReplaceMaterialIndices.AddUnique(Adapter->GetMaterialIndex(LODIndex, Pair.Key));
->>>>>>> 3ecbc206
 			}
 		}
 	}
