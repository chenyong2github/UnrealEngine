--- conflicted
+++ resolved
@@ -28,12 +28,8 @@
 					   Trace::FFrameProvider& FrameProvider, 
 					   Trace::FChannelProvider& ChannelProvider);
 	virtual void OnAnalysisBegin(const FOnAnalysisContext& Context) override;
-<<<<<<< HEAD
-	virtual bool OnEvent(uint16 RouteId, const FOnEventContext& Context) override;
-=======
 	virtual void OnThreadInfo(const FThreadInfo& ThreadInfo) override;
 	virtual bool OnEvent(uint16 RouteId, EStyle Style, const FOnEventContext& Context) override;
->>>>>>> 3ecbc206
 
 private:
 	enum : uint16
