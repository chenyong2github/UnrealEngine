// Copyright 1998-2019 Epic Games, Inc. All Rights Reserved.

#include "IOSTargetDevice.h"

#include "HAL/PlatformProcess.h"
#include "IOSMessageProtocol.h"
#include "Interfaces/ITargetPlatform.h"
#include "Async/Async.h"
#include "MessageEndpoint.h"
#include "MessageEndpointBuilder.h"
#include "IOSTargetDeviceOutput.h"
#if PLATFORM_WINDOWS
// for windows mutex
#include "Windows/AllowWindowsPlatformTypes.h"
#endif // #if PLATFORM_WINDOWS

enum
{
    DEFAULT_DS_COMMANDER_PORT = 41000, // default port to use when issuing DeploymentServer commands
};

FTcpDSCommander::FTcpDSCommander(const uint8* Data, int32 Count, void* WPipe)
: bStopping(false)
, bStoped(true)
, bIsSuccess(false)
, bIsSystemError(false)
, DSSocket(nullptr)
, Thread(nullptr)
, WritePipe(WPipe)
, DSCommand(nullptr)
, DSCommandLen(Count + 1)
, LastActivity(0.0)
{
    if (Count > 0)
    {
        DSCommand = (uint8*)FMemory::Malloc(Count + 1);
        FPlatformMemory::Memcpy(DSCommand, Data, Count);
        DSCommand[Count] = '\n';
        Thread = FRunnableThread::Create(this, TEXT("FTcpDSCommander"), 128 * 1024, TPri_Normal);
    }
}

/** Virtual destructor. */
FTcpDSCommander::~FTcpDSCommander()
{
    if (Thread != nullptr)
    {
        Thread->Kill(true);
        delete Thread;
    }
    if (DSCommand)
    {
        FMemory::Free(DSCommand);
    }
}

void FTcpDSCommander::Exit()
{
    // do nothing
    bStoped = true;
}

bool FTcpDSCommander::Init()
{
	if (DSCommandLen < 1)
	{
		bIsSuccess = true;
		return true;
	}
	ISocketSubsystem* SSS = ISocketSubsystem::Get();
	DSSocket = SSS->CreateSocket(NAME_Stream, TEXT("DSCommander tcp"));
	if (DSSocket == nullptr)
	{
		return false;
	}
<<<<<<< HEAD
	TSharedRef<FInternetAddr> Addr = SSS->CreateInternetAddr(0, DEFAULT_DS_COMMANDER_PORT);
	bool bIsValid;
	Addr->SetIp(TEXT("127.0.0.1"), bIsValid);
=======
	TSharedRef<FInternetAddr> Addr = SSS->CreateInternetAddr();
	bool bIsValid;
	Addr->SetIp(TEXT("127.0.0.1"), bIsValid);
	Addr->SetPort(DEFAULT_DS_COMMANDER_PORT);
>>>>>>> 236a65c6

#if PLATFORM_WINDOWS
	// using the mutex to detect if the DeploymentServer is running
	// only on windows
	if (!IsDSRunning())
	{
		StartDSProcess();

		int TimeoutSeconds = 5;
		while (!IsDSRunning() && TimeoutSeconds > 0)
		{
			TimeoutSeconds--;
			FPlatformProcess::Sleep(1.0f);
		}
		if (!IsDSRunning())
		{
			bIsSystemError = true;
			return false;
		}
	}
	if (DSSocket->Connect(*Addr) == false)
	{
		{ // extra bracked for cleaner ifdefs
#else
	// try to connect to the server
	// on mac we use the old way to try a TCP connection
	if (DSSocket->Connect(*Addr) == false)
	{
		StartDSProcess();
		if (DSSocket->Connect(*Addr) == false)
		{
#endif // PLATFORM_WINDOWS
        	// on failure, shut it all down
        	SSS->DestroySocket(DSSocket);
        	DSSocket = nullptr;
			ESocketErrors LastError = SSS->GetLastErrorCode();
			const TCHAR* SocketErr = SSS->GetSocketError(LastError);
        	//UE_LOG(LogTemp, Display, TEXT("Failed to connect to deployment server at %s (%s)."), *Addr->ToString(true), SocketErr);
        	return false;
		}
    }
    LastActivity = FPlatformTime::Seconds();
    
    return true;
}

uint32 FTcpDSCommander::Run()
{
    if (!DSSocket)
    {
        //UE_LOG(LogTemp, Log, TEXT("Socket not created."));
        return 1;
    }
    int32 NSent = 0;
    bool BSent = DSSocket->Send(DSCommand, DSCommandLen, NSent);
    if (NSent != DSCommandLen || !BSent)
    {
        Stop();
        //UE_LOG(LogTemp, Log, TEXT("Socket send error."));
        return 1;
    }
    bStoped = false;
    
    static const SIZE_T CommandSize = 1024;
    uint8 RecvBuffer[CommandSize];
    
    while (!bStopping)
    {
        uint32 Pending = 0;
        if (DSSocket->GetConnectionState() != ESocketConnectionState::SCS_Connected)
        {
            Stop();
            //UE_LOG(LogTemp, Log, TEXT("Socket connection error."));
            return 1;
        }
        if (DSSocket->HasPendingData(Pending))
        {
            NSent = 0;
            FMemory::Memset(RecvBuffer, 0, CommandSize);
            LastActivity = FPlatformTime::Seconds();
            if (DSSocket->Recv(RecvBuffer, CommandSize, NSent))
            {
                FString Result = UTF8_TO_TCHAR(RecvBuffer);
                TArray<FString> TagArray;
                Result.ParseIntoArray(TagArray, TEXT("\n"), false);
                int i;
                for (i = 0; i < TagArray.Num() - 1; i++)
                {
                    if (TagArray[i].EndsWith(TEXT("CMDOK\r")))
                    {
                        bIsSuccess = true;
                        //UE_LOG(LogTemp, Log, TEXT("Socket command completed."));
                        Stop();
                        return 0;
                    }
                    else if (TagArray[i].StartsWith(TEXT("[DSDIR]")))
                    {
                        // just ignore the folder check
                    }
                    else if (TagArray[i].EndsWith(TEXT("CMDFAIL\r")))
                    {
                        Stop();
                        //UE_LOG(LogTemp, Display, TEXT("Socket command failed."));
                        return 1;
                    }
                    else
                    {
                        FPlatformProcess::WritePipe(WritePipe, *TagArray[i]);
                    }
                }
            }
        }
        double CurrentTime = FPlatformTime::Seconds();
        if (CurrentTime - LastActivity > 120.0)
        {
			//UE_LOG(LogTemp, Display, TEXT("Socket command timeouted."));
            Stop();
            return 0;
        }
        FPlatformProcess::Sleep(0.01f);
    }
    
    return 0;
}

void FTcpDSCommander::Stop()
{
    if (DSSocket)
    {
		DSSocket->Shutdown(ESocketShutdownMode::ReadWrite);
        DSSocket->Close();
        ISocketSubsystem::Get()->DestroySocket(DSSocket);
    }
    DSSocket = NULL;
    
    bStopping = true;
}

bool FTcpDSCommander::IsDSRunning()
{
	// is there a mutex we can use to connect test DS is running, also available on mac?
	// there is also a failsafe mechanism for this, since the DeploymentServer will not start a new server if one is already running
#if PLATFORM_WINDOWS
	HANDLE mutex = CreateMutexA(NULL, TRUE, "Global\\DeploymentServer_Mutex_SERVERINSTANCE");
	if (mutex == NULL || GetLastError() == ERROR_ALREADY_EXISTS)
	{
		// deployment server instance already runnning
		if (mutex)
		{
			CloseHandle(mutex);
		}
		return true;
	}
	CloseHandle(mutex);
#endif // PLATFORM_WINDOWS
	return false;
}

bool FTcpDSCommander::StartDSProcess()
{   
    FString DSFilename = FPaths::ConvertRelativePathToFull(FPaths::EngineDir() / TEXT("Binaries/DotNET/IOS/DeploymentServerLauncher.exe"));
    FString WorkingFoder = FPaths::ConvertRelativePathToFull(FPaths::EngineDir() / TEXT("Binaries/DotNET/IOS/"));
    FString Params = "";
    
#if PLATFORM_MAC
    // On Mac we launch UBT with Mono
    FString ScriptPath = FPaths::ConvertRelativePathToFull(FPaths::EngineDir() / TEXT("Build/BatchFiles/Mac/RunMono.sh"));
    Params = FString::Printf(TEXT("\"%s\" \"%s\" %s"), *ScriptPath, *DSFilename, *Params);
    DSFilename = TEXT("/bin/sh");
#endif
    //UE_LOG(LogTemp, Log, TEXT("DeploymentServer not running, Starting it!"));
    FPlatformProcess::CreateProc(*DSFilename, *Params, true, true, true, NULL, 0, *WorkingFoder, (void*)nullptr);
    FPlatformProcess::Sleep(1.0f);
    
    return true;
}


//**********************************************************************************************************************************************************
//*
FIOSTargetDevice::FIOSTargetDevice(const ITargetPlatform& InTargetPlatform)
	: TargetPlatform(InTargetPlatform)
	, DeviceEndpoint()
	, AppId()
	, bCanReboot(false)
	, bCanPowerOn(false)
	, bCanPowerOff(false)
	, DeviceType(ETargetDeviceTypes::Indeterminate)
{
	DeviceId = FTargetDeviceId(TargetPlatform.PlatformName(), FPlatformProcess::ComputerName());
	DeviceName = FPlatformProcess::ComputerName();
	MessageEndpoint = FMessageEndpoint::Builder("FIOSTargetDevice").Build();
}


bool FIOSTargetDevice::Connect()
{
	// @todo zombie - Probably need to write a specific ConnectTo(IpAddr) function for setting up a RemoteEndpoint for talking to the Daemon
	// Returning true since, if this exists, a device exists.

	return true;
}

bool FIOSTargetDevice::Deploy(const FString& SourceFolder, FString& OutAppId)
{
	return false;
}

void FIOSTargetDevice::Disconnect()
{
}

int32 FIOSTargetDevice::GetProcessSnapshot(TArray<FTargetDeviceProcessInfo>& OutProcessInfos)
{
	return 0;
}

ETargetDeviceTypes FIOSTargetDevice::GetDeviceType() const
{
	return DeviceType;
}

FTargetDeviceId FIOSTargetDevice::GetId() const
{
	return DeviceId;
}

FString FIOSTargetDevice::GetName() const
{
	return DeviceName;
}

FString FIOSTargetDevice::GetOperatingSystemName()
{
	return TargetPlatform.PlatformName();
}

const class ITargetPlatform& FIOSTargetDevice::GetTargetPlatform() const
{
	return TargetPlatform;
}

bool FIOSTargetDevice::IsConnected()
{
	return true;
}

bool FIOSTargetDevice::IsDefault() const
{
	return true;
}
	
bool FIOSTargetDevice::Launch(const FString& InAppId, EBuildConfigurations::Type InBuildConfiguration, EBuildTargets::Type BuildTarget, const FString& Params, uint32* OutProcessId)
{
#if !PLATFORM_MAC
	MessageEndpoint->Send(new FIOSLaunchDaemonLaunchApp(InAppId, Params), DeviceEndpoint);
	return true;
#else
	//Set return to false on Mac, since we could not find a way to do remote deploy/launch.
	return false;
#endif // !PLATFORM_MAC
}

bool FIOSTargetDevice::PowerOff(bool Force)
{
	// @todo zombie - Supported by the Daemon?

	return false;
}

bool FIOSTargetDevice::PowerOn()
{
	// @todo zombie - Supported by the Daemon?

	return false;
}

bool FIOSTargetDevice::Reboot(bool bReconnect)
{
	// @todo zombie - Supported by the Daemon?

	return false;
}

bool FIOSTargetDevice::Run(const FString& ExecutablePath, const FString& Params, uint32* OutProcessId)
{
#if !PLATFORM_MAC
	// The executable path usually looks something like this: directory/<gamename>.stub
	// We just need <gamename>, so strip that out.
	int32 LastPeriodPos = ExecutablePath.Find( TEXT("."), ESearchCase::IgnoreCase, ESearchDir::FromEnd);
	int32 LastBackslashPos = ExecutablePath.Find( TEXT("\\"), ESearchCase::IgnoreCase, ESearchDir::FromEnd);
	int32 LastSlashPos = ExecutablePath.Find( TEXT("/"), ESearchCase::IgnoreCase, ESearchDir::FromEnd);
	int32 TrimPos = LastBackslashPos > LastSlashPos ? LastBackslashPos : LastSlashPos;
	if ( TrimPos > LastPeriodPos )
	{
		// Ignore any periods in the path before the last "/" or "\"
		LastPeriodPos = ExecutablePath.Len() - 1;
	}

	if ( TrimPos == INDEX_NONE )
	{
		TrimPos = 0; // take the whole string from the beginning
	}
	else
	{
		// increment to one character beyond the slash
		TrimPos++;
	}

	int32 Count = LastPeriodPos - TrimPos;
	FString NewAppId = ExecutablePath.Mid(TrimPos, Count); // remove the ".stub" and the proceeding directory to get the game name

	SetAppId(NewAppId);
	MessageEndpoint->Send(new FIOSLaunchDaemonLaunchApp(AppId, Params), DeviceEndpoint);
	return true;
#else
	//Set return to false on Mac, since we could not find a way to do remote deploy/launch.
	return false;
#endif // !PLATFORM_MAC
}

bool FIOSTargetDevice::SupportsFeature(ETargetDeviceFeatures Feature) const
{
	switch (Feature)
	{
	case ETargetDeviceFeatures::Reboot:
		return bCanReboot;

	case ETargetDeviceFeatures::PowerOn:
		return bCanPowerOn;

	case ETargetDeviceFeatures::PowerOff:
		return bCanPowerOff;

	case ETargetDeviceFeatures::ProcessSnapshot:
		return false;

	default:
		return false;
	}
}

bool FIOSTargetDevice::SupportsSdkVersion(const FString& VersionString) const
{
	return true;
}

bool FIOSTargetDevice::TerminateProcess(const int64 ProcessId)
{
	return false;
}

void FIOSTargetDevice::SetUserCredentials(const FString& UserName, const FString& UserPassword)
{
}

bool FIOSTargetDevice::GetUserCredentials(FString& OutUserName, FString& OutUserPassword)
{
	return false;
}

inline void FIOSTargetDevice::ExecuteConsoleCommand(const FString& ExecCommand) const
{
	FString Params = FString::Printf(TEXT("command -device %s -param \"%s\""), *DeviceId.GetDeviceName(), *ExecCommand);

	AsyncTask(
		ENamedThreads::AnyThread,
		[Params]()
		{
			FString StdOut;
			FIOSTargetDeviceOutput::ExecuteDSCommand(TCHAR_TO_ANSI(*Params), &StdOut);
		}
	);
}

inline ITargetDeviceOutputPtr FIOSTargetDevice::CreateDeviceOutputRouter(FOutputDevice* Output) const
{
	FIOSTargetDeviceOutputPtr DeviceOutputPtr = MakeShareable(new FIOSTargetDeviceOutput());
	if (DeviceOutputPtr->Init(*this, Output))
	{
		return DeviceOutputPtr;
	}

	return nullptr;
}

int FIOSTargetDeviceOutput::ExecuteDSCommand(const char *CommandLine, FString* OutStdOut)
{
	void* WritePipe;
	void* ReadPipe;
	FPlatformProcess::CreatePipe(ReadPipe, WritePipe);
	FTcpDSCommander DSCommander((uint8*)CommandLine, strlen(CommandLine), WritePipe);
	while (DSCommander.IsValid() && !DSCommander.IsStopped())
	{
		FString NewLine = FPlatformProcess::ReadPipe(ReadPipe);
		if (NewLine.Len() > 0)
		{
			// process the string to break it up in to lines
			*OutStdOut += NewLine;
		}

		FPlatformProcess::Sleep(0.25);
	}
	FString NewLine = FPlatformProcess::ReadPipe(ReadPipe);
	if (NewLine.Len() > 0)
	{
		// process the string to break it up in to lines
		*OutStdOut += NewLine;
	}

	FPlatformProcess::Sleep(0.25);
	FPlatformProcess::ClosePipe(ReadPipe, WritePipe);

	if (DSCommander.IsSystemError())
	{
		return -1;
	}

	if (!DSCommander.WasSuccess())
	{
		//FPlatformMisc::LowLevelOutputDebugStringf(TEXT("The DeploymentServer command '%s' failed to run.\n"), ANSI_TO_TCHAR(CommandLine));
		return 0;
	}

	return 1;
}<|MERGE_RESOLUTION|>--- conflicted
+++ resolved
@@ -73,16 +73,10 @@
 	{
 		return false;
 	}
-<<<<<<< HEAD
-	TSharedRef<FInternetAddr> Addr = SSS->CreateInternetAddr(0, DEFAULT_DS_COMMANDER_PORT);
-	bool bIsValid;
-	Addr->SetIp(TEXT("127.0.0.1"), bIsValid);
-=======
 	TSharedRef<FInternetAddr> Addr = SSS->CreateInternetAddr();
 	bool bIsValid;
 	Addr->SetIp(TEXT("127.0.0.1"), bIsValid);
 	Addr->SetPort(DEFAULT_DS_COMMANDER_PORT);
->>>>>>> 236a65c6
 
 #if PLATFORM_WINDOWS
 	// using the mutex to detect if the DeploymentServer is running
