--- conflicted
+++ resolved
@@ -1,11 +1,7 @@
 // Copyright Epic Games, Inc. All Rights Reserved.
 
 #include "Engine.h"
-<<<<<<< HEAD
-#include "Algo/Find.h"
-=======
 #include "Algo/BinarySearch.h"
->>>>>>> 3ecbc206
 #include "Algo/Sort.h"
 #include "Containers/ArrayView.h"
 #include "CoreGlobals.h"
@@ -146,7 +142,7 @@
 	const auto* Info = (const FThreads::FInfo*)this;
 	if (Info->Name.Num() <= 0)
 	{
-		return "UnnamedThread";
+		return nullptr;
 	}
 
 	return (const ANSICHAR*)(Info->Name.GetData());
@@ -619,7 +615,7 @@
 
 	if (const FAuxData* Data = Info->GetAuxData(Index))
 	{
-		Out = FStringView((const TCHAR*)(Data->Data), Data->DataSize); // Data combo!
+		Out = FStringView((const TCHAR*)(Data->Data), Data->DataSize / sizeof(TCHAR));
 		return true;
 	}
 
@@ -697,13 +693,10 @@
 	RouteId_NewEvent,
 	RouteId_NewTrace,
 	RouteId_Timing,
-<<<<<<< HEAD
-=======
 	RouteId_ThreadTiming,
 	RouteId_ThreadInfo,
 	RouteId_ThreadGroupBegin,
 	RouteId_ThreadGroupEnd,
->>>>>>> 3ecbc206
 };
 
 
@@ -714,11 +707,6 @@
 {
 	uint16 SelfIndex = Analyzers.Num();
 	Analyzers.Add(this);
-<<<<<<< HEAD
-
-	SessionContext = {};
-=======
->>>>>>> 3ecbc206
 }
 
 ////////////////////////////////////////////////////////////////////////////////
@@ -732,21 +720,6 @@
 	// Call out to all registered analyzers to have them register event interest
 	struct : IAnalyzer::FInterfaceBuilder
 	{
-<<<<<<< HEAD
-		virtual void RouteEvent(uint16 RouteId, const ANSICHAR* Logger, const ANSICHAR* Event) override
-		{
-			Self->AddRoute(AnalyzerIndex, RouteId, Logger, Event);
-		}
-
-		virtual void RouteLoggerEvents(uint16 RouteId, const ANSICHAR* Logger) override
-		{
-			Self->AddRoute(AnalyzerIndex, RouteId, Logger, "");
-		}
-
-		virtual void RouteAllEvents(uint16 RouteId) override
-		{
-			Self->AddRoute(AnalyzerIndex, RouteId, "", "");
-=======
 		virtual void RouteEvent(uint16 RouteId, const ANSICHAR* Logger, const ANSICHAR* Event, bool bScoped) override
 		{
 			Self->AddRoute(AnalyzerIndex, RouteId, Logger, Event, bScoped);
@@ -760,7 +733,6 @@
 		virtual void RouteAllEvents(uint16 RouteId, bool bScoped) override
 		{
 			Self->AddRoute(AnalyzerIndex, RouteId, "", "", bScoped);
->>>>>>> 3ecbc206
 		}
 
 		FAnalysisEngine* Self;
@@ -768,11 +740,7 @@
 	} Builder;
 	Builder.Self = this;
 
-<<<<<<< HEAD
-	FOnAnalysisContext OnAnalysisContext = { { SessionContext }, Builder };
-=======
 	FOnAnalysisContext OnAnalysisContext = { Builder };
->>>>>>> 3ecbc206
 	for (uint16 i = 0, n = Analyzers.Num(); i < n; ++i)
 	{
 		uint32 RouteCount = Routes.Num();
@@ -794,13 +762,8 @@
 
 	auto FindRoute = [this, &RouteProjection] (uint32 Hash)
 	{
-<<<<<<< HEAD
-		const FRoute* Route = Algo::FindBy(Routes, Hash, RouteProjection);
-		return (Route != nullptr) ? int32(PTRINT(Route - Routes.GetData())) : -1;
-=======
 		int32 Index = Algo::LowerBoundBy(Routes, Hash, RouteProjection);
 		return (Index < Routes.Num() && Routes[Index].Hash == Hash) ? Index : -1;
->>>>>>> 3ecbc206
 	};
 
 	int32 AllEventsIndex = FindRoute(FFnv1aHash().Get());
@@ -900,28 +863,10 @@
 	uint16 AnalyzerIndex,
 	uint16 Id,
 	const ANSICHAR* Logger,
-<<<<<<< HEAD
-	const ANSICHAR* Event)
-{
-	check(AnalyzerIndex < Analyzers.Num());
-
-	uint32 ParentHash = 0;
-	if (Logger[0] && Event[0])
-	{
-		FFnv1aHash Hash;
-		Hash.Add(Logger);
-		ParentHash = Hash.Get();
-	}
-
-	FFnv1aHash Hash;
-	Hash.Add(Logger);
-	Hash.Add(Event);
-=======
 	const ANSICHAR* Event,
 	bool bScoped)
 {
 	check(AnalyzerIndex < Analyzers.Num());
->>>>>>> 3ecbc206
 
 	uint32 ParentHash = 0;
 	if (Logger[0] && Event[0])
@@ -957,20 +902,7 @@
 }
 
 ////////////////////////////////////////////////////////////////////////////////
-<<<<<<< HEAD
-void FAnalysisEngine::OnAnalysisBegin(const FOnAnalysisContext& Context)
-{
-	auto& Builder = Context.InterfaceBuilder;
-	Builder.RouteEvent(RouteId_NewTrace, "$Trace", "NewTrace");
-	Builder.RouteEvent(RouteId_NewEvent, "$Trace", "NewEvent");
-	Builder.RouteEvent(RouteId_Timing,   "$Trace", "Timing");
-}
-
-////////////////////////////////////////////////////////////////////////////////
-bool FAnalysisEngine::OnEvent(uint16 RouteId, const FOnEventContext& Context)
-=======
 bool FAnalysisEngine::OnEvent(uint16 RouteId, EStyle Style, const FOnEventContext& Context)
->>>>>>> 3ecbc206
 {
 	if (RouteId == RouteId_NewEvent)
 	{
@@ -981,18 +913,12 @@
 
 	switch (RouteId)
 	{
-<<<<<<< HEAD
-	case RouteId_NewEvent:			OnNewEventInternal(Context);		break;
-	case RouteId_NewTrace:			OnNewTrace(Context);				break;
-	case RouteId_Timing:			OnTiming(Context);					break;
-=======
 	case RouteId_NewTrace:			OnNewTrace(Context);			break;
 	case RouteId_Timing:			OnTiming(Context);				break;
 	case RouteId_ThreadTiming:		OnThreadTiming(Context);		break;
 	case RouteId_ThreadInfo:		OnThreadInfoInternal(Context);	break;
 	case RouteId_ThreadGroupBegin:	OnThreadGroupBegin(Context);	break;
 	case RouteId_ThreadGroupEnd:	OnThreadGroupEnd();				break;
->>>>>>> 3ecbc206
 	}
 
 	return true;
@@ -1001,15 +927,6 @@
 ////////////////////////////////////////////////////////////////////////////////
 void FAnalysisEngine::OnNewTrace(const FOnEventContext& Context)
 {
-<<<<<<< HEAD
-	// "Serial" will tell us approximately where we've started in the log serial
-	// range. We'll bias is by half so we won't accept any serialised events and
-	// mark the MSB to indicate that NextLogSerial should be corrected.
-	NextLogSerial = Context.EventData.GetValue<uint32>("Serial");
-	NextLogSerial -= (0x00ffffff + 1) >> 2;
-	NextLogSerial &= 0x00ffffff;
-	NextLogSerial |= 0x80000000;
-=======
 	const FEventData& EventData = Context.EventData;
 
 	// "Serial" will tell us approximately where we've started in the log serial
@@ -1091,7 +1008,6 @@
 			Analyzer->OnThreadInfo(*OuterInfo);
 		}
 	}
->>>>>>> 3ecbc206
 }
 
 ////////////////////////////////////////////////////////////////////////////////
@@ -1115,21 +1031,13 @@
 void FAnalysisEngine::ForEachRoute(uint32 RouteIndex, bool bScoped, ImplType&& Impl)
 {
 	uint32 RouteCount = Routes.Num();
-<<<<<<< HEAD
-	if (Dispatch->FirstRoute >= RouteCount)
-=======
 	if (RouteIndex >= RouteCount)
->>>>>>> 3ecbc206
 	{
 		return;
 	}
 
 	const FRoute* FirstRoute = Routes.GetData();
-<<<<<<< HEAD
-	const FRoute* Route = FirstRoute + Dispatch->FirstRoute;
-=======
 	const FRoute* Route = FirstRoute + RouteIndex;
->>>>>>> 3ecbc206
 	do
 	{
 		const FRoute* NextRoute = FirstRoute + Route->Parent;
@@ -1164,12 +1072,8 @@
 	case Protocol1::EProtocol::Id:
 	case Protocol2::EProtocol::Id:
 	case Protocol3::EProtocol::Id:
-<<<<<<< HEAD
-		OnNewEventProtocol1(Builder, EventData.Ptr);
-=======
 	case Protocol4::EProtocol::Id:
 		OnNewEventProtocol1(Builder, EventData);
->>>>>>> 3ecbc206
 		break;
 	}
 
@@ -1212,16 +1116,6 @@
 
 	// Find routes that have subscribed to this event.
 	auto FindRoute = [this] (uint32 Hash)
-<<<<<<< HEAD
-	{
-		const FRoute* Route = Algo::FindBy(Routes, Hash, [] (const FRoute& Route) { return Route.Hash; });
-		return (Route != nullptr) ? int32(PTRINT(Route - Routes.GetData())) : -1;
-	};
-
-	int32 FirstRoute = FindRoute(Dispatch->Hash);
-	if (FirstRoute < 0)
-	{
-=======
 	{
 		int32 Index = Algo::LowerBoundBy(Routes, Hash, [] (const FRoute& Route) { return Route.Hash; });
 		return (Index < Routes.Num() && Routes[Index].Hash == Hash) ? Index : -1;
@@ -1230,7 +1124,6 @@
 	int32 FirstRoute = FindRoute(Dispatch->Hash);
 	if (FirstRoute < 0)
 	{
->>>>>>> 3ecbc206
 		FFnv1aHash LoggerHash;
 		LoggerHash.Add((const ANSICHAR*)Dispatch + Dispatch->LoggerNameOffset);
 		if ((FirstRoute = FindRoute(LoggerHash.Get())) < 0)
@@ -1359,11 +1252,8 @@
 
 	case Protocol2::EProtocol::Id:
 	case Protocol3::EProtocol::Id:
-<<<<<<< HEAD
-=======
 	case Protocol4::EProtocol::Id:
 		Serial.Mask = 0x00ffffff;
->>>>>>> 3ecbc206
 		ProtocolHandler = &FAnalysisEngine::OnDataProtocol2;
 		break;
 
@@ -1475,50 +1365,6 @@
 	auto* InnerTransport = (FTidPacketTransport*)Transport;
 	InnerTransport->Update();
 
-<<<<<<< HEAD
-	while (true)
-	{
-		int32 MinLogSerial = INT_MAX;
-		int32 MaxLogSerial = INT_MIN;
-
-		FTidPacketTransport::ThreadIter Iter = InnerTransport->ReadThreads();
-		while (FStreamReader* Reader = InnerTransport->GetNextThread(Iter))
-		{
-			uint32 ThreadId = InnerTransport->GetThreadId(Iter);
-			int32 ReqLogSerial = OnDataProtocol2(ThreadId, *Reader);
-			if (ReqLogSerial >= 0)
-			{
-				MinLogSerial = FMath::Min(MinLogSerial, ReqLogSerial);
-				MaxLogSerial = FMath::Max(MaxLogSerial, ReqLogSerial);
-			}
-		}
-
-		// If min/max are more than half the serial range apart consider them
-		// as having wrapped.
-		if ((MaxLogSerial - MinLogSerial) > ((0x00ffffff + 1) >> 2))
-		{
-			Swap(MaxLogSerial, MinLogSerial);
-			MinLogSerial -= (0x00ffffff + 1);
-		}
-
-		// If NextLogSerial's MSB is set we're trying to derive the best starting
-		// serial.
-		if (NextLogSerial & 0x80000000)
-		{
-			// Haven't received enough events yet to make a decision.
-			if (MinLogSerial == INT_MAX)
-			{
-				break;
-			}
-
-			NextLogSerial = (MinLogSerial & 0x00ffffff);
-			continue;
-		}
-
-		// If we didn't stumble across the next serialised event we have done all
-		// we can for now.
-		if (uint32(MinLogSerial) != (NextLogSerial & 0x00ffffff))
-=======
 	struct FRotaItem
 	{
 		uint32				Serial;
@@ -1594,12 +1440,12 @@
 			break;
 		}
 
+		TArrayView<FRotaItem> ActiveRota(Rota.GetData(), ActiveCount);
+		Algo::Sort(ActiveRota);
+
 		int32 MinLogSerial = Rota[0].Serial;
 		if (ActiveCount > 1)
 		{
-			TArrayView<FRotaItem> ActiveRota(Rota.GetData(), ActiveCount);
-			Algo::Sort(ActiveRota);
-
 			int32 MaxLogSerial = Rota[ActiveCount - 1].Serial;
 
 			if ((uint32(MinLogSerial - Serial.Value) & Serial.Mask) == 0)
@@ -1635,7 +1481,6 @@
 		// If we didn't stumble across the next serialised event we have done all
 		// we can for now.
 		if ((uint32(MinLogSerial - Serial.Value) & Serial.Mask) != 0)
->>>>>>> 3ecbc206
 		{
 			break;
 		}
@@ -1800,8 +1645,6 @@
 	}
 }
 
-<<<<<<< HEAD
-=======
 ////////////////////////////////////////////////////////////////////////////////
 int32 FAnalysisEngine::OnDataProtocol4(FStreamReader& Reader, FThreads::FInfo& ThreadInfo)
 {
@@ -2044,5 +1887,4 @@
 	return 0;
 }
 
->>>>>>> 3ecbc206
 } // namespace Trace