// Copyright Epic Games, Inc. All Rights Reserved.

#pragma once

#include "CoreTypes.h"
#include "Containers/ArrayView.h"
#include "Containers/StringView.h"
#include "Logging/LogMacros.h"
#include "Trace/Detail/Field.h"

namespace Trace
{

/**
 * Interface that users implement to analyze the events in a trace. Analysis
 * works by subscribing to events by name along with a user-provider "route"
 * identifier. The IAnalyzer then receives callbacks when those events are
 * encountered along with an interface to query the value of the event's fields.
 *
 * To analyze a trace, concrete IAnalyzer-derived objects are registered with a
 * FAnalysisContext which is then asked to launch and coordinate the analysis.
 */
class TRACEANALYSIS_API IAnalyzer
{
public:
<<<<<<< HEAD
	struct FSessionContext
	{
		uint64 StartCycle;
		uint64 CycleFrequency;

		double TimestampFromCycle(uint64 Cycle) const
		{
			return double(Cycle - StartCycle) / double(CycleFrequency);
		}

		double DurationFromCycleCount(uint64 CycleCount) const
		{
			return double(CycleCount) / double(CycleFrequency);
		}
	};

=======
>>>>>>> 3ecbc206
	struct FInterfaceBuilder
	{
		/** Subscribe to an event required for analysis.
		 * @param RouteId User-provided identifier for this event subscription.
		 * @param Logger Name of the logger that emits the event.
		 * @param Event Name of the event to subscribe to.
		 * @param bScoped Route scoped events. */
		virtual void RouteEvent(uint16 RouteId, const ANSICHAR* Logger, const ANSICHAR* Event, bool bScoped=false) = 0;

		/** Subscribe to all events from a particular logger.
		 * @param RouteId User-provided identifier for this event subscription.
		 * @param Logger Name of the logger that emits the event.
		 * @param bScoped Route scoped events. */
		virtual void RouteLoggerEvents(uint16 RouteId, const ANSICHAR* Logger, bool bScoped=false) = 0;

		/** Subscribe to all events from a particular logger.
		 * @param RouteId User-provided identifier for this event subscription.
		 * @param Logger Name of the logger that emits the event. */
		virtual void RouteLoggerEvents(uint16 RouteId, const ANSICHAR* Logger) = 0;

		/** Subscribe to all events in the trace stream being analyzed.
		 * @param RouteId User-provided identifier for this event subscription.
		 * @param bScoped Route scoped events. */
		virtual void RouteAllEvents(uint16 RouteId, bool bScoped=false) = 0;
	};

	struct FOnAnalysisContext
	{
		FInterfaceBuilder& InterfaceBuilder;
	};

	struct TRACEANALYSIS_API FEventFieldInfo
	{
		enum class EType { None, Integer, Float, AnsiString, WideString };

		/** Returns the name of the field. */
		const ANSICHAR* GetName() const;

		/** What type of field is this? */
		EType GetType() const;

		/** Is this field an array-type field? */
		bool IsArray() const;
	};

	struct TRACEANALYSIS_API FEventTypeInfo
	{
		/** Each event is assigned a unique ID when logged. Not that this is not
		 * guaranteed to be the same for the same event from one trace to the next. */
		uint32 GetId() const;

		/** The name of the event. */
		const ANSICHAR* GetName() const;

		/** Returns the logger name the event is associated with. */
		const ANSICHAR* GetLoggerName() const;

		/** The number of member fields this event has. */
		uint32 GetFieldCount() const;

		/** By-index access to fields' type information. */
		const FEventFieldInfo* GetFieldInfo(uint32 Index) const;
	};

	struct TRACEANALYSIS_API FArrayReader
	{
		/* Returns the number of elements in the array */
		uint32 Num() const;

	protected:
		const void* GetImpl(uint32 Index, int16& SizeAndType) const;
	};

	template <typename ValueType>
	struct TArrayReader
		: public FArrayReader
	{
		/* Returns a element from the array an the given index or zero if Index
		 * is out of bounds. */
		ValueType operator [] (uint32 Index) const;

		/** Get a pointer to the contiguous array data */
		const ValueType* GetData() const;
	};

	struct TRACEANALYSIS_API FEventData
	{
		/** Returns an object describing the underlying event's type. */
		const FEventTypeInfo& GetTypeInfo() const;

		/** Queries the value of a field of the event. It is not necessary to match
		 * ValueType to the type in the event.
		 * @param FieldName The name of the event's field to get the value for.
		 * @param Default Return this value if the given field was not found.
		 * @return Value of the field (coerced to ValueType) if found, otherwise 0. */
		template <typename ValueType> ValueType GetValue(const ANSICHAR* FieldName, ValueType Default=ValueType(0)) const;

		/** Returns an object for reading data from an array-type field. A valid
		 * array reader object will always be return even if no field matching the
		 * given name was found.
		 * @param FieldName The name of the event's field to get the value for. */
		template <typename ValueType> const TArrayReader<ValueType>& GetArray(const ANSICHAR* FieldName) const;

		/** Returns an array view for reading data from an array-type field. A valid
		 * array view will always be returned even if no field matching the
		 * given name was found.
		 * @param FieldName The name of the event's field to get the value for. */
		template <typename ValueType> TArrayView<const ValueType> GetArrayView(const ANSICHAR* FieldName) const;

		/** Return the value of a string-type field. The view-type prototypes
		 * must match the underlying string type while the FString-variant is
		 * agnostic of the field's encoding.
		  * @param Out Destination object for the field's value.
		  * @return True if the field was found. */
		bool GetString(const ANSICHAR* FieldName, FAnsiStringView& Out) const;
		bool GetString(const ANSICHAR* FieldName, FStringView& Out) const;
		bool GetString(const ANSICHAR* FieldName, FString& Out) const;

		/** Serializes the event to Cbor object.
		 * @param Recipient of the Cbor serialization. Data is appeneded to Out. */
		void SerializeToCbor(TArray<uint8>& Out) const;

		/** Returns the event's attachment. Not that this will always return an
		 * address but if the event has no attachment then reading from that
		 * address if undefined. */
		const uint8* GetAttachment() const;

		/** Returns the size of the events attachment, or 0 if none. */
		uint32 GetAttachmentSize() const;

	private:
		const void* GetValueImpl(const ANSICHAR* FieldName, int16& SizeAndType) const;
		const FArrayReader* GetArrayImpl(const ANSICHAR* FieldName) const;
	};

	struct TRACEANALYSIS_API FThreadInfo
	{
		/* Returns the trace-specific id for the thread */
		uint32 GetId() const;

		/* Returns the system if for the thread. Because this may not be known by
		 * trace and because IDs can be reused by the system, relying on the value
		 * of this is discouraged. */
		uint32 GetSystemId() const;

		/* Returns a hint for use when sorting threads. */
		int32 GetSortHint() const;

		/* Returns the thread's name or an empty string */
		const ANSICHAR* GetName() const;

		/* Returns the name of the group a thread has been assigned ti, or an empty string */
		const ANSICHAR* GetGroupName() const;
	};

	struct TRACEANALYSIS_API FEventTime
	{
		/** Returns the integer timestamp for the event or zero if there no associated timestamp. */
		uint64 GetTimestamp() const;

		/** Time of the event in seconds (from teh start of the trace). Zero if there is no time for the event. */
		double AsSeconds() const;

		/** Returns a timestamp for the event compatible with FPlatformTime::Cycle64(), or zero if the event has no timestamp. */
		uint64 AsCycle64() const;

		/** Returns a FPlatformTime::Cycle64() value as seconds relative to the start of the trace. */
		double AsSeconds(uint64 Cycles64) const;

		/** As AsSeconds(Cycles64) but absolute. */
		double AsSecondsAbsolute(int64 DurationCycles64) const;
	};

	struct FOnEventContext
	{
		const FThreadInfo&	ThreadInfo;
		const FEventTime&	EventTime;
		const FEventData&	EventData;
	};

	virtual ~IAnalyzer() = default;

	/** Called when analysis of a trace is beginning. Analyzer implementers can
	 * subscribe to the events that they are interested in at this point
	 * @param Context Contextual information and interface for subscribing to events. */
	virtual void OnAnalysisBegin(const FOnAnalysisContext& Context)
	{
	}

	/** Indicates that the analysis of a trace log has completed and there are no
	 * further events */
	virtual void OnAnalysisEnd()
	{
	}

	/** Called when information about a thread has been updated. It is entirely
	 * possible that this might get called more than once for a particular thread
	 * if its details changed.
	 * @param ThreadInfo Describes the thread whose information has changed. */
	virtual void OnThreadInfo(const FThreadInfo& ThreadInfo)
	{
	}

	/** When a new event type appears in the trace stream, this method is called
	 * if the event type has been subscribed to.
	 * @param RouteId User-provided identifier for this event subscription.
	 * @param TypeInfo Object describing the new event's type.
	 * @return This analyzer is removed from the analysis session if false is returned. */
	virtual bool OnNewEvent(uint16 RouteId, const FEventTypeInfo& TypeInfo)
	{
		return true;
	}

	enum class EStyle : uint32
	{
		Normal,
		EnterScope,
		LeaveScope,
	};

	/** For each event subscribed to in OnAnalysisBegin(), the analysis engine
	 * will call this method when those events are encountered in a trace log
	 * @param RouteId User-provided identifier given when subscribing to a particular event.
	 * @param Style Indicates the style of event. Note that EventData is *undefined* if the style is LeaveScope!
	 * @param Context Access to the instance of the subscribed event.
	 * @return This analyzer is removed from the analysis session if false is returned. */
	virtual bool OnEvent(uint16 RouteId, EStyle Style, const FOnEventContext& Context)
	{
		return true;
	}

private:
	template <typename ValueType> static ValueType CoerceValue(const void* Addr, int16 SizeAndType);
};

////////////////////////////////////////////////////////////////////////////////
template <typename ValueType>
ValueType IAnalyzer::CoerceValue(const void* Addr, int16 SizeAndType)
{
	switch (SizeAndType)
	{
	case -4: return ValueType(*(const float*)(Addr));
	case -8: return ValueType(*(const double*)(Addr));
	case  1: return ValueType(*(const uint8*)(Addr));
	case  2: return ValueType(*(const uint16*)(Addr));
	case  4: return ValueType(*(const uint32*)(Addr));
	case  8: return ValueType(*(const uint64*)(Addr));
	}

	return ValueType(0);
}

////////////////////////////////////////////////////////////////////////////////
template <typename ValueType>
ValueType IAnalyzer::FEventData::GetValue(const ANSICHAR* FieldName, ValueType Default) const
{
	int16 FieldSizeAndType;
	if (const void* Addr = GetValueImpl(FieldName, FieldSizeAndType))
	{
		return CoerceValue<ValueType>(Addr, FieldSizeAndType);
	}
	return Default;
}

////////////////////////////////////////////////////////////////////////////////
template <typename ValueType>
const IAnalyzer::TArrayReader<ValueType>& IAnalyzer::FEventData::GetArray(const ANSICHAR* FieldName) const
{
	const FArrayReader* Base = GetArrayImpl(FieldName);
	return *(TArrayReader<ValueType>*)(Base);
}

////////////////////////////////////////////////////////////////////////////////
template <typename ValueType>
TArrayView<const ValueType> IAnalyzer::FEventData::GetArrayView(const ANSICHAR* FieldName) const
{
	const TArrayReader<ValueType>& ArrayReader = GetArray<ValueType>(FieldName);
	return TArrayView<const ValueType>(ArrayReader.GetData(), ArrayReader.Num());
}

////////////////////////////////////////////////////////////////////////////////
template <typename ValueType>
ValueType IAnalyzer::TArrayReader<ValueType>::operator [] (uint32 Index) const
{
	int16 ElementSizeAndType;
	if (const void* Addr = GetImpl(Index, ElementSizeAndType))
	{
		return CoerceValue<ValueType>(Addr, ElementSizeAndType);
	}
	return ValueType(0);
}

////////////////////////////////////////////////////////////////////////////////
template <typename ValueType>
const ValueType* IAnalyzer::TArrayReader<ValueType>::GetData() const
{
	int16 ElementSizeAndType;
	const void* Addr = GetImpl(0, ElementSizeAndType);

	if (Addr == nullptr || sizeof(ValueType) != abs(ElementSizeAndType))
	{
		return nullptr;
	}

	return (const ValueType*)Addr;
}

} // namespace Trace<|MERGE_RESOLUTION|>--- conflicted
+++ resolved
@@ -23,25 +23,6 @@
 class TRACEANALYSIS_API IAnalyzer
 {
 public:
-<<<<<<< HEAD
-	struct FSessionContext
-	{
-		uint64 StartCycle;
-		uint64 CycleFrequency;
-
-		double TimestampFromCycle(uint64 Cycle) const
-		{
-			return double(Cycle - StartCycle) / double(CycleFrequency);
-		}
-
-		double DurationFromCycleCount(uint64 CycleCount) const
-		{
-			return double(CycleCount) / double(CycleFrequency);
-		}
-	};
-
-=======
->>>>>>> 3ecbc206
 	struct FInterfaceBuilder
 	{
 		/** Subscribe to an event required for analysis.
@@ -56,11 +37,6 @@
 		 * @param Logger Name of the logger that emits the event.
 		 * @param bScoped Route scoped events. */
 		virtual void RouteLoggerEvents(uint16 RouteId, const ANSICHAR* Logger, bool bScoped=false) = 0;
-
-		/** Subscribe to all events from a particular logger.
-		 * @param RouteId User-provided identifier for this event subscription.
-		 * @param Logger Name of the logger that emits the event. */
-		virtual void RouteLoggerEvents(uint16 RouteId, const ANSICHAR* Logger) = 0;
 
 		/** Subscribe to all events in the trace stream being analyzed.
 		 * @param RouteId User-provided identifier for this event subscription.
