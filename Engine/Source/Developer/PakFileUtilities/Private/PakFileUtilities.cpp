--- conflicted
+++ resolved
@@ -1975,11 +1975,7 @@
 					// if we still save 64KB it's probably worthwhile compressing, as that saves a file read operation in the runtime.
 								// TODO: drive this threshold from the command line
 					float PercentLess = ((float)CompressedFileBuffer.TotalCompressedSize / (OriginalFileSize / 100.f));
-<<<<<<< HEAD
-					const bool bNotEnoughCompression = PercentLess > 90.f && (OriginalFileSize - CompressedFileBuffer.TotalCompressedSize) < 6553;
-=======
 					const bool bNotEnoughCompression = (PercentLess > 90.f) && ((OriginalFileSize - CompressedFileBuffer.TotalCompressedSize) < 65536);
->>>>>>> 421d6516
 					const bool bIsLastCompressionFormat = MethodIndex == CompressionFormats->Num() - 1;
 					if (bNotEnoughCompression && (!bForceCompress || !bIsLastCompressionFormat))
 					{
