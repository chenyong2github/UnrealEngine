// Copyright 1998-2019 Epic Games, Inc. All Rights Reserved.

#include "PakFileUtilities.h"
#include "IPlatformFilePak.h"
#include "Misc/SecureHash.h"
#include "Math/BigInt.h"
#include "SignedArchiveWriter.h"
#include "Misc/AES.h"
#include "Templates/UniquePtr.h"
#include "Serialization/LargeMemoryWriter.h"
#include "ProfilingDebugging/DiagnosticTable.h"
#include "Serialization/JsonSerializer.h"
#include "Misc/Base64.h"
#include "Misc/Compression.h"
#include "Features/IModularFeatures.h"
#include "Misc/CoreDelegates.h"
#include "Misc/FileHelper.h"
#include "Misc/ConfigCacheIni.h"
#include "HAL/PlatformFilemanager.h"
#include "Async/ParallelFor.h"
#include "Async/AsyncWork.h"
#include "Modules/ModuleManager.h"

IMPLEMENT_MODULE(FDefaultModuleImpl, PakFileUtilities);

#define GUARANTEE_UASSET_AND_UEXP_IN_SAME_PAK 0

#define SEEK_OPT_VERBOSITY Display

struct FNamedAESKey
{
	FString Name;
	FGuid Guid;
	FAES::FAESKey Key;

	bool IsValid() const
	{
		return Key.IsValid();
	}
};

struct FKeyChain
{
	FRSAKeyHandle SigningKey = InvalidRSAKeyHandle;
	TMap<FGuid, FNamedAESKey> EncryptionKeys;
	const FNamedAESKey* MasterEncryptionKey = nullptr;
};

class FMemoryCompressor;

/**
* AsyncTask for FMemoryCompressor
* Compress a memory block asynchronously
 */
class FBlockCompressTask : public FNonAbandonableTask
{
public:
	friend class FAsyncTask<FBlockCompressTask>;
	friend class FMemoryCompressor;
	FBlockCompressTask(void* InUncompressedBuffer, int32 InUncompressedSize, FName InFormat, int32 InBlockSize) :
		UncompressedBuffer(InUncompressedBuffer),
		UncompressedSize(InUncompressedSize),
		Format(InFormat),
		BlockSize(InBlockSize),
		Result(false)
	{
		// Store buffer size.
		CompressedSize = FCompression::CompressMemoryBound(Format, BlockSize);
		CompressedBuffer = FMemory::Malloc(CompressedSize);
	}

	~FBlockCompressTask()
	{
		FMemory::Free(CompressedBuffer);
	}

	/** Do compress */
	void DoWork()
	{
		// Compress memory block.
		// Actual size will be stored to CompressedSize.
		Result = FCompression::CompressMemory(Format, CompressedBuffer, CompressedSize, UncompressedBuffer, UncompressedSize);
	}
	
	FORCEINLINE TStatId GetStatId() const { RETURN_QUICK_DECLARE_CYCLE_STAT(ExampleAsyncTask, STATGROUP_ThreadPoolAsyncTasks); }
		
private:
	// Source buffer
	void* UncompressedBuffer;
	int32 UncompressedSize;

	// Compress parameters
	FName Format;
	int32 BlockSize;
	int32 BitWindow;

	// Compressed result
	void* CompressedBuffer;
	int32 CompressedSize;
	bool Result;
};

/**
* asynchronous memory compressor
*/
class FMemoryCompressor
{
public:
	/** Divide into blocks and start compress asynchronously */
	FMemoryCompressor(uint8* UncompressedBuffer, int32 UncompressedSize, FName Format, int32 CompressionBlockSize) :
		Index(0)
			{
		// Divide into blocks and start compression async tasks.
		// These blocks must be as same as followed CompressMemory callings.
		int64 UncompressedBytes = 0;
		while (UncompressedSize)
		{
			int32 BlockSize = (int32)FMath::Min<int64>(UncompressedSize, CompressionBlockSize);
			auto* AsyncTask = new FAsyncTask<FBlockCompressTask>(UncompressedBuffer + UncompressedBytes, BlockSize, Format, BlockSize);
			AsyncTask->StartBackgroundTask();
			BlockCompressAsyncTasks.Add(AsyncTask);
			UncompressedSize -= BlockSize;
			UncompressedBytes += BlockSize;
		}
	}

	~FMemoryCompressor()
	{
		for (auto* AsyncTask : BlockCompressAsyncTasks)
			{
			if (!AsyncTask->Cancel())
				{
				AsyncTask->EnsureCompletion();
				}
			delete AsyncTask;
			}
		}


/** Fetch compressed result. Returns true and store CompressedSize if succeeded */
bool CompressMemory(FName Format, void* CompressedBuffer, int32& CompressedSize, const void* UncompressedBuffer, int32 UncompressedSize)
{
		// Fetch compressed result from task.
		// We assume this is called only once, same order, same parameters for
		// each task.
		auto* AsyncTask = BlockCompressAsyncTasks[Index++];
		AsyncTask->EnsureCompletion();

		FBlockCompressTask& Task = AsyncTask->GetTask();
		check(Task.Format == Format);
		check(Task.UncompressedBuffer == UncompressedBuffer);
		check(Task.UncompressedSize == UncompressedSize);
		check(CompressedSize >= Task.CompressedSize);
		if (!Task.Result)
	{
			return false;
		}
		FMemory::Memcpy(CompressedBuffer, Task.CompressedBuffer, Task.CompressedSize);
		CompressedSize = Task.CompressedSize;

		return true;
	}

private:
	TArray<FAsyncTask<FBlockCompressTask>*> BlockCompressAsyncTasks;

	// Fetched task index
	int32 Index;
};

/**
* Defines the order mapping for files within a pak
 */
class FPakOrderMap
{
public:
	FPakOrderMap()
		: MaxPrimaryOrderIndex(MAX_uint64)
	{}

	int32 Num() const
	{
		return OrderMap.Num();
	}

	void Add(const FString& Filename, uint64 Index)
	{
		OrderMap.Add(Filename, Index);
	}

	bool ProcessOrderFile(const TCHAR* ResponseFile, bool bSecondaryOrderFile = false)
	{
		int32 OrderOffset = 0;
		if (bSecondaryOrderFile)
		{
			OrderOffset = Num();
			MaxPrimaryOrderIndex = OrderOffset;
		}
		// List of all items to add to pak file
		FString Text;
		UE_LOG(LogPakFile, Display, TEXT("Loading pak order file %s..."), ResponseFile);
		if (FFileHelper::LoadFileToString(Text, ResponseFile))
		{
			// Read all lines
			TArray<FString> Lines;
			Text.ParseIntoArray(Lines, TEXT("\n"), true);
			for (int32 EntryIndex = 0; EntryIndex < Lines.Num(); EntryIndex++)
			{
				Lines[EntryIndex].ReplaceInline(TEXT("\r"), TEXT(""));
				Lines[EntryIndex].ReplaceInline(TEXT("\n"), TEXT(""));
				int32 OpenOrderNumber = EntryIndex;
				if (Lines[EntryIndex].FindLastChar('"', OpenOrderNumber))
				{
					FString ReadNum = Lines[EntryIndex].RightChop(OpenOrderNumber + 1);
					Lines[EntryIndex] = Lines[EntryIndex].Left(OpenOrderNumber + 1);
					ReadNum.TrimStartInline();
					if (ReadNum.IsNumeric())
					{
						OpenOrderNumber = FCString::Atoi(*ReadNum);
					}
				}
				Lines[EntryIndex] = Lines[EntryIndex].TrimQuotes();
				FString Path = FString::Printf(TEXT("%s"), *Lines[EntryIndex]);
				FPaths::NormalizeFilename(Path);
				Path = Path.ToLower();
				if (bSecondaryOrderFile && OrderMap.Contains(Path))
				{
					continue;
				}
				OrderMap.Add(Path, OpenOrderNumber + OrderOffset);
			}
			UE_LOG(LogPakFile, Display, TEXT("Finished loading pak order file %s."), ResponseFile);
			return true;
		}
		else
		{
			UE_LOG(LogPakFile, Error, TEXT("Unable to load pak order file %s."), ResponseFile);
			return false;
		}
	}

	uint64 GetFileOrder(const FString& Path, bool bAllowUexpUBulkFallback, bool* OutIsPrimary=nullptr) const
	{
		FString RegionStr;
		FString NewPath = RemapLocalizationPathIfNeeded(Path.ToLower(), RegionStr);
		const uint64* FoundOrder = OrderMap.Find(NewPath);
		uint64 ReturnOrder = MAX_uint64;
		if (FoundOrder != nullptr)
		{
			ReturnOrder = *FoundOrder;
			if (OutIsPrimary)
			{
				*OutIsPrimary = ( ReturnOrder < MaxPrimaryOrderIndex );
			}
		}
		else if (bAllowUexpUBulkFallback)
		{
			// if this is a cook order or an old order it will not have uexp files in it, so we put those in the same relative order after all of the normal files, but before any ubulk files
			if (Path.EndsWith(TEXT("uexp")) || Path.EndsWith(TEXT("ubulk")))
			{
				uint64 CounterpartOrder = GetFileOrder(FPaths::GetBaseFilename(Path, false) + TEXT(".uasset"), false);
				if (CounterpartOrder == MAX_uint64)
				{
					CounterpartOrder = GetFileOrder(FPaths::GetBaseFilename(Path, false) + TEXT(".umap"), false);
				}
				if (CounterpartOrder != MAX_uint64)
				{
					if (Path.EndsWith(TEXT("uexp")))
					{
						ReturnOrder = CounterpartOrder | (1 << 29);
					}
					else
					{
						ReturnOrder = CounterpartOrder | (1 << 30);
					}
				}
			}
		}

		// Optionally offset based on region, so multiple files in different regions don't get the same order.
		// I/O profiling suggests this is slightly worse, so leaving this disabled for now
#if 0
		if (ReturnOrder != MAX_uint64)
		{
			if (RegionStr.Len() > 0)
			{
				uint64 RegionOffset = 0;
				for (int i = 0; i < RegionStr.Len(); i++)
				{
					int8 Letter = (int8)(RegionStr[i] - TEXT('a'));
					RegionOffset |= (uint64(Letter) << (i * 5));
				}
				return ReturnOrder + (RegionOffset << 16);
			}
		}
#endif
		return ReturnOrder;
	}
private:
	FString RemapLocalizationPathIfNeeded(const FString& PathLower, FString& OutRegion) const
	{
		static const TCHAR* L10NPrefix = (const TCHAR*)TEXT("/content/l10n/");
		static const int32 L10NPrefixLength = FCString::Strlen(L10NPrefix);
		int32 FoundIndex = PathLower.Find(L10NPrefix, ESearchCase::CaseSensitive);
		if (FoundIndex > 0)
		{
			// Validate the content index is the first one
			int32 ContentIndex = PathLower.Find(TEXT("/content/"), ESearchCase::CaseSensitive);
			if (ContentIndex == FoundIndex)
			{
				int32 EndL10NOffset = ContentIndex + L10NPrefixLength;
				int32 NextSlashIndex = PathLower.Find(TEXT("/"), ESearchCase::CaseSensitive, ESearchDir::FromStart, EndL10NOffset);
				int32 RegionLength = NextSlashIndex - EndL10NOffset;
				if (RegionLength >= 2)
				{
					FString NonLocalizedPath = PathLower.Mid(0, ContentIndex) + TEXT("/content") + PathLower.Mid(NextSlashIndex);
					OutRegion = PathLower.Mid(EndL10NOffset, RegionLength);
					return NonLocalizedPath;
				}
			}
		}
		return PathLower;
	}

	TMap<FString, uint64> OrderMap;
	uint64 MaxPrimaryOrderIndex;
};


enum class ESeekOptMode : uint8
{
	None = 0,
	OnePass = 1,
	Incremental = 2,
	Incremental_OnlyPrimaryOrder = 3,
	Incremental_PrimaryThenSecondary = 4,
	COUNT
};

struct FPatchSeekOptParams
{
	FPatchSeekOptParams()
		: MaxGapSize(0)
		, MaxInflationPercent(0.0f)
		, Mode(ESeekOptMode::None)
		, MaxAdjacentOrderDiff(128)
	{}
	int64 MaxGapSize;
	float MaxInflationPercent; // For Incremental_ modes only
	ESeekOptMode Mode;
	int32 MaxAdjacentOrderDiff;
};

struct FPakCommandLineParameters
{
	FPakCommandLineParameters()
		: CompressionBlockSize(64*1024)
		, FileSystemBlockSize(0)
		, PatchFilePadAlign(0)
		, AlignForMemoryMapping(0)
		, GeneratePatch(false)
		, EncryptIndex(false)
		, UseCustomCompressor(false)
		, bSign(false)
		, bPatchCompatibilityMode421(false)
		, bFallbackOrderForNonUassetFiles(false)
	{
	}

	TArray<FName> CompressionFormats;
	FPatchSeekOptParams SeekOptParams;
	int32  CompressionBlockSize;
	int64  FileSystemBlockSize;
	int64  PatchFilePadAlign;
	int64  AlignForMemoryMapping;
	bool   GeneratePatch;
	FString SourcePatchPakFilename;
	FString SourcePatchDiffDirectory;
	FString InputFinalPakFilename; // This is the resulting pak file we want to end up with after we generate the pak patch.  This is used instead of passing in the raw content.
	bool EncryptIndex;
	bool UseCustomCompressor;
	FGuid EncryptionKeyGuid;
	bool bSign;
	bool bPatchCompatibilityMode421;
	bool bFallbackOrderForNonUassetFiles;
};

struct FPakEntryPair
{
	FString Filename;
	FPakEntry Info;
};

struct FPakInputPair
{
	FString Source;
	FString Dest;
	uint64 SuggestedOrder; 
	bool bNeedsCompression;
	bool bNeedEncryption;
	bool bIsDeleteRecord;	// This is used for patch PAKs when a file is deleted from one patch to the next
	bool bIsInPrimaryOrder;

	FPakInputPair()
		: SuggestedOrder(MAX_uint64)
		, bNeedsCompression(false)
		, bNeedEncryption(false)
		, bIsDeleteRecord(false)
		, bIsInPrimaryOrder(false)
	{}

	FPakInputPair(const FString& InSource, const FString& InDest)
		: Source(InSource)
		, Dest(InDest)
		, bNeedsCompression(false)
		, bNeedEncryption(false)
		, bIsDeleteRecord(false)
	{}

	FORCEINLINE bool operator==(const FPakInputPair& Other) const
	{
		return Source == Other.Source;
	}
};

struct FPakEntryOrder
{
	FPakEntryOrder() : Order(MAX_uint64) {}
	FString Filename;
	uint64  Order;
};


struct FFileInfo
{
	uint64 FileSize;
	int32 PatchIndex;
	bool bIsDeleteRecord;
	bool bForceInclude;
	uint8 Hash[16];
};

bool ExtractFilesFromPak(const TCHAR* InPakFilename, TMap<FString, FFileInfo>& InFileHashes, 
	const TCHAR* InDestPath, bool bUseMountPoint, 
	const FKeyChain& InKeyChain, const FString* InFilter, 
	TArray<FPakInputPair>* OutEntries = nullptr, TArray<FPakInputPair>* OutDeletedEntries = nullptr, 
	FPakOrderMap* OutOrderMap = nullptr, TArray<FGuid>* OutUsedEncryptionKeys = nullptr, bool* OutAnyPakSigned = nullptr);

struct FCompressedFileBuffer
{
	FCompressedFileBuffer()
		: OriginalSize(0)
		,TotalCompressedSize(0)
		,FileCompressionBlockSize(0)
		,CompressedBufferSize(0)
	{

	}

	void Reinitialize(FArchive* File, FName CompressionMethod, int64 CompressionBlockSize)
	{
		OriginalSize = File->TotalSize();
		TotalCompressedSize = 0;
		FileCompressionBlockSize = 0;
		FileCompressionMethod = CompressionMethod;
		CompressedBlocks.Reset();
		CompressedBlocks.AddUninitialized((OriginalSize+CompressionBlockSize-1)/CompressionBlockSize);
	}

	void EnsureBufferSpace(int64 RequiredSpace)
	{
		if(RequiredSpace > CompressedBufferSize)
		{
			TUniquePtr<uint8[]> NewCompressedBuffer = MakeUnique<uint8[]>(RequiredSpace);
			FMemory::Memcpy(NewCompressedBuffer.Get(), CompressedBuffer.Get(), CompressedBufferSize);
			CompressedBuffer = MoveTemp(NewCompressedBuffer);
			CompressedBufferSize = RequiredSpace;
		}
	}

	bool CompressFileToWorkingBuffer(const FPakInputPair& InFile, uint8*& InOutPersistentBuffer, int64& InOutBufferSize, FName CompressionMethod, const int32 CompressionBlockSize);

	int64				OriginalSize;
	int64				TotalCompressedSize;
	int32				FileCompressionBlockSize;
	FName				FileCompressionMethod;
	TArray<FPakCompressedBlock>	CompressedBlocks;
	int64				CompressedBufferSize;
	TUniquePtr<uint8[]>		CompressedBuffer;
};

void LoadKeyChainFromFile(const FString& InFilename, FKeyChain& OutCryptoSettings);
void ApplyEncryptionKeys(const FKeyChain& KeyChain);

template <class T>
bool ReadSizeParam(const TCHAR* CmdLine, const TCHAR* ParamStr, T& SizeOut)
{
	FString ParamValueStr;
	if (FParse::Value(CmdLine, ParamStr, ParamValueStr) &&
		FParse::Value(CmdLine, ParamStr, SizeOut))
	{
		if (ParamValueStr.EndsWith(TEXT("GB")))
		{
			SizeOut *= 1024 * 1024 * 1024;
		}
		else if (ParamValueStr.EndsWith(TEXT("MB")))
		{
			SizeOut *= 1024 * 1024;
		}
		else if (ParamValueStr.EndsWith(TEXT("KB")))
		{
			SizeOut *= 1024;
		}
		return true;
	}
	return false;
}


FString GetLongestPath(TArray<FPakInputPair>& FilesToAdd)
{
	FString LongestPath;
	int32 MaxNumDirectories = 0;

	for (int32 FileIndex = 0; FileIndex < FilesToAdd.Num(); FileIndex++)
	{
		FString& Filename = FilesToAdd[FileIndex].Dest;
		int32 NumDirectories = 0;
		for (int32 Index = 0; Index < Filename.Len(); Index++)
		{
			if (Filename[Index] == '/')
			{
				NumDirectories++;
			}
		}
		if (NumDirectories > MaxNumDirectories)
		{
			LongestPath = Filename;
			MaxNumDirectories = NumDirectories;
		}
	}
	return FPaths::GetPath(LongestPath) + TEXT("/");
}

FString GetCommonRootPath(TArray<FPakInputPair>& FilesToAdd)
{
	FString Root = GetLongestPath(FilesToAdd);
	for (int32 FileIndex = 0; FileIndex < FilesToAdd.Num() && Root.Len(); FileIndex++)
	{
		FString Filename(FilesToAdd[FileIndex].Dest);
		FString Path = FPaths::GetPath(Filename) + TEXT("/");
		int32 CommonSeparatorIndex = -1;
		int32 SeparatorIndex = Path.Find(TEXT("/"), ESearchCase::CaseSensitive);
		while (SeparatorIndex >= 0)
		{
			if (FCString::Strnicmp(*Root, *Path, SeparatorIndex + 1) != 0)
			{
				break;
			}
			CommonSeparatorIndex = SeparatorIndex;
			if (CommonSeparatorIndex + 1 < Path.Len())
			{
				SeparatorIndex = Path.Find(TEXT("/"), ESearchCase::CaseSensitive, ESearchDir::FromStart, CommonSeparatorIndex + 1);
			}
			else
			{
				break;
			}
		}
		if ((CommonSeparatorIndex + 1) < Root.Len())
		{
			Root = Root.Mid(0, CommonSeparatorIndex + 1);
		}
	}
	return Root;
}

bool FCompressedFileBuffer::CompressFileToWorkingBuffer(const FPakInputPair& InFile, uint8*& InOutPersistentBuffer, int64& InOutBufferSize, FName CompressionMethod, const int32 CompressionBlockSize)
{
	TUniquePtr<FArchive> FileHandle(IFileManager::Get().CreateFileReader(*InFile.Source));
	if(!FileHandle)
	{
		TotalCompressedSize = 0;
		return false;
	}

	Reinitialize(FileHandle.Get(), CompressionMethod, CompressionBlockSize);
	const int64 FileSize = OriginalSize;
	const int64 PaddedEncryptedFileSize = Align(FileSize,FAES::AESBlockSize);
	if(InOutBufferSize < PaddedEncryptedFileSize)
	{
		InOutPersistentBuffer = (uint8*)FMemory::Realloc(InOutPersistentBuffer,PaddedEncryptedFileSize);
		InOutBufferSize = FileSize;
	}

	// Load to buffer
	FileHandle->Serialize(InOutPersistentBuffer,FileSize);

	// Start parallel compress
	FMemoryCompressor MemoryCompressor(InOutPersistentBuffer, FileSize, CompressionMethod, CompressionBlockSize);

	// Build buffers for working
	int64 UncompressedSize = FileSize;
	int32 CompressionBufferSize = Align(FCompression::CompressMemoryBound(CompressionMethod, CompressionBlockSize, COMPRESS_NoFlags), FAES::AESBlockSize);
 	EnsureBufferSpace(Align(FCompression::CompressMemoryBound(CompressionMethod, FileSize, COMPRESS_NoFlags), FAES::AESBlockSize));


	TotalCompressedSize = 0;
	int64 UncompressedBytes = 0;
	int32 CurrentBlock = 0;
	while(UncompressedSize)
	{
		int32 BlockSize = (int32)FMath::Min<int64>(UncompressedSize,CompressionBlockSize);
		int32 MaxCompressedBlockSize = FCompression::CompressMemoryBound(CompressionMethod, BlockSize, COMPRESS_NoFlags);
		int32 CompressedBlockSize = FMath::Max<int32>(CompressionBufferSize, MaxCompressedBlockSize);
		FileCompressionBlockSize = FMath::Max<uint32>(BlockSize, FileCompressionBlockSize);
		EnsureBufferSpace(Align(TotalCompressedSize+CompressedBlockSize,FAES::AESBlockSize));
		if (!MemoryCompressor.CompressMemory(CompressionMethod, CompressedBuffer.Get() + TotalCompressedSize, CompressedBlockSize, InOutPersistentBuffer + UncompressedBytes, BlockSize))
		{
			return false;
		}
		UncompressedSize -= BlockSize;
		UncompressedBytes += BlockSize;

		CompressedBlocks[CurrentBlock].CompressedStart = TotalCompressedSize;
		CompressedBlocks[CurrentBlock].CompressedEnd = TotalCompressedSize+CompressedBlockSize;
		++CurrentBlock;

		TotalCompressedSize += CompressedBlockSize;

		if(InFile.bNeedEncryption)
		{
			int32 EncryptionBlockPadding = Align(TotalCompressedSize,FAES::AESBlockSize);
			for(int64 FillIndex=TotalCompressedSize; FillIndex < EncryptionBlockPadding; ++FillIndex)
			{
				// Fill the trailing buffer with bytes from file. Note that this is now from a fixed location
				// rather than a random one so that we produce deterministic results
				CompressedBuffer.Get()[FillIndex] = CompressedBuffer.Get()[FillIndex % TotalCompressedSize];
			}
			TotalCompressedSize += EncryptionBlockPadding - TotalCompressedSize;
		}
	}

	return true;
}

bool PrepareCopyFileToPak(const FString& InMountPoint, const FPakInputPair& InFile, uint8*& InOutPersistentBuffer, int64& InOutBufferSize, FPakEntryPair& OutNewEntry, uint8*& OutDataToWrite, int64& OutSizeToWrite, const FKeyChain& InKeyChain)
{	
	TUniquePtr<FArchive> FileHandle(IFileManager::Get().CreateFileReader(*InFile.Source));
	bool bFileExists = FileHandle.IsValid();
	if (bFileExists)
	{
		const int64 FileSize = FileHandle->TotalSize();
		const int64 PaddedEncryptedFileSize = Align(FileSize, FAES::AESBlockSize); 
		OutNewEntry.Filename = InFile.Dest.Mid(InMountPoint.Len());
		OutNewEntry.Info.Offset = 0; // Don't serialize offsets here.
		OutNewEntry.Info.Size = FileSize;
		OutNewEntry.Info.UncompressedSize = FileSize;
		OutNewEntry.Info.CompressionMethodIndex = 0;
		OutNewEntry.Info.SetEncrypted( InFile.bNeedEncryption );
		OutNewEntry.Info.SetDeleteRecord(false);

		if (InOutBufferSize < PaddedEncryptedFileSize)
		{
			InOutPersistentBuffer = (uint8*)FMemory::Realloc(InOutPersistentBuffer, PaddedEncryptedFileSize);
			InOutBufferSize = FileSize;
		}

		// Load to buffer
		FileHandle->Serialize(InOutPersistentBuffer, FileSize);

		{
			OutSizeToWrite = FileSize;
			if (InFile.bNeedEncryption)
			{
				for(int64 FillIndex=FileSize; FillIndex < PaddedEncryptedFileSize && InFile.bNeedEncryption; ++FillIndex)
				{
					// Fill the trailing buffer with bytes from file. Note that this is now from a fixed location
					// rather than a random one so that we produce deterministic results
					InOutPersistentBuffer[FillIndex] = InOutPersistentBuffer[(FillIndex - FileSize)%FileSize];
				}

				//Encrypt the buffer before writing it to disk
				check(InKeyChain.MasterEncryptionKey);
				FAES::EncryptData(InOutPersistentBuffer, PaddedEncryptedFileSize, InKeyChain.MasterEncryptionKey->Key);
				// Update the size to be written
				OutSizeToWrite = PaddedEncryptedFileSize;
				OutNewEntry.Info.SetEncrypted( true );
			}

			// Calculate the buffer hash value
			FSHA1::HashBuffer(InOutPersistentBuffer,FileSize,OutNewEntry.Info.Hash);			
			OutDataToWrite = InOutPersistentBuffer;
		}
	}
	return bFileExists;
}

void FinalizeCopyCompressedFileToPak(FPakInfo& InPakInfo, const FCompressedFileBuffer& CompressedFile, FPakEntryPair& OutNewEntry)
{
	check(CompressedFile.TotalCompressedSize != 0);

	check(OutNewEntry.Info.CompressionBlocks.Num() == CompressedFile.CompressedBlocks.Num());
	check(OutNewEntry.Info.CompressionMethodIndex == InPakInfo.GetCompressionMethodIndex(CompressedFile.FileCompressionMethod));

	int64 TellPos = OutNewEntry.Info.GetSerializedSize(FPakInfo::PakFile_Version_Latest);
	const TArray<FPakCompressedBlock>& Blocks = CompressedFile.CompressedBlocks;
	for (int32 BlockIndex = 0, BlockCount = Blocks.Num(); BlockIndex < BlockCount; ++BlockIndex)
	{
		OutNewEntry.Info.CompressionBlocks[BlockIndex].CompressedStart = Blocks[BlockIndex].CompressedStart + TellPos;
		OutNewEntry.Info.CompressionBlocks[BlockIndex].CompressedEnd = Blocks[BlockIndex].CompressedEnd + TellPos;
	}
}

bool PrepareCopyCompressedFileToPak(const FString& InMountPoint, FPakInfo& Info, const FPakInputPair& InFile, const FCompressedFileBuffer& CompressedFile, FPakEntryPair& OutNewEntry, uint8*& OutDataToWrite, int64& OutSizeToWrite, const FKeyChain& InKeyChain)
{
	if (CompressedFile.TotalCompressedSize == 0)
	{
		return false;
	}

	OutNewEntry.Info.CompressionMethodIndex = Info.GetCompressionMethodIndex(CompressedFile.FileCompressionMethod);
	OutNewEntry.Info.CompressionBlocks.AddZeroed(CompressedFile.CompressedBlocks.Num());

	if (InFile.bNeedEncryption)
	{
		check(InKeyChain.MasterEncryptionKey);
		FAES::EncryptData(CompressedFile.CompressedBuffer.Get(), CompressedFile.TotalCompressedSize, InKeyChain.MasterEncryptionKey->Key);
	}

	//Hash the final buffer thats written
	FSHA1 Hash;
	Hash.Update(CompressedFile.CompressedBuffer.Get(), CompressedFile.TotalCompressedSize);
	Hash.Final();

	// Update file size & Hash
	OutNewEntry.Info.CompressionBlockSize = CompressedFile.FileCompressionBlockSize;
	OutNewEntry.Info.UncompressedSize = CompressedFile.OriginalSize;
	OutNewEntry.Info.Size = CompressedFile.TotalCompressedSize;
	Hash.GetHash(OutNewEntry.Info.Hash);

	//	Write the header, then the data
	OutNewEntry.Filename = InFile.Dest.Mid(InMountPoint.Len());
	OutNewEntry.Info.Offset = 0; // Don't serialize offsets here.
	OutNewEntry.Info.SetEncrypted( InFile.bNeedEncryption );
	OutNewEntry.Info.SetDeleteRecord(false);
	OutSizeToWrite = CompressedFile.TotalCompressedSize;
	OutDataToWrite = CompressedFile.CompressedBuffer.Get();
	//OutNewEntry.Info.Serialize(InPak,FPakInfo::PakFile_Version_Latest);	
	//InPak.Serialize(CompressedFile.CompressedBuffer.Get(), CompressedFile.TotalCompressedSize);

	return true;
}

void PrepareDeleteRecordForPak(const FString& InMountPoint, const FPakInputPair InDeletedFile, FPakEntryPair& OutNewEntry)
{
	OutNewEntry.Filename = InDeletedFile.Dest.Mid(InMountPoint.Len());
	OutNewEntry.Info.SetDeleteRecord(true);
}


static void CommandLineParseHelper(const TCHAR* InCmdLine, TArray<FString>& Tokens, TArray<FString>& Switches)
{
	FString NextToken;
	while(FParse::Token(InCmdLine,NextToken,false))
	{
		if((**NextToken == TCHAR('-')))
		{
			new(Switches)FString(NextToken.Mid(1));
		}
		else
		{
			new(Tokens)FString(NextToken);
		}
	}
}

void ProcessCommandLine(const TCHAR* CmdLine, const TArray<FString>& NonOptionArguments, TArray<FPakInputPair>& Entries, FPakCommandLineParameters& CmdLineParameters)
{
	// List of all items to add to pak file
	FString ResponseFile;
	FString ClusterSizeString;

	if (FParse::Param(CmdLine, TEXT("patchcompatibilitymode421")))
	{
		CmdLineParameters.bPatchCompatibilityMode421 = true;
	}

	if (FParse::Param(CmdLine, TEXT("fallbackOrderForNonUassetFiles")))
	{
		CmdLineParameters.bFallbackOrderForNonUassetFiles = true;
	}

	if (FParse::Value(CmdLine, TEXT("-blocksize="), ClusterSizeString) && 
		FParse::Value(CmdLine, TEXT("-blocksize="), CmdLineParameters.FileSystemBlockSize))
		{
		if (ClusterSizeString.EndsWith(TEXT("MB")))
		{
			CmdLineParameters.FileSystemBlockSize *= 1024*1024;
		}
		else if (ClusterSizeString.EndsWith(TEXT("KB")))
		{
			CmdLineParameters.FileSystemBlockSize *= 1024;
		}
	}
	else
	{
		CmdLineParameters.FileSystemBlockSize = 0;
}

	FString CompBlockSizeString;
	if (FParse::Value(CmdLine, TEXT("-compressionblocksize="), CompBlockSizeString) &&
		FParse::Value(CmdLine, TEXT("-compressionblocksize="), CmdLineParameters.CompressionBlockSize))
{
		if (CompBlockSizeString.EndsWith(TEXT("MB")))
	{
			CmdLineParameters.CompressionBlockSize *= 1024 * 1024;
	}
		else if (CompBlockSizeString.EndsWith(TEXT("KB")))
	{
			CmdLineParameters.CompressionBlockSize *= 1024;
		}
	}

	if (!FParse::Value(CmdLine, TEXT("-patchpaddingalign="), CmdLineParameters.PatchFilePadAlign))
	{
		CmdLineParameters.PatchFilePadAlign = 0;
	}

	if (!FParse::Value(CmdLine, TEXT("-AlignForMemoryMapping="), CmdLineParameters.AlignForMemoryMapping))
	{
		CmdLineParameters.AlignForMemoryMapping = 0;
	}

	if (FParse::Param(CmdLine, TEXT("encryptindex")))
	{
		CmdLineParameters.EncryptIndex = true;
	}

	if (FParse::Param(CmdLine, TEXT("sign")))
	{
		CmdLineParameters.bSign = true;
	}

	FString DesiredCompressionFormats;
	// look for -compressionformats or -compressionformat on the commandline
	if (FParse::Value(CmdLine, TEXT("-compressionformats="), DesiredCompressionFormats) || FParse::Value(CmdLine, TEXT("-compressionformat="), DesiredCompressionFormats))
	{
		TArray<FString> Formats;
		DesiredCompressionFormats.ParseIntoArray(Formats, TEXT(","));
		for (FString& Format : Formats)
		{
			// look until we have a valid format
			FName FormatName = *Format;

			if (FCompression::IsFormatValid(FormatName))
	{
				CmdLineParameters.CompressionFormats.Add(FormatName);
				break;
			}
		}
	}

	// make sure we can always fallback to zlib, which is guaranteed to exist
	CmdLineParameters.CompressionFormats.AddUnique(NAME_Zlib);

	if (FParse::Value(CmdLine, TEXT("-create="), ResponseFile))
	{
		

		CmdLineParameters.GeneratePatch = FParse::Value(CmdLine, TEXT("-generatepatch="), CmdLineParameters.SourcePatchPakFilename);


		bool bCompress = FParse::Param(CmdLine, TEXT("compress"));
		bool bEncrypt = FParse::Param(CmdLine, TEXT("encrypt"));

		

		if (CmdLineParameters.GeneratePatch)
		{
			FParse::Value(CmdLine, TEXT("-patchSeekOptMaxInflationPercent="), CmdLineParameters.SeekOptParams.MaxInflationPercent);
			ReadSizeParam(CmdLine, TEXT("-patchSeekOptMaxGapSize="), CmdLineParameters.SeekOptParams.MaxGapSize);
			FParse::Value(CmdLine, TEXT("-patchSeekOptMaxAdjacentOrderDiff="), CmdLineParameters.SeekOptParams.MaxAdjacentOrderDiff);

			// For legacy reasons, if we specify a max gap size without a mode, we default to OnePass
			if (CmdLineParameters.SeekOptParams.MaxGapSize > 0)
			{
				CmdLineParameters.SeekOptParams.Mode = ESeekOptMode::OnePass;
			}
			FParse::Value(CmdLine, TEXT("-patchSeekOptMode="), (int32&)CmdLineParameters.SeekOptParams.Mode);

			
		}

		// if the response file is a pak file, then this is the pak file we want to use as the source
		if (ResponseFile.EndsWith(TEXT(".pak"), ESearchCase::IgnoreCase) && CmdLineParameters.GeneratePatch)
		{
			FString OutputPath;
			if (FParse::Value(CmdLine, TEXT("extractedpaktemp="), OutputPath) == false)
<<<<<<< HEAD
			{
				UE_LOG(LogPakFile, Error, TEXT("-extractedpaktemp= not specified.  Required when specifying pak file as the response file."), *ResponseFile);
			}

			FString ExtractedPakKeysFile;
			FKeyChain ExtractedPakKeys;
			if ( FParse::Value(CmdLine, TEXT("extractedpakcryptokeys="), ExtractedPakKeysFile) )
			{
				LoadKeyChainFromFile(ExtractedPakKeysFile, ExtractedPakKeys);
				ApplyEncryptionKeys(ExtractedPakKeys);
			}
=======
			{
				UE_LOG(LogPakFile, Error, TEXT("-extractedpaktemp= not specified.  Required when specifying pak file as the response file."), *ResponseFile);
			}

			FString ExtractedPakKeysFile;
			FKeyChain ExtractedPakKeys;
			if ( FParse::Value(CmdLine, TEXT("extractedpakcryptokeys="), ExtractedPakKeysFile) )
			{
				LoadKeyChainFromFile(ExtractedPakKeysFile, ExtractedPakKeys);
				ApplyEncryptionKeys(ExtractedPakKeys);
			}
>>>>>>> a1e6ec07

			TMap<FString, FFileInfo> FileHashes;
			ExtractFilesFromPak(*ResponseFile, FileHashes, *OutputPath, true, ExtractedPakKeys, nullptr, &Entries, nullptr, nullptr, nullptr, nullptr);
		}
		else
		{
			TArray<FString> Lines;
			bool bParseLines = true;
			if (IFileManager::Get().DirectoryExists(*ResponseFile))
			{
				IFileManager::Get().FindFilesRecursive(Lines, *ResponseFile, TEXT("*"), true, false);
				bParseLines = false;
			}
			else
			{
				FString Text;
				UE_LOG(LogPakFile, Display, TEXT("Loading response file %s"), *ResponseFile);
				if (FFileHelper::LoadFileToString(Text, *ResponseFile))
				{
					// Remove all carriage return characters.
					Text.ReplaceInline(TEXT("\r"), TEXT(""));
					// Read all lines
					Text.ParseIntoArray(Lines, TEXT("\n"), true);
				}
				else
				{
					UE_LOG(LogPakFile, Error, TEXT("Failed to load %s"), *ResponseFile);
				}
			}

			for (int32 EntryIndex = 0; EntryIndex < Lines.Num(); EntryIndex++)
			{
				TArray<FString> SourceAndDest;
				TArray<FString> Switches;
				if (bParseLines)
				{
					Lines[EntryIndex].TrimStartInline();
					CommandLineParseHelper(*Lines[EntryIndex], SourceAndDest, Switches);
				}
				else
				{
					SourceAndDest.Add(Lines[EntryIndex]);
				}
				if (SourceAndDest.Num() == 0)
				{
					continue;
				}
				FPakInputPair Input;

				Input.Source = SourceAndDest[0];
				FPaths::NormalizeFilename(Input.Source);
				if (SourceAndDest.Num() > 1)
				{
					Input.Dest = FPaths::GetPath(SourceAndDest[1]);
				}
				else
				{
					Input.Dest = FPaths::GetPath(Input.Source);
				}
				FPaths::NormalizeFilename(Input.Dest);
				FPakFile::MakeDirectoryFromPath(Input.Dest);

				//check for compression switches
				for (int32 Index = 0; Index < Switches.Num(); ++Index)
				{
					if (Switches[Index] == TEXT("compress"))
					{
						Input.bNeedsCompression = true;
					}
					if (Switches[Index] == TEXT("encrypt"))
					{
						Input.bNeedEncryption = true;
					}
					if (Switches[Index] == TEXT("delete"))
					{
						Input.bIsDeleteRecord = true;
						Input.Dest = Input.Source;
					}
				}
				Input.bNeedsCompression |= bCompress;
				Input.bNeedEncryption |= bEncrypt;

				UE_LOG(LogPakFile, Log, TEXT("Added file Source: %s Dest: %s"), *Input.Source, *Input.Dest);

				bool bIsMappedBulk = Input.Source.EndsWith(TEXT(".m.ubulk"));
				if (bIsMappedBulk && CmdLineParameters.AlignForMemoryMapping > 0 && Input.bNeedsCompression
					&& !Input.bNeedEncryption) // if it is encrypted, we will compress it anyway since it won't be mapped at runtime
				{
					// no compression for bulk aligned files because they are memory mapped
					Input.bNeedsCompression = false;
					UE_LOG(LogPakFile, Log, TEXT("Stripped compression from %s for memory mapping."), *Input.Dest);
				}
				Entries.Add(Input);
			}
		}
<<<<<<< HEAD
=======

		UE_LOG(LogPakFile, Display, TEXT("Added %d entries to add to pak file."), Entries.Num());
>>>>>>> a1e6ec07
	}
	else
	{
		// Override destination path.
		FString MountPoint;
		FParse::Value(CmdLine, TEXT("-dest="), MountPoint);
		FPaths::NormalizeFilename(MountPoint);
		FPakFile::MakeDirectoryFromPath(MountPoint);

		// Parse command line params. The first param after the program name is the created pak name
		for (int32 Index = 1; Index < NonOptionArguments.Num(); Index++)
		{
			// Skip switches and add everything else to the Entries array
			FPakInputPair Input;
			Input.Source = *NonOptionArguments[Index];
			FPaths::NormalizeFilename(Input.Source);
			if (MountPoint.Len() > 0)
			{
				FString SourceDirectory( FPaths::GetPath(Input.Source) );
				FPakFile::MakeDirectoryFromPath(SourceDirectory);
				Input.Dest = Input.Source.Replace(*SourceDirectory, *MountPoint, ESearchCase::IgnoreCase);
			}
			else
			{
				Input.Dest = FPaths::GetPath(Input.Source);
				FPakFile::MakeDirectoryFromPath(Input.Dest);
			}
			FPaths::NormalizeFilename(Input.Dest);
			Entries.Add(Input);
		}
	}
<<<<<<< HEAD
	UE_LOG(LogPakFile, Display, TEXT("Added %d entries to add to pak file."), Entries.Num());
=======
>>>>>>> a1e6ec07
}

void CollectFilesToAdd(TArray<FPakInputPair>& OutFilesToAdd, const TArray<FPakInputPair>& InEntries, const FPakOrderMap& OrderMap, const FPakCommandLineParameters& CmdLineParameters)
{
	UE_LOG(LogPakFile, Display, TEXT("Collecting files to add to pak file..."));
	const double StartTime = FPlatformTime::Seconds();

	// Start collecting files
	TSet<FString> AddedFiles;	
	for (int32 Index = 0; Index < InEntries.Num(); Index++)
	{
		const FPakInputPair& Input = InEntries[Index];
		const FString& Source = Input.Source;
		bool bCompression = Input.bNeedsCompression;
		bool bEncryption = Input.bNeedEncryption;

		if (Input.bIsDeleteRecord)
		{
			// just pass through any delete records found in the input
			OutFilesToAdd.Add(Input);
			continue;
		}

		FString Filename = FPaths::GetCleanFilename(Source);
		FString Directory = FPaths::GetPath(Source);
		FPaths::MakeStandardFilename(Directory);
		FPakFile::MakeDirectoryFromPath(Directory);

		if (Filename.IsEmpty())
		{
			Filename = TEXT("*.*");
		}
		if ( Filename.Contains(TEXT("*")) )
		{
			// Add multiple files
			TArray<FString> FoundFiles;
			IFileManager::Get().FindFilesRecursive(FoundFiles, *Directory, *Filename, true, false);

			for (int32 FileIndex = 0; FileIndex < FoundFiles.Num(); FileIndex++)
			{
				FPakInputPair FileInput;
				FileInput.Source = FoundFiles[FileIndex];
				FPaths::MakeStandardFilename(FileInput.Source);
				FileInput.Dest = FileInput.Source.Replace(*Directory, *Input.Dest, ESearchCase::IgnoreCase);
				
				uint64 FileOrder = OrderMap.GetFileOrder(FileInput.Dest, false, &FileInput.bIsInPrimaryOrder);
				if(FileOrder != MAX_uint64)
				{
					FileInput.SuggestedOrder = FileOrder;
				}
				else
				{
					// we will put all unordered files at 1 << 28 so that they are before any uexp or ubulk files we assign orders to here
					FileInput.SuggestedOrder = (1 << 28);
					// if this is a cook order or an old order it will not have uexp files in it, so we put those in the same relative order after all of the normal files, but before any ubulk files
					if (FileInput.Dest.EndsWith(TEXT("uexp")) || FileInput.Dest.EndsWith(TEXT("ubulk")))
					{
						FileOrder = OrderMap.GetFileOrder(FPaths::GetBaseFilename(FileInput.Dest, false) + TEXT(".uasset"), false, &FileInput.bIsInPrimaryOrder);
						if (FileOrder == MAX_uint64)
						{
							FileOrder = OrderMap.GetFileOrder(FPaths::GetBaseFilename(FileInput.Dest, false) + TEXT(".umap"),  false, &FileInput.bIsInPrimaryOrder);
						}
						if (FileInput.Dest.EndsWith(TEXT("uexp")))
						{
							FileInput.SuggestedOrder = ((FileOrder != MAX_uint64) ? FileOrder : 0) + (1 << 29);
						}
						else
						{
							FileInput.SuggestedOrder = ((FileOrder != MAX_uint64) ? FileOrder : 0) + (1 << 30);
						}
					}
				}
				FileInput.bNeedsCompression = bCompression;
				FileInput.bNeedEncryption = bEncryption;
				if (!AddedFiles.Contains(FileInput.Source))
				{
					OutFilesToAdd.Add(FileInput);
					AddedFiles.Add(FileInput.Source);
				}
				else
				{
					int32 FoundIndex;
					OutFilesToAdd.Find(FileInput,FoundIndex);
					OutFilesToAdd[FoundIndex].bNeedEncryption |= bEncryption;
					OutFilesToAdd[FoundIndex].bNeedsCompression |= bCompression;
					OutFilesToAdd[FoundIndex].SuggestedOrder = FMath::Min<uint64>(OutFilesToAdd[FoundIndex].SuggestedOrder, FileInput.SuggestedOrder);
				}
			}
		}
		else
		{
			// Add single file
			FPakInputPair FileInput;
			FileInput.Source = Input.Source;
			FPaths::MakeStandardFilename(FileInput.Source);
			FileInput.Dest = FileInput.Source.Replace(*Directory, *Input.Dest, ESearchCase::IgnoreCase);
			uint64 FileOrder = OrderMap.GetFileOrder(FileInput.Dest, CmdLineParameters.bFallbackOrderForNonUassetFiles, &FileInput.bIsInPrimaryOrder);
			if (FileOrder != MAX_uint64)
			{
				FileInput.SuggestedOrder = FileOrder;
			}
			FileInput.bNeedEncryption = bEncryption;
			FileInput.bNeedsCompression = bCompression;

			if (AddedFiles.Contains(FileInput.Source))
			{
				int32 FoundIndex;
				OutFilesToAdd.Find(FileInput, FoundIndex);
				OutFilesToAdd[FoundIndex].bNeedEncryption |= bEncryption;
				OutFilesToAdd[FoundIndex].bNeedsCompression |= bCompression;
				OutFilesToAdd[FoundIndex].SuggestedOrder = FMath::Min<uint64>(OutFilesToAdd[FoundIndex].SuggestedOrder, FileInput.SuggestedOrder);
			}
			else
			{
				OutFilesToAdd.Add(FileInput);
				AddedFiles.Add(FileInput.Source);
			}
		}
	}

	// Sort by suggested order then alphabetically
	struct FInputPairSort
	{
		FORCEINLINE bool operator()(const FPakInputPair& A, const FPakInputPair& B) const
		{
			return  A.bIsDeleteRecord == B.bIsDeleteRecord ? (A.SuggestedOrder == B.SuggestedOrder ? A.Dest < B.Dest : A.SuggestedOrder < B.SuggestedOrder) : A.bIsDeleteRecord < B.bIsDeleteRecord;
		}
	};
	OutFilesToAdd.Sort(FInputPairSort());
	UE_LOG(LogPakFile, Display, TEXT("Collected %d files in %.2lfs."), OutFilesToAdd.Num(), FPlatformTime::Seconds() - StartTime);
}

bool BufferedCopyFile(FArchive& Dest, FArchive& Source, const FPakFile& PakFile, const FPakEntry& Entry, void* Buffer, int64 BufferSize, const FKeyChain& InKeyChain)
{	
	// Align down
	BufferSize = BufferSize & ~(FAES::AESBlockSize-1);
	int64 RemainingSizeToCopy = Entry.Size;
	while (RemainingSizeToCopy > 0)
	{
		const int64 SizeToCopy = FMath::Min(BufferSize, RemainingSizeToCopy);
		// If file is encrypted so we need to account for padding
		int64 SizeToRead = Entry.IsEncrypted() ? Align(SizeToCopy,FAES::AESBlockSize) : SizeToCopy;

		Source.Serialize(Buffer,SizeToRead);
		if (Entry.IsEncrypted())
		{
			const FNamedAESKey* Key = InKeyChain.MasterEncryptionKey;
			check(Key);
			FAES::DecryptData((uint8*)Buffer, SizeToRead, Key->Key);
		}
		Dest.Serialize(Buffer, SizeToCopy);
		RemainingSizeToCopy -= SizeToRead;
	}
	return true;
}

bool UncompressCopyFile(FArchive& Dest, FArchive& Source, const FPakEntry& Entry, uint8*& PersistentBuffer, int64& BufferSize, const FKeyChain& InKeyChain, const FPakFile& PakFile)
{
	if (Entry.UncompressedSize == 0)
	{
		return false;
	}

	// The compression block size depends on the bit window that the PAK file was originally created with. Since this isn't stored in the PAK file itself,
	// we can use FCompression::CompressMemoryBound as a guideline for the max expected size to avoid unncessary reallocations, but we need to make sure
	// that we check if the actual size is not actually greater (eg. UE-59278).
	FName EntryCompressionMethod = PakFile.GetInfo().GetCompressionMethod(Entry.CompressionMethodIndex);
	int32 MaxCompressionBlockSize = FCompression::CompressMemoryBound(EntryCompressionMethod, Entry.CompressionBlockSize);
	for (const FPakCompressedBlock& Block : Entry.CompressionBlocks)
	{
		MaxCompressionBlockSize = FMath::Max<int32>(MaxCompressionBlockSize, Block.CompressedEnd - Block.CompressedStart);
	}

	int64 WorkingSize = Entry.CompressionBlockSize + MaxCompressionBlockSize;
	if (BufferSize < WorkingSize)
	{
		PersistentBuffer = (uint8*)FMemory::Realloc(PersistentBuffer, WorkingSize);
		BufferSize = WorkingSize;
	}

	uint8* UncompressedBuffer = PersistentBuffer+MaxCompressionBlockSize;

	for (uint32 BlockIndex=0, BlockIndexNum=Entry.CompressionBlocks.Num(); BlockIndex < BlockIndexNum; ++BlockIndex)
	{
		uint32 CompressedBlockSize = Entry.CompressionBlocks[BlockIndex].CompressedEnd - Entry.CompressionBlocks[BlockIndex].CompressedStart;
		uint32 UncompressedBlockSize = (uint32)FMath::Min<int64>(Entry.UncompressedSize - Entry.CompressionBlockSize*BlockIndex, Entry.CompressionBlockSize);
		Source.Seek(Entry.CompressionBlocks[BlockIndex].CompressedStart + (PakFile.GetInfo().HasRelativeCompressedChunkOffsets() ? Entry.Offset : 0));
		uint32 SizeToRead = Entry.IsEncrypted() ? Align(CompressedBlockSize, FAES::AESBlockSize) : CompressedBlockSize;
		Source.Serialize(PersistentBuffer, SizeToRead);

		if (Entry.IsEncrypted())
		{
			const FNamedAESKey* Key = InKeyChain.MasterEncryptionKey;
			check(Key);
			FAES::DecryptData(PersistentBuffer, SizeToRead, Key->Key);
		}

		if (!FCompression::UncompressMemory(EntryCompressionMethod, UncompressedBuffer, UncompressedBlockSize, PersistentBuffer, CompressedBlockSize))
		{
			return false;
		}
		Dest.Serialize(UncompressedBuffer,UncompressedBlockSize);
	}

	return true;
}

TEncryptionInt ParseEncryptionIntFromJson(TSharedPtr<FJsonObject> InObj, const TCHAR* InName)
{
	FString Base64;
	if (InObj->TryGetStringField(InName, Base64))
	{
		TArray<uint8> Bytes;
		FBase64::Decode(Base64, Bytes);
		check(Bytes.Num() == sizeof(TEncryptionInt));
		return TEncryptionInt((uint32*)&Bytes[0]);
	}
	else
	{
		return TEncryptionInt();
	}
}

FRSAKeyHandle ParseRSAKeyFromJson(TSharedPtr<FJsonObject> InObj)
{
	TSharedPtr<FJsonObject> PublicKey = InObj->GetObjectField(TEXT("PublicKey"));
	TSharedPtr<FJsonObject> PrivateKey = InObj->GetObjectField(TEXT("PrivateKey"));

	FString PublicExponentBase64, PrivateExponentBase64, PublicModulusBase64, PrivateModulusBase64;

	if (   PublicKey->TryGetStringField("Exponent", PublicExponentBase64)
		&& PublicKey->TryGetStringField("Modulus", PublicModulusBase64)
		&& PrivateKey->TryGetStringField("Exponent", PrivateExponentBase64)
		&& PrivateKey->TryGetStringField("Modulus", PrivateModulusBase64))
	{
		check(PublicModulusBase64 == PrivateModulusBase64);

		TArray<uint8> PublicExponent, PrivateExponent, Modulus;
		FBase64::Decode(PublicExponentBase64, PublicExponent);
		FBase64::Decode(PrivateExponentBase64, PrivateExponent);
		FBase64::Decode(PublicModulusBase64, Modulus);

		return FRSA::CreateKey(PublicExponent, PrivateExponent, Modulus);
	}
	else
	{
		return nullptr;
	}
}

void LoadKeyChainFromFile(const FString& InFilename, FKeyChain& OutCryptoSettings)
{
	FArchive* File = IFileManager::Get().CreateFileReader(*InFilename);
	UE_CLOG(File == nullptr, LogPakFile, Fatal, TEXT("Specified crypto keys cache '%s' does not exist!"), *InFilename);
	TSharedPtr<FJsonObject> RootObject;
	TSharedRef<TJsonReader<char>> Reader = TJsonReaderFactory<char>::Create(File);
	if (FJsonSerializer::Deserialize(Reader, RootObject))
	{
		const TSharedPtr<FJsonObject>* EncryptionKeyObject;
		if (RootObject->TryGetObjectField(TEXT("EncryptionKey"), EncryptionKeyObject))
		{
			FString EncryptionKeyBase64;
			if ((*EncryptionKeyObject)->TryGetStringField(TEXT("Key"), EncryptionKeyBase64))
			{
				if (EncryptionKeyBase64.Len() > 0)
				{
					TArray<uint8> Key;
					FBase64::Decode(EncryptionKeyBase64, Key);
					check(Key.Num() == sizeof(FAES::FAESKey::Key));
					FNamedAESKey NewKey;
					NewKey.Name = TEXT("Default");
					NewKey.Guid = FGuid();
					FMemory::Memcpy(NewKey.Key.Key, &Key[0], sizeof(FAES::FAESKey::Key));
					OutCryptoSettings.EncryptionKeys.Add(NewKey.Guid, NewKey);
				}
			}
		}

		const TSharedPtr<FJsonObject>* SigningKey = nullptr;
		if (RootObject->TryGetObjectField(TEXT("SigningKey"), SigningKey))
		{
			OutCryptoSettings.SigningKey = ParseRSAKeyFromJson(*SigningKey);
		}

		const TArray<TSharedPtr<FJsonValue>>* SecondaryEncryptionKeyArray = nullptr;
		if (RootObject->TryGetArrayField(TEXT("SecondaryEncryptionKeys"), SecondaryEncryptionKeyArray))
		{
			for (TSharedPtr<FJsonValue> EncryptionKeyValue : *SecondaryEncryptionKeyArray)
			{
				FNamedAESKey NewKey;
				TSharedPtr<FJsonObject> SecondaryEncryptionKeyObject = EncryptionKeyValue->AsObject();
				FGuid::Parse(SecondaryEncryptionKeyObject->GetStringField(TEXT("Guid")), NewKey.Guid);
				NewKey.Name = SecondaryEncryptionKeyObject->GetStringField(TEXT("Name"));
				FString KeyBase64 = SecondaryEncryptionKeyObject->GetStringField(TEXT("Key"));

				TArray<uint8> Key;
				FBase64::Decode(KeyBase64, Key);
				check(Key.Num() == sizeof(FAES::FAESKey::Key));
				FMemory::Memcpy(NewKey.Key.Key, &Key[0], sizeof(FAES::FAESKey::Key));

				check(!OutCryptoSettings.EncryptionKeys.Contains(NewKey.Guid) || OutCryptoSettings.EncryptionKeys[NewKey.Guid].Key == NewKey.Key);
				OutCryptoSettings.EncryptionKeys.Add(NewKey.Guid, NewKey);
			}
		}
	}
	delete File;
	FGuid EncryptionKeyOverrideGuid;
	OutCryptoSettings.MasterEncryptionKey = OutCryptoSettings.EncryptionKeys.Find(EncryptionKeyOverrideGuid);
}

void LoadKeyChain(const TCHAR* CmdLine, FKeyChain& OutCryptoSettings)
{
	OutCryptoSettings.SigningKey = InvalidRSAKeyHandle;
	OutCryptoSettings.EncryptionKeys.Empty();

	// First, try and parse the keys from a supplied crypto key cache file
	FString CryptoKeysCacheFilename;
	if (FParse::Value(CmdLine, TEXT("cryptokeys="), CryptoKeysCacheFilename))
	{
		UE_LOG(LogPakFile, Display, TEXT("Parsing crypto keys from a crypto key cache file"));
		LoadKeyChainFromFile(CryptoKeysCacheFilename, OutCryptoSettings);
	}
	else if (FParse::Param(CmdLine, TEXT("encryptionini")))
	{
		FString ProjectDir, EngineDir, Platform;

		if (FParse::Value(CmdLine, TEXT("projectdir="), ProjectDir, false)
			&& FParse::Value(CmdLine, TEXT("enginedir="), EngineDir, false)
			&& FParse::Value(CmdLine, TEXT("platform="), Platform, false))
		{
			UE_LOG(LogPakFile, Warning, TEXT("A legacy command line syntax is being used for crypto config. Please update to using the -cryptokey parameter as soon as possible as this mode is deprecated"));

			FConfigFile EngineConfig;

			FConfigCacheIni::LoadExternalIniFile(EngineConfig, TEXT("Engine"), *FPaths::Combine(EngineDir, TEXT("Config\\")), *FPaths::Combine(ProjectDir, TEXT("Config/")), true, *Platform);
			bool bDataCryptoRequired = false;
			EngineConfig.GetBool(TEXT("PlatformCrypto"), TEXT("PlatformRequiresDataCrypto"), bDataCryptoRequired);

			if (!bDataCryptoRequired)
			{
				return;
			}

			FConfigFile ConfigFile;
			FConfigCacheIni::LoadExternalIniFile(ConfigFile, TEXT("Crypto"), *FPaths::Combine(EngineDir, TEXT("Config\\")), *FPaths::Combine(ProjectDir, TEXT("Config/")), true, *Platform);
			bool bSignPak = false;
			bool bEncryptPakIniFiles = false;
			bool bEncryptPakIndex = false;
			bool bEncryptAssets = false;
			bool bEncryptPak = false;

			if (ConfigFile.Num())
			{
				UE_LOG(LogPakFile, Display, TEXT("Using new format crypto.ini files for crypto configuration"));

				static const TCHAR* SectionName = TEXT("/Script/CryptoKeys.CryptoKeysSettings");

				ConfigFile.GetBool(SectionName, TEXT("bEnablePakSigning"), bSignPak);
				ConfigFile.GetBool(SectionName, TEXT("bEncryptPakIniFiles"), bEncryptPakIniFiles);
				ConfigFile.GetBool(SectionName, TEXT("bEncryptPakIndex"), bEncryptPakIndex);
				ConfigFile.GetBool(SectionName, TEXT("bEncryptAssets"), bEncryptAssets);
				bEncryptPak = bEncryptPakIniFiles || bEncryptPakIndex || bEncryptAssets;

				if (bSignPak)
				{
					FString PublicExpBase64, PrivateExpBase64, ModulusBase64;
					ConfigFile.GetString(SectionName, TEXT("SigningPublicExponent"), PublicExpBase64);
					ConfigFile.GetString(SectionName, TEXT("SigningPrivateExponent"), PrivateExpBase64);
					ConfigFile.GetString(SectionName, TEXT("SigningModulus"), ModulusBase64);

					TArray<uint8> PublicExp, PrivateExp, Modulus;
					FBase64::Decode(PublicExpBase64, PublicExp);
					FBase64::Decode(PrivateExpBase64, PrivateExp);
					FBase64::Decode(ModulusBase64, Modulus);

					OutCryptoSettings.SigningKey = FRSA::CreateKey(PublicExp, PrivateExp, Modulus);

					UE_LOG(LogPakFile, Display, TEXT("Parsed signature keys from config files."));
				}

				if (bEncryptPak)
				{
					FString EncryptionKeyString;
					ConfigFile.GetString(SectionName, TEXT("EncryptionKey"), EncryptionKeyString);

					if (EncryptionKeyString.Len() > 0)
					{
						TArray<uint8> Key;
						FBase64::Decode(EncryptionKeyString, Key);
						check(Key.Num() == sizeof(FAES::FAESKey::Key));
						FNamedAESKey NewKey;
						NewKey.Name = TEXT("Default");
						NewKey.Guid = FGuid();
						FMemory::Memcpy(NewKey.Key.Key, &Key[0], sizeof(FAES::FAESKey::Key));
						OutCryptoSettings.EncryptionKeys.Add(NewKey.Guid, NewKey);
						UE_LOG(LogPakFile, Display, TEXT("Parsed AES encryption key from config files."));
					}
				}
			}
			else
			{
				static const TCHAR* SectionName = TEXT("Core.Encryption");

				UE_LOG(LogPakFile, Display, TEXT("Using old format encryption.ini files for crypto configuration"));

				FConfigCacheIni::LoadExternalIniFile(ConfigFile, TEXT("Encryption"), *FPaths::Combine(EngineDir, TEXT("Config\\")), *FPaths::Combine(ProjectDir, TEXT("Config/")), true, *Platform);
				ConfigFile.GetBool(SectionName, TEXT("SignPak"), bSignPak);
				ConfigFile.GetBool(SectionName, TEXT("EncryptPak"), bEncryptPak);

				if (bSignPak)
				{
					FString RSAPublicExp, RSAPrivateExp, RSAModulus;
					ConfigFile.GetString(SectionName, TEXT("rsa.publicexp"), RSAPublicExp);
					ConfigFile.GetString(SectionName, TEXT("rsa.privateexp"), RSAPrivateExp);
					ConfigFile.GetString(SectionName, TEXT("rsa.modulus"), RSAModulus);

					//TODO: Fix me!
					//OutSigningKey.PrivateKey.Exponent.Parse(RSAPrivateExp);
					//OutSigningKey.PrivateKey.Modulus.Parse(RSAModulus);
					//OutSigningKey.PublicKey.Exponent.Parse(RSAPublicExp);
					//OutSigningKey.PublicKey.Modulus = OutSigningKey.PrivateKey.Modulus;

					UE_LOG(LogPakFile, Display, TEXT("Parsed signature keys from config files."));
				}

				if (bEncryptPak)
				{
					FString EncryptionKeyString;
					ConfigFile.GetString(SectionName, TEXT("aes.key"), EncryptionKeyString);
					FNamedAESKey NewKey;
					NewKey.Name = TEXT("Default");
					NewKey.Guid = FGuid();
					if (EncryptionKeyString.Len() == 32 && TCString<TCHAR>::IsPureAnsi(*EncryptionKeyString))
					{
						for (int32 Index = 0; Index < 32; ++Index)
						{
							NewKey.Key.Key[Index] = (uint8)EncryptionKeyString[Index];
						}
						OutCryptoSettings.EncryptionKeys.Add(NewKey.Guid, NewKey);
						UE_LOG(LogPakFile, Display, TEXT("Parsed AES encryption key from config files."));
					}
				}
			}
		}
	}
	else
	{
		UE_LOG(LogPakFile, Display, TEXT("Using command line for crypto configuration"));

		FString EncryptionKeyString;
		FParse::Value(CmdLine, TEXT("aes="), EncryptionKeyString, false);

		if (EncryptionKeyString.Len() > 0)
		{
			UE_LOG(LogPakFile, Warning, TEXT("A legacy command line syntax is being used for crypto config. Please update to using the -cryptokey parameter as soon as possible as this mode is deprecated"));

			FNamedAESKey NewKey;
			NewKey.Name = TEXT("Default");
			NewKey.Guid = FGuid();
			const uint32 RequiredKeyLength = sizeof(NewKey.Key);

			// Error checking
			if (EncryptionKeyString.Len() < RequiredKeyLength)
			{
				UE_LOG(LogPakFile, Fatal, TEXT("AES encryption key must be %d characters long"), RequiredKeyLength);
			}

			if (EncryptionKeyString.Len() > RequiredKeyLength)
			{
				UE_LOG(LogPakFile, Warning, TEXT("AES encryption key is more than %d characters long, so will be truncated!"), RequiredKeyLength);
				EncryptionKeyString = EncryptionKeyString.Left(RequiredKeyLength);
			}

			if (!FCString::IsPureAnsi(*EncryptionKeyString))
			{
				UE_LOG(LogPakFile, Fatal, TEXT("AES encryption key must be a pure ANSI string!"));
			}

			ANSICHAR* AsAnsi = TCHAR_TO_ANSI(*EncryptionKeyString);
			check(TCString<ANSICHAR>::Strlen(AsAnsi) == RequiredKeyLength);
			FMemory::Memcpy(NewKey.Key.Key, AsAnsi, RequiredKeyLength);
			OutCryptoSettings.EncryptionKeys.Add(NewKey.Guid, NewKey);
			UE_LOG(LogPakFile, Display, TEXT("Parsed AES encryption key from command line."));
		}
	}

	FString EncryptionKeyOverrideGuidString;
	FGuid EncryptionKeyOverrideGuid;
	if (FParse::Value(CmdLine, TEXT("EncryptionKeyOverrideGuid="), EncryptionKeyOverrideGuidString))
	{
		FGuid::Parse(EncryptionKeyOverrideGuidString, EncryptionKeyOverrideGuid);
	}
	OutCryptoSettings.MasterEncryptionKey = OutCryptoSettings.EncryptionKeys.Find(EncryptionKeyOverrideGuid);
}

void ApplyEncryptionKeys(const FKeyChain& KeyChain)
{
	if (KeyChain.EncryptionKeys.Contains(FGuid()))
	{
		FAES::FAESKey DefaultKey = KeyChain.EncryptionKeys[FGuid()].Key;
		FCoreDelegates::GetPakEncryptionKeyDelegate().BindLambda([DefaultKey](uint8 OutKey[32]) { FMemory::Memcpy(OutKey, DefaultKey.Key, sizeof(DefaultKey.Key)); });
	}

	for (const TMap<FGuid, FNamedAESKey>::ElementType& Key : KeyChain.EncryptionKeys)
	{
		if (Key.Key.IsValid())
		{
			FCoreDelegates::GetRegisterEncryptionKeyDelegate().ExecuteIfBound(Key.Key, Key.Value.Key);
		}
	}
}

/**
 * Creates a pak file writer. This can be a signed writer if the encryption keys are specified in the command line
 */
FArchive* CreatePakWriter(const TCHAR* Filename, const FKeyChain& InKeyChain, bool bSign)
{
	FArchive* Writer = IFileManager::Get().CreateFileWriter(Filename);

	if (Writer)
	{
		if (bSign)
		{
			UE_LOG(LogPakFile, Display, TEXT("Creating signed pak %s."), Filename);
			Writer = new FSignedArchiveWriter(*Writer, Filename, InKeyChain.SigningKey);
		}
		else
		{
			UE_LOG(LogPakFile, Display, TEXT("Creating pak %s."), Filename);
		}
	}

	return Writer;
}

bool CreatePakFile(const TCHAR* Filename, TArray<FPakInputPair>& FilesToAdd, const FPakCommandLineParameters& CmdLineParameters, const FKeyChain& InKeyChain)
{
	const double StartTime = FPlatformTime::Seconds();

	// Create Pak
	TUniquePtr<FArchive> PakFileHandle(CreatePakWriter(Filename, InKeyChain, CmdLineParameters.bSign));
	if (!PakFileHandle)
	{
		UE_LOG(LogPakFile, Error, TEXT("Unable to create pak file \"%s\"."), Filename);
		return false;
	}

	FPakInfo Info;
	Info.bEncryptedIndex = (InKeyChain.MasterEncryptionKey && CmdLineParameters.EncryptIndex);
	Info.EncryptionKeyGuid = InKeyChain.MasterEncryptionKey ? InKeyChain.MasterEncryptionKey->Guid : FGuid();


	if (CmdLineParameters.bPatchCompatibilityMode421)
	{
		// for old versions, put in some known names that we may have used
		Info.GetCompressionMethodIndex(NAME_None);
		Info.GetCompressionMethodIndex(NAME_Zlib);
		Info.GetCompressionMethodIndex(NAME_Gzip);
		Info.GetCompressionMethodIndex(TEXT("Bogus"));
		Info.GetCompressionMethodIndex(TEXT("Oodle"));

	}

	TArray<FName> UsedCompressionFormats; // List of compression formats we actually used in this pak file (used for logging only)

	if (InKeyChain.MasterEncryptionKey)
	{
		UE_LOG(LogPakFile, Display, TEXT("Using encryption key '%s' [%s]"), *InKeyChain.MasterEncryptionKey->Name, *InKeyChain.MasterEncryptionKey->Guid.ToString());
	}

	TArray<FPakEntryPair> Index;
	FString MountPoint = GetCommonRootPath(FilesToAdd);
	uint8* ReadBuffer = NULL;
	int64 BufferSize = 0;
	FCompressedFileBuffer CompressedFileBuffer;

	uint8* PaddingBuffer = nullptr;
	int64 PaddingBufferSize = 0;
	if (CmdLineParameters.PatchFilePadAlign > 0 || CmdLineParameters.AlignForMemoryMapping)
	{
		PaddingBufferSize = FMath::Max(CmdLineParameters.PatchFilePadAlign, CmdLineParameters.AlignForMemoryMapping);
		PaddingBuffer = (uint8*)FMemory::Malloc(PaddingBufferSize);
		FMemory::Memset(PaddingBuffer, 0, PaddingBufferSize);
	}

	// Some platforms provide patch download size reduction by diffing the patch files.  However, they often operate on specific block
	// sizes when dealing with new data within the file.  Pad files out to the given alignment to work with these systems more nicely.
	// We also want to combine smaller files into the same padding size block so we don't waste as much space. i.e. grouping 64 1k files together
	// rather than padding each out to 64k.
	const uint32 RequiredPatchPadding = CmdLineParameters.PatchFilePadAlign;

	uint64 ContiguousTotalSizeSmallerThanBlockSize = 0;
	uint64 ContiguousFilesSmallerThanBlockSize = 0;

	uint64 TotalUncompressedSize = 0;
	uint64 TotalCompressedSize = 0;

	uint64 TotalRequestedEncryptedFiles = 0;
	uint64 TotalEncryptedFiles = 0;
	uint64 TotalEncryptedDataSize = 0;

	TArray<FString> ExtensionsToNotUsePluginCompression;
	GConfig->GetArray(TEXT("Pak"), TEXT("ExtensionsToNotUsePluginCompression"), ExtensionsToNotUsePluginCompression, GEngineIni);
	TSet<FString> NoPluginCompressionExtensions;
	for (const FString& Ext : ExtensionsToNotUsePluginCompression)
	{
		NoPluginCompressionExtensions.Add(Ext);
	}


	for (int32 FileIndex = 0; FileIndex < FilesToAdd.Num(); FileIndex++)
	{
		bool bDeleted = FilesToAdd[FileIndex].bIsDeleteRecord;
		bool bIsUAssetUExpPairUAsset = false;
		bool bIsUAssetUExpPairUExp = false;
		bool bIsMappedBulk = FilesToAdd[FileIndex].Source.EndsWith(TEXT(".m.ubulk"));

		if (FileIndex)
		{
			if (FPaths::GetBaseFilename(FilesToAdd[FileIndex - 1].Dest, false) == FPaths::GetBaseFilename(FilesToAdd[FileIndex].Dest, false) &&
				FPaths::GetExtension(FilesToAdd[FileIndex - 1].Dest, true) == TEXT(".uasset") &&
				FPaths::GetExtension(FilesToAdd[FileIndex].Dest, true) == TEXT(".uexp")
				)
			{
				bIsUAssetUExpPairUExp = true;
			}
		}
		if (!bIsUAssetUExpPairUExp && FileIndex + 1 < FilesToAdd.Num())
		{
			if (FPaths::GetBaseFilename(FilesToAdd[FileIndex].Dest, false) == FPaths::GetBaseFilename(FilesToAdd[FileIndex + 1].Dest, false) &&
				FPaths::GetExtension(FilesToAdd[FileIndex].Dest, true) == TEXT(".uasset") &&
				FPaths::GetExtension(FilesToAdd[FileIndex + 1].Dest, true) == TEXT(".uexp")
				)
			{
				bIsUAssetUExpPairUAsset = true;
			}
		}

		//  Remember the offset but don't serialize it with the entry header.
		int64 NewEntryOffset = PakFileHandle->Tell();
		FPakEntryPair NewEntry;
		FName CompressionMethod = NAME_None;

		if (!bDeleted)
		{
			//check if this file requested to be compression
			int64 OriginalFileSize = IFileManager::Get().FileSize(*FilesToAdd[FileIndex].Source);
			int64 RealFileSize = OriginalFileSize + NewEntry.Info.GetSerializedSize(FPakInfo::PakFile_Version_Latest);

			if (FilesToAdd[FileIndex].bNeedsCompression && OriginalFileSize > 0)
			{
				bool bSomeCompressionSucceeded = false;
				for (int32 MethodIndex = 0; MethodIndex < CmdLineParameters.CompressionFormats.Num(); MethodIndex++)
				{
					CompressionMethod = CmdLineParameters.CompressionFormats[MethodIndex];

					// because compression is a plugin, certain files need to be loadable out of pak files before plugins are loadable
					// (like .uplugin files). for these, we enforce a non-plugin compression - zlib
					bool bForceCompressionFormat = false;
					if (NoPluginCompressionExtensions.Find(FPaths::GetExtension(FilesToAdd[FileIndex].Source)) != nullptr)
					{
						CompressionMethod = NAME_Zlib;
						bForceCompressionFormat = true;
					}

					// attempt to compress the data
					if (CompressedFileBuffer.CompressFileToWorkingBuffer(FilesToAdd[FileIndex], ReadBuffer, BufferSize, CompressionMethod, CmdLineParameters.CompressionBlockSize))
					{
						// Check the compression ratio, if it's too low just store uncompressed. Also take into account read size
						// if we still save 64KB it's probably worthwhile compressing, as that saves a file read operation in the runtime.
									// TODO: drive this threshold from the command line
						float PercentLess = ((float)CompressedFileBuffer.TotalCompressedSize / (OriginalFileSize / 100.f));
						if (PercentLess > 90.f && (OriginalFileSize - CompressedFileBuffer.TotalCompressedSize) < 65536)
						{
							// compression did not succeed, we can try the next format, so do nothing here
						}
						else
						{
							NewEntry.Info.CompressionMethodIndex = Info.GetCompressionMethodIndex(CompressionMethod);
							NewEntry.Info.CompressionBlocks.AddUninitialized(CompressedFileBuffer.CompressedBlocks.Num());
							RealFileSize = CompressedFileBuffer.TotalCompressedSize + NewEntry.Info.GetSerializedSize(FPakInfo::PakFile_Version_Latest);
							NewEntry.Info.CompressionBlocks.Reset();

							// at this point, we have successfully compressed the file, no need to continue
							bSomeCompressionSucceeded = true;
						}
					}

					// if we successfully compressed it, or we only wanted a single format, then we are done!
					if (bSomeCompressionSucceeded || bForceCompressionFormat)
					{
						break;
					}
				}

				// If no compression was able to make it small enough, or compress at all, don't compress it
				if (!bSomeCompressionSucceeded)
				{
					UE_LOG(LogPakFile, Log, TEXT("File \"%s\" did not get small enough from compression, or compression failed."), *FilesToAdd[FileIndex].Source);
					CompressionMethod = NAME_None;
				}
			}
			else
			{
				CompressionMethod = NAME_None;
			}

			// Account for file system block size, which is a boundary we want to avoid crossing.
			if (!bIsUAssetUExpPairUExp && // don't split uexp / uasset pairs
				CmdLineParameters.FileSystemBlockSize > 0 && OriginalFileSize != INDEX_NONE && RealFileSize <= CmdLineParameters.FileSystemBlockSize)
			{
				if ((NewEntryOffset / CmdLineParameters.FileSystemBlockSize) != ((NewEntryOffset + RealFileSize) / CmdLineParameters.FileSystemBlockSize))
				{
					//File crosses a block boundary, so align it to the beginning of the next boundary
					int64 OldOffset = NewEntryOffset;
					NewEntryOffset = AlignArbitrary(NewEntryOffset, CmdLineParameters.FileSystemBlockSize);
					int64 PaddingRequired = NewEntryOffset - OldOffset;

					if (PaddingRequired > 0)
					{
						// If we don't already have a padding buffer, create one
						if (PaddingBuffer == nullptr)
						{
							PaddingBufferSize = 64 * 1024;
							PaddingBuffer = (uint8*)FMemory::Malloc(PaddingBufferSize);
							FMemory::Memset(PaddingBuffer, 0, PaddingBufferSize);
						}

						UE_LOG(LogPakFile, Verbose, TEXT("%14llu - %14llu : %14llu padding."), PakFileHandle->Tell(), PakFileHandle->Tell() + PaddingRequired, PaddingRequired);
						while (PaddingRequired > 0)
						{
							int64 AmountToWrite = FMath::Min(PaddingRequired, PaddingBufferSize);
							PakFileHandle->Serialize(PaddingBuffer, AmountToWrite);
							PaddingRequired -= AmountToWrite;
						}

						check(PakFileHandle->Tell() == NewEntryOffset);
					}
				}
			}
			// Align bulk data
			if (bIsMappedBulk && CmdLineParameters.AlignForMemoryMapping > 0 && OriginalFileSize != INDEX_NONE && !bDeleted)
			{
				if (!IsAligned(NewEntryOffset + NewEntry.Info.GetSerializedSize(FPakInfo::PakFile_Version_Latest), CmdLineParameters.AlignForMemoryMapping))
				{
					int64 OldOffset = NewEntryOffset;
					NewEntryOffset = AlignArbitrary(NewEntryOffset + NewEntry.Info.GetSerializedSize(FPakInfo::PakFile_Version_Latest), CmdLineParameters.AlignForMemoryMapping) - NewEntry.Info.GetSerializedSize(FPakInfo::PakFile_Version_Latest);
					int64 PaddingRequired = NewEntryOffset - OldOffset;

					check(PaddingRequired > 0);
					check(PaddingBuffer && PaddingBufferSize >= PaddingRequired);

					{
						UE_LOG(LogPakFile, Verbose, TEXT("%14llu - %14llu : %14llu bulk padding."), PakFileHandle->Tell(), PakFileHandle->Tell() + PaddingRequired, PaddingRequired);
						PakFileHandle->Serialize(PaddingBuffer, PaddingRequired);
						check(PakFileHandle->Tell() == NewEntryOffset);
					}
				}
			}
		}

		bool bCopiedToPak;
		int64 SizeToWrite = 0;
		uint8* DataToWrite = nullptr;
		if (bDeleted)
		{
			PrepareDeleteRecordForPak(MountPoint, FilesToAdd[FileIndex], NewEntry);
			bCopiedToPak = false;

			// Directly add the new entry to the index, no more work to do
			Index.Add(NewEntry);
		}
		else if (FilesToAdd[FileIndex].bNeedsCompression && CompressionMethod != NAME_None)
		{
			bCopiedToPak = PrepareCopyCompressedFileToPak(MountPoint, Info, FilesToAdd[FileIndex], CompressedFileBuffer, NewEntry, DataToWrite, SizeToWrite, InKeyChain);
			DataToWrite = CompressedFileBuffer.CompressedBuffer.Get();
		}
		else
		{
			bCopiedToPak = PrepareCopyFileToPak(MountPoint, FilesToAdd[FileIndex], ReadBuffer, BufferSize, NewEntry, DataToWrite, SizeToWrite, InKeyChain);
			DataToWrite = ReadBuffer;
		}

		int64 TotalSizeToWrite = SizeToWrite + NewEntry.Info.GetSerializedSize(FPakInfo::PakFile_Version_Latest);
		if (bCopiedToPak)
		{
			if (RequiredPatchPadding > 0 &&
				!(bIsMappedBulk && CmdLineParameters.AlignForMemoryMapping > 0) // don't wreck the bulk padding with patch padding
				)
			{
				//if the next file is going to cross a patch-block boundary then pad out the current set of files with 0's
				//and align the next file up.
				bool bCrossesBoundary = AlignArbitrary(NewEntryOffset, RequiredPatchPadding) != AlignArbitrary(NewEntryOffset + TotalSizeToWrite - 1, RequiredPatchPadding);
				bool bPatchPadded = false;
				if (!bIsUAssetUExpPairUExp) // never patch-pad the uexp of a uasset/uexp pair
				{
					bool bPairProbablyCrossesBoundary = false; // we don't consider compression because we have not compressed the uexp yet.
					if (bIsUAssetUExpPairUAsset)
					{
						int64 UExpFileSize = IFileManager::Get().FileSize(*FilesToAdd[FileIndex + 1].Source) / 2; // assume 50% compression
						bPairProbablyCrossesBoundary = AlignArbitrary(NewEntryOffset, RequiredPatchPadding) != AlignArbitrary(NewEntryOffset + TotalSizeToWrite + UExpFileSize - 1, RequiredPatchPadding);
					}
					if (TotalSizeToWrite >= RequiredPatchPadding || // if it exactly the padding size and by luck does not cross a boundary, we still consider it "over" because it can't be packed with anything else
						bCrossesBoundary || bPairProbablyCrossesBoundary)
					{
						NewEntryOffset = AlignArbitrary(NewEntryOffset, RequiredPatchPadding);
						int64 CurrentLoc = PakFileHandle->Tell();
						int64 PaddingSize = NewEntryOffset - CurrentLoc;
						check(PaddingSize >= 0);
						if (PaddingSize)
						{
							UE_LOG(LogPakFile, Verbose, TEXT("%14llu - %14llu : %14llu patch padding."), PakFileHandle->Tell(), PakFileHandle->Tell() + PaddingSize, PaddingSize);
							check(PaddingSize <= PaddingBufferSize);

							//have to pad manually with 0's.  File locations skipped by Seek and never written are uninitialized which would defeat the whole purpose
							//of padding for certain platforms patch diffing systems.
							PakFileHandle->Serialize(PaddingBuffer, PaddingSize);
						}
						check(PakFileHandle->Tell() == NewEntryOffset);
						bPatchPadded = true;
					}
				}

				//if the current file is bigger than a patch block then we will always have to pad out the previous files.
				//if there were a large set of contiguous small files behind us then this will be the natural stopping point for a possible pathalogical patching case where growth in the small files causes a cascade 
				//to dirty up all the blocks prior to this one.  If this could happen let's warn about it.
				if (bPatchPadded ||
					FileIndex + 1 == FilesToAdd.Num()) // also check the last file, this won't work perfectly if we don't end up adding the last file for some reason
				{
					const uint64 ContiguousGroupedFilePatchWarningThreshhold = 50 * 1024 * 1024;
					if (ContiguousTotalSizeSmallerThanBlockSize > ContiguousGroupedFilePatchWarningThreshhold)
					{
						UE_LOG(LogPakFile, Display, TEXT("%i small files (%i) totaling %llu contiguous bytes found before first 'large' file.  Changes to any of these files could cause the whole group to be 'dirty' in a per-file binary diff based patching system."), ContiguousFilesSmallerThanBlockSize, RequiredPatchPadding, ContiguousTotalSizeSmallerThanBlockSize);
					}
					ContiguousTotalSizeSmallerThanBlockSize = 0;
					ContiguousFilesSmallerThanBlockSize = 0;
				}
				else
				{
					ContiguousTotalSizeSmallerThanBlockSize += TotalSizeToWrite;
					ContiguousFilesSmallerThanBlockSize++;
				}
			}
			if (FilesToAdd[FileIndex].bNeedsCompression && CompressionMethod != NAME_None)
			{
				UsedCompressionFormats.AddUnique(CompressionMethod); // used for logging only
				FinalizeCopyCompressedFileToPak(Info, CompressedFileBuffer, NewEntry);
			}

			// Write to file
			int64 Offset = PakFileHandle->Tell();
			NewEntry.Info.Serialize(*PakFileHandle, FPakInfo::PakFile_Version_Latest);
			int64 PayloadOffset = PakFileHandle->Tell();
			PakFileHandle->Serialize(DataToWrite, SizeToWrite);
			int64 EndOffset = PakFileHandle->Tell();

			UE_LOG(LogPakFile, Verbose, TEXT("%14llu [header] - %14llu - %14llu : %14llu header+file %s."), Offset, PayloadOffset, EndOffset, EndOffset - Offset, *NewEntry.Filename);

			// Update offset now and store it in the index (and only in index)
			NewEntry.Info.Offset = NewEntryOffset;
			Index.Add(NewEntry);
			const TCHAR* EncryptedString = TEXT("");

			if (FilesToAdd[FileIndex].bNeedEncryption)
			{
				TotalRequestedEncryptedFiles++;

				if (InKeyChain.MasterEncryptionKey)
				{
					TotalEncryptedFiles++;
					TotalEncryptedDataSize += SizeToWrite;
					EncryptedString = TEXT("encrypted ");
				}
			}

			if (FilesToAdd[FileIndex].bNeedsCompression && CompressionMethod != NAME_None)
			{
				TotalCompressedSize += NewEntry.Info.Size;
				TotalUncompressedSize += NewEntry.Info.UncompressedSize;
				float PercentLess = ((float)NewEntry.Info.Size / (NewEntry.Info.UncompressedSize / 100.f));
				if (FilesToAdd[FileIndex].SuggestedOrder < MAX_uint64)
				{
					UE_LOG(LogPakFile, Log, TEXT("Added compressed %sfile \"%s\", %.2f%% of original size. Compressed with %s, Size %lld bytes, Original Size %lld bytes (order %llu)."), EncryptedString, *NewEntry.Filename, PercentLess, *CompressionMethod.ToString(), NewEntry.Info.Size, NewEntry.Info.UncompressedSize, FilesToAdd[FileIndex].SuggestedOrder);
				}
				else
				{
					UE_LOG(LogPakFile, Log, TEXT("Added compressed %sfile \"%s\", %.2f%% of original size. Compressed with %s, Size %lld bytes, Original Size %lld bytes (no order given)."), EncryptedString, *NewEntry.Filename, PercentLess, *CompressionMethod.ToString(), NewEntry.Info.Size, NewEntry.Info.UncompressedSize);
				}
			}
			else
			{
				if (FilesToAdd[FileIndex].SuggestedOrder < MAX_uint64)
				{
					UE_LOG(LogPakFile, Log, TEXT("Added %sfile \"%s\", %lld bytes (order %llu)."), EncryptedString, *NewEntry.Filename, NewEntry.Info.Size, FilesToAdd[FileIndex].SuggestedOrder);
				}
				else
				{
					UE_LOG(LogPakFile, Log, TEXT("Added %sfile \"%s\", %lld bytes (no order given)."), EncryptedString, *NewEntry.Filename, NewEntry.Info.Size);
				}
			}
		}
		else
		{
			if (bDeleted)
			{
				UE_LOG(LogPakFile, Log, TEXT("Created delete record for file \"%s\"."), *FilesToAdd[FileIndex].Source);
			}
			else
			{
				UE_LOG(LogPakFile, Warning, TEXT("Missing file \"%s\" will not be added to PAK file."), *FilesToAdd[FileIndex].Source);
			}
		}
	}

	FMemory::Free(PaddingBuffer);
	FMemory::Free(ReadBuffer);
	ReadBuffer = NULL;

	// Remember IndexOffset
	Info.IndexOffset = PakFileHandle->Tell();

	// Serialize Pak Index at the end of Pak File
	TArray<uint8> IndexData;
	FMemoryWriter IndexWriter(IndexData);
	IndexWriter.SetByteSwapping(PakFileHandle->ForceByteSwapping());
	int32 NumEntries = Index.Num();
	IndexWriter << MountPoint;
	IndexWriter << NumEntries;
	for (int32 EntryIndex = 0; EntryIndex < Index.Num(); EntryIndex++)
	{
		FPakEntryPair& Entry = Index[EntryIndex];
		IndexWriter << Entry.Filename;
		Entry.Info.Serialize(IndexWriter, Info.Version);

		if (RequiredPatchPadding > 0)
		{
			int64 EntrySize = Entry.Info.GetSerializedSize(FPakInfo::PakFile_Version_Latest);
			int64 TotalSizeToWrite = Entry.Info.Size + EntrySize;
			if (TotalSizeToWrite >= RequiredPatchPadding)
			{
				int64 RealStart = Entry.Info.Offset;
				if ((RealStart % RequiredPatchPadding) != 0 &&
					!Entry.Filename.EndsWith(TEXT("uexp")) && // these are export sections of larger files and may be packed with uasset/umap and so we don't need a warning here
					!(Entry.Filename.EndsWith(TEXT(".m.ubulk")) && CmdLineParameters.AlignForMemoryMapping > 0)) // Bulk padding unaligns patch padding and so we don't need a warning here
				{
					UE_LOG(LogPakFile, Warning, TEXT("File at offset %lld of size %lld not aligned to patch size %i"), RealStart, Entry.Info.Size, RequiredPatchPadding);
				}
			}
		}
	}

	if (Info.bEncryptedIndex)
	{
		int32 OriginalSize = IndexData.Num();
		int32 AlignedSize = Align(OriginalSize, FAES::AESBlockSize);

		for (int32 PaddingIndex = IndexData.Num(); PaddingIndex < AlignedSize; ++PaddingIndex)
		{
			uint8 Byte = IndexData[PaddingIndex % OriginalSize];
			IndexData.Add(Byte);
		}
	}

	FSHA1::HashBuffer(IndexData.GetData(), IndexData.Num(), Info.IndexHash.Hash);

	if (Info.bEncryptedIndex)
	{
		check(InKeyChain.MasterEncryptionKey);
		FAES::EncryptData(IndexData.GetData(), IndexData.Num(), InKeyChain.MasterEncryptionKey->Key);
		TotalEncryptedDataSize += IndexData.Num();
	}

	PakFileHandle->Serialize(IndexData.GetData(), IndexData.Num());

	Info.IndexSize = IndexData.Num();

	// Save trailer (offset, size, hash value)
	Info.Serialize(*PakFileHandle, FPakInfo::PakFile_Version_Latest);

	UE_LOG(LogPakFile, Display, TEXT("Added %d files, %lld bytes total, time %.2lfs."), Index.Num(), PakFileHandle->TotalSize(), FPlatformTime::Seconds() - StartTime);
	if (TotalUncompressedSize)
	{
		float PercentLess = ((float)TotalCompressedSize / (TotalUncompressedSize / 100.f));
		UE_LOG(LogPakFile, Display, TEXT("Compression summary: %.2f%% of original size. Compressed Size %lld bytes, Original Size %lld bytes. "), PercentLess, TotalCompressedSize, TotalUncompressedSize);

		FString UsedCompressionFormatsString;
		for (FName CompressionFormat : UsedCompressionFormats)
		{
			UsedCompressionFormatsString.Append( CompressionFormat.ToString() + TEXT(", ") );
		}

		UE_LOG(LogPakFile, Display, TEXT("Used compression formats (in priority order) '%s'"), *UsedCompressionFormatsString);
	}

	if (TotalEncryptedDataSize)
	{
		UE_LOG(LogPakFile, Display, TEXT("Encryption - ENABLED"));
		UE_LOG(LogPakFile, Display, TEXT("  Files: %d"), TotalEncryptedFiles);

		if (Info.bEncryptedIndex)
		{
			UE_LOG(LogPakFile, Display, TEXT("  Index: Encrypted (%d bytes, %.2fMB)"), Info.IndexSize, (float)Info.IndexSize / 1024.0f / 1024.0f);
		}
		else
		{
			UE_LOG(LogPakFile, Display, TEXT("  Index: Unencrypted"));
		}


		UE_LOG(LogPakFile, Display, TEXT("  Total: %d bytes (%.2fMB)"), TotalEncryptedDataSize, (float)TotalEncryptedDataSize / 1024.0f / 1024.0f);
	}
	else
	{
		UE_LOG(LogPakFile, Display, TEXT("Encryption - DISABLED"));
	}

	if (TotalEncryptedFiles < TotalRequestedEncryptedFiles)
	{
		UE_LOG(LogPakFile, Display, TEXT("%d files requested encryption, but no AES key was supplied! Encryption was skipped for these files"), TotalRequestedEncryptedFiles);
	}

	PakFileHandle->Close();
	PakFileHandle.Reset();

	return true;
}

bool TestPakFile(const TCHAR* Filename)
{	
	FPakFile PakFile(&FPlatformFileManager::Get().GetPlatformFile(), Filename, false);
	if (PakFile.IsValid())
	{
		return PakFile.Check();
	}
	else
	{
		UE_LOG(LogPakFile, Error, TEXT("Unable to open pak file \"%s\"."), Filename);
		return false;
	}
}

bool ListFilesInPak(const TCHAR * InPakFilename, int64 SizeFilter, bool bIncludeDeleted, const FString& CSVFilename, bool bExtractToMountPoint, const FKeyChain& InKeyChain)
{
	FPakFile PakFile(&FPlatformFileManager::Get().GetPlatformFile(), InPakFilename, false);
	int32 FileCount = 0;
	int64 FileSize = 0;
	int64 FilteredSize = 0;

	if (PakFile.IsValid())
	{
		UE_LOG(LogPakFile, Display, TEXT("Mount point %s"), *PakFile.GetMountPoint());

		TArray<FPakFile::FFileIterator> Records;

		for (FPakFile::FFileIterator It(PakFile,bIncludeDeleted); It; ++It)
		{
			Records.Add(It);
		}

		struct FOffsetSort
		{
			FORCEINLINE bool operator()(const FPakFile::FFileIterator& A, const FPakFile::FFileIterator& B) const
			{
				return A.Info().Offset < B.Info().Offset;
			}
		};

		Records.Sort(FOffsetSort());

		const FString MountPoint = bExtractToMountPoint ? PakFile.GetMountPoint() : TEXT("");

		if (CSVFilename.Len() > 0)
		{
			
			TArray<FString> Lines;
			Lines.Empty(Records.Num()+2);
			Lines.Add(TEXT("Filename, Offset, Size, Hash, Deleted, Compressed, CompressionMethod"));
			for (auto It : Records)
			{
				const FPakEntry& Entry = It.Info();

				bool bWasCompressed = Entry.CompressionMethodIndex != 0;

				Lines.Add( FString::Printf(
					TEXT("%s%s, %d, %d, %s, %s, %s, %d"),
					*MountPoint, *It.Filename(),
					Entry.Offset, Entry.Size,
					*BytesToHex(Entry.Hash, sizeof(Entry.Hash)),
					Entry.IsDeleteRecord() ? TEXT("true") : TEXT("false"),
					bWasCompressed ? TEXT("true") : TEXT("false"),
					Entry.CompressionMethodIndex) );
			}

			if (FFileHelper::SaveStringArrayToFile(Lines, *CSVFilename) == false)
			{
				UE_LOG(LogPakFile, Display, TEXT("Failed to save CSV file %s"), *CSVFilename);
			}
			else
			{
				UE_LOG(LogPakFile, Display, TEXT("Saved CSV file to %s"), *CSVFilename);
			}
		}

		TSet<int32> InspectChunks;
		FString InspectChunkString;
		FParse::Value(FCommandLine::Get(), TEXT("InspectChunk="), InspectChunkString, false);
		TArray<FString> InspectChunkRanges;
		if (InspectChunkString.TrimStartAndEnd().ParseIntoArray(InspectChunkRanges, TEXT(",")))
		{
			for (const FString& InspectChunkRangeString : InspectChunkRanges)
			{
				TArray<FString> RangeLimits;
				if (InspectChunkRangeString.TrimStartAndEnd().ParseIntoArray(RangeLimits, TEXT("-")))
				{
					if (RangeLimits.Num() == 1)
					{
						int32 Chunk = -1;
						LexFromString(Chunk, *InspectChunkRangeString);
						if (Chunk != -1)
						{
							InspectChunks.Add(Chunk);
						}
					}
					else if (RangeLimits.Num() == 2)
					{
						int32 FirstChunk = -1;
						int32 LastChunk = -1;
						LexFromString(FirstChunk, *RangeLimits[0]);
						LexFromString(LastChunk, *RangeLimits[1]);
						if (FirstChunk != -1 && LastChunk != -1)
						{
							for (int32 Chunk = FirstChunk; Chunk <= LastChunk; ++Chunk)
							{
								InspectChunks.Add(Chunk);
							}
						}
					}
					else
					{
						UE_LOG(LogPakFile, Error, TEXT("Error parsing inspect chunk range '%s'"), *InspectChunkRangeString);
					}
				}
			}
		}
		for (auto It : Records)
		{
			const FPakEntry& Entry = It.Info();
			if (Entry.Size >= SizeFilter)
			{
				if (InspectChunkRanges.Num() > 0)
				{
					int32 FirstChunk = Entry.Offset / (64 * 1024);
					int32 LastChunk = (Entry.Offset + Entry.Size) / (64 * 1024);

					for (int32 Chunk = FirstChunk; Chunk <= LastChunk; ++Chunk)
					{
						if (InspectChunks.Contains(Chunk))
						{
							UE_LOG(LogPakFile, Display, TEXT("[%d - %d] \"%s%s\" offset: %lld, size: %d bytes, sha1: %s, compression: %s."), FirstChunk, LastChunk, *MountPoint, *It.Filename(), Entry.Offset, Entry.Size, *BytesToHex(Entry.Hash, sizeof(Entry.Hash)), *PakFile.GetInfo().GetCompressionMethod(Entry.CompressionMethodIndex).ToString());
							break;
						}
					}
				}
				else
				{
					UE_LOG(LogPakFile, Display, TEXT("\"%s%s\" offset: %lld, size: %d bytes, sha1: %s, compression: %s."), *MountPoint, *It.Filename(), Entry.Offset, Entry.Size, *BytesToHex(Entry.Hash, sizeof(Entry.Hash)), *PakFile.GetInfo().GetCompressionMethod(Entry.CompressionMethodIndex).ToString());
				}
			}
			FileSize += Entry.Size;
			FileCount++;
		}
		UE_LOG(LogPakFile, Display, TEXT("%d files (%lld bytes), (%lld filtered bytes)."), FileCount, FileSize, FilteredSize);

		return true;
	}
	else
	{
		if (PakFile.GetInfo().EncryptionKeyGuid.IsValid() && !InKeyChain.EncryptionKeys.Contains(PakFile.GetInfo().EncryptionKeyGuid))
		{
			UE_LOG(LogPakFile, Fatal, TEXT("Missing encryption key %s for pak file \"%s\"."), *PakFile.GetInfo().EncryptionKeyGuid.ToString(), InPakFilename);
		}
		else
		{
			UE_LOG(LogPakFile, Fatal, TEXT("Unable to open pak file \"%s\"."), InPakFilename);
		}

		return false;
	}
}

int32 GetPakPriorityFromFilename( const FString& PakFilename )
{
	// Parse the pak file index, the base pak file is index -1
	int32 PakPriority = -1;
	if (PakFilename.EndsWith("_P.pak"))
	{
		FString PakIndexFromFilename = PakFilename.LeftChop(6);
		int32 PakIndexStart = INDEX_NONE;
		PakIndexFromFilename.FindLastChar('_', PakIndexStart);
		if (PakIndexStart != INDEX_NONE)
		{
			PakIndexFromFilename = PakIndexFromFilename.RightChop(PakIndexStart + 1);
			if (PakIndexFromFilename.IsNumeric())
			{
				PakPriority = FCString::Atoi(*PakIndexFromFilename);
			}
		}
	}

	return PakPriority;
}

int32 GetPakChunkIndexFromFilename( const FString& PakFilePath )
{
	const TCHAR* PakChunkPrefix = TEXT("pakchunk");
	const int32 PakChunkPrefixLength = 8;//FCString::Strlen(PakChunkPrefix);

	int32 PakChunkIndex = -1;
	FString PakFilename = FPaths::GetCleanFilename(PakFilePath);
	if (PakFilename.StartsWith(PakChunkPrefix))
	{
		int32 ChunkIndexStart = INDEX_NONE;
		if( PakFilename.FindChar(TEXT('-'), ChunkIndexStart ) )
		{
			FString PakChunkFromFilename = PakFilename.Mid( PakChunkPrefixLength, ChunkIndexStart - PakChunkPrefixLength );
			if( PakChunkFromFilename.IsNumeric() )
			{
				PakChunkIndex = FCString::Atoi(*PakChunkFromFilename);
			}
		}
	}

	return PakChunkIndex;
}

bool AuditPakFiles( const FString& InputPath, bool bOnlyDeleted, const FString& CSVFilename, const FPakOrderMap& OrderMap, bool bSortByOrdering )
{
	//collect all pak files
	FString PakFileDirectory;
	TArray<FString> PakFileList;
	if (FPaths::DirectoryExists(InputPath))
	{
		//InputPath is a directory
		IFileManager::Get().FindFiles(PakFileList, *InputPath, TEXT(".pak") );
		PakFileDirectory = InputPath;
	}
	else
	{
		//InputPath is a search wildcard (or a directory that doesn't exist...)
		IFileManager::Get().FindFiles(PakFileList, *InputPath, true, false);
		PakFileDirectory = FPaths::GetPath(InputPath);
	}
	if (PakFileList.Num() == 0)
	{
		UE_LOG(LogPakFile, Error, TEXT("No pak files found searching \"%s\"."), *InputPath);
		return false;
	}
	
	struct FFilePakRevision
	{
		FString PakFilename;
		int32 PakPriority;
		int32 Size;
	};
	TMap<FString, FFilePakRevision> FileRevisions;
	TMap<FString, FFilePakRevision> DeletedRevisions;
	TMap<FString, FString> PakFilenameToPatchDotChunk;
	int32 HighestPakPriority = -1;

	//build lookup tables for the newest revision of all files and all deleted files
	for (int32 PakFileIndex = 0; PakFileIndex < PakFileList.Num(); PakFileIndex++)
	{
		FString PakFilename = PakFileDirectory + "\\" + PakFileList[PakFileIndex];
		int32 PakPriority = GetPakPriorityFromFilename(PakFilename);
		HighestPakPriority = FMath::Max( HighestPakPriority, PakPriority );

		FPakFile PakFile(&FPlatformFileManager::Get().GetPlatformFile(), *PakFilename, false);
		if (PakFile.IsValid())
		{
			FString PakMountPoint = PakFile.GetMountPoint().Replace(TEXT("../../../"), TEXT(""));

			const bool bIncludeDeleted = true;
			for (FPakFile::FFileIterator It(PakFile,bIncludeDeleted); It; ++It)
			{
				FString AssetName = PakMountPoint;
				if (!AssetName.IsEmpty() && !AssetName.EndsWith("/"))
				{
					AssetName += "/";
				}
				AssetName += It.Filename();

				FFilePakRevision Revision;
				Revision.PakFilename = PakFileList[PakFileIndex];
				Revision.PakPriority = PakPriority;
				Revision.Size = It.Info().Size;

				//add or update the entry for the appropriate revision, depending on whether this is a delete record or not
				TMap<FString, FFilePakRevision>& AppropriateRevisions = (It.Info().IsDeleteRecord()) ? DeletedRevisions : FileRevisions;
				if (!AppropriateRevisions.Contains(AssetName))
				{
					AppropriateRevisions.Add(AssetName, Revision);
				}
				else if (AppropriateRevisions[AssetName].PakPriority < Revision.PakPriority)
				{
					AppropriateRevisions[AssetName] = Revision;
				}
			}


			//build "patch.chunk" string
			FString PatchDotChunk;
			PatchDotChunk += FString::Printf( TEXT("%d."), PakPriority+1 );
			int32 ChunkIndex = GetPakChunkIndexFromFilename( PakFilename );
			if( ChunkIndex != -1 )
			{
				PatchDotChunk += FString::Printf( TEXT("%d"), ChunkIndex );
			}
			PakFilenameToPatchDotChunk.Add( PakFileList[PakFileIndex], PatchDotChunk );
		}
		else
		{
			UE_LOG(LogPakFile, Error, TEXT("Unable to open pak file \"%s\"."), *PakFilename);
			return false;
		}
	}

	bool bHasOpenOrder = (OrderMap.Num() > 0);

	//open CSV file, if requested
	FArchive* CSVFileWriter = nullptr;
	if( !CSVFilename.IsEmpty() )
	{
		CSVFileWriter = IFileManager::Get().CreateFileWriter(*CSVFilename);
		if (CSVFileWriter == nullptr)
		{
			UE_LOG(LogPakFile, Error, TEXT("Unable to open csv file \"%s\"."), *CSVFilename);
			return false;
		}
	}

	//helper lambda for writing line depending on whether there's a CSV file or not
	auto WriteCSVLine = [CSVFileWriter]( const FString& Text )
	{
		if( CSVFileWriter )
		{
			CSVFileWriter->Logf( TEXT("%s"), *Text );
		}
		else
		{
			UE_LOG(LogPakFile, Display, TEXT("%s"), *Text );
		}
	};

	//cache open order for faster lookup
	TMap<FString,uint64> CachedOpenOrder;
	if( bHasOpenOrder )
	{
		UE_LOG(LogPakFile, Display, TEXT("Checking open order data") );
		for (auto Itr : FileRevisions)
		{
			const FString& AssetPath = Itr.Key;
			FString OpenOrderAssetName = FString::Printf( TEXT("../../../%s"), *AssetPath );
			FPaths::NormalizeFilename(OpenOrderAssetName);
			OpenOrderAssetName.ToLowerInline();

			uint64 OrderIndex = OrderMap.GetFileOrder(OpenOrderAssetName, false);
			if (OrderIndex != MAX_uint64)
			{
				CachedOpenOrder.Add( AssetPath, OrderIndex );
			}
		}
	}

	//helper lambda to look up cached open order
	auto FindOpenOrder = [&]( const FString& AssetPath )
	{
		if( const uint64* OrderIndexPtr = CachedOpenOrder.Find( AssetPath ) )
		{
			return (*OrderIndexPtr);
		}

		return uint64(UINT64_MAX);
	};

	//log every file, sorted alphabetically
	if( bSortByOrdering && bHasOpenOrder )
	{
		UE_LOG(LogPakFile, Display, TEXT("Sorting pak audit data by open order") );
		FileRevisions.KeySort([&]( const FString& A, const FString& B )
		{
			return FindOpenOrder(A) < FindOpenOrder(B);
		});
		DeletedRevisions.KeySort([&]( const FString& A, const FString& B )
		{
			return FindOpenOrder(A) < FindOpenOrder(B);
		});
	}
	else
	{
		UE_LOG(LogPakFile, Display, TEXT("Sorting pak audit data by name") );
		FileRevisions.KeySort([]( const FString& A, const FString& B )
		{
			return A.Compare(B, ESearchCase::IgnoreCase) < 0;
		});
		DeletedRevisions.KeySort([]( const FString& A, const FString& B )
		{
			return A.Compare(B, ESearchCase::IgnoreCase) < 0;
		});
	}

	FString PreviousPatchDotChunk;
	int NumSeeks = 0;
	int NumReads = 0;

	UE_CLOG((CSVFileWriter!=nullptr),LogPakFile, Display, TEXT("Writing pak audit CSV file %s..."), *CSVFilename );
	WriteCSVLine( TEXT("AssetName,State,Pak,Prev.Pak,Rev,Prev.Rev,Size,AssetPath,Patch.Chunk,OpenOrder" ) );
	for (auto Itr : FileRevisions)
	{
		const FString& AssetPath = Itr.Key;
		const FString AssetName = FPaths::GetCleanFilename(AssetPath);
		const FFilePakRevision* DeletedRevision = DeletedRevisions.Find(AssetPath);

		//look up the open order for this file
		FString OpenOrderText = "";
		uint64 OpenOrder = FindOpenOrder(AssetPath);
		if( OpenOrder != UINT64_MAX )
		{
			OpenOrderText = FString::Printf( TEXT("%llu"), OpenOrder );
		}

		//lookup patch.chunk value
		FString PatchDotChunk = "";
		if( const FString* PatchDotChunkPtr = PakFilenameToPatchDotChunk.Find(Itr.Value.PakFilename) )
		{
			PatchDotChunk = *PatchDotChunkPtr;
		}

		bool bFileExists = true;
		if (DeletedRevision == nullptr)
		{
			if (bOnlyDeleted)
			{
				//skip
			}
			else if (Itr.Value.PakPriority == HighestPakPriority)
			{
				WriteCSVLine( FString::Printf( TEXT("%s,Fresh,%s,,%d,,%d,%s,%s,%s"), *AssetName, *Itr.Value.PakFilename, Itr.Value.PakPriority, Itr.Value.Size, *AssetPath, *PatchDotChunk, *OpenOrderText ) );
			}
			else
			{
				WriteCSVLine( FString::Printf( TEXT("%s,Inherited,%s,,%d,,%d,%s,%s,%s"), *AssetName, *Itr.Value.PakFilename, Itr.Value.PakPriority, Itr.Value.Size, *AssetPath, *PatchDotChunk, *OpenOrderText  ) );
			}
		}
		else if (DeletedRevision->PakPriority == Itr.Value.PakPriority)
		{
			WriteCSVLine( FString::Printf( TEXT("%s,Moved,%s,%s,%d,,%d,%s,%s,%s"), *AssetName, *Itr.Value.PakFilename, *DeletedRevision->PakFilename, Itr.Value.PakPriority, Itr.Value.Size, *AssetPath, *PatchDotChunk, *OpenOrderText ) );
		}
		else if (DeletedRevision->PakPriority > Itr.Value.PakPriority)
		{
			WriteCSVLine( FString::Printf( TEXT("%s,Deleted,%s,%s,%d,%d,,%s,%s,%s"), *AssetName, *DeletedRevision->PakFilename, *Itr.Value.PakFilename, DeletedRevision->PakPriority, Itr.Value.PakPriority, *AssetPath, *PatchDotChunk, *OpenOrderText ) );
			bFileExists = false;
		}
		else if (DeletedRevision->PakPriority < Itr.Value.PakPriority)
		{
			WriteCSVLine( FString::Printf( TEXT("%s,Restored,%s,%s,%d,%d,%d,%s,%s,%s"), *AssetName, *Itr.Value.PakFilename, *DeletedRevision->PakFilename, Itr.Value.PakPriority, DeletedRevision->PakPriority, Itr.Value.Size, *AssetPath, *PatchDotChunk, *OpenOrderText ) );
		}

		if( bFileExists && bSortByOrdering && bHasOpenOrder )
		{
			NumReads++;
			if( PreviousPatchDotChunk != PatchDotChunk )
			{ 
				PreviousPatchDotChunk = PatchDotChunk;
				NumSeeks++;
			}
		}
	}

	//check for deleted assets where there is no previous revision (missing pak files?)
	for (auto Itr : DeletedRevisions)
	{
		const FString& AssetPath = Itr.Key;
		const FFilePakRevision* Revision = FileRevisions.Find(AssetPath);
		if (Revision == nullptr)
		{
			//look up the open order for this file
			FString OpenOrderText = "";
			uint64 OpenOrder = FindOpenOrder(AssetPath);
			if( OpenOrder != UINT64_MAX )
			{
				OpenOrderText = FString::Printf( TEXT("%llu"), OpenOrder );
			}

			//lookup patch.chunk value
			FString PatchDotChunk = "";
			if( const FString* PatchDotChunkPtr = PakFilenameToPatchDotChunk.Find(Itr.Value.PakFilename) )
			{
				PatchDotChunk = *PatchDotChunkPtr;
			}

			const FString AssetName = FPaths::GetCleanFilename(AssetPath);
			WriteCSVLine( FString::Printf( TEXT("%s,Deleted,%s,Error,%d,,,%s,%s,%s"), *AssetName, *Itr.Value.PakFilename, Itr.Value.PakPriority, *AssetPath, *PatchDotChunk, *OpenOrderText ) );
		}
	}

	//clean up CSV writer
	if (CSVFileWriter)
	{
		CSVFileWriter->Close();
		delete CSVFileWriter;
		CSVFileWriter = NULL;
	}


	//write seek summary
	if( bSortByOrdering && bHasOpenOrder && NumReads > 0 )
	{
		UE_LOG( LogPakFile, Display, TEXT("%d guaranteed seeks out of %d files read (%.2f%%) with the given open order"), NumSeeks, NumReads, (NumSeeks*100.0f)/NumReads );
	}

	return true;
}

bool ListFilesAtOffset( const TCHAR* InPakFileName, const TArray<int64>& InOffsets )
{
	if( InOffsets.Num() == 0 )
	{
		UE_LOG(LogPakFile, Error, TEXT("No offsets specified") );
		return false;
	}

	FPakFile PakFile(&FPlatformFileManager::Get().GetPlatformFile(), InPakFileName, false);
	if (!PakFile.IsValid())
	{
		UE_LOG(LogPakFile, Error, TEXT("Failed to open %s"), InPakFileName );
		return false;
	}

	UE_LOG( LogPakFile, Display, TEXT("%-12s%-12s%-12s%s"), TEXT("Offset"), TEXT("File Offset"), TEXT("File Size"), TEXT("File Name") );

	TArray<int64> OffsetsToCheck = InOffsets;
	FArchive& PakReader = *PakFile.GetSharedReader(NULL);
	for (FPakFile::FFileIterator It(PakFile); It; ++It)
	{
		const FPakEntry& Entry = It.Info();

		//see if this file is on of the ones in the offset range we want
		int64 FoundOffset = INDEX_NONE;
		for( int64 Offset : OffsetsToCheck )
		{
			if( Offset >= Entry.Offset && Offset <= Entry.Offset+Entry.Size )
			{
				UE_LOG( LogPakFile, Display, TEXT("%-12lld%-12lld%-12d%s"), Offset, Entry.Offset, Entry.Size, *It.Filename() );
				FoundOffset = Offset;
				break;
			}
		}

		//remove it from the list if we found a match
		if( FoundOffset != INDEX_NONE )
		{
			OffsetsToCheck.Remove(FoundOffset);
		}
	}

	//list out any that we didn't find a match for
	for( int64 InvalidOffset : OffsetsToCheck )
	{
		UE_LOG(LogPakFile, Display, TEXT("%-12lld - invalid offset"), InvalidOffset );
	}

	return true;
}

// used for diagnosing errors in FPakAsyncReadFileHandle::RawReadCallback
bool ShowCompressionBlockCRCs( const TCHAR* InPakFileName, TArray<int64>& InOffsets, const FKeyChain& InKeyChain )
{
	// open the pak file
	FPakFile PakFile(&FPlatformFileManager::Get().GetPlatformFile(), InPakFileName, false);
	if (!PakFile.IsValid())
	{
		UE_LOG(LogPakFile, Error, TEXT("Failed to open %s"), InPakFileName );
		return false;
	}

	// read the pak file and iterate over all given offsets
	FArchive& PakReader = *PakFile.GetSharedReader(NULL);
	UE_LOG(LogPakFile, Display, TEXT("") );
	for( int64 Offset : InOffsets )
	{
		//sanity check the offset
		if (Offset < 0 || Offset > PakFile.TotalSize() )
		{
			UE_LOG(LogPakFile, Error, TEXT("Offset: %lld - out of range (max size is %lld)"), Offset, PakFile.TotalSize() );
			continue;
		}

		//find the matching entry
		const FPakEntry* Entry = nullptr;
		for (FPakFile::FFileIterator It(PakFile); It; ++It)
		{
			const FPakEntry& ThisEntry = It.Info();
			if( Offset >= ThisEntry.Offset && Offset <= ThisEntry.Offset+ThisEntry.Size )
			{
				Entry = &ThisEntry;
				FString EntryFilename = It.Filename();
				FName EntryCompressionMethod = PakFile.GetInfo().GetCompressionMethod(Entry->CompressionMethodIndex);

				UE_LOG(LogPakFile, Display, TEXT("Offset: %lld  -> EntrySize: %lld  Encrypted: %-3s  Compression: %-8s  [%s]"), Offset, Entry->Size, Entry->IsEncrypted() ? TEXT("Yes") : TEXT("No"), *EntryCompressionMethod.ToString(), *EntryFilename );
				break;
			}
		}
		if (Entry == nullptr)
		{
			UE_LOG(LogPakFile, Error, TEXT("Offset: %lld - no entry found."), Offset );
			continue;
		}

		// sanity check
		if (Entry->CompressionMethodIndex == 0)
		{
			UE_LOG(LogPakFile, Error, TEXT("    Entry isn't compressed (not supported)") );
			continue;
		}
		if (Entry->IsDeleteRecord())
		{
			UE_LOG(LogPakFile, Error, TEXT("    Entry is deleted") );
			continue;
		}

		//iterate over all blocks, decoding them and computing the checksum

		//... adapted from UncompressCopyFile...
		FName EntryCompressionMethod = PakFile.GetInfo().GetCompressionMethod(Entry->CompressionMethodIndex);
		int32 MaxCompressionBlockSize = FCompression::CompressMemoryBound(EntryCompressionMethod, Entry->CompressionBlockSize);
		for (const FPakCompressedBlock& Block : Entry->CompressionBlocks)
		{
			MaxCompressionBlockSize = FMath::Max<int32>(MaxCompressionBlockSize, Block.CompressedEnd - Block.CompressedStart);
		}

		int64 WorkingSize = Entry->CompressionBlockSize + MaxCompressionBlockSize;
		uint8* PersistentBuffer = (uint8*)FMemory::Malloc(WorkingSize);

		for (uint32 BlockIndex=0, BlockIndexNum=Entry->CompressionBlocks.Num(); BlockIndex < BlockIndexNum; ++BlockIndex)
		{
			uint32 CompressedBlockSize = Entry->CompressionBlocks[BlockIndex].CompressedEnd - Entry->CompressionBlocks[BlockIndex].CompressedStart;
			uint32 UncompressedBlockSize = (uint32)FMath::Min<int64>(Entry->UncompressedSize - Entry->CompressionBlockSize*BlockIndex, Entry->CompressionBlockSize);
			PakReader.Seek(Entry->CompressionBlocks[BlockIndex].CompressedStart + (PakFile.GetInfo().HasRelativeCompressedChunkOffsets() ? Entry->Offset : 0));
			uint32 SizeToRead = Entry->IsEncrypted() ? Align(CompressedBlockSize, FAES::AESBlockSize) : CompressedBlockSize;
			PakReader.Serialize(PersistentBuffer, SizeToRead);

			if (Entry->IsEncrypted())
			{
				const FNamedAESKey* Key = InKeyChain.MasterEncryptionKey;
				check(Key);
				FAES::DecryptData(PersistentBuffer, SizeToRead, Key->Key);
			}

			// adapted from FPakAsyncReadFileHandle::RawReadCallback
			int32 ProcessedSize = Entry->CompressionBlockSize;
			if (BlockIndex == BlockIndexNum - 1)
			{
				ProcessedSize = Entry->UncompressedSize % Entry->CompressionBlockSize;
				if (!ProcessedSize)
				{
					ProcessedSize = Entry->CompressionBlockSize; // last block was a full block
				}
			}

			// compute checksum and log out the block information
			const uint32 BlockCrc32 = FCrc::MemCrc32( PersistentBuffer, CompressedBlockSize );
			const FString HexBytes = BytesToHex(PersistentBuffer,FMath::Min(CompressedBlockSize,32U));
			UE_LOG(LogPakFile, Display, TEXT("    Block:%-6d  ProcessedSize: %-6d  DecompressionRawSize: %-6d  Crc32: %-12u [%s...]"), BlockIndex, ProcessedSize, CompressedBlockSize, BlockCrc32, *HexBytes );
		}

		FMemory::Free(PersistentBuffer);
		UE_LOG(LogPakFile, Display, TEXT("") );

	}

	UE_LOG(LogPakFile, Display, TEXT("done") );
	return true;
}

bool GeneratePIXMappingFile(const TArray<FString> InPakFileList, const FString& OutputPath)
{
	if (!InPakFileList.Num())
	{
		UE_LOG(LogPakFile, Error, TEXT("Pak file list can not be empty."));
		return false;
	}

	if (!FPaths::DirectoryExists(OutputPath))
	{
		UE_LOG(LogPakFile, Error, TEXT("Output path doesn't exist.  Create %s."), *OutputPath);
		FPlatformFileManager::Get().GetPlatformFile().CreateDirectoryTree(*OutputPath);
	}

	for (const FString& PakFileName : InPakFileList)
	{
		// open CSV file, if requested
		FArchive* CSVFileWriter = nullptr;
		FString OutputMappingFilename = OutputPath / FPaths::GetBaseFilename(PakFileName) + TEXT(".csv");
		if (!OutputMappingFilename.IsEmpty())
		{
			CSVFileWriter = IFileManager::Get().CreateFileWriter(*OutputMappingFilename);
			if (CSVFileWriter == nullptr)
			{
				UE_LOG(LogPakFile, Error, TEXT("Unable to open csv file \"%s\"."), *OutputMappingFilename);
				return false;
			}
		}

		FPakFile PakFile(&FPlatformFileManager::Get().GetPlatformFile(), *PakFileName, false);
		if (!PakFile.IsValid())
		{
			UE_LOG(LogPakFile, Error, TEXT("Failed to open %s"), *PakFileName);
			return false;
		}

		CSVFileWriter->Logf(TEXT("%s"), *PakFileName);

		const FString PakFileMountPoint = PakFile.GetMountPoint();
		FArchive& PakReader = *PakFile.GetSharedReader(NULL);
		for (FPakFile::FFileIterator It(PakFile); It; ++It)
		{
			const FPakEntry& Entry = It.Info();

			CSVFileWriter->Logf(TEXT("0x%010llx,0x%08llx,%s"), Entry.Offset, Entry.Size, *(PakFileMountPoint / It.Filename()));
		}

		CSVFileWriter->Close();
		delete CSVFileWriter;
		CSVFileWriter = nullptr;
	}

	return true;
}

bool ExtractFilesFromPak(const TCHAR* InPakFilename, TMap<FString, FFileInfo>& InFileHashes, 
	const TCHAR* InDestPath, bool bUseMountPoint, const FKeyChain& InKeyChain, const FString* InFilter, 
	TArray<FPakInputPair>* OutEntries, TArray<FPakInputPair>* OutDeletedEntries, FPakOrderMap* OutOrderMap, 
	TArray<FGuid>* OutUsedEncryptionKeys, bool* OutAnyPakSigned)
{
	// Gather all patch versions of the requested pak file and run through each separately
	TArray<FString> PakFileList;
	FString PakFileDirectory = FPaths::GetPath(InPakFilename);
	// If file doesn't exist try using it as a search string, it may contain wild cards
	if (IFileManager::Get().FileExists(InPakFilename))
	{
		PakFileList.Add(*FPaths::GetCleanFilename(InPakFilename));
	}
	else
	{
		IFileManager::Get().FindFiles(PakFileList, *PakFileDirectory, *FPaths::GetCleanFilename(InPakFilename));
	}

	if (PakFileList.Num() == 0)
	{
		// No files found
		return false;
	}


	bool bIncludeDeleted = (OutDeletedEntries != nullptr);

	for (int32 PakFileIndex = 0; PakFileIndex < PakFileList.Num(); PakFileIndex++)
	{
		FString PakFilename = PakFileDirectory + "\\" + PakFileList[PakFileIndex];
		int32 PakPriority = GetPakPriorityFromFilename(PakFilename);

		FPakFile PakFile(&FPlatformFileManager::Get().GetPlatformFile(), *PakFilename, false);
		if (PakFile.IsValid())
		{
			FString DestPath(InDestPath);
			FArchive& PakReader = *PakFile.GetSharedReader(NULL);
			const int64 BufferSize = 8 * 1024 * 1024; // 8MB buffer for extracting
			void* Buffer = FMemory::Malloc(BufferSize);
			int64 CompressionBufferSize = 0;
			uint8* PersistantCompressionBuffer = NULL;
			int32 ErrorCount = 0;
			int32 FileCount = 0;
			int32 ExtractedCount = 0;

			if (OutUsedEncryptionKeys)
			{
				OutUsedEncryptionKeys->Add(PakFile.GetInfo().EncryptionKeyGuid);
			}

			if (OutAnyPakSigned && *OutAnyPakSigned == false)
			{
				FString SignatureFile(FPaths::ChangeExtension(PakFilename, TEXT(".sig")));
				if (FPaths::FileExists(SignatureFile))
				{
					*OutAnyPakSigned = true;
				}
			}

			FString PakMountPoint = bUseMountPoint ? PakFile.GetMountPoint().Replace(TEXT("../../../"), TEXT("")) : TEXT("");

			for (FPakFile::FFileIterator It(PakFile,bIncludeDeleted); It; ++It, ++FileCount)
			{
				// Extract only the most recent version of a file when present in multiple paks
				FFileInfo* HashFileInfo = InFileHashes.Find(It.Filename());
				if (HashFileInfo == nullptr || HashFileInfo->PatchIndex == PakPriority)
				{
					FString DestFilename(DestPath / PakMountPoint / It.Filename());

					const FPakEntry& Entry = It.Info();
					if (Entry.IsDeleteRecord())
					{
						UE_LOG(LogPakFile, Display, TEXT("Found delete record for \"%s\"."), *It.Filename() );

						FPakInputPair DeleteRecord;
						DeleteRecord.bIsDeleteRecord = true;
						DeleteRecord.Source = DestFilename;
						DeleteRecord.Dest = PakFile.GetMountPoint() / It.Filename();
						OutDeletedEntries->Add(DeleteRecord);
						continue;
					}

					if (InFilter && (!It.Filename().MatchesWildcard(*InFilter)))
					{
						continue;
					}

					PakReader.Seek(Entry.Offset);
					uint32 SerializedCrcTest = 0;
					FPakEntry EntryInfo;
					EntryInfo.Serialize(PakReader, PakFile.GetInfo().Version);
					if (EntryInfo == Entry)
					{
						TUniquePtr<FArchive> FileHandle(IFileManager::Get().CreateFileWriter(*DestFilename));
						if (FileHandle)
						{
							if (Entry.CompressionMethodIndex == 0)
							{
								BufferedCopyFile(*FileHandle, PakReader, PakFile, Entry, Buffer, BufferSize, InKeyChain);
							}
							else
							{
								UncompressCopyFile(*FileHandle, PakReader, Entry, PersistantCompressionBuffer, CompressionBufferSize, InKeyChain, PakFile);
							}
							UE_LOG(LogPakFile, Display, TEXT("Extracted \"%s\" to \"%s\"."), *It.Filename(), *DestFilename);
							ExtractedCount++;

							if (OutOrderMap != nullptr)
							{
								OutOrderMap->Add(DestFilename, OutOrderMap->Num());
							}

							if (OutEntries != nullptr)
							{
								FPakInputPair Input;

								Input.Source = DestFilename;
								FPaths::NormalizeFilename(Input.Source);

								Input.Dest = PakFile.GetMountPoint() + FPaths::GetPath(It.Filename());
								FPaths::NormalizeFilename(Input.Dest);
								FPakFile::MakeDirectoryFromPath(Input.Dest);

								Input.bNeedsCompression = Entry.CompressionMethodIndex != 0;
								Input.bNeedEncryption = Entry.IsEncrypted();
	
								OutEntries->Add(Input);
							}
						}
						else
						{
							UE_LOG(LogPakFile, Error, TEXT("Unable to create file \"%s\"."), *DestFilename);
							ErrorCount++;
						}
					}
					else
					{
						UE_LOG(LogPakFile, Error, TEXT("Serialized hash mismatch for \"%s\"."), *It.Filename());
						ErrorCount++;
					}
				}
			}
			FMemory::Free(Buffer);
			FMemory::Free(PersistantCompressionBuffer);

			UE_LOG(LogPakFile, Log, TEXT("Finished extracting %d (including %d errors)."), ExtractedCount, ErrorCount);
		}
		else
		{
			UE_LOG(LogPakFile, Error, TEXT("Unable to open pak file \"%s\"."), *PakFilename);
			return false;
		}
	}

	return true;
}

void CreateDiffRelativePathMap(TArray<FString>& FileNames, const FString& RootPath, TMap<FName, FString>& OutMap)
{
	for (int32 i = 0; i < FileNames.Num(); ++i)
	{
		const FString& FullPath = FileNames[i];
		FString RelativePath = FullPath.Mid(RootPath.Len());
		OutMap.Add(FName(*RelativePath), FullPath);
	}
}

bool DiffFilesInPaks(const FString& InPakFilename1, const FString& InPakFilename2, const bool bLogUniques1, const bool bLogUniques2, const FKeyChain& InKeyChain)
{
	int32 NumUniquePAK1 = 0;
	int32 NumUniquePAK2 = 0;
	int32 NumDifferentContents = 0;
	int32 NumEqualContents = 0;

	TGuardValue<ELogTimes::Type> DisableLogTimes(GPrintLogTimes, ELogTimes::None);
	UE_LOG(LogPakFile, Log, TEXT("FileEventType, FileName, Size1, Size2"));

	FPakFile PakFile1(&FPlatformFileManager::Get().GetPlatformFile(), *InPakFilename1, false);
	FPakFile PakFile2(&FPlatformFileManager::Get().GetPlatformFile(), *InPakFilename2, false);
	if (PakFile1.IsValid() && PakFile2.IsValid())
	{		
		FArchive& PakReader1 = *PakFile1.GetSharedReader(NULL);
		FArchive& PakReader2 = *PakFile2.GetSharedReader(NULL);

		const int64 BufferSize = 8 * 1024 * 1024; // 8MB buffer for extracting
		void* Buffer = FMemory::Malloc(BufferSize);
		int64 CompressionBufferSize = 0;
		uint8* PersistantCompressionBuffer = NULL;
		int32 ErrorCount = 0;
		int32 FileCount = 0;		
		
		//loop over pak1 entries.  compare against entry in pak2.
		for (FPakFile::FFileIterator It(PakFile1); It; ++It, ++FileCount)
		{
			const FString& PAK1FileName = It.Filename();

			//double check entry info and move pakreader into place
			const FPakEntry& Entry1 = It.Info();
			PakReader1.Seek(Entry1.Offset);

			FPakEntry EntryInfo1;
			EntryInfo1.Serialize(PakReader1, PakFile1.GetInfo().Version);

			if (EntryInfo1 != Entry1)
			{
				UE_LOG(LogPakFile, Log, TEXT("PakEntry1Invalid, %s, 0, 0"), *PAK1FileName);
				continue;
			}
			
			//see if entry exists in other pak							
			FPakEntry Entry2;
			FPakFile::EFindResult FoundEntry2 = PakFile2.Find(PakFile1.GetMountPoint() / PAK1FileName, &Entry2);
			if (FoundEntry2 != FPakFile::EFindResult::Found)
			{
				++NumUniquePAK1;
				if (bLogUniques1)
				{
					UE_LOG(LogPakFile, Log, TEXT("UniqueToFirstPak, %s, %i, 0"), *PAK1FileName, EntryInfo1.UncompressedSize);
				}
				continue;
			}

			//double check entry info and move pakreader into place
			PakReader2.Seek(Entry2.Offset);
			FPakEntry EntryInfo2;
			EntryInfo2.Serialize(PakReader2, PakFile2.GetInfo().Version);
			if (EntryInfo2 != Entry2)
			{
				UE_LOG(LogPakFile, Log, TEXT("PakEntry2Invalid, %s, 0, 0"), *PAK1FileName);
				continue;;
			}

			//check sizes first as quick compare.
			if (EntryInfo1.UncompressedSize != EntryInfo2.UncompressedSize)
			{
				UE_LOG(LogPakFile, Log, TEXT("FilesizeDifferent, %s, %i, %i"), *PAK1FileName, EntryInfo1.UncompressedSize, EntryInfo2.UncompressedSize);
				continue;
			}
			
			//serialize and memcompare the two entries
			{
				FLargeMemoryWriter PAKWriter1(EntryInfo1.UncompressedSize);
				FLargeMemoryWriter PAKWriter2(EntryInfo2.UncompressedSize);

				if (EntryInfo1.CompressionMethodIndex == 0)
				{
					BufferedCopyFile(PAKWriter1, PakReader1, PakFile1, Entry1, Buffer, BufferSize, InKeyChain);
				}
				else
				{
					UncompressCopyFile(PAKWriter1, PakReader1, Entry1, PersistantCompressionBuffer, CompressionBufferSize, InKeyChain, PakFile1);
				}

				if (EntryInfo2.CompressionMethodIndex == 0)
				{
					BufferedCopyFile(PAKWriter2, PakReader2, PakFile2, Entry2, Buffer, BufferSize, InKeyChain);
				}
				else
				{
					UncompressCopyFile(PAKWriter2, PakReader2, Entry2, PersistantCompressionBuffer, CompressionBufferSize, InKeyChain, PakFile2);
				}

				if (FMemory::Memcmp(PAKWriter1.GetData(), PAKWriter2.GetData(), EntryInfo1.UncompressedSize) != 0)
				{
					++NumDifferentContents;
					UE_LOG(LogPakFile, Log, TEXT("ContentsDifferent, %s, %i, %i"), *PAK1FileName, EntryInfo1.UncompressedSize, EntryInfo2.UncompressedSize);
				}
				else
				{
					++NumEqualContents;
				}
			}			
		}
		
		//check for files unique to the second pak.
		for (FPakFile::FFileIterator It(PakFile2); It; ++It, ++FileCount)
		{
			const FPakEntry& Entry2 = It.Info();
			PakReader2.Seek(Entry2.Offset);

			FPakEntry EntryInfo2;
			EntryInfo2.Serialize(PakReader2, PakFile2.GetInfo().Version);

			if (EntryInfo2 == Entry2)
			{
				const FString& PAK2FileName = It.Filename();
				FPakEntry Entry1;
				FPakFile::EFindResult FoundEntry1 = PakFile1.Find(PakFile2.GetMountPoint() / PAK2FileName, &Entry1);
				if (FoundEntry1 != FPakFile::EFindResult::Found)
				{
					++NumUniquePAK2;
					if (bLogUniques2)
					{
						UE_LOG(LogPakFile, Log, TEXT("UniqueToSecondPak, %s, 0, %i"), *PAK2FileName, Entry2.UncompressedSize);
					}
					continue;
				}
			}
		}

		FMemory::Free(Buffer);
		Buffer = nullptr;
	}

	UE_LOG(LogPakFile, Log, TEXT("Comparison complete"));
	UE_LOG(LogPakFile, Log, TEXT("Unique to first pak: %i, Unique to second pak: %i, Num Different: %i, NumEqual: %i"), NumUniquePAK1, NumUniquePAK2, NumDifferentContents, NumEqualContents);	
	return true;
}

void GenerateHashForFile(uint8* ByteBuffer, uint64 TotalSize, FFileInfo& FileHash)
{
	FMD5 FileHasher;
	FileHasher.Update(ByteBuffer, TotalSize);
	FileHasher.Final(FileHash.Hash);
	FileHash.FileSize = TotalSize;
}

bool GenerateHashForFile( FString Filename, FFileInfo& FileHash)
{
	FArchive* File = IFileManager::Get().CreateFileReader(*Filename);

	if ( File == NULL )
		return false;

	uint64 TotalSize = File->TotalSize();

	uint8* ByteBuffer = new uint8[TotalSize];

	File->Serialize(ByteBuffer, TotalSize);

	delete File;
	File = NULL;

	GenerateHashForFile(ByteBuffer, TotalSize, FileHash);
	
	delete[] ByteBuffer;
	return true;
}

bool GenerateHashesFromPak(const TCHAR* InPakFilename, const TCHAR* InDestPakFilename, TMap<FString, FFileInfo>& FileHashes, bool bUseMountPoint, const FKeyChain& InKeyChain, int32& OutLowestSourcePakVersion)
{
	OutLowestSourcePakVersion = FPakInfo::PakFile_Version_Invalid;

	// Gather all patch pak files and run through them one at a time
	TArray<FString> PakFileList;
	IFileManager::Get().FindFiles(PakFileList, InPakFilename, true, false);

	FString PakFileDirectory = FPaths::GetPath(InPakFilename);

	for (int32 PakFileIndex = 0; PakFileIndex < PakFileList.Num(); PakFileIndex++)
	{
		FString PakFilename = PakFileDirectory + "\\" + PakFileList[PakFileIndex];
		// Skip the destination pak file so we can regenerate an existing patch level
		if (PakFilename.Equals(InDestPakFilename))
		{
			continue;
		}
		int32 PakPriority = GetPakPriorityFromFilename(PakFilename);
		int32 PakChunkIndex = GetPakChunkIndexFromFilename(PakFilename);

		FPakFile PakFile(&FPlatformFileManager::Get().GetPlatformFile(), *PakFilename, false);
		if (PakFile.IsValid())
		{
			FArchive& PakReader = *PakFile.GetSharedReader(NULL);
			const int64 BufferSize = 8 * 1024 * 1024; // 8MB buffer for extracting
			void* Buffer = FMemory::Malloc(BufferSize);
			int64 CompressionBufferSize = 0;
			uint8* PersistantCompressionBuffer = NULL;
			int32 ErrorCount = 0;
			int32 FileCount = 0;

			//remember the lowest pak version for any patch paks
			if( PakPriority != -1 )
			{
				OutLowestSourcePakVersion = FMath::Min( OutLowestSourcePakVersion, PakFile.GetInfo().Version );
			}

			FString PakMountPoint = bUseMountPoint ? PakFile.GetMountPoint().Replace(TEXT("../../../"), TEXT("")) : TEXT("");

			const bool bIncludeDeleted = true;
			for (FPakFile::FFileIterator It(PakFile,bIncludeDeleted); It; ++It, ++FileCount)
			{
				const FPakEntry& Entry = It.Info();
				FFileInfo FileHash = {};
				bool bEntryValid = false;

				FString FullFilename = PakMountPoint;
				if (!FullFilename.IsEmpty() && !FullFilename.EndsWith("/"))
				{
					FullFilename += "/";
				}
				FullFilename += It.Filename();

				if (Entry.IsDeleteRecord())
				{
					FileHash.PatchIndex = PakPriority;
					FileHash.bIsDeleteRecord = true;
					FileHash.bForceInclude = false;
					bEntryValid = true;
				}
				else
				{
				    PakReader.Seek(Entry.Offset);
				    uint32 SerializedCrcTest = 0;
				    FPakEntry EntryInfo;
				    EntryInfo.Serialize(PakReader, PakFile.GetInfo().Version);
				    if (EntryInfo == Entry)
				    {
					    // TAutoPtr<FArchive> FileHandle(IFileManager::Get().CreateFileWriter(*DestFilename));
					    TArray<uint8> Bytes;
					    FMemoryWriter MemoryFile(Bytes);
					    FArchive* FileHandle = &MemoryFile;
					    // if (FileHandle.IsValid())
					    {
							if (Entry.CompressionMethodIndex == 0)
						    {
							    BufferedCopyFile(*FileHandle, PakReader, PakFile, Entry, Buffer, BufferSize, InKeyChain);
						    }
						    else
						    {
							    UncompressCopyFile(*FileHandle, PakReader, Entry, PersistantCompressionBuffer, CompressionBufferSize, InKeyChain, PakFile);
						    }
    
						    UE_LOG(LogPakFile, Display, TEXT("Generated hash for \"%s\""), *FullFilename);
						    GenerateHashForFile(Bytes.GetData(), Bytes.Num(), FileHash);
						    FileHash.PatchIndex = PakPriority;
						    FileHash.bIsDeleteRecord = false;
							FileHash.bForceInclude = false;
							bEntryValid = true;
						}
						/*else
						{
						UE_LOG(LogPakFile, Error, TEXT("Unable to create file \"%s\"."), *DestFilename);
						ErrorCount++;
						}*/

					}
					else
					{
						UE_LOG(LogPakFile, Error, TEXT("Serialized hash mismatch for \"%s\"."), *It.Filename());
						ErrorCount++;
					}
				}

				if (bEntryValid)
				{
					// Keep only the hash of the most recent version of a file (across multiple pak patch files)
					if (!FileHashes.Contains(FullFilename))
					{
						FileHashes.Add(FullFilename, FileHash);
					}
					else if (FileHashes[FullFilename].PatchIndex < FileHash.PatchIndex)
					{
						FileHashes[FullFilename] = FileHash;
					}
				}
			}
			FMemory::Free(Buffer);
			FMemory::Free(PersistantCompressionBuffer);

			UE_LOG(LogPakFile, Log, TEXT("Finished extracting %d files (including %d errors)."), FileCount, ErrorCount);
		}
		else
		{
			UE_LOG(LogPakFile, Error, TEXT("Unable to open pak file \"%s\"."), *PakFilename);
			return false;
		}
	}

	return true;
}

bool FileIsIdentical(FString SourceFile, FString DestFilename, const FFileInfo* Hash, int64* DestSizeOut = nullptr)
{
	int64 SourceTotalSize = Hash ? Hash->FileSize : IFileManager::Get().FileSize(*SourceFile);
	int64 DestTotalSize = IFileManager::Get().FileSize(*DestFilename);

	if (DestSizeOut != nullptr)
	{
		*DestSizeOut = DestTotalSize;
	}

	if (SourceTotalSize != DestTotalSize)
	{
		// file size doesn't match 
		UE_LOG(LogPakFile, Display, TEXT("Source file size for %s %d bytes doesn't match %s %d bytes, did find %d"), *SourceFile, SourceTotalSize, *DestFilename, DestTotalSize, Hash ? 1 : 0);
		return false;
	}

	FFileInfo SourceFileHash;
	if (!Hash)
	{
		if (GenerateHashForFile(SourceFile, SourceFileHash) == false)
		{
			// file size doesn't match 
			UE_LOG(LogPakFile, Display, TEXT("Source file size %s doesn't exist will be included in build"), *SourceFile);
			return false;;
		}
		else
		{
			UE_LOG(LogPakFile, Warning, TEXT("Generated hash for file %s but it should have been in the FileHashes array"), *SourceFile);
		}
	}
	else
	{
		SourceFileHash = *Hash;
	}

	FFileInfo DestFileHash;
	if (GenerateHashForFile(DestFilename, DestFileHash) == false)
	{
		// destination file was removed don't really care about it
		UE_LOG(LogPakFile, Display, TEXT("File was removed from destination cooked content %s not included in patch"), *DestFilename);
		return false;
	}

	int32 Diff = FMemory::Memcmp(&SourceFileHash.Hash, &DestFileHash.Hash, sizeof(DestFileHash.Hash));
	if (Diff != 0)
	{
		UE_LOG(LogPakFile, Display, TEXT("Source file hash for %s doesn't match dest file hash %s and will be included in patch"), *SourceFile, *DestFilename);
		return false;
	}

	return true;
}

float GetFragmentationPercentage(const TArray<FPakInputPair>& FilesToPak, const TBitArray<>& IncludeBitMask, int32 MaxAdjacentOrderDiff, bool bConsiderSecondaryFiles)
{
	uint64 PrevOrder = MAX_uint64;
	bool bPrevBit = false;
	int32 DiffCount = 0;
	int32 ConsideredCount = 0;
	for (int32 i = 0; i < IncludeBitMask.Num(); i++)
	{
		if (!bConsiderSecondaryFiles && !FilesToPak[i].bIsInPrimaryOrder)
		{
			PrevOrder = MAX_uint64;
			continue;
		}
		uint64 CurrentOrder = FilesToPak[i].SuggestedOrder;
		bool bCurrentBit = IncludeBitMask[i];
		uint64 OrderDiff = CurrentOrder - PrevOrder;
		if (OrderDiff > MaxAdjacentOrderDiff || bCurrentBit != bPrevBit)
		{
			DiffCount++;
		}
		ConsideredCount++;
		PrevOrder = CurrentOrder;
		bPrevBit = bCurrentBit;
	}
	// First always shows as different, so discount it
	DiffCount--;
	return 100.0f * float(DiffCount) / float(ConsideredCount);
}

int64 ComputePatchSize(const TArray<FPakInputPair>& FilesToPak, const TArray<int64>& FileSizes, TBitArray<>& IncludeFilesMask, int32& OutFileCount)
{
	int64 TotalPatchSize = 0;
	OutFileCount = 0;
	for (int i = 0; i < FilesToPak.Num(); i++)
	{
		if (IncludeFilesMask[i])
		{
			OutFileCount++;
			TotalPatchSize += FileSizes[i];
		}
	}
	return TotalPatchSize;
}

int32 AddOrphanedFiles(const TArray<FPakInputPair>& FilesToPak, const TArray<int64>& FileSizes, const TArray<int32>& UAssetToUexpMapping, TBitArray<>& IncludeFilesMask, int64& OutSizeIncrease)
{
	int32 UExpCount = 0;
	int32 UAssetCount = 0;
	int32 FilesAddedCount = 0;
	OutSizeIncrease = 0;
	// Add corresponding UExp/UBulk files to the patch if either is included but not the other
	for (int i = 0; i < FilesToPak.Num(); i++)
	{
		int32 CounterpartFileIndex = UAssetToUexpMapping[i];
		if (CounterpartFileIndex != -1)
		{
			const FPakInputPair& File = FilesToPak[i];
			const FPakInputPair& CounterpartFile = FilesToPak[CounterpartFileIndex];
			if (IncludeFilesMask[i] != IncludeFilesMask[CounterpartFileIndex])
			{
				if (!IncludeFilesMask[i])
				{
					//UE_LOG(LogPakFile, Display, TEXT("Added %s because %s is already included"), *FilesToPak[i].Source, *FilesToPak[CounterpartFileIndex].Source);
					IncludeFilesMask[i] = true;
					OutSizeIncrease += FileSizes[i];
				}
				else
				{
					//UE_LOG(LogPakFile, Display, TEXT("Added %s because %s is already included"), *FilesToPak[CounterpartFileIndex].Source, *FilesToPak[i].Source);
					IncludeFilesMask[CounterpartFileIndex] = true;
					OutSizeIncrease += FileSizes[CounterpartFileIndex];
				}
				FilesAddedCount++;
			}
		}
	}
	return FilesAddedCount;
}


bool DoGapFillingIteration(const TArray<FPakInputPair>& FilesToPak, const TArray<int64>& FileSizes, const TArray<int32>& UAssetToUexpMapping, TBitArray<>& InOutIncludeFilesMask, int64 MaxGapSizeBytes, int32 MaxAdjacentOrderDiff, bool bForce, int64 MaxPatchSize = 0, bool bFillPrimaryOrderFiles = true, bool bFillSecondaryOrderFiles = true)
{
	TBitArray<> IncludeFilesMask = InOutIncludeFilesMask;

	float FragmentationPercentageOriginal = GetFragmentationPercentage(FilesToPak, IncludeFilesMask, MaxAdjacentOrderDiff, true);

	int64 SizeIncrease = 0;
	int64 CurrentOffset = 0;
	int64 CurrentPatchOffset = 0;
	int64 CurrentGapSize = 0;
	bool bPrevKeepFile = false;
	uint64 PrevOrder = MAX_uint64;
	int32 OriginalKeepCount = 0;
	int32 LastKeepIndex = -1;
	bool bCurrentGapIsUnbroken = true;
	int32 PatchFilesAddedCount = 0;
	for (int i = 0; i < FilesToPak.Num(); i++)
	{
		bool bKeepFile = IncludeFilesMask[i];
		const FPakInputPair& File = FilesToPak[i];
		uint64 Order = File.SuggestedOrder;

		// Skip unordered files or files outside the range we care about
		if (Order == MAX_uint64 || (File.bIsInPrimaryOrder && !bFillPrimaryOrderFiles) || (!File.bIsInPrimaryOrder && !bFillSecondaryOrderFiles))
		{
			continue;
		}
		CurrentOffset += FileSizes[i];
		if (bKeepFile)
		{
			OriginalKeepCount++;
			CurrentPatchOffset = CurrentOffset;
		}
		else
		{
			if (OriginalKeepCount > 0)
			{
				CurrentGapSize = CurrentOffset - CurrentPatchOffset;
			}
		}

		// Detect gaps in the file order. No point in removing those gaps because it won't affect seeks
		uint64 OrderDiff = Order - PrevOrder;
		if (bCurrentGapIsUnbroken && OrderDiff > uint64(MaxAdjacentOrderDiff))
		{
			bCurrentGapIsUnbroken = false;
		}

		// If we're keeping this file but not the last one, check if the gap size is small enough to bring over unchanged assets
		if (bKeepFile && !bPrevKeepFile && CurrentGapSize > 0)
		{
			if (CurrentGapSize <= MaxGapSizeBytes)
			{
				if (bCurrentGapIsUnbroken)
				{
					// Mark the files in the gap to keep, even though they're unchanged
					for (int j = LastKeepIndex + 1; j < i; j++)
					{
						IncludeFilesMask[j] = true;
						SizeIncrease += FileSizes[j];
						PatchFilesAddedCount++;
					}
				}
			}
			bCurrentGapIsUnbroken = true;
		}
		bPrevKeepFile = bKeepFile;
		if (bKeepFile)
		{
			LastKeepIndex = i;
		}
		PrevOrder = Order;
	}

#if GUARANTEE_UASSET_AND_UEXP_IN_SAME_PAK
	int64 OrphanedFilesSizeIncrease = 0;
	int32 OrphanedFileCount = AddOrphanedFiles(FilesToPak, FileSizes, UAssetToUexpMapping, IncludeFilesMask, OrphanedFilesSizeIncrease);
#endif

	int32 PatchFileCount = 0;
	int64 PatchSize = ComputePatchSize(FilesToPak, FileSizes, IncludeFilesMask, PatchFileCount);

	FString PrefixString = TEXT("");
	if (bFillPrimaryOrderFiles && !bFillSecondaryOrderFiles)
	{
		PrefixString = TEXT("[PRIMARY]");
	}
	else if (bFillSecondaryOrderFiles && !bFillPrimaryOrderFiles)
	{
		PrefixString = TEXT("[SECONDARY]");
	}
	if (PatchSize > MaxPatchSize && !bForce)
	{
		UE_LOG(LogPakFile, SEEK_OPT_VERBOSITY, TEXT("Patch seek optimization step %s - Gap size: %dKB - FAILED (patch too big)"), *PrefixString, MaxGapSizeBytes / 1024);
		return false;
	}

	// Stop if we didn't actually make patch size better
	float FragmentationPercentageAfterGapFill = GetFragmentationPercentage(FilesToPak, IncludeFilesMask, MaxAdjacentOrderDiff, true);
	if (FragmentationPercentageAfterGapFill >= FragmentationPercentageOriginal && !bForce)
	{
		UE_LOG(LogPakFile, SEEK_OPT_VERBOSITY, TEXT("Patch seek optimization step %s - Gap size: %dKB - FAILED (contiguous block count didn't improve)"), *PrefixString, MaxGapSizeBytes / 1024);
		return false;
	}
	InOutIncludeFilesMask = IncludeFilesMask;
	UE_LOG(LogPakFile, SEEK_OPT_VERBOSITY, TEXT("Patch seek optimization step %s - Gap size: %dKB - SUCCEEDED"), *PrefixString, MaxGapSizeBytes / 1024);
	return true;
}

bool DoIncrementalGapFilling(const TArray<FPakInputPair>& FilesToPak, const TArray<int64>& FileSizes, const TArray<int32>& UAssetToUexpMapping, TBitArray<>& IncludeFilesMask, int64 MinGapSize, int64 MaxGapSize, int64 MaxAdjacentOrderDiff, bool bFillPrimaryOrderFiles, bool bFillSecondaryOrderFiles, int64 MaxPatchSize)
{
	int64 GapSize = MinGapSize;
	bool bSuccess = false;
	while (GapSize <= MaxGapSize)
	{
		if (DoGapFillingIteration(FilesToPak, FileSizes, UAssetToUexpMapping, IncludeFilesMask, GapSize, MaxAdjacentOrderDiff, false, MaxPatchSize, bFillPrimaryOrderFiles, bFillSecondaryOrderFiles))
		{
			bSuccess = true;
		}
		else
		{
			// Try with 75% of the max gap size
			bSuccess |= DoGapFillingIteration(FilesToPak, FileSizes, UAssetToUexpMapping, IncludeFilesMask, GapSize*0.75, MaxAdjacentOrderDiff, false, MaxPatchSize, bFillPrimaryOrderFiles, bFillSecondaryOrderFiles);
			break;
		}
		GapSize *= 2;
	}
	return bSuccess;
}

void ApplyGapFilling(const TArray<FPakInputPair>& FilesToPak, const TArray<int64>& FileSizes, const TArray<int32>& UAssetToUexpMapping, TBitArray<>& IncludeFilesMask, const FPatchSeekOptParams& SeekOptParams)
{
	UE_CLOG(SeekOptParams.MaxGapSize == 0, LogPakFile, Fatal, TEXT("ApplyGapFilling requires MaxGapSize > 0"));
	check(SeekOptParams.MaxGapSize > 0);
	float FragmentationPercentageOriginal = GetFragmentationPercentage(FilesToPak, IncludeFilesMask, SeekOptParams.MaxAdjacentOrderDiff, true);
	float FragmentationPercentageOriginalPrimary = GetFragmentationPercentage(FilesToPak, IncludeFilesMask, SeekOptParams.MaxAdjacentOrderDiff, false);
	int32 OriginalPatchFileCount = 0;
	int64 OriginalPatchSize = ComputePatchSize(FilesToPak, FileSizes, IncludeFilesMask, OriginalPatchFileCount);
	int64 IncrementalMaxPatchSize = int64(double(OriginalPatchSize) + double(OriginalPatchSize) * double(SeekOptParams.MaxInflationPercent) * 0.01);
	int64 MinIncrementalGapSize = 4 * 1024;

	ESeekOptMode SeekOptMode = SeekOptParams.Mode;
	switch (SeekOptMode)
	{
	case ESeekOptMode::OnePass:
	{
		DoGapFillingIteration(FilesToPak, FileSizes, UAssetToUexpMapping, IncludeFilesMask, SeekOptParams.MaxGapSize, SeekOptParams.MaxAdjacentOrderDiff, true);
	}
	break;
	case ESeekOptMode::Incremental:
	case ESeekOptMode::Incremental_OnlyPrimaryOrder:
	{
		UE_CLOG(SeekOptParams.MaxInflationPercent == 0.0f, LogPakFile, Fatal, TEXT("ESeekOptMode::Incremental* requires MaxInflationPercent > 0.0"));
		bool bFillSecondaryOrderFiles = (SeekOptParams.Mode == ESeekOptMode::Incremental);
		DoIncrementalGapFilling(FilesToPak, FileSizes, UAssetToUexpMapping, IncludeFilesMask, MinIncrementalGapSize, SeekOptParams.MaxGapSize, SeekOptParams.MaxAdjacentOrderDiff, true, bFillSecondaryOrderFiles, IncrementalMaxPatchSize);
	}
	break;
	case ESeekOptMode::Incremental_PrimaryThenSecondary:
	{
		UE_CLOG(SeekOptParams.MaxInflationPercent == 0.0f, LogPakFile, Fatal, TEXT("ESeekOptMode::Incremental* requires MaxInflationPercent > 0.0"));
		int64 PassMaxPatchSize[3];
		PassMaxPatchSize[0] = OriginalPatchSize + (IncrementalMaxPatchSize - OriginalPatchSize) * 0.9f;
		PassMaxPatchSize[1] = IncrementalMaxPatchSize;
		PassMaxPatchSize[2] = IncrementalMaxPatchSize;
		for (int32 i = 0; i < 3; i++)
		{
			bool bFillPrimaryOrderFiles = (i == 0) || (i == 2);
			bool bFillSecondaryOrderFiles = (i == 1);
			DoIncrementalGapFilling(FilesToPak, FileSizes, UAssetToUexpMapping, IncludeFilesMask, MinIncrementalGapSize, SeekOptParams.MaxGapSize, SeekOptParams.MaxAdjacentOrderDiff, bFillPrimaryOrderFiles, bFillSecondaryOrderFiles, PassMaxPatchSize[i]);
		}
	}
	break;
	}

	int32 NewPatchFileCount = 0;
	int64 NewPatchSize = ComputePatchSize(FilesToPak, FileSizes, IncludeFilesMask, NewPatchFileCount);

	double OriginalSizeMB = double(OriginalPatchSize) / 1024.0 / 1024.0;
	double SizeIncreaseMB = double(NewPatchSize - OriginalPatchSize) / 1024.0 / 1024.0;
	double TotalSizeMB = OriginalSizeMB + SizeIncreaseMB;
	double SizeIncreasePercent = 100.0 * SizeIncreaseMB / OriginalSizeMB;
	if (NewPatchFileCount == OriginalPatchSize)
	{
		UE_LOG(LogPakFile, SEEK_OPT_VERBOSITY, TEXT("Patch seek optimization did not modify patch pak size (no additional files added)"), OriginalSizeMB, TotalSizeMB, SizeIncreasePercent);
	}
	else
	{
		UE_LOG(LogPakFile, SEEK_OPT_VERBOSITY, TEXT("Patch seek optimization increased estimated patch pak size from %.2fMB to %.2fMB (+%.1f%%)"), OriginalSizeMB, TotalSizeMB, SizeIncreasePercent);
		UE_LOG(LogPakFile, SEEK_OPT_VERBOSITY, TEXT("Total files added : %d (from %d)"), NewPatchFileCount - OriginalPatchFileCount, OriginalPatchFileCount);
	}


	float FragmentationPercentageNew = GetFragmentationPercentage(FilesToPak, IncludeFilesMask, SeekOptParams.MaxAdjacentOrderDiff, true);
	float FragmentationPercentageNewPrimary = GetFragmentationPercentage(FilesToPak, IncludeFilesMask, SeekOptParams.MaxAdjacentOrderDiff, false);
	UE_LOG(LogPakFile, SEEK_OPT_VERBOSITY, TEXT("Fragmentation pre-optimization: %.2f%%"), FragmentationPercentageOriginal);
	UE_LOG(LogPakFile, SEEK_OPT_VERBOSITY, TEXT("Fragmentation final: %.2f%%"), FragmentationPercentageNew);
	UE_LOG(LogPakFile, SEEK_OPT_VERBOSITY, TEXT("Fragmentation pre-optimization (primary files): %.2f%%"), FragmentationPercentageOriginalPrimary);
	UE_LOG(LogPakFile, SEEK_OPT_VERBOSITY, TEXT("Fragmentation final (primary files): %.2f%%"), FragmentationPercentageNewPrimary);
}

void RemoveIdenticalFiles( TArray<FPakInputPair>& FilesToPak, const FString& SourceDirectory, const TMap<FString, FFileInfo>& FileHashes, const FPatchSeekOptParams& SeekOptParams)
{
	FString HashFilename = SourceDirectory / TEXT("Hashes.txt");

	if (IFileManager::Get().FileExists(*HashFilename) )
	{
		FString EntireFile;
		FFileHelper::LoadFileToString(EntireFile, *HashFilename);
	}

	TBitArray<> IncludeFilesMask;
	IncludeFilesMask.Add(true, FilesToPak.Num());

	TMap<FString, int32> SourceFileToIndex;
	for (int i = 0; i < FilesToPak.Num(); i++)
	{
		SourceFileToIndex.Add(FilesToPak[i].Source, i);
	}

	// Generate the index mapping from UExp to corresponding UAsset (and vice versa)
	TArray<int32> UAssetToUexpMapping;
	UAssetToUexpMapping.Empty(FilesToPak.Num());
	for (int i = 0; i<FilesToPak.Num(); i++)
	{
		UAssetToUexpMapping.Add(-1);
	}
	for (int i = 0; i<FilesToPak.Num(); i++)
	{
		const auto& NewFile = FilesToPak[i];
		FString Ext(FPaths::GetExtension(FilesToPak[i].Source));
		if (Ext.Equals("uasset", ESearchCase::IgnoreCase) || Ext.Equals("umap", ESearchCase::IgnoreCase))
		{
			FString UexpDestFilename = FPaths::ChangeExtension(NewFile.Source, "uexp");
			int32 *UexpIndexPtr = SourceFileToIndex.Find(UexpDestFilename);
			if (UexpIndexPtr)
			{
				UAssetToUexpMapping[*UexpIndexPtr] = i;
				UAssetToUexpMapping[i] = *UexpIndexPtr;
			}
		}
	}
	TArray<int64> FileSizes;
	FileSizes.AddDefaulted(FilesToPak.Num());

    // Mark files to remove if they're unchanged
	for (int i= 0; i<FilesToPak.Num(); i++)
	{
		const auto& NewFile = FilesToPak[i];
		if( NewFile.bIsDeleteRecord )
		{
			continue;
		}
		FString SourceFileNoMountPoint =  NewFile.Dest.Replace(TEXT("../../../"), TEXT(""));
		FString SourceFilename = SourceDirectory / SourceFileNoMountPoint;
		
		const FFileInfo* FoundFileHash = FileHashes.Find(SourceFileNoMountPoint);
		if (!FoundFileHash)
		{
			FoundFileHash = FileHashes.Find(NewFile.Dest);
		}
		
 		if ( !FoundFileHash )
 		{
 			UE_LOG(LogPakFile, Display, TEXT("Didn't find hash for %s No mount %s"), *SourceFilename, *SourceFileNoMountPoint);
 		}
 
#if GUARANTEE_UASSET_AND_UEXP_IN_SAME_PAK
		// uexp files are always handled with their corresponding uasset file
		bool bForceInclude = false;
		if (!FPaths::GetExtension(SourceFilename).Equals("uexp", ESearchCase::IgnoreCase))
		{
			bForceInclude = FoundFileHash && FoundFileHash->bForceInclude;
		}
#else
		bool bForceInclude = FoundFileHash && FoundFileHash->bForceInclude;
#endif

		FString DestFilename = NewFile.Source;
		if (!bForceInclude && FileIsIdentical(SourceFilename, DestFilename, FoundFileHash, &FileSizes[i]))
		{
			UE_LOG(LogPakFile, Display, TEXT("Source file %s matches dest file %s and will not be included in patch"), *SourceFilename, *DestFilename);
			// remove from the files to pak list
			IncludeFilesMask[i] = false;
		}
	}

	// Add corresponding UExp/UBulk files to the patch if one is included but not the other (uassets and uexp files must be in the same pak)
#if GUARANTEE_UASSET_AND_UEXP_IN_SAME_PAK
	for (int i = 0; i < FilesToPak.Num(); i++)
	{
		int32 CounterpartFileIndex= UAssetToUexpMapping[i];
		if (CounterpartFileIndex != -1)
		{
			if (IncludeFilesMask[i] != IncludeFilesMask[CounterpartFileIndex])
			{
				UE_LOG(LogPakFile, Display, TEXT("One of %s and %s is different from source, so both will be included in patch"), *FilesToPak[i].Source, *FilesToPak[CounterpartFileIndex].Source);
				IncludeFilesMask[i] = true;
				IncludeFilesMask[CounterpartFileIndex] = true;
			}
		}
	}
#endif

	if (SeekOptParams.Mode != ESeekOptMode::None)
	{
		ApplyGapFilling(FilesToPak, FileSizes, UAssetToUexpMapping, IncludeFilesMask, SeekOptParams);
	}

	// Compress the array while preserving the order, removing the files we marked to remove
	int32 WriteIndex = 0;
	for ( int ReadIndex=0; ReadIndex<IncludeFilesMask.Num(); ReadIndex++)
	{
		if (IncludeFilesMask[ReadIndex])
	{
			FilesToPak[WriteIndex++] = FilesToPak[ReadIndex];
	}
}
	int NumToRemove = FilesToPak.Num() - WriteIndex;
	FilesToPak.RemoveAt(WriteIndex, NumToRemove, true);
}

void ProcessLegacyFileMoves( TArray<FPakInputPair>& InDeleteRecords, TMap<FString, FFileInfo>& InExistingPackagedFileHashes, const FString& InInputPath, const TArray<FPakInputPair>& InFilesToPak, int32 CurrentPatchChunkIndex )
{
	double StartTime = FPlatformTime::Seconds();


	TArray<FString> PakFileList;
	IFileManager::Get().FindFiles(PakFileList, *InInputPath, TEXT(".pak") );
	if( PakFileList.Num() == 0 )
	{
		UE_LOG( LogPakFile, Error, TEXT("No pak files searching \"%s\""), *InInputPath );
		return;
	}

	struct FFileChunkRevisionInfo
	{
		FString PakFilename;
		int32 PakPriority;
		int32 PakChunkIndex;
		int32 PakVersion;
	};
	TMap<FString, FFileChunkRevisionInfo> DeletedFileRevisions;
	TMap<FString, FFileChunkRevisionInfo> RequiredFileRevisions;

	TSet<FString> DeleteRecordSourceNames;
	for (const FPakInputPair& DeleteRecord : InDeleteRecords)
	{
		DeleteRecordSourceNames.Add(DeleteRecord.Source);
	}

	TSet<FString> FilesToPakDestNames;
	for (const FPakInputPair& FileToPak : InFilesToPak)
	{
		FilesToPakDestNames.Add(FileToPak.Dest);
	}

	for (int32 PakFileIndex = 0; PakFileIndex < PakFileList.Num(); PakFileIndex++)
	{
		FString PakFilename = InInputPath + "\\" + PakFileList[PakFileIndex];
		int32 PakPriority = GetPakPriorityFromFilename(PakFilename);
		int32 PakChunkIndex = GetPakChunkIndexFromFilename(PakFilename);

		UE_LOG(LogPakFile, Display, TEXT("Checking old pak file \"%s\" Pri:%d Chunk:%d."), *PakFilename, PakPriority, PakChunkIndex );


		FPakFile PakFile(&FPlatformFileManager::Get().GetPlatformFile(), *PakFilename, false);
		if (PakFile.IsValid())
		{
			FString PakMountPoint = PakFile.GetMountPoint().Replace(TEXT("../../../"), TEXT(""));

			const bool bIncludeDeleted = true;
			for (FPakFile::FFileIterator It(PakFile,bIncludeDeleted); It; ++It)
			{
				FString AssetName = PakMountPoint;
				if (!AssetName.IsEmpty() && !AssetName.EndsWith("/"))
				{
					AssetName += "/";
				}
				AssetName += It.Filename();

				bool bHasNewDeleteRecord = DeleteRecordSourceNames.Contains(AssetName);

				FFileChunkRevisionInfo Revision;
				Revision.PakFilename = PakFileList[PakFileIndex];
				Revision.PakPriority = PakPriority;
				Revision.PakChunkIndex = PakChunkIndex;
				Revision.PakVersion = PakFile.GetInfo().Version;

				TMap<FString, FFileChunkRevisionInfo>* DestList = nullptr;

				if( bHasNewDeleteRecord )
				{
					DestList = &DeletedFileRevisions;
				}
				else if( InExistingPackagedFileHashes.Contains(AssetName) )
				{
					FString DestAssetName = TEXT("../../../") + AssetName;
					bool bRequiredFile = FilesToPakDestNames.Contains(DestAssetName);

					if(bRequiredFile)
					{
						DestList = &RequiredFileRevisions;
					}
				}

				if( DestList != nullptr )
				{
					if( !DestList->Contains(AssetName) )
					{
						DestList->Add(AssetName,Revision);
					}
					else if( (*DestList)[AssetName].PakPriority < PakPriority )
					{
						(*DestList)[AssetName] = Revision;
					}
				}

			}
		}
	}

	//prevent delete records being created for files that have historically been moved
	for (auto Itr : DeletedFileRevisions)
	{
		UE_LOG(LogPakFile, Display, TEXT("checking deleted revision %s chunk %d vs %d   pak version %d vs %d"), *Itr.Key, Itr.Value.PakChunkIndex, CurrentPatchChunkIndex, Itr.Value.PakVersion, FPakInfo::PakFile_Version_DeleteRecords );

		//asset hasn't been deleted in the latest version and the latest known version is in a different chunk to us from a previous version of unrealpak
		if( Itr.Value.PakChunkIndex != CurrentPatchChunkIndex )
		{
			int NumDeleted = InDeleteRecords.RemoveAll( [&]( const FPakInputPair& InPair )
			{
				return InPair.Source == Itr.Key;
			});
			if( NumDeleted > 0 )
			{
				UE_LOG( LogPakFile, Display, TEXT("Ignoring delete record for %s - it was moved to %s before delete records were created"), *Itr.Key, *FPaths::GetCleanFilename(Itr.Value.PakFilename) );
			}
		}
	}

	//make sure files who's latest revision was in a different chunk to the one we're building are added to the pak
	//#TODO: I think this RequiredFileRevision code is not needed
	for (auto Itr : RequiredFileRevisions)
	{
		if (Itr.Value.PakVersion < FPakInfo::PakFile_Version_DeleteRecords && Itr.Value.PakChunkIndex != CurrentPatchChunkIndex )
		{
			if( InExistingPackagedFileHashes.Contains(Itr.Key) )
			{
				UE_LOG( LogPakFile, Display, TEXT("Ensuring %s is included in the pak file - it was moved to %s before delete records were created"), *Itr.Key, *FPaths::GetCleanFilename(Itr.Value.PakFilename) );
				InExistingPackagedFileHashes[Itr.Key].bForceInclude = true;
			}
		}
	}

	UE_LOG(LogPakFile, Display, TEXT("...took %.2fs to manage legacy patch pak files"), FPlatformTime::Seconds() - StartTime );
}


TArray<FPakInputPair> GetNewDeleteRecords( const TArray<FPakInputPair>& InFilesToPak, const TMap<FString, FFileInfo>& InExistingPackagedFileHashes)
{
	double StartTime = FPlatformTime::Seconds();
	TArray<FPakInputPair> DeleteRecords;

	//build lookup table of files to pack
	TSet<FString> FilesToPack;
	for (const FPakInputPair& PakEntry : InFilesToPak)
	{
		FString PakFilename = PakEntry.Dest.Replace(TEXT("../../../"), TEXT(""));
		FilesToPack.Add(PakFilename);
	}

	//check all assets in the previous patch packs
	for (const TTuple<FString, FFileInfo>& Pair : InExistingPackagedFileHashes)
	{
		//ignore this file if the most recent revision is deleted already
		if (Pair.Value.bIsDeleteRecord)
		{
			continue;
		}

		//see if the file exists in the files to package
		FString SourceFileName = Pair.Key;
		bool bFound = FilesToPack.Contains(SourceFileName);

		if (bFound == false)
		{
			//file cannot be found now, and was not deleted in the most recent pak patch
			FPakInputPair DeleteRecord;
			DeleteRecord.bIsDeleteRecord = true;
			DeleteRecord.Source = SourceFileName;
			DeleteRecord.Dest = TEXT("../../../") + SourceFileName;
			DeleteRecords.Add(DeleteRecord);
			UE_LOG(LogPakFile, Display, TEXT("Existing pak entry %s not found in new pak asset list, so a delete record will be created in the patch pak."), *SourceFileName);
		}
 	}


	UE_LOG(LogPakFile, Display, TEXT("Took %.2fS for delete records"), FPlatformTime::Seconds()-StartTime );
	return DeleteRecords;
}

FString GetPakPath(const TCHAR* SpecifiedPath, bool bIsForCreation)
{
	FString PakFilename(SpecifiedPath);
	FPaths::MakeStandardFilename(PakFilename);
	
	// if we are trying to open (not create) it, but BaseDir relative doesn't exist, look in LaunchDir
	if (!bIsForCreation && !FPaths::FileExists(PakFilename))
	{
		PakFilename = FPaths::LaunchDir() + SpecifiedPath;

		if (!FPaths::FileExists(PakFilename))
		{
			UE_LOG(LogPakFile, Fatal, TEXT("Existing pak file %s could not be found (checked against binary and launch directories)"), SpecifiedPath);
			return TEXT("");
		}
	}
	
	return PakFilename;
}

bool Repack(const FString& InputPakFile, const FString& OutputPakFile, const FPakCommandLineParameters& CmdLineParameters, const FKeyChain& InKeyChain, bool bIncludeDeleted)
{
	bool bResult = false;

	// Extract the existing pak file
	TMap<FString, FFileInfo> Hashes;
	TArray<FPakInputPair> Entries;
	TArray<FPakInputPair> DeletedEntries;
	FPakOrderMap OrderMap;
	TArray<FGuid> EncryptionKeys;
	bool bAnySigned = false;
	FString TempDir = FPaths::EngineIntermediateDir() / TEXT("UnrealPak") / TEXT("Repack") / FPaths::GetBaseFilename(InputPakFile);
	if (ExtractFilesFromPak(*InputPakFile, Hashes, *TempDir, false, InKeyChain, nullptr, &Entries, &DeletedEntries, &OrderMap, &EncryptionKeys, &bAnySigned))
	{
		TArray<FPakInputPair> FilesToAdd;
		CollectFilesToAdd(FilesToAdd, Entries, OrderMap, CmdLineParameters);

		if (bIncludeDeleted)
		{
			for( const FPakInputPair& Entry : DeletedEntries )
			{
				FilesToAdd.Add(Entry);
			}
		}
		else if (DeletedEntries.Num() > 0)
		{
			UE_LOG(LogPakFile, Display, TEXT("%s has %d delete records - these will not be included in the repackage. Specify -IncludeDeleted to include them"), *InputPakFile, DeletedEntries.Num() );
		}

		// Get a temporary output filename. We'll only create/replace the final output file once successful.
		FString TempOutputPakFile = FPaths::CreateTempFilename(*FPaths::GetPath(OutputPakFile), *FPaths::GetCleanFilename(OutputPakFile));

		FPakCommandLineParameters ModifiedCmdLineParameters = CmdLineParameters;
		ModifiedCmdLineParameters.bSign = bAnySigned && (InKeyChain.SigningKey != InvalidRSAKeyHandle);
		
		FKeyChain ModifiedKeyChain = InKeyChain;
		ModifiedKeyChain.MasterEncryptionKey = InKeyChain.EncryptionKeys.Find(EncryptionKeys.Num() ? EncryptionKeys[0] : FGuid());

		// Create the new pak file
		UE_LOG(LogPakFile, Display, TEXT("Creating %s..."), *OutputPakFile);
		if (CreatePakFile(*TempOutputPakFile, FilesToAdd, ModifiedCmdLineParameters, ModifiedKeyChain))
		{
			IFileManager::Get().Move(*OutputPakFile, *TempOutputPakFile);

			FString OutputSigFile = FPaths::ChangeExtension(OutputPakFile, TEXT(".sig"));
			if (IFileManager::Get().FileExists(*OutputSigFile))
			{
				IFileManager::Get().Delete(*OutputSigFile);
			}

			FString TempOutputSigFile = FPaths::ChangeExtension(TempOutputPakFile, TEXT(".sig"));
			if (IFileManager::Get().FileExists(*TempOutputSigFile))
			{
				IFileManager::Get().Move(*OutputSigFile, *TempOutputSigFile);
			}

			bResult = true;
		}
	}
	IFileManager::Get().DeleteDirectory(*TempDir, false, true);

	return bResult;
}

/**
 * Application entry point
 * Params:
 *   -Test test if the pak file is healthy
 *   -Extract extracts pak file contents (followed by a path, i.e.: -extract D:\ExtractedPak)
 *   -Create=filename response file to create a pak file with
 *
 * @param	ArgC	Command-line argument count
 * @param	ArgV	Argument strings
 */
bool ExecuteUnrealPak(const TCHAR* CmdLine)
{
	// Parse all the non-option arguments from the command line
	TArray<FString> NonOptionArguments;
	for (const TCHAR* CmdLineEnd = CmdLine; *CmdLineEnd != 0;)
	{
		FString Argument = FParse::Token(CmdLineEnd, false);
		if (Argument.Len() > 0 && !Argument.StartsWith(TEXT("-")))
		{
			NonOptionArguments.Add(Argument);
		}
	}

	FString BatchFileName;
	if (FParse::Value(CmdLine, TEXT("-Batch="), BatchFileName))
	{
		TArray<FString> Commands;
		if (!FFileHelper::LoadFileToStringArray(Commands, *BatchFileName))
		{
			UE_LOG(LogPakFile, Error, TEXT("Unable to read '%s'"), *BatchFileName);
			return false;
		}

		UE_LOG(LogPakFile, Display, TEXT("Running UnrealPak in batch mode with commands:"));
		for (int i = 0; i < Commands.Num(); i++)
		{
			UE_LOG(LogPakFile, Display, TEXT("[%d] : %s"), i, *Commands[i]);
		}

		TAtomic<bool> Result(true);
		ParallelFor(Commands.Num(), [&Commands, &Result](int32 Idx) { if (!ExecuteUnrealPak(*Commands[Idx])) { Result = false; } });
		return Result;
	}


	FKeyChain KeyChain;
	LoadKeyChain(CmdLine, KeyChain);
	ApplyEncryptionKeys(KeyChain);

	if (FParse::Param(CmdLine, TEXT("Test")))
	{
		if (NonOptionArguments.Num() != 1)
		{
			UE_LOG(LogPakFile, Error, TEXT("Incorrect arguments. Expected: -Test <PakFile>"));
			return false;
		}

		FString PakFilename = GetPakPath(*NonOptionArguments[0], false);
		return TestPakFile(*PakFilename);
	}

	if (FParse::Param(CmdLine, TEXT("TestMemoryOptimization")))
	{
		TArray<FPakInputPair> Entries;
		FPakCommandLineParameters CmdLineParameters;
		ProcessCommandLine(CmdLine, NonOptionArguments, Entries, CmdLineParameters);

		if (NonOptionArguments.Num() != 1)
		{
			UE_LOG(LogPakFile, Error, TEXT("Incorrect arguments. Expected: -TestMemoryOptimization <SourceFolder>"));
			return false;
		}

		FString SourceDir = NonOptionArguments[0];
		TArray<FString> PakFilenames;
		IFileManager::Get().FindFiles(PakFilenames, *SourceDir, TEXT("*.pak"));
		TArray<FPakFile*> PakFiles;
		PakFiles.Empty(PakFilenames.Num());

		for (const FString& PakFilename : PakFilenames)
		{
			PakFiles.Add(new FPakFile(&FPlatformFileManager::Get().GetPlatformFile(), *(FPaths::Combine(SourceDir, PakFilename)), false));
		}

		TMap<uint64, FPakEntry> CollisionChecker;
		
		for (FPakFile* PakFile : PakFiles)
		{
			if (!PakFile->UnloadPakEntryFilenames(CollisionChecker, nullptr, false))
			{
				UE_LOG(LogPakFile, Error, TEXT("Pak '%s' failed to unload filenames"), *PakFile->GetFilename());
			}

			if (!PakFile->ShrinkPakEntriesMemoryUsage())
			{
				UE_LOG(LogPakFile, Error, TEXT("Pak '%s' failed to shrink entries"), *PakFile->GetFilename());
			}
		}

		for (FPakFile* PakFile : PakFiles)
		{
			delete PakFile;
		}

		PakFiles.Empty();

		return true;
	}

	if (FParse::Param(CmdLine, TEXT("List")))
	{
		TArray<FPakInputPair> Entries;
		FPakCommandLineParameters CmdLineParameters;
		ProcessCommandLine(CmdLine, NonOptionArguments, Entries, CmdLineParameters);

		if (NonOptionArguments.Num() != 1)
		{
			UE_LOG(LogPakFile, Error, TEXT("Incorrect arguments. Expected: -List <PakFile> [-SizeFilter=N]"));
			return false;
		}

		int64 SizeFilter = 0;
		FParse::Value(CmdLine, TEXT("SizeFilter="), SizeFilter);

		bool bExcludeDeleted = FParse::Param( CmdLine, TEXT("ExcludeDeleted") );

		FString PakFilename = GetPakPath(*NonOptionArguments[0], false);

		FString CSVFilename;
		FParse::Value(CmdLine, TEXT("csv="), CSVFilename);

		bool bExtractToMountPoint = FParse::Param(CmdLine, TEXT("ExtractToMountPoint"));

		return ListFilesInPak(*PakFilename, SizeFilter, !bExcludeDeleted, *CSVFilename, bExtractToMountPoint, KeyChain);
	}

	if (FParse::Param(CmdLine, TEXT("Diff")))
	{
		if(NonOptionArguments.Num() != 2)
		{
			UE_LOG(LogPakFile,Error,TEXT("Incorrect arguments. Expected: -Diff <PakFile1> <PakFile2> [-NoUniques] [-NoUniquesFile1] [-NoUniquesFile2]"));
			return false;
		}

		FString PakFilename1 = GetPakPath(*NonOptionArguments[0], false);
		FString PakFilename2 = GetPakPath(*NonOptionArguments[1], false);

		// Allow the suppression of unique file logging for one or both files
		const bool bLogUniques = !FParse::Param(CmdLine, TEXT("nouniques"));
		const bool bLogUniques1 = bLogUniques && !FParse::Param(CmdLine, TEXT("nouniquesfile1"));
		const bool bLogUniques2 = bLogUniques && !FParse::Param(CmdLine, TEXT("nouniquesfile2"));

		return DiffFilesInPaks(PakFilename1, PakFilename2, bLogUniques1, bLogUniques2, KeyChain);
	}

	if (FParse::Param(CmdLine, TEXT("Extract")))
	{
		TArray<FPakInputPair> Entries;
		FPakCommandLineParameters CmdLineParameters;
		ProcessCommandLine(CmdLine, NonOptionArguments, Entries, CmdLineParameters);
	
		if (NonOptionArguments.Num() != 2)
		{
			UE_LOG(LogPakFile, Error, TEXT("Incorrect arguments. Expected: -Extract <PakFile> <OutputPath> [-responsefile=<filename>]"));
			return false;
		}

		FString PakFilename = GetPakPath(*NonOptionArguments[0], false);

		FString ResponseFileName;
		bool bGenerateResponseFile = FParse::Value(CmdLine, TEXT("responseFile="), ResponseFileName);

		bool bUseFilter = false;
		FString Filter;
		FString DestPath = NonOptionArguments[1];

		bUseFilter = FParse::Value(CmdLine, TEXT("Filter="), Filter);
		bool bExtractToMountPoint = FParse::Param(CmdLine, TEXT("ExtractToMountPoint"));
		TMap<FString, FFileInfo> EmptyMap;
		TArray<FPakInputPair> ResponseContent;
		TArray<FPakInputPair> DeletedContent;
		if (ExtractFilesFromPak(*PakFilename, EmptyMap, *DestPath, bExtractToMountPoint, KeyChain, bUseFilter ? &Filter : nullptr, &ResponseContent, &DeletedContent) == false)
		{
			return false;
		}

		if (bGenerateResponseFile)
		{
			FArchive* ResponseArchive = IFileManager::Get().CreateFileWriter(*ResponseFileName);
			ResponseArchive->SetIsTextFormat(true);
			// generate a response file
			if (FParse::Param(CmdLine, TEXT("includedeleted")))
			{
				for (int32 I = 0; I < DeletedContent.Num(); ++I)
				{
					ResponseArchive->Logf(TEXT("%s -delete"), *DeletedContent[I].Dest);
				}
			}

			for (int32 I = 0; I < ResponseContent.Num(); ++I)
			{
				const FPakInputPair& Response = ResponseContent[I];
				FString Line = FString::Printf(TEXT("%s %s"), *Response.Source, *Response.Dest);
				if (Response.bNeedEncryption)
				{
					Line += " -encrypt";
				}
				if (Response.bNeedsCompression)
				{
					Line += " -compress";
				}
				ResponseArchive->Logf(TEXT("%s"), *Line);
			}
			ResponseArchive->Close();
			delete ResponseArchive;
		}

		return true;
	}

	if (FParse::Param(CmdLine, TEXT("AuditFiles")))
	{
		if (NonOptionArguments.Num() != 1)
		{
			UE_LOG(LogPakFile, Error, TEXT("Incorrect arguments. Expected: -AuditFiles <PakFolder> -CSV=<OutputPath> [-OnlyDeleted] [-Order=<OrderingFile>] [-SortByOrdering]"));
			return false;
		}
		
		FString PakFilenames = *NonOptionArguments[0];
		FPaths::MakeStandardFilename(PakFilenames);
		
		FString CSVFilename;
		FParse::Value( CmdLine, TEXT("CSV="), CSVFilename );

		bool bOnlyDeleted = FParse::Param( CmdLine, TEXT("OnlyDeleted") );
		bool bSortByOrdering = FParse::Param(CmdLine, TEXT("SortByOrdering"));

		FPakOrderMap OrderMap;
		FString ResponseFile;
		if (FParse::Value(CmdLine, TEXT("-order="), ResponseFile) && !OrderMap.ProcessOrderFile(*ResponseFile))
		{
			return false;
		}
		FString SecondaryResponseFile;
		if (FParse::Value(CmdLine, TEXT("-secondaryOrder="), SecondaryResponseFile) && !OrderMap.ProcessOrderFile(*SecondaryResponseFile, true))
		{
			return false;
		}

		return AuditPakFiles(*PakFilenames, bOnlyDeleted, CSVFilename, OrderMap, bSortByOrdering );
	}
	
	if (FParse::Param(CmdLine, TEXT("WhatsAtOffset")))
	{
		if (NonOptionArguments.Num() < 2)
		{
			UE_LOG(LogPakFile, Error, TEXT("Incorrect arguments. Expected: -WhatsAtOffset <PakFile> [Offset...]"));
			return false;
		}
		
		FString PakFilename = GetPakPath(*NonOptionArguments[0], false);

		TArray<int64> Offsets;
		for( int ArgI = 1; ArgI < NonOptionArguments.Num(); ArgI++ )
		{
			if( FCString::IsNumeric(*NonOptionArguments[ArgI]) )
			{
				Offsets.Add( FCString::Strtoi64( *NonOptionArguments[ArgI], nullptr, 10 ) );
			}
		}

		return ListFilesAtOffset( *PakFilename, Offsets );
	}

	if (FParse::Param(CmdLine, TEXT("CalcCompressionBlockCRCs")))
	{
		if (NonOptionArguments.Num() < 2)
		{
			UE_LOG(LogPakFile, Error, TEXT("Incorrect arguments. Expected -CalcCompressionBlockCRCs <PakFile> [Offset...] ") );
			return false;
		}

		FString PakFilename = GetPakPath(*NonOptionArguments[0], false);

		TArray<int64> Offsets;
		for( int ArgI = 1; ArgI < NonOptionArguments.Num(); ArgI++ )
		{
			if( FCString::IsNumeric(*NonOptionArguments[ArgI]) )
			{
				Offsets.Add( FCString::Strtoi64( *NonOptionArguments[ArgI], nullptr, 10 ) );
			}
		}

		return ShowCompressionBlockCRCs( *PakFilename, Offsets, KeyChain );
	}
	
	if (FParse::Param(CmdLine, TEXT("GeneratePIXMappingFile")))
	{
		if (NonOptionArguments.Num() != 1)
		{
			UE_LOG(LogPakFile, Error, TEXT("Incorrect arguments. Expected: -GeneratePIXMappingFile <PakFile> [-OutputPath=<OutputPath>]"));
			return false;
		}

		TArray<FString> PakFileList;
		const FString& PakFolderName = NonOptionArguments[0];
		if (FPaths::DirectoryExists(PakFolderName))
		{
			TArray<FString> PakFilesInFolder;
			IFileManager::Get().FindFiles(PakFilesInFolder, *PakFolderName, TEXT(".pak"));
			for (const FString& PakFile : PakFilesInFolder)
			{
				FString FullPakFileName = PakFolderName / PakFile;
				FullPakFileName.ReplaceInline(TEXT("/"), TEXT("\\"));
				PakFileList.AddUnique(GetPakPath(*FullPakFileName, false));
			}
		}

		FString OutputPath;
		FParse::Value(CmdLine, TEXT("OutputPath="), OutputPath);
		return GeneratePIXMappingFile(PakFileList, OutputPath);
	}

	if (FParse::Param(CmdLine, TEXT("Repack")))
	{
		if (NonOptionArguments.Num() != 1)
		{
			UE_LOG(LogPakFile, Error, TEXT("Incorrect arguments. Expected: -Repack <PakFile> [-Output=<PakFile>]"));
			return false;
		}

		TArray<FPakInputPair> Entries;
		FPakCommandLineParameters CmdLineParameters;
		ProcessCommandLine(CmdLine, NonOptionArguments, Entries, CmdLineParameters);

		// Find all the input pak files
		FString InputDir = FPaths::GetPath(*NonOptionArguments[0]);

		TArray<FString> InputPakFiles;
		if (FPaths::FileExists(*NonOptionArguments[0]))
		{
			InputPakFiles.Add(*NonOptionArguments[0]);
		}
		else
		{
			IFileManager::Get().FindFiles(InputPakFiles, *InputDir, *FPaths::GetCleanFilename(*NonOptionArguments[0]));

			for (int Idx = 0; Idx < InputPakFiles.Num(); Idx++)
			{
				InputPakFiles[Idx] = InputDir / InputPakFiles[Idx];
			}
		}

		if (InputPakFiles.Num() == 0)
		{
			UE_LOG(LogPakFile, Error, TEXT("No files found matching '%s'"), *NonOptionArguments[0]);
			return false;
		}

		// Find all the output paths
		TArray<FString> OutputPakFiles;

		FString OutputPath;
		if (!FParse::Value(CmdLine, TEXT("Output="), OutputPath, false))
		{
			for (const FString& InputPakFile : InputPakFiles)
			{
				OutputPakFiles.Add(InputPakFile);
			}
		}
		else if (IFileManager::Get().DirectoryExists(*OutputPath))
		{
			for (const FString& InputPakFile : InputPakFiles)
			{
				OutputPakFiles.Add(FPaths::Combine(OutputPath, FPaths::GetCleanFilename(InputPakFile)));
			}
		}
		else
		{
			for (const FString& InputPakFile : InputPakFiles)
			{
				OutputPakFiles.Add(OutputPath);
			}
		}

		bool bExcludeDeleted = FParse::Param(CmdLine, TEXT("ExcludeDeleted"));

		// Repack them all
		for (int Idx = 0; Idx < InputPakFiles.Num(); Idx++)
		{
			UE_LOG(LogPakFile, Display, TEXT("Repacking %s into %s"), *InputPakFiles[Idx], *OutputPakFiles[Idx]);
			if (!Repack(InputPakFiles[Idx], OutputPakFiles[Idx], CmdLineParameters, KeyChain, !bExcludeDeleted))
			{
				return false;
			}
		}

		return true;
	}

	if(NonOptionArguments.Num() > 0)
	{
		// since this is for creation, we pass true to make it not look in LaunchDir
		FString PakFilename = GetPakPath(*NonOptionArguments[0], true);

		// List of all items to add to pak file
		TArray<FPakInputPair> Entries;
		FPakCommandLineParameters CmdLineParameters;
		ProcessCommandLine(CmdLine, NonOptionArguments, Entries, CmdLineParameters);

		FPakOrderMap OrderMap;
		FString ResponseFile;
		if (FParse::Value(CmdLine, TEXT("-order="), ResponseFile) && !OrderMap.ProcessOrderFile(*ResponseFile))
		{
			return false;
		}

		FString SecondaryResponseFile;
		if (FParse::Value(CmdLine, TEXT("-secondaryOrder="), SecondaryResponseFile) && !OrderMap.ProcessOrderFile(*SecondaryResponseFile, true))
		{
			return false;
		}

		if (Entries.Num() == 0)
		{
			UE_LOG(LogPakFile, Error, TEXT("No files specified to add to pak file."));
			return false;
		}

		int32 LowestSourcePakVersion = 0;
		TMap<FString, FFileInfo> SourceFileHashes;

		if ( CmdLineParameters.GeneratePatch )
		{
			FString OutputPath;
			if (!FParse::Value(CmdLine, TEXT("TempFiles="), OutputPath))
			{
				OutputPath = FPaths::GetPath(PakFilename) / FString(TEXT("TempFiles"));
			}

			IFileManager::Get().DeleteDirectory(*OutputPath);

			// Check command line for the "patchcryptokeys" param, which will tell us where to look for the encryption keys that
			// we need to access the patch reference data
			FString PatchReferenceCryptoKeysFilename;
			FKeyChain PatchKeyChain;

			if (FParse::Value(FCommandLine::Get(), TEXT("PatchCryptoKeys="), PatchReferenceCryptoKeysFilename))
			{
				LoadKeyChainFromFile(PatchReferenceCryptoKeysFilename, PatchKeyChain);
				ApplyEncryptionKeys(PatchKeyChain);
			}

			UE_LOG(LogPakFile, Display, TEXT("Generating patch from %s."), *CmdLineParameters.SourcePatchPakFilename, true );

			if (!GenerateHashesFromPak(*CmdLineParameters.SourcePatchPakFilename, *PakFilename, SourceFileHashes, true, PatchKeyChain, /*Out*/LowestSourcePakVersion))
			{
				if (ExtractFilesFromPak(*CmdLineParameters.SourcePatchPakFilename, SourceFileHashes, *OutputPath, true, PatchKeyChain, nullptr) == false)
				{
					UE_LOG(LogPakFile, Warning, TEXT("Unable to extract files from source pak file for patch"));
				}
				else
				{
					CmdLineParameters.SourcePatchDiffDirectory = OutputPath;
				}
			}

			ApplyEncryptionKeys(KeyChain);
		}


		// Start collecting files
		TArray<FPakInputPair> FilesToAdd;
		CollectFilesToAdd(FilesToAdd, Entries, OrderMap, CmdLineParameters);

		if ( CmdLineParameters.GeneratePatch )
		{
			// We need to get a list of files that were in the previous patch('s) Pak, but NOT in FilesToAdd
			TArray<FPakInputPair> DeleteRecords = GetNewDeleteRecords(FilesToAdd, SourceFileHashes);

			//if the patch is built using old source pak files, we need to handle the special case where a file has been moved between chunks but no delete record was created (this would cause a rogue delete record to be created in the latest pak), and also a case where the file was moved between chunks and back again without being changed (this would cause the file to not be included in this chunk because the file would be considered unchanged)
			if (LowestSourcePakVersion < FPakInfo::PakFile_Version_DeleteRecords)
			{
				int32 CurrentPatchChunkIndex = GetPakChunkIndexFromFilename(PakFilename);

				UE_LOG(LogPakFile, Display, TEXT("Some patch source paks were generated with an earlier version of UnrealPak that didn't support delete records. checking for historic assets that have moved between chunks to avoid creating invalid delete records"));
				FString SourcePakFolder = FPaths::GetPath(CmdLineParameters.SourcePatchPakFilename);

				//remove invalid items from DeleteRecords and set 'bForceInclude' on some SourceFileHashes
				ProcessLegacyFileMoves(DeleteRecords, SourceFileHashes, SourcePakFolder, FilesToAdd, CurrentPatchChunkIndex);
			}
			FilesToAdd.Append(DeleteRecords);

			// if we are generating a patch here we remove files which are already shipped...
			RemoveIdenticalFiles(FilesToAdd, CmdLineParameters.SourcePatchDiffDirectory, SourceFileHashes, CmdLineParameters.SeekOptParams);
		}


		bool bResult = CreatePakFile(*PakFilename, FilesToAdd, CmdLineParameters, KeyChain);

		if (CmdLineParameters.GeneratePatch)
		{
			FString OutputPath = FPaths::GetPath(PakFilename) / FString(TEXT("TempFiles"));
			// delete the temporary directory
			IFileManager::Get().DeleteDirectory(*OutputPath, false, true);
		}

		return bResult;
	}

	UE_LOG(LogPakFile, Error, TEXT("No pak file name specified. Usage:"));
	UE_LOG(LogPakFile, Error, TEXT("  UnrealPak <PakFilename> -Test"));
	UE_LOG(LogPakFile, Error, TEXT("  UnrealPak <PakFilename> -List [-ExcludeDeleted]"));
	UE_LOG(LogPakFile, Error, TEXT("  UnrealPak <PakFilename> <GameUProjectName> <GameFolderName> -ExportDependencies=<OutputFileBase> -NoAssetRegistryCache -ForceDependsGathering"));
	UE_LOG(LogPakFile, Error, TEXT("  UnrealPak <PakFilename> -Extract <ExtractDir> [-Filter=<filename>]"));
	UE_LOG(LogPakFile, Error, TEXT("  UnrealPak <PakFilename> -Create=<ResponseFile> [Options]"));
	UE_LOG(LogPakFile, Error, TEXT("  UnrealPak <PakFilename> -Dest=<MountPoint>"));
	UE_LOG(LogPakFile, Error, TEXT("  UnrealPak <PakFilename> -Repack [-Output=Path] [-ExcludeDeleted] [Options]"));
	UE_LOG(LogPakFile, Error, TEXT("  UnrealPak <PakFilename1> <PakFilename2> -diff"));
	UE_LOG(LogPakFile, Error, TEXT("  UnrealPak <PakFolder> -AuditFiles [-OnlyDeleted] [-CSV=<filename>] [-order=<OrderingFile>] [-SortByOrdering]"));
	UE_LOG(LogPakFile, Error, TEXT("  UnrealPak <PakFilename> -WhatsAtOffset [offset1] [offset2] [offset3] [...]"));
	UE_LOG(LogPakFile, Error, TEXT("  UnrealPak <PakFolder> -GeneratePIXMappingFile -OutputPath=<Path>"));
	UE_LOG(LogPakFile, Error, TEXT("  Options:"));
	UE_LOG(LogPakFile, Error, TEXT("    -blocksize=<BlockSize>"));
	UE_LOG(LogPakFile, Error, TEXT("    -bitwindow=<BitWindow>"));
	UE_LOG(LogPakFile, Error, TEXT("    -compress"));
	UE_LOG(LogPakFile, Error, TEXT("    -encrypt"));
	UE_LOG(LogPakFile, Error, TEXT("    -order=<OrderingFile>"));
	UE_LOG(LogPakFile, Error, TEXT("    -diff (requires 2 filenames first)"));
	UE_LOG(LogPakFile, Error, TEXT("    -enginedir (specify engine dir for when using ini encryption configs)"));
	UE_LOG(LogPakFile, Error, TEXT("    -projectdir (specify project dir for when using ini encryption configs)"));
	UE_LOG(LogPakFile, Error, TEXT("    -encryptionini (specify ini base name to gather encryption settings from)"));
	UE_LOG(LogPakFile, Error, TEXT("    -extracttomountpoint (Extract to mount point path of pak file)"));
	UE_LOG(LogPakFile, Error, TEXT("    -encryptindex (encrypt the pak file index, making it unusable in unrealpak without supplying the key)"));
	UE_LOG(LogPakFile, Error, TEXT("    -compressionformat[s]=<Format[,format2,...]> (set the format(s) to compress with, falling back on failures)"));
	UE_LOG(LogPakFile, Error, TEXT("    -encryptionkeyoverrideguid (override the encryption key guid used for encrypting data in this pak file)"));
	UE_LOG(LogPakFile, Error, TEXT("    -sign (generate a signature (.sig) file alongside the pak)"));
	UE_LOG(LogPakFile, Error, TEXT("    -fallbackOrderForNonUassetFiles (if order is not specified for ubulk/uexp files, figure out implicit order based on the uasset order. Generally applies only to the cooker order)"));

	return false;
}<|MERGE_RESOLUTION|>--- conflicted
+++ resolved
@@ -897,7 +897,6 @@
 		{
 			FString OutputPath;
 			if (FParse::Value(CmdLine, TEXT("extractedpaktemp="), OutputPath) == false)
-<<<<<<< HEAD
 			{
 				UE_LOG(LogPakFile, Error, TEXT("-extractedpaktemp= not specified.  Required when specifying pak file as the response file."), *ResponseFile);
 			}
@@ -909,19 +908,6 @@
 				LoadKeyChainFromFile(ExtractedPakKeysFile, ExtractedPakKeys);
 				ApplyEncryptionKeys(ExtractedPakKeys);
 			}
-=======
-			{
-				UE_LOG(LogPakFile, Error, TEXT("-extractedpaktemp= not specified.  Required when specifying pak file as the response file."), *ResponseFile);
-			}
-
-			FString ExtractedPakKeysFile;
-			FKeyChain ExtractedPakKeys;
-			if ( FParse::Value(CmdLine, TEXT("extractedpakcryptokeys="), ExtractedPakKeysFile) )
-			{
-				LoadKeyChainFromFile(ExtractedPakKeysFile, ExtractedPakKeys);
-				ApplyEncryptionKeys(ExtractedPakKeys);
-			}
->>>>>>> a1e6ec07
 
 			TMap<FString, FFileInfo> FileHashes;
 			ExtractFilesFromPak(*ResponseFile, FileHashes, *OutputPath, true, ExtractedPakKeys, nullptr, &Entries, nullptr, nullptr, nullptr, nullptr);
@@ -1017,11 +1003,8 @@
 				Entries.Add(Input);
 			}
 		}
-<<<<<<< HEAD
-=======
 
 		UE_LOG(LogPakFile, Display, TEXT("Added %d entries to add to pak file."), Entries.Num());
->>>>>>> a1e6ec07
 	}
 	else
 	{
@@ -1053,10 +1036,6 @@
 			Entries.Add(Input);
 		}
 	}
-<<<<<<< HEAD
-	UE_LOG(LogPakFile, Display, TEXT("Added %d entries to add to pak file."), Entries.Num());
-=======
->>>>>>> a1e6ec07
 }
 
 void CollectFilesToAdd(TArray<FPakInputPair>& OutFilesToAdd, const TArray<FPakInputPair>& InEntries, const FPakOrderMap& OrderMap, const FPakCommandLineParameters& CmdLineParameters)
