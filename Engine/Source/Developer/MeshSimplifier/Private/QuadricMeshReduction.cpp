--- conflicted
+++ resolved
@@ -180,347 +180,9 @@
 		// TArray<FString> SplitVersionString;
 		// VersionString.ParseIntoArray(SplitVersionString, TEXT("_"), true);
 		// bool bUseQuadricSimplier = SplitVersionString[0].Equals("QuadricMeshReduction");
-<<<<<<< HEAD
 
 		static FString Version = TEXT("QuadricMeshReduction_V1.0");
 		return Version;
-	}
-
-	virtual void Reduce(
-		FRawMesh& OutReducedMesh,
-		float& OutMaxDeviation,
-		const FRawMesh& InMesh,
-		const FOverlappingCorners& InOverlappingCorners,
-		const FMeshReductionSettings& InSettings
-		) override
-	{
-		IMeshUtilities& MeshUtilities = FModuleManager::Get().LoadModuleChecked<IMeshUtilities>("MeshUtilities");
-
-		TArray<FVector> VertexPositions;
-		TArray<uint32> Indices;
-		if (InSettings.WeldingThreshold > 0.0f)
-		{
-			WeldVertexPositions(InMesh, InSettings.WeldingThreshold, VertexPositions, Indices);
-		}
-
-		const uint32 NumTexCoords = MAX_STATIC_TEXCOORDS;
-
-		TArray< TVertSimp< NumTexCoords > >	Verts;
-		TArray< uint32 >					Indexes;
-
-		TMap< int32, int32 > VertsMap;
-
-		int32 NumWedges = InMesh.WedgeIndices.Num();
-		int32 NumFaces = NumWedges / 3;
-
-		// Process each face, build vertex buffer and index buffer
-		for (int32 FaceIndex = 0; FaceIndex < NumFaces; FaceIndex++)
-		{
-			FVector Positions[3];
-			for (int32 CornerIndex = 0; CornerIndex < 3; CornerIndex++)
-			{
-				if (InSettings.WeldingThreshold > 0.0f)
-				{
-					Positions[CornerIndex] = VertexPositions[Indices[FaceIndex * 3 + CornerIndex]];
-				}
-				else
-				{
-					Positions[CornerIndex] = InMesh.VertexPositions[InMesh.WedgeIndices[FaceIndex * 3 + CornerIndex]];
-				}
-			}
-
-			// Don't process degenerate triangles.
-			if( PointsEqual( Positions[0], Positions[1] ) ||
-				PointsEqual( Positions[0], Positions[2] ) ||
-				PointsEqual( Positions[1], Positions[2] ) )
-			{
-				continue;
-			}
-
-			int32 VertexIndices[3];
-			for (int32 CornerIndex = 0; CornerIndex < 3; CornerIndex++)
-			{
-				int32 WedgeIndex = FaceIndex * 3 + CornerIndex;
-
-				TVertSimp< NumTexCoords > NewVert;
-				NewVert.MaterialIndex	= InMesh.FaceMaterialIndices[ FaceIndex ];
-				NewVert.Position		= Positions[ CornerIndex ];
-				NewVert.Tangents[0]		= InMesh.WedgeTangentX[ WedgeIndex ];
-				NewVert.Tangents[1]		= InMesh.WedgeTangentY[ WedgeIndex ];
-				NewVert.Normal			= InMesh.WedgeTangentZ[ WedgeIndex ];
-
-				// Fix bad tangents
-				NewVert.Tangents[0] = NewVert.Tangents[0].ContainsNaN() ? FVector::ZeroVector : NewVert.Tangents[0];
-				NewVert.Tangents[1] = NewVert.Tangents[1].ContainsNaN() ? FVector::ZeroVector : NewVert.Tangents[1];
-				NewVert.Normal		= NewVert.Normal.ContainsNaN()		? FVector::ZeroVector : NewVert.Normal;
-
-				if( InMesh.WedgeColors.Num() == NumWedges )
-				{
-					NewVert.Color = FLinearColor::FromSRGBColor( InMesh.WedgeColors[ WedgeIndex ] );
-				}
-				else
-				{
-					NewVert.Color = FLinearColor::Transparent;
-				}
-
-				for( int32 UVIndex = 0; UVIndex < NumTexCoords; UVIndex++ )
-				{
-					if( InMesh.WedgeTexCoords[ UVIndex ].Num() == NumWedges )
-					{
-						NewVert.TexCoords[ UVIndex ] = InMesh.WedgeTexCoords[ UVIndex ][ WedgeIndex ];
-					}
-					else
-					{
-						NewVert.TexCoords[ UVIndex ] = FVector2D::ZeroVector;
-					}
-				}
-
-				// Make sure this vertex is valid from the start
-				NewVert.Correct();
-
-				const TArray<int32>& DupVerts = InOverlappingCorners.FindIfOverlapping(WedgeIndex);
-
-				int32 Index = INDEX_NONE;
-				for (int32 k = 0; k < DupVerts.Num(); k++)
-				{
-					if( DupVerts[k] >= WedgeIndex )
-					{
-						// the verts beyond me haven't been placed yet, so these duplicates are not relevant
-						break;
-					}
-
-					int32* Location = VertsMap.Find( DupVerts[k] );
-					if( Location )
-					{
-						TVertSimp< NumTexCoords >& FoundVert = Verts[ *Location ];
-
-						if( NewVert.Equals( FoundVert ) )
-						{
-							Index = *Location;
-							break;
-						}
-					}
-				}
-				if( Index == INDEX_NONE )
-				{
-					Index = Verts.Add( NewVert );
-					VertsMap.Add( WedgeIndex, Index );
-				}
-				VertexIndices[ CornerIndex ] = Index;
-			}
-
-			// Reject degenerate triangles.
-			if( VertexIndices[0] == VertexIndices[1] ||
-				VertexIndices[1] == VertexIndices[2] ||
-				VertexIndices[0] == VertexIndices[2] )
-			{
-				continue;
-			}
-
-			Indexes.Add( VertexIndices[0] );
-			Indexes.Add( VertexIndices[1] );
-			Indexes.Add( VertexIndices[2] );
-		}
-
-		uint32 NumVerts = Verts.Num();
-		uint32 NumIndexes = Indexes.Num();
-		uint32 NumTris = NumIndexes / 3;
-
-		static_assert( NumTexCoords == 8, "NumTexCoords changed, fix AttributeWeights" );
-		const uint32 NumAttributes = ( sizeof( TVertSimp< NumTexCoords > ) - sizeof( uint32 ) - sizeof( FVector ) ) / sizeof(float);
-		float AttributeWeights[] =
-		{
-			16.0f, 16.0f, 16.0f,	// Normal
-			0.1f, 0.1f, 0.1f,		// Tangent[0]
-			0.1f, 0.1f, 0.1f,		// Tangent[1]
-			0.1f, 0.1f, 0.1f, 0.1f,	// Color
-			0.5f, 0.5f,				// TexCoord[0]
-			0.5f, 0.5f,				// TexCoord[1]
-			0.5f, 0.5f,				// TexCoord[2]
-			0.5f, 0.5f,				// TexCoord[3]
-			0.5f, 0.5f,				// TexCoord[4]
-			0.5f, 0.5f,				// TexCoord[5]
-			0.5f, 0.5f,				// TexCoord[6]
-			0.5f, 0.5f,				// TexCoord[7]
-		};
-		float* ColorWeights = AttributeWeights + 3 + 3 + 3;
-		float* TexCoordWeights = ColorWeights + 4;
-
-		// Zero out weights that aren't used
-		{
-			if( InMesh.WedgeColors.Num() != NumWedges )
-			{
-				ColorWeights[0] = 0.0f;
-				ColorWeights[1] = 0.0f;
-				ColorWeights[2] = 0.0f;
-				ColorWeights[3] = 0.0f;
-			}
-
-			for( int32 TexCoordIndex = 0; TexCoordIndex < NumTexCoords; TexCoordIndex++ )
-			{
-				if( InMesh.WedgeTexCoords[ TexCoordIndex ].Num() != NumWedges )
-				{
-					TexCoordWeights[ 2 * TexCoordIndex + 0 ] = 0.0f;
-					TexCoordWeights[ 2 * TexCoordIndex + 1 ] = 0.0f;
-				}
-				else if (InMesh.WedgeTexCoords[TexCoordIndex].Num() > 0)
-				{
-					// Normalize TexCoordWeights using min/max TexCoord range, with assumption that value ranges above 2 aren't standard UV values
-
-					float MinVal = +FLT_MAX;
-					float MaxVal = -FLT_MAX;
-
-					for (int32 VertexIndex = 0; VertexIndex < InMesh.WedgeTexCoords[TexCoordIndex].Num(); ++VertexIndex)
-					{
-						MinVal = FMath::Min(MinVal, InMesh.WedgeTexCoords[TexCoordIndex][VertexIndex].X);
-						MinVal = FMath::Min(MinVal, InMesh.WedgeTexCoords[TexCoordIndex][VertexIndex].Y);
-						MaxVal = FMath::Max(MaxVal, InMesh.WedgeTexCoords[TexCoordIndex][VertexIndex].X);
-						MaxVal = FMath::Max(MaxVal, InMesh.WedgeTexCoords[TexCoordIndex][VertexIndex].Y);
-					}
-
-					TexCoordWeights[2 * TexCoordIndex + 0] = 1.0f / FMath::Max(2.0f, MaxVal - MinVal);
-					TexCoordWeights[2 * TexCoordIndex + 1] = 1.0f / FMath::Max(2.0f, MaxVal - MinVal);
-				}
-			}
-		}
-		
-		TMeshSimplifier< TVertSimp< NumTexCoords >, NumAttributes >* MeshSimp = new TMeshSimplifier< TVertSimp< NumTexCoords >, NumAttributes >( Verts.GetData(), NumVerts, Indexes.GetData(), NumIndexes );
-
-		MeshSimp->SetAttributeWeights( AttributeWeights );
-		//MeshSimp->SetBoundaryLocked();
-		MeshSimp->InitCosts();
-
-		int32 TargetNumTriangles = (InSettings.TerminationCriterion != EStaticMeshReductionTerimationCriterion::Vertices) ? FMath::CeilToInt(NumTris * InSettings.PercentTriangles) : 0;
-		int32 TargetNumVertices  = (InSettings.TerminationCriterion != EStaticMeshReductionTerimationCriterion::Triangles) ? FMath::CeilToInt(NumVerts * InSettings.PercentVertices) : 0;
-		float MaxErrorSqr = MeshSimp->SimplifyMesh( MAX_FLT, TargetNumTriangles, TargetNumVertices );
-
-		NumVerts = MeshSimp->GetNumVerts();
-		NumTris = MeshSimp->GetNumTris();
-		NumIndexes = NumTris * 3;
-
-		MeshSimp->OutputMesh( Verts.GetData(), Indexes.GetData() );
-		delete MeshSimp;
-
-		//Reorder the face to use the material in the correct order
-		TArray<int32> ReduceMeshUsedMaterialIndex;
-		bool bDoRemap = false;
-		for (uint32 TriIndex = 0; TriIndex < NumTris; TriIndex++)
-		{
-			int32 ReduceMaterialIndex = Verts[Indexes[3 * TriIndex]].MaterialIndex;
-			int32 FinalMaterialIndex = ReduceMeshUsedMaterialIndex.AddUnique(ReduceMaterialIndex);
-			bDoRemap |= ReduceMaterialIndex != FinalMaterialIndex;
-		}
-		if (bDoRemap)
-		{
-			int32 MaximumIndex = 0;
-			int32 MaxMaterialIndex = FMath::Max(ReduceMeshUsedMaterialIndex, &MaximumIndex);
-			TArray<TArray<int32>> MaterialSectionIndexes;
-			//We need to add up to the maximum material index
-			MaterialSectionIndexes.AddDefaulted(MaxMaterialIndex+1);
-			//Reorder the Indexes according to the remap array
-			//First, sort them by section in the material index order
-			for (uint32 IndexesIndex = 0; IndexesIndex < NumIndexes; IndexesIndex++)
-			{
-				int32 ReduceMaterialIndex = Verts[Indexes[IndexesIndex]].MaterialIndex;
-				MaterialSectionIndexes[ReduceMaterialIndex].Add(Indexes[IndexesIndex]);
-			}
-			//Update the Indexes array by placing all triangles in section index order
-			//This will make sure that the reduce LOD mesh will have the same material order
-			//as the reference LOD, even if some sections disappear because all triangles was remove.
-			int32 IndexOffset = 0;
-			for (const TArray<int32>& RemapSectionIndexes : MaterialSectionIndexes)
-			{
-				for (int32 IndexOfIndex = 0; IndexOfIndex < RemapSectionIndexes.Num(); ++IndexOfIndex)
-				{
-					int32 SortedIndex = IndexOfIndex + IndexOffset;
-					Indexes[SortedIndex] = RemapSectionIndexes[IndexOfIndex];
-				}
-				IndexOffset += RemapSectionIndexes.Num();
-			}
-		}
-
-
-		OutMaxDeviation = FMath::Sqrt( MaxErrorSqr ) / 8.0f;
-
-		{
-			// Output FRawMesh
-			OutReducedMesh.VertexPositions.Empty( NumVerts );
-			OutReducedMesh.VertexPositions.AddUninitialized( NumVerts );
-			for( uint32 i= 0; i < NumVerts; i++ )
-			{
-				OutReducedMesh.VertexPositions[i] = Verts[i].Position;
-			}
-
-			OutReducedMesh.WedgeIndices.Empty( NumIndexes );
-			OutReducedMesh.WedgeIndices.AddUninitialized( NumIndexes );
-
-			for( uint32 i = 0; i < NumIndexes; i++ )
-			{
-				OutReducedMesh.WedgeIndices[i] = Indexes[i];
-			}
-
-			OutReducedMesh.WedgeTangentX.Empty( NumIndexes );
-			OutReducedMesh.WedgeTangentY.Empty( NumIndexes );
-			OutReducedMesh.WedgeTangentZ.Empty( NumIndexes );
-			OutReducedMesh.WedgeTangentX.AddUninitialized( NumIndexes );
-			OutReducedMesh.WedgeTangentY.AddUninitialized( NumIndexes );
-			OutReducedMesh.WedgeTangentZ.AddUninitialized( NumIndexes );
-			for( uint32 i= 0; i < NumIndexes; i++ )
-			{
-				OutReducedMesh.WedgeTangentX[i] = Verts[ Indexes[i] ].Tangents[0];
-				OutReducedMesh.WedgeTangentY[i] = Verts[ Indexes[i] ].Tangents[1];
-				OutReducedMesh.WedgeTangentZ[i] = Verts[ Indexes[i] ].Normal;
-			}
-
-			if( InMesh.WedgeColors.Num() == NumWedges )
-			{
-				OutReducedMesh.WedgeColors.Empty( NumIndexes );
-				OutReducedMesh.WedgeColors.AddUninitialized( NumIndexes );
-				for( uint32 i= 0; i < NumIndexes; i++ )
-				{
-					OutReducedMesh.WedgeColors[i] = Verts[ Indexes[i] ].Color.ToFColor(true);
-				}
-			}
-			else
-			{
-				OutReducedMesh.WedgeColors.Empty();
-			}
-
-			for( int32 TexCoordIndex = 0; TexCoordIndex < NumTexCoords; TexCoordIndex++ )
-			{
-				if( InMesh.WedgeTexCoords[ TexCoordIndex ].Num() == NumWedges )
-				{
-					OutReducedMesh.WedgeTexCoords[ TexCoordIndex ].Empty( NumIndexes );
-					OutReducedMesh.WedgeTexCoords[ TexCoordIndex ].AddUninitialized( NumIndexes );
-					for( uint32 i= 0; i < NumIndexes; i++ )
-					{
-						OutReducedMesh.WedgeTexCoords[ TexCoordIndex ][i] = Verts[ Indexes[i] ].TexCoords[ TexCoordIndex ];
-					}
-				}
-				else
-				{
-					OutReducedMesh.WedgeTexCoords[ TexCoordIndex ].Empty();
-				}
-			}
-
-			OutReducedMesh.FaceMaterialIndices.Empty( NumTris );
-			OutReducedMesh.FaceMaterialIndices.AddUninitialized( NumTris );
-			for( uint32 i= 0; i < NumTris; i++ )
-			{
-				OutReducedMesh.FaceMaterialIndices[i] = Verts[ Indexes[3*i] ].MaterialIndex;
-			}
-
-			OutReducedMesh.FaceSmoothingMasks.Empty( NumTris );
-			OutReducedMesh.FaceSmoothingMasks.AddZeroed( NumTris );
-
-			Verts.Empty();
-			Indexes.Empty();
-		}
-=======
-
-		static FString Version = TEXT("QuadricMeshReduction_V1.0");
-		return Version;
->>>>>>> 8fc25ea1
 	}
 
 	virtual void ReduceMeshDescription(
