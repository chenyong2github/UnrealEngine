// Copyright Epic Games, Inc. All Rights Reserved.

#include "LODUtilities.h"
#include "Misc/MessageDialog.h"
#include "Misc/FeedbackContext.h"
#include "Modules/ModuleManager.h"
#include "UObject/UObjectIterator.h"
#include "Components/SkinnedMeshComponent.h"
#include "Components/SkeletalMeshComponent.h"
#include "Animation/MorphTarget.h"
#include "Rendering/SkeletalMeshModel.h"
#include "Rendering/SkeletalMeshLODModel.h"
#include "GenericQuadTree.h"
#include "Engine/SkeletalMesh.h"
#include "EditorFramework/AssetImportData.h"
#include "MeshUtilities.h"
#include "ClothingAsset.h"
#include "OverlappingCorners.h"
#include "Framework/Commands/UIAction.h"

#include "ObjectTools.h"
#include "ScopedTransaction.h"

#if WITH_APEX_CLOTHING
	#include "ApexClothingUtils.h"
#endif // #if WITH_APEX_CLOTHING

#include "ComponentReregisterContext.h"
#include "IMeshReductionManagerModule.h"
#include "Animation/SkinWeightProfile.h"

#include "Async/ParallelFor.h"

IMPLEMENT_MODULE(FDefaultModuleImpl, SkeletalMeshUtilitiesCommon)

#define LOCTEXT_NAMESPACE "LODUtilities"

DEFINE_LOG_CATEGORY_STATIC(LogLODUtilities, Log, All);


/**
* Process and update the vertex Influences using the predefined wedges
*
* @param WedgeCount - The number of wedges in the corresponding mesh.
* @param Influences - BoneWeights and Ids for the corresponding vertices.
*/
void FLODUtilities::ProcessImportMeshInfluences(const int32 WedgeCount, TArray<SkeletalMeshImportData::FRawBoneInfluence>& Influences)
{

	// Sort influences by vertex index.
	struct FCompareVertexIndex
	{
		bool operator()(const SkeletalMeshImportData::FRawBoneInfluence& A, const SkeletalMeshImportData::FRawBoneInfluence& B) const
		{
			if (A.VertexIndex > B.VertexIndex) return false;
			else if (A.VertexIndex < B.VertexIndex) return true;
			else if (A.Weight < B.Weight) return false;
			else if (A.Weight > B.Weight) return true;
			else if (A.BoneIndex > B.BoneIndex) return false;
			else if (A.BoneIndex < B.BoneIndex) return true;
			else									  return  false;
		}
	};
	Influences.Sort(FCompareVertexIndex());

	TArray <SkeletalMeshImportData::FRawBoneInfluence> NewInfluences;
	int32	LastNewInfluenceIndex = 0;
	int32	LastVertexIndex = INDEX_NONE;
	int32	InfluenceCount = 0;

	float TotalWeight = 0.f;
	const float MINWEIGHT = 0.01f;

	int MaxVertexInfluence = 0;
	float MaxIgnoredWeight = 0.0f;

	//We have to normalize the data before filtering influences
	//Because influence filtering is base on the normalize value.
	//Some DCC like Daz studio don't have normalized weight
	for (int32 i = 0; i < Influences.Num(); i++)
	{
		// if less than min weight, or it's more than 8, then we clear it to use weight
		InfluenceCount++;
		TotalWeight += Influences[i].Weight;
		// we have all influence for the same vertex, normalize it now
		if (i + 1 >= Influences.Num() || Influences[i].VertexIndex != Influences[i + 1].VertexIndex)
		{
			// Normalize the last set of influences.
			if (InfluenceCount && (TotalWeight != 1.0f))
			{
				float OneOverTotalWeight = 1.f / TotalWeight;
				for (int r = 0; r < InfluenceCount; r++)
				{
					Influences[i - r].Weight *= OneOverTotalWeight;
				}
			}

			if (MaxVertexInfluence < InfluenceCount)
			{
				MaxVertexInfluence = InfluenceCount;
			}

			// clear to count next one
			InfluenceCount = 0;
			TotalWeight = 0.f;
		}

		if (InfluenceCount > MAX_TOTAL_INFLUENCES &&  Influences[i].Weight > MaxIgnoredWeight)
		{
			MaxIgnoredWeight = Influences[i].Weight;
		}
	}

	// warn about too many influences
	if (MaxVertexInfluence > MAX_TOTAL_INFLUENCES)
	{
		UE_LOG(LogLODUtilities, Warning, TEXT("Warning skeletal mesh influence count of %d exceeds max count of %d. Influence truncation will occur. Maximum Ignored Weight %f"), MaxVertexInfluence, MAX_TOTAL_INFLUENCES, MaxIgnoredWeight);
	}

	for (int32 i = 0; i < Influences.Num(); i++)
	{
		// we found next verts, normalize it now
		if (LastVertexIndex != Influences[i].VertexIndex)
		{
			// Normalize the last set of influences.
			if (InfluenceCount && (TotalWeight != 1.0f))
			{
				float OneOverTotalWeight = 1.f / TotalWeight;
				for (int r = 0; r < InfluenceCount; r++)
				{
					NewInfluences[LastNewInfluenceIndex - r].Weight *= OneOverTotalWeight;
				}
			}

			// now we insert missing verts
			if (LastVertexIndex != INDEX_NONE)
			{
				int32 CurrentVertexIndex = Influences[i].VertexIndex;
				for (int32 j = LastVertexIndex + 1; j < CurrentVertexIndex; j++)
				{
					// Add a 0-bone weight if none other present (known to happen with certain MAX skeletal setups).
					LastNewInfluenceIndex = NewInfluences.AddUninitialized();
					NewInfluences[LastNewInfluenceIndex].VertexIndex = j;
					NewInfluences[LastNewInfluenceIndex].BoneIndex = 0;
					NewInfluences[LastNewInfluenceIndex].Weight = 1.f;
				}
			}

			// clear to count next one
			InfluenceCount = 0;
			TotalWeight = 0.f;
			LastVertexIndex = Influences[i].VertexIndex;
		}

		// if less than min weight, or it's more than 8, then we clear it to use weight
		if (Influences[i].Weight > MINWEIGHT && InfluenceCount < MAX_TOTAL_INFLUENCES)
		{
			LastNewInfluenceIndex = NewInfluences.Add(Influences[i]);
			InfluenceCount++;
			TotalWeight += Influences[i].Weight;
		}
	}

	Influences = NewInfluences;

	// Ensure that each vertex has at least one influence as e.g. CreateSkinningStream relies on it.
	// The below code relies on influences being sorted by vertex index.
	if (Influences.Num() == 0)
	{
		// warn about no influences
		UE_LOG(LogLODUtilities, Warning, TEXT("Warning skeletal mesh has no vertex influences"));
		// add one for each wedge entry
		Influences.AddUninitialized(WedgeCount);
		for (int32 WedgeIdx = 0; WedgeIdx < WedgeCount; WedgeIdx++)
		{
			Influences[WedgeIdx].VertexIndex = WedgeIdx;
			Influences[WedgeIdx].BoneIndex = 0;
			Influences[WedgeIdx].Weight = 1.0f;
		}
		for (int32 i = 0; i < Influences.Num(); i++)
		{
			int32 CurrentVertexIndex = Influences[i].VertexIndex;

			if (LastVertexIndex != CurrentVertexIndex)
			{
				for (int32 j = LastVertexIndex + 1; j < CurrentVertexIndex; j++)
				{
					// Add a 0-bone weight if none other present (known to happen with certain MAX skeletal setups).
					Influences.InsertUninitialized(i, 1);
					Influences[i].VertexIndex = j;
					Influences[i].BoneIndex = 0;
					Influences[i].Weight = 1.f;
				}
				LastVertexIndex = CurrentVertexIndex;
			}
		}
	}
}


bool FLODUtilities::RegenerateLOD(USkeletalMesh* SkeletalMesh, int32 NewLODCount /*= 0*/, bool bRegenerateEvenIfImported /*= false*/, bool bGenerateBaseLOD /*= false*/)
{
	if (SkeletalMesh)
	{
		FScopedSkeletalMeshPostEditChange ScopedPostEditChange(SkeletalMesh);

		// Unbind any existing clothing assets before we regenerate all LODs
		TArray<ClothingAssetUtils::FClothingAssetMeshBinding> ClothingBindings;
		FLODUtilities::UnbindClothingAndBackup(SkeletalMesh, ClothingBindings);

		int32 LODCount = SkeletalMesh->GetLODNum();

		if (NewLODCount > 0)
		{
			LODCount = NewLODCount;
		}

		SkeletalMesh->Modify();

		FSkeletalMeshUpdateContext UpdateContext;
		UpdateContext.SkeletalMesh = SkeletalMesh;

		// remove LODs
		int32 CurrentNumLODs = SkeletalMesh->GetLODNum();
		if (LODCount < CurrentNumLODs)
		{
			for (int32 LODIdx = CurrentNumLODs - 1; LODIdx >= LODCount; LODIdx--)
			{
				FLODUtilities::RemoveLOD(UpdateContext, LODIdx);
			}
		}
		// we need to add more
		else if (LODCount > CurrentNumLODs)
		{
			// Only create new skeletal mesh LOD level entries, we cannot multi thread since the LOD will be create here
			//TArray are not thread safe.
			for (int32 LODIdx = CurrentNumLODs; LODIdx < LODCount; LODIdx++)
			{
				// if no previous setting found, it will use default setting. 
				FLODUtilities::SimplifySkeletalMeshLOD(UpdateContext, LODIdx, false);
			}
		}
		else
		{
			for (int32 LODIdx = 0; LODIdx < LODCount; LODIdx++)
			{
				FSkeletalMeshLODInfo& CurrentLODInfo = *(SkeletalMesh->GetLODInfo(LODIdx));
				if ((bRegenerateEvenIfImported && LODIdx > 0) || (bGenerateBaseLOD && LODIdx == 0) || CurrentLODInfo.bHasBeenSimplified )
				{
					FLODUtilities::SimplifySkeletalMeshLOD(UpdateContext, LODIdx, false);
				}
			}
		}

		//Restore all clothing we can
		FLODUtilities::RestoreClothingFromBackup(SkeletalMesh, ClothingBindings);

		return true;
	}

	return false;
}

void FLODUtilities::RemoveLOD(FSkeletalMeshUpdateContext& UpdateContext, int32 DesiredLOD )
{
	USkeletalMesh* SkeletalMesh = UpdateContext.SkeletalMesh;
	FSkeletalMeshModel* SkelMeshModel = SkeletalMesh->GetImportedModel();

	if(SkelMeshModel->LODModels.Num() == 1 )
	{
		FMessageDialog::Open( EAppMsgType::Ok, NSLOCTEXT("UnrealEd", "NoLODToRemove", "No LODs to remove!") );
		return;
	}

	// Now display combo to choose which LOD to remove.
	TArray<FString> LODStrings;
	LODStrings.AddZeroed(SkelMeshModel->LODModels.Num()-1 );
	for(int32 i=0; i<SkelMeshModel->LODModels.Num()-1; i++)
	{
		LODStrings[i] = FString::Printf( TEXT("%d"), i+1 );
	}

	check( SkeletalMesh->GetLODNum() == SkelMeshModel->LODModels.Num() );

	// If its a valid LOD, kill it.
	if( DesiredLOD > 0 && DesiredLOD < SkelMeshModel->LODModels.Num() )
	{
		FScopedSkeletalMeshPostEditChange ScopedPostEditChange(SkeletalMesh);

		// Block until this is done

		SkelMeshModel->LODModels.RemoveAt(DesiredLOD);
		SkeletalMesh->RemoveLODInfo(DesiredLOD);
		RefreshLODChange(SkeletalMesh);

		// Set the forced LOD to Auto.
		for(auto Iter = UpdateContext.AssociatedComponents.CreateIterator(); Iter; ++Iter)
		{
			USkinnedMeshComponent* SkinnedComponent = Cast<USkinnedMeshComponent>(*Iter);
			if(SkinnedComponent)
			{
				SkinnedComponent->SetForcedLOD(0);
			}
		}

		//remove all Morph target data for this LOD
		for (UMorphTarget* MorphTarget : SkeletalMesh->MorphTargets)
		{
			if (MorphTarget->HasDataForLOD(DesiredLOD))
			{
				MorphTarget->MorphLODModels.RemoveAt(DesiredLOD);
			}
		}

		//Notify calling system of change
		UpdateContext.OnLODChanged.ExecuteIfBound();

		// Mark things for saving.
		SkeletalMesh->MarkPackageDirty();
	}
}

/** Given three direction vectors, indicates if A and B are on the same 'side' of Vec. */
bool VectorsOnSameSide(const FVector2D& Vec, const FVector2D& A, const FVector2D& B)
{
	return !FMath::IsNegativeFloat(((B.Y - A.Y)*(Vec.X - A.X)) + ((A.X - B.X)*(Vec.Y - A.Y)));
}

float PointToSegmentDistanceSquare(const FVector2D& A, const FVector2D& B, const FVector2D& P)
{
	return FVector2D::DistSquared(P, FMath::ClosestPointOnSegment2D(P, A, B));
}

/** Return true if P is within triangle created by A, B and C. */
bool PointInTriangle(const FVector2D& A, const FVector2D& B, const FVector2D& C, const FVector2D& P)
{
	//If the point is on a triangle point we consider the point inside the triangle
	
	if (P.Equals(A) || P.Equals(B) || P.Equals(C))
	{
		return true;
	}
	// If its on the same side as the remaining vert for all edges, then its inside.	
	if (VectorsOnSameSide(A, B, P) &&
		VectorsOnSameSide(B, C, P) &&
		VectorsOnSameSide(C, A, P))
	{
		return true;
	}

	//Make sure point on the edge are count inside the triangle
	if (PointToSegmentDistanceSquare(A, B, P) <= KINDA_SMALL_NUMBER)
	{
		return true;
	}
	if (PointToSegmentDistanceSquare(B, C, P) <= KINDA_SMALL_NUMBER)
	{
		return true;
	}
	if (PointToSegmentDistanceSquare(C, A, P) <= KINDA_SMALL_NUMBER)
	{
		return true;
	}
	return false;
}

/** Given three direction vectors, indicates if A and B are on the same 'side' of Vec. */
bool VectorsOnSameSide(const FVector& Vec, const FVector& A, const FVector& B, const float SameSideDotProductEpsilon)
{
	const FVector CrossA = Vec ^ A;
	const FVector CrossB = Vec ^ B;
	float DotWithEpsilon = SameSideDotProductEpsilon + (CrossA | CrossB);
	return !FMath::IsNegativeFloat(DotWithEpsilon);
}

/** Util to see if P lies within triangle created by A, B and C. */
bool PointInTriangle(const FVector& A, const FVector& B, const FVector& C, const FVector& P)
{
	// Cross product indicates which 'side' of the vector the point is on
	// If its on the same side as the remaining vert for all edges, then its inside.	
	if (VectorsOnSameSide(B - A, P - A, C - A, KINDA_SMALL_NUMBER) &&
		VectorsOnSameSide(C - B, P - B, A - B, KINDA_SMALL_NUMBER) &&
		VectorsOnSameSide(A - C, P - C, B - C, KINDA_SMALL_NUMBER))
	{
		return true;
	}
	return false;
}

FVector GetBaryCentric(const FVector& Point, const FVector& A, const FVector& B, const FVector& C)
{
	// Compute the normal of the triangle
	const FVector TriNorm = (B - A) ^ (C - A);

	//check collinearity of A,B,C
	if (TriNorm.SizeSquared() <= SMALL_NUMBER)
	{
		float DistA = FVector::DistSquared(Point, A);
		float DistB = FVector::DistSquared(Point, B);
		float DistC = FVector::DistSquared(Point, C);
		if(DistA <= DistB && DistA <= DistC)
		{
			return FVector(1.0f, 0.0f, 0.0f);
		}
		if (DistB <= DistC)
		{
			return FVector(0.0f, 1.0f, 0.0f);
		}
		return FVector(0.0f, 0.0f, 1.0f);
	}
	return FMath::ComputeBaryCentric2D(Point, A, B, C);
}

struct FTriangleElement
{
	FBox2D UVsBound;
	FBox PositionBound;
	TArray<FSoftSkinVertex> Vertices;
	TArray<uint32> Indexes;
	uint32 TriangleIndex;
};

bool FindTriangleUVMatch(const FVector2D& TargetUV, const TArray<FTriangleElement>& Triangles, const TArray<uint32>& QuadTreeTriangleResults, TArray<uint32>& MatchTriangleIndexes)
{
	for (uint32 TriangleIndex : QuadTreeTriangleResults)
	{
		const FTriangleElement& TriangleElement = Triangles[TriangleIndex];
		if (PointInTriangle(TriangleElement.Vertices[0].UVs[0], TriangleElement.Vertices[1].UVs[0], TriangleElement.Vertices[2].UVs[0], TargetUV))
		{
			MatchTriangleIndexes.Add(TriangleIndex);
		}
		TriangleIndex++;
	}
	return MatchTriangleIndexes.Num() == 0 ? false : true;
}

bool FindTrianglePositionMatch(const FVector& Position, const TArray<FTriangleElement>& Triangles, const TArray<FTriangleElement>& OcTreeTriangleResults, TArray<uint32>& MatchTriangleIndexes)
{
	for (const FTriangleElement& Triangle : OcTreeTriangleResults)
	{
		uint32 TriangleIndex = Triangle.TriangleIndex;
		const FTriangleElement& TriangleElement = Triangles[TriangleIndex];
		if (PointInTriangle(TriangleElement.Vertices[0].Position, TriangleElement.Vertices[1].Position, TriangleElement.Vertices[2].Position, Position))
		{
			MatchTriangleIndexes.Add(TriangleIndex);
		}
		TriangleIndex++;
	}
	return MatchTriangleIndexes.Num() == 0 ? false : true;
}

struct FTargetMatch
{
	float BarycentricWeight[3]; //The weight we use to interpolate the TARGET data
	uint32 Indices[3]; //BASE Index of the triangle vertice
};

void ProjectTargetOnBase(const TArray<FSoftSkinVertex>& BaseVertices, const TArray<TArray<uint32>>& PerSectionBaseTriangleIndices,
						 TArray<FTargetMatch>& TargetMatchData, const TArray<FSkelMeshSection>& TargetSections, const TArray<int32>& TargetSectionMatchBaseIndex, const TCHAR* DebugContext)
{
	bool bNoMatchMsgDone = false;
	TArray<FTriangleElement> Triangles;
	//Project section target vertices on match base section using the UVs coordinates
	for (int32 SectionIndex = 0; SectionIndex < TargetSections.Num(); ++SectionIndex)
	{
		//Use the remap base index in case some sections disappear during the reduce phase
		int32 BaseSectionIndex = TargetSectionMatchBaseIndex[SectionIndex];
		if (BaseSectionIndex == INDEX_NONE || !PerSectionBaseTriangleIndices.IsValidIndex(BaseSectionIndex) || PerSectionBaseTriangleIndices[BaseSectionIndex].Num() < 1)
		{
			continue;
		}
		//Target vertices for the Section
		const TArray<FSoftSkinVertex>& TargetVertices = TargetSections[SectionIndex].SoftVertices;
		//Base Triangle indices for the matched base section
		const TArray<uint32>& BaseTriangleIndices = PerSectionBaseTriangleIndices[BaseSectionIndex];
		FBox2D BaseMeshUVBound(EForceInit::ForceInit);
		FBox BaseMeshPositionBound(EForceInit::ForceInit);
		//Fill the triangle element to speed up the triangle research
		Triangles.Reset(BaseTriangleIndices.Num() / 3);
		for (uint32 TriangleIndex = 0; TriangleIndex < (uint32)BaseTriangleIndices.Num(); TriangleIndex += 3)
		{
			FTriangleElement TriangleElement;
			TriangleElement.UVsBound.Init();
			for (int32 Corner = 0; Corner < 3; ++Corner)
			{
				uint32 CornerIndice = BaseTriangleIndices[TriangleIndex + Corner];
				check(BaseVertices.IsValidIndex(CornerIndice));
				const FSoftSkinVertex& BaseVertex = BaseVertices[CornerIndice];
				TriangleElement.Indexes.Add(CornerIndice);
				TriangleElement.Vertices.Add(BaseVertex);
				TriangleElement.UVsBound += BaseVertex.UVs[0];
				BaseMeshPositionBound += BaseVertex.Position;
			}
			BaseMeshUVBound += TriangleElement.UVsBound;
			TriangleElement.TriangleIndex = Triangles.Num();
			Triangles.Add(TriangleElement);
		}
		check(!BaseMeshUVBound.GetExtent().IsNearlyZero());
		//Setup the Quad tree
		float UVsQuadTreeMinSize = 0.001f;
		TQuadTree<uint32, 100> QuadTree(BaseMeshUVBound, UVsQuadTreeMinSize);
		for (FTriangleElement& TriangleElement : Triangles)
		{
			QuadTree.Insert(TriangleElement.TriangleIndex, TriangleElement.UVsBound, DebugContext);
		}
		//Retrieve all triangle that are close to our point, let get 5% of UV extend
		float DistanceThreshold = BaseMeshUVBound.GetExtent().Size()*0.05f;
		//Find a match triangle for every target vertices
		TArray<uint32> QuadTreeTriangleResults;
		QuadTreeTriangleResults.Reserve(Triangles.Num() / 10); //Reserve 10% to speed up the query
		for (uint32 TargetVertexIndex = 0; TargetVertexIndex < (uint32)TargetVertices.Num(); ++TargetVertexIndex)
		{
			FVector2D TargetUV = TargetVertices[TargetVertexIndex].UVs[0];
			//Reset the last data without flushing the memmery allocation
			QuadTreeTriangleResults.Reset();
			const uint32 FullTargetIndex = TargetSections[SectionIndex].BaseVertexIndex + TargetVertexIndex;
			//Make sure the array is allocate properly
			if (!TargetMatchData.IsValidIndex(FullTargetIndex))
			{
				continue;
			}
			//Set default data for the target match, in case we cannot found a match
			FTargetMatch& TargetMatch = TargetMatchData[FullTargetIndex];
			for (int32 Corner = 0; Corner < 3; ++Corner)
			{
				TargetMatch.Indices[Corner] = INDEX_NONE;
				TargetMatch.BarycentricWeight[Corner] = 0.3333f; //The weight will be use to found the proper delta
			}

			FVector2D Extent(DistanceThreshold, DistanceThreshold);
			FBox2D CurBox(TargetUV - Extent, TargetUV + Extent);
			while (QuadTreeTriangleResults.Num() <= 0)
			{
				QuadTree.GetElements(CurBox, QuadTreeTriangleResults);
				Extent *= 2;
				CurBox = FBox2D(TargetUV - Extent, TargetUV + Extent);
			}

			auto GetDistancePointToBaseTriangle = [&Triangles, &TargetVertices, &TargetVertexIndex](const uint32 BaseTriangleIndex)->float
			{
				FTriangleElement& CandidateTriangle = Triangles[BaseTriangleIndex];
				return FVector::DistSquared(FMath::ClosestPointOnTriangleToPoint(TargetVertices[TargetVertexIndex].Position, CandidateTriangle.Vertices[0].Position, CandidateTriangle.Vertices[1].Position, CandidateTriangle.Vertices[2].Position), TargetVertices[TargetVertexIndex].Position);
			};

			auto FailSafeUnmatchVertex = [&GetDistancePointToBaseTriangle, &QuadTreeTriangleResults](uint32 &OutIndexMatch)->bool
			{
				bool bFoundMatch = false;
				float ClosestTriangleDistSquared = MAX_flt;
				for (uint32 MatchTriangleIndex : QuadTreeTriangleResults)
				{
					float TriangleDistSquared = GetDistancePointToBaseTriangle(MatchTriangleIndex);
					if (TriangleDistSquared < ClosestTriangleDistSquared)
					{
						ClosestTriangleDistSquared = TriangleDistSquared;
						OutIndexMatch = MatchTriangleIndex;
						bFoundMatch = true;
					}
				}
				return bFoundMatch;
			};

			//Find all Triangles that contain the Target UV
			if (QuadTreeTriangleResults.Num() > 0)
			{
				TArray<uint32> MatchTriangleIndexes;
				uint32 FoundIndexMatch = INDEX_NONE;
				if(!FindTriangleUVMatch(TargetUV, Triangles, QuadTreeTriangleResults, MatchTriangleIndexes))
				{
					if (!FailSafeUnmatchVertex(FoundIndexMatch))
					{
						//We should always have a match
						if (!bNoMatchMsgDone)
						{
							UE_LOG(LogLODUtilities, Warning, TEXT("Reduce LOD, remap morph target: Cannot find a triangle from the base LOD that contain a vertex UV in the target LOD. Remap morph target quality will be lower."));
							bNoMatchMsgDone = true;
						}
						continue;
					}
				}
				float ClosestTriangleDistSquared = MAX_flt;
				if (MatchTriangleIndexes.Num() == 1)
				{
					//One match, this mean no mirror UVs simply take the single match
					FoundIndexMatch = MatchTriangleIndexes[0];
					ClosestTriangleDistSquared = GetDistancePointToBaseTriangle(FoundIndexMatch);
				}
				else
				{
					//Geometry can use mirror so the UVs are not unique. Use the closest match triangle to the point to find the best match
					for (uint32 MatchTriangleIndex : MatchTriangleIndexes)
					{
						float TriangleDistSquared = GetDistancePointToBaseTriangle(MatchTriangleIndex);
						if (TriangleDistSquared < ClosestTriangleDistSquared)
						{
							ClosestTriangleDistSquared = TriangleDistSquared;
							FoundIndexMatch = MatchTriangleIndex;
						}
					}
				}

				//FAIL SAFE, make sure we have a match that make sense
				//Use the mesh section geometry bound extent (10% of it) to validate we are close enough.
				if (ClosestTriangleDistSquared > BaseMeshPositionBound.GetExtent().SizeSquared()*0.1f)
				{
					//Executing fail safe, if the UVs are too much off because of the reduction, use the closest distance to polygons to find the match
					//This path is not optimize and should not happen often.
					FailSafeUnmatchVertex(FoundIndexMatch);
				}

				//We should always have a valid match at this point
				check(FoundIndexMatch != INDEX_NONE);
				FTriangleElement& BestTriangle = Triangles[FoundIndexMatch];
				//Found the surface area of the 3 barycentric triangles from the UVs
				FVector BarycentricWeight;
				BarycentricWeight = GetBaryCentric(FVector(TargetUV, 0.0f), FVector(BestTriangle.Vertices[0].UVs[0], 0.0f), FVector(BestTriangle.Vertices[1].UVs[0], 0.0f), FVector(BestTriangle.Vertices[2].UVs[0], 0.0f));
				//Fill the target match
				for (int32 Corner = 0; Corner < 3; ++Corner)
				{
					TargetMatch.Indices[Corner] = BestTriangle.Indexes[Corner];
					TargetMatch.BarycentricWeight[Corner] = BarycentricWeight[Corner]; //The weight will be use to found the proper delta
				}
			}
			else
			{
				if (!bNoMatchMsgDone)
				{
					UE_LOG(LogLODUtilities, Warning, TEXT("Reduce LOD, remap morph target: Cannot find a triangle from the base LOD that contain a vertex UV in the target LOD. Remap morph target quality will be lower."));
					bNoMatchMsgDone = true;
				}
				continue;
			}
		}
	}
}

void CreateLODMorphTarget(USkeletalMesh* SkeletalMesh, FReductionBaseSkeletalMeshBulkData* ReductionBaseSkeletalMeshBulkData, int32 SourceLOD, int32 DestinationLOD, const TMap<UMorphTarget *, TMap<uint32, uint32>>& PerMorphTargetBaseIndexToMorphTargetDelta, const TMap<uint32, TArray<uint32>>& BaseMorphIndexToTargetIndexList, const TArray<FSoftSkinVertex>& TargetVertices, const TArray<FTargetMatch>& TargetMatchData)
{
	TMap<FString, TArray<FMorphTargetDelta>> BaseLODMorphTargetData;
	if (ReductionBaseSkeletalMeshBulkData != nullptr)
	{
		FSkeletalMeshLODModel TempBaseLODModel;
		ReductionBaseSkeletalMeshBulkData->LoadReductionData(TempBaseLODModel, BaseLODMorphTargetData, SkeletalMesh);
	}

	FSkeletalMeshModel* SkeletalMeshModel = SkeletalMesh->GetImportedModel();
	const FSkeletalMeshLODModel& TargetLODModel = SkeletalMeshModel->LODModels[DestinationLOD];

	bool bInitializeMorphData = false;

	for (UMorphTarget *MorphTarget : SkeletalMesh->MorphTargets)
	{
		if (!MorphTarget->HasDataForLOD(SourceLOD))
		{
			continue;
		}
		bool bUseBaseMorphDelta = SourceLOD == DestinationLOD && BaseLODMorphTargetData.Contains(MorphTarget->GetFullName());

		const TArray<FMorphTargetDelta> *BaseMorphDeltas = bUseBaseMorphDelta ? BaseLODMorphTargetData.Find(MorphTarget->GetFullName()) : nullptr;
		if (BaseMorphDeltas == nullptr || BaseMorphDeltas->Num() <= 0)
		{
			bUseBaseMorphDelta = false;
		}

		const TMap<uint32, uint32>& BaseIndexToMorphTargetDelta = PerMorphTargetBaseIndexToMorphTargetDelta[MorphTarget];
		TArray<FMorphTargetDelta> NewMorphTargetDeltas;
		TSet<uint32> CreatedTargetIndex;
		TMap<FVector, TArray<uint32>> MorphTargetPerPosition;
		const FMorphTargetLODModel& BaseMorphModel = MorphTarget->MorphLODModels[SourceLOD];
		//Iterate each original morph target source index to fill the NewMorphTargetDeltas array with the TargetMatchData.
		const TArray<FMorphTargetDelta>& Vertices = bUseBaseMorphDelta ? *BaseMorphDeltas : BaseMorphModel.Vertices;
		for (uint32 MorphDeltaIndex = 0; MorphDeltaIndex < (uint32)(Vertices.Num()); ++MorphDeltaIndex)
		{
			const FMorphTargetDelta& MorphDelta = Vertices[MorphDeltaIndex];
			const TArray<uint32>* TargetIndexesPtr = BaseMorphIndexToTargetIndexList.Find(MorphDelta.SourceIdx);
			if (TargetIndexesPtr == nullptr)
			{
				continue;
			}
			const TArray<uint32>& TargetIndexes = *TargetIndexesPtr;
			for (int32 MorphTargetIndex = 0; MorphTargetIndex < TargetIndexes.Num(); ++MorphTargetIndex)
			{
				uint32 TargetIndex = TargetIndexes[MorphTargetIndex];
				if (CreatedTargetIndex.Contains(TargetIndex))
				{
					continue;
				}
				CreatedTargetIndex.Add(TargetIndex);
				const FVector& SearchPosition = TargetVertices[TargetIndex].Position;
				FMorphTargetDelta MatchMorphDelta;
				MatchMorphDelta.SourceIdx = TargetIndex;

				const FTargetMatch& TargetMatch = TargetMatchData[TargetIndex];

				//Find the Position/tangent delta for the MatchMorphDelta using the barycentric weight
				MatchMorphDelta.PositionDelta = FVector(0.0f);
				MatchMorphDelta.TangentZDelta = FVector(0.0f);
				for (int32 Corner = 0; Corner < 3; ++Corner)
				{
					const uint32* BaseMorphTargetIndexPtr = BaseIndexToMorphTargetDelta.Find(TargetMatch.Indices[Corner]);
					if (BaseMorphTargetIndexPtr != nullptr && Vertices.IsValidIndex(*BaseMorphTargetIndexPtr))
					{
						const FMorphTargetDelta& BaseMorphTargetDelta = Vertices[*BaseMorphTargetIndexPtr];
						FVector BasePositionDelta = !BaseMorphTargetDelta.PositionDelta.ContainsNaN() ? BaseMorphTargetDelta.PositionDelta : FVector(0.0f);
						FVector BaseTangentZDelta = !BaseMorphTargetDelta.TangentZDelta.ContainsNaN() ? BaseMorphTargetDelta.TangentZDelta : FVector(0.0f);
						MatchMorphDelta.PositionDelta += BasePositionDelta * TargetMatch.BarycentricWeight[Corner];
						MatchMorphDelta.TangentZDelta += BaseTangentZDelta * TargetMatch.BarycentricWeight[Corner];
					}
					ensure(!MatchMorphDelta.PositionDelta.ContainsNaN());
					ensure(!MatchMorphDelta.TangentZDelta.ContainsNaN());
				}

				//Make sure all morph delta that are at the same position use the same delta to avoid hole in the geometry
				TArray<uint32> *MorphTargetsIndexUsingPosition = nullptr;
				MorphTargetsIndexUsingPosition = MorphTargetPerPosition.Find(SearchPosition);
				if (MorphTargetsIndexUsingPosition != nullptr)
				{
					//Get the maximum position/tangent delta for the existing matched morph delta
					FVector PositionDelta = MatchMorphDelta.PositionDelta;
					FVector TangentZDelta = MatchMorphDelta.TangentZDelta;
					for (uint32 ExistingMorphTargetIndex : *MorphTargetsIndexUsingPosition)
					{
						const FMorphTargetDelta& ExistingMorphDelta = NewMorphTargetDeltas[ExistingMorphTargetIndex];
						PositionDelta = PositionDelta.SizeSquared() > ExistingMorphDelta.PositionDelta.SizeSquared() ? PositionDelta : ExistingMorphDelta.PositionDelta;
						TangentZDelta = TangentZDelta.SizeSquared() > ExistingMorphDelta.TangentZDelta.SizeSquared() ? TangentZDelta : ExistingMorphDelta.TangentZDelta;
					}
					//Update all MorphTarget that share the same position.
					for (uint32 ExistingMorphTargetIndex : *MorphTargetsIndexUsingPosition)
					{
						FMorphTargetDelta& ExistingMorphDelta = NewMorphTargetDeltas[ExistingMorphTargetIndex];
						ExistingMorphDelta.PositionDelta = PositionDelta;
						ExistingMorphDelta.TangentZDelta = TangentZDelta;
					}
					MatchMorphDelta.PositionDelta = PositionDelta;
					MatchMorphDelta.TangentZDelta = TangentZDelta;
					MorphTargetsIndexUsingPosition->Add(NewMorphTargetDeltas.Num());
				}
				else
				{
					MorphTargetPerPosition.Add(TargetVertices[TargetIndex].Position).Add(NewMorphTargetDeltas.Num());
				}
				NewMorphTargetDeltas.Add(MatchMorphDelta);
			}
		}
		
		//Register the new morph target on the target LOD
		MorphTarget->PopulateDeltas(NewMorphTargetDeltas, DestinationLOD, TargetLODModel.Sections, false, true);
		if (MorphTarget->HasValidData())
		{
			bInitializeMorphData |= SkeletalMesh->RegisterMorphTarget(MorphTarget, false);
		}
	}

	if (bInitializeMorphData)
	{
		SkeletalMesh->InitMorphTargetsAndRebuildRenderData();
	}
}

void FLODUtilities::ClearGeneratedMorphTarget(USkeletalMesh* SkeletalMesh, int32 TargetLOD)
{
	check(SkeletalMesh);
	FSkeletalMeshModel* SkeletalMeshResource = SkeletalMesh->GetImportedModel();
	if (!SkeletalMeshResource ||
		!SkeletalMeshResource->LODModels.IsValidIndex(TargetLOD))
	{
		//Abort clearing 
		return;
	}

	const FSkeletalMeshLODModel& TargetLODModel = SkeletalMeshResource->LODModels[TargetLOD];
	//Make sure we have some morph for this LOD
	for (UMorphTarget *MorphTarget : SkeletalMesh->MorphTargets)
	{
		if (!MorphTarget->HasDataForLOD(TargetLOD))
		{
			continue;
		}

		//if (MorphTarget->MorphLODModels[TargetLOD].bGeneratedByEngine)
		{
			MorphTarget->MorphLODModels[TargetLOD].Reset();

			// if this is the last one, we can remove empty ones
			if (TargetLOD == MorphTarget->MorphLODModels.Num() - 1)
			{
				MorphTarget->RemoveEmptyMorphTargets();
			}
		}
	}
}

void FLODUtilities::ApplyMorphTargetsToLOD(USkeletalMesh* SkeletalMesh, int32 SourceLOD, int32 DestinationLOD)
{
	check(SkeletalMesh);
	FSkeletalMeshModel* SkeletalMeshResource = SkeletalMesh->GetImportedModel();
	if (!SkeletalMeshResource ||
		!SkeletalMeshResource->LODModels.IsValidIndex(SourceLOD) ||
		!SkeletalMeshResource->LODModels.IsValidIndex(DestinationLOD) ||
		SourceLOD > DestinationLOD)
	{
		//Cannot reduce if the source model is missing or we reduce from a higher index LOD
		return;
	}

	FSkeletalMeshLODModel& SourceLODModel = SkeletalMeshResource->LODModels[SourceLOD];
	FReductionBaseSkeletalMeshBulkData* ReductionBaseSkeletalMeshBulkData = nullptr;
	bool bReduceBaseLOD = DestinationLOD == SourceLOD && SkeletalMeshResource->OriginalReductionSourceMeshData.IsValidIndex(SourceLOD) && !SkeletalMeshResource->OriginalReductionSourceMeshData[SourceLOD]->IsEmpty();
	if (!bReduceBaseLOD && SourceLOD == DestinationLOD)
	{
		//Abort remapping of morph target since the data is missing
		return;
	}
	if (bReduceBaseLOD)
	{
		ReductionBaseSkeletalMeshBulkData = SkeletalMeshResource->OriginalReductionSourceMeshData[SourceLOD];
	}

	FSkeletalMeshLODModel TempBaseLODModel;
	TMap<FString, TArray<FMorphTargetDelta>> TempBaseLODMorphTargetData;
	if (bReduceBaseLOD)
	{
		check(ReductionBaseSkeletalMeshBulkData != nullptr);
		ReductionBaseSkeletalMeshBulkData->LoadReductionData(TempBaseLODModel, TempBaseLODMorphTargetData, SkeletalMesh);
	}

	const FSkeletalMeshLODModel& BaseLODModel = bReduceBaseLOD ? TempBaseLODModel : SkeletalMeshResource->LODModels[SourceLOD];
	const FSkeletalMeshLODInfo* BaseLODInfo = SkeletalMesh->GetLODInfo(SourceLOD);
	const FSkeletalMeshLODModel& TargetLODModel = SkeletalMeshResource->LODModels[DestinationLOD];
	const FSkeletalMeshLODInfo* TargetLODInfo = SkeletalMesh->GetLODInfo(DestinationLOD);

	TArray<int32> BaseLODMaterialMap = BaseLODInfo ? BaseLODInfo->LODMaterialMap : TArray<int32>();
	TArray<int32> TargetLODMaterialMap = TargetLODInfo ? TargetLODInfo->LODMaterialMap : TArray<int32>();

	auto InternalGetSectionMaterialIndex = [](const FSkeletalMeshLODModel& LODModel, int32 SectionIndex)->int32
	{
		if (!LODModel.Sections.IsValidIndex(SectionIndex))
		{
			return 0;
		}
		return LODModel.Sections[SectionIndex].MaterialIndex;
	};

	auto GetBaseSectionMaterialIndex = [&BaseLODModel, &InternalGetSectionMaterialIndex](int32 SectionIndex)->int32
	{
		return InternalGetSectionMaterialIndex(BaseLODModel, SectionIndex);
	};

	auto GetTargetSectionMaterialIndex = [&TargetLODModel, &InternalGetSectionMaterialIndex](int32 SectionIndex)->int32
	{
		return InternalGetSectionMaterialIndex(TargetLODModel, SectionIndex);
	};

	//Make sure we have some morph for this LOD
	bool bContainsMorphTargets = false;
	for (UMorphTarget *MorphTarget : SkeletalMesh->MorphTargets)
	{
		if (MorphTarget->HasDataForLOD(SourceLOD))
		{
			bContainsMorphTargets = true;
		}
	}
	if (!bContainsMorphTargets)
	{
		//No morph target to remap
		return;
	}

	//We have to match target sections index with the correct base section index. Reduced LODs can contain a different number of sections than the base LOD
	TArray<int32> TargetSectionMatchBaseIndex;
	//Initialize the array to INDEX_NONE
	TargetSectionMatchBaseIndex.AddUninitialized(TargetLODModel.Sections.Num());
	for (int32 TargetSectionIndex = 0; TargetSectionIndex < TargetLODModel.Sections.Num(); ++TargetSectionIndex)
	{
		TargetSectionMatchBaseIndex[TargetSectionIndex] = INDEX_NONE;
	}
	TBitArray<> BaseSectionMatch;
	BaseSectionMatch.Init(false, BaseLODModel.Sections.Num());
	//Find corresponding section indices from Source LOD for Target LOD
	for (int32 TargetSectionIndex = 0; TargetSectionIndex < TargetLODModel.Sections.Num(); ++TargetSectionIndex)
	{
		int32 TargetSectionMaterialIndex = GetTargetSectionMaterialIndex(TargetSectionIndex);
		for (int32 BaseSectionIndex = 0; BaseSectionIndex < BaseLODModel.Sections.Num(); ++BaseSectionIndex)
		{
			if (BaseSectionMatch[BaseSectionIndex])
			{
				continue;
			}
			int32 BaseSectionMaterialIndex = GetBaseSectionMaterialIndex(BaseSectionIndex);
			if (TargetSectionMaterialIndex == BaseSectionMaterialIndex)
			{
				TargetSectionMatchBaseIndex[TargetSectionIndex] = BaseSectionIndex;
				BaseSectionMatch[BaseSectionIndex] = true;
				break;
			}
		}
	}
	//We should have match all the target sections
	check(!TargetSectionMatchBaseIndex.Contains(INDEX_NONE));
	TArray<FSoftSkinVertex> BaseVertices;
	TArray<FSoftSkinVertex> TargetVertices;
	BaseLODModel.GetVertices(BaseVertices);
	TargetLODModel.GetVertices(TargetVertices);
	//Create the base triangle indices per section
	TArray<TArray<uint32>> BaseTriangleIndices;
	int32 SectionCount = BaseLODModel.Sections.Num();
	BaseTriangleIndices.AddDefaulted(SectionCount);
	for (int32 SectionIndex = 0; SectionIndex < SectionCount; ++SectionIndex)
	{
		const FSkelMeshSection& Section = BaseLODModel.Sections[SectionIndex];
		uint32 TriangleCount = Section.NumTriangles;
		for (uint32 TriangleIndex = 0; TriangleIndex < TriangleCount; ++TriangleIndex)
		{
			for (uint32 PointIndex = 0; PointIndex < 3; PointIndex++)
			{
				uint32 IndexBufferValue = BaseLODModel.IndexBuffer[Section.BaseIndex + ((TriangleIndex * 3) + PointIndex)];
				BaseTriangleIndices[SectionIndex].Add(IndexBufferValue);
			}
		}
	}
	//Every target vertices match a Base LOD triangle, we also want the barycentric weight of the triangle match. All this done using the UVs
	TArray<FTargetMatch> TargetMatchData;
	TargetMatchData.AddUninitialized(TargetVertices.Num());
	//Match all target vertices to a Base triangle Using UVs.
	ProjectTargetOnBase(BaseVertices, BaseTriangleIndices, TargetMatchData, TargetLODModel.Sections, TargetSectionMatchBaseIndex, *SkeletalMesh->GetName());
	//Helper to retrieve the FMorphTargetDelta from the BaseIndex
	TMap<UMorphTarget *, TMap<uint32, uint32>> PerMorphTargetBaseIndexToMorphTargetDelta;
	//Create a map from BaseIndex to a list of match target index for all base morph target point
	TMap<uint32, TArray<uint32>> BaseMorphIndexToTargetIndexList;
	for (UMorphTarget *MorphTarget : SkeletalMesh->MorphTargets)
	{
		if (!MorphTarget->HasDataForLOD(SourceLOD))
		{
			continue;
		}

		bool bUseTempMorphDelta = SourceLOD == DestinationLOD && bReduceBaseLOD && TempBaseLODMorphTargetData.Contains(MorphTarget->GetFullName());
		const TArray<FMorphTargetDelta> *TempMorphDeltas = bUseTempMorphDelta ? TempBaseLODMorphTargetData.Find(MorphTarget->GetFullName()) : nullptr;
		if (TempMorphDeltas == nullptr || TempMorphDeltas->Num() <= 0)
		{
			bUseTempMorphDelta = false;
		}

		TMap<uint32, uint32>& BaseIndexToMorphTargetDelta = PerMorphTargetBaseIndexToMorphTargetDelta.FindOrAdd(MorphTarget);
		const FMorphTargetLODModel& BaseMorphModel = MorphTarget->MorphLODModels[SourceLOD];
		const TArray<FMorphTargetDelta>& Vertices = bUseTempMorphDelta ? *TempMorphDeltas : BaseMorphModel.Vertices;
		for (uint32 MorphDeltaIndex = 0; MorphDeltaIndex < (uint32)(Vertices.Num()); ++MorphDeltaIndex)
		{
			const FMorphTargetDelta& MorphDelta = Vertices[MorphDeltaIndex];
			BaseIndexToMorphTargetDelta.Add(MorphDelta.SourceIdx, MorphDeltaIndex);
			//Iterate the targetmatch data so we can store which target indexes is impacted by this morph delta.
			for (int32 TargetIndex = 0; TargetIndex < TargetMatchData.Num(); ++TargetIndex)
			{
				const FTargetMatch& TargetMatch = TargetMatchData[TargetIndex];
				if (TargetMatch.Indices[0] == INDEX_NONE)
				{
					//In case this vertex did not found a triangle match
					continue;
				}
				if (TargetMatch.Indices[0] == MorphDelta.SourceIdx || TargetMatch.Indices[1] == MorphDelta.SourceIdx || TargetMatch.Indices[2] == MorphDelta.SourceIdx)
				{
					TArray<uint32>& TargetIndexes = BaseMorphIndexToTargetIndexList.FindOrAdd(MorphDelta.SourceIdx);
					TargetIndexes.AddUnique(TargetIndex);
				}
			}
		}
	}
	//Create the target morph target
	CreateLODMorphTarget(SkeletalMesh, ReductionBaseSkeletalMeshBulkData, SourceLOD, DestinationLOD, PerMorphTargetBaseIndexToMorphTargetDelta, BaseMorphIndexToTargetIndexList, TargetVertices, TargetMatchData);
}

void FLODUtilities::SimplifySkeletalMeshLOD( USkeletalMesh* SkeletalMesh, int32 DesiredLOD, bool bRestoreClothing /*= false*/)
{
	IMeshReductionModule& ReductionModule = FModuleManager::Get().LoadModuleChecked<IMeshReductionModule>("MeshReductionInterface");
	IMeshReduction* MeshReduction = ReductionModule.GetSkeletalMeshReductionInterface();

	check (MeshReduction && MeshReduction->IsSupported());


	if (DesiredLOD == 0
		&& SkeletalMesh->GetLODInfo(DesiredLOD) != nullptr
		&& SkeletalMesh->GetLODInfo(DesiredLOD)->bHasBeenSimplified
		&& (!SkeletalMesh->GetImportedModel()->OriginalReductionSourceMeshData.IsValidIndex(0) || SkeletalMesh->GetImportedModel()->OriginalReductionSourceMeshData[0]->IsEmpty()))
	{
		//The base LOD was reduce and there is no valid data, we cannot regenerate this lod it must be re-import before
		FFormatNamedArguments Args;
		Args.Add(TEXT("SkeletalMeshName"), FText::FromString(SkeletalMesh->GetName()));
		Args.Add(TEXT("LODIndex"), FText::AsNumber(DesiredLOD));
		FText Message = FText::Format(NSLOCTEXT("UnrealEd", "MeshSimp_GenerateLODCannotGenerateMissingData", "Cannot generate LOD {LODIndex} for skeletal mesh '{SkeletalMeshName}'. This LOD must be re-import to create the necessary data"), Args);
		if (FApp::IsUnattended())
		{
			UE_LOG(LogLODUtilities, Warning, TEXT("%s"), *(Message.ToString()));
		}
		else
		{
			FMessageDialog::Open(EAppMsgType::Ok, Message);
		}
		return;
	}

	if (IsInGameThread())
	{
		FFormatNamedArguments Args;
		Args.Add(TEXT("DesiredLOD"), DesiredLOD);
		Args.Add(TEXT("SkeletalMeshName"), FText::FromString(SkeletalMesh->GetName()));
		const FText StatusUpdate = FText::Format(NSLOCTEXT("UnrealEd", "MeshSimp_GeneratingLOD_F", "Generating LOD{DesiredLOD} for {SkeletalMeshName}..."), Args);
		GWarn->BeginSlowTask(StatusUpdate, true);
	}

	FScopedSkeletalMeshPostEditChange ScopedPostEditChange(SkeletalMesh);

	// Unbind DesiredLOD existing clothing assets before we simplify this LOD
	TArray<ClothingAssetUtils::FClothingAssetMeshBinding> ClothingBindings;
	if (bRestoreClothing && SkeletalMesh->GetImportedModel() && SkeletalMesh->GetImportedModel()->LODModels.IsValidIndex(DesiredLOD))
	{
		FLODUtilities::UnbindClothingAndBackup(SkeletalMesh, ClothingBindings, DesiredLOD);
	}

	if (SkeletalMesh->GetLODInfo(DesiredLOD) != nullptr)
	{
		FSkeletalMeshModel* SkeletalMeshResource = SkeletalMesh->GetImportedModel();
		FSkeletalMeshOptimizationSettings& Settings = SkeletalMesh->GetLODInfo(DesiredLOD)->ReductionSettings;

		//We must save the original reduction data, special case when we reduce inline we save even if its already simplified
		if (SkeletalMeshResource->LODModels.IsValidIndex(DesiredLOD) && (!SkeletalMesh->GetLODInfo(DesiredLOD)->bHasBeenSimplified || DesiredLOD == Settings.BaseLOD))
		{
			FSkeletalMeshLODModel& SrcModel = SkeletalMeshResource->LODModels[DesiredLOD];
			while (DesiredLOD >= SkeletalMeshResource->OriginalReductionSourceMeshData.Num())
			{
				FReductionBaseSkeletalMeshBulkData *EmptyReductionData = new FReductionBaseSkeletalMeshBulkData();
				SkeletalMeshResource->OriginalReductionSourceMeshData.Add(EmptyReductionData);
			}
			check(SkeletalMeshResource->OriginalReductionSourceMeshData.IsValidIndex(DesiredLOD));
			//Make the copy of the data only once until the ImportedModel change (re-imported)
			if (SkeletalMeshResource->OriginalReductionSourceMeshData[DesiredLOD]->IsEmpty())
			{
				TMap<FString, TArray<FMorphTargetDelta>> BaseLODMorphTargetData;
				BaseLODMorphTargetData.Empty(SkeletalMesh->MorphTargets.Num());
				for (UMorphTarget *MorphTarget : SkeletalMesh->MorphTargets)
				{
					if (!MorphTarget->HasDataForLOD(DesiredLOD))
					{
						continue;
					}
					TArray<FMorphTargetDelta>& MorphDeltasArray = BaseLODMorphTargetData.FindOrAdd(MorphTarget->GetFullName());
					const FMorphTargetLODModel& BaseMorphModel = MorphTarget->MorphLODModels[DesiredLOD];
					//Iterate each original morph target source index to fill the NewMorphTargetDeltas array with the TargetMatchData.
					for (const FMorphTargetDelta& MorphDelta : BaseMorphModel.Vertices)
					{
						MorphDeltasArray.Add(MorphDelta);
					}
				}
				
				//Copy the original SkeletalMesh LODModel
				// Unbind clothing before saving the original data, we must not restore clothing to do inline reduction
				{
					TArray<ClothingAssetUtils::FClothingAssetMeshBinding> TemporaryRemoveClothingBindings;
					FLODUtilities::UnbindClothingAndBackup(SkeletalMesh, TemporaryRemoveClothingBindings, DesiredLOD);

					SkeletalMeshResource->OriginalReductionSourceMeshData[DesiredLOD]->SaveReductionData(SrcModel, BaseLODMorphTargetData, SkeletalMesh);

					if (TemporaryRemoveClothingBindings.Num() > 0)
					{
						FLODUtilities::RestoreClothingFromBackup(SkeletalMesh, TemporaryRemoveClothingBindings, DesiredLOD);
					}
				}

				if (DesiredLOD == 0)
				{
					SkeletalMesh->GetLODInfo(DesiredLOD)->SourceImportFilename = SkeletalMesh->AssetImportData->GetFirstFilename();
				}
			}
		}
	}
	

	if (MeshReduction->ReduceSkeletalMesh(SkeletalMesh, DesiredLOD))
	{
		check(SkeletalMesh->GetLODNum() >= 1);

		auto ApplyMorphTargetOption = [&SkeletalMesh, &DesiredLOD]()
		{
			FSkeletalMeshOptimizationSettings& ReductionSettings = SkeletalMesh->GetLODInfo(DesiredLOD)->ReductionSettings;
			//Apply morph to the new LOD. Force it if we reduce the base LOD, base LOD must apply the morph target
			if (ReductionSettings.bRemapMorphTargets)
			{
				ApplyMorphTargetsToLOD(SkeletalMesh, ReductionSettings.BaseLOD, DesiredLOD);
			}
			else
			{
				ClearGeneratedMorphTarget(SkeletalMesh, DesiredLOD);
			}
		};

		ApplyMorphTargetOption();
		SkeletalMesh->MarkPackageDirty();
	}
	else
	{
		// Simplification failed! Warn the user.
		FFormatNamedArguments Args;
		Args.Add(TEXT("SkeletalMeshName"), FText::FromString(SkeletalMesh->GetName()));
		const FText Message = FText::Format(NSLOCTEXT("UnrealEd", "MeshSimp_GenerateLODFailed_F", "An error occurred while simplifying the geometry for mesh '{SkeletalMeshName}'.  Consider adjusting simplification parameters and re-simplifying the mesh."), Args);
		FMessageDialog::Open(EAppMsgType::Ok, Message);
	}

	//Put back the clothing for the DesiredLOD
	if (bRestoreClothing && ClothingBindings.Num() > 0 && SkeletalMesh->GetImportedModel()->LODModels.IsValidIndex(DesiredLOD))
	{
		FLODUtilities::RestoreClothingFromBackup(SkeletalMesh, ClothingBindings, DesiredLOD);
	}

	if (IsInGameThread())
	{
		GWarn->EndSlowTask();
	}
}

void FLODUtilities::SimplifySkeletalMeshLOD(FSkeletalMeshUpdateContext& UpdateContext, int32 DesiredLOD, bool bRestoreClothing /*= false*/)
{
	USkeletalMesh* SkeletalMesh = UpdateContext.SkeletalMesh;
	IMeshReductionModule& ReductionModule = FModuleManager::Get().LoadModuleChecked<IMeshReductionModule>("MeshReductionInterface");
	IMeshReduction* MeshReduction = ReductionModule.GetSkeletalMeshReductionInterface();

	if (MeshReduction && MeshReduction->IsSupported() && SkeletalMesh)
	{
		SimplifySkeletalMeshLOD(SkeletalMesh, DesiredLOD, bRestoreClothing);
		
		if (UpdateContext.OnLODChanged.IsBound())
		{
			//Notify calling system of change
			UpdateContext.OnLODChanged.ExecuteIfBound();
		}
	}
}

void FLODUtilities::RestoreSkeletalMeshLODImportedData(USkeletalMesh* SkeletalMesh, int32 LodIndex)
{
	if (!SkeletalMesh->GetImportedModel()->OriginalReductionSourceMeshData.IsValidIndex(LodIndex) || SkeletalMesh->GetImportedModel()->OriginalReductionSourceMeshData[LodIndex]->IsEmpty())
	{
		//There is nothing to restore
		return;
	}

	FScopedSkeletalMeshPostEditChange ScopedPostEditChange(SkeletalMesh);

	// Unbind LodIndex existing clothing assets before restoring the LOD
	TArray<ClothingAssetUtils::FClothingAssetMeshBinding> ClothingBindings;
	FLODUtilities::UnbindClothingAndBackup(SkeletalMesh, ClothingBindings);

	FSkeletalMeshLODModel ImportedBaseLODModel;
	TMap<FString, TArray<FMorphTargetDelta>> ImportedBaseLODMorphTargetData;
	SkeletalMesh->GetImportedModel()->OriginalReductionSourceMeshData[LodIndex]->LoadReductionData(ImportedBaseLODModel, ImportedBaseLODMorphTargetData, SkeletalMesh);
	{
		if (!SkeletalMesh->IsLODImportedDataBuildAvailable(LodIndex))
		{
			TArray<int32> EmptyLodInfoMaterialMap;
			ImportedBaseLODModel.UpdateChunkedSectionInfo(SkeletalMesh->GetName(), EmptyLodInfoMaterialMap);
		}
		//When we restore a LOD we destroy the LODMaterialMap (user manual section material slot assignation)
		FSkeletalMeshLODInfo* LODInfo = SkeletalMesh->GetLODInfo(LodIndex);
		LODInfo->LODMaterialMap.Empty();
		LODInfo->bHasBeenSimplified = false;
		//Copy the SkeletalMeshLODModel
		SkeletalMesh->GetImportedModel()->LODModels[LodIndex] = ImportedBaseLODModel;
		//Copy the morph target deltas
		bool bInitMorphTargetData = false;
		for (UMorphTarget *MorphTarget : SkeletalMesh->MorphTargets)
		{
			if (!ImportedBaseLODMorphTargetData.Contains(MorphTarget->GetFullName()))
			{
				continue;
			}
			TArray<FMorphTargetDelta>& ImportedDeltas = ImportedBaseLODMorphTargetData[MorphTarget->GetFullName()];

			MorphTarget->PopulateDeltas(ImportedDeltas, LodIndex, SkeletalMesh->GetImportedModel()->LODModels[LodIndex].Sections, false, false);
			bInitMorphTargetData |= SkeletalMesh->RegisterMorphTarget(MorphTarget, false);
		}
		SkeletalMesh->InitMorphTargetsAndRebuildRenderData();
		
		//Empty the bulkdata since we restore it
		SkeletalMesh->GetImportedModel()->OriginalReductionSourceMeshData[LodIndex]->EmptyBulkData();

		//Put back the clothing for the restore LOD
		FLODUtilities::RestoreClothingFromBackup(SkeletalMesh, ClothingBindings);
	}
}

void FLODUtilities::RefreshLODChange(const USkeletalMesh* SkeletalMesh)
{
	for (FObjectIterator Iter(USkeletalMeshComponent::StaticClass()); Iter; ++Iter)
	{
		USkeletalMeshComponent* SkeletalMeshComponent = Cast<USkeletalMeshComponent>(*Iter);
		if  (SkeletalMeshComponent->SkeletalMesh == SkeletalMesh)
		{
			// it needs to recreate IF it already has been created
			if (SkeletalMeshComponent->IsRegistered())
			{
				SkeletalMeshComponent->UpdateLODStatus();
				SkeletalMeshComponent->MarkRenderStateDirty();
			}
		}
	}
}

/*
 * The remap use the name to find the corresponding bone index between the source and destination skeleton
 */
void FillRemapBoneIndexSrcToDest(const FSkeletalMeshImportData& ImportDataSrc, const FSkeletalMeshImportData& ImportDataDest, const FString& SkeletalMeshDestName, const int32 LODIndexDest, TMap<int32, int32>& RemapBoneIndexSrcToDest)
{
	bool bIsunattended = GIsRunningUnattendedScript || FApp::IsUnattended();

	RemapBoneIndexSrcToDest.Empty(ImportDataSrc.RefBonesBinary.Num());
	int32 BoneNumberDest = ImportDataDest.RefBonesBinary.Num();
	int32 BoneNumberSrc = ImportDataSrc.RefBonesBinary.Num();
	//We also want to report any missing bone, because skinning quality will be impacted if bones are missing
	TArray<FString> DestBonesNotUsedBySrc;
	TArray<FString> SrcBonesNotUsedByDest;
	for (int32 BoneIndexSrc = 0; BoneIndexSrc < BoneNumberSrc; ++BoneIndexSrc)
	{
		FString BoneNameSrc = ImportDataSrc.RefBonesBinary[BoneIndexSrc].Name;
		for (int32 BoneIndexDest = 0; BoneIndexDest < BoneNumberDest; ++BoneIndexDest)
		{
			if (ImportDataDest.RefBonesBinary[BoneIndexDest].Name.Equals(BoneNameSrc))
			{
				RemapBoneIndexSrcToDest.Add(BoneIndexSrc, BoneIndexDest);
				break;
			}
		}
		if (!RemapBoneIndexSrcToDest.Contains(BoneIndexSrc))
		{
			SrcBonesNotUsedByDest.Add(BoneNameSrc);
			RemapBoneIndexSrcToDest.Add(BoneIndexSrc, INDEX_NONE);
		}
	}

	for (int32 BoneIndexDest = 0; BoneIndexDest < BoneNumberDest; ++BoneIndexDest)
	{
		FString BoneNameDest = ImportDataDest.RefBonesBinary[BoneIndexDest].Name;
		bool bFound = false;
		for (int32 BoneIndexSrc = 0; BoneIndexSrc < BoneNumberSrc; ++BoneIndexSrc)
		{
			FString BoneNameSrc = ImportDataSrc.RefBonesBinary[BoneIndexSrc].Name;
			if (BoneNameDest.Equals(BoneNameSrc))
			{
				bFound = true;
				break;
			}
		}
		if (!bFound)
		{
			DestBonesNotUsedBySrc.Add(BoneNameDest);
		}
	}

	if (SrcBonesNotUsedByDest.Num() > 0)
	{
		//Let the user know
		UE_LOG(LogLODUtilities, Display, TEXT("Alternate skinning import: Not all the alternate mesh bones are used by the mesh."));
		if (!bIsunattended)
		{
			FString BoneList;
			for (FString& BoneName : SrcBonesNotUsedByDest)
			{
				BoneList += BoneName;
				BoneList += TEXT("\n");
			}

			FFormatNamedArguments Args;
			Args.Add(TEXT("SkeletalMeshName"), FText::FromString(SkeletalMeshDestName));
			Args.Add(TEXT("LODIndex"), FText::AsNumber(LODIndexDest));
			Args.Add(TEXT("BoneList"), FText::FromString(BoneList));
			FText Message = FText::Format(NSLOCTEXT("UnrealEd", "AlternateSkinningImport_SourceBoneNotUseByDestination", "Not all the alternate mesh bones are used by the LOD {LODIndex} when importing alternate weights for skeletal mesh '{SkeletalMeshName}'.\nBones List:\n{BoneList}"), Args);
			FMessageDialog::Open(EAppMsgType::Ok, Message);
		}
	}

	if (DestBonesNotUsedBySrc.Num() > 0)
	{
		//Let the user know
		UE_LOG(LogLODUtilities, Display, TEXT("Alternate skinning import: Not all the mesh bones are used by the alternate mesh."));
		if (!bIsunattended)
		{
			FString BoneList;
			for (FString& BoneName : DestBonesNotUsedBySrc)
			{
				BoneList += BoneName;
				BoneList += TEXT("\n");
			}

			FFormatNamedArguments Args;
			Args.Add(TEXT("SkeletalMeshName"), FText::FromString(SkeletalMeshDestName));
			Args.Add(TEXT("LODIndex"), FText::AsNumber(LODIndexDest));
			Args.Add(TEXT("BoneList"), FText::FromString(BoneList));
			FText Message = FText::Format(NSLOCTEXT("UnrealEd", "AlternateSkinningImport_DestinationBoneNotUseBySource", "Not all the LOD {LODIndex} bones are used by the alternate mesh when importing alternate weights for skeletal mesh '{SkeletalMeshName}'.\nBones List:\n{BoneList}"), Args);
			FMessageDialog::Open(EAppMsgType::Ok, Message);
		}
	}
}

namespace VertexMatchNameSpace
{
	struct FVertexMatchResult
	{
		TArray<uint32> VertexIndexes;
		TArray<float> Ratios;
	};
}

struct FTriangleOctreeSemantics
{
	// When a leaf gets more than this number of elements, it will split itself into a node with multiple child leaves
	enum { MaxElementsPerLeaf = 6 };

	// This is used for incremental updates.  When removing a polygon, larger values will cause leaves to be removed and collapsed into a parent node.
	enum { MinInclusiveElementsPerNode = 7 };

	// How deep the tree can go.
	enum { MaxNodeDepth = 20 };


	typedef TInlineAllocator<MaxElementsPerLeaf> ElementAllocator;

	FORCEINLINE static FBoxCenterAndExtent GetBoundingBox(const FTriangleElement& Element)
	{
		return Element.PositionBound;
	}

	FORCEINLINE static bool AreElementsEqual(const FTriangleElement& A, const FTriangleElement& B)
	{
		return (A.TriangleIndex == B.TriangleIndex);
	}

	FORCEINLINE static void SetElementId(const FTriangleElement& Element, FOctreeElementId OctreeElementID)
	{
	}
};

typedef TOctree<FTriangleElement, FTriangleOctreeSemantics> TTriangleElementOctree;

void MatchVertexIndexUsingPosition(
	const FSkeletalMeshImportData& ImportDataDest
	, const FSkeletalMeshImportData& ImportDataSrc
	, TSortedMap<uint32, VertexMatchNameSpace::FVertexMatchResult>& VertexIndexSrcToVertexIndexDestMatches
	, const TArray<uint32>& VertexIndexToMatchWithUVs
	, bool& bNoMatchMsgDone)
{
	if (VertexIndexToMatchWithUVs.Num() <= 0)
	{
		return;
	}
	int32 FaceNumberDest = ImportDataDest.Faces.Num();

	//Setup the Position Octree with the destination faces so we can match the source vertex index
	TArray<FTriangleElement> TrianglesDest;
	FBox2D BaseMeshUVBound(EForceInit::ForceInit);
	FBox BaseMeshPositionBound(EForceInit::ForceInit);

	for (int32 FaceIndexDest = 0; FaceIndexDest < FaceNumberDest; ++FaceIndexDest)
	{
		const SkeletalMeshImportData::FTriangle& Triangle = ImportDataDest.Faces[FaceIndexDest];
		FTriangleElement TriangleElement;
		TriangleElement.UVsBound.Init();
		TriangleElement.PositionBound.Init();

		for (int32 Corner = 0; Corner < 3; ++Corner)
		{
			const uint32 WedgeIndexDest = Triangle.WedgeIndex[Corner];
			const uint32 VertexIndexDest = ImportDataDest.Wedges[WedgeIndexDest].VertexIndex;
			const FVector2D UVsDest = ImportDataDest.Wedges[WedgeIndexDest].UVs[0];
			TriangleElement.Indexes.Add(WedgeIndexDest);
			FSoftSkinVertex SoftSkinVertex;
			SoftSkinVertex.Position = ImportDataDest.Points[VertexIndexDest];
			SoftSkinVertex.UVs[0] = ImportDataDest.Wedges[WedgeIndexDest].UVs[0];
			TriangleElement.Vertices.Add(SoftSkinVertex);
			TriangleElement.UVsBound += SoftSkinVertex.UVs[0];
			TriangleElement.PositionBound += SoftSkinVertex.Position;
			BaseMeshPositionBound += SoftSkinVertex.Position;
		}
		BaseMeshUVBound += TriangleElement.UVsBound;
		BaseMeshPositionBound += TriangleElement.PositionBound;
		TriangleElement.TriangleIndex = FaceIndexDest;
		TrianglesDest.Add(TriangleElement);
	}

	TTriangleElementOctree OcTree(BaseMeshPositionBound.GetCenter(), BaseMeshPositionBound.GetExtent().Size());
	for (FTriangleElement& TriangleElement : TrianglesDest)
	{
		OcTree.AddElement(TriangleElement);
	}

	//Retrieve all triangles that are close to our point, start at 0.25% of OcTree extend
	float DistanceThreshold = BaseMeshPositionBound.GetExtent().Size()*0.0025f;

	//Find a match triangle for every target vertices
	TArray<FTriangleElement> OcTreeTriangleResults;
	OcTreeTriangleResults.Reserve(TrianglesDest.Num() / 50); //Reserve 2% to speed up the query

	//This lambda store a source vertex index -> source wedge index destination triangle.
	//It use a barycentric function to determine the impact on the 3 corner of the triangle.
	auto AddMatchTriangle = [&ImportDataDest, &TrianglesDest, &VertexIndexSrcToVertexIndexDestMatches](const FTriangleElement& BestTriangle, const FVector& Position, const uint32 VertexIndexSrc)
	{
		//Found the surface area of the 3 barycentric triangles from the UVs
		FVector BarycentricWeight;
		BarycentricWeight = GetBaryCentric(Position, BestTriangle.Vertices[0].Position, BestTriangle.Vertices[1].Position, BestTriangle.Vertices[2].Position);
		//Fill the match
		VertexMatchNameSpace::FVertexMatchResult& VertexMatchDest = VertexIndexSrcToVertexIndexDestMatches.FindOrAdd(VertexIndexSrc);
		for (int32 CornerIndex = 0; CornerIndex < 3; ++CornerIndex)
		{
			int32 VertexIndexDest = ImportDataDest.Wedges[BestTriangle.Indexes[CornerIndex]].VertexIndex;
			float Ratio = BarycentricWeight[CornerIndex];
			int32 FindIndex = INDEX_NONE;
			if (!VertexMatchDest.VertexIndexes.Find(VertexIndexDest, FindIndex))
			{
				VertexMatchDest.VertexIndexes.Add(VertexIndexDest);
				VertexMatchDest.Ratios.Add(Ratio);
			}
			else
			{
				check(VertexMatchDest.Ratios.IsValidIndex(FindIndex));
				VertexMatchDest.Ratios[FindIndex] = FMath::Max(VertexMatchDest.Ratios[FindIndex], Ratio);
			}
		}
	};

	for (int32 VertexIndexSrc : VertexIndexToMatchWithUVs)
	{
		FVector PositionSrc = ImportDataSrc.Points[VertexIndexSrc];
		OcTreeTriangleResults.Reset();

		//Use the OcTree to find closest triangle
		FVector Extent(DistanceThreshold, DistanceThreshold, DistanceThreshold);
		FBox CurBox(PositionSrc - Extent, PositionSrc + Extent);
		while (OcTreeTriangleResults.Num() <= 0)
		{
			TTriangleElementOctree::TConstIterator<> OctreeIter(OcTree);
			while (OctreeIter.HasPendingNodes())
			{
				const TTriangleElementOctree::FNode& CurNode = OctreeIter.GetCurrentNode();
				const FOctreeNodeContext& CurContext = OctreeIter.GetCurrentContext();

				// Find the child of the current node, if any, that contains the current new point
				FOctreeChildNodeRef ChildRef = CurContext.GetContainingChild(CurBox);

				if (!ChildRef.IsNULL())
				{
					const TTriangleElementOctree::FNode* ChildNode = CurNode.GetChild(ChildRef);

					// If the specified child node exists and contains any of the old vertices, push it to the iterator for future consideration
					if (ChildNode && ChildNode->GetInclusiveElementCount() > 0)
					{
						OctreeIter.PushChild(ChildRef);
					}
					// If the child node doesn't have any of the old vertices in it, it's not worth pursuing any further. In an attempt to find
					// anything to match vs. the new point, add all of the children of the current octree node that have old points in them to the
					// iterator for future consideration.
					else
					{
						FOREACH_OCTREE_CHILD_NODE(OctreeChildRef)
						{
							if (CurNode.HasChild(OctreeChildRef))
							{
								OctreeIter.PushChild(OctreeChildRef);
							}
						}
					}
				}

				// Add all of the elements in the current node to the list of points to consider for closest point calculations
				OcTreeTriangleResults.Append(CurNode.GetElements());
				OctreeIter.Advance();
			}
			//Increase the extend so we try to found in a larger area
			Extent *= 2;
			CurBox = FBox(PositionSrc - Extent, PositionSrc + Extent);
		}

		//Get the 3D distance between a point and a destination triangle
		auto GetDistanceSrcPointToDestTriangle = [&TrianglesDest, &PositionSrc](const uint32 DestTriangleIndex)->float
		{
			FTriangleElement& CandidateTriangle = TrianglesDest[DestTriangleIndex];
			return FVector::DistSquared(FMath::ClosestPointOnTriangleToPoint(PositionSrc, CandidateTriangle.Vertices[0].Position, CandidateTriangle.Vertices[1].Position, CandidateTriangle.Vertices[2].Position), PositionSrc);
		};

		//Brute force finding of closest triangle using 3D position
		auto FailSafeUnmatchVertex = [&GetDistanceSrcPointToDestTriangle, &OcTreeTriangleResults](uint32 &OutIndexMatch)->bool
		{
			bool bFoundMatch = false;
			float ClosestTriangleDistSquared = MAX_flt;
			for (const FTriangleElement& MatchTriangle : OcTreeTriangleResults)
			{
				int32 MatchTriangleIndex = MatchTriangle.TriangleIndex;
				float TriangleDistSquared = GetDistanceSrcPointToDestTriangle(MatchTriangleIndex);
				if (TriangleDistSquared < ClosestTriangleDistSquared)
				{
					ClosestTriangleDistSquared = TriangleDistSquared;
					OutIndexMatch = MatchTriangleIndex;
					bFoundMatch = true;
				}
			}
			return bFoundMatch;
		};

		//Find all Triangles that contain the Target UV
		if (OcTreeTriangleResults.Num() > 0)
		{
			TArray<uint32> MatchTriangleIndexes;
			uint32 FoundIndexMatch = INDEX_NONE;
			if (!FindTrianglePositionMatch(PositionSrc, TrianglesDest, OcTreeTriangleResults, MatchTriangleIndexes))
			{
				//There is no UV match possible, use brute force fail safe
				if (!FailSafeUnmatchVertex(FoundIndexMatch))
				{
					//We should always have a match
					if (!bNoMatchMsgDone)
					{
						UE_LOG(LogLODUtilities, Warning, TEXT("Alternate skinning import: Cannot find a triangle from the destination LOD that contain a vertex UV in the imported alternate skinning LOD mesh. Alternate skinning quality will be lower."));
						bNoMatchMsgDone = true;
					}
					continue;
				}
			}
			float ClosestTriangleDistSquared = MAX_flt;
			if (MatchTriangleIndexes.Num() == 1)
			{
				//One match, this mean no mirror UVs simply take the single match
				FoundIndexMatch = MatchTriangleIndexes[0];
				ClosestTriangleDistSquared = GetDistanceSrcPointToDestTriangle(FoundIndexMatch);
			}
			else
			{
				//Geometry can use mirror so the UVs are not unique. Use the closest match triangle to the point to find the best match
				for (uint32 MatchTriangleIndex : MatchTriangleIndexes)
				{
					float TriangleDistSquared = GetDistanceSrcPointToDestTriangle(MatchTriangleIndex);
					if (TriangleDistSquared < ClosestTriangleDistSquared)
					{
						ClosestTriangleDistSquared = TriangleDistSquared;
						FoundIndexMatch = MatchTriangleIndex;
					}
				}
			}

			//FAIL SAFE, make sure we have a match that make sense
			//Use the mesh geometry bound extent (1% of it) to validate we are close enough.
			if (ClosestTriangleDistSquared > BaseMeshPositionBound.GetExtent().SizeSquared()*0.01f)
			{
				//Executing fail safe, if the UVs are too much off because of the reduction, use the closest distance to polygons to find the match
				//This path is not optimize and should not happen often.
				FailSafeUnmatchVertex(FoundIndexMatch);
			}

			//We should always have a valid match at this point
			check(TrianglesDest.IsValidIndex(FoundIndexMatch));
			AddMatchTriangle(TrianglesDest[FoundIndexMatch], PositionSrc, VertexIndexSrc);
		}
		else
		{
			if (!bNoMatchMsgDone)
			{
				UE_LOG(LogLODUtilities, Warning, TEXT("Alternate skinning import: Cannot find a triangle from the destination LOD that contain a vertex UV in the imported alternate skinning LOD mesh. Alternate skinning quality will be lower."));
				bNoMatchMsgDone = true;
			}
		}
	}
}

bool FLODUtilities::UpdateAlternateSkinWeights(USkeletalMesh* SkeletalMeshDest, const FName& ProfileNameDest, int32 LODIndexDest, FOverlappingThresholds OverlappingThresholds, bool ShouldImportNormals, bool ShouldImportTangents, bool bUseMikkTSpace, bool bComputeWeightedNormals)
{
	//Grab all the destination structure
	check(SkeletalMeshDest);
	check(SkeletalMeshDest->GetImportedModel());
	check(SkeletalMeshDest->GetImportedModel()->LODModels.IsValidIndex(LODIndexDest));
	FSkeletalMeshLODModel& LODModelDest = SkeletalMeshDest->GetImportedModel()->LODModels[LODIndexDest];
	if (SkeletalMeshDest->IsLODImportedDataEmpty(LODIndexDest))
	{
		UE_LOG(LogLODUtilities, Error, TEXT("Failed to import Skin Weight Profile as the target skeletal mesh (%s) requires reimporting first."), *SkeletalMeshDest->GetName());
		//Very old asset will not have this data, we cannot add alternate until the asset is reimported
		return false;
	}
	FSkeletalMeshImportData ImportDataDest;
	SkeletalMeshDest->LoadLODImportedData(LODIndexDest, ImportDataDest);
	return UpdateAlternateSkinWeights(LODModelDest, ImportDataDest, SkeletalMeshDest->GetName(), SkeletalMeshDest->RefSkeleton, ProfileNameDest, LODIndexDest, OverlappingThresholds, ShouldImportNormals, ShouldImportTangents, bUseMikkTSpace, bComputeWeightedNormals);
}

bool FLODUtilities::UpdateAlternateSkinWeights(FSkeletalMeshLODModel& LODModelDest, FSkeletalMeshImportData& ImportDataDest, const FString SkeletalMeshName, FReferenceSkeleton& RefSkeleton, const FName& ProfileNameDest, int32 LODIndexDest, FOverlappingThresholds OverlappingThresholds, bool ShouldImportNormals, bool ShouldImportTangents, bool bUseMikkTSpace, bool bComputeWeightedNormals)
{
	//Ensure log message only once
	bool bNoMatchMsgDone = false;
	int32 PointNumberDest = ImportDataDest.Points.Num();
	int32 VertexNumberDest = ImportDataDest.Points.Num();

	int32 ProfileIndex = 0;
	if (!ImportDataDest.AlternateInfluenceProfileNames.Find(ProfileNameDest.ToString(), ProfileIndex))
	{
		UE_LOG(LogLODUtilities, Error, TEXT("Failed to import Skin Weight Profile the alternate skinning imported source data is not available."), *SkeletalMeshName);
		return false;
	}
	check(ImportDataDest.AlternateInfluences.IsValidIndex(ProfileIndex));
	//The data must be there and must be verified before getting here
	const FSkeletalMeshImportData& ImportDataSrc = ImportDataDest.AlternateInfluences[ProfileIndex];
	int32 PointNumberSrc = ImportDataSrc.Points.Num();
	int32 VertexNumberSrc = ImportDataSrc.Points.Num();
	int32 InfluenceNumberSrc = ImportDataSrc.Influences.Num();

	if (ImportDataDest.NumTexCoords <= 0 || ImportDataSrc.NumTexCoords <= 0)
	{
		UE_LOG(LogLODUtilities, Error, TEXT("Failed to import Skin Weight Profile as the target skeletal mesh (%s) or imported file does not contain UV coordinates."), *SkeletalMeshName);
		return false;
	}

	//Create a map linking all similar Position of destination vertex index
	TMap<FVector, TArray<uint32>> PositionToVertexIndexDest;
	PositionToVertexIndexDest.Reserve(VertexNumberSrc);
	for (int32 VertexIndex = 0; VertexIndex < VertexNumberDest; ++VertexIndex)
	{
		const FVector& Position = ImportDataDest.Points[VertexIndex];
		TArray<uint32>& VertexIndexArray = PositionToVertexIndexDest.FindOrAdd(Position);
		VertexIndexArray.Add(VertexIndex);
	}

	//Create a map to remap source bone index to destination bone index
	TMap<int32, int32> RemapBoneIndexSrcToDest;
	FillRemapBoneIndexSrcToDest(ImportDataSrc, ImportDataDest, SkeletalMeshName, LODIndexDest, RemapBoneIndexSrcToDest);

	//Map to get the vertex index source to a destination vertex match
	TSortedMap<uint32, VertexMatchNameSpace::FVertexMatchResult> VertexIndexSrcToVertexIndexDestMatches;
	VertexIndexSrcToVertexIndexDestMatches.Reserve(VertexNumberSrc);
	TArray<uint32> VertexIndexToMatchWithUVs;
	// Match all source vertex with destination vertex
	for (int32 VertexIndexSrc = 0; VertexIndexSrc < PointNumberSrc; ++VertexIndexSrc)
	{
		const FVector& PositionSrc = ImportDataSrc.Points[VertexIndexSrc];
		
		TArray<uint32>* SimilarDestinationVertex = PositionToVertexIndexDest.Find(PositionSrc);
		if (!SimilarDestinationVertex)
		{
			//Match with UV projection
			VertexIndexToMatchWithUVs.Add(VertexIndexSrc);
		}
		else
		{
			//We have a direct match
			VertexMatchNameSpace::FVertexMatchResult& VertexMatchDest = VertexIndexSrcToVertexIndexDestMatches.Add(VertexIndexSrc);
			for (int32 MatchDestinationIndex = 0; MatchDestinationIndex < SimilarDestinationVertex->Num(); ++MatchDestinationIndex)
			{
				VertexMatchDest.VertexIndexes.Add((*SimilarDestinationVertex)[MatchDestinationIndex]);
				VertexMatchDest.Ratios.Add(1.0f);
			}
		}
	}
	
	//Find a match for all unmatched source vertex, unmatched vertex happen when the geometry is different between source and destination mesh
	bool bAllSourceVertexAreMatch = VertexIndexToMatchWithUVs.Num() <= 0 && VertexIndexSrcToVertexIndexDestMatches.Num() == PointNumberSrc;
	if (!bAllSourceVertexAreMatch)
	{
		MatchVertexIndexUsingPosition(ImportDataDest, ImportDataSrc, VertexIndexSrcToVertexIndexDestMatches, VertexIndexToMatchWithUVs, bNoMatchMsgDone);
		//Make sure each vertex index source has a match, warn the user in case there is no match
		for (int32 VertexIndexSource = 0; VertexIndexSource < VertexNumberSrc; ++VertexIndexSource)
		{
			if (!VertexIndexSrcToVertexIndexDestMatches.Contains(VertexIndexSource))
			{
				//Skip this vertex, its possible the skinning quality can be affected here
				if (!bNoMatchMsgDone)
				{
					UE_LOG(LogLODUtilities, Warning, TEXT("Alternate skinning import: Cannot find a destination vertex index match for source vertex index. Alternate skinning quality will be lower."));
					bNoMatchMsgDone = true;
				}
				continue;
			}
		}
	}
	
	
	//Find the Destination to source match, to make sure all extra destination vertex get weighted properly in the alternate influences
	TSortedMap<uint32, VertexMatchNameSpace::FVertexMatchResult> VertexIndexDestToVertexIndexSrcMatches;
	if(!bAllSourceVertexAreMatch || PointNumberDest != PointNumberSrc)
	{
		VertexIndexDestToVertexIndexSrcMatches.Reserve(VertexNumberDest);
		TArray<uint32> VertexIndexToMatch;
		VertexIndexToMatch.Reserve(PointNumberDest);
		for (int32 VertexIndexDest = 0; VertexIndexDest < PointNumberDest; ++VertexIndexDest)
		{
			VertexIndexToMatch.Add(VertexIndexDest);
		}
		MatchVertexIndexUsingPosition(ImportDataSrc, ImportDataDest, VertexIndexDestToVertexIndexSrcMatches, VertexIndexToMatch, bNoMatchMsgDone);
	}

	//We now iterate the source influence and create the alternate influence by using the matches between source and destination vertex
	TArray<SkeletalMeshImportData::FRawBoneInfluence> AlternateInfluences;
	AlternateInfluences.Empty(ImportDataSrc.Influences.Num());

	TMap<uint32, TArray<int32>> SourceVertexIndexToAlternateInfluenceIndexMap;
	SourceVertexIndexToAlternateInfluenceIndexMap.Reserve(InfluenceNumberSrc);
	
	for (int32 InfluenceIndexSrc = 0; InfluenceIndexSrc < InfluenceNumberSrc; ++InfluenceIndexSrc)
	{
		const SkeletalMeshImportData::FRawBoneInfluence& InfluenceSrc = ImportDataSrc.Influences[InfluenceIndexSrc];
		uint32 VertexIndexSource = InfluenceSrc.VertexIndex;
		uint32 BoneIndexSource = InfluenceSrc.BoneIndex;
		float Weight = InfluenceSrc.Weight;
		//We need to remap the source bone index to have the matching target bone index
		uint32 BoneIndexDest = RemapBoneIndexSrcToDest[BoneIndexSource];
		if (BoneIndexDest != INDEX_NONE)
		{
			//Find the match destination vertex index
			VertexMatchNameSpace::FVertexMatchResult* SourceVertexMatch = VertexIndexSrcToVertexIndexDestMatches.Find(VertexIndexSource);
			if (SourceVertexMatch == nullptr || SourceVertexMatch->VertexIndexes.Num() <= 0)
			{
				//No match skip this influence
				continue;
			}
			TArray<int32>& AlternateInfluencesMap = SourceVertexIndexToAlternateInfluenceIndexMap.FindOrAdd(VertexIndexSource);
			//No need to merge all vertexindex per bone, ProcessImportMeshInfluences will do this for us later
			//So just add all of the entry we have.
			for (int32 ImpactedIndex = 0; ImpactedIndex < SourceVertexMatch->VertexIndexes.Num(); ++ImpactedIndex)
			{
				uint32 VertexIndexDest = SourceVertexMatch->VertexIndexes[ImpactedIndex];
				float Ratio = SourceVertexMatch->Ratios[ImpactedIndex];
				if (FMath::IsNearlyZero(Ratio, KINDA_SMALL_NUMBER))
				{
					continue;
				}
				SkeletalMeshImportData::FRawBoneInfluence AlternateInfluence;
				AlternateInfluence.BoneIndex = BoneIndexDest;
				AlternateInfluence.VertexIndex = VertexIndexDest;
				AlternateInfluence.Weight = InfluenceSrc.Weight;
				int32 AlternateInfluencesIndex = AlternateInfluences.Add(AlternateInfluence);
				AlternateInfluencesMap.Add(AlternateInfluencesIndex);
			}
		}
	}
	
	//In case the source geometry was not matching the destination we have to add influence for each extra destination vertex index
	if (VertexIndexDestToVertexIndexSrcMatches.Num() > 0)
	{
		TArray<bool> DestinationVertexIndexMatched;
		DestinationVertexIndexMatched.AddZeroed(PointNumberDest);

		int32 InfluenceNumberDest = ImportDataDest.Influences.Num();
		int32 AlternateInfluenceNumber = AlternateInfluences.Num();
		
		//We want to avoid making duplicate so we use a map where the key is the boneindex mix with the destination vertex index
		TMap<uint64, int32> InfluenceKeyToInfluenceIndex;
		InfluenceKeyToInfluenceIndex.Reserve(AlternateInfluenceNumber);
		for (int32 AlternateInfluenceIndex = 0; AlternateInfluenceIndex < AlternateInfluenceNumber; ++AlternateInfluenceIndex)
		{
			SkeletalMeshImportData::FRawBoneInfluence& Influence = AlternateInfluences[AlternateInfluenceIndex];
			DestinationVertexIndexMatched[Influence.VertexIndex] = true;
			uint64 Key = ((uint64)(Influence.BoneIndex) << 32 & 0xFFFFFFFF00000000) | ((uint64)(Influence.VertexIndex) & 0x00000000FFFFFFFF);
			InfluenceKeyToInfluenceIndex.Add(Key, AlternateInfluenceIndex);
		}

		for (int32 VertexIndexDestination = 0; VertexIndexDestination < VertexNumberDest; ++VertexIndexDestination)
		{
			//Skip if the vertex is already matched
			if (DestinationVertexIndexMatched[VertexIndexDestination])
			{
				continue;
			}
			VertexMatchNameSpace::FVertexMatchResult* DestinationVertexMatch = VertexIndexDestToVertexIndexSrcMatches.Find(VertexIndexDestination);
			if (DestinationVertexMatch == nullptr || DestinationVertexMatch->VertexIndexes.Num() <= 0)
			{
				//No match skip this influence
				continue;
			}
			for (int32 ImpactedIndex = 0; ImpactedIndex < DestinationVertexMatch->VertexIndexes.Num(); ++ImpactedIndex)
			{
				uint32 VertexIndexSrc = DestinationVertexMatch->VertexIndexes[ImpactedIndex];
				float Ratio = DestinationVertexMatch->Ratios[ImpactedIndex];
				if (!FMath::IsNearlyZero(Ratio, KINDA_SMALL_NUMBER))
				{
					//Find src influence for this source vertex index
					TArray<int32>* AlternateInfluencesMap = SourceVertexIndexToAlternateInfluenceIndexMap.Find(VertexIndexSrc);
					if (AlternateInfluencesMap == nullptr)
					{
						continue;
					}
					for (int32 AlternateInfluencesMapIndex = 0; AlternateInfluencesMapIndex < (*AlternateInfluencesMap).Num(); ++AlternateInfluencesMapIndex)
					{
						int32 AlternateInfluenceIndex = (*AlternateInfluencesMap)[AlternateInfluencesMapIndex];
						if (!AlternateInfluences.IsValidIndex(AlternateInfluenceIndex))
						{
							continue;
						}
						DestinationVertexIndexMatched[VertexIndexDestination] = true;
						SkeletalMeshImportData::FRawBoneInfluence AlternateInfluence = AlternateInfluences[AlternateInfluenceIndex];
						uint64 Key = ((uint64)(AlternateInfluence.BoneIndex) << 32 & 0xFFFFFFFF00000000) | ((uint64)(VertexIndexDestination) & 0x00000000FFFFFFFF);
						if (!InfluenceKeyToInfluenceIndex.Contains(Key))
						{
							AlternateInfluence.VertexIndex = VertexIndexDestination;
							InfluenceKeyToInfluenceIndex.Add(Key, AlternateInfluences.Add(AlternateInfluence));
						}
						else
						{
							int32& InfluenceIndex = InfluenceKeyToInfluenceIndex.FindOrAdd(Key);
							SkeletalMeshImportData::FRawBoneInfluence& ExistAlternateInfluence = AlternateInfluences[InfluenceIndex];
							if (ExistAlternateInfluence.Weight < AlternateInfluence.Weight)
							{
								ExistAlternateInfluence.Weight = AlternateInfluence.Weight;
							}
						}
					}
				}
			}
		}
	}

	//Sort and normalize weights for alternate influences
	ProcessImportMeshInfluences(ImportDataDest.Wedges.Num(), AlternateInfluences);

	//Store the remapped influence into the profile, the function SkeletalMeshTools::ChunkSkinnedVertices will use all profiles including this one to chunk the sections
	FImportedSkinWeightProfileData& ImportedProfileData = LODModelDest.SkinWeightProfiles.Add(ProfileNameDest);
	ImportedProfileData.SourceModelInfluences.Empty(AlternateInfluences.Num());
	for (int32 InfluenceIndex = 0; InfluenceIndex < AlternateInfluences.Num(); ++InfluenceIndex)
	{
		const SkeletalMeshImportData::FRawBoneInfluence& RawInfluence = AlternateInfluences[InfluenceIndex];
		SkeletalMeshImportData::FVertInfluence LODAlternateInfluence;
		LODAlternateInfluence.BoneIndex = RawInfluence.BoneIndex;
		LODAlternateInfluence.VertIndex = RawInfluence.VertexIndex;
		LODAlternateInfluence.Weight = RawInfluence.Weight;
		ImportedProfileData.SourceModelInfluences.Add(LODAlternateInfluence);
	}

	//
	//////////////////////////////////////////////////////////////////////////

	//Prepare the build data to rebuild the asset with the alternate influences
	//The chunking can be different when we have alternate influences

	//Grab the build data from ImportDataDest
	TArray<FVector> LODPointsDest;
	TArray<SkeletalMeshImportData::FMeshWedge> LODWedgesDest;
	TArray<SkeletalMeshImportData::FMeshFace> LODFacesDest;
	TArray<SkeletalMeshImportData::FVertInfluence> LODInfluencesDest;
	TArray<int32> LODPointToRawMapDest;
	ImportDataDest.CopyLODImportData(LODPointsDest, LODWedgesDest, LODFacesDest, LODInfluencesDest, LODPointToRawMapDest);

	//Set the options with the current asset build options
	IMeshUtilities::MeshBuildOptions BuildOptions;
	BuildOptions.OverlappingThresholds = OverlappingThresholds;
	BuildOptions.bComputeNormals = !ShouldImportNormals || !ImportDataDest.bHasNormals;
	BuildOptions.bComputeTangents = !ShouldImportTangents || !ImportDataDest.bHasTangents;
	BuildOptions.bUseMikkTSpace = (bUseMikkTSpace) && (!ShouldImportNormals || !ShouldImportTangents);
	BuildOptions.bComputeWeightedNormals = bComputeWeightedNormals;
	BuildOptions.bRemoveDegenerateTriangles = false;

	//Build the skeletal mesh asset
	IMeshUtilities& MeshUtilities = FModuleManager::Get().LoadModuleChecked<IMeshUtilities>("MeshUtilities");
	TArray<FText> WarningMessages;
	TArray<FName> WarningNames;
	//Build the destination mesh with the Alternate influences, so the chunking is done properly.
	bool bBuildSuccess = MeshUtilities.BuildSkeletalMesh(LODModelDest, RefSkeleton, LODInfluencesDest, LODWedgesDest, LODFacesDest, LODPointsDest, LODPointToRawMapDest, BuildOptions, &WarningMessages, &WarningNames);
	//Re-Apply the user section changes, the UserSectionsData is map to original section and should match the builded LODModel
	LODModelDest.SyncronizeUserSectionsDataArray();

	RegenerateAllImportSkinWeightProfileData(LODModelDest);
	
	return bBuildSuccess;
}

bool FLODUtilities::UpdateAlternateSkinWeights(USkeletalMesh* SkeletalMeshDest, const FName& ProfileNameDest, USkeletalMesh* SkeletalMeshSrc, int32 LODIndexDest, int32 LODIndexSrc, FOverlappingThresholds OverlappingThresholds, bool ShouldImportNormals, bool ShouldImportTangents, bool bUseMikkTSpace, bool bComputeWeightedNormals)
{
	//Grab all the destination structure
	check(SkeletalMeshDest);
	check(SkeletalMeshDest->GetImportedModel());
	check(SkeletalMeshDest->GetImportedModel()->LODModels.IsValidIndex(LODIndexDest));
	FSkeletalMeshLODModel& LODModelDest = SkeletalMeshDest->GetImportedModel()->LODModels[LODIndexDest];

	if (SkeletalMeshDest->IsLODImportedDataEmpty(LODIndexDest))
	{
		UE_LOG(LogLODUtilities, Error, TEXT("Failed to import Skin Weight Profile as the target skeletal mesh (%s) requires reimporting first."), SkeletalMeshDest ? *SkeletalMeshDest->GetName() : TEXT("NULL"));
		//Very old asset will not have this data, we cannot add alternate until the asset is reimported
		return false;
	}
	FSkeletalMeshImportData ImportDataDest;
	SkeletalMeshDest->LoadLODImportedData(LODIndexDest, ImportDataDest);
	int32 PointNumberDest = ImportDataDest.Points.Num();
	int32 VertexNumberDest = ImportDataDest.Points.Num();

	//Grab all the source structure
	check(SkeletalMeshSrc);

	//The source model is a fresh import and the data need to be there
	check(!SkeletalMeshSrc->IsLODImportedDataEmpty(LODIndexSrc));
	FSkeletalMeshImportData ImportDataSrc;
	SkeletalMeshSrc->LoadLODImportedData(LODIndexSrc, ImportDataSrc);
	
	//Remove all unnecessary array data from the structure (this will save a lot of memory)
	ImportDataSrc.KeepAlternateSkinningBuildDataOnly();

	//Replace the data into the destination bulk data and save it
	int32 ProfileIndex = 0;
	if (ImportDataDest.AlternateInfluenceProfileNames.Find(ProfileNameDest.ToString(), ProfileIndex))
	{
		ImportDataDest.AlternateInfluenceProfileNames.RemoveAt(ProfileIndex);
		ImportDataDest.AlternateInfluences.RemoveAt(ProfileIndex);
	}
	ImportDataDest.AlternateInfluenceProfileNames.Add(ProfileNameDest.ToString());
	ImportDataDest.AlternateInfluences.Add(ImportDataSrc);

	//Resave the bulk data with the new or refreshed data
	SkeletalMeshDest->SaveLODImportedData(LODIndexDest, ImportDataDest);

	//Build the alternate buffer with all the data into the bulk
	return UpdateAlternateSkinWeights(SkeletalMeshDest, ProfileNameDest, LODIndexDest, OverlappingThresholds, ShouldImportNormals, ShouldImportTangents, bUseMikkTSpace, bComputeWeightedNormals);
}

void FLODUtilities::GenerateImportedSkinWeightProfileData(const FSkeletalMeshLODModel& LODModelDest, FImportedSkinWeightProfileData &ImportedProfileData)
{
	//Add the override buffer with the alternate influence data
	TArray<FSoftSkinVertex> DestinationSoftVertices;
	LODModelDest.GetVertices(DestinationSoftVertices);
	//Get the SkinWeights buffer allocated before filling it
	TArray<FRawSkinWeight>& SkinWeights = ImportedProfileData.SkinWeights;
	SkinWeights.Empty(DestinationSoftVertices.Num());

	for (int32 VertexInstanceIndex = 0; VertexInstanceIndex < DestinationSoftVertices.Num(); ++VertexInstanceIndex)
	{
		int32 SectionIndex = INDEX_NONE;
		int32 OutVertexIndexGarb = INDEX_NONE;
		LODModelDest.GetSectionFromVertexIndex(VertexInstanceIndex, SectionIndex, OutVertexIndexGarb);
		if (!LODModelDest.Sections.IsValidIndex(SectionIndex))
		{
			continue;
		}
		const TArray<FBoneIndexType> SectionBoneMap = LODModelDest.Sections[SectionIndex].BoneMap;
		const FSoftSkinVertex& Vertex = DestinationSoftVertices[VertexInstanceIndex];
		const int32 VertexIndex = LODModelDest.MeshToImportVertexMap[VertexInstanceIndex];
		check(VertexIndex >= 0 && VertexIndex <= LODModelDest.MaxImportVertex);
		FRawSkinWeight& SkinWeight = SkinWeights.AddDefaulted_GetRef();
		//Zero out all value
		for (int32 InfluenceIndex = 0; InfluenceIndex < MAX_TOTAL_INFLUENCES; ++InfluenceIndex)
		{
			SkinWeight.InfluenceBones[InfluenceIndex] = 0;
			SkinWeight.InfluenceWeights[InfluenceIndex] = 0;
		}
		TMap<FBoneIndexType, float> WeightForBone;
		for (const SkeletalMeshImportData::FVertInfluence& VertInfluence : ImportedProfileData.SourceModelInfluences)
		{
			if(VertexIndex == VertInfluence.VertIndex)
			{
				//Use the section bone map to remap the bone index
				int32 BoneMapIndex = INDEX_NONE;
				SectionBoneMap.Find(VertInfluence.BoneIndex, BoneMapIndex);
				if (BoneMapIndex == INDEX_NONE)
				{
					//Map to root of the section
					BoneMapIndex = 0;
				}
				WeightForBone.Add(BoneMapIndex, VertInfluence.Weight);
			}
		}
		//Add the prepared alternate influences for this skin vertex
		uint32	TotalInfluenceWeight = 0;
		int32 InfluenceBoneIndex = 0;
		for (auto Kvp : WeightForBone)
		{
			SkinWeight.InfluenceBones[InfluenceBoneIndex] = (uint8)(Kvp.Key);
			SkinWeight.InfluenceWeights[InfluenceBoneIndex] = FMath::Clamp((uint8)(Kvp.Value*((float)0xFF)), (uint8)0x00, (uint8)0xFF);
			TotalInfluenceWeight += SkinWeight.InfluenceWeights[InfluenceBoneIndex];
			InfluenceBoneIndex++;
		}
		//Use the same code has the build where we modify the index 0 to have a sum of 255 for all influence per skin vertex
		SkinWeight.InfluenceWeights[0] += 255 - TotalInfluenceWeight;
	}
}

void FLODUtilities::RegenerateAllImportSkinWeightProfileData(FSkeletalMeshLODModel& LODModelDest)
{
	for (TPair<FName, FImportedSkinWeightProfileData>& ProfilePair : LODModelDest.SkinWeightProfiles)
	{
		GenerateImportedSkinWeightProfileData(LODModelDest, ProfilePair.Value);
	}
}

void FLODUtilities::RegenerateDependentLODs(USkeletalMesh* SkeletalMesh, int32 LODIndex)
{
	int32 LODNumber = SkeletalMesh->GetLODNum();
	TMap<int32, TArray<int32>> Dependencies;
	TBitArray<> DependentLOD;
	DependentLOD.Init(false, LODNumber);
	DependentLOD[LODIndex] = true;
	for (int32 DependentLODIndex = LODIndex + 1; DependentLODIndex < LODNumber; ++DependentLODIndex)
	{
		const FSkeletalMeshLODInfo* LODInfo = SkeletalMesh->GetLODInfo(DependentLODIndex);
		//Only add active reduction LOD that are not inline reducted (inline mean they do not depend on LODIndex)
		if (LODInfo && (SkeletalMesh->IsReductionActive(DependentLODIndex) || LODInfo->bHasBeenSimplified) && DependentLODIndex > LODInfo->ReductionSettings.BaseLOD && DependentLOD[LODInfo->ReductionSettings.BaseLOD])
		{
			TArray<int32>& LODDependencies = Dependencies.FindOrAdd(LODInfo->ReductionSettings.BaseLOD);
			LODDependencies.Add(DependentLODIndex);
			DependentLOD[DependentLODIndex] = true;
		}
	}
	if (Dependencies.Contains(LODIndex))
	{
		//Load the necessary module before going multithreaded
		IMeshReductionModule& ReductionModule = FModuleManager::Get().LoadModuleChecked<IMeshReductionModule>("MeshReductionInterface");
		//This will load all necessary module before kicking the multi threaded reduction
		IMeshReduction* MeshReduction = ReductionModule.GetSkeletalMeshReductionInterface();
		check(MeshReduction && MeshReduction->IsSupported());

		FScopedSkeletalMeshPostEditChange ScopedPostEditChange(SkeletalMesh);
		{
			FFormatNamedArguments Args;
			Args.Add(TEXT("DesiredLOD"), LODIndex);
			Args.Add(TEXT("SkeletalMeshName"), FText::FromString(SkeletalMesh->GetName()));
			const FText StatusUpdate = FText::Format(NSLOCTEXT("UnrealEd", "MeshSimp_GeneratingDependentLODs_F", "Generating All Dependent LODs from LOD {DesiredLOD} for {SkeletalMeshName}..."), Args);
			GWarn->BeginSlowTask(StatusUpdate, true);
		}
		for (const auto& Kvp : Dependencies)
		{
			SkeletalMesh->Modify();
			int32 MaxDependentLODIndex = 0;
			//Use a TQueue which is thread safe, this Queue will be fill by some delegate call from other threads
			TQueue<FSkeletalMeshLODModel*> LODModelReplaceByReduction;

			const TArray<int32>& DependentLODs = Kvp.Value;
			//Clothing do not play well with multithread, backup it here. Also bind the LODModel delete delegates
			TMap<int32, TArray<ClothingAssetUtils::FClothingAssetMeshBinding>> PerLODClothingBindings;
			for (int32 DependentLODIndex : DependentLODs)
			{
				MaxDependentLODIndex = FMath::Max(MaxDependentLODIndex, DependentLODIndex);
				TArray<ClothingAssetUtils::FClothingAssetMeshBinding>& ClothingBindings = PerLODClothingBindings.FindOrAdd(DependentLODIndex);
				FLODUtilities::UnbindClothingAndBackup(SkeletalMesh, ClothingBindings, DependentLODIndex);

				const FSkeletalMeshLODInfo* LODInfo = SkeletalMesh->GetLODInfo(DependentLODIndex);
				check(LODInfo);
				LODInfo->ReductionSettings.OnDeleteLODModelDelegate.BindLambda([&LODModelReplaceByReduction](FSkeletalMeshLODModel* ReplacedLODModel)
				{
					LODModelReplaceByReduction.Enqueue(ReplacedLODModel);
				});
			}

			// Load the BulkData for all dependent LODs; this has to be done on the main thread since it requires access to the Linker and FLinkerLoad::Serialize is not threadsafe
			FSkeletalMeshModel* SkeletalMeshResource = SkeletalMesh->GetImportedModel();
			if (SkeletalMeshResource)
			{
				FSkeletalMeshLODModel** LODModels = SkeletalMeshResource->LODModels.GetData();
				const int32 NumLODModels = SkeletalMeshResource->LODModels.Num();
				for (int32 DependentLODIndex : DependentLODs)
				{
					if (DependentLODIndex < NumLODModels)
					{
<<<<<<< HEAD
						SkeletalMesh->ForceBulkDataResident(DependentLODIndex);
					}
				}
			}

			SkeletalMesh->ReserveLODImportData(MaxDependentLODIndex);
=======
						FSkeletalMeshLODModel* LODModel = LODModels[DependentLODIndex];
						if (LODModel)
						{
							LODModel->RawSkeletalMeshBulkData.GetBulkData().ForceBulkDataResident();
						}
					}
				}
			}

>>>>>>> fa8a8d0d
			//Reduce all dependent LOD in same time
			ParallelFor(DependentLODs.Num(), [&DependentLODs, &SkeletalMesh](int32 IterationIndex)
			{
				check(DependentLODs.IsValidIndex(IterationIndex));
				int32 DependentLODIndex = DependentLODs[IterationIndex];
				check(SkeletalMesh->GetLODInfo(DependentLODIndex)); //We cannot add a LOD when reducing with multi thread, so check we already have one
				FLODUtilities::SimplifySkeletalMeshLOD(SkeletalMesh, DependentLODIndex, false);
			});

			//Restore the clothings and unbind the delegates
			for (int32 DependentLODIndex : DependentLODs)
			{
				TArray<ClothingAssetUtils::FClothingAssetMeshBinding>& ClothingBindings = PerLODClothingBindings.FindChecked(DependentLODIndex);
				FLODUtilities::RestoreClothingFromBackup(SkeletalMesh, ClothingBindings);

				FSkeletalMeshLODInfo* LODInfo = SkeletalMesh->GetLODInfo(DependentLODIndex);
				check(LODInfo);
				LODInfo->ReductionSettings.OnDeleteLODModelDelegate.Unbind();
			}

			while (!LODModelReplaceByReduction.IsEmpty())
			{
				FSkeletalMeshLODModel* ReplacedLODModel = nullptr;
				LODModelReplaceByReduction.Dequeue(ReplacedLODModel);
				if (ReplacedLODModel)
				{
					delete ReplacedLODModel;
				}
			}
			check(LODModelReplaceByReduction.IsEmpty());
		}

		GWarn->EndSlowTask();
	}
}

//////////////////////////////////////////////////////////////////////////
// Morph targets build code
//

struct FMeshDataBundle
{
	TArray< FVector > Vertices;
	TArray< uint32 > Indices;
	TArray< FVector2D > UVs;
	TArray< uint32 > SmoothingGroups;
	TArray<SkeletalMeshImportData::FTriangle> Faces;
};

static void ConvertImportDataToMeshData(const FSkeletalMeshImportData& ImportData, FMeshDataBundle& MeshDataBundle)
{
	for (const SkeletalMeshImportData::FTriangle& Face : ImportData.Faces)
	{
		SkeletalMeshImportData::FTriangle FaceTriangle;
		FaceTriangle = Face;
		for (int32 i = 0; i < 3; ++i)
		{
			const SkeletalMeshImportData::FVertex& Wedge = ImportData.Wedges[Face.WedgeIndex[i]];
			int32 FaceWedgeIndex = MeshDataBundle.Indices.Add(Wedge.VertexIndex);
			MeshDataBundle.UVs.Add(Wedge.UVs[0]);
			FaceTriangle.WedgeIndex[i] = FaceWedgeIndex;
		}
		MeshDataBundle.Faces.Add(FaceTriangle);
		MeshDataBundle.SmoothingGroups.Add(Face.SmoothingGroups);
	}

	MeshDataBundle.Vertices = ImportData.Points;
}

/**
* A class encapsulating morph target processing that occurs during import on a separate thread
*/
class FAsyncImportMorphTargetWork : public FNonAbandonableTask
{
public:
	FAsyncImportMorphTargetWork(FSkeletalMeshLODModel* InLODModel, const FReferenceSkeleton& InRefSkeleton, const FSkeletalMeshImportData& InBaseImportData, TArray<FVector>&& InMorphLODPoints,
		TArray< FMorphTargetDelta >& InMorphDeltas, TArray<uint32>& InBaseIndexData, TArray< uint32 >& InBaseWedgePointIndices,
		TMap<uint32, uint32>& InWedgePointToVertexIndexMap, const FOverlappingCorners& InOverlappingCorners,
		const TSet<uint32> InModifiedPoints, const TMultiMap< int32, int32 >& InWedgeToFaces, const FMeshDataBundle& InMeshDataBundle, const TArray<FVector>& InTangentZ,
		bool InShouldImportNormals, bool InShouldImportTangents, bool InbUseMikkTSpace, const FOverlappingThresholds InThresholds)
		: LODModel(InLODModel)
		, RefSkeleton(InRefSkeleton)
		, BaseImportData(InBaseImportData)
		, MorphLODPoints(InMorphLODPoints)
		, MorphTargetDeltas(InMorphDeltas)
		, BaseIndexData(InBaseIndexData)
		, BaseWedgePointIndices(InBaseWedgePointIndices)
		, WedgePointToVertexIndexMap(InWedgePointToVertexIndexMap)
		, OverlappingCorners(InOverlappingCorners)
		, ModifiedPoints(InModifiedPoints)
		, WedgeToFaces(InWedgeToFaces)
		, MeshDataBundle(InMeshDataBundle)
		, BaseTangentZ(InTangentZ)
		, TangentZ(InTangentZ)
		, ShouldImportNormals(InShouldImportNormals)
		, ShouldImportTangents(InShouldImportTangents)
		, bUseMikkTSpace(InbUseMikkTSpace)
		, Thresholds(InThresholds)
	{
		MeshUtilities = &FModuleManager::Get().LoadModuleChecked<IMeshUtilities>("MeshUtilities");
	}

	void PrepareTangents()
	{
		TArray<bool> WasProcessed;
		WasProcessed.Empty(MeshDataBundle.Indices.Num());
		WasProcessed.AddZeroed(MeshDataBundle.Indices.Num());

		TArray< int32 > WedgeFaces;
		TArray< int32 > OverlappingWedgesDummy;
		TArray< int32 > OtherOverlappingWedgesDummy;

		// For each ModifiedPoints, reset the tangents for the affected wedges
		for (int32 WedgeIdx = 0; WedgeIdx < MeshDataBundle.Indices.Num(); ++WedgeIdx)
		{
			int32 PointIdx = MeshDataBundle.Indices[WedgeIdx];

			if (ModifiedPoints.Find(PointIdx) != nullptr)
			{
				TangentZ[WedgeIdx] = FVector::ZeroVector;

				const TArray<int32>& OverlappingWedges = FindIncludingNoOverlapping(OverlappingCorners, WedgeIdx, OverlappingWedgesDummy);

				for (const int32 OverlappingWedgeIndex : OverlappingWedges)
				{
					if (WasProcessed[OverlappingWedgeIndex])
					{
						continue;
					}

					WasProcessed[OverlappingWedgeIndex] = true;

					WedgeFaces.Reset();
					WedgeToFaces.MultiFind(OverlappingWedgeIndex, WedgeFaces);

					for (const int32 FaceIndex : WedgeFaces)
					{
						for (int32 CornerIndex = 0; CornerIndex < 3; ++CornerIndex)
						{
							int32 WedgeIndex = MeshDataBundle.Faces[FaceIndex].WedgeIndex[CornerIndex];

							TangentZ[WedgeIndex] = FVector::ZeroVector;

							const TArray<int32>& OtherOverlappingWedges = FindIncludingNoOverlapping(OverlappingCorners, WedgeIndex, OtherOverlappingWedgesDummy);

							for (const int32 OtherDupVert : OtherOverlappingWedges)
							{
								TArray< int32 > OtherWedgeFaces;
								WedgeToFaces.MultiFind(OtherDupVert, OtherWedgeFaces);

								for (const int32 OtherFaceIndex : OtherWedgeFaces)
								{
									for (int32 OtherCornerIndex = 0; OtherCornerIndex < 3; ++OtherCornerIndex)
									{
										int32 OtherWedgeIndex = MeshDataBundle.Faces[OtherFaceIndex].WedgeIndex[OtherCornerIndex];

										TangentZ[OtherWedgeIndex] = FVector::ZeroVector;
									}
								}
							}
						}
					}
				}
			}
		}
	}

	void ComputeTangents()
	{
		bool bComputeNormals = !ShouldImportNormals || !BaseImportData.bHasNormals;
		bool bComputeTangents = !ShouldImportTangents || !BaseImportData.bHasTangents;
		bool bUseMikkTSpaceFinal = bUseMikkTSpace && (!ShouldImportNormals || !ShouldImportTangents);

		check(MorphLODPoints.Num() == MeshDataBundle.Vertices.Num());

		ETangentOptions::Type TangentOptions = ETangentOptions::BlendOverlappingNormals;

		// MikkTSpace should be use only when the user want to recompute the normals or tangents otherwise should always fallback on builtin
		if (bUseMikkTSpaceFinal && (bComputeNormals || bComputeTangents))
		{
			TangentOptions = (ETangentOptions::Type)(TangentOptions | ETangentOptions::UseMikkTSpace);
		}

		MeshUtilities->CalculateNormals(MorphLODPoints, MeshDataBundle.Indices, MeshDataBundle.UVs, MeshDataBundle.SmoothingGroups, TangentOptions, TangentZ);
	}

	void ComputeMorphDeltas()
	{
		TArray<bool> WasProcessed;
		WasProcessed.Empty(LODModel->NumVertices);
		WasProcessed.AddZeroed(LODModel->NumVertices);

		for (int32 Idx = 0; Idx < BaseIndexData.Num(); ++Idx)
		{
			uint32 BaseVertIdx = BaseIndexData[Idx];
			// check for duplicate processing
			if (!WasProcessed[BaseVertIdx])
			{
				// mark this base vertex as already processed
				WasProcessed[BaseVertIdx] = true;

				// clothing can add extra verts, and we won't have source point, so we ignore those
				if (BaseWedgePointIndices.IsValidIndex(BaseVertIdx))
				{
					// get the base mesh's original wedge point index
					uint32 BasePointIdx = BaseWedgePointIndices[BaseVertIdx];
					if (MeshDataBundle.Vertices.IsValidIndex(BasePointIdx) && MorphLODPoints.IsValidIndex(BasePointIdx))
					{
						FVector BasePosition = MeshDataBundle.Vertices[BasePointIdx];
						FVector TargetPosition = MorphLODPoints[BasePointIdx];

						FVector PositionDelta = TargetPosition - BasePosition;

						uint32* VertexIdx = WedgePointToVertexIndexMap.Find(BasePointIdx);

						FVector NormalDeltaZ = FVector::ZeroVector;

						if (VertexIdx != nullptr)
						{
							FVector BaseNormal = BaseTangentZ[*VertexIdx];
							FVector TargetNormal = TangentZ[*VertexIdx];

							NormalDeltaZ = TargetNormal - BaseNormal;
						}

						// check if position actually changed much
						if (PositionDelta.SizeSquared() > FMath::Square(Thresholds.MorphThresholdPosition) ||
							// since we can't get imported morphtarget normal from FBX
							// we can't compare normal unless it's calculated
							// this is special flag to ignore normal diff
							((ShouldImportNormals == false) && NormalDeltaZ.SizeSquared() > 0.01f))
						{
							// create a new entry
							FMorphTargetDelta NewVertex;
							// position delta
							NewVertex.PositionDelta = PositionDelta;
							// normal delta
							NewVertex.TangentZDelta = NormalDeltaZ;
							// index of base mesh vert this entry is to modify
							NewVertex.SourceIdx = BaseVertIdx;

							// add it to the list of changed verts
							MorphTargetDeltas.Add(NewVertex);
						}
					}
				}
			}
		}
	}

	void DoWork()
	{
		PrepareTangents();
		ComputeTangents();
		ComputeMorphDeltas();
	}

	FORCEINLINE TStatId GetStatId() const
	{
		RETURN_QUICK_DECLARE_CYCLE_STAT(FAsyncImportMorphTargetWork, STATGROUP_ThreadPoolAsyncTasks);
	}

private:

	const TArray<int32>& FindIncludingNoOverlapping(const FOverlappingCorners& Corners, int32 Key, TArray<int32>& NoOverlapping)
	{
		const TArray<int32>& Found = Corners.FindIfOverlapping(Key);
		if (Found.Num() > 0)
		{
			return Found;
		}
		else
		{
			NoOverlapping.Reset(1);
			NoOverlapping.Add(Key);
			return NoOverlapping;
		}
	}

	FSkeletalMeshLODModel* LODModel;
	// @todo not thread safe
	const FReferenceSkeleton& RefSkeleton;
	const FSkeletalMeshImportData& BaseImportData;
	const TArray<FVector> MorphLODPoints;

	IMeshUtilities* MeshUtilities;

	TArray< FMorphTargetDelta >& MorphTargetDeltas;
	TArray< uint32 >& BaseIndexData;
	TArray< uint32 >& BaseWedgePointIndices;
	TMap<uint32, uint32>& WedgePointToVertexIndexMap;

	const FOverlappingCorners& OverlappingCorners;
	const TSet<uint32> ModifiedPoints;
	const TMultiMap< int32, int32 >& WedgeToFaces;
	const FMeshDataBundle& MeshDataBundle;

	const TArray<FVector>& BaseTangentZ;
	TArray<FVector> TangentZ;
	bool ShouldImportNormals;
	bool ShouldImportTangents;
	bool bUseMikkTSpace;
	const FOverlappingThresholds Thresholds;
};

void FLODUtilities::BuildMorphTargets(USkeletalMesh* BaseSkelMesh, FSkeletalMeshImportData &BaseImportData, int32 LODIndex, bool ShouldImportNormals, bool ShouldImportTangents, bool bUseMikkTSpace, const FOverlappingThresholds& Thresholds)
{
	bool bComputeNormals = !ShouldImportNormals || !BaseImportData.bHasNormals;
	bool bComputeTangents = !ShouldImportTangents || !BaseImportData.bHasTangents;
	bool bUseMikkTSpaceFinal = bUseMikkTSpace && (!ShouldImportNormals || !ShouldImportTangents);

	// Prepare base data
	FSkeletalMeshLODModel& BaseLODModel = BaseSkelMesh->GetImportedModel()->LODModels[LODIndex];

	FMeshDataBundle MeshDataBundle;
	ConvertImportDataToMeshData(BaseImportData, MeshDataBundle);

	IMeshUtilities& MeshUtilities = FModuleManager::Get().LoadModuleChecked<IMeshUtilities>("MeshUtilities");

	ETangentOptions::Type TangentOptions = ETangentOptions::BlendOverlappingNormals;

	// MikkTSpace should be use only when the user want to recompute the normals or tangents otherwise should always fallback on builtin
	if (bUseMikkTSpaceFinal && (bComputeNormals || bComputeTangents))
	{
		TangentOptions = (ETangentOptions::Type)(TangentOptions | ETangentOptions::UseMikkTSpace);
	}

	FOverlappingCorners OverlappingVertices;
	MeshUtilities.CalculateOverlappingCorners(MeshDataBundle.Vertices, MeshDataBundle.Indices, false, OverlappingVertices);

	TArray<FVector> TangentZ;
	MeshUtilities.CalculateNormals(MeshDataBundle.Vertices, MeshDataBundle.Indices, MeshDataBundle.UVs, MeshDataBundle.SmoothingGroups, TangentOptions, TangentZ);

	TArray< uint32 > BaseWedgePointIndices;
	if (BaseLODModel.RawPointIndices.GetBulkDataSize())
	{
		BaseWedgePointIndices.Empty(BaseLODModel.RawPointIndices.GetElementCount());
		BaseWedgePointIndices.AddUninitialized(BaseLODModel.RawPointIndices.GetElementCount());
		FMemory::Memcpy(BaseWedgePointIndices.GetData(), BaseLODModel.RawPointIndices.Lock(LOCK_READ_ONLY), BaseLODModel.RawPointIndices.GetBulkDataSize());
		BaseLODModel.RawPointIndices.Unlock();
	}

	TArray<uint32> BaseIndexData = BaseLODModel.IndexBuffer;

	TMap<uint32, uint32> WedgePointToVertexIndexMap;
	// Build a mapping of wedge point indices to vertex indices for fast lookup later.
	for (int32 Idx = 0; Idx < MeshDataBundle.Indices.Num(); ++Idx)
	{
		WedgePointToVertexIndexMap.Add(MeshDataBundle.Indices[Idx], Idx);
	}

	// Create a map from wedge indices to faces
	TMultiMap< int32, int32 > WedgeToFaces;
	for (int32 FaceIndex = 0; FaceIndex < MeshDataBundle.Faces.Num(); FaceIndex++)
	{
		const SkeletalMeshImportData::FTriangle& Face = MeshDataBundle.Faces[FaceIndex];
		for (int32 CornerIndex = 0; CornerIndex < 3; ++CornerIndex)
		{
			WedgeToFaces.AddUnique(Face.WedgeIndex[CornerIndex], FaceIndex);
		}
	}

	// Temp arrays to keep track of data being used by threads
	TArray< TArray< FMorphTargetDelta >* > Results;
	TArray<UMorphTarget*> MorphTargets;

	// Array of pending tasks that are not complete
	TIndirectArray<FAsyncTask<FAsyncImportMorphTargetWork> > PendingWork;

	int32 NumCompleted = 0;
	int32 NumTasks = 0;
	int32 MaxShapeInProcess = FPlatformMisc::NumberOfCoresIncludingHyperthreads();

	int32 ShapeIndex = 0;
	int32 TotalShapeCount = BaseImportData.MorphTargetNames.Num();

	// iterate through shapename, and create morphtarget
	for (int32 MorphTargetIndex = 0; MorphTargetIndex < BaseImportData.MorphTargetNames.Num(); ++MorphTargetIndex)
	{
		int32 CurrentNumTasks = PendingWork.Num();
		while (CurrentNumTasks >= MaxShapeInProcess)
		{
			//Wait until the first slot is available
			PendingWork[0].EnsureCompletion();
			for (int32 TaskIndex = PendingWork.Num() - 1; TaskIndex >= 0; --TaskIndex)
			{
				if (PendingWork[TaskIndex].IsDone())
				{
					PendingWork.RemoveAt(TaskIndex);
					++NumCompleted;
					FFormatNamedArguments Args;
					Args.Add(TEXT("NumCompleted"), NumCompleted);
					Args.Add(TEXT("NumTasks"), TotalShapeCount);
					GWarn->StatusUpdate(NumCompleted, TotalShapeCount, FText::Format(LOCTEXT("ImportingMorphTargetStatus", "Importing Morph Target: {NumCompleted} of {NumTasks}"), Args));
				}
			}
			CurrentNumTasks = PendingWork.Num();
		}

		check(BaseImportData.MorphTargetNames.IsValidIndex(MorphTargetIndex));
		check(BaseImportData.MorphTargetModifiedPoints.IsValidIndex(MorphTargetIndex));
		check(BaseImportData.MorphTargets.IsValidIndex(MorphTargetIndex));

		FString& ShapeName = BaseImportData.MorphTargetNames[MorphTargetIndex];
		FSkeletalMeshImportData& ShapeImportData = BaseImportData.MorphTargets[MorphTargetIndex];
		TSet<uint32>& ModifiedPoints = BaseImportData.MorphTargetModifiedPoints[MorphTargetIndex];

		// See if this morph target already exists.
		UMorphTarget * MorphTarget = FindObject<UMorphTarget>(BaseSkelMesh, *ShapeName);
		// we only create new one for LOD0, otherwise don't create new one
		if (!MorphTarget)
		{
			if (LODIndex == 0)
			{
				MorphTarget = NewObject<UMorphTarget>(BaseSkelMesh, FName(*ShapeName));
			}
			else
			{
				/*AddTokenizedErrorMessage(FTokenizedMessage::Create(EMessageSeverity::Error, FText::Format(FText::FromString("Could not find the {0} morphtarget for LOD {1}. \
					Make sure the name for morphtarget matches with LOD 0"), FText::FromString(ShapeName), FText::FromString(FString::FromInt(LODIndex)))),
					FFbxErrors::SkeletalMesh_LOD_MissingMorphTarget);*/
			}
		}

		if (MorphTarget)
		{
			MorphTargets.Add(MorphTarget);
			int32 NewMorphDeltasIdx = Results.Add(new TArray< FMorphTargetDelta >());

			TArray< FMorphTargetDelta >* Deltas = Results[NewMorphDeltasIdx];

			FAsyncTask<FAsyncImportMorphTargetWork>* NewWork = new FAsyncTask<FAsyncImportMorphTargetWork>(&BaseLODModel, BaseSkelMesh->RefSkeleton, BaseImportData,
				MoveTemp(ShapeImportData.Points), *Deltas, BaseIndexData, BaseWedgePointIndices, WedgePointToVertexIndexMap, OverlappingVertices, MoveTemp(ModifiedPoints), WedgeToFaces, MeshDataBundle, TangentZ,
				ShouldImportNormals, ShouldImportTangents, bUseMikkTSpace, Thresholds);
			PendingWork.Add(NewWork);

			NewWork->StartBackgroundTask(GLargeThreadPool);
			CurrentNumTasks++;
			NumTasks++;
		}

		++ShapeIndex;
	}

	// Wait for all importing tasks to complete
	for (int32 TaskIndex = 0; TaskIndex < PendingWork.Num(); ++TaskIndex)
	{
		PendingWork[TaskIndex].EnsureCompletion();

		++NumCompleted;

		FFormatNamedArguments Args;
		Args.Add(TEXT("NumCompleted"), NumCompleted);
		Args.Add(TEXT("NumTasks"), TotalShapeCount);
		GWarn->StatusUpdate(NumCompleted, NumTasks, FText::Format(LOCTEXT("ImportingMorphTargetStatus", "Importing Morph Target: {NumCompleted} of {NumTasks}"), Args));
	}

	bool bNeedToInvalidateRegisteredMorph = false;
	// Create morph streams for each morph target we are importing.
	// This has to happen on a single thread since the skeletal meshes' bulk data is locked and cant be accessed by multiple threads simultaneously
	for (int32 Index = 0; Index < MorphTargets.Num(); Index++)
	{
		FFormatNamedArguments Args;
		Args.Add(TEXT("NumCompleted"), Index + 1);
		Args.Add(TEXT("NumTasks"), MorphTargets.Num());
		GWarn->StatusUpdate(Index + 1, MorphTargets.Num(), FText::Format(LOCTEXT("BuildingMorphTargetRenderDataStatus", "Building Morph Target Render Data: {NumCompleted} of {NumTasks}"), Args));

		UMorphTarget* MorphTarget = MorphTargets[Index];
		MorphTarget->PopulateDeltas(*Results[Index], LODIndex, BaseLODModel.Sections, ShouldImportNormals == false, false, Thresholds.MorphThresholdPosition);

		// register does mark package as dirty
		if (MorphTarget->HasValidData())
		{
			bNeedToInvalidateRegisteredMorph |= BaseSkelMesh->RegisterMorphTarget(MorphTarget, false);
		}

		delete Results[Index];
		Results[Index] = nullptr;
	}

	if (bNeedToInvalidateRegisteredMorph)
	{
		BaseSkelMesh->InitMorphTargetsAndRebuildRenderData();
	}
}

void FLODUtilities::UnbindClothingAndBackup(USkeletalMesh* SkeletalMesh, TArray<ClothingAssetUtils::FClothingAssetMeshBinding>& ClothingBindings)
{
	for (int32 LODIndex = 0; LODIndex < SkeletalMesh->GetImportedModel()->LODModels.Num(); ++LODIndex)
	{
		TArray<ClothingAssetUtils::FClothingAssetMeshBinding> LODBindings;
		UnbindClothingAndBackup(SkeletalMesh, LODBindings, LODIndex);
		ClothingBindings.Append(LODBindings);
	}
}

void FLODUtilities::UnbindClothingAndBackup(USkeletalMesh* SkeletalMesh, TArray<ClothingAssetUtils::FClothingAssetMeshBinding>& ClothingBindings, const int32 LODIndex)
{
	if (!SkeletalMesh->GetImportedModel()->LODModels.IsValidIndex(LODIndex))
	{
		return;
	}
	FSkeletalMeshLODModel& LODModel = SkeletalMesh->GetImportedModel()->LODModels[LODIndex];
	//Store the clothBinding
	ClothingAssetUtils::GetMeshClothingAssetBindings(SkeletalMesh, ClothingBindings, LODIndex);
	//Unbind the Cloth for this LOD before we reduce it, we will put back the cloth after the reduction, if it still match the sections
	for (ClothingAssetUtils::FClothingAssetMeshBinding& Binding : ClothingBindings)
	{
		if (Binding.LODIndex == LODIndex)
		{
			check(Binding.Asset);
			Binding.Asset->UnbindFromSkeletalMesh(SkeletalMesh, Binding.LODIndex);
			
			//Use the UserSectionsData original section index, this will ensure we remap correctly the cloth if the reduction has change the number of sections
			int32 OriginalDataSectionIndex = LODModel.Sections[Binding.SectionIndex].OriginalDataSectionIndex;
			Binding.SectionIndex = OriginalDataSectionIndex;
			
			FSkelMeshSourceSectionUserData& SectionUserData = LODModel.UserSectionsData.FindChecked(OriginalDataSectionIndex);
			SectionUserData.ClothingData.AssetGuid = FGuid();
			SectionUserData.ClothingData.AssetLodIndex = INDEX_NONE;
			SectionUserData.CorrespondClothAssetIndex = INDEX_NONE;
		}
	}
}

void FLODUtilities::RestoreClothingFromBackup(USkeletalMesh* SkeletalMesh, TArray<ClothingAssetUtils::FClothingAssetMeshBinding>& ClothingBindings)
{
	for (int32 LODIndex = 0; LODIndex < SkeletalMesh->GetImportedModel()->LODModels.Num(); ++LODIndex)
	{
		RestoreClothingFromBackup(SkeletalMesh, ClothingBindings, LODIndex);
	}
}

void FLODUtilities::RestoreClothingFromBackup(USkeletalMesh* SkeletalMesh, TArray<ClothingAssetUtils::FClothingAssetMeshBinding>& ClothingBindings, const int32 LODIndex)
{
	if (!SkeletalMesh->GetImportedModel()->LODModels.IsValidIndex(LODIndex))
	{
		return;
	}
	FSkeletalMeshLODModel& LODModel = SkeletalMesh->GetImportedModel()->LODModels[LODIndex];
	for (ClothingAssetUtils::FClothingAssetMeshBinding& Binding : ClothingBindings)
	{
		for (int32 SectionIndex = 0; SectionIndex < LODModel.Sections.Num(); ++SectionIndex)
		{
			if (LODModel.Sections[SectionIndex].OriginalDataSectionIndex != Binding.SectionIndex)
			{
				continue;
			}
			if (Binding.LODIndex == LODIndex)
			{
				check(Binding.Asset);
				if (Binding.Asset->BindToSkeletalMesh(SkeletalMesh, Binding.LODIndex, SectionIndex, Binding.AssetInternalLodIndex))
				{
					//If successfull set back the section user data
					FSkelMeshSourceSectionUserData& SectionUserData = LODModel.UserSectionsData.FindChecked(Binding.SectionIndex);
					SectionUserData.CorrespondClothAssetIndex = LODModel.Sections[SectionIndex].CorrespondClothAssetIndex;
					SectionUserData.ClothingData = LODModel.Sections[SectionIndex].ClothingData;
				}
			}
			break;
		}
	}
}



#undef LOCTEXT_NAMESPACE // "LODUtilities"<|MERGE_RESOLUTION|>--- conflicted
+++ resolved
@@ -1955,7 +1955,7 @@
 		int32 InfluenceBoneIndex = 0;
 		for (auto Kvp : WeightForBone)
 		{
-			SkinWeight.InfluenceBones[InfluenceBoneIndex] = (uint8)(Kvp.Key);
+			SkinWeight.InfluenceBones[InfluenceBoneIndex] = Kvp.Key;
 			SkinWeight.InfluenceWeights[InfluenceBoneIndex] = FMath::Clamp((uint8)(Kvp.Value*((float)0xFF)), (uint8)0x00, (uint8)0xFF);
 			TotalInfluenceWeight += SkinWeight.InfluenceWeights[InfluenceBoneIndex];
 			InfluenceBoneIndex++;
@@ -2041,24 +2041,12 @@
 				{
 					if (DependentLODIndex < NumLODModels)
 					{
-<<<<<<< HEAD
 						SkeletalMesh->ForceBulkDataResident(DependentLODIndex);
 					}
 				}
 			}
 
 			SkeletalMesh->ReserveLODImportData(MaxDependentLODIndex);
-=======
-						FSkeletalMeshLODModel* LODModel = LODModels[DependentLODIndex];
-						if (LODModel)
-						{
-							LODModel->RawSkeletalMeshBulkData.GetBulkData().ForceBulkDataResident();
-						}
-					}
-				}
-			}
-
->>>>>>> fa8a8d0d
 			//Reduce all dependent LOD in same time
 			ParallelFor(DependentLODs.Num(), [&DependentLODs, &SkeletalMesh](int32 IterationIndex)
 			{
@@ -2569,12 +2557,13 @@
 	{
 		if (Binding.LODIndex == LODIndex)
 		{
-			check(Binding.Asset);
-			Binding.Asset->UnbindFromSkeletalMesh(SkeletalMesh, Binding.LODIndex);
-			
 			//Use the UserSectionsData original section index, this will ensure we remap correctly the cloth if the reduction has change the number of sections
 			int32 OriginalDataSectionIndex = LODModel.Sections[Binding.SectionIndex].OriginalDataSectionIndex;
-			Binding.SectionIndex = OriginalDataSectionIndex;
+			if (Binding.Asset)
+			{
+				Binding.Asset->UnbindFromSkeletalMesh(SkeletalMesh, Binding.LODIndex);
+				Binding.SectionIndex = OriginalDataSectionIndex;
+			}
 			
 			FSkelMeshSourceSectionUserData& SectionUserData = LODModel.UserSectionsData.FindChecked(OriginalDataSectionIndex);
 			SectionUserData.ClothingData.AssetGuid = FGuid();
@@ -2607,9 +2596,8 @@
 			{
 				continue;
 			}
-			if (Binding.LODIndex == LODIndex)
-			{
-				check(Binding.Asset);
+			if (Binding.LODIndex == LODIndex && Binding.Asset)
+			{
 				if (Binding.Asset->BindToSkeletalMesh(SkeletalMesh, Binding.LODIndex, SectionIndex, Binding.AssetInternalLodIndex))
 				{
 					//If successfull set back the section user data
