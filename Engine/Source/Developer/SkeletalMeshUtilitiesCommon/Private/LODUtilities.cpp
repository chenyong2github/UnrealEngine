--- conflicted
+++ resolved
@@ -2030,10 +2030,6 @@
 					LODModelReplaceByReduction.Enqueue(ReplacedLODModel);
 				});
 			}
-<<<<<<< HEAD
-			
-			SkeletalMesh->ReserveLODImportData(MaxDependentLODIndex);
-=======
 
 			// Load the BulkData for all dependent LODs; this has to be done on the main thread since it requires access to the Linker and FLinkerLoad::Serialize is not threadsafe
 			FSkeletalMeshModel* SkeletalMeshResource = SkeletalMesh->GetImportedModel();
@@ -2045,16 +2041,12 @@
 				{
 					if (DependentLODIndex < NumLODModels)
 					{
-						FSkeletalMeshLODModel* LODModel = LODModels[DependentLODIndex];
-						if (LODModel)
-						{
-							LODModel->RawSkeletalMeshBulkData.GetBulkData().ForceBulkDataResident();
-						}
+						SkeletalMesh->ForceBulkDataResident(DependentLODIndex);
 					}
 				}
 			}
 
->>>>>>> fa8a8d0d
+			SkeletalMesh->ReserveLODImportData(MaxDependentLODIndex);
 			//Reduce all dependent LOD in same time
 			ParallelFor(DependentLODs.Num(), [&DependentLODs, &SkeletalMesh](int32 IterationIndex)
 			{
