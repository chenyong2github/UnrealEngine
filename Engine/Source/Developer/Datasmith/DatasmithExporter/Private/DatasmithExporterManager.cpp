// Copyright Epic Games, Inc. All Rights Reserved.

#include "DatasmithExporterManager.h"

#include "Modules/ModuleManager.h"
#include "UObject/GarbageCollection.h"

#if IS_PROGRAM
#include "DatasmithDirectLink.h"

#include "Async/Future.h"
#include "Async/TaskGraphInterfaces.h"
#include "Containers/Queue.h"
#include "CoreGlobals.h"
#include "Delegates/Delegate.h"
#include "Framework/Application/SlateApplication.h"
#include "GenericPlatform/GenericPlatformMisc.h"
#include "HAL/Event.h"
#include "HAL/RunnableThread.h"
#include "Misc/AssertionMacros.h"
#include "Misc/AssertionMacros.h"
#include "RequiredProgramMainCPPInclude.h"
#include "StandaloneRenderer.h"

#ifndef UE_BUILD_DEVELOPMENT_WITH_DEBUGGAME
	#define UE_BUILD_DEVELOPMENT_WITH_DEBUGGAME 0
#endif

// Not using IMPLEMENT_APPLICATION here because it overrides new and delete which can cause issues in some host softwares.
TCHAR GInternalProjectName[64] = TEXT( "UnrealDatasmithExporter" );
// Create the engine at a directory that is null before the initialization of datasmith is done
const TCHAR *GForeignEngineDir = nullptr;
FEngineLoop GEngineLoop;
#endif // IS_PROGRAM



IMPLEMENT_MODULE(FDefaultModuleImpl, DatasmithExporter)

#if IS_PROGRAM
/**
 * A simple runnable to host and init a simple engine loop
 */
class FDatasmithGameThread : public FRunnable
{
public:
	FDatasmithGameThread(FString&& InPreInitCommandArgs, const FDatasmithExporterManager::FInitOptions& InForeignEngineDir);
	virtual uint32 Run() override;
	TFuture<bool> GetOnInitDoneFuture();

	void RequestExit();

	bool WasInitilizedWithMessaging() const { return bUseMessaging; }

	TQueue<FSimpleDelegate, EQueueMode::Mpsc> CommandQueue;

	FEvent* SyncEvent;

private:
	void OnInit();
	void Shutdown();

	bool bKeepRunning;
	bool bUseMessaging;
	bool bSuppressLogs;
	TUniquePtr<TPromise<bool>> InitDone;
	FString PreInitCommandArgs;
	FString ForeignEngineDir;
};

bool FDatasmithExporterManager::bEngineInitialized = false;
bool FDatasmithExporterManager::bUseMessaging = false;
FRunnableThread* FDatasmithExporterManager::GMainThreadAsRunnable = nullptr;
TSharedPtr<FDatasmithGameThread> FDatasmithExporterManager::GDatasmithGameThread;

class FDatasmithExportOutputDevice : public FOutputDevice
{
public:
	FDatasmithExportOutputDevice()
	{
	}

	virtual ~FDatasmithExportOutputDevice()
	{
	}

	virtual void Serialize(const TCHAR* /*V*/, ELogVerbosity::Type /*Verbosity*/, const class FName& /*Category*/) override
	{
	}
};


namespace DatasmithGameThread
{
	bool InitializeInCurrentThread(const FString& PreInitCommandArgs, bool bSuppressLogs)
	{
		bool bEngineInitialized = GEngineLoop.PreInit(*PreInitCommandArgs) == 0;

		// Make sure all UObject classes are registered and default properties have been initialized
		ProcessNewlyLoadedUObjects();

		// Tell the module manager it may now process newly-loaded UObjects when new C++ modules are loaded
		FModuleManager::Get().StartProcessingNewlyLoadedObjects();

		if ( GLog )
		{
			// Make sure Logger is set on the right thread
			GLog->SetCurrentThreadAsMasterThread();

			if ( bSuppressLogs )
			{
				// Clean up existing output devices
				GLog->TearDown();

				// Add Datasmith output device
				GLog->AddOutputDevice(new FDatasmithExportOutputDevice());
			}
		}

		return bEngineInitialized;
	}

	void ShutdownInCurrentThread()
	{
		// Some adjustments must be made if shutdown thread differ from the one Initialize has been called from
		if (GGameThreadId != FPlatformTLS::GetCurrentThreadId())
		{
			// Force Game thread to be the current one
			GGameThreadId = FPlatformTLS::GetCurrentThreadId();
			// Set the current thread on the Logger
			if ( GLog )
			{
				GLog->SetCurrentThreadAsMasterThread();
			}

			// Re-attach task graph to new game thread
			FTaskGraphInterface::Get().AttachToThread(ENamedThreads::GameThread);
		}

		// Close the logging device
		if ( GLog )
		{
			GLog->TearDown();
		}

		// Proceed with process exit
		GEngineLoop.AppPreExit();
		GEngineLoop.AppExit();
	}
}

FDatasmithGameThread::FDatasmithGameThread(FString&& InPreInitCommandArgs, const FDatasmithExporterManager::FInitOptions& InitOptions)
	: FRunnable()
	, bKeepRunning(true)
	, bUseMessaging(InitOptions.bEnableMessaging)
	, bSuppressLogs(InitOptions.bSuppressLogs)
	, InitDone(MakeUnique<TPromise<bool>>())
	, PreInitCommandArgs(MoveTemp(InPreInitCommandArgs))
	, ForeignEngineDir(InitOptions.RemoteEngineDirPath)
{
}

uint32 FDatasmithGameThread::Run()
{
	// init
	bKeepRunning = true;
	OnInit();


	while (bKeepRunning)
	{
		FTaskGraphInterface::Get().ProcessThreadUntilIdle(ENamedThreads::GameThread);
		FStats::AdvanceFrame(false);
		FTicker::GetCoreTicker().Tick(FApp::GetDeltaTime());
		FSlateApplication::Get().PumpMessages();
		FSlateApplication::Get().Tick();

		double LastSlateUpdateTime = FPlatformTime::Seconds();

		FSimpleDelegate Command;
		while (CommandQueue.Dequeue( Command ) && bKeepRunning)
		{
			Command.ExecuteIfBound();
		}

		// Update this if we can get refresh rate of the user monitor(s)
		constexpr double FrameTime = 1 / 60;
		double TimeSinceLastUpdate =  FPlatformTime::Seconds() - LastSlateUpdateTime;
		while (TimeSinceLastUpdate < FrameTime && bKeepRunning)
		{
			while (CommandQueue.Dequeue( Command ) && bKeepRunning)
			{
				Command.ExecuteIfBound();
			}

			if (bKeepRunning)
			{
				double CurrentTime = FPlatformTime::Seconds();
				SyncEvent->Wait( FTimespan::FromSeconds(FrameTime - TimeSinceLastUpdate) );
				TimeSinceLastUpdate += FPlatformTime::Seconds() - CurrentTime;
			}
		}
	}

	// exit
	Shutdown();
	return 0;
}

TFuture<bool> FDatasmithGameThread::GetOnInitDoneFuture()
{
	if ( InitDone )
	{
		return InitDone->GetFuture();
	}

	// If you got there the engine loop was already initialized
	checkNoEntry();
	return {};
}

void FDatasmithGameThread::RequestExit()
{
	FSimpleDelegate RunOnGameThread;
	RunOnGameThread.BindLambda([this]()
		{
			bKeepRunning = false;
		});
	FDatasmithExporterManager::PushCommandIntoGameThread(MoveTemp(RunOnGameThread), true);
}

void FDatasmithGameThread::OnInit()
{
	GForeignEngineDir = *ForeignEngineDir;
	bool bInitSucceded = DatasmithGameThread::InitializeInCurrentThread(PreInitCommandArgs, bSuppressLogs);

	// The macro UE_EXTERNAL_PROFILING_ENABLED must be define to 0 otherwise the engine path will be already initialized with the wrong path
	check(ForeignEngineDir == FGenericPlatformMisc::EngineDir());

	PreInitCommandArgs.Empty();
	if (bInitSucceded)
	{
		SyncEvent = FPlatformProcess::GetSynchEventFromPool();

		PreInitCommandArgs.Empty();

		// Initialize a normal Slate application using the platform's standalone renderer
		FSlateApplication::InitializeAsStandaloneApplication( GetStandardStandaloneRenderer() );

		// Load the required module at boot (User calls can't load modules on their thread
		FModuleManager& ModuleManager = FModuleManager::Get();

		ModuleManager.LoadModuleChecked(FName(TEXT("DatasmithExporterUI")));


		if (bUseMessaging)
		{
			// Init the modules for live link
			check(FDatasmithDirectLink::ValidateCommunicationSetup() == 0);
		}
	}
	else
	{
		checkf(false, TEXT("Couldn't pre-init engine in the custom datasmith game thread."))
	}

	InitDone->SetValue(bInitSucceded);

	/**
	 * Free the promise as soon a possible. It can cause some issue when done after the shutdown.
	 * The destructor require a lazy initialized global event pool that don't survive the shutdown.
	 */
	InitDone.Reset();
}

void FDatasmithGameThread::Shutdown()
{
	FSlateApplication::Get().CloseAllWindowsImmediately();
	FSlateApplication::Shutdown();

	FPlatformProcess::ReturnSynchEventToPool( SyncEvent );

	DatasmithGameThread::ShutdownInCurrentThread();
}
#endif // IS_PROGRAM


bool FDatasmithExporterManager::Initialize()
{
	return Initialize(FInitOptions());
}

bool FDatasmithExporterManager::Initialize(const FInitOptions& InitOptions)
{
#if IS_PROGRAM
	if ( bEngineInitialized )
	{
		return false;
	}

	if (!bEngineInitialized)
	{
		FString CmdLine;

		bUseMessaging = InitOptions.bEnableMessaging;

		if (InitOptions.bEnableMessaging)
		{
			CmdLine += TEXT(" -Messaging");
		}

		if (InitOptions.bSaveLogToUserDir)
		{
			CmdLine += TEXT(" -SaveToUserDir");
		}

		if (InitOptions.bSuppressLogs)
		{
			CmdLine += TEXT(" -logcmds=\"Global None\"");
		}

		if (InitOptions.bUseDatasmithExporterUI)
		{
			checkf(InitOptions.RemoteEngineDirPath, TEXT("Datasmith exporter UI need a path to its minimal engine folder"));

			// Start a custom game thread
			GDatasmithGameThread = MakeShared<FDatasmithGameThread>(MoveTemp(CmdLine), InitOptions);
			TFuture<bool> OnInitDoneFuture = GDatasmithGameThread->GetOnInitDoneFuture();
			GMainThreadAsRunnable = FRunnableThread::Create(GDatasmithGameThread.Get(), TEXT("DatasmithMainThread"));
			bEngineInitialized = OnInitDoneFuture.Get();
		}
		else
		{
			bEngineInitialized = DatasmithGameThread::InitializeInCurrentThread(CmdLine, InitOptions.bSuppressLogs);
		}

		return bEngineInitialized;
	}
#endif //IS_PROGRAM
	return true;
}

void FDatasmithExporterManager::Shutdown()
{
#if IS_PROGRAM
	if (bEngineInitialized)
	{
		if (GDatasmithGameThread)
		{
			GDatasmithGameThread->RequestExit();
			GMainThreadAsRunnable->WaitForCompletion();
			delete GMainThreadAsRunnable;
			GDatasmithGameThread.Reset();
		}
		else
		{
			DatasmithGameThread::ShutdownInCurrentThread();
		}

		bEngineInitialized = false;
	}
#endif // IS_PROGRAM
}

bool FDatasmithExporterManager::RunGarbageCollection()
{
#if IS_PROGRAM
	if (GDatasmithGameThread)
<<<<<<< HEAD
	{
		FSimpleDelegate Command;
		TSharedRef<TPromise<void>> SharedPromise = MakeShared<TPromise<void>>();
		TFuture<void> GarbageCollectionDoneFuture = SharedPromise->GetFuture();
		Command.BindLambda([SharedPromise]()
			{
				CollectGarbage(GARBAGE_COLLECTION_KEEPFLAGS);
				SharedPromise->SetValue();
			});
		PushCommandIntoGameThread(MoveTemp(Command), true);

		GarbageCollectionDoneFuture.Wait();
=======
	{
		FSimpleDelegate Command;
		TSharedRef<TPromise<void>> SharedPromise = MakeShared<TPromise<void>>();
		TFuture<void> GarbageCollectionDoneFuture = SharedPromise->GetFuture();
		Command.BindLambda([SharedPromise]()
			{
				CollectGarbage(GARBAGE_COLLECTION_KEEPFLAGS);
				SharedPromise->SetValue();
			});
		PushCommandIntoGameThread(MoveTemp(Command), true);

		GarbageCollectionDoneFuture.Wait();
		return true;
	}
	else if (IsInGameThread())
	{
		CollectGarbage(GARBAGE_COLLECTION_KEEPFLAGS);
>>>>>>> 56c511cf
		return true;
	}
#endif

<<<<<<< HEAD
	if (IsInGameThread())
	{
		CollectGarbage(GARBAGE_COLLECTION_KEEPFLAGS);
		return true;
	}

	return false;
}

#if IS_PROGRAM
void FDatasmithExporterManager::PushCommandIntoGameThread(FSimpleDelegate&& Command, bool bWakeUpGameThread)
{
	if (GDatasmithGameThread)
	{
=======
	return false;
#else
	CollectGarbage(GARBAGE_COLLECTION_KEEPFLAGS);
	return true;
#endif
}

#if IS_PROGRAM
void FDatasmithExporterManager::PushCommandIntoGameThread(FSimpleDelegate&& Command, bool bWakeUpGameThread)
{
	if (GDatasmithGameThread)
	{
>>>>>>> 56c511cf
		GDatasmithGameThread->CommandQueue.Enqueue(MoveTemp(Command));
		if ( bWakeUpGameThread && GDatasmithGameThread->SyncEvent )
		{
			GDatasmithGameThread->SyncEvent->Trigger();
		}
	}
	else if (IsInGameThread())
	{
		Command.ExecuteIfBound();
	}
	else
	{
		// The exporter manager wasn't properly initialized.
		checkNoEntry();
	}
}

bool FDatasmithExporterManager::WasInitilizedWithMessaging()
{
	if( GDatasmithGameThread )
	{
		return GDatasmithGameThread->WasInitilizedWithMessaging();
	}

	return bUseMessaging && bEngineInitialized;
}
#endif
<|MERGE_RESOLUTION|>--- conflicted
+++ resolved
@@ -366,7 +366,6 @@
 {
 #if IS_PROGRAM
 	if (GDatasmithGameThread)
-<<<<<<< HEAD
 	{
 		FSimpleDelegate Command;
 		TSharedRef<TPromise<void>> SharedPromise = MakeShared<TPromise<void>>();
@@ -379,45 +378,14 @@
 		PushCommandIntoGameThread(MoveTemp(Command), true);
 
 		GarbageCollectionDoneFuture.Wait();
-=======
-	{
-		FSimpleDelegate Command;
-		TSharedRef<TPromise<void>> SharedPromise = MakeShared<TPromise<void>>();
-		TFuture<void> GarbageCollectionDoneFuture = SharedPromise->GetFuture();
-		Command.BindLambda([SharedPromise]()
-			{
-				CollectGarbage(GARBAGE_COLLECTION_KEEPFLAGS);
-				SharedPromise->SetValue();
-			});
-		PushCommandIntoGameThread(MoveTemp(Command), true);
-
-		GarbageCollectionDoneFuture.Wait();
 		return true;
 	}
 	else if (IsInGameThread())
-	{
-		CollectGarbage(GARBAGE_COLLECTION_KEEPFLAGS);
->>>>>>> 56c511cf
-		return true;
-	}
-#endif
-
-<<<<<<< HEAD
-	if (IsInGameThread())
 	{
 		CollectGarbage(GARBAGE_COLLECTION_KEEPFLAGS);
 		return true;
 	}
 
-	return false;
-}
-
-#if IS_PROGRAM
-void FDatasmithExporterManager::PushCommandIntoGameThread(FSimpleDelegate&& Command, bool bWakeUpGameThread)
-{
-	if (GDatasmithGameThread)
-	{
-=======
 	return false;
 #else
 	CollectGarbage(GARBAGE_COLLECTION_KEEPFLAGS);
@@ -430,7 +398,6 @@
 {
 	if (GDatasmithGameThread)
 	{
->>>>>>> 56c511cf
 		GDatasmithGameThread->CommandQueue.Enqueue(MoveTemp(Command));
 		if ( bWakeUpGameThread && GDatasmithGameThread->SyncEvent )
 		{
