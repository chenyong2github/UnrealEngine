--- conflicted
+++ resolved
@@ -147,33 +147,6 @@
 	return false;
 }
 
-int32 FDatasmithFacadeScene::GetMaterialsCount() const
-{
-	return SceneRef->GetMaterialsCount();
-}
-
-FDatasmithFacadeBaseMaterial* FDatasmithFacadeScene::GetNewMaterial(
-	int32 MaterialIndex
-)
-{
-	if (TSharedPtr<IDatasmithBaseMaterialElement> ActorElement = SceneRef->GetMaterial( MaterialIndex ))
-	{
-		return FDatasmithFacadeBaseMaterial::GetNewFacadeBaseMaterialFromSharedPtr( ActorElement );
-	}
-
-	return nullptr;
-}
-
-void FDatasmithFacadeScene::RemoveMaterial(
-	FDatasmithFacadeBaseMaterial* InMaterialPtr
-)
-{
-	if (InMaterialPtr)
-	{
-		SceneRef->RemoveMaterial( InMaterialPtr->GetDatasmithBaseMaterial() );
-	}
-}
-
 void FDatasmithFacadeScene::AddMesh(
 	FDatasmithFacadeMeshElement* InMeshPtr
 )
@@ -294,27 +267,7 @@
 	FDatasmithFacadeMetaData* InMetaDataPtr
 )
 {
-<<<<<<< HEAD
-	// If applicable, update SceneExporter with new folder
-	if (FCString::Strlen(SceneExporterRef->GetAssetsOutputPath()) == 0)
-	{
-		SceneExporterRef->SetOutputPath(InAssetFolder);
-	}
-	else
-	{
-		ensure(FCString::Strcmp(SceneExporterRef->GetAssetsOutputPath(), InAssetFolder) == 0);
-	}
-
-	FString AssetFolder(InAssetFolder);
-
-	// Build and export the Datasmith scene element assets.
-	for (TSharedPtr<FDatasmithFacadeElement> ElementPtr : SceneElementSet)
-	{
-		ElementPtr->ExportAsset(AssetFolder);
-	}
-=======
 	SceneRef->RemoveMetaData(InMetaDataPtr->GetDatasmithMetaDataElement());
->>>>>>> 56c511cf
 }
 
 //This function is a temporary workaround to make sure Materials and texture are not deleted from the scene.
@@ -404,19 +357,6 @@
 	}
 
 	for ( TSharedPtr<IDatasmithLevelSequenceElement>& CurrentLevelSequence : LevelSequences )
-<<<<<<< HEAD
-	{
-		SceneRef->AddLevelSequence( CurrentLevelSequence.ToSharedRef() );
-	}
-
-	for ( TSharedPtr<IDatasmithLevelVariantSetsElement>& CurrentLevelVariantSet : LevelVariantSets )
-	{
-		SceneRef->AddLevelVariantSets( CurrentLevelVariantSet );
-	}
-
-	for ( TSharedPtr<IDatasmithActorElement>& CurrentActor : ActorArray )
-=======
->>>>>>> 56c511cf
 	{
 		SceneRef->AddLevelSequence( CurrentLevelSequence.ToSharedRef() );
 	}
@@ -449,8 +389,6 @@
 	SceneExporterRef->PreExport();
 }
 
-<<<<<<< HEAD
-=======
 void FDatasmithFacadeScene::SetName(const TCHAR* InName)
 {
 	SceneExporterRef->SetName(InName);
@@ -478,17 +416,12 @@
 	return SceneExporterRef->GetAssetsOutputPath();
 }
 
->>>>>>> 56c511cf
 void FDatasmithFacadeScene::Shutdown()
 {
 	FDatasmithExporterManager::Shutdown();
 }
 
-<<<<<<< HEAD
-void FDatasmithFacadeScene::ExportScene(
-=======
 bool FDatasmithFacadeScene::ExportScene(
->>>>>>> 56c511cf
 	const TCHAR* InOutputPath
 )
 {
@@ -531,18 +464,5 @@
 
 const TCHAR* FDatasmithFacadeScene::GetLabel() const
 {
-<<<<<<< HEAD
-	return ExportedTextureSet;
-}
-
-void FDatasmithFacadeScene::SetLabel(const TCHAR* InSceneLabel)
-{
-	SceneRef->SetLabel(InSceneLabel);
-}
-
-const TCHAR* FDatasmithFacadeScene::GetLabel() const
-{
-=======
->>>>>>> 56c511cf
 	return SceneRef->GetLabel();
 }