// Copyright Epic Games, Inc. All Rights Reserved.

#pragma once

// Datasmith facade.
#include "DatasmithFacadeElement.h"

class FDatasmithFacadeKeyValueProperty;
class FDatasmithFacadeScene;
class IDatasmithMetaDataElement;

class DATASMITHFACADE_API FDatasmithFacadeMetaData : public FDatasmithFacadeElement
{
public:	

	FDatasmithFacadeMetaData(
		const TCHAR* InElementName
	);

	// Add a property boolean property to the Datasmith actor.
	void AddPropertyBoolean(
		const TCHAR* InPropertyName,
		bool bInPropertyValue
	);

	// Add a property sRGBA color property to the Datasmith actor.
	void AddPropertyColor(
		const TCHAR*  InPropertyName,
		uint8 InR,
		uint8 InG,
		uint8 InB,
		uint8 InA
	);

	// Add a property float property to the Datasmith actor.
	void AddPropertyFloat(
		const TCHAR* InPropertyName,
		float InPropertyValue
	);

	// Add a property string property to the Datasmith actor.
	void AddPropertyString(
		const TCHAR* InPropertyName,
		const TCHAR* InPropertyValue
	);

	// Add a property texture property to the Datasmith actor.
	void AddPropertyTexture(
		const TCHAR* InPropertyName,
		const TCHAR* InTextureFilePath
	);

	// Add a property vector property to the Datasmith actor.
	void AddPropertyVector(
		const TCHAR* InPropertyName,
		const TCHAR* InPropertyValue
	);

	void AddProperty(
		const FDatasmithFacadeKeyValueProperty* InProperty
	);

	// Get the total amount of properties in this meta data.
	int32 GetPropertiesCount() const;

	/** Returns a new FDatasmithFacadeKeyValueProperty pointing to the KeyValueProperty at the given index, the returned value must be deleted after used, can be nullptr. */
	FDatasmithFacadeKeyValueProperty* GetNewProperty(
		int32 PropertyIndex
	) const;
	
	/** Sets the Datasmith element that is associated with this meta data */
	void SetAssociatedElement(
		const FDatasmithFacadeElement* Element
<<<<<<< HEAD
=======
	);

	/** Remove the property from this meta data */
	void RemoveProperty(
		const FDatasmithFacadeKeyValueProperty* Property
>>>>>>> 56c511cf
	);

	/** Remove all properties in this meta data */
	void ResetProperties()
	{
		GetDatasmithMetaDataElement()->ResetProperties();
	}

#ifdef SWIG_FACADE
protected:
#endif

	FDatasmithFacadeMetaData(
		const TSharedRef<IDatasmithMetaDataElement>& InMetaDataElement
	);

	TSharedRef<IDatasmithMetaDataElement> GetDatasmithMetaDataElement() const;
};<|MERGE_RESOLUTION|>--- conflicted
+++ resolved
@@ -71,14 +71,11 @@
 	/** Sets the Datasmith element that is associated with this meta data */
 	void SetAssociatedElement(
 		const FDatasmithFacadeElement* Element
-<<<<<<< HEAD
-=======
 	);
 
 	/** Remove the property from this meta data */
 	void RemoveProperty(
 		const FDatasmithFacadeKeyValueProperty* Property
->>>>>>> 56c511cf
 	);
 
 	/** Remove all properties in this meta data */
