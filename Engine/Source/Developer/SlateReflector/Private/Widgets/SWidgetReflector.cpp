// Copyright 1998-2019 Epic Games, Inc. All Rights Reserved.

#include "Widgets/SWidgetReflector.h"
#include "Rendering/DrawElements.h"
#include "Misc/App.h"
#include "Modules/ModuleManager.h"
#include "Framework/Application/SlateApplication.h"
#include "Widgets/Layout/SBorder.h"
#include "Widgets/Layout/SSpacer.h"
#include "Widgets/Images/SImage.h"
#include "Widgets/Text/STextBlock.h"
#include "Widgets/Layout/SBox.h"
#include "Widgets/Input/SButton.h"
#include "Widgets/SToolTip.h"
#include "Widgets/Layout/SSplitter.h"
#include "Widgets/Views/SHeaderRow.h"
#include "Widgets/Views/STableViewBase.h"
#include "Widgets/Views/STableRow.h"
#include "Widgets/Views/SListView.h"
#include "Widgets/Views/STreeView.h"
#include "Widgets/Input/SCheckBox.h"
#include "Widgets/Input/SSpinBox.h"
#include "Framework/Docking/TabManager.h"
#include "Models/WidgetReflectorNode.h"
#include "Widgets/SWidgetReflectorTreeWidgetItem.h"
#include "Widgets/SWidgetReflectorToolTipWidget.h"
#include "ISlateReflectorModule.h"
#include "Widgets/SInvalidationPanel.h"
#include "Widgets/Docking/SDockTab.h"
#include "Framework/Notifications/NotificationManager.h"
#include "Widgets/Notifications/SNotificationList.h"
#include "Widgets/Input/SComboBox.h"
#include "Widgets/SWidgetSnapshotVisualizer.h"
#include "WidgetSnapshotService.h"
#include "Widgets/Input/SNumericDropDown.h"
#include "Types/ReflectionMetadata.h"
#include "Widgets/Input/SSearchBox.h"
#include "Misc/TextFilterExpressionEvaluator.h"
#include "Debugging/SlateDebugging.h"
#include "VisualTreeCapture.h"
#include "SWidgetEventLog.h"

#if SLATE_REFLECTOR_HAS_DESKTOP_PLATFORM
#include "DesktopPlatformModule.h"
#endif // SLATE_REFLECTOR_HAS_DESKTOP_PLATFORM

#if SLATE_REFLECTOR_HAS_SESSION_SERVICES
#include "ISessionManager.h"
#include "ISessionServicesModule.h"
#endif // SLATE_REFLECTOR_HAS_SESSION_SERVICES

#if WITH_EDITOR
#include "PropertyEditorModule.h"
#endif

#define LOCTEXT_NAMESPACE "SWidgetReflector"
#define WITH_EVENT_LOGGING 0


static const int32 MaxLoggedEvents = 100;

/**
 * Widget reflector user widget.
 */

/* Local helpers
 *****************************************************************************/

struct FLoggedEvent
{
	FLoggedEvent( const FInputEvent& InEvent, const FReplyBase& InReply )
		: Event(InEvent)
		, Handler(InReply.GetHandler())
		, EventText(InEvent.ToText())
		, HandlerText(InReply.GetHandler().IsValid() ? FText::FromString(InReply.GetHandler()->ToString()) : LOCTEXT("NullHandler", "null"))
	{ }

	FText ToText()
	{
		return FText::Format(LOCTEXT("LoggedEvent","{0}  |  {1}"), EventText, HandlerText);
	}
	
	FInputEvent Event;
	TWeakPtr<SWidget> Handler;
	FText EventText;
	FText HandlerText;
};

namespace WidgetReflectorImpl
{

/** Information about a potential widget snapshot target */
struct FWidgetSnapshotTarget
{
	/** Display name of the target (used in the UI) */
	FText DisplayName;

	/** Instance ID of the target */
	FGuid InstanceId;
};

/** Different UI modes the widget reflector can be in */
enum class EWidgetReflectorUIMode : uint8
{
	Live,
	Snapshot,
};

namespace WidgetReflectorTabID
{
	static const FName WidgetHierarchy = "WidgetReflector.WidgetHierarchyTab";
	static const FName SlateStats = "WidgetReflector.SlateStatsTab";
	static const FName SnapshotWidgetPicker = "WidgetReflector.SnapshotWidgetPickerTab";
	static const FName WidgetDetails = "WidgetReflector.WidgetDetailsTab";
	static const FName WidgetEvents = "WidgetReflector.WidgetEventsTab";
}


enum class EWidgetPickingMode : uint8
{
	None,
	Focus,
	HitTesting,
	Drawable
};

/**
 * Widget reflector implementation
 */
class SWidgetReflector : public ::SWidgetReflector
{
	// The reflector uses a tree that observes FWidgetReflectorNodeBase objects.
	typedef STreeView<TSharedRef<FWidgetReflectorNodeBase>> SReflectorTree;

public:

	~SWidgetReflector();

private:

	virtual void Construct( const FArguments& InArgs ) override;

	TSharedRef<SDockTab> SpawnWidgetHierarchyTab(const FSpawnTabArgs& Args);

	TSharedRef<SDockTab> SpawnSnapshotWidgetPicker(const FSpawnTabArgs& Args);

#if WITH_EDITOR
	TSharedRef<SDockTab> SpawnWidgetDetails(const FSpawnTabArgs& Args);
#endif

#if WITH_SLATE_DEBUGGING
	TSharedRef<SDockTab> SpawnWidgetEvents(const FSpawnTabArgs& Args);
#endif

	void OnTabSpawned(const FName& TabIdentifier, const TSharedRef<SDockTab>& SpawnedTab);

	void CloseTab(const FName& TabIdentifier);

	void OnFilterTextChanged(const FText& InFilterText);
	void OnFilterTextCommitted(const FText& InText, ETextCommit::Type CommitInfo);

	void SetUIMode(const EWidgetReflectorUIMode InNewMode);

	// SCompoundWidget overrides
	virtual void Tick( const FGeometry& AllottedGeometry, const double InCurrentTime, const float InDeltaTime ) override;

	// IWidgetReflector interface

	virtual void OnEventProcessed( const FInputEvent& Event, const FReplyBase& InReply ) override;

	virtual bool IsInPickingMode() const override
	{
		return PickingMode == EWidgetPickingMode::HitTesting || PickingMode == EWidgetPickingMode::Drawable;
	}

	virtual bool IsShowingFocus() const override
	{
		return PickingMode == EWidgetPickingMode::Focus;
	}

	virtual bool IsVisualizingLayoutUnderCursor() const override
	{
		return PickingMode == EWidgetPickingMode::HitTesting || PickingMode == EWidgetPickingMode::Drawable;
	}

	virtual void OnWidgetPicked() override
	{
		SetPickingMode(EWidgetPickingMode::None);
	}

	virtual bool ReflectorNeedsToDrawIn( TSharedRef<SWindow> ThisWindow ) const override;

	virtual void SetSourceAccessDelegate( FAccessSourceCode InDelegate ) override
	{
		SourceAccessDelegate = InDelegate;
	}

	virtual void SetAssetAccessDelegate(FAccessAsset InDelegate) override
	{
		AsseetAccessDelegate = InDelegate;
	}

	virtual void SetWidgetsToVisualize( const FWidgetPath& InWidgetsToVisualize ) override;
	virtual int32 Visualize( const FWidgetPath& InWidgetsToVisualize, FSlateWindowElementList& OutDrawElements, int32 LayerId ) override;
	virtual int32 VisualizeCursorAndKeys(FSlateWindowElementList& OutDrawElements, int32 LayerId) const override;

	/**
	 * Generates a tool tip for the given reflector tree node.
	 *
	 * @param InReflectorNode The node to generate the tool tip for.
	 * @return The tool tip widget.
	 */
	TSharedRef<SToolTip> GenerateToolTipForReflectorNode( TSharedRef<FWidgetReflectorNodeBase> InReflectorNode );

	/**
	 * Mark the provided reflector nodes such that they stand out in the tree and are visible.
	 *
	 * @param WidgetPathToObserve The nodes to mark.
	 */
	void VisualizeAsTree( const TArray< TSharedRef<FWidgetReflectorNodeBase> >& WidgetPathToVisualize );

	/**
	 * Draw the widget path to the picked widget as the widgets' outlines.
	 *
	 * @param InWidgetsToVisualize A widget path whose widgets' outlines to draw.
	 * @param OutDrawElements A list of draw elements; we will add the output outlines into it.
	 * @param LayerId The maximum layer achieved in OutDrawElements so far.
	 * @return The maximum layer ID we achieved while painting.
	 */
	int32 VisualizePickAsRectangles( const FWidgetPath& InWidgetsToVisualize, FSlateWindowElementList& OutDrawElements, int32 LayerId );

	/**
	 * Draw an outline for the specified nodes.
	 *
	 * @param InNodesToDraw A widget path whose widgets' outlines to draw.
	 * @param WindowGeometry The geometry of the window in which to draw.
	 * @param OutDrawElements A list of draw elements; we will add the output outlines into it.
	 * @param LayerId the maximum layer achieved in OutDrawElements so far.
	 * @return The maximum layer ID we achieved while painting.
	 */
	int32 VisualizeSelectedNodesAsRectangles( const TArray<TSharedRef<FWidgetReflectorNodeBase>>& InNodesToDraw, const TSharedRef<SWindow>& VisualizeInWindow, FSlateWindowElementList& OutDrawElements, int32 LayerId );

	/** Draw the actual highlight */
	void DrawWidgetVisualization(const FPaintGeometry& WidgetGeometry, FLinearColor Color, FSlateWindowElementList& OutDrawElements, int32& LayerId);

	/** Callback for changing the application scale slider. */
	void HandleAppScaleSliderChanged( float NewValue )
	{
		FSlateApplication::Get().SetApplicationScale(NewValue);
	}

	FReply HandleDisplayTextureAtlases();
	FReply HandleDisplayFontAtlases();

	/** Callback for getting the value of the application scale slider. */
	float HandleAppScaleSliderValue() const
	{
		return FSlateApplication::Get().GetApplicationScale();
	}

	/** Callback for checked state changes of the focus check box. */
	void HandleFocusCheckBoxCheckedStateChanged( ECheckBoxState NewValue );

	/** Callback for getting the checked state of the focus check box. */
	ECheckBoxState HandleFocusCheckBoxIsChecked() const
	{
		return PickingMode == EWidgetPickingMode::Focus ? ECheckBoxState::Checked : ECheckBoxState::Unchecked;
	}

	/** Callback for clicking the pick button. */
	FReply HandlePickButtonClicked(EWidgetPickingMode InPickingMode)
	{
		SetPickingMode(PickingMode != InPickingMode ? InPickingMode : EWidgetPickingMode::None);

		if (IsVisualizingLayoutUnderCursor())
		{
			SetUIMode(EWidgetReflectorUIMode::Live);
		}

		return FReply::Handled();
	}

	void SetPickingMode(EWidgetPickingMode InMode)
	{
		if (PickingMode != InMode)
		{
			// Disable visual picking, and renable widget caching.
#if WITH_SLATE_DEBUGGING
			SInvalidationPanel::EnableInvalidationPanels(true);
#endif
			VisualCapture.Disable();

			// Enable the picking mode.
			PickingMode = InMode;

			// If we're enabling hit test, reset the visual capture entirely, we don't want to use the visual tree.
			if (PickingMode == EWidgetPickingMode::HitTesting)
			{
				VisualCapture.Reset();
<<<<<<< HEAD
				SInvalidationPanel::SetEnableWidgetCaching(false);
=======
#if WITH_SLATE_DEBUGGING
				SInvalidationPanel::EnableInvalidationPanels(false);
#endif
>>>>>>> 33e6966e
				VisualCapture.Reset();
			}
			// If we're using the drawing picking mode enable it!
			else if (PickingMode == EWidgetPickingMode::Drawable)
			{
				VisualCapture.Enable();
#if WITH_SLATE_DEBUGGING
				SInvalidationPanel::EnableInvalidationPanels(false);
#endif
			}
		}
	}

	/** Callback for getting the color of the pick button text. */
	FSlateColor HandlePickButtonColorAndOpacity(EWidgetPickingMode InPickingMode) const
	{
		static const FName SelectionColor("SelectionColor");

		return PickingMode == InPickingMode
			? FCoreStyle::Get().GetSlateColor(SelectionColor)
			: FLinearColor::White;
	}

	/** Callback for getting the text of the pick button. */
	FText HandlePickButtonText(EWidgetPickingMode InPickingMode) const;

	/** Callback to see whether the "Snapshot Target" combo should be enabled */
	bool IsSnapshotTargetComboEnabled() const;

	/** Callback to see whether the "Take Snapshot" button should be enabled */
	bool IsTakeSnapshotButtonEnabled() const;

	/** Callback for clicking the "Take Snapshot" button. */
	FReply HandleTakeSnapshotButtonClicked();

	/** Takes a snapshot of the current state of the snapshot target. */
	void TakeSnapshot();

	/** Used as a callback for the "snapshot pending" notification item buttons, called when we should give up on a snapshot request */
	void OnCancelPendingRemoteSnapshot();

	/** Callback for when a remote widget snapshot is available */
	void HandleRemoteSnapshotReceived(const TArray<uint8>& InSnapshotData);

#if SLATE_REFLECTOR_HAS_DESKTOP_PLATFORM
	/** Callback for clicking the "Load Snapshot" button. */
	FReply HandleLoadSnapshotButtonClicked();
#endif // SLATE_REFLECTOR_HAS_DESKTOP_PLATFORM

	/** Called to update the list of available snapshot targets */
	void UpdateAvailableSnapshotTargets();

	/** Called to update the currently selected snapshot target (after the list has been refreshed) */
	void UpdateSelectedSnapshotTarget();

	/** Called when the list of available snapshot targets changes */
	void OnAvailableSnapshotTargetsChanged();

	/** Get the display name of the currently selected snapshot target */
	FText GetSelectedSnapshotTargetDisplayName() const;

	/** Generate a row widget for the available targets combo box */
	TSharedRef<SWidget> HandleGenerateAvailableSnapshotComboItemWidget(TSharedPtr<FWidgetSnapshotTarget> InItem) const;
	
	/** Update the selected target when the combo box selection is changed */
	void HandleAvailableSnapshotComboSelectionChanged(TSharedPtr<FWidgetSnapshotTarget> InItem, ESelectInfo::Type InSeletionInfo);

	/** Callback for generating a row in the reflector tree view. */
	TSharedRef<ITableRow> HandleReflectorTreeGenerateRow( TSharedRef<FWidgetReflectorNodeBase> InReflectorNode, const TSharedRef<STableViewBase>& OwnerTable );

	/** Callback for getting the child items of the given reflector tree node. */
	void HandleReflectorTreeGetChildren( TSharedRef<FWidgetReflectorNodeBase> InReflectorNode, TArray<TSharedRef<FWidgetReflectorNodeBase>>& OutChildren );

	/** Callback for when the selection in the reflector tree has changed. */
	void HandleReflectorTreeSelectionChanged( TSharedPtr<FWidgetReflectorNodeBase>, ESelectInfo::Type /*SelectInfo*/ );

	TSharedRef<ITableRow> GenerateEventLogRow( TSharedRef<FLoggedEvent> InReflectorNode, const TSharedRef<STableViewBase>& OwnerTable );

	EWidgetReflectorUIMode CurrentUIMode;

	TSharedPtr<FTabManager> TabManager;
	TMap<FName, TWeakPtr<SDockTab>> SpawnedTabs;

	TArray< TSharedRef<FLoggedEvent> > LoggedEvents;
	TSharedPtr< SListView< TSharedRef< FLoggedEvent > > > EventListView;
	TSharedPtr<SReflectorTree> ReflectorTree;

	TSharedPtr<SSearchBox> SearchBox;

	/** Compiled filter search terms. */
	TSharedPtr<FTextFilterExpressionEvaluator> TextFilterPtr;

	TArray<TSharedRef<FWidgetReflectorNodeBase>> SelectedNodes;
	TArray<TSharedRef<FWidgetReflectorNodeBase>> ReflectorTreeRoot;
	TArray<TSharedRef<FWidgetReflectorNodeBase>> PickedPath;

	/** When working with a snapshotted tree, this will contain the snapshot hierarchy and screenshot info */
	FWidgetSnapshotData SnapshotData;
	TSharedPtr<SWidgetSnapshotVisualizer> WidgetSnapshotVisualizer;

	/** List of available snapshot targets, as well as the one we currently have selected */
	TSharedPtr<SComboBox<TSharedPtr<FWidgetSnapshotTarget>>> AvailableSnapshotTargetsComboBox;
	TArray<TSharedPtr<FWidgetSnapshotTarget>> AvailableSnapshotTargets;
	FGuid SelectedSnapshotTargetInstanceId;
	TSharedPtr<FWidgetSnapshotService> WidgetSnapshotService;
	TWeakPtr<SNotificationItem> WidgetSnapshotNotificationPtr;
	FGuid RemoteSnapshotRequestId;

	SSplitter::FSlot* WidgetInfoLocation;

	FAccessSourceCode SourceAccessDelegate;
	FAccessAsset AsseetAccessDelegate;

	EWidgetPickingMode PickingMode;


#if WITH_EDITOR
	TSharedPtr<IDetailsView> PropertyViewPtr;
#endif

	FVisualTreeCapture VisualCapture;

private:
	// DEMO MODE
	bool bEnableDemoMode;
	double LastMouseClickTime;
	FVector2D CursorPingPosition;

	float SnapshotDelay;
	bool bIsPendingDelayedSnapshot;
	double TimeOfScheduledSnapshot;
};


SWidgetReflector::~SWidgetReflector()
{
	TabManager->UnregisterTabSpawner(WidgetReflectorTabID::WidgetHierarchy);
	TabManager->UnregisterTabSpawner(WidgetReflectorTabID::SlateStats);
	TabManager->UnregisterTabSpawner(WidgetReflectorTabID::SnapshotWidgetPicker);
}

void SWidgetReflector::Construct( const FArguments& InArgs )
{
	LoggedEvents.Reserve(MaxLoggedEvents);

	CurrentUIMode = EWidgetReflectorUIMode::Live;

	PickingMode = EWidgetPickingMode::None;

	bEnableDemoMode = false;
	LastMouseClickTime = -1.0;
	CursorPingPosition = FVector2D::ZeroVector;

	SnapshotDelay = 0.0f;
	bIsPendingDelayedSnapshot = false;
	TimeOfScheduledSnapshot = -1.0;

	WidgetSnapshotService = InArgs._WidgetSnapshotService;

#if SLATE_REFLECTOR_HAS_SESSION_SERVICES
	{
		TSharedPtr<ISessionManager> SessionManager = FModuleManager::LoadModuleChecked<ISessionServicesModule>("SessionServices").GetSessionManager();
		if (SessionManager.IsValid())
		{
			SessionManager->OnSessionsUpdated().AddSP(this, &SWidgetReflector::OnAvailableSnapshotTargetsChanged);
		}
	}
#endif // SLATE_REFLECTOR_HAS_SESSION_SERVICES
	SelectedSnapshotTargetInstanceId = FApp::GetInstanceId();
	UpdateAvailableSnapshotTargets();

	const FName TabLayoutName = "WidgetReflector_Layout_NoStats_v1";

	TSharedRef<FTabManager::FLayout> Layout = FTabManager::NewLayout(TabLayoutName)
	->AddArea
	(
		FTabManager::NewPrimaryArea()
		->SetOrientation(Orient_Horizontal)
		->Split
		(
			// Main application area
			FTabManager::NewSplitter()
			->SetOrientation(Orient_Vertical)
			->Split
			(
				FTabManager::NewStack()
				->SetHideTabWell(true)
				->SetSizeCoefficient(0.7f)
				->AddTab(WidgetReflectorTabID::WidgetHierarchy, ETabState::OpenedTab)
			)
			//->Split
			//(
			//	FTabManager::NewStack()
			//	->SetHideTabWell(true)
			//	->SetSizeCoefficient(0.3f)
			//	->AddTab(WidgetReflectorTabID::SnapshotWidgetPicker, ETabState::ClosedTab)
			//	->AddTab(WidgetReflectorTabID::WidgetEvents, ETabState::OpenedTab)
			//)
		)
#if WITH_EDITOR
		->Split
		(
			FTabManager::NewStack()
			->SetHideTabWell(true)
			->SetSizeCoefficient(0.3f)
			->AddTab(WidgetReflectorTabID::WidgetDetails, ETabState::ClosedTab)
		)
#endif
	);

	auto RegisterTrackedTabSpawner = [this](const FName& TabId, const FOnSpawnTab& OnSpawnTab) -> FTabSpawnerEntry&
	{
		return TabManager->RegisterTabSpawner(TabId, FOnSpawnTab::CreateLambda([this, OnSpawnTab](const FSpawnTabArgs& Args) -> TSharedRef<SDockTab>
		{
			TSharedRef<SDockTab> SpawnedTab = OnSpawnTab.Execute(Args);
			OnTabSpawned(Args.GetTabId().TabType, SpawnedTab);
			return SpawnedTab;
		}));
	};

	check(InArgs._ParentTab.IsValid());
	TabManager = FGlobalTabmanager::Get()->NewTabManager(InArgs._ParentTab.ToSharedRef());

	RegisterTrackedTabSpawner(WidgetReflectorTabID::WidgetHierarchy, FOnSpawnTab::CreateSP(this, &SWidgetReflector::SpawnWidgetHierarchyTab))
		.SetDisplayName(LOCTEXT("WidgetHierarchyTab", "Widget Hierarchy"));

	RegisterTrackedTabSpawner(WidgetReflectorTabID::SnapshotWidgetPicker, FOnSpawnTab::CreateSP(this, &SWidgetReflector::SpawnSnapshotWidgetPicker))
		.SetDisplayName(LOCTEXT("SnapshotWidgetPickerTab", "Snapshot Widget Picker"));

#if WITH_EDITOR
	if (GIsEditor)
	{
		RegisterTrackedTabSpawner(WidgetReflectorTabID::WidgetDetails, FOnSpawnTab::CreateSP(this, &SWidgetReflector::SpawnWidgetDetails))
			.SetDisplayName(LOCTEXT("WidgetDetailsTab", "Widget Details"));
	}
#endif

#if WITH_SLATE_DEBUGGING
	RegisterTrackedTabSpawner(WidgetReflectorTabID::WidgetEvents, FOnSpawnTab::CreateSP(this, &SWidgetReflector::SpawnWidgetEvents))
		.SetDisplayName(LOCTEXT("WidgetEventsTab", "Widget Events"));
#endif

	this->ChildSlot
	[
		SNew(SBorder)
		.BorderImage(FCoreStyle::Get().GetBrush("ToolPanel.GroupBorder"))
		.BorderBackgroundColor(FLinearColor::Gray) // Darken the outer border
		[
			SNew(SVerticalBox)
				
			+ SVerticalBox::Slot()
			.AutoHeight()
			.Padding(FMargin(0.0f, 0.0f, 0.0f, 6.0f))
			[
				SNew(SHorizontalBox)
					
				+SHorizontalBox::Slot()
				.AutoWidth()
				.VAlign(VAlign_Center)
				[
					SNew(STextBlock)
					.Text(LOCTEXT("AppScale", "Application Scale: "))
				]

				+ SHorizontalBox::Slot()
				.AutoWidth()
				[
					SNew(SBox)
					.MinDesiredWidth(100)
					.MaxDesiredWidth(250)
					[
						SNew(SSpinBox<float>)
						.Value(this, &SWidgetReflector::HandleAppScaleSliderValue)
						.MinValue(0.50f)
						.MaxValue(3.0f)
						.Delta(0.01f)
						.OnValueChanged(this, &SWidgetReflector::HandleAppScaleSliderChanged)
					]
				]

				+ SHorizontalBox::Slot()
				.AutoWidth()
				.Padding(FMargin(5.0f, 0.0f))
				[
					SNew(SCheckBox)
					.Style(FCoreStyle::Get(), "ToggleButtonCheckbox")
					.IsChecked_Lambda([&]()
					{
#if WITH_SLATE_DEBUGGING
						return SInvalidationPanel::AreInvalidationPanelsEnabled() ? ECheckBoxState::Checked : ECheckBoxState::Unchecked;
#else
						return ECheckBoxState::Unchecked;
#endif
					})
					.OnCheckStateChanged_Lambda([&](const ECheckBoxState NewState)
					{
#if WITH_SLATE_DEBUGGING
						SInvalidationPanel::EnableInvalidationPanels(( NewState == ECheckBoxState::Checked ) ? true : false);
#endif
					})
					[
						SNew(SBox)
						.VAlign(VAlign_Center)
						.HAlign(HAlign_Center)
						.Padding(FMargin(4.0, 2.0))
						[
							SNew(STextBlock)
							.Text(LOCTEXT("EnableWidgetCaching", "Widget Caching"))
						]
					]
				]

#if !(UE_BUILD_SHIPPING || UE_BUILD_TEST)
				+SHorizontalBox::Slot()
				.AutoWidth()
				.Padding(FMargin(5.0f, 0.0f))
				[
					SNew(SCheckBox)
					.Style(FCoreStyle::Get(), "ToggleButtonCheckbox")
					.IsChecked_Lambda([&]()
					{
						return GSlateInvalidationDebugging ? ECheckBoxState::Checked : ECheckBoxState::Unchecked;
					})
					.OnCheckStateChanged_Lambda([&](const ECheckBoxState NewState)
					{
						GSlateInvalidationDebugging = ( NewState == ECheckBoxState::Checked ) ? true : false;
					})
					[
						SNew(SBox)
						.VAlign(VAlign_Center)
						.HAlign(HAlign_Center)
						.Padding(FMargin(4.0, 2.0))
						[
							SNew(STextBlock)
							.Text(LOCTEXT("InvalidationDebugging", "Invalidation Debugging"))
						]
					]
				]
#endif

				+SHorizontalBox::Slot()
				.AutoWidth()
				.Padding(FMargin(5.0f, 0.0f))
				[
					SNew(SCheckBox)
					.Style(FCoreStyle::Get(), "ToggleButtonCheckbox")
					.IsChecked_Lambda([&]()
					{
						return bEnableDemoMode ? ECheckBoxState::Checked : ECheckBoxState::Unchecked;
					})
					.OnCheckStateChanged_Lambda([&](const ECheckBoxState NewState)
					{
						bEnableDemoMode = (NewState == ECheckBoxState::Checked) ? true : false;
					})
					[
						SNew(SBox)
						.VAlign(VAlign_Center)
						.HAlign(HAlign_Center)
						.Padding(FMargin(4.0, 2.0))
						[
							SNew(STextBlock)
							.Text(LOCTEXT("EnableDemoMode", "Demo Mode"))
						]
					]
				]
				+SHorizontalBox::Slot()
				.FillWidth(1.0f)
				[
					SNew(SSpacer)
				]

				+SHorizontalBox::Slot()
				.AutoWidth()
				.Padding(FMargin(5.0f, 0.0f))
				[
					SNew(SButton)
					.Text(LOCTEXT("DisplayTextureAtlases", "Display Texture Atlases"))
					.OnClicked(this, &SWidgetReflector::HandleDisplayTextureAtlases)
				]

				+SHorizontalBox::Slot()
				.AutoWidth()
				.Padding(FMargin(5.0f, 0.0f))
				[
					SNew(SButton)
					.Text(LOCTEXT("DisplayFontAtlases", "Display Font Atlases"))
					.OnClicked(this, &SWidgetReflector::HandleDisplayFontAtlases)
				]
			]

			+SVerticalBox::Slot()
			[
				TabManager->RestoreFrom(Layout, nullptr).ToSharedRef()
			]
		]
	];
}


TSharedRef<SDockTab> SWidgetReflector::SpawnWidgetHierarchyTab(const FSpawnTabArgs& Args)
{
	TArray<SNumericDropDown<float>::FNamedValue> NamedValuesForSnapshotDelay;
	NamedValuesForSnapshotDelay.Add(SNumericDropDown<float>::FNamedValue(0.0f, LOCTEXT("NoDelayValueName", "None"), LOCTEXT("NoDelayValueDescription", "Snapshot will be taken immediately upon clickng to take the snapshot.")));

	TSharedRef<SDockTab> SpawnedTab = SNew(SDockTab)
		.Label(LOCTEXT("WidgetHierarchyTab", "Widget Hierarchy"))
		//.OnCanCloseTab_Lambda([]() { return false; }) // Can't prevent this as it stops the editor from being able to close while the widget reflector is open
		[
			SNew(SVerticalBox)
				
			+SVerticalBox::Slot()
			.AutoHeight()
			.Padding(FMargin(0.0f, 2.0f))
			[
				SNew(SHorizontalBox)

				+SHorizontalBox::Slot()
				.AutoWidth()
				.Padding(FMargin(5.0f, 0.0f))
				[
					// Check box that controls LIVE MODE
					SNew(SCheckBox)
					.IsChecked(this, &SWidgetReflector::HandleFocusCheckBoxIsChecked)
					.OnCheckStateChanged(this, &SWidgetReflector::HandleFocusCheckBoxCheckedStateChanged)
					[
						SNew(STextBlock)
						.Text(LOCTEXT("ShowFocus", "Show Focus"))
					]
                ]
				
				+SHorizontalBox::Slot()
				.AutoWidth()
				.Padding(FMargin(5.0f, 0.0f))
				[
					// Check box that controls PICKING A WIDGET TO INSPECT
					SNew(SButton)
					.IsEnabled_Lambda([this]() { return !bIsPendingDelayedSnapshot; })
					.OnClicked(this, &SWidgetReflector::HandlePickButtonClicked, EWidgetPickingMode::HitTesting)
					.ButtonColorAndOpacity(this, &SWidgetReflector::HandlePickButtonColorAndOpacity, EWidgetPickingMode::HitTesting)
					[
						SNew(STextBlock)
						.Text(this, &SWidgetReflector::HandlePickButtonText, EWidgetPickingMode::HitTesting)
					]
				]

				+SHorizontalBox::Slot()
				.AutoWidth()
				.Padding(FMargin(5.0f, 0.0f))
				[
					// Check box that controls PICKING A WIDGET TO INSPECT
					SNew(SButton)
					.IsEnabled_Lambda([this]() { return !bIsPendingDelayedSnapshot; })
					.OnClicked(this, &SWidgetReflector::HandlePickButtonClicked, EWidgetPickingMode::Drawable)
					.ButtonColorAndOpacity(this, &SWidgetReflector::HandlePickButtonColorAndOpacity, EWidgetPickingMode::Drawable)
					[
						SNew(STextBlock)
						.Text(this, &SWidgetReflector::HandlePickButtonText, EWidgetPickingMode::Drawable)
					]
				]

				//+ SHorizontalBox::Slot()
				//.AutoWidth()
				//.Padding(FMargin(5.0f, 0.0f))
				//[
				//	SAssignNew(SearchBox, SSearchBox)
				//	.MinDesiredWidth(210.0f)
				//	.OnTextChanged(this, &SWidgetReflector::OnFilterTextChanged)
				//	.OnTextCommitted(this, &SWidgetReflector::OnFilterTextCommitted)
				//]

				+SHorizontalBox::Slot()
				[
					SNew(SSpacer)
				]

				+SHorizontalBox::Slot()
				.AutoWidth()
				.Padding(FMargin(5.0f, 0.0f))
				[
					SNew(SHorizontalBox)

					+SHorizontalBox::Slot()
					.AutoWidth()
					[
						// Button that controls taking a snapshot of the current window(s)
						SNew(SButton)
						.IsEnabled(this, &SWidgetReflector::IsTakeSnapshotButtonEnabled)
						.OnClicked(this, &SWidgetReflector::HandleTakeSnapshotButtonClicked)
						[
							SNew(STextBlock)
							.Text_Lambda([this]() { return bIsPendingDelayedSnapshot ? LOCTEXT("CancelSnapshotButtonText", "Cancel Snapshot") : LOCTEXT("TakeSnapshotButtonText", "Take Snapshot"); })
						]
					]

					+SHorizontalBox::Slot()
					.Padding(FMargin(4.0f, 0.0f))
					.AutoWidth()
					[
						SNew(SNumericDropDown<float>)
						.LabelText(LOCTEXT("DelayLabel", "Delay:"))
						.bShowNamedValue(true)
						.DropDownValues(NamedValuesForSnapshotDelay)
						.IsEnabled_Lambda([this]() { return !bIsPendingDelayedSnapshot; })
						.Value_Lambda([this]() { return SnapshotDelay; })
						.OnValueChanged_Lambda([this](const float InValue) { SnapshotDelay = FMath::Max(0.0f, InValue); })
					]

					+SHorizontalBox::Slot()
					.AutoWidth()
					[
						// Button that controls the target for the snapshot operation
						SAssignNew(AvailableSnapshotTargetsComboBox, SComboBox<TSharedPtr<FWidgetSnapshotTarget>>)
						.IsEnabled(this, &SWidgetReflector::IsSnapshotTargetComboEnabled)
						.ToolTipText(LOCTEXT("ChooseSnapshotTargetToolTipText", "Choose Snapshot Target"))
						.OptionsSource(&AvailableSnapshotTargets)
						.OnGenerateWidget(this, &SWidgetReflector::HandleGenerateAvailableSnapshotComboItemWidget)
						.OnSelectionChanged(this, &SWidgetReflector::HandleAvailableSnapshotComboSelectionChanged)
						[
							SNew(STextBlock)
							.Text(this, &SWidgetReflector::GetSelectedSnapshotTargetDisplayName)
						]
					]
				]

#if SLATE_REFLECTOR_HAS_DESKTOP_PLATFORM
				+SHorizontalBox::Slot()
				.AutoWidth()
				.Padding(FMargin(5.0f, 0.0f))
				[
					// Button that controls loading a saved snapshot
					SNew(SButton)
					.IsEnabled_Lambda([this]() { return !bIsPendingDelayedSnapshot; })
					.OnClicked(this, &SWidgetReflector::HandleLoadSnapshotButtonClicked)
					[
						SNew(STextBlock)
						.Text(LOCTEXT("LoadSnapshotButtonText", "Load Snapshot"))
					]
				]
#endif // SLATE_REFLECTOR_HAS_DESKTOP_PLATFORM
			]

			+SVerticalBox::Slot()
			.FillHeight(1.0f)
			[
				SNew(SBorder)
				.Padding(0)
				.BorderImage(FCoreStyle::Get().GetBrush("ToolPanel.GroupBorder"))
				[
					// The tree view that shows all the info that we capture.
					SAssignNew(ReflectorTree, SReflectorTree)
					.ItemHeight(24.0f)
					.TreeItemsSource(&ReflectorTreeRoot)
					.OnGenerateRow(this, &SWidgetReflector::HandleReflectorTreeGenerateRow)
					.OnGetChildren(this, &SWidgetReflector::HandleReflectorTreeGetChildren)
					.OnSelectionChanged(this, &SWidgetReflector::HandleReflectorTreeSelectionChanged)
					.HighlightParentNodesForSelection(true)
					.HeaderRow
					(
						SNew(SHeaderRow)

						+SHeaderRow::Column(SReflectorTreeWidgetItem::NAME_WidgetName)
						.DefaultLabel(LOCTEXT("WidgetName", "Widget Name"))
						.FillWidth(0.80f)

						+SHeaderRow::Column(SReflectorTreeWidgetItem::NAME_ForegroundColor)
						.FixedWidth(24.0f)
						.VAlignHeader(VAlign_Center)
						.HeaderContent()
						[
							SNew(STextBlock)
							.Text(LOCTEXT("ForegroundColor", "FG"))
							.ToolTipText(LOCTEXT("ForegroundColorToolTip", "Foreground Color"))
						]

						+SHeaderRow::Column(SReflectorTreeWidgetItem::NAME_Visibility)
						.FixedWidth(125.0f)
						.HAlignHeader(HAlign_Center)
						.VAlignHeader(VAlign_Center)
						.HeaderContent()
						[
							SNew(STextBlock)
							.Text(LOCTEXT("Visibility", "Visibility" ))
							.ToolTipText(LOCTEXT("VisibilityTooltip", "Visibility"))
						]

						+ SHeaderRow::Column(SReflectorTreeWidgetItem::NAME_Focusable)
						.DefaultLabel(LOCTEXT("Focus", "Focus?"))
						.FixedWidth(50.0f)
						.HAlignHeader(HAlign_Center)
						.VAlignHeader(VAlign_Center)
						.HeaderContent()
						[
							SNew(STextBlock)
							.Text(LOCTEXT("Focus", "Focus?"))
							.ToolTipText(LOCTEXT("FocusableTooltip", "Focusability (Note that for hit-test directional navigation to work it must be Focusable and \"Visible\"!)"))
						]

						+SHeaderRow::Column(SReflectorTreeWidgetItem::NAME_Clipping)
						.DefaultLabel(LOCTEXT("Clipping", "Clipping" ))
						.FixedWidth(100.0f)

						+SHeaderRow::Column(SReflectorTreeWidgetItem::NAME_WidgetInfo)
						.DefaultLabel(LOCTEXT("Source", "Source" ))
						.FillWidth(0.20f)

						+SHeaderRow::Column(SReflectorTreeWidgetItem::NAME_Address)
						.DefaultLabel( LOCTEXT("Address", "Address") )
						.FixedWidth(170.0f)
					)
				]
			]
		];

	UpdateSelectedSnapshotTarget();

	return SpawnedTab;
}

TSharedRef<SDockTab> SWidgetReflector::SpawnSnapshotWidgetPicker(const FSpawnTabArgs& Args)
{
	auto OnTabClosed = [this](TSharedRef<SDockTab>)
	{
		// Tab closed - leave snapshot mode
		SetUIMode(EWidgetReflectorUIMode::Live);
	};

	auto OnWidgetPathPicked = [this](const TArray<TSharedRef<FWidgetReflectorNodeBase>>& PickedWidgetPath)
	{
		VisualizeAsTree(PickedWidgetPath);
	};

	return SNew(SDockTab)
		.Label(LOCTEXT("SnapshotWidgetPickerTab", "Snapshot Widget Picker"))
		.OnTabClosed_Lambda(OnTabClosed)
		[
			SAssignNew(WidgetSnapshotVisualizer, SWidgetSnapshotVisualizer)
			.SnapshotData(&SnapshotData)
			.OnWidgetPathPicked_Lambda(OnWidgetPathPicked)
		];
}

#if WITH_EDITOR

TSharedRef<SDockTab> SWidgetReflector::SpawnWidgetDetails(const FSpawnTabArgs& Args)
{
	FPropertyEditorModule& PropertyEditorModule = FModuleManager::GetModuleChecked<FPropertyEditorModule>("PropertyEditor");
	FDetailsViewArgs DetailsViewArgs;
	{
		DetailsViewArgs.bAllowSearch = true;
		DetailsViewArgs.bShowOptions = true;
		DetailsViewArgs.bAllowMultipleTopLevelObjects = false;
		DetailsViewArgs.bAllowFavoriteSystem = true;
		DetailsViewArgs.bShowActorLabel = false;
		DetailsViewArgs.bHideSelectionTip = true;
	}
	TSharedRef<IDetailsView> PropertyView = PropertyEditorModule.CreateDetailView(DetailsViewArgs);
	PropertyViewPtr = PropertyView;

	auto OnTabClosed = [this](TSharedRef<SDockTab>)
	{
	};

	return SNew(SDockTab)
		.Label(LOCTEXT("WidgetDetailsTab", "Widget Details"))
		.OnTabClosed_Lambda(OnTabClosed)
		[
			PropertyView
		];
}

#endif

#if WITH_SLATE_DEBUGGING

TSharedRef<SDockTab> SWidgetReflector::SpawnWidgetEvents(const FSpawnTabArgs& Args)
{
	auto OnTabClosed = [this](TSharedRef<SDockTab>)
	{
	};

	return SNew(SDockTab)
		.Label(LOCTEXT("WidgetEventsTab", "Widget Events"))
		[
			SNew(SWidgetEventLog)
		];
}

#endif

void SWidgetReflector::OnTabSpawned(const FName& TabIdentifier, const TSharedRef<SDockTab>& SpawnedTab)
{
	TWeakPtr<SDockTab>* const ExistingTab = SpawnedTabs.Find(TabIdentifier);
	if (!ExistingTab)
	{
		SpawnedTabs.Add(TabIdentifier, SpawnedTab);
	}
	else
	{
		check(!ExistingTab->IsValid());
		*ExistingTab = SpawnedTab;
	}
}


void SWidgetReflector::CloseTab(const FName& TabIdentifier)
{
	TWeakPtr<SDockTab>* const ExistingTab = SpawnedTabs.Find(TabIdentifier);
	if (ExistingTab)
	{
		TSharedPtr<SDockTab> ExistingTabPin = ExistingTab->Pin();
		if (ExistingTabPin.IsValid())
		{
			ExistingTabPin->RequestCloseTab();
		}
	}
}

void SWidgetReflector::OnFilterTextChanged(const FText& InFilterText)
{
	// Update the compiled filter and report any syntax error information back to the user
	TextFilterPtr->SetFilterText(InFilterText);
	SearchBox->SetError(TextFilterPtr->GetFilterErrorText());

	// Repopulate the list to show only what has not been filtered out.
	//Refresh();
}

void SWidgetReflector::OnFilterTextCommitted(const FText& InText, ETextCommit::Type CommitInfo)
{
	if (CommitInfo == ETextCommit::OnEnter)
	{
		//ReflectorTree->SetFilterText(InText);
	}
}


void SWidgetReflector::SetUIMode(const EWidgetReflectorUIMode InNewMode)
{
	if (CurrentUIMode != InNewMode)
	{
		CurrentUIMode = InNewMode;

		SelectedNodes.Reset();
		ReflectorTreeRoot.Reset();
		PickedPath.Reset();
		ReflectorTree->RequestTreeRefresh();

		if (CurrentUIMode == EWidgetReflectorUIMode::Snapshot)
		{
			TabManager->InvokeTab(WidgetReflectorTabID::SnapshotWidgetPicker);
		}
		else
		{
			SnapshotData.ClearSnapshot();

			if (WidgetSnapshotVisualizer.IsValid())
			{
				WidgetSnapshotVisualizer->SnapshotDataUpdated();
			}

			CloseTab(WidgetReflectorTabID::SnapshotWidgetPicker);
		}
	}
}


/* SCompoundWidget overrides
 *****************************************************************************/

void SWidgetReflector::Tick( const FGeometry& AllottedGeometry, const double InCurrentTime, const float InDeltaTime )
{
	if (bIsPendingDelayedSnapshot && FSlateApplication::Get().GetCurrentTime() > TimeOfScheduledSnapshot)
	{
		// TakeSnapshot leads to the widget being ticked indirectly recursively,
		// so the recursion of this tick mustn't trigger a recursive snapshot.
		// Immediately clear the pending snapshot flag.
		bIsPendingDelayedSnapshot = false;
		TimeOfScheduledSnapshot = -1.0;

		TakeSnapshot();
	}
}

void SWidgetReflector::OnEventProcessed( const FInputEvent& Event, const FReplyBase& InReply )
{
	if ( Event.IsPointerEvent() )
	{
		const FPointerEvent& PtrEvent = static_cast<const FPointerEvent&>(Event);
		if (PtrEvent.GetEffectingButton() == EKeys::LeftMouseButton)
		{
			LastMouseClickTime = FSlateApplication::Get().GetCurrentTime();
			CursorPingPosition = PtrEvent.GetScreenSpacePosition();
		}
	}

	#if WITH_EVENT_LOGGING
		if (LoggedEvents.Num() >= MaxLoggedEvents)
		{
			LoggedEvents.Empty();
		}

		LoggedEvents.Add(MakeShareable(new FLoggedEvent(Event, InReply)));
		EventListView->RequestListRefresh();
		EventListView->RequestScrollIntoView(LoggedEvents.Last());
	#endif //WITH_EVENT_LOGGING
}


/* IWidgetReflector overrides
 *****************************************************************************/

bool SWidgetReflector::ReflectorNeedsToDrawIn( TSharedRef<SWindow> ThisWindow ) const
{
	return ((SelectedNodes.Num() > 0) && (ReflectorTreeRoot.Num() > 0) && (ReflectorTreeRoot[0]->GetLiveWidget() == ThisWindow));
}


void SWidgetReflector::SetWidgetsToVisualize( const FWidgetPath& InWidgetsToVisualize )
{
	ReflectorTreeRoot.Empty();

	if (InWidgetsToVisualize.IsValid())
	{
		FWidgetPath WidgetsToVisualize = InWidgetsToVisualize;

		//int32 Index = WidgetsToVisualize.Widgets.GetInternalArray().IndexOfByPredicate([](const FArrangedWidget& Entry) {
		//	return Entry.Widget->GetType() == TEXT("SGameLayerManager");
		//});

		//if (Index != INDEX_NONE)
		//{
		//	WidgetsToVisualize.Widgets.Remove(0, Index + 1);
		//}

		ReflectorTreeRoot.Add(FWidgetReflectorNodeUtils::NewLiveNodeTreeFrom(WidgetsToVisualize.Widgets[0]));
		PickedPath.Empty();

		FWidgetReflectorNodeUtils::FindLiveWidgetPath(ReflectorTreeRoot, WidgetsToVisualize, PickedPath);
		VisualizeAsTree(PickedPath);
	}

	ReflectorTree->RequestTreeRefresh();
}


int32 SWidgetReflector::Visualize( const FWidgetPath& InWidgetsToVisualize, FSlateWindowElementList& OutDrawElements, int32 LayerId )
{
	FWidgetPath WidgetsToVisualize = InWidgetsToVisualize;

	if (!WidgetsToVisualize.IsValid() && SelectedNodes.Num() > 0 && ReflectorTreeRoot.Num() > 0)
	{
		TSharedPtr<SWidget> WindowWidget = ReflectorTreeRoot[0]->GetLiveWidget();
		if (WindowWidget.IsValid())
		{
			TSharedPtr<SWindow> Window = StaticCastSharedPtr<SWindow>(WindowWidget);
			return VisualizeSelectedNodesAsRectangles(SelectedNodes, Window.ToSharedRef(), OutDrawElements, LayerId);
		}
	}

	const bool bAttemptingToVisualizeReflector = WidgetsToVisualize.ContainsWidget(ReflectorTree.ToSharedRef());

	TSharedPtr<FVisualTreeSnapshot> Tree = VisualCapture.GetVisualTreeForWindow(OutDrawElements.GetPaintWindow());
	if (Tree.IsValid())
	{
		FVector2D AbsPoint = FSlateApplication::Get().GetCursorPos();
		FVector2D WindowPoint = AbsPoint - OutDrawElements.GetPaintWindow()->GetPositionInScreen();
		TSharedPtr<const SWidget> PickedWidget = Tree->Pick(WindowPoint);

		if (PickedWidget.IsValid())
		{
			FSlateApplication::Get().FindPathToWidget(PickedWidget.ToSharedRef(), WidgetsToVisualize, EVisibility::All);
		}
	}

	if (!bAttemptingToVisualizeReflector)
	{
		SetWidgetsToVisualize(WidgetsToVisualize);
		return VisualizePickAsRectangles(WidgetsToVisualize, OutDrawElements, LayerId);
	}

	return LayerId;
}

int32 SWidgetReflector::VisualizeCursorAndKeys(FSlateWindowElementList& OutDrawElements, int32 LayerId) const
{
	if (bEnableDemoMode)
	{
		static const float ClickFadeTime = 0.5f;
		static const float PingScaleAmount = 3.0f;
		static const FName CursorPingBrush("DemoRecording.CursorPing");
		const SWindow* WindowBeingDrawn = OutDrawElements.GetPaintWindow();

		// Normalized animation value for the cursor ping between 0 and 1.
		const float AnimAmount = (FSlateApplication::Get().GetCurrentTime() - LastMouseClickTime) / ClickFadeTime;

		if (WindowBeingDrawn && AnimAmount <= 1.0f)
		{
			const FVector2D CursorPosDesktopSpace = CursorPingPosition;
			const FVector2D CursorSize = FSlateApplication::Get().GetCursorSize();
			const FVector2D PingSize = CursorSize*PingScaleAmount*FCurveHandle::ApplyEasing(AnimAmount, ECurveEaseFunction::QuadOut);
			const FLinearColor PingColor = FLinearColor(1.0f, 0.0f, 1.0f, 1.0f - FCurveHandle::ApplyEasing(AnimAmount, ECurveEaseFunction::QuadIn));

			FGeometry CursorHighlightGeometry = FGeometry::MakeRoot(PingSize, FSlateLayoutTransform(CursorPosDesktopSpace - PingSize / 2));
			CursorHighlightGeometry.AppendTransform(Inverse(WindowBeingDrawn->GetLocalToScreenTransform()));
			CursorHighlightGeometry.AppendTransform(FSlateLayoutTransform(WindowBeingDrawn->GetDPIScaleFactor(), FVector2D::ZeroVector));

			FSlateDrawElement::MakeBox(
				OutDrawElements,
				LayerId++,
				CursorHighlightGeometry.ToPaintGeometry(),
				FCoreStyle::Get().GetBrush(CursorPingBrush),
				ESlateDrawEffect::None,
				PingColor
				);
		}
	}
	
	return LayerId;
}


/* SWidgetReflector implementation
 *****************************************************************************/

TSharedRef<SToolTip> SWidgetReflector::GenerateToolTipForReflectorNode( TSharedRef<FWidgetReflectorNodeBase> InReflectorNode )
{
	return SNew(SToolTip)
		[
			SNew(SReflectorToolTipWidget)
				.WidgetInfoToVisualize(InReflectorNode)
		];
}


void SWidgetReflector::VisualizeAsTree( const TArray<TSharedRef<FWidgetReflectorNodeBase>>& WidgetPathToVisualize )
{
	const FLinearColor TopmostWidgetColor(1.0f, 0.0f, 0.0f);
	const FLinearColor LeafmostWidgetColor(0.0f, 1.0f, 0.0f);

	for (int32 WidgetIndex = 0; WidgetIndex<WidgetPathToVisualize.Num(); ++WidgetIndex)
	{
		const auto& CurWidget = WidgetPathToVisualize[WidgetIndex];

		// Tint the item based on depth in picked path
		const float ColorFactor = static_cast<float>(WidgetIndex)/WidgetPathToVisualize.Num();
		CurWidget->SetTint(FMath::Lerp(TopmostWidgetColor, LeafmostWidgetColor, ColorFactor));

		// Make sure the user can see the picked path in the tree.
		ReflectorTree->SetItemExpansion(CurWidget, true);
	}

	ReflectorTree->RequestScrollIntoView(WidgetPathToVisualize.Last());
	ReflectorTree->SetSelection(WidgetPathToVisualize.Last());
}


int32 SWidgetReflector::VisualizePickAsRectangles( const FWidgetPath& InWidgetsToVisualize, FSlateWindowElementList& OutDrawElements, int32 LayerId)
{
	const FLinearColor TopmostWidgetColor(1.0f, 0.0f, 0.0f);
	const FLinearColor LeafmostWidgetColor(0.0f, 1.0f, 0.0f);

	for (int32 WidgetIndex = 0; WidgetIndex < InWidgetsToVisualize.Widgets.Num(); ++WidgetIndex)
	{
		const FArrangedWidget& WidgetGeometry = InWidgetsToVisualize.Widgets[WidgetIndex];
		const float ColorFactor = static_cast<float>(WidgetIndex)/InWidgetsToVisualize.Widgets.Num();
		const FLinearColor Tint(1.0f - ColorFactor, ColorFactor, 0.0f, 1.0f);

		// The FGeometry we get is from a WidgetPath, so it's rooted in desktop space.
		// We need to APPEND a transform to the Geometry to essentially undo this root transform
		// and get us back into Window Space.
		// This is nonstandard so we have to go through some hoops and a specially exposed method 
		// in FPaintGeometry to allow appending layout transforms.
		FPaintGeometry WindowSpaceGeometry = WidgetGeometry.Geometry.ToPaintGeometry();
		WindowSpaceGeometry.AppendTransform(TransformCast<FSlateLayoutTransform>(Inverse(InWidgetsToVisualize.TopLevelWindow->GetPositionInScreen())));

		FLinearColor Color = FMath::Lerp(TopmostWidgetColor, LeafmostWidgetColor, ColorFactor);
		DrawWidgetVisualization(WindowSpaceGeometry, Color, OutDrawElements, LayerId);
	}

	return LayerId;
}

int32 SWidgetReflector::VisualizeSelectedNodesAsRectangles( const TArray<TSharedRef<FWidgetReflectorNodeBase>>& InNodesToDraw, const TSharedRef<SWindow>& VisualizeInWindow, FSlateWindowElementList& OutDrawElements, int32 LayerId )
{
	for (int32 NodeIndex = 0; NodeIndex < InNodesToDraw.Num(); ++NodeIndex)
	{
		const TSharedRef<FWidgetReflectorNodeBase>& NodeToDraw = InNodesToDraw[NodeIndex];
		const FLinearColor Tint(0.0f, 1.0f, 0.0f);

		// The FGeometry we get is from a WidgetPath, so it's rooted in desktop space.
		// We need to APPEND a transform to the Geometry to essentially undo this root transform
		// and get us back into Window Space.
		// This is nonstandard so we have to go through some hoops and a specially exposed method 
		// in FPaintGeometry to allow appending layout transforms.
		FPaintGeometry WindowSpaceGeometry(NodeToDraw->GetAccumulatedLayoutTransform(), NodeToDraw->GetAccumulatedRenderTransform(), NodeToDraw->GetLocalSize(), NodeToDraw->GetGeometry().HasRenderTransform());
		WindowSpaceGeometry.AppendTransform(TransformCast<FSlateLayoutTransform>(Inverse(VisualizeInWindow->GetPositionInScreen())));

		DrawWidgetVisualization(WindowSpaceGeometry, NodeToDraw->GetTint(), OutDrawElements, LayerId);
	}

	return LayerId;
}

void SWidgetReflector::DrawWidgetVisualization(const FPaintGeometry& WidgetGeometry, FLinearColor Color, FSlateWindowElementList& OutDrawElements, int32& LayerId)
{
	WidgetGeometry.CommitTransformsIfUsingLegacyConstructor();
	const FVector2D LocalSize = WidgetGeometry.GetLocalSize();

	// If the size is 0 in any dimension, we're going to draw a line to represent the widget, since it's going to take up
	// padding space since it's visible, even though it's zero sized.
	if (FMath::IsNearlyZero(LocalSize.X) || FMath::IsNearlyZero(LocalSize.Y))
	{
		TArray<FVector2D> LinePoints;
		LinePoints.SetNum(2);

		LinePoints[0] = FVector2D::ZeroVector;
		LinePoints[1] = LocalSize;

		FSlateDrawElement::MakeLines(
			OutDrawElements,
			++LayerId,
			WidgetGeometry,
			LinePoints,
			ESlateDrawEffect::None,
			Color,
			true,
			2
		);
	}
	else
	{
		// Draw a normal box border around the geometry
		FSlateDrawElement::MakeBox(
			OutDrawElements,
			++LayerId,
			WidgetGeometry,
			FCoreStyle::Get().GetBrush(TEXT("Debug.Border")),
			ESlateDrawEffect::None,
			Color
		);
	}
}


/* SWidgetReflector callbacks
 *****************************************************************************/

FReply SWidgetReflector::HandleDisplayTextureAtlases()
{
	static const FName SlateReflectorModuleName("SlateReflector");
	FModuleManager::LoadModuleChecked<ISlateReflectorModule>(SlateReflectorModuleName).DisplayTextureAtlasVisualizer();
	return FReply::Handled();
}

FReply SWidgetReflector::HandleDisplayFontAtlases()
{
	static const FName SlateReflectorModuleName("SlateReflector");
	FModuleManager::LoadModuleChecked<ISlateReflectorModule>(SlateReflectorModuleName).DisplayFontAtlasVisualizer();
	return FReply::Handled();
}

void SWidgetReflector::HandleFocusCheckBoxCheckedStateChanged( ECheckBoxState NewValue )
{
	bool bShowFocus = NewValue != ECheckBoxState::Unchecked;
	SetPickingMode(bShowFocus ? EWidgetPickingMode::Focus : EWidgetPickingMode::None);
}

FText SWidgetReflector::HandlePickButtonText(EWidgetPickingMode InPickingMode) const
{
	static const FText HitTestPicking = LOCTEXT("PickHitTestable", "Pick Hit-Testable Widgets");
	static const FText VisualPicking = LOCTEXT("PickVisual", "Pick Painted Widgets");
	static const FText Picking = LOCTEXT("PickingWidget", "Picking (Esc to Stop)");

	if (PickingMode == InPickingMode)
	{
		return Picking;
	}

	switch (InPickingMode)
	{
	default:
	case EWidgetPickingMode::HitTesting:
		return HitTestPicking;
	case EWidgetPickingMode::Drawable:
		return VisualPicking;
	}
}


bool SWidgetReflector::IsSnapshotTargetComboEnabled() const
{
	if (bIsPendingDelayedSnapshot)
	{
		return false;
	}

#if SLATE_REFLECTOR_HAS_SESSION_SERVICES
	return !RemoteSnapshotRequestId.IsValid();
#else
	return false;
#endif
}


bool SWidgetReflector::IsTakeSnapshotButtonEnabled() const
{
	return SelectedSnapshotTargetInstanceId.IsValid() && !RemoteSnapshotRequestId.IsValid();
}


FReply SWidgetReflector::HandleTakeSnapshotButtonClicked()
{
	if (!bIsPendingDelayedSnapshot)
	{
		if (SnapshotDelay > 0.0f)
		{
			bIsPendingDelayedSnapshot = true;
			TimeOfScheduledSnapshot = FSlateApplication::Get().GetCurrentTime() + SnapshotDelay;
		}
		else
		{
			TakeSnapshot();
		}
	}
	else
	{
		bIsPendingDelayedSnapshot = false;
		TimeOfScheduledSnapshot = -1.0f;
	}

	return FReply::Handled();
}

void SWidgetReflector::TakeSnapshot()
{
	// Local snapshot?
	if (SelectedSnapshotTargetInstanceId == FApp::GetInstanceId())
	{
		SetUIMode(EWidgetReflectorUIMode::Snapshot);

		// Take a snapshot of any window(s) that are currently open
		SnapshotData.TakeSnapshot();

		// Rebuild the reflector tree from the snapshot data
		ReflectorTreeRoot = SnapshotData.GetWindowsRef();
		ReflectorTree->RequestTreeRefresh();

		WidgetSnapshotVisualizer->SnapshotDataUpdated();
	}
	else
	{
		// Remote snapshot - these can take a while, show a progress message
		FNotificationInfo Info(LOCTEXT("RemoteWidgetSnapshotPendingNotificationText", "Waiting for Remote Widget Snapshot Data"));

		// Add the buttons with text, tooltip and callback
		Info.ButtonDetails.Add(FNotificationButtonInfo(
			LOCTEXT("CancelPendingSnapshotButtonText", "Cancel"),
			LOCTEXT("CancelPendingSnapshotButtonToolTipText", "Cancel the pending widget snapshot request."),
			FSimpleDelegate::CreateSP(this, &SWidgetReflector::OnCancelPendingRemoteSnapshot)
		));

		// We will be keeping track of this ourselves
		Info.bFireAndForget = false;

		// Launch notification
		WidgetSnapshotNotificationPtr = FSlateNotificationManager::Get().AddNotification(Info);

		if (WidgetSnapshotNotificationPtr.IsValid())
		{
			WidgetSnapshotNotificationPtr.Pin()->SetCompletionState(SNotificationItem::CS_Pending);
		}

		RemoteSnapshotRequestId = WidgetSnapshotService->RequestSnapshot(SelectedSnapshotTargetInstanceId, FWidgetSnapshotService::FOnWidgetSnapshotResponse::CreateSP(this, &SWidgetReflector::HandleRemoteSnapshotReceived));

		if (!RemoteSnapshotRequestId.IsValid())
		{
			TSharedPtr<SNotificationItem> WidgetSnapshotNotificationPin = WidgetSnapshotNotificationPtr.Pin();

			if (WidgetSnapshotNotificationPin.IsValid())
			{
				WidgetSnapshotNotificationPin->SetText(LOCTEXT("RemoteWidgetSnapshotFailedNotificationText", "Remote Widget Snapshot Failed"));
				WidgetSnapshotNotificationPin->SetCompletionState(SNotificationItem::CS_Fail);
				WidgetSnapshotNotificationPin->ExpireAndFadeout();

				WidgetSnapshotNotificationPtr.Reset();
			}
		}
	}
}

void SWidgetReflector::OnCancelPendingRemoteSnapshot()
{
	TSharedPtr<SNotificationItem> WidgetSnapshotNotificationPin = WidgetSnapshotNotificationPtr.Pin();

	if (WidgetSnapshotNotificationPin.IsValid())
	{
		WidgetSnapshotNotificationPin->SetText(LOCTEXT("RemoteWidgetSnapshotAbortedNotificationText", "Aborted Remote Widget Snapshot"));
		WidgetSnapshotNotificationPin->SetCompletionState(SNotificationItem::CS_Fail);
		WidgetSnapshotNotificationPin->ExpireAndFadeout();

		WidgetSnapshotNotificationPtr.Reset();
	}

	WidgetSnapshotService->AbortSnapshotRequest(RemoteSnapshotRequestId);
	RemoteSnapshotRequestId = FGuid();
}


void SWidgetReflector::HandleRemoteSnapshotReceived(const TArray<uint8>& InSnapshotData)
{
	{
		TSharedPtr<SNotificationItem> WidgetSnapshotNotificationPin = WidgetSnapshotNotificationPtr.Pin();

		if (WidgetSnapshotNotificationPin.IsValid())
		{
			WidgetSnapshotNotificationPin->SetText(LOCTEXT("RemoteWidgetSnapshotReceivedNotificationText", "Remote Widget Snapshot Data Received"));
			WidgetSnapshotNotificationPin->SetCompletionState(SNotificationItem::CS_Success);
			WidgetSnapshotNotificationPin->ExpireAndFadeout();

			WidgetSnapshotNotificationPtr.Reset();
		}
	}

	RemoteSnapshotRequestId = FGuid();

	SetUIMode(EWidgetReflectorUIMode::Snapshot);

	// Load up the remote data
	SnapshotData.LoadSnapshotFromBuffer(InSnapshotData);

	// Rebuild the reflector tree from the snapshot data
	ReflectorTreeRoot = SnapshotData.GetWindowsRef();
	ReflectorTree->RequestTreeRefresh();

	WidgetSnapshotVisualizer->SnapshotDataUpdated();
}


#if SLATE_REFLECTOR_HAS_DESKTOP_PLATFORM

FReply SWidgetReflector::HandleLoadSnapshotButtonClicked()
{
	IDesktopPlatform* DesktopPlatform = FDesktopPlatformModule::Get();

	if (DesktopPlatform)
	{
		TSharedPtr<SWindow> ParentWindow = FSlateApplication::Get().FindWidgetWindow(SharedThis(this));

		TArray<FString> OpenFilenames;
		const bool bOpened = DesktopPlatform->OpenFileDialog(
			(ParentWindow.IsValid()) ? ParentWindow->GetNativeWindow()->GetOSWindowHandle() : nullptr,
			LOCTEXT("LoadSnapshotDialogTitle", "Load Widget Snapshot").ToString(),
			FPaths::GameAgnosticSavedDir(),
			TEXT(""),
			TEXT("Slate Widget Snapshot (*.widgetsnapshot)|*.widgetsnapshot"),
			EFileDialogFlags::None,
			OpenFilenames
			);

		if (bOpened && SnapshotData.LoadSnapshotFromFile(OpenFilenames[0]))
		{
			SetUIMode(EWidgetReflectorUIMode::Snapshot);

			// Rebuild the reflector tree from the snapshot data
			ReflectorTreeRoot = SnapshotData.GetWindowsRef();
			ReflectorTree->RequestTreeRefresh();

			WidgetSnapshotVisualizer->SnapshotDataUpdated();
		}
	}

	return FReply::Handled();
}

#endif // SLATE_REFLECTOR_HAS_DESKTOP_PLATFORM


void SWidgetReflector::UpdateAvailableSnapshotTargets()
{
	AvailableSnapshotTargets.Reset();

#if SLATE_REFLECTOR_HAS_SESSION_SERVICES
	{
		TSharedPtr<ISessionManager> SessionManager = FModuleManager::LoadModuleChecked<ISessionServicesModule>("SessionServices").GetSessionManager();
		if (SessionManager.IsValid())
		{
			TArray<TSharedPtr<ISessionInfo>> AvailableSessions;
			SessionManager->GetSessions(AvailableSessions);

			for (const auto& AvailableSession : AvailableSessions)
			{
				// Only allow sessions belonging to the current user
				if (AvailableSession->GetSessionOwner() != FApp::GetSessionOwner())
				{
					continue;
				}

				TArray<TSharedPtr<ISessionInstanceInfo>> AvailableInstances;
				AvailableSession->GetInstances(AvailableInstances);

				for (const auto& AvailableInstance : AvailableInstances)
				{
					FWidgetSnapshotTarget SnapshotTarget;
					SnapshotTarget.DisplayName = FText::Format(LOCTEXT("SnapshotTargetDisplayNameFmt", "{0} ({1})"), FText::FromString(AvailableInstance->GetInstanceName()), FText::FromString(AvailableInstance->GetPlatformName()));
					SnapshotTarget.InstanceId = AvailableInstance->GetInstanceId();

					AvailableSnapshotTargets.Add(MakeShareable(new FWidgetSnapshotTarget(SnapshotTarget)));
				}
			}
		}
	}
#else
	{
		// No session services, just add an entry that lets us snapshot ourself
		FWidgetSnapshotTarget SnapshotTarget;
		SnapshotTarget.DisplayName = FText::FromString(FApp::GetInstanceName());
		SnapshotTarget.InstanceId = FApp::GetInstanceId();

		AvailableSnapshotTargets.Add(MakeShareable(new FWidgetSnapshotTarget(SnapshotTarget)));
	}
#endif
}


void SWidgetReflector::UpdateSelectedSnapshotTarget()
{
	if (AvailableSnapshotTargetsComboBox.IsValid())
	{
		const TSharedPtr<FWidgetSnapshotTarget>* FoundSnapshotTarget = AvailableSnapshotTargets.FindByPredicate([this](const TSharedPtr<FWidgetSnapshotTarget>& InAvailableSnapshotTarget) -> bool
		{
			return InAvailableSnapshotTarget->InstanceId == SelectedSnapshotTargetInstanceId;
		});

		if (FoundSnapshotTarget)
		{
			AvailableSnapshotTargetsComboBox->SetSelectedItem(*FoundSnapshotTarget);
		}
		else if (AvailableSnapshotTargets.Num() > 0)
		{
			SelectedSnapshotTargetInstanceId = AvailableSnapshotTargets[0]->InstanceId;
			AvailableSnapshotTargetsComboBox->SetSelectedItem(AvailableSnapshotTargets[0]);
		}
		else
		{
			SelectedSnapshotTargetInstanceId = FGuid();
			AvailableSnapshotTargetsComboBox->SetSelectedItem(nullptr);
		}
	}
}


void SWidgetReflector::OnAvailableSnapshotTargetsChanged()
{
	UpdateAvailableSnapshotTargets();
	UpdateSelectedSnapshotTarget();
}


FText SWidgetReflector::GetSelectedSnapshotTargetDisplayName() const
{
	if (AvailableSnapshotTargetsComboBox.IsValid())
	{
		TSharedPtr<FWidgetSnapshotTarget> SelectedSnapshotTarget = AvailableSnapshotTargetsComboBox->GetSelectedItem();
		if (SelectedSnapshotTarget.IsValid())
		{
			return SelectedSnapshotTarget->DisplayName;
		}
	}

	return FText::GetEmpty();
}


TSharedRef<SWidget> SWidgetReflector::HandleGenerateAvailableSnapshotComboItemWidget(TSharedPtr<FWidgetSnapshotTarget> InItem) const
{
	return SNew(STextBlock)
		.Text(InItem->DisplayName);
}


void SWidgetReflector::HandleAvailableSnapshotComboSelectionChanged(TSharedPtr<FWidgetSnapshotTarget> InItem, ESelectInfo::Type InSeletionInfo)
{
	if (InItem.IsValid())
	{
		SelectedSnapshotTargetInstanceId = InItem->InstanceId;
	}
	else
	{
		SelectedSnapshotTargetInstanceId = FGuid();
	}
}


TSharedRef<ITableRow> SWidgetReflector::HandleReflectorTreeGenerateRow( TSharedRef<FWidgetReflectorNodeBase> InReflectorNode, const TSharedRef<STableViewBase>& OwnerTable )
{
	return SNew(SReflectorTreeWidgetItem, OwnerTable)
		.WidgetInfoToVisualize(InReflectorNode)
		.ToolTip(GenerateToolTipForReflectorNode(InReflectorNode))
		.SourceCodeAccessor(SourceAccessDelegate)
		.AssetAccessor(AsseetAccessDelegate);
}


void SWidgetReflector::HandleReflectorTreeGetChildren(TSharedRef<FWidgetReflectorNodeBase> InReflectorNode, TArray<TSharedRef<FWidgetReflectorNodeBase>>& OutChildren)
{
	OutChildren = InReflectorNode->GetChildNodes();
}


void SWidgetReflector::HandleReflectorTreeSelectionChanged( TSharedPtr<FWidgetReflectorNodeBase>, ESelectInfo::Type /*SelectInfo*/ )
{
	SelectedNodes = ReflectorTree->GetSelectedItems();

	if (CurrentUIMode == EWidgetReflectorUIMode::Snapshot)
	{
		WidgetSnapshotVisualizer->SetSelectedWidgets(SelectedNodes);
	}

#if WITH_EDITOR
	TArray<UObject*> SelectedWidgetObjects;
	for (TSharedRef<FWidgetReflectorNodeBase>& Node : SelectedNodes)
	{
		TSharedPtr<SWidget> Widget = Node->GetLiveWidget();
		if (Widget.IsValid())
		{
			TSharedPtr<FReflectionMetaData> ReflectinMetaData = Widget->GetMetaData<FReflectionMetaData>();
			if (ReflectinMetaData.IsValid())
			{
				if (UObject* SourceObject = ReflectinMetaData->SourceObject.Get())
				{
					SelectedWidgetObjects.Add(SourceObject);
				}
			}
		}
	}

	if (SelectedWidgetObjects.Num() > 0)
	{
		TabManager->InvokeTab(WidgetReflectorTabID::WidgetDetails);
		if (PropertyViewPtr.IsValid())
		{
			PropertyViewPtr->SetObjects(SelectedWidgetObjects);
		}
	}
	//else
	//{
	//	CloseTab(WidgetReflectorTabID::WidgetDetails);
	//}
#endif
}

TSharedRef<ITableRow> SWidgetReflector::GenerateEventLogRow( TSharedRef<FLoggedEvent> InLoggedEvent, const TSharedRef<STableViewBase>& OwnerTable )
{
	return SNew(STableRow<TSharedRef<FLoggedEvent>>, OwnerTable)
	[
		SNew(STextBlock)
		.Text(InLoggedEvent->ToText())
	];
}


} // namespace WidgetReflectorImpl

TSharedRef<SWidgetReflector> SWidgetReflector::New()
{
  return MakeShareable( new WidgetReflectorImpl::SWidgetReflector() );
}

#undef LOCTEXT_NAMESPACE

<|MERGE_RESOLUTION|>--- conflicted
+++ resolved
@@ -297,13 +297,9 @@
 			if (PickingMode == EWidgetPickingMode::HitTesting)
 			{
 				VisualCapture.Reset();
-<<<<<<< HEAD
-				SInvalidationPanel::SetEnableWidgetCaching(false);
-=======
 #if WITH_SLATE_DEBUGGING
 				SInvalidationPanel::EnableInvalidationPanels(false);
 #endif
->>>>>>> 33e6966e
 				VisualCapture.Reset();
 			}
 			// If we're using the drawing picking mode enable it!
