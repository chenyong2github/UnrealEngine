// Copyright Epic Games, Inc. All Rights Reserved.

#include "AssetTools.h"
#include "Factories/Factory.h"
#include "Misc/MessageDialog.h"
#include "HAL/FileManager.h"
#include "Misc/FileHelper.h"
#include "Misc/Paths.h"
#include "Misc/ScopedSlowTask.h"
#include "UObject/GCObjectScopeGuard.h"
#include "UObject/UObjectHash.h"
#include "UObject/UObjectIterator.h"
#include "Engine/Blueprint.h"
#include "Engine/SCS_Node.h"
#include "Exporters/Exporter.h"
#include "Editor/EditorEngine.h"
#include "SourceControlOperations.h"
#include "ISourceControlModule.h"
#include "SourceControlHelpers.h"
#include "Editor/UnrealEdEngine.h"
#include "Settings/EditorLoadingSavingSettings.h"
#include "ThumbnailRendering/ThumbnailManager.h"
#include "Editor.h"
#include "EditorDirectories.h"
#include "FileHelpers.h"
#include "UnrealEdGlobals.h"
#include "AssetToolsLog.h"
#include "AssetToolsModule.h"
#include "Framework/MultiBox/MultiBoxBuilder.h"
#include "ToolMenus.h"
#include "IClassTypeActions.h"
#include "AssetTypeActions/AssetTypeActions_Actor.h"
#include "AssetTypeActions/AssetTypeActions_Blueprint.h"
#include "AssetTypeActions/AssetTypeActions_BlueprintGeneratedClass.h"
#include "AssetTypeActions/AssetTypeActions_Curve.h"
#include "AssetTypeActions/AssetTypeActions_MaterialInterface.h"
#include "AssetTypeActions/AssetTypeActions_SkeletalMesh.h"
#include "AssetTypeActions/AssetTypeActions_FbxSceneImportData.h"
#include "AssetTypeActions/AssetTypeActions_Texture.h"
#include "AssetTypeActions/AssetTypeActions_TextureRenderTarget.h"
#include "AssetTypeActions/AssetTypeActions_VectorField.h"
#include "AssetTypeActions/AssetTypeActions_AnimationAsset.h"
#include "AssetTypeActions/AssetTypeActions_AnimBlueprint.h"
#include "AssetTypeActions/AssetTypeActions_AnimBoneCompressionSettings.h"
#include "AssetTypeActions/AssetTypeActions_AnimComposite.h"
#include "AssetTypeActions/AssetTypeActions_AnimStreamable.h"
#include "AssetTypeActions/AssetTypeActions_AnimCurveCompressionSettings.h"
#include "AssetTypeActions/AssetTypeActions_AnimMontage.h"
#include "AssetTypeActions/AssetTypeActions_AnimSequence.h"
#include "AssetTypeActions/AssetTypeActions_BlendSpace.h"
#include "AssetTypeActions/AssetTypeActions_AimOffset.h"
#include "AssetTypeActions/AssetTypeActions_BlendSpace1D.h"
#include "AssetTypeActions/AssetTypeActions_AimOffset1D.h"
#include "AssetTypeActions/AssetTypeActions_CameraAnim.h"
#include "AssetTypeActions/AssetTypeActions_TextureRenderTarget2D.h"
#include "AssetTypeActions/AssetTypeActions_CanvasRenderTarget2D.h"
#include "AssetTypeActions/AssetTypeActions_CurveFloat.h"
#include "AssetTypeActions/AssetTypeActions_CurveTable.h"
#include "AssetTypeActions/AssetTypeActions_CompositeCurveTable.h"
#include "AssetTypeActions/AssetTypeActions_CurveVector.h"
#include "AssetTypeActions/AssetTypeActions_CurveLinearColor.h"
#include "AssetTypeActions/AssetTypeActions_CurveLinearColorAtlas.h"
#include "AssetTypeActions/AssetTypeActions_DataAsset.h"
#include "AssetTypeActions/AssetTypeActions_DataTable.h"
#include "AssetTypeActions/AssetTypeActions_CompositeDataTable.h"
#include "AssetTypeActions/AssetTypeActions_Enum.h"
#include "AssetTypeActions/AssetTypeActions_Class.h"
#include "AssetTypeActions/AssetTypeActions_Struct.h"
#include "AssetTypeActions/AssetTypeActions_Font.h"
#include "AssetTypeActions/AssetTypeActions_FontFace.h"
#include "AssetTypeActions/AssetTypeActions_ForceFeedbackAttenuation.h"
#include "AssetTypeActions/AssetTypeActions_ForceFeedbackEffect.h"
#include "AssetTypeActions/AssetTypeActions_HapticFeedback.h"
#include "AssetTypeActions/AssetTypeActions_HLODProxy.h"
#include "AssetTypeActions/AssetTypeActions_SubsurfaceProfile.h"
#include "AssetTypeActions/AssetTypeActions_ActorFoliageSettings.h"
#include "AssetTypeActions/AssetTypeActions_InstancedFoliageSettings.h"
#include "AssetTypeActions/AssetTypeActions_InterpData.h"
#include "AssetTypeActions/AssetTypeActions_LandscapeLayer.h"
#include "AssetTypeActions/AssetTypeActions_LandscapeGrassType.h"
#include "AssetTypeActions/AssetTypeActions_LightWeightInstance.h"
#include "AssetTypeActions/AssetTypeActions_Material.h"
#include "AssetTypeActions/AssetTypeActions_MaterialFunction.h"
#include "AssetTypeActions/AssetTypeActions_MaterialFunctionInstance.h"
#include "AssetTypeActions/AssetTypeActions_MaterialInstanceConstant.h"
#include "AssetTypeActions/AssetTypeActions_MaterialInstanceDynamic.h"
#include "AssetTypeActions/AssetTypeActions_MaterialParameterCollection.h"
#include "AssetTypeActions/AssetTypeActions_MirrorDataTable.h"
#include "AssetTypeActions/AssetTypeActions_ObjectLibrary.h"
#include "AssetTypeActions/AssetTypeActions_ParticleSystem.h"
#include "AssetTypeActions/AssetTypeActions_PhysicalMaterial.h"
#include "AssetTypeActions/AssetTypeActions_PhysicalMaterialMask.h"
#include "AssetTypeActions/AssetTypeActions_PhysicsAsset.h"
#include "AssetTypeActions/AssetTypeActions_PoseAsset.h"
#include "AssetTypeActions/AssetTypeActions_PreviewMeshCollection.h"
#include "AssetTypeActions/AssetTypeActions_ProceduralFoliageSpawner.h"
#include "AssetTypeActions/AssetTypeActions_Redirector.h"
#include "AssetTypeActions/AssetTypeActions_Rig.h"
#include "AssetTypeActions/AssetTypeActions_Skeleton.h"
#include "AssetTypeActions/AssetTypeActions_SlateBrush.h"
#include "AssetTypeActions/AssetTypeActions_SlateWidgetStyle.h"
#include "AssetTypeActions/AssetTypeActions_StaticMesh.h"
#include "AssetTypeActions/AssetTypeActions_SubUVAnimation.h"
#include "AssetTypeActions/AssetTypeActions_Texture2D.h"
#include "AssetTypeActions/AssetTypeActions_Texture2DArray.h"
#include "AssetTypeActions/AssetTypeActions_TextureCube.h"
#include "AssetTypeActions/AssetTypeActions_TextureCubeArray.h"
#include "AssetTypeActions/AssetTypeActions_VolumeTexture.h"
#include "AssetTypeActions/AssetTypeActions_TextureRenderTarget2DArray.h"
#include "AssetTypeActions/AssetTypeActions_TextureRenderTargetCube.h"
#include "AssetTypeActions/AssetTypeActions_TextureRenderTargetVolume.h"
#include "AssetTypeActions/AssetTypeActions_TextureLightProfile.h"
#include "AssetTypeActions/AssetTypeActions_TouchInterface.h"
#include "AssetTypeActions/AssetTypeActions_VectorFieldAnimated.h"
#include "AssetTypeActions/AssetTypeActions_VectorFieldStatic.h"
#include "AssetTypeActions/AssetTypeActions_World.h"
#include "AssetTypeActions/Experimental/AssetTypeActions_ChaosPhysicalMaterial.h"
#include "ComputeFramework/ComputeKernelAssetActions.h"
#include "ComputeFramework/ComputeKernelFromTextAssetActions.h"
#include "SDiscoveringAssetsDialog.h"
#include "AssetFixUpRedirectors.h"
#include "ObjectTools.h"
#include "PackageTools.h"
#include "AssetRegistryModule.h"
#include "DesktopPlatformModule.h"
#include "IContentBrowserSingleton.h"
#include "ContentBrowserModule.h"
#include "SPackageReportDialog.h"
#include "EngineAnalytics.h"
#include "AnalyticsEventAttribute.h"
#include "Interfaces/IAnalyticsProvider.h"
#include "Logging/MessageLog.h"
#include "UnrealExporter.h"
#include "Framework/Notifications/NotificationManager.h"
#include "Framework/Application/SlateApplication.h"
#include "Widgets/Notifications/SNotificationList.h"
#include "AutomatedAssetImportData.h"
#include "AssetImportTask.h"
#include "Dialogs/DlgPickPath.h"
#include "Misc/FeedbackContext.h"
#include "BusyCursor.h"
#include "AssetExportTask.h"
#include "Containers/UnrealString.h"
#include "Serialization/ArchiveReplaceObjectRef.h"
#include "AdvancedCopyCustomization.h"
#include "SAdvancedCopyReportDialog.h"
#include "AssetToolsSettings.h"
#include "AssetVtConversion.h"
#include "Misc/ConfigCacheIni.h"
#include "Misc/BlacklistNames.h"
#include "InterchangeManager.h"
#include "InterchangeProjectSettings.h"
#include "Engine/World.h"
#include "Engine/Level.h"

#if WITH_EDITOR
#include "Subsystems/AssetEditorSubsystem.h"
#include "Settings/EditorExperimentalSettings.h"
#endif

#define LOCTEXT_NAMESPACE "AssetTools"

TScriptInterface<IAssetTools> UAssetToolsHelpers::GetAssetTools()
{
	return &UAssetToolsImpl::Get();
}

/** UInterface constructor */
UAssetTools::UAssetTools(const class FObjectInitializer& ObjectInitializer)
	: Super(ObjectInitializer)
{
}

UAssetToolsImpl::UAssetToolsImpl(const FObjectInitializer& ObjectInitializer)
	: Super(ObjectInitializer)
	, AssetRenameManager(MakeShareable(new FAssetRenameManager))
	, AssetFixUpRedirectors(MakeShareable(new FAssetFixUpRedirectors))
	, NextUserCategoryBit(EAssetTypeCategories::FirstUser)
	, AssetClassBlacklist(MakeShared<FBlacklistNames>())
	, FolderBlacklist(MakeShared<FBlacklistPaths>())
	, WritableFolderBlacklist(MakeShared<FBlacklistPaths>())
{
	TArray<FString> SupportedTypesArray;
	GConfig->GetArray(TEXT("AssetTools"), TEXT("SupportedAssetTypes"), SupportedTypesArray, GEditorIni);
	for (const FString& Type : SupportedTypesArray)
	{
		AssetClassBlacklist->AddWhitelistItem("AssetToolsConfigFile", *Type);
	}
	AssetClassBlacklist->OnFilterChanged().AddUObject(this, &UAssetToolsImpl::AssetClassBlacklistChanged);

	TArray<FString> BlacklistedViewPath;
	GConfig->GetArray(TEXT("AssetTools"), TEXT("BlacklistAssetPaths"), BlacklistedViewPath, GEditorIni);
	for (const FString& Path : BlacklistedViewPath)
	{
		FolderBlacklist->AddBlacklistItem("AssetToolsConfigFile", Path);
	}

	GConfig->GetArray(TEXT("AssetTools"), TEXT("BlacklistContentSubPaths"), SubContentBlacklistPaths, GEditorIni);
	TArray<FString> ContentRoots;
	FPackageName::QueryRootContentPaths(ContentRoots);
	for (const FString& ContentRoot : ContentRoots)
	{
		AddSubContentBlacklist(ContentRoot);
	}
	FPackageName::OnContentPathMounted().AddUObject(this, &UAssetToolsImpl::OnContentPathMounted);

	// Register the built-in advanced categories
	AllocatedCategoryBits.Add(TEXT("_BuiltIn_0"), FAdvancedAssetCategory(EAssetTypeCategories::Animation, LOCTEXT("AnimationAssetCategory", "Animation")));
	AllocatedCategoryBits.Add(TEXT("_BuiltIn_1"), FAdvancedAssetCategory(EAssetTypeCategories::Blueprint, LOCTEXT("BlueprintAssetCategory", "Blueprints")));
	AllocatedCategoryBits.Add(TEXT("_BuiltIn_2"), FAdvancedAssetCategory(EAssetTypeCategories::Materials, LOCTEXT("MaterialAssetCategory", "Materials")));
	AllocatedCategoryBits.Add(TEXT("_BuiltIn_3"), FAdvancedAssetCategory(EAssetTypeCategories::Sounds, LOCTEXT("SoundAssetCategory", "Sounds")));
	AllocatedCategoryBits.Add(TEXT("_BuiltIn_4"), FAdvancedAssetCategory(EAssetTypeCategories::Physics, LOCTEXT("PhysicsAssetCategory", "Physics")));
	AllocatedCategoryBits.Add(TEXT("_BuiltIn_5"), FAdvancedAssetCategory(EAssetTypeCategories::UI, LOCTEXT("UserInterfaceAssetCategory", "User Interface")));
	AllocatedCategoryBits.Add(TEXT("_BuiltIn_6"), FAdvancedAssetCategory(EAssetTypeCategories::Misc, LOCTEXT("MiscellaneousAssetCategory", "Miscellaneous")));
	AllocatedCategoryBits.Add(TEXT("_BuiltIn_7"), FAdvancedAssetCategory(EAssetTypeCategories::Gameplay, LOCTEXT("GameplayAssetCategory", "Gameplay")));
	AllocatedCategoryBits.Add(TEXT("_BuiltIn_8"), FAdvancedAssetCategory(EAssetTypeCategories::Media, LOCTEXT("MediaAssetCategory", "Media")));
	AllocatedCategoryBits.Add(TEXT("_BuiltIn_9"), FAdvancedAssetCategory(EAssetTypeCategories::Textures, LOCTEXT("TextureAssetCategory", "Textures")));

	EAssetTypeCategories::Type BlendablesCategoryBit = RegisterAdvancedAssetCategory(FName(TEXT("Blendables")), LOCTEXT("BlendablesAssetCategory", "Blendables"));
	EAssetTypeCategories::Type FoliageCategoryBit = RegisterAdvancedAssetCategory(FName(TEXT("Foliage")), LOCTEXT("FoliageAssetCategory", "Foliage"));

	// Register the built-in asset type actions
	RegisterAssetTypeActions(MakeShareable(new FAssetTypeActions_Actor));
	RegisterAssetTypeActions(MakeShareable(new FAssetTypeActions_AnimationAsset));
	RegisterAssetTypeActions(MakeShareable(new FAssetTypeActions_AnimBlueprint));
	RegisterAssetTypeActions(MakeShareable(new FAssetTypeActions_AnimBoneCompressionSettings));
	RegisterAssetTypeActions(MakeShareable(new FAssetTypeActions_AnimComposite));
	RegisterAssetTypeActions(MakeShareable(new FAssetTypeActions_AnimStreamable));
	RegisterAssetTypeActions(MakeShareable(new FAssetTypeActions_AnimCurveCompressionSettings));
	RegisterAssetTypeActions(MakeShareable(new FAssetTypeActions_AnimMontage));
	RegisterAssetTypeActions(MakeShareable(new FAssetTypeActions_AnimSequence));
	RegisterAssetTypeActions(MakeShareable(new FAssetTypeActions_AimOffset));
	RegisterAssetTypeActions(MakeShareable(new FAssetTypeActions_AimOffset1D));
	RegisterAssetTypeActions(MakeShareable(new FAssetTypeActions_BlendSpace));
	RegisterAssetTypeActions(MakeShareable(new FAssetTypeActions_PoseAsset));
	RegisterAssetTypeActions(MakeShareable(new FAssetTypeActions_BlendSpace1D));
	RegisterAssetTypeActions(MakeShareable(new FAssetTypeActions_Blueprint));
	RegisterAssetTypeActions(MakeShareable(new FAssetTypeActions_BlueprintGeneratedClass));
	RegisterAssetTypeActions(MakeShareable(new FAssetTypeActions_CameraAnim));
	RegisterAssetTypeActions(MakeShareable(new FAssetTypeActions_CanvasRenderTarget2D));
	RegisterAssetTypeActions(MakeShareable(new FAssetTypeActions_ComputeKernel));
	RegisterAssetTypeActions(MakeShareable(new FAssetTypeActions_ComputeKernelFromText));
	RegisterAssetTypeActions(MakeShareable(new FAssetTypeActions_Curve));
	RegisterAssetTypeActions(MakeShareable(new FAssetTypeActions_CurveFloat));
	RegisterAssetTypeActions(MakeShareable(new FAssetTypeActions_CurveTable));
	RegisterAssetTypeActions(MakeShareable(new FAssetTypeActions_CompositeCurveTable));
	RegisterAssetTypeActions(MakeShareable(new FAssetTypeActions_CurveVector));
	RegisterAssetTypeActions(MakeShareable(new FAssetTypeActions_CurveLinearColor));
	RegisterAssetTypeActions(MakeShareable(new FAssetTypeActions_CurveLinearColorAtlas));
	RegisterAssetTypeActions(MakeShareable(new FAssetTypeActions_DataAsset));
	RegisterAssetTypeActions(MakeShareable(new FAssetTypeActions_DataTable));
	RegisterAssetTypeActions(MakeShareable(new FAssetTypeActions_CompositeDataTable));
	RegisterAssetTypeActions(MakeShareable(new FAssetTypeActions_Enum));
	RegisterAssetTypeActions(MakeShareable(new FAssetTypeActions_ChaosPhysicalMaterial));
	RegisterAssetTypeActions(MakeShareable(new FAssetTypeActions_Class));
	RegisterAssetTypeActions(MakeShareable(new FAssetTypeActions_Struct));
	RegisterAssetTypeActions(MakeShareable(new FAssetTypeActions_SceneImportData));
	RegisterAssetTypeActions(MakeShareable(new FAssetTypeActions_Font));
	RegisterAssetTypeActions(MakeShareable(new FAssetTypeActions_FontFace));
	RegisterAssetTypeActions(MakeShareable(new FAssetTypeActions_ForceFeedbackAttenuation));
	RegisterAssetTypeActions(MakeShareable(new FAssetTypeActions_ForceFeedbackEffect));
	RegisterAssetTypeActions(MakeShareable(new FAssetTypeActions_HLODProxy));
	RegisterAssetTypeActions(MakeShareable(new FAssetTypeActions_SubsurfaceProfile));
	RegisterAssetTypeActions(MakeShareable(new FAssetTypeActions_InstancedFoliageSettings(FoliageCategoryBit)));
	RegisterAssetTypeActions(MakeShareable(new FAssetTypeActions_ActorFoliageSettings(FoliageCategoryBit)));
	RegisterAssetTypeActions(MakeShareable(new FAssetTypeActions_InterpData));
	RegisterAssetTypeActions(MakeShareable(new FAssetTypeActions_LandscapeLayer));
	RegisterAssetTypeActions(MakeShareable(new FAssetTypeActions_LandscapeGrassType(FoliageCategoryBit)));
	RegisterAssetTypeActions(MakeShareable(new FAssetTypeActions_LightWeightInstance));
	RegisterAssetTypeActions(MakeShareable(new FAssetTypeActions_Material(BlendablesCategoryBit)));
	RegisterAssetTypeActions(MakeShareable(new FAssetTypeActions_MaterialFunction));
	RegisterAssetTypeActions(MakeShareable(new FAssetTypeActions_MaterialFunctionLayer));
	RegisterAssetTypeActions(MakeShareable(new FAssetTypeActions_MaterialFunctionLayerInstance));
	RegisterAssetTypeActions(MakeShareable(new FAssetTypeActions_MaterialFunctionLayerBlend));
	RegisterAssetTypeActions(MakeShareable(new FAssetTypeActions_MaterialFunctionLayerBlendInstance));
	RegisterAssetTypeActions(MakeShareable(new FAssetTypeActions_MaterialFunctionInstance));
	RegisterAssetTypeActions(MakeShareable(new FAssetTypeActions_MaterialInstanceConstant(BlendablesCategoryBit)));
	RegisterAssetTypeActions(MakeShareable(new FAssetTypeActions_MaterialInstanceDynamic));
	RegisterAssetTypeActions(MakeShareable(new FAssetTypeActions_MaterialInterface));
	RegisterAssetTypeActions(MakeShareable(new FAssetTypeActions_MaterialParameterCollection));
	RegisterAssetTypeActions(MakeShareable(new FAssetTypeActions_MirrorDataTable));
	RegisterAssetTypeActions(MakeShareable(new FAssetTypeActions_ObjectLibrary));
	RegisterAssetTypeActions(MakeShareable(new FAssetTypeActions_ParticleSystem));
	RegisterAssetTypeActions(MakeShareable(new FAssetTypeActions_SubUVAnimation));
	RegisterAssetTypeActions(MakeShareable(new FAssetTypeActions_PhysicalMaterial));
	RegisterAssetTypeActions(MakeShareable(new FAssetTypeActions_PhysicalMaterialMask));
	RegisterAssetTypeActions(MakeShareable(new FAssetTypeActions_PhysicsAsset));
	RegisterAssetTypeActions(MakeShareable(new FAssetTypeActions_PreviewMeshCollection));
	RegisterAssetTypeActions(MakeShareable(new FAssetTypeActions_ProceduralFoliageSpawner(FoliageCategoryBit)));
	RegisterAssetTypeActions(MakeShareable(new FAssetTypeActions_Redirector));
	RegisterAssetTypeActions(MakeShareable(new FAssetTypeActions_Rig));
	RegisterAssetTypeActions(MakeShareable(new FAssetTypeActions_SkeletalMesh));
	RegisterAssetTypeActions(MakeShareable(new FAssetTypeActions_Skeleton));
	RegisterAssetTypeActions(MakeShareable(new FAssetTypeActions_SlateBrush));
	RegisterAssetTypeActions(MakeShareable(new FAssetTypeActions_SlateWidgetStyle));
	RegisterAssetTypeActions(MakeShareable(new FAssetTypeActions_StaticMesh));
	RegisterAssetTypeActions(MakeShareable(new FAssetTypeActions_SubUVAnimation));
	RegisterAssetTypeActions(MakeShareable(new FAssetTypeActions_Texture));
	RegisterAssetTypeActions(MakeShareable(new FAssetTypeActions_Texture2D));
	RegisterAssetTypeActions(MakeShareable(new FAssetTypeActions_TextureCube));
	RegisterAssetTypeActions(MakeShareable(new FAssetTypeActions_Texture2DArray));
	RegisterAssetTypeActions(MakeShareable(new FAssetTypeActions_TextureCubeArray));
	RegisterAssetTypeActions(MakeShareable(new FAssetTypeActions_VolumeTexture));
	RegisterAssetTypeActions(MakeShareable(new FAssetTypeActions_TextureRenderTarget));
	RegisterAssetTypeActions(MakeShareable(new FAssetTypeActions_TextureRenderTarget2D));
	RegisterAssetTypeActions(MakeShareable(new FAssetTypeActions_TextureRenderTarget2DArray));
	RegisterAssetTypeActions(MakeShareable(new FAssetTypeActions_TextureRenderTargetCube));
	RegisterAssetTypeActions(MakeShareable(new FAssetTypeActions_TextureRenderTargetVolume));
	RegisterAssetTypeActions(MakeShareable(new FAssetTypeActions_TextureLightProfile));
	RegisterAssetTypeActions(MakeShareable(new FAssetTypeActions_TouchInterface));
	RegisterAssetTypeActions(MakeShareable(new FAssetTypeActions_VectorField));
	RegisterAssetTypeActions(MakeShareable(new FAssetTypeActions_VectorFieldAnimated));
	RegisterAssetTypeActions(MakeShareable(new FAssetTypeActions_VectorFieldStatic));
	RegisterAssetTypeActions(MakeShareable(new FAssetTypeActions_World));
	RegisterAssetTypeActions(MakeShareable(new FAssetTypeActions_HapticFeedbackEffectBuffer));
	RegisterAssetTypeActions(MakeShareable(new FAssetTypeActions_HapticFeedbackEffectCurve));
	RegisterAssetTypeActions(MakeShareable(new FAssetTypeActions_HapticFeedbackEffectSoundWave));

	// Note: Please don't add any more actions here!  They belong in an editor-only module that is more tightly
	// coupled to your new system, and you should not create a dependency on your new system from AssetTools.
}

void UAssetToolsImpl::RegisterAssetTypeActions(const TSharedRef<IAssetTypeActions>& NewActions)
{
	bool bSupported = false;
	if (const UClass* SupportedClass = NewActions->GetSupportedClass())
	{
		bSupported = AssetClassBlacklist->PassesFilter(SupportedClass->GetFName());
	}
	else
	{
		bSupported = !NewActions->GetFilterName().IsNone();
	}

	NewActions->SetSupported(bSupported);

	AssetTypeActionsList.Add(NewActions);
}

void UAssetToolsImpl::UnregisterAssetTypeActions(const TSharedRef<IAssetTypeActions>& ActionsToRemove)
{
	AssetTypeActionsList.Remove(ActionsToRemove);
}

void UAssetToolsImpl::GetAssetTypeActionsList( TArray<TWeakPtr<IAssetTypeActions>>& OutAssetTypeActionsList ) const
{
	for (auto ActionsIt = AssetTypeActionsList.CreateConstIterator(); ActionsIt; ++ActionsIt)
	{
		OutAssetTypeActionsList.Add(*ActionsIt);
	}
}

TWeakPtr<IAssetTypeActions> UAssetToolsImpl::GetAssetTypeActionsForClass(const UClass* Class) const
{
	TSharedPtr<IAssetTypeActions> MostDerivedAssetTypeActions;

	for (int32 TypeActionsIdx = 0; TypeActionsIdx < AssetTypeActionsList.Num(); ++TypeActionsIdx)
	{
		TSharedRef<IAssetTypeActions> TypeActions = AssetTypeActionsList[TypeActionsIdx];
		UClass* SupportedClass = TypeActions->GetSupportedClass();

		if ( Class->IsChildOf(SupportedClass) )
		{
			if ( !MostDerivedAssetTypeActions.IsValid() || SupportedClass->IsChildOf( MostDerivedAssetTypeActions->GetSupportedClass() ) )
			{
				MostDerivedAssetTypeActions = TypeActions;
			}
		}
	}

	return MostDerivedAssetTypeActions;
}

TArray<TWeakPtr<IAssetTypeActions>> UAssetToolsImpl::GetAssetTypeActionsListForClass(const UClass* Class) const
{
	TArray<TWeakPtr<IAssetTypeActions>> ResultAssetTypeActionsList;

	for (int32 TypeActionsIdx = 0; TypeActionsIdx < AssetTypeActionsList.Num(); ++TypeActionsIdx)
	{
		TSharedRef<IAssetTypeActions> TypeActions = AssetTypeActionsList[TypeActionsIdx];
		UClass* SupportedClass = TypeActions->GetSupportedClass();

		if (Class->IsChildOf(SupportedClass))
		{
			ResultAssetTypeActionsList.Add(TypeActions);
		}
	}

	return ResultAssetTypeActionsList;
}

EAssetTypeCategories::Type UAssetToolsImpl::RegisterAdvancedAssetCategory(FName CategoryKey, FText CategoryDisplayName)
{
	EAssetTypeCategories::Type Result = FindAdvancedAssetCategory(CategoryKey);
	if (Result == EAssetTypeCategories::Misc)
	{
		if (NextUserCategoryBit != 0)
		{
			// Register the category
			Result = (EAssetTypeCategories::Type)NextUserCategoryBit;
			AllocatedCategoryBits.Add(CategoryKey, FAdvancedAssetCategory(Result, CategoryDisplayName));

			// Advance to the next bit, or store that we're out
			if (NextUserCategoryBit == EAssetTypeCategories::LastUser)
			{
				NextUserCategoryBit = 0;
			}
			else
			{
				NextUserCategoryBit = NextUserCategoryBit << 1;
			}
		}
		else
		{
			UE_LOG(LogAssetTools, Warning, TEXT("RegisterAssetTypeCategory(\"%s\", \"%s\") failed as all user bits have been exhausted (placing into the Misc category instead)"), *CategoryKey.ToString(), *CategoryDisplayName.ToString());
		}
	}

	return Result;
}

EAssetTypeCategories::Type UAssetToolsImpl::FindAdvancedAssetCategory(FName CategoryKey) const
{
	if (const FAdvancedAssetCategory* ExistingCategory = AllocatedCategoryBits.Find(CategoryKey))
	{
		return ExistingCategory->CategoryType;
	}
	else
	{
		return EAssetTypeCategories::Misc;
	}
}

void UAssetToolsImpl::GetAllAdvancedAssetCategories(TArray<FAdvancedAssetCategory>& OutCategoryList) const
{
	AllocatedCategoryBits.GenerateValueArray(OutCategoryList);
}

void UAssetToolsImpl::RegisterClassTypeActions(const TSharedRef<IClassTypeActions>& NewActions)
{
	ClassTypeActionsList.Add(NewActions);
}

void UAssetToolsImpl::UnregisterClassTypeActions(const TSharedRef<IClassTypeActions>& ActionsToRemove)
{
	ClassTypeActionsList.Remove(ActionsToRemove);
}

void UAssetToolsImpl::GetClassTypeActionsList( TArray<TWeakPtr<IClassTypeActions>>& OutClassTypeActionsList ) const
{
	for (auto ActionsIt = ClassTypeActionsList.CreateConstIterator(); ActionsIt; ++ActionsIt)
	{
		OutClassTypeActionsList.Add(*ActionsIt);
	}
}

TWeakPtr<IClassTypeActions> UAssetToolsImpl::GetClassTypeActionsForClass( UClass* Class ) const
{
	TSharedPtr<IClassTypeActions> MostDerivedClassTypeActions;

	for (int32 TypeActionsIdx = 0; TypeActionsIdx < ClassTypeActionsList.Num(); ++TypeActionsIdx)
	{
		TSharedRef<IClassTypeActions> TypeActions = ClassTypeActionsList[TypeActionsIdx];
		UClass* SupportedClass = TypeActions->GetSupportedClass();

		if ( Class->IsChildOf(SupportedClass) )
		{
			if ( !MostDerivedClassTypeActions.IsValid() || SupportedClass->IsChildOf( MostDerivedClassTypeActions->GetSupportedClass() ) )
			{
				MostDerivedClassTypeActions = TypeActions;
			}
		}
	}

	return MostDerivedClassTypeActions;
}

UObject* UAssetToolsImpl::CreateAsset(const FString& AssetName, const FString& PackagePath, UClass* AssetClass, UFactory* Factory, FName CallingContext)
{
	FGCObjectScopeGuard DontGCFactory(Factory);

	// Verify the factory class
	if ( !ensure(AssetClass || Factory) )
	{
		FMessageDialog::Open( EAppMsgType::Ok, LOCTEXT("MustSupplyClassOrFactory", "The new asset wasn't created due to a problem finding the appropriate factory or class for the new asset.") );
		return nullptr;
	}

	if ( AssetClass && Factory && !ensure(AssetClass->IsChildOf(Factory->GetSupportedClass())) )
	{
		FMessageDialog::Open( EAppMsgType::Ok, LOCTEXT("InvalidFactory", "The new asset wasn't created because the supplied factory does not support the supplied class.") );
		return nullptr;
	}

	const FString PackageName = UPackageTools::SanitizePackageName(PackagePath + TEXT("/") + AssetName);

	// Make sure we can create the asset without conflicts
	if ( !CanCreateAsset(AssetName, PackageName, LOCTEXT("CreateANewObject", "Create a new object")) )
	{
		return nullptr;
	}

	UClass* ClassToUse = AssetClass ? AssetClass : (Factory ? Factory->GetSupportedClass() : nullptr);

	UPackage* Pkg = CreatePackage(*PackageName);
	UObject* NewObj = nullptr;
	EObjectFlags Flags = RF_Public|RF_Standalone|RF_Transactional;
	if ( Factory )
	{
		NewObj = Factory->FactoryCreateNew(ClassToUse, Pkg, FName( *AssetName ), Flags, nullptr, GWarn, CallingContext);
	}
	else if ( AssetClass )
	{
		NewObj = NewObject<UObject>(Pkg, ClassToUse, FName(*AssetName), Flags);
	}

	if( NewObj )
	{
		// Notify the asset registry
		FAssetRegistryModule::AssetCreated(NewObj);

		// analytics create record
		UAssetToolsImpl::OnNewCreateRecord(AssetClass, false);

		// Mark the package dirty...
		Pkg->MarkPackageDirty();
	}

	return NewObj;
}

UObject* UAssetToolsImpl::CreateAsset(UClass* AssetClass, UFactory* Factory, FName CallingContext /*= NAME_None*/)
{
	return CreateAssetWithDialog(AssetClass, Factory, CallingContext);
}

UObject* UAssetToolsImpl::CreateAssetWithDialog(UClass* AssetClass, UFactory* Factory, FName CallingContext)
{
	if (Factory != nullptr)
	{
		// Determine the starting path. Try to use the most recently used directory
		FString AssetPath;

		const FString DefaultFilesystemDirectory = FEditorDirectories::Get().GetLastDirectory(ELastDirectory::NEW_ASSET);
		if (DefaultFilesystemDirectory.IsEmpty() || !FPackageName::TryConvertFilenameToLongPackageName(DefaultFilesystemDirectory, AssetPath))
		{
			// No saved path, just use the game content root
			AssetPath = TEXT("/Game");
		}

		FString PackageName;
		FString AssetName;
		CreateUniqueAssetName(AssetPath / Factory->GetDefaultNewAssetName(), TEXT(""), PackageName, AssetName);

		return CreateAssetWithDialog(AssetName, AssetPath, AssetClass, Factory, CallingContext);
	}

	return nullptr;
}


UObject* UAssetToolsImpl::CreateAssetWithDialog(const FString& AssetName, const FString& PackagePath, UClass* AssetClass, UFactory* Factory, FName CallingContext, const bool bCallConfigureProperties)
{
	FGCObjectScopeGuard DontGCFactory(Factory);
	if(Factory)
	{
		FSaveAssetDialogConfig SaveAssetDialogConfig;
		SaveAssetDialogConfig.DialogTitleOverride = LOCTEXT("SaveAssetDialogTitle", "Save Asset As");
		SaveAssetDialogConfig.DefaultPath = PackagePath;
		SaveAssetDialogConfig.DefaultAssetName = AssetName;
		SaveAssetDialogConfig.ExistingAssetPolicy = ESaveAssetDialogExistingAssetPolicy::AllowButWarn;

		FContentBrowserModule& ContentBrowserModule = FModuleManager::LoadModuleChecked<FContentBrowserModule>("ContentBrowser");
		FString SaveObjectPath = ContentBrowserModule.Get().CreateModalSaveAssetDialog(SaveAssetDialogConfig);
		if (!SaveObjectPath.IsEmpty())
		{
			bool bCreateAsset = true;
			if (bCallConfigureProperties)
			{
			FEditorDelegates::OnConfigureNewAssetProperties.Broadcast(Factory);
				bCreateAsset = Factory->ConfigureProperties();
			}

			if (bCreateAsset)
			{
				const FString SavePackageName = FPackageName::ObjectPathToPackageName(SaveObjectPath);
				const FString SavePackagePath = FPaths::GetPath(SavePackageName);
				const FString SaveAssetName = FPaths::GetBaseFilename(SavePackageName);
				FEditorDirectories::Get().SetLastDirectory(ELastDirectory::NEW_ASSET, SavePackagePath);

				return CreateAsset(SaveAssetName, SavePackagePath, AssetClass, Factory, CallingContext);
			}
		}
	}

	return nullptr;
}

UObject* UAssetToolsImpl::DuplicateAssetWithDialog(const FString& AssetName, const FString& PackagePath, UObject* OriginalObject)
{
	return DuplicateAssetWithDialogAndTitle(AssetName, PackagePath, OriginalObject, LOCTEXT("DuplicateAssetDialogTitle", "Duplicate Asset As"));
}

UObject* UAssetToolsImpl::DuplicateAssetWithDialogAndTitle(const FString& AssetName, const FString& PackagePath, UObject* OriginalObject, FText DialogTitle)
{
	FSaveAssetDialogConfig SaveAssetDialogConfig;
	SaveAssetDialogConfig.DialogTitleOverride = DialogTitle;
	SaveAssetDialogConfig.DefaultPath = PackagePath;
	SaveAssetDialogConfig.DefaultAssetName = AssetName;
	SaveAssetDialogConfig.ExistingAssetPolicy = ESaveAssetDialogExistingAssetPolicy::AllowButWarn;

	FContentBrowserModule& ContentBrowserModule = FModuleManager::LoadModuleChecked<FContentBrowserModule>("ContentBrowser");
	FString SaveObjectPath = ContentBrowserModule.Get().CreateModalSaveAssetDialog(SaveAssetDialogConfig);
	if (!SaveObjectPath.IsEmpty())
	{
		const FString SavePackageName = FPackageName::ObjectPathToPackageName(SaveObjectPath);
		const FString SavePackagePath = FPaths::GetPath(SavePackageName);
		const FString SaveAssetName = FPaths::GetBaseFilename(SavePackageName);
		FEditorDirectories::Get().SetLastDirectory(ELastDirectory::NEW_ASSET, SavePackagePath);

		return PerformDuplicateAsset(SaveAssetName, SavePackagePath, OriginalObject, true);
	}

	return nullptr;
}

UObject* UAssetToolsImpl::DuplicateAsset(const FString& AssetName, const FString& PackagePath, UObject* OriginalObject)
{
	return PerformDuplicateAsset(AssetName, PackagePath, OriginalObject, false);
}

UObject* UAssetToolsImpl::PerformDuplicateAsset(const FString& AssetName, const FString& PackagePath, UObject* OriginalObject, bool bWithDialog)
{
	// Verify the source object
	if ( !OriginalObject )
	{
		FMessageDialog::Open( EAppMsgType::Ok, LOCTEXT("InvalidSourceObject", "The new asset wasn't created due to a problem finding the object to duplicate.") );
		return nullptr;
	}

	const FString PackageName = PackagePath + TEXT("/") + AssetName;

	// Make sure we can create the asset without conflicts
	if ( !CanCreateAsset(AssetName, PackageName, LOCTEXT("DuplicateAnObject", "Duplicate an object")) )
	{
		return nullptr;
	}

	ObjectTools::FPackageGroupName PGN;
	PGN.PackageName = PackageName;
	PGN.GroupName = TEXT("");
	PGN.ObjectName = AssetName;

	TSet<UPackage*> ObjectsUserRefusedToFullyLoad;
	bool bPromtToOverwrite = bWithDialog;
	UObject* NewObject = ObjectTools::DuplicateSingleObject(OriginalObject, PGN, ObjectsUserRefusedToFullyLoad, bPromtToOverwrite);
	if(NewObject != nullptr)
	{
		// Assets must have RF_Public and RF_Standalone
		NewObject->SetFlags(RF_Public | RF_Standalone);

		if ( ISourceControlModule::Get().IsEnabled() )
		{
			// Save package here if SCC is enabled because the user can use SCC to revert a change
			TArray<UPackage*> OutermostPackagesToSave;
			OutermostPackagesToSave.Add(NewObject->GetOutermost());

			const bool bCheckDirty = false;
			const bool bPromptToSave = false;
			FEditorFileUtils::PromptForCheckoutAndSave(OutermostPackagesToSave, bCheckDirty, bPromptToSave);

			// now attempt to branch, we can do this now as we should have a file on disk
			SourceControlHelpers::BranchPackage(NewObject->GetOutermost(), OriginalObject->GetOutermost());
		}

		// Notify the asset registry
		FAssetRegistryModule::AssetCreated(NewObject);

		// analytics create record
		UAssetToolsImpl::OnNewCreateRecord(NewObject->GetClass(), true);
	}

	return NewObject;
}

void UAssetToolsImpl::GenerateAdvancedCopyDestinations(FAdvancedCopyParams& InParams, const TArray<FName>& InPackageNamesToCopy, const UAdvancedCopyCustomization* CopyCustomization, TMap<FString, FString>& OutPackagesAndDestinations) const
{
	IDesktopPlatform* DesktopPlatform = FDesktopPlatformModule::Get();
	FString DestinationFolder = InParams.GetDropLocationForAdvancedCopy();

	if (ensure(DesktopPlatform))
	{
		FPaths::NormalizeFilename(DestinationFolder);
	}
	else
	{
		// Not on a platform that supports desktop functionality
		return;
	}

	bool bGenerateRelativePaths = CopyCustomization->GetShouldGenerateRelativePaths();

	for (auto PackageNameIt = InPackageNamesToCopy.CreateConstIterator(); PackageNameIt; ++PackageNameIt)
	{
		FName PackageName = *PackageNameIt;

		const FString& PackageNameString = PackageName.ToString();
		FString SrcFilename;
		if (FPackageName::DoesPackageExist(PackageNameString, nullptr, &SrcFilename))
		{
			bool bFileOKToCopy = true;

			FString DestFilename = DestinationFolder;

			FString SubFolder;
			if (SrcFilename.Split(TEXT("/Content/"), nullptr, &SubFolder))
			{
				DestFilename += *SubFolder;
			}
			else
			{
				// Couldn't find Content folder in source path
				bFileOKToCopy = false;
			}

			if (bFileOKToCopy)
			{
				FString Parent = FString();
				if (bGenerateRelativePaths)
				{
					FString RootFolder = UAdvancedCopyCustomization::StaticClass()->GetDefaultObject<UAdvancedCopyCustomization>()->GetPackageThatInitiatedCopy();
					if (RootFolder != PackageNameString)
					{
						FString BaseParent = FString();
						int32 MinLength = RootFolder.Len() < PackageNameString.Len() ? RootFolder.Len() : PackageNameString.Len();
						for (int Char = 0; Char < MinLength; Char++)
						{
							if (RootFolder[Char] == PackageNameString[Char])
<<<<<<< HEAD
							{
								BaseParent += RootFolder[Char];
							}
							else
							{
=======
							{
								BaseParent += RootFolder[Char];
							}
							else
							{
>>>>>>> efc9b2f3
								break;
							}
						}

						// If we are in the root content folder, don't break down the folder string
						if (BaseParent == TEXT("/Game"))
						{
							Parent = BaseParent;
						}
						else
						{
							BaseParent.Split(TEXT("/"), &Parent, nullptr, ESearchCase::IgnoreCase, ESearchDir::FromEnd);
						}
					}
				}

				const FString DestinationPackageName = UAssetToolsImpl::GenerateAdvancedCopyDestinationPackageName(PackageNameString, Parent, DestinationFolder);
				OutPackagesAndDestinations.Add(PackageNameString, DestinationPackageName);
			}
		}
	}
}

FString UAssetToolsImpl::GenerateAdvancedCopyDestinationPackageName(const FString& SourcePackage, const FString& SourcePath, const FString& DestinationFolder)
{
	FString DestinationPackageName;

	const bool bIsRelativeOperation = SourcePath.Len() && DestinationFolder.Len() && SourcePackage.StartsWith(SourcePath);
	if (bIsRelativeOperation)
	{
		// Folder copy/move.

		// Collect the relative path then use it to determine the new location
		// For example, if SourcePath = /Game/MyPath and SourcePackage = /Game/MyPath/MySubPath/MyAsset
		//     /Game/MyPath/MySubPath/MyAsset -> /MySubPath/

		const int32 ShortPackageNameLen = FPackageName::GetShortName(SourcePackage).Len();
		const int32 RelativePathLen = SourcePackage.Len() - ShortPackageNameLen - SourcePath.Len();
		const FString RelativeDestPath = SourcePackage.Mid(SourcePath.Len(), RelativePathLen);

		DestinationPackageName = DestinationFolder + RelativeDestPath + FPackageName::GetShortName(SourcePackage);
	}
	else if (DestinationFolder.Len())
	{
		// Use the passed in default path
		// Normal path
		DestinationPackageName = DestinationFolder + "/" + FPackageName::GetShortName(SourcePackage);
	}
	else
	{
		// Use the path from the old package
		DestinationPackageName = SourcePackage;
	}

	return DestinationPackageName;
}

bool UAssetToolsImpl::FlattenAdvancedCopyDestinations(const TArray<TMap<FString, FString>> PackagesAndDestinations, TMap<FString, FString>& FlattenedPackagesAndDestinations) const
{
	FString CopyErrors;
	for (TMap<FString, FString> PackageAndDestinationMap : PackagesAndDestinations)
	{
		for (auto It = PackageAndDestinationMap.CreateConstIterator(); It; ++It)
		{
			const FString& PackageName = It.Key();
			const FString& DestFilename = It.Value();

			if (FlattenedPackagesAndDestinations.Contains(PackageName))
			{
				const FString* ExistingDestinationPtr = FlattenedPackagesAndDestinations.Find(PackageName);
				const FString ExistingDestination = *ExistingDestinationPtr;
				if (ExistingDestination != DestFilename)
				{
					FMessageDialog::Open(EAppMsgType::Ok, FText::Format(LOCTEXT("AdvancedCopy_DuplicateDestinations", "Advanced Copy failed because {0} was being duplicated in two locations, {1} and {2}."),
						FText::FromString(PackageName),
						FText::FromString(FPaths::GetPath(ExistingDestination)),
						FText::FromString(FPaths::GetPath(DestFilename))));
					return false;
				}
			}
			
			// File passed all error conditions above, add it to valid flattened list
			FlattenedPackagesAndDestinations.Add(PackageName, DestFilename);
		}
	}
	// All files passed all validation tests
	return true;
}

bool UAssetToolsImpl::ValidateFlattenedAdvancedCopyDestinations(const TMap<FString, FString>& FlattenedPackagesAndDestinations) const
{
	FString CopyErrors;

	for (auto It = FlattenedPackagesAndDestinations.CreateConstIterator(); It; ++It)
	{
		const FString& PackageName = It.Key();
		const FString& DestFilename = It.Value();

		// Check for source/destination collisions
		if (PackageName == FPaths::GetPath(DestFilename))
		{
			FMessageDialog::Open(EAppMsgType::Ok, FText::Format(LOCTEXT("AdvancedCopy_DuplicatedSource", "Advanced Copy failed because {0} was being copied over itself."), FText::FromString(PackageName)));
			return false;
		}
		else if (FlattenedPackagesAndDestinations.Contains(FPaths::GetPath(DestFilename)))
		{
			FMessageDialog::Open(EAppMsgType::Ok, FText::Format(LOCTEXT("AdvancedCopy_DestinationEqualsSource", "Advanced Copy failed because {0} was being copied over the source file {1}."),
				FText::FromString(PackageName),
				FText::FromString(FPaths::GetPath(DestFilename))));
			return false;
		}

		// Check for valid copy locations
		FString SrcFilename;
		if (!FPackageName::DoesPackageExist(PackageName, nullptr, &SrcFilename))
		{
			FMessageDialog::Open(EAppMsgType::Ok, FText::Format(LOCTEXT("AdvancedCopyPackages_PackageMissing", "{0} does not exist on disk."), FText::FromString(PackageName)));
			return false;
		}
		else if (SrcFilename.Contains(FPaths::EngineContentDir()))
		{
			const FString LeafName = SrcFilename.Replace(*FPaths::EngineContentDir(), TEXT("Engine/"));
			FMessageDialog::Open(EAppMsgType::Ok, FText::Format(LOCTEXT("AdvancedCopyPackages_EngineContent", "Unable to copy Engine asset {0}. Engine assets cannot be copied using Advanced Copy."),
				FText::FromString(LeafName)));
			return false;
		}
	}
	
	// All files passed all validation tests
	return true;
}

void UAssetToolsImpl::GetAllAdvancedCopySources(FName SelectedPackage, FAdvancedCopyParams& CopyParams, TArray<FName>& OutPackageNamesToCopy, TMap<FName, FName>& DependencyMap, const UAdvancedCopyCustomization* CopyCustomization) const
{
	FAssetRegistryModule& AssetRegistryModule = FModuleManager::Get().LoadModuleChecked<FAssetRegistryModule>(TEXT("AssetRegistry"));
	IAssetRegistry& AssetRegistry = AssetRegistryModule.Get();

	FString CurrentRoot = FString();
	TArray<FName> CurrentDependencies;
	if (!OutPackageNamesToCopy.Contains(SelectedPackage))
	{
		TArray<FAssetData> SourceAssetData;
		AssetRegistry.GetAssetsByPackageName(SelectedPackage, SourceAssetData);
		// Check if this is a folder before using the filter to exclude assets
		bool bIsFolder = SourceAssetData.Num() == 0;
		FARFilter ExclusionFilter = CopyCustomization->GetARFilter();
		AssetRegistry.UseFilterToExcludeAssets(SourceAssetData, ExclusionFilter);
		// If this is a valid asset
		if (SourceAssetData.Num() > 0 || bIsFolder)
		{
			CurrentDependencies.Add(SelectedPackage);
		}

		// If we should check for dependencies OR we are currently checking a folder
		// Folders should ALWAYS get checked for assets and subfolders
		if ((CopyParams.bShouldCheckForDependencies && SourceAssetData.Num() > 0) || bIsFolder)
		{
			RecursiveGetDependenciesAdvanced(SelectedPackage, CopyParams, CurrentDependencies, DependencyMap, CopyCustomization, SourceAssetData);
		}
		OutPackageNamesToCopy.Append(CurrentDependencies);
	}
}

bool UAssetToolsImpl::AdvancedCopyPackages(const TMap<FString, FString>& SourceAndDestPackages, const bool bForceAutosave, const bool bCopyOverAllDestinationOverlaps) const
{
	if (ValidateFlattenedAdvancedCopyDestinations(SourceAndDestPackages))
	{
		TArray<FString> SuccessfullyCopiedDestinationFiles;
		TArray<FName> SuccessfullyCopiedSourcePackages;
		TArray<TMap<TSoftObjectPtr<UObject>, TSoftObjectPtr<UObject>>> DuplicatedObjectsForEachPackage;
		TSet<UObject*> ExistingObjectSet;
		TSet<UObject*> NewObjectSet;
		FString CopyErrors;

		SuccessfullyCopiedDestinationFiles.Reserve(SourceAndDestPackages.Num());
		SuccessfullyCopiedSourcePackages.Reserve(SourceAndDestPackages.Num());
		DuplicatedObjectsForEachPackage.Reserve(SourceAndDestPackages.Num());
		ExistingObjectSet.Reserve(SourceAndDestPackages.Num());
		NewObjectSet.Reserve(SourceAndDestPackages.Num());

		FScopedSlowTask LoopProgress(SourceAndDestPackages.Num(), LOCTEXT("AdvancedCopying", "Copying files and dependencies..."));
		LoopProgress.MakeDialog();

		for (const auto& Package : SourceAndDestPackages)
		{
			const FString& PackageName = Package.Key;
			const FString& DestFilename = Package.Value;
			FString SrcFilename;

			if (FPackageName::DoesPackageExist(PackageName, nullptr, &SrcFilename))
			{
				LoopProgress.EnterProgressFrame();
				UPackage* Pkg = LoadPackage(nullptr, *PackageName, LOAD_None);
				if (Pkg)
				{
					FString Name = ObjectTools::SanitizeObjectName(FPaths::GetBaseFilename(SrcFilename));
					UObject* ExistingObject = StaticFindObject(UObject::StaticClass(), Pkg, *Name);
					if (ExistingObject)
					{
						TSet<UPackage*> ObjectsUserRefusedToFullyLoad;
						ObjectTools::FMoveDialogInfo MoveDialogInfo;
						MoveDialogInfo.bOkToAll = bCopyOverAllDestinationOverlaps;
						// The default value for save packages is true if SCC is enabled because the user can use SCC to revert a change
						MoveDialogInfo.bSavePackages = ISourceControlModule::Get().IsEnabled() || bForceAutosave;
						MoveDialogInfo.PGN.GroupName = TEXT("");
						MoveDialogInfo.PGN.ObjectName = FPaths::GetBaseFilename(DestFilename);
						MoveDialogInfo.PGN.PackageName = DestFilename;
						const bool bShouldPromptForDestinationConflict = !bCopyOverAllDestinationOverlaps;
						TMap<TSoftObjectPtr<UObject>, TSoftObjectPtr<UObject>> DuplicatedObjects;

						if (UObject* NewObject = ObjectTools::DuplicateSingleObject(ExistingObject, MoveDialogInfo.PGN, ObjectsUserRefusedToFullyLoad, bShouldPromptForDestinationConflict, &DuplicatedObjects))
						{
							ExistingObjectSet.Add(ExistingObject);
							NewObjectSet.Add(NewObject);
							DuplicatedObjectsForEachPackage.Add(MoveTemp(DuplicatedObjects));
							SuccessfullyCopiedSourcePackages.Add(FName(*PackageName));
							SuccessfullyCopiedDestinationFiles.Add(DestFilename);
						}
					}
				}
			}
		}

		FAssetRegistryModule& AssetRegistryModule = FModuleManager::Get().LoadModuleChecked<FAssetRegistryModule>(TEXT("AssetRegistry"));

		TSet<UObject*> ObjectsAndSubObjectsToReplaceWithin;
		ObjectTools::GatherSubObjectsForReferenceReplacement(NewObjectSet, ExistingObjectSet, ObjectsAndSubObjectsToReplaceWithin);

		TArray<FName> Dependencies;
		TArray<UObject*> ObjectsToReplace;
		for (FName SuccessfullyCopiedPackage : SuccessfullyCopiedSourcePackages)
		{
			Dependencies.Reset();
			AssetRegistryModule.Get().GetDependencies(SuccessfullyCopiedPackage, Dependencies);
			for (FName Dependency : Dependencies)
			{
				const int32 DependencyIndex = SuccessfullyCopiedSourcePackages.IndexOfByKey(Dependency);
				if (DependencyIndex != INDEX_NONE)
				{
					for (const auto& DuplicatedObjectPair : DuplicatedObjectsForEachPackage[DependencyIndex])
					{
						UObject* SourceObject = DuplicatedObjectPair.Key.Get();
						UObject* NewObject = DuplicatedObjectPair.Value.Get();
						if (SourceObject && NewObject)
						{
							ObjectsToReplace.Reset();
							ObjectsToReplace.Add(SourceObject);
							ObjectTools::ConsolidateObjects(NewObject, ObjectsToReplace, ObjectsAndSubObjectsToReplaceWithin, ExistingObjectSet, false);
						}
					}
				}
			}
		}

		ObjectTools::CompileBlueprintsAfterRefUpdate(NewObjectSet.Array());

		FString SourceControlErrors;

		if (SuccessfullyCopiedDestinationFiles.Num() > 0)
		{
			// attempt to add files to source control (this can quite easily fail, but if it works it is very useful)
			if (GetDefault<UEditorLoadingSavingSettings>()->bSCCAutoAddNewFiles)
			{
				if (ISourceControlModule::Get().IsEnabled())
				{
					ISourceControlProvider& SourceControlProvider = ISourceControlModule::Get().GetProvider();
					if (SourceControlProvider.Execute(ISourceControlOperation::Create<FMarkForAdd>(), SuccessfullyCopiedDestinationFiles) == ECommandResult::Failed)
					{
						for (auto FileIt(SuccessfullyCopiedDestinationFiles.CreateConstIterator()); FileIt; FileIt++)
						{
							if (!SourceControlProvider.GetState(*FileIt, EStateCacheUsage::Use)->IsAdded())
							{
								SourceControlErrors += FText::Format(LOCTEXT("AdvancedCopyPackages_SourceControlError", "{0} could not be added to source control"), FText::FromString(*FileIt)).ToString();
								SourceControlErrors += LINE_TERMINATOR;
							}
						}
					}
				}
			}
		}

		FMessageLog AdvancedCopyLog("AssetTools");
		FText LogMessage = FText::FromString(TEXT("Advanced content copy completed successfully!"));
		EMessageSeverity::Type Severity = EMessageSeverity::Info;
		if (SourceControlErrors.Len() > 0)
		{
			FString ErrorMessage;
			Severity = EMessageSeverity::Error;
			if (SourceControlErrors.Len() > 0)
			{
				AdvancedCopyLog.NewPage(LOCTEXT("AdvancedCopyPackages_SourceControlErrorsListPage", "Source Control Errors"));
				AdvancedCopyLog.Error(FText::FromString(*SourceControlErrors));
				ErrorMessage += LINE_TERMINATOR;
				ErrorMessage += LOCTEXT("AdvancedCopyPackages_SourceControlErrorsList", "Some files reported source control errors.").ToString();
			}
			if (SuccessfullyCopiedSourcePackages.Num() > 0)
			{
				AdvancedCopyLog.NewPage(LOCTEXT("AdvancedCopyPackages_CopyErrorsSuccesslistPage", "Copied Successfully"));
				AdvancedCopyLog.Info(FText::FromString(*SourceControlErrors));
				ErrorMessage += LINE_TERMINATOR;
				ErrorMessage += LOCTEXT("AdvancedCopyPackages_CopyErrorsSuccesslist", "Some files were copied successfully.").ToString();
				for (auto FileIt = SuccessfullyCopiedSourcePackages.CreateConstIterator(); FileIt; ++FileIt)
				{
					if (!FileIt->IsNone())
					{
						AdvancedCopyLog.Info(FText::FromName(*FileIt));
					}
				}
			}
			LogMessage = FText::FromString(ErrorMessage);
		}
		else
		{
			AdvancedCopyLog.NewPage(LOCTEXT("AdvancedCopyPackages_CompletePage", "Advanced content copy completed successfully!"));
			for (auto FileIt = SuccessfullyCopiedSourcePackages.CreateConstIterator(); FileIt; ++FileIt)
			{
				if (!FileIt->IsNone())
				{
					AdvancedCopyLog.Info(FText::FromName(*FileIt));
				}
			}
		}
		AdvancedCopyLog.Notify(LogMessage, Severity, true);
		return true;
	}
	return false;
}

bool UAssetToolsImpl::AdvancedCopyPackages(const FAdvancedCopyParams& CopyParams, const TArray<TMap<FString, FString>> PackagesAndDestinations) const
{
	TMap<FString, FString> FlattenedDestinationMap;
	if (FlattenAdvancedCopyDestinations(PackagesAndDestinations, FlattenedDestinationMap))
	{
		return AdvancedCopyPackages(FlattenedDestinationMap, CopyParams.bShouldForceSave, CopyParams.bCopyOverAllDestinationOverlaps);
	}
	return false;
}

bool UAssetToolsImpl::RenameAssets(const TArray<FAssetRenameData>& AssetsAndNames)
{
	return AssetRenameManager->RenameAssets(AssetsAndNames);
}

EAssetRenameResult UAssetToolsImpl::RenameAssetsWithDialog(const TArray<FAssetRenameData>& AssetsAndNames, bool bAutoCheckout)
{
	return AssetRenameManager->RenameAssetsWithDialog(AssetsAndNames, bAutoCheckout);
}

void UAssetToolsImpl::FindSoftReferencesToObject(FSoftObjectPath TargetObject, TArray<UObject*>& ReferencingObjects)
{
	AssetRenameManager->FindSoftReferencesToObject(TargetObject, ReferencingObjects);
}

void UAssetToolsImpl::FindSoftReferencesToObjects(const TArray<FSoftObjectPath>& TargetObjects, TMap<FSoftObjectPath, TArray<UObject*>>& ReferencingObjects)
{
	AssetRenameManager->FindSoftReferencesToObjects(TargetObjects, ReferencingObjects);
}

void UAssetToolsImpl::RenameReferencingSoftObjectPaths(const TArray<UPackage *> PackagesToCheck, const TMap<FSoftObjectPath, FSoftObjectPath>& AssetRedirectorMap)
{
	AssetRenameManager->RenameReferencingSoftObjectPaths(PackagesToCheck, AssetRedirectorMap);
}

TArray<UObject*> UAssetToolsImpl::ImportAssets(const FString& DestinationPath)
{
	return ImportAssetsWithDialog(DestinationPath);
}

TArray<UObject*> UAssetToolsImpl::ImportAssetsWithDialog(const FString& DestinationPath)
{
	if (!GetWritableFolderBlacklist()->PassesStartsWithFilter(DestinationPath))
	{
		NotifyBlockedByWritableFolderFilter();
		return TArray<UObject*>();
	}

	TArray<UObject*> ReturnObjects;
	FString FileTypes, AllExtensions;
	TArray<UFactory*> Factories;

	// Get the list of valid factories
	for( TObjectIterator<UClass> It ; It ; ++It )
	{
		UClass* CurrentClass = (*It);

		if( CurrentClass->IsChildOf(UFactory::StaticClass()) && !(CurrentClass->HasAnyClassFlags(CLASS_Abstract)) )
		{
			UFactory* Factory = Cast<UFactory>( CurrentClass->GetDefaultObject() );
			if( Factory->bEditorImport )
			{
				Factories.Add( Factory );
			}
		}
	}

	TMultiMap<uint32, UFactory*> FilterIndexToFactory;

	// Generate the file types and extensions represented by the selected factories
	ObjectTools::GenerateFactoryFileExtensions( Factories, FileTypes, AllExtensions, FilterIndexToFactory );

	FileTypes = FString::Printf(TEXT("All Files (%s)|%s|%s"),*AllExtensions,*AllExtensions,*FileTypes);

	// Prompt the user for the filenames
	TArray<FString> OpenFilenames;
	IDesktopPlatform* DesktopPlatform = FDesktopPlatformModule::Get();
	bool bOpened = false;
	int32 FilterIndex = -1;

	if ( DesktopPlatform )
	{
		const void* ParentWindowWindowHandle = FSlateApplication::Get().FindBestParentWindowHandleForDialogs(nullptr);

		bOpened = DesktopPlatform->OpenFileDialog(
			ParentWindowWindowHandle,
			LOCTEXT("ImportDialogTitle", "Import").ToString(),
			FEditorDirectories::Get().GetLastDirectory(ELastDirectory::GENERIC_IMPORT),
			TEXT(""),
			FileTypes,
			EFileDialogFlags::Multiple,
			OpenFilenames,
			FilterIndex
			);
	}

	if ( bOpened )
	{
		if ( OpenFilenames.Num() > 0 )
		{
			UFactory* ChosenFactory = nullptr;
			if (FilterIndex > 0)
			{
				ChosenFactory = *FilterIndexToFactory.Find(FilterIndex);
			}


			FEditorDirectories::Get().SetLastDirectory(ELastDirectory::GENERIC_IMPORT, OpenFilenames[0]);
			ReturnObjects = ImportAssets(OpenFilenames, DestinationPath, ChosenFactory);
		}
	}

	return ReturnObjects;
}

TArray<UObject*> UAssetToolsImpl::ImportAssetsAutomated(const UAutomatedAssetImportData* ImportData)
{
	check(ImportData);

	FAssetImportParams Params;

	Params.bAutomated = true;
	Params.bForceOverrideExisting = ImportData->bReplaceExisting;
	Params.bSyncToBrowser = false;
	Params.SpecifiedFactory = TStrongObjectPtr<UFactory>(ImportData->Factory);
	Params.ImportData = ImportData;

	return ImportAssetsInternal(ImportData->Filenames, ImportData->DestinationPath, nullptr, Params);
}

void UAssetToolsImpl::ImportAssetTasks(const TArray<UAssetImportTask*>& ImportTasks)
{
	FScopedSlowTask SlowTask(ImportTasks.Num(), LOCTEXT("ImportSlowTask", "Importing"));
	SlowTask.MakeDialog();

	FAssetImportParams Params;
	Params.bSyncToBrowser = false;

	TArray<FString> Filenames;
	Filenames.Add(TEXT(""));
	TArray<UPackage*> PackagesToSave;
	for (UAssetImportTask* ImportTask : ImportTasks)
	{
		if (!ImportTask)
		{
			UE_LOG(LogAssetTools, Warning, TEXT("ImportAssetTasks() supplied an empty task"));
			continue;
		}

		SlowTask.EnterProgressFrame(1, FText::Format(LOCTEXT("Import_ImportingFile", "Importing \"{0}\"..."), FText::FromString(FPaths::GetBaseFilename(ImportTask->Filename))));

		Params.AssetImportTask = ImportTask;
		Params.bForceOverrideExisting = ImportTask->bReplaceExisting;
		Params.bAutomated = ImportTask->bAutomated;
		Params.SpecifiedFactory = TStrongObjectPtr<UFactory>(ImportTask->Factory);
		Filenames[0] = ImportTask->Filename;
		TArray<UObject*> ImportedObjects = ImportAssetsInternal(Filenames, ImportTask->DestinationPath, nullptr, Params);

		PackagesToSave.Reset(1); 
		for (UObject* Object : ImportedObjects)
		{
			ImportTask->ImportedObjectPaths.Add(Object->GetPathName());
			if (ImportTask->bSave)
			{
				PackagesToSave.AddUnique(Object->GetOutermost());
			}
		}

		if (ImportTask->bSave)
		{
			UEditorLoadingAndSavingUtils::SavePackages(PackagesToSave, true);
		}
	}
}

void UAssetToolsImpl::ExportAssets(const TArray<FString>& AssetsToExport, const FString& ExportPath)
{
	TArray<UObject*> AssetObjectsToExport;
	AssetObjectsToExport.Reserve(AssetsToExport.Num());

	for (const FString& AssetStr : AssetsToExport)
	{
		UObject* Asset = LoadObject<UObject>(nullptr, *AssetStr);
		if (Asset)
		{
			AssetObjectsToExport.Add(Asset);
		}
		else
		{
			UE_LOG(LogAssetTools, Error, TEXT("Could not load asset '%s' to export it"), *AssetStr);
		}
	}

	const bool bPromptIndividualFilenames = false;
	ExportAssetsInternal(AssetObjectsToExport, bPromptIndividualFilenames, ExportPath);
}

void UAssetToolsImpl::ExportAssets(const TArray<UObject*>& AssetsToExport, const FString& ExportPath) const
{
	const bool bPromptIndividualFilenames = false;
	ExportAssetsInternal(AssetsToExport, bPromptIndividualFilenames, ExportPath);
}

void UAssetToolsImpl::ExportAssetsWithDialog(const TArray<UObject*>& AssetsToExport, bool bPromptForIndividualFilenames)
{
	ExportAssetsInternal(AssetsToExport, bPromptForIndividualFilenames, TEXT(""));
}

void UAssetToolsImpl::ExportAssetsWithDialog(const TArray<FString>& AssetsToExport, bool bPromptForIndividualFilenames)
{
	TArray<UObject*> AssetObjectsToExport;
	AssetObjectsToExport.Reserve(AssetsToExport.Num());

	for (const FString& AssetStr : AssetsToExport)
	{
		UObject* Asset = LoadObject<UObject>(nullptr, *AssetStr);
		if (Asset)
		{
			AssetObjectsToExport.Add(Asset);
		}
		else
		{
			UE_LOG(LogAssetTools, Error, TEXT("Could not load asset '%s' to export it"), *AssetStr);
		}
	}

	ExportAssetsInternal(AssetObjectsToExport, bPromptForIndividualFilenames, TEXT(""));
}

void UAssetToolsImpl::ExpandDirectories(const TArray<FString>& Files, const FString& DestinationPath, TArray<TPair<FString, FString>>& FilesAndDestinations) const
{
	// Iterate through all files in the list, if any folders are found, recurse and expand them.
	for ( int32 FileIdx = 0; FileIdx < Files.Num(); ++FileIdx )
	{
		const FString& Filename = Files[FileIdx];

		// If the file being imported is a directory, just include all sub-files and skip the directory.
		if ( IFileManager::Get().DirectoryExists(*Filename) )
		{
			FString FolderName = FPaths::GetCleanFilename(Filename);

			// Get all files & folders in the folder.
			FString SearchPath = Filename / FString(TEXT("*"));
			TArray<FString> SubFiles;
			IFileManager::Get().FindFiles(SubFiles, *SearchPath, true, true);

			// FindFiles just returns file and directory names, so we need to tack on the root path to get the full path.
			TArray<FString> FullPathItems;
			for ( FString& SubFile : SubFiles )
			{
				FullPathItems.Add(Filename / SubFile);
			}

			// Expand any sub directories found.
			FString NewSubDestination = DestinationPath / FolderName;
			ExpandDirectories(FullPathItems, NewSubDestination, FilesAndDestinations);
		}
		else
		{
			// Add any files and their destination path.
			FilesAndDestinations.Emplace(Filename, DestinationPath);
		}
	}
}
TArray<UObject*> UAssetToolsImpl::ImportAssets(const TArray<FString>& Files, const FString& DestinationPath, UFactory* ChosenFactory, bool bSyncToBrowser /* = true */, TArray<TPair<FString, FString>>* FilesAndDestinations /* = nullptr */) const
{
	const bool bForceOverrideExisting = false;

	FAssetImportParams Params;

	Params.bAutomated = false;
	Params.bForceOverrideExisting = false;
	Params.bSyncToBrowser = bSyncToBrowser;
	Params.SpecifiedFactory = TStrongObjectPtr<UFactory>(ChosenFactory);

	return ImportAssetsInternal(Files, DestinationPath, FilesAndDestinations, Params);
}

void UAssetToolsImpl::CreateUniqueAssetName(const FString& InBasePackageName, const FString& InSuffix, FString& OutPackageName, FString& OutAssetName)
{
	const FString SanitizedBasePackageName = UPackageTools::SanitizePackageName(InBasePackageName);

	const FString PackagePath = FPackageName::GetLongPackagePath(SanitizedBasePackageName);
	const FString BaseAssetNameWithSuffix = FPackageName::GetLongPackageAssetName(SanitizedBasePackageName) + InSuffix;
	const FString SanitizedBaseAssetName = ObjectTools::SanitizeObjectName(BaseAssetNameWithSuffix);

	int32 IntSuffix = 0;
	bool bObjectExists = false;

	int32 CharIndex = SanitizedBaseAssetName.Len() - 1;
	while (CharIndex >= 0 && SanitizedBaseAssetName[CharIndex] >= TEXT('0') && SanitizedBaseAssetName[CharIndex] <= TEXT('9'))
	{
		--CharIndex;
	}
	FString TrailingInteger;
	FString TrimmedBaseAssetName = SanitizedBaseAssetName;
	if (SanitizedBaseAssetName.Len() > 0 && CharIndex == -1)
	{
		// This is the all numeric name, in this case we'd like to append _number, because just adding a number isn't great
		TrimmedBaseAssetName += TEXT("_");
		IntSuffix = 2;
	}
	if (CharIndex >= 0 && CharIndex < SanitizedBaseAssetName.Len() - 1)
	{
		TrailingInteger = SanitizedBaseAssetName.RightChop(CharIndex + 1);
		TrimmedBaseAssetName = SanitizedBaseAssetName.Left(CharIndex + 1);
		IntSuffix = FCString::Atoi(*TrailingInteger);
	}

	FAssetRegistryModule& AssetRegistryModule = FModuleManager::Get().LoadModuleChecked<FAssetRegistryModule>(TEXT("AssetRegistry"));

	do
	{
		bObjectExists = false;
		if ( IntSuffix < 1 )
		{
			OutAssetName = SanitizedBaseAssetName;
		}
		else
		{
			FString Suffix = FString::Printf(TEXT("%d"), IntSuffix);
			while (Suffix.Len() < TrailingInteger.Len())
			{
				Suffix = TEXT("0") + Suffix;
			}
			OutAssetName = FString::Printf(TEXT("%s%s"), *TrimmedBaseAssetName, *Suffix);
		}
	
		OutPackageName = PackagePath + TEXT("/") + OutAssetName;
		FString ObjectPath = OutPackageName + TEXT(".") + OutAssetName;

		// Use the asset registry if possible to find existing assets without loading them
		if ( !AssetRegistryModule.Get().IsLoadingAssets() )
		{
			FAssetData AssetData = AssetRegistryModule.Get().GetAssetByObjectPath(*ObjectPath);
			if(AssetData.IsValid())
			{
				bObjectExists = true;
			}
		}
		else
		{
			bObjectExists = LoadObject<UObject>(nullptr, *ObjectPath, nullptr, LOAD_NoWarn | LOAD_NoRedirects) != nullptr;
		}
		IntSuffix++;
	}
	while (bObjectExists != false);
}

bool UAssetToolsImpl::AssetUsesGenericThumbnail( const FAssetData& AssetData ) const
{
	if ( !AssetData.IsValid() )
	{
		// Invalid asset, assume it does not use a shared thumbnail
		return false;
	}

	if( AssetData.IsAssetLoaded() )
	{
		// Loaded asset, see if there is a rendering info for it
		UObject* Asset = AssetData.GetAsset();
		FThumbnailRenderingInfo* RenderInfo = GUnrealEd->GetThumbnailManager()->GetRenderingInfo( Asset );
		return !RenderInfo || !RenderInfo->Renderer;
	}

	if ( AssetData.AssetClass == UBlueprint::StaticClass()->GetFName() )
	{
		// Unloaded blueprint asset
		// It would be more correct here to find the rendering info for the generated class,
		// but instead we are simply seeing if there is a thumbnail saved on disk for this asset
		FString PackageFilename;
		if ( FPackageName::DoesPackageExist(AssetData.PackageName.ToString(), nullptr, &PackageFilename) )
		{
			TSet<FName> ObjectFullNames;
			FThumbnailMap ThumbnailMap;

			FName ObjectFullName = FName(*AssetData.GetFullName());
			ObjectFullNames.Add(ObjectFullName);

			ThumbnailTools::LoadThumbnailsFromPackage(PackageFilename, ObjectFullNames, ThumbnailMap);

			FObjectThumbnail* ThumbnailPtr = ThumbnailMap.Find(ObjectFullName);
			if (ThumbnailPtr)
			{
				return (*ThumbnailPtr).IsEmpty();
			}

			return true;
		}
	}
	else
	{
		// Unloaded non-blueprint asset. See if the class has a rendering info.
		UClass* Class = FindObject<UClass>(ANY_PACKAGE, *AssetData.AssetClass.ToString());

		UObject* ClassCDO = nullptr;
		if (Class != nullptr)
		{
			ClassCDO = Class->GetDefaultObject();
		}

		// Get the rendering info for this object
		FThumbnailRenderingInfo* RenderInfo = nullptr;
		if (ClassCDO != nullptr)
		{
			RenderInfo = GUnrealEd->GetThumbnailManager()->GetRenderingInfo( ClassCDO );
		}

		return !RenderInfo || !RenderInfo->Renderer;
	}

	return false;
}

void UAssetToolsImpl::DiffAgainstDepot( UObject* InObject, const FString& InPackagePath, const FString& InPackageName ) const
{
	check( InObject );

	// Make sure our history is up to date
	ISourceControlProvider& SourceControlProvider = ISourceControlModule::Get().GetProvider();
	TSharedRef<FUpdateStatus, ESPMode::ThreadSafe> UpdateStatusOperation = ISourceControlOperation::Create<FUpdateStatus>();
	UpdateStatusOperation->SetUpdateHistory(true);
	SourceControlProvider.Execute(UpdateStatusOperation, SourceControlHelpers::PackageFilename(InPackagePath));

	// Get the SCC state
	FSourceControlStatePtr SourceControlState = SourceControlProvider.GetState(SourceControlHelpers::PackageFilename(InPackagePath), EStateCacheUsage::Use);

	// If we have an asset and its in SCC..
	if( SourceControlState.IsValid() && InObject != nullptr && SourceControlState->IsSourceControlled() )
	{
		// Get the file name of package
		FString RelativeFileName;
		if(FPackageName::DoesPackageExist(InPackagePath, nullptr, &RelativeFileName))
		{
			if(SourceControlState->GetHistorySize() > 0)
			{
				TSharedPtr<ISourceControlRevision, ESPMode::ThreadSafe> Revision = SourceControlState->GetHistoryItem(0);
				check(Revision.IsValid());

				// Get the head revision of this package from source control
				FString AbsoluteFileName = FPaths::ConvertRelativePathToFull(RelativeFileName);
				FString TempFileName;
				if(Revision->Get(TempFileName))
				{
					// Try and load that package
					UPackage* TempPackage = LoadPackage(nullptr, *TempFileName, LOAD_ForDiff|LOAD_DisableCompileOnLoad);
					if(TempPackage != nullptr)
					{
						// Grab the old asset from that old package
						UObject* OldObject = FindObject<UObject>(TempPackage, *InPackageName);

						// Recovery for package names that don't match
						if (OldObject == nullptr)
						{
							OldObject = TempPackage->FindAssetInPackage();
						}

						if(OldObject != nullptr)
						{
							/* Set the revision information*/
							FRevisionInfo OldRevision;
							OldRevision.Changelist = Revision->GetCheckInIdentifier();
							OldRevision.Date = Revision->GetDate();
							OldRevision.Revision = Revision->GetRevision();

							FRevisionInfo NewRevision; 
							NewRevision.Revision = TEXT("");
							DiffAssets(OldObject, InObject, OldRevision, NewRevision);
						}
					}
				}
			}
		} 
	}
}

void UAssetToolsImpl::DiffAssets(UObject* OldAsset, UObject* NewAsset, const struct FRevisionInfo& OldRevision, const struct FRevisionInfo& NewRevision) const
{
	if(OldAsset == nullptr || NewAsset == nullptr)
	{
		UE_LOG(LogAssetTools, Warning, TEXT("DiffAssets: One of the supplied assets was nullptr."));
		return;
	}

	// Get class of both assets 
	UClass* OldClass = OldAsset->GetClass();
	UClass* NewClass = NewAsset->GetClass();
	// If same class..
	if(OldClass == NewClass)
	{
		// Get class-specific actions
		TWeakPtr<IAssetTypeActions> Actions = GetAssetTypeActionsForClass( NewClass );
		if(Actions.IsValid())
		{
			// And use that to perform the Diff
			Actions.Pin()->PerformAssetDiff(OldAsset, NewAsset, OldRevision, NewRevision);
		}
	}
	else
	{
		UE_LOG(LogAssetTools, Warning, TEXT("DiffAssets: Classes were not the same."));
	}
}

FString UAssetToolsImpl::DumpAssetToTempFile(UObject* Asset) const
{
	check(Asset);

	// Clear the mark state for saving.
	UnMarkAllObjects(EObjectMark(OBJECTMARK_TagExp | OBJECTMARK_TagImp));

	FStringOutputDevice Archive;
	const FExportObjectInnerContext Context;

	// Export asset to archive
	UExporter::ExportToOutputDevice(&Context, Asset, nullptr, Archive, TEXT("copy"), 0, PPF_ExportsNotFullyQualified|PPF_Copy|PPF_Delimited, false, Asset->GetOuter());

	// Used to generate unique file names during a run
	static int TempFileNum = 0;

	// Build name for temp text file
	FString RelTempFileName = FString::Printf(TEXT("%sText%s-%d.txt"), *FPaths::DiffDir(), *Asset->GetName(), TempFileNum++);
	FString AbsoluteTempFileName = FPaths::ConvertRelativePathToFull(RelTempFileName);

	// Save text into temp file
	if( !FFileHelper::SaveStringToFile( Archive, *AbsoluteTempFileName ) )
	{
		//UE_LOG(LogAssetTools, Warning, TEXT("DiffAssets: Could not write %s"), *AbsoluteTempFileName);
		return TEXT("");
	}
	else
	{
		return AbsoluteTempFileName;
	}
}

FString WrapArgument(const FString& Argument)
{
	// Wrap the passed in argument so it changes from Argument to "Argument"
	return FString::Printf(TEXT("%s%s%s"),	(Argument.StartsWith("\"")) ? TEXT(""): TEXT("\""),
											*Argument,
											(Argument.EndsWith("\"")) ? TEXT(""): TEXT("\""));
}

bool UAssetToolsImpl::CreateDiffProcess(const FString& DiffCommand,  const FString& OldTextFilename,  const FString& NewTextFilename, const FString& DiffArgs) const
{
	// Construct Arguments
	FString Arguments = FString::Printf( TEXT("%s %s %s"),*WrapArgument(OldTextFilename), *WrapArgument(NewTextFilename), *DiffArgs );

	bool bTryRunDiff = true;
	FString NewDiffCommand = DiffCommand;

	while (bTryRunDiff)
	{
		// Fire process
		if (FPlatformProcess::CreateProc(*NewDiffCommand, *Arguments, true, false, false, nullptr, 0, nullptr, nullptr).IsValid())
		{
			return true;
		}
		else
		{
			const FText Message = FText::Format(NSLOCTEXT("AssetTools", "DiffFail", "The currently set diff tool '{0}' could not be run. Would you like to set a new diff tool?"), FText::FromString(DiffCommand));
			EAppReturnType::Type Response = FMessageDialog::Open(EAppMsgType::YesNo, Message);
			if (Response == EAppReturnType::No)
			{
				bTryRunDiff = false;
			}
			else
			{
				IDesktopPlatform* DesktopPlatform = FDesktopPlatformModule::Get();
				check(DesktopPlatform);

				const FText FileFilterType = NSLOCTEXT("AssetTools", "Executables", "Executables");
#if PLATFORM_WINDOWS
				const FString FileFilterText = FString::Printf(TEXT("%s (*.exe)|*.exe"), *FileFilterType.ToString());
#elif PLATFORM_MAC
				const FString FileFilterText = FString::Printf(TEXT("%s (*.app)|*.app"), *FileFilterType.ToString());
#else
				const FString FileFilterText = FString::Printf(TEXT("%s"), *FileFilterType.ToString());
#endif

				TArray<FString> OutFiles;
				if (DesktopPlatform->OpenFileDialog(
					nullptr,
					NSLOCTEXT("AssetTools", "ChooseDiffTool", "Choose Diff Tool").ToString(),
					TEXT(""),
					TEXT(""),
					FileFilterText,
					EFileDialogFlags::None,
					OutFiles))
				{
					UEditorLoadingSavingSettings& Settings = *GetMutableDefault<UEditorLoadingSavingSettings>();
					Settings.TextDiffToolPath.FilePath = OutFiles[0];
					Settings.SaveConfig();
					NewDiffCommand = OutFiles[0];
				}
			}
		}
	}

	return false;
}

void UAssetToolsImpl::MigratePackages(const TArray<FName>& PackageNamesToMigrate) const
{
	// Packages must be saved for the migration to work
	const bool bPromptUserToSave = true;
	const bool bSaveMapPackages = true;
	const bool bSaveContentPackages = true;
	if ( FEditorFileUtils::SaveDirtyPackages( bPromptUserToSave, bSaveMapPackages, bSaveContentPackages ) )
	{
		FAssetRegistryModule& AssetRegistryModule = FModuleManager::Get().LoadModuleChecked<FAssetRegistryModule>(TEXT("AssetRegistry"));
		if ( AssetRegistryModule.Get().IsLoadingAssets() )
		{
			// Open a dialog asking the user to wait while assets are being discovered
			SDiscoveringAssetsDialog::OpenDiscoveringAssetsDialog(
				SDiscoveringAssetsDialog::FOnAssetsDiscovered::CreateUObject(this, &UAssetToolsImpl::PerformMigratePackages, PackageNamesToMigrate)
			);
		}
		else
		{
			// Assets are already discovered, perform the migration now
			PerformMigratePackages(PackageNamesToMigrate);
		}
	}
}

void UAssetToolsImpl::OnNewImportRecord(UClass* AssetType, const FString& FileExtension, bool bSucceeded, bool bWasCancelled, const FDateTime& StartTime)
{
	// Don't attempt to report usage stats if analytics isn't available
	if(AssetType != nullptr && FEngineAnalytics::IsAvailable())
	{
		TArray<FAnalyticsEventAttribute> Attribs;
		Attribs.Add(FAnalyticsEventAttribute(TEXT("AssetType"), AssetType->GetName()));
		Attribs.Add(FAnalyticsEventAttribute(TEXT("FileExtension"), FileExtension));
		Attribs.Add(FAnalyticsEventAttribute(TEXT("Outcome"), bSucceeded ? TEXT("Success") : (bWasCancelled ? TEXT("Cancelled") : TEXT("Failed"))));
		FTimespan TimeTaken = FDateTime::UtcNow() - StartTime;
		Attribs.Add(FAnalyticsEventAttribute(TEXT("TimeTaken.Seconds"), (float)TimeTaken.GetTotalSeconds()));

		FEngineAnalytics::GetProvider().RecordEvent(TEXT("Editor.Usage.ImportAsset"), Attribs);
	}
}

void UAssetToolsImpl::OnNewCreateRecord(UClass* AssetType, bool bDuplicated)
{
	// Don't attempt to report usage stats if analytics isn't available
	if(AssetType != nullptr && FEngineAnalytics::IsAvailable())
	{
		TArray<FAnalyticsEventAttribute> Attribs;
		Attribs.Add(FAnalyticsEventAttribute(TEXT("AssetType"), AssetType->GetName()));
		Attribs.Add(FAnalyticsEventAttribute(TEXT("Duplicated"), bDuplicated? TEXT("Yes") : TEXT("No")));

		FEngineAnalytics::GetProvider().RecordEvent(TEXT("Editor.Usage.CreateAsset"), Attribs);
	}
}

TArray<UObject*> UAssetToolsImpl::ImportAssetsInternal(const TArray<FString>& Files, const FString& RootDestinationPath, TArray<TPair<FString, FString>> *FilesAndDestinationsPtr, const FAssetImportParams& Params) const
{
	TGuardValue<bool> UnattendedScriptGuard(GIsRunningUnattendedScript, GIsRunningUnattendedScript || Params.bAutomated);

	UFactory* SpecifiedFactory = Params.SpecifiedFactory.Get();
	const bool bForceOverrideExisting = Params.bForceOverrideExisting;
	const bool bSyncToBrowser = Params.bSyncToBrowser;
	const bool bAutomatedImport = Params.bAutomated || GIsAutomationTesting;

	TArray<UObject*> ReturnObjects;
	TArray<FString> ValidFiles;
	ValidFiles.Reserve(Files.Num());
	for (int32 FileIndex = 0; FileIndex < Files.Num(); ++FileIndex)
	{
		if (!Files[FileIndex].IsEmpty())
		{
			FString InputFile = Files[FileIndex];
			FPaths::NormalizeDirectoryName(InputFile);
			ValidFiles.Add(InputFile);
		}
	}
	TMap< FString, TArray<UFactory*> > ExtensionToFactoriesMap;

	FScopedSlowTask SlowTask(ValidFiles.Num(), LOCTEXT("ImportSlowTask", "Importing"));

	bool bUseInterchangeFramework = false;
	UInterchangeManager& InterchangeManager = UInterchangeManager::GetInterchangeManager();
#if WITH_EDITOR
	bUseInterchangeFramework = GetDefault<UEditorExperimentalSettings>()->bEnableInterchangeFramework;

	if (bUseInterchangeFramework && Params.SpecifiedFactory)
	{
		if (Params.SpecifiedFactory->GetClass()->IsChildOf(USceneImportFactory::StaticClass()))
		{
			bUseInterchangeFramework = GetDefault<UInterchangeProjectSettings>()->bUseInterchangeWhenImportingIntoLevel;
		}
	}
#endif

	if (!bUseInterchangeFramework && ValidFiles.Num() > 1)
	{	
		//Always allow user to cancel the import task if they are importing multiple ValidFiles.
		//If we're importing a single file, then the factory policy will dictate if the import if cancelable.
		SlowTask.MakeDialog(true);
	}


	TArray<TPair<FString, FString>> FilesAndDestinations;
	if (FilesAndDestinationsPtr == nullptr)
	{
		ExpandDirectories(ValidFiles, RootDestinationPath, FilesAndDestinations);
	}
	else
	{
		FilesAndDestinations = (*FilesAndDestinationsPtr);
	}

	if(SpecifiedFactory == nullptr)
	{
		// First instantiate one factory for each file extension encountered that supports the extension
		// @todo import: gmp: show dialog in case of multiple matching factories
		for(TObjectIterator<UClass> ClassIt; ClassIt; ++ClassIt)
		{
			if(!(*ClassIt)->IsChildOf(UFactory::StaticClass()) || ((*ClassIt)->HasAnyClassFlags(CLASS_Abstract)) || (*ClassIt)->IsChildOf(USceneImportFactory::StaticClass()))
			{
				continue;
			}

			UFactory* Factory = Cast<UFactory>((*ClassIt)->GetDefaultObject());

			if(!Factory->bEditorImport)
			{
				continue;
			}

			TArray<FString> FactoryExtensions;
			Factory->GetSupportedFileExtensions(FactoryExtensions);

			for(auto& FileDest : FilesAndDestinations)
			{
				const FString FileExtension = FPaths::GetExtension(FileDest.Key);

				// Case insensitive string compare with supported formats of this factory
				if(FactoryExtensions.Contains(FileExtension))
				{
					TArray<UFactory*>& ExistingFactories = ExtensionToFactoriesMap.FindOrAdd(FileExtension);

					// Do not remap extensions, just reuse the existing UFactory.
					// There may be multiple UFactories, so we will keep track of all of them
					bool bFactoryAlreadyInMap = false;
					for(auto FoundFactoryIt = ExistingFactories.CreateConstIterator(); FoundFactoryIt; ++FoundFactoryIt)
					{
						if((*FoundFactoryIt)->GetClass() == Factory->GetClass())
						{
							bFactoryAlreadyInMap = true;
							break;
						}
					}

					if(!bFactoryAlreadyInMap)
					{
						// We found a factory for this file, it can be imported!
						// Create a new factory of the same class and make sure it doesn't get GCed.
						// The object will be removed from the root set at the end of this function.
						UFactory* NewFactory = NewObject<UFactory>(GetTransientPackage(), Factory->GetClass());
						if(NewFactory->ConfigureProperties())
						{
							NewFactory->AddToRoot();
							ExistingFactories.Add(NewFactory);
						}
					}
				}
			}
		}
	}
	else if(SpecifiedFactory->bEditorImport && !bAutomatedImport) 
	{

		TArray<FString> FactoryExtensions;
		SpecifiedFactory->GetSupportedFileExtensions(FactoryExtensions);

		for(auto FileIt = ValidFiles.CreateConstIterator(); FileIt; ++FileIt)
		{
			const FString FileExtension = FPaths::GetExtension(*FileIt);

			// Case insensitive string compare with supported formats of this factory
			if(!FactoryExtensions.Contains(FileExtension))
			{
				continue;
			}

			TArray<UFactory*>& ExistingFactories = ExtensionToFactoriesMap.FindOrAdd(FileExtension);

			// Do not remap extensions, just reuse the existing UFactory.
			// There may be multiple UFactories, so we will keep track of all of them
			bool bFactoryAlreadyInMap = false;
			for(auto FoundFactoryIt = ExistingFactories.CreateConstIterator(); FoundFactoryIt; ++FoundFactoryIt)
			{
				if((*FoundFactoryIt)->GetClass() == SpecifiedFactory->GetClass())
				{
					bFactoryAlreadyInMap = true;
					break;
				}
			}

			if(!bFactoryAlreadyInMap)
			{
				// We found a factory for this file, it can be imported!
				// Create a new factory of the same class and make sure it doesnt get GCed.
				// The object will be removed from the root set at the end of this function.
				UFactory* NewFactory = NewObject<UFactory>(GetTransientPackage(), SpecifiedFactory->GetClass());
				if(NewFactory->ConfigureProperties())
				{
					NewFactory->AddToRoot();
					ExistingFactories.Add(NewFactory);
				}
			}
		}
	}

	// We need to sort the factories so that they get tested in priority order
	for(auto& ExtensionToFactories : ExtensionToFactoriesMap)
	{
		ExtensionToFactories.Value.Sort(&UFactory::SortFactoriesByPriority);
	}

	// Some flags to keep track of what the user decided when asked about overwriting or replacing
	bool bOverwriteAll = false;
	bool bReplaceAll = false;
	bool bDontOverwriteAny = false;
	bool bDontReplaceAny = false;
	if (bAutomatedImport)
	{
		bOverwriteAll = bReplaceAll = bForceOverrideExisting;
		bDontOverwriteAny = bDontReplaceAny = !bForceOverrideExisting;
	}

	TArray<UFactory*> UsedFactories;
	bool bImportWasCancelled = false;
	bool bOnlyInterchangeImport = bUseInterchangeFramework;
	if(bUseInterchangeFramework)
	{
		for (int32 FileIdx = 0; FileIdx < FilesAndDestinations.Num(); ++FileIdx)
		{
			// Filename will need to get sanitized before we create an asset out of them as they
			// can be created out of sources that contain spaces and other invalid characters. Filename cannot be sanitized
			// until other checks are done that rely on looking at the actual source file so sanitation is delayed.
			const FString& Filename = FilesAndDestinations[FileIdx].Key;
			{
				UE::Interchange::FScopedSourceData ScopedSourceData(Filename);
				if (!InterchangeManager.CanTranslateSourceData(ScopedSourceData.GetSourceData()))
				{
					bOnlyInterchangeImport = false;
					break;
				}
			}
		}

		if (!bOnlyInterchangeImport)
		{
			if (Files.Num() > 1)
			{	
				//Always allow user to cancel the import task if they are importing multiple files.
				//If we're importing a single file, then the factory policy will dictate if the import if cancelable.
				SlowTask.MakeDialog(true);
			}
		}
		else
		{
			//Complete the slow task
			SlowTask.CompletedWork = FilesAndDestinations.Num();
		}
	}

	struct FInterchangeImportStatus
	{
		explicit FInterchangeImportStatus(int32 NumFiles)
			: InterchangeResultsContainer(NewObject<UInterchangeResultsContainer>(GetTransientPackage())),
			  ImportCount(NumFiles)
		{}

		TStrongObjectPtr<UInterchangeResultsContainer> InterchangeResultsContainer;
		std::atomic<int32> ImportCount;
	};

	TSharedPtr<FInterchangeImportStatus, ESPMode::ThreadSafe> ImportStatus = MakeShared<FInterchangeImportStatus>(FilesAndDestinations.Num());

	// Now iterate over the input files and use the same factory object for each file with the same extension
	for(int32 FileIdx = 0; FileIdx < FilesAndDestinations.Num() && !bImportWasCancelled; ++FileIdx)
	{
		// Filename and DestinationPath will need to get santized before we create an asset out of them as they
		// can be created out of sources that contain spaces and other invalid characters. Filename cannot be sanitized
		// until other checks are done that rely on looking at the actual source file so sanitation is delayed.
		const FString& Filename = FilesAndDestinations[FileIdx].Key;

		FString DestinationPath;
		FString ErrorMsg;
		if (!FPackageName::TryConvertFilenameToLongPackageName(ObjectTools::SanitizeObjectPath(FilesAndDestinations[FileIdx].Value), DestinationPath, &ErrorMsg))
		{
			const FText Message = FText::Format(LOCTEXT("CannotConvertDestinationPath", "Can't import the file '{0}' because the destination path '{1}' cannot be converted to a package path."), FText::FromString(Filename), FText::FromString(DestinationPath));
			if (!bAutomatedImport)
			{
				FMessageDialog::Open(EAppMsgType::Ok, Message);
			}

			UE_LOG(LogAssetTools, Warning, TEXT("%s"), *ErrorMsg);
			UE_LOG(LogAssetTools, Warning, TEXT("%s"), *Message.ToString());

			continue;
		}

		if (bUseInterchangeFramework)
		{
			UE::Interchange::FScopedSourceData ScopedSourceData(Filename);
			if (InterchangeManager.CanTranslateSourceData(ScopedSourceData.GetSourceData()))
			{
				auto PostImportedLambda = [bSyncToBrowser](UObject* ImportedObject)
				{
					if (ImportedObject && (bSyncToBrowser != false))
					{
						TArray<UObject*> ObjectArray;
						ObjectArray.Add(ImportedObject);
						UAssetToolsImpl::Get().SyncBrowserToAssets(ObjectArray);
					}
				};
				FDelegateHandle PostImportHandle = InterchangeManager.OnAssetPostImport.AddLambda(PostImportedLambda);
			
				FImportAssetParameters ImportAssetParameters;
				ImportAssetParameters.bIsAutomated = bAutomatedImport;
				ImportAssetParameters.ReimportAsset = nullptr;

				TFunction<void(UE::Interchange::FImportResult&)> AppendImportResult =
					// Note: ImportStatus captured by value so that the lambda keeps the shared ptr alive
					[ImportStatus](UE::Interchange::FImportResult& Result)
					{
						ImportStatus->InterchangeResultsContainer->Append(Result.GetResults());
					};

				TFunction<void(UE::Interchange::FImportResult&)> AppendAndBroadcastImportResultIfNeeded =
					// Note: ImportStatus captured by value so that the lambda keeps the shared ptr alive
					[ImportStatus, AppendImportResult](UE::Interchange::FImportResult& Result)
					{
						AppendImportResult(Result);
						if (--ImportStatus->ImportCount == 0)
						{
							UInterchangeManager& InterchangeManager = UInterchangeManager::GetInterchangeManager();
							InterchangeManager.OnBatchImportComplete.Broadcast(ImportStatus->InterchangeResultsContainer);
						}
					};

				if (Params.SpecifiedFactory && Params.SpecifiedFactory->GetClass()->IsChildOf(USceneImportFactory::StaticClass()))
				{
					TPair<UE::Interchange::FAssetImportResultRef, UE::Interchange::FSceneImportResultRef> InterchangeResults =
						InterchangeManager.ImportSceneAsync(DestinationPath, ScopedSourceData.GetSourceData(), ImportAssetParameters);

					InterchangeResults.Key->OnDone(AppendImportResult);;
					InterchangeResults.Value->OnDone(AppendAndBroadcastImportResultIfNeeded);
				}
				else
				{
					UE::Interchange::FAssetImportResultRef InterchangeResult = (InterchangeManager.ImportAssetAsync(DestinationPath, ScopedSourceData.GetSourceData(), ImportAssetParameters));
					InterchangeResult->OnDone(AppendAndBroadcastImportResultIfNeeded);
				}
				
				InterchangeManager.OnAssetPostImport.Remove(PostImportHandle);
				//Import done, iterate the next file and destination
				
				//If we do not import only interchange file, update the progress for each interchange task
				if (!bOnlyInterchangeImport)
				{
					SlowTask.EnterProgressFrame(1, FText::Format(LOCTEXT("Import_ImportingFile", "Importing \"{0}\"..."), FText::FromString(FPaths::GetBaseFilename(Filename))));
				}
				continue;
			}
		}
		FString FileExtension = FPaths::GetExtension(Filename);
		const TArray<UFactory*>* FactoriesPtr = ExtensionToFactoriesMap.Find(FileExtension);
		UFactory* Factory = nullptr;
		SlowTask.EnterProgressFrame(1, FText::Format(LOCTEXT("Import_ImportingFile", "Importing \"{0}\"..."), FText::FromString(FPaths::GetBaseFilename(Filename))));

		// Assume that for automated import, the user knows exactly what factory to use if it exists
		if(bAutomatedImport && SpecifiedFactory && SpecifiedFactory->FactoryCanImport(Filename))
		{
			Factory = SpecifiedFactory;
		}
		else if(FactoriesPtr)
		{
			const TArray<UFactory*>& Factories = *FactoriesPtr;

			// Handle the potential of multiple factories being found
			if(Factories.Num() > 0)
			{
				Factory = Factories[0];

				for(auto FactoryIt = Factories.CreateConstIterator(); FactoryIt; ++FactoryIt)
				{
					UFactory* TestFactory = *FactoryIt;
					if(TestFactory->FactoryCanImport(Filename))
					{
						Factory = TestFactory;
						break;
					}
				}
			}
		}
		else
		{
			if(FEngineAnalytics::IsAvailable())
			{
				TArray<FAnalyticsEventAttribute> Attribs;
				Attribs.Add(FAnalyticsEventAttribute(TEXT("FileExtension"), FileExtension));

				FEngineAnalytics::GetProvider().RecordEvent(TEXT("Editor.Usage.ImportFailed"), Attribs);
			}

			const FText Message = FText::Format(LOCTEXT("ImportFailed_UnknownExtension", "Failed to import '{0}'. Unknown extension '{1}'."), FText::FromString(Filename), FText::FromString(FileExtension));
			FNotificationInfo Info(Message);
			Info.ExpireDuration = 3.0f;
			Info.bUseLargeFont = false;
			Info.bFireAndForget = true;
			Info.bUseSuccessFailIcons = true;
			FSlateNotificationManager::Get().AddNotification(Info)->SetCompletionState(SNotificationItem::CS_Fail);

			UE_LOG(LogAssetTools, Warning, TEXT("%s"), *Message.ToString());
		}

		if(Factory != nullptr)
		{
			if (FilesAndDestinations.Num() == 1)
			{
				SlowTask.MakeDialog(Factory->CanImportBeCanceled());
			}

			// Reset the 'Do you want to overwrite the existing object?' Yes to All / No to All prompt, to make sure the
			// user gets a chance to select something when the factory is first used during this import
			if (!UsedFactories.Contains(Factory))
			{
				Factory->ResetState();
				UsedFactories.AddUnique(Factory);
			}

			UClass* ImportAssetType = Factory->SupportedClass;
			bool bImportSucceeded = false;
			FDateTime ImportStartTime = FDateTime::UtcNow();

			FString Name;
			if (Params.AssetImportTask && !Params.AssetImportTask->DestinationName.IsEmpty())
			{
				Name = Params.AssetImportTask->DestinationName;
			}
			else
			{
				Name = FPaths::GetBaseFilename(Filename);
			}
			Name = ObjectTools::SanitizeObjectName(Name);

			FString PackageName = ObjectTools::SanitizeInvalidChars(FPaths::Combine(*DestinationPath, *Name), INVALID_LONGPACKAGE_CHARACTERS);

			// We can not create assets that share the name of a map file in the same location
			if(FEditorFileUtils::IsMapPackageAsset(PackageName))
			{
				const FText Message = FText::Format(LOCTEXT("AssetNameInUseByMap", "You can not create an asset named '{0}' because there is already a map file with this name in this folder."), FText::FromString(Name));
				if(!bAutomatedImport)
				{
					FMessageDialog::Open(EAppMsgType::Ok, Message);
				}
				UE_LOG(LogAssetTools, Warning, TEXT("%s"), *Message.ToString());
				OnNewImportRecord(ImportAssetType, FileExtension, bImportSucceeded, bImportWasCancelled, ImportStartTime);
				continue;
			}

			UPackage* Pkg = CreatePackage( *PackageName);
			if(!ensure(Pkg))
			{
				// Failed to create the package to hold this asset for some reason
				OnNewImportRecord(ImportAssetType, FileExtension, bImportSucceeded, bImportWasCancelled, ImportStartTime);
				continue;
			}

			// Make sure the destination package is loaded
			Pkg->FullyLoad();

			// Check for an existing object
			UObject* ExistingObject = StaticFindObject(UObject::StaticClass(), Pkg, *Name);
			if(ExistingObject != nullptr)
			{
				// If the existing object is one of the imports we've just created we can't replace or overwrite it
				if(ReturnObjects.Contains(ExistingObject))
				{
					if(ImportAssetType == nullptr)
					{
						// The factory probably supports multiple types and cant be determined yet without asking the user or actually loading it
						// We just need to generate an unused name so object should do fine.
						ImportAssetType = UObject::StaticClass();
					}
					// generate a unique name for this import
					Name = MakeUniqueObjectName(Pkg, ImportAssetType, *Name).ToString();
				}
				else
				{
					// If the object is supported by the factory we are using, ask if we want to overwrite the asset
					// Otherwise, prompt to replace the object
					if(Factory->DoesSupportClass(ExistingObject->GetClass()))
					{
						// The factory can overwrite this object, ask if that is okay, unless "Yes To All" or "No To All" was already selected
						EAppReturnType::Type UserResponse;

						if(bForceOverrideExisting || bOverwriteAll || GIsAutomationTesting)
						{
							UserResponse = EAppReturnType::YesAll;
						}
						else if(bDontOverwriteAny)
						{
							UserResponse = EAppReturnType::NoAll;
						}
						else
						{
							UserResponse = FMessageDialog::Open(
								EAppMsgType::YesNoYesAllNoAll,
								FText::Format(LOCTEXT("ImportObjectAlreadyExists_SameClass", "Do you want to overwrite the existing asset?\n\nAn asset already exists at the import location: {0}"), FText::FromString(PackageName)));

							bOverwriteAll = UserResponse == EAppReturnType::YesAll;
							bDontOverwriteAny = UserResponse == EAppReturnType::NoAll;
						}

						const bool bWantOverwrite = UserResponse == EAppReturnType::Yes || UserResponse == EAppReturnType::YesAll;

						if(!bWantOverwrite)
						{
							// User chose not to replace the package
							bImportWasCancelled = true;
							OnNewImportRecord(ImportAssetType, FileExtension, bImportSucceeded, bImportWasCancelled, ImportStartTime);
							continue;
						}
					}
					else if(!bAutomatedImport)
					{
						// The factory can't overwrite this asset, ask if we should delete the object then import the new one. Only do this if "Yes To All" or "No To All" was not already selected.
						EAppReturnType::Type UserResponse;

						if(bReplaceAll)
						{
							UserResponse = EAppReturnType::YesAll;
						}
						else if(bDontReplaceAny)
						{
							UserResponse = EAppReturnType::NoAll;
						}
						else
						{
							UserResponse = FMessageDialog::Open(
								EAppMsgType::YesNoYesAllNoAll,
								FText::Format(LOCTEXT("ImportObjectAlreadyExists_DifferentClass", "Do you want to replace the existing asset?\n\nAn asset already exists at the import location: {0}"), FText::FromString(PackageName)));

							bReplaceAll = UserResponse == EAppReturnType::YesAll;
							bDontReplaceAny = UserResponse == EAppReturnType::NoAll;
						}

						const bool bWantReplace = UserResponse == EAppReturnType::Yes || UserResponse == EAppReturnType::YesAll;

						if(bWantReplace)
						{
							// Delete the existing object
							int32 NumObjectsDeleted = 0;
							TArray< UObject* > ObjectsToDelete;
							ObjectsToDelete.Add(ExistingObject);

							// If the user forcefully deletes the package, all sorts of things could become invalidated,
							// the Pkg pointer might be killed even though it was added to the root.
							TWeakObjectPtr<UPackage> WeakPkg(Pkg);

							// Dont let the package get garbage collected (just in case we are deleting the last asset in the package)
							Pkg->AddToRoot();
							NumObjectsDeleted = ObjectTools::DeleteObjects(ObjectsToDelete, /*bShowConfirmation=*/false);

							// If the weak package ptr is still valid, it should then be safe to remove it from the root.
							if(WeakPkg.IsValid())
							{
								Pkg->RemoveFromRoot();
							}

							const FString QualifiedName = PackageName + TEXT(".") + Name;
							FText Reason;
							if(NumObjectsDeleted == 0 || !IsUniqueObjectName(*QualifiedName, ANY_PACKAGE, Reason))
							{
								// Original object couldn't be deleted
								const FText Message = FText::Format(LOCTEXT("ImportDeleteFailed", "Failed to delete '{0}'. The asset is referenced by other content."), FText::FromString(PackageName));
								FMessageDialog::Open(EAppMsgType::Ok, Message);
								UE_LOG(LogAssetTools, Warning, TEXT("%s"), *Message.ToString());
								OnNewImportRecord(ImportAssetType, FileExtension, bImportSucceeded, bImportWasCancelled, ImportStartTime);
								continue;
							}
							else
							{
								// succeed, recreate package since it has been deleted
								Pkg = CreatePackage( *PackageName);
								Pkg->MarkAsFullyLoaded();
							}
						}
						else
						{
							// User chose not to replace the package
							bImportWasCancelled = true;
							OnNewImportRecord(ImportAssetType, FileExtension, bImportSucceeded, bImportWasCancelled, ImportStartTime);
							continue;
						}
					}
				}
			}

			// Check for a package that was marked for delete in source control
			if(!CheckForDeletedPackage(Pkg))
			{
				OnNewImportRecord(ImportAssetType, FileExtension, bImportSucceeded, bImportWasCancelled, ImportStartTime);
				continue;
			}

			Factory->SetAutomatedAssetImportData(Params.ImportData);
			Factory->SetAssetImportTask(Params.AssetImportTask);

			ImportAssetType = Factory->ResolveSupportedClass();
			UObject* Result = Factory->ImportObject(ImportAssetType, Pkg, FName(*Name), RF_Public | RF_Standalone | RF_Transactional, Filename, nullptr, bImportWasCancelled);

			Factory->SetAutomatedAssetImportData(nullptr);
			Factory->SetAssetImportTask(nullptr);

			// Do not report any error if the operation was canceled.
			if(!bImportWasCancelled)
			{
				if(Result)
				{
					ReturnObjects.Add(Result);

					// Notify the asset registry
					FAssetRegistryModule::AssetCreated(Result);
					GEditor->BroadcastObjectReimported(Result);

					for (UObject* AdditionalResult : Factory->GetAdditionalImportedObjects())
					{
						ReturnObjects.Add(AdditionalResult);
					}

					bImportSucceeded = true;
				}
				else
				{
					const FText Message = FText::Format(LOCTEXT("ImportFailed_Generic", "Failed to import '{0}'. Failed to create asset '{1}'.\nPlease see Output Log for details."), FText::FromString(Filename), FText::FromString(PackageName));
					if(!bAutomatedImport)
					{
						FMessageDialog::Open(EAppMsgType::Ok, Message);
					}
					UE_LOG(LogAssetTools, Warning, TEXT("%s"), *Message.ToString());
				}
			}

			// Refresh the supported class.  Some factories (e.g. FBX) only resolve their type after reading the file
			ImportAssetType = Factory->ResolveSupportedClass();
			OnNewImportRecord(ImportAssetType, FileExtension, bImportSucceeded, bImportWasCancelled, ImportStartTime);
		}
		else
		{
			// A factory or extension was not found. The extension warning is above. If a factory was not found, the user likely canceled a factory configuration dialog.
		}

		bImportWasCancelled |= SlowTask.ShouldCancel();
		if (bImportWasCancelled)
		{
			UE_LOG(LogAssetTools, Log, TEXT("The import task was canceled."));
		}
	}

	// Clean up and remove the factories we created from the root set
	for(auto ExtensionIt = ExtensionToFactoriesMap.CreateConstIterator(); ExtensionIt; ++ExtensionIt)
	{
		for(auto FactoryIt = ExtensionIt.Value().CreateConstIterator(); FactoryIt; ++FactoryIt)
		{
			(*FactoryIt)->CleanUp();
			(*FactoryIt)->RemoveFromRoot();
		}
	}

	// Sync content browser to the newly created assets
	if(ReturnObjects.Num() && (bSyncToBrowser != false))
	{
		UAssetToolsImpl::Get().SyncBrowserToAssets(ReturnObjects);
	}

	return ReturnObjects;
}

void UAssetToolsImpl::ExportAssetsInternal(const TArray<UObject*>& ObjectsToExport, bool bPromptIndividualFilenames, const FString& ExportPath) const
{
	FString LastExportPath = !ExportPath.IsEmpty() ? ExportPath : FEditorDirectories::Get().GetLastDirectory(ELastDirectory::GENERIC_EXPORT);

	if (ObjectsToExport.Num() == 0)
	{
		return;
	}

	FString SelectedExportPath;
	if (!bPromptIndividualFilenames)
	{
		if (ExportPath.IsEmpty())
		{
			// If not prompting individual files, prompt the user to select a target directory.
			IDesktopPlatform* DesktopPlatform = FDesktopPlatformModule::Get();
			if (DesktopPlatform)
			{
				FString FolderName;
				const FString Title = NSLOCTEXT("UnrealEd", "ChooseADirectory", "Choose A Directory").ToString();
				const bool bFolderSelected = DesktopPlatform->OpenDirectoryDialog(
					FSlateApplication::Get().FindBestParentWindowHandleForDialogs(nullptr),
					Title,
					LastExportPath,
					FolderName
				);

				if (bFolderSelected)
				{
					SelectedExportPath = FolderName;
				}
			}
		}
		else
		{
			SelectedExportPath = ExportPath;
		}

		// Copy off the selected path for future export operations.
		LastExportPath = SelectedExportPath;
	}

	GWarn->BeginSlowTask(NSLOCTEXT("UnrealEd", "Exporting", "Exporting"), true);

	// Create an array of all available exporters.
	TArray<UExporter*> Exporters;
	ObjectTools::AssembleListOfExporters(Exporters);

	//Array to control the batch mode and the show options for the exporters that will be use by the selected assets
	TArray<UExporter*> UsedExporters;

	// Export the objects.
	bool bAnyObjectMissingSourceData = false;
	for (int32 Index = 0; Index < ObjectsToExport.Num(); Index++)
	{
		GWarn->StatusUpdate(Index, ObjectsToExport.Num(), FText::Format(NSLOCTEXT("UnrealEd", "Exportingf", "Exporting ({0} of {1})"), FText::AsNumber(Index), FText::AsNumber(ObjectsToExport.Num())));

		UObject* ObjectToExport = ObjectsToExport[Index];
		if (!ObjectToExport)
		{
			continue;
		}

		if (ObjectToExport->GetOutermost()->HasAnyPackageFlags(PKG_DisallowExport))
		{
			continue;
		}

		// Find all the exporters that can export this type of object and construct an export file dialog.
		TArray<FString> AllFileTypes;
		TArray<FString> AllExtensions;
		TArray<FString> PreferredExtensions;

		// Iterate in reverse so the most relevant file formats are considered first.
		for (int32 ExporterIndex = Exporters.Num() - 1; ExporterIndex >= 0; --ExporterIndex)
		{
			UExporter* Exporter = Exporters[ExporterIndex];
			if (Exporter->SupportedClass)
			{
				const bool bObjectIsSupported = Exporter->SupportsObject(ObjectToExport);
				if (bObjectIsSupported)
				{
					// Get a string representing of the exportable types.
					check(Exporter->FormatExtension.Num() == Exporter->FormatDescription.Num());
					check(Exporter->FormatExtension.IsValidIndex(Exporter->PreferredFormatIndex));
					for (int32 FormatIndex = Exporter->FormatExtension.Num() - 1; FormatIndex >= 0; --FormatIndex)
					{
						const FString& FormatExtension = Exporter->FormatExtension[FormatIndex];
						const FString& FormatDescription = Exporter->FormatDescription[FormatIndex];

						if (FormatIndex == Exporter->PreferredFormatIndex)
						{
							PreferredExtensions.Add(FormatExtension);
						}
						AllFileTypes.Add(FString::Printf(TEXT("%s (*.%s)|*.%s"), *FormatDescription, *FormatExtension, *FormatExtension));
						AllExtensions.Add(FString::Printf(TEXT("*.%s"), *FormatExtension));
					}
				}
			}
		}

		// Skip this object if no exporter found for this resource type.
		if (PreferredExtensions.Num() == 0)
		{
			continue;
		}

		// If FBX is listed, make that the most preferred option
		const FString PreferredExtension = TEXT("FBX");
		int32 ExtIndex = PreferredExtensions.Find(PreferredExtension);
		if (ExtIndex > 0)
		{
			PreferredExtensions.RemoveAt(ExtIndex);
			PreferredExtensions.Insert(PreferredExtension, 0);
		}
		FString FirstExtension = PreferredExtensions[0];

		// If FBX is listed, make that the first option here too, then compile them all into one string
		check(AllFileTypes.Num() == AllExtensions.Num())
			for (ExtIndex = 1; ExtIndex < AllFileTypes.Num(); ++ExtIndex)
			{
				const FString FileType = AllFileTypes[ExtIndex];
				if (FileType.Contains(PreferredExtension))
				{
					AllFileTypes.RemoveAt(ExtIndex);
					AllFileTypes.Insert(FileType, 0);

					const FString Extension = AllExtensions[ExtIndex];
					AllExtensions.RemoveAt(ExtIndex);
					AllExtensions.Insert(Extension, 0);
				}
			}
		FString FileTypes;
		FString Extensions;
		for (ExtIndex = 0; ExtIndex < AllFileTypes.Num(); ++ExtIndex)
		{
			if (FileTypes.Len())
			{
				FileTypes += TEXT("|");
			}
			FileTypes += AllFileTypes[ExtIndex];

			if (Extensions.Len())
			{
				Extensions += TEXT(";");
			}
			Extensions += AllExtensions[ExtIndex];
		}
		FileTypes = FString::Printf(TEXT("%s|All Files (%s)|%s"), *FileTypes, *Extensions, *Extensions);

		FString SaveFileName;
		if (bPromptIndividualFilenames)
		{
			TArray<FString> SaveFilenames;
			IDesktopPlatform* DesktopPlatform = FDesktopPlatformModule::Get();
			bool bSave = false;
			if (DesktopPlatform)
			{
				bSave = DesktopPlatform->SaveFileDialog(
					FSlateApplication::Get().FindBestParentWindowHandleForDialogs(nullptr),
					FText::Format(NSLOCTEXT("UnrealEd", "Save_F", "Save: {0}"), FText::FromString(ObjectToExport->GetName())).ToString(),
					*LastExportPath,
					*ObjectToExport->GetName(),
					*FileTypes,
					EFileDialogFlags::None,
					SaveFilenames
				);
			}

			if (!bSave)
			{
				int32 NumObjectsLeftToExport = ObjectsToExport.Num() - Index - 1;
				if (NumObjectsLeftToExport > 0)
				{
					const FText ConfirmText = FText::Format(NSLOCTEXT("UnrealEd", "AssetTools_ExportObjects_CancelRemaining", "Would you like to cancel exporting the next {0} files as well?"), FText::AsNumber(NumObjectsLeftToExport));
					if (EAppReturnType::Yes == FMessageDialog::Open(EAppMsgType::YesNo, ConfirmText))
					{
						break;
					}
				}
				continue;
			}
			SaveFileName = FString(SaveFilenames[0]);

			// Copy off the selected path for future export operations.
			LastExportPath = SaveFileName;
		}
		else
		{
			// Assemble a filename from the export directory and the object path.
			SaveFileName = SelectedExportPath;

			if (!FPackageName::IsShortPackageName(ObjectToExport->GetOutermost()->GetFName()))
			{
				// Determine the save file name from the long package name
				FString PackageName = ObjectToExport->GetOutermost()->GetName();
				if (PackageName.Left(1) == TEXT("/"))
				{
					// Trim the leading slash so the file manager doesn't get confused
					PackageName.MidInline(1, MAX_int32, false);
				}

				FPaths::NormalizeFilename(PackageName);
				SaveFileName /= PackageName;
			}
			else
			{
				// Assemble the path from the package name.
				SaveFileName /= ObjectToExport->GetOutermost()->GetName();
				SaveFileName /= ObjectToExport->GetName();
			}
			SaveFileName += FString::Printf(TEXT(".%s"), *FirstExtension);
			UE_LOG(LogAssetTools, Log, TEXT("Exporting \"%s\" to \"%s\""), *ObjectToExport->GetPathName(), *SaveFileName);
		}

		// Create the path, then make sure the target file is not read-only.
		const FString ObjectExportPath(FPaths::GetPath(SaveFileName));
		const bool bFileInSubdirectory = ObjectExportPath.Contains(TEXT("/"));
		if (bFileInSubdirectory && (!IFileManager::Get().MakeDirectory(*ObjectExportPath, true)))
		{
			FMessageDialog::Open(EAppMsgType::Ok, FText::Format(NSLOCTEXT("UnrealEd", "Error_FailedToMakeDirectory", "Failed to make directory {0}"), FText::FromString(ObjectExportPath)));
		}
		else if (IFileManager::Get().IsReadOnly(*SaveFileName))
		{
			FMessageDialog::Open(EAppMsgType::Ok, FText::Format(NSLOCTEXT("UnrealEd", "Error_CouldntWriteToFile_F", "Couldn't write to file '{0}'. Maybe file is read-only?"), FText::FromString(SaveFileName)));
		}
		else
		{
			// We have a writeable file.  Now go through that list of exporters again and find the right exporter and use it.
			TArray<UExporter*>	ValidExporters;

			for (int32 ExporterIndex = 0; ExporterIndex < Exporters.Num(); ++ExporterIndex)
			{
				UExporter* Exporter = Exporters[ExporterIndex];
				if (Exporter->SupportsObject(ObjectToExport))
				{
					check(Exporter->FormatExtension.Num() == Exporter->FormatDescription.Num());
					for (int32 FormatIndex = 0; FormatIndex < Exporter->FormatExtension.Num(); ++FormatIndex)
					{
						const FString& FormatExtension = Exporter->FormatExtension[FormatIndex];
						if (FCString::Stricmp(*FormatExtension, *FPaths::GetExtension(SaveFileName)) == 0 ||
							FCString::Stricmp(*FormatExtension, TEXT("*")) == 0)
						{
							ValidExporters.Add(Exporter);
							break;
						}
					}
				}
			}

			// Handle the potential of multiple exporters being found
			UExporter* ExporterToUse = NULL;
			if (ValidExporters.Num() == 1)
			{
				ExporterToUse = ValidExporters[0];
			}
			else if (ValidExporters.Num() > 1)
			{
				// Set up the first one as default
				ExporterToUse = ValidExporters[0];

				// ...but search for a better match if available
				for (int32 ExporterIdx = 0; ExporterIdx < ValidExporters.Num(); ExporterIdx++)
				{
					if (ValidExporters[ExporterIdx]->GetClass()->GetFName() == ObjectToExport->GetExporterName())
					{
						ExporterToUse = ValidExporters[ExporterIdx];
						break;
					}
				}
			}

			// If an exporter was found, use it.
			if (ExporterToUse)
			{
				const FScopedBusyCursor BusyCursor;

				if (!UsedExporters.Contains(ExporterToUse))
				{
					ExporterToUse->SetBatchMode(ObjectsToExport.Num() > 1 && !bPromptIndividualFilenames);
					ExporterToUse->SetCancelBatch(false);
					ExporterToUse->SetShowExportOption(true);
					ExporterToUse->AddToRoot();
					UsedExporters.Add(ExporterToUse);
				}

				UAssetExportTask* ExportTask = NewObject<UAssetExportTask>();
				FGCObjectScopeGuard ExportTaskGuard(ExportTask);
				ExportTask->Object = ObjectToExport;
				ExportTask->Exporter = ExporterToUse;
				ExportTask->Filename = SaveFileName;
				ExportTask->bSelected = false;
				ExportTask->bReplaceIdentical = true;
				ExportTask->bPrompt = false;
				ExportTask->bUseFileArchive = ObjectToExport->IsA(UPackage::StaticClass());
				ExportTask->bWriteEmptyFiles = false;

				UExporter::RunAssetExportTask(ExportTask);

				if (ExporterToUse->GetBatchMode() && ExporterToUse->GetCancelBatch())
				{
					//Exit the export file loop when there is a cancel all
					break;
				}
			}
		}
	}

	//Set back the default value for the all used exporters
	for (UExporter* UsedExporter : UsedExporters)
	{
		UsedExporter->SetBatchMode(false);
		UsedExporter->SetCancelBatch(false);
		UsedExporter->SetShowExportOption(true);
		UsedExporter->RemoveFromRoot();
	}
	UsedExporters.Empty();

	if (bAnyObjectMissingSourceData)
	{
		FMessageDialog::Open(EAppMsgType::Ok, NSLOCTEXT("UnrealEd", "Exporter_Error_SourceDataUnavailable", "No source data available for some objects.  See the log for details."));
	}

	GWarn->EndSlowTask();

	FEditorDirectories::Get().SetLastDirectory(ELastDirectory::GENERIC_EXPORT, LastExportPath);
}

UAssetToolsImpl& UAssetToolsImpl::Get()
{
	FAssetToolsModule& Module = FModuleManager::GetModuleChecked<FAssetToolsModule>("AssetTools");
	return static_cast<UAssetToolsImpl&>(Module.Get());
}

void UAssetToolsImpl::SyncBrowserToAssets(const TArray<UObject*>& AssetsToSync)
{
	FContentBrowserModule& ContentBrowserModule = FModuleManager::Get().LoadModuleChecked<FContentBrowserModule>("ContentBrowser");
	ContentBrowserModule.Get().SyncBrowserToAssets( AssetsToSync, /*bAllowLockedBrowsers=*/true );
}

void UAssetToolsImpl::SyncBrowserToAssets(const TArray<FAssetData>& AssetsToSync)
{
	FContentBrowserModule& ContentBrowserModule = FModuleManager::Get().LoadModuleChecked<FContentBrowserModule>("ContentBrowser");
	ContentBrowserModule.Get().SyncBrowserToAssets( AssetsToSync, /*bAllowLockedBrowsers=*/true );
}

bool UAssetToolsImpl::CheckForDeletedPackage(const UPackage* Package) const
{
	if ( ISourceControlModule::Get().IsEnabled() )
	{
		ISourceControlProvider& SourceControlProvider = ISourceControlModule::Get().GetProvider();
		if ( SourceControlProvider.IsAvailable() )
		{
			FSourceControlStatePtr SourceControlState = SourceControlProvider.GetState(Package, EStateCacheUsage::ForceUpdate);
			if ( SourceControlState.IsValid() && SourceControlState->IsDeleted() )
			{
				// Creating an asset in a package that is marked for delete - revert the delete and check out the package
				if (!SourceControlProvider.Execute(ISourceControlOperation::Create<FRevert>(), Package))
				{
					// Failed to revert file which was marked for delete
					FMessageDialog::Open(EAppMsgType::Ok, LOCTEXT("RevertDeletedFileFailed", "Failed to revert package which was marked for delete."));
					return false;
				}

				if (!SourceControlProvider.Execute(ISourceControlOperation::Create<FCheckOut>(), Package))
				{
					// Failed to check out file
					FMessageDialog::Open(EAppMsgType::Ok, LOCTEXT("CheckOutFileFailed", "Failed to check out package"));
					return false;
				}
			}
		}
		else
		{
			FMessageLog EditorErrors("EditorErrors");
			EditorErrors.Warning(LOCTEXT( "DeletingNoSCCConnection", "Could not check for deleted file. No connection to source control available!"));
			EditorErrors.Notify();
		}
	}

	return true;
}

bool UAssetToolsImpl::CanCreateAsset(const FString& AssetName, const FString& PackageName, const FText& OperationText) const
{
	// @todo: These 'reason' messages are not localized strings!
	FText Reason;
	if (!FName(*AssetName).IsValidObjectName( Reason )
		|| !FPackageName::IsValidLongPackageName( PackageName, /*bIncludeReadOnlyRoots=*/false, &Reason ) )
	{
		FMessageDialog::Open( EAppMsgType::Ok, Reason );
		return false;
	}

	// We can not create assets that share the name of a map file in the same location
	if ( FEditorFileUtils::IsMapPackageAsset(PackageName) )
	{
		FMessageDialog::Open( EAppMsgType::Ok, FText::Format( LOCTEXT("AssetNameInUseByMap", "You can not create an asset named '{0}' because there is already a map file with this name in this folder."), FText::FromString( AssetName ) ) );
		return false;
	}

	// Find (or create!) the desired package for this object
	UPackage* Pkg = CreatePackage(*PackageName);

	// Handle fully loading packages before creating new objects.
	TArray<UPackage*> TopLevelPackages;
	TopLevelPackages.Add( Pkg );
	if( !UPackageTools::HandleFullyLoadingPackages( TopLevelPackages, OperationText ) )
	{
		// User aborted.
		return false;
	}

	// We need to test again after fully loading.
	if (!FName(*AssetName).IsValidObjectName( Reason )
		||	!FPackageName::IsValidLongPackageName( PackageName, /*bIncludeReadOnlyRoots=*/false, &Reason ) )
	{
		FMessageDialog::Open( EAppMsgType::Ok, Reason );
		return false;
	}

	// Check for an existing object
	UObject* ExistingObject = StaticFindObject( UObject::StaticClass(), Pkg, *AssetName );
	if( ExistingObject != nullptr )
	{
		// Object already exists in either the specified package or another package.  Check to see if the user wants
		// to replace the object.
		bool bWantReplace =
			EAppReturnType::Yes == FMessageDialog::Open(
				EAppMsgType::YesNo,
				EAppReturnType::No,
				FText::Format(
					NSLOCTEXT("UnrealEd", "ReplaceExistingObjectInPackage_F", "An object [{0}] of class [{1}] already exists in file [{2}].  Do you want to replace the existing object?  If you click 'Yes', the existing object will be deleted.  Otherwise, click 'No' and choose a unique name for your new object." ),
					FText::FromString(AssetName), FText::FromString(ExistingObject->GetClass()->GetName()), FText::FromString(PackageName) ) );

		if( bWantReplace )
		{
			// Replacing an object.  Here we go!
			// Delete the existing object
			bool bDeleteSucceeded = ObjectTools::DeleteSingleObject( ExistingObject );

			if (bDeleteSucceeded)
			{
				// Force GC so we can cleanly create a new asset (and not do an 'in place' replacement)
				CollectGarbage( GARBAGE_COLLECTION_KEEPFLAGS );

				// Old package will be GC'ed... create a new one here
				Pkg = CreatePackage(*PackageName);
				Pkg->MarkAsFullyLoaded();
			}
			else
			{
				// Notify the user that the operation failed b/c the existing asset couldn't be deleted
				FMessageDialog::Open( EAppMsgType::Ok,	FText::Format( NSLOCTEXT("DlgNewGeneric", "ContentBrowser_CannotDeleteReferenced", "{0} wasn't created.\n\nThe asset is referenced by other content."), FText::FromString( AssetName ) ) );
			}

			if( !bDeleteSucceeded || !IsUniqueObjectName( *AssetName, Pkg, Reason ) )
			{
				// Original object couldn't be deleted
				return false;
			}
		}
		else
		{
			// User chose not to replace the object; they'll need to enter a new name
			return false;
		}
	}

	// Check for a package that was marked for delete in source control
	if ( !CheckForDeletedPackage(Pkg) )
	{
		return false;
	}

	return true;
}

void UAssetToolsImpl::PerformMigratePackages(TArray<FName> PackageNamesToMigrate) const
{
	// Form a full list of packages to move by including the dependencies of the supplied packages
	TSet<FName> AllPackageNamesToMove;
	TSet<FString> ExternalActorsPaths;
	{
		FScopedSlowTask SlowTask( PackageNamesToMigrate.Num(), LOCTEXT( "MigratePackages_GatheringDependencies", "Gathering Dependencies..." ) );
		SlowTask.MakeDialog();

		for ( auto PackageIt = PackageNamesToMigrate.CreateConstIterator(); PackageIt; ++PackageIt )
		{
			SlowTask.EnterProgressFrame();

			if ( !AllPackageNamesToMove.Contains(*PackageIt) )
			{
				AllPackageNamesToMove.Add(*PackageIt);
				FString Path = (*PackageIt).ToString();
				FString OriginalRootString;
				Path.RemoveFromStart(TEXT("/"));
				Path.Split("/", &OriginalRootString, &Path, ESearchCase::IgnoreCase, ESearchDir::FromStart);
				OriginalRootString = TEXT("/") + OriginalRootString;
				RecursiveGetDependencies(*PackageIt, AllPackageNamesToMove, OriginalRootString, ExternalActorsPaths);
			}
		}
	}

	// Confirm that there is at least one package to move 
	if ( AllPackageNamesToMove.Num() == 0 )
	{
		FMessageDialog::Open(EAppMsgType::Ok, LOCTEXT("MigratePackages_NoFilesToMove", "No files were found to move"));
		return;
	}

	// Prompt the user displaying all assets that are going to be migrated
	{
		const FText ReportMessage = LOCTEXT("MigratePackagesReportTitle", "The following assets will be migrated to another content folder.");
		TSharedPtr<TArray<ReportPackageData>> ReportPackages = MakeShareable(new TArray<ReportPackageData>);
		for ( auto PackageIt = AllPackageNamesToMove.CreateConstIterator(); PackageIt; ++PackageIt )
		{
			ReportPackages.Get()->Add({ (*PackageIt).ToString(), true });
		}
		SPackageReportDialog::FOnReportConfirmed OnReportConfirmed = SPackageReportDialog::FOnReportConfirmed::CreateUObject(this, &UAssetToolsImpl::MigratePackages_ReportConfirmed, ReportPackages);
		SPackageReportDialog::OpenPackageReportDialog(ReportMessage, *ReportPackages.Get(), OnReportConfirmed);
	}
}

void UAssetToolsImpl::MigratePackages_ReportConfirmed(TSharedPtr<TArray<ReportPackageData>> PackageDataToMigrate) const
{
	// Choose a destination folder
	IDesktopPlatform* DesktopPlatform = FDesktopPlatformModule::Get();
	FString DestinationFolder;
	if ( ensure(DesktopPlatform) )
	{
		const void* ParentWindowWindowHandle = FSlateApplication::Get().FindBestParentWindowHandleForDialogs(nullptr);

		const FString Title = LOCTEXT("MigrateToFolderTitle", "Choose a destination Content folder").ToString();
		bool bFolderAccepted = false;
		while (!bFolderAccepted)
		{
			const bool bFolderSelected = DesktopPlatform->OpenDirectoryDialog(
				ParentWindowWindowHandle,
				Title,
				FEditorDirectories::Get().GetLastDirectory(ELastDirectory::GENERIC_EXPORT),
				DestinationFolder
				);

			if ( !bFolderSelected )
			{
				// User canceled, return
				return;
			}

			FEditorDirectories::Get().SetLastDirectory(ELastDirectory::GENERIC_EXPORT, DestinationFolder);
			FPaths::NormalizeFilename(DestinationFolder);
			if ( !DestinationFolder.EndsWith(TEXT("/")) )
			{
				DestinationFolder += TEXT("/");
			}

			// Verify that it is a content folder
			if ( DestinationFolder.EndsWith(TEXT("/Content/")) )
			{
				bFolderAccepted = true;
			}
			else
			{
				// The user chose a non-content folder. Confirm that this was their intention.
				const FText Message = FText::Format(LOCTEXT("MigratePackages_NonContentFolder", "{0} does not appear to be a game Content folder. Migrated content will only work properly if placed in a Content folder. Would you like to place your content here anyway?"), FText::FromString(DestinationFolder));
				EAppReturnType::Type Response = FMessageDialog::Open(EAppMsgType::YesNo, Message);
				bFolderAccepted = (Response == EAppReturnType::Yes);
			}
		}
	}
	else
	{
		// Not on a platform that supports desktop functionality
		FMessageDialog::Open(EAppMsgType::Ok, LOCTEXT("NoDesktopPlatform", "Error: This platform does not support a file dialog."));
		return;
	}

	bool bUserCanceled = false;

	// Copy all specified assets and their dependencies to the destination folder
	FScopedSlowTask SlowTask( 2, LOCTEXT( "MigratePackages_CopyingFiles", "Copying Files..." ) );
	SlowTask.MakeDialog();

	EAppReturnType::Type LastResponse = EAppReturnType::Yes;
	TArray<FString> SuccessfullyCopiedFiles;
	TArray<FString> SuccessfullyCopiedPackages;
	FString CopyErrors;

	SlowTask.EnterProgressFrame();
	{
		FScopedSlowTask LoopProgress(PackageDataToMigrate.Get()->Num());
		for ( auto PackageDataIt = PackageDataToMigrate.Get()->CreateConstIterator(); PackageDataIt; ++PackageDataIt)
		{
			LoopProgress.EnterProgressFrame();
			if (!PackageDataIt->bShouldMigratePackage)
			{
				continue;
			}

			const FString& PackageName = PackageDataIt->Name;
			FString SrcFilename;
			
			if (!FPackageName::DoesPackageExist(PackageName, nullptr, &SrcFilename))
			{
				const FText ErrorMessage = FText::Format(LOCTEXT("MigratePackages_PackageMissing", "{0} does not exist on disk."), FText::FromString(PackageName));
				UE_LOG(LogAssetTools, Warning, TEXT("%s"), *ErrorMessage.ToString());
				CopyErrors += ErrorMessage.ToString() + LINE_TERMINATOR;
			}
			else if (SrcFilename.Contains(FPaths::EngineContentDir()))
			{
				const FString LeafName = SrcFilename.Replace(*FPaths::EngineContentDir(), TEXT("Engine/"));
				CopyErrors += FText::Format(LOCTEXT("MigratePackages_EngineContent", "Unable to migrate Engine asset {0}. Engine assets cannot be migrated."), FText::FromString(LeafName)).ToString() + LINE_TERMINATOR;
			}
			else
			{
				bool bFileOKToCopy = true;

				FString DestFilename = DestinationFolder;

				FString SubFolder;
				if ( SrcFilename.Split( TEXT("/Content/"), nullptr, &SubFolder ) )
				{
					DestFilename += *SubFolder;

					if ( IFileManager::Get().FileSize(*DestFilename) > 0 )
					{
						// The destination file already exists! Ask the user what to do.
						EAppReturnType::Type Response;
						if ( LastResponse == EAppReturnType::YesAll || LastResponse == EAppReturnType::NoAll )
						{
							Response = LastResponse;
						}
						else
						{
							const FText Message = FText::Format( LOCTEXT("MigratePackages_AlreadyExists", "An asset already exists at location {0} would you like to overwrite it?"), FText::FromString(DestFilename) );
							Response = FMessageDialog::Open( EAppMsgType::YesNoYesAllNoAllCancel, Message );
							if ( Response == EAppReturnType::Cancel )
							{
								// The user chose to cancel mid-operation. Break out.
								bUserCanceled = true;
								break;
							}
							LastResponse = Response;
						}

						const bool bWantOverwrite = Response == EAppReturnType::Yes || Response == EAppReturnType::YesAll;
						if( !bWantOverwrite )
						{
							// User chose not to replace the package
							bFileOKToCopy = false;
						}
					}
				}
				else
				{
					// Couldn't find Content folder in source path
					bFileOKToCopy = false;
				}

				if ( bFileOKToCopy )
				{
					if ( IFileManager::Get().Copy(*DestFilename, *SrcFilename) == COPY_OK )
					{
						SuccessfullyCopiedPackages.Add(PackageName);
						SuccessfullyCopiedFiles.Add(DestFilename);
					}
					else
					{
						UE_LOG(LogAssetTools, Warning, TEXT("Failed to copy %s to %s while migrating assets"), *SrcFilename, *DestFilename);
						CopyErrors += SrcFilename + LINE_TERMINATOR;
					}
				}
			}
		}
	}

	FString SourceControlErrors;
	SlowTask.EnterProgressFrame();

	if ( !bUserCanceled && SuccessfullyCopiedFiles.Num() > 0 )
	{
		// attempt to add files to source control (this can quite easily fail, but if it works it is very useful)
		if(GetDefault<UEditorLoadingSavingSettings>()->bSCCAutoAddNewFiles)
		{
			if(ISourceControlModule::Get().IsEnabled())
			{
				ISourceControlProvider& SourceControlProvider = ISourceControlModule::Get().GetProvider();
				if(SourceControlProvider.Execute(ISourceControlOperation::Create<FMarkForAdd>(), SuccessfullyCopiedFiles) == ECommandResult::Failed)
				{
					FScopedSlowTask LoopProgress(SuccessfullyCopiedFiles.Num());

					for(auto FileIt(SuccessfullyCopiedFiles.CreateConstIterator()); FileIt; FileIt++)
					{
						LoopProgress.EnterProgressFrame();
						if(!SourceControlProvider.GetState(*FileIt, EStateCacheUsage::Use)->IsAdded())
						{
							SourceControlErrors += FText::Format(LOCTEXT("MigratePackages_SourceControlError", "{0} could not be added to source control"), FText::FromString(*FileIt)).ToString();
							SourceControlErrors += LINE_TERMINATOR;
						}
					}
				}
			}
		}
	}

	FMessageLog MigrateLog("AssetTools");
	FText LogMessage = FText::FromString(TEXT("Content migration completed successfully!"));
	EMessageSeverity::Type Severity = EMessageSeverity::Info;
	if ( CopyErrors.Len() > 0 || SourceControlErrors.Len() > 0 )
	{
		FString ErrorMessage;
		Severity = EMessageSeverity::Error;
		if( CopyErrors.Len() > 0 )
		{
			MigrateLog.NewPage( LOCTEXT("MigratePackages_CopyErrorsPage", "Copy Errors") );
			MigrateLog.Error(FText::FromString(*CopyErrors));
			ErrorMessage += FText::Format(LOCTEXT( "MigratePackages_CopyErrors", "Copied {0} files. Some content could not be copied."), FText::AsNumber(SuccessfullyCopiedPackages.Num())).ToString();
		}
		if( SourceControlErrors.Len() > 0 )
		{
			MigrateLog.NewPage( LOCTEXT("MigratePackages_SourceControlErrorsListPage", "Source Control Errors") );
			MigrateLog.Error(FText::FromString(*SourceControlErrors));
			ErrorMessage += LINE_TERMINATOR;
			ErrorMessage += LOCTEXT( "MigratePackages_SourceControlErrorsList", "Some files reported source control errors.").ToString();
		}
		if ( SuccessfullyCopiedPackages.Num() > 0 )
		{
			MigrateLog.NewPage( LOCTEXT("MigratePackages_CopyErrorsSuccesslistPage", "Copied Successfully") );
			MigrateLog.Info(FText::FromString(*SourceControlErrors));
			ErrorMessage += LINE_TERMINATOR;
			ErrorMessage += LOCTEXT( "MigratePackages_CopyErrorsSuccesslist", "Some files were copied successfully.").ToString();
			for ( auto FileIt = SuccessfullyCopiedPackages.CreateConstIterator(); FileIt; ++FileIt )
			{
				if(FileIt->Len()>0)
				{
					MigrateLog.Info(FText::FromString(*FileIt));
				}
			}
		}
		LogMessage = FText::FromString(ErrorMessage);
	}
	else if (bUserCanceled)
	{
		LogMessage = LOCTEXT("MigratePackages_CanceledPage", "Content migration was canceled.");
	}
	else if ( !bUserCanceled )
	{
		MigrateLog.NewPage( LOCTEXT("MigratePackages_CompletePage", "Content migration completed successfully!") );
		for ( auto FileIt = SuccessfullyCopiedPackages.CreateConstIterator(); FileIt; ++FileIt )
		{
			if(FileIt->Len()>0)
			{
				MigrateLog.Info(FText::FromString(*FileIt));
			}
		}
	}
	MigrateLog.Notify(LogMessage, Severity, true);
}

void UAssetToolsImpl::RecursiveGetDependencies(const FName& PackageName, TSet<FName>& AllDependencies, const FString& OriginalRoot, TSet<FString>& ExternalActorsPaths) const
{
	FAssetRegistryModule& AssetRegistryModule = FModuleManager::Get().LoadModuleChecked<FAssetRegistryModule>(TEXT("AssetRegistry"));
	TArray<FName> Dependencies;
	AssetRegistryModule.Get().GetDependencies(PackageName, Dependencies);
	
	for ( auto DependsIt = Dependencies.CreateConstIterator(); DependsIt; ++DependsIt )
	{
		if ( !AllDependencies.Contains(*DependsIt) )
		{
			const bool bIsEnginePackage = (*DependsIt).ToString().StartsWith(TEXT("/Engine"));
			const bool bIsScriptPackage = (*DependsIt).ToString().StartsWith(TEXT("/Script"));
			// Skip all packages whose root is different than the source package list root
			const bool bIsInSamePackage = (*DependsIt).ToString().StartsWith(OriginalRoot);
			if ( !bIsEnginePackage && !bIsScriptPackage && bIsInSamePackage )
			{
				AllDependencies.Add(*DependsIt);
				RecursiveGetDependencies(*DependsIt, AllDependencies, OriginalRoot, ExternalActorsPaths);
			}
		}
	}

	// Handle Specific External Actors use case (only used for the Migrate path for now)
	// todo: revisit how to handle those in a more generic way.
	TArray<FAssetData> Assets;
	if (AssetRegistryModule.Get().GetAssetsByPackageName(PackageName, Assets))
	{
		for (const FAssetData& AssetData : Assets)
		{
			if (AssetData.GetClass() && AssetData.GetClass()->IsChildOf<UWorld>())
			{
				FString ExternalActorsPath = ULevel::GetExternalActorsPath(PackageName.ToString());
				if (!ExternalActorsPath.IsEmpty() && !ExternalActorsPaths.Contains(ExternalActorsPath))
				{
					ExternalActorsPaths.Add(ExternalActorsPath);
					AssetRegistryModule.Get().ScanPathsSynchronous({ ExternalActorsPath }, /*bForceRescan*/true, /*bIgnoreBlackListScanFilters*/true);

					TArray<FAssetData> ExternalActorAssets;
					AssetRegistryModule.Get().GetAssetsByPath(FName(*ExternalActorsPath), ExternalActorAssets, /*bRecursive*/true);

					for (const FAssetData& ExternalActorAsset : ExternalActorAssets)
					{
						AllDependencies.Add(ExternalActorAsset.PackageName);
						RecursiveGetDependencies(ExternalActorAsset.PackageName, AllDependencies, OriginalRoot, ExternalActorsPaths);
					}
				}
			}
		}
	}
	
}

void UAssetToolsImpl::RecursiveGetDependenciesAdvanced(const FName& PackageName, FAdvancedCopyParams& CopyParams, TArray<FName>& AllDependencies, TMap<FName, FName>& DependencyMap, const UAdvancedCopyCustomization* CopyCustomization, TArray<FAssetData>& OptionalAssetData) const
{
	FAssetRegistryModule& AssetRegistryModule = FModuleManager::Get().LoadModuleChecked<FAssetRegistryModule>(TEXT("AssetRegistry"));
	TArray<FName> Dependencies;
	IAssetRegistry& AssetRegistry = AssetRegistryModule.Get();
	// We found an asset
	if (OptionalAssetData.Num() > 0)
	{
		AssetRegistryModule.Get().GetDependencies(PackageName, Dependencies);
		for (const FName& Dep : Dependencies)
		{
			if (!AllDependencies.Contains(Dep) && FPackageName::IsValidLongPackageName(Dep.ToString(), false))
			{
				TArray<FAssetData> DependencyAssetData;
				AssetRegistry.GetAssetsByPackageName(Dep, DependencyAssetData, true);
				FARFilter ExclusionFilter = CopyCustomization->GetARFilter();
				AssetRegistry.UseFilterToExcludeAssets(DependencyAssetData, ExclusionFilter);
				if (DependencyAssetData.Num() > 0)
				{
					AllDependencies.Add(Dep);
					DependencyMap.Add(Dep, PackageName);
					RecursiveGetDependenciesAdvanced(Dep, CopyParams, AllDependencies, DependencyMap, CopyCustomization, DependencyAssetData);
				}
			}
		}
	}
	else
	{
		TArray<FAssetData> PathAssetData;
		// We found a folder containing assets
		if (AssetRegistry.HasAssets(PackageName) && AssetRegistry.GetAssetsByPath(PackageName, PathAssetData))
		{
			FARFilter ExclusionFilter = UAdvancedCopyCustomization::StaticClass()->GetDefaultObject<UAdvancedCopyCustomization>()->GetARFilter();
			AssetRegistry.UseFilterToExcludeAssets(PathAssetData, ExclusionFilter);
			for(const FAssetData& Asset : PathAssetData)
			{
				AllDependencies.Add(*Asset.GetPackage()->GetName());
				// If we should check the assets we found for dependencies
				if (CopyParams.bShouldCheckForDependencies)
				{
					RecursiveGetDependenciesAdvanced(FName(*Asset.GetPackage()->GetName()), CopyParams, AllDependencies, DependencyMap, CopyCustomization, PathAssetData);
				}
			}
		}
		
		// Always get subpaths
		{
			TArray<FString> SubPaths;
			AssetRegistry.GetSubPaths(PackageName.ToString(), SubPaths, false);
			for (const FString& SubPath : SubPaths)
			{
				TArray<FAssetData> EmptyArray;
				RecursiveGetDependenciesAdvanced(FName(*SubPath), CopyParams, AllDependencies, DependencyMap, CopyCustomization, EmptyArray);
			}

		}
	}
}

void UAssetToolsImpl::FixupReferencers(const TArray<UObjectRedirector*>& Objects, bool bCheckoutDialogPrompt) const
{
	AssetFixUpRedirectors->FixupReferencers(Objects, bCheckoutDialogPrompt);
}

bool UAssetToolsImpl::IsFixupReferencersInProgress() const
{
	return AssetFixUpRedirectors->IsFixupReferencersInProgress();
}

void UAssetToolsImpl::OpenEditorForAssets(const TArray<UObject*>& Assets)
{
#if WITH_EDITOR
	GEditor->GetEditorSubsystem<UAssetEditorSubsystem>()->OpenEditorForAssets(Assets);
#endif
}

void UAssetToolsImpl::ConvertVirtualTextures(const TArray<UTexture2D *>& Textures, bool bConvertBackToNonVirtual, const TArray<UMaterial *>* RelatedMaterials /* = nullptr */) const
{
	FVTConversionWorker VirtualTextureConversionWorker(bConvertBackToNonVirtual);
	VirtualTextureConversionWorker.UserTextures = Textures;
	//We want all given texture to be added, so we put a minimum texture size of 0
	VirtualTextureConversionWorker.FilterList(0);
	if (RelatedMaterials)
	{
		VirtualTextureConversionWorker.Materials.Append(*RelatedMaterials);
	}

	VirtualTextureConversionWorker.DoConvert();
}

void UAssetToolsImpl::BeginAdvancedCopyPackages(const TArray<FName>& InputNamesToCopy, const FString& TargetPath) const
{
	// Packages must be saved for the migration to work
	const bool bPromptUserToSave = true;
	const bool bSaveMapPackages = true;
	const bool bSaveContentPackages = true;
	if (FEditorFileUtils::SaveDirtyPackages(bPromptUserToSave, bSaveMapPackages, bSaveContentPackages))
	{
		IAssetRegistry& AssetRegistry = FAssetRegistryModule::GetRegistry();
		if (AssetRegistry.IsLoadingAssets())
		{
			// Open a dialog asking the user to wait while assets are being discovered
			SDiscoveringAssetsDialog::OpenDiscoveringAssetsDialog(
				SDiscoveringAssetsDialog::FOnAssetsDiscovered::CreateUObject(this, &UAssetToolsImpl::PerformAdvancedCopyPackages, InputNamesToCopy, TargetPath)
			);
		}
		else
		{
			// Assets are already discovered, perform the migration now
			PerformAdvancedCopyPackages(InputNamesToCopy, TargetPath);
		}
	}
}

TArray<FName> UAssetToolsImpl::ExpandAssetsAndFoldersToJustAssets(TArray<FName> SelectedAssetAndFolderNames) const
{
	IAssetRegistry& AssetRegistry = FAssetRegistryModule::GetRegistry();

	TSet<FName> ExpandedAssets;
	for (auto NameIt = SelectedAssetAndFolderNames.CreateIterator(); NameIt; ++NameIt)
	{
		FName OriginalName = *NameIt;
		const FString& OriginalNameString = OriginalName.ToString();
		if (!FPackageName::DoesPackageExist(OriginalNameString))
		{
			TArray<FAssetData> AssetsInFolder;
			AssetRegistry.GetAssetsByPath(OriginalName, AssetsInFolder, true, false);
			for (const FAssetData& Asset : AssetsInFolder)
			{
				ExpandedAssets.Add(Asset.PackageName);
			}

			NameIt.RemoveCurrent();
		}
		else
		{
			ExpandedAssets.Add(OriginalName);
		}
	}

	TArray<FName> ExpandedAssetArray;
	for (FName ExpandedAsset : ExpandedAssets)
	{
		ExpandedAssetArray.Add(ExpandedAsset);
	}

	return ExpandedAssetArray;
}

void UAssetToolsImpl::PerformAdvancedCopyPackages(TArray<FName> SelectedAssetAndFolderNames, FString TargetPath) const
{	
	TargetPath.RemoveFromEnd(TEXT("/"));

	//TArray<FName> ExpandedAssets = ExpandAssetsAndFoldersToJustAssets(SelectedAssetAndFolderNames);
	FAdvancedCopyParams CopyParams = FAdvancedCopyParams(SelectedAssetAndFolderNames, TargetPath);
	CopyParams.bShouldCheckForDependencies = true;

	// Suppress UI if we're running in unattended mode
	if (FApp::IsUnattended())
	{
		CopyParams.bShouldSuppressUI = true;
	}

	for (auto NameIt = SelectedAssetAndFolderNames.CreateConstIterator(); NameIt; ++NameIt)
	{
		UAdvancedCopyCustomization* CopyCustomization = nullptr;

		const UAssetToolsSettings* Settings = GetDefault<UAssetToolsSettings>();
		FName OriginalName = *NameIt;
		const FString& OriginalNameString = OriginalName.ToString();
		FString SrcFilename;
		UObject* ExistingObject = nullptr;

		if (FPackageName::DoesPackageExist(OriginalNameString, nullptr, &SrcFilename))
		{
			UPackage* Pkg = LoadPackage(nullptr, *OriginalNameString, LOAD_None);
			if (Pkg)
			{
				FString Name = ObjectTools::SanitizeObjectName(FPaths::GetBaseFilename(SrcFilename));
				ExistingObject = StaticFindObject(UObject::StaticClass(), Pkg, *Name);
			}
		}

		if (ExistingObject)
		{
			// Try to find the customization in the settings
			for (const FAdvancedCopyMap& Customization : Settings->AdvancedCopyCustomizations)
			{
				if (Customization.ClassToCopy.GetAssetPathString() == ExistingObject->GetClass()->GetPathName())
				{
					UClass* CustomizationClass = Customization.AdvancedCopyCustomization.TryLoadClass<UAdvancedCopyCustomization>();
					if (CustomizationClass)
					{
						CopyCustomization = CustomizationClass->GetDefaultObject<UAdvancedCopyCustomization>();
					}
				}
			}
		}

		// If not able to find class in settings, fall back to default customization
		// by default, folders will use the default customization
		if (CopyCustomization == nullptr)
		{
			CopyCustomization = UAdvancedCopyCustomization::StaticClass()->GetDefaultObject<UAdvancedCopyCustomization>();
		}

		CopyParams.AddCustomization(CopyCustomization);
	}

	InitAdvancedCopyFromCopyParams(CopyParams);
}


void UAssetToolsImpl::InitAdvancedCopyFromCopyParams(FAdvancedCopyParams CopyParams) const
{
	TArray<TMap<FName, FName>> CompleteDependencyMap;
	TArray<TMap<FString, FString>> CompleteDestinationMap;

	TArray<FName> SelectedPackageNames = CopyParams.GetSelectedPackageOrFolderNames();

	FScopedSlowTask SlowTask(SelectedPackageNames.Num(), LOCTEXT("AdvancedCopyPrepareSlowTask", "Preparing Files for Advanced Copy"));
	SlowTask.MakeDialog();

	TArray<UAdvancedCopyCustomization*> CustomizationsToUse = CopyParams.GetCustomizationsToUse();

	for (int32 CustomizationIndex = 0; CustomizationIndex < CustomizationsToUse.Num(); CustomizationIndex++)
	{
		FName Package = SelectedPackageNames[CustomizationIndex];
		SlowTask.EnterProgressFrame(1, FText::Format(LOCTEXT("AdvancedCopy_PreparingDependencies", "Preparing dependencies for {0}"), FText::FromString(Package.ToString())));

		UAdvancedCopyCustomization* CopyCustomization = CustomizationsToUse[CustomizationIndex];
		// Give the customization a chance to edit the copy parameters
		CopyCustomization->EditCopyParams(CopyParams);
		TMap<FName, FName> DependencyMap = TMap<FName, FName>();
		TArray<FName> PackageNamesToCopy;

		// Get all packages to be copied
		GetAllAdvancedCopySources(Package, CopyParams, PackageNamesToCopy, DependencyMap, CopyCustomization);
		
		// Allow the customization to apply any additional filters
		CopyCustomization->ApplyAdditionalFiltering(PackageNamesToCopy);
		CopyCustomization->SetPackageThatInitiatedCopy(Package.ToString());

		TMap<FString, FString> DestinationMap = TMap<FString, FString>();
		GenerateAdvancedCopyDestinations(CopyParams, PackageNamesToCopy, CopyCustomization, DestinationMap);
		CopyCustomization->TransformDestinationPaths(DestinationMap);
		CompleteDestinationMap.Add(DestinationMap);
		CompleteDependencyMap.Add(DependencyMap);
	}

	// Confirm that there is at least one package to move 
	if (CompleteDestinationMap.Num() == 0)
	{
		FMessageDialog::Open(EAppMsgType::Ok, LOCTEXT("AdvancedCopyPackages_NoFilesToMove", "No files were found to move"));
		return;
	}

	// Prompt the user displaying all assets that are going to be migrated
	if (CopyParams.bShouldSuppressUI)
	{
		AdvancedCopyPackages_ReportConfirmed(CopyParams, CompleteDestinationMap);
	}
	else
	{
		const FText ReportMessage = FText::FromString(CopyParams.GetDropLocationForAdvancedCopy());

		SAdvancedCopyReportDialog::FOnReportConfirmed OnReportConfirmed = SAdvancedCopyReportDialog::FOnReportConfirmed::CreateUObject(this, &UAssetToolsImpl::AdvancedCopyPackages_ReportConfirmed);
		SAdvancedCopyReportDialog::OpenPackageReportDialog(CopyParams, ReportMessage, CompleteDestinationMap, CompleteDependencyMap, OnReportConfirmed);
	}
}

void UAssetToolsImpl::AdvancedCopyPackages_ReportConfirmed(FAdvancedCopyParams CopyParams, TArray<TMap<FString, FString>> DestinationMap) const
{
	TArray<UAdvancedCopyCustomization*> CustomizationsToUse = CopyParams.GetCustomizationsToUse();
	for (int32 CustomizationIndex = 0; CustomizationIndex < CustomizationsToUse.Num(); CustomizationIndex++)
	{
		if (!CustomizationsToUse[CustomizationIndex]->CustomCopyValidate(DestinationMap[CustomizationIndex]))
		{
			FMessageDialog::Open(EAppMsgType::Ok, FText::Format(LOCTEXT("AdvancedCopy_FailedCustomValidate", "Advanced Copy failed because the validation rules set in {0} failed."),
				FText::FromString(CustomizationsToUse[CustomizationIndex]->GetName())));

			return;
		}
	}
	AdvancedCopyPackages(CopyParams, DestinationMap);
}

bool UAssetToolsImpl::IsAssetClassSupported(const UClass* AssetClass) const
{
	TWeakPtr<IAssetTypeActions> AssetTypeActions = GetAssetTypeActionsForClass(AssetClass);
	if (!AssetTypeActions.IsValid())
	{
		return false;
	}

	if (AssetTypeActions.Pin()->IsSupported() == false)
	{
		return false;
	}

	return true;
}

TArray<UFactory*> UAssetToolsImpl::GetNewAssetFactories() const
{
	TArray<UFactory*> Factories;

	for (TObjectIterator<UClass> It; It; ++It)
	{
		UClass* Class = *It;
		if (Class->IsChildOf(UFactory::StaticClass()) &&
			!Class->HasAnyClassFlags(CLASS_Abstract))
		{
			UFactory* Factory = Class->GetDefaultObject<UFactory>();

			if (Factory->ShouldShowInNewMenu() &&
				ensure(!Factory->GetDisplayName().IsEmpty()) &&
				IsAssetClassSupported(Factory->GetSupportedClass()))
			{
				Factories.Add(Factory);
			}
		}
	}

	return MoveTemp(Factories);
}

TSharedRef<FBlacklistNames>& UAssetToolsImpl::GetAssetClassBlacklist()
{
	return AssetClassBlacklist;
}

void UAssetToolsImpl::AssetClassBlacklistChanged()
{
	for (TSharedRef<IAssetTypeActions>& ActionsIt : AssetTypeActionsList)
	{
		bool bSupported = false;
		if (const UClass* SupportedClass = ActionsIt->GetSupportedClass())
		{
			bSupported = AssetClassBlacklist->PassesFilter(SupportedClass->GetFName());
		}
		else
		{
			bSupported = !ActionsIt->GetFilterName().IsNone();
		}

		ActionsIt->SetSupported(bSupported);
	}
}

void UAssetToolsImpl::AddSubContentBlacklist(const FString& InMount)
{
	for (const FString& SubContentPath : SubContentBlacklistPaths)
	{
		FolderBlacklist->AddBlacklistItem("AssetToolsConfigFile", InMount / SubContentPath);
	}
}

void UAssetToolsImpl::OnContentPathMounted(const FString& InAssetPath, const FString& FileSystemPath)
{
	AddSubContentBlacklist(InAssetPath);
}

TSharedRef<FBlacklistPaths>& UAssetToolsImpl::GetFolderBlacklist()
{
	return FolderBlacklist;
}

TSharedRef<FBlacklistPaths>& UAssetToolsImpl::GetWritableFolderBlacklist()
{
	return WritableFolderBlacklist;
}

bool UAssetToolsImpl::AllPassWritableFolderFilter(const TArray<FString>& InPaths) const
{
	if (WritableFolderBlacklist->HasFiltering())
	{
		for (const FString& Path : InPaths)
		{
			if (!WritableFolderBlacklist->PassesStartsWithFilter(Path))
			{
				return false;
			}
		}
	}

	return true;
}

void UAssetToolsImpl::NotifyBlockedByWritableFolderFilter() const
{
	FSlateNotificationManager::Get().AddNotification(FNotificationInfo(LOCTEXT("NotifyBlockedByWritableFolderFilter", "Folder is locked")));
}

#undef LOCTEXT_NAMESPACE<|MERGE_RESOLUTION|>--- conflicted
+++ resolved
@@ -147,7 +147,7 @@
 #include "AssetToolsSettings.h"
 #include "AssetVtConversion.h"
 #include "Misc/ConfigCacheIni.h"
-#include "Misc/BlacklistNames.h"
+#include "Misc/NamePermissionList.h"
 #include "InterchangeManager.h"
 #include "InterchangeProjectSettings.h"
 #include "Engine/World.h"
@@ -176,23 +176,23 @@
 	, AssetRenameManager(MakeShareable(new FAssetRenameManager))
 	, AssetFixUpRedirectors(MakeShareable(new FAssetFixUpRedirectors))
 	, NextUserCategoryBit(EAssetTypeCategories::FirstUser)
-	, AssetClassBlacklist(MakeShared<FBlacklistNames>())
-	, FolderBlacklist(MakeShared<FBlacklistPaths>())
-	, WritableFolderBlacklist(MakeShared<FBlacklistPaths>())
+	, AssetClassPermissionList(MakeShared<FNamePermissionList>())
+	, FolderPermissionList(MakeShared<FPathPermissionList>())
+	, WritableFolderPermissionList(MakeShared<FPathPermissionList>())
 {
 	TArray<FString> SupportedTypesArray;
 	GConfig->GetArray(TEXT("AssetTools"), TEXT("SupportedAssetTypes"), SupportedTypesArray, GEditorIni);
 	for (const FString& Type : SupportedTypesArray)
 	{
-		AssetClassBlacklist->AddWhitelistItem("AssetToolsConfigFile", *Type);
-	}
-	AssetClassBlacklist->OnFilterChanged().AddUObject(this, &UAssetToolsImpl::AssetClassBlacklistChanged);
+		AssetClassPermissionList->AddAllowListItem("AssetToolsConfigFile", *Type);
+	}
+	AssetClassPermissionList->OnFilterChanged().AddUObject(this, &UAssetToolsImpl::AssetClassPermissionListChanged);
 
 	TArray<FString> BlacklistedViewPath;
 	GConfig->GetArray(TEXT("AssetTools"), TEXT("BlacklistAssetPaths"), BlacklistedViewPath, GEditorIni);
 	for (const FString& Path : BlacklistedViewPath)
 	{
-		FolderBlacklist->AddBlacklistItem("AssetToolsConfigFile", Path);
+		FolderPermissionList->AddDenyListItem("AssetToolsConfigFile", Path);
 	}
 
 	GConfig->GetArray(TEXT("AssetTools"), TEXT("BlacklistContentSubPaths"), SubContentBlacklistPaths, GEditorIni);
@@ -325,7 +325,7 @@
 	bool bSupported = false;
 	if (const UClass* SupportedClass = NewActions->GetSupportedClass())
 	{
-		bSupported = AssetClassBlacklist->PassesFilter(SupportedClass->GetFName());
+		bSupported = AssetClassPermissionList->PassesFilter(SupportedClass->GetFName());
 	}
 	else
 	{
@@ -736,19 +736,11 @@
 						for (int Char = 0; Char < MinLength; Char++)
 						{
 							if (RootFolder[Char] == PackageNameString[Char])
-<<<<<<< HEAD
 							{
 								BaseParent += RootFolder[Char];
 							}
 							else
 							{
-=======
-							{
-								BaseParent += RootFolder[Char];
-							}
-							else
-							{
->>>>>>> efc9b2f3
 								break;
 							}
 						}
@@ -1119,7 +1111,7 @@
 
 TArray<UObject*> UAssetToolsImpl::ImportAssetsWithDialog(const FString& DestinationPath)
 {
-	if (!GetWritableFolderBlacklist()->PassesStartsWithFilter(DestinationPath))
+	if (!GetWritableFolderPermissionList()->PassesStartsWithFilter(DestinationPath))
 	{
 		NotifyBlockedByWritableFolderFilter();
 		return TArray<UObject*>();
@@ -3502,19 +3494,19 @@
 	return MoveTemp(Factories);
 }
 
-TSharedRef<FBlacklistNames>& UAssetToolsImpl::GetAssetClassBlacklist()
-{
-	return AssetClassBlacklist;
-}
-
-void UAssetToolsImpl::AssetClassBlacklistChanged()
+TSharedRef<FNamePermissionList>& UAssetToolsImpl::GetAssetClassPermissionList()
+{
+	return AssetClassPermissionList;
+}
+
+void UAssetToolsImpl::AssetClassPermissionListChanged()
 {
 	for (TSharedRef<IAssetTypeActions>& ActionsIt : AssetTypeActionsList)
 	{
 		bool bSupported = false;
 		if (const UClass* SupportedClass = ActionsIt->GetSupportedClass())
 		{
-			bSupported = AssetClassBlacklist->PassesFilter(SupportedClass->GetFName());
+			bSupported = AssetClassPermissionList->PassesFilter(SupportedClass->GetFName());
 		}
 		else
 		{
@@ -3529,7 +3521,7 @@
 {
 	for (const FString& SubContentPath : SubContentBlacklistPaths)
 	{
-		FolderBlacklist->AddBlacklistItem("AssetToolsConfigFile", InMount / SubContentPath);
+		FolderPermissionList->AddDenyListItem("AssetToolsConfigFile", InMount / SubContentPath);
 	}
 }
 
@@ -3538,23 +3530,23 @@
 	AddSubContentBlacklist(InAssetPath);
 }
 
-TSharedRef<FBlacklistPaths>& UAssetToolsImpl::GetFolderBlacklist()
-{
-	return FolderBlacklist;
-}
-
-TSharedRef<FBlacklistPaths>& UAssetToolsImpl::GetWritableFolderBlacklist()
-{
-	return WritableFolderBlacklist;
+TSharedRef<FPathPermissionList>& UAssetToolsImpl::GetFolderPermissionList()
+{
+	return FolderPermissionList;
+}
+
+TSharedRef<FPathPermissionList>& UAssetToolsImpl::GetWritableFolderPermissionList()
+{
+	return WritableFolderPermissionList;
 }
 
 bool UAssetToolsImpl::AllPassWritableFolderFilter(const TArray<FString>& InPaths) const
 {
-	if (WritableFolderBlacklist->HasFiltering())
+	if (WritableFolderPermissionList->HasFiltering())
 	{
 		for (const FString& Path : InPaths)
 		{
-			if (!WritableFolderBlacklist->PassesStartsWithFilter(Path))
+			if (!WritableFolderPermissionList->PassesStartsWithFilter(Path))
 			{
 				return false;
 			}
