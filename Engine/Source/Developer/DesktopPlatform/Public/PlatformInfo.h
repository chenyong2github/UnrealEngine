--- conflicted
+++ resolved
@@ -246,64 +246,6 @@
 		TArray<const FPlatformInfo*> PlatformFlavors;
 	};
 
-<<<<<<< HEAD
-	/** Simple wrapper class to allow range-based-for enumeration from a call to EnumeratePlatforms */
-	class FPlatformEnumerator
-	{
-	public:
-		FPlatformEnumerator(const FPlatformInfo* InPlatformsArray, const int32 InNumPlatforms)
-			: PlatformsArray(InPlatformsArray)
-			, CurrentPlatform(InPlatformsArray)
-			, NumPlatforms(InNumPlatforms)
-		{
-		}
-
-		FORCEINLINE const FPlatformInfo* begin() const
-		{
-			return PlatformsArray;
-		}
-
-		FORCEINLINE const FPlatformInfo* end() const
-		{
-			return PlatformsArray + NumPlatforms;
-		}
-
-		FORCEINLINE const FPlatformInfo* operator->() const
-		{
-			return CurrentPlatform;
-		}
-
-		FORCEINLINE const FPlatformInfo& operator*() const
-		{
-			return *CurrentPlatform;
-		}
-
-		FORCEINLINE FPlatformEnumerator& operator++()
-		{
-			++CurrentPlatform;
-			return *this;
-		}
-
-		FORCEINLINE FPlatformEnumerator operator++(int)
-		{
-			FPlatformEnumerator Copy(*this);
-			++CurrentPlatform;
-			return Copy;
-		}
-
-		FORCEINLINE explicit operator bool() const
-		{
-			return CurrentPlatform < end();
-		}
-
-	private:
-		const FPlatformInfo* PlatformsArray;
-		const FPlatformInfo* CurrentPlatform;
-		int32 NumPlatforms;
-	};
-
-=======
->>>>>>> 455da3ca
 	/**
 	 * Try and find the information for the given platform
 	 * @param InPlatformName - The name of the platform to find
