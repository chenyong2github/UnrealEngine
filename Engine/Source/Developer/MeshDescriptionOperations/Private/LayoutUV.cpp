--- conflicted
+++ resolved
@@ -29,18 +29,12 @@
 		const float ThreshUVsAreSame = GetUVEqualityThreshold();
 		double Begin = FPlatformTime::Seconds();
 
-<<<<<<< HEAD
-		uint32 NumIndexes = MeshDescription.VertexInstances().Num();
-		uint32 NumTris = NumIndexes / 3;
-		check(MeshDescription.Polygons().Num() == NumTris);
-=======
 		uint32 NumTris = 0;
-		for (const FPolygonID& PolygonID : MeshDescription->Polygons().GetElementIDs())
-		{
-			NumTris += MeshDescription->GetPolygonTriangles(PolygonID).Num();
+		for (const FPolygonID PolygonID : MeshDescription.Polygons().GetElementIDs())
+		{
+			NumTris += MeshDescription.GetPolygonTriangles(PolygonID).Num();
 		}
 		uint32 NumIndexes = NumTris * 3;
->>>>>>> 91f58038
 
 		TArray< int32 > TranslatedMatches;
 		TranslatedMatches.SetNumUninitialized(NumIndexes);
@@ -48,16 +42,11 @@
 		int32 WedgeIndex = 0;
 		RemapVerts.SetNumUninitialized(NumIndexes);
 
-<<<<<<< HEAD
 		const TVertexInstanceAttributeArray<FVector2D>& VertexUVs = MeshDescription.VertexInstanceAttributes().GetAttributes<FVector2D>(MeshAttribute::VertexInstance::TextureCoordinate, SrcChannel);
-		for (const FVertexInstanceID VertexInstanceID : MeshDescription.VertexInstances().GetElementIDs())
-=======
-		const TVertexInstanceAttributeArray<FVector2D>& VertexUVs = MeshDescription->VertexInstanceAttributes().GetAttributes<FVector2D>(MeshAttribute::VertexInstance::TextureCoordinate, SrcChannel);
-
-		for (const FPolygonID& PolygonID : MeshDescription->Polygons().GetElementIDs())
->>>>>>> 91f58038
-		{
-			const TArray<FMeshTriangle>& Triangles = MeshDescription->GetPolygonTriangles(PolygonID);
+
+		for (const FPolygonID PolygonID : MeshDescription.Polygons().GetElementIDs())
+		{
+			const TArray<FMeshTriangle>& Triangles = MeshDescription.GetPolygonTriangles(PolygonID);
 			for (const FMeshTriangle& MeshTriangle : Triangles)
 			{
 				for (int32 Corner = 0; Corner < 3; ++Corner)
@@ -216,13 +205,8 @@
 				{
 					uint32 Index = 3 * SortedTris[Tri] + k;
 
-<<<<<<< HEAD
-					FVertexInstanceID VertexInstanceID(Index);
+					FVertexInstanceID VertexInstanceID(RemapVerts[Index]);
 					Positions[k] = VertexPositions[MeshDescription.GetVertexInstanceVertex(VertexInstanceID)];
-=======
-					FVertexInstanceID VertexInstanceID(RemapVerts[Index]);
-					Positions[k] = VertexPositions[MeshDescription->GetVertexInstanceVertex(VertexInstanceID)];
->>>>>>> 91f58038
 					UVs[k] = TexCoords[Index];
 
 					Chart.MinUV.X = FMath::Min(Chart.MinUV.X, UVs[k].X);
