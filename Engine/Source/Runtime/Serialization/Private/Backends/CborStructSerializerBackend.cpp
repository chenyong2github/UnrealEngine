--- conflicted
+++ resolved
@@ -20,7 +20,6 @@
 
 void FCborStructSerializerBackend::BeginArray(const FStructSerializerState& State)
 {
-<<<<<<< HEAD
 	// If TArray<uint8>/TArray<int8> content needs to be written as ByteString (to prevent paying a 1 byte header for each byte greater than 23 required by CBOR array).
 	if (EnumHasAnyFlags(Flags, EStructSerializerBackendFlags::WriteByteArrayAsByteStream))
 	{
@@ -36,8 +35,6 @@
 		}
 	}
 
-=======
->>>>>>> fa8a8d0d
 	// Array nested in Array/Set
 	if (State.ValueProperty->GetOwner<FArrayProperty>() || State.ValueProperty->GetOwner<FSetProperty>())
 	{
@@ -222,7 +219,6 @@
 	}
 	else if (State.FieldType == FInt8Property::StaticClass())
 	{
-<<<<<<< HEAD
 		int8 Value = CastFieldChecked<FInt8Property>(State.ValueProperty)->GetPropertyValue_InContainer(State.ValueData, ArrayIndex);
 		if (bSerializingByteArray) // Writing a int8 from a TArray<uint8>/TArray<int8>?
 		{
@@ -232,9 +228,6 @@
 		{
 			WritePropertyValue(CborWriter, State, (int64)Value);
 		}
-=======
-		WritePropertyValue(CborWriter, State, (int64)CastFieldChecked<FInt8Property>(State.ValueProperty)->GetPropertyValue_InContainer(State.ValueData, ArrayIndex));
->>>>>>> fa8a8d0d
 	}
 	else if (State.FieldType == FInt16Property::StaticClass())
 	{
