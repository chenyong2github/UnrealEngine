// Copyright 1998-2019 Epic Games, Inc. All Rights Reserved.

#pragma once

#include "CoreMinimal.h"
#include "UObject/Object.h"
#include "UObject/WeakObjectPtr.h"
#include "Types/ISlateMetaData.h"

class SWidget;

/**
 * Reflection meta-data that can be used by the widget reflector to determine
 * additional information about slate widgets that are constructed by UObject
 * classes for UMG.
 */
class SLATECORE_API FReflectionMetaData : public ISlateMetaData
{
public:
	SLATE_METADATA_TYPE(FReflectionMetaData, ISlateMetaData)

	FReflectionMetaData(FName InName, UClass* InClass, UObject* InSourceObject, const UObject* InAsset)
		: Name(InName)
		, Class(InClass)
		, SourceObject(InSourceObject)
		, Asset(InAsset)
	{
	}

	/** The name of the widget in the hierarchy */
	FName Name;
	
	/** The class the constructed the slate widget. */
	TWeakObjectPtr<UClass> Class;

	/** The UObject wrapper that creates the widget, this is expected to be a UWidget. */
	TWeakObjectPtr<UObject> SourceObject;

	/** The asset that owns the widget and is responsible for its specific existence. */
	TWeakObjectPtr<const UObject> Asset;

public:

<<<<<<< HEAD
	static FString GetWidgetPath(const SWidget* InWidget);
	static FString GetWidgetPath(const SWidget& InWidget);
=======
	static FString GetWidgetPath(const SWidget* InWidget, bool bShort = true, bool bNativePathOnly = false);
	static FString GetWidgetPath(const SWidget& InWidget, bool bShort = true, bool bNativePathOnly = false);
>>>>>>> a1e6ec07

	static FString GetWidgetDebugInfo(const SWidget* InWidget);
	static FString GetWidgetDebugInfo(const SWidget& InWidget);

	static TSharedPtr<FReflectionMetaData> GetWidgetOrParentMetaData(const SWidget* InWidget);
};<|MERGE_RESOLUTION|>--- conflicted
+++ resolved
@@ -41,13 +41,8 @@
 
 public:
 
-<<<<<<< HEAD
-	static FString GetWidgetPath(const SWidget* InWidget);
-	static FString GetWidgetPath(const SWidget& InWidget);
-=======
 	static FString GetWidgetPath(const SWidget* InWidget, bool bShort = true, bool bNativePathOnly = false);
 	static FString GetWidgetPath(const SWidget& InWidget, bool bShort = true, bool bNativePathOnly = false);
->>>>>>> a1e6ec07
 
 	static FString GetWidgetDebugInfo(const SWidget* InWidget);
 	static FString GetWidgetDebugInfo(const SWidget& InWidget);
