--- conflicted
+++ resolved
@@ -68,11 +68,6 @@
 	/** Advanced: Blend using pre-multiplied alpha. Ignored if NoBlending is set. */
 	PreMultipliedAlpha	= 1 << 1,
 	/** Advanced: No gamma correction should be done */
-<<<<<<< HEAD
-	const Type NoGamma				= 1 << 4;
-	/** Advanced: Existing Gamma correction should be reversed */
-	const Type ReverseGamma			= 1 << 5;
-=======
 	NoGamma				= 1 << 2,
 	/** Advanced: Change the alpha value to 1 - Alpha. */
 	InvertAlpha			= 1 << 3,
@@ -85,7 +80,9 @@
 	DisabledEffect		= 1 << 5,
 	/** Advanced: Don't read from texture alpha channel */
 	IgnoreTextureAlpha	= 1 << 6,
->>>>>>> 7328f6ab
+
+	/** Advanced: Existing Gamma correction should be reversed */
+	ReverseGamma			= 1 << 7
 };
 
 ENUM_CLASS_FLAGS(ESlateDrawEffect);
@@ -111,13 +108,9 @@
 	/** The element should be tiled horizontally */
 	TileU				= 1 << 5,
 	/** The element should be tiled vertically */
-<<<<<<< HEAD
-	const Type TileV				= 1 << 5;
+	TileV				= 1 << 6,
 	/** Reverse gamma correction */
-	const Type ReverseGamma			 = 1 << 6;
-=======
-	TileV				= 1 << 6
->>>>>>> 7328f6ab
+	ReverseGamma			 = 1 << 7
 };
 
 ENUM_CLASS_FLAGS(ESlateBatchDrawFlag);
