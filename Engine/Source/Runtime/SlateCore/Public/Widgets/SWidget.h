// Copyright 1998-2019 Epic Games, Inc. All Rights Reserved.

#pragma once

#include "CoreMinimal.h"
#include "Misc/Attribute.h"
#include "Misc/FrameValue.h"
#include "Stats/Stats.h"
#include "Styling/SlateColor.h"
#include "Layout/SlateRect.h"
#include "Layout/Visibility.h"
#include "Layout/Clipping.h"
#include "Layout/Geometry.h"
#include "Layout/ArrangedWidget.h"
#include "Layout/LayoutGeometry.h"
#include "Layout/Margin.h"
#include "Layout/FlowDirection.h"
#include "Rendering/SlateLayoutTransform.h"
#include "Input/CursorReply.h"
#include "Input/Reply.h"
#include "Input/NavigationReply.h"
#include "Input/PopupMethodReply.h"
#include "Types/ISlateMetaData.h"
#include "Types/WidgetActiveTimerDelegate.h"
#include "Textures/SlateShaderResource.h"
#include "SlateGlobals.h"
#include "Types/PaintArgs.h"
#include "FastUpdate/WidgetProxy.h"
<<<<<<< HEAD
=======
#include "InvalidateWidgetReason.h"
>>>>>>> a1e6ec07
#include "Widgets/Accessibility/SlateWidgetAccessibleTypes.h"

class FActiveTimerHandle;
class FArrangedChildren;
class FChildren;
class FPaintArgs;
class FSlateWindowElementList;
class FSlotBase;
class FWeakWidgetPath;
class FWidgetPath;
class IToolTip;
class SWidget;
struct FSlateBrush;
struct FSlatePaintElementLists;

<<<<<<< HEAD


DECLARE_DWORD_COUNTER_STAT_EXTERN(TEXT("STAT_SlateVeryVerboseStatGroupTester"), STAT_SlateVeryVerboseStatGroupTester, STATGROUP_SlateVeryVerbose, SLATECORE_API);
DECLARE_DWORD_COUNTER_STAT_EXTERN(TEXT("Widgets Created (Per Frame)"), STAT_SlateTotalWidgetsPerFrame, STATGROUP_Slate, SLATECORE_API);
DECLARE_DWORD_COUNTER_STAT_EXTERN(TEXT("SWidget::Paint (Count)"), STAT_SlateNumPaintedWidgets, STATGROUP_Slate, SLATECORE_API);
DECLARE_DWORD_COUNTER_STAT_EXTERN(TEXT("SWidget::Tick (Count)"), STAT_SlateNumTickedWidgets, STATGROUP_Slate, SLATECORE_API);
DECLARE_CYCLE_STAT_EXTERN(TEXT("Execute Active Timers"), STAT_SlateExecuteActiveTimers, STATGROUP_Slate, SLATECORE_API);
DECLARE_CYCLE_STAT_EXTERN(TEXT("Tick Widgets"), STAT_SlateTickWidgets, STATGROUP_Slate, SLATECORE_API);
DECLARE_CYCLE_STAT_EXTERN(TEXT("SlatePrepass"), STAT_SlatePrepass, STATGROUP_Slate, SLATECORE_API);

DECLARE_DWORD_ACCUMULATOR_STAT_EXTERN(TEXT("Total Widgets"), STAT_SlateTotalWidgets, STATGROUP_SlateMemory, SLATECORE_API);
DECLARE_MEMORY_STAT_EXTERN(TEXT("SWidget Total Allocated Size"), STAT_SlateSWidgetAllocSize, STATGROUP_SlateMemory, SLATECORE_API);

=======


DECLARE_DWORD_COUNTER_STAT_EXTERN(TEXT("STAT_SlateVeryVerboseStatGroupTester"), STAT_SlateVeryVerboseStatGroupTester, STATGROUP_SlateVeryVerbose, SLATECORE_API);
DECLARE_DWORD_COUNTER_STAT_EXTERN(TEXT("Widgets Created (Per Frame)"), STAT_SlateTotalWidgetsPerFrame, STATGROUP_Slate, SLATECORE_API);
DECLARE_DWORD_COUNTER_STAT_EXTERN(TEXT("SWidget::Paint (Count)"), STAT_SlateNumPaintedWidgets, STATGROUP_Slate, SLATECORE_API);
DECLARE_DWORD_COUNTER_STAT_EXTERN(TEXT("SWidget::Tick (Count)"), STAT_SlateNumTickedWidgets, STATGROUP_Slate, SLATECORE_API);
DECLARE_CYCLE_STAT_EXTERN(TEXT("Execute Active Timers"), STAT_SlateExecuteActiveTimers, STATGROUP_Slate, SLATECORE_API);
DECLARE_CYCLE_STAT_EXTERN(TEXT("Tick Widgets"), STAT_SlateTickWidgets, STATGROUP_Slate, SLATECORE_API);
DECLARE_CYCLE_STAT_EXTERN(TEXT("SlatePrepass"), STAT_SlatePrepass, STATGROUP_Slate, SLATECORE_API);

DECLARE_DWORD_ACCUMULATOR_STAT_EXTERN(TEXT("Total Widgets"), STAT_SlateTotalWidgets, STATGROUP_SlateMemory, SLATECORE_API);
DECLARE_MEMORY_STAT_EXTERN(TEXT("SWidget Total Allocated Size"), STAT_SlateSWidgetAllocSize, STATGROUP_SlateMemory, SLATECORE_API);

>>>>>>> a1e6ec07

/** Delegate type for handling mouse events */
DECLARE_DELEGATE_RetVal_TwoParams(
	FReply, FPointerEventHandler,
	/** The geometry of the widget*/
	const FGeometry&,
	/** The Mouse Event that we are processing */
	const FPointerEvent&)

DECLARE_DELEGATE_TwoParams(
	FNoReplyPointerEventHandler,
	/** The geometry of the widget*/
	const FGeometry&,
	/** The Mouse Event that we are processing */
	const FPointerEvent&)

DECLARE_DELEGATE_OneParam(
	FSimpleNoReplyPointerEventHandler,
	/** The Mouse Event that we are processing */
	const FPointerEvent&)

enum class EPopupMethod : uint8;

namespace SharedPointerInternals
{
	template <typename ObjectType>
	class TIntrusiveReferenceController;
}

class SLATECORE_API FSlateControlledConstruction
{
public:
	FSlateControlledConstruction(){}
	virtual ~FSlateControlledConstruction(){}
	
private:
	/** UI objects cannot be copy-constructed */
	FSlateControlledConstruction(const FSlateControlledConstruction& Other) = delete;
	
	/** UI objects cannot be copied. */
	void operator= (const FSlateControlledConstruction& Other) = delete;

	/** Widgets should only ever be constructed via SNew or SAssignNew */
	void* operator new ( const size_t InSize )
	{
		return FMemory::Malloc(InSize);
	}

	/** Widgets should only ever be constructed via SNew or SAssignNew */
	void* operator new ( const size_t InSize, void* Addr )
	{
		return Addr;
	}

	template<class WidgetType, bool bIsUserWidget>
	friend struct TWidgetAllocator;

	template <typename ObjectType>
	friend class SharedPointerInternals::TIntrusiveReferenceController;

public:
	void operator delete(void* mem)
	{
		FMemory::Free(mem);
	}
};

enum class EAccessibleType : uint8
{
	Main,
	Summary
};

<<<<<<< HEAD
/**
 * The different types of invalidation that are possible for a widget.
 */
enum class EInvalidateWidgetReason : uint8
{
	None = 0,

	/**
	 * Use Layout invalidation if your widget needs to change desired size.  This is an expensive invalidation so do not use if all you need to do is redraw a widget
	 */
	Layout = 1 << 0,

	/**
	 * Use when the painting of widget has been altered, but nothing affecting sizing.
	 */
	Paint = 1 << 1,

	/**
	 * Use if just the volatility of the widget has been adjusted.
	 */
	Volatility = 1 << 2,

	/**
	 * A child was added or removed.   (this implies layout)
	 */
	ChildOrder = 1 << 3,

	/** A Widgets render transform changed */
	RenderTransform = 1 << 4,

	/**
	 * Changing visibility (this implies layout)
	 */
	Visibility = 1 << 5,

	/**
	 * Use Paint invalidation if you're changing a normal property involving painting or sizing.
	 * Additionally if the property that was changed affects Volatility in anyway, it's important
	 * that you invalidate volatility so that it can be recalculated and cached.
	 */
	PaintAndVolatility = Paint | Volatility,
	/**
	 * Use Layout invalidation if you're changing a normal property involving painting or sizing.
	 * Additionally if the property that was changed affects Volatility in anyway, it's important
	 * that you invalidate volatility so that it can be recalculated and cached.
	 */
	LayoutAndVolatility = Layout | Volatility,


	/**
	 * Do not use this ever unless you know what you are doing
	 */
	All UE_DEPRECATED(4.22, "EInvalidateWidget::All has been deprecated.  You probably wanted EInvalidateWidget::Layout but if you need more than that then use bitwise or to combine them") = 0xff
};

ENUM_CLASS_FLAGS(EInvalidateWidgetReason)

// This typedefed because EInvalidateWidget will be deprecated soon
typedef EInvalidateWidgetReason EInvalidateWidget;

=======
>>>>>>> a1e6ec07

/**
 * An FPopupLayer hosts the pop-up content which could be anything you want to appear on top of a widget.
 * The widget must understand how to host pop-ups to make use of this.
 */
class FPopupLayer : public TSharedFromThis<FPopupLayer>
{
public:
	FPopupLayer(const TSharedRef<SWidget>& InitHostWidget, const TSharedRef<SWidget>& InitPopupContent)
		: HostWidget(InitHostWidget)
		, PopupContent(InitPopupContent)
	{
	}

	virtual ~FPopupLayer() { }
	
	virtual TSharedRef<SWidget> GetHost() { return HostWidget; }
	virtual TSharedRef<SWidget> GetContent() { return PopupContent; }
	virtual FSlateRect GetAbsoluteClientRect() = 0;

	virtual void Remove() = 0;

private:
	TSharedRef<SWidget> HostWidget;
	TSharedRef<SWidget> PopupContent;
};


class IToolTip;

/**
 * HOW TO DEPRECATE SLATE_ATTRIBUTES
 * 
 * SLATE_ATTRIBUTE(ECheckBoxState, IsChecked)
 *
 * UE_DEPRECATED(4.xx, "Please use IsChecked(TAttribute<ECheckBoxState>)")
 * FArguments& IsChecked(bool InIsChecked)
 * {
 * 		_IsChecked = InIsChecked ? ECheckBoxState::Checked : ECheckBoxState::Unchecked;
 * 		return Me();
 * }
 *
 * // This version would prevent ambiguous conversions.
 * FArguments& IsChecked(ECheckBoxState InIsChecked)
 * {
 *		_IsChecked = InIsChecked;
 * 		return Me();
 * }
 */


/**
 * Abstract base class for Slate widgets.
 *
 * STOP. DO NOT INHERIT DIRECTLY FROM WIDGET!
 *
 * Inheritance:
 *   Widget is not meant to be directly inherited. Instead consider inheriting from LeafWidget or Panel,
 *   which represent intended use cases and provide a succinct set of methods which to override.
 *
 *   SWidget is the base class for all interactive Slate entities. SWidget's public interface describes
 *   everything that a Widget can do and is fairly complex as a result.
 * 
 * Events:
 *   Events in Slate are implemented as virtual functions that the Slate system will call
 *   on a Widget in order to notify the Widget about an important occurrence (e.g. a key press)
 *   or querying the Widget regarding some information (e.g. what mouse cursor should be displayed).
 *
 *   Widget provides a default implementation for most events; the default implementation does nothing
 *   and does not handle the event.
 *
 *   Some events are able to reply to the system by returning an FReply, FCursorReply, or similar
 *   object. 
 */
class SLATECORE_API SWidget
	: public FSlateControlledConstruction,
	public TSharedFromThis<SWidget>		// Enables 'this->AsShared()'
{
	friend struct FCurveSequence;
	friend class FWidgetProxy;
	friend class FSlateInvalidationRoot;
	friend class FSlateWindowElementList;
	friend class SWindow;
	friend struct FSlateCachedElementList;
#if WITH_SLATE_DEBUGGING
	friend struct FInvalidatedWidgetDrawer;
#endif
public:

	/**
	 * Construct a SWidget based on initial parameters.
	 */
	void Construct(
		const TAttribute<FText>& InToolTipText,
		const TSharedPtr<IToolTip>& InToolTip,
		const TAttribute< TOptional<EMouseCursor::Type> >& InCursor,
		const TAttribute<bool>& InEnabledState,
		const TAttribute<EVisibility>& InVisibility,
		const float InRenderOpacity,
		const TAttribute<TOptional<FSlateRenderTransform>>& InTransform,
		const TAttribute<FVector2D>& InTransformPivot,
		const FName& InTag,
		const bool InForceVolatile,
		const EWidgetClipping InClipping,
		const EFlowDirectionPreference InFlowPreference,
		const TOptional<FAccessibleWidgetData>& InAccessibleData,
		const TArray<TSharedRef<ISlateMetaData>>& InMetaData);

	void SWidgetConstruct(const TAttribute<FText>& InToolTipText,
		const TSharedPtr<IToolTip>& InToolTip,
		const TAttribute< TOptional<EMouseCursor::Type> >& InCursor,
		const TAttribute<bool>& InEnabledState,
		const TAttribute<EVisibility>& InVisibility,
		const float InRenderOpacity,
		const TAttribute<TOptional<FSlateRenderTransform>>& InTransform,
		const TAttribute<FVector2D>& InTransformPivot,
		const FName& InTag,
		const bool InForceVolatile,
		const EWidgetClipping InClipping,
		const EFlowDirectionPreference InFlowPreference,
		const TOptional<FAccessibleWidgetData>& InAccessibleData,
		const TArray<TSharedRef<ISlateMetaData>>& InMetaData);

	//
	// GENERAL EVENTS
	//

	/**
	 * Called to tell a widget to paint itself (and it's children).
	 *
	 * The widget should respond by populating the OutDrawElements array with FDrawElements
	 * that represent it and any of its children.
	 *
	 * @param Args              All the arguments necessary to paint this widget (@todo umg: move all params into this struct)
	 * @param AllottedGeometry  The FGeometry that describes an area in which the widget should appear.
	 * @param MyCullingRect    The clipping rectangle allocated for this widget and its children.
	 * @param OutDrawElements   A list of FDrawElements to populate with the output.
	 * @param LayerId           The Layer onto which this widget should be rendered.
	 * @param InColorAndOpacity Color and Opacity to be applied to all the descendants of the widget being painted
	 * @param bParentEnabled	True if the parent of this widget is enabled.
	 * @return The maximum layer ID attained by this widget or any of its children.
	 */
	int32 Paint(const FPaintArgs& Args, const FGeometry& AllottedGeometry, const FSlateRect& MyCullingRect, FSlateWindowElementList& OutDrawElements, int32 LayerId, const FWidgetStyle& InWidgetStyle, bool bParentEnabled) const;

	/**
	 * Ticks this widget with Geometry.  Override in derived classes, but always call the parent implementation.
	 *
	 * @param  AllottedGeometry The space allotted for this widget
	 * @param  InCurrentTime  Current absolute real time
	 * @param  InDeltaTime  Real time passed since last tick
	 */
	virtual void Tick(const FGeometry& AllottedGeometry, const double InCurrentTime, const float InDeltaTime);

	//
	// KEY INPUT
	//

	/**
	 * Called when focus is given to this widget.  This event does not bubble.
	 *
	 * @param MyGeometry The Geometry of the widget receiving the event
	 * @param  InFocusEvent  The FocusEvent
	 * @return  Returns whether the event was handled, along with other possible actions
	 */
	virtual FReply OnFocusReceived(const FGeometry& MyGeometry, const FFocusEvent& InFocusEvent);

	/**
	 * Called when this widget loses focus.  This event does not bubble.
	 *
	 * @param InFocusEvent The FocusEvent
	 */
	virtual void OnFocusLost(const FFocusEvent& InFocusEvent);

	/** Called whenever a focus path is changing on all the widgets within the old and new focus paths */
	UE_DEPRECATED(4.13, "Please use the newer version of OnFocusChanging that takes a FocusEvent")
	virtual void OnFocusChanging(const FWeakWidgetPath& PreviousFocusPath, const FWidgetPath& NewWidgetPath);

	/** Called whenever a focus path is changing on all the widgets within the old and new focus paths */
	virtual void OnFocusChanging(const FWeakWidgetPath& PreviousFocusPath, const FWidgetPath& NewWidgetPath, const FFocusEvent& InFocusEvent);

	/**
	 * Called after a character is entered while this widget has keyboard focus
	 *
	 * @param MyGeometry The Geometry of the widget receiving the event
	 * @param  InCharacterEvent  Character event
	 * @return  Returns whether the event was handled, along with other possible actions
	 */
	virtual FReply OnKeyChar(const FGeometry& MyGeometry, const FCharacterEvent& InCharacterEvent);

	/**
	 * Called after a key is pressed when this widget or a child of this widget has focus
	 * If a widget handles this event, OnKeyDown will *not* be passed to the focused widget.
	 *
	 * This event is primarily to allow parent widgets to consume an event before a child widget processes
	 * it and it should be used only when there is no better design alternative.
	 *
	 * @param MyGeometry The Geometry of the widget receiving the event
	 * @param InKeyEvent  Key event
	 * @return Returns whether the event was handled, along with other possible actions
	 */
	virtual FReply OnPreviewKeyDown(const FGeometry& MyGeometry, const FKeyEvent& InKeyEvent);

	/**
	 * Called after a key is pressed when this widget has focus (this event bubbles if not handled)
	 *
	 * @param MyGeometry The Geometry of the widget receiving the event
	 * @param InKeyEvent  Key event
	 * @return Returns whether the event was handled, along with other possible actions
	 */
	virtual FReply OnKeyDown(const FGeometry& MyGeometry, const FKeyEvent& InKeyEvent);

	/**
	 * Called after a key is released when this widget has focus
	 *
	 * @param MyGeometry The Geometry of the widget receiving the event
	 * @param InKeyEvent  Key event
	 * @return Returns whether the event was handled, along with other possible actions
	 */
	virtual FReply OnKeyUp(const FGeometry& MyGeometry, const FKeyEvent& InKeyEvent);

	/**
	 * Called when an analog value changes on a button that supports analog
	 *
	 * @param MyGeometry The Geometry of the widget receiving the event
	 * @param InAnalogInputEvent Analog input event
	 * @return Returns whether the event was handled, along with other possible actions
	 */
	virtual FReply OnAnalogValueChanged(const FGeometry& MyGeometry, const FAnalogInputEvent& InAnalogInputEvent);

	//
	// MOUSE INPUT
	//

	/**
	 * The system calls this method to notify the widget that a mouse button was pressed within it. This event is bubbled.
	 *
	 * @param MyGeometry The Geometry of the widget receiving the event
	 * @param MouseEvent Information about the input event
	 * @return Whether the event was handled along with possible requests for the system to take action.
	 */
	virtual FReply OnMouseButtonDown(const FGeometry& MyGeometry, const FPointerEvent& MouseEvent);

	/**
	 * Just like OnMouseButtonDown, but tunnels instead of bubbling.
	 * If this even is handled, OnMouseButtonDown will not be sent.
	 *
	 * Use this event sparingly as preview events generally make UIs more
	 * difficult to reason about.
	 */
	virtual FReply OnPreviewMouseButtonDown(const FGeometry& MyGeometry, const FPointerEvent& MouseEvent);

	/**
	 * The system calls this method to notify the widget that a mouse button was release within it. This event is bubbled.
	 *
	 * @param MyGeometry The Geometry of the widget receiving the event
	 * @param MouseEvent Information about the input event
	 * @return Whether the event was handled along with possible requests for the system to take action.
	 */
	virtual FReply OnMouseButtonUp(const FGeometry& MyGeometry, const FPointerEvent& MouseEvent);

	/**
	 * The system calls this method to notify the widget that a mouse moved within it. This event is bubbled.
	 *
	 * @param MyGeometry The Geometry of the widget receiving the event
	 * @param MouseEvent Information about the input event
	 * @return Whether the event was handled along with possible requests for the system to take action.
	 */
	virtual FReply OnMouseMove(const FGeometry& MyGeometry, const FPointerEvent& MouseEvent);

	/**
	 * The system will use this event to notify a widget that the cursor has entered it. This event is uses a custom bubble strategy.
	 *
	 * @param MyGeometry The Geometry of the widget receiving the event
	 * @param MouseEvent Information about the input event
	 */
	virtual void OnMouseEnter(const FGeometry& MyGeometry, const FPointerEvent& MouseEvent);

	/**
	 * The system will use this event to notify a widget that the cursor has left it. This event is uses a custom bubble strategy.
	 *
	 * @param MouseEvent Information about the input event
	 */
	virtual void OnMouseLeave(const FPointerEvent& MouseEvent);

	/**
	 * Called when the mouse wheel is spun. This event is bubbled.
	 *
	 * @param  MouseEvent  Mouse event
	 * @return  Returns whether the event was handled, along with other possible actions
	 */
	virtual FReply OnMouseWheel(const FGeometry& MyGeometry, const FPointerEvent& MouseEvent);

	/**
	 * The system asks each widget under the mouse to provide a cursor. This event is bubbled.
	 *
	 * @return FCursorReply::Unhandled() if the event is not handled; return FCursorReply::Cursor() otherwise.
	 */
	virtual FCursorReply OnCursorQuery(const FGeometry& MyGeometry, const FPointerEvent& CursorEvent) const;

	/**
	 * After OnCursorQuery has specified a cursor type the system asks each widget under the mouse to map that cursor to a widget. This event is bubbled.
	 *
	 * @return TOptional<TSharedRef<SWidget>>() if you don't have a mapping otherwise return the Widget to show.
	 */
	virtual TOptional<TSharedRef<SWidget>> OnMapCursor(const FCursorReply& CursorReply) const;

	/**
	 * Called when a mouse button is double clicked.  Override this in derived classes.
	 *
	 * @param  InMyGeometry  Widget geometry
	 * @param  InMouseEvent  Mouse button event
	 * @return  Returns whether the event was handled, along with other possible actions
	 */
	virtual FReply OnMouseButtonDoubleClick(const FGeometry& InMyGeometry, const FPointerEvent& InMouseEvent);

	/**
	 * Called when Slate wants to visualize tooltip.
	 * If nobody handles this event, Slate will use default tooltip visualization.
	 * If you override this event, you should probably return true.
	 *
	 * @param  TooltipContent    The TooltipContent that I may want to visualize.
	 * @return true if this widget visualized the tooltip content; i.e., the event is handled.
	 */
	virtual bool OnVisualizeTooltip(const TSharedPtr<SWidget>& TooltipContent);

	/**
	 * Visualize a new pop-up if possible.  If it's not possible for this widget to host the pop-up
	 * content you'll get back an invalid pointer to the layer.  The returned FPopupLayer allows you
	 * to remove the pop-up when you're done with it
	 *
	 * @param PopupContent The widget to try and host overlaid on top of the widget.
	 *
	 * @return a valid FPopupLayer if this widget supported hosting it.  You can call Remove() on this to destroy the pop-up.
	 */
	virtual TSharedPtr<FPopupLayer> OnVisualizePopup(const TSharedRef<SWidget>& PopupContent);

	/**
	 * Called when Slate detects that a widget started to be dragged.
	 * Usage:
	 * A widget can ask Slate to detect a drag.
	 * OnMouseDown() reply with FReply::Handled().DetectDrag( SharedThis(this) ).
	 * Slate will either send an OnDragDetected() event or do nothing.
	 * If the user releases a mouse button or leaves the widget before
	 * a drag is triggered (maybe user started at the very edge) then no event will be
	 * sent.
	 *
	 * @param  InMyGeometry  Widget geometry
	 * @param  InMouseEvent  MouseMove that triggered the drag
	 */
	virtual FReply OnDragDetected(const FGeometry& MyGeometry, const FPointerEvent& MouseEvent);

	//
	// DRAG AND DROP (DragDrop)
	//

	/**
	 * Called during drag and drop when the drag enters a widget.
	 *
	 * Enter/Leave events in slate are meant as lightweight notifications.
	 * So we do not want to capture mouse or set focus in response to these.
	 * However, OnDragEnter must also support external APIs (e.g. OLE Drag/Drop)
	 * Those require that we let them know whether we can handle the content
	 * being dragged OnDragEnter.
	 *
	 * The concession is to return a can_handled/cannot_handle
	 * boolean rather than a full FReply.
	 *
	 * @param MyGeometry      The geometry of the widget receiving the event.
	 * @param DragDropEvent   The drag and drop event.
	 *
	 * @return A reply that indicated whether the contents of the DragDropEvent can potentially be processed by this widget.
	 */
	virtual void OnDragEnter(const FGeometry& MyGeometry, const FDragDropEvent& DragDropEvent);

	/**
	 * Called during drag and drop when the drag leaves a widget.
	 *
	 * @param DragDropEvent   The drag and drop event.
	 */
	virtual void OnDragLeave(const FDragDropEvent& DragDropEvent);

	/**
	 * Called during drag and drop when the the mouse is being dragged over a widget.
	 *
	 * @param MyGeometry      The geometry of the widget receiving the event.
	 * @param DragDropEvent   The drag and drop event.
	 * @return A reply that indicated whether this event was handled.
	 */
	virtual FReply OnDragOver(const FGeometry& MyGeometry, const FDragDropEvent& DragDropEvent);

	/**
	 * Called when the user is dropping something onto a widget; terminates drag and drop.
	 *
	 * @param MyGeometry      The geometry of the widget receiving the event.
	 * @param DragDropEvent   The drag and drop event.
	 * @return A reply that indicated whether this event was handled.
	 */
	virtual FReply OnDrop(const FGeometry& MyGeometry, const FDragDropEvent& DragDropEvent);

	//
	// TOUCH and GESTURES
	//

	/**
	 * Called when the user performs a gesture on trackpad. This event is bubbled.
	 *
	 * @param  GestureEvent  gesture event
	 * @return  Returns whether the event was handled, along with other possible actions
	 */
	virtual FReply OnTouchGesture(const FGeometry& MyGeometry, const FPointerEvent& GestureEvent);

	/**
	 * Called when a touchpad touch is started (finger down)
	 *
	 * @param InTouchEvent	The touch event generated
	 */
	virtual FReply OnTouchStarted(const FGeometry& MyGeometry, const FPointerEvent& InTouchEvent);

	/**
	 * Called when a touchpad touch is moved  (finger moved)
	 *
	 * @param InTouchEvent	The touch event generated
	 */
	virtual FReply OnTouchMoved(const FGeometry& MyGeometry, const FPointerEvent& InTouchEvent);

	/**
	 * Called when a touchpad touch is ended (finger lifted)
	 *
	 * @param InTouchEvent	The touch event generated
	 */
	virtual FReply OnTouchEnded(const FGeometry& MyGeometry, const FPointerEvent& InTouchEvent);

	/**
	 * Called when a touchpad touch force changes
	 *
	 * @param InTouchEvent	The touch event generated
	 */
	virtual FReply OnTouchForceChanged(const FGeometry& MyGeometry, const FPointerEvent& TouchEvent);

	/**
	 * Called when a touchpad touch first moves after TouchStarted
	 *
	 * @param InTouchEvent	The touch event generated
	 */
	virtual FReply OnTouchFirstMove(const FGeometry& MyGeometry, const FPointerEvent& TouchEvent);

	/**
	 * Called when motion is detected (controller or device)
	 * e.g. Someone tilts or shakes their controller.
	 *
	 * @param InMotionEvent	The motion event generated
	 */
	virtual FReply OnMotionDetected(const FGeometry& MyGeometry, const FMotionEvent& InMotionEvent);

	/**
	 * Called to determine if we should render the focus brush.
	 *
	 * @param InFocusCause	The cause of focus
	 */
	virtual TOptional<bool> OnQueryShowFocus(const EFocusCause InFocusCause) const;

	/**
	 * Popups can manifest in a NEW OS WINDOW or via an OVERLAY in an existing window.
	 * This can be set explicitly on SMenuAnchor, or can be determined by a scoping widget.
	 * A scoping widget can reply to OnQueryPopupMethod() to drive all its descendants'
	 * poup methods.
	 *
	 * e.g. Fullscreen games cannot summon a new window, so game SViewports will reply with
	 *      EPopupMethod::UserCurrentWindow. This makes all the menu anchors within them
	 *      use the current window.
	 */
	virtual FPopupMethodReply OnQueryPopupMethod() const;

	virtual TSharedPtr<FVirtualPointerPosition> TranslateMouseCoordinateFor3DChild(const TSharedRef<SWidget>& ChildWidget, const FGeometry& MyGeometry, const FVector2D& ScreenSpaceMouseCoordinate, const FVector2D& LastScreenSpaceMouseCoordinate) const;

	/**
	 * All the pointer (mouse, touch, stylus, etc.) events from this frame have been routed.
	 * This is a widget's chance to act on any accumulated data.
	 */
	virtual void OnFinishedPointerInput();

	/**
	 * All the key (keyboard, gamepay, joystick, etc.) input from this frame has been routed.
	 * This is a widget's chance to act on any accumulated data.
	 */
	virtual void OnFinishedKeyInput();

	/**
	 * Called when navigation is requested
	 * e.g. Left Joystick, Direction Pad, Arrow Keys can generate navigation events.
	 *
	 * @param InNavigationEvent	The navigation event generated
	 */
	virtual FNavigationReply OnNavigation(const FGeometry& MyGeometry, const FNavigationEvent& InNavigationEvent);

	/**
	 * Called when the mouse is moved over the widget's window, to determine if we should report whether
	 * OS-specific features should be active at this location (such as a title bar grip, system menu, etc.)
	 * Usually you should not need to override this function.
	 *
	 * @return	The window "zone" the cursor is over, or EWindowZone::Unspecified if no special behavior is needed
	 */
	virtual EWindowZone::Type GetWindowZoneOverride() const;

#if WITH_ACCESSIBILITY
	virtual TSharedRef<class FSlateAccessibleWidget> CreateAccessibleWidget();
#endif

public:
	//	
	// LAYOUT
	//

	bool NeedsPrepass() const { return bNeedsPrepass; }
	/** DEPRECATED version of SlatePrepass that assumes no scaling beyond AppScale*/
	//UE_DEPRECATED(4.20, "SlatePrepass requires a layout scale to be accurate.")
	void SlatePrepass();

	/**
	 * Descends to leaf-most widgets in the hierarchy and gathers desired sizes on the way up.
	 * i.e. Caches the desired size of all of this widget's children recursively, then caches desired size for itself.
	 */
	void SlatePrepass(float InLayoutScaleMultiplier);

	void SetCanTick(bool bInCanTick) { bInCanTick ? AddUpdateFlags(EWidgetUpdateFlags::NeedsTick) : RemoveUpdateFlags(EWidgetUpdateFlags::NeedsTick); }
	bool GetCanTick() const { return HasAnyUpdateFlags(EWidgetUpdateFlags::NeedsTick); }

<<<<<<< HEAD
	virtual void ChildLayoutChanged(EInvalidateWidget InvalidateReason);

=======
>>>>>>> a1e6ec07
	const FSlateWidgetPersistentState& GetPersistentState() const { return PersistentState; }
	const FWidgetProxyHandle GetProxyHandle() const { return FastPathProxyHandle; }

	/** @return the DesiredSize that was computed the last time CacheDesiredSize() was called. */
	FVector2D GetDesiredSize() const;

	void AssignParentWidget(TSharedPtr<SWidget> InParent);
	bool ConditionallyDetatchParentWidget(SWidget* InExpectedParent);

	/**  */
	virtual bool ValidatePathToChild(SWidget* InChild) { return true; }

	FORCEINLINE bool IsParentValid() const { return ParentWidgetPtr.IsValid(); }
	FORCEINLINE TSharedPtr<SWidget> GetParentWidget() const { return ParentWidgetPtr.Pin(); }

	FORCEINLINE TSharedPtr<SWidget> Advanced_GetPaintParentWidget() const { return PersistentState.PaintParent.Pin(); }

	/**
	 * Calculates what if any clipping state changes need to happen when drawing this widget.
	 * @return the culling rect that should be used going forward.
	 */
	FSlateRect CalculateCullingAndClippingRules(const FGeometry& AllottedGeometry, const FSlateRect& MyCullingRect, bool& bClipToBounds, bool& bAlwaysClip, bool& bIntersectClipBounds) const;

protected:
	virtual bool CustomPrepass(float LayoutScaleMultiplier) { return false; }
	void AssignIndicesToChildren(FSlateInvalidationRoot& Root, int32 ParentIndex, TArray<FWidgetProxy, TMemStackAllocator<>>& FastPathList, bool bParentVisible, bool bParentVolatile);

	/**
	 * The system calls this method. It performs a breadth-first traversal of every visible widget and asks
	 * each widget to cache how big it needs to be in order to present all of its content.
	 */
	virtual void CacheDesiredSize(float InLayoutScaleMultiplier);

	/**
	 * Compute the ideal size necessary to display this widget. For aggregate widgets (e.g. panels) this size should include the
	 * size necessary to show all of its children. CacheDesiredSize() guarantees that the size of descendants is computed and cached
	 * before that of the parents, so it is safe to call GetDesiredSize() for any children while implementing this method.
	 *
	 * Note that ComputeDesiredSize() is meant as an aide to the developer. It is NOT meant to be very robust in many cases. If your
	 * widget is simulating a bouncing ball, you should just return a reasonable size; e.g. 160x160. Let the programmer set up a reasonable
	 * rule of resizing the bouncy ball simulation.
	 *
	 * @param  LayoutScaleMultiplier    This parameter is safe to ignore for almost all widgets; only really affects text measuring.
	 *
	 * @return The desired size.
	 */
	virtual FVector2D ComputeDesiredSize(float LayoutScaleMultiplier) const = 0;

	bool HasAnyUpdateFlags(EWidgetUpdateFlags FlagsToCheck) const
	{
		return EnumHasAnyFlags(UpdateFlags, FlagsToCheck);
	}

private:

	void UpdateFastPathVisibility(bool bParentVisible, bool bWidgetRemoved);

	void UpdateFastPathVolatility(bool bParentVolatile);

	/**
	 * Explicitly set the desired size. This is highly advanced functionality that is meant
	 * to be used in conjunction with overriding CacheDesiredSize. Use ComputeDesiredSize() instead.
	 */
	void SetDesiredSize(const FVector2D& InDesiredSize)
	{
		DesiredSize = InDesiredSize;
	}

	void CreateStatID() const;

	void AddUpdateFlags(EWidgetUpdateFlags FlagsToAdd)
	{
		UpdateFlags |= FlagsToAdd;
		if (FastPathProxyHandle.IsValid())
		{
			FastPathProxyHandle.UpdateWidgetFlags(UpdateFlags);
		}
	}

	void RemoveUpdateFlags(EWidgetUpdateFlags FlagsToRemove)
	{
		UpdateFlags &= (~FlagsToRemove);
		if (FastPathProxyHandle.IsValid())
		{
			FastPathProxyHandle.UpdateWidgetFlags(UpdateFlags);
		}
<<<<<<< HEAD
=======

#if WITH_SLATE_DEBUGGING
		if (EnumHasAnyFlags(FlagsToRemove, EWidgetUpdateFlags::NeedsRepaint))
		{
			Debug_UpdateLastPaintFrame();
		}
#endif
>>>>>>> a1e6ec07
	}

	void UpdateWidgetProxy(int32 NewLayerId, FSlateCachedElementListNode* CacheNode);

<<<<<<< HEAD
=======
#if WITH_SLATE_DEBUGGING
	uint32 Debug_GetLastPaintFrame() const { return LastPaintFrame; }
	void Debug_UpdateLastPaintFrame() { LastPaintFrame = GFrameNumber; }
#endif

>>>>>>> a1e6ec07
public:

	FORCEINLINE TStatId GetStatID() const
	{
#if STATS
		// this is done to avoid even registering stats for a disabled group (unless we plan on using it later)
		if (FThreadStats::IsCollectingData(GET_STATID(STAT_SlateVeryVerboseStatGroupTester)))
		{
			if (!StatID.IsValidStat())
			{
				CreateStatID();
			}
			return StatID;
		}
#endif
		return TStatId(); // not doing stats at the moment, or ever
	}

	/** What is the Child's scale relative to this widget. */
	virtual float GetRelativeLayoutScale(const FSlotBase& Child, float LayoutScaleMultiplier) const;

	/**
	 * Non-virtual entry point for arrange children. ensures common work is executed before calling the virtual
	 * ArrangeChildren function.
	 * Compute the Geometry of all the children and add populate the ArrangedChildren list with their values.
	 * Each type of Layout panel should arrange children based on desired behavior.
	 *
	 * @param AllottedGeometry    The geometry allotted for this widget by its parent.
	 * @param ArrangedChildren    The array to which to add the WidgetGeometries that represent the arranged children.
	 */
	void ArrangeChildren(const FGeometry& AllottedGeometry, FArrangedChildren& ArrangedChildren) const;

	/**
	 * Every widget that has children must implement this method. This allows for iteration over the Widget's
	 * children regardless of how they are actually stored.
	 */
	 // @todo Slate: Consider renaming to GetVisibleChildren  (not ALL children will be returned in all cases)
	virtual FChildren* GetChildren() = 0;

	virtual FChildren* GetAllChildren() { return GetChildren(); }

	/**
	 * Checks to see if this widget supports keyboard focus.  Override this in derived classes.
	 *
	 * @return  True if this widget can take keyboard focus
	 */
	virtual bool SupportsKeyboardFocus() const;

	/**
	 * Checks to see if this widget currently has the keyboard focus
	 *
	 * @return  True if this widget has keyboard focus
	 */
	virtual bool HasKeyboardFocus() const;

	/**
	 * Gets whether or not the specified users has this widget focused, and if so the type of focus.
	 *
	 * @return The optional will be set with the focus cause, if unset this widget doesn't have focus.
	 */
	TOptional<EFocusCause> HasUserFocus(int32 UserIndex) const;

	/**
	 * Gets whether or not any users have this widget focused, and if so the type of focus (first one found).
	 *
	 * @return The optional will be set with the focus cause, if unset this widget doesn't have focus.
	 */
	TOptional<EFocusCause> HasAnyUserFocus() const;

	/**
	 * Gets whether or not the specified users has this widget or any descendant focused.
	 *
	 * @return The optional will be set with the focus cause, if unset this widget doesn't have focus.
	 */
	bool HasUserFocusedDescendants(int32 UserIndex) const;

	/**
	 * @return Whether this widget has any descendants with keyboard focus
	 */
	bool HasFocusedDescendants() const;

	/**
	 * @return whether or not any users have this widget focused, or any descendant focused.
	 */
	bool HasAnyUserFocusOrFocusedDescendants() const;

	/**
	 * Checks to see if this widget is the current mouse captor
	 *
	 * @return  True if this widget has captured the mouse
	 */
	bool HasMouseCapture() const;

	/**
	 * Checks to see if this widget has mouse capture from the provided user.
	 *
	 * @return  True if this widget has captured the mouse
	 */
	bool HasMouseCaptureByUser(int32 UserIndex, TOptional<int32> PointerIndex = TOptional<int32>()) const;

protected:
	/** Called when this widget had captured the mouse, but that capture has been revoked for some reason. */
	UE_DEPRECATED(4.20, "Please use OnMouseCaptureLost(const FCaptureLostEvent& CaptureLostEvent)")
	void OnMouseCaptureLost() { }

public:
	/** Called when this widget had captured the mouse, but that capture has been revoked for some reason. */
	virtual void OnMouseCaptureLost(const FCaptureLostEvent& CaptureLostEvent);

	/**
	 * Sets the enabled state of this widget
	 *
	 * @param InEnabledState	An attribute containing the enabled state or a delegate to call to get the enabled state.
	 */
	void SetEnabled(const TAttribute<bool>& InEnabledState)
	{
		SetAttribute(EnabledState, InEnabledState, EInvalidateWidgetReason::Paint);
	}

	/** @return Whether or not this widget is enabled */
	FORCEINLINE bool IsEnabled() const
	{
		return EnabledState.Get();
	}

	/** @return Is this widget interactive or not? Defaults to false */
	virtual bool IsInteractable() const
	{
		return false;
	}

	/** @return The tool tip associated with this widget; Invalid reference if there is not one */
	virtual TSharedPtr<IToolTip> GetToolTip();

	/** Called when a tooltip displayed from this widget is being closed */
	virtual void OnToolTipClosing();

	/**
	 * Sets whether this widget is a "tool tip force field".  That is, tool-tips should never spawn over the area
	 * occupied by this widget, and will instead be repelled to an outside edge
	 *
	 * @param	bEnableForceField	True to enable tool tip force field for this widget
	 */
	void EnableToolTipForceField(const bool bEnableForceField);

	/** @return True if a tool tip force field is active on this widget */
	bool HasToolTipForceField() const
	{
		return bToolTipForceFieldEnabled;
	}

	/** @return True if this widget hovered */
	virtual bool IsHovered() const
	{
		return bIsHovered;
	}

	/** @return True if this widget is directly hovered */
	virtual bool IsDirectlyHovered() const;

	/** @return is this widget visible, hidden or collapsed */
	FORCEINLINE EVisibility GetVisibility() const { return Visibility.Get(); }

	/** @param InVisibility  should this widget be */
	virtual void SetVisibility(TAttribute<EVisibility> InVisibility);

#if WITH_ACCESSIBILITY
	/**
	 * Get the text that should be reported to the user when attempting to access this widget.
	 *
	 * @param AccessibleType Whether the widget is being accessed directly or through a summary query.
	 * @return The text that should be conveyed to the user describing this widget.
	 */
	FText GetAccessibleText(EAccessibleType AccessibleType = EAccessibleType::Main) const;

	/**
	 * Traverse all child widgets and concat their results of GetAccessibleText(Summary).
	 *
	 * @return The combined text of all child widget's summary text.
	 */
	FText GetAccessibleSummary() const;

	/**
	 * Whether this widget is considered accessible or not. A widget is accessible if its behavior
	 * is set to something other than NotAccessible, and all of its parent widgets support accessible children.
	 *
	 * @return true if an accessible widget should be created for this widget.
	 */
	bool IsAccessible() const;

	/**
	 * Get the behavior describing how the accessible text of this widget should be retrieved.
	 *
	 * @param AccessibleType Whether the widget is being accessed directly or through a summary query.
	 * @return The accessible behavior of the widget.
	 */
	EAccessibleBehavior GetAccessibleBehavior(EAccessibleType AccessibleType = EAccessibleType::Main) const;
<<<<<<< HEAD

	/**
	 * Checks whether this widget allows its children to be accessible or not.
	 *
	 * @return true if children can be accessible.
	 */
	bool CanChildrenBeAccessible() const;

	/**
	 * Set a new accessible behavior, and if the behavior is custom, new accessible text to go along with it.
	 *
	 * @param InBehavior The new behavior for the widget. If the new behavior is custom, InText should also be set.
	 * @param InText, If the new behavior is custom, this will be the custom text assigned to the widget.
	 * @param AccessibleType Whether the widget is being accessed directly or through a summary query.
	 */
	void SetAccessibleBehavior(EAccessibleBehavior InBehavior, const TAttribute<FText>& InText = TAttribute<FText>(), EAccessibleType AccessibleType = EAccessibleType::Main);

	/**
	 * Sets whether children are allowed to be accessible or not.
	 * Warning: Calling this function after accessibility is enabled will cause the accessibility tree to become unsynced.
	 *
	 * @param InCanChildrenBeAccessible Whether children should be accessible or not.
	 */
=======

	/**
	 * Checks whether this widget allows its children to be accessible or not.
	 *
	 * @return true if children can be accessible.
	 */
	bool CanChildrenBeAccessible() const;

	/**
	 * Set a new accessible behavior, and if the behavior is custom, new accessible text to go along with it.
	 *
	 * @param InBehavior The new behavior for the widget. If the new behavior is custom, InText should also be set.
	 * @param InText, If the new behavior is custom, this will be the custom text assigned to the widget.
	 * @param AccessibleType Whether the widget is being accessed directly or through a summary query.
	 */
	void SetAccessibleBehavior(EAccessibleBehavior InBehavior, const TAttribute<FText>& InText = TAttribute<FText>(), EAccessibleType AccessibleType = EAccessibleType::Main);

	/**
	 * Sets whether children are allowed to be accessible or not.
	 * Warning: Calling this function after accessibility is enabled will cause the accessibility tree to become unsynced.
	 *
	 * @param InCanChildrenBeAccessible Whether children should be accessible or not.
	 */
>>>>>>> a1e6ec07
	void SetCanChildrenBeAccessible(bool InCanChildrenBeAccessible);

	/**
	 * Assign AccessibleText with a default value that can be used when AccessibleBehavior is set to Auto or Custom.
	 *
	 * @param AccessibleType Whether the widget is being accessed directly or through a summary query.
	 */
	virtual void SetDefaultAccessibleText(EAccessibleType AccessibleType = EAccessibleType::Main);
#endif

	/** Whether or not a widget is volatile and will update every frame without being invalidated */
	FORCEINLINE bool IsVolatile() const { return bCachedVolatile; }

	/**
	 * This widget is volatile because its parent or some ancestor is volatile
	 */
	FORCEINLINE bool IsVolatileIndirectly() const { return bInheritedVolatility; }

	/**
	 * Should this widget always appear as volatile for any layout caching host widget.  A volatile
	 * widget's geometry and layout data will never be cached, and neither will any children.
	 * @param bForce should we force the widget to be volatile?
	 */
	FORCEINLINE void ForceVolatile(bool bForce)
	{
		bForceVolatile = bForce;
		Invalidate(EInvalidateWidget::LayoutAndVolatility);
	}

	FORCEINLINE bool ShouldInvalidatePrepassDueToVolatility() { return bVolatilityAlwaysInvalidatesPrepass; }

	/**
	 * Invalidates the widget from the view of a layout caching widget that may own this widget.
	 * will force the owning widget to redraw and cache children on the next paint pass.
	 */
	void Invalidate(EInvalidateWidget InvalidateReason);

	/**
	 * Recalculates volatility of the widget and caches the result.  Should be called any time 
	 * anything examined by your implementation of ComputeVolatility is changed.
	 */
	FORCEINLINE void CacheVolatility()
	{
		bCachedVolatile = bForceVolatile || ComputeVolatility();
	}

	void InvalidatePrepass();

protected:

#if SLATE_CULL_WIDGETS
	/**
	 * Tests if an arranged widget should be culled.
	 * @param MyCullingRect the culling rect of the widget currently doing the culling.
	 * @param ArrangedChild the arranged widget in the widget currently attempting to cull children.
	 */
	bool IsChildWidgetCulled(const FSlateRect& MyCullingRect, const FArrangedWidget& ArrangedChild) const;
#else
	FORCEINLINE bool IsChildWidgetCulled(const FSlateRect&, const FArrangedWidget&) const { return false; }
#endif

protected:


	/**
	 * Called when a child is removed from the tree parent's widget tree either by removing it from a slot. This can also be called manually if you've got some non-slot based what of no longer reporting children
	 * An example of a widget that needs manual calling is SWidgetSwitcher.  It keeps all its children but only arranges and paints a single "active" one.  Once a child becomes inactive, its cached data should be removed.
	 */
	void InvalidateChildRemovedFromTree(SWidget& Child);

	/**
	 * Recalculates and caches volatility and returns 'true' if the volatility changed.
	 */
	FORCEINLINE bool Advanced_InvalidateVolatility()
	{
		const bool bWasDirectlyVolatile = IsVolatile();
		CacheVolatility();
		return bWasDirectlyVolatile != IsVolatile();
	}
public:

	/** @return the render opacity of the widget. */
	FORCEINLINE float GetRenderOpacity() const
	{
		return RenderOpacity;
	}

	/** @param InOpacity The opacity of the widget during rendering. */
	FORCEINLINE void SetRenderOpacity(float InRenderOpacity)
	{
		if(RenderOpacity != InRenderOpacity)
		{
			RenderOpacity = InRenderOpacity;
			Invalidate(EInvalidateWidget::Paint);
		}
	}

	FORCEINLINE void SetTag(FName InTag)
	{
		Tag = InTag;
	}

	/** @return the render transform of the widget. */
	FORCEINLINE const TOptional<FSlateRenderTransform>& GetRenderTransform() const
	{
		return RenderTransform.Get();
	}

	FORCEINLINE TOptional<FSlateRenderTransform> GetRenderTransformWithRespectToFlowDirection() const
	{
		if (LIKELY(GSlateFlowDirection == EFlowDirection::LeftToRight))
		{
			return RenderTransform.Get();
		}
		else
		{
			// If we're going right to left, flip the X translation on render transforms.
			TOptional<FSlateRenderTransform> Transform = RenderTransform.Get();
			if (Transform.IsSet())
			{
				FVector2D Translation = Transform.GetValue().GetTranslation();
				Transform.GetValue().SetTranslation(FVector2D(-Translation.X, Translation.Y));
			}
			return Transform;
		}
	}

	/** @param InTransform the render transform to set for the widget (transforms from widget's local space). TOptional<> to allow code to skip expensive overhead if there is no render transform applied. */
	FORCEINLINE void SetRenderTransform(TAttribute<TOptional<FSlateRenderTransform>> InTransform)
	{
		SetAttribute(RenderTransform, InTransform, EInvalidateWidgetReason::Layout | EInvalidateWidgetReason::RenderTransform);
	}

	/** @return the pivot point of the render transform. */
	FORCEINLINE FVector2D GetRenderTransformPivot() const
	{
		return RenderTransformPivot.Get();
	}

	/** @param InTransformPivot Sets the pivot point of the widget's render transform (in normalized local space). */
	FORCEINLINE void SetRenderTransformPivot(TAttribute<FVector2D> InTransformPivot)
	{
		SetAttribute(RenderTransformPivot, InTransformPivot, EInvalidateWidgetReason::Layout | EInvalidateWidgetReason::RenderTransform);
	}

	/**
	 * Sets the clipping to bounds rules for this widget.
	 */
	FORCEINLINE void SetClipping(EWidgetClipping InClipping)
	{
		if (Clipping != InClipping)
		{
			Clipping = InClipping;
			OnClippingChanged();
			// @todo - Fast path should this be Paint?
			Invalidate(EInvalidateWidget::Layout);
		}
	}

	/** @return The current clipping rules for this widget. */
	FORCEINLINE EWidgetClipping GetClipping() const
	{
		return Clipping;
	}

	/**
	 * Sets an additional culling padding that is added to a widget to give more leeway when culling widgets.  Useful if 
	 * several child widgets have rendering beyond their bounds.
	 */
	FORCEINLINE void SetCullingBoundsExtension(const FMargin& InCullingBoundsExtension)
	{
		if (CullingBoundsExtension != InCullingBoundsExtension)
		{
			CullingBoundsExtension = InCullingBoundsExtension;
			// @todo - Fast path should this be Paint?
			Invalidate(EInvalidateWidget::Layout);
		}
	}

	/** @return CullingBoundsExtension */
	FORCEINLINE FMargin GetCullingBoundsExtension() const
	{
		return CullingBoundsExtension;
	}

	/**
	 * Sets how content should flow in this panel, based on the current culture.  By default all panels inherit 
	 * the state of the widget above.  If they set a new flow direction it will be inherited down the tree.
	 */
	void SetFlowDirectionPreference(EFlowDirectionPreference InFlowDirectionPreference)
	{
		if (FlowDirectionPreference != InFlowDirectionPreference)
		{
			FlowDirectionPreference = InFlowDirectionPreference;
			Invalidate(EInvalidateWidget::Paint);
		}
	}

	/** Gets the desired flow direction for the layout. */
	EFlowDirectionPreference GetFlowDirectionPreference() const { return FlowDirectionPreference; }

	/**
	 * Set the tool tip that should appear when this widget is hovered.
	 *
	 * @param InToolTipText  the text that should appear in the tool tip
	 */
	void SetToolTipText(const TAttribute<FText>& ToolTipText);

	void SetToolTipText( const FText& InToolTipText );

	/**
	 * Set the tool tip that should appear when this widget is hovered.
	 *
	 * @param InToolTip  the widget that should appear in the tool tip
	 */
	void SetToolTip( const TSharedPtr<IToolTip>& InToolTip );

	/**
	 * Set the cursor that should appear when this widget is hovered
	 */
	void SetCursor( const TAttribute< TOptional<EMouseCursor::Type> >& InCursor );

	/**
	 * Used by Slate to set the runtime debug info about this widget.
	 */
	void SetDebugInfo( const ANSICHAR* InType, const ANSICHAR* InFile, int32 OnLine, size_t InAllocSize );
	
	/**
	 * Get the metadata of the type provided.
	 * @return the first metadata of the type supplied that we encounter
	 */
	template<typename MetaDataType>
	TSharedPtr<MetaDataType> GetMetaData() const
	{
		for (const auto& MetaDataEntry : MetaData)
		{
			if (MetaDataEntry->IsOfType<MetaDataType>())
			{
				return StaticCastSharedRef<MetaDataType>(MetaDataEntry);
			}
		}
		return TSharedPtr<MetaDataType>();	
	}

	/**
	 * Get all metadata of the type provided.
	 * @return all the metadata found of the specified type.
	 */
	template<typename MetaDataType>
	TArray<TSharedRef<MetaDataType>> GetAllMetaData() const
	{
		TArray<TSharedRef<MetaDataType>> FoundMetaData;
		for (const auto& MetaDataEntry : MetaData)
		{
			if (MetaDataEntry->IsOfType<MetaDataType>())
			{
				FoundMetaData.Add(StaticCastSharedRef<MetaDataType>(MetaDataEntry));
			}
		}
		return FoundMetaData;
	}

	/**
	 * Add metadata to this widget.
	 * @param AddMe the metadata to add to the widget.
	 */
	template<typename MetaDataType>
	void AddMetadata(const TSharedRef<MetaDataType>& AddMe)
	{
		MetaData.Add(AddMe);
	}

	/** See OnMouseButtonDown event */
	void SetOnMouseButtonDown(FPointerEventHandler EventHandler);

	/** See OnMouseButtonUp event */
	void SetOnMouseButtonUp(FPointerEventHandler EventHandler);

	/** See OnMouseMove event */
	void SetOnMouseMove(FPointerEventHandler EventHandler);

	/** See OnMouseDoubleClick event */
	void SetOnMouseDoubleClick(FPointerEventHandler EventHandler);

	/** See OnMouseEnter event */
	void SetOnMouseEnter(FNoReplyPointerEventHandler EventHandler);

	/** See OnMouseLeave event */
	void SetOnMouseLeave(FSimpleNoReplyPointerEventHandler EventHandler);

public:

	// Widget Inspector and debugging methods

	/** @return A String representation of the widget */
	virtual FString ToString() const;

	/** @return A String of the widget's type */
	FString GetTypeAsString() const;

	/** @return The widget's type as an FName ID */
	FName GetType() const;

	/** @return A String of the widget's code location in readable format "BaseFileName(LineNumber)" */
	virtual FString GetReadableLocation() const;

	/** @return An FName of the widget's code location (full path with number == line number of the file) */
	FName GetCreatedInLocation() const;

	/** @return The name this widget was tagged with */
	virtual FName GetTag() const;

	/** @return the Foreground color that this widget sets; unset options if the widget does not set a foreground color */
	virtual FSlateColor GetForegroundColor() const;

	//UE_DEPRECATED(4.23, "GetCachedGeometry has been deprecated, use GetTickSpaceGeometry instead")
	const FGeometry& GetCachedGeometry() const;

	/**
	 * Gets the last geometry used to Tick the widget.  This data may not exist yet if this call happens prior to
	 * the widget having been ticked/painted, or it may be out of date, or a frame behind.
	 *
	 * We recommend not to use this data unless there's no other way to solve your problem.  Normally in Slate we
	 * try and handle these issues by making a dependent widget part of the hierarchy, as to avoid frame behind
	 * or what are referred to as hysteresis problems, both caused by depending on geometry from the previous frame
	 * being used to advise how to layout a dependent object the current frame.
	 */
	const FGeometry& GetTickSpaceGeometry() const;

	/**
	 * Gets the last geometry used to Tick the widget.  This data may not exist yet if this call happens prior to
	 * the widget having been ticked/painted, or it may be out of date, or a frame behind.
 	 */
	const FGeometry& GetPaintSpaceGeometry() const;

	/** Returns the clipping state to clip this widget against its parent */
	const TOptional<FSlateClippingState>& GetCurrentClippingState() const { return PersistentState.InitialClipState; }

	/** Is this widget derivative of SWindow */
	virtual bool Advanced_IsWindow() const { return false; }
	virtual bool Advanced_IsInvalidationRoot() const { return false; }
protected:

	/**
	 * Hidden default constructor.
	 *
	 * Use SNew(WidgetClassName) to instantiate new widgets.
	 *
	 * @see SNew
	 */
	SWidget();

	/** 
	 * Find the geometry of a descendant widget. This method assumes that WidgetsToFind are a descendants of this widget.
	 * Note that not all widgets are guaranteed to be found; OutResult will contain null entries for missing widgets.
	 *
	 * @param MyGeometry      The geometry of this widget.
	 * @param WidgetsToFind   The widgets whose geometries we wish to discover.
	 * @param OutResult       A map of widget references to their respective geometries.
	 * @return True if all the WidgetGeometries were found. False otherwise.
	 */
	bool FindChildGeometries( const FGeometry& MyGeometry, const TSet< TSharedRef<SWidget> >& WidgetsToFind, TMap<TSharedRef<SWidget>, FArrangedWidget>& OutResult ) const;

	/**
	 * Actual implementation of FindChildGeometries.
	 *
	 * @param MyGeometry      The geometry of this widget.
	 * @param WidgetsToFind   The widgets whose geometries we wish to discover.
	 * @param OutResult       A map of widget references to their respective geometries.
	 */
	void FindChildGeometries_Helper( const FGeometry& MyGeometry, const TSet< TSharedRef<SWidget> >& WidgetsToFind, TMap<TSharedRef<SWidget>, FArrangedWidget>& OutResult ) const;

	/** 
	 * Find the geometry of a descendant widget. This method assumes that WidgetToFind is a descendant of this widget.
	 *
	 * @param MyGeometry   The geometry of this widget.
	 * @param WidgetToFind The widget whose geometry we wish to discover.
	 * @return the geometry of WidgetToFind.
	 */
	FGeometry FindChildGeometry( const FGeometry& MyGeometry, TSharedRef<SWidget> WidgetToFind ) const;

	/** @return The index of the child that the mouse is currently hovering */
	static int32 FindChildUnderMouse( const FArrangedChildren& Children, const FPointerEvent& MouseEvent );

	/** @return The index of the child that is under the specified position */
	static int32 FindChildUnderPosition(const FArrangedChildren& Children, const FVector2D& ArrangedSpacePosition);

	/** 
	 * Determines if this widget should be enabled.
	 * 
	 * @param InParentEnabled	true if the parent of this widget is enabled
	 * @return true if the widget is enabled
	 */
	bool ShouldBeEnabled( bool InParentEnabled ) const
	{
		// This widget should be enabled if its parent is enabled and it is enabled
		return InParentEnabled && IsEnabled();
	}

	/** @return a brush to draw focus, nullptr if no focus drawing is desired */
	virtual const FSlateBrush* GetFocusBrush() const;

	/**
	 * Recomputes the volatility of the widget.  If you have additional state you automatically want to make
	 * the widget volatile, you should sample that information here.
	 */
	virtual bool ComputeVolatility() const
	{
		return Visibility.IsBound() || EnabledState.IsBound() || RenderTransform.IsBound();
	}

	/**
	 * Protected static helper to allow widgets to access the visibility attribute of other widgets directly
	 * 
	 * @param Widget The widget to get the visibility attribute of
	 */
	static const TAttribute<EVisibility>& AccessWidgetVisibilityAttribute(const TSharedRef<SWidget>& Widget)
	{
		return Widget->Visibility;
	}

	/**
	 * Called when clipping is changed.  Should be used to forward clipping states onto potentially
	 * hidden children that actually are responsible for clipping the content.
	 */
	virtual void OnClippingChanged();

private:

	/**
	 * The widget should respond by populating the OutDrawElements array with FDrawElements
	 * that represent it and any of its children. Called by the non-virtual OnPaint to enforce pre/post conditions
	 * during OnPaint.
	 *
	 * @param Args              All the arguments necessary to paint this widget (@todo umg: move all params into this struct)
	 * @param AllottedGeometry  The FGeometry that describes an area in which the widget should appear.
	 * @param MyCullingRect     The rectangle representing the bounds currently being used to completely cull widgets.  Unless IsChildWidgetCulled(...) returns true, you should paint the widget. 
	 * @param OutDrawElements   A list of FDrawElements to populate with the output.
	 * @param LayerId           The Layer onto which this widget should be rendered.
	 * @param InColorAndOpacity Color and Opacity to be applied to all the descendants of the widget being painted
	 * @param bParentEnabled	True if the parent of this widget is enabled.
	 * @return The maximum layer ID attained by this widget or any of its children.
	 */
	virtual int32 OnPaint(const FPaintArgs& Args, const FGeometry& AllottedGeometry, const FSlateRect& MyCullingRect, FSlateWindowElementList& OutDrawElements, int32 LayerId, const FWidgetStyle& InWidgetStyle, bool bParentEnabled) const = 0;

	/**
	 * Compute the Geometry of all the children and add populate the ArrangedChildren list with their values.
	 * Each type of Layout panel should arrange children based on desired behavior.
	 *
	 * @param AllottedGeometry    The geometry allotted for this widget by its parent.
	 * @param ArrangedChildren    The array to which to add the WidgetGeometries that represent the arranged children.
	 */
	virtual void OnArrangeChildren(const FGeometry& AllottedGeometry, FArrangedChildren& ArrangedChildren) const = 0;

	void Prepass_Internal(float LayoutScaleMultiplier);

protected:

	float GetPrepassLayoutScaleMultiplier() const { return PrepassLayoutScaleMultiplier.Get(1.0f); }
public:
	/**
	 * Registers an "active timer" delegate that will execute at some regular interval. TickFunction will not be called until the specified interval has elapsed once.
	 * A widget can register as many delegates as it needs. Be careful when registering to avoid duplicate active timers.
	 * 
	 * An active timer can be UnRegistered in one of three ways:
	 *   1. Call UnRegisterActiveTimer using the active timer handle that is returned here.
	 *   2. Have your delegate return EActiveTimerReturnType::Stop.
	 *   3. Destroying the widget
	 * 
	 * Active Timers
	 * --------------
	 * Slate may go to sleep when there is no user interaction for some time to save power.
	 * However, some UI elements may need to "drive" the UI even when the user is not providing any input
	 * (ie, animations, viewport rendering, async polling, etc). A widget notifies Slate of this by
	 * registering an "Active Timer" that is executed at a specified frequency to drive the UI.
	 * In this way, slate can go to sleep when there is no input and no active timer needs to fire.
	 * When any active timer needs to fire, all of Slate will do a Tick and Paint pass.
	 * 
	 * @param Period The time period to wait between each execution of the timer. Pass zero to fire the timer once per frame.
	 *                      If an interval is missed, the delegate is NOT called more than once.
	 * @param TimerFunction The active timer delegate to call every Period seconds.
	 * @return An active timer handle that can be used to UnRegister later.
	 */
	TSharedRef<FActiveTimerHandle> RegisterActiveTimer( float TickPeriod, FWidgetActiveTimerDelegate TickFunction );

	/**
	 * Unregisters an active timer handle. This is optional, as the delegate can UnRegister itself by returning EActiveTimerReturnType::Stop.
	 */
	void UnRegisterActiveTimer( const TSharedRef<FActiveTimerHandle>& ActiveTimerHandle );
	
	/** Does this widget have any active timers? */
	bool HasActiveTimers() const { return ActiveTimers.Num() > 0; }

private:

	/** Iterates over the active timer handles on the widget and executes them if their interval has elapsed. */
	void ExecuteActiveTimers(double CurrentTime, float DeltaTime);

	const FPointerEventHandler* GetPointerEvent(const FName EventName) const;
	void SetPointerEvent(const FName EventName, FPointerEventHandler& InEvent);

protected:
	/**
	 * Performs the attribute assignment and invalidates the widget minimally based on what actually changed.  So if the boundness of the attribute didn't change
	 * volatility won't need to be recalculated.  Returns true if the value changed.
	 */
	template<typename TargetValueType, typename SourceValueType>
	bool SetAttribute(TAttribute<TargetValueType>& TargetValue, const TAttribute<SourceValueType>& SourceValue, EInvalidateWidgetReason BaseInvalidationReason)
	{
		if (!TargetValue.IdenticalTo(SourceValue))
		{
			const bool bWasBound = TargetValue.IsBound();
			const bool bBoundnessChanged = bWasBound != SourceValue.IsBound();
			TargetValue = SourceValue;

			EInvalidateWidgetReason InvalidateReason = BaseInvalidationReason;
			if (bBoundnessChanged)
			{
				InvalidateReason |= EInvalidateWidgetReason::Volatility;
			}

			Invalidate(InvalidateReason);
			return true;
		}

		return false;
	}

protected:
	/** Dtor ensures that active timer handles are UnRegistered with the SlateApplication. */
	virtual ~SWidget();

private:

	/** Handle to the proxy when on the fast path */
	mutable FWidgetProxyHandle FastPathProxyHandle;
protected:
	/** Is this widget hovered? */
	uint8 bIsHovered : 1;

	/** Can the widget ever support keyboard focus */
	uint8 bCanSupportFocus : 1;

	/**
	 * Can the widget ever support children?  This will be false on SLeafWidgets, 
	 * rather than setting this directly, you should probably inherit from SLeafWidget.
	 */
	uint8 bCanHaveChildren : 1;

	/**
	  * Some widgets might be a complex hierarchy of child widgets you never see.  Some of those widgets
	  * would expose their clipping option normally, but may not personally be responsible for clipping
	  * so even though it may be set to clip, this flag is used to inform painting that this widget doesn't
	  * really do the clipping.
	  */
	uint8 bClippingProxy : 1;
private:
	/**
	 * Whether this widget is a "tool tip force field".  That is, tool-tips should never spawn over the area
	 * occupied by this widget, and will instead be repelled to an outside edge
	 */
	uint8 bToolTipForceFieldEnabled : 1;

	/** Should we be forcing this widget to be volatile at all times and redrawn every frame? */
	uint8 bForceVolatile : 1;

	/** The last cached volatility of this widget.  Cached so that we don't need to recompute volatility every frame. */
	uint8 bCachedVolatile : 1;

	/** If we're owned by a volatile widget, we need inherit that volatility and use as part of our volatility, but don't cache it. */
	uint8 bInheritedVolatility : 1;

	/** If the widget is hidden or collapsed to ancestor visibility */
	uint8 bInvisibleDueToParentOrSelfVisibility : 1;

	/** Are we currently updating the desired size? */
	uint8 bNeedsPrepass : 1;

	uint8 bNeedsDesiredSize : 1;

	/** Are we currently updating the desired size? */
	mutable uint8 bUpdatingDesiredSize : 1;

protected:
	uint8 bHasCustomPrepass : 1;
	
	/** if this widget should always invalidate the prepass step when volatile */
	uint8 bVolatilityAlwaysInvalidatesPrepass : 1;

#if !(UE_BUILD_SHIPPING || UE_BUILD_TEST)
	UE_DEPRECATED(4.21, "Setting bCanTick on a widget directly is deprecated and will not function.  Call SetCanTick instead")
	uint8 bCanTick : 1;
#endif

	/**
	 * Set to true if all content of the widget should clip to the bounds of this widget.
	 */
	EWidgetClipping Clipping;

protected:
	/** Establishes a new flow direction potentially, if this widget has a particular preference for it and all its children. */
	EFlowDirection ComputeFlowDirection() const
	{
		switch (FlowDirectionPreference)
		{
		case EFlowDirectionPreference::Culture:
			return FLayoutLocalization::GetLocalizedLayoutDirection();
		case EFlowDirectionPreference::LeftToRight:
			return EFlowDirection::LeftToRight;
		case EFlowDirectionPreference::RightToLeft:
			return EFlowDirection::RightToLeft;
		}

		return GSlateFlowDirection;
	}

private:
	/** Flow direction preference */
	EFlowDirectionPreference FlowDirectionPreference;

<<<<<<< HEAD
	EWidgetUpdateFlags UpdateFlags;

=======
	/** The different updates this widget needs next frame. */
	EWidgetUpdateFlags UpdateFlags;

#if WITH_SLATE_DEBUGGING
	/** The last time this widget got painted. */
	uint32 LastPaintFrame = 0;
#endif
>>>>>>> a1e6ec07

	mutable FSlateWidgetPersistentState PersistentState;

	/** Stores the ideal size this widget wants to be. */
	TOptional<FVector2D> DesiredSize;

	/** The list of active timer handles for this widget. */
	TArray<TSharedRef<FActiveTimerHandle>> ActiveTimers;

protected:

	TOptional<float> PrepassLayoutScaleMultiplier;
	/**
	* Can be used to enlarge the culling bounds of this widget (pre-intersection), this can be useful if you've got
	* children that you know are using rendering transforms to render outside their standard bounds, if that happens
	* it's possible the parent might be culled before the descendant widget is entirely off screen.  For those cases,
	* you should extend the bounds of the culling area to add a bit more slack to how culling is performed to this panel.
	*/
	FMargin CullingBoundsExtension;

	/** Whether or not this widget is enabled */
	TAttribute< bool > EnabledState;

	/** Is this widget visible, hidden or collapsed */
	TAttribute< EVisibility > Visibility;

	/** The opacity of the widget.  Automatically applied during rendering. */
	float RenderOpacity;

	/** Render transform of this widget. TOptional<> to allow code to skip expensive overhead if there is no render transform applied. */
	TAttribute< TOptional<FSlateRenderTransform> > RenderTransform;

	/** Render transform pivot of this widget (in normalized local space) */
	TAttribute< FVector2D > RenderTransformPivot;


#if WITH_ACCESSIBILITY
	/** All variables surrounding how this widget is exposed to the platform's accessibility API. */
	FAccessibleWidgetData AccessibleData;
#endif

	/** Debugging information on the type of widget we're creating for the Widget Reflector. */
	FName TypeOfWidget;

#if !UE_BUILD_SHIPPING

	/** Full file path (and line) in which this widget was created */
	FName CreatedInLocation;

#endif

	/** Tag for this widget */
	FName Tag;

	/** Metadata associated with this widget */
	TArray<TSharedRef<ISlateMetaData>> MetaData;

	/** The cursor to show when the mouse is hovering over this widget. */
	TAttribute< TOptional<EMouseCursor::Type> > Cursor;

private:

	/** Tool tip content for this widget */
	TSharedPtr<IToolTip> ToolTip;

	/** Pointer to this widgets parent widget.  If it is null this is a root widget or it is not in the widget tree */
	TWeakPtr<SWidget> ParentWidgetPtr;

	// Events
	TArray<TPair<FName, FPointerEventHandler>> PointerEvents;

	FNoReplyPointerEventHandler MouseEnterHandler;
	FSimpleNoReplyPointerEventHandler MouseLeaveHandler;

	STAT(mutable TStatId StatID;)
	STAT(size_t AllocSize;)
};

//=================================================================
// FGeometry Arranged Widget Inlined Functions
//=================================================================

FORCEINLINE_DEBUGGABLE FArrangedWidget FGeometry::MakeChild(const TSharedRef<SWidget>& ChildWidget, const FVector2D& InLocalSize, const FSlateLayoutTransform& LayoutTransform) const
{
	// If there is no render transform set, use the simpler MakeChild call that doesn't bother concatenating the render transforms.
	// This saves a significant amount of overhead since every widget does this, and most children don't have a render transform.
	TOptional<FSlateRenderTransform> RenderTransform = ChildWidget->GetRenderTransformWithRespectToFlowDirection();
	if (RenderTransform.IsSet() )
	{
		return FArrangedWidget(ChildWidget, MakeChild(InLocalSize, LayoutTransform, RenderTransform.GetValue(), ChildWidget->GetRenderTransformPivot()));
	}
	else
	{
		return FArrangedWidget(ChildWidget, MakeChild(InLocalSize, LayoutTransform));
	}
}

FORCEINLINE_DEBUGGABLE FArrangedWidget FGeometry::MakeChild(const TSharedRef<SWidget>& ChildWidget, const FLayoutGeometry& LayoutGeometry) const
{
	return MakeChild(ChildWidget, LayoutGeometry.GetSizeInLocalSpace(), LayoutGeometry.GetLocalToParentTransform());
}

FORCEINLINE_DEBUGGABLE FArrangedWidget FGeometry::MakeChild(const TSharedRef<SWidget>& ChildWidget, const FVector2D& ChildOffset, const FVector2D& InLocalSize, float ChildScale) const
{
	// Since ChildOffset is given as a LocalSpaceOffset, we MUST convert this offset into the space of the parent to construct a valid layout transform.
	// The extra TransformPoint below does this by converting the local offset to an offset in parent space.
	return MakeChild(ChildWidget, InLocalSize, FSlateLayoutTransform(ChildScale, TransformPoint(ChildScale, ChildOffset)));
}<|MERGE_RESOLUTION|>--- conflicted
+++ resolved
@@ -26,10 +26,7 @@
 #include "SlateGlobals.h"
 #include "Types/PaintArgs.h"
 #include "FastUpdate/WidgetProxy.h"
-<<<<<<< HEAD
-=======
 #include "InvalidateWidgetReason.h"
->>>>>>> a1e6ec07
 #include "Widgets/Accessibility/SlateWidgetAccessibleTypes.h"
 
 class FActiveTimerHandle;
@@ -45,7 +42,6 @@
 struct FSlateBrush;
 struct FSlatePaintElementLists;
 
-<<<<<<< HEAD
 
 
 DECLARE_DWORD_COUNTER_STAT_EXTERN(TEXT("STAT_SlateVeryVerboseStatGroupTester"), STAT_SlateVeryVerboseStatGroupTester, STATGROUP_SlateVeryVerbose, SLATECORE_API);
@@ -59,21 +55,6 @@
 DECLARE_DWORD_ACCUMULATOR_STAT_EXTERN(TEXT("Total Widgets"), STAT_SlateTotalWidgets, STATGROUP_SlateMemory, SLATECORE_API);
 DECLARE_MEMORY_STAT_EXTERN(TEXT("SWidget Total Allocated Size"), STAT_SlateSWidgetAllocSize, STATGROUP_SlateMemory, SLATECORE_API);
 
-=======
-
-
-DECLARE_DWORD_COUNTER_STAT_EXTERN(TEXT("STAT_SlateVeryVerboseStatGroupTester"), STAT_SlateVeryVerboseStatGroupTester, STATGROUP_SlateVeryVerbose, SLATECORE_API);
-DECLARE_DWORD_COUNTER_STAT_EXTERN(TEXT("Widgets Created (Per Frame)"), STAT_SlateTotalWidgetsPerFrame, STATGROUP_Slate, SLATECORE_API);
-DECLARE_DWORD_COUNTER_STAT_EXTERN(TEXT("SWidget::Paint (Count)"), STAT_SlateNumPaintedWidgets, STATGROUP_Slate, SLATECORE_API);
-DECLARE_DWORD_COUNTER_STAT_EXTERN(TEXT("SWidget::Tick (Count)"), STAT_SlateNumTickedWidgets, STATGROUP_Slate, SLATECORE_API);
-DECLARE_CYCLE_STAT_EXTERN(TEXT("Execute Active Timers"), STAT_SlateExecuteActiveTimers, STATGROUP_Slate, SLATECORE_API);
-DECLARE_CYCLE_STAT_EXTERN(TEXT("Tick Widgets"), STAT_SlateTickWidgets, STATGROUP_Slate, SLATECORE_API);
-DECLARE_CYCLE_STAT_EXTERN(TEXT("SlatePrepass"), STAT_SlatePrepass, STATGROUP_Slate, SLATECORE_API);
-
-DECLARE_DWORD_ACCUMULATOR_STAT_EXTERN(TEXT("Total Widgets"), STAT_SlateTotalWidgets, STATGROUP_SlateMemory, SLATECORE_API);
-DECLARE_MEMORY_STAT_EXTERN(TEXT("SWidget Total Allocated Size"), STAT_SlateSWidgetAllocSize, STATGROUP_SlateMemory, SLATECORE_API);
-
->>>>>>> a1e6ec07
 
 /** Delegate type for handling mouse events */
 DECLARE_DELEGATE_RetVal_TwoParams(
@@ -147,69 +128,6 @@
 	Summary
 };
 
-<<<<<<< HEAD
-/**
- * The different types of invalidation that are possible for a widget.
- */
-enum class EInvalidateWidgetReason : uint8
-{
-	None = 0,
-
-	/**
-	 * Use Layout invalidation if your widget needs to change desired size.  This is an expensive invalidation so do not use if all you need to do is redraw a widget
-	 */
-	Layout = 1 << 0,
-
-	/**
-	 * Use when the painting of widget has been altered, but nothing affecting sizing.
-	 */
-	Paint = 1 << 1,
-
-	/**
-	 * Use if just the volatility of the widget has been adjusted.
-	 */
-	Volatility = 1 << 2,
-
-	/**
-	 * A child was added or removed.   (this implies layout)
-	 */
-	ChildOrder = 1 << 3,
-
-	/** A Widgets render transform changed */
-	RenderTransform = 1 << 4,
-
-	/**
-	 * Changing visibility (this implies layout)
-	 */
-	Visibility = 1 << 5,
-
-	/**
-	 * Use Paint invalidation if you're changing a normal property involving painting or sizing.
-	 * Additionally if the property that was changed affects Volatility in anyway, it's important
-	 * that you invalidate volatility so that it can be recalculated and cached.
-	 */
-	PaintAndVolatility = Paint | Volatility,
-	/**
-	 * Use Layout invalidation if you're changing a normal property involving painting or sizing.
-	 * Additionally if the property that was changed affects Volatility in anyway, it's important
-	 * that you invalidate volatility so that it can be recalculated and cached.
-	 */
-	LayoutAndVolatility = Layout | Volatility,
-
-
-	/**
-	 * Do not use this ever unless you know what you are doing
-	 */
-	All UE_DEPRECATED(4.22, "EInvalidateWidget::All has been deprecated.  You probably wanted EInvalidateWidget::Layout but if you need more than that then use bitwise or to combine them") = 0xff
-};
-
-ENUM_CLASS_FLAGS(EInvalidateWidgetReason)
-
-// This typedefed because EInvalidateWidget will be deprecated soon
-typedef EInvalidateWidgetReason EInvalidateWidget;
-
-=======
->>>>>>> a1e6ec07
 
 /**
  * An FPopupLayer hosts the pop-up content which could be anything you want to appear on top of a widget.
@@ -737,11 +655,6 @@
 	void SetCanTick(bool bInCanTick) { bInCanTick ? AddUpdateFlags(EWidgetUpdateFlags::NeedsTick) : RemoveUpdateFlags(EWidgetUpdateFlags::NeedsTick); }
 	bool GetCanTick() const { return HasAnyUpdateFlags(EWidgetUpdateFlags::NeedsTick); }
 
-<<<<<<< HEAD
-	virtual void ChildLayoutChanged(EInvalidateWidget InvalidateReason);
-
-=======
->>>>>>> a1e6ec07
 	const FSlateWidgetPersistentState& GetPersistentState() const { return PersistentState; }
 	const FWidgetProxyHandle GetProxyHandle() const { return FastPathProxyHandle; }
 
@@ -828,8 +741,6 @@
 		{
 			FastPathProxyHandle.UpdateWidgetFlags(UpdateFlags);
 		}
-<<<<<<< HEAD
-=======
 
 #if WITH_SLATE_DEBUGGING
 		if (EnumHasAnyFlags(FlagsToRemove, EWidgetUpdateFlags::NeedsRepaint))
@@ -837,19 +748,15 @@
 			Debug_UpdateLastPaintFrame();
 		}
 #endif
->>>>>>> a1e6ec07
 	}
 
 	void UpdateWidgetProxy(int32 NewLayerId, FSlateCachedElementListNode* CacheNode);
 
-<<<<<<< HEAD
-=======
 #if WITH_SLATE_DEBUGGING
 	uint32 Debug_GetLastPaintFrame() const { return LastPaintFrame; }
 	void Debug_UpdateLastPaintFrame() { LastPaintFrame = GFrameNumber; }
 #endif
 
->>>>>>> a1e6ec07
 public:
 
 	FORCEINLINE TStatId GetStatID() const
@@ -1047,7 +954,6 @@
 	 * @return The accessible behavior of the widget.
 	 */
 	EAccessibleBehavior GetAccessibleBehavior(EAccessibleType AccessibleType = EAccessibleType::Main) const;
-<<<<<<< HEAD
 
 	/**
 	 * Checks whether this widget allows its children to be accessible or not.
@@ -1071,31 +977,6 @@
 	 *
 	 * @param InCanChildrenBeAccessible Whether children should be accessible or not.
 	 */
-=======
-
-	/**
-	 * Checks whether this widget allows its children to be accessible or not.
-	 *
-	 * @return true if children can be accessible.
-	 */
-	bool CanChildrenBeAccessible() const;
-
-	/**
-	 * Set a new accessible behavior, and if the behavior is custom, new accessible text to go along with it.
-	 *
-	 * @param InBehavior The new behavior for the widget. If the new behavior is custom, InText should also be set.
-	 * @param InText, If the new behavior is custom, this will be the custom text assigned to the widget.
-	 * @param AccessibleType Whether the widget is being accessed directly or through a summary query.
-	 */
-	void SetAccessibleBehavior(EAccessibleBehavior InBehavior, const TAttribute<FText>& InText = TAttribute<FText>(), EAccessibleType AccessibleType = EAccessibleType::Main);
-
-	/**
-	 * Sets whether children are allowed to be accessible or not.
-	 * Warning: Calling this function after accessibility is enabled will cause the accessibility tree to become unsynced.
-	 *
-	 * @param InCanChildrenBeAccessible Whether children should be accessible or not.
-	 */
->>>>>>> a1e6ec07
 	void SetCanChildrenBeAccessible(bool InCanChildrenBeAccessible);
 
 	/**
@@ -1716,10 +1597,6 @@
 	/** Flow direction preference */
 	EFlowDirectionPreference FlowDirectionPreference;
 
-<<<<<<< HEAD
-	EWidgetUpdateFlags UpdateFlags;
-
-=======
 	/** The different updates this widget needs next frame. */
 	EWidgetUpdateFlags UpdateFlags;
 
@@ -1727,7 +1604,6 @@
 	/** The last time this widget got painted. */
 	uint32 LastPaintFrame = 0;
 #endif
->>>>>>> a1e6ec07
 
 	mutable FSlateWidgetPersistentState PersistentState;
 
