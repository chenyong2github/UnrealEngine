// Copyright Epic Games, Inc. All Rights Reserved.

#include "FastUpdate/SlateInvalidationRoot.h"
#include "Async/TaskGraphInterfaces.h"
#include "Application/SlateApplicationBase.h"
#include "Widgets/SWidget.h"
#include "Layout/Children.h"
#include "ProfilingDebugging/CsvProfiler.h"
#include "Types/ReflectionMetadata.h"

CSV_DECLARE_CATEGORY_MODULE_EXTERN(SLATECORE_API, Slate);

#if WITH_SLATE_DEBUGGING
bool GDumpUpdateList = false;
void HandleDumpUpdateList(const TArray<FString>& Args)
{
	GDumpUpdateList = true;
}

static FAutoConsoleCommand HandleDumpUpdateListCommand(
	TEXT("Slate.DumpUpdateList"),
	TEXT(""),
	FConsoleCommandWithArgsDelegate::CreateStatic(&HandleDumpUpdateList)
);
#endif

#if SLATE_CSV_TRACKER
	static int32 CascadeInvalidationEventAmount = 5;
	FAutoConsoleVariableRef CVarCascadeInvalidationEventAmount(
		TEXT("Slate.CSV.CascadeInvalidationEventAmount"),
		CascadeInvalidationEventAmount,
		TEXT("The amount of cascaded invalidated parents before we fire a CSV event."));
#endif

FSlateInvalidationRoot::FSlateInvalidationRoot()
	: CachedElementData(new FSlateCachedElementData)
	, InvalidationRootWidget(nullptr)
	, RootHittestGrid(nullptr)
	, FastPathGenerationNumber(INDEX_NONE)
	, bChildOrderInvalidated(false)
	, bNeedsSlowPath(true)
	, bNeedScreenPositionShift(false)
{
	FSlateApplicationBase::Get().OnInvalidateAllWidgets().AddRaw(this, &FSlateInvalidationRoot::OnInvalidateAllWidgets);

}

FSlateInvalidationRoot::~FSlateInvalidationRoot()
{
	ClearAllFastPathData(true);

#if WITH_SLATE_DEBUGGING
	FSlateDebugging::ClearInvalidatedWidgets(*this);
#endif

	if (FSlateApplicationBase::IsInitialized())
	{
		FSlateApplicationBase::Get().OnInvalidateAllWidgets().RemoveAll(this);

		FSlateApplicationBase::Get().GetRenderer()->DestroyCachedFastPathElementData(CachedElementData);
	}
	else
	{
		delete CachedElementData;
	}

	CachedElementData = nullptr;
}

void FSlateInvalidationRoot::AddReferencedObjects(FReferenceCollector& Collector)
{
	CachedElementData->AddReferencedObjects(Collector);
}

FString FSlateInvalidationRoot::GetReferencerName() const
{
	static FString ReferencerName(TEXT("FSlateInvalidationRoot"));
	return ReferencerName;
}

void FSlateInvalidationRoot::InvalidateChildOrder()
{
	//if (GSlateEnableGlobalInvalidation)
	{
		if(!bNeedsSlowPath && !bChildOrderInvalidated)
		{
			//UE_LOG(LogSlate, Log, TEXT("Child order invalidated, Slow path needed"));
			//bNeedsSlowPath = true;
			bChildOrderInvalidated = true;
			if(!InvalidationRootWidget->Advanced_IsWindow())
			{
				InvalidationRootWidget->InvalidatePrepass();
			}

			if (!GSlateEnableGlobalInvalidation  && !InvalidationRootWidget->Advanced_IsWindow())
			{
				//InvalidationRootWidget->Invalidate(EInvalidateWidgetReason::ChildOrder);
				InvalidationRootWidget->Invalidate(EInvalidateWidgetReason::Layout);
			}

#if WITH_SLATE_DEBUGGING
			if (GSlateInvalidationDebugging && FastWidgetPathList.Num())
			{
				FSlateDebugging::WidgetInvalidated(*this, FastWidgetPathList[0], &FLinearColor::Red);
			}
#endif
		}
	}
}

void FSlateInvalidationRoot::InvalidateScreenPosition()
{
	bNeedScreenPositionShift = true;
}

int32 RecursiveFindParentWithChildOrderChange(const TArray<FWidgetProxy>& FastWidgetPathList, const FWidgetProxy& Proxy)
{
	if (Proxy.bChildOrderInvalid)
	{
		return Proxy.Index;
	}
	else if (Proxy.ParentIndex == INDEX_NONE)
	{
		return INDEX_NONE;
	}
	else
	{
		return RecursiveFindParentWithChildOrderChange(FastWidgetPathList, FastWidgetPathList[Proxy.ParentIndex]);
	}
}

void FSlateInvalidationRoot::RemoveWidgetFromFastPath(FWidgetProxy& Proxy)
{
	if (Proxy.Widget->PersistentState.CachedElementHandle.IsValid())
	{
		Proxy.Widget->PersistentState.CachedElementHandle.RemoveFromCache();
	}

	if (Proxy.Index == 0)
	{
		InvalidateRoot();
	}
	else
	{
		InvalidateChildOrder();
	}

	Proxy.Widget->FastPathProxyHandle = FWidgetProxyHandle();
	Proxy.Widget = nullptr;
}

void FSlateInvalidationRoot::InvalidateRoot()
{
	// Update the generation number.  This will effectively invalidate all proxy handles
	++FastPathGenerationNumber;

	InvalidationRootWidget->InvalidatePrepass();

	bNeedsSlowPath = true;
}

FSlateInvalidationResult FSlateInvalidationRoot::PaintInvalidationRoot(const FSlateInvalidationContext& Context)
{
	const int32 LayerId = 0;

	check(InvalidationRootWidget);
	check(RootHittestGrid);

	FSlateInvalidationResult Result;

	if (Context.bAllowFastPathUpdate)
	{
		Context.WindowElementList->PushCachedElementData(*CachedElementData);
	}

	SWidget* RootWidget = InvalidationRootWidget->Advanced_IsWindow() ? InvalidationRootWidget : &(*InvalidationRootWidget->GetAllChildren()->GetChildAt(0));

	if (bNeedScreenPositionShift)
	{
		SCOPED_NAMED_EVENT(Slate_InvalidateScreenPosition, FColor::Red);
		AdjustWidgetsDesktopGeometry(Context.PaintArgs->GetWindowToDesktopTransform());
		bNeedScreenPositionShift = false;
	}

	EFlowDirection NewFlowDirection = GSlateFlowDirection;
	if (RootWidget->GetFlowDirectionPreference() == EFlowDirectionPreference::Inherit)
	{
		NewFlowDirection = GSlateFlowDirectionShouldFollowCultureByDefault ? FLayoutLocalization::GetLocalizedLayoutDirection() : EFlowDirection::LeftToRight;
	}
	TGuardValue<EFlowDirection> FlowGuard(GSlateFlowDirection, NewFlowDirection);
	if (!Context.bAllowFastPathUpdate || bNeedsSlowPath || GSlateIsInInvalidationSlowPath)
	{
		SCOPED_NAMED_EVENT(Slate_PaintSlowPath, FColor::Red);

		//CSV_EVENT(Basic, "Slate Slow Path update");
#if WITH_SLATE_DEBUGGING
		FSlateDebugging::ClearInvalidatedWidgets(*this);
#endif
		ClearAllFastPathData(false);

		GSlateIsOnFastUpdatePath = false;
		bNeedsSlowPath = false;
		bChildOrderInvalidated = false;

		{
			if (Context.bAllowFastPathUpdate)
			{
				TGuardValue<bool> InSlowPathGuard(GSlateIsInInvalidationSlowPath, true);

				BuildFastPathList(RootWidget);

				if(GSlateEnableGlobalInvalidation)
				{
					InvalidationRootWidget->SlatePrepass(Context.LayoutScaleMultiplier);
				}
			}

			CachedMaxLayerId = PaintSlowPath(Context);

		}

		Result.bRepaintedWidgets = true;

	}
	else if (FastWidgetPathList.Num())
	{
		// We should not have been supplied a different root than the one we generated a path to
		check(RootWidget == FastWidgetPathList[0].Widget);

		Result.bRepaintedWidgets = PaintFastPath(Context);
	}

	if (Context.bAllowFastPathUpdate)
	{
		Context.WindowElementList->PopCachedElementData();

#if WITH_SLATE_DEBUGGING
		if (GSlateInvalidationDebugging)
		{
			if (!GSlateEnableGlobalInvalidation)
			{
				FSlateDebugging::DrawInvalidationRoot(*InvalidationRootWidget, CachedMaxLayerId, *Context.WindowElementList);
			}

			FSlateDebugging::DrawInvalidatedWidgets(*this, *Context.PaintArgs, *Context.WindowElementList);
		}
#endif
	}

	FinalUpdateList.Empty();

	Result.MaxLayerIdPainted = CachedMaxLayerId;
	return Result;
}

void FSlateInvalidationRoot::OnWidgetDestroyed(const SWidget* Widget)
{
	InvalidateChildOrder();

	// We need the index even if we've invalidated this root.  We need to clear out its proxy regardless
	const bool bEvenIfInvalid = true;
	const int32 ProxyIndex = Widget->FastPathProxyHandle.GetIndex(bEvenIfInvalid);
	if (FastWidgetPathList.IsValidIndex(ProxyIndex) && FastWidgetPathList[ProxyIndex].Widget == Widget)
	{
		FastWidgetPathList[ProxyIndex].Widget = nullptr;
	}
		
	Widget->PersistentState.CachedElementHandle.RemoveFromCache();
}

bool FSlateInvalidationRoot::PaintFastPath(const FSlateInvalidationContext& Context)
{
	SCOPED_NAMED_EVENT(SWidget_FastPathUpdate, FColor::Green);
	CSV_SCOPED_TIMING_STAT(Slate, FastPathUpdate);

	check(!bNeedsSlowPath);

	bool bWidgetsNeededRepaint = false;
	{
		TGuardValue<bool> OnFastPathGuard(GSlateIsOnFastUpdatePath, true);

		int32 LastParentIndex = 0;

#if WITH_SLATE_DEBUGGING
		if (GDumpUpdateList)
		{
			UE_LOG(LogSlate, Log, TEXT("Dumping Update List"));

			// The update list is put in reverse order 
			for (int32 ListIndex = FinalUpdateList.Num() - 1; ListIndex >= 0; --ListIndex)
			{
				const int32 MyIndex = FinalUpdateList[ListIndex];

				FWidgetProxy& WidgetProxy = FastWidgetPathList[MyIndex];

				if (EnumHasAnyFlags(WidgetProxy.UpdateFlags, EWidgetUpdateFlags::NeedsVolatilePaint))
				{
<<<<<<< HEAD
=======
					UE_LOG(LogSlate, Log, TEXT("Volatile Repaint %s"), *FReflectionMetaData::GetWidgetDebugInfo(WidgetProxy.Widget));
				}
				else if (EnumHasAnyFlags(WidgetProxy.UpdateFlags, EWidgetUpdateFlags::NeedsRepaint))
				{
>>>>>>> 421d6516
					UE_LOG(LogSlate, Log, TEXT("Repaint %s"), *FReflectionMetaData::GetWidgetDebugInfo(WidgetProxy.Widget));
				}
				else if (!WidgetProxy.bInvisibleDueToParentOrSelfVisibility)
				{
					if (EnumHasAnyFlags(WidgetProxy.UpdateFlags, EWidgetUpdateFlags::NeedsActiveTimerUpdate))
					{
						UE_LOG(LogSlate, Log, TEXT("ActiveTimer %s"), *FReflectionMetaData::GetWidgetDebugInfo(WidgetProxy.Widget));
					}

					if (EnumHasAnyFlags(WidgetProxy.UpdateFlags, EWidgetUpdateFlags::NeedsTick))
					{
						UE_LOG(LogSlate, Log, TEXT("Tick %s"), *FReflectionMetaData::GetWidgetDebugInfo(WidgetProxy.Widget));
					}
				}
			}

			GDumpUpdateList = false;
		}
#endif

		{
			// The update list is put in reverse order by ProcessInvalidation
			for (int32 ListIndex = FinalUpdateList.Num() - 1; ListIndex >= 0; --ListIndex)
			{
				const int32 MyIndex = FinalUpdateList[ListIndex];
				FWidgetProxy& WidgetProxy = FastWidgetPathList[MyIndex];

				// Check visibility, it may have been in the update list but a parent who was also in the update list already updated it.
				if (!WidgetProxy.bInvisibleDueToParentOrSelfVisibility && !WidgetProxy.bUpdatedSinceLastInvalidate && ensure(WidgetProxy.Widget))
				{
					if (EnumHasAnyFlags(WidgetProxy.UpdateFlags, EWidgetUpdateFlags::NeedsRepaint | EWidgetUpdateFlags::NeedsVolatilePaint))
					{
						bWidgetsNeededRepaint = true;
					}

					const int32 NewLayerId = WidgetProxy.Update(*Context.PaintArgs, MyIndex, *Context.WindowElementList);
					CachedMaxLayerId = FMath::Max(NewLayerId, CachedMaxLayerId);

					FWidgetProxy::MarkProxyUpdatedThisFrame(WidgetProxy, WidgetsNeedingUpdate);

					if (bNeedsSlowPath)
					{
						break;
					}
				}
			}
		}
	}

	if (bNeedsSlowPath)
	{
		SCOPED_NAMED_EVENT(Slate_PaintSlowPath, FColor::Red);
		CachedMaxLayerId = PaintSlowPath(Context);
	}

	return bWidgetsNeededRepaint;
}

void FSlateInvalidationRoot::BuildNewFastPathList_Recursive(FSlateInvalidationRoot& Root, FWidgetProxy& Proxy, int32 ParentIndex, int32& NextTreeIndex, TArray<FWidgetProxy>& CurrentFastPathList, TArray<FWidgetProxy, TMemStackAllocator<>>& NewFastPathList)
{
	if (Proxy.bChildOrderInvalid)
	{
		NextTreeIndex = Proxy.LeafMostChildIndex != INDEX_NONE ? Proxy.LeafMostChildIndex + 1 : NextTreeIndex + 1;
		Proxy.Widget->AssignIndicesToChildren(*this, ParentIndex, NewFastPathList, !Proxy.bInvisibleDueToParentOrSelfVisibility, Proxy.Widget->IsVolatileIndirectly());
	}
	else
	{ 
		const int32 PrevIndex = Proxy.Index;
		const int32 PrevParentIndex = Proxy.ParentIndex;
		Proxy.Index = NewFastPathList.Num();
		Proxy.ParentIndex = ParentIndex;
		//if (PrevIndex != Proxy.Index)
		{
			// Update the proxy handle
			Proxy.Widget->FastPathProxyHandle = FWidgetProxyHandle(Root, Proxy.Index);
		}

		 NewFastPathList.Add(MoveTemp(Proxy));

		for (int32 LocalChildIndex = 0; LocalChildIndex < Proxy.NumChildren; ++LocalChildIndex)
		{
			FWidgetProxy& ChildProxy = CurrentFastPathList[NextTreeIndex];

			if (!ChildProxy.bChildOrderInvalid)
			{
				++NextTreeIndex;
			}

			BuildNewFastPathList_Recursive(Root, ChildProxy, Proxy.Index, NextTreeIndex, CurrentFastPathList, NewFastPathList);
		}

		{
			FWidgetProxy& MyProxyRef = NewFastPathList[Proxy.Index];
			int32 LastIndex = NewFastPathList.Num() - 1;
			MyProxyRef.LeafMostChildIndex = LastIndex != Proxy.Index ? LastIndex : INDEX_NONE;
		}
	}
	
}

void FSlateInvalidationRoot::AdjustWidgetsDesktopGeometry(FVector2D WindowToDesktopTransform)
{
	FSlateLayoutTransform WindowToDesktop(WindowToDesktopTransform);

	for (FWidgetProxy& Proxy : FastWidgetPathList)
	{
		if (SWidget* Widget = Proxy.Widget)
		{
			Widget->PersistentState.DesktopGeometry = Widget->PersistentState.AllottedGeometry;
			Widget->PersistentState.DesktopGeometry.AppendTransform(WindowToDesktop);
		}
	}
}

#define VERIFY_CHILD_ORDER 0
void FSlateInvalidationRoot::BuildFastPathList(SWidget* RootWidget)
{
	SCOPED_NAMED_EVENT_TEXT("AssignFastPathIndices", FColor::Magenta);

	TSharedPtr<SWidget> Parent = RootWidget->GetParentWidget();
	// If the widget has no parent it is likely a window
	const bool bParentVisible = Parent.IsValid() ? Parent->GetVisibility().IsVisible() : true;
	const bool bParentVolatile = false;

	FMemMark Mark(FMemStack::Get());
	{
		// Update the generation number.  This will effectively invalidate all proxy handles
		++FastPathGenerationNumber;

		WidgetsNeedingUpdate.Empty();


#if VERIFY_CHILD_ORDER
		TArray<FWidgetProxy, TMemStackAllocator<>> Copy;
		Copy.Reserve(FastWidgetPathList.Num());
		RootWidget->AssignIndicesToChildren(*this, INDEX_NONE, Copy, bParentVisible, bParentVolatile);

		// Update the generation number.  This will effectively invalidate all proxy handles
		//++FastPathGenerationNumber;
#endif
		TArray<FWidgetProxy, TMemStackAllocator<>> TempList;
		TempList.Reserve(FastWidgetPathList.Num());

		if (FastWidgetPathList.Num() > 0)
		{
			int32 NextTreeIndex = 1;
			BuildNewFastPathList_Recursive(*this, FastWidgetPathList[0], INDEX_NONE, NextTreeIndex, FastWidgetPathList, TempList);
		}
		else
		{
			RootWidget->AssignIndicesToChildren(*this, INDEX_NONE, TempList, bParentVisible, bParentVolatile);
		}

#if VERIFY_CHILD_ORDER
		for (int i = 0; i < Copy.Num(); ++i)
		{
			ensureAlways(Copy[i].Widget == TempList[i].Widget);
		}
#endif
		FastWidgetPathList = MoveTemp(TempList);
	}
}

bool FSlateInvalidationRoot::ProcessInvalidation()
{
	SCOPED_NAMED_EVENT(Slate_InvalidationProcessing, FColor::Blue);
	CSV_SCOPED_TIMING_STAT(Slate, InvalidationProcessing);

	FinalUpdateList.Empty();

	bool bWidgetsNeedRepaint = false;

	if (!bNeedsSlowPath)
	{
		if (bChildOrderInvalidated)
		{
			SCOPED_NAMED_EVENT(Slate_InvalidationProcessing_SortChildren, FColor::Orange);

			struct FWidgetNeedingUpdate
			{
				FWidgetNeedingUpdate(SWidget* InWidget, EInvalidateWidgetReason InCurrentInvalidateReason, EWidgetUpdateFlags InUpdateFlags)
					: Widget(InWidget)
					, CurrentInvalidateReason(InCurrentInvalidateReason)
					, UpdateFlags(InUpdateFlags)
				{}

				SWidget* Widget;
				EInvalidateWidgetReason CurrentInvalidateReason;
				EWidgetUpdateFlags UpdateFlags;
			};

			// We need to store off all widgets needing update as the child order change may invalidate them all
			TArray<FWidgetNeedingUpdate, TMemStackAllocator<>> WidgetsNeedingUpdateCache;
			WidgetsNeedingUpdateCache.Reserve(WidgetsNeedingUpdate.Num());

			for(int32 WidgetIndex : WidgetsNeedingUpdate.GetRawData())
			{
				FWidgetProxy& WidgetProxy = FastWidgetPathList[WidgetIndex];
				if (WidgetProxy.Widget)
				{
					check(WidgetProxy.Widget->FastPathProxyHandle.GetInvalidationRoot() == this);
					WidgetsNeedingUpdateCache.Emplace(WidgetProxy.Widget, WidgetProxy.CurrentInvalidateReason, WidgetProxy.UpdateFlags);
				}
			}

			SWidget* RootWidget = InvalidationRootWidget->Advanced_IsWindow() ? InvalidationRootWidget : &(*InvalidationRootWidget->GetAllChildren()->GetChildAt(0));
			BuildFastPathList(RootWidget);

			for (FWidgetNeedingUpdate& WidgetNeedingUpdate : WidgetsNeedingUpdateCache)
			{
				const int32 NewIndex = WidgetNeedingUpdate.Widget->FastPathProxyHandle.GetIndex();
				FWidgetProxy& WidgetProxy = FastWidgetPathList[NewIndex];
				check(WidgetProxy.Widget == WidgetNeedingUpdate.Widget);
				WidgetProxy.CurrentInvalidateReason = WidgetNeedingUpdate.CurrentInvalidateReason;
				WidgetProxy.UpdateFlags = WidgetNeedingUpdate.UpdateFlags;
				WidgetProxy.bInUpdateList = true;
				WidgetsNeedingUpdate.Push(WidgetProxy);
			}

			bChildOrderInvalidated = false;
		}

#if SLATE_CSV_TRACKER
		FCsvProfiler::RecordCustomStat("Invalidate/InitialWidgets", CSV_CATEGORY_INDEX(Slate), WidgetsNeedingUpdate.Num(), ECsvCustomStatOp::Set);
		int32 Stat_TotalWidgetsInvalidated = 0;
		int32 Stat_NeedsRepaint = 0;
		int32 Stat_NeedsVolatilePaint = 0;
		int32 Stat_NeedsTick = 0;
		int32 Stat_NeedsActiveTimerUpdate = 0;
#endif

		while (WidgetsNeedingUpdate.Num() && !bNeedsSlowPath)
		{
#if SLATE_CSV_TRACKER
			Stat_TotalWidgetsInvalidated++;
#endif

			int32 MyIndex = WidgetsNeedingUpdate.Pop();
			FinalUpdateList.Add(MyIndex);
			FWidgetProxy& WidgetProxy = FastWidgetPathList[MyIndex];

			// Reset each widgets paint state
			// Must be done before actual painting because children can repaint 
			WidgetProxy.bUpdatedSinceLastInvalidate = false;
			WidgetProxy.bInUpdateList = false;

			// Widget could be null if it was removed and we are on the slow path
			if (WidgetProxy.Widget)
			{
				if (!GSlateEnableGlobalInvalidation && !InvalidationRootWidget->NeedsPrepass() && WidgetProxy.Widget->Advanced_IsInvalidationRoot())
				{
					WidgetProxy.CurrentInvalidateReason |= EInvalidateWidget::Layout;
				}
				
#if SLATE_CSV_TRACKER
				const int32 PreviousWidgetsNeedingUpdating = WidgetsNeedingUpdate.Num();
#endif

				bWidgetsNeedRepaint |= WidgetProxy.ProcessInvalidation(WidgetsNeedingUpdate, FastWidgetPathList, *this);

#if SLATE_CSV_TRACKER
				const int32 CurrentWidgetsNeedingUpdating = WidgetsNeedingUpdate.Num();
				const int32 AddedWidgets = CurrentWidgetsNeedingUpdating - PreviousWidgetsNeedingUpdating;

				if (AddedWidgets >= CascadeInvalidationEventAmount)
				{
					CSV_EVENT(Slate, TEXT("%s"), *FReflectionMetaData::GetWidgetDebugInfo(WidgetProxy.Widget));
				}

				if (EnumHasAnyFlags(WidgetProxy.UpdateFlags, EWidgetUpdateFlags::NeedsRepaint))
				{
					Stat_NeedsRepaint++;
				}
				if (EnumHasAnyFlags(WidgetProxy.UpdateFlags, EWidgetUpdateFlags::NeedsVolatilePaint) && !WidgetProxy.Widget->Advanced_IsInvalidationRoot())
				{
					Stat_NeedsVolatilePaint++;
				}
				if (EnumHasAnyFlags(WidgetProxy.UpdateFlags, EWidgetUpdateFlags::NeedsTick))
				{
					Stat_NeedsTick++;
				}
				if (EnumHasAnyFlags(WidgetProxy.UpdateFlags, EWidgetUpdateFlags::NeedsActiveTimerUpdate))
				{
					Stat_NeedsActiveTimerUpdate++;
				}
#endif

#if WITH_SLATE_DEBUGGING
				if (GSlateInvalidationDebugging)
				{
					if (EnumHasAnyFlags(WidgetProxy.UpdateFlags, EWidgetUpdateFlags::NeedsRepaint))
					{
						FSlateDebugging::WidgetInvalidated(*this, WidgetProxy);
					}
					else if (EnumHasAnyFlags(WidgetProxy.UpdateFlags, EWidgetUpdateFlags::NeedsVolatilePaint) && !WidgetProxy.Widget->Advanced_IsInvalidationRoot())
					{
						FSlateDebugging::WidgetInvalidated(*this, WidgetProxy, &FLinearColor::Blue);
					}
					else if (EnumHasAnyFlags(WidgetProxy.UpdateFlags, EWidgetUpdateFlags::NeedsTick))
					{
						FSlateDebugging::WidgetInvalidated(*this, WidgetProxy, &FLinearColor::White);
					}
					else if (EnumHasAnyFlags(WidgetProxy.UpdateFlags, EWidgetUpdateFlags::NeedsActiveTimerUpdate))
					{
						FSlateDebugging::WidgetInvalidated(*this, WidgetProxy, &FLinearColor::Green);
					}
				}
#endif
			}
		}

		WidgetsNeedingUpdate.Reset();

#if SLATE_CSV_TRACKER
		FCsvProfiler::RecordCustomStat("Invalidate/TotalWidgets", CSV_CATEGORY_INDEX(Slate), Stat_TotalWidgetsInvalidated, ECsvCustomStatOp::Set);
		FCsvProfiler::RecordCustomStat("Invalidate/NeedsRepaint", CSV_CATEGORY_INDEX(Slate), Stat_NeedsRepaint, ECsvCustomStatOp::Set);
		FCsvProfiler::RecordCustomStat("Invalidate/NeedsVolatilePaint", CSV_CATEGORY_INDEX(Slate), Stat_NeedsVolatilePaint, ECsvCustomStatOp::Set);
		FCsvProfiler::RecordCustomStat("Invalidate/NeedsTick", CSV_CATEGORY_INDEX(Slate), Stat_NeedsTick, ECsvCustomStatOp::Set);
		FCsvProfiler::RecordCustomStat("Invalidate/NeedsActiveTimerUpdate", CSV_CATEGORY_INDEX(Slate), Stat_NeedsActiveTimerUpdate, ECsvCustomStatOp::Set);
#endif
	}
	else
	{
		bWidgetsNeedRepaint = true;
	}

	return bWidgetsNeedRepaint;
}

void FSlateInvalidationRoot::ClearAllFastPathData(bool bClearResourcesImmediately)
{
	for (const FWidgetProxy& Proxy : FastWidgetPathList)
	{
		if (SWidget* Widget = Proxy.Widget)
		{
			Widget->PersistentState.CachedElementHandle = FSlateCachedElementsHandle::Invalid;
			if (bClearResourcesImmediately)
			{
				Widget->FastPathProxyHandle = FWidgetProxyHandle();
			}
		}
	}

	FastWidgetPathList.Empty();
	WidgetsNeedingUpdate.Empty();
	CachedElementData->Empty();
	FinalUpdateList.Empty();
}

void FSlateInvalidationRoot::OnInvalidateAllWidgets(bool bClearResourcesImmediately)
{
	InvalidateChildOrder();

	InvalidationRootWidget->InvalidatePrepass();

	if (bClearResourcesImmediately)
	{
		ClearAllFastPathData(true);
	}
	bNeedsSlowPath = true;
}<|MERGE_RESOLUTION|>--- conflicted
+++ resolved
@@ -295,13 +295,10 @@
 
 				if (EnumHasAnyFlags(WidgetProxy.UpdateFlags, EWidgetUpdateFlags::NeedsVolatilePaint))
 				{
-<<<<<<< HEAD
-=======
 					UE_LOG(LogSlate, Log, TEXT("Volatile Repaint %s"), *FReflectionMetaData::GetWidgetDebugInfo(WidgetProxy.Widget));
 				}
 				else if (EnumHasAnyFlags(WidgetProxy.UpdateFlags, EWidgetUpdateFlags::NeedsRepaint))
 				{
->>>>>>> 421d6516
 					UE_LOG(LogSlate, Log, TEXT("Repaint %s"), *FReflectionMetaData::GetWidgetDebugInfo(WidgetProxy.Widget));
 				}
 				else if (!WidgetProxy.bInvisibleDueToParentOrSelfVisibility)
