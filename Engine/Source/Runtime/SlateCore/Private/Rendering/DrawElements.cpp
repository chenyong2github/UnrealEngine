// Copyright 1998-2016 Epic Games, Inc. All Rights Reserved.

#include "SlateCorePrivatePCH.h"
#include "ReflectionMetadata.h"

DECLARE_CYCLE_STAT(TEXT("FSlateDrawElement::Make Time"), STAT_SlateDrawElementMakeTime, STATGROUP_SlateVerbose);

FSlateShaderResourceManager* FSlateDataPayload::ResourceManager;

void FSlateDataPayload::SetTextPayloadProperties( FSlateWindowElementList& ElementList, const FString& InText, const FSlateFontInfo& InFontInfo, const FLinearColor& InTint, const int32 InStartIndex, const int32 InEndIndex )
{
	Tint = InTint;
	FontInfo = InFontInfo;
	SIZE_T Count = InText.Len() + 1;
	int32 StartIndex = FMath::Min<int32>(InStartIndex, Count - 1);
	int32 EndIndex = FMath::Min<int32>(InEndIndex, Count - 1);
	Count = 1 + ((EndIndex > StartIndex) ? EndIndex - StartIndex : 0);
	ImmutableText = (TCHAR*)ElementList.Alloc(sizeof(TCHAR) * Count, ALIGNOF(TCHAR));
	if (Count > 1)
	{
		FCString::Strncpy(ImmutableText, InText.GetCharArray().GetData() + StartIndex, Count);
		check(!ImmutableText[Count - 1]);
	}
	else
	{
		ImmutableText[0] = 0;
	}
}


void FSlateDrawElement::Init(uint32 InLayer, const FPaintGeometry& PaintGeometry, const FSlateRect& InClippingRect, ESlateDrawEffect::Type InDrawEffects)
{
	RenderTransform = PaintGeometry.GetAccumulatedRenderTransform();
	Position = PaintGeometry.DrawPosition;
	LocalSize = PaintGeometry.GetLocalSize();
	ClippingRect = InClippingRect;
	Layer = InLayer;
	Scale = PaintGeometry.DrawScale;
	DrawEffects = InDrawEffects;
	extern SLATECORE_API TOptional<FShortRect> GSlateScissorRect;
	ScissorRect = GSlateScissorRect;

	DataPayload.BatchFlags = ESlateBatchDrawFlag::None;
	if ( InDrawEffects & ESlateDrawEffect::NoBlending )
	{
		DataPayload.BatchFlags |= ESlateBatchDrawFlag::NoBlending;
<<<<<<< HEAD
	}
	if ( InDrawEffects & ESlateDrawEffect::PreMultipliedAlpha )
	{
		DataPayload.BatchFlags |= ESlateBatchDrawFlag::PreMultipliedAlpha;
	}
	if ( InDrawEffects & ESlateDrawEffect::NoGamma )
	{
=======
	}
	if ( InDrawEffects & ESlateDrawEffect::PreMultipliedAlpha )
	{
		DataPayload.BatchFlags |= ESlateBatchDrawFlag::PreMultipliedAlpha;
	}
	if ( InDrawEffects & ESlateDrawEffect::NoGamma )
	{
>>>>>>> e1398df1
		DataPayload.BatchFlags |= ESlateBatchDrawFlag::NoGamma;
	}
}

void FSlateDrawElement::MakeDebugQuad( FSlateWindowElementList& ElementList, uint32 InLayer, const FPaintGeometry& PaintGeometry, const FSlateRect& InClippingRect)
{
	SCOPE_CYCLE_COUNTER( STAT_SlateDrawElementMakeTime )
	PaintGeometry.CommitTransformsIfUsingLegacyConstructor();
	FSlateDrawElement& DrawElt = ElementList.AddUninitialized();
	DrawElt.Init(InLayer, PaintGeometry, InClippingRect, ESlateDrawEffect::None);
	DrawElt.ElementType = ET_DebugQuad;
}


void FSlateDrawElement::MakeBox( 
	FSlateWindowElementList& ElementList,
	uint32 InLayer, 
	const FPaintGeometry& PaintGeometry, 
	const FSlateBrush* InBrush, 
	const FSlateRect& InClippingRect, 
	ESlateDrawEffect::Type InDrawEffects, 
	const FLinearColor& InTint )
{
	SCOPE_CYCLE_COUNTER( STAT_SlateDrawElementMakeTime )
	PaintGeometry.CommitTransformsIfUsingLegacyConstructor();
	FSlateDrawElement& DrawElt = ElementList.AddUninitialized();
	DrawElt.Init(InLayer, PaintGeometry, InClippingRect, InDrawEffects);
	DrawElt.ElementType = (InBrush->DrawAs == ESlateBrushDrawType::Border) ? ET_Border : ET_Box;
	DrawElt.DataPayload.SetBoxPayloadProperties( InBrush, InTint );
}

void FSlateDrawElement::MakeBox( 
	FSlateWindowElementList& ElementList,
	uint32 InLayer, 
	const FPaintGeometry& PaintGeometry, 
	const FSlateBrush* InBrush, 
	const FSlateResourceHandle& InRenderingHandle,
	const FSlateRect& InClippingRect, 
	ESlateDrawEffect::Type InDrawEffects, 
	const FLinearColor& InTint )
{
	SCOPE_CYCLE_COUNTER(STAT_SlateDrawElementMakeTime)

	// Ignore invalid rendering handles.
	if ( !InRenderingHandle.IsValid() )
	{
		return;
	}

	FSlateShaderResourceProxy* RenderingProxy = InRenderingHandle.Data->Proxy;

	PaintGeometry.CommitTransformsIfUsingLegacyConstructor();
	FSlateDrawElement& DrawElt = ElementList.AddUninitialized();
	DrawElt.Init(InLayer, PaintGeometry, InClippingRect, InDrawEffects);
	DrawElt.ElementType = (InBrush->DrawAs == ESlateBrushDrawType::Border) ? ET_Border : ET_Box;
	DrawElt.DataPayload.SetBoxPayloadProperties( InBrush, InTint, RenderingProxy );
}

void FSlateDrawElement::MakeRotatedBox( 
	FSlateWindowElementList& ElementList,
	uint32 InLayer, 
	const FPaintGeometry& PaintGeometry, 
	const FSlateBrush* InBrush, 
	const FSlateRect& InClippingRect, 
	ESlateDrawEffect::Type InDrawEffects, 
	float Angle,
	TOptional<FVector2D> InRotationPoint,
	ERotationSpace RotationSpace,
	const FLinearColor& InTint )
{
	SCOPE_CYCLE_COUNTER( STAT_SlateDrawElementMakeTime )
	PaintGeometry.CommitTransformsIfUsingLegacyConstructor();
	FSlateDrawElement& DrawElt = ElementList.AddUninitialized();
	DrawElt.Init(InLayer, PaintGeometry, InClippingRect, InDrawEffects);
	DrawElt.ElementType = (InBrush->DrawAs == ESlateBrushDrawType::Border) ? ET_Border : ET_Box;

	FVector2D RotationPoint = GetRotationPoint( PaintGeometry, InRotationPoint, RotationSpace );
	DrawElt.DataPayload.SetRotatedBoxPayloadProperties( InBrush, Angle, RotationPoint, InTint );
}


void FSlateDrawElement::MakeText( FSlateWindowElementList& ElementList, uint32 InLayer, const FPaintGeometry& PaintGeometry, const FString& InText, const int32 StartIndex, const int32 EndIndex, const FSlateFontInfo& InFontInfo, const FSlateRect& InClippingRect,ESlateDrawEffect::Type InDrawEffects, const FLinearColor& InTint )
{
	SCOPE_CYCLE_COUNTER( STAT_SlateDrawElementMakeTime )
	PaintGeometry.CommitTransformsIfUsingLegacyConstructor();
	FSlateDrawElement& DrawElt = ElementList.AddUninitialized();
	DrawElt.Init(InLayer, PaintGeometry, InClippingRect, InDrawEffects);
	DrawElt.ElementType = ET_Text;
	DrawElt.DataPayload.SetTextPayloadProperties( ElementList, InText, InFontInfo, InTint, StartIndex, EndIndex );
}


void FSlateDrawElement::MakeText( FSlateWindowElementList& ElementList, uint32 InLayer, const FPaintGeometry& PaintGeometry, const FString& InText, const FSlateFontInfo& InFontInfo, const FSlateRect& InClippingRect,ESlateDrawEffect::Type InDrawEffects, const FLinearColor& InTint )
{
	SCOPE_CYCLE_COUNTER( STAT_SlateDrawElementMakeTime )
	PaintGeometry.CommitTransformsIfUsingLegacyConstructor();
	FSlateDrawElement& DrawElt = ElementList.AddUninitialized();
	DrawElt.Init(InLayer, PaintGeometry, InClippingRect, InDrawEffects);
	DrawElt.ElementType = ET_Text;
	DrawElt.DataPayload.SetTextPayloadProperties(  ElementList, InText, InFontInfo, InTint );
}


void FSlateDrawElement::MakeText( FSlateWindowElementList& ElementList, uint32 InLayer, const FPaintGeometry& PaintGeometry, const FText& InText, const FSlateFontInfo& InFontInfo, const FSlateRect& InClippingRect,ESlateDrawEffect::Type InDrawEffects, const FLinearColor& InTint )
{
	SCOPE_CYCLE_COUNTER( STAT_SlateDrawElementMakeTime )
	PaintGeometry.CommitTransformsIfUsingLegacyConstructor();
	FSlateDrawElement& DrawElt = ElementList.AddUninitialized();
	DrawElt.Init(InLayer, PaintGeometry, InClippingRect, InDrawEffects);
	DrawElt.ElementType = ET_Text;
	//fixme, alloc here 
	DrawElt.DataPayload.SetTextPayloadProperties(  ElementList, InText.ToString(), InFontInfo, InTint );
}

void FSlateDrawElement::MakeShapedText( FSlateWindowElementList& ElementList, uint32 InLayer, const FPaintGeometry& PaintGeometry, const FShapedGlyphSequenceRef& InShapedGlyphSequence, const FSlateRect& InClippingRect, ESlateDrawEffect::Type InDrawEffects, const FLinearColor& InTint )
{
	SCOPE_CYCLE_COUNTER( STAT_SlateDrawElementMakeTime )
	PaintGeometry.CommitTransformsIfUsingLegacyConstructor();
	FSlateDrawElement& DrawElt = ElementList.AddUninitialized();
	DrawElt.Init(InLayer, PaintGeometry, InClippingRect, InDrawEffects);
	DrawElt.ElementType = ET_ShapedText;
	DrawElt.DataPayload.SetShapedTextPayloadProperties(InShapedGlyphSequence, InTint);
}

void FSlateDrawElement::MakeGradient( FSlateWindowElementList& ElementList, uint32 InLayer, const FPaintGeometry& PaintGeometry, TArray<FSlateGradientStop> InGradientStops, EOrientation InGradientType, const FSlateRect& InClippingRect, ESlateDrawEffect::Type InDrawEffects )
{
	SCOPE_CYCLE_COUNTER( STAT_SlateDrawElementMakeTime )
	PaintGeometry.CommitTransformsIfUsingLegacyConstructor();
	FSlateDrawElement& DrawElt = ElementList.AddUninitialized();
	DrawElt.Init(InLayer, PaintGeometry, InClippingRect, InDrawEffects);
	DrawElt.ElementType = ET_Gradient;
	DrawElt.DataPayload.SetGradientPayloadProperties( InGradientStops, InGradientType );
}


void FSlateDrawElement::MakeSpline( FSlateWindowElementList& ElementList, uint32 InLayer, const FPaintGeometry& PaintGeometry, const FVector2D& InStart, const FVector2D& InStartDir, const FVector2D& InEnd, const FVector2D& InEndDir, const FSlateRect InClippingRect, float InThickness, ESlateDrawEffect::Type InDrawEffects, const FLinearColor& InTint )
{
	SCOPE_CYCLE_COUNTER( STAT_SlateDrawElementMakeTime )
	PaintGeometry.CommitTransformsIfUsingLegacyConstructor();
	FSlateDrawElement& DrawElt = ElementList.AddUninitialized();
	DrawElt.Init(InLayer, PaintGeometry, InClippingRect, InDrawEffects);
	DrawElt.ElementType = ET_Spline;
	DrawElt.DataPayload.SetSplinePayloadProperties( InStart, InStartDir, InEnd, InEndDir, InThickness, InTint );
}


void FSlateDrawElement::MakeDrawSpaceSpline( FSlateWindowElementList& ElementList, uint32 InLayer, const FVector2D& InStart, const FVector2D& InStartDir, const FVector2D& InEnd, const FVector2D& InEndDir, const FSlateRect InClippingRect, float InThickness, ESlateDrawEffect::Type InDrawEffects, const FLinearColor& InTint )
{
	MakeSpline( ElementList, InLayer, FPaintGeometry(), InStart, InStartDir, InEnd, InEndDir, InClippingRect, InThickness, InDrawEffects, InTint );
}


void FSlateDrawElement::MakeLines(FSlateWindowElementList& ElementList, uint32 InLayer, const FPaintGeometry& PaintGeometry, const TArray<FVector2D>& Points, const FSlateRect InClippingRect, ESlateDrawEffect::Type InDrawEffects, const FLinearColor& InTint, bool bAntialias, float Thickness)
{
	SCOPE_CYCLE_COUNTER( STAT_SlateDrawElementMakeTime )
	PaintGeometry.CommitTransformsIfUsingLegacyConstructor();
	FSlateDrawElement& DrawElt = ElementList.AddUninitialized();
	DrawElt.Init(InLayer, PaintGeometry, InClippingRect, InDrawEffects);
	DrawElt.ElementType = ET_Line;
	DrawElt.DataPayload.SetLinesPayloadProperties( Points, InTint, bAntialias, ESlateLineJoinType::Sharp, Thickness );
}


void FSlateDrawElement::MakeViewport( FSlateWindowElementList& ElementList, uint32 InLayer, const FPaintGeometry& PaintGeometry, TSharedPtr<const ISlateViewport> Viewport, const FSlateRect& InClippingRect, ESlateDrawEffect::Type InDrawEffects, const FLinearColor& InTint )
{
	SCOPE_CYCLE_COUNTER( STAT_SlateDrawElementMakeTime )
	PaintGeometry.CommitTransformsIfUsingLegacyConstructor();
	FSlateDrawElement& DrawElt = ElementList.AddUninitialized();
	DrawElt.Init(InLayer, PaintGeometry, InClippingRect, InDrawEffects);
	DrawElt.ElementType = ET_Viewport;
	DrawElt.DataPayload.SetViewportPayloadProperties( Viewport, InTint );
}


void FSlateDrawElement::MakeCustom( FSlateWindowElementList& ElementList, uint32 InLayer, TSharedPtr<ICustomSlateElement, ESPMode::ThreadSafe> CustomDrawer )
{
	SCOPE_CYCLE_COUNTER( STAT_SlateDrawElementMakeTime )
	FSlateDrawElement& DrawElt = ElementList.AddUninitialized();
	DrawElt.Init(InLayer, FPaintGeometry(), FSlateRect(1,1,1,1), ESlateDrawEffect::None);
	DrawElt.RenderTransform = FSlateRenderTransform();
	DrawElt.ElementType = ET_Custom;
	DrawElt.DataPayload.SetCustomDrawerPayloadProperties( CustomDrawer );
}


void FSlateDrawElement::MakeCustomVerts(FSlateWindowElementList& ElementList, uint32 InLayer, const FSlateResourceHandle& InRenderResourceHandle, const TArray<FSlateVertex>& InVerts, const TArray<SlateIndex>& InIndexes, ISlateUpdatableInstanceBuffer* InInstanceData, uint32 InInstanceOffset, uint32 InNumInstances)
{
	SCOPE_CYCLE_COUNTER(STAT_SlateDrawElementMakeTime)

	FSlateDrawElement& DrawElt = ElementList.AddUninitialized();
	DrawElt.Init(InLayer, FPaintGeometry(),/*Clip rect is ignored*/ FSlateRect(1,1,1,1), ESlateDrawEffect::None);
	DrawElt.RenderTransform = FSlateRenderTransform();
	DrawElt.ElementType = ET_CustomVerts;

	FSlateShaderResourceProxy* RenderingProxy = InRenderResourceHandle.Data->Proxy;

	DrawElt.DataPayload.SetCustomVertsPayloadProperties(RenderingProxy, InVerts, InIndexes, InInstanceData, InInstanceOffset, InNumInstances);
}

void FSlateDrawElement::MakeCachedBuffer(FSlateWindowElementList& ElementList, uint32 InLayer, TSharedPtr<FSlateRenderDataHandle, ESPMode::ThreadSafe>& CachedRenderDataHandle, const FVector2D& Offset)
{
	SCOPE_CYCLE_COUNTER(STAT_SlateDrawElementMakeTime)
	FSlateDrawElement& DrawElt = ElementList.AddUninitialized();
	DrawElt.Init(InLayer, FPaintGeometry(), FSlateRect(1, 1, 1, 1), ESlateDrawEffect::None);
	DrawElt.RenderTransform = FSlateRenderTransform();
	DrawElt.ElementType = ET_CachedBuffer;
	DrawElt.DataPayload.SetCachedBufferPayloadProperties(CachedRenderDataHandle.Get(), Offset);

	ElementList.BeginUsingCachedBuffer(CachedRenderDataHandle);
}

void FSlateDrawElement::MakeLayer(FSlateWindowElementList& ElementList, uint32 InLayer, TSharedPtr<FSlateDrawLayerHandle, ESPMode::ThreadSafe>& DrawLayerHandle)
{
	SCOPE_CYCLE_COUNTER(STAT_SlateDrawElementMakeTime)
	FSlateDrawElement& DrawElt = ElementList.AddUninitialized();
	DrawElt.Init(InLayer, FPaintGeometry(), FSlateRect(1, 1, 1, 1), ESlateDrawEffect::None);
	DrawElt.RenderTransform = FSlateRenderTransform();
	DrawElt.ElementType = ET_Layer;
	DrawElt.DataPayload.SetLayerPayloadProperties(DrawLayerHandle.Get());
}

FVector2D FSlateDrawElement::GetRotationPoint(const FPaintGeometry& PaintGeometry, const TOptional<FVector2D>& UserRotationPoint, ERotationSpace RotationSpace)
{
	FVector2D RotationPoint(0, 0);

	const FVector2D& LocalSize = PaintGeometry.GetLocalSize();

	switch (RotationSpace)
	{
	case RelativeToElement:
	{
		// If the user did not specify a rotation point, we rotate about the center of the element
		RotationPoint = UserRotationPoint.Get(LocalSize * 0.5f);
	}
		break;
	case RelativeToWorld:
	{
		// its in world space, must convert the point to local space.
		RotationPoint = TransformPoint(Inverse(PaintGeometry.GetAccumulatedRenderTransform()), UserRotationPoint.Get(FVector2D::ZeroVector));
	}
		break;
	default:
		check(0);
		break;
	}

	return RotationPoint;
}

void FSlateBatchData::Reset()
{
	RenderBatches.Reset();
	DynamicOffset = FVector2D(0, 0);
	
	// note: LayerToElementBatches is not reset here as the same layers are 
	// more than likely reused and we can save memory allocations by not resetting the map every frame

	NumBatchedVertices = 0;
	NumBatchedIndices = 0;
	NumLayers = 0;

	RenderDataHandle.Reset();
}

#define MAX_VERT_ARRAY_RECYCLE (200)

void FSlateBatchData::AssignVertexArrayToBatch( FSlateElementBatch& Batch )
{
	// Get a free vertex array
	if (VertexArrayFreeList.Num() > 0)
	{
		Batch.VertexArrayIndex = VertexArrayFreeList.Pop(/*bAllowShrinking=*/ false);
	}
	else
	{
		// There are no free vertex arrays so we must add one		
		uint32 NewIndex = BatchVertexArrays.Add(TArray<FSlateVertex>());
		BatchVertexArrays[NewIndex].Reserve(MAX_VERT_ARRAY_RECYCLE);

		Batch.VertexArrayIndex = NewIndex;
	}
}

#define MAX_INDEX_ARRAY_RECYCLE (500)

void FSlateBatchData::AssignIndexArrayToBatch( FSlateElementBatch& Batch )
{
	// Get a free index array
	if (IndexArrayFreeList.Num() > 0)
	{
		Batch.IndexArrayIndex = IndexArrayFreeList.Pop(/*bAllowShrinking=*/ false);
	}
	else
	{
		// There are no free index arrays so we must add one
		uint32 NewIndex = BatchIndexArrays.Add(TArray<SlateIndex>());
		BatchIndexArrays[NewIndex].Reserve(MAX_INDEX_ARRAY_RECYCLE);

		Batch.IndexArrayIndex = NewIndex;
	}

}

void FSlateBatchData::FillVertexAndIndexBuffer(uint8* VertexBuffer, uint8* IndexBuffer)
{
	int32 IndexOffset = 0;
	int32 VertexOffset = 0;
	for ( const FSlateRenderBatch& Batch : RenderBatches )
	{
		// Ignore foreign batches that are inserted into our render set.
		if ( RenderDataHandle != Batch.CachedRenderHandle )
		{
			continue;
		}

		if ( Batch.VertexArrayIndex != INDEX_NONE && Batch.IndexArrayIndex != INDEX_NONE )
		{
			TArray<FSlateVertex>& Vertices = BatchVertexArrays[Batch.VertexArrayIndex];
			TArray<SlateIndex>& Indices = BatchIndexArrays[Batch.IndexArrayIndex];

			if ( Vertices.Num() && Indices.Num() )
			{
				uint32 RequiredVertexSize = Vertices.Num() * Vertices.GetTypeSize();
				uint32 RequiredIndexSize = Indices.Num() * Indices.GetTypeSize();

				FMemory::Memcpy(VertexBuffer + VertexOffset, Vertices.GetData(), RequiredVertexSize);
				FMemory::Memcpy(IndexBuffer + IndexOffset, Indices.GetData(), RequiredIndexSize);

				IndexOffset += ( Indices.Num()*sizeof(SlateIndex) );
				VertexOffset += ( Vertices.Num()*sizeof(FSlateVertex) );

				Vertices.Reset();
				Indices.Reset();

				if ( Vertices.GetSlack() > MAX_VERT_ARRAY_RECYCLE )
				{
					Vertices.Empty();
					Vertices.Reserve(MAX_VERT_ARRAY_RECYCLE);
				}
				if ( Indices.GetSlack() > MAX_INDEX_ARRAY_RECYCLE )
				{
					Indices.Empty();
					Indices.Reserve(MAX_INDEX_ARRAY_RECYCLE);
				}
			}

			VertexArrayFreeList.Add(Batch.VertexArrayIndex);
			IndexArrayFreeList.Add(Batch.IndexArrayIndex);
		}
	}
}

void FSlateBatchData::CreateRenderBatches(FElementBatchMap& LayerToElementBatches)
{
	checkSlow(IsInRenderingThread());

	uint32 VertexOffset = 0;
	uint32 IndexOffset = 0;

	FPlatformMisc::BeginNamedEvent(FColor::Magenta, "SlateRT::CreateRenderBatches");

	Merge(LayerToElementBatches, VertexOffset, IndexOffset);

	FPlatformMisc::EndNamedEvent();

	// 
	if ( RenderDataHandle.IsValid() )
	{
		RenderDataHandle->SetRenderBatches(&RenderBatches);
	}
}

void FSlateBatchData::AddRenderBatch(uint32 InLayer, const FSlateElementBatch& InElementBatch, int32 InNumVertices, int32 InNumIndices, int32 InVertexOffset, int32 InIndexOffset)
{
	NumBatchedVertices += InNumVertices;
	NumBatchedIndices += InNumIndices;

	const int32 Index = RenderBatches.Add(FSlateRenderBatch(InLayer, InElementBatch, RenderDataHandle, InNumVertices, InNumIndices, InVertexOffset, InIndexOffset));
	RenderBatches[Index].DynamicOffset = DynamicOffset;
}

void FSlateBatchData::Merge(FElementBatchMap& InLayerToElementBatches, uint32& VertexOffset, uint32& IndexOffset)
{
	InLayerToElementBatches.Sort();

	const bool bExpandLayersAndCachedHandles = RenderDataHandle.IsValid() == false;

	InLayerToElementBatches.ForEachLayer([&] (uint32 Layer, FElementBatchArray& ElementBatches)
	{
		++NumLayers;
		for ( FElementBatchArray::TIterator BatchIt(ElementBatches); BatchIt; ++BatchIt )
		{
			FSlateElementBatch& ElementBatch = *BatchIt;

			if ( ElementBatch.GetCustomDrawer().IsValid() )
			{
				AddRenderBatch(Layer, ElementBatch, 0, 0, 0, 0);
			}
			else
			{
				if ( bExpandLayersAndCachedHandles )
				{
					if ( FSlateRenderDataHandle* RenderHandle = ElementBatch.GetCachedRenderHandle().Get() )
					{
						DynamicOffset += ElementBatch.GetCachedRenderDataOffset();

						if ( TArray<FSlateRenderBatch>* ForeignBatches = RenderHandle->GetRenderBatches() )
						{
							TArray<FSlateRenderBatch>& ForeignBatchesRef = *ForeignBatches;
							for ( int32 i = 0; i < ForeignBatches->Num(); i++ )
							{
								TSharedPtr<FSlateDrawLayerHandle, ESPMode::ThreadSafe> LayerHandle = ForeignBatchesRef[i].LayerHandle.Pin();
								if ( LayerHandle.IsValid() )
								{
									// If a record was added for a layer, but nothing was ever drawn for it, the batch map will be null.
									if ( LayerHandle->BatchMap )
									{
										Merge(*LayerHandle->BatchMap, VertexOffset, IndexOffset);
										LayerHandle->BatchMap = nullptr;
									}
								}
								else
								{
									const int32 Index = RenderBatches.Add(ForeignBatchesRef[i]);
									RenderBatches[Index].DynamicOffset = DynamicOffset;
								}
							}
						}

						DynamicOffset -= ElementBatch.GetCachedRenderDataOffset();

						continue;
					}
				}
				else
				{
					// Insert if we're not expanding
					if ( FSlateDrawLayerHandle* LayerHandle = ElementBatch.GetLayerHandle().Get() )
					{
						AddRenderBatch(Layer, ElementBatch, 0, 0, 0, 0);
						continue;
					}
				}
					
				if ( ElementBatch.VertexArrayIndex != INDEX_NONE && ElementBatch.IndexArrayIndex != INDEX_NONE )
				{
					TArray<FSlateVertex>& BatchVertices = GetBatchVertexList(ElementBatch);
					TArray<SlateIndex>& BatchIndices = GetBatchIndexList(ElementBatch);

					// We should have at least some vertices and indices in the batch or none at all
					check(BatchVertices.Num() > 0 && BatchIndices.Num() > 0 || BatchVertices.Num() == 0 && BatchIndices.Num() == 0);

					if ( BatchVertices.Num() > 0 && BatchIndices.Num() > 0 )
					{
						const int32 NumVertices = BatchVertices.Num();
						const int32 NumIndices = BatchIndices.Num();

						AddRenderBatch(Layer, ElementBatch, NumVertices, NumIndices, VertexOffset, IndexOffset);

						VertexOffset += BatchVertices.Num();
						IndexOffset += BatchIndices.Num();
					}
					else
					{
						VertexArrayFreeList.Add(ElementBatch.VertexArrayIndex);
						IndexArrayFreeList.Add(ElementBatch.IndexArrayIndex);
					}
				}
			}
		}

		ElementBatches.Reset();
	});

	InLayerToElementBatches.Reset();
}


FSlateWindowElementList::FDeferredPaint::FDeferredPaint( const TSharedRef<const SWidget>& InWidgetToPaint, const FPaintArgs& InArgs, const FGeometry InAllottedGeometry, const FSlateRect InMyClippingRect, const FWidgetStyle& InWidgetStyle, bool InParentEnabled )
	: WidgetToPaintPtr( InWidgetToPaint )
	, Args( InArgs )
	, AllottedGeometry( InAllottedGeometry )
	, MyClippingRect( InMyClippingRect )
	, WidgetStyle( InWidgetStyle )
	, bParentEnabled( InParentEnabled )
{
}


int32 FSlateWindowElementList::FDeferredPaint::ExecutePaint( int32 LayerId, FSlateWindowElementList& OutDrawElements ) const
{
	TSharedPtr<const SWidget> WidgetToPaint = WidgetToPaintPtr.Pin();
	if ( WidgetToPaint.IsValid() )
	{
		return WidgetToPaint->Paint( Args, AllottedGeometry, OutDrawElements.GetWindow()->GetClippingRectangleInWindow(), OutDrawElements, LayerId, WidgetStyle, bParentEnabled );
	}

	return LayerId;
}


void FSlateWindowElementList::QueueDeferredPainting( const FDeferredPaint& InDeferredPaint )
{
	DeferredPaintList.Add(MakeShareable(new FDeferredPaint(InDeferredPaint)));
}

int32 FSlateWindowElementList::PaintDeferred(int32 LayerId)
{
	bNeedsDeferredResolve = false;

	int32 ResolveIndex = ResolveToDeferredIndex.Pop(false);

	for ( int32 i = ResolveIndex; i < DeferredPaintList.Num(); ++i )
	{
		LayerId = DeferredPaintList[i]->ExecutePaint(LayerId, *this);
	}

	for ( int32 i = DeferredPaintList.Num() - 1; i >= ResolveIndex; --i )
	{
		DeferredPaintList.RemoveAt(i, 1, false);
	}

	return LayerId;
}

void FSlateWindowElementList::BeginDeferredGroup()
{
	ResolveToDeferredIndex.Add(DeferredPaintList.Num());
}

void FSlateWindowElementList::EndDeferredGroup()
{
	bNeedsDeferredResolve = true;
}



FSlateWindowElementList::FVolatilePaint::FVolatilePaint(const TSharedRef<const SWidget>& InWidgetToPaint, const FPaintArgs& InArgs, const FGeometry InAllottedGeometry, const FSlateRect InMyClippingRect, int32 InLayerId, const FWidgetStyle& InWidgetStyle, bool InParentEnabled)
	: WidgetToPaintPtr(InWidgetToPaint)
	, Args(InArgs.EnableCaching(InArgs.GetLayoutCache(), InArgs.GetParentCacheNode(), false, true))
	, AllottedGeometry(InAllottedGeometry)
	, MyClippingRect(InMyClippingRect)
	, LayerId(InLayerId)
	, WidgetStyle(InWidgetStyle)
	, bParentEnabled(InParentEnabled)
{
}

int32 FSlateWindowElementList::FVolatilePaint::ExecutePaint(FSlateWindowElementList& OutDrawElements) const
{
	static const FName InvalidationPanelName(TEXT("SInvalidationPanel"));

	TSharedPtr<const SWidget> WidgetToPaint = WidgetToPaintPtr.Pin();
	if ( WidgetToPaint.IsValid() )
	{
		//FPlatformMisc::BeginNamedEvent(FColor::Red, *FReflectionMetaData::GetWidgetDebugInfo(WidgetToPaint));

		// Have to run a slate pre-pass for all volatile elements, some widgets cache information like 
		// the STextBlock.  This may be all kinds of terrible an idea to do during paint.
		SWidget* MutableWidget = const_cast<SWidget*>( WidgetToPaint.Get() );

		if ( MutableWidget->GetType() != InvalidationPanelName )
		{
			MutableWidget->SlatePrepass(AllottedGeometry.Scale);
		}

		const int32 NewLayer = WidgetToPaint->Paint(Args, AllottedGeometry, MyClippingRect, OutDrawElements, LayerId, WidgetStyle, bParentEnabled);
		
		//FPlatformMisc::EndNamedEvent();

		return NewLayer;
	}

	return LayerId;
}

void FSlateWindowElementList::QueueVolatilePainting(const FVolatilePaint& InVolatilePaint)
{
	TSharedPtr< FSlateDrawLayerHandle, ESPMode::ThreadSafe > LayerHandle = MakeShareable(new FSlateDrawLayerHandle());

	FSlateDrawElement::MakeLayer(*this, InVolatilePaint.GetLayerId(), LayerHandle);

	const int32 NewEntryIndex = VolatilePaintList.Add(MakeShareable(new FVolatilePaint(InVolatilePaint)));
	VolatilePaintList[NewEntryIndex]->LayerHandle = LayerHandle;
}

int32 FSlateWindowElementList::PaintVolatile(FSlateWindowElementList& OutElementList)
{
	int32 MaxLayerId = 0;

	for ( int32 VolatileIndex = 0; VolatileIndex < VolatilePaintList.Num(); ++VolatileIndex )
	{
		const TSharedPtr<FVolatilePaint>& Args = VolatilePaintList[VolatileIndex];

		OutElementList.BeginLogicalLayer(Args->LayerHandle);
		MaxLayerId = FMath::Max(MaxLayerId, Args->ExecutePaint(OutElementList));
		OutElementList.EndLogicalLayer();
	}

	return MaxLayerId;
}

void FSlateWindowElementList::BeginLogicalLayer(const TSharedPtr<FSlateDrawLayerHandle, ESPMode::ThreadSafe>& LayerHandle)
{
	// Don't attempt to begin logical layers inside a cached view of the data.
	checkSlow(!IsCachedRenderDataInUse());

	//FPlatformMisc::BeginNamedEvent(FColor::Orange, "FindLayer");
	TSharedPtr<FSlateDrawLayer> Layer = DrawLayers.FindRef(LayerHandle);
	//FPlatformMisc::EndNamedEvent();

	if ( !Layer.IsValid() )
	{
		if ( DrawLayerPool.Num() > 0 )
		{
			Layer = DrawLayerPool.Pop(false);
		}
		else
		{
			Layer = MakeShareable(new FSlateDrawLayer());
		}

		//FPlatformMisc::BeginNamedEvent(FColor::Orange, "AddLayer");
		DrawLayers.Add(LayerHandle, Layer);
		//FPlatformMisc::EndNamedEvent();
	}

	//FPlatformMisc::BeginNamedEvent(FColor::Orange, "PushLayer");
	DrawStack.Push(Layer.Get());
	//FPlatformMisc::EndNamedEvent();
}

void FSlateWindowElementList::EndLogicalLayer()
{
	DrawStack.Pop();
}

FSlateRenderDataHandle::FSlateRenderDataHandle(const ILayoutCache* InCacher, ISlateRenderDataManager* InManager)
	: Cacher(InCacher)
	, Manager(InManager)
	, RenderBatches(nullptr)
	, UsageCount(0)
{
}

FSlateRenderDataHandle::~FSlateRenderDataHandle()
{
	if ( Manager )
	{
		Manager->BeginReleasingRenderData(this);
	}
}

void FSlateRenderDataHandle::Disconnect()
{
	Manager = nullptr;
	RenderBatches = nullptr;
}

TSharedRef<FSlateRenderDataHandle, ESPMode::ThreadSafe> FSlateWindowElementList::CacheRenderData(const ILayoutCache* Cacher)
{
	// Don't attempt to use this slate window element list if the cache is still being used.
	checkSlow(!IsCachedRenderDataInUse());

	TSharedPtr<FSlateRenderer> Renderer = FSlateApplicationBase::Get().GetRenderer();

	TSharedRef<FSlateRenderDataHandle, ESPMode::ThreadSafe> CachedRenderDataHandleRef = Renderer->CacheElementRenderData(Cacher, *this);
	CachedRenderDataHandle = CachedRenderDataHandleRef;

	return CachedRenderDataHandleRef;
}

void FSlateWindowElementList::PreDraw_ParallelThread()
{
	check(IsInParallelRenderingThread());

	for ( auto& Entry : DrawLayers )
	{
		checkSlow(Entry.Key->BatchMap == nullptr);
		Entry.Key->BatchMap = &Entry.Value->GetElementBatchMap();
	}
}

void FSlateWindowElementList::PostDraw_ParallelThread()
{
	check(IsInParallelRenderingThread());

	for ( auto& Entry : DrawLayers )
	{
		Entry.Key->BatchMap = nullptr;
	}

	for ( TSharedPtr<FSlateRenderDataHandle, ESPMode::ThreadSafe>& Handle : CachedRenderHandlesInUse )
	{
		Handle->EndUsing();
	}

	CachedRenderHandlesInUse.Reset();
}

DECLARE_MEMORY_STAT(TEXT("FSlateWindowElementList MemManager"), STAT_FSlateWindowElementListMemManager, STATGROUP_SlateVerbose);
DECLARE_DWORD_COUNTER_STAT(TEXT("FSlateWindowElementList MemManager Count"), STAT_FSlateWindowElementListMemManagerCount, STATGROUP_SlateVerbose);

void FSlateWindowElementList::ResetBuffers()
{
	// Don't attempt to use this slate window element list if the cache is still being used.
	checkSlow(!IsCachedRenderDataInUse());

	DeferredPaintList.Reset();
	VolatilePaintList.Reset();
	BatchData.Reset();

#if SLATE_POOL_DRAW_ELEMENTS
	DrawElementFreePool.Append(RootDrawLayer.DrawElements);
#endif

	// Reset the draw elements on the root draw layer
	RootDrawLayer.DrawElements.Reset();

	// Return child draw layers to the pool, and reset their draw elements.
	for ( auto& Entry : DrawLayers )
	{
#if SLATE_POOL_DRAW_ELEMENTS
		TArray<FSlateDrawElement*>& DrawElements = Entry.Value->DrawElements;
		DrawElementFreePool.Append(DrawElements);
#else
		TArray<FSlateDrawElement>& DrawElements = Entry.Value->DrawElements;
#endif

		DrawElements.Reset();
		DrawLayerPool.Add(Entry.Value);
	}

	DrawLayers.Reset();

	DrawStack.Reset();
	DrawStack.Push(&RootDrawLayer);

	INC_DWORD_STAT(STAT_FSlateWindowElementListMemManagerCount);
	INC_MEMORY_STAT_BY(STAT_FSlateWindowElementListMemManager, MemManager.GetByteCount());

	MemManager.Flush();
}<|MERGE_RESOLUTION|>--- conflicted
+++ resolved
@@ -44,7 +44,6 @@
 	if ( InDrawEffects & ESlateDrawEffect::NoBlending )
 	{
 		DataPayload.BatchFlags |= ESlateBatchDrawFlag::NoBlending;
-<<<<<<< HEAD
 	}
 	if ( InDrawEffects & ESlateDrawEffect::PreMultipliedAlpha )
 	{
@@ -52,15 +51,6 @@
 	}
 	if ( InDrawEffects & ESlateDrawEffect::NoGamma )
 	{
-=======
-	}
-	if ( InDrawEffects & ESlateDrawEffect::PreMultipliedAlpha )
-	{
-		DataPayload.BatchFlags |= ESlateBatchDrawFlag::PreMultipliedAlpha;
-	}
-	if ( InDrawEffects & ESlateDrawEffect::NoGamma )
-	{
->>>>>>> e1398df1
 		DataPayload.BatchFlags |= ESlateBatchDrawFlag::NoGamma;
 	}
 }
