// Copyright Epic Games, Inc. All Rights Reserved.

#include "UObject/LinkerLoad.h"
#include "HAL/FileManager.h"
#include "Misc/Paths.h"
#include "Stats/StatsMisc.h"
#include "Misc/ConfigCacheIni.h"
#include "HAL/IConsoleManager.h"
#include "Misc/SlowTask.h"
#include "Misc/ScopedSlowTask.h"
#include "Misc/ObjectThumbnail.h"
#include "Misc/App.h"
#include "UObject/UObjectHash.h"
#include "UObject/Package.h"
#include "UObject/MetaData.h"
#include "UObject/ObjectRedirector.h"
#include "Misc/PackageName.h"
#include "Blueprint/BlueprintSupport.h"
#include "Misc/PreloadableFile.h"
#include "Misc/SecureHash.h"
#include "Misc/StringBuilder.h"
#include "ProfilingDebugging/DebuggingDefines.h"
#include "Logging/TokenizedMessage.h"
#include "UObject/LinkerPlaceholderBase.h"
#include "UObject/LinkerPlaceholderClass.h"
#include "UObject/LinkerPlaceholderExportObject.h"
#include "UObject/LinkerPlaceholderFunction.h"
#include "UObject/LinkerManager.h"
#include "Serialization/DeferredMessageLog.h"
#include "UObject/UObjectThreadContext.h"
#include "Serialization/AsyncLoading.h"
#include "ProfilingDebugging/LoadTimeTracker.h"
#include "HAL/ThreadHeartBeat.h"
#include "Internationalization/TextPackageNamespaceUtil.h"
#include "Serialization/BulkData.h"
#include "Serialization/AsyncLoadingPrivate.h"
#include "Serialization/Formatters/BinaryArchiveFormatter.h"
#include "Serialization/Formatters/JsonArchiveInputFormatter.h"
#include "Serialization/ArchiveUObjectFromStructuredArchive.h"
#include "Serialization/UnversionedPropertySerialization.h"
#include "Serialization/LoadTimeTracePrivate.h"
#include "HAL/FileManager.h"
#include "UObject/CoreRedirects.h"
#include "Misc/StringBuilder.h"

class FTexture2DResourceMem;

#define LOCTEXT_NAMESPACE "LinkerLoad"

DECLARE_STATS_GROUP_VERBOSE(TEXT("Linker Load"), STATGROUP_LinkerLoad, STATCAT_Advanced);

DECLARE_CYCLE_STAT(TEXT("Linker Preload"),STAT_LinkerPreload,STATGROUP_LinkerLoad);
DECLARE_CYCLE_STAT(TEXT("Linker Precache"),STAT_LinkerPrecache,STATGROUP_LinkerLoad);
DECLARE_CYCLE_STAT(TEXT("Linker Serialize"),STAT_LinkerSerialize,STATGROUP_LinkerLoad);
DECLARE_CYCLE_STAT(TEXT("Linker Load Deferred"), STAT_LinkerLoadDeferred, STATGROUP_LinkerLoad);

DECLARE_STATS_GROUP( TEXT( "Linker Count" ), STATGROUP_LinkerCount, STATCAT_Advanced );
DECLARE_DWORD_ACCUMULATOR_STAT(TEXT("Linker Count"), STAT_LinkerCount, STATGROUP_LinkerCount);
DECLARE_DWORD_ACCUMULATOR_STAT(TEXT("Linker Count (Text Assets)"), STAT_TextAssetLinkerCount, STATGROUP_LinkerCount);
DECLARE_DWORD_ACCUMULATOR_STAT(TEXT("Live Linker Count"), STAT_LiveLinkerCount, STATGROUP_LinkerCount);
DECLARE_FLOAT_ACCUMULATOR_STAT(TEXT("Fixup editor-only flags time"), STAT_EditorOnlyFixupTime, STATGROUP_LinkerCount);

#if WITH_EDITORONLY_DATA
int32 GLinkerAllowDynamicClasses = 0;
static FAutoConsoleVariableRef CVarLinkerAllowDynamicClasses(
	TEXT("linker.AllowDynamicClasses"),
	GLinkerAllowDynamicClasses,
	TEXT("If true, linkers will attempt to use dynamic classes instead of class assets."),
	ECVF_Default
	);
#endif

UClass* FLinkerLoad::UTexture2DStaticClass = NULL;

FName FLinkerLoad::NAME_LoadErrors("LoadErrors");


/*----------------------------------------------------------------------------
Helpers
----------------------------------------------------------------------------*/

#if WITH_EDITOR
bool FLinkerLoad::ShouldCreateThrottledSlowTask() const
{
	return ShouldReportProgress() && FSlowTask::ShouldCreateThrottledSlowTask();
}

int32 GTreatVerifyImportErrorsAsWarnings = 0;
static FAutoConsoleVariableRef CVarTreatVerifyImportErrorsAsWarnings(
	TEXT("linker.TreatVerifyImportErrorsAsWarnings"),
	GTreatVerifyImportErrorsAsWarnings,
	TEXT("If true, the errors emitted due to verify import failures will be warnings instead."),
	ECVF_Default
);
#endif // WITH_EDITOR


int32 GAllowCookedDataInEditorBuilds = 0;
static FAutoConsoleVariableRef CVarAllowCookedDataInEditorBuilds(
	TEXT("cook.AllowCookedDataInEditorBuilds"),
		GAllowCookedDataInEditorBuilds,
	TEXT("If true, allows cooked assets to be loaded in the editor."),
	ECVF_Default
);

/**
* Test whether the given package index is a valid import or export in this package
*/
bool FLinkerLoad::IsValidPackageIndex(FPackageIndex InIndex)
{
	return (InIndex.IsImport() && ImportMap.IsValidIndex(InIndex.ToImport()))
		|| (InIndex.IsExport() && ExportMap.IsValidIndex(InIndex.ToExport()));
}

bool FLinkerLoad::bActiveRedirectsMapInitialized = false;



/**
* DEPRECATED: Replace with FCoreRedirects format for newly added ini entries
*
* Here is the format for the ClassRedirection:
*
*  ; Basic redirects
*  ;ActiveClassRedirects=(OldClassName="MyClass",NewClassName="NewNativePackage.MyClass")
*	ActiveClassRedirects=(OldClassName="CylinderComponent",NewClassName="CapsuleComponent")
*  Note: For class name redirects, the OldClassName must be the plain OldClassName, it cannot be OldPackage.OldClassName
*
*	; Keep both classes around, but convert any existing instances of that object to a particular class (insert into the inheritance hierarchy
*	;ActiveClassRedirects=(OldClassName="MyClass",NewClassName="MyClassParent",InstanceOnly="true")
*
*/

void FLinkerLoad::CreateActiveRedirectsMap(const FString& GEngineIniName)
{
	// Soft deprecated, replaced by FCoreRedirects, but it will still read the old format for the foreseeable future

	// mark that this has been done at least once
	bActiveRedirectsMapInitialized = true;

	if (GConfig)
	{
		FConfigSection* PackageRedirects = GConfig->GetSectionPrivate( TEXT("/Script/Engine.Engine"), false, true, GEngineIniName );
		if (PackageRedirects)
		{
			TArray<FCoreRedirect> NewRedirects;
			FDeferredMessageLog RedirectErrors(NAME_LoadErrors);

			static FName ActiveClassRedirectsKey(TEXT("ActiveClassRedirects"));
			for( FConfigSection::TIterator It(*PackageRedirects); It; ++It )
			{
				if (It.Key() == ActiveClassRedirectsKey)
				{
					FName OldClassName = NAME_None;
					FName NewClassName = NAME_None;
					FName ObjectName = NAME_None;
					FName OldSubobjName = NAME_None;
					FName NewSubobjName = NAME_None;
					FName NewClassClass = NAME_None;
					FName NewClassPackage = NAME_None;

					bool bInstanceOnly = false;

					FParse::Bool( *It.Value().GetValue(), TEXT("InstanceOnly="), bInstanceOnly );
					FParse::Value( *It.Value().GetValue(), TEXT("ObjectName="), ObjectName );

					FParse::Value( *It.Value().GetValue(), TEXT("OldClassName="), OldClassName );
					FParse::Value( *It.Value().GetValue(), TEXT("NewClassName="), NewClassName );

					FParse::Value( *It.Value().GetValue(), TEXT("OldSubobjName="), OldSubobjName );
					FParse::Value( *It.Value().GetValue(), TEXT("NewSubobjName="), NewSubobjName );

					FParse::Value( *It.Value().GetValue(), TEXT("NewClassClass="), NewClassClass );
					FParse::Value( *It.Value().GetValue(), TEXT("NewClassPackage="), NewClassPackage );

					if (NewSubobjName != NAME_None || OldSubobjName != NAME_None)
					{
						check(OldSubobjName != NAME_None && OldClassName != NAME_None );
						FCoreRedirect& Redirect = NewRedirects.Emplace_GetRef(ECoreRedirectFlags::Type_Class, OldClassName.ToString(), OldClassName.ToString());
						Redirect.ValueChanges.Add(OldSubobjName.ToString(), NewSubobjName.ToString());
					}
					//instances only
					else if( bInstanceOnly )
					{
						// If NewClassName is none, register as removed instead
						if (NewClassName == NAME_None)
						{
							NewRedirects.Emplace(ECoreRedirectFlags::Type_Class | ECoreRedirectFlags::Category_InstanceOnly | ECoreRedirectFlags::Category_Removed, OldClassName.ToString(), NewClassName.ToString());
						}
						else
						{
							NewRedirects.Emplace(ECoreRedirectFlags::Type_Class | ECoreRedirectFlags::Category_InstanceOnly, OldClassName.ToString(), NewClassName.ToString());
						}
					}
					//objects only on a per-object basis
					else if( ObjectName != NAME_None )
					{
						UE_LOG(LogLinker, Warning, TEXT("Generic Object redirects are not supported with ActiveClassRedirects and never worked, move to new CoreRedirects system"));
					}
					//full redirect
					else
					{
						if (NewClassName.ToString().Find(TEXT("."), ESearchCase::CaseSensitive) != NewClassName.ToString().Find(TEXT("."), ESearchCase::CaseSensitive, ESearchDir::FromEnd))
						{
							RedirectErrors.Error(FText::Format(LOCTEXT("NestedRenameDisallowed", "{0} cannot contain a rename of nested objects for '{1}'; if you want to leave the outer alone, just specify the name with no path"), FText::FromName(ActiveClassRedirectsKey), FText::FromName(NewClassName)));
						}
						else
						{
							FCoreRedirect& Redirect = NewRedirects.Emplace_GetRef(ECoreRedirectFlags::Type_Class, OldClassName.ToString(), NewClassName.ToString());

							if (!NewClassClass.IsNone() || !NewClassPackage.IsNone())
							{
								Redirect.OverrideClassName = FCoreRedirectObjectName(NewClassClass, NAME_None, NewClassPackage);
							}
							else if (Redirect.NewName.ObjectName.ToString().StartsWith(TEXT("E"), ESearchCase::CaseSensitive))
							{
								// This might be an enum, so we have to register it
								NewRedirects.Emplace(ECoreRedirectFlags::Type_Enum, OldClassName.ToString(), NewClassName.ToString());
							}
							else
							{
								// This might be a struct redirect because many of them were registered incorrectly
								NewRedirects.Emplace(ECoreRedirectFlags::Type_Struct, OldClassName.ToString(), NewClassName.ToString());
							}
						}
					}
				}	
				else if( It.Key() == TEXT("ActiveGameNameRedirects") )
				{
					FName OldGameName = NAME_None;
					FName NewGameName = NAME_None;

					FParse::Value( *It.Value().GetValue(), TEXT("OldGameName="), OldGameName );
					FParse::Value( *It.Value().GetValue(), TEXT("NewGameName="), NewGameName );

					NewRedirects.Emplace(ECoreRedirectFlags::Type_Package, OldGameName.ToString(), NewGameName.ToString());
				}
				else if ( It.Key() == TEXT("ActiveStructRedirects") )
				{
					FName OldStructName = NAME_None;
					FName NewStructName = NAME_None;

					FParse::Value( *It.Value().GetValue(), TEXT("OldStructName="), OldStructName );
					FParse::Value( *It.Value().GetValue(), TEXT("NewStructName="), NewStructName );

					NewRedirects.Emplace(ECoreRedirectFlags::Type_Struct, OldStructName.ToString(), NewStructName.ToString());
				}
				else if ( It.Key() == TEXT("ActivePluginRedirects") )
				{
					FString OldPluginName;
					FString NewPluginName;

					FParse::Value( *It.Value().GetValue(), TEXT("OldPluginName="), OldPluginName );
					FParse::Value( *It.Value().GetValue(), TEXT("NewPluginName="), NewPluginName );

					OldPluginName = FString(TEXT("/")) + OldPluginName + FString(TEXT("/"));
					NewPluginName = FString(TEXT("/")) + NewPluginName + FString(TEXT("/"));

					NewRedirects.Emplace(ECoreRedirectFlags::Type_Package | ECoreRedirectFlags::Option_MatchSubstring, OldPluginName, NewPluginName);
				}
				else if ( It.Key() == TEXT("KnownMissingPackages") )
				{
					FName KnownMissingPackage = NAME_None;

					FParse::Value( *It.Value().GetValue(), TEXT("PackageName="), KnownMissingPackage );

					NewRedirects.Emplace(ECoreRedirectFlags::Type_Package | ECoreRedirectFlags::Category_Removed, KnownMissingPackage.ToString(), FString());
				}
				else if (It.Key() == TEXT("TaggedPropertyRedirects"))
				{
					FName ClassName = NAME_None;
					FName OldPropertyName = NAME_None;
					FName NewPropertyName = NAME_None;

					FParse::Value(*It.Value().GetValue(), TEXT("ClassName="), ClassName);
					FParse::Value(*It.Value().GetValue(), TEXT("OldPropertyName="), OldPropertyName);
					FParse::Value(*It.Value().GetValue(), TEXT("NewPropertyName="), NewPropertyName);

					check(ClassName != NAME_None && OldPropertyName != NAME_None && NewPropertyName != NAME_None);

					NewRedirects.Emplace(ECoreRedirectFlags::Type_Property, FCoreRedirectObjectName(OldPropertyName, ClassName, NAME_None), FCoreRedirectObjectName(NewPropertyName, ClassName, NAME_None));
				}
				else if (It.Key() == TEXT("EnumRedirects"))
				{
					const FString& ConfigValue = It.Value().GetValue();
					FName EnumName = NAME_None;
					FName OldEnumEntry = NAME_None;
					FName NewEnumEntry = NAME_None;

					FString OldEnumSubstring;
					FString NewEnumSubstring;

					FParse::Value(*ConfigValue, TEXT("EnumName="), EnumName);
					if (FParse::Value(*ConfigValue, TEXT("OldEnumEntry="), OldEnumEntry))
					{
						FParse::Value(*ConfigValue, TEXT("NewEnumEntry="), NewEnumEntry);
						check(EnumName != NAME_None && OldEnumEntry != NAME_None && NewEnumEntry != NAME_None);
						FCoreRedirect& Redirect = NewRedirects.Emplace_GetRef(ECoreRedirectFlags::Type_Enum, EnumName.ToString(), EnumName.ToString());
						Redirect.ValueChanges.Add(OldEnumEntry.ToString(), NewEnumEntry.ToString());
					}
					else if (FParse::Value(*ConfigValue, TEXT("OldEnumSubstring="), OldEnumSubstring))
					{
						UE_LOG(LogLinker, Warning, TEXT("OldEnumSubstring no longer supported! Replace with multiple entries or use the better syntax in the CoreRedirects section "));
					}
				}
			}

			FCoreRedirects::AddRedirectList(NewRedirects, GEngineIniName);
		}
	}
	else
	{
		UE_LOG(LogLinker, Warning, TEXT(" **** ACTIVE CLASS REDIRECTS UNABLE TO INITIALIZE! (mActiveClassRedirects) **** "));
	}
}

FScopedCreateImportCounter::FScopedCreateImportCounter(FLinkerLoad* Linker, int32 Index)
{
	LoadContext = Linker->GetSerializeContext();
	check(LoadContext);

	// Remember the old linker and index
	PreviousLinker = LoadContext->SerializedImportLinker;
	PreviousIndex = LoadContext->SerializedImportIndex;
	// Remember the current linker and index.
	LoadContext->SerializedImportLinker = Linker;
	LoadContext->SerializedImportIndex = Index;
}

FScopedCreateImportCounter::~FScopedCreateImportCounter()
{
	// Restore old values
	LoadContext->SerializedImportLinker = PreviousLinker;
	LoadContext->SerializedImportIndex = PreviousIndex;
}


/** Helper struct to keep track of the CreateExport() entry/exit. */
struct FScopedCreateExportCounter
{
	/**
	 *	Constructor. Called upon CreateImport() entry.
	 *	@param Linker	- Current Linker
	 *	@param Index	- Index of the current Import
	 */
	FScopedCreateExportCounter(FLinkerLoad* Linker, int32 Index)
	{
		LoadContext = Linker->GetSerializeContext();
		check(LoadContext);

		// Remember the old linker and index
		PreviousLinker = LoadContext->SerializedExportLinker;
		PreviousIndex = LoadContext->SerializedExportIndex;
		// Remember the current linker and index.
		LoadContext->SerializedExportLinker = Linker;
		LoadContext->SerializedExportIndex = Index;
	}

	/** Destructor. Called upon CreateImport() exit. */
	~FScopedCreateExportCounter()
	{
		// Restore old values
		LoadContext->SerializedExportLinker = PreviousLinker;
		LoadContext->SerializedExportIndex = PreviousIndex;
	}

	/** Current load context object */
	FUObjectSerializeContext* LoadContext;
	/** Poreviously stored linker */
	FLinkerLoad* PreviousLinker;
	/** Previously stored index */
	int32 PreviousIndex;
};

namespace FLinkerDefs
{
	/** Number of progress steps for reporting status to a GUI while loading packages */
	const int32 TotalProgressSteps = 5;
}

/**
 * Creates a platform-specific ResourceMem. If an AsyncCounter is provided, it will allocate asynchronously.
 *
 * @param SizeX				Width of the stored largest mip-level
 * @param SizeY				Height of the stored largest mip-level
 * @param NumMips			Number of stored mips
 * @param TexCreateFlags	ETextureCreateFlags bit flags
 * @param AsyncCounter		If specified, starts an async allocation. If NULL, allocates memory immediately.
 * @return					Platform-specific ResourceMem.
 */
static FTexture2DResourceMem* CreateResourceMem(int32 SizeX, int32 SizeY, int32 NumMips, uint32 Format, uint32 TexCreateFlags, FThreadSafeCounter* AsyncCounter)
{
	FTexture2DResourceMem* ResourceMem = NULL;
	return ResourceMem;
}

static inline int32 HashNames(FName Object, FName Class, FName Package)
{
	return GetTypeHash(Object.GetComparisonIndex())
		+ 7 * GetTypeHash(Class.GetComparisonIndex())
		+ 31 * GetTypeHash(FPackageName::GetShortFName(Package).GetComparisonIndex());
}

static FORCEINLINE bool IsCoreUObjectPackage(const FName& PackageName)
{
	return PackageName == NAME_CoreUObject || PackageName == GLongCoreUObjectPackageName || PackageName == NAME_Core || PackageName == GLongCorePackageName;
}

/*----------------------------------------------------------------------------
	FLinkerLoad.
----------------------------------------------------------------------------*/

void FLinkerLoad::StaticInit(UClass* InUTexture2DStaticClass)
{
	UTexture2DStaticClass = InUTexture2DStaticClass;
}

/**
 * Creates and returns a FLinkerLoad object.
 *
 * @param	Parent		Parent object to load into, can be NULL (most likely case)
 * @param	Filename	Name of file on disk to load
 * @param	LoadFlags	Load flags determining behavior
 *
 * @return	new FLinkerLoad object for Parent/ Filename
 */
FLinkerLoad* FLinkerLoad::CreateLinker(FUObjectSerializeContext* LoadContext, UPackage* Parent, const TCHAR* Filename, uint32 LoadFlags, FArchive* InLoader /*= nullptr*/, const FLinkerInstancingContext* InstancingContext /*= nullptr*/)
{
	check(LoadContext);

#if USE_CIRCULAR_DEPENDENCY_LOAD_DEFERRING
	// we don't want the linker permanently created with the 
	// DeferDependencyLoads flag (we also want to be able to determine if the 
	// linker already exists with that flag), so clear it before we attempt 
	// CreateLinkerAsync()
	// 
	// if this flag is present here, then we're most likely in a nested load and a 
	// blueprint up the load chain needed an asset (most likely a user-defined 
	// struct) loaded (we expect calls with LOAD_DeferDependencyLoads to be 
	// coming from LoadPackageInternal)
	uint32 const DeferredLoadFlag = (LoadFlags & LOAD_DeferDependencyLoads);
	LoadFlags &= ~LOAD_DeferDependencyLoads;
#endif // USE_CIRCULAR_DEPENDENCY_LOAD_DEFERRING

	FLinkerLoad* Linker = CreateLinkerAsync(LoadContext, Parent, Filename, LoadFlags, InstancingContext,
		TFunction<void()>([](){})
		);
	{
#if USE_CIRCULAR_DEPENDENCY_LOAD_DEFERRING
		// the linker could already have the DeferDependencyLoads flag present 
		// (if this linker was already created further up the load chain, and 
		// we're re-entering this to further finalize its creation)... we want 
		// to make sure the DeferDependencyLoads flag is supplied (if it was 
		// specified) for the duration of the Tick() below, because its call to 
		// FinalizeCreation() could invoke further dependency loads
		TGuardValue<uint32> LinkerLoadFlagGuard(Linker->LoadFlags, Linker->LoadFlags | DeferredLoadFlag);
#endif // USE_CIRCULAR_DEPENDENCY_LOAD_DEFERRING
		
		if (InLoader)
		{
			// The linker can't have an associated loader here if we have a loader override
			check(!Linker->Loader);
			Linker->SetLoader(InLoader);
			// Set the basic archive flags on the linker
			Linker->ResetStatusInfo();
		}

		TGuardValue<FLinkerLoad*> SerializedPackageLinkerGuard(LoadContext->SerializedPackageLinker, Linker);
		if (Linker->Tick(0.f, false, false, nullptr) == LINKER_Failed)
		{
			return nullptr;
		}
	}
	FCoreUObjectDelegates::PackageCreatedForLoad.Broadcast(Parent);
	return Linker;
}

void FLinkerLoad::SetLoader(FArchive* InLoader)
{
	Loader = InLoader;

	check(StructuredArchive == nullptr);
	check(!StructuredArchiveRootRecord.IsSet());

	if (StructuredArchiveFormatter == nullptr)
	{
		// Create structured archive wrapper
		StructuredArchiveFormatter = new FBinaryArchiveFormatter(*this);
	}

	StructuredArchive = new FStructuredArchive(*StructuredArchiveFormatter);
	StructuredArchiveRootRecord.Emplace(StructuredArchive->Open().EnterRecord());
}

/**
 * Looks for an existing linker for the given package, without trying to make one if it doesn't exist
 */
FLinkerLoad* FLinkerLoad::FindExistingLinkerForPackage(const UPackage* Package)
{
	FLinkerLoad* Linker = nullptr;
	if (Package)
	{
		Linker = Package->LinkerLoad;
	}
	return Linker;
}

FLinkerLoad* FLinkerLoad::FindExistingLinkerForImport(int32 Index) const
{
	const FObjectImport& Import = ImportMap[Index];
	if (Import.SourceLinker != nullptr)
	{
		return Import.SourceLinker;
	}
	else if (Import.XObject != nullptr)
	{
		if (FLinkerLoad* ObjLinker = Import.XObject->GetLinker())
		{
			return ObjLinker;
		}
	}

	FLinkerLoad* FoundLinker = nullptr;
	if (Import.OuterIndex.IsNull() && (Import.ClassName == NAME_Package))
	{
		FString PackageName = Import.ObjectName.ToString();
		if (UPackage* FoundPackage = FindObject<UPackage>(/*Outer =*/nullptr, *PackageName))
		{
			FoundLinker = FLinkerLoad::FindExistingLinkerForPackage(FoundPackage);
		}
	}
	else if (Import.OuterIndex.IsImport())
	{
		FoundLinker = FindExistingLinkerForImport(Import.OuterIndex.ToImport());
	}
	return FoundLinker;
}

/**
 * !!!!!!!!!!!!!!!!!!!!!!!!!!!!!!!!!!!!!!!!!!!!!!!!!!!!!!!!!!!!!!!!!!!!!!!!!!!!!!!!!!!!!!!!!!!!!!!!!!!!!!!!!!!!!!!!!!!!!!!!!!!!!!!!!!
 * CAUTION:  This function is potentially DANGEROUS.  Should only be used when you're really, really sure you know what you're doing.
 * !!!!!!!!!!!!!!!!!!!!!!!!!!!!!!!!!!!!!!!!!!!!!!!!!!!!!!!!!!!!!!!!!!!!!!!!!!!!!!!!!!!!!!!!!!!!!!!!!!!!!!!!!!!!!!!!!!!!!!!!!!!!!!!!!!
 *
 * Replaces OldObject's entry in its linker with NewObject, so that all subsequent loads of OldObject will return NewObject.
 * This is used to update instanced components that were serialized out, but regenerated during compile-on-load
 *
 * OldObject will be consigned to oblivion, and NewObject will take its place.
 *
 * WARNING!!!	This function is potentially very dangerous!  It should only be used at very specific times, and in very specific cases.
 *				If you're unsure, DON'T TRY TO USE IT!!!
 */
void FLinkerLoad::PRIVATE_PatchNewObjectIntoExport(UObject* OldObject, UObject* NewObject)
{
	// Cache off the old object's linker and export index.  We'll slide the new object in here.
	FLinkerLoad* OldObjectLinker = OldObject->GetLinker();
	// if this thing doesn't have a linker, then it wasn't loaded off disk and all of this is moot
	if (OldObjectLinker)
	{
		const int32 CachedLinkerIndex = OldObject->GetLinkerIndex();
		FObjectExport& ObjExport = OldObjectLinker->ExportMap[CachedLinkerIndex];

		// Detach the old object to make room for the new
		const EObjectFlags OldObjectFlags = OldObject->GetFlags();
		OldObject->ClearFlags(RF_NeedLoad|RF_NeedPostLoad|RF_NeedPostLoadSubobjects);
		OldObject->SetLinker(nullptr, INDEX_NONE, true);

		// Copy flags from the old CDO.
		NewObject->SetFlags(OldObjectFlags);

		// Move the new object into the old object's slot, so any references to this object will now reference the new
		NewObject->SetLinker(OldObjectLinker, CachedLinkerIndex);
		ObjExport.Object = NewObject;

		// If the object was in the ObjLoaded queue (exported, but not yet serialized), swap out for our new object
		if(OldObjectLinker->GetSerializeContext())
		{
			OldObjectLinker->GetSerializeContext()->PRIVATE_PatchNewObjectIntoExport(OldObject, NewObject);
		}
	}
}

void FLinkerLoad::InvalidateExport(UObject* OldObject)
{
	FLinkerLoad* OldObjectLinker = OldObject->GetLinker();
	const int32 CachedLinkerIndex = OldObject->GetLinkerIndex();

	if (OldObjectLinker && OldObjectLinker->ExportMap.IsValidIndex(CachedLinkerIndex))
	{
		FObjectExport& ObjExport = OldObjectLinker->ExportMap[CachedLinkerIndex];
		ObjExport.bExportLoadFailed = true;
	}
}

FName FLinkerLoad::FindSubobjectRedirectName(const FName& Name, UClass* Class)
{
	const TMap<FString, FString>* ValueChanges = FCoreRedirects::GetValueRedirects(ECoreRedirectFlags::Type_Class, Class);

	if (ValueChanges)
	{
		const FString* NewInstanceName = ValueChanges->Find(Name.ToString());
		if (NewInstanceName)
		{
			return FName(**NewInstanceName);
		}
	}

	return FName();
}

/**
 * Creates a FLinkerLoad object for async creation. Tick has to be called manually till it returns
 * true in which case the returned linker object has finished the async creation process.
 *
 * @param	Parent		Parent object to load into, can be NULL (most likely case)
 * @param	Filename	Name of file on disk to load
 * @param	LoadFlags	Load flags determining behavior
 *
 * @return	new FLinkerLoad object for Parent/ Filename
 */
FLinkerLoad* FLinkerLoad::CreateLinkerAsync(FUObjectSerializeContext* LoadContext, UPackage* Parent, const TCHAR* Filename, uint32 LoadFlags, const FLinkerInstancingContext* InstancingContext
	, TFunction<void()>&& InSummaryReadyCallback
	)
{
	check(Parent);

	// See whether there already is a linker for this parent/ linker root.
	FLinkerLoad* Linker = FindExistingLinkerForPackage(Parent);
	if (Linker)
	{
		if (GEventDrivenLoaderEnabled)
		{
			UE_LOG(LogStreaming, Fatal, TEXT("FLinkerLoad::CreateLinkerAsync: Found existing linker for '%s'"), *Parent->GetName());
		}
		else
		{
			UE_LOG(LogStreaming, Log, TEXT("FLinkerLoad::CreateLinkerAsync: Found existing linker for '%s'"), *Parent->GetName());
		}		
	}

	// Create a new linker if there isn't an existing one.
	if( Linker == NULL )
	{
		if (GEventDrivenLoaderEnabled && FApp::IsGame() && !GIsEditor)
		{
			LoadFlags |= LOAD_Async;
		}
		Linker = new FLinkerLoad(Parent, Filename, LoadFlags, InstancingContext ? *InstancingContext : FLinkerInstancingContext());
		Linker->SetSerializeContext(LoadContext);
		Parent->LinkerLoad = Linker;
		if (GEventDrivenLoaderEnabled && Linker)
		{
			Linker->CreateLoader(Forward<TFunction<void()>>(InSummaryReadyCallback));
		}
	}
	
	check(Parent->LinkerLoad == Linker);

	return Linker;
}

void FLinkerLoad::SetSerializeContext(FUObjectSerializeContext* InLoadContext)
{
}

FUObjectSerializeContext* FLinkerLoad::GetSerializeContext()
{
	return FUObjectThreadContext::Get().GetSerializeContext();
}

/**
 * Ticks an in-flight linker and spends InTimeLimit seconds on creation. This is a soft time limit used
 * if bInUseTimeLimit is true.
 *
 * @param	InTimeLimit		Soft time limit to use if bInUseTimeLimit is true
 * @param	bInUseTimeLimit	Whether to use a (soft) timelimit
 * @param	bInUseFullTimeLimit	Whether to use the entire time limit, even if blocked on I/O
 * 
 * @return	true if linker has finished creation, false if it is still in flight
 */
FLinkerLoad::ELinkerStatus FLinkerLoad::Tick( float InTimeLimit, bool bInUseTimeLimit, bool bInUseFullTimeLimit, TMap<TPair<FName, FPackageIndex>, FPackageIndex>* ObjectNameWithOuterToExportMap)
{
	ELinkerStatus Status = LINKER_Loaded;

	if( bHasFinishedInitialization == false )
	{
		// Store variables used by functions below.
		TickStartTime		= FPlatformTime::Seconds();
		bTimeLimitExceeded	= false;
		bUseTimeLimit		= bInUseTimeLimit;
		bUseFullTimeLimit	= bInUseFullTimeLimit;
		TimeLimit			= InTimeLimit;

		do
		{
			bool bCanSerializePackageFileSummary = false;
			if (GEventDrivenLoaderEnabled)
			{
				check(Loader || bDynamicClassLinker);
				bCanSerializePackageFileSummary = true;
			}
			else
			{
				// Create loader, aka FArchive used for serialization and also precache the package file summary.
				// false is returned until any precaching is complete.
				SCOPED_LOADTIMER(LinkerLoad_CreateLoader);
				Status = CreateLoader(TFunction<void()>([]() {}));

				bCanSerializePackageFileSummary = (Status == LINKER_Loaded);
			}

			// Serialize the package file summary and presize the various arrays (name, import & export map)
			if (bCanSerializePackageFileSummary)
			{
				SCOPED_LOADTIMER(LinkerLoad_SerializePackageFileSummary);
				Status = SerializePackageFileSummary();
			}

			// Serialize the name map and register the names.
			if( Status == LINKER_Loaded )
			{
				SCOPED_LOADTIMER(LinkerLoad_SerializeNameMap);
				Status = SerializeNameMap();
			}

			// Serialize the gatherable text data map.
			if( Status == LINKER_Loaded )
			{
				SCOPED_LOADTIMER(LinkerLoad_SerializeGatherableTextDataMap);
				Status = SerializeGatherableTextDataMap();
			}

			// Serialize the import map.
			if( Status == LINKER_Loaded )
			{
				SCOPED_LOADTIMER(LinkerLoad_SerializeImportMap);
				Status = SerializeImportMap();
			}

			// Serialize the export map.
			if( Status == LINKER_Loaded )
			{
				SCOPED_LOADTIMER(LinkerLoad_SerializeExportMap);
				Status = SerializeExportMap();
			}

#if WITH_TEXT_ARCHIVE_SUPPORT
			// Reconstruct the import and export maps for text assets
			if (Status == LINKER_Loaded)
			{
				SCOPED_LOADTIMER(LinkerLoad_ReconstructImportAndExportMap);
				Status = ReconstructImportAndExportMap();
			}
#endif

			// Fix up import map for backward compatible serialization.
			if( Status == LINKER_Loaded )
			{	
				SCOPED_LOADTIMER(LinkerLoad_FixupImportMap);
				Status = FixupImportMap();
			}

			// Populate the linker instancing context for instance loading if needed.
			if (Status == LINKER_Loaded)
			{
				SCOPED_LOADTIMER(LinkerLoad_PopulateInstancingContext);
				Status = PopulateInstancingContext();
			}

			// Fix up export map for object class conversion 
			if( Status == LINKER_Loaded )
			{	
				SCOPED_LOADTIMER(LinkerLoad_FixupExportMap);
				Status = FixupExportMap();
			}

			// Serialize the dependency map.
			if( Status == LINKER_Loaded )
			{
				SCOPED_LOADTIMER(LinkerLoad_SerializeDependsMap);
				Status = SerializeDependsMap();
			}

			// Hash exports.
			if( Status == LINKER_Loaded )
			{
				SCOPED_LOADTIMER(LinkerLoad_CreateExportHash);
				Status = CreateExportHash();
			}

			// Find existing objects matching exports and associate them with this linker.
			if( Status == LINKER_Loaded )
			{
				SCOPED_LOADTIMER(LinkerLoad_FindExistingExports);
				Status = FindExistingExports();
			}

			if (Status == LINKER_Loaded)
			{
				SCOPED_LOADTIMER(LinkerLoad_SerializePreloadDependencies);
				Status = SerializePreloadDependencies();
			}

			// Finalize creation process.
			if( Status == LINKER_Loaded )
			{
				SCOPED_LOADTIMER(LinkerLoad_FinalizeCreation);
				Status = FinalizeCreation(ObjectNameWithOuterToExportMap);
			}
		}
		// Loop till we are done if no time limit is specified, or loop until the real time limit is up if we want to use full time
		while (Status == LINKER_TimedOut && 
			(!bUseTimeLimit || (bUseFullTimeLimit && !IsTimeLimitExceeded(TEXT("Checking Full Timer"))))
			);
	}

	if (Status == LINKER_Failed)
	{
		LinkerRoot->LinkerLoad = nullptr;
#if WITH_EDITOR

		if (LoadProgressScope)
		{
		delete LoadProgressScope;
		LoadProgressScope = nullptr;	
		}
#endif
	}

	// Return whether we completed or not.
	return Status;
}

/**
 * Private constructor, passing arguments through from CreateLinker.
 *
 * @param	Parent		Parent object to load into, can be NULL (most likely case)
 * @param	Filename	Name of file on disk to load
 * @param	LoadFlags	Load flags determining behavior
 */
FLinkerLoad::FLinkerLoad(UPackage* InParent, const TCHAR* InFilename, uint32 InLoadFlags, FLinkerInstancingContext InInstancingContext)
: FLinker(ELinkerType::Load, InParent, InFilename)
, LoadFlags(InLoadFlags)
, bHaveImportsBeenVerified(false)
, bDynamicClassLinker(false)
, TemplateForGetArchetypeFromLoader(nullptr)
, bForceSimpleIndexToObject(false)
, bLockoutLegacyOperations(false)
, bIsAsyncLoader(false)
, bIsDestroyingLoader(false)
, StructuredArchive(nullptr)
, StructuredArchiveFormatter(nullptr)
, Loader(nullptr)
, InstancingContext(MoveTemp(InInstancingContext))
, AsyncRoot(nullptr)
, GatherableTextDataMapIndex(0)
, ImportMapIndex(0)
, ExportMapIndex(0)
, DependsMapIndex(0)
, ExportHashIndex(0)
, bHasSerializedPackageFileSummary(false)
, bHasReconstructedImportAndExportMap(false)
, bHasSerializedPreloadDependencies(false)
, bHasFixedUpImportMap(false)
, bHasPopulatedInstancingContext(false)
, bFixupExportMapDone(false)
, bHasFoundExistingExports(false)
, bHasFinishedInitialization(false)
, bIsGatheringDependencies(false)
, bTimeLimitExceeded(false)
, bUseTimeLimit(false)
, bUseFullTimeLimit(false)
, IsTimeLimitExceededCallCount(0)
, TimeLimit(0.0f)
, TickStartTime(0.0)
#if WITH_EDITOR
, bExportsDuplicatesFixed(false)
,	LoadProgressScope( nullptr )
#endif // WITH_EDITOR
#if USE_CIRCULAR_DEPENDENCY_LOAD_DEFERRING
,	bForceBlueprintFinalization(false)
,	DeferredCDOIndex(INDEX_NONE)
#endif // USE_CIRCULAR_DEPENDENCY_LOAD_DEFERRING
{
	INC_DWORD_STAT(STAT_LinkerCount);
	INC_DWORD_STAT(STAT_LiveLinkerCount);
#if !UE_BUILD_SHIPPING && !UE_BUILD_TEST
	FLinkerManager::Get().AddLiveLinker(this);
#endif
	OwnerThread = FPlatformTLS::GetCurrentThreadId();

#if WITH_EDITOR
	// Check if the linker is instanced @todo: pass through a load flag?
<<<<<<< HEAD
	FName PackageNameToLoad = *FPackageName::FilenameToLongPackageName(InFilename);
	if (LinkerRoot->GetFName() != PackageNameToLoad)
	{
		InstancingContext.AddMapping(PackageNameToLoad, LinkerRoot->GetFName());
=======
	FString PackageName;
	if (FPackageName::TryConvertFilenameToLongPackageName(Filename, PackageName))
	{
		FName PackageNameToLoad = *PackageName;
		if (LinkerRoot->GetFName() != PackageNameToLoad)
		{
			InstancingContext.AddMapping(PackageNameToLoad, LinkerRoot->GetFName());
		}
>>>>>>> 3ecbc206
	}
#endif
}

FLinkerLoad::~FLinkerLoad()
{
#if !UE_BUILD_SHIPPING && !UE_BUILD_TEST
	FLinkerManager::Get().RemoveLiveLinker(this);
#endif

	UE_CLOG(!FUObjectThreadContext::Get().IsDeletingLinkers, LogLinker, Fatal, TEXT("Linkers can only be deleted by FLinkerManager."));

	// Detaches linker.
	Detach();

	// Detach the serialize context
	if (GetSerializeContext())
	{
		SetSerializeContext(nullptr);
	}

	DEC_DWORD_STAT(STAT_LiveLinkerCount);

#if WITH_EDITOR
	// Make sure this is deleted if it's still allocated
	delete LoadProgressScope;
#endif
	check(Loader == nullptr);
	check(StructuredArchive == nullptr);
	check(StructuredArchiveFormatter == nullptr);
}

/**
 * Returns whether the time limit allotted has been exceeded, if enabled.
 *
 * @param CurrentTask	description of current task performed for logging spilling over time limit
 * @param Granularity	Granularity on which to check timing, useful in cases where FPlatformTime::Seconds is slow (e.g. PC)
 *
 * @return true if time limit has been exceeded (and is enabled), false otherwise (including if time limit is disabled)
 */
bool FLinkerLoad::IsTimeLimitExceeded( const TCHAR* CurrentTask, int32 Granularity )
{
	IsTimeLimitExceededCallCount++;
	if( !IsTextFormat()
	&&  !bTimeLimitExceeded 
	&&  bUseTimeLimit 
	&&  (IsTimeLimitExceededCallCount % Granularity) == 0 )
	{
		double CurrentTime = FPlatformTime::Seconds();
		bTimeLimitExceeded = CurrentTime - TickStartTime > TimeLimit;
		if (!FPlatformProperties::HasEditorOnlyData())
		{
			// Log single operations that take longer than timelimit.
			if( (CurrentTime - TickStartTime) > (2.5 * TimeLimit) )
			{
				UE_LOG(LogStreaming, Log, TEXT("FLinkerLoad: %s took (less than) %5.2f ms"), 
					CurrentTask, 
					(CurrentTime - TickStartTime) * 1000);
			}
		}
	}
	return bTimeLimitExceeded;
}

void FLinkerLoad::ResetStatusInfo()
{
	// Set status info.
	this->SetUE4Ver(GPackageFileUE4Version);
	this->SetLicenseeUE4Ver(GPackageFileLicenseeUE4Version);
	this->SetEngineVer(FEngineVersion::Current());
	this->SetIsLoading(true);
	this->SetIsPersistent(true);

	// Reset all custom versions
	ResetCustomVersions();
}

/**
 * Creates loader used to serialize content.
 */
FLinkerLoad::ELinkerStatus FLinkerLoad::CreateLoader(
	TFunction<void()>&& InSummaryReadyCallback
	)
{
	//DECLARE_SCOPE_CYCLE_COUNTER( TEXT( "FLinkerLoad::CreateLoader" ), STAT_LinkerLoad_CreateLoader, STATGROUP_LinkerLoad );

#if WITH_EDITOR

	if (!LoadProgressScope)
	{
		if (ShouldCreateThrottledSlowTask())
		{
			static const FText LoadingText = NSLOCTEXT("Core", "GenericLoading", "Loading...");
			LoadProgressScope = new FScopedSlowTask(FLinkerDefs::TotalProgressSteps, LoadingText);
		}
	}

#endif

	// This should have been initialized in InitUObject
	check(bActiveRedirectsMapInitialized);

	if( !Loader && !bDynamicClassLinker )
	{
#if WITH_EDITOR
		if (LoadProgressScope)
		{
			static const FTextFormat LoadingFileTextFormat = NSLOCTEXT("Core", "LoadingFileWithFilename", "Loading file: {CleanFilename}...");
		FFormatNamedArguments FeedbackArgs;
		FeedbackArgs.Add( TEXT("CleanFilename"), FText::FromString( FPaths::GetCleanFilename( *Filename ) ) );
			LoadProgressScope->DefaultMessage = FText::Format(LoadingFileTextFormat, FeedbackArgs);
		LoadProgressScope->EnterProgressFrame();
		}
#endif

		// Check if this linker was created for dynamic class package
		bDynamicClassLinker = GetConvertedDynamicPackageNameToTypeName().Contains(LinkerRoot->GetFName());
		if (bDynamicClassLinker
#if WITH_EDITORONLY_DATA
			&& GLinkerAllowDynamicClasses
#endif
			)
		{
			// In this case we can skip serializing PackageFileSummary and fill all the required info here
			CreateDynamicTypeLoader();
		}
		else
		{
#if WITH_TEXT_ARCHIVE_SUPPORT
			if (Filename.EndsWith(FPackageName::GetTextAssetPackageExtension()) || Filename.EndsWith(FPackageName::GetTextMapPackageExtension()))
			{
				INC_DWORD_STAT(STAT_TextAssetLinkerCount);
				DECLARE_SCOPE_CYCLE_COUNTER(TEXT("FLinkerLoad::CreateTextArchiveFormatter"), STAT_LinkerLoad_CreateTextArchiveFormatter, STATGROUP_LinkerLoad);
				TRACE_CPUPROFILER_EVENT_SCOPE(FLinkerLoad::CreateTextArchiveFormatter);
				Loader = IFileManager::Get().CreateFileReader(*Filename);
				StructuredArchiveFormatter = new FJsonArchiveInputFormatter(*this, [this](const FString& InFullPath)
				{
					FPackageIndex Index = FindOrCreateImportOrExport(InFullPath);
					if (Index.IsNull())
					{
						return (UObject*)nullptr;
					}
					else if (Index.IsImport())
					{
						return CreateImport(Index.ToImport());
					}
					else
					{
						check(Index.IsExport());
						return CreateExport(Index.ToExport());
					}
				});
			}
			else
#endif
			{
				// If want to be able to load cooked data in the editor we need to use FAsyncArchive which supports EDL cooked packages,
				// otherwise the generic file reader is faster in the editor so use that
				bool bCanUseAsyncLoader = FPlatformProperties::RequiresCookedData() || GAllowCookedDataInEditorBuilds;
				if (bCanUseAsyncLoader)
				{
					Loader = new FAsyncArchive(*Filename, this,
							GEventDrivenLoaderEnabled ? Forward<TFunction<void()>>(InSummaryReadyCallback) : TFunction<void()>([]() {})
						);
				}
#if WITH_EDITOR
				else if (FLinkerLoad::GetPreloadingEnabled() && FLinkerLoad::TryGetPreloadedLoader(Loader, *Filename))
				{
					// Loader set by TryGetPreloadedLoader
				}
#endif
				else
				{
					Loader = IFileManager::Get().CreateFileReader(*Filename);
				}

				if (!Loader)
				{
					UE_LOG(LogLinker, Warning, TEXT("Error opening file '%s'."), *Filename);
					return LINKER_Failed;
				}

				if (Loader->IsError())
				{
					DestroyLoader();
					UE_LOG(LogLinker, Warning, TEXT("Error opening file '%s'."), *Filename);
					return LINKER_Failed;
				}
#if DEVIRTUALIZE_FLinkerLoad_Serialize
				ActiveFPLB = Loader->ActiveFPLB; // make sure my fast past loading is using the FAA2 fast path buffer
#endif

				bool bHasHashEntry = FSHA1::GetFileSHAHash(*Filename, NULL);
				if ((LoadFlags & LOAD_MemoryReader) || bHasHashEntry)
				{
					// force preload into memory if file has an SHA entry
					// Serialize data from memory instead of from disk.
					uint32	BufferSize = Loader->TotalSize();
					void*	Buffer = FMemory::Malloc(BufferSize);
					Loader->Serialize(Buffer, BufferSize);
					DestroyLoader();
					if (bHasHashEntry)
					{
						// create buffer reader and spawn SHA verify when it gets closed
						Loader = new FBufferReaderWithSHA(Buffer, BufferSize, true, *Filename, true);
					}
					else
					{
						// create a buffer reader
						Loader = new FBufferReader(Buffer, BufferSize, true, true);
					}
				}
				else
				{
					bIsAsyncLoader = bCanUseAsyncLoader;
				}
			}
		} 

		SetLoader(Loader);

		check(bDynamicClassLinker || Loader);
		check(bDynamicClassLinker || !Loader->IsError());

		//if( FLinkerLoad::FindExistingLinkerForPackage(LinkerRoot) )
		//{
		//	UE_LOG(LogLinker, Warning, TEXT("Linker for '%s' already exists"), *LinkerRoot->GetName() );
		//	return LINKER_Failed;
		//}
		
		ResetStatusInfo();
	}
	else if (GEventDrivenLoaderEnabled)
	{
		check(0);
	}
	if (GEventDrivenLoaderEnabled)
	{
		return LINKER_TimedOut;
	}
	else
	{
		bool bExecuteNextStep = true;
		if( bHasSerializedPackageFileSummary == false )
		{
			if (bIsAsyncLoader)
			{
				bExecuteNextStep = GetAsyncLoader()->ReadyToStartReadingHeader(bUseTimeLimit, bUseFullTimeLimit, TickStartTime, TimeLimit);
			}
			else
			{
				int64 Size = Loader->TotalSize();
				if (Size <= 0)
				{
					DestroyLoader();
					UE_LOG(LogLinker, Warning, TEXT("Error opening file '%s'."), *Filename);
					return LINKER_Failed;
				}
				// Precache up to one ECC block before serializing package file summary.
				// If the package is partially compressed, we'll know that quickly and
				// end up discarding some of the precached data so we can re-fetch
				// and decompress it.
				static int64 MinimumReadSize = 32 * 1024;
				checkSlow(MinimumReadSize >= 2048 && MinimumReadSize <= 1024 * 1024); // not a hard limit, but we should be loading at least a reasonable amount of data
				int32 PrecacheSize = FMath::Min(MinimumReadSize, Size);
				check( PrecacheSize > 0 );
				// Wait till we're finished precaching before executing the next step.
				bExecuteNextStep = Loader->Precache(0, PrecacheSize);
			}
		}

		return (bExecuteNextStep && !IsTimeLimitExceeded( TEXT("creating loader") )) ? LINKER_Loaded : LINKER_TimedOut;
	}
}

FLinkerLoad::ELinkerStatus FLinkerLoad::SerializePackageFileSummaryInternal()
{
#if WITH_EDITOR
	if (LoadProgressScope)
	{
		LoadProgressScope->EnterProgressFrame(1);
	}
#endif
	// Read summary from file.
	StructuredArchiveRootRecord.GetValue() << SA_VALUE(TEXT("Summary"), Summary);

	// Check tag.
	if (Summary.Tag != PACKAGE_FILE_TAG)
	{
		UE_LOG(LogLinker, Warning, TEXT("The file '%s' contains unrecognizable data, check that it is of the expected type."), *Filename);
		return LINKER_Failed;
	}

	// Validate the summary.
	if (Summary.GetFileVersionUE4() < VER_UE4_OLDEST_LOADABLE_PACKAGE)
	{
		UE_LOG(LogLinker, Warning, TEXT("The file %s was saved by a previous version which is not backwards compatible with this one. Min Required Version: %i  Package Version: %i"), *Filename, (int32)VER_UE4_OLDEST_LOADABLE_PACKAGE, Summary.GetFileVersionUE4());
		return LINKER_Failed;
	}
	// Don't load packages that are only compatible with an engine version newer than the current one.
	if (!FEngineVersion::Current().IsCompatibleWith(Summary.CompatibleWithEngineVersion))
	{
		UE_LOG(LogLinker, Warning, TEXT("Asset '%s' has been saved with engine version newer than current and therefore can't be loaded. CurrEngineVersion: %s AssetEngineVersion: %s"), *Filename, *FEngineVersion::Current().ToString(), *Summary.CompatibleWithEngineVersion.ToString());
		return LINKER_Failed;
	}

	// Set desired property tag format
	bool bUseUnversionedProperties = (Summary.PackageFlags & PKG_UnversionedProperties) != 0;
	SetUseUnversionedPropertySerialization(bUseUnversionedProperties);
	Loader->SetUseUnversionedPropertySerialization(bUseUnversionedProperties);

	if (!FPlatformProperties::RequiresCookedData() && !Summary.SavedByEngineVersion.HasChangelist() && FEngineVersion::Current().HasChangelist())
	{
		// This warning can be disabled in ini with [Core.System] ZeroEngineVersionWarning=False
		static struct FInitZeroEngineVersionWarning
		{
			bool bDoWarn;
			FInitZeroEngineVersionWarning()
			{
				if (!GConfig->GetBool(TEXT("Core.System"), TEXT("ZeroEngineVersionWarning"), bDoWarn, GEngineIni))
				{
					bDoWarn = true;
				}
			}
			FORCEINLINE operator bool() const { return bDoWarn; }
		} ZeroEngineVersionWarningEnabled;
		UE_CLOG(ZeroEngineVersionWarningEnabled, LogLinker, Warning, TEXT("Asset '%s' has been saved with empty engine version. The asset will be loaded but may be incompatible."), *Filename);
	}

	// Don't load packages that were saved with package version newer than the current one.
	if ((Summary.GetFileVersionUE4() > GPackageFileUE4Version) || (Summary.GetFileVersionLicenseeUE4() > GPackageFileLicenseeUE4Version))
	{
		UE_LOG(LogLinker, Warning, TEXT("Unable to load package (%s) PackageVersion %i, MaxExpected %i : LicenseePackageVersion %i, MaxExpected %i."), *Filename, Summary.GetFileVersionUE4(), GPackageFileUE4Version, Summary.GetFileVersionLicenseeUE4(), GPackageFileLicenseeUE4Version);
		return LINKER_Failed;
	}

	// don't load packages that contain editor only data in builds that don't support that and vise versa
	if (!FPlatformProperties::HasEditorOnlyData() && !(Summary.PackageFlags & PKG_FilterEditorOnly))
	{
		UE_LOG(LogLinker, Warning, TEXT("Unable to load package (%s). Package contains EditorOnly data which is not supported by the current build."), *Filename);
		return LINKER_Failed;
	}

	// don't load packages that contain editor only data in builds that don't support that and vise versa
	if (FPlatformProperties::HasEditorOnlyData() && !!(Summary.PackageFlags & PKG_FilterEditorOnly))
	{
		// This warning can be disabled in ini or project settings
		if (!GAllowCookedDataInEditorBuilds)
		{
			UE_LOG(LogLinker, Warning,
				TEXT("Unable to load package (%s). Package contains cooked data which is not supported by the current build. Enable 'Allow Cooked Content In The Editor' in Project Settings under 'Engine - Cooker' section to load it."),
				*Filename);
			return LINKER_Failed;
		}
	}

	if (FPlatformProperties::RequiresCookedData() &&
		Summary.PreloadDependencyCount > 0 && Summary.PreloadDependencyOffset > 0 &&
		!IsEventDrivenLoaderEnabledInCookedBuilds())
	{
		UE_LOG(LogLinker, Fatal, TEXT("Package %s contains preload dependency data but the current build does not support it. Make sure Event Driven Loader is enabled and rebuild the game executable."),
			*GetArchiveName())
	}

#if PLATFORM_WINDOWS && DO_GUARD_SLOW
	if (!FPlatformProperties::RequiresCookedData() &&
		// We can't check the post tag if the file is an EDL cooked package
		!((Summary.PackageFlags & PKG_FilterEditorOnly) && Summary.PreloadDependencyCount > 0 && Summary.PreloadDependencyOffset > 0)
		&& !IsTextFormat())
	{
		// check if this package version stored the 4-byte magic post tag
		// get the offset of the post tag
		int64 MagicOffset = TotalSize() - sizeof(uint32);
		// store the current file offset
		int64 OriginalOffset = Tell();

		uint32 Tag = 0;

		// seek to the post tag and serialize it
		Seek(MagicOffset);
		*this << Tag;

		if (Tag != PACKAGE_FILE_TAG)
		{
			UE_LOG(LogLinker, Warning, TEXT("Unable to load package (%s). Post Tag is not valid. File might be corrupted."), *Filename);
			return LINKER_Failed;
		}

		// seek back to the position after the package summary
		Seek(OriginalOffset);
	}
#endif

	return LINKER_Loaded;
}

/**
 * Serializes the package file summary.
 */
FLinkerLoad::ELinkerStatus FLinkerLoad::SerializePackageFileSummary()
{
	DECLARE_SCOPE_CYCLE_COUNTER( TEXT( "FLinkerLoad::SerializePackageFileSummary" ), STAT_LinkerLoad_SerializePackageFileSummary, STATGROUP_LinkerLoad );

	if (bHasSerializedPackageFileSummary == false)
	{
		if (Loader->IsError())
		{
			UE_LOG(LogLinker, Warning, TEXT("The file '%s' contains unrecognizable data, check that it is of the expected type."), *Filename);
			return LINKER_Failed;
		}
		if (bIsAsyncLoader)
		{
			GetAsyncLoader()->StartReadingHeader();
		}

		ELinkerStatus Status = SerializePackageFileSummaryInternal();

		if (Status == LINKER_Failed && bIsAsyncLoader)
		{
			GetAsyncLoader()->EndReadingHeader();
			return Status;
		}

		ELinkerStatus UpdateStatus = UpdateFromPackageFileSummary();
		if (UpdateStatus != LINKER_Loaded)
		{
			return UpdateStatus;
		}

		// Slack everything according to summary.
		ImportMap					.Empty( Summary.ImportCount				);
		ExportMap					.Empty( Summary.ExportCount				);
		GatherableTextDataMap		.Empty( Summary.GatherableTextDataCount );
		NameMap						.Empty( Summary.NameCount				);
		// Depends map gets pre-sized in SerializeDependsMap if used.

		// Avoid serializing it again.
		bHasSerializedPackageFileSummary = true;
	}

	return !IsTimeLimitExceeded( TEXT("serializing package file summary") ) ? LINKER_Loaded : LINKER_TimedOut;
}

FLinkerLoad::ELinkerStatus FLinkerLoad::UpdateFromPackageFileSummary()
{
	// When unversioned, pretend we are the latest version
	bool bCustomVersionIsLatest = true;
	if (!Summary.bUnversioned)
	{
		TArray<FCustomVersionDifference> Diffs = FCurrentCustomVersions::Compare(Summary.GetCustomVersionContainer().GetAllVersions());
		for (FCustomVersionDifference Diff : Diffs)
		{
			bCustomVersionIsLatest = false;
			if (Diff.Type == ECustomVersionDifference::Missing)
			{
				// Loading a package with custom integration that we don't know about!
				// Temporarily just warn and continue. @todo: this needs to be fixed properly
				UE_LOG(LogLinker, Warning, TEXT("Package %s was saved with a custom integration that is not present. Tag %s  Version %d"), *Filename, *Diff.Version->Key.ToString(), Diff.Version->Version);
			}
			else if (Diff.Type == ECustomVersionDifference::Newer)
			{
				FCustomVersion LatestVersion = FCurrentCustomVersions::Get(Diff.Version->Key).GetValue();
				// Loading a package with a newer custom version than the current one.
				UE_LOG(LogLinker, Error, TEXT("Package %s was saved with a newer custom version than the current. Tag %s Name '%s' PackageVersion %d  MaxExpected %d"), *Filename, *Diff.Version->Key.ToString(), *LatestVersion.GetFriendlyName().ToString(), Diff.Version->Version, LatestVersion.Version);
				return LINKER_Failed;
			}
		}
	}

	const FCustomVersionContainer& SummaryVersions = Summary.GetCustomVersionContainer();

	SetUE4Ver(Summary.GetFileVersionUE4());
	SetLicenseeUE4Ver(Summary.GetFileVersionLicenseeUE4());
	SetEngineVer(Summary.SavedByEngineVersion);
	SetCustomVersions(SummaryVersions);

	if (Summary.PackageFlags & PKG_FilterEditorOnly)
	{
		SetFilterEditorOnly(true);
	}

	// Propagate fact that package cannot use lazy loading to archive (aka this).
	if (IsTextFormat())
	{
		ArAllowLazyLoading = false;
	}
	else
	{
		ArAllowLazyLoading = true;
	}

	// Loader needs to be the same version.
	if (Loader)
	{
		Loader->SetUE4Ver(Summary.GetFileVersionUE4());
		Loader->SetLicenseeUE4Ver(Summary.GetFileVersionLicenseeUE4());
		Loader->SetEngineVer(Summary.SavedByEngineVersion);
		Loader->SetCustomVersions(SummaryVersions);
	}

	if (UPackage* LinkerRootPackage = LinkerRoot)
	{
		// Preserve PIE package flag
		uint32 NewPackageFlags = Summary.PackageFlags;
		if (LinkerRootPackage->HasAnyPackageFlags(PKG_PlayInEditor))
		{
			NewPackageFlags |= PKG_PlayInEditor;
		}

		// Propagate package flags
		LinkerRootPackage->SetPackageFlagsTo(NewPackageFlags);

#if WITH_EDITORONLY_DATA
		// Propagate package folder name
		LinkerRootPackage->SetFolderName(*Summary.FolderName);
#endif

		// Propagate streaming install ChunkID
		LinkerRootPackage->SetChunkIDs(Summary.ChunkIDs);

		// Propagate package file size
		LinkerRootPackage->FileSize = Loader ? Loader->TotalSize() : 0;

		// Propagate package Guids
		LinkerRootPackage->SetGuid( Summary.Guid );

#if WITH_EDITORONLY_DATA
		LinkerRootPackage->SetPersistentGuid( Summary.PersistentGuid );
#endif

		// Remember the linker versions
		LinkerRootPackage->LinkerPackageVersion = Summary.GetFileVersionUE4();
		LinkerRootPackage->LinkerLicenseeVersion = Summary.GetFileVersionLicenseeUE4();

		// Only set the custom version if it is not already latest.
		// If it is latest, we will compare against latest in GetLinkerCustomVersion
		if (!bCustomVersionIsLatest)
		{
			LinkerRootPackage->LinkerCustomVersion = SummaryVersions;
		}

#if WITH_EDITORONLY_DATA
		LinkerRootPackage->bIsCookedForEditor = !!(Summary.PackageFlags & PKG_FilterEditorOnly);
#endif
	}

	return LINKER_Loaded;
}

/**
 * Serializes the name table.
 */
FLinkerLoad::ELinkerStatus FLinkerLoad::SerializeNameMap()
{
	DECLARE_SCOPE_CYCLE_COUNTER( TEXT( "FLinkerLoad::SerializeNameMap" ), STAT_LinkerLoad_SerializeNameMap, STATGROUP_LinkerLoad );

	// Text archives don't have name tables
	if (IsTextFormat())
	{
		return LINKER_Loaded;
	}

	// The name map is the first item serialized. We wait till all the header information is read
	// before any serialization. @todo async, @todo seamless: this could be spread out across name,
	// import and export maps if the package file summary contained more detailed information on
	// serialized size of individual entries.
	const int32 NameCount = Summary.NameCount;
	if (NameMap.Num() == 0 && NameCount > 0)
	{
		Seek(Summary.NameOffset);

		// Make sure there is something to precache first.
		if (Summary.TotalHeaderSize > 0)
		{
			bool bFinishedPrecaching = true;

			// Precache name, import and export map.
			if (bIsAsyncLoader)
			{
				bFinishedPrecaching = GetAsyncLoader()->ReadyToStartReadingHeader(bUseTimeLimit, bUseFullTimeLimit, TickStartTime, TimeLimit);
				check(!GEventDrivenLoaderEnabled || bFinishedPrecaching || !EVENT_DRIVEN_ASYNC_LOAD_ACTIVE_AT_RUNTIME);
			}
			else
			{
				bFinishedPrecaching = Loader->Precache(Summary.NameOffset, Summary.TotalHeaderSize - Summary.NameOffset);
			}

			if (!bFinishedPrecaching)
			{
				return LINKER_TimedOut;
			}
		}
	}

	SCOPED_LOADTIMER(LinkerLoad_SerializeNameMap_ProcessingEntries);

	NameMap.Reserve(NameCount);
	FNameEntrySerialized NameEntry(ENAME_LinkerConstructor);
	for (int32 Idx = NameMap.Num(); Idx < NameCount; ++Idx)
	{
		*this << NameEntry;
		NameMap.Emplace(FName(NameEntry).GetDisplayIndex());

		constexpr int32 TimeSliceGranularity = 128;
		if (Idx % TimeSliceGranularity == TimeSliceGranularity - 1 && 
			NameMap.Num() != NameCount && IsTimeLimitExceeded(TEXT("serializing name map")))
		{
			return LINKER_TimedOut;
		}
	}
	
	return LINKER_Loaded;
}

/**
 * Serializes the gatherable text data container.
 */
FLinkerLoad::ELinkerStatus FLinkerLoad::SerializeGatherableTextDataMap(bool bForceEnableForCommandlet)
{
#if WITH_EDITORONLY_DATA
	DECLARE_SCOPE_CYCLE_COUNTER( TEXT( "FLinkerLoad::SerializeGatherableTextDataMap" ), STAT_LinkerLoad_SerializeGatherableTextDataMap, STATGROUP_LinkerLoad );

	// Skip serializing gatherable text data if we are using seekfree loading
	if( !bForceEnableForCommandlet && !GIsEditor )
	{
		return LINKER_Loaded;
	}

	if( !IsTextFormat() && GatherableTextDataMapIndex == 0 && Summary.GatherableTextDataCount > 0 )
	{
		Seek( Summary.GatherableTextDataOffset );
	}

	FStructuredArchive::FStream Stream = StructuredArchiveRootRecord->EnterStream(SA_FIELD_NAME(TEXT("GatherableTextData")));
	while (GatherableTextDataMapIndex < Summary.GatherableTextDataCount && !IsTimeLimitExceeded(TEXT("serializing gatherable text data map"), 100))
	{
		FGatherableTextData* GatherableTextData = new(GatherableTextDataMap)FGatherableTextData;
		Stream.EnterElement() << *GatherableTextData;
		GatherableTextDataMapIndex++;
	}

	return ((GatherableTextDataMapIndex == Summary.GatherableTextDataCount) && !IsTimeLimitExceeded( TEXT("serializing gatherable text data map") )) ? LINKER_Loaded : LINKER_TimedOut;
#endif

	return LINKER_Loaded;
}

/**
 * Serializes the import map.
 */
FLinkerLoad::ELinkerStatus FLinkerLoad::SerializeImportMap()
{
	DECLARE_SCOPE_CYCLE_COUNTER( TEXT( "FLinkerLoad::SerializeImportMap" ), STAT_LinkerLoad_SerializeImportMap, STATGROUP_LinkerLoad );

	if (IsTextFormat())
	{
		return LINKER_Loaded;
	}

	if(ImportMapIndex == 0 && Summary.ImportCount > 0 )
	{
		Seek( Summary.ImportOffset );
	}

	FStructuredArchive::FStream Stream = StructuredArchiveRootRecord->EnterStream(SA_FIELD_NAME(TEXT("ImportTable")));

	while( ImportMapIndex < Summary.ImportCount && !IsTimeLimitExceeded(TEXT("serializing import map"),100) )
	{
		FObjectImport* Import = new(ImportMap)FObjectImport;
		Stream.EnterElement() << *Import;
		ImportMapIndex++;
	}
	
	// Return whether we finished this step and it's safe to start with the next.
	return ((ImportMapIndex == Summary.ImportCount) && !IsTimeLimitExceeded( TEXT("serializing import map") )) ? LINKER_Loaded : LINKER_TimedOut;
}

/**
 * Fixes up the import map, performing remapping for backward compatibility and such.
 */
FLinkerLoad::ELinkerStatus FLinkerLoad::FixupImportMap()
{
	DECLARE_SCOPE_CYCLE_COUNTER( TEXT( "FLinkerLoad::FixupImportMap" ), STAT_LinkerLoad_FixupImportMap, STATGROUP_LinkerLoad );

	if( bHasFixedUpImportMap == false )
	{
#if WITH_EDITOR
		if (LoadProgressScope)
		{
		LoadProgressScope->EnterProgressFrame(1);
		}
#endif
		// Fix up imports, not required if everything is cooked.
		if (!FPlatformProperties::RequiresCookedData())
		{
			static const FName NAME_BlueprintGeneratedClass(TEXT("BlueprintGeneratedClass"));

			TArray<int32> PackageIndexesToClear;

			bool bDone = false;
			while (!bDone)
			{
				TArray<FName> NewPackageImports;

				bDone = true;
				for( int32 i=0; i<ImportMap.Num(); i++ )
				{
					FObjectImport& Import = ImportMap[i];

					// Compute class name first, as instance can override it
					const FCoreRedirect* ClassValueRedirect = nullptr;
					FCoreRedirectObjectName OldClassName(Import.ClassName, NAME_None, Import.ClassPackage), NewClassName;

					FCoreRedirects::RedirectNameAndValues(ECoreRedirectFlags::Type_Class, OldClassName, NewClassName, &ClassValueRedirect);

					if (ClassValueRedirect)
					{
						// Apply class value redirects before other redirects, to mirror old subobject order
						const FString* NewInstanceName = ClassValueRedirect->ValueChanges.Find(Import.ObjectName.ToString());
						if (NewInstanceName)
						{
							// Rename this import directly
							FString Was = GetImportFullName(i);
							Import.ObjectName = FName(**NewInstanceName);

							if (Import.ObjectName != NAME_None)
							{
								FString Now = GetImportFullName(i);
								UE_LOG(LogLinker, Verbose, TEXT("FLinkerLoad::FixupImportMap() - Renamed object from %s   to   %s"), *Was, *Now);
							}
							else
							{
								UE_LOG(LogLinker, Verbose, TEXT("FLinkerLoad::FixupImportMap() - Removed object %s"), *Was);
							}
						}
					}

					FCoreRedirectObjectName OldObjectName(GetImportPathName(i)), NewObjectName;
					ECoreRedirectFlags ObjectRedirectFlags = FCoreRedirects::GetFlagsForTypeName(Import.ClassPackage, Import.ClassName);
					const FCoreRedirect* ValueRedirect = nullptr;
					
					FCoreRedirects::RedirectNameAndValues(ObjectRedirectFlags, OldObjectName, NewObjectName, &ValueRedirect);

					if (ValueRedirect && ValueRedirect->OverrideClassName.IsValid())
					{
						// Override class name if found, even if the name didn't actually change
						NewClassName = ValueRedirect->OverrideClassName;
					}

					if (NewObjectName != OldObjectName)
					{
						if (Import.OuterIndex.IsNull())
						{
							// If this has no outer it's a package and we don't want to rename it, the subobject renames will handle creating the new package import
							// We do need to clear these at the end so it doesn't try to load nonexistent packages
							PackageIndexesToClear.Add(i);
						}
						else
						{
							// If right below package and package has changed, need to swap outer
							if (NewObjectName.OuterName == NAME_None && NewObjectName.PackageName != OldObjectName.PackageName)
							{
								FPackageIndex NewPackageIndex;

								if (FindImportPackage(NewObjectName.PackageName, NewPackageIndex))
								{
									// Already in import table, set it
									Import.OuterIndex = NewPackageIndex;
								}
								else
								{
									// Need to add package import and try again
									NewPackageImports.AddUnique(NewObjectName.PackageName);
									bDone = false;
									break;
								}
							}
#if WITH_EDITOR
							// If this is a class, set old name here 
							if (ObjectRedirectFlags == ECoreRedirectFlags::Type_Class)
							{
								Import.OldClassName = Import.ObjectName;
							}

#endif
							// Change object name
							Import.ObjectName = NewObjectName.ObjectName;

							UE_LOG(LogLinker, Verbose, TEXT("FLinkerLoad::FixupImportMap() - Renamed Object %s -> %s"), *LinkerRoot->GetName(), *OldObjectName.ToString(), *NewObjectName.ToString());
						}
					}

					if (NewClassName != OldClassName)
					{
						// Swap class if needed
						if (Import.ClassPackage != NewClassName.PackageName && !IsCoreUObjectPackage(NewClassName.PackageName))
						{
							FPackageIndex NewPackageIndex;

							if (!FindImportPackage(NewClassName.PackageName, NewPackageIndex))
							{
								// Need to add package import and try again
								NewPackageImports.AddUnique(NewClassName.PackageName);
								bDone = false;
								break;
							}
						}
#if WITH_EDITOR
						Import.OldClassName = Import.ClassName;
#endif
						// Change class name/package
						Import.ClassPackage = NewClassName.PackageName;
						Import.ClassName = NewClassName.ObjectName;

						// Also change CDO name if needed
						FString NewDefaultObjectName = Import.ObjectName.ToString();

						if (NewDefaultObjectName.StartsWith(DEFAULT_OBJECT_PREFIX))
						{
							NewDefaultObjectName = FString(DEFAULT_OBJECT_PREFIX);
							NewDefaultObjectName += NewClassName.ObjectName.ToString();
							Import.ObjectName = FName(*NewDefaultObjectName);
						}

						UE_LOG(LogLinker, Verbose, TEXT("FLinkerLoad::FixupImportMap() - Renamed Class %s -> %s"), *LinkerRoot->GetName(), *OldClassName.ToString(), *NewClassName.ToString());
					}	
				}

				// Add new packages, after loop iteration for safety
				for (FName NewPackage : NewPackageImports)
				{
					// We are adding a new import to the map as we need the new package dependency added to the works
					FObjectImport* NewImport = new (ImportMap) FObjectImport();

					NewImport->ClassName = NAME_Package;
					NewImport->ClassPackage = GLongCoreUObjectPackageName;
					NewImport->ObjectName = NewPackage;
					NewImport->OuterIndex = FPackageIndex();
					NewImport->XObject = 0;
					NewImport->SourceLinker = 0;
					NewImport->SourceIndex = -1;
				}
			}

			// Clear any packages that got renamed, once all children have been fixed up
			for (int32 PackageIndex : PackageIndexesToClear)
			{
				FObjectImport& Import = ImportMap[PackageIndex];
				check(Import.OuterIndex.IsNull());
				Import.ObjectName = NAME_None;
			}
		}

		// Avoid duplicate work in async case.
		bHasFixedUpImportMap = true;
	}
	return IsTimeLimitExceeded( TEXT("fixing up import map") ) ? LINKER_TimedOut : LINKER_Loaded;
}

FLinkerLoad::ELinkerStatus FLinkerLoad::PopulateInstancingContext()
{
	DECLARE_SCOPE_CYCLE_COUNTER(TEXT("FLinkerLoad::PopulateInstancingContext"), STAT_LinkerLoad_PopulateInstancingContext, STATGROUP_LinkerLoad);

	if (!bHasPopulatedInstancingContext)
	{
#if WITH_EDITOR
		// Generate Instance Remapping if needed
		if (IsContextInstanced())
		{
			TSet<FName> InstancingPackageName;
			FString LinkerPackageName = LinkerRoot->GetName();

			// Add import package we should instantiate since object in this instanced linker are outered to them
			for (const FObjectExport& Export : ExportMap)
			{
				if (Export.OuterIndex.IsImport())
				{
					FObjectImport* Import = &Imp(Export.OuterIndex);
					while (Import->OuterIndex.IsImport())
					{
						if (Import->HasPackageName())
						{
							InstancingPackageName.Add(Import->PackageName);
						}
						Import = &Imp(Import->OuterIndex);
					}
					check(Import->OuterIndex.IsNull() && !Import->HasPackageName());
					InstancingPackageName.Add(Import->ObjectName);
				}
			}

			// Also add import package, we should instantiate as their are outered to object in this package
			auto HasExportOuterChain = [this](const FObjectImport* InImport) -> bool
			{
				while (InImport->OuterIndex.IsImport())
				{
					InImport = &Imp(InImport->OuterIndex);
				}
				return InImport->OuterIndex.IsExport();
			};

			for (const FObjectImport& Import : ImportMap)
			{
				if (Import.HasPackageName() && HasExportOuterChain(&Import))
				{
					InstancingPackageName.Add(Import.PackageName);
				}
			}

			// add remapping for all the packages that should be instantiated along with this one
			for (const FName& InstancingName : InstancingPackageName)
			{
				FName& InstancedName = InstancingContext.Mapping.FindOrAdd(InstancingName);
				// if there's isn't already a remapping for that package, create one
				if (InstancedName.IsNone())
				{
					InstancedName = *FString::Printf(TEXT("%s_InstanceOf_%s"), *InstancingName.ToString(), *LinkerPackageName);
				}
			}
		}
#endif
		// Avoid duplicate work in async case.
		bHasPopulatedInstancingContext = true;
	}
	return IsTimeLimitExceeded(TEXT("populating instancing context")) ? LINKER_TimedOut : LINKER_Loaded;
}

/**
 * Serializes the export map.
 */
FLinkerLoad::ELinkerStatus FLinkerLoad::SerializeExportMap()
{
	DECLARE_SCOPE_CYCLE_COUNTER( TEXT( "FLinkerLoad::SerializeExportMap" ), STAT_LinkerLoad_SerializeExportMap, STATGROUP_LinkerLoad );

	if (IsTextFormat())
	{
		return LINKER_Loaded;
	}

	if(ExportMapIndex == 0 && Summary.ExportCount > 0)
	{
		Seek( Summary.ExportOffset );
	}

	FStructuredArchive::FStream Stream = StructuredArchiveRootRecord->EnterStream(SA_FIELD_NAME(TEXT("ExportTable")));

	while( ExportMapIndex < Summary.ExportCount && !IsTimeLimitExceeded(TEXT("serializing export map"),100) )
	{
		FObjectExport* Export = new(ExportMap)FObjectExport;
		Stream.EnterElement() << *Export;
		Export->ThisIndex = FPackageIndex::FromExport(ExportMapIndex);
		Export->bWasFiltered = FilterExport(*Export);
		ExportMapIndex++;
	}

	// Return whether we finished this step and it's safe to start with the next.
	return ((ExportMapIndex == Summary.ExportCount) && !IsTimeLimitExceeded( TEXT("serializing export map") )) ? LINKER_Loaded : LINKER_TimedOut;
}

#if WITH_TEXT_ARCHIVE_SUPPORT

FStructuredArchiveSlot FLinkerLoad::GetExportSlot(FPackageIndex InExportIndex)
{
	check(InExportIndex.IsExport());
	int32 Index = InExportIndex.ToExport();
	return ExportReaders[Index]->GetRoot();
}

FPackageIndex FLinkerLoad::FindOrCreateImport(const FName InObjectName, const FName InClassName, const FName InClassPackageName)
{
	for (int32 ImportIndex = 0; ImportIndex < ImportMap.Num(); ++ImportIndex)
	{
		FObjectImport& ExistingImport = ImportMap[ImportIndex];
		if (ExistingImport.ObjectName == InObjectName && ExistingImport.ClassPackage == InClassPackageName && ExistingImport.ClassName == InClassName)
		{
			return FPackageIndex::FromImport(ImportIndex);
		}
	}

	FObjectImport& NewImport = ImportMap.Emplace_GetRef();
	NewImport.ObjectName = InObjectName;
	NewImport.ClassName = InClassName;
	NewImport.ClassPackage = InClassPackageName;
	NewImport.SourceIndex = INDEX_NONE;
	NewImport.XObject = nullptr;
	NewImport.SourceLinker = nullptr;

	Summary.ImportCount++;

	return FPackageIndex::FromImport(ImportMap.Num() - 1);
}

FString ExtractObjectName(const FString& InFullPath)
{
	FString ObjectName = InFullPath;
	int32 LastDot, LastSemi;
	InFullPath.FindLastChar('.', LastDot);
	InFullPath.FindLastChar(':', LastSemi);
	int32 StartOfObjectName = FMath::Max(LastDot, LastSemi);
	if (StartOfObjectName != INDEX_NONE)
	{
		return ObjectName.Right(ObjectName.Len() - StartOfObjectName - 1);
	}
	return ObjectName;
}

FPackageIndex FLinkerLoad::FindOrCreateImportOrExport(const FString& InFullPath)
{
	if (InFullPath.Len() == 0)
	{
		return FPackageIndex();
	}

	FString Class, Package, Object, SubObject;
	FPackageName::SplitFullObjectPath(InFullPath, Class, Package, Object, SubObject);
	FName ObjectName = *(Object + (SubObject.Len() ? TEXT(":") : TEXT("")) + SubObject);

	bool bIsExport = Package == LinkerRoot->GetName();

	if (bIsExport)
	{
		for (int32 ExportIndex = 0; ExportIndex < ExportMap.Num(); ++ExportIndex)
		{
			if (OriginalExportNames[ExportIndex] == ObjectName)
			{
				return FPackageIndex::FromExport(ExportIndex);
			}
		}

		return FPackageIndex();
	}
	else
	{
		FName ClassName = *Class;
		FName ClassPackageName;
		FName PackageName = *Package;

		if (Class.StartsWith(TEXT("/")))
		{
			int32 EndOfPackage = INDEX_NONE;
			if (Class.FindChar('.', EndOfPackage))
			{
				ClassPackageName = *FString(EndOfPackage, *Class);
				ClassName = *FString(Class.Len() - EndOfPackage, *Class + EndOfPackage + 1);
			}
		}
		else
		{
			if (UClass * ObjectClass = FindObjectFast<UClass>(nullptr, ClassName, false, true))
			{
				ClassPackageName = *ObjectClass->GetOuterUPackage()->GetPathName();
			}
		}

		if (ClassPackageName != NAME_None)
		{
			FPackageIndex ImportOuterIndex = FindOrCreateImport(PackageName, NAME_Package, FName(TEXT("/Script/CoreUObject")));
			FPackageIndex ImportIndex = FindOrCreateImport(ObjectName, ClassName, ClassPackageName);
			ImportMap[ImportIndex.ToImport()].OuterIndex = ImportOuterIndex;

			return ImportIndex;
		}
		else
		{
			UE_LOG(LogLinker, Warning, TEXT("Failed to find class '%s' while trying to resolve full path '%s'"), *ClassName.ToString(), *InFullPath);
		}
	}

	return FPackageIndex();
}

FLinkerLoad::ELinkerStatus FLinkerLoad::ReconstructImportAndExportMap()
{
	DECLARE_SCOPE_CYCLE_COUNTER(TEXT("FLinkerLoad::ReconstructImportAndExportMap"), STAT_LinkerLoad_ReconstructImportAndExportMap, STATGROUP_LinkerLoad);

	if (!bHasReconstructedImportAndExportMap && IsTextFormat())
	{
		int32 NumExports = 0;
		FStructuredArchiveMap PackageExports = StructuredArchiveRootRecord->EnterMap(SA_FIELD_NAME(TEXT("Exports")), NumExports);

		TArray<FObjectTextExport> ExportRecords;
		ExportRecords.Reserve(NumExports);
		ExportMap.SetNum(NumExports);
		OriginalExportNames.SetNum(NumExports);
		ExportReaders.AddDefaulted(NumExports);

		Summary.ExportCount = ExportMap.Num();
		Summary.ImportCount = 0;

		for (int32 ExportIndex = 0; ExportIndex < NumExports; ++ExportIndex)
		{
			FObjectTextExport& TextExport = ExportRecords.Emplace_GetRef(ExportMap[ExportIndex], nullptr);
			FString ExportName;
			ExportReaders[ExportIndex] = new FStructuredArchiveChildReader(PackageExports.EnterElement(ExportName));
			ExportReaders[ExportIndex]->GetRoot() << TextExport;
			OriginalExportNames[ExportIndex] = *ExportName;
			
			if (TextExport.OuterName.Len())
			{
				FString Class, Package, Object, SubObject;
				FPackageName::SplitFullObjectPath(TextExport.OuterName, Class, Package, Object, SubObject);
				FString OuterPath = Object;
				if (SubObject.Len())
				{
					OuterPath += TEXT(":") + SubObject;
				}
				if (ExportName.StartsWith(OuterPath))
				{
					ExportName = ExportName.Right(ExportName.Len() - OuterPath.Len() - 1);
				}
			}

			ExportMap[ExportIndex].ObjectName = *ExportName;
		}
		
		// Now pass over all the exports and rebuild the export/import records
		for (int32 ExportIndex = 0; ExportIndex < NumExports; ++ExportIndex)
		{
			FObjectTextExport& TextExport = ExportRecords[ExportIndex];
			
			TextExport.Export.ThisIndex = FPackageIndex::FromExport(ExportIndex);
			TextExport.Export.ClassIndex = FindOrCreateImportOrExport(TextExport.ClassName);
			TextExport.Export.SuperIndex = FindOrCreateImportOrExport(TextExport.SuperStructName);
			TextExport.Export.OuterIndex = FindOrCreateImportOrExport(TextExport.OuterName);
		}

		bHasReconstructedImportAndExportMap = true;
		return LINKER_Loaded;
	}
	else
	{
		return LINKER_Loaded;
	}
}

#endif // WITH_TEXT_ARCHIVE_SUPPORT

/**
 * Serializes the depends map.
 */
FLinkerLoad::ELinkerStatus FLinkerLoad::SerializeDependsMap()
{
	DECLARE_SCOPE_CYCLE_COUNTER( TEXT( "FLinkerLoad::SerializeDependsMap" ), STAT_LinkerLoad_SerializeDependsMap, STATGROUP_LinkerLoad );

	// Skip serializing depends map if we are using seekfree loading
	if( FPlatformProperties::RequiresCookedData() 
	// or we are neither Editor nor commandlet
	|| !(GIsEditor || IsRunningCommandlet()) )
	{
		return LINKER_Loaded;
	}

	if ( Summary.DependsOffset == 0 )
	{
		// This package was saved baddly
		return LINKER_Loaded;
	}

	// depends map size is same as export map size
	if (DependsMapIndex == 0 && Summary.ExportCount > 0)
	{
		if (!IsTextFormat())
		{
			Seek(Summary.DependsOffset);
		}

		// Pre-size array to avoid re-allocation of array of arrays!
		DependsMap.AddZeroed(Summary.ExportCount);
	}

	FStructuredArchive::FStream Stream = StructuredArchiveRootRecord->EnterStream(SA_FIELD_NAME(TEXT("DependsMap")));
	while (DependsMapIndex < Summary.ExportCount && !IsTimeLimitExceeded(TEXT("serializing depends map"), 100))
	{
		TArray<FPackageIndex>& Depends = DependsMap[DependsMapIndex];
		Stream.EnterElement() << Depends;
		DependsMapIndex++;
	}

	// Return whether we finished this step and it's safe to start with the next.
	return ((DependsMapIndex == Summary.ExportCount) && !IsTimeLimitExceeded( TEXT("serializing depends map") )) ? LINKER_Loaded : LINKER_TimedOut;
}

/**
* Serializes the depends map.
*/
FLinkerLoad::ELinkerStatus FLinkerLoad::SerializePreloadDependencies()
{
	DECLARE_SCOPE_CYCLE_COUNTER(TEXT("FLinkerLoad::SerializePreloadDependencies"), STAT_LinkerLoad_SerializePreloadDependencies, STATGROUP_LinkerLoad);

	// Skip serializing depends map if this is the editor or the data is missing
	if (bHasSerializedPreloadDependencies || Summary.PreloadDependencyCount < 1 || Summary.PreloadDependencyOffset <= 0)
	{
		return LINKER_Loaded;
	}

	if (!IsTextFormat())
	{
		Seek(Summary.PreloadDependencyOffset);
	}

	PreloadDependencies.AddUninitialized(Summary.PreloadDependencyCount);

	if ((IsSaving()            // if we are saving, we always do the ordinary serialize as a way to make sure it matches up with bulk serialization
		&& !IsCooking()            // but cooking and transacting is performance critical, so we skip that
		&& !IsTransacting())
		|| IsByteSwapping()        // if we are byteswapping, we need to do that per-element
		)
	{
		//@todoio check endiness and fastpath this as a single serialize
		FStructuredArchive::FStream Stream = StructuredArchiveRootRecord->EnterStream(SA_FIELD_NAME(TEXT("PreloadDependencies")));
		for (int32 Index = 0; Index < Summary.PreloadDependencyCount; Index++)
		{
			FPackageIndex Idx;
			Stream.EnterElement() << Idx;

			PreloadDependencies[Index] = Idx;
		}
	}
	else
	{
		check(!IsTextFormat());
		Serialize(PreloadDependencies.GetData(), Summary.PreloadDependencyCount * sizeof(FPackageIndex));
	}

	bHasSerializedPreloadDependencies = true;

	// Return whether we finished this step and it's safe to start with the next.
	return !IsTimeLimitExceeded(TEXT("serialize preload dependencies")) ? LINKER_Loaded : LINKER_TimedOut;
}

/**
 * Serializes thumbnails
 */
FLinkerLoad::ELinkerStatus FLinkerLoad::SerializeThumbnails( bool bForceEnableInGame/*=false*/ )
{
#if WITH_EDITORONLY_DATA
	// Skip serializing thumbnails if we are using seekfree loading
	if( !bForceEnableInGame && !GIsEditor )
	{
		return LINKER_Loaded;
	}

	TOptional<FStructuredArchive::FSlot> ThumbnailsSlot;

	if (IsTextFormat())
	{
		ThumbnailsSlot = StructuredArchiveRootRecord->TryEnterField(SA_FIELD_NAME(TEXT("Thumbnails")), false);
		if (!ThumbnailsSlot.IsSet())
		{
			return LINKER_Loaded;
		}
	}
	else
	{
		if(Summary.ThumbnailTableOffset > 0)
		{
			ThumbnailsSlot = StructuredArchiveRootRecord->EnterField(SA_FIELD_NAME(TEXT("Thumbnails")));
		}
	}

	if (ThumbnailsSlot.IsSet())
	{
		FStructuredArchive::FRecord Record = ThumbnailsSlot->EnterRecord();
		TOptional<FStructuredArchive::FSlot> IndexSlot;

		if (IsTextFormat())
		{
			IndexSlot = Record.TryEnterField(SA_FIELD_NAME(TEXT("Index")), false);
		}
		else
		{
			// Seek to the thumbnail table of contents
			Seek(Summary.ThumbnailTableOffset);
			IndexSlot.Emplace(Record.EnterField(SA_FIELD_NAME(TEXT("Index"))));
		}

		if (IndexSlot.IsSet())
		{
			// Load number of thumbnails
			int32 ThumbnailCount = 0;

			FStructuredArchive::FArray IndexArray = IndexSlot->EnterArray(ThumbnailCount);

			// Allocate a new thumbnail map if we need one
			if (!LinkerRoot->ThumbnailMap)
			{
				LinkerRoot->ThumbnailMap = MakeUnique<FThumbnailMap>();
			}

			// Load thumbnail names and file offsets
			TArray< FObjectFullNameAndThumbnail > ThumbnailInfoArray;
			for (int32 CurObjectIndex = 0; CurObjectIndex < ThumbnailCount; ++CurObjectIndex)
			{
				FStructuredArchive::FRecord IndexRecord = IndexArray.EnterElement().EnterRecord();
				FObjectFullNameAndThumbnail ThumbnailInfo;

				FString ObjectClassName;
				// Newer packages always store the class name for each asset
				IndexRecord << SA_VALUE(TEXT("ObjectClassName"), ObjectClassName);

				// Object path
				FString ObjectPathWithoutPackageName;
				IndexRecord << SA_VALUE(TEXT("ObjectPathWithoutPackageName"), ObjectPathWithoutPackageName);
				const FString ObjectPath(LinkerRoot->GetName() + TEXT(".") + ObjectPathWithoutPackageName);


				// Create a full name string with the object's class and fully qualified path
				const FString ObjectFullName(ObjectClassName + TEXT(" ") + ObjectPath);
				ThumbnailInfo.ObjectFullName = FName(*ObjectFullName);

				// File offset for the thumbnail (already saved out.)
				IndexRecord << SA_VALUE(TEXT("FileOffset"), ThumbnailInfo.FileOffset);

				// Only bother loading thumbnails that don't already exist in memory yet.  This is because when we
				// go to load thumbnails that aren't in memory yet when saving packages we don't want to clobber
				// thumbnails that were freshly-generated during that editor session
				if (!LinkerRoot->ThumbnailMap->Contains(ThumbnailInfo.ObjectFullName))
				{
					// Add to list of thumbnails to load
					ThumbnailInfoArray.Add(ThumbnailInfo);
				}
			}


			FStructuredArchive::FStream DataStream = Record.EnterStream(SA_FIELD_NAME(TEXT("Thumbnails")));

			// Now go and load and cache all of the thumbnails
			for (int32 CurObjectIndex = 0; CurObjectIndex < ThumbnailInfoArray.Num(); ++CurObjectIndex)
			{
				const FObjectFullNameAndThumbnail& CurThumbnailInfo = ThumbnailInfoArray[CurObjectIndex];

				// Seek to the location in the file with the image data
				if (!IsTextFormat())
				{
					Seek(CurThumbnailInfo.FileOffset);
				}

				// Load the image data
				FObjectThumbnail LoadedThumbnail;
				LoadedThumbnail.Serialize(DataStream.EnterElement());

				// Store the data!
				LinkerRoot->ThumbnailMap->Add(CurThumbnailInfo.ObjectFullName, LoadedThumbnail);
			}
		}
	}
#endif // WITH_EDITORONLY_DATA

	// Finished!
	return LINKER_Loaded;
}



/** 
 * Creates the export hash. This relies on the import and export maps having already been serialized.
 */
FLinkerLoad::ELinkerStatus FLinkerLoad::CreateExportHash()
{
	DECLARE_SCOPE_CYCLE_COUNTER( TEXT( "FLinkerLoad::CreateExportHash" ), STAT_LinkerLoad_CreateExportHash, STATGROUP_LinkerLoad );

	if (GEventDrivenLoaderEnabled)
	{
		return LINKER_Loaded;
	}

	// Initialize hash on first iteration.
	if( ExportHashIndex == 0 )
	{
		ExportHash.Reset(new int32[ExportHashCount]);
		for( int32 i=0; i<ExportHashCount; i++ )
		{
			ExportHash[i] = INDEX_NONE;
		}
	}

	// Set up export hash, potentially spread across several frames.
	while( ExportHashIndex < ExportMap.Num() && !IsTimeLimitExceeded(TEXT("creating export hash"),100) )
	{
		FObjectExport& Export = ExportMap[ExportHashIndex];

		const int32 iHash = HashNames( Export.ObjectName, GetExportClassName(ExportHashIndex), GetExportClassPackage(ExportHashIndex) ) & (ExportHashCount-1);
		Export.HashNext = ExportHash[iHash];
		ExportHash[iHash] = ExportHashIndex;

		ExportHashIndex++;
	}

	// Return whether we finished this step and it's safe to start with the next.
	return ((ExportHashIndex == ExportMap.Num()) && !IsTimeLimitExceeded( TEXT("creating export hash") )) ? LINKER_Loaded : LINKER_TimedOut;
}

/**
 * Finds existing exports in memory and matches them up with this linker. This is required for PIE to work correctly
 * and also for script compilation as saving a package will reset its linker and loading will reload/ replace existing
 * objects without a linker.
 */
FLinkerLoad::ELinkerStatus FLinkerLoad::FindExistingExports()
{
	DECLARE_SCOPE_CYCLE_COUNTER( TEXT( "FLinkerLoad::FindExistingExports" ), STAT_LinkerLoad_FindExistingExports, STATGROUP_LinkerLoad );

	if( bHasFoundExistingExports == false )
	{
		// only look for existing exports in the editor after it has started up
#if WITH_EDITOR
		if (LoadProgressScope)
		{
		LoadProgressScope->EnterProgressFrame(1);
		}
		if( GIsEditor && GIsRunning )
		{
			// Hunt down any existing objects and hook them up to this linker unless the user is either currently opening this
			// package manually via the generic browser or the package is a map package. We want to overwrite (aka load on top)
			// the objects in those cases, so don't try to find existing exports.
			//
			bool bContainsMap			= LinkerRoot ? LinkerRoot->ContainsMap() : false;
			bool bRequestFindExisting = FCoreUObjectDelegates::ShouldLoadOnTop.IsBound() ? !FCoreUObjectDelegates::ShouldLoadOnTop.Execute(Filename) : true;
			if( (!IsRunningCommandlet() && bRequestFindExisting && !bContainsMap) )
			{
				for (int32 ExportIndex = 0; ExportIndex < ExportMap.Num(); ExportIndex++)
				{
					FindExistingExport(ExportIndex);
				}
			}
		}
#endif // WITH_EDITOR

		// Avoid duplicate work in the case of async linker creation.
		bHasFoundExistingExports = true;
	}
	return IsTimeLimitExceeded( TEXT("finding existing exports") ) ? LINKER_TimedOut : LINKER_Loaded;
}

/**
 * Finalizes linker creation, adding linker to loaders array and potentially verifying imports.
 */
FLinkerLoad::ELinkerStatus FLinkerLoad::FinalizeCreation(TMap<TPair<FName, FPackageIndex>, FPackageIndex>* ObjectNameWithOuterToExportMap)
{
	DECLARE_SCOPE_CYCLE_COUNTER( TEXT( "FLinkerLoad::FinalizeCreation" ), STAT_LinkerLoad_FinalizeCreation, STATGROUP_LinkerLoad );

	if( bHasFinishedInitialization == false )
	{
#if WITH_EDITOR
		if (LoadProgressScope)
		{
		LoadProgressScope->EnterProgressFrame(1);
		}
#endif

		// Add this linker to the object manager's linker array.
		FLinkerManager::Get().AddLoader(this);

		if (GEventDrivenLoaderEnabled && AsyncRoot && ObjectNameWithOuterToExportMap)
		{
			for (int32 ExportIndex = 0; ExportIndex < ExportMap.Num(); ++ExportIndex)
			{
				FPackageIndex Index = FPackageIndex::FromExport(ExportIndex);
				const FObjectExport& Export = Exp(Index);
				ObjectNameWithOuterToExportMap->Add(TPair<FName, FPackageIndex>(Export.ObjectName, Export.OuterIndex), Index);
			}
		}

		if (bIsAsyncLoader)
		{
			GetAsyncLoader()->EndReadingHeader();
		}

		if ( !(LoadFlags & LOAD_NoVerify) )
		{
			Verify();
		}


		// Avoid duplicate work in the case of async linker creation.
		bHasFinishedInitialization = true;

#if WITH_EDITOR
		if (LoadProgressScope)
		{
		delete LoadProgressScope;
		LoadProgressScope = nullptr;
		}
#endif
	}

	return IsTimeLimitExceeded( TEXT("finalizing creation") ) ? LINKER_TimedOut : LINKER_Loaded;
}

/**
 * Before loading anything objects off disk, this function can be used to discover
 * the object in memory. This could happen in the editor when you save a package (which
 * destroys the linker) and then play PIE, which would cause the Linker to be
 * recreated. However, the objects are still in memory, so there is no need to reload
 * them.
 *
 * @param ExportIndex	The index of the export to hunt down
 * @return The object that was found, or NULL if it wasn't found
 */
UObject* FLinkerLoad::FindExistingExport(int32 ExportIndex)
{
	check(ExportMap.IsValidIndex(ExportIndex));
	FObjectExport& Export = ExportMap[ExportIndex];

	// if we were already found, leave early
	if (Export.Object)
	{
		return Export.Object;
	}

	// find the outer package for this object, if it's already loaded
	UObject* OuterObject = NULL;
	if (Export.OuterIndex.IsNull())
	{
		// this export's outer is the UPackage root of this loader
		OuterObject = LinkerRoot;
	}
	else if (Export.OuterIndex.IsExport())
	{
		// if we have a PackageIndex, then we are in a group or other object, and we should look for it
		OuterObject = FindExistingExport(Export.OuterIndex.ToExport());
	}
	else
	{
		// Our outer is actually an import
		OuterObject = FindExistingImport(Export.OuterIndex.ToImport());
	}

	// if we found one, keep going. if we didn't find one, then this package has never been loaded before
	if (OuterObject)
	{
		// find the class of this object
		UClass* TheClass;
		if (Export.ClassIndex.IsNull())
		{
			TheClass = UClass::StaticClass();
		}
		else
		{
			// Check if this object export is a non-native class, non-native classes are always exports.
			// If so, then use the outer object as a package.
			UObject* ClassPackage = Export.ClassIndex.IsExport() ? LinkerRoot : nullptr;
			const bool bAnyPackage = ClassPackage == nullptr;
			TheClass = (UClass*)StaticFindObjectFast(UClass::StaticClass(), ClassPackage, ImpExp(Export.ClassIndex).ObjectName, /*bExactClass*/false, bAnyPackage);
		}

		// if the class exists, try to find the object
		if (TheClass)
		{
			TheClass->GetDefaultObject(); // build the CDO if it isn't already built
			Export.Object = StaticFindObjectFast(TheClass, OuterObject, Export.ObjectName, /*bExactClass*/true, /*bAnyPackage*/false);
			
			// if we found an object, set it's linker to us
			if (Export.Object)
			{
				Export.Object->SetLinker(this, ExportIndex);
			}
		}
	}

	return Export.Object;
}

UObject* FLinkerLoad::FindExistingImport(int32 ImportIndex)
{
	check(ImportMap.IsValidIndex(ImportIndex));
	FObjectImport& Import = ImportMap[ImportIndex];

	// if the import object is already resolved just return it
	if (Import.XObject)
	{
		return Import.XObject;
	}

	// find the outer package for this object, if it's already loaded
	UObject* OuterObject = nullptr;

	if (Import.OuterIndex.IsNull())
	{
		// if the import outer is null then we have a package, resolve it, potentially remapping it
		FName ObjectName = InstancingContextRemap(Import.ObjectName);
		return StaticFindObjectFast(UPackage::StaticClass(), nullptr, ObjectName, /*bExactClass*/true, /*bAnyPackage*/false);
	}
	// if our outer is an import, recurse to find it
	else if (Import.OuterIndex.IsImport())
	{
		OuterObject = FindExistingImport(Import.OuterIndex.ToImport());
	}
	// Otherwise our outer is actually an export from this package
	else
	{
		OuterObject = FindExistingExport(Import.OuterIndex.ToExport());
	}

	if (OuterObject)
	{
		// find the class of this object
		UClass* TheClass = nullptr;
		if (Import.ClassName == NAME_Class || Import.ClassName.IsNone())
		{
			TheClass = UClass::StaticClass();
		}
		else
		{
			//@todo: Could we have an import that has its class as an export?
			TheClass = (UClass*)StaticFindObjectFast(UClass::StaticClass(), nullptr, Import.ClassName, /*bExactClass*/false, /*bAnyPackage*/true);
		}

		// if the class exists, try to find the object
		if (TheClass)
		{
			return StaticFindObjectFast(UClass::StaticClass(), OuterObject, Import.ObjectName, /*bExactClass*/true, /*bAnyPackage*/false);
		}
	}
	return nullptr;
}

void FLinkerLoad::Verify()
{
	if(!FApp::IsGame() || GIsEditor || IsRunningCommandlet())
	{
		if (!bHaveImportsBeenVerified)
		{
#if WITH_EDITOR
			TOptional<FScopedSlowTask> SlowTask;
			if (ShouldCreateThrottledSlowTask())
			{
				static const FText LoadingImportsText = NSLOCTEXT("Core", "LinkerLoad_Imports", "Loading Imports");
				SlowTask.Emplace(Summary.ImportCount, LoadingImportsText);
			}
#endif
			// Validate all imports and map them to their remote linkers.
			for (int32 ImportIndex = 0; ImportIndex < Summary.ImportCount; ImportIndex++)
			{
				FObjectImport& Import = ImportMap[ImportIndex];

#if WITH_EDITOR
				if (SlowTask)
				{
					static const FText LoadingImportText = NSLOCTEXT("Core", "LinkerLoad_LoadingImportName", "Loading Import '{0}'");
					SlowTask->EnterProgressFrame(1, FText::Format(LoadingImportText, FText::FromString(Import.ObjectName.ToString())));
				}
#endif
				VerifyImport( ImportIndex );
			}
		}
	}

	bHaveImportsBeenVerified = true;
}

FName FLinkerLoad::GetExportClassPackage( int32 i )
{
	FObjectExport& Export = ExportMap[ i ];
	if( Export.ClassIndex.IsImport() )
	{
		FObjectImport& Import = Imp(Export.ClassIndex);
		return ImpExp(Import.OuterIndex).ObjectName;
	}
	else if ( !Export.ClassIndex.IsNull() )
	{
		// the export's class is contained within the same package
		return LinkerRoot->GetFName();
	}
#if WITH_EDITORONLY_DATA
	else if (GLinkerAllowDynamicClasses && (Export.DynamicType == FObjectExport::EDynamicType::DynamicType))
	{
		static FName NAME_EnginePackage(TEXT("/Script/Engine"));
		return NAME_EnginePackage;
	}
#endif
	else
	{
		return GLongCoreUObjectPackageName;
	}
}

FString FLinkerLoad::GetArchiveName() const
{
	return *Filename;
}


/**
 * Recursively gathers the dependencies of a given export (the recursive chain of imports
 * and their imports, and so on)

 * @param ExportIndex Index into the linker's ExportMap that we are checking dependencies
 * @param Dependencies Array of all dependencies needed
 * @param bSkipLoadedObjects Whether to skip already loaded objects when gathering dependencies
 */
#if WITH_EDITORONLY_DATA
void FLinkerLoad::GatherExportDependencies(int32 ExportIndex, TSet<FDependencyRef>& Dependencies, bool bSkipLoadedObjects)
{
	// make sure we have dependencies
	// @todo: remove this check after all packages have been saved up to VER_ADDED_LINKER_DEPENDENCIES
	if (DependsMap.Num() == 0)
	{
		return;
	}

	// validate data
	check(DependsMap.Num() == ExportMap.Num());

	// get the list of imports the export needs
	TArray<FPackageIndex>& ExportDependencies = DependsMap[ExportIndex];

//UE_LOG(LogLinker, Warning, TEXT("Gathering dependencies for %s"), *GetExportFullName(ExportIndex));

	for (int32 DependIndex = 0; DependIndex < ExportDependencies.Num(); DependIndex++)
	{
		FPackageIndex ObjectIndex = ExportDependencies[DependIndex];

		// if it's an import, use the import version to recurse (which will add the export the import points to to the array)
		if (ObjectIndex.IsImport())
		{
			GatherImportDependencies(ObjectIndex.ToImport(), Dependencies, bSkipLoadedObjects);
		}
		else
		{
			int32 RefExportIndex = ObjectIndex.ToExport();
			FObjectExport& Export = ExportMap[RefExportIndex];

			if( (Export.Object) && ( bSkipLoadedObjects == true ) )
			{
				continue;
			}

			// fill out the ref
			FDependencyRef NewRef;
			NewRef.Linker = this;
			NewRef.ExportIndex = RefExportIndex;

			// Add to set and recurse if not already present.
			bool bIsAlreadyInSet = false;
			Dependencies.Add( NewRef, &bIsAlreadyInSet );
			if (!bIsAlreadyInSet && NewRef.Linker)
			{
				NewRef.Linker->GatherExportDependencies(RefExportIndex, Dependencies, bSkipLoadedObjects);
			}
		}
	}
}

/**
 * Recursively gathers the dependencies of a given import (the recursive chain of imports
 * and their imports, and so on). Will add itself to the list of dependencies

 * @param ImportIndex Index into the linker's ImportMap that we are checking dependencies
 * @param Dependencies Set of all dependencies needed
 * @param bSkipLoadedObjects Whether to skip already loaded objects when gathering dependencies
 */
void FLinkerLoad::GatherImportDependencies(int32 ImportIndex, TSet<FDependencyRef>& Dependencies, bool bSkipLoadedObjects)
{
	// get the import
	FObjectImport& Import = ImportMap[ImportIndex];

	// we don't need the top level package imports to be checked, since there is no real object associated with them
	if (Import.OuterIndex.IsNull())
	{
		return;
	}
	//	UE_LOG(LogLinker, Warning, TEXT("  Dependency import %s [%x, %d]"), *GetImportFullName(ImportIndex), Import.SourceLinker, Import.SourceIndex);

	// if the object already exists, we don't need this import
	if (Import.XObject)
	{
		return;
	}

	FUObjectSerializeContext* LoadContext = GetSerializeContext();
	check(LoadContext);

	BeginLoad(LoadContext, TEXT("GatherImportDependencies"));

	// load the linker and find export in sourcelinker
	if (Import.SourceLinker == NULL || Import.SourceIndex == INDEX_NONE)
	{
#if DO_CHECK
		int32 NumObjectsBefore = GUObjectArray.GetObjectArrayNum();
#endif

		// temp storage we can ignore
		FString Unused;

		// remember that we are gathering imports so that VerifyImportInner will no verify all imports
		bIsGatheringDependencies = true;

		// if we failed to find the object, ignore this import
		// @todo: Tag the import to not be searched again
		VerifyImportInner(ImportIndex, Unused);

		// turn off the flag
		bIsGatheringDependencies = false;

		bool bIsValidImport =
			(Import.XObject != NULL && !Import.XObject->IsNative() && (!Import.XObject->HasAnyFlags(RF_ClassDefaultObject) || !(Import.XObject->GetClass()->HasAllFlags(EObjectFlags(RF_Public | RF_Transient)) && Import.XObject->GetClass()->IsNative()))) ||
			(Import.SourceLinker != NULL && Import.SourceIndex != INDEX_NONE);

		// make sure it succeeded
		if (!bIsValidImport)
		{
			// don't print out for intrinsic native classes
			if (!Import.XObject || !(Import.XObject->GetClass()->HasAnyClassFlags(CLASS_Intrinsic)))
			{
				UE_LOG(LogLinker, Warning, TEXT("VerifyImportInner failed [(%x, %d), (%x, %d)] for %s with linker: %s"), 
					Import.XObject, Import.XObject ? (Import.XObject->IsNative() ? 1 : 0) : 0, 
					Import.SourceLinker, Import.SourceIndex, 
					*GetImportFullName(ImportIndex), *this->Filename );
			}
			EndLoad(LoadContext);
			return;
		}

#if DO_CHECK && !NO_LOGGING
		// only object we should create are one FLinkerLoad for source linker
		if (GUObjectArray.GetObjectArrayNum() - NumObjectsBefore > 2)
		{
			UE_LOG(LogLinker, Warning, TEXT("Created %d objects checking %s"), GUObjectArray.GetObjectArrayNum() - NumObjectsBefore, *GetImportFullName(ImportIndex));
		}
#endif
	}

	// save off information BEFORE calling EndLoad so that the Linkers are still associated
	FDependencyRef NewRef;
	if (Import.XObject)
	{
		UE_LOG(LogLinker, Warning, TEXT("Using non-native XObject %s!!!"), *Import.XObject->GetFullName());
		NewRef.Linker = Import.XObject->GetLinker();
		NewRef.ExportIndex = Import.XObject->GetLinkerIndex();
	}
	else
	{
		NewRef.Linker = Import.SourceLinker;
		NewRef.ExportIndex = Import.SourceIndex;
	}

	EndLoad(LoadContext);

	// Add to set and recurse if not already present.
	bool bIsAlreadyInSet = false;
	Dependencies.Add( NewRef, &bIsAlreadyInSet );
	if (!bIsAlreadyInSet && NewRef.Linker)
	{
		NewRef.Linker->GatherExportDependencies(NewRef.ExportIndex, Dependencies, bSkipLoadedObjects);
	}
}
#endif

FLinkerLoad::EVerifyResult FLinkerLoad::VerifyImport(int32 ImportIndex)
{
	check(!GEventDrivenLoaderEnabled || !EVENT_DRIVEN_ASYNC_LOAD_ACTIVE_AT_RUNTIME);

	FObjectImport& Import = ImportMap[ImportIndex];

	// keep a string of modifiers to add to the Editor Warning dialog
	FString WarningAppend;

	// try to load the object, but don't print any warnings on error (so we can try the redirector first)
	// note that a true return value here does not mean it failed or succeeded, just tells it how to respond to a further failure
	bool bCrashOnFail = VerifyImportInner(ImportIndex, WarningAppend);
	if (FPlatformProperties::HasEditorOnlyData() == false)
	{
		bCrashOnFail = false;
	}

	// by default, we haven't failed yet
	EVerifyResult Result = VERIFY_Success;

	// these checks find out if the VerifyImportInner was successful or not 
	if (Import.SourceLinker && Import.SourceIndex == INDEX_NONE && Import.XObject == NULL && !Import.OuterIndex.IsNull() && Import.ObjectName != NAME_ObjectRedirector)
	{
		FUObjectSerializeContext* CurrentLoadContext = GetSerializeContext();

		// if we found the package, but not the object, look for a redirector
		FObjectImport OriginalImport = Import;
		Import.ClassName = NAME_ObjectRedirector;
		Import.ClassPackage = GLongCoreUObjectPackageName;

		// try again for the redirector
		VerifyImportInner(ImportIndex, WarningAppend);

		// if the redirector wasn't found, then it truly doesn't exist
		if (Import.SourceIndex == INDEX_NONE) //-V547
		{
			Result = VERIFY_Failed;
		}
		// otherwise, we found that the redirector exists
		else
		{
			// this notes that for any load errors we get that a ObjectRedirector was involved (which may help alleviate confusion
			// when people don't understand why it was trying to load an object that was redirected from or to)
			WarningAppend += LOCTEXT("LoadWarningSuffix_redirection", " [redirection]").ToString();

			// Create the redirector (no serialization yet)
			UObjectRedirector* Redir = dynamic_cast<UObjectRedirector*>(Import.SourceLinker->CreateExport(Import.SourceIndex));
			// this should probably never fail, but just in case
			if (!Redir)
			{
				Result = VERIFY_Failed;
			}
			else
			{
				// serialize in the properties of the redirector (to get the object the redirector point to)
				// Always load redirectors in case there was a circular dependency. This will allow inner redirector
				// references to always serialize fully here before accessing the DestinationObject
				check(!GEventDrivenLoaderEnabled || !EVENT_DRIVEN_ASYNC_LOAD_ACTIVE_AT_RUNTIME);
				Redir->SetFlags(RF_NeedLoad);
				Preload(Redir);

				UObject* DestObject = Redir->DestinationObject;

				// check to make sure the destination obj was loaded,
				if (DestObject == nullptr)
				{
					Result = VERIFY_Failed;
				}
				else
				{
					// Blueprint CDOs are always allowed to change class, otherwise we need to do a name check for all parent classes
					bool bIsValidClass = DestObject->HasAnyFlags(RF_ClassDefaultObject);
					UClass* CheckClass = DestObject->GetClass();

					while (!bIsValidClass && CheckClass)
					{
						if (CheckClass->GetFName() == OriginalImport.ClassName)
						{
							bIsValidClass = true;
							break;
						}
						CheckClass = CheckClass->GetSuperClass();
					}

					if (!bIsValidClass)
					{
						Result = VERIFY_Failed;
						// if the destination is a ObjectRedirector you've most likely made a nasty circular loop
						if (Redir->DestinationObject->GetClass() == UObjectRedirector::StaticClass())
						{
							WarningAppend += LOCTEXT("LoadWarningSuffix_circularredirection", " [circular redirection]").ToString();
						}
					}
					else
					{
						Result = VERIFY_Redirected;

						// now, fake our Import to be what the redirector pointed to
						Import.XObject = Redir->DestinationObject;
						check(CurrentLoadContext);
						CurrentLoadContext->IncrementImportCount();
						FLinkerManager::Get().AddLoaderWithNewImports(this);
					}
				}
			}
		}

		// fix up the import. We put the original data back for the ClassName and ClassPackage (which are read off disk, and
		// are expected not to change)
		Import.ClassName = OriginalImport.ClassName;
		Import.ClassPackage = OriginalImport.ClassPackage;

		// if nothing above failed, then we are good to go
		if (Result != VERIFY_Failed) //-V547
		{
			// we update the runtime information (SourceIndex, SourceLinker) to point to the object the redirector pointed to
			Import.SourceIndex = Import.XObject->GetLinkerIndex();
			Import.SourceLinker = Import.XObject->GetLinker();
		}
		else
		{
			// put us back the way we were and peace out
			Import = OriginalImport;

			// if the original VerifyImportInner told us that we need to throw an exception if we weren't redirected,
			// then do the throw here
			if (bCrashOnFail)
			{
				UE_LOG(LogLinker, Fatal,  TEXT("Failed import: %s %s (file %s)"), *Import.ClassName.ToString(), *GetImportFullName(ImportIndex), *Import.SourceLinker->Filename );
				return Result;
			}
			// otherwise just printout warnings, and if in the editor, popup the EdLoadWarnings box
			else
			{
#if WITH_EDITOR
				// print warnings in editor, standalone game, or commandlet
				bool bSupressLinkerError = IsSuppressableBlueprintImportError(ImportIndex);
				if (!bSupressLinkerError)
				{
					FDeferredMessageLog LoadErrors(NAME_LoadErrors);
					// put something into the load warnings dialog, with any extra information from above (in WarningAppend)
					TSharedRef<FTokenizedMessage> TokenizedMessage = GTreatVerifyImportErrorsAsWarnings ? LoadErrors.Warning(FText()) : LoadErrors.Error(FText());
					TokenizedMessage->AddToken(FAssetNameToken::Create(LinkerRoot->GetName()));
					TokenizedMessage->AddToken(FTextToken::Create(FText::Format(LOCTEXT("ImportFailure", " : Failed import for {0}"), FText::FromName(GetImportClassName(ImportIndex)))));
					TokenizedMessage->AddToken(FAssetNameToken::Create(GetImportPathName(ImportIndex)));

					if (!WarningAppend.IsEmpty())
					{
						TokenizedMessage->AddToken(FTextToken::Create(FText::Format(LOCTEXT("ImportFailure_WarningIn", "{0} in {1}"),
							FText::FromString(WarningAppend),
							FText::FromString(LinkerRoot->GetName())))
							);
					}

					// Go through the depend map of the linker to find out what exports are referencing this import
					const FPackageIndex ImportPackageIndex = FPackageIndex::FromImport(ImportIndex);
					for (int32 CurrentExportIndex = 0; CurrentExportIndex < DependsMap.Num(); ++CurrentExportIndex)
					{
						const TArray<FPackageIndex>& DependsList = DependsMap[CurrentExportIndex];
						if (DependsList.Contains(ImportPackageIndex))
						{
							TokenizedMessage->AddToken(FTextToken::Create(
								FText::Format(LOCTEXT("ImportFailureExportReference", "Referenced by export {0}"),
									FText::FromName(GetExportClassName(CurrentExportIndex)))));
							TokenizedMessage->AddToken(FAssetNameToken::Create(GetExportPathName(CurrentExportIndex)));
						}
					}

					// try to get a pointer to the class of the original object so that we can display the class name of the missing resource
					UObject* ClassPackage = FindObject<UPackage>(nullptr, *Import.ClassPackage.ToString());
					UClass* FindClass = ClassPackage ? FindObject<UClass>(ClassPackage, *OriginalImport.ClassName.ToString()) : nullptr;

					// print warning about missing class
					if (!FindClass)
					{
						UE_LOG(LogLinker, Warning, TEXT("Missing Class %s for '%s' referenced by package '%s'.  Classes should not be removed if referenced by content; mark the class 'deprecated' instead."),
							*OriginalImport.ClassName.ToString(),
							*GetImportFullName(ImportIndex),
							*LinkerRoot->GetName());
					}
				}
#endif // WITH_EDITOR
			}
		}
	}

	return Result;
}

// Internal Load package call so that we can pass the linker that requested this package as an import dependency
UPackage* LoadPackageInternal(UPackage* InOuter, const TCHAR* InLongPackageName, uint32 LoadFlags, FLinkerLoad* ImportLinker, FArchive* InReaderOverride, const FLinkerInstancingContext* InstancingContext);

/**
 * Safely verify that an import in the ImportMap points to a good object. This decides whether or not
 * a failure to load the object redirector in the wrapper is a fatal error or not (return value)
 *
 * @param	i	The index into this packages ImportMap to verify
 *
 * @return true if the wrapper should crash if it can't find a good object redirector to load
 */
bool FLinkerLoad::VerifyImportInner(const int32 ImportIndex, FString& WarningSuffix)
{
<<<<<<< HEAD
=======
	SCOPED_LOADTIMER(LinkerLoad_VerifyImportInner);
>>>>>>> 3ecbc206
	// Lambda used to load an import package
	auto LoadImportPackage = [this](FObjectImport& Import, TOptional<FScopedSlowTask>& SlowTask) -> UPackage*
	{
		// Either this import is a UPackage or it has PackageName set.
		check(Import.ClassName == NAME_Package || Import.HasPackageName());

		UPackage* Package = nullptr;
		uint32 InternalLoadFlags = LoadFlags & (LOAD_NoVerify | LOAD_NoWarn | LOAD_Quiet);
		FUObjectSerializeContext* SerializeContext = GetSerializeContext();

		// Resolve the package name for the import, potentially remapping it, if instancing
		FName PackageToLoad = !Import.HasPackageName() ? Import.ObjectName : Import.GetPackageName();
		FName PackageToLoadInto = InstancingContextRemap(PackageToLoad);
#if WITH_EDITOR
		if (SlowTask)
		{
			SlowTask->EnterProgressFrame(30);
		}
#endif

		// Check if the package exist first, if it already exists, it is either already loaded or being loaded
		// In the fully loaded case we can entirely skip the loading
		// In the other case we do not want to trigger another load of the objects in that import, in case they contain dependencies to the package we are currently loading
		// and the current loader doesn't have the LOAD_DeferDependencyLoads flag
		Package = FindObjectFast<UPackage>(nullptr, PackageToLoadInto);
<<<<<<< HEAD
		if (Package == nullptr || !Package->IsFullyLoaded())
=======
		if (Package == nullptr)
>>>>>>> 3ecbc206
		{
#if USE_CIRCULAR_DEPENDENCY_LOAD_DEFERRING
			// when LOAD_DeferDependencyLoads is in play, we usually head off 
			// dependency loads before we get to this point, but there are two 
			// cases where we can reach here intentionally: 
			//
			//   1) the package we're attempting to load is native (and thusly,
			//      LoadPackageInternal() should fail, and retrun null)
			//
			//   2) the package we're attempting to load is a user defined 
			//      struct asset, which we need to load because the blueprint 
			//      class's layout depends on the struct's size... in this case, 
			//      we choke off circular loads by propagating this flag along 
			//      to the struct linker (so it doesn't load any blueprints)
			InternalLoadFlags |= (LoadFlags & LOAD_DeferDependencyLoads);
#endif // USE_CIRCULAR_DEPENDENCY_LOAD_DEFERRING

			// If the package name we need to load is different than the package we need to load into then we
			// are doing an instanced load (loading the data of package A on disk to package B in memory)
			// hence we create a package with a unique instance name provided by the instancing context
			// In the case of a non instanced load `PackageToLoad` and `PackageToLoadInto` will be the same and we won't be providing a package to load into since `Package` will be null.
			if (PackageToLoad != PackageToLoadInto)
			{
				Package = CreatePackage(nullptr, *PackageToLoadInto.ToString());
			}
			Package = LoadPackageInternal(Package, *PackageToLoad.ToString(), InternalLoadFlags | LOAD_IsVerifying, this, nullptr, nullptr);
		}

#if WITH_EDITOR
		if (SlowTask)
		{
			SlowTask->EnterProgressFrame(30);
		}
#endif

		// @todo linkers: This could quite possibly be cleaned up
		if (Package == nullptr)
		{
			Package = CreatePackage(NULL, *PackageToLoad.ToString());
		}

		// if we couldn't create the package or it is 
		// to be linked to any other package's ImportMaps
		if (!Package || Package->HasAnyPackageFlags(PKG_Compiling))
		{
			return nullptr;
		}

		// while gathering dependencies, there is no need to verify all of the imports for the entire package
		if (bIsGatheringDependencies)
		{
			InternalLoadFlags |= LOAD_NoVerify;
		}

#if WITH_EDITOR
		if (SlowTask)
		{
			SlowTask->EnterProgressFrame(40);
		}
#endif

		// Get the linker if the package hasn't been fully loaded already, this can happen in the case of LOAD_DeferDependencyLoads
		// or when circular dependency happen, get the linker so we are able to create the import properly at a later time.
		// When loading editor data never consider the package fully loaded and resolve the linker anyway, for cooked data, assign the linker if one is associated witht the package
		const bool bWasFullyLoaded = Package && Package->IsFullyLoaded() && FPlatformProperties::RequiresCookedData();
		Import.SourceLinker = !bWasFullyLoaded ? GetPackageLinker(Package, nullptr, InternalLoadFlags, nullptr, nullptr, nullptr, &SerializeContext) : FindExistingLinkerForPackage(Package);
#if WITH_EDITORONLY_DATA
		if (Import.SourceLinker && !Package->HasAnyFlags(RF_LoadCompleted))
		{
			// If we didn't fully load, make sure our metadata is loaded before using this
			// We need this case for user defined structs due to the LOAD_DeferDependencyLoads code above
			Import.SourceLinker->LoadMetaDataFromExportMap(false);
		}
#endif
		return Package;
	};

	check(!GEventDrivenLoaderEnabled || !EVENT_DRIVEN_ASYNC_LOAD_ACTIVE_AT_RUNTIME);
	check(IsLoading());
	FObjectImport& Import = ImportMap[ImportIndex];

	TOptional<FScopedSlowTask> SlowTask;
#if WITH_EDITOR
	if (ShouldCreateThrottledSlowTask())
	{
		static const FTextFormat VerifyingTextFormat = NSLOCTEXT("Core", "VerifyPackage_Scope", "Verifying '{0}'");
		SlowTask.Emplace(100, FText::Format(VerifyingTextFormat, FText::FromName(Import.ObjectName)));
	}
#endif

	if
	(	(Import.SourceLinker && Import.SourceIndex != INDEX_NONE)
	||	Import.ClassPackage	== NAME_None
	||	Import.ClassName	== NAME_None
	||	Import.ObjectName	== NAME_None )
	{
		// Already verified, or not relevant in this context.
		return false;
	}

	// Build the import object name on the stack and only once to avoid string temporaries
	TStringBuilder<256> ImportObjectName;
	Import.ObjectName.AppendString(ImportObjectName);
<<<<<<< HEAD

	bool SafeReplace = false;
	UObject* Pkg = nullptr;
	UPackage* TmpPkg = nullptr;

=======

	bool SafeReplace = false;
	UObject* Pkg = nullptr;
	UPackage* TmpPkg = nullptr;

>>>>>>> 3ecbc206
	// Find or load the linker load that contains the FObjectExport for this import
	if (Import.OuterIndex.IsNull() && Import.ClassName!=NAME_Package )
	{
		UE_LOG(LogLinker, Error, TEXT("%s has an inappropriate outermost, it was probably saved with a deprecated outer (file: %s)"), *ImportObjectName, *Filename);
		Import.SourceLinker = NULL;
		return false;
	}
	// This import is a UPackage, load it
	else if (Import.OuterIndex.IsNull())
	{
		TmpPkg = LoadImportPackage(Import, SlowTask);
	}
	else
	{
#if WITH_EDITOR
		if (SlowTask)
		{
			SlowTask->EnterProgressFrame(50);
		}
#endif
		// if we have an assigned package, load it, this will also assign the import source linker (Import.SourceLinker)
		if (Import.HasPackageName())
<<<<<<< HEAD
		{
#if WITH_EDITOR
			if (SlowTask)
			{
				SlowTask->TotalAmountOfWork += 100;
=======
		{
#if WITH_EDITOR
			if (SlowTask)
			{
				SlowTask->TotalAmountOfWork += 100;
			}
#endif
			Pkg = LoadImportPackage(Import, SlowTask);
		}
		
		// this import outer is also an import, so recurse verify into it.
		if (Import.OuterIndex.IsImport())
		{
			VerifyImport(Import.OuterIndex.ToImport());

			// if the import outer object has been resolved but not linker has been found, we am import to a memory only package (i.e. compiled in)
			FObjectImport& OuterImport = Imp(Import.OuterIndex);
			if (!OuterImport.SourceLinker && OuterImport.XObject)
			{
				FObjectImport* Top;
				for (Top = &OuterImport; Top->OuterIndex.IsImport(); Top = &Imp(Top->OuterIndex))
				{
					// for loop does what we need
				}

				UPackage* Package = Cast<UPackage>(Top->XObject);
				if (Package &&
					// Assign TmpPkg to resolve the object in memory when there is no source linker available only if the package is MemoryOnly
					// or we are loading an instanced package in which case the import package might be a duplicated pie package for example for which no linker exists
					(Package->HasAnyPackageFlags(PKG_InMemoryOnly) || IsContextInstanced()))
				{
					// This is an import to a memory-only package, just search for it in the package.
					TmpPkg = Package;
				}
>>>>>>> 3ecbc206
			}
#endif
			Pkg = LoadImportPackage(Import, SlowTask);
		}
		
		// this import outer is also an import, so recurse verify into it.
		if (Import.OuterIndex.IsImport())
		{
			VerifyImport(Import.OuterIndex.ToImport());

<<<<<<< HEAD
			// if the import outer object has been resolved but not linker has been found, we am import to a memory only package (i.e. compiled in)
			FObjectImport& OuterImport = Imp(Import.OuterIndex);
			if (!OuterImport.SourceLinker && OuterImport.XObject)
			{
				FObjectImport* Top;
				for (Top = &OuterImport; Top->OuterIndex.IsImport(); Top = &Imp(Top->OuterIndex))
				{
					// for loop does what we need
				}

				UPackage* Package = Cast<UPackage>(Top->XObject);
				if (Package &&
					// Assign TmpPkg to resolve the object in memory when there is no source linker available only if the package is MemoryOnly
					// or we are loading an instanced package in which case the import package might be a duplicated pie package for example for which no linker exists
					(Package->HasAnyPackageFlags(PKG_InMemoryOnly) || IsContextInstanced()))
				{
					// This is an import to a memory-only package, just search for it in the package.
					TmpPkg = Package;
				}
			}

			// Copy the SourceLinker from the FObjectImport for our Outer if the SourceLinker hasn't been set yet,
			// Otherwise we may be overwriting a re-directed linker and SourceIndex is already from the redirected one
			// or we had an assigned package and our linker is already set.
			if (!Import.SourceLinker)
			{
				Import.SourceLinker = OuterImport.SourceLinker;
			}
=======
			// Copy the SourceLinker from the FObjectImport for our Outer if the SourceLinker hasn't been set yet,
			// Otherwise we may be overwriting a re-directed linker and SourceIndex is already from the redirected one
			// or we had an assigned package and our linker is already set.
			if (!Import.SourceLinker)
			{
				Import.SourceLinker = OuterImport.SourceLinker;
			}
>>>>>>> 3ecbc206
		}
		else
		{
			check(Import.OuterIndex.IsExport());
			check(Import.HasPackageName()); // LoadImportPackage was responsible to set the SourceLinker
		}

#if WITH_EDITOR
		if (SlowTask)
		{
			SlowTask->EnterProgressFrame(50);
		}
#endif

		// Now that we have a linker for the import, resolve the the export map index of our import in that linker
		// if we do not have a linker, then this import is native/in memory only
		if( Import.SourceLinker )
		{
			// Assign the linker root of the source linker as the package we are looking for.
			Pkg = Import.SourceLinker->LinkerRoot;

			// Find this import within its existing linker.
			int32 iHash = HashNames( Import.ObjectName, Import.ClassName, Import.ClassPackage) & (ExportHashCount-1);

			//@Package name transition, if we can match without shortening the names, then we must not take a shortened match
			bool bMatchesWithoutShortening = false;
			FName TestName = Import.ClassPackage;
			
			for( int32 j=Import.SourceLinker->ExportHash[iHash]; j!=INDEX_NONE; j=Import.SourceLinker->ExportMap[j].HashNext )
			{
				if (!Import.SourceLinker->ExportMap.IsValidIndex(j))
				{
					UE_LOG(LogLinker, Error, TEXT("Invalid index [%d/%d] while attempting to import '%s' with LinkerRoot '%s'"), j, Import.SourceLinker->ExportMap.Num(), *ImportObjectName, *GetNameSafe(Import.SourceLinker->LinkerRoot));
					break;
				}
				else
				{
					FObjectExport& SourceExport = Import.SourceLinker->ExportMap[ j ];
					if
						(
						SourceExport.ObjectName == Import.ObjectName
						&&	Import.SourceLinker->GetExportClassName(j) == Import.ClassName
						&&  Import.SourceLinker->GetExportClassPackage(j) == Import.ClassPackage 
						)
					{
						bMatchesWithoutShortening = true;
						break;
					}
				}
			}
			if (!bMatchesWithoutShortening)
			{
				TestName = FPackageName::GetShortFName(TestName);
			}

			for( int32 j=Import.SourceLinker->ExportHash[iHash]; j!=INDEX_NONE; j=Import.SourceLinker->ExportMap[j].HashNext )
			{
				if (!ensureMsgf(Import.SourceLinker->ExportMap.IsValidIndex(j), TEXT("Invalid index [%d/%d] while attempting to import '%s' with LinkerRoot '%s'"),
					j, Import.SourceLinker->ExportMap.Num(), *ImportObjectName, *GetNameSafe(Import.SourceLinker->LinkerRoot)))
				{
					break;
				}
				else
				{
					FObjectExport& SourceExport = Import.SourceLinker->ExportMap[ j ];
					if
					(	
						SourceExport.ObjectName==Import.ObjectName               
						&&	Import.SourceLinker->GetExportClassName(j)==Import.ClassName
						&&  (bMatchesWithoutShortening ? Import.SourceLinker->GetExportClassPackage(j) : FPackageName::GetShortFName(Import.SourceLinker->GetExportClassPackage(j))) == TestName 
					)
					{
						// at this point, SourceExport is an FObjectExport in another linker that looks like it
						// matches the FObjectImport we're trying to load - double check that we have the correct one
						if( Import.OuterIndex.IsImport() )
						{
							FObjectImport& OuterImport = Imp(Import.OuterIndex);

							// OuterImport is the FObjectImport for this resource's Outer
							if( OuterImport.SourceLinker )
							{
								// if the import for our Outer doesn't have a SourceIndex, it means that
								// we haven't found a matching export for our Outer yet.  This should only
								// be the case if our Outer is a top-level UPackage
								if( OuterImport.SourceIndex==INDEX_NONE )
								{
									// At this point, we know our Outer is a top-level UPackage, so
									// if the FObjectExport that we found has an Outer that is
									// not a linker root, this isn't the correct resource
									if( !SourceExport.OuterIndex.IsNull() )
									{
										continue;
									}
								}
								// if our import and its outer share the same source linker, make sure the outer source index matches as expected, otherwise, skip resolving this import
								else if(Import.SourceLinker == OuterImport.SourceLinker)
								{
									if (FPackageIndex::FromExport(OuterImport.SourceIndex) != SourceExport.OuterIndex)
									{
										continue;
									}
								}
								else
								{
									// if the import and its outer do not share a source linker, validate the import entry of the outer in the source linker matches otherwise skip resolveing the outer
									check(SourceExport.OuterIndex.IsImport())
									FObjectImport& SourceExportOuter = Import.SourceLinker->Imp(SourceExport.OuterIndex);
									if (SourceExportOuter.ObjectName != OuterImport.ObjectName
										|| SourceExportOuter.ClassName != OuterImport.ClassName
										|| SourceExportOuter.ClassPackage != OuterImport.ClassPackage)
									{
										continue;
									}
								}
							}
						}

						// Since import can have export outer and vice versa now, consider import and export sharing outers to be allowed, in editor only
						auto IsPrivateImportAllowed = [this](int32 InImportIndex)
						{
						#if WITH_EDITOR
							return ImportIsInAnyExport(InImportIndex) || AnyExportIsInImport(InImportIndex) || AnyExportShareOuterWithImport(InImportIndex);
						#else
							return false;
						#endif
						};

						const bool bIsImportPublic = !!(SourceExport.ObjectFlags & RF_Public);
						if( !bIsImportPublic && !IsPrivateImportAllowed(ImportIndex))
						{
							SafeReplace = SafeReplace || (GIsEditor && !IsRunningCommandlet());

							// determine if this find the thing that caused this import to be saved into the map
							FPackageIndex FoundIndex = FPackageIndex::FromImport(ImportIndex);
							for ( int32 i = 0; i < Summary.ExportCount; i++ )
							{
								FObjectExport& Export = ExportMap[i];
								if ( Export.SuperIndex == FoundIndex )
								{
									UE_LOG(LogLinker, Log, TEXT("Private import was referenced by export '%s' (parent)"), *Export.ObjectName.ToString());
									SafeReplace = false;
								}
								else if ( Export.ClassIndex == FoundIndex )
								{
									UE_LOG(LogLinker, Log, TEXT("Private import was referenced by export '%s' (class)"), *Export.ObjectName.ToString());
									SafeReplace = false;
								}
								else if ( Export.OuterIndex == FoundIndex )
								{
									UE_LOG(LogLinker, Log, TEXT("Private import was referenced by export '%s' (outer)"), *Export.ObjectName.ToString());
									SafeReplace = false;
								}
							}
							for ( int32 i = 0; i < Summary.ImportCount; i++ )
							{
								if ( i != ImportIndex )
								{
									FObjectImport& TestImport = ImportMap[i];
									if ( TestImport.OuterIndex == FoundIndex )
									{
										UE_LOG(LogLinker, Log, TEXT("Private import was referenced by import '%s' (outer)"), *ImportObjectName);
										SafeReplace = false;
									}
								}
							}

							if ( !SafeReplace )
							{
								UE_LOG(LogLinker, Warning, TEXT("%s"), *FString::Printf( TEXT("Can't import private object %s %s"), *Import.ClassName.ToString(), *GetImportFullName(ImportIndex) ) );
								return false;
							}
							else
							{
								FString Suffix = LOCTEXT("LoadWarningSuffix_privateobject", " [private]").ToString();
								if ( !WarningSuffix.Contains(Suffix) )
								{
									WarningSuffix += Suffix;
								}
								break;
							}
						}

						// Found the FObjectExport for this import
						Import.SourceIndex = j;
						break;
					}
				}
			}
		}
	}

	bool bCameFromMemoryOnlyPackage = false;
	if (!Pkg && TmpPkg &&
		// Assign Pkg to resolve the object in memory when there is no source linker available only if the package is MemoryOnly
		// or we are loading an instanced package in which case the import package might be a duplicated pie package for example for which no linker exists
		(TmpPkg->HasAnyPackageFlags(PKG_InMemoryOnly) || IsContextInstanced()))
	{
		Pkg = TmpPkg; // this is a package that exists in memory only, so that is the package to search regardless of FindIfFail
		bCameFromMemoryOnlyPackage = true;

		if (IsCoreUObjectPackage(Import.ClassPackage) && Import.ClassName == NAME_Package && !TmpPkg->GetOuter())
		{
			if (InstancingContextRemap(Import.ObjectName) == TmpPkg->GetFName())
			{
				// except if we are looking for _the_ package...in which case we are looking for TmpPkg, so we are done
				Import.XObject = TmpPkg;
				FUObjectSerializeContext* CurrentLoadContext = GetSerializeContext();
				check(CurrentLoadContext);
				CurrentLoadContext->IncrementImportCount();
				FLinkerManager::Get().AddLoaderWithNewImports(this);
				return false;
			}
		}
	}

	if( (Pkg == nullptr) && ((LoadFlags & LOAD_FindIfFail) != 0) )
	{
		Pkg = ANY_PACKAGE;
	}

	// If not found in file, see if it's a public native transient class or field.
	if( Import.SourceIndex==INDEX_NONE && Pkg!=nullptr )
	{
		TStringBuilder<256> ImportClassTemp;
		Import.ClassPackage.ToString(ImportClassTemp);
		UObject* ClassPackage = FindObject<UPackage>( NULL, *ImportClassTemp);
		if( ClassPackage )
		{
			Import.ClassName.ToString(ImportClassTemp);
			UClass* FindClass = FindObject<UClass>( ClassPackage, *ImportClassTemp);
			if( FindClass )
			{
				UObject* FindOuter			= Pkg;

				if ( Import.OuterIndex.IsImport() )
				{
					// if this import corresponds to an intrinsic class, OuterImport's XObject will be NULL if this import
					// belongs to the same package that the import's class is in; in this case, the package is the correct Outer to use
					// for finding this object
					// otherwise, this import represents a field of an intrinsic class, and OuterImport's XObject should be non-NULL (the object
					// that contains the field)
					FObjectImport& OuterImport	= Imp(Import.OuterIndex);
					if ( OuterImport.XObject != NULL )
					{
						FindOuter = OuterImport.XObject;
					}
				}

				bool bAnyPackage = FindOuter == ANY_PACKAGE;
				UObject* FindObject = FindImportFast(FindClass, bAnyPackage ? nullptr : FindOuter, Import.ObjectName, bAnyPackage);
				// Reference to in memory-only package's object, native transient class or CDO of such a class.
				bool bIsInMemoryOnlyOrNativeTransient = bCameFromMemoryOnlyPackage || (FindObject != NULL && ((FindObject->IsNative() && FindObject->HasAllFlags(RF_Public | RF_Transient)) || (FindObject->HasAnyFlags(RF_ClassDefaultObject) && FindObject->GetClass()->IsNative() && FindObject->GetClass()->HasAllFlags(RF_Public | RF_Transient))));
				// Check for structs which have been moved to another header (within the same class package).
				if (!FindObject && bIsInMemoryOnlyOrNativeTransient && FindClass == UScriptStruct::StaticClass())
				{
					FindObject = StaticFindObjectFast(FindClass, nullptr, Import.ObjectName, /*bExactClass*/true, /*bAnyPackage*/true);
					if (FindObject && FindOuter->GetOutermost() != FindObject->GetOutermost())
					{
						// Limit the results to the same package.I
						FindObject = NULL;
					}
				}
				if (FindObject != NULL && ((LoadFlags & LOAD_FindIfFail) || bIsInMemoryOnlyOrNativeTransient))
				{
					Import.XObject = FindObject;
					FUObjectSerializeContext* CurrentLoadContext = GetSerializeContext();
					check(CurrentLoadContext);
					CurrentLoadContext->IncrementImportCount();
					FLinkerManager::Get().AddLoaderWithNewImports(this);
				}
				else
				{
					SafeReplace = true;
				}
			}
			else
			{
				SafeReplace = true;
			}
		}
		else
		{
			SafeReplace = true;
		}

		if (!Import.XObject && !SafeReplace)
		{
			return true;
		}
	}

	if (!GEventDrivenLoaderEnabled && Import.SourceLinker && !Import.SourceLinker->GetSerializeContext())
	{
		Import.SourceLinker->SetSerializeContext(GetSerializeContext());
	}

	return false;
}

UObject* FLinkerLoad::CreateExportAndPreload(int32 ExportIndex, bool bForcePreload /* = false */)
{
	UObject *Object = CreateExport(ExportIndex);
	if (Object && (bForcePreload || dynamic_cast<UClass*>(Object) || Object->IsTemplate() || dynamic_cast<UObjectRedirector*>(Object)))
	{
		Preload(Object);
	}

	return Object;
}

UClass* FLinkerLoad::GetExportLoadClass(int32 Index)
{
	FObjectExport& Export = ExportMap[Index];

#if USE_CIRCULAR_DEPENDENCY_LOAD_DEFERRING
	// VerifyImport() runs the risk of loading up another package, and we can't 
	// have that when we're explicitly trying to block dependency loads...
	// if this needs a class from another package, IndexToObject() should return 
	// a ULinkerPlaceholderClass instead
	if (Export.ClassIndex.IsImport() && !(LoadFlags & LOAD_DeferDependencyLoads))
#else  // USE_CIRCULAR_DEPENDENCY_LOAD_DEFERRING
	if (Export.ClassIndex.IsImport())
#endif // USE_CIRCULAR_DEPENDENCY_LOAD_DEFERRING
	{
		// @TODO: I believe IndexToObject() -> CreateImport() will verify this  
		//        for us, if it has to; so is this necessary?
		VerifyImport(Export.ClassIndex.ToImport());
	}

	return (UClass*)IndexToObject(Export.ClassIndex);
}

#if WITH_EDITORONLY_DATA
int32 FLinkerLoad::LoadMetaDataFromExportMap(bool bForcePreload)
{
	UMetaData* MetaData = nullptr;
	int32 MetaDataIndex = INDEX_NONE;

	// Try to find MetaData and load it first as other objects can depend on it.
	for (int32 ExportIndex = 0; ExportIndex < ExportMap.Num(); ++ExportIndex)
	{
		if (ExportMap[ExportIndex].ObjectName == NAME_PackageMetaData && ExportMap[ExportIndex].OuterIndex.IsNull())
		{
			MetaData = Cast<UMetaData>(CreateExportAndPreload(ExportIndex, bForcePreload));
			MetaDataIndex = ExportIndex;
			break;
		}
	}

	// If not found then try to use old name and rename.
	if (MetaDataIndex == INDEX_NONE)
	{
		for (int32 ExportIndex = 0; ExportIndex < ExportMap.Num(); ++ExportIndex)
		{
			if (ExportMap[ExportIndex].ObjectName == *UMetaData::StaticClass()->GetName() && ExportMap[ExportIndex].OuterIndex.IsNull())
			{
				UObject* Object = CreateExportAndPreload(ExportIndex, bForcePreload);
				Object->Rename(*FName(NAME_PackageMetaData).ToString(), NULL, REN_ForceNoResetLoaders);

				MetaData = Cast<UMetaData>(Object);
				MetaDataIndex = ExportIndex;
				break;
			}
		}
	}

	// Make sure the meta-data is referenced by its package to avoid premature GC
	if (LinkerRoot)
	{
		LinkerRoot->MetaData = MetaData;
	}

	return MetaDataIndex;
}
#endif

/**
 * Loads all objects in package.
 *
 * @param bForcePreload	Whether to explicitly call Preload (serialize) right away instead of being
 *						called from EndLoad()
 */
void FLinkerLoad::LoadAllObjects(bool bForcePreload)
{
	SCOPED_LOADTIMER(LinkerLoad_LoadAllObjects);
#if WITH_EDITOR
	TOptional<FScopedSlowTask> SlowTask;
	if (ShouldCreateThrottledSlowTask())
	{
		static const FText LoadingObjectText = NSLOCTEXT("Core", "LinkerLoad_LoadingObjects", "Loading Objects");
		SlowTask.Emplace(ExportMap.Num(), LoadingObjectText);
		SlowTask->Visibility = ESlowTaskVisibility::Invisible;
	}
#endif

#if USE_DEFERRED_DEPENDENCY_CHECK_VERIFICATION_TESTS
	// if we're re-entering a call to LoadAllObjects() while DeferDependencyLoads
	// is set, then we're not doing our job (we're risking an export needing 
	// another external asset)... if this is hit, then we're most likely already
	// in this function (for this linker) further up the load chain; it should 
	// finish the loads there
	check((LoadFlags & LOAD_DeferDependencyLoads) == 0);
#endif // USE_DEFERRED_DEPENDENCY_CHECK_VERIFICATION_TESTS

	if ((LoadFlags & LOAD_Async) != 0)
	{
		bForcePreload = true;
	}

	double StartTime = FPlatformTime::Seconds();

	// MetaData object index in this package.
	int32 MetaDataIndex = INDEX_NONE;

#if WITH_EDITORONLY_DATA
	if(!FPlatformProperties::RequiresCookedData())
	{
		MetaDataIndex = LoadMetaDataFromExportMap(bForcePreload);
	}
#endif
	
#if USE_STABLE_LOCALIZATION_KEYS
	if (GIsEditor && (LoadFlags & LOAD_ForDiff))
	{
		// If this package is being loaded for diffing, then we need to force it to have a unique package localization ID to avoid in-memory identity conflicts
		// Note: We set this on the archive first as finding/loading the meta-data (which ForcePackageNamespace does) may trigger the load of some objects within this package
		const FString PackageLocalizationId = FGuid::NewGuid().ToString();
		SetLocalizationNamespace(PackageLocalizationId);
		TextNamespaceUtil::ForcePackageNamespace(LinkerRoot, PackageLocalizationId);
	}
#endif // USE_STABLE_LOCALIZATION_KEYS

	// Tick the heartbeat if we're loading on the game thread
	const bool bShouldTickHeartBeat = IsInGameThread();

	for(int32 ExportIndex = 0; ExportIndex < ExportMap.Num(); ++ExportIndex)
	{
#if WITH_EDITOR
		if (SlowTask)
		{
			SlowTask->EnterProgressFrame(1);
		}
#endif
		if (ExportIndex == MetaDataIndex)
		{
			continue;
		}

#if USE_CIRCULAR_DEPENDENCY_LOAD_DEFERRING
		// this is here to prevent infinite recursion; if IsExportBeingResolved() 
		// returns true, then that means the export's class is currently being 
		// force-generated... in that scenario, the export's Object member would 
		// not have been set yet, and the call below to CreateExport() would put 
		// us right back here in the same situation (CreateExport() needs the 
		// export's Object set in order to return early... it's what makes this 
		// function reentrant)
		//
		// since we don't actually use the export object here at this point, 
		// then it is safe to skip over it (it's already being created further 
		// up the callstack, so don't worry about it being missed)
		if (IsExportBeingResolved(ExportIndex))
		{
			continue;
		}
#endif // USE_CIRCULAR_DEPENDENCY_LOAD_DEFERRING

		UObject* LoadedObject = CreateExportAndPreload(ExportIndex, bForcePreload);

		if(!GEventDrivenLoaderEnabled || !EVENT_DRIVEN_ASYNC_LOAD_ACTIVE_AT_RUNTIME)
		{
			// DynamicClass could be created without calling CreateImport. The imported objects will be required later when a CDO is created.
			if (UDynamicClass* DynamicClass = Cast<UDynamicClass>(LoadedObject))
			{
				for (int32 ImportIndex = 0; ImportIndex < ImportMap.Num(); ++ImportIndex)
				{
					CreateImport(ImportIndex);
				}
			}
		}

		// If needed send a heartbeat, but no need to do it too often
		if (bShouldTickHeartBeat && (ExportIndex % 10) == 0)
		{
			FThreadHeartBeat::Get().HeartBeat();
		}
	}

	// Mark package as having been fully loaded.
	if( LinkerRoot )
	{
		LinkerRoot->MarkAsFullyLoaded();
	}
}

/**
 * Returns the ObjectName associated with the resource indicated.
 * 
 * @param	ResourceIndex	location of the object resource
 *
 * @return	ObjectName for the FObjectResource at ResourceIndex, or NAME_None if not found
 */
FName FLinkerLoad::ResolveResourceName( FPackageIndex ResourceIndex )
{
	if (ResourceIndex.IsNull())
	{
		return NAME_None;
	}
	return ImpExp(ResourceIndex).ObjectName;
}

// Find the index of a specified object without regard to specific package.
int32 FLinkerLoad::FindExportIndex( FName ClassName, FName ClassPackage, FName ObjectName, FPackageIndex ExportOuterIndex )
{
	int32 iHash = HashNames( ObjectName, ClassName, ClassPackage ) & (ExportHashCount-1);

	for( int32 i=ExportHash[iHash]; i!=INDEX_NONE; i=ExportMap[i].HashNext )
	{
		if (!ensureMsgf(ExportMap.IsValidIndex(i), TEXT("Invalid index [%d/%d] while attempting to find export index '%s' LinkerRoot '%s'"), i, ExportMap.Num(), *ObjectName.ToString(), *GetNameSafe(LinkerRoot)))
		{
			break;
		}
		else
		{
			if
			(  (ExportMap[i].ObjectName  ==ObjectName                              )
				&& (GetExportClassPackage(i) ==ClassPackage                            )
				&& (GetExportClassName   (i) ==ClassName                               ) 
				&& (ExportMap[i].OuterIndex  ==ExportOuterIndex 
				|| ExportOuterIndex.IsImport()) // this is very not legit to be passing INDEX_NONE into this function to mean "ignore"
			)
			{
				return i;
			}
		}
	}
	
	// If an object with the exact class wasn't found, look for objects with a subclass of the requested class.
	for(int32 ExportIndex = 0;ExportIndex < ExportMap.Num();ExportIndex++)
	{
		FObjectExport&	Export = ExportMap[ExportIndex];

		if(Export.ObjectName == ObjectName && (ExportOuterIndex.IsImport() || Export.OuterIndex == ExportOuterIndex)) // this is very not legit to be passing INDEX_NONE into this function to mean "ignore"
		{
			UClass*	ExportClass = dynamic_cast<UClass*>(IndexToObject(Export.ClassIndex));

			// See if this export's class inherits from the requested class.
			for(UClass* ParentClass = ExportClass;ParentClass;ParentClass = ParentClass->GetSuperClass())
			{
				if(ParentClass->GetFName() == ClassName)
				{
					return ExportIndex;
				}
			}
		}
	}

	return INDEX_NONE;
}

/**
 * Function to create the instance of, or verify the presence of, an object as found in this Linker.
 *
 * @param ObjectClass	The class of the object
 * @param ObjectName	The name of the object
 * @param Outer			Find the object inside this outer (and only directly inside this outer, as we require fully qualified names)
 * @param LoadFlags		Flags used to determine if the object is being verified or should be created
 * @param Checked		Whether or not a failure will throw an error
 * @return The created object, or (UObject*)-1 if this is just verifying
 */
UObject* FLinkerLoad::Create( UClass* ObjectClass, FName ObjectName, UObject* Outer, uint32 InLoadFlags, bool Checked )
{
	// We no longer handle a NULL outer, which used to mean look in any outer, but we need fully qualified names now
	// The other case where this was NULL is if you are calling StaticLoadObject on the top-level package, but
	// you should be using LoadPackage. If for some weird reason you need to load the top-level package with this,
	// then I believe you'd want to set OuterIndex to 0 when Outer is NULL, but then that could get confused with
	// loading A.A (they both have OuterIndex of 0, according to Ron)
	check(Outer);

	int32 OuterIndex = INDEX_NONE;

	// if the outer is the outermost of the package, then we want OuterIndex to be 0, as objects under the top level
	// will have an OuterIndex to 0
	if (Outer == Outer->GetOutermost())
	{
		OuterIndex = 0;
	}
	// otherwise get the linker index of the outer to be the outer index that we look in
	else
	{
		OuterIndex = Outer->GetLinkerIndex();
		// we _need_ the linker index of the outer to look in, which means that the outer must have been actually 
		// loaded off disk, and not just CreatePackage'd
		check(OuterIndex != INDEX_NONE);
	}

	FPackageIndex OuterPackageIndex;

	if (OuterIndex)
	{
		OuterPackageIndex = FPackageIndex::FromExport(OuterIndex);
	}

	int32 Index = FindExportIndex(ObjectClass->GetFName(), ObjectClass->GetOuter()->GetFName(), ObjectName, OuterPackageIndex);
	if (Index != INDEX_NONE)
	{
		return (InLoadFlags & LOAD_Verify) ? INVALID_OBJECT : CreateExport(Index);
	}

	// since we didn't find it, see if we can find an object redirector with the same name
	// Are we allowed to follow redirects?
	if( !( InLoadFlags & LOAD_NoRedirects ) )
	{
		Index = FindExportIndex(UObjectRedirector::StaticClass()->GetFName(), NAME_CoreUObject, ObjectName, OuterPackageIndex);
		if (Index == INDEX_NONE)
		{
			Index = FindExportIndex(UObjectRedirector::StaticClass()->GetFName(), GLongCoreUObjectPackageName, ObjectName, OuterPackageIndex);
		}

		// if we found a redirector, create it, and move on down the line
		if (Index != INDEX_NONE)
		{
			// create the redirector,
			UObjectRedirector* Redir = (UObjectRedirector*)CreateExport(Index);
			Preload(Redir);
			// if we found what it was point to, then return it
			if (Redir->DestinationObject && Redir->DestinationObject->IsA(ObjectClass))
			{
				// and return the object we are being redirected to
				return Redir->DestinationObject;
			}
		}
	}


// Set this to 1 to find nonqualified names anyway
#define FIND_OBJECT_NONQUALIFIED 0
// Set this to 1 if you want to see what it would have found previously. This is useful for fixing up hundreds
// of now-illegal references in script code.
#define DEBUG_PRINT_NONQUALIFIED_RESULT 1

#if DEBUG_PRINT_NONQUALIFIED_RESULT || FIND_OBJECT_NONQUALIFIED
	Index = FindExportIndex(ObjectClass->GetFName(), ObjectClass->GetOuter()->GetFName(), ObjectName, FPackageIndex::FromImport(0));// this is very not legit to be passing INDEX_NONE into this function to mean "ignore"
	if (Index != INDEX_NONE)
	{
#if DEBUG_PRINT_NONQUALIFIED_RESULT
		UE_LOG(LogLinker, Warning, TEXT("Using a non-qualified name (would have) found: %s"), *GetExportFullName(Index));
#endif
#if FIND_OBJECT_NONQUALIFIED
		return (InLoadFlags & LOAD_Verify) ? INVALID_OBJECT : CreateExport(Index);
#endif
	}
#endif


	// if we are checking for failure cases, and we failed, throw an error
	if( Checked )
	{
		UE_LOG(LogLinker, Warning, TEXT("%s"), *FString::Printf( TEXT("%s %s not found for creation"), *ObjectClass->GetName(), *ObjectName.ToString() ));
	}
	return NULL;
}

/**
 * Serialize the object data for the specified object from the unreal package file.  Loads any
 * additional resources required for the object to be in a valid state to receive the loaded
 * data, such as the object's Outer, Class, or ObjectArchetype.
 *
 * When this function exits, Object is guaranteed to contain the data stored that was stored on disk.
 *
 * @param	Object	The object to load data for.  If the data for this object isn't stored in this
 *					FLinkerLoad, routes the call to the appropriate linker.  Data serialization is 
 *					skipped if the object has already been loaded (as indicated by the RF_NeedLoad flag
 *					not set for the object), so safe to call on objects that have already been loaded.
 *					Note that this function assumes that Object has already been initialized against
 *					its template object.
 *					If Object is a UClass and the class default object has already been created, calls
 *					Preload for the class default object as well.
 */

void FLinkerLoad::Preload( UObject* Object )
{
	//check(IsValidLowLevel());
	check(Object);

	// Preload the object if necessary.
	if (Object->HasAnyFlags(RF_NeedLoad))
	{
		FUObjectSerializeContext* CurrentLoadContext = GetSerializeContext();

		if (Object->GetLinker() == this)
		{
			check(!GEventDrivenLoaderEnabled || !bLockoutLegacyOperations || !EVENT_DRIVEN_ASYNC_LOAD_ACTIVE_AT_RUNTIME);
#if USE_CIRCULAR_DEPENDENCY_LOAD_DEFERRING
			bool const bIsNonNativeObject = !Object->GetOutermost()->HasAnyPackageFlags(PKG_CompiledIn);
			// we can determine that this is a blueprint class/struct by checking if it 
			// is a class/struct object AND if it is not native (blueprint 
			// structs/classes are the only asset package structs/classes we have)
			bool const bIsBlueprintClass = (Cast<UClass>(Object) != nullptr) && bIsNonNativeObject;
			bool const bIsBlueprintStruct = (Cast<UScriptStruct>(Object) != nullptr) && bIsNonNativeObject;
			// to avoid cyclic dependency issues, we want to defer all external loads 
			// that MAY rely on this class/struct (meaning all other blueprint packages)  
			bool const bDeferDependencyLoads = (bIsBlueprintClass || bIsBlueprintStruct) && FBlueprintSupport::UseDeferredDependencyLoading();

#if USE_DEFERRED_DEPENDENCY_CHECK_VERIFICATION_TESTS
			// we should NEVER be pre-loading another blueprint class when the 
			// DeferDependencyLoads flag is set (some other blueprint class/struct is  
			// already being loaded further up the load chain, and this could introduce  
			// a circular load)
			//
			// NOTE: we do allow Preload() calls for structs (because we need a struct 
			//       loaded to determine its size), but structs will be prevented from 
			//       further loading any of its BP class dependencies (we pass along the 
			//       LOAD_DeferDependencyLoads flag)
			check(!bIsBlueprintClass || !Object->HasAnyFlags(RF_NeedLoad) || !(LoadFlags & LOAD_DeferDependencyLoads));
			// right now there are no known scenarios where someone requests a Preloa() 
			// on a temporary ULinkerPlaceholderExportObject
			check(!Object->IsA<ULinkerPlaceholderExportObject>());
			ensure(Object->HasAnyFlags(RF_WasLoaded));
#endif // USE_DEFERRED_DEPENDENCY_CHECK_VERIFICATION_TESTS
#endif // USE_CIRCULAR_DEPENDENCY_LOAD_DEFERRING

#if USE_CIRCULAR_DEPENDENCY_LOAD_DEFERRING
			// In certain situations, a constructed object has its initializer deferred (when its archetype hasn't been serialized).
			// In those cases, we shouldn't serialize the object yet (initialization needs to run first).
			// See the comment on DeferObjectPreload() for more info on the issue.
			if (FDeferredObjInitializationHelper::DeferObjectPreload(Object))
			{
				return;
			}
#endif // USE_CIRCULAR_DEPENDENCY_LOAD_DEFERRING

			SCOPE_CYCLE_COUNTER(STAT_LinkerPreload);
			FScopeCycleCounterUObject PreloadScope(Object, GET_STATID(STAT_LinkerPreload));
			UClass* Cls = NULL;
			
			// If this is a struct, make sure that its parent struct is completely loaded
			if( UStruct* Struct = dynamic_cast<UStruct*>(Object) )
			{
				Cls = dynamic_cast<UClass*>(Object);
				if( Struct->GetSuperStruct() )
				{
					Preload( Struct->GetSuperStruct() );
				}
			}

#if USE_CIRCULAR_DEPENDENCY_LOAD_DEFERRING
			TGuardValue<uint32> LoadFlagsGuard(LoadFlags, LoadFlags);			
			if (bDeferDependencyLoads)
			{
				LoadFlags |= LOAD_DeferDependencyLoads;
			}
#endif // USE_CIRCULAR_DEPENDENCY_LOAD_DEFERRING

			// make sure this object didn't get loaded in the above Preload call
			if (Object->HasAnyFlags(RF_NeedLoad))
			{
				// grab the resource for this Object
				int32 const ExportIndex = Object->GetLinkerIndex();
				FObjectExport& Export = ExportMap[ExportIndex];
				check(Export.Object==Object);

				const int64 SavedPos = Loader->Tell();

				// move to the position in the file where this object's data
				// is stored
				Seek(Export.SerialOffset);

				FAsyncArchive* AsyncLoader = GetAsyncLoader();

				{
					SCOPE_CYCLE_COUNTER(STAT_LinkerPrecache);
					// tell the file reader to read the raw data from disk
					if (AsyncLoader)
					{
						bool bReady = AsyncLoader->PrecacheWithTimeLimit(Export.SerialOffset, Export.SerialSize, bUseTimeLimit, bUseFullTimeLimit, TickStartTime, TimeLimit);
						UE_CLOG(!(bReady || !bUseTimeLimit || !FPlatformProperties::RequiresCookedData()), LogLinker, Warning, TEXT("Hitch on async loading of %s; this export was not properly precached."), *Object->GetFullName());
					}
					else
					{
						Loader->Precache(Export.SerialOffset, Export.SerialSize);
					}
				}

				// mark the object to indicate that it has been loaded
				Object->ClearFlags ( RF_NeedLoad );

				{
					SCOPE_CYCLE_COUNTER(STAT_LinkerSerialize);
#if USE_CIRCULAR_DEPENDENCY_LOAD_DEFERRING
					// communicate with FLinkerPlaceholderBase, what object is currently serializing in
					FScopedPlaceholderContainerTracker SerializingObjTracker(Object);
#endif // USE_CIRCULAR_DEPENDENCY_LOAD_DEFERRING

#if WITH_EDITOR && WITH_TEXT_ARCHIVE_SUPPORT
					bool bClassSupportsTextFormat = UClass::IsSafeToSerializeToStructuredArchives(Object->GetClass());
#endif

					if (Object->HasAnyFlags(RF_ClassDefaultObject))
					{
#if USE_CIRCULAR_DEPENDENCY_LOAD_DEFERRING
						if ((LoadFlags & LOAD_DeferDependencyLoads) != 0)
						{
#if USE_DEFERRED_DEPENDENCY_CHECK_VERIFICATION_TESTS
							check((DeferredCDOIndex == INDEX_NONE) || (DeferredCDOIndex == ExportIndex));
#endif // USE_DEFERRED_DEPENDENCY_CHECK_VERIFICATION_TESTS
							
							// since serializing the CDO can introduce circular 
							// dependencies, we want to stave that off until 
							// we're ready to handle those 
							DeferredCDOIndex = ExportIndex;
							// don't need to actually "consume" the data through
							// serialization though (since we seek back to 
							// SavedPos later on)

							// reset the flag and return (don't worry, we make
							// sure to force load this later)
							check(!GEventDrivenLoaderEnabled || !EVENT_DRIVEN_ASYNC_LOAD_ACTIVE_AT_RUNTIME);
							Object->SetFlags(RF_NeedLoad);
							return;
						}
#endif // USE_CIRCULAR_DEPENDENCY_LOAD_DEFERRING
						
						check(CurrentLoadContext);
						// Maintain the current SerializedObjects.
						UObject* PrevSerializedObject = CurrentLoadContext->SerializedObject;
						CurrentLoadContext->SerializedObject = Object;

#if WITH_EDITOR && WITH_TEXT_ARCHIVE_SUPPORT
						if (IsTextFormat())
						{
							FStructuredArchiveSlot ExportSlot = GetExportSlot(Export.ThisIndex);

							if (bClassSupportsTextFormat)
							{
								Object->GetClass()->SerializeDefaultObject(Object, ExportSlot);
							}
							else
							{
								FStructuredArchiveChildReader ChildReader(ExportSlot);
								FArchiveUObjectFromStructuredArchive Adapter(ChildReader.GetRoot());
								Object->GetClass()->SerializeDefaultObject(Object, Adapter.GetArchive());
							}
						}
						else
#endif
						{
							Object->GetClass()->SerializeDefaultObject(Object, *this);
						}

						Object->SetFlags(RF_LoadCompleted);
						CurrentLoadContext->SerializedObject = PrevSerializedObject;
					}
					else
					{

#if WITH_EDITOR
						static const FName NAME_UObjectSerialize = FName(TEXT("UObject::Serialize, Name, ClassName"));
						FArchive::FScopeAddDebugData P(*this, NAME_UObjectSerialize);
						FArchive::FScopeAddDebugData N(*this, Object->GetFName());
						FArchive::FScopeAddDebugData C(*this, Object->GetClass()->GetFName());
#endif
						check(CurrentLoadContext);
#if WITH_EDITOR
						SCOPED_LOADTIMER_TEXT(*((Object->GetClass()->IsChildOf(UDynamicClass::StaticClass()) ? UDynamicClass::StaticClass() : Object->GetClass())->GetName() + TEXT("_Serialize")));
#endif

						// Maintain the current SerializedObjects.
						UObject* PrevSerializedObject = CurrentLoadContext->SerializedObject;
						CurrentLoadContext->SerializedObject = Object;

#if WITH_EDITOR && WITH_TEXT_ARCHIVE_SUPPORT
						if (IsTextFormat())
						{
							FStructuredArchive::FSlot ExportSlot = GetExportSlot(Export.ThisIndex);

							if (bClassSupportsTextFormat)
							{
								Object->Serialize(ExportSlot.EnterRecord());
							}
							else
							{
								FStructuredArchiveChildReader ChildReader(ExportSlot);
								FArchiveUObjectFromStructuredArchive Adapter(ChildReader.GetRoot());
								Object->Serialize(Adapter.GetArchive());
							}
						}
						else
#endif
						{
							Object->Serialize(*this);
						}

						Object->SetFlags(RF_LoadCompleted);
						CurrentLoadContext->SerializedObject = PrevSerializedObject;
					}
				}

#if USE_CIRCULAR_DEPENDENCY_LOAD_DEFERRING
				{
					SCOPE_CYCLE_COUNTER(STAT_LinkerLoadDeferred);
					if ((LoadFlags & LOAD_DeferDependencyLoads) != (*LoadFlagsGuard & LOAD_DeferDependencyLoads))
					{
						if (bIsBlueprintStruct)
						{
							ResolveDeferredDependencies((UScriptStruct*)Object); 
							// user-defined-structs don't have classes/CDOs, so 
							// we don't have to call FinalizeBlueprint() (to 
							// serialize/regenerate them)
						}
						else
						{
							UClass* ObjectAsClass = (UClass*)Object;
#if USE_DEFERRED_DEPENDENCY_CHECK_VERIFICATION_TESTS
							check(bIsBlueprintClass);
							// since class serialization reads in the class's CDO, then we can be certain that the CDO export object exists 
							// (and DeferredExportIndex should reference it); FinalizeBlueprint() depends on DeferredExportIndex being set 
							// (and since ResolveDeferredDependencies() can recurse into FinalizeBlueprint(), we check it here, before the 
							// resolve is handled)
							//
							// however, sometimes DeferredExportIndex doesn't get set at all (we have to utilize FindCDOExportIndex() to set
							// it), and that happens when the class's ClassGeneratedBy is serialized in null... this will happen for cooked 
							// builds (because Blueprints are editor-only objects)
							check((DeferredCDOIndex != INDEX_NONE) || FPlatformProperties::RequiresCookedData());

							if (DeferredCDOIndex == INDEX_NONE)
							{
								DeferredCDOIndex = FindCDOExportIndex(ObjectAsClass);
								check(DeferredCDOIndex != INDEX_NONE);
							}
#else  // USE_DEFERRED_DEPENDENCY_CHECK_VERIFICATION_TESTS
							// just because DeferredCDOIndex wasn't set (in cooked/PIE scenarios) doesn't mean that we don't need it 
							// (FinalizeBlueprint() relies on it being set), so here we make sure we flag the CDO so it gets resolved
							if (DeferredCDOIndex == INDEX_NONE)
							{
								DeferredCDOIndex = FindCDOExportIndex(ObjectAsClass);
							}
#endif // USE_DEFERRED_DEPENDENCY_CHECK_VERIFICATION_TESTS

							ResolveDeferredDependencies(ObjectAsClass);
							FinalizeBlueprint(ObjectAsClass);
						}
					}
				}

				// Conceptually, we could run this here for CDOs and it shouldn't be a problem.
				// 
				// We don't do it here for CDOs because we were already doing it for them in 
				// ResolveDeferredExports(), and we don't want to destabalize the functional 
				// load order of things (doing it here could cause subsequent loads which would 
				// happen from a point in ResolveDeferredExports() where they didn't happen before - again, this 
				// should be fine; we're just keeping the surface area of this to a minimum at this time)
				if (!Object->HasAnyFlags(RF_ClassDefaultObject))
				{
					// If this was an archetype object, there may be some initializers/preloads that
					// were waiting for it to be fully serialized
					FDeferredObjInitializationHelper::ResolveDeferredInitsFromArchetype(Object);
				}
#endif // USE_CIRCULAR_DEPENDENCY_LOAD_DEFERRING
				

				// Make sure we serialized the right amount of stuff.
				int64 Pos = Tell();
				int64 SizeSerialized = Pos - Export.SerialOffset;
				if( SizeSerialized != Export.SerialSize )
				{
					if (Object->GetClass()->HasAnyClassFlags(CLASS_Deprecated))
					{
						UE_LOG(LogLinker, Warning, TEXT("%s"), *FString::Printf( TEXT("%s: Serial size mismatch: Got %d, Expected %d"), *Object->GetFullName(), (int32)SizeSerialized, Export.SerialSize ) );
					}
					else
					{
						UE_LOG(LogLinker, Fatal, TEXT("%s"), *FString::Printf( TEXT("%s: Serial size mismatch: Got %d, Expected %d"), *Object->GetFullName(), (int32)SizeSerialized, Export.SerialSize ) );
					}
				}

				Seek(SavedPos);

				// if this is a UClass object and it already has a class default object
				if ( Cls != NULL && Cls->GetDefaultsCount() )
				{
					// make sure that the class default object is completely loaded as well
					Preload(Cls->GetDefaultObject());
				}

#if WITH_EDITOR
				// Check if this object's class has been changed by ActiveClassRedirects.
				FName OldClassName;
				if (Export.OldClassName != NAME_None && Object->GetClass()->GetFName() != Export.OldClassName)
				{
					// This happens when the class has changed only for object instance.
					OldClassName = Export.OldClassName;
				}
				else if (Export.ClassIndex.IsImport())
				{
					// Check if the class has been renamed / replaced in the import map.
					const FObjectImport& ClassImport = Imp(Export.ClassIndex);
					if (ClassImport.OldClassName != NAME_None && ClassImport.OldClassName != Object->GetClass()->GetFName())
					{
						OldClassName = ClassImport.OldClassName;
					}
				}
				else if (Export.ClassIndex.IsExport())
				{
					// Handle blueprints. This is slightly different from the other cases as we're looking for the first 
					// native super of the blueprint class (first import).
					const FObjectExport* ClassExport = NULL;
					for (ClassExport = &Exp(Export.ClassIndex); ClassExport->SuperIndex.IsExport(); ClassExport = &Exp(Export.SuperIndex));
					if (ClassExport->SuperIndex.IsImport())
					{
						const FObjectImport& ClassImport = Imp(ClassExport->SuperIndex);
						if (ClassImport.OldClassName != NAME_None)
						{
							OldClassName = ClassImport.OldClassName;
						}
					}
				}
				if (OldClassName != NAME_None)
				{
					// Notify if the object's class has changed as a result of active class redirects.
					Object->LoadedFromAnotherClass(OldClassName);
				}
#endif

				// It's ok now to call PostLoad on blueprint CDOs
				if (Object->HasAnyFlags(RF_ClassDefaultObject) && Object->GetClass()->HasAnyClassFlags(CLASS_CompiledFromBlueprint))
				{
					Object->SetFlags(RF_NeedPostLoad|RF_WasLoaded);
					check(LinkerRoot && LinkerRoot == Object->GetOutermost());
					check(CurrentLoadContext);
					CurrentLoadContext->AddLoadedObject(Object);
				}
			}
		}
		else if (FLinkerLoad* Linker = Object->GetLinker())
		{
#if USE_CIRCULAR_DEPENDENCY_LOAD_DEFERRING
			uint32 const DeferredLoadFlag = (LoadFlags & LOAD_DeferDependencyLoads);
			TGuardValue<uint32> LoadFlagsGuard(Linker->LoadFlags, Linker->LoadFlags | DeferredLoadFlag);
#endif
			// Send to the object's linker.
			Linker->Preload(Object);
		}
	}
}

/**
 * Builds a string containing the full path for a resource in the export table.
 *
 * @param OutPathName		[out] Will contain the full path for the resource
 * @param ResourceIndex		Index of a resource in the export table
 */
void FLinkerLoad::BuildPathName( FString& OutPathName, FPackageIndex ResourceIndex ) const
{
	if ( ResourceIndex.IsNull() )
	{
		return;
	}
	const FObjectResource& Resource = ImpExp(ResourceIndex);
	BuildPathName( OutPathName, Resource.OuterIndex );
	if ( OutPathName.Len() > 0 )
	{
		OutPathName += TEXT('.');
	}
	OutPathName += Resource.ObjectName.ToString();
}

/**
 * Checks if the specified export should be loaded or not.
 * Performs similar checks as CreateExport().
 *
 * @param ExportIndex	Index of the export to check
 * @return				true of the export should be loaded
 */
bool FLinkerLoad::WillTextureBeLoaded( UClass* Class, int32 ExportIndex )
{
	const FObjectExport& Export = ExportMap[ ExportIndex ];

	// Already loaded?
	if ( Export.Object || FilterExport(Export))  // it was "not for" in all acceptable positions
	{
		return false;
	}

	// Build path name
	FString PathName;
	PathName.Reserve(256);
	BuildPathName( PathName, FPackageIndex::FromExport(ExportIndex) );

	UObject* ExistingTexture = StaticFindObjectFastExplicit( Class, Export.ObjectName, PathName, false, RF_NoFlags );
	if ( ExistingTexture )
	{
		return false;
	}
	else
	{
		return true;
	}
}

UObject* FLinkerLoad::CreateExport( int32 Index )
{
	FScopedCreateExportCounter ScopedCounter( this, Index );
	FDeferredMessageLog LoadErrors(NAME_LoadErrors);

	// Map the object into our table.
	FObjectExport& Export = ExportMap[ Index ];

	// Check whether we already loaded the object and if not whether the context flags allow loading it.
	if( !Export.Object && !FilterExport(Export) ) // for some acceptable position, it was not "not for" 
	{
		FUObjectSerializeContext* CurrentLoadContext = GetSerializeContext();
		check(!GEventDrivenLoaderEnabled || !bLockoutLegacyOperations || !EVENT_DRIVEN_ASYNC_LOAD_ACTIVE_AT_RUNTIME);
		check(Export.ObjectName!=NAME_None || !(Export.ObjectFlags&RF_Public));
		check(IsLoading());

		if (Export.DynamicType == FObjectExport::EDynamicType::DynamicType)
		{
			// Export is a dynamic type, construct it using registered native functions
			Export.Object = ConstructDynamicType(*GetExportPathName(Index), EConstructDynamicType::CallZConstructor);
			if (Export.Object)
			{
				Export.Object->SetLinker(this, Index);
				if (UDynamicClass* DynamicClass = Cast<UDynamicClass>(Export.Object))
				{
					// Dynamic Class doesn't require/use pre-loading (or post-loading), but at this point the class is not fully initialized. 
					// The CDO is created (in a custom code) at the end of loading (when it's safe to solve cyclic dependencies).
					if (!DynamicClass->GetDefaultObject(false))
					{
						check(CurrentLoadContext);
						CurrentLoadContext->AddLoadedObject(Export.Object);
					}
				}
			}
			return Export.Object;
		}

		UClass* LoadClass = GetExportLoadClass(Index);
		if( !LoadClass && !Export.ClassIndex.IsNull() ) // Hack to load packages with classes which do not exist.
		{
			Export.bExportLoadFailed = true;

			FString OuterName = Export.OuterIndex.IsNull() ? LinkerRoot->GetFullName() : GetFullImpExpName(Export.OuterIndex);
			UE_CLOG(Export.ObjectFlags & EObjectFlags::RF_Public, LogLinker, Warning, TEXT("Unable to load %s with outer %s because its class does not exist"), *Export.ObjectName.ToString(), *OuterName);
			return NULL;
		}

		if (Export.DynamicType == FObjectExport::EDynamicType::ClassDefaultObject)
		{
			if (LoadClass)
			{
				ensure(Cast<UDynamicClass>(LoadClass));
				Export.Object = LoadClass->GetDefaultObject(true);
				return Export.Object;
			}
			else
			{
				UE_LOG(LogLinker, Warning, TEXT("CreateExport: Failed to create CDO %s because class is not found"), *Export.ObjectName.ToString());
				return NULL;
			}
		}

#if WITH_EDITOR
		// NULL (None) active class redirect.
		if( !LoadClass && Export.ObjectName.IsNone() && Export.ClassIndex.IsNull() && !Export.OldClassName.IsNone() )
		{
			return NULL;
		}
#endif
		if( !LoadClass )
		{
			LoadClass = UClass::StaticClass();
		}

		UObjectRedirector* LoadClassRedirector = dynamic_cast<UObjectRedirector*>(LoadClass);
		if( LoadClassRedirector)
		{
			// mark this export as unloadable (so that other exports that
			// reference this one won't continue to execute the above logic), then return NULL
			Export.bExportLoadFailed = true;

			// otherwise, return NULL and let the calling code determine what to do
			FString OuterName = Export.OuterIndex.IsNull() ? LinkerRoot->GetFullName() : GetFullImpExpName(Export.OuterIndex);
			UE_LOG(LogLinker, Warning, TEXT("CreateExport: Failed to load Outer for resource because its class is a redirector '%s': %s"), *Export.ObjectName.ToString(), *OuterName);
			return NULL;
		}

		check(LoadClass);
		check(dynamic_cast<UClass*>(LoadClass) != NULL);

		// Check for a valid superstruct while there is still time to safely bail, if this export has one
		if( !Export.SuperIndex.IsNull() )
		{
			UStruct* SuperStruct = (UStruct*)IndexToObject( Export.SuperIndex );
			if( !SuperStruct )
			{
				if( LoadClass->IsChildOf(UFunction::StaticClass()) )
				{
					// In the case of a function object, the outer should be the function's class. For Blueprints, loading
					// the outer class may also invalidate this entry in the export map. In that case, we won't actually be
					// keeping the function object around, so there's no need to warn here about the missing parent object.
					UObject* ObjOuter = IndexToObject(Export.OuterIndex);
					if (ObjOuter && !Export.bExportLoadFailed)
					{
						UClass* FuncClass = Cast<UClass>(ObjOuter);
						if (FuncClass && FuncClass->ClassGeneratedBy && !FuncClass->ClassGeneratedBy->HasAnyFlags(RF_BeingRegenerated))
						{
							// If this is a function (NOT being regenerated) whose parent has been removed, give it a NULL parent, as we would have in the script compiler.
							UE_LOG(LogLinker, Display, TEXT("CreateExport: Failed to load Parent for %s; removing parent information, but keeping function"), *GetExportFullName(Index));
						}
					}

					Export.SuperIndex = FPackageIndex();
				}
				else
				{
					if (!FLinkerLoad::IsKnownMissingPackage(*GetExportFullName(Index)))
					{
						UE_LOG(LogLinker, Warning, TEXT("CreateExport: Failed to load Parent for %s"), *GetExportFullName(Index));
					}
					return NULL;
				}
			}
			else
			{
				// SuperStruct needs to be fully linked so that UStruct::Link will have access to UObject::SuperStruct->PropertySize. 
				// There are other attempts to force our super struct to load, and I have not verified that they can all be removed
				// in favor of this one:
				if (!SuperStruct->HasAnyFlags(RF_LoadCompleted | RF_Dynamic)
					&& !SuperStruct->IsNative()
					&& SuperStruct->GetLinker()
					&& Export.SuperIndex.IsImport())
				{
					const UClass* AsClass = dynamic_cast<UClass*>(SuperStruct);
					if (AsClass && !AsClass->ClassDefaultObject)
					{
						check(!GEventDrivenLoaderEnabled || !EVENT_DRIVEN_ASYNC_LOAD_ACTIVE_AT_RUNTIME);
						SuperStruct->SetFlags(RF_NeedLoad);
						Preload(SuperStruct);
					}
				}
			}
		}

		// Only UClass objects and FProperty objects of intrinsic classes can have Native flag set. Those property objects are never
		// serialized so we only have to worry about classes. If we encounter an object that is not a class and has Native flag set
		// we warn about it and remove the flag.
		if( (Export.ObjectFlags & RF_MarkAsNative) != 0 && !LoadClass->IsChildOf(UField::StaticClass()) )
		{
			UE_LOG(LogLinker, Warning,TEXT("%s %s has RF_MarkAsNative set but is not a UField derived class"),*LoadClass->GetName(),*Export.ObjectName.ToString());
			// Remove RF_MarkAsNative;
			Export.ObjectFlags = EObjectFlags(Export.ObjectFlags & ~RF_MarkAsNative);
		}
		
		// Find or create the object's Outer.
		UObject* ThisParent = NULL;
		if( !Export.OuterIndex.IsNull() )
		{
			ThisParent = IndexToObject(Export.OuterIndex);
		}
		else if( Export.bForcedExport )
		{
			// Create the forced export in the TopLevel instead of LinkerRoot. Please note that CreatePackage
			// will find and return an existing object if one exists and only create a new one if there doesn't.
			Export.Object = CreatePackage( NULL, *Export.ObjectName.ToString() );
			check(Export.Object);
			check(CurrentLoadContext);
			CurrentLoadContext->IncrementForcedExportCount();
			FLinkerManager::Get().AddLoaderWithForcedExports(this);
		}
		else
		{
			ThisParent = LinkerRoot;
		}

		if ( !LoadClass->HasAnyClassFlags(CLASS_Intrinsic) || Cast<ULinkerPlaceholderExportObject>(ThisParent))
		{
#if USE_CIRCULAR_DEPENDENCY_LOAD_DEFERRING
			if (LoadClass->HasAnyFlags(RF_NeedLoad))
			{
				Preload(LoadClass);
			}
			else if ((Export.Object == nullptr) && !(Export.ObjectFlags & RF_ClassDefaultObject))
			{
				bool const bExportWasDeferred = DeferExportCreation(Index, ThisParent);
				if (bExportWasDeferred)
				{
#if USE_DEFERRED_DEPENDENCY_CHECK_VERIFICATION_TESTS
					check(Export.Object != nullptr);
#endif // USE_DEFERRED_DEPENDENCY_CHECK_VERIFICATION_TESTS
					return Export.Object;
				}				
			}
			else if (Cast<ULinkerPlaceholderExportObject>(Export.Object))
			{
				return Export.Object;
			}
#else  // USE_CIRCULAR_DEPENDENCY_LOAD_DEFERRING
			Preload(LoadClass);
#endif // USE_CIRCULAR_DEPENDENCY_LOAD_DEFERRING

			// Check if the Preload() above caused the class to be regenerated (LoadClass will be out of date), and refresh the LoadClass pointer if that is the case
			if( LoadClass->HasAnyClassFlags(CLASS_NewerVersionExists) )
			{
				if( Export.ClassIndex.IsImport() )
				{
					FObjectImport& ClassImport = Imp(Export.ClassIndex);
					ClassImport.XObject = NULL;
				}

				LoadClass = (UClass*)IndexToObject( Export.ClassIndex );
			}

			if ( LoadClass->HasAnyClassFlags(CLASS_Deprecated) && GIsEditor && !IsRunningCommandlet() && !FApp::IsGame() )
			{
				if ( (Export.ObjectFlags&RF_ClassDefaultObject) == 0 )
				{
					FFormatNamedArguments Arguments;
					Arguments.Add(TEXT("ObjectName"), FText::FromString(GetExportFullName(Index)));
					Arguments.Add(TEXT("ClassName"), FText::FromString(LoadClass->GetPathName()));
					LoadErrors.Warning(FText::Format(LOCTEXT("LoadedDeprecatedClassInstance", "{ObjectName}: class {ClassName} has been deprecated."), Arguments));
				}
			}
		}

#if USE_DEFERRED_DEPENDENCY_CHECK_VERIFICATION_TESTS
		// we're going to have troubles if we're attempting to create an export 
		// for a placeholder class past this point... placeholder-classes should
		// have generated an export-placeholder in the above 
		// !LoadClass->HasAnyClassFlags(CLASS_Intrinsic) block (with the call to
		// DeferExportCreation)
		check(Cast<ULinkerPlaceholderClass>(LoadClass) == nullptr);
#endif // USE_DEFERRED_DEPENDENCY_CHECK_VERIFICATION_TESTS

		// detect cases where a class has been made transient when there are existing instances of this class in content packages,
		// and this isn't the class default object; when this happens, it can cause issues which are difficult to debug since they'll
		// only appear much later after this package has been loaded
		if ( LoadClass->HasAnyClassFlags(CLASS_Transient) && (Export.ObjectFlags&RF_ClassDefaultObject) == 0 && (Export.ObjectFlags&RF_ArchetypeObject) == 0 )
		{
			FFormatNamedArguments Arguments;
			Arguments.Add(TEXT("PackageName"), FText::FromString(Filename));
			Arguments.Add(TEXT("ObjectName"), FText::FromName(Export.ObjectName));
			Arguments.Add(TEXT("ClassName"), FText::FromString(LoadClass->GetPathName()));
			//@todo - should this actually be an assertion?
			LoadErrors.Warning(FText::Format(LOCTEXT("LoadingTransientInstance", "Attempting to load an instance of a transient class from disk - Package:'{PackageName}'  Object:'{ObjectName}'  Class:'{ClassName}'"), Arguments));
		}

		// If loading the object's Outer caused the object to be loaded or if it was a forced export package created
		// above, return it.
		if( Export.Object != NULL )
		{
			return Export.Object;
		}

		// If we should have an outer but it doesn't exist because it was filtered out, we should silently be filtered out too
		if (Export.OuterIndex.IsExport() && ThisParent == nullptr && ExportMap[Export.OuterIndex.ToExport()].bWasFiltered)
		{
			Export.bWasFiltered = true;
			return nullptr;
		}

		// If outer was a redirector or an object that doesn't exist (but wasn't filtered) then log a warning
		UObjectRedirector* ParentRedirector = dynamic_cast<UObjectRedirector*>(ThisParent);
		if( ThisParent == NULL || ParentRedirector)
		{
			// mark this export as unloadable (so that other exports that
			// reference this one won't continue to execute the above logic), then return NULL
			Export.bExportLoadFailed = true;

			// otherwise, return NULL and let the calling code determine what to do
			const FString OuterName = Export.OuterIndex.IsNull() ? LinkerRoot->GetFullName() : GetFullImpExpName(Export.OuterIndex);

			FFormatNamedArguments Arguments;
			Arguments.Add(TEXT("ObjectName"), FText::FromName(Export.ObjectName));
			Arguments.Add(TEXT("OuterName"), FText::FromString(OuterName));

			if (ParentRedirector)
			{
				LoadErrors.Warning(FText::Format(LOCTEXT("CreateExportFailedToLoadOuterIsRedirector", "CreateExport: Failed to load Outer for resource because it is a redirector '{ObjectName}': {OuterName}"), Arguments));
			}
			else
			{
				LoadErrors.Warning(FText::Format(LOCTEXT("CreateExportFailedToLoadOuter", "CreateExport: Failed to load Outer for resource '{ObjectName}': {OuterName}"), Arguments));
			}

			return nullptr;
		}

		// Find the Archetype object for the one we are loading.
		UObject* Template = UObject::GetArchetypeFromRequiredInfo(LoadClass, ThisParent, Export.ObjectName, Export.ObjectFlags);

		checkf(Template, TEXT("Failed to get template for class %s. ExportName=%s"), *LoadClass->GetPathName(), *Export.ObjectName.ToString());
		checkfSlow(((Export.ObjectFlags&RF_ClassDefaultObject)!=0 || Template->IsA(LoadClass)), TEXT("Mismatch between template %s and load class %s.  If this is a legacy blueprint or map, it may need to be resaved with bRecompileOnLoad turned off."), *Template->GetPathName(), *LoadClass->GetPathName());
		
		// we also need to ensure that the template has set up any instances
		Template->ConditionalPostLoadSubobjects();

		// Try to find existing object first in case we're a forced export to be able to reconcile. Also do it for the
		// case of async loading as we cannot in-place replace objects.

		UObject* ActualObjectWithTheName = StaticFindObjectFastInternal(nullptr, ThisParent, Export.ObjectName, true);
		
		// Find object after making sure it isn't already set. This would be bad as the code below NULLs it in a certain
		// case, which if it had been set would cause a linker detach mismatch.
		check(Export.Object == nullptr);
		if (ActualObjectWithTheName && (ActualObjectWithTheName->GetClass() == LoadClass))
		{
			Export.Object = ActualObjectWithTheName;
		}

		// Object is found in memory.
		if (Export.Object)
		{
			// Mark that we need to dissociate forced exports later on if we are a forced export.
			if (Export.bForcedExport)
			{
				check(CurrentLoadContext);
				CurrentLoadContext->IncrementForcedExportCount();
				FLinkerManager::Get().AddLoaderWithForcedExports(this);
			}
			// Associate linker with object to avoid detachment mismatches.
			else
			{
				Export.Object->SetLinker(this, Index);

				// If this object was allocated but never loaded (components created by a constructor) make sure it gets loaded
				// Don't do this for any packages that have previously fully loaded as they may have in memory changes
				check(CurrentLoadContext);
				CurrentLoadContext->AddLoadedObject(Export.Object);
				if (!Export.Object->HasAnyFlags(RF_LoadCompleted) && !LinkerRoot->IsFullyLoaded())
				{
					check(!GEventDrivenLoaderEnabled || !EVENT_DRIVEN_ASYNC_LOAD_ACTIVE_AT_RUNTIME);

					if (Export.Object->HasAnyFlags(RF_ClassDefaultObject))
					{
						// Class default objects cannot have PostLoadSubobjects called on them
						Export.Object->SetFlags(RF_NeedLoad | RF_NeedPostLoad | RF_WasLoaded);
					}
					else
					{
						Export.Object->SetFlags(RF_NeedLoad | RF_NeedPostLoad | RF_NeedPostLoadSubobjects | RF_WasLoaded);
					}
				}
			}
			return Export.Object;
		}

		// In cases when an object has been consolidated but its package hasn't been saved, look for UObjectRedirector before
		// constructing the object and loading it again from disk (the redirector hasn't been saved yet so it's not part of the package)
#if WITH_EDITOR
		if ( GIsEditor && GIsRunning && !Export.Object )
		{
			UObjectRedirector* Redirector = (UObjectRedirector*)StaticFindObjectFast(UObjectRedirector::StaticClass(), ThisParent, Export.ObjectName, /*bExactClass*/true, /*bAnyPackage*/false);
			if (Redirector && Redirector->DestinationObject && Redirector->DestinationObject->IsA(LoadClass))
			{
				// A redirector has been found, replace this export with it.
				LoadClass = UObjectRedirector::StaticClass();
				// Create new import for UObjectRedirector class
				FObjectImport* RedirectorImport = new(ImportMap)FObjectImport(UObjectRedirector::StaticClass());
				check(CurrentLoadContext);
				CurrentLoadContext->IncrementImportCount();
				FLinkerManager::Get().AddLoaderWithNewImports(this);				
				Export.ClassIndex = FPackageIndex::FromImport(ImportMap.Num() - 1);
				Export.Object = Redirector;
				Export.Object->SetLinker( this, Index );
				// Return the redirector. It will be handled properly by the calling code
				return Export.Object;
			}
		}
#endif // WITH_EDITOR

		if (ActualObjectWithTheName && !ActualObjectWithTheName->GetClass()->IsChildOf(LoadClass))
		{
			UE_LOG(LogLinker, Error, TEXT("Failed import: class '%s' name '%s' outer '%s'. There is another object (of '%s' class) at the path."),
				*LoadClass->GetName(), *Export.ObjectName.ToString(), *ThisParent->GetName(), *ActualObjectWithTheName->GetClass()->GetName());
			return NULL;
		}

		// Create the export object, marking it with the appropriate flags to
		// indicate that the object's data still needs to be loaded.
		EObjectFlags ObjectLoadFlags = Export.ObjectFlags;
		// if we are loading objects just to verify an object reference during script compilation,
		if (!GVerifyObjectReferencesOnly
		||	(ObjectLoadFlags&RF_ClassDefaultObject) != 0					// only load this object if it's a class default object
		||	LinkerRoot->HasAnyPackageFlags(PKG_ContainsScript)		// or we're loading an existing package and it's a script package
		||	ThisParent->IsTemplate(RF_ClassDefaultObject)			// or if its a subobject template in a CDO
		||	LoadClass->IsChildOf(UField::StaticClass())				// or if it is a UField
		||	LoadClass->IsChildOf(UObjectRedirector::StaticClass()))	// or if its a redirector to another object
		{
			ObjectLoadFlags = EObjectFlags(ObjectLoadFlags |RF_NeedLoad|RF_NeedPostLoad|RF_NeedPostLoadSubobjects|RF_WasLoaded);
		}

		FName NewName = Export.ObjectName;


		// If we are about to create a CDO, we need to ensure that all parent sub-objects are loaded
		// to get default value initialization to work.
		if ((ObjectLoadFlags & RF_ClassDefaultObject) != 0)
		{
			UClass* SuperClass = LoadClass->GetSuperClass();
			if (SuperClass && !SuperClass->IsNative())
			{
				UObject* SuperCDO = SuperClass->GetDefaultObject();
				TArray<UObject*> SuperSubObjects;
				GetObjectsWithOuter(SuperCDO, SuperSubObjects, /*bIncludeNestedObjects=*/ false, /*ExclusionFlags=*/ RF_NoFlags, /*InternalExclusionFlags=*/ EInternalObjectFlags::Native);

				for (UObject* SubObject : SuperSubObjects)
				{
					// Matching behavior in UBlueprint::ForceLoad to ensure that the subobject is actually loaded:
					if (SubObject->HasAnyFlags(RF_WasLoaded) &&
						(SubObject->HasAnyFlags(RF_NeedLoad) || !SubObject->HasAnyFlags(RF_LoadCompleted)))
					{
						SubObject->SetFlags(RF_NeedLoad);
						Preload(SubObject);
					}
				}

				// Preload may have already created this object.
				if (Export.Object)
				{
					return Export.Object;
				}
			}
		}

		LoadClass->GetDefaultObject();

		Export.Object = StaticConstructObject_Internal
		(
			LoadClass,
			ThisParent,
			NewName,
			ObjectLoadFlags,
			EInternalObjectFlags::None,
			Template,
			false,
			nullptr,
			false,
			// if our outer is actually an import, then the package we are an export of is not in our outer chain, set our package in that case
			Export.OuterIndex.IsImport() ? LinkerRoot : nullptr /*ExternalPackage*/
		);

		if (FPlatformProperties::RequiresCookedData())
		{
			if (GIsInitialLoad || GUObjectArray.IsOpenForDisregardForGC())
		{
			Export.Object->AddToRoot();
		}
		}
		
		LoadClass = Export.Object->GetClass(); // this may have changed if we are overwriting a CDO component

		if (NewName != Export.ObjectName)
		{
			// create a UObjectRedirector with the same name as the old object we are redirecting
			UObjectRedirector* Redir = NewObject<UObjectRedirector>(Export.Object->GetOuter(), Export.ObjectName, RF_Standalone | RF_Public);
			// point the redirector object to this object
			Redir->DestinationObject = Export.Object;
		}
		
		if( Export.Object )
		{
			bool const bIsBlueprintCDO = ((Export.ObjectFlags & RF_ClassDefaultObject) != 0) && LoadClass->HasAnyClassFlags(CLASS_CompiledFromBlueprint);

#if USE_CIRCULAR_DEPENDENCY_LOAD_DEFERRING
			const bool bDeferCDOSerialization = bIsBlueprintCDO && ((LoadFlags & LOAD_DeferDependencyLoads) != 0);
			if (bDeferCDOSerialization)			
			{
				// if LOAD_DeferDependencyLoads is set, then we're already
				// serializing the blueprint's class somewhere up the chain... 
				// we don't want the class regenerated while it in the middle of
				// serializing
				DeferredCDOIndex = Index;
				return Export.Object;
			}
			else 
#endif // USE_CIRCULAR_DEPENDENCY_LOAD_DEFERRING
			// Check to see if LoadClass is a blueprint, which potentially needs 
			// to be refreshed and regenerated.  If so, regenerate and patch it 
			// back into the export table
#if WITH_EDITOR
			// Allow cooked Blueprint classes to take the same regeneration code path in the editor context.
			if (bIsBlueprintCDO && (LoadClass->GetOutermost() != GetTransientPackage()))
#else
			if (!LoadClass->bCooked && bIsBlueprintCDO && (LoadClass->GetOutermost() != GetTransientPackage()))
#endif
			{
				{
					// For classes that are about to be regenerated, make sure we register them with the linker, so future references to this linker index will be valid
					const EObjectFlags OldFlags = Export.Object->GetFlags();
					Export.Object->ClearFlags(RF_NeedLoad|RF_NeedPostLoad|RF_NeedPostLoadSubobjects);
					Export.Object->SetLinker( this, Index, false );
					Export.Object->SetFlags(OldFlags);
				}

				if ( RegenerateBlueprintClass(LoadClass, Export.Object) )
				{
					return Export.Object;
				}
			}
			else
			{
				// we created the object, but the data stored on disk for this object has not yet been loaded,
				// so add the object to the list of objects that need to be loaded, which will be processed
				// in EndLoad()
				Export.Object->SetLinker( this, Index );
				check(CurrentLoadContext);
				CurrentLoadContext->AddLoadedObject(Export.Object);
			}
		}
		else
		{
			UE_LOG(LogLinker, Warning, TEXT("FLinker::CreatedExport failed to construct object %s %s"), *LoadClass->GetName(), *Export.ObjectName.ToString() );
		}

		if ( Export.Object != NULL )
		{
			// If it's a struct or class, set its parent.
			if( UStruct* Struct = dynamic_cast<UStruct*>(Export.Object) )
			{
				if ( !Export.SuperIndex.IsNull() )
				{
					UStruct* SuperStruct = (UStruct*)IndexToObject(Export.SuperIndex);
					if (ULinkerPlaceholderFunction* Function = Cast<ULinkerPlaceholderFunction>(SuperStruct))
					{
						Function->AddDerivedFunction(Struct);
					}
					else
					{
						Struct->SetSuperStruct((UStruct*)IndexToObject(Export.SuperIndex));
					}
				}

				// If it's a class, bind it to C++.
				if( UClass* ClassObject = dynamic_cast<UClass*>(Export.Object) )
				{
#if WITH_EDITOR
					// Before we serialize the class, begin a scoped class 
					// dependency gather to create a list of other classes that 
					// may need to be recompiled
					//
					// Even with "deferred dependency loading" turned on, we 
					// still need this... one class/blueprint will always be 
					// fully regenerated before another (there is no changing 
					// that); so dependencies need to be recompiled later (with
					// all the regenerated classes in place)
					FScopedClassDependencyGather DependencyHelper(ClassObject, GetSerializeContext());
#endif //WITH_EDITOR

					ClassObject->Bind();

					// Preload classes on first access.  Note that this may update the Export.Object, so ClassObject is not guaranteed to be valid after this point
					// If we're async loading on a cooked build we can skip this as there's no chance we will need to recompile the class. 
					// Preload will be called during async package tick when the data has been precached
					if( !FPlatformProperties::RequiresCookedData() )
					{
						Preload( Export.Object );
					}
				}
			}
	
			// Mark that we need to dissociate forced exports later on.
			if( Export.bForcedExport )
			{
				check(CurrentLoadContext);
				CurrentLoadContext->IncrementForcedExportCount();
				FLinkerManager::Get().AddLoaderWithForcedExports(this);
			}
		}
	}
	return Export.bExportLoadFailed ? nullptr : Export.Object;
}

bool FLinkerLoad::IsImportNative(const int32 Index) const
{
	const FObjectImport& Import = ImportMap[Index];

	bool bIsImportNative = false;
	// if this import has a linker, then it belongs to some (non-native) asset package 
	if (Import.SourceLinker == nullptr)
	{
		if (!Import.OuterIndex.IsNull())
		{
			// need to check the package that this import belongs to, so recurse
			// up then import's outer chain
			bIsImportNative = IsImportNative(Import.OuterIndex.ToImport());
		}
		else if (UPackage* ExistingPackage = FindObject<UPackage>(/*Outer =*/nullptr, *Import.ObjectName.ToString()))
		{
			// @TODO: what if the package's outer isn't null... what does that mean?
			bIsImportNative = !ExistingPackage->GetOuter() && ExistingPackage->HasAnyPackageFlags(PKG_CompiledIn);
		}
	}

	return bIsImportNative;
}

// Return the loaded object corresponding to an import index; any errors are fatal.
UObject* FLinkerLoad::CreateImport( int32 Index )
{
	check(!GEventDrivenLoaderEnabled || !bLockoutLegacyOperations || !EVENT_DRIVEN_ASYNC_LOAD_ACTIVE_AT_RUNTIME);

	FScopedCreateImportCounter ScopedCounter( this, Index );
	FObjectImport& Import = ImportMap[ Index ];
	
#if USE_CIRCULAR_DEPENDENCY_LOAD_DEFERRING
	// if this Import could possibly introduce a circular load (and we're 
	// actively trying to avoid that at this point in the load process), then 
	// this will stub in the Import with a placeholder object, to be replace 
	// later on (this will return true if the import was actually deferred)
	DeferPotentialCircularImport(Index); 
#endif // USE_CIRCULAR_DEPENDENCY_LOAD_DEFERRING

	if (Import.XObject != nullptr && Import.XObject->HasAnyInternalFlags(EInternalObjectFlags::Unreachable))
	{
		// This is just a safeguard to catch potential bugs that should have been fixed by calling UnhashUnreachableObjects in Async Loading code
		UE_LOG(LogLinker, Warning, TEXT("Unreachable object found when creating import %s from linker %s"), *Import.XObject->GetFullName(), *GetArchiveName());
		Import.XObject = nullptr;
	}

	// Imports can have no name if they were filtered out due to package redirects, skip in that case
	if (Import.XObject == nullptr && Import.ObjectName != NAME_None)
	{
		FUObjectSerializeContext* CurrentLoadContext = GetSerializeContext();
		if (!GIsEditor && !IsRunningCommandlet())
		{
			// Try to find existing version in memory first.
			if( UPackage* ClassPackage = FindObjectFast<UPackage>( NULL, Import.ClassPackage, false, false ) )
			{
				if( UClass*	FindClass = FindObjectFast<UClass>( ClassPackage, Import.ClassName, false, false ) ) // 
				{
					// Make sure the class has been loaded and linked before creating a CDO.
					// This is an edge case, but can happen if a blueprint package has not finished creating exports for a class
					// during async loading, and another package creates the class via CreateImport while in cooked builds because
					// we don't call preload immediately after creating a class in CreateExport like in non-cooked builds.
					Preload( FindClass );

					FindClass->GetDefaultObject(); // build the CDO if it isn't already built
					UObject*	FindObject		= NULL;
	
					// Import is a toplevel package.
					if( Import.OuterIndex.IsNull() )
					{
						FindObject = CreatePackage(NULL, *Import.ObjectName.ToString());
					}
					// Import is regular import/ export.
					else
					{
						// Find the imports' outer.
						UObject* FindOuter = NULL;
						// Import.
						if( Import.OuterIndex.IsImport() )
						{
							FObjectImport& OuterImport = Imp(Import.OuterIndex);
							// Outer already in memory.
							if( OuterImport.XObject )
							{
								FindOuter = OuterImport.XObject;
							}
							// Outer is toplevel package, create/ find it.
							else if( OuterImport.OuterIndex.IsNull() )
							{
								FindOuter = CreatePackage( NULL, *OuterImport.ObjectName.ToString() );
							}
							// Outer is regular import/ export, use IndexToObject to potentially recursively load/ find it.
							else
							{
								FindOuter = IndexToObject( Import.OuterIndex );
							}
						}
						// Export.
						else 
						{
							// Create/ find the object's outer.
							FindOuter = IndexToObject( Import.OuterIndex );
						}
						if (!FindOuter)
						{
							// This can happen when deleting native properties or restructing blueprints. If there is an actual problem it will be caught when trying to resolve the outer itself
							FString OuterName = Import.OuterIndex.IsNull() ? LinkerRoot->GetFullName() : GetFullImpExpName(Import.OuterIndex);
							UE_LOG(LogLinker, Verbose, TEXT("CreateImport: Failed to load Outer for resource '%s': %s"), *Import.ObjectName.ToString(), *OuterName);
							return NULL;
						}
	
						// Find object now that we know it's class, outer and name.
						FindObject = FindImportFast(FindClass, FindOuter, Import.ObjectName);
						if (UDynamicClass* FoundDynamicClass = Cast<UDynamicClass>(FindObject))
						{
							if(0 == (FoundDynamicClass->ClassFlags & CLASS_Constructed))
							{
								// This class wasn't fully constructed yet. It will be properly constructed in CreateExport. 
								FindObject = nullptr;
							}
						}
					}

					if( FindObject )
					{		
						// Associate import and indicate that we associated an import for later cleanup.
						Import.XObject = FindObject;
						check(CurrentLoadContext);
						CurrentLoadContext->IncrementImportCount();
						FLinkerManager::Get().AddLoaderWithNewImports(this);
					}
				}
			}
		}

		if( Import.XObject == NULL )
		{
			EVerifyResult VerifyImportResult = VERIFY_Success;
			if( Import.SourceLinker == NULL )
			{
				VerifyImportResult = VerifyImport(Index);
			}
			else if (!GEventDrivenLoaderEnabled && !Import.SourceLinker->GetSerializeContext())
			{
				Import.SourceLinker->SetSerializeContext(GetSerializeContext());
			}
			if(Import.SourceIndex != INDEX_NONE)
			{
				check(Import.SourceLinker);
				// VerifyImport may have already created the import and SourceIndex has changed to point to the actual redirected object.
				// This can only happen in non-cooked builds since cooked builds don't have redirects and other cases are valid.
				// We also don't want to call CreateExport only when there was an actual redirector involved.
				if (FPlatformProperties::RequiresCookedData() || !Import.XObject || VerifyImportResult != VERIFY_Redirected)
				{
					Import.XObject = Import.SourceLinker->CreateExport(Import.SourceIndex);
				}
				// If an object has been replaced (consolidated) in the editor and its package hasn't been saved yet
				// it's possible to get UbjectRedirector here as the original export is dynamically replaced
				// with the redirector (the original object has been deleted but the data on disk hasn't been updated)
#if WITH_EDITOR
				if( GIsEditor )
				{
					UObjectRedirector* Redirector = dynamic_cast<UObjectRedirector*>(Import.XObject);
					if( Redirector )
					{
						Import.XObject = Redirector->DestinationObject;
					}
				}
#endif
				check(CurrentLoadContext);
				CurrentLoadContext->IncrementImportCount();
				FLinkerManager::Get().AddLoaderWithNewImports(this);
			}
		}

		if (Import.XObject == nullptr)
		{
			const FString OuterName = Import.OuterIndex.IsNull() ? LinkerRoot->GetFullName() : GetFullImpExpName(Import.OuterIndex);
			UE_LOG(LogLinker, Verbose, TEXT("Failed to resolve import named %s in %s"), *Import.ObjectName.ToString(), *OuterName);
		}
	}
	return Import.XObject;
}



// Map an import/export index to an object; all errors here are fatal.
UObject* FLinkerLoad::IndexToObject( FPackageIndex Index )
{
	if( Index.IsExport() )
	{
		#if PLATFORM_DESKTOP
			// Show a message box indicating, possible, corrupt data (desktop platforms only)
			if ( !ExportMap.IsValidIndex( Index.ToExport() ) && !FApp::IsUnattended() )
			{
				FText ErrorMessage, ErrorCaption;
				GConfig->GetText(TEXT("/Script/Engine.Engine"),
									TEXT("SerializationOutOfBoundsErrorMessage"),
									ErrorMessage,
									GEngineIni);
				GConfig->GetText(TEXT("/Script/Engine.Engine"),
					TEXT("SerializationOutOfBoundsErrorMessageCaption"),
					ErrorCaption,
					GEngineIni);

				UE_LOG( LogLinker, Error, TEXT("Invalid export object index=%d while reading %s. File is most likely corrupted. Please verify your installation."), Index.ToExport(), *Filename );

				if (GLog)
				{
					GLog->Flush();
				}

				FPlatformMisc::MessageBoxExt(EAppMsgType::Ok, *ErrorMessage.ToString(), *ErrorCaption.ToString());

				check(false);
			}
		#else
			{
				UE_CLOG( !ExportMap.IsValidIndex( Index.ToExport() ), LogLinker, Fatal, TEXT("Invalid export object index=%d while reading %s. File is most likely corrupted. Please verify your installation."), Index.ToExport(), *Filename );
			}
		#endif

		return CreateExport( Index.ToExport() );
	}
	else if( Index.IsImport() )
	{
		#if PLATFORM_DESKTOP
			// Show a message box indicating, possible, corrupt data (desktop platforms only)
			if ( !ImportMap.IsValidIndex( Index.ToImport() ) && !FApp::IsUnattended() )
			{
				FText ErrorMessage, ErrorCaption;
				GConfig->GetText(TEXT("/Script/Engine.Engine"),
									TEXT("SerializationOutOfBoundsErrorMessage"),
									ErrorMessage,
									GEngineIni);
				GConfig->GetText(TEXT("/Script/Engine.Engine"),
					TEXT("SerializationOutOfBoundsErrorMessageCaption"),
					ErrorCaption,
					GEngineIni);

				UE_LOG( LogLinker, Error, TEXT("Invalid import object index=%d while reading %s. File is most likely corrupted. Please verify your installation."), Index.ToImport(), *Filename );

				if (GLog)
				{
					GLog->Flush();
				}

				FPlatformMisc::MessageBoxExt(EAppMsgType::Ok, *ErrorMessage.ToString(), *ErrorCaption.ToString());

				check(false);
			}
		#else
			{
				UE_CLOG( !ImportMap.IsValidIndex( Index.ToImport() ), LogLinker, Fatal, TEXT("Invalid import object index=%d while reading %s. File is most likely corrupted. Please verify your installation."), Index.ToImport(), *Filename );
			}
		#endif

		return CreateImport( Index.ToImport() );
	}
	else 
	{
		return nullptr;
	}
}



// Detach an export from this linker.
void FLinkerLoad::DetachExport( int32 i )
{
	FObjectExport& E = ExportMap[ i ];
	check(E.Object);
	if( !E.Object->IsValidLowLevel() )
	{
		UE_LOG(LogLinker, Fatal, TEXT("Linker object %s %s.%s is invalid"), *GetExportClassName(i).ToString(), *LinkerRoot->GetName(), *E.ObjectName.ToString() );
	}
	{
		const FLinkerLoad* ActualLinker = E.Object->GetLinker();
		// TODO: verify the condition
		const bool DynamicType = !ActualLinker
			&& (E.Object->HasAnyFlags(RF_Dynamic)
			|| (E.Object->GetClass()->HasAnyFlags(RF_Dynamic) && E.Object->HasAnyFlags(RF_ClassDefaultObject) ));
		if ((ActualLinker != this) && !DynamicType)
		{
			UObject* Object = E.Object;
			UE_LOG(LogLinker, Log, TEXT("Object            : %s"), *Object->GetFullName());
			//UE_LOG(LogLinker, Log, TEXT("Object Linker     : %s"), *Object->GetLinker()->GetFullName() );
			UE_LOG(LogLinker, Log, TEXT("Linker LinkerRoot : %s"), Object->GetLinker() ? *Object->GetLinker()->LinkerRoot->GetFullName() : TEXT("None"));
			//UE_LOG(LogLinker, Log, TEXT("Detach Linker     : %s"), *GetFullName() );
			UE_LOG(LogLinker, Log, TEXT("Detach LinkerRoot : %s"), *LinkerRoot->GetFullName());
			UE_LOG(LogLinker, Fatal, TEXT("Linker object %s %s.%s mislinked!"), *GetExportClassName(i).ToString(), *LinkerRoot->GetName(), *E.ObjectName.ToString());
		}
	}

	if (E.Object->GetLinkerIndex() == -1)
	{
		UE_LOG(LogLinker, Warning, TEXT("Linker object %s %s.%s was already detached."), *GetExportClassName(i).ToString(), *LinkerRoot->GetName(), *E.ObjectName.ToString());
	}
	else
	{
		checkf(E.Object->GetLinkerIndex() == i, TEXT("Mismatched linker index in FLinkerLoad::DetachExport for %s in %s. Linker index was supposed to be %d, was %d"), *GetExportClassName(i).ToString(), *LinkerRoot->GetName(), i, E.Object->GetLinkerIndex());
	}
	ExportMap[i].Object->SetLinker( NULL, INDEX_NONE );
}

void FLinkerLoad::LoadAndDetachAllBulkData()
{
#if WITH_EDITOR
	// Detach all lazy loaders.
	const bool bEnsureAllBulkDataIsLoaded = true;
	DetachAllBulkData(bEnsureAllBulkDataIsLoaded);
#endif
}

void FLinkerLoad::DestroyLoader()
{
	check(!bIsDestroyingLoader); // Destroying loader recursively is not safe
	bIsDestroyingLoader = true; // Some archives check for this to make sure they're not destroyed by random code
	FPlatformMisc::MemoryBarrier();
	if (Loader)
	{
		delete Loader;
		Loader = nullptr;
	}
	bIsDestroyingLoader = false;
}

void FLinkerLoad::Detach()
{
#if WITH_EDITOR
	// Detach all lazy loaders.
	const bool bEnsureAllBulkDataIsLoaded = false;
	DetachAllBulkData(bEnsureAllBulkDataIsLoaded);
#endif

	// Detach all objects linked with this linker.
	for (int32 ExportIndex = 0; ExportIndex < ExportMap.Num(); ++ExportIndex)
	{	
		if (ExportMap[ExportIndex].Object)
		{
			DetachExport(ExportIndex);
		}
	}

	// Remove from object manager, if it has been added.
	FLinkerManager::Get().RemoveLoaderFromObjectLoadersAndLoadersWithNewImports(this);
	if (!FPlatformProperties::HasEditorOnlyData())
	{
		FUObjectSerializeContext* CurrentLoadContext = GetSerializeContext();
		check(CurrentLoadContext);
		CurrentLoadContext->RemoveDelayedLinkerClosePackage(this);
	}

	delete StructuredArchive;
	StructuredArchive = nullptr;
	for (FStructuredArchiveChildReader* Reader : ExportReaders)
	{
		delete Reader;
	}
	ExportReaders.Empty();
	delete StructuredArchiveFormatter;
	StructuredArchiveFormatter = nullptr;

	DestroyLoader();

	// Empty out no longer used arrays.
	NameMap.Empty();
	GatherableTextDataMap.Empty();
	ImportMap.Empty();
	ExportMap.Empty();

#if USE_CIRCULAR_DEPENDENCY_LOAD_DEFERRING
	ResetDeferredLoadingState();
#endif // USE_CIRCULAR_DEPENDENCY_LOAD_DEFERRING

	// Make sure we're never associated with LinkerRoot again.
	if (LinkerRoot)
	{
		LinkerRoot->LinkerLoad = nullptr;
		LinkerRoot = nullptr;
	}

	UE_CLOG(AsyncRoot != nullptr, LogStreaming, Error, TEXT("AsyncRoot still associated with Linker"));
}

#if WITH_EDITOR
/**
 * Attaches/ associates the passed in bulk data object with the linker.
 *
 * @param	Owner		UObject owning the bulk data
 * @param	BulkData	Bulk data object to associate
 */
void FLinkerLoad::AttachBulkData( UObject* Owner, FUntypedBulkData* BulkData )
{
	check( BulkDataLoaders.Find(BulkData)==INDEX_NONE );
	BulkDataLoaders.Add( BulkData );
}

/**
 * Detaches the passed in bulk data object from the linker.
 *
 * @param	BulkData	Bulk data object to detach
 * @param	bEnsureBulkDataIsLoaded	Whether to ensure that the bulk data is loaded before detaching
 */
void FLinkerLoad::DetachBulkData( FUntypedBulkData* BulkData, bool bEnsureBulkDataIsLoaded )
{
	int32 RemovedCount = BulkDataLoaders.Remove( BulkData );
	if( RemovedCount!=1 )
	{	
		UE_LOG(LogLinker, Fatal, TEXT("Detachment inconsistency: %i (%s)"), RemovedCount, *Filename );
	}
	BulkData->DetachFromArchive( this, bEnsureBulkDataIsLoaded );
}

/**
 * Detaches all attached bulk  data objects.
 *
 * @param	bEnsureBulkDataIsLoaded	Whether to ensure that the bulk data is loaded before detaching
 */
void FLinkerLoad::DetachAllBulkData(bool bEnsureAllBulkDataIsLoaded)
{
	auto BulkDataToDetach = BulkDataLoaders;
	for (auto BulkData : BulkDataToDetach)
	{
		check( BulkData );
		BulkData->DetachFromArchive(this, bEnsureAllBulkDataIsLoaded);
	}
	BulkDataLoaders.Empty();
}

#endif // WITH_EDITOR

FArchive& FLinkerLoad::operator<<( UObject*& Object )
{
	FPackageIndex Index;
	FArchive& Ar = *this;
	Ar << Index;

	if (GEventDrivenLoaderEnabled && bForceSimpleIndexToObject)
	{
		check(Ar.IsLoading() && AsyncRoot);

		if (Index.IsNull())
		{
			Object = nullptr;
		}
		else if (Index.IsExport())
		{
			Object = Exp(Index).Object;
		}
		else
		{
			Object = Imp(Index).XObject;
		}

		return *this;
	}

	UObject* Temporary = NULL;
	Temporary = IndexToObject( Index );

#if WITH_EDITORONLY_DATA	
	// When loading mark all packages that are accessed by non editor-only properties as being required at runtime.
	if (Ar.IsLoading() && Temporary && !Ar.IsEditorOnlyPropertyOnTheStack())
	{
		const bool bReferenceFromOutsideOfThePackage = Temporary->GetOutermost() != LinkerRoot;
		const bool bIsAClass = Temporary->IsA(UClass::StaticClass());
		const bool bReferencingPackageIsNotEditorOnly = bReferenceFromOutsideOfThePackage && !LinkerRoot->IsLoadedByEditorPropertiesOnly();
		if (bReferencingPackageIsNotEditorOnly || bIsAClass)
		{
			// The package that caused this object to be loaded is not marked as editor-only, neighter is any of the referencing properties.
			Temporary->GetOutermost()->SetLoadedByEditorPropertiesOnly(false);
		}
		else if (bReferenceFromOutsideOfThePackage && !bIsAClass)
		{
			// In this case the object is being accessed by object property from a package that's marked as editor-only, however
			// since we're in the middle of loading, we can't be sure that the editor-only package will still be marked as editor-only
			// after loading has finished (this is due to the fact how objects are being processed in EndLoad).
			// So we need to remember which packages have been kept marked as editor-only by which package so that after all
			// objects have been serialized we can go back and make sure the LinkerRoot package is still marked as editor-only and if not,
			// remove the flag from all packages that are marked as such because of it.
			FUObjectThreadContext& ThreadContext = FUObjectThreadContext::Get();
			TSet<FName>& PackagesMarkedEditorOnly = ThreadContext.PackagesMarkedEditorOnlyByOtherPackage.FindOrAdd(LinkerRoot->GetFName());
			if (!PackagesMarkedEditorOnly.Contains(Temporary->GetOutermost()->GetFName()))
			{
				PackagesMarkedEditorOnly.Add(Temporary->GetOutermost()->GetFName());
			}
		}
	}
#endif

	Object = Temporary;
	return *this;
}

void FLinkerLoad::BadNameIndexError(int32 NameIndex)
{
	UE_LOG(LogLinker, Error, TEXT("Bad name index %i/%i"), NameIndex, NameMap.Num());
}

/**
 * Called when an object begins serializing property data using script serialization.
 */
void FLinkerLoad::MarkScriptSerializationStart( const UObject* Obj )
{
	if (Obj && Obj->GetLinker() == this)
	{
		int32 Index = Obj->GetLinkerIndex();
		if (ExportMap.IsValidIndex(Index))
		{
			FObjectExport& Export = ExportMap[Index];
			Export.ScriptSerializationStartOffset = Tell();
		}
	}
}

/**
 * Called when an object stops serializing property data using script serialization.
 */
void FLinkerLoad::MarkScriptSerializationEnd( const UObject* Obj )
{
	if (Obj && Obj->GetLinker() == this)
	{
		int32 Index = Obj->GetLinkerIndex();
		if (ExportMap.IsValidIndex(Index))
		{
			FObjectExport& Export = ExportMap[Index];
			Export.ScriptSerializationEndOffset = Tell();
		}
	}
}

bool FLinkerLoad::FindImportPackage(FName PackageName, FPackageIndex& PackageIdx)
{
	for (int32 ImportMapIdx = 0; ImportMapIdx < ImportMap.Num(); ImportMapIdx++)
	{
		if (ImportMap[ImportMapIdx].ObjectName == PackageName && ImportMap[ImportMapIdx].ClassName == NAME_Package)
		{
			PackageIdx = FPackageIndex::FromImport(ImportMapIdx);
			return true;
		}
	}

	return false;
}

/**
 * Locates the class adjusted index and its package adjusted index for a given class name in the import map
 */
bool FLinkerLoad::FindImportClassAndPackage( FName ClassName, FPackageIndex &ClassIdx, FPackageIndex &PackageIdx )
{
	for ( int32 ImportMapIdx = 0; ImportMapIdx < ImportMap.Num(); ImportMapIdx++ )
	{
		if ( ImportMap[ImportMapIdx].ObjectName == ClassName && ImportMap[ImportMapIdx].ClassName == NAME_Class )
		{
			ClassIdx = FPackageIndex::FromImport(ImportMapIdx);
			PackageIdx = ImportMap[ImportMapIdx].OuterIndex;
			return true;
		}
	}

	return false;
}


UObject* FLinkerLoad::GetArchetypeFromLoader(const UObject* Obj)
{
	if (GEventDrivenLoaderEnabled)
	{
		FUObjectSerializeContext* CurrentLoadContext = GetSerializeContext();
		check(CurrentLoadContext);
		check(!TemplateForGetArchetypeFromLoader || CurrentLoadContext->SerializedObject == Obj);
		return TemplateForGetArchetypeFromLoader;
	}
	else
	{
		return FArchiveUObject::GetArchetypeFromLoader(Obj);
	}
}


/**
* Attempts to find the index for the given class object in the import list and adds it + its package if it does not exist
*/
bool FLinkerLoad::CreateImportClassAndPackage( FName ClassName, FName PackageName, FPackageIndex &ClassIdx, FPackageIndex &PackageIdx )
{
	//look for an existing import first
	//might as well look for the package at the same time ...
	bool bPackageFound = false;		
	for ( int32 ImportMapIdx = 0; ImportMapIdx < ImportMap.Num(); ImportMapIdx++ )
	{
		//save one iteration by checking for the package in this loop
		if( PackageName != NAME_None && ImportMap[ImportMapIdx].ClassName == NAME_Package && ImportMap[ImportMapIdx].ObjectName == PackageName )
		{
			bPackageFound = true;
			PackageIdx = FPackageIndex::FromImport(ImportMapIdx);
		}
		if ( ImportMap[ImportMapIdx].ObjectName == ClassName && ImportMap[ImportMapIdx].ClassName == NAME_Class )
		{
			ClassIdx = FPackageIndex::FromImport(ImportMapIdx);
			PackageIdx = ImportMap[ImportMapIdx].OuterIndex;
			return true;
		}
	}

	//an existing import couldn't be found, so add it
	//first add the needed package if it didn't already exist in the import map
	if( !bPackageFound )
	{
		FObjectImport& Import = ImportMap.AddDefaulted_GetRef();
		Import.ClassName = NAME_Package;
		Import.ClassPackage = GLongCoreUObjectPackageName;
		Import.ObjectName = PackageName;
		Import.OuterIndex = FPackageIndex();
		Import.XObject = nullptr;
		Import.SourceLinker = nullptr;
		Import.SourceIndex = -1;
		PackageIdx = FPackageIndex::FromImport(ImportMap.Num() - 1);
	}
	{
		//now add the class import
		FObjectImport& Import = ImportMap.AddDefaulted_GetRef();
		Import.ClassName = NAME_Class;
		Import.ClassPackage = GLongCoreUObjectPackageName;
		Import.ObjectName = ClassName;
		Import.OuterIndex = PackageIdx;
		Import.XObject = nullptr;
		Import.SourceLinker = nullptr;
		Import.SourceIndex = -1;
		ClassIdx = FPackageIndex::FromImport(ImportMap.Num() - 1);
	}

	return true;
}

TArray<FName> FLinkerLoad::FindPreviousNamesForClass(FString CurrentClassPath, bool bIsInstance)
{
	TArray<FName> OldNames;
	TArray<FCoreRedirectObjectName> OldObjectNames;

	if (FCoreRedirects::FindPreviousNames(ECoreRedirectFlags::Type_Class, FCoreRedirectObjectName(CurrentClassPath), OldObjectNames))
	{
		for (FCoreRedirectObjectName& OldObjectName : OldObjectNames)
		{
			OldNames.AddUnique(OldObjectName.ObjectName);
		}
	}

	if (bIsInstance)
	{
		OldObjectNames.Empty();
		if (FCoreRedirects::FindPreviousNames(ECoreRedirectFlags::Type_Class | ECoreRedirectFlags::Category_InstanceOnly, FCoreRedirectObjectName(CurrentClassPath), OldObjectNames))
		{
			for (FCoreRedirectObjectName& OldObjectName : OldObjectNames)
			{
				OldNames.AddUnique(OldObjectName.ObjectName);
			}
		}
	}

	return OldNames;
}

FName FLinkerLoad::FindNewNameForEnum(const FName OldEnumName)
{
	FCoreRedirectObjectName OldName = FCoreRedirectObjectName(OldEnumName, NAME_None, NAME_None);
	FCoreRedirectObjectName NewName = FCoreRedirects::GetRedirectedName(ECoreRedirectFlags::Type_Enum, OldName);

	if (NewName != OldName)
	{
		return NewName.ObjectName;
	}
	return NAME_None;
}

FName FLinkerLoad::FindNewNameForStruct(const FName OldStructName)
{
	FCoreRedirectObjectName OldName = FCoreRedirectObjectName(OldStructName, NAME_None, NAME_None);
	FCoreRedirectObjectName NewName = FCoreRedirects::GetRedirectedName(ECoreRedirectFlags::Type_Struct, OldName);

	if (NewName != OldName)
	{
		return NewName.ObjectName;
	}
	return NAME_None;
}

FName FLinkerLoad::FindNewNameForClass(FName OldClassName, bool bIsInstance)
{
	FCoreRedirectObjectName OldName = FCoreRedirectObjectName(OldClassName, NAME_None, NAME_None);
	FCoreRedirectObjectName NewName = FCoreRedirects::GetRedirectedName(ECoreRedirectFlags::Type_Class, OldName);

	if (NewName != OldName)
	{
		return NewName.ObjectName;
	}

	if (bIsInstance)
	{
		// Also check instance types
		NewName = FCoreRedirects::GetRedirectedName(ECoreRedirectFlags::Type_Class | ECoreRedirectFlags::Category_InstanceOnly, OldName);

		if (NewName != OldName)
		{
			return NewName.ObjectName;
		}
	}
	return NAME_None;
}

bool FLinkerLoad::IsKnownMissingPackage(FName PackageName)
{
	return FCoreRedirects::IsKnownMissing(ECoreRedirectFlags::Type_Package, FCoreRedirectObjectName(NAME_None, NAME_None, PackageName));
}

void FLinkerLoad::AddKnownMissingPackage(FName PackageName)
{
	FCoreRedirects::AddKnownMissing(ECoreRedirectFlags::Type_Package, FCoreRedirectObjectName(NAME_None, NAME_None, PackageName));
}

bool FLinkerLoad::RemoveKnownMissingPackage(FName PackageName)
{
	return FCoreRedirects::RemoveKnownMissing(ECoreRedirectFlags::Type_Package, FCoreRedirectObjectName(NAME_None, NAME_None, PackageName));
}

void FLinkerLoad::OnNewFileAdded(const FString& Filename)
{
	FString PackageName;
	if (FPackageName::TryConvertFilenameToLongPackageName(Filename, PackageName))
	{
		FName PackageFName(*PackageName);
		if (FLinkerLoad::IsKnownMissingPackage(PackageFName))
		{
			FLinkerLoad::RemoveKnownMissingPackage(PackageFName);
		}
	}
}

void FLinkerLoad::OnPakFileMounted(const IPakFile& NewlyLoadedContainer)
{
	// To be strictly correct we should check every known missing Package to see whether it exists in the PakFile and remove it only if so.
	// But the cost of that is be relatively high during loading, and the known missing system is for performance only.  So we instead clear the known missing
	// on every pak file.
	FCoreRedirects::ClearKnownMissing(ECoreRedirectFlags::Type_Package);
}



void FLinkerLoad::AddGameNameRedirect(const FName OldName, const FName NewName)
{
	TArray<FCoreRedirect> NewRedirects;
	NewRedirects.Emplace(ECoreRedirectFlags::Type_Package, FCoreRedirectObjectName(NAME_None, NAME_None, OldName), FCoreRedirectObjectName(NAME_None, NAME_None, NewName));
	FCoreRedirects::AddRedirectList(NewRedirects, TEXT("AddGameNameRedirect"));
}

#if WITH_EDITOR

/**
* Checks if exports' indexes and names are equal.
*/
bool AreObjectExportsEqualForDuplicateChecks(const FObjectExport& Lhs, const FObjectExport& Rhs)
{
	return Lhs.ObjectName == Rhs.ObjectName
		&& Lhs.ClassIndex == Rhs.ClassIndex
		&& Lhs.OuterIndex == Rhs.OuterIndex;
}

/**
 * Helper function to sort ExportMap for duplicate checks.
 */
bool ExportMapSorter(const FObjectExport& Lhs, const FObjectExport& Rhs)
{
	// Check names first.
	if (Lhs.ObjectName != Rhs.ObjectName)
	{
		return Lhs.ObjectName.LexicalLess(Rhs.ObjectName);
	}

	// Names are equal, check classes.
	if (Lhs.ClassIndex < Rhs.ClassIndex)
	{
		return true;
	}

	if (Lhs.ClassIndex > Rhs.ClassIndex)
	{
		return false;
	}

	// Class names are equal as well, check outers.
	return Lhs.OuterIndex < Rhs.OuterIndex;
}

void FLinkerLoad::ReplaceExportIndexes(const FPackageIndex& OldIndex, const FPackageIndex& NewIndex)
{
	for (auto& Export : ExportMap)
	{
		if (Export.ClassIndex == OldIndex)
		{
			Export.ClassIndex = NewIndex;
		}

		if (Export.SuperIndex == OldIndex)
		{
			Export.SuperIndex = NewIndex;
		}

		if (Export.OuterIndex == OldIndex)
		{
			Export.OuterIndex = NewIndex;
		}
	}
}

void FLinkerLoad::FixupDuplicateExports()
{
	// We need to operate on copy to avoid incorrect indexes after sorting
	auto ExportMapSorted = ExportMap;
	ExportMapSorted.Sort(ExportMapSorter);

	// ClassIndex, SuperIndex, OuterIndex
	int32 LastUniqueExportIndex = 0;
	for (int32 SortedIndex = 1; SortedIndex < ExportMapSorted.Num(); ++SortedIndex)
	{
		const FObjectExport& Original = ExportMapSorted[LastUniqueExportIndex];
		const FObjectExport& Duplicate = ExportMapSorted[SortedIndex];

		if (AreObjectExportsEqualForDuplicateChecks(Original, Duplicate))
		{
			// Duplicate entry found. Look through all Exports and update their ClassIndex, SuperIndex and OuterIndex
			// to point on original export instead of duplicate.
			const FPackageIndex& DuplicateIndex = Duplicate.ThisIndex;
			const FPackageIndex& OriginalIndex = Original.ThisIndex;
			ReplaceExportIndexes(DuplicateIndex, OriginalIndex);

			// Mark Duplicate as null, so we don't load it.
			Exp(Duplicate.ThisIndex).ThisIndex = FPackageIndex();
		}
		else
		{
			LastUniqueExportIndex = SortedIndex;
		}
	}
}
#endif // WITH_EDITOR

/**
* Allows object instances to be converted to other classes upon loading a package
*/
FLinkerLoad::ELinkerStatus FLinkerLoad::FixupExportMap()
{
	DECLARE_SCOPE_CYCLE_COUNTER( TEXT( "FLinkerLoad::FixupExportMap" ), STAT_LinkerLoad_FixupExportMap, STATGROUP_LinkerLoad );

#if WITH_EDITOR
	if (UE4Ver() < VER_UE4_SKIP_DUPLICATE_EXPORTS_ON_SAVE_PACKAGE && !bExportsDuplicatesFixed)
	{
		FixupDuplicateExports();
		bExportsDuplicatesFixed = true;
	}
#endif // WITH_EDITOR

	// No need to fixup exports if everything is cooked.
	if (!FPlatformProperties::RequiresCookedData())
	{
		if (bFixupExportMapDone)
		{
			return LINKER_Loaded;
		}

		for ( int32 ExportMapIdx = 0; ExportMapIdx < ExportMap.Num(); ExportMapIdx++ )
		{
			FObjectExport &Export = ExportMap[ExportMapIdx];
			if (!IsValidPackageIndex(Export.ClassIndex))
			{
				UE_LOG(LogLinker, Warning, TEXT("Bad class index found on export %d"), ExportMapIdx);
				return LINKER_Failed;
			}
			FName NameClass = GetExportClassName(ExportMapIdx);
			FName NamePackage = GetExportClassPackage(ExportMapIdx);
			FString StrObjectName = Export.ObjectName.ToString();

			// ActorComponents outered to a BlueprintGeneratedClass (or even older ones that are outered to Blueprint) need to be marked RF_Public, but older content was 
			// not created as such.  This updates the ExportTable such that they are correctly flagged when created and when other packages validate their imports.
			if (UE4Ver() < VER_UE4_BLUEPRINT_GENERATED_CLASS_COMPONENT_TEMPLATES_PUBLIC)
			{
				if ((Export.ObjectFlags & RF_Public) == 0)
				{
					static const FName NAME_BlueprintGeneratedClass("BlueprintGeneratedClass");
					static const FName NAME_Blueprint("Blueprint");
					const FName OuterClassName = GetExportClassName(Export.OuterIndex);
					if (OuterClassName == NAME_BlueprintGeneratedClass || OuterClassName == NAME_Blueprint)
					{
						static const UClass* ActorComponentClass = FindObjectChecked<UClass>(ANY_PACKAGE, TEXT("ActorComponent"), true);
						static const FString BPGeneratedClassPostfix(TEXT("_C"));
						const FString NameClassString = NameClass.ToString();
						UClass* Class = FindObject<UClass>(ANY_PACKAGE, *NameClassString);

						// It is (obviously) a component if the class is a child of actor component
						// and (almost certainly) a component if the class cannot be loaded but it ends in _C meaning it was generated from a blueprint
						// However, it (probably) isn't safe to load the blueprint class, so we just check the _C and it is (probably) good enough
						if (    ((Class != nullptr) && Class->IsChildOf(ActorComponentClass))
							 || ((Class == nullptr) && NameClassString.EndsWith(BPGeneratedClassPostfix)))
						{
							Export.ObjectFlags |= RF_Public;
						}
					}
				}
			}

			// Look for subobject redirects and instance redirects
			FCoreRedirectObjectName OldClassName(NameClass, NAME_None, NamePackage);
				
			const TMap<FString, FString>* ValueChanges = FCoreRedirects::GetValueRedirects(ECoreRedirectFlags::Type_Class, OldClassName);

			if (ValueChanges)
			{
				// Apply class value redirects before other redirects, to mirror old subobject order
				const FString* NewInstanceName = ValueChanges->Find(Export.ObjectName.ToString());
				if (NewInstanceName)
				{
					// Rename this import directly
					FString Was = GetExportFullName(ExportMapIdx);
					Export.ObjectName = FName(**NewInstanceName);

					if (Export.ObjectName != NAME_None)
					{
						FString Now = GetExportFullName(ExportMapIdx);
						UE_LOG(LogLinker, Verbose, TEXT("FLinkerLoad::FixupExportMap() - Renamed object from %s   to   %s"), *Was, *Now);
					}
					else
					{
						Export.bExportLoadFailed = true;
						UE_LOG(LogLinker, Verbose, TEXT("FLinkerLoad::FixupExportMap() - Removed object %s"), *Was);
					}
				}
			}

			// Never modify the default object instances
			if (!StrObjectName.StartsWith(DEFAULT_OBJECT_PREFIX))
			{
				FCoreRedirectObjectName NewClassInstanceName = FCoreRedirects::GetRedirectedName(ECoreRedirectFlags::Type_Class | ECoreRedirectFlags::Category_InstanceOnly, OldClassName);

				bool bClassInstanceDeleted = FCoreRedirects::IsKnownMissing(ECoreRedirectFlags::Type_Class | ECoreRedirectFlags::Category_InstanceOnly, OldClassName);
				if (bClassInstanceDeleted)
				{
					UE_LOG(LogLinker, Log, TEXT("FLinkerLoad::FixupExportMap() - Pkg<%s> [Obj<%s> Cls<%s> ClsPkg<%s>] -> removed"), *LinkerRoot->GetName(),
						*Export.ObjectName.ToString(), *NameClass.ToString(), *NamePackage.ToString());

					Export.ClassIndex = FPackageIndex();
					Export.OuterIndex = FPackageIndex();
					Export.ObjectName = NAME_None;
#if WITH_EDITOR
					Export.OldClassName = NameClass;
#endif
				}
				else if (NewClassInstanceName != OldClassName)
				{
					FPackageIndex NewClassIndex;
					FPackageIndex NewPackageIndex;

					if (CreateImportClassAndPackage(NewClassInstanceName.ObjectName, NewClassInstanceName.PackageName, NewClassIndex, NewPackageIndex))
					{
						Export.ClassIndex = NewClassIndex;
#if WITH_EDITOR
						Export.OldClassName = NameClass;
#endif
						UE_LOG(LogLinker, Log, TEXT("FLinkerLoad::FixupExportMap() - Pkg<%s> [Obj<%s> Cls<%s> ClsPkg<%s>] -> [Obj<%s> Cls<%s> ClsPkg<%s>]"), *LinkerRoot->GetName(),
							*Export.ObjectName.ToString(), *NameClass.ToString(), *NamePackage.ToString(),
							*Export.ObjectName.ToString(), *NewClassInstanceName.ObjectName.ToString(), *NewClassInstanceName.PackageName.ToString());
					}
					else
					{
						UE_LOG(LogLinker, Log, TEXT("FLinkerLoad::FixupExportMap() - object redirection failed at %s"), *Export.ObjectName.ToString());
					}
				}
			}
		}
		bFixupExportMapDone = true;
		return !IsTimeLimitExceeded( TEXT("fixing up export map") ) ? LINKER_Loaded : LINKER_TimedOut;
	}
	else
	{
		return LINKER_Loaded;
	}
}

void FLinkerLoad::FlushCache()
{
	if (Loader)
	{
		Loader->FlushCache();
	}
}

bool FLinkerLoad::HasAnyObjectsPendingLoad() const
{
	for (const FObjectExport& Export : ExportMap)
	{
		if (Export.Object && Export.Object->HasAnyFlags(RF_NeedLoad | RF_NeedPostLoad))
		{
			return true;
		}
	}
	return false;
}

bool FLinkerLoad::AttachExternalReadDependency(FExternalReadCallback& ReadCallback)
{
	ExternalReadDependencies.Add(ReadCallback);
	return true;
}

bool FLinkerLoad::FinishExternalReadDependencies(double InTimeLimit)
{
	double LocalStartTime = FPlatformTime::Seconds();
	double RemainingTime = InTimeLimit;
	const int32 Granularity = 5;
	int32 Iteration = 0;
	
	while (ExternalReadDependencies.Num())
	{
		FExternalReadCallback& ReadCallback = ExternalReadDependencies.Last();
		
		bool bFinished = ReadCallback(RemainingTime);
		
		checkf(RemainingTime > 0.0 || bFinished, TEXT("FExternalReadCallback must be finished when RemainingTime is zero"));

		if (bFinished)
		{
			ExternalReadDependencies.RemoveAt(ExternalReadDependencies.Num() - 1);
		}

		// Update remaining time
		if (InTimeLimit > 0.0 && (++Iteration % Granularity) == 0)
		{
			RemainingTime = InTimeLimit - (FPlatformTime::Seconds() - LocalStartTime);
			if (RemainingTime <= 0.0)
			{
				return false;
			}
		}
	}

	return (ExternalReadDependencies.Num() == 0);
}

bool FLinkerLoad::IsContextInstanced() const
{
#if WITH_EDITOR
	return InstancingContext.IsInstanced();
#else
	return false;
#endif
}

FName FLinkerLoad::InstancingContextRemap(FName ObjectName) const
{
#if WITH_EDITOR
	return InstancingContext.Remap(ObjectName);
#else
	return ObjectName;
#endif
}

#if WITH_EDITORONLY_DATA
/** Performs a fixup on packages' editor-only flag */
void FixupPackageEditorOnlyFlag(FName PackageThatGotEditorOnlyFlagCleared, bool bRecursive)
{
	FUObjectThreadContext& ThreadContext = FUObjectThreadContext::Get();
	STAT(double ThisTime = 0);
	{
		SCOPE_SECONDS_COUNTER(ThisTime);

		// Now go through all packages that were marked as editor-only at load time
		// and if they're no longer marked as such, make sure that all packages that
		// were marked as editor-only because of that package, are now also marked as not editor-only.
		TSet<FName>* PackagesMarkedEditorOnlyByThisPackage = ThreadContext.PackagesMarkedEditorOnlyByOtherPackage.Find(PackageThatGotEditorOnlyFlagCleared);
		if (PackagesMarkedEditorOnlyByThisPackage)
		{			
			for (FName& PackageName : *PackagesMarkedEditorOnlyByThisPackage)
			{
				UPackage* EditorOnlyPackage = FindObjectFast<UPackage>(nullptr, PackageName);
				if (EditorOnlyPackage && EditorOnlyPackage->IsLoadedByEditorPropertiesOnly())
				{
					// Now we will recursively unset the flag on all other packages
					EditorOnlyPackage->SetLoadedByEditorPropertiesOnly(false, true);
				}
			}
			ThreadContext.PackagesMarkedEditorOnlyByOtherPackage.Remove(PackageThatGotEditorOnlyFlagCleared);
		}
	}
	if (!bRecursive)
	{
		INC_FLOAT_STAT_BY(STAT_EditorOnlyFixupTime, ThisTime);
	}
}
#endif

#if WITH_EDITOR
bool FLinkerLoad::bPreloadingEnabled = false;
bool FLinkerLoad::GetPreloadingEnabled()
{
	return bPreloadingEnabled;
}
void FLinkerLoad::SetPreloadingEnabled(bool bEnabled)
{
	bPreloadingEnabled = bEnabled;
}
bool FLinkerLoad::TryGetPreloadedLoader(FArchive*& OutLoader, const TCHAR* FileName)
{
	OutLoader = FPreloadableFile::TryTakeArchive(FileName);
	return OutLoader != nullptr;
}
#endif

#undef LOCTEXT_NAMESPACE<|MERGE_RESOLUTION|>--- conflicted
+++ resolved
@@ -890,21 +890,10 @@
 
 #if WITH_EDITOR
 	// Check if the linker is instanced @todo: pass through a load flag?
-<<<<<<< HEAD
 	FName PackageNameToLoad = *FPackageName::FilenameToLongPackageName(InFilename);
 	if (LinkerRoot->GetFName() != PackageNameToLoad)
 	{
 		InstancingContext.AddMapping(PackageNameToLoad, LinkerRoot->GetFName());
-=======
-	FString PackageName;
-	if (FPackageName::TryConvertFilenameToLongPackageName(Filename, PackageName))
-	{
-		FName PackageNameToLoad = *PackageName;
-		if (LinkerRoot->GetFName() != PackageNameToLoad)
-		{
-			InstancingContext.AddMapping(PackageNameToLoad, LinkerRoot->GetFName());
-		}
->>>>>>> 3ecbc206
 	}
 #endif
 }
@@ -2955,10 +2944,7 @@
  */
 bool FLinkerLoad::VerifyImportInner(const int32 ImportIndex, FString& WarningSuffix)
 {
-<<<<<<< HEAD
-=======
 	SCOPED_LOADTIMER(LinkerLoad_VerifyImportInner);
->>>>>>> 3ecbc206
 	// Lambda used to load an import package
 	auto LoadImportPackage = [this](FObjectImport& Import, TOptional<FScopedSlowTask>& SlowTask) -> UPackage*
 	{
@@ -2984,11 +2970,7 @@
 		// In the other case we do not want to trigger another load of the objects in that import, in case they contain dependencies to the package we are currently loading
 		// and the current loader doesn't have the LOAD_DeferDependencyLoads flag
 		Package = FindObjectFast<UPackage>(nullptr, PackageToLoadInto);
-<<<<<<< HEAD
 		if (Package == nullptr || !Package->IsFullyLoaded())
-=======
-		if (Package == nullptr)
->>>>>>> 3ecbc206
 		{
 #if USE_CIRCULAR_DEPENDENCY_LOAD_DEFERRING
 			// when LOAD_DeferDependencyLoads is in play, we usually head off 
@@ -3092,19 +3074,11 @@
 	// Build the import object name on the stack and only once to avoid string temporaries
 	TStringBuilder<256> ImportObjectName;
 	Import.ObjectName.AppendString(ImportObjectName);
-<<<<<<< HEAD
 
 	bool SafeReplace = false;
 	UObject* Pkg = nullptr;
 	UPackage* TmpPkg = nullptr;
 
-=======
-
-	bool SafeReplace = false;
-	UObject* Pkg = nullptr;
-	UPackage* TmpPkg = nullptr;
-
->>>>>>> 3ecbc206
 	// Find or load the linker load that contains the FObjectExport for this import
 	if (Import.OuterIndex.IsNull() && Import.ClassName!=NAME_Package )
 	{
@@ -3127,13 +3101,6 @@
 #endif
 		// if we have an assigned package, load it, this will also assign the import source linker (Import.SourceLinker)
 		if (Import.HasPackageName())
-<<<<<<< HEAD
-		{
-#if WITH_EDITOR
-			if (SlowTask)
-			{
-				SlowTask->TotalAmountOfWork += 100;
-=======
 		{
 #if WITH_EDITOR
 			if (SlowTask)
@@ -3168,37 +3135,6 @@
 					// This is an import to a memory-only package, just search for it in the package.
 					TmpPkg = Package;
 				}
->>>>>>> 3ecbc206
-			}
-#endif
-			Pkg = LoadImportPackage(Import, SlowTask);
-		}
-		
-		// this import outer is also an import, so recurse verify into it.
-		if (Import.OuterIndex.IsImport())
-		{
-			VerifyImport(Import.OuterIndex.ToImport());
-
-<<<<<<< HEAD
-			// if the import outer object has been resolved but not linker has been found, we am import to a memory only package (i.e. compiled in)
-			FObjectImport& OuterImport = Imp(Import.OuterIndex);
-			if (!OuterImport.SourceLinker && OuterImport.XObject)
-			{
-				FObjectImport* Top;
-				for (Top = &OuterImport; Top->OuterIndex.IsImport(); Top = &Imp(Top->OuterIndex))
-				{
-					// for loop does what we need
-				}
-
-				UPackage* Package = Cast<UPackage>(Top->XObject);
-				if (Package &&
-					// Assign TmpPkg to resolve the object in memory when there is no source linker available only if the package is MemoryOnly
-					// or we are loading an instanced package in which case the import package might be a duplicated pie package for example for which no linker exists
-					(Package->HasAnyPackageFlags(PKG_InMemoryOnly) || IsContextInstanced()))
-				{
-					// This is an import to a memory-only package, just search for it in the package.
-					TmpPkg = Package;
-				}
 			}
 
 			// Copy the SourceLinker from the FObjectImport for our Outer if the SourceLinker hasn't been set yet,
@@ -3208,15 +3144,6 @@
 			{
 				Import.SourceLinker = OuterImport.SourceLinker;
 			}
-=======
-			// Copy the SourceLinker from the FObjectImport for our Outer if the SourceLinker hasn't been set yet,
-			// Otherwise we may be overwriting a re-directed linker and SourceIndex is already from the redirected one
-			// or we had an assigned package and our linker is already set.
-			if (!Import.SourceLinker)
-			{
-				Import.SourceLinker = OuterImport.SourceLinker;
-			}
->>>>>>> 3ecbc206
 		}
 		else
 		{
@@ -4743,20 +4670,14 @@
 
 		LoadClass->GetDefaultObject();
 
-		Export.Object = StaticConstructObject_Internal
-		(
-			LoadClass,
-			ThisParent,
-			NewName,
-			ObjectLoadFlags,
-			EInternalObjectFlags::None,
-			Template,
-			false,
-			nullptr,
-			false,
-			// if our outer is actually an import, then the package we are an export of is not in our outer chain, set our package in that case
-			Export.OuterIndex.IsImport() ? LinkerRoot : nullptr /*ExternalPackage*/
-		);
+		FStaticConstructObjectParameters Params(LoadClass);
+		Params.Outer = ThisParent;
+		Params.Name = NewName;
+		Params.SetFlags = ObjectLoadFlags;
+		Params.Template = Template;
+		// if our outer is actually an import, then the package we are an export of is not in our outer chain, set our package in that case
+		Params.ExternalPackage = Export.OuterIndex.IsImport() ? LinkerRoot : nullptr;
+		Export.Object = StaticConstructObject_Internal(Params);
 
 		if (FPlatformProperties::RequiresCookedData())
 		{
