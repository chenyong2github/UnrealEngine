--- conflicted
+++ resolved
@@ -189,7 +189,6 @@
 	}
 	else
 	{
-<<<<<<< HEAD
 		FString String = FString::Printf(TEXT("%.9g"), Value);
 #if DO_GUARD_SLOW
 		float RoundTripped;
@@ -197,9 +196,6 @@
 		check(RoundTripped == Value);
 #endif
 		WriteValue(String);
-=======
-		WriteValue(LexToString(Value));
->>>>>>> bca116ca
 	}
 }
 
@@ -211,7 +207,6 @@
 	}
 	else
 	{
-<<<<<<< HEAD
 		FString String = FString::Printf(TEXT("%.17g"), Value);
 #if DO_GUARD_SLOW
 		double RoundTripped;
@@ -219,9 +214,6 @@
 		check(RoundTripped == Value);
 #endif
 		WriteValue(FString::Printf(TEXT("%.17g"), Value));
-=======
-		WriteValue(LexToString(Value));
->>>>>>> bca116ca
 	}
 }
 
