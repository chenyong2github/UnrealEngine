// Copyright 1998-2019 Epic Games, Inc. All Rights Reserved.

#include "Serialization/PropertyLocalizationDataGathering.h"
#include "UObject/Script.h"
#include "UObject/ObjectMacros.h"
#include "UObject/UObjectHash.h"
#include "UObject/Class.h"
#include "UObject/Package.h"
#include "UObject/UnrealType.h"
#include "UObject/TextProperty.h"
#include "UObject/PropertyPortFlags.h"
#include "HAL/UnrealMemory.h"
#include "Internationalization/TextNamespaceUtil.h"
#include "Internationalization/TextPackageNamespaceUtil.h"

FPropertyLocalizationDataGatherer::FPropertyLocalizationDataGatherer(TArray<FGatherableTextData>& InOutGatherableTextDataArray, const UPackage* const InPackage, EPropertyLocalizationGathererResultFlags& OutResultFlags)
	: GatherableTextDataArray(InOutGatherableTextDataArray)
	, Package(InPackage)
#if USE_STABLE_LOCALIZATION_KEYS
	, PackageNamespace(TextNamespaceUtil::GetPackageNamespace(InPackage))
#endif	// USE_STABLE_LOCALIZATION_KEYS
	, ResultFlags(OutResultFlags)
	, AllObjectsInPackage()
{
	// Build up the list of objects that are within our package - we won't follow object references to things outside of our package
	{
		TArray<UObject*> AllObjectsInPackageArray;
		GetObjectsWithOuter(Package, AllObjectsInPackageArray, true, RF_Transient, EInternalObjectFlags::PendingKill);

		AllObjectsInPackage.Reserve(AllObjectsInPackageArray.Num());
		for (UObject* Object : AllObjectsInPackageArray)
		{
			AllObjectsInPackage.Add(Object);
		}
	}

	TArray<UObject*> RootObjectsInPackage;
	GetObjectsWithOuter(Package, RootObjectsInPackage, false, RF_Transient, EInternalObjectFlags::PendingKill);

	// Iterate over each root object in the package
	for (const UObject* Object : RootObjectsInPackage)
	{
		GatherLocalizationDataFromObjectWithCallbacks(Object, EPropertyLocalizationGathererTextFlags::None);
	}

	// Iterate any bytecode containing objects
	for (const FObjectAndGatherFlags& BytecodeToGather : BytecodePendingGather)
	{
		const UStruct* Struct = CastChecked<UStruct>(BytecodeToGather.Object);
		GatherScriptBytecode(Struct->GetPathName(), Struct->Script, !!(BytecodeToGather.GatherTextFlags & EPropertyLocalizationGathererTextFlags::ForceEditorOnlyScriptData));
	}
	BytecodePendingGather.Reset();
}

bool FPropertyLocalizationDataGatherer::ShouldProcessObject(const UObject* Object, const EPropertyLocalizationGathererTextFlags GatherTextFlags) const
{
	if (Object->HasAnyFlags(RF_Transient))
	{
		// Transient objects aren't saved, so skip them as part of the gather
		return false;
	}

	// Skip objects that we've already processed to avoid repeated work and cyclic chains
	const bool bAlreadyProcessed = ProcessedObjects.Contains(FObjectAndGatherFlags(Object, GatherTextFlags));
	return !bAlreadyProcessed;
}

void FPropertyLocalizationDataGatherer::MarkObjectProcessed(const UObject* Object, const EPropertyLocalizationGathererTextFlags GatherTextFlags)
{
	ProcessedObjects.Add(FObjectAndGatherFlags(Object, GatherTextFlags));
}

void FPropertyLocalizationDataGatherer::GatherLocalizationDataFromObjectWithCallbacks(const UObject* Object, const EPropertyLocalizationGathererTextFlags GatherTextFlags)
{
	// See if we have a custom handler for this type
	FLocalizationDataGatheringCallback* CustomCallback = nullptr;
	for (const UClass* Class = Object->GetClass(); Class != nullptr; Class = Class->GetSuperClass())
	{
		CustomCallback = GetTypeSpecificLocalizationDataGatheringCallbacks().Find(Class);
		if (CustomCallback)
		{
			break;
		}
	}

	if (CustomCallback)
	{
		checkf(IsObjectValidForGather(Object), TEXT("Cannot gather for objects outside of the current package! Package: '%s'. Object: '%s'."), *Package->GetFullName(), *Object->GetFullName());

		if (ShouldProcessObject(Object, GatherTextFlags))
		{
			MarkObjectProcessed(Object, GatherTextFlags);
			(*CustomCallback)(Object, *this, GatherTextFlags);
		}
	}
	else if (ShouldProcessObject(Object, GatherTextFlags))
	{
		MarkObjectProcessed(Object, GatherTextFlags);
		GatherLocalizationDataFromObject(Object, GatherTextFlags);
	}
}

void FPropertyLocalizationDataGatherer::GatherLocalizationDataFromObject(const UObject* Object, const EPropertyLocalizationGathererTextFlags GatherTextFlags)
{
	checkf(IsObjectValidForGather(Object), TEXT("Cannot gather for objects outside of the current package! Package: '%s'. Object: '%s'."), *Package->GetFullName(), *Object->GetFullName());

	const FString Path = Object->GetPathName();

	// Gather text from our fields.
	GatherLocalizationDataFromObjectFields(Path, Object, GatherTextFlags);

	// Also gather from the script data on UStruct types.
	{
		if (!!(GatherTextFlags & EPropertyLocalizationGathererTextFlags::ForceHasScript))
		{
			ResultFlags |= EPropertyLocalizationGathererResultFlags::HasScript;
		}

		if (Object->IsA<UStruct>())
		{
			BytecodePendingGather.Add(FObjectAndGatherFlags(Object, GatherTextFlags));
		}
	}

	// Gather from anything that has us as their outer, as not all objects are reachable via a property pointer.
	if (!(GatherTextFlags & EPropertyLocalizationGathererTextFlags::SkipSubObjects))
	{
		TArray<UObject*> ChildObjects;
		GetObjectsWithOuter(Object, ChildObjects, false, RF_Transient, EInternalObjectFlags::PendingKill);

		for (const UObject* ChildObject : ChildObjects)
		{
			GatherLocalizationDataFromObjectWithCallbacks(ChildObject, GatherTextFlags);
		}
	}
}

void FPropertyLocalizationDataGatherer::GatherLocalizationDataFromObjectFields(const FString& PathToParent, const UObject* Object, const EPropertyLocalizationGathererTextFlags GatherTextFlags)
{
	const UObject* ArchetypeObject = Object->GetArchetype();

	for (TFieldIterator<const UField> FieldIt(Object->GetClass(), EFieldIteratorFlags::IncludeSuper, EFieldIteratorFlags::ExcludeDeprecated, EFieldIteratorFlags::IncludeInterfaces); FieldIt; ++FieldIt)
	{
		// Gather text from the property data
		{
			const UProperty* PropertyField = Cast<UProperty>(*FieldIt);
			if (PropertyField)
			{
				const void* ValueAddress = PropertyField->ContainerPtrToValuePtr<void>(Object);
				const void* DefaultValueAddress = nullptr;

				if (ArchetypeObject)
				{
					const UProperty* ArchetypePropertyField = FindField<UProperty>(ArchetypeObject->GetClass(), *PropertyField->GetName());
					if (ArchetypePropertyField && ArchetypePropertyField->IsA(PropertyField->GetClass()))
					{
						DefaultValueAddress = ArchetypePropertyField->ContainerPtrToValuePtr<void>(ArchetypeObject);
					}
				}

				GatherLocalizationDataFromChildTextProperties(PathToParent, PropertyField, ValueAddress, DefaultValueAddress, GatherTextFlags | (PropertyField->HasAnyPropertyFlags(CPF_EditorOnly) ? EPropertyLocalizationGathererTextFlags::ForceEditorOnly : EPropertyLocalizationGathererTextFlags::None));
			}
		}

		// Gather text from the script bytecode
		{
			const UStruct* StructField = Cast<UStruct>(*FieldIt);
			if (StructField && IsObjectValidForGather(StructField) && ShouldProcessObject(StructField, GatherTextFlags))
			{
				MarkObjectProcessed(StructField, GatherTextFlags);
				GatherLocalizationDataFromObject(StructField, GatherTextFlags);
			}
		}
	}
}

void FPropertyLocalizationDataGatherer::GatherLocalizationDataFromStructFields(const FString& PathToParent, const UStruct* Struct, const void* StructData, const void* DefaultStructData, const EPropertyLocalizationGathererTextFlags GatherTextFlags)
{
	for (TFieldIterator<const UField> FieldIt(Struct, EFieldIteratorFlags::IncludeSuper, EFieldIteratorFlags::ExcludeDeprecated, EFieldIteratorFlags::IncludeInterfaces); FieldIt; ++FieldIt)
	{
		// Gather text from the property data
		{
			const UProperty* PropertyField = Cast<UProperty>(*FieldIt);
			if (PropertyField)
			{
				const void* ValueAddress = PropertyField->ContainerPtrToValuePtr<void>(StructData);
				const void* DefaultValueAddress = DefaultStructData ? PropertyField->ContainerPtrToValuePtr<void>(DefaultStructData) : nullptr;
				GatherLocalizationDataFromChildTextProperties(PathToParent, PropertyField, ValueAddress, DefaultValueAddress, GatherTextFlags | (PropertyField->HasAnyPropertyFlags(CPF_EditorOnly) ? EPropertyLocalizationGathererTextFlags::ForceEditorOnly : EPropertyLocalizationGathererTextFlags::None));
			}
		}

		// Gather text from the script bytecode
		{
			const UStruct* StructField = Cast<UStruct>(*FieldIt);
			if (StructField && IsObjectValidForGather(StructField) && ShouldProcessObject(StructField, GatherTextFlags))
			{
				MarkObjectProcessed(StructField, GatherTextFlags);
				GatherLocalizationDataFromObject(StructField, GatherTextFlags);
			}
		}
	}
}

void FPropertyLocalizationDataGatherer::GatherLocalizationDataFromChildTextProperties(const FString& PathToParent, const UProperty* const Property, const void* const ValueAddress, const void* const DefaultValueAddress, const EPropertyLocalizationGathererTextFlags GatherTextFlags)
{
	if (Property->HasAnyPropertyFlags(CPF_Transient))
	{
		// Transient properties aren't saved, so skip them as part of the gather
		return;
	}

	const UTextProperty* const TextProperty = Cast<const UTextProperty>(Property);
	const UArrayProperty* const ArrayProperty = Cast<const UArrayProperty>(Property);
	const UMapProperty* const MapProperty = Cast<const UMapProperty>(Property);
	const USetProperty* const SetProperty = Cast<const USetProperty>(Property);
	const UStructProperty* const StructProperty = Cast<const UStructProperty>(Property);
	const UObjectPropertyBase* const ObjectProperty = Cast<const UObjectPropertyBase>(Property);

	const EPropertyLocalizationGathererTextFlags ChildPropertyGatherTextFlags = GatherTextFlags | (Property->HasAnyPropertyFlags(CPF_EditorOnly) ? EPropertyLocalizationGathererTextFlags::ForceEditorOnly : EPropertyLocalizationGathererTextFlags::None);

	auto CanGatherFromInnerProperty = [](UProperty* InnerProperty)
	{
		return InnerProperty->IsA<UTextProperty>() ||
			InnerProperty->IsA<UStructProperty>() ||
			InnerProperty->IsA<UObjectPropertyBase>();
	};

	// Handles both native, fixed-size arrays and plain old non-array properties.
	const bool IsFixedSizeArray = Property->ArrayDim > 1;
	for(int32 i = 0; i < Property->ArrayDim; ++i)
	{
		const FString PathToElement = FString(PathToParent.IsEmpty() ? TEXT("") : PathToParent + TEXT(".")) + (IsFixedSizeArray ? Property->GetName() + FString::Printf(TEXT("[%d]"), i) : Property->GetName());
		const void* const ElementValueAddress = reinterpret_cast<const uint8*>(ValueAddress) + Property->ElementSize * i;
		const void* const DefaultElementValueAddress = DefaultValueAddress ? (reinterpret_cast<const uint8*>(DefaultValueAddress) + Property->ElementSize * i) : nullptr;

		// Property is a text property.
		if (TextProperty)
		{
			const FText* const TextElementValueAddress = static_cast<const FText*>(ElementValueAddress);

			const bool bIsDefaultValue = DefaultElementValueAddress && Property->Identical(ElementValueAddress, DefaultElementValueAddress, PPF_None);
			if (bIsDefaultValue)
			{
				MarkDefaultTextInstance(*TextElementValueAddress);
			}
			else
			{
				UPackage* const PropertyPackage = TextProperty->GetOutermost();
				if (FTextInspector::GetFlags(*TextElementValueAddress) & ETextFlag::ConvertedProperty)
				{
					PropertyPackage->MarkPackageDirty();
				}

				GatherTextInstance(*TextElementValueAddress, PathToElement, !!(GatherTextFlags & EPropertyLocalizationGathererTextFlags::ForceEditorOnlyProperties) || TextProperty->HasAnyPropertyFlags(CPF_EditorOnly));
			}
		}
		// Property is a DYNAMIC array property.
		else if (ArrayProperty)
		{
			// Skip arrays of types which can't contain any text.
			if (CanGatherFromInnerProperty(ArrayProperty->Inner) == false)
			{
				continue;
			}

			// Iterate over all elements of the array.
			FScriptArrayHelper ScriptArrayHelper(ArrayProperty, ElementValueAddress);
			const int32 ElementCount = ScriptArrayHelper.Num();
			for(int32 j = 0; j < ElementCount; ++j)
			{
				const uint8* ElementPtr = ScriptArrayHelper.GetRawPtr(j);
				const uint8* DefaultElementPtr = nullptr;
				if (DefaultElementValueAddress)
				{
					FScriptArrayHelper DefaultScriptArrayHelper(ArrayProperty, DefaultElementValueAddress);
					if (DefaultScriptArrayHelper.IsValidIndex(j))
					{
						DefaultElementPtr = DefaultScriptArrayHelper.GetRawPtr(j);
					}
				}

				GatherLocalizationDataFromChildTextProperties(PathToElement + FString::Printf(TEXT("(%d)"), j), ArrayProperty->Inner, ElementPtr, DefaultElementPtr, ChildPropertyGatherTextFlags);
			}
		}
		// Property is a map property.
		else if (MapProperty)
		{
			// Skip maps of types which can't contain any text.
			const bool bGatherMapKey = CanGatherFromInnerProperty(MapProperty->KeyProp);
			const bool bGatherMapValue = CanGatherFromInnerProperty(MapProperty->ValueProp);
			if (!bGatherMapKey && !bGatherMapValue)
			{
				continue;
			}

			// Iterate over all elements of the map.
			FScriptMapHelper ScriptMapHelper(MapProperty, ElementValueAddress);
			const int32 ElementCount = ScriptMapHelper.GetMaxIndex();
			for(int32 j = 0, ElementIndex = 0; ElementIndex < ElementCount; ++j)
			{
				if (!ScriptMapHelper.IsValidIndex(j))
				{
					continue;
				}

				const uint8* MapPairPtr = ScriptMapHelper.GetPairPtr(j);
				const uint8* DefaultPairPtr = nullptr;
				if (DefaultElementValueAddress)
				{
<<<<<<< HEAD
					GatherLocalizationDataFromChildTextProperties(PathToElement + FString::Printf(TEXT("(%d - Key)"), ElementIndex), MapProperty->KeyProp, MapPairPtr, nullptr, ChildPropertyGatherTextFlags);
=======
					const uint8* MapKeyPtr = MapPairPtr + MapProperty->MapLayout.KeyOffset;
					FScriptMapHelper DefaultScriptMapHelper(MapProperty, DefaultElementValueAddress);
					DefaultPairPtr = DefaultScriptMapHelper.FindMapPairPtrFromHash(MapKeyPtr);
>>>>>>> c005ee1b
				}

				if (bGatherMapKey)
				{
					const uint8* MapKeyPtr = MapPairPtr + MapProperty->MapLayout.KeyOffset;
					const uint8* DefaultMapKeyPtr = DefaultPairPtr ? DefaultPairPtr + MapProperty->MapLayout.KeyOffset : nullptr;
					GatherLocalizationDataFromChildTextProperties(PathToElement + FString::Printf(TEXT("(%d - Key)"), ElementIndex), MapProperty->KeyProp, MapKeyPtr, DefaultMapKeyPtr, ChildPropertyGatherTextFlags);
				}
				if (bGatherMapValue)
				{
					const uint8* MapValuePtr = MapPairPtr + MapProperty->MapLayout.ValueOffset;
					const uint8* DefaultMapValuePtr = DefaultPairPtr ? DefaultPairPtr + MapProperty->MapLayout.ValueOffset : nullptr;
					GatherLocalizationDataFromChildTextProperties(PathToElement + FString::Printf(TEXT("(%d - Value)"), ElementIndex), MapProperty->ValueProp, MapValuePtr, DefaultMapValuePtr, ChildPropertyGatherTextFlags);
				}
				++ElementIndex;
			}
		}
		// Property is a set property.
		else if (SetProperty)
		{
			// Skip sets of types which can't contain any text.
			if (CanGatherFromInnerProperty(SetProperty->ElementProp) == false)
			{
				continue;
			}

			// Iterate over all elements of the Set.
			FScriptSetHelper ScriptSetHelper(SetProperty, ElementValueAddress);
			const int32 ElementCount = ScriptSetHelper.GetMaxIndex();
			for(int32 j = 0, ElementIndex = 0; ElementIndex < ElementCount; ++j)
			{
				if (!ScriptSetHelper.IsValidIndex(j))
				{
					continue;
				}

				const uint8* ElementPtr = ScriptSetHelper.GetElementPtr(j);
<<<<<<< HEAD
				GatherLocalizationDataFromChildTextProperties(PathToElement + FString::Printf(TEXT("(%d)"), ElementIndex), SetProperty->ElementProp, ElementPtr, nullptr, ChildPropertyGatherTextFlags);
=======
				const uint8* DefaultElementPtr = nullptr;
				if (DefaultElementValueAddress)
				{
					FScriptSetHelper DefaultScriptSetHelper(SetProperty, DefaultElementValueAddress);
					DefaultElementPtr = DefaultScriptSetHelper.FindElementPtrFromHash(ElementPtr);
				}

				GatherLocalizationDataFromChildTextProperties(PathToElement + FString::Printf(TEXT("(%d)"), ElementIndex), SetProperty->ElementProp, ElementPtr, DefaultElementPtr, ChildPropertyGatherTextFlags);
>>>>>>> c005ee1b
				++ElementIndex;
			}
		}
		// Property is a struct property.
		else if (StructProperty)
		{
			GatherLocalizationDataFromStructFields(PathToElement, StructProperty->Struct, ElementValueAddress, DefaultElementValueAddress, ChildPropertyGatherTextFlags);
		}
		// Property is an object property.
		else if (ObjectProperty && !(GatherTextFlags & EPropertyLocalizationGathererTextFlags::SkipSubObjects))
		{
			const UObject* InnerObject = ObjectProperty->GetObjectPropertyValue(ElementValueAddress);
			if (InnerObject && IsObjectValidForGather(InnerObject))
			{
				GatherLocalizationDataFromObjectWithCallbacks(InnerObject, ChildPropertyGatherTextFlags);
			}
		}
	}
}

void FPropertyLocalizationDataGatherer::GatherTextInstance(const FText& Text, const FString& Description, const bool bIsEditorOnly)
{
	auto AddGatheredText = [this, &Description](const FString& InNamespace, const FString& InKey, const FTextSourceData& InSourceData, const bool InIsEditorOnly)
	{
		FGatherableTextData* GatherableTextData = GatherableTextDataArray.FindByPredicate([&](const FGatherableTextData& Candidate)
		{
			return Candidate.NamespaceName.Equals(InNamespace, ESearchCase::CaseSensitive)
				&& Candidate.SourceData.SourceString.Equals(InSourceData.SourceString, ESearchCase::CaseSensitive)
				&& Candidate.SourceData.SourceStringMetaData == InSourceData.SourceStringMetaData;
		});
		if (!GatherableTextData)
		{
			GatherableTextData = &GatherableTextDataArray[GatherableTextDataArray.AddDefaulted()];
			GatherableTextData->NamespaceName = InNamespace;
			GatherableTextData->SourceData = InSourceData;
		}

		// We might attempt to add the same text multiple times if we process the same object with slightly different flags - only add this source site once though.
		{
			static const FLocMetadataObject DefaultMetadataObject;
			const bool bFoundSourceSiteContext = GatherableTextData->SourceSiteContexts.ContainsByPredicate([&](const FTextSourceSiteContext& InSourceSiteContext) -> bool
			{
				return InSourceSiteContext.KeyName.Equals(InKey, ESearchCase::CaseSensitive)
					&& InSourceSiteContext.SiteDescription.Equals(Description, ESearchCase::CaseSensitive)
					&& InSourceSiteContext.IsEditorOnly == InIsEditorOnly
					&& InSourceSiteContext.IsOptional == false
					&& InSourceSiteContext.InfoMetaData == DefaultMetadataObject
					&& InSourceSiteContext.KeyMetaData == DefaultMetadataObject;
			});

			if (!bFoundSourceSiteContext)
			{
				FTextSourceSiteContext& SourceSiteContext = GatherableTextData->SourceSiteContexts[GatherableTextData->SourceSiteContexts.AddDefaulted()];
				SourceSiteContext.KeyName = InKey;
				SourceSiteContext.SiteDescription = Description;
				SourceSiteContext.IsEditorOnly = InIsEditorOnly;
				SourceSiteContext.IsOptional = false;
			}
		}
	};

	FString Namespace;
	FString Key;
	if (!ExtractTextIdentity(Text, Namespace, Key, /*bCleanNamespace*/false))
	{
		return;
	}

	ResultFlags |= EPropertyLocalizationGathererResultFlags::HasText;

	FTextSourceData SourceData;
	{
		const FString* SourceString = FTextInspector::GetSourceString(Text);
		SourceData.SourceString = SourceString ? *SourceString : FString();
	}

	// Always include the text without its package localization ID
	const FString CleanNamespace = TextNamespaceUtil::StripPackageNamespace(Namespace);
	AddGatheredText(CleanNamespace, Key, SourceData, bIsEditorOnly);

#if USE_STABLE_LOCALIZATION_KEYS
	// Sanity check that the text we gathered has the expected package localization ID
	{
		const FString TextPackageNamespace = TextNamespaceUtil::ExtractPackageNamespace(Namespace);
		if (!TextPackageNamespace.IsEmpty() && !TextPackageNamespace.Equals(PackageNamespace, ESearchCase::CaseSensitive))
		{
			ResultFlags |= EPropertyLocalizationGathererResultFlags::HasTextWithInvalidPackageLocalizationID;
		}
	}
#endif // USE_STABLE_LOCALIZATION_KEYS
}

struct FGatherTextFromScriptBytecode
{
public:
	FGatherTextFromScriptBytecode(const TCHAR* InSourceDescription, const TArray<uint8>& InScript, FPropertyLocalizationDataGatherer& InPropertyLocalizationDataGatherer, const bool InTreatAsEditorOnlyData)
		: SourceDescription(InSourceDescription)
		, Script(const_cast<TArray<uint8>&>(InScript)) // We won't change the script, but we have to lie so that the code in ScriptSerialization.h will compile :(
		, PropertyLocalizationDataGatherer(InPropertyLocalizationDataGatherer)
		, bTreatAsEditorOnlyData(InTreatAsEditorOnlyData)
		, bIsParsingText(false)
	{
		const int32 ScriptSizeBytes = Script.Num();

		int32 iCode = 0;
		while (iCode < ScriptSizeBytes)
		{
			SerializeExpr(iCode, DummyArchive);
		}
	}

private:
	FLinker* GetLinker()
	{
		return nullptr;
	}

	EExprToken SerializeExpr(int32& iCode, FArchive& Ar)
	{
	#define XFERSTRING()		SerializeString(iCode, Ar)
	#define XFERUNICODESTRING() SerializeUnicodeString(iCode, Ar)
	#define XFERTEXT()			SerializeText(iCode, Ar)

	#define SERIALIZEEXPR_INC
	#define SERIALIZEEXPR_AUTO_UNDEF_XFER_MACROS
	#include "UObject/ScriptSerialization.h"
		return Expr;
	#undef SERIALIZEEXPR_INC
	#undef SERIALIZEEXPR_AUTO_UNDEF_XFER_MACROS
	}

	void SerializeString(int32& iCode, FArchive& Ar)
	{
		if (bIsParsingText)
		{
			LastParsedString.Reset();

			do
			{
				LastParsedString += (char)(Script[iCode]);

				iCode += sizeof(uint8);
			}
			while (Script[iCode-1]);
		}
		else
		{
			do
			{
				iCode += sizeof(uint8);
			}
			while (Script[iCode-1]);
		}
	}

	void SerializeUnicodeString(int32& iCode, FArchive& Ar)
	{
		if (bIsParsingText)
		{
			LastParsedString.Reset();

			do
			{
				uint16 UnicodeChar = FPlatformMemory::ReadUnaligned<uint16>(&Script[iCode]);
				LastParsedString += (TCHAR)UnicodeChar;

				iCode += sizeof(uint16);
			}
			while (Script[iCode-1] || Script[iCode-2]);
		}
		else
		{
			do
			{
				iCode += sizeof(uint16);
			}
			while (Script[iCode-1] || Script[iCode-2]);
		}
	}

	void SerializeText(int32& iCode, FArchive& Ar)
	{
		// What kind of text are we dealing with?
		const EBlueprintTextLiteralType TextLiteralType = (EBlueprintTextLiteralType)Script[iCode++];

		switch (TextLiteralType)
		{
		case EBlueprintTextLiteralType::Empty:
			// Don't need to gather empty text
			break;

		case EBlueprintTextLiteralType::LocalizedText:
			{
				bIsParsingText = true;

				SerializeExpr(iCode, Ar);
				const FString SourceString = MoveTemp(LastParsedString);

				SerializeExpr(iCode, Ar);
				const FString TextKey = MoveTemp(LastParsedString);

				SerializeExpr(iCode, Ar);
				const FString TextNamespace = MoveTemp(LastParsedString);

				bIsParsingText = false;

				const FText TextInstance = FInternationalization::ForUseOnlyByLocMacroAndGraphNodeTextLiterals_CreateText(*SourceString, *TextNamespace, *TextKey);
				if (!PropertyLocalizationDataGatherer.IsDefaultTextInstance(TextInstance))
				{
					PropertyLocalizationDataGatherer.GatherTextInstance(TextInstance, FString::Printf(TEXT("%s [Script Bytecode]"), SourceDescription), bTreatAsEditorOnlyData);
				}
			}
			break;

		case EBlueprintTextLiteralType::InvariantText:
			// Don't need to gather invariant text, but we do need to walk over the string in the buffer
			SerializeExpr(iCode, Ar);
			break;

		case EBlueprintTextLiteralType::LiteralString:
			// Don't need to gather literal strings, but we do need to walk over the string in the buffer
			SerializeExpr(iCode, Ar);
			break;

		case EBlueprintTextLiteralType::StringTableEntry:
			// Don't need to gather string table entries, but we do need to walk over the strings in the buffer
			iCode += sizeof(ScriptPointerType); // String Table asset (if any)
			SerializeExpr(iCode, Ar);
			SerializeExpr(iCode, Ar);
			break;

		default:
			checkf(false, TEXT("Unknown EBlueprintTextLiteralType! Please update FGatherTextFromScriptBytecode::SerializeText to handle this type of text."));
			break;
		}
	}

	const TCHAR* SourceDescription;
	TArray<uint8>& Script;
	FPropertyLocalizationDataGatherer& PropertyLocalizationDataGatherer;
	bool bTreatAsEditorOnlyData;

	FArchive DummyArchive;
	bool bIsParsingText;
	FString LastParsedString;
};

void FPropertyLocalizationDataGatherer::GatherScriptBytecode(const FString& PathToScript, const TArray<uint8>& ScriptData, const bool bIsEditorOnly)
{
	if (ScriptData.Num() > 0)
	{
		ResultFlags |= EPropertyLocalizationGathererResultFlags::HasScript;
	}

	FGatherTextFromScriptBytecode(*PathToScript, ScriptData, *this, bIsEditorOnly);
}

bool FPropertyLocalizationDataGatherer::IsDefaultTextInstance(const FText& Text) const
{
	FString Namespace;
	FString Key;
	if (ExtractTextIdentity(Text, Namespace, Key, /*bCleanNamespace*/true))
	{
		return DefaultTextInstances.Contains(FTextId(MoveTemp(Namespace), MoveTemp(Key)));
	}
	return false;
}

void FPropertyLocalizationDataGatherer::MarkDefaultTextInstance(const FText& Text)
{
	FString Namespace;
	FString Key;
	if (ExtractTextIdentity(Text, Namespace, Key, /*bCleanNamespace*/true))
	{
		DefaultTextInstances.Add(FTextId(MoveTemp(Namespace), MoveTemp(Key)));
	}
}

bool FPropertyLocalizationDataGatherer::ExtractTextIdentity(const FText& Text, FString& OutNamespace, FString& OutKey, const bool bCleanNamespace)
{
	const FTextDisplayStringRef DisplayString = FTextInspector::GetSharedDisplayString(Text);
	const bool bFoundNamespaceAndKey = FTextLocalizationManager::Get().FindNamespaceAndKeyFromDisplayString(DisplayString, OutNamespace, OutKey);
	if (bFoundNamespaceAndKey && Text.ShouldGatherForLocalization())
	{
		if (bCleanNamespace)
		{
			OutNamespace = TextNamespaceUtil::StripPackageNamespace(OutNamespace);
		}
		return true;
	}
	return false;
}

FPropertyLocalizationDataGatherer::FLocalizationDataGatheringCallbackMap& FPropertyLocalizationDataGatherer::GetTypeSpecificLocalizationDataGatheringCallbacks()
{
	static FLocalizationDataGatheringCallbackMap TypeSpecificLocalizationDataGatheringCallbacks;
	return TypeSpecificLocalizationDataGatheringCallbacks;
}<|MERGE_RESOLUTION|>--- conflicted
+++ resolved
@@ -307,19 +307,15 @@
 				const uint8* DefaultPairPtr = nullptr;
 				if (DefaultElementValueAddress)
 				{
-<<<<<<< HEAD
-					GatherLocalizationDataFromChildTextProperties(PathToElement + FString::Printf(TEXT("(%d - Key)"), ElementIndex), MapProperty->KeyProp, MapPairPtr, nullptr, ChildPropertyGatherTextFlags);
-=======
-					const uint8* MapKeyPtr = MapPairPtr + MapProperty->MapLayout.KeyOffset;
+					const uint8* MapKeyPtr = MapPairPtr;
 					FScriptMapHelper DefaultScriptMapHelper(MapProperty, DefaultElementValueAddress);
 					DefaultPairPtr = DefaultScriptMapHelper.FindMapPairPtrFromHash(MapKeyPtr);
->>>>>>> c005ee1b
 				}
 
 				if (bGatherMapKey)
 				{
-					const uint8* MapKeyPtr = MapPairPtr + MapProperty->MapLayout.KeyOffset;
-					const uint8* DefaultMapKeyPtr = DefaultPairPtr ? DefaultPairPtr + MapProperty->MapLayout.KeyOffset : nullptr;
+					const uint8* MapKeyPtr = MapPairPtr;
+					const uint8* DefaultMapKeyPtr = DefaultPairPtr ? DefaultPairPtr : nullptr;
 					GatherLocalizationDataFromChildTextProperties(PathToElement + FString::Printf(TEXT("(%d - Key)"), ElementIndex), MapProperty->KeyProp, MapKeyPtr, DefaultMapKeyPtr, ChildPropertyGatherTextFlags);
 				}
 				if (bGatherMapValue)
@@ -351,18 +347,7 @@
 				}
 
 				const uint8* ElementPtr = ScriptSetHelper.GetElementPtr(j);
-<<<<<<< HEAD
 				GatherLocalizationDataFromChildTextProperties(PathToElement + FString::Printf(TEXT("(%d)"), ElementIndex), SetProperty->ElementProp, ElementPtr, nullptr, ChildPropertyGatherTextFlags);
-=======
-				const uint8* DefaultElementPtr = nullptr;
-				if (DefaultElementValueAddress)
-				{
-					FScriptSetHelper DefaultScriptSetHelper(SetProperty, DefaultElementValueAddress);
-					DefaultElementPtr = DefaultScriptSetHelper.FindElementPtrFromHash(ElementPtr);
-				}
-
-				GatherLocalizationDataFromChildTextProperties(PathToElement + FString::Printf(TEXT("(%d)"), ElementIndex), SetProperty->ElementProp, ElementPtr, DefaultElementPtr, ChildPropertyGatherTextFlags);
->>>>>>> c005ee1b
 				++ElementIndex;
 			}
 		}
