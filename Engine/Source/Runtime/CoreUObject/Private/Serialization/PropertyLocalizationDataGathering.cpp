--- conflicted
+++ resolved
@@ -79,9 +79,6 @@
 {
 	TUniquePtr<FGatherableFieldsForType> GatherableFieldsForType = MakeUnique<FGatherableFieldsForType>();
 
-<<<<<<< HEAD
-	for (TFieldIterator<FProperty> FieldIt(InType, EFieldIteratorFlags::IncludeSuper, EFieldIteratorFlags::ExcludeDeprecated, EFieldIteratorFlags::IncludeInterfaces); FieldIt; ++FieldIt)
-=======
 	// Include the parent fields (this will recursively cache any parent types)
 	if (const UStruct* SuperType = InType->GetSuperStruct())
 	{
@@ -101,15 +98,10 @@
 
 	// Look for potential properties
 	for (TFieldIterator<const FProperty> FieldIt(InType, EFieldIteratorFlags::ExcludeSuper, EFieldIteratorFlags::ExcludeDeprecated, EFieldIteratorFlags::IncludeInterfaces); FieldIt; ++FieldIt)
->>>>>>> fa8a8d0d
 	{
 		auto ProcessInnerProperty = [this, &GatherableFieldsForType](const FProperty* InProp, const FProperty* InTypeProp)
 		{
-<<<<<<< HEAD
-			auto ProcessInnerProperty = [this, &GatherableFieldsForType](const FProperty* InProp, const FProperty* InTypeProp)
-=======
 			if (CanGatherFromInnerProperty(InProp))
->>>>>>> fa8a8d0d
 			{
 				checkSlow(!GatherableFieldsForType->Properties.Contains(InTypeProp));
 				GatherableFieldsForType->Properties.Add(InTypeProp);
@@ -118,18 +110,11 @@
 			return false;
 		};
 
-<<<<<<< HEAD
-			const FProperty* PropertyField = *FieldIt;
-			if (PropertyField)
-			{
-				ProcessInnerProperty(PropertyField, PropertyField);
-=======
 		const FProperty* PropertyField = *FieldIt;
 		if (PropertyField)
 		{
 			if (!ProcessInnerProperty(PropertyField, PropertyField))
 			{
->>>>>>> fa8a8d0d
 				if (const FArrayProperty* ArrayProp = CastField<const FArrayProperty>(PropertyField))
 				{
 					ProcessInnerProperty(ArrayProp->Inner, PropertyField);
@@ -148,18 +133,12 @@
 			}
 		}
 	}
-<<<<<<< HEAD
-	for (TFieldIterator<const UField> FieldIt(InType, EFieldIteratorFlags::IncludeSuper, EFieldIteratorFlags::ExcludeDeprecated, EFieldIteratorFlags::IncludeInterfaces); FieldIt; ++FieldIt)
-	{
-		// Look for potential functions
-=======
 
 	// Look for potential functions
 	for (TFieldIterator<const UField> FieldIt(InType, EFieldIteratorFlags::IncludeSuper, EFieldIteratorFlags::ExcludeDeprecated, EFieldIteratorFlags::IncludeInterfaces); FieldIt; ++FieldIt)
 	{
 		const UFunction* FunctionField = Cast<UFunction>(*FieldIt);
 		if (FunctionField && FunctionField->Script.Num() > 0 && IsObjectValidForGather(FunctionField))
->>>>>>> fa8a8d0d
 		{
 			GatherableFieldsForType->Functions.Add(FunctionField);
 		}
@@ -249,21 +228,7 @@
 	for (const FProperty* PropertyField : GatherableFieldsForType.Properties)
 	{
 		const void* ValueAddress = PropertyField->ContainerPtrToValuePtr<void>(Object);
-<<<<<<< HEAD
-		const void* DefaultValueAddress = nullptr;
-
-		if (ArchetypeObject)
-		{
-			const FProperty* ArchetypePropertyField = FindField<FProperty>(ArchetypeObject->GetClass(), *PropertyField->GetName());
-			if (ArchetypePropertyField && ArchetypePropertyField->IsA(PropertyField->GetClass()))
-			{
-				DefaultValueAddress = ArchetypePropertyField->ContainerPtrToValuePtr<void>(ArchetypeObject);
-			}
-		}
-
-=======
 		const void* DefaultValueAddress = (ArchetypeObject && ArchetypeObject->IsA(PropertyField->GetOwnerClass())) ? PropertyField->ContainerPtrToValuePtr<void>(ArchetypeObject) : nullptr;
->>>>>>> fa8a8d0d
 		GatherLocalizationDataFromChildTextProperties(PathToParent, PropertyField, ValueAddress, DefaultValueAddress, GatherTextFlags | (PropertyField->HasAnyPropertyFlags(CPF_EditorOnly) ? EPropertyLocalizationGathererTextFlags::ForceEditorOnly : EPropertyLocalizationGathererTextFlags::None));
 	}
 
