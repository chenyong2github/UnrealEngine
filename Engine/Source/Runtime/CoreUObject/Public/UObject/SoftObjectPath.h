// Copyright Epic Games, Inc. All Rights Reserved.

#pragma once

#include "CoreMinimal.h"
#include "HAL/ThreadSafeCounter.h"
#include "UObject/Class.h"
#include "HAL/ThreadSingleton.h"

/**
 * A struct that contains a string reference to an object, either a top level asset or a subobject.
 * This can be used to make soft references to assets that are loaded on demand.
 * This is stored internally as an FName pointing to the top level asset (/package/path.assetname) and an option a string subobject path.
 * If the MetaClass metadata is applied to a FProperty with this the UI will restrict to that type of asset.
 */
struct COREUOBJECT_API FSoftObjectPath
{
	FSoftObjectPath() {}

	/** Construct from another soft object path */
	FSoftObjectPath(const FSoftObjectPath& Other)
		: AssetPathName(Other.AssetPathName)
		, SubPathString(Other.SubPathString)
	{
	}

	/** Construct from a moveable soft object path */
	FSoftObjectPath(FSoftObjectPath&& Other)
		: AssetPathName(Other.AssetPathName)
		, SubPathString(MoveTemp(Other.SubPathString))
	{
	}

	/** Construct from a path string */
	FSoftObjectPath(FString PathString)
	{
		SetPath(MoveTemp(PathString));
	}

	/** Construct from an asset FName and subobject pair */
	FSoftObjectPath(FName InAssetPathName, FString InSubPathString)
		: AssetPathName(InAssetPathName)
		, SubPathString(MoveTemp(InSubPathString))
	{}
	
	/** Construct from an existing object in memory */
	FSoftObjectPath(const UObject* InObject);

	~FSoftObjectPath() {}

	/** Returns string representation of reference, in form /package/path.assetname[:subpath] */
	FString ToString() const;

	/** Append string representation of reference, in form /package/path.assetname[:subpath] */
	void ToString(FStringBuilderBase& Builder) const;

	/** Returns the entire asset path as an FName, including both package and asset but not sub object */
	FORCEINLINE FName GetAssetPathName() const
	{
		return AssetPathName;
	}

	/** Returns string version of asset path, including both package and asset but not sub object */
	FORCEINLINE FString GetAssetPathString() const
	{
		if (AssetPathName.IsNone())
		{
			return FString();
		}

		return AssetPathName.ToString();
	}

	/** Returns the sub path, which is often empty */
	FORCEINLINE const FString& GetSubPathString() const
	{
		return SubPathString;
	}

	/** Returns /package/path, leaving off the asset name and sub object */
	FString GetLongPackageName() const
	{
		FString PackageName;
		GetAssetPathString().Split(TEXT("."), &PackageName, nullptr, ESearchCase::CaseSensitive, ESearchDir::FromStart);
		return PackageName;
	}

	/** Returns assetname string, leaving off the /package/path part and sub object */
	FString GetAssetName() const
	{
		FString AssetName;
		GetAssetPathString().Split(TEXT("."), nullptr, &AssetName, ESearchCase::CaseSensitive, ESearchDir::FromStart);
		return AssetName;
	}

	/** Sets asset path of this reference based on a string path */
	void SetPath(FString Path);

	/**
	 * Attempts to load the asset, this will call LoadObject which can be very slow
	 * @param InLoadContext Optional load context when called from nested load callstack
	 * @return Loaded UObject, or nullptr if the reference is null or the asset fails to load
	 */
	UObject* TryLoad(FUObjectSerializeContext* InLoadContext = nullptr) const;

	/**
	 * Attempts to find a currently loaded object that matches this path
	 *
	 * @return Found UObject, or nullptr if not currently in memory
	 */
	UObject* ResolveObject() const;

	/** Resets reference to point to null */
	void Reset()
	{		
		AssetPathName = FName();
		SubPathString.Reset();
	}
	
	/** Check if this could possibly refer to a real object, or was initialized to null */
	FORCEINLINE bool IsValid() const
	{
		return !AssetPathName.IsNone();
	}

	/** Checks to see if this is initialized to null */
	FORCEINLINE bool IsNull() const
	{
		return AssetPathName.IsNone();
	}

	/** Check if this represents an asset, meaning it is not null but does not have a sub path */
	FORCEINLINE bool IsAsset() const
	{
		return !AssetPathName.IsNone() && SubPathString.IsEmpty();
	}

	/** Check if this represents a sub object, meaning it has a sub path */
	FORCEINLINE bool IsSubobject() const
	{
		return !AssetPathName.IsNone() && !SubPathString.IsEmpty();
	}

	/** Struct overrides */
	bool Serialize(FArchive& Ar);
	bool Serialize(FStructuredArchive::FSlot Slot);
	bool operator==(FSoftObjectPath const& Other) const;
	bool operator!=(FSoftObjectPath const& Other) const
	{
		return !(*this == Other);
	}
	FSoftObjectPath& operator=(FSoftObjectPath Other);
	bool ExportTextItem(FString& ValueStr, FSoftObjectPath const& DefaultValue, UObject* Parent, int32 PortFlags, UObject* ExportRootScope) const;
	bool ImportTextItem( const TCHAR*& Buffer, int32 PortFlags, UObject* Parent, FOutputDevice* ErrorText, FArchive* InSerializingArchive = nullptr );
	bool SerializeFromMismatchedTag(struct FPropertyTag const& Tag, FStructuredArchive::FSlot Slot);

	/** Serializes the internal path and also handles save/PIE fixups. Call this from the archiver overrides */
	void SerializePath(FArchive& Ar);

	/** Fixes up path for saving, call if saving with a method that skips SerializePath. This can modify the path, it will return true if it was modified */
	bool PreSavePath(bool* bReportSoftObjectPathRedirects = nullptr);

	/** 
	 * Handles when a path has been loaded, call if loading with a method that skips SerializePath. This does not modify path but might call callbacks
	 * @param InArchive The archive that loaded this path
	 */
	void PostLoadPath(FArchive* InArchive) const;

	/** Fixes up this SoftObjectPath to add the PIE prefix depending on what is currently active, returns true if it was modified. The overload that takes an explicit PIE instance is preferred, if it's available. */
	bool FixupForPIE();

	/** Fixes up this SoftObjectPath to add the PIE prefix for the given PIEInstance index, returns true if it was modified */
	bool FixupForPIE(int32 PIEInstance);

	/** Fixes soft object path for CoreRedirects to handle renamed native objects, returns true if it was modified */
	bool FixupCoreRedirects();

	FORCEINLINE friend uint32 GetTypeHash(FSoftObjectPath const& This)
	{
		uint32 Hash = 0;

		Hash = HashCombine(Hash, GetTypeHash(This.AssetPathName));
		Hash = HashCombine(Hash, GetTypeHash(This.SubPathString));
		return Hash;
	}

	/** Code needed by FSoftObjectPtr internals */
	static int32 GetCurrentTag()
	{
		return CurrentTag.GetValue();
	}
	static int32 InvalidateTag()
	{
		return CurrentTag.Increment();
	}
	static FSoftObjectPath GetOrCreateIDForObject(const UObject* Object);
	
	/** Adds list of packages names that have been created specifically for PIE, this is used for editor fixup */
	static void AddPIEPackageName(FName NewPIEPackageName);
	
	/** Disables special PIE path handling, call when PIE finishes to clear list */
	static void ClearPIEPackageNames();

private:
	/** Asset path, patch to a top level object in a package. This is /package/path.assetname */
	FName AssetPathName;

	/** Optional FString for subobject within an asset. This is the sub path after the : */
	FString SubPathString;

	/** Global counter that determines when we need to re-search based on path because more objects have been loaded **/
	static FThreadSafeCounter CurrentTag;

	/** Package names currently being duplicated, needed by FixupForPIE */
	static TSet<FName> PIEPackageNames;

	UObject* ResolveObjectInternal() const;
	UObject* ResolveObjectInternal(const TCHAR* PathString) const;

	friend struct Z_Construct_UScriptStruct_FSoftObjectPath_Statics;
};

<<<<<<< HEAD
inline FStringBuilderBase& operator<<(FStringBuilderBase& Builder, const FSoftObjectPath& Path)
{
	Path.ToString(Builder);
	return Builder;
}
=======
/** Fast non-alphabetical order that is only stable during this process' lifetime. */
struct FSoftObjectPathFastLess
{
	bool operator()(const FSoftObjectPath& Lhs, const FSoftObjectPath& Rhs) const
	{
		int32 Comp = Lhs.GetAssetPathName().CompareIndexes(Rhs.GetAssetPathName());
		if (Comp < 0)
		{
			return true;
		}
		return Comp == 0 && Lhs.GetSubPathString() < Rhs.GetSubPathString();
	}
};

/** Slow alphabetical order that is stable / deterministic over process runs. */
struct FSoftObjectPathLexicalLess
{
	bool operator()(const FSoftObjectPath& Lhs, const FSoftObjectPath& Rhs) const
	{
		int32 Comp = Lhs.GetAssetPathName().Compare(Rhs.GetAssetPathName());
		if (Comp < 0)
		{
			return true;
		}
		return Comp == 0 && Lhs.GetSubPathString() < Rhs.GetSubPathString();
	}
};
>>>>>>> 3ef0eaeb

/**
 * A struct that contains a string reference to a class, can be used to make soft references to classes
 */
struct COREUOBJECT_API FSoftClassPath : public FSoftObjectPath
{
	FSoftClassPath()
	{ }

	FSoftClassPath(FSoftClassPath const& Other)
		: FSoftObjectPath(Other)
	{ }

	/**
	 * Construct from a path string
	 */
	FSoftClassPath(const FString& PathString)
		: FSoftObjectPath(PathString)
	{ }

	/**
	 * Construct from an existing class, will do some string processing
	 */
	FSoftClassPath(const UClass* InClass)
		: FSoftObjectPath(InClass)
	{ }

	/**
	* Attempts to load the class.
	* @return Loaded UObject, or null if the class fails to load, or if the reference is not valid.
	*/
	template<typename T>
	UClass* TryLoadClass() const
	{
		if ( IsValid() )
		{
			return LoadClass<T>(nullptr, *ToString(), nullptr, LOAD_None, nullptr);
		}

		return nullptr;
	}

	/**
	 * Attempts to find a currently loaded object that matches this object ID
	 * @return Found UClass, or NULL if not currently loaded
	 */
	UClass* ResolveClass() const;

	bool SerializeFromMismatchedTag(const FPropertyTag& Tag, FStructuredArchive::FSlot Slot);

	static FSoftClassPath GetOrCreateIDForClass(const UClass *InClass);

private:
	/** Forbid creation for UObject. This class is for UClass only. Use FSoftObjectPath instead. */
	FSoftClassPath(const UObject* InObject) { }

	/** Forbidden. This class is for UClass only. Use FSoftObjectPath instead. */
	static FSoftObjectPath GetOrCreateIDForObject(const UObject *Object);
};

// Not deprecating these yet as it will lead to too many warnings in games
//UE_DEPRECATED(4.18, "FStringAssetReference was renamed to FSoftObjectPath as it is now not always a string and can also refer to a subobject")
typedef FSoftObjectPath FStringAssetReference;

//UE_DEPRECATED(4.18, "FStringClassReference was renamed to FSoftClassPath")
typedef FSoftClassPath FStringClassReference;

/** Options for how to set soft object path collection */
enum class ESoftObjectPathCollectType : uint8
{
	/** References is not tracked in any situation, transient reference */
	NeverCollect,
	/** Editor only reference, this is tracked for redirector fixup but not for cooking */
	EditorOnlyCollect,
	/** Game reference, this is gathered for both redirector fixup and cooking */
	AlwaysCollect,
};

/** Rules for actually serializing the internals of soft object paths */
enum class ESoftObjectPathSerializeType : uint8
{
	/** Never serialize the raw names */
	NeverSerialize,
	/** Only serialize if the archive has no size */
	SkipSerializeIfArchiveHasSize,
	/** Always serialize the soft object path internals */
	AlwaysSerialize,
};

class COREUOBJECT_API FSoftObjectPathThreadContext : public TThreadSingleton<FSoftObjectPathThreadContext>
{
	friend TThreadSingleton<FSoftObjectPathThreadContext>;
	friend struct FSoftObjectPathSerializationScope;

	FSoftObjectPathThreadContext() {}

	struct FSerializationOptions
	{
		FName PackageName;
		FName PropertyName;
		ESoftObjectPathCollectType CollectType;
		ESoftObjectPathSerializeType SerializeType;

		FSerializationOptions() : CollectType(ESoftObjectPathCollectType::AlwaysCollect) {}
		FSerializationOptions(FName InPackageName, FName InPropertyName, ESoftObjectPathCollectType InCollectType, ESoftObjectPathSerializeType InSerializeType) : PackageName(InPackageName), PropertyName(InPropertyName), CollectType(InCollectType), SerializeType(InSerializeType) {}
	};

	TArray<FSerializationOptions> OptionStack;
public:
	/** 
	 * Returns the current serialization options that were added using SerializationScope or LinkerLoad
	 *
	 * @param OutPackageName Package that this string asset belongs to
	 * @param OutPropertyName Property that this path belongs to
	 * @param OutCollectType Type of collecting that should be done
	 * @param Archive The FArchive that is serializing this path if known. If null it will check FUObjectThreadContext
	 */
	bool GetSerializationOptions(FName& OutPackageName, FName& OutPropertyName, ESoftObjectPathCollectType& OutCollectType, ESoftObjectPathSerializeType& OutSerializeType, FArchive* Archive = nullptr) const;
};

/** Helper class to set and restore serialization options for soft object paths */
struct FSoftObjectPathSerializationScope
{
	/** 
	 * Create a new serialization scope, which affects the way that soft object paths are saved
	 *
	 * @param SerializingPackageName Package that this string asset belongs to
	 * @param SerializingPropertyName Property that this path belongs to
	 * @param CollectType Set type of collecting that should be done, can be used to disable tracking entirely
	 */
	FSoftObjectPathSerializationScope(FName SerializingPackageName, FName SerializingPropertyName, ESoftObjectPathCollectType CollectType, ESoftObjectPathSerializeType SerializeType)
	{
		FSoftObjectPathThreadContext::Get().OptionStack.Emplace(SerializingPackageName, SerializingPropertyName, CollectType, SerializeType);
	}

	~FSoftObjectPathSerializationScope()
	{
		FSoftObjectPathThreadContext::Get().OptionStack.Pop();
	}
};<|MERGE_RESOLUTION|>--- conflicted
+++ resolved
@@ -220,13 +220,6 @@
 	friend struct Z_Construct_UScriptStruct_FSoftObjectPath_Statics;
 };
 
-<<<<<<< HEAD
-inline FStringBuilderBase& operator<<(FStringBuilderBase& Builder, const FSoftObjectPath& Path)
-{
-	Path.ToString(Builder);
-	return Builder;
-}
-=======
 /** Fast non-alphabetical order that is only stable during this process' lifetime. */
 struct FSoftObjectPathFastLess
 {
@@ -254,7 +247,12 @@
 		return Comp == 0 && Lhs.GetSubPathString() < Rhs.GetSubPathString();
 	}
 };
->>>>>>> 3ef0eaeb
+
+inline FStringBuilderBase& operator<<(FStringBuilderBase& Builder, const FSoftObjectPath& Path)
+{
+	Path.ToString(Builder);
+	return Builder;
+}
 
 /**
  * A struct that contains a string reference to a class, can be used to make soft references to classes
