--- conflicted
+++ resolved
@@ -93,7 +93,7 @@
 	InitializePlayer();
 	RefreshBurnIn();
 
-	if (bAutoPlay)
+	if (PlaybackSettings.bAutoPlay)
 	{
 		SequencePlayer->Play();
 	}
@@ -113,13 +113,13 @@
 {
 	Super::PostLoad();
 
-<<<<<<< HEAD
 	// If autoplay was previously enabled, initialize the playback settings to autoplay
 	if (bAutoPlay_DEPRECATED)
 	{
 		PlaybackSettings.bAutoPlay = bAutoPlay_DEPRECATED;
 		bAutoPlay_DEPRECATED = false;
-=======
+	}
+
 	// ~~~~~~~~~~~~~~~~~~~~~~~~~~~~~~~~~~~~~~~~~~~~~~~~~~~~~~~~~~~~~~~~~~~~~~~~~~~~~~~~~~~~~~~~~~~~~~~~~~~
 	// We intentionally do not attempt to load any asset in PostLoad other than by way of LoadPackageAsync
 	// since under some circumstances it is possible for the sequence to only be partially loaded.
@@ -133,7 +133,6 @@
 		{
 			LoadPackageAsync(LevelSequence.GetLongPackageName(), FLoadPackageAsyncDelegate::CreateUObject(this, &ALevelSequenceActor::OnSequenceLoaded));
 		}
->>>>>>> 68550006
 	}
 
 #if WITH_EDITORONLY_DATA
@@ -203,26 +202,8 @@
 {
 	if (Result == EAsyncLoadingResult::Succeeded)
 	{
-<<<<<<< HEAD
-		FMovieSceneSequencePlaybackSettings PlaybackSettingsCopy = PlaybackSettings;
-
-		PlaybackSettingsCopy.BindingOverrides = BindingOverrides;
-		if (bOverrideInstanceData)
-		{
-			PlaybackSettingsCopy.InstanceData = DefaultInstanceData;
-		}
-
-		SequencePlayer = NewObject<ULevelSequencePlayer>(this, "AnimationPlayer");
-		SequencePlayer->Initialize(LevelSequenceAsset, World, PlaybackSettingsCopy);
-		SequencePlayer->SetEventReceivers(TArray<UObject*>(AdditionalEventReceivers));
-
-		RefreshBurnIn();
-
-		if (PlaybackSettingsCopy.bAutoPlay)
-=======
 		ULevelSequence* LevelSequenceAsset = GetSequence();
 		if (SequencePlayer->GetSequence() != LevelSequenceAsset)
->>>>>>> 68550006
 		{
 			SequencePlayer->Initialize(LevelSequenceAsset, GetWorld(), PlaybackSettings);
 		}
