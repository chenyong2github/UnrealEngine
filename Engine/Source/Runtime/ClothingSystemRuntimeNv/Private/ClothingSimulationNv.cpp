--- conflicted
+++ resolved
@@ -34,15 +34,6 @@
 DECLARE_CYCLE_STAT(TEXT("Fill Context"), STAT_NvClothFillContext, STATGROUP_Physics);
 DECLARE_CYCLE_STAT(TEXT("Update Anim Drive"), STAT_NvClothUpdateAnimDrive, STATGROUP_Physics);
 
-<<<<<<< HEAD
-=======
-static TAutoConsoleVariable<float> GClothMaxDeltaTimeTeleportMultiplier(
-	TEXT("p.Cloth.MaxDeltaTimeTeleportMultiplier"),
-	1.5f,
-	TEXT("A multiplier of the MaxPhysicsDelta time at which we will automatically just teleport cloth to its new location\n")
-	TEXT(" default: 1.5"));
-
->>>>>>> fa8a8d0d
 //=============================================================================
 // FClothingSimulationContextNv
 //=============================================================================
@@ -50,10 +41,6 @@
 FClothingSimulationContextNv::FClothingSimulationContextNv()
 	: PredictedLod(0)
 	, WindAdaption(0.0f)
-<<<<<<< HEAD
-=======
-	, TeleportMode(EClothingTeleportMode::None)
->>>>>>> fa8a8d0d
 	, MaxDistanceScale(1.f)
 {
 }
@@ -68,19 +55,9 @@
 	LLM_SCOPE(ELLMTag::SkeletalMesh);
 
 	FClothingSimulationContextCommon::Fill(InComponent, InDeltaSeconds, InMaxPhysicsDelta);
-<<<<<<< HEAD
 
 	PredictedLod = InComponent->PredictedLODLevel;
 
-=======
-
-	PredictedLod = InComponent->PredictedLODLevel;
-
-	TeleportMode = (InDeltaSeconds > InMaxPhysicsDelta * GClothMaxDeltaTimeTeleportMultiplier.GetValueOnGameThread()) ?
-		EClothingTeleportMode::Teleport :
-		InComponent->ClothTeleportMode;
-
->>>>>>> fa8a8d0d
 	MaxDistanceScale = InComponent->GetClothMaxDistanceScale();
 }
 
@@ -1065,8 +1042,22 @@
 			bool bOldLodMapped = LodMap.IsValidIndex(CurrentMeshLodIndex) && LodMap[CurrentMeshLodIndex] != INDEX_NONE;
 
 			// Get the clothing LOD mapped from the mesh predicted LOD
-			const int32 PredictedClothingLod = LodMap[InPredictedLod];
+
+
 			const int32 OldClothingLod = bOldLodMapped ? LodMap[CurrentMeshLodIndex] : INDEX_NONE;
+
+			// If potentialLod doesn't map to a valid LOD, we try higher LOD levels for a valid LOD.
+			// Asset might only have lod on LOD 1 and not 0, however if mesh doesn't force LOD to 1, 
+			// asset will not be assigned valid LOD index and will not generate sim data, breaking things.
+			int32 PredictedClothingLod = INDEX_NONE;
+			for (int32 PotentialLod = InPredictedLod; PotentialLod < LodMap.Num(); ++PotentialLod)
+			{
+				if (LodMap[PotentialLod] != INDEX_NONE)
+				{
+					PredictedClothingLod = LodMap[PotentialLod];
+					break;
+				}
+			}
 
 			if(PredictedClothingLod == Actor.CurrentLodIndex)
 			{
