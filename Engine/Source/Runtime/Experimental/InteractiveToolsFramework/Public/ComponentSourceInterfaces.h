--- conflicted
+++ resolved
@@ -21,10 +21,7 @@
 struct INTERACTIVETOOLSFRAMEWORK_API FComponentMaterialSet
 {
 	TArray<UMaterialInterface*> Materials;
-<<<<<<< HEAD
 	bool operator!=(const FComponentMaterialSet& Other) const;
-=======
->>>>>>> c7e705f4
 };
 
 
@@ -65,14 +62,9 @@
 	/**
 	 * Get material set provided by this source
 	 * @param MaterialSetOut returned material set
-<<<<<<< HEAD
 	 * @param bAssetMaterials if an underlying asset exists, return the Asset-level material assignment instead of the component materials
 	 */
 	virtual void GetMaterialSet(FComponentMaterialSet& MaterialSetOut, bool bAssetMaterials = false) const;
-=======
-	 */
-	void GetMaterialSet(FComponentMaterialSet& MaterialSetOut) const;
->>>>>>> c7e705f4
 
 	/**
 	 * @return the transform on this component
@@ -94,7 +86,13 @@
 	 */
 	void SetOwnerVisibility(bool bVisible) const;
 
-<<<<<<< HEAD
+
+	/**
+	 * Checks if the underlying asset that would be edited by CommitMesh() is the same for two ComponentTargets
+	 * @param OtherTarget Another component target to compare against
+	 * @return true if both component targets are known to share the same source asset
+	 */
+	virtual bool HasSameSourceData(const FPrimitiveComponentTarget& OtherTarget) const = 0;
 
 	/**
 	 * Commit an update to the material set. This may generate a transaction.
@@ -104,8 +102,6 @@
 	virtual void CommitMaterialSetUpdate(const FComponentMaterialSet& MaterialSet, bool bApplyToAsset);
 
 
-=======
->>>>>>> c7e705f4
 	struct FCommitParams
 	{
 		FMeshDescription* MeshDescription{ nullptr };
