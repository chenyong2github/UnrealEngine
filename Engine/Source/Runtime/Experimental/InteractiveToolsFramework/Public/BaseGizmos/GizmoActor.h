--- conflicted
+++ resolved
@@ -9,6 +9,7 @@
 class UGizmoArrowComponent;
 class UGizmoRectangleComponent;
 class UGizmoCircleComponent;
+class UGizmoBoxComponent;
 class UGizmoLineHandleComponent;
 
 
@@ -27,11 +28,7 @@
 	/** Add standard arrow component to Actor, generally used for axis-translation */
 	static UGizmoArrowComponent* AddDefaultArrowComponent(
 		UWorld* World, AActor* Actor,
-<<<<<<< HEAD
 		const FLinearColor& Color, const FVector& LocalDirection, const float Length = 80.0f
-=======
-		const FLinearColor& Color, const FVector& LocalDirection, const float Length = 60.f
->>>>>>> c7e705f4
 	);
 	/** Add standard rectangle component to Actor, generally used for plane-translation */
 	static UGizmoRectangleComponent* AddDefaultRectangleComponent(
@@ -41,7 +38,15 @@
 	/** Add standard circle component to Actor, generally used for axis-rotation */
 	static UGizmoCircleComponent* AddDefaultCircleComponent(
 		UWorld* World, AActor* Actor,
-		const FLinearColor& Color, const FVector& PlaneNormal
+		const FLinearColor& Color, const FVector& PlaneNormal,
+		float Radius = 120.0f
+	);
+
+	/** Add standard 3D box component to Actor. By default the box is axis-aligned, centered at the specified Origin */
+	static UGizmoBoxComponent* AddDefaultBoxComponent(
+		UWorld* World, AActor* Actor,
+		const FLinearColor& Color, const FVector& Origin, 
+		const FVector& Dimensions = FVector(20.0f, 20.0f, 20.0f)
 	);
 
 	/** Add standard disk component to Actor, generally used for handles */
