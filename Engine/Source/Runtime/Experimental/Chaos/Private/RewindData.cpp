// Copyright Epic Games, Inc. All Rights Reserved.

#include "RewindData.h"
#include "PBDRigidsSolver.h"
#include "PhysicsProxy/SingleParticlePhysicsProxy.h"
#include "HAL/IConsoleManager.h"
#include "Chaos/PBDJointConstraints.h"
#include "Misc/FileHelper.h"
#include "Misc/Paths.h"

namespace Chaos
{

int32 EnableResimCache = 1;
FAutoConsoleVariableRef CVarEnableEnableResimCache(TEXT("p.EnableResimCache"), EnableResimCache, TEXT("If enabled, provides a resim cache to speed up certain computations"));

FVec3 FGeometryParticleState::ZeroVector = FVec3(0);

void FGeometryParticleStateBase::SyncSimWritablePropsFromSim(FDirtyPropData Manager,const TPBDRigidParticleHandle<FReal,3>& Rigid)
{
	FDirtyChaosPropertyFlags Flags;
	Flags.MarkDirty(EChaosPropertyFlags::XR);
	Flags.MarkDirty(EChaosPropertyFlags::Velocities);
	Flags.MarkDirty(EChaosPropertyFlags::DynamicMisc);
	FDirtyChaosProperties Dirty;
	Dirty.SetFlags(Flags);

#if 0
	ParticlePositionRotation.SyncRemoteData(Manager,Dirty,[&Rigid](auto& Data)
	{
		Data.CopyFrom(Rigid);
	});

	Velocities.SyncRemoteData(Manager,Dirty,[&Rigid](auto& Data)
	{
		Data.SetV(Rigid.PreV());
		Data.SetW(Rigid.PreW());
	});

	KinematicTarget.SyncRemoteData(Manager, Dirty, [&Rigid](auto& Data)
	{
		Data = Rigid.KinematicTarget();
	});

	DynamicsMisc.SyncRemoteData(Manager, Dirty, [&Rigid](auto& Data)
	{
		Data.CopyFrom(Rigid);
		Data.SetObjectState(Rigid.PreObjectState());	//everything else is not writable by sim so must be the same
	});
#endif
}

void FGeometryParticleStateBase::SyncDirtyDynamics(FDirtyPropData& DestManager,const FDirtyChaosProperties& Dirty,const FConstDirtyPropData& SrcManager)
{
#if 0
	FParticleDirtyData DirtyFlags;
	DirtyFlags.SetFlags(Dirty.GetFlags());

	Dynamics.SyncRemoteData(DestManager,DirtyFlags,[&Dirty,&SrcManager](auto& Data)
	{
		Data = Dirty.GetDynamics(*SrcManager.Ptr,SrcManager.DataIdx);
	});
#endif
}

bool SimWritablePropsMayChange(const TGeometryParticleHandle<FReal,3>& Handle)
{
	const auto ObjectState = Handle.ObjectState();
	return ObjectState == EObjectStateType::Dynamic || ObjectState == EObjectStateType::Sleeping;
}

template <bool bSkipDynamics>
bool FGeometryParticleStateBase::IsInSync(const FGeometryParticleHandle& Handle, const FFrameAndPhase FrameAndPhase, const FDirtyPropertiesPool& Pool) const
{
	if(!ParticlePositionRotation.IsInSync(Handle, FrameAndPhase, Pool))
	{
		return false;
	}

	if(!NonFrequentData.IsInSync(Handle, FrameAndPhase, Pool))
	{
		return false;
	}

	//todo: deal with state change mismatch

	if(auto Kinematic = Handle.CastToKinematicParticle())
	{
		if(!Velocities.IsInSync(*Kinematic, FrameAndPhase, Pool))
		{
			return false;
		}

		if (!KinematicTarget.IsInSync(*Kinematic, FrameAndPhase, Pool))
		{
			return false;
		}
	}

	if(auto Rigid = Handle.CastToRigidParticle())
	{
		if(!bSkipDynamics)
		{
			if (!Dynamics.IsInSync(*Rigid, FrameAndPhase, Pool))
			{
				return false;
			}
		}

		if(!DynamicsMisc.IsInSync(*Rigid, FrameAndPhase, Pool))
		{
			return false;
		}

		if(!MassProps.IsInSync(*Rigid, FrameAndPhase, Pool))
		{
			return false;
		}
	}

	//TODO: this assumes geometry is never modified. Geometry modification has various issues in higher up Chaos code. Need stable shape id
	//For now iterate over all the shapes in latest and see if they have any mismatches
	/*if(ShapesArrayState.PerShapeData.Num())
	{
		return false;	//if any shapes changed just resim, this is not efficient but at least it's correct
	}*/
	return true;
}

template <bool bSkipDynamics>
bool FJointStateBase::IsInSync(const FPBDJointConstraintHandle& Handle, const FFrameAndPhase FrameAndPhase, const FDirtyPropertiesPool& Pool) const
{
	if (!JointSettings.IsInSync(Handle, FrameAndPhase, Pool))
	{
		return false;
	}

	return true;
}

bool FRewindData::RewindToFrame(int32 Frame)
{
	QUICK_SCOPE_CYCLE_COUNTER(RewindToFrame);

	EnsureIsInPhysicsThreadContext();
	//Can't go too far back
	const int32 EarliestFrame = GetEarliestFrame_Internal();
	if(Frame < EarliestFrame)
	{
		return false;
	}

	//If we need to save and we are right on the edge of the buffer, we can't go back to earliest frame
	if(Frame == EarliestFrame && bNeedsSave && FramesSaved == Managers.Capacity())
	{
		return false;
	}

	//If property changed between Frame and CurFrame, record the latest value and rewind to old
	FFrameAndPhase RewindFrameAndPhase{ Frame, FFrameAndPhase::PostPushData };
	FFrameAndPhase CurFrameAndPhase{ CurFrame, FFrameAndPhase::PrePushData };

	auto RewindHelper = [RewindFrameAndPhase, CurFrameAndPhase, this](auto Obj, bool bResimAsSlave, auto& Property, const auto& RewindFunc) -> bool
	{
		if (bResimAsSlave)
		{
	//If we're rewinding a particle that doesn't need to save head (resim as slave never checks for desync so we don't care about head)
		if (auto Val = Property.Read(RewindFrameAndPhase, PropertiesPool))
		{
				RewindFunc(Obj, *Val);
			}
		}
		else
	{
			//If we're rewinding an object that needs to save head (during resim when we get back to latest frame and phase we need to check for desync)
		if (!Property.IsClean(RewindFrameAndPhase))
		{
				CopyDataFromObject(Property.WriteAccessMonotonic(CurFrameAndPhase, PropertiesPool), *Obj);
				RewindFunc(Obj, *Property.Read(RewindFrameAndPhase, PropertiesPool));

			return true;
		}
		}

		return false;
	};
			
	for(FDirtyParticleInfo& DirtyParticleInfo : DirtyParticles)
	{
		FGeometryParticleHandle* PTParticle = DirtyParticleInfo.GetObjectPtr();

		//rewind is about to start, all particles should be in sync at this point
		ensure(PTParticle->SyncState() == ESyncState::InSync);
		
		FGeometryParticleStateBase& History = DirtyParticleInfo.AddFrame(CurFrame);	//non-const in case we need to record what's at head for a rewind (CurFrame has already been increased to the next frame)

		const bool bResimAsSlave = DirtyParticleInfo.bResimAsSlave;
		bool bAnyChange = RewindHelper(PTParticle, bResimAsSlave, History.ParticlePositionRotation, [](auto Particle, const auto& Data) {Particle->SetXR(Data); });
		bAnyChange |= RewindHelper(PTParticle, bResimAsSlave, History.NonFrequentData, [](auto Particle, const auto& Data) {Particle->SetNonFrequentData(Data); });
		bAnyChange |= RewindHelper(PTParticle->CastToKinematicParticle(), bResimAsSlave, History.Velocities, [](auto Particle, const auto& Data) {Particle->SetVelocities(Data); });
		bAnyChange |= RewindHelper(PTParticle->CastToKinematicParticle(), bResimAsSlave, History.KinematicTarget, [](auto Particle, const auto& Data) {Particle->SetKinematicTarget(Data); });
		bAnyChange |= RewindHelper(PTParticle->CastToRigidParticle(),bResimAsSlave,  History.Dynamics, [](auto Particle, const auto& Data) {Particle->SetDynamics(Data); });
		bAnyChange |= RewindHelper(PTParticle->CastToRigidParticle(),bResimAsSlave,  History.DynamicsMisc, [Evolution = Solver->GetEvolution()](auto Particle, const auto& Data) {Particle->SetDynamicMisc(Data, *Evolution); });
		bAnyChange |= RewindHelper(PTParticle->CastToRigidParticle(),bResimAsSlave,  History.MassProps, [](auto Particle, const auto& Data) {Particle->SetMassProps(Data); });

		if (!bResimAsSlave)
		{
			if (bAnyChange)
			{
				//particle actually changes not just created/streamed so need to update its state

				//Data changes so send back to GT for interpolation. TODO: improve this in case data ends up being identical in resim
				Solver->GetEvolution()->GetParticles().MarkTransientDirtyParticle(DirtyParticleInfo.GetObjectPtr());

				DirtyParticleInfo.DirtyDynamics = INDEX_NONE;	//make sure to undo this as we want to record it again during resim

				//for now just mark anything that changed as enabled during resim. TODO: use bubble
				DirtyParticleInfo.GetObjectPtr()->SetEnabledDuringResim(true);
			}

			if (DirtyParticleInfo.InitializedOnStep > Frame)
			{
				//hasn't initialized yet, so disable
				//must do this after rewind because SetDynamicsMisc will re-enable
				//(the disable is a temp way to ignore objects not spawned yet, they weren't really disabled which is why it gets re-enabled)
				Solver->GetEvolution()->DisableParticle(DirtyParticleInfo.GetObjectPtr());
			}
		}
	}

	for(FDirtyJointInfo& DirtyJointInfo : DirtyJoints)
	{
		FPBDJointConstraintHandle* Joint = DirtyJointInfo.GetObjectPtr();

		//rewind is about to start, all particles should be in sync at this point
		ensure(Joint->SyncState() == ESyncState::InSync);

		FJointStateBase& History = DirtyJointInfo.AddFrame(CurFrame);	//non-const in case we need to record what's at head for a rewind (CurFrame has already been increased to the next frame)

	}

	CurFrame = Frame;
	bNeedsSave = false;
	FramesSaved = 0; //can't rewind before this point. This simplifies saving the state at head

	return true;
}

template <bool bSkipDynamics, typename TDirtyInfo>
void FRewindData::DesyncIfNecessary(TDirtyInfo& Info, const FFrameAndPhase FrameAndPhase)
{
	ensure(IsResim());	//shouldn't bother with desync unless we're resimming

	auto Handle = Info.GetObjectPtr();
	const auto& History = Info.GetHistory();
	if (Handle->SyncState() == ESyncState::InSync && !History.template IsInSync<bSkipDynamics>(*Handle, FrameAndPhase, PropertiesPool))
	{
		if (!SkipDesyncTest)
		{
			//first time desyncing so need to clear history from this point into the future
			DesyncObject(Info, FrameAndPhase);
		}
	}
}

void FRewindData::FinishFrame()
{
	QUICK_SCOPE_CYCLE_COUNTER(RewindDataFinishFrame);

	if (IsResim())
	{
		FFrameAndPhase FutureFrame{ CurFrame + 1, FFrameAndPhase::PrePushData };

		auto FinishHelper = [this, FutureFrame](auto& DirtyObjs)
		{
			for (auto& Info : DirtyObjs)
		{
			if (Info.bResimAsSlave)
			{
				//resim as slave means always in sync and no cleanup needed
				continue;
			}

			auto& Handle = *Info.GetObjectPtr();
				if (Handle.ResimType() == EResimType::FullResim)
				{
					if (IsFinalResim())
					{
						//Last resim so mark as in sync
						Handle.SetSyncState(ESyncState::InSync);
						Handle.SetEnabledDuringResim(false);

						//Anything saved on upcoming frame (was done during rewind) can be removed since we are now at head
						Info.ClearPhaseAndFuture(FutureFrame);
					}
					else
					{
						//solver doesn't affect dynamics, so no reason to test if they desynced from original sim
						//question: should we skip all other properties? dynamics is a commonly changed one but might be worth skipping everything solver skips
						DesyncIfNecessary</*bSkipDynamics=*/true>(Info, FutureFrame);
					}
				}
			}
		};

		FinishHelper(DirtyParticles);
		FinishHelper(DirtyJoints);
	}
	

	++CurFrame;
	LatestFrame = FMath::Max(LatestFrame, CurFrame);
}

void FRewindData::DumpHistory_Internal(const int32 FramePrintOffset, const FString& Filename)
{
	FStringOutputDevice Out;
	const int32 EarliestFrame = GetEarliestFrame_Internal();
	for(int32 Frame = EarliestFrame; Frame < CurFrame; ++Frame)
	{
		for (int32 Phase = 0; Phase < FFrameAndPhase::EParticleHistoryPhase::NumPhases; ++Phase)
		{
			for(const FDirtyParticleInfo& Info : DirtyParticles)
			{
				Out.Logf(TEXT("Frame:%d Phase:%d\n"), Frame + FramePrintOffset, Phase);
				FGeometryParticleState State = GetPastStateAtFrame(*Info.GetObjectPtr(), Frame, (FFrameAndPhase::EParticleHistoryPhase)Phase);
				Out.Logf(TEXT("%s\n"), *State.ToString());
			}
		}
	}

	FString Path = FPaths::ProfilingDir() + FString::Printf(TEXT("/RewindData/%s_%d_%d.txt"), *Filename, EarliestFrame + FramePrintOffset, CurFrame - 1 + FramePrintOffset);
	FFileHelper::SaveStringToFile(Out, *Path);
	UE_LOG(LogChaos, Warning, TEXT("Saved:%s"), *Path);
}

CHAOS_API int32 SkipDesyncTest = 0;
FAutoConsoleVariableRef CVarSkipDesyncTest(TEXT("p.SkipDesyncTest"), SkipDesyncTest, TEXT("Skips hard desync test, this means all particles will assume to be clean except spawning at different times. This is useful for a perf lower bound, not actually correct"));

void FRewindData::AdvanceFrameImp(IResimCacheBase* ResimCache)
{
	FramesSaved = FMath::Min(FramesSaved+1,static_cast<int32>(Managers.Capacity()-1));

	const int32 EarliestFrame = CurFrame - 1 - FramesSaved;
	const FFrameAndPhase FrameAndPhase{ CurFrame, FFrameAndPhase::PostCallbacks };

	auto AdvanceHelper = [this, EarliestFrame, FrameAndPhase](auto& DirtyObjects, const auto& DesyncFunc, const auto& AdvanceDirtyFunc)
	{
		for (int32 DirtyIdx = DirtyObjects.Num() - 1; DirtyIdx >= 0; --DirtyIdx)
	{
			auto& Info = DirtyObjects.GetDenseAt(DirtyIdx);

		ensure(IsResimAndInSync(*Info.GetObjectPtr()) || Info.GetHistory().IsClean(FrameAndPhase));  //Sim hasn't run yet so PostCallbacks (sim results) should be clean

		//if hasn't changed in a while stop tracking
		if (Info.LastDirtyFrame < EarliestFrame)
		{
				RemoveObject(Info.GetObjectPtr());
		}
		else
		{

			auto Handle = Info.GetObjectPtr();
			Info.bResimAsSlave = Handle->ResimType() == EResimType::ResimAsSlave;

			if (IsResim() && !Info.bResimAsSlave)
			{
					DesyncIfNecessary</*bSkipDynamics=*/false>(Info, FrameAndPhase);
			}

				if (IsResim() && Handle->SyncState() != ESyncState::InSync && !SkipDesyncTest)
			{
				Handle->SetEnabledDuringResim(true);	//for now just mark anything out of sync as resim enabled. TODO: use bubble
					DesyncFunc(Handle);
				}

				AdvanceDirtyFunc(Info, Handle);
			}
		}
	};

	TArray<FGeometryParticleHandle*> DesyncedParticles;
	if (IsResim())
	{
		DesyncedParticles.Reserve(DirtyParticles.Num());
			}

	AdvanceHelper(DirtyParticles,
		[&DesyncedParticles](FGeometryParticleHandle* DesyncedHandle)
		{
			DesyncedParticles.Add(DesyncedHandle);
		},

		[this, FrameAndPhase](FDirtyParticleInfo& Info, FGeometryParticleHandle* Handle)
		{
			if (Info.DirtyDynamics == CurFrame && !IsResimAndInSync(*Handle))
			{
				//we only need to check the cast because right now there's no property system on PT, so any time a sim callback touches a particle we just mark it as dirty dynamics
				if (auto Rigid = Handle->CastToRigidParticle())
				{
					//sim callback is finished so record the dynamics before solve starts
					FGeometryParticleStateBase& Latest = Info.AddFrame(CurFrame);
					Latest.Dynamics.WriteAccessMonotonic(FrameAndPhase, PropertiesPool).CopyFrom(*Rigid);
				}
			}
		});

	AdvanceHelper(DirtyJoints, [](const FPBDJointConstraintHandle*) {}, [](const FDirtyJointInfo&, const FPBDJointConstraintHandle*) {});

<<<<<<< HEAD
	//TODO: if joint is desynced we should desync particles as well
	//If particle of joint is desynced, we need to make sure the joint is reconsidered too for optimization, though maybe not "desynced"
=======
bool FRewindData::RewindToFrame(int32 Frame)
{
	ensure(IsInPhysicsThreadContext());
	//Can't go too far back
	const int32 EarliestFrame = GetEarliestFrame_Internal();
	if(Frame < EarliestFrame)
	{
		return false;
	}
>>>>>>> efc9b2f3

	if(IsResim() && ResimCache)
	{
		ResimCache->SetDesyncedParticles(MoveTemp(DesyncedParticles));
	}
}

#ifndef REWIND_DESYNC
#define REWIND_DESYNC 0
#endif

<<<<<<< HEAD
void FRewindData::PushGTDirtyData(const FDirtyPropertiesManager& SrcManager,const int32 SrcDataIdx,const FDirtyProxy& Dirty, const FShapeDirtyData* ShapeDirtyData)
{
	//This records changes enqueued by GT.
	bNeedsSave = true;
=======
	int32 DataIdx = 0;
	for(FDirtyParticleInfo& DirtyParticleInfo : AllDirtyParticles)
	{
		DirtyParticleInfo.bDesync = false;	//after rewind particle is pristine
		DirtyParticleInfo.MostDesynced = ESyncState::InSync;

		//Rewind so want to make sure data is pushed back to external thread
		Solver->GetEvolution()->GetParticles().MarkTransientDirtyParticle(DirtyParticleInfo.GetPTParticle());

		//Note: it's debatable if we should rewind to PrePushData or PostPushData
		//If you rewind to PrePushData and resim the data will be reapplied automatically
		//The downside with this is that for unit testing it makes it harder to see that the GT data is being properly aligned as an input for the solver step
		if (FGeometryParticleStateBase* RewindState = DirtyParticleInfo.Frames[Frame].GetState(FParticleHistoryEntry::PostPushData, Frame, Buffer))
		{
			//at least one property will change between Frame and CurFrame, so make sure that property is saved (needed for quick resim to snap to future)
			FParticleHistoryEntry& LatestEntry = DirtyParticleInfo.AddFrame(CurFrame, Buffer, PropertiesPool);
			FGeometryParticleStateBase& LatestState = LatestEntry.GetStateChecked(FParticleHistoryEntry::PostPushData, CurFrame, Buffer);
			LatestState.RecordAnyDirty(*DirtyParticleInfo.GetPTParticle(), PropertiesPool, *RewindState);
>>>>>>> efc9b2f3

	IPhysicsProxyBase* Proxy = Dirty.Proxy;

	//Helper to group most of the common logic about push data recording
	//NOTE: when possible use passed in CopyFunc to do work, if lambda returns false you cannot record to history buffer
	auto CopyHelper = [this, Proxy](auto Object, const auto& CopyFunc) -> bool
	{
		//Don't bother tracking static particles. We assume they stream in and out and don't need to be rewound
		//TODO: find a way to skip statics that stream in and out - gameplay can technically spawn/destroy these so we can't just ignore statics
		/*if(PTParticle->CastToKinematicParticle() == nullptr)
		{
			return;
		}*/

		//During a resim the same exact push data comes from gt
		//If the particle is already in sync, it will stay in sync so no need to touch history
		if (IsResim() && Object->SyncState() == ESyncState::InSync)
		{
			return false;
		}

		if (IsResim() && Proxy->GetInitializedStep() == CurFrame)
		{
			//Particle is reinitialized, since it's out of sync it must be at a different time
			//So make sure it's considered during resim
			//TODO: should check if in bubble
			Object->SetEnabledDuringResim(true);
		}

<<<<<<< HEAD
		auto& Info = FindOrAddDirtyObj(*Object, Proxy->IsInitialized() ? INDEX_NONE : CurFrame);
		auto& Latest = Info.AddFrame(CurFrame);
=======
		ParticleToAllDirtyIdx.RemoveChecked(UniqueIdx);
	}
}

/* Query the state of particles from the past. Once a rewind happens state captured must be queried using GetFutureStateAtFrame */
FGeometryParticleState FRewindData::GetPastStateAtFrame(const FGeometryParticleHandle& Handle,int32 Frame) const
{
	ensure(!IsResim());
	ensure(Frame >= GetEarliestFrame_Internal());	//can't get state from before the frame we rewound to

	const FDirtyParticleInfo* Info = FindParticle(Handle.UniqueIdx());
	const FGeometryParticleStateBase* State = Info ? GetStateAtFrameImp(*Info, Frame) : nullptr;
	return FGeometryParticleState(State,Handle, PropertiesPool);
}
>>>>>>> efc9b2f3

		//At this point all phases should be clean
		ensure(Latest.IsClean(FFrameAndPhase{ CurFrame, FFrameAndPhase::PrePushData }));

		//Most objects never change but may be created/destroyed often due to streaming
		//To avoid useless writes we call this function before PushData is processed.
		//This means we will skip objects that are streamed in since they never change
		//So if Proxy has initialized it means the particle isn't just streaming in, it's actually changing
		if (Info.InitializedOnStep < CurFrame)
		{
			CopyFunc(Latest);
		}

		ensure(Latest.IsClean(FFrameAndPhase{ CurFrame, FFrameAndPhase::PostPushData }));   //PostPushData is untouched
		ensure(Latest.IsClean(FFrameAndPhase{ CurFrame, FFrameAndPhase::PostCallbacks }));	//PostCallback is untouched

		return true;
	};

	auto DirtyPropHelper = [this, &Dirty](auto& Property, const EChaosPropertyFlags PropName, const auto& Object)
	{
		if (Dirty.PropertyData.IsDirty(PropName))
		{
			auto& Data = Property.WriteAccessMonotonic(FFrameAndPhase{ CurFrame, FFrameAndPhase::PrePushData }, PropertiesPool);
			CopyDataFromObject(Data, Object);
		}
	};

	switch(Dirty.Proxy->GetType())
	{
	case EPhysicsProxyType::SingleParticleProxy:
	{
		auto ParticleProxy = static_cast<FSingleParticlePhysicsProxy*>(Dirty.Proxy);
		FGeometryParticleHandle* PTParticle = ParticleProxy->GetHandle_LowLevel();

		const bool bKeepRecording = CopyHelper(PTParticle, [PTParticle, &DirtyPropHelper](FGeometryParticleStateBase& Latest)
		{
			DirtyPropHelper(Latest.ParticlePositionRotation, EChaosPropertyFlags::XR, *PTParticle);
			DirtyPropHelper(Latest.NonFrequentData, EChaosPropertyFlags::NonFrequentData, *PTParticle);

			if (auto Kinematic = PTParticle->CastToKinematicParticle())
			{
				DirtyPropHelper(Latest.Velocities, EChaosPropertyFlags::Velocities, *Kinematic);
				DirtyPropHelper(Latest.KinematicTarget, EChaosPropertyFlags::KinematicTarget, *Kinematic);

				if (auto Rigid = Kinematic->CastToRigidParticle())
				{
					DirtyPropHelper(Latest.DynamicsMisc, EChaosPropertyFlags::DynamicMisc, *Rigid);
					DirtyPropHelper(Latest.MassProps, EChaosPropertyFlags::MassProps, *Rigid);
				}
			}
		});

		if(bKeepRecording)
		{
			//Dynamics are not available at head (sim zeroes them out), so we have to record them as PostPushData (since they're applied as part of PushData)
			if (auto NewData = Dirty.PropertyData.FindDynamics(SrcManager, SrcDataIdx))
			{
				FDirtyParticleInfo& Info = FindOrAddDirtyObj(*PTParticle, ParticleProxy->IsInitialized() ? INDEX_NONE : CurFrame);
				FGeometryParticleStateBase& Latest = Info.AddFrame(CurFrame);
				const FFrameAndPhase PostPushData{ CurFrame, FFrameAndPhase::PostPushData };
				Latest.Dynamics.WriteAccessMonotonic(PostPushData, PropertiesPool) = *NewData;
				Info.DirtyDynamics = CurFrame;	//Need to save the dirty dynamics into the next phase as well (it's possible a callback will stomp the dynamics value, so that's why it's pending)

				ensure(Latest.IsCleanExcludingDynamics(PostPushData)); //PostPushData is untouched except for dynamics
			}
		}
		break;
	}
	case EPhysicsProxyType::JointConstraintType:
	{
		auto JointProxy = static_cast<FJointConstraintPhysicsProxy*>(Dirty.Proxy);
		FPBDJointConstraintHandle* Joint = JointProxy->GetHandle();

		CopyHelper(Joint, [Joint, &DirtyPropHelper](FJointStateBase& Latest)
		{
			DirtyPropHelper(Latest.JointSettings, EChaosPropertyFlags::JointSettings, *Joint);
		});
		break;
	}
	default:
	{
		ensure(false);	//Unsupported proxy type
	}
	}
}

void FRewindData::SpawnProxyIfNeeded(FSingleParticlePhysicsProxy& Proxy)
{
	if(Proxy.GetInitializedStep() > CurFrame)
	{
		FGeometryParticleHandle* Handle = Proxy.GetHandle_LowLevel();
		FDirtyParticleInfo& Info = FindOrAddDirtyObj(*Handle, CurFrame);

		Solver->GetEvolution()->EnableParticle(Handle, nullptr);
		if(Proxy.GetInitializedStep() != CurFrame)
		{
			DesyncObject(Info, FFrameAndPhase{ Proxy.GetInitializedStep(), FFrameAndPhase::PrePushData });	//Spawned earlier so mark as desynced from that first frame
			Proxy.SetInitialized(CurFrame);
		}
	}
}

void FRewindData::MarkDirtyFromPT(FGeometryParticleHandle& Handle)
{
	FDirtyParticleInfo& Info = FindOrAddDirtyObj(Handle);

	Info.DirtyDynamics = CurFrame;

	const bool bRecordingHistory = !IsResimAndInSync(Handle);

	FGeometryParticleStateBase& Latest = Info.AddFrame(CurFrame);

	//TODO: use property system
	//For now we just dirty all PT properties that we typically use
	//This means sim callback can't modify mass, geometry, etc... (only properties touched by this function)
	//Note these same properties are sent back to GT, so it's not just this function that needs updating

	const FFrameAndPhase FrameAndPhase{ CurFrame, FFrameAndPhase::PostPushData };

	if(bRecordingHistory || Latest.ParticlePositionRotation.IsClean(FrameAndPhase))
	{
		if (auto Data = Latest.ParticlePositionRotation.WriteAccessNonDecreasing(FFrameAndPhase{ CurFrame, FFrameAndPhase::PostPushData }, PropertiesPool))
		{
			Data->CopyFrom(Handle);
		}
	}
<<<<<<< HEAD
	
=======
}

void FRewindData::SpawnProxyIfNeeded(FSingleParticlePhysicsProxy& Proxy)
{
	if(Proxy.GetInitializedStep() > CurFrame)
	{
		FGeometryParticleHandle* Handle = Proxy.GetHandle_LowLevel();
		FindOrAddParticle(*Handle, CurFrame);

		Solver->GetEvolution()->EnableParticle(Handle, nullptr);
		Proxy.SetInitialized(CurFrame);
	}
}

void FRewindData::MarkDirtyFromPT(FGeometryParticleHandle& Handle)
{
	FDirtyParticleInfo& Info = FindOrAddParticle(Handle);
	Info.LastDirtyFrame = CurFrame;
	FParticleHistoryEntry& Latest = Info.AddFrame(CurFrame, Buffer, PropertiesPool);
	ensure(Latest.GetStateChecked(FParticleHistoryEntry::PostCallbacks, CurFrame, Buffer).IsClean());	//PostCallbacks must be untouched
	Latest.GetStateChecked(FParticleHistoryEntry::PostPushData, CurFrame, Buffer).MarkAllDirty(Handle, PropertiesPool);
	CoalesceBack(Info.Frames, FParticleHistoryEntry::PostPushData);
	ensure(Latest.GetStateChecked(FParticleHistoryEntry::PostCallbacks, CurFrame, Buffer).IsClean());	//PostCallbacks must be untouched
}

template <bool bResim>
void FRewindData::PushPTDirtyData(TPBDRigidParticleHandle<FReal,3>& Handle,const int32 SrcDataIdx)
{
	FDirtyParticleInfo& Info = FindOrAddParticle(Handle);
	Info.LastDirtyFrame = CurFrame;
	FParticleHistoryEntry& Latest = Info.AddFrame(CurFrame, Buffer, PropertiesPool);
	ensure(Latest.GetStateChecked(FParticleHistoryEntry::PostCallbacks, CurFrame, Buffer).IsClean());	//PostCallbacks should be clean before we write sim results
	Latest.GetStateChecked(FParticleHistoryEntry::PostCallbacks, CurFrame, Buffer).RecordSimResults(Handle, PropertiesPool);
	CoalesceBack(Info.Frames, FParticleHistoryEntry::PostCallbacks);
#if 0
	const int32 DestDataIdx = SrcDataIdx + DataIdxOffset;
>>>>>>> efc9b2f3

	if (auto Kinematic = Handle.CastToKinematicParticle())
	{
		if (bRecordingHistory || Latest.Velocities.IsClean(FrameAndPhase))
		{
			if (auto Data = Latest.Velocities.WriteAccessNonDecreasing(FrameAndPhase, PropertiesPool))
			{
				Data->CopyFrom(*Kinematic);
			}
		}

		if (auto Rigid = Kinematic->CastToRigidParticle())
		{
			if (bRecordingHistory || Latest.DynamicsMisc.IsClean(FrameAndPhase))
			{
				if (auto Data = Latest.DynamicsMisc.WriteAccessNonDecreasing(FrameAndPhase, PropertiesPool))
				{
					Data->CopyFrom(*Rigid);
				}
			}
		}
	}
}

void FRewindData::MarkDirtyJointFromPT(FPBDJointConstraintHandle& Handle)
{
	FDirtyJointInfo& Info = FindOrAddDirtyObj(Handle);

	const bool bRecordingHistory = !IsResimAndInSync(Handle);

<<<<<<< HEAD
	FJointStateBase& Latest = Info.AddFrame(CurFrame);
=======
	const int32 DirtyIdx = AllDirtyParticles.Add(FDirtyParticleInfo(PropertiesPool,PTParticle,UniqueIdx,CurFrame,Managers.Capacity()));
	ParticleToAllDirtyIdx.Add(UniqueIdx,DirtyIdx);
	if(InitializedOnFrame != INDEX_NONE)
	{
		AllDirtyParticles[DirtyIdx].InitializedOnStep = InitializedOnFrame;
	}
>>>>>>> efc9b2f3

	//TODO: use property system

	const FFrameAndPhase FrameAndPhase{ CurFrame, FFrameAndPhase::PostPushData };

	if (bRecordingHistory || Latest.JointSettings.IsClean(FrameAndPhase))
	{
		if (auto Data = Latest.JointSettings.WriteAccessNonDecreasing(FFrameAndPhase{ CurFrame, FFrameAndPhase::PostPushData }, PropertiesPool))
		{
			CopyDataFromObject(*Data, Handle);
		}
	}
}

void FRewindData::PushPTDirtyData(TPBDRigidParticleHandle<FReal,3>& Handle,const int32 SrcDataIdx)
{
	const bool bRecordingHistory = !IsResimAndInSync(Handle);

	FDirtyParticleInfo& Info = FindOrAddDirtyObj(Handle);
	FGeometryParticleStateBase& Latest = Info.AddFrame(CurFrame);
	const FFrameAndPhase FrameAndPhase{ CurFrame, FFrameAndPhase::PostCallbacks };

	ensure(!bRecordingHistory || Latest.IsCleanExcludingDynamics(FrameAndPhase));	//PostCallbacks should be clean before we write sim results

	if(bRecordingHistory || Latest.ParticlePositionRotation.IsClean(FrameAndPhase))
	{
		Latest.ParticlePositionRotation.WriteAccessMonotonic(FrameAndPhase, PropertiesPool).CopyFrom(Handle);
	}

	if(bRecordingHistory || Latest.Velocities.IsClean(FrameAndPhase))
	{
		FParticleVelocities& PreVelocities = Latest.Velocities.WriteAccessMonotonic(FrameAndPhase, PropertiesPool);
		PreVelocities.SetV(Handle.PreV());
		PreVelocities.SetW(Handle.PreW());
	}
	
	if(bRecordingHistory || Latest.DynamicsMisc.IsClean(FrameAndPhase))
	{
		FParticleDynamicMisc& PreDynamicMisc = Latest.DynamicsMisc.WriteAccessMonotonic(FrameAndPhase, PropertiesPool);
		PreDynamicMisc.CopyFrom(Handle);	//everything is immutable except object state
		PreDynamicMisc.SetObjectState(Handle.PreObjectState());
	}
}

FGeometryParticleState FRewindData::GetPastStateAtFrame(const FGeometryParticleHandle& Handle, int32 Frame, FFrameAndPhase::EParticleHistoryPhase Phase) const
{
	return GetPastStateAtFrameImp<FGeometryParticleState>(DirtyParticles, Handle, Frame, Phase);
}

FJointState FRewindData::GetPastJointStateAtFrame(const FPBDJointConstraintHandle& Handle, int32 Frame, FFrameAndPhase::EParticleHistoryPhase Phase) const
{
	return GetPastStateAtFrameImp<FJointState>(DirtyJoints, Handle, Frame, Phase);
}


}<|MERGE_RESOLUTION|>--- conflicted
+++ resolved
@@ -5,6 +5,7 @@
 #include "PhysicsProxy/SingleParticlePhysicsProxy.h"
 #include "HAL/IConsoleManager.h"
 #include "Chaos/PBDJointConstraints.h"
+#include "Misc/Paths.h"
 #include "Misc/FileHelper.h"
 #include "Misc/Paths.h"
 
@@ -407,20 +408,8 @@
 
 	AdvanceHelper(DirtyJoints, [](const FPBDJointConstraintHandle*) {}, [](const FDirtyJointInfo&, const FPBDJointConstraintHandle*) {});
 
-<<<<<<< HEAD
 	//TODO: if joint is desynced we should desync particles as well
 	//If particle of joint is desynced, we need to make sure the joint is reconsidered too for optimization, though maybe not "desynced"
-=======
-bool FRewindData::RewindToFrame(int32 Frame)
-{
-	ensure(IsInPhysicsThreadContext());
-	//Can't go too far back
-	const int32 EarliestFrame = GetEarliestFrame_Internal();
-	if(Frame < EarliestFrame)
-	{
-		return false;
-	}
->>>>>>> efc9b2f3
 
 	if(IsResim() && ResimCache)
 	{
@@ -432,31 +421,10 @@
 #define REWIND_DESYNC 0
 #endif
 
-<<<<<<< HEAD
 void FRewindData::PushGTDirtyData(const FDirtyPropertiesManager& SrcManager,const int32 SrcDataIdx,const FDirtyProxy& Dirty, const FShapeDirtyData* ShapeDirtyData)
 {
 	//This records changes enqueued by GT.
 	bNeedsSave = true;
-=======
-	int32 DataIdx = 0;
-	for(FDirtyParticleInfo& DirtyParticleInfo : AllDirtyParticles)
-	{
-		DirtyParticleInfo.bDesync = false;	//after rewind particle is pristine
-		DirtyParticleInfo.MostDesynced = ESyncState::InSync;
-
-		//Rewind so want to make sure data is pushed back to external thread
-		Solver->GetEvolution()->GetParticles().MarkTransientDirtyParticle(DirtyParticleInfo.GetPTParticle());
-
-		//Note: it's debatable if we should rewind to PrePushData or PostPushData
-		//If you rewind to PrePushData and resim the data will be reapplied automatically
-		//The downside with this is that for unit testing it makes it harder to see that the GT data is being properly aligned as an input for the solver step
-		if (FGeometryParticleStateBase* RewindState = DirtyParticleInfo.Frames[Frame].GetState(FParticleHistoryEntry::PostPushData, Frame, Buffer))
-		{
-			//at least one property will change between Frame and CurFrame, so make sure that property is saved (needed for quick resim to snap to future)
-			FParticleHistoryEntry& LatestEntry = DirtyParticleInfo.AddFrame(CurFrame, Buffer, PropertiesPool);
-			FGeometryParticleStateBase& LatestState = LatestEntry.GetStateChecked(FParticleHistoryEntry::PostPushData, CurFrame, Buffer);
-			LatestState.RecordAnyDirty(*DirtyParticleInfo.GetPTParticle(), PropertiesPool, *RewindState);
->>>>>>> efc9b2f3
 
 	IPhysicsProxyBase* Proxy = Dirty.Proxy;
 
@@ -486,25 +454,8 @@
 			Object->SetEnabledDuringResim(true);
 		}
 
-<<<<<<< HEAD
 		auto& Info = FindOrAddDirtyObj(*Object, Proxy->IsInitialized() ? INDEX_NONE : CurFrame);
 		auto& Latest = Info.AddFrame(CurFrame);
-=======
-		ParticleToAllDirtyIdx.RemoveChecked(UniqueIdx);
-	}
-}
-
-/* Query the state of particles from the past. Once a rewind happens state captured must be queried using GetFutureStateAtFrame */
-FGeometryParticleState FRewindData::GetPastStateAtFrame(const FGeometryParticleHandle& Handle,int32 Frame) const
-{
-	ensure(!IsResim());
-	ensure(Frame >= GetEarliestFrame_Internal());	//can't get state from before the frame we rewound to
-
-	const FDirtyParticleInfo* Info = FindParticle(Handle.UniqueIdx());
-	const FGeometryParticleStateBase* State = Info ? GetStateAtFrameImp(*Info, Frame) : nullptr;
-	return FGeometryParticleState(State,Handle, PropertiesPool);
-}
->>>>>>> efc9b2f3
 
 		//At this point all phases should be clean
 		ensure(Latest.IsClean(FFrameAndPhase{ CurFrame, FFrameAndPhase::PrePushData }));
@@ -632,46 +583,7 @@
 			Data->CopyFrom(Handle);
 		}
 	}
-<<<<<<< HEAD
 	
-=======
-}
-
-void FRewindData::SpawnProxyIfNeeded(FSingleParticlePhysicsProxy& Proxy)
-{
-	if(Proxy.GetInitializedStep() > CurFrame)
-	{
-		FGeometryParticleHandle* Handle = Proxy.GetHandle_LowLevel();
-		FindOrAddParticle(*Handle, CurFrame);
-
-		Solver->GetEvolution()->EnableParticle(Handle, nullptr);
-		Proxy.SetInitialized(CurFrame);
-	}
-}
-
-void FRewindData::MarkDirtyFromPT(FGeometryParticleHandle& Handle)
-{
-	FDirtyParticleInfo& Info = FindOrAddParticle(Handle);
-	Info.LastDirtyFrame = CurFrame;
-	FParticleHistoryEntry& Latest = Info.AddFrame(CurFrame, Buffer, PropertiesPool);
-	ensure(Latest.GetStateChecked(FParticleHistoryEntry::PostCallbacks, CurFrame, Buffer).IsClean());	//PostCallbacks must be untouched
-	Latest.GetStateChecked(FParticleHistoryEntry::PostPushData, CurFrame, Buffer).MarkAllDirty(Handle, PropertiesPool);
-	CoalesceBack(Info.Frames, FParticleHistoryEntry::PostPushData);
-	ensure(Latest.GetStateChecked(FParticleHistoryEntry::PostCallbacks, CurFrame, Buffer).IsClean());	//PostCallbacks must be untouched
-}
-
-template <bool bResim>
-void FRewindData::PushPTDirtyData(TPBDRigidParticleHandle<FReal,3>& Handle,const int32 SrcDataIdx)
-{
-	FDirtyParticleInfo& Info = FindOrAddParticle(Handle);
-	Info.LastDirtyFrame = CurFrame;
-	FParticleHistoryEntry& Latest = Info.AddFrame(CurFrame, Buffer, PropertiesPool);
-	ensure(Latest.GetStateChecked(FParticleHistoryEntry::PostCallbacks, CurFrame, Buffer).IsClean());	//PostCallbacks should be clean before we write sim results
-	Latest.GetStateChecked(FParticleHistoryEntry::PostCallbacks, CurFrame, Buffer).RecordSimResults(Handle, PropertiesPool);
-	CoalesceBack(Info.Frames, FParticleHistoryEntry::PostCallbacks);
-#if 0
-	const int32 DestDataIdx = SrcDataIdx + DataIdxOffset;
->>>>>>> efc9b2f3
 
 	if (auto Kinematic = Handle.CastToKinematicParticle())
 	{
@@ -702,16 +614,7 @@
 
 	const bool bRecordingHistory = !IsResimAndInSync(Handle);
 
-<<<<<<< HEAD
 	FJointStateBase& Latest = Info.AddFrame(CurFrame);
-=======
-	const int32 DirtyIdx = AllDirtyParticles.Add(FDirtyParticleInfo(PropertiesPool,PTParticle,UniqueIdx,CurFrame,Managers.Capacity()));
-	ParticleToAllDirtyIdx.Add(UniqueIdx,DirtyIdx);
-	if(InitializedOnFrame != INDEX_NONE)
-	{
-		AllDirtyParticles[DirtyIdx].InitializedOnStep = InitializedOnFrame;
-	}
->>>>>>> efc9b2f3
 
 	//TODO: use property system
 
