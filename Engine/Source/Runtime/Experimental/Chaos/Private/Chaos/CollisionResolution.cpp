--- conflicted
+++ resolved
@@ -92,6 +92,18 @@
 					Contact.Normal = BTransform.TransformVector(Normal);
 				}
 			}
+			else if (const TImplicitObjectInstanced<GeometryA>* InstancedConvexImplicit = A.template GetObject<const TImplicitObjectInstanced<GeometryA> >())
+			{
+				if (const GeometryA * InstancedInnerObject = static_cast<const GeometryA*>(InstancedConvexImplicit->GetInstancedObject()))
+				{
+					if (B.GJKContactPoint(*InstancedInnerObject, AToBTM, Thickness, Location, Normal, Penetration))
+					{
+						Contact.Phi = Penetration;
+						Contact.Location = BTransform.TransformPosition(Location);
+						Contact.Normal = BTransform.TransformVector(Normal);
+					}
+				}
+			}
 			else if (const GeometryA* ConvexImplicit = A.template GetObject<const GeometryA>())
 			{
 				if (B.GJKContactPoint(*ConvexImplicit, AToBTM, Thickness, Location, Normal, Penetration))
@@ -109,11 +121,11 @@
 		template<class T, int d>
 		TContactPoint<T> ConvexConvexContactPoint(const FImplicitObject& A, const TRigidTransform<T, d>& ATM, const FImplicitObject& B, const TRigidTransform<T, d>& BTM, const T Thickness)
 		{
-			return CastHelper(A, [&](const auto& ADowncast)
-			{
-				return CastHelper(B, [&](const auto& BDowncast)
-				{
-					return GJKContactPoint(ADowncast, ATM, BDowncast, BTM, Thickness);
+			return CastHelper(A, ATM, [&](const auto& ADowncast, const TRigidTransform<T,d>& AFullTM)
+			{
+				return CastHelper(B, BTM, [&](const auto& BDowncast, const TRigidTransform<T,d>& BFullTM)
+				{
+					return GJKContactPoint(ADowncast, AFullTM, BDowncast, BFullTM, Thickness);
 				});
 			});
 		}
@@ -435,10 +447,12 @@
 		}
 
 		template <typename TPGeometryClass>
-		const TPGeometryClass* GetUnscaledInner(const FImplicitObject& Geometry)
+		const TPGeometryClass* GetInnerObject(const FImplicitObject& Geometry)
 		{
 			if (const TImplicitObjectScaled<TPGeometryClass>* ScaledConvexImplicit = Geometry.template GetObject<const TImplicitObjectScaled<TPGeometryClass> >())
 				return (Geometry.template GetObject<const TImplicitObjectScaled<TPGeometryClass> >())->GetUnscaledObject();
+			else if (const TImplicitObjectInstanced<TPGeometryClass>* InstancedImplicit = Geometry.template GetObject<const TImplicitObjectInstanced<TPGeometryClass> >())
+				return (Geometry.template GetObject<const TImplicitObjectInstanced<TPGeometryClass> >())->GetInstancedObject();
 			else if (const TPGeometryClass* ConvexImplicit = Geometry.template GetObject<const TPGeometryClass>())
 				return Geometry.template GetObject<const TPGeometryClass>();
 			return nullptr;
@@ -448,7 +462,7 @@
 		void ConstructBoxTriangleMeshConstraints(TGeometryParticleHandle<T, d>* Particle0, TGeometryParticleHandle<T, d>* Particle1, const FImplicitObject* Implicit0, const FImplicitObject* Implicit1, const TRigidTransform<T, d>& Transform0, const TRigidTransform<T, d>& Transform1, const T Thickness, FCollisionConstraintsArray& NewConstraints)
 		{
 			const TBox<T, d> * Object0 = Implicit0->template GetObject<const TBox<T, d> >();
-			const FTriangleMeshImplicitObject * Object1 = GetUnscaledInner<FTriangleMeshImplicitObject>(*Implicit1);
+			const FTriangleMeshImplicitObject * Object1 = GetInnerObject<FTriangleMeshImplicitObject>(*Implicit1);
 			if (ensure(Object0 && Object1))
 			{
 				TRigidTransform<T, d> ParticleImplicit0TM = Transform0.GetRelativeTransform(Collisions::GetTransform(Particle0));
@@ -891,7 +905,6 @@
 		}
 
 		template<class T, int d>
-<<<<<<< HEAD
 		void UpdateCapsuleHeightFieldManifold(TCollisionConstraintBase<T, d>&  Constraint, const TRigidTransform<T, d>& ATM, const TRigidTransform<T, d>& BTM, const T Thickness)
 		{
 			// @todo(chaos) : Stub Update Manifold
@@ -921,8 +934,14 @@
 					delete Constraint;
 				}
 			}
-=======
-		void UpdateConvexConvexConstraint(const FImplicitObject& Implicit0, const TRigidTransform<T, d>& Transform0, const FImplicitObject& Implicit1, const TRigidTransform<T, d>& Transform1, const T Thickness, TCollisionConstraintBase<T,d>& ConstraintBase)
+		}
+
+		//
+		// Convex - Convex
+		//
+
+		template<class T, int d>
+		void UpdateConvexConvexConstraint(const FImplicitObject& Implicit0, const TRigidTransform<T, d>& Transform0, const FImplicitObject& Implicit1, const TRigidTransform<T, d>& Transform1, const T Thickness, TCollisionConstraintBase<T, d>& ConstraintBase)
 		{
 			TContactPoint<T> ContactPoint;
 
@@ -930,9 +949,9 @@
 			{
 				ContactPoint = ConvexConvexContactPoint(Implicit0, Transform0, Implicit1, Transform1, Thickness);
 			}
-			else if (ConstraintBase.GetType() == FRigidBodyIterativeContactConstraint::StaticType())
-			{
-				TRigidBodyIterativeContactConstraint<T, d>& Constraint = *ConstraintBase.template As<TRigidBodyIterativeContactConstraint<T, d>>();
+			else if (ConstraintBase.GetType() == FRigidBodyMultiPointContactConstraint::StaticType())
+			{
+				TRigidBodyMultiPointContactConstraint<T, d>& Constraint = *ConstraintBase.template As<TRigidBodyMultiPointContactConstraint<T, d>>();
 				ContactPoint.Phi = FLT_MAX;
 
 				const TRigidTransform<T, d> AToBTM = Transform0.GetRelativeTransform(Transform1);
@@ -957,50 +976,6 @@
 			}
 
 			UpdateContactPoint(ConstraintBase.Manifold, ContactPoint);
->>>>>>> 868b7c33
-		}
-
-		//
-		// Convex - Convex
-		//
-
-		template<class T, int d>
-		void UpdateConvexConvexConstraint(const FImplicitObject& Implicit0, const TRigidTransform<T, d>& Transform0, const FImplicitObject& Implicit1, const TRigidTransform<T, d>& Transform1, const T Thickness, TCollisionConstraintBase<T, d>& ConstraintBase)
-		{
-<<<<<<< HEAD
-			TContactPoint<T> ContactPoint;
-
-			if (ConstraintBase.GetType() == FRigidBodyPointContactConstraint::StaticType())
-			{
-				ContactPoint = ConvexConvexContactPoint(Implicit0, Transform0, Implicit1, Transform1, Thickness);
-			}
-			else if (ConstraintBase.GetType() == FRigidBodyMultiPointContactConstraint::StaticType())
-			{
-				TRigidBodyMultiPointContactConstraint<T, d>& Constraint = *ConstraintBase.template As<TRigidBodyMultiPointContactConstraint<T, d>>();
-				ContactPoint.Phi = FLT_MAX;
-
-				const TRigidTransform<T, d> AToBTM = Transform0.GetRelativeTransform(Transform1);
-
-				TPlane<T, d> CollisionPlane(Constraint.PlanePosition, Constraint.PlaneNormal);
-
-				// re-sample the constraint based on the distance from the collision plane.
-				for (int32 Idx = 0; Idx < Constraint.NumSamples(); Idx++)
-				{
-					Constraint[Idx].Manifold.Phi = CollisionPlane.PhiWithNormal(AToBTM.TransformPosition(Constraint[Idx].X), Constraint[Idx].Manifold.Normal);
-					Constraint[Idx].Manifold.Normal = Transform1.TransformVector(Constraint.PlaneNormal);
-					Constraint[Idx].Manifold.Location = Transform0.TransformPosition(Constraint[Idx].X);
-
-					// save the best point for collision processing	
-					if (ContactPoint.Phi > Constraint[Idx].Manifold.Phi)
-					{
-						ContactPoint.Phi = Constraint[Idx].Manifold.Phi;
-						ContactPoint.Normal = Constraint[Idx].Manifold.Normal;
-						ContactPoint.Location = Constraint[Idx].Manifold.Location;
-					}
-				}
-			}
-
-			UpdateContactPoint(ConstraintBase.Manifold, ContactPoint);
 		}
 
 		template<class T, int d>
@@ -1015,96 +990,6 @@
 				else
 				{
 					UpdateIterativeManifold(*Constraint, Transform0, Transform1, Thickness);
-=======
-			if (ensure(Constraint.GetType() == FRigidBodyIterativeContactConstraint::StaticType()))
-			{
-				TContactPoint<T> ContactPoint = ConvexConvexContactPoint(*Constraint.Manifold.Implicit[0], Transform0, *Constraint.Manifold.Implicit[1], Transform1, Thickness);
-
-				if (GetInnerType(Constraint.Manifold.Implicit[0]->GetType()) == ImplicitObjectType::Convex)
-				{
-					// single shot manifolds for TConvex implicit object in the constraints implicit[0] position. 
-
-					TArray<FVec3> CollisionSamples;
-					//
-					//  @todo(chaos) : Collision Manifold
-					//   Remove the dependency on the virtual calls on the Implicit. Don't use FindClosestFaceAndVertices
-					//   this relies on virtual calls on the ImplicitObject. Instead pass a parameters structures into 
-					//   ConvexConvexContactPoint that can collect the face indices during evaluation of the support functions. 
-					//   This can be implemented without virtual calls.
-					//
-					int32 FaceIndex = Constraint.Manifold.Implicit[0]->FindClosestFaceAndVertices(Transform0.InverseTransformPosition(ContactPoint.Location), CollisionSamples, 1.f);
-
-					if (!ContactPoint.Normal.Equals(Constraint.PlaneNormal)
-						|| FaceIndex != Constraint.SourceNormalIndex
-						|| !Constraint.NumSamples())
-					{
-						Constraint.ResetSamples();
-						Constraint.PlaneNormal = Transform1.InverseTransformVector(ContactPoint.Normal);
-						Constraint.PlanePosition = Transform1.InverseTransformPosition(ContactPoint.Location - ContactPoint.Phi*ContactPoint.Normal);
-					}
-
-
-					if (Constraint.NumSamples() == 0)
-					{
-						//
-						// @todo(chaos) : Collision Manifold
-						//   Only save the four best samples and hard-code the size of Constraint.Samples to [len:4].
-						//   Currently this just grabs all points and uses the deepest point for resolution. 
-						//
-						Constraint.SourceNormalIndex = FaceIndex;
-						for (FVec3 Sample : CollisionSamples)
-						{
-							Constraint.AddSample({ Sample,0.f });
-						}
-					}
-				}
-				else
-				{
-					// iterative manifolds for non TConvex implicit objects that require sampling 
-
-					if (!ContactPoint.Normal.Equals(Constraint.PlaneNormal) || !Constraint.NumSamples())
-					{
-						Constraint.ResetSamples();
-						Constraint.PlaneNormal = Transform1.InverseTransformVector(ContactPoint.Normal);
-						Constraint.PlanePosition = Transform1.InverseTransformPosition(ContactPoint.Location - ContactPoint.Phi*ContactPoint.Normal);
-					}
-
-					TVector<T, d> SurfaceSample = Transform0.InverseTransformPosition(ContactPoint.Location);
-					if (Constraint.NumSamples() < 4)
-					{
-						Constraint.AddSample({ SurfaceSample,0.f });
-					}
-					else if (Constraint.NumSamples() == 4)
-					{
-						TVector<T, d> Center = SumSampleData(Constraint) / Constraint.NumSamples();
-						T Delta = (Center - SurfaceSample).SizeSquared();
-
-						//
-						// @todo(chaos) : Collision Manifold
-						//    The iterative manifold need to be maximized for area instead of largest 
-						//    distance from center.
-						//
-						T SmallestDelta = FLT_MAX;
-						int32 SmallestIndex = 0;
-						for (int32 idx = 0; idx < Constraint.NumSamples(); idx++)
-							if (Constraint[idx].Delta < SmallestDelta) {
-								SmallestDelta = Constraint[idx].Delta;
-								SmallestIndex = idx;
-							}
-
-						if (Delta > SmallestDelta) {
-							Constraint[SmallestIndex] = { SurfaceSample,Delta };
-						}
-					}
-					else
-					{
-						ensure(false); // max of 4 points
-					}
-
-					typedef FRigidBodyIterativeContactConstraint::FSampleData FSampleData;
-					TVector<T, d> Center = SumSampleData(Constraint) / Constraint.NumSamples();
-					for (int32 Index = 0; Index < Constraint.NumSamples(); Index++) { Constraint[Index].Delta = (Center - Constraint[Index].X).SizeSquared(); }
->>>>>>> 868b7c33
 				}
 			}
 		}
@@ -1113,15 +998,9 @@
 		template<class T, int d>
 		void ConstructConvexConvexConstraints(TGeometryParticleHandle<T, d>* Particle0, TGeometryParticleHandle<T, d>* Particle1, const FImplicitObject* Implicit0, const FImplicitObject* Implicit1, const TRigidTransform<T, d>& Transform0, const TRigidTransform<T, d>& Transform1, const T Thickness, FCollisionConstraintsArray& NewConstraints)
 		{
-<<<<<<< HEAD
 			TRigidTransform<T, d> ParticleImplicit0TM = Transform0.GetRelativeTransform(Collisions::GetTransform(Particle0));
 			TRigidTransform<T, d> ParticleImplicit1TM = Transform1.GetRelativeTransform(Collisions::GetTransform(Particle1));
 			FRigidBodyMultiPointContactConstraint* Constraint = new FRigidBodyMultiPointContactConstraint(Particle0, Implicit0, ParticleImplicit0TM, Particle1, Implicit1, ParticleImplicit1TM);
-=======
-			TRigidTransform<T, d> ParticleImplicit0TM  = Transform0.GetRelativeTransform(Collisions::GetTransform(Particle0));
-			TRigidTransform<T, d> ParticleImplicit1TM = Transform1.GetRelativeTransform(Collisions::GetTransform(Particle1));
-			FRigidBodyIterativeContactConstraint* Constraint = new FRigidBodyIterativeContactConstraint(Particle0, Implicit0, ParticleImplicit0TM, Particle1, Implicit1, ParticleImplicit1TM);
->>>>>>> 868b7c33
 
 			UpdateConvexConvexManifold(*Constraint, Transform0, Transform1, Thickness);
 			UpdateConvexConvexConstraint(*Implicit0, Transform0, *Implicit1, Transform1, Thickness, *Constraint);
@@ -1269,7 +1148,6 @@
 		void ConstructUnionUnionConstraints(TGeometryParticleHandle<T, d>* Particle0, TGeometryParticleHandle<T, d>* Particle1, const FImplicitObject* Implicit0, const FImplicitObject* Implicit1, const TRigidTransform<T, d>& Transform0, const TRigidTransform<T, d>& Transform1, const T Thickness, FCollisionConstraintsArray& NewConstraints)
 		{
 			SCOPE_CYCLE_COUNTER(STAT_ConstructUnionUnionConstraints);
-<<<<<<< HEAD
 
 			const TArray<Pair<const FImplicitObject*, TRigidTransform<T, d>>> LevelsetShapes = FindRelevantShapes(Implicit0, Transform0, *Implicit1, Transform1, Thickness);
 
@@ -1333,8 +1211,6 @@
 				return;
 			}
 #endif
-=======
->>>>>>> 868b7c33
 
 			//
 			// @todo(chaos): Collision Constraints (CollisionMap)
@@ -1437,19 +1313,10 @@
 				UpdateLevelsetLevelsetManifold(ConstraintBase, Transform0, Transform1, Thickness);
 			}
 
-<<<<<<< HEAD
 			/*
 			else if (Implicit0Type == TBox<T, d>::StaticType() && Implicit1Type == FTriangleMeshImplicitObject::StaticType())
 			{
 				UpdateBoxTriangleMeshManifold(ConstraintBase, Transform0, Transform1, Thickness);
-=======
-				//for each inner obj pair, update constraint
-				for (const Pair<const FImplicitObject*, TRigidTransform<T, d>>& ParticlePair : ParticleShapes)
-				{
-					const FImplicitObject* ParticleInnerObj = ParticlePair.First;
-					ConstructConstraints<T, d>(Particle0, Particle1, ParticleInnerObj, LevelsetInnerObj, Transform0, Transform1, Thickness, NewConstraints);
-				}
->>>>>>> 868b7c33
 			}
 			else if (Implicit0Type == FTriangleMeshImplicitObject::StaticType() && Implicit1Type == TBox<T, d>::StaticType())
 			{
@@ -1457,13 +1324,7 @@
 			}
 			*/
 
-<<<<<<< HEAD
-		}
-=======
-		//
-		// Constraint API
-		//
->>>>>>> 868b7c33
+		}
 
 		template<ECollisionUpdateType UpdateType, typename T, int d>
 		void UpdateConstraint(TCollisionConstraintBase<T, d>& ConstraintBase, const TRigidTransform<T, d>& ParticleTransform0, const TRigidTransform<T, d>& ParticleTransform1, const T Thickness)
@@ -1474,7 +1335,6 @@
 			const TRigidTransform<T, d>& Transform0 = ConstraintBase.ImplicitTransform[0] * ParticleTransform0;
 			const TRigidTransform<T, d>& Transform1 = ConstraintBase.ImplicitTransform[1] * ParticleTransform1;
 
-<<<<<<< HEAD
 #if !UE_BUILD_SHIPPING
 			EImplicitObjectType Implicit0OuterType = Implicit0.GetType();
 			EImplicitObjectType Implicit1OuterType = Implicit1.GetType();
@@ -1523,34 +1383,6 @@
 			else if (Implicit0Type == TBox<T, d>::StaticType() && Implicit1Type == THeightField<T>::StaticType())
 			{
 				UpdateBoxHeightFieldConstraint(Implicit0.template GetObject<TBox<T, d>>()->GetAABB(), Transform0, *Implicit1.template GetObject< THeightField<T> >(), Transform1, Thickness, *ConstraintBase.template As<TRigidBodyPointContactConstraint<T, d>>());
-=======
-			//
-			// @todo(chaos): Collision Constraints (CollisionMap)
-			//    Modify Construct() and Update() use a CollisionMap indexed on EImplicitObjectType, instead of the if/else chain
-			//
-			EImplicitObjectType Implicit0Type = Implicit0.GetType();
-			EImplicitObjectType Implicit1Type = Implicit1.GetType();
-
-			if (Implicit0Type == TImplicitObjectTransformed<T, d>::StaticType())
-			{
-				ensure(false);//should not be possible to get this type, it should already be resolved by the constraint. (see ConstructConstraints)
-			}
-			else if (Implicit1Type == TImplicitObjectTransformed<T, d>::StaticType())
-			{
-				ensure(false);//should not be possible to get this type, it should already be resolved by the constraint. (see ConstructConstraints)
-			}
-			else if (Implicit0Type != TImplicitObjectUnion<T, d>::StaticType() && Implicit1Type == TImplicitObjectUnion<T, d>::StaticType())
-			{
-				ensure(false);//should not be possible to get this type, it should already be resolved by the constraint. (see ConstructConstraints)
-			}
-			else if (Implicit0Type == TImplicitObjectUnion<T, d>::StaticType() && Implicit1Type != TImplicitObjectUnion<T, d>::StaticType())
-			{
-				ensure(false);//should not be possible to get this type, it should already be resolved by the constraint. (see ConstructConstraints)
-			}
-			else if (Implicit0Type == TImplicitObjectUnion<T, d>::StaticType() && Implicit1Type == TImplicitObjectUnion<T, d>::StaticType())
-			{
-				ensure(false);//should not be possible to get this type, it should already be resolved by the constraint. (see ConstructConstraints)
->>>>>>> 868b7c33
 			}
 			else if (Implicit0Type == TSphere<T, d>::StaticType() && Implicit1Type == TSphere<T, d>::StaticType())
 			{
@@ -1661,7 +1493,6 @@
 					Constraint.SetNormal(-Constraint.GetNormal());
 				}
 			}
-<<<<<<< HEAD
 			else if (Implicit0Type == THeightField<T>::StaticType() && Implicit1Type == TSphere<T, d>::StaticType())
 			{
 				//     This case should not be necessary. The height fields 
@@ -1698,11 +1529,6 @@
 			else if (Implicit0Type == TBox<T, d>::StaticType() && Implicit1Type == FTriangleMeshImplicitObject::StaticType())
 			{
 			UpdateBoxTriangleMeshConstraint(Implicit0.template GetObject<TBox<T, d>>()->GetAABB(), Transform0, *GetUnscaledInner<FTriangleMeshImplicitObject>(Implicit1), Transform1, Thickness, *ConstraintBase.template As<TRigidBodyPointContactConstraint<T, d>>());
-=======
-			else if(Implicit0.IsConvex() && Implicit1.IsConvex())
-			{
-				UpdateConvexConvexConstraint(Implicit0, Transform0, Implicit1, Transform1, Thickness, ConstraintBase);
->>>>>>> 868b7c33
 			}
 			else if (Implicit0Type == TBox<T, d>::StaticType() && Implicit1Type == FTriangleMeshImplicitObject::StaticType())
 			{
@@ -1727,11 +1553,7 @@
 			// If either shape is disabled for collision bail without constructing a constraint
 			const TPerShapeData<T, d>* Shape0 = Particle0->GetImplicitShape(Implicit0);
 			const TPerShapeData<T, d>* Shape1 = Particle1->GetImplicitShape(Implicit1);
-<<<<<<< HEAD
 			if ((Shape0 && Shape0->bDisable) || (Shape1 && Shape1->bDisable))
-=======
-			if((Shape0 && Shape0->bDisable) || (Shape1 && Shape1->bDisable))
->>>>>>> 868b7c33
 			{
 				return;
 			}
@@ -1741,48 +1563,96 @@
 				ConstructLevelsetLevelsetConstraints(Particle0, Particle1, Implicit0, Implicit1, Transform0, Transform1, Thickness, NewConstraints);
 				return;
 			}
-<<<<<<< HEAD
-
-=======
-			
->>>>>>> 868b7c33
+
 			//
 			// @todo(chaos): Collision Constraints (CollisionMap)
 			//    Modify Construct() and Update() use a CollisionMap indexed on EImplicitObjectType, instead of the if/else chain
 			//
-<<<<<<< HEAD
 			EImplicitObjectType Implicit0OuterType = Implicit0->GetType();
 			EImplicitObjectType Implicit1OuterType = Implicit1->GetType();
 
 			if (Implicit0OuterType == TImplicitObjectTransformed<T, d>::StaticType())
-=======
-			EImplicitObjectType Implicit0Type = Implicit0->GetType();
-			EImplicitObjectType Implicit1Type = Implicit1->GetType();
-
-			if (Implicit0Type == TImplicitObjectTransformed<T, d>::StaticType())
->>>>>>> 868b7c33
 			{
 				const TImplicitObjectTransformed<FReal, 3>* TransformedImplicit0 = Implicit0->template GetObject<const TImplicitObjectTransformed<FReal, 3>>();
 				TRigidTransform<T, d> TransformedTransform0 = TransformedImplicit0->GetTransform() * Transform0;
 				ConstructConstraints(Particle0, Particle1, TransformedImplicit0->GetTransformedObject(), Implicit1, TransformedTransform0, Transform1, Thickness, NewConstraints);
-<<<<<<< HEAD
-				return;
-=======
->>>>>>> 868b7c33
+				return;
 			}
 			else if (Implicit1OuterType == TImplicitObjectTransformed<T, d>::StaticType())
 			{
 				const TImplicitObjectTransformed<FReal, 3>* TransformedImplicit1 = Implicit1->template GetObject<const TImplicitObjectTransformed<FReal, 3>>();
 				TRigidTransform<T, d> TransformedTransform1 = TransformedImplicit1->GetTransform() * Transform1;
 				ConstructConstraints(Particle0, Particle1, Implicit0, TransformedImplicit1->GetTransformedObject(), Transform0, TransformedTransform1, Thickness, NewConstraints);
-<<<<<<< HEAD
+				return;
+			}
+
+
+			else if (Implicit0OuterType == TImplicitObjectInstanced<FConvex>::StaticType())
+			{
+				const TImplicitObjectInstanced<FConvex>* TransformedImplicit0 = Implicit0->template GetObject<const TImplicitObjectInstanced<FConvex>>();
+				ConstructConstraints(Particle0, Particle1, TransformedImplicit0->GetInstancedObject(), Implicit1, Transform0, Transform1, Thickness, NewConstraints);
+				return;
+			}
+			else if (Implicit1OuterType == TImplicitObjectInstanced<FConvex>::StaticType())
+			{
+				const TImplicitObjectInstanced<FConvex>* TransformedImplicit1 = Implicit1->template GetObject<const TImplicitObjectInstanced<FConvex>>();
+				ConstructConstraints(Particle0, Particle1, Implicit0, TransformedImplicit1->GetInstancedObject(), Transform0, Transform1, Thickness, NewConstraints);
+				return;
+			}
+
+
+			else if (Implicit0OuterType == TImplicitObjectInstanced<TBox<FReal,3>>::StaticType())
+			{
+				const TImplicitObjectInstanced<TBox<FReal, 3>>* TransformedImplicit0 = Implicit0->template GetObject<const TImplicitObjectInstanced<TBox<FReal, 3>>>();
+				ConstructConstraints(Particle0, Particle1, TransformedImplicit0->GetInstancedObject(), Implicit1, Transform0, Transform1, Thickness, NewConstraints);
+				return;
+			}
+			else if (Implicit1OuterType == TImplicitObjectInstanced<TBox<FReal, 3>>::StaticType())
+			{
+				const TImplicitObjectInstanced<TBox<FReal, 3>>* TransformedImplicit1 = Implicit1->template GetObject<const TImplicitObjectInstanced<TBox<FReal, 3>>>();
+				ConstructConstraints(Particle0, Particle1, Implicit0, TransformedImplicit1->GetInstancedObject(), Transform0, Transform1, Thickness, NewConstraints);
+				return;
+			}
+
+			else if (Implicit0OuterType == TImplicitObjectInstanced<TCapsule<FReal>>::StaticType())
+			{
+				const TImplicitObjectInstanced<TCapsule<FReal>>* TransformedImplicit0 = Implicit0->template GetObject<const TImplicitObjectInstanced<TCapsule<FReal>>>();
+				ConstructConstraints(Particle0, Particle1, TransformedImplicit0->GetInstancedObject(), Implicit1, Transform0, Transform1, Thickness, NewConstraints);
+				return;
+			}
+			else if (Implicit1OuterType == TImplicitObjectInstanced<TCapsule<FReal>>::StaticType())
+			{
+				const TImplicitObjectInstanced<TCapsule<FReal>>* TransformedImplicit1 = Implicit1->template GetObject<const TImplicitObjectInstanced<TCapsule<FReal>>>();
+				ConstructConstraints(Particle0, Particle1, Implicit0, TransformedImplicit1->GetInstancedObject(), Transform0, Transform1, Thickness, NewConstraints);
+				return;
+			}
+
+			else if (Implicit0OuterType == TImplicitObjectInstanced<TSphere<FReal, 3>>::StaticType())
+			{
+				const TImplicitObjectInstanced<TSphere<FReal, 3>>* TransformedImplicit0 = Implicit0->template GetObject<const TImplicitObjectInstanced<TSphere<FReal, 3>>>();
+				ConstructConstraints(Particle0, Particle1, TransformedImplicit0->GetInstancedObject(), Implicit1, Transform0, Transform1, Thickness, NewConstraints);
+				return;
+			}
+			else if (Implicit1OuterType == TImplicitObjectInstanced<TSphere<FReal, 3>>::StaticType())
+			{
+				const TImplicitObjectInstanced<TSphere<FReal, 3>>* TransformedImplicit1 = Implicit1->template GetObject<const TImplicitObjectInstanced<TSphere<FReal, 3>>>();
+				ConstructConstraints(Particle0, Particle1, Implicit0, TransformedImplicit1->GetInstancedObject(), Transform0, Transform1, Thickness, NewConstraints);
+				return;
+			}
+
+			else if (Implicit0OuterType == TImplicitObjectInstanced<FConvex>::StaticType())
+			{
+				const TImplicitObjectInstanced<FConvex>* TransformedImplicit0 = Implicit0->template GetObject<const TImplicitObjectInstanced<FConvex>>();
+				ConstructConstraints(Particle0, Particle1, TransformedImplicit0->GetInstancedObject(), Implicit1, Transform0, Transform1, Thickness, NewConstraints);
+				return;
+			}
+			else if (Implicit1OuterType == TImplicitObjectInstanced<FConvex>::StaticType())
+			{
+				const TImplicitObjectInstanced<FConvex>* TransformedImplicit1 = Implicit1->template GetObject<const TImplicitObjectInstanced<FConvex>>();
+				ConstructConstraints(Particle0, Particle1, Implicit0, TransformedImplicit1->GetInstancedObject(), Transform0, Transform1, Thickness, NewConstraints);
 				return;
 			}
 			else if (Implicit0OuterType != FImplicitObjectUnion::StaticType() && Implicit1OuterType == FImplicitObjectUnion::StaticType())
-=======
-			}
-			else if (Implicit0Type != TImplicitObjectUnion<T, d>::StaticType() && Implicit1Type == TImplicitObjectUnion<T, d>::StaticType())
->>>>>>> 868b7c33
 			{
 				const TArray<Pair<const FImplicitObject*, TRigidTransform<T, d>>> LevelsetShapes = FindRelevantShapes(Implicit0, Transform0, *Implicit1, Transform1, Thickness);
 				for (const Pair<const FImplicitObject*, TRigidTransform<T, d>>& LevelsetObjPair : LevelsetShapes)
@@ -1791,14 +1661,9 @@
 					const TRigidTransform<T, d> Implicit1InnerObjTM = LevelsetObjPair.Second * Transform1;
 					ConstructConstraints(Particle0, Particle1, Implicit0, Implicit1InnerObj, Transform0, Implicit1InnerObjTM, Thickness, NewConstraints);
 				}
-<<<<<<< HEAD
 				return;
 			}
 			else if (Implicit0OuterType == FImplicitObjectUnion::StaticType() && Implicit1OuterType != FImplicitObjectUnion::StaticType())
-=======
-			}
-			else if (Implicit0Type == TImplicitObjectUnion<T, d>::StaticType() && Implicit1Type != TImplicitObjectUnion<T, d>::StaticType())
->>>>>>> 868b7c33
 			{
 				// [Note] forces non-unions into particle[0] position
 				const TArray<Pair<const FImplicitObject*, TRigidTransform<T, d>>> LevelsetShapes = FindRelevantShapes(Implicit1, Transform1, *Implicit0, Transform0, Thickness);
@@ -1806,18 +1671,9 @@
 				{
 					const FImplicitObject* Implicit0InnerObj = LevelsetObjPair.First;
 					const TRigidTransform<T, d> Implicit0InnerObjTM = LevelsetObjPair.Second * Transform0;
-<<<<<<< HEAD
 					ConstructConstraints(Particle0, Particle1, Implicit0InnerObj, Implicit1, Implicit0InnerObjTM, Transform1, Thickness, NewConstraints);
 				}
 				return;
-=======
-					ConstructConstraints(Particle1, Particle0, Implicit1, Implicit0InnerObj, Transform1, Implicit0InnerObjTM, Thickness, NewConstraints);
-				}
-			}
-			else if (Implicit0Type == TImplicitObjectUnion<T, d>::StaticType() && Implicit1Type == TImplicitObjectUnion<T, d>::StaticType())
-			{
-				ConstructUnionUnionConstraints(Particle0, Particle1, Implicit0, Implicit1, Transform0, Transform1, Thickness, NewConstraints);
->>>>>>> 868b7c33
 			}
 			else if (Implicit0OuterType == FImplicitObjectUnion::StaticType() && Implicit1OuterType == FImplicitObjectUnion::StaticType())
 			{
@@ -1896,7 +1752,6 @@
 			{
 				ConstructCapsuleBoxConstraints(Particle1, Particle0, Implicit1, Implicit0, Transform1, Transform0, Thickness, NewConstraints);
 			}
-<<<<<<< HEAD
 			else if (Implicit0Type == TCapsule<T>::StaticType() && Implicit1Type == THeightField<T>::StaticType())
 			{
 				ConstructCapsuleHeightFieldConstraints(Particle0, Particle1, Implicit0, Implicit1, Transform0, Transform1, Thickness, NewConstraints);
@@ -1914,8 +1769,6 @@
 			{
 				ConstructConvexHeightFieldConstraints(Particle1, Particle0, Implicit1, Implicit0, Transform1, Transform0, Thickness, NewConstraints);
 			}
-=======
->>>>>>> 868b7c33
 			else if (Implicit0->IsConvex() && Implicit1->IsConvex())
 			{
 				ConstructConvexConvexConstraints(Particle0, Particle1, Implicit0, Implicit1, Transform0, Transform1, Thickness, NewConstraints);
@@ -1925,7 +1778,6 @@
 				ConstructLevelsetLevelsetConstraints(Particle0, Particle1, Implicit0, Implicit1, Transform0, Transform1, Thickness, NewConstraints);
 			}
 
-<<<<<<< HEAD
 
 			/*
 			if (Implicit0Type == TBox<T, d>::StaticType() && Implicit1Type == FTriangleMeshImplicitObject::StaticType())
@@ -1939,8 +1791,6 @@
 			*/
 
 		}
-=======
->>>>>>> 868b7c33
 
 		template void UpdateBoxBoxConstraint<float, 3>(const TAABB<float, 3>& Box1, const TRigidTransform<float, 3>& Box1Transform, const TAABB<float, 3>& Box2, const TRigidTransform<float, 3>& Box2Transform, const float Thickness, TRigidBodyPointContactConstraint<float, 3>& Constraint);
 		template void UpdateBoxBoxManifold<float, 3>(TCollisionConstraintBase<float, 3>&  Constraint, const TRigidTransform<float, 3>& ATM, const TRigidTransform<float, 3>& BTM, const float Thickness);
@@ -1982,17 +1832,12 @@
 		template void UpdateCapsuleBoxManifold<float, 3>(TCollisionConstraintBase<float, 3>&  Constraint, const TRigidTransform<float, 3>& ATM, const TRigidTransform<float, 3>& BTM, const float Thickness);
 		template void ConstructCapsuleBoxConstraints<float, 3>(TGeometryParticleHandle<float, 3>* Particle0, TGeometryParticleHandle<float, 3>* Particle1, const FImplicitObject* Implicit0, const FImplicitObject* Implicit1, const TRigidTransform<float, 3>& Transform0, const TRigidTransform<float, 3>& Transform1, const float Thickness, FCollisionConstraintsArray& NewConstraints);
 
-<<<<<<< HEAD
 		template void UpdateCapsuleHeightFieldConstraint<float, 3>(const TCapsule<float>& A, const TRigidTransform<float, 3>& ATransform, const THeightField<float>& B, const TRigidTransform<float, 3>& BTransform, const float Thickness, TRigidBodyPointContactConstraint<float, 3>& Constraint);
 		template void UpdateCapsuleHeightFieldManifold<float, 3>(TCollisionConstraintBase<float, 3>&  Constraint, const TRigidTransform<float, 3>& ATM, const TRigidTransform<float, 3>& BTM, const float Thickness);
 		template void ConstructCapsuleHeightFieldConstraints<float, 3>(TGeometryParticleHandle<float, 3>* Particle0, TGeometryParticleHandle<float, 3>* Particle1, const FImplicitObject* Implicit0, const FImplicitObject* Implicit1, const TRigidTransform<float, 3>& Transform0, const TRigidTransform<float, 3>& Transform1, const float Thickness, FCollisionConstraintsArray& NewConstraints);
 
 		template void UpdateConvexConvexConstraint<float, 3>(const FImplicitObject& A, const TRigidTransform<float, 3>& ATM, const FImplicitObject& B, const TRigidTransform<float, 3>& BTM, const float Thickness, TCollisionConstraintBase<float, 3>& Constraint);
 		template void UpdateConvexConvexManifold<float, 3>(TCollisionConstraintBase<float, 3>&  Constraint, const TRigidTransform<float, 3>& ATM, const TRigidTransform<float, 3>& BTM, const float Thickness);
-=======
-		template void UpdateConvexConvexConstraint<float, 3>(const FImplicitObject& A, const TRigidTransform<float, 3>& ATM, const FImplicitObject& B, const TRigidTransform<float, 3>& BTM, const float Thickness, TCollisionConstraintBase<float, 3>& Constraint);
-		template void UpdateConvexConvexManifold<float, 3>(TRigidBodyIterativeContactConstraint<float, 3>& Constraint, const TRigidTransform<float, 3>& ATM, const TRigidTransform<float, 3>& BTM, const float Thickness);
->>>>>>> 868b7c33
 		template void ConstructConvexConvexConstraints<float, 3>(TGeometryParticleHandle<float, 3>* Particle0, TGeometryParticleHandle<float, 3>* Particle1, const FImplicitObject* Implicit0, const FImplicitObject* Implicit1, const TRigidTransform<float, 3>& Transform0, const TRigidTransform<float, 3>& Transform1, const float Thickness, FCollisionConstraintsArray& NewConstraints);
 
 		template void UpdateConvexHeightFieldConstraint<float, 3>(const FImplicitObject& A, const TRigidTransform<float, 3>& ATransform, const THeightField<float>& B, const TRigidTransform<float, 3>& BTransform, const float Thickness, TRigidBodyPointContactConstraint<float, 3>& Constraint);
@@ -2006,14 +1851,10 @@
 
 		template void ConstructUnionUnionConstraints<float, 3>(TGeometryParticleHandle<float, 3>* Particle0, TGeometryParticleHandle<float, 3>* Particle1, const FImplicitObject* Implicit0, const FImplicitObject* Implicit1, const TRigidTransform<float, 3>& Transform0, const TRigidTransform<float, 3>& Transform1, const float Thickness, FCollisionConstraintsArray& NewConstraints);
 
-<<<<<<< HEAD
 		template void UpdateSingleShotManifold<float, 3>(TRigidBodyMultiPointContactConstraint<float, 3>&  Constraint, const TRigidTransform<float, 3>& Transform0, const TRigidTransform<float, 3>& Transform1, const float Thickness);
 		template void UpdateIterativeManifold<float, 3>(TRigidBodyMultiPointContactConstraint<float, 3>&  Constraint, const TRigidTransform<float, 3>& Transform0, const TRigidTransform<float, 3>& Transform1, const float Thickness);
 		template void UpdateManifold<float, 3>(TCollisionConstraintBase<float, 3>& ConstraintBase, const TRigidTransform<float, 3>& ATM, const TRigidTransform<float, 3>& BTM, const float Thickness);
 		template void UpdateConstraint<ECollisionUpdateType::Any, float, 3>(TCollisionConstraintBase<float, 3>& ConstraintBase, const TRigidTransform<float, 3>& Transform0, const TRigidTransform<float, 3>& Transform1, const float Thickness);
-=======
-		template void UpdateConstraint<ECollisionUpdateType::Any, float, 3>(TCollisionConstraintBase<float,3>& ConstraintBase, const TRigidTransform<float,3>& Transform0, const TRigidTransform<float,3>& Transform1, const float Thickness);
->>>>>>> 868b7c33
 		template void UpdateConstraint<ECollisionUpdateType::Deepest, float, 3>(TCollisionConstraintBase<float, 3>& ConstraintBase, const TRigidTransform<float, 3>& Transform0, const TRigidTransform<float, 3>& Transform1, const float Thickness);
 		template void ConstructConstraints<float, 3>(TGeometryParticleHandle<float, 3>* Particle0, TGeometryParticleHandle<float, 3>* Particle1, const FImplicitObject* Implicit0, const FImplicitObject* Implicit1, const TRigidTransform<float, 3>& Transform0, const TRigidTransform<float, 3>& Transform1, const float Thickness, FCollisionConstraintsArray& NewConstraints);
 
