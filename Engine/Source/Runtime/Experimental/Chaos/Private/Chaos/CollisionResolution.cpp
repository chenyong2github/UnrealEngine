--- conflicted
+++ resolved
@@ -125,9 +125,6 @@
 				Contact.Normal = -ATM.TransformVector(Normal);
 				Contact.Phi = -Penetration;
 			}
-<<<<<<< HEAD
-			else if (ensure(GJKDistance(A, B, BToATM, Penetration, ClosestA, ClosestB)))
-=======
 
 			//static float AverageIterations = 0;
 			//AverageIterations = AverageIterations + ((float)NumIterations - AverageIterations) / 1000.0f;
@@ -166,7 +163,6 @@
 				}
 			}
 			else if (const GeometryA* ConvexImplicit = A.template GetObject<const GeometryA>())
->>>>>>> 421d6516
 			{
 				if (B.GJKContactPoint(*ConvexImplicit, AToBTM, CullDistance, Location, Normal, Penetration))
 				{
@@ -179,60 +175,6 @@
 			return Contact;
 		}
 
-		template <typename GeometryA, typename GeometryB, typename T, int d>
-		TContactPoint<T> GJKImplicitContactPoint(const FImplicitObject& A, const TRigidTransform<T, d>& ATransform, const GeometryB& B, const TRigidTransform<T, d>& BTransform, const T Thickness)
-		{
-			TContactPoint<T> Contact;
-			const TRigidTransform<T, d> AToBTM = ATransform.GetRelativeTransform(BTransform);
-
-			T Penetration = FLT_MAX;
-			TVec3<T> Location, Normal;
-			if (const TImplicitObjectScaled<GeometryA>* ScaledConvexImplicit = A.template GetObject<const TImplicitObjectScaled<GeometryA> >())
-			{
-				if (B.GJKContactPoint(*ScaledConvexImplicit, AToBTM, Thickness, Location, Normal, Penetration))
-				{
-					Contact.Phi = Penetration;
-					Contact.Location = BTransform.TransformPosition(Location);
-					Contact.Normal = BTransform.TransformVector(Normal);
-				}
-			}
-			else if (const TImplicitObjectInstanced<GeometryA>* InstancedConvexImplicit = A.template GetObject<const TImplicitObjectInstanced<GeometryA> >())
-			{
-				if (const GeometryA * InstancedInnerObject = static_cast<const GeometryA*>(InstancedConvexImplicit->GetInstancedObject()))
-				{
-					if (B.GJKContactPoint(*InstancedInnerObject, AToBTM, Thickness, Location, Normal, Penetration))
-					{
-						Contact.Phi = Penetration;
-						Contact.Location = BTransform.TransformPosition(Location);
-						Contact.Normal = BTransform.TransformVector(Normal);
-					}
-				}
-			}
-			else if (const GeometryA* ConvexImplicit = A.template GetObject<const GeometryA>())
-			{
-				if (B.GJKContactPoint(*ConvexImplicit, AToBTM, Thickness, Location, Normal, Penetration))
-				{
-					Contact.Phi = Penetration;
-					Contact.Location = BTransform.TransformPosition(Location);
-					Contact.Normal = BTransform.TransformVector(Normal);
-				}
-			}
-
-			return Contact;
-		}
-
-
-		template<class T, int d>
-		TContactPoint<T> ConvexConvexContactPoint(const FImplicitObject& A, const TRigidTransform<T, d>& ATM, const FImplicitObject& B, const TRigidTransform<T, d>& BTM, const T Thickness)
-		{
-			return CastHelper(A, ATM, [&](const auto& ADowncast, const TRigidTransform<T,d>& AFullTM)
-			{
-				return CastHelper(B, BTM, [&](const auto& BDowncast, const TRigidTransform<T,d>& BFullTM)
-				{
-					return GJKContactPoint(ADowncast, AFullTM, BDowncast, BFullTM, Thickness);
-				});
-			});
-		}
 
 		template<class T, int d>
 		TContactPoint<T> ConvexConvexContactPoint(const FImplicitObject& A, const TRigidTransform<T, d>& ATM, const FImplicitObject& B, const TRigidTransform<T, d>& BTM, const T CullDistance)
@@ -283,109 +225,6 @@
 		}
 
 		template <typename T, int d>
-<<<<<<< HEAD
-		void UpdateSingleShotManifold(TRigidBodyMultiPointContactConstraint<T, d>&  Constraint, const TRigidTransform<T, d>& Transform0, const TRigidTransform<T, d>& Transform1, const T Thickness)
-		{
-			// single shot manifolds for TConvex implicit object in the constraints implicit[0] position. 
-			TContactPoint<T> ContactPoint = ConvexConvexContactPoint(*Constraint.Manifold.Implicit[0], Transform0, *Constraint.Manifold.Implicit[1], Transform1, Thickness);
-
-			TArray<FVec3> CollisionSamples;
-			//
-			//  @todo(chaos) : Collision Manifold
-			//   Remove the dependency on the virtual calls on the Implicit. Don't use FindClosestFaceAndVertices
-			//   this relies on virtual calls on the ImplicitObject. Instead pass a parameters structures into 
-			//   ConvexConvexContactPoint that can collect the face indices during evaluation of the support functions. 
-			//   This can be implemented without virtual calls.
-			//
-			int32 FaceIndex = Constraint.Manifold.Implicit[0]->FindClosestFaceAndVertices(Transform0.InverseTransformPosition(ContactPoint.Location), CollisionSamples, 1.f);
-
-			if (!ContactPoint.Normal.Equals(Constraint.PlaneNormal) || !Constraint.NumSamples())
-			{
-				Constraint.PlaneNormal = Transform1.InverseTransformVector(ContactPoint.Normal);
-				Constraint.PlanePosition = Transform1.InverseTransformPosition(ContactPoint.Location - ContactPoint.Phi*ContactPoint.Normal);
-			}
-
-
-			if (FaceIndex != Constraint.SourceNormalIndex || !Constraint.NumSamples())
-			{
-				Constraint.ResetSamples(CollisionSamples.Num());
-				Constraint.SourceNormalIndex = FaceIndex;
-
-				//
-				// @todo(chaos) : Collision Manifold
-				//   Only save the four best samples and hard-code the size of Constraint.Samples to [len:4].
-				//   Currently this just grabs all points and uses the deepest point for resolution. 
-				//
-				for (FVec3 Sample : CollisionSamples)
-				{
-					Constraint.AddSample({ Sample,0.f });
-				}
-			}
-		}
-
-		template <typename T, int d>
-		void UpdateIterativeManifold(TRigidBodyMultiPointContactConstraint<T, d>&  Constraint, const TRigidTransform<T, d>& Transform0, const TRigidTransform<T, d>& Transform1, const T Thickness)
-		{
-			auto SumSampleData = [&](TRigidBodyMultiPointContactConstraint<T, d>& LambdaConstraint) -> TVector<float, 3>
-			{
-				TVector<float, 3> ReturnValue(0);
-				for (int i = 0; i < LambdaConstraint.NumSamples(); i++)
-				{
-					ReturnValue += LambdaConstraint[i].X;
-				}
-				return ReturnValue;
-			};
-
-			// iterative manifolds for non TConvex implicit objects that require sampling 
-			TContactPoint<T> ContactPoint = ConvexConvexContactPoint(*Constraint.Manifold.Implicit[0], Transform0, *Constraint.Manifold.Implicit[1], Transform1, Thickness);
-
-			if (!ContactPoint.Normal.Equals(Constraint.PlaneNormal) || !Constraint.NumSamples())
-			{
-				Constraint.ResetSamples();
-				Constraint.PlaneNormal = Transform1.InverseTransformVector(ContactPoint.Normal);
-				Constraint.PlanePosition = Transform1.InverseTransformPosition(ContactPoint.Location - ContactPoint.Phi*ContactPoint.Normal);
-			}
-
-			TVector<T, d> SurfaceSample = Transform0.InverseTransformPosition(ContactPoint.Location);
-			if (Constraint.NumSamples() < 4)
-			{
-				Constraint.AddSample({ SurfaceSample,0.f });
-			}
-			else if (Constraint.NumSamples() == 4)
-			{
-				TVector<T, d> Center = SumSampleData(Constraint) / Constraint.NumSamples();
-				T Delta = (Center - SurfaceSample).SizeSquared();
-
-				//
-				// @todo(chaos) : Collision Manifold
-				//    The iterative manifold need to be maximized for area instead of largest 
-				//    distance from center.
-				//
-				T SmallestDelta = FLT_MAX;
-				int32 SmallestIndex = 0;
-				for (int32 idx = 0; idx < Constraint.NumSamples(); idx++)
-					if (Constraint[idx].Delta < SmallestDelta) {
-						SmallestDelta = Constraint[idx].Delta;
-						SmallestIndex = idx;
-					}
-
-				if (Delta > SmallestDelta) {
-					Constraint[SmallestIndex] = { SurfaceSample,Delta };
-				}
-			}
-			else
-			{
-				ensure(false); // max of 4 points
-			}
-
-			typedef FRigidBodyMultiPointContactConstraint::FSampleData FSampleData;
-			TVector<T, d> Center = SumSampleData(Constraint) / Constraint.NumSamples();
-			for (int32 Index = 0; Index < Constraint.NumSamples(); Index++) { Constraint[Index].Delta = (Center - Constraint[Index].X).SizeSquared(); }
-		}
-
-
-
-=======
 		void UpdateIterativeManifold(TRigidBodyMultiPointContactConstraint<T, d>&  Constraint, const TRigidTransform<T, d>& Transform0, const TRigidTransform<T, d>& Transform1, const T CullDistance)
 		{
 			auto SumSampleData = [&](TRigidBodyMultiPointContactConstraint<T, d>& LambdaConstraint) -> TVector<float, 3>
@@ -460,20 +299,13 @@
 		}
 
 
->>>>>>> 421d6516
 		//
 		// Box - Box
 		//
 		template <typename T, int d>
-<<<<<<< HEAD
-		TContactPoint<T> BoxBoxContactPoint(const TAABB<T, d>& Box1, const TRigidTransform<T, d>& ATM, const TAABB<T, d>& Box2, const TRigidTransform<T, d>& BTM, const T Thickness)
-		{
-			return GJKContactPoint(Box1, ATM, Box2, BTM, Thickness);
-=======
 		TContactPoint<T> BoxBoxContactPoint(const TAABB<T, d>& Box1, const TRigidTransform<T, d>& ATM, const TAABB<T, d>& Box2, const TRigidTransform<T, d>& BTM, const T CullDistance)
 		{
 			return GJKContactPoint(Box1, ATM, Box2, BTM, TVector<T, d>(1, 0, 0));
->>>>>>> 421d6516
 		}
 
 		template <typename T, int d>
@@ -483,11 +315,7 @@
 		}
 
 		template <typename T, int d>
-<<<<<<< HEAD
-		void UpdateBoxBoxManifold(TCollisionConstraintBase<T, d>&  Constraint, const TRigidTransform<T, d>& ATM, const TRigidTransform<T, d>& BTM, const T Thickness)
-=======
 		void UpdateBoxBoxManifold(TCollisionConstraintBase<T, d>&  Constraint, const TRigidTransform<T, d>& ATM, const TRigidTransform<T, d>& BTM, const T CullDistance)
->>>>>>> 421d6516
 		{
 			// @todo(chaos) : Stub Update Manifold
 			//   Stub function for updating the manifold prior to the Apply and ApplyPushOut
@@ -550,65 +378,11 @@
 
 
 		//
-		// Box - HeightField
-		//
-
-		template <typename T, int d>
-		TContactPoint<T> BoxHeightFieldContactPoint(const TAABB<T, d>& A, const TRigidTransform<T, d>& ATransform, const THeightField<T>& B, const TRigidTransform<T, d>& BTransform, const T Thickness)
-		{
-			return GJKImplicitContactPoint< TBox<float, 3> >(TBox<float, 3>(A), ATransform, B, BTransform, Thickness);
-		}
-
-		template <typename T, int d>
-		void UpdateBoxHeightFieldConstraint(const TAABB<T, d>& A, const TRigidTransform<T, d>& ATransform, const THeightField<T>& B, const TRigidTransform<T, d>& BTransform, const T Thickness, TRigidBodyPointContactConstraint<T, d>& Constraint)
-		{
-			UpdateContactPoint(Constraint.Manifold, BoxHeightFieldContactPoint(A, ATransform, B, BTransform, Thickness));
-		}
-
-		template<class T, int d>
-		void UpdateBoxHeightFieldManifold(TCollisionConstraintBase<T, d>&  Constraint, const TRigidTransform<T, d>& ATM, const TRigidTransform<T, d>& BTM, const T Thickness)
-		{
-			// @todo(chaos) : Stub Update Manifold
-			//   Stub function for updating the manifold prior to the Apply and ApplyPushOut
-		}
-
-		template<typename T, int d>
-		void ConstructBoxHeightFieldConstraints(TGeometryParticleHandle<T, d>* Particle0, TGeometryParticleHandle<T, d>* Particle1, const FImplicitObject* Implicit0, const FImplicitObject* Implicit1, const TRigidTransform<T, d>& Transform0, const TRigidTransform<T, d>& Transform1, const T Thickness, FCollisionConstraintsArray& NewConstraints)
-		{
-
-			const TBox<T, d> * Object0 = Implicit0->template GetObject<const TBox<T, d> >();
-			const THeightField<T> * Object1 = Implicit1->template GetObject<const THeightField<T> >();
-			if (ensure(Object0 && Object1))
-			{
-				TRigidTransform<T, d> ParticleImplicit0TM = Transform0.GetRelativeTransform(Collisions::GetTransform(Particle0));
-				TRigidTransform<T, d> ParticleImplicit1TM = Transform1.GetRelativeTransform(Collisions::GetTransform(Particle1));
-				FRigidBodyPointContactConstraint* Constraint = new FRigidBodyPointContactConstraint(Particle0, Implicit0, ParticleImplicit0TM, Particle1, Implicit1, ParticleImplicit1TM);
-
-				UpdateBoxHeightFieldConstraint(Object0->BoundingBox(), Transform0, *Object1, Transform1, Thickness, *Constraint);
-
-				if (Constraint->GetPhi() < Thickness)
-				{
-					NewConstraints.Add(Constraint);
-				}
-				else
-				{
-					delete Constraint;
-				}
-			}
-		}
-
-
-
-		//
 		// Box-Plane
 		//
 
 		template <typename T, int d>
-<<<<<<< HEAD
-		void UpdateBoxPlaneConstraint(const TAABB<T, d>& Box, const TRigidTransform<T, d>& BoxTransform, const TPlane<T, d>& Plane, const TRigidTransform<T, d>& PlaneTransform, const T Thickness, TRigidBodyPointContactConstraint<T, d>& Constraint)
-=======
 		void UpdateBoxPlaneConstraint(const TAABB<T, d>& Box, const TRigidTransform<T, d>& BoxTransform, const TPlane<T, d>& Plane, const TRigidTransform<T, d>& PlaneTransform, const T CullDistance, TRigidBodyPointContactConstraint<T, d>& Constraint)
->>>>>>> 421d6516
 		{
 			TCollisionContact<T, d> & Contact = Constraint.Manifold;
 
@@ -666,11 +440,7 @@
 		}
 
 		template<class T, int d>
-<<<<<<< HEAD
-		void UpdateBoxPlaneManifold(TCollisionConstraintBase<T, d>&  Constraint, const TRigidTransform<T, d>& ATM, const TRigidTransform<T, d>& BTM, const T Thickness)
-=======
 		void UpdateBoxPlaneManifold(TCollisionConstraintBase<T, d>&  Constraint, const TRigidTransform<T, d>& ATM, const TRigidTransform<T, d>& BTM, const T CullDistance)
->>>>>>> 421d6516
 		{
 			// @todo(chaos) : Stub Update Manifold
 			//   Stub function for updating the manifold prior to the Apply and ApplyPushOut
@@ -703,52 +473,14 @@
 			return GJKImplicitContactPoint< TBox<float, 3> >(TBox<float, 3>(A), ATransform, B, BTransform, CullDistance);
 		}
 
-<<<<<<< HEAD
-		//
-		// Box-TriangleMesh
-		//
-
-		template <typename T, int d>
-		TContactPoint<T> BoxTriangleMeshContactPoint(const TAABB<T, d>& A, const TRigidTransform<T, d>& ATransform, const FTriangleMeshImplicitObject& B, const TRigidTransform<T, d>& BTransform, const T Thickness)
-		{
-			return GJKImplicitContactPoint< TBox<float, 3> >(TBox<float, 3>(A), ATransform, B, BTransform, Thickness);
-		}
-
-		template <typename T, int d>
-		void UpdateBoxTriangleMeshConstraint(const TAABB<T, d>& Box0, const TRigidTransform<T, d>& Transform0, const FTriangleMeshImplicitObject& TriangleMesh1, const TRigidTransform<T, d>& Transform1, const T Thickness, TRigidBodyPointContactConstraint<T, d>& Constraint)
-		{
-			UpdateContactPoint(Constraint.Manifold, BoxTriangleMeshContactPoint(Box0, Transform0, TriangleMesh1, Transform1, Thickness));
-=======
 		template <typename T, int d>
 		void UpdateBoxTriangleMeshConstraint(const TAABB<T, d>& Box0, const TRigidTransform<T, d>& Transform0, const FTriangleMeshImplicitObject& TriangleMesh1, const TRigidTransform<T, d>& Transform1, const T CullDistance, TRigidBodyPointContactConstraint<T, d>& Constraint)
 		{
 			UpdateContactPoint(Constraint.Manifold, BoxTriangleMeshContactPoint(Box0, Transform0, TriangleMesh1, Transform1, CullDistance));
->>>>>>> 421d6516
-		}
-
-
-		template <typename T, int d>
-<<<<<<< HEAD
-		void UpdateBoxTriangleMeshManifold(TCollisionConstraintBase<T, d>&  Constraint, const TRigidTransform<T, d>& ATM, const TRigidTransform<T, d>& BTM, const T Thickness)
-		{
-
-		}
-
-		template <typename TPGeometryClass>
-		const TPGeometryClass* GetInnerObject(const FImplicitObject& Geometry)
-		{
-			if (const TImplicitObjectScaled<TPGeometryClass>* ScaledConvexImplicit = Geometry.template GetObject<const TImplicitObjectScaled<TPGeometryClass> >())
-				return (Geometry.template GetObject<const TImplicitObjectScaled<TPGeometryClass> >())->GetUnscaledObject();
-			else if (const TImplicitObjectInstanced<TPGeometryClass>* InstancedImplicit = Geometry.template GetObject<const TImplicitObjectInstanced<TPGeometryClass> >())
-				return (Geometry.template GetObject<const TImplicitObjectInstanced<TPGeometryClass> >())->GetInstancedObject();
-			else if (const TPGeometryClass* ConvexImplicit = Geometry.template GetObject<const TPGeometryClass>())
-				return Geometry.template GetObject<const TPGeometryClass>();
-			return nullptr;
-		}
-
-		template<typename T, int d>
-		void ConstructBoxTriangleMeshConstraints(TGeometryParticleHandle<T, d>* Particle0, TGeometryParticleHandle<T, d>* Particle1, const FImplicitObject* Implicit0, const FImplicitObject* Implicit1, const TRigidTransform<T, d>& Transform0, const TRigidTransform<T, d>& Transform1, const T Thickness, FCollisionConstraintsArray& NewConstraints)
-=======
+		}
+
+
+		template <typename T, int d>
 		void UpdateBoxTriangleMeshManifold(TCollisionConstraintBase<T, d>&  Constraint, const TRigidTransform<T, d>& ATM, const TRigidTransform<T, d>& BTM, const T CullDistance)
 		{
 
@@ -756,7 +488,6 @@
 
 		template<typename T, int d>
 		void ConstructBoxTriangleMeshConstraints(TGeometryParticleHandle<T, d>* Particle0, TGeometryParticleHandle<T, d>* Particle1, const FImplicitObject* Implicit0, const FImplicitObject* Implicit1, const TRigidTransform<T, d>& Transform0, const TRigidTransform<T, d>& Transform1, const T CullDistance, FCollisionConstraintsArray& NewConstraints)
->>>>>>> 421d6516
 		{
 			const TBox<T, d> * Object0 = Implicit0->template GetObject<const TBox<T, d> >();
 			const FTriangleMeshImplicitObject * Object1 = GetInnerObject<FTriangleMeshImplicitObject>(*Implicit1);
@@ -764,24 +495,9 @@
 			{
 				TRigidTransform<T, d> ParticleImplicit0TM = Transform0.GetRelativeTransform(Collisions::GetTransform(Particle0));
 				TRigidTransform<T, d> ParticleImplicit1TM = Transform1.GetRelativeTransform(Collisions::GetTransform(Particle1));
-<<<<<<< HEAD
-				FRigidBodyPointContactConstraint* Constraint = new FRigidBodyPointContactConstraint(Particle0, Implicit0, ParticleImplicit0TM, Particle1, Implicit1, ParticleImplicit1TM);
-
-				UpdateBoxTriangleMeshConstraint(Object0->GetAABB(), Transform0, *Object1, Transform1, Thickness, *Constraint);
-
-				if (Constraint->GetPhi() < Thickness)
-				{
-					NewConstraints.Add(Constraint);
-				}
-				else
-				{
-					delete Constraint;
-				}
-=======
 				FRigidBodyPointContactConstraint Constraint = FRigidBodyPointContactConstraint(Particle0, Implicit0, ParticleImplicit0TM, Particle1, Implicit1, ParticleImplicit1TM);
 				UpdateBoxTriangleMeshConstraint(Object0->GetAABB(), Transform0, *Object1, Transform1, CullDistance, Constraint);
 				NewConstraints.TryAdd(CullDistance, Constraint);
->>>>>>> 421d6516
 			}
 		}
 
@@ -819,13 +535,6 @@
 			//   Stub function for updating the manifold prior to the Apply and ApplyPushOut
 		}
 
-		template<class T, int d>
-		void UpdateSphereSphereManifold(TCollisionConstraintBase<T, d>&  Constraint, const TRigidTransform<T, d>& ATM, const TRigidTransform<T, d>& BTM, const T Thickness)
-		{
-			// @todo(chaos) : Stub Update Manifold
-			//   Stub function for updating the manifold prior to the Apply and ApplyPushOut
-		}
-
 		template<typename T, int d>
 		void ConstructSphereSphereConstraints(TGeometryParticleHandle<T, d>* Particle0, TGeometryParticleHandle<T, d>* Particle1, const FImplicitObject* Implicit0, const FImplicitObject* Implicit1, const TRigidTransform<T, d>& Transform0, const TRigidTransform<T, d>& Transform1, const T CullDistance, FCollisionConstraintsArray& NewConstraints)
 		{
@@ -882,54 +591,6 @@
 		}
 
 		//
-		// Sphere - HeightField
-		//
-
-		template <typename T, int d>
-		TContactPoint<T> SphereHeightFieldContactPoint(const TSphere<T, d>& A, const TRigidTransform<T, d>& ATransform, const THeightField<T>& B, const TRigidTransform<T, d>& BTransform, const T Thickness)
-		{
-			return GJKImplicitContactPoint< TSphere<float, 3> >(TSphere<float, 3>(A), ATransform, B, BTransform, Thickness);
-		}
-
-		template <typename T, int d>
-		void UpdateSphereHeightFieldConstraint(const TSphere<T, d>& A, const TRigidTransform<T, d>& ATransform, const THeightField<T>& B, const TRigidTransform<T, d>& BTransform, const T Thickness, TRigidBodyPointContactConstraint<T, d>& Constraint)
-		{
-			UpdateContactPoint(Constraint.Manifold, SphereHeightFieldContactPoint(A, ATransform, B, BTransform, Thickness));
-		}
-
-		template<class T, int d>
-		void UpdateSphereHeightFieldManifold(TCollisionConstraintBase<T, d>&  Constraint, const TRigidTransform<T, d>& ATM, const TRigidTransform<T, d>& BTM, const T Thickness)
-		{
-			// @todo(chaos) : Stub Update Manifold
-			//   Stub function for updating the manifold prior to the Apply and ApplyPushOut
-		}
-
-		template<typename T, int d>
-		void ConstructSphereHeightFieldConstraints(TGeometryParticleHandle<T, d>* Particle0, TGeometryParticleHandle<T, d>* Particle1, const FImplicitObject* Implicit0, const FImplicitObject* Implicit1, const TRigidTransform<T, d>& Transform0, const TRigidTransform<T, d>& Transform1, const T Thickness, FCollisionConstraintsArray& NewConstraints)
-		{
-
-			const TSphere<T, d> * Object0 = Implicit0->template GetObject<const TSphere<T, d> >();
-			const THeightField<T> * Object1 = Implicit1->template GetObject<const THeightField<T> >();
-			if (ensure(Object0 && Object1))
-			{
-				TRigidTransform<T, d> ParticleImplicit0TM = Transform0.GetRelativeTransform(Collisions::GetTransform(Particle0));
-				TRigidTransform<T, d> ParticleImplicit1TM = Transform1.GetRelativeTransform(Collisions::GetTransform(Particle1));
-				FRigidBodyPointContactConstraint* Constraint = new FRigidBodyPointContactConstraint(Particle0, Implicit0, ParticleImplicit0TM, Particle1, Implicit1, ParticleImplicit1TM);
-
-				UpdateSphereHeightFieldConstraint(*Object0, Transform0, *Object1, Transform1, Thickness, *Constraint);
-
-				if (Constraint->GetPhi() < Thickness)
-				{
-					NewConstraints.Add(Constraint);
-				}
-				else
-				{
-					delete Constraint;
-				}
-			}
-		}
-
-		//
 		//  Sphere-Plane
 		//
 
@@ -954,11 +615,7 @@
 		}
 
 		template<class T, int d>
-<<<<<<< HEAD
-		void UpdateSpherePlaneManifold(TCollisionConstraintBase<T, d>&  Constraint, const TRigidTransform<T, d>& ATM, const TRigidTransform<T, d>& BTM, const T Thickness)
-=======
 		void UpdateSpherePlaneManifold(TCollisionConstraintBase<T, d>&  Constraint, const TRigidTransform<T, d>& ATM, const TRigidTransform<T, d>& BTM, const T CullDistance)
->>>>>>> 421d6516
 		{
 			// @todo(chaos) : Stub Update Manifold
 			//   Stub function for updating the manifold prior to the Apply and ApplyPushOut
@@ -1015,13 +672,6 @@
 			//   Stub function for updating the manifold prior to the Apply and ApplyPushOut
 		}
 
-		template<class T, int d>
-		void UpdateSphereBoxManifold(TCollisionConstraintBase<T, d>&  Constraint, const TRigidTransform<T, d>& ATM, const TRigidTransform<T, d>& BTM, const T Thickness)
-		{
-			// @todo(chaos) : Stub Update Manifold
-			//   Stub function for updating the manifold prior to the Apply and ApplyPushOut
-		}
-
 		template<typename T, int d>
 		void ConstructSphereBoxConstraints(TGeometryParticleHandle<T, d>* Particle0, TGeometryParticleHandle<T, d>* Particle1, const FImplicitObject* Implicit0, const FImplicitObject* Implicit1, const TRigidTransform<T, d>& Transform0, const TRigidTransform<T, d>& Transform1, const T CullDistance, FCollisionConstraintsArray& NewConstraints)
 		{
@@ -1075,13 +725,6 @@
 
 		template<class T, int d>
 		void UpdateSphereCapsuleManifold(TCollisionConstraintBase<T, d>&  Constraint, const TRigidTransform<T, d>& ATM, const TRigidTransform<T, d>& BTM, const T CullDistance)
-		{
-			// @todo(chaos) : Stub Update Manifold
-			//   Stub function for updating the manifold prior to the Apply and ApplyPushOut
-		}
-
-		template<class T, int d>
-		void UpdateSphereCapsuleManifold(TCollisionConstraintBase<T, d>&  Constraint, const TRigidTransform<T, d>& ATM, const TRigidTransform<T, d>& BTM, const T Thickness)
 		{
 			// @todo(chaos) : Stub Update Manifold
 			//   Stub function for updating the manifold prior to the Apply and ApplyPushOut
@@ -1185,20 +828,9 @@
 			//   Stub function for updating the manifold prior to the Apply and ApplyPushOut
 		}
 
-		template<class T, int d>
-		void UpdateCapsuleCapsuleManifold(TCollisionConstraintBase<T, d>&  Constraint, const TRigidTransform<T, d>& ATM, const TRigidTransform<T, d>& BTM, const T Thickness)
-		{
-			// @todo(chaos) : Stub Update Manifold
-			//   Stub function for updating the manifold prior to the Apply and ApplyPushOut
-		}
-
 		template<typename T, int d>
 		void ConstructCapsuleCapsuleConstraints(TGeometryParticleHandle<T, d>* Particle0, TGeometryParticleHandle<T, d>* Particle1, const FImplicitObject* Implicit0, const FImplicitObject* Implicit1, const TRigidTransform<T, d>& Transform0, const TRigidTransform<T, d>& Transform1, const T CullDistance, FCollisionConstraintsArray& NewConstraints)
 		{
-<<<<<<< HEAD
-
-=======
->>>>>>> 421d6516
 			const TCapsule<T> * Object0 = Implicit0->template GetObject<const TCapsule<T> >();
 			const TCapsule<T> * Object1 = Implicit1->template GetObject<const TCapsule<T> >();
 			if (ensure(Object0 && Object1))
@@ -1484,13 +1116,6 @@
 			//   Stub function for updating the manifold prior to the Apply and ApplyPushOut
 		}
 
-		template<class T, int d>
-		void UpdateCapsuleBoxManifold(TCollisionConstraintBase<T, d>&  Constraint, const TRigidTransform<T, d>& ATM, const TRigidTransform<T, d>& BTM, const T Thickness)
-		{
-			// @todo(chaos) : Stub Update Manifold
-			//   Stub function for updating the manifold prior to the Apply and ApplyPushOut
-		}
-
 		template<typename T, int d>
 		void ConstructCapsuleHeightFieldConstraints(TGeometryParticleHandle<T, d>* Particle0, TGeometryParticleHandle<T, d>* Particle1, const FImplicitObject* Implicit0, const FImplicitObject* Implicit1, const TRigidTransform<T, d>& Transform0, const TRigidTransform<T, d>& Transform1, const T CullDistance, FCollisionConstraintsArray& NewConstraints)
 		{
@@ -1508,21 +1133,6 @@
 		}
 
 		//
-<<<<<<< HEAD
-		// Capsule-HeightField
-		//
-
-		template <typename T, int d>
-		TContactPoint<T> CapsuleHeightFieldContactPoint(const TCapsule<T>& A, const TRigidTransform<T, d>& ATransform, const THeightField<T>& B, const TRigidTransform<T, d>& BTransform, const T Thickness)
-		{
-			return GJKImplicitContactPoint< TCapsule<float> >(TCapsule<float>(A), ATransform, B, BTransform, Thickness);
-		}
-
-		template <typename T, int d>
-		void UpdateCapsuleHeightFieldConstraint(const TCapsule<T>& A, const TRigidTransform<T, d>& ATransform, const THeightField<T>& B, const TRigidTransform<T, d>& BTransform, const T Thickness, TRigidBodyPointContactConstraint<T, d>& Constraint)
-		{
-			UpdateContactPoint(Constraint.Manifold, CapsuleHeightFieldContactPoint(A, ATransform, B, BTransform, Thickness));
-=======
 		// Capsule-TriangleMesh
 		//
 
@@ -1558,7 +1168,6 @@
 				UpdateCapsuleTriangleMeshConstraint(*Object0, Transform0, *Object1, Transform1, CullDistance, Constraint);
 				NewConstraints.TryAdd(CullDistance, Constraint);
 			}
->>>>>>> 421d6516
 		}
 
 
@@ -1567,57 +1176,13 @@
 		//
 
 		template<class T, int d>
-<<<<<<< HEAD
-		void UpdateCapsuleHeightFieldManifold(TCollisionConstraintBase<T, d>&  Constraint, const TRigidTransform<T, d>& ATM, const TRigidTransform<T, d>& BTM, const T Thickness)
-=======
 		void UpdateConvexConvexConstraint(const FImplicitObject& Implicit0, const TRigidTransform<T, d>& Transform0, const FImplicitObject& Implicit1, const TRigidTransform<T, d>& Transform1, const T CullDistance, TCollisionConstraintBase<T, d>& ConstraintBase)
->>>>>>> 421d6516
-		{
-			// @todo(chaos) : Stub Update Manifold
-			//   Stub function for updating the manifold prior to the Apply and ApplyPushOut
-		}
-
-		template<typename T, int d>
-		void ConstructCapsuleHeightFieldConstraints(TGeometryParticleHandle<T, d>* Particle0, TGeometryParticleHandle<T, d>* Particle1, const FImplicitObject* Implicit0, const FImplicitObject* Implicit1, const TRigidTransform<T, d>& Transform0, const TRigidTransform<T, d>& Transform1, const T Thickness, FCollisionConstraintsArray& NewConstraints)
-		{
-
-			const TCapsule<T> * Object0 = Implicit0->template GetObject<const TCapsule<T> >();
-			const THeightField<T> * Object1 = Implicit1->template GetObject<const THeightField<T> >();
-			if (ensure(Object0 && Object1))
-			{
-<<<<<<< HEAD
-				TRigidTransform<T, d> ParticleImplicit0TM = Transform0.GetRelativeTransform(Collisions::GetTransform(Particle0));
-				TRigidTransform<T, d> ParticleImplicit1TM = Transform1.GetRelativeTransform(Collisions::GetTransform(Particle1));
-				FRigidBodyPointContactConstraint* Constraint = new FRigidBodyPointContactConstraint(Particle0, Implicit0, ParticleImplicit0TM, Particle1, Implicit1, ParticleImplicit1TM);
-
-				UpdateCapsuleHeightFieldConstraint(*Object0, Transform0, *Object1, Transform1, Thickness, *Constraint);
-
-				if (Constraint->GetPhi() < Thickness)
-				{
-					NewConstraints.Add(Constraint);
-				}
-				else
-				{
-					delete Constraint;
-				}
-			}
-		}
-
-		//
-		// Convex - Convex
-		//
-
-		template<class T, int d>
-		void UpdateConvexConvexConstraint(const FImplicitObject& Implicit0, const TRigidTransform<T, d>& Transform0, const FImplicitObject& Implicit1, const TRigidTransform<T, d>& Transform1, const T Thickness, TCollisionConstraintBase<T, d>& ConstraintBase)
 		{
 			TContactPoint<T> ContactPoint;
 
 			if (ConstraintBase.GetType() == FRigidBodyPointContactConstraint::StaticType())
 			{
-				ContactPoint = ConvexConvexContactPoint(Implicit0, Transform0, Implicit1, Transform1, Thickness);
-=======
 				ContactPoint = ConvexConvexContactPoint(Implicit0, Transform0, Implicit1, Transform1, CullDistance);
->>>>>>> 421d6516
 			}
 			else if (ConstraintBase.GetType() == FRigidBodyMultiPointContactConstraint::StaticType())
 			{
@@ -1649,29 +1214,17 @@
 		}
 
 		template<class T, int d>
-<<<<<<< HEAD
-		void UpdateConvexConvexManifold(TCollisionConstraintBase<T, d>&  ConstraintBase, const TRigidTransform<T, d>& Transform0, const TRigidTransform<T, d>& Transform1, const T Thickness)
-=======
 		void UpdateConvexConvexManifold(TCollisionConstraintBase<T, d>&  ConstraintBase, const TRigidTransform<T, d>& Transform0, const TRigidTransform<T, d>& Transform1, const T CullDistance)
->>>>>>> 421d6516
 		{
 			if (TRigidBodyMultiPointContactConstraint<T,d>* Constraint = ConstraintBase.template As<TRigidBodyMultiPointContactConstraint<T, d>>())
 			{
 				if (GetInnerType(ConstraintBase.Manifold.Implicit[0]->GetType()) == ImplicitObjectType::Convex)
 				{
-<<<<<<< HEAD
-					UpdateSingleShotManifold(*Constraint, Transform0, Transform1, Thickness);
+					UpdateSingleShotManifold(*Constraint, Transform0, Transform1, CullDistance);
 				}
 				else
 				{
-					UpdateIterativeManifold(*Constraint, Transform0, Transform1, Thickness);
-=======
-					UpdateSingleShotManifold(*Constraint, Transform0, Transform1, CullDistance);
-				}
-				else
-				{
 					UpdateIterativeManifold(*Constraint, Transform0, Transform1, CullDistance);
->>>>>>> 421d6516
 				}
 			}
 		}
@@ -1682,9 +1235,6 @@
 		{
 			TRigidTransform<T, d> ParticleImplicit0TM = Transform0.GetRelativeTransform(Collisions::GetTransform(Particle0));
 			TRigidTransform<T, d> ParticleImplicit1TM = Transform1.GetRelativeTransform(Collisions::GetTransform(Particle1));
-<<<<<<< HEAD
-			FRigidBodyMultiPointContactConstraint* Constraint = new FRigidBodyMultiPointContactConstraint(Particle0, Implicit0, ParticleImplicit0TM, Particle1, Implicit1, ParticleImplicit1TM);
-=======
 			FRigidBodyMultiPointContactConstraint Constraint = FRigidBodyMultiPointContactConstraint(Particle0, Implicit0, ParticleImplicit0TM, Particle1, Implicit1, ParticleImplicit1TM);
 			UpdateConvexConvexManifold(Constraint, Transform0, Transform1, CullDistance);
 			UpdateConvexConvexConstraint(*Implicit0, Transform0, *Implicit1, Transform1, CullDistance, Constraint);
@@ -1700,7 +1250,6 @@
 		{
 			return GJKImplicitContactPoint< FConvex >(A, ATransform, B, BTransform, CullDistance);
 		}
->>>>>>> 421d6516
 
 		template <typename T, int d>
 		void UpdateConvexHeightFieldConstraint(const FImplicitObject& A, const TRigidTransform<T, d>& ATransform, const THeightField<T>& B, const TRigidTransform<T, d>& BTransform, const T CullDistance, TRigidBodyPointContactConstraint<T, d>& Constraint)
@@ -1767,54 +1316,6 @@
 			}
 		}
 
-		//
-		// Convex - HeightField
-		//
-
-		template <typename T, int d>
-		TContactPoint<T> ConvexHeightFieldContactPoint(const FImplicitObject& A, const TRigidTransform<T, d>& ATransform, const THeightField<T>& B, const TRigidTransform<T, d>& BTransform, const T Thickness)
-		{
-			return GJKImplicitContactPoint< FConvex >(A, ATransform, B, BTransform, Thickness);
-		}
-
-		template <typename T, int d>
-		void UpdateConvexHeightFieldConstraint(const FImplicitObject& A, const TRigidTransform<T, d>& ATransform, const THeightField<T>& B, const TRigidTransform<T, d>& BTransform, const T Thickness, TRigidBodyPointContactConstraint<T, d>& Constraint)
-		{
-			UpdateContactPoint(Constraint.Manifold, ConvexHeightFieldContactPoint(A, ATransform, B, BTransform, Thickness));
-		}
-
-		template<class T, int d>
-		void UpdateConvexHeightFieldManifold(TCollisionConstraintBase<T, d>&  Constraint, const TRigidTransform<T, d>& ATM, const TRigidTransform<T, d>& BTM, const T Thickness)
-		{
-			// @todo(chaos) : Stub Update Manifold
-			//   Stub function for updating the manifold prior to the Apply and ApplyPushOut
-		}
-
-		template<typename T, int d>
-		void ConstructConvexHeightFieldConstraints(TGeometryParticleHandle<T, d>* Particle0, TGeometryParticleHandle<T, d>* Particle1, const FImplicitObject* Implicit0, const FImplicitObject* Implicit1, const TRigidTransform<T, d>& Transform0, const TRigidTransform<T, d>& Transform1, const T Thickness, FCollisionConstraintsArray& NewConstraints)
-		{
-
-			const THeightField<T> * Object1 = Implicit1->template GetObject<const THeightField<T> >();
-			if (ensure(Implicit0->IsConvex() && Object1))
-			{
-				TRigidTransform<T, d> ParticleImplicit0TM = Transform0.GetRelativeTransform(Collisions::GetTransform(Particle0));
-				TRigidTransform<T, d> ParticleImplicit1TM = Transform1.GetRelativeTransform(Collisions::GetTransform(Particle1));
-				FRigidBodyPointContactConstraint* Constraint = new FRigidBodyPointContactConstraint(Particle0, Implicit0, ParticleImplicit0TM, Particle1, Implicit1, ParticleImplicit1TM);
-
-				UpdateConvexHeightFieldConstraint(*Implicit0, Transform0, *Object1, Transform1, Thickness, *Constraint);
-
-				if (Constraint->GetPhi() < Thickness)
-				{
-					NewConstraints.Add(Constraint);
-				}
-				else
-				{
-					delete Constraint;
-				}
-			}
-		}
-
-
 
 
 
@@ -1824,11 +1325,7 @@
 
 		DECLARE_CYCLE_STAT(TEXT("TPBDCollisionConstraints::UpdateLevelsetLevelsetConstraint"), STAT_UpdateLevelsetLevelsetConstraint, STATGROUP_ChaosWide);
 		template<ECollisionUpdateType UpdateType, typename T, int d>
-<<<<<<< HEAD
-		void UpdateLevelsetLevelsetConstraint(const T Thickness, TRigidBodyPointContactConstraint<T, d>& Constraint)
-=======
 		void UpdateLevelsetLevelsetConstraint(const T CullDistance, TRigidBodyPointContactConstraint<T, d>& Constraint)
->>>>>>> 421d6516
 		{
 			SCOPE_CYCLE_COUNTER(STAT_UpdateLevelsetLevelsetConstraint);
 
@@ -2085,28 +1582,9 @@
 			{
 				ensure(false);
 			}
-<<<<<<< HEAD
-		}
-
-		template<class T, int d>
-		void UpdateLevelsetLevelsetManifold(TCollisionConstraintBase<T, d>&  Constraint, const TRigidTransform<T, d>& ATM, const TRigidTransform<T, d>& BTM, const T Thickness)
-		{
-			// @todo(chaos) : Stub Update Manifold
-			//   Stub function for updating the manifold prior to the Apply and ApplyPushOut
-		}
-
-
-		template<typename T, int d>
-		void ConstructLevelsetLevelsetConstraints(TGeometryParticleHandle<T, d>* Particle0, TGeometryParticleHandle<T, d>* Particle1, const FImplicitObject* Implicit0, const FImplicitObject* Implicit1, const TRigidTransform<T, d>& Transform0, const TRigidTransform<T, d>& Transform1, const T Thickness, FCollisionConstraintsArray& NewConstraints)
-		{
-			TRigidTransform<T, d> ParticleImplicit0TM = Transform0.GetRelativeTransform(Collisions::GetTransform(Particle0));
-			TRigidTransform<T, d> ParticleImplicit1TM = Transform1.GetRelativeTransform(Collisions::GetTransform(Particle1));
-			FRigidBodyPointContactConstraint* Constraint = new FRigidBodyPointContactConstraint(nullptr, nullptr, ParticleImplicit0TM, nullptr, nullptr, ParticleImplicit1TM);
-=======
 			//
 			// the generic convex bodies are last
 			//
->>>>>>> 421d6516
 
 			else if (Implicit0Type == THeightField<T>::StaticType() && Implicit1.IsConvex())
 			{
@@ -2128,20 +1606,9 @@
 
 		}
 
-<<<<<<< HEAD
-		//
-		// Constraint API
-		//
-
-		template<typename T, int d>
-		void UpdateManifold(TCollisionConstraintBase<T, d>& ConstraintBase, const TRigidTransform<T, d>& ATM, const TRigidTransform<T, d>& BTM, const T Thickness)
-		{
-			const FImplicitObject& Implicit0 = *ConstraintBase.Manifold.Implicit[0];
-			const FImplicitObject& Implicit1 = *ConstraintBase.Manifold.Implicit[1];
-
-			const TRigidTransform<T, d>& Transform0 = ConstraintBase.ImplicitTransform[0] * ATM;
-			const TRigidTransform<T, d>& Transform1 = ConstraintBase.ImplicitTransform[1] * BTM;
-
+		template<ECollisionUpdateType UpdateType, typename T, int d>
+		void UpdateAnyConstraint(TCollisionConstraintBase<T, d>& ConstraintBase, const FImplicitObject& Implicit0, const FImplicitObject& Implicit1, const TRigidTransform<T, d>& Transform0, const TRigidTransform<T, d>& Transform1, const T CullDistance)
+		{
 #if !UE_BUILD_SHIPPING
 			EImplicitObjectType Implicit0OuterType = Implicit0.GetType();
 			EImplicitObjectType Implicit1OuterType = Implicit1.GetType();
@@ -2170,164 +1637,6 @@
 			{
 				ensure(false);//should not be possible to get this type, it should already be resolved by the constraint. (see ConstructConstraints)
 				return;
-			}
-#endif
-
-			//
-			// @todo(chaos): Collision Constraints (CollisionMap)
-			//    Modify Construct() and Update() use a CollisionMap indexed on 
-			//    EImplicitObjectType, instead of the if/else chain. Also, remove 
-			//    the blocks with the ensure(false), they are just for validation 
-			//    after the recent change. 
-			//
-
-			EImplicitObjectType Implicit0Type = GetInnerType(Implicit0.GetType());
-			EImplicitObjectType Implicit1Type = GetInnerType(Implicit1.GetType()); 
-			
-			if (Implicit0Type == TBox<T, d>::StaticType() && Implicit1Type == TBox<T, d>::StaticType())
-			{
-				UpdateBoxBoxManifold(ConstraintBase, Transform0, Transform1, Thickness);
-			}
-			else if (Implicit0Type == TBox<T, d>::StaticType() && Implicit1Type == THeightField<T>::StaticType())
-			{
-				UpdateBoxHeightFieldManifold(ConstraintBase, Transform0, Transform1, Thickness);
-			}
-			else if (Implicit0Type == TSphere<T, d>::StaticType() && Implicit1Type == TSphere<T, d>::StaticType())
-			{
-				UpdateSphereSphereManifold(ConstraintBase, Transform0, Transform1, Thickness);
-			}
-			else if (Implicit0Type == TSphere<T, d>::StaticType() && Implicit1Type == THeightField<T>::StaticType())
-			{
-				UpdateSphereHeightFieldManifold(ConstraintBase, Transform0, Transform1, Thickness);
-			}
-			else if (Implicit0Type == TBox<T, d>::StaticType() && Implicit1Type == TPlane<T, d>::StaticType())
-			{
-				UpdateBoxPlaneManifold(ConstraintBase, Transform0, Transform1, Thickness);
-			}
-			else if (Implicit0Type == TSphere<T, d>::StaticType() && Implicit1Type == TPlane<T, d>::StaticType())
-			{
-				UpdateSpherePlaneManifold(ConstraintBase, Transform0, Transform1, Thickness);
-			}
-			else if (Implicit0Type == TSphere<T, d>::StaticType() && Implicit1Type == TBox<T, d>::StaticType())
-			{
-				UpdateSphereBoxManifold(ConstraintBase, Transform0, Transform1, Thickness);
-			}
-			else if (Implicit0Type == TSphere<T, d>::StaticType() && Implicit1Type == TCapsule<T>::StaticType())
-			{
-				UpdateSphereCapsuleManifold(ConstraintBase, Transform0, Transform1, Thickness);
-			}
-			else if (Implicit0Type == TCapsule<T>::StaticType() && Implicit1Type == TCapsule<T>::StaticType())
-			{
-				UpdateCapsuleCapsuleManifold(ConstraintBase, Transform0, Transform1, Thickness);
-			}
-			else if (Implicit0Type == TCapsule<T>::StaticType() && Implicit1Type == TBox<T, d>::StaticType())
-			{
-				UpdateCapsuleBoxManifold(ConstraintBase, Transform0, Transform1, Thickness);
-			}
-			else if (Implicit0Type == TCapsule<T>::StaticType() && Implicit1Type == THeightField<T>::StaticType())
-			{
-				UpdateCapsuleHeightFieldManifold(ConstraintBase, Transform0, Transform1, Thickness);
-			}
-			else if (Implicit0Type == THeightField<T>::StaticType() && Implicit1Type == TBox<T, d>::StaticType())
-			{
-				ensure(false);
-			}
-			else if (Implicit0Type == TPlane<T, d>::StaticType() && Implicit1Type == TBox<T, d>::StaticType())
-			{
-				//UpdatePlaneBoxManifold(ConstraintBase, Transform0, Transform1, Thickness);
-			}
-			else if (Implicit0Type == THeightField<T>::StaticType() && Implicit1Type == TSphere<T, d>::StaticType())
-			{
-				ensure(false);
-			}
-			else if (Implicit0Type == TPlane<T, d>::StaticType() && Implicit1Type == TSphere<T, d>::StaticType())
-			{
-				//UpdatePlaneSphereManifold(ConstraintBase, Transform0, Transform1, Thickness);
-			}
-			else if (Implicit0Type == TBox<T, d>::StaticType() && Implicit1Type == TSphere<T, d>::StaticType())
-			{
-				//UpdateBoxSphereManifold(ConstraintBase, Transform0, Transform1, Thickness);
-			}
-			else if (Implicit0Type == TBox<T, d>::StaticType() && Implicit1Type == TCapsule<T>::StaticType())
-			{
-				//UpdateBoxCapsuleManifold(ConstraintBase, Transform0, Transform1, Thickness);
-			}
-			else if (Implicit0Type == TCapsule<T>::StaticType() && Implicit1Type == TSphere<T, d>::StaticType())
-			{
-				//UpdateCapsuleSphereManifold(ConstraintBase, Transform0, Transform1, Thickness);
-			}
-			// the generic convex bodies are last
-			else if (Implicit0Type == THeightField<T>::StaticType() && Implicit1.IsConvex())
-			{
-				ensure(false);
-			}
-			else if (Implicit0.IsConvex() && Implicit1Type == THeightField<T>::StaticType())
-			{
-				UpdateConvexHeightFieldManifold(ConstraintBase, Transform0, Transform1, Thickness);
-			}
-			else if (Implicit0.IsConvex() && Implicit1.IsConvex())
-			{
-				UpdateConvexConvexManifold(ConstraintBase, Transform0, Transform1, Thickness);
-			}
-			else
-			{
-				UpdateLevelsetLevelsetManifold(ConstraintBase, Transform0, Transform1, Thickness);
-			}
-
-			/*
-			else if (Implicit0Type == TBox<T, d>::StaticType() && Implicit1Type == FTriangleMeshImplicitObject::StaticType())
-			{
-				UpdateBoxTriangleMeshManifold(ConstraintBase, Transform0, Transform1, Thickness);
-			}
-			else if (Implicit0Type == FTriangleMeshImplicitObject::StaticType() && Implicit1Type == TBox<T, d>::StaticType())
-			{
-				ensure(false);
-			}
-			*/
-
-		}
-
-=======
->>>>>>> 421d6516
-		template<ECollisionUpdateType UpdateType, typename T, int d>
-		void UpdateAnyConstraint(TCollisionConstraintBase<T, d>& ConstraintBase, const FImplicitObject& Implicit0, const FImplicitObject& Implicit1, const TRigidTransform<T, d>& Transform0, const TRigidTransform<T, d>& Transform1, const T CullDistance)
-		{
-#if !UE_BUILD_SHIPPING
-			EImplicitObjectType Implicit0OuterType = Implicit0.GetType();
-			EImplicitObjectType Implicit1OuterType = Implicit1.GetType();
-
-<<<<<<< HEAD
-#if !UE_BUILD_SHIPPING
-			EImplicitObjectType Implicit0OuterType = Implicit0.GetType();
-			EImplicitObjectType Implicit1OuterType = Implicit1.GetType();
-
-=======
->>>>>>> 421d6516
-			if (Implicit0OuterType == TImplicitObjectTransformed<T, d>::StaticType())
-			{
-				ensure(false);//should not be possible to get this type, it should already be resolved by the constraint. (see ConstructConstraints)
-				return;
-			}
-			else if (Implicit1OuterType == TImplicitObjectTransformed<T, d>::StaticType())
-			{
-				ensure(false);//should not be possible to get this type, it should already be resolved by the constraint. (see ConstructConstraints)
-				return;
-			}
-			else if (Implicit0OuterType != FImplicitObjectUnion::StaticType() && Implicit1OuterType == FImplicitObjectUnion::StaticType())
-			{
-				ensure(false);//should not be possible to get this type, it should already be resolved by the constraint. (see ConstructConstraints)
-				return;
-			}
-			else if (Implicit0OuterType == FImplicitObjectUnion::StaticType() && Implicit1OuterType != FImplicitObjectUnion::StaticType())
-			{
-				ensure(false);//should not be possible to get this type, it should already be resolved by the constraint. (see ConstructConstraints)
-				return;
-			}
-			else if (Implicit0OuterType == FImplicitObjectUnion::StaticType() && Implicit1OuterType == FImplicitObjectUnion::StaticType())
-			{
-				ensure(false);//should not be possible to get this type, it should already be resolved by the constraint. (see ConstructConstraints)
-				return;
-<<<<<<< HEAD
 			}
 #endif
 
@@ -2343,73 +1652,31 @@
 			
 			if (Implicit0Type == TBox<T, d>::StaticType() && Implicit1Type == TBox<T, d>::StaticType())
 			{
-				UpdateBoxBoxConstraint(Implicit0.template GetObject<TBox<T, d>>()->GetAABB(), Transform0, Implicit1.template GetObject<TBox<T, d>>()->GetAABB(), Transform1, Thickness, *ConstraintBase.template As<TRigidBodyPointContactConstraint<T, d>>());
+				UpdateBoxBoxConstraint(Implicit0.template GetObject<TBox<T, d>>()->GetAABB(), Transform0, Implicit1.template GetObject<TBox<T, d>>()->GetAABB(), Transform1, CullDistance, *ConstraintBase.template As<TRigidBodyPointContactConstraint<T, d>>());
 			}
 			else if (Implicit0Type == TBox<T, d>::StaticType() && Implicit1Type == THeightField<T>::StaticType())
 			{
-				UpdateBoxHeightFieldConstraint(Implicit0.template GetObject<TBox<T, d>>()->GetAABB(), Transform0, *Implicit1.template GetObject< THeightField<T> >(), Transform1, Thickness, *ConstraintBase.template As<TRigidBodyPointContactConstraint<T, d>>());
+				UpdateBoxHeightFieldConstraint(Implicit0.template GetObject<TBox<T, d>>()->GetAABB(), Transform0, *Implicit1.template GetObject< THeightField<T> >(), Transform1, CullDistance, *ConstraintBase.template As<TRigidBodyPointContactConstraint<T, d>>());
 			}
 			else if (Implicit0Type == TSphere<T, d>::StaticType() && Implicit1Type == TSphere<T, d>::StaticType())
 			{
-				UpdateSphereSphereConstraint(*Implicit0.template GetObject<TSphere<T, d>>(), Transform0, *Implicit1.template GetObject<TSphere<T, d>>(), Transform1, Thickness, *ConstraintBase.template As<TRigidBodyPointContactConstraint<T, d>>());
+				UpdateSphereSphereConstraint(*Implicit0.template GetObject<TSphere<T, d>>(), Transform0, *Implicit1.template GetObject<TSphere<T, d>>(), Transform1, CullDistance, *ConstraintBase.template As<TRigidBodyPointContactConstraint<T, d>>());
 			}
 			else if (Implicit0Type == TSphere<T, d>::StaticType() && Implicit1Type == THeightField<T>::StaticType())
 			{
-				UpdateSphereHeightFieldConstraint(*Implicit0.template GetObject<TSphere<T, d>>(), Transform0, *Implicit1.template GetObject< THeightField<T> >(), Transform1, Thickness, *ConstraintBase.template As<TRigidBodyPointContactConstraint<T, d>>());
+				UpdateSphereHeightFieldConstraint(*Implicit0.template GetObject<TSphere<T, d>>(), Transform0, *Implicit1.template GetObject< THeightField<T> >(), Transform1, CullDistance, *ConstraintBase.template As<TRigidBodyPointContactConstraint<T, d>>());
 			}
 			else if (Implicit0Type == TBox<T, d>::StaticType() && Implicit1Type == TPlane<T, d>::StaticType())
 			{
-				UpdateBoxPlaneConstraint(Implicit0.template GetObject<TBox<T, d>>()->GetAABB(), Transform0, *Implicit1.template GetObject<TPlane<T, d>>(), Transform1, Thickness, *ConstraintBase.template As<TRigidBodyPointContactConstraint<T, d>>());
+				UpdateBoxPlaneConstraint(Implicit0.template GetObject<TBox<T, d>>()->GetAABB(), Transform0, *Implicit1.template GetObject<TPlane<T, d>>(), Transform1, CullDistance, *ConstraintBase.template As<TRigidBodyPointContactConstraint<T, d>>());
 			}
 			else if (Implicit0Type == TSphere<T, d>::StaticType() && Implicit1Type == TPlane<T, d>::StaticType())
 			{
-				UpdateSpherePlaneConstraint(*Implicit0.template GetObject<TSphere<T, d>>(), Transform0, *Implicit1.template GetObject<TPlane<T, d>>(), Transform1, Thickness, *ConstraintBase.template As<TRigidBodyPointContactConstraint<T, d>>());
+				UpdateSpherePlaneConstraint(*Implicit0.template GetObject<TSphere<T, d>>(), Transform0, *Implicit1.template GetObject<TPlane<T, d>>(), Transform1, CullDistance, *ConstraintBase.template As<TRigidBodyPointContactConstraint<T, d>>());
 			}
 			else if (Implicit0Type == TSphere<T, d>::StaticType() && Implicit1Type == TBox<T, d>::StaticType())
 			{
-				UpdateSphereBoxConstraint(*Implicit0.template GetObject<TSphere<T, d>>(), Transform0, Implicit1.template GetObject<TBox<T, d>>()->GetAABB(), Transform1, Thickness, *ConstraintBase.template As<TRigidBodyPointContactConstraint<T, d>>());
-=======
-			}
-#endif
-
-			//
-			// @todo(chaos): Collision Constraints (CollisionMap)
-			//    Modify Construct() and Update() use a CollisionMap indexed on 
-			//    EImplicitObjectType, instead of the if/else chain. Also, remove 
-			//    the blocks with the ensure(false), they are just for validation 
-			//    after the recent change. 
-			//
-			EImplicitObjectType Implicit0Type = GetInnerType(Implicit0.GetType());
-			EImplicitObjectType Implicit1Type = GetInnerType(Implicit1.GetType()); 
-			
-			if (Implicit0Type == TBox<T, d>::StaticType() && Implicit1Type == TBox<T, d>::StaticType())
-			{
-				UpdateBoxBoxConstraint(Implicit0.template GetObject<TBox<T, d>>()->GetAABB(), Transform0, Implicit1.template GetObject<TBox<T, d>>()->GetAABB(), Transform1, CullDistance, *ConstraintBase.template As<TRigidBodyPointContactConstraint<T, d>>());
-			}
-			else if (Implicit0Type == TBox<T, d>::StaticType() && Implicit1Type == THeightField<T>::StaticType())
-			{
-				UpdateBoxHeightFieldConstraint(Implicit0.template GetObject<TBox<T, d>>()->GetAABB(), Transform0, *Implicit1.template GetObject< THeightField<T> >(), Transform1, CullDistance, *ConstraintBase.template As<TRigidBodyPointContactConstraint<T, d>>());
-			}
-			else if (Implicit0Type == TSphere<T, d>::StaticType() && Implicit1Type == TSphere<T, d>::StaticType())
-			{
-				UpdateSphereSphereConstraint(*Implicit0.template GetObject<TSphere<T, d>>(), Transform0, *Implicit1.template GetObject<TSphere<T, d>>(), Transform1, CullDistance, *ConstraintBase.template As<TRigidBodyPointContactConstraint<T, d>>());
-			}
-			else if (Implicit0Type == TSphere<T, d>::StaticType() && Implicit1Type == THeightField<T>::StaticType())
-			{
-				UpdateSphereHeightFieldConstraint(*Implicit0.template GetObject<TSphere<T, d>>(), Transform0, *Implicit1.template GetObject< THeightField<T> >(), Transform1, CullDistance, *ConstraintBase.template As<TRigidBodyPointContactConstraint<T, d>>());
-			}
-			else if (Implicit0Type == TBox<T, d>::StaticType() && Implicit1Type == TPlane<T, d>::StaticType())
-			{
-				UpdateBoxPlaneConstraint(Implicit0.template GetObject<TBox<T, d>>()->GetAABB(), Transform0, *Implicit1.template GetObject<TPlane<T, d>>(), Transform1, CullDistance, *ConstraintBase.template As<TRigidBodyPointContactConstraint<T, d>>());
-			}
-			else if (Implicit0Type == TSphere<T, d>::StaticType() && Implicit1Type == TPlane<T, d>::StaticType())
-			{
-				UpdateSpherePlaneConstraint(*Implicit0.template GetObject<TSphere<T, d>>(), Transform0, *Implicit1.template GetObject<TPlane<T, d>>(), Transform1, CullDistance, *ConstraintBase.template As<TRigidBodyPointContactConstraint<T, d>>());
-			}
-			else if (Implicit0Type == TSphere<T, d>::StaticType() && Implicit1Type == TBox<T, d>::StaticType())
-			{
 				UpdateSphereBoxConstraint(*Implicit0.template GetObject<TSphere<T, d>>(), Transform0, Implicit1.template GetObject<TBox<T, d>>()->GetAABB(), Transform1, CullDistance, *ConstraintBase.template As<TRigidBodyPointContactConstraint<T, d>>());
->>>>>>> 421d6516
 			}
 			else if (Implicit0Type == TSphere<T, d>::StaticType() && Implicit1Type == TCapsule<T>::StaticType())
 			{
@@ -2417,17 +1684,84 @@
 			}
 			else if (Implicit0Type == TCapsule<T>::StaticType() && Implicit1Type == TCapsule<T>::StaticType())
 			{
-<<<<<<< HEAD
-				UpdateCapsuleCapsuleConstraint(*Implicit0.template GetObject<TCapsule<T>>(), Transform0, *Implicit1.template GetObject<TCapsule<T>>(), Transform1, Thickness, *ConstraintBase.template As<TRigidBodyPointContactConstraint<T, d>>());
+				UpdateCapsuleCapsuleConstraint(*Implicit0.template GetObject<TCapsule<T>>(), Transform0, *Implicit1.template GetObject<TCapsule<T>>(), Transform1, CullDistance, *ConstraintBase.template As<TRigidBodyPointContactConstraint<T, d>>());
 			}
 			else if (Implicit0Type == TCapsule<T>::StaticType() && Implicit1Type == TBox<T, d>::StaticType())
 			{
-				UpdateCapsuleBoxConstraint(*Implicit0.template GetObject<TCapsule<T>>(), Transform0, Implicit1.template GetObject<TBox<T, d>>()->GetAABB(), Transform1, Thickness, *ConstraintBase.template As<TRigidBodyPointContactConstraint<T, d>>());
+				UpdateCapsuleBoxConstraint(*Implicit0.template GetObject<TCapsule<T>>(), Transform0, Implicit1.template GetObject<TBox<T, d>>()->GetAABB(), Transform1, CullDistance, *ConstraintBase.template As<TRigidBodyPointContactConstraint<T, d>>());
 			}
 			else if (Implicit0Type == TCapsule<T>::StaticType() && Implicit1Type == THeightField<T>::StaticType())
 			{
-				UpdateCapsuleHeightFieldConstraint(*Implicit0.template GetObject<TCapsule<T>>(), Transform0, *Implicit1.template GetObject< THeightField<T> >(), Transform1, Thickness, *ConstraintBase.template As<TRigidBodyPointContactConstraint<T, d>>());
-			}
+				UpdateCapsuleHeightFieldConstraint(*Implicit0.template GetObject<TCapsule<T>>(), Transform0, *Implicit1.template GetObject< THeightField<T> >(), Transform1, CullDistance, *ConstraintBase.template As<TRigidBodyPointContactConstraint<T, d>>());
+			}
+			else if (Implicit0Type == TPlane<T, d>::StaticType() && Implicit1Type == TBox<T, d>::StaticType())
+			{
+				TRigidBodyPointContactConstraint<T, d>& Constraint = *ConstraintBase.template As<TRigidBodyPointContactConstraint<T, d> >();
+				TRigidBodyPointContactConstraint<T, d> TmpConstraint = Constraint;
+				UpdateBoxPlaneConstraint(Implicit1.template GetObject<TBox<T, d>>()->GetAABB(), Transform1, *Implicit0.template GetObject<TPlane<T, d>>(), Transform0, CullDistance, TmpConstraint);
+				if (TmpConstraint.GetPhi() < Constraint.GetPhi())
+				{
+					Constraint = TmpConstraint;
+					Constraint.SetNormal(-Constraint.GetNormal());
+				}
+			}
+			else if (Implicit0Type == TPlane<T, d>::StaticType() && Implicit1Type == TSphere<T, d>::StaticType())
+			{
+				TRigidBodyPointContactConstraint<T, d>& Constraint = *ConstraintBase.template As<TRigidBodyPointContactConstraint<T, d> >();
+				TRigidBodyPointContactConstraint<T, d> TmpConstraint = Constraint;
+				UpdateSpherePlaneConstraint(*Implicit1.template GetObject<TSphere<T, d>>(), Transform1, *Implicit0.template GetObject<TPlane<T, d>>(), Transform0, CullDistance, TmpConstraint);
+				if (TmpConstraint.GetPhi() < Constraint.GetPhi())
+				{
+					Constraint = TmpConstraint;
+					Constraint.SetNormal(-Constraint.GetNormal());
+				}
+			}
+			else if (Implicit0Type == TBox<T, d>::StaticType() && Implicit1Type == TSphere<T, d>::StaticType())
+			{
+				TRigidBodyPointContactConstraint<T, d>& Constraint = *ConstraintBase.template As<TRigidBodyPointContactConstraint<T, d> >();
+				TRigidBodyPointContactConstraint<T, d> TmpConstraint = Constraint;
+				UpdateSphereBoxConstraint(*Implicit1.template GetObject<TSphere<T, d>>(), Transform1, Implicit0.template GetObject<TBox<T, d>>()->GetAABB(), Transform0, CullDistance, TmpConstraint);
+				if (TmpConstraint.GetPhi() < Constraint.GetPhi())
+				{
+					Constraint = TmpConstraint;
+					Constraint.SetNormal(-Constraint.GetNormal());
+				}
+			}
+			else if (Implicit0Type == TBox<T, d>::StaticType() && Implicit1Type == TCapsule<T>::StaticType())
+			{
+				TRigidBodyPointContactConstraint<T, d>& Constraint = *ConstraintBase.template As<TRigidBodyPointContactConstraint<T, d> >();
+				TRigidBodyPointContactConstraint<T, d> TmpConstraint = Constraint;
+				UpdateCapsuleBoxConstraint(*Implicit1.template GetObject<TCapsule<T>>(), Transform1, Implicit0.template GetObject<TBox<T, d>>()->GetAABB(), Transform0, CullDistance, TmpConstraint);
+				if (TmpConstraint.GetPhi() < Constraint.GetPhi())
+				{
+					Constraint = TmpConstraint;
+					Constraint.SetNormal(-Constraint.GetNormal());
+				}
+			}
+			else if (Implicit0Type == TCapsule<T>::StaticType() && Implicit1Type == TSphere<T, d>::StaticType())
+			{
+				TRigidBodyPointContactConstraint<T, d>& Constraint = *ConstraintBase.template As<TRigidBodyPointContactConstraint<T, d> >();
+				TRigidBodyPointContactConstraint<T, d> TmpConstraint = Constraint;
+				UpdateSphereCapsuleConstraint(*Implicit1.template GetObject<TSphere<T, d>>(), Transform1, *Implicit0.template GetObject<TCapsule<T>>(), Transform0, CullDistance, TmpConstraint);
+				if (TmpConstraint.GetPhi() < Constraint.GetPhi())
+				{
+					Constraint = TmpConstraint;
+					Constraint.SetNormal(-Constraint.GetNormal());
+				}
+			}
+			else if (Implicit0Type == TBox<T, d>::StaticType() && Implicit1Type == FTriangleMeshImplicitObject::StaticType())
+			{
+				UpdateBoxTriangleMeshConstraint(Implicit0.template GetObject<TBox<T, d>>()->GetAABB(), Transform0, *GetInnerObject<FTriangleMeshImplicitObject>(Implicit1), Transform1, CullDistance, *ConstraintBase.template As<TRigidBodyPointContactConstraint<T, d>>());
+			}
+			else if (Implicit0Type == TSphere<T, d>::StaticType() && Implicit1Type == FTriangleMeshImplicitObject::StaticType())
+			{
+				UpdateSphereTriangleMeshConstraint(*Implicit0.template GetObject<TSphere<T, d>>(), Transform0, *GetInnerObject<FTriangleMeshImplicitObject>(Implicit1), Transform1, CullDistance, *ConstraintBase.template As<TRigidBodyPointContactConstraint<T, d>>());
+			}
+			else if (Implicit0Type == TCapsule<T>::StaticType() && Implicit1Type == FTriangleMeshImplicitObject::StaticType())
+			{
+				UpdateCapsuleTriangleMeshConstraint(*Implicit0.template GetObject<TCapsule<T>>(), Transform0, *GetInnerObject<FTriangleMeshImplicitObject>(Implicit1), Transform1, CullDistance, *ConstraintBase.template As<TRigidBodyPointContactConstraint<T, d>>());
+			}
+#if !UE_BUILD_SHIPPING
 			else if (Implicit0Type == THeightField<T>::StaticType() && Implicit1Type == TBox<T, d>::StaticType())
 			{
 				//     This case should not be necessary. The height fields 
@@ -2436,28 +1770,6 @@
 				//     of the constraint will just switch the index position so its always 
 				//     second.
 				ensure(false);
-=======
-				UpdateCapsuleCapsuleConstraint(*Implicit0.template GetObject<TCapsule<T>>(), Transform0, *Implicit1.template GetObject<TCapsule<T>>(), Transform1, CullDistance, *ConstraintBase.template As<TRigidBodyPointContactConstraint<T, d>>());
-			}
-			else if (Implicit0Type == TCapsule<T>::StaticType() && Implicit1Type == TBox<T, d>::StaticType())
-			{
-				UpdateCapsuleBoxConstraint(*Implicit0.template GetObject<TCapsule<T>>(), Transform0, Implicit1.template GetObject<TBox<T, d>>()->GetAABB(), Transform1, CullDistance, *ConstraintBase.template As<TRigidBodyPointContactConstraint<T, d>>());
-			}
-			else if (Implicit0Type == TCapsule<T>::StaticType() && Implicit1Type == THeightField<T>::StaticType())
-			{
-				UpdateCapsuleHeightFieldConstraint(*Implicit0.template GetObject<TCapsule<T>>(), Transform0, *Implicit1.template GetObject< THeightField<T> >(), Transform1, CullDistance, *ConstraintBase.template As<TRigidBodyPointContactConstraint<T, d>>());
->>>>>>> 421d6516
-			}
-			else if (Implicit0Type == TPlane<T, d>::StaticType() && Implicit1Type == TBox<T, d>::StaticType())
-			{
-				TRigidBodyPointContactConstraint<T, d>& Constraint = *ConstraintBase.template As<TRigidBodyPointContactConstraint<T, d> >();
-				TRigidBodyPointContactConstraint<T, d> TmpConstraint = Constraint;
-				UpdateBoxPlaneConstraint(Implicit1.template GetObject<TBox<T, d>>()->GetAABB(), Transform1, *Implicit0.template GetObject<TPlane<T, d>>(), Transform0, CullDistance, TmpConstraint);
-				if (TmpConstraint.GetPhi() < Constraint.GetPhi())
-				{
-					Constraint = TmpConstraint;
-					Constraint.SetNormal(-Constraint.GetNormal());
-				}
 			}
 			else if (Implicit0Type == THeightField<T>::StaticType() && Implicit1Type == TSphere<T, d>::StaticType())
 			{
@@ -2468,66 +1780,7 @@
 				//     second.
 				ensure(false);
 			}
-			else if (Implicit0Type == TPlane<T, d>::StaticType() && Implicit1Type == TSphere<T, d>::StaticType())
-			{
-				TRigidBodyPointContactConstraint<T, d>& Constraint = *ConstraintBase.template As<TRigidBodyPointContactConstraint<T, d> >();
-				TRigidBodyPointContactConstraint<T, d> TmpConstraint = Constraint;
-				UpdateSpherePlaneConstraint(*Implicit1.template GetObject<TSphere<T, d>>(), Transform1, *Implicit0.template GetObject<TPlane<T, d>>(), Transform0, CullDistance, TmpConstraint);
-				if (TmpConstraint.GetPhi() < Constraint.GetPhi())
-				{
-					Constraint = TmpConstraint;
-					Constraint.SetNormal(-Constraint.GetNormal());
-				}
-			}
-			else if (Implicit0Type == TBox<T, d>::StaticType() && Implicit1Type == TSphere<T, d>::StaticType())
-			{
-				TRigidBodyPointContactConstraint<T, d>& Constraint = *ConstraintBase.template As<TRigidBodyPointContactConstraint<T, d> >();
-				TRigidBodyPointContactConstraint<T, d> TmpConstraint = Constraint;
-				UpdateSphereBoxConstraint(*Implicit1.template GetObject<TSphere<T, d>>(), Transform1, Implicit0.template GetObject<TBox<T, d>>()->GetAABB(), Transform0, CullDistance, TmpConstraint);
-				if (TmpConstraint.GetPhi() < Constraint.GetPhi())
-				{
-					Constraint = TmpConstraint;
-					Constraint.SetNormal(-Constraint.GetNormal());
-				}
-			}
-			else if (Implicit0Type == TBox<T, d>::StaticType() && Implicit1Type == TCapsule<T>::StaticType())
-			{
-				TRigidBodyPointContactConstraint<T, d>& Constraint = *ConstraintBase.template As<TRigidBodyPointContactConstraint<T, d> >();
-				TRigidBodyPointContactConstraint<T, d> TmpConstraint = Constraint;
-				UpdateCapsuleBoxConstraint(*Implicit1.template GetObject<TCapsule<T>>(), Transform1, Implicit0.template GetObject<TBox<T, d>>()->GetAABB(), Transform0, CullDistance, TmpConstraint);
-				if (TmpConstraint.GetPhi() < Constraint.GetPhi())
-				{
-					Constraint = TmpConstraint;
-					Constraint.SetNormal(-Constraint.GetNormal());
-				}
-			}
-			else if (Implicit0Type == TCapsule<T>::StaticType() && Implicit1Type == TSphere<T, d>::StaticType())
-			{
-				TRigidBodyPointContactConstraint<T, d>& Constraint = *ConstraintBase.template As<TRigidBodyPointContactConstraint<T, d> >();
-				TRigidBodyPointContactConstraint<T, d> TmpConstraint = Constraint;
-				UpdateSphereCapsuleConstraint(*Implicit1.template GetObject<TSphere<T, d>>(), Transform1, *Implicit0.template GetObject<TCapsule<T>>(), Transform0, CullDistance, TmpConstraint);
-				if (TmpConstraint.GetPhi() < Constraint.GetPhi())
-				{
-					Constraint = TmpConstraint;
-					Constraint.SetNormal(-Constraint.GetNormal());
-				}
-			}
-<<<<<<< HEAD
-=======
-			else if (Implicit0Type == TBox<T, d>::StaticType() && Implicit1Type == FTriangleMeshImplicitObject::StaticType())
-			{
-				UpdateBoxTriangleMeshConstraint(Implicit0.template GetObject<TBox<T, d>>()->GetAABB(), Transform0, *GetInnerObject<FTriangleMeshImplicitObject>(Implicit1), Transform1, CullDistance, *ConstraintBase.template As<TRigidBodyPointContactConstraint<T, d>>());
-			}
-			else if (Implicit0Type == TSphere<T, d>::StaticType() && Implicit1Type == FTriangleMeshImplicitObject::StaticType())
-			{
-				UpdateSphereTriangleMeshConstraint(*Implicit0.template GetObject<TSphere<T, d>>(), Transform0, *GetInnerObject<FTriangleMeshImplicitObject>(Implicit1), Transform1, CullDistance, *ConstraintBase.template As<TRigidBodyPointContactConstraint<T, d>>());
-			}
-			else if (Implicit0Type == TCapsule<T>::StaticType() && Implicit1Type == FTriangleMeshImplicitObject::StaticType())
-			{
-				UpdateCapsuleTriangleMeshConstraint(*Implicit0.template GetObject<TCapsule<T>>(), Transform0, *GetInnerObject<FTriangleMeshImplicitObject>(Implicit1), Transform1, CullDistance, *ConstraintBase.template As<TRigidBodyPointContactConstraint<T, d>>());
-			}
-#if !UE_BUILD_SHIPPING
-			else if (Implicit0Type == THeightField<T>::StaticType() && Implicit1Type == TBox<T, d>::StaticType())
+			else if (Implicit0Type == THeightField<T>::StaticType() && Implicit1Type == TSphere<T, d>::StaticType())
 			{
 				//     This case should not be necessary. The height fields 
 				//     will only ever be collided against, so ideally will never 
@@ -2536,8 +1789,40 @@
 				//     second.
 				ensure(false);
 			}
->>>>>>> 421d6516
-			else if (Implicit0Type == THeightField<T>::StaticType() && Implicit1Type == TSphere<T, d>::StaticType())
+			else if (Implicit0Type == FTriangleMeshImplicitObject::StaticType() && Implicit1Type == TBox<T, d>::StaticType())
+			{
+				//     This case should not be necessary. The triangle mesh
+				//     will only ever be collided against, so ideally will never
+				//     be in index[0] position of the constraint, also the construction
+				//     of the constraint will just switch the index position so its always
+				//     second.
+				ensure(false);
+			}
+			else if (Implicit0Type == FTriangleMeshImplicitObject::StaticType() && Implicit1Type == TSphere<T, d>::StaticType())
+			{
+				//     This case should not be necessary. The triangle mesh
+				//     will only ever be collided against, so ideally will never
+				//     be in index[0] position of the constraint, also the construction
+				//     of the constraint will just switch the index position so its always
+				//     second.
+				ensure(false);
+			}
+			else if (Implicit0Type == FTriangleMeshImplicitObject::StaticType() && Implicit1Type == TCapsule<T>::StaticType() )
+			{
+				//     This case should not be necessary. The triangle mesh
+				//     will only ever be collided against, so ideally will never
+				//     be in index[0] position of the constraint, also the construction
+				//     of the constraint will just switch the index position so its always
+				//     second.
+				ensure(false);
+			}
+
+			//
+			// the generic convex bodies are last
+			//
+
+
+			else if (Implicit0Type == THeightField<T>::StaticType() && Implicit1.IsConvex())
 			{
 				//     This case should not be necessary. The height fields 
 				//     will only ever be collided against, so ideally will never 
@@ -2546,19 +1831,7 @@
 				//     second.
 				ensure(false);
 			}
-<<<<<<< HEAD
-			// the generic convex bodies are last
-=======
-			else if (Implicit0Type == THeightField<T>::StaticType() && Implicit1Type == TSphere<T, d>::StaticType())
-			{
-				//     This case should not be necessary. The height fields 
-				//     will only ever be collided against, so ideally will never 
-				//     be in index[0] position of the constraint, also the construction
-				//     of the constraint will just switch the index position so its always 
-				//     second.
-				ensure(false);
-			}
-			else if (Implicit0Type == FTriangleMeshImplicitObject::StaticType() && Implicit1Type == TBox<T, d>::StaticType())
+			else if (Implicit0Type == FTriangleMeshImplicitObject::StaticType() && Implicit1.IsConvex())
 			{
 				//     This case should not be necessary. The triangle mesh
 				//     will only ever be collided against, so ideally will never
@@ -2567,59 +1840,8 @@
 				//     second.
 				ensure(false);
 			}
-			else if (Implicit0Type == FTriangleMeshImplicitObject::StaticType() && Implicit1Type == TSphere<T, d>::StaticType())
-			{
-				//     This case should not be necessary. The triangle mesh
-				//     will only ever be collided against, so ideally will never
-				//     be in index[0] position of the constraint, also the construction
-				//     of the constraint will just switch the index position so its always
-				//     second.
-				ensure(false);
-			}
-			else if (Implicit0Type == FTriangleMeshImplicitObject::StaticType() && Implicit1Type == TCapsule<T>::StaticType() )
-			{
-				//     This case should not be necessary. The triangle mesh
-				//     will only ever be collided against, so ideally will never
-				//     be in index[0] position of the constraint, also the construction
-				//     of the constraint will just switch the index position so its always
-				//     second.
-				ensure(false);
-			}
-
-			//
-			// the generic convex bodies are last
-			//
-
-
->>>>>>> 421d6516
-			else if (Implicit0Type == THeightField<T>::StaticType() && Implicit1.IsConvex())
-			{
-				//     This case should not be necessary. The height fields 
-				//     will only ever be collided against, so ideally will never 
-				//     be in index[0] position of the constraint, also the construction
-				//     of the constraint will just switch the index position so its always 
-				//     second.
-				ensure(false);
-			}
-<<<<<<< HEAD
-			else if (Implicit0.IsConvex() && Implicit1Type == THeightField<T>::StaticType())
-			{
-				UpdateConvexHeightFieldConstraint(Implicit0, Transform0, *Implicit1.template GetObject< THeightField<T> >(), Transform1, Thickness, *ConstraintBase.template As<TRigidBodyPointContactConstraint<T, d>>());
-			}
-			else if (Implicit0.IsConvex() && Implicit1.IsConvex())
-=======
-			else if (Implicit0Type == FTriangleMeshImplicitObject::StaticType() && Implicit1.IsConvex())
-			{
-				//     This case should not be necessary. The triangle mesh
-				//     will only ever be collided against, so ideally will never
-				//     be in index[0] position of the constraint, also the construction
-				//     of the constraint will just switch the index position so its always
-				//     second.
-				ensure(false);
-			}
 #endif
 			else if (Implicit0.IsConvex() && Implicit1Type == THeightField<T>::StaticType())
->>>>>>> 421d6516
 			{
 				UpdateConvexHeightFieldConstraint(Implicit0, Transform0, *Implicit1.template GetObject< THeightField<T> >(), Transform1, CullDistance, *ConstraintBase.template As<TRigidBodyPointContactConstraint<T, d>>());
 			}
@@ -2633,27 +1855,6 @@
 			}
 			else
 			{
-<<<<<<< HEAD
-				UpdateLevelsetLevelsetConstraint<UpdateType>(Thickness, *ConstraintBase.template As<TRigidBodyPointContactConstraint<T, d> >());
-			}
-
-			/*
-			else if (Implicit0Type == TBox<T, d>::StaticType() && Implicit1Type == FTriangleMeshImplicitObject::StaticType())
-			{
-			UpdateBoxTriangleMeshConstraint(Implicit0.template GetObject<TBox<T, d>>()->GetAABB(), Transform0, *GetUnscaledInner<FTriangleMeshImplicitObject>(Implicit1), Transform1, Thickness, *ConstraintBase.template As<TRigidBodyPointContactConstraint<T, d>>());
-			}
-			else if (Implicit0Type == TBox<T, d>::StaticType() && Implicit1Type == FTriangleMeshImplicitObject::StaticType())
-			{
-				//     This case should not be necessary. The triangle mesh
-				//     will only ever be collided against, so ideally will never
-				//     be in index[0] position of the constraint, also the construction
-				//     of the constraint will just switch the index position so its always
-				//     second.
-				ensure(false);
-			}
-			*/
-
-=======
 				UpdateLevelsetLevelsetConstraint<UpdateType>(CullDistance, *ConstraintBase.template As<TRigidBodyPointContactConstraint<T, d> >());
 			}
 		}
@@ -2786,7 +1987,6 @@
 
 
 			return true;
->>>>>>> 421d6516
 		}
 
 		template<typename T, int d>
@@ -2795,14 +1995,7 @@
 			EImplicitObjectType Implicit0Type = Implicit0 ? GetInnerType(Implicit0->GetType()) : ImplicitObjectType::Unknown;
 			EImplicitObjectType Implicit1Type = Implicit1 ? GetInnerType(Implicit1->GetType()) : ImplicitObjectType::Unknown;
 
-<<<<<<< HEAD
-			// If either shape is disabled for collision bail without constructing a constraint
-			const TPerShapeData<T, d>* Shape0 = Particle0->GetImplicitShape(Implicit0);
-			const TPerShapeData<T, d>* Shape1 = Particle1->GetImplicitShape(Implicit1);
-			if ((Shape0 && Shape0->bDisable) || (Shape1 && Shape1->bDisable))
-=======
 			if (!DoCollide(Implicit0Type, Particle0->GetImplicitShape(Implicit0), Implicit1Type, Particle1->GetImplicitShape(Implicit1)))
->>>>>>> 421d6516
 			{
 				return;
 			}
@@ -2825,90 +2018,13 @@
 			{
 				const TImplicitObjectTransformed<FReal, 3>* TransformedImplicit0 = Implicit0->template GetObject<const TImplicitObjectTransformed<FReal, 3>>();
 				TRigidTransform<T, d> TransformedTransform0 = TransformedImplicit0->GetTransform() * Transform0;
-<<<<<<< HEAD
-				ConstructConstraints(Particle0, Particle1, TransformedImplicit0->GetTransformedObject(), Implicit1, TransformedTransform0, Transform1, Thickness, NewConstraints);
-=======
 				ConstructConstraints(Particle0, Particle1, TransformedImplicit0->GetTransformedObject(), Implicit1, TransformedTransform0, Transform1, CullDistance, NewConstraints);
->>>>>>> 421d6516
 				return;
 			}
 			else if (Implicit1OuterType == TImplicitObjectTransformed<T, d>::StaticType())
 			{
 				const TImplicitObjectTransformed<FReal, 3>* TransformedImplicit1 = Implicit1->template GetObject<const TImplicitObjectTransformed<FReal, 3>>();
 				TRigidTransform<T, d> TransformedTransform1 = TransformedImplicit1->GetTransform() * Transform1;
-<<<<<<< HEAD
-				ConstructConstraints(Particle0, Particle1, Implicit0, TransformedImplicit1->GetTransformedObject(), Transform0, TransformedTransform1, Thickness, NewConstraints);
-				return;
-			}
-
-
-			else if (Implicit0OuterType == TImplicitObjectInstanced<FConvex>::StaticType())
-			{
-				const TImplicitObjectInstanced<FConvex>* TransformedImplicit0 = Implicit0->template GetObject<const TImplicitObjectInstanced<FConvex>>();
-				ConstructConstraints(Particle0, Particle1, TransformedImplicit0->GetInstancedObject(), Implicit1, Transform0, Transform1, Thickness, NewConstraints);
-				return;
-			}
-			else if (Implicit1OuterType == TImplicitObjectInstanced<FConvex>::StaticType())
-			{
-				const TImplicitObjectInstanced<FConvex>* TransformedImplicit1 = Implicit1->template GetObject<const TImplicitObjectInstanced<FConvex>>();
-				ConstructConstraints(Particle0, Particle1, Implicit0, TransformedImplicit1->GetInstancedObject(), Transform0, Transform1, Thickness, NewConstraints);
-				return;
-			}
-
-
-			else if (Implicit0OuterType == TImplicitObjectInstanced<TBox<FReal,3>>::StaticType())
-			{
-				const TImplicitObjectInstanced<TBox<FReal, 3>>* TransformedImplicit0 = Implicit0->template GetObject<const TImplicitObjectInstanced<TBox<FReal, 3>>>();
-				ConstructConstraints(Particle0, Particle1, TransformedImplicit0->GetInstancedObject(), Implicit1, Transform0, Transform1, Thickness, NewConstraints);
-				return;
-			}
-			else if (Implicit1OuterType == TImplicitObjectInstanced<TBox<FReal, 3>>::StaticType())
-			{
-				const TImplicitObjectInstanced<TBox<FReal, 3>>* TransformedImplicit1 = Implicit1->template GetObject<const TImplicitObjectInstanced<TBox<FReal, 3>>>();
-				ConstructConstraints(Particle0, Particle1, Implicit0, TransformedImplicit1->GetInstancedObject(), Transform0, Transform1, Thickness, NewConstraints);
-				return;
-			}
-
-			else if (Implicit0OuterType == TImplicitObjectInstanced<TCapsule<FReal>>::StaticType())
-			{
-				const TImplicitObjectInstanced<TCapsule<FReal>>* TransformedImplicit0 = Implicit0->template GetObject<const TImplicitObjectInstanced<TCapsule<FReal>>>();
-				ConstructConstraints(Particle0, Particle1, TransformedImplicit0->GetInstancedObject(), Implicit1, Transform0, Transform1, Thickness, NewConstraints);
-				return;
-			}
-			else if (Implicit1OuterType == TImplicitObjectInstanced<TCapsule<FReal>>::StaticType())
-			{
-				const TImplicitObjectInstanced<TCapsule<FReal>>* TransformedImplicit1 = Implicit1->template GetObject<const TImplicitObjectInstanced<TCapsule<FReal>>>();
-				ConstructConstraints(Particle0, Particle1, Implicit0, TransformedImplicit1->GetInstancedObject(), Transform0, Transform1, Thickness, NewConstraints);
-				return;
-			}
-
-			else if (Implicit0OuterType == TImplicitObjectInstanced<TSphere<FReal, 3>>::StaticType())
-			{
-				const TImplicitObjectInstanced<TSphere<FReal, 3>>* TransformedImplicit0 = Implicit0->template GetObject<const TImplicitObjectInstanced<TSphere<FReal, 3>>>();
-				ConstructConstraints(Particle0, Particle1, TransformedImplicit0->GetInstancedObject(), Implicit1, Transform0, Transform1, Thickness, NewConstraints);
-				return;
-			}
-			else if (Implicit1OuterType == TImplicitObjectInstanced<TSphere<FReal, 3>>::StaticType())
-			{
-				const TImplicitObjectInstanced<TSphere<FReal, 3>>* TransformedImplicit1 = Implicit1->template GetObject<const TImplicitObjectInstanced<TSphere<FReal, 3>>>();
-				ConstructConstraints(Particle0, Particle1, Implicit0, TransformedImplicit1->GetInstancedObject(), Transform0, Transform1, Thickness, NewConstraints);
-				return;
-			}
-
-			else if (Implicit0OuterType == TImplicitObjectInstanced<FConvex>::StaticType())
-			{
-				const TImplicitObjectInstanced<FConvex>* TransformedImplicit0 = Implicit0->template GetObject<const TImplicitObjectInstanced<FConvex>>();
-				ConstructConstraints(Particle0, Particle1, TransformedImplicit0->GetInstancedObject(), Implicit1, Transform0, Transform1, Thickness, NewConstraints);
-				return;
-			}
-			else if (Implicit1OuterType == TImplicitObjectInstanced<FConvex>::StaticType())
-			{
-				const TImplicitObjectInstanced<FConvex>* TransformedImplicit1 = Implicit1->template GetObject<const TImplicitObjectInstanced<FConvex>>();
-				ConstructConstraints(Particle0, Particle1, Implicit0, TransformedImplicit1->GetInstancedObject(), Transform0, Transform1, Thickness, NewConstraints);
-				return;
-			}
-			else if (Implicit0OuterType != FImplicitObjectUnion::StaticType() && Implicit1OuterType == FImplicitObjectUnion::StaticType())
-=======
 				ConstructConstraints(Particle0, Particle1, Implicit0, TransformedImplicit1->GetTransformedObject(), Transform0, TransformedTransform1, CullDistance, NewConstraints);
 				return;
 			}
@@ -2946,7 +2062,6 @@
 				return;
 			}
 			else if (Implicit1OuterType == TImplicitObjectInstanced<TCapsule<FReal>>::StaticType())
->>>>>>> 421d6516
 			{
 				const TImplicitObjectInstanced<TCapsule<FReal>>* TransformedImplicit1 = Implicit1->template GetObject<const TImplicitObjectInstanced<TCapsule<FReal>>>();
 				ConstructConstraints(Particle0, Particle1, Implicit0, TransformedImplicit1->GetInstancedObject(), Transform0, Transform1, CullDistance, NewConstraints);
@@ -2997,50 +2112,28 @@
 				{
 					const FImplicitObject* Implicit0InnerObj = LevelsetObjPair.First;
 					const TRigidTransform<T, d> Implicit0InnerObjTM = LevelsetObjPair.Second * Transform0;
-<<<<<<< HEAD
-					ConstructConstraints(Particle0, Particle1, Implicit0InnerObj, Implicit1, Implicit0InnerObjTM, Transform1, Thickness, NewConstraints);
-=======
 					ConstructConstraints(Particle0, Particle1, Implicit0InnerObj, Implicit1, Implicit0InnerObjTM, Transform1, CullDistance, NewConstraints);
->>>>>>> 421d6516
 				}
 				return;
 			}
 			else if (Implicit0OuterType == FImplicitObjectUnion::StaticType() && Implicit1OuterType == FImplicitObjectUnion::StaticType())
 			{
-<<<<<<< HEAD
-				ConstructUnionUnionConstraints(Particle0, Particle1, Implicit0, Implicit1, Transform0, Transform1, Thickness, NewConstraints);
-				return;
-			}
-
-			EImplicitObjectType Implicit0Type = GetInnerType(Implicit0->GetType());
-			EImplicitObjectType Implicit1Type = GetInnerType(Implicit1->GetType());
-=======
 				ConstructUnionUnionConstraints(Particle0, Particle1, Implicit0, Implicit1, Transform0, Transform1, CullDistance, NewConstraints);
 				return;
 			}
 
->>>>>>> 421d6516
 
 			if (Implicit0Type == TBox<T, d>::StaticType() && Implicit1Type == TBox<T, d>::StaticType())
 			{
 				ConstructBoxBoxConstraints(Particle0, Particle1, Implicit0, Implicit1, Transform0, Transform1, CullDistance, NewConstraints);
 			}
 			else if (Implicit0Type == TBox<T, d>::StaticType() && Implicit1Type == THeightField<T>::StaticType())
-<<<<<<< HEAD
-			{
-				ConstructBoxHeightFieldConstraints(Particle0, Particle1, Implicit0, Implicit1, Transform0, Transform1, Thickness, NewConstraints);
+			{
+				ConstructBoxHeightFieldConstraints(Particle0, Particle1, Implicit0, Implicit1, Transform0, Transform1, CullDistance, NewConstraints);
 			}
 			else if (Implicit0Type == THeightField<T>::StaticType() && Implicit1Type == TBox<T, d>::StaticType())
 			{
-				ConstructBoxHeightFieldConstraints(Particle1, Particle0, Implicit1, Implicit0, Transform1, Transform0, Thickness, NewConstraints);
-=======
-			{
-				ConstructBoxHeightFieldConstraints(Particle0, Particle1, Implicit0, Implicit1, Transform0, Transform1, CullDistance, NewConstraints);
-			}
-			else if (Implicit0Type == THeightField<T>::StaticType() && Implicit1Type == TBox<T, d>::StaticType())
-			{
 				ConstructBoxHeightFieldConstraints(Particle1, Particle0, Implicit1, Implicit0, Transform1, Transform0, CullDistance, NewConstraints);
->>>>>>> 421d6516
 			}
 			else if (Implicit0Type == TBox<T, d>::StaticType() && Implicit1Type == TPlane<T, d>::StaticType())
 			{
@@ -3062,18 +2155,6 @@
 			{
 				ConstructSphereHeightFieldConstraints(Particle1, Particle0, Implicit1, Implicit0, Transform1, Transform0, CullDistance, NewConstraints);
 			}
-			else if (Implicit0Type == TSphere<T, d>::StaticType() && Implicit1Type == TSphere<T, d>::StaticType())
-			{
-				ConstructSphereSphereConstraints(Particle0, Particle1, Implicit0, Implicit1, Transform0, Transform1, Thickness, NewConstraints);
-			}
-			else if (Implicit0Type == TSphere<T, d>::StaticType() && Implicit1Type == THeightField<T>::StaticType())
-			{
-				ConstructSphereHeightFieldConstraints(Particle0, Particle1, Implicit0, Implicit1, Transform0, Transform1, Thickness, NewConstraints);
-			}
-			else if (Implicit0Type == THeightField<T>::StaticType() && Implicit1Type == TSphere<T, d>::StaticType())
-			{
-				ConstructSphereHeightFieldConstraints(Particle1, Particle0, Implicit1, Implicit0, Transform1, Transform0, Thickness, NewConstraints);
-			}
 			else if (Implicit0Type == TSphere<T, d>::StaticType() && Implicit1Type == TPlane<T, d>::StaticType())
 			{
 				ConstructSpherePlaneConstraints(Particle0, Particle1, Implicit0, Implicit1, Transform0, Transform1, CullDistance, NewConstraints);
@@ -3100,19 +2181,13 @@
 			}
 			else if (Implicit0Type == TCapsule<T>::StaticType() && Implicit1Type == TCapsule<T>::StaticType())
 			{
-<<<<<<< HEAD
-				ConstructCapsuleCapsuleConstraints(Particle0, Particle1, Implicit0, Implicit1, Transform0, Transform1, Thickness, NewConstraints);
-=======
 				ConstructCapsuleCapsuleConstraints(Particle0, Particle1, Implicit0, Implicit1, Transform0, Transform1, CullDistance, NewConstraints);
->>>>>>> 421d6516
 			}
 			else if (Implicit0Type == TCapsule<T>::StaticType() && Implicit1Type == TBox<T, d>::StaticType())
 			{
 				ConstructCapsuleBoxConstraints(Particle0, Particle1, Implicit0, Implicit1, Transform0, Transform1, CullDistance, NewConstraints);
 			}
 			else if (Implicit0Type == TBox<T, d>::StaticType() && Implicit1Type == TCapsule<T>::StaticType())
-<<<<<<< HEAD
-=======
 			{
 				ConstructCapsuleBoxConstraints(Particle1, Particle0, Implicit1, Implicit0, Transform1, Transform0, CullDistance, NewConstraints);
 			}
@@ -3166,27 +2241,9 @@
 				ConstructConvexTriangleMeshConstraints(Particle0, Particle1, Implicit0, Implicit1, Transform0, Transform1, CullDistance, NewConstraints);
 			}
 			else if (Implicit0Type == FTriangleMeshImplicitObject::StaticType() && Implicit1->IsConvex())
->>>>>>> 421d6516
 			{
 				ConstructConvexTriangleMeshConstraints(Particle1, Particle0, Implicit1, Implicit0, Transform1, Transform0, CullDistance, NewConstraints);
 			}
-			else if (Implicit0Type == TCapsule<T>::StaticType() && Implicit1Type == THeightField<T>::StaticType())
-			{
-				ConstructCapsuleHeightFieldConstraints(Particle0, Particle1, Implicit0, Implicit1, Transform0, Transform1, Thickness, NewConstraints);
-			}
-			else if (Implicit0Type == THeightField<T>::StaticType() && Implicit1Type == TCapsule<T>::StaticType())
-			{
-				ConstructCapsuleHeightFieldConstraints(Particle1, Particle0, Implicit1, Implicit0, Transform1, Transform0, Thickness, NewConstraints);
-			}
-			// the generic convex bodies are last
-			else if (Implicit0->IsConvex() && Implicit1Type == THeightField<T>::StaticType())
-			{
-				ConstructConvexHeightFieldConstraints(Particle0, Particle1, Implicit0, Implicit1, Transform0, Transform1, Thickness, NewConstraints);
-			}
-			else if (Implicit0Type == THeightField<T>::StaticType() && Implicit1->IsConvex())
-			{
-				ConstructConvexHeightFieldConstraints(Particle1, Particle0, Implicit1, Implicit0, Transform1, Transform0, Thickness, NewConstraints);
-			}
 			else if (Implicit0->IsConvex() && Implicit1->IsConvex())
 			{
 				ConstructConvexConvexConstraints(Particle0, Particle1, Implicit0, Implicit1, Transform0, Transform1, CullDistance, NewConstraints);
@@ -3195,6 +2252,7 @@
 			{
 				ConstructLevelsetLevelsetConstraints(Particle0, Particle1, Implicit0, Implicit1, Transform0, Transform1, CullDistance, NewConstraints);
 			}
+		}
 
 		template void UpdateBoxBoxConstraint<float, 3>(const TAABB<float, 3>& Box1, const TRigidTransform<float, 3>& Box1Transform, const TAABB<float, 3>& Box2, const TRigidTransform<float, 3>& Box2Transform, const float CullDistance, TRigidBodyPointContactConstraint<float, 3>& Constraint);
 		template void UpdateBoxBoxManifold<float, 3>(TCollisionConstraintBase<float, 3>&  Constraint, const TRigidTransform<float, 3>& ATM, const TRigidTransform<float, 3>& BTM, const float CullDistance);
@@ -3212,77 +2270,6 @@
 		template void UpdateSphereSphereManifold<float, 3>(TCollisionConstraintBase<float, 3>&  Constraint, const TRigidTransform<float, 3>& ATM, const TRigidTransform<float, 3>& BTM, const float CullDistance);
 		template void ConstructSphereSphereConstraints<float, 3>(TGeometryParticleHandle<float, 3>* Particle0, TGeometryParticleHandle<float, 3>* Particle1, const FImplicitObject* Implicit0, const FImplicitObject* Implicit1, const TRigidTransform<float, 3>& Transform0, const TRigidTransform<float, 3>& Transform1, const float CullDistance, FCollisionConstraintsArray& NewConstraints);
 
-<<<<<<< HEAD
-			/*
-			if (Implicit0Type == TBox<T, d>::StaticType() && Implicit1Type == FTriangleMeshImplicitObject::StaticType())
-			{
-				ConstructBoxTriangleMeshConstraints(Particle0, Particle1, Implicit0, Implicit1, Transform0, Transform1, Thickness, NewConstraints);
-			}
-			else if (Implicit0Type == FTriangleMeshImplicitObject::StaticType() && Implicit1Type == TBox<T, d>::StaticType())
-			{
-				ConstructBoxTriangleMeshConstraints(Particle1, Particle0, Implicit1, Implicit0, Transform1, Transform0, Thickness, NewConstraints);
-			}
-			*/
-
-		}
-
-		template void UpdateBoxBoxConstraint<float, 3>(const TAABB<float, 3>& Box1, const TRigidTransform<float, 3>& Box1Transform, const TAABB<float, 3>& Box2, const TRigidTransform<float, 3>& Box2Transform, const float Thickness, TRigidBodyPointContactConstraint<float, 3>& Constraint);
-		template void UpdateBoxBoxManifold<float, 3>(TCollisionConstraintBase<float, 3>&  Constraint, const TRigidTransform<float, 3>& ATM, const TRigidTransform<float, 3>& BTM, const float Thickness);
-		template void ConstructBoxBoxConstraints<float, 3>(TGeometryParticleHandle<float, 3>* Particle0, TGeometryParticleHandle<float, 3>* Particle1, const FImplicitObject* Implicit0, const FImplicitObject* Implicit1, const TRigidTransform<float, 3>& Transform0, const TRigidTransform<float, 3>& Transform1, const float Thickness, FCollisionConstraintsArray& NewConstraints);
-
-		template void UpdateBoxHeightFieldConstraint<float, 3>(const TAABB<float, 3>& A, const TRigidTransform<float, 3>& ATransform, const THeightField<float>& B, const TRigidTransform<float, 3>& BTransform, const float Thickness, TRigidBodyPointContactConstraint<float, 3>& Constraint);
-		template void UpdateBoxHeightFieldManifold<float, 3>(TCollisionConstraintBase<float, 3>&  Constraint, const TRigidTransform<float, 3>& ATM, const TRigidTransform<float, 3>& BTM, const float Thickness);
-		template void ConstructBoxHeightFieldConstraints<float, 3>(TGeometryParticleHandle<float, 3>* Particle0, TGeometryParticleHandle<float, 3>* Particle1, const FImplicitObject* Implicit0, const FImplicitObject* Implicit1, const TRigidTransform<float, 3>& Transform0, const TRigidTransform<float, 3>& Transform1, const float Thickness, FCollisionConstraintsArray& NewConstraints);
-
-		template void UpdateBoxPlaneConstraint<float, 3>(const TAABB<float, 3>& Box, const TRigidTransform<float, 3>& BoxTransform, const TPlane<float, 3>& Plane, const TRigidTransform<float, 3>& PlaneTransform, const float Thickness, TRigidBodyPointContactConstraint<float, 3>& Constraint);
-		template void UpdateBoxPlaneManifold<float, 3>(TCollisionConstraintBase<float, 3>&  Constraint, const TRigidTransform<float, 3>& ATM, const TRigidTransform<float, 3>& BTM, const float Thickness);
-		template void ConstructBoxPlaneConstraints<float, 3>(TGeometryParticleHandle<float, 3>* Particle0, TGeometryParticleHandle<float, 3>* Particle1, const FImplicitObject* Implicit0, const FImplicitObject* Implicit1, const TRigidTransform<float, 3>& Transform0, const TRigidTransform<float, 3>& Transform1, const float Thickness, FCollisionConstraintsArray& NewConstraints);
-
-		template void UpdateSphereSphereConstraint<float, 3>(const TSphere<float, 3>& Sphere1, const TRigidTransform<float, 3>& Sphere1Transform, const TSphere<float, 3>& Sphere2, const TRigidTransform<float, 3>& Sphere2Transform, const float Thickness, TRigidBodyPointContactConstraint<float, 3>& Constraint);
-		template void UpdateSphereSphereManifold<float, 3>(TCollisionConstraintBase<float, 3>&  Constraint, const TRigidTransform<float, 3>& ATM, const TRigidTransform<float, 3>& BTM, const float Thickness);
-		template void ConstructSphereSphereConstraints<float, 3>(TGeometryParticleHandle<float, 3>* Particle0, TGeometryParticleHandle<float, 3>* Particle1, const FImplicitObject* Implicit0, const FImplicitObject* Implicit1, const TRigidTransform<float, 3>& Transform0, const TRigidTransform<float, 3>& Transform1, const float Thickness, FCollisionConstraintsArray& NewConstraints);
-
-		template void UpdateSphereHeightFieldConstraint<float, 3>(const TSphere<float, 3>& A, const TRigidTransform<float, 3>& ATransform, const THeightField<float>& B, const TRigidTransform<float, 3>& BTransform, const float Thickness, TRigidBodyPointContactConstraint<float, 3>& Constraint);
-		template void UpdateSphereHeightFieldManifold<float, 3>(TCollisionConstraintBase<float, 3>&  Constraint, const TRigidTransform<float, 3>& ATM, const TRigidTransform<float, 3>& BTM, const float Thickness);
-		template void ConstructSphereHeightFieldConstraints<float, 3>(TGeometryParticleHandle<float, 3>* Particle0, TGeometryParticleHandle<float, 3>* Particle1, const FImplicitObject* Implicit0, const FImplicitObject* Implicit1, const TRigidTransform<float, 3>& Transform0, const TRigidTransform<float, 3>& Transform1, const float Thickness, FCollisionConstraintsArray& NewConstraints);
-
-		template void UpdateSpherePlaneConstraint<float, 3>(const TSphere<float, 3>& Sphere, const TRigidTransform<float, 3>& SphereTransform, const TPlane<float, 3>& Plane, const TRigidTransform<float, 3>& PlaneTransform, const float Thickness, TRigidBodyPointContactConstraint<float, 3>& Constraint);
-		template void UpdateSpherePlaneManifold<float, 3>(TCollisionConstraintBase<float, 3>&  Constraint, const TRigidTransform<float, 3>& ATM, const TRigidTransform<float, 3>& BTM, const float Thickness);
-		template void ConstructSpherePlaneConstraints<float, 3>(TGeometryParticleHandle<float, 3>* Particle0, TGeometryParticleHandle<float, 3>* Particle1, const FImplicitObject* Implicit0, const FImplicitObject* Implicit1, const TRigidTransform<float, 3>& Transform0, const TRigidTransform<float, 3>& Transform1, const float Thickness, FCollisionConstraintsArray& NewConstraints);
-
-		template void UpdateSphereBoxConstraint<float, 3>(const TSphere<float, 3>& Sphere, const TRigidTransform<float, 3>& SphereTransform, const TAABB<float, 3>& Box, const TRigidTransform<float, 3>& BoxTransform, const float Thickness, TRigidBodyPointContactConstraint<float, 3>& Constraint);
-		template void UpdateSphereBoxManifold<float, 3>(TCollisionConstraintBase<float, 3>&  Constraint, const TRigidTransform<float, 3>& ATM, const TRigidTransform<float, 3>& BTM, const float Thickness);
-		template void ConstructSphereBoxConstraints<float, 3>(TGeometryParticleHandle<float, 3>* Particle0, TGeometryParticleHandle<float, 3>* Particle1, const FImplicitObject* Implicit0, const FImplicitObject* Implicit1, const TRigidTransform<float, 3>& Transform0, const TRigidTransform<float, 3>& Transform1, const float Thickness, FCollisionConstraintsArray& NewConstraints);
-
-		template void UpdateSphereCapsuleConstraint<float, 3>(const TSphere<float, 3>& Sphere, const TRigidTransform<float, 3>& SphereTransform, const TCapsule<float>& Box, const TRigidTransform<float, 3>& BoxTransform, const float Thickness, TRigidBodyPointContactConstraint<float, 3>& Constraint);
-		template void UpdateSphereCapsuleManifold<float, 3>(TCollisionConstraintBase<float, 3>&  Constraint, const TRigidTransform<float, 3>& ATM, const TRigidTransform<float, 3>& BTM, const float Thickness);
-		template void ConstructSphereCapsuleConstraints<float, 3>(TGeometryParticleHandle<float, 3>* Particle0, TGeometryParticleHandle<float, 3>* Particle1, const FImplicitObject* Implicit0, const FImplicitObject* Implicit1, const TRigidTransform<float, 3>& Transform0, const TRigidTransform<float, 3>& Transform1, const float Thickness, FCollisionConstraintsArray& NewConstraints);
-
-		template void UpdateCapsuleCapsuleConstraint<float, 3>(const TCapsule<float>& A, const TRigidTransform<float, 3>& ATransform, const TCapsule<float>& B, const TRigidTransform<float, 3>& BTransform, const float Thickness, TRigidBodyPointContactConstraint<float, 3>& Constraint);
-		template void UpdateCapsuleCapsuleManifold<float, 3>(TCollisionConstraintBase<float, 3>&  Constraint, const TRigidTransform<float, 3>& ATM, const TRigidTransform<float, 3>& BTM, const float Thickness);
-		template void ConstructCapsuleCapsuleConstraints<float, 3>(TGeometryParticleHandle<float, 3>* Particle0, TGeometryParticleHandle<float, 3>* Particle1, const FImplicitObject* Implicit0, const FImplicitObject* Implicit1, const TRigidTransform<float, 3>& Transform0, const TRigidTransform<float, 3>& Transform1, const float Thickness, FCollisionConstraintsArray& NewConstraints);
-
-		template void UpdateCapsuleBoxConstraint<float, 3>(const TCapsule<float>& A, const TRigidTransform<float, 3>& ATransform, const TAABB<float, 3>& B, const TRigidTransform<float, 3>& BTransform, const float Thickness, TRigidBodyPointContactConstraint<float, 3>& Constraint);
-		template void UpdateCapsuleBoxManifold<float, 3>(TCollisionConstraintBase<float, 3>&  Constraint, const TRigidTransform<float, 3>& ATM, const TRigidTransform<float, 3>& BTM, const float Thickness);
-		template void ConstructCapsuleBoxConstraints<float, 3>(TGeometryParticleHandle<float, 3>* Particle0, TGeometryParticleHandle<float, 3>* Particle1, const FImplicitObject* Implicit0, const FImplicitObject* Implicit1, const TRigidTransform<float, 3>& Transform0, const TRigidTransform<float, 3>& Transform1, const float Thickness, FCollisionConstraintsArray& NewConstraints);
-
-		template void UpdateCapsuleHeightFieldConstraint<float, 3>(const TCapsule<float>& A, const TRigidTransform<float, 3>& ATransform, const THeightField<float>& B, const TRigidTransform<float, 3>& BTransform, const float Thickness, TRigidBodyPointContactConstraint<float, 3>& Constraint);
-		template void UpdateCapsuleHeightFieldManifold<float, 3>(TCollisionConstraintBase<float, 3>&  Constraint, const TRigidTransform<float, 3>& ATM, const TRigidTransform<float, 3>& BTM, const float Thickness);
-		template void ConstructCapsuleHeightFieldConstraints<float, 3>(TGeometryParticleHandle<float, 3>* Particle0, TGeometryParticleHandle<float, 3>* Particle1, const FImplicitObject* Implicit0, const FImplicitObject* Implicit1, const TRigidTransform<float, 3>& Transform0, const TRigidTransform<float, 3>& Transform1, const float Thickness, FCollisionConstraintsArray& NewConstraints);
-
-		template void UpdateConvexConvexConstraint<float, 3>(const FImplicitObject& A, const TRigidTransform<float, 3>& ATM, const FImplicitObject& B, const TRigidTransform<float, 3>& BTM, const float Thickness, TCollisionConstraintBase<float, 3>& Constraint);
-		template void UpdateConvexConvexManifold<float, 3>(TCollisionConstraintBase<float, 3>&  Constraint, const TRigidTransform<float, 3>& ATM, const TRigidTransform<float, 3>& BTM, const float Thickness);
-		template void ConstructConvexConvexConstraints<float, 3>(TGeometryParticleHandle<float, 3>* Particle0, TGeometryParticleHandle<float, 3>* Particle1, const FImplicitObject* Implicit0, const FImplicitObject* Implicit1, const TRigidTransform<float, 3>& Transform0, const TRigidTransform<float, 3>& Transform1, const float Thickness, FCollisionConstraintsArray& NewConstraints);
-
-		template void UpdateConvexHeightFieldConstraint<float, 3>(const FImplicitObject& A, const TRigidTransform<float, 3>& ATransform, const THeightField<float>& B, const TRigidTransform<float, 3>& BTransform, const float Thickness, TRigidBodyPointContactConstraint<float, 3>& Constraint);
-		template void UpdateConvexHeightFieldManifold<float, 3>(TCollisionConstraintBase<float, 3>&  Constraint, const TRigidTransform<float, 3>& ATM, const TRigidTransform<float, 3>& BTM, const float Thickness);
-		template void ConstructConvexHeightFieldConstraints<float, 3>(TGeometryParticleHandle<float, 3>* Particle0, TGeometryParticleHandle<float, 3>* Particle1, const FImplicitObject* Implicit0, const FImplicitObject* Implicit1, const TRigidTransform<float, 3>& Transform0, const TRigidTransform<float, 3>& Transform1, const float Thickness, FCollisionConstraintsArray& NewConstraints);
-
-		template void UpdateLevelsetLevelsetConstraint<ECollisionUpdateType::Any, float, 3>(const float Thickness, TRigidBodyPointContactConstraint<float, 3>& Constraint);
-		template void UpdateLevelsetLevelsetConstraint<ECollisionUpdateType::Deepest, float, 3>(const float Thickness, TRigidBodyPointContactConstraint<float, 3>& Constraint);
-		template void UpdateLevelsetLevelsetManifold<float, 3>(TCollisionConstraintBase<float, 3>&  Constraint, const TRigidTransform<float, 3>& ATM, const TRigidTransform<float, 3>& BTM, const float Thickness);
-		template void ConstructLevelsetLevelsetConstraints<float, 3>(TGeometryParticleHandle<float, 3>* Particle0, TGeometryParticleHandle<float, 3>* Particle1, const FImplicitObject* Implicit0, const FImplicitObject* Implicit1, const TRigidTransform<float, 3>& Transform0, const TRigidTransform<float, 3>& Transform1, const float Thickness, FCollisionConstraintsArray& NewConstraints);
-=======
 		template void UpdateSphereHeightFieldConstraint<float, 3>(const TSphere<float, 3>& A, const TRigidTransform<float, 3>& ATransform, const THeightField<float>& B, const TRigidTransform<float, 3>& BTransform, const float CullDistance, TRigidBodyPointContactConstraint<float, 3>& Constraint);
 		template void UpdateSphereHeightFieldManifold<float, 3>(TCollisionConstraintBase<float, 3>&  Constraint, const TRigidTransform<float, 3>& ATM, const TRigidTransform<float, 3>& BTM, const float CullDistance);
 		template void ConstructSphereHeightFieldConstraints<float, 3>(TGeometryParticleHandle<float, 3>* Particle0, TGeometryParticleHandle<float, 3>* Particle1, const FImplicitObject* Implicit0, const FImplicitObject* Implicit1, const TRigidTransform<float, 3>& Transform0, const TRigidTransform<float, 3>& Transform1, const float CullDistance, FCollisionConstraintsArray& NewConstraints);
@@ -3323,18 +2310,9 @@
 		template void UpdateLevelsetLevelsetConstraint<ECollisionUpdateType::Deepest, float, 3>(const float CullDistance, TRigidBodyPointContactConstraint<float, 3>& Constraint);
 		template void UpdateLevelsetLevelsetManifold<float, 3>(TCollisionConstraintBase<float, 3>&  Constraint, const TRigidTransform<float, 3>& ATM, const TRigidTransform<float, 3>& BTM, const float CullDistance);
 		template void ConstructLevelsetLevelsetConstraints<float, 3>(TGeometryParticleHandle<float, 3>* Particle0, TGeometryParticleHandle<float, 3>* Particle1, const FImplicitObject* Implicit0, const FImplicitObject* Implicit1, const TRigidTransform<float, 3>& Transform0, const TRigidTransform<float, 3>& Transform1, const float CullDistance, FCollisionConstraintsArray& NewConstraints);
->>>>>>> 421d6516
 
 		template void ConstructUnionUnionConstraints<float, 3>(TGeometryParticleHandle<float, 3>* Particle0, TGeometryParticleHandle<float, 3>* Particle1, const FImplicitObject* Implicit0, const FImplicitObject* Implicit1, const TRigidTransform<float, 3>& Transform0, const TRigidTransform<float, 3>& Transform1, const float CullDistance, FCollisionConstraintsArray& NewConstraints);
 
-<<<<<<< HEAD
-		template void UpdateSingleShotManifold<float, 3>(TRigidBodyMultiPointContactConstraint<float, 3>&  Constraint, const TRigidTransform<float, 3>& Transform0, const TRigidTransform<float, 3>& Transform1, const float Thickness);
-		template void UpdateIterativeManifold<float, 3>(TRigidBodyMultiPointContactConstraint<float, 3>&  Constraint, const TRigidTransform<float, 3>& Transform0, const TRigidTransform<float, 3>& Transform1, const float Thickness);
-		template void UpdateManifold<float, 3>(TCollisionConstraintBase<float, 3>& ConstraintBase, const TRigidTransform<float, 3>& ATM, const TRigidTransform<float, 3>& BTM, const float Thickness);
-		template void UpdateConstraint<ECollisionUpdateType::Any, float, 3>(TCollisionConstraintBase<float, 3>& ConstraintBase, const TRigidTransform<float, 3>& Transform0, const TRigidTransform<float, 3>& Transform1, const float Thickness);
-		template void UpdateConstraint<ECollisionUpdateType::Deepest, float, 3>(TCollisionConstraintBase<float, 3>& ConstraintBase, const TRigidTransform<float, 3>& Transform0, const TRigidTransform<float, 3>& Transform1, const float Thickness);
-		template void ConstructConstraints<float, 3>(TGeometryParticleHandle<float, 3>* Particle0, TGeometryParticleHandle<float, 3>* Particle1, const FImplicitObject* Implicit0, const FImplicitObject* Implicit1, const TRigidTransform<float, 3>& Transform0, const TRigidTransform<float, 3>& Transform1, const float Thickness, FCollisionConstraintsArray& NewConstraints);
-=======
 		template void UpdateSingleShotManifold<float, 3>(TRigidBodyMultiPointContactConstraint<float, 3>&  Constraint, const TRigidTransform<float, 3>& Transform0, const TRigidTransform<float, 3>& Transform1, const float CullDistance);
 		template void UpdateIterativeManifold<float, 3>(TRigidBodyMultiPointContactConstraint<float, 3>&  Constraint, const TRigidTransform<float, 3>& Transform0, const TRigidTransform<float, 3>& Transform1, const float CullDistance);
 		template void UpdateManifold<float, 3>(TCollisionConstraintBase<float, 3>& ConstraintBase, const TRigidTransform<float, 3>& ATM, const TRigidTransform<float, 3>& BTM, const float CullDistance);
@@ -3342,7 +2320,6 @@
 		template void UpdateConstraint<ECollisionUpdateType::Deepest, float, 3>(TCollisionConstraintBase<float, 3>& ConstraintBase, const TRigidTransform<float, 3>& Transform0, const TRigidTransform<float, 3>& Transform1, const float CullDistance);
 		template void UpdateConstraintFromManifold(TRigidBodyMultiPointContactConstraint<float, 3>& Constraint, const TRigidTransform<float, 3>& Transform0, const TRigidTransform<float, 3>& Transform1, const float CullDistance);
 		template void ConstructConstraints<float, 3>(TGeometryParticleHandle<float, 3>* Particle0, TGeometryParticleHandle<float, 3>* Particle1, const FImplicitObject* Implicit0, const FImplicitObject* Implicit1, const TRigidTransform<float, 3>& Transform0, const TRigidTransform<float, 3>& Transform1, const float CullDistance, FCollisionConstraintsArray& NewConstraints);
->>>>>>> 421d6516
 
 	} // Collisions
 
