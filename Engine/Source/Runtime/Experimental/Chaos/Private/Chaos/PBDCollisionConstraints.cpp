// Copyright Epic Games, Inc. All Rights Reserved.

#include "Chaos/PBDCollisionConstraints.h"

#include "Chaos/Capsule.h"
#include "Chaos/ChaosPerfTest.h"
#include "Chaos/ChaosDebugDraw.h"
#include "Chaos/PBDCollisionConstraintsContact.h"
#include "Chaos/CollisionResolutionUtil.h"
#include "Chaos/CollisionResolution.h"
#include "Chaos/Defines.h"
#include "Chaos/GeometryQueries.h"
#include "Chaos/ImplicitObjectUnion.h"
#include "Chaos/ImplicitObjectScaled.h"
#include "Chaos/SpatialAccelerationCollection.h"
#include "Chaos/Levelset.h"
#include "Chaos/Pair.h"
#include "Chaos/PBDCollisionConstraintsContact.h"
#include "Chaos/PBDRigidsSOAs.h"
#include "Chaos/Sphere.h"
#include "Chaos/Transform.h"
#include "ChaosLog.h"
#include "ChaosStats.h"
#include "Containers/Queue.h"
#include "ProfilingDebugging/ScopedTimers.h"

#if INTEL_ISPC
#include "PBDCollisionConstraints.ispc.generated.h"
#endif

//#pragma optimize("", off)

namespace Chaos
{
	extern int32 UseLevelsetCollision;

	int32 CollisionParticlesBVHDepth = 4;
	FAutoConsoleVariableRef CVarCollisionParticlesBVHDepth(TEXT("p.CollisionParticlesBVHDepth"), CollisionParticlesBVHDepth, TEXT("The maximum depth for collision particles bvh"));

	int32 ConstraintBPBVHDepth = 2;
	FAutoConsoleVariableRef CVarConstraintBPBVHDepth(TEXT("p.ConstraintBPBVHDepth"), ConstraintBPBVHDepth, TEXT("The maximum depth for constraint bvh"));

	int32 BPTreeOfGrids = 1;
	FAutoConsoleVariableRef CVarBPTreeOfGrids(TEXT("p.BPTreeOfGrids"), BPTreeOfGrids, TEXT("Whether to use a seperate tree of grids for bp"));

	float CollisionFrictionOverride = -1.0f;
	FAutoConsoleVariableRef CVarCollisionFrictionOverride(TEXT("p.CollisionFriction"), CollisionFrictionOverride, TEXT("Collision friction for all contacts if >= 0"));

	CHAOS_API int32 EnableCollisions = 1;
	FAutoConsoleVariableRef CVarEnableCollisions(TEXT("p.EnableCollisions"), EnableCollisions, TEXT("Enable/Disable collisions on the Chaos solver."));

	DECLARE_CYCLE_STAT(TEXT("Collisions::Reset"), STAT_Collisions_Reset, STATGROUP_ChaosCollision);
	DECLARE_CYCLE_STAT(TEXT("Collisions::UpdatePointConstraints"), STAT_Collisions_UpdatePointConstraints, STATGROUP_ChaosCollision);
	DECLARE_CYCLE_STAT(TEXT("Collisions::UpdateManifoldConstraints"), STAT_Collisions_UpdateManifoldConstraints, STATGROUP_ChaosCollision);
	DECLARE_CYCLE_STAT(TEXT("Collisions::Apply"), STAT_Collisions_Apply, STATGROUP_ChaosCollision);
	DECLARE_CYCLE_STAT(TEXT("Collisions::ApplyPushOut"), STAT_Collisions_ApplyPushOut, STATGROUP_ChaosCollision);

	//
	// Collision Constraint Container
	//

	template<typename T, int d>
	TPBDCollisionConstraints<T, d>::TPBDCollisionConstraints(
		const TPBDRigidsSOAs<T, d>& InParticles,
		TArrayCollectionArray<bool>& Collided,
		const TArrayCollectionArray<TSerializablePtr<FChaosPhysicsMaterial>>& InPerParticleMaterials,
		const int32 InApplyPairIterations /*= 1*/,
		const int32 InApplyPushOutPairIterations /*= 1*/,
		const T CullDistance /*= (T)0*/,
		const T ShapePadding /*= (T)0*/)
		: Particles(InParticles)
		, MCollided(Collided)
		, MPhysicsMaterials(InPerParticleMaterials)
		, MApplyPairIterations(InApplyPairIterations)
		, MApplyPushOutPairIterations(InApplyPushOutPairIterations)
		, MCullDistance(CullDistance)
		, MShapePadding(ShapePadding)
		, MAngularFriction(0)
		, bUseCCD(false)
		, bEnableCollisions(true)
		, LifespanCounter(0)
		, PostApplyCallback(nullptr)
		, PostApplyPushOutCallback(nullptr)
	{
	}

	template<typename T, int d>
	void TPBDCollisionConstraints<T, d>::SetPostApplyCallback(const TRigidBodyContactConstraintsPostApplyCallback<T, d>& Callback)
	{
		PostApplyCallback = Callback;
	}

	template<typename T, int d>
	void TPBDCollisionConstraints<T, d>::ClearPostApplyCallback()
	{
		PostApplyCallback = nullptr;
	}

	template<typename T, int d>
	void TPBDCollisionConstraints<T, d>::SetPostApplyPushOutCallback(const TRigidBodyContactConstraintsPostApplyPushOutCallback<T, d>& Callback)
	{
		PostApplyPushOutCallback = Callback;
	}

	template<typename T, int d>
	void TPBDCollisionConstraints<T, d>::ClearPostApplyPushOutCallback()
	{
		PostApplyPushOutCallback = nullptr;
	}

	template<typename T, int d>
	void TPBDCollisionConstraints<T, d>::UpdateConstraintMaterialProperties(FConstraintBase& Constraint)
	{
		TSerializablePtr<FChaosPhysicsMaterial> PhysicsMaterial0 = Constraint.Particle[0]->AuxilaryValue(MPhysicsMaterials);
		TSerializablePtr<FChaosPhysicsMaterial> PhysicsMaterial1 = Constraint.Particle[1]->AuxilaryValue(MPhysicsMaterials);

		TCollisionContact<T, d>& Contact = Constraint.Manifold;
		if (PhysicsMaterial0 && PhysicsMaterial1)
		{
			// @todo(ccaulfield): support different friction/restitution combining algorithms
			Contact.Restitution = FMath::Min(PhysicsMaterial0->Restitution, PhysicsMaterial1->Restitution);
			Contact.Friction = FMath::Max(PhysicsMaterial0->Friction, PhysicsMaterial1->Friction);
		}
		else if (PhysicsMaterial0)
		{
			Contact.Restitution = PhysicsMaterial0->Restitution;
			Contact.Friction = PhysicsMaterial0->Friction;
		}
		else if (PhysicsMaterial1)
		{
			Contact.Restitution = PhysicsMaterial1->Restitution;
			Contact.Friction = PhysicsMaterial1->Friction;
		}
		else
		{
			Contact.Friction = 0;
			Contact.Restitution = 0;
		}
		Contact.AngularFriction = MAngularFriction;

		// Overrides for testing
		if (CollisionFrictionOverride >= 0)
		{
			Contact.Friction = CollisionFrictionOverride;
		}
	}

	template<typename T, int d>
	void TPBDCollisionConstraints<T, d>::AddConstraint(const TRigidBodyPointContactConstraint<FReal, 3>& InConstraint)
	{
		int32 Idx = PointConstraints.Add(InConstraint);
		FConstraintContainerHandle* Handle = HandleAllocator.template AllocHandle< TRigidBodyPointContactConstraint<T, d> >(this, Idx);
		Handle->GetContact().Timestamp = -INT_MAX; // force point constraints to be deleted.

<<<<<<< HEAD
		check(Handle != nullptr);
		Handles.Add(Handle);
		Manifolds.Add(Handle->GetKey(), Handle);

		UpdateConstraintMaterialProperties(PointConstraints[Idx]);
	}

	template<typename T, int d>
	void TPBDCollisionConstraints<T, d>::AddConstraint(const TRigidBodyMultiPointContactConstraint<FReal, 3>& InConstraint)
	{
		int32 Idx = IterativeConstraints.Add(InConstraint);
		FConstraintContainerHandle* Handle = HandleAllocator.template AllocHandle< TRigidBodyMultiPointContactConstraint<T, d> >(this, Idx);
		Handle->GetContact().Timestamp = LifespanCounter;
=======
			delete PointConstraint;
		}
		else if (ConstraintBase->GetType() == TRigidBodyMultiPointContactConstraint<T, 3>::StaticType())
		{
			TRigidBodyMultiPointContactConstraint<T, d>* IterativeConstraint = ConstraintBase->template As< TRigidBodyMultiPointContactConstraint<T, d> >();

			int32 Idx = IterativeConstraints.Add(*IterativeConstraint);
			Handle = HandleAllocator.template AllocHandle< TRigidBodyMultiPointContactConstraint<T, d> >(this, Idx);
			Handle->GetContact().Timestamp = LifespanCounter;

			delete IterativeConstraint;
		}
>>>>>>> fa8a8d0d

		check(Handle != nullptr);
		Handles.Add(Handle);
		Manifolds.Add(Handle->GetKey(), Handle);

		UpdateConstraintMaterialProperties(IterativeConstraints[Idx]);
	}

	template<typename T, int d>
	void TPBDCollisionConstraints<T, d>::UpdatePositionBasedState(const T Dt)
	{
		Reset();
	
		LifespanCounter++;
	}

	template<typename T, int d>
	void TPBDCollisionConstraints<T, d>::Reset()
	{
		SCOPE_CYCLE_COUNTER(STAT_Collisions_Reset);

		TArray<FConstraintContainerHandle*> CopyOfHandles = Handles;

		int32 LifespanWindow = LifespanCounter - 1;
		for (FConstraintContainerHandle* ContactHandle : CopyOfHandles)
		{
			if (!bEnableCollisions || ContactHandle->GetContact().Timestamp< LifespanWindow)
			{
				RemoveConstraint(ContactHandle);
			}
		}


		MAngularFriction = 0;
		bUseCCD = false;
	}

	template<typename T, int d>
	void TPBDCollisionConstraints<T, d>::ApplyCollisionModifier(const TFunction<ECollisionModifierResult(const FConstraintContainerHandle* Handle)>& CollisionModifier)
	{
		TArray<FConstraintContainerHandle*> CopyOfHandles = Handles;

		for (FConstraintContainerHandle* ContactHandle : CopyOfHandles)
		{
			ECollisionModifierResult Result = CollisionModifier(ContactHandle);
			if (Result == ECollisionModifierResult::Disabled)
			{
				RemoveConstraint(ContactHandle);
			}
		}
	}

	template<typename T, int d>
	void TPBDCollisionConstraints<T, d>::RemoveConstraints(const TSet<TGeometryParticleHandle<T, d>*>&  InHandleSet)
	{
		const TArray<TGeometryParticleHandle<T, d>*> HandleArray = InHandleSet.Array();
		for (auto ParticleHandle : HandleArray)
		{
			TArray<FConstraintContainerHandle*> CopyOfHandles = Handles;

			for (FConstraintContainerHandle* ContactHandle : CopyOfHandles)
			{
				TVector<TGeometryParticleHandle<T, d>*, 2> ConstraintParticles = ContactHandle->GetConstrainedParticles();
				if (ConstraintParticles[1] == ParticleHandle || ConstraintParticles[0] == ParticleHandle)
				{
					RemoveConstraint(ContactHandle);
				}
			}
		}
	}

	template<typename T, int d>
	void TPBDCollisionConstraints<T, d>::RemoveConstraint(FConstraintContainerHandle* Handle)
	{
		FConstraintContainerHandleKey KeyToRemove = Handle->GetKey();
		int32 Idx = Handle->GetConstraintIndex(); // index into specific array
		typename FCollisionConstraintBase::FType ConstraintType = Handle->GetType();

		if (ConstraintType == FCollisionConstraintBase::FType::SinglePoint)
		{
			if (Idx < PointConstraints.Num() - 1)
			{
				// update the handle
				FConstraintContainerHandleKey Key = FPBDCollisionConstraintHandle::MakeKey(&PointConstraints.Last());
				Manifolds[Key]->SetConstraintIndex(Idx, ConstraintType);
			}
			PointConstraints.RemoveAtSwap(Idx);

		}
		else if (ConstraintType == FCollisionConstraintBase::FType::MultiPoint)
		{
			if (Idx < IterativeConstraints.Num() - 1)
			{
				// update the handle
				FConstraintContainerHandleKey Key = FPBDCollisionConstraintHandle::MakeKey(&IterativeConstraints.Last());
				Manifolds[Key]->SetConstraintIndex(Idx, ConstraintType);
			}
			IterativeConstraints.RemoveAtSwap(Idx);
		}
		else 
		{
			check(false);
		}

		// @todo(chaos): Collision Manifold
		//   Add an index to the handle in the Manifold.Value 
		//   to prevent the search in Handles when removed.
		Manifolds.Remove(KeyToRemove);  
		Handles.Remove(Handle);

		ensure(Handles.Num() == PointConstraints.Num() + IterativeConstraints.Num());

		HandleAllocator.FreeHandle(Handle);
	}


	template<typename T, int d>
	void TPBDCollisionConstraints<T, d>::UpdateConstraints(T Dt, const TSet<TGeometryParticleHandle<T, d>*>& ParticlesSet)
	{
		// Clustering uses update constraints to force a re-evaluation. 
	}

	template<typename T, int d>
	void TPBDCollisionConstraints<T, d>::UpdateConstraints(T Dt)
	{
		SCOPE_CYCLE_COUNTER(STAT_Collisions_UpdatePointConstraints);

		//PhysicsParallelFor(Handles.Num(), [&](int32 ConstraintHandleIndex)
		//{
		//	FConstraintContainerHandle* ConstraintHandle = Handles[ConstraintHandleIndex];
		//	check(ConstraintHandle != nullptr);
		//	Collisions::Update<ECollisionUpdateType::Deepest, float, 3>(MCullDistance, MShapePadding, ConstraintHandle->GetContact());

		//	if (ConstraintHandle->GetContact().GetPhi() < MCullDistance) 
		//	{
		//		ConstraintHandle->GetContact().Timestamp = LifespanCounter;
		//	}
		//}, bDisableCollisionParallelFor);

		for (FPointContactConstraint& Contact : PointConstraints)
		{
			Collisions::Update<ECollisionUpdateType::Deepest, float, 3>(MCullDistance, Contact);
			if (Contact.GetPhi() < MCullDistance)
			{
				Contact.Timestamp = LifespanCounter;
			}
		}
	}

	template<typename T, int d>
	void TPBDCollisionConstraints<T, d>::UpdateManifolds(T Dt)
	{
<<<<<<< HEAD
		SCOPE_CYCLE_COUNTER(STAT_Collisions_UpdateManifoldConstraints);

		//PhysicsParallelFor(Handles.Num(), [&](int32 ConstraintHandleIndex)
		//{
		//	FConstraintContainerHandle* ConstraintHandle = Handles[ConstraintHandleIndex];
		//	check(ConstraintHandle != nullptr);
		//	Collisions::UpdateManifold<float, 3>(MCullDistance, MShapePadding, ConstraintHandle->GetContact());
		//}, bDisableCollisionParallelFor);

		for (FMultiPointContactConstraint& Contact : IterativeConstraints)
		{
			Collisions::UpdateManifold<float, 3>(MCullDistance, Contact);
			if (Contact.GetPhi() < MCullDistance)
			{
				Contact.Timestamp = LifespanCounter;
			}
		}
=======
		PhysicsParallelFor(Handles.Num(), [&](int32 ConstraintHandleIndex)
		{
			FConstraintContainerHandle* ConstraintHandle = Handles[ConstraintHandleIndex];
			check(ConstraintHandle != nullptr);
			Collisions::UpdateManifold<float, 3>(MThickness, ConstraintHandle->GetContact());
		}, bDisableCollisionParallelFor);
>>>>>>> fa8a8d0d
	}

	template<typename T, int d>
	void TPBDCollisionConstraints<T, d>::Apply(const T Dt, const int32 Iterations, const int32 NumIterations)
	{
		SCOPE_CYCLE_COUNTER(STAT_Collisions_Apply);

		if (MApplyPairIterations > 0)
		{
			const Collisions::TContactParticleParameters<T> ParticleParameters = { MCullDistance, MShapePadding, &MCollided };
			const Collisions::TContactIterationParameters<T> IterationParameters = { Dt, Iterations, NumIterations, MApplyPairIterations, nullptr };

			for (FPointContactConstraint& Contact : PointConstraints)
			{
<<<<<<< HEAD
=======
				Collisions::TContactParticleParameters<T> ParticleParameters = { MThickness, &MCollided, &MPhysicsMaterials, CollisionFrictionOverride, MAngularFriction };
				Collisions::TContactIterationParameters<T> IterationParameters = { Dt, Iterations, NumIterations, MApplyPairIterations, nullptr };
>>>>>>> fa8a8d0d
				Collisions::Apply(Contact, IterationParameters, ParticleParameters);
			}

			for (FMultiPointContactConstraint& Contact : IterativeConstraints)
			{
<<<<<<< HEAD
=======
				Collisions::TContactParticleParameters<T> ParticleParameters = { MThickness, &MCollided, &MPhysicsMaterials, CollisionFrictionOverride, MAngularFriction };
				Collisions::TContactIterationParameters<T> IterationParameters = { Dt, Iterations, NumIterations, MApplyPairIterations, nullptr };
>>>>>>> fa8a8d0d
				Collisions::Apply(Contact, IterationParameters, ParticleParameters);
			}
		}

		if (PostApplyCallback != nullptr)
		{
			PostApplyCallback(Dt, Handles);
		}
	}

	template<typename T, int d>
	bool TPBDCollisionConstraints<T, d>::ApplyPushOut(const T Dt, const int32 Iterations, const int32 NumIterations)
	{
		SCOPE_CYCLE_COUNTER(STAT_Collisions_ApplyPushOut);

		TSet<const TGeometryParticleHandle<T, d>*> TempStatic;
		bool bNeedsAnotherIteration = false;
		if (MApplyPushOutPairIterations > 0)
		{
			const Collisions::TContactParticleParameters<T> ParticleParameters = { MCullDistance, MShapePadding, &MCollided };
			const Collisions::TContactIterationParameters<T> IterationParameters = { Dt, Iterations, NumIterations, MApplyPushOutPairIterations, &bNeedsAnotherIteration };

			for (FPointContactConstraint& Contact : PointConstraints)
			{
<<<<<<< HEAD
=======
				Collisions::TContactParticleParameters<T> ParticleParameters = { MThickness, &MCollided, &MPhysicsMaterials, CollisionFrictionOverride, MAngularFriction };
				Collisions::TContactIterationParameters<T> IterationParameters = { Dt, Iterations, NumIterations, MApplyPushOutPairIterations, &bNeedsAnotherIteration };
>>>>>>> fa8a8d0d
				Collisions::ApplyPushOut(Contact, TempStatic, IterationParameters, ParticleParameters);
			}

			for (FMultiPointContactConstraint& Contact : IterativeConstraints)
			{
<<<<<<< HEAD
=======
				Collisions::TContactParticleParameters<T> ParticleParameters = { MThickness, &MCollided, &MPhysicsMaterials, CollisionFrictionOverride, MAngularFriction };
				Collisions::TContactIterationParameters<T> IterationParameters = { Dt, Iterations, NumIterations, MApplyPushOutPairIterations, &bNeedsAnotherIteration };
>>>>>>> fa8a8d0d
				Collisions::ApplyPushOut(Contact, TempStatic, IterationParameters, ParticleParameters);
			}
		}

		if (PostApplyPushOutCallback != nullptr)
		{
			PostApplyPushOutCallback(Dt, Handles, bNeedsAnotherIteration);
		}

		return bNeedsAnotherIteration;
	}


	template<typename T, int d>
	void TPBDCollisionConstraints<T, d>::Apply(const T Dt, const TArray<FConstraintContainerHandle*>& InConstraintHandles, const int32 Iterations, const int32 NumIterations)
	{
		SCOPE_CYCLE_COUNTER(STAT_Collisions_Apply);

		if (MApplyPairIterations > 0)
		{
			PhysicsParallelFor(InConstraintHandles.Num(), [&](int32 ConstraintHandleIndex) {
				FConstraintContainerHandle* ConstraintHandle = InConstraintHandles[ConstraintHandleIndex];
				check(ConstraintHandle != nullptr);

<<<<<<< HEAD
				Collisions::TContactParticleParameters<T> ParticleParameters = { MCullDistance, MShapePadding, &MCollided };
=======
				Collisions::TContactParticleParameters<T> ParticleParameters = { MThickness, &MCollided, &MPhysicsMaterials, CollisionFrictionOverride, MAngularFriction };
>>>>>>> fa8a8d0d
				Collisions::TContactIterationParameters<T> IterationParameters = { Dt, Iterations, NumIterations, MApplyPairIterations, nullptr };
				Collisions::Apply(ConstraintHandle->GetContact(), IterationParameters, ParticleParameters);

			}, bDisableCollisionParallelFor);
		}

		if (PostApplyCallback != nullptr)
		{
			PostApplyCallback(Dt, InConstraintHandles);
		}
	}


	template<typename T, int d>
	bool TPBDCollisionConstraints<T, d>::ApplyPushOut(const T Dt, const TArray<FConstraintContainerHandle*>& InConstraintHandles, const TSet< const TGeometryParticleHandle<T, d>*>& IsTemporarilyStatic, int32 Iteration, int32 NumIterations)
	{
		SCOPE_CYCLE_COUNTER(STAT_Collisions_ApplyPushOut);

		bool bNeedsAnotherIteration = false;
		if (MApplyPushOutPairIterations > 0)
		{
			PhysicsParallelFor(InConstraintHandles.Num(), [&](int32 ConstraintHandleIndex)
			{
				FConstraintContainerHandle* ConstraintHandle = InConstraintHandles[ConstraintHandleIndex];
				check(ConstraintHandle != nullptr);

<<<<<<< HEAD
				Collisions::TContactParticleParameters<T> ParticleParameters = { MCullDistance, MShapePadding, &MCollided };
=======
				Collisions::TContactParticleParameters<T> ParticleParameters = { MThickness, &MCollided, &MPhysicsMaterials, CollisionFrictionOverride, MAngularFriction };
>>>>>>> fa8a8d0d
				Collisions::TContactIterationParameters<T> IterationParameters = { Dt, Iteration, NumIterations, MApplyPushOutPairIterations, &bNeedsAnotherIteration };
				Collisions::ApplyPushOut(ConstraintHandle->GetContact(), IsTemporarilyStatic, IterationParameters, ParticleParameters);

			}, bDisableCollisionParallelFor);
		}

		if (PostApplyPushOutCallback != nullptr)
		{
			PostApplyPushOutCallback(Dt, InConstraintHandles, bNeedsAnotherIteration);
		}

		return bNeedsAnotherIteration;
	}



	template class TAccelerationStructureHandle<float, 3>;
	template class CHAOS_API TPBDCollisionConstraints<float, 3>;
}<|MERGE_RESOLUTION|>--- conflicted
+++ resolved
@@ -8,6 +8,7 @@
 #include "Chaos/PBDCollisionConstraintsContact.h"
 #include "Chaos/CollisionResolutionUtil.h"
 #include "Chaos/CollisionResolution.h"
+#include "Chaos/Collision/CollisionContext.h"
 #include "Chaos/Defines.h"
 #include "Chaos/GeometryQueries.h"
 #include "Chaos/ImplicitObjectUnion.h"
@@ -78,6 +79,7 @@
 		, MAngularFriction(0)
 		, bUseCCD(false)
 		, bEnableCollisions(true)
+		, bHandlesEnabled(true)
 		, LifespanCounter(0)
 		, PostApplyCallback(nullptr)
 		, PostApplyPushOutCallback(nullptr)
@@ -85,6 +87,13 @@
 	}
 
 	template<typename T, int d>
+	void TPBDCollisionConstraints<T, d>::DisableHandles()
+	{
+		check(NumConstraints() == 0);
+		bHandlesEnabled = false;
+	}
+
+	template<typename T, int d>
 	void TPBDCollisionConstraints<T, d>::SetPostApplyCallback(const TRigidBodyContactConstraintsPostApplyCallback<T, d>& Callback)
 	{
 		PostApplyCallback = Callback;
@@ -149,13 +158,22 @@
 	void TPBDCollisionConstraints<T, d>::AddConstraint(const TRigidBodyPointContactConstraint<FReal, 3>& InConstraint)
 	{
 		int32 Idx = PointConstraints.Add(InConstraint);
-		FConstraintContainerHandle* Handle = HandleAllocator.template AllocHandle< TRigidBodyPointContactConstraint<T, d> >(this, Idx);
-		Handle->GetContact().Timestamp = -INT_MAX; // force point constraints to be deleted.
-
-<<<<<<< HEAD
-		check(Handle != nullptr);
-		Handles.Add(Handle);
-		Manifolds.Add(Handle->GetKey(), Handle);
+
+		if (bHandlesEnabled)
+		{
+			FConstraintContainerHandle* Handle = HandleAllocator.template AllocHandle< TRigidBodyPointContactConstraint<T, d> >(this, Idx);
+			Handle->GetContact().Timestamp = -INT_MAX; // force point constraints to be deleted.
+
+			PointConstraints[Idx].ConstraintHandle = Handle;
+
+			check(Handle != nullptr);
+			Handles.Add(Handle);
+
+#if CHAOS_COLLISION_PERSISTENCE_ENABLED
+			check(!Manifolds.Contains(Handle->GetKey()));
+			Manifolds.Add(Handle->GetKey(), Handle);
+#endif
+		}
 
 		UpdateConstraintMaterialProperties(PointConstraints[Idx]);
 	}
@@ -164,26 +182,22 @@
 	void TPBDCollisionConstraints<T, d>::AddConstraint(const TRigidBodyMultiPointContactConstraint<FReal, 3>& InConstraint)
 	{
 		int32 Idx = IterativeConstraints.Add(InConstraint);
-		FConstraintContainerHandle* Handle = HandleAllocator.template AllocHandle< TRigidBodyMultiPointContactConstraint<T, d> >(this, Idx);
-		Handle->GetContact().Timestamp = LifespanCounter;
-=======
-			delete PointConstraint;
-		}
-		else if (ConstraintBase->GetType() == TRigidBodyMultiPointContactConstraint<T, 3>::StaticType())
-		{
-			TRigidBodyMultiPointContactConstraint<T, d>* IterativeConstraint = ConstraintBase->template As< TRigidBodyMultiPointContactConstraint<T, d> >();
-
-			int32 Idx = IterativeConstraints.Add(*IterativeConstraint);
-			Handle = HandleAllocator.template AllocHandle< TRigidBodyMultiPointContactConstraint<T, d> >(this, Idx);
+
+		if (bHandlesEnabled)
+		{
+			FConstraintContainerHandle* Handle = HandleAllocator.template AllocHandle< TRigidBodyMultiPointContactConstraint<T, d> >(this, Idx);
 			Handle->GetContact().Timestamp = LifespanCounter;
 
-			delete IterativeConstraint;
-		}
->>>>>>> fa8a8d0d
-
-		check(Handle != nullptr);
-		Handles.Add(Handle);
-		Manifolds.Add(Handle->GetKey(), Handle);
+			IterativeConstraints[Idx].ConstraintHandle = Handle;
+
+			check(Handle != nullptr);
+			Handles.Add(Handle);
+
+#if CHAOS_COLLISION_PERSISTENCE_ENABLED
+			check(!Manifolds.Contains(Handle->GetKey()));
+			Manifolds.Add(Handle->GetKey(), Handle);
+#endif
+		}
 
 		UpdateConstraintMaterialProperties(IterativeConstraints[Idx]);
 	}
@@ -201,8 +215,9 @@
 	{
 		SCOPE_CYCLE_COUNTER(STAT_Collisions_Reset);
 
+#if CHAOS_COLLISION_PERSISTENCE_ENABLED
+		check(bHandlesEnabled);	// This will need fixing for handle-free mode
 		TArray<FConstraintContainerHandle*> CopyOfHandles = Handles;
-
 		int32 LifespanWindow = LifespanCounter - 1;
 		for (FConstraintContainerHandle* ContactHandle : CopyOfHandles)
 		{
@@ -211,7 +226,15 @@
 				RemoveConstraint(ContactHandle);
 			}
 		}
-
+#else
+		for (FConstraintContainerHandle* Handle : Handles)
+		{
+			HandleAllocator.FreeHandle(Handle);
+		}
+		PointConstraints.Reset();
+		IterativeConstraints.Reset();
+		Handles.Reset();
+#endif
 
 		MAngularFriction = 0;
 		bUseCCD = false;
@@ -220,14 +243,17 @@
 	template<typename T, int d>
 	void TPBDCollisionConstraints<T, d>::ApplyCollisionModifier(const TFunction<ECollisionModifierResult(const FConstraintContainerHandle* Handle)>& CollisionModifier)
 	{
-		TArray<FConstraintContainerHandle*> CopyOfHandles = Handles;
-
-		for (FConstraintContainerHandle* ContactHandle : CopyOfHandles)
-		{
-			ECollisionModifierResult Result = CollisionModifier(ContactHandle);
-			if (Result == ECollisionModifierResult::Disabled)
-			{
-				RemoveConstraint(ContactHandle);
+		if (CollisionModifier)
+		{
+			TArray<FConstraintContainerHandle*> CopyOfHandles = Handles;
+
+			for (FConstraintContainerHandle* ContactHandle : CopyOfHandles)
+			{
+				ECollisionModifierResult Result = CollisionModifier(ContactHandle);
+				if (Result == ECollisionModifierResult::Disabled)
+				{
+					RemoveConstraint(ContactHandle);
+				}
 			}
 		}
 	}
@@ -260,39 +286,55 @@
 
 		if (ConstraintType == FCollisionConstraintBase::FType::SinglePoint)
 		{
+#if CHAOS_COLLISION_PERSISTENCE_ENABLED
 			if (Idx < PointConstraints.Num() - 1)
 			{
 				// update the handle
 				FConstraintContainerHandleKey Key = FPBDCollisionConstraintHandle::MakeKey(&PointConstraints.Last());
 				Manifolds[Key]->SetConstraintIndex(Idx, ConstraintType);
 			}
+#endif
 			PointConstraints.RemoveAtSwap(Idx);
+			if (bHandlesEnabled && (Idx < PointConstraints.Num()))
+			{
+				PointConstraints[Idx].ConstraintHandle->SetConstraintIndex(Idx, FCollisionConstraintBase::FType::SinglePoint);
+			}
 
 		}
 		else if (ConstraintType == FCollisionConstraintBase::FType::MultiPoint)
 		{
+#if CHAOS_COLLISION_PERSISTENCE_ENABLED
 			if (Idx < IterativeConstraints.Num() - 1)
 			{
 				// update the handle
 				FConstraintContainerHandleKey Key = FPBDCollisionConstraintHandle::MakeKey(&IterativeConstraints.Last());
 				Manifolds[Key]->SetConstraintIndex(Idx, ConstraintType);
 			}
+#endif
 			IterativeConstraints.RemoveAtSwap(Idx);
+			if (bHandlesEnabled && (Idx < IterativeConstraints.Num()))
+			{
+				IterativeConstraints[Idx].ConstraintHandle->SetConstraintIndex(Idx, FCollisionConstraintBase::FType::MultiPoint);
+			}
 		}
 		else 
 		{
 			check(false);
 		}
 
-		// @todo(chaos): Collision Manifold
-		//   Add an index to the handle in the Manifold.Value 
-		//   to prevent the search in Handles when removed.
-		Manifolds.Remove(KeyToRemove);  
-		Handles.Remove(Handle);
-
-		ensure(Handles.Num() == PointConstraints.Num() + IterativeConstraints.Num());
-
-		HandleAllocator.FreeHandle(Handle);
+		if (bHandlesEnabled)
+		{
+			// @todo(chaos): Collision Manifold
+			//   Add an index to the handle in the Manifold.Value 
+			//   to prevent the search in Handles when removed.
+#if CHAOS_COLLISION_PERSISTENCE_ENABLED
+			Manifolds.Remove(KeyToRemove);
+#endif
+			Handles.Remove(Handle);
+			check(Handles.Num() == PointConstraints.Num() + IterativeConstraints.Num());
+
+			HandleAllocator.FreeHandle(Handle);
+		}
 	}
 
 
@@ -302,16 +344,19 @@
 		// Clustering uses update constraints to force a re-evaluation. 
 	}
 
+	// Called once per frame to update persistent constraints (reruns collision detection, or selects the best manifold point)
 	template<typename T, int d>
 	void TPBDCollisionConstraints<T, d>::UpdateConstraints(T Dt)
 	{
 		SCOPE_CYCLE_COUNTER(STAT_Collisions_UpdatePointConstraints);
+
+		// @todo(chaos): parallelism needs to be optional
 
 		//PhysicsParallelFor(Handles.Num(), [&](int32 ConstraintHandleIndex)
 		//{
 		//	FConstraintContainerHandle* ConstraintHandle = Handles[ConstraintHandleIndex];
 		//	check(ConstraintHandle != nullptr);
-		//	Collisions::Update<ECollisionUpdateType::Deepest, float, 3>(MCullDistance, MShapePadding, ConstraintHandle->GetContact());
+		//	Collisions::Update(MCullDistance, MShapePadding, ConstraintHandle->GetContact());
 
 		//	if (ConstraintHandle->GetContact().GetPhi() < MCullDistance) 
 		//	{
@@ -321,7 +366,7 @@
 
 		for (FPointContactConstraint& Contact : PointConstraints)
 		{
-			Collisions::Update<ECollisionUpdateType::Deepest, float, 3>(MCullDistance, Contact);
+			Collisions::Update(Contact, MCullDistance);
 			if (Contact.GetPhi() < MCullDistance)
 			{
 				Contact.Timestamp = LifespanCounter;
@@ -329,35 +374,31 @@
 		}
 	}
 
+	// Called once per tick to update/regenerate persistent manifold planes and points
 	template<typename T, int d>
 	void TPBDCollisionConstraints<T, d>::UpdateManifolds(T Dt)
 	{
-<<<<<<< HEAD
 		SCOPE_CYCLE_COUNTER(STAT_Collisions_UpdateManifoldConstraints);
+
+		// @todo(chaos): parallelism needs to be optional
 
 		//PhysicsParallelFor(Handles.Num(), [&](int32 ConstraintHandleIndex)
 		//{
 		//	FConstraintContainerHandle* ConstraintHandle = Handles[ConstraintHandleIndex];
 		//	check(ConstraintHandle != nullptr);
-		//	Collisions::UpdateManifold<float, 3>(MCullDistance, MShapePadding, ConstraintHandle->GetContact());
+		//	Collisions::Update(MCullDistance, MShapePadding, ConstraintHandle->GetContact());
 		//}, bDisableCollisionParallelFor);
 
+		FCollisionContext Context;
+
 		for (FMultiPointContactConstraint& Contact : IterativeConstraints)
 		{
-			Collisions::UpdateManifold<float, 3>(MCullDistance, Contact);
+			Collisions::UpdateManifold(Contact, MCullDistance, Context);
 			if (Contact.GetPhi() < MCullDistance)
 			{
 				Contact.Timestamp = LifespanCounter;
 			}
 		}
-=======
-		PhysicsParallelFor(Handles.Num(), [&](int32 ConstraintHandleIndex)
-		{
-			FConstraintContainerHandle* ConstraintHandle = Handles[ConstraintHandleIndex];
-			check(ConstraintHandle != nullptr);
-			Collisions::UpdateManifold<float, 3>(MThickness, ConstraintHandle->GetContact());
-		}, bDisableCollisionParallelFor);
->>>>>>> fa8a8d0d
 	}
 
 	template<typename T, int d>
@@ -372,21 +413,11 @@
 
 			for (FPointContactConstraint& Contact : PointConstraints)
 			{
-<<<<<<< HEAD
-=======
-				Collisions::TContactParticleParameters<T> ParticleParameters = { MThickness, &MCollided, &MPhysicsMaterials, CollisionFrictionOverride, MAngularFriction };
-				Collisions::TContactIterationParameters<T> IterationParameters = { Dt, Iterations, NumIterations, MApplyPairIterations, nullptr };
->>>>>>> fa8a8d0d
 				Collisions::Apply(Contact, IterationParameters, ParticleParameters);
 			}
 
 			for (FMultiPointContactConstraint& Contact : IterativeConstraints)
 			{
-<<<<<<< HEAD
-=======
-				Collisions::TContactParticleParameters<T> ParticleParameters = { MThickness, &MCollided, &MPhysicsMaterials, CollisionFrictionOverride, MAngularFriction };
-				Collisions::TContactIterationParameters<T> IterationParameters = { Dt, Iterations, NumIterations, MApplyPairIterations, nullptr };
->>>>>>> fa8a8d0d
 				Collisions::Apply(Contact, IterationParameters, ParticleParameters);
 			}
 		}
@@ -411,21 +442,11 @@
 
 			for (FPointContactConstraint& Contact : PointConstraints)
 			{
-<<<<<<< HEAD
-=======
-				Collisions::TContactParticleParameters<T> ParticleParameters = { MThickness, &MCollided, &MPhysicsMaterials, CollisionFrictionOverride, MAngularFriction };
-				Collisions::TContactIterationParameters<T> IterationParameters = { Dt, Iterations, NumIterations, MApplyPushOutPairIterations, &bNeedsAnotherIteration };
->>>>>>> fa8a8d0d
 				Collisions::ApplyPushOut(Contact, TempStatic, IterationParameters, ParticleParameters);
 			}
 
 			for (FMultiPointContactConstraint& Contact : IterativeConstraints)
 			{
-<<<<<<< HEAD
-=======
-				Collisions::TContactParticleParameters<T> ParticleParameters = { MThickness, &MCollided, &MPhysicsMaterials, CollisionFrictionOverride, MAngularFriction };
-				Collisions::TContactIterationParameters<T> IterationParameters = { Dt, Iterations, NumIterations, MApplyPushOutPairIterations, &bNeedsAnotherIteration };
->>>>>>> fa8a8d0d
 				Collisions::ApplyPushOut(Contact, TempStatic, IterationParameters, ParticleParameters);
 			}
 		}
@@ -450,11 +471,7 @@
 				FConstraintContainerHandle* ConstraintHandle = InConstraintHandles[ConstraintHandleIndex];
 				check(ConstraintHandle != nullptr);
 
-<<<<<<< HEAD
 				Collisions::TContactParticleParameters<T> ParticleParameters = { MCullDistance, MShapePadding, &MCollided };
-=======
-				Collisions::TContactParticleParameters<T> ParticleParameters = { MThickness, &MCollided, &MPhysicsMaterials, CollisionFrictionOverride, MAngularFriction };
->>>>>>> fa8a8d0d
 				Collisions::TContactIterationParameters<T> IterationParameters = { Dt, Iterations, NumIterations, MApplyPairIterations, nullptr };
 				Collisions::Apply(ConstraintHandle->GetContact(), IterationParameters, ParticleParameters);
 
@@ -481,11 +498,7 @@
 				FConstraintContainerHandle* ConstraintHandle = InConstraintHandles[ConstraintHandleIndex];
 				check(ConstraintHandle != nullptr);
 
-<<<<<<< HEAD
 				Collisions::TContactParticleParameters<T> ParticleParameters = { MCullDistance, MShapePadding, &MCollided };
-=======
-				Collisions::TContactParticleParameters<T> ParticleParameters = { MThickness, &MCollided, &MPhysicsMaterials, CollisionFrictionOverride, MAngularFriction };
->>>>>>> fa8a8d0d
 				Collisions::TContactIterationParameters<T> IterationParameters = { Dt, Iteration, NumIterations, MApplyPushOutPairIterations, &bNeedsAnotherIteration };
 				Collisions::ApplyPushOut(ConstraintHandle->GetContact(), IsTemporarilyStatic, IterationParameters, ParticleParameters);
 
