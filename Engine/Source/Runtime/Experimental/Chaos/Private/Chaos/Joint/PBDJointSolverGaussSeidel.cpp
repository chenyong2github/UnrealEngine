// Copyright Epic Games, Inc. All Rights Reserved.
#include "Chaos/Joint/PBDJointSolverGaussSeidel.h"
#include "Chaos/ParticleHandle.h"
#include "Chaos/PBDJointConstraintUtilities.h"
#include "Chaos/Utilities.h"
#include "ChaosLog.h"
#include "ChaosStats.h"
#if INTEL_ISPC
#include "PBDJointSolverGaussSeidel.ispc.generated.h"
#endif

//#pragma optimize("", off)

#if !INTEL_ISPC
const bool bChaos_Joint_ISPC_Enabled = false;
#elif UE_BUILD_SHIPPING
const bool bChaos_Joint_ISPC_Enabled = true;
#else
bool bChaos_Joint_ISPC_Enabled = true;
FAutoConsoleVariableRef CVarChaosJointISPCEnabled(TEXT("p.Chaos.Joint.ISPC"), bChaos_Joint_ISPC_Enabled, TEXT("Whether to use ISPC optimizations in the Joint Solver"));
#endif

namespace Chaos
{
	void GetSphericalAxisDelta(
		const FVec3& X0,
		const FVec3& X1,
		FVec3& Axis,
		FReal& Delta)
	{
		Axis = FVec3(0);
		Delta = 0;

		const FVec3 DX = X1 - X0;
		const FReal DXLen = DX.Size();
		if (DXLen > KINDA_SMALL_NUMBER)
		{
			Axis = DX / DXLen;
			Delta = DXLen;
		}
	}


	void GetCylindricalAxesDeltas(
		const FRotation3& R0,
		const FVec3& X0,
		const FVec3& X1,
		const int32 CylinderAxisIndex,
		FVec3& CylinderAxis,
		FReal& CylinderDelta,
		FVec3& RadialAxis,
		FReal& RadialDelta)
	{
		CylinderAxis = FVec3(0);
		CylinderDelta = 0;
		RadialAxis = FVec3(0);
		RadialDelta = 0;

		FVec3 DX = X1 - X0;

		const FMatrix33 R0M = R0.ToMatrix();
		CylinderAxis = R0M.GetAxis(CylinderAxisIndex);
		CylinderDelta = FVec3::DotProduct(DX, CylinderAxis);

		DX = DX - CylinderDelta * CylinderAxis;
		const FReal DXLen = DX.Size();
		if (DXLen > KINDA_SMALL_NUMBER)
		{
			RadialAxis = DX / DXLen;
			RadialDelta = DXLen;
		}
	}


	void GetPlanarAxisDelta(
		const FRotation3& R0,
		const FVec3& X0,
		const FVec3& X1,
		const int32 PlaneAxisIndex,
		FVec3& Axis,
		FReal& Delta)
	{
		const FMatrix33 R0M = R0.ToMatrix();
		Axis = R0M.GetAxis(PlaneAxisIndex);
		Delta = FVec3::DotProduct(X1 - X0, Axis);
	}


<<<<<<< HEAD
	void GetTwistAxisAngleLocal(
		const FRotation3& R0,
		const FRotation3& R1,
		FVec3& TwistAxisLocal,
		FReal& TwistAngle)
	{
		// Decompose rotation of body 1 relative to body 0 into swing and twist rotations, assuming twist is X axis
		FRotation3 R01Twist, R01Swing;
		FPBDJointUtilities::DecomposeSwingTwistLocal(R0, R1, R01Swing, R01Twist);

		TwistAxisLocal = FJointConstants::TwistAxis();

		TwistAngle = R01Twist.GetAngle();
		if (TwistAngle > PI)
		{
			TwistAngle = TwistAngle - (FReal)2 * PI;
		}
		if (R01Twist.X < 0)
		{
			TwistAngle = -TwistAngle;
		}
=======
	FReal GetTwistAngle(const FRotation3& InTwist)
	{
		FRotation3 Twist = InTwist.GetNormalized();
		ensure(FMath::Abs(Twist.W) <= 1.0f);
		FReal Angle = Twist.GetAngle();
		if (Angle > PI)
		{
			Angle = Angle - (FReal)2 * PI;
		}
		if (Twist.X < 0.0f)
		{
			Angle = -Angle;
		}
		return Angle;
	}


	void GetTwistAxisAngle(
		const FRotation3& R0,
		const FRotation3& R1,
		FVec3& Axis,
		FReal& Angle)
	{
		FRotation3 R01Twist, R01Swing;
		FPBDJointUtilities::DecomposeSwingTwistLocal(R0, R1, R01Swing, R01Twist);

		Axis = R0 * FJointConstants::TwistAxis();
		Angle = GetTwistAngle(R01Twist);
>>>>>>> 421d6516
	}


	void GetConeAxisAngleLocal(
		const FRotation3& R0,
		const FRotation3& R1,
		const FReal AngleTolerance,
		FVec3& Axis,
		FReal& Angle)
	{
		// Decompose rotation of body 1 relative to body 0 into swing and twist rotations, assuming twist is X axis
		FRotation3 R01Twist, R01Swing;
		FPBDJointUtilities::DecomposeSwingTwistLocal(R0, R1, R01Swing, R01Twist);

		R01Swing.ToAxisAndAngleSafe(Axis, Angle, FJointConstants::Swing1Axis(), AngleTolerance);
		if (Angle > PI)
		{
			Angle = Angle - (FReal)2 * PI;
		}
	}


	FReal GetConeAngleError(
		const FPBDJointSettings& JointSettings,
		const FVec3& SwingAxisLocal,
		const FReal SwingAngle)
	{
		// Calculate swing limit for the current swing axis
		const FReal Swing1Limit = JointSettings.AngularLimits[(int32)EJointAngularConstraintIndex::Swing1];
		const FReal Swing2Limit = JointSettings.AngularLimits[(int32)EJointAngularConstraintIndex::Swing2];

		// Circular swing limit
		FReal SwingAngleMax = Swing1Limit;

		// Elliptical swing limit
		// @todo(ccaulfield): do elliptical constraints properly (axis is still for circular limit)
		if (!FMath::IsNearlyEqual(Swing1Limit, Swing2Limit, KINDA_SMALL_NUMBER))
		{
			// Map swing axis to ellipse and calculate limit for this swing axis
			const FReal DotSwing1 = FMath::Abs(FVec3::DotProduct(SwingAxisLocal, FJointConstants::Swing1Axis()));
			const FReal DotSwing2 = FMath::Abs(FVec3::DotProduct(SwingAxisLocal, FJointConstants::Swing2Axis()));
			SwingAngleMax = FMath::Sqrt(Swing1Limit * DotSwing1 * Swing1Limit * DotSwing1 + Swing2Limit * DotSwing2 * Swing2Limit * DotSwing2);
		}

		// Calculate swing error we need to correct
		if (SwingAngle > SwingAngleMax)
		{
			return SwingAngle - SwingAngleMax;
		}
		else if (SwingAngle < -SwingAngleMax)
		{
			return SwingAngle + SwingAngleMax;
		}

		return 0;
	}


	void GetSwingAxisAngle(
		const FRotation3& R0,
		const FRotation3& R1,
		const FReal AngleTolerance,
		const EJointAngularConstraintIndex SwingConstraintIndex,
		const EJointAngularAxisIndex SwingAxisIndex,
		FVec3& Axis,
		FReal& Angle)
	{
#if 0
		const FMatrix33 RM0 = R0.ToMatrix();
		const FMatrix33 RM1 = R1.ToMatrix();
		const FVec3& Twist0 = RM0.GetAxis((int32)EJointAngularAxisIndex::Twist);
		const FVec3& Twist1 = RM1.GetAxis((int32)EJointAngularAxisIndex::Twist);

		Axis = RM0.GetAxis((int32)SwingAxisIndex);
		FReal SinAngle = FVec3::DotProduct(FVec3::CrossProduct(Twist1, Twist0), Axis);
		Angle = FMath::Asin(FMath::Clamp(SinAngle, (FReal)-1, (FReal)1));
#elif 0
		// Decompose rotation of body 1 relative to body 0 into swing and twist rotations, assuming twist is X axis
		FRotation3 R01Twist, R01Swing;
		FPBDJointUtilities::DecomposeSwingTwistLocal(R0, R1, R01Swing, R01Twist);
		const FReal R01SwingYorZ = ((int32)SwingAxisIndex == 2) ? R01Swing.Z : R01Swing.Y;	// Can't index a quat :(
		FReal Angle = 4.0f * FMath::Atan2(R01SwingYorZ, 1.0f + R01Swing.W);
		if (R01Twist.X < 0)
		{
			if (Angle > 0)
			{
				Angle = (FReal)PI - Angle;
			}
			else
			{
				Angle = (FReal)-PI - Angle;
			}
		}
		const FVec3& AxisLocal = (SwingConstraintIndex == EJointAngularConstraintIndex::Swing1) ? FJointConstants::Swing1Axis() : FJointConstants::Swing2Axis();
		Axis = R0 * AxisLocal;
#else
		// Do something better than this!!
		FRotation3 R01Twist, R01Swing;
		FPBDJointUtilities::DecomposeSwingTwistLocal(R0, R1, R01Swing, R01Twist);
		FVec3 TwistAxis01 = FJointConstants::TwistAxis();
<<<<<<< HEAD
		FReal TwistAngle = R01Twist.GetAngle();
		if (TwistAngle > PI)
		{
			TwistAngle = TwistAngle - (FReal)2 * PI;
		}
		if (R01Twist.X < 0)
		{
			TwistAngle = -TwistAngle;
		}
=======
>>>>>>> 421d6516
		const FVec3 TwistAxis = R0 * TwistAxis01;

		const FRotation3 R1NoTwist = R1 * R01Twist.Inverse();
		const FMatrix33 Axes0 = R0.ToMatrix();
		const FMatrix33 Axes1 = R1NoTwist.ToMatrix();

		Axis = Axes0.GetAxis((int32)SwingAxisIndex);
		Angle = 0;

		const EJointAngularAxisIndex OtherSwingAxis = (SwingAxisIndex == EJointAngularAxisIndex::Swing1) ? EJointAngularAxisIndex::Swing2 : EJointAngularAxisIndex::Swing1;
		FVec3 SwingCross = FVec3::CrossProduct(Axes0.GetAxis((int32)OtherSwingAxis), Axes1.GetAxis((int32)OtherSwingAxis));
		SwingCross = SwingCross - FVec3::DotProduct(TwistAxis, SwingCross) * TwistAxis;
		const FReal SwingCrossLen = SwingCross.Size();
		if (SwingCrossLen > KINDA_SMALL_NUMBER)
		{
			Axis = SwingCross / SwingCrossLen;

			Angle = FMath::Asin(FMath::Clamp(SwingCrossLen, (FReal)0, (FReal)1));
			const FReal SwingDot = FVec3::DotProduct(Axes0.GetAxis((int32)OtherSwingAxis), Axes1.GetAxis((int32)OtherSwingAxis));
			if (SwingDot < (FReal)0)
			{
				Angle = (FReal)PI - Angle;
			}
		}
#endif
	}

	//
	//
	//////////////////////////////////////////////////////////////////////////
	//
	//

	FJointSolverGaussSeidel::FJointSolverGaussSeidel()
	{
		if (bChaos_Joint_ISPC_Enabled)
		{
#if INTEL_ISPC
			check(sizeof(FJointSolverGaussSeidel) == ispc::SizeofFJointSolverGaussSeidel());
#endif
		}
	}


	void FJointSolverGaussSeidel::UpdateDerivedState()
	{
		Xs[0] = Ps[0] + Qs[0] * XLs[0].GetTranslation();
		Xs[1] = Ps[1] + Qs[1] * XLs[1].GetTranslation();
		Rs[0] = Qs[0] * XLs[0].GetRotation();
		Rs[1] = Qs[1] * XLs[1].GetRotation();
	}

	void FJointSolverGaussSeidel::UpdateDerivedState(const int32 BodyIndex)
	{
		Xs[BodyIndex] = Ps[BodyIndex] + Qs[BodyIndex] * XLs[BodyIndex].GetTranslation();
		Rs[BodyIndex] = Qs[BodyIndex] * XLs[BodyIndex].GetRotation();
	}


	void FJointSolverGaussSeidel::Init(
		const FReal Dt,
		const FPBDJointSolverSettings& SolverSettings,
		const FPBDJointSettings& JointSettings,
		const FVec3& PrevP0,
		const FVec3& PrevP1,
		const FRotation3& PrevQ0,
		const FRotation3& PrevQ1,
		const FReal InvM0,
		const FVec3& InvIL0,
		const FReal InvM1,
		const FVec3& InvIL1,
		const FRigidTransform3& XL0,
		const FRigidTransform3& XL1)
	{
		XLs[0] = XL0;
		XLs[1] = XL1;

		InvILs[0] = JointSettings.ParentInvMassScale * InvIL0;
		InvILs[1] = InvIL1;
		InvMs[0] = JointSettings.ParentInvMassScale * InvM0;
		InvMs[1] = InvM1;

		// @todo(ccaulfield): mass conditioning
		//FReal M0 = (JointSettings.ParentInvMassScale * InvM0 > KINDA_SMALL_NUMBER) ? 1.0f / (JointSettings.ParentInvMassScale * InvM0) : 0.0f;
		//FReal M1 = (InvM1 > 0) ? 1.0f / InvM1 : 0.0f;
		//FVec3 IL0 = (JointSettings.ParentInvMassScale * InvM0 > KINDA_SMALL_NUMBER) ? FVec3(1.0f / (JointSettings.ParentInvMassScale * InvIL0.X), 1.0f / (JointSettings.ParentInvMassScale * InvIL0.Y), 1.0f / (JointSettings.ParentInvMassScale * InvIL0.Z)) : FVec3(0);
		//FVec3 IL1 = (InvM1 > 0) ? FVec3(1.0f / InvIL1.X, 1.0f / InvIL1.Y, 1.0f / InvIL1.Z) : FVec3(0);
		//FPBDJointUtilities::GetConditionedInverseMass(M0, IL0, M1, IL1, InvMs[0], InvMs[1], InvILs[0], InvILs[1], SolverSettings.MinParentMassRatio, SolverSettings.MaxInertiaRatio);

		PrevPs[0] = PrevP0;
		PrevPs[1] = PrevP1;
		PrevQs[0] = PrevQ0;
		PrevQs[1] = PrevQ1;
		PrevXs[0] = PrevP0 + PrevQ0 * XL0.GetTranslation();
		PrevXs[1] = PrevP1 + PrevQ1 * XL1.GetTranslation();

		LinearSoftLambda = (FReal)0;
		LinearDriveLambda = (FReal)0;
		TwistSoftLambda = (FReal)0;
		SwingSoftLambda = (FReal)0;
		TwistDriveLambda = (FReal)0;
		SwingDriveLambda = (FReal)0;

		AngularPositionCorrection = FPBDJointUtilities::GetAngularPositionCorrection(SolverSettings, JointSettings);
	}


	void FJointSolverGaussSeidel::Update(
		const FReal Dt,
		const FVec3& P0,
		const FRotation3& Q0,
		const FVec3& V0,
		const FVec3& W0,
		const FVec3& P1,
		const FRotation3& Q1,
		const FVec3& V1,
		const FVec3& W1)
	{
		Ps[0] = P0;
		Ps[1] = P1;
		Qs[0] = Q0;
		Qs[1] = Q1;
		Qs[1].EnforceShortestArcWith(Qs[0]);

		Vs[0] = V0;
		Vs[1] = V1;
		Ws[0] = W0;
		Ws[1] = W1;

		UpdateDerivedState();
	}


	void FJointSolverGaussSeidel::ApplyConstraints(
		const FReal Dt,
		const FPBDJointSolverSettings& SolverSettings,
		const FPBDJointSettings& JointSettings)
	{
		ApplyPositionConstraints(Dt, SolverSettings, JointSettings);
	
		ApplyRotationConstraints(Dt, SolverSettings, JointSettings);
	}


	void FJointSolverGaussSeidel::ApplyDrives(
		const FReal Dt,
		const FPBDJointSolverSettings& SolverSettings,
		const FPBDJointSettings& JointSettings)
	{
		ApplyPositionDrives(Dt, SolverSettings, JointSettings);

		ApplyRotationDrives(Dt, SolverSettings, JointSettings);
	}


	void FJointSolverGaussSeidel::ApplyProjections(
		const FReal Dt,
		const FPBDJointSolverSettings& SolverSettings,
		const FPBDJointSettings& JointSettings)
	{
		//ApplyRotationProjection(Dt, SolverSettings, JointSettings);

		ApplyPositionProjection(Dt, SolverSettings, JointSettings);
	}


	void FJointSolverGaussSeidel::ApplyRotationConstraints(
		const FReal Dt,
		const FPBDJointSolverSettings& SolverSettings,
		const FPBDJointSettings& JointSettings)
	{
		// @todo(ccaulfield): eliminate branches in solver loop by pre-building list of functions to call?

		EJointMotionType TwistMotion = JointSettings.AngularMotionTypes[(int32)EJointAngularConstraintIndex::Twist];
		EJointMotionType Swing1Motion = JointSettings.AngularMotionTypes[(int32)EJointAngularConstraintIndex::Swing1];
		EJointMotionType Swing2Motion = JointSettings.AngularMotionTypes[(int32)EJointAngularConstraintIndex::Swing2];
		bool bTwistSoft = JointSettings.bSoftTwistLimitsEnabled;
		bool bSwingSoft = JointSettings.bSoftSwingLimitsEnabled;

		// Apply twist constraint
		if (SolverSettings.bEnableTwistLimits)
		{
			if ((TwistMotion == EJointMotionType::Limited) && bTwistSoft)
			{
				ApplyTwistConstraintSoft(Dt, SolverSettings, JointSettings);
			}
			else if (TwistMotion != EJointMotionType::Free)
			{
				ApplyTwistConstraint(Dt, SolverSettings, JointSettings);
			}
		}

		// Apply swing constraints
		if (SolverSettings.bEnableSwingLimits)
		{
			if ((Swing1Motion == EJointMotionType::Limited) && (Swing2Motion == EJointMotionType::Limited))
			{
				if (bSwingSoft)
				{
					ApplyConeConstraintSoft(Dt, SolverSettings, JointSettings);
				}
				else
				{
					ApplyConeConstraint(Dt, SolverSettings, JointSettings);
				}
			}
			else
			{
<<<<<<< HEAD
				
=======
>>>>>>> 421d6516
				if ((Swing1Motion == EJointMotionType::Limited) && bSwingSoft)
				{
					ApplySwingConstraintSoft(Dt, SolverSettings, JointSettings, EJointAngularConstraintIndex::Swing1, EJointAngularAxisIndex::Swing1);
				}
				else if (Swing1Motion != EJointMotionType::Free)
				{
					ApplySwingConstraint(Dt, SolverSettings, JointSettings, EJointAngularConstraintIndex::Swing1, EJointAngularAxisIndex::Swing1);
				}
				
				if ((Swing2Motion == EJointMotionType::Limited) && bSwingSoft)
				{
					ApplySwingConstraintSoft(Dt, SolverSettings, JointSettings, EJointAngularConstraintIndex::Swing2, EJointAngularAxisIndex::Swing2);
				}
				else if (Swing2Motion != EJointMotionType::Free)
				{
					ApplySwingConstraint(Dt, SolverSettings, JointSettings, EJointAngularConstraintIndex::Swing2, EJointAngularAxisIndex::Swing2);
				}
			}
		}
	}


	void FJointSolverGaussSeidel::ApplyRotationDrives(
		const FReal Dt,
		const FPBDJointSolverSettings& SolverSettings,
		const FPBDJointSettings& JointSettings)
	{
		EJointMotionType TwistMotion = JointSettings.AngularMotionTypes[(int32)EJointAngularConstraintIndex::Twist];
		EJointMotionType Swing1Motion = JointSettings.AngularMotionTypes[(int32)EJointAngularConstraintIndex::Swing1];
		EJointMotionType Swing2Motion = JointSettings.AngularMotionTypes[(int32)EJointAngularConstraintIndex::Swing2];

		if (SolverSettings.bEnableDrives)
		{
			bool bTwistLocked = TwistMotion == EJointMotionType::Locked;
			bool bSwing1Locked = Swing1Motion == EJointMotionType::Locked;
			bool bSwing2Locked = Swing2Motion == EJointMotionType::Locked;

			// No SLerp drive if we have a locked rotation (it will be grayed out in the editor in this case, but could still have been set before the rotation was locked)
			if ((JointSettings.bAngularSLerpPositionDriveEnabled || JointSettings.bAngularSLerpVelocityDriveEnabled) && !bTwistLocked && !bSwing1Locked && !bSwing2Locked)
			{
				ApplySLerpDrive(Dt, SolverSettings, JointSettings);
			}
			else
			{
				if ((JointSettings.bAngularTwistPositionDriveEnabled || JointSettings.bAngularTwistVelocityDriveEnabled) && !bTwistLocked)
				{
					ApplyTwistDrive(Dt, SolverSettings, JointSettings);
				}

				const bool bSwingDriveEnabled = (JointSettings.bAngularSwingPositionDriveEnabled || JointSettings.bAngularSwingVelocityDriveEnabled);
				if (bSwingDriveEnabled && !bSwing1Locked && !bSwing2Locked)
				{
					ApplyConeDrive(Dt, SolverSettings, JointSettings);
				}
				else if (bSwingDriveEnabled && !bSwing1Locked)
				{
					ApplySwingDrive(Dt, SolverSettings, JointSettings, EJointAngularConstraintIndex::Swing1, EJointAngularAxisIndex::Swing1);
				}
				else if (bSwingDriveEnabled && !bSwing2Locked)
				{
					ApplySwingDrive(Dt, SolverSettings, JointSettings, EJointAngularConstraintIndex::Swing2, EJointAngularAxisIndex::Swing2);
				}
			}
		}
	}


	void FJointSolverGaussSeidel::ApplyRotationProjection(
		const FReal Dt,
		const FPBDJointSolverSettings& SolverSettings,
		const FPBDJointSettings& JointSettings)
	{
		EJointMotionType TwistMotion = JointSettings.AngularMotionTypes[(int32)EJointAngularConstraintIndex::Twist];
		EJointMotionType Swing1Motion = JointSettings.AngularMotionTypes[(int32)EJointAngularConstraintIndex::Swing1];
		EJointMotionType Swing2Motion = JointSettings.AngularMotionTypes[(int32)EJointAngularConstraintIndex::Swing2];
		bool bTwistSoft = JointSettings.bSoftTwistLimitsEnabled;
		bool bSwingSoft = JointSettings.bSoftSwingLimitsEnabled;

		if (SolverSettings.bEnableTwistLimits)
		{
			if ((TwistMotion == EJointMotionType::Locked) || ((TwistMotion == EJointMotionType::Limited) && !bTwistSoft))
			{
				ApplyTwistProjection(Dt, SolverSettings, JointSettings);
			}
		}

		if (SolverSettings.bEnableSwingLimits)
		{
			if ((Swing1Motion == EJointMotionType::Limited) && (Swing2Motion == EJointMotionType::Limited) && !bSwingSoft)
			{
				ApplyConeProjection(Dt, SolverSettings, JointSettings);
			}
			else
			{
				if ((Swing1Motion == EJointMotionType::Locked) || ((Swing1Motion == EJointMotionType::Limited) && !bSwingSoft))
				{
					ApplySwingProjection(Dt, SolverSettings, JointSettings, EJointAngularConstraintIndex::Swing1, EJointAngularAxisIndex::Swing1);
				}
				if ((Swing2Motion == EJointMotionType::Locked) || ((Swing2Motion == EJointMotionType::Limited) && !bSwingSoft))
				{
					ApplySwingProjection(Dt, SolverSettings, JointSettings, EJointAngularConstraintIndex::Swing2, EJointAngularAxisIndex::Swing2);
				}
			}
		}
	}


	void FJointSolverGaussSeidel::ApplyPositionConstraints(
		const FReal Dt,
		const FPBDJointSolverSettings& SolverSettings,
		const FPBDJointSettings& JointSettings)
	{
		// @todo(ccaulfield): the branch logic is all constant for a joint - move it to initialization and turn it into a table or something (also for Hard/Soft login in apply functions)

		const TVector<EJointMotionType, 3>& LinearMotion = JointSettings.LinearMotionTypes;
		const TVector<bool, 3> bLinearLocked =
		{
			(LinearMotion[0] == EJointMotionType::Locked),
			(LinearMotion[1] == EJointMotionType::Locked),
			(LinearMotion[2] == EJointMotionType::Locked),
		};
		const TVector<bool, 3> bLinearLimted =
		{
			(LinearMotion[0] == EJointMotionType::Limited),
			(LinearMotion[1] == EJointMotionType::Limited),
			(LinearMotion[2] == EJointMotionType::Limited),
		};

		if (bLinearLocked[0] && bLinearLocked[1] && bLinearLocked[2])
		{
			// Hard point constraint (most common case)
			ApplyPointPositionConstraint(Dt, SolverSettings, JointSettings);
		}
		else if (bLinearLimted[0] && bLinearLimted[1] && bLinearLimted[2])
		{
			// Spherical constraint
			ApplySphericalPositionConstraint(Dt, SolverSettings, JointSettings);
		}
		else if (bLinearLocked[1] && bLinearLocked[2] && !bLinearLocked[0])
		{
			// Line constraint along X axis
			ApplyCylindricalPositionConstraint(Dt, 0, LinearMotion[0], EJointMotionType::Locked, SolverSettings, JointSettings);
		}
		else if (bLinearLocked[0] && bLinearLocked[2] && !bLinearLocked[1])
		{
			// Line constraint along Y axis
			ApplyCylindricalPositionConstraint(Dt, 1, LinearMotion[1], EJointMotionType::Locked, SolverSettings, JointSettings);
		}
		else if (bLinearLocked[0] && bLinearLocked[1] && !bLinearLocked[2])
		{
			// Line constraint along Z axis
			ApplyCylindricalPositionConstraint(Dt, 2, LinearMotion[2], EJointMotionType::Locked, SolverSettings, JointSettings);
		}
		else if (bLinearLimted[1] && bLinearLimted[2] && !bLinearLimted[0])
		{
			// Cylindrical constraint along X axis
			ApplyCylindricalPositionConstraint(Dt, 0, LinearMotion[0], EJointMotionType::Limited, SolverSettings, JointSettings);
		}
		else if (bLinearLimted[0] && bLinearLimted[2] && !bLinearLimted[1])
		{
			// Cylindrical constraint along Y axis
			ApplyCylindricalPositionConstraint(Dt, 1, LinearMotion[1], EJointMotionType::Limited, SolverSettings, JointSettings);
		}
		else if (bLinearLimted[0] && bLinearLimted[1] && !bLinearLimted[2])
		{
			// Cylindrical constraint along Z axis
			ApplyCylindricalPositionConstraint(Dt, 2, LinearMotion[2], EJointMotionType::Limited, SolverSettings, JointSettings);
		}
		else if (bLinearLocked[0] || bLinearLimted[0])
		{
			// Planar constraint along X axis
			ApplyPlanarPositionConstraint(Dt, 0, LinearMotion[0], SolverSettings, JointSettings);
		}
		else if (bLinearLocked[1] || bLinearLimted[1])
		{
			// Planar constraint along Y axis
			ApplyPlanarPositionConstraint(Dt, 1, LinearMotion[1], SolverSettings, JointSettings);
		}
		else if (bLinearLocked[2] || bLinearLimted[2])
		{
			// Planar constraint along Z axis
			ApplyPlanarPositionConstraint(Dt, 2, LinearMotion[2], SolverSettings, JointSettings);
		}
	}


	void FJointSolverGaussSeidel::ApplyPositionDrives(
		const FReal Dt,
		const FPBDJointSolverSettings& SolverSettings,
		const FPBDJointSettings& JointSettings)
	{
		// @todo(ccaulfield): This logic is broken if different axes have drives position/velocity enabled - fix it. 
		// E.g., if X/Y have position drives and Z is a velocity drive, it should be a circular position-drive and axial velocity-drive rather than a spherical one.
		// E.g., if X/Y/Z have position drives and only 1 or 2 axes have velocity drives, we need to apply 2 drives. Etc etc.
		// Basically we need to split the axes by those that have the same drive settings.
		if (SolverSettings.bEnableDrives)
		{
			TVector<bool, 3> bDriven =
			{
				(JointSettings.bLinearPositionDriveEnabled[0] || JointSettings.bLinearVelocityDriveEnabled[0]) && (JointSettings.LinearMotionTypes[0] != EJointMotionType::Locked),
				(JointSettings.bLinearPositionDriveEnabled[1] || JointSettings.bLinearVelocityDriveEnabled[1]) && (JointSettings.LinearMotionTypes[1] != EJointMotionType::Locked),
				(JointSettings.bLinearPositionDriveEnabled[2] || JointSettings.bLinearVelocityDriveEnabled[2]) && (JointSettings.LinearMotionTypes[2] != EJointMotionType::Locked),
			};

			if (bDriven[0] && bDriven[1] && bDriven[2])
			{
				ApplySphericalPositionDrive(Dt, SolverSettings, JointSettings);
			}
			else if (bDriven[1] && bDriven[2])
			{
				ApplyCircularPositionDrive(Dt, 0, SolverSettings, JointSettings);
			}
			else if (bDriven[0] && bDriven[2])
			{
				ApplyCircularPositionDrive(Dt, 1, SolverSettings, JointSettings);
			}
			else if (bDriven[0] && bDriven[1])
			{
				ApplyCircularPositionDrive(Dt, 2, SolverSettings, JointSettings);
			}
			else if (bDriven[0])
			{
				ApplyAxialPositionDrive(Dt, 0, SolverSettings, JointSettings);
			}
			else if (bDriven[1])
			{
				ApplyAxialPositionDrive(Dt, 1, SolverSettings, JointSettings);
			}
			else if (bDriven[2])
			{
				ApplyAxialPositionDrive(Dt, 2, SolverSettings, JointSettings);
			}
		}
	}


	//
	//
	//////////////////////////////////////////////////////////////////////////
	//
	//


	void FJointSolverGaussSeidel::ApplyPositionDelta(
		const int32 BodyIndex,
		const FReal Stiffness,
		const FVec3& DP)
	{
		Ps[BodyIndex] += Stiffness * DP;
	}


	void FJointSolverGaussSeidel::ApplyPositionDelta(
		const FReal Stiffness,
		const FVec3& DP0,
		const FVec3& DP1)
	{
		Ps[0] += Stiffness * DP0;
		Ps[1] += Stiffness * DP1;
	}


	void FJointSolverGaussSeidel::ApplyRotationDelta(
		const int32 BodyIndex,
		const FReal Stiffness,
		const FVec3& DR)
	{
		const FRotation3 DQ = (FRotation3::FromElements(Stiffness * DR, 0) * Qs[BodyIndex]) * (FReal)0.5;
		Qs[BodyIndex] = (Qs[BodyIndex] + DQ).GetNormalized();
	}


	void FJointSolverGaussSeidel::ApplyRotationDelta(
		const FReal Stiffness,
		const FVec3& DR0,
		const FVec3& DR1)
	{
		const FRotation3 DQ0 = (FRotation3::FromElements(Stiffness * DR0, 0) * Qs[0]) * (FReal)0.5;
		const FRotation3 DQ1 = (FRotation3::FromElements(Stiffness * DR1, 0) * Qs[1]) * (FReal)0.5;
		Qs[0] = (Qs[0] + DQ0).GetNormalized();
		Qs[1] = (Qs[1] + DQ1).GetNormalized();
		Qs[1].EnforceShortestArcWith(Qs[0]);
	}


	void FJointSolverGaussSeidel::ApplyVelocityDelta(
		const int32 BodyIndex,
		const FReal Stiffness,
		const FVec3& DV,
		const FVec3& DW)
	{
		Vs[BodyIndex] = Vs[BodyIndex] + Stiffness * DV;
		Ws[BodyIndex] = Ws[BodyIndex] + Stiffness * DW;
	}


	void FJointSolverGaussSeidel::ApplyVelocityDelta(
		const FReal Stiffness,
		const FVec3& DV0,
		const FVec3& DW0,
		const FVec3& DV1,
		const FVec3& DW1)
	{
		Vs[0] += Stiffness * DV0;
		Vs[1] += Stiffness * DV1;
		Ws[0] += Stiffness * DW0;
		Ws[1] += Stiffness * DW1;
<<<<<<< HEAD
	}


	void FJointSolverGaussSeidel::ApplyPositionConstraint(
		const FReal Stiffness,
		const FVec3& Axis,
		const FReal Delta)
	{
		const FVec3 AngularAxis0 = FVec3::CrossProduct(Xs[0] - Ps[0], Axis);
		const FVec3 AngularAxis1 = FVec3::CrossProduct(Xs[1] - Ps[1], Axis);
		const FMatrix33 InvI0 = Utilities::ComputeWorldSpaceInertia(Qs[0], InvILs[0]);
		const FMatrix33 InvI1 = Utilities::ComputeWorldSpaceInertia(Qs[1], InvILs[1]);
		const FVec3 IA0 = Utilities::Multiply(InvI0, AngularAxis0);
		const FVec3 IA1 = Utilities::Multiply(InvI1, AngularAxis1);

		// Joint-space inverse mass
		const FReal II0 = FVec3::DotProduct(AngularAxis0, IA0);
		const FReal II1 = FVec3::DotProduct(AngularAxis1, IA1);
		const FReal IM = InvMs[0] + II0 + InvMs[1] + II1;

		const FVec3 DX = Axis * Delta / IM;

		// Apply constraint correction
		const FVec3 DP0 = InvMs[0] * DX;
		const FVec3 DP1 = -InvMs[1] * DX;
		const FVec3 DR0 = Utilities::Multiply(InvI0, FVec3::CrossProduct(Xs[0] - Ps[0], DX));
		const FVec3 DR1 = Utilities::Multiply(InvI1, FVec3::CrossProduct(Xs[1] - Ps[1], -DX));

		ApplyPositionDelta(Stiffness, DP0, DP1);
		ApplyRotationDelta(Stiffness, DR0, DR1);
		UpdateDerivedState();
	}


	void FJointSolverGaussSeidel::ApplyPositionConstraintSoft(
		const FReal Dt,
		const FReal Stiffness,
		const FReal Damping,
		const bool bAccelerationMode,
		const FVec3& Axis,
		const FReal Delta,
		FReal& Lambda)
	{
		if (bChaos_Joint_ISPC_Enabled)
		{
#if INTEL_ISPC
			ispc::ApplyPositionConstraintSoft((ispc::FJointSolverGaussSeidel*)this, Dt, Stiffness, Damping, bAccelerationMode, (ispc::FVector&)Axis, Delta, Lambda);
#endif
		}
		else
		{
			// World-space inverse mass
			const FMatrix33 InvI0 = Utilities::ComputeWorldSpaceInertia(Qs[0], InvILs[0]);
			const FMatrix33 InvI1 = Utilities::ComputeWorldSpaceInertia(Qs[1], InvILs[1]);
	
			// Joint-space inverse mass
			const FVec3 AngularAxis0 = FVec3::CrossProduct(Xs[0] - Ps[0], Axis);
			const FVec3 AngularAxis1 = FVec3::CrossProduct(Xs[1] - Ps[1], Axis);
			const FVec3 IA0 = Utilities::Multiply(InvI0, AngularAxis0);
			const FVec3 IA1 = Utilities::Multiply(InvI1, AngularAxis1);
			const FReal II0 = FVec3::DotProduct(AngularAxis0, IA0);
			const FReal II1 = FVec3::DotProduct(AngularAxis1, IA1);
			const FReal II = (InvMs[0] + II0 + InvMs[1] + II1);
	
			FReal VelDt = 0;
			if (Damping > KINDA_SMALL_NUMBER)
			{
				const FVec3 V0 = FVec3::CalculateVelocity(PrevXs[0], Xs[0], 1.0f);
				const FVec3 V1 = FVec3::CalculateVelocity(PrevXs[1], Xs[1], 1.0f);
				VelDt = FVec3::DotProduct(V0 - V1, Axis);
			}
	
			const FReal SpringMassScale = (bAccelerationMode) ? 1.0f / (InvMs[0] + InvMs[1]) : 1.0f;
			const FReal S = SpringMassScale * Stiffness * Dt * Dt;
			const FReal D = SpringMassScale * Damping * Dt;
			const FReal Multiplier = (FReal)1 / ((S + D) * II + (FReal)1);
			const FReal DLambda = Multiplier * (S * Delta - D * VelDt - Lambda);
	
			const FVec3 DP0 = (InvMs[0] * DLambda) * Axis;
			const FVec3 DP1 = (-InvMs[1] * DLambda) * Axis;
			const FVec3 DR0 = DLambda * Utilities::Multiply(InvI0, AngularAxis0);
			const FVec3 DR1 = -DLambda * Utilities::Multiply(InvI1, AngularAxis1);
	
			Lambda += DLambda;
			ApplyPositionDelta((FReal)1, DP0, DP1);
			ApplyRotationDelta((FReal)1, DR0, DR1);
			UpdateDerivedState();
		}
	}
	
	
	void FJointSolverGaussSeidel::ApplyRotationConstraint(
		const FReal Stiffness,
		const FVec3& Axis0,
		const FVec3& Axis1,
		const FReal Angle)
	{
		// World-space inverse mass
		const FMatrix33 InvI0 = Utilities::ComputeWorldSpaceInertia(Qs[0], InvILs[0]);
		const FMatrix33 InvI1 = Utilities::ComputeWorldSpaceInertia(Qs[1], InvILs[1]);
		const FVec3 IA0 = Utilities::Multiply(InvI0, Axis0);
		const FVec3 IA1 = Utilities::Multiply(InvI1, Axis1);

		// Joint-space inverse mass
		const FReal II0 = FVec3::DotProduct(Axis0, IA0);
		const FReal II1 = FVec3::DotProduct(Axis1, IA1);

		const FVec3 DR0 = IA0 * (Angle / (II0 + II1));
		const FVec3 DR1 = IA1 * -(Angle / (II0 + II1));
		//const FVec3 DR0 = Axis0 * (Angle * II0 / (II0 + II1));
		//const FVec3 DR1 = Axis1 * -(Angle * II1 / (II0 + II1));
		
		ApplyRotationDelta(Stiffness, DR0, DR1);

		// Correct the positional error that was introduced by the rotation correction. This is
		// correct when the position dofs are all locked, but not otherwise (fixable).
		// This significantly improves angular stiffness at lower iterations, although the same effect
		// is achieved by increasing iterations.
		// @todo(ccaulfield): this position correction needs to have components in direction of inactive position constraints removed
		if (AngularPositionCorrection > 0)
		{
			const FVec3 PrevX0 = Xs[0];
			const FVec3 PrevX1 = Xs[1];
			UpdateDerivedState();

			const FVec3 DX = (Xs[1] - Xs[0]) - (PrevX1 - PrevX0);
			const FVec3 DP0 = DX * (InvMs[0] / (InvMs[0] + InvMs[1]));
			const FVec3 DP1 = DX * (-InvMs[1] / (InvMs[0] + InvMs[1]));
			ApplyPositionDelta(Stiffness * AngularPositionCorrection, DP0, DP1);
		}

		UpdateDerivedState();
	}


	// See "XPBD: Position-Based Simulation of Compliant Constrained Dynamics"
	void FJointSolverGaussSeidel::ApplyRotationConstraintSoft(
		const FReal Dt,
		const FReal Stiffness,
		const FReal Damping,
		const bool bAccelerationMode,
		const FVec3& Axis0,
		const FVec3& Axis1,
		const FReal Angle,
		FReal& Lambda)
	{
		if (bChaos_Joint_ISPC_Enabled)
		{
#if INTEL_ISPC
			ispc::ApplyRotationConstraintSoft((ispc::FJointSolverGaussSeidel*)this, Dt, Stiffness, Damping, bAccelerationMode, (ispc::FVector&) Axis0, (ispc::FVector&)Axis1, Angle, Lambda);
#endif
		}
		else
		{
			// World-space inverse mass
			const FMatrix33 InvI0 = Utilities::ComputeWorldSpaceInertia(Qs[0], InvILs[0]);
			const FMatrix33 InvI1 = Utilities::ComputeWorldSpaceInertia(Qs[1], InvILs[1]);
			const FVec3 IA0 = Utilities::Multiply(InvI0, Axis0);
			const FVec3 IA1 = Utilities::Multiply(InvI1, Axis1);

			// Joint-space inverse mass
			FReal II0 = FVec3::DotProduct(Axis0, IA0);
			FReal II1 = FVec3::DotProduct(Axis1, IA1);

			// If we are correcting the position, we need to adjust the constraint effective mass using parallel axis theorem
			// @todo(ccaulfield): the IMs here are constant per constraint...pre-build and cache it
			if (AngularPositionCorrection > 0)
			{
				if (InvMs[0] > 0)
				{
					const FVec3 LinearAxis0 = FVec3::CrossProduct(Xs[0] - Ps[0], Axis0);
					const FReal LinearAxisLen0Sq = LinearAxis0.SizeSquared();
					if (LinearAxisLen0Sq > KINDA_SMALL_NUMBER)
					{
						const FReal IM0 = InvMs[0] / LinearAxisLen0Sq;
						II0 = II0 * IM0 / (II0 + IM0);
					}
				}
				if (InvMs[1] > 0)
				{
					const FVec3 LinearAxis1 = FVec3::CrossProduct(Xs[1] - Ps[1], Axis1);
					const FReal LinearAxisLen1Sq = LinearAxis1.SizeSquared();
					if (LinearAxisLen1Sq > KINDA_SMALL_NUMBER)
					{
						const FReal IM1 = InvMs[1] / LinearAxisLen1Sq;
						II1 = II1 * IM1 / (II1 + IM1);
					}
				}
			}
			const FReal II = (II0 + II1);

			// Damping angular velocity
			FReal AngVelDt = 0;
			if (Damping > KINDA_SMALL_NUMBER)
			{
				const FVec3 W0 = FRotation3::CalculateAngularVelocity(PrevQs[0], Qs[0], 1.0f);
				const FVec3 W1 = FRotation3::CalculateAngularVelocity(PrevQs[1], Qs[1], 1.0f);
				AngVelDt = FVec3::DotProduct(Axis0, W0) - FVec3::DotProduct(Axis1, W1);
			}

			const FReal SpringMassScale = (bAccelerationMode) ? 1.0f / II : 1.0f;
			const FReal S = SpringMassScale * Stiffness * Dt * Dt;
			const FReal D = SpringMassScale * Damping * Dt;
			const FReal Multiplier = (FReal)1 / ((S + D) * II + (FReal)1);
			const FReal DLambda = Multiplier * (S * Angle - D * AngVelDt - Lambda);

			//const FVec3 DR0 = IA0 * DLambda;
			//const FVec3 DR1 = IA1 * -DLambda;
			const FVec3 DR0 = Axis0 * (DLambda * II0);
			const FVec3 DR1 = Axis1 * -(DLambda * II1);

			Lambda += DLambda;
			ApplyRotationDelta(1.0f, DR0, DR1);

			// Correct the positional error that was introduced by the rotation correction. This is
			// correct when the position dofs are all locked, but not otherwise (fixable).
			// This significantly improves angular stiffness at lower iterations, although the same effect
			// is achieved by increasing iterations.
			// @todo(ccaulfield): this position correction needs to have components in direction of inactive position constraints removed
			if (AngularPositionCorrection > 0)
			{
				const FVec3 PrevX0 = Xs[0];
				const FVec3 PrevX1 = Xs[1];
				UpdateDerivedState();

				const FVec3 DX = (Xs[1] - Xs[0]) - (PrevX1 - PrevX0);
				const FVec3 DP0 = DX * (InvMs[0] / (InvMs[0] + InvMs[1]));
				const FVec3 DP1 = DX * (-InvMs[1] / (InvMs[0] + InvMs[1]));
				ApplyPositionDelta(AngularPositionCorrection, DP0, DP1);
			}

			UpdateDerivedState();
		}
	}


	//
	//
	//////////////////////////////////////////////////////////////////////////
	//
	//


	void FJointSolverGaussSeidel::ApplyTwistConstraint(
		const FReal Dt,
		const FPBDJointSolverSettings& SolverSettings,
		const FPBDJointSettings& JointSettings)
	{
		FVec3 TwistAxisLocal;
		FReal TwistAngle;
		GetTwistAxisAngleLocal(Rs[0], Rs[1], TwistAxisLocal, TwistAngle);
		
		const FVec3 TwistAxis0 = Rs[0] * TwistAxisLocal;
		const FVec3 TwistAxis1 = Rs[1] * TwistAxisLocal;

		FReal TwistAngleMax = FLT_MAX;
		if (JointSettings.AngularMotionTypes[(int32)EJointAngularConstraintIndex::Twist] == EJointMotionType::Limited)
		{
			TwistAngleMax = JointSettings.AngularLimits[(int32)EJointAngularConstraintIndex::Twist];
		}
		else if (JointSettings.AngularMotionTypes[(int32)EJointAngularConstraintIndex::Twist] == EJointMotionType::Locked)
		{
			TwistAngleMax = 0;
=======
	}


	void FJointSolverGaussSeidel::ApplyPositionConstraint(
		const FReal Stiffness,
		const FVec3& Axis,
		const FReal Delta)
	{
		const FVec3 AngularAxis0 = FVec3::CrossProduct(Xs[0] - Ps[0], Axis);
		const FVec3 AngularAxis1 = FVec3::CrossProduct(Xs[1] - Ps[1], Axis);
		const FMatrix33 InvI0 = Utilities::ComputeWorldSpaceInertia(Qs[0], InvILs[0]);
		const FMatrix33 InvI1 = Utilities::ComputeWorldSpaceInertia(Qs[1], InvILs[1]);
		const FVec3 IA0 = Utilities::Multiply(InvI0, AngularAxis0);
		const FVec3 IA1 = Utilities::Multiply(InvI1, AngularAxis1);

		// Joint-space inverse mass
		const FReal II0 = FVec3::DotProduct(AngularAxis0, IA0);
		const FReal II1 = FVec3::DotProduct(AngularAxis1, IA1);
		const FReal IM = InvMs[0] + II0 + InvMs[1] + II1;

		const FVec3 DX = Axis * Delta / IM;

		// Apply constraint correction
		const FVec3 DP0 = InvMs[0] * DX;
		const FVec3 DP1 = -InvMs[1] * DX;
		const FVec3 DR0 = Utilities::Multiply(InvI0, FVec3::CrossProduct(Xs[0] - Ps[0], DX));
		const FVec3 DR1 = Utilities::Multiply(InvI1, FVec3::CrossProduct(Xs[1] - Ps[1], -DX));

		ApplyPositionDelta(Stiffness, DP0, DP1);
		ApplyRotationDelta(Stiffness, DR0, DR1);
		UpdateDerivedState();
	}


	void FJointSolverGaussSeidel::ApplyPositionConstraintSoft(
		const FReal Dt,
		const FReal Stiffness,
		const FReal Damping,
		const bool bAccelerationMode,
		const FVec3& Axis,
		const FReal Delta,
		FReal& Lambda)
	{
		if (bChaos_Joint_ISPC_Enabled)
		{
#if INTEL_ISPC
			ispc::ApplyPositionConstraintSoft((ispc::FJointSolverGaussSeidel*)this, Dt, Stiffness, Damping, bAccelerationMode, (ispc::FVector&)Axis, Delta, Lambda);
#endif
		}
		else
		{
			// World-space inverse mass
			const FMatrix33 InvI0 = Utilities::ComputeWorldSpaceInertia(Qs[0], InvILs[0]);
			const FMatrix33 InvI1 = Utilities::ComputeWorldSpaceInertia(Qs[1], InvILs[1]);
	
			// Joint-space inverse mass
			const FVec3 AngularAxis0 = FVec3::CrossProduct(Xs[0] - Ps[0], Axis);
			const FVec3 AngularAxis1 = FVec3::CrossProduct(Xs[1] - Ps[1], Axis);
			const FVec3 IA0 = Utilities::Multiply(InvI0, AngularAxis0);
			const FVec3 IA1 = Utilities::Multiply(InvI1, AngularAxis1);
			const FReal II0 = FVec3::DotProduct(AngularAxis0, IA0);
			const FReal II1 = FVec3::DotProduct(AngularAxis1, IA1);
			const FReal II = (InvMs[0] + II0 + InvMs[1] + II1);
	
			FReal VelDt = 0;
			if (Damping > KINDA_SMALL_NUMBER)
			{
				const FVec3 V0 = FVec3::CalculateVelocity(PrevXs[0], Xs[0], 1.0f);
				const FVec3 V1 = FVec3::CalculateVelocity(PrevXs[1], Xs[1], 1.0f);
				VelDt = FVec3::DotProduct(V0 - V1, Axis);
			}
	
			const FReal SpringMassScale = (bAccelerationMode) ? 1.0f / (InvMs[0] + InvMs[1]) : 1.0f;
			const FReal S = SpringMassScale * Stiffness * Dt * Dt;
			const FReal D = SpringMassScale * Damping * Dt;
			const FReal Multiplier = (FReal)1 / ((S + D) * II + (FReal)1);
			const FReal DLambda = Multiplier * (S * Delta - D * VelDt - Lambda);
	
			const FVec3 DP0 = (InvMs[0] * DLambda) * Axis;
			const FVec3 DP1 = (-InvMs[1] * DLambda) * Axis;
			const FVec3 DR0 = DLambda * Utilities::Multiply(InvI0, AngularAxis0);
			const FVec3 DR1 = -DLambda * Utilities::Multiply(InvI1, AngularAxis1);
	
			Lambda += DLambda;
			ApplyPositionDelta((FReal)1, DP0, DP1);
			ApplyRotationDelta((FReal)1, DR0, DR1);
			UpdateDerivedState();
>>>>>>> 421d6516
		}
	}
	
	
	void FJointSolverGaussSeidel::ApplyRotationConstraint(
		const FReal Stiffness,
		const FVec3& Axis,
		const FReal Angle)
	{
		// World-space inverse mass
		const FMatrix33 InvI0 = Utilities::ComputeWorldSpaceInertia(Qs[0], InvILs[0]);
		const FMatrix33 InvI1 = Utilities::ComputeWorldSpaceInertia(Qs[1], InvILs[1]);
		const FVec3 IA0 = Utilities::Multiply(InvI0, Axis);
		const FVec3 IA1 = Utilities::Multiply(InvI1, Axis);

		// Joint-space inverse mass
		const FReal II0 = FVec3::DotProduct(Axis, IA0);
		const FReal II1 = FVec3::DotProduct(Axis, IA1);

<<<<<<< HEAD
		// Calculate the twist correction to apply to each body
		FReal DTwistAngle = 0;
		if (TwistAngle > TwistAngleMax)
		{
			DTwistAngle = TwistAngle - TwistAngleMax;
		}
		else if (TwistAngle < -TwistAngleMax)
		{
			DTwistAngle = TwistAngle + TwistAngleMax;
		}

		// Apply twist correction
		if (DTwistAngle != 0)
		{
			FReal TwistStiffness = FPBDJointUtilities::GetTwistStiffness(SolverSettings, JointSettings);
			ApplyRotationConstraint(TwistStiffness, TwistAxis0, TwistAxis1, DTwistAngle);
		}
	}


	void FJointSolverGaussSeidel::ApplyTwistConstraintSoft(
		const FReal Dt,
		const FPBDJointSolverSettings& SolverSettings,
		const FPBDJointSettings& JointSettings)
	{
		FVec3 TwistAxisLocal;
		FReal TwistAngle;
		GetTwistAxisAngleLocal(Rs[0], Rs[1], TwistAxisLocal, TwistAngle);

		const FVec3 TwistAxis0 = Rs[0] * TwistAxisLocal;
		const FVec3 TwistAxis1 = Rs[1] * TwistAxisLocal;

		FReal TwistAngleMax = FLT_MAX;
		if (JointSettings.AngularMotionTypes[(int32)EJointAngularConstraintIndex::Twist] == EJointMotionType::Limited)
		{
			TwistAngleMax = JointSettings.AngularLimits[(int32)EJointAngularConstraintIndex::Twist];
		}
		else if (JointSettings.AngularMotionTypes[(int32)EJointAngularConstraintIndex::Twist] == EJointMotionType::Locked)
=======
		const FVec3 DR0 = IA0 * (Angle / (II0 + II1));
		const FVec3 DR1 = IA1 * -(Angle / (II0 + II1));
		//const FVec3 DR0 = Axis * (Angle * II0 / (II0 + II1));
		//const FVec3 DR1 = Axis * -(Angle * II1 / (II0 + II1));

		ApplyRotationDelta(Stiffness, DR0, DR1);

		// Correct the positional error that was introduced by the rotation correction. This is
		// correct when the position dofs are all locked, but not otherwise (fixable).
		// This significantly improves angular stiffness at lower iterations, although the same effect
		// is achieved by increasing iterations.
		// @todo(ccaulfield): this position correction needs to have components in direction of inactive position constraints removed
		if (AngularPositionCorrection > 0)
		{
			const FVec3 PrevX0 = Xs[0];
			const FVec3 PrevX1 = Xs[1];
			UpdateDerivedState();

			const FVec3 DX = (Xs[1] - Xs[0]) - (PrevX1 - PrevX0);
			const FVec3 DP0 = DX * (InvMs[0] / (InvMs[0] + InvMs[1]));
			const FVec3 DP1 = DX * (-InvMs[1] / (InvMs[0] + InvMs[1]));
			ApplyPositionDelta(Stiffness * AngularPositionCorrection, DP0, DP1);
		}

		UpdateDerivedState();
	}


	// See "XPBD: Position-Based Simulation of Compliant Constrained Dynamics"
	void FJointSolverGaussSeidel::ApplyRotationConstraintSoft(
		const FReal Dt,
		const FReal Stiffness,
		const FReal Damping,
		const bool bAccelerationMode,
		const FVec3& Axis,
		const FReal Angle,
		FReal& Lambda)
	{
		if (bChaos_Joint_ISPC_Enabled)
		{
#if INTEL_ISPC
			ispc::ApplyRotationConstraintSoft((ispc::FJointSolverGaussSeidel*)this, Dt, Stiffness, Damping, bAccelerationMode, (ispc::FVector&) Axis, Angle, Lambda);
#endif
		}
		else
>>>>>>> 421d6516
		{
			// World-space inverse mass
			const FMatrix33 InvI0 = Utilities::ComputeWorldSpaceInertia(Qs[0], InvILs[0]);
			const FMatrix33 InvI1 = Utilities::ComputeWorldSpaceInertia(Qs[1], InvILs[1]);
			const FVec3 IA0 = Utilities::Multiply(InvI0, Axis);
			const FVec3 IA1 = Utilities::Multiply(InvI1, Axis);

			// Joint-space inverse mass
			FReal II0 = FVec3::DotProduct(Axis, IA0);
			FReal II1 = FVec3::DotProduct(Axis, IA1);

			// If we are correcting the position, we need to adjust the constraint effective mass using parallel axis theorem
			// @todo(ccaulfield): the IMs here are constant per constraint...pre-build and cache it
			if (AngularPositionCorrection > 0)
			{
				if (InvMs[0] > 0)
				{
					const FVec3 LinearAxis0 = FVec3::CrossProduct(Xs[0] - Ps[0], Axis);
					const FReal LinearAxisLen0Sq = LinearAxis0.SizeSquared();
					if (LinearAxisLen0Sq > KINDA_SMALL_NUMBER)
					{
						const FReal IM0 = InvMs[0] / LinearAxisLen0Sq;
						II0 = II0 * IM0 / (II0 + IM0);
					}
				}
				if (InvMs[1] > 0)
				{
					const FVec3 LinearAxis1 = FVec3::CrossProduct(Xs[1] - Ps[1], Axis);
					const FReal LinearAxisLen1Sq = LinearAxis1.SizeSquared();
					if (LinearAxisLen1Sq > KINDA_SMALL_NUMBER)
					{
						const FReal IM1 = InvMs[1] / LinearAxisLen1Sq;
						II1 = II1 * IM1 / (II1 + IM1);
					}
				}
			}
			const FReal II = (II0 + II1);

			// Damping angular velocity
			FReal AngVelDt = 0;
			if (Damping > KINDA_SMALL_NUMBER)
			{
				const FVec3 W0 = FRotation3::CalculateAngularVelocity(PrevQs[0], Qs[0], 1.0f);
				const FVec3 W1 = FRotation3::CalculateAngularVelocity(PrevQs[1], Qs[1], 1.0f);
				AngVelDt = FVec3::DotProduct(Axis, W0) - FVec3::DotProduct(Axis, W1);
			}

			const FReal SpringMassScale = (bAccelerationMode) ? 1.0f / II : 1.0f;
			const FReal S = SpringMassScale * Stiffness * Dt * Dt;
			const FReal D = SpringMassScale * Damping * Dt;
			const FReal Multiplier = (FReal)1 / ((S + D) * II + (FReal)1);
			const FReal DLambda = Multiplier * (S * Angle - D * AngVelDt - Lambda);

			//const FVec3 DR0 = IA0 * DLambda;
			//const FVec3 DR1 = IA1 * -DLambda;
			const FVec3 DR0 = Axis * (DLambda * II0);
			const FVec3 DR1 = Axis * -(DLambda * II1);

			Lambda += DLambda;
			ApplyRotationDelta(1.0f, DR0, DR1);

			// Correct the positional error that was introduced by the rotation correction. This is
			// correct when the position dofs are all locked, but not otherwise (fixable).
			// This significantly improves angular stiffness at lower iterations, although the same effect
			// is achieved by increasing iterations.
			// @todo(ccaulfield): this position correction needs to have components in direction of inactive position constraints removed
			if (AngularPositionCorrection > 0)
			{
				const FVec3 PrevX0 = Xs[0];
				const FVec3 PrevX1 = Xs[1];
				UpdateDerivedState();

				const FVec3 DX = (Xs[1] - Xs[0]) - (PrevX1 - PrevX0);
				const FVec3 DP0 = DX * (InvMs[0] / (InvMs[0] + InvMs[1]));
				const FVec3 DP1 = DX * (-InvMs[1] / (InvMs[0] + InvMs[1]));
				ApplyPositionDelta(AngularPositionCorrection, DP0, DP1);
			}

			UpdateDerivedState();
		}
	}


	//
	//
	//////////////////////////////////////////////////////////////////////////
	//
	//


	void FJointSolverGaussSeidel::ApplyTwistConstraint(
		const FReal Dt,
		const FPBDJointSolverSettings& SolverSettings,
		const FPBDJointSettings& JointSettings)
	{
		FVec3 TwistAxis;
		FReal TwistAngle;
		GetTwistAxisAngle(Rs[0], Rs[1], TwistAxis, TwistAngle);

		// Calculate the twist correction to apply to each body
		FReal DTwistAngle = 0;
		FReal TwistAngleMax = JointSettings.AngularLimits[(int32)EJointAngularConstraintIndex::Twist];
		if (TwistAngle > TwistAngleMax)
		{
			DTwistAngle = TwistAngle - TwistAngleMax;
		}
		else if (TwistAngle < -TwistAngleMax)
		{
			DTwistAngle = TwistAngle + TwistAngleMax;
		}

		// Apply twist correction
		if (DTwistAngle != 0)
		{
<<<<<<< HEAD
			const FReal TwistStiffness = FPBDJointUtilities::GetSoftTwistStiffness(SolverSettings, JointSettings);
			const FReal TwistDamping = FPBDJointUtilities::GetSoftTwistDamping(SolverSettings, JointSettings);
			const bool bAccelerationMode = FPBDJointUtilities::GetAngularSoftAccelerationMode(SolverSettings, JointSettings);
			ApplyRotationConstraintSoft(Dt, TwistStiffness, TwistDamping, bAccelerationMode, TwistAxis0, TwistAxis1, DTwistAngle, TwistSoftLambda);
=======
			FReal TwistStiffness = FPBDJointUtilities::GetTwistStiffness(SolverSettings, JointSettings);
			ApplyRotationConstraint(TwistStiffness, TwistAxis, DTwistAngle);
>>>>>>> 421d6516
		}
	}


	void FJointSolverGaussSeidel::ApplyTwistConstraintSoft(
		const FReal Dt,
		const FPBDJointSolverSettings& SolverSettings,
		const FPBDJointSettings& JointSettings)
	{
<<<<<<< HEAD
		// Decompose rotation of body 1 relative to body 0 into swing and twist rotations, assuming twist is X axis
		FRotation3 R01Twist, R01Swing;
		FPBDJointUtilities::DecomposeSwingTwistLocal(Rs[0], Rs[1], R01Swing, R01Twist);

		FVec3 TwistAxis01 = FJointConstants::TwistAxis();
		FReal TwistAngle = R01Twist.GetAngle();
		if (TwistAngle > PI)
=======
		FVec3 TwistAxis;
		FReal TwistAngle;
		GetTwistAxisAngle(Rs[0], Rs[1], TwistAxis, TwistAngle);

		// Calculate the twist correction to apply to each body
		FReal DTwistAngle = 0;
		FReal TwistAngleMax = JointSettings.AngularLimits[(int32)EJointAngularConstraintIndex::Twist];
		if (TwistAngle > TwistAngleMax)
>>>>>>> 421d6516
		{
			DTwistAngle = TwistAngle - TwistAngleMax;
		}
<<<<<<< HEAD
		if (R01Twist.X < 0)
		{
			TwistAngle = -TwistAngle;
		}

		const FVec3 TwistAxis0 = Rs[0] * TwistAxis01;
		const FVec3 TwistAxis1 = Rs[1] * TwistAxis01;
=======
		else if (TwistAngle < -TwistAngleMax)
		{
			DTwistAngle = TwistAngle + TwistAngleMax;
		}

		// Apply twist correction
		if (DTwistAngle != 0)
		{
			const FReal TwistStiffness = FPBDJointUtilities::GetSoftTwistStiffness(SolverSettings, JointSettings);
			const FReal TwistDamping = FPBDJointUtilities::GetSoftTwistDamping(SolverSettings, JointSettings);
			const bool bAccelerationMode = FPBDJointUtilities::GetAngularSoftAccelerationMode(SolverSettings, JointSettings);
			ApplyRotationConstraintSoft(Dt, TwistStiffness, TwistDamping, bAccelerationMode, TwistAxis, DTwistAngle, TwistSoftLambda);
		}
	}


	void FJointSolverGaussSeidel::ApplyTwistDrive(
		const FReal Dt,
		const FPBDJointSolverSettings& SolverSettings,
		const FPBDJointSettings& JointSettings)
	{
		FVec3 TwistAxis;
		FReal TwistAngle;
		GetTwistAxisAngle(Rs[0], Rs[1], TwistAxis, TwistAngle);

>>>>>>> 421d6516
		const FReal TwistAngleTarget = JointSettings.AngularDriveTargetAngles[(int32)EJointAngularConstraintIndex::Twist];
		const FReal DTwistAngle = TwistAngle - TwistAngleTarget;

		// Apply twist correction
		const FReal AngularDriveStiffness = FPBDJointUtilities::GetAngularTwistDriveStiffness(SolverSettings, JointSettings);
		const FReal AngularDriveDamping = FPBDJointUtilities::GetAngularTwistDriveDamping(SolverSettings, JointSettings);
		const bool bAccelerationMode = FPBDJointUtilities::GetDriveAccelerationMode(SolverSettings, JointSettings);
<<<<<<< HEAD
		ApplyRotationConstraintSoft(Dt, AngularDriveStiffness, AngularDriveDamping, bAccelerationMode, TwistAxis0, TwistAxis1, DTwistAngle, TwistDriveLambda);
=======
		ApplyRotationConstraintSoft(Dt, AngularDriveStiffness, AngularDriveDamping, bAccelerationMode, TwistAxis, DTwistAngle, TwistDriveLambda);
>>>>>>> 421d6516
	}


	void FJointSolverGaussSeidel::ApplyTwistProjection(
		const FReal Dt,
		const FPBDJointSolverSettings& SolverSettings,
		const FPBDJointSettings& JointSettings)
	{
		// @todo(ccaulfield): implement twist projection
	}
<<<<<<< HEAD


=======


>>>>>>> 421d6516
	void FJointSolverGaussSeidel::ApplyConeConstraint(
		const FReal Dt,
		const FPBDJointSolverSettings& SolverSettings,
		const FPBDJointSettings& JointSettings)
	{
		// Calculate swing angle and axis
		FReal SwingAngle;
		FVec3 SwingAxisLocal;
		GetConeAxisAngleLocal(Rs[0], Rs[1], SolverSettings.SwingTwistAngleTolerance, SwingAxisLocal, SwingAngle);
		const FVec3 SwingAxis = Rs[0] * SwingAxisLocal;

		// Calculate swing angle error
		FReal DSwingAngle = GetConeAngleError(JointSettings, SwingAxisLocal, SwingAngle);

		// Apply swing correction to each body
		if (DSwingAngle != 0)
		{
			FReal SwingStiffness = FPBDJointUtilities::GetSwingStiffness(SolverSettings, JointSettings);
<<<<<<< HEAD
			ApplyRotationConstraint(SwingStiffness, SwingAxis, SwingAxis, DSwingAngle);
		}
	}


	void FJointSolverGaussSeidel::ApplyConeConstraintSoft(
		const FReal Dt,
		const FPBDJointSolverSettings& SolverSettings,
		const FPBDJointSettings& JointSettings)
	{
		// Calculate swing angle and axis
		FReal SwingAngle;
		FVec3 SwingAxisLocal;
		GetConeAxisAngleLocal(Rs[0], Rs[1], SolverSettings.SwingTwistAngleTolerance, SwingAxisLocal, SwingAngle);
		const FVec3 SwingAxis = Rs[0] * SwingAxisLocal;

		// Calculate swing angle error
		const FReal DSwingAngle = GetConeAngleError(JointSettings, SwingAxisLocal, SwingAngle);

=======
			ApplyRotationConstraint(SwingStiffness, SwingAxis, DSwingAngle);
		}
	}


	void FJointSolverGaussSeidel::ApplyConeConstraintSoft(
		const FReal Dt,
		const FPBDJointSolverSettings& SolverSettings,
		const FPBDJointSettings& JointSettings)
	{
		// Calculate swing angle and axis
		FReal SwingAngle;
		FVec3 SwingAxisLocal;
		GetConeAxisAngleLocal(Rs[0], Rs[1], SolverSettings.SwingTwistAngleTolerance, SwingAxisLocal, SwingAngle);
		const FVec3 SwingAxis = Rs[0] * SwingAxisLocal;

		// Calculate swing angle error
		const FReal DSwingAngle = GetConeAngleError(JointSettings, SwingAxisLocal, SwingAngle);

>>>>>>> 421d6516
		// Apply swing correction to each body
		if (DSwingAngle != 0)
		{
			const FReal SoftSwingStiffness = FPBDJointUtilities::GetSoftSwingStiffness(SolverSettings, JointSettings);
			const FReal SoftSwingDamping = FPBDJointUtilities::GetSoftSwingDamping(SolverSettings, JointSettings);
			const bool bAccelerationMode = FPBDJointUtilities::GetAngularSoftAccelerationMode(SolverSettings, JointSettings);
<<<<<<< HEAD
			ApplyRotationConstraintSoft(Dt, SoftSwingStiffness, SoftSwingDamping, bAccelerationMode, SwingAxis, SwingAxis, DSwingAngle, SwingSoftLambda);
=======
			ApplyRotationConstraintSoft(Dt, SoftSwingStiffness, SoftSwingDamping, bAccelerationMode, SwingAxis, DSwingAngle, SwingSoftLambda);
>>>>>>> 421d6516
		}
	}


	void FJointSolverGaussSeidel::ApplyConeDrive(
		const FReal Dt,
		const FPBDJointSolverSettings& SolverSettings,
		const FPBDJointSettings& JointSettings)
	{
		// Calculate swing angle and axis
		FReal SwingAngle;
		FVec3 SwingAxisLocal;
		GetConeAxisAngleLocal(Rs[0], Rs[1], SolverSettings.SwingTwistAngleTolerance, SwingAxisLocal, SwingAngle);
		const FVec3 SwingAxis = Rs[0] * SwingAxisLocal;
<<<<<<< HEAD

		// Circular swing target (max of Swing1, Swing2 targets)
		// @todo(ccaulfield): what should cone target really do?
		const FReal Swing1Target = JointSettings.AngularDriveTargetAngles[(int32)EJointAngularConstraintIndex::Swing1];
		const FReal Swing2Target = JointSettings.AngularDriveTargetAngles[(int32)EJointAngularConstraintIndex::Swing2];
		const FReal SwingAngleTarget = FMath::Max(Swing1Target, Swing2Target);
		const FReal DSwingAngle = SwingAngle - SwingAngleTarget;

		// Apply drive forces to each body
		const FReal AngularDriveStiffness = FPBDJointUtilities::GetAngularSwingDriveStiffness(SolverSettings, JointSettings);
		const FReal AngularDriveDamping = FPBDJointUtilities::GetAngularSwingDriveDamping(SolverSettings, JointSettings);
		const bool bAccelerationMode = FPBDJointUtilities::GetDriveAccelerationMode(SolverSettings, JointSettings);
		ApplyRotationConstraintSoft(Dt, AngularDriveStiffness, AngularDriveDamping, bAccelerationMode, SwingAxis, SwingAxis, DSwingAngle, SwingDriveLambda);
	}

=======

		// Circular swing target (max of Swing1, Swing2 targets)
		// @todo(ccaulfield): what should cone target really do?
		const FReal Swing1Target = JointSettings.AngularDriveTargetAngles[(int32)EJointAngularConstraintIndex::Swing1];
		const FReal Swing2Target = JointSettings.AngularDriveTargetAngles[(int32)EJointAngularConstraintIndex::Swing2];
		const FReal SwingAngleTarget = FMath::Max(Swing1Target, Swing2Target);
		const FReal DSwingAngle = SwingAngle - SwingAngleTarget;

		// Apply drive forces to each body
		const FReal AngularDriveStiffness = FPBDJointUtilities::GetAngularSwingDriveStiffness(SolverSettings, JointSettings);
		const FReal AngularDriveDamping = FPBDJointUtilities::GetAngularSwingDriveDamping(SolverSettings, JointSettings);
		const bool bAccelerationMode = FPBDJointUtilities::GetDriveAccelerationMode(SolverSettings, JointSettings);
		ApplyRotationConstraintSoft(Dt, AngularDriveStiffness, AngularDriveDamping, bAccelerationMode, SwingAxis, DSwingAngle, SwingDriveLambda);
	}

>>>>>>> 421d6516

	void FJointSolverGaussSeidel::ApplyConeProjection(
		const FReal Dt,
		const FPBDJointSolverSettings& SolverSettings,
		const FPBDJointSettings& JointSettings)
	{
		// Calculate swing angle and axis
		FReal SwingAngle;
		FVec3 SwingAxisLocal;
		GetConeAxisAngleLocal(Rs[0], Rs[1], SolverSettings.SwingTwistAngleTolerance, SwingAxisLocal, SwingAngle);
		const FVec3 SwingAxis = Rs[0] * SwingAxisLocal;

		// Calculate swing angle error
		const FReal DSwingAngle = GetConeAngleError(JointSettings, SwingAxisLocal, SwingAngle);

		// Apply rotation to body 1, set relative angular velocity to zero, if it would increase the error
		if (DSwingAngle != 0)
		{
			const FReal AngularProjection = FPBDJointUtilities::GetAngularProjection(SolverSettings, JointSettings);

			const FVec3 DR1 = -DSwingAngle * SwingAxis;
			const FVec3 DP1 = -FVec3::CrossProduct(DR1, Xs[1] - Ps[1]);
			FVec3 DV1 = FVec3(0);
			FVec3 DW1 = FVec3(0);

			// Remove relative angular velocity if it would increase the constraint error
			const FReal WAxis = FVec3::DotProduct(Ws[1] - Ws[0], SwingAxis);
			if (FMath::Sign(WAxis) == FMath::Sign(DSwingAngle))
			{
				DW1 = -WAxis * SwingAxis;
			}

			// Remove relative velocity if it would increase the constraint error
			FReal DP1Len = DP1.Size();
			if (DP1Len > KINDA_SMALL_NUMBER)
			{
				const FVec3 DP1Dir = DP1 / DP1Len;
				const FVec3 V0 = Vs[0] + FVec3::CrossProduct(Ws[0], Xs[0] - Ps[0] + Ps[1] - Xs[1]);
				const FVec3 V1 = Vs[1];
				const FReal VAxis = FVec3::DotProduct(V1 - V0, DP1Dir);
				if (VAxis < 0)
				{
					DV1 = -VAxis * DP1Dir;
				}
			}

			ApplyRotationDelta(1, AngularProjection, DR1);
			ApplyPositionDelta(1, AngularProjection, DP1);
			ApplyVelocityDelta(1, AngularProjection, DV1, DW1);
			UpdateDerivedState(1);
		}
	}


	void FJointSolverGaussSeidel::ApplySwingConstraint(
		const FReal Dt,
		const FPBDJointSolverSettings& SolverSettings,
		const FPBDJointSettings& JointSettings,
		const EJointAngularConstraintIndex SwingConstraintIndex,
		const EJointAngularAxisIndex SwingAxisIndex)
	{
		FVec3 SwingAxis;
		FReal SwingAngle;
		GetSwingAxisAngle(Rs[0], Rs[1], SolverSettings.SwingTwistAngleTolerance, SwingConstraintIndex, SwingAxisIndex, SwingAxis, SwingAngle);

<<<<<<< HEAD
		const bool isLocked = (JointSettings.AngularMotionTypes[(int32)SwingConstraintIndex] == EJointMotionType::Locked);
		const FReal SwingAngleMax = isLocked ? 0 : JointSettings.AngularLimits[(int32)SwingConstraintIndex];

		// Calculate swing error we need to correct
		FReal DSwingAngle = 0;
=======
		// Calculate swing error we need to correct
		FReal DSwingAngle = 0;
		const FReal SwingAngleMax = JointSettings.AngularLimits[(int32)SwingConstraintIndex];
>>>>>>> 421d6516
		if (SwingAngle > SwingAngleMax)
		{
			DSwingAngle = SwingAngle - SwingAngleMax;
		}
		else if (SwingAngle < -SwingAngleMax)
		{
			DSwingAngle = SwingAngle + SwingAngleMax;
		}

		// Apply swing correction
		if (DSwingAngle != 0)
		{
			const FReal SwingStiffness = FPBDJointUtilities::GetSwingStiffness(SolverSettings, JointSettings);
<<<<<<< HEAD
			ApplyRotationConstraint(SwingStiffness, SwingAxis, SwingAxis, DSwingAngle);
=======
			ApplyRotationConstraint(SwingStiffness, SwingAxis, DSwingAngle);
>>>>>>> 421d6516
		}
	}


	void FJointSolverGaussSeidel::ApplySwingConstraintSoft(
		const FReal Dt,
		const FPBDJointSolverSettings& SolverSettings,
		const FPBDJointSettings& JointSettings,
		const EJointAngularConstraintIndex SwingConstraintIndex,
		const EJointAngularAxisIndex SwingAxisIndex)
	{
		FVec3 SwingAxis;
		FReal SwingAngle;
		GetSwingAxisAngle(Rs[0], Rs[1], SolverSettings.SwingTwistAngleTolerance, SwingConstraintIndex, SwingAxisIndex, SwingAxis, SwingAngle);

		const FReal SwingAngleMax = JointSettings.AngularLimits[(int32)SwingConstraintIndex];

		// Calculate swing error we need to correct
		FReal DSwingAngle = 0;
		if (SwingAngle > SwingAngleMax)
		{
			DSwingAngle = SwingAngle - SwingAngleMax;
		}
		else if (SwingAngle < -SwingAngleMax)
		{
			DSwingAngle = SwingAngle + SwingAngleMax;
		}

		// Apply swing correction
		if (DSwingAngle != 0)
		{
			const FReal SoftSwingStiffness = FPBDJointUtilities::GetSoftSwingStiffness(SolverSettings, JointSettings);
			const FReal SoftSwingDamping = FPBDJointUtilities::GetSoftSwingDamping(SolverSettings, JointSettings);
			const bool bAccelerationMode = FPBDJointUtilities::GetAngularSoftAccelerationMode(SolverSettings, JointSettings);
<<<<<<< HEAD
			ApplyRotationConstraintSoft(Dt, SoftSwingStiffness, SoftSwingDamping, bAccelerationMode, SwingAxis, SwingAxis, DSwingAngle, SwingSoftLambda);
=======
			ApplyRotationConstraintSoft(Dt, SoftSwingStiffness, SoftSwingDamping, bAccelerationMode, SwingAxis, DSwingAngle, SwingSoftLambda);
>>>>>>> 421d6516
		}
	}


	void FJointSolverGaussSeidel::ApplySwingDrive(
		const FReal Dt,
		const FPBDJointSolverSettings& SolverSettings,
		const FPBDJointSettings& JointSettings,
		const EJointAngularConstraintIndex SwingConstraintIndex,
		const EJointAngularAxisIndex SwingAxisIndex)
	{
		FVec3 SwingAxis;
		FReal SwingAngle;
		GetSwingAxisAngle(Rs[0], Rs[1], SolverSettings.SwingTwistAngleTolerance, SwingConstraintIndex, SwingAxisIndex, SwingAxis, SwingAngle);
<<<<<<< HEAD
	
=======

>>>>>>> 421d6516
		const FReal SwingAngleTarget = JointSettings.AngularDriveTargetAngles[(int32)SwingConstraintIndex];
		const FReal DSwingAngle = SwingAngle - SwingAngleTarget;

		// Apply drive forces to each body
		const FReal AngularDriveStiffness = FPBDJointUtilities::GetAngularSwingDriveStiffness(SolverSettings, JointSettings);
		const FReal AngularDriveDamping = FPBDJointUtilities::GetAngularSwingDriveDamping(SolverSettings, JointSettings);
		const bool bAccelerationMode = FPBDJointUtilities::GetDriveAccelerationMode(SolverSettings, JointSettings);
<<<<<<< HEAD
		ApplyRotationConstraintSoft(Dt, AngularDriveStiffness, AngularDriveDamping, bAccelerationMode, SwingAxis, SwingAxis, DSwingAngle, SwingDriveLambda);
=======
		ApplyRotationConstraintSoft(Dt, AngularDriveStiffness, AngularDriveDamping, bAccelerationMode, SwingAxis, DSwingAngle, SwingDriveLambda);
>>>>>>> 421d6516
	}


	void FJointSolverGaussSeidel::ApplySwingProjection(
		const FReal Dt,
		const FPBDJointSolverSettings& SolverSettings,
		const FPBDJointSettings& JointSettings,
		const EJointAngularConstraintIndex SwingConstraintIndex,
		const EJointAngularAxisIndex SwingAxisIndex)
	{
		// @todo(ccaulfield): implement swing projection
	}


	void FJointSolverGaussSeidel::ApplySLerpDrive(
		const FReal Dt,
		const FPBDJointSolverSettings& SolverSettings,
		const FPBDJointSettings& JointSettings)
	{
		// Calculate the rotation we need to apply to resolve the rotation delta
		const FRotation3 TargetR1 = Rs[0] * JointSettings.AngularDrivePositionTarget;
		const FRotation3 DR1 = TargetR1 * Rs[1].Inverse();

		FVec3 SLerpAxis;
		FReal SLerpAngle;
		if (DR1.ToAxisAndAngleSafe(SLerpAxis, SLerpAngle, FVec3(1, 0, 0)))
		{
			if (SLerpAngle > (FReal)PI)
			{
				SLerpAngle = SLerpAngle - (FReal)2 * PI;
			}

			const FReal AngularDriveStiffness = FPBDJointUtilities::GetAngularSLerpDriveStiffness(SolverSettings, JointSettings);
			const FReal AngularDriveDamping = FPBDJointUtilities::GetAngularSLerpDriveDamping(SolverSettings, JointSettings);
			const bool bAccelerationMode = FPBDJointUtilities::GetDriveAccelerationMode(SolverSettings, JointSettings);
<<<<<<< HEAD
			ApplyRotationConstraintSoft(Dt, AngularDriveStiffness, AngularDriveDamping, bAccelerationMode, SLerpAxis, SLerpAxis, -SLerpAngle, SwingDriveLambda);
=======
			ApplyRotationConstraintSoft(Dt, AngularDriveStiffness, AngularDriveDamping, bAccelerationMode, SLerpAxis, -SLerpAngle, SwingDriveLambda);
>>>>>>> 421d6516
		}
	}


	void FJointSolverGaussSeidel::ApplyPointPositionConstraint(
		const FReal Dt,
		const FPBDJointSolverSettings& SolverSettings,
		const FPBDJointSettings& JointSettings)
	{
		const FVec3 CX = Xs[1] - Xs[0];
		if (CX != FVec3(0))
		{
			if (bChaos_Joint_ISPC_Enabled)
			{
#if INTEL_ISPC
				FReal LinearStiffness = FPBDJointUtilities::GetLinearStiffness(SolverSettings, JointSettings);
				ispc::ApplyPointPositionConstraint((ispc::FJointSolverGaussSeidel*)this, (ispc::FVector&)CX, LinearStiffness);
#endif
			}
			else
			{
				const FMatrix33 InvI0 = Utilities::ComputeWorldSpaceInertia(Qs[0], InvILs[0]);
				const FMatrix33 InvI1 = Utilities::ComputeWorldSpaceInertia(Qs[1], InvILs[1]);
<<<<<<< HEAD

				// Calculate constraint correction
				FMatrix33 M0 = FMatrix33(0, 0, 0);
				FMatrix33 M1 = FMatrix33(0, 0, 0);
				if (InvMs[0] > 0)
				{
					M0 = Utilities::ComputeJointFactorMatrix(Xs[0] - Ps[0], InvI0, InvMs[0]);
				}
				if (InvMs[1] > 0)
				{
					M1 = Utilities::ComputeJointFactorMatrix(Xs[1] - Ps[1], InvI1, InvMs[1]);
				}
				const FMatrix33 MI = (M0 + M1).Inverse();
				const FVec3 DX = Utilities::Multiply(MI, CX);

				// Apply constraint correction
				const FVec3 DP0 = InvMs[0] * DX;
				const FVec3 DP1 = -InvMs[1] * DX;
				const FVec3 DR0 = Utilities::Multiply(InvI0, FVec3::CrossProduct(Xs[0] - Ps[0], DX));
				const FVec3 DR1 = Utilities::Multiply(InvI1, FVec3::CrossProduct(Xs[1] - Ps[1], -DX));

				FReal LinearStiffness = FPBDJointUtilities::GetLinearStiffness(SolverSettings, JointSettings);
				ApplyPositionDelta(LinearStiffness, DP0, DP1);
				ApplyRotationDelta(LinearStiffness, DR0, DR1);
				UpdateDerivedState();
			}
		}
	}


=======

				// Calculate constraint correction
				FMatrix33 M0 = FMatrix33(0, 0, 0);
				FMatrix33 M1 = FMatrix33(0, 0, 0);
				if (InvMs[0] > 0)
				{
					M0 = Utilities::ComputeJointFactorMatrix(Xs[0] - Ps[0], InvI0, InvMs[0]);
				}
				if (InvMs[1] > 0)
				{
					M1 = Utilities::ComputeJointFactorMatrix(Xs[1] - Ps[1], InvI1, InvMs[1]);
				}
				const FMatrix33 MI = (M0 + M1).Inverse();
				const FVec3 DX = Utilities::Multiply(MI, CX);

				// Apply constraint correction
				const FVec3 DP0 = InvMs[0] * DX;
				const FVec3 DP1 = -InvMs[1] * DX;
				const FVec3 DR0 = Utilities::Multiply(InvI0, FVec3::CrossProduct(Xs[0] - Ps[0], DX));
				const FVec3 DR1 = Utilities::Multiply(InvI1, FVec3::CrossProduct(Xs[1] - Ps[1], -DX));

				FReal LinearStiffness = FPBDJointUtilities::GetLinearStiffness(SolverSettings, JointSettings);
				ApplyPositionDelta(LinearStiffness, DP0, DP1);
				ApplyRotationDelta(LinearStiffness, DR0, DR1);
				UpdateDerivedState();
			}
		}
	}


>>>>>>> 421d6516
	void FJointSolverGaussSeidel::ApplySphericalPositionConstraint(
		const FReal Dt,
		const FPBDJointSolverSettings& SolverSettings,
		const FPBDJointSettings& JointSettings)
	{
		FVec3 Axis;
		FReal Delta;
		GetSphericalAxisDelta(Xs[0], Xs[1], Axis, Delta);

		const FReal Error = FMath::Max((FReal)0, Delta - JointSettings.LinearLimit);
		if (Error != 0)
		{
			if (!JointSettings.bSoftLinearLimitsEnabled)
			{
				const FReal Stiffness = FPBDJointUtilities::GetLinearStiffness(SolverSettings, JointSettings);
				ApplyPositionConstraint(Stiffness, Axis, Error);
			}
			else
			{
				const FReal Stiffness = FPBDJointUtilities::GetSoftLinearStiffness(SolverSettings, JointSettings);
				const FReal Damping = FPBDJointUtilities::GetSoftLinearDamping(SolverSettings, JointSettings);
				const bool bAccelerationMode = FPBDJointUtilities::GetLinearSoftAccelerationMode(SolverSettings, JointSettings);
				ApplyPositionConstraintSoft(Dt, Stiffness, Damping, bAccelerationMode, Axis, Error, LinearSoftLambda);
			}
		}
	}


	void FJointSolverGaussSeidel::ApplySphericalPositionDrive(
		const FReal Dt,
		const FPBDJointSolverSettings& SolverSettings,
		const FPBDJointSettings& JointSettings)
	{
		const FVec3 XTarget = Xs[0] + Rs[0] * JointSettings.LinearDriveTarget;
		FVec3 Axis;
		FReal Delta;
		GetSphericalAxisDelta(XTarget, Xs[1], Axis, Delta);
		if (Delta != 0)
		{
			const FReal Stiffness = FPBDJointUtilities::GetLinearDriveStiffness(SolverSettings, JointSettings);
			const FReal Damping = FPBDJointUtilities::GetLinearDriveDamping(SolverSettings, JointSettings);
			const bool bAccelerationMode = FPBDJointUtilities::GetDriveAccelerationMode(SolverSettings, JointSettings);
			ApplyPositionConstraintSoft(Dt, Stiffness, Damping, bAccelerationMode, Axis, Delta, LinearDriveLambda);
		}
	}


	void FJointSolverGaussSeidel::ApplyCylindricalPositionConstraint(
		const FReal Dt,
		const int32 AxisIndex,
		const EJointMotionType AxialMotion,
		const EJointMotionType RadialMotion,
		const FPBDJointSolverSettings& SolverSettings,
		const FPBDJointSettings& JointSettings)
	{
		check(AxialMotion != RadialMotion);

		FVec3 Axis, RadialAxis;
		FReal AxialDelta, RadialDelta;
		GetCylindricalAxesDeltas(Rs[0], Xs[0], Xs[1], AxisIndex, Axis, AxialDelta, RadialAxis, RadialDelta);
		
		if ((AxialMotion == EJointMotionType::Limited) && JointSettings.bSoftLinearLimitsEnabled)
		{
			// Soft Axial constraint
			const FReal AxialLimit = JointSettings.LinearLimit;
			if (FMath::Abs(AxialDelta) > AxialLimit)
			{
				const FReal AxialError = (AxialDelta > 0) ? AxialDelta - AxialLimit : AxialDelta + AxialLimit;
				const FReal Stiffness = FPBDJointUtilities::GetSoftLinearStiffness(SolverSettings, JointSettings);
				const FReal Damping = FPBDJointUtilities::GetSoftLinearDamping(SolverSettings, JointSettings);
				const bool bAccelerationMode = FPBDJointUtilities::GetLinearSoftAccelerationMode(SolverSettings, JointSettings);
				ApplyPositionConstraintSoft(Dt, Stiffness, Damping, bAccelerationMode, Axis, AxialError, LinearSoftLambda);
			}
		}
		else if (AxialMotion != EJointMotionType::Free)
		{
			// Hard Axial constraint
			const FReal AxialLimit = (AxialMotion == EJointMotionType::Locked) ? 0 : JointSettings.LinearLimit;
			if (FMath::Abs(AxialDelta) > AxialLimit)
			{
				const FReal AxialError = (AxialDelta > 0) ? AxialDelta - AxialLimit : AxialDelta + AxialLimit;
				const FReal Stiffness = FPBDJointUtilities::GetLinearStiffness(SolverSettings, JointSettings);
				ApplyPositionConstraint(Stiffness, Axis, AxialError);
			}
		}

		if ((RadialMotion == EJointMotionType::Limited) && JointSettings.bSoftLinearLimitsEnabled)
		{
			// Soft Radial constraint
			const FReal RadialLimit = JointSettings.LinearLimit;
			if (RadialDelta > RadialLimit)
			{
				const FReal RadialError = FMath::Max((FReal)0, RadialDelta - RadialLimit);
				const FReal Stiffness = FPBDJointUtilities::GetSoftLinearStiffness(SolverSettings, JointSettings);
				const FReal Damping = FPBDJointUtilities::GetSoftLinearDamping(SolverSettings, JointSettings);
				const bool bAccelerationMode = FPBDJointUtilities::GetLinearSoftAccelerationMode(SolverSettings, JointSettings);
				ApplyPositionConstraintSoft(Dt, Stiffness, Damping, bAccelerationMode, RadialAxis, RadialError, LinearSoftLambda);
			}
		}
		else if (RadialMotion != EJointMotionType::Free)
		{
			// Hard Radial constraint
			const FReal RadialLimit = (RadialMotion == EJointMotionType::Locked) ? 0 : JointSettings.LinearLimit;
			if (RadialDelta > RadialLimit)
			{
				const FReal RadialError = FMath::Max((FReal)0, RadialDelta - RadialLimit);
				const FReal Stiffness = FPBDJointUtilities::GetLinearStiffness(SolverSettings, JointSettings);
				ApplyPositionConstraint(Stiffness, RadialAxis, RadialError);
			}
		}
	}


	void FJointSolverGaussSeidel::ApplyCircularPositionDrive(
		const FReal Dt,
		const int32 AxisIndex,
		const FPBDJointSolverSettings& SolverSettings,
		const FPBDJointSettings& JointSettings)
	{
		const FVec3 XTarget = Xs[0] + Rs[0] * JointSettings.LinearDriveTarget;
		FVec3 Axis, RadialAxis;
		FReal AxialDelta, RadialDelta;
		GetCylindricalAxesDeltas(Rs[0], XTarget, Xs[1], AxisIndex, Axis, AxialDelta, RadialAxis, RadialDelta);
		if (RadialDelta != 0)
		{
			const FReal Stiffness = FPBDJointUtilities::GetLinearDriveStiffness(SolverSettings, JointSettings);
			const FReal Damping = FPBDJointUtilities::GetLinearDriveDamping(SolverSettings, JointSettings);
			const bool bAccelerationMode = FPBDJointUtilities::GetDriveAccelerationMode(SolverSettings, JointSettings);
			ApplyPositionConstraintSoft(Dt, Stiffness, Damping, bAccelerationMode, RadialAxis, RadialDelta, LinearDriveLambda);
		}
	}


	void FJointSolverGaussSeidel::ApplyPlanarPositionConstraint(
		const FReal Dt,
		const int32 AxisIndex,
		const EJointMotionType AxialMotion,
		const FPBDJointSolverSettings& SolverSettings,
		const FPBDJointSettings& JointSettings)
	{
		FVec3 Axis;
		FReal Delta;
		GetPlanarAxisDelta(Rs[0], Xs[0], Xs[1], AxisIndex, Axis, Delta);

		const FReal Limit = (AxialMotion == EJointMotionType::Locked) ? 0 : JointSettings.LinearLimit;
		if (FMath::Abs(Delta) > Limit)
		{
			const FReal Error = (Delta > 0) ? Delta - Limit : Delta + Limit;
			if ((AxialMotion == EJointMotionType::Limited) && JointSettings.bSoftLinearLimitsEnabled)
			{
				const FReal Stiffness = FPBDJointUtilities::GetSoftLinearStiffness(SolverSettings, JointSettings);
				const FReal Damping = FPBDJointUtilities::GetSoftLinearDamping(SolverSettings, JointSettings);
				const bool bAccelerationMode = FPBDJointUtilities::GetLinearSoftAccelerationMode(SolverSettings, JointSettings);
				ApplyPositionConstraintSoft(Dt, Stiffness, Damping, bAccelerationMode, Axis, Error, LinearSoftLambda);
			}
			else
			{
				const FReal Stiffness = FPBDJointUtilities::GetLinearStiffness(SolverSettings, JointSettings);
				ApplyPositionConstraint(Stiffness, Axis, Error);
			}
		}
	}


	void FJointSolverGaussSeidel::ApplyAxialPositionDrive(
		const FReal Dt,
		const int32 AxisIndex,
		const FPBDJointSolverSettings& SolverSettings,
		const FPBDJointSettings& JointSettings)
	{
		const FVec3 XTarget = Xs[0] + Rs[0] * JointSettings.LinearDriveTarget;
		FVec3 Axis;
		FReal Delta;
		GetPlanarAxisDelta(Rs[0], XTarget, Xs[1], AxisIndex, Axis, Delta);
		if (Delta != 0)
		{
			const FReal Stiffness = FPBDJointUtilities::GetLinearDriveStiffness(SolverSettings, JointSettings);
			const FReal Damping = FPBDJointUtilities::GetLinearDriveDamping(SolverSettings, JointSettings);
			const bool bAccelerationMode = FPBDJointUtilities::GetDriveAccelerationMode(SolverSettings, JointSettings);
			ApplyPositionConstraintSoft(Dt, Stiffness, Damping, bAccelerationMode, Axis, Delta, LinearDriveLambda);
		}
	}


	void FJointSolverGaussSeidel::ApplyPositionProjection(
		const FReal Dt,
		const FPBDJointSolverSettings& SolverSettings,
		const FPBDJointSettings& JointSettings)
	{
		FReal LinearProjection = FPBDJointUtilities::GetLinearProjection(SolverSettings, JointSettings);
		if ((LinearProjection > 0) && !JointSettings.bSoftLinearLimitsEnabled)
		{
			// Apply a position correction with the parent body set to infinite mass, then correct the velocity.
			FVec3 CX = FPBDJointUtilities::GetLimitedPositionError(JointSettings, Rs[0], Xs[1] - Xs[0]);
			const FReal CXLen = CX.Size();
			if (CXLen > KINDA_SMALL_NUMBER)
			{
				const FReal ParentMassScale = FMath::Max(0.0f, 1.0f - LinearProjection);
				if (bChaos_Joint_ISPC_Enabled)
				{
#if INTEL_ISPC
					const FReal Stiffness = FPBDJointUtilities::GetLinearStiffness(SolverSettings, JointSettings);
					ispc::ApplyPositionProjection((ispc::FJointSolverGaussSeidel*)this, (ispc::FVector&)CX, CXLen, ParentMassScale, Stiffness);
#endif
				}
				else
				{
					const FVec3 CXDir = CX / CXLen;
					const FVec3 V0 = Vs[0] + FVec3::CrossProduct(Ws[0], Xs[0] - Ps[0]);
					const FVec3 V1 = Vs[1] + FVec3::CrossProduct(Ws[1], Xs[1] - Ps[1]);
					FVec3 CV = FVec3::DotProduct(V1 - V0, CXDir) * CXDir;

					const FReal IM0 = ParentMassScale * InvMs[0];
					const FReal IM1 = InvMs[1];
					const FVec3 IIL0 = ParentMassScale * InvILs[0];
					const FVec3& IIL1 = InvILs[1];
					FMatrix33 II0 = Utilities::ComputeWorldSpaceInertia(Qs[0], IIL0);
					FMatrix33 II1 = Utilities::ComputeWorldSpaceInertia(Qs[1], IIL1);
					FMatrix33 J0 = (IM0 > 0) ? Utilities::ComputeJointFactorMatrix(Xs[0] - Ps[0], II0, IM0) : FMatrix33(0, 0, 0);
					FMatrix33 J1 = Utilities::ComputeJointFactorMatrix(Xs[1] - Ps[1], II1, IM1);
					FMatrix33 IJ = (J0 + J1).Inverse();

					const FVec3 DX = Utilities::Multiply(IJ, CX);
					const FVec3 DV = Utilities::Multiply(IJ, CV);

					const FVec3 DP0 = IM0 * DX;
					const FVec3 DP1 = -IM1 * DX;
					const FVec3 DR0 = Utilities::Multiply(II0, FVec3::CrossProduct(Xs[0] - Ps[0], DX));
					const FVec3 DR1 = Utilities::Multiply(II1, FVec3::CrossProduct(Xs[1] - Ps[1], -DX));

					const FVec3 DV0 = IM0 * DV;
					const FVec3 DV1 = -IM1 * DV;
					const FVec3 DW0 = Utilities::Multiply(II0, FVec3::CrossProduct(Xs[0] - Ps[0], DV));
					const FVec3 DW1 = Utilities::Multiply(II1, FVec3::CrossProduct(Xs[1] - Ps[1], -DV));

					const FReal Stiffness = FPBDJointUtilities::GetLinearStiffness(SolverSettings, JointSettings);
					ApplyPositionDelta(Stiffness, DP0, DP1);
					ApplyRotationDelta(Stiffness, DR0, DR1);
					ApplyVelocityDelta(Stiffness, DV0, DW0, DV1, DW1);
					UpdateDerivedState();
				}
			}
		}
	}
}<|MERGE_RESOLUTION|>--- conflicted
+++ resolved
@@ -86,29 +86,6 @@
 	}
 
 
-<<<<<<< HEAD
-	void GetTwistAxisAngleLocal(
-		const FRotation3& R0,
-		const FRotation3& R1,
-		FVec3& TwistAxisLocal,
-		FReal& TwistAngle)
-	{
-		// Decompose rotation of body 1 relative to body 0 into swing and twist rotations, assuming twist is X axis
-		FRotation3 R01Twist, R01Swing;
-		FPBDJointUtilities::DecomposeSwingTwistLocal(R0, R1, R01Swing, R01Twist);
-
-		TwistAxisLocal = FJointConstants::TwistAxis();
-
-		TwistAngle = R01Twist.GetAngle();
-		if (TwistAngle > PI)
-		{
-			TwistAngle = TwistAngle - (FReal)2 * PI;
-		}
-		if (R01Twist.X < 0)
-		{
-			TwistAngle = -TwistAngle;
-		}
-=======
 	FReal GetTwistAngle(const FRotation3& InTwist)
 	{
 		FRotation3 Twist = InTwist.GetNormalized();
@@ -137,7 +114,6 @@
 
 		Axis = R0 * FJointConstants::TwistAxis();
 		Angle = GetTwistAngle(R01Twist);
->>>>>>> 421d6516
 	}
 
 
@@ -238,18 +214,6 @@
 		FRotation3 R01Twist, R01Swing;
 		FPBDJointUtilities::DecomposeSwingTwistLocal(R0, R1, R01Swing, R01Twist);
 		FVec3 TwistAxis01 = FJointConstants::TwistAxis();
-<<<<<<< HEAD
-		FReal TwistAngle = R01Twist.GetAngle();
-		if (TwistAngle > PI)
-		{
-			TwistAngle = TwistAngle - (FReal)2 * PI;
-		}
-		if (R01Twist.X < 0)
-		{
-			TwistAngle = -TwistAngle;
-		}
-=======
->>>>>>> 421d6516
 		const FVec3 TwistAxis = R0 * TwistAxis01;
 
 		const FRotation3 R1NoTwist = R1 * R01Twist.Inverse();
@@ -458,10 +422,6 @@
 			}
 			else
 			{
-<<<<<<< HEAD
-				
-=======
->>>>>>> 421d6516
 				if ((Swing1Motion == EJointMotionType::Limited) && bSwingSoft)
 				{
 					ApplySwingConstraintSoft(Dt, SolverSettings, JointSettings, EJointAngularConstraintIndex::Swing1, EJointAngularAxisIndex::Swing1);
@@ -769,7 +729,6 @@
 		Vs[1] += Stiffness * DV1;
 		Ws[0] += Stiffness * DW0;
 		Ws[1] += Stiffness * DW1;
-<<<<<<< HEAD
 	}
 
 
@@ -863,25 +822,24 @@
 	
 	void FJointSolverGaussSeidel::ApplyRotationConstraint(
 		const FReal Stiffness,
-		const FVec3& Axis0,
-		const FVec3& Axis1,
+		const FVec3& Axis,
 		const FReal Angle)
 	{
 		// World-space inverse mass
 		const FMatrix33 InvI0 = Utilities::ComputeWorldSpaceInertia(Qs[0], InvILs[0]);
 		const FMatrix33 InvI1 = Utilities::ComputeWorldSpaceInertia(Qs[1], InvILs[1]);
-		const FVec3 IA0 = Utilities::Multiply(InvI0, Axis0);
-		const FVec3 IA1 = Utilities::Multiply(InvI1, Axis1);
+		const FVec3 IA0 = Utilities::Multiply(InvI0, Axis);
+		const FVec3 IA1 = Utilities::Multiply(InvI1, Axis);
 
 		// Joint-space inverse mass
-		const FReal II0 = FVec3::DotProduct(Axis0, IA0);
-		const FReal II1 = FVec3::DotProduct(Axis1, IA1);
+		const FReal II0 = FVec3::DotProduct(Axis, IA0);
+		const FReal II1 = FVec3::DotProduct(Axis, IA1);
 
 		const FVec3 DR0 = IA0 * (Angle / (II0 + II1));
 		const FVec3 DR1 = IA1 * -(Angle / (II0 + II1));
-		//const FVec3 DR0 = Axis0 * (Angle * II0 / (II0 + II1));
-		//const FVec3 DR1 = Axis1 * -(Angle * II1 / (II0 + II1));
-		
+		//const FVec3 DR0 = Axis * (Angle * II0 / (II0 + II1));
+		//const FVec3 DR1 = Axis * -(Angle * II1 / (II0 + II1));
+
 		ApplyRotationDelta(Stiffness, DR0, DR1);
 
 		// Correct the positional error that was introduced by the rotation correction. This is
@@ -911,310 +869,6 @@
 		const FReal Stiffness,
 		const FReal Damping,
 		const bool bAccelerationMode,
-		const FVec3& Axis0,
-		const FVec3& Axis1,
-		const FReal Angle,
-		FReal& Lambda)
-	{
-		if (bChaos_Joint_ISPC_Enabled)
-		{
-#if INTEL_ISPC
-			ispc::ApplyRotationConstraintSoft((ispc::FJointSolverGaussSeidel*)this, Dt, Stiffness, Damping, bAccelerationMode, (ispc::FVector&) Axis0, (ispc::FVector&)Axis1, Angle, Lambda);
-#endif
-		}
-		else
-		{
-			// World-space inverse mass
-			const FMatrix33 InvI0 = Utilities::ComputeWorldSpaceInertia(Qs[0], InvILs[0]);
-			const FMatrix33 InvI1 = Utilities::ComputeWorldSpaceInertia(Qs[1], InvILs[1]);
-			const FVec3 IA0 = Utilities::Multiply(InvI0, Axis0);
-			const FVec3 IA1 = Utilities::Multiply(InvI1, Axis1);
-
-			// Joint-space inverse mass
-			FReal II0 = FVec3::DotProduct(Axis0, IA0);
-			FReal II1 = FVec3::DotProduct(Axis1, IA1);
-
-			// If we are correcting the position, we need to adjust the constraint effective mass using parallel axis theorem
-			// @todo(ccaulfield): the IMs here are constant per constraint...pre-build and cache it
-			if (AngularPositionCorrection > 0)
-			{
-				if (InvMs[0] > 0)
-				{
-					const FVec3 LinearAxis0 = FVec3::CrossProduct(Xs[0] - Ps[0], Axis0);
-					const FReal LinearAxisLen0Sq = LinearAxis0.SizeSquared();
-					if (LinearAxisLen0Sq > KINDA_SMALL_NUMBER)
-					{
-						const FReal IM0 = InvMs[0] / LinearAxisLen0Sq;
-						II0 = II0 * IM0 / (II0 + IM0);
-					}
-				}
-				if (InvMs[1] > 0)
-				{
-					const FVec3 LinearAxis1 = FVec3::CrossProduct(Xs[1] - Ps[1], Axis1);
-					const FReal LinearAxisLen1Sq = LinearAxis1.SizeSquared();
-					if (LinearAxisLen1Sq > KINDA_SMALL_NUMBER)
-					{
-						const FReal IM1 = InvMs[1] / LinearAxisLen1Sq;
-						II1 = II1 * IM1 / (II1 + IM1);
-					}
-				}
-			}
-			const FReal II = (II0 + II1);
-
-			// Damping angular velocity
-			FReal AngVelDt = 0;
-			if (Damping > KINDA_SMALL_NUMBER)
-			{
-				const FVec3 W0 = FRotation3::CalculateAngularVelocity(PrevQs[0], Qs[0], 1.0f);
-				const FVec3 W1 = FRotation3::CalculateAngularVelocity(PrevQs[1], Qs[1], 1.0f);
-				AngVelDt = FVec3::DotProduct(Axis0, W0) - FVec3::DotProduct(Axis1, W1);
-			}
-
-			const FReal SpringMassScale = (bAccelerationMode) ? 1.0f / II : 1.0f;
-			const FReal S = SpringMassScale * Stiffness * Dt * Dt;
-			const FReal D = SpringMassScale * Damping * Dt;
-			const FReal Multiplier = (FReal)1 / ((S + D) * II + (FReal)1);
-			const FReal DLambda = Multiplier * (S * Angle - D * AngVelDt - Lambda);
-
-			//const FVec3 DR0 = IA0 * DLambda;
-			//const FVec3 DR1 = IA1 * -DLambda;
-			const FVec3 DR0 = Axis0 * (DLambda * II0);
-			const FVec3 DR1 = Axis1 * -(DLambda * II1);
-
-			Lambda += DLambda;
-			ApplyRotationDelta(1.0f, DR0, DR1);
-
-			// Correct the positional error that was introduced by the rotation correction. This is
-			// correct when the position dofs are all locked, but not otherwise (fixable).
-			// This significantly improves angular stiffness at lower iterations, although the same effect
-			// is achieved by increasing iterations.
-			// @todo(ccaulfield): this position correction needs to have components in direction of inactive position constraints removed
-			if (AngularPositionCorrection > 0)
-			{
-				const FVec3 PrevX0 = Xs[0];
-				const FVec3 PrevX1 = Xs[1];
-				UpdateDerivedState();
-
-				const FVec3 DX = (Xs[1] - Xs[0]) - (PrevX1 - PrevX0);
-				const FVec3 DP0 = DX * (InvMs[0] / (InvMs[0] + InvMs[1]));
-				const FVec3 DP1 = DX * (-InvMs[1] / (InvMs[0] + InvMs[1]));
-				ApplyPositionDelta(AngularPositionCorrection, DP0, DP1);
-			}
-
-			UpdateDerivedState();
-		}
-	}
-
-
-	//
-	//
-	//////////////////////////////////////////////////////////////////////////
-	//
-	//
-
-
-	void FJointSolverGaussSeidel::ApplyTwistConstraint(
-		const FReal Dt,
-		const FPBDJointSolverSettings& SolverSettings,
-		const FPBDJointSettings& JointSettings)
-	{
-		FVec3 TwistAxisLocal;
-		FReal TwistAngle;
-		GetTwistAxisAngleLocal(Rs[0], Rs[1], TwistAxisLocal, TwistAngle);
-		
-		const FVec3 TwistAxis0 = Rs[0] * TwistAxisLocal;
-		const FVec3 TwistAxis1 = Rs[1] * TwistAxisLocal;
-
-		FReal TwistAngleMax = FLT_MAX;
-		if (JointSettings.AngularMotionTypes[(int32)EJointAngularConstraintIndex::Twist] == EJointMotionType::Limited)
-		{
-			TwistAngleMax = JointSettings.AngularLimits[(int32)EJointAngularConstraintIndex::Twist];
-		}
-		else if (JointSettings.AngularMotionTypes[(int32)EJointAngularConstraintIndex::Twist] == EJointMotionType::Locked)
-		{
-			TwistAngleMax = 0;
-=======
-	}
-
-
-	void FJointSolverGaussSeidel::ApplyPositionConstraint(
-		const FReal Stiffness,
-		const FVec3& Axis,
-		const FReal Delta)
-	{
-		const FVec3 AngularAxis0 = FVec3::CrossProduct(Xs[0] - Ps[0], Axis);
-		const FVec3 AngularAxis1 = FVec3::CrossProduct(Xs[1] - Ps[1], Axis);
-		const FMatrix33 InvI0 = Utilities::ComputeWorldSpaceInertia(Qs[0], InvILs[0]);
-		const FMatrix33 InvI1 = Utilities::ComputeWorldSpaceInertia(Qs[1], InvILs[1]);
-		const FVec3 IA0 = Utilities::Multiply(InvI0, AngularAxis0);
-		const FVec3 IA1 = Utilities::Multiply(InvI1, AngularAxis1);
-
-		// Joint-space inverse mass
-		const FReal II0 = FVec3::DotProduct(AngularAxis0, IA0);
-		const FReal II1 = FVec3::DotProduct(AngularAxis1, IA1);
-		const FReal IM = InvMs[0] + II0 + InvMs[1] + II1;
-
-		const FVec3 DX = Axis * Delta / IM;
-
-		// Apply constraint correction
-		const FVec3 DP0 = InvMs[0] * DX;
-		const FVec3 DP1 = -InvMs[1] * DX;
-		const FVec3 DR0 = Utilities::Multiply(InvI0, FVec3::CrossProduct(Xs[0] - Ps[0], DX));
-		const FVec3 DR1 = Utilities::Multiply(InvI1, FVec3::CrossProduct(Xs[1] - Ps[1], -DX));
-
-		ApplyPositionDelta(Stiffness, DP0, DP1);
-		ApplyRotationDelta(Stiffness, DR0, DR1);
-		UpdateDerivedState();
-	}
-
-
-	void FJointSolverGaussSeidel::ApplyPositionConstraintSoft(
-		const FReal Dt,
-		const FReal Stiffness,
-		const FReal Damping,
-		const bool bAccelerationMode,
-		const FVec3& Axis,
-		const FReal Delta,
-		FReal& Lambda)
-	{
-		if (bChaos_Joint_ISPC_Enabled)
-		{
-#if INTEL_ISPC
-			ispc::ApplyPositionConstraintSoft((ispc::FJointSolverGaussSeidel*)this, Dt, Stiffness, Damping, bAccelerationMode, (ispc::FVector&)Axis, Delta, Lambda);
-#endif
-		}
-		else
-		{
-			// World-space inverse mass
-			const FMatrix33 InvI0 = Utilities::ComputeWorldSpaceInertia(Qs[0], InvILs[0]);
-			const FMatrix33 InvI1 = Utilities::ComputeWorldSpaceInertia(Qs[1], InvILs[1]);
-	
-			// Joint-space inverse mass
-			const FVec3 AngularAxis0 = FVec3::CrossProduct(Xs[0] - Ps[0], Axis);
-			const FVec3 AngularAxis1 = FVec3::CrossProduct(Xs[1] - Ps[1], Axis);
-			const FVec3 IA0 = Utilities::Multiply(InvI0, AngularAxis0);
-			const FVec3 IA1 = Utilities::Multiply(InvI1, AngularAxis1);
-			const FReal II0 = FVec3::DotProduct(AngularAxis0, IA0);
-			const FReal II1 = FVec3::DotProduct(AngularAxis1, IA1);
-			const FReal II = (InvMs[0] + II0 + InvMs[1] + II1);
-	
-			FReal VelDt = 0;
-			if (Damping > KINDA_SMALL_NUMBER)
-			{
-				const FVec3 V0 = FVec3::CalculateVelocity(PrevXs[0], Xs[0], 1.0f);
-				const FVec3 V1 = FVec3::CalculateVelocity(PrevXs[1], Xs[1], 1.0f);
-				VelDt = FVec3::DotProduct(V0 - V1, Axis);
-			}
-	
-			const FReal SpringMassScale = (bAccelerationMode) ? 1.0f / (InvMs[0] + InvMs[1]) : 1.0f;
-			const FReal S = SpringMassScale * Stiffness * Dt * Dt;
-			const FReal D = SpringMassScale * Damping * Dt;
-			const FReal Multiplier = (FReal)1 / ((S + D) * II + (FReal)1);
-			const FReal DLambda = Multiplier * (S * Delta - D * VelDt - Lambda);
-	
-			const FVec3 DP0 = (InvMs[0] * DLambda) * Axis;
-			const FVec3 DP1 = (-InvMs[1] * DLambda) * Axis;
-			const FVec3 DR0 = DLambda * Utilities::Multiply(InvI0, AngularAxis0);
-			const FVec3 DR1 = -DLambda * Utilities::Multiply(InvI1, AngularAxis1);
-	
-			Lambda += DLambda;
-			ApplyPositionDelta((FReal)1, DP0, DP1);
-			ApplyRotationDelta((FReal)1, DR0, DR1);
-			UpdateDerivedState();
->>>>>>> 421d6516
-		}
-	}
-	
-	
-	void FJointSolverGaussSeidel::ApplyRotationConstraint(
-		const FReal Stiffness,
-		const FVec3& Axis,
-		const FReal Angle)
-	{
-		// World-space inverse mass
-		const FMatrix33 InvI0 = Utilities::ComputeWorldSpaceInertia(Qs[0], InvILs[0]);
-		const FMatrix33 InvI1 = Utilities::ComputeWorldSpaceInertia(Qs[1], InvILs[1]);
-		const FVec3 IA0 = Utilities::Multiply(InvI0, Axis);
-		const FVec3 IA1 = Utilities::Multiply(InvI1, Axis);
-
-		// Joint-space inverse mass
-		const FReal II0 = FVec3::DotProduct(Axis, IA0);
-		const FReal II1 = FVec3::DotProduct(Axis, IA1);
-
-<<<<<<< HEAD
-		// Calculate the twist correction to apply to each body
-		FReal DTwistAngle = 0;
-		if (TwistAngle > TwistAngleMax)
-		{
-			DTwistAngle = TwistAngle - TwistAngleMax;
-		}
-		else if (TwistAngle < -TwistAngleMax)
-		{
-			DTwistAngle = TwistAngle + TwistAngleMax;
-		}
-
-		// Apply twist correction
-		if (DTwistAngle != 0)
-		{
-			FReal TwistStiffness = FPBDJointUtilities::GetTwistStiffness(SolverSettings, JointSettings);
-			ApplyRotationConstraint(TwistStiffness, TwistAxis0, TwistAxis1, DTwistAngle);
-		}
-	}
-
-
-	void FJointSolverGaussSeidel::ApplyTwistConstraintSoft(
-		const FReal Dt,
-		const FPBDJointSolverSettings& SolverSettings,
-		const FPBDJointSettings& JointSettings)
-	{
-		FVec3 TwistAxisLocal;
-		FReal TwistAngle;
-		GetTwistAxisAngleLocal(Rs[0], Rs[1], TwistAxisLocal, TwistAngle);
-
-		const FVec3 TwistAxis0 = Rs[0] * TwistAxisLocal;
-		const FVec3 TwistAxis1 = Rs[1] * TwistAxisLocal;
-
-		FReal TwistAngleMax = FLT_MAX;
-		if (JointSettings.AngularMotionTypes[(int32)EJointAngularConstraintIndex::Twist] == EJointMotionType::Limited)
-		{
-			TwistAngleMax = JointSettings.AngularLimits[(int32)EJointAngularConstraintIndex::Twist];
-		}
-		else if (JointSettings.AngularMotionTypes[(int32)EJointAngularConstraintIndex::Twist] == EJointMotionType::Locked)
-=======
-		const FVec3 DR0 = IA0 * (Angle / (II0 + II1));
-		const FVec3 DR1 = IA1 * -(Angle / (II0 + II1));
-		//const FVec3 DR0 = Axis * (Angle * II0 / (II0 + II1));
-		//const FVec3 DR1 = Axis * -(Angle * II1 / (II0 + II1));
-
-		ApplyRotationDelta(Stiffness, DR0, DR1);
-
-		// Correct the positional error that was introduced by the rotation correction. This is
-		// correct when the position dofs are all locked, but not otherwise (fixable).
-		// This significantly improves angular stiffness at lower iterations, although the same effect
-		// is achieved by increasing iterations.
-		// @todo(ccaulfield): this position correction needs to have components in direction of inactive position constraints removed
-		if (AngularPositionCorrection > 0)
-		{
-			const FVec3 PrevX0 = Xs[0];
-			const FVec3 PrevX1 = Xs[1];
-			UpdateDerivedState();
-
-			const FVec3 DX = (Xs[1] - Xs[0]) - (PrevX1 - PrevX0);
-			const FVec3 DP0 = DX * (InvMs[0] / (InvMs[0] + InvMs[1]));
-			const FVec3 DP1 = DX * (-InvMs[1] / (InvMs[0] + InvMs[1]));
-			ApplyPositionDelta(Stiffness * AngularPositionCorrection, DP0, DP1);
-		}
-
-		UpdateDerivedState();
-	}
-
-
-	// See "XPBD: Position-Based Simulation of Compliant Constrained Dynamics"
-	void FJointSolverGaussSeidel::ApplyRotationConstraintSoft(
-		const FReal Dt,
-		const FReal Stiffness,
-		const FReal Damping,
-		const bool bAccelerationMode,
 		const FVec3& Axis,
 		const FReal Angle,
 		FReal& Lambda)
@@ -1226,7 +880,6 @@
 #endif
 		}
 		else
->>>>>>> 421d6516
 		{
 			// World-space inverse mass
 			const FMatrix33 InvI0 = Utilities::ComputeWorldSpaceInertia(Qs[0], InvILs[0]);
@@ -1341,15 +994,8 @@
 		// Apply twist correction
 		if (DTwistAngle != 0)
 		{
-<<<<<<< HEAD
-			const FReal TwistStiffness = FPBDJointUtilities::GetSoftTwistStiffness(SolverSettings, JointSettings);
-			const FReal TwistDamping = FPBDJointUtilities::GetSoftTwistDamping(SolverSettings, JointSettings);
-			const bool bAccelerationMode = FPBDJointUtilities::GetAngularSoftAccelerationMode(SolverSettings, JointSettings);
-			ApplyRotationConstraintSoft(Dt, TwistStiffness, TwistDamping, bAccelerationMode, TwistAxis0, TwistAxis1, DTwistAngle, TwistSoftLambda);
-=======
 			FReal TwistStiffness = FPBDJointUtilities::GetTwistStiffness(SolverSettings, JointSettings);
 			ApplyRotationConstraint(TwistStiffness, TwistAxis, DTwistAngle);
->>>>>>> 421d6516
 		}
 	}
 
@@ -1359,15 +1005,6 @@
 		const FPBDJointSolverSettings& SolverSettings,
 		const FPBDJointSettings& JointSettings)
 	{
-<<<<<<< HEAD
-		// Decompose rotation of body 1 relative to body 0 into swing and twist rotations, assuming twist is X axis
-		FRotation3 R01Twist, R01Swing;
-		FPBDJointUtilities::DecomposeSwingTwistLocal(Rs[0], Rs[1], R01Swing, R01Twist);
-
-		FVec3 TwistAxis01 = FJointConstants::TwistAxis();
-		FReal TwistAngle = R01Twist.GetAngle();
-		if (TwistAngle > PI)
-=======
 		FVec3 TwistAxis;
 		FReal TwistAngle;
 		GetTwistAxisAngle(Rs[0], Rs[1], TwistAxis, TwistAngle);
@@ -1376,19 +1013,9 @@
 		FReal DTwistAngle = 0;
 		FReal TwistAngleMax = JointSettings.AngularLimits[(int32)EJointAngularConstraintIndex::Twist];
 		if (TwistAngle > TwistAngleMax)
->>>>>>> 421d6516
 		{
 			DTwistAngle = TwistAngle - TwistAngleMax;
 		}
-<<<<<<< HEAD
-		if (R01Twist.X < 0)
-		{
-			TwistAngle = -TwistAngle;
-		}
-
-		const FVec3 TwistAxis0 = Rs[0] * TwistAxis01;
-		const FVec3 TwistAxis1 = Rs[1] * TwistAxis01;
-=======
 		else if (TwistAngle < -TwistAngleMax)
 		{
 			DTwistAngle = TwistAngle + TwistAngleMax;
@@ -1414,7 +1041,6 @@
 		FReal TwistAngle;
 		GetTwistAxisAngle(Rs[0], Rs[1], TwistAxis, TwistAngle);
 
->>>>>>> 421d6516
 		const FReal TwistAngleTarget = JointSettings.AngularDriveTargetAngles[(int32)EJointAngularConstraintIndex::Twist];
 		const FReal DTwistAngle = TwistAngle - TwistAngleTarget;
 
@@ -1422,11 +1048,7 @@
 		const FReal AngularDriveStiffness = FPBDJointUtilities::GetAngularTwistDriveStiffness(SolverSettings, JointSettings);
 		const FReal AngularDriveDamping = FPBDJointUtilities::GetAngularTwistDriveDamping(SolverSettings, JointSettings);
 		const bool bAccelerationMode = FPBDJointUtilities::GetDriveAccelerationMode(SolverSettings, JointSettings);
-<<<<<<< HEAD
-		ApplyRotationConstraintSoft(Dt, AngularDriveStiffness, AngularDriveDamping, bAccelerationMode, TwistAxis0, TwistAxis1, DTwistAngle, TwistDriveLambda);
-=======
 		ApplyRotationConstraintSoft(Dt, AngularDriveStiffness, AngularDriveDamping, bAccelerationMode, TwistAxis, DTwistAngle, TwistDriveLambda);
->>>>>>> 421d6516
 	}
 
 
@@ -1437,13 +1059,8 @@
 	{
 		// @todo(ccaulfield): implement twist projection
 	}
-<<<<<<< HEAD
-
-
-=======
-
-
->>>>>>> 421d6516
+
+
 	void FJointSolverGaussSeidel::ApplyConeConstraint(
 		const FReal Dt,
 		const FPBDJointSolverSettings& SolverSettings,
@@ -1462,8 +1079,7 @@
 		if (DSwingAngle != 0)
 		{
 			FReal SwingStiffness = FPBDJointUtilities::GetSwingStiffness(SolverSettings, JointSettings);
-<<<<<<< HEAD
-			ApplyRotationConstraint(SwingStiffness, SwingAxis, SwingAxis, DSwingAngle);
+			ApplyRotationConstraint(SwingStiffness, SwingAxis, DSwingAngle);
 		}
 	}
 
@@ -1482,13 +1098,18 @@
 		// Calculate swing angle error
 		const FReal DSwingAngle = GetConeAngleError(JointSettings, SwingAxisLocal, SwingAngle);
 
-=======
-			ApplyRotationConstraint(SwingStiffness, SwingAxis, DSwingAngle);
-		}
-	}
-
-
-	void FJointSolverGaussSeidel::ApplyConeConstraintSoft(
+		// Apply swing correction to each body
+		if (DSwingAngle != 0)
+		{
+			const FReal SoftSwingStiffness = FPBDJointUtilities::GetSoftSwingStiffness(SolverSettings, JointSettings);
+			const FReal SoftSwingDamping = FPBDJointUtilities::GetSoftSwingDamping(SolverSettings, JointSettings);
+			const bool bAccelerationMode = FPBDJointUtilities::GetAngularSoftAccelerationMode(SolverSettings, JointSettings);
+			ApplyRotationConstraintSoft(Dt, SoftSwingStiffness, SoftSwingDamping, bAccelerationMode, SwingAxis, DSwingAngle, SwingSoftLambda);
+		}
+	}
+
+
+	void FJointSolverGaussSeidel::ApplyConeDrive(
 		const FReal Dt,
 		const FPBDJointSolverSettings& SolverSettings,
 		const FPBDJointSettings& JointSettings)
@@ -1498,37 +1119,6 @@
 		FVec3 SwingAxisLocal;
 		GetConeAxisAngleLocal(Rs[0], Rs[1], SolverSettings.SwingTwistAngleTolerance, SwingAxisLocal, SwingAngle);
 		const FVec3 SwingAxis = Rs[0] * SwingAxisLocal;
-
-		// Calculate swing angle error
-		const FReal DSwingAngle = GetConeAngleError(JointSettings, SwingAxisLocal, SwingAngle);
-
->>>>>>> 421d6516
-		// Apply swing correction to each body
-		if (DSwingAngle != 0)
-		{
-			const FReal SoftSwingStiffness = FPBDJointUtilities::GetSoftSwingStiffness(SolverSettings, JointSettings);
-			const FReal SoftSwingDamping = FPBDJointUtilities::GetSoftSwingDamping(SolverSettings, JointSettings);
-			const bool bAccelerationMode = FPBDJointUtilities::GetAngularSoftAccelerationMode(SolverSettings, JointSettings);
-<<<<<<< HEAD
-			ApplyRotationConstraintSoft(Dt, SoftSwingStiffness, SoftSwingDamping, bAccelerationMode, SwingAxis, SwingAxis, DSwingAngle, SwingSoftLambda);
-=======
-			ApplyRotationConstraintSoft(Dt, SoftSwingStiffness, SoftSwingDamping, bAccelerationMode, SwingAxis, DSwingAngle, SwingSoftLambda);
->>>>>>> 421d6516
-		}
-	}
-
-
-	void FJointSolverGaussSeidel::ApplyConeDrive(
-		const FReal Dt,
-		const FPBDJointSolverSettings& SolverSettings,
-		const FPBDJointSettings& JointSettings)
-	{
-		// Calculate swing angle and axis
-		FReal SwingAngle;
-		FVec3 SwingAxisLocal;
-		GetConeAxisAngleLocal(Rs[0], Rs[1], SolverSettings.SwingTwistAngleTolerance, SwingAxisLocal, SwingAngle);
-		const FVec3 SwingAxis = Rs[0] * SwingAxisLocal;
-<<<<<<< HEAD
 
 		// Circular swing target (max of Swing1, Swing2 targets)
 		// @todo(ccaulfield): what should cone target really do?
@@ -1541,16 +1131,142 @@
 		const FReal AngularDriveStiffness = FPBDJointUtilities::GetAngularSwingDriveStiffness(SolverSettings, JointSettings);
 		const FReal AngularDriveDamping = FPBDJointUtilities::GetAngularSwingDriveDamping(SolverSettings, JointSettings);
 		const bool bAccelerationMode = FPBDJointUtilities::GetDriveAccelerationMode(SolverSettings, JointSettings);
-		ApplyRotationConstraintSoft(Dt, AngularDriveStiffness, AngularDriveDamping, bAccelerationMode, SwingAxis, SwingAxis, DSwingAngle, SwingDriveLambda);
-	}
-
-=======
-
-		// Circular swing target (max of Swing1, Swing2 targets)
-		// @todo(ccaulfield): what should cone target really do?
-		const FReal Swing1Target = JointSettings.AngularDriveTargetAngles[(int32)EJointAngularConstraintIndex::Swing1];
-		const FReal Swing2Target = JointSettings.AngularDriveTargetAngles[(int32)EJointAngularConstraintIndex::Swing2];
-		const FReal SwingAngleTarget = FMath::Max(Swing1Target, Swing2Target);
+		ApplyRotationConstraintSoft(Dt, AngularDriveStiffness, AngularDriveDamping, bAccelerationMode, SwingAxis, DSwingAngle, SwingDriveLambda);
+	}
+
+
+	void FJointSolverGaussSeidel::ApplyConeProjection(
+		const FReal Dt,
+		const FPBDJointSolverSettings& SolverSettings,
+		const FPBDJointSettings& JointSettings)
+	{
+		// Calculate swing angle and axis
+		FReal SwingAngle;
+		FVec3 SwingAxisLocal;
+		GetConeAxisAngleLocal(Rs[0], Rs[1], SolverSettings.SwingTwistAngleTolerance, SwingAxisLocal, SwingAngle);
+		const FVec3 SwingAxis = Rs[0] * SwingAxisLocal;
+
+		// Calculate swing angle error
+		const FReal DSwingAngle = GetConeAngleError(JointSettings, SwingAxisLocal, SwingAngle);
+
+		// Apply rotation to body 1, set relative angular velocity to zero, if it would increase the error
+		if (DSwingAngle != 0)
+		{
+			const FReal AngularProjection = FPBDJointUtilities::GetAngularProjection(SolverSettings, JointSettings);
+
+			const FVec3 DR1 = -DSwingAngle * SwingAxis;
+			const FVec3 DP1 = -FVec3::CrossProduct(DR1, Xs[1] - Ps[1]);
+			FVec3 DV1 = FVec3(0);
+			FVec3 DW1 = FVec3(0);
+
+			// Remove relative angular velocity if it would increase the constraint error
+			const FReal WAxis = FVec3::DotProduct(Ws[1] - Ws[0], SwingAxis);
+			if (FMath::Sign(WAxis) == FMath::Sign(DSwingAngle))
+			{
+				DW1 = -WAxis * SwingAxis;
+			}
+
+			// Remove relative velocity if it would increase the constraint error
+			FReal DP1Len = DP1.Size();
+			if (DP1Len > KINDA_SMALL_NUMBER)
+			{
+				const FVec3 DP1Dir = DP1 / DP1Len;
+				const FVec3 V0 = Vs[0] + FVec3::CrossProduct(Ws[0], Xs[0] - Ps[0] + Ps[1] - Xs[1]);
+				const FVec3 V1 = Vs[1];
+				const FReal VAxis = FVec3::DotProduct(V1 - V0, DP1Dir);
+				if (VAxis < 0)
+				{
+					DV1 = -VAxis * DP1Dir;
+				}
+			}
+
+			ApplyRotationDelta(1, AngularProjection, DR1);
+			ApplyPositionDelta(1, AngularProjection, DP1);
+			ApplyVelocityDelta(1, AngularProjection, DV1, DW1);
+			UpdateDerivedState(1);
+		}
+	}
+
+
+	void FJointSolverGaussSeidel::ApplySwingConstraint(
+		const FReal Dt,
+		const FPBDJointSolverSettings& SolverSettings,
+		const FPBDJointSettings& JointSettings,
+		const EJointAngularConstraintIndex SwingConstraintIndex,
+		const EJointAngularAxisIndex SwingAxisIndex)
+	{
+		FVec3 SwingAxis;
+		FReal SwingAngle;
+		GetSwingAxisAngle(Rs[0], Rs[1], SolverSettings.SwingTwistAngleTolerance, SwingConstraintIndex, SwingAxisIndex, SwingAxis, SwingAngle);
+
+		// Calculate swing error we need to correct
+		FReal DSwingAngle = 0;
+		const FReal SwingAngleMax = JointSettings.AngularLimits[(int32)SwingConstraintIndex];
+		if (SwingAngle > SwingAngleMax)
+		{
+			DSwingAngle = SwingAngle - SwingAngleMax;
+		}
+		else if (SwingAngle < -SwingAngleMax)
+		{
+			DSwingAngle = SwingAngle + SwingAngleMax;
+		}
+
+		// Apply swing correction
+		if (DSwingAngle != 0)
+		{
+			const FReal SwingStiffness = FPBDJointUtilities::GetSwingStiffness(SolverSettings, JointSettings);
+			ApplyRotationConstraint(SwingStiffness, SwingAxis, DSwingAngle);
+		}
+	}
+
+
+	void FJointSolverGaussSeidel::ApplySwingConstraintSoft(
+		const FReal Dt,
+		const FPBDJointSolverSettings& SolverSettings,
+		const FPBDJointSettings& JointSettings,
+		const EJointAngularConstraintIndex SwingConstraintIndex,
+		const EJointAngularAxisIndex SwingAxisIndex)
+	{
+		FVec3 SwingAxis;
+		FReal SwingAngle;
+		GetSwingAxisAngle(Rs[0], Rs[1], SolverSettings.SwingTwistAngleTolerance, SwingConstraintIndex, SwingAxisIndex, SwingAxis, SwingAngle);
+
+		const FReal SwingAngleMax = JointSettings.AngularLimits[(int32)SwingConstraintIndex];
+
+		// Calculate swing error we need to correct
+		FReal DSwingAngle = 0;
+		if (SwingAngle > SwingAngleMax)
+		{
+			DSwingAngle = SwingAngle - SwingAngleMax;
+		}
+		else if (SwingAngle < -SwingAngleMax)
+		{
+			DSwingAngle = SwingAngle + SwingAngleMax;
+		}
+
+		// Apply swing correction
+		if (DSwingAngle != 0)
+		{
+			const FReal SoftSwingStiffness = FPBDJointUtilities::GetSoftSwingStiffness(SolverSettings, JointSettings);
+			const FReal SoftSwingDamping = FPBDJointUtilities::GetSoftSwingDamping(SolverSettings, JointSettings);
+			const bool bAccelerationMode = FPBDJointUtilities::GetAngularSoftAccelerationMode(SolverSettings, JointSettings);
+			ApplyRotationConstraintSoft(Dt, SoftSwingStiffness, SoftSwingDamping, bAccelerationMode, SwingAxis, DSwingAngle, SwingSoftLambda);
+		}
+	}
+
+
+	void FJointSolverGaussSeidel::ApplySwingDrive(
+		const FReal Dt,
+		const FPBDJointSolverSettings& SolverSettings,
+		const FPBDJointSettings& JointSettings,
+		const EJointAngularConstraintIndex SwingConstraintIndex,
+		const EJointAngularAxisIndex SwingAxisIndex)
+	{
+		FVec3 SwingAxis;
+		FReal SwingAngle;
+		GetSwingAxisAngle(Rs[0], Rs[1], SolverSettings.SwingTwistAngleTolerance, SwingConstraintIndex, SwingAxisIndex, SwingAxis, SwingAngle);
+
+		const FReal SwingAngleTarget = JointSettings.AngularDriveTargetAngles[(int32)SwingConstraintIndex];
 		const FReal DSwingAngle = SwingAngle - SwingAngleTarget;
 
 		// Apply drive forces to each body
@@ -1560,181 +1276,14 @@
 		ApplyRotationConstraintSoft(Dt, AngularDriveStiffness, AngularDriveDamping, bAccelerationMode, SwingAxis, DSwingAngle, SwingDriveLambda);
 	}
 
->>>>>>> 421d6516
-
-	void FJointSolverGaussSeidel::ApplyConeProjection(
-		const FReal Dt,
-		const FPBDJointSolverSettings& SolverSettings,
-		const FPBDJointSettings& JointSettings)
-	{
-		// Calculate swing angle and axis
-		FReal SwingAngle;
-		FVec3 SwingAxisLocal;
-		GetConeAxisAngleLocal(Rs[0], Rs[1], SolverSettings.SwingTwistAngleTolerance, SwingAxisLocal, SwingAngle);
-		const FVec3 SwingAxis = Rs[0] * SwingAxisLocal;
-
-		// Calculate swing angle error
-		const FReal DSwingAngle = GetConeAngleError(JointSettings, SwingAxisLocal, SwingAngle);
-
-		// Apply rotation to body 1, set relative angular velocity to zero, if it would increase the error
-		if (DSwingAngle != 0)
-		{
-			const FReal AngularProjection = FPBDJointUtilities::GetAngularProjection(SolverSettings, JointSettings);
-
-			const FVec3 DR1 = -DSwingAngle * SwingAxis;
-			const FVec3 DP1 = -FVec3::CrossProduct(DR1, Xs[1] - Ps[1]);
-			FVec3 DV1 = FVec3(0);
-			FVec3 DW1 = FVec3(0);
-
-			// Remove relative angular velocity if it would increase the constraint error
-			const FReal WAxis = FVec3::DotProduct(Ws[1] - Ws[0], SwingAxis);
-			if (FMath::Sign(WAxis) == FMath::Sign(DSwingAngle))
-			{
-				DW1 = -WAxis * SwingAxis;
-			}
-
-			// Remove relative velocity if it would increase the constraint error
-			FReal DP1Len = DP1.Size();
-			if (DP1Len > KINDA_SMALL_NUMBER)
-			{
-				const FVec3 DP1Dir = DP1 / DP1Len;
-				const FVec3 V0 = Vs[0] + FVec3::CrossProduct(Ws[0], Xs[0] - Ps[0] + Ps[1] - Xs[1]);
-				const FVec3 V1 = Vs[1];
-				const FReal VAxis = FVec3::DotProduct(V1 - V0, DP1Dir);
-				if (VAxis < 0)
-				{
-					DV1 = -VAxis * DP1Dir;
-				}
-			}
-
-			ApplyRotationDelta(1, AngularProjection, DR1);
-			ApplyPositionDelta(1, AngularProjection, DP1);
-			ApplyVelocityDelta(1, AngularProjection, DV1, DW1);
-			UpdateDerivedState(1);
-		}
-	}
-
-
-	void FJointSolverGaussSeidel::ApplySwingConstraint(
+
+	void FJointSolverGaussSeidel::ApplySwingProjection(
 		const FReal Dt,
 		const FPBDJointSolverSettings& SolverSettings,
 		const FPBDJointSettings& JointSettings,
 		const EJointAngularConstraintIndex SwingConstraintIndex,
 		const EJointAngularAxisIndex SwingAxisIndex)
 	{
-		FVec3 SwingAxis;
-		FReal SwingAngle;
-		GetSwingAxisAngle(Rs[0], Rs[1], SolverSettings.SwingTwistAngleTolerance, SwingConstraintIndex, SwingAxisIndex, SwingAxis, SwingAngle);
-
-<<<<<<< HEAD
-		const bool isLocked = (JointSettings.AngularMotionTypes[(int32)SwingConstraintIndex] == EJointMotionType::Locked);
-		const FReal SwingAngleMax = isLocked ? 0 : JointSettings.AngularLimits[(int32)SwingConstraintIndex];
-
-		// Calculate swing error we need to correct
-		FReal DSwingAngle = 0;
-=======
-		// Calculate swing error we need to correct
-		FReal DSwingAngle = 0;
-		const FReal SwingAngleMax = JointSettings.AngularLimits[(int32)SwingConstraintIndex];
->>>>>>> 421d6516
-		if (SwingAngle > SwingAngleMax)
-		{
-			DSwingAngle = SwingAngle - SwingAngleMax;
-		}
-		else if (SwingAngle < -SwingAngleMax)
-		{
-			DSwingAngle = SwingAngle + SwingAngleMax;
-		}
-
-		// Apply swing correction
-		if (DSwingAngle != 0)
-		{
-			const FReal SwingStiffness = FPBDJointUtilities::GetSwingStiffness(SolverSettings, JointSettings);
-<<<<<<< HEAD
-			ApplyRotationConstraint(SwingStiffness, SwingAxis, SwingAxis, DSwingAngle);
-=======
-			ApplyRotationConstraint(SwingStiffness, SwingAxis, DSwingAngle);
->>>>>>> 421d6516
-		}
-	}
-
-
-	void FJointSolverGaussSeidel::ApplySwingConstraintSoft(
-		const FReal Dt,
-		const FPBDJointSolverSettings& SolverSettings,
-		const FPBDJointSettings& JointSettings,
-		const EJointAngularConstraintIndex SwingConstraintIndex,
-		const EJointAngularAxisIndex SwingAxisIndex)
-	{
-		FVec3 SwingAxis;
-		FReal SwingAngle;
-		GetSwingAxisAngle(Rs[0], Rs[1], SolverSettings.SwingTwistAngleTolerance, SwingConstraintIndex, SwingAxisIndex, SwingAxis, SwingAngle);
-
-		const FReal SwingAngleMax = JointSettings.AngularLimits[(int32)SwingConstraintIndex];
-
-		// Calculate swing error we need to correct
-		FReal DSwingAngle = 0;
-		if (SwingAngle > SwingAngleMax)
-		{
-			DSwingAngle = SwingAngle - SwingAngleMax;
-		}
-		else if (SwingAngle < -SwingAngleMax)
-		{
-			DSwingAngle = SwingAngle + SwingAngleMax;
-		}
-
-		// Apply swing correction
-		if (DSwingAngle != 0)
-		{
-			const FReal SoftSwingStiffness = FPBDJointUtilities::GetSoftSwingStiffness(SolverSettings, JointSettings);
-			const FReal SoftSwingDamping = FPBDJointUtilities::GetSoftSwingDamping(SolverSettings, JointSettings);
-			const bool bAccelerationMode = FPBDJointUtilities::GetAngularSoftAccelerationMode(SolverSettings, JointSettings);
-<<<<<<< HEAD
-			ApplyRotationConstraintSoft(Dt, SoftSwingStiffness, SoftSwingDamping, bAccelerationMode, SwingAxis, SwingAxis, DSwingAngle, SwingSoftLambda);
-=======
-			ApplyRotationConstraintSoft(Dt, SoftSwingStiffness, SoftSwingDamping, bAccelerationMode, SwingAxis, DSwingAngle, SwingSoftLambda);
->>>>>>> 421d6516
-		}
-	}
-
-
-	void FJointSolverGaussSeidel::ApplySwingDrive(
-		const FReal Dt,
-		const FPBDJointSolverSettings& SolverSettings,
-		const FPBDJointSettings& JointSettings,
-		const EJointAngularConstraintIndex SwingConstraintIndex,
-		const EJointAngularAxisIndex SwingAxisIndex)
-	{
-		FVec3 SwingAxis;
-		FReal SwingAngle;
-		GetSwingAxisAngle(Rs[0], Rs[1], SolverSettings.SwingTwistAngleTolerance, SwingConstraintIndex, SwingAxisIndex, SwingAxis, SwingAngle);
-<<<<<<< HEAD
-	
-=======
-
->>>>>>> 421d6516
-		const FReal SwingAngleTarget = JointSettings.AngularDriveTargetAngles[(int32)SwingConstraintIndex];
-		const FReal DSwingAngle = SwingAngle - SwingAngleTarget;
-
-		// Apply drive forces to each body
-		const FReal AngularDriveStiffness = FPBDJointUtilities::GetAngularSwingDriveStiffness(SolverSettings, JointSettings);
-		const FReal AngularDriveDamping = FPBDJointUtilities::GetAngularSwingDriveDamping(SolverSettings, JointSettings);
-		const bool bAccelerationMode = FPBDJointUtilities::GetDriveAccelerationMode(SolverSettings, JointSettings);
-<<<<<<< HEAD
-		ApplyRotationConstraintSoft(Dt, AngularDriveStiffness, AngularDriveDamping, bAccelerationMode, SwingAxis, SwingAxis, DSwingAngle, SwingDriveLambda);
-=======
-		ApplyRotationConstraintSoft(Dt, AngularDriveStiffness, AngularDriveDamping, bAccelerationMode, SwingAxis, DSwingAngle, SwingDriveLambda);
->>>>>>> 421d6516
-	}
-
-
-	void FJointSolverGaussSeidel::ApplySwingProjection(
-		const FReal Dt,
-		const FPBDJointSolverSettings& SolverSettings,
-		const FPBDJointSettings& JointSettings,
-		const EJointAngularConstraintIndex SwingConstraintIndex,
-		const EJointAngularAxisIndex SwingAxisIndex)
-	{
 		// @todo(ccaulfield): implement swing projection
 	}
 
@@ -1760,11 +1309,7 @@
 			const FReal AngularDriveStiffness = FPBDJointUtilities::GetAngularSLerpDriveStiffness(SolverSettings, JointSettings);
 			const FReal AngularDriveDamping = FPBDJointUtilities::GetAngularSLerpDriveDamping(SolverSettings, JointSettings);
 			const bool bAccelerationMode = FPBDJointUtilities::GetDriveAccelerationMode(SolverSettings, JointSettings);
-<<<<<<< HEAD
-			ApplyRotationConstraintSoft(Dt, AngularDriveStiffness, AngularDriveDamping, bAccelerationMode, SLerpAxis, SLerpAxis, -SLerpAngle, SwingDriveLambda);
-=======
 			ApplyRotationConstraintSoft(Dt, AngularDriveStiffness, AngularDriveDamping, bAccelerationMode, SLerpAxis, -SLerpAngle, SwingDriveLambda);
->>>>>>> 421d6516
 		}
 	}
 
@@ -1788,7 +1333,6 @@
 			{
 				const FMatrix33 InvI0 = Utilities::ComputeWorldSpaceInertia(Qs[0], InvILs[0]);
 				const FMatrix33 InvI1 = Utilities::ComputeWorldSpaceInertia(Qs[1], InvILs[1]);
-<<<<<<< HEAD
 
 				// Calculate constraint correction
 				FMatrix33 M0 = FMatrix33(0, 0, 0);
@@ -1819,38 +1363,6 @@
 	}
 
 
-=======
-
-				// Calculate constraint correction
-				FMatrix33 M0 = FMatrix33(0, 0, 0);
-				FMatrix33 M1 = FMatrix33(0, 0, 0);
-				if (InvMs[0] > 0)
-				{
-					M0 = Utilities::ComputeJointFactorMatrix(Xs[0] - Ps[0], InvI0, InvMs[0]);
-				}
-				if (InvMs[1] > 0)
-				{
-					M1 = Utilities::ComputeJointFactorMatrix(Xs[1] - Ps[1], InvI1, InvMs[1]);
-				}
-				const FMatrix33 MI = (M0 + M1).Inverse();
-				const FVec3 DX = Utilities::Multiply(MI, CX);
-
-				// Apply constraint correction
-				const FVec3 DP0 = InvMs[0] * DX;
-				const FVec3 DP1 = -InvMs[1] * DX;
-				const FVec3 DR0 = Utilities::Multiply(InvI0, FVec3::CrossProduct(Xs[0] - Ps[0], DX));
-				const FVec3 DR1 = Utilities::Multiply(InvI1, FVec3::CrossProduct(Xs[1] - Ps[1], -DX));
-
-				FReal LinearStiffness = FPBDJointUtilities::GetLinearStiffness(SolverSettings, JointSettings);
-				ApplyPositionDelta(LinearStiffness, DP0, DP1);
-				ApplyRotationDelta(LinearStiffness, DR0, DR1);
-				UpdateDerivedState();
-			}
-		}
-	}
-
-
->>>>>>> 421d6516
 	void FJointSolverGaussSeidel::ApplySphericalPositionConstraint(
 		const FReal Dt,
 		const FPBDJointSolverSettings& SolverSettings,
