// Copyright Epic Games, Inc. All Rights Reserved.
#include "Chaos/PBDJointConstraints.h"
#include "Chaos/ChaosDebugDraw.h"
#include "Chaos/DebugDrawQueue.h"
<<<<<<< HEAD
=======
#include "Chaos/Joint/PBDJointSolverCholesky.h"
>>>>>>> fa8a8d0d
#include "Chaos/Joint/PBDJointSolverGaussSeidel.h"
#include "Chaos/Particle/ParticleUtilities.h"
#include "Chaos/ParticleHandle.h"
#include "Chaos/PBDJointConstraintUtilities.h"
#include "Chaos/Utilities.h"
#include "ChaosLog.h"
#include "ChaosStats.h"

#include "HAL/IConsoleManager.h"

//#pragma optimize("", off)

namespace Chaos
{
<<<<<<< HEAD
	DECLARE_CYCLE_STAT(TEXT("Joints::Sort"), STAT_Joints_Sort, STATGROUP_ChaosJoint);
	DECLARE_CYCLE_STAT(TEXT("Joints::Apply"), STAT_Joints_Apply, STATGROUP_ChaosJoint);
	DECLARE_CYCLE_STAT(TEXT("Joints::ApplyPushOut"), STAT_Joints_ApplyPushOut, STATGROUP_ChaosJoint);
=======
	DECLARE_CYCLE_STAT(TEXT("TPBDJointConstraints::Sort"), STAT_Joints_Sort, STATGROUP_Chaos);
	DECLARE_CYCLE_STAT(TEXT("TPBDJointConstraints::Apply"), STAT_Joints_Apply, STATGROUP_Chaos);
	DECLARE_CYCLE_STAT(TEXT("TPBDJointConstraints::ApplyPushOut"), STAT_Joints_ApplyPushOut, STATGROUP_Chaos);
	DECLARE_CYCLE_STAT(TEXT("TPBDJointConstraints::SolveCholesky"), STAT_Joints_Solve_Cholesky, STATGROUP_Chaos);
	DECLARE_CYCLE_STAT(TEXT("TPBDJointConstraints::SolveGaussSeidel"), STAT_Joints_Solve_GaussSeidel, STATGROUP_Chaos);

	bool ChaosJoint_UseCholeskySolver = false;
	FAutoConsoleVariableRef CVarChaosImmPhysDeltaTime(TEXT("p.Chaos.Joint.UseCholeskySolver"), ChaosJoint_UseCholeskySolver, TEXT("Whether to use the new solver"));

>>>>>>> fa8a8d0d

	//
	// Constraint Handle
	//

	
	FPBDJointConstraintHandle::FPBDJointConstraintHandle()
	{
	}

	
	FPBDJointConstraintHandle::FPBDJointConstraintHandle(FConstraintContainer* InConstraintContainer, int32 InConstraintIndex)
		: TContainerConstraintHandle<FPBDJointConstraints>(InConstraintContainer, InConstraintIndex)
	{
	}

	
	void FPBDJointConstraintHandle::CalculateConstraintSpace(FVec3& OutXa, FMatrix33& OutRa, FVec3& OutXb, FMatrix33& OutRb) const
	{
		ConstraintContainer->CalculateConstraintSpace(ConstraintIndex, OutXa, OutRa, OutXb, OutRb);
	}

	
	void FPBDJointConstraintHandle::SetParticleLevels(const TVector<int32, 2>& ParticleLevels)
	{
		ConstraintContainer->SetParticleLevels(ConstraintIndex, ParticleLevels);
	}

	
	int32 FPBDJointConstraintHandle::GetConstraintLevel() const
	{
		return ConstraintContainer->GetConstraintLevel(ConstraintIndex);
	}

	
	const FPBDJointSettings& FPBDJointConstraintHandle::GetSettings() const
	{
		return ConstraintContainer->GetConstraintSettings(ConstraintIndex);
	}

	void FPBDJointConstraintHandle::SetSettings(const FPBDJointSettings& Settings)
	{
		ConstraintContainer->SetConstraintSettings(ConstraintIndex, Settings);
	}

	TVector<TGeometryParticleHandle<float,3>*, 2> FPBDJointConstraintHandle::GetConstrainedParticles() const 
	{ 
		return ConstraintContainer->GetConstrainedParticles(ConstraintIndex); 
	}

	//
	// Constraint Settings
	//

	
	FPBDJointSettings::FPBDJointSettings()
		: Stiffness(1)
		, LinearProjection(0)
		, AngularProjection(0)
		, ParentInvMassScale(1)
		, LinearMotionTypes({ EJointMotionType::Locked, EJointMotionType::Locked, EJointMotionType::Locked })
		, LinearLimit(FLT_MAX)
		, AngularMotionTypes({ EJointMotionType::Free, EJointMotionType::Free, EJointMotionType::Free })
		, AngularLimits(FVec3(FLT_MAX, FLT_MAX, FLT_MAX))
		, bSoftLinearLimitsEnabled(false)
		, bSoftTwistLimitsEnabled(false)
		, bSoftSwingLimitsEnabled(false)
		, LinearSoftForceMode(EJointForceMode::Acceleration)
		, AngularSoftForceMode(EJointForceMode::Acceleration)
		, SoftLinearStiffness(0)
		, SoftLinearDamping(0)
		, SoftTwistStiffness(0)
		, SoftTwistDamping(0)
		, SoftSwingStiffness(0)
		, SoftSwingDamping(0)
		, LinearDriveTarget(FVec3(0, 0, 0))
		, bLinearPositionDriveEnabled(TVector<bool, 3>(false, false, false))
		, bLinearVelocityDriveEnabled(TVector<bool, 3>(false, false, false))
		, LinearDriveForceMode(EJointForceMode::Acceleration)
		, LinearDriveStiffness(0)
		, LinearDriveDamping(0)
		, AngularDrivePositionTarget(FRotation3::FromIdentity())
		, AngularDriveTargetAngles(FVec3(0, 0, 0))
		, AngularDriveVelocityTarget(FVec3(0, 0, 0))
		, bAngularSLerpPositionDriveEnabled(false)
		, bAngularSLerpVelocityDriveEnabled(false)
		, bAngularTwistPositionDriveEnabled(false)
		, bAngularTwistVelocityDriveEnabled(false)
		, bAngularSwingPositionDriveEnabled(false)
		, bAngularSwingVelocityDriveEnabled(false)
		, AngularDriveForceMode(EJointForceMode::Acceleration)
		, AngularDriveStiffness(0)
		, AngularDriveDamping(0)
	{
	}


	void FPBDJointSettings::Sanitize()
	{
		// Reset limits if they won't be used (means we don't have to check if limited/locked in a few cases).
		// A side effect: if we enable a constraint, we need to reset the value of the limit.
		if ((LinearMotionTypes[0] != EJointMotionType::Limited) && (LinearMotionTypes[1] != EJointMotionType::Limited) && (LinearMotionTypes[2] != EJointMotionType::Limited))
		{
			LinearLimit = 0;
		}
		if (AngularMotionTypes[(int32)EJointAngularConstraintIndex::Twist] != EJointMotionType::Limited)
		{
			AngularLimits[(int32)EJointAngularConstraintIndex::Twist] = 0;
		}
		if (AngularMotionTypes[(int32)EJointAngularConstraintIndex::Swing1] != EJointMotionType::Limited)
		{
			AngularLimits[(int32)EJointAngularConstraintIndex::Swing1] = 0;
		}
		if (AngularMotionTypes[(int32)EJointAngularConstraintIndex::Swing2] != EJointMotionType::Limited)
		{
			AngularLimits[(int32)EJointAngularConstraintIndex::Swing2] = 0;
		}
	}

	
	FPBDJointState::FPBDJointState()
		: Level(INDEX_NONE)
		, ParticleLevels({ INDEX_NONE, INDEX_NONE })
	{
	}

	//
	// Solver Settings
	//

	
	FPBDJointSolverSettings::FPBDJointSolverSettings()
		: ApplyPairIterations(1)
		, ApplyPushOutPairIterations(1)
		, SwingTwistAngleTolerance(1.0e-6f)
		, MinParentMassRatio(0)
		, MaxInertiaRatio(0)
		, AngularConstraintPositionCorrection(1.0f)
		, bEnableTwistLimits(true)
		, bEnableSwingLimits(true)
		, bEnableDrives(true)
		, LinearProjection(0)
		, AngularProjection(0)
		, Stiffness(0)
		, LinearDriveStiffness(0)
		, LinearDriveDamping(0)
		, AngularDriveStiffness(0)
		, AngularDriveDamping(0)
		, SoftLinearStiffness(0)
		, SoftLinearDamping(0)
		, SoftTwistStiffness(0)
		, SoftTwistDamping(0)
		, SoftSwingStiffness(0)
		, SoftSwingDamping(0)
	{
	}

	//
	// Constraint Container
	//

	
	FPBDJointConstraints::FPBDJointConstraints(const FPBDJointSolverSettings& InSettings)
		: Settings(InSettings)
		, bRequiresSort(false)
		, PreApplyCallback(nullptr)
		, PostApplyCallback(nullptr)
		, bRequiresSort(false)
	{
	}

	
	FPBDJointConstraints::~FPBDJointConstraints()
	{
	}

	
	const FPBDJointSolverSettings& FPBDJointConstraints::GetSettings() const
	{
		return Settings;
	}

	
	void FPBDJointConstraints::SetSettings(const FPBDJointSolverSettings& InSettings)
	{
		Settings = InSettings;
	}


	int32 FPBDJointConstraints::NumConstraints() const
	{
		return ConstraintParticles.Num();
	}

	void FPBDJointConstraints::GetConstrainedParticleIndices(const int32 ConstraintIndex, int32& Index0, int32& Index1) const
	{
		// In solvers we assume Particle0 is the parent particle (which it usually is as implemented in the editor). 
		// However, it is possible to set it up so that the kinematic particle is the child which we don't support, so...
		// If particle 0 is kinematic we make it the parent, otherwise particle 1 is the parent.
		// @todo(ccaulfield): look into this and confirm/fix properly
		if (!ConstraintParticles[ConstraintIndex][0]->CastToRigidParticle())
		{
			Index0 = 0;
			Index1 = 1;
		}
		else
		{
			Index0 = 1;
			Index1 = 0;
		}
	}

	typename FPBDJointConstraints::FConstraintContainerHandle* FPBDJointConstraints::AddConstraint(const FParticlePair& InConstrainedParticles, const FRigidTransform3& WorldConstraintFrame)
	{
		FTransformPair JointFrames;
		JointFrames[0] = FRigidTransform3(
			WorldConstraintFrame.GetTranslation() - InConstrainedParticles[0]->X(),
			WorldConstraintFrame.GetRotation() * InConstrainedParticles[0]->R().Inverse()
			);
		JointFrames[1] = FRigidTransform3(
			WorldConstraintFrame.GetTranslation() - InConstrainedParticles[1]->X(),
			WorldConstraintFrame.GetRotation() * InConstrainedParticles[1]->R().Inverse()
			);
		return AddConstraint(InConstrainedParticles, JointFrames, FPBDJointSettings());
	}

	
	typename FPBDJointConstraints::FConstraintContainerHandle* FPBDJointConstraints::AddConstraint(const FParticlePair& InConstrainedParticles, const FTransformPair& InConstraintFrames)
	{
		return AddConstraint(InConstrainedParticles, InConstraintFrames, FPBDJointSettings());
	}

	
	typename FPBDJointConstraints::FConstraintContainerHandle* FPBDJointConstraints::AddConstraint(const FParticlePair& InConstrainedParticles, const FTransformPair& InConstraintFrames, const FPBDJointSettings& InConstraintSettings)
	{
		int ConstraintIndex = Handles.Num();
		Handles.Add(HandleAllocator.AllocHandle(this, ConstraintIndex));
		ConstraintParticles.Add(InConstrainedParticles);
		ConstraintSettings.Add(InConstraintSettings);
		ConstraintFrames.Add(InConstraintFrames);
		ConstraintStates.Add(FPBDJointState());
		return Handles.Last();
	}

	
	void FPBDJointConstraints::RemoveConstraint(int ConstraintIndex)
	{
		FConstraintContainerHandle* ConstraintHandle = Handles[ConstraintIndex];
		if (ConstraintHandle != nullptr)
		{
			// Release the handle for the freed constraint
			HandleAllocator.FreeHandle(ConstraintHandle);
			Handles[ConstraintIndex] = nullptr;
		}

		// Swap the last constraint into the gap to keep the array packed
		ConstraintParticles.RemoveAtSwap(ConstraintIndex);
		ConstraintSettings.RemoveAtSwap(ConstraintIndex);
		ConstraintFrames.RemoveAtSwap(ConstraintIndex);
		ConstraintStates.RemoveAtSwap(ConstraintIndex);
		Handles.RemoveAtSwap(ConstraintIndex);

		// Update the handle for the constraint that was moved
		if (ConstraintIndex < Handles.Num())
		{
			SetConstraintIndex(Handles[ConstraintIndex], ConstraintIndex);
		}
	}

	
	void FPBDJointConstraints::RemoveConstraints(const TSet<TGeometryParticleHandle<FReal, 3>*>& RemovedParticles)
	{
	}


	void FPBDJointConstraints::SortConstraints()
	{
		// Sort constraints so that constraints with lower level (closer to a kinematic joint) are first
		// @todo(ccaulfield): should probably also take islands/particle order into account
		// @todo(ccaulfield): optimize (though isn't called very often)
		SCOPE_CYCLE_COUNTER(STAT_Joints_Sort);

		FHandles SortedHandles = Handles;
		SortedHandles.StableSort([](const FConstraintContainerHandle& L, const FConstraintContainerHandle& R)
			{
				return L.GetConstraintLevel() < R.GetConstraintLevel();
			});

		TArray<FPBDJointSettings> SortedConstraintSettings;
		TArray<FTransformPair> SortedConstraintFrames;
		TArray<FParticlePair> SortedConstraintParticles;
		TArray<FPBDJointState> SortedConstraintStates;
		int32 SortedConstraintIndex = 0;
		for (FConstraintContainerHandle* Handle : SortedHandles)
		{
			int32 UnsortedIndex = Handle->GetConstraintIndex();
			SortedConstraintSettings.Add(ConstraintSettings[UnsortedIndex]);
			SortedConstraintFrames.Add(ConstraintFrames[UnsortedIndex]);
			SortedConstraintParticles.Add(ConstraintParticles[UnsortedIndex]);
			SortedConstraintStates.Add(ConstraintStates[UnsortedIndex]);
			SetConstraintIndex(Handle, SortedConstraintIndex++);
		}

		Swap(ConstraintSettings, SortedConstraintSettings);
		Swap(ConstraintFrames, SortedConstraintFrames);
		Swap(ConstraintParticles, SortedConstraintParticles);
		Swap(ConstraintStates, SortedConstraintStates);
		Swap(Handles, SortedHandles);
	}


	
	void FPBDJointConstraints::SetPreApplyCallback(const FJointPreApplyCallback& Callback)
	{
		PreApplyCallback = Callback;
	}

	
	void FPBDJointConstraints::ClearPreApplyCallback()
	{
		PreApplyCallback = nullptr;
	}


	void FPBDJointConstraints::SetPostApplyCallback(const FJointPostApplyCallback& Callback)
	{
		PostApplyCallback = Callback;
	}


	void FPBDJointConstraints::ClearPostApplyCallback()
	{
		PostApplyCallback = nullptr;
	}


	void FPBDJointConstraints::SetPostProjectCallback(const FJointPostApplyCallback& Callback)
	{
		PostProjectCallback = Callback;
	}


	void FPBDJointConstraints::ClearPostProjectCallback()
	{
		PostProjectCallback = nullptr;
	}

	
	const typename FPBDJointConstraints::FConstraintContainerHandle* FPBDJointConstraints::GetConstraintHandle(int32 ConstraintIndex) const
	{
		return Handles[ConstraintIndex];
	}

	
	typename FPBDJointConstraints::FConstraintContainerHandle* FPBDJointConstraints::GetConstraintHandle(int32 ConstraintIndex)
	{
		return Handles[ConstraintIndex];
	}

	
	const typename FPBDJointConstraints::FParticlePair& FPBDJointConstraints::GetConstrainedParticles(int32 ConstraintIndex) const
	{
		return ConstraintParticles[ConstraintIndex];
	}

	
	const FPBDJointSettings& FPBDJointConstraints::GetConstraintSettings(int32 ConstraintIndex) const
	{
		return ConstraintSettings[ConstraintIndex];
	}


	void FPBDJointConstraints::SetConstraintSettings(int32 ConstraintIndex, const FPBDJointSettings& InConstraintSettings)
	{
		ConstraintSettings[ConstraintIndex] = InConstraintSettings;
	}

	
	int32 FPBDJointConstraints::GetConstraintLevel(int32 ConstraintIndex) const
	{
		return ConstraintStates[ConstraintIndex].Level;
	}

	
	void FPBDJointConstraints::SetParticleLevels(int32 ConstraintIndex, const TVector<int32, 2>& ParticleLevels)
	{
		int32 NewLevel = FMath::Min(ParticleLevels[0], ParticleLevels[1]);
		int32 PreviousLevel = ConstraintStates[ConstraintIndex].Level;
		ConstraintStates[ConstraintIndex].Level = NewLevel;
		ConstraintStates[ConstraintIndex].ParticleLevels = ParticleLevels;
		bRequiresSort = bRequiresSort || (NewLevel != PreviousLevel);
	}
<<<<<<< HEAD
	
=======

>>>>>>> fa8a8d0d

	void FPBDJointConstraints::UpdatePositionBasedState(const FReal Dt)
	{
		if (bRequiresSort)
		{
			SortConstraints();
			bRequiresSort = false;
		}
<<<<<<< HEAD
=======

		PrepareConstraints(Dt);
>>>>>>> fa8a8d0d
	}


	void FPBDJointConstraints::PrepareConstraints(FReal Dt)
	{
<<<<<<< HEAD
		ConstraintSolvers.SetNum(NumConstraints());
		for (int32 ConstraintIndex = 0; ConstraintIndex < NumConstraints(); ++ConstraintIndex)
		{
			const FPBDJointSettings& JointSettings = ConstraintSettings[ConstraintIndex];
			const FTransformPair& JointFrames = ConstraintFrames[ConstraintIndex];
			FJointSolverGaussSeidel& Solver = ConstraintSolvers[ConstraintIndex];

			int32 Index0, Index1;
			GetConstrainedParticleIndices(ConstraintIndex, Index0, Index1);
			TGenericParticleHandle<FReal, 3> Particle0 = TGenericParticleHandle<FReal, 3>(ConstraintParticles[ConstraintIndex][Index0]);
			TGenericParticleHandle<FReal, 3> Particle1 = TGenericParticleHandle<FReal, 3>(ConstraintParticles[ConstraintIndex][Index1]);

			Solver.Init(
				Dt,
				Settings,
				JointSettings,
				FParticleUtilitiesXR::GetCoMWorldPosition(Particle0),	// Prev position
				FParticleUtilitiesXR::GetCoMWorldPosition(Particle1),	// Prev position
				FParticleUtilitiesXR::GetCoMWorldRotation(Particle0),	// Prev rotation
				FParticleUtilitiesXR::GetCoMWorldRotation(Particle1),	// Prev rotation
				Particle0->InvM(),
				Particle0->InvI().GetDiagonal(),
				Particle1->InvM(),
				Particle1->InvI().GetDiagonal(),
				FParticleUtilities::ParticleLocalToCoMLocal(Particle0, JointFrames[Index0]),
				FParticleUtilities::ParticleLocalToCoMLocal(Particle1, JointFrames[Index1]));
		}
	}


	void FPBDJointConstraints::UnprepareConstraints(FReal Dt)
	{
		ConstraintSolvers.Empty();
=======
		if (!ChaosJoint_UseCholeskySolver)
		{
			ConstraintSolvers.SetNum(NumConstraints());
			for (int32 ConstraintIndex = 0; ConstraintIndex < NumConstraints(); ++ConstraintIndex)
			{
				const FPBDJointSettings& JointSettings = ConstraintSettings[ConstraintIndex];
				const FTransformPair& JointFrames = ConstraintFrames[ConstraintIndex];
				FJointSolverGaussSeidel& Solver = ConstraintSolvers[ConstraintIndex];

				int32 Index0, Index1;
				GetConstrainedParticleIndices(ConstraintIndex, Index0, Index1);
				TGenericParticleHandle<FReal, 3> Particle0 = TGenericParticleHandle<FReal, 3>(ConstraintParticles[ConstraintIndex][Index0]);
				TGenericParticleHandle<FReal, 3> Particle1 = TGenericParticleHandle<FReal, 3>(ConstraintParticles[ConstraintIndex][Index1]);

				Solver.Init(
					Dt,
					Settings,
					JointSettings,
					FParticleUtilitiesXR::GetCoMWorldPosition(Particle0),	// Prev position
					FParticleUtilitiesXR::GetCoMWorldPosition(Particle1),	// Prev position
					FParticleUtilitiesXR::GetCoMWorldRotation(Particle0),	// Prev rotation
					FParticleUtilitiesXR::GetCoMWorldRotation(Particle1),	// Prev rotation
					Particle0->InvM(),
					Particle0->InvI().GetDiagonal(),
					Particle1->InvM(),
					Particle1->InvI().GetDiagonal(),
					FParticleUtilities::ParticleLocalToCoMLocal(Particle0, JointFrames[Index0]),
					FParticleUtilities::ParticleLocalToCoMLocal(Particle1, JointFrames[Index1]));
			}
		}
>>>>>>> fa8a8d0d
	}

	
	void FPBDJointConstraints::CalculateConstraintSpace(int32 ConstraintIndex, FVec3& OutX0, FMatrix33& OutR0, FVec3& OutX1, FMatrix33& OutR1) const
	{
		int32 Index0, Index1;
		GetConstrainedParticleIndices(ConstraintIndex, Index0, Index1);
		TGenericParticleHandle<FReal, 3> Particle0 = TGenericParticleHandle<FReal, 3>(ConstraintParticles[ConstraintIndex][Index0]);
		TGenericParticleHandle<FReal, 3> Particle1 = TGenericParticleHandle<FReal, 3>(ConstraintParticles[ConstraintIndex][Index1]);
		const FVec3 P0 = FParticleUtilities::GetCoMWorldPosition(Particle0);
		const FRotation3 Q0 = FParticleUtilities::GetCoMWorldRotation(Particle0);
		const FVec3 P1 = FParticleUtilities::GetCoMWorldPosition(Particle1);
		const FRotation3 Q1 = FParticleUtilities::GetCoMWorldRotation(Particle1);
		const FRigidTransform3& XL0 = FParticleUtilities::ParticleLocalToCoMLocal(Particle0, ConstraintFrames[ConstraintIndex][Index0]);
		const FRigidTransform3& XL1 = FParticleUtilities::ParticleLocalToCoMLocal(Particle1, ConstraintFrames[ConstraintIndex][Index1]);

		OutX0 = P0 + Q0 * XL0.GetTranslation();
		OutX1 = P1 + Q1 * XL1.GetTranslation();
		OutR0 = FRotation3(Q0 * XL0.GetRotation()).ToMatrix();
		OutR1 = FRotation3(Q1 * XL1.GetRotation()).ToMatrix();
	}

	//////////////////////////////////////////////////////////////////////////
	//
	// Begin Simple API Solver. Iterate over constraints in array order.
	//
	//////////////////////////////////////////////////////////////////////////

	void FPBDJointConstraints::Apply(const FReal Dt, const int32 It, const int32 NumIts)
	{
		SCOPE_CYCLE_COUNTER(STAT_Joints_Apply);

		if (PreApplyCallback != nullptr)
		{
			PreApplyCallback(Dt, Handles);
		}

		if (Settings.ApplyPairIterations > 0)
		{
<<<<<<< HEAD
			for (int32 ConstraintIndex = 0; ConstraintIndex < NumConstraints(); ++ConstraintIndex)
			{
				SolvePosition_GaussSiedel(Dt, ConstraintIndex, Settings.ApplyPairIterations, It, NumIts);
=======
			if (ChaosJoint_UseCholeskySolver)
			{
				SCOPE_CYCLE_COUNTER(STAT_Joints_Solve_Cholesky);
				for (int32 ConstraintIndex = 0; ConstraintIndex < NumConstraints(); ++ConstraintIndex)
				{
					SolvePosition_Cholesky(Dt, ConstraintIndex, Settings.ApplyPairIterations, It, NumIts);
				}
			}
			else
			{
				SCOPE_CYCLE_COUNTER(STAT_Joints_Solve_GaussSeidel);
				for (int32 ConstraintIndex = 0; ConstraintIndex < NumConstraints(); ++ConstraintIndex)
				{
					SolvePosition_GaussSiedel(Dt, ConstraintIndex, Settings.ApplyPairIterations, It, NumIts);
				}
>>>>>>> fa8a8d0d
			}
		}

		if (PostApplyCallback != nullptr)
		{
			PostApplyCallback(Dt, Handles);
		}
	}

	bool FPBDJointConstraints::ApplyPushOut(const FReal Dt, const int32 It, const int32 NumIts)
	{
		SCOPE_CYCLE_COUNTER(STAT_Joints_ApplyPushOut);

		// @todo(ccaulfield): track whether we are sufficiently solved
		bool bNeedsAnotherIteration = true;

		if (Settings.ApplyPushOutPairIterations > 0)
<<<<<<< HEAD
		{
			for (int32 ConstraintIndex = 0; ConstraintIndex < NumConstraints(); ++ConstraintIndex)
			{
				ProjectPosition_GaussSiedel(Dt, ConstraintIndex, Settings.ApplyPushOutPairIterations, It, NumIts);
			}
		}

		if (PostProjectCallback != nullptr)
		{
=======
		{
			if (ChaosJoint_UseCholeskySolver)
			{
				// TODO
			}
			else
			{
				for (int32 ConstraintIndex = 0; ConstraintIndex < NumConstraints(); ++ConstraintIndex)
				{
					ProjectPosition_GaussSiedel(Dt, ConstraintIndex, Settings.ApplyPushOutPairIterations, It, NumIts);
				}
			}
		}

		if (PostProjectCallback != nullptr)
		{
>>>>>>> fa8a8d0d
			PostProjectCallback(Dt, Handles);
		}

		return bNeedsAnotherIteration;
	}

	//////////////////////////////////////////////////////////////////////////
	//
	// End Simple API Solver.
	//
	//////////////////////////////////////////////////////////////////////////

	//////////////////////////////////////////////////////////////////////////
	//
	// Begin Graph API Solver. Iterate over constraints in connectivity order.
	//
	//////////////////////////////////////////////////////////////////////////

	void FPBDJointConstraints::Apply(const FReal Dt, const TArray<FConstraintContainerHandle*>& InConstraintHandles, const int32 It, const int32 NumIts)
	{
		SCOPE_CYCLE_COUNTER(STAT_Joints_Apply);

		// @todo(ccaulfield): make sorting optional
		// @todo(ccaulfield): handles should be sorted by level by the constraint rule/graph
		// @todo(ccaulfield): the best sort order depends on whether we are freezing.
		// If we are freezing we want the root-most (nearest to kinematic) bodies solved first.
		// For normal update we want the root body last, otherwise it gets dragged away from the root by the other bodies

		TArray<FConstraintContainerHandle*> SortedConstraintHandles = InConstraintHandles;
		SortedConstraintHandles.Sort([](const FConstraintContainerHandle& L, const FConstraintContainerHandle& R)
			{
				// Sort bodies from root to leaf
				return L.GetConstraintLevel() < R.GetConstraintLevel();
			});

		if (PreApplyCallback != nullptr)
		{
			PreApplyCallback(Dt, SortedConstraintHandles);
		}


		if (Settings.ApplyPairIterations > 0)
		{
<<<<<<< HEAD
			for (FConstraintContainerHandle* ConstraintHandle : SortedConstraintHandles)
			{
				SolvePosition_GaussSiedel(Dt, ConstraintHandle->GetConstraintIndex(), Settings.ApplyPairIterations, It, NumIts);
=======
			if (ChaosJoint_UseCholeskySolver)
			{
				SCOPE_CYCLE_COUNTER(STAT_Joints_Solve_Cholesky);
				for (FConstraintContainerHandle* ConstraintHandle : SortedConstraintHandles)
				{
					SolvePosition_Cholesky(Dt, ConstraintHandle->GetConstraintIndex(), Settings.ApplyPairIterations, It, NumIts);
				}
			}
			else
			{
				SCOPE_CYCLE_COUNTER(STAT_Joints_Solve_GaussSeidel);
				for (FConstraintContainerHandle* ConstraintHandle : SortedConstraintHandles)
				{
					SolvePosition_GaussSiedel(Dt, ConstraintHandle->GetConstraintIndex(), Settings.ApplyPairIterations, It, NumIts);
				}
>>>>>>> fa8a8d0d
			}
		}

		if (PostApplyCallback != nullptr)
		{
			PostApplyCallback(Dt, SortedConstraintHandles);
		}
	}

	
	bool FPBDJointConstraints::ApplyPushOut(const FReal Dt, const TArray<FConstraintContainerHandle*>& InConstraintHandles, const int32 It, const int32 NumIts)
	{
		SCOPE_CYCLE_COUNTER(STAT_Joints_ApplyPushOut);

		// @todo(ccaulfield): track whether we are sufficiently solved
		bool bNeedsAnotherIteration = true;

		TArray<FConstraintContainerHandle*> SortedConstraintHandles = InConstraintHandles;
		SortedConstraintHandles.Sort([](const FConstraintContainerHandle& L, const FConstraintContainerHandle& R)
			{
				// Sort bodies from root to leaf
				return L.GetConstraintLevel() < R.GetConstraintLevel();
			});

		if (Settings.ApplyPushOutPairIterations > 0)
<<<<<<< HEAD
		{
			for (FConstraintContainerHandle* ConstraintHandle : SortedConstraintHandles)
			{
				ProjectPosition_GaussSiedel(Dt, ConstraintHandle->GetConstraintIndex(), Settings.ApplyPushOutPairIterations, It, NumIts);
			}
		}

		if (PostProjectCallback != nullptr)
		{
=======
		{
			if (ChaosJoint_UseCholeskySolver)
			{
				// TODO
			}
			else
			{
				for (FConstraintContainerHandle* ConstraintHandle : SortedConstraintHandles)
				{
					ProjectPosition_GaussSiedel(Dt, ConstraintHandle->GetConstraintIndex(), Settings.ApplyPushOutPairIterations, It, NumIts);
				}
			}
		}

		if (PostProjectCallback != nullptr)
		{
>>>>>>> fa8a8d0d
			PostProjectCallback(Dt, SortedConstraintHandles);
		}

		return bNeedsAnotherIteration;
	}

	//////////////////////////////////////////////////////////////////////////
	//
	// End Graph API Solver.
	//
	//////////////////////////////////////////////////////////////////////////


	//////////////////////////////////////////////////////////////////////////
	//
	// Begin single-particle solve methods used by APIs
	//
	//////////////////////////////////////////////////////////////////////////

	void FPBDJointConstraints::UpdateParticleState(TPBDRigidParticleHandle<FReal, 3>* Rigid, const FReal Dt, const FVec3& P, const FRotation3& Q, const bool bUpdateVelocity)
	{
		if ((Rigid != nullptr) && (Rigid->ObjectState() == EObjectStateType::Dynamic))
		{
			if (bUpdateVelocity && (Dt > SMALL_NUMBER))
			{
				FVec3 PCoM = FParticleUtilities::GetCoMWorldPosition(Rigid);
				FRotation3 QCoM = FParticleUtilities::GetCoMWorldRotation(Rigid);
				FVec3 DV = FVec3::CalculateVelocity(PCoM, P, Dt);
				FVec3 DW = FRotation3::CalculateAngularVelocity(QCoM, Q, Dt);
				Rigid->SetV(Rigid->V() + DV);
				Rigid->SetW(Rigid->W() + DW);
			}
			FParticleUtilities::SetCoMWorldTransform(Rigid, P, Q);
		}
	}


	void FPBDJointConstraints::UpdateParticleState(TPBDRigidParticleHandle<FReal, 3>* Rigid, const FReal Dt, const FVec3& P, const FRotation3& Q, const FVec3& V, const FVec3& W)
	{
		if ((Rigid != nullptr) && (Rigid->ObjectState() == EObjectStateType::Dynamic))
<<<<<<< HEAD
		{
			FParticleUtilities::SetCoMWorldTransform(Rigid, P, Q);
			Rigid->SetV(V);
			Rigid->SetW(W);
=======
		{
			FParticleUtilities::SetCoMWorldTransform(Rigid, P, Q);
			Rigid->SetV(V);
			Rigid->SetW(W);
		}
	}


	// This position solver solves all (active) inner position and angular constraints simultaneously by building the Jacobian and solving [JMJt].DX = C
	// where DX(6x1) are the unknown position and rotation corrections, C(Nx1) is the current constraint error, J(Nx6) the Jacobian, M(6x6) the inverse mass matrix, 
	// and N the number of active constraints. "Active constraints" are all bilateral constraints plus any violated unilateral constraints.
	void FPBDJointConstraints::SolvePosition_Cholesky(const FReal Dt, const int32 ConstraintIndex, const int32 NumPairIts, const int32 It, const int32 NumIts)
	{
		const TVector<TGeometryParticleHandle<FReal, 3>*, 2>& Constraint = ConstraintParticles[ConstraintIndex];
		UE_LOG(LogChaosJoint, VeryVerbose, TEXT("Solve Joint Constraint %d %s %s (dt = %f; it = %d / %d)"), ConstraintIndex, *Constraint[0]->ToString(), *Constraint[1]->ToString(), Dt, It, NumIts);

		const FPBDJointSettings& JointSettings = ConstraintSettings[ConstraintIndex];
		const FTransformPair& JointFrames = ConstraintFrames[ConstraintIndex];

		int32 Index0, Index1;
		GetConstrainedParticleIndices(ConstraintIndex, Index0, Index1);
		TGenericParticleHandle<FReal, 3> Particle0 = TGenericParticleHandle<FReal, 3>(ConstraintParticles[ConstraintIndex][Index0]);
		TGenericParticleHandle<FReal, 3> Particle1 = TGenericParticleHandle<FReal, 3>(ConstraintParticles[ConstraintIndex][Index1]);

		FJointSolverCholesky Solver;
		Solver.InitConstraints(
			Dt, 
			Settings, 
			JointSettings, 
			FParticleUtilities::GetCoMWorldPosition(Particle0),
			FParticleUtilities::GetCoMWorldRotation(Particle0),
			FParticleUtilities::GetCoMWorldPosition(Particle1),
			FParticleUtilities::GetCoMWorldRotation(Particle1),
			Particle0->InvM(), 
			Particle0->InvI(), 
			Particle1->InvM(), 
			Particle1->InvI(), 
			FParticleUtilities::ParticleLocalToCoMLocal(Particle0, JointFrames[Index0]),
			FParticleUtilities::ParticleLocalToCoMLocal(Particle1, JointFrames[Index1]));
		
		for (int32 PairIt = 0; PairIt < NumPairIts; ++PairIt)
		{
			Solver.ApplyDrives(Dt, JointSettings);
			Solver.ApplyConstraints(Dt, JointSettings);
>>>>>>> fa8a8d0d
		}
	}


	// This position solver iterates over each of the inner constraints (position, twist, swing) and solves them independently.
	// This will converge slowly in some cases, particularly where resolving angular constraints violates position constraints and vice versa.
	void FPBDJointConstraints::SolvePosition_GaussSiedel(const FReal Dt, const int32 ConstraintIndex, const int32 NumPairIts, const int32 It, const int32 NumIts)
	{
		const TVector<TGeometryParticleHandle<FReal, 3>*, 2>& Constraint = ConstraintParticles[ConstraintIndex];
		UE_LOG(LogChaosJoint, VeryVerbose, TEXT("Solve Joint Constraint %d %s %s (dt = %f; it = %d / %d)"), ConstraintIndex, *Constraint[0]->ToString(), *Constraint[1]->ToString(), Dt, It, NumIts);

		const FPBDJointSettings& JointSettings = ConstraintSettings[ConstraintIndex];
		FJointSolverGaussSeidel& Solver = ConstraintSolvers[ConstraintIndex];

		int32 Index0, Index1;
		GetConstrainedParticleIndices(ConstraintIndex, Index0, Index1);
		TGenericParticleHandle<FReal, 3> Particle0 = TGenericParticleHandle<FReal, 3>(ConstraintParticles[ConstraintIndex][Index0]);
		TGenericParticleHandle<FReal, 3> Particle1 = TGenericParticleHandle<FReal, 3>(ConstraintParticles[ConstraintIndex][Index1]);

		Solver.Update(
			Dt,
			FParticleUtilities::GetCoMWorldPosition(Particle0),
			FParticleUtilities::GetCoMWorldRotation(Particle0),
			Particle0->V(),
			Particle0->W(),
			FParticleUtilities::GetCoMWorldPosition(Particle1),
			FParticleUtilities::GetCoMWorldRotation(Particle1),
			Particle1->V(),
			Particle1->W());

		for (int32 PairIt = 0; PairIt < NumPairIts; ++PairIt)
		{
			Solver.ApplyConstraints(Dt, Settings, JointSettings);
			Solver.ApplyDrives(Dt, Settings, JointSettings);
		}

		UpdateParticleState(Particle0->CastToRigidParticle(), Dt, Solver.GetP(0), Solver.GetQ(0));
		UpdateParticleState(Particle1->CastToRigidParticle(), Dt, Solver.GetP(1), Solver.GetQ(1));
	}

	void FPBDJointConstraints::ProjectPosition_GaussSiedel(const FReal Dt, const int32 ConstraintIndex, const int32 NumPairIts, const int32 It, const int32 NumIts)
	{
		const TVector<TGeometryParticleHandle<FReal, 3>*, 2>& Constraint = ConstraintParticles[ConstraintIndex];
		UE_LOG(LogChaosJoint, VeryVerbose, TEXT("Solve Joint Constraint %d %s %s (dt = %f; it = %d / %d)"), ConstraintIndex, *Constraint[0]->ToString(), *Constraint[1]->ToString(), Dt, It, NumIts);

		const FPBDJointSettings& JointSettings = ConstraintSettings[ConstraintIndex];
		FJointSolverGaussSeidel& Solver = ConstraintSolvers[ConstraintIndex];

		int32 Index0, Index1;
		GetConstrainedParticleIndices(ConstraintIndex, Index0, Index1);
		TGenericParticleHandle<FReal, 3> Particle0 = TGenericParticleHandle<FReal, 3>(ConstraintParticles[ConstraintIndex][Index0]);
		TGenericParticleHandle<FReal, 3> Particle1 = TGenericParticleHandle<FReal, 3>(ConstraintParticles[ConstraintIndex][Index1]);

		Solver.Update(
			Dt,
			FParticleUtilities::GetCoMWorldPosition(Particle0),
			FParticleUtilities::GetCoMWorldRotation(Particle0),
			Particle0->V(),
			Particle0->W(),
			FParticleUtilities::GetCoMWorldPosition(Particle1),
			FParticleUtilities::GetCoMWorldRotation(Particle1),
			Particle1->V(),
			Particle1->W());

		for (int32 PairIt = 0; PairIt < NumPairIts; ++PairIt)
		{
			Solver.ApplyProjections(Dt, Settings, JointSettings);
		}

		UpdateParticleState(Particle0->CastToRigidParticle(), Dt, Solver.GetP(0), Solver.GetQ(0), Solver.GetV(0), Solver.GetW(0));
		UpdateParticleState(Particle1->CastToRigidParticle(), Dt, Solver.GetP(1), Solver.GetQ(1), Solver.GetV(1), Solver.GetW(1));
	}
}

namespace Chaos
{
	template class TContainerConstraintHandle<FPBDJointConstraints>;
}<|MERGE_RESOLUTION|>--- conflicted
+++ resolved
@@ -2,10 +2,6 @@
 #include "Chaos/PBDJointConstraints.h"
 #include "Chaos/ChaosDebugDraw.h"
 #include "Chaos/DebugDrawQueue.h"
-<<<<<<< HEAD
-=======
-#include "Chaos/Joint/PBDJointSolverCholesky.h"
->>>>>>> fa8a8d0d
 #include "Chaos/Joint/PBDJointSolverGaussSeidel.h"
 #include "Chaos/Particle/ParticleUtilities.h"
 #include "Chaos/ParticleHandle.h"
@@ -18,23 +14,14 @@
 
 //#pragma optimize("", off)
 
+bool bChaos_Joint_EarlyOut_Enabled = true;
+FAutoConsoleVariableRef CVarChaosJointEarlyOutEnabled(TEXT("p.Chaos.Joint.EarlyOut"), bChaos_Joint_EarlyOut_Enabled, TEXT("Whether to iterating when joints report being solved"));
+
 namespace Chaos
 {
-<<<<<<< HEAD
 	DECLARE_CYCLE_STAT(TEXT("Joints::Sort"), STAT_Joints_Sort, STATGROUP_ChaosJoint);
 	DECLARE_CYCLE_STAT(TEXT("Joints::Apply"), STAT_Joints_Apply, STATGROUP_ChaosJoint);
 	DECLARE_CYCLE_STAT(TEXT("Joints::ApplyPushOut"), STAT_Joints_ApplyPushOut, STATGROUP_ChaosJoint);
-=======
-	DECLARE_CYCLE_STAT(TEXT("TPBDJointConstraints::Sort"), STAT_Joints_Sort, STATGROUP_Chaos);
-	DECLARE_CYCLE_STAT(TEXT("TPBDJointConstraints::Apply"), STAT_Joints_Apply, STATGROUP_Chaos);
-	DECLARE_CYCLE_STAT(TEXT("TPBDJointConstraints::ApplyPushOut"), STAT_Joints_ApplyPushOut, STATGROUP_Chaos);
-	DECLARE_CYCLE_STAT(TEXT("TPBDJointConstraints::SolveCholesky"), STAT_Joints_Solve_Cholesky, STATGROUP_Chaos);
-	DECLARE_CYCLE_STAT(TEXT("TPBDJointConstraints::SolveGaussSeidel"), STAT_Joints_Solve_GaussSeidel, STATGROUP_Chaos);
-
-	bool ChaosJoint_UseCholeskySolver = false;
-	FAutoConsoleVariableRef CVarChaosImmPhysDeltaTime(TEXT("p.Chaos.Joint.UseCholeskySolver"), ChaosJoint_UseCholeskySolver, TEXT("Whether to use the new solver"));
-
->>>>>>> fa8a8d0d
 
 	//
 	// Constraint Handle
@@ -170,6 +157,8 @@
 		: ApplyPairIterations(1)
 		, ApplyPushOutPairIterations(1)
 		, SwingTwistAngleTolerance(1.0e-6f)
+		, PositionTolerance(0)
+		, AngleTolerance(0)
 		, MinParentMassRatio(0)
 		, MaxInertiaRatio(0)
 		, AngularConstraintPositionCorrection(1.0f)
@@ -202,7 +191,6 @@
 		, bRequiresSort(false)
 		, PreApplyCallback(nullptr)
 		, PostApplyCallback(nullptr)
-		, bRequiresSort(false)
 	{
 	}
 
@@ -427,11 +415,7 @@
 		ConstraintStates[ConstraintIndex].ParticleLevels = ParticleLevels;
 		bRequiresSort = bRequiresSort || (NewLevel != PreviousLevel);
 	}
-<<<<<<< HEAD
-	
-=======
-
->>>>>>> fa8a8d0d
+	
 
 	void FPBDJointConstraints::UpdatePositionBasedState(const FReal Dt)
 	{
@@ -440,17 +424,11 @@
 			SortConstraints();
 			bRequiresSort = false;
 		}
-<<<<<<< HEAD
-=======
-
-		PrepareConstraints(Dt);
->>>>>>> fa8a8d0d
 	}
 
 
 	void FPBDJointConstraints::PrepareConstraints(FReal Dt)
 	{
-<<<<<<< HEAD
 		ConstraintSolvers.SetNum(NumConstraints());
 		for (int32 ConstraintIndex = 0; ConstraintIndex < NumConstraints(); ++ConstraintIndex)
 		{
@@ -484,38 +462,6 @@
 	void FPBDJointConstraints::UnprepareConstraints(FReal Dt)
 	{
 		ConstraintSolvers.Empty();
-=======
-		if (!ChaosJoint_UseCholeskySolver)
-		{
-			ConstraintSolvers.SetNum(NumConstraints());
-			for (int32 ConstraintIndex = 0; ConstraintIndex < NumConstraints(); ++ConstraintIndex)
-			{
-				const FPBDJointSettings& JointSettings = ConstraintSettings[ConstraintIndex];
-				const FTransformPair& JointFrames = ConstraintFrames[ConstraintIndex];
-				FJointSolverGaussSeidel& Solver = ConstraintSolvers[ConstraintIndex];
-
-				int32 Index0, Index1;
-				GetConstrainedParticleIndices(ConstraintIndex, Index0, Index1);
-				TGenericParticleHandle<FReal, 3> Particle0 = TGenericParticleHandle<FReal, 3>(ConstraintParticles[ConstraintIndex][Index0]);
-				TGenericParticleHandle<FReal, 3> Particle1 = TGenericParticleHandle<FReal, 3>(ConstraintParticles[ConstraintIndex][Index1]);
-
-				Solver.Init(
-					Dt,
-					Settings,
-					JointSettings,
-					FParticleUtilitiesXR::GetCoMWorldPosition(Particle0),	// Prev position
-					FParticleUtilitiesXR::GetCoMWorldPosition(Particle1),	// Prev position
-					FParticleUtilitiesXR::GetCoMWorldRotation(Particle0),	// Prev rotation
-					FParticleUtilitiesXR::GetCoMWorldRotation(Particle1),	// Prev rotation
-					Particle0->InvM(),
-					Particle0->InvI().GetDiagonal(),
-					Particle1->InvM(),
-					Particle1->InvI().GetDiagonal(),
-					FParticleUtilities::ParticleLocalToCoMLocal(Particle0, JointFrames[Index0]),
-					FParticleUtilities::ParticleLocalToCoMLocal(Particle1, JointFrames[Index1]));
-			}
-		}
->>>>>>> fa8a8d0d
 	}
 
 	
@@ -553,31 +499,16 @@
 			PreApplyCallback(Dt, Handles);
 		}
 
+		FJointSolverResult NetResult;
 		if (Settings.ApplyPairIterations > 0)
 		{
-<<<<<<< HEAD
 			for (int32 ConstraintIndex = 0; ConstraintIndex < NumConstraints(); ++ConstraintIndex)
 			{
-				SolvePosition_GaussSiedel(Dt, ConstraintIndex, Settings.ApplyPairIterations, It, NumIts);
-=======
-			if (ChaosJoint_UseCholeskySolver)
-			{
-				SCOPE_CYCLE_COUNTER(STAT_Joints_Solve_Cholesky);
-				for (int32 ConstraintIndex = 0; ConstraintIndex < NumConstraints(); ++ConstraintIndex)
-				{
-					SolvePosition_Cholesky(Dt, ConstraintIndex, Settings.ApplyPairIterations, It, NumIts);
-				}
+				NetResult += SolvePosition_GaussSiedel(Dt, ConstraintIndex, Settings.ApplyPairIterations, It, NumIts);
 			}
-			else
-			{
-				SCOPE_CYCLE_COUNTER(STAT_Joints_Solve_GaussSeidel);
-				for (int32 ConstraintIndex = 0; ConstraintIndex < NumConstraints(); ++ConstraintIndex)
-				{
-					SolvePosition_GaussSiedel(Dt, ConstraintIndex, Settings.ApplyPairIterations, It, NumIts);
-				}
->>>>>>> fa8a8d0d
-			}
-		}
+		}
+
+		//UE_LOG(LogChaosJoint, Warning, TEXT("Apply %d / %d Active %d / %d"), It, NumIts, NetResult.GetNumActive(), NetResult.GetNumActive() + NetResult.GetNumSolved());
 
 		if (PostApplyCallback != nullptr)
 		{
@@ -592,35 +523,19 @@
 		// @todo(ccaulfield): track whether we are sufficiently solved
 		bool bNeedsAnotherIteration = true;
 
+		FJointSolverResult NetResult;
 		if (Settings.ApplyPushOutPairIterations > 0)
-<<<<<<< HEAD
 		{
 			for (int32 ConstraintIndex = 0; ConstraintIndex < NumConstraints(); ++ConstraintIndex)
 			{
-				ProjectPosition_GaussSiedel(Dt, ConstraintIndex, Settings.ApplyPushOutPairIterations, It, NumIts);
+				NetResult += ProjectPosition_GaussSiedel(Dt, ConstraintIndex, Settings.ApplyPushOutPairIterations, It, NumIts);
 			}
 		}
 
+		//UE_LOG(LogChaosJoint, Warning, TEXT("Push  %d / %d Active %d / %d"), It, NumIts, NetResult.GetNumActive(), NetResult.GetNumActive() + NetResult.GetNumSolved());
+
 		if (PostProjectCallback != nullptr)
 		{
-=======
-		{
-			if (ChaosJoint_UseCholeskySolver)
-			{
-				// TODO
-			}
-			else
-			{
-				for (int32 ConstraintIndex = 0; ConstraintIndex < NumConstraints(); ++ConstraintIndex)
-				{
-					ProjectPosition_GaussSiedel(Dt, ConstraintIndex, Settings.ApplyPushOutPairIterations, It, NumIts);
-				}
-			}
-		}
-
-		if (PostProjectCallback != nullptr)
-		{
->>>>>>> fa8a8d0d
 			PostProjectCallback(Dt, Handles);
 		}
 
@@ -664,27 +579,9 @@
 
 		if (Settings.ApplyPairIterations > 0)
 		{
-<<<<<<< HEAD
 			for (FConstraintContainerHandle* ConstraintHandle : SortedConstraintHandles)
 			{
 				SolvePosition_GaussSiedel(Dt, ConstraintHandle->GetConstraintIndex(), Settings.ApplyPairIterations, It, NumIts);
-=======
-			if (ChaosJoint_UseCholeskySolver)
-			{
-				SCOPE_CYCLE_COUNTER(STAT_Joints_Solve_Cholesky);
-				for (FConstraintContainerHandle* ConstraintHandle : SortedConstraintHandles)
-				{
-					SolvePosition_Cholesky(Dt, ConstraintHandle->GetConstraintIndex(), Settings.ApplyPairIterations, It, NumIts);
-				}
-			}
-			else
-			{
-				SCOPE_CYCLE_COUNTER(STAT_Joints_Solve_GaussSeidel);
-				for (FConstraintContainerHandle* ConstraintHandle : SortedConstraintHandles)
-				{
-					SolvePosition_GaussSiedel(Dt, ConstraintHandle->GetConstraintIndex(), Settings.ApplyPairIterations, It, NumIts);
-				}
->>>>>>> fa8a8d0d
 			}
 		}
 
@@ -710,7 +607,6 @@
 			});
 
 		if (Settings.ApplyPushOutPairIterations > 0)
-<<<<<<< HEAD
 		{
 			for (FConstraintContainerHandle* ConstraintHandle : SortedConstraintHandles)
 			{
@@ -720,24 +616,6 @@
 
 		if (PostProjectCallback != nullptr)
 		{
-=======
-		{
-			if (ChaosJoint_UseCholeskySolver)
-			{
-				// TODO
-			}
-			else
-			{
-				for (FConstraintContainerHandle* ConstraintHandle : SortedConstraintHandles)
-				{
-					ProjectPosition_GaussSiedel(Dt, ConstraintHandle->GetConstraintIndex(), Settings.ApplyPushOutPairIterations, It, NumIts);
-				}
-			}
-		}
-
-		if (PostProjectCallback != nullptr)
-		{
->>>>>>> fa8a8d0d
 			PostProjectCallback(Dt, SortedConstraintHandles);
 		}
 
@@ -757,85 +635,83 @@
 	//
 	//////////////////////////////////////////////////////////////////////////
 
-	void FPBDJointConstraints::UpdateParticleState(TPBDRigidParticleHandle<FReal, 3>* Rigid, const FReal Dt, const FVec3& P, const FRotation3& Q, const bool bUpdateVelocity)
+	void FPBDJointConstraints::UpdateParticleState(TPBDRigidParticleHandle<FReal, 3>* Rigid, const FReal Dt, const FVec3& PrevP, const FRotation3& PrevQ, const FVec3& P, const FRotation3& Q, const bool bUpdateVelocity)
 	{
 		if ((Rigid != nullptr) && (Rigid->ObjectState() == EObjectStateType::Dynamic))
 		{
+			FParticleUtilities::SetCoMWorldTransform(Rigid, P, Q);
 			if (bUpdateVelocity && (Dt > SMALL_NUMBER))
 			{
-				FVec3 PCoM = FParticleUtilities::GetCoMWorldPosition(Rigid);
-				FRotation3 QCoM = FParticleUtilities::GetCoMWorldRotation(Rigid);
-				FVec3 DV = FVec3::CalculateVelocity(PCoM, P, Dt);
-				FVec3 DW = FRotation3::CalculateAngularVelocity(QCoM, Q, Dt);
+				const FVec3 DV = FVec3::CalculateVelocity(PrevP, P, Dt);
+				const FVec3 DW = FRotation3::CalculateAngularVelocity(PrevQ, Q, Dt);
 				Rigid->SetV(Rigid->V() + DV);
 				Rigid->SetW(Rigid->W() + DW);
 			}
-			FParticleUtilities::SetCoMWorldTransform(Rigid, P, Q);
-		}
-	}
-
-
-	void FPBDJointConstraints::UpdateParticleState(TPBDRigidParticleHandle<FReal, 3>* Rigid, const FReal Dt, const FVec3& P, const FRotation3& Q, const FVec3& V, const FVec3& W)
+		}
+	}
+
+
+	void FPBDJointConstraints::UpdateParticleStateExplicit(TPBDRigidParticleHandle<FReal, 3>* Rigid, const FReal Dt, const FVec3& P, const FRotation3& Q, const FVec3& V, const FVec3& W)
 	{
 		if ((Rigid != nullptr) && (Rigid->ObjectState() == EObjectStateType::Dynamic))
-<<<<<<< HEAD
 		{
 			FParticleUtilities::SetCoMWorldTransform(Rigid, P, Q);
 			Rigid->SetV(V);
 			Rigid->SetW(W);
-=======
-		{
-			FParticleUtilities::SetCoMWorldTransform(Rigid, P, Q);
-			Rigid->SetV(V);
-			Rigid->SetW(W);
-		}
-	}
-
-
-	// This position solver solves all (active) inner position and angular constraints simultaneously by building the Jacobian and solving [JMJt].DX = C
-	// where DX(6x1) are the unknown position and rotation corrections, C(Nx1) is the current constraint error, J(Nx6) the Jacobian, M(6x6) the inverse mass matrix, 
-	// and N the number of active constraints. "Active constraints" are all bilateral constraints plus any violated unilateral constraints.
-	void FPBDJointConstraints::SolvePosition_Cholesky(const FReal Dt, const int32 ConstraintIndex, const int32 NumPairIts, const int32 It, const int32 NumIts)
+		}
+	}
+
+
+	// This position solver iterates over each of the inner constraints (position, twist, swing) and solves them independently.
+	// This will converge slowly in some cases, particularly where resolving angular constraints violates position constraints and vice versa.
+	FJointSolverResult FPBDJointConstraints::SolvePosition_GaussSiedel(const FReal Dt, const int32 ConstraintIndex, const int32 NumPairIts, const int32 It, const int32 NumIts)
 	{
 		const TVector<TGeometryParticleHandle<FReal, 3>*, 2>& Constraint = ConstraintParticles[ConstraintIndex];
 		UE_LOG(LogChaosJoint, VeryVerbose, TEXT("Solve Joint Constraint %d %s %s (dt = %f; it = %d / %d)"), ConstraintIndex, *Constraint[0]->ToString(), *Constraint[1]->ToString(), Dt, It, NumIts);
 
 		const FPBDJointSettings& JointSettings = ConstraintSettings[ConstraintIndex];
-		const FTransformPair& JointFrames = ConstraintFrames[ConstraintIndex];
+		FJointSolverGaussSeidel& Solver = ConstraintSolvers[ConstraintIndex];
 
 		int32 Index0, Index1;
 		GetConstrainedParticleIndices(ConstraintIndex, Index0, Index1);
 		TGenericParticleHandle<FReal, 3> Particle0 = TGenericParticleHandle<FReal, 3>(ConstraintParticles[ConstraintIndex][Index0]);
 		TGenericParticleHandle<FReal, 3> Particle1 = TGenericParticleHandle<FReal, 3>(ConstraintParticles[ConstraintIndex][Index1]);
 
-		FJointSolverCholesky Solver;
-		Solver.InitConstraints(
-			Dt, 
-			Settings, 
-			JointSettings, 
-			FParticleUtilities::GetCoMWorldPosition(Particle0),
-			FParticleUtilities::GetCoMWorldRotation(Particle0),
-			FParticleUtilities::GetCoMWorldPosition(Particle1),
-			FParticleUtilities::GetCoMWorldRotation(Particle1),
-			Particle0->InvM(), 
-			Particle0->InvI(), 
-			Particle1->InvM(), 
-			Particle1->InvI(), 
-			FParticleUtilities::ParticleLocalToCoMLocal(Particle0, JointFrames[Index0]),
-			FParticleUtilities::ParticleLocalToCoMLocal(Particle1, JointFrames[Index1]));
-		
+		const FVec3 P0 = FParticleUtilities::GetCoMWorldPosition(Particle0);
+		const FRotation3 Q0 = FParticleUtilities::GetCoMWorldRotation(Particle0);
+		const FVec3 P1 = FParticleUtilities::GetCoMWorldPosition(Particle1);
+		const FRotation3 Q1 = FParticleUtilities::GetCoMWorldRotation(Particle1);
+
+		Solver.Update(
+			Dt,
+			P0,
+			Q0,
+			Particle0->V(),
+			Particle0->W(),
+			P1,
+			Q1,
+			Particle1->V(),
+			Particle1->W());
+
+		FJointSolverResult NetResult;
 		for (int32 PairIt = 0; PairIt < NumPairIts; ++PairIt)
 		{
-			Solver.ApplyDrives(Dt, JointSettings);
-			Solver.ApplyConstraints(Dt, JointSettings);
->>>>>>> fa8a8d0d
-		}
-	}
-
-
-	// This position solver iterates over each of the inner constraints (position, twist, swing) and solves them independently.
-	// This will converge slowly in some cases, particularly where resolving angular constraints violates position constraints and vice versa.
-	void FPBDJointConstraints::SolvePosition_GaussSiedel(const FReal Dt, const int32 ConstraintIndex, const int32 NumPairIts, const int32 It, const int32 NumIts)
+			NetResult += Solver.ApplyConstraints(Dt, Settings, JointSettings);
+			NetResult +=  Solver.ApplyDrives(Dt, Settings, JointSettings);
+
+			if ((NetResult.GetNumActive() == 0) && bChaos_Joint_EarlyOut_Enabled)
+			{
+				break;
+			}
+		}
+
+		UpdateParticleState(Particle0->CastToRigidParticle(), Dt, P0, Q0, Solver.GetP(0), Solver.GetQ(0));
+		UpdateParticleState(Particle1->CastToRigidParticle(), Dt, P1, Q1, Solver.GetP(1), Solver.GetQ(1));
+
+		return NetResult;
+	}
+
+	FJointSolverResult FPBDJointConstraints::ProjectPosition_GaussSiedel(const FReal Dt, const int32 ConstraintIndex, const int32 NumPairIts, const int32 It, const int32 NumIts)
 	{
 		const TVector<TGeometryParticleHandle<FReal, 3>*, 2>& Constraint = ConstraintParticles[ConstraintIndex];
 		UE_LOG(LogChaosJoint, VeryVerbose, TEXT("Solve Joint Constraint %d %s %s (dt = %f; it = %d / %d)"), ConstraintIndex, *Constraint[0]->ToString(), *Constraint[1]->ToString(), Dt, It, NumIts);
@@ -859,47 +735,21 @@
 			Particle1->V(),
 			Particle1->W());
 
+		FJointSolverResult NetResult;
 		for (int32 PairIt = 0; PairIt < NumPairIts; ++PairIt)
 		{
-			Solver.ApplyConstraints(Dt, Settings, JointSettings);
-			Solver.ApplyDrives(Dt, Settings, JointSettings);
-		}
-
-		UpdateParticleState(Particle0->CastToRigidParticle(), Dt, Solver.GetP(0), Solver.GetQ(0));
-		UpdateParticleState(Particle1->CastToRigidParticle(), Dt, Solver.GetP(1), Solver.GetQ(1));
-	}
-
-	void FPBDJointConstraints::ProjectPosition_GaussSiedel(const FReal Dt, const int32 ConstraintIndex, const int32 NumPairIts, const int32 It, const int32 NumIts)
-	{
-		const TVector<TGeometryParticleHandle<FReal, 3>*, 2>& Constraint = ConstraintParticles[ConstraintIndex];
-		UE_LOG(LogChaosJoint, VeryVerbose, TEXT("Solve Joint Constraint %d %s %s (dt = %f; it = %d / %d)"), ConstraintIndex, *Constraint[0]->ToString(), *Constraint[1]->ToString(), Dt, It, NumIts);
-
-		const FPBDJointSettings& JointSettings = ConstraintSettings[ConstraintIndex];
-		FJointSolverGaussSeidel& Solver = ConstraintSolvers[ConstraintIndex];
-
-		int32 Index0, Index1;
-		GetConstrainedParticleIndices(ConstraintIndex, Index0, Index1);
-		TGenericParticleHandle<FReal, 3> Particle0 = TGenericParticleHandle<FReal, 3>(ConstraintParticles[ConstraintIndex][Index0]);
-		TGenericParticleHandle<FReal, 3> Particle1 = TGenericParticleHandle<FReal, 3>(ConstraintParticles[ConstraintIndex][Index1]);
-
-		Solver.Update(
-			Dt,
-			FParticleUtilities::GetCoMWorldPosition(Particle0),
-			FParticleUtilities::GetCoMWorldRotation(Particle0),
-			Particle0->V(),
-			Particle0->W(),
-			FParticleUtilities::GetCoMWorldPosition(Particle1),
-			FParticleUtilities::GetCoMWorldRotation(Particle1),
-			Particle1->V(),
-			Particle1->W());
-
-		for (int32 PairIt = 0; PairIt < NumPairIts; ++PairIt)
-		{
-			Solver.ApplyProjections(Dt, Settings, JointSettings);
-		}
-
-		UpdateParticleState(Particle0->CastToRigidParticle(), Dt, Solver.GetP(0), Solver.GetQ(0), Solver.GetV(0), Solver.GetW(0));
-		UpdateParticleState(Particle1->CastToRigidParticle(), Dt, Solver.GetP(1), Solver.GetQ(1), Solver.GetV(1), Solver.GetW(1));
+			NetResult = Solver.ApplyProjections(Dt, Settings, JointSettings);
+			
+			if ((NetResult.GetNumActive() == 0) && bChaos_Joint_EarlyOut_Enabled)
+			{
+				break;
+			}
+		}
+
+		UpdateParticleStateExplicit(Particle0->CastToRigidParticle(), Dt, Solver.GetP(0), Solver.GetQ(0), Solver.GetV(0), Solver.GetW(0));
+		UpdateParticleStateExplicit(Particle1->CastToRigidParticle(), Dt, Solver.GetP(1), Solver.GetQ(1), Solver.GetV(1), Solver.GetW(1));
+
+		return NetResult;
 	}
 }
 
