// Copyright Epic Games, Inc. All Rights Reserved.
#pragma once

#include "Chaos/Array.h"
#include "ImplicitObject.h"
#include "Box.h"
#include "TriangleMeshImplicitObject.h"
#include "ChaosArchive.h"
#include "Serialization/MemoryWriter.h"
#include "Math/NumericLimits.h"
#include "Templates/UnrealTypeTraits.h"
#include "UniformGrid.h"
#include "Utilities.h"
#include "UObject/ExternalPhysicsCustomObjectVersion.h"

namespace Chaos
{
	template<typename T>
	class THeightfieldRaycastVisitor;
	class FConvex;
}

namespace Chaos
{
	template<typename T>
	class CHAOS_API THeightField final : public FImplicitObject
	{
	public:
		using FImplicitObject::GetTypeName;

		THeightField(TArray<T>&& Height, TArray<uint8>&& InMaterialIndices, int32 InNumRows, int32 InNumCols, const TVector<T,3>& InScale);
		THeightField(TArrayView<const uint16> InHeights, TArrayView<uint8> InMaterialIndices, int32 InNumRows, int32 InNumCols, const TVector<T, 3>& InScale);
		THeightField(const THeightField& Other) = delete;
		THeightField(THeightField&& Other) = default;

		virtual ~THeightField() {}

		/** Support for editing a subsection of the heightfield */
		void EditHeights(TArrayView<T> InHeights, int32 InBeginRow, int32 InBeginCol, int32 InNumRows, int32 InNumCols);
		void EditHeights(TArrayView<const uint16> InHeights, int32 InBeginRow, int32 InBeginCol, int32 InNumRows, int32 InNumCols);
		T GetHeight(int32 InIndex) const;
		T GetHeight(int32 InX, int32 InY) const;
		T GetHeightAt(const TVector<T, 2>& InGridLocation) const;
		int32 GetNumRows() const { return GeomData.NumRows; }
		int32 GetNumCols() const { return GeomData.NumCols; }

		virtual T PhiWithNormal(const TVector<T, 3>& x, TVector<T, 3>& Normal) const
		{
			check(false);	//not supported yet - might support it in the future or we may change the interface
			return (T)0;
		}

		virtual bool Raycast(const TVector<T, 3>& StartPoint, const TVector<T, 3>& Dir, const T Length, const T Thickness, T& OutTime, TVector<T,3>& OutPosition, TVector<T,3>& OutNormal, int32& OutFaceIndex) const override;
		virtual bool Overlap(const TVector<T, 3>& Point, const T Thickness) const override;
		
		bool OverlapGeom(const TSphere<T, 3>& QueryGeom, const TRigidTransform<T, 3>& QueryTM, const T Thickness) const;
		bool OverlapGeom(const TBox<T, 3>& QueryGeom, const TRigidTransform<T, 3>& QueryTM, const T Thickness) const;
		bool OverlapGeom(const TCapsule<T>& QueryGeom, const TRigidTransform<T, 3>& QueryTM, const T Thickness) const;
		bool OverlapGeom(const FConvex& QueryGeom, const TRigidTransform<T, 3>& QueryTM, const T Thickness) const;
		bool OverlapGeom(const TImplicitObjectScaled<TSphere<T, 3>>& QueryGeom, const TRigidTransform<T, 3>& QueryTM, const T Thickness) const;
		bool OverlapGeom(const TImplicitObjectScaled<TBox<T, 3>>& QueryGeom, const TRigidTransform<T, 3>& QueryTM, const T Thickness) const;
		bool OverlapGeom(const TImplicitObjectScaled<TCapsule<T>>& QueryGeom, const TRigidTransform<T, 3>& QueryTM, const T Thickness) const;
		bool OverlapGeom(const TImplicitObjectScaled<FConvex>& QueryGeom, const TRigidTransform<T, 3>& QueryTM, const T Thickness) const;

		bool SweepGeom(const TSphere<T, 3>& QueryGeom, const TRigidTransform<T, 3>& StartTM, const TVector<T, 3>& Dir, const T Length, T& OutTime, TVector<T, 3>& OutPosition, TVector<T, 3>& OutNormal, int32& OutFaceIndex, const T Thickness = 0, bool bComputeMTD = false) const;
		bool SweepGeom(const TBox<T, 3>& QueryGeom, const TRigidTransform<T, 3>& StartTM, const TVector<T, 3>& Dir, const T Length, T& OutTime, TVector<T, 3>& OutPosition, TVector<T, 3>& OutNormal, int32& OutFaceIndex, const T Thickness = 0, bool bComputeMTD = false) const;
		bool SweepGeom(const TCapsule<T>& QueryGeom, const TRigidTransform<T, 3>& StartTM, const TVector<T, 3>& Dir, const T Length, T& OutTime, TVector<T, 3>& OutPosition, TVector<T, 3>& OutNormal, int32& OutFaceIndex, const T Thickness = 0, bool bComputeMTD = false) const;
		bool SweepGeom(const FConvex& QueryGeom, const TRigidTransform<T, 3>& StartTM, const TVector<T, 3>& Dir, const T Length, T& OutTime, TVector<T, 3>& OutPosition, TVector<T, 3>& OutNormal, int32& OutFaceIndex, const T Thickness = 0, bool bComputeMTD = false) const;
		bool SweepGeom(const TImplicitObjectScaled<TSphere<T, 3>>& QueryGeom, const TRigidTransform<T, 3>& StartTM, const TVector<T, 3>& Dir, const T Length, T& OutTime, TVector<T, 3>& OutPosition, TVector<T, 3>& OutNormal, int32& OutFaceIndex, const T Thickness = 0, bool bComputeMTD = false) const;
		bool SweepGeom(const TImplicitObjectScaled<TBox<T, 3>>& QueryGeom, const TRigidTransform<T, 3>& StartTM, const TVector<T, 3>& Dir, const T Length, T& OutTime, TVector<T, 3>& OutPosition, TVector<T, 3>& OutNormal, int32& OutFaceIndex, const T Thickness = 0, bool bComputeMTD = false) const;
		bool SweepGeom(const TImplicitObjectScaled<TCapsule<T>>& QueryGeom, const TRigidTransform<T, 3>& StartTM, const TVector<T, 3>& Dir, const T Length, T& OutTime, TVector<T, 3>& OutPosition, TVector<T, 3>& OutNormal, int32& OutFaceIndex, const T Thickness = 0, bool bComputeMTD = false) const;
		bool SweepGeom(const TImplicitObjectScaled<FConvex>& QueryGeom, const TRigidTransform<T, 3>& StartTM, const TVector<T, 3>& Dir, const T Length, T& OutTime, TVector<T, 3>& OutPosition, TVector<T, 3>& OutNormal, int32& OutFaceIndex, const T Thickness = 0, bool bComputeMTD = false) const;

		bool GJKContactPoint(const TBox<T, 3>& QueryGeom, const TRigidTransform<T, 3>& QueryTM, const T Thickness, TVector<T, 3>& ContactLocation, TVector<T, 3>& ContactNormal, T& ContactPhi) const;
		bool GJKContactPoint(const TSphere<T, 3>& QueryGeom, const TRigidTransform<T, 3>& QueryTM, const T Thickness, TVector<T, 3>& ContactLocation, TVector<T, 3>& ContactNormal, T& ContactPhi) const;
		bool GJKContactPoint(const TCapsule<T>& QueryGeom, const TRigidTransform<T, 3>& QueryTM, const T Thickness, TVector<T, 3>& ContactLocation, TVector<T, 3>& ContactNormal, T& ContactPhi) const;
		bool GJKContactPoint(const FConvex& QueryGeom, const TRigidTransform<T, 3>& QueryTM, const T Thickness, TVector<T, 3>& ContactLocation, TVector<T, 3>& ContactNormal, T& ContactPhi) const;
		bool GJKContactPoint(const TImplicitObjectScaled<TBox<T, 3>>& QueryGeom, const TRigidTransform<T, 3>& QueryTM, const T Thickness, TVector<T, 3>& ContactLocation, TVector<T, 3>& ContactNormal, T& ContactPhi) const;
		bool GJKContactPoint(const TImplicitObjectScaled<TSphere<T, 3>>& QueryGeom, const TRigidTransform<T, 3>& QueryTM, const T Thickness, TVector<T, 3>& ContactLocation, TVector<T, 3>& ContactNormal, T& ContactPhi) const;
		bool GJKContactPoint(const TImplicitObjectScaled<TCapsule<T>>& QueryGeom, const TRigidTransform<T, 3>& QueryTM, const T Thickness, TVector<T, 3>& ContactLocation, TVector<T, 3>& ContactNormal, T& ContactPhi) const;
		bool GJKContactPoint(const TImplicitObjectScaled<FConvex>& QueryGeom, const TRigidTransform<T, 3>& QueryTM, const T Thickness, TVector<T, 3>& ContactLocation, TVector<T, 3>& ContactNormal, T& ContactPhi) const;


		virtual int32 FindMostOpposingFace(const TVector<T, 3>& Position, const TVector<T, 3>& UnitDir, int32 HintFaceIndex, T SearchDist) const override;
		virtual TVector<T, 3> FindGeometryOpposingNormal(const TVector<T, 3>& DenormDir, int32 FaceIndex, const TVector<T, 3>& OriginalNormal) const override;




		virtual uint16 GetMaterialIndex(uint32 HintIndex) const override
		{
			ensure(GeomData.MaterialIndices.Num() > 0);

			// If we've only got a default
			if(GeomData.MaterialIndices.Num() == 1)
			{
				return GeomData.MaterialIndices[0];
			}
			else
			{
				// We store per cell for materials, so change to cell index
				int32 CellIndex = HintIndex / 2;
				if(ensure(GeomData.MaterialIndices.IsValidIndex(CellIndex)))
				{
					return GeomData.MaterialIndices[CellIndex];
				}
			}

			return 0;
		}

		virtual const TAABB<T, 3> BoundingBox() const
		{
			CachedBounds = TAABB<T, 3>(LocalBounds.Min() * GeomData.Scale, LocalBounds.Max() * GeomData.Scale);
			return CachedBounds;
		}

		virtual uint32 GetTypeHash() const override
		{
			TArray<uint8> Bytes;
			FMemoryWriter Writer(Bytes);
			FChaosArchive ChaosAr(Writer);

			// Saving to an archive is a const operation, but must be non-const
			// to support loading. Cast const away here to get bytes written
			const_cast<THeightField<T>*>(this)->Serialize(ChaosAr);

			return FCrc::MemCrc32(Bytes.GetData(), Bytes.GetAllocatedSize());
		}

		static constexpr EImplicitObjectType StaticType()
		{
			return ImplicitObjectType::HeightField;
		}

		virtual void Serialize(FChaosArchive& Ar) override
		{
			FChaosArchiveScopedMemory ScopedMemory(Ar, GetTypeName());
			FImplicitObject::SerializeImp(Ar);
			
			GeomData.Serialize(Ar);

			Ar.UsingCustomVersion(FExternalPhysicsCustomObjectVersion::GUID);
			if (Ar.CustomVer(FExternalPhysicsCustomObjectVersion::GUID) >= FExternalPhysicsCustomObjectVersion::HeightfieldData)
			{
				Ar << FlatGrid;
				Ar << FlattenedBounds.Min;
				Ar << FlattenedBounds.Max;
				TBox<FReal, 3>::SerializeAsAABB(Ar, LocalBounds);
			}
			else
			{
				CalcBounds();
			}
			

			if(Ar.IsLoading())
			{
				BuildQueryData();
				BoundingBox();	//temp hack to initialize cache
			}
		}

		void SetScale(const TVector<T, 3>& InScale)
		{
			GeomData.Scale = InScale;
		}

		template<typename InStorageType, typename InRealType>
		struct FData
		{
			// For ease of access through typedefs
			using StorageType = InStorageType;
			using RealType = InRealType;

			// Only supporting unsigned int types for the height range - really no difference using
			// this or signed but this is a little nicer overall
			static_assert(TIsSame<StorageType, uint8>::Value || 
				TIsSame<StorageType, uint16>::Value || 
				TIsSame<StorageType, uint32>::Value || 
				TIsSame<StorageType, uint64>::Value,
				"Expected unsigned integer type for heightfield data storage");

			// Data sizes to validate during serialization
			static constexpr int32 RealSize = sizeof(RealType);
			static constexpr int32 StorageSize = sizeof(StorageType);

			// Range of the chosen type (unsigned so Min is always 0)
			static constexpr int32 StorageRange = TNumericLimits<StorageType>::Max();

			// Heights in the chosen format. final placement of the vertex will be at
			// MinValue + Heights[Index] * HeightPerUnit
			// With HeightPerUnit being the range of the min/max realtype values of
			// the heightfield divided by the range of StorageType
			TArray<StorageType> Heights;
			TArray<uint8> MaterialIndices;
			TVector<RealType, 3> Scale;
			RealType MinValue;
			RealType MaxValue;
			uint16 NumRows;
			uint16 NumCols;
			RealType Range;
			RealType HeightPerUnit;
<<<<<<< HEAD
=======
			TArray<RealType> CellHeights; //todo: remove this and use heights directly
>>>>>>> fa8a8d0d

			constexpr float GetCellWidth() const
			{
				return Scale[0];
			}

			constexpr float GetCellHeight() const
			{
				return Scale[1];
			}

			FORCEINLINE TVector<T, 3> GetPoint(int32 Index) const
			{
				const typename FDataType::RealType Height = MinValue + Heights[Index] * HeightPerUnit;

				const int32 X = Index % (NumCols);
				const int32 Y = Index / (NumCols);

				return {(typename FDataType::RealType)X, (typename FDataType::RealType)Y, Height};
			}

			FORCEINLINE TVector<T, 3> GetPointScaled(int32 Index) const
			{
				return GetPoint(Index) * Scale;
			}

			FORCEINLINE void GetPoints(int32 Index, TVector<T, 3> OutPts[4]) const
			{
				const typename FDataType::RealType H0 = MinValue + Heights[Index] * HeightPerUnit;
				const typename FDataType::RealType H1 = MinValue + Heights[Index + 1] * HeightPerUnit;
				const typename FDataType::RealType H2 = MinValue + Heights[Index + NumCols] * HeightPerUnit;
				const typename FDataType::RealType H3 = MinValue + Heights[Index + NumCols + 1] * HeightPerUnit;

				const int32 X = Index % (NumCols);
				const int32 Y = Index / (NumCols);

				OutPts[0] = {(typename FDataType::RealType)X, (typename FDataType::RealType)Y, H0};
				OutPts[1] = {(typename FDataType::RealType)X + 1, (typename FDataType::RealType)Y, H1};
				OutPts[2] = {(typename FDataType::RealType)X, (typename FDataType::RealType)Y + 1, H2};
				OutPts[3] = {(typename FDataType::RealType)X + 1, (typename FDataType::RealType)Y + 1, H3};
			}

			FORCEINLINE void GetPointsScaled(int32 Index, TVector<T, 3> OutPts[4]) const
			{
				GetPoints(Index, OutPts);

				OutPts[0] *= Scale;
				OutPts[1] *= Scale;
				OutPts[2] *= Scale;
				OutPts[3] *= Scale;
			}

			FORCEINLINE T GetMinHeight() const
			{
				return static_cast<typename FDataType::RealType>(MinValue);
			}

			void Serialize(FChaosArchive& Ar)
			{
				int32 TempRealSize = RealSize;
				int32 TempStorageSize = StorageSize;

				Ar << TempRealSize;
				Ar << TempStorageSize;

				if(Ar.IsLoading())
				{
					checkf(TempRealSize == RealSize, TEXT("Heightfield was serialized with mismatched real type size (expected: %d, found: %d)"), RealSize, TempRealSize);
					checkf(TempStorageSize == StorageSize, TEXT("Heightfield was serialized with mismatched storage type size (expected: %d, found: %d)"), StorageSize, TempStorageSize);
				}
				
				Ar << Heights;
				Ar << Scale;
				Ar << MinValue;
				Ar << MaxValue;
				Ar << NumRows;
				Ar << NumCols;

				Ar.UsingCustomVersion(FExternalPhysicsCustomObjectVersion::GUID);
				if (Ar.CustomVer(FExternalPhysicsCustomObjectVersion::GUID) >= FExternalPhysicsCustomObjectVersion::HeightfieldData)
				{
					Ar << Range;
					Ar << HeightPerUnit;

					if (Ar.CustomVer(FExternalPhysicsCustomObjectVersion::GUID) < FExternalPhysicsCustomObjectVersion::HeightfieldImplicitBounds)
					{
						TArray<TBox<RealType, 3>> CellBounds;
						Ar << CellBounds;
<<<<<<< HEAD
					}
					else if(Ar.CustomVer(FExternalPhysicsCustomObjectVersion::GUID) < FExternalPhysicsCustomObjectVersion::HeightfieldUsesHeightsDirectly)
					{
						TArray<RealType> OldHeights;
						Ar << OldHeights;
=======
						for (const TBox<RealType, 3>& Box : CellBounds)
						{
							CellHeights.Add(Box.Extents().Z);
						}
					}
					else
					{
						Ar << CellHeights;
>>>>>>> fa8a8d0d
					}
				}

				if(Ar.CustomVer(FExternalPhysicsCustomObjectVersion::GUID) >= FExternalPhysicsCustomObjectVersion::AddedMaterialManager)
				{
					Ar << MaterialIndices;
				}
			}
		};

		using FDataType = FData<uint16, float>;
		FDataType GeomData;

	private:

		// Struct for 2D bounds and associated operations
		struct FBounds2D
		{
			TVector<T, 2> Min;
			TVector<T, 2> Max;
			
			FBounds2D()
				: Min(0)
				, Max(0)
			{}

			explicit FBounds2D(const TAABB<T, 3>& In3DBounds)
			{
				Set(In3DBounds);
			}

			void Set(const TAABB<T, 3>& In3DBounds)
			{
				Min = {In3DBounds.Min()[0], In3DBounds.Min()[1]};
				Max = {In3DBounds.Max()[0], In3DBounds.Max()[1]};
			}

			TVector<T, 2> GetExtent() const
			{
				return Max - Min;
			}

			bool IsInside(const TVector<T, 2>& InPoint) const
			{
				return InPoint[0] >= Min[0] && InPoint[0] <= Max[0] && InPoint[1] >= Min[1] && InPoint[1] <= Max[1];
			}

			TVector<T, 2> Clamp(const TVector<T, 2>& InToClamp, T InNudge = SMALL_NUMBER) const
			{
				const TVector<T, 2> NudgeVec(InNudge, InNudge);
				const TVector<T, 2> TestMin = Min + NudgeVec;
				const TVector<T, 2> TestMax = Max - NudgeVec;

				TVector<T, 2> OutVec = InToClamp;

				OutVec[0] = FMath::Max(OutVec[0], TestMin[0]);
				OutVec[1] = FMath::Max(OutVec[1], TestMin[1]);

				OutVec[0] = FMath::Min(OutVec[0], TestMax[0]);
				OutVec[1] = FMath::Min(OutVec[1], TestMax[1]);

				return OutVec;
			}

			bool IntersectLine(const TVector<T, 2>& InStart, const TVector<T, 2>& InEnd)
			{
				if(IsInside(InStart) || IsInside(InEnd))
				{
					return true;
				}

				const TVector<T, 2> Extent = GetExtent();
				float TA, TB;

				if(Utilities::IntersectLineSegments2D(InStart, InEnd, Min, TVector<T, 2>(Min[0] + Extent[0], Min[1]), TA, TB)
					|| Utilities::IntersectLineSegments2D(InStart, InEnd, Min, TVector<T, 2>(Min[0], Min[1] + Extent[1]), TA, TB)
					|| Utilities::IntersectLineSegments2D(InStart, InEnd, Max, TVector<T, 2>(Max[0] - Extent[0], Max[1]), TA, TB)
					|| Utilities::IntersectLineSegments2D(InStart, InEnd, Max, TVector<T, 2>(Max[0], Max[1] - Extent[1]), TA, TB))
				{
					return true;
				}

				return false;
			}

			bool ClipLine(const TVector<T, 3>& InStart, const TVector<T, 3>& InEnd, TVector<T, 2>& OutClippedStart, TVector<T, 2>& OutClippedEnd) const
			{
				TVector<T, 2> TempStart(InStart[0], InStart[1]);
				TVector<T, 2> TempEnd(InEnd[0], InEnd[1]);

				bool bLineIntersects = ClipLine(TempStart, TempEnd);

				OutClippedStart = TempStart;
				OutClippedEnd = TempEnd;

				return bLineIntersects;
			}

			bool ClipLine(TVector<T, 2>& InOutStart, TVector<T, 2>& InOutEnd) const
			{
				// Test we don't need to clip at all, quite likely with a heightfield so optimize for it.
				if(IsInside(InOutStart) && IsInside(InOutEnd))
				{
					return true;
				}

				TArray<T> HitTimes;
				const TVector<T, 2> Extent = GetExtent();
				float TA, TB;
				if(Utilities::IntersectLineSegments2D(InOutStart, InOutEnd, Min, TVector<T, 2>(Min[0] + Extent[0], Min[1]), TA, TB))
				{
					HitTimes.Add(TA);
				}

				if(Utilities::IntersectLineSegments2D(InOutStart, InOutEnd, Min, TVector<T, 2>(Min[0], Min[1] + Extent[1]), TA, TB))
				{
					HitTimes.Add(TA);
				}

				if(Utilities::IntersectLineSegments2D(InOutStart, InOutEnd, Max, TVector<T, 2>(Max[0] - Extent[0], Max[1]), TA, TB))
				{
					HitTimes.Add(TA);
				}

				if(Utilities::IntersectLineSegments2D(InOutStart, InOutEnd, Max, TVector<T, 2>(Max[0], Max[1] - Extent[1]), TA, TB))
				{
					HitTimes.Add(TA);
				}

				const int32 NumTimes = HitTimes.Num();
				if(NumTimes > 0)
				{
					// Can only ever be 0, 1 or 2 entries in here. First check if we're starting inside the box
					// so we correctly set the clip extents
					HitTimes.Sort();
					const TVector<T, 2> TempStart = InOutStart;

					if(IsInside(InOutStart) && ensure(NumTimes == 1))
					{
						// we begin somewhere inside the box - just clip the end
						InOutEnd = TempStart + HitTimes[0] * (InOutEnd - TempStart);
					}
					else
					{
						// Clip the start and if necessary, the end (might not need to if it's already inside)
						InOutStart = TempStart + HitTimes[0] * (InOutEnd - TempStart);

						if(HitTimes.IsValidIndex(1))
						{
							InOutEnd = TempStart + HitTimes[1] * (InOutEnd - TempStart);
						}
					}

					// Long rays can leave us barely outside the bounds, clamp the final results to avoid this
					InOutStart = Clamp(InOutStart);
					InOutEnd = Clamp(InOutEnd);

					// We must hit the bound in some way
					return true;
				}

				return false;
			}
		};

		// Helpers for accessing bounds
		bool GetCellBounds2D(const TVector<int32, 2> InCoord, FBounds2D& OutBounds, const TVector<T, 2>& InInflate = {0}) const;
		bool GetCellBounds3D(const TVector<int32, 2> InCoord, TVector<T, 3>& OutMin, TVector<T, 3>& OutMax, const TVector<T, 3>& InInflate = TVector<T, 3>(0)) const;
		bool GetCellBounds2DScaled(const TVector<int32, 2> InCoord, FBounds2D& OutBounds, const TVector<T, 2>& InInflate = {0}) const;
		bool GetCellBounds3DScaled(const TVector<int32, 2> InCoord, TVector<T, 3>& OutMin, TVector<T, 3>& OutMax, const TVector<T, 3>& InInflate = TVector<T, 3>(0)) const;
		bool CalcCellBounds3D(const TVector<int32, 2> InCoord, TVector<T, 3>& OutMin, TVector<T, 3>& OutMax, const TVector<T, 3>& InInflate = TVector<T, 3>(0)) const;

		// Query functions - sweep, ray, overlap
		template<typename SQVisitor>
		bool GridSweep(const TVector<T, 3>& StartPoint, const TVector<T, 3>& Dir, const T Length, const TVector<T, 2> InHalfExtents, SQVisitor& Visitor) const;
		bool GridCast(const TVector<T, 3>& StartPoint, const TVector<T, 3>& Dir, const T Length, THeightfieldRaycastVisitor<T>& Visitor) const;
		bool GetGridIntersections(FBounds2D InFlatBounds, TArray<TVector<int32, 2>>& OutInterssctions) const;
		
		FBounds2D GetFlatBounds() const;

		// Grid for queries, faster than bounding volumes for heightfields
		TUniformGrid<T, 2> FlatGrid;
		// Bounds in 2D of the whole heightfield, to clip queries against
		FBounds2D FlattenedBounds;
		// 3D bounds for the heightfield, for insertion to the scene structure
		TAABB<T, 3> LocalBounds;
		// Cached when bounds are requested. Mutable to allow GetBounds to be logical const
		mutable TAABB<T, 3> CachedBounds;

		void CalcBounds();
		void BuildQueryData();
		
		// Needed for serialization
		THeightField() : FImplicitObject(EImplicitObject::HasBoundingBox, ImplicitObjectType::HeightField) {}
		friend FImplicitObject;

		template <typename QueryGeomType>
		bool OverlapGeomImp(const QueryGeomType& QueryGeom, const TRigidTransform<T, 3>& QueryTM, const T Thickness) const;

		template <typename QueryGeomType>
		bool SweepGeomImp(const QueryGeomType& QueryGeom, const TRigidTransform<T, 3>& StartTM, const TVector<T, 3>& Dir, const T Length, T& OutTime, TVector<T, 3>& OutPosition, TVector<T, 3>& OutNormal, int32& OutFaceIndex, const T Thickness, bool bComputeMTD) const;

		template <typename GeomType>
		bool GJKContactPointImp(const GeomType& QueryGeom, const TRigidTransform<T, 3>& QueryTM, const T Thickness, TVector<T, 3>& ContactLocation, TVector<T, 3>& ContactNormal, T& ContactPhi) const;

	};
}<|MERGE_RESOLUTION|>--- conflicted
+++ resolved
@@ -18,6 +18,7 @@
 	template<typename T>
 	class THeightfieldRaycastVisitor;
 	class FConvex;
+	struct FMTDInfo;
 }
 
 namespace Chaos
@@ -40,7 +41,8 @@
 		void EditHeights(TArrayView<const uint16> InHeights, int32 InBeginRow, int32 InBeginCol, int32 InNumRows, int32 InNumCols);
 		T GetHeight(int32 InIndex) const;
 		T GetHeight(int32 InX, int32 InY) const;
-		T GetHeightAt(const TVector<T, 2>& InGridLocation) const;
+		T GetHeightAt(const TVector<T, 2>& InGridLocationLocal) const;
+
 		int32 GetNumRows() const { return GeomData.NumRows; }
 		int32 GetNumCols() const { return GeomData.NumCols; }
 
@@ -53,14 +55,14 @@
 		virtual bool Raycast(const TVector<T, 3>& StartPoint, const TVector<T, 3>& Dir, const T Length, const T Thickness, T& OutTime, TVector<T,3>& OutPosition, TVector<T,3>& OutNormal, int32& OutFaceIndex) const override;
 		virtual bool Overlap(const TVector<T, 3>& Point, const T Thickness) const override;
 		
-		bool OverlapGeom(const TSphere<T, 3>& QueryGeom, const TRigidTransform<T, 3>& QueryTM, const T Thickness) const;
-		bool OverlapGeom(const TBox<T, 3>& QueryGeom, const TRigidTransform<T, 3>& QueryTM, const T Thickness) const;
-		bool OverlapGeom(const TCapsule<T>& QueryGeom, const TRigidTransform<T, 3>& QueryTM, const T Thickness) const;
-		bool OverlapGeom(const FConvex& QueryGeom, const TRigidTransform<T, 3>& QueryTM, const T Thickness) const;
-		bool OverlapGeom(const TImplicitObjectScaled<TSphere<T, 3>>& QueryGeom, const TRigidTransform<T, 3>& QueryTM, const T Thickness) const;
-		bool OverlapGeom(const TImplicitObjectScaled<TBox<T, 3>>& QueryGeom, const TRigidTransform<T, 3>& QueryTM, const T Thickness) const;
-		bool OverlapGeom(const TImplicitObjectScaled<TCapsule<T>>& QueryGeom, const TRigidTransform<T, 3>& QueryTM, const T Thickness) const;
-		bool OverlapGeom(const TImplicitObjectScaled<FConvex>& QueryGeom, const TRigidTransform<T, 3>& QueryTM, const T Thickness) const;
+		bool OverlapGeom(const TSphere<T, 3>& QueryGeom, const TRigidTransform<T, 3>& QueryTM, const T Thickness, FMTDInfo* OutMTD = nullptr) const;
+		bool OverlapGeom(const TBox<T, 3>& QueryGeom, const TRigidTransform<T, 3>& QueryTM, const T Thickness, FMTDInfo* OutMTD = nullptr) const;
+		bool OverlapGeom(const TCapsule<T>& QueryGeom, const TRigidTransform<T, 3>& QueryTM, const T Thickness, FMTDInfo* OutMTD = nullptr) const;
+		bool OverlapGeom(const FConvex& QueryGeom, const TRigidTransform<T, 3>& QueryTM, const T Thickness, FMTDInfo* OutMTD = nullptr) const;
+		bool OverlapGeom(const TImplicitObjectScaled<TSphere<T, 3>>& QueryGeom, const TRigidTransform<T, 3>& QueryTM, const T Thickness, FMTDInfo* OutMTD = nullptr) const;
+		bool OverlapGeom(const TImplicitObjectScaled<TBox<T, 3>>& QueryGeom, const TRigidTransform<T, 3>& QueryTM, const T Thickness, FMTDInfo* OutMTD = nullptr) const;
+		bool OverlapGeom(const TImplicitObjectScaled<TCapsule<T>>& QueryGeom, const TRigidTransform<T, 3>& QueryTM, const T Thickness, FMTDInfo* OutMTD = nullptr) const;
+		bool OverlapGeom(const TImplicitObjectScaled<FConvex>& QueryGeom, const TRigidTransform<T, 3>& QueryTM, const T Thickness, FMTDInfo* OutMTD = nullptr) const;
 
 		bool SweepGeom(const TSphere<T, 3>& QueryGeom, const TRigidTransform<T, 3>& StartTM, const TVector<T, 3>& Dir, const T Length, T& OutTime, TVector<T, 3>& OutPosition, TVector<T, 3>& OutNormal, int32& OutFaceIndex, const T Thickness = 0, bool bComputeMTD = false) const;
 		bool SweepGeom(const TBox<T, 3>& QueryGeom, const TRigidTransform<T, 3>& StartTM, const TVector<T, 3>& Dir, const T Length, T& OutTime, TVector<T, 3>& OutPosition, TVector<T, 3>& OutNormal, int32& OutFaceIndex, const T Thickness = 0, bool bComputeMTD = false) const;
@@ -201,10 +203,6 @@
 			uint16 NumCols;
 			RealType Range;
 			RealType HeightPerUnit;
-<<<<<<< HEAD
-=======
-			TArray<RealType> CellHeights; //todo: remove this and use heights directly
->>>>>>> fa8a8d0d
 
 			constexpr float GetCellWidth() const
 			{
@@ -260,6 +258,11 @@
 			FORCEINLINE T GetMinHeight() const
 			{
 				return static_cast<typename FDataType::RealType>(MinValue);
+			}
+
+			FORCEINLINE T GetMaxHeight() const
+			{
+				return static_cast<typename FDataType::RealType>(MaxValue);
 			}
 
 			void Serialize(FChaosArchive& Ar)
@@ -293,22 +296,11 @@
 					{
 						TArray<TBox<RealType, 3>> CellBounds;
 						Ar << CellBounds;
-<<<<<<< HEAD
 					}
 					else if(Ar.CustomVer(FExternalPhysicsCustomObjectVersion::GUID) < FExternalPhysicsCustomObjectVersion::HeightfieldUsesHeightsDirectly)
 					{
 						TArray<RealType> OldHeights;
 						Ar << OldHeights;
-=======
-						for (const TBox<RealType, 3>& Box : CellBounds)
-						{
-							CellHeights.Add(Box.Extents().Z);
-						}
-					}
-					else
-					{
-						Ar << CellHeights;
->>>>>>> fa8a8d0d
 					}
 				}
 
@@ -409,68 +401,114 @@
 
 			bool ClipLine(TVector<T, 2>& InOutStart, TVector<T, 2>& InOutEnd) const
 			{
+				
 				// Test we don't need to clip at all, quite likely with a heightfield so optimize for it.
-				if(IsInside(InOutStart) && IsInside(InOutEnd))
+				const bool bStartInside = IsInside(InOutStart);
+				const bool bEndInside = IsInside(InOutEnd);
+				if(bStartInside && bEndInside)
 				{
 					return true;
 				}
 
-				TArray<T> HitTimes;
-				const TVector<T, 2> Extent = GetExtent();
-				float TA, TB;
-				if(Utilities::IntersectLineSegments2D(InOutStart, InOutEnd, Min, TVector<T, 2>(Min[0] + Extent[0], Min[1]), TA, TB))
-				{
-					HitTimes.Add(TA);
-				}
-
-				if(Utilities::IntersectLineSegments2D(InOutStart, InOutEnd, Min, TVector<T, 2>(Min[0], Min[1] + Extent[1]), TA, TB))
-				{
-					HitTimes.Add(TA);
-				}
-
-				if(Utilities::IntersectLineSegments2D(InOutStart, InOutEnd, Max, TVector<T, 2>(Max[0] - Extent[0], Max[1]), TA, TB))
-				{
-					HitTimes.Add(TA);
-				}
-
-				if(Utilities::IntersectLineSegments2D(InOutStart, InOutEnd, Max, TVector<T, 2>(Max[0], Max[1] - Extent[1]), TA, TB))
-				{
-					HitTimes.Add(TA);
-				}
-
-				const int32 NumTimes = HitTimes.Num();
-				if(NumTimes > 0)
-				{
-					// Can only ever be 0, 1 or 2 entries in here. First check if we're starting inside the box
-					// so we correctly set the clip extents
-					HitTimes.Sort();
-					const TVector<T, 2> TempStart = InOutStart;
-
-					if(IsInside(InOutStart) && ensure(NumTimes == 1))
+				const TVector<T,2> Dir = InOutEnd - InOutStart;
+
+				// Tiny ray not inside so must be outside
+				if(Dir.SizeSquared() < 1e-4)
+				{
+					return false;
+				}
+
+				bool bPerpendicular[2];
+				TVector<T,2> InvDir;
+				for(int Axis = 0; Axis < 2; ++Axis)
+				{
+					bPerpendicular[Axis] = Dir[Axis] == 0;
+					InvDir[Axis] = bPerpendicular[Axis] ? 0 : 1 / Dir[Axis];
+				}
+
+				
+
+				if(bStartInside)
+				{
+					const T TimeToExit = ComputeTimeToExit(InOutStart,InvDir);
+					InOutEnd = InOutStart + Dir * TimeToExit;
+					return true;
+				}
+
+				if(bEndInside)
+				{
+					const T TimeToExit = ComputeTimeToExit(InOutEnd,-InvDir);
+					InOutStart = InOutEnd - Dir * TimeToExit;
+					return true;
+				}
+
+				//start and end outside, need to see if we even intersect
+				T TimesToEnter[2] = {TNumericLimits<T>::Max(),TNumericLimits<T>::Max()};
+				T TimesToExit[2] = {TNumericLimits<T>::Max(),TNumericLimits<T>::Max()};
+				
+				for(int Axis = 0; Axis < 2; ++Axis)
+				{
+					if(bPerpendicular[Axis])
 					{
-						// we begin somewhere inside the box - just clip the end
-						InOutEnd = TempStart + HitTimes[0] * (InOutEnd - TempStart);
+						if(InOutStart[Axis] >= Min[Axis] && InOutStart[Axis] <= Max[Axis])
+						{
+							TimesToEnter[Axis] = 0;
+						}
 					}
 					else
 					{
-						// Clip the start and if necessary, the end (might not need to if it's already inside)
-						InOutStart = TempStart + HitTimes[0] * (InOutEnd - TempStart);
-
-						if(HitTimes.IsValidIndex(1))
+						if(Dir[Axis] > 0)
 						{
-							InOutEnd = TempStart + HitTimes[1] * (InOutEnd - TempStart);
+							if(InOutStart[Axis] <= Max[Axis])
+							{
+								TimesToEnter[Axis] = FMath::Max<T>(Min[Axis] - InOutStart[Axis], 0) * InvDir[Axis];
+								TimesToExit[Axis] = (Max[Axis] - InOutStart[Axis])  * InvDir[Axis];
+							}
+						}
+						else if(Dir[Axis] < 0)
+						{
+							if(InOutStart[Axis] >= Min[Axis])
+							{
+								TimesToEnter[Axis] = FMath::Max<T>(InOutStart[Axis] - Max[Axis],0) * InvDir[Axis];
+								TimesToExit[Axis] = (InOutStart[Axis] - Min[Axis]) * InvDir[Axis];
+							}
 						}
 					}
-
-					// Long rays can leave us barely outside the bounds, clamp the final results to avoid this
-					InOutStart = Clamp(InOutStart);
-					InOutEnd = Clamp(InOutEnd);
-
-					// We must hit the bound in some way
-					return true;
-				}
-
-				return false;
+				}
+
+				const T TimeToEnter = FMath::Max(TimesToEnter[0],TimesToEnter[1]);
+				const T TimeToExit = FMath::Min(TimesToExit[0],TimesToExit[1]);
+
+				if(TimeToExit < TimeToEnter)
+				{
+					//no intersection
+					return false;
+				}
+
+				InOutEnd = InOutStart + Dir * TimeToExit;
+				InOutStart = InOutStart + Dir * TimeToEnter;
+				return true;
+			}
+
+		private:
+			//This helper assumes Start is inside the min/max box and uses InvDir to compute how long it takes to exit
+			T ComputeTimeToExit(const TVector<T,2>& Start,const TVector<T,2>& InvDir) const
+			{
+				T Times[2] ={TNumericLimits<T>::Max(),TNumericLimits<T>::Max()};
+				for(int Axis = 0; Axis < 2; ++Axis)
+				{
+					if(InvDir[Axis] > 0)
+					{
+						Times[Axis] = (Max[Axis] - Start[Axis]) * InvDir[Axis];
+					}
+					else if(InvDir[Axis] < 0)
+					{
+						Times[Axis] = (Start[Axis] - Min[Axis]) * InvDir[Axis];
+					}
+				}
+
+				const T MinTime = FMath::Min(Times[0],Times[1]);
+				return MinTime;
 			}
 		};
 
@@ -506,7 +544,7 @@
 		friend FImplicitObject;
 
 		template <typename QueryGeomType>
-		bool OverlapGeomImp(const QueryGeomType& QueryGeom, const TRigidTransform<T, 3>& QueryTM, const T Thickness) const;
+		bool OverlapGeomImp(const QueryGeomType& QueryGeom, const TRigidTransform<T, 3>& QueryTM, const T Thickness, FMTDInfo* OutMTD = nullptr) const;
 
 		template <typename QueryGeomType>
 		bool SweepGeomImp(const QueryGeomType& QueryGeom, const TRigidTransform<T, 3>& StartTM, const TVector<T, 3>& Dir, const T Length, T& OutTime, TVector<T, 3>& OutPosition, TVector<T, 3>& OutNormal, int32& OutFaceIndex, const T Thickness, bool bComputeMTD) const;
