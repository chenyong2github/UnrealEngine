--- conflicted
+++ resolved
@@ -7,10 +7,7 @@
 #include "Chaos/Sphere.h"
 #include "Chaos/EPA.h"
 #include "ChaosCheck.h"
-<<<<<<< HEAD
 #include "ChaosLog.h"
-=======
->>>>>>> fa8a8d0d
 
 namespace Chaos
 {
@@ -467,6 +464,8 @@
 				break;	//if taking too long just stop. This should never happen
 			}
 
+			V = V.GetUnsafeNormal();
+
 			SupportA = SupportAFunc(V);
 			SupportB = SupportBFunc(-V);
 			const TVector<T, 3> P = SupportA - SupportB;
@@ -475,8 +474,6 @@
 			As[SimplexIDs.NumVerts] = SupportA;
 			Bs[SimplexIDs.NumVerts] = SupportB;
 
-			V = V.GetUnsafeNormal();
-
 			const T VDotW = TVector<T, 3>::DotProduct(V, W);
 
 			if (VDotW > Inflation)
@@ -565,9 +562,11 @@
 		}
 		else if (bComputeMTD)
 		{
-			if (InGJKPreDist2 > 1e-6 && InGJKPreDist2 < TNumericLimits<T>::Max())
-			{
-				CHAOS_ENSURE(Inflation > 0);	//shouldn't end up here if there is no inflation
+			// If Inflation == 0 we would expect GJKPreDist2 to be 0
+			// However, due to precision we can still end up with GJK failing.
+			// When that happens fall back on EPA
+			if (Inflation > 0 && InGJKPreDist2 > 1e-6 && InGJKPreDist2 < TNumericLimits<T>::Max())
+			{
 				OutNormal = Normal;
 				TVector<T, 3> ClosestA(0);
 				TVector<T, 3> ClosestB(0);
@@ -598,7 +597,7 @@
 			}
 			else
 			{
-				//todo: use EPA
+				//use EPA
 				TArray<TVec3<T>> VertsA;
 				TArray<TVec3<T>> VertsB;
 
