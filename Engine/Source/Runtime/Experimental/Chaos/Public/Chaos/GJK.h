--- conflicted
+++ resolved
@@ -188,15 +188,11 @@
 			
 			const T PreDist = FMath::Sqrt(PrevDist2);
 			OutNormal = (ClosestBInA - ClosestA).GetUnsafeNormal();	//question: should we just use PreDist2?
-<<<<<<< HEAD
-			const T Penetration = FMath::Clamp<T>(ThicknessA + ThicknessB - PreDist, 0, TNumericLimits<T>::Max());
-=======
 			T Penetration = ThicknessA + ThicknessB - PreDist;
 			if (!bNegativePenetrationSupport)
 			{
 				Penetration = FMath::Clamp<T>(Penetration, 0, TNumericLimits<T>::Max());
 			}
->>>>>>> 421d6516
 			OutPenetration = Penetration;
 			OutClosestA = ClosestA + OutNormal * ThicknessA;
 			OutClosestB = ClosestBInA - OutNormal * ThicknessB;
