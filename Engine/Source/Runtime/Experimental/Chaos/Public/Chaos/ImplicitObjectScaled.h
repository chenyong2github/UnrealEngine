--- conflicted
+++ resolved
@@ -12,6 +12,8 @@
 
 namespace Chaos
 {
+
+struct FMTDInfo;
 
 template <typename TConcrete>
 class TImplicitObjectInstanced final : public FImplicitObject
@@ -25,6 +27,11 @@
 
 	using FImplicitObject::GetTypeName;
 
+	//needed for serialization
+	TImplicitObjectInstanced()
+		: FImplicitObject(EImplicitObject::HasBoundingBox,StaticType())
+	{}
+
 	TImplicitObjectInstanced(const ObjectType&& Object)
 		: FImplicitObject(EImplicitObject::HasBoundingBox, Object->GetType() | ImplicitObjectType::IsInstanced)
 		, MObject(MoveTemp(Object))
@@ -32,7 +39,6 @@
 		ensure(IsInstanced(MObject->GetType(true)) == false);	//cannot have an instance of an instance
 		this->bIsConvex = MObject->IsConvex();
 		this->bDoCollide = MObject->GetDoCollide();
-<<<<<<< HEAD
 	}
 
 	TImplicitObjectInstanced(const ObjectType& Object)
@@ -42,8 +48,6 @@
 		ensure(IsInstanced(MObject->GetType(true)) == false);	//cannot have an instance of an instance
 		this->bIsConvex = MObject->IsConvex();
 		this->bDoCollide = MObject->GetDoCollide();
-=======
->>>>>>> fa8a8d0d
 	}
 
 	static constexpr EImplicitObjectType StaticType()
@@ -134,9 +138,9 @@
 
 	/** This is a low level function and assumes the internal object has a OverlapGeom function. Should not be called directly. See GeometryQueries.h : OverlapQuery */
 	template <typename QueryGeomType>
-	bool LowLevelOverlapGeom(const QueryGeomType& B,const TRigidTransform<T,d>& BToATM,T Thickness = 0) const
-	{
-		return MObject->OverlapGeom(B,BToATM,Thickness);
+	bool LowLevelOverlapGeom(const QueryGeomType& B,const TRigidTransform<T,d>& BToATM,T Thickness = 0, FMTDInfo* OutMTD = nullptr) const
+	{
+		return MObject->OverlapGeom(B,BToATM,Thickness, OutMTD);
 	}
 
 protected:
@@ -165,8 +169,6 @@
 	    : FImplicitObject(EImplicitObject::HasBoundingBox, Object->GetType() | ImplicitObjectType::IsScaled)
 	    , MObject(MoveTemp(Object))
 		, MSharedPtrForRefCount(nullptr)
-<<<<<<< HEAD
-=======
 		, MInternalThickness(Thickness)
 	{
 		ensureMsgf((IsScaled(MObject->GetType(true)) == false), TEXT("Scaled objects should not contain each other."));
@@ -188,7 +190,6 @@
 	    : FImplicitObject(EImplicitObject::HasBoundingBox, Object->GetType() | ImplicitObjectType::IsScaled)
 	    , MObject(MakeSerializable<TConcrete, ESPMode::ThreadSafe>(Object))
 		, MSharedPtrForRefCount(Object)
->>>>>>> fa8a8d0d
 		, MInternalThickness(Thickness)
 	{
 		ensureMsgf((IsScaled(MObject->GetType(true)) == false), TEXT("Scaled objects should not contain each other."));
@@ -206,30 +207,6 @@
 		SetScale(Scale);
 	}
 
-<<<<<<< HEAD
-	TImplicitObjectScaled(TSharedPtr<TConcrete, ESPMode::ThreadSafe> Object, const TVector<T, d>& Scale, T Thickness = 0)
-	    : FImplicitObject(EImplicitObject::HasBoundingBox, Object->GetType() | ImplicitObjectType::IsScaled)
-	    , MObject(MakeSerializable<TConcrete, ESPMode::ThreadSafe>(Object))
-		, MSharedPtrForRefCount(Object)
-		, MInternalThickness(Thickness)
-	{
-		ensureMsgf((IsScaled(MObject->GetType(true)) == false), TEXT("Scaled objects should not contain each other."));
-		ensureMsgf((IsInstanced(MObject->GetType(true)) == false), TEXT("Scaled objects should not contain instances."));
-		switch (MObject->GetType(true))
-		{
-		case ImplicitObjectType::Transformed:
-		case ImplicitObjectType::Union:
-			check(false);	//scale is only supported for concrete types like sphere, capsule, convex, levelset, etc... Nothing that contains other objects
-		default:
-			break;
-		}
-		this->bIsConvex = MObject->IsConvex();
-		this->bDoCollide = MObject->GetDoCollide();
-		SetScale(Scale);
-	}
-
-=======
->>>>>>> fa8a8d0d
 	TImplicitObjectScaled(ObjectType Object, TUniquePtr<Chaos::FImplicitObject> &&ObjectOwner, const TVector<T, d>& Scale, T Thickness = 0)
 	    : FImplicitObject(EImplicitObject::HasBoundingBox, Object->GetType() | ImplicitObjectType::IsScaled)
 	    , MObject(Object)
@@ -365,11 +342,6 @@
 					OutTime = NewTime;
 					return true;
 				}
-<<<<<<< HEAD
-=======
-				CHAOS_ENSURE(OutTime <= Length);
-				return true;
->>>>>>> fa8a8d0d
 			}
 		}
 			
@@ -419,13 +391,13 @@
 
 	/** This is a low level function and assumes the internal object has a OverlapGeom function. Should not be called directly. See GeometryQueries.h : OverlapQuery */
 	template <typename QueryGeomType>
-	bool LowLevelOverlapGeom(const QueryGeomType& B, const TRigidTransform<T, d>& BToATM, T Thickness = 0) const
+	bool LowLevelOverlapGeom(const QueryGeomType& B, const TRigidTransform<T, d>& BToATM, T Thickness = 0, FMTDInfo* OutMTD = nullptr) const
 	{
 		ensure(Thickness == 0 || (FMath::IsNearlyEqual(MScale[0], MScale[1]) && FMath::IsNearlyEqual(MScale[0], MScale[2])));
 
 		auto ScaledB = MakeScaledHelper(B, MInvScale);
 		TRigidTransform<T, d> BToATMNoScale(BToATM.GetLocation() * MInvScale, BToATM.GetRotation());
-		return MObject->OverlapGeom(ScaledB, BToATMNoScale, MInternalThickness + Thickness);
+		return MObject->OverlapGeom(ScaledB, BToATMNoScale, MInternalThickness + Thickness, OutMTD);
 	}
 
 	virtual int32 FindMostOpposingFace(const TVector<T, d>& Position, const TVector<T, d>& UnitDir, int32 HintFaceIndex, T SearchDist) const override
@@ -574,6 +546,9 @@
 	}
 
 	const ObjectType Object() const { return MObject; }
+
+	// Only should be retrieved for copy purposes. Do not modify or access.
+	TSharedPtr<TConcrete, ESPMode::ThreadSafe> GetSharedObject() const { return MSharedPtrForRefCount; }
 	
 	virtual void Serialize(FChaosArchive& Ar) override
 	{
