// Copyright 1998-2019 Epic Games, Inc. All Rights Reserved.
#pragma once

#include "Chaos/PBDCollisionConstraint.h"
#include "Chaos/PBDCollisionConstraintPGS.h"
#include "Chaos/PBDConstraintGraph.h"
#include "Chaos/PBDRigidClustering.h"
#include "Chaos/PBDRigidParticles.h"
#include "Chaos/PBDConstraintRule.h"
#include "Chaos/Transform.h"
#include "Chaos/Framework/DebugSubstep.h"
#include "HAL/Event.h"

namespace Chaos
{
class FChaosArchive;

struct CHAOS_API FEvolutionStats
{
	int32 ActiveCollisionPoints;
	int32 ActiveShapes;
	int32 ShapesForAllConstraints;
	int32 CollisionPointsForAllConstraints;

	FEvolutionStats()
	{
		Reset();
	}

	void Reset()
	{
		ActiveCollisionPoints = 0;
		ActiveShapes = 0;
		ShapesForAllConstraints = 0;
		CollisionPointsForAllConstraints = 0;
	}

	FEvolutionStats& operator+=(const FEvolutionStats& Other)
	{
		ActiveCollisionPoints += Other.ActiveCollisionPoints;
		ActiveShapes += Other.ActiveShapes;
		ShapesForAllConstraints += Other.ShapesForAllConstraints;
		CollisionPointsForAllConstraints += Other.CollisionPointsForAllConstraints;
		return *this;
	}
};



template<class FPBDRigidsEvolution, class FPBDCollisionConstraint, class T, int d>
class TPBDRigidsEvolutionBase
{
  public:
	typedef typename FPBDCollisionConstraint::FRigidBodyContactConstraint FRigidBodyContactConstraint;
	typedef TPBDRigidClustering<FPBDRigidsEvolution, FPBDCollisionConstraint, T, d> FRigidClustering;
	typedef TPBDConstraintGraph<T, d> FConstraintGraph;
	typedef TPBDConstraintGraphRule<T, d> FConstraintRule;
	typedef TFunction<void(TPBDRigidParticles<T, d>&, const T, const int32)> FForceRule;
	typedef TFunction<void(TPBDRigidParticles<T, d>&, const T, const TArray<int32>&)> FUpdateVelocityRule;
	typedef TFunction<void(TPBDRigidParticles<T, d>&, const T)> FUpdatePositionRule;
	typedef TFunction<void(TPBDRigidParticles<T, d>&, const T, const T, const int32)> FKinematicUpdateRule;

	// TODO(mlentine): Init particles from some type of input
	CHAOS_API TPBDRigidsEvolutionBase(TPBDRigidParticles<T, d>&& InParticles, int32 NumIterations = 1);
	CHAOS_API virtual ~TPBDRigidsEvolutionBase() {}

	CHAOS_API inline void InitializeFromParticleData(const int32 StartIndex)
	{
		if (!StartIndex)
		{
			ActiveIndices.Reset();
			NonDisabledIndices.Reset();
		}
		for (uint32 i = StartIndex; i < Particles.Size(); ++i)
		{
			if(Particles.Disabled(i))
			{
				continue;
			}

			if(Particles.Sleeping(i))
			{
				NonDisabledIndices.Add(i);
				continue;
			}

			NonDisabledIndices.Add(i);
			ActiveIndices.Add(i);
		}

		if (StartIndex && NonDisabledIndices.Num())
		{
			//Hack: we may have inserted double indices, just sort and remove duplicates. Long term should use set
			NonDisabledIndices.Sort();
			int32 Prev = NonDisabledIndices[NonDisabledIndices.Num() - 1];
			for (int32 Idx = NonDisabledIndices.Num() - 2; Idx >= 0; --Idx)
			{
				if (NonDisabledIndices[Idx] == Prev)
				{
					NonDisabledIndices.RemoveAtSwap(Idx);
				}
				else
				{
					Prev = NonDisabledIndices[Idx];
				}
			}
		}

		Clustering.InitTopLevelClusterParents(StartIndex);
	}

	/**
	 * Enable a particle in the same island and state as another particle
	 */
	CHAOS_API void EnableParticle(const int32 ParticleIndex, const int32 ParentParticleIndex)
	{
<<<<<<< HEAD
		Particles.Disabled(ParticleIndex) = false;
=======
		Particles.SetDisabledLowLevel(ParticleIndex, false);
>>>>>>> 33e6966e
		NonDisabledIndices.Add(ParticleIndex);
		ActiveIndices.Add(ParticleIndex);

		ConstraintGraph.EnableParticle(Particles, ParticleIndex, ParentParticleIndex);
	}

	CHAOS_API void DisableParticle(const int32 ParticleIndex)
	{
<<<<<<< HEAD
		Particles.Disabled(ParticleIndex) = true;
=======
		Particles.SetDisabledLowLevel(ParticleIndex, true);
>>>>>>> 33e6966e
		NonDisabledIndices.Remove(ParticleIndex);
		ActiveIndices.Remove(ParticleIndex);

		ConstraintGraph.DisableParticle(Particles, ParticleIndex);

		RemoveConstraints(TSet<int32>({ ParticleIndex }));
	}

	// @todo(ccaulfield): remove uint version
	CHAOS_API void DisableParticles(const TSet<uint32>& InParticleIndices)
	{
		DisableParticles(reinterpret_cast<const TSet<int32>&>(InParticleIndices));
	}
	CHAOS_API void DisableParticles(const TSet<int32>& InParticleIndices)
	{
		for (int32 ParticleIndex : InParticleIndices)
		{
<<<<<<< HEAD
			Particles.Disabled(ParticleIndex) = true;
=======
			Particles.SetDisabledLowLevel(ParticleIndex, true);
>>>>>>> 33e6966e
			NonDisabledIndices.Remove(ParticleIndex);
			ActiveIndices.Remove(ParticleIndex);
		}

		ConstraintGraph.DisableParticles(Particles, InParticleIndices);

		RemoveConstraints(InParticleIndices);
	}

	CHAOS_API void WakeIsland(const int32 Island)
	{
		ConstraintGraph.WakeIsland(Particles, Island);
		for (int32 Particle : ConstraintGraph.GetIslandParticles(Island))
		{
			ActiveIndices.Add(Particle);
		}
	}

	// @todo(ccaulfield): Remove uint version
	CHAOS_API void WakeIslands(const TSet<uint32>& InIslandIndices)
	{
		WakeIslands(reinterpret_cast<const TSet<int32>&>(InIslandIndices));
	}
	CHAOS_API void WakeIslands(const TSet<int32>& InIslandIndices)
	{
		for (int32 Island : InIslandIndices)
		{
			ConstraintGraph.WakeIsland(Particles, Island);
			for (int32 Particle : ConstraintGraph.GetIslandParticles(Island))
			{
				ActiveIndices.Add(Particle);
			}
		}
	}

	CHAOS_API void ReconcileIslands()
	{
		ConstraintGraph.ReconcileIslands(Particles);
	}

	// @todo(ccaulfield): Remove the uint version
	CHAOS_API void RemoveConstraints(const TSet<uint32>& RemovedParticles)
	{
		RemoveConstraints(reinterpret_cast<const TSet<int32>&>(RemovedParticles));
	}
	CHAOS_API void RemoveConstraints(const TSet<int32>& RemovedParticles)
	{
		for (FConstraintRule* ConstraintRule : ConstraintRules)
		{
			ConstraintRule->RemoveConstraints(RemovedParticles);
		}
	}

	//CHAOS_API void SetKinematicUpdateFunction(TFunction<void(TPBDRigidParticles<T, d>&, const T, const T, const int32)> KinematicUpdate) { MKinematicUpdate = KinematicUpdate; }
	CHAOS_API void SetParticleUpdateVelocityFunction(TFunction<void(TPBDRigidParticles<T, d>&, const T, const TArray<int32>& InActiveIndices)> ParticleUpdate) { ParticleUpdateVelocity = ParticleUpdate; }
	CHAOS_API void SetParticleUpdatePositionFunction(TFunction<void(TPBDRigidParticles<T, d>&, const T)> ParticleUpdate) { ParticleUpdatePosition = ParticleUpdate; }
	CHAOS_API void AddForceFunction(TFunction<void(TPBDRigidParticles<T, d>&, const T, const int32)> ForceFunction) { ForceRules.Add(ForceFunction); }
	CHAOS_API void AddConstraintRule(FConstraintRule* ConstraintRule) 
	{ 
		uint32 ContainerId = (uint32)ConstraintRules.Num();
		ConstraintRules.Add(ConstraintRule); 
		ConstraintRule->BindToGraph(ConstraintGraph, ContainerId);
	}

	// @todo(ccaulfield): Disallow direct write access to containers and provide methods to add/remove enable/disable sleep/wake particles

	/**/
	CHAOS_API TPBDRigidParticles<T, d>& GetParticles() { return Particles; }
	CHAOS_API const TPBDRigidParticles<T, d>& GetParticles() const { return Particles; }

	/**/
	CHAOS_API const TArray<int32>& GetIslandParticles(const int32 Island) const { return ConstraintGraph.GetIslandParticles(Island); }
	CHAOS_API int32 NumIslands() const { return ConstraintGraph.NumIslands(); }

	/**/
	CHAOS_API TSet<int32>& GetActiveIndices() { return ActiveIndices; }
	CHAOS_API const TSet<int32>& GetActiveIndices() const { return ActiveIndices; }

	// @todo(ccaulfield): optimize this (member array with dirty flag) when we have removed public write access to ActiveIndices
	CHAOS_API const TArray<int32> GetActiveIndicesArray() const { return ActiveIndices.Array(); }

	/**/
	CHAOS_API TArray<int32>& GetNonDisabledIndices() { return NonDisabledIndices; }
	CHAOS_API const TArray<int32>& GetNonDisabledIndices() const { return NonDisabledIndices; }

	/**/
	CHAOS_API TSet<TTuple<int32, int32>>& GetDisabledCollisions() { return DisabledCollisions; }
	CHAOS_API const TSet<TTuple<int32, int32>>& GetDisabledCollisions() const { return DisabledCollisions; }

	/**/
	FRigidClustering& GetRigidClustering() { return Clustering; }
	const FRigidClustering& GetRigidClustering() const { return Clustering; }

	/**/
	// @todo(ccaulfield): make sure these are hooked up
	CHAOS_API inline void SetIterations(int32 Iterations) { NumIterations = Iterations; }
	CHAOS_API virtual void SetPushOutIterations(int32 PushOutIterations) {}
	CHAOS_API virtual void SetPushOutPairIterations(int32 PushOutPairIterations) {}

	CHAOS_API TSerializablePtr<TChaosPhysicsMaterial<T>> GetPhysicsMaterial(const int32 Index) const { return PhysicsMaterials[Index]; }
	CHAOS_API void SetPhysicsMaterial(const int32 Index, TSerializablePtr<TChaosPhysicsMaterial<T>> InMaterial)
	{
		check(!PerParticlePhysicsMaterials[Index]);	//shouldn't be setting non unique material if a unique one already exists
		PhysicsMaterials[Index] = InMaterial;
	}

	CHAOS_API const TUniquePtr<TChaosPhysicsMaterial<T>>& GetPerParticlePhysicsMaterial(const int32 Index) const { return PerParticlePhysicsMaterials[Index]; }
	CHAOS_API void SetPerParticlePhysicsMaterial(const int32 Index, TUniquePtr<TChaosPhysicsMaterial<T>>&& PerParticleMaterial)
	{
		PhysicsMaterials[Index] = MakeSerializable(PerParticleMaterial);
		PerParticlePhysicsMaterials[Index] = MoveTemp(PerParticleMaterial);
	}


#if !UE_BUILD_SHIPPING
	CHAOS_API void SerializeForPerfTest(FChaosArchive& Ar);
#endif

	/* Return the instance of the debug substep object that manages the debug pause/progress to step/substep commands for this solver. */
	CHAOS_API inline FDebugSubstep& GetDebugSubstep() const { return DebugSubstep; }

	CHAOS_API const FEvolutionStats& GetEvolutionStats() const { return EvolutionStats; }


	int32 NumConstraints() const
	{
		int32 NumConstraints = 0;
		for (const FConstraintRule* ConstraintRule : ConstraintRules)
		{
			NumConstraints += ConstraintRule->NumConstraints();
		}
		return NumConstraints;
	}

	void UpdateConstraintPositionBasedState(T Dt)
	{
		for (FConstraintRule* ConstraintRule : ConstraintRules)
		{
			ConstraintRule->UpdatePositionBasedState(Particles, NonDisabledIndices, Dt);
		}
	}

	void CreateConstraintGraph()
	{
		ConstraintGraph.InitializeGraph(Particles, NonDisabledIndices);

		for (FConstraintRule* ConstraintRule : ConstraintRules)
		{
			ConstraintRule->AddToGraph();
		}
	}

	void CreateIslands()
	{
		ConstraintGraph.UpdateIslands(Particles, NonDisabledIndices, ActiveIndices);

		for (FConstraintRule* ConstraintRule : ConstraintRules)
		{
			ConstraintRule->InitializeAccelerationStructures();
		}
	}

	void ApplyConstraints(const T Dt, int32 Island)
	{
		for (FConstraintRule* ConstraintRule : ConstraintRules)
		{
			ConstraintRule->UpdateAccelerationStructures(Particles, NonDisabledIndices, Island);
		}

		for (int i = 0; i < NumIterations; ++i)
		{
			for (FConstraintRule* ConstraintRule : ConstraintRules)
			{
				ConstraintRule->ApplyConstraints(Particles, Dt, Island);
			}
		}
	}

	void UpdateVelocities(const T Dt, int32 Island)
	{
		ParticleUpdateVelocity(Particles, Dt, ConstraintGraph.GetIslandParticles(Island));
	}

	void ApplyPushOut(const T Dt, int32 Island)
	{
		for (FConstraintRule* ConstraintRule : ConstraintRules)
		{
			ConstraintRule->ApplyPushOut(Particles, Dt, Island);
		}
	}

	void InitializeAccelerationStructures()
	{
		const TArray<int32>& ActiveIndicesArray = GetActiveIndicesArray();

		ConstraintGraph.InitializeGraph(Particles, ActiveIndicesArray);

		for (FConstraintRule* ConstraintRule : ConstraintRules)
		{
			ConstraintRule->AddToGraph();
		}

		ConstraintGraph.ResetIslands(Particles, ActiveIndicesArray);

		for (FConstraintRule* ConstraintRule : ConstraintRules)
		{
			ConstraintRule->InitializeAccelerationStructures();
		}
	}

	void UpdateAccelerationStructures(int32 Island)
	{
		for (FConstraintRule* ConstraintRule : ConstraintRules)
		{
			ConstraintRule->UpdateAccelerationStructures(Particles, NonDisabledIndices, Island);
		}
	}

protected:

	TPBDRigidParticles<T, d> Particles;
	FRigidClustering Clustering;
	FConstraintGraph ConstraintGraph;

	TSet<int32> ActiveIndices;
	TArray<int32> NonDisabledIndices;
	TSet<TTuple<int32, int32>> DisabledCollisions;
	T Time;
	mutable FDebugSubstep DebugSubstep;

	// User query data
	TArrayCollectionArray<bool> Collided;
	TArray<FForceRule> ForceRules;
	TArray<FConstraintRule*> ConstraintRules;
	FUpdateVelocityRule ParticleUpdateVelocity;
	FUpdatePositionRule ParticleUpdatePosition;
	FKinematicUpdateRule KinematicUpdate;

	int32 NumIterations;

	TArrayCollectionArray<TSerializablePtr<TChaosPhysicsMaterial<T>>> PhysicsMaterials;
	TArrayCollectionArray<TUniquePtr<TChaosPhysicsMaterial<T>>> PerParticlePhysicsMaterials;
	TArrayCollectionArray<int32> ParticleDisableCount;
	FEvolutionStats EvolutionStats;
};

template<class T, int d>
class TPBDRigidsEvolutionPGS : public TPBDRigidsEvolutionBase<TPBDRigidsEvolutionPGS<T, d>, TPBDCollisionConstraintPGS<T, d>, T, d>
{
	typedef TPBDRigidsEvolutionBase<TPBDRigidsEvolutionPGS<T, d>, TPBDCollisionConstraintPGS<T, d>, T, d> Base;
public:
	typedef typename Base::FRigidBodyContactConstraint FRigidBodyContactConstraint;
	typedef typename Base::FRigidClustering FRigidClustering;
	typedef typename Base::FConstraintGraph FConstraintGraph;
	typedef typename Base::FConstraintRule FConstraintRule;
	typedef typename Base::FForceRule FForceRule;
	typedef typename Base::FUpdateVelocityRule FUpdateVelocityRule;
	typedef typename Base::FUpdatePositionRule FUpdatePositionRule;
	typedef typename Base::FKinematicUpdateRule FKinematicUpdateRule;
	typedef TPBDCollisionConstraintPGS<T, d> FCollisionConstraints;
	typedef TPBDConstraintIslandRule<FCollisionConstraints, T, d> FCollisionConstraintRule;

	using Base::AddConstraintRule;
	using Base::ApplyConstraints;
	using Base::ApplyPushOut;
	using Base::CreateConstraintGraph;
	using Base::CreateIslands;
	using Base::GetActiveIndices;
	using Base::GetActiveIndicesArray;
	using Base::GetDebugSubstep;
	using Base::GetIslandParticles;
	using Base::GetNonDisabledIndices;
	using Base::SetParticleUpdatePositionFunction;
	using Base::SetParticleUpdateVelocityFunction;
	using Base::UpdateAccelerationStructures;
	using Base::UpdateConstraintPositionBasedState;
	using Base::UpdateVelocities;


	// TODO(mlentine): Init particles from some type of input
	CHAOS_API TPBDRigidsEvolutionPGS(TPBDRigidParticles<T, d>&& InParticles, int32 NumIterations = 1);
	CHAOS_API ~TPBDRigidsEvolutionPGS() {}

	CHAOS_API void IntegrateV(const TArray<int32>& InActiveIndices, const T dt);
	CHAOS_API void IntegrateX(const TArray<int32>& InActiveIndices, const T dt);
	CHAOS_API void AdvanceOneTimeStep(const T dt);

private:
	using Base::ActiveIndices;
	using Base::Clustering;
	using Base::ConstraintRules;
	using Base::ConstraintGraph;
	using Base::Collided;
	using Base::EvolutionStats;
	using Base::ForceRules;
	using Base::KinematicUpdate;
	using Base::NumIterations;
	using Base::Particles;
	using Base::ParticleDisableCount;
	using Base::ParticleUpdatePosition;
	using Base::ParticleUpdateVelocity;
	using Base::Time;
	using Base::NonDisabledIndices;
	using Base::PhysicsMaterials;
	using Base::PerParticlePhysicsMaterials;

	FCollisionConstraints CollisionConstraints;
	FCollisionConstraintRule CollisionRule;
};

template<class T, int d>
class TPBDRigidsEvolutionGBF : public TPBDRigidsEvolutionBase<TPBDRigidsEvolutionGBF<T, d>, TPBDCollisionConstraint<T, d>, T, d>
{
	typedef TPBDRigidsEvolutionBase<TPBDRigidsEvolutionGBF<T, d>, TPBDCollisionConstraint<T, d>, T, d> Base;
public:
	typedef typename Base::FRigidBodyContactConstraint FRigidBodyContactConstraint;
	typedef typename Base::FRigidClustering FRigidClustering;
	typedef typename Base::FConstraintGraph FConstraintGraph;
	typedef typename Base::FConstraintRule FConstraintRule;
	typedef typename Base::FForceRule FForceRule;
	typedef typename Base::FUpdateVelocityRule FUpdateVelocityRule;
	typedef typename Base::FUpdatePositionRule FUpdatePositionRule;
	typedef typename Base::FKinematicUpdateRule FKinematicUpdateRule;
	typedef TPBDCollisionConstraint<T, d> FCollisionConstraints;
	typedef TPBDConstraintColorRule<FCollisionConstraints, T, d> FCollisionConstraintRule;

	static const int32 DefaultNumIterations = 1;
	static const int32 DefaultNumPushOutIterations = 5;
	static const int32 DefaultNumPushOutPairIterations = 2;

	using Base::AddConstraintRule;
	using Base::ApplyConstraints;
	using Base::ApplyPushOut;
	using Base::CreateConstraintGraph;
	using Base::CreateIslands;
	using Base::GetActiveIndices;
	using Base::GetActiveIndicesArray;
	using Base::GetDebugSubstep;
	using Base::GetIslandParticles;
	using Base::GetNonDisabledIndices;
	using Base::SetParticleUpdatePositionFunction;
	using Base::SetParticleUpdateVelocityFunction;
	using Base::UpdateAccelerationStructures;
	using Base::UpdateConstraintPositionBasedState;
	using Base::UpdateVelocities;

	// TODO(mlentine): Init particles from some type of input
	CHAOS_API TPBDRigidsEvolutionGBF(TPBDRigidParticles<T, d>&& InParticles, int32 NumIterations = 1);
	CHAOS_API ~TPBDRigidsEvolutionGBF() {}

	FCollisionConstraints& GetCollisionConstraints() { return CollisionConstraints; }
	const FCollisionConstraints& GetCollisionConstraints() const { return CollisionConstraints; }

	CHAOS_API void AdvanceOneTimeStep(const T dt);

	CHAOS_API void Integrate(const TArray<int32>& InActiveIndices, const T dt);

	CHAOS_API const ISpatialAcceleration<T, d>& GetSpatialAcceleration() const { return GetCollisionConstraints().GetSpatialAcceleration(); }
	CHAOS_API void ReleaseSpatialAcceleration() const { GetCollisionConstraints().ReleaseSpatialAcceleration(); }

	CHAOS_API virtual void SetPushOutIterations(int32 PushOutIterations) override { CollisionRule.SetPushOutIterations(PushOutIterations); }
	CHAOS_API virtual void SetPushOutPairIterations(int32 PushOutPairIterations) override { CollisionConstraints.SetPushOutPairIterations(PushOutPairIterations); }

	void GatherStats();
	void DebugDraw();

private:
	using Base::ActiveIndices;
	using Base::Clustering;
	using Base::ConstraintRules;
	using Base::ConstraintGraph;
	using Base::Collided;
	using Base::EvolutionStats;
	using Base::ForceRules;
	using Base::KinematicUpdate;
	using Base::NumIterations;
	using Base::Particles;
	using Base::ParticleDisableCount;
	using Base::ParticleUpdatePosition;
	using Base::ParticleUpdateVelocity;
	using Base::Time;
	using Base::NonDisabledIndices;
	using Base::PhysicsMaterials;
	using Base::PerParticlePhysicsMaterials;


	FCollisionConstraints CollisionConstraints;
	FCollisionConstraintRule CollisionRule;
};
}<|MERGE_RESOLUTION|>--- conflicted
+++ resolved
@@ -114,11 +114,7 @@
 	 */
 	CHAOS_API void EnableParticle(const int32 ParticleIndex, const int32 ParentParticleIndex)
 	{
-<<<<<<< HEAD
-		Particles.Disabled(ParticleIndex) = false;
-=======
 		Particles.SetDisabledLowLevel(ParticleIndex, false);
->>>>>>> 33e6966e
 		NonDisabledIndices.Add(ParticleIndex);
 		ActiveIndices.Add(ParticleIndex);
 
@@ -127,11 +123,7 @@
 
 	CHAOS_API void DisableParticle(const int32 ParticleIndex)
 	{
-<<<<<<< HEAD
-		Particles.Disabled(ParticleIndex) = true;
-=======
 		Particles.SetDisabledLowLevel(ParticleIndex, true);
->>>>>>> 33e6966e
 		NonDisabledIndices.Remove(ParticleIndex);
 		ActiveIndices.Remove(ParticleIndex);
 
@@ -149,11 +141,7 @@
 	{
 		for (int32 ParticleIndex : InParticleIndices)
 		{
-<<<<<<< HEAD
-			Particles.Disabled(ParticleIndex) = true;
-=======
 			Particles.SetDisabledLowLevel(ParticleIndex, true);
->>>>>>> 33e6966e
 			NonDisabledIndices.Remove(ParticleIndex);
 			ActiveIndices.Remove(ParticleIndex);
 		}
