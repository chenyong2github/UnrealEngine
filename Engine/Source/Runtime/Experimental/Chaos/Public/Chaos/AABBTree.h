--- conflicted
+++ resolved
@@ -14,10 +14,13 @@
 
 CSV_DECLARE_CATEGORY_EXTERN(ChaosPhysicsTimers);
 
-struct FAABBTreeCVars
+struct CHAOS_API FAABBTreeCVars
 {
 	static int32 UpdateDirtyElementPayloadData;
 	static FAutoConsoleVariableRef CVarUpdateDirtyElementPayloadData;
+
+	static float MaxNonGlobalElementBoundsExtrema; 
+	static FAutoConsoleVariableRef CVarMaxNonGlobalElementBoundsExtrema;
 };
 
 struct CHAOS_API FAABBTreeDirtyGridCVars
@@ -201,7 +204,6 @@
 	}
 
 	template <typename TSQVisitor, typename TQueryFastData>
-<<<<<<< HEAD
 	FORCEINLINE_DEBUGGABLE bool RaycastFast(const TVec3<T>& Start, TQueryFastData& QueryFastData, TSQVisitor& Visitor, const TVec3<T>& Dir, const TVec3<T> InvDir, const bool bParallel[3]) const
 	{
 		return RaycastSweepImp</*bSweep=*/false>(Start, QueryFastData, TVec3<T>(), Visitor, Dir, InvDir, bParallel);
@@ -210,16 +212,6 @@
 	template <typename TSQVisitor, typename TQueryFastData>
 	FORCEINLINE_DEBUGGABLE bool SweepFast(const TVec3<T>& Start, TQueryFastData& QueryFastData, const TVec3<T>& QueryHalfExtents, TSQVisitor& Visitor,
 			const TVec3<T>& Dir, const TVec3<T> InvDir, const bool bParallel[3]) const
-=======
-	FORCEINLINE_DEBUGGABLE bool RaycastFast(const FVec3& Start, TQueryFastData& QueryFastData, TSQVisitor& Visitor, const FVec3& Dir, const FVec3 InvDir, const bool bParallel[3]) const
-	{
-		return RaycastSweepImp</*bSweep=*/false>(Start, QueryFastData, FVec3(), Visitor, Dir, InvDir, bParallel);
-	}
-
-	template <typename TSQVisitor, typename TQueryFastData>
-	FORCEINLINE_DEBUGGABLE bool SweepFast(const FVec3& Start, TQueryFastData& QueryFastData, const FVec3& QueryHalfExtents, TSQVisitor& Visitor,
-			const FVec3& Dir, const FVec3 InvDir, const bool bParallel[3]) const
->>>>>>> efc9b2f3
 	{
 		return RaycastSweepImp</*bSweep=*/true>(Start, QueryFastData, QueryHalfExtents, Visitor, Dir, InvDir, bParallel);
 	}
@@ -227,11 +219,9 @@
 	template <typename TSQVisitor>
 	bool OverlapFast(const FAABB3& QueryBounds, TSQVisitor& Visitor) const
 	{
-		const void* QueryData = Visitor.GetQueryData();
-		const void* SimData = Visitor.GetSimData();
 		for (const auto& Elem : Elems)
 		{
-			if (PrePreFilterHelper(Elem.Payload, QueryData, SimData))
+			if (PrePreFilterHelper(Elem.Payload, Visitor))
 			{
 				continue;
 			}
@@ -250,28 +240,18 @@
 	}
 
 	template <bool bSweep, typename TQueryFastData, typename TSQVisitor>
-<<<<<<< HEAD
 	FORCEINLINE_DEBUGGABLE bool RaycastSweepImp(const TVec3<T>& Start, TQueryFastData& QueryFastData, const TVec3<T>& QueryHalfExtents, TSQVisitor& Visitor, const TVec3<T>& Dir, const TVec3<T> InvDir, const bool bParallel[3]) const
-=======
-	FORCEINLINE_DEBUGGABLE bool RaycastSweepImp(const FVec3& Start, TQueryFastData& QueryFastData, const FVec3& QueryHalfExtents, TSQVisitor& Visitor, const FVec3& Dir, const FVec3 InvDir, const bool bParallel[3]) const
->>>>>>> efc9b2f3
 	{
 		FVec3 TmpPosition;
 		FReal TOI;
-		const void* QueryData = Visitor.GetQueryData();
-		const void* SimData = Visitor.GetSimData();
 		for (const auto& Elem : Elems)
 		{
-<<<<<<< HEAD
-			if (PrePreFilterHelper(Elem.Payload, QueryData, SimData))
+			if (PrePreFilterHelper(Elem.Payload, Visitor))
 			{
 				continue;
 			}
 
 			const FAABB3 InstanceBounds(Elem.Bounds.Min(), Elem.Bounds.Max());
-=======
-			const auto& InstanceBounds = Elem.Bounds;
->>>>>>> efc9b2f3
 			if (TAABBTreeIntersectionHelper<TQueryFastData, bSweep ? EAABBQueryType::Sweep :
 					EAABBQueryType::Raycast>::Intersects(Start, QueryFastData, TOI, TmpPosition, InstanceBounds, FAABB3(), QueryHalfExtents, Dir, InvDir, bParallel))
 			{
@@ -535,11 +515,7 @@
 	template <typename SQVisitor>
 	bool RaycastFast(const FVec3& Start, FQueryFastData& CurData, SQVisitor& Visitor, const FVec3& Dir, const FVec3 InvDir, const bool bParallel[3]) const
 	{
-<<<<<<< HEAD
 		return QueryImp<EAABBQueryType::Raycast>(Start, CurData, TVec3<T>(), TAABB<T, 3>(), Visitor, Dir, InvDir, bParallel);
-=======
-		return QueryImp<EAABBQueryType::Raycast>(Start, CurData, FVec3(), FAABB3(), Visitor, Dir, InvDir, bParallel);
->>>>>>> efc9b2f3
 	}
 
 	void Sweep(const FVec3& Start, const FVec3& Dir, const FReal Length, const FVec3 QueryHalfExtents, ISpatialVisitor<TPayloadType, FReal>& Visitor) const override
@@ -579,7 +555,6 @@
 		//dummy variables to reuse templated path
 		FQueryFastDataVoid VoidData;
 		return QueryImp<EAABBQueryType::Overlap>(FVec3(), VoidData, FVec3(), QueryBounds, Visitor, VoidData.Dir, VoidData.InvDir, VoidData.bParallel);
-<<<<<<< HEAD
 	}
 
 	// This is to make sure important parameters are not changed during inopportune times
@@ -783,8 +758,6 @@
 			}
 		}
 		return DirtyGridOverflowIdx;
-=======
->>>>>>> efc9b2f3
 	}
 
 	virtual void RemoveElement(const TPayloadType& Payload)
@@ -969,6 +942,39 @@
 		return GlobalPayloads;
 	}
 
+	// Returns true if bounds appear valid. Returns false if extremely large values, contains NaN, or is empty.
+	FORCEINLINE_DEBUGGABLE bool ValidateBounds(const TAABB<T, 3>& Bounds)
+	{
+		const TVec3<T>& Min = Bounds.Min();
+		const TVec3<T>& Max = Bounds.Max();
+
+		for (int32 i = 0; i < 3; ++i)
+		{
+			const T& MinComponent = Min[i];
+			const T& MaxComponent = Max[i];
+
+			// If element is extremely far out on any axis, if past limit return false to make it a global element and prevent huge numbers poisoning splitting algorithm computation.
+			if (MinComponent <= -FAABBTreeCVars::MaxNonGlobalElementBoundsExtrema || MaxComponent >= FAABBTreeCVars::MaxNonGlobalElementBoundsExtrema)
+			{
+				return false;
+			}
+
+			// Are we an empty aabb?
+			if (MinComponent > MaxComponent)
+			{
+				return false;
+			}
+
+			// Are we NaN/Inf?
+			if (!FMath::IsFinite(MinComponent) || !FMath::IsFinite(MaxComponent))
+			{
+				return false;
+			}
+		}
+
+		return true;
+	}
+
 	virtual void Serialize(FChaosArchive& Ar) override
 	{
 		Ar.UsingCustomVersion(FExternalPhysicsCustomObjectVersion::GUID);
@@ -1126,32 +1132,22 @@
 	
 
 	template <EAABBQueryType Query, typename TQueryFastData, typename SQVisitor>
-<<<<<<< HEAD
 	bool QueryImp(const FVec3& RESTRICT Start, TQueryFastData& CurData, const FVec3& QueryHalfExtents, const FAABB3& QueryBounds, SQVisitor& Visitor, const FVec3& Dir, const FVec3& InvDir, const bool bParallel[3]) const
-=======
-	bool QueryImp(const FVec3& RESTRICT Start, TQueryFastData& CurData, const FVec3 QueryHalfExtents, const FAABB3& QueryBounds, SQVisitor& Visitor, const FVec3& Dir, const FVec3 InvDir, const bool bParallel[3]) const
->>>>>>> efc9b2f3
 	{
 		//QUICK_SCOPE_CYCLE_COUNTER(AABBTreeQueryImp);
 		FVec3 TmpPosition;
 		FReal TOI = 0;
-		const void* QueryData = Visitor.GetQueryData();
-		const void* SimData = Visitor.GetSimData();
 		{
 			//QUICK_SCOPE_CYCLE_COUNTER(QueryGlobal);
 
 			for(const auto& Elem : GlobalPayloads)
 			{
-				if (PrePreFilterHelper(Elem.Payload, QueryData, SimData))
+				if (PrePreFilterHelper(Elem.Payload, Visitor))
 				{
 					continue;
 				}
 
-<<<<<<< HEAD
 				const FAABB3 InstanceBounds(Elem.Bounds.Min(), Elem.Bounds.Max());
-=======
-				const auto& InstanceBounds = Elem.Bounds;
->>>>>>> efc9b2f3
 				if(TAABBTreeIntersectionHelper<TQueryFastData,Query>::Intersects(Start, CurData, TOI, TmpPosition, InstanceBounds, QueryBounds, QueryHalfExtents, Dir, InvDir, bParallel))
 				{
 					TSpatialVisitorData<TPayloadType> VisitData(Elem.Payload,true, InstanceBounds);
@@ -1177,7 +1173,7 @@
 			auto IntersectAndVisit = [&](const FElement& Elem) -> bool
 			{
 				const FAABB3 InstanceBounds(Elem.Bounds.Min(), Elem.Bounds.Max());
-				if (PrePreFilterHelper(Elem.Payload, QueryData, SimData))
+				if (PrePreFilterHelper(Elem.Payload, Visitor))
 				{
 					return true;
 				}
@@ -1323,11 +1319,7 @@
 				int32 Idx = 0;
 				for (const TAABB<T, 3>& AABB : Node.ChildrenBounds)
 				{
-<<<<<<< HEAD
 					if(TAABBTreeIntersectionHelper<TQueryFastData, Query>::Intersects(Start, CurData, TOI, TmpPosition, FAABB3(AABB.Min(), AABB.Max()), QueryBounds, QueryHalfExtents, Dir, InvDir, bParallel))
-=======
-					if(TAABBTreeIntersectionHelper<TQueryFastData, Query>::Intersects(Start, CurData, TOI, TmpPosition, AABB, QueryBounds, QueryHalfExtents, Dir, InvDir, bParallel))
->>>>>>> efc9b2f3
 					{
 						NodeStack.Add(FNodeQueueEntry{ Node.ChildrenNodes[Idx], TOI });
 					}
@@ -1404,6 +1396,16 @@
 				bool bHasBoundingBox = HasBoundingBox(Particle);
 				auto Payload = Particle.template GetPayload<TPayloadType>(Idx);
 				TAABB<T, 3> ElemBounds = ComputeWorldSpaceBoundingBox(Particle, false, (T)0);
+
+				// If bounds are bad, use global so we won't screw up splitting computations.
+				if (bHasBoundingBox && ValidateBounds(ElemBounds) == false)
+				{
+					bHasBoundingBox = false;
+					ensureMsgf(false, TEXT("AABBTree encountered invalid bounds input. Forcing element to global payload. Min: %s Max: %s. If Bounds are valid but large, increase FAABBTreeCVars::MaxNonGlobalElementBoundsExtrema."),
+						*ElemBounds.Min().ToString(), *ElemBounds.Max().ToString());
+				}
+
+
 				if (bHasBoundingBox)
 				{
 					if (ElemBounds.Extents().Max() > MaxPayloadBounds)
@@ -1757,6 +1759,7 @@
 
 			const void* GetQueryData() const { return nullptr; }
 			const void* GetSimData() const { return nullptr; }
+			bool ShouldIgnore(const TSpatialVisitorData<TPayloadType>& Instance) const { return false; }
 			TArray<TPayloadType>& CollectedResults;
 		};
 
