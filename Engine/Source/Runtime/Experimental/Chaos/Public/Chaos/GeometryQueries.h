--- conflicted
+++ resolved
@@ -1,6 +1,7 @@
 // Copyright Epic Games, Inc. All Rights Reserved.
 #pragma once
 
+#include "Chaos/CastingUtilities.h"
 #include "Chaos/ImplicitObject.h"
 #include "Chaos/Plane.h"
 #include "Chaos/Transform.h"
@@ -19,49 +20,6 @@
 
 namespace Chaos
 {
-	template <typename Lambda>
-	FORCEINLINE_DEBUGGABLE auto CastHelper(const FImplicitObject& Geom, const FRigidTransform3& TM, const Lambda& Func)
-	{
-		const EImplicitObjectType Type = Geom.GetType(true);
-		switch (Type)
-		{
-		case ImplicitObjectType::Sphere: return Func(Geom.template GetObjectChecked<TSphere<FReal, 3>>(), TM);
-		case ImplicitObjectType::Box: return Func(Geom.template GetObjectChecked<TBox<FReal, 3>>(), TM);
-		case ImplicitObjectType::Capsule: return Func(Geom.template GetObjectChecked<TCapsule<FReal>>(), TM);
-		case ImplicitObjectType::Convex: return Func(Geom.template GetObjectChecked<FConvex>(), TM);
-		case ImplicitObjectType::IsScaled | ImplicitObjectType::Sphere: return Func(Geom.template GetObjectChecked<TImplicitObjectScaled<TSphere<FReal, 3>>>(), TM);
-		case ImplicitObjectType::IsScaled | ImplicitObjectType::Box: return Func(Geom.template GetObjectChecked< TImplicitObjectScaled<TBox<FReal, 3>>>(), TM);
-		case ImplicitObjectType::IsScaled | ImplicitObjectType::Capsule: return Func(Geom.template GetObjectChecked< TImplicitObjectScaled<TCapsule<FReal>>>(), TM);
-		case ImplicitObjectType::IsScaled | ImplicitObjectType::Convex: return Func(Geom.template GetObjectChecked< TImplicitObjectScaled<FConvex>>(), TM);
-<<<<<<< HEAD
-		case ImplicitObjectType::IsInstanced | ImplicitObjectType::Sphere:
-		{
-			return Func(Geom.template GetObjectChecked< TImplicitObjectInstanced<TSphere<FReal,3>>>().GetInstancedObject()->template GetObjectChecked<TSphere<FReal,3>>(),TM);
-		}
-		case ImplicitObjectType::IsInstanced | ImplicitObjectType::Box:
-		{
-			return Func(Geom.template GetObjectChecked< TImplicitObjectInstanced<TBox<FReal,3>>>().GetInstancedObject()->template GetObjectChecked<TBox<FReal,3>>(),TM);
-		}
-		case ImplicitObjectType::IsInstanced | ImplicitObjectType::Capsule:
-		{
-			return Func(Geom.template GetObjectChecked< TImplicitObjectInstanced<TCapsule<FReal>>>().GetInstancedObject()->template GetObjectChecked<TCapsule<FReal>>(),TM);
-		}
-		case ImplicitObjectType::IsInstanced | ImplicitObjectType::Convex:
-		{
-			return Func(Geom.template GetObjectChecked< TImplicitObjectInstanced<FConvex>>().GetInstancedObject()->template GetObjectChecked<FConvex>(),TM);
-		}
-=======
->>>>>>> fa8a8d0d
-		case ImplicitObjectType::Transformed:
-		{
-			const auto& ImplicitObjectTransformed = (Geom.template GetObjectChecked<TImplicitObjectTransformed<FReal,3>>());
-			return CastHelper(*ImplicitObjectTransformed.GetTransformedObject(), ImplicitObjectTransformed.GetTransform() * TM, Func);
-		}
-
-		default: check(false);
-		}
-		return Func(Geom.template GetObjectChecked<TSphere<FReal, 3>>(), TM);	//needed for return type
-	}
 
 	struct FMTDInfo
 	{
@@ -97,8 +55,7 @@
 			const FVec3 Offset = ATM.GetLocation() - BTM.GetLocation();
 			if (OutMTD)
 			{
-<<<<<<< HEAD
-				return CastHelper(A, BToATM, [&](const auto& AConcrete, const auto& BToAFullTM)
+				return Utilities::CastHelper(A, BToATM, [&](const auto& AConcrete, const auto& BToAFullTM)
 				{
 					FVec3 LocalA,LocalB,LocalNormal;
 					if(GJKPenetration<false, FReal>(AConcrete,B,BToAFullTM,OutMTD->Penetration,LocalA,LocalB,LocalNormal,Thickness,Offset.SizeSquared() < 1e-4 ? FVec3(1,0,0) : Offset))
@@ -109,15 +66,10 @@
 
 					return false;
 				});
-=======
-				FVec3 ClosestA;
-				FVec3 ClosestB;
-				return CastHelper(A, BToATM, [&](const auto& AConcrete, const auto& BToAFullTM) { return GJKPenetration<FReal>(AConcrete, B, BToAFullTM, OutMTD->Penetration, ClosestA, ClosestB, OutMTD->Normal, Thickness, Offset.SizeSquared() < 1e-4 ? FVec3(1, 0, 0) : Offset); });
->>>>>>> fa8a8d0d
 			}
 			else
 			{
-				return CastHelper(A, BToATM, [&](const auto& AConcrete, const auto& BToAFullTM) { return GJKIntersection<FReal>(AConcrete, B, BToAFullTM, Thickness, Offset.SizeSquared() < 1e-4 ? FVec3(1, 0, 0) : Offset); });
+				return Utilities::CastHelper(A, BToATM, [&](const auto& AConcrete, const auto& BToAFullTM) { return GJKIntersection<FReal>(AConcrete, B, BToAFullTM, Thickness, Offset.SizeSquared() < 1e-4 ? FVec3(1, 0, 0) : Offset); });
 			}
 		}
 		else
@@ -127,23 +79,23 @@
 			case ImplicitObjectType::HeightField:
 			{
 				const THeightField<FReal>& AHeightField = static_cast<const THeightField<FReal>&>(A);
-				return AHeightField.OverlapGeom(B, BToATM, Thickness);
+				return AHeightField.OverlapGeom(B, BToATM, Thickness, OutMTD);
 			}
 			case ImplicitObjectType::TriangleMesh:
 			{
 				const FTriangleMeshImplicitObject& ATriangleMesh = static_cast<const FTriangleMeshImplicitObject&>(A);
-				return ATriangleMesh.OverlapGeom(B, BToATM, Thickness);
+				return ATriangleMesh.OverlapGeom(B, BToATM, Thickness, OutMTD);
 			}
 			default:
 				if (IsScaled(AType))
 				{
 					const auto& AScaled = TImplicitObjectScaled<FTriangleMeshImplicitObject>::AsScaledChecked(A);
-					return AScaled.LowLevelOverlapGeom(B, BToATM, Thickness);
+					return AScaled.LowLevelOverlapGeom(B, BToATM, Thickness, OutMTD);
 				}
 				else if(IsInstanced(AType))
 				{
 					const auto& AInstanced = TImplicitObjectInstanced<FTriangleMeshImplicitObject>::AsInstancedChecked(A);
-					return AInstanced.LowLevelOverlapGeom(B,BToATM,Thickness);
+					return AInstanced.LowLevelOverlapGeom(B,BToATM,Thickness, OutMTD);
 				}
 				else
 				{
@@ -215,7 +167,7 @@
 			}
 
 			const FVec3 Offset = ATM.GetLocation() - BTM.GetLocation();
-			bResult = CastHelper(A, BToATM, [&](const auto& ADowncast, const auto& BToAFullTM){ return GJKRaycast2(ADowncast, B, BToAFullTM, LocalDir, Length, OutTime, LocalPosition, LocalNormal, Thickness, bComputeMTD, Offset, Thickness); });
+			bResult = Utilities::CastHelper(A, BToATM, [&](const auto& ADowncast, const auto& BToAFullTM){ return GJKRaycast2(ADowncast, B, BToAFullTM, LocalDir, Length, OutTime, LocalPosition, LocalNormal, Thickness, bComputeMTD, Offset, Thickness); });
 			if (AType == ImplicitObjectType::Convex)
 			{
 				//todo: find face index
