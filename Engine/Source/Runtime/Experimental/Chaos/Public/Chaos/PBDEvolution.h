// Copyright Epic Games, Inc. All Rights Reserved.
#pragma once

#include "Chaos/KinematicGeometryParticles.h"
#include "Chaos/PerParticleGravity.h"
#include "Chaos/VelocityField.h"
#include "Chaos/PBDParticles.h"
#include "Chaos/Vector.h"

namespace Chaos
{
template<class T, int d>
class CHAOS_API TPBDEvolution
{
  public:
	using FGravityForces = TPerParticleGravity<T, d>;
	using FVelocityField = TVelocityField<T, d>;

	// TODO(mlentine): Init particles from some type of input
	TPBDEvolution(TPBDParticles<T, d>&& InParticles, TKinematicGeometryClothParticles<T, d>&& InGeometryParticles, TArray<TVector<int32, 3>>&& CollisionTriangles, int32 NumIterations = 1, T CollisionThickness = 0, T SelfCollisionsThickness = 0, T CoefficientOfFriction = 0, T Damping = 0.04);
	~TPBDEvolution() {}

	void AdvanceOneTimeStep(const T dt);

	void SetKinematicUpdateFunction(TFunction<void(TPBDParticles<T, d>&, const T, const T, const int32)> KinematicUpdate) { MKinematicUpdate = KinematicUpdate; }
	void SetCollisionKinematicUpdateFunction(TFunction<void(TKinematicGeometryClothParticles<T, d>&, const T, const T, const int32)> KinematicUpdate) { MCollisionKinematicUpdate = KinematicUpdate; }
	void SetParticleUpdateFunction(TFunction<void(TPBDParticles<T, d>&, const T)> ParticleUpdate) { MParticleUpdate = ParticleUpdate; }
	void AddPBDConstraintFunction(TFunction<void(TPBDParticles<T, d>&, const T)> ConstraintFunction) { MConstraintRules.Add(ConstraintFunction); }
	void AddXPBDConstraintFunctions(TFunction<void()> InitConstraintFunction, TFunction<void(TPBDParticles<T, d>&, const T)> ConstraintFunction) { MInitConstraintRules.Add(InitConstraintFunction); MConstraintRules.Add(ConstraintFunction); }
	void AddForceFunction(TFunction<void(TPBDParticles<T, d>&, const T, const int32)> ForceFunction) { MForceRules.Add(ForceFunction); }

	const TPBDParticles<T, d>& Particles() const { return MParticles; }
	TPBDParticles<T, d>& Particles() { return MParticles; }

	FGravityForces& GetGravityForces() { return GravityForces; }
	const FGravityForces& GetGravityForces() const { return GravityForces; }

	TArray<FVelocityField>& GetVelocityFields() { return VelocityFields; }
	const TArray<FVelocityField>& GetVelocityFields() const { return VelocityFields; }

	const TGeometryClothParticles<T, d>& CollisionParticles() const { return MCollisionParticles; }
	TGeometryClothParticles<T, d>& CollisionParticles() { return MCollisionParticles; }
	const bool Collided(int32 index) { return MCollided[index]; }

	TArray<TVector<int32, 3>>& CollisionTriangles() { return MCollisionTriangles; }
	TSet<TVector<int32, 2>>& DisabledCollisionElements() { return MDisabledCollisionElements; }

	int32 GetIterations() const { return MNumIterations; }
	void SetIterations(const int32 Iterations) { MNumIterations = Iterations; }

	T GetSelfCollisionThickness() const { return MSelfCollisionThickness; }
	void SetSelfCollisionThickness(const T SelfCollisionThickness) { MSelfCollisionThickness = SelfCollisionThickness; }

	T GetCollisionThickness() const { return MCollisionThickness; }
	void SetCollisionThickness(const T CollisionThickness) { MCollisionThickness = CollisionThickness; }

	T GetCoefficientOfFriction() const { return MCoefficientOfFriction; }
	void SetCoefficientOfFriction(const T CoefficientOfFriction) { MCoefficientOfFriction = CoefficientOfFriction; }

	T GetDamping() const { return MDamping; }
	void SetDamping(const T Damping) { MDamping = Damping; }

	T GetTime() const { return MTime; }

	void ResetConstraintRules() { MInitConstraintRules.Reset(); MConstraintRules.Reset(); };
	void ResetSelfCollision() { MCollisionTriangles.Reset(); MDisabledCollisionElements.Reset(); };
<<<<<<< HEAD
	void ResetVelocityFields() { VelocityFields.Reset(); };
=======
>>>>>>> fa8a8d0d

  private:
	TPBDParticles<T, d> MParticles;
	TKinematicGeometryClothParticles<T, d> MCollisionParticles;
	TArray<TVector<int32, 3>> MCollisionTriangles;       // Used for self-collisions
	TSet<TVector<int32, 2>> MDisabledCollisionElements;  // 
	TArrayCollectionArray<bool> MCollided;
	int32 MNumIterations;
	T MCollisionThickness;
	T MSelfCollisionThickness;
	T MCoefficientOfFriction;
	T MDamping;
	T MTime;

	FGravityForces GravityForces;
	TArray<FVelocityField> VelocityFields;

	TArray<TFunction<void(TPBDParticles<T, d>&, const T, const int32)>> MForceRules;
	TArray<TFunction<void()>> MInitConstraintRules;
	TArray<TFunction<void(TPBDParticles<T, d>&, const T)>> MConstraintRules;
	TFunction<void(TPBDParticles<T, d>&, const T)> MParticleUpdate;
	TFunction<void(TPBDParticles<T, d>&, const T, const T, const int32)> MKinematicUpdate;
	TFunction<void(TKinematicGeometryClothParticles<T, d>&, const T, const T, const int32)> MCollisionKinematicUpdate;
};
}<|MERGE_RESOLUTION|>--- conflicted
+++ resolved
@@ -29,6 +29,8 @@
 	void AddXPBDConstraintFunctions(TFunction<void()> InitConstraintFunction, TFunction<void(TPBDParticles<T, d>&, const T)> ConstraintFunction) { MInitConstraintRules.Add(InitConstraintFunction); MConstraintRules.Add(ConstraintFunction); }
 	void AddForceFunction(TFunction<void(TPBDParticles<T, d>&, const T, const int32)> ForceFunction) { MForceRules.Add(ForceFunction); }
 
+	void AddParticles(uint32 Num, uint32 GroupId = 0);
+
 	const TPBDParticles<T, d>& Particles() const { return MParticles; }
 	TPBDParticles<T, d>& Particles() { return MParticles; }
 
@@ -59,15 +61,13 @@
 
 	T GetDamping() const { return MDamping; }
 	void SetDamping(const T Damping) { MDamping = Damping; }
+	void SetDamping(const uint32 GroupId, const T Damping) { MPerGroupDamping[GroupId] = Damping; }
 
 	T GetTime() const { return MTime; }
 
 	void ResetConstraintRules() { MInitConstraintRules.Reset(); MConstraintRules.Reset(); };
 	void ResetSelfCollision() { MCollisionTriangles.Reset(); MDisabledCollisionElements.Reset(); };
-<<<<<<< HEAD
 	void ResetVelocityFields() { VelocityFields.Reset(); };
-=======
->>>>>>> fa8a8d0d
 
   private:
 	TPBDParticles<T, d> MParticles;
@@ -75,6 +75,8 @@
 	TArray<TVector<int32, 3>> MCollisionTriangles;       // Used for self-collisions
 	TSet<TVector<int32, 2>> MDisabledCollisionElements;  // 
 	TArrayCollectionArray<bool> MCollided;
+	TArrayCollectionArray<uint32> MParticleGroupIds;  // Used for per group parameters
+	TArray<T> MPerGroupDamping;
 	int32 MNumIterations;
 	T MCollisionThickness;
 	T MSelfCollisionThickness;
