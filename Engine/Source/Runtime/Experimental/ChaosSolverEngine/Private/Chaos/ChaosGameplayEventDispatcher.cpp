// Copyright Epic Games, Inc. All Rights Reserved.

#include "Chaos/ChaosGameplayEventDispatcher.h"
#include "Components/PrimitiveComponent.h"
#include "PhysicsEngine/BodyInstance.h"
#include "Chaos/Framework/PhysicsProxy.h"
#include "PhysicsSolver.h"
#include "Physics/Experimental/PhysScene_Chaos.h"
#include "Engine/World.h"
#include "PhysicsEngine/PhysicsCollisionHandler.h"
#include "ChaosStats.h"
#include "Chaos/ChaosNotifyHandlerInterface.h"
#include "EventsData.h"
#include "PhysicsEngine/BodySetup.h"
#include "EventManager.h"

// PRAGMA_DISABLE_OPTIMIZATION

void UChaosGameplayEventDispatcher::OnRegister()
{
	Super::OnRegister();
	RegisterChaosEvents();
}


void UChaosGameplayEventDispatcher::OnUnregister()
{
	UnregisterChaosEvents();
	Super::OnUnregister();
}

// internal
static void DispatchPendingBreakEvents(TArray<FChaosBreakEvent> const& Events, TMap<UPrimitiveComponent*, FBreakEventCallbackWrapper> const& Registrations)
{
	for (FChaosBreakEvent const& E : Events)
	{
		if (E.Component)
		{
			const FBreakEventCallbackWrapper* const Callback = Registrations.Find(E.Component);
			if (Callback)
			{
				Callback->BreakEventCallback(E);
			}
		}
	}
}

static void SetCollisionInfoFromComp(FRigidBodyCollisionInfo& Info, UPrimitiveComponent* Comp)
{
	if (Comp)
	{
		Info.Component = Comp;
		Info.Actor = Comp->GetOwner();
		
		const FBodyInstance* const BodyInst = Comp->GetBodyInstance();
		Info.BodyIndex = BodyInst ? BodyInst->InstanceBodyIndex : INDEX_NONE;
		Info.BoneName = BodyInst && BodyInst->BodySetup.IsValid() ? BodyInst->BodySetup->BoneName : NAME_None;
	}
	else
	{
		Info.Component = nullptr;
		Info.Actor = nullptr;
		Info.BodyIndex = INDEX_NONE;
		Info.BoneName = NAME_None;
	}
}


FCollisionNotifyInfo& UChaosGameplayEventDispatcher::GetPendingCollisionForContactPair(const void* P0, const void* P1, bool& bNewEntry)
{
	const FUniqueContactPairKey Key = { P0, P1 };
	const int32* PendingNotifyIdx = ContactPairToPendingNotifyMap.Find(Key);
	if (PendingNotifyIdx)
	{
		// we already have one for this pair
		bNewEntry = false;
		return PendingCollisionNotifies[*PendingNotifyIdx];
	}

	// make a new entry
	bNewEntry = true;
	int32 NewIdx = PendingCollisionNotifies.AddZeroed();
	return PendingCollisionNotifies[NewIdx];
}

FChaosPendingCollisionNotify& UChaosGameplayEventDispatcher::GetPendingChaosCollisionForContactPair(const void* P0, const void* P1, bool& bNewEntry)
{
	const FUniqueContactPairKey Key = { P0, P1 };
	const int32* PendingNotifyIdx = ContactPairToPendingChaosNotifyMap.Find(Key);
	if (PendingNotifyIdx)
	{
		// we already have one for this pair
		bNewEntry = false;
		return PendingChaosCollisionNotifies[*PendingNotifyIdx];
	}

	// make a new entry
	bNewEntry = true;
	int32 NewIdx = PendingChaosCollisionNotifies.AddZeroed();
	return PendingChaosCollisionNotifies[NewIdx];
}

void UChaosGameplayEventDispatcher::DispatchPendingCollisionNotifies()
{
	UWorld const* const OwningWorld = GetWorld();

	// Let the game-specific PhysicsCollisionHandler process any physics collisions that took place
	if (OwningWorld != nullptr && OwningWorld->PhysicsCollisionHandler != nullptr)
	{
		OwningWorld->PhysicsCollisionHandler->HandlePhysicsCollisions_AssumesLocked(PendingCollisionNotifies);
	}

	// Fire any collision notifies in the queue.
	for (FCollisionNotifyInfo& NotifyInfo : PendingCollisionNotifies)
	{
//		if (NotifyInfo.RigidCollisionData.ContactInfos.Num() > 0)
		{
			if (NotifyInfo.bCallEvent0 && /*NotifyInfo.IsValidForNotify() && */ NotifyInfo.Info0.Actor.IsValid())
			{
				NotifyInfo.Info0.Actor->DispatchPhysicsCollisionHit(NotifyInfo.Info0, NotifyInfo.Info1, NotifyInfo.RigidCollisionData);
			}

			// CHAOS: don't call event 1, because the code below will generate the reflexive hit data as separate entries
		}
	}
	for (FChaosPendingCollisionNotify& NotifyInfo : PendingChaosCollisionNotifies)
	{
		for (UObject* Obj : NotifyInfo.NotifyRecipients)
		{
			IChaosNotifyHandlerInterface* const Handler = Cast< IChaosNotifyHandlerInterface>(Obj);
			ensure(Handler);
			if (Handler)
			{
				Handler->HandlePhysicsCollision(NotifyInfo.CollisionInfo);
			}
		}
	}

	PendingCollisionNotifies.Reset();
	PendingChaosCollisionNotifies.Reset();
}

void UChaosGameplayEventDispatcher::RegisterForCollisionEvents(UPrimitiveComponent* ComponentToListenTo, UObject* ObjectToNotify)
{
	FChaosHandlerSet& HandlerSet = CollisionEventRegistrations.FindOrAdd(ComponentToListenTo);

	if (IChaosNotifyHandlerInterface* ChaosHandler = Cast<IChaosNotifyHandlerInterface>(ObjectToNotify))
	{
		HandlerSet.ChaosHandlers.Add(ObjectToNotify);
	}
	
	// a component can also implement the handler interface to get both types of events, so these aren't mutually exclusive
	if (ObjectToNotify == ComponentToListenTo)
	{
		HandlerSet.bLegacyComponentNotify = true;
	}

	// note: theoretically supportable to have external listeners to the legacy-style notifies, but will take more plumbing
}

void UChaosGameplayEventDispatcher::UnRegisterForCollisionEvents(UPrimitiveComponent* ComponentToListenTo, UObject* ObjectToNotify)
{
	FChaosHandlerSet* HandlerSet = CollisionEventRegistrations.Find(ComponentToListenTo);
	if (HandlerSet)
	{
		HandlerSet->ChaosHandlers.Remove(ObjectToNotify);

		if (ObjectToNotify == ComponentToListenTo)
		{
			HandlerSet->bLegacyComponentNotify = false;
		}

		if ((HandlerSet->ChaosHandlers.Num() == 0) && (HandlerSet->bLegacyComponentNotify == false))
		{
			// no one listening to this component any more, remove it entirely
			CollisionEventRegistrations.Remove(ComponentToListenTo);
		}
	}
}

void UChaosGameplayEventDispatcher::RegisterForBreakEvents(UPrimitiveComponent* Component, FOnBreakEventCallback InFunc)
{
	if (Component)
	{
		FBreakEventCallbackWrapper F = { InFunc };
		BreakEventRegistrations.Add(Component, F);
	}
}

void UChaosGameplayEventDispatcher::UnRegisterForBreakEvents(UPrimitiveComponent* Component)
{
	if (Component)
	{
		BreakEventRegistrations.Remove(Component);
	}
}

void UChaosGameplayEventDispatcher::DispatchPendingWakeNotifies()
{
	for (auto MapItr = PendingSleepNotifies.CreateIterator(); MapItr; ++MapItr)
	{
		FBodyInstance* BodyInstance = MapItr.Key();
		if (UPrimitiveComponent* PrimitiveComponent = BodyInstance->OwnerComponent.Get())
		{
			PrimitiveComponent->DispatchWakeEvents(MapItr.Value(), BodyInstance->BodySetup->BoneName);
		}
	}

	PendingSleepNotifies.Empty();
}

void UChaosGameplayEventDispatcher::RegisterChaosEvents()
{
#if WITH_CHAOS
	if (FPhysScene* Scene = GetWorld()->GetPhysicsScene())
	{
		if (Chaos::FPhysicsSolver* Solver = Scene->GetScene().GetSolver())
		{
			Chaos::FEventManager* EventManager = Solver->GetEventManager();
			EventManager->RegisterHandler<Chaos::FCollisionEventData>(Chaos::EEventType::Collision, this, &UChaosGameplayEventDispatcher::HandleCollisionEvents);
			//EventManager->RegisterHandler<Chaos::FBreakingEventData>(Chaos::EEventType::Breaking, this, &UChaosGameplayEventDispatcher::HandleBreakingEvents);
			EventManager->RegisterHandler<Chaos::FSleepingEventData>(Chaos::EEventType::Sleeping, this, &UChaosGameplayEventDispatcher::HandleSleepingEvents);
		}
	}

#endif
}

void UChaosGameplayEventDispatcher::UnregisterChaosEvents()
{
#if WITH_CHAOS
	if (GetWorld())
	{
		if (FPhysScene* Scene = GetWorld()->GetPhysicsScene())
		{
			if (Chaos::FPhysicsSolver* Solver = Scene->GetScene().GetSolver())
			{
				Chaos::FEventManager* EventManager = Solver->GetEventManager();
				EventManager->UnregisterHandler(Chaos::EEventType::Collision, this);
				//EventManager->UnregisterHandler(Chaos::EEventType::Breaking, this);
				EventManager->UnregisterHandler(Chaos::EEventType::Sleeping, this);
			}
		}
	}
#endif
}

void UChaosGameplayEventDispatcher::HandleCollisionEvents(const Chaos::FCollisionEventData& Event)
{
	SCOPE_CYCLE_COUNTER(STAT_DispatchCollisionEvents);

	FPhysScene_Chaos const* const Scene = GetPhysicsScene().Get();

	PendingChaosCollisionNotifies.Reset();
	ContactPairToPendingNotifyMap.Reset();

	{
		TMap<IPhysicsProxyBase*, TArray<int32>> const& PhysicsProxyToCollisionIndicesMap = Event.PhysicsProxyToCollisionIndices.PhysicsProxyToIndicesMap;
		Chaos::FCollisionDataArray const& CollisionData = Event.CollisionData.AllCollisionsArray;

		int32 NumCollisions = CollisionData.Num();
		if (NumCollisions > 0)
		{
			// look through all the components that someone is interested in, and see if they had a collision
			// note that we only need to care about the interaction from the POV of the registered component,
			// since if anyone wants notifications for the other component it hit, it's also registered and we'll get to that elsewhere in the list
			for (TMap<UPrimitiveComponent*, FChaosHandlerSet>::TIterator It(CollisionEventRegistrations); It; ++It)
			{
				const FChaosHandlerSet& HandlerSet = It.Value();

				UPrimitiveComponent* const Comp0 = Cast<UPrimitiveComponent>(It.Key());
				IPhysicsProxyBase* const PhysicsProxy0 = Scene->GetOwnedPhysicsProxy(Comp0);
				TArray<int32> const* const CollisionIndices = PhysicsProxyToCollisionIndicesMap.Find(PhysicsProxy0);
				if (CollisionIndices)
				{
					for (int32 EncodedCollisionIdx : *CollisionIndices)
					{
						bool bSwapOrder;
						int32 CollisionIdx = Chaos::FEventManager::DecodeCollisionIndex(EncodedCollisionIdx, bSwapOrder);

						Chaos::TCollisionData<float, 3> const& CollisionDataItem = CollisionData[CollisionIdx];
						IPhysicsProxyBase* const PhysicsProxy1 = bSwapOrder ? CollisionDataItem.ParticleProxy : CollisionDataItem.LevelsetProxy;

						if (HandlerSet.bLegacyComponentNotify)
						{
							bool bNewEntry = false;
							FCollisionNotifyInfo& NotifyInfo = GetPendingCollisionForContactPair(PhysicsProxy0, PhysicsProxy1, bNewEntry);

							// #note: we only notify on the first contact, though we will still accumulate the impulse data from subsequent contacts
							const FVector NormalImpulse = FVector::DotProduct(CollisionDataItem.AccumulatedImpulse, CollisionDataItem.Normal) * CollisionDataItem.Normal;	// project impulse along normal
							const FVector FrictionImpulse = FVector(CollisionDataItem.AccumulatedImpulse) - NormalImpulse; // friction is component not along contact normal
							NotifyInfo.RigidCollisionData.TotalNormalImpulse += NormalImpulse;
							NotifyInfo.RigidCollisionData.TotalFrictionImpulse += FrictionImpulse;

							if (bNewEntry)
							{
								UPrimitiveComponent* const Comp1 = Scene->GetOwningComponent<UPrimitiveComponent>(PhysicsProxy1);

								// fill in legacy contact data
								NotifyInfo.bCallEvent0 = true;
								// if Comp1 wants this event too, it will get its own pending collision entry, so we leave it false

								SetCollisionInfoFromComp(NotifyInfo.Info0, Comp0);
								SetCollisionInfoFromComp(NotifyInfo.Info1, Comp1);

								FRigidBodyContactInfo& NewContact = NotifyInfo.RigidCollisionData.ContactInfos.AddZeroed_GetRef();
								NewContact.ContactNormal = CollisionDataItem.Normal;
								NewContact.ContactPosition = CollisionDataItem.Location;
								NewContact.ContactPenetration = CollisionDataItem.PenetrationDepth;
								// NewContact.PhysMaterial[1] UPhysicalMaterial required here
							}

						}

						if (HandlerSet.ChaosHandlers.Num() > 0)
						{
							bool bNewEntry = false;
							FChaosPendingCollisionNotify& ChaosNotifyInfo = GetPendingChaosCollisionForContactPair(PhysicsProxy0, PhysicsProxy1, bNewEntry);

							// #note: we only notify on the first contact, though we will still accumulate the impulse data from subsequent contacts
							ChaosNotifyInfo.CollisionInfo.AccumulatedImpulse += CollisionDataItem.AccumulatedImpulse;

							if (bNewEntry)
							{
								UPrimitiveComponent* const Comp1 = Scene->GetOwningComponent<UPrimitiveComponent>(PhysicsProxy1);

								// fill in Chaos contact data
								ChaosNotifyInfo.CollisionInfo.Component = Comp0;
								ChaosNotifyInfo.CollisionInfo.OtherComponent = Comp1;
								ChaosNotifyInfo.CollisionInfo.Location = CollisionDataItem.Location;
								ChaosNotifyInfo.NotifyRecipients = HandlerSet.ChaosHandlers;

								if (bSwapOrder)
								{
									ChaosNotifyInfo.CollisionInfo.AccumulatedImpulse = -CollisionDataItem.AccumulatedImpulse;
									ChaosNotifyInfo.CollisionInfo.Normal = -CollisionDataItem.Normal;

									ChaosNotifyInfo.CollisionInfo.Velocity = CollisionDataItem.Velocity2;
									ChaosNotifyInfo.CollisionInfo.OtherVelocity = CollisionDataItem.Velocity1;
									ChaosNotifyInfo.CollisionInfo.AngularVelocity = CollisionDataItem.AngularVelocity2;
									ChaosNotifyInfo.CollisionInfo.OtherAngularVelocity = CollisionDataItem.AngularVelocity1;
									ChaosNotifyInfo.CollisionInfo.Mass = CollisionDataItem.Mass2;
									ChaosNotifyInfo.CollisionInfo.OtherMass = CollisionDataItem.Mass1;
								}
								else
								{
									ChaosNotifyInfo.CollisionInfo.AccumulatedImpulse = CollisionDataItem.AccumulatedImpulse;
									ChaosNotifyInfo.CollisionInfo.Normal = CollisionDataItem.Normal;

									ChaosNotifyInfo.CollisionInfo.Velocity = CollisionDataItem.Velocity1;
									ChaosNotifyInfo.CollisionInfo.OtherVelocity = CollisionDataItem.Velocity2;
									ChaosNotifyInfo.CollisionInfo.AngularVelocity = CollisionDataItem.AngularVelocity1;
									ChaosNotifyInfo.CollisionInfo.OtherAngularVelocity = CollisionDataItem.AngularVelocity2;
									ChaosNotifyInfo.CollisionInfo.Mass = CollisionDataItem.Mass1;
									ChaosNotifyInfo.CollisionInfo.OtherMass = CollisionDataItem.Mass2;
								}
							}
						}
					}
				}
			}
		}
	}

	// Tell the world and actors about the collisions
	DispatchPendingCollisionNotifies();
}

void UChaosGameplayEventDispatcher::HandleBreakingEvents(const Chaos::FBreakingEventData& Event)
{

	SCOPE_CYCLE_COUNTER(STAT_DispatchBreakEvents);

	// BREAK EVENTS

	TArray<FChaosBreakEvent> PendingBreakEvents;

	const float BreakingDataTimestamp = Event.BreakingData.TimeCreated;
	if (BreakingDataTimestamp > LastBreakingDataTime)
	{
		LastBreakingDataTime = BreakingDataTimestamp;

		Chaos::FBreakingDataArray const& BreakingData = Event.BreakingData.AllBreakingsArray;

		// let's assume breaks are very rare, so we will iterate breaks instead of registered components for now
		const int32 NumBreaks = BreakingData.Num();
		if (NumBreaks > 0)
		{
			for (Chaos::TBreakingData<float, 3> const& BreakingDataItem : BreakingData)
			{	
<<<<<<< HEAD
				if (BreakingDataItem.Particle && (BreakingDataItem.Particle->GetProxy()))
				{
					UPrimitiveComponent* const PrimComp = Cast<UPrimitiveComponent>(BreakingDataItem.Particle->GetProxy()->GetOwner());
=======
				if (BreakingDataItem.Particle && (BreakingDataItem.ParticleProxy))
				{
					UPrimitiveComponent* const PrimComp = Cast<UPrimitiveComponent>(BreakingDataItem.ParticleProxy->GetOwner());
>>>>>>> 73ea9cd3
					if (PrimComp && BreakEventRegistrations.Contains(PrimComp))
					{
						// queue them up so we can release the physics data before trigging BP events
						FChaosBreakEvent& BreakEvent = PendingBreakEvents.AddZeroed_GetRef();
							BreakEvent.Component = PrimComp;
							BreakEvent.Location = BreakingDataItem.Location;
							BreakEvent.Velocity = BreakingDataItem.Velocity;
							BreakEvent.AngularVelocity = BreakingDataItem.AngularVelocity;
							BreakEvent.Mass = BreakingDataItem.Mass;
					}
				}
			}

			DispatchPendingBreakEvents(PendingBreakEvents, BreakEventRegistrations);
		}
	}

}


void UChaosGameplayEventDispatcher::HandleSleepingEvents(const Chaos::FSleepingEventData& SleepingData)
{
	const Chaos::FSleepingDataArray& SleepingArray = SleepingData.SleepingData;

	for (const Chaos::TSleepingData<float, 3>& SleepData : SleepingArray)
	{
		if (SleepData.Particle->GetProxy()!= nullptr)
		{
			if (FBodyInstance* BodyInstance = FPhysicsUserData::Get<FBodyInstance>(SleepData.Particle->UserData()))
			{
				if (BodyInstance->bGenerateWakeEvents)
				{
					ESleepEvent WakeSleepEvent = SleepData.Sleeping ? ESleepEvent::SET_Sleep : ESleepEvent::SET_Wakeup;
					AddPendingSleepingNotify(BodyInstance, WakeSleepEvent);
				}
			}
		}
	}

	DispatchPendingWakeNotifies();
}


void UChaosGameplayEventDispatcher::AddPendingSleepingNotify(FBodyInstance* BodyInstance, ESleepEvent SleepEventType)
{
	PendingSleepNotifies.FindOrAdd(BodyInstance) = SleepEventType;
}

// PRAGMA_ENABLE_OPTIMIZATION
<|MERGE_RESOLUTION|>--- conflicted
+++ resolved
@@ -388,15 +388,9 @@
 		{
 			for (Chaos::TBreakingData<float, 3> const& BreakingDataItem : BreakingData)
 			{	
-<<<<<<< HEAD
-				if (BreakingDataItem.Particle && (BreakingDataItem.Particle->GetProxy()))
-				{
-					UPrimitiveComponent* const PrimComp = Cast<UPrimitiveComponent>(BreakingDataItem.Particle->GetProxy()->GetOwner());
-=======
 				if (BreakingDataItem.Particle && (BreakingDataItem.ParticleProxy))
 				{
 					UPrimitiveComponent* const PrimComp = Cast<UPrimitiveComponent>(BreakingDataItem.ParticleProxy->GetOwner());
->>>>>>> 73ea9cd3
 					if (PrimComp && BreakEventRegistrations.Contains(PrimComp))
 					{
 						// queue them up so we can release the physics data before trigging BP events
