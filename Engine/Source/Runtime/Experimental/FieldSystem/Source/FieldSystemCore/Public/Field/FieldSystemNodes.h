--- conflicted
+++ resolved
@@ -171,10 +171,7 @@
 		float MinRangeIn = 0.f,
 		float MaxRangeIn = 1.f,
 		float DefaultIn = 0.f,
-<<<<<<< HEAD
-=======
 		float DistanceIn = 0.f,
->>>>>>> 33e6966e
 		FVector PositionIn = FVector(0, 0, 0),
 		FVector NormalIn = FVector(0, 0, 1),
 		EFieldFalloffType FalloffIn = EFieldFalloffType::Field_Falloff_Linear)
@@ -184,19 +181,12 @@
 		, MinRange(MinRangeIn)
 		, MaxRange(MaxRangeIn)
 		, Default(DefaultIn)
-<<<<<<< HEAD
-=======
 		, Distance(DistanceIn)
->>>>>>> 33e6966e
 		, Position(PositionIn)
 		, Normal(NormalIn)
 		, Falloff(FalloffIn)
 	{}
-<<<<<<< HEAD
-	virtual FFieldNodeBase * NewCopy() const override { return new FPlaneFalloff(Magnitude, MinRange, MaxRange, Default, Position, Normal, Falloff); }
-=======
 	virtual FFieldNodeBase * NewCopy() const override { return new FPlaneFalloff(Magnitude, MinRange, MaxRange, Default, Distance, Position, Normal, Falloff); }
->>>>>>> 33e6966e
 	virtual ~FPlaneFalloff() {}
 
 	void Evaluate(const FFieldContext &, TArrayView<float> & Results) const override;
@@ -210,10 +200,7 @@
 	float MinRange;
 	float MaxRange;
 	float Default;
-<<<<<<< HEAD
-=======
 	float Distance;
->>>>>>> 33e6966e
 	FVector Position;
 	FVector Normal;
 	EFieldFalloffType Falloff;
