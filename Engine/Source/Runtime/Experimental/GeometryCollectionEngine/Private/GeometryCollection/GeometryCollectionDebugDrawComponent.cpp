--- conflicted
+++ resolved
@@ -7,10 +7,7 @@
 #include "GeometryCollection/GeometryCollectionComponent.h"
 #include "GeometryCollection/GeometryCollectionObject.h"
 #include "GeometryCollection/GeometryCollectionDebugDrawActor.h"
-<<<<<<< HEAD
-=======
 #include "GeometryCollection/GeometryCollection.h"
->>>>>>> 33e6966e
 #if INCLUDE_CHAOS
 #include "SolverObjects/GeometryCollectionPhysicsObject.h"
 #endif  // #if INCLUDE_CHAOS
@@ -113,12 +110,9 @@
 	, SelectedRigidBodyId(INDEX_NONE)
 	, SelectedTransformIndex(INDEX_NONE)
 	, HiddenTransformIndex(INDEX_NONE)
-<<<<<<< HEAD
-=======
 	, bWasVisible(true)
 	, bHasIncompleteRigidBodyIdSync(false)
 	, SelectedChaosSolver(nullptr)
->>>>>>> 33e6966e
 #endif  // #if GEOMETRYCOLLECTION_DEBUG_DRAW
 {
 	bNavigationRelevant = false;
@@ -146,10 +140,7 @@
 		SelectedRigidBodyId = INDEX_NONE;
 		SelectedTransformIndex = INDEX_NONE;
 		HiddenTransformIndex = INDEX_NONE;
-<<<<<<< HEAD
-=======
 		bWasVisible = true;
->>>>>>> 33e6966e
 
 		// Find or create global debug draw actor
 		GeometryCollectionDebugDrawActor = AGeometryCollectionDebugDrawActor::FindOrCreate(GetWorld());
@@ -161,11 +152,7 @@
 		}
 
 		// Update the visibility and tick status depending on the debug draw properties currently selected
-<<<<<<< HEAD
-		OnDebugDrawPropertiesChanged(true);
-=======
 		OnDebugDrawPropertiesChanged(false);
->>>>>>> 33e6966e
 
 #if INCLUDE_CHAOS
 		// Find or create level set renderer
@@ -203,7 +190,6 @@
 {
 	Super::TickComponent(DeltaTime, TickType, ThisTickFunction);
 	UE_CLOG(GetOwner(), LogGeometryCollectionDebugDraw, VeryVerbose, TEXT("Component ticked for actor %s."), *GetOwner()->GetName());
-<<<<<<< HEAD
 
 #if GEOMETRYCOLLECTION_DEBUG_DRAW
 	if (GeometryCollectionComponent && GeometryCollectionDebugDrawActor)
@@ -221,25 +207,6 @@
 			}
 #endif  // #if INCLUDE_CHAOS
 
-=======
-
-#if GEOMETRYCOLLECTION_DEBUG_DRAW
-	if (GeometryCollectionComponent && GeometryCollectionDebugDrawActor)
-	{
-		if (GeometryCollectionComponent->RestCollection)
-		{
-			// Debug draw collection
-			DebugDrawTick();
-
-#if INCLUDE_CHAOS
-			if (GeometryCollectionRenderLevelSetActor)
-			{
-				// Debug draw solver infos for this collection
-				DebugDrawChaosTick();
-			}
-#endif  // #if INCLUDE_CHAOS
-
->>>>>>> 33e6966e
 			// Detect breaking by tracking changes in parents so that the geometry visibility can be updated if required
 			// Note: The GeometryCollectionComponent breaking callback is unsuitable for this purpose as it notifies changes before any array gets updated.
 			const int32 PrevParentCheckSum = ParentCheckSum;
@@ -250,11 +217,7 @@
 			}
 			if (ParentCheckSum != PrevParentCheckSum)
 			{
-<<<<<<< HEAD
-				UE_CLOG(GetOwner(), LogGeometryCollectionDebugDraw, Verbose, TEXT("Geometry Collection has broken up."), *GetOwner()->GetName());
-=======
 				UE_CLOG(GetOwner(), LogGeometryCollectionDebugDraw, Verbose, TEXT("Geometry Collection has broken up for actor %s."), *GetOwner()->GetName());
->>>>>>> 33e6966e
 				UpdateGeometryVisibility(true);
 			}
 		}
@@ -295,12 +258,6 @@
 bool UGeometryCollectionDebugDrawComponent::CanEditChange(const UProperty* InProperty) const
 {
 	if (HasBegunPlay())
-<<<<<<< HEAD
-	{
-		return false;
-	}
-	return Super::CanEditChange(InProperty);
-=======
 	{
 		return false;
 	}
@@ -330,84 +287,24 @@
 		UpdateTickStatus();
 	}
 	return SelectedTransformIndex != INDEX_NONE;
->>>>>>> 33e6966e
-}
-#endif  // #if WITH_EDITOR
-
-<<<<<<< HEAD
-#if GEOMETRYCOLLECTION_DEBUG_DRAW
-bool UGeometryCollectionDebugDrawComponent::OnDebugDrawPropertiesChanged(bool bForceVisibilityUpdate)
-{
-	if (HasBegunPlay() && GeometryCollectionComponent)
-	{
-		UE_CLOG(GetOwner(), LogGeometryCollectionDebugDraw, Verbose, TEXT("OnDebugDrawPropertiesChanged for actor %s"), *GetOwner()->GetName());
-=======
+}
+
 void UGeometryCollectionDebugDrawComponent::OnClusterChanged()
 {
 	if (HasBegunPlay() && GeometryCollectionComponent && IsComponentTickEnabled())  // Only proceed if the tick is already enabled
 	{
 		UE_CLOG(GetOwner(), LogGeometryCollectionDebugDraw, Verbose, TEXT("OnClusterChanged for actor %s"), *GetOwner()->GetName());
->>>>>>> 33e6966e
 
 		// Make sure to have an up to date selected transform index
 		UpdateSelectedTransformIndex();
 
 		// Update geometry visibility
-<<<<<<< HEAD
-		UpdateGeometryVisibility(bForceVisibilityUpdate);
-=======
 		UpdateGeometryVisibility(true);  // Force visibility update
->>>>>>> 33e6966e
 
 #if INCLUDE_CHAOS
 		// Turn off level set rendering when required
 		UpdateLevelSetVisibility();
 #endif  // #if INCLUDE_CHAOS
-<<<<<<< HEAD
-
-		// Update tick function
-		UpdateTickStatus();
-	}
-	return SelectedTransformIndex != INDEX_NONE;
-}
-
-void UGeometryCollectionDebugDrawComponent::OnClusterChanged()
-{
-	if (HasBegunPlay() && GeometryCollectionComponent && IsComponentTickEnabled())  // Only proceed if the tick is already enabled
-	{
-		UE_CLOG(GetOwner(), LogGeometryCollectionDebugDraw, Verbose, TEXT("OnClusterChanged for actor %s"), *GetOwner()->GetName());
-
-		// Make sure to have an up to date selected transform index
-		UpdateSelectedTransformIndex();
-
-		// Update geometry visibility
-		UpdateGeometryVisibility(true);  // Force visibility update
-
-#if INCLUDE_CHAOS
-		// Turn off level set rendering when required
-		UpdateLevelSetVisibility();
-#endif  // #if INCLUDE_CHAOS
-	}
-}
-
-void UGeometryCollectionDebugDrawComponent::ComputeClusterTransforms(int32 Index, TArray<bool>& IsComputed, TArray<FTransform>& InOutGlobalTransforms)
-{
-	if (!IsComputed[Index])
-	{
-		FTransform& Transform = InOutGlobalTransforms[Index];
-
-		// Set to local transform
-		const TManagedArray<FTransform>& Transforms = GeometryCollectionComponent->GetTransformArray();
-		Transform = Transforms[Index];
-
-		// Recurse through parents and transform this from local space to global space
-		const TManagedArray<int32>& Parents = GeometryCollectionComponent->GetParentArray();
-		const int32 ParentIndex = Parents[Index];
-		if (ParentIndex != FGeometryCollection::Invalid)
-		{
-			ComputeClusterTransforms(ParentIndex, IsComputed, InOutGlobalTransforms);
-			Transform *= InOutGlobalTransforms[ParentIndex];
-=======
 	}
 }
 
@@ -491,259 +388,9 @@
 				// Mark this parent calculation as completed
 				FlipFlopComputeStatus[ParentIndex] = false;
 			}
->>>>>>> 33e6966e
-		}
-		IsComputed[Index] = true;
-	}
-}
-<<<<<<< HEAD
-
-void UGeometryCollectionDebugDrawComponent::ComputeTransforms(TArray<FTransform>& OutClusterTransforms, TArray<FTransform>& OutGeometryTransforms)
-{
-	check(GeometryCollectionComponent);
-	check(GeometryCollectionComponent->RestCollection);
-
-	const TManagedArray<FTransform>& Transforms = GeometryCollectionComponent->GetTransformArray();
-	const TManagedArray<FTransform>& RestTransforms = GeometryCollectionComponent->GetTransformArrayRest();
-	const TManagedArray<int32>& Parents = GeometryCollectionComponent->GetParentArray();
-	const TManagedArray<TSet<int32>>& Children = GeometryCollectionComponent->GetChildrenArray();
-
-	check(Transforms.Num() == RestTransforms.Num());
-	const int32 NumTransforms = Transforms.Num();
-
-	const AActor* const Actor = GetOwner();
-	check(Actor);
-	const FTransform ActorTransform = Actor->GetTransform();
-
-	// Initialize all flip flop array values to false
-	TArray<bool> FlipFlopComputeStatus;
-	FlipFlopComputeStatus.AddZeroed(NumTransforms);
-
-	// First pass, go up the hierarchy to calculate the leaf/cluster global transforms, not including the actor's tranform
-	OutClusterTransforms.SetNumUninitialized(NumTransforms, false);
-	for (int32 Index = 0; Index < NumTransforms; ++Index)
-	{
-		ComputeClusterTransforms(Index, FlipFlopComputeStatus, OutClusterTransforms);
-	}
-
-	// Second pass, starts from the leaves and go up the hierarchy to update the parents' transform using the rest transform array
-	// Also applies the actor transform to the calculated transforms
-	OutGeometryTransforms.SetNumUninitialized(NumTransforms, false);
-
-	for (int32 Index = 0; Index < NumTransforms; ++Index)
-	{
-		// Start from the leaves, since these have the only up to date geometry transforms
-		if (!Children[Index].Num())
-		{
-			// Apply actor transform to leaves
-			OutClusterTransforms[Index] *= ActorTransform;
-
-			// Copy child geometry transform
-			OutGeometryTransforms[Index] = OutClusterTransforms[Index];
-
-			// Iterate up the hierarchy to update the parent transform, stop when it finds a parent that has already been computed
-			for (int32 ChildIndex = Index, ParentIndex = Parents[Index];
-				ParentIndex != FGeometryCollection::Invalid && FlipFlopComputeStatus[ParentIndex];
-				ParentIndex = Parents[ChildIndex = ParentIndex])
-			{
-				// Finalize the remaining cluster nodes' transform by applying the actor transform
-				OutClusterTransforms[ParentIndex] *= ActorTransform;
-
-				// Calculate final geometry transform from the current child's transform
-				const FTransform& ParentToChildTransform = RestTransforms[ChildIndex];
-				OutGeometryTransforms[ParentIndex] = ParentToChildTransform.Inverse() * OutGeometryTransforms[ChildIndex];
-				
-				// Mark this parent calculation as completed
-				FlipFlopComputeStatus[ParentIndex] = false;
-			}
-		}
-	}
-}
-
-void UGeometryCollectionDebugDrawComponent::DebugDrawTick()
-{
-	check(GeometryCollectionComponent);
-	check(GeometryCollectionComponent->RestCollection);
-	check(GeometryCollectionDebugDrawActor);
-
-	AActor* const Actor = GetOwner();
-	check(Actor);
-
-	// Compute world space geometry and cluster transforms
-	TArray<FTransform> ClusterTransforms;
-	TArray<FTransform> GeometryTransforms;
-	ComputeTransforms(ClusterTransforms, GeometryTransforms);
-
-	const bool bIsSelected = (SelectedTransformIndex != INDEX_NONE);
-	const bool bIsOneSelected = bIsSelected && !GeometryCollectionDebugDrawActor->bDebugDrawWholeCollection;
-	const bool bAreAllSelected = (bIsSelected && GeometryCollectionDebugDrawActor->bDebugDrawWholeCollection) ||
-		(GeometryCollectionDebugDrawActor->SelectedRigidBody.Id == INDEX_NONE);
-
-	// Clustering
-	if (!bShowTransformIndices && GeometryCollectionDebugDrawActor->bShowTransformIndex && bIsOneSelected)
-	{
-		GeometryCollectionDebugDrawActor->DrawTransformIndex(ClusterTransforms, GeometryCollectionComponent, SelectedTransformIndex, TransformIndexColor);
-	}
-	else if (bShowTransformIndices || (GeometryCollectionDebugDrawActor->bShowTransformIndex && bAreAllSelected))
-	{
-		GeometryCollectionDebugDrawActor->DrawTransformIndices(ClusterTransforms, GeometryCollectionComponent, TransformIndexColor);
-	}
-
-	if (!bShowTransforms && GeometryCollectionDebugDrawActor->bShowTransform && bIsOneSelected)
-	{
-		GeometryCollectionDebugDrawActor->DrawTransform(ClusterTransforms, GeometryCollectionComponent, SelectedTransformIndex, TransformScale);
-	}
-	else if (bShowTransforms || (GeometryCollectionDebugDrawActor->bShowTransform && bAreAllSelected))
-	{
-		GeometryCollectionDebugDrawActor->DrawTransforms(ClusterTransforms, GeometryCollectionComponent, TransformScale);
-	}
-
-	if (!bShowParents && GeometryCollectionDebugDrawActor->bShowParent && bIsOneSelected)
-	{
-		GeometryCollectionDebugDrawActor->DrawParent(ClusterTransforms, GeometryCollectionComponent, SelectedTransformIndex, ParentColor);
-	}
-	else if (bShowParents || (GeometryCollectionDebugDrawActor->bShowParent && bAreAllSelected))
-	{
-		GeometryCollectionDebugDrawActor->DrawParents(ClusterTransforms, GeometryCollectionComponent, ParentColor);
-	}
-
-	if (!bShowLevels && GeometryCollectionDebugDrawActor->bShowLevel && bIsOneSelected)
-	{
-		GeometryCollectionDebugDrawActor->DrawLevel(ClusterTransforms, GeometryCollectionComponent, SelectedTransformIndex, LevelColor);
-	}
-	else if (bShowLevels || (GeometryCollectionDebugDrawActor->bShowLevel && bAreAllSelected))
-	{
-		GeometryCollectionDebugDrawActor->DrawLevels(ClusterTransforms, GeometryCollectionComponent, LevelColor);
-	}
-
-	// Geometry
-	if (!bShowVertices && GeometryCollectionDebugDrawActor->bShowVertices && bIsOneSelected)
-	{
-		GeometryCollectionDebugDrawActor->DrawVertices(GeometryTransforms, GeometryCollectionComponent, SelectedTransformIndex, VertexColor);
-	}
-	else if (bShowVertices || (GeometryCollectionDebugDrawActor->bShowVertices && bAreAllSelected))
-	{
-		GeometryCollectionDebugDrawActor->DrawVertices(GeometryTransforms, GeometryCollectionComponent, VertexColor);
-	}
-
-	if (!bShowVertexIndices && GeometryCollectionDebugDrawActor->bShowVertexIndices && bIsOneSelected)
-	{ 
-		GeometryCollectionDebugDrawActor->DrawVertexIndices(GeometryTransforms, GeometryCollectionComponent, SelectedTransformIndex, VertexIndexColor);
-	}
-	else if (bShowVertexIndices || (GeometryCollectionDebugDrawActor->bShowVertexIndices && bAreAllSelected))
-	{
-		GeometryCollectionDebugDrawActor->DrawVertexIndices(GeometryTransforms, GeometryCollectionComponent, VertexIndexColor);
-	}
-
-	if (!bShowVertexNormals && GeometryCollectionDebugDrawActor->bShowVertexNormals && bIsOneSelected)
-	{
-		GeometryCollectionDebugDrawActor->DrawVertexNormals(GeometryTransforms, GeometryCollectionComponent, SelectedTransformIndex, VertexNormalColor);
-	}
-	else if (bShowVertexNormals || (GeometryCollectionDebugDrawActor->bShowVertexNormals && bAreAllSelected))
-	{
-		GeometryCollectionDebugDrawActor->DrawVertexNormals(GeometryTransforms, GeometryCollectionComponent, VertexNormalColor);
-	}
-
-	if (!bShowFaces && GeometryCollectionDebugDrawActor->bShowFaces && bIsOneSelected)
-	{
-		GeometryCollectionDebugDrawActor->DrawFaces(GeometryTransforms, GeometryCollectionComponent, SelectedTransformIndex, FaceColor);
-	}
-	else if (bShowFaces || (GeometryCollectionDebugDrawActor->bShowFaces && bAreAllSelected))
-	{
-		GeometryCollectionDebugDrawActor->DrawFaces(GeometryTransforms, GeometryCollectionComponent, FaceColor);
-	}
-
-	if (!bShowFaceIndices && GeometryCollectionDebugDrawActor->bShowFaceIndices && bIsOneSelected)
-	{
-		GeometryCollectionDebugDrawActor->DrawFaceIndices(GeometryTransforms, GeometryCollectionComponent, SelectedTransformIndex, FaceIndexColor);
-	}
-	else if (bShowFaceIndices || (GeometryCollectionDebugDrawActor->bShowFaceIndices && bAreAllSelected))
-	{
-		GeometryCollectionDebugDrawActor->DrawFaceIndices(GeometryTransforms, GeometryCollectionComponent, FaceIndexColor);
-	}
-
-	if (bShowSingleFace)
-	{
-		GeometryCollectionDebugDrawActor->DrawSingleFace(GeometryTransforms, GeometryCollectionComponent, SingleFaceIndex, SingleFaceColor);
-	}
-	if (GeometryCollectionDebugDrawActor->bShowSingleFace && (bIsOneSelected || bAreAllSelected))  // No else required here, it should be able to draw the two faces at the same time
-	{
-		GeometryCollectionDebugDrawActor->DrawSingleFace(GeometryTransforms, GeometryCollectionComponent, GeometryCollectionDebugDrawActor->SingleFaceIndex, SingleFaceColor);
-	}
-
-	if (!bShowFaceNormals && GeometryCollectionDebugDrawActor->bShowFaceNormals && bIsOneSelected)
-	{
-		GeometryCollectionDebugDrawActor->DrawFaceNormals(GeometryTransforms, GeometryCollectionComponent, SelectedTransformIndex, FaceNormalColor);
-	}
-	else if (bShowFaceNormals || (GeometryCollectionDebugDrawActor->bShowFaceNormals && bAreAllSelected))
-	{
-		GeometryCollectionDebugDrawActor->DrawFaceNormals(GeometryTransforms, GeometryCollectionComponent, FaceNormalColor);
-	}
-
-	if (!bShowGeometryIndices && GeometryCollectionDebugDrawActor->bShowGeometryIndex && bIsOneSelected)
-	{
-		GeometryCollectionDebugDrawActor->DrawGeometryIndex(GeometryTransforms, GeometryCollectionComponent, SelectedTransformIndex, GeometryIndexColor);
-	}
-	else if (bShowGeometryIndices || (GeometryCollectionDebugDrawActor->bShowGeometryIndex && bAreAllSelected))
-	{
-		GeometryCollectionDebugDrawActor->DrawGeometryIndices(GeometryTransforms, GeometryCollectionComponent, GeometryIndexColor);
-	}
-
-	if (!bShowGeometryTransforms && GeometryCollectionDebugDrawActor->bShowGeometryTransform && bIsOneSelected)
-	{
-		GeometryCollectionDebugDrawActor->DrawTransform(GeometryTransforms, GeometryCollectionComponent, SelectedTransformIndex, GeometryTransformScale);
-	}
-	else if (bShowGeometryTransforms || (GeometryCollectionDebugDrawActor->bShowGeometryTransform && bAreAllSelected))
-	{
-		GeometryCollectionDebugDrawActor->DrawTransforms(GeometryTransforms, GeometryCollectionComponent, GeometryTransformScale);
-	}
-
-	if (!bShowBoundingBoxes && GeometryCollectionDebugDrawActor->bShowBoundingBox && bIsOneSelected)
-	{
-		GeometryCollectionDebugDrawActor->DrawBoundingBox(GeometryTransforms, GeometryCollectionComponent, SelectedTransformIndex, BoundingBoxColor);
-	}
-	else if (bShowBoundingBoxes || (GeometryCollectionDebugDrawActor->bShowBoundingBox && bAreAllSelected))
-	{
-		GeometryCollectionDebugDrawActor->DrawBoundingBoxes(GeometryTransforms, GeometryCollectionComponent, BoundingBoxColor);
-	}
-}
-
-void UGeometryCollectionDebugDrawComponent::UpdateSelectedTransformIndex()
-{
-	check(GeometryCollectionComponent);
-	// No actor, no selection
-	if (!GeometryCollectionDebugDrawActor)
-	{
-		SelectedTransformIndex = SelectedRigidBodyId = INDEX_NONE;
-		return;
-	}
-
-	// Check whether the selected rigid body id has changed
-	if (SelectedRigidBodyId == GeometryCollectionDebugDrawActor->SelectedRigidBody.Id) { return; }
-
-	// Default init selected transform index, in case of premature exit
-	SelectedTransformIndex = INDEX_NONE;
-
-	// Simple test to allow for an early exit when nothing has been selected
-	if (GeometryCollectionDebugDrawActor->SelectedRigidBody.Id == INDEX_NONE)
-	{
-		SelectedRigidBodyId = INDEX_NONE;
-		return;
-	}
-
-	// Check rigid body id sync
-	// Note that this test alone isn't enough to ensure that the rigid body ids are valid.
-	const TManagedArray<int32>& RigidBodyIds = GeometryCollectionComponent->RigidBodyIds;
-	if (RigidBodyIds.Num() == 0) { return; }
-
-	// Find the matching transform if any
-	bool bInvalidRigidBodyIdsFound = false;
-	for (int32 i = 0; i < RigidBodyIds.Num(); ++i)
-	{
-		if (RigidBodyIds[i] == INDEX_NONE)
-		{
-			bInvalidRigidBodyIdsFound = true;
-=======
+		}
+	}
+}
 
 void UGeometryCollectionDebugDrawComponent::DebugDrawTick()
 {
@@ -1019,100 +666,26 @@
 		for (int32 FaceIndex = FaceStart; FaceIndex < FaceStart + FaceCount; ++FaceIndex)
 		{
 			VisibleArray[FaceIndex] = false;
->>>>>>> 33e6966e
-		}
-		else if (RigidBodyIds[i] == GeometryCollectionDebugDrawActor->SelectedRigidBody.Id)
-		{
-			SelectedTransformIndex = i;
-			break;
-		}
-	}
-
-	// Update selected rigid body index, only if a selected transform or no bad ids have been found.
-	// As otherwise this would prevent finding the selected transform once the ids hare fully synced.
-	if (SelectedTransformIndex != INDEX_NONE || !bInvalidRigidBodyIdsFound)
-	{
-		SelectedRigidBodyId = GeometryCollectionDebugDrawActor->SelectedRigidBody.Id;
-	}
-<<<<<<< HEAD
-}
-
-int32 UGeometryCollectionDebugDrawComponent::CountFaces(int32 TransformIndex, bool bDebugDrawClustering) const
-{
-	check(GeometryCollectionComponent);
-	int32 FaceCount = 0;
-	const TManagedArray<int32>& TransformToGeometryIndexArray = GeometryCollectionComponent->GetTransformToGeometryIndexArray();
-	const int32 GeometryIndex = TransformToGeometryIndexArray[TransformIndex];
-	if (GeometryIndex != INDEX_NONE)
-	{
-		const TManagedArray<int32>& FaceCountArray = GeometryCollectionComponent->GetFaceCountArray();
-		FaceCount += FaceCountArray[GeometryIndex];
+		}
 	}
 	const TManagedArray<TSet<int32>>& ChildrenArray = bDebugDrawClustering ?
 		GeometryCollectionComponent->GetChildrenArrayRest():
 		GeometryCollectionComponent->GetChildrenArray();
 	for (int32 HiddenChildIndex : ChildrenArray[TransformIndex])
 	{
-		FaceCount += CountFaces(HiddenChildIndex, bDebugDrawClustering);
-	}
-	return FaceCount;
-}
-
-void UGeometryCollectionDebugDrawComponent::HideFaces(int32 TransformIndex, bool bDebugDrawClustering)
+		HideFaces(HiddenChildIndex, bDebugDrawClustering);
+	}
+}
+
+void UGeometryCollectionDebugDrawComponent::UpdateGeometryVisibility(bool bForceVisibilityUpdate)
 {
 	check(GeometryCollectionComponent);
-	const TManagedArray<int32>& TransformToGeometryIndexArray = GeometryCollectionComponent->GetTransformToGeometryIndexArray();
-	const int32 GeometryIndex = TransformToGeometryIndexArray[TransformIndex];
-	if (GeometryIndex != INDEX_NONE)
-	{
-		TManagedArray<bool>& VisibleArray = GeometryCollectionComponent->GetVisibleArrayCopyOnWrite();
-		const TManagedArray<int32>& FaceStartArray = GeometryCollectionComponent->GetFaceStartArray();
-		const TManagedArray<int32>& FaceCountArray = GeometryCollectionComponent->GetFaceCountArray();
-		const int32 FaceStart = FaceStartArray[GeometryIndex];
-		const int32 FaceCount = FaceCountArray[GeometryIndex];
-		for (int32 FaceIndex = FaceStart; FaceIndex < FaceStart + FaceCount; ++FaceIndex)
-		{
-			VisibleArray[FaceIndex] = false;
-		}
-	}
-	const TManagedArray<TSet<int32>>& ChildrenArray = bDebugDrawClustering ?
-		GeometryCollectionComponent->GetChildrenArrayRest():
-		GeometryCollectionComponent->GetChildrenArray();
-	for (int32 HiddenChildIndex : ChildrenArray[TransformIndex])
-	{
-		HideFaces(HiddenChildIndex, bDebugDrawClustering);
-	}
-}
-
-void UGeometryCollectionDebugDrawComponent::UpdateGeometryVisibility(bool bForceVisibilityUpdate)
-{
-	check(GeometryCollectionComponent);
-=======
-	const TManagedArray<TSet<int32>>& ChildrenArray = bDebugDrawClustering ?
-		GeometryCollectionComponent->GetChildrenArrayRest():
-		GeometryCollectionComponent->GetChildrenArray();
-	for (int32 HiddenChildIndex : ChildrenArray[TransformIndex])
-	{
-		HideFaces(HiddenChildIndex, bDebugDrawClustering);
-	}
-}
-
-void UGeometryCollectionDebugDrawComponent::UpdateGeometryVisibility(bool bForceVisibilityUpdate)
-{
-	check(GeometryCollectionComponent);
->>>>>>> 33e6966e
 	if (!GeometryCollectionComponent->RestCollection)  // Required for GetTransformIndexArray
 	{
 		UE_CLOG(GetOwner(), LogGeometryCollectionDebugDraw, Warning, TEXT("UpdateGeometryVisibility(): Empty RestCollection for actor %s"), *GetOwner()->GetName());
 		return;
 	}
 
-<<<<<<< HEAD
-	// Save current component visibility state
-	const bool bWasVisible = GeometryCollectionComponent->IsVisible();
-
-=======
->>>>>>> 33e6966e
 	// Keep old hidden index
 	const int32 PrevHiddenIndex = HiddenTransformIndex;
 
@@ -1126,17 +699,11 @@
 	else
 	{
 		// Work out partial changes in visiblity
-<<<<<<< HEAD
-		const bool bSelected = (SelectedTransformIndex != INDEX_NONE);
-		const bool bAllSelected = (GeometryCollectionDebugDrawActor->SelectedRigidBody.Id == INDEX_NONE);
-		const bool bAnySelected = bSelected || bAllSelected;
-=======
 		const bool bIsSelected = (SelectedTransformIndex != INDEX_NONE);
 		const bool bAreAllSelected = (bIsSelected && GeometryCollectionDebugDrawActor->bDebugDrawWholeCollection) ||
 			(GeometryCollectionDebugDrawActor->SelectedRigidBody.Id == INDEX_NONE && 
 			 GeometryCollectionDebugDrawActor->SelectedRigidBody.Solver == GeometryCollectionComponent->ChaosSolverActor);
 		const bool bAreAnySelected = bIsSelected || bAreAllSelected;
->>>>>>> 33e6966e
 
 		switch (GeometryCollectionDebugDrawActor->HideGeometry)
 		{
@@ -1146,15 +713,9 @@
 			HiddenTransformIndex = INDEX_NONE;
 			break;
 		case EGeometryCollectionDebugDrawActorHideGeometry::HideWithCollision:
-<<<<<<< HEAD
-			if (bShowRigidBodyCollisions || (bAnySelected && GeometryCollectionDebugDrawActor->bShowRigidBodyCollision))
-			{
-				bIsVisible = !(GeometryCollectionDebugDrawActor->bDebugDrawWholeCollection || bAllSelected);
-=======
 			if (bShowRigidBodyCollisions || (bAreAnySelected && GeometryCollectionDebugDrawActor->bShowRigidBodyCollision))
 			{
 				bIsVisible = !bAreAllSelected;
->>>>>>> 33e6966e
 				HiddenTransformIndex = bIsVisible ? SelectedTransformIndex: INDEX_NONE;
 			}
 			else
@@ -1164,19 +725,11 @@
 			}
 			break;
 		case EGeometryCollectionDebugDrawActorHideGeometry::HideSelected:
-<<<<<<< HEAD
-			bIsVisible = !bAllSelected;
-			HiddenTransformIndex = bIsVisible ? SelectedTransformIndex: INDEX_NONE;
-			break;
-		case EGeometryCollectionDebugDrawActorHideGeometry::HideWholeCollection:
-			bIsVisible = !bAnySelected;
-=======
 			bIsVisible = !bAreAllSelected;
 			HiddenTransformIndex = bIsVisible ? SelectedTransformIndex: INDEX_NONE;
 			break;
 		case EGeometryCollectionDebugDrawActorHideGeometry::HideWholeCollection:
 			bIsVisible = !bAreAnySelected;
->>>>>>> 33e6966e
 			HiddenTransformIndex = INDEX_NONE;
 			break;
 		case EGeometryCollectionDebugDrawActorHideGeometry::HideAll:
@@ -1230,15 +783,6 @@
 		GeometryCollectionComponent->ForceRenderUpdateConstantData();
 	}
 
-<<<<<<< HEAD
-	// Update component visibility
-	const bool bVisibilityHasChanged = (bIsVisible != bWasVisible);
-	UE_CLOG(bVisibilityHasChanged, LogGeometryCollectionDebugDraw, Verbose, TEXT("UpdateGeometryVisibility(): Visibility has changed. Old visibility = %d, new visibility = %d."), bWasVisible, bIsVisible);
-	if (bVisibilityHasChanged)
-	{
-		UE_LOG(LogGeometryCollectionDebugDraw, Verbose, TEXT("UpdateGeometryVisibility(): Setting visibility."));
-		GeometryCollectionComponent->SetVisibility(bIsVisible);
-=======
 	// Update component visibility, only if the component visibility hasn't changed in between the last call (or unless the change is in sync with the component visibility)
 	const bool bIsComponentVisible = GeometryCollectionComponent->IsVisible();
 	const bool bAllowVisibilityChange = (bIsComponentVisible || !bWasVisible);
@@ -1251,7 +795,6 @@
 			GeometryCollectionComponent->SetVisibility(bIsVisible);
 		}
 		bWasVisible = bIsVisible;  // Only update when changes are allowed so that the component can stay hidden when visibility is out of sync.
->>>>>>> 33e6966e
 	}
 }
 
@@ -1265,15 +808,9 @@
 	else
 	{
 		// Check whether anything from this component is selected for debug drawing
-<<<<<<< HEAD
-		const bool bIsOneSelected = (SelectedTransformIndex != INDEX_NONE);
-		const bool bAreAllSelected = (GeometryCollectionDebugDrawActor->SelectedRigidBody.Id == INDEX_NONE);
-		const bool bAreAnySelected = bIsOneSelected || bAreAllSelected;
-=======
 		const bool bAreAnySelected = (SelectedTransformIndex != INDEX_NONE ||
 			(GeometryCollectionDebugDrawActor->SelectedRigidBody.Id == INDEX_NONE &&
 			 GeometryCollectionDebugDrawActor->SelectedRigidBody.Solver == GeometryCollectionComponent->ChaosSolverActor));
->>>>>>> 33e6966e
 
 		bIsEnabled =
 			(bAreAnySelected && (
@@ -1344,7 +881,6 @@
 	if (PhysicsObject)
 	{
 		ParticlesData.Sync(PhysicsObject->GetSolver(), RigidBodyIds);
-<<<<<<< HEAD
 	}
 
 	// Visualize single rigid body
@@ -1409,79 +945,6 @@
 	// Visualize other rigid body debug draw informations
 	const bool bIsOneSelected = bIsSelected && !GeometryCollectionDebugDrawActor->bDebugDrawWholeCollection;
 	const bool bAreAllSelected = (bIsSelected && GeometryCollectionDebugDrawActor->bDebugDrawWholeCollection) ||
-		(GeometryCollectionDebugDrawActor->SelectedRigidBody.Id == INDEX_NONE);
-
-	if (!bShowRigidBodyIds && GeometryCollectionDebugDrawActor->bShowRigidBodyId && bIsOneSelected)
-	{
-		GeometryCollectionDebugDrawActor->DrawRigidBodyId(GeometryCollectionComponent, SelectedTransformIndex, ParticlesData, RigidBodyIds, RigidBodyIdColor);
-	}
-	else if (bShowRigidBodyIds || (GeometryCollectionDebugDrawActor->bShowRigidBodyId && bAreAllSelected))
-	{
-=======
-	}
-
-	// Visualize single rigid body
-	const bool bIsSelected = (SelectedTransformIndex != INDEX_NONE);
-	if (bIsSelected)
-	{
-		// Visualize the level set collision volume when synced data are available and set to the correct type
-		if (GeometryCollectionDebugDrawActor->bShowRigidBodyCollision &&
-			ParticlesData.RequestSyncedData(EGeometryCollectionParticlesData::GeometryType) &&
-			ParticlesData.GetGeometryType(SelectedTransformIndex) == Chaos::ImplicitObjectType::LevelSet)
-		{
-			// Get the transform for the current piece
-			FTransform Transform = FTransform::Identity;
-
-			// Update the transform if we are rendering the level set aligned with the simulated geometry
-			bool bSynced;
-			bSynced = ParticlesData.RequestSyncedData(EGeometryCollectionParticlesData::X);
-			bSynced = ParticlesData.RequestSyncedData(EGeometryCollectionParticlesData::R) && bSynced;
-			bSynced = ParticlesData.RequestSyncedData(EGeometryCollectionParticlesData::ChildToParentMap) && bSynced;
-
-			if (!GeometryCollectionDebugDrawActor->bCollisionAtOrigin && bSynced)
-			{
-				// Retrieve particle transform
-				Transform = AGeometryCollectionDebugDrawActor::GetParticleTransform(GeometryCollectionComponent, SelectedTransformIndex, ParticlesData);
-			}
-
-			// If the level set index has changed at run time, then reload the volume
-			// because someone wants to visualize another piece
-			const bool bLevelSetTextureDirty = (RenderLevelSetOwner != this || LastRenderedId == INDEX_NONE || LastRenderedId != SelectedRigidBodyId);
-			if (!bLevelSetTextureDirty)
-			{
-				// If we are only updating the transform, or also loading the volume
-				GeometryCollectionRenderLevelSetActor->SyncLevelSetTransform(Transform);
-			}
-			else if (ParticlesData.RequestSyncedData(EGeometryCollectionParticlesData::Geometry))
-			{
-				// Retrieve level set pointer from sync
-				const Chaos::TLevelSet<float, 3>* LevelSet = static_cast<const Chaos::TLevelSet<float, 3>*>(ParticlesData.GetGeometry(SelectedTransformIndex));
-
-				// Build the volume texture
-				// @note: we only want to do this once, so we have a state variable on the component to ensure that
-				const bool Success = GeometryCollectionRenderLevelSetActor->SetLevelSetToRender(*LevelSet, Transform);
-				if (!Success)
-				{
-					UE_LOG(LogGeometryCollectionDebugDraw, Warning, TEXT("Levelset generation failed: %s"), *GetFullName());
-					LastRenderedId = INDEX_NONE;
-				}
-				else
-				{
-					// Take ownership
-					RenderLevelSetOwner = this;
-					// Turn on the volume rendering
-					GeometryCollectionRenderLevelSetActor->SetEnabled(true);
-					// Update last rendered index for next dirty test
-					LastRenderedId = SelectedRigidBodyId;
-				}
-			}
-			else {}  // Wait a game tick for synced data
-		}
-	}
-
-	// Visualize other rigid body debug draw informations
-	const bool bIsOneSelected = bIsSelected && !GeometryCollectionDebugDrawActor->bDebugDrawWholeCollection;
-	const bool bAreAllSelected = (bIsSelected && GeometryCollectionDebugDrawActor->bDebugDrawWholeCollection) ||
 		(GeometryCollectionDebugDrawActor->SelectedRigidBody.Id == INDEX_NONE && 
 		 GeometryCollectionDebugDrawActor->SelectedRigidBody.Solver == GeometryCollectionComponent->ChaosSolverActor);
 
@@ -1491,7 +954,6 @@
 	}
 	else if (bShowRigidBodyIds || (GeometryCollectionDebugDrawActor->bShowRigidBodyId && bAreAllSelected))
 	{
->>>>>>> 33e6966e
 		GeometryCollectionDebugDrawActor->DrawRigidBodiesId(GeometryCollectionComponent, ParticlesData, RigidBodyIds, RigidBodyIdColor);
 	}
 
@@ -1562,15 +1024,9 @@
 
 void UGeometryCollectionDebugDrawComponent::UpdateLevelSetVisibility()
 {
-<<<<<<< HEAD
-	const bool bSelected = (SelectedTransformIndex != INDEX_NONE);
-	const bool bShowCollision = bShowRigidBodyCollisions || 
-		(bSelected && GeometryCollectionDebugDrawActor && GeometryCollectionDebugDrawActor->bShowRigidBodyCollision);
-=======
 	const bool bIsSelected = (SelectedTransformIndex != INDEX_NONE);
 	const bool bShowCollision = bShowRigidBodyCollisions || 
 		(bIsSelected && GeometryCollectionDebugDrawActor && GeometryCollectionDebugDrawActor->bShowRigidBodyCollision);
->>>>>>> 33e6966e
 	
 	if (RenderLevelSetOwner == this && (LastRenderedId == INDEX_NONE || !bShowCollision))
 	{
