--- conflicted
+++ resolved
@@ -5,10 +5,6 @@
 #include "GeometryCollection/GeometryCollectionParticlesData.h"
 #include "GeometryCollection/GeometryCollectionComponent.h"
 #include "GeometryCollection/GeometryCollectionActor.h"
-<<<<<<< HEAD
-#include "GeometryCollection/GeometryCollectionDebugDrawComponent.h"
-=======
->>>>>>> a1e6ec07
 
 #include "DrawDebugHelpers.h"
 #include "Debug/DebugDrawService.h"
@@ -23,8 +19,8 @@
 #include "HAL/IConsoleManager.h"
 #if INCLUDE_CHAOS
 #include "PBDRigidsSolver.h"
+#include "PhysicsSolver.h"  // #if TODO_REIMPLEMENT_GET_RIGID_PARTICLES
 #endif  // #if INCLUDE_CHAOS
-
 
 DEFINE_LOG_CATEGORY_STATIC(LogGeometryCollectionDebugDrawActor, Log, All);
 
@@ -290,6 +286,7 @@
 	if (World && SelectedRigidBody.Id != INDEX_NONE && !SelectedRigidBody.GeometryCollection)
 	{
 #if INCLUDE_CHAOS
+#if TODO_REIMPLEMENT_GET_RIGID_PARTICLES
 		// Check the id is within the selected solver range
 		const Chaos::FPBDRigidsSolver* const Solver = 
 			SelectedRigidBody.Solver ? SelectedRigidBody.Solver->GetSolver() :  // Selected solver
@@ -302,6 +299,7 @@
 			UE_LOG(LogGeometryCollectionDebugDrawActor, VeryVerbose, TEXT("The selection id is out of range."));
 		}
 		else  // Statement continues below...
+#endif  // #if TODO_REIMPLEMENT_GET_RIGID_PARTICLES
 #endif  // #if INCLUDE_CHAOS
 		{
 			UE_LOG(LogGeometryCollectionDebugDrawActor, VeryVerbose, TEXT("The selection couldn't be found. The property update will run on all components still containing any invalid rigid body ids."));
