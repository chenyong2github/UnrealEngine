--- conflicted
+++ resolved
@@ -294,10 +294,7 @@
 	int32 SelectedRigidBodyId;
 	int32 SelectedTransformIndex;
 	int32 HiddenTransformIndex;
-<<<<<<< HEAD
-=======
 	bool bWasVisible;
->>>>>>> 710d7cac
 	bool bHasIncompleteRigidBodyIdSync;
 	AChaosSolverActor* SelectedChaosSolver;
 #endif  // #if GEOMETRYCOLLECTION_DEBUG_DRAW
