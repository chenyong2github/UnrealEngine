// Copyright 1998-2019 Epic Games, Inc. All Rights Reserved.

#pragma once

#ifndef GEOMETRYCOLLECTION_DEBUG_DRAW
#define GEOMETRYCOLLECTION_DEBUG_DRAW !(UE_BUILD_SHIPPING || UE_BUILD_TEST)
#endif

#include "Components/MeshComponent.h"

#include "GeometryCollectionDebugDrawComponent.generated.h"

#if INCLUDE_CHAOS && GEOMETRYCOLLECTION_DEBUG_DRAW
#include "GeometryCollection/GeometryCollectionParticlesData.h"
#endif  // #if INCLUDE_CHAOS && GEOMETRYCOLLECTION_DEBUG_DRAW

class AGeometryCollectionRenderLevelSetActor;
class UGeometryCollectionComponent;
class AGeometryCollectionDebugDrawActor;
class AChaosSolverActor;

#if INCLUDE_CHAOS && GEOMETRYCOLLECTION_DEBUG_DRAW
namespace Chaos { template<class T, int d> class TImplicitObject; }
namespace Chaos { template<class T, int d> class TPBDRigidParticles; }
#endif  // #if INCLUDE_CHAOS && GEOMETRYCOLLECTION_DEBUG_DRAW

<<<<<<< HEAD
// Component adding debug drawing functionality to a GeometryCollectionActor.
// This component is automatically added to every GeometryCollectionActor.
=======
/**
* FGeometryCollectionDebugDrawWarningMessage
*   Empty structure used to embed a warning message in the UI through a detail customization.
*/
USTRUCT()
struct FGeometryCollectionDebugDrawWarningMessage
{
	GENERATED_USTRUCT_BODY()
};

/**
* UGeometryCollectionDebugDrawComponent
*   Component adding debug drawing functionality to a GeometryCollectionActor.
*   This component is automatically added to every GeometryCollectionActor.
*/
>>>>>>> a1e6ec07
UCLASS(meta = (BlueprintSpawnableComponent), HideCategories = ("Tags", "Activation", "Cooking", "AssetUserData", "Collision"))
class GEOMETRYCOLLECTIONENGINE_API UGeometryCollectionDebugDrawComponent : public UActorComponent
{
	GENERATED_UCLASS_BODY()

public:

<<<<<<< HEAD
	/** Enable the visualization of the rigid body ids. */
	UPROPERTY(EditAnywhere, Category = "Debug Draw|Rigid Body")
	bool bShowRigidBodyIds;

	/** Enable rigid body transform visualization. */
	UPROPERTY(EditAnywhere, Category = "Debug Draw|Rigid Body")
	bool bShowRigidBodyTransforms;

	/** Enable the visualization of the implicit collision primitives (excluding level sets). */
	UPROPERTY(EditAnywhere, Category = "Debug Draw|Rigid Body")
	bool bShowRigidBodyCollisions;

	/** Enable rigid body inertia tensor box visualization. */
	UPROPERTY(EditAnywhere, Category = "Debug Draw|Rigid Body")
	bool bShowRigidBodyInertias;

	/** Enable rigid body velocities visualization. */
	UPROPERTY(EditAnywhere, Category = "Debug Draw|Rigid Body")
	bool bShowRigidBodyVelocities;

=======
	/** Warning message to explain that the debug draw properties have no effect until starting playing/simulating. */
	UPROPERTY(EditAnywhere, Category = "Debug Draw")
	FGeometryCollectionDebugDrawWarningMessage WarningMessage;

	/** Enable the visualization of the rigid body ids. */
	UPROPERTY(EditAnywhere, Category = "Debug Draw|Rigid Body")
	bool bShowRigidBodyIds;

	/** Enable rigid body transform visualization. */
	UPROPERTY(EditAnywhere, Category = "Debug Draw|Rigid Body")
	bool bShowRigidBodyTransforms;

	/** Enable the visualization of the implicit collision primitives (excluding level sets). */
	UPROPERTY(EditAnywhere, Category = "Debug Draw|Rigid Body")
	bool bShowRigidBodyCollisions;

	/** Enable rigid body inertia tensor box visualization. */
	UPROPERTY(EditAnywhere, Category = "Debug Draw|Rigid Body")
	bool bShowRigidBodyInertias;

	/** Enable rigid body velocities visualization. */
	UPROPERTY(EditAnywhere, Category = "Debug Draw|Rigid Body")
	bool bShowRigidBodyVelocities;

>>>>>>> a1e6ec07
	/** Enable rigid body applied force and torque visualization. */
	UPROPERTY(EditAnywhere, Category = "Debug Draw|Rigid Body")
	bool bShowRigidBodyForces;

	/** Enable the visualization of the rigid body infos. */
	UPROPERTY(EditAnywhere, Category = "Debug Draw|Rigid Body", AdvancedDisplay)
	bool bShowRigidBodyInfos;

	/** Color used for the visualization of the rigid body ids. */
	UPROPERTY(EditAnywhere, Category = "Debug Draw|Rigid Body Settings", meta = (HideAlphaChannel))
	FColor RigidBodyIdColor;

	/** Scale for rigid body transform visualization. */
	UPROPERTY(EditAnywhere, Category = "Debug Draw|Rigid Body Settings", meta = (ClampMin="0.0001"))
	float RigidBodyTransformScale;

	/** Color used for collision primitives visualization. */
	UPROPERTY(EditAnywhere, Category = "Debug Draw|Rigid Body Settings", meta = (HideAlphaChannel))
	FColor RigidBodyCollisionColor;

	/** Color used for the visualization of the rigid body inertia tensor box. */
	UPROPERTY(EditAnywhere, Category = "Debug Draw|Rigid Body Settings", meta = (HideAlphaChannel))
	FColor RigidBodyInertiaColor;

	/** Color used for rigid body velocities visualization. */
	UPROPERTY(EditAnywhere, Category = "Debug Draw|Rigid Body Settings", meta = (HideAlphaChannel))
	FColor RigidBodyVelocityColor;

	/** Color used for rigid body applied force and torque visualization. */
	UPROPERTY(EditAnywhere, Category = "Debug Draw|Rigid Body Settings", meta = (HideAlphaChannel))
	FColor RigidBodyForceColor;

	/** Color used for the visualization of the rigid body infos. */
	UPROPERTY(EditAnywhere, Category = "Debug Draw|Rigid Body Settings", meta = (HideAlphaChannel))
	FColor RigidBodyInfoColor;

	/** Enable the visualization of the transform indices. */
	UPROPERTY(EditAnywhere, Category = "Debug Draw|Clustering")
	bool bShowTransformIndices;

	/** Enable cluster transform visualization. */
	UPROPERTY(EditAnywhere, Category = "Debug Draw|Clustering")
	bool bShowTransforms;

	/** Enable the visualization of the cluster levels. */
	UPROPERTY(EditAnywhere, Category = "Debug Draw|Clustering")
	bool bShowLevels;

	/** Enable the visualization of the link from the parents. */
	UPROPERTY(EditAnywhere, Category = "Debug Draw|Clustering")
	bool bShowParents;

	/** Enable the visualization of the rigid clustering connectivity edges. */
	UPROPERTY(EditAnywhere, Category = "Debug Draw|Clustering")
	bool bShowConnectivityEdges;

	/** Color used for the visualization of the transform indices. */
	UPROPERTY(EditAnywhere, Category = "Debug Draw|Clustering Settings", meta = (HideAlphaChannel))
	FColor TransformIndexColor;

	/** Scale for cluster transform visualization. */
	UPROPERTY(EditAnywhere, Category = "Debug Draw|Clustering Settings", meta = (ClampMin="0.0001"))
	float TransformScale;

	/** Color used for the visualization of the levels. */
	UPROPERTY(EditAnywhere, Category = "Debug Draw|Clustering Settings", meta = (HideAlphaChannel))
	FColor LevelColor;

	/** Color used for the visualization of the link from the parents. */
	UPROPERTY(EditAnywhere, Category = "Debug Draw|Clustering Settings", meta = (HideAlphaChannel))
	FColor ParentColor;

	/** Line thickness used for the visualization of the rigid clustering connectivity edges. */
	UPROPERTY(EditAnywhere, Category = "Debug Draw|Clustering Settings", meta = (ClampMin="0.0001"))
	float ConnectivityEdgeThickness;

	/** Enable the visualization of the geometry indices. */
	UPROPERTY(EditAnywhere, Category = "Debug Draw|Geometry")
	bool bShowGeometryIndices;

	/** Enable geometry transform visualization. */
	UPROPERTY(EditAnywhere, Category = "Debug Draw|Geometry")
	bool bShowGeometryTransforms;

	/** Enable the visualization of the bounding boxes. */
	UPROPERTY(EditAnywhere, Category = "Debug Draw|Geometry")
	bool bShowBoundingBoxes;

	/** Enable the visualization of faces. */
	UPROPERTY(EditAnywhere, Category = "Debug Draw|Geometry")
	bool bShowFaces;

	/** Enable the visualization of the face indices. */
	UPROPERTY(EditAnywhere, Category = "Debug Draw|Geometry")
	bool bShowFaceIndices;

	/** Enable the visualization of the face normals. */
	UPROPERTY(EditAnywhere, Category = "Debug Draw|Geometry")
	bool bShowFaceNormals;

	/** Enable single face visualization. */
	UPROPERTY(EditAnywhere, Category = "Debug Draw|Geometry")
	bool bShowSingleFace;

	/** Index of the single face to visualize. */
	UPROPERTY(EditAnywhere, Category = "Debug Draw|Geometry", meta = (ClampMin="0"))
	int32 SingleFaceIndex;

	/** Enable the visualization of the vertices. */
	UPROPERTY(EditAnywhere, Category = "Debug Draw|Geometry")
	bool bShowVertices;

	/** Enable the visualization of the vertex indices. */
	UPROPERTY(EditAnywhere, Category = "Debug Draw|Geometry")
	bool bShowVertexIndices;

	/** Enable the visualization of the vertex normals. */
	UPROPERTY(EditAnywhere, Category = "Debug Draw|Geometry")
	bool bShowVertexNormals;

	/** Color used for the visualization of the geometry indices. */
	UPROPERTY(EditAnywhere, Category = "Debug Draw|Geometry Settings", meta = (HideAlphaChannel))
	FColor GeometryIndexColor;

	/** Scale for geometry transform visualization. */
	UPROPERTY(EditAnywhere, Category = "Debug Draw|Geometry Settings", meta = (ClampMin="0.0001"))
	float GeometryTransformScale;

	/** Color used for the visualization of the bounding boxes. */
	UPROPERTY(EditAnywhere, Category = "Debug Draw|Geometry Settings", meta = (HideAlphaChannel))
	FColor BoundingBoxColor;

	/** Color used for the visualization of the faces. */
	UPROPERTY(EditAnywhere, Category = "Debug Draw|Geometry Settings", meta = (HideAlphaChannel))
	FColor FaceColor;

	/** Color used for the visualization of the face indices. */
	UPROPERTY(EditAnywhere, Category = "Debug Draw|Geometry Settings", meta = (HideAlphaChannel))
	FColor FaceIndexColor;

	/** Color used for the visualization of the face normals. */
	UPROPERTY(EditAnywhere, Category = "Debug Draw|Geometry Settings", meta = (HideAlphaChannel))
	FColor FaceNormalColor;

	/** Color used for the visualization of the single face. */
	UPROPERTY(EditAnywhere, Category = "Debug Draw|Geometry Settings", meta = (HideAlphaChannel))
	FColor SingleFaceColor;

	/** Color used for the visualization of the vertices. */
	UPROPERTY(EditAnywhere, Category = "Debug Draw|Geometry Settings", meta = (HideAlphaChannel))
	FColor VertexColor;

	/** Color used for the visualization of the vertex indices. */
	UPROPERTY(EditAnywhere, Category = "Debug Draw|Geometry Settings", meta = (HideAlphaChannel))
	FColor VertexIndexColor;

	/** Color used for the visualization of the vertex normals. */
	UPROPERTY(EditAnywhere, Category = "Debug Draw|Geometry Settings", meta = (HideAlphaChannel))
	FColor VertexNormalColor;

	/** Singleton actor, containing the debug draw properties. Automatically populated at play time unless explicitely set. */
	UPROPERTY(EditAnywhere, Category = "Debug Draw", AdvancedDisplay)
	AGeometryCollectionDebugDrawActor* GeometryCollectionDebugDrawActor;

	/** Level Set singleton actor, containing the Render properties. Automatically populated at play time unless explicitely set. */
	UPROPERTY(EditAnywhere, Category = "Debug Draw", AdvancedDisplay)
	AGeometryCollectionRenderLevelSetActor* GeometryCollectionRenderLevelSetActor;

	UGeometryCollectionComponent* GeometryCollectionComponent;  // the component we are debug rendering for, set by the GeometryCollectionActor after creation

	virtual void BeginPlay() override;
	virtual void EndPlay(EEndPlayReason::Type ReasonEnd) override;
	virtual void TickComponent(float DeltaTime, enum ELevelTick TickType, FActorComponentTickFunction *ThisTickFunction) override;
	
#if WITH_EDITOR
	/** Property changed callback. Used to clamp the level set and single face index properties. */
	virtual void PostEditChangeProperty(FPropertyChangedEvent& PropertyChangedEvent) override;

	/** Some properties cab be locked depending on the value of the debug draw actor. */
	virtual bool CanEditChange(const UProperty* InProperty) const override;
#endif

#if GEOMETRYCOLLECTION_DEBUG_DRAW
	/** Update selection and visibility after any change in properties. Also enable/disable this component tick update. Return true if this geometry collection is selected. */
	bool OnDebugDrawPropertiesChanged(bool bForceVisibilityUpdate);

	/** Update selection and visibility after a change in cluster. Only handled when the debug drawing is active (the component is ticking). */
	void OnClusterChanged();

	/** Return whether the geometry collection rigid body id array is not completely initialized. This can happen when running the physics multithreaded. */
	FORCEINLINE bool HasIncompleteRigidBodyIdSync() const { return bHasIncompleteRigidBodyIdSync;  }

private:
	/** Recursively compute global cluster transforms. Only gives geometry transforms for the leaf nodes, mid-level transforms are those of the clusters. */
	void ComputeClusterTransforms(int32 Index, TArray<bool>& IsComputed, TArray<FTransform>& InOutGlobalTransforms);

	/** 
	* Compute global transforms.
	* Unlike GeometryCollectionAlgo::GlobalMatrices(), this also calculates the correct mid-level geometry transforms and includes the actor transform.
	*/
	void ComputeTransforms(TArray<FTransform>& OutClusterTransforms, TArray<FTransform>& OutGeometryTransforms);

	/** Geometry collection debug draw. */
	void DebugDrawTick();

	/** Update the transform index dependending on the current filter settings. */
	void UpdateSelectedTransformIndex();

	/** Return the number of faces for the given geometry (includes its children, and includes its detached children when bDebugDrawClustering is true). */
	int32 CountFaces(int32 TransformIndex, bool bDebugDrawClustering) const;

	/** Update visible array to hide the selected geometry and its children, and includes its detached children when bDebugDrawClustering is true)*/
	void HideFaces(int32 TransformIndex, bool bDebugDrawClustering);

	/** Update geometry visibility. Set bForceVisibilityUpdate to true to force the visibility array update. */
	void UpdateGeometryVisibility(bool bForceVisibilityUpdate = false);

	/** Update ticking status. */
	void UpdateTickStatus();

#if INCLUDE_CHAOS
	/** Chaos dependent debug draw. */
	void DebugDrawChaosTick();

	/** Update level set visibility. */
	void UpdateLevelSetVisibility();
#endif  // #if INCLUDE_CHAOS
#endif  // #if GEOMETRYCOLLECTION_DEBUG_DRAW

private:
	static UGeometryCollectionDebugDrawComponent* RenderLevelSetOwner;
	static int32 LastRenderedId;

#if GEOMETRYCOLLECTION_DEBUG_DRAW
#if INCLUDE_CHAOS
	FGeometryCollectionParticlesData ParticlesData;
#endif  // #if INCLUDE_CHAOS
	int32 ParentCheckSum;
	int32 SelectedRigidBodyId;
	int32 SelectedTransformIndex;
	int32 HiddenTransformIndex;
	bool bWasVisible;
	bool bHasIncompleteRigidBodyIdSync;
	AChaosSolverActor* SelectedChaosSolver;
#endif  // #if GEOMETRYCOLLECTION_DEBUG_DRAW
};<|MERGE_RESOLUTION|>--- conflicted
+++ resolved
@@ -24,10 +24,6 @@
 namespace Chaos { template<class T, int d> class TPBDRigidParticles; }
 #endif  // #if INCLUDE_CHAOS && GEOMETRYCOLLECTION_DEBUG_DRAW
 
-<<<<<<< HEAD
-// Component adding debug drawing functionality to a GeometryCollectionActor.
-// This component is automatically added to every GeometryCollectionActor.
-=======
 /**
 * FGeometryCollectionDebugDrawWarningMessage
 *   Empty structure used to embed a warning message in the UI through a detail customization.
@@ -43,7 +39,6 @@
 *   Component adding debug drawing functionality to a GeometryCollectionActor.
 *   This component is automatically added to every GeometryCollectionActor.
 */
->>>>>>> a1e6ec07
 UCLASS(meta = (BlueprintSpawnableComponent), HideCategories = ("Tags", "Activation", "Cooking", "AssetUserData", "Collision"))
 class GEOMETRYCOLLECTIONENGINE_API UGeometryCollectionDebugDrawComponent : public UActorComponent
 {
@@ -51,28 +46,6 @@
 
 public:
 
-<<<<<<< HEAD
-	/** Enable the visualization of the rigid body ids. */
-	UPROPERTY(EditAnywhere, Category = "Debug Draw|Rigid Body")
-	bool bShowRigidBodyIds;
-
-	/** Enable rigid body transform visualization. */
-	UPROPERTY(EditAnywhere, Category = "Debug Draw|Rigid Body")
-	bool bShowRigidBodyTransforms;
-
-	/** Enable the visualization of the implicit collision primitives (excluding level sets). */
-	UPROPERTY(EditAnywhere, Category = "Debug Draw|Rigid Body")
-	bool bShowRigidBodyCollisions;
-
-	/** Enable rigid body inertia tensor box visualization. */
-	UPROPERTY(EditAnywhere, Category = "Debug Draw|Rigid Body")
-	bool bShowRigidBodyInertias;
-
-	/** Enable rigid body velocities visualization. */
-	UPROPERTY(EditAnywhere, Category = "Debug Draw|Rigid Body")
-	bool bShowRigidBodyVelocities;
-
-=======
 	/** Warning message to explain that the debug draw properties have no effect until starting playing/simulating. */
 	UPROPERTY(EditAnywhere, Category = "Debug Draw")
 	FGeometryCollectionDebugDrawWarningMessage WarningMessage;
@@ -97,7 +70,6 @@
 	UPROPERTY(EditAnywhere, Category = "Debug Draw|Rigid Body")
 	bool bShowRigidBodyVelocities;
 
->>>>>>> a1e6ec07
 	/** Enable rigid body applied force and torque visualization. */
 	UPROPERTY(EditAnywhere, Category = "Debug Draw|Rigid Body")
 	bool bShowRigidBodyForces;
