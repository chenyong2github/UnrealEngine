--- conflicted
+++ resolved
@@ -330,41 +330,7 @@
 		// Associate the proxy with the particle
 		GTParticle->SetProxy(ProxyBase);
 
-<<<<<<< HEAD
 		AddDirtyProxy(ProxyBase);
-=======
-			const auto& GeomData = static_cast<const Chaos::TGeometryParticleData<FReal,3>*>(ProxyData);
-
-			if (InParticleType == EParticleType::Rigid)
-			{
-				Handle = Solver->Particles.CreateDynamicParticles(1, &GeomData->UniqueIdx)[0];
-				auto Proxy = static_cast<FRigidParticlePhysicsProxy*>(ProxyBase);
-				Proxy->SetHandle(Handle->CastToRigidParticle());
-				Proxy->PushToPhysicsState(ProxyData);
-			}
-			else if (InParticleType == EParticleType::Kinematic)
-			{
-				Handle = Solver->Particles.CreateKinematicParticles(1, &GeomData->UniqueIdx)[0];
-				auto Proxy = static_cast<FKinematicGeometryParticlePhysicsProxy*>(ProxyBase);
-				Proxy->SetHandle(Handle->CastToKinematicParticle());
-				Proxy->PushToPhysicsState(ProxyData);
-			}
-			else // Assume it's a static (geometry) if it's not dynamic or kinematic
-			{
-				Handle = Solver->Particles.CreateStaticParticles(1, &GeomData->UniqueIdx)[0];
-
-				auto Proxy = static_cast<FGeometryParticlePhysicsProxy*>(ProxyBase);
-				Proxy->SetHandle(Handle);
-				Proxy->PushToPhysicsState(ProxyData);
-			}
-
-			Handle->GTGeometryParticle() = GTParticle;
-			Solver->AddParticleToProxy(Handle, ProxyBase);
-			Solver->GetEvolution()->CreateParticle(Handle);
-
-			delete ProxyData;
-		});
->>>>>>> 6de99c16
 	}
 
 	void FPBDRigidsSolver::UnregisterObject(TGeometryParticle<float, 3>* GTParticle)
@@ -862,7 +828,7 @@
 				{
 					auto Handle = Proxy->GetHandle();
 					Handle->GTGeometryParticle() = Proxy->GetParticle();
-					Solver->MParticleToProxy.Add(Handle,Proxy);
+					Solver->AddParticleToProxy(Handle,Proxy);
 					Solver->GetEvolution()->CreateParticle(Handle);
 					Proxy->SetInitialized(true);
 				}
@@ -1116,18 +1082,22 @@
 			int32 DataIdx = 0;
 			for(TPBDRigidParticleHandleImp<float,3,false>& ActiveObject : ActiveParticles)
 			{
-				const IPhysicsProxyBase* Proxy = GetProxy(ActiveObject.Handle());
-				{
-					if(ActiveObject.GetParticleType() == EParticleType::Rigid)
-					{
-						//may want to remove branch using templates outside loop
-						if(MRewindData->IsResim())
+				if (const TSet<IPhysicsProxyBase*>* Proxies = GetProxies(ActiveObject.Handle()))
+				{
+					for (IPhysicsProxyBase* Proxy : *Proxies)
+					{
+
+						if (ActiveObject.GetParticleType() == EParticleType::Rigid)
 						{
-							MRewindData->PushPTDirtyData<true>(*static_cast<const FRigidParticlePhysicsProxy*>(Proxy)->GetHandle(),DataIdx++);
-						}
-						else
-						{
-							MRewindData->PushPTDirtyData<false>(*static_cast<const FRigidParticlePhysicsProxy*>(Proxy)->GetHandle(),DataIdx++);
+							//may want to remove branch using templates outside loop
+							if (MRewindData->IsResim())
+							{
+								MRewindData->PushPTDirtyData<true>(*static_cast<const FRigidParticlePhysicsProxy*>(Proxy)->GetHandle(), DataIdx++);
+							}
+							else
+							{
+								MRewindData->PushPTDirtyData<false>(*static_cast<const FRigidParticlePhysicsProxy*>(Proxy)->GetHandle(), DataIdx++);
+							}
 						}
 					}
 				}
