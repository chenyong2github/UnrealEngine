--- conflicted
+++ resolved
@@ -340,12 +340,8 @@
 				{
 					// Since Clustered GCs can be unioned the particleIndex representing the union 
 					// is not associated with a PhysicsProxy
-<<<<<<< HEAD
-					if(AllBreakingsArray[Idx].Particle->GetProxy() != nullptr)
-=======
 					TPBDRigidParticleHandle<float, 3>* PBDRigid = AllBreakingsArray[Idx].Particle->CastToRigidParticle();
 					if(PBDRigid)
->>>>>>> 73ea9cd3
 					{
 						if(ensure(!AllBreakingsArray[Idx].Location.ContainsNaN() &&
 							!PBDRigid->V().ContainsNaN() &&
@@ -380,14 +376,7 @@
 									ensure(ParticleIndexMesh != INDEX_NONE);
 									BreakingDataArrayItem.ParticleIndexMesh = ParticleIndexMesh;
 								}
-<<<<<<< HEAD
-
-								// Add to AllBreakingsIndicesByPhysicsProxy
-								IPhysicsProxyBase* PhysicsProxy = AllBreakingsArray[Idx].Particle->GetProxy();
-								AllBreakingIndicesByPhysicsProxy.FindOrAdd(PhysicsProxy).Add(NewIdx);
-=======
-#endif
->>>>>>> 73ea9cd3
+#endif
 							}
 						}
 					}
