--- conflicted
+++ resolved
@@ -100,12 +100,9 @@
 		// Loads on all targets except dedicated servers.
 		ClientOnly,
 
-<<<<<<< HEAD
-=======
 		// Loads in editor and client but not in commandlets.
 		ClientOnlyNoCommandlet,
 		
->>>>>>> a1e6ec07
 		//~ NOTE: If you add a new value, make sure to update the ToString() method below!
 		Max
 	};
