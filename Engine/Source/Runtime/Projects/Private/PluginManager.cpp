// Copyright 1998-2017 Epic Games, Inc. All Rights Reserved.

#include "PluginManager.h"
#include "GenericPlatform/GenericPlatformFile.h"
#include "HAL/PlatformFilemanager.h"
#include "HAL/FileManager.h"
#include "Misc/MessageDialog.h"
#include "Misc/CommandLine.h"
#include "Misc/Paths.h"
#include "Misc/ConfigCacheIni.h"
#include "Misc/ScopedSlowTask.h"
#include "Misc/CoreDelegates.h"
#include "Misc/App.h"
#include "Misc/EngineVersion.h"
#include "Misc/FileHelper.h"
#include "ProjectDescriptor.h"
#include "Interfaces/IProjectManager.h"
#include "Modules/ModuleManager.h"
#include "ProjectManager.h"

DEFINE_LOG_CATEGORY_STATIC( LogPluginManager, Log, All );

#define LOCTEXT_NAMESPACE "PluginManager"


namespace PluginSystemDefs
{
	/** File extension of plugin descriptor files.
	    NOTE: This constant exists in UnrealBuildTool code as well. */
	static const TCHAR PluginDescriptorFileExtension[] = TEXT( ".uplugin" );

	/**
	 * Parsing the command line and loads any foreign plugins that were
	 * specified using the -PLUGIN= command.
	 *
	 * @param  CommandLine    The commandline used to launch the editor.
	 * @param  SearchPathsOut 
	 * @return The number of plugins that were specified using the -PLUGIN param.
	 */
	static int32 GetAdditionalPluginPaths(TSet<FString>& PluginPathsOut)
	{
		const TCHAR* SwitchStr = TEXT("PLUGIN=");
		const int32  SwitchLen = FCString::Strlen(SwitchStr);

		int32 PluginCount = 0;

		const TCHAR* SearchStr = FCommandLine::Get();
		do
		{
			FString PluginPath;

			SearchStr = FCString::Strifind(SearchStr, SwitchStr);
			if (FParse::Value(SearchStr, SwitchStr, PluginPath))
			{
				FString PluginDir = FPaths::GetPath(PluginPath);
				PluginPathsOut.Add(PluginDir);

				++PluginCount;
				SearchStr += SwitchLen + PluginPath.Len();
			}
			else
			{
				break;
			}
		} while (SearchStr != nullptr);

#if IS_PROGRAM
		// For programs that have the project dir set, look for plugins under the project directory
		const FProjectDescriptor *Project = IProjectManager::Get().GetCurrentProject();
		if (Project != nullptr)
		{
			PluginPathsOut.Add(FPaths::GetPath(FPaths::GetProjectFilePath()) / TEXT("Plugins"));
		}
#endif
		return PluginCount;
	}
}

FPlugin::FPlugin(const FString& InFileName, const FPluginDescriptor& InDescriptor, EPluginLoadedFrom InLoadedFrom)
	: Name(FPaths::GetBaseFilename(InFileName))
	, FileName(InFileName)
	, Descriptor(InDescriptor)
	, LoadedFrom(InLoadedFrom)
	, bEnabled(false)
{

}

FPlugin::~FPlugin()
{
}

FString FPlugin::GetName() const
{
	return Name;
}

FString FPlugin::GetDescriptorFileName() const
{
	return FileName;
}

FString FPlugin::GetBaseDir() const
{
	return FPaths::GetPath(FileName);
}

FString FPlugin::GetContentDir() const
{
	return FPaths::GetPath(FileName) / TEXT("Content");
}

FString FPlugin::GetMountedAssetPath() const
{
	return FString::Printf(TEXT("/%s/"), *Name);
}

bool FPlugin::IsEnabled() const
{
	return bEnabled;
}

bool FPlugin::CanContainContent() const
{
	return Descriptor.bCanContainContent;
}

EPluginLoadedFrom FPlugin::GetLoadedFrom() const
{
	return LoadedFrom;
}

const FPluginDescriptor& FPlugin::GetDescriptor() const
{
	return Descriptor;
}

bool FPlugin::UpdateDescriptor(const FPluginDescriptor& NewDescriptor, FText& OutFailReason)
{
	if(!NewDescriptor.Save(FileName, LoadedFrom == EPluginLoadedFrom::GameProject, OutFailReason))
	{
		return false;
	}

	Descriptor = NewDescriptor;
	return true;
}

FPluginManager::FPluginManager()
	: bHaveConfiguredEnabledPlugins(false)
	, bHaveAllRequiredPlugins(false)
{
	DiscoverAllPlugins();
}

FPluginManager::~FPluginManager()
{
	// NOTE: All plugins and modules should be cleaned up or abandoned by this point

	// @todo plugin: Really, we should "reboot" module manager's unloading code so that it remembers at which startup phase
	//  modules were loaded in, so that we can shut groups of modules down (in reverse-load order) at the various counterpart
	//  shutdown phases.  This will fix issues where modules that are loaded after game modules are shutdown AFTER many engine
	//  systems are already killed (like GConfig.)  Currently the only workaround is to listen to global exit events, or to
	//  explicitly unload your module somewhere.  We should be able to handle most cases automatically though!
}

void FPluginManager::RefreshPluginsList()
{
	// Read a new list of all plugins
	TMap<FString, TSharedRef<FPlugin>> NewPlugins;
	ReadAllPlugins(NewPlugins, PluginDiscoveryPaths);

	// Build a list of filenames for plugins which are enabled, and remove the rest
	TArray<FString> EnabledPluginFileNames;
	for(TMap<FString, TSharedRef<FPlugin>>::TIterator Iter(AllPlugins); Iter; ++Iter)
	{
		const TSharedRef<FPlugin>& Plugin = Iter.Value();
		if(Plugin->bEnabled)
		{
			EnabledPluginFileNames.Add(Plugin->FileName);
		}
		else
		{
			Iter.RemoveCurrent();
		}
	}

	// Add all the plugins which aren't already enabled
	for(const TPair<FString, TSharedRef<FPlugin>>& NewPluginPair: NewPlugins)
	{
		const TSharedRef<FPlugin>& NewPlugin = NewPluginPair.Value;
		if(!EnabledPluginFileNames.Contains(NewPlugin->FileName))
		{
			AllPlugins.Add(NewPlugin->GetName(), NewPlugin);
		}
	}
}

void FPluginManager::DiscoverAllPlugins()
{
	ensure( AllPlugins.Num() == 0 );		// Should not have already been initialized!

	PluginSystemDefs::GetAdditionalPluginPaths(PluginDiscoveryPaths);
	ReadAllPlugins(AllPlugins, PluginDiscoveryPaths);
}

void FPluginManager::ReadAllPlugins(TMap<FString, TSharedRef<FPlugin>>& Plugins, const TSet<FString>& ExtraSearchPaths)
{
#if (WITH_ENGINE && !IS_PROGRAM) || WITH_PLUGIN_SUPPORT
	// Find "built-in" plugins.  That is, plugins situated right within the Engine directory.
	ReadPluginsInDirectory(FPaths::EnginePluginsDir(), EPluginLoadedFrom::Engine, Plugins);

	// Find plugins in the game project directory (<MyGameProject>/Plugins). If there are any engine plugins matching the name of a game plugin,
	// assume that the game plugin version is preferred.
	if( FApp::HasGameName() )
	{
		ReadPluginsInDirectory(FPaths::GamePluginsDir(), EPluginLoadedFrom::GameProject, Plugins);
	}

	const FProjectDescriptor* Project = IProjectManager::Get().GetCurrentProject();
	if (Project != nullptr)
	{
		// If they have a list of additional directories to check, add those plugins too
		for (const FString& Dir : Project->GetAdditionalPluginDirectories())
		{
			ReadPluginsInDirectory(Dir, EPluginLoadedFrom::Engine, Plugins);
		}
	}

	for (const FString& ExtraSearchPath : ExtraSearchPaths)
	{
		ReadPluginsInDirectory(ExtraSearchPath, EPluginLoadedFrom::GameProject, Plugins);
	}
#endif
}

void FPluginManager::ReadPluginsInDirectory(const FString& PluginsDirectory, const EPluginLoadedFrom LoadedFrom, TMap<FString, TSharedRef<FPlugin>>& Plugins)
{
	// Make sure the directory even exists
	if(FPlatformFileManager::Get().GetPlatformFile().DirectoryExists(*PluginsDirectory))
	{
		TArray<FString> FileNames;
		FindPluginsInDirectory(PluginsDirectory, FileNames);

		for(const FString& FileName: FileNames)
		{
			FPluginDescriptor Descriptor;
			FText FailureReason;
			if ( Descriptor.Load(FileName, LoadedFrom == EPluginLoadedFrom::GameProject, FailureReason) )
			{
				TSharedRef<FPlugin> Plugin = MakeShareable(new FPlugin(FileName, Descriptor, LoadedFrom));
				
				FString FullPath = FPaths::ConvertRelativePathToFull(FileName);
				UE_LOG(LogPluginManager, Verbose, TEXT("Read plugin descriptor for %s, from %s"), *Plugin->GetName(), *FullPath);

				const TSharedRef<FPlugin>* ExistingPlugin = Plugins.Find(Plugin->GetName());
				if (ExistingPlugin == nullptr)
				{
					Plugins.Add(Plugin->GetName(), Plugin);
				}
				else if ((*ExistingPlugin)->LoadedFrom == EPluginLoadedFrom::Engine && LoadedFrom == EPluginLoadedFrom::GameProject)
				{
					Plugins[Plugin->GetName()] = Plugin;
					UE_LOG(LogPluginManager, Verbose, TEXT("Replacing engine version of '%s' plugin with game version"), *Plugin->GetName());
				}
				else if( (*ExistingPlugin)->LoadedFrom != EPluginLoadedFrom::GameProject || LoadedFrom != EPluginLoadedFrom::Engine)
				{
					UE_LOG(LogPluginManager, Warning, TEXT("Plugin '%s' exists at '%s' and '%s' - second location will be ignored"), *Plugin->GetName(), *(*ExistingPlugin)->FileName, *Plugin->FileName);
				}
			}
			else
			{
				// NOTE: Even though loading of this plugin failed, we'll keep processing other plugins
				FString FullPath = FPaths::ConvertRelativePathToFull(FileName);
				FText FailureMessage = FText::Format(LOCTEXT("FailureFormat", "{0} ({1})"), FailureReason, FText::FromString(FullPath));
				FText DialogTitle = LOCTEXT("PluginFailureTitle", "Failed to load Plugin");
				UE_LOG(LogPluginManager, Error, TEXT("%s"), *FailureMessage.ToString());
				FMessageDialog::Open(EAppMsgType::Ok, FailureMessage, &DialogTitle);
			}
		}
	}
}

void FPluginManager::FindPluginsInDirectory(const FString& PluginsDirectory, TArray<FString>& FileNames)
{
	// Class to enumerate the contents of a directory, and find all sub-directories and plugin descriptors within it
	struct FPluginDirectoryVisitor : public IPlatformFile::FDirectoryVisitor
	{
		TArray<FString> SubDirectories;
		TArray<FString> PluginDescriptors;

		virtual bool Visit(const TCHAR* FilenameOrDirectory, bool bIsDirectory) override
		{
			FString FilenameOrDirectoryStr = FilenameOrDirectory;
			if(bIsDirectory)
			{
				SubDirectories.Add(FilenameOrDirectoryStr);
			}
			else if(FilenameOrDirectoryStr.EndsWith(TEXT(".uplugin")))
			{
				PluginDescriptors.Add(FilenameOrDirectoryStr);
			}
			return true;
		}
	};

	// Enumerate the contents of the current directory
	FPluginDirectoryVisitor Visitor;
	FPlatformFileManager::Get().GetPlatformFile().IterateDirectory(*PluginsDirectory, Visitor);

	// If there's no plugins in this directory, recurse through all the child directories
	if(Visitor.PluginDescriptors.Num() == 0)
	{
		for(const FString& SubDirectory: Visitor.SubDirectories)
		{
			FindPluginsInDirectory(SubDirectory, FileNames);
		}
	}
	else
	{
		for(const FString& PluginDescriptor: Visitor.PluginDescriptors)
		{
			if (!FileNames.Contains(PluginDescriptor))
			{
				FileNames.Add(PluginDescriptor);
			}
		}
	}
}

// Helper class to find all pak files.
class FPakFileSearchVisitor : public IPlatformFile::FDirectoryVisitor
{
	TArray<FString>& FoundFiles;
public:
	FPakFileSearchVisitor(TArray<FString>& InFoundFiles)
		: FoundFiles(InFoundFiles)
	{}
	virtual bool Visit(const TCHAR* FilenameOrDirectory, bool bIsDirectory)
	{
		if (bIsDirectory == false)
		{
			FString Filename(FilenameOrDirectory);
			if (Filename.MatchesWildcard(TEXT("*.pak")) && !FoundFiles.Contains(Filename))
			{
				FoundFiles.Add(Filename);
			}
		}
		return true;
	}
};

bool FPluginManager::ConfigureEnabledPlugins()
{
	if(!bHaveConfiguredEnabledPlugins)
	{
		// Don't need to run this again
		bHaveConfiguredEnabledPlugins = true;

		// Get all the enabled plugin names
		TArray<FString> InitialPluginNames;
		TMap<FString, const FPluginReferenceDescriptor*> NameToPluginReference;
#if IS_PROGRAM
		// Programs can also define the list of enabled plugins in ini
		GConfig->GetArray(TEXT("Plugins"), TEXT("ProgramEnabledPlugins"), InitialPluginNames, GEngineIni);
#endif
#if !IS_PROGRAM || HACK_HEADER_GENERATOR
		if (!FParse::Param(FCommandLine::Get(), TEXT("NoEnginePlugins")))
		{
			// Find all the plugin references in the project file
			const FProjectDescriptor* ProjectDescriptor = IProjectManager::Get().GetCurrentProject();
			if (ProjectDescriptor != nullptr)
			{
				for (const FPluginReferenceDescriptor& PluginReference : ProjectDescriptor->Plugins)
				{
					NameToPluginReference.FindOrAdd(PluginReference.Name) = &PluginReference;
				}
			}

<<<<<<< HEAD
				if (Plugin->bEnabled && Plugin->Descriptor.EngineVersion.Len() > 0)
				{
					FEngineVersion Version;
					if (!FEngineVersion::Parse(Plugin->Descriptor.EngineVersion, Version))
					{
						UE_LOG(LogPluginManager, Warning, TEXT("Engine version string in %s could not be parsed (\"%s\")"), *Plugin->FileName, *Plugin->Descriptor.EngineVersion);
					}
					else
					{
						EVersionComparison Comparison = FEngineVersion::GetNewest(FEngineVersion::CompatibleWith(), Version, nullptr);
						if (Comparison != EVersionComparison::Neither)
						{
							FText Title = LOCTEXT("IncompatiblePluginTitle", "Incompatible Plugin");
							if (FMessageDialog::Open(EAppMsgType::YesNo, FText::Format(LOCTEXT("IncompatiblePluginMessage", "'{0}' plugin was designed for a different version of the engine. Attempt to load it anyway?"), FText::FromString(Plugin->Descriptor.FriendlyName)), &Title) != EAppReturnType::Yes)
							{
								Plugin->bEnabled = false;
								AllEnabledPlugins.Remove(Plugin->Name);
								UE_LOG(LogPluginManager, Log, TEXT("Disabled plugin '%s' due to incompatibility"), *Plugin->FileName);
							}
							else
							{
								UE_LOG(LogPluginManager, Log, TEXT("Enabled plugin '%s' despite being built for CL %d"), *Plugin->FileName, Plugin->Descriptor.CompatibleChangelist);
							}
						}
					}
				}
				else if (Plugin->bEnabled && Plugin->Descriptor.CompatibleChangelist != 0 && FEngineVersion::CompatibleWith().HasChangelist() && Plugin->Descriptor.CompatibleChangelist != FEngineVersion::CompatibleWith().GetChangelist())
				{
					FText Title = LOCTEXT("IncompatiblePluginTitle", "Incompatible Plugin");
					if (FMessageDialog::Open(EAppMsgType::YesNo, FText::Format(LOCTEXT("IncompatiblePluginMessage", "'{0}' plugin was designed for a different version of the engine. Attempt to load it anyway?"), FText::FromString(Plugin->Descriptor.FriendlyName)), &Title) != EAppReturnType::Yes)
					{
						Plugin->bEnabled = false;
						AllEnabledPlugins.Remove(Plugin->Name);
						UE_LOG(LogPluginManager, Log, TEXT("Disabled plugin '%s' due to incompatibility"), *Plugin->FileName);
					}
					else
					{
						UE_LOG(LogPluginManager, Log, TEXT("Enabled plugin '%s' despite being built for CL %d"), *Plugin->FileName, Plugin->Descriptor.CompatibleChangelist);
					}
=======
			// Get the default list of plugin names
			for (const TPair<FString, TSharedRef<FPlugin>>& PluginPair : AllPlugins)
			{
				const FPluginReferenceDescriptor* PluginReference = NameToPluginReference.FindRef(PluginPair.Key);
				if ((PluginReference == nullptr && PluginPair.Value->Descriptor.bEnabledByDefault) || (PluginReference != nullptr && PluginReference->bEnabled))
				{
					InitialPluginNames.Add(PluginPair.Key);
>>>>>>> bb5bc11c
				}
			}
		}
#endif

		// Enable all the plugins
		TSet<FString> EnabledPluginNames;
		for (const FString& PluginName : InitialPluginNames)
		{
			const FPluginReferenceDescriptor* EnabledPluginReference = NameToPluginReference.FindRef(PluginName);
			if (EnabledPluginReference == nullptr)
			{
				if (!ConfigureEnabledPlugin(FPluginReferenceDescriptor(PluginName, true), EnabledPluginNames))
				{
					return false;
				}
			}
			else
			{
				if (!ConfigureEnabledPlugin(*EnabledPluginReference, EnabledPluginNames))
				{
					return false;
				}
			}
		}

		// If we made it here, we have all the required plugins
		bHaveAllRequiredPlugins = true;

		// Mount all the enabled plugins
		for(const TPair<FString, TSharedRef<FPlugin>>& PluginPair: AllPlugins)
		{
			const FPlugin& Plugin = *PluginPair.Value;
			if (Plugin.bEnabled)
			{
				// Build the list of content folders
				if (Plugin.Descriptor.bCanContainContent)
				{
					if (FConfigFile* EngineConfigFile = GConfig->Find(GEngineIni, false))
					{
						if (FConfigSection* CoreSystemSection = EngineConfigFile->Find(TEXT("Core.System")))
						{
							CoreSystemSection->AddUnique("Paths", Plugin.GetContentDir());
						}
					}
				}

				// Load <PluginName>.ini config file if it exists
				FString PluginConfigDir = FPaths::GetPath(Plugin.FileName) / TEXT("Config/");
				FString EngineConfigDir = FPaths::EngineConfigDir();
				FString SourceConfigDir = FPaths::SourceConfigDir();

				// Load Engine plugins out of BasePluginName.ini and the engine directory, game plugins out of DefaultPluginName.ini
				if (Plugin.LoadedFrom == EPluginLoadedFrom::Engine)
				{
					EngineConfigDir = PluginConfigDir;
				}
				else
				{
					SourceConfigDir = PluginConfigDir;
				}

				FString PluginConfigFilename = FString::Printf(TEXT("%s%s/%s.ini"), *FPaths::GeneratedConfigDir(), ANSI_TO_TCHAR(FPlatformProperties::PlatformName()), *Plugin.Name);
				FConfigFile& PluginConfig = GConfig->Add(PluginConfigFilename, FConfigFile());

				// This will write out an ini to PluginConfigFilename
				if (!FConfigCacheIni::LoadExternalIniFile(PluginConfig, *Plugin.Name, *EngineConfigDir, *SourceConfigDir, true, nullptr, false, true))
				{
					// Nothing to add, remove from map
					GConfig->Remove(PluginConfigFilename);
				}

				if (!GIsEditor)
				{
					// override config cache entries with plugin configs (Engine.ini, Game.ini, etc in <PluginDir>\Config\)
					TArray<FString> PluginConfigs;
					IFileManager::Get().FindFiles(PluginConfigs, *PluginConfigDir, TEXT("ini"));
					for (const FString& ConfigFile : PluginConfigs)
					{
						FString PlaformName = FPlatformProperties::PlatformName();
						PluginConfigFilename = FString::Printf(TEXT("%s%s/%s.ini"), *FPaths::GeneratedConfigDir(), *PlaformName, *FPaths::GetBaseFilename(ConfigFile));
						FConfigFile* FoundConfig = GConfig->Find(PluginConfigFilename, false);
						if (FoundConfig != nullptr)
						{
							FString PluginConfigContent;
							if (FFileHelper::LoadFileToString(PluginConfigContent, *FPaths::Combine(PluginConfigDir, ConfigFile)))
							{
								FoundConfig->CombineFromBuffer(PluginConfigContent);
								// if plugin config overrides are applied then don't save
								FoundConfig->NoSave = true;
							}
						}
					}
				}
			}
		}

		// Mount all the plugin content folders and pak files
		TArray<FString>	FoundPaks;
		FPakFileSearchVisitor PakVisitor(FoundPaks);
		IPlatformFile& PlatformFile = FPlatformFileManager::Get().GetPlatformFile();
		for(TSharedRef<IPlugin> Plugin: GetEnabledPlugins())
		{
			if (Plugin->CanContainContent() && ensure(RegisterMountPointDelegate.IsBound()))
			{
				FString ContentDir = Plugin->GetContentDir();
				RegisterMountPointDelegate.Execute(Plugin->GetMountedAssetPath(), ContentDir);

				// Pak files are loaded from <PluginName>/Content/Paks/<PlatformName>
				if (FPlatformProperties::RequiresCookedData())
				{
					FoundPaks.Reset();
					PlatformFile.IterateDirectoryRecursively(*(ContentDir / TEXT("Paks") / FPlatformProperties::PlatformName()), PakVisitor);
					for (const FString& PakPath : FoundPaks)
					{
						if (FCoreDelegates::OnMountPak.IsBound())
						{
							FCoreDelegates::OnMountPak.Execute(PakPath, 0, nullptr);
							PluginsWithPakFile.AddUnique(Plugin);
						}
						else
						{
							UE_LOG(LogPluginManager, Warning, TEXT("PAK file (%s) could not be mounted because OnMountPak is not bound"), *PakPath)
						}
					}
				}
			}
		}
	}
	return bHaveAllRequiredPlugins;
}

bool FPluginManager::ConfigureEnabledPlugin(const FPluginReferenceDescriptor& FirstReference, TSet<FString>& EnabledPluginNames)
{
	if (!EnabledPluginNames.Contains(FirstReference.Name))
	{
		// Set of plugin names we've added to the queue for processing
		TSet<FString> NewPluginNames;
		NewPluginNames.Add(FirstReference.Name);

		// Queue of plugin references to consider
		TArray<const FPluginReferenceDescriptor*> NewPluginReferences;
		NewPluginReferences.Add(&FirstReference);

		// Loop through the queue of plugin references that need to be enabled, queuing more items as we go
		TArray<TSharedRef<FPlugin>> NewPlugins;
		for (int32 Idx = 0; Idx < NewPluginReferences.Num(); Idx++)
		{
			const FPluginReferenceDescriptor& Reference = *NewPluginReferences[Idx];

			// Check if the plugin is required for this platform
			if(!Reference.IsEnabledForPlatform(FPlatformMisc::GetUBTPlatform()) || !Reference.IsEnabledForTarget(FPlatformMisc::GetUBTTarget()))
			{
				UE_LOG(LogPluginManager, Verbose, TEXT("Ignoring plugin '%s' for platform/configuration"), *Reference.Name);
				continue;
			}

			// Find the plugin being enabled
			TSharedRef<FPlugin>* PluginPtr = AllPlugins.Find(Reference.Name);
			if (PluginPtr == nullptr)
			{
				// Ignore any optional plugins
				if (Reference.bOptional)
				{
					UE_LOG(LogPluginManager, Verbose, TEXT("Ignored optional reference to '%s' plugin; plugin was not found."), *Reference.Name);
					continue;
				}

				// If we're in unattended mode, don't open any windows
				if (FApp::IsUnattended())
				{
					UE_LOG(LogPluginManager, Error, TEXT("This project requires the '%s' plugin. Install it and try again, or remove it from the project's required plugin list."), *Reference.Name);
					return false;
				}

#if !IS_MONOLITHIC
				// Try to download it from the marketplace
				if (Reference.MarketplaceURL.Len() > 0 && PromptToDownloadPlugin(Reference.Name, Reference.MarketplaceURL))
				{
					UE_LOG(LogPluginManager, Display, TEXT("Downloading '%s' plugin from marketplace (%s)."), *Reference.Name, *Reference.MarketplaceURL);
					return false;
				}

				// Prompt to disable it in the project file, if possible
				if (PromptToDisableMissingPlugin(FirstReference.Name, Reference.Name))
				{
					UE_LOG(LogPluginManager, Display, TEXT("Disabled plugin '%s', continuing."), *FirstReference.Name);
					return true;
				}
#endif

				// Unable to continue
				UE_LOG(LogPluginManager, Error, TEXT("Unable to load plugin '%s'. Aborting."), *Reference.Name);
				return false;
			}

			// Check the plugin is not disabled by the platform
			FPlugin& Plugin = PluginPtr->Get();

			// Allow the platform to disable it
			if (FPlatformMisc::ShouldDisablePluginAtRuntime(Plugin.Name))
			{
				UE_LOG(LogPluginManager, Verbose, TEXT("Plugin '%s' was disabled by platform."), *Reference.Name);
				continue;
			}

#if !IS_MONOLITHIC
			// Mount the binaries directory, and check the modules are valid
			if (Plugin.Descriptor.Modules.Num() > 0)
			{
				// Mount the binaries directory
				const FString PluginBinariesPath = FPaths::Combine(*FPaths::GetPath(Plugin.FileName), TEXT("Binaries"), FPlatformProcess::GetBinariesSubdirectory());
				FModuleManager::Get().AddBinariesDirectory(*PluginBinariesPath, Plugin.LoadedFrom == EPluginLoadedFrom::GameProject);

				// Check if the modules are valid
				TArray<FString> IncompatibleFiles;
				if (!FModuleDescriptor::CheckModuleCompatibility(Plugin.Descriptor.Modules, Plugin.LoadedFrom == EPluginLoadedFrom::GameProject, IncompatibleFiles))
				{
					if (PromptToDisableIncompatiblePlugin(FirstReference.Name, Reference.Name))
					{
						UE_LOG(LogPluginManager, Display, TEXT("Disabled plugin '%s', continuing."), *FirstReference.Name);
						return true;
					}
				}
			}

			// Check the declared engine version. This is a soft requirement, so allow the user to skip over it.
			if (!IsPluginCompatible(Plugin) && !PromptToLoadIncompatiblePlugin(Plugin, FirstReference.Name))
			{
				UE_LOG(LogPluginManager, Display, TEXT("Skipping load of '%s'."), *Plugin.Name);
				return true;
			}
#endif

			// Add references to all its dependencies
			for (const FPluginReferenceDescriptor& NextReference : Plugin.Descriptor.Plugins)
			{
				if (!EnabledPluginNames.Contains(NextReference.Name) && !NewPluginNames.Contains(NextReference.Name))
				{
					NewPluginNames.Add(NextReference.Name);
					NewPluginReferences.Add(&NextReference);
				}
			}

			// Add the plugin
			NewPlugins.Add(*PluginPtr);
		}

		// Mark all the plugins as enabled
		for (TSharedRef<FPlugin>& NewPlugin : NewPlugins)
		{
			NewPlugin->bEnabled = true;
			EnabledPluginNames.Add(NewPlugin->Name);
		}
	}
	return true;
}

bool FPluginManager::PromptToDownloadPlugin(const FString& PluginName, const FString& MarketplaceURL)
{
	FText Caption = FText::Format(LOCTEXT("DownloadPluginCaption", "Missing {0} Plugin"), FText::FromString(PluginName));
	FText Message = FText::Format(LOCTEXT("DownloadPluginMessage", "This project requires the {0} plugin.\n\nWould you like to download it from the Unreal Engine Marketplace?"), FText::FromString(PluginName));
	if(FMessageDialog::Open(EAppMsgType::YesNo, Message, &Caption) == EAppReturnType::Yes)
	{
		FString Error;
		FPlatformProcess::LaunchURL(*MarketplaceURL, nullptr, &Error);
		if (Error.Len() == 0)
		{
			return true;
		}
		FMessageDialog::Open(EAppMsgType::Ok, FText::FromString(Error));
	}
	return false;
}

bool FPluginManager::PromptToDisableMissingPlugin(const FString& PluginName, const FString& MissingPluginName)
{
	FText Message;
	if (PluginName == MissingPluginName)
	{
		Message = FText::Format(LOCTEXT("DisablePluginMessage", "This project requires the '{0}' plugin, which could not be found.\n\nWould you like to disable it? You will no longer be able to open any assets created using it."), FText::FromString(PluginName));
	}
	else
	{
		Message = FText::Format(LOCTEXT("DisablePluginMessage", "This project requires the '{0}' plugin, which has a missing dependency on the '{1}' plugin.\n\nWould you like to disable it? You will no longer be able to open any assets created using it."), FText::FromString(PluginName), FText::FromString(MissingPluginName));
	}

	FText Caption(LOCTEXT("DisablePluginCaption", "Missing Plugin"));
	return PromptToDisablePlugin(Caption, Message, PluginName);
}

bool FPluginManager::PromptToDisableIncompatiblePlugin(const FString& PluginName, const FString& IncompatiblePluginName)
{
	FText Message;
	if (PluginName == IncompatiblePluginName)
	{
		Message = FText::Format(LOCTEXT("DisablePluginMessage", "This project requires the '{0}' plugin, which is not compatible with the current engine version.\n\nWould you like to disable it? You will no longer be able to open any assets created using it."), FText::FromString(PluginName));
	}
	else
	{
		Message = FText::Format(LOCTEXT("DisablePluginMessage", "This project requires the '{0}' plugin, which has a dependency on the '{1}' plugin, which is not compatible with the current engine version.\n\nWould you like to disable it? You will no longer be able to open any assets created using it."), FText::FromString(PluginName), FText::FromString(IncompatiblePluginName));
	}

	FText Caption(LOCTEXT("DisablePluginCaption", "Missing Plugin"));
	return PromptToDisablePlugin(Caption, Message, PluginName);
}

bool FPluginManager::PromptToDisablePlugin(const FText& Caption, const FText& Message, const FString& PluginName)
{
	// Check we have a project file. If this is a missing engine/program plugin referenced by something, we can't disable it through this method.
	if (IProjectManager::Get().GetCurrentProject() != nullptr)
	{
		if (FMessageDialog::Open(EAppMsgType::YesNo, Message, &Caption) == EAppReturnType::Yes)
		{
			FText FailReason;
			if (IProjectManager::Get().SetPluginEnabled(*PluginName, false, FailReason))
			{
				return true;
			}
			FMessageDialog::Open(EAppMsgType::Ok, FailReason);
		}
	}
	return false;
}

bool FPluginManager::IsPluginCompatible(const FPlugin& Plugin)
{
	if (Plugin.Descriptor.EngineVersion.Len() > 0)
	{
		FEngineVersion Version;
		if (!FEngineVersion::Parse(Plugin.Descriptor.EngineVersion, Version))
		{
			UE_LOG(LogPluginManager, Warning, TEXT("Engine version string in %s could not be parsed (\"%s\")"), *Plugin.FileName, *Plugin.Descriptor.EngineVersion);
			return true;
		}

		EVersionComparison Comparison = FEngineVersion::GetNewest(FEngineVersion::CompatibleWith(), Version, nullptr);
		if (Comparison != EVersionComparison::Neither)
		{
			UE_LOG(LogPluginManager, Warning, TEXT("Plugin '%s' is not compatible with the current engine version (%s)"), *Plugin.Name, *Plugin.Descriptor.EngineVersion);
			return false;
		}
	}
	return true;
}

bool FPluginManager::PromptToLoadIncompatiblePlugin(const FPlugin& Plugin, const FString& ReferencingPluginName)
{
	// Format the message dependning on whether the plugin is referenced directly, or as a dependency
	FText Message;
	if (Plugin.Name == ReferencingPluginName)
	{
		Message = FText::Format(LOCTEXT("LoadIncompatiblePlugin", "The '{0}' plugin was designed for build {1}. Attempt to load it anyway?"), FText::FromString(Plugin.Name), FText::FromString(Plugin.Descriptor.EngineVersion));
	}
	else
	{
		Message = FText::Format(LOCTEXT("LoadIncompatibleDependencyPlugin", "The '{0}' plugin is required by the '{1}' plugin, but was designed for build {2}. Attempt to load it anyway?"), FText::FromString(Plugin.Name), FText::FromString(ReferencingPluginName), FText::FromString(Plugin.Descriptor.EngineVersion));
	}

	FText Caption = FText::Format(LOCTEXT("IncompatiblePluginCaption", "'{0}' is Incompatible"), FText::FromString(Plugin.Name));
	return FMessageDialog::Open(EAppMsgType::YesNo, Message, &Caption) == EAppReturnType::Yes;
}

TSharedPtr<FPlugin> FPluginManager::FindPluginInstance(const FString& Name)
{
	const TSharedRef<FPlugin>* Instance = AllPlugins.Find(Name);
	if (Instance == nullptr)
	{
		return TSharedPtr<FPlugin>();
	}
	else
	{
		return TSharedPtr<FPlugin>(*Instance);
	}
}


static bool TryLoadModulesForPlugin( const FPlugin& Plugin, const ELoadingPhase::Type LoadingPhase )
{
	TMap<FName, EModuleLoadResult> ModuleLoadFailures;
	FModuleDescriptor::LoadModulesForPhase(LoadingPhase, Plugin.Descriptor.Modules, ModuleLoadFailures);

	FText FailureMessage;
	for( auto FailureIt( ModuleLoadFailures.CreateConstIterator() ); FailureIt; ++FailureIt )
	{
		const FName ModuleNameThatFailedToLoad = FailureIt.Key();
		const EModuleLoadResult FailureReason = FailureIt.Value();

		if( FailureReason != EModuleLoadResult::Success )
		{
			const FText PluginNameText = FText::FromString(Plugin.Name);
			const FText TextModuleName = FText::FromName(FailureIt.Key());

			if ( FailureReason == EModuleLoadResult::FileNotFound )
			{
				FailureMessage = FText::Format( LOCTEXT("PluginModuleNotFound", "Plugin '{0}' failed to load because module '{1}' could not be found.  Please ensure the plugin is properly installed, otherwise consider disabling the plugin for this project."), PluginNameText, TextModuleName );
			}
			else if ( FailureReason == EModuleLoadResult::FileIncompatible )
			{
				FailureMessage = FText::Format( LOCTEXT("PluginModuleIncompatible", "Plugin '{0}' failed to load because module '{1}' does not appear to be compatible with the current version of the engine.  The plugin may need to be recompiled."), PluginNameText, TextModuleName );
			}
			else if ( FailureReason == EModuleLoadResult::CouldNotBeLoadedByOS )
			{
				FailureMessage = FText::Format( LOCTEXT("PluginModuleCouldntBeLoaded", "Plugin '{0}' failed to load because module '{1}' could not be loaded.  There may be an operating system error or the module may not be properly set up."), PluginNameText, TextModuleName );
			}
			else if ( FailureReason == EModuleLoadResult::FailedToInitialize )
			{
				FailureMessage = FText::Format( LOCTEXT("PluginModuleFailedToInitialize", "Plugin '{0}' failed to load because module '{1}' could not be initialized successfully after it was loaded."), PluginNameText, TextModuleName );
			}
			else 
			{
				ensure(0);	// If this goes off, the error handling code should be updated for the new enum values!
				FailureMessage = FText::Format( LOCTEXT("PluginGenericLoadFailure", "Plugin '{0}' failed to load because module '{1}' could not be loaded for an unspecified reason.  This plugin's functionality will not be available.  Please report this error."), PluginNameText, TextModuleName );
			}

			// Don't need to display more than one module load error per plugin that failed to load
			break;
		}
	}

	if( !FailureMessage.IsEmpty() )
	{
		FMessageDialog::Open(EAppMsgType::Ok, FailureMessage);
		return false;
	}

	return true;
}

bool FPluginManager::LoadModulesForEnabledPlugins( const ELoadingPhase::Type LoadingPhase )
{
	// Figure out which plugins are enabled
	if(!ConfigureEnabledPlugins())
	{
		return false;
	}

	FScopedSlowTask SlowTask(AllPlugins.Num());

	// Load plugins!
	for( const TPair<FString, TSharedRef< FPlugin >> PluginPair : AllPlugins )
	{
		const TSharedRef<FPlugin> &Plugin = PluginPair.Value;
		SlowTask.EnterProgressFrame(1);

		if ( Plugin->bEnabled )
		{
			if (!TryLoadModulesForPlugin(Plugin.Get(), LoadingPhase))
			{
				return false;
			}
		}
	}
	return true;
}

void FPluginManager::GetLocalizationPathsForEnabledPlugins( TArray<FString>& OutLocResPaths )
{
	// Figure out which plugins are enabled
	if (!ConfigureEnabledPlugins())
	{
		return;
	}

	// Gather the paths from all plugins that have localization targets that are loaded based on the current runtime environment
	for (const TPair<FString, TSharedRef<FPlugin>>& PluginPair : AllPlugins)
	{
		const TSharedRef<FPlugin>& Plugin = PluginPair.Value;
		if (!Plugin->bEnabled || Plugin->GetDescriptor().LocalizationTargets.Num() == 0)
		{
			continue;
		}
		
		const FString PluginLocDir = Plugin->GetContentDir() / TEXT("Localization");
		for (const FLocalizationTargetDescriptor& LocTargetDesc : Plugin->GetDescriptor().LocalizationTargets)
		{
			if (LocTargetDesc.ShouldLoadLocalizationTarget())
			{
				OutLocResPaths.Add(PluginLocDir / LocTargetDesc.Name);
			}
		}
	}
}

void FPluginManager::SetRegisterMountPointDelegate( const FRegisterMountPointDelegate& Delegate )
{
	RegisterMountPointDelegate = Delegate;
}

bool FPluginManager::AreRequiredPluginsAvailable()
{
	return ConfigureEnabledPlugins();
}

bool FPluginManager::CheckModuleCompatibility(TArray<FString>& OutIncompatibleModules)
{
	if(!ConfigureEnabledPlugins())
	{
		return false;
	}

	bool bResult = true;
	for(const TPair<FString, TSharedRef<FPlugin>>& PluginPair : AllPlugins)
	{
		const TSharedRef< FPlugin > &Plugin = PluginPair.Value;
		if (Plugin->bEnabled && !FModuleDescriptor::CheckModuleCompatibility(Plugin->Descriptor.Modules, Plugin->LoadedFrom == EPluginLoadedFrom::GameProject, OutIncompatibleModules))
		{
			bResult = false;
		}
	}
	return bResult;
}

IPluginManager& IPluginManager::Get()
{
	// Single instance of manager, allocated on demand and destroyed on program exit.
	static FPluginManager* PluginManager = NULL;
	if( PluginManager == NULL )
	{
		PluginManager = new FPluginManager();
	}
	return *PluginManager;
}

TSharedPtr<IPlugin> FPluginManager::FindPlugin(const FString& Name)
{
	const TSharedRef<FPlugin>* Instance = AllPlugins.Find(Name);
	if (Instance == nullptr)
	{
		return TSharedPtr<IPlugin>();
	}
	else
	{
		return TSharedPtr<IPlugin>(*Instance);
	}
}

TArray<TSharedRef<IPlugin>> FPluginManager::GetEnabledPlugins()
{
	TArray<TSharedRef<IPlugin>> Plugins;
	for(TPair<FString, TSharedRef<FPlugin>>& PluginPair : AllPlugins)
	{
		TSharedRef<FPlugin>& PossiblePlugin = PluginPair.Value;
		if(PossiblePlugin->bEnabled)
		{
			Plugins.Add(PossiblePlugin);
		}
	}
	return Plugins;
}

TArray<TSharedRef<IPlugin>> FPluginManager::GetDiscoveredPlugins()
{
	TArray<TSharedRef<IPlugin>> Plugins;
	for (TPair<FString, TSharedRef<FPlugin>>& PluginPair : AllPlugins)
	{
		Plugins.Add(PluginPair.Value);
	}
	return Plugins;
}

TArray< FPluginStatus > FPluginManager::QueryStatusForAllPlugins() const
{
	TArray< FPluginStatus > PluginStatuses;

	for( const TPair<FString, TSharedRef<FPlugin>>& PluginPair : AllPlugins )
	{
		const TSharedRef< FPlugin >& Plugin = PluginPair.Value;
		
		FPluginStatus PluginStatus;
		PluginStatus.Name = Plugin->Name;
		PluginStatus.PluginDirectory = FPaths::GetPath(Plugin->FileName);
		PluginStatus.bIsEnabled = Plugin->bEnabled;
		PluginStatus.Descriptor = Plugin->Descriptor;
		PluginStatus.LoadedFrom = Plugin->LoadedFrom;

		PluginStatuses.Add( PluginStatus );
	}

	return PluginStatuses;
}

void FPluginManager::AddPluginSearchPath(const FString& ExtraDiscoveryPath, bool bRefresh)
{
	PluginDiscoveryPaths.Add(ExtraDiscoveryPath);
	if (bRefresh)
	{
		RefreshPluginsList();
	}
}

TArray<TSharedRef<IPlugin>> FPluginManager::GetPluginsWithPakFile() const
{
	return PluginsWithPakFile;
}

IPluginManager::FNewPluginMountedEvent& FPluginManager::OnNewPluginMounted()
{
	return NewPluginMountedEvent;
}

void FPluginManager::MountNewlyCreatedPlugin(const FString& PluginName)
{
	for(TMap<FString, TSharedRef<FPlugin>>::TIterator Iter(AllPlugins); Iter; ++Iter)
	{
		const TSharedRef<FPlugin>& Plugin = Iter.Value();
		if (Plugin->Name == PluginName)
		{
			// Mark the plugin as enabled
			Plugin->bEnabled = true;

			// Mount the plugin content directory
			if (Plugin->CanContainContent() && ensure(RegisterMountPointDelegate.IsBound()))
			{
				FString ContentDir = Plugin->GetContentDir();
				RegisterMountPointDelegate.Execute(Plugin->GetMountedAssetPath(), ContentDir);

				// Register this plugin's path with the list of content directories that the editor will search
				if (FConfigFile* EngineConfigFile = GConfig->Find(GEngineIni, false))
				{
					if (FConfigSection* CoreSystemSection = EngineConfigFile->Find(TEXT("Core.System")))
					{
						CoreSystemSection->AddUnique("Paths", Plugin->GetContentDir());
					}
				}
			}

			// If it's a code module, also load the modules for it
			if (Plugin->Descriptor.Modules.Num() > 0)
			{
				// Add the plugin binaries directory
				const FString PluginBinariesPath = FPaths::Combine(*FPaths::GetPath(Plugin->FileName), TEXT("Binaries"), FPlatformProcess::GetBinariesSubdirectory());
				FModuleManager::Get().AddBinariesDirectory(*PluginBinariesPath, Plugin->LoadedFrom == EPluginLoadedFrom::GameProject);

				// Load all the plugin modules
				for (ELoadingPhase::Type LoadingPhase = (ELoadingPhase::Type)0; LoadingPhase < ELoadingPhase::Max; LoadingPhase = (ELoadingPhase::Type)(LoadingPhase + 1))
				{
					if (LoadingPhase != ELoadingPhase::None)
					{
						TryLoadModulesForPlugin(Plugin.Get(), LoadingPhase);
					}
				}
			}

			// Notify any listeners that a new plugin has been mounted
			if (NewPluginMountedEvent.IsBound())
			{
				NewPluginMountedEvent.Broadcast(*Plugin);
			}
			break;
		}
	}
}

#undef LOCTEXT_NAMESPACE<|MERGE_RESOLUTION|>--- conflicted
+++ resolved
@@ -377,47 +377,6 @@
 				}
 			}
 
-<<<<<<< HEAD
-				if (Plugin->bEnabled && Plugin->Descriptor.EngineVersion.Len() > 0)
-				{
-					FEngineVersion Version;
-					if (!FEngineVersion::Parse(Plugin->Descriptor.EngineVersion, Version))
-					{
-						UE_LOG(LogPluginManager, Warning, TEXT("Engine version string in %s could not be parsed (\"%s\")"), *Plugin->FileName, *Plugin->Descriptor.EngineVersion);
-					}
-					else
-					{
-						EVersionComparison Comparison = FEngineVersion::GetNewest(FEngineVersion::CompatibleWith(), Version, nullptr);
-						if (Comparison != EVersionComparison::Neither)
-						{
-							FText Title = LOCTEXT("IncompatiblePluginTitle", "Incompatible Plugin");
-							if (FMessageDialog::Open(EAppMsgType::YesNo, FText::Format(LOCTEXT("IncompatiblePluginMessage", "'{0}' plugin was designed for a different version of the engine. Attempt to load it anyway?"), FText::FromString(Plugin->Descriptor.FriendlyName)), &Title) != EAppReturnType::Yes)
-							{
-								Plugin->bEnabled = false;
-								AllEnabledPlugins.Remove(Plugin->Name);
-								UE_LOG(LogPluginManager, Log, TEXT("Disabled plugin '%s' due to incompatibility"), *Plugin->FileName);
-							}
-							else
-							{
-								UE_LOG(LogPluginManager, Log, TEXT("Enabled plugin '%s' despite being built for CL %d"), *Plugin->FileName, Plugin->Descriptor.CompatibleChangelist);
-							}
-						}
-					}
-				}
-				else if (Plugin->bEnabled && Plugin->Descriptor.CompatibleChangelist != 0 && FEngineVersion::CompatibleWith().HasChangelist() && Plugin->Descriptor.CompatibleChangelist != FEngineVersion::CompatibleWith().GetChangelist())
-				{
-					FText Title = LOCTEXT("IncompatiblePluginTitle", "Incompatible Plugin");
-					if (FMessageDialog::Open(EAppMsgType::YesNo, FText::Format(LOCTEXT("IncompatiblePluginMessage", "'{0}' plugin was designed for a different version of the engine. Attempt to load it anyway?"), FText::FromString(Plugin->Descriptor.FriendlyName)), &Title) != EAppReturnType::Yes)
-					{
-						Plugin->bEnabled = false;
-						AllEnabledPlugins.Remove(Plugin->Name);
-						UE_LOG(LogPluginManager, Log, TEXT("Disabled plugin '%s' due to incompatibility"), *Plugin->FileName);
-					}
-					else
-					{
-						UE_LOG(LogPluginManager, Log, TEXT("Enabled plugin '%s' despite being built for CL %d"), *Plugin->FileName, Plugin->Descriptor.CompatibleChangelist);
-					}
-=======
 			// Get the default list of plugin names
 			for (const TPair<FString, TSharedRef<FPlugin>>& PluginPair : AllPlugins)
 			{
@@ -425,7 +384,6 @@
 				if ((PluginReference == nullptr && PluginPair.Value->Descriptor.bEnabledByDefault) || (PluginReference != nullptr && PluginReference->bEnabled))
 				{
 					InitialPluginNames.Add(PluginPair.Key);
->>>>>>> bb5bc11c
 				}
 			}
 		}
