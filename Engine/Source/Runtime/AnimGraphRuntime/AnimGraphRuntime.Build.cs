--- conflicted
+++ resolved
@@ -14,7 +14,7 @@
 				"Core", 
 				"CoreUObject", 
 				"Engine",
-				"AnimationCore",
+                "AnimationCore",
 			}
 		);
 
@@ -24,14 +24,6 @@
 			}
 		);
 
-<<<<<<< HEAD
-		SetupModulePhysicsSupport(Target);
-
-		if (Target.bCompileChaos || Target.bUseChaos)
-		{
-			PublicDependencyModuleNames.AddRange(
-				new string[] {
-=======
         SetupModulePhysicsSupport(Target);
 
 		// External users of this library do not need to know about Eigen.
@@ -43,12 +35,11 @@
         {
             PublicDependencyModuleNames.AddRange(
                 new string[] {
->>>>>>> 421d6516
 					"ChaosSolvers",
 					"GeometryCollectionEngine",
 					"GeometryCollectionSimulationCore"
-				}
-			);
-		}
-	}
+                }
+            );
+        }
+    }
 }