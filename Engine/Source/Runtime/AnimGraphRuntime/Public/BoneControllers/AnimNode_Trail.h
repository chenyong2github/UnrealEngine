// Copyright 1998-2018 Epic Games, Inc. All Rights Reserved.

#pragma once

#include "CoreMinimal.h"
#include "UObject/ObjectMacros.h"
#include "BoneContainer.h"
#include "Curves/CurveFloat.h"
#include "BonePose.h"
#include "BoneControllers/AnimNode_SkeletalControlBase.h"
#include "BoneControllers/AnimNode_AnimDynamics.h"
#include "AnimNode_Trail.generated.h"

class USkeletalMeshComponent;

// in the future, we might use this for stretch set up as well
// for now this is unserializable, and transient only
struct FPerJointTrailSetup
{
	/** How quickly we 'relax' the bones to their animated positions. */
	float	TrailRelaxationSpeedPerSecond;
};

USTRUCT()
struct FRotationLimit
{
	GENERATED_BODY()

	FRotationLimit()
		: LimitMin(-180, -180, -180)
		, LimitMax(+180, +180, +180)
	{}

	UPROPERTY(EditAnywhere, Category = Angular, meta = (UIMin = "-180", UIMax = "180", ClampMin = "-180", ClampMax = "180"))
	FVector LimitMin;

	UPROPERTY(EditAnywhere, Category = Angular, meta = (UIMin = "-180", UIMax = "180", ClampMin = "-180", ClampMax = "180"))
	FVector LimitMax;
};

/**
 * Trail Controller
 */

USTRUCT(BlueprintInternalUseOnly)
struct ANIMGRAPHRUNTIME_API FAnimNode_Trail : public FAnimNode_SkeletalControlBase
{
	GENERATED_USTRUCT_BODY()

	/** Reference to the active bone in the hierarchy to modify. */
	UPROPERTY(EditAnywhere, Category=Trail)
	FBoneReference TrailBone;

	/** Number of bones above the active one in the hierarchy to modify. ChainLength should be at least 2. */
	UPROPERTY(EditAnywhere, Category = Trail, meta = (ClampMin = "2", UIMin = "2"))
	int32	ChainLength;

	/** Axis of the bones to point along trail. */
	UPROPERTY(EditAnywhere, Category=Trail)
	TEnumAsByte<EAxis::Type>	ChainBoneAxis;

	/** Invert the direction specified in ChainBoneAxis. */
	UPROPERTY(EditAnywhere, Category=Trail)
	uint8 bInvertChainBoneAxis:1;

	/** Limit the amount that a bone can stretch from its ref-pose length. */
	UPROPERTY(EditAnywhere, Category=Limit)
	uint8 bLimitStretch:1;

	/** Limit the amount that a bone can stretch from its ref-pose length. */
	UPROPERTY(EditAnywhere, Category = Limit)
	uint8 bLimitRotation:1;

	/** Whether to evaluate planar limits */
	UPROPERTY(EditAnywhere, Category=Limit)
	uint8 bUsePlanarLimit:1;

	/** Whether 'fake' velocity should be applied in actor or world space. */
	UPROPERTY(EditAnywhere,  Category=Velocity)
	uint8 bActorSpaceFakeVel:1;

	/** Fix up rotation to face child for the parent*/
	UPROPERTY(EditAnywhere, Category = Rotation)
	uint8 bReorientParentToChild:1;

	/** Did we have a non-zero ControlStrength last frame. */
	uint8 bHadValidStrength:1;

#if WITH_EDITORONLY_DATA
	/** Enable Debug in the PIE. This doesn't work in game*/
	UPROPERTY(EditAnywhere, Category = Debug)
	uint8 bEnableDebug:1;

	/** Show Base Motion */
	UPROPERTY(EditAnywhere, Category = Debug)
	uint8 bShowBaseMotion:1;

	/** Show Trail Location **/
	UPROPERTY(EditAnywhere, Category = Debug)
	uint8 bShowTrailLocation:1;

	/** Show Planar Limits **/
	UPROPERTY(EditAnywhere, Category = Debug)
	uint8 bShowLimit:1;

	/** This is used by selection node. Use this transient flag. */
	uint8 bEditorDebugEnabled:1;

	/** Debug Life Time */
	UPROPERTY(EditAnywhere, Category = Debug)
	float DebugLifeTime;

	/** How quickly we 'relax' the bones to their animated positions. Deprecated. Replaced to TrailRelaxationCurve */
	UPROPERTY()
	float TrailRelaxation_DEPRECATED;
#endif // WITH_EDITORONLY_DATA

	/** If you want to avoid loop, how many you want to unwind at once. 
	 * Bigger value can cause jitter as it becomes more unstable in the ordering
	 * Defaulted to 3. It will use this length to unwind at once 
	 */
	UPROPERTY(EditAnywhere, Category = Trail, meta = (EditCondition = "!bAllowLoop", ClampMin = "3", UIMin = "3"))
	uint32 UnwindingSize;

	UPROPERTY(EditAnywhere, BlueprintReadWrite, Category = Trail, meta = (PinHiddenByDefault))
	float RelaxationSpeedScale;

	/** How quickly we 'relax' the bones to their animated positions. Time 0 will map to top root joint, time 1 will map to the bottom joint. */
	UPROPERTY(EditAnywhere, Category=Trail, meta=(CustomizeProperty))
	FRuntimeFloatCurve TrailRelaxationSpeed;

	UPROPERTY(EditAnywhere, BlueprintReadWrite, Category = Trail)
	FInputScaleBiasClamp RelaxationSpeedScaleInputProcessor;

	UPROPERTY(EditAnywhere, EditFixedSize, Category = Limit, meta = (EditCondition =bLimitRotation))
	TArray<FRotationLimit> RotationLimits;

	UPROPERTY(EditAnywhere, BlueprintReadWrite, EditFixedSize, Category = Limit, meta = (PinHiddenByDefault, EditCondition = bLimitRotation))
	TArray<FVector> RotationOffsets;

	/** List of available planar limits for this node */
	UPROPERTY(EditAnywhere, Category=Limit, meta = (EditCondition = bUsePlanarLimit))
	TArray<FAnimPhysPlanarLimit> PlanarLimits;

	/** If bLimitStretch is true, this indicates how long a bone can stretch beyond its length in the ref-pose. */
	UPROPERTY(EditAnywhere, Category=Limit)
	float	StretchLimit;

	/** 'Fake' velocity applied to bones. */
	UPROPERTY(EditAnywhere, Category=Velocity, meta = (PinHiddenByDefault))
	FVector	FakeVelocity;

	/** Base Joint to calculate velocity from. If none, it will use Component's World Transform. . */
	UPROPERTY(EditAnywhere, Category=Velocity)
	FBoneReference BaseJoint;

<<<<<<< HEAD
	/* How to set last bone rotation. It copies from previous joint if alpha is 1.f, or 0.f will use animated pose 
	 * This alpha dictates the blend between parent joint and animated pose
	 */
	UPROPERTY(EditAnywhere, Category = Rotation, meta = (EditCondition = bReorientParentToChild))
	float TrailBoneRotationBlendAlpha;
=======
#if WITH_EDITORONLY_DATA
	UPROPERTY()
	float TrailBoneRotationBlendAlpha_DEPRECATED;
#endif // WITH_EDITORONLY_DATA
	/* How to set last bone rotation. It copies from previous joint if alpha is 0.f, or 1.f will use animated pose 
	 * This alpha dictates the blend between parent joint and animated pose, and how much you'd like to use animated pose for
	 */
	UPROPERTY(EditAnywhere, Category = Rotation, meta = (EditCondition = bReorientParentToChild))
	float LastBoneRotationAnimAlphaBlend;
>>>>>>> 15f50b57

	/** Internal use - we need the timestep to do the relaxation in CalculateNewBoneTransforms. */
	float	ThisTimstep;

	/** Component-space locations of the bones from last frame. Each frame these are moved towards their 'animated' locations. */
	TArray<FVector>	TrailBoneLocations;

	/** LocalToWorld used last frame, used for building transform between frames. */
	FTransform		OldBaseTransform;

	/** Per Joint Trail Set up*/
	TArray<FPerJointTrailSetup> PerJointTrailData;

#if WITH_EDITORONLY_DATA
	/** debug transient data to draw debug better */
	TArray<FColor>	TrailDebugColors;
	TArray<FColor>	PlaneDebugColors;
#endif // WITH_EDITORONLY_DATA

	FAnimNode_Trail();

	// FAnimNode_Base interface
	virtual void Initialize_AnyThread(const FAnimationInitializeContext& Context) override;
	virtual void UpdateInternal(const FAnimationUpdateContext& Context) override;
	virtual void GatherDebugData(FNodeDebugData& DebugData) override;
	// End of FAnimNode_Base interface

	// FAnimNode_SkeletalControlBase interface
	virtual void EvaluateSkeletalControl_AnyThread(FComponentSpacePoseContext& Output, TArray<FBoneTransform>& OutBoneTransforms) override;
	virtual bool IsValidToEvaluate(const USkeleton* Skeleton, const FBoneContainer& RequiredBones) override;
	// End of FAnimNode_SkeletalControlBase interface

	void PostLoad();

#if WITH_EDITOR
	void EnsureChainSize();
#endif // WITH_EDITOR
private:
	// FAnimNode_SkeletalControlBase interface
	virtual void InitializeBoneReferences(const FBoneContainer& RequiredBones) override;
	// End of FAnimNode_SkeletalControlBase interface

	FVector GetAlignVector(EAxis::Type AxisOption, bool bInvert);

	// skeleton index
	TArray<int32> ChainBoneIndices;
};<|MERGE_RESOLUTION|>--- conflicted
+++ resolved
@@ -154,13 +154,6 @@
 	UPROPERTY(EditAnywhere, Category=Velocity)
 	FBoneReference BaseJoint;
 
-<<<<<<< HEAD
-	/* How to set last bone rotation. It copies from previous joint if alpha is 1.f, or 0.f will use animated pose 
-	 * This alpha dictates the blend between parent joint and animated pose
-	 */
-	UPROPERTY(EditAnywhere, Category = Rotation, meta = (EditCondition = bReorientParentToChild))
-	float TrailBoneRotationBlendAlpha;
-=======
 #if WITH_EDITORONLY_DATA
 	UPROPERTY()
 	float TrailBoneRotationBlendAlpha_DEPRECATED;
@@ -170,7 +163,6 @@
 	 */
 	UPROPERTY(EditAnywhere, Category = Rotation, meta = (EditCondition = bReorientParentToChild))
 	float LastBoneRotationAnimAlphaBlend;
->>>>>>> 15f50b57
 
 	/** Internal use - we need the timestep to do the relaxation in CalculateNewBoneTransforms. */
 	float	ThisTimstep;
