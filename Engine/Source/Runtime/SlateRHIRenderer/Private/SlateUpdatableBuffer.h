--- conflicted
+++ resolved
@@ -39,11 +39,7 @@
 	virtual void Update(FSlateInstanceBufferData& Data) override final;
 	// END ISlateUpdatableInstanceBuffer
 
-<<<<<<< HEAD
-=======
-	void UpdateRenderingData_RenderThread(FRHICommandListImmediate& RHICmdList, int32 BufferIndex);
 
->>>>>>> 3b7e656b
 private:
 	uint32 NumInstances;
 };