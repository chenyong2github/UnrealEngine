--- conflicted
+++ resolved
@@ -389,8 +389,8 @@
 
 		if( (GIsEditor && Window->IsViewportSizeDrivenByWindow()) || (Window->GetWindowMode() == EWindowMode::WindowedFullscreen))
 		{
-			ResX = ViewInfo->Width;
-			ResY = ViewInfo->Height;
+			ResX = ViewInfo->DesiredWidth;
+			ResY = ViewInfo->DesiredHeight;
 		}
 
 		ConditionalResizeViewport( ViewInfo, ResX, ResY, bFullscreen );
@@ -603,15 +603,7 @@
 		// Should only be called by the rendering thread
 		check(IsInRenderingThread());
 
-<<<<<<< HEAD
 		FMaterialRenderProxy::UpdateDeferredCachedUniformExpressions();
-=======
-	FMaterialRenderProxy::UpdateDeferredCachedUniformExpressions();
-
-	// Optional off-screen UI composition during HDR rendering
-	static const auto CVarCompositeMode = IConsoleManager::Get().FindTConsoleVariableDataInt(TEXT("r.HDR.UI.CompositeMode"));
-	static const auto CVarHDROutputEnabled = IConsoleManager::Get().FindTConsoleVariableDataInt(TEXT("r.HDR.EnableHDROutput"));
->>>>>>> fe293936
 
 		// Optional off-screen UI composition during HDR rendering
 		static const auto CVarCompositeMode = IConsoleManager::Get().FindTConsoleVariableDataInt(TEXT("r.HDR.UI.CompositeMode"));
@@ -695,33 +687,10 @@
 
 			FTexture2DRHIRef FinalBuffer = BackBuffer;
 
-<<<<<<< HEAD
 			if (bCompositeUI)
 			{
 				FResolveParams ResolveParams;
 				bClear = true; // Force a clear of the UI buffer to black
-=======
-#if WITH_SLATE_VISUALIZERS
-		if ( CVarShowSlateBatching.GetValueOnRenderThread() != 0 || CVarShowSlateOverdraw.GetValueOnRenderThread() != 0 )
-		{
-			if (ViewportInfo.bRequiresStencilTest)
-			{
-				// Reset the backbuffer as our color render target and also set a depth stencil buffer
-				FRHIRenderTargetView ColorView(BackBuffer, 0, -1, ERenderTargetLoadAction::EClear, ERenderTargetStoreAction::EStore);
-				FRHISetRenderTargetsInfo Info(1, &ColorView, FRHIDepthRenderTargetView(ViewportInfo.DepthStencil, ERenderTargetLoadAction::ELoad, ERenderTargetStoreAction::EStore, ERenderTargetLoadAction::EClear, ERenderTargetStoreAction::EStore));
-				RHICmdList.SetRenderTargetsAndClear(Info);
-			}
-			else
-			{
-				SetRenderTarget(RHICmdList, BackBuffer, FTextureRHIRef(), ESimpleRenderTargetMode::EClearColorAndDepth);
-			}
-		}
-#endif
-
-		if( BatchData.GetRenderBatches().Num() > 0 )
-		{
-			SCOPE_CYCLE_COUNTER(STAT_SlateRTDrawBatches);
->>>>>>> fe293936
 
 				// Grab HDR backbuffer
 				RHICmdList.CopyToResolveTarget(FinalBuffer, ViewportInfo.HDRSourceRT, false, ResolveParams);
