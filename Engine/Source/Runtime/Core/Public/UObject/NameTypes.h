--- conflicted
+++ resolved
@@ -12,7 +12,6 @@
 #include "Containers/StringConv.h"
 #include "UObject/UnrealNames.h"
 #include "Templates/Atomic.h"
-#include "Serialization/StructuredArchive.h"
 
 /*----------------------------------------------------------------------------
 	Definitions.
@@ -67,18 +66,23 @@
 
 	/** Create from unstable int produced by this process */
 	CORE_API static FNameEntryId FromUnstableInt(uint32 UnstableInt);
+
+	FORCEINLINE static FNameEntryId FromEName(EName Ename)
+	{
+		return Ename == NAME_None ? FNameEntryId() : FromValidEName(Ename);
+	}
+
 private:
 	uint32 Value;
+
+	CORE_API static FNameEntryId FromValidEName(EName Ename);
 };
 
 CORE_API uint32 GetTypeHash(FNameEntryId Id);
 CORE_API bool operator==(FNameEntryId Id, EName Ename);
 inline bool operator==(EName Ename, FNameEntryId Id) { return Id == Ename; }
-<<<<<<< HEAD
 inline bool operator!=(EName Ename, FNameEntryId Id) { return !(Id == Ename); }
 inline bool operator!=(FNameEntryId Id, EName Ename) { return !(Id == Ename); }
-=======
->>>>>>> 6b762048
 
 /** Serialize as process specific unstable int */
 CORE_API FArchive& operator<<(FArchive& Ar, FNameEntryId& InId);
@@ -189,7 +193,6 @@
 	FNameEntry& operator=(FNameEntry&&) = delete;
 
 public:
-<<<<<<< HEAD
 	/** Returns whether this name entry is represented via WIDECHAR or ANSICHAR. */
 	FORCEINLINE bool IsWide() const
 	{
@@ -199,14 +202,6 @@
 	FORCEINLINE int32 GetNameLength() const
 	{
 		return Header.Len;
-=======
-	/**
-	 * Returns whether this name entry is represented via WIDECHAR or ANSICHAR
-	 */
-	FORCEINLINE bool IsWide() const
-	{
-		return Header.bIsWide;
->>>>>>> 6b762048
 	}
 
 	/**
@@ -219,7 +214,6 @@
 	/** Copy null-terminated name to TCHAR buffer without allocating. */
 	void GetName(TCHAR(&OutName)[NAME_SIZE]) const;
 
-<<<<<<< HEAD
 	/** Copy null-terminated name to ANSICHAR buffer without allocating. Entry must not be wide. */
 	CORE_API void GetAnsiName(ANSICHAR(&OutName)[NAME_SIZE]) const;
 
@@ -234,22 +228,6 @@
 
 	/** Appends name to string with path separator using FString::PathAppend(). */
 	CORE_API void AppendNameToPathString(FString& OutString) const;
-=======
-	int32 GetNameLength() const
-	{
-		return Header.Len;
-	}
-
-	/**
-	 * Copy name to a buffer to avoid allocation
-	 */
-	CORE_API void GetAnsiName(ANSICHAR(&OutName)[NAME_SIZE]) const;
-
-	/**
-	 * Copy name to a buffer to avoid allocation
-	 */
-	CORE_API void GetWideName(WIDECHAR(&OutName)[NAME_SIZE]) const;
->>>>>>> 6b762048
 
 
 	/**
@@ -259,17 +237,12 @@
 	 * @param	bIsPureAnsi		Whether name is pure ANSI or not
 	 * @return	required size of FNameEntry structure to hold this string (might be wide or ansi)
 	 */
-<<<<<<< HEAD
 	static int32 GetSize( int32 Length, bool bIsPureAnsi );
 	static CORE_API int32 GetSize(const TCHAR* Name);
-=======
-	static int32 GetSize(int32 Length, bool bIsPureAnsi);
->>>>>>> 6b762048
 
 	CORE_API int32 GetSizeInBytes() const;
 
 	CORE_API void Write(FArchive& Ar) const;
-	CORE_API void Write(FStructuredArchive::FSlot Slot) const;
 
 	static int32 GetDataOffset();
 	struct FNameStringView MakeView(union FNameBuffer& OptionalDecodeBuffer) const;
@@ -288,10 +261,7 @@
 	void StoreName(const WIDECHAR* InName, uint32 Len);
 	void CopyUnterminatedName(ANSICHAR* OutName) const;
 	void CopyUnterminatedName(WIDECHAR* OutName) const;
-<<<<<<< HEAD
 	void CopyAndConvertUnterminatedName(TCHAR* OutName) const;
-=======
->>>>>>> 6b762048
 	const ANSICHAR* GetUnterminatedName(ANSICHAR(&OptionalDecodeBuffer)[NAME_SIZE]) const;
 	const WIDECHAR* GetUnterminatedName(WIDECHAR(&OptionalDecodeBuffer)[NAME_SIZE]) const;
 };
@@ -313,10 +283,6 @@
 	// These are not used anymore but recalculated on save to maintain serialization format
 	uint16 NonCasePreservingHash = 0;
 	uint16 CasePreservingHash = 0;
-<<<<<<< HEAD
-=======
-	bool bWereHashesLoaded = false;
->>>>>>> 6b762048
 
 	FNameEntrySerialized(const FNameEntry& NameEntry);
 	FNameEntrySerialized(enum ELinkerNameTableConstructor) {}
@@ -348,12 +314,6 @@
 	friend FArchive& operator<<(FArchive& Ar, FNameEntrySerialized* E)
 	{
 		return Ar << *E;
-	}
-
-	friend CORE_API void operator<<(FStructuredArchive::FSlot Slot, FNameEntrySerialized& E);
-	friend void operator<<(FStructuredArchive::FSlot Slot, FNameEntrySerialized* E)
-	{
-		Slot << *E;
 	}
 };
 
@@ -362,14 +322,13 @@
  * This is smaller than FName, but you lose the case-preserving behavior
  */
 struct FMinimalName
-<<<<<<< HEAD
-	{
-=======
-{
->>>>>>> 6b762048
+{
 	FMinimalName() {}
-
-	CORE_API FMinimalName(EName N);
+	
+	FMinimalName(EName N)
+		: Index(FNameEntryId::FromEName(N))
+	{
+	}
 
 	FMinimalName(FNameEntryId InIndex, int32 InNumber)
 		: Index(InIndex)
@@ -396,19 +355,17 @@
 struct FScriptName
 {
 	FScriptName() {}
-
-	CORE_API FScriptName(EName N);
+	
+	FScriptName(EName Ename)
+		: ComparisonIndex(FNameEntryId::FromEName(Ename))
+		, DisplayIndex(ComparisonIndex)
+	{
+	}
 
 	FScriptName(FNameEntryId InComparisonIndex, FNameEntryId InDisplayIndex, int32 InNumber)
-<<<<<<< HEAD
 		: ComparisonIndex(InComparisonIndex)
 		, DisplayIndex(InDisplayIndex)
 		, Number(InNumber)
-=======
-	: ComparisonIndex(InComparisonIndex)
-	, DisplayIndex(InDisplayIndex)
-	, Number(InNumber)
->>>>>>> 6b762048
 	{
 	}
 
@@ -451,7 +408,6 @@
 		Number = NewNumber;
 	}
 	
-<<<<<<< HEAD
 	/** Get name without number part as a dynamically allocated string */
 	FString GetPlainNameString() const;
 
@@ -462,19 +418,6 @@
 	void GetPlainANSIString(ANSICHAR(&AnsiName)[NAME_SIZE]) const;
 
 	/** Copy wide name without number part. Must *only* be used for wide FNames. Doesn't allocate. */
-=======
-	/** Returns the pure name string without any trailing numbers */
-	FString GetPlainNameString() const;
-
-	/**
-	 * Returns the underlying ANSI string pointer.  No allocations.  Will fail if this is actually a wide name.
-	 */
-	void GetPlainANSIString(ANSICHAR(&AnsiName)[NAME_SIZE]) const;
-
-	/**
-	 * Returns the underlying WIDE string pointer.  No allocations.  Will fail if this is actually an ANSI name.
-	 */
->>>>>>> 6b762048
 	void GetPlainWIDEString(WIDECHAR(&WideName)[NAME_SIZE]) const;
 
 	const FNameEntry* GetComparisonNameEntry() const;
@@ -545,7 +488,6 @@
 		return !(*this == Other);
 	}
 
-<<<<<<< HEAD
 	FORCEINLINE bool operator==(EName Ename) const
 	{
 		return (ComparisonIndex == Ename) & (GetNumber() == 0);
@@ -556,8 +498,6 @@
 		return (ComparisonIndex != Ename) | (GetNumber() != 0);
 	}
 
-=======
->>>>>>> 6b762048
 	UE_DEPRECATED(4.23, "Please use FastLess() / FNameFastLess or LexicalLess() / FNameLexicalLess instead. "
 		"Default lexical sort order is deprecated to avoid unintended expensive sorting. ")
 	FORCEINLINE bool operator<( const FName& Other ) const
@@ -684,24 +624,17 @@
 		if (int32 ComparisonDiff = ComparisonIndex.CompareFast(Other.ComparisonIndex))
 		{
 			return ComparisonDiff;
-<<<<<<< HEAD
 		}
 
 			return GetNumber() - Other.GetNumber();
 		}
-=======
-		}
-
-		return GetNumber() - Other.GetNumber();
-	}
->>>>>>> 6b762048
 
 	/**
 	 * Create an FName with a hardcoded string index.
 	 *
 	 * @param N The hardcoded value the string portion of the name will have. The number portion will be NAME_NO_NUMBER
 	 */
-	FName(EName N);
+	FORCEINLINE FName(EName Ename) : FName(Ename, NAME_NO_NUMBER_INTERNAL) {}
 
 	/**
 	 * Create an FName with a hardcoded string index and (instance).
@@ -709,7 +642,15 @@
 	 * @param N The hardcoded value the string portion of the name will have
 	 * @param InNumber The hardcoded value for the number portion of the name
 	 */
-	FName(EName N, int32 InNumber);
+	FORCEINLINE FName(EName Ename, int32 InNumber)
+		: ComparisonIndex(FNameEntryId::FromEName(Ename))
+#if WITH_CASE_PRESERVING_NAME
+		, DisplayIndex(ComparisonIndex)
+#endif
+		, Number(InNumber)
+	{
+	}
+
 
 	/**
 	 * Create an FName from an existing string, but with a different instance.
@@ -739,15 +680,11 @@
 	{
 	}
 
-<<<<<<< HEAD
 #if WITH_CASE_PRESERVING_NAME
 	static FNameEntryId GetComparisonIdFromDisplayId(FNameEntryId DisplayId);
 #else
 	static FNameEntryId GetComparisonIdFromDisplayId(FNameEntryId DisplayId) { return DisplayId; }
 #endif
-=======
-	static FNameEntryId GetComparisonIdFromDisplayId(FNameEntryId DisplayId);
->>>>>>> 6b762048
 
 	/**
 	 * Only call this if you *really* know what you're doing
@@ -788,8 +725,6 @@
 	/** Create FName from non-null string with known length  */
 	FName(int32 Len, const WIDECHAR* Name, EFindName FindType=FNAME_Add);
 	FName(int32 Len, const ANSICHAR* Name, EFindName FindType=FNAME_Add);
-<<<<<<< HEAD
-=======
 
 	/**
 	 * Create an FName. If FindType is FNAME_Find, and the string part of the name 
@@ -804,7 +739,6 @@
 	FName(const ANSICHAR* Name, int32 InNumber, EFindName FindType = FNAME_Add);
 	FName(int32 Len, const WIDECHAR* Name, int32 Number, EFindName FindType = FNAME_Add);
 	FName(int32 Len, const ANSICHAR* Name, int32 InNumber, EFindName FindType = FNAME_Add);
->>>>>>> 6b762048
 
 	/**
 	 * Create an FName. If FindType is FNAME_Find, and the string part of the name 
@@ -815,23 +749,6 @@
 	 * @param FindType Action to take (see EFindName)
 	 * @param bSplitName true if the trailing number should be split from the name when Number == NAME_NO_NUMBER_INTERNAL, or false to always use the name as-is
 	 */
-<<<<<<< HEAD
-	FName(const WIDECHAR* Name, int32 InNumber, EFindName FindType = FNAME_Add);
-	FName(const ANSICHAR* Name, int32 InNumber, EFindName FindType = FNAME_Add);
-	FName(int32 Len, const WIDECHAR* Name, int32 Number, EFindName FindType = FNAME_Add);
-	FName(int32 Len, const ANSICHAR* Name, int32 InNumber, EFindName FindType = FNAME_Add);
-
-	/**
-	 * Create an FName. If FindType is FNAME_Find, and the string part of the name 
-	 * doesn't already exist, then the name will be NAME_None
-	 *
-	 * @param Name Value for the string portion of the name
-	 * @param Number Value for the number portion of the name
-	 * @param FindType Action to take (see EFindName)
-	 * @param bSplitName true if the trailing number should be split from the name when Number == NAME_NO_NUMBER_INTERNAL, or false to always use the name as-is
-	 */
-=======
->>>>>>> 6b762048
 	FName( const TCHAR* Name, int32 InNumber, EFindName FindType, bool bSplitName);
 
 	/**
@@ -840,11 +757,7 @@
 	 * this version skips calculating the hashes of the names if possible
 	 */
 	FName(const FNameEntrySerialized& LoadedEntry);
-<<<<<<< HEAD
-
-=======
-	
->>>>>>> 6b762048
+
 	/**
 	 * Equality operator.
 	 *
@@ -890,21 +803,12 @@
 	static int32 GetNumWideNames();
 
 	static TArray<const FNameEntry*> DebugDump();
-<<<<<<< HEAD
 
 	static FNameEntry const* GetEntry(EName Ename);
 	static FNameEntry const* GetEntry(FNameEntryId Id);
 
 	//@}
 
-=======
-
-	static FNameEntry const* GetEntry(EName Ename);
-	static FNameEntry const* GetEntry(FNameEntryId Id);
-
-	//@}
-	
->>>>>>> 6b762048
 	/** Run autotest on FNames. */
 	static void AutoTest();
 	
@@ -922,7 +826,6 @@
 	/** Get the EName that this FName represents or nullptr */
 	const EName* ToEName() const;
 
-<<<<<<< HEAD
 	/** 
 		Tear down system and free all allocated memory 
 	
@@ -940,19 +843,7 @@
 #endif // WITH_CASE_PRESERVING_NAME
 	/** Number portion of the string/number pair (stored internally as 1 more than actual, so zero'd memory will be the default, no-instance case) */
 	uint32			Number;
-=======
-private:
->>>>>>> 6b762048
-
-	/** Index into the Names array (used to find String portion of the string/number pair used for comparison) */
-	FNameEntryId	ComparisonIndex;
-#if WITH_CASE_PRESERVING_NAME
-	/** Index into the Names array (used to find String portion of the string/number pair used for display) */
-	FNameEntryId	DisplayIndex;
-#endif
-	/** Number portion of the string/number pair (stored internally as 1 more than actual, so zero'd memory will be the default, no-instance case) */
-	uint32			Number;
-	
+
 	friend const TCHAR* DebugFName(int32);
 	friend const TCHAR* DebugFName(int32, int32);
 	friend const TCHAR* DebugFName(FName&);
@@ -1045,7 +936,6 @@
 	{
 		return A.CompareIndexes(B) < 0;
 	}
-<<<<<<< HEAD
 
 	FORCEINLINE bool operator()(FNameEntryId A, FNameEntryId B) const
 	{
@@ -1058,7 +948,7 @@
 
 /** Slow alphabetical order that is stable / deterministic over process runs */
 struct FNameLexicalLess
-	{
+{
 	FORCEINLINE bool operator()(const FName& A, const FName& B) const
 	{
 		return A.Compare(B) < 0;
@@ -1078,7 +968,7 @@
 #endif
 
 struct FNameDebugVisualizer
-	{
+{
 	CORE_API static uint8** GetBlocks();
 private:
 	static constexpr uint32 EntryStride = alignof(FNameEntry);
@@ -1126,33 +1016,8 @@
 		Either = FLiteralOrName(Id);
 
 		return FName(Id, Id, 0);
-=======
-
-	FORCEINLINE bool operator()(FNameEntryId A, FNameEntryId B) const
-	{
-		return A.FastLess(B);
-	}
-};
-
-UE_DEPRECATED(4.23, "Please use FNameFastLess instead.")
-typedef FNameFastLess FNameSortIndexes;
-
-/** Slow alphabetical order that is stable / deterministic over process runs */
-struct FNameLexicalLess
-{
-	FORCEINLINE bool operator()(const FName& A, const FName& B) const
-	{
-		return A.Compare(B) < 0;
-	}
-
-	FORCEINLINE bool operator()(FNameEntryId A, FNameEntryId B) const
-	{
-		return A.LexicalLess(B);
->>>>>>> 6b762048
-	}
-};
-
-<<<<<<< HEAD
+	}
+
 private:
 	struct FLiteralOrName
 	{
@@ -1259,23 +1124,4 @@
 	{
 		return Name == Lazy;
 	}
-=======
-#ifndef WITH_CUSTOM_NAME_ENCODING
-inline void FNameEntry::Encode(ANSICHAR*, uint32) {}
-inline void FNameEntry::Encode(WIDECHAR*, uint32) {}
-inline void FNameEntry::Decode(ANSICHAR*, uint32) {}
-inline void FNameEntry::Decode(WIDECHAR*, uint32) {}
-#endif
-
-struct FNameDebugVisualizer
-{
-	CORE_API static uint8** GetBlocks();
-private:
-	static constexpr uint32 EntryStride = alignof(FNameEntry);
-	static constexpr uint32 OffsetBits = 16;
-	static constexpr uint32 BlockBits = 13;
-	static constexpr uint32 OffsetMask = (1 << OffsetBits) - 1;
-	static constexpr uint32 UnusedMask = UINT32_MAX << BlockBits << OffsetBits;
-	static constexpr uint32 MaxLength = NAME_SIZE;
->>>>>>> 6b762048
 };