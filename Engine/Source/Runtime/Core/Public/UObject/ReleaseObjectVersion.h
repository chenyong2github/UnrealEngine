--- conflicted
+++ resolved
@@ -68,15 +68,12 @@
 		// Change to not clamp RGB values > 1 on linear color curves
 		UnclampRGBColorCurves,
 
-<<<<<<< HEAD
-=======
 		// Bugfix for FAnimObjectVersion::LinkTimeAnimBlueprintRootDiscovery.
 		LinkTimeAnimBlueprintRootDiscoveryBugFix,
 
 		// Change trail anim node variable deprecation
 		TrailNodeBlendVariableNameChange,
 
->>>>>>> 15f50b57
 		// -----<new versions can be added above this line>-------------------------------------------------
 		VersionPlusOne,
 		LatestVersion = VersionPlusOne - 1
