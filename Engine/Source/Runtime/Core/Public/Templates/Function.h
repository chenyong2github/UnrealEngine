// Copyright 1998-2018 Epic Games, Inc. All Rights Reserved.

#pragma once

#include "CoreTypes.h"
#include "Misc/AssertionMacros.h"
#include "HAL/UnrealMemory.h"
#include "Templates/AndOrNot.h"
#include "Templates/UnrealTypeTraits.h"
#include "Templates/RemoveReference.h"
#include "Templates/Decay.h"
#include "Templates/Invoke.h"
#include "Templates/IsConstructible.h"
#include "Templates/IsInvocable.h"
#include "Templates/IsMemberPointer.h"
#include "Templates/IsPointer.h"
#include "Templates/UnrealTemplate.h"
#include "Containers/ContainerAllocationPolicies.h"
#include "Math/UnrealMathUtility.h"
#include <new>


// Disable visualization hack for shipping or test builds.
#if !(UE_BUILD_SHIPPING || UE_BUILD_TEST)
	#define ENABLE_TFUNCTIONREF_VISUALIZATION 1
#else
	#define ENABLE_TFUNCTIONREF_VISUALIZATION 0
#endif

template <typename FuncType> class TFunction;
template <typename FuncType> class TFunctionRef;

/**
 * TFunction<FuncType>
 *
 * See the class definition for intended usage.
 */
template <typename FuncType>
class TFunction;

/**
 * TUniqueFunction<FuncType>
 *
 * See the class definition for intended usage.
 */
template <typename FuncType>
class TUniqueFunction;

/**
 * TFunctionRef<FuncType>
 *
 * See the class definition for intended usage.
 */
template <typename FuncType>
class TFunctionRef;

/**
 * Traits class which checks if T is a TFunction<> type.
 */
template <typename T> struct TIsTFunction               { enum { Value = false }; };
template <typename T> struct TIsTFunction<TFunction<T>> { enum { Value = true  }; };

template <typename T> struct TIsTFunction<const          T> { enum { Value = TIsTFunction<T>::Value }; };
template <typename T> struct TIsTFunction<      volatile T> { enum { Value = TIsTFunction<T>::Value }; };
template <typename T> struct TIsTFunction<const volatile T> { enum { Value = TIsTFunction<T>::Value }; };

/**
 * Traits class which checks if T is a TFunction<> type.
 */
template <typename T> struct TIsTUniqueFunction                     { enum { Value = false }; };
template <typename T> struct TIsTUniqueFunction<TUniqueFunction<T>> { enum { Value = true  }; };

template <typename T> struct TIsTUniqueFunction<const          T> { enum { Value = TIsTUniqueFunction<T>::Value }; };
template <typename T> struct TIsTUniqueFunction<      volatile T> { enum { Value = TIsTUniqueFunction<T>::Value }; };
template <typename T> struct TIsTUniqueFunction<const volatile T> { enum { Value = TIsTUniqueFunction<T>::Value }; };

/**
 * Traits class which checks if T is a TFunctionRef<> type.
 */
template <typename T> struct TIsTFunctionRef                  { enum { Value = false }; };
template <typename T> struct TIsTFunctionRef<TFunctionRef<T>> { enum { Value = true  }; };

template <typename T> struct TIsTFunctionRef<const          T> { enum { Value = TIsTFunctionRef<T>::Value }; };
template <typename T> struct TIsTFunctionRef<      volatile T> { enum { Value = TIsTFunctionRef<T>::Value }; };
template <typename T> struct TIsTFunctionRef<const volatile T> { enum { Value = TIsTFunctionRef<T>::Value }; };

/**
 * Private implementation details of TFunction and TFunctionRef.
 */
namespace UE4Function_Private
{
	struct FUniqueFunctionStorage;

	/**
	 * Common interface to a callable object owned by TFunction.
	 */
	struct IFunction_OwnedObject
	{
		/**
		 * Creates a copy of the object in the allocator and returns a pointer to it.
		 */
		virtual IFunction_OwnedObject* CopyToEmptyStorage(FUniqueFunctionStorage& Storage) const = 0;

		/**
		 * Returns the address of the object.
		 */
		virtual void* GetAddress() = 0;

		/**
		 * Destructor.
		 */
		virtual ~IFunction_OwnedObject()
		{
		}
	};

	/**
	 * Implementation of IFunction_OwnedObject for a given copyable T.
	 */
	template <typename T>
	struct TFunction_CopyableOwnedObject final : public IFunction_OwnedObject
	{
		/**
		 * Constructor which creates its T by copying.
		 */
		explicit TFunction_CopyableOwnedObject(const T& InObj)
			: Obj(InObj)
		{
		}

		/**
		 * Constructor which creates its T by moving.
		 */
		explicit TFunction_CopyableOwnedObject(T&& InObj)
			: Obj(MoveTemp(InObj))
		{
		}

		IFunction_OwnedObject* CopyToEmptyStorage(FUniqueFunctionStorage& Storage) const override
		{
			return new (Storage) TFunction_CopyableOwnedObject(Obj);
		}

		virtual void* GetAddress() override
		{
			return &Obj;
		}

		T Obj;
	};

	/**
	 * Implementation of IFunction_OwnedObject for a given non-copyable T.
	 */
	template <typename T>
	struct TFunction_UniqueOwnedObject final : public IFunction_OwnedObject
	{
		/**
		 * Constructor which creates its T by moving.
		 */
		explicit TFunction_UniqueOwnedObject(T&& InObj)
			: Obj(MoveTemp(InObj))
		{
		}

		IFunction_OwnedObject* CopyToEmptyStorage(FUniqueFunctionStorage& Storage) const override
		{
			// Should never get here - copy functions are deleted for TUniqueFunction
			check(false);
			return nullptr;
		}

		virtual void* GetAddress() override
		{
			return &Obj;
		}

		T Obj;
	};

	#if !defined(_WIN32) || defined(_WIN64)
		// Let TFunction store up to 32 bytes which are 16-byte aligned before we heap allocate
		typedef TAlignedBytes<16, 16> FAlignedInlineFunctionType;
		#if USE_SMALL_TFUNCTIONS
			typedef FHeapAllocator FFunctionAllocatorType;
		#else
			typedef TInlineAllocator<2> FFunctionAllocatorType;
		#endif
	#else
		// ... except on Win32, because we can't pass 16-byte aligned types by value, as some TFunctions are.
		// So we'll just keep it heap-allocated, which is always sufficiently aligned.
		typedef TAlignedBytes<16, 8> FAlignedInlineFunctionType;
		typedef FHeapAllocator FFunctionAllocatorType;
	#endif

	template <typename T>
	struct TIsNullableBinding :
		TOr<
			TIsPointer<T>,
			TIsMemberPointer<T>,
			TIsTFunction<T>
		>
	{
	};

	template <typename T>
	FORCEINLINE typename TEnableIf<TIsNullableBinding<T>::Value, bool>::Type IsBound(const T& Func)
	{
		// Function pointers, data member pointers, member function pointers and TFunctions
		// can all be null/unbound, so test them using their boolean state.
		return !!Func;
	}

	template <typename T>
	FORCEINLINE typename TEnableIf<!TIsNullableBinding<T>::Value, bool>::Type IsBound(const T& Func)
	{
		// We can't tell if any other generic callable can be invoked, so just assume they can be.
		return true;
	}

	struct FFunctionStorage;

	struct FUniqueFunctionStorage
	{
		FUniqueFunctionStorage() = default;

		FUniqueFunctionStorage(FUniqueFunctionStorage&& Other)
		{
			Allocator.MoveToEmpty(Other.Allocator);
		}

<<<<<<< HEAD
		// Allow moving from a TFunction's storage
		FUniqueFunctionStorage(FFunctionStorage&& Other);

		FUniqueFunctionStorage& operator=(FUniqueFunctionStorage&& Other) = delete;
		FUniqueFunctionStorage& operator=(const FUniqueFunctionStorage& Other) = delete;
=======
		void Empty()
		{
			Allocator.ResizeAllocation(0, 0, sizeof(UE4Function_Private::FAlignedInlineFunctionType));
			AllocatedSize = 0;
		}

		typedef FFunctionAllocatorType::ForElementType<FAlignedInlineFunctionType> AllocatorType;
>>>>>>> bca116ca

		template <typename FunctorType>
		typename TDecay<FunctorType>::Type* Bind(FunctorType&& InFunc)
		{
			if (!IsBound(InFunc))
			{
				return nullptr;
			}

			using OwnedType = TFunction_UniqueOwnedObject<typename TDecay<FunctorType>::Type>;

			OwnedType* NewObj = new (*this) OwnedType(Forward<FunctorType>(InFunc));
			return &NewObj->Obj;
		}

<<<<<<< HEAD
		void* BindCopy(const FFunctionStorage& Other);
=======
	int32 NewSize = FMath::DivideAndRoundUp(Size, sizeof(UE4Function_Private::FAlignedInlineFunctionType));
	if (Storage.AllocatedSize != NewSize)
	{
		Storage.Allocator.ResizeAllocation(0, NewSize, sizeof(UE4Function_Private::FAlignedInlineFunctionType));
		Storage.AllocatedSize = NewSize;
	}
>>>>>>> bca116ca

		IFunction_OwnedObject* GetBoundObject() const
		{
			return (IFunction_OwnedObject*)Allocator.GetAllocation();
		}

		/**
		 * Returns a pointer to the callable object - needed by TFunctionRefBase.
		 */
		void* GetPtr() const
		{
			return GetBoundObject()->GetAddress();
		}

		/**
		 * Destroy any owned bindings - called by TFunctionRefBase only if Bind() or BindCopy() was called.
		 */
		void Unbind()
		{
			GetBoundObject()->~IFunction_OwnedObject();
		}

		FunctionAllocatorType::ForElementType<AlignedInlineFunctionType> Allocator;
	};

	struct FFunctionStorage : public FUniqueFunctionStorage
	{
		FFunctionStorage() = default;

		FFunctionStorage(FFunctionStorage&& Other)
			: FUniqueFunctionStorage(MoveTemp((FUniqueFunctionStorage&)Other))
		{
		}

		template <typename FunctorType>
		typename TDecay<FunctorType>::Type* Bind(FunctorType&& InFunc)
		{
			if (!IsBound(InFunc))
			{
				return nullptr;
			}

			using OwnedType = TFunction_CopyableOwnedObject<typename TDecay<FunctorType>::Type>;

			OwnedType* NewObj = new (*this) OwnedType(Forward<FunctorType>(InFunc));
			return &NewObj->Obj;
		}

		void* BindCopy(const FFunctionStorage& Other)
		{
			IFunction_OwnedObject* ThisFunc = Other.GetBoundObject()->CopyToEmptyStorage(*this);
			return ThisFunc->GetAddress();
		}
	};

	inline FUniqueFunctionStorage::FUniqueFunctionStorage(FFunctionStorage&& Other)
	{
		Allocator.MoveToEmpty(Other.Allocator);
	}

	inline void* FUniqueFunctionStorage::BindCopy(const FFunctionStorage& Other)
	{
		IFunction_OwnedObject* ThisFunc = Other.GetBoundObject()->CopyToEmptyStorage(*this);
		return ThisFunc->GetAddress();
	}
}

inline void* operator new(size_t Size, UE4Function_Private::FUniqueFunctionStorage& Storage)
{
	int32 NewSize = FMath::DivideAndRoundUp(Size, sizeof(UE4Function_Private::AlignedInlineFunctionType));
	Storage.Allocator.ResizeAllocation(0, NewSize, sizeof(UE4Function_Private::AlignedInlineFunctionType));

	return Storage.Allocator.GetAllocation();
}

namespace UE4Function_Private
{
	#if ENABLE_TFUNCTIONREF_VISUALIZATION
		/**
		 * Helper classes to help debugger visualization.
		 */
		struct IDebugHelper
		{
			virtual ~IDebugHelper() = 0;
		};

		inline IDebugHelper::~IDebugHelper()
		{
		}

		template <typename T>
		struct TDebugHelper : IDebugHelper
		{
			T* Ptr;
		};
	#endif

	/**
	 * A class which is used to instantiate the code needed to call a bound function.
	 */
	template <typename Functor, typename FuncType>
	struct TFunctionRefCaller;

	template <typename Functor, typename Ret, typename... ParamTypes>
	struct TFunctionRefCaller<Functor, Ret (ParamTypes...)>
	{
		static Ret Call(void* Obj, ParamTypes&... Params)
		{
			return Invoke(*(Functor*)Obj, Forward<ParamTypes>(Params)...);
		}
	};

	template <typename Functor, typename... ParamTypes>
	struct TFunctionRefCaller<Functor, void (ParamTypes...)>
	{
		static void Call(void* Obj, ParamTypes&... Params)
		{
			Invoke(*(Functor*)Obj, Forward<ParamTypes>(Params)...);
		}
	};

	/**
	 * A class which defines an operator() which will own storage of a callable and invoke the TFunctionRefCaller::Call function on it.
	 */
	template <typename StorageType, typename FuncType>
	struct TFunctionRefBase;

	template <typename StorageType, typename Ret, typename... ParamTypes>
	struct TFunctionRefBase<StorageType, Ret (ParamTypes...)>
	{
		template <typename OtherStorageType, typename OtherFuncType>
		friend struct TFunctionRefBase;

		TFunctionRefBase()
			: Callable(nullptr)
		{
		}

		TFunctionRefBase(TFunctionRefBase&& Other)
			: Callable(Other.Callable)
			, Storage (MoveTemp(Other.Storage))
		{
			if (Callable)
			{
				#if ENABLE_TFUNCTIONREF_VISUALIZATION
					// Use Memcpy to copy the other DebugPtrStorage, including vptr (because we don't know the bound type
					// here), and then reseat the underlying pointer.  Possibly even more evil than the Set code.
					FMemory::Memcpy(&DebugPtrStorage, &Other.DebugPtrStorage, sizeof(DebugPtrStorage));
					DebugPtrStorage.Ptr = Storage.GetPtr();
				#endif

				Other.Callable = nullptr;
			}
		}

		template <typename OtherStorage>
		TFunctionRefBase(TFunctionRefBase<OtherStorage, Ret (ParamTypes...)>&& Other)
			: Callable(Other.Callable)
			, Storage (MoveTemp(Other.Storage))
		{
			if (Callable)
			{
				#if ENABLE_TFUNCTIONREF_VISUALIZATION
					// Use Memcpy to copy the other DebugPtrStorage, including vptr (because we don't know the bound type
					// here), and then reseat the underlying pointer.  Possibly even more evil than the Set code.
					FMemory::Memcpy(&DebugPtrStorage, &Other.DebugPtrStorage, sizeof(DebugPtrStorage));
					DebugPtrStorage.Ptr = Storage.GetPtr();
				#endif

				Other.Callable = nullptr;
			}
		}

		template <typename OtherStorage>
		TFunctionRefBase(const TFunctionRefBase<OtherStorage, Ret (ParamTypes...)>& Other)
			: Callable(Other.Callable)
		{
			if (Callable)
			{
				void* NewPtr = Storage.BindCopy(Other.Storage);

				#if ENABLE_TFUNCTIONREF_VISUALIZATION
					// Use Memcpy to copy the other DebugPtrStorage, including vptr (because we don't know the bound type
					// here), and then reseat the underlying pointer.  Possibly even more evil than the Set code.
					FMemory::Memcpy(&DebugPtrStorage, &Other.DebugPtrStorage, sizeof(DebugPtrStorage));
					DebugPtrStorage.Ptr = NewPtr;
				#endif
			}
		}

		TFunctionRefBase(const TFunctionRefBase& Other)
			: Callable(Other.Callable)
		{
			if (Callable)
			{
				void* NewPtr = Storage.BindCopy(Other.Storage);

				#if ENABLE_TFUNCTIONREF_VISUALIZATION
					// Use Memcpy to copy the other DebugPtrStorage, including vptr (because we don't know the bound type
					// here), and then reseat the underlying pointer.  Possibly even more evil than the Set code.
					FMemory::Memcpy(&DebugPtrStorage, &Other.DebugPtrStorage, sizeof(DebugPtrStorage));
					DebugPtrStorage.Ptr = NewPtr;
				#endif
			}
		}

		template <
			typename FunctorType,
			typename = typename TEnableIf<
				TNot<
					TIsSame<TFunctionRefBase, typename TDecay<FunctorType>::Type>
				>::Value
			>::Type
		>
		TFunctionRefBase(FunctorType&& InFunc)
		{
			if (auto* Binding = Storage.Bind(Forward<FunctorType>(InFunc)))
			{
				using DecayedFunctorType = typename TRemovePointer<decltype(Binding)>::Type;

				Callable = &TFunctionRefCaller<DecayedFunctorType, Ret (ParamTypes...)>::Call;

				#if ENABLE_TFUNCTIONREF_VISUALIZATION
					// We placement new over the top of the same object each time.  This is illegal,
					// but it ensures that the vptr is set correctly for the bound type, and so is
					// visualizable.  We never depend on the state of this object at runtime, so it's
					// ok.
					new ((void*)&DebugPtrStorage) TDebugHelper<DecayedFunctorType>;
					DebugPtrStorage.Ptr = (void*)Binding;
				#endif
			}
		}

		TFunctionRefBase& operator=(TFunctionRefBase&&) = delete;
		TFunctionRefBase& operator=(const TFunctionRefBase&) = delete;

		Ret operator()(ParamTypes... Params) const
		{
			checkf(Callable, TEXT("Attempting to call an unbound TFunction!"));
			return Callable(Storage.GetPtr(), Params...);
		}

		~TFunctionRefBase()
		{
			if (Callable)
			{
				Storage.Unbind();
			}
		}

	protected:
		bool IsSet() const
		{
			return !!Callable;
		}

	private:
		// A pointer to a function which invokes the call operator on the callable object
		Ret (*Callable)(void*, ParamTypes&...);

		StorageType Storage;

		#if ENABLE_TFUNCTIONREF_VISUALIZATION
			// To help debug visualizers
			TDebugHelper<void> DebugPtrStorage;
		#endif
	};

	template <typename FunctorType, typename Ret, typename... ParamTypes>
	struct TFunctorReturnTypeIsCompatible
		: TIsConstructible<Ret, decltype(DeclVal<FunctorType>()(DeclVal<ParamTypes>()...))>
	{
	};

	template <typename MemberRet, typename Class, typename Ret, typename... ParamTypes>
	struct TFunctorReturnTypeIsCompatible<MemberRet Class::*, Ret, ParamTypes...>
		: TIsConstructible<Ret, MemberRet>
	{
	};

	template <typename MemberRet, typename Class, typename Ret, typename... ParamTypes>
	struct TFunctorReturnTypeIsCompatible<MemberRet Class::* const, Ret, ParamTypes...>
		: TIsConstructible<Ret, MemberRet>
	{
	};

	template <typename MemberRet, typename Class, typename... MemberParamTypes, typename Ret, typename... ParamTypes>
	struct TFunctorReturnTypeIsCompatible<MemberRet (Class::*)(MemberParamTypes...), Ret, ParamTypes...>
		: TIsConstructible<Ret, MemberRet>
	{
	};

	template <typename MemberRet, typename Class, typename... MemberParamTypes, typename Ret, typename... ParamTypes>
	struct TFunctorReturnTypeIsCompatible<MemberRet (Class::*)(MemberParamTypes...) const, Ret, ParamTypes...>
		: TIsConstructible<Ret, MemberRet>
	{
	};

	template <typename FuncType, typename FunctorType>
	struct TFuncCanBindToFunctor;

	template <typename FunctorType, typename Ret, typename... ParamTypes>
	struct TFuncCanBindToFunctor<Ret(ParamTypes...), FunctorType> :
		TAnd<
			TIsInvocable<FunctorType, ParamTypes...>,
			TFunctorReturnTypeIsCompatible<FunctorType, Ret, ParamTypes...>
		>
	{
	};

	template <typename FunctorType, typename... ParamTypes>
	struct TFuncCanBindToFunctor<void(ParamTypes...), FunctorType> :
		TIsInvocable<FunctorType, ParamTypes...>
	{
	};

	struct FFunctionRefStoragePolicy
	{
		template <typename FunctorType>
		typename TRemoveReference<FunctorType>::Type* Bind(FunctorType&& InFunc)
		{
			checkf(IsBound(InFunc), TEXT("Cannot bind a null/unbound callable to a TFunctionRef"));

			Ptr = (void*)&InFunc;
			return &InFunc;
		}

		void* BindCopy(const FFunctionRefStoragePolicy& Other)
		{
			void* OtherPtr = Other.Ptr;
			Ptr = OtherPtr;
			return OtherPtr;
		}

		/**
		 * Returns a pointer to the callable object - needed by TFunctionRefBase.
		 */
		void* GetPtr() const
		{
			return Ptr;
		}

		/**
		 * Destroy any owned bindings - called by TFunctionRefBase only if Bind() or BindCopy() was called.
		 */
		void Unbind() const
		{
			// FunctionRefs don't own their binding - do nothing
		}

	private:
		// A pointer to the callable object
		void* Ptr;
	};
}

/**
 * TFunctionRef<FuncType>
 *
 * A class which represents a reference to something callable.  The important part here is *reference* - if
 * you bind it to a lambda and the lambda goes out of scope, you will be left with an invalid reference.
 *
 * FuncType represents a function type and so TFunctionRef should be defined as follows:
 *
 * // A function taking a string and float and returning int32.  Parameter names are optional.
 * TFunctionRef<int32 (const FString& Name, float Scale)>
 *
 * If you also want to take ownership of the callable thing, e.g. you want to return a lambda from a
 * function, you should use TFunction.  TFunctionRef does not concern itself with ownership because it's
 * intended to be FAST.
 *
 * TFunctionRef is most useful when you want to parameterize a function with some caller-defined code
 * without making it a template.
 *
 * Example:
 *
 * // Something.h
 * void DoSomethingWithConvertingStringsToInts(TFunctionRef<int32 (const FString& Str)> Convert);
 *
 * // Something.cpp
 * void DoSomethingWithConvertingStringsToInts(TFunctionRef<int32 (const FString& Str)> Convert)
 * {
 *     for (const FString& Str : SomeBunchOfStrings)
 *     {
 *         int32 Int = Convert(Str);
 *         DoSomething(Int);
 *     }
 * }
 *
 * // SomewhereElse.cpp
 * #include "Something.h"
 *
 * void Func()
 * {
 *     // First do something using string length
 *     DoSomethingWithConvertingStringsToInts([](const FString& Str) {
 *         return Str.Len();
 *     });
 *
 *     // Then do something using string conversion
 *     DoSomethingWithConvertingStringsToInts([](const FString& Str) {
 *         int32 Result;
 *         TTypeFromString<int32>::FromString(Result, *Str);
 *         return Result;
 *     });
 * }
 */
template <typename FuncType>
class TFunctionRef : public UE4Function_Private::TFunctionRefBase<UE4Function_Private::FFunctionRefStoragePolicy, FuncType>
{
	using Super = UE4Function_Private::TFunctionRefBase<UE4Function_Private::FFunctionRefStoragePolicy, FuncType>;

public:
	/**
	 * Constructor which binds a TFunctionRef to a callable object.
	 */
	template <
		typename FunctorType,
		typename = typename TEnableIf<
			TAnd<
				TNot<TIsTFunctionRef<typename TDecay<FunctorType>::Type>>,
				UE4Function_Private::TFuncCanBindToFunctor<FuncType, typename TDecay<FunctorType>::Type>
			>::Value
		>::Type
	>
	TFunctionRef(FunctorType&& InFunc)
		: Super(Forward<FunctorType>(InFunc))
	{
		// This constructor is disabled for TFunctionRef types so it isn't incorrectly selected as copy/move constructors.
	}

	TFunctionRef(const TFunctionRef&) = default;

	// We delete the assignment operators because we don't want it to be confused with being related to
	// regular C++ reference assignment - i.e. calling the assignment operator of whatever the reference
	// is bound to - because that's not what TFunctionRef does, nor is it even capable of doing that.
	TFunctionRef& operator=(const TFunctionRef&) const = delete;
	~TFunctionRef() = default;
};

/**
 * TFunction<FuncType>
 *
 * A class which represents a copy of something callable.  FuncType represents a function type and so
 * TFunction should be defined as follows:
 *
 * // A function taking a string and float and returning int32.  Parameter names are optional.
 * TFunction<int32 (const FString& Name, float Scale)>
 *
 * Unlike TFunctionRef, this object is intended to be used like a UE4 version of std::function.  That is,
 * it takes a copy of whatever is bound to it, meaning you can return it from functions and store them in
 * objects without caring about the lifetime of the original object being bound.
 *
 * Example:
 *
 * // Something.h
 * TFunction<FString (int32)> GetTransform();
 *
 * // Something.cpp
 * TFunction<FString (int32)> GetTransform(const FString& Prefix)
 * {
 *     // Squares number and returns it as a string with the specified prefix
 *     return [=](int32 Num) {
 *         return Prefix + TEXT(": ") + TTypeToString<int32>::ToString(Num * Num);
 *     };
 * }
 *
 * // SomewhereElse.cpp
 * #include "Something.h"
 *
 * void Func()
 * {
 *     TFunction<FString (int32)> Transform = GetTransform(TEXT("Hello"));
 *
 *     FString Result = Transform(5); // "Hello: 25"
 * }
 */
template <typename FuncType>
class TFunction final : public UE4Function_Private::TFunctionRefBase<UE4Function_Private::FFunctionStorage, FuncType>
{
	using Super = UE4Function_Private::TFunctionRefBase<UE4Function_Private::FFunctionStorage, FuncType>;

public:
	/**
	 * Default constructor.
	 */
	TFunction(TYPE_OF_NULLPTR = nullptr)
	{
	}

	/**
	 * Constructor which binds a TFunction to any function object.
	 */
	template <
		typename FunctorType,
		typename = typename TEnableIf<
			TAnd<
				TNot<TIsTFunction<typename TDecay<FunctorType>::Type>>,
				UE4Function_Private::TFuncCanBindToFunctor<FuncType, FunctorType>
			>::Value
		>::Type
	>
	TFunction(FunctorType&& InFunc)
		: Super(Forward<FunctorType>(InFunc))
	{
		// This constructor is disabled for TFunction types so it isn't incorrectly selected as copy/move constructors.

		// This is probably a mistake if you expect TFunction to take a copy of what
		// TFunctionRef is bound to, because that's not possible.
		//
		// If you really intended to bind a TFunction to a TFunctionRef, you can just
		// wrap it in a lambda (and thus it's clear you're just binding to a call to another
		// reference):
		//
		// TFunction<int32(float)> MyFunction = [MyFunctionRef](float F) { return MyFunctionRef(F); };
		static_assert(!TIsTFunctionRef<typename TDecay<FunctorType>::Type>::Value, "Cannot construct a TFunction from a TFunctionRef");
	}

	TFunction(TFunction&&) = default;
	TFunction(const TFunction& Other) = default;
	~TFunction() = default;

	/**
	 * Move assignment operator.
	 */
	TFunction& operator=(TFunction&& Other)
	{
		Swap(*this, Other);
		return *this;
	}

	/**
	 * Copy assignment operator.
	 */
	TFunction& operator=(const TFunction& Other)
	{
		TFunction Temp = Other;
		Swap(*this, Temp);
		return *this;
	}

	/**
	 * Tests if the TFunction is callable.
	 */
	FORCEINLINE explicit operator bool() const
	{
		return Super::IsSet();
	}
};

/**
 * TUniqueFunction<FuncType>
 *
 * Used like TFunction above, but is move-only.  This allows non-copyable functors to be bound to it.
 *
 * Example:
 *
 * TUniquePtr<FThing> Thing = MakeUnique<FThing>();
 *
 * TFunction      <void()> CopyableFunc = [Thing = MoveTemp(Thing)](){ Thing->DoSomething(); }; // error - lambda is not copyable
 * TUniqueFunction<void()> MovableFunc  = [Thing = MoveTemp(Thing)](){ Thing->DoSomething(); }; // ok
 *
 * void Foo(TUniqueFunction<void()> Func);
 * Foo(MovableFunc);           // error - TUniqueFunction is not copyable
 * Foo(MoveTemp(MovableFunc)); // ok
 */
template <typename FuncType>
class TUniqueFunction final : public UE4Function_Private::TFunctionRefBase<UE4Function_Private::FUniqueFunctionStorage, FuncType>
{
	using Super = UE4Function_Private::TFunctionRefBase<UE4Function_Private::FUniqueFunctionStorage, FuncType>;

public:
	/**
	 * Default constructor.
	 */
	TUniqueFunction(TYPE_OF_NULLPTR = nullptr)
	{
	}

	/**
	 * Constructor which binds a TFunction to any function object.
	 */
	template <
		typename FunctorType,
		typename = typename TEnableIf<
			TAnd<
				TNot<TOr<TIsTUniqueFunction<typename TDecay<FunctorType>::Type>, TIsTFunction<typename TDecay<FunctorType>::Type>>>,
				UE4Function_Private::TFuncCanBindToFunctor<FuncType, FunctorType>
			>::Value
		>::Type
	>
	TUniqueFunction(FunctorType&& InFunc)
		: Super(Forward<FunctorType>(InFunc))
	{
		// This constructor is disabled for TUniqueFunction types so it isn't incorrectly selected as copy/move constructors.

		// This is probably a mistake if you expect TFunction to take a copy of what
		// TFunctionRef is bound to, because that's not possible.
		//
		// If you really intended to bind a TFunction to a TFunctionRef, you can just
		// wrap it in a lambda (and thus it's clear you're just binding to a call to another
		// reference):
		//
		// TFunction<int32(float)> MyFunction = [MyFunctionRef](float F) { return MyFunctionRef(F); };
		static_assert(!TIsTFunctionRef<typename TDecay<FunctorType>::Type>::Value, "Cannot construct a TUniqueFunction from a TFunctionRef");
	}

	/**
	 * Constructor which takes ownership of a TFunction's functor.
	 */
	TUniqueFunction(TFunction<FuncType>&& Other)
		: Super(MoveTemp(*(UE4Function_Private::TFunctionRefBase<UE4Function_Private::FFunctionStorage, FuncType>*)&Other))
	{
	}

	/**
	 * Constructor which takes ownership of a TFunction's functor.
	 */
	TUniqueFunction(const TFunction<FuncType>& Other)
		: Super(*(const UE4Function_Private::TFunctionRefBase<UE4Function_Private::FFunctionStorage, FuncType>*)&Other)
	{
	}

	/**
	 * Copy/move assignment operator.
	 */
	TUniqueFunction& operator=(TUniqueFunction&& Other)
	{
		Swap(*this, Other);
		return *this;
	}

	TUniqueFunction(TUniqueFunction&&) = default;
	TUniqueFunction(const TUniqueFunction& Other) = delete;
	TUniqueFunction& operator=(const TUniqueFunction& Other) = delete;
	~TUniqueFunction() = default;

	/**
	 * Tests if the TUniqueFunction is callable.
	 */
	FORCEINLINE explicit operator bool() const
	{
		return Super::IsSet();
	}
};

/**
 * Nullptr equality operator.
 */
template <typename FuncType>
FORCEINLINE bool operator==(TYPE_OF_NULLPTR, const TFunction<FuncType>& Func)
{
	return !Func;
}

/**
 * Nullptr equality operator.
 */
template <typename FuncType>
FORCEINLINE bool operator==(const TFunction<FuncType>& Func, TYPE_OF_NULLPTR)
{
	return !Func;
}

/**
 * Nullptr inequality operator.
 */
template <typename FuncType>
FORCEINLINE bool operator!=(TYPE_OF_NULLPTR, const TFunction<FuncType>& Func)
{
	return (bool)Func;
}

/**
 * Nullptr inequality operator.
 */
template <typename FuncType>
FORCEINLINE bool operator!=(const TFunction<FuncType>& Func, TYPE_OF_NULLPTR)
{
	return (bool)Func;
}<|MERGE_RESOLUTION|>--- conflicted
+++ resolved
@@ -157,18 +157,18 @@
 	{
 		/**
 		 * Constructor which creates its T by moving.
-		 */
+	 */
 		explicit TFunction_UniqueOwnedObject(T&& InObj)
 			: Obj(MoveTemp(InObj))
 		{
 		}
 
 		IFunction_OwnedObject* CopyToEmptyStorage(FUniqueFunctionStorage& Storage) const override
-		{
+	{
 			// Should never get here - copy functions are deleted for TUniqueFunction
 			check(false);
 			return nullptr;
-		}
+	}
 
 		virtual void* GetAddress() override
 		{
@@ -205,23 +205,23 @@
 
 	template <typename T>
 	FORCEINLINE typename TEnableIf<TIsNullableBinding<T>::Value, bool>::Type IsBound(const T& Func)
-	{
+		{
 		// Function pointers, data member pointers, member function pointers and TFunctions
 		// can all be null/unbound, so test them using their boolean state.
 		return !!Func;
-	}
+		}
 
 	template <typename T>
 	FORCEINLINE typename TEnableIf<!TIsNullableBinding<T>::Value, bool>::Type IsBound(const T& Func)
-	{
+		{
 		// We can't tell if any other generic callable can be invoked, so just assume they can be.
 		return true;
-	}
+		}
 
 	struct FFunctionStorage;
 
 	struct FUniqueFunctionStorage
-	{
+		{
 		FUniqueFunctionStorage() = default;
 
 		FUniqueFunctionStorage(FUniqueFunctionStorage&& Other)
@@ -229,21 +229,11 @@
 			Allocator.MoveToEmpty(Other.Allocator);
 		}
 
-<<<<<<< HEAD
 		// Allow moving from a TFunction's storage
 		FUniqueFunctionStorage(FFunctionStorage&& Other);
 
 		FUniqueFunctionStorage& operator=(FUniqueFunctionStorage&& Other) = delete;
 		FUniqueFunctionStorage& operator=(const FUniqueFunctionStorage& Other) = delete;
-=======
-		void Empty()
-		{
-			Allocator.ResizeAllocation(0, 0, sizeof(UE4Function_Private::FAlignedInlineFunctionType));
-			AllocatedSize = 0;
-		}
-
-		typedef FFunctionAllocatorType::ForElementType<FAlignedInlineFunctionType> AllocatorType;
->>>>>>> bca116ca
 
 		template <typename FunctorType>
 		typename TDecay<FunctorType>::Type* Bind(FunctorType&& InFunc)
@@ -259,25 +249,16 @@
 			return &NewObj->Obj;
 		}
 
-<<<<<<< HEAD
 		void* BindCopy(const FFunctionStorage& Other);
-=======
-	int32 NewSize = FMath::DivideAndRoundUp(Size, sizeof(UE4Function_Private::FAlignedInlineFunctionType));
-	if (Storage.AllocatedSize != NewSize)
-	{
-		Storage.Allocator.ResizeAllocation(0, NewSize, sizeof(UE4Function_Private::FAlignedInlineFunctionType));
-		Storage.AllocatedSize = NewSize;
-	}
->>>>>>> bca116ca
 
 		IFunction_OwnedObject* GetBoundObject() const
 		{
 			return (IFunction_OwnedObject*)Allocator.GetAllocation();
 		}
 
-		/**
+	/**
 		 * Returns a pointer to the callable object - needed by TFunctionRefBase.
-		 */
+	 */
 		void* GetPtr() const
 		{
 			return GetBoundObject()->GetAddress();
@@ -307,9 +288,9 @@
 		typename TDecay<FunctorType>::Type* Bind(FunctorType&& InFunc)
 		{
 			if (!IsBound(InFunc))
-			{
+		{
 				return nullptr;
-			}
+		}
 
 			using OwnedType = TFunction_CopyableOwnedObject<typename TDecay<FunctorType>::Type>;
 
@@ -410,9 +391,9 @@
 		TFunctionRefBase(TFunctionRefBase&& Other)
 			: Callable(Other.Callable)
 			, Storage (MoveTemp(Other.Storage))
-		{
+	{
 			if (Callable)
-			{
+		{
 				#if ENABLE_TFUNCTIONREF_VISUALIZATION
 					// Use Memcpy to copy the other DebugPtrStorage, including vptr (because we don't know the bound type
 					// here), and then reseat the underlying pointer.  Possibly even more evil than the Set code.
@@ -428,9 +409,9 @@
 		TFunctionRefBase(TFunctionRefBase<OtherStorage, Ret (ParamTypes...)>&& Other)
 			: Callable(Other.Callable)
 			, Storage (MoveTemp(Other.Storage))
-		{
+	{
 			if (Callable)
-			{
+		{
 				#if ENABLE_TFUNCTIONREF_VISUALIZATION
 					// Use Memcpy to copy the other DebugPtrStorage, including vptr (because we don't know the bound type
 					// here), and then reseat the underlying pointer.  Possibly even more evil than the Set code.
@@ -445,9 +426,9 @@
 		template <typename OtherStorage>
 		TFunctionRefBase(const TFunctionRefBase<OtherStorage, Ret (ParamTypes...)>& Other)
 			: Callable(Other.Callable)
-		{
+	{
 			if (Callable)
-			{
+		{
 				void* NewPtr = Storage.BindCopy(Other.Storage);
 
 				#if ENABLE_TFUNCTIONREF_VISUALIZATION
@@ -463,7 +444,7 @@
 			: Callable(Other.Callable)
 		{
 			if (Callable)
-			{
+		{
 				void* NewPtr = Storage.BindCopy(Other.Storage);
 
 				#if ENABLE_TFUNCTIONREF_VISUALIZATION
@@ -486,20 +467,20 @@
 		TFunctionRefBase(FunctorType&& InFunc)
 		{
 			if (auto* Binding = Storage.Bind(Forward<FunctorType>(InFunc)))
-			{
+		{
 				using DecayedFunctorType = typename TRemovePointer<decltype(Binding)>::Type;
 
 				Callable = &TFunctionRefCaller<DecayedFunctorType, Ret (ParamTypes...)>::Call;
 
-				#if ENABLE_TFUNCTIONREF_VISUALIZATION
-					// We placement new over the top of the same object each time.  This is illegal,
-					// but it ensures that the vptr is set correctly for the bound type, and so is
-					// visualizable.  We never depend on the state of this object at runtime, so it's
-					// ok.
+			#if ENABLE_TFUNCTIONREF_VISUALIZATION
+				// We placement new over the top of the same object each time.  This is illegal,
+				// but it ensures that the vptr is set correctly for the bound type, and so is
+				// visualizable.  We never depend on the state of this object at runtime, so it's
+				// ok.
 					new ((void*)&DebugPtrStorage) TDebugHelper<DecayedFunctorType>;
 					DebugPtrStorage.Ptr = (void*)Binding;
-				#endif
-			}
+			#endif
+		}
 		}
 
 		TFunctionRefBase& operator=(TFunctionRefBase&&) = delete;
@@ -700,7 +681,7 @@
 		// This constructor is disabled for TFunctionRef types so it isn't incorrectly selected as copy/move constructors.
 	}
 
-	TFunctionRef(const TFunctionRef&) = default;
+		TFunctionRef(const TFunctionRef&) = default;
 
 	// We delete the assignment operators because we don't want it to be confused with being related to
 	// regular C++ reference assignment - i.e. calling the assignment operator of whatever the reference
@@ -798,13 +779,13 @@
 	{
 		Swap(*this, Other);
 		return *this;
-	}
+		}
 
 	/**
 	 * Copy assignment operator.
 	 */
 	TFunction& operator=(const TFunction& Other)
-	{
+		{
 		TFunction Temp = Other;
 		Swap(*this, Temp);
 		return *this;
@@ -814,9 +795,9 @@
 	 * Tests if the TFunction is callable.
 	 */
 	FORCEINLINE explicit operator bool() const
-	{
+		{
 		return Super::IsSet();
-	}
+		}
 };
 
 /**
@@ -837,7 +818,7 @@
  */
 template <typename FuncType>
 class TUniqueFunction final : public UE4Function_Private::TFunctionRefBase<UE4Function_Private::FUniqueFunctionStorage, FuncType>
-{
+		{
 	using Super = UE4Function_Private::TFunctionRefBase<UE4Function_Private::FUniqueFunctionStorage, FuncType>;
 
 public:
@@ -889,7 +870,7 @@
 	 */
 	TUniqueFunction(const TFunction<FuncType>& Other)
 		: Super(*(const UE4Function_Private::TFunctionRefBase<UE4Function_Private::FFunctionStorage, FuncType>*)&Other)
-	{
+		{
 	}
 
 	/**
