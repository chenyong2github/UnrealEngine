--- conflicted
+++ resolved
@@ -14,17 +14,6 @@
 #include "Misc/SecureHash.h"
 #include "Misc/AES.h"
 #include "Misc/IEngineCrypto.h"
-<<<<<<< HEAD
-
-#if __cplusplus >= 201703L
-#	define UE_NODISCARD		[[nodiscard]]
-#	define UE_NORETURN		[[noreturn]]
-#else
-#	define UE_NODISCARD		
-#	define UE_NORETURN		
-#endif
-=======
->>>>>>> 3ecbc206
 
 class FIoRequest;
 class FIoDispatcher;
@@ -592,14 +581,11 @@
 		return !(*this == Rhs);
 	}
 
-<<<<<<< HEAD
 	inline FString ToString() const
 	{
 		return BytesToHex(Hash, 20);
 	}
 
-=======
->>>>>>> 3ecbc206
 	static FIoChunkHash HashBuffer(const void* Data, uint64 DataSize)
 	{
 		FIoChunkHash Result;
@@ -941,7 +927,6 @@
 
 //////////////////////////////////////////////////////////////////////////
 
-<<<<<<< HEAD
 class FIoDirectoryIndexHandle
 {
 	static constexpr uint32 InvalidHandle = ~uint32(0);
@@ -1018,7 +1003,9 @@
 
 	FIoDirectoryIndexReaderImpl* Impl;
 };
-=======
+
+//////////////////////////////////////////////////////////////////////////
+
 struct FIoStoreWriterSettings
 {
 	FName CompressionMethod = NAME_None;
@@ -1027,51 +1014,6 @@
 	uint64 MemoryMappingAlignment = 0;
 	uint64 WriterMemoryLimit = 0;
 	bool bEnableCsvOutput = false;
-};
-
-enum class EIoContainerFlags : uint8
-{
-	None,
-	Compressed	= (1 << 0),
-	Encrypted	= (1 << 1),
-	Signed		= (1 << 2),
-};
-ENUM_CLASS_FLAGS(EIoContainerFlags);
-
-struct FIoContainerSettings
-{
-	FIoContainerId ContainerId;
-	EIoContainerFlags ContainerFlags = EIoContainerFlags::None;
-	FGuid EncryptionKeyGuid;
-	FAES::FAESKey EncryptionKey;
-	FRSAKeyHandle SigningKey;
-
-	bool IsCompressed() const
-	{
-		return !!(ContainerFlags & EIoContainerFlags::Compressed);
-	}
->>>>>>> 3ecbc206
-
-	bool IsEncrypted() const
-	{
-		return !!(ContainerFlags & EIoContainerFlags::Encrypted);
-	}
-
-<<<<<<< HEAD
-struct FIoStoreWriterSettings
-{
-	FName CompressionMethod = NAME_None;
-	uint64 CompressionBlockSize = 0;
-	uint64 CompressionBlockAlignment = 0;
-	uint64 MemoryMappingAlignment = 0;
-	uint64 WriterMemoryLimit = 0;
-	bool bEnableCsvOutput = false;
-=======
-	bool IsSigned() const
-	{
-		return !!(ContainerFlags & EIoContainerFlags::Signed);
-	}
->>>>>>> 3ecbc206
 };
 
 enum class EIoContainerFlags : uint8
@@ -1175,10 +1117,7 @@
 	uint64 Size;
 	bool bForceUncompressed;
 	bool bIsMemoryMapped;
-<<<<<<< HEAD
 	bool bIsCompressed;
-=======
->>>>>>> 3ecbc206
 };
 
 class FIoStoreReader
@@ -1192,7 +1131,6 @@
 	CORE_API EIoContainerFlags GetContainerFlags() const;
 	CORE_API FGuid GetEncryptionKeyGuid() const;
 	CORE_API void EnumerateChunks(TFunction<bool(const FIoStoreTocChunkInfo&)>&& Callback) const;
-<<<<<<< HEAD
 	CORE_API TIoStatusOr<FIoStoreTocChunkInfo> GetChunkInfo(const uint32 TocEntryIndex) const;
 	CORE_API TIoStatusOr<FIoBuffer> Read(const FIoChunkId& Chunk, const FIoReadOptions& Options) const;
 
@@ -1201,13 +1139,4 @@
 private:
 	FIoStoreReaderImpl* Impl;
 };
-//////////////////////////////////////////////////////////////////////////
-=======
-	CORE_API TIoStatusOr<FIoBuffer> Read(const FIoChunkId& Chunk, const FIoReadOptions& Options) const;
-
-private:
-	FIoStoreReaderImpl* Impl;
-};
-
-//////////////////////////////////////////////////////////////////////////
->>>>>>> 3ecbc206
+//////////////////////////////////////////////////////////////////////////