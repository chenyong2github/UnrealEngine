--- conflicted
+++ resolved
@@ -58,26 +58,7 @@
 
 	namespace LLMPrivate
 	{
-<<<<<<< HEAD
-		static inline bool HandleAssert(bool bLog, const TCHAR* Format, ...)
-		{
-			if (bLog)
-			{
-				TCHAR DescriptionString[4096];
-				GET_VARARGS(DescriptionString, UE_ARRAY_COUNT(DescriptionString), UE_ARRAY_COUNT(DescriptionString) - 1, Format, Format);
-
-				FPlatformMisc::LowLevelOutputDebugString(DescriptionString);
-
-				if (FPlatformMisc::IsDebuggerPresent())
-					FPlatformMisc::PromptForRemoteDebugging(true);
-
-				UE_DEBUG_BREAK();
-			}
-			return false;
-		}
-=======
 		bool HandleAssert(bool bLog, const TCHAR* Format, ...);
->>>>>>> 86b843d8
 
 		// This is used by ensure to generate a bool per instance
 		// by passing a lambda which will uniquely instantiate the template.
