// Copyright 1998-2018 Epic Games, Inc. All Rights Reserved.

#pragma once

// define all other platforms to be zero
//@port Define the platform here to be zero when compiling for other platforms
#if !defined(PLATFORM_WINDOWS)
	#define PLATFORM_WINDOWS 0
#endif
#if !defined(PLATFORM_XBOXONE)
	#define PLATFORM_XBOXONE 0
#endif
#if !defined(PLATFORM_MAC)
	#define PLATFORM_MAC 0
#endif
#if !defined(PLATFORM_PS4)
	#define PLATFORM_PS4 0
#endif
#if !defined(PLATFORM_IOS)
	#define PLATFORM_IOS 0
#endif
#if !defined(PLATFORM_TVOS)
	#define PLATFORM_TVOS 0
#endif
#if !defined(PLATFORM_ANDROID)
	#define PLATFORM_ANDROID 0
#endif
#if !defined(PLATFORM_ANDROID_ARM)
	#define PLATFORM_ANDROID_ARM 0
#endif
#if !defined(PLATFORM_ANDROID_ARM64)
	#define PLATFORM_ANDROID_ARM64 0
#endif
#if !defined(PLATFORM_ANDROID_X86)
	#define PLATFORM_ANDROID_X86 0
#endif
#if !defined(PLATFORM_ANDROID_X64)
	#define PLATFORM_ANDROID_X64 0
#endif
#if !defined(PLATFORM_ANDROID_VULKAN)
	#define PLATFORM_ANDROID_VULKAN 0
#endif
#if !defined(PLATFORM_QUAIL)
	#define PLATFORM_QUAIL 0
#endif
#if !defined(PLATFORM_ANDROIDESDEFERRED)
	#define PLATFORM_ANDROIDESDEFERRED 0
#endif
#if !defined(PLATFORM_ANDROIDGL4)
	#define PLATFORM_ANDROIDGL4 0
#endif
#if !defined(PLATFORM_LUMINGL4)
	#define PLATFORM_LUMINGL4 0
#endif
#if !defined(PLATFORM_LUMIN)
	#define PLATFORM_LUMIN 0
#endif
#if !defined(PLATFORM_APPLE)
	#define PLATFORM_APPLE 0
#endif
#if !defined(PLATFORM_HTML5)
	#define PLATFORM_HTML5 0
#endif
#if !defined(PLATFORM_LINUX)
	#define PLATFORM_LINUX 0
#endif
#if !defined(PLATFORM_SWITCH)
	#define PLATFORM_SWITCH 0
#endif
#if !defined(PLATFORM_FREEBSD)
	#define PLATFORM_FREEBSD 0
#endif
#if !defined(PLATFORM_UNIX)
	#define PLATFORM_UNIX 0
#endif

// Platform specific compiler pre-setup.
#if PLATFORM_WINDOWS
	#include "Windows/WindowsPlatformCompilerPreSetup.h"
#elif PLATFORM_PS4
	#include "PS4/PS4PlatformCompilerPreSetup.h"
#elif PLATFORM_XBOXONE
	#include "XboxOne/XboxOnePlatformCompilerPreSetup.h"
#elif PLATFORM_MAC
	#include "Mac/MacPlatformCompilerPreSetup.h"
#elif PLATFORM_IOS
	#include "IOS/IOSPlatformCompilerPreSetup.h"
#elif PLATFORM_ANDROID
	#include "Android/AndroidPlatformCompilerPreSetup.h"
#elif PLATFORM_HTML5
	#include "HTML5/HTML5PlatformCompilerPreSetup.h"
#elif PLATFORM_LINUX
	#include "Linux/LinuxPlatformCompilerPreSetup.h"
#elif PLATFORM_QUAIL
	#include "Quail/QuailPlatformCompilerPreSetup.h"
#elif PLATFORM_SWITCH
	#include "Switch/SwitchPlatformCompilerPreSetup.h"
#else
	#error Unknown Compiler
#endif

// Generic compiler pre-setup.
#include "GenericPlatform/GenericPlatformCompilerPreSetup.h"

#if PLATFORM_APPLE
	#include <stddef.h> // needed for size_t
#endif

#include "GenericPlatform/GenericPlatform.h"

//---------------------------------------------------------
// Identify the current platform and include that header
//---------------------------------------------------------

//@port Identify the platform here and include the platform header to setup the platform types, etc
#if PLATFORM_WINDOWS
	#include "Windows/WIndowsPlatform.h"
#elif PLATFORM_PS4
	#include "PS4/PS4Platform.h"
#elif PLATFORM_XBOXONE
	#include "XboxOne/XboxOnePlatform.h"
#elif PLATFORM_MAC
	#include "Mac/MacPlatform.h"
#elif PLATFORM_IOS
	#include "IOS/IOSPlatform.h"
#elif PLATFORM_ANDROID
	#include "Android/AndroidPlatform.h"
#elif PLATFORM_HTML5
	#include "HTML5/HTML5Platform.h"
#elif PLATFORM_LINUX
	#include "Linux/LinuxPlatform.h"
#elif PLATFORM_QUAIL
	#include "Quail/QuailPlatform.h"
#elif PLATFORM_SWITCH
	#include "Switch/SwitchPlatform.h"
#else
	#error Unknown platform
#endif

//------------------------------------------------------------------
// Setup macros for static code analysis
//------------------------------------------------------------------
#ifndef PLATFORM_COMPILER_CLANG
	#if defined(__clang__)
		#define PLATFORM_COMPILER_CLANG			1
	#else
		#define PLATFORM_COMPILER_CLANG			0
	#endif // defined(__clang__)
#endif

#if PLATFORM_WINDOWS
    #include "Windows/WindowsPlatformCodeAnalysis.h"
#elif PLATFORM_COMPILER_CLANG
    #include "Clang/ClangPlatformCodeAnalysis.h"
#endif

#ifndef USING_ADDRESS_SANITISER
	#define USING_ADDRESS_SANITISER 0
#endif

//------------------------------------------------------------------
// Finalize define setup
//------------------------------------------------------------------

// Base defines, must define these for the platform, there are no defaults
#ifndef PLATFORM_DESKTOP
	#error "PLATFORM_DESKTOP must be defined"
#endif
#ifndef PLATFORM_64BITS
	#error "PLATFORM_64BITS must be defined"
#endif

// Whether the CPU is x86/x64 (i.e. both 32 and 64-bit variants)
#ifndef PLATFORM_CPU_X86_FAMILY
	#if (defined(_M_IX86) || defined(__i386__) || defined(_M_X64) || defined(__amd64__) || defined(__x86_64__))
		#define PLATFORM_CPU_X86_FAMILY	1
	#else
		#define PLATFORM_CPU_X86_FAMILY	0
	#endif
#endif

// Whether the CPU is AArch32/AArch64 (i.e. both 32 and 64-bit variants)
#ifndef PLATFORM_CPU_ARM_FAMILY
	#if (defined(__arm__) || defined(_M_ARM) || defined(__aarch64__) || defined(_M_ARM64))
		#define PLATFORM_CPU_ARM_FAMILY	1
	#else
		#define PLATFORM_CPU_ARM_FAMILY	0
	#endif
#endif

// Base defines, these have defaults
#ifndef PLATFORM_LITTLE_ENDIAN
	#define PLATFORM_LITTLE_ENDIAN				0
#endif
#ifndef PLATFORM_SUPPORTS_UNALIGNED_INT_LOADS
	#define PLATFORM_SUPPORTS_UNALIGNED_INT_LOADS	0
#endif
#ifndef PLATFORM_EXCEPTIONS_DISABLED
	#define PLATFORM_EXCEPTIONS_DISABLED		!PLATFORM_DESKTOP
#endif
#ifndef PLATFORM_SEH_EXCEPTIONS_DISABLED
	#define PLATFORM_SEH_EXCEPTIONS_DISABLED	0
#endif
#ifndef PLATFORM_SUPPORTS_PRAGMA_PACK
	#define PLATFORM_SUPPORTS_PRAGMA_PACK		0
#endif
#ifndef PLATFORM_ENABLE_VECTORINTRINSICS
	#define PLATFORM_ENABLE_VECTORINTRINSICS	0
#endif
#ifndef PLATFORM_HAS_CPUID
	#if defined(_M_IX86) || defined(__i386__) || defined(_M_X64) || defined(__x86_64__) || defined (__amd64__)
		#define PLATFORM_HAS_CPUID				1
	#else
		#define PLATFORM_HAS_CPUID				0
	#endif
#endif
#ifndef PLATFORM_ENABLE_POPCNT_INTRINSIC
	// PC is disabled by default, but linux and mac are enabled
	// if your min spec is an AMD cpu mid-2007 or Intel 2008, you should enable this
	#define PLATFORM_ENABLE_POPCNT_INTRINSIC 0
#endif
#ifndef PLATFORM_ENABLE_VECTORINTRINSICS_NEON
	#define PLATFORM_ENABLE_VECTORINTRINSICS_NEON	0
#endif
#ifndef PLATFORM_USE_LS_SPEC_FOR_WIDECHAR
	#define PLATFORM_USE_LS_SPEC_FOR_WIDECHAR	1
#endif
#ifndef PLATFORM_USE_SYSTEM_VSWPRINTF
	#define PLATFORM_USE_SYSTEM_VSWPRINTF		1
#endif
#ifndef PLATFORM_COMPILER_DISTINGUISHES_INT_AND_LONG
	#define PLATFORM_COMPILER_DISTINGUISHES_INT_AND_LONG			0
#endif
#ifdef _MSC_VER
	#define PLATFORM_COMPILER_HAS_AUTO_RETURN_TYPES 1
	#ifndef __clang__
		#pragma deprecated("PLATFORM_COMPILER_HAS_AUTO_RETURN_TYPES")
	#endif
#else
	#define PLATFORM_COMPILER_HAS_AUTO_RETURN_TYPES 1 DEPRECATED_MACRO(4.19, "PLATFORM_COMPILER_HAS_AUTO_RETURN_TYPES has been deprecated and should be replaced with 1.")
#endif
#ifndef PLATFORM_COMPILER_HAS_GENERIC_KEYWORD
	#define PLATFORM_COMPILER_HAS_GENERIC_KEYWORD	0
#endif
#ifdef _MSC_VER
	#define PLATFORM_COMPILER_HAS_DEFAULTED_FUNCTIONS 1
	#ifndef __clang__
		#pragma deprecated("PLATFORM_COMPILER_HAS_DEFAULTED_FUNCTIONS")
	#endif
#else
	#define PLATFORM_COMPILER_HAS_DEFAULTED_FUNCTIONS 1 DEPRECATED_MACRO(4.19, "PLATFORM_COMPILER_HAS_DEFAULTED_FUNCTIONS has been deprecated and should be replaced with 1.")
#endif
#ifndef PLATFORM_COMPILER_COMMON_LANGUAGE_RUNTIME_COMPILATION
	#define PLATFORM_COMPILER_COMMON_LANGUAGE_RUNTIME_COMPILATION 0
#endif
#ifndef PLATFORM_COMPILER_HAS_TCHAR_WMAIN
	#define PLATFORM_COMPILER_HAS_TCHAR_WMAIN 0
#endif
#ifndef PLATFORM_COMPILER_HAS_DECLTYPE_AUTO
	#define PLATFORM_COMPILER_HAS_DECLTYPE_AUTO 1
#endif
#ifndef PLATFORM_TCHAR_IS_1_BYTE
	#define PLATFORM_TCHAR_IS_1_BYTE			0
#endif
#ifndef PLATFORM_TCHAR_IS_4_BYTES
	#define PLATFORM_TCHAR_IS_4_BYTES			0
#endif
#ifndef PLATFORM_TCHAR_IS_CHAR16
	#define PLATFORM_TCHAR_IS_CHAR16			0
#endif
#ifndef PLATFORM_HAS_BSD_TIME
	#define PLATFORM_HAS_BSD_TIME				1
#endif
#ifndef PLATFORM_HAS_BSD_SOCKETS
	#define PLATFORM_HAS_BSD_SOCKETS			1
#endif
#ifndef PLATFORM_HAS_BSD_IPV6_SOCKETS
	#define PLATFORM_HAS_BSD_IPV6_SOCKETS			0
#endif
#ifndef PLATFORM_USE_PTHREADS
	#define PLATFORM_USE_PTHREADS				1
#endif
#ifndef PLATFORM_MAX_FILEPATH_LENGTH_DEPRECATED
	#define PLATFORM_MAX_FILEPATH_LENGTH_DEPRECATED		128			// Deprecated - prefer FPlatformMisc::GetMaxPathLength() instead.
#endif
#ifndef PLATFORM_SUPPORTS_TEXTURE_STREAMING
	#define PLATFORM_SUPPORTS_TEXTURE_STREAMING	1
#endif
#ifndef PLATFORM_SUPPORTS_VIRTUAL_TEXTURES
	#define PLATFORM_SUPPORTS_VIRTUAL_TEXTURES		0
#endif
#ifndef PLATFORM_REQUIRES_FILESERVER
	#define PLATFORM_REQUIRES_FILESERVER		0
#endif
#ifndef PLATFORM_SUPPORTS_MULTITHREADED_GC
	#define PLATFORM_SUPPORTS_MULTITHREADED_GC	1
#endif
#ifndef PLATFORM_HAS_BSD_SOCKET_FEATURE_IOCTL
	#define PLATFORM_HAS_BSD_SOCKET_FEATURE_IOCTL	1
#endif
#ifndef PLATFORM_HAS_BSD_SOCKET_FEATURE_SELECT
	#define PLATFORM_HAS_BSD_SOCKET_FEATURE_SELECT	1
#endif
#ifndef PLATFORM_HAS_BSD_SOCKET_FEATURE_WINSOCKETS
	#define PLATFORM_HAS_BSD_SOCKET_FEATURE_WINSOCKETS	0
#endif
#ifndef PLATFORM_HAS_BSD_SOCKET_FEATURE_GETHOSTNAME
	#define PLATFORM_HAS_BSD_SOCKET_FEATURE_GETHOSTNAME	1
#endif
#ifndef PLATFORM_HAS_BSD_SOCKET_FEATURE_GETADDRINFO
	#define PLATFORM_HAS_BSD_SOCKET_FEATURE_GETADDRINFO	1
#endif
#ifndef PLATFORM_HAS_BSD_SOCKET_FEATURE_GETNAMEINFO
	#define PLATFORM_HAS_BSD_SOCKET_FEATURE_GETNAMEINFO 1
#endif
#ifndef PLATFORM_HAS_BSD_SOCKET_FEATURE_CLOSE_ON_EXEC
	#define PLATFORM_HAS_BSD_SOCKET_FEATURE_CLOSE_ON_EXEC	0
#endif
#ifndef PLATFORM_HAS_BSD_SOCKET_FEATURE_MSG_DONTWAIT
	#define PLATFORM_HAS_BSD_SOCKET_FEATURE_MSG_DONTWAIT	0
#endif
#ifndef PLATFORM_HAS_NO_EPROCLIM
	#define PLATFORM_HAS_NO_EPROCLIM			0
#endif
#ifndef PLATFORM_USES_MICROSOFT_LIBC_FUNCTIONS
	#define PLATFORM_USES_MICROSOFT_LIBC_FUNCTIONS 0
#endif

#ifndef PLATFORM_SUPPORTS_DRAW_MESH_EVENTS
	#define PLATFORM_SUPPORTS_DRAW_MESH_EVENTS	1
#endif

#ifndef PLATFORM_USES_ES2
	#define PLATFORM_USES_ES2					0
#endif

#ifndef PLATFORM_BUILTIN_VERTEX_HALF_FLOAT
	#define PLATFORM_BUILTIN_VERTEX_HALF_FLOAT	1
#endif

#ifndef PLATFORM_SUPPORTS_TBB
	#define PLATFORM_SUPPORTS_TBB 0
#endif

#ifndef PLATFORM_MAX_CACHED_SYNC_FILE_HANDLES_PER_GENERIC_ASYNC_FILE_HANDLE
	#define PLATFORM_MAX_CACHED_SYNC_FILE_HANDLES_PER_GENERIC_ASYNC_FILE_HANDLE 4
#endif

#ifndef PLATFORM_FORCE_SINGLE_SYNC_FILE_HANDLE_PER_GENERIC_ASYNC_FILE_HANDLE
	#define PLATFORM_FORCE_SINGLE_SYNC_FILE_HANDLE_PER_GENERIC_ASYNC_FILE_HANDLE 0
#endif

#ifndef PLATFORM_SUPPORTS_JEMALLOC
	#define PLATFORM_SUPPORTS_JEMALLOC 0
#endif

#ifndef PLATFORM_CAN_SUPPORT_EDITORONLY_DATA
	#define PLATFORM_CAN_SUPPORT_EDITORONLY_DATA 0
#endif

#ifndef PLATFORM_SUPPORTS_NAMED_PIPES
	#define PLATFORM_SUPPORTS_NAMED_PIPES		0
#endif

#ifndef PLATFORM_USES_FIXED_RHI_CLASS
	#define PLATFORM_USES_FIXED_RHI_CLASS		0
#endif

#ifndef PLATFORM_USES_FIXED_GMalloc_CLASS
	#define PLATFORM_USES_FIXED_GMalloc_CLASS		0
#endif

#ifndef PLATFORM_USES_STACKBASED_MALLOC_CRASH
	#define PLATFORM_USES_STACKBASED_MALLOC_CRASH	0
#endif

#ifndef PLATFORM_SUPPORTS_MULTIPLE_NATIVE_WINDOWS
	#define PLATFORM_SUPPORTS_MULTIPLE_NATIVE_WINDOWS	1
#endif

#ifndef PLATFORM_HAS_TOUCH_MAIN_SCREEN
	#define PLATFORM_HAS_TOUCH_MAIN_SCREEN		0
#endif

#ifndef PLATFORM_SUPPORTS_STACK_SYMBOLS
	#define PLATFORM_SUPPORTS_STACK_SYMBOLS 0
#endif

#ifndef PLATFORM_RUNTIME_MALLOCPROFILER_SYMBOLICATION
	#define PLATFORM_RUNTIME_MALLOCPROFILER_SYMBOLICATION PLATFORM_SUPPORTS_STACK_SYMBOLS
#endif

#ifndef PLATFORM_HAS_128BIT_ATOMICS
	#define PLATFORM_HAS_128BIT_ATOMICS 0
#endif

#ifndef PLATFORM_USES_ANSI_STRING_FOR_EXTERNAL_PROFILING
	#define PLATFORM_USES_ANSI_STRING_FOR_EXTERNAL_PROFILING	1
#endif

#ifndef PLATFORM_RHITHREAD_DEFAULT_BYPASS
	#define PLATFORM_RHITHREAD_DEFAULT_BYPASS					1
#endif

#ifndef PLATFORM_HAS_UMA
	#define PLATFORM_HAS_UMA 0
#endif

#ifndef PLATFORM_NUM_AUDIODECOMPRESSION_PRECACHE_BUFFERS
	#define PLATFORM_NUM_AUDIODECOMPRESSION_PRECACHE_BUFFERS 2
#endif

#ifndef PLATFORM_SUPPORTS_EARLY_MOVIE_PLAYBACK
	#define PLATFORM_SUPPORTS_EARLY_MOVIE_PLAYBACK			0
#endif

#ifndef PLATFORM_VECTOR_CUBIC_INTERP_SSE
	#define PLATFORM_VECTOR_CUBIC_INTERP_SSE					0
#endif

#ifndef PLATFORM_UI_HAS_MOBILE_SCROLLBARS
	#define PLATFORM_UI_HAS_MOBILE_SCROLLBARS					0
#endif

#ifndef PLATFORM_UI_NEEDS_TOOLTIPS
	#define PLATFORM_UI_NEEDS_TOOLTIPS							1
#endif

#ifndef PLATFORM_UI_NEEDS_FOCUS_OUTLINES
	#define PLATFORM_UI_NEEDS_FOCUS_OUTLINES					1
#endif

#ifndef PLATFORM_LIMIT_MOBILE_BONE_MATRICES
	#define PLATFORM_LIMIT_MOBILE_BONE_MATRICES					0
#endif

#ifndef PLATFORM_WEAKLY_CONSISTENT_MEMORY
	#define PLATFORM_WEAKLY_CONSISTENT_MEMORY PLATFORM_CPU_ARM_FAMILY
#endif

#ifndef PLATFORM_HAS_CRC_INTRINSICS
	#define PLATFORM_HAS_CRC_INTRINSICS							0
#endif
// deprecated, do not use
#define PLATFORM_HAS_THREADSAFE_RHIGetRenderQueryResult	#
#define PLATFORM_SUPPORTS_RHI_THREAD #
#define PLATFORM_RHI_USES_CONTEXT_OBJECT # // deprecated, do not use; all platforms must use a context object
#define PLATFORM_SUPPORTS_PARALLEL_RHI_EXECUTE # // deprecated, do not use; see GRHISupportsParallelRHIExecute


//These are deprecated old defines that we want to make sure are not used
#define CONSOLE (#)
#define MOBILE (#)
#define PLATFORM_CONSOLE (#)

// These is computed, not predefined
#define PLATFORM_32BITS					(!PLATFORM_64BITS)

// not supported by the platform system yet or maybe ever
#define PLATFORM_VTABLE_AT_END_OF_CLASS 0

#ifndef VARARGS
	#define VARARGS									/* Functions with variable arguments */
#endif
#ifndef CDECL
	#define CDECL									/* Standard C function */
#endif
#ifndef STDCALL
	#define STDCALL									/* Standard calling convention */
#endif
#ifndef FORCEINLINE
	#define FORCEINLINE 							/* Force code to be inline */
#endif
#ifndef FORCENOINLINE
	#define FORCENOINLINE 							/* Force code to NOT be inline */
#endif
#ifndef RESTRICT
	#define RESTRICT __restrict						/* no alias hint */
#endif

/* Wrap a function signature in these to warn that callers should not ignore the return value */
#ifndef FUNCTION_CHECK_RETURN_START
	#define FUNCTION_CHECK_RETURN_START
#endif
#ifndef FUNCTION_CHECK_RETURN_END
	#define FUNCTION_CHECK_RETURN_END
#endif

/* Wrap a function signature in these to indicate that the function never returns */
#ifndef FUNCTION_NO_RETURN_START
	#define FUNCTION_NO_RETURN_START
#endif
#ifndef FUNCTION_NO_RETURN_END
	#define FUNCTION_NO_RETURN_END
#endif

/* Wrap a function signature in these to indicate that the function never returns nullptr */
#ifndef FUNCTION_NON_NULL_RETURN_START
	#define FUNCTION_NON_NULL_RETURN_START
#endif
#ifndef FUNCTION_NON_NULL_RETURN_END
	#define FUNCTION_NON_NULL_RETURN_END
#endif

#ifndef FUNCTION_CHECK_RETURN
	#define FUNCTION_CHECK_RETURN(...) DEPRECATED_MACRO(4.12, "FUNCTION_CHECK_RETURN has been deprecated and should be replaced with FUNCTION_CHECK_RETURN_START and FUNCTION_CHECK_RETURN_END.") FUNCTION_CHECK_RETURN_START __VA_ARGS__ FUNCTION_CHECK_RETURN_END
#endif

#ifndef ASSUME										/* Hints compiler that expression is true; generally restricted to comparisons against constants */
	#define ASSUME(...)
#endif

/** Branch prediction hints */
#ifndef LIKELY						/* Hints compiler that expression is likely to be true, much softer than ASSUME - allows (penalized by worse performance) expression to be false */
	#if ( defined(__clang__) || defined(__GNUC__) ) && (PLATFORM_UNIX)	// effect of these on non-Linux platform has not been analyzed as of 2016-03-21
		#define LIKELY(x)			__builtin_expect(!!(x), 1)
	#else
		#define LIKELY(x)			(x)
	#endif
#endif

#ifndef UNLIKELY					/* Hints compiler that expression is unlikely to be true, allows (penalized by worse performance) expression to be true */
	#if ( defined(__clang__) || defined(__GNUC__) ) && (PLATFORM_UNIX)	// effect of these on non-Linux platform has not been analyzed as of 2016-03-21
		#define UNLIKELY(x)			__builtin_expect(!!(x), 0)
	#else
		#define UNLIKELY(x)			(x)
	#endif
#endif

// Optimization macros (uses __pragma to enable inside a #define).
#ifndef PRAGMA_DISABLE_OPTIMIZATION_ACTUAL
	#define PRAGMA_DISABLE_OPTIMIZATION_ACTUAL
	#define PRAGMA_ENABLE_OPTIMIZATION_ACTUAL
#endif

// Disable optimization of a specific function
#ifndef DISABLE_FUNCTION_OPTIMIZATION
	#define DISABLE_FUNCTION_OPTIMIZATION
#endif

// Enable/disable optimizations for a specific function to improve build times
#define BEGIN_FUNCTION_BUILD_OPTIMIZATION PRAGMA_DISABLE_OPTIMIZATION
#define END_FUNCTION_BUILD_OPTIMIZATION   PRAGMA_ENABLE_OPTIMIZATION

#ifndef FORCEINLINE_DEBUGGABLE_ACTUAL
	#define FORCEINLINE_DEBUGGABLE_ACTUAL inline
#endif

#ifndef DECLARE_UINT64
	#define DECLARE_UINT64(x) x##ULL	/* Define a 64 bit immediate int **/
#endif

// Backwater of the spec. All compilers support this except microsoft, and they will soon
#ifndef TYPENAME_OUTSIDE_TEMPLATE
	#define TYPENAME_OUTSIDE_TEMPLATE	typename
#endif

// Method modifiers
#ifndef ABSTRACT
	#define ABSTRACT
#endif
#ifndef CONSTEXPR
	#define CONSTEXPR constexpr
#endif

// String constants
#ifndef LINE_TERMINATOR
	#define LINE_TERMINATOR TEXT("\n")
#endif
#ifndef LINE_TERMINATOR_ANSI
	#define LINE_TERMINATOR_ANSI "\n"
#endif

// Alignment.
#ifndef GCC_PACK
	#define GCC_PACK(n)
#endif
#ifndef GCC_ALIGN
	#define GCC_ALIGN(n)
#endif
#ifndef MS_ALIGN
	#define MS_ALIGN(n)
#endif

// MSVC pragmas - used so other platforms can remove them easily (by not defining this)
#ifndef MSVC_PRAGMA
	#define MSVC_PRAGMA(...)
#endif


// Inlining
#ifndef PRAGMA_DISABLE_INLINING
	#define PRAGMA_DISABLE_INLINING
	#define PRAGMA_ENABLE_INLINING
#endif

// Cache control
#ifndef FLUSH_CACHE_LINE
	#define FLUSH_CACHE_LINE(x)
#endif

// Prefetch
#ifndef PLATFORM_CACHE_LINE_SIZE
	#define PLATFORM_CACHE_LINE_SIZE	128
#endif

// Compile-time warnings and errors. Use these as "#pragma COMPILER_WARNING("XYZ")". GCC does not expand macro parameters to _Pragma, so we can't wrap the #pragma part.
#ifdef _MSC_VER
	#define MSC_FORMAT_DIAGNOSTIC_HELPER_2(x) #x
	#define MSC_FORMAT_DIAGNOSTIC_HELPER(x) MSC_FORMAT_DIAGNOSTIC_HELPER_2(x)
	#define COMPILE_WARNING(x) __pragma(message(__FILE__ "(" MSC_FORMAT_DIAGNOSTIC_HELPER(__LINE__) "): warning: " x))
	#define COMPILE_ERROR(x) __pragma(message(__FILE__ "(" MSC_FORMAT_DIAGNOSTIC_HELPER(__LINE__) "): error: " x))
#else
	#define GCC_DIAGNOSTIC_HELPER(x) _Pragma(#x)
	#define COMPILE_WARNING(x) GCC_DIAGNOSTIC_HELPER(GCC warning x)
	#define COMPILE_ERROR(x) GCC_DIAGNOSTIC_HELPER(GCC error x)
#endif

// These have to be forced inline on some OSes so the dynamic loader will not
// resolve to our allocators for the system libraries.
#ifndef OPERATOR_NEW_INLINE
	#define OPERATOR_NEW_INLINE FORCEINLINE
#endif

#ifndef OPERATOR_NEW_THROW_SPEC
	#define OPERATOR_NEW_THROW_SPEC
#endif
#ifndef OPERATOR_DELETE_THROW_SPEC
	#define OPERATOR_DELETE_THROW_SPEC
#endif
#ifndef OPERATOR_NEW_NOTHROW_SPEC
	#define OPERATOR_NEW_NOTHROW_SPEC throw()
#endif
#ifndef OPERATOR_DELETE_NOTHROW_SPEC
	#define OPERATOR_DELETE_NOTHROW_SPEC throw()
#endif

#ifndef checkAtCompileTime
	#define checkAtCompileTime(expr, msg) \
		EMIT_DEPRECATED_WARNING_MESSAGE("checkAtCompileTime is deprecated. Please use static_assert instead.") \
		static_assert(expr, #msg)
#endif

// DLL export and import definitions
#ifndef DLLEXPORT
	#define DLLEXPORT
	#define DLLIMPORT
#endif


#ifndef DEPRECATED_FORGAME
	#define DEPRECATED_FORGAME(...)
#endif

// This is a temporary macro, will be removed when TSubobjectPtr can be safely removed
#ifndef private_subobject
#define private_subobject \
DEPRECATED_MACRO(4.17, "private_subobject macro is deprecated.  Please use the standard 'private' keyword instead.") \
private
#endif

// Console ANSICHAR/TCHAR command line handling
#if PLATFORM_COMPILER_HAS_TCHAR_WMAIN
#define INT32_MAIN_INT32_ARGC_TCHAR_ARGV() int32 wmain(int32 ArgC, TCHAR* ArgV[])
#else
#define INT32_MAIN_INT32_ARGC_TCHAR_ARGV() \
int32 tchar_main(int32 ArgC, TCHAR* ArgV[]); \
int32 main(int32 ArgC, ANSICHAR* Utf8ArgV[]) \
{ \
	TCHAR** ArgV = new TCHAR*[ArgC]; \
	for (int32 a = 0; a < ArgC; a++) \
	{ \
		FUTF8ToTCHAR ConvertFromUtf8(Utf8ArgV[a]); \
		ArgV[a] = new TCHAR[ConvertFromUtf8.Length() + 1]; \
		FCString::Strcpy(ArgV[a], ConvertFromUtf8.Length(), ConvertFromUtf8.Get()); \
	} \
	int32 Result = tchar_main(ArgC, ArgV); \
	for (int32 a = 0; a < ArgC; a++) \
	{ \
		delete[] ArgV[a]; \
	} \
	delete[] ArgV; \
	return Result; \
} \
int32 tchar_main(int32 ArgC, TCHAR* ArgV[])
#endif

template<typename,typename> struct TAreTypesEqual;

//--------------------------------------------------------------------------------------------
// POD types refactor for porting old code:
//
// Replace 'FLOAT' with 'float'
// Replace 'DOUBLE' with 'double'
// Replace 'INT' with 'int32' (make sure not to replace INT text in localization strings!)
// Replace 'UINT' with 'uint32'
// Replace 'DWORD' with 'uint32' (DWORD is still used in Windows platform source files)
// Replace 'WORD' with 'uint16'
// Replace 'USHORT' with 'uint16'
// Replace 'SWORD' with 'int16'
// Replace 'QWORD' with 'uint64'
// Replace 'SQWORD' with 'int64'
// Replace 'BYTE' with 'uint8'
// Replace 'SBYTE' with 'int8'
// Replace 'BITFIELD' with 'uint32'
// Replace 'UBOOL' with 'bool'
// Replace 'FALSE' with 'false' and 'TRUE' with true.
// Make sure any platform API uses its own bool types.
// For example WinAPI uses BOOL, FALSE and TRUE otherwise sometimes it doesn't work properly
// or it doesn't compile.
// Replace 'ExtractUBOOLFromBitfield' with 'ExtractBoolFromBitfield'
// Replace 'SetUBOOLInBitField' with 'SetBoolInBitField'
// Replace 'ParseUBOOL' with 'FParse::Bool'
// Replace 'MINBYTE', with 'MIN_uint8'
// Replace 'MINWORD', with 'MIN_uint16'
// Replace 'MINDWORD', with 'MIN_uint32'
// Replace 'MINSBYTE', with 'MIN_int8'
// Replace 'MINSWORD', with 'MIN_int16'
// Replace 'MAXINT', with 'MAX_int32'
// Replace 'MAXBYTE', with 'MAX_uint8'
// Replace 'MAXWORD', with 'MAX_uint16'
// Replace 'MAXDWORD', with 'MAX_uint32'
// Replace 'MAXSBYTE', with 'MAX_int8'
// Replace 'MAXSWORD', with 'MAX_int16'
// Replace 'MAXINT', with 'MAX_int32'
//--------------------------------------------------------------------------------------------

//------------------------------------------------------------------
// Transfer the platform types to global types
//------------------------------------------------------------------

//~ Unsigned base types.
/// An 8-bit unsigned integer.
typedef FPlatformTypes::uint8		uint8;
/// A 16-bit unsigned integer.
typedef FPlatformTypes::uint16		uint16;
/// A 32-bit unsigned integer.
typedef FPlatformTypes::uint32		uint32;
/// A 64-bit unsigned integer.
typedef FPlatformTypes::uint64		uint64;

//~ Signed base types.
/// An 8-bit signed integer.
typedef	FPlatformTypes::int8		int8;
/// A 16-bit signed integer.
typedef FPlatformTypes::int16		int16;
/// A 32-bit signed integer.
typedef FPlatformTypes::int32		int32;
/// A 64-bit signed integer.
typedef FPlatformTypes::int64		int64;

//~ Character types.
/// An ANSI character. Normally a signed type.
typedef FPlatformTypes::ANSICHAR	ANSICHAR;
/// A wide character. Normally a signed type.
typedef FPlatformTypes::WIDECHAR	WIDECHAR;
/// Either ANSICHAR or WIDECHAR, depending on whether the platform supports wide characters or the requirements of the licensee.
typedef FPlatformTypes::TCHAR		TCHAR;
/// An 8-bit character containing a UTF8 (Unicode, 8-bit, variable-width) code unit.
typedef FPlatformTypes::CHAR8		UTF8CHAR;
/// A 16-bit character containing a UCS2 (Unicode, 16-bit, fixed-width) code unit, used for compatibility with 'Windows TCHAR' across multiple platforms.
typedef FPlatformTypes::CHAR16		UCS2CHAR;
/// A 16-bit character containing a UTF16 (Unicode, 16-bit, variable-width) code unit.
typedef FPlatformTypes::CHAR16		UTF16CHAR;
/// A 32-bit character containing a UTF32 (Unicode, 32-bit, fixed-width) code unit.
typedef FPlatformTypes::CHAR32		UTF32CHAR;

/// An unsigned integer the same size as a pointer
typedef FPlatformTypes::UPTRINT UPTRINT;
/// A signed integer the same size as a pointer
typedef FPlatformTypes::PTRINT PTRINT;
/// An unsigned integer the same size as a pointer, the same as UPTRINT
typedef FPlatformTypes::SIZE_T SIZE_T;
/// An integer the same size as a pointer, the same as PTRINT
typedef FPlatformTypes::SSIZE_T SSIZE_T;

/// The type of the NULL constant.
typedef FPlatformTypes::TYPE_OF_NULL	TYPE_OF_NULL;
/// The type of the C++ nullptr keyword.
typedef FPlatformTypes::TYPE_OF_NULLPTR	TYPE_OF_NULLPTR;

//------------------------------------------------------------------
// Test the global types
//------------------------------------------------------------------
namespace TypeTests
{
	template <typename A, typename B>
	struct TAreTypesEqual
	{
		enum { Value = false };
	};

	template <typename T>
	struct TAreTypesEqual<T, T>
	{
		enum { Value = true };
	};

	static_assert(!PLATFORM_TCHAR_IS_4_BYTES || sizeof(TCHAR) == 4, "TCHAR size must be 4 bytes.");
	static_assert(PLATFORM_TCHAR_IS_4_BYTES || sizeof(TCHAR) == 2, "TCHAR size must be 2 bytes.");

	static_assert(PLATFORM_32BITS || PLATFORM_64BITS, "Type tests pointer size failed.");
	static_assert(PLATFORM_32BITS != PLATFORM_64BITS, "Type tests pointer exclusive failed.");
	static_assert(!PLATFORM_64BITS || sizeof(void*) == 8, "Pointer size is 64bit, but pointers are short.");
	static_assert(PLATFORM_64BITS || sizeof(void*) == 4, "Pointer size is 32bit, but pointers are long.");

	static_assert(char(-1) < char(0), "Unsigned char type test failed.");

	static_assert((!TAreTypesEqual<ANSICHAR, WIDECHAR>::Value), "ANSICHAR and WIDECHAR should be different types.");
	static_assert((!TAreTypesEqual<ANSICHAR, UCS2CHAR>::Value), "ANSICHAR and CHAR16 should be different types.");
	static_assert((!TAreTypesEqual<WIDECHAR, UCS2CHAR>::Value), "WIDECHAR and CHAR16 should be different types.");
	static_assert((TAreTypesEqual<TCHAR, ANSICHAR>::Value || TAreTypesEqual<TCHAR, WIDECHAR>::Value), "TCHAR should either be ANSICHAR or WIDECHAR.");

	static_assert(sizeof(uint8) == 1, "BYTE type size test failed.");
	static_assert(int32(uint8(-1)) == 0xFF, "BYTE type sign test failed.");

	static_assert(sizeof(uint16) == 2, "WORD type size test failed.");
	static_assert(int32(uint16(-1)) == 0xFFFF, "WORD type sign test failed.");

	static_assert(sizeof(uint32) == 4, "DWORD type size test failed.");
	static_assert(int64(uint32(-1)) == int64(0xFFFFFFFF), "DWORD type sign test failed.");

	static_assert(sizeof(uint64) == 8, "QWORD type size test failed.");
	static_assert(uint64(-1) > uint64(0), "QWORD type sign test failed.");


	static_assert(sizeof(int8) == 1, "SBYTE type size test failed.");
	static_assert(int32(int8(-1)) == -1, "SBYTE type sign test failed.");

	static_assert(sizeof(int16) == 2, "SWORD type size test failed.");
	static_assert(int32(int16(-1)) == -1, "SWORD type sign test failed.");

	static_assert(sizeof(int32) == 4, "INT type size test failed.");
	static_assert(int64(int32(-1)) == int64(-1), "INT type sign test failed.");

	static_assert(sizeof(int64) == 8, "SQWORD type size test failed.");
	static_assert(int64(-1) < int64(0), "SQWORD type sign test failed.");

	static_assert(sizeof(ANSICHAR) == 1, "ANSICHAR type size test failed.");
	static_assert(int32(ANSICHAR(-1)) == -1, "ANSICHAR type sign test failed.");

	static_assert(sizeof(WIDECHAR) == 2 || sizeof(WIDECHAR) == 4, "WIDECHAR type size test failed.");

	static_assert(sizeof(UCS2CHAR) == 2, "UCS2CHAR type size test failed.");

	static_assert(sizeof(uint32) == 4, "BITFIELD type size test failed.");
	static_assert(int64(uint32(-1)) == int64(0xFFFFFFFF), "BITFIELD type sign test failed.");

	static_assert(sizeof(PTRINT) == sizeof(void *), "PTRINT type size test failed.");
	static_assert(PTRINT(-1) < PTRINT(0), "PTRINT type sign test failed.");

	static_assert(sizeof(UPTRINT) == sizeof(void *), "UPTRINT type size test failed.");
	static_assert(UPTRINT(-1) > UPTRINT(0), "UPTRINT type sign test failed.");

	static_assert(sizeof(SIZE_T) == sizeof(void *), "SIZE_T type size test failed.");
	static_assert(SIZE_T(-1) > SIZE_T(0), "SIZE_T type sign test failed.");
}

// Platform specific compiler setup.
#if PLATFORM_WINDOWS
	#include "Windows/WindowsPlatformCompilerSetup.h"
#elif PLATFORM_PS4
	#include "PS4/PS4CompilerSetup.h"
#elif PLATFORM_XBOXONE
	#include "XboxOne/XboxOneCompilerSetup.h"
#elif PLATFORM_MAC
	#include "Mac/MacPlatformCompilerSetup.h"
#elif PLATFORM_IOS
	#include "IOS/IOSPlatformCompilerSetup.h"
#elif PLATFORM_ANDROID
	#include "Android/AndroidCompilerSetup.h"
#elif PLATFORM_HTML5
	#include "HTML5/HTML5PlatformCompilerSetup.h"
#elif PLATFORM_LINUX
	#include "Linux/LinuxPlatformCompilerSetup.h"
#elif PLATFORM_QUAIL
	#include "Quail/QuailPlatformCompilerSetup.h"
#elif PLATFORM_SWITCH
	#include "Switch/SwitchPlatformCompilerSetup.h"
#else
	#error Unknown Compiler
#endif

// If we don't have a platform-specific define for the TEXT macro, define it now.
#if !defined(TEXT) && !UE_BUILD_DOCS
	#if PLATFORM_TCHAR_IS_CHAR16
		#define TEXT_PASTE(x) u ## x
	#else
		#define TEXT_PASTE(x) L ## x
	#endif
		#define TEXT(x) TEXT_PASTE(x)
<<<<<<< HEAD
#endif
=======
#endif

// this function is used to suppress static analysis warnings
#if PLATFORM_HTML5
FORCEINLINE bool IsHTML5Platform() { return true; }
#else
FORCEINLINE bool IsHTML5Platform() { return false; }
#endif

>>>>>>> 8e4a36c9
<|MERGE_RESOLUTION|>--- conflicted
+++ resolved
@@ -889,9 +889,6 @@
 		#define TEXT_PASTE(x) L ## x
 	#endif
 		#define TEXT(x) TEXT_PASTE(x)
-<<<<<<< HEAD
-#endif
-=======
 #endif
 
 // this function is used to suppress static analysis warnings
@@ -901,4 +898,3 @@
 FORCEINLINE bool IsHTML5Platform() { return false; }
 #endif
 
->>>>>>> 8e4a36c9
