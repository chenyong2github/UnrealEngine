--- conflicted
+++ resolved
@@ -91,11 +91,7 @@
 	bool SaveToFile(const FString& FilePath) const;
 
 	/** Save this resource to the given LocRes archive. */
-<<<<<<< HEAD
-	bool SaveToArchive(FArchive& Archive, const FTextKey& LocResID);
-=======
 	bool SaveToArchive(FArchive& Archive, const FTextKey& LocResID) const;
->>>>>>> 1ca592a2
 
 private:
 	/** Test whether the new entry should replace the current entry, optionally logging a conflict */
