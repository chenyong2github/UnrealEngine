--- conflicted
+++ resolved
@@ -933,6 +933,8 @@
 	 */
 	static const TCHAR* GamePersistentDownloadDir();
 
+	static const TCHAR* GeneratedConfigDir();
+
 	static const TCHAR* GetUBTPlatform();
 
 	static const TCHAR* GetUBTTarget();
@@ -1454,7 +1456,6 @@
 	{
 	}
 
-<<<<<<< HEAD
 	FORCEINLINE static bool SupportsBackbufferSampling()
 	{
 		return true;
@@ -1473,8 +1474,6 @@
 	 */
 	static bool IsPGOEnabled();
 
-=======
->>>>>>> aafc05eb
 #if !UE_BUILD_SHIPPING
 	/**
 	 * Returns any platform specific warning messages we want printed on screen
