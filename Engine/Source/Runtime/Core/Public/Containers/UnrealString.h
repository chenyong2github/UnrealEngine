--- conflicted
+++ resolved
@@ -2113,27 +2113,15 @@
 {
 	if (Hex >= '0' && Hex <= '9')
 	{
-<<<<<<< HEAD
-		return static_cast<uint8>(Hex - '0');
+		return uint8(Hex - '0');
 	}
 	if (Hex >= 'A' && Hex <= 'F')
 	{
-		return static_cast<uint8>(Hex - 'A' + 10);
+		return uint8(Hex - 'A' + 10);
 	}
 	if (Hex >= 'a' && Hex <= 'f')
 	{
-		return static_cast<uint8>(Hex - 'a' + 10);
-=======
-		return uint8(Hex - '0');
-	}
-	if (Hex >= 'A' && Hex <= 'F')
-	{
-		return uint8(Hex - 'A' + 10);
-	}
-	if (Hex >= 'a' && Hex <= 'f')
-	{
 		return uint8(Hex - 'a' + 10);
->>>>>>> f50c772c
 	}
 	checkf(false, TEXT("'%c' (0x%02X) is not a valid hexadecimal digit"), Hex, Hex);
 	return 0;
