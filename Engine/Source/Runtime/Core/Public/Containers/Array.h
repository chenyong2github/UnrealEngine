--- conflicted
+++ resolved
@@ -2276,11 +2276,8 @@
 	template <class PREDICATE_CLASS>
 	SizeType RemoveAllSwap(const PREDICATE_CLASS& Predicate, bool bAllowShrinking = true)
 	{
-<<<<<<< HEAD
+		bool bRemoved = false;
 		const SizeType OriginalNum = ArrayNum;
-=======
-		bool bRemoved = false;
->>>>>>> f638faf1
 		for (SizeType ItemIndex = 0; ItemIndex < Num();)
 		{
 			if (Predicate((*this)[ItemIndex]))
@@ -2293,15 +2290,13 @@
 				++ItemIndex;
 			}
 		}
-<<<<<<< HEAD
+
+		if (bRemoved && bAllowShrinking)
+		{
+			ResizeShrink();
+		}
+
 		return OriginalNum - ArrayNum;
-=======
-
-		if (bRemoved && bAllowShrinking)
-		{
-			ResizeShrink();
-		}
->>>>>>> f638faf1
 	}
 
 	/**
