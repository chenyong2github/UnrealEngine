// Copyright Epic Games, Inc. All Rights Reserved.

#pragma once

#include "CoreTypes.h"
#include "Misc/AssertionMacros.h"
#include "Containers/Array.h"
#include "Math/UnrealMathUtility.h"
#include "Containers/UnrealString.h"
#include "Templates/Function.h"
#include "Containers/Map.h"
#include "Math/Color.h"
#include "Templates/SharedPointer.h"
#include "Delegates/Delegate.h"
#include "Misc/Optional.h"
#include "HAL/PlatformTime.h"
#include "HAL/ThreadSafeBool.h" 
#include "HAL/PlatformStackWalk.h"
#include "GenericPlatform/GenericPlatformStackWalk.h" 
#include "Containers/Queue.h"
#include "Misc/FeedbackContext.h"
#include "Async/Future.h"
#include "Async/Async.h"
#include "Misc/Guid.h"
#include "Math/Vector.h"
#include "Math/Color.h"
#include "HAL/PlatformProcess.h"
#include "Misc/AutomationEvent.h"
#include "Internationalization/Regex.h"


#ifndef WITH_AUTOMATION_TESTS
	#define WITH_AUTOMATION_TESTS (WITH_DEV_AUTOMATION_TESTS || WITH_PERF_AUTOMATION_TESTS)
#endif

/** Flags for specifying automation test requirements/behavior */
namespace EAutomationTestFlags
{
	enum Type
	{
		//~ Application context required for the test
		// Test is suitable for running within the editor
		EditorContext = 0x00000001,
		// Test is suitable for running within the client
		ClientContext = 0x00000002,
		// Test is suitable for running within the server
		ServerContext = 0x00000004,
		// Test is suitable for running within a commandlet
		CommandletContext = 0x00000008,
		ApplicationContextMask = EditorContext | ClientContext | ServerContext | CommandletContext,

		//~ Features required for the test - not specifying means it is valid for any feature combination
		// Test requires a non-null RHI to run correctly
		NonNullRHI = 0x00000100,
		// Test requires a user instigated session
		RequiresUser = 0x00000200,
		FeatureMask = NonNullRHI | RequiresUser,

		//~ One-off flag to allow for fast disabling of tests without commenting code out
		// Temp disabled and never returns for a filter
		Disabled = 0x00010000,

		//~ Priority of the test
		// The highest priority possible. Showstopper/blocker.
		CriticalPriority			= 0x00100000,
		// High priority. Major feature functionality etc. 
		HighPriority				= 0x00200000,
		// Mask for High on SetMinimumPriority
		HighPriorityAndAbove		= CriticalPriority | HighPriority,
		// Medium Priority. Minor feature functionality, major generic content issues.
		MediumPriority				= 0x00400000,
		// Mask for Medium on SetMinimumPriority
		MediumPriorityAndAbove		= CriticalPriority | HighPriority | MediumPriority,
		// Low Priority. Minor content bugs. String errors. Etc.
		LowPriority					= 0x00800000,
		PriorityMask = CriticalPriority | HighPriority | MediumPriority | LowPriority,

		//~ Speed of the test
		//Super Fast Filter
		SmokeFilter					= 0x01000000,
		//Engine Level Test
		EngineFilter				= 0x02000000,
		//Product Level Test
		ProductFilter				= 0x04000000,
		//Performance Test
		PerfFilter					= 0x08000000,
		//Stress Test
		StressFilter				= 0x10000000,
		//Negative Test. For tests whose correct expected outcome is failure.
		NegativeFilter				= 0x20000000,
		FilterMask = SmokeFilter | EngineFilter | ProductFilter | PerfFilter | StressFilter | NegativeFilter
	};
};

/** Flags for indicating the matching type to use for an expected error */
namespace EAutomationExpectedErrorFlags
{
	enum MatchType
	{
		// When matching expected errors, do so exactly.
		Exact,
		// When matching expected errors, just see if the error string is contained in the string to be evaluated.
		Contains,
	};

	inline const TCHAR* ToString(EAutomationExpectedErrorFlags::MatchType ThisType)
	{
		switch (ThisType)
		{
		case Contains:
			return TEXT("Contains");
		case Exact:
			return TEXT("Exact");
		}
		return TEXT("Unknown");
	}
}

/** Simple class to store the results of the execution of a automation test */
class CORE_API FAutomationTestExecutionInfo
{
public:
	/** Constructor */
	FAutomationTestExecutionInfo() 
		: bSuccessful( false )
		, Duration(0.0)
		, Errors(0)
		, Warnings(0)
	{}

	/** Destructor */
	~FAutomationTestExecutionInfo()
	{
		Clear();
	}

	/** Helper method to clear out the results from a previous execution */
	void Clear();

	int32 RemoveAllEvents(EAutomationEventType EventType);

	int32 RemoveAllEvents(TFunctionRef<bool(FAutomationEvent&)> FilterPredicate);

	/** Any errors that occurred during execution */
	const TArray<FAutomationExecutionEntry>& GetEntries() const { return Entries; }

	void AddEvent(const FAutomationEvent& Event, int StackOffset = 0);

	void AddWarning(const FString& WarningMessage);
	void AddError(const FString& ErrorMessage);

	int32 GetWarningTotal() const { return Warnings; }
	int32 GetErrorTotal() const { return Errors; }

	const FString& GetContext() const
	{
		static FString EmptyContext;
		return ContextStack.Num() ? ContextStack.Top() : EmptyContext;
	}

	void PushContext(const FString& Context)
	{
		ContextStack.Push(Context);
	}

	void PopContext()
	{
		if ( ContextStack.Num() > 0 )
		{
			ContextStack.Pop();
		}
	}

public:

	/** Whether the automation test completed successfully or not */
	bool bSuccessful;
	
	/** Any analytics items that occurred during execution */
	TArray<FString> AnalyticsItems;

	/** Time to complete the task */
	double Duration;

private:
	/** Any errors that occurred during execution */
	TArray<FAutomationExecutionEntry> Entries;

	int32 Errors;
	int32 Warnings;

	TArray<FString> ContextStack;
};

/** Simple class to store the automation test info */
class CORE_API FAutomationTestInfo
{
public:

	// Default constructor
	FAutomationTestInfo( )
		: TestFlags( 0 )
		, NumParticipantsRequired( 0 )
		, NumDevicesCurrentlyRunningTest( 0 )
	{}

	/**
	 * Constructor
	 *
	 * @param	InDisplayName - Name used in the UI
	 * @param	InTestName - The test command string
	 * @param	InTestFlag - Test flags
	 * @param	InParameterName - optional parameter. e.g. asset name
	 */
	FAutomationTestInfo(const FString& InDisplayName, const FString& InFullTestPath, const FString& InTestName, const uint32 InTestFlags, const int32 InNumParticipantsRequired, const FString& InParameterName = FString(), const FString& InSourceFile = FString(), int32 InSourceFileLine = 0, const FString& InAssetPath = FString(), const FString& InOpenCommand = FString())
		: DisplayName( InDisplayName )
		, FullTestPath( InFullTestPath )
		, TestName( InTestName )
		, TestParameter( InParameterName )
		, SourceFile( InSourceFile )
		, SourceFileLine( InSourceFileLine )
		, AssetPath( InAssetPath )
		, OpenCommand( InOpenCommand )
		, TestFlags( InTestFlags )
		, NumParticipantsRequired( InNumParticipantsRequired )
		, NumDevicesCurrentlyRunningTest( 0 )
	{}

public:

	/**
	 * Add a test flag if a parent node.
	 *
	 * @Param InTestFlags - the child test flag to add.
	 */
	void AddTestFlags( const uint8 InTestFlags)
	{
		TestFlags |= InTestFlags;
	}

	/**
	 * Get the display name of this test.
	 *
	 * @return the display name.
	 */
	const FString& GetDisplayName() const
	{
		return DisplayName;
	}

	/**
	 * Gets the full path for this test if you wanted to run it.
	 *
	 * @return the display name.
	 */
	const FString& GetFullTestPath() const
	{
		return FullTestPath;
	}

	/**
	 * Get the test name of this test.
	 *
	 * @return The test name.
	 */
	FString GetTestName() const
	{
		return TestName;
	}

	/**
	 * Get the type of parameter. This will be the asset name for linked assets.
	 *
	 * @return the parameter.
	 */
	const FString GetTestParameter() const
	{
		return TestParameter;
	}

	/**
	 * Get the source file this test originated in.
	 *
	 * @return the source file.
	 */
	const FString GetSourceFile() const
	{
		return SourceFile;
	}

	/**
	 * Get the line number in the source file this test originated on.
	 *
	 * @return the source line number.
	 */
	const int32 GetSourceFileLine() const
	{
		return SourceFileLine;
	}

	/**
	 * Gets the asset potentially associated with the test.
	 *
	 * @return the source line number.
	 */
	const FString GetAssetPath() const
	{
		return AssetPath;
	}

	/**
	 * Gets the open command potentially associated with the test.
	 *
	 * @return the source line number.
	 */
	const FString GetOpenCommand() const
	{
		return OpenCommand;
	}

	/**
	 * Get the type of test.
	 *
	 * @return the test type.
	 */
	const uint32 GetTestFlags() const
	{
		return TestFlags;
	}
	
	/**
	 * Zero the number of devices running this test
	 */
	void ResetNumDevicesRunningTest()
	{
		NumDevicesCurrentlyRunningTest = 0;
	}
	
	/**
	 * Be notified of a new device running the test so we should update our flag counting these
	 */
	void InformOfNewDeviceRunningTest()
	{
		NumDevicesCurrentlyRunningTest++;
	}
	
	/**
	 * Get the number of devices running this test
	 *
	 * @return The number of devices which have been given this test to run
	 */
	const int GetNumDevicesRunningTest() const
	{
		return NumDevicesCurrentlyRunningTest;
	}

	/**
	 * Get the number of participant this test needs in order to be run
	 *
	 * @return The number of participants needed
	 */
	const int32 GetNumParticipantsRequired() const
	{
		return NumParticipantsRequired;
	}


	/**
	 * Set the display name of the child node.
	 *
	 * @Param InDisplayName - the new child test name.
	 */
	void SetDisplayName( const FString& InDisplayName )
	{
		DisplayName = InDisplayName;
	}

	/**
	 * Set the number of participant this test needs in order to be run
	 *
	 * @Param NumRequired - The new number of participants needed
	 */
	void SetNumParticipantsRequired( int32 NumRequired )
	{
		NumParticipantsRequired = NumRequired;
	}

private:
	/** Display name used in the UI */
	FString DisplayName; 

	FString FullTestPath;

	/** Test name used to run the test */
	FString TestName;

	/** Parameter - e.g. an asset name or map name */
	FString TestParameter;

	/** The source file this test originated in. */
	FString SourceFile;

	/** The line number in the source file this test originated on. */
	int32 SourceFileLine;

	/** The asset path associated with the test. */
	FString AssetPath;

	/** A custom open command for the test. */
	FString OpenCommand;

	/** The test flags. */
	uint32 TestFlags;

	/** The number of participants this test requires */
	uint32 NumParticipantsRequired;

	/** The number of devices which have been given this test to run */
	uint32 NumDevicesCurrentlyRunningTest;
};


/**
 * Simple abstract base class for creating time deferred of a single test that need to be run sequentially (Loadmap & Wait, Open Editor & Wait, then execute...)
 */
class IAutomationLatentCommand : public TSharedFromThis<IAutomationLatentCommand>
{
public:
	/* virtual destructor */
	virtual ~IAutomationLatentCommand() {};

	/**
	 * Updates the current command and will only return TRUE when it has fulfilled its role (Load map has completed and wait time has expired)
	 */
	virtual bool Update() = 0;

private:
	/**
	 * Private update that allows for use of "StartTime"
	 */
	bool InternalUpdate()
	{
		if (StartTime == 0.0)
		{
			StartTime = FPlatformTime::Seconds();
		}
		return Update();
	}

protected:
	/** Default constructor*/
	IAutomationLatentCommand()
		: StartTime(0.0f)
	{
	}

	/** For timers, track the first time this ticks */
	double StartTime;

	friend class FAutomationTestFramework;
};

/**
 * A simple latent command that runs the provided function on another thread
 */
class FThreadedAutomationLatentCommand : public IAutomationLatentCommand
{
public:

	virtual ~FThreadedAutomationLatentCommand() {};

	virtual bool Update() override
	{
		if (!Future.IsValid())
		{
			Future = Async(EAsyncExecution::Thread, Function);
		}

		return Future.IsReady();
	}

	FThreadedAutomationLatentCommand(TFunction<void()> InFunction)
		: Function(InFunction)
	{ }

protected:

	const TFunction<void()> Function;

	TFuture<void> Future;

	friend class FAutomationTestFramework;
};


/**
 * Simple abstract base class for networked, multi-participant tests
 */
class IAutomationNetworkCommand : public TSharedFromThis<IAutomationNetworkCommand>
{
public:
	/* virtual destructor */
	virtual ~IAutomationNetworkCommand() {};

	/** 
	 * Identifier to distinguish which worker on the network should execute this command 
	 * 
	 * The index of the worker that should execute this command
	 */
	virtual uint32 GetRoleIndex() const = 0;
	
	/** Runs the network command */
	virtual void Run() = 0;
};

struct FAutomationExpectedError
{
	// Original regular expression pattern string matching expected error message.
	// NOTE: using the Exact comparison type wraps the pattern string with ^ and $ tokens,
	// but the base pattern string is preserved to allow checks for duplicate entries.
	FString ErrorPatternString;
	// Regular expression pattern for ErrorPatternString
	FRegexPattern ErrorPattern;
	// Type of comparison to perform on error message using ErrorPattern.
	EAutomationExpectedErrorFlags::MatchType CompareType;
	/** 
	 * Number of occurrences expected for error. If set greater than 0, it will cause the test to fail if the
	 * exact number of occurrences expected is not matched. If set to 0, it will suppress all matching messages. 
	 */
	int32 ExpectedNumberOfOccurrences;
	int32 ActualNumberOfOccurrences;

	/**
	* Constructor
	*/
	
	FAutomationExpectedError(FString& InErrorPattern, EAutomationExpectedErrorFlags::MatchType InCompareType, int32 InExpectedNumberOfOccurrences = 1)
		: ErrorPatternString(InErrorPattern)
		, ErrorPattern((InCompareType == EAutomationExpectedErrorFlags::Exact) ? FString::Printf(TEXT("^%s$"), *InErrorPattern) : InErrorPattern)
		, CompareType(InCompareType)
		, ExpectedNumberOfOccurrences(InExpectedNumberOfOccurrences)
		, ActualNumberOfOccurrences(0)
	{}

	FAutomationExpectedError(FString& InErrorPattern, int32 InExpectedNumberOfOccurrences)
		: ErrorPatternString(InErrorPattern)
		, ErrorPattern(InErrorPattern)
		, CompareType(EAutomationExpectedErrorFlags::Contains)
		, ExpectedNumberOfOccurrences(InExpectedNumberOfOccurrences)
	{}
};

struct FAutomationScreenshotData
{
	FString ScreenShotName;
	FString Context;
	FString TestName;
	FString Notes;

	FGuid Id;
	FString Commit;

	int32 Width;
	int32 Height;

	// RHI Details
	FString Platform;
	FString Rhi;
	FString FeatureLevel;
	bool bIsStereo;

	// Hardware Details
	FString Vendor;
	FString AdapterName;
	FString AdapterInternalDriverVersion;
	FString AdapterUserDriverVersion;
	FString UniqueDeviceId;

	// Quality Levels
	float ResolutionQuality;
	int32 ViewDistanceQuality;
	int32 AntiAliasingQuality;
	int32 ShadowQuality;
	int32 PostProcessQuality;
	int32 TextureQuality;
	int32 EffectsQuality;
	int32 FoliageQuality;
	int32 ShadingQuality;

	// Comparison Requests
	bool bHasComparisonRules;
	uint8 ToleranceRed;
	uint8 ToleranceGreen;
	uint8 ToleranceBlue;
	uint8 ToleranceAlpha;
	uint8 ToleranceMinBrightness;
	uint8 ToleranceMaxBrightness;
	float MaximumLocalError;
	float MaximumGlobalError;
	bool bIgnoreAntiAliasing;
	bool bIgnoreColors;

	// Name of the screenshot generated from AutomationCommon::GetScreenShotName()
	FString ScreenshotName;

	FAutomationScreenshotData()
		: Id()
		, Commit()
		, Width(0)
		, Height(0)
		, bIsStereo(false)
		, ResolutionQuality(1.0f)
		, ViewDistanceQuality(0)
		, AntiAliasingQuality(0)
		, ShadowQuality(0)
		, PostProcessQuality(0)
		, TextureQuality(0)
		, EffectsQuality(0)
		, FoliageQuality(0)
		, ShadingQuality(0)
		, bHasComparisonRules(false)
		, ToleranceRed(0)
		, ToleranceGreen(0)
		, ToleranceBlue(0)
		, ToleranceAlpha(0)
		, ToleranceMinBrightness(0)
		, ToleranceMaxBrightness(255)
		, MaximumLocalError(0.0f)
		, MaximumGlobalError(0.0f)
		, bIgnoreAntiAliasing(false)
		, bIgnoreColors(false)
	{
	}
};

struct CORE_API FAutomationScreenshotCompareResults
{
	FAutomationScreenshotCompareResults()
		: UniqueId()
		, bWasNew(false)
		, bWasSimilar(false)
		, MaxLocalDifference(0)
		, GlobalDifference(0)
		, ErrorMessage()
	{
	}

	FGuid UniqueId;
	bool bWasNew;
	bool bWasSimilar;
	double MaxLocalDifference;
	double GlobalDifference;
	FString ErrorMessage;

	FAutomationEvent ToAutomationEvent(const FString& ScreenhotName) const;
};


/**
 * Delegate type for when a test screenshot has been captured
 *
 * The first parameter is the array of the raw color data.
 * The second parameter is the image metadata.
 */
DECLARE_DELEGATE_TwoParams(FOnTestScreenshotCaptured, const TArray<FColor>&, const FAutomationScreenshotData&);

DECLARE_DELEGATE_ThreeParams(FOnTestScreenshotAndTraceCaptured, const TArray<FColor>&, const TArray<uint8>&, const FAutomationScreenshotData&);

DECLARE_DELEGATE_TwoParams(FOnCaptureFrameTrace, const FString& /*DestPath*/, class FViewport* /*Optional Capture Viewport*/);

DECLARE_MULTICAST_DELEGATE_OneParam(FOnTestScreenshotComparisonComplete, const FAutomationScreenshotCompareResults& /*CompareResults*/);

DECLARE_MULTICAST_DELEGATE_TwoParams(FOnTestDataRetrieved, bool /*bWasNew*/, const FString& /*JsonData*/);

DECLARE_MULTICAST_DELEGATE_TwoParams(FOnPerformanceDataRetrieved, bool /*bSuccess*/, const FString& /*ErrorMessage*/);

/** Class representing the main framework for running automation tests */
class CORE_API FAutomationTestFramework
{
public:
	/** Called right before unit testing is about to begin */
	FSimpleMulticastDelegate PreTestingEvent;
	
	/** Called after all unit tests have completed */
	FSimpleMulticastDelegate PostTestingEvent;

	/** Called when a screenshot comparison completes. */
	FOnTestScreenshotComparisonComplete OnScreenshotCompared;

	/** Called when the test data is retrieved. */
	FOnTestDataRetrieved OnTestDataRetrieved;

	/** Called when the performance data is retrieved. */
	FOnPerformanceDataRetrieved OnPerformanceDataRetrieved;

	/** The final call related to screenshots, after they've been taken, and after they've been compared (or not if automation isn't running). */
	FSimpleMulticastDelegate OnScreenshotTakenAndCompared;

	/** Called when a frame trace should be captured */
	FOnCaptureFrameTrace OnCaptureFrameTrace;

	/**
	 * Return the singleton instance of the framework.
	 *
	 * @return The singleton instance of the framework.
	 */
	static FAutomationTestFramework& Get();
	static FAutomationTestFramework& GetInstance() { return Get(); }

	/**
	 * Gets a scratch space location outside of the project and saved directories.  When an automation test needs
	 * to do something like generate project files, or create new projects it should use this directory, rather
	 * than pollute other areas of the machine.
	 */
	FString GetUserAutomationDirectory() const;

	/**
	 * Register a automation test into the framework. The automation test may or may not be necessarily valid
	 * for the particular application configuration, but that will be determined when tests are attempted
	 * to be run.
	 *
	 * @param	InTestNameToRegister	Name of the test being registered
	 * @param	InTestToRegister		Actual test to register
	 *
	 * @return	true if the test was successfully registered; false if a test was already registered under the same
	 *			name as before
	 */
	bool RegisterAutomationTest( const FString& InTestNameToRegister, class FAutomationTestBase* InTestToRegister );

	/**
	 * Unregister a automation test with the provided name from the framework.
	 *
	 * @return true if the test was successfully unregistered; false if a test with that name was not found in the framework.
	 */
	bool UnregisterAutomationTest( const FString& InTestNameToUnregister );

	/**
	 * Enqueues a latent command for execution on a subsequent frame
	 *
	 * @param NewCommand - The new command to enqueue for deferred execution
	 */
	void EnqueueLatentCommand(TSharedPtr<IAutomationLatentCommand> NewCommand);

	/**
	 * Enqueues a network command for execution in accordance with this workers role
	 *
	 * @param NewCommand - The new command to enqueue for network execution
	 */
	void EnqueueNetworkCommand(TSharedPtr<IAutomationNetworkCommand> NewCommand);

	/**
	 * Checks if a provided test is contained within the framework.
	 *
	 * @param InTestName	Name of the test to check
	 *
	 * @return	true if the provided test is within the framework; false otherwise
	 */
	bool ContainsTest( const FString& InTestName ) const;
		
	/**
	 * Attempt to run all fast smoke tests that are valid for the current application configuration.
	 *
	 * @return	true if all smoke tests run were successful, false if any failed
	 */
	bool RunSmokeTests();

	/**
	 * Reset status of worker (delete local files, etc)
	 */
	void ResetTests();

	/**
	 * Attempt to start the specified test.
	 *
	 * @param	InTestToRun			Name of the test that should be run
	 * @param	InRoleIndex			Identifier for which worker in this group that should execute a command
	 */
	void StartTestByName( const FString& InTestToRun, const int32 InRoleIndex );

	/**
	 * Stop the current test and return the results of execution
	 *
	 * @return	true if the test ran successfully, false if it did not (or the test could not be found/was invalid)
	 */
	bool StopTest( FAutomationTestExecutionInfo& OutExecutionInfo );

	/**
	 * Execute all latent functions that complete during update
	 *
	 * @return - true if the latent command queue is now empty and the test is complete
	 */
	bool ExecuteLatentCommands();

	/**
	 * Execute the next network command if you match the role, otherwise just dequeue
	 *
	 * @return - true if any network commands were in the queue to give subsequent latent commands a chance to execute next frame
	 */
	bool ExecuteNetworkCommands();

	/**
	 * Dequeue all latent and network commands
	 */
	void DequeueAllCommands();

	/**
	 * Load any modules that are not loaded by default and have test classes in them
	 */
	void LoadTestModules();

	/**
	 * Load the test Blacklist from the config.
	 */
	void BuildTestBlacklistFromConfig();

	/**
	 * Populates the provided array with the names of all tests in the framework that are valid to run for the current
	 * application settings.
	 *
	 * @param	TestInfo	Array to populate with the test information
	 */
	void GetValidTestNames( TArray<FAutomationTestInfo>& TestInfo ) const;

	/**
	 * Whether the testing framework should allow content to be tested or not.  Intended to block developer directories.
	 * @param Path - Full path to the content in question
	 * @return - Whether this content should have tests performed on it
	 */
	bool ShouldTestContent(const FString& Path) const;

	/**
	 * Sets whether we want to include content in developer directories in automation testing
	 */
	void SetDeveloperDirectoryIncluded(const bool bInDeveloperDirectoryIncluded);

	/**
	* Sets which set of tests to pull from.
	*/
	void SetRequestedTestFilter(const uint32 InRequestedTestFlags);
	

	/**
	 * Accessor for delegate called when a png screenshot is captured 
	 */
	FOnTestScreenshotCaptured& OnScreenshotCaptured();

	/**
	 * Accessor for delegate called when a png screenshot is captured and a frame trace
	 */
	FOnTestScreenshotAndTraceCaptured& OnScreenshotAndTraceCaptured();

	/**
	 * Sets forcing smoke tests.
	 */
	void SetForceSmokeTests(const bool bInForceSmokeTests)
	{
		bForceSmokeTests = bInForceSmokeTests;
	}

	bool GetCaptureStack() const
	{
		return bCaptureStack;
	}

	void SetCaptureStack(bool bCapture)
	{
		bCaptureStack = bCapture;
	}

	/**
	 * Adds a analytics string to the current test to be parsed later.  Must be called only when an automation test is in progress
	 *
	 * @param	AnalyticsItem	Log item to add to the current test
	 */
	void AddAnalyticsItemToCurrentTest( const FString& AnalyticsItem );

	/**
	 * Returns the actively executing test or null if there isn't one
	 */
	FAutomationTestBase* GetCurrentTest() const
	{
		return CurrentTest;
	}

	void NotifyScreenshotComparisonComplete(const FAutomationScreenshotCompareResults& CompareResults);
	void NotifyTestDataRetrieved(bool bWasNew, const FString& JsonData);
	void NotifyPerformanceDataRetrieved(bool bSuccess, const FString& ErrorMessage);

	void NotifyScreenshotTakenAndCompared();

private:

	/** Special output device used during automation testing to gather messages that happen during tests */
	 class FAutomationTestOutputDevice : public FOutputDevice
	{
	public:
		FAutomationTestOutputDevice() 
			: CurTest( NULL ) {}

		~FAutomationTestOutputDevice()
		{
			CurTest = NULL;
		}

		/**
		 * FOutputDevice interface
		 *
		 * @param	V		String to serialize within the output device
		 * @param	Event	Event associated with the string
		 */
		virtual void Serialize( const TCHAR* V, ELogVerbosity::Type Verbosity, const class FName& Category ) override;

		/**
		 * Set the automation test associated with the output device. The automation test is where all warnings, errors, etc.
		 * will be routed to.
		 *
		 * @param	InAutomationTest	Automation test to associate with the output device.
		 */
		void SetCurrentAutomationTest( class FAutomationTestBase* InAutomationTest )
		{
			CurTest = InAutomationTest;
		}

	private:
		/** Associated automation test; all warnings, errors, etc. are routed to the automation test to track */
		class FAutomationTestBase* CurTest;
	};

	 /** Special feedback context used during automated testing to filter messages that happen during tests */
	 class FAutomationTestMessageFilter: public FFeedbackContext
	 {
	 public:
		 FAutomationTestMessageFilter()
			 : CurTest(nullptr) {}

		 ~FAutomationTestMessageFilter()
		 {
			 CurTest = nullptr;
		 }

		 /**
		  * FOutputDevice interface
		  *
		  * @param	V		String to serialize within the context
		  * @param	Event	Event associated with the string
		  */
		 virtual void Serialize(const TCHAR* V, ELogVerbosity::Type Verbosity, const class FName& Category) override;

		 /**
		  * Set the automation test associated with the feedback context. The automation test is what will be used
		  * to determine if a given warning or error is expected and thus should not be treated as a warning or error
		  * by the destination context.
		  *
		  * @param	InAutomationTest	Automation test to associate with the feedback context.
		  */
		 void SetCurrentAutomationTest(class FAutomationTestBase* InAutomationTest)
		 {
			 CurTest = InAutomationTest;
		 }

		 /**
		  * Set the destination associated with the feedback context. The automation test is where all warnings, errors, etc.
		  * will be routed to.
		  *
		  * @param	InAutomationTest	Automation test to associate with the feedback context.
		  */
		 void SetDestinationContext(FFeedbackContext* InDestinationContext)
		 {
			 DestinationContext = InDestinationContext;
		 }

	 private:
		 class FAutomationTestBase* CurTest;
		 FFeedbackContext* DestinationContext = nullptr;
	 };

	//** Store information about blacklisted test */
	struct FBlacklistEntry
	{
		FBlacklistEntry() :
			bWarn(false) {}

		FString Map;
		FString Test;
		FString Reason;
		TArray<FString> RHIs;
		bool bWarn;
	};

	friend class FAutomationTestOutputDevice;
	/** Helper method called to prepare settings for automation testing to follow */
	void PrepForAutomationTests();

	/** Helper method called after automation testing is complete to restore settings to how they should be */
	void ConcludeAutomationTests();

	/**
	 * Helper method to dump the contents of the provided test name to execution info map to the provided feedback context
	 *
	 * @param	InContext		Context to dump the execution info to
	 * @param	InInfoToDump	Execution info that should be dumped to the provided feedback context
	 */
	void DumpAutomationTestExecutionInfo( const TMap<FString, FAutomationTestExecutionInfo>& InInfoToDump );

	/**
	 * Internal helper method designed to simply start the provided test name.
	 *
	 * @param	InTestToRun			Name of the test that should be run
	 * @param	OutExecutionInfo	Results of executing the test
	 */
	void InternalStartTest( const FString& InTestToRun );

	/**
	 * Internal helper method designed to stop current executing test and return the results of execution.
	 *
	 * @return	true if the test was successfully run; false if it was not, could not be found, or is invalid for
	 *			the current application settings
	 */
	bool InternalStopTest(FAutomationTestExecutionInfo& OutExecutionInfo);


	/**
	 * Internal helper method that verify if a test is black listed.
	 *
	 * @param	TestName		Beautified test name to be checked
	 * @param	OutReason		Output the reason for the test being blacklisted
	 * @param	OutWarn			Output true if the config ask for a warning message
	 * @return	true if the TestName is part of the blacklist.
	 */
	bool IsBlacklisted(const FString& TestName, FString* OutReason = nullptr, bool* OutWarn = nullptr) const;

	/** Constructor */
	FAutomationTestFramework();

	/** Destructor */
	~FAutomationTestFramework();

	// Copy constructor and assignment operator intentionally left unimplemented
	FAutomationTestFramework( const FAutomationTestFramework& );
	FAutomationTestFramework& operator=( const FAutomationTestFramework& );

	/** Specialized output device used for automation testing */
	FAutomationTestOutputDevice AutomationTestOutputDevice;

	/** Specialized feedback context used for message filtering during automated testing */
	FAutomationTestMessageFilter AutomationTestMessageFilter;

	FFeedbackContext* OriginalGWarn = nullptr;

	/** Mapping of automation test names to their respective object instances */
	TMap<FString, class FAutomationTestBase*> AutomationTestClassNameToInstanceMap;

	/** Queue of deferred commands */
	TQueue< TSharedPtr<IAutomationLatentCommand> > LatentCommands;

	/** Queue of deferred commands */
	TQueue< TSharedPtr<IAutomationNetworkCommand> > NetworkCommands;

	/** Whether we are currently executing smoke tests for startup/commandlet to minimize log spam */
	uint32 RequestedTestFilter;

	/** Time when the test began executing */
	double StartTime;

	/** True if the execution of the test (but possibly not the latent actions) were successful */
	bool bTestSuccessful;

	/** Pointer to the current test being run */
	FAutomationTestBase* CurrentTest;

	/** Copy of the parameters for the active test */
	FString Parameters;

	/** Whether we want to run automation tests on content within the Developer Directories */
	bool bDeveloperDirectoryIncluded;

	/** Participation role as given by the automation controller */
	uint32 NetworkRoleIndex;

	/** Delegate called at the end of the frame when a screenshot is captured and a .png is requested */
	FOnTestScreenshotCaptured TestScreenshotCapturedDelegate;

	/** Delegate called at the end of the frame when a screenshot and frame trace is captured and a .png is requested */
	FOnTestScreenshotAndTraceCaptured TestScreenshotAndTraceCapturedDelegate;

	/** Forces running smoke tests */
	bool bForceSmokeTests;

	bool bCaptureStack;

	TMap<FString, FBlacklistEntry> TestBlacklist;
};


/** Simple abstract base class for all automation tests */
class CORE_API FAutomationTestBase
{
public:
	/**
	 * Constructor
	 *
	 * @param	InName	Name of the test
	 */
	FAutomationTestBase( const FString& InName, const bool bInComplexTask )
		: bComplexTask( bInComplexTask )
		, TestName( InName )
	{
		// Register the newly created automation test into the automation testing framework
		FAutomationTestFramework::Get().RegisterAutomationTest( InName, this );
	}

	/** Destructor */
	virtual ~FAutomationTestBase() 
	{ 
		// Unregister the automation test from the automation testing framework
		FAutomationTestFramework::Get().UnregisterAutomationTest( TestName );
	}

	/**
	 * Pure virtual method; returns the flags associated with the given automation test
	 *
	 * @return	Automation test flags associated with the test
	 */
	virtual uint32 GetTestFlags() const = 0;

	/** Gets the C++ name of the test. */
	FString GetTestName() const { return TestName; }

	/** Gets the parameter context of the test. */
	FString GetTestContext() const { return TestParameterContext; }

	/**
	 * Pure virtual method; returns the number of participants for this test
	 *
	 * @return	Number of required participants
	 */
	virtual uint32 GetRequiredDeviceNum() const = 0;

	/** Clear any execution info/results from a prior running of this test */
	void ClearExecutionInfo();

	/**
	 * Adds an error message to this test
	 *
	 * @param	InError	Error message to add to this test
	 */
	virtual void AddError( const FString& InError, int32 StackOffset = 0 );

	/**
	 * Adds an error message to this test if the condition is false
	 *
	 * @param   bCondition The condition to validate.
	 * @param   InError	   Error message to add to this test
	 */
	virtual void AddErrorIfFalse( bool bCondition, const FString& InError, int32 StackOffset = 0 );

	/**
	 * Adds an error message to this test
	 *
	 * @param	InError	Error message to add to this test
	 * @param	InFilename	The filename the error originated in
	 * @param	InLineNumber	The line number in the file this error originated in
	 */
	virtual void AddErrorS(const FString& InError, const FString& InFilename, int32 InLineNumber);

	/**
	 * Adds an warning message to this test
	 *
	 * @param	InWarning	Warning message to add to this test
	 * @param	InFilename	The filename the error originated in
	 * @param	InLineNumber	The line number in the file this error originated in
	 */
	virtual void AddWarningS(const FString& InWarning, const FString& InFilename, int32 InLineNumber);

	/**
	 * Adds a warning to this test
	 *
	 * @param	InWarning	Warning message to add to this test
	 */
	virtual void AddWarning( const FString& InWarning, int32 StackOffset = 0);

	UE_DEPRECATED(4.16, "Use AddInfo")
	FORCEINLINE void AddLogItem(const FString& InLogItem)
	{
		AddInfo(InLogItem, 0);
	}

	/**
	 * Adds a log item to this test
	 *
	 * @param	InLogItem	Log item to add to this test
	 */
	virtual void AddInfo( const FString& InLogItem, int32 StackOffset = 0);

	/**
	 * Adds an automation event directly into the execution log.
	 *
	 * @param	InLogItem	Log item to add to this test
	 */
	virtual void AddEvent(const FAutomationEvent& InEvent, int32 StackOffset = 0);

	/**
	 * Adds a analytics string to parse later
	 *
	 * @param	InLogItem	Log item to add to this test
	 */
	virtual void AddAnalyticsItem(const FString& InAnalyticsItem);

	/**
	 * Returns whether this test has any errors associated with it or not
	 *
	 * @return true if this test has at least one error associated with it; false if not
	 */
	bool HasAnyErrors() const;

	/**
	* Returns whether this test has encountered all expected errors defined for it
	*
	* @return true if this test has encountered all expected errors; false if not
	*/
	bool HasMetExpectedErrors();

	/**
	 * Forcibly sets whether the test has succeeded or not
	 *
	 * @param	bSuccessful	true to mark the test successful, false to mark the test as failed
	 */
	void SetSuccessState( bool bSuccessful );

	/**
	 * Populate the provided execution info object with the execution info contained within the test. Not particularly efficient,
	 * but providing direct access to the test's private execution info could result in errors.
	 *
	 * @param	OutInfo	Execution info to be populated with the same data contained within this test's execution info
	 */
	void GetExecutionInfo( FAutomationTestExecutionInfo& OutInfo ) const;

	/** 
	 * Helper function that will generate a list of sub-tests via GetTests
	 */
	void GenerateTestNames( TArray<FAutomationTestInfo>& TestInfo ) const;

	/**
	* Adds a regex pattern to an internal list that this test will expect to encounter in error or warning logs during its execution. If an expected pattern
	* is not encountered, it will cause this test to fail.
	*
	* @param ExpectedPatternString - The expected message string. Supports basic regex patterns.
	* @param CompareType - How to match this string with an encountered error, should it match exactly or simply just contain the string.
	* @param Occurrences - How many times to expect this error string to be seen. If > 0, the error must be seen the exact number of times
	* specified or the test will fail. If == 0, the error must be seen one or more times (with no upper limit) or the test will fail.
	*/
	void AddExpectedError(FString ExpectedPatternString, EAutomationExpectedErrorFlags::MatchType CompareType = EAutomationExpectedErrorFlags::Contains, int32 Occurrences = 1);

	/**
	* Populate the provided expected errors object with the expected errors contained within the test. Not particularly efficient,
	* but providing direct access to the test's private execution errors list could result in errors.
	*
	* @param OutInfo - Array of Expected Errors to be populated with the same data contained within this test's expected errors list
	*/
	void GetExpectedErrors(TArray<FAutomationExpectedError>& OutInfo) const;

	/**
	 * Is this a complex tast - if so it will be a stress test.
	 *
	 * @return true if this is a complex task.
	 */
	const bool IsComplexTask() const
	{
		return bComplexTask;
	}

	const bool IsRanOnSeparateThread() const
	{
		return bRunOnSeparateThread;
	}

	/**
	 * If true no logging will be included in test events
	 *
	 * @return true to suppress logs
	 */
	virtual bool SuppressLogs()
	{
		return false;
	}

	/**
	 * If returns true then logging with a level of Error will not be recorded in test results
<<<<<<< HEAD
	 *
	 * @return false to make errors errors
	 */
	virtual bool SuppressLogErrors() { return false; }

	/**
	 * If returns true then logging with a level of Warning will not be recorded in test results
	 *
	 * @return true to make warnings errors
	 */
	virtual bool SuppressLogWarnings() { return false; }

	/**
	 * If returns true then logging with a level of Warning will be treated as an error
	 *
	 * @return true to make warnings errors
	 */
=======
	 *
	 * @return false to make errors errors
	 */
	virtual bool SuppressLogErrors() { return false; }

	/**
	 * If returns true then logging with a level of Warning will not be recorded in test results
	 *
	 * @return true to make warnings errors
	 */
	virtual bool SuppressLogWarnings() { return false; }

	/**
	 * If returns true then logging with a level of Warning will be treated as an error
	 *
	 * @return true to make warnings errors
	 */
>>>>>>> 3ecbc206
	virtual bool ElevateLogWarningsToErrors() { return false; }

	/**
	 * Enqueues a new latent command.
	 */
	FORCEINLINE void AddCommand(IAutomationLatentCommand* NewCommand)
	{
		TSharedRef<IAutomationLatentCommand> CommandPtr = MakeShareable(NewCommand);
		FAutomationTestFramework::Get().EnqueueLatentCommand(CommandPtr);
	}

	/**
	 * Enqueues a new latent network command.
	 */
	FORCEINLINE void AddCommand(IAutomationNetworkCommand* NewCommand)
	{
		TSharedRef<IAutomationNetworkCommand> CommandPtr = MakeShareable(NewCommand);
		FAutomationTestFramework::Get().EnqueueNetworkCommand(CommandPtr);
	}

	/** Gets the filename where this test was defined. */
	virtual FString GetTestSourceFileName() const { return TEXT(""); }

	/** Gets the line number where this test was defined. */
	virtual int32 GetTestSourceFileLine() const { return 0; }

	/** Gets the filename where this test was defined. */
	virtual FString GetTestSourceFileName(const FString& InTestName) const { return GetTestSourceFileName(); }

	/** Gets the line number where this test was defined. */
	virtual int32 GetTestSourceFileLine(const FString& InTestName) const { return GetTestSourceFileLine(); }

	/** Allows navigation to the asset associated with the test if there is one. */
	virtual FString GetTestAssetPath(const FString& Parameter) const { return TEXT(""); }

	/** Return an exec command to open the test associated with this parameter. */
	virtual FString GetTestOpenCommand(const FString& Parameter) const { return TEXT(""); }

	void PushContext(const FString& Context)
	{
		ExecutionInfo.PushContext(Context);
	}

	void PopContext()
	{
		ExecutionInfo.PopContext();
	}

public:

	bool TestEqual(const TCHAR* What, int32 Actual, int32 Expected);
	bool TestEqual(const TCHAR* What, int64 Actual, int64 Expected);
#if PLATFORM_64BITS
	bool TestEqual(const TCHAR* What, SIZE_T Actual, SIZE_T Expected);
#endif
	bool TestEqual(const TCHAR* What, float Actual, float Expected, float Tolerance = KINDA_SMALL_NUMBER);
	bool TestEqual(const TCHAR* What, double Actual, double Expected, double Tolerance = KINDA_SMALL_NUMBER);
	bool TestEqual(const TCHAR* What, FVector Actual, FVector Expected, float Tolerance = KINDA_SMALL_NUMBER);
	bool TestEqual(const TCHAR* What, FColor Actual, FColor Expected);
	bool TestEqual(const TCHAR* What, const TCHAR* Actual, const TCHAR* Expected);
	bool TestEqualInsensitive(const TCHAR* What, const TCHAR* Actual, const TCHAR* Expected);

	bool TestEqual(const FString& What, int32 Actual, int32 Expected)
	{
		return TestEqual(*What, Actual, Expected);
	}

	bool TestEqual(const FString& What, float Actual, float Expected, float Tolerance = KINDA_SMALL_NUMBER)
	{
		return TestEqual(*What, Actual, Expected, Tolerance);
	}

	bool TestEqual(const FString& What, double Actual, double Expected, double Tolerance = KINDA_SMALL_NUMBER)
	{
		return TestEqual(*What, Actual, Expected, Tolerance);
	}

	bool TestEqual(const FString& What, FVector Actual, FVector Expected, float Tolerance = KINDA_SMALL_NUMBER)
	{
		return TestEqual(*What, Actual, Expected, Tolerance);
	}

	bool TestEqual(const FString& What, FColor Actual, FColor Expected)
	{
		return TestEqual(*What, Actual, Expected);
	}

	bool TestEqual(const FString& What, const TCHAR* Actual, const TCHAR* Expected)
	{
		return TestEqual(*What, Actual, Expected);
	}

	bool TestEqual(const TCHAR* What, const FString& Actual, const TCHAR* Expected)
	{
		return TestEqualInsensitive(What, *Actual, Expected);
	}

	bool TestEqual(const FString& What, const FString& Actual, const TCHAR* Expected)
	{
		return TestEqualInsensitive(*What, *Actual, Expected);
	}

	bool TestEqual(const TCHAR* What, const TCHAR* Actual, const FString& Expected)
	{
		return TestEqualInsensitive(What, Actual, *Expected);
	}

	bool TestEqual(const FString& What, const TCHAR* Actual, const FString& Expected)
	{
		return TestEqualInsensitive(*What, Actual, *Expected);
	}

	bool TestEqual(const TCHAR* What, const FString& Actual, const FString& Expected)
	{
		return TestEqualInsensitive(What, *Actual, *Expected);
	}

	bool TestEqual(const FString& What, const FString& Actual, const FString& Expected)
	{
		return TestEqualInsensitive(*What, *Actual, *Expected);
	}

	/**
	 * Logs an error if the two values are not equal.
	 *
	 * @param What - Description text for the test.
	 * @param A - The first value.
	 * @param B - The second value.
	 *
	 * @see TestNotEqual
	 */
	template<typename ValueType> 
	bool TestEqual(const TCHAR* What, const ValueType& Actual, const ValueType& Expected)
	{
		if (Actual != Expected)
		{
			AddError(FString::Printf(TEXT("%s: The two values are not equal."), What), 1);
			return false;
		}
		return true;
	}

	template<typename ValueType>
	bool TestEqual(const FString& What, const ValueType& Actual, const ValueType& Expected)
	{
		return TestEqual(*What, Actual, Expected);
	}


	/**
	 * Logs an error if the specified Boolean value is not false.
	 *
	 * @param What - Description text for the test.
	 * @param Value - The value to test.
	 *
	 * @see TestFalse
	 */
	bool TestFalse(const TCHAR* What, bool Value);

	bool TestFalse(const FString& What, bool Value)
	{
		return TestFalse(*What, Value);
	}

	/**
	 * Logs an error if the given shared pointer is valid.
	 *
	 * @param Description - Description text for the test.
	 * @param SharedPointer - The shared pointer to test.
	 *
	 * @see TestValid
	 */
	template<typename ValueType> bool TestInvalid(const TCHAR* Description, const TSharedPtr<ValueType>& SharedPointer)
	{
		if (SharedPointer.IsValid())
		{
			AddError(FString::Printf(TEXT("%s: The shared pointer is valid."), Description), 1);
			return false;
		}
		return true;
	}

	template<typename ValueType> bool TestInvalid(const FString& Description, const TSharedPtr<ValueType>& SharedPointer)
	{
		return TestInvalid(*Description, SharedPointer);
	}

	/**
	 * Logs an error if the two values are equal.
	 *
	 * @param Description - Description text for the test.
	 * @param A - The first value.
	 * @param B - The second value.
	 *
	 * @see TestEqual
	 */
	template<typename ValueType> bool TestNotEqual(const TCHAR* Description, const ValueType& Actual, const ValueType& Expected)
	{
		if (Actual == Expected)
		{
			AddError(FString::Printf(TEXT("%s: The two values are equal."), Description), 1);
			return false;
		}
		return true;
	}

	template<typename ValueType> bool TestNotEqual(const FString& Description, const ValueType& Actual, const ValueType& Expected)
	{
		return TestNotEqual(*Description, Actual, Expected);
	}

	/**
	 * Logs an error if the specified pointer is NULL.
	 *
	 * @param What - Description text for the test.
	 * @param Pointer - The pointer to test.
	 *
	 * @see TestNull
	 */
	template<typename ValueType> bool TestNotNull(const TCHAR* What, ValueType* Pointer)
	{
		if (Pointer == nullptr)
		{
			AddError(FString::Printf(TEXT("Expected '%s' to be not null."), What), 1);
			return false;
		}
		return true;
	}

	template<typename ValueType> bool TestNotNull(const FString& What, ValueType* Pointer)
	{
		return TestNotNull(*What, Pointer);
	}

	/**
	 * Logs an error if the two values are the same object in memory.
	 *
	 * @param Description - Description text for the test.
	 * @param A - The first value.
	 * @param B - The second value.
	 *
	 * @see TestSame
	 */
	template<typename ValueType> bool TestNotSame(const TCHAR* Description, const ValueType& Actual, const ValueType& Expected)
	{
		if (&Actual == &Expected)
		{
			AddError(FString::Printf(TEXT("%s: The two values are the same."), Description), 1);
			return false;
		}
		return true;
	}

	template<typename ValueType> bool TestNotSame(const FString& Description, const ValueType& Actual, const ValueType& Expected)
	{
		return TestNotSame(*Description, Actual, Expected);
	}

	/**
	 * Logs an error if the specified pointer is not NULL.
	 *
	 * @param Description - Description text for the test.
	 * @param Pointer - The pointer to test.
	 *
	 * @see TestNotNull
	 */
	bool TestNull(const TCHAR* What, const void* Pointer);

	bool TestNull(const FString& What, const void* Pointer)
	{
		return TestNull(*What, Pointer);
	}

	/**
	 * Logs an error if the two values are not the same object in memory.
	 *
	 * @param Description - Description text for the test.
	 * @param Actual - The actual value.
	 * @param Expected - The expected value.
	 *
	 * @see TestNotSame
	 */
	template<typename ValueType> bool TestSame(const TCHAR* Description, const ValueType& Actual, const ValueType& Expected)
	{
		if (&Actual != &Expected)
		{
			AddError(FString::Printf(TEXT("%s: The two values are not the same."), Description), 1);
			return false;
		}
		return true;
	}

	template<typename ValueType> bool TestSame(const FString& Description, const ValueType& Actual, const ValueType& Expected)
	{
		return TestSame(*Description, Actual, Expected);
	}

	/**
	 * Logs an error if the specified Boolean value is not true.
	 *
	 * @param Description - Description text for the test.
	 * @param Value - The value to test.
	 *
	 * @see TestFalse
	 */
	bool TestTrue(const TCHAR* What, bool Value);

	bool TestTrue(const FString& What, bool Value)
	{
		return TestTrue(*What, Value);
	}

	/** Macro version of above, uses the passed in expression as the description as well */
	#define TestTrueExpr(Expression) TestTrue(TEXT(#Expression), Expression)

	/**
	 * Logs an error if the given shared pointer is not valid.
	 *
	 * @param Description - Description text for the test.
	 * @param SharedPointer - The shared pointer to test.
	 *
	 * @see TestInvalid
	 */
	template<typename ValueType> bool TestValid(const TCHAR* Description, const TSharedPtr<ValueType>& SharedPointer)
	{
		if (!SharedPointer.IsValid())
		{
			AddError(FString::Printf(TEXT("%s: The shared pointer is not valid."), Description), 1);
			return false;
		}
		return true;
	}

	template<typename ValueType> bool TestValid(const FString& Description, const TSharedPtr<ValueType>& SharedPointer)
	{
		return TestValid(*Description, SharedPointer);
	}

protected:
	/**
	 * Asks the test to enumerate variants that will all go through the "RunTest" function with different parameters (for load all maps, this should enumerate all maps to load)\
	 *
	 * @param OutBeautifiedNames - Name of the test that can be displayed by the UI (for load all maps, it would be the map name without any directory prefix)
	 * @param OutTestCommands - The parameters to be specified to each call to RunTests (for load all maps, it would be the map name to load)
	 */
	virtual void GetTests(TArray<FString>& OutBeautifiedNames, TArray <FString>& OutTestCommands) const = 0;

	/**
	 * Virtual call to execute the automation test.  
	 *
	 * @param Parameters - Parameter list for the test (but it will be empty for simple tests)
	 * @return TRUE if the test was run successfully; FALSE otherwise
	 */
	virtual bool RunTest(const FString& Parameters)=0;

	/**
	 * Returns the beautified test name
	 */
	virtual FString GetBeautifiedTestName() const = 0;

	/** Sets the parameter context of the test. */
	virtual void SetTestContext(FString Context) { TestParameterContext = Context; }

protected:

	//Flag to indicate if this is a complex task
	bool bComplexTask;

	//Flag to indicate if this test should be ran on it's own thread
	bool bRunOnSeparateThread;

	/** Flag to suppress logs */
	bool bSuppressLogs;

	/** Name of the test */
	FString TestName;

	/** Context of the test */
	FString TestParameterContext;

	/** Info related to the last execution of this test */
	FAutomationTestExecutionInfo ExecutionInfo;

	//allow framework to call protected function
	friend class FAutomationTestFramework;

private:
	/**
	* Returns whether this test has defined any expected errors matching the given message.
	* If a match is found, the expected error definition increments it actual occurrence count.
	*
	* @return true if this message matches any of the expected errors
	*/
	bool IsExpectedError(const FString& Error);

	/* Errors to be expected while processing this test.*/
	TArray< FAutomationExpectedError> ExpectedErrors;

};

class CORE_API FBDDAutomationTestBase : public FAutomationTestBase
{ 
public:
	FBDDAutomationTestBase(const FString& InName, const bool bInComplexTask)
		: FAutomationTestBase(InName, bInComplexTask) 
		, bIsDiscoveryMode(false)
		, bBaseRunTestRan(false)
	{}

	virtual bool RunTest(const FString& Parameters) override
	{
		bBaseRunTestRan = true;
		TestIdToExecute = Parameters;

		return true;
	}

	virtual void GetTests(TArray<FString>& OutBeautifiedNames, TArray <FString>& OutTestCommands) const override
	{
		const_cast<FBDDAutomationTestBase*>(this)->BeautifiedNames.Empty();
		const_cast<FBDDAutomationTestBase*>(this)->TestCommands.Empty();

		bIsDiscoveryMode = true;
		const_cast<FBDDAutomationTestBase*>(this)->RunTest(FString());
		bIsDiscoveryMode = false;

		OutBeautifiedNames.Append(BeautifiedNames);
		OutTestCommands.Append(TestCommands);
		bBaseRunTestRan = false;
	}

	bool IsDiscoveryMode() const
	{
		return bIsDiscoveryMode;
	}

	void xDescribe(const FString& InDescription, TFunction<void()> DoWork)
	{
		check(bBaseRunTestRan);
		//disabled this suite
	}

	void Describe(const FString& InDescription, TFunction<void()> DoWork)
	{
		check(bBaseRunTestRan);

		PushDescription(InDescription);

		int32 OriginalBeforeEachCount = BeforeEachStack.Num();
		int32 OriginalAfterEachCount = AfterEachStack.Num();

		DoWork();

		check(OriginalBeforeEachCount <= BeforeEachStack.Num());
		if (OriginalBeforeEachCount != BeforeEachStack.Num())
		{
			BeforeEachStack.Pop();
		}

		check(OriginalAfterEachCount <= AfterEachStack.Num());
		if (OriginalAfterEachCount != AfterEachStack.Num())
		{
			AfterEachStack.Pop();
		}

		PopDescription(InDescription);
	}
	
	void xIt(const FString& InDescription, TFunction<void()> DoWork)
	{
		check(bBaseRunTestRan);
		//disabled this spec
	}

	void It(const FString& InDescription, TFunction<void()> DoWork)
	{
		check(bBaseRunTestRan);

		PushDescription(InDescription);

		if (bIsDiscoveryMode)
		{
			BeautifiedNames.Add(GetDescription());

			bIsDiscoveryMode = false;
			TestCommands.Add(GetDescription());
			bIsDiscoveryMode = true;
		}
		else if (TestIdToExecute.IsEmpty() || GetDescription() == TestIdToExecute)
		{
			for (int32 Index = 0; Index < BeforeEachStack.Num(); Index++)
			{
				BeforeEachStack[Index]();
			}

			DoWork();

			for (int32 Index = AfterEachStack.Num() - 1; Index >= 0; Index--)
			{
				AfterEachStack[Index]();
			}
		}

		PopDescription(InDescription);
	}

	void BeforeEach(TFunction<void()> DoWork)
	{
		BeforeEachStack.Push(DoWork);
	}

	void AfterEach(TFunction<void()> DoWork)
	{
		AfterEachStack.Push(DoWork);
	}

private:

	void PushDescription(const FString& InDescription)
	{
		Description.Add(InDescription);
	}

	void PopDescription(const FString& InDescription)
	{
		Description.RemoveAt(Description.Num() - 1);
	}

	FString GetDescription() const
	{
		FString CompleteDescription;
		for (int32 Index = 0; Index < Description.Num(); ++Index)
		{
			if (Description[Index].IsEmpty())
			{
				continue;
			}

			if (CompleteDescription.IsEmpty())
			{
				CompleteDescription = Description[Index];
			}
			else if (FChar::IsWhitespace(CompleteDescription[CompleteDescription.Len() - 1]) || FChar::IsWhitespace(Description[Index][0]))
			{
				if (bIsDiscoveryMode)
				{
					CompleteDescription = CompleteDescription + TEXT(".") + Description[Index];
				}
				else
				{
					CompleteDescription = CompleteDescription + Description[Index];
				}
			}
			else
			{
				if (bIsDiscoveryMode)
				{
					CompleteDescription = FString::Printf(TEXT("%s.%s"), *CompleteDescription, *Description[Index]);
				}
				else
				{
					CompleteDescription = FString::Printf(TEXT("%s %s"), *CompleteDescription, *Description[Index]);
				}
			}
		}

		return CompleteDescription;
	}

private:

	FString TestIdToExecute;
	TArray<FString> Description;
	TArray<TFunction<void()>> BeforeEachStack;
	TArray<TFunction<void()>> AfterEachStack;

	TArray<FString> BeautifiedNames;
	TArray<FString> TestCommands;
	mutable bool bIsDiscoveryMode;
	mutable bool bBaseRunTestRan;
};

DECLARE_DELEGATE(FDoneDelegate);

class CORE_API FAutomationSpecBase 
	: public FAutomationTestBase
	, public TSharedFromThis<FAutomationSpecBase>
{
private:

	class FSingleExecuteLatentCommand : public IAutomationLatentCommand
	{
	public:
		FSingleExecuteLatentCommand(const FAutomationSpecBase* const InSpec, TFunction<void()> InPredicate, bool bInSkipIfErrored = false)
			: Spec(InSpec)
			, Predicate(MoveTemp(InPredicate))
			, bSkipIfErrored(bInSkipIfErrored)
		{ }

		virtual ~FSingleExecuteLatentCommand()
		{ }

		virtual bool Update() override
		{
			if (bSkipIfErrored && Spec->HasAnyErrors())
			{
				return true;
			}

			Predicate();
			return true;
		}

	private:

		const FAutomationSpecBase* const Spec;
		const TFunction<void()> Predicate;
		const bool bSkipIfErrored;
	};

	class FUntilDoneLatentCommand : public IAutomationLatentCommand
	{
	public:

		FUntilDoneLatentCommand(FAutomationSpecBase* const InSpec, TFunction<void(const FDoneDelegate&)> InPredicate, const FTimespan& InTimeout, bool bInSkipIfErrored = false)
			: Spec(InSpec)
			, Predicate(MoveTemp(InPredicate))
			, Timeout(InTimeout)
			, bSkipIfErrored(bInSkipIfErrored)
			, bIsRunning(false)
			, bDone(false)
		{ }

		virtual ~FUntilDoneLatentCommand()
		{ }

		virtual bool Update() override
		{
			if (!bIsRunning)
			{
				if (bSkipIfErrored && Spec->HasAnyErrors())
				{
					return true;
				}

				Predicate(FDoneDelegate::CreateSP(this, &FUntilDoneLatentCommand::Done));
				bIsRunning = true;
				StartedRunning = FDateTime::UtcNow();
			}

			if (bDone)
			{
				Reset();
				return true;
			}
			else if (FDateTime::UtcNow() >= StartedRunning + Timeout)
			{
				Reset();
				Spec->AddError(TEXT("Latent command timed out."), 0);
				return true;
			}

			return false;
		}

	private:

		void Done()
		{
			bDone = true;
		}

		void Reset()
		{
			// Reset the done for the next potential run of this command
			bDone = false;
			bIsRunning = false;
		}

	private:

		FAutomationSpecBase* const Spec;
		const TFunction<void(const FDoneDelegate&)> Predicate;
		const FTimespan Timeout;
		const bool bSkipIfErrored;

		bool bIsRunning;
		FDateTime StartedRunning;
		FThreadSafeBool bDone;
	};

	class FAsyncUntilDoneLatentCommand : public IAutomationLatentCommand
	{
	public:

		FAsyncUntilDoneLatentCommand(FAutomationSpecBase* const InSpec, EAsyncExecution InExecution, TFunction<void(const FDoneDelegate&)> InPredicate, const FTimespan& InTimeout, bool bInSkipIfErrored = false)
			: Spec(InSpec)
			, Execution(InExecution)
			, Predicate(MoveTemp(InPredicate))
			, Timeout(InTimeout)
			, bSkipIfErrored(bInSkipIfErrored)
			, bDone(false)
		{ }

		virtual ~FAsyncUntilDoneLatentCommand()
		{ }

		virtual bool Update() override
		{
			if (!Future.IsValid())
			{
				if (bSkipIfErrored && Spec->HasAnyErrors())
				{
					return true;
				}

				Future = Async(Execution, [this]() {
					Predicate(FDoneDelegate::CreateRaw(this, &FAsyncUntilDoneLatentCommand::Done));
				});

				StartedRunning = FDateTime::UtcNow();
			}

			if (bDone)
			{
				Reset();
				return true;
			}
			else if (FDateTime::UtcNow() >= StartedRunning + Timeout)
			{
				Reset();
				Spec->AddError(TEXT("Latent command timed out."), 0);
				return true;
			}

			return false;
		}

	private:

		void Done()
		{
			bDone = true;
		}

		void Reset()
		{
			// Reset the done for the next potential run of this command
			bDone = false;
			Future = TFuture<void>();
		}

	private:

		FAutomationSpecBase* const Spec;
		const EAsyncExecution Execution;
		const TFunction<void(const FDoneDelegate&)> Predicate;
		const FTimespan Timeout;
		const bool bSkipIfErrored;

		FThreadSafeBool bDone;
		FDateTime StartedRunning;
		TFuture<void> Future;
	};

	class FAsyncLatentCommand : public IAutomationLatentCommand
	{
	public:

		FAsyncLatentCommand(FAutomationSpecBase* const InSpec, EAsyncExecution InExecution, TFunction<void()> InPredicate, const FTimespan& InTimeout, bool bInSkipIfErrored = false)
			: Spec(InSpec)
			, Execution(InExecution)
			, Predicate(MoveTemp(InPredicate))
			, Timeout(InTimeout)
			, bSkipIfErrored(bInSkipIfErrored)
			, bDone(false)
		{ }

		virtual ~FAsyncLatentCommand()
		{ }

		virtual bool Update() override
		{
			if (!Future.IsValid())
			{
				if (bSkipIfErrored && Spec->HasAnyErrors())
				{
					return true;
				}

				Future = Async(Execution, [this]() {
					Predicate();
					bDone = true;
				});

				StartedRunning = FDateTime::UtcNow();
			}

			if (bDone)
			{
				Reset();
				return true;
			}
			else if (FDateTime::UtcNow() >= StartedRunning + Timeout)
			{
				Reset();
				Spec->AddError(TEXT("Latent command timed out."), 0);
				return true;
			}

			return false;
		}

	private:

		void Done()
		{
			bDone = true;
		}

		void Reset()
		{
			// Reset the done for the next potential run of this command
			bDone = false;
			Future = TFuture<void>();
		}

	private:

		FAutomationSpecBase* const Spec;
		const EAsyncExecution Execution;
		const TFunction<void()> Predicate;
		const FTimespan Timeout;
		const bool bSkipIfErrored;

		FThreadSafeBool bDone;
		FDateTime StartedRunning;
		TFuture<void> Future;
	};

	struct FSpecIt
	{
	public:

		FString Description;
		FString Id;
		FString Filename;
		int32 LineNumber;
		TSharedRef<IAutomationLatentCommand> Command;

		FSpecIt(FString InDescription, FString InId, FString InFilename, int32 InLineNumber, TSharedRef<IAutomationLatentCommand> InCommand)
			: Description(MoveTemp(InDescription))
			, Id(MoveTemp(InId))
			, Filename(InFilename)
			, LineNumber(MoveTemp(InLineNumber))
			, Command(MoveTemp(InCommand))
		{ }
	};

	struct FSpecDefinitionScope
	{
	public:

		FString Description;

		TArray<TSharedRef<IAutomationLatentCommand>> BeforeEach;
		TArray<TSharedRef<FSpecIt>> It;
		TArray<TSharedRef<IAutomationLatentCommand>> AfterEach;

		TArray<TSharedRef<FSpecDefinitionScope>> Children;
	};

	struct FSpec
	{
	public:

		FString Id;
		FString Description;
		FString Filename;
		int32 LineNumber;
		TArray<TSharedRef<IAutomationLatentCommand>> Commands;
	};

public:

	FAutomationSpecBase(const FString& InName, const bool bInComplexTask)
		: FAutomationTestBase(InName, bInComplexTask)
		, DefaultTimeout(FTimespan::FromSeconds(30))
		, bEnableSkipIfError(true)
		, RootDefinitionScope(MakeShareable(new FSpecDefinitionScope()))		
	{
		DefinitionScopeStack.Push(RootDefinitionScope.ToSharedRef());
	}

	virtual bool RunTest(const FString& InParameters) override
	{
		EnsureDefinitions();

		if (!InParameters.IsEmpty())
		{
			const TSharedRef<FSpec>* SpecToRun = IdToSpecMap.Find(InParameters);
			if (SpecToRun != nullptr)
			{
				for (int32 Index = 0; Index < (*SpecToRun)->Commands.Num(); ++Index)
				{
					FAutomationTestFramework::GetInstance().EnqueueLatentCommand((*SpecToRun)->Commands[Index]);
				}
			}
		}
		else
		{
			TArray<TSharedRef<FSpec>> Specs;
			IdToSpecMap.GenerateValueArray(Specs);

			for (int32 SpecIndex = 0; SpecIndex < Specs.Num(); SpecIndex++)
			{
				for (int32 CommandIndex = 0; CommandIndex < Specs[SpecIndex]->Commands.Num(); ++CommandIndex)
				{
					FAutomationTestFramework::GetInstance().EnqueueLatentCommand(Specs[SpecIndex]->Commands[CommandIndex]);
				}
			}
		}

		return true;
	}

	virtual bool IsStressTest() const 
	{
		return false; 
	}

	virtual uint32 GetRequiredDeviceNum() const override 
	{ 
		return 1; 
	}

	virtual FString GetTestSourceFileName(const FString& InTestName) const override
	{
		FString TestId = InTestName;
		if (TestId.StartsWith(TestName + TEXT(" ")))
		{
			TestId = InTestName.RightChop(TestName.Len() + 1);
		}

		const TSharedRef<FSpec>* Spec = IdToSpecMap.Find(TestId);
		if (Spec != nullptr)
		{
			return (*Spec)->Filename;
		}

		return FAutomationTestBase::GetTestSourceFileName();
	}

	virtual int32 GetTestSourceFileLine(const FString& InTestName) const override
	{ 
		FString TestId = InTestName;
		if (TestId.StartsWith(TestName + TEXT(" ")))
		{
			TestId = InTestName.RightChop(TestName.Len() + 1);
		}

		const TSharedRef<FSpec>* Spec = IdToSpecMap.Find(TestId);
		if (Spec != nullptr)
		{
			return (*Spec)->LineNumber;
		}

		return FAutomationTestBase::GetTestSourceFileLine();
	}

	virtual void GetTests(TArray<FString>& OutBeautifiedNames, TArray<FString>& OutTestCommands) const override
	{
		EnsureDefinitions();

		TArray<TSharedRef<FSpec>> Specs;
		IdToSpecMap.GenerateValueArray(Specs);

		for (int32 Index = 0; Index < Specs.Num(); Index++)
		{
			OutTestCommands.Push(Specs[Index]->Id);
			OutBeautifiedNames.Push(Specs[Index]->Description);
		}
	}

	void xDescribe(const FString& InDescription, TFunction<void()> DoWork)
	{
		//disabled
	}

	void Describe(const FString& InDescription, TFunction<void()> DoWork)
	{
		const TSharedRef<FSpecDefinitionScope> ParentScope = DefinitionScopeStack.Last();
		const TSharedRef<FSpecDefinitionScope> NewScope = MakeShareable(new FSpecDefinitionScope());
		NewScope->Description = InDescription;
		ParentScope->Children.Push(NewScope);

		DefinitionScopeStack.Push(NewScope);
		PushDescription(InDescription);
		DoWork();
		PopDescription(InDescription);
		DefinitionScopeStack.Pop();

		if (NewScope->It.Num() == 0 && NewScope->Children.Num() == 0)
		{
			ParentScope->Children.Remove(NewScope);
		}
	}

	void xIt(const FString& InDescription, TFunction<void()> DoWork)
	{
		//disabled
	}

	void xIt(const FString& InDescription, EAsyncExecution Execution, TFunction<void()> DoWork)
	{
		//disabled
	}

	void xIt(const FString& InDescription, EAsyncExecution Execution, const FTimespan& Timeout, TFunction<void()> DoWork)
	{
		//disabled
	}

	void xLatentIt(const FString& InDescription, TFunction<void(const FDoneDelegate&)> DoWork)
	{
		//disabled
	}

	void xLatentIt(const FString& InDescription, const FTimespan& Timeout, TFunction<void(const FDoneDelegate&)> DoWork)
	{
		//disabled
	}

	void xLatentIt(const FString& InDescription, EAsyncExecution Execution, TFunction<void(const FDoneDelegate&)> DoWork)
	{
		//disabled
	}

	void xLatentIt(const FString& InDescription, EAsyncExecution Execution, const FTimespan& Timeout, TFunction<void(const FDoneDelegate&)> DoWork)
	{
		//disabled
	}

	void It(const FString& InDescription, TFunction<void()> DoWork)
	{
		const TSharedRef<FSpecDefinitionScope> CurrentScope = DefinitionScopeStack.Last();
		const TArray<FProgramCounterSymbolInfo> Stack = FPlatformStackWalk::GetStack(1, 1);

		PushDescription(InDescription);
		CurrentScope->It.Push(MakeShareable(new FSpecIt(GetDescription(), GetId(), Stack[0].Filename, Stack[0].LineNumber, MakeShareable(new FSingleExecuteLatentCommand(this, DoWork, bEnableSkipIfError)))));
		PopDescription(InDescription);
	}

	void It(const FString& InDescription, EAsyncExecution Execution, TFunction<void()> DoWork)
	{
		const TSharedRef<FSpecDefinitionScope> CurrentScope = DefinitionScopeStack.Last();
		const TArray<FProgramCounterSymbolInfo> Stack = FPlatformStackWalk::GetStack(1, 1);

		PushDescription(InDescription);
		CurrentScope->It.Push(MakeShareable(new FSpecIt(GetDescription(), GetId(), Stack[0].Filename, Stack[0].LineNumber, MakeShareable(new FAsyncLatentCommand(this, Execution, DoWork, DefaultTimeout, bEnableSkipIfError)))));
		PopDescription(InDescription);
	}

	void It(const FString& InDescription, EAsyncExecution Execution, const FTimespan& Timeout, TFunction<void()> DoWork)
	{
		const TSharedRef<FSpecDefinitionScope> CurrentScope = DefinitionScopeStack.Last();
		const TArray<FProgramCounterSymbolInfo> Stack = FPlatformStackWalk::GetStack(1, 1);

		PushDescription(InDescription);
		CurrentScope->It.Push(MakeShareable(new FSpecIt(GetDescription(), GetId(), Stack[0].Filename, Stack[0].LineNumber, MakeShareable(new FAsyncLatentCommand(this, Execution, DoWork, Timeout, bEnableSkipIfError)))));
		PopDescription(InDescription);
	}

	void LatentIt(const FString& InDescription, TFunction<void(const FDoneDelegate&)> DoWork)
	{
		const TSharedRef<FSpecDefinitionScope> CurrentScope = DefinitionScopeStack.Last();
		const TArray<FProgramCounterSymbolInfo> Stack = FPlatformStackWalk::GetStack(1, 1);

		PushDescription(InDescription);
		CurrentScope->It.Push(MakeShareable(new FSpecIt(GetDescription(), GetId(), Stack[0].Filename, Stack[0].LineNumber, MakeShareable(new FUntilDoneLatentCommand(this, DoWork, DefaultTimeout, bEnableSkipIfError)))));
		PopDescription(InDescription);
	}

	void LatentIt(const FString& InDescription, const FTimespan& Timeout, TFunction<void(const FDoneDelegate&)> DoWork)
	{
		const TSharedRef<FSpecDefinitionScope> CurrentScope = DefinitionScopeStack.Last();
		const TArray<FProgramCounterSymbolInfo> Stack = FPlatformStackWalk::GetStack(1, 1);

		PushDescription(InDescription);
		CurrentScope->It.Push(MakeShareable(new FSpecIt(GetDescription(), GetId(), Stack[0].Filename, Stack[0].LineNumber, MakeShareable(new FUntilDoneLatentCommand(this, DoWork, Timeout, bEnableSkipIfError)))));
		PopDescription(InDescription);
	}

	void LatentIt(const FString& InDescription, EAsyncExecution Execution, TFunction<void(const FDoneDelegate&)> DoWork)
	{
		const TSharedRef<FSpecDefinitionScope> CurrentScope = DefinitionScopeStack.Last();
		const TArray<FProgramCounterSymbolInfo> Stack = FPlatformStackWalk::GetStack(1, 1);

		PushDescription(InDescription);
		CurrentScope->It.Push(MakeShareable(new FSpecIt(GetDescription(), GetId(), Stack[0].Filename, Stack[0].LineNumber, MakeShareable(new FAsyncUntilDoneLatentCommand(this, Execution, DoWork, DefaultTimeout, bEnableSkipIfError)))));
		PopDescription(InDescription);
	}

	void LatentIt(const FString& InDescription, EAsyncExecution Execution, const FTimespan& Timeout, TFunction<void(const FDoneDelegate&)> DoWork)
	{
		const TSharedRef<FSpecDefinitionScope> CurrentScope = DefinitionScopeStack.Last();
		const TArray<FProgramCounterSymbolInfo> Stack = FPlatformStackWalk::GetStack(1, 1);

		PushDescription(InDescription);
		CurrentScope->It.Push(MakeShareable(new FSpecIt(GetDescription(), GetId(), Stack[0].Filename, Stack[0].LineNumber, MakeShareable(new FAsyncUntilDoneLatentCommand(this, Execution, DoWork, Timeout, bEnableSkipIfError)))));
		PopDescription(InDescription);
	}

	void xBeforeEach(TFunction<void()> DoWork)
	{
		// disabled
	}

	void xBeforeEach(EAsyncExecution Execution, TFunction<void()> DoWork)
	{
		// disabled
	}

	void xBeforeEach(EAsyncExecution Execution, const FTimespan& Timeout, TFunction<void()> DoWork)
	{
		// disabled
	}

	void xLatentBeforeEach(TFunction<void(const FDoneDelegate&)> DoWork)
	{
		// disabled
	}

	void xLatentBeforeEach(const FTimespan& Timeout, TFunction<void(const FDoneDelegate&)> DoWork)
	{
		// disabled
	}

	void xLatentBeforeEach(EAsyncExecution Execution, TFunction<void(const FDoneDelegate&)> DoWork)
	{
		// disabled
	}

	void xLatentBeforeEach(EAsyncExecution Execution, const FTimespan& Timeout, TFunction<void(const FDoneDelegate&)> DoWork)
	{
		// disabled
	}

	void BeforeEach(TFunction<void()> DoWork)
	{
		const TSharedRef<FSpecDefinitionScope> CurrentScope = DefinitionScopeStack.Last();
		CurrentScope->BeforeEach.Push(MakeShareable(new FSingleExecuteLatentCommand(this, DoWork, bEnableSkipIfError)));
	}

	void BeforeEach(EAsyncExecution Execution, TFunction<void()> DoWork)
	{
		const TSharedRef<FSpecDefinitionScope> CurrentScope = DefinitionScopeStack.Last();
		CurrentScope->BeforeEach.Push(MakeShareable(new FAsyncLatentCommand(this, Execution, DoWork, DefaultTimeout, bEnableSkipIfError)));
	}

	void BeforeEach(EAsyncExecution Execution, const FTimespan& Timeout, TFunction<void()> DoWork)
	{
		const TSharedRef<FSpecDefinitionScope> CurrentScope = DefinitionScopeStack.Last();
		CurrentScope->BeforeEach.Push(MakeShareable(new FAsyncLatentCommand(this, Execution, DoWork, Timeout, bEnableSkipIfError)));
	}

	void LatentBeforeEach(TFunction<void(const FDoneDelegate&)> DoWork)
	{
		const TSharedRef<FSpecDefinitionScope> CurrentScope = DefinitionScopeStack.Last();
		CurrentScope->BeforeEach.Push(MakeShareable(new FUntilDoneLatentCommand(this, DoWork, DefaultTimeout, bEnableSkipIfError)));
	}

	void LatentBeforeEach(const FTimespan& Timeout, TFunction<void(const FDoneDelegate&)> DoWork)
	{
		const TSharedRef<FSpecDefinitionScope> CurrentScope = DefinitionScopeStack.Last();
		CurrentScope->BeforeEach.Push(MakeShareable(new FUntilDoneLatentCommand(this, DoWork, Timeout, bEnableSkipIfError)));
	}
	     
	void LatentBeforeEach(EAsyncExecution Execution, TFunction<void(const FDoneDelegate&)> DoWork)
	{
		const TSharedRef<FSpecDefinitionScope> CurrentScope = DefinitionScopeStack.Last();
		CurrentScope->BeforeEach.Push(MakeShareable(new FAsyncUntilDoneLatentCommand(this, Execution, DoWork, DefaultTimeout, bEnableSkipIfError)));
	}

	void LatentBeforeEach(EAsyncExecution Execution, const FTimespan& Timeout, TFunction<void(const FDoneDelegate&)> DoWork)
	{
		const TSharedRef<FSpecDefinitionScope> CurrentScope = DefinitionScopeStack.Last();
		CurrentScope->BeforeEach.Push(MakeShareable(new FAsyncUntilDoneLatentCommand(this, Execution, DoWork, Timeout, bEnableSkipIfError)));
	}

	void xAfterEach(TFunction<void()> DoWork)
	{
		// disabled
	}

	void xAfterEach(EAsyncExecution Execution, TFunction<void()> DoWork)
	{
		// disabled
	}

	void xAfterEach(EAsyncExecution Execution, const FTimespan& Timeout, TFunction<void()> DoWork)
	{
		// disabled
	}

	void xLatentAfterEach(TFunction<void(const FDoneDelegate&)> DoWork)
	{
		// disabled
	}

	void xLatentAfterEach(const FTimespan& Timeout, TFunction<void(const FDoneDelegate&)> DoWork)
	{
		// disabled
	}

	void xLatentAfterEach(EAsyncExecution Execution, TFunction<void(const FDoneDelegate&)> DoWork)
	{
		// disabled
	}

	void xLatentAfterEach(EAsyncExecution Execution, const FTimespan& Timeout, TFunction<void(const FDoneDelegate&)> DoWork)
	{
		// disabled
	}

	void AfterEach(TFunction<void()> DoWork)
	{
		const TSharedRef<FSpecDefinitionScope> CurrentScope = DefinitionScopeStack.Last();
		CurrentScope->AfterEach.Push(MakeShareable(new FSingleExecuteLatentCommand(this, DoWork)));
	}

	void AfterEach(EAsyncExecution Execution, TFunction<void()> DoWork)
	{
		const TSharedRef<FSpecDefinitionScope> CurrentScope = DefinitionScopeStack.Last();
		CurrentScope->AfterEach.Push(MakeShareable(new FAsyncLatentCommand(this, Execution, DoWork, DefaultTimeout)));
	}

	void AfterEach(EAsyncExecution Execution, const FTimespan& Timeout, TFunction<void()> DoWork)
	{
		const TSharedRef<FSpecDefinitionScope> CurrentScope = DefinitionScopeStack.Last();
		CurrentScope->AfterEach.Push(MakeShareable(new FAsyncLatentCommand(this, Execution, DoWork, Timeout)));
	}

	void LatentAfterEach(TFunction<void(const FDoneDelegate&)> DoWork)
	{
		const TSharedRef<FSpecDefinitionScope> CurrentScope = DefinitionScopeStack.Last();
		CurrentScope->AfterEach.Push(MakeShareable(new FUntilDoneLatentCommand(this, DoWork, DefaultTimeout)));
	}

	void LatentAfterEach(const FTimespan& Timeout, TFunction<void(const FDoneDelegate&)> DoWork)
	{
		const TSharedRef<FSpecDefinitionScope> CurrentScope = DefinitionScopeStack.Last();
		CurrentScope->AfterEach.Push(MakeShareable(new FUntilDoneLatentCommand(this, DoWork, Timeout)));
	}

	void LatentAfterEach(EAsyncExecution Execution, TFunction<void(const FDoneDelegate&)> DoWork)
	{
		const TSharedRef<FSpecDefinitionScope> CurrentScope = DefinitionScopeStack.Last();
		CurrentScope->AfterEach.Push(MakeShareable(new FAsyncUntilDoneLatentCommand(this, Execution, DoWork, DefaultTimeout)));
	}

	void LatentAfterEach(EAsyncExecution Execution, const FTimespan& Timeout, TFunction<void(const FDoneDelegate&)> DoWork)
	{
		const TSharedRef<FSpecDefinitionScope> CurrentScope = DefinitionScopeStack.Last();
		CurrentScope->AfterEach.Push(MakeShareable(new FAsyncUntilDoneLatentCommand(this, Execution, DoWork, Timeout)));
	}

protected:

	/* The timespan for how long a block should be allowed to execute before giving up and failing the test */
	FTimespan DefaultTimeout;

	/* Whether or not BeforeEach and It blocks should skip execution if the test has already failed */
	bool bEnableSkipIfError;

	void EnsureDefinitions() const
	{
		if (!bHasBeenDefined)
		{
			const_cast<FAutomationSpecBase*>(this)->Define();
			const_cast<FAutomationSpecBase*>(this)->PostDefine();
		}
	}

	virtual void Define() = 0;

	void PostDefine()
	{
		TArray<TSharedRef<FSpecDefinitionScope>> Stack;
		Stack.Push(RootDefinitionScope.ToSharedRef());

		TArray<TSharedRef<IAutomationLatentCommand>> BeforeEach;
		TArray<TSharedRef<IAutomationLatentCommand>> AfterEach;

		while (Stack.Num() > 0)
		{
			const TSharedRef<FSpecDefinitionScope> Scope = Stack.Last();

			BeforeEach.Append(Scope->BeforeEach);
			AfterEach.Append(Scope->AfterEach); // iterate in reverse

			for (int32 ItIndex = 0; ItIndex < Scope->It.Num(); ItIndex++)
			{
				TSharedRef<FSpecIt> It = Scope->It[ItIndex];

				TSharedRef<FSpec> Spec = MakeShareable(new FSpec());
				Spec->Id = It->Id;
				Spec->Description = It->Description;
				Spec->Filename = It->Filename;
				Spec->LineNumber = It->LineNumber;
				Spec->Commands.Append(BeforeEach);
				Spec->Commands.Add(It->Command);

				for (int32 AfterEachIndex = AfterEach.Num() - 1; AfterEachIndex >= 0; AfterEachIndex--)
				{
					Spec->Commands.Add(AfterEach[AfterEachIndex]);
				}

				check(!IdToSpecMap.Contains(Spec->Id));
				IdToSpecMap.Add(Spec->Id, Spec);
			}
			Scope->It.Empty();

			if (Scope->Children.Num() > 0)
			{
				Stack.Append(Scope->Children);
				Scope->Children.Empty();
			}
			else
			{
				while (Stack.Num() > 0 && Stack.Last()->Children.Num() == 0 && Stack.Last()->It.Num() == 0)
				{
					const TSharedRef<FSpecDefinitionScope> PoppedScope = Stack.Pop();

					if (PoppedScope->BeforeEach.Num() > 0)
					{
						BeforeEach.RemoveAt(BeforeEach.Num() - PoppedScope->BeforeEach.Num(), PoppedScope->BeforeEach.Num());
					}

					if (PoppedScope->AfterEach.Num() > 0)
					{
						AfterEach.RemoveAt(AfterEach.Num() - PoppedScope->AfterEach.Num(), PoppedScope->AfterEach.Num());
					}
				}
			}
		}

		RootDefinitionScope.Reset();
		DefinitionScopeStack.Reset();
		bHasBeenDefined = true;
	}

	void Redefine()
	{
		Description.Empty();
		IdToSpecMap.Empty();
		RootDefinitionScope.Reset();
		DefinitionScopeStack.Empty();
		bHasBeenDefined = false;
	}

private:

	void PushDescription(const FString& InDescription)
	{
		Description.Add(InDescription);
	}

	void PopDescription(const FString& InDescription)
	{
		Description.RemoveAt(Description.Num() - 1);
	}

	FString GetDescription() const
	{
		FString CompleteDescription;
		for (int32 Index = 0; Index < Description.Num(); ++Index)
		{
			if (Description[Index].IsEmpty())
			{
				continue;
			}

			if (CompleteDescription.IsEmpty())
			{
				CompleteDescription = Description[Index];
			}
			else if (FChar::IsWhitespace(CompleteDescription[CompleteDescription.Len() - 1]) || FChar::IsWhitespace(Description[Index][0]))
			{
				CompleteDescription = CompleteDescription + TEXT(".") + Description[Index];
			}
			else
			{
				CompleteDescription = FString::Printf(TEXT("%s.%s"), *CompleteDescription, *Description[Index]);
			}
		}

		return CompleteDescription;
	}

	FString GetId() const
	{
		if (Description.Last().EndsWith(TEXT("]")))
		{
			FString ItDescription = Description.Last();
			ItDescription.RemoveAt(ItDescription.Len() - 1);

			int32 StartingBraceIndex = INDEX_NONE;
			if (ItDescription.FindLastChar(TEXT('['), StartingBraceIndex) && StartingBraceIndex != ItDescription.Len() - 1)
			{
				FString CommandId = ItDescription.RightChop(StartingBraceIndex + 1);
				return CommandId;
			}
		}

		FString CompleteId;
		for (int32 Index = 0; Index < Description.Num(); ++Index)
		{
			if (Description[Index].IsEmpty())
			{
				continue;
			}

			if (CompleteId.IsEmpty())
			{
				CompleteId = Description[Index];
			}
			else if (FChar::IsWhitespace(CompleteId[CompleteId.Len() - 1]) || FChar::IsWhitespace(Description[Index][0]))
			{
				CompleteId = CompleteId + Description[Index];
			}
			else
			{
				CompleteId = FString::Printf(TEXT("%s %s"), *CompleteId, *Description[Index]);
			}
		}

		return CompleteId;
	}

private:

	TArray<FString> Description;
	TMap<FString, TSharedRef<FSpec>> IdToSpecMap;
	TSharedPtr<FSpecDefinitionScope> RootDefinitionScope;
	TArray<TSharedRef<FSpecDefinitionScope>> DefinitionScopeStack;
	bool bHasBeenDefined;
};


//////////////////////////////////////////////////////////////////////////
// Latent command definition macros

#define DEFINE_LATENT_AUTOMATION_COMMAND(CommandName)	\
class CommandName : public IAutomationLatentCommand \
	{ \
	public: \
	virtual ~CommandName() \
		{} \
		virtual bool Update() override; \
}

#define DEFINE_LATENT_AUTOMATION_COMMAND_ONE_PARAMETER(CommandName,ParamType,ParamName)	\
class CommandName : public IAutomationLatentCommand \
	{ \
	public: \
	CommandName(ParamType InputParam) \
	: ParamName(InputParam) \
		{} \
		virtual ~CommandName() \
		{} \
		virtual bool Update() override; \
	private: \
	ParamType ParamName; \
}

#define DEFINE_LATENT_AUTOMATION_COMMAND_TWO_PARAMETER(CommandName,ParamType0,ParamName0,ParamType1,ParamName1)	\
class CommandName : public IAutomationLatentCommand \
	{ \
	public: \
	CommandName(ParamType0 InputParam0, ParamType1 InputParam1) \
	: ParamName0(InputParam0) \
	, ParamName1(InputParam1) \
		{} \
		virtual ~CommandName() \
		{} \
		virtual bool Update() override; \
	private: \
	ParamType0 ParamName0; \
	ParamType1 ParamName1; \
}

#define DEFINE_LATENT_AUTOMATION_COMMAND_THREE_PARAMETER(CommandName,ParamType0,ParamName0,ParamType1,ParamName1,ParamType2,ParamName2)	\
class CommandName : public IAutomationLatentCommand \
	{ \
	public: \
		CommandName(ParamType0 InputParam0, ParamType1 InputParam1, ParamType2 InputParam2) \
		: ParamName0(InputParam0) \
		, ParamName1(InputParam1) \
		, ParamName2(InputParam2) \
		{} \
		virtual ~CommandName() \
		{} \
		virtual bool Update() override; \
	private: \
	ParamType0 ParamName0; \
	ParamType1 ParamName1; \
	ParamType2 ParamName2; \
}

#define DEFINE_LATENT_AUTOMATION_COMMAND_FOUR_PARAMETER(CommandName,ParamType0,ParamName0,ParamType1,ParamName1,ParamType2,ParamName2,ParamType3,ParamName3)	\
class CommandName : public IAutomationLatentCommand \
	{ \
	public: \
		CommandName(ParamType0 InputParam0, ParamType1 InputParam1, ParamType2 InputParam2, ParamType3 InputParam3) \
		: ParamName0(InputParam0) \
		, ParamName1(InputParam1) \
		, ParamName2(InputParam2) \
		, ParamName3(InputParam3) \
		{} \
		virtual ~CommandName() \
		{} \
		virtual bool Update() override; \
	private: \
	ParamType0 ParamName0; \
	ParamType1 ParamName1; \
	ParamType2 ParamName2; \
	ParamType3 ParamName3; \
}

#define DEFINE_LATENT_AUTOMATION_COMMAND_FIVE_PARAMETER(CommandName,ParamType0,ParamName0,ParamType1,ParamName1,ParamType2,ParamName2,ParamType3,ParamName3,ParamType4,ParamName4)	\
class CommandName : public IAutomationLatentCommand \
	{ \
	public: \
		CommandName(ParamType0 InputParam0, ParamType1 InputParam1, ParamType2 InputParam2, ParamType3 InputParam3, ParamType4 InputParam4) \
		: ParamName0(InputParam0) \
		, ParamName1(InputParam1) \
		, ParamName2(InputParam2) \
		, ParamName3(InputParam3) \
		, ParamName4(InputParam4) \
		{} \
		virtual ~CommandName() \
		{} \
		virtual bool Update() override; \
	private: \
	ParamType0 ParamName0; \
	ParamType1 ParamName1; \
	ParamType2 ParamName2; \
	ParamType3 ParamName3; \
	ParamType4 ParamName4; \
}

#define DEFINE_EXPORTED_LATENT_AUTOMATION_COMMAND(EXPORT_API, CommandName)	\
class EXPORT_API CommandName : public IAutomationLatentCommand \
	{ \
	public: \
	virtual ~CommandName() \
		{} \
		virtual bool Update() override; \
}

#define DEFINE_EXPORTED_LATENT_AUTOMATION_COMMAND_ONE_PARAMETER(EXPORT_API, CommandName,ParamType,ParamName)	\
class EXPORT_API CommandName : public IAutomationLatentCommand \
	{ \
	public: \
	CommandName(ParamType InputParam) \
	: ParamName(InputParam) \
		{} \
		virtual ~CommandName() \
		{} \
		virtual bool Update() override; \
	private: \
	ParamType ParamName; \
}

#define DEFINE_ENGINE_LATENT_AUTOMATION_COMMAND(CommandName)	\
	DEFINE_EXPORTED_LATENT_AUTOMATION_COMMAND(ENGINE_API, CommandName)

#define DEFINE_ENGINE_LATENT_AUTOMATION_COMMAND_ONE_PARAMETER(CommandName,ParamType,ParamName)	\
	DEFINE_EXPORTED_LATENT_AUTOMATION_COMMAND_ONE_PARAMETER(ENGINE_API, CommandName, ParamType, ParamName)

//macro to simply the syntax for enqueueing a latent command
#define ADD_LATENT_AUTOMATION_COMMAND(ClassDeclaration) FAutomationTestFramework::Get().EnqueueLatentCommand(MakeShareable(new ClassDeclaration));


//declare the class
#define START_NETWORK_AUTOMATION_COMMAND(ClassDeclaration)	\
class F##ClassDeclaration : public IAutomationNetworkCommand \
{ \
private:\
	int32 RoleIndex; \
public: \
	F##ClassDeclaration(int32 InRoleIndex) : RoleIndex(InRoleIndex) {} \
	virtual ~F##ClassDeclaration() {} \
	virtual uint32 GetRoleIndex() const override { return RoleIndex; } \
	virtual void Run() override 

//close the class and add to the framework
#define END_NETWORK_AUTOMATION_COMMAND(ClassDeclaration,InRoleIndex) }; \
	FAutomationTestFramework::Get().EnqueueNetworkCommand(MakeShareable(new F##ClassDeclaration(InRoleIndex))); \

/**
 * Macros to simplify the creation of new automation tests. To create a new test one simply must put
 * IMPLEMENT_SIMPLE_AUTOMATION_TEST( NewAutomationClassName, AutomationClassFlags )
 * IMPLEMENT_COMPLEX_AUTOMATION_TEST( NewAutomationClassName, AutomationClassFlags )
 * in their cpp file, and then proceed to write an implementation for:
 * bool NewAutomationTestClassName::RunTest() {}
 * While the macro could also have allowed the code to be specified, leaving it out of the macro allows
 * the code to be debugged more easily.
 *
 * Builds supporting automation tests will automatically create and register an instance of the automation test within
 * the automation test framework as a result of the macro.
 */

#define IMPLEMENT_SIMPLE_AUTOMATION_TEST_PRIVATE( TClass, TBaseClass, PrettyName, TFlags, FileName, LineNumber ) \
	class TClass : public TBaseClass \
	{ \
	public: \
		TClass( const FString& InName ) \
		:TBaseClass( InName, false ) {\
			static_assert((TFlags)&EAutomationTestFlags::ApplicationContextMask, "AutomationTest has no application flag.  It shouldn't run.  See AutomationTest.h."); \
			static_assert(	(((TFlags)&EAutomationTestFlags::FilterMask) == EAutomationTestFlags::SmokeFilter) || \
							(((TFlags)&EAutomationTestFlags::FilterMask) == EAutomationTestFlags::EngineFilter) || \
							(((TFlags)&EAutomationTestFlags::FilterMask) == EAutomationTestFlags::ProductFilter) || \
							(((TFlags)&EAutomationTestFlags::FilterMask) == EAutomationTestFlags::PerfFilter) || \
							(((TFlags)&EAutomationTestFlags::FilterMask) == EAutomationTestFlags::StressFilter) || \
							(((TFlags)&EAutomationTestFlags::FilterMask) == EAutomationTestFlags::NegativeFilter), \
							"All AutomationTests must have exactly 1 filter type specified.  See AutomationTest.h."); \
		} \
		virtual uint32 GetTestFlags() const override { return TFlags; } \
		virtual bool IsStressTest() const { return false; } \
		virtual uint32 GetRequiredDeviceNum() const override { return 1; } \
		virtual FString GetTestSourceFileName() const override { return FileName; } \
		virtual int32 GetTestSourceFileLine() const override { return LineNumber; } \
	protected: \
		virtual void GetTests(TArray<FString>& OutBeautifiedNames, TArray <FString>& OutTestCommands) const override \
		{ \
			OutBeautifiedNames.Add(PrettyName); \
			OutTestCommands.Add(FString()); \
		} \
		virtual bool RunTest(const FString& Parameters) override; \
		virtual FString GetBeautifiedTestName() const override { return PrettyName; } \
	};

#define IMPLEMENT_COMPLEX_AUTOMATION_TEST_PRIVATE( TClass, TBaseClass, PrettyName, TFlags, FileName, LineNumber ) \
	class TClass : public TBaseClass \
	{ \
	public: \
		TClass( const FString& InName ) \
		:TBaseClass( InName, true ) { \
			static_assert((TFlags)&EAutomationTestFlags::ApplicationContextMask, "AutomationTest has no application flag.  It shouldn't run.  See AutomationTest.h."); \
			static_assert(	(((TFlags)&EAutomationTestFlags::FilterMask) == EAutomationTestFlags::SmokeFilter) || \
							(((TFlags)&EAutomationTestFlags::FilterMask) == EAutomationTestFlags::EngineFilter) || \
							(((TFlags)&EAutomationTestFlags::FilterMask) == EAutomationTestFlags::ProductFilter) || \
							(((TFlags)&EAutomationTestFlags::FilterMask) == EAutomationTestFlags::PerfFilter) || \
							(((TFlags)&EAutomationTestFlags::FilterMask) == EAutomationTestFlags::StressFilter) || \
							(((TFlags)&EAutomationTestFlags::FilterMask) == EAutomationTestFlags::NegativeFilter), \
							"All AutomationTests must have exactly 1 filter type specified.  See AutomationTest.h."); \
		} \
		virtual uint32 GetTestFlags() const override { return ((TFlags) & ~(EAutomationTestFlags::SmokeFilter)); } \
		virtual bool IsStressTest() const { return true; } \
		virtual uint32 GetRequiredDeviceNum() const override { return 1; } \
		virtual FString GetTestSourceFileName() const override { return FileName; } \
		virtual int32 GetTestSourceFileLine() const override { return LineNumber; } \
	protected: \
		virtual void GetTests(TArray<FString>& OutBeautifiedNames, TArray <FString>& OutTestCommands) const override; \
		virtual bool RunTest(const FString& Parameters) override; \
		virtual FString GetBeautifiedTestName() const override { return PrettyName; } \
	};

#define IMPLEMENT_NETWORKED_AUTOMATION_TEST_PRIVATE(TClass, TBaseClass, PrettyName, TFlags, NumParticipants, FileName, LineNumber) \
	class TClass : public TBaseClass \
	{ \
	public: \
		TClass( const FString& InName ) \
		:TBaseClass( InName, false ) { \
			static_assert((TFlags)&EAutomationTestFlags::ApplicationContextMask, "AutomationTest has no application flag.  It shouldn't run.  See AutomationTest.h."); \
			static_assert(	(((TFlags)&EAutomationTestFlags::FilterMask) == EAutomationTestFlags::SmokeFilter) || \
							(((TFlags)&EAutomationTestFlags::FilterMask) == EAutomationTestFlags::EngineFilter) || \
							(((TFlags)&EAutomationTestFlags::FilterMask) == EAutomationTestFlags::ProductFilter) || \
							(((TFlags)&EAutomationTestFlags::FilterMask) == EAutomationTestFlags::PerfFilter) || \
							(((TFlags)&EAutomationTestFlags::FilterMask) == EAutomationTestFlags::StressFilter) || \
							(((TFlags)&EAutomationTestFlags::FilterMask) == EAutomationTestFlags::NegativeFilter), \
							"All AutomationTests must have exactly 1 filter type specified.  See AutomationTest.h."); \
		} \
		virtual uint32 GetTestFlags() const override { return ((TFlags) & ~(EAutomationTestFlags::EditorContext | EAutomationTestFlags::CommandletContext | EAutomationTestFlags::SmokeFilter)); } \
		virtual uint32 GetRequiredDeviceNum() const override { return NumParticipants; } \
		virtual FString GetTestSourceFileName() const override { return FileName; } \
		virtual int32 GetTestSourceFileLine() const override { return LineNumber; } \
	protected: \
		virtual void GetTests(TArray<FString>& OutBeautifiedNames, TArray <FString>& OutTestCommands) const override \
		{ \
			OutBeautifiedNames.Add(PrettyName); \
			OutTestCommands.Add(FString()); \
		} \
		virtual bool RunTest(const FString& Parameters) override; \
		virtual FString GetBeautifiedTestName() const override { return PrettyName; } \
	};

#define IMPLEMENT_BDD_AUTOMATION_TEST_PRIVATE( TClass, PrettyName, TFlags, FileName, LineNumber ) \
	class TClass : public FBDDAutomationTestBase \
	{ \
	public: \
		TClass( const FString& InName ) \
		:FBDDAutomationTestBase( InName, false ) {\
			static_assert((TFlags)&EAutomationTestFlags::ApplicationContextMask, "AutomationTest has no application flag.  It shouldn't run.  See AutomationTest.h."); \
			static_assert(	(((TFlags)&EAutomationTestFlags::FilterMask) == EAutomationTestFlags::SmokeFilter) || \
							(((TFlags)&EAutomationTestFlags::FilterMask) == EAutomationTestFlags::EngineFilter) || \
							(((TFlags)&EAutomationTestFlags::FilterMask) == EAutomationTestFlags::ProductFilter) || \
							(((TFlags)&EAutomationTestFlags::FilterMask) == EAutomationTestFlags::PerfFilter) || \
							(((TFlags)&EAutomationTestFlags::FilterMask) == EAutomationTestFlags::StressFilter) || \
							(((TFlags)&EAutomationTestFlags::FilterMask) == EAutomationTestFlags::NegativeFilter), \
							"All AutomationTests must have exactly 1 filter type specified.  See AutomationTest.h."); \
		} \
		virtual uint32 GetTestFlags() const override { return TFlags; } \
		virtual bool IsStressTest() const { return false; } \
		virtual uint32 GetRequiredDeviceNum() const override { return 1; } \
		virtual FString GetTestSourceFileName() const override { return FileName; } \
		virtual int32 GetTestSourceFileLine() const override { return LineNumber; } \
	protected: \
		virtual bool RunTest(const FString& Parameters) override; \
		virtual FString GetBeautifiedTestName() const override { return PrettyName; } \
	private: \
		void Define(); \
	};

#define DEFINE_SPEC_PRIVATE( TClass, PrettyName, TFlags, FileName, LineNumber ) \
	class TClass : public FAutomationSpecBase \
	{ \
	public: \
		TClass( const FString& InName ) \
		: FAutomationSpecBase( InName, false ) {\
			static_assert((TFlags)&EAutomationTestFlags::ApplicationContextMask, "AutomationTest has no application flag.  It shouldn't run.  See AutomationTest.h."); \
			static_assert(	(((TFlags)&EAutomationTestFlags::FilterMask) == EAutomationTestFlags::SmokeFilter) || \
							(((TFlags)&EAutomationTestFlags::FilterMask) == EAutomationTestFlags::EngineFilter) || \
							(((TFlags)&EAutomationTestFlags::FilterMask) == EAutomationTestFlags::ProductFilter) || \
							(((TFlags)&EAutomationTestFlags::FilterMask) == EAutomationTestFlags::PerfFilter) || \
							(((TFlags)&EAutomationTestFlags::FilterMask) == EAutomationTestFlags::StressFilter) || \
							(((TFlags)&EAutomationTestFlags::FilterMask) == EAutomationTestFlags::NegativeFilter), \
							"All AutomationTests must have exactly 1 filter type specified.  See AutomationTest.h."); \
		} \
		virtual uint32 GetTestFlags() const override { return TFlags; } \
        using FAutomationSpecBase::GetTestSourceFileName; \
		virtual FString GetTestSourceFileName() const override { return FileName; } \
        using FAutomationSpecBase::GetTestSourceFileLine; \
		virtual int32 GetTestSourceFileLine() const override { return LineNumber; } \
		virtual FString GetTestSourceFileName(const FString&) const override { return GetTestSourceFileName(); } \
		virtual int32 GetTestSourceFileLine(const FString&) const override { return GetTestSourceFileLine(); } \
	protected: \
		virtual FString GetBeautifiedTestName() const override { return PrettyName; } \
		virtual void Define() override; \
	};

#define BEGIN_DEFINE_SPEC_PRIVATE( TClass, PrettyName, TFlags, FileName, LineNumber ) \
	class TClass : public FAutomationSpecBase \
	{ \
	public: \
		TClass( const FString& InName ) \
		: FAutomationSpecBase( InName, false ) {\
			static_assert((TFlags)&EAutomationTestFlags::ApplicationContextMask, "AutomationTest has no application flag.  It shouldn't run.  See AutomationTest.h."); \
			static_assert(	(((TFlags)&EAutomationTestFlags::FilterMask) == EAutomationTestFlags::SmokeFilter) || \
							(((TFlags)&EAutomationTestFlags::FilterMask) == EAutomationTestFlags::EngineFilter) || \
							(((TFlags)&EAutomationTestFlags::FilterMask) == EAutomationTestFlags::ProductFilter) || \
							(((TFlags)&EAutomationTestFlags::FilterMask) == EAutomationTestFlags::PerfFilter) || \
							(((TFlags)&EAutomationTestFlags::FilterMask) == EAutomationTestFlags::StressFilter) || \
							(((TFlags)&EAutomationTestFlags::FilterMask) == EAutomationTestFlags::NegativeFilter), \
							"All AutomationTests must have exactly 1 filter type specified.  See AutomationTest.h."); \
		} \
		virtual uint32 GetTestFlags() const override { return TFlags; } \
		using FAutomationSpecBase::GetTestSourceFileName; \
		virtual FString GetTestSourceFileName() const override { return FileName; } \
		using FAutomationSpecBase::GetTestSourceFileLine; \
		virtual int32 GetTestSourceFileLine() const override { return LineNumber; } \
	protected: \
		virtual FString GetBeautifiedTestName() const override { return PrettyName; } \
		virtual void Define() override;

#if WITH_AUTOMATION_WORKER
	#define IMPLEMENT_SIMPLE_AUTOMATION_TEST( TClass, PrettyName, TFlags ) \
		IMPLEMENT_SIMPLE_AUTOMATION_TEST_PRIVATE(TClass, FAutomationTestBase, PrettyName, TFlags, __FILE__, __LINE__) \
		namespace\
		{\
			TClass TClass##AutomationTestInstance( TEXT(#TClass) );\
		}
	#define IMPLEMENT_COMPLEX_AUTOMATION_TEST( TClass, PrettyName, TFlags ) \
		IMPLEMENT_COMPLEX_AUTOMATION_TEST_PRIVATE(TClass, FAutomationTestBase, PrettyName, TFlags, __FILE__, __LINE__) \
		namespace\
		{\
			TClass TClass##AutomationTestInstance( TEXT(#TClass) );\
		}
	#define IMPLEMENT_COMPLEX_AUTOMATION_CLASS( TClass, PrettyName, TFlags ) \
		IMPLEMENT_COMPLEX_AUTOMATION_TEST_PRIVATE(TClass, FAutomationTestBase, PrettyName, TFlags, __FILE__, __LINE__)
	#define IMPLEMENT_NETWORKED_AUTOMATION_TEST(TClass, PrettyName, TFlags, NumParticipants) \
		IMPLEMENT_NETWORKED_AUTOMATION_TEST_PRIVATE(TClass, FAutomationTestBase, PrettyName, TFlags, NumParticipants, __FILE__, __LINE__) \
		namespace\
		{\
			TClass TClass##AutomationTestInstance( TEXT(#TClass) );\
		}

	#define IMPLEMENT_CUSTOM_SIMPLE_AUTOMATION_TEST( TClass, TBaseClass, PrettyName, TFlags ) \
		IMPLEMENT_SIMPLE_AUTOMATION_TEST_PRIVATE(TClass, TBaseClass, PrettyName, TFlags, __FILE__, __LINE__) \
		namespace\
		{\
			TClass TClass##AutomationTestInstance( TEXT(#TClass) );\
		}

	#define IMPLEMENT_CUSTOM_COMPLEX_AUTOMATION_TEST( TClass, TBaseClass, PrettyName, TFlags ) \
		IMPLEMENT_COMPLEX_AUTOMATION_TEST_PRIVATE(TClass, TBaseClass, PrettyName, TFlags, __FILE__, __LINE__) \
		namespace\
		{\
			TClass TClass##AutomationTestInstance( TEXT(#TClass) );\
		}

	#define IMPLEMENT_BDD_AUTOMATION_TEST( TClass, PrettyName, TFlags ) \
		IMPLEMENT_BDD_AUTOMATION_TEST_PRIVATE(TClass, PrettyName, TFlags, __FILE__, __LINE__) \
		namespace\
		{\
			TClass TClass##AutomationTestInstance( TEXT(#TClass) );\
		}

	#define DEFINE_SPEC( TClass, PrettyName, TFlags ) \
		DEFINE_SPEC_PRIVATE(TClass, PrettyName, TFlags, __FILE__, __LINE__) \
		namespace\
		{\
			TClass TClass##AutomationSpecInstance( TEXT(#TClass) );\
		}

	#define BEGIN_DEFINE_SPEC( TClass, PrettyName, TFlags ) \
		BEGIN_DEFINE_SPEC_PRIVATE(TClass, PrettyName, TFlags, __FILE__, __LINE__) 

	#define END_DEFINE_SPEC( TClass ) \
		};\
		namespace\
		{\
			TClass TClass##AutomationSpecInstance( TEXT(#TClass) );\
		}

	//#define BEGIN_CUSTOM_COMPLEX_AUTOMATION_TEST( TClass, TBaseClass, PrettyName, TFlags ) \
	//	BEGIN_COMPLEX_AUTOMATION_TEST_PRIVATE(TClass, TBaseClass, PrettyName, TFlags, __FILE__, __LINE__)
	//
	//#define END_CUSTOM_COMPLEX_AUTOMATION_TEST( TClass ) \
	//	BEGIN_COMPLEX_AUTOMATION_TEST_PRIVATE(TClass, TBaseClass, PrettyName, TFlags, __FILE__, __LINE__)
	//	namespace\
	//	{\
	//		TClass TClass##AutomationTestInstance( TEXT(#TClass) );\
	//	}

#else
	#define IMPLEMENT_SIMPLE_AUTOMATION_TEST( TClass, PrettyName, TFlags ) \
		IMPLEMENT_SIMPLE_AUTOMATION_TEST_PRIVATE(TClass, FAutomationTestBase, PrettyName, TFlags, __FILE__, __LINE__)
	#define IMPLEMENT_COMPLEX_AUTOMATION_TEST( TClass, PrettyName, TFlags ) \
		IMPLEMENT_COMPLEX_AUTOMATION_TEST_PRIVATE(TClass, FAutomationTestBase, PrettyName, TFlags, __FILE__, __LINE__)
	#define IMPLEMENT_NETWORKED_AUTOMATION_TEST(TClass, PrettyName, TFlags, NumParticipants) \
		IMPLEMENT_NETWORKED_AUTOMATION_TEST_PRIVATE(TClass, FAutomationTestBase, PrettyName, TFlags, NumParticipants, __FILE__, __LINE__)

	#define IMPLEMENT_CUSTOM_SIMPLE_AUTOMATION_TEST( TClass, TBaseClass, PrettyName, TFlags ) \
		IMPLEMENT_SIMPLE_AUTOMATION_TEST_PRIVATE(TClass, TBaseClass, PrettyName, TFlags, __FILE__, __LINE__)
	#define IMPLEMENT_CUSTOM_COMPLEX_AUTOMATION_TEST( TClass, TBaseClass, PrettyName, TFlags ) \
		IMPLEMENT_COMPLEX_AUTOMATION_TEST_PRIVATE(TClass, TBaseClass, PrettyName, TFlags, __FILE__, __LINE__)
	#define IMPLEMENT_BDD_AUTOMATION_TEST(TClass, PrettyName, TFlags) \
		IMPLEMENT_BDD_AUTOMATION_TEST_PRIVATE(TClass, PrettyName, TFlags, __FILE__, __LINE__)
	#define DEFINE_SPEC(TClass, PrettyName, TFlags) \
		DEFINE_SPEC_PRIVATE(TClass, PrettyName, TFlags, __FILE__, __LINE__)
	#define BEGIN_DEFINE_SPEC(TClass, PrettyName, TFlags) \
		BEGIN_DEFINE_SPEC_PRIVATE(TClass, PrettyName, TFlags, __FILE__, __LINE__)
	#define END_DEFINE_SPEC(TClass) \
		}; \

	//#define BEGIN_CUSTOM_COMPLEX_AUTOMATION_TEST( TClass, TBaseClass, PrettyName, TFlags ) \
	//	BEGIN_CUSTOM_COMPLEX_AUTOMATION_TEST_PRIVATE(TClass, TBaseClass, PrettyName, TFlags, __FILE__, __LINE__)

	//#define END_CUSTOM_COMPLEX_AUTOMATION_TEST( TClass )
	//	END_COMPLEX_AUTOMATION_TEST_PRIVATE(TClass, TBaseClass, PrettyName, TFlags, __FILE__, __LINE__)
#endif // #if WITH_AUTOMATION_WORKER


/**
 * Macros to make it easy to test state with one-liners: they will run the appropriate
 * test method and, if the test fail, with execute `return false;`, which (if placed in
 * the main test case method) will stop the test immediately.
 *
 * The error logging is already handled by the test method being called.
 *
 * As a result, you can easily test things that, if wrong, would potentially crash the test:
 *
 *		bool FMyEasyTest::RunTest(const FString& Parameters)
 *		{
 *			TArray<float> Data = GetSomeData();
 *			int32 Index = GetSomeIndex();
 *			UTEST_TRUE("Check valid index", Index < Data.Num());
 *			float DataItem = Data[Index];   // Won't crash, the test exited on the previous 
 *										    // line if index was invalid.
 *			UTEST_TRUE("Check valid item", DataItem > 0.f);
 *		}
 *
 */

#define UTEST_EQUAL(What, Actual, Expected)\
	if (!TestEqual(What, Actual, Expected))\
	{\
		return false;\
	}

#define UTEST_EQUAL_TOLERANCE(What, Actual, Expected, Tolerance)\
	if (!TestEqual(What, Actual, Expected, Tolerance))\
	{\
		return false;\
	}

#define UTEST_EQUAL_INSENSITIVE(What, Actual, Expected)\
	if (!TestEqualInsensitive(What, Actual, Expected))\
	{\
		return false;\
	}

#define UTEST_NOT_EQUAL(What, Actual, Expected)\
	if (!TestNotEqual(What, Actual, Expected))\
	{\
		return false;\
	}

#define UTEST_SAME(What, Actual, Expected)\
	if (!TestSame(What, Actual, Expected))\
	{\
		return false;\
	}

#define UTEST_NOT_SAME(What, Actual, Expected)\
	if (!TestNotSame(What, Actual, Expected))\
	{\
		return false;\
	}

#define UTEST_TRUE(What, Value)\
	if (!TestTrue(What, Value))\
	{\
		return false;\
	}

#define UTEST_FALSE(What, Value)\
	if (!TestFalse(What, Value))\
	{\
		return false;\
	}

#define UTEST_VALID(What, SharedPointer)\
	if (!TestValid(What, SharedPointer))\
	{\
		return false;\
	}

#define UTEST_INVALID(What, SharedPointer)\
	if (!TestInvalid(What, SharedPointer))\
	{\
		return false;\
	}

#define UTEST_NULL(What, Pointer)\
	if (!TestNull(What, Pointer))\
	{\
		return false;\
	}

#define UTEST_NOT_NULL(What, Pointer)\
	if (!TestNotNull(What, Pointer))\
	{\
		return false;\
	}

//////////////////////////////////////////////////////////////////////////
// Basic Latent Commands

/**
 * Run some code latently with a predicate lambda.  If the predicate returns true, the latent action will be called 
 * again next frame.  If it returns false, the command will stop running.
 */
class FFunctionLatentCommand : public IAutomationLatentCommand
{
public:
	FFunctionLatentCommand(TFunction<bool()> InLatentPredicate)
		: LatentPredicate(MoveTemp(InLatentPredicate))
	{
	}

	virtual ~FFunctionLatentCommand()
	{
	}

	virtual bool Update() override
	{
		return LatentPredicate();
	}

private:
	TFunction<bool()> LatentPredicate;
};


class FDelayedFunctionLatentCommand : public IAutomationLatentCommand
{
public:
	FDelayedFunctionLatentCommand(TFunction<void()> InCallback, float InDelay = 0.1f)
		: Callback(MoveTemp(InCallback))
		, Delay(InDelay)
	{}

	virtual bool Update() override
	{
		double NewTime = FPlatformTime::Seconds();
		if ( NewTime - StartTime >= Delay )
		{
			Callback();
			return true;
		}
		return false;
	}

private:
	TFunction<void()> Callback;
	float Delay;
};


class FUntilCommand : public IAutomationLatentCommand
{
public:
	FUntilCommand(TFunction<bool()> InCallback, TFunction<bool()> InTimeoutCallback, float InTimeout = 5.0f)
		: Callback(MoveTemp(InCallback))
		, TimeoutCallback(MoveTemp(InTimeoutCallback))
		, Timeout(InTimeout)
	{}

	virtual bool Update() override
	{
		if ( !Callback() )
		{
			const double NewTime = FPlatformTime::Seconds();
			if ( NewTime - StartTime >= Timeout )
			{
				TimeoutCallback();
				return false;
			}

			return true;
		}

		return false;
	}

private:
	TFunction<bool()> Callback;
	TFunction<bool()> TimeoutCallback;
	float Timeout;
};<|MERGE_RESOLUTION|>--- conflicted
+++ resolved
@@ -1286,7 +1286,6 @@
 
 	/**
 	 * If returns true then logging with a level of Error will not be recorded in test results
-<<<<<<< HEAD
 	 *
 	 * @return false to make errors errors
 	 */
@@ -1304,25 +1303,6 @@
 	 *
 	 * @return true to make warnings errors
 	 */
-=======
-	 *
-	 * @return false to make errors errors
-	 */
-	virtual bool SuppressLogErrors() { return false; }
-
-	/**
-	 * If returns true then logging with a level of Warning will not be recorded in test results
-	 *
-	 * @return true to make warnings errors
-	 */
-	virtual bool SuppressLogWarnings() { return false; }
-
-	/**
-	 * If returns true then logging with a level of Warning will be treated as an error
-	 *
-	 * @return true to make warnings errors
-	 */
->>>>>>> 3ecbc206
 	virtual bool ElevateLogWarningsToErrors() { return false; }
 
 	/**
