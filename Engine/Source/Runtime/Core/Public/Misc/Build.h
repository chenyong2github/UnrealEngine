// Copyright Epic Games, Inc. All Rights Reserved.

#pragma once


/*--------------------------------------------------------------------------------
	Build configuration coming from UBT, do not modify
--------------------------------------------------------------------------------*/

// Set any configuration not defined by UBT to zero
#ifndef UE_BUILD_DEBUG
	#define UE_BUILD_DEBUG				0
#endif
#ifndef UE_BUILD_DEVELOPMENT
	#define UE_BUILD_DEVELOPMENT		0
#endif
#ifndef UE_BUILD_TEST
	#define UE_BUILD_TEST				0
#endif
#ifndef UE_BUILD_SHIPPING
	#define UE_BUILD_SHIPPING			0
#endif
#ifndef UE_GAME
	#define UE_GAME						0
#endif
#ifndef UE_EDITOR
	#define UE_EDITOR					0
#endif
#ifndef UE_BUILD_SHIPPING_WITH_EDITOR
	#define UE_BUILD_SHIPPING_WITH_EDITOR 0
#endif
#ifndef UE_BUILD_DOCS
	#define UE_BUILD_DOCS				0
#endif

/** 
 *   Whether compiling for dedicated server or not.
 */
#ifndef UE_SERVER
	#define UE_SERVER					0
#endif

// Ensure that we have one, and only one build config coming from UBT
#if UE_BUILD_DEBUG + UE_BUILD_DEVELOPMENT + UE_BUILD_TEST + UE_BUILD_SHIPPING != 1
	#error Exactly one of [UE_BUILD_DEBUG UE_BUILD_DEVELOPMENT UE_BUILD_TEST UE_BUILD_SHIPPING] should be defined to be 1
#endif


/*--------------------------------------------------------------------------------
	Legacy defined we want to make sure don't compile if they came in a merge.
--------------------------------------------------------------------------------*/

#define FINAL_RELEASE_DEBUGCONSOLE	(#)
#define FINAL_RELEASE				(#)
#define SHIPPING_PC_GAME			(#)
#define UE_BUILD_FINAL_RELEASE (#)

/*----------------------------------------------------------------------------
	Mandatory bridge options coming from UBT, do not modify directly!
----------------------------------------------------------------------------*/

/**
 * Whether we are compiling with the editor; must be defined by UBT
 */
#ifndef WITH_EDITOR
	#define WITH_EDITOR	0 // for auto-complete
	#error UBT should always define WITH_EDITOR to be 0 or 1
#endif

/**
 * Whether we are compiling with the engine; must be defined by UBT
 */
#ifndef WITH_ENGINE
	#define WITH_ENGINE	0 // for auto-complete
	#error UBT should always define WITH_ENGINE to be 0 or 1
#endif

/**
 *	Whether we are compiling with developer tools; must be defined by UBT
 */
#ifndef WITH_UNREAL_DEVELOPER_TOOLS
	#define WITH_UNREAL_DEVELOPER_TOOLS		0	// for auto-complete
	#error UBT should always define WITH_UNREAL_DEVELOPER_TOOLS to be 0 or 1
#endif

/**
 *	Whether we are compiling with plugin support; must be defined by UBT
 */
#ifndef WITH_PLUGIN_SUPPORT
	#define WITH_PLUGIN_SUPPORT		0	// for auto-complete
	#error UBT should always define WITH_PLUGIN_SUPPORT to be 0 or 1
#endif

/**
 * Whether we are compiling with Slate accessibility and automation support
 */
#ifndef WITH_ACCESSIBILITY
	#define WITH_ACCESSIBILITY		1
#endif

 /** Enable perf counters */
#ifndef WITH_PERFCOUNTERS
	#define WITH_PERFCOUNTERS		0
#endif

/** 
 * Whether we are compiling a PGO instrumented build.
 */
#ifndef ENABLE_PGO_PROFILE
	#define ENABLE_PGO_PROFILE 0
#endif

/**
 * Unreal Header Tool requires extra data stored in the structure of a few core files. This enables some ifdef hacks to make this work. 
 * Set via UBT, do not modify directly
 */
#ifndef HACK_HEADER_GENERATOR
	#define HACK_HEADER_GENERATOR 0
#endif

/** Whether we are compiling with automation worker functionality.  Note that automation worker defaults to enabled in
    UE_BUILD_TEST configuration, so that it can be used for performance testing on devices */
#ifndef WITH_AUTOMATION_WORKER
	#define WITH_AUTOMATION_WORKER !(UE_BUILD_SHIPPING || HACK_HEADER_GENERATOR)
#endif

/**
* Whether we want a monolithic build (no DLLs); must be defined by UBT
*/
#ifndef IS_MONOLITHIC
	#define IS_MONOLITHIC 0 // for auto-complete
	#error UBT should always define IS_MONOLITHIC to be 0 or 1
#endif

/**
* Whether we want a program (shadercompilerworker, fileserver) or a game; must be defined by UBT
*/
#ifndef IS_PROGRAM
	#define IS_PROGRAM 0 // for autocomplete
	#error UBT should always define IS_PROGRAM to be 0 or 1
#endif

/**
* Whether we support hot-reload. Currently requires a non-monolithic build and non-shipping configuration.
*/
#ifndef WITH_HOT_RELOAD
	#define WITH_HOT_RELOAD (!IS_MONOLITHIC && !UE_BUILD_SHIPPING && !UE_BUILD_TEST && !UE_GAME && !UE_SERVER)
#endif

/**
* Whether we include support for text archive formats. Disabling support allows de-virtualizing archive calls
* and eliminating string constants for field names.
*/
#ifndef WITH_TEXT_ARCHIVE_SUPPORT
	#define WITH_TEXT_ARCHIVE_SUPPORT WITH_EDITORONLY_DATA
#endif

/*----------------------------------------------------------------------------
	Optional bridge options coming from UBT, do not modify directly!
	If UBT doesn't set the value, it is assumed to be 0, and we set that here.
----------------------------------------------------------------------------*/

/**
 * Checks to see if pure virtual has actually been implemented, this is normally run as a CIS process and is set (indirectly) by UBT
 *
 * @see Core.h
 * @see ObjectMacros.h
 **/
#ifndef CHECK_PUREVIRTUALS
	#define CHECK_PUREVIRTUALS 0
#endif

/** Whether to use the null RHI. */
#ifndef USE_NULL_RHI
	#define USE_NULL_RHI 0
#endif

/** If not specified, disable logging in shipping */
#ifndef USE_LOGGING_IN_SHIPPING
	#define USE_LOGGING_IN_SHIPPING 0
#endif

#ifndef USE_CHECKS_IN_SHIPPING
	#define USE_CHECKS_IN_SHIPPING 0
#endif

/** If not defined follow the CHECK behavior since previously ensures were compiled in with checks */
#ifndef USE_ENSURES_IN_SHIPPING
	#define USE_ENSURES_IN_SHIPPING USE_CHECKS_IN_SHIPPING
#endif

#ifndef ALLOW_CONSOLE_IN_SHIPPING
	#define ALLOW_CONSOLE_IN_SHIPPING 0
#endif

/** Compile flag to force stats to be compiled */
#ifndef FORCE_USE_STATS
	#define FORCE_USE_STATS 0
#endif

/**
 *	Optionally enable support for named events from the stat macros without the stat system overhead
 *	This will attempt to disable regular stats system and use named events instead
 */
#ifndef ENABLE_STATNAMEDEVENTS
	#define ENABLE_STATNAMEDEVENTS	0
#endif

#ifndef ENABLE_STATNAMEDEVENTS_UOBJECT
	#define ENABLE_STATNAMEDEVENTS_UOBJECT 0
#endif

/*--------------------------------------------------------------------------------
	Basic options that by default depend on the build configuration and platform

	DO_GUARD_SLOW									If true, then checkSlow, checkfSlow and verifySlow are compiled into the executable.
	DO_CHECK										If true, then checkCode, checkf, verify, check, checkNoEntry, checkNoReentry, checkNoRecursion, verifyf, checkf are compiled into the executables
	DO_ENSURE										If true, then ensure, ensureAlways, ensureMsgf and ensureAlwaysMsgf are compiled into the executables
	STATS											If true, then the stats system is compiled into the executable.
	ALLOW_DEBUG_FILES								If true, then debug files like screen shots and profiles can be saved from the executable.
	NO_LOGGING										If true, then no logs or text output will be produced

--------------------------------------------------------------------------------*/

#if UE_BUILD_DEBUG
	#ifndef DO_GUARD_SLOW
		#define DO_GUARD_SLOW									1
	#endif
	#ifndef DO_CHECK
		#define DO_CHECK										1
	#endif
	#ifndef DO_ENSURE
		#define DO_ENSURE										1
	#endif
	#ifndef STATS
		#define STATS											((WITH_UNREAL_DEVELOPER_TOOLS || !WITH_EDITORONLY_DATA || USE_STATS_WITHOUT_ENGINE || USE_MALLOC_PROFILER || FORCE_USE_STATS) && !ENABLE_STATNAMEDEVENTS)
	#endif
	#ifndef ALLOW_DEBUG_FILES
		#define ALLOW_DEBUG_FILES								1
	#endif
	#ifndef ALLOW_CONSOLE
		#define ALLOW_CONSOLE									1
	#endif
	#ifndef NO_LOGGING
		#define NO_LOGGING										0
	#endif
#elif UE_BUILD_DEVELOPMENT
	#ifndef DO_GUARD_SLOW
		#define DO_GUARD_SLOW									0
	#endif
	#ifndef DO_CHECK
		#define DO_CHECK										1
	#endif
	#ifndef DO_ENSURE
		#define DO_ENSURE										1
	#endif
	#ifndef STATS
		#define STATS											((WITH_UNREAL_DEVELOPER_TOOLS || !WITH_EDITORONLY_DATA || USE_STATS_WITHOUT_ENGINE || USE_MALLOC_PROFILER || FORCE_USE_STATS) && !ENABLE_STATNAMEDEVENTS)
	#endif
	#ifndef ALLOW_DEBUG_FILES
		#define ALLOW_DEBUG_FILES								1
	#endif
	#ifndef ALLOW_CONSOLE
		#define ALLOW_CONSOLE									1
	#endif
	#ifndef NO_LOGGING
		#define NO_LOGGING										0
	#endif
#elif UE_BUILD_TEST
	#ifndef DO_GUARD_SLOW
		#define DO_GUARD_SLOW									0
	#endif
	#ifndef DO_CHECK
		#define DO_CHECK										USE_CHECKS_IN_SHIPPING
	#endif
	#ifndef DO_ENSURE
		#define DO_ENSURE										USE_ENSURES_IN_SHIPPING
	#endif
	#ifndef STATS
		#define STATS											((USE_MALLOC_PROFILER || FORCE_USE_STATS) && !ENABLE_STATNAMEDEVENTS)
	#endif
	#ifndef ALLOW_DEBUG_FILES
		#define ALLOW_DEBUG_FILES								1
	#endif
	#ifndef ALLOW_CONSOLE
		#define ALLOW_CONSOLE									1
	#endif
	#ifndef NO_LOGGING
		#define NO_LOGGING										!USE_LOGGING_IN_SHIPPING
	#endif
#elif UE_BUILD_SHIPPING
	#if WITH_EDITOR
		#ifndef DO_GUARD_SLOW
			#define DO_GUARD_SLOW								0
		#endif
		#ifndef DO_CHECK
			#define DO_CHECK									1
		#endif
		#ifndef DO_ENSURE
			#define DO_ENSURE									1
		#endif
		#ifndef STATS
			#define STATS										1
		#endif
		#ifndef ALLOW_DEBUG_FILES
			#define ALLOW_DEBUG_FILES							1
		#endif
		#ifndef ALLOW_CONSOLE
			#define ALLOW_CONSOLE								0
		#endif
		#ifndef NO_LOGGING
			#define NO_LOGGING									0
		#endif
	#else
		#ifndef DO_GUARD_SLOW
			#define DO_GUARD_SLOW								0
		#endif
		#ifndef DO_CHECK
			#define DO_CHECK									USE_CHECKS_IN_SHIPPING
		#endif
		#ifndef DO_ENSURE
			#define DO_ENSURE									USE_ENSURES_IN_SHIPPING
		#endif
		#ifndef STATS
			#define STATS										(FORCE_USE_STATS && !ENABLE_STATNAMEDEVENTS)
		#endif
		#ifndef ALLOW_DEBUG_FILES
			#define ALLOW_DEBUG_FILES							0
		#endif
		#ifndef ALLOW_CONSOLE
			#define ALLOW_CONSOLE								ALLOW_CONSOLE_IN_SHIPPING
		#endif
		#ifndef NO_LOGGING
			#define NO_LOGGING									!USE_LOGGING_IN_SHIPPING
		#endif
	#endif
#else
	#error Exactly one of [UE_BUILD_DEBUG UE_BUILD_DEVELOPMENT UE_BUILD_TEST UE_BUILD_SHIPPING] should be defined to be 1
#endif


/**
 * This is a global setting which will turn on logging / checks for things which are
 * considered especially bad for consoles.  Some of the checks are probably useful for PCs also.
 *
 * Throughout the code base there are specific things which dramatically affect performance and/or
 * are good indicators that something is wrong with the content.  These have PERF_ISSUE_FINDER in the
 * comment near the define to turn the individual checks on. 
 *
 * e.g. #if defined(PERF_LOG_DYNAMIC_LOAD_OBJECT) || LOOKING_FOR_PERF_ISSUES
 *
 * If one only cares about DLO, then one can enable the PERF_LOG_DYNAMIC_LOAD_OBJECT define.  Or one can
 * globally turn on all PERF_ISSUE_FINDERS :-)
 *
 **/
#ifndef LOOKING_FOR_PERF_ISSUES
	#define LOOKING_FOR_PERF_ISSUES (0 && !(UE_BUILD_SHIPPING))
#endif

/** Enable the use of the network profiler as long as we are not a Shipping or Test build */
#ifndef USE_NETWORK_PROFILER
#define USE_NETWORK_PROFILER !(UE_BUILD_SHIPPING || UE_BUILD_TEST)
#endif

/** Enable UberGraphPersistentFrame feature. It can speed up BP compilation (re-instancing) in editor, but introduce an unnecessary overhead in runtime. */
#define USE_UBER_GRAPH_PERSISTENT_FRAME 1

/** Enable validation of the Uber Graph's persistent frame's layout, this is useful to detect uber graph frame related corruption */
#define VALIDATE_UBER_GRAPH_PERSISTENT_FRAME (!(UE_BUILD_SHIPPING || UE_BUILD_TEST)) && USE_UBER_GRAPH_PERSISTENT_FRAME

/** Enable fast calls for event thunks into an event graph that have no parameters  */
#define UE_BLUEPRINT_EVENTGRAPH_FASTCALLS 1

/** Enable perf counters on dedicated servers */
#define USE_SERVER_PERF_COUNTERS ((UE_SERVER || UE_EDITOR) && WITH_PERFCOUNTERS)

#define USE_CIRCULAR_DEPENDENCY_LOAD_DEFERRING 1
#define USE_DEFERRED_DEPENDENCY_CHECK_VERIFICATION_TESTS (USE_CIRCULAR_DEPENDENCY_LOAD_DEFERRING && 0)

// 0 (default), set this to 1 to get draw events with "TOGGLEDRAWEVENTS" "r.ShowMaterialDrawEvents" and the "ProfileGPU" command working in test
#ifndef ALLOW_PROFILEGPU_IN_TEST
	#define ALLOW_PROFILEGPU_IN_TEST 0
#endif

#ifndef ALLOW_PROFILEGPU_IN_SHIPPING
	#define ALLOW_PROFILEGPU_IN_SHIPPING 0
#endif

// draw events with "TOGGLEDRAWEVENTS" "r.ShowMaterialDrawEvents" (for ProfileGPU, Pix, Razor, RenderDoc, ...) and the "ProfileGPU" command are normally compiled out for TEST and SHIPPING
#define WITH_PROFILEGPU (!(UE_BUILD_SHIPPING || UE_BUILD_TEST) || (UE_BUILD_TEST && ALLOW_PROFILEGPU_IN_TEST) || (UE_BUILD_SHIPPING && ALLOW_PROFILEGPU_IN_SHIPPING))

#ifndef ALLOW_CHEAT_CVARS_IN_TEST
	#define ALLOW_CHEAT_CVARS_IN_TEST 1
#endif

#define DISABLE_CHEAT_CVARS (UE_BUILD_SHIPPING || (UE_BUILD_TEST && !ALLOW_CHEAT_CVARS_IN_TEST))

// Controls the creation of a thread for detecting hangs (FThreadHeartBeat). This is subject to other criteria, USE_HANG_DETECTION
#ifndef ALLOW_HANG_DETECTION
	#define ALLOW_HANG_DETECTION 1
#endif
#define USE_HANG_DETECTION (ALLOW_HANG_DETECTION && !WITH_EDITORONLY_DATA && !IS_PROGRAM && !UE_BUILD_DEBUG && !ENABLE_PGO_PROFILE)

// Controls the creation of a thread for detecting hitches (FGameThreadHitchHeartBeat). This is subject to other criteria, USE_HITCH_DETECTION
#ifndef ALLOW_HITCH_DETECTION
	#define ALLOW_HITCH_DETECTION 0
#endif

// Adjust a few things with the slack policy and MallocBinned2 to minimize memory usage (at some performance cost)
#ifndef AGGRESSIVE_MEMORY_SAVING
	#define AGGRESSIVE_MEMORY_SAVING 0
#endif

// Controls if UObjects are initialized as soon as they are available or only after the module is "loaded". This only applies to monolithic builds; if there are DLLs, this is how it works anyway and this should not be turned on
#ifndef USE_PER_MODULE_UOBJECT_BOOTSTRAP
	#define USE_PER_MODULE_UOBJECT_BOOTSTRAP 0
#endif

#define USE_HITCH_DETECTION (ALLOW_HITCH_DETECTION && !WITH_EDITORONLY_DATA && !IS_PROGRAM && !UE_BUILD_DEBUG)

// Controls whether shipping builds create backups of the most recent log file.
// All other configurations always create backups.
#ifndef PRESERVE_LOG_BACKUPS_IN_SHIPPING
	#define PRESERVE_LOG_BACKUPS_IN_SHIPPING 1
#endif

<<<<<<< HEAD
=======
#ifndef ENABLE_RHI_VALIDATION
	#define ENABLE_RHI_VALIDATION (UE_BUILD_DEBUG || UE_BUILD_DEVELOPMENT)
#endif

>>>>>>> 7d5968f5
// Controls whether FPlatformMisc::GetDeviceId() is available to be called.
// When set to 1, calls to this API will be hardcoded to return an empty string
// to avoid running afoul of calling device APIs that platform owners may restrict
// access to without waivers or special steps. Code that uses GetDeviceId() should
// expect to receive empty strings in these cases and response appropriately with
// fallback logic.
#ifndef GET_DEVICE_ID_UNAVAILABLE
	#define GET_DEVICE_ID_UNAVAILABLE 0
<<<<<<< HEAD
#endif
=======
#endif
>>>>>>> 7d5968f5
<|MERGE_RESOLUTION|>--- conflicted
+++ resolved
@@ -424,13 +424,10 @@
 	#define PRESERVE_LOG_BACKUPS_IN_SHIPPING 1
 #endif
 
-<<<<<<< HEAD
-=======
 #ifndef ENABLE_RHI_VALIDATION
 	#define ENABLE_RHI_VALIDATION (UE_BUILD_DEBUG || UE_BUILD_DEVELOPMENT)
 #endif
 
->>>>>>> 7d5968f5
 // Controls whether FPlatformMisc::GetDeviceId() is available to be called.
 // When set to 1, calls to this API will be hardcoded to return an empty string
 // to avoid running afoul of calling device APIs that platform owners may restrict
@@ -439,8 +436,4 @@
 // fallback logic.
 #ifndef GET_DEVICE_ID_UNAVAILABLE
 	#define GET_DEVICE_ID_UNAVAILABLE 0
-<<<<<<< HEAD
-#endif
-=======
-#endif
->>>>>>> 7d5968f5
+#endif