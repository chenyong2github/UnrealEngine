--- conflicted
+++ resolved
@@ -1231,7 +1231,6 @@
 		EnterFatalCrash();
 		FSignalHandler<FFatalSignalHandler>::ForwardSignal(Signal, Info, Context);
 		RestorePreviousTargetSignalHandlers();
-<<<<<<< HEAD
 
 		// re-raise the signal for the benefit of the previous handler.
 		raise(Signal);
@@ -1265,38 +1264,6 @@
 		}
 	}
 
-=======
-	}
-
-	static void HandleTargetSignal(int Signal, siginfo* Info, void* Context)
-	{
-		if (GFatalSignalHandlerOverrideFunc)
-		{
-			GFatalSignalHandlerOverrideFunc(Signal, Info, Context);
-		}
-		else
-		{
-			// Switch to malloc crash.
-			FPlatformMallocCrash::Get().SetAsGMalloc();
-
-			FString Message = FAndroidMisc::GetFatalSignalMessage(Signal, Info);
-			FAndroidCrashContext CrashContext(ECrashContextType::Crash, *Message);
-
-			CrashContext.InitFromSignal(Signal, Info, Context);
-			CrashContext.CaptureCrashInfo();
-			if (GCrashHandlerPointer)
-			{
-				GCrashHandlerPointer(CrashContext);
-			}
-			else
-			{
-				// call default one
-				DefaultCrashHandler(CrashContext);
-			}
-		}
-	}
-
->>>>>>> 3ecbc206
 	static void HookTargetSignals()
 	{
 		check(PreviousSignalHandlersValid == false);
@@ -2497,12 +2464,6 @@
 #if FRAMEPRO_ENABLED
 	FFrameProProfiler::PushEvent(Text);
 #endif // FRAMEPRO_ENABLED
-#if CPUPROFILERTRACE_ENABLED
-	if (CpuChannel)
-	{
-		FCpuProfilerTrace::OutputBeginDynamicEvent(Text);
-	}
-#endif
 	if (bUseNativeSystrace ? !ATrace_isEnabled() : TraceMarkerFileDescriptor == -1)
 	{
 		return;
@@ -2530,12 +2491,6 @@
 #if FRAMEPRO_ENABLED
 	FFrameProProfiler::PushEvent(Text);
 #endif // FRAMEPRO_ENABLED
-#if CPUPROFILERTRACE_ENABLED
-	if (CpuChannel)
-	{
-		FCpuProfilerTrace::OutputBeginDynamicEvent(Text);
-	}
-#endif
 	if (bUseNativeSystrace ? !ATrace_isEnabled() : TraceMarkerFileDescriptor == -1)
 	{
 		return;
@@ -2549,12 +2504,6 @@
 #if FRAMEPRO_ENABLED
 	FFrameProProfiler::PopEvent();
 #endif // FRAMEPRO_ENABLED
-#if CPUPROFILERTRACE_ENABLED
-	if (CpuChannel)
-	{
-		FCpuProfilerTrace::OutputEndEvent();
-	}
-#endif
 	if (bUseNativeSystrace ? !ATrace_isEnabled() : TraceMarkerFileDescriptor == -1)
 	{
 		return;
@@ -2913,7 +2862,6 @@
 bool FAndroidMisc::Expand16BitIndicesTo32BitOnLoad()
 {
 	return  (CVarMaliMidgardIndexingBug.GetValueOnAnyThread() > 0);
-<<<<<<< HEAD
 }
 
 TArray<int32> FAndroidMisc::GetSupportedNativeDisplayRefreshRates()
@@ -2951,6 +2899,3 @@
 
 
 
-=======
-}
->>>>>>> 3ecbc206
