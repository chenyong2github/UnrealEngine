--- conflicted
+++ resolved
@@ -62,13 +62,8 @@
 }
 
 // RenderingThread.cpp sets these values if needed
-<<<<<<< HEAD
 CORE_API bool GRenderThreadPollingOn = false;	// Access/Modify on GT only. This value is set on the GT before actual state is changed on the RT.
 CORE_API int32 GRenderThreadPollPeriodMs = -1;	// Access/Modify on RT only.
-=======
-CORE_API TAtomic<bool> GDoRenderThreadWakeupTrigger(true);	// Accessed by any thread, modified by GT/RT.
-CORE_API int32 GRenderThreadPollPeriodMs = -1;				// Accessed/Modified by RT only.
->>>>>>> 3ecbc206
 
 static int32 GIgnoreThreadToDoGatherOn = 0;
 static FAutoConsoleVariableRef CVarIgnoreThreadToDoGatherOn(
@@ -673,18 +668,11 @@
 			ProcessingTasks.Start(StatName);
 		}
 #endif
-<<<<<<< HEAD
 		const bool bIsRenderThreadMainQueue = (ENamedThreads::GetThreadIndex(ThreadId) == ENamedThreads::ActualRenderingThread) && (QueueIndex == 0);
 		while (!Queue(QueueIndex).QuitForReturn)
 		{
 			const bool bIsRenderThreadAndPolling = bIsRenderThreadMainQueue && (GRenderThreadPollPeriodMs >= 0);
 			const bool bStallQueueAllowStall = bAllowStall && !bIsRenderThreadAndPolling;
-=======
-		const bool bIsRenderThread = (ENamedThreads::GetThreadIndex(ThreadId) == ENamedThreads::GetRenderThread());
-		while (!Queue(QueueIndex).QuitForReturn)
-		{
-			const bool bStallQueueAllowStall = bAllowStall && (!bIsRenderThread || GDoRenderThreadWakeupTrigger);
->>>>>>> 3ecbc206
 			FBaseGraphTask* Task = Queue(QueueIndex).StallQueue.Pop(0, bStallQueueAllowStall);
 			TestRandomizedThreads();
 			if (!Task)
@@ -700,11 +688,7 @@
 				{
 					{
 						FScopeCycleCounter Scope(StallStatId);
-<<<<<<< HEAD
 						Queue(QueueIndex).StallRestartEvent->Wait(bIsRenderThreadAndPolling ? GRenderThreadPollPeriodMs : MAX_uint32, bCountAsStall);
-=======
-						Queue(QueueIndex).StallRestartEvent->Wait(bIsRenderThread ? GRenderThreadPollPeriodMs : MAX_uint32, bCountAsStall);
->>>>>>> 3ecbc206
 						if (Queue(QueueIndex).QuitForShutdown)
 						{
 							return ProcessedTasks;
@@ -778,26 +762,15 @@
 		TestRandomizedThreads();
 		checkThreadGraph(Task && Queue(QueueIndex).StallRestartEvent); // make sure we are started up
 
-		const bool bExecuteOnRenderThread = (ENamedThreads::GetThreadIndex(Task->ThreadToExecuteOn) == ENamedThreads::GetRenderThread());
-
 		uint32 PriIndex = ENamedThreads::GetTaskPriority(Task->ThreadToExecuteOn) ? 0 : 1;
 		int32 ThreadToStart = Queue(QueueIndex).StallQueue.Push(Task, PriIndex);
 
 		if (ThreadToStart >= 0)
 		{
 			checkThreadGraph(ThreadToStart == 0);
-<<<<<<< HEAD
 			QUICK_SCOPE_CYCLE_COUNTER(STAT_TaskGraph_EnqueueFromOtherThread_Trigger);
 			TASKGRAPH_SCOPE_CYCLE_COUNTER(1, STAT_TaskGraph_EnqueueFromOtherThread_Trigger);
 			Queue(QueueIndex).StallRestartEvent->Trigger();
-=======
-			if (!bExecuteOnRenderThread || GDoRenderThreadWakeupTrigger)
-			{
-				QUICK_SCOPE_CYCLE_COUNTER(STAT_TaskGraph_EnqueueFromOtherThread_Trigger);
-				TASKGRAPH_SCOPE_CYCLE_COUNTER(1, STAT_TaskGraph_EnqueueFromOtherThread_Trigger);
-				Queue(QueueIndex).StallRestartEvent->Trigger();
-			}
->>>>>>> 3ecbc206
 			return true;
 		}
 		return false;
@@ -2060,7 +2033,7 @@
 		Tasks.Add(TGraphTask<FBroadcastTask>::CreateTask().ConstructAndDispatchWhenReady(Callback, StartTime, TEXT("Stats"), ENamedThreads::SetTaskPriority(ENamedThreads::StatsThread, ENamedThreads::HighTaskPriority), nullptr, nullptr, nullptr));
 	}
 #endif
-	if (GRHIThread_InternalUseOnly)
+	if (IsRHIThreadRunning())
 	{
 		Tasks.Add(TGraphTask<FBroadcastTask>::CreateTask().ConstructAndDispatchWhenReady(Callback, StartTime, TEXT("RHIT"), ENamedThreads::SetTaskPriority(ENamedThreads::RHIThread, ENamedThreads::HighTaskPriority), nullptr, nullptr, nullptr));
 	}
