// Copyright 1998-2019 Epic Games, Inc. All Rights Reserved.


#include "CoreTypes.h"
#include "Misc/AssertionMacros.h"
#include "Math/NumericLimits.h"
#include "Math/UnrealMathUtility.h"
#include "HAL/UnrealMemory.h"
#include "Containers/Array.h"
#include "Containers/UnrealString.h"
#include "Logging/LogMacros.h"
#include "Misc/ScopedEvent.h"
#include "HAL/Runnable.h"
#include "HAL/RunnableThread.h"
#include "Misc/SingleThreadRunnable.h"
#include "HAL/ThreadSafeCounter.h"
#include "Misc/NoopCounter.h"
#include "Misc/ScopeLock.h"
#include "Containers/LockFreeList.h"
#include "Templates/Function.h"
#include "Stats/Stats.h"
#include "Misc/CoreStats.h"
#include "Math/RandomStream.h"
#include "HAL/IConsoleManager.h"
#include "Misc/App.h"
#include "Containers/LockFreeFixedSizeAllocator.h"
#include "Async/TaskGraphInterfaces.h"
#include "HAL/LowLevelMemTracker.h"
#include "HAL/ThreadHeartBeat.h"
#include "ProfilingDebugging/ExternalProfiler.h"
#include "ProfilingDebugging/MiscTrace.h"

DEFINE_LOG_CATEGORY_STATIC(LogTaskGraph, Log, All);

DEFINE_STAT(STAT_FReturnGraphTask);
DEFINE_STAT(STAT_FTriggerEventGraphTask);
DEFINE_STAT(STAT_ParallelFor);
DEFINE_STAT(STAT_ParallelForTask);

static int32 GNumWorkerThreadsToIgnore = 0;

#if PLATFORM_USE_FULL_TASK_GRAPH && !IS_PROGRAM && WITH_ENGINE && !UE_SERVER
	#define CREATE_HIPRI_TASK_THREADS (1)
	#define CREATE_BACKGROUND_TASK_THREADS (1)
#else
	#define CREATE_HIPRI_TASK_THREADS (0)
	#define CREATE_BACKGROUND_TASK_THREADS (0)
#endif

namespace ENamedThreads
{
	CORE_API TAtomic<Type> FRenderThreadStatics::RenderThread(ENamedThreads::GameThread); // defaults to game and is set and reset by the render thread itself
	CORE_API TAtomic<Type> FRenderThreadStatics::RenderThread_Local(ENamedThreads::GameThread_Local); // defaults to game local and is set and reset by the render thread itself
	CORE_API int32 bHasBackgroundThreads = CREATE_BACKGROUND_TASK_THREADS;
	CORE_API int32 bHasHighPriorityThreads = CREATE_HIPRI_TASK_THREADS;
}

static int32 GIgnoreThreadToDoGatherOn = 0;
static FAutoConsoleVariableRef CVarIgnoreThreadToDoGatherOn(
	TEXT("TaskGraph.IgnoreThreadToDoGatherOn"),
	GIgnoreThreadToDoGatherOn,
	TEXT("If 1, then we ignore the hint provided with SetGatherThreadForDontCompleteUntil and just run it on AnyHiPriThreadHiPriTask.")
);

static int32 GTestDontCompleteUntilForAlreadyComplete = 1;
static FAutoConsoleVariableRef CVarTestDontCompleteUntilForAlreadyComplete(
	TEXT("TaskGraph.TestDontCompleteUntilForAlreadyComplete"),
	GTestDontCompleteUntilForAlreadyComplete,
	TEXT("If 1, then we before spawning a gather task, we just check if all of the subtasks are complete, and in that case we can skip the gather.")
);

CORE_API int32 GEnablePowerSavingThreadPriorityReductionCVar = 0;
static FAutoConsoleVariableRef CVarEnablePowerSavingThreadPriorityReduction(
	TEXT("TaskGraph.EnablePowerSavingThreadPriorityReduction"),
	GEnablePowerSavingThreadPriorityReductionCVar,
	TEXT("If 1, then high pri thread tasks which are marked EPowerSavingEligibility::Eligible can be dropped to normal priority.")
);

#if CREATE_HIPRI_TASK_THREADS || CREATE_BACKGROUND_TASK_THREADS
	static void ThreadSwitchForABTest(const TArray<FString>& Args)
	{
		if (Args.Num() == 2)
		{
#if CREATE_HIPRI_TASK_THREADS
			ENamedThreads::bHasHighPriorityThreads = !!FCString::Atoi(*Args[0]);
#endif
#if CREATE_BACKGROUND_TASK_THREADS
			ENamedThreads::bHasBackgroundThreads = !!FCString::Atoi(*Args[1]);
#endif
		}
		else
		{
			UE_LOG(LogConsoleResponse, Display, TEXT("This command requires two arguments, both 0 or 1 to control the use of high priority and background priority threads, respectively."));
		}
		UE_LOG(LogConsoleResponse, Display, TEXT("High priority task threads: %d    Bacxkground priority threads: %d"), ENamedThreads::bHasHighPriorityThreads, ENamedThreads::bHasBackgroundThreads);
	}

	static FAutoConsoleCommand ThreadSwitchForABTestCommand(
		TEXT("TaskGraph.ABTestThreads"),
		TEXT("Takes two 0/1 arguments. Equivalent to setting TaskGraph.UseHiPriThreads and TaskGraph.UseBackgroundThreads, respectively. Packages as one command for use with the abtest command."),
		FConsoleCommandWithArgsDelegate::CreateStatic(&ThreadSwitchForABTest)
		);

#endif 


#if CREATE_BACKGROUND_TASK_THREADS
static FAutoConsoleVariableRef CVarUseBackgroundThreads(
	TEXT("TaskGraph.UseBackgroundThreads"),
	ENamedThreads::bHasBackgroundThreads,
	TEXT("If > 0, then use background threads, otherwise run background tasks on normal priority task threads. Used for performance tuning."),
	ECVF_Cheat
	);
#endif

#if CREATE_HIPRI_TASK_THREADS
static FAutoConsoleVariableRef CVarUseHiPriThreads(
	TEXT("TaskGraph.UseHiPriThreads"),
	ENamedThreads::bHasHighPriorityThreads,
	TEXT("If > 0, then use hi priority task threads, otherwise run background tasks on normal priority task threads. Used for performance tuning."),
	ECVF_Cheat
	);
#endif

#define PROFILE_TASKGRAPH (0)
#if PROFILE_TASKGRAPH
	struct FProfileRec
	{
		const TCHAR* Name;
		FThreadSafeCounter NumSamplesStarted;
		FThreadSafeCounter NumSamplesFinished;
		uint32 Samples[1000];

		FProfileRec()
		{
			Name = nullptr;
		}
	};
	static FThreadSafeCounter NumProfileSamples;
	static void DumpProfile();
	struct FProfileRecScope
	{
		FProfileRec* Target;
		int32 SampleIndex;
		uint32 StartCycles;
		FProfileRecScope(FProfileRec* InTarget, const TCHAR* InName)
			: Target(InTarget)
			, SampleIndex(InTarget->NumSamplesStarted.Increment() - 1)
			, StartCycles(FPlatformTime::Cycles())
		{
			if (SampleIndex == 0 && !Target->Name)
			{
				Target->Name = InName;
			}
		}
		~FProfileRecScope()
		{
			if (SampleIndex < 1000)
			{
				Target->Samples[SampleIndex] = FPlatformTime::Cycles() - StartCycles;
				if (Target->NumSamplesFinished.Increment() == 1000)
				{
					Target->NumSamplesFinished.Reset();
					FPlatformMisc::MemoryBarrier();
					uint64 Total = 0;
					for (int32 Index = 0; Index < 1000; Index++)
					{
						Total += Target->Samples[Index];
					}
					float MsPer = FPlatformTime::GetSecondsPerCycle() * double(Total);
					UE_LOG(LogTemp, Display, TEXT("%6.4f ms / scope %s"),MsPer, Target->Name);

					Target->NumSamplesStarted.Reset();
				}
			}
		}
	};
	static FProfileRec ProfileRecs[10];
	static void DumpProfile()
	{

	}

	#define TASKGRAPH_SCOPE_CYCLE_COUNTER(Index, Name) \
		FProfileRecScope ProfileRecScope##Index(&ProfileRecs[Index], TEXT(#Name));


#else
	#define TASKGRAPH_SCOPE_CYCLE_COUNTER(Index, Name)
#endif



/** 
 *	Pointer to the task graph implementation singleton.
 *	Because of the multithreaded nature of this system an ordinary singleton cannot be used.
 *	FTaskGraphImplementation::Startup() creates the singleton and the constructor actually sets this value.
**/
class FTaskGraphImplementation;
struct FWorkerThread;

static FTaskGraphImplementation* TaskGraphImplementationSingleton = NULL;

#if !UE_BUILD_SHIPPING && !UE_BUILD_TEST

static struct FChaosMode 
{
	enum 
	{
		NumSamples = 45771
	};
	FThreadSafeCounter Current;
	float DelayTimes[NumSamples + 1]; 
	int32 Enabled;

	FChaosMode()
		: Enabled(0)
	{
		FRandomStream Stream((int32)FPlatformTime::Cycles());
		for (int32 Index = 0; Index < NumSamples; Index++)
		{
			DelayTimes[Index] = Stream.GetFraction();
		}
		// ave = .5
		for (int32 Cube = 0; Cube < 2; Cube++)
		{
			for (int32 Index = 0; Index < NumSamples; Index++)
			{
				DelayTimes[Index] *= Stream.GetFraction();
			}
		}
		// ave = 1/8
		for (int32 Index = 0; Index < NumSamples; Index++)
		{
			DelayTimes[Index] *= 0.00001f;
		}
		// ave = 0.00000125s
		for (int32 Zeros = 0; Zeros < NumSamples / 20; Zeros++)
		{
			int32 Index = Stream.RandHelper(NumSamples);
			DelayTimes[Index] = 0.0f;
		}
		// 95% the samples are now zero
		for (int32 Zeros = 0; Zeros < NumSamples / 100; Zeros++)
		{
			int32 Index = Stream.RandHelper(NumSamples);
			DelayTimes[Index] = .00005f;
		}
		// .001% of the samples are 5ms
	}
	FORCEINLINE void Delay()
	{
		if (Enabled)
		{
			uint32 MyIndex = (uint32)Current.Increment();
			MyIndex %= NumSamples;
			float DelayS = DelayTimes[MyIndex];
			if (DelayS > 0.0f)
			{
				FPlatformProcess::Sleep(DelayS);
			}
		}
	}
} GChaosMode;

static void EnableRandomizedThreads(const TArray<FString>& Args)
{
	GChaosMode.Enabled = !GChaosMode.Enabled;
	if (GChaosMode.Enabled)
	{
		UE_LOG(LogConsoleResponse, Display, TEXT("Random sleeps are enabled."));
	}
	else
	{
		UE_LOG(LogConsoleResponse, Display, TEXT("Random sleeps are disabled."));
	}
}

static FAutoConsoleCommand TestRandomizedThreadsCommand(
	TEXT("TaskGraph.Randomize"),
	TEXT("Useful for debugging, adds random sleeps throughout the task graph."),
	FConsoleCommandWithArgsDelegate::CreateStatic(&EnableRandomizedThreads)
	);

FORCEINLINE void TestRandomizedThreads()
{
	GChaosMode.Delay();
}

#else

FORCEINLINE void TestRandomizedThreads()
{
}

#endif

static FString ThreadPriorityToName(ENamedThreads::Type Priority)
{
	if (Priority == ENamedThreads::NormalThreadPriority)
	{
		return FString(TEXT("Normal"));
	}
	if (Priority == ENamedThreads::HighThreadPriority)
	{
		return FString(TEXT("High"));
	}
	if (Priority == ENamedThreads::BackgroundThreadPriority)
	{
		return FString(TEXT("Background"));
	}
	return FString(TEXT("??Unknown??"));
}

static FString TaskPriorityToName(ENamedThreads::Type Priority)
{
	if (Priority == ENamedThreads::NormalTaskPriority)
	{
		return FString(TEXT("Normal"));
	}
	if (Priority == ENamedThreads::HighTaskPriority)
	{
		return FString(TEXT("High"));
	}
	return FString(TEXT("??Unknown??"));
}

void FAutoConsoleTaskPriority::CommandExecute(const TArray<FString>& Args)
{
	if (Args.Num() > 0)
	{
		if (Args[0].Compare(ThreadPriorityToName(ENamedThreads::NormalThreadPriority), ESearchCase::IgnoreCase) == 0)
		{
			ThreadPriority = ENamedThreads::NormalThreadPriority;
		}
		else if (Args[0].Compare(ThreadPriorityToName(ENamedThreads::HighThreadPriority), ESearchCase::IgnoreCase) == 0)
		{
			ThreadPriority = ENamedThreads::HighThreadPriority;
		}
		else if (Args[0].Compare(ThreadPriorityToName(ENamedThreads::BackgroundThreadPriority), ESearchCase::IgnoreCase) == 0)
		{
			ThreadPriority = ENamedThreads::BackgroundThreadPriority;
		}
		else
		{
			UE_LOG(LogConsoleResponse, Display, TEXT("Could not parse thread priority %s"), *Args[0]);
		}
	}
	if (Args.Num() > 1)
	{
		if (Args[1].Compare(TaskPriorityToName(ENamedThreads::NormalTaskPriority), ESearchCase::IgnoreCase) == 0)
		{
			TaskPriority = ENamedThreads::NormalTaskPriority;
		}
		else if (Args[1].Compare(TaskPriorityToName(ENamedThreads::HighTaskPriority), ESearchCase::IgnoreCase) == 0)
		{
			TaskPriority = ENamedThreads::HighTaskPriority;
		}
		else
		{
			UE_LOG(LogConsoleResponse, Display, TEXT("Could not parse task priority %s"), *Args[1]);
		}
	}
	if (Args.Num() > 2)
	{
		if (Args[2].Compare(TaskPriorityToName(ENamedThreads::NormalTaskPriority), ESearchCase::IgnoreCase) == 0)
		{
			TaskPriorityIfForcedToNormalThreadPriority = ENamedThreads::NormalTaskPriority;
		}
		else if (Args[2].Compare(TaskPriorityToName(ENamedThreads::HighTaskPriority), ESearchCase::IgnoreCase) == 0)
		{
			TaskPriorityIfForcedToNormalThreadPriority = ENamedThreads::HighTaskPriority;
		}
		else
		{
			UE_LOG(LogConsoleResponse, Display, TEXT("Could not parse task priority %s"), *Args[2]);
		}
	}
	if (ThreadPriority == ENamedThreads::NormalThreadPriority)
	{
		UE_LOG(LogConsoleResponse, Display, TEXT("%s - thread priority:%s   task priority:%s"), *CommandName, *ThreadPriorityToName(ThreadPriority), *TaskPriorityToName(TaskPriority));
	}
	else
	{
		UE_LOG(LogConsoleResponse, Display, TEXT("%s - thread priority:%s   task priority:%s  %s (when forced to normal)"), *CommandName, *ThreadPriorityToName(ThreadPriority), *TaskPriorityToName(TaskPriority), *TaskPriorityToName(this->TaskPriorityIfForcedToNormalThreadPriority));
	}
}



/** 
 *	FTaskThreadBase
 *	Base class for a thread that executes tasks
 *	This class implements the FRunnable API, but external threads don't use that because those threads are created elsewhere.
**/
class FTaskThreadBase : public FRunnable, FSingleThreadRunnable
{
public:
	// Calls meant to be called from a "main" or supervisor thread.

	/** Constructor, initializes everything to unusable values. Meant to be called from a "main" thread. **/
	FTaskThreadBase()
		: ThreadId(ENamedThreads::AnyThread)
		, PerThreadIDTLSSlot(0xffffffff)
		, OwnerWorker(nullptr)
	{
		NewTasks.Reset(128);
	}

	/** 
	 *	Sets up some basic information for a thread. Meant to be called from a "main" thread. Also creates the stall event.
	 *	@param InThreadId; Thread index for this thread.
	 *	@param InPerThreadIDTLSSlot; TLS slot to store the pointer to me into (later)
	 *	@param bInAllowsStealsFromMe; If true, this is a worker thread and any other thread can steal tasks from my incoming queue.
	 *	@param bInStealsFromOthers If true, this is a worker thread and I will attempt to steal tasks when I run out of work.
	**/
	void Setup(ENamedThreads::Type InThreadId, uint32 InPerThreadIDTLSSlot, FWorkerThread* InOwnerWorker)
	{
		ThreadId = InThreadId;
		check(ThreadId >= 0);
		PerThreadIDTLSSlot = InPerThreadIDTLSSlot;
		OwnerWorker = InOwnerWorker;
	}

	// Calls meant to be called from "this thread".

	/** A one-time call to set the TLS entry for this thread. **/
	void InitializeForCurrentThread()
	{
		FPlatformTLS::SetTlsValue(PerThreadIDTLSSlot,OwnerWorker);
	}

	/** Return the index of this thread. **/
	ENamedThreads::Type GetThreadId() const
	{
		checkThreadGraph(OwnerWorker); // make sure we are started up
		return ThreadId;
	}

	/** Used for named threads to start processing tasks until the thread is idle and RequestQuit has been called. **/
	virtual void ProcessTasksUntilQuit(int32 QueueIndex) = 0;

	/** Used for named threads to start processing tasks until the thread is idle and RequestQuit has been called. **/
	virtual void ProcessTasksUntilIdle(int32 QueueIndex)
	{
		check(0);
	}

	/** 
	 *	Queue a task, assuming that this thread is the same as the current thread.
	 *	For named threads, these go directly into the private queue.
	 *	@param QueueIndex, Queue to enqueue for
	 *	@param Task Task to queue.
	 **/
	virtual void EnqueueFromThisThread(int32 QueueIndex, FBaseGraphTask* Task)
	{
		check(0);
	}

	// Calls meant to be called from any thread.

	/** 
	 *	Will cause the thread to return to the caller when it becomes idle. Used to return from ProcessTasksUntilQuit for named threads or to shut down unnamed threads. 
	 *	CAUTION: This will not work under arbitrary circumstances. For example you should not attempt to stop unnamed threads unless they are known to be idle.
	 *	Return requests for named threads should be submitted from that named thread as FReturnGraphTask does.
	 *	@param QueueIndex, Queue to request quit from
	**/
	virtual void RequestQuit(int32 QueueIndex) = 0;

	/** 
	 *	Queue a task, assuming that this thread is not the same as the current thread.
	 *	@param QueueIndex, Queue to enqueue into
	 *	@param Task; Task to queue.
	 **/
	virtual bool EnqueueFromOtherThread(int32 QueueIndex, FBaseGraphTask* Task)
	{
		check(0);
		return false;
	}

	virtual void WakeUp()
	{
		check(0);
	}
	/** 
	 *Return true if this thread is processing tasks. This is only a "guess" if you ask for a thread other than yourself because that can change before the function returns.
	 *@param QueueIndex, Queue to request quit from
	 **/
	virtual bool IsProcessingTasks(int32 QueueIndex) = 0;

	// SingleThreaded API

	/** Tick single-threaded. */
	virtual void Tick() override
	{
		ProcessTasksUntilIdle(0);
	}


	// FRunnable API

	/**
	 * Allows per runnable object initialization. NOTE: This is called in the
	 * context of the thread object that aggregates this, not the thread that
	 * passes this runnable to a new thread.
	 *
	 * @return True if initialization was successful, false otherwise
	 */
	virtual bool Init() override
	{
		InitializeForCurrentThread();
		return true;
	}

	/**
	 * This is where all per object thread work is done. This is only called
	 * if the initialization was successful.
	 *
	 * @return The exit code of the runnable object
	 */
	virtual uint32 Run() override
	{
		check(OwnerWorker); // make sure we are started up
		ProcessTasksUntilQuit(0);
		FMemory::ClearAndDisableTLSCachesOnCurrentThread();
		return 0;
	}

	/**
	 * This is called if a thread is requested to terminate early
	 */
	virtual void Stop() override
	{
		RequestQuit(-1);
	}

	/**
	 * Called in the context of the aggregating thread to perform any cleanup.
	 */
	virtual void Exit() override
	{
	}

	/**
	 * Return single threaded interface when multithreading is disabled.
	 */
	virtual FSingleThreadRunnable* GetSingleThreadInterface() override
	{
		return this;
	}

protected:

	/** Id / Index of this thread. **/
	ENamedThreads::Type									ThreadId;
	/** TLS SLot that we store the FTaskThread* this pointer in. **/
	uint32												PerThreadIDTLSSlot;
	/** Used to signal stalling. Not safe for synchronization in most cases. **/
	FThreadSafeCounter									IsStalled;
	/** Array of tasks for this task thread. */
	TArray<FBaseGraphTask*> NewTasks;
	/** back pointer to the owning FWorkerThread **/
	FWorkerThread* OwnerWorker;
};

/** 
 *	FNamedTaskThread
 *	A class for managing a named thread. 
 */
class FNamedTaskThread : public FTaskThreadBase
{
public:

	virtual void ProcessTasksUntilQuit(int32 QueueIndex) override
	{
		check(Queue(QueueIndex).StallRestartEvent); // make sure we are started up

		Queue(QueueIndex).QuitForReturn = false;
		verify(++Queue(QueueIndex).RecursionGuard == 1);
		do
		{
			ProcessTasksNamedThread(QueueIndex, FPlatformProcess::SupportsMultithreading());
		} while (!Queue(QueueIndex).QuitForReturn && !Queue(QueueIndex).QuitForShutdown && FPlatformProcess::SupportsMultithreading()); // @Hack - quit now when running with only one thread.
		verify(!--Queue(QueueIndex).RecursionGuard);
	}

	virtual void ProcessTasksUntilIdle(int32 QueueIndex) override
	{
		check(Queue(QueueIndex).StallRestartEvent); // make sure we are started up

		Queue(QueueIndex).QuitForReturn = false;
		verify(++Queue(QueueIndex).RecursionGuard == 1);
		ProcessTasksNamedThread(QueueIndex, false);
		verify(!--Queue(QueueIndex).RecursionGuard);
	}


	void ProcessTasksNamedThread(int32 QueueIndex, bool bAllowStall)
	{
#if UE_EXTERNAL_PROFILING_ENABLED
		static thread_local bool bOnce = false;
		if (!bOnce)
		{
			FExternalProfiler* Profiler = FActiveExternalProfilerBase::GetActiveProfiler();
			if (Profiler)
			{
				Profiler->SetThreadName(ThreadIdToName(ThreadId));
			}
			bOnce = true;
		}
#endif

		TStatId StallStatId;
		bool bCountAsStall = false;
#if STATS
		TStatId StatName;
		FCycleCounter ProcessingTasks;
		if (ThreadId == ENamedThreads::GameThread)
		{
			StatName = GET_STATID(STAT_TaskGraph_GameTasks);
			StallStatId = GET_STATID(STAT_TaskGraph_GameStalls);
			bCountAsStall = true;
		}
		else if (ThreadId == ENamedThreads::GetRenderThread())
		{
			if (QueueIndex > 0)
			{
				StallStatId = GET_STATID(STAT_TaskGraph_RenderStalls);
				bCountAsStall = true;
			}
			// else StatName = none, we need to let the scope empty so that the render thread submits tasks in a timely manner. 
		}
		else if (ThreadId != ENamedThreads::StatsThread)
		{
			StatName = GET_STATID(STAT_TaskGraph_OtherTasks);
			StallStatId = GET_STATID(STAT_TaskGraph_OtherStalls);
			bCountAsStall = true;
		}
		bool bTasksOpen = false;
		if (FThreadStats::IsCollectingData(StatName))
		{
			bTasksOpen = true;
			ProcessingTasks.Start(StatName);
		}
#endif
		while (!Queue(QueueIndex).QuitForReturn)
		{
			FBaseGraphTask* Task = Queue(QueueIndex).StallQueue.Pop(0, bAllowStall);
			TestRandomizedThreads();
			if (!Task)
			{
#if STATS
				if (bTasksOpen)
				{
					ProcessingTasks.Stop();
					bTasksOpen = false;
				}
#endif
				if (bAllowStall)
				{
					{
						FScopeCycleCounter Scope(StallStatId);
						Queue(QueueIndex).StallRestartEvent->Wait(MAX_uint32, bCountAsStall);
						if (Queue(QueueIndex).QuitForShutdown)
						{
							return;
						}
						TestRandomizedThreads();
					}
#if STATS
					if (!bTasksOpen && FThreadStats::IsCollectingData(StatName))
					{
						bTasksOpen = true;
						ProcessingTasks.Start(StatName);
					}
#endif
					continue;
				}
				else
				{
					break; // we were asked to quit
				}
			}
			else
			{
				Task->Execute(NewTasks, ENamedThreads::Type(ThreadId | (QueueIndex << ENamedThreads::QueueIndexShift)));
				TestRandomizedThreads();
			}
		}
#if STATS
		if (bTasksOpen)
		{
			ProcessingTasks.Stop();
			bTasksOpen = false;
		}
#endif
	}
	virtual void EnqueueFromThisThread(int32 QueueIndex, FBaseGraphTask* Task) override
	{
		checkThreadGraph(Task && Queue(QueueIndex).StallRestartEvent); // make sure we are started up
		uint32 PriIndex = ENamedThreads::GetTaskPriority(Task->ThreadToExecuteOn) ? 0 : 1;
		int32 ThreadToStart = Queue(QueueIndex).StallQueue.Push(Task, PriIndex);
		check(ThreadToStart < 0); // if I am stalled, then how can I be queueing a task?
	}

	virtual void RequestQuit(int32 QueueIndex) override
	{
		// this will not work under arbitrary circumstances. For example you should not attempt to stop threads unless they are known to be idle.
		if (!Queue(0).StallRestartEvent)
		{
			return;
		}
		if (QueueIndex == -1)
		{
			// we are shutting down
			checkThreadGraph(Queue(0).StallRestartEvent); // make sure we are started up
			checkThreadGraph(Queue(1).StallRestartEvent); // make sure we are started up
			Queue(0).QuitForShutdown = true;
			Queue(1).QuitForShutdown = true;
			Queue(0).StallRestartEvent->Trigger();
			Queue(1).StallRestartEvent->Trigger();
		}
		else
		{
			checkThreadGraph(Queue(QueueIndex).StallRestartEvent); // make sure we are started up
			Queue(QueueIndex).QuitForReturn = true;
		}
	}

	virtual bool EnqueueFromOtherThread(int32 QueueIndex, FBaseGraphTask* Task) override
	{
		TestRandomizedThreads();
		checkThreadGraph(Task && Queue(QueueIndex).StallRestartEvent); // make sure we are started up

		uint32 PriIndex = ENamedThreads::GetTaskPriority(Task->ThreadToExecuteOn) ? 0 : 1;
		int32 ThreadToStart = Queue(QueueIndex).StallQueue.Push(Task, PriIndex);

		if (ThreadToStart >= 0)
		{
			QUICK_SCOPE_CYCLE_COUNTER(STAT_TaskGraph_EnqueueFromOtherThread_Trigger);
			checkThreadGraph(ThreadToStart == 0);
			TASKGRAPH_SCOPE_CYCLE_COUNTER(1, STAT_TaskGraph_EnqueueFromOtherThread_Trigger);
			Queue(QueueIndex).StallRestartEvent->Trigger();
			return true;
		}
		return false;
	}

	virtual bool IsProcessingTasks(int32 QueueIndex) override
	{
		return !!Queue(QueueIndex).RecursionGuard;
	}

private:

#if UE_EXTERNAL_PROFILING_ENABLED
	static inline const TCHAR* ThreadIdToName(ENamedThreads::Type ThreadId)
	{
		if (ThreadId == ENamedThreads::GameThread)
		{
			return TEXT("Game Thread");
		}
		else if (ThreadId == ENamedThreads::GetRenderThread())
		{
			return TEXT("Render Thread");
		}
		else if (ThreadId == ENamedThreads::RHIThread)
		{
			return TEXT("RHI Thread");
		}
		else if (ThreadId == ENamedThreads::AudioThread)
		{
			return TEXT("Audio Thread");
		}
#if STATS
		else if (ThreadId == ENamedThreads::StatsThread)
		{
			return TEXT("Stats Thread");
		}
#endif
		else
		{
			return TEXT("Unknown Named Thread");
		}
	}
#endif

	/** Grouping of the data for an individual queue. **/
	struct FThreadTaskQueue
	{
		FStallingTaskQueue<FBaseGraphTask, PLATFORM_CACHE_LINE_SIZE, 2> StallQueue;

		/** We need to disallow reentry of the processing loop **/
		uint32 RecursionGuard;

		/** Indicates we executed a return task, so break out of the processing loop. **/
		bool QuitForReturn;

		/** Indicates we executed a return task, so break out of the processing loop. **/
		bool QuitForShutdown;

		/** Event that this thread blocks on when it runs out of work. **/
		FEvent*	StallRestartEvent;

		FThreadTaskQueue()
			: RecursionGuard(0)
			, QuitForReturn(false)
			, QuitForShutdown(false)
			, StallRestartEvent(FPlatformProcess::GetSynchEventFromPool(false))
		{

		}
		~FThreadTaskQueue()
		{
			FPlatformProcess::ReturnSynchEventToPool(StallRestartEvent);
			StallRestartEvent = nullptr;
		}
	};

	FORCEINLINE FThreadTaskQueue& Queue(int32 QueueIndex)
	{
		checkThreadGraph(QueueIndex >= 0 && QueueIndex < ENamedThreads::NumQueues);
		return Queues[QueueIndex];
	}
	FORCEINLINE const FThreadTaskQueue& Queue(int32 QueueIndex) const
	{
		checkThreadGraph(QueueIndex >= 0 && QueueIndex < ENamedThreads::NumQueues);
		return Queues[QueueIndex];
	}

	FThreadTaskQueue Queues[ENamedThreads::NumQueues];
};

/**
*	FTaskThreadAnyThread
*	A class for managing a worker threads.
**/
class FTaskThreadAnyThread : public FTaskThreadBase
{
public:
	FTaskThreadAnyThread(int32 InPriorityIndex)
		: PriorityIndex(InPriorityIndex)
	{
	}
	virtual void ProcessTasksUntilQuit(int32 QueueIndex) override
	{
		if (PriorityIndex != (ENamedThreads::BackgroundThreadPriority >> ENamedThreads::ThreadPriorityShift))
		{
			FMemory::SetupTLSCachesOnCurrentThread();
		}
		check(!QueueIndex);
		do
		{
			ProcessTasks();			
		} while (!Queue.QuitForShutdown && FPlatformProcess::SupportsMultithreading()); // @Hack - quit now when running with only one thread.
	}

	virtual void ProcessTasksUntilIdle(int32 QueueIndex) override
	{
		if (!FPlatformProcess::SupportsMultithreading())
		{
			ProcessTasks();
		}
		else
		{
			check(0);
		}
	}

	// Calls meant to be called from any thread.

	/**
	*	Will cause the thread to return to the caller when it becomes idle. Used to return from ProcessTasksUntilQuit for named threads or to shut down unnamed threads.
	*	CAUTION: This will not work under arbitrary circumstances. For example you should not attempt to stop unnamed threads unless they are known to be idle.
	*	Return requests for named threads should be submitted from that named thread as FReturnGraphTask does.
	*	@param QueueIndex, Queue to request quit from
	**/
	virtual void RequestQuit(int32 QueueIndex) override
	{
		check(QueueIndex < 1);

		// this will not work under arbitrary circumstances. For example you should not attempt to stop threads unless they are known to be idle.
		checkThreadGraph(Queue.StallRestartEvent); // make sure we are started up
		Queue.QuitForShutdown = true;
		Queue.StallRestartEvent->Trigger();
	}

	virtual void WakeUp() final override
	{
		QUICK_SCOPE_CYCLE_COUNTER(STAT_TaskGraph_Wakeup_Trigger);
		TASKGRAPH_SCOPE_CYCLE_COUNTER(1, STAT_TaskGraph_Wakeup_Trigger);
		Queue.StallRestartEvent->Trigger();
	}

	void StallForTuning(bool Stall)
	{
		if (Stall)
		{
			Queue.StallForTuning.Lock();
			Queue.bStallForTuning = true;
		}
		else
		{
			Queue.bStallForTuning = false;
			Queue.StallForTuning.Unlock();
		}
	}
	/**
	*Return true if this thread is processing tasks. This is only a "guess" if you ask for a thread other than yourself because that can change before the function returns.
	*@param QueueIndex, Queue to request quit from
	**/
	virtual bool IsProcessingTasks(int32 QueueIndex) override
	{
		check(!QueueIndex);
		return !!Queue.RecursionGuard;
	}

#if UE_EXTERNAL_PROFILING_ENABLED
	virtual uint32 Run() override
	{
		static thread_local bool bOnce = false;
		if (!bOnce)
		{
			FExternalProfiler* Profiler = FActiveExternalProfilerBase::GetActiveProfiler();
			if (Profiler)
			{
				Profiler->SetThreadName(ThreadPriorityToName(PriorityIndex));
			}
			bOnce = true;
		}
		return FTaskThreadBase::Run();
	}
#endif

private:

#if UE_EXTERNAL_PROFILING_ENABLED
	static inline const TCHAR* ThreadPriorityToName(int32 PriorityIdx)
	{
		PriorityIdx <<= ENamedThreads::ThreadPriorityShift;
		if (PriorityIdx == ENamedThreads::HighThreadPriority)
		{
			return TEXT("Task Thread HP");
		}
		else if (PriorityIdx == ENamedThreads::NormalThreadPriority)
		{
			return TEXT("Task Thread NP");
		}
		else if (PriorityIdx == ENamedThreads::BackgroundThreadPriority)
		{
			return TEXT("Task Thread BP");
		}
		else
		{
			return TEXT("Task Thread Unknown Priority");
		}
	}
#endif

	/**
	*	Process tasks until idle. May block if bAllowStall is true
	*	@param QueueIndex, Queue to process tasks from
	*	@param bAllowStall,  if true, the thread will block on the stall event when it runs out of tasks.
	**/
	void ProcessTasks()
	{
		LLM_SCOPE(ELLMTag::TaskGraphTasksMisc);

		TStatId StallStatId;
		bool bCountAsStall = true;
#if STATS
		TStatId StatName;
		FCycleCounter ProcessingTasks;
		StatName = GET_STATID(STAT_TaskGraph_OtherTasks);
		StallStatId = GET_STATID(STAT_TaskGraph_OtherStalls);
		bool bTasksOpen = false;
		if (FThreadStats::IsCollectingData(StatName))
		{
			bTasksOpen = true;
			ProcessingTasks.Start(StatName);
		}
#endif
		verify(++Queue.RecursionGuard == 1);
		bool bDidStall = false;
		while (1)
		{
			FBaseGraphTask* Task = FindWork();
			if (!Task)
			{
#if STATS
				if (bTasksOpen)
				{
					ProcessingTasks.Stop();
					bTasksOpen = false;
				}
#endif

				TestRandomizedThreads();
				if (FPlatformProcess::SupportsMultithreading())
				{
					FScopeCycleCounter Scope(StallStatId);
					Queue.StallRestartEvent->Wait(MAX_uint32, bCountAsStall);
					bDidStall = true;
				}
				if (Queue.QuitForShutdown || !FPlatformProcess::SupportsMultithreading())
				{
					break;
				}
				TestRandomizedThreads();

#if STATS
				if (FThreadStats::IsCollectingData(StatName))
				{
					bTasksOpen = true;
					ProcessingTasks.Start(StatName);
				}
#endif
				continue;
			}
			TestRandomizedThreads();
#if PLATFORM_XBOXONE || PLATFORM_WINDOWS
			// the Win scheduler is ill behaved and will sometimes let BG tasks run even when other tasks are ready....kick the scheduler between tasks
			if (!bDidStall && PriorityIndex == (ENamedThreads::BackgroundThreadPriority >> ENamedThreads::ThreadPriorityShift))
			{
				FPlatformProcess::Sleep(0);
			}
#endif
			bDidStall = false;
			Task->Execute(NewTasks, ENamedThreads::Type(ThreadId));
			TestRandomizedThreads();
			if (Queue.bStallForTuning)
			{
#if STATS
				if (bTasksOpen)
				{
					ProcessingTasks.Stop();
					bTasksOpen = false;
				}
#endif
				{
					FScopeLock Lock(&Queue.StallForTuning);
				}
#if STATS
				if (FThreadStats::IsCollectingData(StatName))
				{
					bTasksOpen = true;
					ProcessingTasks.Start(StatName);
				}
#endif
			}
		}
		verify(!--Queue.RecursionGuard);
	}

	/** Grouping of the data for an individual queue. **/
	struct FThreadTaskQueue
	{
		/** Event that this thread blocks on when it runs out of work. **/
		FEvent* StallRestartEvent;
		/** We need to disallow reentry of the processing loop **/
		uint32 RecursionGuard;
		/** Indicates we executed a return task, so break out of the processing loop. **/
		bool QuitForShutdown;
		/** Should we stall for tuning? **/
		bool bStallForTuning;
		FCriticalSection StallForTuning;

		FThreadTaskQueue()
			: StallRestartEvent(FPlatformProcess::GetSynchEventFromPool(false))
			, RecursionGuard(0)
			, QuitForShutdown(false)
			, bStallForTuning(false)
		{

		}
		~FThreadTaskQueue()
		{
			FPlatformProcess::ReturnSynchEventToPool(StallRestartEvent);
			StallRestartEvent = nullptr;
		}
	};

	/**
	*	Internal function to call the system looking for work. Called from this thread.
	*	@return New task to process.
	*/
	FBaseGraphTask* FindWork();

	/** Array of queues, only the first one is used for unnamed threads. **/
	FThreadTaskQueue Queue;

	int32 PriorityIndex;
};


/** 
	*	FWorkerThread
	*	Helper structure to aggregate a few items related to the individual threads.
**/
struct FWorkerThread
{
	/** The actual FTaskThread that manager this task **/
	FTaskThreadBase*	TaskGraphWorker;
	/** For internal threads, the is non-NULL and holds the information about the runable thread that was created. **/
	FRunnableThread*	RunnableThread;
	/** For external threads, this determines if they have been "attached" yet. Attachment is mostly setting up TLS for this individual thread. **/
	bool				bAttached;

	/** Constructor to set reasonable defaults. **/
	FWorkerThread()
		: TaskGraphWorker(nullptr)
		, RunnableThread(nullptr)
		, bAttached(false)
	{
	}
};

/**
*	FTaskGraphImplementation
*	Implementation of the centralized part of the task graph system.
*	These parts of the system have no knowledge of the dependency graph, they exclusively work on tasks.
**/

class FTaskGraphImplementation : public FTaskGraphInterface
{
public:

	// API related to life cycle of the system and singletons

	/** 
	 *	Singleton returning the one and only FTaskGraphImplementation.
	 *	Note that unlike most singletons, a manual call to FTaskGraphInterface::Startup is required before the singleton will return a valid reference.
	**/
	static FTaskGraphImplementation& Get()
	{		
		checkThreadGraph(TaskGraphImplementationSingleton);
		return *TaskGraphImplementationSingleton;
	}

	/** 
	 *	Constructor - initializes the data structures, sets the singleton pointer and creates the internal threads.
	 *	@param InNumThreads; total number of threads in the system, including named threads, unnamed threads, internal threads and external threads. Must be at least 1 + the number of named threads.
	**/
	FTaskGraphImplementation(int32)
	{
		bCreatedHiPriorityThreads = !!ENamedThreads::bHasHighPriorityThreads;
		bCreatedBackgroundPriorityThreads = !!ENamedThreads::bHasBackgroundThreads;

		int32 MaxTaskThreads = MAX_THREADS;
		int32 NumTaskThreads = FPlatformMisc::NumberOfWorkerThreadsToSpawn();

		// if we don't want any performance-based threads, then force the task graph to not create any worker threads, and run in game thread
		if (!FPlatformProcess::SupportsMultithreading())
		{
			// this is the logic that used to be spread over a couple of places, that will make the rest of this function disable a worker thread
			// @todo: it could probably be made simpler/clearer
			// this - 1 tells the below code there is no rendering thread
			MaxTaskThreads = 1;
			NumTaskThreads = 1;
			LastExternalThread = (ENamedThreads::Type)(ENamedThreads::ActualRenderingThread - 1);
			bCreatedHiPriorityThreads = false;
			bCreatedBackgroundPriorityThreads = false;
			ENamedThreads::bHasBackgroundThreads = 0;
			ENamedThreads::bHasHighPriorityThreads = 0;
		}
		else
		{
			LastExternalThread = ENamedThreads::ActualRenderingThread;
		}
		
		NumNamedThreads = LastExternalThread + 1;

		NumTaskThreadSets = 1 + bCreatedHiPriorityThreads + bCreatedBackgroundPriorityThreads;

		// if we don't have enough threads to allow all of the sets asked for, then we can't create what was asked for.
		check(NumTaskThreadSets == 1 || FMath::Min<int32>(NumTaskThreads * NumTaskThreadSets + NumNamedThreads, MAX_THREADS) == NumTaskThreads * NumTaskThreadSets + NumNamedThreads);
		NumThreads = FMath::Max<int32>(FMath::Min<int32>(NumTaskThreads * NumTaskThreadSets + NumNamedThreads, MAX_THREADS), NumNamedThreads + 1);

		// Cap number of extra threads to the platform worker thread count
		// if we don't have enough threads to allow all of the sets asked for, then we can't create what was asked for.
		check(NumTaskThreadSets == 1 || FMath::Min(NumThreads, NumNamedThreads + NumTaskThreads * NumTaskThreadSets) == NumThreads);
		NumThreads = FMath::Min(NumThreads, NumNamedThreads + NumTaskThreads * NumTaskThreadSets);

		NumTaskThreadsPerSet = (NumThreads - NumNamedThreads) / NumTaskThreadSets;
		check((NumThreads - NumNamedThreads) % NumTaskThreadSets == 0); // should be equal numbers of threads per priority set

		UE_LOG(LogTaskGraph, Log, TEXT("Started task graph with %d named threads and %d total threads with %d sets of task threads."), NumNamedThreads, NumThreads, NumTaskThreadSets);
		check(NumThreads - NumNamedThreads >= 1);  // need at least one pure worker thread
		check(NumThreads <= MAX_THREADS);
		check(!ReentrancyCheck.GetValue()); // reentrant?
		ReentrancyCheck.Increment(); // just checking for reentrancy
		PerThreadIDTLSSlot = FPlatformTLS::AllocTlsSlot();

		for (int32 ThreadIndex = 0; ThreadIndex < NumThreads; ThreadIndex++)
		{
			check(!WorkerThreads[ThreadIndex].bAttached); // reentrant?
			bool bAnyTaskThread = ThreadIndex >= NumNamedThreads;
			if (bAnyTaskThread)
			{
				WorkerThreads[ThreadIndex].TaskGraphWorker = new FTaskThreadAnyThread(ThreadIndexToPriorityIndex(ThreadIndex));
			}
			else
			{
				WorkerThreads[ThreadIndex].TaskGraphWorker = new FNamedTaskThread;
			}
			WorkerThreads[ThreadIndex].TaskGraphWorker->Setup(ENamedThreads::Type(ThreadIndex), PerThreadIDTLSSlot, &WorkerThreads[ThreadIndex]);
		}

		TaskGraphImplementationSingleton = this; // now reentrancy is ok

		for (int32 ThreadIndex = LastExternalThread + 1; ThreadIndex < NumThreads; ThreadIndex++)
		{
			FString Name;
<<<<<<< HEAD
			const ANSICHAR* GroupName = "TaskGraphNormal";
=======
			ETraceThreadGroup Group = TraceThreadGroup_TaskGraphNormal;
>>>>>>> 6b762048
			int32 Priority = ThreadIndexToPriorityIndex(ThreadIndex);
			EThreadPriority ThreadPri;
			uint64 Affinity = FPlatformAffinity::GetTaskGraphThreadMask();
			if (Priority == 1)
			{
				Name = FString::Printf(TEXT("TaskGraphThreadHP %d"), ThreadIndex - (LastExternalThread + 1));
<<<<<<< HEAD
				GroupName = "TaskGraphHigh";
=======
				Group = TraceThreadGroup_TaskGraphHigh;
>>>>>>> 6b762048
				ThreadPri = TPri_SlightlyBelowNormal; // we want even hi priority tasks below the normal threads

				// If the platform defines FPlatformAffinity::GetTaskGraphHighPriorityTaskMask then use it
				if (FPlatformAffinity::GetTaskGraphHighPriorityTaskMask() != 0xFFFFFFFFFFFFFFFF)
				{
					Affinity = FPlatformAffinity::GetTaskGraphHighPriorityTaskMask();
				}
			}
			else if (Priority == 2)
			{
				Name = FString::Printf(TEXT("TaskGraphThreadBP %d"), ThreadIndex - (LastExternalThread + 1));
<<<<<<< HEAD
				GroupName = "TaskGraphLow";
=======
				Group = TraceThreadGroup_TaskGraphLow;
>>>>>>> 6b762048
				ThreadPri = TPri_Lowest;
				// If the platform defines FPlatformAffinity::GetTaskGraphBackgroundTaskMask then use it
				if ( FPlatformAffinity::GetTaskGraphBackgroundTaskMask() != 0xFFFFFFFFFFFFFFFF )
				{
					Affinity = FPlatformAffinity::GetTaskGraphBackgroundTaskMask();
				}
			}
			else
			{
				Name = FString::Printf(TEXT("TaskGraphThreadNP %d"), ThreadIndex - (LastExternalThread + 1));
				ThreadPri = TPri_BelowNormal; // we want normal tasks below normal threads like the game thread
			}
#if WITH_EDITOR
			uint32 StackSize = 1024 * 1024;
#elif ( UE_BUILD_SHIPPING || UE_BUILD_TEST )
			uint32 StackSize = 384 * 1024;
#else
			uint32 StackSize = 512 * 1024;
#endif
			WorkerThreads[ThreadIndex].RunnableThread = FRunnableThread::Create(&Thread(ThreadIndex), *Name, StackSize, ThreadPri, Affinity); // these are below normal threads so that they sleep when the named threads are active
			WorkerThreads[ThreadIndex].bAttached = true;
			if (WorkerThreads[ThreadIndex].RunnableThread)
			{
<<<<<<< HEAD
				TRACE_SET_THREAD_GROUP(WorkerThreads[ThreadIndex].RunnableThread->GetThreadID(), GroupName);
=======
				TRACE_SET_THREAD_GROUP(WorkerThreads[ThreadIndex].RunnableThread->GetThreadID(), Group);
>>>>>>> 6b762048
			}
		}
	}

	/** 
	 *	Destructor - probably only works reliably when the system is completely idle. The system has no idea if it is idle or not.
	**/
	virtual ~FTaskGraphImplementation()
	{
		for (auto& Callback : ShutdownCallbacks)
		{
			Callback();
		}
		ShutdownCallbacks.Empty();
		for (int32 ThreadIndex = 0; ThreadIndex < NumThreads; ThreadIndex++)
		{
			Thread(ThreadIndex).RequestQuit(-1);
		}
		for (int32 ThreadIndex = 0; ThreadIndex < NumThreads; ThreadIndex++)
		{
			if (ThreadIndex > LastExternalThread)
			{
				WorkerThreads[ThreadIndex].RunnableThread->WaitForCompletion();
				delete WorkerThreads[ThreadIndex].RunnableThread;
				WorkerThreads[ThreadIndex].RunnableThread = NULL;
			}
			WorkerThreads[ThreadIndex].bAttached = false;
		}
		TaskGraphImplementationSingleton = NULL;
		NumTaskThreadsPerSet = 0;
		FPlatformTLS::FreeTlsSlot(PerThreadIDTLSSlot);
	}

	// API inherited from FTaskGraphInterface

	/** 
	 *	Function to queue a task, called from a FBaseGraphTask
	 *	@param	Task; the task to queue
	 *	@param	ThreadToExecuteOn; Either a named thread for a threadlocked task or ENamedThreads::AnyThread for a task that is to run on a worker thread
	 *	@param	CurrentThreadIfKnown; This should be the current thread if it is known, or otherwise use ENamedThreads::AnyThread and the current thread will be determined.
	**/
	virtual void QueueTask(FBaseGraphTask* Task, ENamedThreads::Type ThreadToExecuteOn, ENamedThreads::Type InCurrentThreadIfKnown = ENamedThreads::AnyThread) final override
	{
		TASKGRAPH_SCOPE_CYCLE_COUNTER(2, STAT_TaskGraph_QueueTask);

		if (ENamedThreads::GetThreadIndex(ThreadToExecuteOn) == ENamedThreads::AnyThread)
		{
			TASKGRAPH_SCOPE_CYCLE_COUNTER(3, STAT_TaskGraph_QueueTask_AnyThread);
			if (FPlatformProcess::SupportsMultithreading())
			{
				uint32 TaskPriority = ENamedThreads::GetTaskPriority(Task->ThreadToExecuteOn);
				int32 Priority = ENamedThreads::GetThreadPriorityIndex(Task->ThreadToExecuteOn);
				if (Priority == (ENamedThreads::BackgroundThreadPriority >> ENamedThreads::ThreadPriorityShift) && (!bCreatedBackgroundPriorityThreads || !ENamedThreads::bHasBackgroundThreads))
				{
					Priority = ENamedThreads::NormalThreadPriority >> ENamedThreads::ThreadPriorityShift; // we don't have background threads, promote to normal
					TaskPriority = ENamedThreads::NormalTaskPriority >> ENamedThreads::TaskPriorityShift; // demote to normal task pri
				}
				else if (Priority == (ENamedThreads::HighThreadPriority >> ENamedThreads::ThreadPriorityShift) && (!bCreatedHiPriorityThreads || !ENamedThreads::bHasHighPriorityThreads))
				{
					Priority = ENamedThreads::NormalThreadPriority >> ENamedThreads::ThreadPriorityShift; // we don't have hi priority threads, demote to normal
					TaskPriority = ENamedThreads::HighTaskPriority >> ENamedThreads::TaskPriorityShift; // promote to hi task pri
				}
				uint32 PriIndex = TaskPriority ? 0 : 1;
				check(Priority >= 0 && Priority < MAX_THREAD_PRIORITIES);
				{
					TASKGRAPH_SCOPE_CYCLE_COUNTER(4, STAT_TaskGraph_QueueTask_IncomingAnyThreadTasks_Push);
					int32 IndexToStart = IncomingAnyThreadTasks[Priority].Push(Task, PriIndex);
					if (IndexToStart >= 0)
					{
						StartTaskThread(Priority, IndexToStart);
					}
				}
				return;
			}
			else
			{
				ThreadToExecuteOn = ENamedThreads::GameThread;
			}
		}
		ENamedThreads::Type CurrentThreadIfKnown;
		if (ENamedThreads::GetThreadIndex(InCurrentThreadIfKnown) == ENamedThreads::AnyThread)
		{
			CurrentThreadIfKnown = GetCurrentThread();
		}
		else
		{
			CurrentThreadIfKnown = ENamedThreads::GetThreadIndex(InCurrentThreadIfKnown);
			checkThreadGraph(CurrentThreadIfKnown == ENamedThreads::GetThreadIndex(GetCurrentThread()));
		}
		{
			int32 QueueToExecuteOn = ENamedThreads::GetQueueIndex(ThreadToExecuteOn);
			ThreadToExecuteOn = ENamedThreads::GetThreadIndex(ThreadToExecuteOn);
			FTaskThreadBase* Target = &Thread(ThreadToExecuteOn);
			if (ThreadToExecuteOn == ENamedThreads::GetThreadIndex(CurrentThreadIfKnown))
			{
				Target->EnqueueFromThisThread(QueueToExecuteOn, Task);
			}
			else
			{
				Target->EnqueueFromOtherThread(QueueToExecuteOn, Task);
			}
		}
	}


	virtual	int32 GetNumWorkerThreads() final override
	{
		int32 Result = (NumThreads - NumNamedThreads) / NumTaskThreadSets - GNumWorkerThreadsToIgnore;
		check(Result > 0); // can't tune it to zero task threads
		return Result;
	}

	virtual ENamedThreads::Type GetCurrentThreadIfKnown(bool bLocalQueue) final override
	{
		ENamedThreads::Type Result = GetCurrentThread();
		if (bLocalQueue && ENamedThreads::GetThreadIndex(Result) >= 0 && ENamedThreads::GetThreadIndex(Result) < NumNamedThreads)
		{
			Result = ENamedThreads::Type(int32(Result) | int32(ENamedThreads::LocalQueue));
		}
		return Result;
	}

	virtual bool IsThreadProcessingTasks(ENamedThreads::Type ThreadToCheck) final override
	{
		int32 QueueIndex = ENamedThreads::GetQueueIndex(ThreadToCheck);
		ThreadToCheck = ENamedThreads::GetThreadIndex(ThreadToCheck);
		check(ThreadToCheck >= 0 && ThreadToCheck < NumNamedThreads);
		return Thread(ThreadToCheck).IsProcessingTasks(QueueIndex);
	}

	// External Thread API

	virtual void AttachToThread(ENamedThreads::Type CurrentThread) final override
	{
		CurrentThread = ENamedThreads::GetThreadIndex(CurrentThread);
		check(NumTaskThreadsPerSet);
		check(CurrentThread >= 0 && CurrentThread < NumNamedThreads);
		check(!WorkerThreads[CurrentThread].bAttached);
		Thread(CurrentThread).InitializeForCurrentThread();
	}

	virtual void ProcessThreadUntilIdle(ENamedThreads::Type CurrentThread) final override
	{
		int32 QueueIndex = ENamedThreads::GetQueueIndex(CurrentThread);
		CurrentThread = ENamedThreads::GetThreadIndex(CurrentThread);
		check(CurrentThread >= 0 && CurrentThread < NumNamedThreads);
		check(CurrentThread == GetCurrentThread());
		Thread(CurrentThread).ProcessTasksUntilIdle(QueueIndex);
	}

	virtual void ProcessThreadUntilRequestReturn(ENamedThreads::Type CurrentThread) final override
	{
		int32 QueueIndex = ENamedThreads::GetQueueIndex(CurrentThread);
		CurrentThread = ENamedThreads::GetThreadIndex(CurrentThread);
		check(CurrentThread >= 0 && CurrentThread < NumNamedThreads);
		check(CurrentThread == GetCurrentThread());
		Thread(CurrentThread).ProcessTasksUntilQuit(QueueIndex);
	}

	virtual void RequestReturn(ENamedThreads::Type CurrentThread) final override
	{
		int32 QueueIndex = ENamedThreads::GetQueueIndex(CurrentThread);
		CurrentThread = ENamedThreads::GetThreadIndex(CurrentThread);
		check(CurrentThread != ENamedThreads::AnyThread);
		Thread(CurrentThread).RequestQuit(QueueIndex);
	}

	virtual void WaitUntilTasksComplete(const FGraphEventArray& Tasks, ENamedThreads::Type CurrentThreadIfKnown = ENamedThreads::AnyThread) final override
	{
		ENamedThreads::Type CurrentThread = CurrentThreadIfKnown;
		if (ENamedThreads::GetThreadIndex(CurrentThreadIfKnown) == ENamedThreads::AnyThread)
		{
			bool bIsHiPri = !!ENamedThreads::GetTaskPriority(CurrentThreadIfKnown);
			int32 Priority = ENamedThreads::GetThreadPriorityIndex(CurrentThreadIfKnown);
			check(!ENamedThreads::GetQueueIndex(CurrentThreadIfKnown));
			CurrentThreadIfKnown = ENamedThreads::GetThreadIndex(GetCurrentThread());
			CurrentThread = ENamedThreads::SetPriorities(CurrentThreadIfKnown, Priority, bIsHiPri);
		}
		else
		{
			CurrentThreadIfKnown = ENamedThreads::GetThreadIndex(CurrentThreadIfKnown);
			check(CurrentThreadIfKnown == ENamedThreads::GetThreadIndex(GetCurrentThread()));
			// we don't modify CurrentThread here because it might be a local queue
		}

		if (CurrentThreadIfKnown != ENamedThreads::AnyThread && CurrentThreadIfKnown < NumNamedThreads && !IsThreadProcessingTasks(CurrentThread))
		{
			if (Tasks.Num() < 8) // don't bother to check for completion if there are lots of prereqs...too expensive to check
			{
				bool bAnyPending = false;
				for (int32 Index = 0; Index < Tasks.Num(); Index++)
				{
					if (!Tasks[Index]->IsComplete())
					{
						bAnyPending = true;
						break;
					}
				}
				if (!bAnyPending)
				{
					return;
				}
			}
			// named thread process tasks while we wait
			TGraphTask<FReturnGraphTask>::CreateTask(&Tasks, CurrentThread).ConstructAndDispatchWhenReady(CurrentThread);
			ProcessThreadUntilRequestReturn(CurrentThread);
		}
		else
		{
			// We will just stall this thread on an event while we wait
			FScopedEvent Event;
			TriggerEventWhenTasksComplete(Event.Get(), Tasks, CurrentThreadIfKnown);
		}
	}

	virtual void TriggerEventWhenTasksComplete(FEvent* InEvent, const FGraphEventArray& Tasks, ENamedThreads::Type CurrentThreadIfKnown = ENamedThreads::AnyThread, ENamedThreads::Type TriggerThread = ENamedThreads::AnyHiPriThreadHiPriTask) final override
	{
		check(InEvent);
		bool bAnyPending = true;
		if (Tasks.Num() < 8) // don't bother to check for completion if there are lots of prereqs...too expensive to check
		{
			bAnyPending = false;
			for (int32 Index = 0; Index < Tasks.Num(); Index++)
			{
				if (!Tasks[Index]->IsComplete())
				{
					bAnyPending = true;
					break;
				}
			}
		}
		if (!bAnyPending)
		{
			TestRandomizedThreads();
			InEvent->Trigger();
			return;
		}
		TGraphTask<FTriggerEventGraphTask>::CreateTask(&Tasks, CurrentThreadIfKnown).ConstructAndDispatchWhenReady(InEvent, TriggerThread);
	}

	virtual void AddShutdownCallback(TFunction<void()>& Callback)
	{
		ShutdownCallbacks.Emplace(Callback);
	}


	// Scheduling utilities

	void StartTaskThread(int32 Priority, int32 IndexToStart)
	{
		ENamedThreads::Type ThreadToWake = ENamedThreads::Type(IndexToStart + Priority * NumTaskThreadsPerSet + NumNamedThreads);
		((FTaskThreadAnyThread&)Thread(ThreadToWake)).WakeUp();
	}
	void StartAllTaskThreads(bool bDoBackgroundThreads)
	{
		for (int32 Index = 0; Index < GetNumWorkerThreads(); Index++)
		{
			for (int32 Priority = 0; Priority < ENamedThreads::NumThreadPriorities; Priority++)
			{
				if (Priority == (ENamedThreads::NormalThreadPriority >> ENamedThreads::ThreadPriorityShift) ||
					(Priority == (ENamedThreads::HighThreadPriority >> ENamedThreads::ThreadPriorityShift) && bCreatedHiPriorityThreads) ||
					(Priority == (ENamedThreads::BackgroundThreadPriority >> ENamedThreads::ThreadPriorityShift) && bCreatedBackgroundPriorityThreads && bDoBackgroundThreads)
					)
				{
					StartTaskThread(Priority, Index);
				}
			}
		}
	}

	FBaseGraphTask* FindWork(ENamedThreads::Type ThreadInNeed)
	{
		int32 LocalNumWorkingThread = GetNumWorkerThreads() + GNumWorkerThreadsToIgnore;
		int32 MyIndex = int32((uint32(ThreadInNeed) - NumNamedThreads) % NumTaskThreadsPerSet);
		int32 Priority = int32((uint32(ThreadInNeed) - NumNamedThreads) / NumTaskThreadsPerSet);
		check(MyIndex >= 0 && MyIndex < LocalNumWorkingThread &&
			MyIndex < (PLATFORM_64BITS ? 63 : 32) &&
			Priority >= 0 && Priority < ENamedThreads::NumThreadPriorities);

		return IncomingAnyThreadTasks[Priority].Pop(MyIndex, true);
	}

	void StallForTuning(int32 Index, bool Stall)
	{
		for (int32 Priority = 0; Priority < ENamedThreads::NumThreadPriorities; Priority++)
		{
			ENamedThreads::Type ThreadToWake = ENamedThreads::Type(Index + Priority * NumTaskThreadsPerSet + NumNamedThreads);
			((FTaskThreadAnyThread&)Thread(ThreadToWake)).StallForTuning(Stall);
		}
	}
	void SetTaskThreadPriorities(EThreadPriority Pri)
	{
		check(NumTaskThreadSets == 1); // otherwise tuning this doesn't make a lot of sense
		for (int32 ThreadIndex = 0; ThreadIndex < NumThreads; ThreadIndex++)
		{
			if (ThreadIndex > LastExternalThread)
			{
				WorkerThreads[ThreadIndex].RunnableThread->SetThreadPriority(Pri);
			}
		}
	}

private:

	// Internals

	/** 
	 *	Internal function to verify an index and return the corresponding FTaskThread
	 *	@param	Index; Id of the thread to retrieve.
	 *	@return	Reference to the corresponding thread.
	**/
	FTaskThreadBase& Thread(int32 Index)
	{
		checkThreadGraph(Index >= 0 && Index < NumThreads);
		checkThreadGraph(WorkerThreads[Index].TaskGraphWorker->GetThreadId() == Index);
		return *WorkerThreads[Index].TaskGraphWorker;
	}

	/** 
	 *	Examines the TLS to determine the identity of the current thread.
	 *	@return	Id of the thread that is this thread or ENamedThreads::AnyThread if this thread is unknown or is a named thread that has not attached yet.
	**/
	ENamedThreads::Type GetCurrentThread()
	{
		ENamedThreads::Type CurrentThreadIfKnown = ENamedThreads::AnyThread;
		FWorkerThread* TLSPointer = (FWorkerThread*)FPlatformTLS::GetTlsValue(PerThreadIDTLSSlot);
		if (TLSPointer)
		{
			checkThreadGraph(TLSPointer - WorkerThreads >= 0 && TLSPointer - WorkerThreads < NumThreads);
			int32 ThreadIndex = TLSPointer - WorkerThreads;
			checkThreadGraph(Thread(ThreadIndex).GetThreadId() == ThreadIndex);
			if (ThreadIndex < NumNamedThreads)
			{
				CurrentThreadIfKnown = ENamedThreads::Type(ThreadIndex);
			}
			else
			{
				int32 Priority = (ThreadIndex - NumNamedThreads) / NumTaskThreadsPerSet;
				CurrentThreadIfKnown = ENamedThreads::SetPriorities(ENamedThreads::Type(ThreadIndex), Priority, false);
			}
		}
		return CurrentThreadIfKnown;
	}

	int32 ThreadIndexToPriorityIndex(int32 ThreadIndex)
	{
		check(ThreadIndex >= NumNamedThreads && ThreadIndex < NumThreads);
		int32 Result = (ThreadIndex - NumNamedThreads) / NumTaskThreadsPerSet;
		check(Result >= 0 && Result < NumTaskThreadSets);
		return Result;
	}



	enum
	{
		/** Compile time maximum number of threads. Didn't really need to be a compile time constant, but task thread are limited by MAX_LOCK_FREE_LINKS_AS_BITS **/
		MAX_THREADS = 26 * (CREATE_HIPRI_TASK_THREADS + CREATE_BACKGROUND_TASK_THREADS + 1) + ENamedThreads::ActualRenderingThread + 1,
		MAX_THREAD_PRIORITIES = 3
	};

	/** Per thread data. **/
	FWorkerThread		WorkerThreads[MAX_THREADS];
	/** Number of threads actually in use. **/
	int32				NumThreads;
	/** Number of named threads actually in use. **/
	int32				NumNamedThreads;
	/** Number of tasks thread sets for priority **/
	int32				NumTaskThreadSets;
	/** Number of tasks threads per priority set **/
	int32				NumTaskThreadsPerSet;
	bool				bCreatedHiPriorityThreads;
	bool				bCreatedBackgroundPriorityThreads;
	/**
	 * "External Threads" are not created, the thread is created elsewhere and makes an explicit call to run 
	 * Here all of the named threads are external but that need not be the case.
	 * All unnamed threads must be internal
	**/
	ENamedThreads::Type LastExternalThread;
	FThreadSafeCounter	ReentrancyCheck;
	/** Index of TLS slot for FWorkerThread* pointer. **/
	uint32				PerThreadIDTLSSlot;

	/** Array of callbacks to call before shutdown. **/
	TArray<TFunction<void()> > ShutdownCallbacks;

	FStallingTaskQueue<FBaseGraphTask, PLATFORM_CACHE_LINE_SIZE, 2>	IncomingAnyThreadTasks[MAX_THREAD_PRIORITIES];
};


// Implementations of FTaskThread function that require knowledge of FTaskGraphImplementation

FBaseGraphTask* FTaskThreadAnyThread::FindWork()
{
	return FTaskGraphImplementation::Get().FindWork(ThreadId);
}


// Statics in FTaskGraphInterface

void FTaskGraphInterface::Startup(int32 NumThreads)
{
	// TaskGraphImplementationSingleton is actually set in the constructor because find work will be called before this returns.
	new FTaskGraphImplementation(NumThreads); 
}

void FTaskGraphInterface::Shutdown()
{
	delete TaskGraphImplementationSingleton;
	TaskGraphImplementationSingleton = NULL;
}

bool FTaskGraphInterface::IsRunning()
{
    return TaskGraphImplementationSingleton != NULL;
}

FTaskGraphInterface& FTaskGraphInterface::Get()
{
	checkThreadGraph(TaskGraphImplementationSingleton);
	return *TaskGraphImplementationSingleton;
}


// Statics and some implementations from FBaseGraphTask and FGraphEvent

static FBaseGraphTask::TSmallTaskAllocator TheSmallTaskAllocator;
FBaseGraphTask::TSmallTaskAllocator& FBaseGraphTask::GetSmallTaskAllocator()
{
	return TheSmallTaskAllocator;
}

#if !(UE_BUILD_SHIPPING || UE_BUILD_TEST)
void FBaseGraphTask::LogPossiblyInvalidSubsequentsTask(const TCHAR* TaskName)
{
	UE_LOG(LogTaskGraph, Warning, TEXT("Subsequents of %s look like they contain invalid pointer(s)."), TaskName);
}
#endif

static TLockFreeClassAllocator_TLSCache<FGraphEvent, PLATFORM_CACHE_LINE_SIZE> TheGraphEventAllocator;

FGraphEventRef FGraphEvent::CreateGraphEvent()
{
	return TheGraphEventAllocator.New();
}

void FGraphEvent::Recycle(FGraphEvent* ToRecycle)
{
	TheGraphEventAllocator.Free(ToRecycle);
}

void FGraphEvent::DispatchSubsequents(TArray<FBaseGraphTask*>& NewTasks, ENamedThreads::Type CurrentThreadIfKnown)
{
	if (EventsToWaitFor.Num())
	{
		// need to save this first and empty the actual tail of the task might be recycled faster than it is cleared.
		FGraphEventArray TempEventsToWaitFor;
		Exchange(EventsToWaitFor, TempEventsToWaitFor);

		bool bSpawnGatherTask = true;

		if (GTestDontCompleteUntilForAlreadyComplete)
		{
			bSpawnGatherTask = false;
			for (FGraphEventRef& Item : TempEventsToWaitFor)
			{
				if (!Item->IsComplete())
				{
					bSpawnGatherTask = true;
					break;
				}
			}
		}

		if (bSpawnGatherTask)
		{
			// create the Gather...this uses a special version of private CreateTask that "assumes" the subsequent list (which other threads might still be adding too).
			DECLARE_CYCLE_STAT(TEXT("FNullGraphTask.DontCompleteUntil"),
			STAT_FNullGraphTask_DontCompleteUntil,
				STATGROUP_TaskGraphTasks);

			ENamedThreads::Type LocalThreadToDoGatherOn = ENamedThreads::AnyHiPriThreadHiPriTask;
			if (!GIgnoreThreadToDoGatherOn)
			{
				LocalThreadToDoGatherOn = ThreadToDoGatherOn;
			}
			TGraphTask<FNullGraphTask>::CreateTask(FGraphEventRef(this), &TempEventsToWaitFor, CurrentThreadIfKnown).ConstructAndDispatchWhenReady(GET_STATID(STAT_FNullGraphTask_DontCompleteUntil), LocalThreadToDoGatherOn);
			return;
		}
	}

	SubsequentList.PopAllAndClose(NewTasks);
	for (int32 Index = NewTasks.Num() - 1; Index >= 0 ; Index--) // reverse the order since PopAll is implicitly backwards
	{
		FBaseGraphTask* NewTask = NewTasks[Index];
		checkThreadGraph(NewTask);
		NewTask->ConditionalQueueTask(CurrentThreadIfKnown);
	}
	NewTasks.Reset();
}

FGraphEvent::~FGraphEvent()
{
#if DO_CHECK
	if (!IsComplete())
	{
		check(SubsequentList.IsClosed());
	}
#endif
	CheckDontCompleteUntilIsEmpty(); // We should not have any wait untils outstanding
}

DECLARE_CYCLE_STAT(TEXT("FBroadcastTask"), STAT_FBroadcastTask, STATGROUP_TaskGraphTasks);

static int32 GPrintBroadcastWarnings = true;

static FAutoConsoleVariableRef CVarPrintBroadcastWarnings(
	TEXT("TaskGraph.PrintBroadcastWarnings"),
	GPrintBroadcastWarnings,
	TEXT("If > 0 taskgraph will emit warnings when waiting on broadcasts"),
	ECVF_Default
);

class FBroadcastTask
{
public:
	FBroadcastTask(TFunction<void(ENamedThreads::Type CurrentThread)>& InFunction, double InStartTime, const TCHAR* InName, ENamedThreads::Type InDesiredThread, FThreadSafeCounter* InStallForTaskThread, FEvent* InTaskEvent, FEvent* InCallerEvent)
		: Function(InFunction)
		, DesiredThread(InDesiredThread)
		, StallForTaskThread(InStallForTaskThread)
		, TaskEvent(InTaskEvent)
		, CallerEvent(InCallerEvent)
		, StartTime(InStartTime)
		, Name(InName)
	{
	}
	ENamedThreads::Type GetDesiredThread()
	{
		return DesiredThread;
	}

	FORCEINLINE TStatId GetStatId() const
	{
		return GET_STATID(STAT_FBroadcastTask);
	}

	static FORCEINLINE ESubsequentsMode::Type GetSubsequentsMode() { return ESubsequentsMode::TrackSubsequents; }
	void FORCEINLINE DoTask(ENamedThreads::Type CurrentThread, const FGraphEventRef& MyCompletionGraphEvent)
	{
		{
			float ThisTime = FPlatformTime::Seconds() - StartTime;
			if (ThisTime > 0.02f)
			{
				UE_CLOG(GPrintBroadcastWarnings, LogTaskGraph, Warning, TEXT("Task graph took %6.2fms for %s to recieve broadcast."), ThisTime * 1000.0f, Name);
			}
		}

		{
			QUICK_SCOPE_CYCLE_COUNTER(STAT_Broadcast_PayloadFunction);
			Function(CurrentThread);
		}
		{
			float ThisTime = FPlatformTime::Seconds() - StartTime;
			if (ThisTime > 0.02f)
			{
				UE_CLOG(GPrintBroadcastWarnings, LogTaskGraph, Warning, TEXT("Task graph took %6.2fms for %s to recieve broadcast and do processing."), ThisTime * 1000.0f, Name);
			}
		}
		if (StallForTaskThread)
		{
			if (StallForTaskThread->Decrement())
			{
				QUICK_SCOPE_CYCLE_COUNTER(STAT_Broadcast_WaitForOthers);
				TaskEvent->Wait();
				{
					float ThisTime = FPlatformTime::Seconds() - StartTime;
					if (ThisTime > 0.02f)
					{
						UE_CLOG(GPrintBroadcastWarnings, LogTaskGraph, Warning, TEXT("Task graph took %6.2fms for %s to recieve broadcast do processing and wait for other task threads."), ThisTime * 1000.0f, Name);
					}
				}
			}
			else
			{
				CallerEvent->Trigger();
				{
					float ThisTime = FPlatformTime::Seconds() - StartTime;
					if (ThisTime > 0.02f)
					{
						UE_CLOG(GPrintBroadcastWarnings, LogTaskGraph, Warning, TEXT("Task graph took %6.2fms for %s to recieve broadcast do processing and trigger other task threads."), ThisTime * 1000.0f, Name);
					}
				}
			}
		}
	}
private:
	TFunction<void(ENamedThreads::Type CurrentThread)> Function;
	const ENamedThreads::Type DesiredThread;
	FThreadSafeCounter* StallForTaskThread;
	FEvent* TaskEvent;
	FEvent* CallerEvent;
	double StartTime;
	const TCHAR* Name;
};

void FTaskGraphInterface::BroadcastSlow_OnlyUseForSpecialPurposes(bool bDoTaskThreads, bool bDoBackgroundThreads, TFunction<void(ENamedThreads::Type CurrentThread)>& Callback)
{
	double StartTime = FPlatformTime::Seconds();

	QUICK_SCOPE_CYCLE_COUNTER(STAT_FTaskGraphInterface_BroadcastSlow_OnlyUseForSpecialPurposes);
	check(FPlatformTLS::GetCurrentThreadId() == GGameThreadId);
	if (!TaskGraphImplementationSingleton)
	{
		// we aren't going yet
		Callback(ENamedThreads::GameThread);
		return;
	}


	TArray<FEvent*> TaskEvents;

	FEvent* MyEvent = nullptr;
	FGraphEventArray TaskThreadTasks;
	FThreadSafeCounter StallForTaskThread;
	if (bDoTaskThreads)
	{
		MyEvent = FPlatformProcess::GetSynchEventFromPool(false);

		int32 Workers = FTaskGraphInterface::Get().GetNumWorkerThreads();
		StallForTaskThread.Add(Workers * (1 + (bDoBackgroundThreads && ENamedThreads::bHasBackgroundThreads) + !!(ENamedThreads::bHasHighPriorityThreads)));

		TaskEvents.Reserve(StallForTaskThread.GetValue());
		{

			for (int32 Index = 0; Index < Workers; Index++)
			{
				FEvent* TaskEvent = FPlatformProcess::GetSynchEventFromPool(false);
				TaskEvents.Add(TaskEvent);
				TaskThreadTasks.Add(TGraphTask<FBroadcastTask>::CreateTask().ConstructAndDispatchWhenReady(Callback, StartTime, TEXT("NPTask"), ENamedThreads::AnyNormalThreadHiPriTask, &StallForTaskThread, TaskEvent, MyEvent));
			}

		}
		if (ENamedThreads::bHasHighPriorityThreads)
		{
			for (int32 Index = 0; Index < Workers; Index++)
			{
				FEvent* TaskEvent = FPlatformProcess::GetSynchEventFromPool(false);
				TaskEvents.Add(TaskEvent);
				TaskThreadTasks.Add(TGraphTask<FBroadcastTask>::CreateTask().ConstructAndDispatchWhenReady(Callback, StartTime, TEXT("HPTask"), ENamedThreads::AnyHiPriThreadHiPriTask, &StallForTaskThread, TaskEvent, MyEvent));
			}
		}
		if (bDoBackgroundThreads && ENamedThreads::bHasBackgroundThreads)
		{
			for (int32 Index = 0; Index < Workers; Index++)
			{
				FEvent* TaskEvent = FPlatformProcess::GetSynchEventFromPool(false);
				TaskEvents.Add(TaskEvent);
				TaskThreadTasks.Add(TGraphTask<FBroadcastTask>::CreateTask().ConstructAndDispatchWhenReady(Callback, StartTime, TEXT("BPTask"), ENamedThreads::AnyBackgroundHiPriTask, &StallForTaskThread, TaskEvent, MyEvent));
			}
		}
		check(TaskGraphImplementationSingleton);
	}


	FGraphEventArray Tasks;
#if STATS
	if (FTaskGraphInterface::Get().IsThreadProcessingTasks(ENamedThreads::StatsThread))
	{
		Tasks.Add(TGraphTask<FBroadcastTask>::CreateTask().ConstructAndDispatchWhenReady(Callback, StartTime, TEXT("Stats"), ENamedThreads::SetTaskPriority(ENamedThreads::StatsThread, ENamedThreads::HighTaskPriority), nullptr, nullptr, nullptr));
	}
#endif
	if (GRHIThread_InternalUseOnly)
	{
		Tasks.Add(TGraphTask<FBroadcastTask>::CreateTask().ConstructAndDispatchWhenReady(Callback, StartTime, TEXT("RHIT"), ENamedThreads::SetTaskPriority(ENamedThreads::RHIThread, ENamedThreads::HighTaskPriority), nullptr, nullptr, nullptr));
	}
	ENamedThreads::Type RenderThread = ENamedThreads::GetRenderThread();
	if (RenderThread != ENamedThreads::GameThread)
	{
		Tasks.Add(TGraphTask<FBroadcastTask>::CreateTask().ConstructAndDispatchWhenReady(Callback, StartTime, TEXT("RT"), ENamedThreads::SetTaskPriority(RenderThread, ENamedThreads::HighTaskPriority), nullptr, nullptr, nullptr));
	}
	if (FTaskGraphInterface::Get().IsThreadProcessingTasks(ENamedThreads::AudioThread))
	{
		Tasks.Add(TGraphTask<FBroadcastTask>::CreateTask().ConstructAndDispatchWhenReady(Callback, StartTime, TEXT("AudioT"), ENamedThreads::SetTaskPriority(ENamedThreads::AudioThread, ENamedThreads::HighTaskPriority), nullptr, nullptr, nullptr));
	}

	Callback(ENamedThreads::GameThread_Local);

	if (bDoTaskThreads)
	{
		check(MyEvent);
		if (MyEvent && !MyEvent->Wait(3000))
		{
			UE_LOG(LogTaskGraph, Log, TEXT("FTaskGraphInterface::BroadcastSlow_OnlyUseForSpecialPurposes Broadcast failed after three seconds. Ok during automated tests."));
		}
		for (FEvent* TaskEvent : TaskEvents)
		{
			TaskEvent->Trigger();
		}
		{
			double StartTimeInner = FPlatformTime::Seconds();
			QUICK_SCOPE_CYCLE_COUNTER(STAT_Broadcast_WaitForTaskThreads);
			FTaskGraphInterface::Get().WaitUntilTasksComplete(TaskThreadTasks, ENamedThreads::GameThread_Local);
			{
				float ThisTime = FPlatformTime::Seconds() - StartTimeInner;
				if (ThisTime > 0.02f)
				{
					UE_CLOG(GPrintBroadcastWarnings, LogTaskGraph, Warning, TEXT("Task graph took %6.2fms to wait for task thread broadcast."), ThisTime * 1000.0f);
				}
			}
		}
	}
	{
		double StartTimeInner = FPlatformTime::Seconds();
		QUICK_SCOPE_CYCLE_COUNTER(STAT_Broadcast_WaitForNamedThreads);
		
		// Wait for all tasks to be complete.  Spin and pump messages to avoid deadlocks when other threads send messages and block until messages are processed
		while (true)
		{
			bool bAnyNotDone = false;
			for (FGraphEventRef& Item : Tasks)
			{
				if (Item.GetReference() && !Item->IsComplete())
				{
					bAnyNotDone = true;
					break;
				}
			}
			if (!bAnyNotDone)
			{
				break;
			}

			FPlatformMisc::PumpMessagesOutsideMainLoop();
		}
		
		float EndTimeInner = FPlatformTime::Seconds() - StartTimeInner;
		if (EndTimeInner > 0.02f)
		{
			UE_CLOG(GPrintBroadcastWarnings, LogTaskGraph, Warning, TEXT("Task graph took %6.2fms to wait for named thread broadcast."), EndTimeInner * 1000.0f);
		}
	}
	for (FEvent* TaskEvent : TaskEvents)
	{
		FPlatformProcess::ReturnSynchEventToPool(TaskEvent);
	}
	if (MyEvent)
	{
		FPlatformProcess::ReturnSynchEventToPool(MyEvent);
	}
	{
		float ThisTime = FPlatformTime::Seconds() - StartTime;
		if (ThisTime > 0.02f)
		{
			UE_CLOG(GPrintBroadcastWarnings, LogTaskGraph, Warning, TEXT("Task graph took %6.2fms to broadcast."), ThisTime * 1000.0f);
		}
	}
}

static void HandleNumWorkerThreadsToIgnore(const TArray<FString>& Args)
{
	if (Args.Num() > 0)
	{
		int32 Arg = FCString::Atoi(*Args[0]);
		int32 MaxNumPerBank = FTaskGraphInterface::Get().GetNumWorkerThreads() + GNumWorkerThreadsToIgnore;
		if (Arg < MaxNumPerBank && Arg >= 0 && Arg != GNumWorkerThreadsToIgnore)
		{
			if (Arg > GNumWorkerThreadsToIgnore)
			{
				for (int32 Index = MaxNumPerBank - GNumWorkerThreadsToIgnore - 1; Index >= MaxNumPerBank - Arg; Index--)
				{
					FTaskGraphImplementation::Get().StallForTuning(Index, true);
				}
			}
			else
			{
				for (int32 Index = MaxNumPerBank - Arg - 1; Index >= MaxNumPerBank - GNumWorkerThreadsToIgnore; Index--)
				{
					FTaskGraphImplementation::Get().StallForTuning(Index, false);
				}
			}
			GNumWorkerThreadsToIgnore = Arg;
		}
	}
	UE_LOG(LogConsoleResponse, Display, TEXT("Currently ignoring %d threads per priority bank"), GNumWorkerThreadsToIgnore);
}

static FAutoConsoleCommand CVarNumWorkerThreadsToIgnore(
	TEXT("TaskGraph.NumWorkerThreadsToIgnore"),
	TEXT("Used to tune the number of task threads. Generally once you have found the right value, PlatformMisc::NumberOfWorkerThreadsToSpawn() should be hardcoded."),
	FConsoleCommandWithArgsDelegate::CreateStatic(&HandleNumWorkerThreadsToIgnore)
	);

// Benchmark

#include "Async/ParallelFor.h"

static FORCEINLINE void DoWork(void* Hash, FThreadSafeCounter& Counter, FThreadSafeCounter& Cycles, int32 Work)
{
	if (Work > 0)
	{
		uint32 CyclesStart = FPlatformTime::Cycles();
		Counter.Increment();
		int32 Sum = 0;
		for (int32 Index = 0; Index < Work; Index++)
		{
			Sum += PointerHash(((uint64*)Hash) + Index);
		}
		Cycles.Add(FPlatformTime::Cycles() - CyclesStart + (Sum & 1));
	}
	else if (Work == 0)
	{
		Counter.Increment();
	}
}

class FIncGraphTask : public FCustomStatIDGraphTaskBase
{
public:
	FORCEINLINE FIncGraphTask(FThreadSafeCounter& InCounter, FThreadSafeCounter& InCycles, int32 InWork)
		: FCustomStatIDGraphTaskBase(TStatId())
		, Counter(InCounter)
		, Cycles(InCycles)
		, Work(InWork)
	{
	}
	static FORCEINLINE ENamedThreads::Type GetDesiredThread()
	{
		return ENamedThreads::AnyThread;
	}

	static FORCEINLINE ESubsequentsMode::Type GetSubsequentsMode() { return ESubsequentsMode::FireAndForget; }
	void FORCEINLINE DoTask(ENamedThreads::Type CurrentThread, const FGraphEventRef& MyCompletionGraphEvent)
	{
		DoWork(this, Counter, Cycles, Work);
	}
private:
	FThreadSafeCounter& Counter;
	FThreadSafeCounter& Cycles;
	int32 Work;
};

class FIncGraphTaskSub : public FCustomStatIDGraphTaskBase
{
public:
	FORCEINLINE FIncGraphTaskSub(FThreadSafeCounter& InCounter, FThreadSafeCounter& InCycles, int32 InWork)
		: FCustomStatIDGraphTaskBase(TStatId())
		, Counter(InCounter)
		, Cycles(InCycles)
		, Work(InWork)
	{
	}
	static FORCEINLINE ENamedThreads::Type GetDesiredThread()
	{
		return ENamedThreads::AnyThread;
	}

	static FORCEINLINE ESubsequentsMode::Type GetSubsequentsMode() { return ESubsequentsMode::TrackSubsequents; }
	void FORCEINLINE DoTask(ENamedThreads::Type CurrentThread, const FGraphEventRef& MyCompletionGraphEvent)
	{
		DoWork(this, Counter, Cycles, Work);
	}
private:
	FThreadSafeCounter& Counter;
	FThreadSafeCounter& Cycles;
	int32 Work;
};

class FIncGraphTaskGT : public FIncGraphTask
{
public:
	FORCEINLINE FIncGraphTaskGT(FThreadSafeCounter& InCounter, FThreadSafeCounter& InCycles, int32 InWork)
		: FIncGraphTask(InCounter, InCycles, InWork)
	{
	}
	static FORCEINLINE ENamedThreads::Type GetDesiredThread()
	{
		return ENamedThreads::GameThread_Local;
	}
};

class FBoolGraphTask : public FCustomStatIDGraphTaskBase
{
public:
	FORCEINLINE FBoolGraphTask(bool *InOut)
		: FCustomStatIDGraphTaskBase(TStatId())
		, Out(InOut)
	{
	}
	static FORCEINLINE ENamedThreads::Type GetDesiredThread()
	{
		return ENamedThreads::AnyThread;
	}
	static FORCEINLINE ESubsequentsMode::Type GetSubsequentsMode() { return ESubsequentsMode::FireAndForget; }
	void FORCEINLINE DoTask(ENamedThreads::Type CurrentThread, const FGraphEventRef& MyCompletionGraphEvent)
	{
		*Out = true;
	}
private:
	bool *Out;
};


void PrintResult(double& StartTime, double& QueueTime, double& EndTime, double& JoinTime, FThreadSafeCounter& Counter, FThreadSafeCounter& Cycles, const TCHAR* Message)
{
	UE_LOG(LogConsoleResponse, Display, TEXT("Total %6.3fms   %6.3fms queue   %6.3fms join   %6.3fms wait   %6.3fms work   : %s")
		, float(1000.0 * (EndTime-StartTime)), float(1000.0 * (QueueTime-StartTime)), float(1000.0 * (JoinTime-QueueTime)), float(1000.0 * (EndTime-JoinTime))
		, float(FPlatformTime::GetSecondsPerCycle() * double(Cycles.GetValue()) * 1000.0)
		, Message
		);

	Counter.Reset();
	Cycles.Reset();
	StartTime = 0.0;
	QueueTime = 0.0;
	EndTime = 0.0;
	JoinTime = 0.0;
}

static void TaskGraphBenchmark(const TArray<FString>& Args)
{
	FSlowHeartBeatScope SuspendHeartBeat;
	TGuardValue<int32> ReentrantGuard(GPrintBroadcastWarnings, 0);

	double StartTime, QueueTime, EndTime, JoinTime;
	FThreadSafeCounter Counter;
	FThreadSafeCounter Cycles;

	if (!FPlatformProcess::SupportsMultithreading())
	{
		UE_LOG(LogConsoleResponse, Display, TEXT("WARNING: TaskGraphBenchmark disabled for non multi-threading platforms"));
		return;
	}

	if (Args.Num() == 1 && Args[0] == TEXT("infinite"))
	{
		while (true)
		{
			{
				StartTime = FPlatformTime::Seconds();

				ParallelFor(1000, 
					[&Counter, &Cycles](int32 Index)
				{
					TGraphTask<FIncGraphTaskGT>::CreateTask().ConstructAndDispatchWhenReady(Counter, Cycles, -1);
				}
				);
				QueueTime = FPlatformTime::Seconds();
				JoinTime = QueueTime;
				FTaskGraphInterface::Get().ProcessThreadUntilIdle(ENamedThreads::GameThread_Local);
				EndTime = FPlatformTime::Seconds();
			}
		}
	}
	{
		StartTime = FPlatformTime::Seconds();
		FGraphEventArray Tasks;
		Tasks.Reserve(1000);
		for (int32 Index = 0; Index < 1000; Index++)
		{
			Tasks.Emplace(TGraphTask<FNullGraphTask>::CreateTask(nullptr, ENamedThreads::GameThread).ConstructAndDispatchWhenReady(TStatId(), ENamedThreads::AnyThread));
		}
		QueueTime = FPlatformTime::Seconds();
		FGraphEventRef Join = TGraphTask<FNullGraphTask>::CreateTask(&Tasks, ENamedThreads::GameThread).ConstructAndDispatchWhenReady(TStatId(), ENamedThreads::AnyThread);
		JoinTime = FPlatformTime::Seconds();
		FTaskGraphInterface::Get().WaitUntilTaskCompletes(Join, ENamedThreads::GameThread_Local);
		EndTime = FPlatformTime::Seconds();
	}
	PrintResult(StartTime, QueueTime, EndTime, JoinTime, Counter, Cycles, TEXT("1000 tasks, ordinary GT start"));
	{
		StartTime = FPlatformTime::Seconds();
		FGraphEventArray Tasks;
		Tasks.Reserve(1000);
		for (int32 Index = 0; Index < 1000; Index++)
		{
			Tasks.Emplace(TGraphTask<FIncGraphTaskSub>::CreateTask(nullptr, ENamedThreads::GameThread).ConstructAndDispatchWhenReady(Counter, Cycles, 1000));
		}
		QueueTime = FPlatformTime::Seconds();
		FGraphEventRef Join = TGraphTask<FNullGraphTask>::CreateTask(&Tasks, ENamedThreads::GameThread).ConstructAndDispatchWhenReady(TStatId(), ENamedThreads::AnyThread);
		JoinTime = FPlatformTime::Seconds();
		FTaskGraphInterface::Get().WaitUntilTaskCompletes(Join, ENamedThreads::GameThread_Local);
		EndTime = FPlatformTime::Seconds();
	}
	PrintResult(StartTime, QueueTime, EndTime, JoinTime, Counter, Cycles, TEXT("1000 tasks, ordinary GT start, with work"));
	{
		StartTime = FPlatformTime::Seconds();
		FGraphEventArray Tasks;
		Tasks.AddZeroed(1000);

		ParallelFor(1000, 
			[&Tasks](int32 Index)
			{
				Tasks[Index] = TGraphTask<FNullGraphTask>::CreateTask().ConstructAndDispatchWhenReady(TStatId(), ENamedThreads::AnyThread);
			}
		);
		QueueTime = FPlatformTime::Seconds();
		FGraphEventRef Join = TGraphTask<FNullGraphTask>::CreateTask(&Tasks, ENamedThreads::GameThread).ConstructAndDispatchWhenReady(TStatId(), ENamedThreads::AnyThread);
		JoinTime = FPlatformTime::Seconds();
		FTaskGraphInterface::Get().WaitUntilTaskCompletes(Join, ENamedThreads::GameThread_Local);
		EndTime = FPlatformTime::Seconds();
	}
	PrintResult(StartTime, QueueTime, EndTime, JoinTime, Counter, Cycles, TEXT("1000 tasks, ParallelFor start"));
	{
		StartTime = FPlatformTime::Seconds();
		FGraphEventArray Tasks;
		Tasks.AddZeroed(10);

		ParallelFor(10, 
			[&Tasks](int32 Index)
		{
			FGraphEventArray InnerTasks;
			InnerTasks.AddZeroed(100);
			ENamedThreads::Type CurrentThread = FTaskGraphInterface::Get().GetCurrentThreadIfKnown();
			for (int32 InnerIndex = 0; InnerIndex < 100; InnerIndex++)
			{
				InnerTasks[InnerIndex] = TGraphTask<FNullGraphTask>::CreateTask(nullptr, CurrentThread).ConstructAndDispatchWhenReady(TStatId(), ENamedThreads::AnyThread);
			}
			// join the above tasks
			Tasks[Index] = TGraphTask<FNullGraphTask>::CreateTask(&InnerTasks, CurrentThread).ConstructAndDispatchWhenReady(TStatId(), ENamedThreads::AnyThread);
		}
		);
		QueueTime = FPlatformTime::Seconds();
		FGraphEventRef Join = TGraphTask<FNullGraphTask>::CreateTask(&Tasks, ENamedThreads::GameThread).ConstructAndDispatchWhenReady(TStatId(), ENamedThreads::AnyThread);
		JoinTime = FPlatformTime::Seconds();
		FTaskGraphInterface::Get().WaitUntilTaskCompletes(Join, ENamedThreads::GameThread_Local);
		EndTime = FPlatformTime::Seconds();
	}
	PrintResult(StartTime, QueueTime, EndTime, JoinTime, Counter, Cycles, TEXT("1000 tasks, ParallelFor start, batched completion 10x100"));
	{
		StartTime = FPlatformTime::Seconds();
		FGraphEventArray Tasks;
		Tasks.AddZeroed(100);

		ParallelFor(100, 
			[&Tasks](int32 Index)
		{
			FGraphEventArray InnerTasks;
			InnerTasks.AddZeroed(10);
			ENamedThreads::Type CurrentThread = FTaskGraphInterface::Get().GetCurrentThreadIfKnown();
			for (int32 InnerIndex = 0; InnerIndex < 10; InnerIndex++)
			{
				InnerTasks[InnerIndex] = TGraphTask<FNullGraphTask>::CreateTask(nullptr, CurrentThread).ConstructAndDispatchWhenReady(TStatId(), ENamedThreads::AnyThread);
			}
			// join the above tasks
			Tasks[Index] = TGraphTask<FNullGraphTask>::CreateTask(&InnerTasks, CurrentThread).ConstructAndDispatchWhenReady(TStatId(), ENamedThreads::AnyThread);
		}
		);
		QueueTime = FPlatformTime::Seconds();
		FGraphEventRef Join = TGraphTask<FNullGraphTask>::CreateTask(&Tasks, ENamedThreads::GameThread).ConstructAndDispatchWhenReady(TStatId(), ENamedThreads::AnyThread);
		JoinTime = FPlatformTime::Seconds();
		FTaskGraphInterface::Get().WaitUntilTaskCompletes(Join, ENamedThreads::GameThread_Local);
		EndTime = FPlatformTime::Seconds();
	}
	PrintResult(StartTime, QueueTime, EndTime, JoinTime, Counter, Cycles, TEXT("1000 tasks, ParallelFor start, batched completion 100x10"));

	{
		StartTime = FPlatformTime::Seconds();

		ParallelFor(1000, 
			[&Counter, &Cycles](int32 Index)
			{
				TGraphTask<FIncGraphTask>::CreateTask().ConstructAndDispatchWhenReady(Counter, Cycles, 0);
			}
		);
		QueueTime = FPlatformTime::Seconds();
		JoinTime = QueueTime;
		while (Counter.GetValue() < 1000)
		{
			FPlatformMisc::MemoryBarrier();
		}
		EndTime = FPlatformTime::Seconds();
	}
	PrintResult(StartTime, QueueTime, EndTime, JoinTime, Counter, Cycles, TEXT("1000 tasks, ParallelFor, counter tracking"));

	{
		StartTime = FPlatformTime::Seconds();

		static bool Output[1000];
		FPlatformMemory::Memzero(Output, 1000);

		ParallelFor(1000, 
			[](int32 Index)
		{
			TGraphTask<FBoolGraphTask>::CreateTask().ConstructAndDispatchWhenReady(Output + Index);
		}
		);
		QueueTime = FPlatformTime::Seconds();
		JoinTime = QueueTime;
		for (int32 Index = 0; Index < 1000; Index++)
		{
			while (!Output[Index])
			{
				FPlatformProcess::Sleep(0.0f);
			}
		}
		EndTime = FPlatformTime::Seconds();
	}
	PrintResult(StartTime, QueueTime, EndTime, JoinTime, Counter, Cycles, TEXT("1000 tasks, ParallelFor, bool* tracking"));

	{
		StartTime = FPlatformTime::Seconds();

		ParallelFor(1000, 
			[&Counter, &Cycles](int32 Index)
		{
			TGraphTask<FIncGraphTask>::CreateTask().ConstructAndDispatchWhenReady(Counter, Cycles, 1000);
		}
		);
		QueueTime = FPlatformTime::Seconds();
		JoinTime = QueueTime;
		while (Counter.GetValue() < 1000)
		{
			FPlatformProcess::Sleep(0.0f);
		}
		EndTime = FPlatformTime::Seconds();
	}
	PrintResult(StartTime, QueueTime, EndTime, JoinTime, Counter, Cycles, TEXT("1000 tasks, ParallelFor, counter tracking, with work"));
	{
		StartTime = FPlatformTime::Seconds();
		for (int32 Index = 0; Index < 1000; Index++)
		{
			TGraphTask<FIncGraphTask>::CreateTask(nullptr, ENamedThreads::GameThread).ConstructAndDispatchWhenReady(Counter, Cycles, 1000);
		}
		QueueTime = FPlatformTime::Seconds();
		JoinTime = QueueTime;
		while (Counter.GetValue() < 1000)
		{
			FPlatformProcess::Sleep(0.0f);
		}
		EndTime = FPlatformTime::Seconds();
	}
	PrintResult(StartTime, QueueTime, EndTime, JoinTime, Counter, Cycles, TEXT("1000 tasks, GT submit, counter tracking, with work"));
	{
		StartTime = FPlatformTime::Seconds();

		ParallelFor(1000, 
			[&Counter, &Cycles](int32 Index)
		{
			TGraphTask<FIncGraphTaskGT>::CreateTask().ConstructAndDispatchWhenReady(Counter, Cycles, -1);
		}
		);
		QueueTime = FPlatformTime::Seconds();
		JoinTime = QueueTime;
		FTaskGraphInterface::Get().ProcessThreadUntilIdle(ENamedThreads::GameThread_Local);
		EndTime = FPlatformTime::Seconds();
	}
	PrintResult(StartTime, QueueTime, EndTime, JoinTime, Counter, Cycles, TEXT("1000 GT tasks, ParallelFor, no tracking (none needed)"));


	{
		StartTime = FPlatformTime::Seconds();
		QueueTime = StartTime;
		JoinTime = QueueTime;
		ParallelFor(1000, 
			[&Counter, &Cycles](int32 Index)
			{
				DoWork(&Counter, Counter, Cycles, -1);
			}
		);
		EndTime = FPlatformTime::Seconds();
	}
	PrintResult(StartTime, QueueTime, EndTime, JoinTime, Counter, Cycles, TEXT("1000 element do-nothing ParallelFor"));
	{
		StartTime = FPlatformTime::Seconds();
		QueueTime = StartTime;
		JoinTime = QueueTime;
		ParallelFor(1000, 
			[&Counter, &Cycles](int32 Index)
			{
				DoWork(&Counter, Counter, Cycles, 1000);
			}
		);
		EndTime = FPlatformTime::Seconds();
	}
	PrintResult(StartTime, QueueTime, EndTime, JoinTime, Counter, Cycles, TEXT("1000 element ParallelFor, with work"));

	{
		StartTime = FPlatformTime::Seconds();
		QueueTime = StartTime;
		JoinTime = QueueTime;
		ParallelFor(1000, 
			[&Counter, &Cycles](int32 Index)
			{
				DoWork(&Counter, Counter, Cycles, 1000);
			},
			true
		);
		EndTime = FPlatformTime::Seconds();
	}
	PrintResult(StartTime, QueueTime, EndTime, JoinTime, Counter, Cycles, TEXT("1000 element ParallelFor, single threaded, with work"));
}

static FAutoConsoleCommand TaskGraphBenchmarkCmd(
	TEXT("TaskGraph.Benchmark"),
	TEXT("Prints the time to run 1000 no-op tasks."),
	FConsoleCommandWithArgsDelegate::CreateStatic(&TaskGraphBenchmark)
	);


struct FTestStruct
{
	int32 Index;
	int32 Constant;
	FTestStruct(int32 InIndex)
		: Index(InIndex)
		, Constant(0xfe05abcd)
	{
	}
};

struct FTestRigFIFO
{
	FLockFreePointerFIFOBase<FTestStruct, PLATFORM_CACHE_LINE_SIZE> Test1;
	FLockFreePointerFIFOBase<FTestStruct, 1> Test2;
	FLockFreePointerFIFOBase<FTestStruct, 1, 1 << 4> Test3;
};

struct FTestRigLIFO
{
	FLockFreePointerListLIFOBase<FTestStruct, PLATFORM_CACHE_LINE_SIZE> Test1;
	FLockFreePointerListLIFOBase<FTestStruct, 1> Test2;
	FLockFreePointerListLIFOBase<FTestStruct, 1, 1 << 4> Test3;
};

static void TestLockFree(int32 OuterIters = 3)
{
	FSlowHeartBeatScope SuspendHeartBeat;
	TGuardValue<int32> ReentrantGuard(GPrintBroadcastWarnings, 0);


	if (!FPlatformProcess::SupportsMultithreading())
	{
		UE_LOG(LogConsoleResponse, Display, TEXT("WARNING: TestLockFree disabled for non multi-threading platforms"));
		return;
	}

	for (int32 Iter = 0; Iter < OuterIters; Iter++)
	{
		{
			UE_LOG(LogTemp, Display, TEXT("******************************* Iter FIFO %d"), Iter);
			FTestRigFIFO Rig;
			for (int32 Index = 0; Index < 1000; Index++)
			{
				Rig.Test1.Push(new FTestStruct(Index));
			}
			TFunction<void(ENamedThreads::Type CurrentThread)> Broadcast =
				[&Rig](ENamedThreads::Type MyThread)
			{
				FRandomStream Stream(((int32)MyThread) * 7 + 13);
				for (int32 Index = 0; Index < 1000000; Index++)
				{
					if (Index % 200000 == 1)
					{
						//UE_LOG(LogTemp, Log, TEXT("%8d iters thread=%d"), Index, int32(MyThread));
					}
					if (Stream.FRand() < .03f)
					{
						TArray<FTestStruct*> Items;
						{
							float r = Stream.FRand();
							if (r < .33f)
							{
								Rig.Test1.PopAll(Items);
							}
							else if (r < .66f)
							{
								Rig.Test2.PopAll(Items);
							}
							else
							{
								Rig.Test3.PopAll(Items);
							}
						}
						for (FTestStruct* Item : Items)
						{
							float r = Stream.FRand();
							if (r < .33f)
							{
								Rig.Test1.Push(Item);
							}
							else if (r < .66f)
							{
								Rig.Test2.Push(Item);
							}
							else
							{
								Rig.Test3.Push(Item);
							}
						}
					}
					else
					{
						FTestStruct* Item;
						{
							float r = Stream.FRand();
							if (r < .33f)
							{
								Item = Rig.Test1.Pop();
							}
							else if (r < .66f)
							{
								Item = Rig.Test2.Pop();
							}
							else
							{
								Item = Rig.Test3.Pop();
							}
						}
						if (Item)
						{
							float r = Stream.FRand();
							if (r < .33f)
							{
								Rig.Test1.Push(Item);
							}
							else if (r < .66f)
							{
								Rig.Test2.Push(Item);
							}
							else
							{
								Rig.Test3.Push(Item);
							}
						}
					}
				}
			};
			FTaskGraphInterface::BroadcastSlow_OnlyUseForSpecialPurposes(true, false, Broadcast);

			TArray<FTestStruct*> Items;
			Rig.Test1.PopAll(Items);
			Rig.Test2.PopAll(Items);
			Rig.Test3.PopAll(Items);

			checkf(Items.Num() == 1000, TEXT("Items %d"), Items.Num());

			for (int32 LookFor = 0; LookFor < 1000; LookFor++)
			{
				bool bFound = false;
				for (int32 Index = 0; Index < 1000; Index++)
				{
					if (Items[Index]->Index == LookFor && Items[Index]->Constant == 0xfe05abcd)
					{
						check(!bFound);
						bFound = true;
					}
				}
				check(bFound);
			}
			for (FTestStruct* Item : Items)
			{
				delete Item;
			}

			UE_LOG(LogTemp, Display, TEXT("******************************* Pass FTestRigFIFO"));

		}
		{
			UE_LOG(LogTemp, Display, TEXT("******************************* Iter LIFO %d"), Iter);
			FTestRigLIFO Rig;
			for (int32 Index = 0; Index < 1000; Index++)
			{
				Rig.Test1.Push(new FTestStruct(Index));
			}
			TFunction<void(ENamedThreads::Type CurrentThread)> Broadcast =
				[&Rig](ENamedThreads::Type MyThread)
			{
				FRandomStream Stream(((int32)MyThread) * 7 + 13);
				for (int32 Index = 0; Index < 1000000; Index++)
				{
					if (Index % 200000 == 1)
					{
						//UE_LOG(LogTemp, Log, TEXT("%8d iters thread=%d"), Index, int32(MyThread));
					}
					if (Stream.FRand() < .03f)
					{
						TArray<FTestStruct*> Items;
						{
							float r = Stream.FRand();
							if (r < .33f)
							{
								Rig.Test1.PopAll(Items);
							}
							else if (r < .66f)
							{
								Rig.Test2.PopAll(Items);
							}
							else
							{
								Rig.Test3.PopAll(Items);
							}
						}
						for (FTestStruct* Item : Items)
						{
							float r = Stream.FRand();
							if (r < .33f)
							{
								Rig.Test1.Push(Item);
							}
							else if (r < .66f)
							{
								Rig.Test2.Push(Item);
							}
							else
							{
								Rig.Test3.Push(Item);
							}
						}
					}
					else
					{
						FTestStruct* Item;
						{
							float r = Stream.FRand();
							if (r < .33f)
							{
								Item = Rig.Test1.Pop();
							}
							else if (r < .66f)
							{
								Item = Rig.Test2.Pop();
							}
							else
							{
								Item = Rig.Test3.Pop();
							}
						}
						if (Item)
						{
							float r = Stream.FRand();
							if (r < .33f)
							{
								Rig.Test1.Push(Item);
							}
							else if (r < .66f)
							{
								Rig.Test2.Push(Item);
							}
							else
							{
								Rig.Test3.Push(Item);
							}
						}
					}
				}
			};
			FTaskGraphInterface::BroadcastSlow_OnlyUseForSpecialPurposes(true, false, Broadcast);

			TArray<FTestStruct*> Items;
			Rig.Test1.PopAll(Items);
			Rig.Test2.PopAll(Items);
			Rig.Test3.PopAll(Items);

			checkf(Items.Num() == 1000, TEXT("Items %d"), Items.Num());

			for (int32 LookFor = 0; LookFor < 1000; LookFor++)
			{
				bool bFound = false;
				for (int32 Index = 0; Index < 1000; Index++)
				{
					if (Items[Index]->Index == LookFor && Items[Index]->Constant == 0xfe05abcd)
					{
						check(!bFound);
						bFound = true;
					}
				}
				check(bFound);
			}
			for (FTestStruct* Item : Items)
			{
				delete Item;
			}

			UE_LOG(LogTemp, Display, TEXT("******************************* Pass FTestRigLIFO"));

		}
	}
}

static void TestLockFree(const TArray<FString>& Args)
{
	TestLockFree(10);
}

static FAutoConsoleCommand TestLockFreeCmd(
	TEXT("TaskGraph.TestLockFree"),
	TEXT("Test lock free lists"),
	FConsoleCommandWithArgsDelegate::CreateStatic(&TestLockFree)
	);


class FForegroundGraphTask : public FCustomStatIDGraphTaskBase
{
public:
	FORCEINLINE FForegroundGraphTask(uint64 InCycles)
		: FCustomStatIDGraphTaskBase(TStatId())
		, StartCycles(InCycles)
	{
	}
	static FORCEINLINE ENamedThreads::Type GetDesiredThread()
	{
		return ENamedThreads::AnyHiPriThreadHiPriTask;
	}

	static FORCEINLINE ESubsequentsMode::Type GetSubsequentsMode() { return ESubsequentsMode::FireAndForget; }
	void FORCENOINLINE DoTask(ENamedThreads::Type CurrentThread, const FGraphEventRef& MyCompletionGraphEvent)
	{
		float Latency = float(double(FPlatformTime::Cycles64() - StartCycles) * FPlatformTime::GetSecondsPerCycle64() * 1000.0 * 1000.0);
		//UE_LOG(LogTemp, Display, TEXT("Latency %6.2fus"), Latency);
		FPlatformMisc::LowLevelOutputDebugStringf(TEXT("Latency %6.2fus\r\n"), Latency);
	}
private:
	uint64 StartCycles;
};

class FBackgroundGraphTask : public FCustomStatIDGraphTaskBase
{
public:
	FORCEINLINE FBackgroundGraphTask(bool InPri)
		: FCustomStatIDGraphTaskBase(TStatId())
	{
	}
	FORCEINLINE ENamedThreads::Type GetDesiredThread()
	{
		return Pri ? ENamedThreads::AnyNormalThreadNormalTask : ENamedThreads::AnyBackgroundThreadNormalTask;
	}

	static FORCEINLINE ESubsequentsMode::Type GetSubsequentsMode() { return ESubsequentsMode::FireAndForget; }
	void FORCENOINLINE DoTask(ENamedThreads::Type CurrentThread, const FGraphEventRef& MyCompletionGraphEvent)
	{
		while (true)
		{
			uint32 RunningCrc = 0;
			for (int32 Index = 0; Index < 1000000; Index++)
			{
				FCrc::MemCrc32(this, sizeof(*this), RunningCrc);
			}
			TGraphTask<FForegroundGraphTask>::CreateTask().ConstructAndDispatchWhenReady(FPlatformTime::Cycles64());
		}
	}
private:
	bool Pri;
};

static void TestLowToHighPri(const TArray<FString>& Args)
{
	UE_LOG(LogTemp, Display, TEXT("Starting latency test...."));

#if 0
	const int NumBackgroundTasks = 32;
	const int NumNormalTasks = 32;
	for (int32 Index = 0; Index < NumBackgroundTasks; Index++)
	{
		TGraphTask<FBackgroundGraphTask>::CreateTask().ConstructAndDispatchWhenReady(false);
	}
	for (int32 Index = 0; Index < NumNormalTasks; Index++)
	{
		TGraphTask<FBackgroundGraphTask>::CreateTask().ConstructAndDispatchWhenReady(true);
	}
	while (true)
	{
		FPlatformProcess::Sleep(25.0f);
	}
#else
	TGraphTask<FBackgroundGraphTask>::CreateTask().ConstructAndDispatchWhenReady(false);
#endif
}

static FAutoConsoleCommand TestLowToHighPriCmd(
	TEXT("TaskGraph.TestLowToHighPri"),
	TEXT("Test latency of high priority tasks when low priority tasks are saturating the CPU"),
	FConsoleCommandWithArgsDelegate::CreateStatic(&TestLowToHighPri)
);


#if WITH_DEV_AUTOMATION_TESTS

#include "Misc/AutomationTest.h"

IMPLEMENT_SIMPLE_AUTOMATION_TEST(FMyTaskGraphTest, "System.Core.Misc.TaskGraph", EAutomationTestFlags::EditorContext | EAutomationTestFlags::ClientContext | EAutomationTestFlags::ServerContext | EAutomationTestFlags::EngineFilter)
bool FMyTaskGraphTest::RunTest(const FString& Parameters)
{
	TArray<FString> Args;
	TaskGraphBenchmark(Args);
	return true;
}

IMPLEMENT_SIMPLE_AUTOMATION_TEST(FLockFreeTest, "System.Core.Misc.LockFree", EAutomationTestFlags::ApplicationContextMask | EAutomationTestFlags::EngineFilter)
bool FLockFreeTest::RunTest(const FString& Parameters)
{
	TestLockFree(3);
	return true;
}

#endif

static void SetTaskThreadPriority(const TArray<FString>& Args)
{
	EThreadPriority Pri = TPri_Normal;
	if (Args.Num() && Args[0] == TEXT("abovenormal"))
	{
		Pri = TPri_AboveNormal;
		UE_LOG(LogConsoleResponse, Display, TEXT("Setting task thread priority to above normal."));
	}
	else if (Args.Num() && Args[0] == TEXT("belownormal"))
	{
		Pri = TPri_BelowNormal;
		UE_LOG(LogConsoleResponse, Display, TEXT("Setting task thread priority to below normal."));
	}
	else
	{
		UE_LOG(LogConsoleResponse, Display, TEXT("Setting task thread priority to normal."));
	}
	FTaskGraphImplementation::Get().SetTaskThreadPriorities(Pri);
}

static FAutoConsoleCommand TaskThreadPriorityCmd(
	TEXT("TaskGraph.TaskThreadPriority"),
	TEXT("Sets the priority of the task threads. Argument is one of belownormal, normal or abovenormal."),
	FConsoleCommandWithArgsDelegate::CreateStatic(&SetTaskThreadPriority)
	);<|MERGE_RESOLUTION|>--- conflicted
+++ resolved
@@ -1211,22 +1211,14 @@
 		for (int32 ThreadIndex = LastExternalThread + 1; ThreadIndex < NumThreads; ThreadIndex++)
 		{
 			FString Name;
-<<<<<<< HEAD
 			const ANSICHAR* GroupName = "TaskGraphNormal";
-=======
-			ETraceThreadGroup Group = TraceThreadGroup_TaskGraphNormal;
->>>>>>> 6b762048
 			int32 Priority = ThreadIndexToPriorityIndex(ThreadIndex);
 			EThreadPriority ThreadPri;
 			uint64 Affinity = FPlatformAffinity::GetTaskGraphThreadMask();
 			if (Priority == 1)
 			{
 				Name = FString::Printf(TEXT("TaskGraphThreadHP %d"), ThreadIndex - (LastExternalThread + 1));
-<<<<<<< HEAD
 				GroupName = "TaskGraphHigh";
-=======
-				Group = TraceThreadGroup_TaskGraphHigh;
->>>>>>> 6b762048
 				ThreadPri = TPri_SlightlyBelowNormal; // we want even hi priority tasks below the normal threads
 
 				// If the platform defines FPlatformAffinity::GetTaskGraphHighPriorityTaskMask then use it
@@ -1238,11 +1230,7 @@
 			else if (Priority == 2)
 			{
 				Name = FString::Printf(TEXT("TaskGraphThreadBP %d"), ThreadIndex - (LastExternalThread + 1));
-<<<<<<< HEAD
 				GroupName = "TaskGraphLow";
-=======
-				Group = TraceThreadGroup_TaskGraphLow;
->>>>>>> 6b762048
 				ThreadPri = TPri_Lowest;
 				// If the platform defines FPlatformAffinity::GetTaskGraphBackgroundTaskMask then use it
 				if ( FPlatformAffinity::GetTaskGraphBackgroundTaskMask() != 0xFFFFFFFFFFFFFFFF )
@@ -1266,11 +1254,7 @@
 			WorkerThreads[ThreadIndex].bAttached = true;
 			if (WorkerThreads[ThreadIndex].RunnableThread)
 			{
-<<<<<<< HEAD
 				TRACE_SET_THREAD_GROUP(WorkerThreads[ThreadIndex].RunnableThread->GetThreadID(), GroupName);
-=======
-				TRACE_SET_THREAD_GROUP(WorkerThreads[ThreadIndex].RunnableThread->GetThreadID(), Group);
->>>>>>> 6b762048
 			}
 		}
 	}
@@ -1480,6 +1464,23 @@
 		}
 		else
 		{
+			if (!FPlatformProcess::SupportsMultithreading())
+			{
+				bool bAnyPending = false;
+				for (int32 Index = 0; Index < Tasks.Num(); Index++)
+				{
+					if (!Tasks[Index]->IsComplete())
+					{
+						bAnyPending = true;
+						break;
+					}
+				}
+				if (!bAnyPending)
+				{
+					return;
+				}
+				UE_LOG(LogTaskGraph, Fatal, TEXT("Recursive waits are not allowed in single threaded mode."));
+			}
 			// We will just stall this thread on an event while we wait
 			FScopedEvent Event;
 			TriggerEventWhenTasksComplete(Event.Get(), Tasks, CurrentThreadIfKnown);
