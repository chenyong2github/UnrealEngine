// Copyright Epic Games, Inc. All Rights Reserved.

#include "Misc/StringBuilder.h"

#include "Misc/AssertionMacros.h"
#include "HAL/PlatformMath.h"
#include "HAL/UnrealMemory.h"

//#include "doctest.h"

static inline uint64_t NextPowerOfTwo(uint64_t x)
{
	x -= 1;
	x |= (x >> 1);
	x |= (x >> 2);
	x |= (x >> 4);
	x |= (x >> 8);
	x |= (x >> 16);

	return x + 1;
}

template<typename C>
TStringBuilderImpl<C>::~TStringBuilderImpl()
{
	if (bIsDynamic)
	{
		FreeBuffer(Base, UE_PTRDIFF_TO_INT32(End - Base));
	}
}

template<typename C>
void
TStringBuilderImpl<C>::Extend(SIZE_T ExtraCapacity)
{
	check(bIsExtendable);

	const SIZE_T OldCapacity = End - Base;
	const SIZE_T NewCapacity = NextPowerOfTwo(OldCapacity + ExtraCapacity);

	C* NewBase = (C*)AllocBuffer(NewCapacity);

	SIZE_T Pos = CurPos - Base;
	memcpy(NewBase, Base, Pos * sizeof(C));

	if (bIsDynamic)
	{
		FreeBuffer(Base, OldCapacity);
	}

	Base		= NewBase;
	CurPos		= NewBase + Pos;
	End			= NewBase + NewCapacity;
	bIsDynamic	= true;
}

template<typename C>
void*
TStringBuilderImpl<C>::AllocBuffer(SIZE_T ByteCount)
{
	return FMemory::Malloc(ByteCount * sizeof(C));
}

template<typename C>
void
TStringBuilderImpl<C>::FreeBuffer(void* Buffer, SIZE_T ByteCount)
{
	FMemory::Free(Buffer);
}

template<typename C>
typename TStringBuilderImpl<C>::BuilderType&
TStringBuilderImpl<C>::AppendfImpl(BuilderType& Self, const C* Fmt, ...)
{
	for (;;)
	{
		va_list ArgPack;
		va_start(ArgPack, Fmt);
<<<<<<< HEAD
		const int32 RemainingSize = Self.End - Self.CurPos;
=======
		const int32 RemainingSize = UE_PTRDIFF_TO_INT32(Self.End - Self.CurPos);
>>>>>>> 421d6516
		const int32 Result = TCString<C>::GetVarArgs(Self.CurPos, RemainingSize, Fmt, ArgPack);
		va_end(ArgPack);

		if (Result >= 0 && Result < RemainingSize)
		{
			Self.CurPos += Result;
			return Self;
		}
		else
		{
			// Total size will be rounded up to the next power of two. Start with at least 64.
			Self.Extend(64);
		}
	}
}

// Instantiate templates once

template class TStringBuilderImpl<ANSICHAR>;
template class TStringBuilderImpl<TCHAR>;

#if 0
#if !(UE_BUILD_SHIPPING || UE_BUILD_TEST)

TEST_CASE("Core.StringView")
{
	{
		TAnsiStringBuilder<32> boo;
		CHECK(boo.Len() == 0);
		CHECK(strcmp(boo.ToString(), "") == 0);

		{
			FAnsiStringView view = boo;
			CHECK(boo.Len() == view.Len());
		}

		boo.Append("bababa");

		CHECK(strcmp(boo.ToString(), "bababa") == 0);

		{
			FAnsiStringView view = boo;
			CHECK(boo.Len() == view.Len());
		}
	}

	{
		TWideStringBuilder<32> booboo;
		booboo.Append(TEXT("babababa"));

		{
			FWideStringView view = booboo;
			CHECK(booboo.Len() == view.Len());
		}

		//booboo << TEXT("bobo");
		//booboo << "baba";	// ANSI
		//booboo << 'b';

		char foo[] = "aaaaa";
		char noo[] = "oOoOo";

		booboo << noo;
		booboo << foo;

		FString ouch(TEXT("ouch"));
		booboo << ouch;
	}
}

#endif
#endif<|MERGE_RESOLUTION|>--- conflicted
+++ resolved
@@ -76,11 +76,7 @@
 	{
 		va_list ArgPack;
 		va_start(ArgPack, Fmt);
-<<<<<<< HEAD
-		const int32 RemainingSize = Self.End - Self.CurPos;
-=======
 		const int32 RemainingSize = UE_PTRDIFF_TO_INT32(Self.End - Self.CurPos);
->>>>>>> 421d6516
 		const int32 Result = TCString<C>::GetVarArgs(Self.CurPos, RemainingSize, Fmt, ArgPack);
 		va_end(ArgPack);
 
