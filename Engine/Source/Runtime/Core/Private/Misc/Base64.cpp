<<<<<<< HEAD
﻿// Copyright Epic Games, Inc. All Rights Reserved.
=======
// Copyright Epic Games, Inc. All Rights Reserved.
>>>>>>> 421d6516

#include "Misc/Base64.h"
#include "Containers/StringConv.h"

/** The table used to encode a 6 bit value as an ascii character */
static const uint8 EncodingAlphabet[64] = 
{ 
	'A', 'B', 'C', 'D', 'E', 'F', 'G', 'H', 'I', 'J', 'K', 'L', 'M', 'N', 'O', 'P', 
	'Q', 'R', 'S', 'T', 'U', 'V', 'W', 'X', 'Y', 'Z', 'a', 'b', 'c', 'd', 'e', 'f', 
	'g', 'h', 'i', 'j', 'k', 'l', 'm', 'n', 'o', 'p', 'q', 'r', 's', 't', 'u', 'v', 
	'w', 'x', 'y', 'z', '0', '1', '2', '3', '4', '5', '6', '7', '8', '9', '+', '/' 
};

/** The table used to convert an ascii character into a 6 bit value */
static const uint8 DecodingAlphabet[256] = 
{ 
	0xFF, 0xFF, 0xFF, 0xFF, 0xFF, 0xFF, 0xFF, 0xFF, 0xFF, 0xFF, 0xFF, 0xFF, 0xFF, 0xFF, 0xFF, 0xFF, // 0x00-0x0f
	0xFF, 0xFF, 0xFF, 0xFF, 0xFF, 0xFF, 0xFF, 0xFF, 0xFF, 0xFF, 0xFF, 0xFF, 0xFF, 0xFF, 0xFF, 0xFF, // 0x10-0x1f
	0xFF, 0xFF, 0xFF, 0xFF, 0xFF, 0xFF, 0xFF, 0xFF, 0xFF, 0xFF, 0xFF, 0x3E, 0xFF, 0xFF, 0xFF, 0x3F, // 0x20-0x2f
	0x34, 0x35, 0x36, 0x37, 0x38, 0x39, 0x3A, 0x3B, 0x3C, 0x3D, 0xFF, 0xFF, 0xFF, 0xFF, 0xFF, 0xFF, // 0x30-0x3f
	0xFF, 0x00, 0x01, 0x02, 0x03, 0x04, 0x05, 0x06, 0x07, 0x08, 0x09, 0x0A, 0x0B, 0x0C, 0x0D, 0x0E, // 0x40-0x4f
	0x0F, 0x10, 0x11, 0x12, 0x13, 0x14, 0x15, 0x16, 0x17, 0x18, 0x19, 0xFF, 0xFF, 0xFF, 0xFF, 0xFF, // 0x50-0x5f
	0xFF, 0x1A, 0x1B, 0x1C, 0x1D, 0x1E, 0x1F, 0x20, 0x21, 0x22, 0x23, 0x24, 0x25, 0x26, 0x27, 0x28, // 0x60-0x6f
	0x29, 0x2A, 0x2B, 0x2C, 0x2D, 0x2E, 0x2F, 0x30, 0x31, 0x32, 0x33, 0xFF, 0xFF, 0xFF, 0xFF, 0xFF, // 0x70-0x7f
	0xFF, 0xFF, 0xFF, 0xFF, 0xFF, 0xFF, 0xFF, 0xFF, 0xFF, 0xFF, 0xFF, 0xFF, 0xFF, 0xFF, 0xFF, 0xFF, // 0x80-0x8f
	0xFF, 0xFF, 0xFF, 0xFF, 0xFF, 0xFF, 0xFF, 0xFF, 0xFF, 0xFF, 0xFF, 0xFF, 0xFF, 0xFF, 0xFF, 0xFF, // 0x90-0x9f
	0xFF, 0xFF, 0xFF, 0xFF, 0xFF, 0xFF, 0xFF, 0xFF, 0xFF, 0xFF, 0xFF, 0xFF, 0xFF, 0xFF, 0xFF, 0xFF, // 0xa0-0xaf
	0xFF, 0xFF, 0xFF, 0xFF, 0xFF, 0xFF, 0xFF, 0xFF, 0xFF, 0xFF, 0xFF, 0xFF, 0xFF, 0xFF, 0xFF, 0xFF, // 0xb0-0xbf
	0xFF, 0xFF, 0xFF, 0xFF, 0xFF, 0xFF, 0xFF, 0xFF, 0xFF, 0xFF, 0xFF, 0xFF, 0xFF, 0xFF, 0xFF, 0xFF, // 0xc0-0xcf
	0xFF, 0xFF, 0xFF, 0xFF, 0xFF, 0xFF, 0xFF, 0xFF, 0xFF, 0xFF, 0xFF, 0xFF, 0xFF, 0xFF, 0xFF, 0xFF, // 0xd0-0xdf
	0xFF, 0xFF, 0xFF, 0xFF, 0xFF, 0xFF, 0xFF, 0xFF, 0xFF, 0xFF, 0xFF, 0xFF, 0xFF, 0xFF, 0xFF, 0xFF, // 0xe0-0xef
	0xFF, 0xFF, 0xFF, 0xFF, 0xFF, 0xFF, 0xFF, 0xFF, 0xFF, 0xFF, 0xFF, 0xFF, 0xFF, 0xFF, 0xFF, 0xFF  // 0xf0-0xff
};

FString FBase64::Encode(const FString& Source)
{
	return Encode((uint8*)TCHAR_TO_ANSI(*Source), Source.Len());
}

FString FBase64::Encode(const TArray<uint8>& Source)
{
	return Encode((uint8*)Source.GetData(), Source.Num());
}

FString FBase64::Encode(const uint8* Source, uint32 Length)
{
	uint32 ExpectedLength = GetEncodedDataSize(Length);
	
	FString OutBuffer;

	TArray<TCHAR>& OutCharArray = OutBuffer.GetCharArray();
	OutCharArray.SetNum(ExpectedLength + 1);
	int64 EncodedLength = Encode(Source, Length, OutCharArray.GetData());
	verify(EncodedLength == OutBuffer.Len());

	return OutBuffer;
}

template<typename CharType> uint32 FBase64::Encode(const uint8* Source, uint32 Length, CharType* Dest)
{
	CharType* EncodedBytes = Dest;

	// Loop through the buffer converting 3 bytes of binary data at a time
	while (Length >= 3)
	{
		uint8 A = *Source++;
		uint8 B = *Source++;
		uint8 C = *Source++;
		Length -= 3;

		// The algorithm takes 24 bits of data (3 bytes) and breaks it into 4 6bit chunks represented as ascii
		uint32 ByteTriplet = A << 16 | B << 8 | C;

		// Use the 6bit block to find the representation ascii character for it
		EncodedBytes[3] = EncodingAlphabet[ByteTriplet & 0x3F];
		ByteTriplet >>= 6;
		EncodedBytes[2] = EncodingAlphabet[ByteTriplet & 0x3F];
		ByteTriplet >>= 6;
		EncodedBytes[1] = EncodingAlphabet[ByteTriplet & 0x3F];
		ByteTriplet >>= 6;
		EncodedBytes[0] = EncodingAlphabet[ByteTriplet & 0x3F];

		// Now we can append this buffer to our destination string
		EncodedBytes += 4;
	}

	// Since this algorithm operates on blocks, we may need to pad the last chunks
	if (Length > 0)
	{
		uint8 A = *Source++;
		uint8 B = 0;
		uint8 C = 0;
		// Grab the second character if it is a 2 uint8 finish
		if (Length == 2)
		{
			B = *Source;
		}
		uint32 ByteTriplet = A << 16 | B << 8 | C;
		// Pad with = to make a 4 uint8 chunk
		EncodedBytes[3] = '=';
		ByteTriplet >>= 6;
		// If there's only one 1 uint8 left in the source, then you need 2 pad chars
		if (Length == 1)
		{
			EncodedBytes[2] = '=';
		}
		else
		{
			EncodedBytes[2] = EncodingAlphabet[ByteTriplet & 0x3F];
		}
		// Now encode the remaining bits the same way
		ByteTriplet >>= 6;
		EncodedBytes[1] = EncodingAlphabet[ByteTriplet & 0x3F];
		ByteTriplet >>= 6;
		EncodedBytes[0] = EncodingAlphabet[ByteTriplet & 0x3F];

		EncodedBytes += 4;
	}

	// Add a null terminator
	*EncodedBytes = 0;

	return UE_PTRDIFF_TO_UINT32(EncodedBytes - Dest);
}

template CORE_API uint32 FBase64::Encode<ANSICHAR>(const uint8* Source, uint32 Length, ANSICHAR* Dest);
template CORE_API uint32 FBase64::Encode<WIDECHAR>(const uint8* Source, uint32 Length, WIDECHAR* Dest);

bool FBase64::Decode(const FString& Source, FString& OutDest)
{
	uint32 ExpectedLength = GetDecodedDataSize(Source);

	TArray<ANSICHAR> TempDest;
	TempDest.AddZeroed(ExpectedLength + 1);
	if(!Decode(*Source, Source.Len(), (uint8*)TempDest.GetData()))
	{
		return false;
	}
	OutDest = ANSI_TO_TCHAR(TempDest.GetData());
	return true;
}

bool FBase64::Decode(const FString& Source, TArray<uint8>& OutDest)
{
	OutDest.SetNum(GetDecodedDataSize(Source));
	return Decode(*Source, Source.Len(), OutDest.GetData());
}

template<typename CharType> bool FBase64::Decode(const CharType* Source, uint32 Length, uint8* Dest)
{
	// Remove the trailing '=' characters, so we can handle padded and non-padded input the same
	while(Length > 0 && Source[Length - 1] == '=')
	{
		Length--;
	}

	// Make sure the length is valid. Only lengths modulo 4 of 0, 2, and 3 are valid.
	if((Length & 3) == 1)
	{
		return false;
	}

	// Convert all the full chunks of data
	for(; Length >= 4; Length -= 4)
	{
		// Decode the next 4 BYTEs
		uint32 OriginalTriplet = 0;
		for (int32 Index = 0; Index < 4; Index++)
		{
			uint32 SourceChar = (uint32)*Source++;
			if(SourceChar >= 256)
			{
				return false;
			}
			uint8 DecodedValue = DecodingAlphabet[SourceChar];
			if (DecodedValue == 0xFF)
			{
				return false;
			}
			OriginalTriplet = (OriginalTriplet << 6) | DecodedValue;
		}

		// Now we can tear the uint32 into bytes
		Dest[2] = OriginalTriplet & 0xFF;
		OriginalTriplet >>= 8;
		Dest[1] = OriginalTriplet & 0xFF;
		OriginalTriplet >>= 8;
		Dest[0] = OriginalTriplet & 0xFF;

		// Move to the next output chunk
		Dest += 3;
	}

	// Convert the last chunk of data
	if(Length > 0)
	{
		// Decode the next 4 BYTEs, or up to the end of the input buffer
		uint32 OriginalTriplet = 0;
		for (uint32 Index = 0; Index < Length; Index++)
		{
			uint32 SourceChar = (uint32)*Source++;
			if(SourceChar >= 256)
			{
				return false;
			}
			uint8 DecodedValue = DecodingAlphabet[SourceChar];
			if (DecodedValue == 0xFF)
			{
				return false;
			}
			OriginalTriplet = (OriginalTriplet << 6) | DecodedValue;
		}
		for(int32 Index = Length; Index < 4; Index++)
		{
			OriginalTriplet = (OriginalTriplet << 6);
		}

		// Now we can tear the uint32 into bytes
		OriginalTriplet >>= 8;
		if(Length >= 3)
		{
			Dest[1] = OriginalTriplet & 0xFF;
		}
		OriginalTriplet >>= 8;
		Dest[0] = OriginalTriplet & 0xFF;
	}
	return true;
}

template CORE_API bool FBase64::Decode<ANSICHAR>(const ANSICHAR* Source, uint32 Length, uint8* Dest);
template CORE_API bool FBase64::Decode<WIDECHAR>(const WIDECHAR* Source, uint32 Length, uint8* Dest);

uint32 FBase64::GetDecodedDataSize(const FString& Source)
{
	return GetDecodedDataSize(*Source, Source.Len());
}

template<typename CharType> uint32 FBase64::GetDecodedDataSize(const CharType* Source, uint32 Length)
{
	uint32 NumBytes = 0;
	if(Length > 0)
	{
		// Get the source length without the trailing padding characters
		while(Length > 0 && Source[Length - 1] == '=')
		{
			Length--;
		}

		// Get the lower bound for number of bytes, excluding the last partial chunk
		NumBytes += (Length / 4) * 3;
		if((Length & 3) == 3)
		{
			NumBytes += 2;
		}
		if((Length & 3) == 2)
		{
			NumBytes++;
		}
	}
	return NumBytes;
}

template CORE_API uint32 FBase64::GetDecodedDataSize(const ANSICHAR* Source, uint32 Length);
template CORE_API uint32 FBase64::GetDecodedDataSize(const WIDECHAR* Source, uint32 Length);<|MERGE_RESOLUTION|>--- conflicted
+++ resolved
@@ -1,8 +1,4 @@
-<<<<<<< HEAD
-﻿// Copyright Epic Games, Inc. All Rights Reserved.
-=======
 // Copyright Epic Games, Inc. All Rights Reserved.
->>>>>>> 421d6516
 
 #include "Misc/Base64.h"
 #include "Containers/StringConv.h"
