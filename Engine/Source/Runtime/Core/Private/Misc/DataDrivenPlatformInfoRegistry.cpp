--- conflicted
+++ resolved
@@ -37,28 +37,17 @@
 		return false;
 	}
 
-<<<<<<< HEAD
-	FConfigCacheIni::LoadExternalIniFile(IniFile, *FPaths::GetBaseFilename(IniFilenames[Index]), nullptr, *FPaths::GetPath(IniFilenames[Index]), false);
-
-	// platform extension paths are different (engine/platforms/platform/config, not engine/config/platform)
-	if (IniFilenames[Index].StartsWith(FPaths::EnginePlatformExtensionsDir()))
-	{
-		PlatformName = FPaths::GetCleanFilename(FPaths::GetPath(FPaths::GetPath(IniFilenames[Index])));
-	}
-	else
-=======
 	// manually load a FConfigFile object from a source ini file so that we don't do any SavedConfigDir processing or anything
 	// (there's a possibility this is called before the ProjectDir is set)
 	FString IniContents;
 	if (FFileHelper::LoadFileToString(IniContents, *IniFilenames[Index]))
->>>>>>> cfd529fa
 	{
 		IniFile.ProcessInputFileContents(IniContents);
 
-		// platform extension paths are different (platform/engine/config, not engine/config/platform)
-		if (IniFilenames[Index].StartsWith(FPaths::PlatformExtensionsDir()))
+		// platform extension paths are different (engine/platforms/platform/config, not engine/config/platform)
+		if (IniFilenames[Index].StartsWith(FPaths::EnginePlatformExtensionsDir()))
 		{
-			PlatformName = FPaths::GetCleanFilename(FPaths::GetPath(FPaths::GetPath(FPaths::GetPath(IniFilenames[Index]))));
+			PlatformName = FPaths::GetCleanFilename(FPaths::GetPath(FPaths::GetPath(IniFilenames[Index])));
 		}
 		else
 		{
