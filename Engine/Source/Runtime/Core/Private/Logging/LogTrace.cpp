--- conflicted
+++ resolved
@@ -30,13 +30,8 @@
 
 void FLogTrace::OutputLogCategory(const FLogCategoryBase* Category, const TCHAR* Name, ELogVerbosity::Type DefaultVerbosity)
 {
-<<<<<<< HEAD
-	uint16 NameSize = (FCString::Strlen(Name) + 1) * sizeof(TCHAR);
+	uint16 NameSize = (uint16)((FCString::Strlen(Name) + 1) * sizeof(TCHAR));
 	UE_TRACE_LOG(Logging, LogCategory, LogChannel, NameSize)
-=======
-	uint16 NameSize = (uint16)((FCString::Strlen(Name) + 1) * sizeof(TCHAR));
-	UE_TRACE_LOG(Logging, LogCategory, NameSize)
->>>>>>> 67320d97
 		<< LogCategory.CategoryPointer(Category)
 		<< LogCategory.DefaultVerbosity(DefaultVerbosity)
 		<< LogCategory.Attachment(Name, NameSize);
