--- conflicted
+++ resolved
@@ -72,13 +72,8 @@
 
 void FMiscTrace::OutputCreateThread(uint32 Id, const TCHAR* Name, uint32 Priority)
 {
-<<<<<<< HEAD
-	uint16 NameSize = (FCString::Strlen(Name) + 1) * sizeof(TCHAR);
+	uint16 NameSize = (uint16)((FCString::Strlen(Name) + 1) * sizeof(TCHAR));
 	UE_TRACE_LOG(Misc, CreateThread, TraceLogChannel, NameSize)
-=======
-	uint16 NameSize = (uint16)((FCString::Strlen(Name) + 1) * sizeof(TCHAR));
-	UE_TRACE_LOG(Misc, CreateThread, NameSize)
->>>>>>> 67320d97
 		<< CreateThread.CurrentThreadId(FPlatformTLS::GetCurrentThreadId())
 		<< CreateThread.CreatedThreadId(Id)
 		<< CreateThread.Priority(Priority)
@@ -87,26 +82,16 @@
 
 void FMiscTrace::OutputSetThreadGroup(uint32 Id, const ANSICHAR* GroupName)
 {
-<<<<<<< HEAD
-	uint16 NameSize = strlen(GroupName) + 1;
+	uint16 NameSize = (uint16)(strlen(GroupName) + 1);
 	UE_TRACE_LOG(Misc, SetThreadGroup, TraceLogChannel, NameSize)
-=======
-	uint16 NameSize = (uint16)(strlen(GroupName) + 1);
-	UE_TRACE_LOG(Misc, SetThreadGroup, NameSize)
->>>>>>> 67320d97
 		<< SetThreadGroup.ThreadId(Id)
 		<< SetThreadGroup.Attachment(GroupName, NameSize);
 }
 
 void FMiscTrace::OutputBeginThreadGroupScope(const ANSICHAR* GroupName)
 {
-<<<<<<< HEAD
-	uint16 NameSize = strlen(GroupName) + 1;
+	uint16 NameSize = (uint16)(strlen(GroupName) + 1);
 	UE_TRACE_LOG(Misc, BeginThreadGroupScope, TraceLogChannel, NameSize)
-=======
-	uint16 NameSize = (uint16)(strlen(GroupName) + 1);
-	UE_TRACE_LOG(Misc, BeginThreadGroupScope, NameSize)
->>>>>>> 67320d97
 		<< BeginThreadGroupScope.CurrentThreadId(FPlatformTLS::GetCurrentThreadId())
 		<< BeginThreadGroupScope.Attachment(GroupName, NameSize);
 }
