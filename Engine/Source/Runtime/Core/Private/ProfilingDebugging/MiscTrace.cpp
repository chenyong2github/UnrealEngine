// Copyright Epic Games, Inc. All Rights Reserved.
#include "ProfilingDebugging/MiscTrace.h"

#if MISCTRACE_ENABLED

#include "Trace/Trace.h"
#include "Misc/CString.h"
#include "HAL/PlatformTLS.h"
#include "HAL/PlatformTime.h"

UE_TRACE_CHANNEL(FrameChannel)
UE_TRACE_CHANNEL(BookmarkChannel)

UE_TRACE_EVENT_BEGIN(Misc, RegisterGameThread, Important)
	UE_TRACE_EVENT_FIELD(uint32, ThreadId)
UE_TRACE_EVENT_END()

UE_TRACE_EVENT_BEGIN(Misc, CreateThread, Important)
	UE_TRACE_EVENT_FIELD(uint32, CurrentThreadId)
	UE_TRACE_EVENT_FIELD(uint32, CreatedThreadId)
	UE_TRACE_EVENT_FIELD(uint32, Priority)
	UE_TRACE_EVENT_FIELD(uint16, NameSize)
UE_TRACE_EVENT_END()

UE_TRACE_EVENT_BEGIN(Misc, SetThreadGroup, Important)
	UE_TRACE_EVENT_FIELD(uint32, ThreadId)
UE_TRACE_EVENT_END()

UE_TRACE_EVENT_BEGIN(Misc, BeginThreadGroupScope, Important)
	UE_TRACE_EVENT_FIELD(uint32, CurrentThreadId)
UE_TRACE_EVENT_END()

UE_TRACE_EVENT_BEGIN(Misc, EndThreadGroupScope, Important)
	UE_TRACE_EVENT_FIELD(uint32, CurrentThreadId)
UE_TRACE_EVENT_END()

UE_TRACE_EVENT_BEGIN(Misc, BookmarkSpec, Important)
	UE_TRACE_EVENT_FIELD(const void*, BookmarkPoint)
	UE_TRACE_EVENT_FIELD(int32, Line)
UE_TRACE_EVENT_END()

UE_TRACE_EVENT_BEGIN(Misc, Bookmark)
	UE_TRACE_EVENT_FIELD(uint64, Cycle)
	UE_TRACE_EVENT_FIELD(const void*, BookmarkPoint)
UE_TRACE_EVENT_END()

UE_TRACE_EVENT_BEGIN(Misc, BeginGameFrame)
UE_TRACE_EVENT_END()

UE_TRACE_EVENT_BEGIN(Misc, EndGameFrame)
UE_TRACE_EVENT_END()

UE_TRACE_EVENT_BEGIN(Misc, BeginRenderFrame)
UE_TRACE_EVENT_END()

UE_TRACE_EVENT_BEGIN(Misc, EndRenderFrame)
UE_TRACE_EVENT_END()


struct FMiscTraceInternal
{
	static uint64 LastFrameCycle[TraceFrameType_Count];
};

uint64 FMiscTraceInternal::LastFrameCycle[TraceFrameType_Count] = { 0, 0 };

void FMiscTrace::OutputRegisterGameThread(uint32 Id)
{
	UE_TRACE_LOG(Misc, RegisterGameThread, TraceLogChannel)
		<< RegisterGameThread.ThreadId(FPlatformTLS::GetCurrentThreadId());
}

void FMiscTrace::OutputCreateThread(uint32 Id, const TCHAR* Name, uint32 Priority)
{
<<<<<<< HEAD
	uint16 NameSize = (uint16)((FCString::Strlen(Name) + 1) * sizeof(TCHAR));
	UE_TRACE_LOG(Misc, CreateThread, NameSize)
=======
	uint16 NameSize = (FCString::Strlen(Name) + 1) * sizeof(TCHAR);
	UE_TRACE_LOG(Misc, CreateThread, TraceLogChannel, NameSize)
>>>>>>> ea865044
		<< CreateThread.CurrentThreadId(FPlatformTLS::GetCurrentThreadId())
		<< CreateThread.CreatedThreadId(Id)
		<< CreateThread.Priority(Priority)
		<< CreateThread.Attachment(Name, NameSize);
}

void FMiscTrace::OutputSetThreadGroup(uint32 Id, const ANSICHAR* GroupName)
{
<<<<<<< HEAD
	uint16 NameSize = (uint16)(strlen(GroupName) + 1);
	UE_TRACE_LOG(Misc, SetThreadGroup, NameSize)
=======
	uint16 NameSize = strlen(GroupName) + 1;
	UE_TRACE_LOG(Misc, SetThreadGroup, TraceLogChannel, NameSize)
>>>>>>> ea865044
		<< SetThreadGroup.ThreadId(Id)
		<< SetThreadGroup.Attachment(GroupName, NameSize);
}

void FMiscTrace::OutputBeginThreadGroupScope(const ANSICHAR* GroupName)
{
<<<<<<< HEAD
	uint16 NameSize = (uint16)(strlen(GroupName) + 1);
	UE_TRACE_LOG(Misc, BeginThreadGroupScope, NameSize)
=======
	uint16 NameSize = strlen(GroupName) + 1;
	UE_TRACE_LOG(Misc, BeginThreadGroupScope, TraceLogChannel, NameSize)
>>>>>>> ea865044
		<< BeginThreadGroupScope.CurrentThreadId(FPlatformTLS::GetCurrentThreadId())
		<< BeginThreadGroupScope.Attachment(GroupName, NameSize);
}

void FMiscTrace::OutputEndThreadGroupScope()
{
	UE_TRACE_LOG(Misc, EndThreadGroupScope, TraceLogChannel)
		<< EndThreadGroupScope.CurrentThreadId(FPlatformTLS::GetCurrentThreadId());
}

void FMiscTrace::OutputBookmarkSpec(const void* BookmarkPoint, const ANSICHAR* File, int32 Line, const TCHAR* Format)
{
	uint16 FileNameSize = (uint16)(strlen(File) + 1);
	uint16 FormatStringSize = (uint16)((FCString::Strlen(Format) + 1) * sizeof(TCHAR));
	auto StringCopyFunc = [FileNameSize, FormatStringSize, File, Format](uint8* Out) {
		memcpy(Out, File, FileNameSize);
		memcpy(Out + FileNameSize, Format, FormatStringSize);
	};
	UE_TRACE_LOG(Misc, BookmarkSpec, BookmarkChannel, FileNameSize + FormatStringSize)
		<< BookmarkSpec.BookmarkPoint(BookmarkPoint)
		<< BookmarkSpec.Line(Line)
		<< BookmarkSpec.Attachment(StringCopyFunc);
}

void FMiscTrace::OutputBookmarkInternal(const void* BookmarkPoint, uint16 EncodedFormatArgsSize, uint8* EncodedFormatArgs)
{
	UE_TRACE_LOG(Misc, Bookmark, BookmarkChannel, EncodedFormatArgsSize)
		<< Bookmark.Cycle(FPlatformTime::Cycles64())
		<< Bookmark.BookmarkPoint(BookmarkPoint)
		<< Bookmark.Attachment(EncodedFormatArgs, EncodedFormatArgsSize);
}

void FMiscTrace::OutputBeginFrame(ETraceFrameType FrameType)
{
	if (!UE_TRACE_CHANNELEXPR_IS_ENABLED(FrameChannel))
	{
		return;
	}
	uint64 Cycle = FPlatformTime::Cycles64();
	uint64 CycleDiff = Cycle - FMiscTraceInternal::LastFrameCycle[FrameType];
	FMiscTraceInternal::LastFrameCycle[FrameType] = Cycle;
	uint8 Buffer[9];
	uint8* BufferPtr = Buffer;
	FTraceUtils::Encode7bit(CycleDiff, BufferPtr);
	uint16 BufferSize = (uint16)(BufferPtr - Buffer);
	if (FrameType == TraceFrameType_Game)
	{
		UE_TRACE_LOG(Misc, BeginGameFrame, FrameChannel, BufferSize)
			<< BeginGameFrame.Attachment(&Buffer, BufferSize);
	}
	else if (FrameType == TraceFrameType_Rendering)
	{
		UE_TRACE_LOG(Misc, BeginRenderFrame, FrameChannel, BufferSize)
			<< BeginRenderFrame.Attachment(&Buffer, BufferSize);
	}
}

void FMiscTrace::OutputEndFrame(ETraceFrameType FrameType)
{
	if (!UE_TRACE_CHANNELEXPR_IS_ENABLED(FrameChannel))
	{
		return;
	}
	uint64 Cycle = FPlatformTime::Cycles64();
	uint64 CycleDiff = Cycle - FMiscTraceInternal::LastFrameCycle[FrameType];
	FMiscTraceInternal::LastFrameCycle[FrameType] = Cycle;
	uint8 Buffer[9];
	uint8* BufferPtr = Buffer;
	FTraceUtils::Encode7bit(CycleDiff, BufferPtr);
	uint16 BufferSize = (uint16)(BufferPtr - Buffer);
	if (FrameType == TraceFrameType_Game)
	{
		UE_TRACE_LOG(Misc, EndGameFrame, FrameChannel, BufferSize)
			<< EndGameFrame.Attachment(&Buffer, BufferSize);
	}
	else if (FrameType == TraceFrameType_Rendering)
	{
		UE_TRACE_LOG(Misc, EndRenderFrame, FrameChannel, BufferSize)
			<< EndRenderFrame.Attachment(&Buffer, BufferSize);
	}
}

#endif<|MERGE_RESOLUTION|>--- conflicted
+++ resolved
@@ -72,13 +72,8 @@
 
 void FMiscTrace::OutputCreateThread(uint32 Id, const TCHAR* Name, uint32 Priority)
 {
-<<<<<<< HEAD
 	uint16 NameSize = (uint16)((FCString::Strlen(Name) + 1) * sizeof(TCHAR));
-	UE_TRACE_LOG(Misc, CreateThread, NameSize)
-=======
-	uint16 NameSize = (FCString::Strlen(Name) + 1) * sizeof(TCHAR);
 	UE_TRACE_LOG(Misc, CreateThread, TraceLogChannel, NameSize)
->>>>>>> ea865044
 		<< CreateThread.CurrentThreadId(FPlatformTLS::GetCurrentThreadId())
 		<< CreateThread.CreatedThreadId(Id)
 		<< CreateThread.Priority(Priority)
@@ -87,26 +82,16 @@
 
 void FMiscTrace::OutputSetThreadGroup(uint32 Id, const ANSICHAR* GroupName)
 {
-<<<<<<< HEAD
 	uint16 NameSize = (uint16)(strlen(GroupName) + 1);
-	UE_TRACE_LOG(Misc, SetThreadGroup, NameSize)
-=======
-	uint16 NameSize = strlen(GroupName) + 1;
 	UE_TRACE_LOG(Misc, SetThreadGroup, TraceLogChannel, NameSize)
->>>>>>> ea865044
 		<< SetThreadGroup.ThreadId(Id)
 		<< SetThreadGroup.Attachment(GroupName, NameSize);
 }
 
 void FMiscTrace::OutputBeginThreadGroupScope(const ANSICHAR* GroupName)
 {
-<<<<<<< HEAD
 	uint16 NameSize = (uint16)(strlen(GroupName) + 1);
-	UE_TRACE_LOG(Misc, BeginThreadGroupScope, NameSize)
-=======
-	uint16 NameSize = strlen(GroupName) + 1;
 	UE_TRACE_LOG(Misc, BeginThreadGroupScope, TraceLogChannel, NameSize)
->>>>>>> ea865044
 		<< BeginThreadGroupScope.CurrentThreadId(FPlatformTLS::GetCurrentThreadId())
 		<< BeginThreadGroupScope.Attachment(GroupName, NameSize);
 }
