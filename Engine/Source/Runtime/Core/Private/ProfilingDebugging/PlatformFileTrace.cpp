// Copyright Epic Games, Inc. All Rights Reserved.
#include "ProfilingDebugging/PlatformFileTrace.h"

#if PLATFORMFILETRACE_ENABLED

#include "Containers/Map.h"
#include "CoreGlobals.h"
#include "HAL/CriticalSection.h"
#include "HAL/PlatformTime.h"
#include "HAL/PlatformTLS.h"
#include "Misc/CString.h"
#include "Misc/Parse.h"
<<<<<<< HEAD
#include "Trace/Trace.inl"
=======
#include "Misc/ScopeLock.h"
#include "Templates/Atomic.h"
#include "Trace/Trace.inl"

#define PLATFORMFILETRACE_DEBUG_ENABLED 0
>>>>>>> 3ecbc206

UE_TRACE_CHANNEL(FileChannel)

UE_TRACE_EVENT_BEGIN(PlatformFile, BeginOpen)
	UE_TRACE_EVENT_FIELD(uint64, Cycle)
UE_TRACE_EVENT_END()

UE_TRACE_EVENT_BEGIN(PlatformFile, EndOpen)
	UE_TRACE_EVENT_FIELD(uint64, Cycle)
	UE_TRACE_EVENT_FIELD(uint64, FileHandle)
UE_TRACE_EVENT_END()

UE_TRACE_EVENT_BEGIN(PlatformFile, BeginClose)
	UE_TRACE_EVENT_FIELD(uint64, Cycle)
	UE_TRACE_EVENT_FIELD(uint64, FileHandle)
UE_TRACE_EVENT_END()

UE_TRACE_EVENT_BEGIN(PlatformFile, EndClose)
	UE_TRACE_EVENT_FIELD(uint64, Cycle)
UE_TRACE_EVENT_END()

UE_TRACE_EVENT_BEGIN(PlatformFile, BeginRead)
	UE_TRACE_EVENT_FIELD(uint64, Cycle)
	UE_TRACE_EVENT_FIELD(uint64, ReadHandle)
	UE_TRACE_EVENT_FIELD(uint64, FileHandle)
	UE_TRACE_EVENT_FIELD(uint64, Offset)
	UE_TRACE_EVENT_FIELD(uint64, Size)
UE_TRACE_EVENT_END()

UE_TRACE_EVENT_BEGIN(PlatformFile, EndRead)
	UE_TRACE_EVENT_FIELD(uint64, Cycle)
	UE_TRACE_EVENT_FIELD(uint64, ReadHandle)
	UE_TRACE_EVENT_FIELD(uint64, SizeRead)
UE_TRACE_EVENT_END()

UE_TRACE_EVENT_BEGIN(PlatformFile, BeginWrite)
	UE_TRACE_EVENT_FIELD(uint64, Cycle)
	UE_TRACE_EVENT_FIELD(uint64, WriteHandle)
	UE_TRACE_EVENT_FIELD(uint64, FileHandle)
	UE_TRACE_EVENT_FIELD(uint64, Offset)
	UE_TRACE_EVENT_FIELD(uint64, Size)
UE_TRACE_EVENT_END()

UE_TRACE_EVENT_BEGIN(PlatformFile, EndWrite)
	UE_TRACE_EVENT_FIELD(uint64, Cycle)
	UE_TRACE_EVENT_FIELD(uint64, WriteHandle)
	UE_TRACE_EVENT_FIELD(uint64, SizeWritten)
UE_TRACE_EVENT_END()

namespace
{
#if PLATFORMFILETRACE_DEBUG_ENABLED
	FCriticalSection OpenHandlesLock;
	TMap<uint64, int32> OpenHandles;
#else
	TAtomic<int32> OpenFileHandleCount;
#endif
}

void FPlatformFileTrace::BeginOpen(const TCHAR* Path)
{
	uint16 PathSize = (FCString::Strlen(Path) + 1) * sizeof(TCHAR);
	UE_TRACE_LOG(PlatformFile, BeginOpen, FileChannel, PathSize)
		<< BeginOpen.Cycle(FPlatformTime::Cycles64())
		<< BeginOpen.Attachment(Path, PathSize);
}

void FPlatformFileTrace::EndOpen(uint64 FileHandle)
{
	UE_TRACE_LOG(PlatformFile, EndOpen, FileChannel)
		<< EndOpen.Cycle(FPlatformTime::Cycles64())
		<< EndOpen.FileHandle(FileHandle);
#if PLATFORMFILETRACE_DEBUG_ENABLED
	{
		FScopeLock OpenHandlesScopeLock(&OpenHandlesLock);
		++OpenHandles.FindOrAdd(FileHandle, 0);
	}
#else
	++OpenFileHandleCount;
#endif
}

void FPlatformFileTrace::FailOpen(const TCHAR* Path)
{
	// TODO: Separate event for failure in the trace?
	UE_TRACE_LOG(PlatformFile, EndOpen, FileChannel)
		<< EndOpen.Cycle(FPlatformTime::Cycles64())
		<< EndOpen.FileHandle(0);
}

void FPlatformFileTrace::BeginClose(uint64 FileHandle)
{
	UE_TRACE_LOG(PlatformFile, BeginClose, FileChannel)
		<< BeginClose.Cycle(FPlatformTime::Cycles64())
		<< BeginClose.FileHandle(FileHandle);
}

void FPlatformFileTrace::EndClose(uint64 FileHandle)
{
	UE_TRACE_LOG(PlatformFile, EndClose, FileChannel)
		<< EndClose.Cycle(FPlatformTime::Cycles64());
#if PLATFORMFILETRACE_DEBUG_ENABLED
	bool bUnderflow = false;
	{
		FScopeLock OpenHandlesScopeLock(&OpenHandlesLock);
		int32& OpenCount = OpenHandles.FindOrAdd(FileHandle, 0);
		--OpenCount;
		if (OpenCount <= 0)
		{
			bUnderflow = OpenCount < 0;
			OpenHandles.Remove(FileHandle);
		}
	}
	if (bUnderflow)
	{
		UE_LOG(LogCore, Error, TEXT("FPlatformFileTrace Close without an Open: FileHandle %llu."), FileHandle);
	}
#else
	int32 NewValue = --OpenFileHandleCount;
	if (NewValue == -1)
	{
		UE_LOG(LogCore, Error, TEXT("FPlatformFileTrace Close without an Open"));
		++OpenFileHandleCount; // clamp the value to 0
	}
#endif
}

void FPlatformFileTrace::FailClose(uint64 FileHandle)
{
	// TODO: Separate event for failure in the trace?
	UE_TRACE_LOG(PlatformFile, EndClose, FileChannel)
		<< EndClose.Cycle(FPlatformTime::Cycles64());
}

void FPlatformFileTrace::BeginRead(uint64 ReadHandle, uint64 FileHandle, uint64 Offset, uint64 Size)
{
	UE_TRACE_LOG(PlatformFile, BeginRead, FileChannel)
		<< BeginRead.Cycle(FPlatformTime::Cycles64())
		<< BeginRead.ReadHandle(ReadHandle)
		<< BeginRead.FileHandle(FileHandle)
		<< BeginRead.Offset(Offset)
		<< BeginRead.Size(Size);
}

void FPlatformFileTrace::EndRead(uint64 ReadHandle, uint64 SizeRead)
{
	UE_TRACE_LOG(PlatformFile, EndRead, FileChannel)
		<< EndRead.Cycle(FPlatformTime::Cycles64())
		<< EndRead.ReadHandle(ReadHandle)
		<< EndRead.SizeRead(SizeRead);
}

void FPlatformFileTrace::BeginWrite(uint64 WriteHandle, uint64 FileHandle, uint64 Offset, uint64 Size)
{
	UE_TRACE_LOG(PlatformFile, BeginWrite, FileChannel)
		<< BeginWrite.Cycle(FPlatformTime::Cycles64())
		<< BeginWrite.WriteHandle(WriteHandle)
		<< BeginWrite.FileHandle(FileHandle)
		<< BeginWrite.Offset(Offset)
		<< BeginWrite.Size(Size);
}

void FPlatformFileTrace::EndWrite(uint64 WriteHandle, uint64 SizeWritten)
{
	UE_TRACE_LOG(PlatformFile, EndWrite, FileChannel)
		<< EndWrite.Cycle(FPlatformTime::Cycles64())
		<< EndWrite.WriteHandle(WriteHandle)
		<< EndWrite.SizeWritten(SizeWritten);
}

void FPlatformFileTrace::Init(const TCHAR* CmdLine)
{
<<<<<<< HEAD
=======
}

uint32 FPlatformFileTrace::GetOpenFileHandleCount()
{
#if PLATFORMFILETRACE_DEBUG_ENABLED
	return OpenHandles.Num();
#else
	return OpenFileHandleCount;
#endif
>>>>>>> 3ecbc206
}

#endif<|MERGE_RESOLUTION|>--- conflicted
+++ resolved
@@ -10,15 +10,11 @@
 #include "HAL/PlatformTLS.h"
 #include "Misc/CString.h"
 #include "Misc/Parse.h"
-<<<<<<< HEAD
-#include "Trace/Trace.inl"
-=======
 #include "Misc/ScopeLock.h"
 #include "Templates/Atomic.h"
 #include "Trace/Trace.inl"
 
 #define PLATFORMFILETRACE_DEBUG_ENABLED 0
->>>>>>> 3ecbc206
 
 UE_TRACE_CHANNEL(FileChannel)
 
@@ -106,7 +102,7 @@
 	// TODO: Separate event for failure in the trace?
 	UE_TRACE_LOG(PlatformFile, EndOpen, FileChannel)
 		<< EndOpen.Cycle(FPlatformTime::Cycles64())
-		<< EndOpen.FileHandle(0);
+		<< EndOpen.FileHandle(uint64(-1));
 }
 
 void FPlatformFileTrace::BeginClose(uint64 FileHandle)
@@ -189,12 +185,6 @@
 		<< EndWrite.SizeWritten(SizeWritten);
 }
 
-void FPlatformFileTrace::Init(const TCHAR* CmdLine)
-{
-<<<<<<< HEAD
-=======
-}
-
 uint32 FPlatformFileTrace::GetOpenFileHandleCount()
 {
 #if PLATFORMFILETRACE_DEBUG_ENABLED
@@ -202,7 +192,6 @@
 #else
 	return OpenFileHandleCount;
 #endif
->>>>>>> 3ecbc206
 }
 
 #endif