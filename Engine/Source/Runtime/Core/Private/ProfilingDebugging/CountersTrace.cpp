// Copyright Epic Games, Inc. All Rights Reserved.
#include "ProfilingDebugging/CountersTrace.h"
#include "HAL/PlatformTime.h"
#include "Misc/Parse.h"
#include "Trace/Trace.h"

#if COUNTERSTRACE_ENABLED

UE_TRACE_CHANNEL_DEFINE(CountersChannel)

UE_TRACE_EVENT_BEGIN(Counters, Spec, Important)
	UE_TRACE_EVENT_FIELD(uint16, Id)
	UE_TRACE_EVENT_FIELD(uint8, Type)
	UE_TRACE_EVENT_FIELD(uint8, DisplayHint)
UE_TRACE_EVENT_END()

UE_TRACE_EVENT_BEGIN(Counters, SetValueInt)
	UE_TRACE_EVENT_FIELD(uint64, Cycle)
	UE_TRACE_EVENT_FIELD(int64, Value)
	UE_TRACE_EVENT_FIELD(uint16, CounterId)
UE_TRACE_EVENT_END()

UE_TRACE_EVENT_BEGIN(Counters, SetValueFloat)
	UE_TRACE_EVENT_FIELD(uint64, Cycle)
	UE_TRACE_EVENT_FIELD(double, Value)
	UE_TRACE_EVENT_FIELD(uint16, CounterId)
UE_TRACE_EVENT_END()


uint16 FCountersTrace::OutputInitCounter(const TCHAR* CounterName, ETraceCounterType CounterType, ETraceCounterDisplayHint CounterDisplayHint)
{
	static TAtomic<uint16> NextId(1);
	if (!UE_TRACE_CHANNELEXPR_IS_ENABLED(CountersChannel))
		return 0;
	uint16 CounterId = uint16(NextId++);
<<<<<<< HEAD
	uint16 NameSize = (FCString::Strlen(CounterName) + 1) * sizeof(TCHAR);
	UE_TRACE_LOG(Counters, Spec, CountersChannel, NameSize)
=======
	uint16 NameSize = (uint16)((FCString::Strlen(CounterName) + 1) * sizeof(TCHAR));
	UE_TRACE_LOG(Counters, Spec, NameSize)
>>>>>>> 67320d97
		<< Spec.Id(CounterId)
		<< Spec.Type(uint8(CounterType))
		<< Spec.DisplayHint(uint8(CounterDisplayHint))
		<< Spec.Attachment(CounterName, NameSize);
	return CounterId;
}

void FCountersTrace::OutputSetValue(uint16 CounterId, int64 Value)
{
	UE_TRACE_LOG(Counters, SetValueInt, CountersChannel && CounterId)
		<< SetValueInt.Cycle(FPlatformTime::Cycles64())
		<< SetValueInt.Value(Value)
		<< SetValueInt.CounterId(CounterId);
}

void FCountersTrace::OutputSetValue(uint16 CounterId, double Value)
{
	UE_TRACE_LOG(Counters, SetValueFloat, CountersChannel && CounterId)
		<< SetValueFloat.Cycle(FPlatformTime::Cycles64())
		<< SetValueFloat.Value(Value)
		<< SetValueFloat.CounterId(CounterId);
}

void FCountersTrace::Init(const TCHAR* CmdLine)
{
	if (FParse::Param(CmdLine, TEXT("counterstrace")))
	{
		Trace::ToggleChannel(CountersChannel, true);
	}
}

#endif<|MERGE_RESOLUTION|>--- conflicted
+++ resolved
@@ -33,13 +33,8 @@
 	if (!UE_TRACE_CHANNELEXPR_IS_ENABLED(CountersChannel))
 		return 0;
 	uint16 CounterId = uint16(NextId++);
-<<<<<<< HEAD
-	uint16 NameSize = (FCString::Strlen(CounterName) + 1) * sizeof(TCHAR);
+	uint16 NameSize = (uint16)((FCString::Strlen(CounterName) + 1) * sizeof(TCHAR));
 	UE_TRACE_LOG(Counters, Spec, CountersChannel, NameSize)
-=======
-	uint16 NameSize = (uint16)((FCString::Strlen(CounterName) + 1) * sizeof(TCHAR));
-	UE_TRACE_LOG(Counters, Spec, NameSize)
->>>>>>> 67320d97
 		<< Spec.Id(CounterId)
 		<< Spec.Type(uint8(CounterType))
 		<< Spec.DisplayHint(uint8(CounterDisplayHint))
