--- conflicted
+++ resolved
@@ -1188,17 +1188,10 @@
 						LiveStringEntry.bIsLocalized = false;
 #if WITH_EDITORONLY_DATA
 						LiveStringEntry.LocResID = FTextLocalizationResourceId();
-<<<<<<< HEAD
 #endif
 						FInternationalization::Leetify(*LiveStringEntry.DisplayString);
 					}
 #endif
-=======
-#endif
-						FInternationalization::Leetify(*LiveStringEntry.DisplayString);
-					}
-#endif
->>>>>>> 8fc25ea1
 				}
 			}
 		}
