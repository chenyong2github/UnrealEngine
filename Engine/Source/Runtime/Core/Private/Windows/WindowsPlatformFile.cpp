// Copyright Epic Games, Inc. All Rights Reserved.

#include "Windows/WindowsPlatformFile.h"
#include "CoreTypes.h"
#include "Misc/DateTime.h"
#include "Misc/AssertionMacros.h"
#include "Logging/LogMacros.h"
#include "Math/UnrealMathUtility.h"
#include "HAL/UnrealMemory.h"
#include "GenericPlatform/GenericPlatformFile.h"
#include "Containers/UnrealString.h"
#include "Templates/Function.h"
#include "Misc/Paths.h"
#include "CoreGlobals.h"
#include "Windows/WindowsHWrapper.h"
#include <sys/utime.h>
#include "Containers/LockFreeList.h"
#include "Async/AsyncFileHandle.h"
#include "Async/AsyncWork.h"
#include "Misc/ScopeLock.h"
#include "HAL/IConsoleManager.h"
#include "ProfilingDebugging/PlatformFileTrace.h"

#include "Windows/AllowWindowsPlatformTypes.h"

#include "WindowsAsyncIO.h"
#include "Async/MappedFileHandle.h"

TLockFreePointerListUnordered<void, PLATFORM_CACHE_LINE_SIZE> WindowsAsyncIOEventPool;
bool GTriggerFailedWindowsRead = false;

#if !UE_BUILD_SHIPPING
static void TriggerFailedWindowsRead(const TArray<FString>& Args)
{
	GTriggerFailedWindowsRead = true;
}

static FAutoConsoleCommand TriggerFailedWindowsReadCmd(
	TEXT("TriggerFailedWindowsRead"),
	TEXT("Tests low level IO errors on XB and Windows"),
	FConsoleCommandWithArgsDelegate::CreateStatic(&TriggerFailedWindowsRead)
);
#endif


	namespace FileConstants
	{
		uint32 WIN_INVALID_SET_FILE_POINTER = INVALID_SET_FILE_POINTER;
	}
#include "Windows/HideWindowsPlatformTypes.h"

namespace
{
	FORCEINLINE int32 UEDayOfWeekToWindowsSystemTimeDayOfWeek(const EDayOfWeek InDayOfWeek)
	{
		switch (InDayOfWeek)
		{
			case EDayOfWeek::Monday:
				return 1;
			case EDayOfWeek::Tuesday:
				return 2;
			case EDayOfWeek::Wednesday:
				return 3;
			case EDayOfWeek::Thursday:
				return 4;
			case EDayOfWeek::Friday:
				return 5;
			case EDayOfWeek::Saturday:
				return 6;
			case EDayOfWeek::Sunday:
				return 0;
			default:
				break;
		}

		return 0;
	}

	FORCEINLINE FDateTime WindowsFileTimeToUEDateTime(const FILETIME& InFileTime)
	{
		// This roundabout conversion clamps the precision of the returned time value to match that of time_t (1 second precision)
		// This avoids issues when sending files over the network via cook-on-the-fly
		SYSTEMTIME SysTime;
		if (FileTimeToSystemTime(&InFileTime, &SysTime))
		{
			return FDateTime(SysTime.wYear, SysTime.wMonth, SysTime.wDay, SysTime.wHour, SysTime.wMinute, SysTime.wSecond);
		}

		// Failed to convert
		return FDateTime::MinValue();
	}

	FORCEINLINE FILETIME UEDateTimeToWindowsFileTime(const FDateTime& InDateTime)
	{
		// This roundabout conversion clamps the precision of the returned time value to match that of time_t (1 second precision)
		// This avoids issues when sending files over the network via cook-on-the-fly
		SYSTEMTIME SysTime;
		SysTime.wYear = (WORD)InDateTime.GetYear();
		SysTime.wMonth = (WORD)InDateTime.GetMonth();
		SysTime.wDay = (WORD)InDateTime.GetDay();
		SysTime.wDayOfWeek = (WORD)UEDayOfWeekToWindowsSystemTimeDayOfWeek(InDateTime.GetDayOfWeek());
		SysTime.wHour = (WORD)InDateTime.GetHour();
		SysTime.wMinute = (WORD)InDateTime.GetMinute();
		SysTime.wSecond = (WORD)InDateTime.GetSecond();
		SysTime.wMilliseconds = 0;

		FILETIME FileTime;
		SystemTimeToFileTime(&SysTime, &FileTime);

		return FileTime;
	}
}

/**
 * This file reader uses overlapped i/o and double buffering to asynchronously read from files
 */
class CORE_API FAsyncBufferedFileReaderWindows : public IFileHandle
{
protected:
	enum {DEFAULT_BUFFER_SIZE = 64 * 1024};
	/**
	 * The file handle to operate on
	 */
	HANDLE Handle;
	/**
	 * The size of the file that is being read
	 */
	int64 FileSize;
	/**
	 * Overall position in the file and buffers combined
	 */
	int64 FilePos;
	/**
	 * Overall position in the file as the OverlappedIO struct understands it
	 */
	uint64 OverlappedFilePos;
	/**
	 * These are the two buffers used for reading the file asynchronously
	 */
	int8* Buffers[2];
	/**
	 * The size of the buffers in bytes
	 */
	const int32 BufferSize;
	/**
	 * The current index of the buffer that we are serializing from
	 */
	int32 SerializeBuffer;
	/**
	 * The current index of the streaming buffer for async reading into
	 */
	int32 StreamBuffer;
	/**
	 * Where we are in the serialize buffer
	 */
	int32 SerializePos;
	/**
	 * Tracks which buffer has the async read outstanding (0 = first read after create/seek, 1 = streaming buffer)
	 */
	int32 CurrentAsyncReadBuffer;
	/**
	 * The overlapped IO struct to use for determining async state
	 */
	OVERLAPPED OverlappedIO;
	/**
	 * Used to track whether the last read reached the end of the file or not. Reset when a Seek happens
	 */
	bool bIsAtEOF;
	/**
	 * Whether there's a read outstanding or not
	 */
	bool bHasReadOutstanding;

	/**
	 * Closes the file handle
	 */
	bool Close(void)
	{
		if (Handle != nullptr)
		{
			// Close the file handle
			TRACE_PLATFORMFILE_BEGIN_CLOSE(Handle);
			CloseHandle(Handle);
			TRACE_PLATFORMFILE_END_CLOSE();
			Handle = nullptr;
		}
		return true;
	}

	/**
	 * This toggles the buffers we read into & serialize out of between buffer indices 0 & 1
	 */
	FORCEINLINE void SwapBuffers()
	{
		StreamBuffer ^= 1;
		SerializeBuffer ^= 1;
		// We are now at the beginning of the serialize buffer
		SerializePos = 0;
	}

	FORCEINLINE void CopyOverlappedPosition()
	{
		ULARGE_INTEGER LI;
		LI.QuadPart = OverlappedFilePos;
		OverlappedIO.Offset = LI.LowPart;
		OverlappedIO.OffsetHigh = LI.HighPart;
	}

	FORCEINLINE void UpdateFileOffsetAfterRead(uint32 AmountRead)
	{
		bHasReadOutstanding = false;
		OverlappedFilePos += AmountRead;
		// Update the overlapped structure since it uses this for where to read from
		CopyOverlappedPosition();
		if (OverlappedFilePos >= uint64(FileSize))
		{
			bIsAtEOF = true;
		}
	}

	bool WaitForAsyncRead()
	{
		// Check for already being at EOF because we won't issue a read
		if (bIsAtEOF || !bHasReadOutstanding)
		{
			return true;
		}
		uint32 NumRead = 0;
		if (GetOverlappedResult(Handle, &OverlappedIO, (::DWORD*)&NumRead, true) != false)
		{
			TRACE_PLATFORMFILE_END_READ(&OverlappedIO, NumRead);
			UpdateFileOffsetAfterRead(NumRead);
			return true;
		}
		else if (GetLastError() == ERROR_HANDLE_EOF)
		{
			TRACE_PLATFORMFILE_END_READ(&OverlappedIO, 0);
			bIsAtEOF = true;
			return true;
		}
		return false;
	}

	void StartAsyncRead(int32 BufferToReadInto)
	{
		if (!bIsAtEOF)
		{
			bHasReadOutstanding = true;
			CurrentAsyncReadBuffer = BufferToReadInto;
			uint32 NumRead = 0;
			// Now kick off an async read
			TRACE_PLATFORMFILE_BEGIN_READ(&OverlappedIO, Handle, OverlappedFilePos, BufferSize);
			if (!ReadFile(Handle, Buffers[BufferToReadInto], BufferSize, (::DWORD*)&NumRead, &OverlappedIO))
			{
				uint32 ErrorCode = GetLastError();
				if (ErrorCode != ERROR_IO_PENDING)
				{
					TRACE_PLATFORMFILE_END_READ(&OverlappedIO, 0);
					bIsAtEOF = true;
					bHasReadOutstanding = false;
				}
			}
			else
			{
				// Read completed immediately
				TRACE_PLATFORMFILE_END_READ(&OverlappedIO, NumRead);
				UpdateFileOffsetAfterRead(NumRead);
			}
		}
	}

	FORCEINLINE void StartStreamBufferRead()
	{
		StartAsyncRead(StreamBuffer);
	}

	FORCEINLINE void StartSerializeBufferRead()
	{
		StartAsyncRead(SerializeBuffer);
	}

	FORCEINLINE bool IsValid()
	{
		return Handle != nullptr && Handle != INVALID_HANDLE_VALUE;
	}

public:
	FAsyncBufferedFileReaderWindows(HANDLE InHandle, int32 InBufferSize = DEFAULT_BUFFER_SIZE) :
		Handle(InHandle),
		FilePos(0),
		OverlappedFilePos(0),
		BufferSize(InBufferSize),
		SerializeBuffer(0),
		StreamBuffer(1),
		SerializePos(0),
		CurrentAsyncReadBuffer(0),
		bIsAtEOF(false),
		bHasReadOutstanding(false)
	{
		LARGE_INTEGER LI;
		GetFileSizeEx(Handle, &LI);
		FileSize = LI.QuadPart;
		// Allocate our two buffers
		Buffers[0] = (int8*)FMemory::Malloc(BufferSize);
		Buffers[1] = (int8*)FMemory::Malloc(BufferSize);

		// Zero the overlapped structure
		FMemory::Memzero(&OverlappedIO, sizeof(OVERLAPPED));

		// Kick off the first async read
		StartSerializeBufferRead();
	}

	virtual ~FAsyncBufferedFileReaderWindows(void)
	{
		// Can't free the buffers or close the file if a read is outstanding
		WaitForAsyncRead();
		Close();
		FMemory::Free(Buffers[0]);
		FMemory::Free(Buffers[1]);
	}

	virtual bool Seek(int64 InPos) override
	{
		check(IsValid());
		check(InPos >= 0);
		check(InPos <= FileSize);

		// Determine the change in locations
		int64 PosDelta = InPos - FilePos;
		if (PosDelta == 0)
		{
			// Same place so no work to do
			return true;
		}

		// No matter what, we need to wait for the current async read to finish since we most likely need to issue a new one
		if (!WaitForAsyncRead())
		{
			return false;
		}

		FilePos = InPos;

		// If the requested location is not within our current serialize buffer, we need to start the whole read process over
		bool bWithinSerializeBuffer = (PosDelta < 0 && (SerializePos - FMath::Abs(PosDelta) >= 0)) ||
			(PosDelta > 0 && ((PosDelta + SerializePos) < BufferSize));
		if (bWithinSerializeBuffer)
		{
			// Still within the serialize buffer so just update the position
			SerializePos += (int32)PosDelta;
		}
		else
		{
			// Reset our EOF tracking and let the read handle setting it if need be
			bIsAtEOF = false;
			// Not within our buffer so start a new async read on the serialize buffer
			OverlappedFilePos = InPos;
			CopyOverlappedPosition();
			CurrentAsyncReadBuffer = SerializeBuffer;
			SerializePos = 0;
			StartSerializeBufferRead();
		}
		return true;
	}

	virtual bool SeekFromEnd(int64 NewPositionRelativeToEnd = 0) override
	{
		check(IsValid());
		check(NewPositionRelativeToEnd <= 0);

		// Position is negative so this is actually subtracting
		return Seek(FileSize + NewPositionRelativeToEnd);
	}

	virtual int64 Tell(void) override
	{
		check(IsValid());
		return FilePos;
	}

	virtual int64 Size() override
	{
		check(IsValid());
		return FileSize;
	}

	virtual bool Read(uint8* Dest, int64 BytesToRead) override
	{
		check(IsValid());
		// If zero were requested, quit (some calls like to do zero sized reads)
		if (BytesToRead <= 0)
		{
			return false;
		}

		if (CurrentAsyncReadBuffer == SerializeBuffer)
		{
			// First async read after either construction or a seek
			if (!WaitForAsyncRead())
			{
				return false;
			}
			StartStreamBufferRead();
		}

		check(Dest != nullptr)
		// While there is data to copy
		while (BytesToRead > 0)
		{
			// Figure out how many bytes we can read from the serialize buffer
			int64 NumToCopy = FMath::Min<int64>(BytesToRead, BufferSize - SerializePos);
			if (FilePos + NumToCopy > FileSize)
			{
				// Tried to read past the end of the file, so fail
				return false;
			}
			// See if we are at the end of the serialize buffer or not
			if (NumToCopy > 0)
			{
				FMemory::Memcpy(Dest, &Buffers[SerializeBuffer][SerializePos], NumToCopy);

				// Update the internal positions
				SerializePos += (int32)NumToCopy;
				check(SerializePos <= BufferSize);
				FilePos += NumToCopy;
				check(FilePos <= FileSize);

				// Decrement the number of bytes we copied
				BytesToRead -= NumToCopy;

				// Now offset the dest pointer with the chunk we copied
				Dest = (uint8*)Dest + NumToCopy;
			}
			else
			{
				// We've crossed the buffer boundary and now need to make sure the stream buffer read is done
				if (!WaitForAsyncRead())
				{
					return false;
				}
				SwapBuffers();
				StartStreamBufferRead();
			}
		}
		return true;
	}

	virtual bool Write(const uint8* Source, int64 BytesToWrite) override
	{
		check(0 && "This is an async reader only and doesn't support writing");
		return false;
	}

	virtual bool Flush(const bool bFullFlush = false) override
	{
		// Reader only, so don't need to support flushing
		return false;
	}

	virtual bool Truncate(int64 NewSize) override
	{
		// Reader only, so don't need to support truncation
		return false;
	}
};

/** 
 * Windows file handle implementation
**/

class CORE_API FFileHandleWindows : public IFileHandle
{
	enum { READWRITE_SIZE = 1024 * 1024 };
	HANDLE FileHandle;
	/** The overlapped IO struct to use for determining async state	*/
	OVERLAPPED OverlappedIO;
	/** Manages the location of our file position for setting on the overlapped struct for reads/writes */
	int64 FilePos;
	/** Need the file size for seek from end */
	int64 FileSize;

	FORCEINLINE bool IsValid()
	{
		return FileHandle != NULL && FileHandle != INVALID_HANDLE_VALUE;
	}

	FORCEINLINE void UpdateOverlappedPos()
	{
		ULARGE_INTEGER LI;
		LI.QuadPart = FilePos;
		OverlappedIO.Offset = LI.LowPart;
		OverlappedIO.OffsetHigh = LI.HighPart;
	}

	FORCEINLINE bool UpdatedNonOverlappedPos()
	{
		LARGE_INTEGER LI;
		LI.QuadPart = FilePos;
		return SetFilePointer(FileHandle, LI.LowPart, &LI.HighPart, FILE_BEGIN) != INVALID_SET_FILE_POINTER;
	}

	FORCEINLINE void UpdateFileSize()
	{
		LARGE_INTEGER LI;
		GetFileSizeEx(FileHandle, &LI);
		FileSize = LI.QuadPart;
	}

public:
	FFileHandleWindows(HANDLE InFileHandle = NULL)
		: FileHandle(InFileHandle)
		, FilePos(0)
		, FileSize(0)
	{
		if (IsValid())
		{
			UpdateFileSize();
		}
		FMemory::Memzero(&OverlappedIO, sizeof(OVERLAPPED));
	}
	virtual ~FFileHandleWindows()
	{
		TRACE_PLATFORMFILE_BEGIN_CLOSE(FileHandle);
		CloseHandle(FileHandle);
		TRACE_PLATFORMFILE_END_CLOSE();
		FileHandle = NULL;
	}
	virtual int64 Tell(void) override
	{
		check(IsValid());
		return FilePos;
	}
	virtual int64 Size() override
	{
		check(IsValid());
		return FileSize;
	}
	virtual bool Seek(int64 NewPosition) override
	{
		check(IsValid());
		check(NewPosition >= 0);

		FilePos = NewPosition;
		UpdateOverlappedPos();
		return true;
	}
	virtual bool SeekFromEnd(int64 NewPositionRelativeToEnd = 0) override
	{
		check(IsValid());
		check(NewPositionRelativeToEnd <= 0);

		// Position is negative so this is actually subtracting
		return Seek(FileSize + NewPositionRelativeToEnd);
	}
	virtual bool Read(uint8* Destination, int64 BytesToRead) override
	{
		check(IsValid());
		// Now kick off an async read
		TRACE_PLATFORMFILE_BEGIN_READ(&OverlappedIO, FileHandle, FilePos, BytesToRead);

		int64 TotalNumRead = 0;
		do
		{
			uint32 BytesToRead32 = (uint32)FMath::Min<int64>(BytesToRead, int64(UINT32_MAX));
			uint32 NumRead = 0;

			if (!ReadFile(FileHandle, Destination, BytesToRead32, (::DWORD*)&NumRead, &OverlappedIO))
			{
				uint32 ErrorCode = GetLastError();
				if (ErrorCode != ERROR_IO_PENDING)
				{
					// Read failed
					TRACE_PLATFORMFILE_END_READ(&OverlappedIO, 0);
					return false;
				}
				// Wait for the read to complete
				NumRead = 0;
				if (!GetOverlappedResult(FileHandle, &OverlappedIO, (::DWORD*)&NumRead, true))
				{
					// Read failed
					TRACE_PLATFORMFILE_END_READ(&OverlappedIO, 0);
					return false;
				}
			}

			BytesToRead -= BytesToRead32;
			Destination += BytesToRead32;
			TotalNumRead += NumRead;
			// Update where we are in the file
			FilePos += NumRead;
			UpdateOverlappedPos();
			
			// Early out as a failure case if we did not read all of the bytes that we expected to read
			if (BytesToRead32 != NumRead)
			{
				return false; 
			}	
					
		} while (BytesToRead > 0);
		TRACE_PLATFORMFILE_END_READ(&OverlappedIO, TotalNumRead);
		return true;
	}
	virtual bool Write(const uint8* Source, int64 BytesToWrite) override
	{
		check(IsValid());

		TRACE_PLATFORMFILE_BEGIN_WRITE(this, FileHandle, FilePos, BytesToWrite);

		int64 TotalNumWritten = 0;
		do
		{
<<<<<<< HEAD
			uint32 BytesToWrite32 = FMath::Min(BytesToWrite, int64(UINT32_MAX));
=======
			uint32 BytesToWrite32 = (uint32)FMath::Min<int64>(BytesToWrite - TotalNumWritten, int64(UINT32_MAX));
>>>>>>> 77cd2818
			uint32 NumWritten = 0;
			// Now kick off an async write
			if (!WriteFile(FileHandle, Source, BytesToWrite32, (::DWORD*)&NumWritten, &OverlappedIO))
			{
				uint32 ErrorCode = GetLastError();
				if (ErrorCode != ERROR_IO_PENDING)
				{
					// Write failed
					TRACE_PLATFORMFILE_END_WRITE(this, 0);
					return false;
				}
				// Wait for the write to complete
				NumWritten = 0;
				if (!GetOverlappedResult(FileHandle, &OverlappedIO, (::DWORD*)&NumWritten, true))
				{
					// Write failed
					TRACE_PLATFORMFILE_END_WRITE(this, 0);
					return false;
				}
			}
	
			BytesToWrite -= BytesToWrite32;
			Source += BytesToWrite32;
			TotalNumWritten += NumWritten;
			// Update where we are in the file
			FilePos += NumWritten;
			UpdateOverlappedPos();
			FileSize = FMath::Max(FilePos, FileSize);
			
			// Early out as a failure case if we didn't write all of the data we expected
			if (BytesToWrite32 != NumWritten)
			{
				return false;
			}
			
		} while (BytesToWrite > 0);

		TRACE_PLATFORMFILE_END_WRITE(this, TotalNumWritten);
		return true;
	}
	virtual bool Flush(const bool bFullFlush = false) override
	{
		check(IsValid());
		return FlushFileBuffers(FileHandle) != 0;
	}
	virtual bool Truncate(int64 NewSize) override
	{
		// SetEndOfFile isn't an overlapped operation, so we need to call UpdatedNonOverlappedPos after seeking to ensure that the file pointer is in the correct place
		check(IsValid());
		return Seek(NewSize) && UpdatedNonOverlappedPos() && SetEndOfFile(FileHandle) != 0;
	}
};

class FMappedFileRegionWindows final : public IMappedFileRegion
{
	class FMappedFileHandleWindows* Parent;
	const uint8* AlignedMappedPtr;
	size_t AlignedMappedSize;
public:
	FMappedFileRegionWindows(const uint8* InMappedPtr, const uint8* InAlignedMappedPtr, size_t InMappedSize, size_t InAlignedMappedSize, const FString& InDebugFilename, size_t InDebugOffsetRelativeToFile, class FMappedFileHandleWindows* InParent)
		: IMappedFileRegion(InMappedPtr, InMappedSize, InDebugFilename, InDebugOffsetRelativeToFile)
		, Parent(InParent)
		, AlignedMappedPtr(InAlignedMappedPtr)
		, AlignedMappedSize(InAlignedMappedSize)
	{
	}

	~FMappedFileRegionWindows();

	virtual void PreloadHint(int64 PreloadOffset = 0, int64 BytesToPreload = MAX_int64) override
	{
		// perhaps this could be done with a commit instead
		int64 Size = GetMappedSize();
		const uint8* Ptr = GetMappedPtr();
		int32 FoolTheOptimizer = 0;
		while (Size > 0)
		{
			FoolTheOptimizer += Ptr[0];
			Size -= 4096;
			Ptr += 4096;
		}
		if (FoolTheOptimizer == 0xbadf00d)
		{
			FPlatformProcess::Sleep(0.0f); // this will more or less never happen, but we can't let the optimizer strip these reads
		}
	}
};

class FMappedFileHandleWindows final : public IMappedFileHandle
{
	HANDLE Handle;
	HANDLE MappingHandle;
	FString DebugFilename;
	int32 NumOutstandingRegions;
public:
	FMappedFileHandleWindows(HANDLE InHandle, HANDLE InMappingHandle, int64 Size, const TCHAR* InDebugFilename)
		: IMappedFileHandle(Size)
		, Handle(InHandle)
		, MappingHandle(InMappingHandle)
		, DebugFilename(InDebugFilename)
		, NumOutstandingRegions(0)
	{
		check(Size >= 0);
		check(Handle != INVALID_HANDLE_VALUE);
	}
	~FMappedFileHandleWindows()
	{
		check(!NumOutstandingRegions); // can't delete the file before you delete all outstanding regions
		CloseHandle(MappingHandle);
		TRACE_PLATFORMFILE_BEGIN_CLOSE(Handle);
		CloseHandle(Handle);
		TRACE_PLATFORMFILE_END_CLOSE();
	}
	virtual IMappedFileRegion* MapRegion(int64 Offset = 0, int64 BytesToMap = MAX_int64, bool bPreloadHint = false) override
	{
		check(Offset < GetFileSize()); // don't map zero bytes and don't map off the end of the file
		BytesToMap = FMath::Min<int64>(BytesToMap, GetFileSize() - Offset);
		check(BytesToMap > 0); // don't map zero bytes

		DWORD OpenMappingAccess = FILE_MAP_READ;

		int64 AlignedOffset = AlignDown(Offset, 65536);
		int64 AlignedSize = Align(BytesToMap + Offset - AlignedOffset, 65536);

		ULARGE_INTEGER LI;
		LI.QuadPart = AlignedOffset;

		const uint8* AlignedMapPtr = (const uint8*)MapViewOfFile(MappingHandle, FILE_MAP_READ, LI.HighPart, LI.LowPart, AlignedSize + AlignedOffset > GetFileSize() ? 0 : AlignedSize);
		if (!AlignedMapPtr)
		{
			return nullptr;
		}
		const uint8* MapPtr = AlignedMapPtr + Offset - AlignedOffset;
		FMappedFileRegionWindows* Result = new FMappedFileRegionWindows(MapPtr, AlignedMapPtr, BytesToMap, AlignedSize, DebugFilename, Offset, this);
		NumOutstandingRegions++;
		return Result;
	}

	void UnMap(FMappedFileRegionWindows* Region)
	{
		check(NumOutstandingRegions > 0);
		NumOutstandingRegions--;
	}
};

FMappedFileRegionWindows::~FMappedFileRegionWindows()
{
	UnmapViewOfFile((LPVOID)AlignedMappedPtr);
	Parent->UnMap(this);
}

/**
 * Windows File I/O implementation
**/
class CORE_API FWindowsPlatformFile : public IPhysicalPlatformFile
{
protected:
	virtual FString NormalizeFilename(const TCHAR* Filename)
	{
		FString Result(Filename);
		FPaths::NormalizeFilename(Result);
		if (Result.StartsWith(TEXT("//")))
		{
			Result = FString(TEXT("\\\\")) + Result.RightChop(2);
		}
		return FPaths::ConvertRelativePathToFull(Result);
	}
	virtual FString NormalizeDirectory(const TCHAR* Directory)
	{
		FString Result(Directory);
		FPaths::NormalizeDirectoryName(Result);
		if (Result.StartsWith(TEXT("//")))
		{
			Result = FString(TEXT("\\\\")) + Result.RightChop(2);
		}
		return FPaths::ConvertRelativePathToFull(Result);
	}
public:
	//~ For visibility of overloads we don't override
	using IPhysicalPlatformFile::IterateDirectory;
	using IPhysicalPlatformFile::IterateDirectoryStat;

	virtual bool FileExists(const TCHAR* Filename) override
	{
		uint32 Result = GetFileAttributesW(*NormalizeFilename(Filename));
		if (Result != 0xFFFFFFFF && !(Result & FILE_ATTRIBUTE_DIRECTORY))
		{
			return true;
		}
		return false;
	}
	virtual int64 FileSize(const TCHAR* Filename) override
	{
		WIN32_FILE_ATTRIBUTE_DATA Info;
		if (!!GetFileAttributesExW(*NormalizeFilename(Filename), GetFileExInfoStandard, &Info))
		{
			if ((Info.dwFileAttributes & FILE_ATTRIBUTE_DIRECTORY) == 0)
			{
				LARGE_INTEGER li;
				li.HighPart = Info.nFileSizeHigh;
				li.LowPart = Info.nFileSizeLow;
				return li.QuadPart;
			}
		}
		return -1;
	}
	virtual bool DeleteFile(const TCHAR* Filename) override
	{
		const FString NormalizedFilename = NormalizeFilename(Filename);
		return !!DeleteFileW(*NormalizedFilename);
	}
	virtual bool IsReadOnly(const TCHAR* Filename) override
	{
		uint32 Result = GetFileAttributesW(*NormalizeFilename(Filename));
		if (Result != 0xFFFFFFFF)
		{
			return !!(Result & FILE_ATTRIBUTE_READONLY);
		}
		return false;
	}
	virtual bool MoveFile(const TCHAR* To, const TCHAR* From) override
	{
		return !!MoveFileW(*NormalizeFilename(From), *NormalizeFilename(To));
	}
	virtual bool SetReadOnly(const TCHAR* Filename, bool bNewReadOnlyValue) override
	{
		return !!SetFileAttributesW(*NormalizeFilename(Filename), bNewReadOnlyValue ? FILE_ATTRIBUTE_READONLY : FILE_ATTRIBUTE_NORMAL);
	}

	virtual FDateTime GetTimeStamp(const TCHAR* Filename) override
	{
		WIN32_FILE_ATTRIBUTE_DATA Info;
		if (GetFileAttributesExW(*NormalizeFilename(Filename), GetFileExInfoStandard, &Info))
		{
			return WindowsFileTimeToUEDateTime(Info.ftLastWriteTime);
		}

		return FDateTime::MinValue();
	}

	virtual void SetTimeStamp(const TCHAR* Filename, FDateTime DateTime) override
	{
		TRACE_PLATFORMFILE_BEGIN_OPEN(Filename);
		HANDLE Handle = CreateFileW(*NormalizeFilename(Filename), FILE_WRITE_ATTRIBUTES, FILE_SHARE_READ, nullptr, OPEN_EXISTING, FILE_ATTRIBUTE_NORMAL | FILE_FLAG_OVERLAPPED, nullptr);
		TRACE_PLATFORMFILE_END_OPEN(Handle);
		if (Handle != INVALID_HANDLE_VALUE)
		{
			const FILETIME ModificationFileTime = UEDateTimeToWindowsFileTime(DateTime);
			if (!SetFileTime(Handle, nullptr, nullptr, &ModificationFileTime))
			{
				UE_LOG(LogTemp, Warning, TEXT("SetTimeStamp: Failed to SetFileTime on %s"), Filename);
			}
			TRACE_PLATFORMFILE_BEGIN_CLOSE(Handle);
			CloseHandle(Handle);
			TRACE_PLATFORMFILE_END_CLOSE();
		}
		else
		{
			UE_LOG(LogTemp, Warning, TEXT("SetTimeStamp: Failed to open file %s"), Filename);
		}
	}

	virtual FDateTime GetAccessTimeStamp(const TCHAR* Filename) override
	{
		WIN32_FILE_ATTRIBUTE_DATA Info;
		if (GetFileAttributesExW(*NormalizeFilename(Filename), GetFileExInfoStandard, &Info))
		{
			return WindowsFileTimeToUEDateTime(Info.ftLastAccessTime);
		}

		return FDateTime::MinValue();
	}

	virtual FString GetFilenameOnDisk(const TCHAR* Filename) override
	{
		TRACE_PLATFORMFILE_BEGIN_OPEN(Filename);
		HANDLE hFile = CreateFile(Filename, FILE_READ_ATTRIBUTES, FILE_SHARE_READ | FILE_SHARE_WRITE | FILE_SHARE_DELETE, NULL, OPEN_EXISTING, 0, NULL);
		TRACE_PLATFORMFILE_END_OPEN(hFile);
		if(hFile == INVALID_HANDLE_VALUE)
		{
			return NormalizeFilename(Filename);
		}
		else
		{
			FString NormalizedFileName;
			for(uint32 Length = FCString::Strlen(Filename) + 10;;)
			{
				TArray<TCHAR>& CharArray = NormalizedFileName.GetCharArray();
				CharArray.SetNum(Length);

				Length = GetFinalPathNameByHandle(hFile, CharArray.GetData(), CharArray.Num(), FILE_NAME_NORMALIZED);
				if (Length == 0)
				{
					NormalizedFileName = Filename;
					break;
				}
				if (Length < (uint32)CharArray.Num())
				{
					CharArray.SetNum(Length + 1);
					break;
				}
			}
			TRACE_PLATFORMFILE_BEGIN_CLOSE(hFile);
			CloseHandle(hFile);
			TRACE_PLATFORMFILE_END_CLOSE();

			NormalizedFileName.RemoveFromStart(TEXT("\\\\?\\"), ESearchCase::CaseSensitive);
			NormalizedFileName.ReplaceInline(TEXT("\\"), TEXT("/"));

			return NormalizedFileName;
		}
	}

#define USE_WINDOWS_ASYNC_IMPL 0
#if USE_WINDOWS_ASYNC_IMPL
	virtual IAsyncReadFileHandle* OpenAsyncRead(const TCHAR* Filename) override
	{
		uint32  Access = GENERIC_READ;
		uint32  WinFlags = FILE_SHARE_READ;
		uint32  Create = OPEN_EXISTING;


		FString NormalizedFilename = NormalizeFilename(Filename);
		TRACE_PLATFORMFILE_BEGIN_OPEN(Filename);
		HANDLE Handle = CreateFileW(*NormalizedFilename, Access, WinFlags, NULL, Create, FILE_ATTRIBUTE_NORMAL | FILE_FLAG_OVERLAPPED, NULL);
		TRACE_PLATFORMFILE_END_OPEN(Handle);
		// we can't really fail here because this is intended to be an async open
		return new FWindowsAsyncReadFileHandle(Handle, *NormalizedFilename);

	}
#endif

	virtual IFileHandle* OpenRead(const TCHAR* Filename, bool bAllowWrite = false) override
	{
		uint32  Access    = GENERIC_READ;
		uint32  WinFlags  = FILE_SHARE_READ | (bAllowWrite ? FILE_SHARE_WRITE : 0);
		uint32  Create    = OPEN_EXISTING;
#define USE_OVERLAPPED_IO (!IS_PROGRAM && !WITH_EDITOR)		// Use straightforward synchronous I/O in cooker/editor

#if USE_OVERLAPPED_IO
		TRACE_PLATFORMFILE_BEGIN_OPEN(Filename);
		HANDLE Handle    = CreateFileW(*NormalizeFilename(Filename), Access, WinFlags, NULL, Create, FILE_ATTRIBUTE_NORMAL | FILE_FLAG_OVERLAPPED, NULL);
		TRACE_PLATFORMFILE_END_OPEN(Handle);
		if (Handle != INVALID_HANDLE_VALUE)
		{
			return new FAsyncBufferedFileReaderWindows(Handle);
		}
#else
		TRACE_PLATFORMFILE_BEGIN_OPEN(Filename);
		HANDLE Handle = CreateFileW(*NormalizeFilename(Filename), Access, WinFlags, NULL, Create, FILE_ATTRIBUTE_NORMAL, NULL);
		TRACE_PLATFORMFILE_END_OPEN(Handle);
		if (Handle != INVALID_HANDLE_VALUE)
		{
			return new FFileHandleWindows(Handle);
		}
#endif
		return NULL;
	}

	virtual IFileHandle* OpenReadNoBuffering(const TCHAR* Filename, bool bAllowWrite = false) override
	{
		uint32  Access = GENERIC_READ;
		uint32  WinFlags = FILE_SHARE_READ | (bAllowWrite ? FILE_SHARE_WRITE : 0);
		uint32  Create = OPEN_EXISTING;
		TRACE_PLATFORMFILE_BEGIN_OPEN(Filename);
		HANDLE Handle = CreateFileW(*NormalizeFilename(Filename), Access, WinFlags, NULL, Create, FILE_ATTRIBUTE_NORMAL | FILE_FLAG_OVERLAPPED, NULL);
		TRACE_PLATFORMFILE_END_OPEN(Handle);
		if (Handle != INVALID_HANDLE_VALUE)
		{
			return new FFileHandleWindows(Handle);
		}
		return NULL;
	}

	virtual IFileHandle* OpenWrite(const TCHAR* Filename, bool bAppend = false, bool bAllowRead = false) override
	{
		uint32  Access    = GENERIC_WRITE | (bAllowRead ? GENERIC_READ : 0);
		uint32  WinFlags  = bAllowRead ? FILE_SHARE_READ : 0;
		uint32  Create    = bAppend ? OPEN_ALWAYS : CREATE_ALWAYS;
		TRACE_PLATFORMFILE_BEGIN_OPEN(Filename);
		HANDLE Handle    = CreateFileW(*NormalizeFilename(Filename), Access, WinFlags, NULL, Create, FILE_ATTRIBUTE_NORMAL, NULL);
		TRACE_PLATFORMFILE_END_OPEN(Handle);
		if(Handle != INVALID_HANDLE_VALUE)
		{
			FFileHandleWindows *PlatformFileHandle = new FFileHandleWindows(Handle);
			if (bAppend)
			{
				PlatformFileHandle->SeekFromEnd(0);
			}
			return PlatformFileHandle;
		}
		return NULL;
	}


	virtual IMappedFileHandle* OpenMapped(const TCHAR* Filename) override
	{
		int64 Size = FileSize(Filename);
		if (Size < 1)
		{
			return nullptr;
		}
		uint32  Access = GENERIC_READ;
		uint32  WinFlags = FILE_SHARE_READ;
		uint32  Create = OPEN_EXISTING;
		TRACE_PLATFORMFILE_BEGIN_OPEN(Filename);
		HANDLE Handle = CreateFileW(*NormalizeFilename(Filename), Access, WinFlags, NULL, Create, FILE_ATTRIBUTE_NORMAL, NULL);
		TRACE_PLATFORMFILE_END_OPEN(Handle);
		if (Handle == INVALID_HANDLE_VALUE)
		{
			return nullptr;
		}
		HANDLE MappingHandle = CreateFileMapping(Handle, NULL, PAGE_READONLY, 0, 0, NULL);
		if (MappingHandle == INVALID_HANDLE_VALUE)
		{
			TRACE_PLATFORMFILE_BEGIN_CLOSE(Handle);
			CloseHandle(Handle);
			TRACE_PLATFORMFILE_END_CLOSE();
			return nullptr;
		}
		return new FMappedFileHandleWindows(Handle, MappingHandle, Size, Filename);
	}
	virtual bool DirectoryExists(const TCHAR* Directory) override
	{
		// Empty Directory is the current directory so assume it always exists.
		bool bExists = !FCString::Strlen(Directory);
		if (!bExists) 
		{
			uint32 Result = GetFileAttributesW(*NormalizeDirectory(Directory));
			bExists = (Result != 0xFFFFFFFF && (Result & FILE_ATTRIBUTE_DIRECTORY));
		}
		return bExists;
	}
	virtual bool CreateDirectory(const TCHAR* Directory) override
	{
		return CreateDirectoryW(*NormalizeDirectory(Directory), NULL) || GetLastError() == ERROR_ALREADY_EXISTS;
	}
	virtual bool DeleteDirectory(const TCHAR* Directory) override
	{
		RemoveDirectoryW(*NormalizeDirectory(Directory));
		uint32 LastError = GetLastError();
		const bool bSucceeded = !DirectoryExists(Directory);
		if (!bSucceeded)
		{
			SetLastError(LastError);
		}
		return bSucceeded;
	}
	virtual FFileStatData GetStatData(const TCHAR* FilenameOrDirectory) override
	{
		WIN32_FILE_ATTRIBUTE_DATA Info;
		if (GetFileAttributesExW(*NormalizeFilename(FilenameOrDirectory), GetFileExInfoStandard, &Info))
		{
			const bool bIsDirectory = !!(Info.dwFileAttributes & FILE_ATTRIBUTE_DIRECTORY);

			int64 FileSize = -1;
			if (!bIsDirectory)
			{
				LARGE_INTEGER li;
				li.HighPart = Info.nFileSizeHigh;
				li.LowPart = Info.nFileSizeLow;
				FileSize = static_cast<int64>(li.QuadPart);
			}

			return FFileStatData(
				WindowsFileTimeToUEDateTime(Info.ftCreationTime),
				WindowsFileTimeToUEDateTime(Info.ftLastAccessTime),
				WindowsFileTimeToUEDateTime(Info.ftLastWriteTime),
				FileSize, 
				bIsDirectory,
				!!(Info.dwFileAttributes & FILE_ATTRIBUTE_READONLY)
				);
		}

		return FFileStatData();
	}
	virtual bool IterateDirectory(const TCHAR* Directory, FDirectoryVisitor& Visitor) override
	{
		const FString DirectoryStr = Directory;
		return IterateDirectoryCommon(Directory, [&](const WIN32_FIND_DATAW& InData) -> bool
		{
			const bool bIsDirectory = !!(InData.dwFileAttributes & FILE_ATTRIBUTE_DIRECTORY);
			return Visitor.Visit(*(DirectoryStr / InData.cFileName), bIsDirectory);
		});
	}
	virtual bool IterateDirectoryStat(const TCHAR* Directory, FDirectoryStatVisitor& Visitor) override
	{
		const FString DirectoryStr = Directory;
		return IterateDirectoryCommon(Directory, [&](const WIN32_FIND_DATAW& InData) -> bool
		{
			const bool bIsDirectory = !!(InData.dwFileAttributes & FILE_ATTRIBUTE_DIRECTORY);

			int64 FileSize = -1;
			if (!bIsDirectory)
			{
				LARGE_INTEGER li;
				li.HighPart = InData.nFileSizeHigh;
				li.LowPart = InData.nFileSizeLow;
				FileSize = static_cast<int64>(li.QuadPart);
			}

			return Visitor.Visit(
				*(DirectoryStr / InData.cFileName), 
				FFileStatData(
					WindowsFileTimeToUEDateTime(InData.ftCreationTime),
					WindowsFileTimeToUEDateTime(InData.ftLastAccessTime),
					WindowsFileTimeToUEDateTime(InData.ftLastWriteTime),
					FileSize, 
					bIsDirectory,
					!!(InData.dwFileAttributes & FILE_ATTRIBUTE_READONLY)
					)
				);
		});
	}
	bool IterateDirectoryCommon(const TCHAR* Directory, const TFunctionRef<bool(const WIN32_FIND_DATAW&)>& Visitor)
	{
		bool Result = false;
		WIN32_FIND_DATAW Data;
		HANDLE Handle = FindFirstFileW(*(NormalizeDirectory(Directory) / TEXT("*.*")), &Data);
		if (Handle != INVALID_HANDLE_VALUE)
		{
			Result = true;
			do
			{
				if (FCString::Strcmp(Data.cFileName, TEXT(".")) && FCString::Strcmp(Data.cFileName, TEXT("..")))
				{
					Result = Visitor(Data);
				}
			} while (Result && FindNextFileW(Handle, &Data));
			FindClose(Handle);
		}
		return Result;
	}
};

IPlatformFile& IPlatformFile::GetPlatformPhysical()
{
	static FWindowsPlatformFile Singleton;
	return Singleton;
}<|MERGE_RESOLUTION|>--- conflicted
+++ resolved
@@ -610,11 +610,7 @@
 		int64 TotalNumWritten = 0;
 		do
 		{
-<<<<<<< HEAD
 			uint32 BytesToWrite32 = FMath::Min(BytesToWrite, int64(UINT32_MAX));
-=======
-			uint32 BytesToWrite32 = (uint32)FMath::Min<int64>(BytesToWrite - TotalNumWritten, int64(UINT32_MAX));
->>>>>>> 77cd2818
 			uint32 NumWritten = 0;
 			// Now kick off an async write
 			if (!WriteFile(FileHandle, Source, BytesToWrite32, (::DWORD*)&NumWritten, &OverlappedIO))
