// Copyright Epic Games, Inc. All Rights Reserved.

#include "Slate/SRetainerWidget.h"
#include "Misc/App.h"
#include "UObject/Package.h"
#include "Materials/MaterialInstanceDynamic.h"
#include "Engine/TextureRenderTarget2D.h"
#include "Framework/Application/SlateApplication.h"
#include "Engine/World.h"

DECLARE_CYCLE_STAT(TEXT("Retainer Widget Tick"), STAT_SlateRetainerWidgetTick, STATGROUP_Slate);
DECLARE_CYCLE_STAT(TEXT("Retainer Widget Paint"), STAT_SlateRetainerWidgetPaint, STATGROUP_Slate);

#if !UE_BUILD_SHIPPING
FOnRetainedModeChanged SRetainerWidget::OnRetainerModeChangedDelegate;
#endif

/** True if we should allow widgets to be cached in the UI at all. */
int32 GEnableRetainedRendering = 1;
FAutoConsoleVariableRef EnableRetainedRendering(
	TEXT("Slate.EnableRetainedRendering"),
	GEnableRetainedRendering,
	TEXT("Whether to attempt to render things in SRetainerWidgets to render targets first.") 
);

static bool IsRetainedRenderingEnabled()
{
	return GEnableRetainedRendering != 0;
}

/** Whether or not the platform should have deferred retainer widget render target updating enabled by default */
#define PLATFORM_REQUIRES_DEFERRED_RETAINER_UPDATE PLATFORM_IOS || PLATFORM_ANDROID;

/**
 * If this is true the retained rendering render thread work will happen during normal slate render thread rendering after the back buffer has been presented
 * in order to avoid extra render target switching in the middle of the frame. The downside is that the UI update will be a frame late
 */
int32 GDeferRetainedRenderingRenderThread = PLATFORM_REQUIRES_DEFERRED_RETAINER_UPDATE;
FAutoConsoleVariableRef DeferRetainedRenderingRT(
	TEXT("Slate.DeferRetainedRenderingRenderThread"),
	GDeferRetainedRenderingRenderThread,
	TEXT("Whether or not to defer retained rendering to happen at the same time as the rest of slate render thread work"));


class FRetainerWidgetRenderingResources : public FDeferredCleanupInterface, public FGCObject
{
public:
	FRetainerWidgetRenderingResources()
		: WidgetRenderer(nullptr)
		, RenderTarget(nullptr)
		, DynamicEffect(nullptr)
	{}

	~FRetainerWidgetRenderingResources()
	{
		// Note not using deferred cleanup for widget renderer here as it is already in deferred cleanup
		if (WidgetRenderer)
		{
			delete WidgetRenderer;
		}
	}

	/** FGCObject interface */
	virtual void AddReferencedObjects(FReferenceCollector& Collector) override
	{
		Collector.AddReferencedObject(RenderTarget);
		Collector.AddReferencedObject(DynamicEffect);
	}

	virtual FString GetReferencerName() const override
	{
		return TEXT("FRetainerWidgetRenderingResources");
	}
	
public:
	FWidgetRenderer* WidgetRenderer;
	UTextureRenderTarget2D* RenderTarget;
	UMaterialInstanceDynamic* DynamicEffect;
};

TArray<SRetainerWidget*, TInlineAllocator<3>> SRetainerWidget::Shared_WaitingToRender;
int32 SRetainerWidget::Shared_MaxRetainerWorkPerFrame(0);
TFrameValue<int32> SRetainerWidget::Shared_RetainerWorkThisFrame(0);


SRetainerWidget::SRetainerWidget()
	: EmptyChildSlot(this)
	, VirtualWindow(SNew(SVirtualWindow))
	, HittestGrid(MakeShared<FHittestGrid>())
	, RenderingResources(new FRetainerWidgetRenderingResources)
{
	FSlateApplicationBase::Get().OnGlobalInvalidationToggled().AddRaw(this, &SRetainerWidget::OnGlobalInvalidationToggled);
	if (FSlateApplication::IsInitialized())
	{
#if !UE_BUILD_SHIPPING
		OnRetainerModeChangedDelegate.RemoveAll(this);
#endif
	}
	bHasCustomPrepass = true;
	SetInvalidationRootWidget(*this);
	SetInvalidationRootHittestGrid(HittestGrid.Get());
	SetCanTick(false);
}

SRetainerWidget::~SRetainerWidget()
{
	if( FSlateApplication::IsInitialized() )
	{
		FSlateApplicationBase::Get().OnGlobalInvalidationToggled().RemoveAll(this);
#if !UE_BUILD_SHIPPING
		OnRetainerModeChangedDelegate.RemoveAll( this );
#endif
	}

	// Begin deferred cleanup of rendering resources.  DO NOT delete here.  Will be deleted when safe
	BeginCleanup(RenderingResources);

	Shared_WaitingToRender.Remove(this);
}

void SRetainerWidget::UpdateWidgetRenderer()
{
	// We can't write out linear.  If we write out linear, then we end up with premultiplied alpha
	// in linear space, which blending with gamma space later is difficult...impossible? to get right
	// since the rest of slate does blending in gamma space.
	const bool bWriteContentInGammaSpace = true;

	if (!RenderingResources->WidgetRenderer)
	{
		RenderingResources->WidgetRenderer = new FWidgetRenderer(bWriteContentInGammaSpace);
	}

	UTextureRenderTarget2D* RenderTarget = RenderingResources->RenderTarget;
	FWidgetRenderer* WidgetRenderer = RenderingResources->WidgetRenderer;

	WidgetRenderer->SetUseGammaCorrection(bWriteContentInGammaSpace);

	// This will be handled by the main slate rendering pass
	WidgetRenderer->SetApplyColorDeficiencyCorrection(false);

	WidgetRenderer->SetIsPrepassNeeded(false);
	WidgetRenderer->SetClearHitTestGrid(false);

	// Update the render target to match the current gamma rendering preferences.
	if (RenderTarget && RenderTarget->SRGB != !bWriteContentInGammaSpace)
	{
		// Note, we do the opposite here of whatever write is, if we we're writing out gamma,
		// then sRGB writes were not supported, so it won't be an sRGB texture.
		RenderTarget->TargetGamma = !bWriteContentInGammaSpace ? 0.0f : 1.0;
		RenderTarget->SRGB = !bWriteContentInGammaSpace;

		RenderTarget->UpdateResource();
	}
}

void SRetainerWidget::Construct(const FArguments& InArgs)
{
	STAT(MyStatId = FDynamicStats::CreateStatId<FStatGroup_STATGROUP_Slate>(InArgs._StatId);)

	UTextureRenderTarget2D* RenderTarget = NewObject<UTextureRenderTarget2D>();
	RenderTarget->ClearColor = FLinearColor::Transparent;
	RenderTarget->RenderTargetFormat = RTF_RGBA8_SRGB;

	RenderingResources->RenderTarget = RenderTarget;
	SurfaceBrush.SetResourceObject(RenderTarget);

	VirtualWindow->SetVisibility(EVisibility::SelfHitTestInvisible);  // deubanks: We don't want Retainer Widgets blocking hit testing for tooltips
	VirtualWindow->SetShouldResolveDeferred(false);

	UpdateWidgetRenderer();

	MyWidget = InArgs._Content.Widget;

	RenderOnPhase = InArgs._RenderOnPhase;
	RenderOnInvalidation = InArgs._RenderOnInvalidation;

	Phase = InArgs._Phase;
	PhaseCount = InArgs._PhaseCount;

	LastDrawTime = FApp::GetCurrentTime();
	LastTickedFrame = 0;

	bEnableRetainedRenderingDesire = true;
	bEnableRetainedRendering = false;

	RefreshRenderingMode();
	bRenderRequested = true;

	ChildSlot
	[
		MyWidget.ToSharedRef()
	];

	if ( FSlateApplication::IsInitialized() )
	{
#if !UE_BUILD_SHIPPING
		OnRetainerModeChangedDelegate.AddRaw(this, &SRetainerWidget::OnRetainerModeChanged);

		static bool bStaticInit = false;

		if ( !bStaticInit )
		{
			bStaticInit = true;
			EnableRetainedRendering->SetOnChangedCallback(FConsoleVariableDelegate::CreateStatic(&SRetainerWidget::OnRetainerModeCVarChanged));
		}
#endif
	}
}

bool SRetainerWidget::ShouldBeRenderingOffscreen() const
{
	return bEnableRetainedRenderingDesire && IsRetainedRenderingEnabled();
}

bool SRetainerWidget::IsAnythingVisibleToRender() const
{
	return MyWidget.IsValid() && MyWidget->GetVisibility().IsVisible();
}

void SRetainerWidget::OnRetainerModeChanged()
{
	if (MyWidget.IsValid())
	{
		InvalidateChildRemovedFromTree(*MyWidget.Get());
	}

	// Invalidate myself
	Advanced_ResetInvalidation(true);

	// Invalidate my invalidation root, since all my children were once it's children
	// it needs to force a generation bump just like me.
<<<<<<< HEAD
	if (FSlateInvalidationRoot* MyInvalidationRoot = GetProxyHandle().GetInvalidationRootHandle().GetInvalidationRoot())
=======
	if (FSlateInvalidationRoot* MyInvalidationRoot = GetProxyHandle().GetInvalidationRoot())
>>>>>>> 3ecbc206
	{
		MyInvalidationRoot->Advanced_ResetInvalidation(true);
	}

	RefreshRenderingMode();

	bRenderRequested = true;
}

void SRetainerWidget::OnRootInvalidated()
{
	RequestRender();
}

#if !UE_BUILD_SHIPPING

void SRetainerWidget::OnRetainerModeCVarChanged( IConsoleVariable* CVar )
{
	OnRetainerModeChangedDelegate.Broadcast();
}

#endif

void SRetainerWidget::SetRetainedRendering(bool bRetainRendering)
{
	if (bEnableRetainedRenderingDesire != bRetainRendering)
	{
		bEnableRetainedRenderingDesire = bRetainRendering;
		OnRetainerModeChanged();
	}
}

void SRetainerWidget::RefreshRenderingMode()
{
	const bool bShouldBeRenderingOffscreen = ShouldBeRenderingOffscreen();

	if ( bEnableRetainedRendering != bShouldBeRenderingOffscreen )
	{
		bEnableRetainedRendering = bShouldBeRenderingOffscreen;
		InvalidateChildOrder();
	}
}

void SRetainerWidget::SetContent(const TSharedRef< SWidget >& InContent)
{
	MyWidget = InContent;
	ChildSlot
	[
		InContent
	];
}

UMaterialInstanceDynamic* SRetainerWidget::GetEffectMaterial() const
{
	return RenderingResources->DynamicEffect;
}

void SRetainerWidget::SetEffectMaterial(UMaterialInterface* EffectMaterial)
{
	if ( EffectMaterial )
	{
		UMaterialInstanceDynamic* DynamicEffect = Cast<UMaterialInstanceDynamic>(EffectMaterial);
		if ( !DynamicEffect )
		{
			DynamicEffect = UMaterialInstanceDynamic::Create(EffectMaterial, GetTransientPackage());
		}
		RenderingResources->DynamicEffect = DynamicEffect;

		SurfaceBrush.SetResourceObject(RenderingResources->DynamicEffect);
	}
	else
	{
		RenderingResources->DynamicEffect = nullptr;
		SurfaceBrush.SetResourceObject(RenderingResources->RenderTarget);
	}

	UpdateWidgetRenderer();
}

void SRetainerWidget::SetTextureParameter(FName TextureParameter)
{
	DynamicEffectTextureParameter = TextureParameter;
}
 
void SRetainerWidget::SetWorld(UWorld* World)
{
	OuterWorld = World;
}

FChildren* SRetainerWidget::GetChildren()
{
	if (bEnableRetainedRendering && !GSlateEnableGlobalInvalidation && !NeedsPrepass())
	{
		return &EmptyChildSlot;
	}
	else
	{
		return SCompoundWidget::GetChildren();
	}
}

FChildren* SRetainerWidget::GetAllChildren()
{
	return SCompoundWidget::GetChildren();
}

void SRetainerWidget::SetRenderingPhase(int32 InPhase, int32 InPhaseCount)
{
	Phase = InPhase;
	PhaseCount = InPhaseCount;
}

void SRetainerWidget::RequestRender()
{
	bRenderRequested = true;
	InvalidateRoot();
}

bool SRetainerWidget::PaintRetainedContent(const FSlateInvalidationContext& Context, const FGeometry& AllottedGeometry)
{
	if (RenderOnPhase)
	{
		if (LastTickedFrame != GFrameCounter && (GFrameCounter % PhaseCount) == Phase)
		{
			// If doing some phase based invalidation, just redraw everything again
			InvalidateRoot();
			bRenderRequested = true;
		}
	}

	if (RenderOnInvalidation)
	{
		// the invalidation root will take care of whether or not we actually rendered
		bRenderRequested = true;
	}

	if (Shared_MaxRetainerWorkPerFrame > 0)
	{
		if (Shared_RetainerWorkThisFrame.TryGetValue(0) > Shared_MaxRetainerWorkPerFrame)
		{
			Shared_WaitingToRender.AddUnique(this);
			return false;
		}
	}
	
	const FPaintGeometry PaintGeometry = AllottedGeometry.ToPaintGeometry();
	const FVector2D RenderSize = PaintGeometry.GetLocalSize() * PaintGeometry.GetAccumulatedRenderTransform().GetMatrix().GetScale().GetVector();

	if (RenderSize != PreviousRenderSize)
	{
		PreviousRenderSize = RenderSize;
		bRenderRequested = true;
	}

	if (bRenderRequested)
	{
		// In order to get material parameter collections to function properly, we need the current world's Scene
		// properly propagated through to any widgets that depend on that functionality. The SceneViewport and RetainerWidget the 
		// only location where this information exists in Slate, so we push the current scene onto the current
		// Slate application so that we can leverage it in later calls.
		UWorld* TickWorld = OuterWorld.Get();
		if (TickWorld && TickWorld->Scene && IsInGameThread())
		{
			FSlateApplication::Get().GetRenderer()->RegisterCurrentScene(TickWorld->Scene);
		}
		else if (IsInGameThread())
		{
			FSlateApplication::Get().GetRenderer()->RegisterCurrentScene(nullptr);
		}

		// Update the number of retainers we've drawn this frame.
		Shared_RetainerWorkThisFrame = Shared_RetainerWorkThisFrame.TryGetValue(0) + 1;

		LastTickedFrame = GFrameCounter;
		const double TimeSinceLastDraw = FApp::GetCurrentTime() - LastDrawTime;

		// Size must be a positive integer to allocate the RenderTarget
		const uint32 RenderTargetWidth  = FMath::RoundToInt(FMath::Abs(RenderSize.X));
		const uint32 RenderTargetHeight = FMath::RoundToInt(FMath::Abs(RenderSize.Y));

		const FVector2D ViewOffset = PaintGeometry.DrawPosition.RoundToVector();

		UTextureRenderTarget2D* RenderTarget = RenderingResources->RenderTarget;
		FWidgetRenderer* WidgetRenderer = RenderingResources->WidgetRenderer;

		if ( RenderTargetWidth != 0 && RenderTargetHeight != 0 )
		{
			if ( MyWidget->GetVisibility().IsVisible() )
			{
				if ( RenderTarget->GetSurfaceWidth() != RenderTargetWidth ||
					 RenderTarget->GetSurfaceHeight() != RenderTargetHeight )
				{
					
					// If the render target resource already exists just resize it.  Calling InitCustomFormat flushes render commands which could result in a huge hitch
					if(RenderTarget->GameThread_GetRenderTargetResource() && RenderTarget->OverrideFormat == PF_B8G8R8A8)
					{
						RenderTarget->ResizeTarget(RenderTargetWidth, RenderTargetHeight);
					}
					else
					{
						const bool bForceLinearGamma = false;
						RenderTarget->InitCustomFormat(RenderTargetWidth, RenderTargetHeight, PF_B8G8R8A8, bForceLinearGamma);
						RenderTarget->UpdateResourceImmediate();
					}
				}

				const float Scale = AllottedGeometry.Scale;

				const FVector2D DrawSize = FVector2D(RenderTargetWidth, RenderTargetHeight);
				//const FGeometry WindowGeometry = FGeometry::MakeRoot(DrawSize * ( 1 / Scale ), FSlateLayoutTransform(Scale, PaintGeometry.DrawPosition));

				// Update the surface brush to match the latest size.
				SurfaceBrush.ImageSize = DrawSize;

				WidgetRenderer->ViewOffset = -ViewOffset;

				bool bRepaintedWidgets = WidgetRenderer->DrawInvalidationRoot(VirtualWindow, RenderTarget, *this, Context, GDeferRetainedRenderingRenderThread != 0);

#if WITH_SLATE_DEBUGGING
				if (bRepaintedWidgets)
				{
					FSlateDebugging::DrawInvalidationRoot(*this, Context.IncomingLayerId+1, *Context.WindowElementList);
				}
#endif

				bRenderRequested = false;
				Shared_WaitingToRender.Remove(this);

				LastDrawTime = FApp::GetCurrentTime();

				return bRepaintedWidgets;
			}
		}
	}

	return false;
}

int32 SRetainerWidget::OnPaint(const FPaintArgs& Args, const FGeometry& AllottedGeometry, const FSlateRect& MyCullingRect, FSlateWindowElementList& OutDrawElements, int32 LayerId, const FWidgetStyle& InWidgetStyle, bool bParentEnabled) const
{
	STAT(FScopeCycleCounter PaintCycleCounter(MyStatId););

	SRetainerWidget* MutableThis = const_cast<SRetainerWidget*>(this);

	if (bEnableRetainedRendering && IsAnythingVisibleToRender())
	{
		SCOPE_CYCLE_COUNTER(STAT_SlateRetainerWidgetPaint);

		// Copy hit test grid settings from the root
		const bool bHittestCleared = HittestGrid->SetHittestArea(Args.RootGrid.GetGridOrigin(), Args.RootGrid.GetGridSize(), Args.RootGrid.GetGridWindowOrigin());
		if (bHittestCleared)
		{
			MutableThis->RequestRender();
		}
		HittestGrid->SetOwner(this);
		HittestGrid->SetCullingRect(MyCullingRect);

		FPaintArgs NewArgs = Args.WithNewHitTestGrid(HittestGrid.Get());

		// Copy the current user index into the new grid since nested hittest grids should inherit their parents user id
		NewArgs.GetHittestGrid().SetUserIndex(Args.RootGrid.GetUserIndex());

		FSlateInvalidationContext Context(OutDrawElements, InWidgetStyle);
		Context.bParentEnabled = bParentEnabled;
		Context.bAllowFastPathUpdate = true;
		Context.LayoutScaleMultiplier = GetPrepassLayoutScaleMultiplier();
		Context.PaintArgs = &NewArgs;
		Context.IncomingLayerId = LayerId;
		Context.CullingRect = MyCullingRect;

		bool bRepainted = MutableThis->PaintRetainedContent(Context, AllottedGeometry);
#if WITH_SLATE_DEBUGGING
		if (!bRepainted)
		{
			MutableThis->SetLastPaintType(ESlateInvalidationPaintType::None);
		}
#endif

		UTextureRenderTarget2D* RenderTarget = RenderingResources->RenderTarget;

		if (RenderTarget->GetSurfaceWidth() >= 1 && RenderTarget->GetSurfaceHeight() >= 1)
		{
			const FLinearColor ComputedColorAndOpacity(Context.WidgetStyle.GetColorAndOpacityTint() * ColorAndOpacity.Get() * SurfaceBrush.GetTint(Context.WidgetStyle));
			// Retainer widget uses pre-multiplied alpha, so pre-multiply the color by the alpha to respect opacity.
			const FLinearColor PremultipliedColorAndOpacity(ComputedColorAndOpacity * ComputedColorAndOpacity.A);

			FWidgetRenderer* WidgetRenderer = RenderingResources->WidgetRenderer;
			UMaterialInstanceDynamic* DynamicEffect = RenderingResources->DynamicEffect;

			const bool bDynamicMaterialInUse = (DynamicEffect != nullptr);
			if (bDynamicMaterialInUse)
			{
				DynamicEffect->SetTextureParameterValue(DynamicEffectTextureParameter, RenderTarget);
			}

			FSlateDrawElement::MakeBox(
				*Context.WindowElementList,
				Context.IncomingLayerId,
				AllottedGeometry.ToPaintGeometry(),
				&SurfaceBrush,
				// We always write out the content in gamma space, so when we render the final version we need to
				// render without gamma correction enabled.
				ESlateDrawEffect::PreMultipliedAlpha | ESlateDrawEffect::NoGamma,
				FLinearColor(PremultipliedColorAndOpacity.R, PremultipliedColorAndOpacity.G, PremultipliedColorAndOpacity.B, PremultipliedColorAndOpacity.A)
			);
		}

		// add our widgets to the root hit test grid
		Args.GetHittestGrid().AddGrid(HittestGrid);

		return GetCachedMaxLayerId();
	}
	else
	{
		return SCompoundWidget::OnPaint(Args, AllottedGeometry, MyCullingRect, OutDrawElements, LayerId, InWidgetStyle, bParentEnabled);
	}
}

FVector2D SRetainerWidget::ComputeDesiredSize(float LayoutScaleMuliplier) const
{
	if ( bEnableRetainedRendering )
	{
		return MyWidget->GetDesiredSize();
	}
	else
	{
		return SCompoundWidget::ComputeDesiredSize(LayoutScaleMuliplier);
	}
}

void SRetainerWidget::OnGlobalInvalidationToggled(bool bGlobalInvalidationEnabled)
{
	InvalidateRoot();

	ClearAllFastPathData(true);
}

bool SRetainerWidget::CustomPrepass(float LayoutScaleMultiplier)
{
	if (bEnableRetainedRendering)
	{
		ProcessInvalidation();

		return NeedsPrepass();
	}
	else
	{
		return true;
	}
}

int32 SRetainerWidget::PaintSlowPath(const FSlateInvalidationContext& Context)
{
	FGeometry AllottedGeometry = GetPaintSpaceGeometry();
	const FPaintGeometry PaintGeometry = AllottedGeometry.ToPaintGeometry();
	const FVector2D RenderSize = PaintGeometry.GetLocalSize() * PaintGeometry.GetAccumulatedRenderTransform().GetMatrix().GetScale().GetVector();
	const uint32 RenderTargetWidth = FMath::RoundToInt(RenderSize.X);
	const uint32 RenderTargetHeight = FMath::RoundToInt(RenderSize.Y);
	const float Scale = AllottedGeometry.Scale;
	const FVector2D DrawSize = FVector2D(RenderTargetWidth, RenderTargetHeight);
	const FGeometry RetainedWindowGeometry = FGeometry::MakeRoot(DrawSize * (1 / Scale), FSlateLayoutTransform(Scale, PaintGeometry.DrawPosition));
	return SCompoundWidget::OnPaint(*Context.PaintArgs, RetainedWindowGeometry, Context.CullingRect, *Context.WindowElementList, Context.IncomingLayerId, Context.WidgetStyle, Context.bParentEnabled);
}<|MERGE_RESOLUTION|>--- conflicted
+++ resolved
@@ -3,10 +3,11 @@
 #include "Slate/SRetainerWidget.h"
 #include "Misc/App.h"
 #include "UObject/Package.h"
+#include "Framework/Application/SlateApplication.h"
 #include "Materials/MaterialInstanceDynamic.h"
 #include "Engine/TextureRenderTarget2D.h"
-#include "Framework/Application/SlateApplication.h"
 #include "Engine/World.h"
+#include "UMGPrivate.h"
 
 DECLARE_CYCLE_STAT(TEXT("Retainer Widget Tick"), STAT_SlateRetainerWidgetTick, STATGROUP_Slate);
 DECLARE_CYCLE_STAT(TEXT("Retainer Widget Paint"), STAT_SlateRetainerWidgetPaint, STATGROUP_Slate);
@@ -185,6 +186,7 @@
 
 	RefreshRenderingMode();
 	bRenderRequested = true;
+	bInvalidSizeLogged = false;
 
 	ChildSlot
 	[
@@ -229,11 +231,7 @@
 
 	// Invalidate my invalidation root, since all my children were once it's children
 	// it needs to force a generation bump just like me.
-<<<<<<< HEAD
 	if (FSlateInvalidationRoot* MyInvalidationRoot = GetProxyHandle().GetInvalidationRootHandle().GetInvalidationRoot())
-=======
-	if (FSlateInvalidationRoot* MyInvalidationRoot = GetProxyHandle().GetInvalidationRoot())
->>>>>>> 3ecbc206
 	{
 		MyInvalidationRoot->Advanced_ResetInvalidation(true);
 	}
@@ -354,6 +352,12 @@
 
 bool SRetainerWidget::PaintRetainedContent(const FSlateInvalidationContext& Context, const FGeometry& AllottedGeometry)
 {
+	EPaintRetainedContentResult Result = PaintRetainedContentImpl(Context, AllottedGeometry);
+	return Result == EPaintRetainedContentResult::Painted;
+}
+
+SRetainerWidget::EPaintRetainedContentResult SRetainerWidget::PaintRetainedContentImpl(const FSlateInvalidationContext& Context, const FGeometry& AllottedGeometry)
+{
 	if (RenderOnPhase)
 	{
 		if (LastTickedFrame != GFrameCounter && (GFrameCounter % PhaseCount) == Phase)
@@ -375,7 +379,7 @@
 		if (Shared_RetainerWorkThisFrame.TryGetValue(0) > Shared_MaxRetainerWorkPerFrame)
 		{
 			Shared_WaitingToRender.AddUnique(this);
-			return false;
+			return EPaintRetainedContentResult::Queued;
 		}
 	}
 	
@@ -413,18 +417,31 @@
 		// Size must be a positive integer to allocate the RenderTarget
 		const uint32 RenderTargetWidth  = FMath::RoundToInt(FMath::Abs(RenderSize.X));
 		const uint32 RenderTargetHeight = FMath::RoundToInt(FMath::Abs(RenderSize.Y));
-
-		const FVector2D ViewOffset = PaintGeometry.DrawPosition.RoundToVector();
-
-		UTextureRenderTarget2D* RenderTarget = RenderingResources->RenderTarget;
-		FWidgetRenderer* WidgetRenderer = RenderingResources->WidgetRenderer;
-
-		if ( RenderTargetWidth != 0 && RenderTargetHeight != 0 )
-		{
+		const bool bTextureTooLarge = FMath::Max(RenderTargetWidth, RenderTargetHeight) > GetMax2DTextureDimension();
+
+		if ( bTextureTooLarge )
+		{
+			// if bTextureTooLarge then the user probably have a layout issue. Warn the user.
+			if ( !bInvalidSizeLogged )
+			{
+				bInvalidSizeLogged = true;
+				UE_LOG(LogUMG, Error, TEXT("The requested size for SRetainerWidget is too large. W:%i H:%i"), RenderTargetWidth, RenderTargetHeight);
+			}
+			return EPaintRetainedContentResult::InvalidSize;
+		}
+		bInvalidSizeLogged = false;
+
+		if ( RenderTargetWidth >= 0 && RenderTargetHeight >= 0 )
+		{
+			const FVector2D ViewOffset = PaintGeometry.DrawPosition.RoundToVector();
+
+			UTextureRenderTarget2D* RenderTarget = RenderingResources->RenderTarget;
+			FWidgetRenderer* WidgetRenderer = RenderingResources->WidgetRenderer;
+
 			if ( MyWidget->GetVisibility().IsVisible() )
 			{
-				if ( RenderTarget->GetSurfaceWidth() != RenderTargetWidth ||
-					 RenderTarget->GetSurfaceHeight() != RenderTargetHeight )
+				if ( (int32)RenderTarget->GetSurfaceWidth() != (int32)RenderTargetWidth ||
+					 (int32)RenderTarget->GetSurfaceHeight() != (int32)RenderTargetHeight )
 				{
 					
 					// If the render target resource already exists just resize it.  Calling InitCustomFormat flushes render commands which could result in a huge hitch
@@ -464,12 +481,12 @@
 
 				LastDrawTime = FApp::GetCurrentTime();
 
-				return bRepaintedWidgets;
+				return bRepaintedWidgets ? EPaintRetainedContentResult::Painted : EPaintRetainedContentResult::NotPainted;
 			}
 		}
 	}
 
-	return false;
+	return EPaintRetainedContentResult::NotPainted;
 }
 
 int32 SRetainerWidget::OnPaint(const FPaintArgs& Args, const FGeometry& AllottedGeometry, const FSlateRect& MyCullingRect, FSlateWindowElementList& OutDrawElements, int32 LayerId, const FWidgetStyle& InWidgetStyle, bool bParentEnabled) const
@@ -504,47 +521,55 @@
 		Context.IncomingLayerId = LayerId;
 		Context.CullingRect = MyCullingRect;
 
-		bool bRepainted = MutableThis->PaintRetainedContent(Context, AllottedGeometry);
+		EPaintRetainedContentResult PaintResult = MutableThis->PaintRetainedContentImpl(Context, AllottedGeometry);
+
 #if WITH_SLATE_DEBUGGING
-		if (!bRepainted)
+		if (PaintResult == EPaintRetainedContentResult::NotPainted || PaintResult == EPaintRetainedContentResult::InvalidSize)
 		{
 			MutableThis->SetLastPaintType(ESlateInvalidationPaintType::None);
 		}
 #endif
 
-		UTextureRenderTarget2D* RenderTarget = RenderingResources->RenderTarget;
-
-		if (RenderTarget->GetSurfaceWidth() >= 1 && RenderTarget->GetSurfaceHeight() >= 1)
-		{
-			const FLinearColor ComputedColorAndOpacity(Context.WidgetStyle.GetColorAndOpacityTint() * ColorAndOpacity.Get() * SurfaceBrush.GetTint(Context.WidgetStyle));
-			// Retainer widget uses pre-multiplied alpha, so pre-multiply the color by the alpha to respect opacity.
-			const FLinearColor PremultipliedColorAndOpacity(ComputedColorAndOpacity * ComputedColorAndOpacity.A);
-
-			FWidgetRenderer* WidgetRenderer = RenderingResources->WidgetRenderer;
-			UMaterialInstanceDynamic* DynamicEffect = RenderingResources->DynamicEffect;
-
-			const bool bDynamicMaterialInUse = (DynamicEffect != nullptr);
-			if (bDynamicMaterialInUse)
+		if (PaintResult == EPaintRetainedContentResult::InvalidSize)
+		{
+			return SCompoundWidget::OnPaint(Args, AllottedGeometry, MyCullingRect, OutDrawElements, LayerId, InWidgetStyle, bParentEnabled);
+		}
+		else
+		{
+			UTextureRenderTarget2D* RenderTarget = RenderingResources->RenderTarget;
+
+			if (RenderTarget->GetSurfaceWidth() >= 1 && RenderTarget->GetSurfaceHeight() >= 1)
 			{
-				DynamicEffect->SetTextureParameterValue(DynamicEffectTextureParameter, RenderTarget);
+				const FLinearColor ComputedColorAndOpacity(Context.WidgetStyle.GetColorAndOpacityTint() * ColorAndOpacity.Get() * SurfaceBrush.GetTint(Context.WidgetStyle));
+				// Retainer widget uses pre-multiplied alpha, so pre-multiply the color by the alpha to respect opacity.
+				const FLinearColor PremultipliedColorAndOpacity(ComputedColorAndOpacity * ComputedColorAndOpacity.A);
+
+				FWidgetRenderer* WidgetRenderer = RenderingResources->WidgetRenderer;
+				UMaterialInstanceDynamic* DynamicEffect = RenderingResources->DynamicEffect;
+
+				const bool bDynamicMaterialInUse = (DynamicEffect != nullptr);
+				if (bDynamicMaterialInUse)
+				{
+					DynamicEffect->SetTextureParameterValue(DynamicEffectTextureParameter, RenderTarget);
+				}
+
+				FSlateDrawElement::MakeBox(
+					*Context.WindowElementList,
+					Context.IncomingLayerId,
+					AllottedGeometry.ToPaintGeometry(),
+					&SurfaceBrush,
+					// We always write out the content in gamma space, so when we render the final version we need to
+					// render without gamma correction enabled.
+					ESlateDrawEffect::PreMultipliedAlpha | ESlateDrawEffect::NoGamma,
+					FLinearColor(PremultipliedColorAndOpacity.R, PremultipliedColorAndOpacity.G, PremultipliedColorAndOpacity.B, PremultipliedColorAndOpacity.A)
+				);
 			}
 
-			FSlateDrawElement::MakeBox(
-				*Context.WindowElementList,
-				Context.IncomingLayerId,
-				AllottedGeometry.ToPaintGeometry(),
-				&SurfaceBrush,
-				// We always write out the content in gamma space, so when we render the final version we need to
-				// render without gamma correction enabled.
-				ESlateDrawEffect::PreMultipliedAlpha | ESlateDrawEffect::NoGamma,
-				FLinearColor(PremultipliedColorAndOpacity.R, PremultipliedColorAndOpacity.G, PremultipliedColorAndOpacity.B, PremultipliedColorAndOpacity.A)
-			);
-		}
-
-		// add our widgets to the root hit test grid
-		Args.GetHittestGrid().AddGrid(HittestGrid);
-
-		return GetCachedMaxLayerId();
+			// add our widgets to the root hit test grid
+			Args.GetHittestGrid().AddGrid(HittestGrid);
+
+			return GetCachedMaxLayerId();
+		}
 	}
 	else
 	{
