--- conflicted
+++ resolved
@@ -567,7 +567,6 @@
 #if !(UE_BUILD_SHIPPING || UE_BUILD_TEST)
 		if ( !SafeWidget->SupportsKeyboardFocus() )
 		{
-<<<<<<< HEAD
 			TSharedRef<FTokenizedMessage> Message = FMessageLog("PIE").Warning()->AddToken(FUObjectToken::Create(this));
 #if WITH_EDITORONLY_DATA
 			if(UObject* GeneratedBy = WidgetGeneratedBy.Get())
@@ -584,9 +583,6 @@
 				Message->AddToken(FTextToken::Create(LOCTEXT("NonUserWidgetDoesntSupportFocus", " does not support focus.")));
 			}
 			
-=======
-			FMessageLog("PIE").Warning(FText::Format(LOCTEXT("ThisWidgetDoesntSupportFocus", "The widget {0} does not support focus. If this is a UserWidget, you should set bIsFocusable to true."), FText::FromString(GetNameSafe(this))));
->>>>>>> 29fa4b65
 		}
 #endif
 
