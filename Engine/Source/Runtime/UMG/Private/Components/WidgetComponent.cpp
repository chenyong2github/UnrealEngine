// Copyright 1998-2019 Epic Games, Inc. All Rights Reserved.

#include "Components/WidgetComponent.h"
#include "PrimitiveViewRelevance.h"
#include "PrimitiveSceneProxy.h"
#include "UObject/ConstructorHelpers.h"
#include "EngineGlobals.h"
#include "MaterialShared.h"
#include "Materials/MaterialInstanceDynamic.h"
#include "Engine/Engine.h"
#include "Widgets/SWindow.h"
#include "Engine/TextureRenderTarget2D.h"
#include "Framework/Application/SlateApplication.h"
#include "Kismet/KismetSystemLibrary.h"
#include "Input/HittestGrid.h"
#include "SceneManagement.h"
#include "DynamicMeshBuilder.h"
#include "PhysicsEngine/BoxElem.h"
#include "PhysicsEngine/BodySetup.h"
#include "Slate/SGameLayerManager.h"
#include "Slate/WidgetRenderer.h"
#include "Slate/SWorldWidgetScreenLayer.h"
#include "Widgets/SViewport.h"

DECLARE_CYCLE_STAT(TEXT("3DHitTesting"), STAT_Slate3DHitTesting, STATGROUP_Slate);

class FWorldWidgetScreenLayer : public IGameLayer
{
public:
	FWorldWidgetScreenLayer(const FLocalPlayerContext& PlayerContext)
	{
		OwningPlayer = PlayerContext;
	}

	virtual ~FWorldWidgetScreenLayer()
	{
		// empty virtual destructor to help clang warning
	}

	void AddComponent(UWidgetComponent* Component)
	{
		if (Component)
		{
			Components.AddUnique(Component);

			if (TSharedPtr<SWorldWidgetScreenLayer> ScreenLayer = ScreenLayerPtr.Pin())
			{
				if (UUserWidget* UserWidget = Component->GetUserWidgetObject())
				{
					ScreenLayer->AddComponent(Component, UserWidget->TakeWidget());
				}
				else if (Component->GetSlateWidget().IsValid())
				{
					ScreenLayer->AddComponent(Component, Component->GetSlateWidget().ToSharedRef());
				}
			}
		}
	}

	void RemoveComponent(UWidgetComponent* Component)
	{
		if (Component)
		{
			Components.RemoveSwap(Component);

			if (TSharedPtr<SWorldWidgetScreenLayer> ScreenLayer = ScreenLayerPtr.Pin())
			{
				ScreenLayer->RemoveComponent(Component);
			}
		}
	}

	virtual TSharedRef<SWidget> AsWidget() override
	{
		if (TSharedPtr<SWorldWidgetScreenLayer> ScreenLayer = ScreenLayerPtr.Pin())
		{
			return ScreenLayer.ToSharedRef();
		}

		TSharedRef<SWorldWidgetScreenLayer> NewScreenLayer = SNew(SWorldWidgetScreenLayer, OwningPlayer);
		ScreenLayerPtr = NewScreenLayer;

		// Add all the pending user widgets to the surface
		for ( TWeakObjectPtr<UWidgetComponent>& WeakComponent : Components )
		{
			if ( UWidgetComponent* Component = WeakComponent.Get() )
			{
				if ( UUserWidget* UserWidget = Component->GetUserWidgetObject() )
				{
					NewScreenLayer->AddComponent(Component, UserWidget->TakeWidget());
				}
				else if (Component->GetSlateWidget().IsValid())
				{
					NewScreenLayer->AddComponent(Component, Component->GetSlateWidget().ToSharedRef()); 
				}
			}
		}

		return NewScreenLayer;
	}

private:
	FLocalPlayerContext OwningPlayer;
	TWeakPtr<SWorldWidgetScreenLayer> ScreenLayerPtr;
	TArray<TWeakObjectPtr<UWidgetComponent>> Components;
};




/**
* The hit tester used by all Widget Component objects.
*/
class FWidget3DHitTester : public ICustomHitTestPath
{
public:
	FWidget3DHitTester( UWorld* InWorld )
		: World( InWorld )
		, CachedFrame(-1)
	{}

	// ICustomHitTestPath implementation
	virtual TArray<FWidgetAndPointer> GetBubblePathAndVirtualCursors(const FGeometry& InGeometry, FVector2D DesktopSpaceCoordinate, bool bIgnoreEnabledStatus) const override
	{
		SCOPE_CYCLE_COUNTER(STAT_Slate3DHitTesting);

		if( World.IsValid() /*&& ensure( World->IsGameWorld() )*/ )
		{
			UWorld* SafeWorld = World.Get();
			if ( SafeWorld )
			{
				ULocalPlayer* const TargetPlayer = GEngine->GetLocalPlayerFromControllerId(SafeWorld, 0);

				if( TargetPlayer && TargetPlayer->PlayerController )
				{
					FVector2D LocalMouseCoordinate = InGeometry.AbsoluteToLocal(DesktopSpaceCoordinate) * InGeometry.Scale;

					if ( UPrimitiveComponent* HitComponent = GetHitResultAtScreenPositionAndCache(TargetPlayer->PlayerController, LocalMouseCoordinate) )
					{
						if ( UWidgetComponent* WidgetComponent = Cast<UWidgetComponent>(HitComponent) )
						{
							if ( WidgetComponent->GetReceiveHardwareInput() )
							{
								if ( WidgetComponent->GetCurrentDrawSize().X != 0 && WidgetComponent->GetCurrentDrawSize().Y != 0 )
								{
									// Get the "forward" vector based on the current rotation system.
									const FVector ForwardVector = WidgetComponent->GetForwardVector();

									// Make sure the player is interacting with the front of the widget
									if ( FVector::DotProduct(ForwardVector, CachedHitResult.ImpactPoint - CachedHitResult.TraceStart) < 0.f )
									{
										return WidgetComponent->GetHitWidgetPath(CachedHitResult.Location, bIgnoreEnabledStatus);
									}
								}
							}
						}
					}
				}
			}
		}

		return TArray<FWidgetAndPointer>();
	}

	virtual void ArrangeChildren( FArrangedChildren& ArrangedChildren ) const override
	{
		for( TWeakObjectPtr<UWidgetComponent> Component : RegisteredComponents )
		{
			UWidgetComponent* WidgetComponent = Component.Get();
			// Check if visible;
			if ( WidgetComponent && WidgetComponent->GetSlateWindow().IsValid() )
			{
				FGeometry WidgetGeom;

				ArrangedChildren.AddWidget( FArrangedWidget( WidgetComponent->GetSlateWindow().ToSharedRef(), WidgetGeom.MakeChild( WidgetComponent->GetCurrentDrawSize(), FSlateLayoutTransform() ) ) );
			}
		}
	}

	virtual TSharedPtr<struct FVirtualPointerPosition> TranslateMouseCoordinateFor3DChild( const TSharedRef<SWidget>& ChildWidget, const FGeometry& ViewportGeometry, const FVector2D& ScreenSpaceMouseCoordinate, const FVector2D& LastScreenSpaceMouseCoordinate ) const override
	{
		if ( World.IsValid() && ensure(World->IsGameWorld()) )
		{
			ULocalPlayer* const TargetPlayer = GEngine->GetLocalPlayerFromControllerId(World.Get(), 0);
			if ( TargetPlayer && TargetPlayer->PlayerController )
			{
				FVector2D LocalMouseCoordinate = ViewportGeometry.AbsoluteToLocal(ScreenSpaceMouseCoordinate) * ViewportGeometry.Scale;

				// Check for a hit against any widget components in the world
				for ( TWeakObjectPtr<UWidgetComponent> Component : RegisteredComponents )
				{
					UWidgetComponent* WidgetComponent = Component.Get();
					// Check if visible;
					if ( WidgetComponent && WidgetComponent->GetSlateWindow() == ChildWidget )
					{
						if ( UPrimitiveComponent* HitComponent = GetHitResultAtScreenPositionAndCache(TargetPlayer->PlayerController, LocalMouseCoordinate) )
						{
							if ( WidgetComponent->GetReceiveHardwareInput() )
							{
								if ( WidgetComponent->GetCurrentDrawSize().X != 0 && WidgetComponent->GetCurrentDrawSize().Y != 0 )
								{
									if ( WidgetComponent == HitComponent )
									{
										TSharedPtr<FVirtualPointerPosition> VirtualCursorPos = MakeShareable(new FVirtualPointerPosition);

										FVector2D LocalHitLocation;
										WidgetComponent->GetLocalHitLocation(CachedHitResult.Location, LocalHitLocation);

										VirtualCursorPos->CurrentCursorPosition = LocalHitLocation;
										VirtualCursorPos->LastCursorPosition = LocalHitLocation;

										return VirtualCursorPos;
									}
								}
							}
						}
					}
				}
			}
		}

		return nullptr;
	}
	// End ICustomHitTestPath

	UPrimitiveComponent* GetHitResultAtScreenPositionAndCache(APlayerController* PlayerController, FVector2D ScreenPosition) const
	{
		UPrimitiveComponent* HitComponent = nullptr;

		if ( GFrameNumber != CachedFrame || CachedScreenPosition != ScreenPosition )
		{
			CachedFrame = GFrameNumber;
			CachedScreenPosition = ScreenPosition;

			if ( PlayerController )
			{
				if ( PlayerController->GetHitResultAtScreenPosition(ScreenPosition, ECC_Visibility, true, CachedHitResult) )
				{
					return CachedHitResult.Component.Get();
				}
			}
		}
		else
		{
			return CachedHitResult.Component.Get();
		}

		return nullptr;
	}

	void RegisterWidgetComponent( UWidgetComponent* InComponent )
	{
		RegisteredComponents.AddUnique( InComponent );
	}

	void UnregisterWidgetComponent( UWidgetComponent* InComponent )
	{
		RegisteredComponents.RemoveSingleSwap( InComponent );
	}

	uint32 GetNumRegisteredComponents() const { return RegisteredComponents.Num(); }
	
	UWorld* GetWorld() const { return World.Get(); }

private:
	TArray< TWeakObjectPtr<UWidgetComponent> > RegisteredComponents;
	TWeakObjectPtr<UWorld> World;

	mutable int64 CachedFrame;
	mutable FVector2D CachedScreenPosition;
	mutable FHitResult CachedHitResult;
};



/** Represents a billboard sprite to the scene manager. */
class FWidget3DSceneProxy final : public FPrimitiveSceneProxy
{
public:
	SIZE_T GetTypeHash() const override
	{
		static size_t UniquePointer;
		return reinterpret_cast<size_t>(&UniquePointer);
	}

	/** Initialization constructor. */
	FWidget3DSceneProxy( UWidgetComponent* InComponent, ISlate3DRenderer& InRenderer )
		: FPrimitiveSceneProxy( InComponent )
		, ArcAngle(FMath::DegreesToRadians(InComponent->GetCylinderArcAngle()))
		, Pivot( InComponent->GetPivot() )
		, Renderer( InRenderer )
		, RenderTarget( InComponent->GetRenderTarget() )
		, MaterialInstance( InComponent->GetMaterialInstance() )
		, BlendMode( InComponent->GetBlendMode() )
		, GeometryMode(InComponent->GetGeometryMode())
		, BodySetup(InComponent->GetBodySetup())
	{
		bWillEverBeLit = false;

		MaterialRelevance = MaterialInstance->GetRelevance(GetScene().GetFeatureLevel());
	}

	// FPrimitiveSceneProxy interface.
	virtual void GetDynamicMeshElements(const TArray<const FSceneView*>& Views, const FSceneViewFamily& ViewFamily, uint32 VisibilityMap, FMeshElementCollector& Collector) const override
	{
#if WITH_EDITOR
		const bool bWireframe = AllowDebugViewmodes() && ViewFamily.EngineShowFlags.Wireframe;

		auto WireframeMaterialInstance = new FColoredMaterialRenderProxy(
			GEngine->WireframeMaterial ? GEngine->WireframeMaterial->GetRenderProxy() : nullptr,
			FLinearColor(0, 0.5f, 1.f)
			);

		Collector.RegisterOneFrameMaterialProxy(WireframeMaterialInstance);

		FMaterialRenderProxy* ParentMaterialProxy = nullptr;
		if ( bWireframe )
		{
			ParentMaterialProxy = WireframeMaterialInstance;
		}
		else
		{
			ParentMaterialProxy = MaterialInstance->GetRenderProxy();
		}
#else
		FMaterialRenderProxy* ParentMaterialProxy = MaterialInstance->GetRenderProxy();
#endif

		//FSpriteTextureOverrideRenderProxy* TextureOverrideMaterialProxy = new FSpriteTextureOverrideRenderProxy(ParentMaterialProxy,

		const FMatrix& ViewportLocalToWorld = GetLocalToWorld();

		FMatrix PreviousLocalToWorld;

		if (!GetScene().GetPreviousLocalToWorld(GetPrimitiveSceneInfo(), PreviousLocalToWorld))
		{
			PreviousLocalToWorld = GetLocalToWorld();
		}

		if( RenderTarget )
		{
			FTextureResource* TextureResource = RenderTarget->Resource;
			if ( TextureResource )
			{
				if (GeometryMode == EWidgetGeometryMode::Plane)
				{
					float U = -RenderTarget->SizeX * Pivot.X;
					float V = -RenderTarget->SizeY * Pivot.Y;
					float UL = RenderTarget->SizeX * (1.0f - Pivot.X);
					float VL = RenderTarget->SizeY * (1.0f - Pivot.Y);

					int32 VertexIndices[4];

					for ( int32 ViewIndex = 0; ViewIndex < Views.Num(); ViewIndex++ )
					{
						FDynamicMeshBuilder MeshBuilder(Views[ViewIndex]->GetFeatureLevel());

						if ( VisibilityMap & ( 1 << ViewIndex ) )
						{
							VertexIndices[0] = MeshBuilder.AddVertex(-FVector(0, U, V ),  FVector2D(0, 0), FVector(0, -1, 0), FVector(0, 0, -1), FVector(1, 0, 0), FColor::White);
							VertexIndices[1] = MeshBuilder.AddVertex(-FVector(0, U, VL),  FVector2D(0, 1), FVector(0, -1, 0), FVector(0, 0, -1), FVector(1, 0, 0), FColor::White);
							VertexIndices[2] = MeshBuilder.AddVertex(-FVector(0, UL, VL), FVector2D(1, 1), FVector(0, -1, 0), FVector(0, 0, -1), FVector(1, 0, 0), FColor::White);
							VertexIndices[3] = MeshBuilder.AddVertex(-FVector(0, UL, V),  FVector2D(1, 0), FVector(0, -1, 0), FVector(0, 0, -1), FVector(1, 0, 0), FColor::White);

							MeshBuilder.AddTriangle(VertexIndices[0], VertexIndices[1], VertexIndices[2]);
							MeshBuilder.AddTriangle(VertexIndices[0], VertexIndices[2], VertexIndices[3]);

							FDynamicMeshBuilderSettings Settings;
							Settings.bDisableBackfaceCulling = false;
							Settings.bReceivesDecals = true;
							Settings.bUseSelectionOutline = true;
							MeshBuilder.GetMesh(ViewportLocalToWorld, PreviousLocalToWorld, ParentMaterialProxy, SDPG_World, Settings, nullptr, ViewIndex, Collector, FHitProxyId());
						}
					}
				}
				else
				{
					ensure(GeometryMode == EWidgetGeometryMode::Cylinder);

					const int32 NumSegments = FMath::Lerp(4, 32, ArcAngle/PI);


					const float Radius = RenderTarget->SizeX / ArcAngle;
					const float Apothem = Radius * FMath::Cos(0.5f*ArcAngle);
					const float ChordLength = 2.0f * Radius * FMath::Sin(0.5f*ArcAngle);
					
					const float PivotOffsetX = ChordLength * (0.5-Pivot.X);
					const float V = -RenderTarget->SizeY * Pivot.Y;
					const float VL = RenderTarget->SizeY * (1.0f - Pivot.Y);

					int32 VertexIndices[4];

					for (int32 ViewIndex = 0; ViewIndex < Views.Num(); ViewIndex++)
					{
						FDynamicMeshBuilder MeshBuilder(Views[ViewIndex]->GetFeatureLevel());

						if (VisibilityMap & (1 << ViewIndex))
						{
							const float RadiansPerStep = ArcAngle / NumSegments;

							FVector LastTangentX;
							FVector LastTangentY;
							FVector LastTangentZ;

							for (int32 Segment = 0; Segment < NumSegments; Segment++ )
							{
								const float Angle = -ArcAngle / 2 + Segment * RadiansPerStep;
								const float NextAngle = Angle + RadiansPerStep;
								
								// Polar to Cartesian
								const float X0 = Radius * FMath::Cos(Angle) - Apothem;
								const float Y0 = Radius * FMath::Sin(Angle);
								const float X1 = Radius * FMath::Cos(NextAngle) - Apothem;
								const float Y1 = Radius * FMath::Sin(NextAngle);

								const float U0 = static_cast<float>(Segment) / NumSegments;
								const float U1 = static_cast<float>(Segment+1) / NumSegments;

								const FVector Vertex0 = -FVector(X0, PivotOffsetX + Y0, V);
								const FVector Vertex1 = -FVector(X0, PivotOffsetX + Y0, VL);
								const FVector Vertex2 = -FVector(X1, PivotOffsetX + Y1, VL);
								const FVector Vertex3 = -FVector(X1, PivotOffsetX + Y1, V);

								FVector TangentX = Vertex3 - Vertex0;
								TangentX.Normalize();
								FVector TangentY = Vertex1 - Vertex0;
								TangentY.Normalize();
								FVector TangentZ = FVector::CrossProduct(TangentX, TangentY);

								if (Segment == 0)
								{
									LastTangentX = TangentX;
									LastTangentY = TangentY;
									LastTangentZ = TangentZ;
								}

								VertexIndices[0] = MeshBuilder.AddVertex(Vertex0, FVector2D(U0, 0), LastTangentX, LastTangentY, LastTangentZ, FColor::White);
								VertexIndices[1] = MeshBuilder.AddVertex(Vertex1, FVector2D(U0, 1), LastTangentX, LastTangentY, LastTangentZ, FColor::White);
								VertexIndices[2] = MeshBuilder.AddVertex(Vertex2, FVector2D(U1, 1), TangentX, TangentY, TangentZ, FColor::White);
								VertexIndices[3] = MeshBuilder.AddVertex(Vertex3, FVector2D(U1, 0), TangentX, TangentY, TangentZ, FColor::White);

								MeshBuilder.AddTriangle(VertexIndices[0], VertexIndices[1], VertexIndices[2]);
								MeshBuilder.AddTriangle(VertexIndices[0], VertexIndices[2], VertexIndices[3]);

								LastTangentX = TangentX;
								LastTangentY = TangentY;
								LastTangentZ = TangentZ;
							}

							FDynamicMeshBuilderSettings Settings;
							Settings.bDisableBackfaceCulling = false;
							Settings.bReceivesDecals = true;
							Settings.bUseSelectionOutline = true;
							MeshBuilder.GetMesh(ViewportLocalToWorld, PreviousLocalToWorld, ParentMaterialProxy, SDPG_World, Settings, nullptr, ViewIndex, Collector, FHitProxyId());
						}
					}
				}
			}
		}

#if !(UE_BUILD_SHIPPING || UE_BUILD_TEST)
		for ( int32 ViewIndex = 0; ViewIndex < Views.Num(); ViewIndex++ )
		{
			if ( VisibilityMap & ( 1 << ViewIndex ) )
			{
				RenderCollision(BodySetup, Collector, ViewIndex, ViewFamily.EngineShowFlags, GetBounds(), IsSelected());
				RenderBounds(Collector.GetPDI(ViewIndex), ViewFamily.EngineShowFlags, GetBounds(), IsSelected());
			}
		}
#endif
	}

	void RenderCollision(UBodySetup* InBodySetup, FMeshElementCollector& Collector, int32 ViewIndex, const FEngineShowFlags& EngineShowFlags, const FBoxSphereBounds& InBounds, bool bRenderInEditor) const
	{
		if ( InBodySetup )
		{
			bool bDrawCollision = EngineShowFlags.Collision && IsCollisionEnabled();

			if ( bDrawCollision && AllowDebugViewmodes() )
			{
				// Draw simple collision as wireframe if 'show collision', collision is enabled, and we are not using the complex as the simple
				const bool bDrawSimpleWireframeCollision = InBodySetup->CollisionTraceFlag != ECollisionTraceFlag::CTF_UseComplexAsSimple;

				if ( FMath::Abs(GetLocalToWorld().Determinant()) < SMALL_NUMBER )
				{
					// Catch this here or otherwise GeomTransform below will assert
					// This spams so commented out
					//UE_LOG(LogStaticMesh, Log, TEXT("Zero scaling not supported (%s)"), *StaticMesh->GetPathName());
				}
				else
				{
					const bool bDrawSolid = !bDrawSimpleWireframeCollision;
					const bool bProxyIsSelected = IsSelected();

					if ( bDrawSolid )
					{
						// Make a material for drawing solid collision stuff
						auto SolidMaterialInstance = new FColoredMaterialRenderProxy(
							GEngine->ShadedLevelColorationUnlitMaterial->GetRenderProxy(),
							GetWireframeColor()
							);

						Collector.RegisterOneFrameMaterialProxy(SolidMaterialInstance);

						FTransform GeomTransform(GetLocalToWorld());
						InBodySetup->AggGeom.GetAggGeom(GeomTransform, GetWireframeColor().ToFColor(true), SolidMaterialInstance, false, true, DrawsVelocity(), ViewIndex, Collector);
					}
					// wireframe
					else
					{
						FColor CollisionColor = FColor(157, 149, 223, 255);
						FTransform GeomTransform(GetLocalToWorld());
						InBodySetup->AggGeom.GetAggGeom(GeomTransform, GetSelectionColor(CollisionColor, bProxyIsSelected, IsHovered()).ToFColor(true), nullptr, false, false, DrawsVelocity(), ViewIndex, Collector);
					}
				}
			}
		}
	}

	virtual FPrimitiveViewRelevance GetViewRelevance(const FSceneView* View) const override
	{
		bool bVisible = true;

		FPrimitiveViewRelevance Result;

		MaterialRelevance.SetPrimitiveViewRelevance(Result);

		Result.bDrawRelevance = IsShown(View) && bVisible && View->Family->EngineShowFlags.WidgetComponents;
		Result.bDynamicRelevance = true;
		Result.bRenderCustomDepth = ShouldRenderCustomDepth();
		Result.bRenderInMainPass = ShouldRenderInMainPass();
		Result.bUsesLightingChannels = GetLightingChannelMask() != GetDefaultLightingChannelMask();
		Result.bShadowRelevance = IsShadowCast(View);
		Result.bTranslucentSelfShadow = bCastVolumetricTranslucentShadow;
		Result.bEditorPrimitiveRelevance = false;
		Result.bVelocityRelevance = IsMovable() && Result.bOpaqueRelevance && Result.bRenderInMainPass;

		return Result;
	}

	virtual void GetLightRelevance(const FLightSceneProxy* LightSceneProxy, bool& bDynamic, bool& bRelevant, bool& bLightMapped, bool& bShadowMapped) const override
	{
		bDynamic = false;
		bRelevant = false;
		bLightMapped = false;
		bShadowMapped = false;
	}

	virtual void OnTransformChanged() override
	{
		Origin = GetLocalToWorld().GetOrigin();
	}

	virtual bool CanBeOccluded() const override
	{
		return !MaterialRelevance.bDisableDepthTest;
	}

	virtual uint32 GetMemoryFootprint(void) const override { return(sizeof(*this) + GetAllocatedSize()); }

	uint32 GetAllocatedSize(void) const { return( FPrimitiveSceneProxy::GetAllocatedSize() ); }

private:
	FVector Origin;
	float ArcAngle;
	FVector2D Pivot;
	ISlate3DRenderer& Renderer;
	UTextureRenderTarget2D* RenderTarget;
	UMaterialInstanceDynamic* MaterialInstance;
	FMaterialRelevance MaterialRelevance;
	EWidgetBlendMode BlendMode;
	EWidgetGeometryMode GeometryMode;
	UBodySetup* BodySetup;
};






UWidgetComponent::UWidgetComponent( const FObjectInitializer& PCIP )
	: Super( PCIP )
	, DrawSize( FIntPoint( 500, 500 ) )
	, bManuallyRedraw(false)
	, bRedrawRequested(true)
	, RedrawTime(0)
	, LastWidgetRenderTime(0)
	, bReceiveHardwareInput(false)
	, bWindowFocusable(true)
	, WindowVisibility(EWindowVisibility::SelfHitTestInvisible)
	, bApplyGammaCorrection(false)
	, BackgroundColor( FLinearColor::Transparent )
	, TintColorAndOpacity( FLinearColor::White )
	, OpacityFromTexture( 1.0f )
	, BlendMode( EWidgetBlendMode::Masked )
	, bIsTwoSided( false )
	, TickWhenOffscreen( false )
	, SharedLayerName(TEXT("WidgetComponentScreenLayer"))
	, LayerZOrder(-100)
	, GeometryMode(EWidgetGeometryMode::Plane)
	, CylinderArcAngle( 180.0f )
    , bRenderCleared(false)
{
	PrimaryComponentTick.bCanEverTick = true;
	bTickInEditor = true;

	RelativeRotation = FRotator::ZeroRotator;

	BodyInstance.SetCollisionProfileName(FName(TEXT("UI")));

	// Translucent material instances
	static ConstructorHelpers::FObjectFinder<UMaterialInterface> TranslucentMaterial_Finder( TEXT("/Engine/EngineMaterials/Widget3DPassThrough_Translucent") );
	static ConstructorHelpers::FObjectFinder<UMaterialInterface> TranslucentMaterial_OneSided_Finder(TEXT("/Engine/EngineMaterials/Widget3DPassThrough_Translucent_OneSided"));
	TranslucentMaterial = TranslucentMaterial_Finder.Object;
	TranslucentMaterial_OneSided = TranslucentMaterial_OneSided_Finder.Object;

	// Opaque material instances
	static ConstructorHelpers::FObjectFinder<UMaterialInterface> OpaqueMaterial_Finder( TEXT( "/Engine/EngineMaterials/Widget3DPassThrough_Opaque" ) );
	static ConstructorHelpers::FObjectFinder<UMaterialInterface> OpaqueMaterial_OneSided_Finder(TEXT("/Engine/EngineMaterials/Widget3DPassThrough_Opaque_OneSided"));
	OpaqueMaterial = OpaqueMaterial_Finder.Object;
	OpaqueMaterial_OneSided = OpaqueMaterial_OneSided_Finder.Object;

	// Masked material instances
	static ConstructorHelpers::FObjectFinder<UMaterialInterface> MaskedMaterial_Finder(TEXT("/Engine/EngineMaterials/Widget3DPassThrough_Masked"));
	static ConstructorHelpers::FObjectFinder<UMaterialInterface> MaskedMaterial_OneSided_Finder(TEXT("/Engine/EngineMaterials/Widget3DPassThrough_Masked_OneSided"));
	MaskedMaterial = MaskedMaterial_Finder.Object;
	MaskedMaterial_OneSided = MaskedMaterial_OneSided_Finder.Object;

	LastLocalHitLocation = FVector2D::ZeroVector;
	//SetGenerateOverlapEvents(false);
	bUseEditorCompositing = false;

	Space = EWidgetSpace::World;
	TimingPolicy = EWidgetTimingPolicy::RealTime;
	Pivot = FVector2D(0.5f, 0.5f);

	bAddedToScreen = false;
}

void UWidgetComponent::Serialize(FArchive& Ar)
<<<<<<< HEAD
{
	Super::Serialize(Ar);

	Ar.UsingCustomVersion(FEditorObjectVersion::GUID);

	if (Ar.CustomVer(FEditorObjectVersion::GUID) < FEditorObjectVersion::ChangedWidgetComponentWindowVisibilityDefault)
	{
		// Reset the default value for visibility
		WindowVisibility = EWindowVisibility::Visible;
	}
}

void UWidgetComponent::BeginPlay()
=======
>>>>>>> 710d7cac
{
	Super::Serialize(Ar);

	Ar.UsingCustomVersion(FEditorObjectVersion::GUID);

	if (Ar.CustomVer(FEditorObjectVersion::GUID) < FEditorObjectVersion::ChangedWidgetComponentWindowVisibilityDefault)
	{
		// Reset the default value for visibility
		WindowVisibility = EWindowVisibility::Visible;
	}
}

void UWidgetComponent::BeginPlay()
{
	InitWidget();
	Super::BeginPlay();
}

void UWidgetComponent::EndPlay(const EEndPlayReason::Type EndPlayReason)
{
	Super::EndPlay(EndPlayReason);

	ReleaseResources();
}

void UWidgetComponent::OnLevelRemovedFromWorld(ULevel* InLevel, UWorld* InWorld)
{
	// If the InLevel is null, it's a signal that the entire world is about to disappear, so
	// go ahead and remove this widget from the viewport, it could be holding onto too many
	// dangerous actor references that won't carry over into the next world.
	if (InLevel == nullptr && InWorld == GetWorld())
	{
		ReleaseResources();
	}
}


void UWidgetComponent::SetMaterial(int32 ElementIndex, UMaterialInterface* Material)
{
	Super::SetMaterial(ElementIndex, Material);

	UpdateMaterialInstance();
}

void UWidgetComponent::UpdateMaterialInstance()
{
	// Always clear the material instance in case we're going from 3D to 2D.
	MaterialInstance = nullptr;

	if (Space == EWidgetSpace::Screen)
	{
		return;
	}

	UMaterialInterface* BaseMaterial = GetMaterial(0);
	MaterialInstance = UMaterialInstanceDynamic::Create(BaseMaterial, this);
	if (MaterialInstance)
	{
			MaterialInstance->AddToCluster(this);
	}
	UpdateMaterialInstanceParameters();
}

FPrimitiveSceneProxy* UWidgetComponent::CreateSceneProxy()
{
	if (Space == EWidgetSpace::Screen)
	{
		return nullptr;
	}

	if (WidgetRenderer && CurrentSlateWidget.IsValid())
	{
		RequestRedraw();
		LastWidgetRenderTime = 0;

		return new FWidget3DSceneProxy(this, *WidgetRenderer->GetSlateRenderer());
	}

#if WITH_EDITOR
	// make something so we can see this component in the editor
	class FWidgetBoxProxy final : public FPrimitiveSceneProxy
	{
	public:
		SIZE_T GetTypeHash() const override
		{
			static size_t UniquePointer;
			return reinterpret_cast<size_t>(&UniquePointer);
		}

		FWidgetBoxProxy(const UWidgetComponent* InComponent)
			: FPrimitiveSceneProxy(InComponent)
			, BoxExtents(1.f, InComponent->GetCurrentDrawSize().X / 2.0f, InComponent->GetCurrentDrawSize().Y / 2.0f)
		{
			bWillEverBeLit = false;
		}

		virtual void GetDynamicMeshElements(const TArray<const FSceneView*>& Views, const FSceneViewFamily& ViewFamily, uint32 VisibilityMap, FMeshElementCollector& Collector) const override
		{
			QUICK_SCOPE_CYCLE_COUNTER(STAT_BoxSceneProxy_GetDynamicMeshElements);

			const FMatrix& LocalToWorld = GetLocalToWorld();

			for (int32 ViewIndex = 0; ViewIndex < Views.Num(); ViewIndex++)
			{
				if (VisibilityMap & (1 << ViewIndex))
				{
					const FSceneView* View = Views[ViewIndex];

					const FLinearColor DrawColor = GetViewSelectionColor(FColor::White, *View, IsSelected(), IsHovered(), false, IsIndividuallySelected());

					FPrimitiveDrawInterface* PDI = Collector.GetPDI(ViewIndex);
					DrawOrientedWireBox(PDI, LocalToWorld.GetOrigin(), LocalToWorld.GetScaledAxis(EAxis::X), LocalToWorld.GetScaledAxis(EAxis::Y), LocalToWorld.GetScaledAxis(EAxis::Z), BoxExtents, DrawColor, SDPG_World);
				}
			}
		}

		virtual FPrimitiveViewRelevance GetViewRelevance(const FSceneView* View) const override
		{
			FPrimitiveViewRelevance Result;
			if (!View->bIsGameView)
			{
				// Should we draw this because collision drawing is enabled, and we have collision
				const bool bShowForCollision = View->Family->EngineShowFlags.Collision && IsCollisionEnabled();
				Result.bDrawRelevance = IsShown(View) || bShowForCollision;
				Result.bDynamicRelevance = true;
				Result.bShadowRelevance = IsShadowCast(View);
				Result.bEditorPrimitiveRelevance = UseEditorCompositing(View);
			}
			return Result;
		}
		virtual uint32 GetMemoryFootprint(void) const override { return(sizeof(*this) + GetAllocatedSize()); }
		uint32 GetAllocatedSize(void) const { return(FPrimitiveSceneProxy::GetAllocatedSize()); }

	private:
		const FVector	BoxExtents;
	};

	return new FWidgetBoxProxy(this);
#else
	return nullptr;
#endif
}

FBoxSphereBounds UWidgetComponent::CalcBounds(const FTransform & LocalToWorld) const
{
	if ( Space != EWidgetSpace::Screen )
	{
		const FVector Origin = FVector(.5f,
			-( CurrentDrawSize.X * 0.5f ) + (CurrentDrawSize.X * Pivot.X ),
			-( CurrentDrawSize.Y * 0.5f ) + ( CurrentDrawSize.Y * Pivot.Y ));

		const FVector BoxExtent = FVector(1.f, CurrentDrawSize.X / 2.0f, CurrentDrawSize.Y / 2.0f);

		FBoxSphereBounds NewBounds(Origin, BoxExtent, CurrentDrawSize.Size() / 2.0f);
		NewBounds = NewBounds.TransformBy(LocalToWorld);

		NewBounds.BoxExtent *= BoundsScale;
		NewBounds.SphereRadius *= BoundsScale;

		return NewBounds;
	}
	else
	{
		return FBoxSphereBounds(ForceInit).TransformBy(LocalToWorld);
	}
}

UBodySetup* UWidgetComponent::GetBodySetup() 
{
	UpdateBodySetup();
	return BodySetup;
}

FCollisionShape UWidgetComponent::GetCollisionShape(float Inflation) const
{
	if ( Space != EWidgetSpace::Screen )
	{
		FVector BoxHalfExtent = ( FVector(0.01f, CurrentDrawSize.X * 0.5f, CurrentDrawSize.Y * 0.5f) * GetComponentTransform().GetScale3D() ) + Inflation;

		if ( Inflation < 0.0f )
		{
			// Don't shrink below zero size.
			BoxHalfExtent = BoxHalfExtent.ComponentMax(FVector::ZeroVector);
		}

		return FCollisionShape::MakeBox(BoxHalfExtent);
	}
	else
	{
		return FCollisionShape::MakeBox(FVector::ZeroVector);
	}
}

void UWidgetComponent::OnRegister()
{
	Super::OnRegister();

#if !UE_SERVER
	FWorldDelegates::LevelRemovedFromWorld.AddUObject(this, &ThisClass::OnLevelRemovedFromWorld);

	if ( !IsRunningDedicatedServer() )
	{
		const bool bIsGameWorld = GetWorld()->IsGameWorld();
		if ( Space != EWidgetSpace::Screen )
		{
			if ( CanReceiveHardwareInput() && bIsGameWorld )
			{
				TSharedPtr<SViewport> GameViewportWidget = GEngine->GetGameViewportWidget();
				RegisterHitTesterWithViewport(GameViewportWidget);
			}

			if ( !WidgetRenderer && !GUsingNullRHI )
			{
				WidgetRenderer = new FWidgetRenderer(bApplyGammaCorrection);
			}
		}

		BodySetup = nullptr;

#if WITH_EDITOR
		if (!bIsGameWorld)
		{
			InitWidget();
		}
#endif
	}
#endif // !UE_SERVER
}

void UWidgetComponent::SetWindowFocusable(bool bInWindowFocusable)
{
	bWindowFocusable = bInWindowFocusable;
 	if (SlateWindow.IsValid())
 	{
 		SlateWindow->SetIsFocusable(bWindowFocusable);
 	}
};

EVisibility UWidgetComponent::ConvertWindowVisibilityToVisibility(EWindowVisibility visibility)
{
	switch (visibility)
	{
	case EWindowVisibility::Visible:
		return EVisibility::Visible;
	case EWindowVisibility::SelfHitTestInvisible:
		return EVisibility::SelfHitTestInvisible;
	default:
		checkNoEntry();
		return EVisibility::SelfHitTestInvisible;
	}	
}

void UWidgetComponent::SetWindowVisibility(EWindowVisibility InVisibility)
{
	WindowVisibility = InVisibility;
 	if (SlateWindow.IsValid())
 	{		
 		SlateWindow->SetVisibility(ConvertWindowVisibilityToVisibility(WindowVisibility));
 	}
}

bool UWidgetComponent::CanReceiveHardwareInput() const
{
	return bReceiveHardwareInput && GeometryMode == EWidgetGeometryMode::Plane;
}

void UWidgetComponent::RegisterHitTesterWithViewport(TSharedPtr<SViewport> ViewportWidget)
{
#if !UE_SERVER
	if ( ViewportWidget.IsValid() )
	{
		TSharedPtr<ICustomHitTestPath> CustomHitTestPath = ViewportWidget->GetCustomHitTestPath();
		if ( !CustomHitTestPath.IsValid() )
		{
			CustomHitTestPath = MakeShareable(new FWidget3DHitTester(GetWorld()));
			ViewportWidget->SetCustomHitTestPath(CustomHitTestPath);
		}

		TSharedPtr<FWidget3DHitTester> Widget3DHitTester = StaticCastSharedPtr<FWidget3DHitTester>(CustomHitTestPath);
		if ( Widget3DHitTester->GetWorld() == GetWorld() )
		{
			Widget3DHitTester->RegisterWidgetComponent(this);
		}
	}
#endif

}

void UWidgetComponent::UnregisterHitTesterWithViewport(TSharedPtr<SViewport> ViewportWidget)
{
#if !UE_SERVER
	if ( CanReceiveHardwareInput() )
	{
		TSharedPtr<ICustomHitTestPath> CustomHitTestPath = ViewportWidget->GetCustomHitTestPath();
		if ( CustomHitTestPath.IsValid() )
		{
			TSharedPtr<FWidget3DHitTester> WidgetHitTestPath = StaticCastSharedPtr<FWidget3DHitTester>(CustomHitTestPath);

			WidgetHitTestPath->UnregisterWidgetComponent(this);

			if ( WidgetHitTestPath->GetNumRegisteredComponents() == 0 )
			{
				ViewportWidget->SetCustomHitTestPath(nullptr);
			}
		}
	}
#endif
}

void UWidgetComponent::OnUnregister()
{
#if !UE_SERVER
	FWorldDelegates::LevelRemovedFromWorld.RemoveAll(this);

	if ( GetWorld()->IsGameWorld() )
	{
		TSharedPtr<SViewport> GameViewportWidget = GEngine->GetGameViewportWidget();
		if ( GameViewportWidget.IsValid() )
		{
			UnregisterHitTesterWithViewport(GameViewportWidget);
		}
	}
#endif

#if WITH_EDITOR
	if (!GetWorld()->IsGameWorld())
	{
		ReleaseResources();
	}
#endif

	Super::OnUnregister();
}

void UWidgetComponent::DestroyComponent(bool bPromoteChildren/*= false*/)
{
	Super::DestroyComponent(bPromoteChildren);

	ReleaseResources();
}

void UWidgetComponent::ReleaseResources()
{
	if ( Widget )
	{
		RemoveWidgetFromScreen();
		Widget = nullptr;
	}

	if (SlateWidget.IsValid())
	{
		RemoveWidgetFromScreen();
		SlateWidget.Reset();
	}
	
	if (WidgetRenderer)
	{
		BeginCleanup(WidgetRenderer);
		WidgetRenderer = nullptr;
	}

	UnregisterWindow();
}

void UWidgetComponent::RegisterWindow()
{
	if ( SlateWindow.IsValid() )
	{
		if (!CanReceiveHardwareInput() && FSlateApplication::IsInitialized() )
		{
			FSlateApplication::Get().RegisterVirtualWindow(SlateWindow.ToSharedRef());
		}

		if (Widget && !Widget->IsDesignTime())
		{
			if (UWorld* LocalWorld = GetWorld())
			{
				UGameInstance* GameInstance = LocalWorld->GetGameInstance();
				check(GameInstance);

				UGameViewportClient* GameViewportClient = GameInstance->GetGameViewportClient();
				if (GameViewportClient)
				{
					SlateWindow->AssignParentWidget(GameViewportClient->GetGameViewportWidget());
				}
			}
		}
	}
}

void UWidgetComponent::UnregisterWindow()
{
	if ( SlateWindow.IsValid() )
	{
		if ( !CanReceiveHardwareInput() && FSlateApplication::IsInitialized() )
		{
			FSlateApplication::Get().UnregisterVirtualWindow(SlateWindow.ToSharedRef());
		}

		SlateWindow.Reset();
	}
}

void UWidgetComponent::TickComponent(float DeltaTime, enum ELevelTick TickType, FActorComponentTickFunction* ThisTickFunction)
{
	Super::TickComponent(DeltaTime, TickType, ThisTickFunction);

#if !UE_SERVER
	if (!IsRunningDedicatedServer())
	{
		UpdateWidget();

		if (Widget == nullptr && !SlateWidget.IsValid() && bRenderCleared)
		{
			// We will enter here if the WidgetClass is empty and we already renderered an empty widget. No need to continue.
			return;	
		}

	    if ( Space != EWidgetSpace::Screen )
	    {
			if ( ShouldDrawWidget() )
		    {
				// Calculate the actual delta time since we last drew, this handles the case where we're ticking when
				// the world is paused, this also takes care of the case where the widget component is rendering at
				// a different rate than the rest of the world.
				const float DeltaTimeFromLastDraw = LastWidgetRenderTime == 0 ? 0 : (GetCurrentTime() - LastWidgetRenderTime);
				DrawWidgetToRenderTarget(DeltaTimeFromLastDraw);

				// We draw an empty widget.
				if (Widget == nullptr && !SlateWidget.IsValid())
				{
					bRenderCleared = true;
				}
		    }
	    }
	    else
	    {
			if ( ( Widget && !Widget->IsDesignTime() ) || SlateWidget.IsValid() )
		    {
				UWorld* ThisWorld = GetWorld();

				ULocalPlayer* TargetPlayer = GetOwnerPlayer();
				APlayerController* PlayerController = TargetPlayer ? TargetPlayer->PlayerController : nullptr;

				if ( TargetPlayer && PlayerController && IsVisible() && !(GetOwner()->bHidden))
				{
					if ( !bAddedToScreen )
					{
						if ( ThisWorld->IsGameWorld() )
						{
							if ( UGameViewportClient* ViewportClient = ThisWorld->GetGameViewport() )
							{
								TSharedPtr<IGameLayerManager> LayerManager = ViewportClient->GetGameLayerManager();
								if ( LayerManager.IsValid() )
								{
									TSharedPtr<FWorldWidgetScreenLayer> ScreenLayer;

									FLocalPlayerContext PlayerContext(TargetPlayer, ThisWorld);

									TSharedPtr<IGameLayer> Layer = LayerManager->FindLayerForPlayer(TargetPlayer, SharedLayerName);
									if ( !Layer.IsValid() )
									{
										TSharedRef<FWorldWidgetScreenLayer> NewScreenLayer = MakeShareable(new FWorldWidgetScreenLayer(PlayerContext));
										LayerManager->AddLayerForPlayer(TargetPlayer, SharedLayerName, NewScreenLayer, LayerZOrder);
										ScreenLayer = NewScreenLayer;
									}
									else
									{
										ScreenLayer = StaticCastSharedPtr<FWorldWidgetScreenLayer>(Layer);
									}
								
									bAddedToScreen = true;
								
									if (Widget && Widget->IsValidLowLevel())
									{
										Widget->SetPlayerContext(PlayerContext);
									}
									
									ScreenLayer->AddComponent(this);
								}
							}
						}
					}
				}
				else if ( bAddedToScreen )
				{
					RemoveWidgetFromScreen();
				}
			}
		}
	}
#endif // !UE_SERVER
}

bool UWidgetComponent::ShouldDrawWidget() const
{
	const float RenderTimeThreshold = .5f;
	if ( IsVisible() )
	{
		// If we don't tick when off-screen, don't bother ticking if it hasn't been rendered recently
		if ( TickWhenOffscreen || GetWorld()->TimeSince(GetLastRenderTime()) <= RenderTimeThreshold )
		{
			if ( ( GetCurrentTime() - LastWidgetRenderTime) >= RedrawTime )
			{
				return bManuallyRedraw ? bRedrawRequested : true;
			}
		}
	}

	return false;
}

void UWidgetComponent::DrawWidgetToRenderTarget(float DeltaTime)
{
	if ( GUsingNullRHI )
	{
		return;
	}

	if ( !SlateWindow.IsValid() )
	{
		return;
	}

	const int32 MaxAllowedDrawSize = GetMax2DTextureDimension();
	if ( DrawSize.X <= 0 || DrawSize.Y <= 0 || DrawSize.X > MaxAllowedDrawSize || DrawSize.Y > MaxAllowedDrawSize )
	{
		return;
	}

	const FIntPoint PreviousDrawSize = CurrentDrawSize;
	CurrentDrawSize = DrawSize;

	const float DrawScale = 1.0f;

	if ( bDrawAtDesiredSize )
	{
		SlateWindow->SlatePrepass(DrawScale);

		FVector2D DesiredSize = SlateWindow->GetDesiredSize();
		DesiredSize.X = FMath::RoundToInt(DesiredSize.X);
		DesiredSize.Y = FMath::RoundToInt(DesiredSize.Y);
		CurrentDrawSize = DesiredSize.IntPoint();

		WidgetRenderer->SetIsPrepassNeeded(false);
	}
	else
	{
		WidgetRenderer->SetIsPrepassNeeded(true);
	}

	if ( CurrentDrawSize != PreviousDrawSize )
	{
		UpdateBodySetup(true);
		RecreatePhysicsState();
	}

	UpdateRenderTarget(CurrentDrawSize);

	// The render target could be null if the current draw size is zero
	if(RenderTarget)
	{
		bRedrawRequested = false;

		WidgetRenderer->DrawWindow(
			RenderTarget,
			SlateWindow->GetHittestGrid(),
			SlateWindow.ToSharedRef(),
			DrawScale,
			CurrentDrawSize,
			DeltaTime);

		LastWidgetRenderTime = GetCurrentTime();
	}
}

float UWidgetComponent::ComputeComponentWidth() const
{
	switch (GeometryMode)
	{
		default:
		case EWidgetGeometryMode::Plane:
			return CurrentDrawSize.X;
		break;

		case EWidgetGeometryMode::Cylinder:
			const float ArcAngleRadians = FMath::DegreesToRadians(GetCylinderArcAngle());
			const float Radius = CurrentDrawSize.X / ArcAngleRadians;
			// Chord length is 2*R*Sin(Theta/2)
			return 2.0f * Radius * FMath::Sin(0.5f*ArcAngleRadians);
		break;
	}
}

double UWidgetComponent::GetCurrentTime() const
{
	return (TimingPolicy == EWidgetTimingPolicy::RealTime) ? FApp::GetCurrentTime() : static_cast<double>(GetWorld()->GetTimeSeconds());
}

void UWidgetComponent::RemoveWidgetFromScreen()
{
#if !UE_SERVER
	if (!IsRunningDedicatedServer())
	{
		bAddedToScreen = false;

		if (UWorld* World = GetWorld())
		{
			if (UGameViewportClient* ViewportClient = World->GetGameViewport())
			{
				if (ULocalPlayer* TargetPlayer = GetOwnerPlayer())
				{
					TSharedPtr<IGameLayerManager> LayerManager = ViewportClient->GetGameLayerManager();
					if (LayerManager.IsValid())
					{
						TSharedPtr<IGameLayer> Layer = LayerManager->FindLayerForPlayer(TargetPlayer, SharedLayerName);
						if (Layer.IsValid())
						{
							TSharedPtr<FWorldWidgetScreenLayer> ScreenLayer = StaticCastSharedPtr<FWorldWidgetScreenLayer>(Layer);
							ScreenLayer->RemoveComponent(this);
						}
					}
				}
			}
		}
	}
#endif // !UE_SERVER
}

TStructOnScope<FActorComponentInstanceData> UWidgetComponent::GetComponentInstanceData() const
{
	return MakeStructOnScope<FActorComponentInstanceData, FWidgetComponentInstanceData>(this);
}

void UWidgetComponent::ApplyComponentInstanceData(FWidgetComponentInstanceData* WidgetInstanceData)
{
	check(WidgetInstanceData);

	// Note: ApplyComponentInstanceData is called while the component is registered so the rendering thread is already using this component
	// That means all component state that is modified here must be mirrored on the scene proxy, which will be recreated to receive the changes later due to MarkRenderStateDirty.

	if (GetWidgetClass() != WidgetClass)
	{
		return;
	}

	RenderTarget = WidgetInstanceData->RenderTarget;
	if ( MaterialInstance && RenderTarget )
	{
		MaterialInstance->SetTextureParameterValue("SlateUI", RenderTarget);
	}

	MarkRenderStateDirty();
}

void UWidgetComponent::GetUsedMaterials(TArray<UMaterialInterface*>& OutMaterials, bool bGetDebugMaterials) const
{
	if (MaterialInstance)
	{
		OutMaterials.AddUnique(MaterialInstance);
	}
}

#if WITH_EDITOR

bool UWidgetComponent::CanEditChange(const UProperty* InProperty) const
{
	if ( InProperty )
	{
		FString PropertyName = InProperty->GetName();

		if ( PropertyName == GET_MEMBER_NAME_STRING_CHECKED(UWidgetComponent, GeometryMode) ||
			 PropertyName == GET_MEMBER_NAME_STRING_CHECKED(UWidgetComponent, TimingPolicy) ||
			 PropertyName == GET_MEMBER_NAME_STRING_CHECKED(UWidgetComponent, bWindowFocusable) ||
			 PropertyName == GET_MEMBER_NAME_STRING_CHECKED(UWidgetComponent, WindowVisibility) ||
			 PropertyName == GET_MEMBER_NAME_STRING_CHECKED(UWidgetComponent, bManuallyRedraw) ||
			 PropertyName == GET_MEMBER_NAME_STRING_CHECKED(UWidgetComponent, RedrawTime) ||
			 PropertyName == GET_MEMBER_NAME_STRING_CHECKED(UWidgetComponent, BackgroundColor) ||
			 PropertyName == GET_MEMBER_NAME_STRING_CHECKED(UWidgetComponent, TintColorAndOpacity) ||
			 PropertyName == GET_MEMBER_NAME_STRING_CHECKED(UWidgetComponent, OpacityFromTexture) ||
			 PropertyName == GET_MEMBER_NAME_STRING_CHECKED(UWidgetComponent, BlendMode) ||
			 PropertyName == GET_MEMBER_NAME_STRING_CHECKED(UWidgetComponent, bIsTwoSided) ||
			 PropertyName == GET_MEMBER_NAME_STRING_CHECKED(UWidgetComponent, TickWhenOffscreen) )
		{
			return Space != EWidgetSpace::Screen;
		}

		if ( PropertyName == GET_MEMBER_NAME_STRING_CHECKED(UWidgetComponent, bReceiveHardwareInput) )
		{
			return Space != EWidgetSpace::Screen && GeometryMode == EWidgetGeometryMode::Plane;
		}

		if ( PropertyName == GET_MEMBER_NAME_STRING_CHECKED(UWidgetComponent, CylinderArcAngle) )
		{
			return GeometryMode == EWidgetGeometryMode::Cylinder;
		}
	}

	return Super::CanEditChange(InProperty);
}

void UWidgetComponent::PostEditChangeProperty(FPropertyChangedEvent& PropertyChangedEvent)
{
	UProperty* Property = PropertyChangedEvent.MemberProperty;

	if( Property && PropertyChangedEvent.ChangeType != EPropertyChangeType::Interactive )
	{
		static FName DrawSizeName("DrawSize");
		static FName PivotName("Pivot");
		static FName WidgetClassName("WidgetClass");
		static FName IsOpaqueName("bIsOpaque");
		static FName IsTwoSidedName("bIsTwoSided");
		static FName BackgroundColorName("BackgroundColor");
		static FName TintColorAndOpacityName("TintColorAndOpacity");
		static FName OpacityFromTextureName("OpacityFromTexture");
		static FName ParabolaDistortionName(TEXT("ParabolaDistortion"));
		static FName BlendModeName( TEXT( "BlendMode" ) );
		static FName GeometryModeName( TEXT("GeometryMode") );
		static FName CylinderArcAngleName( TEXT("CylinderArcAngle") );
		static FName bWindowFocusableName(TEXT("bWindowFocusable"));
		static FName WindowVisibilityName(TEXT("WindowVisibility"));

		auto PropertyName = Property->GetFName();

		if( PropertyName == WidgetClassName )
		{
			Widget = nullptr;

			UpdateWidget();
			MarkRenderStateDirty();
		}
		else if ( PropertyName == DrawSizeName || PropertyName == PivotName || PropertyName == GeometryModeName || PropertyName == CylinderArcAngleName )
		{
			MarkRenderStateDirty();
			UpdateBodySetup(true);
			RecreatePhysicsState();
		}
		else if ( PropertyName == IsOpaqueName || PropertyName == IsTwoSidedName || PropertyName == BlendModeName )
		{
			MarkRenderStateDirty();
		}
		else if( PropertyName == BackgroundColorName || PropertyName == ParabolaDistortionName )
		{
			MarkRenderStateDirty();
		}
		else if( PropertyName == TintColorAndOpacityName || PropertyName == OpacityFromTextureName )
		{
			MarkRenderStateDirty();
		}
		else if (PropertyName == bWindowFocusableName)
		{
			SetWindowFocusable(bWindowFocusable);
		}
		else if (PropertyName == WindowVisibilityName)
		{
			SetWindowVisibility(WindowVisibility);
		}

	}

	Super::PostEditChangeProperty(PropertyChangedEvent);
}

#endif

void UWidgetComponent::InitWidget()
{
	// Don't do any work if Slate is not initialized
	if ( FSlateApplication::IsInitialized() )
	{
		if ( WidgetClass && Widget == nullptr && GetWorld() )
		{
			Widget = CreateWidget(GetWorld(), WidgetClass);
		}
		
#if WITH_EDITOR
		if ( Widget && !GetWorld()->IsGameWorld() && !bEditTimeUsable )
		{
			if( !GEnableVREditorHacks )
			{
				// Prevent native ticking of editor component previews
				Widget->SetDesignerFlags(EWidgetDesignFlags::Designing);
			}
		}
#endif
	}
}

void UWidgetComponent::SetOwnerPlayer(ULocalPlayer* LocalPlayer)
{
	if ( OwnerPlayer != LocalPlayer )
	{
		RemoveWidgetFromScreen();
		OwnerPlayer = LocalPlayer;
	}
}

void UWidgetComponent::SetManuallyRedraw(bool bUseManualRedraw)
{
	bManuallyRedraw = bUseManualRedraw;
}

ULocalPlayer* UWidgetComponent::GetOwnerPlayer() const
{
	if (OwnerPlayer)
	{
		return OwnerPlayer;
	}
	
	if (UWorld* LocalWorld = GetWorld())
	{
		UGameInstance* GameInstance = LocalWorld->GetGameInstance();
		check(GameInstance);

		return GameInstance->GetFirstGamePlayer();
	}

	return nullptr;
}

void UWidgetComponent::SetWidget(UUserWidget* InWidget)
{
	if (InWidget != nullptr)
	{
		SetSlateWidget(nullptr);
	}

	if (Widget)
	{
		RemoveWidgetFromScreen();
	}

	Widget = InWidget;

	UpdateWidget();
}

void UWidgetComponent::SetSlateWidget(const TSharedPtr<SWidget>& InSlateWidget)
{
	if (Widget != nullptr)
	{
		SetWidget(nullptr);
	}

	if (SlateWidget.IsValid())
	{
		RemoveWidgetFromScreen();
		SlateWidget.Reset();
	}

	SlateWidget = InSlateWidget;

	UpdateWidget();
}

void UWidgetComponent::UpdateWidget()
{
	// Don't do any work if Slate is not initialized
	if ( FSlateApplication::IsInitialized() )
	{
		if ( Space != EWidgetSpace::Screen )
		{
			TSharedPtr<SWidget> NewSlateWidget;
			if (Widget)
			{
				NewSlateWidget = Widget->TakeWidget();
			}

			bool bNeededNewWindow = false;
			if ( !SlateWindow.IsValid() )
			{
				UpdateMaterialInstance();

				SlateWindow = SNew(SVirtualWindow).Size(CurrentDrawSize);
				SlateWindow->SetIsFocusable(bWindowFocusable);
				SlateWindow->SetVisibility(ConvertWindowVisibilityToVisibility(WindowVisibility));
				RegisterWindow();

				bNeededNewWindow = true;
			}

			SlateWindow->Resize(CurrentDrawSize);

			bool bWidgetChanged = false;
			if ( NewSlateWidget.IsValid() )
			{
				if ( NewSlateWidget != CurrentSlateWidget || bNeededNewWindow )
				{
					CurrentSlateWidget = NewSlateWidget;
					SlateWindow->SetContent(NewSlateWidget.ToSharedRef());
					bWidgetChanged = true;
				}
			}
			else if( SlateWidget.IsValid() )
			{
				if ( SlateWidget != CurrentSlateWidget || bNeededNewWindow )
				{
					CurrentSlateWidget = SlateWidget;
					SlateWindow->SetContent(SlateWidget.ToSharedRef());
					bWidgetChanged = true;
				}
			}
			else
			{
				if (CurrentSlateWidget != SNullWidget::NullWidget)
				{
					CurrentSlateWidget = SNullWidget::NullWidget;
					bRenderCleared = false;
					bWidgetChanged = true;
				}
				SlateWindow->SetContent( SNullWidget::NullWidget );
			}

			if (bNeededNewWindow || bWidgetChanged)
			{
				MarkRenderStateDirty();
			}
		}
		else
		{
			UnregisterWindow();
		}
	}
}

void UWidgetComponent::UpdateRenderTarget(FIntPoint DesiredRenderTargetSize)
{
	bool bWidgetRenderStateDirty = false;
	bool bClearColorChanged = false;

	FLinearColor ActualBackgroundColor = BackgroundColor;
	switch ( BlendMode )
	{
	case EWidgetBlendMode::Opaque:
		ActualBackgroundColor.A = 1.0f;
		break;
	case EWidgetBlendMode::Masked:
		ActualBackgroundColor.A = 0.0f;
		break;
	}

	if ( DesiredRenderTargetSize.X != 0 && DesiredRenderTargetSize.Y != 0 )
	{
		if ( RenderTarget == nullptr )
		{
			RenderTarget = NewObject<UTextureRenderTarget2D>(this);
			RenderTarget->ClearColor = ActualBackgroundColor;

			bClearColorChanged = bWidgetRenderStateDirty = true;

			RenderTarget->InitCustomFormat(DesiredRenderTargetSize.X, DesiredRenderTargetSize.Y, PF_B8G8R8A8, false);

			if ( MaterialInstance )
			{
				MaterialInstance->SetTextureParameterValue("SlateUI", RenderTarget);
			}
		}
		else
		{
			// Update the format
			if ( RenderTarget->SizeX != DesiredRenderTargetSize.X || RenderTarget->SizeY != DesiredRenderTargetSize.Y )
			{
				RenderTarget->InitCustomFormat(DesiredRenderTargetSize.X, DesiredRenderTargetSize.Y, PF_B8G8R8A8, false);
				bWidgetRenderStateDirty = true;
			}

			// Update the clear color
			if ( RenderTarget->ClearColor != ActualBackgroundColor )
			{
				RenderTarget->ClearColor = ActualBackgroundColor;
				bClearColorChanged = bWidgetRenderStateDirty = true;
			}

			if ( bWidgetRenderStateDirty )
			{
				RenderTarget->UpdateResourceImmediate();
			}
		}
	}

	if ( RenderTarget )
	{
		// If the clear color of the render target changed, update the BackColor of the material to match
		if ( bClearColorChanged && MaterialInstance )
		{
			MaterialInstance->SetVectorParameterValue("BackColor", RenderTarget->ClearColor);
		}

		if ( bWidgetRenderStateDirty )
		{
			MarkRenderStateDirty();
		}
	}
}

void UWidgetComponent::UpdateBodySetup( bool bDrawSizeChanged )
{
	if (Space == EWidgetSpace::Screen)
	{
		// We do not have a body setup in screen space
		BodySetup = nullptr;
	}
	else if ( !BodySetup || bDrawSizeChanged )
	{
		BodySetup = NewObject<UBodySetup>(this);
		BodySetup->CollisionTraceFlag = CTF_UseSimpleAsComplex;
		BodySetup->AggGeom.BoxElems.Add(FKBoxElem());

		FKBoxElem* BoxElem = BodySetup->AggGeom.BoxElems.GetData();

		const float Width = ComputeComponentWidth();
		const float Height = CurrentDrawSize.Y;
		const FVector Origin = FVector(.5f,
			-( Width * 0.5f ) + ( Width * Pivot.X ),
			-( Height * 0.5f ) + ( Height * Pivot.Y ));
			
		BoxElem->X = 0.01f;
		BoxElem->Y = Width;
		BoxElem->Z = Height;

		BoxElem->SetTransform(FTransform::Identity);
		BoxElem->Center = Origin;
	}
}

void UWidgetComponent::GetLocalHitLocation(FVector WorldHitLocation, FVector2D& OutLocalWidgetHitLocation) const
{
	ensureMsgf(GeometryMode == EWidgetGeometryMode::Plane, TEXT("Method does not support non-planar widgets."));

	// Find the hit location on the component
	FVector ComponentHitLocation = GetComponentTransform().InverseTransformPosition(WorldHitLocation);

	// Convert the 3D position of component space, into the 2D equivalent
	OutLocalWidgetHitLocation = FVector2D(-ComponentHitLocation.Y, -ComponentHitLocation.Z);

	// Offset the position by the pivot to get the position in widget space.
	OutLocalWidgetHitLocation.X += CurrentDrawSize.X * Pivot.X;
	OutLocalWidgetHitLocation.Y += CurrentDrawSize.Y * Pivot.Y;

	// Apply the parabola distortion
	FVector2D NormalizedLocation = OutLocalWidgetHitLocation / CurrentDrawSize;

	OutLocalWidgetHitLocation.Y = CurrentDrawSize.Y * NormalizedLocation.Y;
}


TOptional<float> FindLineSphereIntersection(const FVector& Start, const FVector& Dir, float Radius)
{
	// Solution exist at two possible locations:
	// (Start + Dir * t) (dot) (Start + Dir * t) = Radius^2
	// Dir(dot)Dir*t^2 + 2*Start(dot)Dir + Start(dot)Start - Radius^2 = 0
	//
	// Recognize quadratic form with:
	const float a = FVector::DotProduct(Dir,Dir);
	const float b = 2 * FVector::DotProduct(Start,Dir);
	const float c = FVector::DotProduct(Start,Start) - Radius*Radius;

	const float Discriminant = b*b - 4 * a * c;
	
	if (Discriminant >= 0)
	{
		const float SqrtDiscr = FMath::Sqrt(Discriminant);
		const float Soln1 = (-b + SqrtDiscr) / (2 * a);

		return Soln1;
	}
	else
	{
		return TOptional<float>();
	}
}

TTuple<FVector, FVector2D> UWidgetComponent::GetCylinderHitLocation(FVector WorldHitLocation, FVector WorldHitDirection) const
{
	// Turn this on to see a visualiztion of cylindrical collision testing.
	static const bool bDrawCollisionDebug = false;

	ensure(GeometryMode == EWidgetGeometryMode::Cylinder);
		

	FTransform ToWorld = GetComponentToWorld();

	const FVector HitLocation_ComponentSpace = GetComponentTransform().InverseTransformPosition(WorldHitLocation);
	const FVector HitDirection_ComponentSpace = GetComponentTransform().InverseTransformVector(WorldHitDirection);


	const float ArcAngleRadians = FMath::DegreesToRadians(GetCylinderArcAngle());
	const float Radius = CurrentDrawSize.X / ArcAngleRadians;
	const float Apothem = Radius * FMath::Cos(0.5f*ArcAngleRadians);
	const float ChordLength = 2.0f * Radius * FMath::Sin(0.5f*ArcAngleRadians);

	const float PivotOffsetX = ChordLength * (0.5-Pivot.X);

	if (bDrawCollisionDebug)
	{
		// Draw component-space axes
		UKismetSystemLibrary::DrawDebugArrow((UWidgetComponent*)(this), ToWorld.TransformPosition(FVector::ZeroVector), ToWorld.TransformPosition(FVector(50.f, 0, 0)), 2.0f, FLinearColor::Red);
		UKismetSystemLibrary::DrawDebugArrow((UWidgetComponent*)(this), ToWorld.TransformPosition(FVector::ZeroVector), ToWorld.TransformPosition(FVector(0, 50.f, 0)), 2.0f, FLinearColor::Green);
		UKismetSystemLibrary::DrawDebugArrow((UWidgetComponent*)(this), ToWorld.TransformPosition(FVector::ZeroVector), ToWorld.TransformPosition(FVector(0, 0, 50.f)), 2.0f, FLinearColor::Blue);

		// Draw the imaginary circle which we use to describe the cylinder.
		// Note that we transform all the hit locations into a space where the circle's origin is at (0,0).
		UKismetSystemLibrary::DrawDebugCircle((UWidgetComponent*)(this), ToWorld.TransformPosition(FVector::ZeroVector), ToWorld.GetScale3D().X*Radius, 64, FLinearColor::Green,
			0, 1.0f, FVector(0, 1, 0), FVector(1, 0, 0));
		UKismetSystemLibrary::DrawDebugLine((UWidgetComponent*)(this), ToWorld.TransformPosition(FVector(-Apothem, -Radius, 0.0f)), ToWorld.TransformPosition(FVector(-Apothem, +Radius, 0.0f)), FLinearColor::Green);
	}

	const FVector HitLocation_CircleSpace( -Apothem, HitLocation_ComponentSpace.Y + PivotOffsetX, 0.0f );
	const FVector HitDirection_CircleSpace( HitDirection_ComponentSpace.X, HitDirection_ComponentSpace.Y, 0.0f );

	// DRAW HIT DIRECTION
	if (bDrawCollisionDebug)
	{
		UKismetSystemLibrary::DrawDebugCircle((UWidgetComponent*)(this), ToWorld.TransformPosition(FVector(HitLocation_CircleSpace.X, HitLocation_CircleSpace.Y,0)), 2.0f);
		FVector HitDirection_CircleSpace_Normalized = HitDirection_CircleSpace;
		HitDirection_CircleSpace_Normalized.Normalize();
		HitDirection_CircleSpace_Normalized *= 40;
		UKismetSystemLibrary::DrawDebugLine(
			(UWidgetComponent*)(this),
			ToWorld.TransformPosition(FVector(HitLocation_CircleSpace.X, HitLocation_CircleSpace.Y, 0.0f)),
			ToWorld.TransformPosition(FVector(HitLocation_CircleSpace.X + HitDirection_CircleSpace_Normalized.X, HitLocation_CircleSpace.Y + HitDirection_CircleSpace_Normalized.Y, 0.0f)),
			FLinearColor::White, 0, 0.1f);
	}

	// Perform a ray vs. circle intersection test (effectively in 2D because Z coordinate is always 0)
	const TOptional<float> Solution = FindLineSphereIntersection(HitLocation_CircleSpace, HitDirection_CircleSpace, Radius);
	if (Solution.IsSet())
	{
		const float Time = Solution.GetValue();

		const FVector TrueHitLocation_CircleSpace = HitLocation_CircleSpace + HitDirection_CircleSpace * Time;
		if (bDrawCollisionDebug)
		{
			UKismetSystemLibrary::DrawDebugLine((UWidgetComponent*)(this),
				ToWorld.TransformPosition(FVector(HitLocation_CircleSpace.X, HitLocation_CircleSpace.Y, 0.0f)),
				ToWorld.TransformPosition(FVector(TrueHitLocation_CircleSpace.X, TrueHitLocation_CircleSpace.Y, 0.0f)),
				FLinearColor(1, 0, 1, 1), 0, 0.5f);
		 }
			
		// Determine the widget-space X hit coordinate.
		const float Endpoint1 = FMath::Fmod(FMath::Atan2(-0.5f*ChordLength, -Apothem) + 2*PI, 2*PI);
		const float Endpoint2 = FMath::Fmod(FMath::Atan2(+0.5f*ChordLength, -Apothem) + 2*PI, 2*PI);
		const float HitAngleRads = FMath::Fmod(FMath::Atan2(TrueHitLocation_CircleSpace.Y, TrueHitLocation_CircleSpace.X) + 2*PI, 2*PI);
		const float HitAngleZeroToOne = (HitAngleRads - FMath::Min(Endpoint1, Endpoint2)) / FMath::Abs(Endpoint2 - Endpoint1);


		// Determine the widget-space Y hit coordinate
		const FVector CylinderHitLocation_ComponentSpace = HitLocation_ComponentSpace + HitDirection_ComponentSpace*Time;
		const float YHitLocation = (-CylinderHitLocation_ComponentSpace.Z + CurrentDrawSize.Y*Pivot.Y);

		const FVector2D WidgetSpaceHitCoord = FVector2D(HitAngleZeroToOne * CurrentDrawSize.X, YHitLocation);
			
		return MakeTuple(GetComponentTransform().TransformPosition(CylinderHitLocation_ComponentSpace), WidgetSpaceHitCoord);
	}
	else
	{
		return MakeTuple(FVector::ZeroVector, FVector2D::ZeroVector);
	}
}

UUserWidget* UWidgetComponent::GetUserWidgetObject() const
{
	return Widget;
}

UTextureRenderTarget2D* UWidgetComponent::GetRenderTarget() const
{
	return RenderTarget;
}

UMaterialInstanceDynamic* UWidgetComponent::GetMaterialInstance() const
{
	return MaterialInstance;
}

const TSharedPtr<SWidget>& UWidgetComponent::GetSlateWidget() const
{
	return SlateWidget;
}

TArray<FWidgetAndPointer> UWidgetComponent::GetHitWidgetPath(FVector WorldHitLocation, bool bIgnoreEnabledStatus, float CursorRadius)
{
	ensure(GeometryMode == EWidgetGeometryMode::Plane);

	FVector2D LocalHitLocation;
	GetLocalHitLocation(WorldHitLocation, LocalHitLocation);

	return GetHitWidgetPath(LocalHitLocation, bIgnoreEnabledStatus, CursorRadius);
}


TArray<FWidgetAndPointer> UWidgetComponent::GetHitWidgetPath(FVector2D WidgetSpaceHitCoordinate, bool bIgnoreEnabledStatus, float CursorRadius /*= 0.0f*/)
{
	TSharedRef<FVirtualPointerPosition> VirtualMouseCoordinate = MakeShareable(new FVirtualPointerPosition);

	const FVector2D& LocalHitLocation = WidgetSpaceHitCoordinate;

	VirtualMouseCoordinate->CurrentCursorPosition = LocalHitLocation;
	VirtualMouseCoordinate->LastCursorPosition = LastLocalHitLocation;

	// Cache the location of the hit
	LastLocalHitLocation = LocalHitLocation;

	TArray<FWidgetAndPointer> ArrangedWidgets;
	if ( SlateWindow.IsValid() )
	{
		ArrangedWidgets = SlateWindow->GetHittestGrid().GetBubblePath( LocalHitLocation, CursorRadius, bIgnoreEnabledStatus );

		for( FWidgetAndPointer& ArrangedWidget : ArrangedWidgets )
		{
			ArrangedWidget.PointerPosition = VirtualMouseCoordinate;
		}
	}

	return ArrangedWidgets;
}

TSharedPtr<SWindow> UWidgetComponent::GetSlateWindow() const
{
	return SlateWindow;
}

FVector2D UWidgetComponent::GetDrawSize() const
{
	return DrawSize;
}

FVector2D UWidgetComponent::GetCurrentDrawSize() const
{
	return CurrentDrawSize;
}

void UWidgetComponent::SetDrawSize(FVector2D Size)
{
	FIntPoint NewDrawSize((int32)Size.X, (int32)Size.Y);

	if ( NewDrawSize != DrawSize )
	{
		DrawSize = NewDrawSize;
		MarkRenderStateDirty();
	}
}

void UWidgetComponent::RequestRedraw()
{
	bRedrawRequested = true;
}

void UWidgetComponent::SetBlendMode( const EWidgetBlendMode NewBlendMode )
{
	if( NewBlendMode != this->BlendMode )
	{
		this->BlendMode = NewBlendMode;
		if( IsRegistered() )
		{
			MarkRenderStateDirty();
		}
	}
}

void UWidgetComponent::SetTwoSided( const bool bWantTwoSided )
{
	if( bWantTwoSided != this->bIsTwoSided )
	{
		this->bIsTwoSided = bWantTwoSided;
		if( IsRegistered() )
		{
			MarkRenderStateDirty();
		}
	}
}

void UWidgetComponent::SetBackgroundColor( const FLinearColor NewBackgroundColor )
{
	if( NewBackgroundColor != this->BackgroundColor)
	{
		this->BackgroundColor = NewBackgroundColor;
		MarkRenderStateDirty();
	}
}

void UWidgetComponent::SetTintColorAndOpacity( const FLinearColor NewTintColorAndOpacity )
{
	if( NewTintColorAndOpacity != this->TintColorAndOpacity )
	{
		this->TintColorAndOpacity = NewTintColorAndOpacity;
		UpdateMaterialInstanceParameters();
	}
}

void UWidgetComponent::SetOpacityFromTexture( const float NewOpacityFromTexture )
{
	if( NewOpacityFromTexture != this->OpacityFromTexture )
	{
		this->OpacityFromTexture = NewOpacityFromTexture;
		UpdateMaterialInstanceParameters();
	}
}

TSharedPtr< SWindow > UWidgetComponent::GetVirtualWindow() const
{
	return StaticCastSharedPtr<SWindow>(SlateWindow);
}

UMaterialInterface* UWidgetComponent::GetMaterial(int32 MaterialIndex) const
{
	if ( OverrideMaterials.IsValidIndex(MaterialIndex) && ( OverrideMaterials[MaterialIndex] != nullptr ) )
	{
		return OverrideMaterials[MaterialIndex];
	}
	else
	{
		switch ( BlendMode )
		{
		case EWidgetBlendMode::Opaque:
			return bIsTwoSided ? OpaqueMaterial : OpaqueMaterial_OneSided;
			break;
		case EWidgetBlendMode::Masked:
			return bIsTwoSided ? MaskedMaterial : MaskedMaterial_OneSided;
			break;
		case EWidgetBlendMode::Transparent:
			return bIsTwoSided ? TranslucentMaterial : TranslucentMaterial_OneSided;
			break;
		}
	}

	return nullptr;
}

int32 UWidgetComponent::GetNumMaterials() const
{
	return FMath::Max<int32>(OverrideMaterials.Num(), 1);
}

void UWidgetComponent::UpdateMaterialInstanceParameters()
{
	if ( MaterialInstance )
	{
		MaterialInstance->SetTextureParameterValue("SlateUI", RenderTarget);
		MaterialInstance->SetVectorParameterValue("TintColorAndOpacity", TintColorAndOpacity);
		MaterialInstance->SetScalarParameterValue("OpacityFromTexture", OpacityFromTexture);
	}
}

void UWidgetComponent::SetWidgetClass(TSubclassOf<UUserWidget> InWidgetClass)
{
	if (WidgetClass != InWidgetClass)
	{
		WidgetClass = InWidgetClass;

		if(HasBegunPlay())
		{
			if (WidgetClass)
			{
				UUserWidget* NewWidget = CreateWidget(GetWorld(), WidgetClass);
				SetWidget(NewWidget);
			}
			else
			{
				SetWidget(nullptr);
			}
		}
	}
}<|MERGE_RESOLUTION|>--- conflicted
+++ resolved
@@ -638,22 +638,6 @@
 }
 
 void UWidgetComponent::Serialize(FArchive& Ar)
-<<<<<<< HEAD
-{
-	Super::Serialize(Ar);
-
-	Ar.UsingCustomVersion(FEditorObjectVersion::GUID);
-
-	if (Ar.CustomVer(FEditorObjectVersion::GUID) < FEditorObjectVersion::ChangedWidgetComponentWindowVisibilityDefault)
-	{
-		// Reset the default value for visibility
-		WindowVisibility = EWindowVisibility::Visible;
-	}
-}
-
-void UWidgetComponent::BeginPlay()
-=======
->>>>>>> 710d7cac
 {
 	Super::Serialize(Ar);
 
