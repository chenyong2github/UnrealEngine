// Copyright Epic Games, Inc. All Rights Reserved.

#include "VulkanRHIPrivate.h"
#include "VulkanContext.h"
#include "ClearReplacementShaders.h"

FVulkanShaderResourceView::FVulkanShaderResourceView(FVulkanDevice* Device, FRHIResource* InRHIBuffer, FVulkanResourceMultiBuffer* InSourceBuffer, uint32 InSize, EPixelFormat InFormat, uint32 InOffset)
	: VulkanRHI::FDeviceChild(Device)
	, BufferViewFormat(InFormat)
	, SourceTexture(nullptr)
	, SourceStructuredBuffer(nullptr)
	, Size(InSize)
	, Offset(InOffset)
	, SourceBuffer(InSourceBuffer)
	, SourceRHIBuffer(InRHIBuffer)
{
	check(Device);
	if(SourceBuffer)
	{
		int32 NumBuffers = SourceBuffer->IsVolatile() ? 1 : SourceBuffer->GetNumBuffers();
		BufferViews.AddZeroed(NumBuffers);
	}
	check(BufferViewFormat != PF_Unknown);
}


FVulkanShaderResourceView::FVulkanShaderResourceView(FVulkanDevice* Device, FRHITexture* InSourceTexture, const FRHITextureSRVCreateInfo& InCreateInfo)
	: VulkanRHI::FDeviceChild(Device)
	, BufferViewFormat((EPixelFormat)InCreateInfo.Format)
	, SRGBOverride(InCreateInfo.SRGBOverride)
	, SourceTexture(InSourceTexture)
	, SourceStructuredBuffer(nullptr)
	, MipLevel(InCreateInfo.MipLevel)
	, NumMips(InCreateInfo.NumMipLevels)
	, FirstArraySlice(InCreateInfo.FirstArraySlice)
	, NumArraySlices(InCreateInfo.NumArraySlices)
	, Size(0)
	, SourceBuffer(nullptr)
{
	FVulkanTextureBase* VulkanTexture = FVulkanTextureBase::Cast(InSourceTexture);
	VulkanTexture->AttachView(this);

}

FVulkanShaderResourceView::FVulkanShaderResourceView(FVulkanDevice* Device, FVulkanStructuredBuffer* InStructuredBuffer, uint32 InOffset)
	: VulkanRHI::FDeviceChild(Device)
	, BufferViewFormat(PF_Unknown)
	, SourceTexture(nullptr)
	, SourceStructuredBuffer(InStructuredBuffer)
	, NumMips(0)
	, Size(InStructuredBuffer->GetSize() - InOffset)
	, Offset(InOffset)
	, SourceBuffer(nullptr)
{
}



FVulkanShaderResourceView::~FVulkanShaderResourceView()
{
	FRHITexture* Texture = SourceTexture.GetReference();
	if(Texture)
	{
		FVulkanTextureBase* VulkanTexture = FVulkanTextureBase::Cast(Texture);
		VulkanTexture->DetachView(this);
	}
	Clear();
	Device = nullptr;
}

void FVulkanShaderResourceView::Clear()
{
	SourceRHIBuffer = nullptr;
	SourceBuffer = nullptr;
	BufferViews.Empty();
	SourceStructuredBuffer = nullptr;
	if (Device)
	{
		TextureView.Destroy(*Device);
	}
	SourceTexture = nullptr;

	VolatileBufferHandle = VK_NULL_HANDLE;
	VolatileLockCounter = MAX_uint32;
}

void FVulkanShaderResourceView::Rename(FRHIResource* InRHIBuffer, FVulkanResourceMultiBuffer* InSourceBuffer, uint32 InSize, EPixelFormat InFormat)
{
	check(Device);
	check(!Offset);
	BufferViewFormat = InFormat;
	SourceTexture = nullptr;
	TextureView.Destroy(*Device);
	SourceStructuredBuffer = nullptr;
	MipLevel = 0;
	NumMips = -1;
	BufferViews.Reset();
	BufferViews.AddZeroed(InSourceBuffer->IsVolatile() ? 1 : InSourceBuffer->GetNumBuffers());
	BufferIndex = 0;
	Size = InSize;
	SourceBuffer = InSourceBuffer;
	SourceRHIBuffer = InRHIBuffer;
	VolatileBufferHandle = VK_NULL_HANDLE;
	VolatileLockCounter = MAX_uint32;
}
void FVulkanShaderResourceView::InvalidateView()
{
	TextureView.Destroy(*Device);
}

void FVulkanShaderResourceView::UpdateView()
{
#if VULKAN_ENABLE_AGGRESSIVE_STATS
	SCOPE_CYCLE_COUNTER(STAT_VulkanSRVUpdateTime);
#endif

	// update the buffer view for dynamic backed buffers (or if it was never set)
	if (SourceBuffer != nullptr)
	{
		uint32 CurrentViewSize = Size;
		if (SourceBuffer->IsVolatile() && VolatileLockCounter != SourceBuffer->GetVolatileLockCounter())
		{
			VkBuffer SourceVolatileBufferHandle = SourceBuffer->GetHandle();

			// If the volatile buffer shrinks, make sure our size doesn't exceed the new limit.
			uint32 AvailableSize = SourceBuffer->GetVolatileLockSize();
			AvailableSize = Offset < AvailableSize ? AvailableSize - Offset : 0;
			CurrentViewSize = FMath::Min(CurrentViewSize, AvailableSize);

			// We might end up with the same BufferView, so do not recreate in that case
			if (!BufferViews[0]
				|| BufferViews[0]->Offset != (SourceBuffer->GetOffset() + Offset)
				|| BufferViews[0]->Size != CurrentViewSize
				|| VolatileBufferHandle != SourceVolatileBufferHandle)
			{
				BufferViews[0] = nullptr;
			}

			VolatileLockCounter = SourceBuffer->GetVolatileLockCounter();
			VolatileBufferHandle = SourceVolatileBufferHandle;
		}
		else if (SourceBuffer->IsDynamic())
		{
			BufferIndex = SourceBuffer->GetDynamicIndex();
		}

		if (!BufferViews[BufferIndex])
		{
			BufferViews[BufferIndex] = new FVulkanBufferView(Device);
			BufferViews[BufferIndex]->Create(SourceBuffer, BufferViewFormat, SourceBuffer->GetOffset() + Offset, CurrentViewSize);
		}
	}
	else if (SourceStructuredBuffer)
	{
		// Nothing...
	}
	else
	{
		if (TextureView.View == VK_NULL_HANDLE)
		{
			const bool bBaseSRGB = (SourceTexture->GetFlags() & TexCreate_SRGB) != 0;
			const bool bSRGB = (SRGBOverride != SRGBO_ForceDisable) && bBaseSRGB;

			EPixelFormat Format = (BufferViewFormat == PF_Unknown) ? SourceTexture->GetFormat() : BufferViewFormat;
			if (FRHITexture2D* Tex2D = SourceTexture->GetTexture2D())
			{
				FVulkanTexture2D* VTex2D = ResourceCast(Tex2D);
				EPixelFormat OriginalFormat = Format;
				TextureView.Create(*Device, VTex2D->Surface.Image, VK_IMAGE_VIEW_TYPE_2D, VTex2D->Surface.GetPartialAspectMask(), Format, UEToVkTextureFormat(Format, bSRGB), MipLevel, NumMips, 0, 1);
			}
			else if (FRHITextureCube* TexCube = SourceTexture->GetTextureCube())
			{
				FVulkanTextureCube* VTexCube = ResourceCast(TexCube);
				TextureView.Create(*Device, VTexCube->Surface.Image, VK_IMAGE_VIEW_TYPE_CUBE, VTexCube->Surface.GetPartialAspectMask(), Format, UEToVkTextureFormat(Format, bSRGB), MipLevel, NumMips, 0, 1);
			}
			else if (FRHITexture3D* Tex3D = SourceTexture->GetTexture3D())
			{
				FVulkanTexture3D* VTex3D = ResourceCast(Tex3D);
				TextureView.Create(*Device, VTex3D->Surface.Image, VK_IMAGE_VIEW_TYPE_3D, VTex3D->Surface.GetPartialAspectMask(), Format, UEToVkTextureFormat(Format, bSRGB), MipLevel, NumMips, 0, 1);
			}
			else if (FRHITexture2DArray* Tex2DArray = SourceTexture->GetTexture2DArray())
			{
				FVulkanTexture2DArray* VTex2DArray = ResourceCast(Tex2DArray);
				TextureView.Create(
					*Device,
					VTex2DArray->Surface.Image,
					VK_IMAGE_VIEW_TYPE_2D_ARRAY,
					VTex2DArray->Surface.GetPartialAspectMask(),
					Format,
					UEToVkTextureFormat(Format, bSRGB),
					MipLevel,
					NumMips,
					FirstArraySlice,
					(NumArraySlices == 0 ? VTex2DArray->GetSizeZ() : NumArraySlices)
				);
			}
			else
			{
				ensure(0);
			}
		}
	}
}


FVulkanUnorderedAccessView::~FVulkanUnorderedAccessView()
{
	TextureView.Destroy(*Device);
	BufferView = nullptr;
	SourceVertexBuffer = nullptr;
	SourceTexture = nullptr;
	Device = nullptr;
}

void FVulkanUnorderedAccessView::UpdateView()
{
#if VULKAN_ENABLE_AGGRESSIVE_STATS
	SCOPE_CYCLE_COUNTER(STAT_VulkanUAVUpdateTime);
#endif

	// update the buffer view for dynamic VB backed buffers (or if it was never set)
	if (SourceVertexBuffer != nullptr)
	{
		if (SourceVertexBuffer->IsVolatile() && VolatileLockCounter != SourceVertexBuffer->GetVolatileLockCounter())
		{
			BufferView = nullptr;
			VolatileLockCounter = SourceVertexBuffer->GetVolatileLockCounter();
		}

		if (BufferView == nullptr || SourceVertexBuffer->IsDynamic())
		{
			// thanks to ref counting, overwriting the buffer will toss the old view
			BufferView = new FVulkanBufferView(Device);
			BufferView->Create(SourceVertexBuffer.GetReference(), BufferViewFormat, SourceVertexBuffer->GetOffset(), SourceVertexBuffer->GetSize());
		}
	}
	else if (SourceIndexBuffer != nullptr)
	{
		if (SourceIndexBuffer->IsVolatile() && VolatileLockCounter != SourceIndexBuffer->GetVolatileLockCounter())
		{
			BufferView = nullptr;
			VolatileLockCounter = SourceIndexBuffer->GetVolatileLockCounter();
		}

		if (BufferView == nullptr || SourceIndexBuffer->IsDynamic())
		{
			// thanks to ref counting, overwriting the buffer will toss the old view
			BufferView = new FVulkanBufferView(Device);
			BufferView->Create(SourceIndexBuffer.GetReference(), BufferViewFormat, SourceIndexBuffer->GetOffset(), SourceIndexBuffer->GetSize());
		}
	}
	else if (SourceStructuredBuffer)
	{
		// Nothing...
		//if (SourceStructuredBuffer->IsVolatile() && VolatileLockCounter != SourceStructuredBuffer->GetVolatileLockCounter())
		//{
		//	BufferView = nullptr;
		//	VolatileLockCounter = SourceStructuredBuffer->GetVolatileLockCounter();
		//}
	}
	else if (TextureView.View == VK_NULL_HANDLE)
	{
		EPixelFormat Format = (BufferViewFormat == PF_Unknown) ? SourceTexture->GetFormat() : BufferViewFormat;
		if (FRHITexture2D* Tex2D = SourceTexture->GetTexture2D())
		{
			FVulkanTexture2D* VTex2D = ResourceCast(Tex2D);
			TextureView.Create(*Device, VTex2D->Surface.Image, VK_IMAGE_VIEW_TYPE_2D, VTex2D->Surface.GetPartialAspectMask(), Format, UEToVkTextureFormat(Format, false), MipLevel, 1, 0, 1);
		}
		else if (FRHITextureCube* TexCube = SourceTexture->GetTextureCube())
		{
			FVulkanTextureCube* VTexCube = ResourceCast(TexCube);
			TextureView.Create(*Device, VTexCube->Surface.Image, VK_IMAGE_VIEW_TYPE_CUBE, VTexCube->Surface.GetPartialAspectMask(), Format, UEToVkTextureFormat(Format, false), MipLevel, 1, 0, 1);
		}
		else if (FRHITexture3D* Tex3D = SourceTexture->GetTexture3D())
		{
			FVulkanTexture3D* VTex3D = ResourceCast(Tex3D);
			TextureView.Create(*Device, VTex3D->Surface.Image, VK_IMAGE_VIEW_TYPE_3D, VTex3D->Surface.GetPartialAspectMask(), Format, UEToVkTextureFormat(Format, false), MipLevel, 1, 0, VTex3D->GetSizeZ());
		}
		else if (FRHITexture2DArray* Tex2DArray = SourceTexture->GetTexture2DArray())
		{
			FVulkanTexture2DArray* VTex2DArray = ResourceCast(Tex2DArray);
			TextureView.Create(*Device, VTex2DArray->Surface.Image, VK_IMAGE_VIEW_TYPE_2D_ARRAY, VTex2DArray->Surface.GetPartialAspectMask(), Format, UEToVkTextureFormat(Format, false), MipLevel, 1, 0, VTex2DArray->GetSizeZ());
		}
		else
		{
			ensure(0);
		}
	}
}

FUnorderedAccessViewRHIRef FVulkanDynamicRHI::RHICreateUnorderedAccessView(FRHIStructuredBuffer* StructuredBufferRHI, bool bUseUAVCounter, bool bAppendBuffer)
{
	FVulkanStructuredBuffer* StructuredBuffer = ResourceCast(StructuredBufferRHI);

	FVulkanUnorderedAccessView* UAV = new FVulkanUnorderedAccessView(Device);
	// delay the shader view create until we use it, so we just track the source info here
	UAV->SourceStructuredBuffer = StructuredBuffer;

	//#todo-rco: bUseUAVCounter and bAppendBuffer

	return UAV;
}

FUnorderedAccessViewRHIRef FVulkanDynamicRHI::RHICreateUnorderedAccessView(FRHITexture* TextureRHI, uint32 MipLevel)
{
	FVulkanUnorderedAccessView* UAV = new FVulkanUnorderedAccessView(Device);
	UAV->SourceTexture = TextureRHI;
	UAV->MipLevel = MipLevel;
	return UAV;
}

FUnorderedAccessViewRHIRef FVulkanDynamicRHI::RHICreateUnorderedAccessView(FRHIVertexBuffer* VertexBufferRHI, uint8 Format)
{
	FVulkanVertexBuffer* VertexBuffer = ResourceCast(VertexBufferRHI);

	FVulkanUnorderedAccessView* UAV = new FVulkanUnorderedAccessView(Device);
	// delay the shader view create until we use it, so we just track the source info here
	UAV->BufferViewFormat = (EPixelFormat)Format;
	UAV->SourceVertexBuffer = VertexBuffer;

	return UAV;
}

FUnorderedAccessViewRHIRef FVulkanDynamicRHI::RHICreateUnorderedAccessView(FRHIIndexBuffer* IndexBufferRHI, uint8 Format)
{
	FVulkanIndexBuffer* IndexBuffer = ResourceCast(IndexBufferRHI);

	FVulkanUnorderedAccessView* UAV = new FVulkanUnorderedAccessView(Device);
	// delay the shader view create until we use it, so we just track the source info here
	UAV->BufferViewFormat = (EPixelFormat)Format;
	UAV->SourceIndexBuffer = IndexBuffer;

	return UAV;
}

FShaderResourceViewRHIRef FVulkanDynamicRHI::RHICreateShaderResourceView(FRHIStructuredBuffer* StructuredBufferRHI)
{
	FVulkanStructuredBuffer* StructuredBuffer = ResourceCast(StructuredBufferRHI);
	FVulkanShaderResourceView* SRV = new FVulkanShaderResourceView(Device, StructuredBuffer);
	return SRV;
}

FShaderResourceViewRHIRef FVulkanDynamicRHI::RHICreateShaderResourceView(FRHIVertexBuffer* VertexBufferRHI, uint32 Stride, uint8 Format)
{	
	if (!VertexBufferRHI)
	{
		return new FVulkanShaderResourceView(Device, nullptr, nullptr, 0, (EPixelFormat)Format);
	}
	FVulkanVertexBuffer* VertexBuffer = ResourceCast(VertexBufferRHI);
	return new FVulkanShaderResourceView(Device, VertexBufferRHI, VertexBuffer, VertexBuffer->GetSize(), (EPixelFormat)Format);
}

FShaderResourceViewRHIRef FVulkanDynamicRHI::RHICreateShaderResourceView(const FShaderResourceViewInitializer& Initializer)
{
	switch (Initializer.GetType())
	{
		case FShaderResourceViewInitializer::EType::VertexBufferSRV:
		{
			const FShaderResourceViewInitializer::FVertexBufferShaderResourceViewInitializer Desc = Initializer.AsVertexBufferSRV();
<<<<<<< HEAD
			const uint32 Stride = GPixelFormats[Desc.Format].BlockBytes;
			FVulkanVertexBuffer* VertexBuffer = ResourceCast(Desc.VertexBuffer);
			uint32 Size = FMath::Min(VertexBuffer->GetSize() - Desc.StartOffsetBytes, Desc.NumElements * Stride);
			return new FVulkanShaderResourceView(Device, Desc.VertexBuffer, VertexBuffer, Size, (EPixelFormat)Desc.Format, Desc.StartOffsetBytes);
=======
			if (Desc.VertexBuffer)
			{
				const uint32 Stride = GPixelFormats[Desc.Format].BlockBytes;
				FVulkanVertexBuffer* VertexBuffer = ResourceCast(Desc.VertexBuffer);
				uint32 Size = FMath::Min(VertexBuffer->GetSize() - Desc.StartOffsetBytes, Desc.NumElements * Stride);
				return new FVulkanShaderResourceView(Device, Desc.VertexBuffer, VertexBuffer, Size, (EPixelFormat)Desc.Format, Desc.StartOffsetBytes);
			}
			else
			{
				return new FVulkanShaderResourceView(Device, nullptr, nullptr, 0, (EPixelFormat)Desc.Format, Desc.StartOffsetBytes);
			}
>>>>>>> 7d5968f5
		}
		case FShaderResourceViewInitializer::EType::StructuredBufferSRV:
		{
			const FShaderResourceViewInitializer::FStructuredBufferShaderResourceViewInitializer Desc = Initializer.AsStructuredBufferSRV();
			check(Desc.StructuredBuffer);
			FVulkanStructuredBuffer* StructuredBuffer = ResourceCast(Desc.StructuredBuffer);
			return new FVulkanShaderResourceView(Device, StructuredBuffer, Desc.StartOffsetBytes);
		}			
		case FShaderResourceViewInitializer::EType::IndexBufferSRV:
		{
			const FShaderResourceViewInitializer::FIndexBufferShaderResourceViewInitializer Desc = Initializer.AsIndexBufferSRV();
			check(Desc.IndexBuffer);
			FVulkanIndexBuffer* IndexBuffer = ResourceCast(Desc.IndexBuffer);
			const uint32 Stride = Desc.IndexBuffer->GetStride();
			check(Stride == 2 || Stride == 4);
			EPixelFormat Format = (Stride == 4) ? PF_R32_UINT : PF_R16_UINT;
			uint32 Size = FMath::Min(IndexBuffer->GetSize() - Desc.StartOffsetBytes, Desc.NumElements * Stride);
			return new FVulkanShaderResourceView(Device, Desc.IndexBuffer, IndexBuffer, Size, Format, Desc.StartOffsetBytes);
		}
	}
	checkNoEntry();
	return nullptr;
}

FShaderResourceViewRHIRef FVulkanDynamicRHI::RHICreateShaderResourceView(FRHITexture* Texture, const FRHITextureSRVCreateInfo& CreateInfo)
{
	FVulkanShaderResourceView* SRV = new FVulkanShaderResourceView(Device, Texture, CreateInfo);
	return SRV;
}

FShaderResourceViewRHIRef FVulkanDynamicRHI::RHICreateShaderResourceView(FRHIIndexBuffer* IndexBufferRHI)
{
	if (!IndexBufferRHI)
	{
		return new FVulkanShaderResourceView(Device, nullptr, nullptr, 0, PF_R16_UINT);
	}
	FVulkanIndexBuffer* IndexBuffer = ResourceCast(IndexBufferRHI);
	check(IndexBufferRHI->GetStride() == 2 || IndexBufferRHI->GetStride() == 4);
	EPixelFormat Format = (IndexBufferRHI->GetStride() == 4) ? PF_R32_UINT : PF_R16_UINT;
	FVulkanShaderResourceView* SRV = new FVulkanShaderResourceView(Device, IndexBufferRHI, IndexBuffer, IndexBuffer->GetSize(), Format);
	return SRV;
}

void FVulkanDynamicRHI::RHIUpdateShaderResourceView(FRHIShaderResourceView* SRV, FRHIVertexBuffer* VertexBuffer, uint32 Stride, uint8 Format)
{
	FVulkanShaderResourceView* SRVVk = ResourceCast(SRV);
	check(SRVVk && SRVVk->GetParent() == Device);
	if (!VertexBuffer)
	{
		SRVVk->Clear();
	}
	else if (SRVVk->SourceRHIBuffer.GetReference() != VertexBuffer)
	{
		FVulkanVertexBuffer* VertexBufferVk = ResourceCast(VertexBuffer);
		SRVVk->Rename(VertexBuffer, VertexBufferVk, VertexBufferVk->GetSize(), (EPixelFormat)Format);
	}
}

void FVulkanDynamicRHI::RHIUpdateShaderResourceView(FRHIShaderResourceView* SRV, FRHIIndexBuffer* IndexBuffer)
{
	FVulkanShaderResourceView* SRVVk = ResourceCast(SRV);
	check(SRVVk && SRVVk->GetParent() == Device);
	if (!IndexBuffer)
	{
		SRVVk->Clear();
	}
	else if (SRVVk->SourceRHIBuffer.GetReference() != IndexBuffer)
	{
		FVulkanIndexBuffer* IndexBufferVk = ResourceCast(IndexBuffer);
		SRVVk->Rename(IndexBuffer, IndexBufferVk, IndexBufferVk->GetSize(), IndexBufferVk->GetStride() == 2u ? PF_R16_UINT : PF_R32_UINT);
	}
}

void FVulkanCommandListContext::ClearUAV(TRHICommandList_RecursiveHazardous<FVulkanCommandListContext>& RHICmdList, FVulkanUnorderedAccessView* UnorderedAccessView, const void* ClearValue, bool bFloat)
{
	EClearReplacementValueType ValueType;
	if (!bFloat)
	{
		EPixelFormat Format;
		if (UnorderedAccessView->SourceVertexBuffer)
		{
			Format = UnorderedAccessView->BufferViewFormat;
		}
		else if (UnorderedAccessView->SourceTexture)
		{
			Format = UnorderedAccessView->SourceTexture->GetFormat();
		}
		else
		{
			Format = PF_Unknown;
		}

		switch (Format)
		{
		case PF_R32_SINT:
		case PF_R16_SINT:
		case PF_R16G16B16A16_SINT:
			ValueType = EClearReplacementValueType::Int32;
			break;
		default:
			ValueType = EClearReplacementValueType::Uint32;
			break;
		}
	}
	else
	{
		ValueType = EClearReplacementValueType::Float;
	}

	if (UnorderedAccessView->SourceVertexBuffer)
	{
		uint32 NumElements = UnorderedAccessView->SourceVertexBuffer->GetSize() / GPixelFormats[UnorderedAccessView->BufferViewFormat].BlockBytes;
		ClearUAVShader_T<EClearReplacementResourceType::Buffer, 4, false>(RHICmdList, UnorderedAccessView, NumElements, 1, 1, ClearValue, ValueType);
	}
	else if (UnorderedAccessView->SourceTexture)
	{
		FIntVector SizeXYZ = UnorderedAccessView->SourceTexture->GetSizeXYZ();

		if (FRHITexture2D* Texture2D = UnorderedAccessView->SourceTexture->GetTexture2D())
		{
			ClearUAVShader_T<EClearReplacementResourceType::Texture2D, 4, false>(RHICmdList, UnorderedAccessView, SizeXYZ.X, SizeXYZ.Y, SizeXYZ.Z, ClearValue, ValueType);
		}
		else if (FRHITexture2DArray* Texture2DArray = UnorderedAccessView->SourceTexture->GetTexture2DArray())
		{
			ClearUAVShader_T<EClearReplacementResourceType::Texture2DArray, 4, false>(RHICmdList, UnorderedAccessView, SizeXYZ.X, SizeXYZ.Y, SizeXYZ.Z, ClearValue, ValueType);
		}
		else if (FRHITexture3D* Texture3D = UnorderedAccessView->SourceTexture->GetTexture3D())
		{
			ClearUAVShader_T<EClearReplacementResourceType::Texture3D, 4, false>(RHICmdList, UnorderedAccessView, SizeXYZ.X, SizeXYZ.Y, SizeXYZ.Z, ClearValue, ValueType);
		}
		else if (FRHITextureCube* TextureCube = UnorderedAccessView->SourceTexture->GetTextureCube())
		{
			ClearUAVShader_T<EClearReplacementResourceType::Texture2DArray, 4, false>(RHICmdList, UnorderedAccessView, SizeXYZ.X, SizeXYZ.Y, SizeXYZ.Z, ClearValue, ValueType);
		}
		else
		{
			ensure(0);
		}
	}
	else
	{
		ensure(0);
	}
}

void FVulkanCommandListContext::RHIClearUAVFloat(FRHIUnorderedAccessView* UnorderedAccessViewRHI, const FVector4& Values)
{
	TRHICommandList_RecursiveHazardous<FVulkanCommandListContext> RHICmdList(this);
	ClearUAV(RHICmdList, ResourceCast(UnorderedAccessViewRHI), &Values, true);
}

void FVulkanCommandListContext::RHIClearUAVUint(FRHIUnorderedAccessView* UnorderedAccessViewRHI, const FUintVector4& Values)
{
	TRHICommandList_RecursiveHazardous<FVulkanCommandListContext> RHICmdList(this);
	ClearUAV(RHICmdList, ResourceCast(UnorderedAccessViewRHI), &Values, false);
}

void FVulkanGPUFence::Clear()
{
	CmdBuffer = nullptr;
	FenceSignaledCounter = MAX_uint64;
}

bool FVulkanGPUFence::Poll() const
{
	return (CmdBuffer && (FenceSignaledCounter < CmdBuffer->GetFenceSignaledCounter()));
}

FGPUFenceRHIRef FVulkanDynamicRHI::RHICreateGPUFence(const FName& Name)
{
	return new FVulkanGPUFence(Name);
}<|MERGE_RESOLUTION|>--- conflicted
+++ resolved
@@ -357,12 +357,6 @@
 		case FShaderResourceViewInitializer::EType::VertexBufferSRV:
 		{
 			const FShaderResourceViewInitializer::FVertexBufferShaderResourceViewInitializer Desc = Initializer.AsVertexBufferSRV();
-<<<<<<< HEAD
-			const uint32 Stride = GPixelFormats[Desc.Format].BlockBytes;
-			FVulkanVertexBuffer* VertexBuffer = ResourceCast(Desc.VertexBuffer);
-			uint32 Size = FMath::Min(VertexBuffer->GetSize() - Desc.StartOffsetBytes, Desc.NumElements * Stride);
-			return new FVulkanShaderResourceView(Device, Desc.VertexBuffer, VertexBuffer, Size, (EPixelFormat)Desc.Format, Desc.StartOffsetBytes);
-=======
 			if (Desc.VertexBuffer)
 			{
 				const uint32 Stride = GPixelFormats[Desc.Format].BlockBytes;
@@ -374,7 +368,6 @@
 			{
 				return new FVulkanShaderResourceView(Device, nullptr, nullptr, 0, (EPixelFormat)Desc.Format, Desc.StartOffsetBytes);
 			}
->>>>>>> 7d5968f5
 		}
 		case FShaderResourceViewInitializer::EType::StructuredBufferSRV:
 		{
