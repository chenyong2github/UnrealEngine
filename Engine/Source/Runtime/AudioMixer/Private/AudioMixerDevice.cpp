--- conflicted
+++ resolved
@@ -685,7 +685,7 @@
 				}
 				else
 				{
-					ReverbPreset = NewObject<USubmixEffectReverbFastPreset>(MasterReverbSoundSubmix, TEXT("Master Reverb Effect Preset"));
+					ReverbPreset = NewObject<USubmixEffectReverbFastPreset>(MasterReverbSoundSubmix, TEXT("Master Reverb Effect Fast Preset"));
 				}
 				
 				ReverbPreset->AddToRoot();
@@ -941,19 +941,11 @@
 	void FMixerDevice::FlushAudioRenderingCommands(bool bPumpSynchronously)
 	{
 		if (IsInitialized() && (FPlatformProcess::SupportsMultithreading() && !AudioMixerPlatform->IsNonRealtime()))
-<<<<<<< HEAD
 		{
 			SourceManager.FlushCommandQueue(bPumpSynchronously);
 		}
 		else if (AudioMixerPlatform->IsNonRealtime())
 		{
-=======
-		{
-			SourceManager.FlushCommandQueue(bPumpSynchronously);
-		}
-		else if (AudioMixerPlatform->IsNonRealtime())
-		{
->>>>>>> a1e6ec07
 			SourceManager.FlushCommandQueue(true);
 		}
 		else
@@ -1027,15 +1019,9 @@
 					check(ExistingMixerSubmix);
 					MixerSubmix = *ExistingMixerSubmix;
 				}
-<<<<<<< HEAD
 
 				check(MixerSubmix.IsValid());
 
-=======
-
-				check(MixerSubmix.IsValid());
-
->>>>>>> a1e6ec07
 				if (bInit)
 				{
 					// Setup the parent-child relationship
