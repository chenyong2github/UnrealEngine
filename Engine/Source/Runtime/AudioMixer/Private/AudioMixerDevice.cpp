--- conflicted
+++ resolved
@@ -668,15 +668,6 @@
 					check(ReverbPluginMixerSubmixPtr.IsValid());
 
 					const uint32 ReverbPluginId = Preset->GetUniqueID();
-<<<<<<< HEAD
-					FMixerSubmixWeakPtr ReverbPluginMixerSubmixWeakPtr = ReverbPluginMixerSubmixPtr;
-					AudioRenderThreadCommand([ReverbPluginMixerSubmixWeakPtr, ReverbPluginEffectSubmix, ReverbPluginId]()
-					{
-						FMixerSubmixPtr PluginSubmixPtr = ReverbPluginMixerSubmixWeakPtr.Pin();
-						if (PluginSubmixPtr.IsValid())
-						{
-							PluginSubmixPtr->AddSoundEffectSubmix(ReverbPluginId, ReverbPluginEffectSubmix);
-=======
 					const TWeakObjectPtr<USoundSubmix> ReverbPluginSubmixPtr = ReverbPluginSubmix;
 					FMixerSubmixWeakPtr ReverbPluginMixerSubmixWeakPtr = ReverbPluginMixerSubmixPtr;
 					AudioRenderThreadCommand([ReverbPluginMixerSubmixWeakPtr, ReverbPluginSubmixPtr, ReverbPluginEffectSubmix, ReverbPluginId]()
@@ -685,7 +676,6 @@
 						if (PluginSubmixPtr.IsValid() && ReverbPluginSubmixPtr.IsValid())
 						{
 							PluginSubmixPtr->ReplaceSoundEffectSubmix(0, ReverbPluginId, ReverbPluginEffectSubmix);
->>>>>>> 421d6516
 						}
 					});
 				}
