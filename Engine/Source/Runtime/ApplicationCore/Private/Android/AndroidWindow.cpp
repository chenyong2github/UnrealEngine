--- conflicted
+++ resolved
@@ -1,10 +1,7 @@
 // Copyright 1998-2018 Epic Games, Inc. All Rights Reserved.
 
 #include "Android/AndroidWindow.h"
-<<<<<<< HEAD
-=======
 #include "Android/AndroidWindowUtils.h"
->>>>>>> 8e4a36c9
 #if USE_ANDROID_JNI
 #include <android/native_window.h>
 #include <android/native_window_jni.h>
@@ -126,8 +123,6 @@
 #if USE_ANDROID_JNI
 extern bool AndroidThunkCpp_IsGearVRApplication();
 #endif
-<<<<<<< HEAD
-=======
 
 bool FAndroidWindow::IsCachedRectValid(const bool bMosaicEnabled, const float RequestedContentScaleFactor, ANativeWindow* Window)
 {
@@ -175,7 +170,6 @@
 	bLastMosaicState = bMosaicEnabled;
 }
 
->>>>>>> 8e4a36c9
 FPlatformRect FAndroidWindow::GetScreenRect()
 {
 	int32 OverrideResX, OverrideResY;
@@ -197,19 +191,8 @@
 	return FPlatformRect();
 #else
 
-<<<<<<< HEAD
-	// CSF is a multiplier to 1280x720
-	static IConsoleVariable* CVar = IConsoleManager::Get().FindConsoleVariable(TEXT("r.MobileContentScaleFactor"));
-=======
->>>>>>> 8e4a36c9
 	static const bool bIsGearVRApp = AndroidThunkCpp_IsGearVRApplication();
 
-	FString CmdLineCSF;
-	if (FParse::Value(FCommandLine::Get(), TEXT("mcsf="), CmdLineCSF, false))
-	{
-		RequestedContentScaleFactor = FCString::Atof(*CmdLineCSF);
-	}
-	
 	ANativeWindow* Window = (ANativeWindow*)FAndroidWindow::GetHardwareWindow();
 	static const bool bIsDaydreamApp = FAndroidMisc::IsDaydreamApplication();
 	if (bIsDaydreamApp && Window == NULL)
@@ -305,11 +288,7 @@
 
 	// too much of the following code needs JNI things, just assume override
 #if !USE_ANDROID_JNI
-<<<<<<< HEAD
-	
-=======
-
->>>>>>> 8e4a36c9
+
 	UE_LOG(LogAndroid, Fatal, TEXT("FAndroidWindow::CalculateSurfaceSize currently expedcts non-JNI platforms to override resolution"));
 
 #else
