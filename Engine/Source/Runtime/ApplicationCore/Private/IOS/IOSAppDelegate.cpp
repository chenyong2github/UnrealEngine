--- conflicted
+++ resolved
@@ -501,9 +501,21 @@
 		}
 	}];
 
+	self.bAudioSessionInitialized = true;
+
 	self.bUsingBackgroundMusic = [self IsBackgroundAudioPlaying];
 	self.bForceEmitOtherAudioPlaying = true;
-
+	
+	self.bAllowExternalAudio = false;
+	bool bAllowExternalAudio = false;
+	GConfig->GetBool(TEXT("/Script/IOSRuntimeSettings.IOSRuntimeSettings"), TEXT("bAudioAllowExternalAudio"), bAllowExternalAudio, GEngineIni);
+	self.bAllowExternalAudio = bAllowExternalAudio;
+
+	if(bAllowExternalAudio)
+	{
+		[self SetFeature:EAudioFeature::ExternalAudio Active:true];
+	}
+	
 #if USE_MUTE_SWITCH_DETECTION
 	// Initialize the mute switch detector.
 	[SharkfoodMuteSwitchDetector shared];
@@ -526,6 +538,11 @@
 
 - (void)ToggleAudioSession:(bool)bActive force:(bool)bForce
 {
+	if(!self.bAudioSessionInitialized)
+	{
+		return;
+	}
+	
 	// @todo kairos: resolve old vs new before we go to main
 	if (false)
 	{
@@ -534,30 +551,20 @@
 		bool bIsBackground = GIsSuspended;
 		bActive = !bIsBackground || [self IsFeatureActive:EAudioFeature::BackgroundAudio];
 		
+		NSError* ActiveError = nil;
+
 		// @todo maybe check the active states, not bForce?
 		if (self.bAudioActive != bActive || bForce)
 		{
-			// enable or disable audio
-			NSError* ActiveError = nil;
-			[[AVAudioSession sharedInstance] setActive:bActive error:&ActiveError];
-			if (ActiveError)
-			{
-				UE_LOG(LogIOSAudioSession, Error, TEXT("Failed to set audio session to active = %d [Error = %s]"), bActive, *FString([ActiveError description]));
-			}
-			else
-			{
-				self.bAudioActive = bActive;
-			}
-			
-			if (self.bAudioActive)
+			if (bActive || bForce)
 			{
 				// get the category and settings to use
-				/*AVAudioSessionCategory*/NSString* Category = AVAudioSessionCategorySoloAmbient;
+				/*AVAudioSessionCategory*/NSString* Category = self.bAllowExternalAudio ? AVAudioSessionCategoryAmbient : AVAudioSessionCategorySoloAmbient;
 				/*AVAudioSessionMode*/NSString* Mode = AVAudioSessionModeDefault;
 				AVAudioSessionCategoryOptions Options = 0;
 
 				// attempt to mix with other apps if desired
-				if ([self IsFeatureActive:EAudioFeature::BackgroundAudio])
+				if ([self IsFeatureActive:EAudioFeature::BackgroundAudio] || [self IsFeatureActive:EAudioFeature::ExternalAudio])
 				{
 					Options |= AVAudioSessionCategoryOptionMixWithOthers;
 				}
@@ -587,13 +594,24 @@
 				{
 					Category = AVAudioSessionCategoryRecord;
 				}
-
+				
 				// set the category (the most important part here)
 				[[AVAudioSession sharedInstance] setCategory:Category mode:Mode options:Options error:&ActiveError];
 				if (ActiveError)
 				{
 					UE_LOG(LogIOSAudioSession, Error, TEXT("Failed to set audio session category to %s! [Error = %s]"), *FString(Category), *FString([ActiveError description]));
 				}
+			}
+			
+			// enable or disable audio
+			[[AVAudioSession sharedInstance] setActive:bActive error:&ActiveError];
+			if (ActiveError)
+			{
+				UE_LOG(LogIOSAudioSession, Error, TEXT("Failed to set audio session to active = %d [Error = %s]"), bActive, *FString([ActiveError description]));
+			}
+			else
+			{
+				self.bAudioActive = bActive;
 			}
 		}
 	}
@@ -1219,19 +1237,6 @@
 		}
 	}
 #endif
-<<<<<<< HEAD
-=======
-#endif
-	
-    timer = [NSTimer scheduledTimerWithTimeInterval: 0.05f target:self selector:@selector(timerForSplashScreen) userInfo:nil repeats:YES];
-    
-    self.PeakMemoryTimer = [NSTimer scheduledTimerWithTimeInterval:0.1f target:self selector:@selector(RecordPeakMemory) userInfo:nil repeats:YES];
-    
-	// create a new thread (the pointer will be retained forever)
-	NSThread* GameThread = [[NSThread alloc] initWithTarget:self selector:@selector(MainAppThread:) object:launchOptions];
-	[GameThread setStackSize:GAME_THREAD_STACK_SIZE];
-	[GameThread start];
->>>>>>> 271e2139
 
 	// Register for device orientation changes
 	[[UIDevice currentDevice] beginGeneratingDeviceOrientationNotifications];
@@ -1300,8 +1305,11 @@
         [[NSNotificationCenter defaultCenter] addObserver:self selector:@selector(batteryStateChanged:) name:UIDeviceBatteryStateDidChangeNotification object:nil];
 	}
 #endif
-    
-	[self InitializeAudioSession];
+	
+	self.bAudioSessionInitialized = false;
+	
+	// InitializeAudioSession is now called from FEngineLoop::AppInit after the config system is initialized
+//	[self InitializeAudioSession];
 
 #if WITH_ACCESSIBILITY
 	[[NSNotificationCenter defaultCenter] addObserver:self selector:@selector(OnVoiceOverStatusChanged) name:UIAccessibilityVoiceOverStatusDidChangeNotification object:nil];
@@ -1653,16 +1661,8 @@
 
 #endif
 
-<<<<<<< HEAD
 #if !PLATFORM_TVOS
 - (void)application:(UIApplication *)application handleEventsForBackgroundURLSession:(NSString *)identifier completionHandler:(void(^)(void))completionHandler
-=======
-#if !PLATFORM_TVOS && NOTIFICATIONS_ENABLED
-
-#if __IPHONE_OS_VERSION_MIN_REQUIRED < __IPHONE_10_0
-#ifdef __IPHONE_8_0
-- (void)application:(UIApplication *)application didRegisterUserNotificationSettings:(UIUserNotificationSettings *)notificationSettings
->>>>>>> 271e2139
 {
     //Save off completionHandler so that a future call to FCoreDelegates::ApplicationBackgroundSessionEventsAllSentDelegate can execute it
     self.BackgroundSessionEventCompleteDelegate = completionHandler;
@@ -1673,10 +1673,6 @@
 
 	FCoreDelegates::ApplicationBackgroundSessionEventDelegate.Broadcast(Id);
 }
-<<<<<<< HEAD
-=======
-#endif
->>>>>>> 271e2139
 #endif
 
 #if !PLATFORM_TVOS && NOTIFICATIONS_ENABLED
@@ -1717,16 +1713,11 @@
     }, TStatId(), NULL, ENamedThreads::GameThread);
 }
 
-<<<<<<< HEAD
 #endif
 
 #if !PLATFORM_TVOS
 
 void HandleReceivedNotification(UNNotification* notification)
-=======
-#if __IPHONE_OS_VERSION_MIN_REQUIRED < __IPHONE_10_0
--(void)application : (UIApplication *)application didReceiveRemoteNotification:(NSDictionary *)userInfo fetchCompletionHandler:(void(^)(UIBackgroundFetchResult result))handler
->>>>>>> 271e2139
 {
 	bool IsLocal = false;
 	
@@ -1792,7 +1783,6 @@
 		}
 	}
 }
-#endif
 
 - (void)userNotificationCenter:(UNUserNotificationCenter *)center
 	   willPresentNotification:(UNNotification *)notification
@@ -1804,94 +1794,9 @@
 	completionHandler(UNNotificationPresentationOptionNone);
 }
 
-<<<<<<< HEAD
 - (void)userNotificationCenter:(UNUserNotificationCenter *)center
 didReceiveNotificationResponse:(UNNotificationResponse *)response
 		 withCompletionHandler:(void (^)())completionHandler
-=======
-#if !PLATFORM_TVOS
-
-#if __IPHONE_OS_VERSION_MIN_REQUIRED >= __IPHONE_10_0
-void HandleReceivedNotification(UNNotification* notification)
-{
-	bool IsLocal = false;
-	
-	if ([IOSAppDelegate GetDelegate].bEngineInit)
-	{
-		NSString* NotificationType = (NSString*)[notification.request.content.userInfo objectForKey: @"NotificationType"];
-		if(NotificationType != nullptr)
-		{
-			FString LocalOrRemote(NotificationType);
-			if(LocalOrRemote == FString(TEXT("Local")))
-			{
-				IsLocal = true;
-			}
-		}
-		
-		int AppState;
-		if ([UIApplication sharedApplication].applicationState == UIApplicationStateInactive)
-		{
-			AppState = 1; // EApplicationState::Inactive;
-		}
-		else if ([UIApplication sharedApplication].applicationState == UIApplicationStateBackground)
-		{
-			AppState = 2; // EApplicationState::Background;
-		}
-		else
-		{
-			AppState = 3; // EApplicationState::Active;
-		}
-		
-		if(IsLocal)
-		{
-			NSString*	activationEvent = (NSString*)[notification.request.content.userInfo objectForKey: @"ActivationEvent"];
-			if(activationEvent != nullptr)
-			{
-				FString	activationEventFString(activationEvent);
-				int32	fireDate = [notification.date timeIntervalSince1970];
-				
-				FFunctionGraphTask::CreateAndDispatchWhenReady([activationEventFString, fireDate, AppState]()
-															   {
-																   FCoreDelegates::ApplicationReceivedLocalNotificationDelegate.Broadcast(activationEventFString, fireDate, AppState);
-															   }, TStatId(), NULL, ENamedThreads::GameThread);
-			}
-		}
-		else
-		{
-			NSString* JsonString = @"{}";
-			NSError* JsonError;
-			NSData* JsonData = [NSJSONSerialization dataWithJSONObject : notification.request.content.userInfo
-															   options : 0
-																 error : &JsonError];
-			
-			if (JsonData)
-			{
-				JsonString = [[[NSString alloc] initWithData:JsonData encoding : NSUTF8StringEncoding] autorelease];
-			}
-			
-			FString	jsonFString(JsonString);
-			
-			FFunctionGraphTask::CreateAndDispatchWhenReady([jsonFString, AppState]()
-														   {
-															   FCoreDelegates::ApplicationReceivedRemoteNotificationDelegate.Broadcast(jsonFString, AppState);
-														   }, TStatId(), NULL, ENamedThreads::GameThread);
-		}
-	}
-}
-
-- (void)userNotificationCenter:(UNUserNotificationCenter *)center
-	   willPresentNotification:(UNNotification *)notification
-		 withCompletionHandler:(void (^)(UNNotificationPresentationOptions options))completionHandler
-{
-	// Received notification while app is in the foreground
-	HandleReceivedNotification(notification);
-	
-	completionHandler(UNNotificationPresentationOptionNone);
-}
-
-- (void)userNotificationCenter:(UNUserNotificationCenter *)center
-didReceiveNotificationResponse:(UNNotificationResponse *)response
-		 withCompletionHandler:(void (^)())completionHandler
 {
 	// Received notification while app is in the background or closed
 	
@@ -1913,34 +1818,6 @@
 	
 	completionHandler();
 }
-#else
-- (void)application:(UIApplication *)application didReceiveLocalNotification:(UILocalNotification *)notification
->>>>>>> 271e2139
-{
-	// Received notification while app is in the background or closed
-	
-	// Save launch local notification so the app can check for it when it is ready
-	NSDictionary* userInfo = response.notification.request.content.userInfo;
-	if(userInfo != nullptr)
-	{
-		NSString*	activationEvent = (NSString*)[userInfo objectForKey: @"ActivationEvent"];
-		
-		if(activationEvent != nullptr)
-		{
-			FAppEntry::gAppLaunchedWithLocalNotification = true;
-			FAppEntry::gLaunchLocalNotificationActivationEvent = FString(activationEvent);
-			FAppEntry::gLaunchLocalNotificationFireDate = [response.notification.date timeIntervalSince1970];
-		}
-	}
-	
-	HandleReceivedNotification(response.notification);
-	
-	completionHandler();
-}
-<<<<<<< HEAD
-=======
-#endif
->>>>>>> 271e2139
 
 #endif
 
