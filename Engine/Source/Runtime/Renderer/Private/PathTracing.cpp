// Copyright 1998-2019 Epic Games, Inc. All Rights Reserved.

#include "RHI.h"

#if RHI_RAYTRACING

#include "RendererPrivate.h"
#include "GlobalShader.h"
#include "DeferredShadingRenderer.h"
#include "PostProcess/PostProcessing.h"
#include "PostProcess/SceneFilterRendering.h"
#include "PathTracingUniformBuffers.h"
#include "RHI/Public/PipelineStateCache.h"
#include "RayTracing/RayTracingSkyLight.h"
<<<<<<< HEAD
#include "RayTracing/RaytracingOptions.h"

static int32 GPathTracingMaxBounces = -1;
static FAutoConsoleVariableRef CVarPathTracingMaxBounces(
	TEXT("r.PathTracing.MaxBounces"),
	GPathTracingMaxBounces,
	TEXT("Sets the maximum number of path tracing bounces (default = -1 (driven by postprocesing volume))")
);
=======

////static TAutoConsoleVariable<int32> CVarRayTracingPrimaryDebugMaxBounces(
////	TEXT("r.RayTracing.PrimaryDebug.MaxBounces"),
////	10,
////	TEXT("Maximum ray trace bounces"),
////	ECVF_RenderThreadSafe
////);
>>>>>>> edccb068

TAutoConsoleVariable<int32> CVarPathTracingSamplesPerPixel(
	TEXT("r.PathTracing.SamplesPerPixel"),
	-1,
	TEXT("Defines the samples per pixel before resetting the simulation (default = -1 (driven by postprocesing volume))"),
	ECVF_RenderThreadSafe
);

TAutoConsoleVariable<int32> CVarPathTracingRandomSequence(
	TEXT("r.PathTracing.RandomSequence"),
	2,
	TEXT("Changes the underlying random sequence\n")
	TEXT("0: LCG (default\n")
	TEXT("1: Halton\n")
	TEXT("2: Scrambled Halton\n"),
	ECVF_RenderThreadSafe
);

TAutoConsoleVariable<int32> CVarPathTracingAdaptiveSampling(
	TEXT("r.PathTracing.AdaptiveSampling"),
	1,
	TEXT("Toggles the use of adaptive sampling\n")
	TEXT("0: off\n")
	TEXT("1: on (default)\n"),
	ECVF_RenderThreadSafe
);

TAutoConsoleVariable<int32> CVarPathTracingAdaptiveSamplingMinimumSamplesPerPixel(
	TEXT("r.PathTracing.AdaptiveSampling.MinimumSamplesPerPixel"),
	16,
	TEXT("Changes the minimum samples-per-pixel before applying adaptive sampling (default=16)\n"),
	ECVF_RenderThreadSafe
);

TAutoConsoleVariable<int32> CVarPathTracingVarianceMapRebuildFrequency(
	TEXT("r.PathTracing.VarianceMapRebuildFrequency"),
	16,
	TEXT("Sets the variance map rebuild frequency (default = every 16 iterations)"),
	ECVF_RenderThreadSafe
);

TAutoConsoleVariable<int32> CVarPathTracingRayCountFrequency(
	TEXT("r.PathTracing.RayCountFrequency"),
	128,
	TEXT("Sets the ray count computation frequency (default = every 128 iterations)"),
	ECVF_RenderThreadSafe
);

IMPLEMENT_GLOBAL_SHADER_PARAMETER_STRUCT(FPathTracingData, "PathTracingData");
IMPLEMENT_GLOBAL_SHADER_PARAMETER_STRUCT(FPathTracingLightData, "SceneLightsData");
IMPLEMENT_GLOBAL_SHADER_PARAMETER_STRUCT(FPathTracingAdaptiveSamplingData, "AdaptiveSamplingData");

class FPathTracingRG : public FGlobalShader
{
	DECLARE_SHADER_TYPE(FPathTracingRG, Global);

	static void ModifyCompilationEnvironment(const FGlobalShaderPermutationParameters& Parameters, FShaderCompilerEnvironment& OutEnvironment)
	{
	}

public:

	static bool ShouldCompilePermutation(const FGlobalShaderPermutationParameters& Parameters)
	{
		return ShouldCompileRayTracingShadersForProject(Parameters.Platform);
	}

	FPathTracingRG() {}
	virtual ~FPathTracingRG() {}

	FPathTracingRG(const ShaderMetaType::CompiledShaderInitializerType& Initializer)
		: FGlobalShader(Initializer)
	{
		TLASParameter.Bind(Initializer.ParameterMap, TEXT("TLAS"));
		ViewParameter.Bind(Initializer.ParameterMap, TEXT("View"));
		SceneLightsParameters.Bind(Initializer.ParameterMap, TEXT("SceneLightsData"));
<<<<<<< HEAD
		PathTracingParameters.Bind(Initializer.ParameterMap, TEXT("PathTracingData"));
=======
>>>>>>> edccb068
		SkyLightParameters.Bind(Initializer.ParameterMap, TEXT("SkyLight"));
		check(SkyLightParameters.IsBound());
		AdaptiveSamplingParameters.Bind(Initializer.ParameterMap, TEXT("AdaptiveSamplingData"));

		// Output
		RadianceRT.Bind(Initializer.ParameterMap, TEXT("RadianceRT"));
		SampleCountRT.Bind(Initializer.ParameterMap, TEXT("SampleCountRT"));
		PixelPositionRT.Bind(Initializer.ParameterMap, TEXT("PixelPositionRT"));
		RayCountPerPixelRT.Bind(Initializer.ParameterMap, TEXT("RayCountPerPixelRT"));
	}

	void SetParameters(
		FScene* Scene,
<<<<<<< HEAD
		const FViewInfo& View,
=======
>>>>>>> edccb068
		FRayTracingShaderBindingsWriter& GlobalResources,
		const FRayTracingScene& RayTracingScene,
		FUniformBufferRHIParamRef ViewUniformBuffer,
		FUniformBufferRHIParamRef SceneTexturesUniformBuffer,
		// Light buffer
		const TSparseArray<FLightSceneInfoCompact>& Lights,
		// Adaptive sampling
		uint32 Iteration,
		FIntVector VarianceDimensions,
		const FRWBuffer& VarianceMipTree,
		// Output
		FUnorderedAccessViewRHIParamRef RadianceUAV,
		FUnorderedAccessViewRHIParamRef SampleCountUAV,
		FUnorderedAccessViewRHIParamRef PixelPositionUAV,
		FUnorderedAccessViewRHIParamRef RayCountPerPixelUAV)
	{

		GlobalResources.Set(TLASParameter, RayTracingScene.RayTracingSceneRHI->GetShaderResourceView());
		GlobalResources.Set(ViewParameter, ViewUniformBuffer);

		// Path tracing data
		{
			FPathTracingData PathTracingData;

			int32 PathTracingMaxBounces = GPathTracingMaxBounces > -1 ? GPathTracingMaxBounces : View.FinalPostProcessSettings.PathTracingMaxBounces;
			PathTracingData.MaxBounces = PathTracingMaxBounces;
			static uint32 PrevMaxBounces = PathTracingMaxBounces;
			if (PathTracingData.MaxBounces != PrevMaxBounces)
			{
				Scene->bPathTracingNeedsInvalidation = true;
				PrevMaxBounces = PathTracingData.MaxBounces;
			}

			FUniformBufferRHIRef PathTracingDataUniformBuffer = RHICreateUniformBuffer(&PathTracingData, FPathTracingData::StaticStructMetadata.GetLayout(), EUniformBufferUsage::UniformBuffer_SingleDraw);
			GlobalResources.Set(PathTracingParameters, PathTracingDataUniformBuffer);
		}

		// Sky light
		FSkyLightData SkyLightData;
		{
			SetupSkyLightParameters(*Scene, &SkyLightData);

			FUniformBufferRHIRef SkyLightUniformBuffer = RHICreateUniformBuffer(&SkyLightData, FSkyLightData::StaticStructMetadata.GetLayout(), EUniformBufferUsage::UniformBuffer_SingleDraw);
			GlobalResources.Set(SkyLightParameters, SkyLightUniformBuffer);
		}

		// Lights
		{
			FPathTracingLightData LightData;
			LightData.Count = 0;

			// Prepend SkyLight to light buffer
			// WARNING: Until ray payload encodes Light data buffer, the execution depends on this ordering!
			uint32 SkyLightIndex = 0;
			LightData.Type[SkyLightIndex] = 0;
			LightData.Color[SkyLightIndex] = FVector(SkyLightData.Color);
			LightData.Count++;

			for (auto Light : Lights)
			{
				if (LightData.Count >= GLightCountMaximum) break;

				if (Light.LightSceneInfo->Proxy->HasStaticLighting() && Light.LightSceneInfo->IsPrecomputedLightingValid()) continue;

				FLightShaderParameters LightParameters;
				Light.LightSceneInfo->Proxy->GetLightShaderParameters(LightParameters);

				ELightComponentType LightComponentType = (ELightComponentType)Light.LightSceneInfo->Proxy->GetLightType();
				switch (LightComponentType)
				{
					// TODO: LightType_Spot
					case LightType_Directional:
					{
						LightData.Type[LightData.Count] = 2;
						LightData.Normal[LightData.Count] = LightParameters.Direction;
						LightData.Color[LightData.Count] = LightParameters.Color;
						LightData.Attenuation[LightData.Count] = 1.0 / LightParameters.InvRadius;
						break;
					}
					case LightType_Rect:
					{
						LightData.Type[LightData.Count] = 3;
						LightData.Position[LightData.Count] = LightParameters.Position;
						LightData.Normal[LightData.Count] = -LightParameters.Direction;
						LightData.dPdu[LightData.Count] = FVector::CrossProduct(LightParameters.Tangent, LightParameters.Direction);
						LightData.dPdv[LightData.Count] = LightParameters.Tangent;
<<<<<<< HEAD
						// #dxr_todo: define these differences from Lit..
=======
>>>>>>> edccb068
						LightData.Color[LightData.Count] = LightParameters.Color / 4.0;
						LightData.Dimensions[LightData.Count] = FVector(2.0f * LightParameters.SourceRadius, 2.0f * LightParameters.SourceLength, 0.0f);
						LightData.Attenuation[LightData.Count] = 1.0 / LightParameters.InvRadius;
						LightData.RectLightBarnCosAngle[LightData.Count] = LightParameters.RectLightBarnCosAngle;
						LightData.RectLightBarnLength[LightData.Count] = LightParameters.RectLightBarnLength;
						break;
					}
					case LightType_Spot:
					{
						LightData.Type[LightData.Count] = 4;
						LightData.Position[LightData.Count] = LightParameters.Position;
						LightData.Normal[LightData.Count] = -LightParameters.Direction;
						// #dxr_todo: define these differences from Lit..
						LightData.Color[LightData.Count] = 4.0 * PI * LightParameters.Color;
						LightData.Dimensions[LightData.Count] = FVector(LightParameters.SpotAngles, LightParameters.SourceRadius);
						LightData.Attenuation[LightData.Count] = 1.0 / LightParameters.InvRadius;
						break;
					}
					case LightType_Point:
					default:
					{
						LightData.Type[LightData.Count] = 1;
						LightData.Position[LightData.Count] = LightParameters.Position;
						// #dxr_todo: define these differences from Lit..
						LightData.Color[LightData.Count] = LightParameters.Color / (4.0 * PI);
						LightData.Dimensions[LightData.Count] = FVector(0.0, 0.0, LightParameters.SourceRadius);
						LightData.Attenuation[LightData.Count] = 1.0 / LightParameters.InvRadius;
						break;
					}
				};

				LightData.Count++;
			}

			FUniformBufferRHIRef SceneLightsUniformBuffer = RHICreateUniformBuffer(&LightData, FPathTracingLightData::StaticStructMetadata.GetLayout(), EUniformBufferUsage::UniformBuffer_SingleDraw);
			GlobalResources.Set(SceneLightsParameters, SceneLightsUniformBuffer);
		}

<<<<<<< HEAD
=======
		// Sky light
		{
			FSkyLightData SkyLightData;
			if (SkyLightTextureData)
			{
				SkyLightData.Color = FVector(Scene->SkyLight->LightColor);
				SkyLightData.Texture = Scene->SkyLight->ProcessedTexture->TextureRHI;
				SkyLightData.TextureSampler = Scene->SkyLight->ProcessedTexture->SamplerStateRHI;

#if 0
				// For when data is actually hooked up..
				SkyLightData.MipDimensions = Scene->SkyLight->SkyLightMipDimensions;
				SkyLightData.MipTreePosX = Scene->SkyLight->SkyLightMipTreePosX.SRV;
				SkyLightData.MipTreeNegX = Scene->SkyLight->SkyLightMipTreeNegX.SRV;
				SkyLightData.MipTreePosY = Scene->SkyLight->SkyLightMipTreePosY.SRV;
				SkyLightData.MipTreeNegY = Scene->SkyLight->SkyLightMipTreeNegY.SRV;
				SkyLightData.MipTreePosZ = Scene->SkyLight->SkyLightMipTreePosZ.SRV;
				SkyLightData.MipTreeNegZ = Scene->SkyLight->SkyLightMipTreeNegZ.SRV;

				SkyLightData.MipTreePdfPosX = Scene->SkyLight->SkyLightMipTreePdfPosX.SRV;
				SkyLightData.MipTreePdfNegX = Scene->SkyLight->SkyLightMipTreePdfNegX.SRV;
				SkyLightData.MipTreePdfPosY = Scene->SkyLight->SkyLightMipTreePdfPosY.SRV;
				SkyLightData.MipTreePdfNegY = Scene->SkyLight->SkyLightMipTreePdfNegY.SRV;
				SkyLightData.MipTreePdfPosZ = Scene->SkyLight->SkyLightMipTreePdfPosZ.SRV;
				SkyLightData.MipTreePdfNegZ = Scene->SkyLight->SkyLightMipTreePdfNegZ.SRV;
				SkyLightData.SolidAnglePdf = Scene->SkyLight->SolidAnglePdf.SRV;
#endif
			}
			else
			{
				SkyLightData.Color = FVector(0.0);
				SkyLightData.Texture = GBlackTextureCube->TextureRHI;
				SkyLightData.TextureSampler = TStaticSamplerState<SF_Bilinear, AM_Clamp, AM_Clamp, AM_Clamp>::GetRHI();
			}

			// dxr_todo: factor out these pass constants
			SkyLightData.SamplesPerPixel = 0;
			SkyLightData.SamplingStopLevel = 0;
			// dxr_todo

			SkyLightData.MipDimensions = FIntVector(0);
			auto BlackTextureBuffer = RHICreateShaderResourceView(GBlackTexture->TextureRHI->GetTexture2D(), 0);
			SkyLightData.MipTreePosX = BlackTextureBuffer;
			SkyLightData.MipTreeNegX = BlackTextureBuffer;
			SkyLightData.MipTreePosY = BlackTextureBuffer;
			SkyLightData.MipTreeNegY = BlackTextureBuffer;
			SkyLightData.MipTreePosZ = BlackTextureBuffer;
			SkyLightData.MipTreeNegZ = BlackTextureBuffer;

			SkyLightData.MipTreePdfPosX = BlackTextureBuffer;
			SkyLightData.MipTreePdfNegX = BlackTextureBuffer;
			SkyLightData.MipTreePdfPosY = BlackTextureBuffer;
			SkyLightData.MipTreePdfNegY = BlackTextureBuffer;
			SkyLightData.MipTreePdfPosZ = BlackTextureBuffer;
			SkyLightData.MipTreePdfNegZ = BlackTextureBuffer;
			SkyLightData.SolidAnglePdf = BlackTextureBuffer;

			FUniformBufferRHIRef SkyLightUniformBuffer = RHICreateUniformBuffer(&SkyLightData, FSkyLightData::StaticStructMetadata.GetLayout(), EUniformBufferUsage::UniformBuffer_SingleDraw);
			GlobalResources.Set(SkyLightParameters, SkyLightUniformBuffer);
		}

>>>>>>> edccb068
		// Adaptive sampling
		{
			FPathTracingAdaptiveSamplingData AdaptiveSamplingData;
			AdaptiveSamplingData.MaxNormalBias = GetRaytracingMaxNormalBias();
			AdaptiveSamplingData.UseAdaptiveSampling = CVarPathTracingAdaptiveSampling.GetValueOnRenderThread();
			AdaptiveSamplingData.RandomSequence = CVarPathTracingRandomSequence.GetValueOnRenderThread();
			if (VarianceMipTree.NumBytes > 0)
			{
				AdaptiveSamplingData.Iteration = Iteration;
				AdaptiveSamplingData.VarianceDimensions = VarianceDimensions;
				AdaptiveSamplingData.VarianceMipTree = VarianceMipTree.SRV;
				AdaptiveSamplingData.MinimumSamplesPerPixel = CVarPathTracingAdaptiveSamplingMinimumSamplesPerPixel.GetValueOnRenderThread();
			}
			else
			{
				AdaptiveSamplingData.UseAdaptiveSampling = 0;
				AdaptiveSamplingData.Iteration = Iteration;
				AdaptiveSamplingData.VarianceDimensions = FIntVector(1, 1, 1);
				AdaptiveSamplingData.VarianceMipTree = RHICreateShaderResourceView(GBlackTexture->TextureRHI->GetTexture2D(), 0);
				AdaptiveSamplingData.MinimumSamplesPerPixel = CVarPathTracingAdaptiveSamplingMinimumSamplesPerPixel.GetValueOnRenderThread();
			}

			FUniformBufferRHIRef AdaptiveSamplingDataUniformBuffer = RHICreateUniformBuffer(&AdaptiveSamplingData, FPathTracingAdaptiveSamplingData::StaticStructMetadata.GetLayout(), EUniformBufferUsage::UniformBuffer_SingleDraw);
			GlobalResources.Set(AdaptiveSamplingParameters, AdaptiveSamplingDataUniformBuffer);
		}

		// Output
		{
			GlobalResources.Set(RadianceRT, RadianceUAV);
			GlobalResources.Set(SampleCountRT, SampleCountUAV);
			GlobalResources.Set(PixelPositionRT, PixelPositionUAV);
			GlobalResources.Set(RayCountPerPixelRT, RayCountPerPixelUAV);
		}
	}

	bool Serialize(FArchive& Ar)
	{
		bool bShaderHasOutdatedParameters = FGlobalShader::Serialize(Ar);
		Ar << TLASParameter;
		Ar << ViewParameter;
		Ar << PathTracingParameters;
		Ar << SceneLightsParameters;
		Ar << SkyLightParameters;
		Ar << AdaptiveSamplingParameters;
		// Output
		Ar << RadianceRT;
		Ar << SampleCountRT;
		Ar << PixelPositionRT;
		Ar << RayCountPerPixelRT;

		return bShaderHasOutdatedParameters;
	}

	FShaderResourceParameter		TLASParameter;   // RaytracingAccelerationStructure
	FShaderUniformBufferParameter	ViewParameter;
	FShaderUniformBufferParameter	PathTracingParameters;
	FShaderUniformBufferParameter	SceneLightsParameters;
	FShaderUniformBufferParameter	SkyLightParameters;
	FShaderUniformBufferParameter	AdaptiveSamplingParameters;

	// Output parameters
	FShaderResourceParameter		RadianceRT;
	FShaderResourceParameter		SampleCountRT;
	FShaderResourceParameter        PixelPositionRT;
	FShaderResourceParameter		RayCountPerPixelRT;
};
IMPLEMENT_SHADER_TYPE(, FPathTracingRG, TEXT("/Engine/Private/PathTracing/PathTracing.usf"), TEXT("PathTracingMainRG"), SF_RayGen);

class FPathTracingCHS : public FGlobalShader
{
public:
	DECLARE_SHADER_TYPE(FPathTracingCHS, Global);

public:
	static bool ShouldCompilePermutation(const FGlobalShaderPermutationParameters& Parameters)
	{
		return ShouldCompileRayTracingShadersForProject(Parameters.Platform);
	}

	FPathTracingCHS() {}
	virtual ~FPathTracingCHS() {}

	FPathTracingCHS(const ShaderMetaType::CompiledShaderInitializerType& Initializer)
		: FGlobalShader(Initializer)
	{}
};

IMPLEMENT_SHADER_TYPE(, FPathTracingCHS, TEXT("/Engine/Private/PathTracing/PathTracingCHS.usf"), TEXT("PathTracingMainCHS"), SF_RayHitGroup);

class FPathTracingMS : public FGlobalShader
{
public:
	DECLARE_SHADER_TYPE(FPathTracingMS, Global);

public:
	static bool ShouldCompilePermutation(const FGlobalShaderPermutationParameters& Parameters)
	{
		return ShouldCompileRayTracingShadersForProject(Parameters.Platform);
	}

	FPathTracingMS() {}
	virtual ~FPathTracingMS() {}

	FPathTracingMS(const ShaderMetaType::CompiledShaderInitializerType& Initializer)
		: FGlobalShader(Initializer)
	{}
};

IMPLEMENT_SHADER_TYPE(, FPathTracingMS, TEXT("/Engine/Private/PathTracing/PathTracingMS.usf"), TEXT("PathTracingMainMS"), SF_RayMiss);

DECLARE_GPU_STAT_NAMED(Stat_GPU_PathTracing, TEXT("Reference Path Tracing"));
DECLARE_GPU_STAT_NAMED(Stat_GPU_PathTracingBuildSkyLightCDF, TEXT("Path Tracing: Build Sky Light CDF"));
DECLARE_GPU_STAT_NAMED(Stat_GPU_PathTracingBuildVarianceMipTree, TEXT("Path Tracing: Build Variance Map Tree"));

class FPathTracingCompositorPS : public FGlobalShader
{
	DECLARE_SHADER_TYPE(FPathTracingCompositorPS, Global);

	static bool ShouldCache(EShaderPlatform Platform)
	{
		return IsFeatureLevelSupported(Platform, ERHIFeatureLevel::SM5);
	}

	static bool ShouldCompilePermutation(const FGlobalShaderPermutationParameters& Parameters)
	{
		// #dxr_todo: this should also check if ray tracing is enabled for the target platform & project
		return IsFeatureLevelSupported(Parameters.Platform, ERHIFeatureLevel::SM5);
	}

	static void ModifyCompilationEnvironment(const FGlobalShaderPermutationParameters& Parameters, FShaderCompilerEnvironment& OutEnvironment)
	{
		FGlobalShader::ModifyCompilationEnvironment(Parameters, OutEnvironment);
	}

	FPathTracingCompositorPS(const ShaderMetaType::CompiledShaderInitializerType& Initializer)
		: FGlobalShader(Initializer)
	{
		RadianceRedTexture.Bind(Initializer.ParameterMap, TEXT("RadianceRedTexture"));
		RadianceGreenTexture.Bind(Initializer.ParameterMap, TEXT("RadianceGreenTexture"));
		RadianceBlueTexture.Bind(Initializer.ParameterMap, TEXT("RadianceBlueTexture"));
		RadianceAlphaTexture.Bind(Initializer.ParameterMap, TEXT("RadianceAlphaTexture"));
		SampleCountTexture.Bind(Initializer.ParameterMap, TEXT("SampleCountTexture"));

		CumulativeIrradianceTexture.Bind(Initializer.ParameterMap, TEXT("CumulativeIrradianceTexture"));
		CumulativeSampleCountTexture.Bind(Initializer.ParameterMap, TEXT("CumulativeSampleCountTexture"));
	}

	FPathTracingCompositorPS()
	{
	}

	template<typename TRHICommandList>
	void SetParameters(
		TRHICommandList& RHICmdList,
		const FViewInfo& View,
		FTextureRHIParamRef RadianceRedRT,
		FTextureRHIParamRef RadianceGreenRT,
		FTextureRHIParamRef RadianceBlueRT,
		FTextureRHIParamRef RadianceAlphaRT,
		FTextureRHIParamRef SampleCountRT,
		FTextureRHIParamRef CumulativeIrradianceRT,
		FTextureRHIParamRef CumulativeSampleCountRT)
	{
		const FPixelShaderRHIParamRef ShaderRHI = GetPixelShader();
		FGlobalShader::SetParameters<FViewUniformShaderParameters>(RHICmdList, ShaderRHI, View.ViewUniformBuffer);
		SetTextureParameter(RHICmdList, ShaderRHI, RadianceRedTexture, RadianceRedRT);
		SetTextureParameter(RHICmdList, ShaderRHI, RadianceGreenTexture, RadianceGreenRT);
		SetTextureParameter(RHICmdList, ShaderRHI, RadianceBlueTexture, RadianceBlueRT);
		SetTextureParameter(RHICmdList, ShaderRHI, RadianceAlphaTexture, RadianceAlphaRT);
		SetTextureParameter(RHICmdList, ShaderRHI, SampleCountTexture, SampleCountRT);
		SetTextureParameter(RHICmdList, ShaderRHI, CumulativeIrradianceTexture, CumulativeIrradianceRT);
		SetTextureParameter(RHICmdList, ShaderRHI, CumulativeSampleCountTexture, CumulativeSampleCountRT);
	}

	virtual bool Serialize(FArchive& Ar) override
	{
		bool bShaderHasOudatedParameters = FGlobalShader::Serialize(Ar);
		Ar << RadianceRedTexture;
		Ar << RadianceGreenTexture;
		Ar << RadianceBlueTexture;
		Ar << RadianceAlphaTexture;
		Ar << SampleCountTexture;
		Ar << CumulativeIrradianceTexture;
		Ar << CumulativeSampleCountTexture;
		return bShaderHasOudatedParameters;
	}

public:
	FShaderResourceParameter RadianceRedTexture;
	FShaderResourceParameter RadianceGreenTexture;
	FShaderResourceParameter RadianceBlueTexture;
	FShaderResourceParameter RadianceAlphaTexture;
	FShaderResourceParameter SampleCountTexture;

	FShaderResourceParameter CumulativeIrradianceTexture;
	FShaderResourceParameter CumulativeSampleCountTexture;
};

IMPLEMENT_SHADER_TYPE(, FPathTracingCompositorPS, TEXT("/Engine/Private/PathTracing/PathTracingCompositingPixelShader.usf"), TEXT("CompositeMain"), SF_Pixel);

void FDeferredShadingSceneRenderer::PreparePathTracing(const FViewInfo& View, TArray<FRayTracingShaderRHIParamRef>& OutRayGenShaders)
{
	// Declare all RayGen shaders that require material closest hit shaders to be bound
	auto RayGenShader = View.ShaderMap->GetShader<FPathTracingRG>();
	OutRayGenShaders.Add(RayGenShader->GetRayTracingShader());
}

void FDeferredShadingSceneRenderer::RenderPathTracing(FRHICommandListImmediate& RHICmdList, const FViewInfo& View)
{
	SCOPED_DRAW_EVENT(RHICmdList, PathTracing);

	SCOPED_GPU_STAT(RHICmdList, Stat_GPU_PathTracing);

	// The local iteration counter.
	static int32 SPPCount = 0;

	// Conditionally rebuild sky light CDFs
<<<<<<< HEAD
	if (Scene->SkyLight && Scene->SkyLight->ShouldRebuildCdf())
=======
	FRWBuffer SkyLightRowCdf;
	FRWBuffer SkyLightColumnCdf;
	FRWBuffer SkyLightCubeFaceCdf;
#if 0
	// #dxr_todo: Compute shader dependencies will be removed in a subsequent submission
	if (Scene->SkyLight)
>>>>>>> edccb068
	{
		BuildSkyLightCdfs(RHICmdList, Scene->SkyLight);
	}
#endif

	FSceneRenderTargets& SceneContext = FSceneRenderTargets::Get(RHICmdList);
	auto ViewSize = View.ViewRect.Size();
	FSceneViewState* ViewState = (FSceneViewState*)View.State;

	// Construct render targets for compositing
	TRefCountPtr<IPooledRenderTarget> RadianceRT;
	TRefCountPtr<IPooledRenderTarget> SampleCountRT;
	TRefCountPtr<IPooledRenderTarget> PixelPositionRT;
	TRefCountPtr<IPooledRenderTarget> RayCountPerPixelRT;

	FPooledRenderTargetDesc Desc = SceneContext.GetSceneColor()->GetDesc();
	Desc.Flags &= ~(TexCreate_FastVRAM | TexCreate_Transient);
	Desc.Format = PF_FloatRGBA;
	GRenderTargetPool.FindFreeElement(RHICmdList, Desc, RadianceRT, TEXT("RadianceRT"));
	// TODO: InterlockedCompareExchange() doesn't appear to work with 16-bit uint render target
	//Desc.Format = PF_R16_UINT;
	Desc.Format = PF_R32_UINT;
	GRenderTargetPool.FindFreeElement(RHICmdList, Desc, SampleCountRT, TEXT("SampleCountRT"));
	GRenderTargetPool.FindFreeElement(RHICmdList, Desc, PixelPositionRT, TEXT("PixelPositionRT"));
	GRenderTargetPool.FindFreeElement(RHICmdList, Desc, RayCountPerPixelRT, TEXT("RayCountPerPixelRT"));

	// Clear render targets
	ClearUAV(RHICmdList, RadianceRT->GetRenderTargetItem(), FLinearColor::Black);
	ClearUAV(RHICmdList, SampleCountRT->GetRenderTargetItem(), FLinearColor::Black);
	ClearUAV(RHICmdList, PixelPositionRT->GetRenderTargetItem(), FLinearColor::Black);
	ClearUAV(RHICmdList, RayCountPerPixelRT->GetRenderTargetItem(), FLinearColor::Black);

	auto RayGenShader = GetGlobalShaderMap(FeatureLevel)->GetShader<FPathTracingRG>();
	auto MissShader = GetGlobalShaderMap(FeatureLevel)->GetShader<FPathTracingMS>();
	auto ClosestHitShader = GetGlobalShaderMap(FeatureLevel)->GetShader<FPathTracingCHS>();
<<<<<<< HEAD
=======

#if 0
	FRayTracingPipelineStateInitializer Initializer;
	FRayTracingShaderRHIParamRef RayGenShaderTable[] = { RayGenShader->GetRayTracingShader() };
	Initializer.SetRayGenShaderTable(RayGenShaderTable);
	FRayTracingShaderRHIParamRef MissShaderTable[] = { MissShader->GetRayTracingShader() };
	Initializer.SetMissShaderTable(MissShaderTable);
	FRayTracingShaderRHIParamRef HitGroupTable[] = { ClosestHitShader->GetRayTracingShader() };
	Initializer.SetHitGroupTable(HitGroupTable);
	Initializer.HitGroupStride = 0; // Use the same hit shader for all geometry in the scene by disabling SBT indexing.
	FRHIRayTracingPipelineState* Pipeline = PipelineStateCache::GetAndOrCreateRayTracingPipelineState(Initializer); // #dxr_todo: this should be done once at load-time and cached
#else
	FRHIRayTracingPipelineState* Pipeline = BindRayTracingPipeline(RHICmdList, View,
		RayGenShader->GetRayTracingShader(),
		MissShader->GetRayTracingShader(),
		ClosestHitShader->GetRayTracingShader()); // #dxr_todo: this should be done once at load-time and cached
#endif
>>>>>>> edccb068

	FRayTracingShaderBindingsWriter GlobalResources;

	FSceneTexturesUniformParameters SceneTextures;
	SetupSceneTextureUniformParameters(SceneContext, FeatureLevel, ESceneTextureSetupMode::All, SceneTextures);
	FUniformBufferRHIParamRef SceneTexturesUniformBuffer = RHICreateUniformBuffer(&SceneTextures, FSceneTexturesUniformParameters::StaticStructMetadata.GetLayout(), EUniformBufferUsage::UniformBuffer_SingleDraw);

	RayGenShader->SetParameters(
		Scene,
<<<<<<< HEAD
		View,
=======
>>>>>>> edccb068
		GlobalResources,
		View.RayTracingScene,
		View.ViewUniformBuffer,
		SceneTexturesUniformBuffer,
		Scene->Lights,
		SPPCount, ViewState->VarianceMipTreeDimensions, *ViewState->VarianceMipTree,
		RadianceRT->GetRenderTargetItem().UAV,
		SampleCountRT->GetRenderTargetItem().UAV,
		PixelPositionRT->GetRenderTargetItem().UAV,
		RayCountPerPixelRT->GetRenderTargetItem().UAV
	);

<<<<<<< HEAD
	FRayTracingSceneRHIParamRef RayTracingSceneRHI = View.RayTracingScene.RayTracingSceneRHI;
	RHICmdList.RayTraceDispatch(View.RayTracingMaterialPipeline, RayGenShader->GetRayTracingShader(), RayTracingSceneRHI, GlobalResources, View.ViewRect.Size().X, View.ViewRect.Size().Y);
=======
	FRayTracingSceneRHIParamRef RayTracingSceneRHI = View.PerViewRayTracingScene.RayTracingSceneRHI;

	const uint32 RayGenShaderIndex = 0;
	RHICmdList.RayTraceDispatch(Pipeline, RayGenShaderIndex, RayTracingSceneRHI, GlobalResources, View.ViewRect.Size().X, View.ViewRect.Size().Y);
>>>>>>> edccb068

	// Save RayTracingIndirect for compositing
	RHICmdList.CopyToResolveTarget(RadianceRT->GetRenderTargetItem().TargetableTexture, RadianceRT->GetRenderTargetItem().ShaderResourceTexture, FResolveParams());
	RHICmdList.CopyToResolveTarget(SampleCountRT->GetRenderTargetItem().TargetableTexture, SampleCountRT->GetRenderTargetItem().ShaderResourceTexture, FResolveParams());
	RHICmdList.CopyToResolveTarget(PixelPositionRT->GetRenderTargetItem().TargetableTexture, PixelPositionRT->GetRenderTargetItem().ShaderResourceTexture, FResolveParams());
	RHICmdList.CopyToResolveTarget(RayCountPerPixelRT->GetRenderTargetItem().TargetableTexture, RayCountPerPixelRT->GetRenderTargetItem().ShaderResourceTexture, FResolveParams());

	// Run ray counter shader
	if (SPPCount % CVarPathTracingRayCountFrequency.GetValueOnRenderThread() == 0)
	{
		ComputeRayCount(RHICmdList, View, RayCountPerPixelRT->GetRenderTargetItem().ShaderResourceTexture);
	}

	// Run ray continuation compute shader
	TRefCountPtr<IPooledRenderTarget> RadianceSortedRedRT;
	TRefCountPtr<IPooledRenderTarget> RadianceSortedGreenRT;
	TRefCountPtr<IPooledRenderTarget> RadianceSortedBlueRT;
	TRefCountPtr<IPooledRenderTarget> RadianceSortedAlphaRT;
	TRefCountPtr<IPooledRenderTarget> SampleCountSortedRT;
	//	FPooledRenderTargetDesc Desc = SceneContext.GetSceneColor()->GetDesc();
	//	Desc.Flags &= ~(TexCreate_FastVRAM | TexCreate_Transient);
	Desc.Format = PF_R32_UINT;
	GRenderTargetPool.FindFreeElement(RHICmdList, Desc, RadianceSortedRedRT, TEXT("RadianceSortedRedRT"));
	GRenderTargetPool.FindFreeElement(RHICmdList, Desc, RadianceSortedGreenRT, TEXT("RadianceSortedGreenRT"));
	GRenderTargetPool.FindFreeElement(RHICmdList, Desc, RadianceSortedBlueRT, TEXT("RadianceSortedBlueRT"));
	GRenderTargetPool.FindFreeElement(RHICmdList, Desc, RadianceSortedAlphaRT, TEXT("RadianceSortedAlphaRT"));
	GRenderTargetPool.FindFreeElement(RHICmdList, Desc, SampleCountSortedRT, TEXT("SampleCountSortedRT"));

	ClearUAV(RHICmdList, RadianceSortedRedRT->GetRenderTargetItem(), FLinearColor::Black);
	ClearUAV(RHICmdList, RadianceSortedGreenRT->GetRenderTargetItem(), FLinearColor::Black);
	ClearUAV(RHICmdList, RadianceSortedBlueRT->GetRenderTargetItem(), FLinearColor::Black);
	ClearUAV(RHICmdList, RadianceSortedAlphaRT->GetRenderTargetItem(), FLinearColor::Black);
	ClearUAV(RHICmdList, SampleCountSortedRT->GetRenderTargetItem(), FLinearColor::Black);

	ComputePathCompaction(
		RHICmdList,
		View,
		RadianceRT->GetRenderTargetItem().ShaderResourceTexture,
		SampleCountRT->GetRenderTargetItem().ShaderResourceTexture,
		PixelPositionRT->GetRenderTargetItem().ShaderResourceTexture,
		RadianceSortedRedRT->GetRenderTargetItem().UAV,
		RadianceSortedGreenRT->GetRenderTargetItem().UAV,
		RadianceSortedBlueRT->GetRenderTargetItem().UAV,
		RadianceSortedAlphaRT->GetRenderTargetItem().UAV,
		SampleCountSortedRT->GetRenderTargetItem().UAV
	);

	RHICmdList.CopyToResolveTarget(RadianceSortedRedRT->GetRenderTargetItem().TargetableTexture, RadianceSortedRedRT->GetRenderTargetItem().ShaderResourceTexture, FResolveParams());
	RHICmdList.CopyToResolveTarget(RadianceSortedGreenRT->GetRenderTargetItem().TargetableTexture, RadianceSortedGreenRT->GetRenderTargetItem().ShaderResourceTexture, FResolveParams());
	RHICmdList.CopyToResolveTarget(RadianceSortedBlueRT->GetRenderTargetItem().TargetableTexture, RadianceSortedBlueRT->GetRenderTargetItem().ShaderResourceTexture, FResolveParams());
	RHICmdList.CopyToResolveTarget(RadianceSortedAlphaRT->GetRenderTargetItem().TargetableTexture, RadianceSortedAlphaRT->GetRenderTargetItem().ShaderResourceTexture, FResolveParams());
	RHICmdList.CopyToResolveTarget(SampleCountSortedRT->GetRenderTargetItem().TargetableTexture, SampleCountSortedRT->GetRenderTargetItem().ShaderResourceTexture, FResolveParams());

	// Construct render targets for compositing
	TRefCountPtr<IPooledRenderTarget> OutputRadianceRT;
	TRefCountPtr<IPooledRenderTarget> OutputSampleCountRT;
	Desc.Flags &= ~(TexCreate_FastVRAM | TexCreate_Transient);
	Desc.Format = PF_A32B32G32R32F;
	//Desc.Format = PF_A16B16G16R16;
	GRenderTargetPool.FindFreeElement(RHICmdList, Desc, OutputRadianceRT, TEXT("OutputRadianceRT"));
	Desc.Format = PF_R16_UINT;
	//Desc.Format = PF_R32_UINT;
	GRenderTargetPool.FindFreeElement(RHICmdList, Desc, OutputSampleCountRT, TEXT("OutputSampleCountRT"));
	ClearUAV(RHICmdList, OutputRadianceRT->GetRenderTargetItem(), FLinearColor::Black);
	ClearUAV(RHICmdList, OutputSampleCountRT->GetRenderTargetItem(), FLinearColor::Black);

	// Run compositing engine
	const auto ShaderMap = GetGlobalShaderMap(FeatureLevel);

	TShaderMapRef<FPostProcessVS> VertexShader(ShaderMap);
	TShaderMapRef<FPathTracingCompositorPS> PixelShader(ShaderMap);
	FTextureRHIParamRef RenderTargets[3] =
	{
		SceneContext.GetSceneColor()->GetRenderTargetItem().TargetableTexture,
		OutputRadianceRT->GetRenderTargetItem().TargetableTexture,
		OutputSampleCountRT->GetRenderTargetItem().TargetableTexture
	};
	FRHIRenderPassInfo RenderPassInfo(3, RenderTargets, ERenderTargetActions::Load_Store);
	RHICmdList.BeginRenderPass(RenderPassInfo, TEXT("PathTracing"));

	// DEBUG: Inspect render target in isolation
	FGraphicsPipelineStateInitializer GraphicsPSOInit;
	RHICmdList.ApplyCachedRenderTargets(GraphicsPSOInit);
	GraphicsPSOInit.BlendState = TStaticBlendState<>::GetRHI();
	GraphicsPSOInit.RasterizerState = TStaticRasterizerState<FM_Solid, CM_None>::GetRHI();
	GraphicsPSOInit.DepthStencilState = TStaticDepthStencilState<false, CF_Always>::GetRHI();
	GraphicsPSOInit.BoundShaderState.VertexDeclarationRHI = GFilterVertexDeclaration.VertexDeclarationRHI;
	GraphicsPSOInit.BoundShaderState.VertexShaderRHI = GETSAFERHISHADER_VERTEX(*VertexShader);
	GraphicsPSOInit.BoundShaderState.PixelShaderRHI = GETSAFERHISHADER_PIXEL(*PixelShader);
	GraphicsPSOInit.PrimitiveType = PT_TriangleList;
	SetGraphicsPipelineState(RHICmdList, GraphicsPSOInit);

	//for (int32 ViewIndex = 0; ViewIndex < Views.Num(); ++ViewIndex)
	{
		RHICmdList.SetViewport(View.ViewRect.Min.X, View.ViewRect.Min.Y, 0.0f, View.ViewRect.Max.X, View.ViewRect.Max.Y, 1.0f);
		FTextureRHIRef RadianceRedTexture = RadianceSortedRedRT->GetRenderTargetItem().ShaderResourceTexture;
		FTextureRHIRef RadianceGreenTexture = RadianceSortedGreenRT->GetRenderTargetItem().ShaderResourceTexture;
		FTextureRHIRef RadianceBlueTexture = RadianceSortedBlueRT->GetRenderTargetItem().ShaderResourceTexture;
		FTextureRHIRef RadianceAlphaTexture = RadianceSortedAlphaRT->GetRenderTargetItem().ShaderResourceTexture;
		FTextureRHIRef SampleCountTexture = SampleCountSortedRT->GetRenderTargetItem().ShaderResourceTexture;

		FTextureRHIRef CumulativeRadianceTexture = GBlackTexture->TextureRHI;
		FTextureRHIRef CumulativeSampleCount = GBlackTexture->TextureRHI;

		int32 SamplesPerPixelCVar = CVarPathTracingSamplesPerPixel.GetValueOnRenderThread();
		int32 PathTracingSamplesPerPixel = SamplesPerPixelCVar > -1 ? SamplesPerPixelCVar : View.FinalPostProcessSettings.PathTracingSamplesPerPixel;
		if (ViewState->PathTracingIrradianceRT && SPPCount < PathTracingSamplesPerPixel)
		{
			CumulativeRadianceTexture = ViewState->PathTracingIrradianceRT->GetRenderTargetItem().ShaderResourceTexture;
			CumulativeSampleCount = ViewState->PathTracingSampleCountRT->GetRenderTargetItem().ShaderResourceTexture;
			SPPCount++;
		}
		else
		{
			SPPCount = 0;
		}

		PixelShader->SetParameters(RHICmdList, View, RadianceRedTexture, RadianceGreenTexture, RadianceBlueTexture, RadianceAlphaTexture, SampleCountTexture, CumulativeRadianceTexture, CumulativeSampleCount);
		DrawRectangle(
			RHICmdList,
			0, 0,
			View.ViewRect.Width(), View.ViewRect.Height(),
			View.ViewRect.Min.X, View.ViewRect.Min.Y,
			View.ViewRect.Width(), View.ViewRect.Height(),
			FIntPoint(View.ViewRect.Width(), View.ViewRect.Height()),
			SceneContext.GetBufferSizeXY(),
			*VertexShader);
	}
	RHICmdList.EndRenderPass();

	RHICmdList.CopyToResolveTarget(OutputRadianceRT->GetRenderTargetItem().TargetableTexture, OutputRadianceRT->GetRenderTargetItem().ShaderResourceTexture, FResolveParams());
	RHICmdList.CopyToResolveTarget(OutputSampleCountRT->GetRenderTargetItem().TargetableTexture, OutputSampleCountRT->GetRenderTargetItem().ShaderResourceTexture, FResolveParams());
	GVisualizeTexture.SetCheckPoint(RHICmdList, OutputRadianceRT);
	GVisualizeTexture.SetCheckPoint(RHICmdList, OutputSampleCountRT);

	// Cache values for reuse
	ViewState->PathTracingIrradianceRT = OutputRadianceRT;
	ViewState->PathTracingSampleCountRT = OutputSampleCountRT;

	// Process variance mip for adaptive sampling
	if (SPPCount % CVarPathTracingVarianceMapRebuildFrequency.GetValueOnRenderThread() == 0)
	{
		SCOPED_GPU_STAT(RHICmdList, Stat_GPU_PathTracingBuildVarianceMipTree);

		BuildVarianceMipTree(RHICmdList, View, OutputRadianceRT->GetRenderTargetItem().ShaderResourceTexture, *ViewState->VarianceMipTree, ViewState->VarianceMipTreeDimensions);
	}

	VisualizeVarianceMipTree(RHICmdList, View, *ViewState->VarianceMipTree, ViewState->VarianceMipTreeDimensions);

	ResolveSceneColor(RHICmdList);

}
#endif<|MERGE_RESOLUTION|>--- conflicted
+++ resolved
@@ -12,7 +12,6 @@
 #include "PathTracingUniformBuffers.h"
 #include "RHI/Public/PipelineStateCache.h"
 #include "RayTracing/RayTracingSkyLight.h"
-<<<<<<< HEAD
 #include "RayTracing/RaytracingOptions.h"
 
 static int32 GPathTracingMaxBounces = -1;
@@ -21,15 +20,6 @@
 	GPathTracingMaxBounces,
 	TEXT("Sets the maximum number of path tracing bounces (default = -1 (driven by postprocesing volume))")
 );
-=======
-
-////static TAutoConsoleVariable<int32> CVarRayTracingPrimaryDebugMaxBounces(
-////	TEXT("r.RayTracing.PrimaryDebug.MaxBounces"),
-////	10,
-////	TEXT("Maximum ray trace bounces"),
-////	ECVF_RenderThreadSafe
-////);
->>>>>>> edccb068
 
 TAutoConsoleVariable<int32> CVarPathTracingSamplesPerPixel(
 	TEXT("r.PathTracing.SamplesPerPixel"),
@@ -106,10 +96,7 @@
 		TLASParameter.Bind(Initializer.ParameterMap, TEXT("TLAS"));
 		ViewParameter.Bind(Initializer.ParameterMap, TEXT("View"));
 		SceneLightsParameters.Bind(Initializer.ParameterMap, TEXT("SceneLightsData"));
-<<<<<<< HEAD
 		PathTracingParameters.Bind(Initializer.ParameterMap, TEXT("PathTracingData"));
-=======
->>>>>>> edccb068
 		SkyLightParameters.Bind(Initializer.ParameterMap, TEXT("SkyLight"));
 		check(SkyLightParameters.IsBound());
 		AdaptiveSamplingParameters.Bind(Initializer.ParameterMap, TEXT("AdaptiveSamplingData"));
@@ -123,10 +110,7 @@
 
 	void SetParameters(
 		FScene* Scene,
-<<<<<<< HEAD
 		const FViewInfo& View,
-=======
->>>>>>> edccb068
 		FRayTracingShaderBindingsWriter& GlobalResources,
 		const FRayTracingScene& RayTracingScene,
 		FUniformBufferRHIParamRef ViewUniformBuffer,
@@ -138,10 +122,10 @@
 		FIntVector VarianceDimensions,
 		const FRWBuffer& VarianceMipTree,
 		// Output
-		FUnorderedAccessViewRHIParamRef RadianceUAV,
-		FUnorderedAccessViewRHIParamRef SampleCountUAV,
-		FUnorderedAccessViewRHIParamRef PixelPositionUAV,
-		FUnorderedAccessViewRHIParamRef RayCountPerPixelUAV)
+		FRHIUnorderedAccessView* RadianceUAV,
+		FRHIUnorderedAccessView* SampleCountUAV,
+		FRHIUnorderedAccessView* PixelPositionUAV,
+		FRHIUnorderedAccessView* RayCountPerPixelUAV)
 	{
 
 		GlobalResources.Set(TLASParameter, RayTracingScene.RayTracingSceneRHI->GetShaderResourceView());
@@ -187,7 +171,7 @@
 
 			for (auto Light : Lights)
 			{
-				if (LightData.Count >= GLightCountMaximum) break;
+				if (LightData.Count >= RAY_TRACING_LIGHT_COUNT_MAXIMUM) break;
 
 				if (Light.LightSceneInfo->Proxy->HasStaticLighting() && Light.LightSceneInfo->IsPrecomputedLightingValid()) continue;
 
@@ -213,10 +197,7 @@
 						LightData.Normal[LightData.Count] = -LightParameters.Direction;
 						LightData.dPdu[LightData.Count] = FVector::CrossProduct(LightParameters.Tangent, LightParameters.Direction);
 						LightData.dPdv[LightData.Count] = LightParameters.Tangent;
-<<<<<<< HEAD
-						// #dxr_todo: define these differences from Lit..
-=======
->>>>>>> edccb068
+						// #dxr_todo: UE-72556  define these differences from Lit..
 						LightData.Color[LightData.Count] = LightParameters.Color / 4.0;
 						LightData.Dimensions[LightData.Count] = FVector(2.0f * LightParameters.SourceRadius, 2.0f * LightParameters.SourceLength, 0.0f);
 						LightData.Attenuation[LightData.Count] = 1.0 / LightParameters.InvRadius;
@@ -229,7 +210,7 @@
 						LightData.Type[LightData.Count] = 4;
 						LightData.Position[LightData.Count] = LightParameters.Position;
 						LightData.Normal[LightData.Count] = -LightParameters.Direction;
-						// #dxr_todo: define these differences from Lit..
+						// #dxr_todo: UE-72556  define these differences from Lit..
 						LightData.Color[LightData.Count] = 4.0 * PI * LightParameters.Color;
 						LightData.Dimensions[LightData.Count] = FVector(LightParameters.SpotAngles, LightParameters.SourceRadius);
 						LightData.Attenuation[LightData.Count] = 1.0 / LightParameters.InvRadius;
@@ -240,7 +221,7 @@
 					{
 						LightData.Type[LightData.Count] = 1;
 						LightData.Position[LightData.Count] = LightParameters.Position;
-						// #dxr_todo: define these differences from Lit..
+						// #dxr_todo: UE-72556  define these differences from Lit..
 						LightData.Color[LightData.Count] = LightParameters.Color / (4.0 * PI);
 						LightData.Dimensions[LightData.Count] = FVector(0.0, 0.0, LightParameters.SourceRadius);
 						LightData.Attenuation[LightData.Count] = 1.0 / LightParameters.InvRadius;
@@ -255,70 +236,6 @@
 			GlobalResources.Set(SceneLightsParameters, SceneLightsUniformBuffer);
 		}
 
-<<<<<<< HEAD
-=======
-		// Sky light
-		{
-			FSkyLightData SkyLightData;
-			if (SkyLightTextureData)
-			{
-				SkyLightData.Color = FVector(Scene->SkyLight->LightColor);
-				SkyLightData.Texture = Scene->SkyLight->ProcessedTexture->TextureRHI;
-				SkyLightData.TextureSampler = Scene->SkyLight->ProcessedTexture->SamplerStateRHI;
-
-#if 0
-				// For when data is actually hooked up..
-				SkyLightData.MipDimensions = Scene->SkyLight->SkyLightMipDimensions;
-				SkyLightData.MipTreePosX = Scene->SkyLight->SkyLightMipTreePosX.SRV;
-				SkyLightData.MipTreeNegX = Scene->SkyLight->SkyLightMipTreeNegX.SRV;
-				SkyLightData.MipTreePosY = Scene->SkyLight->SkyLightMipTreePosY.SRV;
-				SkyLightData.MipTreeNegY = Scene->SkyLight->SkyLightMipTreeNegY.SRV;
-				SkyLightData.MipTreePosZ = Scene->SkyLight->SkyLightMipTreePosZ.SRV;
-				SkyLightData.MipTreeNegZ = Scene->SkyLight->SkyLightMipTreeNegZ.SRV;
-
-				SkyLightData.MipTreePdfPosX = Scene->SkyLight->SkyLightMipTreePdfPosX.SRV;
-				SkyLightData.MipTreePdfNegX = Scene->SkyLight->SkyLightMipTreePdfNegX.SRV;
-				SkyLightData.MipTreePdfPosY = Scene->SkyLight->SkyLightMipTreePdfPosY.SRV;
-				SkyLightData.MipTreePdfNegY = Scene->SkyLight->SkyLightMipTreePdfNegY.SRV;
-				SkyLightData.MipTreePdfPosZ = Scene->SkyLight->SkyLightMipTreePdfPosZ.SRV;
-				SkyLightData.MipTreePdfNegZ = Scene->SkyLight->SkyLightMipTreePdfNegZ.SRV;
-				SkyLightData.SolidAnglePdf = Scene->SkyLight->SolidAnglePdf.SRV;
-#endif
-			}
-			else
-			{
-				SkyLightData.Color = FVector(0.0);
-				SkyLightData.Texture = GBlackTextureCube->TextureRHI;
-				SkyLightData.TextureSampler = TStaticSamplerState<SF_Bilinear, AM_Clamp, AM_Clamp, AM_Clamp>::GetRHI();
-			}
-
-			// dxr_todo: factor out these pass constants
-			SkyLightData.SamplesPerPixel = 0;
-			SkyLightData.SamplingStopLevel = 0;
-			// dxr_todo
-
-			SkyLightData.MipDimensions = FIntVector(0);
-			auto BlackTextureBuffer = RHICreateShaderResourceView(GBlackTexture->TextureRHI->GetTexture2D(), 0);
-			SkyLightData.MipTreePosX = BlackTextureBuffer;
-			SkyLightData.MipTreeNegX = BlackTextureBuffer;
-			SkyLightData.MipTreePosY = BlackTextureBuffer;
-			SkyLightData.MipTreeNegY = BlackTextureBuffer;
-			SkyLightData.MipTreePosZ = BlackTextureBuffer;
-			SkyLightData.MipTreeNegZ = BlackTextureBuffer;
-
-			SkyLightData.MipTreePdfPosX = BlackTextureBuffer;
-			SkyLightData.MipTreePdfNegX = BlackTextureBuffer;
-			SkyLightData.MipTreePdfPosY = BlackTextureBuffer;
-			SkyLightData.MipTreePdfNegY = BlackTextureBuffer;
-			SkyLightData.MipTreePdfPosZ = BlackTextureBuffer;
-			SkyLightData.MipTreePdfNegZ = BlackTextureBuffer;
-			SkyLightData.SolidAnglePdf = BlackTextureBuffer;
-
-			FUniformBufferRHIRef SkyLightUniformBuffer = RHICreateUniformBuffer(&SkyLightData, FSkyLightData::StaticStructMetadata.GetLayout(), EUniformBufferUsage::UniformBuffer_SingleDraw);
-			GlobalResources.Set(SkyLightParameters, SkyLightUniformBuffer);
-		}
-
->>>>>>> edccb068
 		// Adaptive sampling
 		{
 			FPathTracingAdaptiveSamplingData AdaptiveSamplingData;
@@ -387,48 +304,6 @@
 };
 IMPLEMENT_SHADER_TYPE(, FPathTracingRG, TEXT("/Engine/Private/PathTracing/PathTracing.usf"), TEXT("PathTracingMainRG"), SF_RayGen);
 
-class FPathTracingCHS : public FGlobalShader
-{
-public:
-	DECLARE_SHADER_TYPE(FPathTracingCHS, Global);
-
-public:
-	static bool ShouldCompilePermutation(const FGlobalShaderPermutationParameters& Parameters)
-	{
-		return ShouldCompileRayTracingShadersForProject(Parameters.Platform);
-	}
-
-	FPathTracingCHS() {}
-	virtual ~FPathTracingCHS() {}
-
-	FPathTracingCHS(const ShaderMetaType::CompiledShaderInitializerType& Initializer)
-		: FGlobalShader(Initializer)
-	{}
-};
-
-IMPLEMENT_SHADER_TYPE(, FPathTracingCHS, TEXT("/Engine/Private/PathTracing/PathTracingCHS.usf"), TEXT("PathTracingMainCHS"), SF_RayHitGroup);
-
-class FPathTracingMS : public FGlobalShader
-{
-public:
-	DECLARE_SHADER_TYPE(FPathTracingMS, Global);
-
-public:
-	static bool ShouldCompilePermutation(const FGlobalShaderPermutationParameters& Parameters)
-	{
-		return ShouldCompileRayTracingShadersForProject(Parameters.Platform);
-	}
-
-	FPathTracingMS() {}
-	virtual ~FPathTracingMS() {}
-
-	FPathTracingMS(const ShaderMetaType::CompiledShaderInitializerType& Initializer)
-		: FGlobalShader(Initializer)
-	{}
-};
-
-IMPLEMENT_SHADER_TYPE(, FPathTracingMS, TEXT("/Engine/Private/PathTracing/PathTracingMS.usf"), TEXT("PathTracingMainMS"), SF_RayMiss);
-
 DECLARE_GPU_STAT_NAMED(Stat_GPU_PathTracing, TEXT("Reference Path Tracing"));
 DECLARE_GPU_STAT_NAMED(Stat_GPU_PathTracingBuildSkyLightCDF, TEXT("Path Tracing: Build Sky Light CDF"));
 DECLARE_GPU_STAT_NAMED(Stat_GPU_PathTracingBuildVarianceMipTree, TEXT("Path Tracing: Build Variance Map Tree"));
@@ -444,8 +319,7 @@
 
 	static bool ShouldCompilePermutation(const FGlobalShaderPermutationParameters& Parameters)
 	{
-		// #dxr_todo: this should also check if ray tracing is enabled for the target platform & project
-		return IsFeatureLevelSupported(Parameters.Platform, ERHIFeatureLevel::SM5);
+		return ShouldCompileRayTracingShadersForProject(Parameters.Platform);
 	}
 
 	static void ModifyCompilationEnvironment(const FGlobalShaderPermutationParameters& Parameters, FShaderCompilerEnvironment& OutEnvironment)
@@ -482,7 +356,7 @@
 		FTextureRHIParamRef CumulativeIrradianceRT,
 		FTextureRHIParamRef CumulativeSampleCountRT)
 	{
-		const FPixelShaderRHIParamRef ShaderRHI = GetPixelShader();
+		FRHIPixelShader* ShaderRHI = GetPixelShader();
 		FGlobalShader::SetParameters<FViewUniformShaderParameters>(RHICmdList, ShaderRHI, View.ViewUniformBuffer);
 		SetTextureParameter(RHICmdList, ShaderRHI, RadianceRedTexture, RadianceRedRT);
 		SetTextureParameter(RHICmdList, ShaderRHI, RadianceGreenTexture, RadianceGreenRT);
@@ -519,7 +393,7 @@
 
 IMPLEMENT_SHADER_TYPE(, FPathTracingCompositorPS, TEXT("/Engine/Private/PathTracing/PathTracingCompositingPixelShader.usf"), TEXT("CompositeMain"), SF_Pixel);
 
-void FDeferredShadingSceneRenderer::PreparePathTracing(const FViewInfo& View, TArray<FRayTracingShaderRHIParamRef>& OutRayGenShaders)
+void FDeferredShadingSceneRenderer::PreparePathTracing(const FViewInfo& View, TArray<FRHIRayTracingShader*>& OutRayGenShaders)
 {
 	// Declare all RayGen shaders that require material closest hit shaders to be bound
 	auto RayGenShader = View.ShaderMap->GetShader<FPathTracingRG>();
@@ -536,20 +410,10 @@
 	static int32 SPPCount = 0;
 
 	// Conditionally rebuild sky light CDFs
-<<<<<<< HEAD
 	if (Scene->SkyLight && Scene->SkyLight->ShouldRebuildCdf())
-=======
-	FRWBuffer SkyLightRowCdf;
-	FRWBuffer SkyLightColumnCdf;
-	FRWBuffer SkyLightCubeFaceCdf;
-#if 0
-	// #dxr_todo: Compute shader dependencies will be removed in a subsequent submission
-	if (Scene->SkyLight)
->>>>>>> edccb068
 	{
 		BuildSkyLightCdfs(RHICmdList, Scene->SkyLight);
 	}
-#endif
 
 	FSceneRenderTargets& SceneContext = FSceneRenderTargets::Get(RHICmdList);
 	auto ViewSize = View.ViewRect.Size();
@@ -579,28 +443,6 @@
 	ClearUAV(RHICmdList, RayCountPerPixelRT->GetRenderTargetItem(), FLinearColor::Black);
 
 	auto RayGenShader = GetGlobalShaderMap(FeatureLevel)->GetShader<FPathTracingRG>();
-	auto MissShader = GetGlobalShaderMap(FeatureLevel)->GetShader<FPathTracingMS>();
-	auto ClosestHitShader = GetGlobalShaderMap(FeatureLevel)->GetShader<FPathTracingCHS>();
-<<<<<<< HEAD
-=======
-
-#if 0
-	FRayTracingPipelineStateInitializer Initializer;
-	FRayTracingShaderRHIParamRef RayGenShaderTable[] = { RayGenShader->GetRayTracingShader() };
-	Initializer.SetRayGenShaderTable(RayGenShaderTable);
-	FRayTracingShaderRHIParamRef MissShaderTable[] = { MissShader->GetRayTracingShader() };
-	Initializer.SetMissShaderTable(MissShaderTable);
-	FRayTracingShaderRHIParamRef HitGroupTable[] = { ClosestHitShader->GetRayTracingShader() };
-	Initializer.SetHitGroupTable(HitGroupTable);
-	Initializer.HitGroupStride = 0; // Use the same hit shader for all geometry in the scene by disabling SBT indexing.
-	FRHIRayTracingPipelineState* Pipeline = PipelineStateCache::GetAndOrCreateRayTracingPipelineState(Initializer); // #dxr_todo: this should be done once at load-time and cached
-#else
-	FRHIRayTracingPipelineState* Pipeline = BindRayTracingPipeline(RHICmdList, View,
-		RayGenShader->GetRayTracingShader(),
-		MissShader->GetRayTracingShader(),
-		ClosestHitShader->GetRayTracingShader()); // #dxr_todo: this should be done once at load-time and cached
-#endif
->>>>>>> edccb068
 
 	FRayTracingShaderBindingsWriter GlobalResources;
 
@@ -610,10 +452,7 @@
 
 	RayGenShader->SetParameters(
 		Scene,
-<<<<<<< HEAD
 		View,
-=======
->>>>>>> edccb068
 		GlobalResources,
 		View.RayTracingScene,
 		View.ViewUniformBuffer,
@@ -626,15 +465,8 @@
 		RayCountPerPixelRT->GetRenderTargetItem().UAV
 	);
 
-<<<<<<< HEAD
-	FRayTracingSceneRHIParamRef RayTracingSceneRHI = View.RayTracingScene.RayTracingSceneRHI;
+	FRHIRayTracingScene* RayTracingSceneRHI = View.RayTracingScene.RayTracingSceneRHI;
 	RHICmdList.RayTraceDispatch(View.RayTracingMaterialPipeline, RayGenShader->GetRayTracingShader(), RayTracingSceneRHI, GlobalResources, View.ViewRect.Size().X, View.ViewRect.Size().Y);
-=======
-	FRayTracingSceneRHIParamRef RayTracingSceneRHI = View.PerViewRayTracingScene.RayTracingSceneRHI;
-
-	const uint32 RayGenShaderIndex = 0;
-	RHICmdList.RayTraceDispatch(Pipeline, RayGenShaderIndex, RayTracingSceneRHI, GlobalResources, View.ViewRect.Size().X, View.ViewRect.Size().Y);
->>>>>>> edccb068
 
 	// Save RayTracingIndirect for compositing
 	RHICmdList.CopyToResolveTarget(RadianceRT->GetRenderTargetItem().TargetableTexture, RadianceRT->GetRenderTargetItem().ShaderResourceTexture, FResolveParams());
