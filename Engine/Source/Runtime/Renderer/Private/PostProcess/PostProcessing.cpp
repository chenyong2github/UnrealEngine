// Copyright Epic Games, Inc. All Rights Reserved.

#include "PostProcess/PostProcessing.h"
#include "PostProcess/PostProcessInput.h"
#include "PostProcess/PostProcessAA.h"
#if WITH_EDITOR
	#include "PostProcess/PostProcessBufferInspector.h"
#endif
#include "PostProcess/DiaphragmDOF.h"
#include "PostProcess/PostProcessMaterial.h"
#include "PostProcess/PostProcessWeightedSampleSum.h"
#include "PostProcess/PostProcessBloomSetup.h"
#include "PostProcess/PostProcessMobile.h"
#include "PostProcess/PostProcessDownsample.h"
#include "PostProcess/PostProcessHistogram.h"
#include "PostProcess/PostProcessVisualizeHDR.h"
#include "PostProcess/VisualizeShadingModels.h"
#include "PostProcess/PostProcessSelectionOutline.h"
#include "PostProcess/PostProcessGBufferHints.h"
#include "PostProcess/PostProcessVisualizeBuffer.h"
#include "PostProcess/PostProcessEyeAdaptation.h"
#include "PostProcess/PostProcessTonemap.h"
#include "PostProcess/PostProcessLensFlares.h"
#include "PostProcess/PostProcessBokehDOF.h"
#include "PostProcess/PostProcessCombineLUTs.h"
#include "PostProcess/PostProcessTemporalAA.h"
#include "PostProcess/PostProcessMotionBlur.h"
#include "PostProcess/PostProcessDOF.h"
#include "PostProcess/PostProcessUpscale.h"
#include "PostProcess/PostProcessHMD.h"
#include "PostProcess/PostProcessVisualizeComplexity.h"
#include "PostProcess/PostProcessCompositeEditorPrimitives.h"
#include "PostProcess/PostProcessTestImage.h"
#include "PostProcess/PostProcessFFTBloom.h"
#include "PostProcess/PostProcessStreamingAccuracyLegend.h"
#include "PostProcess/PostProcessSubsurface.h"
#include "CompositionLighting/PostProcessPassThrough.h"
#include "CompositionLighting/PostProcessLpvIndirect.h"
#include "ShaderPrint.h"
#include "GpuDebugRendering.h"
#include "HighResScreenshot.h"
#include "IHeadMountedDisplay.h"
#include "IXRTrackingSystem.h"
#include "BufferVisualizationData.h"
#include "DeferredShadingRenderer.h"
#include "MobileSeparateTranslucencyPass.h"
#include "MobileDistortionPass.h"
#include "SceneTextureParameters.h"
#include "PixelShaderUtils.h"
#include "ScreenSpaceRayTracing.h"

/** The global center for all post processing activities. */
FPostProcessing GPostProcessing;

namespace
{
TAutoConsoleVariable<float> CVarDepthOfFieldNearBlurSizeThreshold(
	TEXT("r.DepthOfField.NearBlurSizeThreshold"),
	0.01f,
	TEXT("Sets the minimum near blur size before the effect is forcably disabled. Currently only affects Gaussian DOF.\n")
	TEXT(" (default: 0.01)"),
	ECVF_RenderThreadSafe);

TAutoConsoleVariable<float> CVarDepthOfFieldMaxSize(
	TEXT("r.DepthOfField.MaxSize"),
	100.0f,
	TEXT("Allows to clamp the gaussian depth of field radius (for better performance), default: 100"),
	ECVF_Scalability | ECVF_RenderThreadSafe);

TAutoConsoleVariable<int32> CVarRenderTargetSwitchWorkaround(
	TEXT("r.RenderTargetSwitchWorkaround"),
	0,
	TEXT("Workaround needed on some mobile platforms to avoid a performance drop related to switching render targets.\n")
	TEXT("Only enabled on some hardware. This affects the bloom quality a bit. It runs slower than the normal code path but\n")
	TEXT("still faster as it avoids the many render target switches. (Default: 0)\n")
	TEXT("We want this enabled (1) on all 32 bit iOS devices (implemented through DeviceProfiles)."),
	ECVF_RenderThreadSafe);

TAutoConsoleVariable<int32> CVarPostProcessingPropagateAlpha(
	TEXT("r.PostProcessing.PropagateAlpha"),
	0,
	TEXT("0 to disable scene alpha channel support in the post processing.\n")
	TEXT(" 0: disabled (default);\n")
	TEXT(" 1: enabled in linear color space;\n")
	TEXT(" 2: same as 1, but also enable it through the tonemapper. Compositing after the tonemapper is incorrect, as their is no meaning to tonemap the alpha channel. This is only meant to be use exclusively for broadcasting hardware that does not support linear color space compositing and tonemapping."),
	ECVF_ReadOnly);

TAutoConsoleVariable<int32> CVarPostProcessingPreferCompute(
	TEXT("r.PostProcessing.PreferCompute"),
	0,
	TEXT("Will use compute shaders for post processing where implementations available."),
	ECVF_RenderThreadSafe);

#if !(UE_BUILD_SHIPPING)
TAutoConsoleVariable<int32> CVarPostProcessingForceAsyncDispatch(
	TEXT("r.PostProcessing.ForceAsyncDispatch"),
	0,
	TEXT("Will force asynchronous dispatch for post processing compute shaders where implementations available.\n")
	TEXT("Only available for testing in non-shipping builds."),
	ECVF_RenderThreadSafe);
#endif
} //! namespace

bool IsPostProcessingWithComputeEnabled(ERHIFeatureLevel::Type FeatureLevel)
{
	// Any thread is used due to FViewInfo initialization.
	return CVarPostProcessingPreferCompute.GetValueOnAnyThread() && FeatureLevel >= ERHIFeatureLevel::SM5;
}

bool IsPostProcessingOutputInHDR()
{
	static const auto CVarDumpFramesAsHDR = IConsoleManager::Get().FindTConsoleVariableDataInt(TEXT("r.BufferVisualizationDumpFramesAsHDR"));

	return CVarDumpFramesAsHDR->GetValueOnRenderThread() != 0 || GetHighResScreenshotConfig().bCaptureHDR;
}

bool IsPostProcessingEnabled(const FViewInfo& View)
{
	if (View.GetFeatureLevel() >= ERHIFeatureLevel::SM5)
	{
		return
			 View.Family->EngineShowFlags.PostProcessing &&
			!View.Family->EngineShowFlags.VisualizeDistanceFieldAO &&
			!View.Family->EngineShowFlags.VisualizeDistanceFieldGI &&
			!View.Family->EngineShowFlags.VisualizeShadingModels &&
			!View.Family->EngineShowFlags.VisualizeMeshDistanceFields &&
			!View.Family->EngineShowFlags.VisualizeGlobalDistanceField &&
			!View.Family->EngineShowFlags.ShaderComplexity;
	}
	else
	{
		return View.Family->EngineShowFlags.PostProcessing && !View.Family->EngineShowFlags.ShaderComplexity;
	}
}

bool IsPostProcessingWithAlphaChannelSupported()
{
	return CVarPostProcessingPropagateAlpha.GetValueOnAnyThread() != 0;
}

EPostProcessAAQuality GetPostProcessAAQuality()
{
	static const auto CVar = IConsoleManager::Get().FindTConsoleVariableDataInt(TEXT("r.PostProcessAAQuality"));

	return static_cast<EPostProcessAAQuality>(FMath::Clamp(CVar->GetValueOnAnyThread(), 0, static_cast<int32>(EPostProcessAAQuality::MAX) - 1));
}

class FComposeSeparateTranslucencyPS : public FGlobalShader
{
	DECLARE_GLOBAL_SHADER(FComposeSeparateTranslucencyPS);
	SHADER_USE_PARAMETER_STRUCT(FComposeSeparateTranslucencyPS, FGlobalShader);

	BEGIN_SHADER_PARAMETER_STRUCT(FParameters, )
		SHADER_PARAMETER_RDG_TEXTURE(Texture2D, SceneColor)
		SHADER_PARAMETER_SAMPLER(SamplerState, SceneColorSampler)
		SHADER_PARAMETER_RDG_TEXTURE(Texture2D, SeparateTranslucency)
		SHADER_PARAMETER_SAMPLER(SamplerState, SeparateTranslucencySampler)
		SHADER_PARAMETER_STRUCT_REF(FViewUniformShaderParameters, ViewUniformBuffer)
		RENDER_TARGET_BINDING_SLOTS()
	END_SHADER_PARAMETER_STRUCT()

	static bool ShouldCompilePermutation(const FGlobalShaderPermutationParameters& Parameters)
	{
		return IsFeatureLevelSupported(Parameters.Platform, ERHIFeatureLevel::SM5);
	}
};

IMPLEMENT_GLOBAL_SHADER(FComposeSeparateTranslucencyPS, "/Engine/Private/ComposeSeparateTranslucency.usf", "MainPS", SF_Pixel);

FRDGTextureRef AddSeparateTranslucencyCompositionPass(FRDGBuilder& GraphBuilder, const FViewInfo& View, FRDGTextureRef SceneColor, FRDGTextureRef SeparateTranslucency)
{
	FRDGTextureDesc SceneColorDesc = SceneColor->Desc;
	SceneColorDesc.TargetableFlags &= ~TexCreate_UAV;
	SceneColorDesc.TargetableFlags |= TexCreate_RenderTargetable;

	FRDGTextureRef NewSceneColor = GraphBuilder.CreateTexture(SceneColorDesc, TEXT("SceneColor"));

	FComposeSeparateTranslucencyPS::FParameters* PassParameters = GraphBuilder.AllocParameters<FComposeSeparateTranslucencyPS::FParameters>();
	PassParameters->SceneColor = SceneColor;
	PassParameters->SceneColorSampler = TStaticSamplerState<SF_Point>::GetRHI();
	PassParameters->SeparateTranslucency = SeparateTranslucency;
	PassParameters->SeparateTranslucencySampler = TStaticSamplerState<SF_Point>::GetRHI();
	PassParameters->ViewUniformBuffer = View.ViewUniformBuffer;
	PassParameters->RenderTargets[0] = FRenderTargetBinding(NewSceneColor, ERenderTargetLoadAction::ENoAction);

	TShaderMapRef<FComposeSeparateTranslucencyPS> PixelShader(View.ShaderMap);
	FPixelShaderUtils::AddFullscreenPass(
		GraphBuilder,
		View.ShaderMap,
		RDG_EVENT_NAME("ComposeSeparateTranslucency %dx%d", View.ViewRect.Width(), View.ViewRect.Height()),
		*PixelShader,
		PassParameters,
		View.ViewRect);

	return NewSceneColor;
}

void AddPostProcessingPasses(FRDGBuilder& GraphBuilder, const FViewInfo& View, const FPostProcessingInputs& Inputs)
{
	CSV_SCOPED_TIMING_STAT_EXCLUSIVE(RenderPostProcessing);
	QUICK_SCOPE_CYCLE_COUNTER(STAT_PostProcessing_Process);

	check(IsInRenderingThread());
	check(View.VerifyMembersChecks());
	Inputs.Validate();

	const FIntRect PrimaryViewRect = View.ViewRect;

	const FSceneTextureParameters& SceneTextures = *Inputs.SceneTextures;
	const FScreenPassRenderTarget ViewFamilyOutput = FScreenPassRenderTarget::CreateViewFamilyOutput(Inputs.ViewFamilyTexture, View);
	const FScreenPassTexture SceneDepth(SceneTextures.SceneDepthBuffer, PrimaryViewRect);
	const FScreenPassTexture SeparateTranslucency(Inputs.SeparateTranslucency, PrimaryViewRect);
	const FScreenPassTexture CustomDepth(Inputs.CustomDepth, PrimaryViewRect);
	const FScreenPassTexture Velocity(SceneTextures.SceneVelocityBuffer, PrimaryViewRect);
	const FScreenPassTexture BlackDummy(GSystemTextures.GetBlackDummy(GraphBuilder));

	// Scene color is updated incrementally through the post process pipeline.
	FScreenPassTexture SceneColor(Inputs.SceneColor, PrimaryViewRect);

	// Assigned before and after the tonemapper.
	FScreenPassTexture SceneColorBeforeTonemap;
	FScreenPassTexture SceneColorAfterTonemap;

	// Unprocessed scene color stores the original input.
	const FScreenPassTexture OriginalSceneColor = SceneColor;

	// Default the new eye adaptation to the last one in case it's not generated this frame.
	const FEyeAdaptationParameters EyeAdaptationParameters = GetEyeAdaptationParameters(View, ERHIFeatureLevel::SM5);
	FRDGTextureRef LastEyeAdaptationTexture = GetEyeAdaptationTexture(GraphBuilder, View);
	FRDGTextureRef EyeAdaptationTexture = LastEyeAdaptationTexture;

	// Histogram defaults to black because the histogram eye adaptation pass is used for the manual metering mode.
	FRDGTextureRef HistogramTexture = BlackDummy.Texture;

	const FEngineShowFlags& EngineShowFlags = View.Family->EngineShowFlags;
	const bool bVisualizeHDR = EngineShowFlags.VisualizeHDR;
	const bool bViewFamilyOutputInHDR = GRHISupportsHDROutput && IsHDREnabled();
	const bool bVisualizeGBufferOverview = IsVisualizeGBufferOverviewEnabled(View);
	const bool bVisualizeGBufferDumpToFile = IsVisualizeGBufferDumpToFileEnabled(View);
	const bool bVisualizeGBufferDumpToPIpe = IsVisualizeGBufferDumpToPipeEnabled(View);
	const bool bOutputInHDR = IsPostProcessingOutputInHDR();

	const FPaniniProjectionConfig PaniniConfig(View);

	enum class EPass : uint32
	{
		Tonemap,
		FXAA,
		PostProcessMaterialAfterTonemapping,
		VisualizeDepthOfField,
		VisualizeStationaryLightOverlap,
		VisualizeLightCulling,
		SelectionOutline,
		EditorPrimitive,
		VisualizeShadingModels,
		VisualizeGBufferHints,
		VisualizeSubsurface,
		VisualizeGBufferOverview,
		VisualizeHDR,
		PixelInspector,
		HMDDistortion,
		HighResolutionScreenshotMask,
		PrimaryUpscale,
		SecondaryUpscale,
		MAX
	};

	const TCHAR* PassNames[] =
	{
		TEXT("Tonemap"),
		TEXT("FXAA"),
		TEXT("PostProcessMaterial (AfterTonemapping)"),
		TEXT("VisualizeDepthOfField"),
		TEXT("VisualizeStationaryLightOverlap"),
		TEXT("VisualizeLightCulling"),
		TEXT("SelectionOutline"),
		TEXT("EditorPrimitive"),
		TEXT("VisualizeShadingModels"),
		TEXT("VisualizeGBufferHints"),
		TEXT("VisualizeSubsurface"),
		TEXT("VisualizeGBufferOverview"),
		TEXT("VisualizeHDR"),
		TEXT("PixelInspector"),
		TEXT("HMDDistortion"),
		TEXT("HighResolutionScreenshotMask"),
		TEXT("PrimaryUpscale"),
		TEXT("SecondaryUpscale")
	};

	static_assert(static_cast<uint32>(EPass::MAX) == UE_ARRAY_COUNT(PassNames), "EPass does not match PassNames.");

	TOverridePassSequence<EPass> PassSequence(ViewFamilyOutput);
	PassSequence.SetNames(PassNames, UE_ARRAY_COUNT(PassNames));
	PassSequence.SetEnabled(EPass::VisualizeStationaryLightOverlap, EngineShowFlags.StationaryLightOverlap);
	PassSequence.SetEnabled(EPass::VisualizeLightCulling, EngineShowFlags.VisualizeLightCulling);
#if WITH_EDITOR
	PassSequence.SetEnabled(EPass::SelectionOutline, GIsEditor && EngineShowFlags.Selection && EngineShowFlags.SelectionOutline && !EngineShowFlags.Wireframe && !bVisualizeHDR);
	PassSequence.SetEnabled(EPass::EditorPrimitive, FSceneRenderer::ShouldCompositeEditorPrimitives(View));
#else
	PassSequence.SetEnabled(EPass::SelectionOutline, false);
	PassSequence.SetEnabled(EPass::EditorPrimitive, false);
#endif
	PassSequence.SetEnabled(EPass::VisualizeShadingModels, EngineShowFlags.VisualizeShadingModels);
	PassSequence.SetEnabled(EPass::VisualizeGBufferHints, EngineShowFlags.GBufferHints);
	PassSequence.SetEnabled(EPass::VisualizeSubsurface, EngineShowFlags.VisualizeSSS);
	PassSequence.SetEnabled(EPass::VisualizeGBufferOverview, bVisualizeGBufferOverview || bVisualizeGBufferDumpToFile || bVisualizeGBufferDumpToPIpe);
	PassSequence.SetEnabled(EPass::VisualizeHDR, EngineShowFlags.VisualizeHDR);
#if WITH_EDITOR
	PassSequence.SetEnabled(EPass::PixelInspector, View.bUsePixelInspector);
#else
	PassSequence.SetEnabled(EPass::PixelInspector, false);
#endif
	PassSequence.SetEnabled(EPass::HMDDistortion, EngineShowFlags.StereoRendering && EngineShowFlags.HMDDistortion);
	PassSequence.SetEnabled(EPass::HighResolutionScreenshotMask, IsHighResolutionScreenshotMaskEnabled(View));
	PassSequence.SetEnabled(EPass::PrimaryUpscale, PaniniConfig.IsEnabled() || (View.PrimaryScreenPercentageMethod == EPrimaryScreenPercentageMethod::SpatialUpscale && PrimaryViewRect.Size() != View.GetSecondaryViewRectSize()));
	PassSequence.SetEnabled(EPass::SecondaryUpscale, View.RequiresSecondaryUpscale());

	if (IsPostProcessingEnabled(View))
	{
		const auto GetPostProcessMaterialInputs = [CustomDepth, SeparateTranslucency, Velocity] (FScreenPassTexture InSceneColor)
		{
			FPostProcessMaterialInputs PostProcessMaterialInputs;
			PostProcessMaterialInputs.SetInput(EPostProcessMaterialInput::SceneColor, InSceneColor);
			PostProcessMaterialInputs.SetInput(EPostProcessMaterialInput::SeparateTranslucency, SeparateTranslucency);
			PostProcessMaterialInputs.SetInput(EPostProcessMaterialInput::Velocity, Velocity);
			PostProcessMaterialInputs.CustomDepthTexture = CustomDepth.Texture;
			return PostProcessMaterialInputs;
		};

		const EStereoscopicPass StereoPass = View.StereoPass;
		const bool bPrimaryView = IStereoRendering::IsAPrimaryView(View);
		const bool bHasViewState = View.ViewState != nullptr;
		const bool bDepthOfFieldEnabled = DiaphragmDOF::IsEnabled(View);
		const bool bVisualizeDepthOfField = bDepthOfFieldEnabled && EngineShowFlags.VisualizeDOF;
		const bool bVisualizeMotionBlur = IsVisualizeMotionBlurEnabled(View);

		const EAutoExposureMethod AutoExposureMethod = GetAutoExposureMethod(View);
		const EAntiAliasingMethod AntiAliasingMethod = !bVisualizeDepthOfField ? View.AntiAliasingMethod : AAM_None;
		const EDownsampleQuality DownsampleQuality = GetDownsampleQuality();
		const EPixelFormat DownsampleOverrideFormat = PF_FloatRGB;

		// Motion blur gets replaced by the visualization pass.
		const bool bMotionBlurEnabled = !bVisualizeMotionBlur && IsMotionBlurEnabled(View);

		// Skip tonemapping for visualizers which overwrite the HDR scene color.
		const bool bTonemapEnabled = !bVisualizeMotionBlur;
		const bool bTonemapOutputInHDR = View.Family->SceneCaptureSource == SCS_FinalColorHDR || bOutputInHDR || bViewFamilyOutputInHDR;

		// We don't test for the EyeAdaptation engine show flag here. If disabled, the auto exposure pass is still executes but performs a clamp.
		const bool bEyeAdaptationEnabled =
			// Skip for transient views.
			bHasViewState &&
			// Skip for secondary views in a stereo setup.
			bPrimaryView;

		const bool bHistogramEnabled =
			// Force the histogram on when we are visualizing HDR.
			bVisualizeHDR ||
			// Skip if not using histogram eye adaptation.
			(bEyeAdaptationEnabled && AutoExposureMethod == EAutoExposureMethod::AEM_Histogram &&
			// Skip if we don't have any exposure range to generate (eye adaptation will clamp).
			View.FinalPostProcessSettings.AutoExposureMinBrightness < View.FinalPostProcessSettings.AutoExposureMaxBrightness);

		const bool bBloomEnabled = View.FinalPostProcessSettings.BloomIntensity > 0.0f;

		const FPostProcessMaterialChain PostProcessMaterialAfterTonemappingChain = GetPostProcessMaterialChain(View, BL_AfterTonemapping);

		PassSequence.SetEnabled(EPass::Tonemap, bTonemapEnabled);
		PassSequence.SetEnabled(EPass::FXAA, AntiAliasingMethod == AAM_FXAA);
		PassSequence.SetEnabled(EPass::PostProcessMaterialAfterTonemapping, PostProcessMaterialAfterTonemappingChain.Num() != 0);
		PassSequence.SetEnabled(EPass::VisualizeDepthOfField, bVisualizeDepthOfField);
		PassSequence.Finalize();

		// Post Process Material Chain - Before Translucency
		{
			const FPostProcessMaterialChain MaterialChain = GetPostProcessMaterialChain(View, BL_BeforeTranslucency);

			if (MaterialChain.Num())
			{
				SceneColor = AddPostProcessMaterialChain(GraphBuilder, View, GetPostProcessMaterialInputs(SceneColor), MaterialChain);
			}
		}

		// Diaphragm Depth of Field
		{
			FRDGTextureRef LocalSceneColorTexture = SceneColor.Texture;

			if (bDepthOfFieldEnabled)
			{
				LocalSceneColorTexture = DiaphragmDOF::AddPasses(GraphBuilder, SceneTextures, View, SceneColor.Texture, SeparateTranslucency.Texture);
			}

			// DOF passes were not added, therefore need to compose Separate translucency manually.
			if (LocalSceneColorTexture == SceneColor.Texture && SeparateTranslucency.Texture)
			{
				LocalSceneColorTexture = AddSeparateTranslucencyCompositionPass(GraphBuilder, View, SceneColor.Texture, SeparateTranslucency.Texture);
			}

			SceneColor.Texture = LocalSceneColorTexture;
		}

		// Post Process Material Chain - Before Tonemapping
		{
			const FPostProcessMaterialChain MaterialChain = GetPostProcessMaterialChain(View, BL_BeforeTonemapping);

			if (MaterialChain.Num())
			{
				SceneColor = AddPostProcessMaterialChain(GraphBuilder, View, GetPostProcessMaterialInputs(SceneColor), MaterialChain);
			}
		}

		FScreenPassTexture HalfResolutionSceneColor;

		// Scene color view rectangle after temporal AA upscale to secondary screen percentage.
		FIntRect SecondaryViewRect = PrimaryViewRect;

		// Temporal Anti-aliasing. Also may perform a temporal upsample from primary to secondary view rect.
		if (AntiAliasingMethod == AAM_TemporalAA)
		{
			// Whether we allow the temporal AA pass to downsample scene color. It may choose not to based on internal context,
			// in which case the output half resolution texture will remain null.
			const bool bAllowSceneDownsample =
				IsTemporalAASceneDownsampleAllowed(View) &&
				// We can only merge if the normal downsample pass would happen immediately after.
				!bMotionBlurEnabled && !bVisualizeMotionBlur &&
				// TemporalAA is only able to match the low quality mode (box filter).
				GetDownsampleQuality() == EDownsampleQuality::Low;

			AddTemporalAAPass(
				GraphBuilder,
				SceneTextures,
				View,
				bAllowSceneDownsample,
				DownsampleOverrideFormat,
				SceneColor.Texture,
				&SceneColor.Texture,
				&SecondaryViewRect,
				&HalfResolutionSceneColor.Texture,
				&HalfResolutionSceneColor.ViewRect);
		}
		else if (ShouldRenderScreenSpaceReflections(View))
		{
			// If we need SSR, and TAA is enabled, then AddTemporalAAPass() has already handled the scene history.
			// If we need SSR, and TAA is not enable, then we just need to extract the history.
			if (!View.bStatePrevViewInfoIsReadOnly)
			{
				check(View.ViewState);
				FTemporalAAHistory& OutputHistory = View.ViewState->PrevFrameViewInfo.TemporalAAHistory;
				GraphBuilder.QueueTextureExtraction(SceneColor.Texture, &OutputHistory.RT[0]);
			}
		}

		//! SceneColorTexture is now upsampled to the SecondaryViewRect. Use SecondaryViewRect for input / output.
		SceneColor.ViewRect = SecondaryViewRect;

		// Post Process Material Chain - SSR Input
		if (View.ViewState && !View.bStatePrevViewInfoIsReadOnly)
		{
			const FPostProcessMaterialChain MaterialChain = GetPostProcessMaterialChain(View, BL_SSRInput);

			if (MaterialChain.Num())
			{
				// Save off SSR post process output for the next frame.
				FScreenPassTexture PassOutput = AddPostProcessMaterialChain(GraphBuilder, View, GetPostProcessMaterialInputs(SceneColor), MaterialChain);
				GraphBuilder.QueueTextureExtraction(PassOutput.Texture, &View.ViewState->PrevFrameViewInfo.CustomSSRInput);
			}
		}

		// Motion blur visualization replaces motion blur when enabled.
		if (bVisualizeMotionBlur)
		{
			check(Velocity.ViewRect == SceneDepth.ViewRect);
			SceneColor.Texture = AddVisualizeMotionBlurPass(GraphBuilder, View, SceneColor.ViewRect, SceneDepth.ViewRect, SceneColor.Texture, SceneDepth.Texture, Velocity.Texture);
		}
		else if (bMotionBlurEnabled)
		{
			check(Velocity.ViewRect == SceneDepth.ViewRect);
			SceneColor.Texture = AddMotionBlurPass(GraphBuilder, View, SceneColor.ViewRect, SceneDepth.ViewRect, SceneColor.Texture, SceneDepth.Texture, Velocity.Texture);
		}

		// If TAA didn't do it, downsample the scene color texture by half.
		if (!HalfResolutionSceneColor.Texture)
		{
			FDownsamplePassInputs PassInputs;
			PassInputs.Name = TEXT("HalfResolutionSceneColor");
			PassInputs.SceneColor = SceneColor;
			PassInputs.Quality = DownsampleQuality;
			PassInputs.FormatOverride = DownsampleOverrideFormat;

			HalfResolutionSceneColor = AddDownsamplePass(GraphBuilder, View, PassInputs);
		}

		FSceneDownsampleChain SceneDownsampleChain;

		if (bHistogramEnabled)
		{
			HistogramTexture = AddHistogramPass(GraphBuilder, View, EyeAdaptationParameters, HalfResolutionSceneColor, LastEyeAdaptationTexture);
		}

		if (bEyeAdaptationEnabled)
		{
			const bool bBasicEyeAdaptationEnabled = bEyeAdaptationEnabled && (AutoExposureMethod == EAutoExposureMethod::AEM_Basic);

			if (bBasicEyeAdaptationEnabled)
			{
				const bool bLogLumaInAlpha = true;
				SceneDownsampleChain.Init(GraphBuilder, View, EyeAdaptationParameters, HalfResolutionSceneColor, DownsampleQuality, bLogLumaInAlpha);

				// Use the alpha channel in the last downsample (smallest) to compute eye adaptations values.
				EyeAdaptationTexture = AddBasicEyeAdaptationPass(GraphBuilder, View, EyeAdaptationParameters, SceneDownsampleChain.GetLastTexture(), LastEyeAdaptationTexture);
			}
			// Add histogram eye adaptation pass even if no histogram exists to support the manual clamping mode.
			else
			{
				EyeAdaptationTexture = AddHistogramEyeAdaptationPass(GraphBuilder, View, EyeAdaptationParameters, HistogramTexture);
			}
		}

		FScreenPassTexture Bloom;

		if (bBloomEnabled)
		{
			FSceneDownsampleChain BloomDownsampleChain;

			FBloomInputs PassInputs;
			PassInputs.SceneColor = SceneColor;

			const bool bBloomThresholdEnabled = View.FinalPostProcessSettings.BloomThreshold > -1.0f;

			// Reuse the main scene downsample chain if a threshold isn't required for bloom.
			if (SceneDownsampleChain.IsInitialized() && !bBloomThresholdEnabled)
			{
				PassInputs.SceneDownsampleChain = &SceneDownsampleChain;
			}
			else
			{
				FScreenPassTexture DownsampleInput = HalfResolutionSceneColor;

				if (bBloomThresholdEnabled)
				{
					const float BloomThreshold = View.FinalPostProcessSettings.BloomThreshold;

					FBloomSetupInputs SetupPassInputs;
					SetupPassInputs.SceneColor = DownsampleInput;
					SetupPassInputs.EyeAdaptationTexture = EyeAdaptationTexture;
					SetupPassInputs.Threshold = BloomThreshold;

					DownsampleInput = AddBloomSetupPass(GraphBuilder, View, SetupPassInputs);
				}

				const bool bLogLumaInAlpha = false;
				BloomDownsampleChain.Init(GraphBuilder, View, EyeAdaptationParameters, DownsampleInput, DownsampleQuality, bLogLumaInAlpha);

				PassInputs.SceneDownsampleChain = &BloomDownsampleChain;
			}

			FBloomOutputs PassOutputs = AddBloomPass(GraphBuilder, View, PassInputs);
			SceneColor = PassOutputs.SceneColor;
			Bloom = PassOutputs.Bloom;

			FScreenPassTexture LensFlares = AddLensFlaresPass(GraphBuilder, View, Bloom, *PassInputs.SceneDownsampleChain);

			if (LensFlares.IsValid())
			{
				// Lens flares are composited with bloom.
				Bloom = LensFlares;
			}
		}

		// Tonemapper needs a valid bloom target, even if it's black.
		if (!Bloom.IsValid())
		{
			Bloom = BlackDummy;
		}

		SceneColorBeforeTonemap = SceneColor;

		if (PassSequence.IsEnabled(EPass::Tonemap))
		{
			const FPostProcessMaterialChain MaterialChain = GetPostProcessMaterialChain(View, BL_ReplacingTonemapper);

			if (MaterialChain.Num())
			{
				const UMaterialInterface* HighestPriorityMaterial = MaterialChain[0];

				FPostProcessMaterialInputs PassInputs;
				PassSequence.AcceptOverrideIfLastPass(EPass::Tonemap, PassInputs.OverrideOutput);
				PassInputs.SetInput(EPostProcessMaterialInput::SceneColor, SceneColor);
				PassInputs.SetInput(EPostProcessMaterialInput::SeparateTranslucency, SeparateTranslucency);
				PassInputs.SetInput(EPostProcessMaterialInput::CombinedBloom, Bloom);
				PassInputs.CustomDepthTexture = CustomDepth.Texture;

				SceneColor = AddPostProcessMaterialPass(GraphBuilder, View, PassInputs, HighestPriorityMaterial);
			}
			else
			{
				FRDGTextureRef ColorGradingTexture = nullptr;

				if (bPrimaryView)
				{
					ColorGradingTexture = AddCombineLUTPass(GraphBuilder, View);
				}
				// We can re-use the color grading texture from the primary view.
				else
				{
					ColorGradingTexture = GraphBuilder.TryRegisterExternalTexture(View.GetTonemappingLUT());
				}

				FTonemapInputs PassInputs;
				PassSequence.AcceptOverrideIfLastPass(EPass::Tonemap, PassInputs.OverrideOutput);
				PassInputs.SceneColor = SceneColor;
				PassInputs.Bloom = Bloom;
				PassInputs.EyeAdaptationTexture = EyeAdaptationTexture;
				PassInputs.ColorGradingTexture = ColorGradingTexture;
				PassInputs.bWriteAlphaChannel = AntiAliasingMethod == AAM_FXAA || IsPostProcessingWithAlphaChannelSupported();
				PassInputs.bOutputInHDR = bTonemapOutputInHDR;

				SceneColor = AddTonemapPass(GraphBuilder, View, PassInputs);
			}
		}

		SceneColorAfterTonemap = SceneColor;

		if (PassSequence.IsEnabled(EPass::FXAA))
		{
			FFXAAInputs PassInputs;
			PassSequence.AcceptOverrideIfLastPass(EPass::FXAA, PassInputs.OverrideOutput);
			PassInputs.SceneColor = SceneColor;
			PassInputs.Quality = GetFXAAQuality();

			SceneColor = AddFXAAPass(GraphBuilder, View, PassInputs);
		}

		// Post Process Material Chain - After Tonemapping
		if (PassSequence.IsEnabled(EPass::PostProcessMaterialAfterTonemapping))
		{
			FPostProcessMaterialInputs PassInputs = GetPostProcessMaterialInputs(SceneColor);
			PassSequence.AcceptOverrideIfLastPass(EPass::PostProcessMaterialAfterTonemapping, PassInputs.OverrideOutput);
			PassInputs.SetInput(EPostProcessMaterialInput::PreTonemapHDRColor, SceneColorBeforeTonemap);
			PassInputs.SetInput(EPostProcessMaterialInput::PostTonemapHDRColor, SceneColorAfterTonemap);

			SceneColor = AddPostProcessMaterialChain(GraphBuilder, View, PassInputs, PostProcessMaterialAfterTonemappingChain);
		}

		if (PassSequence.IsEnabled(EPass::VisualizeDepthOfField))
		{
			FVisualizeDOFInputs PassInputs;
			PassSequence.AcceptOverrideIfLastPass(EPass::VisualizeDepthOfField, PassInputs.OverrideOutput);
			PassInputs.SceneColor = SceneColor;
			PassInputs.SceneDepth = SceneDepth;

			SceneColor = AddVisualizeDOFPass(GraphBuilder, View, PassInputs);
		}
	}
	// Minimal PostProcessing - Separate translucency composition and gamma-correction only.
	else
	{
		PassSequence.SetEnabled(EPass::Tonemap, true);
		PassSequence.SetEnabled(EPass::FXAA, false);
		PassSequence.SetEnabled(EPass::PostProcessMaterialAfterTonemapping, false);
		PassSequence.SetEnabled(EPass::VisualizeDepthOfField, false);
		PassSequence.Finalize();

		SceneColor.Texture = AddSeparateTranslucencyCompositionPass(GraphBuilder, View, SceneColor.Texture, SeparateTranslucency.Texture);

		SceneColorBeforeTonemap = SceneColor;

		if (PassSequence.IsEnabled(EPass::Tonemap))
		{
			FTonemapInputs PassInputs;
			PassSequence.AcceptOverrideIfLastPass(EPass::Tonemap, PassInputs.OverrideOutput);
			PassInputs.SceneColor = SceneColor;
			PassInputs.bOutputInHDR = bViewFamilyOutputInHDR;
			PassInputs.bGammaOnly = true;

			SceneColor = AddTonemapPass(GraphBuilder, View, PassInputs);
		}

		SceneColorAfterTonemap = SceneColor;
	}

	if (PassSequence.IsEnabled(EPass::VisualizeStationaryLightOverlap))
	{
		ensureMsgf(View.PrimaryScreenPercentageMethod != EPrimaryScreenPercentageMethod::TemporalUpscale, TEXT("TAAU should be disabled when visualizing stationary light overlap."));

		FVisualizeComplexityInputs PassInputs;
		PassSequence.AcceptOverrideIfLastPass(EPass::VisualizeStationaryLightOverlap, PassInputs.OverrideOutput);
		PassInputs.SceneColor = OriginalSceneColor;
		PassInputs.Colors = GEngine->StationaryLightOverlapColors;
		PassInputs.ColorSamplingMethod = FVisualizeComplexityInputs::EColorSamplingMethod::Ramp;

		SceneColor = AddVisualizeComplexityPass(GraphBuilder, View, PassInputs);
	}

	if (PassSequence.IsEnabled(EPass::VisualizeLightCulling))
	{
		ensureMsgf(View.PrimaryScreenPercentageMethod != EPrimaryScreenPercentageMethod::TemporalUpscale, TEXT("TAAU should be disabled when visualizing light culling."));

		// 0.1f comes from the values used in LightAccumulator_GetResult
		const float ComplexityScale = 1.0f / (float)(GEngine->LightComplexityColors.Num() - 1) / 0.1f;

		FVisualizeComplexityInputs PassInputs;
		PassSequence.AcceptOverrideIfLastPass(EPass::VisualizeLightCulling, PassInputs.OverrideOutput);
		PassInputs.SceneColor = OriginalSceneColor;
		PassInputs.Colors = GEngine->LightComplexityColors;
		PassInputs.ColorSamplingMethod = FVisualizeComplexityInputs::EColorSamplingMethod::Linear;
		PassInputs.ComplexityScale = ComplexityScale;

		SceneColor = AddVisualizeComplexityPass(GraphBuilder, View, PassInputs);
	}

	if (EngineShowFlags.VisualizeLPV)
	{
		AddVisualizeLPVPass(GraphBuilder, View, SceneColor);
	}

#if WITH_EDITOR
	if (PassSequence.IsEnabled(EPass::SelectionOutline))
	{
		FSelectionOutlineInputs PassInputs;
		PassSequence.AcceptOverrideIfLastPass(EPass::SelectionOutline, PassInputs.OverrideOutput);
		PassInputs.SceneColor = SceneColor;
		PassInputs.SceneDepth = SceneDepth;

		SceneColor = AddSelectionOutlinePass(GraphBuilder, View, PassInputs);
	}

	if (PassSequence.IsEnabled(EPass::EditorPrimitive))
	{
		FEditorPrimitiveInputs PassInputs;
		PassSequence.AcceptOverrideIfLastPass(EPass::EditorPrimitive, PassInputs.OverrideOutput);
		PassInputs.SceneColor = SceneColor;
		PassInputs.SceneDepth = SceneDepth;
		PassInputs.BasePassType = FEditorPrimitiveInputs::EBasePassType::Deferred;

		SceneColor = AddEditorPrimitivePass(GraphBuilder, View, PassInputs);
	}
#endif

	if (PassSequence.IsEnabled(EPass::VisualizeShadingModels))
	{
		ensureMsgf(View.PrimaryScreenPercentageMethod != EPrimaryScreenPercentageMethod::TemporalUpscale, TEXT("TAAU should be disabled when visualizing shading models."));

		FVisualizeShadingModelInputs PassInputs;
		PassSequence.AcceptOverrideIfLastPass(EPass::VisualizeShadingModels, PassInputs.OverrideOutput);
		PassInputs.SceneColor = SceneColor;
		PassInputs.SceneTextures = &SceneTextures;

		SceneColor = AddVisualizeShadingModelPass(GraphBuilder, View, PassInputs);
	}

	if (PassSequence.IsEnabled(EPass::VisualizeGBufferHints))
	{
		ensureMsgf(View.PrimaryScreenPercentageMethod != EPrimaryScreenPercentageMethod::TemporalUpscale, TEXT("TAAU should be disabled when visualizing gbuffer hints."));

		FVisualizeGBufferHintsInputs PassInputs;
		PassSequence.AcceptOverrideIfLastPass(EPass::VisualizeGBufferHints, PassInputs.OverrideOutput);
		PassInputs.SceneColor = SceneColor;
		PassInputs.OriginalSceneColor = OriginalSceneColor;
		PassInputs.SceneTextures = &SceneTextures;

		SceneColor = AddVisualizeGBufferHintsPass(GraphBuilder, View, PassInputs);
	}

	if (PassSequence.IsEnabled(EPass::VisualizeSubsurface))
	{
		ensureMsgf(View.PrimaryScreenPercentageMethod != EPrimaryScreenPercentageMethod::TemporalUpscale, TEXT("TAAU should be disabled when visualizing subsurface."));

		FVisualizeSubsurfaceInputs PassInputs;
		PassSequence.AcceptOverrideIfLastPass(EPass::VisualizeSubsurface, PassInputs.OverrideOutput);
		PassInputs.SceneColor = SceneColor;
		PassInputs.SceneTextures = &SceneTextures;

		SceneColor = AddVisualizeSubsurfacePass(GraphBuilder, View, PassInputs);
	}

	if (PassSequence.IsEnabled(EPass::VisualizeGBufferOverview))
	{
		FVisualizeGBufferOverviewInputs PassInputs;
		PassSequence.AcceptOverrideIfLastPass(EPass::VisualizeGBufferOverview, PassInputs.OverrideOutput);
		PassInputs.SceneColor = SceneColor;
		PassInputs.SceneColorBeforeTonemap = SceneColorBeforeTonemap;
		PassInputs.SceneColorAfterTonemap = SceneColorAfterTonemap;
		PassInputs.SeparateTranslucency = SeparateTranslucency;
		PassInputs.Velocity = Velocity;
		PassInputs.bOverview = bVisualizeGBufferOverview;
		PassInputs.bDumpToFile = bVisualizeGBufferDumpToFile;
		PassInputs.bOutputInHDR = bOutputInHDR;

		SceneColor = AddVisualizeGBufferOverviewPass(GraphBuilder, View, PassInputs);
	}

	if (PassSequence.IsEnabled(EPass::VisualizeHDR))
	{
		FVisualizeHDRInputs PassInputs;
		PassSequence.AcceptOverrideIfLastPass(EPass::VisualizeHDR, PassInputs.OverrideOutput);
		PassInputs.SceneColor = SceneColor;
		PassInputs.SceneColorBeforeTonemap = SceneColorBeforeTonemap;
		PassInputs.HistogramTexture = HistogramTexture;
		PassInputs.EyeAdaptationTexture = EyeAdaptationTexture;
		PassInputs.EyeAdaptationParameters = &EyeAdaptationParameters;

		SceneColor = AddVisualizeHDRPass(GraphBuilder, View, PassInputs);
	}

#if WITH_EDITOR
	if (PassSequence.IsEnabled(EPass::PixelInspector))
	{
		FPixelInspectorInputs PassInputs;
		PassSequence.AcceptOverrideIfLastPass(EPass::PixelInspector, PassInputs.OverrideOutput);
		PassInputs.SceneColor = SceneColor;
		PassInputs.SceneColorBeforeTonemap = SceneColorBeforeTonemap;
		PassInputs.OriginalSceneColor = OriginalSceneColor;
		PassInputs.SceneTextures = &SceneTextures;

		SceneColor = AddPixelInspectorPass(GraphBuilder, View, PassInputs);
	}
#endif

	if (PassSequence.IsEnabled(EPass::HMDDistortion))
	{
		FHMDDistortionInputs PassInputs;
		PassSequence.AcceptOverrideIfLastPass(EPass::HMDDistortion, PassInputs.OverrideOutput);
		PassInputs.SceneColor = SceneColor;

		SceneColor = AddHMDDistortionPass(GraphBuilder, View, PassInputs);
	}

	if (EngineShowFlags.TestImage)
	{
		AddTestImagePass(GraphBuilder, View, SceneColor);
	}

	if (ShaderDrawDebug::IsShaderDrawDebugEnabled(View))
	{
		ShaderDrawDebug::DrawView(GraphBuilder, View, SceneColor.Texture, SceneDepth.Texture);
	}
	if (ShaderPrint::IsEnabled() && ShaderPrint::IsSupported(View))
	{
		ShaderPrint::DrawView(GraphBuilder, View, SceneColor.Texture);
	}

	if (PassSequence.IsEnabled(EPass::HighResolutionScreenshotMask))
	{
		FHighResolutionScreenshotMaskInputs PassInputs;
		PassSequence.AcceptOverrideIfLastPass(EPass::HighResolutionScreenshotMask, PassInputs.OverrideOutput);
		PassInputs.SceneColor = SceneColor;
		PassInputs.Material = View.FinalPostProcessSettings.HighResScreenshotMaterial;
		PassInputs.MaskMaterial = View.FinalPostProcessSettings.HighResScreenshotMaskMaterial;
		PassInputs.CaptureRegionMaterial = View.FinalPostProcessSettings.HighResScreenshotCaptureRegionMaterial;

		SceneColor = AddHighResolutionScreenshotMaskPass(GraphBuilder, View, PassInputs);
	}

	if (PassSequence.IsEnabled(EPass::PrimaryUpscale))
	{
		FUpscaleInputs PassInputs;
		PassSequence.AcceptOverrideIfLastPass(EPass::PrimaryUpscale, PassInputs.OverrideOutput);
		PassInputs.SceneColor = SceneColor;
		PassInputs.Method = GetUpscaleMethod();
		PassInputs.Stage = PassSequence.IsEnabled(EPass::SecondaryUpscale) ? EUpscaleStage::PrimaryToSecondary : EUpscaleStage::PrimaryToOutput;

		// Panini projection is handled by the primary upscale pass.
		PassInputs.PaniniConfig = PaniniConfig;

		SceneColor = AddUpscalePass(GraphBuilder, View, PassInputs);
	}

	if (PassSequence.IsEnabled(EPass::SecondaryUpscale))
	{
		FUpscaleInputs PassInputs;
		PassSequence.AcceptOverrideIfLastPass(EPass::SecondaryUpscale, PassInputs.OverrideOutput);
		PassInputs.SceneColor = SceneColor;
		PassInputs.Method = View.Family->SecondaryScreenPercentageMethod == ESecondaryScreenPercentageMethod::LowerPixelDensitySimulation ? EUpscaleMethod::SmoothStep : EUpscaleMethod::Nearest;
		PassInputs.Stage = EUpscaleStage::SecondaryToOutput;

		SceneColor = AddUpscalePass(GraphBuilder, View, PassInputs);
	}
}

void AddDebugPostProcessingPasses(FRDGBuilder& GraphBuilder, const FViewInfo& View, const FPostProcessingInputs& Inputs)
{
	CSV_SCOPED_TIMING_STAT_EXCLUSIVE(RenderPostProcessing);
	QUICK_SCOPE_CYCLE_COUNTER(STAT_PostProcessing_Process);

	check(IsInRenderingThread());
	check(View.VerifyMembersChecks());
	Inputs.Validate();

	const FIntRect PrimaryViewRect = View.ViewRect;

	const FSceneTextureParameters& SceneTextures = *Inputs.SceneTextures;
	const FScreenPassRenderTarget ViewFamilyOutput = FScreenPassRenderTarget::CreateViewFamilyOutput(Inputs.ViewFamilyTexture, View);
	const FScreenPassTexture SceneDepth(SceneTextures.SceneDepthBuffer, PrimaryViewRect);
	FScreenPassTexture SceneColor(Inputs.SceneColor, PrimaryViewRect);

	ensure(View.PrimaryScreenPercentageMethod != EPrimaryScreenPercentageMethod::TemporalUpscale);

	// Some view modes do not actually output a color so they should not be tonemapped.
	const bool bTonemapAfter = View.Family->EngineShowFlags.RayTracingDebug;
	const bool bTonemapBefore = !bTonemapAfter && !View.Family->EngineShowFlags.ShaderComplexity;
	const bool bViewFamilyOutputInHDR = GRHISupportsHDROutput && IsHDREnabled();

	enum class EPass : uint32
	{
		Visualize,
		TonemapAfter,
		SelectionOutline,
		PrimaryUpscale,
		SecondaryUpscale,
		MAX
	};

	const TCHAR* PassNames[] =
	{
		TEXT("Visualize"),
		TEXT("TonemapAfter"),
		TEXT("SelectionOutline"),
		TEXT("PrimaryUpscale"),
		TEXT("SecondaryUpscale")
	};

	static_assert(static_cast<uint32>(EPass::MAX) == UE_ARRAY_COUNT(PassNames), "EPass does not match PassNames.");

	TOverridePassSequence<EPass> PassSequence(ViewFamilyOutput);
	PassSequence.SetNames(PassNames, UE_ARRAY_COUNT(PassNames));
	PassSequence.SetEnabled(EPass::Visualize, true);
	PassSequence.SetEnabled(EPass::TonemapAfter, bTonemapAfter);
	PassSequence.SetEnabled(EPass::SelectionOutline, GIsEditor);
	PassSequence.SetEnabled(EPass::PrimaryUpscale, View.ViewRect.Size() != View.GetSecondaryViewRectSize());
	PassSequence.SetEnabled(EPass::SecondaryUpscale, View.RequiresSecondaryUpscale());
	PassSequence.Finalize();

	if (bTonemapBefore)
	{
		FTonemapInputs PassInputs;
		PassInputs.SceneColor = SceneColor;
		PassInputs.bOutputInHDR = bViewFamilyOutputInHDR;
		PassInputs.bGammaOnly = true;

		SceneColor = AddTonemapPass(GraphBuilder, View, PassInputs);
	}

	check(PassSequence.IsEnabled(EPass::Visualize));
	{

		FScreenPassRenderTarget OverrideOutput;
		PassSequence.AcceptOverrideIfLastPass(EPass::Visualize, OverrideOutput);

		switch (View.Family->GetDebugViewShaderMode())
		{
		case DVSM_QuadComplexity:
		{
			float ComplexityScale = 1.f / (float)(GEngine->QuadComplexityColors.Num() - 1) / NormalizedQuadComplexityValue; // .1f comes from the values used in LightAccumulator_GetResult

			FVisualizeComplexityInputs PassInputs;
			PassInputs.OverrideOutput = OverrideOutput;
			PassInputs.SceneColor = SceneColor;
			PassInputs.Colors = GEngine->QuadComplexityColors;
			PassInputs.ColorSamplingMethod = FVisualizeComplexityInputs::EColorSamplingMethod::Stair;
			PassInputs.ComplexityScale = ComplexityScale;
			PassInputs.bDrawLegend = true;

			SceneColor = AddVisualizeComplexityPass(GraphBuilder, View, PassInputs);
			break;
		}
		case DVSM_ShaderComplexity:
		case DVSM_ShaderComplexityContainedQuadOverhead:
		case DVSM_ShaderComplexityBleedingQuadOverhead:
		{
			FVisualizeComplexityInputs PassInputs;
			PassInputs.OverrideOutput = OverrideOutput;
			PassInputs.SceneColor = SceneColor;
			PassInputs.Colors = GEngine->ShaderComplexityColors;
			PassInputs.ColorSamplingMethod = FVisualizeComplexityInputs::EColorSamplingMethod::Ramp;
			PassInputs.ComplexityScale = 1.0f;
			PassInputs.bDrawLegend = true;

			SceneColor = AddVisualizeComplexityPass(GraphBuilder, View, PassInputs);
			break;
		}
		case DVSM_PrimitiveDistanceAccuracy:
		case DVSM_MeshUVDensityAccuracy:
		case DVSM_MaterialTextureScaleAccuracy:
		case DVSM_RequiredTextureResolution:
		{
			FStreamingAccuracyLegendInputs PassInputs;
			PassInputs.OverrideOutput = OverrideOutput;
			PassInputs.SceneColor = SceneColor;
			PassInputs.Colors = GEngine->StreamingAccuracyColors;

			SceneColor = AddStreamingAccuracyLegendPass(GraphBuilder, View, PassInputs);
			break;
		}
		case DVSM_RayTracingDebug:
		{
			FTAAPassParameters Parameters(View);
			Parameters.SceneColorInput = SceneColor.Texture;

			const FTemporalAAHistory& InputHistory = View.PrevViewInfo.TemporalAAHistory;
			FTemporalAAHistory* OutputHistory = &View.ViewState->PrevFrameViewInfo.TemporalAAHistory;

			FTAAOutputs Outputs = AddTemporalAAPass(GraphBuilder, SceneTextures, View, Parameters, InputHistory, OutputHistory);
			SceneColor.Texture = Outputs.SceneColor;

			break;
		}
		default:
			ensure(false);
			break;
		}
	}

	if (PassSequence.IsEnabled(EPass::TonemapAfter))
	{
		FTonemapInputs PassInputs;
		PassSequence.AcceptOverrideIfLastPass(EPass::TonemapAfter, PassInputs.OverrideOutput);
		PassInputs.SceneColor = SceneColor;
		PassInputs.bOutputInHDR = bViewFamilyOutputInHDR;
		PassInputs.bGammaOnly = true;

		SceneColor = AddTonemapPass(GraphBuilder, View, PassInputs);
	}

#if WITH_EDITOR
	if (PassSequence.IsEnabled(EPass::SelectionOutline))
	{
		FSelectionOutlineInputs PassInputs;
		PassSequence.AcceptOverrideIfLastPass(EPass::SelectionOutline, PassInputs.OverrideOutput);
		PassInputs.SceneColor = SceneColor;
		PassInputs.SceneDepth = SceneDepth;

		SceneColor = AddSelectionOutlinePass(GraphBuilder, View, PassInputs);
	}
#endif

	if (PassSequence.IsEnabled(EPass::PrimaryUpscale))
	{
		FUpscaleInputs PassInputs;
		PassSequence.AcceptOverrideIfLastPass(EPass::PrimaryUpscale, PassInputs.OverrideOutput);
		PassInputs.SceneColor = SceneColor;
		PassInputs.Method = GetUpscaleMethod();
		PassInputs.Stage = PassSequence.IsEnabled(EPass::SecondaryUpscale) ? EUpscaleStage::PrimaryToSecondary : EUpscaleStage::PrimaryToOutput;

		SceneColor = AddUpscalePass(GraphBuilder, View, PassInputs);
	}

	if (PassSequence.IsEnabled(EPass::SecondaryUpscale))
	{
		FUpscaleInputs PassInputs;
		PassSequence.AcceptOverrideIfLastPass(EPass::SecondaryUpscale, PassInputs.OverrideOutput);
		PassInputs.SceneColor = SceneColor;
		PassInputs.Method = View.Family->SecondaryScreenPercentageMethod == ESecondaryScreenPercentageMethod::LowerPixelDensitySimulation ? EUpscaleMethod::SmoothStep : EUpscaleMethod::Nearest;
		PassInputs.Stage = EUpscaleStage::SecondaryToOutput;

		SceneColor = AddUpscalePass(GraphBuilder, View, PassInputs);
	}
}

///////////////////////////////////////////////////////////////////////////
// Mobile Post Processing
//////////////////////////////////////////////////////////////////////////

static bool IsGaussianActive(FPostprocessContext& Context)
{
	float FarSize = Context.View.FinalPostProcessSettings.DepthOfFieldFarBlurSize;
	float NearSize = Context.View.FinalPostProcessSettings.DepthOfFieldNearBlurSize;

	float MaxSize = CVarDepthOfFieldMaxSize.GetValueOnRenderThread();

	FarSize = FMath::Min(FarSize, MaxSize);
	NearSize = FMath::Min(NearSize, MaxSize);
	const float CVarThreshold = CVarDepthOfFieldNearBlurSizeThreshold.GetValueOnRenderThread();

	if ((FarSize < 0.01f) && (NearSize < CVarThreshold))
	{
		return false;
	}
	return true;
}

static bool AddPostProcessDepthOfFieldGaussian(FPostprocessContext& Context, FRenderingCompositeOutputRef& VelocityInput, FRenderingCompositeOutputRef& SeparateTranslucencyRef)
{
	// GaussianDOFPass performs Gaussian setup, blur and recombine.
	auto GaussianDOFPass = [&Context, &VelocityInput](FRenderingCompositeOutputRef& SeparateTranslucency, float FarSize, float NearSize)
	{
		// GenerateGaussianDOFBlur produces a blurred image from setup or potentially from taa result.
		auto GenerateGaussianDOFBlur = [&Context, &VelocityInput](FRenderingCompositeOutputRef& DOFSetup, bool bFarPass, float BlurSize)
		{
			FSceneViewState* ViewState = (FSceneViewState*)Context.View.State;

			const TCHAR* BlurDebugX = bFarPass ? TEXT("FarDOFBlurX") : TEXT("NearDOFBlurX");
			const TCHAR* BlurDebugY = bFarPass ? TEXT("FarDOFBlurY") : TEXT("NearDOFBlurY");

			return AddGaussianBlurPass(Context.Graph, BlurDebugX, BlurDebugY, DOFSetup, BlurSize);
		};

		const bool bFar = FarSize > 0.0f;
		const bool bNear = NearSize > 0.0f;
		const bool bCombinedNearFarPass = bFar && bNear;
		const bool bMobileQuality = Context.View.FeatureLevel < ERHIFeatureLevel::SM5;

		FRenderingCompositeOutputRef SetupInput(Context.FinalOutput);
		if (bMobileQuality)
		{
			const uint32 SetupInputDownsampleFactor = 1;

			SetupInput = AddDownsamplePass(Context.Graph, TEXT("GaussianSetupHalfRes"), SetupInput, SetupInputDownsampleFactor, EDownsampleQuality::High, EDownsampleFlags::ForceRaster, PF_FloatRGBA);
		}

		FRenderingCompositePass* DOFSetupPass = Context.Graph.RegisterPass(new(FMemStack::Get()) FRCPassPostProcessDOFSetup(bFar, bNear));
		DOFSetupPass->SetInput(ePId_Input0, FRenderingCompositeOutputRef(SetupInput));
		DOFSetupPass->SetInput(ePId_Input1, FRenderingCompositeOutputRef(Context.SceneDepth));
		FRenderingCompositeOutputRef DOFSetupFar(DOFSetupPass);
		FRenderingCompositeOutputRef DOFSetupNear(DOFSetupPass, bCombinedNearFarPass ? ePId_Output1 : ePId_Output0);

		FRenderingCompositeOutputRef DOFFarBlur, DOFNearBlur;
		if (bFar)
		{
			DOFFarBlur = GenerateGaussianDOFBlur(DOFSetupFar, true, FarSize);
		}

		if (bNear)
		{
			DOFNearBlur = GenerateGaussianDOFBlur(DOFSetupNear, false, NearSize);
		}

		FRenderingCompositePass* GaussianDOFRecombined = Context.Graph.RegisterPass(new(FMemStack::Get()) FRCPassPostProcessDOFRecombine());
		GaussianDOFRecombined->SetInput(ePId_Input0, Context.FinalOutput);
		GaussianDOFRecombined->SetInput(ePId_Input1, DOFFarBlur);
		GaussianDOFRecombined->SetInput(ePId_Input2, DOFNearBlur);
		GaussianDOFRecombined->SetInput(ePId_Input3, SeparateTranslucency);

		Context.FinalOutput = FRenderingCompositeOutputRef(GaussianDOFRecombined);
	};

	float FarSize = Context.View.FinalPostProcessSettings.DepthOfFieldFarBlurSize;
	float NearSize = Context.View.FinalPostProcessSettings.DepthOfFieldNearBlurSize;
	const float MaxSize = CVarDepthOfFieldMaxSize.GetValueOnRenderThread();
	FarSize = FMath::Min(FarSize, MaxSize);
	NearSize = FMath::Min(NearSize, MaxSize);
	bool bFar = FarSize >= 0.01f;
	bool bNear = false;

	{
		const float CVarThreshold = CVarDepthOfFieldNearBlurSizeThreshold.GetValueOnRenderThread();
		bNear = (NearSize >= CVarThreshold);
	}

	if (Context.View.Family->EngineShowFlags.VisualizeDOF)
	{
		// no need for this pass
		bFar = false;
		bNear = false;
	}

	if (bFar || bNear)
	{
		GaussianDOFPass(SeparateTranslucencyRef, bFar ? FarSize : 0, bNear ? NearSize : 0);

		const bool bMobileQuality = Context.View.FeatureLevel < ERHIFeatureLevel::SM5;
		return SeparateTranslucencyRef.IsValid() && !bMobileQuality;
	}
	else
	{
		return false;
	}
}

FPostprocessContext::FPostprocessContext(FRHICommandListImmediate& InRHICmdList, FRenderingCompositionGraph& InGraph, const FViewInfo& InView)
	: RHICmdList(InRHICmdList)
	, Graph(InGraph)
	, View(InView)
	, SceneColor(0)
	, SceneDepth(0)
{
	FSceneRenderTargets& SceneContext = FSceneRenderTargets::Get(InRHICmdList);
	if (SceneContext.IsSceneColorAllocated())
	{
		SceneColor = Graph.RegisterPass(new(FMemStack::Get()) FRCPassPostProcessInput(SceneContext.GetSceneColor()));
	}

	SceneDepth = Graph.RegisterPass(new(FMemStack::Get()) FRCPassPostProcessInput(SceneContext.SceneDepthZ));

	FinalOutput = FRenderingCompositeOutputRef(SceneColor);
}

// could be moved into the graph
// allows for Framebuffer blending optimization with the composition graph
void FPostProcessing::OverrideRenderTarget(FRenderingCompositeOutputRef It, TRefCountPtr<IPooledRenderTarget>& RT, FPooledRenderTargetDesc& Desc)
{
	for (;;)
	{
		It.GetOutput()->PooledRenderTarget = RT;
		It.GetOutput()->RenderTargetDesc = Desc;

		if (!It.GetPass()->FrameBufferBlendingWithInput0())
		{
			break;
		}

		It = *It.GetPass()->GetInput(ePId_Input0);
	}
}

static FRCPassPostProcessTonemap* AddTonemapper(
	FPostprocessContext& Context,
	const FRenderingCompositeOutputRef& BloomOutputCombined,
	const FRenderingCompositeOutputRef& EyeAdaptation,
	const EAutoExposureMethod& EyeAdapationMethodId,
	const bool bDoGammaOnly,
	const bool bHDRTonemapperOutput)
{
	const FViewInfo& View = Context.View;
	const EStereoscopicPass StereoPass = View.StereoPass;

	FRenderingCompositeOutputRef TonemapperCombinedLUTOutputRef;
	if (IStereoRendering::IsAPrimaryView(View))
	{
		TonemapperCombinedLUTOutputRef = AddCombineLUTPass(Context.Graph);
	}

	const bool bDoEyeAdaptation = IsAutoExposureMethodSupported(View.GetFeatureLevel(), EyeAdapationMethodId);
	FRCPassPostProcessTonemap* PostProcessTonemap = Context.Graph.RegisterPass(new(FMemStack::Get()) FRCPassPostProcessTonemap(bDoGammaOnly, bDoEyeAdaptation, bHDRTonemapperOutput));

	PostProcessTonemap->SetInput(ePId_Input0, Context.FinalOutput);
	PostProcessTonemap->SetInput(ePId_Input1, BloomOutputCombined);
	PostProcessTonemap->SetInput(ePId_Input2, EyeAdaptation);
	PostProcessTonemap->SetInput(ePId_Input3, TonemapperCombinedLUTOutputRef);

	Context.FinalOutput = FRenderingCompositeOutputRef(PostProcessTonemap);

	return PostProcessTonemap;
}

void FPostProcessing::AddGammaOnlyTonemapper(FPostprocessContext& Context)
{
	FRenderingCompositePass* PostProcessTonemap = Context.Graph.RegisterPass(new(FMemStack::Get()) FRCPassPostProcessTonemap(true, false/*eye*/, false));

	PostProcessTonemap->SetInput(ePId_Input0, Context.FinalOutput);

	Context.FinalOutput = FRenderingCompositeOutputRef(PostProcessTonemap);
}

void FPostProcessing::ProcessES2(FRHICommandListImmediate& RHICmdList, FScene* Scene, const FViewInfo& View)
{
	check(IsInRenderingThread());

	// This page: https://udn.epicgames.com/Three/RenderingOverview#Rendering%20state%20defaults 
	// describes what state a pass can expect and to what state it need to be set back.

	// All post processing is happening on the render thread side. All passes can access FinalPostProcessSettings and all
	// view settings. Those are copies for the RT then never get access by the main thread again.
	// Pointers to other structures might be unsafe to touch.

	const EDebugViewShaderMode DebugViewShaderMode = View.Family->GetDebugViewShaderMode();
	bool bAllowFullPostProcess =
		!(
			DebugViewShaderMode == DVSM_ShaderComplexity ||
			DebugViewShaderMode == DVSM_ShaderComplexityContainedQuadOverhead ||
			DebugViewShaderMode == DVSM_ShaderComplexityBleedingQuadOverhead
		);

	// so that the passes can register themselves to the graph
	{
		FMemMark Mark(FMemStack::Get());
		FRenderingCompositePassContext CompositeContext(RHICmdList, View);

		FPostprocessContext Context(RHICmdList, CompositeContext.Graph, View);
		FRenderingCompositeOutputRef BloomOutput;
		FRenderingCompositeOutputRef DofOutput;

		bool bUseAa = View.AntiAliasingMethod == AAM_TemporalAA;

		// AA with Mobile32bpp mode requires this outside of bUsePost.
		if(bUseAa)
		{
			// Handle pointer swap for double buffering.
			FSceneViewState* ViewState = (FSceneViewState*)View.State;
			if(ViewState)
			{
				// Note that this drops references to the render targets from two frames ago. This
				// causes them to be added back to the pool where we can grab them again.
				ViewState->MobileAaBloomSunVignette1 = ViewState->MobileAaBloomSunVignette0;
				ViewState->MobileAaColor1 = ViewState->MobileAaColor0;
			}
		}

		const FIntPoint FinalTargetSize = View.Family->RenderTarget->GetSizeXY();
		FIntRect FinalOutputViewRect = View.ViewRect;
		FIntPoint PrePostSourceViewportSize = View.ViewRect.Size();
		// ES2 preview uses a subsection of the scene RT
		FIntPoint SceneColorSize = FSceneRenderTargets::Get(RHICmdList).GetBufferSizeXY();
		bool bViewRectSource = SceneColorSize != PrePostSourceViewportSize;
		bool bMobileHDR32bpp = IsMobileHDR32bpp();

		// temporary solution for SP_METAL using HW sRGB flag during read vs all other mob platforms using
		// incorrect UTexture::SRGB state. (UTexture::SRGB != HW texture state)
		bool bSRGBAwareTarget = View.Family->RenderTarget->GetDisplayGamma() == 1.0f
			&& View.bIsSceneCapture
			&& IsMetalMobilePlatform(View.GetShaderPlatform());

		// add the passes we want to add to the graph (commenting a line means the pass is not inserted into the graph) ---------
		if( View.Family->EngineShowFlags.PostProcessing && bAllowFullPostProcess)
		{
			const EMobileHDRMode HDRMode = GetMobileHDRMode();
			bool bUseEncodedHDR = HDRMode == EMobileHDRMode::EnabledRGBE;
			bool bHDRModeAllowsPost = bUseEncodedHDR || HDRMode == EMobileHDRMode::EnabledFloat16;

			bool bUseSun = !bUseEncodedHDR && View.bLightShaftUse;
			bool bUseDof = !bUseEncodedHDR && GetMobileDepthOfFieldScale(View) > 0.0f && !Context.View.Family->EngineShowFlags.VisualizeDOF;
			bool bUseBloom = View.FinalPostProcessSettings.BloomIntensity > 0.0f;
			bool bUseVignette = View.FinalPostProcessSettings.VignetteIntensity > 0.0f;

			bool bWorkaround = CVarRenderTargetSwitchWorkaround.GetValueOnRenderThread() != 0;

			// Use original mobile Dof on ES2 devices regardless of bMobileHQGaussian.
			// HQ gaussian 
			bool bUseMobileDof = bUseDof && (!View.FinalPostProcessSettings.bMobileHQGaussian || (Context.View.GetFeatureLevel() < ERHIFeatureLevel::ES3_1));

			// This is a workaround to avoid a performance cliff when using many render targets. 
			bool bUseBloomSmall = bUseBloom && !bUseSun && !bUseDof && bWorkaround;

			// Post is not supported on ES2 devices using mosaic.
			bool bUsePost = bHDRModeAllowsPost && IsMobileHDR();
			
			if (bUsePost && IsMobileDistortionActive(View))
			{
				FRenderingCompositePass* AccumulatedDistortion = Context.Graph.RegisterPass(new(FMemStack::Get()) FRCDistortionAccumulatePassES2(SceneColorSize, Scene));
				AccumulatedDistortion->SetInput(ePId_Input0, Context.FinalOutput); // unused atm
				FRenderingCompositeOutputRef AccumulatedDistortionRef(AccumulatedDistortion);
				
				FRenderingCompositePass* PostProcessDistorsion = Context.Graph.RegisterPass(new(FMemStack::Get()) FRCDistortionMergePassES2(SceneColorSize));
				PostProcessDistorsion->SetInput(ePId_Input0, Context.FinalOutput);
				PostProcessDistorsion->SetInput(ePId_Input1, AccumulatedDistortionRef);
				Context.FinalOutput = FRenderingCompositeOutputRef(PostProcessDistorsion);
			}

			// Always evaluate custom post processes
			if (bUsePost)
			{
				Context.FinalOutput = AddPostProcessMaterialChain(Context, BL_BeforeTranslucency, nullptr);
				Context.FinalOutput = AddPostProcessMaterialChain(Context, BL_BeforeTonemapping, nullptr);
			}

			// Optional fixed pass processes
			if (bUsePost && (bUseSun | bUseDof | bUseBloom | bUseVignette))
			{
				if (bUseSun || bUseDof)
				{
					// Convert depth to {circle of confusion, sun shaft intensity}
				//	FRenderingCompositePass* PostProcessSunMask = Context.Graph.RegisterPass(new(FMemStack::Get()) FRCPassPostProcessSunMaskES2(PrePostSourceViewportSize, false));
					FRenderingCompositePass* PostProcessSunMask = Context.Graph.RegisterPass(new(FMemStack::Get()) FRCPassPostProcessSunMaskES2(SceneColorSize));
					PostProcessSunMask->SetInput(ePId_Input0, Context.FinalOutput);
					Context.FinalOutput = FRenderingCompositeOutputRef(PostProcessSunMask);
					//@todo Ronin sunmask pass isnt clipping to image only.
				}

				FRenderingCompositeOutputRef PostProcessBloomSetup;
				if (bUseSun || bUseMobileDof || bUseBloom)
				{
					if(bUseBloomSmall)
					{
						FRenderingCompositePass* Pass = Context.Graph.RegisterPass(new(FMemStack::Get()) FRCPassPostProcessBloomSetupSmallES2(PrePostSourceViewportSize, bViewRectSource));
						Pass->SetInput(ePId_Input0, Context.FinalOutput);
						PostProcessBloomSetup = FRenderingCompositeOutputRef(Pass);
					}
					else
					{
						FRenderingCompositePass* Pass = Context.Graph.RegisterPass(new(FMemStack::Get()) FRCPassPostProcessBloomSetupES2(FinalOutputViewRect, bViewRectSource));
						Pass->SetInput(ePId_Input0, Context.FinalOutput);
						PostProcessBloomSetup = FRenderingCompositeOutputRef(Pass);
					}
				}

				if (bUseDof)
				{
					if (bUseMobileDof)
					{
						// Near dilation circle of confusion size.
						// Samples at 1/16 area, writes to 1/16 area.
						FRenderingCompositeOutputRef PostProcessNear;
						{
							FRenderingCompositePass* Pass = Context.Graph.RegisterPass(new(FMemStack::Get()) FRCPassPostProcessDofNearES2(FinalOutputViewRect.Size()));
							Pass->SetInput(ePId_Input0, PostProcessBloomSetup);
							PostProcessNear = FRenderingCompositeOutputRef(Pass);
						}

						// DOF downsample pass.
						// Samples at full resolution, writes to 1/4 area.
						FRenderingCompositeOutputRef PostProcessDofDown;
						{
							FRenderingCompositePass* Pass = Context.Graph.RegisterPass(new(FMemStack::Get()) FRCPassPostProcessDofDownES2(FinalOutputViewRect, bViewRectSource));
							Pass->SetInput(ePId_Input0, Context.FinalOutput);
							Pass->SetInput(ePId_Input1, PostProcessNear);
							PostProcessDofDown = FRenderingCompositeOutputRef(Pass);
						}

						// DOF blur pass.
						// Samples at 1/4 area, writes to 1/4 area.
						FRenderingCompositeOutputRef PostProcessDofBlur;
						{
							FRenderingCompositePass* Pass = Context.Graph.RegisterPass(new(FMemStack::Get()) FRCPassPostProcessDofBlurES2(FinalOutputViewRect.Size()));
							Pass->SetInput(ePId_Input0, PostProcessDofDown);
							Pass->SetInput(ePId_Input1, PostProcessNear);
							PostProcessDofBlur = FRenderingCompositeOutputRef(Pass);
							DofOutput = PostProcessDofBlur;
						}
					}
					else
					{
						// black is how we clear the velocity buffer so this means no velocity
						FRenderingCompositePass* NoVelocity = Context.Graph.RegisterPass(new(FMemStack::Get()) FRCPassPostProcessInput(GSystemTextures.BlackDummy));
						FRenderingCompositeOutputRef NoVelocityRef(NoVelocity);
						
						bool bDepthOfField = 
							View.Family->EngineShowFlags.DepthOfField &&
							IsGaussianActive(Context);

						if(bDepthOfField)
						{
							FRenderingCompositeOutputRef DummySeparateTranslucency;
							AddPostProcessDepthOfFieldGaussian(Context, NoVelocityRef, DummySeparateTranslucency);
						}
					}
				}

				// Bloom.
				FRenderingCompositeOutputRef PostProcessDownsample2;
				FRenderingCompositeOutputRef PostProcessDownsample3;
				FRenderingCompositeOutputRef PostProcessDownsample4;
				FRenderingCompositeOutputRef PostProcessDownsample5;
				FRenderingCompositeOutputRef PostProcessUpsample4;
				FRenderingCompositeOutputRef PostProcessUpsample3;
				FRenderingCompositeOutputRef PostProcessUpsample2;

				if(bUseBloomSmall)
				{
					float DownScale = 0.66f * 4.0f;
					// Downsample by 2
					{
						FRenderingCompositePass* Pass = Context.Graph.RegisterPass(new(FMemStack::Get()) FRCPassPostProcessBloomDownES2(PrePostSourceViewportSize/4, DownScale * 2.0f));
						Pass->SetInput(ePId_Input0, PostProcessBloomSetup);
						PostProcessDownsample2 = FRenderingCompositeOutputRef(Pass);
					}
				}

				if(bUseBloom && (!bUseBloomSmall))
				{
					float DownScale = 0.66f * 4.0f;
					// Downsample by 2
					{
						FRenderingCompositePass* Pass = Context.Graph.RegisterPass(new(FMemStack::Get()) FRCPassPostProcessBloomDownES2(PrePostSourceViewportSize/4, DownScale));
						Pass->SetInput(ePId_Input0, PostProcessBloomSetup);
						PostProcessDownsample2 = FRenderingCompositeOutputRef(Pass);
					}

					// Downsample by 2
					{
						FRenderingCompositePass* Pass = Context.Graph.RegisterPass(new(FMemStack::Get()) FRCPassPostProcessBloomDownES2(PrePostSourceViewportSize/8, DownScale));
						Pass->SetInput(ePId_Input0, PostProcessDownsample2);
						PostProcessDownsample3 = FRenderingCompositeOutputRef(Pass);
					}

					// Downsample by 2
					{
						FRenderingCompositePass* Pass = Context.Graph.RegisterPass(new(FMemStack::Get()) FRCPassPostProcessBloomDownES2(PrePostSourceViewportSize/16, DownScale));
						Pass->SetInput(ePId_Input0, PostProcessDownsample3);
						PostProcessDownsample4 = FRenderingCompositeOutputRef(Pass);
					}

					// Downsample by 2
					{
						FRenderingCompositePass* Pass = Context.Graph.RegisterPass(new(FMemStack::Get()) FRCPassPostProcessBloomDownES2(PrePostSourceViewportSize/32, DownScale));
						Pass->SetInput(ePId_Input0, PostProcessDownsample4);
						PostProcessDownsample5 = FRenderingCompositeOutputRef(Pass);
					}

					const FFinalPostProcessSettings& Settings = Context.View.FinalPostProcessSettings;

					float UpScale = 0.66f * 2.0f;
					// Upsample by 2
					{
						FVector4 TintA = FVector4(Settings.Bloom4Tint.R, Settings.Bloom4Tint.G, Settings.Bloom4Tint.B, 0.0f);
						FVector4 TintB = FVector4(Settings.Bloom5Tint.R, Settings.Bloom5Tint.G, Settings.Bloom5Tint.B, 0.0f);
						TintA *= View.FinalPostProcessSettings.BloomIntensity;
						TintB *= View.FinalPostProcessSettings.BloomIntensity;
						FRenderingCompositePass* Pass = Context.Graph.RegisterPass(new(FMemStack::Get()) FRCPassPostProcessBloomUpES2(PrePostSourceViewportSize/32, FVector2D(UpScale, UpScale), TintA, TintB));
						Pass->SetInput(ePId_Input0, PostProcessDownsample4);
						Pass->SetInput(ePId_Input1, PostProcessDownsample5);
						PostProcessUpsample4 = FRenderingCompositeOutputRef(Pass);
					}

					// Upsample by 2
					{
						FVector4 TintA = FVector4(Settings.Bloom3Tint.R, Settings.Bloom3Tint.G, Settings.Bloom3Tint.B, 0.0f);
						TintA *= View.FinalPostProcessSettings.BloomIntensity;
						FVector4 TintB = FVector4(1.0f, 1.0f, 1.0f, 0.0f);
						FRenderingCompositePass* Pass = Context.Graph.RegisterPass(new(FMemStack::Get()) FRCPassPostProcessBloomUpES2(PrePostSourceViewportSize/16, FVector2D(UpScale, UpScale), TintA, TintB));
						Pass->SetInput(ePId_Input0, PostProcessDownsample3);
						Pass->SetInput(ePId_Input1, PostProcessUpsample4);
						PostProcessUpsample3 = FRenderingCompositeOutputRef(Pass);
					}

					// Upsample by 2
					{
						FVector4 TintA = FVector4(Settings.Bloom2Tint.R, Settings.Bloom2Tint.G, Settings.Bloom2Tint.B, 0.0f);
						TintA *= View.FinalPostProcessSettings.BloomIntensity;
						// Scaling Bloom2 by extra factor to match filter area difference between PC default and mobile.
						TintA *= 0.5;
						FVector4 TintB = FVector4(1.0f, 1.0f, 1.0f, 0.0f);
						FRenderingCompositePass* Pass = Context.Graph.RegisterPass(new(FMemStack::Get()) FRCPassPostProcessBloomUpES2(PrePostSourceViewportSize/8, FVector2D(UpScale, UpScale), TintA, TintB));
						Pass->SetInput(ePId_Input0, PostProcessDownsample2);
						Pass->SetInput(ePId_Input1, PostProcessUpsample3);
						PostProcessUpsample2 = FRenderingCompositeOutputRef(Pass);
					}
				}

				FRenderingCompositeOutputRef PostProcessSunBlur;
				if(bUseSun)
				{
					// Sunshaft depth blur using downsampled alpha.
					FRenderingCompositeOutputRef PostProcessSunAlpha;
					{
						FRenderingCompositePass* Pass = Context.Graph.RegisterPass(new(FMemStack::Get()) FRCPassPostProcessSunAlphaES2(PrePostSourceViewportSize));
						Pass->SetInput(ePId_Input0, PostProcessBloomSetup);
						PostProcessSunAlpha = FRenderingCompositeOutputRef(Pass);
					}

					// Sunshaft blur number two.
					{
						FRenderingCompositePass* Pass = Context.Graph.RegisterPass(new(FMemStack::Get()) FRCPassPostProcessSunBlurES2(PrePostSourceViewportSize));
						Pass->SetInput(ePId_Input0, PostProcessSunAlpha);
						PostProcessSunBlur = FRenderingCompositeOutputRef(Pass);
					}
				}

				if(bUseSun | bUseVignette | bUseBloom)
				{
					FRenderingCompositeOutputRef PostProcessSunMerge;
					if(bUseBloomSmall) 
					{
						FRenderingCompositePass* Pass = Context.Graph.RegisterPass(new(FMemStack::Get()) FRCPassPostProcessSunMergeSmallES2(PrePostSourceViewportSize));
						Pass->SetInput(ePId_Input0, PostProcessBloomSetup);
						Pass->SetInput(ePId_Input1, PostProcessDownsample2);
						PostProcessSunMerge = FRenderingCompositeOutputRef(Pass);
						BloomOutput = PostProcessSunMerge;
					}
					else
					{
						FRenderingCompositePass* Pass = Context.Graph.RegisterPass(new(FMemStack::Get()) FRCPassPostProcessSunMergeES2(PrePostSourceViewportSize));
						if(bUseSun)
						{
							Pass->SetInput(ePId_Input0, PostProcessSunBlur);
						}
						if(bUseBloom)
						{
							Pass->SetInput(ePId_Input1, PostProcessBloomSetup);
							Pass->SetInput(ePId_Input2, PostProcessUpsample2);
						}
						PostProcessSunMerge = FRenderingCompositeOutputRef(Pass);
						BloomOutput = PostProcessSunMerge;
					}

					// Mobile temporal AA requires a composite of two of these frames.
					if(bUseAa && (bUseBloom || bUseSun))
					{
						FSceneViewState* ViewState = (FSceneViewState*)View.State;
						FRenderingCompositeOutputRef PostProcessSunMerge2;
						if(ViewState && ViewState->MobileAaBloomSunVignette1)
						{
							FRenderingCompositePass* History;
							History = Context.Graph.RegisterPass(new(FMemStack::Get()) FRCPassPostProcessInput(ViewState->MobileAaBloomSunVignette1));
							PostProcessSunMerge2 = FRenderingCompositeOutputRef(History);
						}
						else
						{
							PostProcessSunMerge2 = PostProcessSunMerge;
						}

						FRenderingCompositeOutputRef PostProcessSunAvg;
						{
							FRenderingCompositePass* Pass = Context.Graph.RegisterPass(new(FMemStack::Get()) FRCPassPostProcessSunAvgES2(PrePostSourceViewportSize));
							Pass->SetInput(ePId_Input0, PostProcessSunMerge);
							Pass->SetInput(ePId_Input1, PostProcessSunMerge2);
							PostProcessSunAvg = FRenderingCompositeOutputRef(Pass);
						}
						BloomOutput = PostProcessSunAvg;
					}
				}
			} // bUsePost

			// mobile separate translucency 
			if (IsMobileSeparateTranslucencyActive(Context.View))
			{
				FRCSeparateTranslucensyPassES2* Pass = (FRCSeparateTranslucensyPassES2*)Context.Graph.RegisterPass(new(FMemStack::Get()) FRCSeparateTranslucensyPassES2());
				Pass->SetInput(ePId_Input0, Context.FinalOutput);
				Context.FinalOutput = FRenderingCompositeOutputRef(Pass);
			}
		}
		
		static const auto VarTonemapperFilm = IConsoleManager::Get().FindTConsoleVariableDataInt(TEXT("r.Mobile.TonemapperFilm"));
		const bool bUseTonemapperFilm = Context.View.GetFeatureLevel() == ERHIFeatureLevel::ES3_1 && IsMobileHDR() && !bMobileHDR32bpp && GSupportsRenderTargetFormat_PF_FloatRGBA && (VarTonemapperFilm && VarTonemapperFilm->GetValueOnRenderThread());


		static const auto VarTonemapperUpscale = IConsoleManager::Get().FindTConsoleVariableDataInt(TEXT("r.MobileTonemapperUpscale"));
		bool bDisableUpscaleInTonemapper = IsMobileHDRMosaic() || !VarTonemapperUpscale || VarTonemapperUpscale->GetValueOnRenderThread() == 0;

		bool* DoScreenPercentageInTonemapperPtr = nullptr;
		FRenderingCompositePass* TonemapperPass = nullptr;
		if (bAllowFullPostProcess)
		{
			if (bUseTonemapperFilm)
			{
				//@todo Ronin Set to EAutoExposureMethod::AEM_Basic for PC vk crash.
				FRCPassPostProcessTonemap* PostProcessTonemap = AddTonemapper(Context, BloomOutput, nullptr, EAutoExposureMethod::AEM_Histogram, false, false);
				// remember the tonemapper pass so we can check if it's last
				TonemapperPass = PostProcessTonemap;

				PostProcessTonemap->bDoScreenPercentageInTonemapper = false;
				DoScreenPercentageInTonemapperPtr = &PostProcessTonemap->bDoScreenPercentageInTonemapper;			
			}
			else
			{
				// Must run to blit to back buffer even if post processing is off.
				FRCPassPostProcessTonemapES2* PostProcessTonemap = (FRCPassPostProcessTonemapES2*)Context.Graph.RegisterPass(new(FMemStack::Get()) FRCPassPostProcessTonemapES2(Context.View, bViewRectSource, bSRGBAwareTarget));
				// remember the tonemapper pass so we can check if it's last
				TonemapperPass = PostProcessTonemap;

				PostProcessTonemap->SetInput(ePId_Input0, Context.FinalOutput);
				if (!BloomOutput.IsValid())
				{
					FRenderingCompositePass* NoBloom = Context.Graph.RegisterPass(new(FMemStack::Get()) FRCPassPostProcessInput(GSystemTextures.BlackAlphaOneDummy));
					FRenderingCompositeOutputRef NoBloomRef(NoBloom);
					PostProcessTonemap->SetInput(ePId_Input1, NoBloomRef);
				}
				else
				{
					PostProcessTonemap->SetInput(ePId_Input1, BloomOutput);
				}
				PostProcessTonemap->SetInput(ePId_Input2, DofOutput);

				Context.FinalOutput = FRenderingCompositeOutputRef(PostProcessTonemap);

				PostProcessTonemap->bDoScreenPercentageInTonemapper = false;
				DoScreenPercentageInTonemapperPtr = &PostProcessTonemap->bDoScreenPercentageInTonemapper;
			}
			SetMobilePassFlipVerticalAxis(TonemapperPass);
		}

		// if Context.FinalOutput was the clipped result of sunmask stage then this stage also restores Context.FinalOutput back original target size.
		FinalOutputViewRect = View.UnscaledViewRect;

		if (View.Family->EngineShowFlags.PostProcessing && bAllowFullPostProcess)
		{
			if (IsMobileHDR() && !IsMobileHDRMosaic())
			{
				Context.FinalOutput = AddPostProcessMaterialChain(Context, BL_AfterTonemapping, nullptr);
			}
			SetMobilePassFlipVerticalAxis(Context.FinalOutput.GetPass());

			if (bUseAa)
			{
				// Double buffer post output.
				FSceneViewState* ViewState = (FSceneViewState*)View.State;

				FRenderingCompositeOutputRef PostProcessPrior = Context.FinalOutput;
				if(ViewState && ViewState->MobileAaColor1)
				{
					FRenderingCompositePass* History;
					History = Context.Graph.RegisterPass(new(FMemStack::Get()) FRCPassPostProcessInput(ViewState->MobileAaColor1));
					PostProcessPrior = FRenderingCompositeOutputRef(History);
				}

				// Mobile temporal AA is done after tonemapping.
				FRenderingCompositePass* PostProcessAa = Context.Graph.RegisterPass(new(FMemStack::Get()) FRCPassPostProcessAaES2());
				PostProcessAa->SetInput(ePId_Input0, Context.FinalOutput);
				PostProcessAa->SetInput(ePId_Input1, PostProcessPrior);
				Context.FinalOutput = FRenderingCompositeOutputRef(PostProcessAa);
			}
		}

		if (IsHighResolutionScreenshotMaskEnabled(View))
		{
			AddHighResScreenshotMask(Context);
		}

#if WITH_EDITOR
		// Show the selection outline if it is in the editor and we aren't in wireframe 
		// If the engine is in demo mode and game view is on we also do not show the selection outline
		if ( GIsEditor
			&& View.Family->EngineShowFlags.Selection
			&& View.Family->EngineShowFlags.SelectionOutline
			&& !(View.Family->EngineShowFlags.Wireframe)
			)
		{
			Context.FinalOutput = AddSelectionOutlinePass(Context.Graph, Context.FinalOutput);
		}

		if (FSceneRenderer::ShouldCompositeEditorPrimitives(View))
		{
			Context.FinalOutput = AddEditorPrimitivePass(Context.Graph, Context.FinalOutput, FEditorPrimitiveInputs::EBasePassType::Mobile);
		}
#endif

		// Apply ScreenPercentage
		if (View.UnscaledViewRect != View.ViewRect)
		{
			if (bDisableUpscaleInTonemapper || Context.FinalOutput.GetPass() != TonemapperPass)
			{
				Context.FinalOutput = AddUpscalePass(Context.Graph, Context.FinalOutput, EUpscaleMethod::Bilinear, EUpscaleStage::PrimaryToOutput);
			}
			else if (DoScreenPercentageInTonemapperPtr)
			{
				*DoScreenPercentageInTonemapperPtr = true;
			}
		}

#ifdef WITH_EDITOR
		bool bES2Legend = true;
#else
		// Legend is costly so we don't do it for ES2, ideally we make a shader permutation
		bool bES2Legend = false;
#endif

		if(DebugViewShaderMode == DVSM_QuadComplexity)
		{
			Context.FinalOutput = AddVisualizeComplexityPass(
				Context.Graph,
				Context.FinalOutput,
				GEngine->QuadComplexityColors,
				FVisualizeComplexityInputs::EColorSamplingMethod::Stair,
				1.0f, bES2Legend);
		}

		if(DebugViewShaderMode == DVSM_ShaderComplexity || DebugViewShaderMode == DVSM_ShaderComplexityContainedQuadOverhead || DebugViewShaderMode == DVSM_ShaderComplexityBleedingQuadOverhead)
		{
			Context.FinalOutput = AddVisualizeComplexityPass(
				Context.Graph,
				Context.FinalOutput,
				GEngine->ShaderComplexityColors,
				FVisualizeComplexityInputs::EColorSamplingMethod::Ramp,
				1.0f, bES2Legend);
		}

		if (View.Family->EngineShowFlags.StereoRendering && View.Family->EngineShowFlags.HMDDistortion)
		{
			Context.FinalOutput = AddHMDDistortionPass(Context.Graph, Context.FinalOutput);
		}

		// The graph setup should be finished before this line ----------------------------------------

		{
			// currently created on the heap each frame but View.Family->RenderTarget could keep this object and all would be cleaner
			TRefCountPtr<IPooledRenderTarget> Temp;
			FSceneRenderTargetItem Item;
			Item.TargetableTexture = (FTextureRHIRef&)View.Family->RenderTarget->GetRenderTargetTexture();
			Item.ShaderResourceTexture = (FTextureRHIRef&)View.Family->RenderTarget->GetRenderTargetTexture();

			FPooledRenderTargetDesc Desc;

			if (View.Family->RenderTarget->GetRenderTargetTexture())
			{
				Desc.Extent.X = View.Family->RenderTarget->GetRenderTargetTexture()->GetSizeX();
				Desc.Extent.Y = View.Family->RenderTarget->GetRenderTargetTexture()->GetSizeY();
			}
			else
			{
				Desc.Extent = View.Family->RenderTarget->GetSizeXY();
			}

			// todo: this should come from View.Family->RenderTarget
			Desc.Format = PF_B8G8R8A8;
			Desc.NumMips = 1;
			Desc.DebugName = TEXT("OverriddenRenderTarget");
<<<<<<< HEAD
			Desc.TargetableFlags |= TexCreate_RenderTargetable | TexCreate_ShaderResource;

=======
			Desc.TargetableFlags |= TexCreate_RenderTargetable;
#if !(UE_BUILD_SHIPPING || UE_BUILD_TEST)
			// for FVisualizeTexture
			Desc.TargetableFlags |= TexCreate_ShaderResource;
#endif
>>>>>>> c06c02f5
			GRenderTargetPool.CreateUntrackedElement(Desc, Temp, Item);

			OverrideRenderTarget(Context.FinalOutput, Temp, Desc);

			CompositeContext.Process(Context.FinalOutput.GetPass(), TEXT("PostProcessingES2"));
		}
	}
	SetMobilePassFlipVerticalAxis(nullptr);
}

void FPostProcessing::ProcessPlanarReflection(FRHICommandListImmediate& RHICmdList, const FViewInfo& View, TRefCountPtr<IPooledRenderTarget>& OutFilteredSceneColor)
{
	FSceneViewState* ViewState = View.ViewState;
	const EAntiAliasingMethod AntiAliasingMethod = View.AntiAliasingMethod;

	const FSceneRenderTargets& SceneContext = FSceneRenderTargets::Get(RHICmdList);

	if (AntiAliasingMethod == AAM_TemporalAA)
	{
		check(ViewState);

		FRDGBuilder GraphBuilder(RHICmdList);

		FSceneTextureParameters SceneTextures;
		SetupSceneTextureParameters(GraphBuilder, &SceneTextures);

		// Planar reflections don't support velocity.
		SceneTextures.SceneVelocityBuffer = nullptr;

		const FTemporalAAHistory& InputHistory = View.PrevViewInfo.TemporalAAHistory;
		FTemporalAAHistory* OutputHistory = &ViewState->PrevFrameViewInfo.TemporalAAHistory;

		FTAAPassParameters Parameters(View);
		Parameters.SceneColorInput = GraphBuilder.RegisterExternalTexture(SceneContext.GetSceneColor(), TEXT("SceneColor"));

		FTAAOutputs PassOutputs = AddTemporalAAPass(
			GraphBuilder,
			SceneTextures,
			View,
			Parameters,
			InputHistory,
			OutputHistory);

		GraphBuilder.QueueTextureExtraction(PassOutputs.SceneColor, &OutFilteredSceneColor);

		GraphBuilder.Execute();
	}
	else
	{
		OutFilteredSceneColor = SceneContext.GetSceneColor();
	}
}<|MERGE_RESOLUTION|>--- conflicted
+++ resolved
@@ -1773,16 +1773,11 @@
 			Desc.Format = PF_B8G8R8A8;
 			Desc.NumMips = 1;
 			Desc.DebugName = TEXT("OverriddenRenderTarget");
-<<<<<<< HEAD
 			Desc.TargetableFlags |= TexCreate_RenderTargetable | TexCreate_ShaderResource;
-
-=======
-			Desc.TargetableFlags |= TexCreate_RenderTargetable;
 #if !(UE_BUILD_SHIPPING || UE_BUILD_TEST)
 			// for FVisualizeTexture
 			Desc.TargetableFlags |= TexCreate_ShaderResource;
 #endif
->>>>>>> c06c02f5
 			GRenderTargetPool.CreateUntrackedElement(Desc, Temp, Item);
 
 			OverrideRenderTarget(Context.FinalOutput, Temp, Desc);
