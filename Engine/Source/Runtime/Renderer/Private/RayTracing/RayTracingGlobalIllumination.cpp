// Copyright 1998-2019 Epic Games, Inc. All Rights Reserved.

#include "DeferredShadingRenderer.h"

#if RHI_RAYTRACING

#include "RayTracingSkyLight.h"
#include "ScenePrivate.h"
#include "SceneRenderTargets.h"
#include "RenderGraphBuilder.h"
#include "RenderTargetPool.h"
#include "RHIResources.h"
#include "UniformBuffer.h"
#include "RayGenShaderUtils.h"
#include "PathTracingUniformBuffers.h"
#include "SceneTextureParameters.h"
#include "ScreenSpaceDenoise.h"
#include "ClearQuad.h"
#include "PostProcess/PostProcessing.h"
#include "PostProcess/SceneFilterRendering.h"
#include "Raytracing/RaytracingOptions.h"
#include "BlueNoise.h"
#include "SceneTextureParameters.h"

static int32 GRayTracingGlobalIllumination = -1;
static FAutoConsoleVariableRef CVarRayTracingGlobalIllumination(
	TEXT("r.RayTracing.GlobalIllumination"),
	GRayTracingGlobalIllumination,
	TEXT("-1: Value driven by postprocess volume (default) \n")
	TEXT(" 0: ray tracing global illumination off \n")
	TEXT(" 1: ray tracing global illumination enabled")
);

static int32 GRayTracingGlobalIlluminationSamplesPerPixel = -1;
static FAutoConsoleVariableRef CVarRayTracingGlobalIlluminationSamplesPerPixel(
	TEXT("r.RayTracing.GlobalIllumination.SamplesPerPixel"),
	GRayTracingGlobalIlluminationSamplesPerPixel,
	TEXT("Samples per pixel (default = -1 (driven by postprocesing volume))")
);

static float GRayTracingGlobalIlluminationMaxRayDistance = 1.0e27;
static FAutoConsoleVariableRef CVarRayTracingGlobalIlluminationMaxRayDistance(
	TEXT("r.RayTracing.GlobalIllumination.MaxRayDistance"),
	GRayTracingGlobalIlluminationMaxRayDistance,
	TEXT("Max ray distance (default = 1.0e27)")
);

static int32 GRayTracingGlobalIlluminationMaxBounces = -1;
static FAutoConsoleVariableRef CVarRayTracingGlobalIlluminationMaxBounces(
	TEXT("r.RayTracing.GlobalIllumination.MaxBounces"),
	GRayTracingGlobalIlluminationMaxBounces,
	TEXT("Max bounces (default = -1 (driven by postprocesing volume))")
);

static int32 GRayTracingGlobalIlluminationNextEventEstimationSamples = 2;
static FAutoConsoleVariableRef CVarRayTracingGlobalIlluminationNextEventEstimationSamples(
	TEXT("r.RayTracing.GlobalIllumination.NextEventEstimationSamples"),
	GRayTracingGlobalIlluminationNextEventEstimationSamples,
	TEXT("Number of sample draws for next-event estimation (default = 2)")
	TEXT("NOTE: This parameter is experimental")
);

static float GRayTracingGlobalIlluminationDiffuseThreshold = 0.05;
static FAutoConsoleVariableRef CVarRayTracingGlobalIlluminationDiffuseThreshold(
	TEXT("r.RayTracing.GlobalIllumination.DiffuseThreshold"),
	GRayTracingGlobalIlluminationDiffuseThreshold,
	TEXT("Diffuse luminance threshold for evaluating global illumination")
	TEXT("NOTE: This parameter is experimental")
);

static int32 GRayTracingGlobalIlluminationDenoiser = 1;
static FAutoConsoleVariableRef CVarRayTracingGlobalIlluminationDenoiser(
	TEXT("r.RayTracing.GlobalIllumination.Denoiser"),
	GRayTracingGlobalIlluminationDenoiser,
	TEXT("Denoising options (default = 1)")
);

static int32 GRayTracingGlobalIlluminationEvalSkyLight = 0;
static FAutoConsoleVariableRef CVarRayTracingGlobalIlluminationEvalSkyLight(
	TEXT("r.RayTracing.GlobalIllumination.EvalSkyLight"),
	GRayTracingGlobalIlluminationEvalSkyLight,
	TEXT("Evaluate SkyLight multi-bounce contribution")
	TEXT("NOTE: This parameter is experimental")
);

static int32 GRayTracingGlobalIlluminationUseRussianRoulette = 0;
static FAutoConsoleVariableRef CVarRayTracingGlobalIlluminationUseRussianRoulette(
	TEXT("r.RayTracing.GlobalIllumination.UseRussianRoulette"),
	GRayTracingGlobalIlluminationUseRussianRoulette,
	TEXT("Perform Russian Roulette to only cast diffuse rays on surfaces with brighter albedos (default = 0)")
	TEXT("NOTE: This parameter is experimental")
);

static float GRayTracingGlobalIlluminationScreenPercentage = 50.0;
static FAutoConsoleVariableRef CVarRayTracingGlobalIlluminationScreenPercentage(
	TEXT("r.RayTracing.GlobalIllumination.ScreenPercentage"),
	GRayTracingGlobalIlluminationScreenPercentage,
	TEXT("Screen percentage for ray tracing global illumination (default = 50)")
);

static TAutoConsoleVariable<int32> CVarRayTracingGlobalIlluminationEnableTwoSidedGeometry(
	TEXT("r.RayTracing.GlobalIllumination.EnableTwoSidedGeometry"),
	1,
	TEXT("Enables two-sided geometry when tracing GI rays (default = 1)"),
	ECVF_RenderThreadSafe
);

static int32 GRayTracingGlobalIlluminationTileSize = 0;
static FAutoConsoleVariableRef CVarRayTracingGlobalIlluminationTileSize(
	TEXT("r.RayTracing.GlobalIllumination.TileSize"),
	GRayTracingGlobalIlluminationTileSize,
	TEXT("Render ray traced global illumination in NxN piel tiles, where each tile is submitted as separate GPU command buffer, allowing high quality rendering without triggering timeout detection. (default = 0, tiling disabled)")
);

static const int32 GLightCountMax = 64;

DECLARE_GPU_STAT_NAMED(RayTracingGlobalIllumination, TEXT("Ray Tracing Global Illumination"));

void SetupLightParameters(
	const TSparseArray<FLightSceneInfoCompact>& Lights,
	const FViewInfo& View,
	FPathTracingLightData* LightParameters)
{
	LightParameters->Count = 0;

	// Prepend SkyLight to light buffer
	// WARNING: Until ray payload encodes Light data buffer, the execution depends on this ordering!
	uint32 SkyLightIndex = 0;
	LightParameters->Type[SkyLightIndex] = 0;
	LightParameters->Color[SkyLightIndex] = FVector(1.0);
	LightParameters->Count++;

	for (auto Light : Lights)
	{
		if (LightParameters->Count >= GLightCountMax) break;

		if (Light.LightSceneInfo->Proxy->HasStaticLighting() && Light.LightSceneInfo->IsPrecomputedLightingValid()) continue;

		FLightShaderParameters LightShaderParameters;
		Light.LightSceneInfo->Proxy->GetLightShaderParameters(LightShaderParameters);

		ELightComponentType LightComponentType = (ELightComponentType)Light.LightSceneInfo->Proxy->GetLightType();
		switch (LightComponentType)
		{
		case LightType_Directional:
		{
			LightParameters->Type[LightParameters->Count] = 2;
			LightParameters->Normal[LightParameters->Count] = LightShaderParameters.Direction;
			LightParameters->Color[LightParameters->Count] = LightShaderParameters.Color;
			LightParameters->Attenuation[LightParameters->Count] = 1.0 / LightShaderParameters.InvRadius;
			break;
		}
		case LightType_Rect:
		{
			LightParameters->Type[LightParameters->Count] = 3;
			LightParameters->Position[LightParameters->Count] = LightShaderParameters.Position;
			LightParameters->Normal[LightParameters->Count] = -LightShaderParameters.Direction;
			LightParameters->dPdu[LightParameters->Count] = FVector::CrossProduct(LightShaderParameters.Direction, LightShaderParameters.Tangent);
			LightParameters->dPdv[LightParameters->Count] = LightShaderParameters.Tangent;
			LightParameters->Color[LightParameters->Count] = LightShaderParameters.Color;
			LightParameters->Dimensions[LightParameters->Count] = FVector(2.0f * LightShaderParameters.SourceRadius, 2.0f * LightShaderParameters.SourceLength, 0.0f);
			LightParameters->Attenuation[LightParameters->Count] = 1.0 / LightShaderParameters.InvRadius;
			break;
		}
		case LightType_Point:
		default:
		{
			LightParameters->Type[LightParameters->Count] = 1;
			LightParameters->Position[LightParameters->Count] = LightShaderParameters.Position;
			// #dxr_todo: UE-72556 define these differences from Lit..
			LightParameters->Color[LightParameters->Count] = LightShaderParameters.Color / (4.0 * PI);
			float SourceRadius = 0.0; // LightShaderParameters.SourceRadius causes too much noise for little pay off at this time
			LightParameters->Dimensions[LightParameters->Count] = FVector(0.0, 0.0, SourceRadius);
			LightParameters->Attenuation[LightParameters->Count] = 1.0 / LightShaderParameters.InvRadius;
			break;
		}
		case LightType_Spot:
		{
			LightParameters->Type[LightParameters->Count] = 4;
			LightParameters->Position[LightParameters->Count] = LightShaderParameters.Position;
			LightParameters->Normal[LightParameters->Count] = -LightShaderParameters.Direction;
			// #dxr_todo: UE-72556 define these differences from Lit..
			LightParameters->Color[LightParameters->Count] = 4.0 * PI * LightShaderParameters.Color;
			float SourceRadius = 0.0; // LightShaderParameters.SourceRadius causes too much noise for little pay off at this time
			LightParameters->Dimensions[LightParameters->Count] = FVector(LightShaderParameters.SpotAngles, SourceRadius);
			LightParameters->Attenuation[LightParameters->Count] = 1.0 / LightShaderParameters.InvRadius;
			break;
		}
		};

		LightParameters->Count++;
	}
}

bool ShouldRenderRayTracingGlobalIllumination(const FViewInfo& View)
{
	if (!IsRayTracingEnabled())
	{
		return (false);
	}
	else if (GetForceRayTracingEffectsCVarValue() >= 0)
	{
		return GetForceRayTracingEffectsCVarValue() > 0;
	}
	else if (GRayTracingGlobalIllumination >= 0)
	{
		return (GRayTracingGlobalIllumination > 0);
	}
	else 
	{
		return View.FinalPostProcessSettings.RayTracingGI > 0;
	}
}

class FGlobalIlluminationRGS : public FGlobalShader
{
	DECLARE_GLOBAL_SHADER(FGlobalIlluminationRGS)
	SHADER_USE_ROOT_PARAMETER_STRUCT(FGlobalIlluminationRGS, FGlobalShader)

	class FUseAttenuationTermDim : SHADER_PERMUTATION_BOOL("USE_ATTENUATION_TERM");
	class FEnableTwoSidedGeometryDim : SHADER_PERMUTATION_BOOL("ENABLE_TWO_SIDED_GEOMETRY");

	using FPermutationDomain = TShaderPermutationDomain<FUseAttenuationTermDim, FEnableTwoSidedGeometryDim>;

	static bool ShouldCompilePermutation(const FGlobalShaderPermutationParameters& Parameters)
	{
		return ShouldCompileRayTracingShadersForProject(Parameters.Platform);
	}

	BEGIN_SHADER_PARAMETER_STRUCT(FParameters, )
		SHADER_PARAMETER(uint32, SamplesPerPixel)
		SHADER_PARAMETER(uint32, MaxBounces)
		SHADER_PARAMETER(uint32, UpscaleFactor)
		SHADER_PARAMETER(float, MaxRayDistanceForGI)
		SHADER_PARAMETER(float, MaxRayDistanceForAO)
		SHADER_PARAMETER(float, NextEventEstimationSamples)
		SHADER_PARAMETER(float, DiffuseThreshold)
		SHADER_PARAMETER(bool, EvalSkyLight)
		SHADER_PARAMETER(bool, UseRussianRoulette)
		SHADER_PARAMETER(float, MaxNormalBias)
		SHADER_PARAMETER(uint32, TileOffsetX)
		SHADER_PARAMETER(uint32, TileOffsetY)

		SHADER_PARAMETER_SRV(RaytracingAccelerationStructure, TLAS)
		SHADER_PARAMETER_RDG_TEXTURE_UAV(RWTexture2D<float4>, RWGlobalIlluminationUAV)
		SHADER_PARAMETER_RDG_TEXTURE_UAV(RWTexture2D<float>, RWRayDistanceUAV)
		SHADER_PARAMETER_STRUCT_REF(FViewUniformShaderParameters, ViewUniformBuffer)
		SHADER_PARAMETER_STRUCT_REF(FHaltonIteration, HaltonIteration)
		SHADER_PARAMETER_STRUCT_REF(FHaltonPrimes, HaltonPrimes)
		SHADER_PARAMETER_STRUCT_REF(FBlueNoise, BlueNoise)
		SHADER_PARAMETER_STRUCT_REF(FPathTracingLightData, LightParameters)
		SHADER_PARAMETER_STRUCT_REF(FSkyLightData, SkyLight)
		SHADER_PARAMETER_STRUCT_INCLUDE(FSceneTextureParameters, SceneTextures)
		SHADER_PARAMETER_RDG_TEXTURE(Texture2D, SSProfilesTexture)
		SHADER_PARAMETER_SAMPLER(SamplerState, TransmissionProfilesLinearSampler)
	END_SHADER_PARAMETER_STRUCT()
};

class FRayTracingGlobalIlluminationCHS : public FGlobalShader
{
	DECLARE_GLOBAL_SHADER(FRayTracingGlobalIlluminationCHS)
	SHADER_USE_ROOT_PARAMETER_STRUCT(FRayTracingGlobalIlluminationCHS, FGlobalShader)

	static bool ShouldCompilePermutation(const FGlobalShaderPermutationParameters& Parameters)
	{
		return ShouldCompileRayTracingShadersForProject(Parameters.Platform);
	}

	using FParameters = FEmptyShaderParameters;
};

IMPLEMENT_GLOBAL_SHADER(FGlobalIlluminationRGS, "/Engine/Private/RayTracing/RayTracingGlobalIlluminationRGS.usf", "GlobalIlluminationRGS", SF_RayGen);
IMPLEMENT_GLOBAL_SHADER(FRayTracingGlobalIlluminationCHS, "/Engine/Private/RayTracing/RayTracingGlobalIlluminationRGS.usf", "RayTracingGlobalIlluminationCHS", SF_RayHitGroup);

void FDeferredShadingSceneRenderer::PrepareRayTracingGlobalIllumination(const FViewInfo& View, TArray<FRHIRayTracingShader*>& OutRayGenShaders)
{
	// Declare all RayGen shaders that require material closest hit shaders to be bound
	for (int UseAttenuationTerm = 0; UseAttenuationTerm < 2; ++UseAttenuationTerm)
	{
		for (int EnableTwoSidedGeometry = 0; EnableTwoSidedGeometry < 2; ++EnableTwoSidedGeometry)
		{
			FGlobalIlluminationRGS::FPermutationDomain PermutationVector;
			PermutationVector.Set<FGlobalIlluminationRGS::FUseAttenuationTermDim>(UseAttenuationTerm == 1);
			PermutationVector.Set<FGlobalIlluminationRGS::FEnableTwoSidedGeometryDim>(EnableTwoSidedGeometry == 1);
			TShaderMapRef<FGlobalIlluminationRGS> RayGenerationShader(View.ShaderMap, PermutationVector);
			OutRayGenShaders.Add(RayGenerationShader->GetRayTracingShader());
		}
	}

}

#endif // RHI_RAYTRACING

void FDeferredShadingSceneRenderer::RenderRayTracingGlobalIllumination(
	FRDGBuilder& GraphBuilder, 
	FSceneTextureParameters& SceneTextures,
	FViewInfo& View,
	IScreenSpaceDenoiser::FAmbientOcclusionRayTracingConfig* OutRayTracingConfig,
	IScreenSpaceDenoiser::FDiffuseIndirectInputs* OutDenoiserInputs)
#if RHI_RAYTRACING
{	
	OutRayTracingConfig->ResolutionFraction = 1.0;
	if (GRayTracingGlobalIlluminationDenoiser != 0)
	{
		OutRayTracingConfig->ResolutionFraction = FMath::Clamp(GRayTracingGlobalIlluminationScreenPercentage / 100.0, 0.25, 1.0);
	}

	RDG_GPU_STAT_SCOPE(GraphBuilder, RayTracingGlobalIllumination);
	RDG_EVENT_SCOPE(GraphBuilder, "Ray Tracing Global Illumination");

	int32 RayTracingGISamplesPerPixel = GRayTracingGlobalIlluminationSamplesPerPixel > -1 ? GRayTracingGlobalIlluminationSamplesPerPixel : View.FinalPostProcessSettings.RayTracingGISamplesPerPixel;
	OutRayTracingConfig->RayCountPerPixel = RayTracingGISamplesPerPixel;
	
	int32 UpscaleFactor = int32(1.0 / OutRayTracingConfig->ResolutionFraction);

	// Allocate input for the denoiser.
	{
		FRDGTextureDesc Desc = FRDGTextureDesc::Create2DDesc(
			SceneTextures.SceneDepthBuffer->Desc.Extent / UpscaleFactor,
			PF_FloatRGBA,
			FClearValueBinding::None,
			/* InFlags = */ TexCreate_None,
			/* InTargetableFlags = */ TexCreate_ShaderResource | TexCreate_RenderTargetable | TexCreate_UAV,
			/* bInForceSeparateTargetAndShaderResource = */ false);

		OutDenoiserInputs->Color = GraphBuilder.CreateTexture(Desc, TEXT("RayTracingDiffuseIndirect"));

		Desc.Format = PF_G16R16;
		OutDenoiserInputs->RayHitDistance = GraphBuilder.CreateTexture(Desc, TEXT("RayTracingDiffuseIndirectHitDistance"));
	}

<<<<<<< HEAD
	GraphBuilder.Execute();
	SceneContext.bScreenSpaceAOIsValid = true;
	GVisualizeTexture.SetCheckPoint(RHICmdList, GlobalIlluminationRT);
}

void FDeferredShadingSceneRenderer::RenderRayTracingGlobalIllumination(
	FRHICommandListImmediate& RHICmdList,
	FRDGBuilder& GraphBuilder,
	FViewInfo& View,
	IScreenSpaceDenoiser::FAmbientOcclusionRayTracingConfig& RayTracingConfig,
	int32 UpscaleFactor,
	TRefCountPtr<IPooledRenderTarget>& GlobalIlluminationRT,
	TRefCountPtr<IPooledRenderTarget>& AmbientOcclusionRT,
	FRDGTextureUAV* GlobalIlluminationUAV,
	FRDGTextureUAV* RayDistanceUAV,
	const FRDGTextureRef GlobalIlluminationTexture,
	const FRDGTextureRef RayDistanceTexture
)
{	
	FSceneRenderTargets& SceneContext = FSceneRenderTargets::Get(RHICmdList);

	RDG_EVENT_SCOPE(GraphBuilder, "RTGI");

	int32 RayTracingGISamplesPerPixel = GRayTracingGlobalIlluminationSamplesPerPixel > -1 ? GRayTracingGlobalIlluminationSamplesPerPixel : View.FinalPostProcessSettings.RayTracingGISamplesPerPixel;
	RayTracingGISamplesPerPixel = FMath::Max(RayTracingGISamplesPerPixel, 0);
	RayTracingConfig.RayCountPerPixel = RayTracingGISamplesPerPixel;

	FSceneTextureParameters SceneTextures;
	SetupSceneTextureParameters(GraphBuilder, &SceneTextures);

	// Ray generation
=======
	// Ray generation pass
>>>>>>> 6ce81590
	{
		uint32 IterationCount = FMath::Max(RayTracingGISamplesPerPixel, 1);
		uint32 SequenceCount = 1;
		uint32 DimensionCount = 24;
		FHaltonSequenceIteration HaltonSequenceIteration(Scene->HaltonSequence, IterationCount, SequenceCount, DimensionCount, View.ViewState ? (View.ViewState->FrameIndex % 1024) : 0);

		FHaltonIteration HaltonIteration;
		InitializeHaltonSequenceIteration(HaltonSequenceIteration, HaltonIteration);

		FHaltonPrimes HaltonPrimes;
		InitializeHaltonPrimes(Scene->HaltonPrimesResource, HaltonPrimes);

		FBlueNoise BlueNoise;
		InitializeBlueNoise(BlueNoise);

		FPathTracingLightData LightParameters;
		SetupLightParameters(Scene->Lights, View, &LightParameters);

		if (Scene->SkyLight && Scene->SkyLight->ShouldRebuildCdf())
		{
			// TODO: should be converted to RDG.
			BuildSkyLightCdfs(GraphBuilder.RHICmdList, Scene->SkyLight);
		}
		FSkyLightData SkyLightParameters;
		SetupSkyLightParameters(*Scene, &SkyLightParameters);

		FGlobalIlluminationRGS::FParameters* PassParameters = GraphBuilder.AllocParameters<FGlobalIlluminationRGS::FParameters>();
		PassParameters->SamplesPerPixel = RayTracingGISamplesPerPixel;
		PassParameters->MaxBounces = GRayTracingGlobalIlluminationMaxBounces > -1? GRayTracingGlobalIlluminationMaxBounces : View.FinalPostProcessSettings.RayTracingGIMaxBounces;
		PassParameters->MaxNormalBias = GetRaytracingMaxNormalBias();
		float MaxRayDistanceForGI = GRayTracingGlobalIlluminationMaxRayDistance;
		if (MaxRayDistanceForGI == -1.0)
		{
			MaxRayDistanceForGI = View.FinalPostProcessSettings.AmbientOcclusionRadius;
		}
		PassParameters->MaxRayDistanceForGI = MaxRayDistanceForGI;
		PassParameters->MaxRayDistanceForAO = View.FinalPostProcessSettings.AmbientOcclusionRadius;
		PassParameters->UpscaleFactor = UpscaleFactor;
		PassParameters->EvalSkyLight = GRayTracingGlobalIlluminationEvalSkyLight != 0;
		PassParameters->UseRussianRoulette = GRayTracingGlobalIlluminationUseRussianRoulette != 0;
		PassParameters->DiffuseThreshold = GRayTracingGlobalIlluminationDiffuseThreshold;
		PassParameters->NextEventEstimationSamples = GRayTracingGlobalIlluminationNextEventEstimationSamples;
		PassParameters->TLAS = View.RayTracingScene.RayTracingSceneRHI->GetShaderResourceView();
		PassParameters->ViewUniformBuffer = View.ViewUniformBuffer;
		PassParameters->HaltonIteration = CreateUniformBufferImmediate(HaltonIteration, EUniformBufferUsage::UniformBuffer_SingleDraw);
		PassParameters->HaltonPrimes = CreateUniformBufferImmediate(HaltonPrimes, EUniformBufferUsage::UniformBuffer_SingleDraw);
		PassParameters->BlueNoise = CreateUniformBufferImmediate(BlueNoise, EUniformBufferUsage::UniformBuffer_SingleDraw);
		PassParameters->LightParameters = CreateUniformBufferImmediate(LightParameters, EUniformBufferUsage::UniformBuffer_SingleDraw);
		PassParameters->SceneTextures = SceneTextures;
		PassParameters->SkyLight = CreateUniformBufferImmediate(SkyLightParameters, EUniformBufferUsage::UniformBuffer_SingleDraw);

		// TODO: should be converted to RDG
		TRefCountPtr<IPooledRenderTarget> SubsurfaceProfileRT((IPooledRenderTarget*) GetSubsufaceProfileTexture_RT(GraphBuilder.RHICmdList));
		if (!SubsurfaceProfileRT)
		{
			SubsurfaceProfileRT = GSystemTextures.BlackDummy;
		}
		PassParameters->SSProfilesTexture = GraphBuilder.RegisterExternalTexture(SubsurfaceProfileRT);
		PassParameters->TransmissionProfilesLinearSampler = TStaticSamplerState<SF_Bilinear, AM_Clamp, AM_Clamp, AM_Clamp>::GetRHI();
<<<<<<< HEAD
		PassParameters->RWGlobalIlluminationUAV = GlobalIlluminationUAV;
		PassParameters->RWRayDistanceUAV = RayDistanceUAV;
=======
		PassParameters->RWGlobalIlluminationUAV = GraphBuilder.CreateUAV(OutDenoiserInputs->Color);
		PassParameters->RWRayDistanceUAV = GraphBuilder.CreateUAV(OutDenoiserInputs->RayHitDistance);
>>>>>>> 6ce81590
		PassParameters->TileOffsetX = 0;
		PassParameters->TileOffsetY = 0;

		FGlobalIlluminationRGS::FPermutationDomain PermutationVector;
		PermutationVector.Set<FGlobalIlluminationRGS::FUseAttenuationTermDim>(true);
		PermutationVector.Set<FGlobalIlluminationRGS::FEnableTwoSidedGeometryDim>(CVarRayTracingGlobalIlluminationEnableTwoSidedGeometry.GetValueOnRenderThread() != 0);
		TShaderMapRef<FGlobalIlluminationRGS> RayGenerationShader(GetGlobalShaderMap(FeatureLevel), PermutationVector);
		ClearUnusedGraphResources(*RayGenerationShader, PassParameters);

		FIntPoint RayTracingResolution = FIntPoint::DivideAndRoundUp(View.ViewRect.Size(), UpscaleFactor);
<<<<<<< HEAD

		if (GRayTracingGlobalIlluminationTileSize <= 0)
		{
			GraphBuilder.AddPass(
				RDG_EVENT_NAME("GlobalIlluminationRayTracing %dx%d", RayTracingResolution.X, RayTracingResolution.Y),
				PassParameters,
				ERDGPassFlags::Compute,
				[PassParameters, this, &View, RayGenerationShader, RayTracingResolution](FRHICommandList& RHICmdList)
			{
				FRayTracingShaderBindingsWriter GlobalResources;
				SetShaderParameters(GlobalResources, *RayGenerationShader, *PassParameters);

				FRHIRayTracingScene* RayTracingSceneRHI = View.RayTracingScene.RayTracingSceneRHI;
				RHICmdList.RayTraceDispatch(View.RayTracingMaterialPipeline, RayGenerationShader->GetRayTracingShader(), RayTracingSceneRHI, GlobalResources, RayTracingResolution.X, RayTracingResolution.Y);
			});
		}
		else
		{
			int32 TileSize = FMath::Max(32, GRayTracingGlobalIlluminationTileSize);
			int32 NumTilesX = FMath::DivideAndRoundUp(RayTracingResolution.X, TileSize);
			int32 NumTilesY = FMath::DivideAndRoundUp(RayTracingResolution.Y, TileSize);
			for (int32 Y = 0; Y < NumTilesY; ++Y)
			{
				for (int32 X = 0; X < NumTilesX; ++X)
				{
					FGlobalIlluminationRGS::FParameters* TilePassParameters = PassParameters;

					if (X > 0 || Y > 0)
					{
						TilePassParameters = GraphBuilder.AllocParameters<FGlobalIlluminationRGS::FParameters>();
						*TilePassParameters = *PassParameters;

						TilePassParameters->TileOffsetX = X * TileSize;
						TilePassParameters->TileOffsetY = Y * TileSize;
					}

					int32 DispatchSizeX = FMath::Min<int32>(TileSize, RayTracingResolution.X - TilePassParameters->TileOffsetX);
					int32 DispatchSizeY = FMath::Min<int32>(TileSize, RayTracingResolution.Y - TilePassParameters->TileOffsetY);

					GraphBuilder.AddPass(
						RDG_EVENT_NAME("GlobalIlluminationRayTracing %dx%d (tile %dx%d)", DispatchSizeX, DispatchSizeY, X, Y),
						TilePassParameters,
						ERDGPassFlags::Compute,
						[TilePassParameters, this, &View, RayGenerationShader, DispatchSizeX, DispatchSizeY](FRHICommandList& RHICmdList)
					{
						FRHIRayTracingScene* RayTracingSceneRHI = View.RayTracingScene.RayTracingSceneRHI;

						FRayTracingShaderBindingsWriter GlobalResources;
						SetShaderParameters(GlobalResources, *RayGenerationShader, *TilePassParameters);
						RHICmdList.RayTraceDispatch(View.RayTracingMaterialPipeline, RayGenerationShader->GetRayTracingShader(), RayTracingSceneRHI, 
							GlobalResources, DispatchSizeX, DispatchSizeY);
						RHICmdList.SubmitCommandsHint();
					});
				}
			}
		}

	}

	// Denoising

	FRDGTextureRef ResultTexture; //#dxr_todo review

	if (GRayTracingGlobalIlluminationDenoiser != 0 && RayTracingGISamplesPerPixel > 0)
	{
		const IScreenSpaceDenoiser* DefaultDenoiser = IScreenSpaceDenoiser::GetDefaultDenoiser();
		const IScreenSpaceDenoiser* DenoiserToUse = GRayTracingGlobalIlluminationDenoiser == 1 ? DefaultDenoiser : GScreenSpaceDenoiser;

		IScreenSpaceDenoiser::FDiffuseIndirectInputs DenoiserInputs;
		DenoiserInputs.Color = GlobalIlluminationTexture;
		DenoiserInputs.RayHitDistance = RayDistanceTexture;
=======
>>>>>>> 6ce81590

		if (GRayTracingGlobalIlluminationTileSize <= 0)
		{
			GraphBuilder.AddPass(
				RDG_EVENT_NAME("GlobalIlluminationRayTracing %dx%d", RayTracingResolution.X, RayTracingResolution.Y),
				PassParameters,
				ERDGPassFlags::Compute,
				[PassParameters, this, &View, RayGenerationShader, RayTracingResolution](FRHICommandList& RHICmdList)
			{
				FRHIRayTracingScene* RayTracingSceneRHI = View.RayTracingScene.RayTracingSceneRHI;

				FRayTracingShaderBindingsWriter GlobalResources;
				SetShaderParameters(GlobalResources, *RayGenerationShader, *PassParameters);
				RHICmdList.RayTraceDispatch(View.RayTracingMaterialPipeline, RayGenerationShader->GetRayTracingShader(), RayTracingSceneRHI, GlobalResources, RayTracingResolution.X, RayTracingResolution.Y);
			});
		}
		else
		{
			int32 TileSize = FMath::Max(32, GRayTracingGlobalIlluminationTileSize);
			int32 NumTilesX = FMath::DivideAndRoundUp(RayTracingResolution.X, TileSize);
			int32 NumTilesY = FMath::DivideAndRoundUp(RayTracingResolution.Y, TileSize);
			for (int32 Y = 0; Y < NumTilesY; ++Y)
			{
				for (int32 X = 0; X < NumTilesX; ++X)
				{
					FGlobalIlluminationRGS::FParameters* TilePassParameters = PassParameters;

					if (X > 0 || Y > 0)
					{
						TilePassParameters = GraphBuilder.AllocParameters<FGlobalIlluminationRGS::FParameters>();
						*TilePassParameters = *PassParameters;

						TilePassParameters->TileOffsetX = X * TileSize;
						TilePassParameters->TileOffsetY = Y * TileSize;
					}

					int32 DispatchSizeX = FMath::Min<int32>(TileSize, RayTracingResolution.X - TilePassParameters->TileOffsetX);
					int32 DispatchSizeY = FMath::Min<int32>(TileSize, RayTracingResolution.Y - TilePassParameters->TileOffsetY);

					GraphBuilder.AddPass(
						RDG_EVENT_NAME("GlobalIlluminationRayTracing %dx%d (tile %dx%d)", DispatchSizeX, DispatchSizeY, X, Y),
						TilePassParameters,
						ERDGPassFlags::Compute,
						[TilePassParameters, this, &View, RayGenerationShader, DispatchSizeX, DispatchSizeY](FRHICommandList& RHICmdList)
					{
						FRHIRayTracingScene* RayTracingSceneRHI = View.RayTracingScene.RayTracingSceneRHI;

						FRayTracingShaderBindingsWriter GlobalResources;
						SetShaderParameters(GlobalResources, *RayGenerationShader, *TilePassParameters);
						RHICmdList.RayTraceDispatch(View.RayTracingMaterialPipeline, RayGenerationShader->GetRayTracingShader(), RayTracingSceneRHI, 
							GlobalResources, DispatchSizeX, DispatchSizeY);
						RHICmdList.SubmitCommandsHint();
					});
				}
			}
		}

	}
}
#else
{
	unimplemented();
}
#endif // RHI_RAYTRACING<|MERGE_RESOLUTION|>--- conflicted
+++ resolved
@@ -256,21 +256,7 @@
 	END_SHADER_PARAMETER_STRUCT()
 };
 
-class FRayTracingGlobalIlluminationCHS : public FGlobalShader
-{
-	DECLARE_GLOBAL_SHADER(FRayTracingGlobalIlluminationCHS)
-	SHADER_USE_ROOT_PARAMETER_STRUCT(FRayTracingGlobalIlluminationCHS, FGlobalShader)
-
-	static bool ShouldCompilePermutation(const FGlobalShaderPermutationParameters& Parameters)
-	{
-		return ShouldCompileRayTracingShadersForProject(Parameters.Platform);
-	}
-
-	using FParameters = FEmptyShaderParameters;
-};
-
 IMPLEMENT_GLOBAL_SHADER(FGlobalIlluminationRGS, "/Engine/Private/RayTracing/RayTracingGlobalIlluminationRGS.usf", "GlobalIlluminationRGS", SF_RayGen);
-IMPLEMENT_GLOBAL_SHADER(FRayTracingGlobalIlluminationCHS, "/Engine/Private/RayTracing/RayTracingGlobalIlluminationRGS.usf", "RayTracingGlobalIlluminationCHS", SF_RayHitGroup);
 
 void FDeferredShadingSceneRenderer::PrepareRayTracingGlobalIllumination(const FViewInfo& View, TArray<FRHIRayTracingShader*>& OutRayGenShaders)
 {
@@ -329,41 +315,7 @@
 		OutDenoiserInputs->RayHitDistance = GraphBuilder.CreateTexture(Desc, TEXT("RayTracingDiffuseIndirectHitDistance"));
 	}
 
-<<<<<<< HEAD
-	GraphBuilder.Execute();
-	SceneContext.bScreenSpaceAOIsValid = true;
-	GVisualizeTexture.SetCheckPoint(RHICmdList, GlobalIlluminationRT);
-}
-
-void FDeferredShadingSceneRenderer::RenderRayTracingGlobalIllumination(
-	FRHICommandListImmediate& RHICmdList,
-	FRDGBuilder& GraphBuilder,
-	FViewInfo& View,
-	IScreenSpaceDenoiser::FAmbientOcclusionRayTracingConfig& RayTracingConfig,
-	int32 UpscaleFactor,
-	TRefCountPtr<IPooledRenderTarget>& GlobalIlluminationRT,
-	TRefCountPtr<IPooledRenderTarget>& AmbientOcclusionRT,
-	FRDGTextureUAV* GlobalIlluminationUAV,
-	FRDGTextureUAV* RayDistanceUAV,
-	const FRDGTextureRef GlobalIlluminationTexture,
-	const FRDGTextureRef RayDistanceTexture
-)
-{	
-	FSceneRenderTargets& SceneContext = FSceneRenderTargets::Get(RHICmdList);
-
-	RDG_EVENT_SCOPE(GraphBuilder, "RTGI");
-
-	int32 RayTracingGISamplesPerPixel = GRayTracingGlobalIlluminationSamplesPerPixel > -1 ? GRayTracingGlobalIlluminationSamplesPerPixel : View.FinalPostProcessSettings.RayTracingGISamplesPerPixel;
-	RayTracingGISamplesPerPixel = FMath::Max(RayTracingGISamplesPerPixel, 0);
-	RayTracingConfig.RayCountPerPixel = RayTracingGISamplesPerPixel;
-
-	FSceneTextureParameters SceneTextures;
-	SetupSceneTextureParameters(GraphBuilder, &SceneTextures);
-
-	// Ray generation
-=======
 	// Ray generation pass
->>>>>>> 6ce81590
 	{
 		uint32 IterationCount = FMath::Max(RayTracingGISamplesPerPixel, 1);
 		uint32 SequenceCount = 1;
@@ -423,13 +375,8 @@
 		}
 		PassParameters->SSProfilesTexture = GraphBuilder.RegisterExternalTexture(SubsurfaceProfileRT);
 		PassParameters->TransmissionProfilesLinearSampler = TStaticSamplerState<SF_Bilinear, AM_Clamp, AM_Clamp, AM_Clamp>::GetRHI();
-<<<<<<< HEAD
-		PassParameters->RWGlobalIlluminationUAV = GlobalIlluminationUAV;
-		PassParameters->RWRayDistanceUAV = RayDistanceUAV;
-=======
 		PassParameters->RWGlobalIlluminationUAV = GraphBuilder.CreateUAV(OutDenoiserInputs->Color);
 		PassParameters->RWRayDistanceUAV = GraphBuilder.CreateUAV(OutDenoiserInputs->RayHitDistance);
->>>>>>> 6ce81590
 		PassParameters->TileOffsetX = 0;
 		PassParameters->TileOffsetY = 0;
 
@@ -440,7 +387,6 @@
 		ClearUnusedGraphResources(*RayGenerationShader, PassParameters);
 
 		FIntPoint RayTracingResolution = FIntPoint::DivideAndRoundUp(View.ViewRect.Size(), UpscaleFactor);
-<<<<<<< HEAD
 
 		if (GRayTracingGlobalIlluminationTileSize <= 0)
 		{
@@ -458,6 +404,23 @@
 			});
 		}
 		else
+
+		if (GRayTracingGlobalIlluminationTileSize <= 0)
+		{
+			GraphBuilder.AddPass(
+				RDG_EVENT_NAME("GlobalIlluminationRayTracing %dx%d", RayTracingResolution.X, RayTracingResolution.Y),
+				PassParameters,
+				ERDGPassFlags::Compute,
+				[PassParameters, this, &View, RayGenerationShader, RayTracingResolution](FRHICommandList& RHICmdList)
+			{
+				FRHIRayTracingScene* RayTracingSceneRHI = View.RayTracingScene.RayTracingSceneRHI;
+
+				FRayTracingShaderBindingsWriter GlobalResources;
+				SetShaderParameters(GlobalResources, *RayGenerationShader, *PassParameters);
+				RHICmdList.RayTraceDispatch(View.RayTracingMaterialPipeline, RayGenerationShader->GetRayTracingShader(), RayTracingSceneRHI, GlobalResources, RayTracingResolution.X, RayTracingResolution.Y);
+			});
+		}
+		else
 		{
 			int32 TileSize = FMath::Max(32, GRayTracingGlobalIlluminationTileSize);
 			int32 NumTilesX = FMath::DivideAndRoundUp(RayTracingResolution.X, TileSize);
@@ -497,80 +460,6 @@
 				}
 			}
 		}
-
-	}
-
-	// Denoising
-
-	FRDGTextureRef ResultTexture; //#dxr_todo review
-
-	if (GRayTracingGlobalIlluminationDenoiser != 0 && RayTracingGISamplesPerPixel > 0)
-	{
-		const IScreenSpaceDenoiser* DefaultDenoiser = IScreenSpaceDenoiser::GetDefaultDenoiser();
-		const IScreenSpaceDenoiser* DenoiserToUse = GRayTracingGlobalIlluminationDenoiser == 1 ? DefaultDenoiser : GScreenSpaceDenoiser;
-
-		IScreenSpaceDenoiser::FDiffuseIndirectInputs DenoiserInputs;
-		DenoiserInputs.Color = GlobalIlluminationTexture;
-		DenoiserInputs.RayHitDistance = RayDistanceTexture;
-=======
->>>>>>> 6ce81590
-
-		if (GRayTracingGlobalIlluminationTileSize <= 0)
-		{
-			GraphBuilder.AddPass(
-				RDG_EVENT_NAME("GlobalIlluminationRayTracing %dx%d", RayTracingResolution.X, RayTracingResolution.Y),
-				PassParameters,
-				ERDGPassFlags::Compute,
-				[PassParameters, this, &View, RayGenerationShader, RayTracingResolution](FRHICommandList& RHICmdList)
-			{
-				FRHIRayTracingScene* RayTracingSceneRHI = View.RayTracingScene.RayTracingSceneRHI;
-
-				FRayTracingShaderBindingsWriter GlobalResources;
-				SetShaderParameters(GlobalResources, *RayGenerationShader, *PassParameters);
-				RHICmdList.RayTraceDispatch(View.RayTracingMaterialPipeline, RayGenerationShader->GetRayTracingShader(), RayTracingSceneRHI, GlobalResources, RayTracingResolution.X, RayTracingResolution.Y);
-			});
-		}
-		else
-		{
-			int32 TileSize = FMath::Max(32, GRayTracingGlobalIlluminationTileSize);
-			int32 NumTilesX = FMath::DivideAndRoundUp(RayTracingResolution.X, TileSize);
-			int32 NumTilesY = FMath::DivideAndRoundUp(RayTracingResolution.Y, TileSize);
-			for (int32 Y = 0; Y < NumTilesY; ++Y)
-			{
-				for (int32 X = 0; X < NumTilesX; ++X)
-				{
-					FGlobalIlluminationRGS::FParameters* TilePassParameters = PassParameters;
-
-					if (X > 0 || Y > 0)
-					{
-						TilePassParameters = GraphBuilder.AllocParameters<FGlobalIlluminationRGS::FParameters>();
-						*TilePassParameters = *PassParameters;
-
-						TilePassParameters->TileOffsetX = X * TileSize;
-						TilePassParameters->TileOffsetY = Y * TileSize;
-					}
-
-					int32 DispatchSizeX = FMath::Min<int32>(TileSize, RayTracingResolution.X - TilePassParameters->TileOffsetX);
-					int32 DispatchSizeY = FMath::Min<int32>(TileSize, RayTracingResolution.Y - TilePassParameters->TileOffsetY);
-
-					GraphBuilder.AddPass(
-						RDG_EVENT_NAME("GlobalIlluminationRayTracing %dx%d (tile %dx%d)", DispatchSizeX, DispatchSizeY, X, Y),
-						TilePassParameters,
-						ERDGPassFlags::Compute,
-						[TilePassParameters, this, &View, RayGenerationShader, DispatchSizeX, DispatchSizeY](FRHICommandList& RHICmdList)
-					{
-						FRHIRayTracingScene* RayTracingSceneRHI = View.RayTracingScene.RayTracingSceneRHI;
-
-						FRayTracingShaderBindingsWriter GlobalResources;
-						SetShaderParameters(GlobalResources, *RayGenerationShader, *TilePassParameters);
-						RHICmdList.RayTraceDispatch(View.RayTracingMaterialPipeline, RayGenerationShader->GetRayTracingShader(), RayTracingSceneRHI, 
-							GlobalResources, DispatchSizeX, DispatchSizeY);
-						RHICmdList.SubmitCommandsHint();
-					});
-				}
-			}
-		}
-
 	}
 }
 #else
