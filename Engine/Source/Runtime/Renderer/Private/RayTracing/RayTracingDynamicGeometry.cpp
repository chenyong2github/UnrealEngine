// Copyright Epic Games, Inc. All Rights Reserved.

#include "MeshMaterialShader.h"
#include "ScenePrivate.h"
#include "RayTracingDynamicGeometryCollection.h"

#if RHI_RAYTRACING

DECLARE_CYCLE_STAT(TEXT("RTDynGeomDispatch"), STAT_CLM_RTDynGeomDispatch, STATGROUP_ParallelCommandListMarkers);
DECLARE_CYCLE_STAT(TEXT("RTDynGeomBuild"), STAT_CLM_RTDynGeomBuild, STATGROUP_ParallelCommandListMarkers);

static bool IsSupportedDynamicVertexFactoryType(const FVertexFactoryType* VertexFactoryType)
{
	return VertexFactoryType == FindVertexFactoryType(FName(TEXT("FNiagaraSpriteVertexFactory"), FNAME_Find))
		|| VertexFactoryType == FindVertexFactoryType(FName(TEXT("FNiagaraRibbonVertexFactory"), FNAME_Find))
		|| VertexFactoryType == FindVertexFactoryType(FName(TEXT("FLocalVertexFactory"), FNAME_Find))
		|| VertexFactoryType == FindVertexFactoryType(FName(TEXT("FLandscapeVertexFactory"), FNAME_Find))
		|| VertexFactoryType == FindVertexFactoryType(FName(TEXT("FLandscapeFixedGridVertexFactory"), FNAME_Find))
		|| VertexFactoryType == FindVertexFactoryType(FName(TEXT("FLandscapeXYOffsetVertexFactory"), FNAME_Find))
		|| VertexFactoryType == FindVertexFactoryType(FName(TEXT("FGPUSkinPassthroughVertexFactory"), FNAME_Find));
}

class FRayTracingDynamicGeometryConverterCS : public FMeshMaterialShader
{
	DECLARE_SHADER_TYPE(FRayTracingDynamicGeometryConverterCS, MeshMaterial);
public:
	FRayTracingDynamicGeometryConverterCS(const FMeshMaterialShaderType::CompiledShaderInitializerType& Initializer)
		: FMeshMaterialShader(Initializer)
	{
		PassUniformBuffer.Bind(Initializer.ParameterMap, FSceneTexturesUniformParameters::StaticStructMetadata.GetShaderVariableName());

		RWVertexPositions.Bind(Initializer.ParameterMap, TEXT("VertexPositions"));
		VertexBufferSize.Bind(Initializer.ParameterMap, TEXT("VertexBufferSize"));
		NumVertices.Bind(Initializer.ParameterMap, TEXT("NumVertices"));
		MinVertexIndex.Bind(Initializer.ParameterMap, TEXT("MinVertexIndex"));
		PrimitiveId.Bind(Initializer.ParameterMap, TEXT("PrimitiveId"));
		OutputVertexBaseIndex.Bind(Initializer.ParameterMap, TEXT("OutputVertexBaseIndex"));
<<<<<<< HEAD
=======
		bApplyWorldPositionOffset.Bind(Initializer.ParameterMap, TEXT("bApplyWorldPositionOffset"));
>>>>>>> 3ecbc206
	}

	FRayTracingDynamicGeometryConverterCS() = default;

	static bool ShouldCompilePermutation(const FMeshMaterialShaderPermutationParameters& Parameters)
	{
		return IsSupportedDynamicVertexFactoryType(Parameters.VertexFactoryType) && ShouldCompileRayTracingShadersForProject(Parameters.Platform);
	}

	void GetShaderBindings(
		const FScene* Scene,
		ERHIFeatureLevel::Type FeatureLevel,
		const FPrimitiveSceneProxy* PrimitiveSceneProxy,
		const FMaterialRenderProxy& MaterialRenderProxy,
		const FMaterial& Material,
		const FMeshPassProcessorRenderState& DrawRenderState,
		const FMeshMaterialShaderElementData& ShaderElementData,
		FMeshDrawSingleShaderBindings& ShaderBindings) const
	{
		FMeshMaterialShader::GetShaderBindings(Scene, FeatureLevel, PrimitiveSceneProxy, MaterialRenderProxy, Material, DrawRenderState, ShaderElementData, ShaderBindings);
	}

	void GetElementShaderBindings(
		const FShaderMapPointerTable& PointerTable,
		const FScene* Scene,
		const FSceneView* ViewIfDynamicMeshCommand,
		const FVertexFactory* VertexFactory,
		const EVertexInputStreamType InputStreamType,
		ERHIFeatureLevel::Type FeatureLevel,
		const FPrimitiveSceneProxy* PrimitiveSceneProxy,
		const FMeshBatch& MeshBatch, 
		const FMeshBatchElement& BatchElement,
		const FMeshMaterialShaderElementData& ShaderElementData,
		FMeshDrawSingleShaderBindings& ShaderBindings,
		FVertexInputStreamArray& VertexStreams) const
	{
		FMeshMaterialShader::GetElementShaderBindings(PointerTable, Scene, ViewIfDynamicMeshCommand, VertexFactory, InputStreamType, FeatureLevel, PrimitiveSceneProxy, MeshBatch, BatchElement, ShaderElementData, ShaderBindings, VertexStreams);
	}

	LAYOUT_FIELD(FRWShaderParameter, RWVertexPositions);
	LAYOUT_FIELD(FShaderParameter, VertexBufferSize);
	LAYOUT_FIELD(FShaderParameter, NumVertices);
	LAYOUT_FIELD(FShaderParameter, MinVertexIndex);
	LAYOUT_FIELD(FShaderParameter, PrimitiveId);
<<<<<<< HEAD
=======
	LAYOUT_FIELD(FShaderParameter, bApplyWorldPositionOffset);
>>>>>>> 3ecbc206
	LAYOUT_FIELD(FShaderParameter, OutputVertexBaseIndex);
};

IMPLEMENT_MATERIAL_SHADER_TYPE(, FRayTracingDynamicGeometryConverterCS, TEXT("/Engine/Private/RayTracing/RayTracingDynamicMesh.usf"), TEXT("RayTracingDynamicGeometryConverterCS"), SF_Compute);

FRayTracingDynamicGeometryCollection::FRayTracingDynamicGeometryCollection() 
<<<<<<< HEAD
{
}

FRayTracingDynamicGeometryCollection::~FRayTracingDynamicGeometryCollection()
{
	for (FVertexPositionBuffer* Buffer : VertexPositionBuffers)
	{
		delete Buffer;
	}
	VertexPositionBuffers.Empty();
}

void FRayTracingDynamicGeometryCollection::BeginUpdate()
{
=======
{
}

FRayTracingDynamicGeometryCollection::~FRayTracingDynamicGeometryCollection()
{
	for (FVertexPositionBuffer* Buffer : VertexPositionBuffers)
	{
		delete Buffer;
	}
	VertexPositionBuffers.Empty();
}

void FRayTracingDynamicGeometryCollection::BeginUpdate()
{
>>>>>>> 3ecbc206
	// Clear working arrays - keep max size allocated
	DispatchCommands.Empty(DispatchCommands.Max());
	BuildParams.Empty(BuildParams.Max());
	Segments.Empty(Segments.Max());

	// Vertex buffer data can be immediatly reused the next frame, because it's already 'consumed' for building the AccelerationStructure data
	for (FVertexPositionBuffer* Buffer : VertexPositionBuffers)
	{
		Buffer->UsedSize = 0;
	}

	// Increment generation ID used for validation
	SharedBufferGenerationID++;
}

void FRayTracingDynamicGeometryCollection::AddDynamicMeshBatchForGeometryUpdate(
	const FScene* Scene,
	const FSceneView* View,
	const FPrimitiveSceneProxy* PrimitiveSceneProxy,
	FRayTracingDynamicGeometryUpdateParams UpdateParams,
	uint32 PrimitiveId
)
{
	FRayTracingGeometry& Geometry = *UpdateParams.Geometry;
	bool bUsingIndirectDraw = UpdateParams.bUsingIndirectDraw;
	uint32 NumMaxVertices = UpdateParams.NumVertices;

	FRWBuffer* RWBuffer = UpdateParams.Buffer;
	uint32 VertexBufferOffset = 0;
	bool bUseSharedVertexBuffer = false;

	// If update params didn't provide a buffer then use a shared vertex position buffer
	if (RWBuffer == nullptr)
	{
		FVertexPositionBuffer* VertexPositionBuffer = nullptr;
		for (FVertexPositionBuffer* Buffer : VertexPositionBuffers)
		{
			if ((Buffer->RWBuffer.NumBytes - Buffer->UsedSize) >= UpdateParams.VertexBufferSize)
			{
				VertexPositionBuffer = Buffer;
				break;
			}
		}

		// Allocate a new buffer?
		if (VertexPositionBuffer == nullptr)
		{
			VertexPositionBuffer = new FVertexPositionBuffer;
			VertexPositionBuffers.Add(VertexPositionBuffer);

			static const uint32 VertexBufferCacheSize = 16 * 1024 * 1024;
			uint32 AllocationSize = FMath::Max(VertexBufferCacheSize, UpdateParams.VertexBufferSize);

			VertexPositionBuffer->RWBuffer.Initialize(sizeof(float), AllocationSize / sizeof(float), PF_R32_FLOAT, BUF_UnorderedAccess | BUF_ShaderResource, TEXT("FRayTracingDynamicGeometryCollection::RayTracingDynamicVertexBuffer"));
			VertexPositionBuffer->UsedSize = 0;
		}

		// Get the offset and update used size
		VertexBufferOffset = VertexPositionBuffer->UsedSize;
		VertexPositionBuffer->UsedSize += UpdateParams.VertexBufferSize;

		bUseSharedVertexBuffer = true;
		RWBuffer = &VertexPositionBuffer->RWBuffer;
	}


	for (const FMeshBatch& MeshBatch : UpdateParams.MeshBatches)
	{
		const FMaterialRenderProxy* FallbackMaterialRenderProxyPtr = nullptr;
		const FMaterial& Material = MeshBatch.MaterialRenderProxy->GetMaterialWithFallback(Scene->GetFeatureLevel(), FallbackMaterialRenderProxyPtr);
		auto* MaterialInterface = Material.GetMaterialInterface();
		const FMaterialRenderProxy& MaterialRenderProxy = FallbackMaterialRenderProxyPtr ? *FallbackMaterialRenderProxyPtr : *MeshBatch.MaterialRenderProxy;

		TMeshProcessorShaders<
			FMeshMaterialShader,
			FMeshMaterialShader,
			FMeshMaterialShader,
			FMeshMaterialShader,
			FMeshMaterialShader,
			FMeshMaterialShader,
			FRayTracingDynamicGeometryConverterCS> Shaders;

		FMeshComputeDispatchCommand DispatchCmd;

		TShaderRef<FRayTracingDynamicGeometryConverterCS> Shader = Material.GetShader<FRayTracingDynamicGeometryConverterCS>(MeshBatch.VertexFactory->GetType());
		DispatchCmd.MaterialShader = Shader;
		FMeshDrawShaderBindings& ShaderBindings = DispatchCmd.ShaderBindings;

		Shaders.ComputeShader = Shader;
		ShaderBindings.Initialize(Shaders.GetUntypedShaders());

		FMeshMaterialShaderElementData ShaderElementData;
		ShaderElementData.InitializeMeshMaterialData(View, PrimitiveSceneProxy, MeshBatch, -1, false);

		int32 DataOffset = 0;
		FMeshDrawSingleShaderBindings SingleShaderBindings = ShaderBindings.GetSingleShaderBindings(SF_Compute, DataOffset);
		FMeshPassProcessorRenderState DrawRenderState(Scene->UniformBuffers.ViewUniformBuffer, Scene->UniformBuffers.OpaqueBasePassUniformBuffer);
		Shader->GetShaderBindings(Scene, Scene->GetFeatureLevel(), PrimitiveSceneProxy, MaterialRenderProxy, Material, DrawRenderState, ShaderElementData, SingleShaderBindings);

		FVertexInputStreamArray DummyArray;
		FMeshMaterialShader::GetElementShaderBindings(Shader, Scene, View, MeshBatch.VertexFactory, EVertexInputStreamType::Default, Scene->GetFeatureLevel(), PrimitiveSceneProxy, MeshBatch, MeshBatch.Elements[0], ShaderElementData, SingleShaderBindings, DummyArray);

		DispatchCmd.TargetBuffer = RWBuffer;
		DispatchCmd.NumMaxVertices = UpdateParams.NumVertices;

		// Setup the loose parameters directly on the binding
		uint32 OutputVertexBaseIndex = VertexBufferOffset / sizeof(float);
		uint32 MinVertexIndex = MeshBatch.Elements[0].MinVertexIndex;
		uint32 NumCPUVertices = !bUsingIndirectDraw ? UpdateParams.NumVertices : 0;
		if (MeshBatch.Elements[0].MinVertexIndex < MeshBatch.Elements[0].MaxVertexIndex)
		{
			NumCPUVertices = MeshBatch.Elements[0].MaxVertexIndex - MeshBatch.Elements[0].MinVertexIndex;
		}

		// RayTracingDynamicGeometryConverterCS expects VertexBufferSize in terms of number of float3 vertices.
		// It performs an explicit bounds check using only DispatchThreadId.x as the vertex index.
		// Actual output buffer index is computed as MinVertexIndex + DispatchThreadId.x,
		// therefore valid vertex buffer bounds calculation must also take MinVertexIndex offset into account.
		static constexpr uint32 VertexSize = uint32(sizeof(FVector));
		const uint32 VertexBufferNumElements = UpdateParams.VertexBufferSize / VertexSize - MinVertexIndex;

		SingleShaderBindings.Add(Shader->VertexBufferSize, VertexBufferNumElements);
		SingleShaderBindings.Add(Shader->NumVertices, NumCPUVertices);
		SingleShaderBindings.Add(Shader->MinVertexIndex, MinVertexIndex);
		SingleShaderBindings.Add(Shader->PrimitiveId, PrimitiveId);
		SingleShaderBindings.Add(Shader->OutputVertexBaseIndex, OutputVertexBaseIndex);
<<<<<<< HEAD
=======
		SingleShaderBindings.Add(Shader->bApplyWorldPositionOffset, UpdateParams.bApplyWorldPositionOffset ? 1 : 0);
>>>>>>> 3ecbc206

#if MESH_DRAW_COMMAND_DEBUG_DATA
		FMeshProcessorShaders ShadersForDebug = Shaders.GetUntypedShaders();
		ShaderBindings.Finalize(&ShadersForDebug);
#endif

		DispatchCommands.Add(DispatchCmd);
	}

	bool bRefit = true;

	// Optionally resize the buffer when not shared (could also be lazy allocated and still empty)
	if (!bUseSharedVertexBuffer && RWBuffer->NumBytes != UpdateParams.VertexBufferSize)
	{
		RWBuffer->Initialize(sizeof(float), UpdateParams.VertexBufferSize / sizeof(float), PF_R32_FLOAT, BUF_UnorderedAccess | BUF_ShaderResource, TEXT("FRayTracingDynamicGeometryCollection::RayTracingDynamicVertexBuffer"));
		bRefit = false;
	}

	if (!Geometry.RayTracingGeometryRHI.IsValid())
	{
		bRefit = false;
	}

	if (!Geometry.Initializer.bAllowUpdate)
	{
		bRefit = false;
	}

	check(Geometry.IsInitialized());

	if (Geometry.Initializer.TotalPrimitiveCount != UpdateParams.NumTriangles)
	{
		check(Geometry.Initializer.Segments.Num() <= 1);
		Geometry.Initializer.TotalPrimitiveCount = UpdateParams.NumTriangles;
		Geometry.Initializer.Segments.Empty();
		FRayTracingGeometrySegment Segment;
		Segment.NumPrimitives = UpdateParams.NumTriangles;
		Geometry.Initializer.Segments.Add(Segment);
		bRefit = false;
	}

	for (FRayTracingGeometrySegment& Segment : Geometry.Initializer.Segments)
	{
		Segment.VertexBuffer = RWBuffer->Buffer;
		Segment.VertexBufferOffset = VertexBufferOffset;
	}

	if (!bRefit)
	{
		checkf(Geometry.Initializer.OfflineData == nullptr, TEXT("Dynamic geometry is not expected to have offline acceleration structure data"));
		Geometry.RayTracingGeometryRHI = RHICreateRayTracingGeometry(Geometry.Initializer);
	}

	FAccelerationStructureBuildParams Params;
	Params.Geometry = Geometry.RayTracingGeometryRHI;
	Params.BuildMode = bRefit
		? EAccelerationStructureBuildMode::Update
		: EAccelerationStructureBuildMode::Build;

	if (bUseSharedVertexBuffer)
	{
		// Make render thread side temporary copy and move to rhi side allocation when command list is known
		// Cache the count of segments so final views can be made when all segments are collected (Segments array could still be reallocated)
		Segments.Append(Geometry.Initializer.Segments);
		Params.Segments = MakeArrayView((FRayTracingGeometrySegment*)nullptr, Geometry.Initializer.Segments.Num());
	}

	BuildParams.Add(Params);
	
	if (bUseSharedVertexBuffer)
	{
		Geometry.DynamicGeometrySharedBufferGenerationID = SharedBufferGenerationID;
	}
	else
	{
		Geometry.DynamicGeometrySharedBufferGenerationID = FRayTracingGeometry::NonSharedVertexBuffers;
	}
}

void FRayTracingDynamicGeometryCollection::DispatchUpdates(FRHIComputeCommandList& ParentCmdList)
{
#if WANTS_DRAW_MESH_EVENTS
#define SCOPED_DRAW_OR_COMPUTE_EVENT(ParentCmdList, Name) FDrawEvent PREPROCESSOR_JOIN(Event_##Name,__LINE__); if(GetEmitDrawEvents()) PREPROCESSOR_JOIN(Event_##Name,__LINE__).Start(ParentCmdList, FColor(0), TEXT(#Name));
#else
#define SCOPED_DRAW_OR_COMPUTE_EVENT(...)
#endif

	if (DispatchCommands.Num() > 0)
	{
		SCOPED_DRAW_OR_COMPUTE_EVENT(ParentCmdList, RayTracingDynamicGeometryUpdate)

		{
			{
				TRACE_CPUPROFILER_EVENT_SCOPE(SortDispatchCommands);

				// This can be optimized by using sorted insert or using map on shaders
				// There are only a handful of unique shaders and a few target buffers so we want to swap state as little as possible
				// to reduce RHI thread overhead
				DispatchCommands.Sort([](const FMeshComputeDispatchCommand& InLHS, const FMeshComputeDispatchCommand& InRHS)
					{
						if (InLHS.MaterialShader.GetComputeShader() != InRHS.MaterialShader.GetComputeShader())
							return InLHS.MaterialShader.GetComputeShader() < InRHS.MaterialShader.GetComputeShader();

						return InLHS.TargetBuffer < InRHS.TargetBuffer;
					});
			}

			{
				TRACE_CPUPROFILER_EVENT_SCOPE(SetupSegmentData);

				// Setup the array views on final allocated segments array
				FRayTracingGeometrySegment* SegmentData = Segments.GetData();
				for (FAccelerationStructureBuildParams& Param : BuildParams)
				{
					uint32 SegmentCount = Param.Segments.Num();
					if (SegmentCount > 0)
					{
						Param.Segments = MakeArrayView(SegmentData, SegmentCount);
						SegmentData += SegmentCount;
					}
				}
			}

			TSet<FRHIUnorderedAccessView*> BuffersToTransitionSet;
			BuffersToTransitionSet.Reserve(DispatchCommands.Num());
			TArray<FRHIUnorderedAccessView*> BuffersToTransition;
			BuffersToTransition.Reserve(DispatchCommands.Num());
			for (FMeshComputeDispatchCommand& Cmd : DispatchCommands)
			{
				FRHIUnorderedAccessView* UAV = Cmd.TargetBuffer->UAV.GetReference();

				bool bIsAlreadyInSet = false;
				BuffersToTransitionSet.Add(UAV, &bIsAlreadyInSet);
				if (!bIsAlreadyInSet)
				{
					BuffersToTransition.Add(UAV);
				}
			}

			TArray<FRHICommandList*> CommandLists;
			TArray<int32> CmdListNumDraws;
			TArray<FGraphEventRef> CmdListPrerequisites;

			auto AllocateCommandList = [&ParentCmdList, &CommandLists, &CmdListNumDraws, &CmdListPrerequisites]
			(uint32 ExpectedNumDraws, TStatId StatId)->FRHIComputeCommandList&
			{
				if (ParentCmdList.Bypass())
<<<<<<< HEAD
				{
					return ParentCmdList;
				}
				else
				{
=======
				{
					return ParentCmdList;
				}
				else
				{
>>>>>>> 3ecbc206
					FRHIComputeCommandList& Result = *CommandLists.Add_GetRef(new FRHICommandList(ParentCmdList.GetGPUMask()));
					Result.ExecuteStat = StatId;
					CmdListNumDraws.Add(ExpectedNumDraws);
					CmdListPrerequisites.AddDefaulted();
					return Result;
				}
			};

			{
				FRHIComputeCommandList& RHICmdList = AllocateCommandList(DispatchCommands.Num(), GET_STATID(STAT_CLM_RTDynGeomDispatch));
<<<<<<< HEAD

				FRHIComputeShader* CurrentShader = nullptr;
				FRWBuffer* CurrentBuffer = nullptr;

				// Transition to writeable for each cmd list
				RHICmdList.TransitionResources(EResourceTransitionAccess::EWritable, EResourceTransitionPipeline::EGfxToCompute, BuffersToTransition.GetData(), BuffersToTransition.Num());

				// Cache the bound uniform buffers because a lot are the same between dispatches
				FShaderBindingState ShaderBindingState;

				for (FMeshComputeDispatchCommand& Cmd : DispatchCommands)
				{
					const TShaderRef<FRayTracingDynamicGeometryConverterCS>& Shader = Cmd.MaterialShader;
					FRHIComputeShader* ComputeShader = Shader.GetComputeShader();
					if (CurrentShader != ComputeShader)
					{
						RHICmdList.SetComputeShader(ComputeShader);
						CurrentBuffer = nullptr;
						CurrentShader = ComputeShader;

						// Reset binding state
						ShaderBindingState = FShaderBindingState();
					}

					FRWBuffer* TargetBuffer = Cmd.TargetBuffer;
					if (CurrentBuffer != TargetBuffer)
					{
						CurrentBuffer = TargetBuffer;
						Shader->RWVertexPositions.SetBuffer(RHICmdList, CurrentShader, *Cmd.TargetBuffer);
					}

					Cmd.ShaderBindings.SetOnCommandList(RHICmdList, ComputeShader, &ShaderBindingState);
					RHICmdList.DispatchComputeShader(FMath::DivideAndRoundUp<uint32>(Cmd.NumMaxVertices, 64), 1, 1);
				}

				// Make sure buffers are readable again
				RHICmdList.TransitionResources(EResourceTransitionAccess::EReadable, EResourceTransitionPipeline::EComputeToGfx, BuffersToTransition.GetData(), BuffersToTransition.Num());
			}

			{
				FRHIComputeCommandList& RHICmdList = AllocateCommandList(1, GET_STATID(STAT_CLM_RTDynGeomBuild));

				SCOPED_DRAW_OR_COMPUTE_EVENT(RHICmdList, Build);
				RHICmdList.BuildAccelerationStructures(BuildParams);
			}

=======

			FRHIComputeShader* CurrentShader = nullptr;
			FRWBuffer* CurrentBuffer = nullptr;

				// Transition to writeable for each cmd list
				RHICmdList.TransitionResources(EResourceTransitionAccess::EWritable, EResourceTransitionPipeline::EGfxToCompute, BuffersToTransition.GetData(), BuffersToTransition.Num());

			// Cache the bound uniform buffers because a lot are the same between dispatches
			FShaderBindingState ShaderBindingState;

			for (FMeshComputeDispatchCommand& Cmd : DispatchCommands)
			{
				const TShaderRef<FRayTracingDynamicGeometryConverterCS>& Shader = Cmd.MaterialShader;
				FRHIComputeShader* ComputeShader = Shader.GetComputeShader();
				if (CurrentShader != ComputeShader)
				{
					RHICmdList.SetComputeShader(ComputeShader);
					CurrentBuffer = nullptr;
					CurrentShader = ComputeShader;

					// Reset binding state
					ShaderBindingState = FShaderBindingState();
				}

				FRWBuffer* TargetBuffer = Cmd.TargetBuffer;
				if (CurrentBuffer != TargetBuffer)
				{
					CurrentBuffer = TargetBuffer;
					Shader->RWVertexPositions.SetBuffer(RHICmdList, CurrentShader, *Cmd.TargetBuffer);
				}

				Cmd.ShaderBindings.SetOnCommandList(RHICmdList, ComputeShader, &ShaderBindingState);
				RHICmdList.DispatchComputeShader(FMath::DivideAndRoundUp<uint32>(Cmd.NumMaxVertices, 64), 1, 1);
			}

				// Make sure buffers are readable again
			RHICmdList.TransitionResources(EResourceTransitionAccess::EReadable, EResourceTransitionPipeline::EComputeToGfx, BuffersToTransition.GetData(), BuffersToTransition.Num());
		}

			{
				FRHIComputeCommandList& RHICmdList = AllocateCommandList(1, GET_STATID(STAT_CLM_RTDynGeomBuild));

				SCOPED_DRAW_OR_COMPUTE_EVENT(RHICmdList, Build);
				RHICmdList.BuildAccelerationStructures(BuildParams);
			}

>>>>>>> 3ecbc206
			// Need to kick parallel translate command lists?
			if (CommandLists.Num() > 0)
			{
				ParentCmdList.QueueParallelAsyncCommandListSubmit(
					CmdListPrerequisites.GetData(), // AnyThreadCompletionEvents
					false,  // bIsPrepass
					CommandLists.GetData(), //CmdLists
					CmdListNumDraws.GetData(), // NumDrawsIfKnown
					CommandLists.Num(), // Num
					0, // MinDrawsPerTranslate
					false // bSpewMerge
				);
			}
<<<<<<< HEAD
		}
	}

=======
			}
		}
		
>>>>>>> 3ecbc206
#undef SCOPED_DRAW_OR_COMPUTE_EVENT
}

void FRayTracingDynamicGeometryCollection::EndUpdate(FRHICommandListImmediate& RHICmdList)
{
	// Move ownership to RHI thread for another frame
	RHICmdList.EnqueueLambda([ArrayOwnedByRHIThread = MoveTemp(Segments)](FRHICommandListImmediate&){});
}

#endif // RHI_RAYTRACING<|MERGE_RESOLUTION|>--- conflicted
+++ resolved
@@ -35,10 +35,7 @@
 		MinVertexIndex.Bind(Initializer.ParameterMap, TEXT("MinVertexIndex"));
 		PrimitiveId.Bind(Initializer.ParameterMap, TEXT("PrimitiveId"));
 		OutputVertexBaseIndex.Bind(Initializer.ParameterMap, TEXT("OutputVertexBaseIndex"));
-<<<<<<< HEAD
-=======
 		bApplyWorldPositionOffset.Bind(Initializer.ParameterMap, TEXT("bApplyWorldPositionOffset"));
->>>>>>> 3ecbc206
 	}
 
 	FRayTracingDynamicGeometryConverterCS() = default;
@@ -83,17 +80,13 @@
 	LAYOUT_FIELD(FShaderParameter, NumVertices);
 	LAYOUT_FIELD(FShaderParameter, MinVertexIndex);
 	LAYOUT_FIELD(FShaderParameter, PrimitiveId);
-<<<<<<< HEAD
-=======
 	LAYOUT_FIELD(FShaderParameter, bApplyWorldPositionOffset);
->>>>>>> 3ecbc206
 	LAYOUT_FIELD(FShaderParameter, OutputVertexBaseIndex);
 };
 
 IMPLEMENT_MATERIAL_SHADER_TYPE(, FRayTracingDynamicGeometryConverterCS, TEXT("/Engine/Private/RayTracing/RayTracingDynamicMesh.usf"), TEXT("RayTracingDynamicGeometryConverterCS"), SF_Compute);
 
 FRayTracingDynamicGeometryCollection::FRayTracingDynamicGeometryCollection() 
-<<<<<<< HEAD
 {
 }
 
@@ -108,22 +101,6 @@
 
 void FRayTracingDynamicGeometryCollection::BeginUpdate()
 {
-=======
-{
-}
-
-FRayTracingDynamicGeometryCollection::~FRayTracingDynamicGeometryCollection()
-{
-	for (FVertexPositionBuffer* Buffer : VertexPositionBuffers)
-	{
-		delete Buffer;
-	}
-	VertexPositionBuffers.Empty();
-}
-
-void FRayTracingDynamicGeometryCollection::BeginUpdate()
-{
->>>>>>> 3ecbc206
 	// Clear working arrays - keep max size allocated
 	DispatchCommands.Empty(DispatchCommands.Max());
 	BuildParams.Empty(BuildParams.Max());
@@ -250,10 +227,7 @@
 		SingleShaderBindings.Add(Shader->MinVertexIndex, MinVertexIndex);
 		SingleShaderBindings.Add(Shader->PrimitiveId, PrimitiveId);
 		SingleShaderBindings.Add(Shader->OutputVertexBaseIndex, OutputVertexBaseIndex);
-<<<<<<< HEAD
-=======
 		SingleShaderBindings.Add(Shader->bApplyWorldPositionOffset, UpdateParams.bApplyWorldPositionOffset ? 1 : 0);
->>>>>>> 3ecbc206
 
 #if MESH_DRAW_COMMAND_DEBUG_DATA
 		FMeshProcessorShaders ShadersForDebug = Shaders.GetUntypedShaders();
@@ -401,19 +375,11 @@
 			(uint32 ExpectedNumDraws, TStatId StatId)->FRHIComputeCommandList&
 			{
 				if (ParentCmdList.Bypass())
-<<<<<<< HEAD
 				{
 					return ParentCmdList;
 				}
 				else
 				{
-=======
-				{
-					return ParentCmdList;
-				}
-				else
-				{
->>>>>>> 3ecbc206
 					FRHIComputeCommandList& Result = *CommandLists.Add_GetRef(new FRHICommandList(ParentCmdList.GetGPUMask()));
 					Result.ExecuteStat = StatId;
 					CmdListNumDraws.Add(ExpectedNumDraws);
@@ -424,54 +390,6 @@
 
 			{
 				FRHIComputeCommandList& RHICmdList = AllocateCommandList(DispatchCommands.Num(), GET_STATID(STAT_CLM_RTDynGeomDispatch));
-<<<<<<< HEAD
-
-				FRHIComputeShader* CurrentShader = nullptr;
-				FRWBuffer* CurrentBuffer = nullptr;
-
-				// Transition to writeable for each cmd list
-				RHICmdList.TransitionResources(EResourceTransitionAccess::EWritable, EResourceTransitionPipeline::EGfxToCompute, BuffersToTransition.GetData(), BuffersToTransition.Num());
-
-				// Cache the bound uniform buffers because a lot are the same between dispatches
-				FShaderBindingState ShaderBindingState;
-
-				for (FMeshComputeDispatchCommand& Cmd : DispatchCommands)
-				{
-					const TShaderRef<FRayTracingDynamicGeometryConverterCS>& Shader = Cmd.MaterialShader;
-					FRHIComputeShader* ComputeShader = Shader.GetComputeShader();
-					if (CurrentShader != ComputeShader)
-					{
-						RHICmdList.SetComputeShader(ComputeShader);
-						CurrentBuffer = nullptr;
-						CurrentShader = ComputeShader;
-
-						// Reset binding state
-						ShaderBindingState = FShaderBindingState();
-					}
-
-					FRWBuffer* TargetBuffer = Cmd.TargetBuffer;
-					if (CurrentBuffer != TargetBuffer)
-					{
-						CurrentBuffer = TargetBuffer;
-						Shader->RWVertexPositions.SetBuffer(RHICmdList, CurrentShader, *Cmd.TargetBuffer);
-					}
-
-					Cmd.ShaderBindings.SetOnCommandList(RHICmdList, ComputeShader, &ShaderBindingState);
-					RHICmdList.DispatchComputeShader(FMath::DivideAndRoundUp<uint32>(Cmd.NumMaxVertices, 64), 1, 1);
-				}
-
-				// Make sure buffers are readable again
-				RHICmdList.TransitionResources(EResourceTransitionAccess::EReadable, EResourceTransitionPipeline::EComputeToGfx, BuffersToTransition.GetData(), BuffersToTransition.Num());
-			}
-
-			{
-				FRHIComputeCommandList& RHICmdList = AllocateCommandList(1, GET_STATID(STAT_CLM_RTDynGeomBuild));
-
-				SCOPED_DRAW_OR_COMPUTE_EVENT(RHICmdList, Build);
-				RHICmdList.BuildAccelerationStructures(BuildParams);
-			}
-
-=======
 
 			FRHIComputeShader* CurrentShader = nullptr;
 			FRWBuffer* CurrentBuffer = nullptr;
@@ -518,7 +436,6 @@
 				RHICmdList.BuildAccelerationStructures(BuildParams);
 			}
 
->>>>>>> 3ecbc206
 			// Need to kick parallel translate command lists?
 			if (CommandLists.Num() > 0)
 			{
@@ -532,15 +449,9 @@
 					false // bSpewMerge
 				);
 			}
-<<<<<<< HEAD
-		}
-	}
-
-=======
 			}
 		}
 		
->>>>>>> 3ecbc206
 #undef SCOPED_DRAW_OR_COMPUTE_EVENT
 }
 
