// Copyright Epic Games, Inc. All Rights Reserved.

#include "IndirectLightRendering.h"
#include "RenderGraph.h"
#include "PixelShaderUtils.h"
#include "AmbientCubemapParameters.h"
#include "SceneTextureParameters.h"
#include "ScreenSpaceDenoise.h"
#include "ScreenSpaceRayTracing.h"
#include "DeferredShadingRenderer.h"
#include "PostProcess/PostProcessSubsurface.h"
#include "PostProcess/TemporalAA.h"
#include "PostProcessing.h" // for FPostProcessVS
#include "RendererModule.h" 
#include "RayTracing/RaytracingOptions.h"
#include "RayTracing/RayTracingReflections.h"
#include "DistanceFieldAmbientOcclusion.h"
#include "VolumetricCloudRendering.h"


static TAutoConsoleVariable<int32> CVarDiffuseIndirectDenoiser(
	TEXT("r.DiffuseIndirect.Denoiser"), 1,
	TEXT("Denoising options (default = 1)"),
	ECVF_RenderThreadSafe);

static TAutoConsoleVariable<int32> CVarDenoiseSSR(
	TEXT("r.SSR.ExperimentalDenoiser"), 0,
	TEXT("Replace SSR's TAA pass with denoiser."),
	ECVF_RenderThreadSafe);

static TAutoConsoleVariable<float> CVarSkySpecularOcclusionStrength(
	TEXT("r.SkySpecularOcclusionStrength"),
	1,
	TEXT("Strength of skylight specular occlusion from DFAO (default is 1.0)"),
	ECVF_RenderThreadSafe);


DECLARE_GPU_STAT_NAMED(ReflectionEnvironment, TEXT("Reflection Environment"));
DECLARE_GPU_STAT_NAMED(RayTracingReflections, TEXT("Ray Tracing Reflections"));
DECLARE_GPU_STAT(SkyLightDiffuse);

int GetReflectionEnvironmentCVar();
bool IsAmbientCubemapPassRequired(const FSceneView& View);


class FDiffuseIndirectCompositePS : public FGlobalShader
{
	DECLARE_GLOBAL_SHADER(FDiffuseIndirectCompositePS)
	SHADER_USE_PARAMETER_STRUCT(FDiffuseIndirectCompositePS, FGlobalShader)

	class FApplyDiffuseIndirectDim : SHADER_PERMUTATION_BOOL("DIM_APPLY_DIFFUSE_INDIRECT");
	class FApplyAmbientOcclusionDim : SHADER_PERMUTATION_BOOL("DIM_APPLY_AMBIENT_OCCLUSION");

	using FPermutationDomain = TShaderPermutationDomain<
		FApplyDiffuseIndirectDim,
		FApplyAmbientOcclusionDim>;

	static bool ShouldCompilePermutation(const FGlobalShaderPermutationParameters& Parameters)
	{
		FPermutationDomain PermutationVector(Parameters.PermutationId);

		// Do not compile a shader that does not apply anything.
		if (!PermutationVector.Get<FApplyDiffuseIndirectDim>() &&
			!PermutationVector.Get<FApplyAmbientOcclusionDim>())
		{
			return false;
		}

		// Diffuse indirect generation is SM5 only.
		if (PermutationVector.Get<FApplyDiffuseIndirectDim>())
		{
			return IsFeatureLevelSupported(Parameters.Platform, ERHIFeatureLevel::SM5);
		}

		return IsFeatureLevelSupported(Parameters.Platform, ERHIFeatureLevel::SM5);
	}

	BEGIN_SHADER_PARAMETER_STRUCT(FParameters, )
		SHADER_PARAMETER(float, AmbientOcclusionStaticFraction)

		SHADER_PARAMETER_RDG_TEXTURE(Texture2D, DiffuseIndirectTexture)
		SHADER_PARAMETER_SAMPLER(SamplerState, DiffuseIndirectSampler)
		
		SHADER_PARAMETER_RDG_TEXTURE(Texture2D, AmbientOcclusionTexture)
		SHADER_PARAMETER_SAMPLER(SamplerState,  AmbientOcclusionSampler)
		
		SHADER_PARAMETER_STRUCT_INCLUDE(FSceneTextureParameters, SceneTextures)
		SHADER_PARAMETER_STRUCT_REF(FViewUniformShaderParameters, ViewUniformBuffer)
		
		RENDER_TARGET_BINDING_SLOTS()
	END_SHADER_PARAMETER_STRUCT()
};

class FAmbientCubemapCompositePS : public FGlobalShader
{
	DECLARE_GLOBAL_SHADER(FAmbientCubemapCompositePS)
	SHADER_USE_PARAMETER_STRUCT(FAmbientCubemapCompositePS, FGlobalShader)

	static bool ShouldCompilePermutation(const FGlobalShaderPermutationParameters& Parameters)
	{
		return IsFeatureLevelSupported(Parameters.Platform, ERHIFeatureLevel::SM5);
	}

	BEGIN_SHADER_PARAMETER_STRUCT(FParameters, )
		SHADER_PARAMETER_TEXTURE(Texture2D, PreIntegratedGF)
		SHADER_PARAMETER_SAMPLER(SamplerState, PreIntegratedGFSampler)

		SHADER_PARAMETER_RDG_TEXTURE(Texture2D, AmbientOcclusionTexture)
		SHADER_PARAMETER_SAMPLER(SamplerState,  AmbientOcclusionSampler)
		
		SHADER_PARAMETER_STRUCT_INCLUDE(FAmbientCubemapParameters, AmbientCubemap)
		SHADER_PARAMETER_STRUCT_INCLUDE(FSceneTextureParameters, SceneTextures)
		SHADER_PARAMETER_STRUCT_REF(FViewUniformShaderParameters, ViewUniformBuffer)
		
		RENDER_TARGET_BINDING_SLOTS()
	END_SHADER_PARAMETER_STRUCT()
};

/** Pixel shader that does tiled deferred culling of reflection captures, then sorts and composites them. */
class FReflectionEnvironmentSkyLightingPS : public FGlobalShader
{
	DECLARE_GLOBAL_SHADER(FReflectionEnvironmentSkyLightingPS);
	SHADER_USE_PARAMETER_STRUCT(FReflectionEnvironmentSkyLightingPS, FGlobalShader)

	class FHasBoxCaptures : SHADER_PERMUTATION_BOOL("REFLECTION_COMPOSITE_HAS_BOX_CAPTURES");
	class FHasSphereCaptures : SHADER_PERMUTATION_BOOL("REFLECTION_COMPOSITE_HAS_SPHERE_CAPTURES");
	class FDFAOIndirectOcclusion : SHADER_PERMUTATION_BOOL("SUPPORT_DFAO_INDIRECT_OCCLUSION");
	class FSkyLight : SHADER_PERMUTATION_BOOL("ENABLE_SKY_LIGHT");
	class FDynamicSkyLight : SHADER_PERMUTATION_BOOL("ENABLE_DYNAMIC_SKY_LIGHT");
	class FSkyShadowing : SHADER_PERMUTATION_BOOL("APPLY_SKY_SHADOWING");
	class FRayTracedReflections : SHADER_PERMUTATION_BOOL("RAY_TRACED_REFLECTIONS");

	using FPermutationDomain = TShaderPermutationDomain<
		FHasBoxCaptures,
		FHasSphereCaptures,
		FDFAOIndirectOcclusion,
		FSkyLight,
		FDynamicSkyLight,
		FSkyShadowing,
		FRayTracedReflections>;

	static FPermutationDomain RemapPermutation(FPermutationDomain PermutationVector)
	{
		// FSkyLightingDynamicSkyLight requires FSkyLightingSkyLight.
		if (!PermutationVector.Get<FSkyLight>())
		{
			PermutationVector.Set<FDynamicSkyLight>(false);
		}

		// FSkyLightingSkyShadowing requires FSkyLightingDynamicSkyLight.
		if (!PermutationVector.Get<FDynamicSkyLight>())
		{
			PermutationVector.Set<FSkyShadowing>(false);
		}

		return PermutationVector;
	}

	static FPermutationDomain BuildPermutationVector(const FViewInfo& View, bool bBoxCapturesOnly, bool bSphereCapturesOnly, bool bSupportDFAOIndirectOcclusion, bool bEnableSkyLight, bool bEnableDynamicSkyLight, bool bApplySkyShadowing, bool bRayTracedReflections)
	{
		FPermutationDomain PermutationVector;

		PermutationVector.Set<FHasBoxCaptures>(bBoxCapturesOnly);
		PermutationVector.Set<FHasSphereCaptures>(bSphereCapturesOnly);
		PermutationVector.Set<FDFAOIndirectOcclusion>(bSupportDFAOIndirectOcclusion);
		PermutationVector.Set<FSkyLight>(bEnableSkyLight);
		PermutationVector.Set<FDynamicSkyLight>(bEnableDynamicSkyLight);
		PermutationVector.Set<FSkyShadowing>(bApplySkyShadowing);
		PermutationVector.Set<FRayTracedReflections>(bRayTracedReflections);

		return RemapPermutation(PermutationVector);
	}

	static bool ShouldCompilePermutation(const FGlobalShaderPermutationParameters& Parameters)
	{
		if (!IsFeatureLevelSupported(Parameters.Platform, ERHIFeatureLevel::SM5))
		{
			return false;
		}

		FPermutationDomain PermutationVector(Parameters.PermutationId);
		return PermutationVector == RemapPermutation(PermutationVector);
	}

	static void ModifyCompilationEnvironment(const FGlobalShaderPermutationParameters& Parameters, FShaderCompilerEnvironment& OutEnvironment)
	{
		FGlobalShader::ModifyCompilationEnvironment(Parameters, OutEnvironment);
		OutEnvironment.SetDefine(TEXT("MAX_CAPTURES"), GMaxNumReflectionCaptures);
		OutEnvironment.CompilerFlags.Add(CFLAG_StandardOptimization);
		FForwardLightingParameters::ModifyCompilationEnvironment(Parameters.Platform, OutEnvironment);
	}

	BEGIN_SHADER_PARAMETER_STRUCT(FParameters, )

		// Sky light parameters.
		SHADER_PARAMETER(FVector4, OcclusionTintAndMinOcclusion)
		SHADER_PARAMETER(FVector, ContrastAndNormalizeMulAdd)
		SHADER_PARAMETER(float, ApplyBentNormalAO)
		SHADER_PARAMETER(float, InvSkySpecularOcclusionStrength)
		SHADER_PARAMETER(float, OcclusionExponent)
		SHADER_PARAMETER(float, OcclusionCombineMode)

		// Distance field AO parameters.
		// TODO. FDFAOUpsampleParameters
		SHADER_PARAMETER(FVector2D, AOBufferBilinearUVMax)
		SHADER_PARAMETER(float, DistanceFadeScale)
		SHADER_PARAMETER(float, AOMaxViewDistance)
		SHADER_PARAMETER_RDG_TEXTURE(Texture2D, BentNormalAOTexture)
		SHADER_PARAMETER_SAMPLER(SamplerState, BentNormalAOSampler)

		SHADER_PARAMETER_RDG_TEXTURE(Texture2D, AmbientOcclusionTexture)
		SHADER_PARAMETER_SAMPLER(SamplerState, AmbientOcclusionSampler)

		SHADER_PARAMETER_RDG_TEXTURE(Texture2D, ScreenSpaceReflectionsTexture)
		SHADER_PARAMETER_SAMPLER(SamplerState, ScreenSpaceReflectionsSampler)

		SHADER_PARAMETER_TEXTURE(Texture2D, PreIntegratedGF)
		SHADER_PARAMETER_SAMPLER(SamplerState, PreIntegratedGFSampler)

		SHADER_PARAMETER_RDG_TEXTURE(Texture2D<float2>, CloudSkyAOTexture)
		SHADER_PARAMETER_SAMPLER(SamplerState, CloudSkyAOSampler)
		SHADER_PARAMETER(FMatrix, CloudSkyAOWorldToLightClipMatrix)
		SHADER_PARAMETER(float, CloudSkyAOFarDepthKm)
		SHADER_PARAMETER(int32, CloudSkyAOEnabled)

		SHADER_PARAMETER_STRUCT_INCLUDE(FSceneTextureParameters, SceneTextures)

		SHADER_PARAMETER_STRUCT_REF(FViewUniformShaderParameters, ViewUniformBuffer)
		SHADER_PARAMETER_STRUCT_REF(FReflectionUniformParameters, ReflectionsParameters)
		SHADER_PARAMETER_STRUCT_REF(FReflectionCaptureShaderData, ReflectionCaptureData)
		SHADER_PARAMETER_STRUCT_REF(FForwardLightData, ForwardLightData)

		RENDER_TARGET_BINDING_SLOTS()
		END_SHADER_PARAMETER_STRUCT()
}; // FReflectionEnvironmentSkyLightingPS

IMPLEMENT_GLOBAL_SHADER(FDiffuseIndirectCompositePS, "/Engine/Private/DiffuseIndirectComposite.usf", "MainPS", SF_Pixel);
IMPLEMENT_GLOBAL_SHADER(FAmbientCubemapCompositePS, "/Engine/Private/AmbientCubemapComposite.usf", "MainPS", SF_Pixel);
IMPLEMENT_GLOBAL_SHADER(FReflectionEnvironmentSkyLightingPS, "/Engine/Private/ReflectionEnvironmentPixelShader.usf", "ReflectionEnvironmentSkyLighting", SF_Pixel);


IMPLEMENT_GLOBAL_SHADER_PARAMETER_STRUCT(FReflectionUniformParameters, "ReflectionStruct");

void SetupReflectionUniformParameters(const FViewInfo& View, FReflectionUniformParameters& OutParameters)
{
	FTextureRHIRef SkyLightTextureResource = GBlackTextureCube->TextureRHI;
	FSamplerStateRHIRef SkyLightCubemapSampler = TStaticSamplerState<SF_Trilinear>::GetRHI();
	FTexture* SkyLightBlendDestinationTextureResource = GBlackTextureCube;
	float ApplySkyLightMask = 0;
	float BlendFraction = 0;
	bool bSkyLightIsDynamic = false;
	float SkyAverageBrightness = 1.0f;

	const bool bApplySkyLight = View.Family->EngineShowFlags.SkyLighting;
	const FScene* Scene = (const FScene*)View.Family->Scene;

	if (Scene
		&& Scene->SkyLight
		&& (Scene->SkyLight->ProcessedTexture || (Scene->SkyLight->bRealTimeCaptureEnabled && Scene->ConvolvedSkyRenderTargetReadyIndex >= 0))
		&& bApplySkyLight)
	{
		const FSkyLightSceneProxy& SkyLight = *Scene->SkyLight;

		if (Scene->SkyLight->bRealTimeCaptureEnabled && Scene->ConvolvedSkyRenderTargetReadyIndex >= 0)
		{
			// Cannot blend with this capture mode as of today.
			SkyLightTextureResource = Scene->ConvolvedSkyRenderTarget[Scene->ConvolvedSkyRenderTargetReadyIndex]->GetRenderTargetItem().ShaderResourceTexture;
		}
		else if (Scene->SkyLight->ProcessedTexture)
		{
			SkyLightTextureResource = SkyLight.ProcessedTexture->TextureRHI;
			SkyLightCubemapSampler = SkyLight.ProcessedTexture->SamplerStateRHI;
			BlendFraction = SkyLight.BlendFraction;

			if (SkyLight.BlendFraction > 0.0f && SkyLight.BlendDestinationProcessedTexture)
			{
				if (SkyLight.BlendFraction < 1.0f)
				{
					SkyLightBlendDestinationTextureResource = SkyLight.BlendDestinationProcessedTexture;
				}
				else
				{
					SkyLightTextureResource = SkyLight.BlendDestinationProcessedTexture->TextureRHI;
					SkyLightCubemapSampler = SkyLight.ProcessedTexture->SamplerStateRHI;
					BlendFraction = 0;
				}
			}
		}

		ApplySkyLightMask = 1;
		bSkyLightIsDynamic = !SkyLight.bHasStaticLighting && !SkyLight.bWantsStaticShadowing;
		SkyAverageBrightness = SkyLight.AverageBrightness;
	}

	const int32 CubemapWidth = SkyLightTextureResource->GetSizeXYZ().X;
	const float SkyMipCount = FMath::Log2(CubemapWidth) + 1.0f;

	OutParameters.SkyLightCubemap = SkyLightTextureResource;
	OutParameters.SkyLightCubemapSampler = SkyLightCubemapSampler;
	OutParameters.SkyLightBlendDestinationCubemap = SkyLightBlendDestinationTextureResource->TextureRHI;
	OutParameters.SkyLightBlendDestinationCubemapSampler = SkyLightBlendDestinationTextureResource->SamplerStateRHI;
	OutParameters.SkyLightParameters = FVector4(SkyMipCount - 1.0f, ApplySkyLightMask, bSkyLightIsDynamic ? 1.0f : 0.0f, BlendFraction);
	OutParameters.SkyLightCubemapBrightness = SkyAverageBrightness;

	// Note: GBlackCubeArrayTexture has an alpha of 0, which is needed to represent invalid data so the sky cubemap can still be applied
	FRHITexture* CubeArrayTexture = View.FeatureLevel >= ERHIFeatureLevel::SM5 ? GBlackCubeArrayTexture->TextureRHI : GBlackTextureCube->TextureRHI;

	if (View.Family->EngineShowFlags.ReflectionEnvironment
		&& View.FeatureLevel >= ERHIFeatureLevel::SM5
		&& Scene
		&& Scene->ReflectionSceneData.CubemapArray.IsValid()
		&& Scene->ReflectionSceneData.RegisteredReflectionCaptures.Num())
	{
		CubeArrayTexture = Scene->ReflectionSceneData.CubemapArray.GetRenderTarget().ShaderResourceTexture;
	}

	OutParameters.ReflectionCubemap = CubeArrayTexture;
	OutParameters.ReflectionCubemapSampler = TStaticSamplerState<SF_Trilinear, AM_Clamp, AM_Clamp, AM_Clamp>::GetRHI();

	OutParameters.PreIntegratedGF = GSystemTextures.PreintegratedGF->GetRenderTargetItem().ShaderResourceTexture;
	OutParameters.PreIntegratedGFSampler = TStaticSamplerState<SF_Bilinear, AM_Clamp, AM_Clamp, AM_Clamp>::GetRHI();
}

TUniformBufferRef<FReflectionUniformParameters> CreateReflectionUniformBuffer(const class FViewInfo& View, EUniformBufferUsage Usage)
{
	FReflectionUniformParameters ReflectionStruct;
	SetupReflectionUniformParameters(View, ReflectionStruct);
	return CreateUniformBufferImmediate(ReflectionStruct, Usage);
}

bool FDeferredShadingSceneRenderer::ShouldDoReflectionEnvironment() const
{
	const ERHIFeatureLevel::Type SceneFeatureLevel = Scene->GetFeatureLevel();

	return IsReflectionEnvironmentAvailable(SceneFeatureLevel)
		&& Scene->ReflectionSceneData.RegisteredReflectionCaptures.Num()
		&& ViewFamily.EngineShowFlags.ReflectionEnvironment;
}

void FDeferredShadingSceneRenderer::RenderDiffuseIndirectAndAmbientOcclusion(
	FRDGBuilder& GraphBuilder,
	TRDGUniformBufferRef<FSceneTextureUniformParameters> SceneTexturesUniformBuffer,
	FRDGTextureRef SceneColorTexture)
{
	RDG_EVENT_SCOPE(GraphBuilder, "DiffuseIndirectAndAO");

	// Forwared shading SSAO is applied before the basepass using only the depth buffer.
	if (IsForwardShadingEnabled(ViewFamily.GetShaderPlatform()))
	{
		return;
	}

	FSceneRenderTargets& SceneContext = FSceneRenderTargets::Get(GraphBuilder.RHICmdList);

	FSceneTextureParameters SceneTextures = GetSceneTextureParameters(GraphBuilder, SceneTexturesUniformBuffer);
	
	for (FViewInfo& View : Views)
	{
		RDG_GPU_MASK_SCOPE(GraphBuilder, View.GPUMask);

		// TODO: enum cvar. 
		const bool bApplyRTGI = ShouldRenderRayTracingGlobalIllumination(View);
		const bool bApplySSGI = ShouldRenderScreenSpaceDiffuseIndirect(View);
		const bool bApplySSAO = SceneContext.bScreenSpaceAOIsValid;
		const bool bApplyRTAO = ShouldRenderRayTracingAmbientOcclusion(View) && Views.Num() == 1; //#dxr_todo: enable RTAO in multiview mode

		int32 DenoiseMode = CVarDiffuseIndirectDenoiser.GetValueOnRenderThread();

		IScreenSpaceDenoiser::FAmbientOcclusionRayTracingConfig RayTracingConfig;

		// TODO: hybrid SSGI / RTGI
		IScreenSpaceDenoiser::FDiffuseIndirectInputs DenoiserInputs;
		if (bApplyRTGI)
		{
			bool bIsValid = RenderRayTracingGlobalIllumination(GraphBuilder, SceneTextures, View, /* out */ &RayTracingConfig, /* out */ &DenoiserInputs);
			if (!bIsValid)
			{
				DenoiseMode = 0;
			}
		}
		else if (bApplySSGI)
		{
			RenderScreenSpaceDiffuseIndirect(GraphBuilder, SceneTextures, SceneColorTexture, View, /* out */ &RayTracingConfig, /* out */ &DenoiserInputs);

			const IScreenSpaceDenoiser* DefaultDenoiser = IScreenSpaceDenoiser::GetDefaultDenoiser();
			const IScreenSpaceDenoiser* DenoiserToUse = DenoiseMode == 1 ? DefaultDenoiser : GScreenSpaceDenoiser;

			if (!DenoiserToUse->SupportsScreenSpaceDiffuseIndirectDenoiser(View.GetShaderPlatform()) && DenoiseMode > 0)
			{
				DenoiseMode = 0;
			}
		}
		else
		{
			// No need for denoising.
			DenoiseMode = 0;
		}
		
		IScreenSpaceDenoiser::FDiffuseIndirectOutputs DenoiserOutputs;
		if (DenoiseMode != 0)
		{
			const IScreenSpaceDenoiser* DefaultDenoiser = IScreenSpaceDenoiser::GetDefaultDenoiser();
			const IScreenSpaceDenoiser* DenoiserToUse = DenoiseMode == 1 ? DefaultDenoiser : GScreenSpaceDenoiser;

			RDG_EVENT_SCOPE(GraphBuilder, "%s%s(DiffuseIndirect) %dx%d",
				DenoiserToUse != DefaultDenoiser ? TEXT("ThirdParty ") : TEXT(""),
				DenoiserToUse->GetDebugName(),
				View.ViewRect.Width(), View.ViewRect.Height());

			if (bApplyRTGI)
			{
				DenoiserOutputs = DenoiserToUse->DenoiseDiffuseIndirect(
					GraphBuilder,
					View,
					&View.PrevViewInfo,
					SceneTextures,
					DenoiserInputs,
					RayTracingConfig);
			}
			else
			{
				DenoiserOutputs = DenoiserToUse->DenoiseScreenSpaceDiffuseIndirect(
					GraphBuilder,
					View,
					&View.PrevViewInfo,
					SceneTextures,
					DenoiserInputs,
					RayTracingConfig);
			}
		}
		else
		{
			DenoiserOutputs.Color = DenoiserInputs.Color;
			DenoiserOutputs.AmbientOcclusionMask = DenoiserInputs.AmbientOcclusionMask;
		}

		// Render RTAO that override any technic.
		if (bApplyRTAO)
		{
			FRDGTextureRef AmbientOcclusionMask = nullptr;

			RenderRayTracingAmbientOcclusion(
				GraphBuilder,
				View,
				SceneTextures,
				&AmbientOcclusionMask);

			DenoiserOutputs.AmbientOcclusionMask = AmbientOcclusionMask;
		}

		// Extract the dynamic AO for application of AO beyond RenderDiffuseIndirectAndAmbientOcclusion()
		if (DenoiserOutputs.AmbientOcclusionMask)
		{
			//ensureMsgf(!bApplySSAO, TEXT("Looks like SSAO has been computed for this view but is being overridden."));
			ensureMsgf(Views.Num() == 1, TEXT("Need to add support for one AO texture per view in FSceneRenderTargets")); // TODO.

			ConvertToExternalTexture(GraphBuilder, DenoiserOutputs.AmbientOcclusionMask, SceneContext.ScreenSpaceAO);
			SceneContext.bScreenSpaceAOIsValid = true;
		}
		else if (bApplySSAO)
		{
			// Fetch result of SSAO that was done earlier.
			DenoiserOutputs.AmbientOcclusionMask = GraphBuilder.RegisterExternalTexture(SceneContext.ScreenSpaceAO);
		}

		// Applies diffuse indirect and ambient occlusion to the scene color.
		if (DenoiserOutputs.Color || DenoiserOutputs.AmbientOcclusionMask)
		{
			FDiffuseIndirectCompositePS::FParameters* PassParameters = GraphBuilder.AllocParameters<FDiffuseIndirectCompositePS::FParameters>();
			
			PassParameters->AmbientOcclusionStaticFraction = FMath::Clamp(View.FinalPostProcessSettings.AmbientOcclusionStaticFraction, 0.0f, 1.0f);

			PassParameters->DiffuseIndirectTexture = DenoiserOutputs.Color;
			PassParameters->DiffuseIndirectSampler = TStaticSamplerState<SF_Point>::GetRHI();

			PassParameters->AmbientOcclusionTexture = DenoiserOutputs.AmbientOcclusionMask;
			PassParameters->AmbientOcclusionSampler = TStaticSamplerState<SF_Point>::GetRHI();
			
			PassParameters->SceneTextures = SceneTextures;
			PassParameters->ViewUniformBuffer = View.ViewUniformBuffer;

			PassParameters->RenderTargets[0] = FRenderTargetBinding(
				SceneColorTexture, ERenderTargetLoadAction::ELoad);
		
			FDiffuseIndirectCompositePS::FPermutationDomain PermutationVector;
			PermutationVector.Set<FDiffuseIndirectCompositePS::FApplyDiffuseIndirectDim>(PassParameters->DiffuseIndirectTexture != nullptr);
			PermutationVector.Set<FDiffuseIndirectCompositePS::FApplyAmbientOcclusionDim>(PassParameters->AmbientOcclusionTexture != nullptr);

			TShaderMapRef<FDiffuseIndirectCompositePS> PixelShader(View.ShaderMap, PermutationVector);
			ClearUnusedGraphResources(PixelShader, PassParameters);

			GraphBuilder.AddPass(
				RDG_EVENT_NAME(
					"DiffuseIndirectComposite(ApplyAO=%s ApplyDiffuseIndirect=%s) %dx%d",
					PermutationVector.Get<FDiffuseIndirectCompositePS::FApplyAmbientOcclusionDim>() ? TEXT("Yes") : TEXT("No"),
					PermutationVector.Get<FDiffuseIndirectCompositePS::FApplyDiffuseIndirectDim>() ? TEXT("Yes") : TEXT("No"),
					View.ViewRect.Width(), View.ViewRect.Height()),
				PassParameters,
				ERDGPassFlags::Raster,
				[PassParameters, &View, PixelShader, PermutationVector](FRHICommandList& RHICmdList)
			{
				RHICmdList.SetViewport(View.ViewRect.Min.X, View.ViewRect.Min.Y, 0.0f, View.ViewRect.Max.X, View.ViewRect.Max.Y, 0.0);
				
				FGraphicsPipelineStateInitializer GraphicsPSOInit;
				FPixelShaderUtils::InitFullscreenPipelineState(RHICmdList, View.ShaderMap, PixelShader, /* out */ GraphicsPSOInit);
				
				if (PermutationVector.Get<FDiffuseIndirectCompositePS::FApplyAmbientOcclusionDim>())
				{
					GraphicsPSOInit.BlendState = TStaticBlendState<CW_RGBA, BO_Add, BF_One, BF_SourceAlpha, BO_Add, BF_Zero, BF_SourceAlpha>::GetRHI();
				}
				else
				{
					GraphicsPSOInit.BlendState = TStaticBlendState<CW_RGB, BO_Add, BF_One, BF_One>::GetRHI();
				}
				SetGraphicsPipelineState(RHICmdList, GraphicsPSOInit);

				SetShaderParameters(RHICmdList, PixelShader, PixelShader.GetPixelShader(), *PassParameters);

				FPixelShaderUtils::DrawFullscreenTriangle(RHICmdList);
			});
		} // if (DenoiserOutputs.Color || bApplySSAO)

		// Apply the ambient cubemaps
		if (IsAmbientCubemapPassRequired(View))
		{
			FAmbientCubemapCompositePS::FParameters* PassParameters = GraphBuilder.AllocParameters<FAmbientCubemapCompositePS::FParameters>();
			
			PassParameters->PreIntegratedGF = GSystemTextures.PreintegratedGF->GetRenderTargetItem().ShaderResourceTexture;
			PassParameters->PreIntegratedGFSampler = TStaticSamplerState<SF_Bilinear, AM_Clamp, AM_Clamp, AM_Clamp>::GetRHI();
			
			PassParameters->AmbientOcclusionTexture = DenoiserOutputs.AmbientOcclusionMask;
			PassParameters->AmbientOcclusionSampler = TStaticSamplerState<SF_Point>::GetRHI();
			
			if (!PassParameters->AmbientOcclusionTexture)
			{
				PassParameters->AmbientOcclusionTexture = GraphBuilder.RegisterExternalTexture(GSystemTextures.WhiteDummy);
			}

			PassParameters->SceneTextures = SceneTextures;
			PassParameters->ViewUniformBuffer = View.ViewUniformBuffer;

			PassParameters->RenderTargets[0] = FRenderTargetBinding(
				SceneColorTexture, ERenderTargetLoadAction::ELoad);
		
			TShaderMapRef<FAmbientCubemapCompositePS> PixelShader(View.ShaderMap);
			GraphBuilder.AddPass(
				RDG_EVENT_NAME("AmbientCubemapComposite %dx%d", View.ViewRect.Width(), View.ViewRect.Height()),
				PassParameters,
				ERDGPassFlags::Raster,
				[PassParameters, &View, PixelShader](FRHICommandList& RHICmdList)
			{
				TShaderMapRef<FPostProcessVS> VertexShader(View.ShaderMap);
				
				RHICmdList.SetViewport(View.ViewRect.Min.X, View.ViewRect.Min.Y, 0.0f, View.ViewRect.Max.X, View.ViewRect.Max.Y, 0.0);

				FGraphicsPipelineStateInitializer GraphicsPSOInit;
				RHICmdList.ApplyCachedRenderTargets(GraphicsPSOInit);

				// set the state
				GraphicsPSOInit.BlendState = TStaticBlendState<CW_RGB, BO_Add, BF_One, BF_One, BO_Add, BF_One, BF_One>::GetRHI();
				GraphicsPSOInit.RasterizerState = TStaticRasterizerState<>::GetRHI();
				GraphicsPSOInit.DepthStencilState = TStaticDepthStencilState<false, CF_Always>::GetRHI();

				GraphicsPSOInit.BoundShaderState.VertexDeclarationRHI = GFilterVertexDeclaration.VertexDeclarationRHI;
				GraphicsPSOInit.BoundShaderState.VertexShaderRHI = VertexShader.GetVertexShader();
				GraphicsPSOInit.BoundShaderState.PixelShaderRHI = PixelShader.GetPixelShader();
				GraphicsPSOInit.PrimitiveType = PT_TriangleList;

				SetGraphicsPipelineState(RHICmdList, GraphicsPSOInit);

				uint32 Count = View.FinalPostProcessSettings.ContributingCubemaps.Num();
				for (const FFinalPostProcessSettings::FCubemapEntry& CubemapEntry : View.FinalPostProcessSettings.ContributingCubemaps)
				{
					FAmbientCubemapCompositePS::FParameters ShaderParameters = *PassParameters;
					SetupAmbientCubemapParameters(CubemapEntry, &ShaderParameters.AmbientCubemap);
					SetShaderParameters(RHICmdList, PixelShader, PixelShader.GetPixelShader(), ShaderParameters);
					
					DrawPostProcessPass(
						RHICmdList,
						0, 0,
						View.ViewRect.Width(), View.ViewRect.Height(),
						View.ViewRect.Min.X, View.ViewRect.Min.Y,
						View.ViewRect.Width(), View.ViewRect.Height(),
						View.ViewRect.Size(),
						FSceneRenderTargets::Get(RHICmdList).GetBufferSizeXY(),
						VertexShader,
						View.StereoPass, 
						false, // TODO.
						EDRF_UseTriangleOptimization);
				}
			});
		}
	}
}

void FDeferredShadingSceneRenderer::RenderDeferredReflectionsAndSkyLighting(
	FRDGBuilder& GraphBuilder,
	TRDGUniformBufferRef<FSceneTextureUniformParameters> SceneTexturesUniformBuffer,
	FRDGTextureMSAA SceneColorTexture,
	FRDGTextureRef DynamicBentNormalAOTexture,
	FRDGTextureRef VelocityTexture,
	FHairStrandsRenderingData* HairDatas)
{
	if (ViewFamily.EngineShowFlags.VisualizeLightCulling 
		|| ViewFamily.EngineShowFlags.RayTracingDebug
		|| ViewFamily.EngineShowFlags.PathTracing
		|| !ViewFamily.EngineShowFlags.Lighting)
	{
		return;
	}

	// If we're currently capturing a reflection capture, output SpecularColor * IndirectIrradiance for metals so they are not black in reflections,
	// Since we don't have multiple bounce specular reflections
	bool bReflectionCapture = false;
	for (int32 ViewIndex = 0, Num = Views.Num(); ViewIndex < Num; ViewIndex++)
	{
		const FViewInfo& View = Views[ViewIndex];
		bReflectionCapture = bReflectionCapture || View.bIsReflectionCapture;
	}

	if (bReflectionCapture)
	{
		// if we are rendering a reflection capture then we can skip this pass entirely (no reflection and no sky contribution evaluated in this pass)
		return;
	}

	// The specular sky light contribution is also needed by RT Reflections as a fallback.
	const bool bSkyLight = Scene->SkyLight
		&& (Scene->SkyLight->ProcessedTexture || Scene->SkyLight->bRealTimeCaptureEnabled)
		&& !Scene->SkyLight->bHasStaticLighting;

	bool bDynamicSkyLight = ShouldRenderDeferredDynamicSkyLight(Scene, ViewFamily);
	bool bApplySkyShadowing = false;
	if (bDynamicSkyLight)
	{
		RDG_EVENT_SCOPE(GraphBuilder, "SkyLightDiffuse");
		RDG_GPU_STAT_SCOPE(GraphBuilder, SkyLightDiffuse);

		extern int32 GDistanceFieldAOApplyToStaticIndirect;
		if (Scene->SkyLight->bCastShadows
			&& !GDistanceFieldAOApplyToStaticIndirect
			&& ShouldRenderDistanceFieldAO()
			&& ShouldRenderDistanceFieldLighting()
			&& ViewFamily.EngineShowFlags.AmbientOcclusion)
		{
			bApplySkyShadowing = true;
			FDistanceFieldAOParameters Parameters(Scene->SkyLight->OcclusionMaxDistance, Scene->SkyLight->Contrast);
			RenderDistanceFieldLighting(GraphBuilder, SceneTexturesUniformBuffer, Parameters, SceneColorTexture.Target, VelocityTexture, DynamicBentNormalAOTexture, false, false);
		}
	}

	FSceneRenderTargets& SceneContext = FSceneRenderTargets::Get(GraphBuilder.RHICmdList);

	const bool bReflectionEnv = ShouldDoReflectionEnvironment();

	FRDGTextureRef AmbientOcclusionTexture = GraphBuilder.RegisterExternalTexture(SceneContext.bScreenSpaceAOIsValid ? SceneContext.ScreenSpaceAO : GSystemTextures.WhiteDummy);
	float DynamicBentNormalAO = 1.0f;

	if (!DynamicBentNormalAOTexture)
	{
		DynamicBentNormalAOTexture = GraphBuilder.RegisterExternalTexture(GSystemTextures.WhiteDummy);
		DynamicBentNormalAO = 0.0f;
	}

	FSceneTextureParameters SceneTextures = GetSceneTextureParameters(GraphBuilder);

	uint32 ViewIndex = 0;
	for (FViewInfo& View : Views)
	{
		const uint32 CurrentViewIndex = ViewIndex++;

		const FRayTracingReflectionOptions RayTracingReflectionOptions = GetRayTracingReflectionOptions(View, *Scene);

		const bool bScreenSpaceReflections = !RayTracingReflectionOptions.bEnabled && ShouldRenderScreenSpaceReflections(View);
		const bool bComposePlanarReflections = !RayTracingReflectionOptions.bEnabled && HasDeferredPlanarReflections(View);

		FRDGTextureRef ReflectionsColor = nullptr;
		if (RayTracingReflectionOptions.bEnabled || bScreenSpaceReflections)
		{
			int32 DenoiserMode = GetReflectionsDenoiserMode();

			bool bDenoise = false;
			bool bTemporalFilter = false;

			// Traces the reflections, either using screen space reflection, or ray tracing.
			IScreenSpaceDenoiser::FReflectionsInputs DenoiserInputs;
			IScreenSpaceDenoiser::FReflectionsRayTracingConfig DenoiserConfig;
			if (RayTracingReflectionOptions.bEnabled)
			{
				RDG_EVENT_SCOPE(GraphBuilder, "RayTracingReflections");
				RDG_GPU_STAT_SCOPE(GraphBuilder, RayTracingReflections);

				bDenoise = DenoiserMode != 0;

				DenoiserConfig.ResolutionFraction = RayTracingReflectionOptions.ResolutionFraction;
				DenoiserConfig.RayCountPerPixel = RayTracingReflectionOptions.SamplesPerPixel;

				if (!bDenoise)
				{
					DenoiserConfig.ResolutionFraction = 1.0f;
				}

				check(RayTracingReflectionOptions.bReflectOnlyWater == false);

				RenderRayTracingReflections(
					GraphBuilder,
					SceneTextures,
					View,
					RayTracingReflectionOptions,
					&DenoiserInputs);
			}
			else if (bScreenSpaceReflections)
			{
				bDenoise = DenoiserMode != 0 && CVarDenoiseSSR.GetValueOnRenderThread();
				bTemporalFilter = !bDenoise && View.ViewState && IsSSRTemporalPassRequired(View);

				ESSRQuality SSRQuality;
				GetSSRQualityForView(View, &SSRQuality, &DenoiserConfig);

				RDG_EVENT_SCOPE(GraphBuilder, "ScreenSpaceReflections(Quality=%d)", int32(SSRQuality));

				RenderScreenSpaceReflections(
					GraphBuilder, SceneTextures, SceneColorTexture.Resolve, View, SSRQuality, bDenoise, &DenoiserInputs);
			}
			else
			{
				check(0);
			}

			if (bDenoise)
			{
				const IScreenSpaceDenoiser* DefaultDenoiser = IScreenSpaceDenoiser::GetDefaultDenoiser();
				const IScreenSpaceDenoiser* DenoiserToUse = DenoiserMode == 1 ? DefaultDenoiser : GScreenSpaceDenoiser;

				// Standard event scope for denoiser to have all profiling information not matter what, and with explicit detection of third party.
				RDG_EVENT_SCOPE(GraphBuilder, "%s%s(Reflections) %dx%d",
					DenoiserToUse != DefaultDenoiser ? TEXT("ThirdParty ") : TEXT(""),
					DenoiserToUse->GetDebugName(),
					View.ViewRect.Width(), View.ViewRect.Height());

				IScreenSpaceDenoiser::FReflectionsOutputs DenoiserOutputs = DenoiserToUse->DenoiseReflections(
					GraphBuilder,
					View,
					&View.PrevViewInfo,
					SceneTextures,
					DenoiserInputs,
					DenoiserConfig);

				ReflectionsColor = DenoiserOutputs.Color;
			}
			else if (bTemporalFilter)
			{
				check(View.ViewState);
				FTAAPassParameters TAASettings(View);
				TAASettings.Pass = ETAAPassConfig::ScreenSpaceReflections;
<<<<<<< HEAD
				TAASettings.SceneDepthTexture = SceneTextures.SceneDepthBuffer;
				TAASettings.SceneVelocityTexture = SceneTextures.SceneVelocityBuffer;
=======
				TAASettings.SceneDepthTexture = SceneTextures.SceneDepthTexture;
				TAASettings.SceneVelocityTexture = SceneTextures.GBufferVelocityTexture;
>>>>>>> 7d5968f5
				TAASettings.SceneColorInput = DenoiserInputs.Color;
				TAASettings.bOutputRenderTargetable = bComposePlanarReflections;

				FTAAOutputs TAAOutputs = AddTemporalAAPass(
					GraphBuilder,
					View,
					TAASettings,
					View.PrevViewInfo.SSRHistory,
					&View.ViewState->PrevFrameViewInfo.SSRHistory);

				ReflectionsColor = TAAOutputs.SceneColor;
			}
			else
			{
				if (RayTracingReflectionOptions.bEnabled && DenoiserInputs.RayHitDistance)
				{
					// The performance of ray tracing does not allow to run without a denoiser in real time.
					// Multiple rays per pixel is unsupported by the denoiser that will most likely more bound by to
					// many rays than exporting the hit distance buffer. Therefore no permutation of the ray generation
					// shader has been judged required to be supported.
					GraphBuilder.RemoveUnusedTextureWarning(DenoiserInputs.RayHitDistance);
				}

				ReflectionsColor = DenoiserInputs.Color;
			}
		} // if (RayTracingReflectionOptions.bEnabled || bScreenSpaceReflections)

		if (bComposePlanarReflections)
		{
			check(!RayTracingReflectionOptions.bEnabled);
			RenderDeferredPlanarReflections(GraphBuilder, SceneTextures, View, /* inout */ ReflectionsColor);
		}

		bool bRequiresApply = ReflectionsColor != nullptr || bSkyLight || bDynamicSkyLight || bReflectionEnv;

		if (bRequiresApply)
		{
			RDG_GPU_STAT_SCOPE(GraphBuilder, ReflectionEnvironment);

			// Render the reflection environment with tiled deferred culling
			bool bHasBoxCaptures = (View.NumBoxReflectionCaptures > 0);
			bool bHasSphereCaptures = (View.NumSphereReflectionCaptures > 0);

			FReflectionEnvironmentSkyLightingPS::FParameters* PassParameters = GraphBuilder.AllocParameters<FReflectionEnvironmentSkyLightingPS::FParameters>();

			// Setup the parameters of the shader.
			{
				// Setups all shader parameters related to skylight.
				{
					FSkyLightSceneProxy* SkyLight = Scene->SkyLight;

					float SkyLightContrast = 0.01f;
					float SkyLightOcclusionExponent = 1.0f;
					FVector4 SkyLightOcclusionTintAndMinOcclusion(0.0f, 0.0f, 0.0f, 0.0f);
					EOcclusionCombineMode SkyLightOcclusionCombineMode = EOcclusionCombineMode::OCM_MAX;
					if (SkyLight)
					{
						FDistanceFieldAOParameters Parameters(SkyLight->OcclusionMaxDistance, SkyLight->Contrast);
						SkyLightContrast = Parameters.Contrast;
						SkyLightOcclusionExponent = SkyLight->OcclusionExponent;
						SkyLightOcclusionTintAndMinOcclusion = FVector4(SkyLight->OcclusionTint);
						SkyLightOcclusionTintAndMinOcclusion.W = SkyLight->MinOcclusion;
						SkyLightOcclusionCombineMode = SkyLight->OcclusionCombineMode;
					}

					// Scale and bias to remap the contrast curve to [0,1]
					const float Min = 1 / (1 + FMath::Exp(-SkyLightContrast * (0 * 10 - 5)));
					const float Max = 1 / (1 + FMath::Exp(-SkyLightContrast * (1 * 10 - 5)));
					const float Mul = 1.0f / (Max - Min);
					const float Add = -Min / (Max - Min);

					PassParameters->OcclusionTintAndMinOcclusion = SkyLightOcclusionTintAndMinOcclusion;
					PassParameters->ContrastAndNormalizeMulAdd = FVector(SkyLightContrast, Mul, Add);
					PassParameters->OcclusionExponent = SkyLightOcclusionExponent;
					PassParameters->OcclusionCombineMode = SkyLightOcclusionCombineMode == OCM_Minimum ? 0.0f : 1.0f;
					PassParameters->ApplyBentNormalAO = DynamicBentNormalAO;
					PassParameters->InvSkySpecularOcclusionStrength = 1.0f / FMath::Max(CVarSkySpecularOcclusionStrength.GetValueOnRenderThread(), 0.1f);
				}

				// Setups all shader parameters related to distance field AO
				{
					FIntPoint AOBufferSize = GetBufferSizeForAO();
					PassParameters->AOBufferBilinearUVMax = FVector2D(
						(View.ViewRect.Width() / GAODownsampleFactor - 0.51f) / AOBufferSize.X, // 0.51 - so bilateral gather4 won't sample invalid texels
						(View.ViewRect.Height() / GAODownsampleFactor - 0.51f) / AOBufferSize.Y);

					extern float GAOViewFadeDistanceScale;
					PassParameters->AOMaxViewDistance = GetMaxAOViewDistance();
					PassParameters->DistanceFadeScale = 1.0f / ((1.0f - GAOViewFadeDistanceScale) * GetMaxAOViewDistance());

					PassParameters->BentNormalAOTexture = DynamicBentNormalAOTexture;
					PassParameters->BentNormalAOSampler = TStaticSamplerState<SF_Bilinear>::GetRHI();
				}

				PassParameters->AmbientOcclusionTexture = AmbientOcclusionTexture;
				PassParameters->AmbientOcclusionSampler = TStaticSamplerState<SF_Point>::GetRHI();

				PassParameters->ScreenSpaceReflectionsTexture = ReflectionsColor ? ReflectionsColor : GraphBuilder.RegisterExternalTexture(GSystemTextures.BlackDummy);
				PassParameters->ScreenSpaceReflectionsSampler = TStaticSamplerState<SF_Point>::GetRHI();

				if (Scene->HasVolumetricCloud())
				{
					FVolumetricCloudRenderSceneInfo* CloudInfo = Scene->GetVolumetricCloudSceneInfo();

					PassParameters->CloudSkyAOTexture = GraphBuilder.RegisterExternalTexture(View.VolumetricCloudSkyAO.IsValid() ? View.VolumetricCloudSkyAO : GSystemTextures.BlackDummy);
					PassParameters->CloudSkyAOWorldToLightClipMatrix = CloudInfo->GetVolumetricCloudCommonShaderParameters().CloudSkyAOWorldToLightClipMatrix;
					PassParameters->CloudSkyAOFarDepthKm = CloudInfo->GetVolumetricCloudCommonShaderParameters().CloudSkyAOFarDepthKm;
					PassParameters->CloudSkyAOEnabled = 1;
				}
				else
				{
					PassParameters->CloudSkyAOTexture = GraphBuilder.RegisterExternalTexture(GSystemTextures.BlackDummy);
					PassParameters->CloudSkyAOEnabled = 0;
				}
				PassParameters->CloudSkyAOSampler = TStaticSamplerState<SF_Bilinear>::GetRHI();

				PassParameters->PreIntegratedGF = GSystemTextures.PreintegratedGF->GetRenderTargetItem().ShaderResourceTexture;
				PassParameters->PreIntegratedGFSampler = TStaticSamplerState<SF_Bilinear, AM_Clamp, AM_Clamp, AM_Clamp>::GetRHI();

				PassParameters->SceneTextures = SceneTextures;

				PassParameters->ViewUniformBuffer = View.ViewUniformBuffer;
				PassParameters->ReflectionCaptureData = View.ReflectionCaptureUniformBuffer;
				{
					FReflectionUniformParameters ReflectionUniformParameters;
					SetupReflectionUniformParameters(View, ReflectionUniformParameters);
					PassParameters->ReflectionsParameters = CreateUniformBufferImmediate(ReflectionUniformParameters, UniformBuffer_SingleDraw);
				}
				PassParameters->ForwardLightData = View.ForwardLightingResources->ForwardLightDataUniformBuffer;
			}

			PassParameters->RenderTargets[0] = FRenderTargetBinding(SceneColorTexture.Target, ERenderTargetLoadAction::ELoad);

			// Bind hair data
			const bool bCheckerboardSubsurfaceRendering = IsSubsurfaceCheckerboardFormat(SceneColorTexture.Target->Desc.Format);

			// ScreenSpace and SortedDeferred ray traced reflections use the same reflection environment shader,
			// but main RT reflection shader requires a custom path as it evaluates the clear coat BRDF differently.
			const bool bRequiresSpecializedReflectionEnvironmentShader = RayTracingReflectionOptions.bEnabled
				&& RayTracingReflectionOptions.Algorithm != FRayTracingReflectionOptions::EAlgorithm::SortedDeferred;

			auto PermutationVector = FReflectionEnvironmentSkyLightingPS::BuildPermutationVector(
				View, bHasBoxCaptures, bHasSphereCaptures, DynamicBentNormalAO != 0.0f,
				bSkyLight, bDynamicSkyLight, bApplySkyShadowing,
				bRequiresSpecializedReflectionEnvironmentShader);

			TShaderMapRef<FReflectionEnvironmentSkyLightingPS> PixelShader(View.ShaderMap, PermutationVector);
			ClearUnusedGraphResources(PixelShader, PassParameters);

			GraphBuilder.AddPass(
				RDG_EVENT_NAME("ReflectionEnvironmentAndSky %dx%d", View.ViewRect.Width(), View.ViewRect.Height()),
				PassParameters,
				ERDGPassFlags::Raster,
				[PassParameters, &View, PixelShader, bCheckerboardSubsurfaceRendering](FRHICommandList& InRHICmdList)
			{
				InRHICmdList.SetViewport(View.ViewRect.Min.X, View.ViewRect.Min.Y, 0.0f, View.ViewRect.Max.X, View.ViewRect.Max.Y, 1.0f);

				FGraphicsPipelineStateInitializer GraphicsPSOInit;
				FPixelShaderUtils::InitFullscreenPipelineState(InRHICmdList, View.ShaderMap, PixelShader, GraphicsPSOInit);

				extern int32 GAOOverwriteSceneColor;
				if (GetReflectionEnvironmentCVar() == 2 || GAOOverwriteSceneColor)
				{
					// override scene color for debugging
					GraphicsPSOInit.BlendState = TStaticBlendState<>::GetRHI();
				}
				else
				{
					if (bCheckerboardSubsurfaceRendering)
					{
						GraphicsPSOInit.BlendState = TStaticBlendState<CW_RGB, BO_Add, BF_One, BF_One>::GetRHI();
					}
					else
					{
						GraphicsPSOInit.BlendState = TStaticBlendState<CW_RGBA, BO_Add, BF_One, BF_One, BO_Add, BF_One, BF_One>::GetRHI();
					}
				}

				SetGraphicsPipelineState(InRHICmdList, GraphicsPSOInit);
				SetShaderParameters(InRHICmdList, PixelShader, PixelShader.GetPixelShader(), *PassParameters);
				FPixelShaderUtils::DrawFullscreenTriangle(InRHICmdList);
			});
		}

		const bool bIsHairSkyLightingEnabled = HairDatas && (bSkyLight || bDynamicSkyLight || bReflectionEnv);
		if (bIsHairSkyLightingEnabled)
		{
			RenderHairStrandsEnvironmentLighting(GraphBuilder, CurrentViewIndex, Views, HairDatas);
		}
	}

	AddResolveSceneColorPass(GraphBuilder, Views, SceneColorTexture);
}

void FDeferredShadingSceneRenderer::RenderDeferredReflectionsAndSkyLightingHair(
	FRDGBuilder& GraphBuilder,
	FHairStrandsRenderingData* HairDatas)
{
	if (ViewFamily.EngineShowFlags.VisualizeLightCulling || !ViewFamily.EngineShowFlags.Lighting)
	{
		return;
	}

	// If we're currently capturing a reflection capture, output SpecularColor * IndirectIrradiance for metals so they are not black in reflections,
	// Since we don't have multiple bounce specular reflections
	bool bReflectionCapture = false;
	for (int32 ViewIndex = 0, Num = Views.Num(); ViewIndex < Num; ViewIndex++)
	{
		const FViewInfo& View = Views[ViewIndex];
		bReflectionCapture = bReflectionCapture || View.bIsReflectionCapture;
	}

	if (bReflectionCapture)
	{
		// if we are rendering a reflection capture then we can skip this pass entirely (no reflection and no sky contribution evaluated in this pass)
		return;
	}

	// The specular sky light contribution is also needed by RT Reflections as a fallback.
	const bool bSkyLight = Scene->SkyLight
		&& Scene->SkyLight->ProcessedTexture
		&& !Scene->SkyLight->bHasStaticLighting;

	bool bDynamicSkyLight = ShouldRenderDeferredDynamicSkyLight(Scene, ViewFamily);
	bool bApplySkyShadowing = false;
	const bool bReflectionEnv = ShouldDoReflectionEnvironment();

	uint32 ViewIndex = 0;
	for (FViewInfo& View : Views)
	{
		const uint32 CurrentViewIndex = ViewIndex++;
		const bool bIsHairSkyLightingEnabled = HairDatas && (bSkyLight || bDynamicSkyLight || bReflectionEnv);
		if (bIsHairSkyLightingEnabled)
		{
			RenderHairStrandsEnvironmentLighting(GraphBuilder, CurrentViewIndex, Views, HairDatas);
		}
	}
}<|MERGE_RESOLUTION|>--- conflicted
+++ resolved
@@ -753,13 +753,8 @@
 				check(View.ViewState);
 				FTAAPassParameters TAASettings(View);
 				TAASettings.Pass = ETAAPassConfig::ScreenSpaceReflections;
-<<<<<<< HEAD
-				TAASettings.SceneDepthTexture = SceneTextures.SceneDepthBuffer;
-				TAASettings.SceneVelocityTexture = SceneTextures.SceneVelocityBuffer;
-=======
 				TAASettings.SceneDepthTexture = SceneTextures.SceneDepthTexture;
 				TAASettings.SceneVelocityTexture = SceneTextures.GBufferVelocityTexture;
->>>>>>> 7d5968f5
 				TAASettings.SceneColorInput = DenoiserInputs.Color;
 				TAASettings.bOutputRenderTargetable = bComposePlanarReflections;
 
