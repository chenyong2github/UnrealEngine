--- conflicted
+++ resolved
@@ -42,7 +42,6 @@
 		{
 			AddEngineThirdPartyPrivateStaticDependencies(Target, "DX12");
 			AddEngineThirdPartyPrivateStaticDependencies(Target, "DX11");
-<<<<<<< HEAD
             if (Target.Platform != UnrealTargetPlatform.HoloLens)
             {
                 AddEngineThirdPartyPrivateStaticDependencies(Target, "NVAPI");
@@ -50,13 +49,6 @@
             	AddEngineThirdPartyPrivateStaticDependencies(Target, "NVAftermath");
             	AddEngineThirdPartyPrivateStaticDependencies(Target, "IntelMetricsDiscovery");
             }
-		}
-=======
-			AddEngineThirdPartyPrivateStaticDependencies(Target, "NVAPI");
-			AddEngineThirdPartyPrivateStaticDependencies(Target, "AMD_AGS");
-            AddEngineThirdPartyPrivateStaticDependencies(Target, "NVAftermath");
-            AddEngineThirdPartyPrivateStaticDependencies(Target, "IntelMetricsDiscovery");
         }
->>>>>>> edccb068
     }
 }