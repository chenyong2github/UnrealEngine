--- conflicted
+++ resolved
@@ -396,11 +396,7 @@
 }
 
 #if D3D12RHI_USE_HIGH_LEVEL_PSO_CACHE
-<<<<<<< HEAD
-FD3D12GraphicsPipelineState* FD3D12PipelineStateCacheBase::AddToRuntimeCache(const FGraphicsPipelineStateInitializer& Initializer, uint32 InitializerHash, FD3D12BoundShaderState* BoundShaderState, FD3D12PipelineState* PipelineState)
-=======
 FD3D12GraphicsPipelineState* FD3D12PipelineStateCacheBase::AddToRuntimeCache(const FGraphicsPipelineStateInitializer& Initializer, uint32 InitializerHash, const FD3D12RootSignature* RootSignature, FD3D12PipelineState* PipelineState)
->>>>>>> 705f57fd
 {
 	// Lifetime managed by the runtime cache. AddRef() so the upper level doesn't delete the FD3D12GraphicsPipelineState objects while they're still in the runtime cache.
 	// One alternative is to remove the object from the runtime cache in the FD3D12GraphicsPipelineState destructor.
@@ -591,11 +587,7 @@
 #if D3D12RHI_USE_HIGH_LEVEL_PSO_CACHE
 	uint32 InitializerHash,
 #endif
-<<<<<<< HEAD
-	FD3D12BoundShaderState* BoundShaderState,
-=======
 	const FD3D12RootSignature* RootSignature,
->>>>>>> 705f57fd
 	FD3D12LowLevelGraphicsPipelineStateDesc& OutLowLevelDesc)
 {
 	// TODO: For now PSOs will be created on every node of the LDA chain.
@@ -619,11 +611,7 @@
 #else
 	if (PipelineState)
 	{
-<<<<<<< HEAD
-		return new FD3D12GraphicsPipelineState(Initializer, BoundShaderState, PipelineState);
-=======
 		return new FD3D12GraphicsPipelineState(Initializer, RootSignature, PipelineState);
->>>>>>> 705f57fd
 	}
 	else
 	{
@@ -637,11 +625,7 @@
 #if D3D12RHI_USE_HIGH_LEVEL_PSO_CACHE
 	uint32 InitializerHash,
 #endif
-<<<<<<< HEAD
-	FD3D12BoundShaderState* BoundShaderState,
-=======
 	const FD3D12RootSignature* RootSignature,
->>>>>>> 705f57fd
 	const FD3D12LowLevelGraphicsPipelineStateDesc& LowLevelDesc)
 {
 	FD3D12PipelineState* const PipelineState = CreateAndAddToLowLevelCache(LowLevelDesc);
@@ -652,19 +636,11 @@
 	}
 
 	// Add the PSO to the runtime cache for better performance next time.
-<<<<<<< HEAD
-	return AddToRuntimeCache(Initializer, InitializerHash, BoundShaderState, PipelineState);
-#else
-	if (PipelineState)
-	{
-		return new FD3D12GraphicsPipelineState(Initializer, BoundShaderState, PipelineState);
-=======
 	return AddToRuntimeCache(Initializer, InitializerHash, RootSignature, PipelineState);
 #else
 	if (PipelineState)
 	{
 		return new FD3D12GraphicsPipelineState(Initializer, RootSignature, PipelineState);
->>>>>>> 705f57fd
 	}
 	else
 	{
