--- conflicted
+++ resolved
@@ -1077,7 +1077,6 @@
 	{
 		checkf(Initializer.LocalRootDataSize <= 4096, TEXT("The maximum size of a local root signature is 4KB.")); // as per section 4.22.1 of DXR spec v1.0
 		checkf(Initializer.NumRayGenShaders >= 1, TEXT("All shader tables must contain at least one raygen shader."));
-<<<<<<< HEAD
 
 		LocalRecordSizeUnaligned = ShaderIdentifierSize + Initializer.LocalRootDataSize;
 		LocalRecordStride = RoundUpToNextMultiple(LocalRecordSizeUnaligned, D3D12_RAYTRACING_SHADER_RECORD_BYTE_ALIGNMENT);
@@ -1097,27 +1096,6 @@
 			const uint32 NumViewDescriptors = FMath::Max(MinNumViewDescriptors, FMath::Min<uint32>(Initializer.NumHitRecords * Initializer.MaxViewDescriptorsPerRecord, D3D12_MAX_SHADER_VISIBLE_DESCRIPTOR_HEAP_SIZE_TIER_1));
 			const uint32 NumSamplerDescriptors = D3D12_MAX_SHADER_VISIBLE_SAMPLER_HEAP_SIZE;
 
-=======
-
-		LocalRecordSizeUnaligned = ShaderIdentifierSize + Initializer.LocalRootDataSize;
-		LocalRecordStride = RoundUpToNextMultiple(LocalRecordSizeUnaligned, D3D12_RAYTRACING_SHADER_RECORD_BYTE_ALIGNMENT);
-
-		// Custom descriptor cache is only required when local resources may be bound.
-		// If only global resources are used, then transient descriptor cache can be used.
-		const bool bNeedsDescriptorCache = (Initializer.NumHitRecords + Initializer.NumCallableRecords) * Initializer.LocalRootDataSize != 0;
-
-		if (bNeedsDescriptorCache)
-		{
-			// Minimum number of descriptors required to support binding global resources (arbitrarily chosen)
-			// #dxr_todo UE-72158: Remove this when RT descriptors are sub-allocated from the global view descriptor heap.
-			const uint32 MinNumViewDescriptors = 1024;
-
-			// D3D12 is guaranteed to support 1M (D3D12_MAX_SHADER_VISIBLE_DESCRIPTOR_HEAP_SIZE_TIER_1) descriptors in a CBV/SRV/UAV heap, so clamp the size to this.
-			// https://docs.microsoft.com/en-us/windows/desktop/direct3d12/hardware-support
-			const uint32 NumViewDescriptors = FMath::Max(MinNumViewDescriptors, FMath::Min<uint32>(Initializer.NumHitRecords * Initializer.MaxViewDescriptorsPerRecord, D3D12_MAX_SHADER_VISIBLE_DESCRIPTOR_HEAP_SIZE_TIER_1));
-			const uint32 NumSamplerDescriptors = D3D12_MAX_SHADER_VISIBLE_SAMPLER_HEAP_SIZE;
-
->>>>>>> a1e6ec07
 			DescriptorCache = new FD3D12RayTracingDescriptorCache(Device);
 			DescriptorCache->Init(NumViewDescriptors, NumSamplerDescriptors);
 		}
@@ -1382,22 +1360,12 @@
 
 	// A set of all resources referenced by this shader table for the purpose of updating residency before ray tracing work dispatch.
 	// #dxr_todo UE-72159: remove resources from this set when SBT slot entries are replaced
-<<<<<<< HEAD
-	TSet<TRefCountPtr<FD3D12Resource>> ReferencedD3D12Resources;
-=======
 	TSet<void*> ReferencedD3D12ResourceSet;
 	TArray<TRefCountPtr<FD3D12Resource>> ReferencedD3D12Resources;
->>>>>>> a1e6ec07
 	TArray<TRefCountPtr<FRHIResource>> ReferencedResources;
 	void AddResourceReference(FD3D12Resource* D3D12Resource, FRHIResource* Resource)
 	{
 		bool bIsAlreadyInSet = false;
-<<<<<<< HEAD
-		ReferencedD3D12Resources.Add(D3D12Resource, &bIsAlreadyInSet);
-		if (!bIsAlreadyInSet && Resource)
-		{
-			ReferencedResources.Add(Resource);
-=======
 		ReferencedD3D12ResourceSet.Add(D3D12Resource, &bIsAlreadyInSet);
 		if (!bIsAlreadyInSet)
 		{
@@ -1406,7 +1374,6 @@
 			{
 				ReferencedResources.Add(Resource);
 			}
->>>>>>> a1e6ec07
 		}
 	}
 	void UpdateResidency(FD3D12CommandContext& CommandContext)
@@ -1524,15 +1491,9 @@
 
 		FGraphEventArray CompileCompletionList;
 		CompileCompletionList.Reserve(MaxTotalShaders);
-<<<<<<< HEAD
 
 		FD3D12RayTracingPipelineCache* PipelineCache = Device->GetRayTracingPipelineCache();
 
-=======
-
-		FD3D12RayTracingPipelineCache* PipelineCache = Device->GetRayTracingPipelineCache();
-
->>>>>>> a1e6ec07
 		auto AddShaderCollection = [Device, RayTracingDevice, GlobalRootSignature = this->GlobalRootSignature, PipelineCache,
 										&UniqueShaderHashes, &UniqueShaderCollections, &Initializer, &NumCacheHits, &CompileTime,
 										&CompileCompletionList]
@@ -1606,7 +1567,6 @@
 		}
 
 		// Add hit groups
-<<<<<<< HEAD
 
 		MaxHitGroupViewDescriptors = 0;
 		MaxLocalRootSignatureSize = 0;
@@ -1627,58 +1587,27 @@
 
 			FD3D12RayTracingPipelineCache::FEntry* ShaderCacheEntry = AddShaderCollection(Shader, FD3D12RayTracingPipelineCache::ECollectionType::HitGroup);
 
-=======
-
-		MaxHitGroupViewDescriptors = 0;
-		MaxLocalRootSignatureSize = 0;
-
-		TArray<LPCWSTR> HitGroupNames;
-		HitGroupShaders.Reserve(InitializerHitGroups.Num());
-		HitGroupNames.Reserve(InitializerHitGroups.Num());
-
-		for (FRHIRayTracingShader* ShaderRHI : InitializerHitGroups)
+			HitGroupNames.Add(ShaderCacheEntry->GetPrimaryExportNameChars());
+			HitGroupShaders.Shaders.Add(Shader);
+		}
+
+		// Add callable shaders
+
+		TArray<LPCWSTR> CallableShaderNames;
+		CallableShaders.Reserve(InitializerCallableShaders.Num());
+		CallableShaderNames.Reserve(InitializerCallableShaders.Num());
+
+		for (FRHIRayTracingShader* ShaderRHI : InitializerCallableShaders)
 		{
 			FD3D12RayTracingShader* Shader = FD3D12DynamicRHI::ResourceCast(ShaderRHI);
 
-			checkf(Shader, TEXT("A valid ray tracing hit group shader must be provided for all elements in the FRayTracingPipelineStateInitializer hit group table."));
+			checkf(Shader, TEXT("A valid ray tracing shader must be provided for all elements in the FRayTracingPipelineStateInitializer callable shader table."));
+			checkf(!Shader->ResourceCounts.bGlobalUniformBufferUsed, TEXT("Global uniform buffers are not implemented for ray tracing callable shaders"));
 
 			const uint32 ShaderViewDescriptors = Shader->ResourceCounts.NumSRVs + Shader->ResourceCounts.NumUAVs;
 			MaxHitGroupViewDescriptors = FMath::Max(MaxHitGroupViewDescriptors, ShaderViewDescriptors);
 			MaxLocalRootSignatureSize = FMath::Max(MaxLocalRootSignatureSize, Shader->pRootSignature->GetTotalRootSignatureSizeInBytes());
 
-			FD3D12RayTracingPipelineCache::FEntry* ShaderCacheEntry = AddShaderCollection(Shader, FD3D12RayTracingPipelineCache::ECollectionType::HitGroup);
-
->>>>>>> a1e6ec07
-			HitGroupNames.Add(ShaderCacheEntry->GetPrimaryExportNameChars());
-			HitGroupShaders.Shaders.Add(Shader);
-		}
-
-		// Add callable shaders
-<<<<<<< HEAD
-
-		TArray<LPCWSTR> CallableShaderNames;
-		CallableShaders.Reserve(InitializerCallableShaders.Num());
-		CallableShaderNames.Reserve(InitializerCallableShaders.Num());
-
-=======
-
-		TArray<LPCWSTR> CallableShaderNames;
-		CallableShaders.Reserve(InitializerCallableShaders.Num());
-		CallableShaderNames.Reserve(InitializerCallableShaders.Num());
-
->>>>>>> a1e6ec07
-		for (FRHIRayTracingShader* ShaderRHI : InitializerCallableShaders)
-		{
-			FD3D12RayTracingShader* Shader = FD3D12DynamicRHI::ResourceCast(ShaderRHI);
-
-			checkf(Shader, TEXT("A valid ray tracing shader must be provided for all elements in the FRayTracingPipelineStateInitializer callable shader table."));
-			checkf(!Shader->ResourceCounts.bGlobalUniformBufferUsed, TEXT("Global uniform buffers are not implemented for ray tracing callable shaders"));
-<<<<<<< HEAD
-
-			const uint32 ShaderViewDescriptors = Shader->ResourceCounts.NumSRVs + Shader->ResourceCounts.NumUAVs;
-			MaxHitGroupViewDescriptors = FMath::Max(MaxHitGroupViewDescriptors, ShaderViewDescriptors);
-			MaxLocalRootSignatureSize = FMath::Max(MaxLocalRootSignatureSize, Shader->pRootSignature->GetTotalRootSignatureSizeInBytes());
-
 			FD3D12RayTracingPipelineCache::FEntry* ShaderCacheEntry = AddShaderCollection(Shader, FD3D12RayTracingPipelineCache::ECollectionType::Callable);
 
 			CallableShaderNames.Add(ShaderCacheEntry->GetPrimaryExportNameChars());
@@ -1702,36 +1631,6 @@
 			UniqueShaderCollectionDescs.Add(Entry->GetCollectionDesc());
 		}
 
-=======
-
-			const uint32 ShaderViewDescriptors = Shader->ResourceCounts.NumSRVs + Shader->ResourceCounts.NumUAVs;
-			MaxHitGroupViewDescriptors = FMath::Max(MaxHitGroupViewDescriptors, ShaderViewDescriptors);
-			MaxLocalRootSignatureSize = FMath::Max(MaxLocalRootSignatureSize, Shader->pRootSignature->GetTotalRootSignatureSizeInBytes());
-
-			FD3D12RayTracingPipelineCache::FEntry* ShaderCacheEntry = AddShaderCollection(Shader, FD3D12RayTracingPipelineCache::ECollectionType::Callable);
-
-			CallableShaderNames.Add(ShaderCacheEntry->GetPrimaryExportNameChars());
-			CallableShaders.Shaders.Add(Shader);
-		}
-
-		// Wait for all compilation tasks to be complete and then gather the compiled collection descriptors
-
-		CompileTime -= FPlatformTime::Cycles64();
-
-		FGraphEventRef CompileCompletionFence = FFunctionGraphTask::CreateAndDispatchWhenReady([]() {}, TStatId(), &CompileCompletionList, ENamedThreads::AnyHiPriThreadHiPriTask);
-		FTaskGraphInterface::Get().WaitUntilTaskCompletes(CompileCompletionFence);
-
-		CompileTime += FPlatformTime::Cycles64();
-
-
-		TArray<D3D12_EXISTING_COLLECTION_DESC> UniqueShaderCollectionDescs;
-		UniqueShaderCollectionDescs.Reserve(MaxTotalShaders);
-		for (FD3D12RayTracingPipelineCache::FEntry* Entry : UniqueShaderCollections)
-		{
-			UniqueShaderCollectionDescs.Add(Entry->GetCollectionDesc());
-		}
-
->>>>>>> a1e6ec07
 		// Link final RTPSO from shader collections
 
 		LinkTime -= FPlatformTime::Cycles64();
@@ -1800,7 +1699,6 @@
 
 		// Setup default shader binding table, which simply includes all provided RGS and MS plus a single default closest hit shader.
 		// Hit record indexing and local resources access is disabled when using using this SBT.
-<<<<<<< HEAD
 
 		FD3D12RayTracingShaderTable::FInitializer SBTInitializer = {};
 		SBTInitializer.NumRayGenShaders = RayGenShaders.Identifiers.Num();
@@ -1825,32 +1723,6 @@
 
 		// Report stats for pipelines that take a long time to create
 
-=======
-
-		FD3D12RayTracingShaderTable::FInitializer SBTInitializer = {};
-		SBTInitializer.NumRayGenShaders = RayGenShaders.Identifiers.Num();
-		SBTInitializer.NumMissShaders = MissShaders.Identifiers.Num();
-		SBTInitializer.NumCallableRecords = 0; // Default SBT does not support callable shaders
-		SBTInitializer.NumHitRecords = 0; // Default SBT does not support indexable hit shaders
-		SBTInitializer.LocalRootDataSize = 0; // Shaders in default SBT are not allowed to access any local resources
-
-		// Create default shader tables for every node in the LDA group
-		FD3D12Adapter* Adapter = Device->GetParentAdapter();
-
-		for (uint32 GPUIndex : FRHIGPUMask::All())
-		{
-			FD3D12Device* NodeDevice = Adapter->GetDevice(GPUIndex);
-			DefaultShaderTables[GPUIndex].Init(SBTInitializer, NodeDevice);
-			DefaultShaderTables[GPUIndex].SetRayGenIdentifiers(RayGenShaders.Identifiers);
-			DefaultShaderTables[GPUIndex].SetMissIdentifiers(MissShaders.Identifiers);
-			DefaultShaderTables[GPUIndex].SetDefaultHitGroupIdentifier(HitGroupShaders.Identifiers[0]);
-		}
-
-		TotalCreationTime += FPlatformTime::Cycles64();
-
-		// Report stats for pipelines that take a long time to create
-
->>>>>>> a1e6ec07
 #if !NO_LOGGING
 		const double TotalCreatimTimeMS = 1000.0 * FPlatformTime::ToSeconds64(TotalCreationTime);
 		const float CreationTimeWarningThresholdMS = 10.0f;
@@ -2101,17 +1973,10 @@
 	Result->NumTotalSegments = NumTotalSegments;
 
 	Result->NumCallableShaderSlots = Initializer.NumCallableShaderSlots;
-<<<<<<< HEAD
 
 	return Result;
 }
 
-=======
-
-	return Result;
-}
-
->>>>>>> a1e6ec07
 FD3D12RayTracingGeometry::FD3D12RayTracingGeometry()
 {
 	INC_DWORD_STAT(STAT_D3D12RayTracingAllocatedBLAS);
@@ -2255,21 +2120,12 @@
 				Desc.Triangles.IndexFormat = DXGI_FORMAT_UNKNOWN;
 				Desc.Triangles.IndexCount = 0;
 				Desc.Triangles.IndexBuffer = D3D12_GPU_VIRTUAL_ADDRESS(0);
-<<<<<<< HEAD
 
 				checkf(Segments.Num() == 1, TEXT("Non-indexed geometry with multiple segments is not implemented."));
 
 				Desc.Triangles.VertexCount = FMath::Min<uint32>(VertexBuffer->ResourceLocation.GetSize() / VertexStrideInBytes, TotalPrimitiveCount * 3);
 			}
 
-=======
-
-				checkf(Segments.Num() == 1, TEXT("Non-indexed geometry with multiple segments is not implemented."));
-
-				Desc.Triangles.VertexCount = FMath::Min<uint32>(VertexBuffer->ResourceLocation.GetSize() / VertexStrideInBytes, TotalPrimitiveCount * 3);
-			}
-
->>>>>>> a1e6ec07
 			Desc.Triangles.VertexBuffer.StartAddress = VertexBuffer->ResourceLocation.GetGPUVirtualAddress() + VertexOffsetInBytes;
 			Desc.Triangles.VertexBuffer.StrideInBytes = VertexStrideInBytes;
 		}
@@ -2851,7 +2707,6 @@
 		ShaderTable->AddResourceReference(ResourceLocation.GetResource(), nullptr);
 
 		return ResourceLocation.GetGPUVirtualAddress();
-<<<<<<< HEAD
 	}
 
 	void AddResourceReference(FD3D12Resource* D3D12Resource, FRHIResource* RHIResource)
@@ -2859,15 +2714,6 @@
 		ShaderTable->AddResourceReference(D3D12Resource, RHIResource);
 	}
 
-=======
-	}
-
-	void AddResourceReference(FD3D12Resource* D3D12Resource, FRHIResource* RHIResource)
-	{
-		ShaderTable->AddResourceReference(D3D12Resource, RHIResource);
-	}
-
->>>>>>> a1e6ec07
 	FD3D12Device* Device = nullptr;
 	FD3D12RayTracingShaderTable* ShaderTable = nullptr;
 	const FD3D12RootSignature* RootSignature = nullptr;
@@ -3150,18 +2996,9 @@
 		Binder.SetRootDescriptorTable(BindSlot, ResourceDescriptorTableBaseGPU);
 	}
 
-<<<<<<< HEAD
-	if (GEnableResidencyManagement)
-	{
-		for (const FResourceEntry& Entry : ReferencedResources)
-		{
-			Binder.AddResourceReference(Entry.D3D12Resource, Entry.RHIResource);
-		}
-=======
 	for (const FResourceEntry& Entry : ReferencedResources)
 	{
 		Binder.AddResourceReference(Entry.D3D12Resource, Entry.RHIResource);
->>>>>>> a1e6ec07
 	}
 }
 
