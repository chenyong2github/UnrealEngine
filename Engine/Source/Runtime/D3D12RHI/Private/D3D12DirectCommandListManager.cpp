--- conflicted
+++ resolved
@@ -12,7 +12,6 @@
 	ECVF_ReadOnly
 );
 
-<<<<<<< HEAD
 #if PLATFORM_WINDOWS
 static int32 GD3D12ExecuteCommandListTask = 1;
 #else
@@ -25,8 +24,6 @@
 	TEXT("1: Execute command lists on task created from RHIThread to offload expensive work (default)\n")
 );
 
-=======
->>>>>>> 3ecbc206
 extern bool D3D12RHI_ShouldCreateWithD3DDebug();
 
 FComputeFenceRHIRef FD3D12DynamicRHI::RHICreateComputeFence(const FName& Name)
@@ -873,17 +870,10 @@
 	if (bBlock)
 	{
 		UE_LOG(LogD3D12GapRecorder, Verbose, TEXT("Flushing %d PendingTimingPairs"),PendingTimingPairs.Num());
-<<<<<<< HEAD
 
 		const int32 NumPending = PendingTimingPairs.Num();
 		ResolvedTimingPairs.Empty(NumPending);
 
-=======
-
-		const int32 NumPending = PendingTimingPairs.Num();
-		ResolvedTimingPairs.Empty(NumPending);
-
->>>>>>> 3ecbc206
 		if (AllTimestamps.Num() > 0)
 		{
 			for (int32 Idx = 0; Idx < NumPending; ++Idx)
@@ -1034,7 +1024,6 @@
 #endif // #if ENABLE_RESIDENCY_MANAGEMENT
 #if DEBUG_RESOURCE_STATES
 			LogResourceBarriers(BarrierDescs.Num(), BarrierDescs.GetData(), hResourceBarrierList.CommandList());
-<<<<<<< HEAD
 #if PLATFORM_USE_BACKBUFFER_WRITE_TRANSITION_TRACKING
 			LogResourceBarriers(BackBufferBarrierDescs.Num(), BackBufferBarrierDescs.GetData(), BackBufferBarrierDescs.CommandList());
 #endif // #if PLATFORM_USE_BACKBUFFER_WRITE_TRANSITION_TRACKING
@@ -1043,11 +1032,6 @@
 
 #if PLATFORM_USE_BACKBUFFER_WRITE_TRANSITION_TRACKING
 			if (BackBufferBarrierDescs.Num())
-=======
-#endif
-			const int32 BarrierBatchMax = FD3D12DynamicRHI::GetResourceBarrierBatchSizeLimit();
-			if (BarrierDescs.Num() > BarrierBatchMax)
->>>>>>> 3ecbc206
 			{
 				check(hList.GetCurrentOwningContext());
 				FD3D12ScopedTimedIntervalQuery BarrierScopeTimer(GetParentDevice()->GetBackBufferWriteBarrierTracker(), hResourceBarrierList.GraphicsCommandList());
@@ -1065,22 +1049,12 @@
 				}
 				else
 				{
-<<<<<<< HEAD
 					hResourceBarrierList->ResourceBarrier(BackBufferBarrierDescs.Num(), BackBufferBarrierDescs.GetData());
 				}
 			}
 
 			if (BarrierDescs.Num())
 #endif // #if PLATFORM_USE_BACKBUFFER_WRITE_TRANSITION_TRACKING
-=======
-					const int DispatchNum = FMath::Min(Num, BarrierBatchMax);
-					hResourceBarrierList->ResourceBarrier(DispatchNum, Ptr);
-					Ptr += BarrierBatchMax;
-					Num -= BarrierBatchMax;
-				}
-			}
-			else
->>>>>>> 3ecbc206
 			{
 				if (BarrierDescs.Num() > BarrierBatchMax)
 				{
