--- conflicted
+++ resolved
@@ -30,13 +30,10 @@
 DEFINE_STAT(STAT_PakFile_Read);
 DEFINE_STAT(STAT_PakFile_NumOpenHandles);
 
-<<<<<<< HEAD
-=======
 #ifndef DISABLE_NONUFS_INI_WHEN_COOKED
 #define DISABLE_NONUFS_INI_WHEN_COOKED 0
 #endif
 
->>>>>>> 15f50b57
 int32 ParseChunkIDFromFilename(const FString& InFilename)
 {
 	FString ChunkIdentifier(TEXT("pakchunk"));
@@ -3365,15 +3362,9 @@
 			check(Block.ProcessedSize > 0);
 			INC_MEMORY_STAT_BY(STAT_AsyncFileMemory, Block.ProcessedSize);
 			Output = (uint8*)FMemory::Malloc(Block.ProcessedSize);
-<<<<<<< HEAD
 			if( !FCompression::UncompressMemory(CompressionMethod, Output, Block.ProcessedSize, Block.Raw, Block.RawSize) )
 			{
 				UE_LOG( LogPakFile, Fatal, TEXT("Pak Decompression failed. PakFile: %s. EntryOffset: %lld, EntrySize: %lld, CompressionMethod:%s Output:%p  ProcessedSize:%d  Buf:%p  RawSize:%d "), *PakFile.ToString(), FileEntry.Offset, FileEntry.Size, *CompressionMethod.ToString(), Output, Block.ProcessedSize, Block.Raw, Block.RawSize );
-=======
-			if( !FCompression::UncompressMemory((ECompressionFlags)FileEntry.CompressionMethod, Output, Block.ProcessedSize, Block.Raw, Block.RawSize, false, FPlatformMisc::GetPlatformCompression()->GetCompressionBitWindow()) )
-			{
-				UE_LOG( LogPakFile, Fatal, TEXT("Pak Decompression failed. PakFile: %s. EntryOffset: %lld, EntrySize: %lld, CompressionMethod:%x Output:%p  ProcessedSize:%d  Buf:%p  RawSize:%d "), *PakFile.ToString(), FileEntry.Offset, FileEntry.Size, FileEntry.CompressionMethod, Output, Block.ProcessedSize, Block.Raw, Block.RawSize );
->>>>>>> 15f50b57
 			}
 			FMemory::Free(Block.Raw);
 			Block.Raw = nullptr;
@@ -3759,11 +3750,7 @@
 			// Decrypt and Uncompress from memory to memory.
 			int64 EncryptionSize = EncryptionPolicy::AlignReadRequest(CompressedSize);
 			EncryptionPolicy::DecryptBlock(CompressedBuffer, EncryptionSize, EncryptionKeyGuid);
-<<<<<<< HEAD
 			FCompression::UncompressMemory(CompressionFormat, UncompressedBuffer, UncompressedSize, CompressedBuffer, CompressedSize);
-=======
-			FCompression::UncompressMemory(Flags, UncompressedBuffer, UncompressedSize, CompressedBuffer, CompressedSize, false, FPlatformMisc::GetPlatformCompression()->GetCompressionBitWindow());
->>>>>>> 15f50b57
 			if (CopyOut)
 			{
 				FMemory::Memcpy(CopyOut, UncompressedBuffer + CopyOffset, CopyLength);
@@ -4062,7 +4049,6 @@
 void FPakFile::Initialize(FArchive* Reader)
 {
 	CachedTotalSize = Reader->TotalSize();
-<<<<<<< HEAD
 	int32 CompatibleVersion = FPakInfo::PakFile_Version_Latest;
 
 	LLM_SCOPE(ELLMTag::FileSystem);
@@ -4094,47 +4080,8 @@
 		LoadIndex(Reader);
 
 		if (FParse::Param(FCommandLine::Get(), TEXT("checkpak")))
-=======
-	bool bShouldLoad = true;
-	int32 CompatibleVersion = FPakInfo::PakFile_Version_Latest;
-	if (CachedTotalSize > 0)
-	{
-		while (CompatibleVersion > 0 && (CachedTotalSize < Info.GetSerializedSize(CompatibleVersion)))
-		{
-			CompatibleVersion--;
-		}
-
-		if (CompatibleVersion < FPakInfo::PakFile_Version_Initial)
-		{
-			UE_LOG(LogPakFile, Fatal, TEXT("Corrupted pak file '%s' (too short). Verify your installation."), *PakFilename);
-			bShouldLoad = false;
-		}
-	}
-
-	if (bShouldLoad)
-	{
-		LLM_SCOPE(ELLMTag::FileSystem);
-		// Serialize trailer and check if everything is as expected.
-		Reader->Seek(CachedTotalSize - Info.GetSerializedSize(CompatibleVersion));
-		Info.Serialize(*Reader, CompatibleVersion);
-		UE_CLOG(Info.Magic != FPakInfo::PakFile_Magic, LogPakFile, Fatal, TEXT("Trailing magic number (%ud) in '%s' is different than the expected one. Verify your installation."), Info.Magic, *PakFilename);
-		UE_CLOG(!(Info.Version >= FPakInfo::PakFile_Version_Initial && Info.Version <= CompatibleVersion), LogPakFile, Fatal, TEXT("Invalid pak file version (%d) in '%s'. Verify your installation."), Info.Version, *PakFilename);
-		UE_CLOG(!(Info.IndexOffset >= 0 && Info.IndexOffset < CachedTotalSize), LogPakFile, Fatal, TEXT("Index offset for pak file '%s' is invalid (%lld)"), *PakFilename, Info.IndexOffset);
-		UE_CLOG(!((Info.IndexOffset + Info.IndexSize) >= 0 && (Info.IndexOffset + Info.IndexSize) <= CachedTotalSize), LogPakFile, Fatal, TEXT("Index end offset for pak file '%s' is invalid (%lld)"), *PakFilename, Info.IndexOffset + Info.IndexSize);
-
-		// If we aren't using a dynamic encryption key, process the pak file using the embedded key
-		if (!Info.EncryptionKeyGuid.IsValid() || GRegisteredEncryptionKeys.HasKey(Info.EncryptionKeyGuid))
->>>>>>> 15f50b57
-		{
-			LoadIndex(Reader);
-
-			if (FParse::Param(FCommandLine::Get(), TEXT("checkpak")))
-			{
-				ensure(Check());
-			}
-
-			// LoadIndex should crash in case of an error, so just assume everything is ok if we got here.
-			bIsValid = true;
+		{
+			ensure(Check());
 		}
 
 		// LoadIndex should crash in case of an error, so just assume everything is ok if we got here.
@@ -4517,7 +4464,6 @@
 	{
 		return;
 	}
-<<<<<<< HEAD
 
 	LLM_SCOPE(ELLMTag::FileSystem);
 
@@ -4536,26 +4482,6 @@
 		// This data fits into a bitfield (described below), and the data has
 		// to fit within a certain range of bits.
 		if (Entry.CompressionMethodIndex >= (1 << 6))
-=======
-
-	LLM_SCOPE(ELLMTag::FileSystem);
-
-	// Wander every file entry.
-	int TotalSizeOfCompressedEntries = 0;
-	bool bIsPossibleToShrink = true;
-	int32 EntryIndex = 0;
-	for (EntryIndex = 0; EntryIndex < NumEntries; ++EntryIndex)
-	{
-		FPakEntry& Entry = Files[EntryIndex];
-
-		bool bIsOffset32BitSafe = Entry.Offset <= MAX_uint32;
-		bool bIsSize32BitSafe = Entry.Size <= MAX_uint32;
-		bool bIsUncompressedSize32BitSafe = Entry.UncompressedSize <= MAX_uint32;
-
-		// This data fits into a bitfield (described below), and the data has
-		// to fit within a certain range of bits.
-		if (Entry.CompressionMethod >= (1 << 6))
->>>>>>> 15f50b57
 		{
 			bIsPossibleToShrink = false;
 			break;
@@ -4565,11 +4491,7 @@
 			bIsPossibleToShrink = false;
 			break;
 		}
-<<<<<<< HEAD
 		if (Entry.CompressionMethodIndex != 0)
-=======
-		if (Entry.CompressionMethod != COMPRESS_None)
->>>>>>> 15f50b57
 		{
 			if (Entry.CompressionBlockSize != Entry.UncompressedSize && ((Entry.CompressionBlockSize >> 11) > 0x3f))
 			{
@@ -4607,11 +4529,7 @@
 		TotalSizeOfCompressedEntries += sizeof(uint32)
 			+ (bIsOffset32BitSafe ? sizeof(uint32) : sizeof(uint64))
 			+ (bIsUncompressedSize32BitSafe ? sizeof(uint32) : sizeof(uint64));
-<<<<<<< HEAD
 		if (Entry.CompressionMethodIndex != 0)
-=======
-		if (Entry.CompressionMethod != COMPRESS_None)
->>>>>>> 15f50b57
 		{
 			TotalSizeOfCompressedEntries +=
 				(bIsSize32BitSafe ? sizeof(uint32) : sizeof(uint64));
@@ -4675,11 +4593,7 @@
 			(bIsOffset32BitSafe ? (1 << 31) : 0)
 			| (bIsUncompressedSize32BitSafe ? (1 << 30) : 0)
 			| (bIsSize32BitSafe ? (1 << 29) : 0)
-<<<<<<< HEAD
 			| (FullEntry->CompressionMethodIndex << 23)
-=======
-			| (FullEntry->CompressionMethod << 23)
->>>>>>> 15f50b57
 			| (FullEntry->IsEncrypted() ? (1 << 22) : 0)
 			| (FullEntry->CompressionBlocks.Num() << 6)
 			| (FullEntry->CompressionBlockSize >> 11)
@@ -4711,11 +4625,7 @@
 		}
 
 		// Any additional data is for compressed file data.
-<<<<<<< HEAD
 		if (FullEntry->CompressionMethodIndex != 0)
-=======
-		if (FullEntry->CompressionMethod != COMPRESS_None)
->>>>>>> 15f50b57
 		{
 			// Build the Compressed Size field.
 			if (bIsSize32BitSafe)
@@ -4742,19 +4652,11 @@
 	}
 
 	check(CurrentEntryPtr == MiniPakEntries + TotalSizeOfCompressedEntries);
-<<<<<<< HEAD
 
 	// Clear out the Files data. We compressed it, and we don't need the wasted
 	// space of the original anymore.
 	Files.Empty(0);
 
-=======
-
-	// Clear out the Files data. We compressed it, and we don't need the wasted
-	// space of the original anymore.
-	Files.Empty(0);
-
->>>>>>> 15f50b57
 	return;
 }
 
