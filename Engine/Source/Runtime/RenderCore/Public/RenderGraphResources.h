// Copyright 1998-2019 Epic Games, Inc. All Rights Reserved.

#pragma once

#include "CoreMinimal.h"
#include "RHI.h"
#include "RendererInterface.h"


/** Whether render graph debugging is compiled. */
#define RENDER_GRAPH_DEBUGGING (!UE_BUILD_SHIPPING && !UE_BUILD_TEST)

struct FRenderGraphPass;

class FRDGBuilder;

class FRDGResource;
class FRDGTexture;
class FRDGTextureSRV;
class FRDGTextureUAV;

class FRDGBuffer;
class FRDGBufferSRV;
class FRDGBufferUAV;

class FRDGEventName;

struct FPooledRDGBuffer;
struct FRayTracingShaderBindingsWriter;


/** Defines the RDG resource references for user code not forgetting the const every time. */
using FRDGResourceRef = const FRDGResource*;
using FRDGTextureRef = const FRDGTexture*;
using FRDGTextureSRVRef = const FRDGTextureSRV*;
using FRDGTextureUAVRef = const FRDGTextureUAV*;
using FRDGBufferRef = const  FRDGBuffer*;
using FRDGBufferSRVRef = const FRDGBufferSRV*;
using FRDGBufferUAVRef = const FRDGBufferUAV*;


/** Generic graph resource. */
class RENDERCORE_API FRDGResource
{
private:
	/** Pointer on the RHI resource once allocated, that the RHI can dereferenced according to IsUniformBufferResourceIndirectionType(). */
	union
	{
		mutable FRHIResource* Resource;
		mutable FTextureRHIParamRef Texture;
		mutable FShaderResourceViewRHIParamRef SRV;
		mutable FUnorderedAccessViewRHIParamRef UAV;
	} CachedRHI;

public:
	// Name of the resource for debugging purpose.
	const TCHAR* const Name = nullptr;

	FRDGResource(const TCHAR* InDebugName)
		: Name(InDebugName)
	{
		CachedRHI.Resource = nullptr;
	}

	FRDGResource() = delete;
	FRDGResource(const FRDGResource&) = delete;
	void operator = (const FRDGResource&) = delete;

	/** Boolean to track at runtime whether a ressource is actually used by the lambda of a pass or not, to detect unnecessary resource dependencies on passes. */
	mutable bool bIsActuallyUsedByPass = false;

private:
	/** Number of references in passes and deferred queries. */
	mutable int32 ReferenceCount = 0;

	// Used for tracking resource state during execution
	mutable bool bWritable = false;
	mutable bool bCompute = false;

<<<<<<< HEAD
#if RENDER_GRAPH_DEBUGGING
	/** Boolean to track at wiring time if a resource has ever been produced by a pass, to error out early if accessing a resource that has not been produced. */
	mutable bool bHasEverBeenProduced = false;

	/** Pointer towards the pass that is the first to produce it, for even more convenient error message. */
	mutable const FRenderGraphPass* DebugFirstProducer = nullptr;

	/** Count the number of times it has been used by a pass. */
	mutable int32 DebugPassAccessCount = 0;
#endif
=======
	/** Boolean to track at runtime whether a ressource is actually used by the lambda of a pass or not, to detect unnecessary resource dependencies on passes. */
	mutable bool bIsActuallyUsedByPass = false;
>>>>>>> 20ec4101

#if RENDER_GRAPH_DEBUGGING
	/** Boolean to track at wiring time if a resource has ever been produced by a pass, to error out early if accessing a resource that has not been produced. */
	mutable bool bHasEverBeenProduced = false;

	/** Pointer towards the pass that is the first to produce it, for even more convenient error message. */
	mutable const FRenderGraphPass* DebugFirstProducer = nullptr;

	/** Count the number of times it has been used by a pass. */
	mutable int32 DebugPassAccessCount = 0;
#endif

	friend class FRDGBuilder;


	/** Friendship over parameter settings for bIsActuallyUsedByPass. It means only this parameter settings can be
	 * used for render graph resource, to force the useless dependency tracking to just work.
	 */
	template<typename TRHICmdList, typename TShaderClass, typename TShaderRHI>
	friend void SetShaderParameters(TRHICmdList&, const TShaderClass*, TShaderRHI*, const typename TShaderClass::FParameters&);

	template<typename TRHICmdList, typename TShaderClass>
	friend void SetShaderUAVs(TRHICmdList&, const TShaderClass*, FComputeShaderRHIParamRef, const typename TShaderClass::FParameters&);

#if RHI_RAYTRACING
	template<typename TShaderClass>
	friend void SetShaderParameters(FRayTracingShaderBindingsWriter& RTBindingsWriter, const TShaderClass* Shader, const typename TShaderClass::FParameters& Parameters);
#endif

	template< typename T >
	friend void AddPass_ClearUAV(FRDGBuilder&, FRDGEventName&&, FRDGTextureRef, FRDGTextureUAVRef, const T(&ClearValues)[4]);
	friend void AddPass_ClearUAV(FRDGBuilder&, FRDGEventName&&, FRDGBufferUAVRef, uint32);
};

/** Descriptor of a graph tracked texture. */
using FRDGTextureDesc = FPooledRenderTargetDesc;

/** Render graph tracked Texture. */
class RENDERCORE_API FRDGTexture : public FRDGResource
{
public:
	//TODO(RDG): using FDesc = FPooledRenderTargetDesc;

	/** Descriptor of the graph tracked texture. */
	const FPooledRenderTargetDesc Desc;

<<<<<<< HEAD
	/** Returns the allocated pooled render target. Must only be called within a pass's lambda. */
=======
	/** Returns the allocated pooled render target. */
>>>>>>> 20ec4101
	inline IPooledRenderTarget* GetPooledRenderTarget() const
	{
		check(PooledRenderTarget);
		return PooledRenderTarget;
	}

<<<<<<< HEAD
	/** Returns the allocated RHI texture. Must only be called within a pass's lambda. */
	inline FTextureRHIParamRef GetRHITexture() const
	{
		check(PooledRenderTarget);
		return PooledRenderTarget->GetRenderTargetItem().ShaderResourceTexture;
	}

=======
>>>>>>> 20ec4101
private:
	/** This is not a TRefCountPtr<> because FRDGTexture is allocated on the FMemStack
	 * FGraphBuilder::AllocatedTextures is actually keeping the reference.
	 */
	mutable IPooledRenderTarget* PooledRenderTarget = nullptr;

	FRDGTexture(const TCHAR* DebugName, const FPooledRenderTargetDesc& InDesc)
		: FRDGResource(DebugName)
		, Desc(InDesc)
	{ }

	friend class FRDGBuilder;

	template<typename TRHICmdList, typename TShaderClass, typename TShaderRHI>
	friend void SetShaderParameters(TRHICmdList&, const TShaderClass*, TShaderRHI*, const typename TShaderClass::FParameters&);

#if RHI_RAYTRACING
	template<typename TShaderClass>
	friend void SetShaderParameters(struct FRayTracingShaderBindingsWriter& RTBindingsWriter, const TShaderClass* Shader, const typename TShaderClass::FParameters& Parameters);
#endif
};

/** Decsriptor for render graph tracked SRV. */
class RENDERCORE_API FRDGTextureSRVDesc
{
public:
	FRDGTextureRef Texture;
	uint8 MipLevel = 0;

	FRDGTextureSRVDesc() {}

	FRDGTextureSRVDesc(FRDGTextureRef InTexture, uint8 InMipLevel) :
		Texture(InTexture),
		MipLevel(InMipLevel)
	{}
};

/** Render graph tracked SRV. */
class RENDERCORE_API FRDGTextureSRV : public FRDGResource
{
public:
	/** Descriptor of the graph tracked SRV. */
	const FRDGTextureSRVDesc Desc;

private:
	FRDGTextureSRV(const TCHAR* DebugName, const FRDGTextureSRVDesc& InDesc)
		: FRDGResource(DebugName)
		, Desc(InDesc)
	{ }

	friend class FRDGBuilder;
};

/** Decsriptor for render graph tracked UAV. */
class RENDERCORE_API FRDGTextureUAVDesc
{
public:
	FRDGTextureRef Texture;
	uint8 MipLevel = 0;

	FRDGTextureUAVDesc() {}

	FRDGTextureUAVDesc(FRDGTextureRef InTexture, uint8 InMipLevel = 0) :
		Texture(InTexture),
		MipLevel(InMipLevel)
	{}
};

/** Render graph tracked UAV. */
class RENDERCORE_API FRDGTextureUAV : public FRDGResource
{
public:
	/** Descriptor of the graph tracked UAV. */
	const FRDGTextureUAVDesc Desc;

private:
	FRDGTextureUAV(const TCHAR* DebugName, const FRDGTextureUAVDesc& InDesc)
		: FRDGResource(DebugName)
		, Desc(InDesc)
	{ }

	friend class FRDGBuilder;
};


/** Descriptor for render graph tracked Buffer. */
struct RENDERCORE_API FRDGBufferDesc
{
	// Type of buffers to the RHI
	// TODO(RDG): refactor RHI to only have one FRHIBuffer.
	enum class EUnderlyingType
	{
		VertexBuffer,
		IndexBuffer, // not implemented yet.
		StructuredBuffer,
	};

	/** Stride in bytes for index and structured buffers. */
	uint32 BytesPerElement = 1;

	/** Number of elements. */
	uint32 NumElements = 1;

	/** Bitfields describing the uses of that buffer. */
	EBufferUsageFlags Usage = BUF_None;

	/** The underlying RHI type to use. A bit of a work around because RHI still have 3 different objects. */
	EUnderlyingType UnderlyingType = EUnderlyingType::VertexBuffer;

	/** Returns the total number of bytes allocated for a such buffer. */
	uint32 GetTotalNumBytes() const
	{
		return BytesPerElement * NumElements;
	}


	bool operator == (const FRDGBufferDesc& Other) const
	{
		return (
			BytesPerElement == Other.BytesPerElement &&
			NumElements == Other.NumElements &&
			Usage == Other.Usage &&
			UnderlyingType == Other.UnderlyingType);
	}

	bool operator != (const FRDGBufferDesc& Other) const
	{
		return !(*this == Other);
	}

	/** Create the descriptor for an indirect RHI call.
	 *
	 * Note, IndirectParameterStruct should be one of the:
	 *		struct FRHIDispatchIndirectParameters
	 *		struct FRHIDrawIndirectParameters
	 *		struct FRHIDrawIndexedIndirectParameters
	 */
	template<typename IndirectParameterStruct>
	static inline FRDGBufferDesc CreateIndirectDesc(uint32 NumElements = 1)
	{
		FRDGBufferDesc Desc;
		Desc.UnderlyingType = EUnderlyingType::VertexBuffer;
		Desc.Usage = EBufferUsageFlags(BUF_Static | BUF_DrawIndirect | BUF_UnorderedAccess | BUF_ShaderResource);
		Desc.BytesPerElement = sizeof(IndirectParameterStruct);
		Desc.NumElements = NumElements;
		return Desc;
	}

	static inline FRDGBufferDesc CreateIndirectDesc(uint32 NumElements = 1)
	{
		FRDGBufferDesc Desc;
		Desc.UnderlyingType = EUnderlyingType::VertexBuffer;
		Desc.Usage = EBufferUsageFlags(BUF_Static | BUF_DrawIndirect | BUF_UnorderedAccess | BUF_ShaderResource);
		Desc.BytesPerElement = 4;
		Desc.NumElements = NumElements;
		return Desc;
	}

	static inline FRDGBufferDesc CreateStructuredDesc(uint32 BytesPerElement, uint32 NumElements)
	{
		FRDGBufferDesc Desc;
		Desc.UnderlyingType = EUnderlyingType::StructuredBuffer;
		Desc.Usage = EBufferUsageFlags(BUF_Static | BUF_UnorderedAccess | BUF_ShaderResource);
		Desc.BytesPerElement = BytesPerElement;
		Desc.NumElements = NumElements;
		return Desc;
	}
};


struct RENDERCORE_API FRDGBufferSRVDesc
{
	FRDGBufferRef Buffer = nullptr;

	/** Number of bytes per element (used for vertex buffer). */
	uint32 BytesPerElement = 1;

	/** Encoding format for the element (used for vertex buffer). */
	EPixelFormat Format = PF_Unknown;

	FRDGBufferSRVDesc() {}
	FRDGBufferSRVDesc(FRDGBufferRef InBuffer);
	FRDGBufferSRVDesc(FRDGBufferRef InBuffer, EPixelFormat InFormat)
		: Buffer(InBuffer)
		, Format(InFormat)
	{
		BytesPerElement = GPixelFormats[ Format ].BlockBytes;
	}
};

struct RENDERCORE_API FRDGBufferUAVDesc
{
	FRDGBufferRef Buffer = nullptr;

	/** Number of bytes per element (used for vertex buffer). */
	EPixelFormat Format = PF_Unknown;

	/** Whether the uav supports atomic counter or append buffer operations (used for structured buffers) */
	bool bSupportsAtomicCounter = false;
	bool bSupportsAppendBuffer = false;

	FRDGBufferUAVDesc() {}
	FRDGBufferUAVDesc(FRDGBufferRef InBuffer);
	FRDGBufferUAVDesc(FRDGBufferRef InBuffer, EPixelFormat InFormat)
		: Buffer(InBuffer)
		, Format(InFormat)
	{}
};


/** Defines how the map's pairs are hashed. */
template<typename KeyType, typename ValueType>
struct TMapRDGBufferSRVFuncs : BaseKeyFuncs<TPair<KeyType, ValueType>, KeyType, /* bInAllowDuplicateKeys = */ false>
{
	typedef typename TTypeTraits<KeyType>::ConstPointerType KeyInitType;
	typedef const TPairInitializer<typename TTypeTraits<KeyType>::ConstInitType, typename TTypeTraits<ValueType>::ConstInitType>& ElementInitType;

	static FORCEINLINE KeyInitType GetSetKey(ElementInitType Element)
	{
		return Element.Key;
	}
	static FORCEINLINE bool Matches(KeyInitType A, KeyInitType B)
	{
		return A.BytesPerElement == B.BytesPerElement && A.Format == B.Format;
	}
	static FORCEINLINE uint32 GetKeyHash(KeyInitType Key)
	{
		return HashCombine(uint32(Key.BytesPerElement), uint32(Key.Format));
	}
};

/** Defines how the map's pairs are hashed. */
template<typename KeyType, typename ValueType>
struct TMapRDGBufferUAVFuncs : BaseKeyFuncs<TPair<KeyType, ValueType>, KeyType, /* bInAllowDuplicateKeys = */ false>
{
	typedef typename TTypeTraits<KeyType>::ConstPointerType KeyInitType;
	typedef const TPairInitializer<typename TTypeTraits<KeyType>::ConstInitType, typename TTypeTraits<ValueType>::ConstInitType>& ElementInitType;

	static FORCEINLINE KeyInitType GetSetKey(ElementInitType Element)
	{
		return Element.Key;
	}
	static FORCEINLINE bool Matches(KeyInitType A, KeyInitType B)
	{
		return A.Format == B.Format && A.bSupportsAtomicCounter == B.bSupportsAtomicCounter && A.bSupportsAppendBuffer == B.bSupportsAppendBuffer;
	}
	static FORCEINLINE uint32 GetKeyHash(KeyInitType Key)
	{
		return (uint32(Key.bSupportsAtomicCounter) << 8) | (uint32(Key.bSupportsAppendBuffer) << 9) | uint32(Key.Format);
	}
};

/** Render graph tracked Buffer. Only as opose to vertex, index and structured buffer at RHI level, because there is already
 * plans to refactor them. */
struct FPooledRDGBuffer
{
	FVertexBufferRHIRef VertexBuffer;
	FIndexBufferRHIRef IndexBuffer;
	FStructuredBufferRHIRef StructuredBuffer;
	TMap<FRDGBufferUAVDesc, FUnorderedAccessViewRHIRef, FDefaultSetAllocator, TMapRDGBufferUAVFuncs<FRDGBufferUAVDesc, FUnorderedAccessViewRHIRef>> UAVs;
	TMap<FRDGBufferSRVDesc, FShaderResourceViewRHIRef, FDefaultSetAllocator, TMapRDGBufferSRVFuncs<FRDGBufferSRVDesc, FShaderResourceViewRHIRef>> SRVs;

	/** Descriptor. */
	FRDGBufferDesc Desc;


	// Refcounting
	inline uint32 AddRef()
	{
		return ++RefCount;
	}

	RENDERCORE_API uint32 Release();

	inline uint32 GetRefCount()
	{
		return RefCount;
	}

private:
	uint32 RefCount = 0;
};


/** Render graph tracked buffers. */
class RENDERCORE_API FRDGBuffer : public FRDGResource
{
public:
	/** Descriptor of the graph */
	const FRDGBufferDesc Desc;

	/** Returns the buffer to use for indirect RHI calls. */
	FVertexBufferRHIParamRef GetIndirectRHICallBuffer() const
	{
		check(PooledBuffer);
		checkf(Desc.UnderlyingType == FRDGBufferDesc::EUnderlyingType::VertexBuffer, TEXT("Indirect buffers needs to be underlying vertex buffer."));
		check(PooledBuffer->VertexBuffer.IsValid());
		return PooledBuffer->VertexBuffer;
	}

private:
	/** This is not a TRefCountPtr<> because FRDGBuffer is allocated on the FMemStack
	 * FGraphBuilder::AllocatedBuffers is actually keeping the reference.
	 */
	mutable FPooledRDGBuffer* PooledBuffer = nullptr;

	FRDGBuffer(const TCHAR* DebugName, const FRDGBufferDesc& InDesc)
		: FRDGResource(DebugName)
		, Desc(InDesc)
	{ }

	friend class FRDGBuilder;
};

/** Render graph tracked SRV. */
class RENDERCORE_API FRDGBufferSRV : public FRDGResource
{
public:
	/** Descriptor of the graph tracked SRV. */
	const FRDGBufferSRVDesc Desc;

private:
	FRDGBufferSRV(const TCHAR* DebugName, const FRDGBufferSRVDesc& InDesc)
		: FRDGResource(DebugName)
		, Desc(InDesc)
	{ }

	friend class FRDGBuilder;
};

/** Render graph tracked UAV. */
class RENDERCORE_API FRDGBufferUAV : public FRDGResource
{
public:
	/** Descriptor of the graph tracked UAV. */
	const FRDGBufferUAVDesc Desc;

private:
	FRDGBufferUAV(const TCHAR* DebugName, const FRDGBufferUAVDesc& InDesc)
		: FRDGResource(DebugName)
		, Desc(InDesc)
	{ }

	friend class FRDGBuilder;
};


inline FRDGBufferSRVDesc::FRDGBufferSRVDesc(FRDGBufferRef InBuffer)
	: Buffer(InBuffer)
<<<<<<< HEAD
{
	if( Buffer->Desc.Usage & BUF_DrawIndirect )
	{
		BytesPerElement = 4;
		Format = PF_R32_UINT;
	}
	else
	{
		checkf(Buffer->Desc.UnderlyingType != FRDGBufferDesc::EUnderlyingType::VertexBuffer, TEXT("VertexBuffer %s requires a type when creating a SRV."), Buffer->Name);
	}
}

inline FRDGBufferUAVDesc::FRDGBufferUAVDesc(FRDGBufferRef InBuffer)
	: Buffer(InBuffer)
{
	if( Buffer->Desc.Usage & BUF_DrawIndirect )
	{
=======
{
	if( Buffer->Desc.Usage & BUF_DrawIndirect )
	{
		BytesPerElement = 4;
		Format = PF_R32_UINT;
	}
	else
	{
		checkf(Buffer->Desc.UnderlyingType != FRDGBufferDesc::EUnderlyingType::VertexBuffer, TEXT("VertexBuffer %s requires a type when creating a SRV."), Buffer->Name);
	}
}

inline FRDGBufferUAVDesc::FRDGBufferUAVDesc(FRDGBufferRef InBuffer)
	: Buffer(InBuffer)
{
	if( Buffer->Desc.Usage & BUF_DrawIndirect )
	{
>>>>>>> 20ec4101
		Format = PF_R32_UINT;
	}
	else
	{
		checkf(Buffer->Desc.UnderlyingType != FRDGBufferDesc::EUnderlyingType::VertexBuffer, TEXT("VertexBuffer %s requires a type when creating a UAV."), Buffer->Name);
	}
}<|MERGE_RESOLUTION|>--- conflicted
+++ resolved
@@ -77,22 +77,6 @@
 	mutable bool bWritable = false;
 	mutable bool bCompute = false;
 
-<<<<<<< HEAD
-#if RENDER_GRAPH_DEBUGGING
-	/** Boolean to track at wiring time if a resource has ever been produced by a pass, to error out early if accessing a resource that has not been produced. */
-	mutable bool bHasEverBeenProduced = false;
-
-	/** Pointer towards the pass that is the first to produce it, for even more convenient error message. */
-	mutable const FRenderGraphPass* DebugFirstProducer = nullptr;
-
-	/** Count the number of times it has been used by a pass. */
-	mutable int32 DebugPassAccessCount = 0;
-#endif
-=======
-	/** Boolean to track at runtime whether a ressource is actually used by the lambda of a pass or not, to detect unnecessary resource dependencies on passes. */
-	mutable bool bIsActuallyUsedByPass = false;
->>>>>>> 20ec4101
-
 #if RENDER_GRAPH_DEBUGGING
 	/** Boolean to track at wiring time if a resource has ever been produced by a pass, to error out early if accessing a resource that has not been produced. */
 	mutable bool bHasEverBeenProduced = false;
@@ -138,18 +122,13 @@
 	/** Descriptor of the graph tracked texture. */
 	const FPooledRenderTargetDesc Desc;
 
-<<<<<<< HEAD
 	/** Returns the allocated pooled render target. Must only be called within a pass's lambda. */
-=======
-	/** Returns the allocated pooled render target. */
->>>>>>> 20ec4101
 	inline IPooledRenderTarget* GetPooledRenderTarget() const
 	{
 		check(PooledRenderTarget);
 		return PooledRenderTarget;
 	}
 
-<<<<<<< HEAD
 	/** Returns the allocated RHI texture. Must only be called within a pass's lambda. */
 	inline FTextureRHIParamRef GetRHITexture() const
 	{
@@ -157,8 +136,6 @@
 		return PooledRenderTarget->GetRenderTargetItem().ShaderResourceTexture;
 	}
 
-=======
->>>>>>> 20ec4101
 private:
 	/** This is not a TRefCountPtr<> because FRDGTexture is allocated on the FMemStack
 	 * FGraphBuilder::AllocatedTextures is actually keeping the reference.
@@ -508,7 +485,6 @@
 
 inline FRDGBufferSRVDesc::FRDGBufferSRVDesc(FRDGBufferRef InBuffer)
 	: Buffer(InBuffer)
-<<<<<<< HEAD
 {
 	if( Buffer->Desc.Usage & BUF_DrawIndirect )
 	{
@@ -526,29 +502,10 @@
 {
 	if( Buffer->Desc.Usage & BUF_DrawIndirect )
 	{
-=======
-{
-	if( Buffer->Desc.Usage & BUF_DrawIndirect )
-	{
-		BytesPerElement = 4;
 		Format = PF_R32_UINT;
 	}
 	else
 	{
-		checkf(Buffer->Desc.UnderlyingType != FRDGBufferDesc::EUnderlyingType::VertexBuffer, TEXT("VertexBuffer %s requires a type when creating a SRV."), Buffer->Name);
-	}
-}
-
-inline FRDGBufferUAVDesc::FRDGBufferUAVDesc(FRDGBufferRef InBuffer)
-	: Buffer(InBuffer)
-{
-	if( Buffer->Desc.Usage & BUF_DrawIndirect )
-	{
->>>>>>> 20ec4101
-		Format = PF_R32_UINT;
-	}
-	else
-	{
 		checkf(Buffer->Desc.UnderlyingType != FRDGBufferDesc::EUnderlyingType::VertexBuffer, TEXT("VertexBuffer %s requires a type when creating a UAV."), Buffer->Name);
 	}
 }