// Copyright Epic Games, Inc. All Rights Reserved.

/**
 * Shader Pipeline Precompilation Cache
 * Precompilation half of the shader pipeline cache, which builds on the runtime RHI pipeline cache.
 */
 
#include "ShaderPipelineCache.h"
#include "RenderingThread.h"
#include "HAL/FileManager.h"
#include "Misc/Paths.h"
#include "Serialization/MemoryWriter.h"
#include "Serialization/ArchiveSaveCompressedProxy.h"
#include "Serialization/ArchiveLoadCompressedProxy.h"
#include "Serialization/CustomVersion.h"
#include "Serialization/MemoryReader.h"
#include "Shader.h"
#include "Misc/EngineVersion.h"
#include "PipelineStateCache.h"
#include "PipelineFileCache.h"
#include "Misc/ScopeLock.h"
#include "Misc/CoreDelegates.h"
#include "ShaderCodeLibrary.h"
#include "TickableObjectRenderThread.h"
#include "Misc/ConfigCacheIni.h"
#include "Async/AsyncFileHandle.h"
#include "Misc/ScopeLock.h"

DECLARE_DWORD_ACCUMULATOR_STAT(TEXT("Outstanding Tasks"), STAT_ShaderPipelineTaskCount, STATGROUP_PipelineStateCache );
DECLARE_DWORD_ACCUMULATOR_STAT(TEXT("Waiting Tasks"), STAT_ShaderPipelineWaitingTaskCount, STATGROUP_PipelineStateCache );
DECLARE_DWORD_ACCUMULATOR_STAT(TEXT("Active Tasks"), STAT_ShaderPipelineActiveTaskCount, STATGROUP_PipelineStateCache );
DECLARE_MEMORY_STAT(TEXT("Pre-Compile Memory"), STAT_PreCompileMemory, STATGROUP_PipelineStateCache);
DECLARE_CYCLE_STAT(TEXT("Pre-Compile Time"),STAT_PreCompileTime,STATGROUP_PipelineStateCache);
DECLARE_FLOAT_ACCUMULATOR_STAT(TEXT("Total Pre-Compile Time"),STAT_PreCompileTotalTime,STATGROUP_PipelineStateCache);
DECLARE_DWORD_ACCUMULATOR_STAT(TEXT("Total Pipelines Pre-Compiled"), STAT_PreCompileShadersTotal, STATGROUP_PipelineStateCache);
DECLARE_DWORD_COUNTER_STAT(TEXT("# Pipelines Pre-Compiled"), STAT_PreCompileShadersNum, STATGROUP_PipelineStateCache);
DECLARE_DWORD_ACCUMULATOR_STAT(TEXT("Total Batches Pre-Compiled"), STAT_PreCompileBatchTotal, STATGROUP_PipelineStateCache);
DECLARE_DWORD_COUNTER_STAT(TEXT("# Batches Pre-Compiled"), STAT_PreCompileBatchNum, STATGROUP_PipelineStateCache);

namespace FShaderPipelineCacheConstants
{
	static TCHAR const* SectionHeading = TEXT("ShaderPipelineCache.CacheFile");
	static TCHAR const* LastOpenedKey = TEXT("LastOpened");
	static TCHAR const* SortOrderKey = TEXT("SortOrder");
	static TCHAR const* GameVersionKey = TEXT("GameVersion");
}


static TAutoConsoleVariable<int32> CVarPSOFileCacheStartupMode(
														  TEXT("r.ShaderPipelineCache.StartupMode"),
														  1,
														  TEXT("Sets the startup mode for the PSO cache, determining what the cache does after initialisation:\n")
														  TEXT("\t0: Precompilation is paused and nothing will compile until a call to ResumeBatching().\n")
														  TEXT("\t1: Precompilation is enabled in the 'Fast' mode.\n")
														  TEXT("\t2: Precompilation is enabled in the 'Background' mode.\n")
														  TEXT("Default is 1."),
														  ECVF_Default | ECVF_RenderThreadSafe
														  );

static TAutoConsoleVariable<int32> CVarPSOFileCacheBackgroundBatchSize(
														  TEXT("r.ShaderPipelineCache.BackgroundBatchSize"),
														  1,
														  TEXT("Set the number of PipelineStateObjects to compile in a single batch operation when compiling in the background. Defaults to a maximum of 1 per frame, due to async. file IO it is less in practice."),
														  ECVF_Default | ECVF_RenderThreadSafe
														  );
static TAutoConsoleVariable<int32> CVarPSOFileCacheBatchSize(
														   TEXT("r.ShaderPipelineCache.BatchSize"),
														   50,
														   TEXT("Set the number of PipelineStateObjects to compile in a single batch operation when compiling takes priority. Defaults to a maximum of 50 per frame, due to async. file IO it is less in practice."),
														   ECVF_Default | ECVF_RenderThreadSafe
														   );
static TAutoConsoleVariable<int32> CVarPSOFileCachePrecompileBatchSize(
															 TEXT("r.ShaderPipelineCache.PrecompileBatchSize"),
															 50,
															 TEXT("Set the number of PipelineStateObjects to compile in a single batch operation when pre-optimizing the cache. Defaults to a maximum of 50 per frame, due to async. file IO it is less in practice."),
															 ECVF_Default | ECVF_RenderThreadSafe
															 );
static TAutoConsoleVariable<float> CVarPSOFileCacheBackgroundBatchTime(
														  TEXT("r.ShaderPipelineCache.BackgroundBatchTime"),
														  0.0f,
														  TEXT("The target time (in ms) to spend precompiling each frame when in the background or 0.0 to disable. When precompiling is faster the batch size will grow and when slower will shrink to attempt to occupy the full amount. Defaults to 0.0 (off)."),
														  ECVF_Default | ECVF_RenderThreadSafe
														  );
static TAutoConsoleVariable<float> CVarPSOFileCacheBatchTime(
														   TEXT("r.ShaderPipelineCache.BatchTime"),
														   16.0f,
														   TEXT("The target time (in ms) to spend precompiling each frame when compiling takes priority or 0.0 to disable. When precompiling is faster the batch size will grow and when slower will shrink to attempt to occupy the full amount. Defaults to 16.0 (max. ms per-frame of precompilation)."),
														   ECVF_Default | ECVF_RenderThreadSafe
														   );
static TAutoConsoleVariable<float> CVarPSOFileCachePrecompileBatchTime(
															 TEXT("r.ShaderPipelineCache.PrecompileBatchTime"),
															 0.0f,
															 TEXT("The target time (in ms) to spend precompiling each frame when cpre-optimizing or 0.0 to disable. When precompiling is faster the batch size will grow and when slower will shrink to attempt to occupy the full amount. Defaults to 10.0 (off)."),
															 ECVF_Default | ECVF_RenderThreadSafe
															 );
static TAutoConsoleVariable<int32> CVarPSOFileCacheSaveAfterPSOsLogged(
														   TEXT("r.ShaderPipelineCache.SaveAfterPSOsLogged"),
#if !UE_BUILD_SHIPPING
														   100,
#else
														   0,
#endif
														   TEXT("Set the number of PipelineStateObjects to log before automatically saving. 0 will disable automatic saving. Shipping defaults to 0, otherwise default is 100."),
														   ECVF_Default | ECVF_RenderThreadSafe
														   );
 
static TAutoConsoleVariable<int32> CVarPSOFileCacheAutoSaveTime(
															TEXT("r.ShaderPipelineCache.AutoSaveTime"),
															30,
															TEXT("Set the time where any logged PSO's will be saved if the number is < r.ShaderPipelineCache.SaveAfterPSOsLogged. Disabled when r.ShaderPipelineCache.SaveAfterPSOsLogged is 0"),
															ECVF_Default | ECVF_RenderThreadSafe
														);

static TAutoConsoleVariable<int32> CVarPSOFileCachePreCompileMask(
																TEXT("r.ShaderPipelineCache.PreCompileMask"),
																-1,
																TEXT("Mask used to precompile the cache. Defaults to all PSOs (-1)"),
																ECVF_Default | ECVF_RenderThreadSafe
																);

static TAutoConsoleVariable<int32> CVarPSOFileCacheAutoSaveTimeBoundPSO(
	TEXT("r.ShaderPipelineCache.AutoSaveTimeBoundPSO"),
	10,
	TEXT("Set the time where any logged PSO's will be saved when -logpso is on the command line."),
	ECVF_Default | ECVF_RenderThreadSafe
);

static TAutoConsoleVariable<int32> CVarPSOFileCacheSaveBoundPSOLog(
																 TEXT("r.ShaderPipelineCache.SaveBoundPSOLog"),
																 (int32)0,
																 TEXT("If > 0 then a log of all bound PSOs for this run of the program will be saved to a writable user cache file. Defaults to 0 but is forced on with -logpso."),
																 ECVF_Default | ECVF_RenderThreadSafe
																 );

static TAutoConsoleVariable<int32> CVarPSOFileCacheGameFileMaskEnabled(
																TEXT("r.ShaderPipelineCache.GameFileMaskEnabled"),
																(int32)0,
																TEXT("Set non zero to use GameFileMask during PSO precompile - recording should always save out the usage masks to make that data availble when needed."),
																ECVF_ReadOnly | ECVF_RenderThreadSafe);

static TAutoConsoleVariable<int32> CVarPSOFileCachePreOptimizeEnabled(
																TEXT("r.ShaderPipelineCache.PreOptimizeEnabled"),
																(int32)0,
																TEXT("Set non zero to PreOptimize PSOs - this allows some PSOs to be compiled in the foreground before going in to game"),
																ECVF_ReadOnly | ECVF_RenderThreadSafe);


static TAutoConsoleVariable<int32> CVarPSOFileCacheMinBindCount(
                                                                TEXT("r.ShaderPipelineCache.MinBindCount"),
                                                                (int32)0,
                                                                TEXT("The minimum bind count to allow a PSO to be precompiled.  Changes to this value will not affect PSOs that have already been removed from consideration."),
                                                                ECVF_Default | ECVF_RenderThreadSafe
                                                                );

static TAutoConsoleVariable<float> CVarPSOFileCacheMaxPrecompileTime(
																TEXT("r.ShaderPipelineCache.MaxPrecompileTime"),
																(float)0.f,
																TEXT("The maximum time to allow a PSO to be precompiled.  if greather than 0, the amount of wall time we will allow pre-compile of PSOs and then switch to background processing."),
																ECVF_Default | ECVF_RenderThreadSafe
																);

static bool GetShaderPipelineCacheSaveBoundPSOLog()
{
	static bool bOnce = false;
	static bool bCmdLineForce = false;
	if (!bOnce)
	{
		bOnce = true;
		bCmdLineForce = FParse::Param(FCommandLine::Get(), TEXT("logpso"));
	}
	return (bCmdLineForce || CVarPSOFileCacheSaveBoundPSOLog.GetValueOnAnyThread() == 1);
}

static bool GetPSOFileCacheSaveUserCache()
{
	static const auto CVarPSOFileCacheSaveUserCache = IConsoleManager::Get().FindConsoleVariable(TEXT("r.ShaderPipelineCache.SaveUserCache"));
	return (CVarPSOFileCacheSaveUserCache && CVarPSOFileCacheSaveUserCache->GetInt() > 0);
}

void ConsoleCommandLoadPipelineFileCache(const TArray< FString >& Args)
{
	FShaderPipelineCache::ClosePipelineFileCache();
	FString Name = FApp::GetProjectName();
	if (Args.Num() > 0)
	{
		Name = Args[0];
	}
	FShaderPipelineCache::OpenPipelineFileCache(Name, GMaxRHIShaderPlatform);
}

void ConsoleCommandSavePipelineFileCache()
{
	if (GetShaderPipelineCacheSaveBoundPSOLog())
	{
		FShaderPipelineCache::SavePipelineFileCache(FPipelineFileCache::SaveMode::BoundPSOsOnly);
	}
	if (GetPSOFileCacheSaveUserCache())
	{
		FShaderPipelineCache::SavePipelineFileCache(FPipelineFileCache::SaveMode::SortedBoundPSOs);
	}
}

void ConsoleCommandClosePipelineFileCache()
{
	FShaderPipelineCache::ClosePipelineFileCache();
}

void ConsoleCommandSwitchModePipelineCacheCmd(const TArray< FString >& Args)
{
    if (Args.Num() > 0)
    {
        FString Mode = Args[0];
        if (Mode == TEXT("Pause"))
        {
            FShaderPipelineCache::PauseBatching();
        }
        else if (Mode == TEXT("Background"))
        {
            FShaderPipelineCache::SetBatchMode(FShaderPipelineCache::BatchMode::Background);
            FShaderPipelineCache::ResumeBatching();
        }
        else if (Mode == TEXT("Fast"))
        {
            FShaderPipelineCache::SetBatchMode(FShaderPipelineCache::BatchMode::Fast);
            FShaderPipelineCache::ResumeBatching();
        }
		else if (Mode == TEXT("Precompile"))
		{
			FShaderPipelineCache::SetBatchMode(FShaderPipelineCache::BatchMode::Precompile);
			FShaderPipelineCache::ResumeBatching();
		}
    }
}

static FAutoConsoleCommand LoadPipelineCacheCmd(
												TEXT("r.ShaderPipelineCache.Open"),
												TEXT("Takes the desired filename to open and then loads the pipeline file cache."),
												FConsoleCommandWithArgsDelegate::CreateStatic(ConsoleCommandLoadPipelineFileCache)
												);

static FAutoConsoleCommand SavePipelineCacheCmd(
										   		TEXT("r.ShaderPipelineCache.Save"),
										   		TEXT("Save the current pipeline file cache."),
										   		FConsoleCommandDelegate::CreateStatic(ConsoleCommandSavePipelineFileCache)
										   		);

static FAutoConsoleCommand ClosePipelineCacheCmd(
												TEXT("r.ShaderPipelineCache.Close"),
												TEXT("Close the current pipeline file cache."),
												FConsoleCommandDelegate::CreateStatic(ConsoleCommandClosePipelineFileCache)
												);

static FAutoConsoleCommand SwitchModePipelineCacheCmd(
                                                TEXT("r.ShaderPipelineCache.SetBatchMode"),
                                                TEXT("Sets the compilation batch mode, which should be one of:\n\tPause: Suspend precompilation.\n\tBackground: Low priority precompilation.\n\tFast: High priority precompilation."),
                                                FConsoleCommandWithArgsDelegate::CreateStatic(ConsoleCommandSwitchModePipelineCacheCmd)
                                                );
 
 
class FShaderPipelineCacheArchive final : public FArchive
{
public:
	FShaderPipelineCacheArchive()
	{
	}
	virtual ~FShaderPipelineCacheArchive()
	{
	}

	virtual bool AttachExternalReadDependency(FExternalReadCallback& ReadCallback) override final
	{
		ExternalReadDependencies.Add(ReadCallback);
		return true;
	}

	bool PollExternalReadDependencies()
	{
		for (uint32 i = 0; i < (uint32)ExternalReadDependencies.Num(); )
		{
			FExternalReadCallback& ReadCallback = ExternalReadDependencies[i];
			bool bFinished = ReadCallback(-1.0);
			if (bFinished)
			{
				ExternalReadDependencies.RemoveAt(i);
			}
			else
			{
				++i;
			}
		}
		return (ExternalReadDependencies.Num() == 0);
	}
	
	void BlockingWaitComplete()
	{
		for (uint32 i = 0; i < (uint32)ExternalReadDependencies.Num(); ++i)
		{
			FExternalReadCallback& ReadCallback = ExternalReadDependencies[i];
			ReadCallback(0.0);
		}
	}

private:
	/**
	*  List of external read dependencies that must be finished to load this package
	*/
	TArray<FExternalReadCallback> ExternalReadDependencies;
};

FShaderPipelineCache* FShaderPipelineCache::ShaderPipelineCache = nullptr;

FShaderPipelineCache::FShaderCachePreOpenDelegate FShaderPipelineCache::OnCachePreOpen;
FShaderPipelineCache::FShaderCacheOpenedDelegate FShaderPipelineCache::OnCachedOpened;
FShaderPipelineCache::FShaderCacheClosedDelegate FShaderPipelineCache::OnCachedClosed;
FShaderPipelineCache::FShaderPrecompilationBeginDelegate FShaderPipelineCache::OnPrecompilationBegin;
FShaderPipelineCache::FShaderPrecompilationCompleteDelegate FShaderPipelineCache::OnPrecompilationComplete;

static void PipelineStateCacheOnAppDeactivate()
{
	if (GetShaderPipelineCacheSaveBoundPSOLog())
	{
		FShaderPipelineCache::SavePipelineFileCache(FPipelineFileCache::SaveMode::BoundPSOsOnly);
	}
	if (GetPSOFileCacheSaveUserCache())
	{
		FShaderPipelineCache::SavePipelineFileCache(FPipelineFileCache::SaveMode::Incremental);
	}
}

int32 FShaderPipelineCache::GetGameVersionForPSOFileCache()
{
	int32 GameVersion = (int32)FEngineVersion::Current().GetChangelist();
	GConfig->GetInt(FShaderPipelineCacheConstants::SectionHeading, FShaderPipelineCacheConstants::GameVersionKey, GameVersion, *GGameIni);
	return GameVersion;
}

bool FShaderPipelineCache::SetGameUsageMaskWithComparison(uint64 InMask, FPSOMaskComparisonFn InComparisonFnPtr)
{
	static bool bMaskChanged = false;

	if (ShaderPipelineCache != nullptr && CVarPSOFileCacheGameFileMaskEnabled.GetValueOnAnyThread() && !ShaderPipelineCache->bPreOptimizing)
	{
		FScopeLock Lock(&ShaderPipelineCache->Mutex);
		
		if (ShaderPipelineCache->bOpened)
		{
			uint64 OldMask = FPipelineFileCache::SetGameUsageMaskWithComparison(InMask, InComparisonFnPtr);
			bMaskChanged |= OldMask != InMask;
		
			ShaderPipelineCache->bReady = true;
		
			if(bMaskChanged)
			{
				// Mask has changed and we have an open file refetch PSO's for this Mask - leave the FPipelineFileCache file open - no need to close - just pull out the relevant PSOs.
				// If this PSO compile run has completed for this Mask in which case don't refetch + compile for that mask
			
				// Don't clear already compiled PSOHash list - this is not a full reset
				ShaderPipelineCache->Flush(false);
			
				if(!ShaderPipelineCache->CompletedMasks.Contains(InMask))
				{
					int32 Order = (int32)FPipelineFileCache::PSOOrder::Default;
				
					if(!GConfig->GetInt(FShaderPipelineCacheConstants::SectionHeading, FShaderPipelineCacheConstants::SortOrderKey, Order, *GGameUserSettingsIni))
					{
						GConfig->GetInt(FShaderPipelineCacheConstants::SectionHeading, FShaderPipelineCacheConstants::SortOrderKey, Order, *GGameIni);
					}
				
					TArray<FPipelineCachePSOHeader> LocalPreFetchedTasks;
					FPipelineFileCache::GetOrderedPSOHashes(LocalPreFetchedTasks, (FPipelineFileCache::PSOOrder)Order, (int64)CVarPSOFileCacheMinBindCount.GetValueOnAnyThread(), ShaderPipelineCache->CompiledHashes);
					// Iterate over all the tasks we haven't yet begun to read data for - these are the 'waiting' tasks
					int64 Count = 0;
					for (auto const& Task : LocalPreFetchedTasks)
					{
						bool bHasShaders = true;
						for (FSHAHash const& Hash : Task.Shaders)
						{
							bHasShaders &= FShaderCodeLibrary::ContainsShaderCode(Hash);
						}
						if (bHasShaders)
						{
							Count++;
						}
					}
				
					FPlatformAtomics::InterlockedAdd(&ShaderPipelineCache->TotalWaitingTasks, Count);
				
					if (OnCachedOpened.IsBound())
					{
						OnCachedOpened.Broadcast(ShaderPipelineCache->FileName, ShaderPipelineCache->CurrentPlatform, LocalPreFetchedTasks.Num(), ShaderPipelineCache->CacheFileGuid, ShaderPipelineCache->ShaderCachePrecompileContext);
					}
				
					ShaderPipelineCache->PreFetchedTasks = LocalPreFetchedTasks;
				
					bMaskChanged = false;
					
					UE_LOG(LogRHI, Display, TEXT("New ShaderPipelineCache GameUsageMask [%llu=>%llu], Enqueued %d of %d tasks for precompile."), OldMask, InMask, Count, ShaderPipelineCache->PreFetchedTasks.Num());
					
					return OldMask != InMask;
				}
				else
				{
					UE_LOG(LogRHI, Display, TEXT("New ShaderPipelineCache GameUsageMask [%llu=>%llu], Target mask already precompiled."), OldMask, InMask);
				}
			}
			else
			{
				UE_LOG(LogRHI, Display, TEXT("ShaderPipelineCache::SetGameUsageMaskWithComparison failed to set a new mask because the game mask was not different"));
			}
		}
		else
		{
			// NOTE: if this is called and then the cache is opened, but this function is never called again, the PSOs will not get precompiled. Should probably update the open call itself to see if there was a new mask set and call the code above
			uint64 OldMask = FPipelineFileCache::SetGameUsageMaskWithComparison(InMask, InComparisonFnPtr);
			bMaskChanged |= OldMask != InMask;

			UE_LOG(LogRHI, Display, TEXT("ShaderPipelineCache::SetGameUsageMaskWithComparison set a new mask but did not attempt to setup any tasks because the cache was not open"));
			return OldMask != InMask;
		}
	}
	else
	{
		UE_LOG(LogRHI, Display, TEXT("ShaderPipelineCache::SetGameUsageMaskWithComparison failed to set a new mask because the cache was not open or game mask is not enabled"));
	}
	
	return bMaskChanged;
}

void FShaderPipelineCache::Initialize(EShaderPlatform Platform)
{
	check(ShaderPipelineCache == nullptr);
	
	if(FShaderCodeLibrary::IsEnabled())
	{
		FPipelineFileCache::Initialize(GetGameVersionForPSOFileCache());
		ShaderPipelineCache = new FShaderPipelineCache(Platform);
	}
}

void FShaderPipelineCache::Shutdown(void)
{
	if (ShaderPipelineCache)
	{
		delete ShaderPipelineCache;
		ShaderPipelineCache = nullptr;
	}
}

void FShaderPipelineCache::PauseBatching()
{
	if (ShaderPipelineCache)
    {
        ShaderPipelineCache->PausedCount++;
        UE_LOG(LogRHI, Display, TEXT("ShaderPipelineCache: Paused Batching. %d"), ShaderPipelineCache->PausedCount);
        if (ShaderPipelineCache->PausedCount > 0)
        {
            ShaderPipelineCache->bPaused = true;
        }
    }
}

bool FShaderPipelineCache::IsBatchingPaused()
{
    if (ShaderPipelineCache)
    {
        return ShaderPipelineCache->bPaused;
    }
    return true;
}

void FShaderPipelineCache::SetBatchMode(BatchMode Mode)
{
	if (ShaderPipelineCache)
	{
		switch (Mode)
		{
			case BatchMode::Precompile:
			{
				ShaderPipelineCache->BatchSize = CVarPSOFileCachePrecompileBatchSize.GetValueOnAnyThread();
				ShaderPipelineCache->BatchTime = CVarPSOFileCachePrecompileBatchTime.GetValueOnAnyThread();
				break;
			}
			case BatchMode::Fast:
			{
				ShaderPipelineCache->BatchSize = CVarPSOFileCacheBatchSize.GetValueOnAnyThread();
				ShaderPipelineCache->BatchTime = CVarPSOFileCacheBatchTime.GetValueOnAnyThread();
				break;
			}
			case BatchMode::Background:
			default:
			{
				ShaderPipelineCache->BatchSize = CVarPSOFileCacheBackgroundBatchSize.GetValueOnAnyThread();
				ShaderPipelineCache->BatchTime = CVarPSOFileCacheBackgroundBatchTime.GetValueOnAnyThread();
				break;
			}
		}
	}
}

void FShaderPipelineCache::ResumeBatching()
{
	if (ShaderPipelineCache)
    {
        ShaderPipelineCache->PausedCount--;
        UE_LOG(LogRHI, Display, TEXT("ShaderPipelineCache: Resumed Batching. %d"), ShaderPipelineCache->PausedCount);
        if (ShaderPipelineCache->PausedCount <= 0)
        {
            UE_LOG(LogRHI, Display, TEXT("ShaderPipelineCache: Batching Resumed."));
            ShaderPipelineCache->PausedCount = 0;
            ShaderPipelineCache->bPaused = false;
        }
    }
}

uint32 FShaderPipelineCache::NumPrecompilesRemaining()
{
	uint32 NumRemaining = 0;
	
	if (ShaderPipelineCache)
	{
		if (CVarPSOFileCacheMaxPrecompileTime.GetValueOnAnyThread() > 0.0 && FPlatformAtomics::AtomicRead(&ShaderPipelineCache->TotalPrecompileTasks) > 0)
		{
			float Mult = ShaderPipelineCache->TotalPrecompileWallTime / CVarPSOFileCacheMaxPrecompileTime.GetValueOnAnyThread();
			NumRemaining = FMath::Max(0.f, 1.f - Mult) * FPlatformAtomics::AtomicRead(&ShaderPipelineCache->TotalPrecompileTasks);
		}
		else
		{
        	int64 NumActiveTasksRemaining = FMath::Max(0ll, FPlatformAtomics::AtomicRead(&ShaderPipelineCache->TotalActiveTasks));
        	int64 NumWaitingTasksRemaining = FMath::Max(0ll, FPlatformAtomics::AtomicRead(&ShaderPipelineCache->TotalWaitingTasks));
			NumRemaining = (uint32)(NumActiveTasksRemaining + NumWaitingTasksRemaining);
		}
	}

	return NumRemaining;
}

uint32 FShaderPipelineCache::NumPrecompilesActive()
{
    uint32 NumRemaining = 0;
    
    if (ShaderPipelineCache)
    {
        int64 NumTasksRemaining = FPlatformAtomics::AtomicRead(&ShaderPipelineCache->TotalActiveTasks);
        if(NumTasksRemaining > 0)
        {
            NumRemaining = (uint32) NumTasksRemaining;
        }
		if (CVarPSOFileCacheMaxPrecompileTime.GetValueOnAnyThread() > 0.0 && FPlatformAtomics::AtomicRead(&ShaderPipelineCache->TotalPrecompileTasks) > 0)
		{
			float Mult = ShaderPipelineCache->TotalPrecompileWallTime / CVarPSOFileCacheMaxPrecompileTime.GetValueOnAnyThread();
			NumRemaining = FMath::Max(0.f, 1.f - Mult) * FPlatformAtomics::AtomicRead(&ShaderPipelineCache->TotalPrecompileTasks);
		}
    }
    
    return NumRemaining;
}

bool FShaderPipelineCache::OpenPipelineFileCache(EShaderPlatform Platform)
{
	bool bFileOpen = false;
	if (GConfig)
	{
		FString LastOpenedName;
		if ((GConfig->GetString(FShaderPipelineCacheConstants::SectionHeading, FShaderPipelineCacheConstants::LastOpenedKey, LastOpenedName, *GGameUserSettingsIni) || GConfig->GetString(FShaderPipelineCacheConstants::SectionHeading, FShaderPipelineCacheConstants::LastOpenedKey, LastOpenedName, *GGameIni)) && LastOpenedName.Len())
		{
			bFileOpen = OpenPipelineFileCache(LastOpenedName, Platform);
		}
	}

	if (!bFileOpen)
	{
		bFileOpen = OpenPipelineFileCache(FApp::GetProjectName(), Platform);
	}

	return bFileOpen;
}

bool FShaderPipelineCache::OpenPipelineFileCache(FString const& Name, EShaderPlatform Platform)
{
	if (ShaderPipelineCache)
		return ShaderPipelineCache->Open(Name, Platform);
	else
		return false;
}

bool FShaderPipelineCache::SavePipelineFileCache(FPipelineFileCache::SaveMode Mode)
{
	if (ShaderPipelineCache)
		return ShaderPipelineCache->Save(Mode);
	else
		return false;
}

void FShaderPipelineCache::ClosePipelineFileCache()
{
	if (ShaderPipelineCache)
		ShaderPipelineCache->Close();
}

void FShaderPipelineCache::ShaderLibraryStateChanged(ELibraryState State, EShaderPlatform Platform, FString const& Name)
{
    if (ShaderPipelineCache)
        ShaderPipelineCache->OnShaderLibraryStateChanged(State, Platform, Name);
}

bool FShaderPipelineCache::Precompile(FRHICommandListImmediate& RHICmdList, EShaderPlatform Platform, FPipelineCacheFileFormatPSO const& PSO)
{
	INC_DWORD_STAT(STAT_PreCompileShadersTotal);
	INC_DWORD_STAT(STAT_PreCompileShadersNum);
    
    uint64 StartTime = FPlatformTime::Cycles64();

	bool bOk = false;
	
	if(PSO.Verify())
	{
		if(FPipelineCacheFileFormatPSO::DescriptorType::Graphics == PSO.Type)
		{
			FGraphicsPipelineStateInitializer GraphicsInitializer;
			
			FRHIVertexDeclaration* VertexDesc = PipelineStateCache::GetOrCreateVertexDeclaration(PSO.GraphicsDesc.VertexDescriptor);
			GraphicsInitializer.BoundShaderState.VertexDeclarationRHI = VertexDesc;
			
			FVertexShaderRHIRef VertexShader;
			if (PSO.GraphicsDesc.VertexShader != FSHAHash())
			{
				VertexShader = FShaderCodeLibrary::CreateVertexShader(Platform, PSO.GraphicsDesc.VertexShader);
				GraphicsInitializer.BoundShaderState.VertexShaderRHI = VertexShader;
			}

	#if PLATFORM_SUPPORTS_TESSELLATION_SHADERS
			FHullShaderRHIRef HullShader;
			if (PSO.GraphicsDesc.HullShader != FSHAHash())
			{
				HullShader = FShaderCodeLibrary::CreateHullShader(Platform, PSO.GraphicsDesc.HullShader);
				GraphicsInitializer.BoundShaderState.HullShaderRHI = HullShader;
			}

			FDomainShaderRHIRef DomainShader;
			if (PSO.GraphicsDesc.DomainShader != FSHAHash())
			{
				DomainShader = FShaderCodeLibrary::CreateDomainShader(Platform, PSO.GraphicsDesc.DomainShader);
				GraphicsInitializer.BoundShaderState.DomainShaderRHI = DomainShader;
			}
	#endif
			FPixelShaderRHIRef FragmentShader;
			if (PSO.GraphicsDesc.FragmentShader != FSHAHash())
			{
				FragmentShader = FShaderCodeLibrary::CreatePixelShader(Platform, PSO.GraphicsDesc.FragmentShader);
				GraphicsInitializer.BoundShaderState.PixelShaderRHI = FragmentShader;
			}

	#if PLATFORM_SUPPORTS_GEOMETRY_SHADERS
			FGeometryShaderRHIRef GeometryShader;
			if (PSO.GraphicsDesc.GeometryShader != FSHAHash())
			{
				GeometryShader = FShaderCodeLibrary::CreateGeometryShader(Platform, PSO.GraphicsDesc.GeometryShader);
				GraphicsInitializer.BoundShaderState.GeometryShaderRHI = GeometryShader;
			}
	#endif
			auto BlendState = GetOrCreateBlendState(PSO.GraphicsDesc.BlendState);
			GraphicsInitializer.BlendState = BlendState;
			
			auto RasterState = GetOrCreateRasterizerState(PSO.GraphicsDesc.RasterizerState);
			GraphicsInitializer.RasterizerState = RasterState;
			
			auto DepthState = GetOrCreateDepthStencilState(PSO.GraphicsDesc.DepthStencilState);
			GraphicsInitializer.DepthStencilState = DepthState;

			for (uint32 i = 0; i < MaxSimultaneousRenderTargets; ++i)
			{
				GraphicsInitializer.RenderTargetFormats[i] = PSO.GraphicsDesc.RenderTargetFormats[i];
				GraphicsInitializer.RenderTargetFlags[i] = PSO.GraphicsDesc.RenderTargetFlags[i];
			}
			
			GraphicsInitializer.RenderTargetsEnabled = PSO.GraphicsDesc.RenderTargetsActive;
			GraphicsInitializer.NumSamples = PSO.GraphicsDesc.MSAASamples;

			GraphicsInitializer.SubpassHint = (ESubpassHint)PSO.GraphicsDesc.SubpassHint;
			GraphicsInitializer.SubpassIndex = PSO.GraphicsDesc.SubpassIndex;
			
			GraphicsInitializer.DepthStencilTargetFormat = PSO.GraphicsDesc.DepthStencilFormat;
			GraphicsInitializer.DepthStencilTargetFlag = PSO.GraphicsDesc.DepthStencilFlags;
			GraphicsInitializer.DepthTargetLoadAction = PSO.GraphicsDesc.DepthLoad;
			GraphicsInitializer.StencilTargetLoadAction = PSO.GraphicsDesc.StencilLoad;
			GraphicsInitializer.DepthTargetStoreAction = PSO.GraphicsDesc.DepthStore;
			GraphicsInitializer.StencilTargetStoreAction = PSO.GraphicsDesc.StencilStore;
			
			GraphicsInitializer.PrimitiveType = PSO.GraphicsDesc.PrimitiveType;
			GraphicsInitializer.bFromPSOFileCache = true;
			
			// This indicates we do not want a fatal error if this compilation fails
			// (ie, if this entry in the file cache is bad)
			GraphicsInitializer.bFromPSOFileCache = 1;
			
			// Use SetGraphicsPipelineState to call down into PipelineStateCache and also handle the fallback case used by OpenGL.
			SetGraphicsPipelineState(RHICmdList, GraphicsInitializer, EApplyRendertargetOption::DoNothing);
			bOk = true;
		}
		else if(FPipelineCacheFileFormatPSO::DescriptorType::Compute == PSO.Type)
		{
			FComputeShaderRHIRef ComputeInitializer = FShaderCodeLibrary::CreateComputeShader(Platform, PSO.ComputeDesc.ComputeShader);
			if(ComputeInitializer.IsValid())
			{
				FComputePipelineState* ComputeResult = PipelineStateCache::GetAndOrCreateComputePipelineState(RHICmdList, ComputeInitializer);
				bOk = ComputeResult != nullptr;
			}
		}
		else if (FPipelineCacheFileFormatPSO::DescriptorType::RayTracing == PSO.Type)
		{
<<<<<<< HEAD
		#if 0 // Workaround for UE-97607:
			  // If ray tracing PSO file cache is generated using one payload size but later shaders were re-compiled with a different payload declaration 
			  // it is possible for the wrong size to be used here, which leads to a D3D run-time error when attempting to create the PSO.
			  // Ray tracing shader pre-compilation is disabled until a robust solution is found.
=======
>>>>>>> 3ecbc206
			if (IsRayTracingEnabled())
			{
				FRayTracingPipelineStateInitializer Initializer;
				Initializer.bPartial = true;
				Initializer.MaxPayloadSizeInBytes = PSO.RayTracingDesc.MaxPayloadSizeInBytes;
				Initializer.bAllowHitGroupIndexing = PSO.RayTracingDesc.bAllowHitGroupIndexing;

				FRHIRayTracingShader* ShaderTable[] =
				{
					FShaderCodeLibrary::CreateRayTracingShader(Platform, PSO.RayTracingDesc.ShaderHash, PSO.RayTracingDesc.Frequency)
				};

				switch (PSO.RayTracingDesc.Frequency)
				{
				case SF_RayGen:
					Initializer.SetRayGenShaderTable(ShaderTable);
					break;
				case SF_RayMiss:
					Initializer.SetMissShaderTable(ShaderTable);
					break;
				case SF_RayHitGroup:
					Initializer.SetHitGroupTable(ShaderTable);
					break;
				case SF_RayCallable:
					Initializer.SetCallableTable(ShaderTable);
					break;
				default:
					checkNoEntry();
				}
				FRayTracingPipelineState* RayTracingPipeline = PipelineStateCache::GetAndOrCreateRayTracingPipelineState(RHICmdList, Initializer);
				bOk = RayTracingPipeline != nullptr;
			}
<<<<<<< HEAD
		#endif // Workaround for UE-97607
=======
>>>>>>> 3ecbc206
		}
		else
		{
			check(false);
		}
	}
#if !UE_BUILD_SHIPPING
	else
	{
		UE_LOG(LogRHI, Warning, TEXT("FShaderPipelineCache::Precompile() - PSO Verify failure - Did not attempt to precompile"));
	}
#endif
	
    // All read dependencies have given the green light - always update task counts
    // Otherwise we end up with outstanding compiles that we can't progress or external tools may think this has not been completed and may run again.
    {
        uint64 TimeDelta = FPlatformTime::Cycles64() - StartTime;
        FPlatformAtomics::InterlockedIncrement(&TotalCompleteTasks);
        FPlatformAtomics::InterlockedAdd(&TotalPrecompileTime, TimeDelta);
    }
	
	return bOk;
}

void FShaderPipelineCache::PreparePipelineBatch(TDoubleLinkedList<FPipelineCacheFileFormatPSORead*>& PipelineBatch)
{
	TDoubleLinkedList<FPipelineCacheFileFormatPSORead*>::TDoubleLinkedListNode* CurrentNode = PipelineBatch.GetHead();
	while(CurrentNode)
	{
		FPipelineCacheFileFormatPSORead* PSORead = CurrentNode->GetValue();
		check(PSORead);
		FShaderPipelineCacheArchive* Archive = (FShaderPipelineCacheArchive*)(PSORead->Ar);
		check(Archive);
		
		bool bRemoveEntry = false;
		
		if (PSORead->bValid &&
			(PSORead->bReadCompleted || Archive->PollExternalReadDependencies()))
		{
			check(PSORead->bReadCompleted);
		
			FPipelineCacheFileFormatPSO PSO;
			
			FMemoryReader Ar(PSORead->Data);
			Ar.SetGameNetVer(FPipelineCacheFileFormatCurrentVersion);
			Ar << PSO;
			
			// Assume that the shader is present and the PSO can be compiled by default,
			bool bOK = true;
			bool bCompatible = true;
	
            // Shaders required.
            TSet<FSHAHash> RequiredShaders;
			
			CompileJob AsyncJob;
			AsyncJob.PSO = PSO;
			AsyncJob.ReadRequests = new FShaderPipelineCacheArchive;
			
            static FSHAHash EmptySHA;
            
            if (PSO.Type == FPipelineCacheFileFormatPSO::DescriptorType::Graphics)
			{
                // See if the shaders exist in the current code libraries, before trying to load the shader data
                if (PSO.GraphicsDesc.VertexShader != EmptySHA)
                {
                    RequiredShaders.Add(PSO.GraphicsDesc.VertexShader);
                    bOK &= FShaderCodeLibrary::ContainsShaderCode(PSO.GraphicsDesc.VertexShader);
                    UE_CLOG(!bOK, LogRHI, Verbose, TEXT("Failed to find VertexShader shader: %s"), *(PSO.GraphicsDesc.VertexShader.ToString()));
					
					if (PSO.GraphicsDesc.HullShader != EmptySHA)
					{
						RequiredShaders.Add(PSO.GraphicsDesc.HullShader);
						bOK &= FShaderCodeLibrary::ContainsShaderCode(PSO.GraphicsDesc.HullShader);
						UE_CLOG(!bOK, LogRHI, Verbose, TEXT("Failed to find HullShader shader: %s"), *(PSO.GraphicsDesc.HullShader.ToString()));
					}
					if (PSO.GraphicsDesc.DomainShader != EmptySHA)
					{
						RequiredShaders.Add(PSO.GraphicsDesc.DomainShader);
						bOK &= FShaderCodeLibrary::ContainsShaderCode(PSO.GraphicsDesc.DomainShader);
						UE_CLOG(!bOK, LogRHI, Verbose, TEXT("Failed to find DomainShader shader: %s"), *(PSO.GraphicsDesc.DomainShader.ToString()));
					}
					if (PSO.GraphicsDesc.FragmentShader != EmptySHA)
					{
						RequiredShaders.Add(PSO.GraphicsDesc.FragmentShader);
						bOK &= FShaderCodeLibrary::ContainsShaderCode(PSO.GraphicsDesc.FragmentShader);
						UE_CLOG(!bOK, LogRHI, Verbose, TEXT("Failed to find FragmentShader shader: %s"), *(PSO.GraphicsDesc.FragmentShader.ToString()));
					}
					if (PSO.GraphicsDesc.GeometryShader != EmptySHA)
					{
						RequiredShaders.Add(PSO.GraphicsDesc.GeometryShader);
						bOK &= FShaderCodeLibrary::ContainsShaderCode(PSO.GraphicsDesc.GeometryShader);
						UE_CLOG(!bOK, LogRHI, Verbose, TEXT("Failed to find GeometryShader shader: %s"), *(PSO.GraphicsDesc.GeometryShader.ToString()));
					}
				}
				else
				{
					// if we don't have a vertex shader then we won't bother to add any shaders to the list of outstanding shaders to load
					// Later on this PSO will be killed forever because it is truly bogus.
					UE_LOG(LogRHI, Error, TEXT("PSO Entry has no vertex shader: %u this is an invalid entry!"), PSORead->Hash);
					bOK = false;
				}
                
                // If everything is OK then we can issue reads of the actual shader code
				if (bOK && PSO.GraphicsDesc.VertexShader != FSHAHash())
				{
					bOK &= FShaderCodeLibrary::PreloadShader(PSO.GraphicsDesc.VertexShader, AsyncJob.ReadRequests);
                    UE_CLOG(!bOK, LogRHI, Verbose, TEXT("Failed to read VertexShader shader: %s"), *(PSO.GraphicsDesc.VertexShader.ToString()));
				}
		
				if (bOK && PSO.GraphicsDesc.HullShader != EmptySHA)
				{
					bOK &= FShaderCodeLibrary::PreloadShader(PSO.GraphicsDesc.HullShader, AsyncJob.ReadRequests);
                    UE_CLOG(!bOK, LogRHI, Verbose, TEXT("Failed to read HullShader shader: %s"), *(PSO.GraphicsDesc.HullShader.ToString()));
				}
		
				if (bOK && PSO.GraphicsDesc.DomainShader != EmptySHA)
				{
					bOK &= FShaderCodeLibrary::PreloadShader(PSO.GraphicsDesc.DomainShader, AsyncJob.ReadRequests);
                    UE_CLOG(!bOK, LogRHI, Verbose, TEXT("Failed to read DomainShader shader: %s"), *(PSO.GraphicsDesc.DomainShader.ToString()));
				}
		
				if (bOK && PSO.GraphicsDesc.FragmentShader != EmptySHA)
				{
					bOK &= FShaderCodeLibrary::PreloadShader(PSO.GraphicsDesc.FragmentShader, AsyncJob.ReadRequests);
                    UE_CLOG(!bOK, LogRHI, Verbose, TEXT("Failed to read FragmentShader shader: %s"), *(PSO.GraphicsDesc.FragmentShader.ToString()));
				}
		
				if (bOK && PSO.GraphicsDesc.GeometryShader != EmptySHA)
				{
					bOK &= FShaderCodeLibrary::PreloadShader(PSO.GraphicsDesc.GeometryShader, AsyncJob.ReadRequests);
                    UE_CLOG(!bOK, LogRHI, Verbose, TEXT("Failed to read GeometryShader shader: %s"), *(PSO.GraphicsDesc.GeometryShader.ToString()));
				}
			}
			else if (PSO.Type == FPipelineCacheFileFormatPSO::DescriptorType::Compute)
			{
				if (PSO.ComputeDesc.ComputeShader != EmptySHA)
				{
                    RequiredShaders.Add(PSO.ComputeDesc.ComputeShader);
					bOK &= FShaderCodeLibrary::PreloadShader(PSO.ComputeDesc.ComputeShader, AsyncJob.ReadRequests);
                    UE_CLOG(!bOK, LogRHI, Verbose, TEXT("Failed to find ComputeShader shader: %s"), *(PSO.ComputeDesc.ComputeShader.ToString()));
				}
				else
				{
					bOK = false;
					UE_LOG(LogRHI, Error, TEXT("Invalid PSO entry in pipeline cache!"));
				}
			}
			else if (PSO.Type == FPipelineCacheFileFormatPSO::DescriptorType::RayTracing)
			{
				if (IsRayTracingEnabled())
				{
					if (PSO.RayTracingDesc.ShaderHash != EmptySHA)
					{
						RequiredShaders.Add(PSO.RayTracingDesc.ShaderHash);
						bOK &= FShaderCodeLibrary::PreloadShader(PSO.RayTracingDesc.ShaderHash, AsyncJob.ReadRequests);
						UE_CLOG(!bOK, LogRHI, Verbose, TEXT("Failed to find RayTracing shader: %s"), *(PSO.RayTracingDesc.ShaderHash.ToString()));
					}
					else
					{
						bOK = false;
						UE_LOG(LogRHI, Error, TEXT("Invalid PSO entry in pipeline cache!"));
					}
				}
				else
				{
					bCompatible = false;
				}
			}
			else
			{
				bOK = false;
				UE_LOG(LogRHI, Error, TEXT("Invalid PSO entry in pipeline cache!"));
			}
			
			// Then if and only if all shaders can be found do we schedule a compile job
			// Otherwise this job needs to be put in the shutdown list to correctly release shader code
			if (bOK && bCompatible)
			{
				ReadTasks.Add(AsyncJob);
			}
			else
			{
				if (RequiredShaders.Num())
				{
					// Re-add to the OrderedCompile tasks and process later
					// We can never know when this PSO might become valid so we can't ever drop it.
					FPipelineCachePSOHeader Hdr;
					Hdr.Hash = PSORead->Hash;
					Hdr.Shaders = RequiredShaders;
					OrderedCompileTasks.Insert(Hdr, 0);
				}
				else if (bCompatible)
				{
					UE_LOG(LogRHI, Error, TEXT("Invalid PSO entry in pipeline cache: %u!"), PSORead->Hash);
				}

				// Go to async shutdown instead - some shader code reads may have been requested - let it handle this
				ShutdownReadCompileTasks.Add(AsyncJob);
			}
			
			bRemoveEntry = true;
		}
        else if (!PSORead->bValid)
        {
            UE_LOG(LogRHI, Error, TEXT("Invalid PSO entry in pipeline cache: %u!"), PSORead->Hash);
            
            // Invalid PSOs can be deleted
            FPlatformAtomics::InterlockedDecrement(&TotalActiveTasks);
            bRemoveEntry = true;
        }
		
		TDoubleLinkedList<FPipelineCacheFileFormatPSORead*>::TDoubleLinkedListNode* PrevNode = CurrentNode;
		CurrentNode = CurrentNode->GetNextNode();
		if(bRemoveEntry)
		{
			delete PSORead;
			PipelineBatch.RemoveNode(PrevNode);
		}
	}
}

bool FShaderPipelineCache::ReadyForPrecompile()
{
	for(uint32 i = 0; i < (uint32)ReadTasks.Num();/*NOP*/)
	{
		check(ReadTasks[i].ReadRequests);
		if (ReadTasks[i].ReadRequests->PollExternalReadDependencies())
		{
			CompileTasks.Add(ReadTasks[i]);
			ReadTasks.RemoveAt(i);
		}
		else
		{
			++i;
		}
	}
	if (LastPrecompileRHIFence.GetReference() && LastPrecompileRHIFence->IsComplete())
	{
		LastPrecompileRHIFence = nullptr;
	}

	return (CompileTasks.Num() != 0) && !LastPrecompileRHIFence.GetReference();
}

void FShaderPipelineCache::PrecompilePipelineBatch()
{
	INC_DWORD_STAT(STAT_PreCompileBatchTotal);
	INC_DWORD_STAT(STAT_PreCompileBatchNum);
	
    int32 NumToPrecompile = FMath::Min<int32>(CompileTasks.Num(), BatchSize);
    
	for(uint32 i = 0; i < (uint32)NumToPrecompile; i++)
	{
		CompileJob& CompileTask = CompileTasks[i];
		
		check(CompileTask.ReadRequests && CompileTask.ReadRequests->PollExternalReadDependencies());
		
		FRHICommandListImmediate& RHICmdList = GRHICommandList.GetImmediateCommandList();
		
		Precompile(RHICmdList, GMaxRHIShaderPlatform, CompileTask.PSO);
		CompiledHashes.Add(GetTypeHash(CompileTask.PSO));
		
		delete CompileTask.ReadRequests;
		CompileTask.ReadRequests = nullptr;
		
#if STATS
		switch(CompileTask.PSO.Type)
		{
			case FPipelineCacheFileFormatPSO::DescriptorType::Compute:
			{
				INC_DWORD_STAT(STAT_TotalComputePipelineStateCount);
				break;
			}
			case FPipelineCacheFileFormatPSO::DescriptorType::Graphics:
			{
				INC_DWORD_STAT(STAT_TotalGraphicsPipelineStateCount);
				break;
			}
			case FPipelineCacheFileFormatPSO::DescriptorType::RayTracing:
			{
				INC_DWORD_STAT(STAT_TotalRayTracingPipelineStateCount);
				break;
			}
			default:
			{
				check(false);
				break;
			}
		}
#endif
	}
	
    FPlatformAtomics::InterlockedAdd(&TotalActiveTasks, -NumToPrecompile);

#if PLATFORM_ANDROID
	if (NumToPrecompile > 0 && IsRunningRHIInSeparateThread())
	{
		LastPrecompileRHIFence = FRHICommandListExecutor::GetImmediateCommandList().RHIThreadFence(false);
	}
#endif

	CompileTasks.RemoveAt(0, NumToPrecompile);
}

bool FShaderPipelineCache::ReadyForNextBatch() const
{
	return ReadTasks.Num() == 0;
}

bool FShaderPipelineCache::ReadyForAutoSave() const
{
	bool bAutoSave = false;
	uint32 SaveAfterNum = CVarPSOFileCacheSaveAfterPSOsLogged.GetValueOnAnyThread();
	uint32 NumLogged = FPipelineFileCache::NumPSOsLogged();

	const float TimeSinceSave = FPlatformTime::Seconds() - LastAutoSaveTime;

	// autosave if its enabled, and we have more than the desired number, or it's been a while since our last save
	if (SaveAfterNum > 0 && 
			(NumLogged >= SaveAfterNum || (NumLogged > 0 && TimeSinceSave >= CVarPSOFileCacheAutoSaveTime.GetValueOnAnyThread()))
		)
	{
		bAutoSave = true;
	}
	return bAutoSave;
}

void FShaderPipelineCache::PollShutdownItems()
{
	int64 RemovedTaskCount = 0;
	
	const int64 InitialCompileTaskCount = ShutdownReadCompileTasks.Num();
	if(ShutdownReadCompileTasks.Num() > 0)
	{
		for(uint32 i = 0; i < (uint32)ShutdownReadCompileTasks.Num(); )
		{
			check(ShutdownReadCompileTasks[i].ReadRequests);
			if (ShutdownReadCompileTasks[i].ReadRequests->PollExternalReadDependencies())
			{
                delete ShutdownReadCompileTasks[i].ReadRequests;
				ShutdownReadCompileTasks[i].ReadRequests = nullptr;
				
				ShutdownReadCompileTasks.RemoveAt(i, 1, false);
				++RemovedTaskCount;
			}
			else
			{
				++i;
			}
		}
		
		if(ShutdownReadCompileTasks.Num() == 0)
		{
			ShutdownReadCompileTasks.Shrink();
		}
	}
	
	if(ShutdownFetchTasks.Num() > 0)
	{
		TDoubleLinkedList<FPipelineCacheFileFormatPSORead*>::TDoubleLinkedListNode* CurrentNode = ShutdownFetchTasks.GetHead();
		while(CurrentNode)
		{
			FPipelineCacheFileFormatPSORead* PSORead = CurrentNode->GetValue();
			check(PSORead);
			FShaderPipelineCacheArchive* Archive = (FShaderPipelineCacheArchive*)(PSORead->Ar);
			check(Archive);
			
			TDoubleLinkedList<FPipelineCacheFileFormatPSORead*>::TDoubleLinkedListNode* PrevNode = CurrentNode;
			CurrentNode = CurrentNode->GetNextNode();
			
			if (PSORead->bReadCompleted || Archive->PollExternalReadDependencies())
			{
				delete PSORead;
				ShutdownFetchTasks.RemoveNode(PrevNode);
				++RemovedTaskCount;
			}
		}
	}
	
	if(RemovedTaskCount > 0)
    {
        FPlatformAtomics::InterlockedAdd(&TotalActiveTasks, - RemovedTaskCount);
	}
}

void FShaderPipelineCache::Flush(bool bClearCompiled /*= true*/)
{
	FScopeLock Lock(&Mutex);
	
	if(bClearCompiled)
	{
		CompiledHashes.Empty();
	}
	
	// reset everything
	// Abandon all the existing work.
	// This must be done on the render-thread to avoid locks.
	OrderedCompileTasks.Empty();
	
	// Marshall the current Compile Jobs into shutdown
	ShutdownReadCompileTasks.Append(ReadTasks);
	ReadTasks.Empty();
	
	ShutdownReadCompileTasks.Append(CompileTasks);
	CompileTasks.Empty();
	
	// Marshall the current fetch tasks into shutdown
	for (TDoubleLinkedList<FPipelineCacheFileFormatPSORead*>::TIterator It(FetchTasks.GetHead()); It; ++It)
	{
		FPipelineCacheFileFormatPSORead* Entry = *It;
		check(Entry->ReadRequest.IsValid());
		Entry->ReadRequest->Cancel();
		ShutdownFetchTasks.AddTail(Entry);
	}
	FetchTasks.Empty();
	
	int64 StartTaskCount = OrderedCompileTasks.Num() + ShutdownReadCompileTasks.Num() + ShutdownFetchTasks.Num();;
    FPlatformAtomics::InterlockedExchange(&TotalWaitingTasks, 0);
}

FShaderPipelineCache::FShaderPipelineCache(EShaderPlatform Platform)
: FTickableObjectRenderThread(true, false) // (RegisterNow, HighFrequency)
, CurrentPlatform((EShaderPlatform)-1)
, BatchSize(0)
, BatchTime(0.0f)
, bPaused(false)
, bOpened(false)
, bReady(false)
, bPreOptimizing(false)
, PausedCount(0)
, TotalActiveTasks(0)
, TotalWaitingTasks(0)
, TotalCompleteTasks(0)
, TotalPrecompileTime(0)
, PrecompileStartTime(0.0)
, LastAutoSaveTime(0)
, LastAutoSaveTimeLogBoundPSO(0)
, LastAutoSaveNum(-1)
, TotalPrecompileWallTime(0.0)
, TotalPrecompileTasks(0)
{
	SET_DWORD_STAT(STAT_ShaderPipelineTaskCount, 0);
    SET_DWORD_STAT(STAT_ShaderPipelineWaitingTaskCount, 0);
    SET_DWORD_STAT(STAT_ShaderPipelineActiveTaskCount, 0);
	
	int32 Mode = CVarPSOFileCacheStartupMode.GetValueOnAnyThread();
	switch (Mode)
	{
		case 0:
			BatchSize = CVarPSOFileCacheBatchSize.GetValueOnAnyThread();
			BatchTime = CVarPSOFileCacheBatchTime.GetValueOnAnyThread();
			bPaused = true;
			break;
		case 2:
			BatchSize = CVarPSOFileCacheBackgroundBatchSize.GetValueOnAnyThread();
			BatchTime = CVarPSOFileCacheBackgroundBatchTime.GetValueOnAnyThread();
			break;
		case 1:
		default:
			BatchSize = CVarPSOFileCacheBatchSize.GetValueOnAnyThread();
			BatchTime = CVarPSOFileCacheBatchTime.GetValueOnAnyThread();
			break;
	}
	
	BatchSize = CVarPSOFileCacheBatchSize.GetValueOnAnyThread();
	BatchTime = CVarPSOFileCacheBatchTime.GetValueOnAnyThread();
	
	FCoreDelegates::ApplicationWillDeactivateDelegate.AddStatic(&PipelineStateCacheOnAppDeactivate);
	
	bReady = !CVarPSOFileCacheGameFileMaskEnabled.GetValueOnAnyThread() || CVarPSOFileCachePreOptimizeEnabled.GetValueOnAnyThread();
}

FShaderPipelineCache::~FShaderPipelineCache()
{
	// Only save PSO Record / Logging at shutdown
	if (GetShaderPipelineCacheSaveBoundPSOLog())
	{
		FShaderPipelineCache::SavePipelineFileCache(FPipelineFileCache::SaveMode::BoundPSOsOnly);
	}
	
	// Close with shutdown flag
	Close(true);
	
	// The render thread tick should be dead now and we are safe to destroy everything that needs to wait or manual destruction

	// Close() should have called though to Flush() - all work is now in the shutdown lists
	for(CompileJob& Entry: ShutdownReadCompileTasks)
	{
		if(Entry.ReadRequests != nullptr)
		{
			Entry.ReadRequests->BlockingWaitComplete();
			delete Entry.ReadRequests;
			Entry.ReadRequests = nullptr;
		}
	}
	
	for (FPipelineCacheFileFormatPSORead* Entry : ShutdownFetchTasks)
	{
		if(Entry->ReadRequest.IsValid())
		{
			Entry->ReadRequest->WaitCompletion(0.f);
		}
		delete Entry;
	}
}

bool FShaderPipelineCache::IsTickable() const
{
	return FPlatformProperties::RequiresCookedData() && !bPaused &&
		(FPlatformAtomics::AtomicRead(&TotalActiveTasks) != 0 ||
			FPlatformAtomics::AtomicRead(&TotalWaitingTasks) != 0 ||
			FPlatformAtomics::AtomicRead(&TotalCompleteTasks) != 0 ||
			ReadyForAutoSave()||
			GetShaderPipelineCacheSaveBoundPSOLog());
}

void FShaderPipelineCache::Tick( float DeltaTime )
{
	FScopeLock Lock(&Mutex);
    
	if (LastPrecompileRHIFence.GetReference() && LastPrecompileRHIFence->IsComplete())
	{
		LastPrecompileRHIFence = nullptr;
	}

	if (PrecompileStartTime > 0.0)
	{
		TotalPrecompileWallTime = float(FPlatformTime::Seconds() - PrecompileStartTime);
	}

	// HACK: note for the time being until the code further upstream properly uses the OnPrecompilationComplete delegate, we need to provide some delays to make sure it gets the messaging properly (the -10.0f and the -20.0f below).
	if (((FPlatformAtomics::AtomicRead(&TotalWaitingTasks) == 0 && FPlatformAtomics::AtomicRead(&TotalActiveTasks) == 0 && FPlatformAtomics::AtomicRead(&TotalCompleteTasks) != 0) || (CVarPSOFileCacheMaxPrecompileTime.GetValueOnAnyThread() > 0.0 && TotalPrecompileWallTime - 10.0f > CVarPSOFileCacheMaxPrecompileTime.GetValueOnAnyThread() && TotalPrecompileTasks > 0)) && !LastPrecompileRHIFence.GetReference())
    {
		UE_LOG(LogRHI, Warning, TEXT("FShaderPipelineCache completed %u tasks in %.2fs (%.2fs wall time since intial open)."), (uint32)TotalCompleteTasks, FPlatformTime::ToSeconds64(TotalPrecompileTime), TotalPrecompileWallTime);
        if (OnPrecompilationComplete.IsBound())
        {
            OnPrecompilationComplete.Broadcast((uint32)TotalCompleteTasks, FPlatformTime::ToSeconds64(TotalPrecompileTime), ShaderCachePrecompileContext);
        }
		if (CVarPSOFileCacheMaxPrecompileTime.GetValueOnAnyThread() > 0.0 && TotalPrecompileWallTime - 20.0f > CVarPSOFileCacheMaxPrecompileTime.GetValueOnAnyThread() && TotalPrecompileTasks > 0)
		{
			PrecompileStartTime = 0.0;
			SetBatchMode(BatchMode::Background);
			TotalPrecompileTasks = 0;
		}
		else
		{
			FPipelineFileCache::PreCompileComplete();
		
        	FPlatformAtomics::InterlockedExchange(&TotalCompleteTasks, 0);
        	FPlatformAtomics::InterlockedExchange(&TotalPrecompileTime, 0);
			bPreOptimizing = false;
		}
    }
	
	if (ReadyForAutoSave())
	{
		if (GetPSOFileCacheSaveUserCache())
		{
			Save(FPipelineFileCache::SaveMode::Incremental);
		}
	}
	if (GetShaderPipelineCacheSaveBoundPSOLog())
	{
		if (LastAutoSaveNum < int32(FPipelineFileCache::NumPSOsLogged()))
		{
			const float TimeSinceSave = FPlatformTime::Seconds() - LastAutoSaveTimeLogBoundPSO;

			if (TimeSinceSave >= CVarPSOFileCacheAutoSaveTimeBoundPSO.GetValueOnAnyThread())
			{
				Save(FPipelineFileCache::SaveMode::BoundPSOsOnly);
				LastAutoSaveTimeLogBoundPSO = FPlatformTime::Seconds();
				LastAutoSaveNum = FPipelineFileCache::NumPSOsLogged();
			}
		}
	}

	PollShutdownItems();

	if (PrecompileStartTime == 0.0 && (PreFetchedTasks.Num() || FetchTasks.Num() || OrderedCompileTasks.Num()))
	{
		PrecompileStartTime = FPlatformTime::Seconds();
	}
	
	// Copy any new items over to our 'internal' safe array
	if (PreFetchedTasks.Num())
	{
		OrderedCompileTasks.Append(PreFetchedTasks);
		PreFetchedTasks.Empty();
	}
	
	if (ReadyForPrecompile())
	{
		SCOPE_SECONDS_ACCUMULATOR(STAT_PreCompileTotalTime);
		SCOPE_CYCLE_COUNTER(STAT_PreCompileTime);
		
		uint32 Start = FPlatformTime::Cycles();

		PrecompilePipelineBatch();

		uint32 End = FPlatformTime::Cycles();

		if (BatchTime > 0.0f)
		{
			float ElapsedMs = FPlatformTime::ToMilliseconds(End - Start);
			if (ElapsedMs < BatchTime)
			{
				BatchSize++;
			}
			else if (ElapsedMs > BatchTime)
			{
				if (BatchSize > 1)
				{
					BatchSize--;
				}
				else
				{
					UE_LOG(LogRHI, Warning, TEXT("FShaderPipelineCache: Cannot reduce BatchSize below 1 to meet target of %f ms, elapsed time was %f ms)"), BatchTime, ElapsedMs);
				}
			}
		}
	}
	
	if (ReadyForNextBatch() && (OrderedCompileTasks.Num() || FetchTasks.Num()))
	{
        uint32 Num = 0;
        if (BatchSize > static_cast<uint32>(FetchTasks.Num()))
        {
            Num = BatchSize - FetchTasks.Num();
        }
        Num = FMath::Min(Num, (uint32)OrderedCompileTasks.Num());
            
		if (FetchTasks.Num() < (int32)Num)
		{
			TDoubleLinkedList<FPipelineCacheFileFormatPSORead*> NewBatch;
		
			Num -= FetchTasks.Num();
            for (auto Iterator = OrderedCompileTasks.CreateIterator(); Iterator && Num > 0; ++Iterator)
            {
                bool bHasShaders = true;
                for (FSHAHash const& Hash : Iterator->Shaders)
                {
                    bHasShaders &= FShaderCodeLibrary::ContainsShaderCode(Hash);
                }
            	if (bHasShaders)
            	{
            		FPipelineCacheFileFormatPSORead* Entry = new FPipelineCacheFileFormatPSORead;
					Entry->Hash = Iterator->Hash;
					Entry->Ar = new FShaderPipelineCacheArchive;
					
					// Add to both new batch and fetch lists
					NewBatch.AddTail(Entry);
					FetchTasks.AddTail(Entry);
					
	            	Iterator.RemoveCurrent();
                    FPlatformAtomics::InterlockedIncrement(&TotalActiveTasks);
                    FPlatformAtomics::InterlockedDecrement(&TotalWaitingTasks);
                    --Num;
            	}
            }
			
			FPipelineFileCache::FetchPSODescriptors(NewBatch);
		}

        if (static_cast<uint32>(FetchTasks.Num()) > BatchSize)
        {
            UE_LOG(LogRHI, Warning, TEXT("FShaderPipelineCache: Attempting to pre-compile more jobs (%d) than the batch size (%d)"), FetchTasks.Num(), BatchSize);
        }
        
		PreparePipelineBatch(FetchTasks);
	}
	
	
	if(CVarPSOFileCacheGameFileMaskEnabled.GetValueOnAnyThread())
	{
		if(FPlatformAtomics::AtomicRead(&TotalActiveTasks) + FPlatformAtomics::AtomicRead(&TotalWaitingTasks) == 0)
		{
			const uint64 Mask = FPipelineFileCache::GetGameUsageMask();
			bool bAlreadyInSet = false;
			CompletedMasks.Add(Mask, &bAlreadyInSet);
			if(!bAlreadyInSet)
			{
				UE_LOG(LogRHI, Display, TEXT("ShaderPipelineCache: GameUsageMask [%llu] precompile complete."), Mask);
			}
		}
	}
	
#if STATS
	int64 ActiveTaskCount = FMath::Max((int64)0, FPlatformAtomics::AtomicRead(&TotalActiveTasks));
    int64 WaitingTaskCount = FMath::Max((int64)0, FPlatformAtomics::AtomicRead(&TotalWaitingTasks));
	SET_DWORD_STAT(STAT_ShaderPipelineTaskCount, ActiveTaskCount+WaitingTaskCount);
    SET_DWORD_STAT(STAT_ShaderPipelineWaitingTaskCount, WaitingTaskCount);
    SET_DWORD_STAT(STAT_ShaderPipelineActiveTaskCount, ActiveTaskCount);
	
	// Calc in one place otherwise this computation will be splattered all over the place - this will not be exact but counts the expensive bits
	int64 InUseMemory = OrderedCompileTasks.GetAllocatedSize() + 
						CompiledHashes.GetAllocatedSize() + 
						ReadTasks.GetAllocatedSize() + 
						CompileTasks.GetAllocatedSize() + 
						ShutdownReadCompileTasks.GetAllocatedSize();
	if(ActiveTaskCount+WaitingTaskCount > 0)
	{
		InUseMemory += (ReadTasks.Num() + CompileTasks.Num() + ShutdownReadCompileTasks.Num()) * (sizeof(FShaderPipelineCacheArchive));
		InUseMemory += (FetchTasks.Num() + ShutdownFetchTasks.Num()) * (sizeof(FPipelineCacheFileFormatPSORead));
		for (TDoubleLinkedList<FPipelineCacheFileFormatPSORead*>::TIterator It(FetchTasks.GetHead()); It; ++It)
		{
			FPipelineCacheFileFormatPSORead* Entry = *It;
			InUseMemory += Entry->Data.Num();
		}
		for (TDoubleLinkedList<FPipelineCacheFileFormatPSORead*>::TIterator It(ShutdownFetchTasks.GetHead()); It; ++It)
		{
			FPipelineCacheFileFormatPSORead* Entry = *It;
			InUseMemory += Entry->Data.Num();
		}
	}
	SET_MEMORY_STAT(STAT_PreCompileMemory, InUseMemory);
#endif
}

bool FShaderPipelineCache::NeedsRenderingResumedForRenderingThreadTick() const
{
	return true;
}

TStatId FShaderPipelineCache::GetStatId() const
{
	RETURN_QUICK_DECLARE_CYCLE_STAT(FShaderPipelineBatchCompiler, STATGROUP_Tickables);
}

// Not sure where the define is for this but most seem to be low, medium, high, epic, cinema, auto, except material quality but that's less anyway
static const int32 MaxQualityCount = 6;
static const int32 MaxPlaylistCount = 3;
static const int32 MaxUserCount = 16;

static bool PreCompileMaskComparison(uint64 ReferenceGameMask, uint64 PSOMask)
{
	// If game mask use is disabled then the precompile comparison should succeed.
	const bool bIgnoreGameMask = CVarPSOFileCacheGameFileMaskEnabled.GetValueOnAnyThread() == 0;

	uint64 UsageMask = (ReferenceGameMask & PSOMask);
	return bIgnoreGameMask || ((UsageMask & (7l << (MaxQualityCount*3+MaxPlaylistCount))) && (UsageMask & (7 << (MaxQualityCount*3))) && (UsageMask & (63 << MaxQualityCount*2)) && (UsageMask & (63 << MaxQualityCount)) && (UsageMask & 63));
}

bool FShaderPipelineCache::Open(FString const& Name, EShaderPlatform Platform)
{
	FileName = Name;
    CurrentPlatform = Platform;
	
	bool bOK = FPipelineFileCache::OpenPipelineFileCache(Name, Platform, CacheFileGuid);
	if (bOK)
	{
		FScopeLock Lock(&Mutex);
		
		Flush();
		
		if (OnCachePreOpen.IsBound())
		{
			OnCachePreOpen.Broadcast(Name, Platform, bReady);
		}
		
		if(bReady)
		{
			uint64 PreCompileMask = (uint64)CVarPSOFileCachePreCompileMask.GetValueOnAnyThread();
			FPipelineFileCache::SetGameUsageMaskWithComparison(PreCompileMask, PreCompileMaskComparison);

			int32 Order = (int32)FPipelineFileCache::PSOOrder::Default;
			
			if(!GConfig->GetInt(FShaderPipelineCacheConstants::SectionHeading, FShaderPipelineCacheConstants::SortOrderKey, Order, *GGameUserSettingsIni))
			{
				GConfig->GetInt(FShaderPipelineCacheConstants::SectionHeading, FShaderPipelineCacheConstants::SortOrderKey, Order, *GGameIni);
			}

			TArray<FPipelineCachePSOHeader> LocalPreFetchedTasks;
			FPipelineFileCache::GetOrderedPSOHashes(LocalPreFetchedTasks, (FPipelineFileCache::PSOOrder)Order, (int64)CVarPSOFileCacheMinBindCount.GetValueOnAnyThread(), CompiledHashes);
			// Iterate over all the tasks we haven't yet begun to read data for - these are the 'waiting' tasks
			int64 Count = 0;
			for (auto const& Task : LocalPreFetchedTasks)
			{
				bool bHasShaders = true;
				for (FSHAHash const& Hash : Task.Shaders)
				{
					bHasShaders &= FShaderCodeLibrary::ContainsShaderCode(Hash);
				}
				if (bHasShaders)
				{
					Count++;
				}
			}

			FPlatformAtomics::InterlockedAdd(&TotalWaitingTasks, Count);

			if (OnCachedOpened.IsBound())
			{
				OnCachedOpened.Broadcast(Name, Platform, LocalPreFetchedTasks.Num(), CacheFileGuid, ShaderCachePrecompileContext);
			}

			PreFetchedTasks = LocalPreFetchedTasks;
			TotalPrecompileTasks = PreFetchedTasks.Num();
			
			bPreOptimizing = TotalPrecompileTasks > 0;
			UE_LOG(LogRHI, Display, TEXT("Opened pipeline cache and enqueued %d of %d tasks for precompile with BatchSize %d and BatchTime %f."), Count, PreFetchedTasks.Num(), BatchSize, BatchTime);
		}
		else
		{
			UE_LOG(LogRHI, Display, TEXT("Opened pipeline cache - precompile deferred on UsageMask."));
		}
	}

	UE_CLOG(!bOK, LogRHI, Display, TEXT("Failed to open default shader pipeline cache for %s using shader platform %d."), *Name, (uint32)Platform);
	
	bOpened = bOK;

	// OnPrecompilationBegin can bring up a modal loading screen, so we call it outside the scope lock to prevent deadlocks
	if (bOK && OnPrecompilationBegin.IsBound())
	{
		OnPrecompilationBegin.Broadcast(PreFetchedTasks.Num(), ShaderCachePrecompileContext);
	}

	return bOK;
}

bool FShaderPipelineCache::Save(FPipelineFileCache::SaveMode Mode)
{
	FScopeLock Lock(&Mutex);
		
	bool bOK = FPipelineFileCache::SavePipelineFileCache(FileName, Mode);
	UE_CLOG(!bOK, LogRHI, Warning, TEXT("Failed to save shader pipeline cache for %s using save mode %d."), *FileName, (uint32)Mode);

	LastAutoSaveTime = FPlatformTime::Seconds();

	return bOK;
}

void FShaderPipelineCache::Close(bool bShuttingDown)
{
	FScopeLock Lock(&Mutex);
		
	if(GConfig)
	{
		GConfig->SetString(FShaderPipelineCacheConstants::SectionHeading, FShaderPipelineCacheConstants::LastOpenedKey, *FileName, *GGameUserSettingsIni);
		GConfig->Flush(false, *GGameUserSettingsIni);
	}
	
	// Log all bound PSOs
	if (GetShaderPipelineCacheSaveBoundPSOLog())
	{
		Save(FPipelineFileCache::SaveMode::BoundPSOsOnly);
	}
	
	// Force a fast save, just in case - but not at shutdown / destruction
	if (GetPSOFileCacheSaveUserCache() && !bShuttingDown)
	{
		Save(FPipelineFileCache::SaveMode::Incremental);
	}
	
	// Signal flush of outstanding work to allow restarting for a new cache file
	Flush();
    
    if (OnCachedClosed.IsBound())
    {
        OnCachedClosed.Broadcast(FileName, CurrentPlatform);
    }
	
	bOpened = false;

	FPipelineFileCache::ClosePipelineFileCache();

	//
	// Clean up cached RHI resources
	//
	for (auto Pair : BlendStateCache)
	{
		Pair.Value->Release();
	}
	BlendStateCache.Empty();
	
	for (auto Pair : RasterizerStateCache)
	{
		Pair.Value->Release();
	}
	RasterizerStateCache.Empty();
	
	for (auto Pair : DepthStencilStateCache)
	{
		Pair.Value->Release();
	}
	DepthStencilStateCache.Empty();
}

void FShaderPipelineCache::OnShaderLibraryStateChanged(ELibraryState State, EShaderPlatform Platform, FString const& Name)
{
    FScopeLock Lock(&Mutex);
	
	if (State == FShaderPipelineCache::Opened && Name == FApp::GetProjectName() && Platform == CurrentPlatform && !bOpened)
	{
		Close();
		FString LastOpenedName;
		if ((!GConfig->GetString(FShaderPipelineCacheConstants::SectionHeading, FShaderPipelineCacheConstants::LastOpenedKey, LastOpenedName, *GGameUserSettingsIni) && !GConfig->GetString(FShaderPipelineCacheConstants::SectionHeading, FShaderPipelineCacheConstants::LastOpenedKey, LastOpenedName, *GGameIni)) && !LastOpenedName.Len())
		{
			LastOpenedName = FApp::GetProjectName();
		}
		Open(LastOpenedName, Platform);
	}
	
    // Copy any new items over to our 'internal' safe array
    if (PreFetchedTasks.Num())
    {
        OrderedCompileTasks = PreFetchedTasks;
        PreFetchedTasks.Empty();
    }
    
    // Iterate over all the tasks we haven't yet begun to read data for - these are the 'waiting' tasks
    int64 Count = 0;
    for (auto const& Task : OrderedCompileTasks)
    {
        bool bHasShaders = true;
        for (FSHAHash const& Hash : Task.Shaders)
        {
            bHasShaders &= FShaderCodeLibrary::ContainsShaderCode(Hash);
        }
        if (bHasShaders)
        {
            Count++;
        }
    }
    
    // Set the new waiting count that we can actually process.
    FPlatformAtomics::InterlockedExchange(&TotalWaitingTasks, Count);
	UE_LOG(LogRHI, Display, TEXT("Opened pipeline cache after state change and enqueued %d of %d tasks for precompile."), Count, OrderedCompileTasks.Num());
}

FRHIBlendState* FShaderPipelineCache::GetOrCreateBlendState(const FBlendStateInitializerRHI& Initializer)
{
	FRHIBlendState** Found = BlendStateCache.Find(Initializer);
	if (Found)
	{
		return *Found;
	}
	
	FBlendStateRHIRef NewState = RHICreateBlendState(Initializer);
	
	// Add an extra reference so we don't have TRefCountPtr in the maps
	NewState->AddRef();
	BlendStateCache.Add(Initializer, NewState);
	return NewState;
}

FRHIRasterizerState* FShaderPipelineCache::GetOrCreateRasterizerState(const FRasterizerStateInitializerRHI& Initializer)
{
	FRHIRasterizerState** Found = RasterizerStateCache.Find(Initializer);
	if (Found)
	{
		return *Found;
	}
	
	FRasterizerStateRHIRef NewState = RHICreateRasterizerState(Initializer);
	
	// Add an extra reference so we don't have TRefCountPtr in the maps
	NewState->AddRef();
	RasterizerStateCache.Add(Initializer, NewState);
	return NewState;
}

FRHIDepthStencilState* FShaderPipelineCache::GetOrCreateDepthStencilState(const FDepthStencilStateInitializerRHI& Initializer)
{
	FRHIDepthStencilState** Found = DepthStencilStateCache.Find(Initializer);
	if (Found)
	{
		return *Found;
	}
	
	FDepthStencilStateRHIRef NewState = RHICreateDepthStencilState(Initializer);
	
	// Add an extra reference so we don't have TRefCountPtr in the maps
	NewState->AddRef();
	DepthStencilStateCache.Add(Initializer, NewState);
	return NewState;
}<|MERGE_RESOLUTION|>--- conflicted
+++ resolved
@@ -694,7 +694,7 @@
 			GraphicsInitializer.bFromPSOFileCache = 1;
 			
 			// Use SetGraphicsPipelineState to call down into PipelineStateCache and also handle the fallback case used by OpenGL.
-			SetGraphicsPipelineState(RHICmdList, GraphicsInitializer, EApplyRendertargetOption::DoNothing);
+			SetGraphicsPipelineState(RHICmdList, GraphicsInitializer, EApplyRendertargetOption::DoNothing, false);
 			bOk = true;
 		}
 		else if(FPipelineCacheFileFormatPSO::DescriptorType::Compute == PSO.Type)
@@ -708,13 +708,10 @@
 		}
 		else if (FPipelineCacheFileFormatPSO::DescriptorType::RayTracing == PSO.Type)
 		{
-<<<<<<< HEAD
 		#if 0 // Workaround for UE-97607:
 			  // If ray tracing PSO file cache is generated using one payload size but later shaders were re-compiled with a different payload declaration 
 			  // it is possible for the wrong size to be used here, which leads to a D3D run-time error when attempting to create the PSO.
 			  // Ray tracing shader pre-compilation is disabled until a robust solution is found.
-=======
->>>>>>> 3ecbc206
 			if (IsRayTracingEnabled())
 			{
 				FRayTracingPipelineStateInitializer Initializer;
@@ -747,10 +744,7 @@
 				FRayTracingPipelineState* RayTracingPipeline = PipelineStateCache::GetAndOrCreateRayTracingPipelineState(RHICmdList, Initializer);
 				bOk = RayTracingPipeline != nullptr;
 			}
-<<<<<<< HEAD
 		#endif // Workaround for UE-97607
-=======
->>>>>>> 3ecbc206
 		}
 		else
 		{
