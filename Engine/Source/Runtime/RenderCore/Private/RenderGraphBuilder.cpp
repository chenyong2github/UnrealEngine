--- conflicted
+++ resolved
@@ -1847,7 +1847,604 @@
 			{
 				WholeRange.EnumerateSubresources([&](FRDGTextureSubresource Subresource)
 				{
-<<<<<<< HEAD
+					AddSubresourceTransition(GetSubresource(StateBefore, Layout, Subresource), *SubresourceStateAfter, &Subresource);
+				});
+				InitAsWholeResource(StateBefore);
+				FRDGSubresourceState& SubresourceStateBefore = GetWholeResource(StateBefore);
+				MergeSubresourceState(SubresourceStateBefore, *SubresourceStateAfter);
+			}
+		}
+		// N -> N
+		else
+		{
+			WholeRange.EnumerateSubresources([&](FRDGTextureSubresource Subresource)
+			{
+				if (FRDGSubresourceState* SubresourceStateAfter = GetSubresource(StateAfter, Layout, Subresource))
+				{
+					FRDGSubresourceState& SubresourceStateBefore = GetSubresource(StateBefore, Layout, Subresource);
+					AddSubresourceTransition(SubresourceStateBefore, *SubresourceStateAfter, &Subresource);
+					MergeSubresourceState(SubresourceStateBefore, *SubresourceStateAfter);
+				}
+			});
+		}
+	}
+}
+
+void FRDGBuilder::AddTransition(FRDGPassHandle PassHandle, FRDGBufferRef Buffer, FRDGSubresourceState StateAfter, FRDGPassHandle LastUntrackedPassHandle)
+{
+	check(StateAfter.Access != ERHIAccess::Unknown);
+	check(StateAfter.FirstPass.IsValid() && StateAfter.LastPass.IsValid());
+
+	FRDGSubresourceState& StateBefore = Buffer->GetState();
+
+	if (FRDGSubresourceState::IsTransitionRequired(StateBefore, StateAfter))
+	{
+		FRHITransitionInfo Info;
+		Info.Resource = Buffer->GetRHIUnchecked();
+		Info.Type = FRDGBufferDesc::GetTransitionResourceType(Buffer->Desc.UnderlyingType);
+		Info.Flags = StateAfter.Flags;
+		Info.AccessBefore = StateBefore.Access;
+		Info.AccessAfter = StateAfter.Access;
+
+		AddTransitionInternal(Buffer, StateBefore, StateAfter, LastUntrackedPassHandle, Info);
+	}
+
+	IF_RDG_ENABLE_DEBUG(LogFile.AddTransitionEdge(PassHandle, StateBefore, StateAfter, Buffer));
+	StateBefore = StateAfter;
+}
+
+void FRDGBuilder::AddTransitionInternal(
+	FRDGParentResource* Resource,
+	FRDGSubresourceState StateBefore,
+	FRDGSubresourceState StateAfter,
+	FRDGPassHandle LastUntrackedPassHandle,
+	const FRHITransitionInfo& TransitionInfo)
+{
+	check(StateAfter.FirstPass.IsValid());
+
+	if (StateBefore.LastPass.IsNull())
+	{
+		check(StateBefore.Pipeline == ERHIPipeline::Graphics);
+		StateBefore.LastPass = GetProloguePassHandle();
+	}
+
+	check(StateBefore.LastPass < StateAfter.FirstPass);
+
+	// Before states may come from previous aliases of the texture.
+	if (Resource->bTransient && StateBefore.LastPass < Resource->AcquirePass)
+	{
+		// If this got left in an async compute state, we need to end the transition in the graphics
+		// fork pass, since that's the lifetime of the previous owner was extended to that point. The
+		// cost should be better absorbed by the fence as well.
+		if (StateBefore.Pipeline == ERHIPipeline::AsyncCompute)
+		{
+			StateAfter.FirstPass = Passes[StateBefore.LastPass]->GraphicsJoinPass;
+		}
+		// Otherwise, can push the start of the transition forward until our alias is acquired.
+		else
+		{
+			StateBefore.LastPass = Resource->AcquirePass;
+		}
+	}
+
+	check(StateBefore.LastPass < StateAfter.FirstPass);
+
+	// Avoids splitting across a pass that is doing untracked RHI access.
+	if (StateBefore.LastPass < LastUntrackedPassHandle)
+	{
+		// Transitions exclusively on the graphics queue can be pushed forward.
+		if (!EnumHasAnyFlags(StateBefore.Pipeline | StateAfter.Pipeline, ERHIPipeline::AsyncCompute))
+		{
+			StateBefore.LastPass = LastUntrackedPassHandle;
+		}
+		// Async compute transitions have to be split. Emit a warning to the user to avoid touching the resource.
+		else
+		{
+			EmitRDGWarningf(
+				TEXT("Resource '%s' is being split-transitioned across untracked pass '%s'. It was not possible to avoid the ")
+				TEXT("split barrier due to async compute. Accessing this resource in the pass will cause an RHI validation failure. ")
+				TEXT("Otherwise, it's safe to ignore this warning."),
+				Resource->Name, Passes[LastUntrackedPassHandle]->GetName());
+		}
+	}
+
+	FRDGPass* PrevPass = Passes[StateBefore.LastPass];
+	FRDGPass* NextPass = Passes[StateAfter.FirstPass];
+
+	// When in immediate mode or if the previous and next passes are the same, the transition
+	// occurs immediately before the pass executes in the prologue (no splitting). Otherwise,
+	// the transition is split to occur after the previous pass executes.
+
+	FRDGPass* PrologueBarrierPass = Passes[NextPass->PrologueBarrierPass];
+
+	FRDGBarrierBatchBegin* BarriersToBegin = nullptr;
+	if (PrevPass == NextPass || GRDGImmediateMode)
+	{
+		BarriersToBegin = &PrologueBarrierPass->GetPrologueBarriersToBegin(Allocator);
+	}
+	else
+	{
+		FRDGPass* EpilogueBarrierPass = Passes[PrevPass->EpilogueBarrierPass];
+		BarriersToBegin = &EpilogueBarrierPass->GetEpilogueBarriersToBeginFor(Allocator, StateAfter.Pipeline);
+	}
+	BarriersToBegin->AddTransition(Resource, TransitionInfo);
+
+	PrologueBarrierPass->GetPrologueBarriersToEnd(Allocator).AddDependency(BarriersToBegin);
+}
+
+void FRDGBuilder::BeginResourceRHI(FRDGUniformBuffer* UniformBuffer)
+{
+	check(UniformBuffer);
+
+	if (UniformBuffer->UniformBufferRHI)
+	{
+		return;
+	}
+
+	const FRDGParameterStruct PassParameters = UniformBuffer->GetParameters();
+
+	const EUniformBufferValidation Validation =
+#if RDG_ENABLE_DEBUG
+		EUniformBufferValidation::ValidateResources;
+#else
+		EUniformBufferValidation::None;
+#endif
+
+	UniformBuffer->UniformBufferRHI = RHICreateUniformBuffer(PassParameters.GetContents(), PassParameters.GetLayout(), UniformBuffer_SingleFrame, Validation);
+	UniformBuffer->ResourceRHI = UniformBuffer->UniformBufferRHI;
+}
+
+void FRDGBuilder::BeginResourceRHI(FRDGPassHandle PassHandle, FRDGTextureRef Texture)
+{
+	check(Texture);
+
+	if (!Texture->FirstPass.IsValid())
+	{
+		Texture->FirstPass = PassHandle;
+	}
+
+	if (Texture->PooledTexture)
+	{
+		return;
+	}
+
+	check(Texture->ReferenceCount > 0 || Texture->bExternal || IsResourceLifetimeExtended());
+
+#if RDG_ENABLE_DEBUG
+	{
+		FRDGPass* Pass = Passes[PassHandle];
+		if (!Pass->bFirstTextureAllocated)
+		{
+			GRenderTargetPool.AddPhaseEvent(Pass->GetName());
+			Pass->bFirstTextureAllocated = 1;
+		}
+	}
+#endif
+
+	TRefCountPtr<FPooledRenderTarget> PooledRenderTarget = GRenderTargetPool.FindFreeElementForRDG(RHICmdList, Texture->Desc, Texture->Name);
+
+	FRDGTextureRef PreviousOwner = nullptr;
+	Texture->SetRHI(PooledRenderTarget, PreviousOwner);
+	Texture->bTransient = PooledRenderTarget->IsTransient();
+
+	check(!IsResourceLifetimeExtended() || !PreviousOwner);
+
+	// Acquires are made in the last pass of the previous alias.
+	FRDGPassHandle AcquirePassHandle = PreviousOwner ? PreviousOwner->LastPass : GetProloguePassHandle();
+
+	if (Texture->bTransient)
+	{
+		// We will handle the discard behavior ourselves.
+		PooledRenderTarget->bAutoDiscard = false;
+
+		FRDGPass* AcquirePass = Passes[AcquirePassHandle];
+
+		// Discards for the previous owner occur in the same pass as the acquire.
+		if (PreviousOwner)
+		{
+			AcquirePass->TexturesToDiscard.Add(PreviousOwner->GetRHIUnchecked());
+		}
+
+		AcquirePass->TexturesToAcquire.Add(Texture->GetRHIUnchecked());
+	}
+
+	Texture->AcquirePass = AcquirePassHandle;
+}
+
+void FRDGBuilder::BeginResourceRHI(FRDGPassHandle PassHandle, FRDGTextureSRVRef SRV)
+{
+	check(SRV);
+
+	if (SRV->ResourceRHI)
+	{
+		return;
+	}
+
+	FRDGTextureRef Texture = SRV->Desc.Texture;
+	FRDGPooledTexture* PooledTexture = Texture->PooledTexture;
+	check(PooledTexture);
+
+	if (!Texture->FirstPass.IsValid())
+	{
+		Texture->FirstPass = PassHandle;
+	}
+
+	if (SRV->Desc.MetaData == ERDGTextureMetaDataAccess::HTile)
+	{
+		check(GRHISupportsExplicitHTile);
+		if (!PooledTexture->HTileSRV)
+		{
+			PooledTexture->HTileSRV = RHICreateShaderResourceViewHTile((FRHITexture2D*)PooledTexture->Texture);
+		}
+		SRV->ResourceRHI = PooledTexture->HTileSRV;
+		check(SRV->ResourceRHI);
+		return;
+	}
+
+	if (SRV->Desc.MetaData == ERDGTextureMetaDataAccess::FMask)
+	{
+		if (!PooledTexture->FMaskSRV)
+		{
+			PooledTexture->FMaskSRV = RHICreateShaderResourceViewFMask((FRHITexture2D*)PooledTexture->Texture);
+		}
+		SRV->ResourceRHI = PooledTexture->FMaskSRV;
+		check(SRV->ResourceRHI);
+		return;
+	}
+
+	for (const auto& SRVPair : PooledTexture->SRVs)
+	{
+		if (SRVPair.Key == SRV->Desc)
+		{
+			SRV->ResourceRHI = SRVPair.Value;
+			return;
+		}
+	}
+
+	FShaderResourceViewRHIRef RHIShaderResourceView = RHICreateShaderResourceView(PooledTexture->Texture, SRV->Desc);
+
+	SRV->ResourceRHI = RHIShaderResourceView;
+	PooledTexture->SRVs.Emplace(SRV->Desc, MoveTemp(RHIShaderResourceView));
+}
+
+void FRDGBuilder::BeginResourceRHI(FRDGPassHandle PassHandle, FRDGTextureUAVRef UAV)
+{
+	check(UAV);
+
+	if (UAV->ResourceRHI)
+	{
+		return;
+	}
+
+	BeginResourceRHI(PassHandle, UAV->Desc.Texture);
+
+	FRDGTextureRef Texture = UAV->Desc.Texture;
+	FRDGPooledTexture* PooledTexture = Texture->PooledTexture;
+	check(PooledTexture);
+
+	if (UAV->Desc.MetaData == ERDGTextureMetaDataAccess::HTile)
+	{
+		check(GRHISupportsExplicitHTile);
+		if (!PooledTexture->HTileUAV)
+		{
+			PooledTexture->HTileUAV = RHICreateUnorderedAccessViewHTile((FRHITexture2D*)PooledTexture->Texture);
+		}
+		UAV->ResourceRHI = PooledTexture->HTileUAV;
+		check(UAV->ResourceRHI);
+		return;
+	}
+
+	if (UAV->Desc.MetaData == ERDGTextureMetaDataAccess::Stencil)
+	{
+		if (!PooledTexture->StencilUAV)
+		{
+			PooledTexture->StencilUAV = RHICreateUnorderedAccessViewStencil((FRHITexture2D*)PooledTexture->Texture, 0);
+		}
+		UAV->ResourceRHI = PooledTexture->StencilUAV;
+		check(UAV->ResourceRHI);
+		return;
+	}
+
+	UAV->ResourceRHI = PooledTexture->MipUAVs[UAV->Desc.MipLevel];
+}
+
+void FRDGBuilder::BeginResourceRHI(FRDGPassHandle PassHandle, FRDGBufferRef Buffer)
+{
+	check(Buffer);
+
+	if (!Buffer->FirstPass.IsValid())
+	{
+		Buffer->FirstPass = PassHandle;
+	}
+
+	if (Buffer->PooledBuffer)
+	{
+		return;
+	}
+
+	check(Buffer->ReferenceCount > 0 || Buffer->bExternal || IsResourceLifetimeExtended());
+
+	TRefCountPtr<FRDGPooledBuffer> PooledBuffer = GRenderGraphResourcePool.FindFreeBuffer(RHICmdList, Buffer->Desc, Buffer->Name);
+
+	FRDGBufferRef PreviousOwner = nullptr;
+	Buffer->SetRHI(PooledBuffer, PreviousOwner);
+	Buffer->FirstPass = PassHandle;
+
+	check(!IsResourceLifetimeExtended() || !PreviousOwner);
+
+	// Acquires are made in the last pass of the previous alias.
+	Buffer->AcquirePass = PreviousOwner ? PreviousOwner->LastPass : GetProloguePassHandle();
+
+	// Transient buffer are not yet implemented.
+}
+
+void FRDGBuilder::BeginResourceRHI(FRDGPassHandle PassHandle, FRDGBufferSRVRef SRV)
+{
+	check(SRV);
+
+	if (SRV->ResourceRHI)
+	{
+		return;
+	}
+
+	FRDGBufferRef Buffer = SRV->Desc.Buffer;
+
+	check(Buffer->PooledBuffer);
+
+	if (!Buffer->FirstPass.IsValid())
+	{
+		Buffer->FirstPass = PassHandle;
+	}
+
+	if (Buffer->PooledBuffer->SRVs.Contains(SRV->Desc))
+	{
+		SRV->ResourceRHI = Buffer->PooledBuffer->SRVs[SRV->Desc];
+		return;
+	}
+
+	FShaderResourceViewRHIRef RHIShaderResourceView;
+
+	if (Buffer->Desc.UnderlyingType == FRDGBufferDesc::EUnderlyingType::VertexBuffer)
+	{
+		RHIShaderResourceView = RHICreateShaderResourceView(Buffer->PooledBuffer->VertexBuffer, SRV->Desc.BytesPerElement, SRV->Desc.Format);
+	}
+	else if (Buffer->Desc.UnderlyingType == FRDGBufferDesc::EUnderlyingType::StructuredBuffer)
+	{
+		RHIShaderResourceView = RHICreateShaderResourceView(Buffer->PooledBuffer->StructuredBuffer);
+	}
+	else
+	{
+		check(0);
+	}
+
+	SRV->ResourceRHI = RHIShaderResourceView;
+	Buffer->PooledBuffer->SRVs.Add(SRV->Desc, RHIShaderResourceView);
+}
+
+void FRDGBuilder::BeginResourceRHI(FRDGPassHandle PassHandle, FRDGBufferUAV* UAV)
+{
+	check(UAV);
+
+	if (UAV->ResourceRHI)
+	{
+		return;
+	}
+
+	FRDGBufferRef Buffer = UAV->Desc.Buffer;
+	BeginResourceRHI(PassHandle, Buffer);
+
+	if (Buffer->PooledBuffer->UAVs.Contains(UAV->Desc))
+	{
+		UAV->ResourceRHI = Buffer->PooledBuffer->UAVs[UAV->Desc];
+		return;
+	}
+
+	// Hack to make sure only one UAVs is around.
+	Buffer->PooledBuffer->UAVs.Empty();
+
+	FUnorderedAccessViewRHIRef RHIUnorderedAccessView;
+
+	if (Buffer->Desc.UnderlyingType == FRDGBufferDesc::EUnderlyingType::VertexBuffer)
+	{
+		RHIUnorderedAccessView = RHICreateUnorderedAccessView(Buffer->PooledBuffer->VertexBuffer, UAV->Desc.Format);
+	}
+	else if (Buffer->Desc.UnderlyingType == FRDGBufferDesc::EUnderlyingType::StructuredBuffer)
+	{
+		RHIUnorderedAccessView = RHICreateUnorderedAccessView(Buffer->PooledBuffer->StructuredBuffer, UAV->Desc.bSupportsAtomicCounter, UAV->Desc.bSupportsAppendBuffer);
+	}
+	else
+	{
+		check(0);
+	}
+
+	UAV->ResourceRHI = RHIUnorderedAccessView;
+	Buffer->PooledBuffer->UAVs.Add(UAV->Desc, RHIUnorderedAccessView);
+}
+
+void FRDGBuilder::EndResourceRHI(FRDGPassHandle PassHandle, FRDGTextureRef Texture, uint32 ReferenceCount)
+{
+	check(Texture);
+
+	if (!IsResourceLifetimeExtended())
+	{
+		check(Texture->ReferenceCount >= ReferenceCount);
+		Texture->ReferenceCount -= ReferenceCount;
+
+		if (Texture->ReferenceCount == 0)
+		{
+			// External textures should never release the reference.
+			if (!Texture->bExternal)
+			{
+				Texture->Allocation = nullptr;
+			}
+			Texture->LastPass = PassHandle;
+		}
+	}
+}
+
+void FRDGBuilder::EndResourceRHI(FRDGPassHandle PassHandle, FRDGBufferRef Buffer, uint32 ReferenceCount)
+{
+	check(Buffer);
+
+	if (!IsResourceLifetimeExtended())
+	{
+		check(Buffer->ReferenceCount >= ReferenceCount);
+		Buffer->ReferenceCount -= ReferenceCount;
+
+		if (Buffer->ReferenceCount == 0)
+		{
+			// External buffers should never release the reference.
+			if (!Buffer->bExternal)
+			{
+				Buffer->Allocation = nullptr;
+			}
+			Buffer->LastPass = PassHandle;
+		}
+	}
+}
+
+#if RDG_ENABLE_DEBUG
+
+void FRDGBuilder::VisualizePassOutputs(const FRDGPass* Pass)
+{
+#if SUPPORTS_VISUALIZE_TEXTURE
+	if (bInDebugPassScope)
+	{
+		return;
+	}
+
+	Pass->GetParameters().EnumerateTextures([&](FRDGParameter Parameter)
+	{
+		switch (Parameter.GetType())
+		{
+		case UBMT_RDG_TEXTURE_ACCESS:
+		{
+			if (FRDGTextureAccess TextureAccess = Parameter.GetAsTextureAccess())
+			{
+				if (TextureAccess.GetAccess() == ERHIAccess::UAVCompute ||
+					TextureAccess.GetAccess() == ERHIAccess::UAVGraphics ||
+					TextureAccess.GetAccess() == ERHIAccess::RTV)
+				{
+					if (TOptional<uint32> CaptureId = GVisualizeTexture.ShouldCapture(TextureAccess->Name, /* MipIndex = */ 0))
+					{
+						GVisualizeTexture.CreateContentCapturePass(*this, TextureAccess.GetTexture(), *CaptureId);
+					}
+				}
+			}
+		}
+		break;
+		case UBMT_RDG_TEXTURE_UAV:
+		{
+			if (FRDGTextureUAVRef UAV = Parameter.GetAsTextureUAV())
+			{
+				FRDGTextureRef Texture = UAV->Desc.Texture;
+				if (TOptional<uint32> CaptureId = GVisualizeTexture.ShouldCapture(Texture->Name, UAV->Desc.MipLevel))
+				{
+					GVisualizeTexture.CreateContentCapturePass(*this, Texture, *CaptureId);
+				}
+			}
+		}
+		break;
+		case UBMT_RENDER_TARGET_BINDING_SLOTS:
+		{
+			const FRenderTargetBindingSlots& RenderTargets = Parameter.GetAsRenderTargetBindingSlots();
+
+			RenderTargets.Enumerate([&](FRenderTargetBinding RenderTarget)
+			{
+				FRDGTextureRef Texture = RenderTarget.GetTexture();
+				if (TOptional<uint32> CaptureId = GVisualizeTexture.ShouldCapture(Texture->Name, RenderTarget.GetMipIndex()))
+				{
+					GVisualizeTexture.CreateContentCapturePass(*this, Texture, *CaptureId);
+				}
+			});
+
+			const FDepthStencilBinding& DepthStencil = RenderTargets.DepthStencil;
+
+			if (FRDGTextureRef Texture = DepthStencil.GetTexture())
+			{
+				const bool bHasStoreAction = DepthStencil.GetDepthStencilAccess().IsAnyWrite();
+
+				if (bHasStoreAction)
+				{
+					const uint32 MipIndex = 0;
+					if (TOptional<uint32> CaptureId = GVisualizeTexture.ShouldCapture(Texture->Name, MipIndex))
+					{
+						GVisualizeTexture.CreateContentCapturePass(*this, Texture, *CaptureId);
+					}
+				}
+			}
+		}
+		break;
+		}
+	});
+#endif
+}
+
+void FRDGBuilder::ClobberPassOutputs(const FRDGPass* Pass)
+{
+	if (!GRDGClobberResources)
+	{
+		return;
+	}
+
+	if (bInDebugPassScope)
+	{
+		return;
+	}
+	bInDebugPassScope = true;
+
+	RDG_EVENT_SCOPE(*this, "RDG ClobberResources");
+
+	const FLinearColor ClobberColor = GetClobberColor();
+
+	Pass->GetParameters().Enumerate([&](FRDGParameter Parameter)
+	{
+		switch (Parameter.GetType())
+		{
+		case UBMT_RDG_BUFFER_UAV:
+		{
+			if (FRDGBufferUAVRef UAV = Parameter.GetAsBufferUAV())
+			{
+				FRDGBufferRef Buffer = UAV->GetParent();
+
+				if (UserValidation.TryMarkForClobber(Buffer))
+				{
+					AddClearUAVPass(*this, UAV, GetClobberBufferValue());
+				}
+			}
+		}
+		break;
+		case UBMT_RDG_TEXTURE_ACCESS:
+		{
+			if (FRDGTextureAccess TextureAccess = Parameter.GetAsTextureAccess())
+			{
+				FRDGTextureRef Texture = TextureAccess.GetTexture();
+
+				if (UserValidation.TryMarkForClobber(Texture))
+				{
+					if (EnumHasAnyFlags(TextureAccess.GetAccess(), ERHIAccess::UAVMask))
+					{
+						for (int32 MipLevel = 0; MipLevel < Texture->Desc.NumMips; MipLevel++)
+						{
+							AddClearUAVPass(*this, this->CreateUAV(FRDGTextureUAVDesc(Texture, MipLevel)), ClobberColor);
+						}
+					}
+					else if (EnumHasAnyFlags(TextureAccess.GetAccess(), ERHIAccess::RTV))
+					{
+						AddClearRenderTargetPass(*this, Texture, ClobberColor);
+					}
+				}
+			}
+		}
+		break;
+		case UBMT_RDG_TEXTURE_UAV:
+		{
+			if (FRDGTextureUAVRef UAV = Parameter.GetAsTextureUAV())
+			{
+				FRDGTextureRef Texture = UAV->GetParent();
+
+				if (UserValidation.TryMarkForClobber(Texture))
+				{
 					if (Texture->Desc.NumMips == 1)
 					{
 						AddClearUAVPass(*this, UAV, ClobberColor);
@@ -1860,503 +2457,6 @@
 						}
 					}
 				}
-=======
-					AddSubresourceTransition(GetSubresource(StateBefore, Layout, Subresource), *SubresourceStateAfter, &Subresource);
-				});
-				InitAsWholeResource(StateBefore);
-				FRDGSubresourceState& SubresourceStateBefore = GetWholeResource(StateBefore);
-				MergeSubresourceState(SubresourceStateBefore, *SubresourceStateAfter);
->>>>>>> 7d5968f5
-			}
-		}
-		// N -> N
-		else
-		{
-			WholeRange.EnumerateSubresources([&](FRDGTextureSubresource Subresource)
-			{
-				if (FRDGSubresourceState* SubresourceStateAfter = GetSubresource(StateAfter, Layout, Subresource))
-				{
-					FRDGSubresourceState& SubresourceStateBefore = GetSubresource(StateBefore, Layout, Subresource);
-					AddSubresourceTransition(SubresourceStateBefore, *SubresourceStateAfter, &Subresource);
-					MergeSubresourceState(SubresourceStateBefore, *SubresourceStateAfter);
-				}
-			});
-		}
-	}
-}
-
-void FRDGBuilder::AddTransition(FRDGPassHandle PassHandle, FRDGBufferRef Buffer, FRDGSubresourceState StateAfter, FRDGPassHandle LastUntrackedPassHandle)
-{
-	check(StateAfter.Access != ERHIAccess::Unknown);
-	check(StateAfter.FirstPass.IsValid() && StateAfter.LastPass.IsValid());
-
-	FRDGSubresourceState& StateBefore = Buffer->GetState();
-
-	if (FRDGSubresourceState::IsTransitionRequired(StateBefore, StateAfter))
-	{
-		FRHITransitionInfo Info;
-		Info.Resource = Buffer->GetRHIUnchecked();
-		Info.Type = FRDGBufferDesc::GetTransitionResourceType(Buffer->Desc.UnderlyingType);
-		Info.Flags = StateAfter.Flags;
-		Info.AccessBefore = StateBefore.Access;
-		Info.AccessAfter = StateAfter.Access;
-
-		AddTransitionInternal(Buffer, StateBefore, StateAfter, LastUntrackedPassHandle, Info);
-	}
-
-	IF_RDG_ENABLE_DEBUG(LogFile.AddTransitionEdge(PassHandle, StateBefore, StateAfter, Buffer));
-	StateBefore = StateAfter;
-}
-
-void FRDGBuilder::AddTransitionInternal(
-	FRDGParentResource* Resource,
-	FRDGSubresourceState StateBefore,
-	FRDGSubresourceState StateAfter,
-	FRDGPassHandle LastUntrackedPassHandle,
-	const FRHITransitionInfo& TransitionInfo)
-{
-	check(StateAfter.FirstPass.IsValid());
-
-	if (StateBefore.LastPass.IsNull())
-	{
-		check(StateBefore.Pipeline == ERHIPipeline::Graphics);
-		StateBefore.LastPass = GetProloguePassHandle();
-	}
-
-	check(StateBefore.LastPass < StateAfter.FirstPass);
-
-	// Before states may come from previous aliases of the texture.
-	if (Resource->bTransient && StateBefore.LastPass < Resource->AcquirePass)
-	{
-		// If this got left in an async compute state, we need to end the transition in the graphics
-		// fork pass, since that's the lifetime of the previous owner was extended to that point. The
-		// cost should be better absorbed by the fence as well.
-		if (StateBefore.Pipeline == ERHIPipeline::AsyncCompute)
-		{
-			StateAfter.FirstPass = Passes[StateBefore.LastPass]->GraphicsJoinPass;
-		}
-		// Otherwise, can push the start of the transition forward until our alias is acquired.
-		else
-		{
-			StateBefore.LastPass = Resource->AcquirePass;
-		}
-	}
-
-	check(StateBefore.LastPass < StateAfter.FirstPass);
-
-	// Avoids splitting across a pass that is doing untracked RHI access.
-	if (StateBefore.LastPass < LastUntrackedPassHandle)
-	{
-		// Transitions exclusively on the graphics queue can be pushed forward.
-		if (!EnumHasAnyFlags(StateBefore.Pipeline | StateAfter.Pipeline, ERHIPipeline::AsyncCompute))
-		{
-			StateBefore.LastPass = LastUntrackedPassHandle;
-		}
-		// Async compute transitions have to be split. Emit a warning to the user to avoid touching the resource.
-		else
-		{
-			EmitRDGWarningf(
-				TEXT("Resource '%s' is being split-transitioned across untracked pass '%s'. It was not possible to avoid the ")
-				TEXT("split barrier due to async compute. Accessing this resource in the pass will cause an RHI validation failure. ")
-				TEXT("Otherwise, it's safe to ignore this warning."),
-				Resource->Name, Passes[LastUntrackedPassHandle]->GetName());
-		}
-	}
-
-	FRDGPass* PrevPass = Passes[StateBefore.LastPass];
-	FRDGPass* NextPass = Passes[StateAfter.FirstPass];
-
-	// When in immediate mode or if the previous and next passes are the same, the transition
-	// occurs immediately before the pass executes in the prologue (no splitting). Otherwise,
-	// the transition is split to occur after the previous pass executes.
-
-	FRDGPass* PrologueBarrierPass = Passes[NextPass->PrologueBarrierPass];
-
-	FRDGBarrierBatchBegin* BarriersToBegin = nullptr;
-	if (PrevPass == NextPass || GRDGImmediateMode)
-	{
-		BarriersToBegin = &PrologueBarrierPass->GetPrologueBarriersToBegin(Allocator);
-	}
-	else
-	{
-		FRDGPass* EpilogueBarrierPass = Passes[PrevPass->EpilogueBarrierPass];
-		BarriersToBegin = &EpilogueBarrierPass->GetEpilogueBarriersToBeginFor(Allocator, StateAfter.Pipeline);
-	}
-	BarriersToBegin->AddTransition(Resource, TransitionInfo);
-
-	PrologueBarrierPass->GetPrologueBarriersToEnd(Allocator).AddDependency(BarriersToBegin);
-}
-
-void FRDGBuilder::BeginResourceRHI(FRDGUniformBuffer* UniformBuffer)
-{
-	check(UniformBuffer);
-
-	if (UniformBuffer->UniformBufferRHI)
-	{
-		return;
-	}
-
-	const FRDGParameterStruct PassParameters = UniformBuffer->GetParameters();
-
-	const EUniformBufferValidation Validation =
-#if RDG_ENABLE_DEBUG
-		EUniformBufferValidation::ValidateResources;
-#else
-		EUniformBufferValidation::None;
-#endif
-
-	UniformBuffer->UniformBufferRHI = RHICreateUniformBuffer(PassParameters.GetContents(), PassParameters.GetLayout(), UniformBuffer_SingleFrame, Validation);
-	UniformBuffer->ResourceRHI = UniformBuffer->UniformBufferRHI;
-}
-
-void FRDGBuilder::BeginResourceRHI(FRDGPassHandle PassHandle, FRDGTextureRef Texture)
-{
-	check(Texture);
-
-	if (!Texture->FirstPass.IsValid())
-	{
-		Texture->FirstPass = PassHandle;
-	}
-
-	if (Texture->PooledTexture)
-	{
-		return;
-	}
-
-	check(Texture->ReferenceCount > 0 || Texture->bExternal || IsResourceLifetimeExtended());
-
-#if RDG_ENABLE_DEBUG
-	{
-		FRDGPass* Pass = Passes[PassHandle];
-		if (!Pass->bFirstTextureAllocated)
-		{
-			GRenderTargetPool.AddPhaseEvent(Pass->GetName());
-			Pass->bFirstTextureAllocated = 1;
-		}
-	}
-#endif
-
-	TRefCountPtr<FPooledRenderTarget> PooledRenderTarget = GRenderTargetPool.FindFreeElementForRDG(RHICmdList, Texture->Desc, Texture->Name);
-
-	FRDGTextureRef PreviousOwner = nullptr;
-	Texture->SetRHI(PooledRenderTarget, PreviousOwner);
-	Texture->bTransient = PooledRenderTarget->IsTransient();
-
-	check(!IsResourceLifetimeExtended() || !PreviousOwner);
-
-	// Acquires are made in the last pass of the previous alias.
-	FRDGPassHandle AcquirePassHandle = PreviousOwner ? PreviousOwner->LastPass : GetProloguePassHandle();
-
-	if (Texture->bTransient)
-	{
-		// We will handle the discard behavior ourselves.
-		PooledRenderTarget->bAutoDiscard = false;
-
-		FRDGPass* AcquirePass = Passes[AcquirePassHandle];
-
-		// Discards for the previous owner occur in the same pass as the acquire.
-		if (PreviousOwner)
-		{
-			AcquirePass->TexturesToDiscard.Add(PreviousOwner->GetRHIUnchecked());
-		}
-
-		AcquirePass->TexturesToAcquire.Add(Texture->GetRHIUnchecked());
-	}
-
-	Texture->AcquirePass = AcquirePassHandle;
-}
-
-void FRDGBuilder::BeginResourceRHI(FRDGPassHandle PassHandle, FRDGTextureSRVRef SRV)
-{
-	check(SRV);
-
-	if (SRV->ResourceRHI)
-	{
-		return;
-	}
-
-	FRDGTextureRef Texture = SRV->Desc.Texture;
-	FRDGPooledTexture* PooledTexture = Texture->PooledTexture;
-	check(PooledTexture);
-
-	if (!Texture->FirstPass.IsValid())
-	{
-		Texture->FirstPass = PassHandle;
-	}
-
-	if (SRV->Desc.MetaData == ERDGTextureMetaDataAccess::HTile)
-	{
-		check(GRHISupportsExplicitHTile);
-		if (!PooledTexture->HTileSRV)
-		{
-			PooledTexture->HTileSRV = RHICreateShaderResourceViewHTile((FRHITexture2D*)PooledTexture->Texture);
-		}
-		SRV->ResourceRHI = PooledTexture->HTileSRV;
-		check(SRV->ResourceRHI);
-		return;
-	}
-
-	if (SRV->Desc.MetaData == ERDGTextureMetaDataAccess::FMask)
-	{
-		if (!PooledTexture->FMaskSRV)
-		{
-			PooledTexture->FMaskSRV = RHICreateShaderResourceViewFMask((FRHITexture2D*)PooledTexture->Texture);
-		}
-		SRV->ResourceRHI = PooledTexture->FMaskSRV;
-		check(SRV->ResourceRHI);
-		return;
-	}
-
-	for (const auto& SRVPair : PooledTexture->SRVs)
-	{
-		if (SRVPair.Key == SRV->Desc)
-		{
-			SRV->ResourceRHI = SRVPair.Value;
-			return;
-		}
-	}
-
-	FShaderResourceViewRHIRef RHIShaderResourceView = RHICreateShaderResourceView(PooledTexture->Texture, SRV->Desc);
-
-	SRV->ResourceRHI = RHIShaderResourceView;
-	PooledTexture->SRVs.Emplace(SRV->Desc, MoveTemp(RHIShaderResourceView));
-}
-
-void FRDGBuilder::BeginResourceRHI(FRDGPassHandle PassHandle, FRDGTextureUAVRef UAV)
-{
-	check(UAV);
-
-	if (UAV->ResourceRHI)
-	{
-		return;
-	}
-
-	BeginResourceRHI(PassHandle, UAV->Desc.Texture);
-
-	FRDGTextureRef Texture = UAV->Desc.Texture;
-	FRDGPooledTexture* PooledTexture = Texture->PooledTexture;
-	check(PooledTexture);
-
-	if (UAV->Desc.MetaData == ERDGTextureMetaDataAccess::HTile)
-	{
-		check(GRHISupportsExplicitHTile);
-		if (!PooledTexture->HTileUAV)
-		{
-			PooledTexture->HTileUAV = RHICreateUnorderedAccessViewHTile((FRHITexture2D*)PooledTexture->Texture);
-		}
-		UAV->ResourceRHI = PooledTexture->HTileUAV;
-		check(UAV->ResourceRHI);
-		return;
-	}
-
-	if (UAV->Desc.MetaData == ERDGTextureMetaDataAccess::Stencil)
-	{
-		if (!PooledTexture->StencilUAV)
-		{
-			PooledTexture->StencilUAV = RHICreateUnorderedAccessViewStencil((FRHITexture2D*)PooledTexture->Texture, 0);
-		}
-		UAV->ResourceRHI = PooledTexture->StencilUAV;
-		check(UAV->ResourceRHI);
-		return;
-	}
-
-	UAV->ResourceRHI = PooledTexture->MipUAVs[UAV->Desc.MipLevel];
-}
-
-void FRDGBuilder::BeginResourceRHI(FRDGPassHandle PassHandle, FRDGBufferRef Buffer)
-{
-	check(Buffer);
-
-	if (!Buffer->FirstPass.IsValid())
-	{
-		Buffer->FirstPass = PassHandle;
-	}
-
-	if (Buffer->PooledBuffer)
-	{
-		return;
-	}
-
-	check(Buffer->ReferenceCount > 0 || Buffer->bExternal || IsResourceLifetimeExtended());
-
-	TRefCountPtr<FRDGPooledBuffer> PooledBuffer = GRenderGraphResourcePool.FindFreeBuffer(RHICmdList, Buffer->Desc, Buffer->Name);
-
-	FRDGBufferRef PreviousOwner = nullptr;
-	Buffer->SetRHI(PooledBuffer, PreviousOwner);
-	Buffer->FirstPass = PassHandle;
-
-	check(!IsResourceLifetimeExtended() || !PreviousOwner);
-
-	// Acquires are made in the last pass of the previous alias.
-	Buffer->AcquirePass = PreviousOwner ? PreviousOwner->LastPass : GetProloguePassHandle();
-
-	// Transient buffer are not yet implemented.
-}
-
-void FRDGBuilder::BeginResourceRHI(FRDGPassHandle PassHandle, FRDGBufferSRVRef SRV)
-{
-	check(SRV);
-
-	if (SRV->ResourceRHI)
-	{
-		return;
-	}
-
-	FRDGBufferRef Buffer = SRV->Desc.Buffer;
-
-	check(Buffer->PooledBuffer);
-
-	if (!Buffer->FirstPass.IsValid())
-	{
-		Buffer->FirstPass = PassHandle;
-	}
-
-	if (Buffer->PooledBuffer->SRVs.Contains(SRV->Desc))
-	{
-		SRV->ResourceRHI = Buffer->PooledBuffer->SRVs[SRV->Desc];
-		return;
-	}
-
-	FShaderResourceViewRHIRef RHIShaderResourceView;
-
-	if (Buffer->Desc.UnderlyingType == FRDGBufferDesc::EUnderlyingType::VertexBuffer)
-	{
-		RHIShaderResourceView = RHICreateShaderResourceView(Buffer->PooledBuffer->VertexBuffer, SRV->Desc.BytesPerElement, SRV->Desc.Format);
-	}
-	else if (Buffer->Desc.UnderlyingType == FRDGBufferDesc::EUnderlyingType::StructuredBuffer)
-	{
-		RHIShaderResourceView = RHICreateShaderResourceView(Buffer->PooledBuffer->StructuredBuffer);
-	}
-	else
-	{
-		check(0);
-	}
-
-	SRV->ResourceRHI = RHIShaderResourceView;
-	Buffer->PooledBuffer->SRVs.Add(SRV->Desc, RHIShaderResourceView);
-}
-
-void FRDGBuilder::BeginResourceRHI(FRDGPassHandle PassHandle, FRDGBufferUAV* UAV)
-{
-	check(UAV);
-
-	if (UAV->ResourceRHI)
-	{
-		return;
-	}
-
-	FRDGBufferRef Buffer = UAV->Desc.Buffer;
-	BeginResourceRHI(PassHandle, Buffer);
-
-	if (Buffer->PooledBuffer->UAVs.Contains(UAV->Desc))
-	{
-		UAV->ResourceRHI = Buffer->PooledBuffer->UAVs[UAV->Desc];
-		return;
-	}
-
-	// Hack to make sure only one UAVs is around.
-	Buffer->PooledBuffer->UAVs.Empty();
-
-	FUnorderedAccessViewRHIRef RHIUnorderedAccessView;
-
-	if (Buffer->Desc.UnderlyingType == FRDGBufferDesc::EUnderlyingType::VertexBuffer)
-	{
-		RHIUnorderedAccessView = RHICreateUnorderedAccessView(Buffer->PooledBuffer->VertexBuffer, UAV->Desc.Format);
-	}
-	else if (Buffer->Desc.UnderlyingType == FRDGBufferDesc::EUnderlyingType::StructuredBuffer)
-	{
-		RHIUnorderedAccessView = RHICreateUnorderedAccessView(Buffer->PooledBuffer->StructuredBuffer, UAV->Desc.bSupportsAtomicCounter, UAV->Desc.bSupportsAppendBuffer);
-	}
-	else
-	{
-		check(0);
-	}
-
-	UAV->ResourceRHI = RHIUnorderedAccessView;
-	Buffer->PooledBuffer->UAVs.Add(UAV->Desc, RHIUnorderedAccessView);
-}
-
-void FRDGBuilder::EndResourceRHI(FRDGPassHandle PassHandle, FRDGTextureRef Texture, uint32 ReferenceCount)
-{
-	check(Texture);
-
-	if (!IsResourceLifetimeExtended())
-	{
-		check(Texture->ReferenceCount >= ReferenceCount);
-		Texture->ReferenceCount -= ReferenceCount;
-
-		if (Texture->ReferenceCount == 0)
-		{
-			// External textures should never release the reference.
-			if (!Texture->bExternal)
-			{
-				Texture->Allocation = nullptr;
-			}
-			Texture->LastPass = PassHandle;
-		}
-	}
-}
-
-void FRDGBuilder::EndResourceRHI(FRDGPassHandle PassHandle, FRDGBufferRef Buffer, uint32 ReferenceCount)
-{
-	check(Buffer);
-
-	if (!IsResourceLifetimeExtended())
-	{
-		check(Buffer->ReferenceCount >= ReferenceCount);
-		Buffer->ReferenceCount -= ReferenceCount;
-
-		if (Buffer->ReferenceCount == 0)
-		{
-			// External buffers should never release the reference.
-			if (!Buffer->bExternal)
-			{
-				Buffer->Allocation = nullptr;
-			}
-			Buffer->LastPass = PassHandle;
-		}
-	}
-}
-
-#if RDG_ENABLE_DEBUG
-
-void FRDGBuilder::VisualizePassOutputs(const FRDGPass* Pass)
-{
-#if SUPPORTS_VISUALIZE_TEXTURE
-	if (bInDebugPassScope)
-	{
-		return;
-	}
-
-	Pass->GetParameters().EnumerateTextures([&](FRDGParameter Parameter)
-	{
-		switch (Parameter.GetType())
-		{
-		case UBMT_RDG_TEXTURE_ACCESS:
-		{
-			if (FRDGTextureAccess TextureAccess = Parameter.GetAsTextureAccess())
-			{
-				if (TextureAccess.GetAccess() == ERHIAccess::UAVCompute ||
-					TextureAccess.GetAccess() == ERHIAccess::UAVGraphics ||
-					TextureAccess.GetAccess() == ERHIAccess::RTV)
-				{
-					if (TOptional<uint32> CaptureId = GVisualizeTexture.ShouldCapture(TextureAccess->Name, /* MipIndex = */ 0))
-					{
-						GVisualizeTexture.CreateContentCapturePass(*this, TextureAccess.GetTexture(), *CaptureId);
-					}
-				}
-			}
-		}
-		break;
-		case UBMT_RDG_TEXTURE_UAV:
-		{
-			if (FRDGTextureUAVRef UAV = Parameter.GetAsTextureUAV())
-			{
-				FRDGTextureRef Texture = UAV->Desc.Texture;
-				if (TOptional<uint32> CaptureId = GVisualizeTexture.ShouldCapture(Texture->Name, UAV->Desc.MipLevel))
-				{
-					GVisualizeTexture.CreateContentCapturePass(*this, Texture, *CaptureId);
-				}
 			}
 		}
 		break;
@@ -2367,139 +2467,24 @@
 			RenderTargets.Enumerate([&](FRenderTargetBinding RenderTarget)
 			{
 				FRDGTextureRef Texture = RenderTarget.GetTexture();
-				if (TOptional<uint32> CaptureId = GVisualizeTexture.ShouldCapture(Texture->Name, RenderTarget.GetMipIndex()))
-				{
-					GVisualizeTexture.CreateContentCapturePass(*this, Texture, *CaptureId);
+
+				if (UserValidation.TryMarkForClobber(Texture))
+				{
+					AddClearRenderTargetPass(*this, Texture, ClobberColor);
 				}
 			});
 
-			const FDepthStencilBinding& DepthStencil = RenderTargets.DepthStencil;
-
-			if (FRDGTextureRef Texture = DepthStencil.GetTexture())
-			{
-				const bool bHasStoreAction = DepthStencil.GetDepthStencilAccess().IsAnyWrite();
-
-				if (bHasStoreAction)
-				{
-					const uint32 MipIndex = 0;
-					if (TOptional<uint32> CaptureId = GVisualizeTexture.ShouldCapture(Texture->Name, MipIndex))
-					{
-						GVisualizeTexture.CreateContentCapturePass(*this, Texture, *CaptureId);
-					}
+			if (FRDGTextureRef Texture = RenderTargets.DepthStencil.GetTexture())
+			{
+				if (UserValidation.TryMarkForClobber(Texture))
+				{
+					AddClearDepthStencilPass(*this, Texture, true, GetClobberDepth(), true, GetClobberStencil());
 				}
 			}
 		}
 		break;
 		}
 	});
-#endif
-}
-
-void FRDGBuilder::ClobberPassOutputs(const FRDGPass* Pass)
-{
-	if (!GRDGClobberResources)
-	{
-		return;
-	}
-
-	if (bInDebugPassScope)
-	{
-		return;
-	}
-	bInDebugPassScope = true;
-
-	RDG_EVENT_SCOPE(*this, "RDG ClobberResources");
-
-	const FLinearColor ClobberColor = GetClobberColor();
-
-	Pass->GetParameters().Enumerate([&](FRDGParameter Parameter)
-	{
-		switch (Parameter.GetType())
-		{
-		case UBMT_RDG_BUFFER_UAV:
-		{
-			if (FRDGBufferUAVRef UAV = Parameter.GetAsBufferUAV())
-			{
-				FRDGBufferRef Buffer = UAV->GetParent();
-
-				if (UserValidation.TryMarkForClobber(Buffer))
-				{
-					AddClearUAVPass(*this, UAV, GetClobberBufferValue());
-				}
-			}
-		}
-		break;
-		case UBMT_RDG_TEXTURE_ACCESS:
-		{
-			if (FRDGTextureAccess TextureAccess = Parameter.GetAsTextureAccess())
-			{
-				FRDGTextureRef Texture = TextureAccess.GetTexture();
-
-				if (UserValidation.TryMarkForClobber(Texture))
-				{
-					if (EnumHasAnyFlags(TextureAccess.GetAccess(), ERHIAccess::UAVMask))
-					{
-						for (int32 MipLevel = 0; MipLevel < Texture->Desc.NumMips; MipLevel++)
-						{
-							AddClearUAVPass(*this, this->CreateUAV(FRDGTextureUAVDesc(Texture, MipLevel)), ClobberColor);
-						}
-					}
-					else if (EnumHasAnyFlags(TextureAccess.GetAccess(), ERHIAccess::RTV))
-					{
-						AddClearRenderTargetPass(*this, Texture, ClobberColor);
-					}
-				}
-			}
-		}
-		break;
-		case UBMT_RDG_TEXTURE_UAV:
-		{
-			if (FRDGTextureUAVRef UAV = Parameter.GetAsTextureUAV())
-			{
-				FRDGTextureRef Texture = UAV->GetParent();
-
-				if (UserValidation.TryMarkForClobber(Texture))
-				{
-					if (Texture->Desc.NumMips == 1)
-					{
-						AddClearUAVPass(*this, UAV, ClobberColor);
-					}
-					else
-					{
-						for (int32 MipLevel = 0; MipLevel < Texture->Desc.NumMips; MipLevel++)
-						{
-							AddClearUAVPass(*this, this->CreateUAV(FRDGTextureUAVDesc(Texture, MipLevel)), ClobberColor);
-						}
-					}
-				}
-			}
-		}
-		break;
-		case UBMT_RENDER_TARGET_BINDING_SLOTS:
-		{
-			const FRenderTargetBindingSlots& RenderTargets = Parameter.GetAsRenderTargetBindingSlots();
-
-			RenderTargets.Enumerate([&](FRenderTargetBinding RenderTarget)
-			{
-				FRDGTextureRef Texture = RenderTarget.GetTexture();
-
-				if (UserValidation.TryMarkForClobber(Texture))
-				{
-					AddClearRenderTargetPass(*this, Texture, ClobberColor);
-				}
-			});
-
-			if (FRDGTextureRef Texture = RenderTargets.DepthStencil.GetTexture())
-			{
-				if (UserValidation.TryMarkForClobber(Texture))
-				{
-					AddClearDepthStencilPass(*this, Texture, true, GetClobberDepth(), true, GetClobberStencil());
-				}
-			}
-		}
-		break;
-		}
-	});
 
 	bInDebugPassScope = false;
 }
