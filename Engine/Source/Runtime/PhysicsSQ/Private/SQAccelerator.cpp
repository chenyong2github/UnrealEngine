--- conflicted
+++ resolved
@@ -334,11 +334,7 @@
 	const FVector StartPoint;
 	const FVector Dir;
 	const FVector HalfExtents;
-<<<<<<< HEAD
-	EHitFlags OutputFlags;
-=======
 	FHitFlags OutputFlags;
->>>>>>> 421d6516
 	bool bAnyHit;
 	const FQueryDebugParams DebugParams;
 	ChaosInterface::FSQHitBuffer<THitType>& HitBuffer;
