// Copyright Epic Games, Inc. All Rights Reserved.

#include "CoreMinimal.h"
#include "GenericPlatform/GenericPlatformStackWalk.h"
#include "HAL/FileManager.h"
#include "Misc/FileHelper.h"
#include "Misc/Paths.h"
#include "Misc/Guid.h"
#include "Math/RandomStream.h"
#include "Stats/Stats.h"
#include "Async/AsyncWork.h"
#include "HAL/IConsoleManager.h"
#include "Misc/App.h"
#include "UObject/ObjectMacros.h"
#include "UObject/UObjectIterator.h"
#include "EngineDefines.h"
#include "Engine/EngineTypes.h"
#include "GameFramework/Actor.h"
#include "ShowFlags.h"
#include "RHI.h"
#include "RenderingThread.h"
#include "ShaderParameters.h"
#include "RHIStaticStates.h"
#include "SceneView.h"
#include "Shader.h"
#include "Landscape.h"
#include "LandscapeProxy.h"
#include "LandscapeInfo.h"
#include "LightMap.h"
#include "Engine/MapBuildDataRegistry.h"
#include "ShadowMap.h"
#include "LandscapeComponent.h"
#include "LandscapeVersion.h"
#include "MaterialShaderType.h"
#include "MeshMaterialShaderType.h"
#include "MeshMaterialShader.h"
#include "Materials/Material.h"
#include "LandscapeGrassType.h"
#include "Materials/MaterialExpressionLandscapeGrassOutput.h"
#include "Engine/TextureRenderTarget2D.h"
#include "LandscapeDataAccess.h"
#include "StaticMeshResources.h"
#include "LandscapeLight.h"
#include "Components/HierarchicalInstancedStaticMeshComponent.h"
#include "Materials/MaterialInstanceConstant.h"
#include "ShaderParameterUtils.h"
#include "EngineModule.h"
#include "LandscapeRender.h"
#include "MaterialCompiler.h"
#include "Algo/Accumulate.h"
#include "UObject/Package.h"
#include "Engine/StaticMesh.h"
#include "Components/InstancedStaticMeshComponent.h"
#include "InstancedStaticMesh.h"
#include "MeshPassProcessor.h"
#include "MeshPassProcessor.inl"
#include "Math/Halton.h"

#define LOCTEXT_NAMESPACE "Landscape"

DEFINE_LOG_CATEGORY_STATIC(LogGrass, Log, All);

static float GGuardBandMultiplier = 1.3f;
static FAutoConsoleVariableRef CVarGuardBandMultiplier(
	TEXT("grass.GuardBandMultiplier"),
	GGuardBandMultiplier,
	TEXT("Used to control discarding in the grass system. Approximate range, 1-4. Multiplied by the cull distance to control when we add grass components."));

static float GGuardBandDiscardMultiplier = 1.4f;
static FAutoConsoleVariableRef CVarGuardBandDiscardMultiplier(
	TEXT("grass.GuardBandDiscardMultiplier"),
	GGuardBandDiscardMultiplier,
	TEXT("Used to control discarding in the grass system. Approximate range, 1-4. Multiplied by the cull distance to control when we discard grass components."));

static int32 GMinFramesToKeepGrass = 30;
static FAutoConsoleVariableRef CVarMinFramesToKeepGrass(
	TEXT("grass.MinFramesToKeepGrass"),
	GMinFramesToKeepGrass,
	TEXT("Minimum number of frames before cached grass can be discarded; used to prevent thrashing."));

static int32 GGrassTickInterval = 1;
static FAutoConsoleVariableRef CVarGrassTickInterval(
	TEXT("grass.TickInterval"),
	GGrassTickInterval,
	TEXT("Number of frames between grass ticks."));

static float GMinTimeToKeepGrass = 5.0f;
static FAutoConsoleVariableRef CVarMinTimeToKeepGrass(
	TEXT("grass.MinTimeToKeepGrass"),
	GMinTimeToKeepGrass,
	TEXT("Minimum number of seconds before cached grass can be discarded; used to prevent thrashing."));

static int32 GMaxInstancesPerComponent = 65536;
static FAutoConsoleVariableRef CVarMaxInstancesPerComponent(
	TEXT("grass.MaxInstancesPerComponent"),
	GMaxInstancesPerComponent,
	TEXT("Used to control the number of hierarchical components created. More can be more efficient, but can be hitchy as new components come into range"));

static int32 GMaxAsyncTasks = 4;
static FAutoConsoleVariableRef CVarMaxAsyncTasks(
	TEXT("grass.MaxAsyncTasks"),
	GMaxAsyncTasks,
	TEXT("Used to control the number of hierarchical components created at a time."));

static int32 GUseHaltonDistribution = 0;
static FAutoConsoleVariableRef CVarUseHaltonDistribution(
	TEXT("grass.UseHaltonDistribution"),
	GUseHaltonDistribution,
	TEXT("Used to control the distribution of grass instances. If non-zero, use a halton sequence."));

static float GGrassDensityScale = 1;
static FAutoConsoleVariableRef CVarGrassDensityScale(
	TEXT("grass.densityScale"),
	GGrassDensityScale,
	TEXT("Multiplier on all grass densities."),
	ECVF_Scalability);

static float GGrassCullDistanceScale = 1;
static FAutoConsoleVariableRef CVarGrassCullDistanceScale(
	TEXT("grass.CullDistanceScale"),
	GGrassCullDistanceScale,
	TEXT("Multiplier on all grass cull distances."),
	ECVF_Scalability);

static int32 GGrassEnable = 1;
static FAutoConsoleVariableRef CVarGrassEnable(
	TEXT("grass.Enable"),
	GGrassEnable,
	TEXT("1: Enable Grass; 0: Disable Grass"));

static int32 GGrassDiscardDataOnLoad = 0;
static FAutoConsoleVariableRef CVarGrassDiscardDataOnLoad(
	TEXT("grass.DiscardDataOnLoad"),
	GGrassDiscardDataOnLoad,
	TEXT("1: Discard grass data on load (disables grass); 0: Keep grass data (requires reloading level)"),
	ECVF_Scalability);

static int32 GCullSubsections = 1;
static FAutoConsoleVariableRef CVarCullSubsections(
	TEXT("grass.CullSubsections"),
	GCullSubsections,
	TEXT("1: Cull each foliage component; 0: Cull only based on the landscape component."));

static int32 GDisableGPUCull = 0;
static FAutoConsoleVariableRef CVarDisableGPUCull(
	TEXT("grass.DisableGPUCull"),
	GDisableGPUCull,
	TEXT("For debugging. Set this to zero to see where the grass is generated. Useful for tweaking the guard bands."));

static int32 GPrerenderGrassmaps = 1;
static FAutoConsoleVariableRef CVarPrerenderGrassmaps(
	TEXT("grass.PrerenderGrassmaps"),
	GPrerenderGrassmaps,
	TEXT("1: Pre-render grass maps for all components in the editor; 0: Generate grass maps on demand while moving through the editor"));

static int32 GDisableDynamicShadows = 0;
static FAutoConsoleVariableRef CVarDisableDynamicShadows(
	TEXT("grass.DisableDynamicShadows"),
	GDisableDynamicShadows,
	TEXT("0: Dynamic shadows from grass follow the grass type bCastDynamicShadow flag; 1: Dynamic shadows are disabled for all grass"));

static int32 GIgnoreExcludeBoxes = 0;
static FAutoConsoleVariableRef CVarIgnoreExcludeBoxes(
	TEXT("grass.IgnoreExcludeBoxes"),
	GIgnoreExcludeBoxes,
	TEXT("For debugging. Ignores any exclusion boxes."));

static int32 GGrassMaxCreatePerFrame = 1;
static FAutoConsoleVariableRef CVarGrassMaxCreatePerFrame(
	TEXT("grass.MaxCreatePerFrame"),
	GIgnoreExcludeBoxes,
	TEXT("Maximum number of Grass components to create per frame"));

DECLARE_CYCLE_STAT(TEXT("Grass Async Build Time"), STAT_FoliageGrassAsyncBuildTime, STATGROUP_Foliage);
DECLARE_CYCLE_STAT(TEXT("Grass Start Comp"), STAT_FoliageGrassStartComp, STATGROUP_Foliage);
DECLARE_CYCLE_STAT(TEXT("Grass End Comp"), STAT_FoliageGrassEndComp, STATGROUP_Foliage);
DECLARE_CYCLE_STAT(TEXT("Grass Destroy Comps"), STAT_FoliageGrassDestoryComp, STATGROUP_Foliage);
DECLARE_CYCLE_STAT(TEXT("Grass Update"), STAT_GrassUpdate, STATGROUP_Foliage);

int32 ALandscapeProxy::GrassUpdateInterval = 1;

static void GrassCVarSinkFunction()
{
	static float CachedGrassDensityScale = 1.0f;
	float GrassDensityScale = GGrassDensityScale;

	if (FApp::IsGame())
	{
		ALandscapeProxy::SetGrassUpdateInterval(FMath::Clamp<int32>(GGrassTickInterval, 1, 60));
	}

	static float CachedGrassCullDistanceScale = 1.0f;
	float GrassCullDistanceScale = GGrassCullDistanceScale;

	static const IConsoleVariable* DetailModeCVar = IConsoleManager::Get().FindConsoleVariable(TEXT("r.DetailMode"));
	static int32 CachedDetailMode = DetailModeCVar ? DetailModeCVar->GetInt() : 0;
	int32 DetailMode = DetailModeCVar ? DetailModeCVar->GetInt() : 0;

	if (DetailMode != CachedDetailMode || 
		GrassDensityScale != CachedGrassDensityScale || 
		GrassCullDistanceScale != CachedGrassCullDistanceScale)
	{
		CachedGrassDensityScale = GrassDensityScale;
		CachedGrassCullDistanceScale = GrassCullDistanceScale;
		CachedDetailMode = DetailMode;

		for (auto* Landscape : TObjectRange<ALandscapeProxy>(RF_ClassDefaultObject | RF_ArchetypeObject, true, EInternalObjectFlags::PendingKill))
		{
			Landscape->FlushGrassComponents(nullptr, false);
		}
	}
}

static FAutoConsoleVariableSink CVarGrassSink(FConsoleCommandDelegate::CreateStatic(&GrassCVarSinkFunction));

//
// Grass weightmap rendering
//

#if WITH_EDITOR
static bool ShouldCacheLandscapeGrassShaders(const FMeshMaterialShaderPermutationParameters& Parameters)
{
	// We only need grass weight shaders for Landscape vertex factories on desktop platforms
	return (Parameters.MaterialParameters.bIsUsedWithLandscape || Parameters.MaterialParameters.bIsSpecialEngineMaterial) &&
		IsFeatureLevelSupported(Parameters.Platform, ERHIFeatureLevel::SM5) &&
		Parameters.VertexFactoryType == FindVertexFactoryType(FName(TEXT("FLandscapeFixedGridVertexFactory"), FNAME_Find)) && 
		!IsConsolePlatform(Parameters.Platform);
}

class FLandscapeGrassWeightShaderElementData : public FMeshMaterialShaderElementData
{
public:

	int32 OutputPass;
	FVector2D RenderOffset;
};

class FLandscapeGrassWeightVS : public FMeshMaterialShader
{
	DECLARE_SHADER_TYPE(FLandscapeGrassWeightVS, MeshMaterial);

	LAYOUT_FIELD(FShaderParameter, RenderOffsetParameter);

protected:

	FLandscapeGrassWeightVS()
	{}

	FLandscapeGrassWeightVS(const FMeshMaterialShaderType::CompiledShaderInitializerType& Initializer)
	: FMeshMaterialShader(Initializer)
	{
		RenderOffsetParameter.Bind(Initializer.ParameterMap, TEXT("RenderOffset"));
		PassUniformBuffer.Bind(Initializer.ParameterMap, FSceneTexturesUniformParameters::StaticStructMetadata.GetShaderVariableName());
	}

public:

	static bool ShouldCompilePermutation(const FMeshMaterialShaderPermutationParameters& Parameters)
	{
		return ShouldCacheLandscapeGrassShaders(Parameters);
	}

	void GetShaderBindings(
		const FScene* Scene,
		ERHIFeatureLevel::Type FeatureLevel,
		const FPrimitiveSceneProxy* PrimitiveSceneProxy,
		const FMaterialRenderProxy& MaterialRenderProxy,
		const FMaterial& Material,
		const FMeshPassProcessorRenderState& DrawRenderState,
		const FLandscapeGrassWeightShaderElementData& ShaderElementData,
		FMeshDrawSingleShaderBindings& ShaderBindings) const
	{
		FMeshMaterialShader::GetShaderBindings(Scene, FeatureLevel, PrimitiveSceneProxy, MaterialRenderProxy, Material, DrawRenderState, ShaderElementData, ShaderBindings);

		ShaderBindings.Add(RenderOffsetParameter, ShaderElementData.RenderOffset);
	}
};

IMPLEMENT_MATERIAL_SHADER_TYPE(, FLandscapeGrassWeightVS, TEXT("/Engine/Private/LandscapeGrassWeight.usf"), TEXT("VSMain"), SF_Vertex);

class FLandscapeGrassWeightPS : public FMeshMaterialShader
{
	DECLARE_SHADER_TYPE(FLandscapeGrassWeightPS, MeshMaterial);
	LAYOUT_FIELD(FShaderParameter, OutputPassParameter);
public:

	static bool ShouldCompilePermutation(const FMeshMaterialShaderPermutationParameters& Parameters)
	{
		return ShouldCacheLandscapeGrassShaders(Parameters);
	}

	FLandscapeGrassWeightPS(const ShaderMetaType::CompiledShaderInitializerType& Initializer)
	: FMeshMaterialShader(Initializer)
	{
		OutputPassParameter.Bind(Initializer.ParameterMap, TEXT("OutputPass"));
		PassUniformBuffer.Bind(Initializer.ParameterMap, FSceneTexturesUniformParameters::StaticStructMetadata.GetShaderVariableName());
	}

	FLandscapeGrassWeightPS()
	{}

	void GetShaderBindings(
		const FScene* Scene,
		ERHIFeatureLevel::Type FeatureLevel,
		const FPrimitiveSceneProxy* PrimitiveSceneProxy,
		const FMaterialRenderProxy& MaterialRenderProxy,
		const FMaterial& Material,
		const FMeshPassProcessorRenderState& DrawRenderState,
		const FLandscapeGrassWeightShaderElementData& ShaderElementData,
		FMeshDrawSingleShaderBindings& ShaderBindings) const
	{
		FMeshMaterialShader::GetShaderBindings(Scene, FeatureLevel, PrimitiveSceneProxy, MaterialRenderProxy, Material, DrawRenderState, ShaderElementData, ShaderBindings);

		ShaderBindings.Add(OutputPassParameter, ShaderElementData.OutputPass);
	}
};

IMPLEMENT_MATERIAL_SHADER_TYPE(, FLandscapeGrassWeightPS, TEXT("/Engine/Private/LandscapeGrassWeight.usf"), TEXT("PSMain"), SF_Pixel);

class FLandscapeGrassWeightMeshProcessor : public FMeshPassProcessor
{
public:
	FLandscapeGrassWeightMeshProcessor(const FScene* Scene, const FSceneView* InViewIfDynamicMeshCommand, FMeshPassDrawListContext* InDrawListContext);

	void AddMeshBatch(const FMeshBatch& RESTRICT MeshBatch,
		uint64 BatchElementMask,
		int32 NumPasses,
		FVector2D ViewOffset,
		float PassOffsetX,
		int32 FirstHeightMipsPassIndex, 
		const TArray<int32>& HeightMips,
		const FPrimitiveSceneProxy* RESTRICT PrimitiveSceneProxy);

	virtual void AddMeshBatch(const FMeshBatch& RESTRICT MeshBatch, uint64 BatchElementMask, const FPrimitiveSceneProxy* RESTRICT PrimitiveSceneProxy, int32 StaticMeshId = -1) override final
	{
		checkf(false, TEXT("Default AddMeshBatch can't be used as rendering requires extra parameters per pass."));
	}


private:
	void Process(
		const FMeshBatch& MeshBatch,
		uint64 BatchElementMask,
		const FPrimitiveSceneProxy* RESTRICT PrimitiveSceneProxy,
		const FMaterialRenderProxy& RESTRICT MaterialRenderProxy,
		const FMaterial& RESTRICT MaterialResource,
		int32 NumPasses,
		FVector2D ViewOffset,
		float PassOffsetX,
		int32 FirstHeightMipsPassIndex,
		const TArray<int32>& HeightMips);

	FMeshPassProcessorRenderState PassDrawRenderState;
};

FLandscapeGrassWeightMeshProcessor::FLandscapeGrassWeightMeshProcessor(const FScene* Scene, const FSceneView* InViewIfDynamicMeshCommand, FMeshPassDrawListContext* InDrawListContext)
	: FMeshPassProcessor(Scene, InViewIfDynamicMeshCommand->GetFeatureLevel(), InViewIfDynamicMeshCommand, InDrawListContext)
{
	PassDrawRenderState.SetBlendState(TStaticBlendState<>::GetRHI());
	PassDrawRenderState.SetDepthStencilState(TStaticDepthStencilState<false, CF_Always>::GetRHI());

	PassDrawRenderState.SetViewUniformBuffer(InViewIfDynamicMeshCommand->ViewUniformBuffer);
	PassDrawRenderState.SetPassUniformBuffer(nullptr);
}

void FLandscapeGrassWeightMeshProcessor::AddMeshBatch(const FMeshBatch& RESTRICT MeshBatch,
	uint64 BatchElementMask,
	int32 NumPasses,
	FVector2D ViewOffset,
	float PassOffsetX,
	int32 FirstHeightMipsPassIndex, 
	const TArray<int32>& HeightMips, 
	const FPrimitiveSceneProxy* RESTRICT PrimitiveSceneProxy)
{
	// Determine the mesh's material and blend mode.
	const FMaterialRenderProxy* FallbackMaterialRenderProxyPtr = nullptr;
	const FMaterial& Material = MeshBatch.MaterialRenderProxy->GetMaterialWithFallback(FeatureLevel, FallbackMaterialRenderProxyPtr);

	const FMaterialRenderProxy& MaterialRenderProxy = FallbackMaterialRenderProxyPtr ? *FallbackMaterialRenderProxyPtr : *MeshBatch.MaterialRenderProxy;
	check(MeshBatch.VertexFactory != nullptr);
	Process(MeshBatch, BatchElementMask, PrimitiveSceneProxy, MaterialRenderProxy, Material, NumPasses, ViewOffset, PassOffsetX, FirstHeightMipsPassIndex, HeightMips);
}

void FLandscapeGrassWeightMeshProcessor::Process(
	const FMeshBatch& MeshBatch,
	uint64 BatchElementMask,
	const FPrimitiveSceneProxy* RESTRICT PrimitiveSceneProxy,
	const FMaterialRenderProxy& RESTRICT MaterialRenderProxy,
	const FMaterial& RESTRICT MaterialResource,
	int32 NumPasses,
	FVector2D ViewOffset,
	float PassOffsetX,
	int32 FirstHeightMipsPassIndex,
	const TArray<int32>& HeightMips)
{
	const FVertexFactory* VertexFactory = MeshBatch.VertexFactory;

	TMeshProcessorShaders<
		FLandscapeGrassWeightVS,
		FMeshMaterialShader,
		FMeshMaterialShader,
		FLandscapeGrassWeightPS> PassShaders;

	PassShaders.PixelShader = MaterialResource.GetShader<FLandscapeGrassWeightPS>(VertexFactory->GetType());
	PassShaders.VertexShader = MaterialResource.GetShader<FLandscapeGrassWeightVS>(VertexFactory->GetType());

	const FMeshDrawingPolicyOverrideSettings OverrideSettings = ComputeMeshOverrideSettings(MeshBatch);
	const ERasterizerFillMode MeshFillMode = ComputeMeshFillMode(MeshBatch, MaterialResource, OverrideSettings);
	const ERasterizerCullMode MeshCullMode = CM_None;

	FLandscapeGrassWeightShaderElementData ShaderElementData;
	ShaderElementData.InitializeMeshMaterialData(ViewIfDynamicMeshCommand, PrimitiveSceneProxy, MeshBatch, -1, true);

	const FMeshDrawCommandSortKey SortKey = CalculateMeshStaticSortKey(PassShaders.VertexShader, PassShaders.PixelShader);

	for (int32 PassIndex = 0; PassIndex < NumPasses; ++PassIndex)
	{
		ShaderElementData.OutputPass = (PassIndex >= FirstHeightMipsPassIndex) ? 0 : PassIndex;
		ShaderElementData.RenderOffset = ViewOffset + FVector2D(PassOffsetX * PassIndex, 0);

		uint64 Mask = (PassIndex >= FirstHeightMipsPassIndex) ? HeightMips[PassIndex - FirstHeightMipsPassIndex] : BatchElementMask;

		BuildMeshDrawCommands(
			MeshBatch,
			Mask,
			PrimitiveSceneProxy,
			MaterialRenderProxy,
			MaterialResource,
			PassDrawRenderState,
			PassShaders,
			MeshFillMode,
			MeshCullMode,
			SortKey,
			EMeshPassFeatures::Default,
			ShaderElementData);
	}
}

// data also accessible by render thread
class FLandscapeGrassWeightExporter_RenderThread
{
	FLandscapeGrassWeightExporter_RenderThread(int32 InNumGrassMaps, bool InbNeedsHeightmap, TArray<int32> InHeightMips)
		: RenderTargetResource(nullptr)
		, NumPasses(0)
		, HeightMips(MoveTemp(InHeightMips))
		, FirstHeightMipsPassIndex(MAX_int32)
	{
		if (InbNeedsHeightmap || InNumGrassMaps > 0)
		{
			NumPasses += FMath::DivideAndRoundUp(2 /* heightmap */ + InNumGrassMaps, 4);
		}
		if (HeightMips.Num() > 0)
		{
			FirstHeightMipsPassIndex = NumPasses;
			NumPasses += HeightMips.Num();
		}
	}

	friend class FLandscapeGrassWeightExporter;

public:
	virtual ~FLandscapeGrassWeightExporter_RenderThread()
	{}

	struct FComponentInfo
	{
		ULandscapeComponent* Component;
		FVector2D ViewOffset;
		int32 PixelOffsetX;
		FLandscapeComponentSceneProxy* SceneProxy;

		FComponentInfo(ULandscapeComponent* InComponent, FVector2D& InViewOffset, int32 InPixelOffsetX)
			: Component(InComponent)
			, ViewOffset(InViewOffset)
			, PixelOffsetX(InPixelOffsetX)
			, SceneProxy((FLandscapeComponentSceneProxy*)InComponent->SceneProxy)
		{}
	};

	FTextureRenderTarget2DResource* RenderTargetResource;
	TArray<FComponentInfo, TInlineAllocator<1>> ComponentInfos;
	FIntPoint TargetSize;
	int32 NumPasses;
	TArray<int32> HeightMips;
	int32 FirstHeightMipsPassIndex;
	float PassOffsetX;
	FVector ViewOrigin;
	FMatrix ViewRotationMatrix;
	FMatrix ProjectionMatrix;

	void RenderLandscapeComponentToTexture_RenderThread(FRHICommandListImmediate& RHICmdList)
	{
		FSceneViewFamilyContext ViewFamily(FSceneViewFamily::ConstructionValues(nullptr, nullptr, FEngineShowFlags(ESFIM_Game)).SetWorldTimes(FApp::GetCurrentTime() - GStartTime, FApp::GetDeltaTime(), FApp::GetCurrentTime() - GStartTime));

		ViewFamily.LandscapeLODOverride = 0; // Force LOD render

		FSceneViewInitOptions ViewInitOptions;
		ViewInitOptions.SetViewRectangle(FIntRect(0, 0, TargetSize.X, TargetSize.Y));
		ViewInitOptions.ViewOrigin = ViewOrigin;
		ViewInitOptions.ViewRotationMatrix = ViewRotationMatrix;
		ViewInitOptions.ProjectionMatrix = ProjectionMatrix;
		ViewInitOptions.ViewFamily = &ViewFamily;

		GetRendererModule().CreateAndInitSingleView(RHICmdList, &ViewFamily, &ViewInitOptions);
		
		const FSceneView* View = ViewFamily.Views[0];

		FRHIRenderPassInfo RPInfo(RenderTargetResource->GetTextureRHI(), ERenderTargetActions::Clear_Store);
		RHICmdList.BeginRenderPass(RPInfo, TEXT("LandscapeGrass"));
		RHICmdList.SetViewport(View->UnscaledViewRect.Min.X, View->UnscaledViewRect.Min.Y, 0.0f, View->UnscaledViewRect.Max.X, View->UnscaledViewRect.Max.Y, 1.0f);
		RHICmdList.SetScissorRect(false, 0, 0, 0, 0);

		{
			FMemMark Mark(FMemStack::Get());

<<<<<<< HEAD
			DrawDynamicMeshPass(*View, RHICmdList,
				[View, PassOffsetX = PassOffsetX, &ComponentInfos = ComponentInfos, NumPasses = NumPasses, FirstHeightMipsPassIndex = FirstHeightMipsPassIndex, HeightMips = HeightMips](FDynamicPassMeshDrawListContext* DynamicMeshPassContext)
=======
			const uint64 DefaultBatchElementMask = 1 << 0; // LOD 0 only

			for (auto& ComponentInfo : ComponentInfos)
>>>>>>> 5998650e
			{
				FLandscapeGrassWeightMeshProcessor PassMeshProcessor(
					nullptr,
					View,
					DynamicMeshPassContext);

				const uint64 DefaultBatchElementMask = ~0ul;

				for (auto& ComponentInfo : ComponentInfos)
				{
					const FMeshBatch& Mesh = ComponentInfo.SceneProxy->GetGrassMeshBatch();
					Mesh.MaterialRenderProxy->UpdateUniformExpressionCacheIfNeeded(View->GetFeatureLevel());

					PassMeshProcessor.AddMeshBatch(Mesh, DefaultBatchElementMask, NumPasses, ComponentInfo.ViewOffset, PassOffsetX, FirstHeightMipsPassIndex, HeightMips, ComponentInfo.SceneProxy);
				}
			});
		}

		RHICmdList.EndRenderPass();
	}
};

class FLandscapeGrassWeightExporter : public FLandscapeGrassWeightExporter_RenderThread
{
	ALandscapeProxy* LandscapeProxy;
	int32 ComponentSizeVerts;
	int32 SubsectionSizeQuads;
	int32 NumSubsections;
	TArray<ULandscapeGrassType*> GrassTypes;
	UTextureRenderTarget2D* RenderTargetTexture;

public:
	FLandscapeGrassWeightExporter(ALandscapeProxy* InLandscapeProxy, const TArray<ULandscapeComponent*>& InLandscapeComponents, TArray<ULandscapeGrassType*> InGrassTypes, bool InbNeedsHeightmap = true, TArray<int32> InHeightMips = {})
		: FLandscapeGrassWeightExporter_RenderThread(
			InGrassTypes.Num(),
			InbNeedsHeightmap,
			MoveTemp(InHeightMips))
		, LandscapeProxy(InLandscapeProxy)
		, ComponentSizeVerts(InLandscapeProxy->ComponentSizeQuads + 1)
		, SubsectionSizeQuads(InLandscapeProxy->SubsectionSizeQuads)
		, NumSubsections(InLandscapeProxy->NumSubsections)
		, GrassTypes(MoveTemp(InGrassTypes))
		, RenderTargetTexture(nullptr)
	{
		check(InLandscapeComponents.Num() > 0);

		// todo: use a 2d target?
		TargetSize = FIntPoint(ComponentSizeVerts * NumPasses * InLandscapeComponents.Num(), ComponentSizeVerts);
		FIntPoint TargetSizeMinusOne(TargetSize - FIntPoint(1, 1));
		PassOffsetX = 2.0f * (float)ComponentSizeVerts / (float)TargetSize.X;

		for (int32 Idx = 0; Idx < InLandscapeComponents.Num(); Idx++)
		{
			ULandscapeComponent* Component = InLandscapeComponents[Idx];

			FIntPoint ComponentOffset = (Component->GetSectionBase() - LandscapeProxy->LandscapeSectionOffset);
			int32 PixelOffsetX = Idx * NumPasses * ComponentSizeVerts;

			FVector2D ViewOffset(-ComponentOffset.X, ComponentOffset.Y);
			ViewOffset.X += PixelOffsetX;
			ViewOffset /= (FVector2D(TargetSize) * 0.5f);

			ComponentInfos.Add(FComponentInfo(Component, ViewOffset, PixelOffsetX));
		}

		// center of target area in world
		FVector TargetCenter = LandscapeProxy->GetTransform().TransformPosition(FVector(TargetSizeMinusOne, 0.f)*0.5f);

		// extent of target in world space
		FVector TargetExtent = FVector(TargetSize, 0.0f)*LandscapeProxy->GetActorScale()*0.5f;

		ViewOrigin = TargetCenter;
		ViewRotationMatrix = FInverseRotationMatrix(LandscapeProxy->GetActorRotation());
		ViewRotationMatrix *= FMatrix(FPlane(1, 0, 0, 0),
		                              FPlane(0,-1, 0, 0),
		                              FPlane(0, 0,-1, 0),
		                              FPlane(0, 0, 0, 1));

		const float ZOffset = WORLD_MAX;
		ProjectionMatrix = FReversedZOrthoMatrix(
			TargetExtent.X,
			TargetExtent.Y,
			0.5f / ZOffset,
			ZOffset);

		RenderTargetTexture = NewObject<UTextureRenderTarget2D>();
		check(RenderTargetTexture);
		RenderTargetTexture->ClearColor = FLinearColor::White;
		RenderTargetTexture->TargetGamma = 1.0f;
		const bool bForceLinearGamma = true;
		RenderTargetTexture->InitCustomFormat(TargetSize.X, TargetSize.Y, PF_B8G8R8A8, bForceLinearGamma);
		RenderTargetResource = RenderTargetTexture->GameThread_GetRenderTargetResource()->GetTextureRenderTarget2DResource();

		// render
		FLandscapeGrassWeightExporter_RenderThread* Exporter = this;
		ENQUEUE_RENDER_COMMAND(FDrawSceneCommand)(
			[Exporter](FRHICommandListImmediate& RHICmdList)
			{
				Exporter->RenderLandscapeComponentToTexture_RenderThread(RHICmdList);
				FlushPendingDeleteRHIResources_RenderThread();
			});
	}

	TMap<ULandscapeComponent*, TUniquePtr<FLandscapeComponentGrassData>, TInlineSetAllocator<1>>
		FetchResults()
	{
		TArray<FColor> Samples;
		Samples.SetNumUninitialized(TargetSize.X*TargetSize.Y);

		// Copy the contents of the remote texture to system memory
		FReadSurfaceDataFlags ReadSurfaceDataFlags;
		ReadSurfaceDataFlags.SetLinearToGamma(false);
		RenderTargetResource->ReadPixels(Samples, ReadSurfaceDataFlags, FIntRect(0, 0, TargetSize.X, TargetSize.Y));

		TMap<ULandscapeComponent*, TUniquePtr<FLandscapeComponentGrassData>, TInlineSetAllocator<1>> Results;
		Results.Reserve(ComponentInfos.Num());
		for (auto& ComponentInfo : ComponentInfos)
		{
			ULandscapeComponent* Component = ComponentInfo.Component;
			ALandscapeProxy* Proxy = Component->GetLandscapeProxy();

			TUniquePtr<FLandscapeComponentGrassData> NewGrassData = MakeUnique<FLandscapeComponentGrassData>(Component);

			if (FirstHeightMipsPassIndex > 0)
			{
				NewGrassData->HeightData.Empty(FMath::Square(ComponentSizeVerts));
			}
			else
			{
				NewGrassData->HeightData.Empty(0);
			}
			NewGrassData->HeightMipData.Empty(HeightMips.Num());

			TArray<TArray<uint8>*> GrassWeightArrays;
			GrassWeightArrays.Empty(GrassTypes.Num());
			for (auto GrassType : GrassTypes)
			{
				NewGrassData->WeightData.Add(GrassType);
			}

			// need a second loop because the WeightData map will reallocate its arrays as grass types are added
			for (auto GrassType : GrassTypes)
			{
				TArray<uint8>* DataArray = NewGrassData->WeightData.Find(GrassType);
				check(DataArray);
				DataArray->Empty(FMath::Square(ComponentSizeVerts));
				GrassWeightArrays.Add(DataArray);
			}

			// output debug bitmap
#if UE_BUILD_DEBUG
			static bool bOutputGrassBitmap = false;
			if (bOutputGrassBitmap)
			{
				FString TempPath = FPaths::ScreenShotDir();
				TempPath += TEXT("/GrassDebug");
				IFileManager::Get().MakeDirectory(*TempPath, true);
				FFileHelper::CreateBitmap(*(TempPath / "Grass"), TargetSize.X, TargetSize.Y, Samples.GetData(), nullptr, &IFileManager::Get(), nullptr, GrassTypes.Num() >= 2);
			}
#endif

			for (int32 PassIdx = 0; PassIdx < NumPasses; PassIdx++)
			{
				FColor* SampleData = &Samples[ComponentInfo.PixelOffsetX + PassIdx*ComponentSizeVerts];
				if (PassIdx < FirstHeightMipsPassIndex)
				{
					if (PassIdx == 0)
					{
						for (int32 y = 0; y < ComponentSizeVerts; y++)
						{
							for (int32 x = 0; x < ComponentSizeVerts; x++)
							{
								FColor& Sample = SampleData[x + y * TargetSize.X];
								uint16 Height = (((uint16)Sample.R) << 8) + (uint16)(Sample.G);
								NewGrassData->HeightData.Add(Height);
								if (GrassTypes.Num() > 0)
								{
									GrassWeightArrays[0]->Add(Sample.B);
									if (GrassTypes.Num() > 1)
									{
										GrassWeightArrays[1]->Add(Sample.A);
									}
								}
							}
						}
					}
					else
					{
						for (int32 y = 0; y < ComponentSizeVerts; y++)
						{
							for (int32 x = 0; x < ComponentSizeVerts; x++)
							{
								FColor& Sample = SampleData[x + y * TargetSize.X];

								int32 TypeIdx = PassIdx * 4 - 2;
								GrassWeightArrays[TypeIdx++]->Add(Sample.R);
								if (TypeIdx < GrassTypes.Num())
								{
									GrassWeightArrays[TypeIdx++]->Add(Sample.G);
									if (TypeIdx < GrassTypes.Num())
									{
										GrassWeightArrays[TypeIdx++]->Add(Sample.B);
										if (TypeIdx < GrassTypes.Num())
										{
											GrassWeightArrays[TypeIdx++]->Add(Sample.A);
										}
									}
								}
							}
						}
					}
				}
				else // PassIdx >= FirstHeightMipsPassIndex
				{
					const int32 Mip = HeightMips[PassIdx - FirstHeightMipsPassIndex];
					int32 MipSizeVerts = NumSubsections * (SubsectionSizeQuads >> Mip);
					TArray<uint16>& MipHeightData = NewGrassData->HeightMipData.Add(Mip);
					for (int32 y = 0; y < MipSizeVerts; y++)
					{
						for (int32 x = 0; x < MipSizeVerts; x++)
						{
							FColor& Sample = SampleData[x + y * TargetSize.X];
							uint16 Height = (((uint16)Sample.R) << 8) + (uint16)(Sample.G);
							MipHeightData.Add(Height);
						}
					}
				}
			}

			// remove null grass type if we had one (can occur if the node has null entries)
			NewGrassData->WeightData.Remove(nullptr);

			// Remove any grass data that is entirely weight 0
			for (auto Iter(NewGrassData->WeightData.CreateIterator()); Iter; ++Iter)
			{
				if (Iter->Value.IndexOfByPredicate([&](const int8& Weight) { return Weight != 0; }) == INDEX_NONE)
				{
					Iter.RemoveCurrent();
				}
			}

			Results.Add(Component, MoveTemp(NewGrassData));
		}

		return Results;
	}

	void ApplyResults()
	{
		TMap<ULandscapeComponent*, TUniquePtr<FLandscapeComponentGrassData>, TInlineSetAllocator<1>> NewGrassData = FetchResults();

		for (auto&& GrassDataPair : NewGrassData)
		{
			ULandscapeComponent* Component = GrassDataPair.Key;
			FLandscapeComponentGrassData* ComponentGrassData = GrassDataPair.Value.Release();
			ALandscapeProxy* Proxy = Component->GetLandscapeProxy();

			// Assign the new data (thread-safe)
			Component->GrassData = MakeShareable(ComponentGrassData);

			if (Proxy->bBakeMaterialPositionOffsetIntoCollision)
			{
				Component->DestroyCollisionData();
				Component->UpdateCollisionData();
			}
		}
	}

	void AddReferencedObjects(UObject* InThis, FReferenceCollector& Collector)
	{
		if (RenderTargetTexture)
		{
			Collector.AddReferencedObject(RenderTargetTexture);
		}

		if (LandscapeProxy)
		{
			Collector.AddReferencedObject(LandscapeProxy);
		}

		for (auto& Info : ComponentInfos)
		{
			if (Info.Component)
			{
				Collector.AddReferencedObject(Info.Component);
			}
		}

		for (auto GrassType : GrassTypes)
		{
			if (GrassType)
			{
				Collector.AddReferencedObject(GrassType);
			}
		}
	}
};

FLandscapeComponentGrassData::FLandscapeComponentGrassData(ULandscapeComponent* Component)
	: RotationForWPO(Component->GetLandscapeMaterial()->GetMaterial()->WorldPositionOffset.IsConnected() ? Component->GetComponentTransform().GetRotation() : FQuat(0, 0, 0, 0))
{
	UMaterialInterface* Material = Component->GetLandscapeMaterial();
	for (UMaterialInstanceConstant* MIC = Cast<UMaterialInstanceConstant>(Material); MIC; MIC = Cast<UMaterialInstanceConstant>(Material))
	{
		MaterialStateIds.Add(MIC->ParameterStateId);
		Material = MIC->Parent;
	}
	MaterialStateIds.Add(CastChecked<UMaterial>(Material)->StateId);
}

bool ULandscapeComponent::MaterialHasGrass() const
{
	UMaterialInterface* Material = GetLandscapeMaterial();
	TArray<const UMaterialExpressionLandscapeGrassOutput*> GrassExpressions;
	Material->GetMaterial()->GetAllExpressionsOfType<UMaterialExpressionLandscapeGrassOutput>(GrassExpressions);
	if (GrassExpressions.Num() > 0 &&
		GrassExpressions[0]->GrassTypes.Num() > 0)
	{
		return GrassExpressions[0]->GrassTypes.ContainsByPredicate([](FGrassInput& GrassInput) { return (GrassInput.Input.IsConnected() && GrassInput.GrassType); });
	}

	return false;
}

bool ULandscapeComponent::IsGrassMapOutdated() const
{
	if (GrassData->HasData())
	{
		// check material / instances haven't changed
		const auto& MaterialStateIds = GrassData->MaterialStateIds;
		UMaterialInterface* Material = GetLandscapeMaterial();
		int32 TestIndex = 0;
		for (UMaterialInstanceConstant* MIC = Cast<UMaterialInstanceConstant>(Material); MIC; MIC = Cast<UMaterialInstanceConstant>(Material))
		{
			if (!MaterialStateIds.IsValidIndex(TestIndex) || MaterialStateIds[TestIndex] != MIC->ParameterStateId)
			{
				return true;
			}
			Material = MIC->Parent;
			++TestIndex;
		}

		UMaterial* MaterialBase = Cast<UMaterial>(Material);

		// last one should be a UMaterial
		if (TestIndex != MaterialStateIds.Num() - 1 || (MaterialBase != nullptr && MaterialStateIds[TestIndex] != MaterialBase->StateId))
		{
			return true;
		}

		FQuat RotationForWPO = GetLandscapeMaterial()->GetMaterial()->WorldPositionOffset.IsConnected() ? GetComponentTransform().GetRotation() : FQuat(0, 0, 0, 0);
		if (GrassData->RotationForWPO != RotationForWPO)
		{
			return true;
		}
	}
	return false;
}

bool ULandscapeComponent::CanRenderGrassMap() const
{
	// Check we can render
	UWorld* ComponentWorld = GetWorld();
	if (!GIsEditor || GUsingNullRHI || !ComponentWorld || ComponentWorld->IsGameWorld() || ComponentWorld->FeatureLevel < ERHIFeatureLevel::SM5 || !SceneProxy)
	{
		return false;
	}

	UMaterialInstance* MaterialInstance = GetMaterialInstanceCount(false) > 0 ? GetMaterialInstance(0) : nullptr;
	FMaterialResource* MaterialResource = MaterialInstance != nullptr ? MaterialInstance->GetMaterialResource(ComponentWorld->FeatureLevel) : nullptr;

	// Check we can render the material
	if (MaterialResource == nullptr || !MaterialResource->HasValidGameThreadShaderMap())
	{
		return false;
	}

	return true;
}

static bool IsTextureStreamedForGrassMapRender(UTexture2D* InTexture)
{
	if (!InTexture || InTexture->GetNumResidentMips() != InTexture->GetNumMips()
		|| !InTexture->Resource || ((FTexture2DResource*)InTexture->Resource)->GetCurrentFirstMip() > 0)
	{
		return false;
	}
	return true;
}

bool ULandscapeComponent::AreTexturesStreamedForGrassMapRender() const
{
	// Check for valid heightmap that is fully streamed in
	if (!IsTextureStreamedForGrassMapRender(HeightmapTexture))
	{
		return false;
	}
	
	// Check for valid weightmaps that is fully streamed in
	for (auto WeightmapTexture : WeightmapTextures)
	{
		if (!IsTextureStreamedForGrassMapRender(WeightmapTexture))
		{
			return false;
		}
	}

	return true;
}

void ULandscapeComponent::RenderGrassMap()
{
	UMaterialInterface* Material = GetLandscapeMaterial();
	if (ensure(CanRenderGrassMap()))
	{
		TArray<ULandscapeGrassType*> GrassTypes;

		TArray<const UMaterialExpressionLandscapeGrassOutput*> GrassExpressions;
		Material->GetMaterial()->GetAllExpressionsOfType<UMaterialExpressionLandscapeGrassOutput>(GrassExpressions);
		if (GrassExpressions.Num() > 0)
		{
			GrassTypes.Empty(GrassExpressions[0]->GrassTypes.Num());
			for (auto& GrassTypeInput : GrassExpressions[0]->GrassTypes)
			{
				GrassTypes.Add(GrassTypeInput.GrassType);
			}
		}

		const bool bBakeMaterialPositionOffsetIntoCollision = (GetLandscapeProxy() && GetLandscapeProxy()->bBakeMaterialPositionOffsetIntoCollision);

		TArray<int32> HeightMips;
		if (bBakeMaterialPositionOffsetIntoCollision)
		{
			if (CollisionMipLevel > 0)
			{
				HeightMips.Add(CollisionMipLevel);
			}
			if (SimpleCollisionMipLevel > CollisionMipLevel)
			{
				HeightMips.Add(SimpleCollisionMipLevel);
			}
		}

		if (GrassTypes.Num() > 0 || bBakeMaterialPositionOffsetIntoCollision)
		{
			TArray<ULandscapeComponent*> LandscapeComponents;
			LandscapeComponents.Add(this);

			FLandscapeGrassWeightExporter Exporter(GetLandscapeProxy(), MoveTemp(LandscapeComponents), MoveTemp(GrassTypes), true, MoveTemp(HeightMips));
			Exporter.ApplyResults();
		}
	}
}

TArray<uint16> ULandscapeComponent::RenderWPOHeightmap(int32 LOD)
{
	TArray<uint16> Results;

	if (!CanRenderGrassMap())
	{
		GetMaterialInstance(0)->GetMaterialResource(GetWorld()->FeatureLevel)->FinishCompilation();
	}

	TArray<ULandscapeGrassType*> GrassTypes;
	TArray<ULandscapeComponent*> LandscapeComponents;
	LandscapeComponents.Add(this);

	if (LOD == 0)
	{
		FLandscapeGrassWeightExporter Exporter(GetLandscapeProxy(), MoveTemp(LandscapeComponents), MoveTemp(GrassTypes), true, {});
		TMap<ULandscapeComponent*, TUniquePtr<FLandscapeComponentGrassData>, TInlineSetAllocator<1>> TempGrassData;
		TempGrassData = Exporter.FetchResults();
		Results = MoveTemp(TempGrassData[this]->HeightData);
	}
	else
	{
		TArray<int32> HeightMips;
		HeightMips.Add(LOD);
		FLandscapeGrassWeightExporter Exporter(GetLandscapeProxy(), MoveTemp(LandscapeComponents), MoveTemp(GrassTypes), false, MoveTemp(HeightMips));
		TMap<ULandscapeComponent*, TUniquePtr<FLandscapeComponentGrassData>, TInlineSetAllocator<1>> TempGrassData;
		TempGrassData = Exporter.FetchResults();
		Results = MoveTemp(TempGrassData[this]->HeightMipData[LOD]);
	}

	return Results;
}

void ULandscapeComponent::RemoveGrassMap()
{
	GrassData = MakeShareable(new FLandscapeComponentGrassData());
}

void ALandscapeProxy::RenderGrassMaps(const TArray<ULandscapeComponent*>& InLandscapeComponents, const TArray<ULandscapeGrassType*>& GrassTypes)
{
	TArray<int32> HeightMips;
	if (CollisionMipLevel > 0)
	{
		HeightMips.Add(CollisionMipLevel);
	}
	if (SimpleCollisionMipLevel > CollisionMipLevel)
	{
		HeightMips.Add(SimpleCollisionMipLevel);
	}

	FLandscapeGrassWeightExporter Exporter(this, InLandscapeComponents, GrassTypes, true, MoveTemp(HeightMips));
	Exporter.ApplyResults();
}

#endif //WITH_EDITOR

// the purpose of this class is to copy the lightmap from the terrain, and set the CoordinateScale and CoordinateBias to zero.
// we re-use the same texture references, so the memory cost is relatively minimal.
class FLandscapeGrassLightMap : public FLightMap2D
{
public:
	FLandscapeGrassLightMap(const FLightMap2D& InLightMap)
		: FLightMap2D(InLightMap)
	{
		CoordinateScale = FVector2D::ZeroVector;
		CoordinateBias = FVector2D::ZeroVector;
	}
};

// the purpose of this class is to copy the shadowmap from the terrain, and set the CoordinateScale and CoordinateBias to zero.
// we re-use the same texture references, so the memory cost is relatively minimal.
class FLandscapeGrassShadowMap : public FShadowMap2D
{
public:
	FLandscapeGrassShadowMap(const FShadowMap2D& InShadowMap)
		: FShadowMap2D(InShadowMap)
	{
		CoordinateScale = FVector2D::ZeroVector;
		CoordinateBias = FVector2D::ZeroVector;
	}
};

//
// UMaterialExpressionLandscapeGrassOutput
//
FName UMaterialExpressionLandscapeGrassOutput::PinDefaultName = TEXT("Input");

UMaterialExpressionLandscapeGrassOutput::UMaterialExpressionLandscapeGrassOutput(const FObjectInitializer& ObjectInitializer)
: Super(ObjectInitializer)
{
	// Structure to hold one-time initialization
	struct FConstructorStatics
	{
		FText STRING_Landscape;
		FName NAME_Grass;
		FConstructorStatics()
			: STRING_Landscape(LOCTEXT("Landscape", "Landscape"))
			, NAME_Grass("Grass")
		{
		}
	};
	static FConstructorStatics ConstructorStatics;

#if WITH_EDITORONLY_DATA
	MenuCategories.Add(ConstructorStatics.STRING_Landscape);

	// No outputs
	Outputs.Reset();
#endif

	// Default input
	new(GrassTypes)FGrassInput(ConstructorStatics.NAME_Grass);
}

#if WITH_EDITOR
int32 UMaterialExpressionLandscapeGrassOutput::Compile(class FMaterialCompiler* Compiler, int32 OutputIndex)
{
	if (GrassTypes.IsValidIndex(OutputIndex))
	{
		if (GrassTypes[OutputIndex].Input.Expression)
		{
			return Compiler->CustomOutput(this, OutputIndex, GrassTypes[OutputIndex].Input.Compile(Compiler));
		}
		else
		{
			return CompilerError(Compiler, TEXT("Input missing"));
		}
	}

	return INDEX_NONE;
}

void UMaterialExpressionLandscapeGrassOutput::GetCaption(TArray<FString>& OutCaptions) const
{
	OutCaptions.Add(TEXT("Grass"));
}

const TArray<FExpressionInput*> UMaterialExpressionLandscapeGrassOutput::GetInputs()
{
	TArray<FExpressionInput*> OutInputs;
	for (auto& GrassType : GrassTypes)
	{
		OutInputs.Add(&GrassType.Input);
	}
	return OutInputs;
}

FExpressionInput* UMaterialExpressionLandscapeGrassOutput::GetInput(int32 InputIndex)
{
	return &GrassTypes[InputIndex].Input;
}

FName UMaterialExpressionLandscapeGrassOutput::GetInputName(int32 InputIndex) const
{
	return GrassTypes[InputIndex].Name;
}
#endif // WITH_EDITOR


#if WITH_EDITOR
void UMaterialExpressionLandscapeGrassOutput::PostEditChangeProperty(FPropertyChangedEvent& PropertyChangedEvent)
{
	Super::PostEditChangeProperty(PropertyChangedEvent);

	if (PropertyChangedEvent.MemberProperty)
	{
		const FName PropertyName = PropertyChangedEvent.MemberProperty->GetFName();
		if (PropertyName == GET_MEMBER_NAME_CHECKED(UMaterialExpressionLandscapeGrassOutput, GrassTypes))
		{
			for (FGrassInput& Input : GrassTypes)
			{
				ValidateInputName(Input);
			}

			if (GraphNode)
			{
				GraphNode->ReconstructNode();
			}
		}
	}
}

void UMaterialExpressionLandscapeGrassOutput::ValidateInputName(FGrassInput& InInput) const
{
	if (Material != nullptr)
	{
		int32 NameIndex = 1;
		bool bFoundValidName = false;

		// Parameters cannot be named Name_None, use the default name instead
		FName PotentialName = InInput.Name == NAME_None ? UMaterialExpressionLandscapeGrassOutput::PinDefaultName : InInput.Name;

		// Find an available unique name
		while (!bFoundValidName)
		{
			if (NameIndex != 1)
			{
				PotentialName.SetNumber(NameIndex);
			}

			bFoundValidName = true;

			// Make sure the name is unique among others pins of this node
			for (const FGrassInput& OtherInput : GrassTypes)
			{
				if (&OtherInput != &InInput)
				{
					if (OtherInput.Name == PotentialName)
					{
						bFoundValidName = false;
						break;
					}
				}
			}

			++NameIndex;
		}

		InInput.Name = PotentialName;
	}
}
#endif

//
// ULandscapeGrassType
//

ULandscapeGrassType::ULandscapeGrassType(const FObjectInitializer& ObjectInitializer)
: Super(ObjectInitializer)
{
	GrassDensity_DEPRECATED = 400;
	StartCullDistance_DEPRECATED = 10000.0f;
	EndCullDistance_DEPRECATED = 10000.0f;
	PlacementJitter_DEPRECATED = 1.0f;
	RandomRotation_DEPRECATED = true;
	AlignToSurface_DEPRECATED = true;
	bEnableDensityScaling = true;
}

void ULandscapeGrassType::PostLoad()
{
	Super::PostLoad();
	if (GrassMesh_DEPRECATED && !GrassVarieties.Num())
	{
		FGrassVariety Grass;
		Grass.GrassMesh = GrassMesh_DEPRECATED;
		Grass.GrassDensity = GrassDensity_DEPRECATED;
		Grass.StartCullDistance = StartCullDistance_DEPRECATED;
		Grass.EndCullDistance = EndCullDistance_DEPRECATED;
		Grass.PlacementJitter = PlacementJitter_DEPRECATED;
		Grass.RandomRotation = RandomRotation_DEPRECATED;
		Grass.AlignToSurface = AlignToSurface_DEPRECATED;

		GrassVarieties.Add(Grass);
		GrassMesh_DEPRECATED = nullptr;
	}
}


#if WITH_EDITOR
void ULandscapeGrassType::PostEditChangeProperty(FPropertyChangedEvent& PropertyChangedEvent)
{
	Super::PostEditChangeProperty(PropertyChangedEvent);

	if (GIsEditor)
	{
		for (TObjectIterator<ALandscapeProxy> It; It; ++It)
		{
			ALandscapeProxy* Proxy = *It;
			if (Proxy->GetWorld() && !Proxy->GetWorld()->IsPlayInEditor())
			{
				const UMaterialInterface* MaterialInterface = Proxy->LandscapeMaterial;
				if (MaterialInterface)
				{
					TArray<const UMaterialExpressionLandscapeGrassOutput*> GrassExpressions;
					MaterialInterface->GetMaterial()->GetAllExpressionsOfType<UMaterialExpressionLandscapeGrassOutput>(GrassExpressions);

					// Should only be one grass type node
					if (GrassExpressions.Num() > 0)
					{
						for (auto& Output : GrassExpressions[0]->GrassTypes)
						{
							if (Output.GrassType == this)
							{
								Proxy->FlushGrassComponents();
								break;
							}
						}
					}
				}
			}
		}
	}
}
#endif

//
// FLandscapeComponentGrassData
//
SIZE_T FLandscapeComponentGrassData::GetAllocatedSize() const
{
	SIZE_T WeightSize = 0; 
	for (auto It = WeightData.CreateConstIterator(); It; ++It)
	{
		WeightSize += It.Value().GetAllocatedSize();
	}
	return sizeof(*this)
		+ HeightData.GetAllocatedSize()
		+ WeightData.GetAllocatedSize() + WeightSize;
}

FArchive& operator<<(FArchive& Ar, FLandscapeComponentGrassData& Data)
{
	Ar.UsingCustomVersion(FLandscapeCustomVersion::GUID);

#if WITH_EDITORONLY_DATA
	if (!Ar.IsFilterEditorOnly())
	{
		if (Ar.CustomVer(FLandscapeCustomVersion::GUID) >= FLandscapeCustomVersion::GrassMaterialInstanceFix)
		{
			Ar << Data.MaterialStateIds;
		}
		else
		{
			Data.MaterialStateIds.Empty(1);
			if (Ar.UE4Ver() >= VER_UE4_SERIALIZE_LANDSCAPE_GRASS_DATA_MATERIAL_GUID)
			{
				FGuid MaterialStateId;
				Ar << MaterialStateId;
				Data.MaterialStateIds.Add(MaterialStateId);
			}
		}

		if (Ar.CustomVer(FLandscapeCustomVersion::GUID) >= FLandscapeCustomVersion::GrassMaterialWPO)
		{
			Ar << Data.RotationForWPO;
		}
	}
#endif

	Data.HeightData.BulkSerialize(Ar);

#if WITH_EDITORONLY_DATA
	if (!Ar.IsFilterEditorOnly())
	{
		if (Ar.CustomVer(FLandscapeCustomVersion::GUID) >= FLandscapeCustomVersion::CollisionMaterialWPO)
		{
			if (Ar.CustomVer(FLandscapeCustomVersion::GUID) >= FLandscapeCustomVersion::LightmassMaterialWPO)
			{
				// todo - BulkSerialize each mip?
				Ar << Data.HeightMipData;
			}
			else
			{
				checkSlow(Ar.IsLoading());

				TArray<uint16> CollisionHeightData;
				CollisionHeightData.BulkSerialize(Ar);
				if (CollisionHeightData.Num())
				{
					const int32 ComponentSizeQuads = FMath::Sqrt(Data.HeightData.Num()) - 1;
					const int32 CollisionSizeQuads = FMath::Sqrt(CollisionHeightData.Num()) - 1;
					const int32 CollisionMip = FMath::FloorLog2(ComponentSizeQuads / CollisionSizeQuads);
					Data.HeightMipData.Add(CollisionMip, MoveTemp(CollisionHeightData));
				}

				TArray<uint16> SimpleCollisionHeightData;
				SimpleCollisionHeightData.BulkSerialize(Ar);
				if (SimpleCollisionHeightData.Num())
				{
					const int32 ComponentSizeQuads = FMath::Sqrt(Data.HeightData.Num()) - 1;
					const int32 SimpleCollisionSizeQuads = FMath::Sqrt(SimpleCollisionHeightData.Num()) - 1;
					const int32 SimpleCollisionMip = FMath::FloorLog2(ComponentSizeQuads / SimpleCollisionSizeQuads);
					Data.HeightMipData.Add(SimpleCollisionMip, MoveTemp(SimpleCollisionHeightData));
				}
			}
		}
	}
#endif

	// Each weight data array, being 1 byte will be serialized in bulk.
	Ar << Data.WeightData;

	return Ar;
}

void FLandscapeComponentGrassData::ConditionalDiscardDataOnLoad()
{
	if (!GIsEditor && GGrassDiscardDataOnLoad)
	{
		// Remove data for grass types which have scalability enabled
		for (auto GrassTypeIt = WeightData.CreateIterator(); GrassTypeIt; ++GrassTypeIt)
		{
			if (!GrassTypeIt.Key() || GrassTypeIt.Key()->bEnableDensityScaling)
			{
				GrassTypeIt.RemoveCurrent();
			}
		}

		// If all grass types have been removed, discard the height data too.
		if (WeightData.Num() == 0)
		{
			HeightData.Empty();
			*this = FLandscapeComponentGrassData();
		}
	}
}

//
// ALandscapeProxy grass-related functions
//

void ALandscapeProxy::TickGrass(const TArray<FVector>& Cameras, int32& InOutNumCompsCreated)
{
	TRACE_CPUPROFILER_EVENT_SCOPE(ALandscapeProxy::TickGrass);
#if WITH_EDITORONLY_DATA
	if (ALandscape* Landscape = GetLandscapeActor())
	{
		if (!Landscape->IsUpToDate() || !Landscape->bGrassUpdateEnabled)
		{
			return;
		}
	}
#endif

	UpdateGrass(Cameras, InOutNumCompsCreated);
}

struct FGrassBuilderBase
{
	bool bHaveValidData;
	float GrassDensity;
	FVector DrawScale;
	FVector DrawLoc;
	FMatrix LandscapeToWorld;

	FIntPoint SectionBase;
	FIntPoint LandscapeSectionOffset;
	int32 ComponentSizeQuads;
	FVector Origin;
	FVector Extent;
	FVector ComponentOrigin;

	int32 SqrtMaxInstances;

	FGrassBuilderBase(ALandscapeProxy* Landscape, ULandscapeComponent* Component, const FGrassVariety& GrassVariety, ERHIFeatureLevel::Type FeatureLevel, int32 SqrtSubsections = 1, int32 SubX = 0, int32 SubY = 0, bool bEnableDensityScaling = true)
	{
		const float DensityScale = bEnableDensityScaling ? GGrassDensityScale : 1.0f;
		GrassDensity = GrassVariety.GrassDensity.GetValueForFeatureLevel(FeatureLevel) * DensityScale;

		DrawScale = Landscape->GetRootComponent()->GetRelativeScale3D();
		DrawLoc = Landscape->GetActorLocation();
		LandscapeSectionOffset = Landscape->LandscapeSectionOffset;

		SectionBase = Component->GetSectionBase();
		ComponentSizeQuads = Component->ComponentSizeQuads;

		Origin.X = DrawScale.X * SectionBase.X;
		Origin.Y = DrawScale.Y * SectionBase.Y;
		Origin.Z = 0.0f;

		Extent.X = DrawScale.X * ComponentSizeQuads;
		Extent.Y = DrawScale.Y * ComponentSizeQuads;
		Extent.Z = 0.0f;

		ComponentOrigin.X = DrawScale.X * (SectionBase.X - LandscapeSectionOffset.X);
		ComponentOrigin.Y = DrawScale.Y * (SectionBase.Y - LandscapeSectionOffset.Y);
		ComponentOrigin.Z = 0.0f;

		SqrtMaxInstances = FMath::CeilToInt(FMath::Sqrt(FMath::Abs(Extent.X * Extent.Y * GrassDensity / 1000.0f / 1000.0f)));

		bHaveValidData = SqrtMaxInstances != 0;

		LandscapeToWorld = Landscape->GetRootComponent()->GetComponentTransform().ToMatrixNoScale();

		if (bHaveValidData && SqrtSubsections != 1)
		{
			check(SqrtMaxInstances > 2 * SqrtSubsections);
			SqrtMaxInstances /= SqrtSubsections;
			check(SqrtMaxInstances > 0);

			Extent.X /= SqrtSubsections;
			Extent.Y /= SqrtSubsections;

			Origin.X += Extent.X * SubX;
			Origin.Y += Extent.Y * SubY;
		}
	}
};

// FLandscapeComponentGrassAccess - accessor wrapper for data for one GrassType from one Component
struct FLandscapeComponentGrassAccess
{
	FLandscapeComponentGrassAccess(const ULandscapeComponent* InComponent, const ULandscapeGrassType* GrassType)
	: GrassData(InComponent->GrassData)
	, HeightData(InComponent->GrassData->HeightData)
	, WeightData(InComponent->GrassData->WeightData.Find(GrassType))
	, Stride(InComponent->ComponentSizeQuads + 1)
	{}

	bool IsValid()
	{
		return WeightData && WeightData->Num() == FMath::Square(Stride) && HeightData.Num() == FMath::Square(Stride);
	}

	FORCEINLINE float GetHeight(int32 IdxX, int32 IdxY)
	{
		return LandscapeDataAccess::GetLocalHeight(HeightData[IdxX + Stride*IdxY]);
	}
	FORCEINLINE float GetWeight(int32 IdxX, int32 IdxY)
	{
		return ((float)(*WeightData)[IdxX + Stride*IdxY]) / 255.f;
	}

	FORCEINLINE int32 GetStride()
	{
		return Stride;
	}

private:
	TSharedRef<FLandscapeComponentGrassData, ESPMode::ThreadSafe> GrassData;
	TArray<uint16>& HeightData;
	TArray<uint8>* WeightData;
	int32 Stride;
};

struct FAsyncGrassBuilder : public FGrassBuilderBase
{
	FLandscapeComponentGrassAccess GrassData;
	EGrassScaling Scaling;
	FFloatInterval ScaleX;
	FFloatInterval ScaleY;
	FFloatInterval ScaleZ;
	bool RandomRotation;
	bool RandomScale;
	bool AlignToSurface;
	float PlacementJitter;
	FRandomStream RandomStream;
	FMatrix XForm;
	FBox MeshBox;
	int32 DesiredInstancesPerLeaf;

	double BuildTime;
	int32 TotalInstances;
	uint32 HaltonBaseIndex;

	bool UseLandscapeLightmap;
	FVector2D LightmapBaseBias;
	FVector2D LightmapBaseScale;
	FVector2D ShadowmapBaseBias;
	FVector2D ShadowmapBaseScale;
	FVector2D LightMapComponentBias;
	FVector2D LightMapComponentScale;
	bool RequireCPUAccess;

	TArray<FBox> ExcludedBoxes;

	// output
	FStaticMeshInstanceData InstanceBuffer;
	TArray<FClusterNode> ClusterTree;
	int32 OutOcclusionLayerNum;

	FAsyncGrassBuilder(ALandscapeProxy* Landscape, ULandscapeComponent* Component, const ULandscapeGrassType* GrassType, const FGrassVariety& GrassVariety, ERHIFeatureLevel::Type FeatureLevel, UHierarchicalInstancedStaticMeshComponent* HierarchicalInstancedStaticMeshComponent, int32 SqrtSubsections, int32 SubX, int32 SubY, uint32 InHaltonBaseIndex, TArray<FBox>& InExcludedBoxes)
		: FGrassBuilderBase(Landscape, Component, GrassVariety, FeatureLevel, SqrtSubsections, SubX, SubY, GrassType->bEnableDensityScaling)
		, GrassData(Component, GrassType)
		, Scaling(GrassVariety.Scaling)
		, ScaleX(GrassVariety.ScaleX)
		, ScaleY(GrassVariety.ScaleY)
		, ScaleZ(GrassVariety.ScaleZ)
		, RandomRotation(GrassVariety.RandomRotation)
		, RandomScale(false)
		, AlignToSurface(GrassVariety.AlignToSurface)
		, PlacementJitter(GrassVariety.PlacementJitter)
		, RandomStream(HierarchicalInstancedStaticMeshComponent->InstancingRandomSeed)
		, XForm(LandscapeToWorld * HierarchicalInstancedStaticMeshComponent->GetComponentTransform().ToMatrixWithScale().Inverse())
		, MeshBox(GrassVariety.GrassMesh->GetBounds().GetBox())
		, DesiredInstancesPerLeaf(HierarchicalInstancedStaticMeshComponent->DesiredInstancesPerLeaf())

		, BuildTime(0)
		, TotalInstances(0)
		, HaltonBaseIndex(InHaltonBaseIndex)

		, UseLandscapeLightmap(GrassVariety.bUseLandscapeLightmap)
		, LightmapBaseBias(FVector2D::ZeroVector)
		, LightmapBaseScale(FVector2D::UnitVector)
		, ShadowmapBaseBias(FVector2D::ZeroVector)
		, ShadowmapBaseScale(FVector2D::UnitVector)
		, LightMapComponentBias(FVector2D::ZeroVector)
		, LightMapComponentScale(FVector2D::UnitVector)
		, RequireCPUAccess(GrassVariety.bKeepInstanceBufferCPUCopy)

		// output
		, InstanceBuffer(/*bSupportsVertexHalfFloat*/ GVertexElementTypeSupport.IsSupported(VET_Half2))
		, ClusterTree()
		, OutOcclusionLayerNum(0)
	{		

		switch (Scaling)
		{
		case EGrassScaling::Uniform:
			RandomScale = ScaleX.Size() > 0;
			break;
		case EGrassScaling::Free:
			RandomScale = ScaleX.Size() > 0 || ScaleY.Size() > 0 || ScaleZ.Size() > 0;
			break;
		case EGrassScaling::LockXY:
			RandomScale = ScaleX.Size() > 0 || ScaleZ.Size() > 0;
			break;
		default:
			check(0);
		}

		if (InExcludedBoxes.Num())
		{
			FMatrix BoxXForm = HierarchicalInstancedStaticMeshComponent->GetComponentToWorld().ToMatrixWithScale().Inverse() * XForm.Inverse();
			for (const FBox& Box : InExcludedBoxes)
			{
				ExcludedBoxes.Add(Box.TransformBy(BoxXForm));
			}
		}

		bHaveValidData = bHaveValidData && GrassData.IsValid();

		InstanceBuffer.SetAllowCPUAccess(RequireCPUAccess);

		check(DesiredInstancesPerLeaf > 0);

		if (UseLandscapeLightmap)
		{
			InitLandscapeLightmap(Component);
		}
	}

	void InitLandscapeLightmap(ULandscapeComponent* Component)
	{
		const int32 SubsectionSizeQuads = Component->SubsectionSizeQuads;
		const int32 NumSubsections = Component->NumSubsections;
		const int32 LandscapeComponentSizeQuads = Component->ComponentSizeQuads;
	
		const int32 StaticLightingLOD = Component->GetLandscapeProxy()->StaticLightingLOD;
		const int32 ComponentSizeVerts = LandscapeComponentSizeQuads + 1;
		const float LightMapRes = Component->StaticLightingResolution > 0.0f ? Component->StaticLightingResolution : Component->GetLandscapeProxy()->StaticLightingResolution;
		const int32 LightingLOD = Component->GetLandscapeProxy()->StaticLightingLOD;

		// Calculate mapping from landscape to lightmap space for mapping landscape grass to the landscape lightmap
		// Copied from the calculation of FLandscapeUniformShaderParameters::LandscapeLightmapScaleBias in FLandscapeComponentSceneProxy::OnTransformChanged()
		int32 PatchExpandCountX = 0;
		int32 PatchExpandCountY = 0;
		int32 DesiredSize = 1;
		const float LightMapRatio = ::GetTerrainExpandPatchCount(LightMapRes, PatchExpandCountX, PatchExpandCountY, LandscapeComponentSizeQuads, (NumSubsections * (SubsectionSizeQuads + 1)), DesiredSize, LightingLOD);
		const float LightmapLODScaleX = LightMapRatio / ((ComponentSizeVerts >> StaticLightingLOD) + 2 * PatchExpandCountX);
		const float LightmapLODScaleY = LightMapRatio / ((ComponentSizeVerts >> StaticLightingLOD) + 2 * PatchExpandCountY);
		const float LightmapBiasX = PatchExpandCountX * LightmapLODScaleX;
		const float LightmapBiasY = PatchExpandCountY * LightmapLODScaleY;
		const float LightmapScaleX = LightmapLODScaleX * (float)((ComponentSizeVerts >> StaticLightingLOD) - 1) / LandscapeComponentSizeQuads;
		const float LightmapScaleY = LightmapLODScaleY * (float)((ComponentSizeVerts >> StaticLightingLOD) - 1) / LandscapeComponentSizeQuads;

		LightMapComponentScale = FVector2D(LightmapScaleX, LightmapScaleY) / FVector2D(DrawScale);
		LightMapComponentBias = FVector2D(LightmapBiasX, LightmapBiasY);

		const FMeshMapBuildData* MeshMapBuildData = Component->GetMeshMapBuildData();

		if (MeshMapBuildData != nullptr)
		{
			if (MeshMapBuildData->LightMap.IsValid())
			{
				LightmapBaseBias = MeshMapBuildData->LightMap->GetLightMap2D()->GetCoordinateBias();
				LightmapBaseScale = MeshMapBuildData->LightMap->GetLightMap2D()->GetCoordinateScale();
			}

			if (MeshMapBuildData->ShadowMap.IsValid())
			{
				ShadowmapBaseBias = MeshMapBuildData->ShadowMap->GetShadowMap2D()->GetCoordinateBias();
				ShadowmapBaseScale = MeshMapBuildData->ShadowMap->GetShadowMap2D()->GetCoordinateScale();
			}
		}
	}

	void SetInstance(int32 InstanceIndex, const FMatrix& InXForm, float RandomFraction)
	{
		if (UseLandscapeLightmap)
		{
			float InstanceX = InXForm.M[3][0];
			float InstanceY = InXForm.M[3][1];

			FVector2D NormalizedGrassCoordinate;
			NormalizedGrassCoordinate.X = (InstanceX - ComponentOrigin.X) * LightMapComponentScale.X + LightMapComponentBias.X;
			NormalizedGrassCoordinate.Y = (InstanceY - ComponentOrigin.Y) * LightMapComponentScale.Y + LightMapComponentBias.Y;

			FVector2D LightMapCoordinate = NormalizedGrassCoordinate * LightmapBaseScale + LightmapBaseBias;
			FVector2D ShadowMapCoordinate = NormalizedGrassCoordinate * ShadowmapBaseScale + ShadowmapBaseBias;

			InstanceBuffer.SetInstance(InstanceIndex, InXForm, RandomStream.GetFraction(), LightMapCoordinate, ShadowMapCoordinate);
		}
		else
		{
			InstanceBuffer.SetInstance(InstanceIndex, InXForm, RandomStream.GetFraction());
		}
	}

	FVector GetDefaultScale() const
	{
		FVector Result( ScaleX.Min > 0.0f && FMath::IsNearlyZero(ScaleX.Size()) ? ScaleX.Min : 1.0f,
						ScaleY.Min > 0.0f && FMath::IsNearlyZero(ScaleY.Size()) ? ScaleY.Min : 1.0f,
						ScaleZ.Min > 0.0f && FMath::IsNearlyZero(ScaleZ.Size()) ? ScaleZ.Min : 1.0f);
		switch (Scaling)
		{
		case EGrassScaling::Uniform:
			Result.Y = Result.X;
			Result.Z = Result.X;
			break;
		case EGrassScaling::Free:
			break;
		case EGrassScaling::LockXY:
			Result.Y = Result.X;
			break;
		default:
			check(0);
		}
		return Result;
	}

	FVector GetRandomScale() const
	{
		FVector Result(1.0f);

		switch (Scaling)
		{
		case EGrassScaling::Uniform:
			Result.X = ScaleX.Interpolate(RandomStream.GetFraction());
			Result.Y = Result.X;
			Result.Z = Result.X;
			break;
		case EGrassScaling::Free:
			Result.X = ScaleX.Interpolate(RandomStream.GetFraction());
			Result.Y = ScaleY.Interpolate(RandomStream.GetFraction());
			Result.Z = ScaleZ.Interpolate(RandomStream.GetFraction());
			break;
		case EGrassScaling::LockXY:
			Result.X = ScaleX.Interpolate(RandomStream.GetFraction());
			Result.Y = Result.X;
			Result.Z = ScaleZ.Interpolate(RandomStream.GetFraction());
			break;
		default:
			check(0);
		}
	
		return Result;
	}

	bool IsExcluded(const FVector& LocationWithHeight)
	{
		for (const FBox& Box : ExcludedBoxes)
		{
			if (Box.IsInside(LocationWithHeight))
			{
				return true;
			}
		}
		return false;
	}

	void Build()
	{
		SCOPE_CYCLE_COUNTER(STAT_FoliageGrassAsyncBuildTime);
		check(bHaveValidData);
		double StartTime = FPlatformTime::Seconds();
		const FVector DefaultScale = GetDefaultScale();
		float Div = 1.0f / float(SqrtMaxInstances);
		TArray<FMatrix> InstanceTransforms;
		if (HaltonBaseIndex)
		{
			if (Extent.X < 0)
			{
				Origin.X += Extent.X;
				Extent.X *= -1.0f;
			}
			if (Extent.Y < 0)
			{
				Origin.Y += Extent.Y;
				Extent.Y *= -1.0f;
			}
			int32 MaxNum = SqrtMaxInstances * SqrtMaxInstances;
			InstanceTransforms.Reserve(MaxNum);
			FVector DivExtent(Extent * Div);
			for (int32 InstanceIndex = 0; InstanceIndex < MaxNum; InstanceIndex++)
			{
				float HaltonX = Halton(InstanceIndex + HaltonBaseIndex, 2);
				float HaltonY = Halton(InstanceIndex + HaltonBaseIndex, 3);
				FVector Location(Origin.X + HaltonX * Extent.X, Origin.Y + HaltonY * Extent.Y, 0.0f);
				FVector LocationWithHeight;
				FVector ComputedNormal;
				float Weight = 0.f;
				SampleLandscapeAtLocationLocal(Location, LocationWithHeight, Weight, AlignToSurface ? &ComputedNormal : nullptr);
				bool bKeep = Weight > 0.0f && Weight >= RandomStream.GetFraction() && !IsExcluded(LocationWithHeight);
				if (bKeep)
				{
					const FVector Scale = RandomScale ? GetRandomScale() : DefaultScale;
					const float Rot = RandomRotation ? RandomStream.GetFraction() * 360.0f : 0.0f;
					const FMatrix BaseXForm = FScaleRotationTranslationMatrix(Scale, FRotator(0.0f, Rot, 0.0f), FVector::ZeroVector);
					FMatrix OutXForm;
					if (AlignToSurface && !ComputedNormal.IsNearlyZero())
					{
						const FVector NewZ = ComputedNormal * FMath::Sign(ComputedNormal.Z);
						const FVector NewX = (FVector(0, -1, 0) ^ NewZ).GetSafeNormal();
						const FVector NewY = NewZ ^ NewX;
						const FMatrix Align = FMatrix(NewX, NewY, NewZ, FVector::ZeroVector);
						OutXForm = (BaseXForm * Align).ConcatTranslation(LocationWithHeight) * XForm;
					}
					else
					{
						OutXForm = BaseXForm.ConcatTranslation(LocationWithHeight) * XForm;
					}
					InstanceTransforms.Add(OutXForm);
				}
			}
			if (InstanceTransforms.Num())
			{
				TotalInstances += InstanceTransforms.Num();
				InstanceBuffer.AllocateInstances(InstanceTransforms.Num(), 0, EResizeBufferFlags::AllowSlackOnGrow | EResizeBufferFlags::AllowSlackOnReduce, true);
				for (int32 InstanceIndex = 0; InstanceIndex < InstanceTransforms.Num(); InstanceIndex++)
				{
					const FMatrix& OutXForm = InstanceTransforms[InstanceIndex];
					SetInstance(InstanceIndex, OutXForm, RandomStream.GetFraction());
				}
			}
		}
		else
		{
			int32 NumKept = 0;
			float MaxJitter1D = FMath::Clamp<float>(PlacementJitter, 0.0f, .99f) * Div * .5f;
			FVector MaxJitter(MaxJitter1D, MaxJitter1D, 0.0f);
			MaxJitter *= Extent;
			Origin += Extent * (Div * 0.5f);
			struct FInstanceLocal
			{
				FVector Pos;
				bool bKeep;
			};
			TArray<FInstanceLocal> Instances;
			Instances.AddUninitialized(SqrtMaxInstances * SqrtMaxInstances);
			{
				int32 InstanceIndex = 0;
				for (int32 xStart = 0; xStart < SqrtMaxInstances; xStart++)
				{
					for (int32 yStart = 0; yStart < SqrtMaxInstances; yStart++)
					{
						FVector Location(Origin.X + float(xStart) * Div * Extent.X, Origin.Y + float(yStart) * Div * Extent.Y, 0.0f);

						// NOTE: We evaluate the random numbers on the stack and store them in locals rather than inline within the FVector() constructor below, because 
						// the order of evaluation of function arguments in C++ is unspecified.  We really want this to behave consistently on all sorts of
						// different platforms!
						const float FirstRandom = RandomStream.GetFraction();
						const float SecondRandom = RandomStream.GetFraction();
						Location += FVector(FirstRandom * 2.0f - 1.0f, SecondRandom * 2.0f - 1.0f, 0.0f) * MaxJitter;

						FInstanceLocal& Instance = Instances[InstanceIndex];
						float Weight = 0.f;
						SampleLandscapeAtLocationLocal(Location, Instance.Pos, Weight);
						Instance.bKeep = Weight > 0.0f && Weight >= RandomStream.GetFraction() && !IsExcluded(Instance.Pos);
						if (Instance.bKeep)
						{
							NumKept++;
						}
						InstanceIndex++;
					}
				}
			}
			if (NumKept)
			{
				InstanceTransforms.AddUninitialized(NumKept);
				TotalInstances += NumKept;
				{
					InstanceBuffer.AllocateInstances(NumKept, 0, EResizeBufferFlags::AllowSlackOnGrow | EResizeBufferFlags::AllowSlackOnReduce, true);
					int32 InstanceIndex = 0;
					int32 OutInstanceIndex = 0;
					for (int32 xStart = 0; xStart < SqrtMaxInstances; xStart++)
					{
						for (int32 yStart = 0; yStart < SqrtMaxInstances; yStart++)
						{
							const FInstanceLocal& Instance = Instances[InstanceIndex];
							if (Instance.bKeep)
							{
								const FVector Scale = RandomScale ? GetRandomScale() : DefaultScale;
								const float Rot = RandomRotation ? RandomStream.GetFraction() * 360.0f : 0.0f;
								const FMatrix BaseXForm = FScaleRotationTranslationMatrix(Scale, FRotator(0.0f, Rot, 0.0f), FVector::ZeroVector);
								FMatrix OutXForm;
								if (AlignToSurface)
								{
									FVector PosX1 = xStart ? Instances[InstanceIndex - SqrtMaxInstances].Pos : Instance.Pos;
									FVector PosX2 = (xStart + 1 < SqrtMaxInstances) ? Instances[InstanceIndex + SqrtMaxInstances].Pos : Instance.Pos;
									FVector PosY1 = yStart ? Instances[InstanceIndex - 1].Pos : Instance.Pos;
									FVector PosY2 = (yStart + 1 < SqrtMaxInstances) ? Instances[InstanceIndex + 1].Pos : Instance.Pos;

									if (PosX1 != PosX2 && PosY1 != PosY2)
									{
										FVector NewZ = ((PosX1 - PosX2) ^ (PosY1 - PosY2)).GetSafeNormal();
										NewZ *= FMath::Sign(NewZ.Z);

										const FVector NewX = (FVector(0, -1, 0) ^ NewZ).GetSafeNormal();
										const FVector NewY = NewZ ^ NewX;

										FMatrix Align = FMatrix(NewX, NewY, NewZ, FVector::ZeroVector);
										OutXForm = (BaseXForm * Align).ConcatTranslation(Instance.Pos) * XForm;
									}
									else
									{
										OutXForm = BaseXForm.ConcatTranslation(Instance.Pos) * XForm;
									}
								}
								else
								{
									OutXForm = BaseXForm.ConcatTranslation(Instance.Pos) * XForm;
								}
								InstanceTransforms[OutInstanceIndex] = OutXForm;
								SetInstance(OutInstanceIndex++, OutXForm, RandomStream.GetFraction());
							}
							InstanceIndex++;
						}
					}
				}
			}
		}

		int32 NumInstances = InstanceTransforms.Num();
		if (NumInstances)
		{
			TArray<int32> SortedInstances;
			TArray<int32> InstanceReorderTable;
			TArray<float> InstanceCustomDataDummy;
			UHierarchicalInstancedStaticMeshComponent::BuildTreeAnyThread(InstanceTransforms, InstanceCustomDataDummy, 0, MeshBox, ClusterTree, SortedInstances, InstanceReorderTable, OutOcclusionLayerNum, DesiredInstancesPerLeaf, false);

			// in-place sort the instances
			
			for (int32 FirstUnfixedIndex = 0; FirstUnfixedIndex < NumInstances; FirstUnfixedIndex++)
			{
				int32 LoadFrom = SortedInstances[FirstUnfixedIndex];
				if (LoadFrom != FirstUnfixedIndex)
				{
					check(LoadFrom > FirstUnfixedIndex);
					InstanceBuffer.SwapInstance(FirstUnfixedIndex, LoadFrom);

					int32 SwapGoesTo = InstanceReorderTable[FirstUnfixedIndex];
					check(SwapGoesTo > FirstUnfixedIndex);
					check(SortedInstances[SwapGoesTo] == FirstUnfixedIndex);
					SortedInstances[SwapGoesTo] = LoadFrom;
					InstanceReorderTable[LoadFrom] = SwapGoesTo;

					InstanceReorderTable[FirstUnfixedIndex] = FirstUnfixedIndex;
					SortedInstances[FirstUnfixedIndex] = FirstUnfixedIndex;
				}
			}
		}
		BuildTime = FPlatformTime::Seconds() - StartTime;
	}

	FORCEINLINE_DEBUGGABLE void SampleLandscapeAtLocationLocal(const FVector& InLocation, FVector& OutLocation, float& OutLayerWeight, FVector* OutNormal = nullptr)
	{
		// Find location
		const float TestX = InLocation.X / DrawScale.X - (float)SectionBase.X;
		const float TestY = InLocation.Y / DrawScale.Y - (float)SectionBase.Y;

		// Find data
		const int32 X1 = FMath::FloorToInt(TestX);
		const int32 Y1 = FMath::FloorToInt(TestY);
		const int32 X2 = FMath::CeilToInt(TestX);
		const int32 Y2 = FMath::CeilToInt(TestY);

		// Clamp to prevent the sampling of the final columns from overflowing
		const int32 IdxX1 = FMath::Clamp<int32>(X1, 0, GrassData.GetStride() - 1);
		const int32 IdxY1 = FMath::Clamp<int32>(Y1, 0, GrassData.GetStride() - 1);
		const int32 IdxX2 = FMath::Clamp<int32>(X2, 0, GrassData.GetStride() - 1);
		const int32 IdxY2 = FMath::Clamp<int32>(Y2, 0, GrassData.GetStride() - 1);

		const float LerpX = FMath::Fractional(TestX);
		const float LerpY = FMath::Fractional(TestY);

		// Bilinear interpolate sampled weights
		const float SampleWeight11 = GrassData.GetWeight(IdxX1, IdxY1);
		const float SampleWeight21 = GrassData.GetWeight(IdxX2, IdxY1);
		const float SampleWeight12 = GrassData.GetWeight(IdxX1, IdxY2);
		const float SampleWeight22 = GrassData.GetWeight(IdxX2, IdxY2);

		OutLayerWeight = FMath::Lerp(
			FMath::Lerp(SampleWeight11, SampleWeight21, LerpX),
			FMath::Lerp(SampleWeight12, SampleWeight22, LerpX),
			LerpY);

		// Bilinear interpolate sampled heights
		const float SampleHeight11 = GrassData.GetHeight(IdxX1, IdxY1);
		const float SampleHeight21 = GrassData.GetHeight(IdxX2, IdxY1);
		const float SampleHeight12 = GrassData.GetHeight(IdxX1, IdxY2);
		const float SampleHeight22 = GrassData.GetHeight(IdxX2, IdxY2);

		OutLocation.X = InLocation.X - DrawScale.X * float(LandscapeSectionOffset.X);
		OutLocation.Y = InLocation.Y - DrawScale.Y * float(LandscapeSectionOffset.Y);
		OutLocation.Z = DrawScale.Z * FMath::Lerp(
			FMath::Lerp(SampleHeight11, SampleHeight21, LerpX),
			FMath::Lerp(SampleHeight12, SampleHeight22, LerpX),
			LerpY);
		
		// Compute normal
		if (OutNormal)
		{
			const FVector P11((float)X1, (float)Y1, SampleHeight11);
			const FVector P22((float)X2, (float)Y2, SampleHeight22);
			
			// Choose triangle and compute normal
			if (LerpX > LerpY)
			{
				const FVector P21((float)X2, (float)Y1, SampleHeight21);
				*OutNormal = (P11 != P21 && P22 != P21) ? FVector(((P22 - P21) ^ (P11 - P21)).GetSafeNormal()) : FVector::ZeroVector;
			}
			else 
			{
				const FVector P12((float)X1, (float)Y2, SampleHeight12);
				*OutNormal = (P11 != P12 && P22 != P12) ? FVector(((P11 - P12) ^ (P22 - P12)).GetSafeNormal()) : FVector::ZeroVector;
			}
		}
	}
};

void ALandscapeProxy::FlushGrassComponents(const TSet<ULandscapeComponent*>* OnlyForComponents, bool bFlushGrassMaps)
{
	if (OnlyForComponents)
	{
		for (FCachedLandscapeFoliage::TGrassSet::TIterator Iter(FoliageCache.CachedGrassComps); Iter; ++Iter)
		{
			ULandscapeComponent* Component = (*Iter).Key.BasedOn.Get();
			// if the weak pointer in the cache is invalid, we should kill them anyway
			if (Component == nullptr || OnlyForComponents->Contains(Component))
			{
				UHierarchicalInstancedStaticMeshComponent *Used = (*Iter).Foliage.Get();
				if (Used)
				{
					SCOPE_CYCLE_COUNTER(STAT_FoliageGrassDestoryComp);
					Used->ClearInstances();
					Used->DetachFromComponent(FDetachmentTransformRules(EDetachmentRule::KeepRelative, false));
					Used->DestroyComponent();
				}
				Iter.RemoveCurrent();
			}
		}
#if WITH_EDITOR
		if (bFlushGrassMaps)
		{
			for (ULandscapeComponent* Component : *OnlyForComponents)
			{
				if (Component->CanRenderGrassMap())
				{
					Component->RemoveGrassMap();
				}
			}
		}
#endif
	}
	else
	{
		// Clear old foliage component containers
		FoliageComponents.Empty();

		// Might as well clear the cache...
		FoliageCache.ClearCache();
		// Destroy any owned foliage components
		TInlineComponentArray<UHierarchicalInstancedStaticMeshComponent*> FoliageComps;
		GetComponents(FoliageComps);
		for (UHierarchicalInstancedStaticMeshComponent* Component : FoliageComps)
		{
			SCOPE_CYCLE_COUNTER(STAT_FoliageGrassDestoryComp);
			Component->ClearInstances();
			Component->DetachFromComponent(FDetachmentTransformRules(EDetachmentRule::KeepRelative, false));
			Component->DestroyComponent();
		}

		TArray<USceneComponent*> AttachedFoliageComponents = RootComponent->GetAttachChildren().FilterByPredicate(
			[](USceneComponent* Component)
		{
			return Cast<UHierarchicalInstancedStaticMeshComponent>(Component);
		});

		// Destroy any attached but un-owned foliage components
		for (USceneComponent* Component : AttachedFoliageComponents)
		{
			SCOPE_CYCLE_COUNTER(STAT_FoliageGrassDestoryComp);
			CastChecked<UHierarchicalInstancedStaticMeshComponent>(Component)->ClearInstances();
			Component->DetachFromComponent(FDetachmentTransformRules(EDetachmentRule::KeepRelative, false));
			Component->DestroyComponent();
		}

#if WITH_EDITOR
		UWorld* World = GetWorld();

		if (bFlushGrassMaps)
		{
			// Clear GrassMaps
			for (UActorComponent* Component : GetComponents())
			{
				if (ULandscapeComponent* LandscapeComp = Cast<ULandscapeComponent>(Component))
				{
					if (LandscapeComp->CanRenderGrassMap())
					{
						LandscapeComp->RemoveGrassMap();
					}
				}
			}
		}
#endif
	}
}

void ALandscapeProxy::GetGrassTypes(const UWorld* World, UMaterialInterface* LandscapeMat, TArray<ULandscapeGrassType*>& GrassTypesOut, float& OutMaxSquareDiscardDistance)
{
	float MaxDiscardDistance = 0.0f;
	ERHIFeatureLevel::Type FeatureLevel = World->Scene != nullptr? World->Scene->GetFeatureLevel() : GMaxRHIFeatureLevel;
	if (LandscapeMat)
	{
		GrassTypesOut.Append(LandscapeMat->GetMaterial()->GetCachedExpressionData().GrassTypes);

		for (const ULandscapeGrassType* GrassType : LandscapeMat->GetMaterial()->GetCachedExpressionData().GrassTypes)
		{
			if (GrassType != nullptr)
			{
				for (auto& GrassVariety : GrassType->GrassVarieties)
				{
					const int32 EndCullDistance = GrassVariety.EndCullDistance.GetValueForFeatureLevel(FeatureLevel);
					if (EndCullDistance > MaxDiscardDistance)
					{
						MaxDiscardDistance = EndCullDistance;
					}
				}
			}
		}
	}

	OutMaxSquareDiscardDistance = MaxDiscardDistance * MaxDiscardDistance;
}

static uint32 GGrassExclusionChangeTag = 1;
static uint32 GFrameNumberLastStaleCheck = 0;
static TMap<FWeakObjectPtr, FBox> GGrassExclusionBoxes;

void ALandscapeProxy::AddExclusionBox(FWeakObjectPtr Owner, const FBox& BoxToRemove)
{
	GGrassExclusionBoxes.Add(Owner, BoxToRemove);
	GGrassExclusionChangeTag++;
}
void ALandscapeProxy::RemoveExclusionBox(FWeakObjectPtr Owner)
{
	GGrassExclusionBoxes.Remove(Owner);
	GGrassExclusionChangeTag++;
}
void ALandscapeProxy::RemoveAllExclusionBoxes()
{
	if (GGrassExclusionBoxes.Num())
	{
		GGrassExclusionBoxes.Empty();
		GGrassExclusionChangeTag++;
	}
}


#if WITH_EDITOR
int32 ALandscapeProxy::TotalComponentsNeedingGrassMapRender = 0;
int32 ALandscapeProxy::TotalTexturesToStreamForVisibleGrassMapRender = 0;
int32 ALandscapeProxy::TotalComponentsNeedingTextureBaking = 0;

void ALandscapeProxy::UpdateGrassDataStatus(TSet<UTexture2D*>& OutCurrentForcedStreamedTextures, TSet<UTexture2D*>* OutDesiredForcedStreamedTextures, TSet<ULandscapeComponent*>& OutComponentsNeedingGrassMapRender, TSet<ULandscapeComponent*>* OutOutdatedComponents, bool bInEnableForceResidentFlag)
{
	OutCurrentForcedStreamedTextures.Empty();
	OutComponentsNeedingGrassMapRender.Empty();
	
	if (OutOutdatedComponents)
	{
		OutOutdatedComponents->Empty();
	}

	if (OutDesiredForcedStreamedTextures)
	{
		OutDesiredForcedStreamedTextures->Empty();
	}
		
	const UWorld* World = GetWorld();
	if (!World || World->IsGameWorld())
	{
		return;
	}

	// In either case we want to check the Grass textures stream state
	const bool bCheckStreamingState = OutDesiredForcedStreamedTextures || bInEnableForceResidentFlag;

	TArray<ULandscapeGrassType*> GrassTypes;
	float OutMaxSquareDiscardDistance = 0.0f;
	GetGrassTypes(World, LandscapeMaterial, GrassTypes, OutMaxSquareDiscardDistance);
	const bool bHasGrassTypes = GrassTypes.Num() > 0;

	for (auto Component : LandscapeComponents)
	{
		if (Component != nullptr)
		{
			UTexture2D* Heightmap = Component->GetHeightmap();
			// check textures currently needing force streaming
			if (Heightmap->bForceMiplevelsToBeResident)
			{
				OutCurrentForcedStreamedTextures.Add(Heightmap);
			}
			TArray<UTexture2D*>& ComponentWeightmapTextures = Component->GetWeightmapTextures();

			for (auto WeightmapTexture : ComponentWeightmapTextures)
			{
				if (WeightmapTexture->bForceMiplevelsToBeResident)
				{
					OutCurrentForcedStreamedTextures.Add(WeightmapTexture);
				}
			}

			if (Component->IsGrassMapOutdated() && OutOutdatedComponents)
			{
				OutOutdatedComponents->Add(Component);
			}

			if (bHasGrassTypes || bBakeMaterialPositionOffsetIntoCollision)
			{
				if (Component->IsGrassMapOutdated() || !Component->GrassData->HasData())
				{
					OutComponentsNeedingGrassMapRender.Add(Component);

					if (bCheckStreamingState && !Component->AreTexturesStreamedForGrassMapRender())
					{
						if (OutDesiredForcedStreamedTextures)
						{
							OutDesiredForcedStreamedTextures->Add(Heightmap);
						}

						if (bInEnableForceResidentFlag)
						{
							Heightmap->bForceMiplevelsToBeResident = true;
						}

						for (auto WeightmapTexture : ComponentWeightmapTextures)
						{
							if (OutDesiredForcedStreamedTextures)
							{
								OutDesiredForcedStreamedTextures->Add(WeightmapTexture);
							}

							if (bInEnableForceResidentFlag)
							{
								WeightmapTexture->bForceMiplevelsToBeResident = true;
							}
						}
					}
				}
			}
		}
	}
}

void ALandscapeProxy::UpdateGrassData()
{
	UWorld* World = GetWorld();
	if (!World || World->IsGameWorld())
	{
		return;
	}

	if (!GGrassEnable)
	{
		return;
	}

	// see if we need to flush grass for any components
	TSet<UTexture2D*> DesiredForcedStreamedTextures;
	TSet<UTexture2D*> CurrentForcedStreamedTextures;
	TSet<ULandscapeComponent*> ComponentsNeedingGrassMapRender;
	TSet<ULandscapeComponent*> OutdatedComponents;
	const bool bEnableForceResidentFlag = true;
	UpdateGrassDataStatus(CurrentForcedStreamedTextures, &DesiredForcedStreamedTextures, ComponentsNeedingGrassMapRender, &OutdatedComponents, bEnableForceResidentFlag);
	if (OutdatedComponents.Num())
	{
		FlushGrassComponents(&OutdatedComponents);
	}

	// Remove local count from global count
	TotalTexturesToStreamForVisibleGrassMapRender -= NumTexturesToStreamForVisibleGrassMapRender;
	NumTexturesToStreamForVisibleGrassMapRender = 0;

	// Remove local count from global count
	TotalComponentsNeedingGrassMapRender -= NumComponentsNeedingGrassMapRender;
	NumComponentsNeedingGrassMapRender = 0;

	// Wait for Texture Streaming
	for (UTexture2D* TextureToStream : DesiredForcedStreamedTextures)
	{
		TextureToStream->WaitForStreaming();
		CurrentForcedStreamedTextures.Add(TextureToStream);
	}
		
	// render grass data if we don't have any
	for(ULandscapeComponent* Component : ComponentsNeedingGrassMapRender)
	{
		if (!Component->CanRenderGrassMap())
		{
			// we can't currently render grassmaps (eg shaders not compiled)
			continue;
		}
		
		Component->RenderGrassMap();
	}
		
	for (UTexture2D* TextureToStream : CurrentForcedStreamedTextures)
	{
		TextureToStream->bForceMiplevelsToBeResident = false;
	}
}
#endif

void ALandscapeProxy::UpdateGrass(const TArray<FVector>& Cameras, bool bForceSync /* = false */)
{
	int32 InOutNumCompsCreated = 0;
	UpdateGrass(Cameras, InOutNumCompsCreated, bForceSync);
}

void ALandscapeProxy::UpdateGrass(const TArray<FVector>& Cameras, int32& InOutNumCompsCreated, bool bForceSync /* = false */)
{
	SCOPE_CYCLE_COUNTER(STAT_GrassUpdate);
	TRACE_CPUPROFILER_EVENT_SCOPE(ALandscapeProxy::UpdateGrass);
	if (GFrameNumberLastStaleCheck != GFrameNumber && GIgnoreExcludeBoxes == 0)
	{
		GFrameNumberLastStaleCheck = GFrameNumber;
		for (auto Iter = GGrassExclusionBoxes.CreateIterator(); Iter; ++Iter)
		{
			if (!Iter->Key.IsValid())
			{
				Iter.RemoveCurrent();
				GGrassExclusionChangeTag++;
			}
		}
	}

	if (GGrassEnable > 0)
	{
		UWorld* World = GetWorld();

		float GuardBand = GGuardBandMultiplier;
		float DiscardGuardBand = GGuardBandDiscardMultiplier;
		bool bCullSubsections = GCullSubsections > 0;
		bool bDisableGPUCull = GDisableGPUCull > 0;
		bool bDisableDynamicShadows = GDisableDynamicShadows > 0;
		int32 MaxInstancesPerComponent = FMath::Max<int32>(1024, GMaxInstancesPerComponent);
		int32 MaxTasks = GMaxAsyncTasks;
		const float CullDistanceScale = GGrassCullDistanceScale;

		if (World)
		{
#if WITH_EDITOR
			TArray<ULandscapeGrassType*> LandscapeGrassTypes;
			float GrassMaxSquareDiscardDistance = 0.0f;
			GetGrassTypes(World, LandscapeMaterial, LandscapeGrassTypes, GrassMaxSquareDiscardDistance);
#else
			// In non editor builds, cache grass types for performance.
			if (LandscapeMaterial != LandscapeMaterialCached)
			{
				LandscapeMaterialCached = LandscapeMaterial;
				LandscapeGrassTypes.Reset();
				GrassMaxSquareDiscardDistance = 0.0f;
				GetGrassTypes(World, LandscapeMaterial, LandscapeGrassTypes, GrassMaxSquareDiscardDistance);
			}
#endif
			
#if WITH_EDITOR
			int32 RequiredTexturesNotStreamedIn = 0;
			TSet<ULandscapeComponent*> ComponentsNeedingGrassMapRender;
			TSet<ULandscapeComponent*> OutdatedComponents;
			TSet<UTexture2D*> CurrentForcedStreamedTextures;
			TSet<UTexture2D*> DesiredForceStreamedTextures;
			const bool bEnableForceResidentFlag = false;
			
			// Do not pass in DesiredForceStreamedTextures because we build our own list
			UpdateGrassDataStatus(CurrentForcedStreamedTextures, nullptr, ComponentsNeedingGrassMapRender, &OutdatedComponents, bEnableForceResidentFlag);
			
			if(OutdatedComponents.Num())
			{
				FlushGrassComponents(&OutdatedComponents);
			}
#endif
			ERHIFeatureLevel::Type FeatureLevel = World->Scene->GetFeatureLevel();

			struct SortedLandscapeElement
			{
				SortedLandscapeElement(ULandscapeComponent* InComponent, float InMinDistance, const FBox& InBoundsBox)
				: Component(InComponent)
				, MinDistance(InMinDistance)
				, BoundsBox(InBoundsBox)
				{}

				ULandscapeComponent* Component;
				float MinDistance;
				FBox BoundsBox;
			};

			static TArray<SortedLandscapeElement> SortedLandscapeComponents;
			SortedLandscapeComponents.Reset(LandscapeComponents.Num());
			for (ULandscapeComponent* Component : LandscapeComponents)
			{
				// skip if we have no data and no way to generate it
				if (Component == nullptr || (World->IsGameWorld() && Component->GrassData->WeightData.Num() == 0))
				{
					continue;
				}
				FBoxSphereBounds WorldBounds = Component->CalcBounds(Component->GetComponentTransform());
				float MinSqrDistanceToComponent = Cameras.Num() ? MAX_flt : 0.0f;
				for (const FVector& CameraPos : Cameras)
				{
					MinSqrDistanceToComponent = FMath::Min<float>(MinSqrDistanceToComponent, WorldBounds.ComputeSquaredDistanceFromBoxToPoint(CameraPos));
				}

				if (MinSqrDistanceToComponent > GrassMaxSquareDiscardDistance)
				{
					continue;
				}

				SortedLandscapeComponents.Emplace(Component, FMath::Sqrt(MinSqrDistanceToComponent), WorldBounds.GetBox());
			}
			
#if WITH_EDITOR
			// When editing landscape, prioritize components that are closer to camera for a more reactive update
			if (GLandscapeEditModeActive)
			{
				Algo::Sort(SortedLandscapeComponents, [](const SortedLandscapeElement& A, const SortedLandscapeElement& B) { return A.MinDistance < B.MinDistance; });
			}
#endif

			for (const SortedLandscapeElement& SortedLandscapeComponent : SortedLandscapeComponents)
			{
				ULandscapeComponent* Component = SortedLandscapeComponent.Component;
				float MinDistanceToComp = SortedLandscapeComponent.MinDistance;

				if (Component->ChangeTag != GGrassExclusionChangeTag)
				{
					Component->ActiveExcludedBoxes.Empty();
					if (GGrassExclusionBoxes.Num() && GIgnoreExcludeBoxes == 0)
					{
						const FBox& WorldBox = SortedLandscapeComponent.BoundsBox;

						for (const TPair<FWeakObjectPtr, FBox>& Pair : GGrassExclusionBoxes)
						{
							if (Pair.Value.Intersect(WorldBox))
							{
								Component->ActiveExcludedBoxes.AddUnique(Pair.Value);
							}
						}
					}
					Component->ChangeTag = GGrassExclusionChangeTag;
				}

				for (ULandscapeGrassType* GrassType : LandscapeGrassTypes)
				{
					if (GrassType)
					{
						if (World->IsGameWorld() && Component->GrassData->WeightData.Find(GrassType) == nullptr)
						{
							continue;
						}

						int32 GrassVarietyIndex = -1;
						uint32 HaltonBaseIndex = 1;
						for (auto& GrassVariety : GrassType->GrassVarieties)
						{
							GrassVarietyIndex++;
							int32 EndCullDistance = GrassVariety.EndCullDistance.GetValueForFeatureLevel(FeatureLevel);
							if (GrassVariety.GrassMesh && GrassVariety.GrassDensity.GetValueForFeatureLevel(FeatureLevel) > 0.0f && EndCullDistance > 0)
							{
								float MustHaveDistance = GuardBand * (float)EndCullDistance * CullDistanceScale;
								float DiscardDistance = DiscardGuardBand * (float)EndCullDistance * CullDistanceScale;

								bool bUseHalton = !GrassVariety.bUseGrid;

								if (!bUseHalton && MinDistanceToComp > DiscardDistance)
								{
									continue;
								}

								FGrassBuilderBase ForSubsectionMath(this, Component, GrassVariety, FeatureLevel);

								int32 SqrtSubsections = 1;

								if (ForSubsectionMath.bHaveValidData && ForSubsectionMath.SqrtMaxInstances > 0)
								{
									SqrtSubsections = FMath::Clamp<int32>(FMath::CeilToInt(float(ForSubsectionMath.SqrtMaxInstances) / FMath::Sqrt((float)MaxInstancesPerComponent)), 1, 16);
								}
								int32 MaxInstancesSub = FMath::Square(ForSubsectionMath.SqrtMaxInstances / SqrtSubsections);

								if (bUseHalton && MinDistanceToComp > DiscardDistance)
								{
									HaltonBaseIndex += MaxInstancesSub * SqrtSubsections * SqrtSubsections;
									continue;
								}

								FBox LocalBox = Component->CachedLocalBox;
								FVector LocalExtentDiv = (LocalBox.Max - LocalBox.Min) * FVector(1.0f / float(SqrtSubsections), 1.0f / float(SqrtSubsections), 1.0f);
								for (int32 SubX = 0; SubX < SqrtSubsections; SubX++)
								{
									for (int32 SubY = 0; SubY < SqrtSubsections; SubY++)
									{
										float MinDistanceToSubComp = MinDistanceToComp;

										FBox WorldSubBox;

										if ((bCullSubsections && SqrtSubsections > 1) || Component->ActiveExcludedBoxes.Num())
										{
											FVector BoxMin;
											BoxMin.X = LocalBox.Min.X + LocalExtentDiv.X * float(SubX);
											BoxMin.Y = LocalBox.Min.Y + LocalExtentDiv.Y * float(SubY);
											BoxMin.Z = LocalBox.Min.Z;

											FVector BoxMax;
											BoxMax.X = LocalBox.Min.X + LocalExtentDiv.X * float(SubX + 1);
											BoxMax.Y = LocalBox.Min.Y + LocalExtentDiv.Y * float(SubY + 1);
											BoxMax.Z = LocalBox.Max.Z;

											FBox LocalSubBox(BoxMin, BoxMax);
											WorldSubBox = LocalSubBox.TransformBy(Component->GetComponentTransform());

											if (bCullSubsections && SqrtSubsections > 1)
											{
												MinDistanceToSubComp = Cameras.Num() ? MAX_flt : 0.0f;
												for (auto& Pos : Cameras)
												{
													MinDistanceToSubComp = FMath::Min<float>(MinDistanceToSubComp, ComputeSquaredDistanceFromBoxToPoint(WorldSubBox.Min, WorldSubBox.Max, Pos));
												}
												MinDistanceToSubComp = FMath::Sqrt(MinDistanceToSubComp);
											}
										}

										if (bUseHalton)
										{
											HaltonBaseIndex += MaxInstancesSub;  // we are going to pre-increment this for all of the continues...however we need to subtract later if we actually do this sub
										}

										if (MinDistanceToSubComp > DiscardDistance)
										{
											continue;
										}

										FCachedLandscapeFoliage::FGrassComp NewComp;
										NewComp.Key.BasedOn = Component;
										NewComp.Key.GrassType = GrassType;
										NewComp.Key.SqrtSubsections = SqrtSubsections;
										NewComp.Key.CachedMaxInstancesPerComponent = MaxInstancesPerComponent;
										NewComp.Key.SubsectionX = SubX;
										NewComp.Key.SubsectionY = SubY;
										NewComp.Key.NumVarieties = GrassType->GrassVarieties.Num();
										NewComp.Key.VarietyIndex = GrassVarietyIndex;

										bool bRebuildForBoxes = false;

										{
											FCachedLandscapeFoliage::FGrassComp* Existing = FoliageCache.CachedGrassComps.Find(NewComp.Key);
											if (Existing && !Existing->PreviousFoliage.IsValid() && Existing->ExclusionChangeTag != GGrassExclusionChangeTag && !Existing->PendingRemovalRebuild && !Existing->Pending)
											{
												for (const FBox& Box : Component->ActiveExcludedBoxes)
												{
													if (Box.Intersect(WorldSubBox))
													{
														NewComp.ExcludedBoxes.Add(Box);
													}
												}
												if (NewComp.ExcludedBoxes != Existing->ExcludedBoxes)
												{
													bRebuildForBoxes = true;
													NewComp.PreviousFoliage = Existing->Foliage;
													Existing->PendingRemovalRebuild = true;
												}
												else
												{
													Existing->ExclusionChangeTag = GGrassExclusionChangeTag;
												}
											}

											if (Existing || MinDistanceToSubComp > MustHaveDistance)
											{
												if (Existing)
												{
													Existing->Touch();
												}
												if (!bRebuildForBoxes)
												{
													continue;
												}
											}
										}

										if (!bRebuildForBoxes && !bForceSync && (InOutNumCompsCreated >= GGrassMaxCreatePerFrame || AsyncFoliageTasks.Num() >= MaxTasks))
										{
											continue; // one per frame, but we still want to touch the existing ones and we must do the rebuilds because we changed the tag
										}
										if (!bRebuildForBoxes)
										{
											for (const FBox& Box : Component->ActiveExcludedBoxes)
											{
												if (Box.Intersect(WorldSubBox))
												{
													NewComp.ExcludedBoxes.Add(Box);
												}
											}
										}
										NewComp.ExclusionChangeTag = GGrassExclusionChangeTag;

#if WITH_EDITOR
										// render grass data if we don't have any
										if (!Component->GrassData->HasData())
										{
											if (!Component->CanRenderGrassMap())
											{
												// we can't currently render grassmaps (eg shaders not compiled)
												continue;
											}
											else if (!Component->AreTexturesStreamedForGrassMapRender())
											{
												// we're ready to generate but our textures need streaming in
												DesiredForceStreamedTextures.Add(Component->GetHeightmap());
												TArray<UTexture2D*>& ComponentWeightmapTextures = Component->GetWeightmapTextures();
												
												for (auto WeightmapTexture : ComponentWeightmapTextures)
												{
													DesiredForceStreamedTextures.Add(WeightmapTexture);
												}
												RequiredTexturesNotStreamedIn++;
												continue;
											}

											QUICK_SCOPE_CYCLE_COUNTER(STAT_GrassRenderToTexture);
											Component->RenderGrassMap();
											ComponentsNeedingGrassMapRender.Remove(Component);
										}
#endif

										InOutNumCompsCreated++;

										SCOPE_CYCLE_COUNTER(STAT_FoliageGrassStartComp);

										// To guarantee consistency across platforms, we force the string to be lowercase and always treat it as an ANSI string.
										int32 FolSeed = FCrc::StrCrc32( StringCast<ANSICHAR>( *FString::Printf( TEXT("%s%s%d %d %d"), *GrassType->GetName().ToLower(), *Component->GetName().ToLower(), SubX, SubY, GrassVarietyIndex)).Get() );
										if (FolSeed == 0)
										{
											FolSeed++;
										}

										// Do not record the transaction of creating temp component for visualizations
										ClearFlags(RF_Transactional);
										bool PreviousPackageDirtyFlag = GetOutermost()->IsDirty();

										UHierarchicalInstancedStaticMeshComponent* HierarchicalInstancedStaticMeshComponent;
										{
											QUICK_SCOPE_CYCLE_COUNTER(STAT_GrassCreateComp);
											HierarchicalInstancedStaticMeshComponent = NewObject<UHierarchicalInstancedStaticMeshComponent>(this, NAME_None, RF_Transient);
										}
										NewComp.Foliage = HierarchicalInstancedStaticMeshComponent;
										FoliageCache.CachedGrassComps.Add(NewComp);

										HierarchicalInstancedStaticMeshComponent->Mobility = EComponentMobility::Static;
										HierarchicalInstancedStaticMeshComponent->SetStaticMesh(GrassVariety.GrassMesh);
										HierarchicalInstancedStaticMeshComponent->MinLOD = GrassVariety.MinLOD;
										HierarchicalInstancedStaticMeshComponent->bSelectable = false;
										HierarchicalInstancedStaticMeshComponent->bHasPerInstanceHitProxies = false;
										HierarchicalInstancedStaticMeshComponent->bReceivesDecals = GrassVariety.bReceivesDecals;
										static FName NoCollision(TEXT("NoCollision"));
										HierarchicalInstancedStaticMeshComponent->SetCollisionProfileName(NoCollision);
										HierarchicalInstancedStaticMeshComponent->bDisableCollision = true;
										HierarchicalInstancedStaticMeshComponent->SetCanEverAffectNavigation(false);
										HierarchicalInstancedStaticMeshComponent->InstancingRandomSeed = FolSeed;
										HierarchicalInstancedStaticMeshComponent->LightingChannels = GrassVariety.LightingChannels;
										HierarchicalInstancedStaticMeshComponent->bCastStaticShadow = false;
										HierarchicalInstancedStaticMeshComponent->CastShadow = GrassVariety.bCastDynamicShadow && !bDisableDynamicShadows;
										HierarchicalInstancedStaticMeshComponent->bCastDynamicShadow = GrassVariety.bCastDynamicShadow && !bDisableDynamicShadows;
										
										const FMeshMapBuildData* MeshMapBuildData = Component->GetMeshMapBuildData();

										if (GrassVariety.bUseLandscapeLightmap
											&& GrassVariety.GrassMesh->GetNumLODs() > 0
											&& MeshMapBuildData
											&& MeshMapBuildData->LightMap)
										{
											HierarchicalInstancedStaticMeshComponent->SetLODDataCount(GrassVariety.GrassMesh->GetNumLODs(), GrassVariety.GrassMesh->GetNumLODs());

											FLightMapRef GrassLightMap = new FLandscapeGrassLightMap(*MeshMapBuildData->LightMap->GetLightMap2D());
											FShadowMapRef GrassShadowMap = MeshMapBuildData->ShadowMap ? new FLandscapeGrassShadowMap(*MeshMapBuildData->ShadowMap->GetShadowMap2D()) : nullptr;

											for (auto& LOD : HierarchicalInstancedStaticMeshComponent->LODData)
											{
												LOD.OverrideMapBuildData = MakeUnique<FMeshMapBuildData>();
												LOD.OverrideMapBuildData->LightMap = GrassLightMap;
												LOD.OverrideMapBuildData->ShadowMap = GrassShadowMap;
												LOD.OverrideMapBuildData->ResourceCluster = MeshMapBuildData->ResourceCluster;
											}
										}

										if (!Cameras.Num() || bDisableGPUCull)
										{
											// if we don't have any cameras, then we are rendering landscape LOD materials or somesuch and we want to disable culling
											HierarchicalInstancedStaticMeshComponent->InstanceStartCullDistance = 0;
											HierarchicalInstancedStaticMeshComponent->InstanceEndCullDistance = 0;
										}
										else
										{
											HierarchicalInstancedStaticMeshComponent->InstanceStartCullDistance = GrassVariety.StartCullDistance.GetValueForFeatureLevel(FeatureLevel) * CullDistanceScale;
											HierarchicalInstancedStaticMeshComponent->InstanceEndCullDistance = GrassVariety.EndCullDistance.GetValueForFeatureLevel(FeatureLevel) * CullDistanceScale;
										}

										//@todo - take the settings from a UFoliageType object.  For now, disable distance field lighting on grass so we don't hitch.
										HierarchicalInstancedStaticMeshComponent->bAffectDistanceFieldLighting = false;

										{
											QUICK_SCOPE_CYCLE_COUNTER(STAT_GrassAttachComp);

											HierarchicalInstancedStaticMeshComponent->AttachToComponent(GetRootComponent(), FAttachmentTransformRules::KeepRelativeTransform);
											FTransform DesiredTransform = GetRootComponent()->GetComponentTransform();
											DesiredTransform.RemoveScaling();
											HierarchicalInstancedStaticMeshComponent->SetWorldTransform(DesiredTransform);

											FoliageComponents.Add(HierarchicalInstancedStaticMeshComponent);
										}

										FAsyncGrassBuilder* Builder;

										{
											QUICK_SCOPE_CYCLE_COUNTER(STAT_GrassCreateBuilder);

											uint32 HaltonIndexForSub = 0;
											if (bUseHalton)
											{
												check(HaltonBaseIndex > (uint32)MaxInstancesSub);
												HaltonIndexForSub = HaltonBaseIndex - (uint32)MaxInstancesSub;
											}
											Builder = new FAsyncGrassBuilder(this, Component, GrassType, GrassVariety, FeatureLevel, HierarchicalInstancedStaticMeshComponent, SqrtSubsections, SubX, SubY, HaltonIndexForSub, NewComp.ExcludedBoxes);
										}

										if (Builder->bHaveValidData)
										{
											FAsyncTask<FAsyncGrassTask>* Task = new FAsyncTask<FAsyncGrassTask>(Builder, NewComp.Key, HierarchicalInstancedStaticMeshComponent);

											Task->StartBackgroundTask();

											AsyncFoliageTasks.Add(Task);
										}
										else
										{
											delete Builder;
										}
										{
											QUICK_SCOPE_CYCLE_COUNTER(STAT_GrassRegisterComp);

											HierarchicalInstancedStaticMeshComponent->RegisterComponent();
										}

										SetFlags(RF_Transactional);
										GetOutermost()->SetDirtyFlag(PreviousPackageDirtyFlag);
									}
								}
							}
						}
					}
				}
			}

#if WITH_EDITOR

			TotalTexturesToStreamForVisibleGrassMapRender -= NumTexturesToStreamForVisibleGrassMapRender;
			NumTexturesToStreamForVisibleGrassMapRender = RequiredTexturesNotStreamedIn;
			TotalTexturesToStreamForVisibleGrassMapRender += NumTexturesToStreamForVisibleGrassMapRender;

			{
				int32 NumComponentsRendered = 0;
				int32 NumComponentsUnableToRender = 0;
				if ((LandscapeGrassTypes.Num() > 0 && GPrerenderGrassmaps > 0) || bBakeMaterialPositionOffsetIntoCollision)
				{
					// try to render some grassmaps
					TArray<ULandscapeComponent*> ComponentsToRender;
					for (auto Component : ComponentsNeedingGrassMapRender)
					{
						if (Component->CanRenderGrassMap())
						{
							if (Component->AreTexturesStreamedForGrassMapRender())
							{
								// We really want to throttle the number based on component size.
								if (NumComponentsRendered <= 4)
								{
									ComponentsToRender.Add(Component);
									NumComponentsRendered++;
								}
							}
							else
							if (TotalTexturesToStreamForVisibleGrassMapRender == 0)
							{
								// Force stream in other heightmaps but only if we're not waiting for the textures 
								// near the camera to stream in
								DesiredForceStreamedTextures.Add(Component->GetHeightmap());
								TArray<UTexture2D*>& ComponentWeightmapTextures = Component->GetWeightmapTextures();
								
								for (auto WeightmapTexture : ComponentWeightmapTextures)
								{
									DesiredForceStreamedTextures.Add(WeightmapTexture);
								}
							}
						}
						else
						{
							NumComponentsUnableToRender++;
						}
					}
					if (ComponentsToRender.Num())
					{
						RenderGrassMaps(ComponentsToRender, LandscapeGrassTypes);
						MarkPackageDirty();
					}
				}

				TotalComponentsNeedingGrassMapRender -= NumComponentsNeedingGrassMapRender;
				NumComponentsNeedingGrassMapRender = ComponentsNeedingGrassMapRender.Num() - NumComponentsRendered - NumComponentsUnableToRender;
				TotalComponentsNeedingGrassMapRender += NumComponentsNeedingGrassMapRender;

				// Update resident flags
				for (auto Texture : DesiredForceStreamedTextures.Difference(CurrentForcedStreamedTextures))
				{
					Texture->bForceMiplevelsToBeResident = true;
				}
				for (auto Texture : CurrentForcedStreamedTextures.Difference(DesiredForceStreamedTextures))
				{
					Texture->bForceMiplevelsToBeResident = false;
				}

			}
#endif
		}
	}

	TSet<UHierarchicalInstancedStaticMeshComponent *> StillUsed;
	{
		QUICK_SCOPE_CYCLE_COUNTER(STAT_Grass_StillUsed);

		// trim cached items based on time, pending and emptiness
		double OldestToKeepTime = FPlatformTime::Seconds() - GMinTimeToKeepGrass;
		uint32 OldestToKeepFrame = GFrameNumber - GMinFramesToKeepGrass * GetGrassUpdateInterval();
		for (FCachedLandscapeFoliage::TGrassSet::TIterator Iter(FoliageCache.CachedGrassComps); Iter; ++Iter)
		{
			const FCachedLandscapeFoliage::FGrassComp& GrassItem = *Iter;
			UHierarchicalInstancedStaticMeshComponent *Used = GrassItem.Foliage.Get();
			UHierarchicalInstancedStaticMeshComponent *UsedPrev = GrassItem.PreviousFoliage.Get();
			bool bOld =
				!GrassItem.Pending &&
				(
					!GrassItem.Key.BasedOn.Get() ||
					!GrassItem.Key.GrassType.Get() ||
					!Used ||
				(GrassItem.LastUsedFrameNumber < OldestToKeepFrame && GrassItem.LastUsedTime < OldestToKeepTime)
				);
			if (bOld)
			{
				Iter.RemoveCurrent();
			}
			else if (Used || UsedPrev)
			{
				if (!StillUsed.Num())
				{
					StillUsed.Reserve(FoliageCache.CachedGrassComps.Num());
				}
				if (Used)
				{
					StillUsed.Add(Used);
				}
				if (UsedPrev)
				{
					StillUsed.Add(UsedPrev);
				}
			}
		}
	}
	if (StillUsed.Num() < FoliageComponents.Num())
	{
		QUICK_SCOPE_CYCLE_COUNTER(STAT_Grass_DelComps);

		// delete components that are no longer used
		for (int32 Index = 0; Index < FoliageComponents.Num(); Index++)
		{
			UHierarchicalInstancedStaticMeshComponent* HComponent = FoliageComponents[Index];
			if (!StillUsed.Contains(HComponent))
			{
				{
					SCOPE_CYCLE_COUNTER(STAT_FoliageGrassDestoryComp);
					if (HComponent)
					{
						HComponent->ClearInstances();
						HComponent->DetachFromComponent(FDetachmentTransformRules(EDetachmentRule::KeepRelative, false));
						HComponent->DestroyComponent();
					}
					FoliageComponents.RemoveAtSwap(Index--);
				}
				if (!bForceSync)
				{
					break; // one per frame is fine
				}
			}
		}
	}
	{
		QUICK_SCOPE_CYCLE_COUNTER(STAT_Grass_FinishAsync);
		// finish async tasks
		for (int32 Index = 0; Index < AsyncFoliageTasks.Num(); Index++)
		{
			FAsyncTask<FAsyncGrassTask>* Task = AsyncFoliageTasks[Index];
			if (bForceSync)
			{
				Task->EnsureCompletion();
			}
			if (Task->IsDone())
			{
				SCOPE_CYCLE_COUNTER(STAT_FoliageGrassEndComp);
				FAsyncGrassTask& Inner = Task->GetTask();
				AsyncFoliageTasks.RemoveAtSwap(Index--);
				UHierarchicalInstancedStaticMeshComponent* HierarchicalInstancedStaticMeshComponent = Inner.Foliage.Get();
				int32 NumBuiltRenderInstances = Inner.Builder->InstanceBuffer.GetNumInstances();
				//UE_LOG(LogCore, Display, TEXT("%d instances in %4.0fms     %6.0f instances / sec"), NumBuiltRenderInstances, 1000.0f * float(Inner.Builder->BuildTime), float(NumBuiltRenderInstances) / float(Inner.Builder->BuildTime));

				if (HierarchicalInstancedStaticMeshComponent && StillUsed.Contains(HierarchicalInstancedStaticMeshComponent))
				{
					if (NumBuiltRenderInstances > 0)
					{
						QUICK_SCOPE_CYCLE_COUNTER(STAT_FoliageGrassEndComp_AcceptPrebuiltTree);

						if (!HierarchicalInstancedStaticMeshComponent->PerInstanceRenderData.IsValid())
						{
							HierarchicalInstancedStaticMeshComponent->InitPerInstanceRenderData(true, &Inner.Builder->InstanceBuffer, Inner.Builder->RequireCPUAccess);
						}
						else
						{
							HierarchicalInstancedStaticMeshComponent->PerInstanceRenderData->UpdateFromPreallocatedData(Inner.Builder->InstanceBuffer);
						}

						HierarchicalInstancedStaticMeshComponent->AcceptPrebuiltTree(Inner.Builder->ClusterTree, Inner.Builder->OutOcclusionLayerNum, NumBuiltRenderInstances);
						if (bForceSync && GetWorld())
						{
							QUICK_SCOPE_CYCLE_COUNTER(STAT_FoliageGrassEndComp_SyncUpdate);
							HierarchicalInstancedStaticMeshComponent->RecreateRenderState_Concurrent();
						}
					}
				}
				FCachedLandscapeFoliage::FGrassComp* Existing = FoliageCache.CachedGrassComps.Find(Inner.Key);
				if (Existing)
				{
					Existing->Pending = false;
					if (Existing->PreviousFoliage.IsValid())
					{
						SCOPE_CYCLE_COUNTER(STAT_FoliageGrassDestoryComp);
						UHierarchicalInstancedStaticMeshComponent* HComponent = Existing->PreviousFoliage.Get();
						if (HComponent)
						{
							HComponent->ClearInstances();
							HComponent->DetachFromComponent(FDetachmentTransformRules(EDetachmentRule::KeepRelative, false));
							HComponent->DestroyComponent();
						}
						FoliageComponents.RemoveSwap(HComponent);
						Existing->PreviousFoliage = nullptr;
					}

					Existing->Touch();
				}
				delete Task;
				if (!bForceSync)
				{
					break; // one per frame is fine
				}
			}
		}
	}
}

FAsyncGrassTask::FAsyncGrassTask(FAsyncGrassBuilder* InBuilder, const FCachedLandscapeFoliage::FGrassCompKey& InKey, UHierarchicalInstancedStaticMeshComponent* InFoliage)
	: Builder(InBuilder)
	, Key(InKey)
	, Foliage(InFoliage)
{
}

void FAsyncGrassTask::DoWork()
{
	Builder->Build();
}

FAsyncGrassTask::~FAsyncGrassTask()
{
	delete Builder;
}

static void FlushGrass(const TArray<FString>& Args)
{
	for (ALandscapeProxy* Landscape : TObjectRange<ALandscapeProxy>(RF_ClassDefaultObject | RF_ArchetypeObject, true, EInternalObjectFlags::PendingKill))
	{
		Landscape->FlushGrassComponents();
	}
}

static void FlushGrassPIE(const TArray<FString>& Args)
{
	for (ALandscapeProxy* Landscape : TObjectRange<ALandscapeProxy>(RF_ClassDefaultObject | RF_ArchetypeObject, true, EInternalObjectFlags::PendingKill))
	{
		Landscape->FlushGrassComponents(nullptr, false);
	}
}

static void DumpExclusionBoxes(const TArray<FString>& Args)
{
	for (const TPair<FWeakObjectPtr, FBox>& Pair : GGrassExclusionBoxes)
	{
		UObject* Owner = Pair.Key.Get();
		UE_LOG(LogCore, Warning, TEXT("%f %f %f   %f %f %f   %s"),
			Pair.Value.Min.X,
			Pair.Value.Min.Y,
			Pair.Value.Min.Z,
			Pair.Value.Max.X,
			Pair.Value.Max.Y,
			Pair.Value.Max.Z,
			Owner ? *Owner->GetFullName() : TEXT("[stale]")
		);
	}
}

static FAutoConsoleCommand FlushGrassCmd(
	TEXT("grass.FlushCache"),
	TEXT("Flush the grass cache, debugging."),
	FConsoleCommandWithArgsDelegate::CreateStatic(&FlushGrass)
	);

static FAutoConsoleCommand FlushGrassCmdPIE(
	TEXT("grass.FlushCachePIE"),
	TEXT("Flush the grass cache, debugging."),
	FConsoleCommandWithArgsDelegate::CreateStatic(&FlushGrassPIE)
	);

static FAutoConsoleCommand DumpExclusionBoxesCmd(
	TEXT("grass.DumpExclusionBoxes"),
	TEXT("Print the exclusion boxes, debugging."),
	FConsoleCommandWithArgsDelegate::CreateStatic(&DumpExclusionBoxes)
);


#undef LOCTEXT_NAMESPACE<|MERGE_RESOLUTION|>--- conflicted
+++ resolved
@@ -513,21 +513,15 @@
 		{
 			FMemMark Mark(FMemStack::Get());
 
-<<<<<<< HEAD
 			DrawDynamicMeshPass(*View, RHICmdList,
 				[View, PassOffsetX = PassOffsetX, &ComponentInfos = ComponentInfos, NumPasses = NumPasses, FirstHeightMipsPassIndex = FirstHeightMipsPassIndex, HeightMips = HeightMips](FDynamicPassMeshDrawListContext* DynamicMeshPassContext)
-=======
-			const uint64 DefaultBatchElementMask = 1 << 0; // LOD 0 only
-
-			for (auto& ComponentInfo : ComponentInfos)
->>>>>>> 5998650e
 			{
 				FLandscapeGrassWeightMeshProcessor PassMeshProcessor(
 					nullptr,
 					View,
 					DynamicMeshPassContext);
 
-				const uint64 DefaultBatchElementMask = ~0ul;
+				const uint64 DefaultBatchElementMask = 1 << 0; // LOD 0 only
 
 				for (auto& ComponentInfo : ComponentInfos)
 				{
