--- conflicted
+++ resolved
@@ -317,7 +317,6 @@
 {
 public:
 	FLandscapeGrassWeightMeshProcessor(const FScene* Scene, const FSceneView* InViewIfDynamicMeshCommand, FMeshPassDrawListContext* InDrawListContext);
-<<<<<<< HEAD
 
 	void AddMeshBatch(const FMeshBatch& RESTRICT MeshBatch,
 		uint64 BatchElementMask,
@@ -328,16 +327,6 @@
 		const TArray<int32>& HeightMips,
 		const FPrimitiveSceneProxy* RESTRICT PrimitiveSceneProxy);
 
-=======
-
-	void AddMeshBatch(const FMeshBatch& RESTRICT MeshBatch,
-		uint64 BatchElementMask,
-		int32 NumPasses,
-		FVector2D ViewOffset,
-		float PassOffsetX,
-		const FPrimitiveSceneProxy* RESTRICT PrimitiveSceneProxy);
-
->>>>>>> 20ec4101
 	virtual void AddMeshBatch(const FMeshBatch& RESTRICT MeshBatch, uint64 BatchElementMask, const FPrimitiveSceneProxy* RESTRICT PrimitiveSceneProxy, int32 StaticMeshId = -1) override final
 	{
 		checkf(false, TEXT("Default AddMeshBatch can't be used as rendering requires extra parameters per pass."));
@@ -353,13 +342,9 @@
 		const FMaterial& RESTRICT MaterialResource,
 		int32 NumPasses,
 		FVector2D ViewOffset,
-<<<<<<< HEAD
 		float PassOffsetX,
 		int32 FirstHeightMipsPassIndex,
 		const TArray<int32>& HeightMips);
-=======
-		float PassOffsetX);
->>>>>>> 20ec4101
 
 	FMeshPassProcessorRenderState PassDrawRenderState;
 };
@@ -379,11 +364,8 @@
 	int32 NumPasses,
 	FVector2D ViewOffset,
 	float PassOffsetX,
-<<<<<<< HEAD
 	int32 FirstHeightMipsPassIndex, 
 	const TArray<int32>& HeightMips, 
-=======
->>>>>>> 20ec4101
 	const FPrimitiveSceneProxy* RESTRICT PrimitiveSceneProxy)
 {
 	// Determine the mesh's material and blend mode.
@@ -392,11 +374,7 @@
 
 	const FMaterialRenderProxy& MaterialRenderProxy = FallbackMaterialRenderProxyPtr ? *FallbackMaterialRenderProxyPtr : *MeshBatch.MaterialRenderProxy;
 
-<<<<<<< HEAD
 	Process(MeshBatch, BatchElementMask, PrimitiveSceneProxy, MaterialRenderProxy, Material, NumPasses, ViewOffset, PassOffsetX, FirstHeightMipsPassIndex, HeightMips);
-=======
-	Process(MeshBatch, BatchElementMask, PrimitiveSceneProxy, MaterialRenderProxy, Material, NumPasses, ViewOffset, PassOffsetX);
->>>>>>> 20ec4101
 }
 
 void FLandscapeGrassWeightMeshProcessor::Process(
@@ -407,13 +385,9 @@
 	const FMaterial& RESTRICT MaterialResource,
 	int32 NumPasses,
 	FVector2D ViewOffset,
-<<<<<<< HEAD
 	float PassOffsetX,
 	int32 FirstHeightMipsPassIndex,
 	const TArray<int32>& HeightMips)
-=======
-	float PassOffsetX)
->>>>>>> 20ec4101
 {
 	const FVertexFactory* VertexFactory = MeshBatch.VertexFactory;
 
@@ -436,7 +410,6 @@
 
 	for (int32 PassIndex = 0; PassIndex < NumPasses; ++PassIndex)
 	{
-<<<<<<< HEAD
 		ShaderElementData.OutputPass = (PassIndex >= FirstHeightMipsPassIndex) ? 0 : PassIndex;
 		ShaderElementData.RenderOffset = ViewOffset + FVector2D(PassOffsetX * PassIndex, 0);
 
@@ -445,14 +418,6 @@
 		BuildMeshDrawCommands(
 			MeshBatch,
 			Mask,
-=======
-		ShaderElementData.OutputPass = PassIndex;
-		ShaderElementData.RenderOffset = ViewOffset + FVector2D(PassOffsetX * PassIndex, 0);
-
-		BuildMeshDrawCommands(
-			MeshBatch,
-			BatchElementMask,
->>>>>>> 20ec4101
 			PrimitiveSceneProxy,
 			MaterialRenderProxy,
 			MaterialResource,
@@ -539,7 +504,6 @@
 		RHICmdList.SetScissorRect(false, 0, 0, 0, 0);
 
 		FMemMark Mark(FMemStack::Get());
-<<<<<<< HEAD
 
 		DrawDynamicMeshPass(*View, RHICmdList,
 			[View, PassOffsetX = PassOffsetX, &ComponentInfos = ComponentInfos, NumPasses = NumPasses, FirstHeightMipsPassIndex = FirstHeightMipsPassIndex, HeightMips = HeightMips](FDynamicPassMeshDrawListContext* DynamicMeshPassContext)
@@ -557,23 +521,6 @@
 				Mesh.MaterialRenderProxy->UpdateUniformExpressionCacheIfNeeded(View->GetFeatureLevel());
 
 				PassMeshProcessor.AddMeshBatch(Mesh, DefaultBatchElementMask, NumPasses, ComponentInfo.ViewOffset, PassOffsetX, FirstHeightMipsPassIndex, HeightMips, ComponentInfo.SceneProxy);
-=======
-
-		DrawDynamicMeshPass(*View, RHICmdList,
-			[View, PassOffsetX = PassOffsetX, &ComponentInfos = ComponentInfos, NumPasses = NumPasses](FDynamicPassMeshDrawListContext* DynamicMeshPassContext)
-		{
-			FLandscapeGrassWeightMeshProcessor PassMeshProcessor(
-				nullptr,
-				View,
-				DynamicMeshPassContext);
-
-			const uint64 DefaultBatchElementMask = ~0ull;
-
-			for (auto& ComponentInfo : ComponentInfos)
-			{
-				const FMeshBatch& Mesh = ComponentInfo.SceneProxy->GetGrassMeshBatch();
-				PassMeshProcessor.AddMeshBatch(Mesh, DefaultBatchElementMask, NumPasses, ComponentInfo.ViewOffset, PassOffsetX, ComponentInfo.SceneProxy);
->>>>>>> 20ec4101
 			}
 		});
 	}
@@ -1095,6 +1042,8 @@
 //
 // UMaterialExpressionLandscapeGrassOutput
 //
+FName UMaterialExpressionLandscapeGrassOutput::PinDefaultName = TEXT("Pin");
+
 UMaterialExpressionLandscapeGrassOutput::UMaterialExpressionLandscapeGrassOutput(const FObjectInitializer& ObjectInitializer)
 : Super(ObjectInitializer)
 {
@@ -1181,11 +1130,56 @@
 		const FName PropertyName = PropertyChangedEvent.MemberProperty->GetFName();
 		if (PropertyName == GET_MEMBER_NAME_CHECKED(UMaterialExpressionLandscapeGrassOutput, GrassTypes))
 		{
+			for (FGrassInput& Input : GrassTypes)
+			{
+				ValidateInputName(Input);
+			}
+
 			if (GraphNode)
 			{
 				GraphNode->ReconstructNode();
 			}
 		}
+	}
+}
+
+void UMaterialExpressionLandscapeGrassOutput::ValidateInputName(FGrassInput& InInput) const
+{
+	if (Material != nullptr)
+	{
+		int32 NameIndex = 1;
+		bool bFoundValidName = false;
+
+		// Parameters cannot be named Name_None, use the default name instead
+		FName PotentialName = InInput.Name == NAME_None ? UMaterialExpressionLandscapeGrassOutput::PinDefaultName : InInput.Name;
+
+		// Find an available unique name
+		while (!bFoundValidName)
+		{
+			if (NameIndex != 1)
+			{
+				PotentialName.SetNumber(NameIndex);
+			}
+
+			bFoundValidName = true;
+
+			// Make sure the name is unique among others pins of this node
+			for (const FGrassInput& OtherInput : GrassTypes)
+			{
+				if (&OtherInput != &InInput)
+				{
+					if (OtherInput.Name == PotentialName)
+					{
+						bFoundValidName = false;
+						break;
+					}
+				}
+			}
+
+			++NameIndex;
+		}
+
+		InInput.Name = PotentialName;
 	}
 }
 #endif
