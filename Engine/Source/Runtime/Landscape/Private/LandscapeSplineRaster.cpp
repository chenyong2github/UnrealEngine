// Copyright 1998-2019 Epic Games, Inc. All Rights Reserved.

/*=============================================================================
	LandscapeSplineRaster.cpp:
	Functions to rasterize a spline into landscape heights/weights
  =============================================================================*/

#include "LandscapeSplineRaster.h"
#include "LandscapeProxy.h"
#include "LandscapeInfo.h"
#include "AI/NavigationSystemBase.h"
#include "LandscapeComponent.h"
#include "LandscapeLayerInfoObject.h"
#include "LandscapeHeightfieldCollisionComponent.h"
#include "LandscapeDataAccess.h"
#include "LandscapeEdit.h"
#include "LandscapeSplinesComponent.h"
#include "LandscapeSplineControlPoint.h"
#if WITH_EDITOR
#include "ScopedTransaction.h"
#include "Raster.h"
#include "Landscape.h"
#endif

#define LOCTEXT_NAMESPACE "Landscape"

//////////////////////////////////////////////////////////////////////////
// Apply splines
//////////////////////////////////////////////////////////////////////////

#if WITH_EDITOR
class FLandscapeSplineHeightsRasterPolicy
{
public:
	// X = Side Alpha, Y = End Alpha, Z = Height
	typedef FVector InterpolantType;

	/** Initialization constructor. */
<<<<<<< HEAD
	FLandscapeSplineHeightsRasterPolicy(TArray<uint16>& InHeightData, int32 InMinX, int32 InMinY, int32 InMaxX, int32 InMaxY, bool InbRaiseTerrain, bool InbLowerTerrain, TArray<uint8>* InHeightAlphaBlendData = nullptr, TArray<uint8>* InHeightFlagsData = nullptr) :
=======
	FLandscapeSplineHeightsRasterPolicy(TArray<uint16>& InHeightData, int32 InMinX, int32 InMinY, int32 InMaxX, int32 InMaxY, bool InbRaiseTerrain, bool InbLowerTerrain, TArray<uint16>* InHeightAlphaBlendData = nullptr, TArray<uint8>* InHeightFlagsData = nullptr) :
>>>>>>> a1e6ec07
		HeightData(InHeightData),
		HeightAlphaBlendData(InHeightAlphaBlendData),
		HeightFlagsData(InHeightFlagsData),
		MinX(InMinX),
		MinY(InMinY),
		MaxX(InMaxX),
		MaxY(InMaxY),
		bRaiseTerrain(InbRaiseTerrain),
		bLowerTerrain(InbLowerTerrain)
	{
	}

protected:

	// FTriangleRasterizer policy interface.
	int32 GetMinX() const { return MinX; }
	int32 GetMaxX() const { return MaxX; }
	int32 GetMinY() const { return MinY; }
	int32 GetMaxY() const { return MaxY; }

	inline void ProcessPixel(int32 X, int32 Y, const InterpolantType& Interpolant, bool BackFacing)
	{
		if (!bRaiseTerrain && !bLowerTerrain)
		{
			return;
		}

		const float CosInterpX = (Interpolant.X >= 1 ? 1 : 0.5f - 0.5f * FMath::Cos(Interpolant.X * PI));
		const float CosInterpY = (Interpolant.Y >= 1 ? 1 : 0.5f - 0.5f * FMath::Cos(Interpolant.Y * PI));
		const float Alpha = FMath::Clamp<float>(CosInterpX * CosInterpY, 0.f, 1.f);

		int32 DataIndex = (Y - MinY)*(1 + MaxX - MinX) + X - MinX;
		uint16& Dest = HeightData[DataIndex];

		if (HeightAlphaBlendData)
		{
			uint16 NewHeight = (uint16)FMath::Clamp<float>(Interpolant.Z, 0, (float)LandscapeDataAccess::MaxValue);
			float InterpValue = (NewHeight * Alpha) + (Dest * (1.f - Alpha));
			Dest = (uint16)FMath::Clamp<float>(InterpValue, 0, (float)LandscapeDataAccess::MaxValue);

<<<<<<< HEAD
			uint8& DestAlphaValue = (*HeightAlphaBlendData)[DataIndex];
			float InterpAlphaValue = DestAlphaValue * (1.f - Alpha);
			DestAlphaValue = (uint8)FMath::Clamp<float>(InterpAlphaValue, 0.f, 255.f);
=======
			uint16& DestAlphaValue = (*HeightAlphaBlendData)[DataIndex];
			float InterpAlphaValue = DestAlphaValue * (1.f - Alpha);
			DestAlphaValue = (uint16)FMath::Clamp<float>(InterpAlphaValue, 0.f, 65535.f);
>>>>>>> a1e6ec07

			if (HeightFlagsData)
			{
				uint8& DestHeightFlagsValue = (*HeightFlagsData)[DataIndex];
				uint8 Flags = DestHeightFlagsValue;
				if (bLowerTerrain)
					Flags |= 1; 
				if (bRaiseTerrain)
					Flags |= 2;
				DestHeightFlagsValue = Flags;
			}
		}
		else
		{
			float Value = FMath::Lerp((float)Dest, Interpolant.Z, Alpha);
			uint16 DValue = (uint16)FMath::Clamp<float>(Value, 0, (float)LandscapeDataAccess::MaxValue);
			if ((bRaiseTerrain && DValue > Dest) ||
				(bLowerTerrain && DValue < Dest))
			{
				Dest = DValue;
			}
		}
	}

private:
	TArray<uint16>& HeightData;
<<<<<<< HEAD
	TArray<uint8>* HeightAlphaBlendData;
=======
	TArray<uint16>* HeightAlphaBlendData;
>>>>>>> a1e6ec07
	TArray<uint8>* HeightFlagsData;
	int32 MinX, MinY, MaxX, MaxY;
	uint32 bRaiseTerrain : 1, bLowerTerrain : 1;
};

class FLandscapeSplineBlendmaskRasterPolicy
{
public:
	// X = Side Alpha, Y = End Alpha, Z = Blend Value
	typedef FVector InterpolantType;

	/** Initialization constructor. */
	FLandscapeSplineBlendmaskRasterPolicy(TArray<uint8>& InData, int32 InMinX, int32 InMinY, int32 InMaxX, int32 InMaxY) :
		Data(InData),
		MinX(InMinX),
		MinY(InMinY),
		MaxX(InMaxX),
		MaxY(InMaxY)
	{
	}

protected:

	// FTriangleRasterizer policy interface.

	int32 GetMinX() const { return MinX; }
	int32 GetMaxX() const { return MaxX; }
	int32 GetMinY() const { return MinY; }
	int32 GetMaxY() const { return MaxY; }

	inline void ProcessPixel(int32 X, int32 Y, const InterpolantType& Interpolant, bool BackFacing)
	{
		const float CosInterpX = (Interpolant.X >= 1 ? 1 : 0.5f - 0.5f * FMath::Cos(Interpolant.X * PI));
		const float CosInterpY = (Interpolant.Y >= 1 ? 1 : 0.5f - 0.5f * FMath::Cos(Interpolant.Y * PI));
		const float Alpha = CosInterpX * CosInterpY;
		uint8& Dest = Data[(Y - MinY)*(1 + MaxX - MinX) + X - MinX];
		float Value = FMath::Lerp((float)Dest, Interpolant.Z, Alpha);
		Dest = (uint32)FMath::Clamp<float>(Value, 0, LandscapeDataAccess::MaxValue);
	}

private:
	TArray<uint8>& Data;
	int32 MinX, MinY, MaxX, MaxY;
};

void RasterizeHeight(int32& MinX, int32& MinY, int32& MaxX, int32& MaxY, FLandscapeEditDataInterface& LandscapeEdit, bool bRaiseTerrain, bool bLowerTerrain, TSet<ULandscapeComponent*>& ModifiedComponents, TFunctionRef<void(FTriangleRasterizer<FLandscapeSplineHeightsRasterPolicy>&)> RasterizerFunction)
{
	if (!(bRaiseTerrain || bLowerTerrain))
	{
		return;
	}

	if (MinX > MaxX || MinY > MaxY)
	{
		return;
	}

	TArray<uint16> HeightData;
	HeightData.AddZeroed((1 + MaxY - MinY) * (1 + MaxX - MinX));

	int32 ValidMinX = MinX;
	int32 ValidMinY = MinY;
	int32 ValidMaxX = MaxX;
	int32 ValidMaxY = MaxY;
	LandscapeEdit.GetHeightData(ValidMinX, ValidMinY, ValidMaxX, ValidMaxY, HeightData.GetData(), 0);

	if (ValidMinX > ValidMaxX || ValidMinY > ValidMaxY)
	{
		// The bounds don't intersect any data, so skip it
		MinX = ValidMinX;
		MinY = ValidMinY;
		MaxX = ValidMaxX;
		MaxY = ValidMaxY;

		return;
	}

	FLandscapeEditDataInterface::ShrinkData(HeightData, MinX, MinY, MaxX, MaxY, ValidMinX, ValidMinY, ValidMaxX, ValidMaxY);

	const ALandscape* Landscape = LandscapeEdit.GetTargetLandscape();
	bool bIsEditingLayerReservedForSplines = Landscape && Landscape->IsEditingLayerReservedForSplines();
	check(!bIsEditingLayerReservedForSplines || (Landscape->GetLandscapeSplinesReservedLayer()->BlendMode == LSBM_AlphaBlend));

<<<<<<< HEAD
	TArray<uint8> HeightAlphaBlendData;
	TArray<uint8> HeightFlagsData;
	TArray<uint8>* HeightAlphaBlendDataPtr = nullptr;
=======
	TArray<uint16> HeightAlphaBlendData;
	TArray<uint8> HeightFlagsData;
	TArray<uint16>* HeightAlphaBlendDataPtr = nullptr;
>>>>>>> a1e6ec07
	TArray<uint8>* HeightFlagsDataPtr = nullptr;

	bool bCalculateNormals = true;
	if (bIsEditingLayerReservedForSplines)
	{
		bCalculateNormals = false;

		HeightAlphaBlendData.AddZeroed((1 + MaxY - MinY) * (1 + MaxX - MinX));
		int32 AlphaValidMinX = MinX;
		int32 AlphaValidMinY = MinY;
		int32 AlphaValidMaxX = MaxX;
		int32 AlphaValidMaxY = MaxY;
		LandscapeEdit.GetHeightAlphaBlendData(AlphaValidMinX, AlphaValidMinY, AlphaValidMaxX, AlphaValidMaxY, HeightAlphaBlendData.GetData(), 0);
		check(AlphaValidMinX == ValidMinX && AlphaValidMinY == ValidMinY && AlphaValidMaxX == ValidMaxX && AlphaValidMaxY == ValidMaxY);
		FLandscapeEditDataInterface::ShrinkData(HeightAlphaBlendData, MinX, MinY, MaxX, MaxY, AlphaValidMinX, AlphaValidMinY, AlphaValidMaxX, AlphaValidMaxY);
		HeightAlphaBlendDataPtr = &HeightAlphaBlendData;

		HeightFlagsData.AddZeroed((1 + MaxY - MinY) * (1 + MaxX - MinX));
		int32 FlagsValidMinX = MinX;
		int32 FlagsValidMinY = MinY;
		int32 FlagsValidMaxX = MaxX;
		int32 FlagsValidMaxY = MaxY;
		LandscapeEdit.GetHeightFlagsData(FlagsValidMinX, FlagsValidMinY, FlagsValidMaxX, FlagsValidMaxY, HeightFlagsData.GetData(), 0);
		check(FlagsValidMinX == ValidMinX && FlagsValidMinY == ValidMinY && FlagsValidMaxX == ValidMaxX && FlagsValidMaxY == ValidMaxY);
		FLandscapeEditDataInterface::ShrinkData(HeightFlagsData, MinX, MinY, MaxX, MaxY, FlagsValidMinX, FlagsValidMinY, FlagsValidMaxX, FlagsValidMaxY);
		HeightFlagsDataPtr = &HeightFlagsData;
	}

	MinX = ValidMinX;
	MinY = ValidMinY;
	MaxX = ValidMaxX;
	MaxY = ValidMaxY;

	FTriangleRasterizer<FLandscapeSplineHeightsRasterPolicy> Rasterizer(FLandscapeSplineHeightsRasterPolicy(HeightData, MinX, MinY, MaxX, MaxY, bRaiseTerrain, bLowerTerrain, HeightAlphaBlendDataPtr, HeightFlagsDataPtr));

	RasterizerFunction(Rasterizer);

	LandscapeEdit.SetHeightData(MinX, MinY, MaxX, MaxY, HeightData.GetData(), 0, bCalculateNormals, nullptr, HeightAlphaBlendDataPtr ? HeightAlphaBlendDataPtr->GetData() : nullptr, HeightFlagsDataPtr ? HeightFlagsDataPtr->GetData() : nullptr, false, nullptr, nullptr, true, !bIsEditingLayerReservedForSplines);
	LandscapeEdit.GetComponentsInRegion(MinX, MinY, MaxX, MaxY, &ModifiedComponents);
}

void RasterizeControlPointHeights(int32& MinX, int32& MinY, int32& MaxX, int32& MaxY, FLandscapeEditDataInterface& LandscapeEdit, FVector ControlPointLocation, const TArray<FLandscapeSplineInterpPoint>& Points, bool bRaiseTerrain, bool bLowerTerrain, TSet<ULandscapeComponent*>& ModifiedComponents)
{
	RasterizeHeight(MinX, MinY, MaxX, MaxY, LandscapeEdit, bRaiseTerrain, bLowerTerrain, ModifiedComponents, [&](FTriangleRasterizer<FLandscapeSplineHeightsRasterPolicy>& Rasterizer)
	{
		const FVector2D CenterPos = FVector2D(ControlPointLocation);
		const FVector Center = FVector(1.0f, Points[0].StartEndFalloff, ControlPointLocation.Z * LANDSCAPE_INV_ZSCALE + LandscapeDataAccess::MidValue);

		for (int32 i = Points.Num() - 1, j = 0; j < Points.Num(); i = j++)
		{
			// Solid center
			const FVector2D Right0Pos = FVector2D(Points[i].Right);
			const FVector2D Left1Pos = FVector2D(Points[j].Left);
			const FVector2D Right1Pos = FVector2D(Points[j].Right);
			const FVector Right0 = FVector(1.0f, Points[i].StartEndFalloff, Points[i].Right.Z);
			const FVector Left1 = FVector(1.0f, Points[j].StartEndFalloff, Points[j].Left.Z);
			const FVector Right1 = FVector(1.0f, Points[j].StartEndFalloff, Points[j].Right.Z);

			Rasterizer.DrawTriangle(Center, Right0, Left1, CenterPos, Right0Pos, Left1Pos, false);
			Rasterizer.DrawTriangle(Center, Left1, Right1, CenterPos, Left1Pos, Right1Pos, false);

			// Falloff
			FVector2D FalloffRight0Pos = FVector2D(Points[i].FalloffRight);
			FVector2D FalloffLeft1Pos = FVector2D(Points[j].FalloffLeft);
			FVector FalloffRight0 = FVector(0.0f, Points[i].StartEndFalloff, Points[i].FalloffRight.Z);
			FVector FalloffLeft1 = FVector(0.0f, Points[j].StartEndFalloff, Points[j].FalloffLeft.Z);
			Rasterizer.DrawTriangle(Right0, FalloffRight0, Left1, Right0Pos, FalloffRight0Pos, Left1Pos, false);
			Rasterizer.DrawTriangle(FalloffRight0, Left1, FalloffLeft1, FalloffRight0Pos, Left1Pos, FalloffLeft1Pos, false);
		}
	});
}

void RasterizeControlPointAlpha(int32& MinX, int32& MinY, int32& MaxX, int32& MaxY, FLandscapeEditDataInterface& LandscapeEdit, FVector ControlPointLocation, const TArray<FLandscapeSplineInterpPoint>& Points, ULandscapeLayerInfoObject* LayerInfo, TSet<ULandscapeComponent*>& ModifiedComponents)
{
	if (LayerInfo == nullptr)
	{
		return;
	}

	if (MinX > MaxX || MinY > MaxY)
	{
		return;
	}

	TArray<uint8> Data;
	Data.AddZeroed((1 + MaxY - MinY) * (1 + MaxX - MinX));

	int32 ValidMinX = MinX;
	int32 ValidMinY = MinY;
	int32 ValidMaxX = MaxX;
	int32 ValidMaxY = MaxY;
	LandscapeEdit.GetWeightData(LayerInfo, ValidMinX, ValidMinY, ValidMaxX, ValidMaxY, Data.GetData(), 0);

	if (ValidMinX > ValidMaxX || ValidMinY > ValidMaxY)
	{
		// The control point's bounds don't intersect any data, so skip it
		MinX = ValidMinX;
		MinY = ValidMinY;
		MaxX = ValidMaxX;
		MaxY = ValidMaxY;

		return;
	}

	FLandscapeEditDataInterface::ShrinkData(Data, MinX, MinY, MaxX, MaxY, ValidMinX, ValidMinY, ValidMaxX, ValidMaxY);

	MinX = ValidMinX;
	MinY = ValidMinY;
	MaxX = ValidMaxX;
	MaxY = ValidMaxY;

	FTriangleRasterizer<FLandscapeSplineBlendmaskRasterPolicy> Rasterizer(
		FLandscapeSplineBlendmaskRasterPolicy(Data, MinX, MinY, MaxX, MaxY));

	const float BlendValue = 255;

	const FVector2D CenterPos = FVector2D(ControlPointLocation);
	const FVector Center = FVector(1.0f, Points[0].StartEndFalloff, BlendValue);

	for (int32 i = Points.Num() - 1, j = 0; j < Points.Num(); i = j++)
	{
		// Solid center
		const FVector2D Right0Pos = FVector2D(Points[i].Right);
		const FVector2D Left1Pos = FVector2D(Points[j].Left);
		const FVector2D Right1Pos = FVector2D(Points[j].Right);
		const FVector Right0 = FVector(1.0f, Points[i].StartEndFalloff, BlendValue);
		const FVector Left1 = FVector(1.0f, Points[j].StartEndFalloff, BlendValue);
		const FVector Right1 = FVector(1.0f, Points[j].StartEndFalloff, BlendValue);

		Rasterizer.DrawTriangle(Center, Right0, Left1, CenterPos, Right0Pos, Left1Pos, false);
		Rasterizer.DrawTriangle(Center, Left1, Right1, CenterPos, Left1Pos, Right1Pos, false);

		// Falloff
		FVector2D FalloffRight0Pos = FVector2D(Points[i].FalloffRight);
		FVector2D FalloffLeft1Pos = FVector2D(Points[j].FalloffLeft);
		FVector FalloffRight0 = FVector(0.0f, Points[i].StartEndFalloff, BlendValue);
		FVector FalloffLeft1 = FVector(0.0f, Points[j].StartEndFalloff, BlendValue);
		Rasterizer.DrawTriangle(Right0, FalloffRight0, Left1, Right0Pos, FalloffRight0Pos, Left1Pos, false);
		Rasterizer.DrawTriangle(FalloffRight0, Left1, FalloffLeft1, FalloffRight0Pos, Left1Pos, FalloffLeft1Pos, false);
	}

	LandscapeEdit.SetAlphaData(LayerInfo, MinX, MinY, MaxX, MaxY, Data.GetData(), 0, ELandscapeLayerPaintingRestriction::None, !LayerInfo->bNoWeightBlend, false);

	LandscapeEdit.GetComponentsInRegion(MinX, MinY, MaxX, MaxY, &ModifiedComponents);
}

void RasterizeSegmentHeight(int32& MinX, int32& MinY, int32& MaxX, int32& MaxY, FLandscapeEditDataInterface& LandscapeEdit, const TArray<FLandscapeSplineInterpPoint>& Points, bool bRaiseTerrain, bool bLowerTerrain, TSet<ULandscapeComponent*>& ModifiedComponents)
{
	RasterizeHeight(MinX, MinY, MaxX, MaxY, LandscapeEdit, bRaiseTerrain, bLowerTerrain, ModifiedComponents, [&](FTriangleRasterizer<FLandscapeSplineHeightsRasterPolicy>& Rasterizer)
	{
		for (int32 j = 1; j < Points.Num(); j++)
		{
			// Middle
			FVector2D Left0Pos = FVector2D(Points[j - 1].Left);
			FVector2D Right0Pos = FVector2D(Points[j - 1].Right);
			FVector2D Left1Pos = FVector2D(Points[j].Left);
			FVector2D Right1Pos = FVector2D(Points[j].Right);
			FVector Left0 = FVector(1.0f, Points[j - 1].StartEndFalloff, Points[j - 1].Left.Z);
			FVector Right0 = FVector(1.0f, Points[j - 1].StartEndFalloff, Points[j - 1].Right.Z);
			FVector Left1 = FVector(1.0f, Points[j].StartEndFalloff, Points[j].Left.Z);
			FVector Right1 = FVector(1.0f, Points[j].StartEndFalloff, Points[j].Right.Z);
			Rasterizer.DrawTriangle(Left0, Right0, Left1, Left0Pos, Right0Pos, Left1Pos, false);
			Rasterizer.DrawTriangle(Right0, Left1, Right1, Right0Pos, Left1Pos, Right1Pos, false);

			// Left Falloff
			FVector2D FalloffLeft0Pos = FVector2D(Points[j - 1].FalloffLeft);
			FVector2D FalloffLeft1Pos = FVector2D(Points[j].FalloffLeft);
			FVector FalloffLeft0 = FVector(0.0f, Points[j - 1].StartEndFalloff, Points[j - 1].FalloffLeft.Z);
			FVector FalloffLeft1 = FVector(0.0f, Points[j].StartEndFalloff, Points[j].FalloffLeft.Z);
			Rasterizer.DrawTriangle(FalloffLeft0, Left0, FalloffLeft1, FalloffLeft0Pos, Left0Pos, FalloffLeft1Pos, false);
			Rasterizer.DrawTriangle(Left0, FalloffLeft1, Left1, Left0Pos, FalloffLeft1Pos, Left1Pos, false);

			// Right Falloff
			FVector2D FalloffRight0Pos = FVector2D(Points[j - 1].FalloffRight);
			FVector2D FalloffRight1Pos = FVector2D(Points[j].FalloffRight);
			FVector FalloffRight0 = FVector(0.0f, Points[j - 1].StartEndFalloff, Points[j - 1].FalloffRight.Z);
			FVector FalloffRight1 = FVector(0.0f, Points[j].StartEndFalloff, Points[j].FalloffRight.Z);
			Rasterizer.DrawTriangle(Right0, FalloffRight0, Right1, Right0Pos, FalloffRight0Pos, Right1Pos, false);
			Rasterizer.DrawTriangle(FalloffRight0, Right1, FalloffRight1, FalloffRight0Pos, Right1Pos, FalloffRight1Pos, false);
		}
	});
}


void RasterizeSegmentAlpha(int32& MinX, int32& MinY, int32& MaxX, int32& MaxY, FLandscapeEditDataInterface& LandscapeEdit, const TArray<FLandscapeSplineInterpPoint>& Points, ULandscapeLayerInfoObject* LayerInfo, TSet<ULandscapeComponent*>& ModifiedComponents)
{
	if (LayerInfo == nullptr)
	{
		return;
	}

	if (MinX > MaxX || MinY > MaxY)
	{
		return;
	}

	TArray<uint8> Data;
	Data.AddZeroed((1 + MaxY - MinY) * (1 + MaxX - MinX));

	int32 ValidMinX = MinX;
	int32 ValidMinY = MinY;
	int32 ValidMaxX = MaxX;
	int32 ValidMaxY = MaxY;
	LandscapeEdit.GetWeightData(LayerInfo, ValidMinX, ValidMinY, ValidMaxX, ValidMaxY, Data.GetData(), 0);

	if (ValidMinX > ValidMaxX || ValidMinY > ValidMaxY)
	{
		// The segment's bounds don't intersect any data, so skip it
		MinX = ValidMinX;
		MinY = ValidMinY;
		MaxX = ValidMaxX;
		MaxY = ValidMaxY;

		return;
	}

	FLandscapeEditDataInterface::ShrinkData(Data, MinX, MinY, MaxX, MaxY, ValidMinX, ValidMinY, ValidMaxX, ValidMaxY);

	MinX = ValidMinX;
	MinY = ValidMinY;
	MaxX = ValidMaxX;
	MaxY = ValidMaxY;

	FTriangleRasterizer<FLandscapeSplineBlendmaskRasterPolicy> Rasterizer(
		FLandscapeSplineBlendmaskRasterPolicy(Data, MinX, MinY, MaxX, MaxY));

	const float BlendValue = 255;

	for (int32 j = 1; j < Points.Num(); j++)
	{
		// Middle
		FVector2D Left0Pos = FVector2D(Points[j - 1].Left);
		FVector2D Right0Pos = FVector2D(Points[j - 1].Right);
		FVector2D Left1Pos = FVector2D(Points[j].Left);
		FVector2D Right1Pos = FVector2D(Points[j].Right);
		FVector Left0 = FVector(1.0f, Points[j - 1].StartEndFalloff, BlendValue);
		FVector Right0 = FVector(1.0f, Points[j - 1].StartEndFalloff, BlendValue);
		FVector Left1 = FVector(1.0f, Points[j].StartEndFalloff, BlendValue);
		FVector Right1 = FVector(1.0f, Points[j].StartEndFalloff, BlendValue);
		Rasterizer.DrawTriangle(Left0, Right0, Left1, Left0Pos, Right0Pos, Left1Pos, false);
		Rasterizer.DrawTriangle(Right0, Left1, Right1, Right0Pos, Left1Pos, Right1Pos, false);

		// Left Falloff
		FVector2D FalloffLeft0Pos = FVector2D(Points[j - 1].FalloffLeft);
		FVector2D FalloffLeft1Pos = FVector2D(Points[j].FalloffLeft);
		FVector FalloffLeft0 = FVector(0.0f, Points[j - 1].StartEndFalloff, BlendValue);
		FVector FalloffLeft1 = FVector(0.0f, Points[j].StartEndFalloff, BlendValue);
		Rasterizer.DrawTriangle(FalloffLeft0, Left0, FalloffLeft1, FalloffLeft0Pos, Left0Pos, FalloffLeft1Pos, false);
		Rasterizer.DrawTriangle(Left0, FalloffLeft1, Left1, Left0Pos, FalloffLeft1Pos, Left1Pos, false);

		// Right Falloff
		FVector2D FalloffRight0Pos = FVector2D(Points[j - 1].FalloffRight);
		FVector2D FalloffRight1Pos = FVector2D(Points[j].FalloffRight);
		FVector FalloffRight0 = FVector(0.0f, Points[j - 1].StartEndFalloff, BlendValue);
		FVector FalloffRight1 = FVector(0.0f, Points[j].StartEndFalloff, BlendValue);
		Rasterizer.DrawTriangle(Right0, FalloffRight0, Right1, Right0Pos, FalloffRight0Pos, Right1Pos, false);
		Rasterizer.DrawTriangle(FalloffRight0, Right1, FalloffRight1, FalloffRight0Pos, Right1Pos, FalloffRight1Pos, false);
	}

	LandscapeEdit.SetAlphaData(LayerInfo, MinX, MinY, MaxX, MaxY, Data.GetData(), 0, ELandscapeLayerPaintingRestriction::None, !LayerInfo->bNoWeightBlend, false);

	LandscapeEdit.GetComponentsInRegion(MinX, MinY, MaxX, MaxY, &ModifiedComponents);
}

bool ULandscapeInfo::ApplySplines(bool bOnlySelected, TSet<ULandscapeComponent*>* OutModifiedComponents)
{
	bool bResult = false;

	ALandscape* Landscape = LandscapeActor.Get();
	const FLandscapeLayer* Layer = Landscape ? Landscape->GetLandscapeSplinesReservedLayer() : nullptr;
	FGuid SplinesTargetLayerGuid = Layer ? Layer->Guid : Landscape ? Landscape->GetEditingLayer() : FGuid();
	FScopedSetLandscapeEditingLayer Scope(Landscape, SplinesTargetLayerGuid, [=] { Landscape->RequestLayersContentUpdate(ELandscapeLayerUpdateMode::Update_All); });

	ForAllLandscapeProxies([&](ALandscapeProxy* Proxy)
	{
		bResult |= ApplySplinesInternal(bOnlySelected, Proxy, OutModifiedComponents);
	});

	return bResult;
}

bool ULandscapeInfo::ApplySplinesInternal(bool bOnlySelected, ALandscapeProxy* Proxy, TSet<ULandscapeComponent*>* OutModifiedComponents)
{
<<<<<<< HEAD
	if (!Proxy || !Proxy->SplineComponent || Proxy->SplineComponent->ControlPoints.Num() == 0 || Proxy->SplineComponent->Segments.Num() == 0)
=======
	if (!Proxy || !Proxy->SplineComponent || !Proxy->SplineComponent->IsRegistered() || Proxy->SplineComponent->ControlPoints.Num() == 0 || Proxy->SplineComponent->Segments.Num() == 0)
>>>>>>> a1e6ec07
	{
		return false;
	}

	FScopedTransaction Transaction(LOCTEXT("LandscapeSpline_ApplySplines", "Apply Splines to Landscape"));

	const FTransform SplineToLandscape = Proxy->SplineComponent->GetComponentTransform().GetRelativeTransform(Proxy->LandscapeActorToWorld());

	FLandscapeEditDataInterface LandscapeEdit(this);
	TSet<ULandscapeComponent*> ModifiedComponents;

	// I'd dearly love to use FIntRect in this code, but Landscape works with "Inclusive Max" and FIntRect is "Exclusive Max"
	int32 LandscapeMinX, LandscapeMinY, LandscapeMaxX, LandscapeMaxY;
	if (!GetLandscapeExtent(LandscapeMinX, LandscapeMinY, LandscapeMaxX, LandscapeMaxY))
	{
		return false;
	}

	for (const ULandscapeSplineControlPoint* ControlPoint : Proxy->SplineComponent->ControlPoints)
	{
		if (bOnlySelected && !ControlPoint->IsSplineSelected())
		{
			continue;
		}

		if (ControlPoint->GetPoints().Num() < 2)
		{
			continue;
		}

		FBox ControlPointBounds = ControlPoint->GetBounds();
		ControlPointBounds = ControlPointBounds.TransformBy(SplineToLandscape.ToMatrixWithScale());

		int32 MinX = FMath::CeilToInt(ControlPointBounds.Min.X);
		int32 MinY = FMath::CeilToInt(ControlPointBounds.Min.Y);
		int32 MaxX = FMath::FloorToInt(ControlPointBounds.Max.X);
		int32 MaxY = FMath::FloorToInt(ControlPointBounds.Max.Y);

		MinX = FMath::Max(MinX, LandscapeMinX);
		MinY = FMath::Max(MinY, LandscapeMinY);
		MaxX = FMath::Min(MaxX, LandscapeMaxX);
		MaxY = FMath::Min(MaxY, LandscapeMaxY);

		if (MinX > MaxX || MinY > MaxY)
		{
			// The control point's bounds don't intersect the landscape, so skip it entirely
			continue;
		}

		TArray<FLandscapeSplineInterpPoint> Points = ControlPoint->GetPoints();
		for (int32 j = 0; j < Points.Num(); j++)
		{
			Points[j].Center = SplineToLandscape.TransformPosition(Points[j].Center);
			Points[j].Left = SplineToLandscape.TransformPosition(Points[j].Left);
			Points[j].Right = SplineToLandscape.TransformPosition(Points[j].Right);
			Points[j].FalloffLeft = SplineToLandscape.TransformPosition(Points[j].FalloffLeft);
			Points[j].FalloffRight = SplineToLandscape.TransformPosition(Points[j].FalloffRight);

			// local-heights to texture value heights
			Points[j].Left.Z = Points[j].Left.Z * LANDSCAPE_INV_ZSCALE + LandscapeDataAccess::MidValue;
			Points[j].Right.Z = Points[j].Right.Z * LANDSCAPE_INV_ZSCALE + LandscapeDataAccess::MidValue;
			Points[j].FalloffLeft.Z = Points[j].FalloffLeft.Z * LANDSCAPE_INV_ZSCALE + LandscapeDataAccess::MidValue;
			Points[j].FalloffRight.Z = Points[j].FalloffRight.Z * LANDSCAPE_INV_ZSCALE + LandscapeDataAccess::MidValue;
		}

		// Heights raster
		if (ControlPoint->bRaiseTerrain || ControlPoint->bLowerTerrain)
		{
			const FVector Center3D = SplineToLandscape.TransformPosition(ControlPoint->Location);

			RasterizeControlPointHeights(MinX, MinY, MaxX, MaxY, LandscapeEdit, Center3D, Points, ControlPoint->bRaiseTerrain, ControlPoint->bLowerTerrain, ModifiedComponents);
		}

		// Blend layer raster
		ULandscapeLayerInfoObject* LayerInfo = GetLayerInfoByName(ControlPoint->LayerName);
		if (ControlPoint->LayerName != NAME_None && LayerInfo != NULL)
		{
			const FVector Center3D = SplineToLandscape.TransformPosition(ControlPoint->Location);

			RasterizeControlPointAlpha(MinX, MinY, MaxX, MaxY, LandscapeEdit, Center3D, Points, LayerInfo, ModifiedComponents);
		}
	}

	for (const ULandscapeSplineSegment* Segment : Proxy->SplineComponent->Segments)
	{
		if (bOnlySelected && !Segment->IsSplineSelected())
		{
			continue;
		}

		FBox SegmentBounds = Segment->GetBounds();
		SegmentBounds = SegmentBounds.TransformBy(SplineToLandscape.ToMatrixWithScale());

		int32 MinX = FMath::CeilToInt(SegmentBounds.Min.X);
		int32 MinY = FMath::CeilToInt(SegmentBounds.Min.Y);
		int32 MaxX = FMath::FloorToInt(SegmentBounds.Max.X);
		int32 MaxY = FMath::FloorToInt(SegmentBounds.Max.Y);

		MinX = FMath::Max(MinX, LandscapeMinX);
		MinY = FMath::Max(MinY, LandscapeMinY);
		MaxX = FMath::Min(MaxX, LandscapeMaxX);
		MaxY = FMath::Min(MaxY, LandscapeMaxY);

		if (MinX > MaxX || MinY > MaxY)
		{
			// The segment's bounds don't intersect the landscape, so skip it entirely
			continue;
		}

		TArray<FLandscapeSplineInterpPoint> Points = Segment->GetPoints();
		for (int32 j = 0; j < Points.Num(); j++)
		{
			Points[j].Center = SplineToLandscape.TransformPosition(Points[j].Center);
			Points[j].Left = SplineToLandscape.TransformPosition(Points[j].Left);
			Points[j].Right = SplineToLandscape.TransformPosition(Points[j].Right);
			Points[j].FalloffLeft = SplineToLandscape.TransformPosition(Points[j].FalloffLeft);
			Points[j].FalloffRight = SplineToLandscape.TransformPosition(Points[j].FalloffRight);

			// local-heights to texture value heights
			Points[j].Left.Z = Points[j].Left.Z * LANDSCAPE_INV_ZSCALE + LandscapeDataAccess::MidValue;
			Points[j].Right.Z = Points[j].Right.Z * LANDSCAPE_INV_ZSCALE + LandscapeDataAccess::MidValue;
			Points[j].FalloffLeft.Z = Points[j].FalloffLeft.Z * LANDSCAPE_INV_ZSCALE + LandscapeDataAccess::MidValue;
			Points[j].FalloffRight.Z = Points[j].FalloffRight.Z * LANDSCAPE_INV_ZSCALE + LandscapeDataAccess::MidValue;
		}

		// Heights raster
		if (Segment->bRaiseTerrain || Segment->bLowerTerrain)
		{
			RasterizeSegmentHeight(MinX, MinY, MaxX, MaxY, LandscapeEdit, Points, Segment->bRaiseTerrain, Segment->bLowerTerrain, ModifiedComponents);

			if (MinX > MaxX || MinY > MaxY)
			{
				// The segment's bounds don't intersect any data, so we skip it entirely
				// it wouldn't intersect any weightmap data either so we don't even bother trying
			}
		}

		// Blend layer raster
		ULandscapeLayerInfoObject* LayerInfo = GetLayerInfoByName(Segment->LayerName);
		if (Segment->LayerName != NAME_None && LayerInfo != NULL)
		{
			RasterizeSegmentAlpha(MinX, MinY, MaxX, MaxY, LandscapeEdit, Points, LayerInfo, ModifiedComponents);
		}
	}

	LandscapeEdit.Flush();
		
	ALandscapeProxy::InvalidateGeneratedComponentData(ModifiedComponents);
		
	for (ULandscapeComponent* Component : ModifiedComponents)
	{
		if (Component->GetLandscapeProxy()->HasLayersContent())
		{
			Component->RequestHeightmapUpdate();
			Component->RequestWeightmapUpdate();
			if (OutModifiedComponents)
			{
				OutModifiedComponents->Add(Component);
			}
		}
		else
		{
			// Recreate collision for modified components and update the navmesh
			ULandscapeHeightfieldCollisionComponent* CollisionComponent = Component->CollisionComponent.Get();
			if (CollisionComponent)
			{
				CollisionComponent->RecreateCollision();
				FNavigationSystem::UpdateComponentData(*CollisionComponent);
			}
		}
	}
	

	return true;
}

namespace LandscapeSplineRaster
{
	void RasterizeSegmentPoints(ULandscapeInfo* LandscapeInfo, TArray<FLandscapeSplineInterpPoint> Points, const FTransform& SplineToWorld, bool bRaiseTerrain, bool bLowerTerrain, ULandscapeLayerInfoObject* LayerInfo)
	{
		ALandscapeProxy* LandscapeProxy = LandscapeInfo->GetLandscapeProxy();
		const FTransform SplineToLandscape = SplineToWorld.GetRelativeTransform(LandscapeProxy->LandscapeActorToWorld());

		FLandscapeEditDataInterface LandscapeEdit(LandscapeInfo);
		TSet<ULandscapeComponent*> ModifiedComponents;

		// I'd dearly love to use FIntRect in this code, but Landscape works with "Inclusive Max" and FIntRect is "Exclusive Max"
		int32 LandscapeMinX, LandscapeMinY, LandscapeMaxX, LandscapeMaxY;
		if (!LandscapeInfo->GetLandscapeExtent(LandscapeMinX, LandscapeMinY, LandscapeMaxX, LandscapeMaxY))
		{
			return;
		}

		FBox SegmentBounds = FBox(ForceInit);
		for (const FLandscapeSplineInterpPoint& Point : Points)
		{
			SegmentBounds += Point.FalloffLeft;
			SegmentBounds += Point.FalloffRight;
		}

		SegmentBounds = SegmentBounds.TransformBy(SplineToLandscape.ToMatrixWithScale());

		int32 MinX = FMath::CeilToInt(SegmentBounds.Min.X);
		int32 MinY = FMath::CeilToInt(SegmentBounds.Min.Y);
		int32 MaxX = FMath::FloorToInt(SegmentBounds.Max.X);
		int32 MaxY = FMath::FloorToInt(SegmentBounds.Max.Y);

		MinX = FMath::Max(MinX, LandscapeMinX);
		MinY = FMath::Max(MinY, LandscapeMinY);
		MaxX = FMath::Min(MaxX, LandscapeMaxX);
		MaxY = FMath::Min(MaxY, LandscapeMaxY);

		if (MinX > MaxX || MinY > MaxY)
		{
			// The segment's bounds don't intersect the landscape, so skip it entirely
			return;
		}

		for (int32 j = 0; j < Points.Num(); j++)
		{
			Points[j].Center = SplineToLandscape.TransformPosition(Points[j].Center);
			Points[j].Left = SplineToLandscape.TransformPosition(Points[j].Left);
			Points[j].Right = SplineToLandscape.TransformPosition(Points[j].Right);
			Points[j].FalloffLeft = SplineToLandscape.TransformPosition(Points[j].FalloffLeft);
			Points[j].FalloffRight = SplineToLandscape.TransformPosition(Points[j].FalloffRight);

			// local-heights to texture value heights
			Points[j].Left.Z = Points[j].Left.Z * LANDSCAPE_INV_ZSCALE + LandscapeDataAccess::MidValue;
			Points[j].Right.Z = Points[j].Right.Z * LANDSCAPE_INV_ZSCALE + LandscapeDataAccess::MidValue;
			Points[j].FalloffLeft.Z = Points[j].FalloffLeft.Z * LANDSCAPE_INV_ZSCALE + LandscapeDataAccess::MidValue;
			Points[j].FalloffRight.Z = Points[j].FalloffRight.Z * LANDSCAPE_INV_ZSCALE + LandscapeDataAccess::MidValue;
		}

		// Heights raster
		if (bRaiseTerrain || bLowerTerrain)
		{
			RasterizeSegmentHeight(MinX, MinY, MaxX, MaxY, LandscapeEdit, Points, bRaiseTerrain, bLowerTerrain, ModifiedComponents);

			if (MinX > MaxX || MinY > MaxY)
			{
				// The segment's bounds don't intersect any data, so we skip it entirely
				// it wouldn't intersect any weightmap data either so we don't even bother trying
			}
		}

		// Blend layer raster
		if (LayerInfo != NULL)
		{
			RasterizeSegmentAlpha(MinX, MinY, MaxX, MaxY, LandscapeEdit, Points, LayerInfo, ModifiedComponents);
		}

		LandscapeEdit.Flush();

		if (!LandscapeProxy->HasLayersContent())
		{
			for (ULandscapeComponent* Component : ModifiedComponents)
			{
				// Recreate collision for modified components and update the navmesh
				ULandscapeHeightfieldCollisionComponent* CollisionComponent = Component->CollisionComponent.Get();
				if (CollisionComponent)
				{
					CollisionComponent->RecreateCollision();
					FNavigationSystem::UpdateComponentData(*CollisionComponent);
				}
			}
		}
	}

	static bool LineIntersect(const FVector2D& L1Start, const FVector2D& L1End, const FVector2D& L2Start, const FVector2D& L2End, FVector2D& Intersect, float Tolerance = KINDA_SMALL_NUMBER)
	{
		float tA = (L2End - L2Start) ^ (L2Start - L1Start);
		float tB = (L1End - L1Start) ^ (L2Start - L1Start);
		float Denom = (L2End - L2Start) ^ (L1End - L1Start);

		if (FMath::IsNearlyZero(tA) && FMath::IsNearlyZero(tB))
		{
			// Lines are the same
			Intersect = (L2Start + L2End) / 2;
			return true;
		}

		if (FMath::IsNearlyZero(Denom))
		{
			// Lines are parallel
			Intersect = (L2Start + L2End) / 2;
			return false;
		}

		tA /= Denom;
		tB /= Denom;

		Intersect = L1Start + tA * (L1End - L1Start);

		if (tA >= -Tolerance && tA <= (1.0f + Tolerance) && tB >= -Tolerance && tB <= (1.0f + Tolerance))
		{
			return true;
		}

		return false;
	}

	bool FixSelfIntersection(TArray<FLandscapeSplineInterpPoint>& Points, FVector FLandscapeSplineInterpPoint::* Side)
	{
		int32 StartSide = INDEX_NONE;
		for (int32 i = 0; i < Points.Num(); i++)
		{
			bool bReversed = false;

			if (i < Points.Num() - 1)
			{
				const FLandscapeSplineInterpPoint& CurrentPoint = Points[i];
				const FLandscapeSplineInterpPoint& NextPoint = Points[i + 1];
				const FVector Direction = (NextPoint.Center - CurrentPoint.Center).GetSafeNormal();
				const FVector SideDirection = (NextPoint.*Side - CurrentPoint.*Side).GetSafeNormal();
				bReversed = (SideDirection | Direction) < 0;
			}

			if (bReversed)
			{
				if (StartSide == INDEX_NONE)
				{
					StartSide = i;
				}
			}
			else
			{
				if (StartSide != INDEX_NONE)
				{
					int32 EndSide = i;

					// step startSide back until before the endSide point
					while (StartSide > 0)
					{
						const float Projection = (Points[StartSide].*Side - Points[StartSide - 1].*Side) | (Points[EndSide].*Side - Points[StartSide - 1].*Side);
						if (Projection >= 0)
						{
							break;
						}
						StartSide--;
					}
					// step endSide forwards until after the startSide point
					while (EndSide < Points.Num() - 1)
					{
						const float Projection = (Points[EndSide].*Side - Points[EndSide + 1].*Side) | (Points[StartSide].*Side - Points[EndSide + 1].*Side);
						if (Projection >= 0)
						{
							break;
						}
						EndSide++;
					}

					// Can't do anything if the start and end intersect, as they're both unalterable
					if (StartSide == 0 && EndSide == Points.Num() - 1)
					{
						return false;
					}

					FVector2D Collapse;
					if (StartSide == 0)
					{
						Collapse = FVector2D(Points[StartSide].*Side);
						StartSide++;
					}
					else if (EndSide == Points.Num() - 1)
					{
						Collapse = FVector2D(Points[EndSide].*Side);
						EndSide--;
					}
					else
					{
						LineIntersect(FVector2D(Points[StartSide - 1].*Side), FVector2D(Points[StartSide].*Side),
							FVector2D(Points[EndSide + 1].*Side), FVector2D(Points[EndSide].*Side), Collapse);
					}

					for (int32 j = StartSide; j <= EndSide; j++)
					{
						(Points[j].*Side).X = Collapse.X;
						(Points[j].*Side).Y = Collapse.Y;
					}

					StartSide = INDEX_NONE;
					i = EndSide;
				}
			}
		}

		return true;
	}

	void Pointify(const FInterpCurveVector& SplineInfo, TArray<FLandscapeSplineInterpPoint>& Points, int32 NumSubdivisions,
		float StartFalloffFraction, float EndFalloffFraction,
		const float StartWidth, const float EndWidth,
		const float StartLeftSideFalloff, const float EndLeftSideFalloff,
		const float StartRightSideFalloff, const float EndRightSideFalloff,
		const float StartRollDegrees, const float EndRollDegrees)
	{
		// Stop the start and end fall-off overlapping
		const float TotalFalloff = StartFalloffFraction + EndFalloffFraction;
		if (TotalFalloff > 1.0f)
		{
			StartFalloffFraction /= TotalFalloff;
			EndFalloffFraction /= TotalFalloff;
		}

		const float StartRoll = FMath::DegreesToRadians(StartRollDegrees);
		const float EndRoll = FMath::DegreesToRadians(EndRollDegrees);

		float OldKeyTime = 0;
		for (int32 i = 0; i < SplineInfo.Points.Num(); i++)
		{
			const float NewKeyTime = SplineInfo.Points[i].InVal;
			const float NewKeyCosInterp = 0.5f - 0.5f * FMath::Cos(NewKeyTime * PI);
			const float NewKeyWidth = FMath::Lerp(StartWidth, EndWidth, NewKeyCosInterp);
			const float NewKeyLeftFalloff = FMath::Lerp(StartLeftSideFalloff, EndLeftSideFalloff, NewKeyCosInterp);
			const float NewKeyRightFalloff = FMath::Lerp(StartRightSideFalloff, EndRightSideFalloff, NewKeyCosInterp);
			const float NewKeyRoll = FMath::Lerp(StartRoll, EndRoll, NewKeyCosInterp);
			const FVector NewKeyPos = SplineInfo.Eval(NewKeyTime, FVector::ZeroVector);
			const FVector NewKeyTangent = SplineInfo.EvalDerivative(NewKeyTime, FVector::ZeroVector).GetSafeNormal();
			const FVector NewKeyBiNormal = FQuat(NewKeyTangent, -NewKeyRoll).RotateVector((NewKeyTangent ^ FVector(0, 0, -1)).GetSafeNormal());
			const FVector NewKeyLeftPos = NewKeyPos - NewKeyBiNormal * NewKeyWidth;
			const FVector NewKeyRightPos = NewKeyPos + NewKeyBiNormal * NewKeyWidth;
			const FVector NewKeyFalloffLeftPos = NewKeyPos - NewKeyBiNormal * (NewKeyWidth + NewKeyLeftFalloff);
			const FVector NewKeyFalloffRightPos = NewKeyPos + NewKeyBiNormal * (NewKeyWidth + NewKeyRightFalloff);
			const float NewKeyStartEndFalloff = FMath::Min((StartFalloffFraction > 0 ? NewKeyTime / StartFalloffFraction : 1.0f), (EndFalloffFraction > 0 ? (1 - NewKeyTime) / EndFalloffFraction : 1.0f));

			// If not the first keypoint, interp from the last keypoint.
			if (i > 0)
			{
				const int32 NumSteps = FMath::CeilToInt((NewKeyTime - OldKeyTime) * NumSubdivisions);
				const float DrawSubstep = (NewKeyTime - OldKeyTime) / NumSteps;

				// Add a point for each substep, except the ends because that's the point added outside the interp'ing.
				for (int32 j = 1; j < NumSteps; j++)
				{
					const float NewTime = OldKeyTime + j*DrawSubstep;
					const float NewCosInterp = 0.5f - 0.5f * FMath::Cos(NewTime * PI);
					const float NewWidth = FMath::Lerp(StartWidth, EndWidth, NewCosInterp);
					const float NewLeftFalloff = FMath::Lerp(StartLeftSideFalloff, EndLeftSideFalloff, NewCosInterp);
					const float NewRightFalloff = FMath::Lerp(StartRightSideFalloff, EndRightSideFalloff, NewCosInterp);
					const float NewRoll = FMath::Lerp(StartRoll, EndRoll, NewCosInterp);
					const FVector NewPos = SplineInfo.Eval(NewTime, FVector::ZeroVector);
					const FVector NewTangent = SplineInfo.EvalDerivative(NewTime, FVector::ZeroVector).GetSafeNormal();
					const FVector NewBiNormal = FQuat(NewTangent, -NewRoll).RotateVector((NewTangent ^ FVector(0, 0, -1)).GetSafeNormal());
					const FVector NewLeftPos = NewPos - NewBiNormal * NewWidth;
					const FVector NewRightPos = NewPos + NewBiNormal * NewWidth;
					const FVector NewFalloffLeftPos = NewPos - NewBiNormal * (NewWidth + NewLeftFalloff);
					const FVector NewFalloffRightPos = NewPos + NewBiNormal * (NewWidth + NewRightFalloff);
					const float NewStartEndFalloff = FMath::Min((StartFalloffFraction > 0 ? NewTime / StartFalloffFraction : 1.0f), (EndFalloffFraction > 0 ? (1 - NewTime) / EndFalloffFraction : 1.0f));

					Points.Emplace(NewPos, NewLeftPos, NewRightPos, NewFalloffLeftPos, NewFalloffRightPos, NewStartEndFalloff);
				}
			}

			Points.Emplace(NewKeyPos, NewKeyLeftPos, NewKeyRightPos, NewKeyFalloffLeftPos, NewKeyFalloffRightPos, NewKeyStartEndFalloff);

			OldKeyTime = NewKeyTime;
		}

		// Handle self-intersection errors due to tight turns
		FixSelfIntersection(Points, &FLandscapeSplineInterpPoint::Left);
		FixSelfIntersection(Points, &FLandscapeSplineInterpPoint::Right);
		FixSelfIntersection(Points, &FLandscapeSplineInterpPoint::FalloffLeft);
		FixSelfIntersection(Points, &FLandscapeSplineInterpPoint::FalloffRight);
	}
}
#endif

#undef LOCTEXT_NAMESPACE<|MERGE_RESOLUTION|>--- conflicted
+++ resolved
@@ -36,11 +36,7 @@
 	typedef FVector InterpolantType;
 
 	/** Initialization constructor. */
-<<<<<<< HEAD
-	FLandscapeSplineHeightsRasterPolicy(TArray<uint16>& InHeightData, int32 InMinX, int32 InMinY, int32 InMaxX, int32 InMaxY, bool InbRaiseTerrain, bool InbLowerTerrain, TArray<uint8>* InHeightAlphaBlendData = nullptr, TArray<uint8>* InHeightFlagsData = nullptr) :
-=======
 	FLandscapeSplineHeightsRasterPolicy(TArray<uint16>& InHeightData, int32 InMinX, int32 InMinY, int32 InMaxX, int32 InMaxY, bool InbRaiseTerrain, bool InbLowerTerrain, TArray<uint16>* InHeightAlphaBlendData = nullptr, TArray<uint8>* InHeightFlagsData = nullptr) :
->>>>>>> a1e6ec07
 		HeightData(InHeightData),
 		HeightAlphaBlendData(InHeightAlphaBlendData),
 		HeightFlagsData(InHeightFlagsData),
@@ -81,15 +77,9 @@
 			float InterpValue = (NewHeight * Alpha) + (Dest * (1.f - Alpha));
 			Dest = (uint16)FMath::Clamp<float>(InterpValue, 0, (float)LandscapeDataAccess::MaxValue);
 
-<<<<<<< HEAD
-			uint8& DestAlphaValue = (*HeightAlphaBlendData)[DataIndex];
-			float InterpAlphaValue = DestAlphaValue * (1.f - Alpha);
-			DestAlphaValue = (uint8)FMath::Clamp<float>(InterpAlphaValue, 0.f, 255.f);
-=======
 			uint16& DestAlphaValue = (*HeightAlphaBlendData)[DataIndex];
 			float InterpAlphaValue = DestAlphaValue * (1.f - Alpha);
 			DestAlphaValue = (uint16)FMath::Clamp<float>(InterpAlphaValue, 0.f, 65535.f);
->>>>>>> a1e6ec07
 
 			if (HeightFlagsData)
 			{
@@ -116,11 +106,7 @@
 
 private:
 	TArray<uint16>& HeightData;
-<<<<<<< HEAD
-	TArray<uint8>* HeightAlphaBlendData;
-=======
 	TArray<uint16>* HeightAlphaBlendData;
->>>>>>> a1e6ec07
 	TArray<uint8>* HeightFlagsData;
 	int32 MinX, MinY, MaxX, MaxY;
 	uint32 bRaiseTerrain : 1, bLowerTerrain : 1;
@@ -204,15 +190,9 @@
 	bool bIsEditingLayerReservedForSplines = Landscape && Landscape->IsEditingLayerReservedForSplines();
 	check(!bIsEditingLayerReservedForSplines || (Landscape->GetLandscapeSplinesReservedLayer()->BlendMode == LSBM_AlphaBlend));
 
-<<<<<<< HEAD
-	TArray<uint8> HeightAlphaBlendData;
-	TArray<uint8> HeightFlagsData;
-	TArray<uint8>* HeightAlphaBlendDataPtr = nullptr;
-=======
 	TArray<uint16> HeightAlphaBlendData;
 	TArray<uint8> HeightFlagsData;
 	TArray<uint16>* HeightAlphaBlendDataPtr = nullptr;
->>>>>>> a1e6ec07
 	TArray<uint8>* HeightFlagsDataPtr = nullptr;
 
 	bool bCalculateNormals = true;
@@ -496,11 +476,7 @@
 
 bool ULandscapeInfo::ApplySplinesInternal(bool bOnlySelected, ALandscapeProxy* Proxy, TSet<ULandscapeComponent*>* OutModifiedComponents)
 {
-<<<<<<< HEAD
-	if (!Proxy || !Proxy->SplineComponent || Proxy->SplineComponent->ControlPoints.Num() == 0 || Proxy->SplineComponent->Segments.Num() == 0)
-=======
 	if (!Proxy || !Proxy->SplineComponent || !Proxy->SplineComponent->IsRegistered() || Proxy->SplineComponent->ControlPoints.Num() == 0 || Proxy->SplineComponent->Segments.Num() == 0)
->>>>>>> a1e6ec07
 	{
 		return false;
 	}
