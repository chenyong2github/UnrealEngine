// Copyright 1998-2019 Epic Games, Inc. All Rights Reserved.

/*=============================================================================
 	IOSLocalNotification.cpp: Unreal IOSLocalNotification service interface object.
 =============================================================================*/

/*------------------------------------------------------------------------------------
	Includes
 ------------------------------------------------------------------------------------*/

#include "IOSLocalNotification.h"

#include "IOS/IOSApplication.h"
#include "IOS/IOSAppDelegate.h"

#include "Modules/ModuleManager.h"
#include "Logging/LogMacros.h"

<<<<<<< HEAD
#import <UserNotifications/UserNotifications.h>
=======
#if __IPHONE_OS_VERSION_MIN_REQUIRED >= __IPHONE_10_0
#import <UserNotifications/UserNotifications.h>
#endif
>>>>>>> 271e2139

DEFINE_LOG_CATEGORY(LogIOSLocalNotification);

class FIOSLocalNotificationModule : public ILocalNotificationModule
{
public:

	/** Creates a new instance of the audio device implemented by the module. */
	virtual ILocalNotificationService* GetLocalNotificationService() override
	{
		static ILocalNotificationService*	oneTrueLocalNotificationService = nullptr;
		
		if(oneTrueLocalNotificationService == nullptr)
		{
			oneTrueLocalNotificationService = new FIOSLocalNotificationService;
		}
		
		return oneTrueLocalNotificationService;
	}

#if !PLATFORM_TVOS
<<<<<<< HEAD
	static UNMutableNotificationContent* CreateNotificationContent(const FText& Title, const FText& Body, const FText& Action, const FString& ActivationEvent, uint32 BadgeNumber)
=======
#if __IPHONE_OS_VERSION_MIN_REQUIRED >= __IPHONE_10_0
	static UNMutableNotificationContent* CreateNotificationContent(const FText& Title, const FText& Body, const FText& Action, const FString& ActivationEvent, uint32 BadgeNumber)
	{
		UNMutableNotificationContent* Content = [UNMutableNotificationContent new];
		if(Content != nil)
		{
			if(!Title.IsEmpty())
			{
				NSString* NotificationTitle = [NSString stringWithFString:Title.ToString()];
				if(NotificationTitle != nil)
				{
					Content.title = NotificationTitle;
				}
			}
			
			if(!Body.IsEmpty())
			{
				NSString* NotificationBody = [NSString stringWithFString:Body.ToString()];
				if(NotificationBody != nil)
				{
					Content.body = NotificationBody;
				}
			}
			
			NSNumber* BadgeNSNumber = [NSNumber numberWithInt:BadgeNumber];
			Content.badge = BadgeNSNumber;
			Content.sound = [UNNotificationSound defaultSound];
			
			if(!ActivationEvent.IsEmpty())
			{
				NSString* ActivationEventString = [NSString stringWithFString:ActivationEvent];
				NSString* LocalString = [NSString stringWithFString:FString(TEXT("Local"))];
				if (ActivationEventString != nil && LocalString != nil)
				{
					NSDictionary* Dict = [NSDictionary dictionaryWithObjectsAndKeys: ActivationEventString, @"ActivationEvent", LocalString, @"NotificationType", nil];
					if (Dict != nil)
					{
						Content.userInfo = Dict;
					}
				}
			}
		}
		
		return Content;
	}
	static UNCalendarNotificationTrigger* CreateCalendarNotificationTrigger(const FDateTime& FireDateTime)
	{
		NSCalendar *calendar = [NSCalendar autoupdatingCurrentCalendar];
		NSDateComponents *dateComps = [[NSDateComponents alloc] init];
		[dateComps setDay : FireDateTime.GetDay()];
		[dateComps setMonth : FireDateTime.GetMonth()];
		[dateComps setYear : FireDateTime.GetYear()];
		[dateComps setHour : FireDateTime.GetHour()];
		[dateComps setMinute : FireDateTime.GetMinute()];
		[dateComps setSecond : FireDateTime.GetSecond()];
		
		UNCalendarNotificationTrigger *trigger = [UNCalendarNotificationTrigger triggerWithDateMatchingComponents:dateComps repeats:NO];
		
		return trigger;
	}
#else
	static UILocalNotification* CreateLocalNotification(const FDateTime& FireDateTime, bool bLocalTime, const FString& ActivationEvent)
>>>>>>> 271e2139
	{
		UNMutableNotificationContent* Content = [UNMutableNotificationContent new];
		if(Content != nil)
		{
			if(!Title.IsEmpty())
			{
				NSString* NotificationTitle = [NSString stringWithFString:Title.ToString()];
				if(NotificationTitle != nil)
				{
					Content.title = NotificationTitle;
				}
			}
			
			if(!Body.IsEmpty())
			{
				NSString* NotificationBody = [NSString stringWithFString:Body.ToString()];
				if(NotificationBody != nil)
				{
					Content.body = NotificationBody;
				}
			}
			
			NSNumber* BadgeNSNumber = [NSNumber numberWithInt:BadgeNumber];
			Content.badge = BadgeNSNumber;
			Content.sound = [UNNotificationSound defaultSound];
			
			if(!ActivationEvent.IsEmpty())
			{
				NSString* ActivationEventString = [NSString stringWithFString:ActivationEvent];
				NSString* LocalString = [NSString stringWithFString:FString(TEXT("Local"))];
				if (ActivationEventString != nil && LocalString != nil)
				{
					NSDictionary* Dict = [NSDictionary dictionaryWithObjectsAndKeys: ActivationEventString, @"ActivationEvent", LocalString, @"NotificationType", nil];
					if (Dict != nil)
					{
						Content.userInfo = Dict;
					}
				}
			}
		}
		
		return Content;
	}
	static UNCalendarNotificationTrigger* CreateCalendarNotificationTrigger(const FDateTime& FireDateTime)
	{
		NSCalendar *calendar = [NSCalendar autoupdatingCurrentCalendar];
		NSDateComponents *dateComps = [[NSDateComponents alloc] init];
		[dateComps setDay : FireDateTime.GetDay()];
		[dateComps setMonth : FireDateTime.GetMonth()];
		[dateComps setYear : FireDateTime.GetYear()];
		[dateComps setHour : FireDateTime.GetHour()];
		[dateComps setMinute : FireDateTime.GetMinute()];
		[dateComps setSecond : FireDateTime.GetSecond()];
		
		UNCalendarNotificationTrigger *trigger = [UNCalendarNotificationTrigger triggerWithDateMatchingComponents:dateComps repeats:NO];
		
		return trigger;
	}
<<<<<<< HEAD
=======
#endif
>>>>>>> 271e2139
#endif
};

IMPLEMENT_MODULE(FIOSLocalNotificationModule, IOSLocalNotification);

/*------------------------------------------------------------------------------------
	FIOSLocalNotification
 ------------------------------------------------------------------------------------*/
FIOSLocalNotificationService::FIOSLocalNotificationService()
{
	AppLaunchedWithNotification = false;
	LaunchNotificationFireDate = 0;
}

void FIOSLocalNotificationService::ClearAllLocalNotifications()
{
#if !PLATFORM_TVOS
<<<<<<< HEAD
	UNUserNotificationCenter *Center = [UNUserNotificationCenter currentNotificationCenter];
	
	[Center removeAllPendingNotificationRequests];
#endif
}

static int32 NotificationNumber = 0;
int32 FIOSLocalNotificationService::ScheduleLocalNotificationAtTime(const FDateTime& FireDateTime, bool LocalTime, const FText& Title, const FText& Body, const FText& Action, const FString& ActivationEvent)
{
#if !PLATFORM_TVOS
    //Create local copies of these for the block to capture
    FDateTime FireDateTimeCopy = FireDateTime;
    FText TitleCopy = Title;
    FText BodyCopy = Body;
    FText ActionCopy = Action;
    FString ActivationEventCopy = ActivationEvent;
	int32 CurrentNotificationId = NotificationNumber++;
	
	//have to schedule notification on main thread queue
	dispatch_async(dispatch_get_main_queue(), ^{
        UNMutableNotificationContent* Content = FIOSLocalNotificationModule::CreateNotificationContent(TitleCopy, BodyCopy, ActionCopy, ActivationEventCopy, 1);
        UNCalendarNotificationTrigger* Trigger = FIOSLocalNotificationModule::CreateCalendarNotificationTrigger(FireDateTimeCopy);
        
        UNNotificationRequest *Request = [UNNotificationRequest requestWithIdentifier:@(CurrentNotificationId).stringValue content:Content trigger:Trigger];

		UNUserNotificationCenter *Center = [UNUserNotificationCenter currentNotificationCenter];
        [Center addNotificationRequest : Request withCompletionHandler : ^ (NSError * _Nullable error) {
            if (error != nil) {
                UE_LOG(LogIOSLocalNotification, Warning, TEXT("Error scheduling notification: %d"), CurrentNotificationId);
            }
        }];
    });
	return CurrentNotificationId;
#else
	return -1;
=======
#if __IPHONE_OS_VERSION_MIN_REQUIRED >= __IPHONE_10_0
	UNUserNotificationCenter *Center = [UNUserNotificationCenter currentNotificationCenter];
	
	[Center removeAllPendingNotificationRequests];
#else
	UIApplication* application = [UIApplication sharedApplication];
	
	[application cancelAllLocalNotifications];
#endif
#endif
}

static uint32 NotificationNumber = 0;
void FIOSLocalNotificationService::ScheduleLocalNotificationAtTime(const FDateTime& FireDateTime, bool LocalTime, const FText& Title, const FText& Body, const FText& Action, const FString& ActivationEvent)
{
#if !PLATFORM_TVOS
#if __IPHONE_OS_VERSION_MIN_REQUIRED >= __IPHONE_10_0
	UNMutableNotificationContent* Content = FIOSLocalNotificationModule::CreateNotificationContent(Title, Body, Action, ActivationEvent, 1);
	UNCalendarNotificationTrigger* Trigger = FIOSLocalNotificationModule::CreateCalendarNotificationTrigger(FireDateTime);
	
	UNUserNotificationCenter *Center = [UNUserNotificationCenter currentNotificationCenter];
	
	FString NotId = Title.ToString() + FString::FromInt(NotificationNumber);
	NSString* NotificationIdentifier = [NSString stringWithFString:NotId];
	
	UNNotificationRequest *Request = [UNNotificationRequest requestWithIdentifier:NotificationIdentifier content:Content trigger:Trigger];
	
	[Center addNotificationRequest:Request withCompletionHandler:^(NSError * _Nullable error) {
		if (error != nil) {
			UE_LOG(LogIOSLocalNotification, Warning, TEXT("Error scheduling notification: %s"), *NotId);
		}
	}];
#else
	UILocalNotification *localNotif = FIOSLocalNotificationModule::CreateLocalNotification(FireDateTime, LocalTime, ActivationEvent);
	if (localNotif == nil)
		return;

	NSString*	alertBody = [NSString stringWithFString : Body.ToString()];
	if (alertBody != nil)
	{
		localNotif.alertBody = alertBody;
	}

	NSString*	alertAction = [NSString stringWithFString:Action.ToString()];
	if(alertAction != nil)
	{
		localNotif.alertAction = alertAction;
	}
	
	if([IOSAppDelegate GetDelegate].OSVersion >= 8.2f)
	{
		NSString*	alertTitle = [NSString stringWithFString:Title.ToString()];
		if(alertTitle != nil)
		{
			localNotif.alertTitle = alertTitle;
		}
	}
	
	localNotif.soundName = UILocalNotificationDefaultSoundName;
	localNotif.applicationIconBadgeNumber = 1;

	[[UIApplication sharedApplication] scheduleLocalNotification:localNotif];
#endif
>>>>>>> 271e2139
#endif
}

int32 FIOSLocalNotificationService::ScheduleLocalNotificationBadgeAtTime(const FDateTime& FireDateTime, bool LocalTime, const FString& ActivationEvent)
{
#if !PLATFORM_TVOS
<<<<<<< HEAD
	FDateTime FireDateTimeCopy = FireDateTime;
	FString ActivationEventCopy = ActivationEvent;
	int32 CurrentNotificationId = NotificationNumber++;
	
	//have to schedule notification on main thread queue
	dispatch_async(dispatch_get_main_queue(), ^{
		UNMutableNotificationContent* Content = FIOSLocalNotificationModule::CreateNotificationContent(FText(), FText(), FText(), ActivationEventCopy, 1);
		UNCalendarNotificationTrigger* Trigger = FIOSLocalNotificationModule::CreateCalendarNotificationTrigger(FireDateTime);
		
		UNNotificationRequest *Request = [UNNotificationRequest requestWithIdentifier:@(CurrentNotificationId).stringValue content:Content trigger:Trigger];

		UNUserNotificationCenter *Center = [UNUserNotificationCenter currentNotificationCenter];
		[Center addNotificationRequest:Request withCompletionHandler:^(NSError * _Nullable error) {
			if (error != nil) {
				UE_LOG(LogIOSLocalNotification, Warning, TEXT("Error scheduling notification: %d"), CurrentNotificationId);
			}
		}];
	});
	
	return CurrentNotificationId;
#else
	return -1;
=======
#if __IPHONE_OS_VERSION_MIN_REQUIRED >= __IPHONE_10_0
	UNMutableNotificationContent* Content = FIOSLocalNotificationModule::CreateNotificationContent(FText(), FText(), FText(), ActivationEvent, 1);
	UNCalendarNotificationTrigger* Trigger = FIOSLocalNotificationModule::CreateCalendarNotificationTrigger(FireDateTime);
	
	UNUserNotificationCenter *Center = [UNUserNotificationCenter currentNotificationCenter];
	
	FString NotId = FString(TEXT("Badge")) + FString::FromInt(NotificationNumber);
	NSString* NotificationIdentifier = [NSString stringWithFString:NotId];
	
	UNNotificationRequest *Request = [UNNotificationRequest requestWithIdentifier:NotificationIdentifier content:Content trigger:Trigger];
	
	[Center addNotificationRequest:Request withCompletionHandler:^(NSError * _Nullable error) {
		if (error != nil) {
			UE_LOG(LogIOSLocalNotification, Warning, TEXT("Error scheduling notification: %s"), *NotId);
		}
	}];
#else
	UILocalNotification *localNotif = FIOSLocalNotificationModule::CreateLocalNotification(FireDateTime, LocalTime, ActivationEvent);
	if (localNotif == nil)
		return;

	// As per Apple documentation, a nil 'alertBody' results in 'no alert'
	// https://developer.apple.com/reference/uikit/uilocalnotification/1616646-alertbody?language=objc
	localNotif.alertBody = nil;
	localNotif.applicationIconBadgeNumber = 1;

	[[UIApplication sharedApplication] scheduleLocalNotification:localNotif];
#endif
>>>>>>> 271e2139
#endif
}

void FIOSLocalNotificationService::CancelLocalNotification(const FString& ActivationEvent)
{
	// TODO
}

void FIOSLocalNotificationService::CancelLocalNotification(int32 NotificationId)
{
#if !PLATFORM_TVOS
	UNUserNotificationCenter *Center = [UNUserNotificationCenter currentNotificationCenter];
	[Center removePendingNotificationRequestsWithIdentifiers:@[@(NotificationId).stringValue]];
#endif
}

void FIOSLocalNotificationService::GetLaunchNotification(bool& NotificationLaunchedApp, FString& ActivationEvent, int32& FireDate)
{
	NotificationLaunchedApp = AppLaunchedWithNotification;
	ActivationEvent = LaunchNotificationActivationEvent;
	FireDate = LaunchNotificationFireDate;
}

void FIOSLocalNotificationService::SetLaunchNotification(FString const& ActivationEvent, int32 FireDate)
{
	AppLaunchedWithNotification = true;
	LaunchNotificationActivationEvent = ActivationEvent;
	LaunchNotificationFireDate = FireDate;
}


static FIOSLocalNotificationService::FAllowedNotifications NotificationsAllowedDelegate;
void FIOSLocalNotificationService::CheckAllowedNotifications(const FAllowedNotifications& AllowedNotificationsDelegate)
{
<<<<<<< HEAD
	NotificationsAllowedDelegate = AllowedNotificationsDelegate;
	
#if !PLATFORM_TVOS
=======
#if __IPHONE_OS_VERSION_MIN_REQUIRED >= __IPHONE_10_0
	NotificationsAllowedDelegate = AllowedNotificationsDelegate;
	
>>>>>>> 271e2139
	UNUserNotificationCenter *Center = [UNUserNotificationCenter currentNotificationCenter];
	[Center getNotificationSettingsWithCompletionHandler:^(UNNotificationSettings * _Nonnull settings) {
		bool NotificationsAllowed = settings.authorizationStatus == UNAuthorizationStatusAuthorized;
		NotificationsAllowedDelegate.ExecuteIfBound(NotificationsAllowed);
	}];
<<<<<<< HEAD
#else
	NotificationsAllowedDelegate.ExecuteIfBound(false);
=======
	
#else
	checkf(false, TEXT("For min iOS version < 10 use FIOSPlatformMisc::IsAllowedRemoteNotifications()."));
>>>>>>> 271e2139
#endif
}<|MERGE_RESOLUTION|>--- conflicted
+++ resolved
@@ -16,13 +16,7 @@
 #include "Modules/ModuleManager.h"
 #include "Logging/LogMacros.h"
 
-<<<<<<< HEAD
 #import <UserNotifications/UserNotifications.h>
-=======
-#if __IPHONE_OS_VERSION_MIN_REQUIRED >= __IPHONE_10_0
-#import <UserNotifications/UserNotifications.h>
-#endif
->>>>>>> 271e2139
 
 DEFINE_LOG_CATEGORY(LogIOSLocalNotification);
 
@@ -44,10 +38,6 @@
 	}
 
 #if !PLATFORM_TVOS
-<<<<<<< HEAD
-	static UNMutableNotificationContent* CreateNotificationContent(const FText& Title, const FText& Body, const FText& Action, const FString& ActivationEvent, uint32 BadgeNumber)
-=======
-#if __IPHONE_OS_VERSION_MIN_REQUIRED >= __IPHONE_10_0
 	static UNMutableNotificationContent* CreateNotificationContent(const FText& Title, const FText& Body, const FText& Action, const FString& ActivationEvent, uint32 BadgeNumber)
 	{
 		UNMutableNotificationContent* Content = [UNMutableNotificationContent new];
@@ -92,7 +82,7 @@
 		
 		return Content;
 	}
-	static UNCalendarNotificationTrigger* CreateCalendarNotificationTrigger(const FDateTime& FireDateTime)
+	static UNCalendarNotificationTrigger* CreateCalendarNotificationTrigger(const FDateTime& FireDateTime, bool LocalTime)
 	{
 		NSCalendar *calendar = [NSCalendar autoupdatingCurrentCalendar];
 		NSDateComponents *dateComps = [[NSDateComponents alloc] init];
@@ -102,76 +92,29 @@
 		[dateComps setHour : FireDateTime.GetHour()];
 		[dateComps setMinute : FireDateTime.GetMinute()];
 		[dateComps setSecond : FireDateTime.GetSecond()];
+		if (!LocalTime)
+		{
+			// if not local time, convert from UTC to local time, UNCalendarNotificationTrigger misbehaves
+			// if the components have anything more than previously set (can't specify timeZone)
+            NSCalendar *utcCalendar = [NSCalendar calendarWithIdentifier:NSCalendarIdentifierISO8601];
+            utcCalendar.timeZone = [NSTimeZone timeZoneForSecondsFromGMT:0];
+            NSDate *utcDate = [utcCalendar dateFromComponents:dateComps];
+            NSDateComponents *utcDateComps = [utcCalendar componentsInTimeZone:calendar.timeZone fromDate:utcDate];
+
+			// now copy components back because utcDateComps has too many fields set for
+			// UNCalendarNotificationTrigger and will now work properly on all devices
+            dateComps.day = utcDateComps.day;
+            dateComps.month = utcDateComps.month;
+            dateComps.year = utcDateComps.year;
+            dateComps.hour = utcDateComps.hour;
+            dateComps.minute = utcDateComps.minute;
+            dateComps.second = utcDateComps.second;
+		}
 		
 		UNCalendarNotificationTrigger *trigger = [UNCalendarNotificationTrigger triggerWithDateMatchingComponents:dateComps repeats:NO];
 		
 		return trigger;
 	}
-#else
-	static UILocalNotification* CreateLocalNotification(const FDateTime& FireDateTime, bool bLocalTime, const FString& ActivationEvent)
->>>>>>> 271e2139
-	{
-		UNMutableNotificationContent* Content = [UNMutableNotificationContent new];
-		if(Content != nil)
-		{
-			if(!Title.IsEmpty())
-			{
-				NSString* NotificationTitle = [NSString stringWithFString:Title.ToString()];
-				if(NotificationTitle != nil)
-				{
-					Content.title = NotificationTitle;
-				}
-			}
-			
-			if(!Body.IsEmpty())
-			{
-				NSString* NotificationBody = [NSString stringWithFString:Body.ToString()];
-				if(NotificationBody != nil)
-				{
-					Content.body = NotificationBody;
-				}
-			}
-			
-			NSNumber* BadgeNSNumber = [NSNumber numberWithInt:BadgeNumber];
-			Content.badge = BadgeNSNumber;
-			Content.sound = [UNNotificationSound defaultSound];
-			
-			if(!ActivationEvent.IsEmpty())
-			{
-				NSString* ActivationEventString = [NSString stringWithFString:ActivationEvent];
-				NSString* LocalString = [NSString stringWithFString:FString(TEXT("Local"))];
-				if (ActivationEventString != nil && LocalString != nil)
-				{
-					NSDictionary* Dict = [NSDictionary dictionaryWithObjectsAndKeys: ActivationEventString, @"ActivationEvent", LocalString, @"NotificationType", nil];
-					if (Dict != nil)
-					{
-						Content.userInfo = Dict;
-					}
-				}
-			}
-		}
-		
-		return Content;
-	}
-	static UNCalendarNotificationTrigger* CreateCalendarNotificationTrigger(const FDateTime& FireDateTime)
-	{
-		NSCalendar *calendar = [NSCalendar autoupdatingCurrentCalendar];
-		NSDateComponents *dateComps = [[NSDateComponents alloc] init];
-		[dateComps setDay : FireDateTime.GetDay()];
-		[dateComps setMonth : FireDateTime.GetMonth()];
-		[dateComps setYear : FireDateTime.GetYear()];
-		[dateComps setHour : FireDateTime.GetHour()];
-		[dateComps setMinute : FireDateTime.GetMinute()];
-		[dateComps setSecond : FireDateTime.GetSecond()];
-		
-		UNCalendarNotificationTrigger *trigger = [UNCalendarNotificationTrigger triggerWithDateMatchingComponents:dateComps repeats:NO];
-		
-		return trigger;
-	}
-<<<<<<< HEAD
-=======
-#endif
->>>>>>> 271e2139
 #endif
 };
 
@@ -189,7 +132,6 @@
 void FIOSLocalNotificationService::ClearAllLocalNotifications()
 {
 #if !PLATFORM_TVOS
-<<<<<<< HEAD
 	UNUserNotificationCenter *Center = [UNUserNotificationCenter currentNotificationCenter];
 	
 	[Center removeAllPendingNotificationRequests];
@@ -211,7 +153,7 @@
 	//have to schedule notification on main thread queue
 	dispatch_async(dispatch_get_main_queue(), ^{
         UNMutableNotificationContent* Content = FIOSLocalNotificationModule::CreateNotificationContent(TitleCopy, BodyCopy, ActionCopy, ActivationEventCopy, 1);
-        UNCalendarNotificationTrigger* Trigger = FIOSLocalNotificationModule::CreateCalendarNotificationTrigger(FireDateTimeCopy);
+        UNCalendarNotificationTrigger* Trigger = FIOSLocalNotificationModule::CreateCalendarNotificationTrigger(FireDateTimeCopy, LocalTime);
         
         UNNotificationRequest *Request = [UNNotificationRequest requestWithIdentifier:@(CurrentNotificationId).stringValue content:Content trigger:Trigger];
 
@@ -225,78 +167,12 @@
 	return CurrentNotificationId;
 #else
 	return -1;
-=======
-#if __IPHONE_OS_VERSION_MIN_REQUIRED >= __IPHONE_10_0
-	UNUserNotificationCenter *Center = [UNUserNotificationCenter currentNotificationCenter];
-	
-	[Center removeAllPendingNotificationRequests];
-#else
-	UIApplication* application = [UIApplication sharedApplication];
-	
-	[application cancelAllLocalNotifications];
-#endif
-#endif
-}
-
-static uint32 NotificationNumber = 0;
-void FIOSLocalNotificationService::ScheduleLocalNotificationAtTime(const FDateTime& FireDateTime, bool LocalTime, const FText& Title, const FText& Body, const FText& Action, const FString& ActivationEvent)
-{
-#if !PLATFORM_TVOS
-#if __IPHONE_OS_VERSION_MIN_REQUIRED >= __IPHONE_10_0
-	UNMutableNotificationContent* Content = FIOSLocalNotificationModule::CreateNotificationContent(Title, Body, Action, ActivationEvent, 1);
-	UNCalendarNotificationTrigger* Trigger = FIOSLocalNotificationModule::CreateCalendarNotificationTrigger(FireDateTime);
-	
-	UNUserNotificationCenter *Center = [UNUserNotificationCenter currentNotificationCenter];
-	
-	FString NotId = Title.ToString() + FString::FromInt(NotificationNumber);
-	NSString* NotificationIdentifier = [NSString stringWithFString:NotId];
-	
-	UNNotificationRequest *Request = [UNNotificationRequest requestWithIdentifier:NotificationIdentifier content:Content trigger:Trigger];
-	
-	[Center addNotificationRequest:Request withCompletionHandler:^(NSError * _Nullable error) {
-		if (error != nil) {
-			UE_LOG(LogIOSLocalNotification, Warning, TEXT("Error scheduling notification: %s"), *NotId);
-		}
-	}];
-#else
-	UILocalNotification *localNotif = FIOSLocalNotificationModule::CreateLocalNotification(FireDateTime, LocalTime, ActivationEvent);
-	if (localNotif == nil)
-		return;
-
-	NSString*	alertBody = [NSString stringWithFString : Body.ToString()];
-	if (alertBody != nil)
-	{
-		localNotif.alertBody = alertBody;
-	}
-
-	NSString*	alertAction = [NSString stringWithFString:Action.ToString()];
-	if(alertAction != nil)
-	{
-		localNotif.alertAction = alertAction;
-	}
-	
-	if([IOSAppDelegate GetDelegate].OSVersion >= 8.2f)
-	{
-		NSString*	alertTitle = [NSString stringWithFString:Title.ToString()];
-		if(alertTitle != nil)
-		{
-			localNotif.alertTitle = alertTitle;
-		}
-	}
-	
-	localNotif.soundName = UILocalNotificationDefaultSoundName;
-	localNotif.applicationIconBadgeNumber = 1;
-
-	[[UIApplication sharedApplication] scheduleLocalNotification:localNotif];
-#endif
->>>>>>> 271e2139
 #endif
 }
 
 int32 FIOSLocalNotificationService::ScheduleLocalNotificationBadgeAtTime(const FDateTime& FireDateTime, bool LocalTime, const FString& ActivationEvent)
 {
 #if !PLATFORM_TVOS
-<<<<<<< HEAD
 	FDateTime FireDateTimeCopy = FireDateTime;
 	FString ActivationEventCopy = ActivationEvent;
 	int32 CurrentNotificationId = NotificationNumber++;
@@ -304,7 +180,7 @@
 	//have to schedule notification on main thread queue
 	dispatch_async(dispatch_get_main_queue(), ^{
 		UNMutableNotificationContent* Content = FIOSLocalNotificationModule::CreateNotificationContent(FText(), FText(), FText(), ActivationEventCopy, 1);
-		UNCalendarNotificationTrigger* Trigger = FIOSLocalNotificationModule::CreateCalendarNotificationTrigger(FireDateTime);
+		UNCalendarNotificationTrigger* Trigger = FIOSLocalNotificationModule::CreateCalendarNotificationTrigger(FireDateTime, LocalTime);
 		
 		UNNotificationRequest *Request = [UNNotificationRequest requestWithIdentifier:@(CurrentNotificationId).stringValue content:Content trigger:Trigger];
 
@@ -319,49 +195,21 @@
 	return CurrentNotificationId;
 #else
 	return -1;
-=======
-#if __IPHONE_OS_VERSION_MIN_REQUIRED >= __IPHONE_10_0
-	UNMutableNotificationContent* Content = FIOSLocalNotificationModule::CreateNotificationContent(FText(), FText(), FText(), ActivationEvent, 1);
-	UNCalendarNotificationTrigger* Trigger = FIOSLocalNotificationModule::CreateCalendarNotificationTrigger(FireDateTime);
-	
+#endif
+}
+
+void FIOSLocalNotificationService::CancelLocalNotification(const FString& ActivationEvent)
+{
+	// TODO
+}
+
+void FIOSLocalNotificationService::CancelLocalNotification(int32 NotificationId)
+{
+#if !PLATFORM_TVOS
 	UNUserNotificationCenter *Center = [UNUserNotificationCenter currentNotificationCenter];
-	
-	FString NotId = FString(TEXT("Badge")) + FString::FromInt(NotificationNumber);
-	NSString* NotificationIdentifier = [NSString stringWithFString:NotId];
-	
-	UNNotificationRequest *Request = [UNNotificationRequest requestWithIdentifier:NotificationIdentifier content:Content trigger:Trigger];
-	
-	[Center addNotificationRequest:Request withCompletionHandler:^(NSError * _Nullable error) {
-		if (error != nil) {
-			UE_LOG(LogIOSLocalNotification, Warning, TEXT("Error scheduling notification: %s"), *NotId);
-		}
-	}];
-#else
-	UILocalNotification *localNotif = FIOSLocalNotificationModule::CreateLocalNotification(FireDateTime, LocalTime, ActivationEvent);
-	if (localNotif == nil)
-		return;
-
-	// As per Apple documentation, a nil 'alertBody' results in 'no alert'
-	// https://developer.apple.com/reference/uikit/uilocalnotification/1616646-alertbody?language=objc
-	localNotif.alertBody = nil;
-	localNotif.applicationIconBadgeNumber = 1;
-
-	[[UIApplication sharedApplication] scheduleLocalNotification:localNotif];
-#endif
->>>>>>> 271e2139
-#endif
-}
-
-void FIOSLocalNotificationService::CancelLocalNotification(const FString& ActivationEvent)
-{
-	// TODO
-}
-
-void FIOSLocalNotificationService::CancelLocalNotification(int32 NotificationId)
-{
-#if !PLATFORM_TVOS
-	UNUserNotificationCenter *Center = [UNUserNotificationCenter currentNotificationCenter];
-	[Center removePendingNotificationRequestsWithIdentifiers:@[@(NotificationId).stringValue]];
+	NSArray<NSString*> *Identifiers = @[@(NotificationId).stringValue];
+	[Center removePendingNotificationRequestsWithIdentifiers: Identifiers];
+	[Center removeDeliveredNotificationsWithIdentifiers: Identifiers];
 #endif
 }
 
@@ -383,27 +231,15 @@
 static FIOSLocalNotificationService::FAllowedNotifications NotificationsAllowedDelegate;
 void FIOSLocalNotificationService::CheckAllowedNotifications(const FAllowedNotifications& AllowedNotificationsDelegate)
 {
-<<<<<<< HEAD
 	NotificationsAllowedDelegate = AllowedNotificationsDelegate;
 	
 #if !PLATFORM_TVOS
-=======
-#if __IPHONE_OS_VERSION_MIN_REQUIRED >= __IPHONE_10_0
-	NotificationsAllowedDelegate = AllowedNotificationsDelegate;
-	
->>>>>>> 271e2139
 	UNUserNotificationCenter *Center = [UNUserNotificationCenter currentNotificationCenter];
 	[Center getNotificationSettingsWithCompletionHandler:^(UNNotificationSettings * _Nonnull settings) {
 		bool NotificationsAllowed = settings.authorizationStatus == UNAuthorizationStatusAuthorized;
 		NotificationsAllowedDelegate.ExecuteIfBound(NotificationsAllowed);
 	}];
-<<<<<<< HEAD
 #else
 	NotificationsAllowedDelegate.ExecuteIfBound(false);
-=======
-	
-#else
-	checkf(false, TEXT("For min iOS version < 10 use FIOSPlatformMisc::IsAllowedRemoteNotifications()."));
->>>>>>> 271e2139
 #endif
 }