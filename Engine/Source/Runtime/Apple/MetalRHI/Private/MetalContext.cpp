// Copyright 1998-2019 Epic Games, Inc. All Rights Reserved.

#include "MetalRHIPrivate.h"
#include "Misc/App.h"
#if PLATFORM_IOS
#include "IOS/IOSAppDelegate.h"
#endif
#include "Misc/ConfigCacheIni.h"
#include "HAL/PlatformFramePacer.h"
#include "Runtime/HeadMountedDisplay/Public/IHeadMountedDisplayModule.h"

#include "MetalContext.h"
#include "MetalProfiler.h"
#include "MetalCommandBuffer.h"

int32 GMetalSupportsIntermediateBackBuffer = 0;
static FAutoConsoleVariableRef CVarMetalSupportsIntermediateBackBuffer(
	TEXT("rhi.Metal.SupportsIntermediateBackBuffer"),
	GMetalSupportsIntermediateBackBuffer,
	TEXT("When enabled (> 0) allocate an intermediate texture to use as the back-buffer & blit from there into the actual device back-buffer, this is required if we use the experimental separate presentation thread. (Off by default (0))"), ECVF_ReadOnly);

int32 GMetalSeparatePresentThread = 0;
static FAutoConsoleVariableRef CVarMetalSeparatePresentThread(
	TEXT("rhi.Metal.SeparatePresentThread"),
	GMetalSeparatePresentThread,
	TEXT("When enabled (> 0) requires rhi.Metal.SupportsIntermediateBackBuffer be enabled and will cause two intermediate back-buffers be allocated so that the presentation of frames to the screen can be run on a separate thread.\n")
	TEXT("This option uncouples the Render/RHI thread from calls to -[CAMetalLayer nextDrawable] and will run arbitrarily fast by rendering but not waiting to present all frames. This is equivalent to running without V-Sync, but without the screen tearing.\n")
	TEXT("On iOS/tvOS this is the only way to run without locking the CPU to V-Sync somewhere - this shouldn't be used in a shipping title without understanding the power/heat implications.\n")
	TEXT("(Off by default (0))"), ECVF_ReadOnly);

int32 GMetalNonBlockingPresent = 0;
static FAutoConsoleVariableRef CVarMetalNonBlockingPresent(
	TEXT("rhi.Metal.NonBlockingPresent"),
	GMetalNonBlockingPresent,
	TEXT("When enabled (> 0) this will force MetalRHI to query if a back-buffer is available to present and if not will skip the frame. Only functions on macOS, it is ignored on iOS/tvOS.\n")
	TEXT("(Off by default (0))"));

#if PLATFORM_MAC
static int32 GMetalCommandQueueSize = 5120; // This number is large due to texture streaming - currently each texture is its own command-buffer.
// The whole MetalRHI needs to be changed to use MTLHeaps/MTLFences & reworked so that operations with the same synchronisation requirements are collapsed into a single blit command-encoder/buffer.
#else
static int32 GMetalCommandQueueSize = 0;
#endif

static FAutoConsoleVariableRef CVarMetalCommandQueueSize(
	TEXT("rhi.Metal.CommandQueueSize"),
	GMetalCommandQueueSize,
	TEXT("The maximum number of command-buffers that can be allocated from each command-queue. (Default: 5120 Mac, 64 iOS/tvOS)"), ECVF_ReadOnly);

int32 GMetalBufferZeroFill = 1; // Deliberately not static
static FAutoConsoleVariableRef CVarMetalBufferZeroFill(
	TEXT("rhi.Metal.BufferZeroFill"),
	GMetalBufferZeroFill,
	TEXT("Debug option: when enabled will fill the buffer contents with 0 when allocating buffer objects, or regions thereof. (Default: 0, Off)"));

#if METAL_DEBUG_OPTIONS
int32 GMetalBufferScribble = 0; // Deliberately not static, see InitFrame_UniformBufferPoolCleanup
static FAutoConsoleVariableRef CVarMetalBufferScribble(
	TEXT("rhi.Metal.BufferScribble"),
	GMetalBufferScribble,
	TEXT("Debug option: when enabled will scribble over the buffer contents with a single value when releasing buffer objects, or regions thereof. (Default: 0, Off)"));

static int32 GMetalResourcePurgeOnDelete = 0;
static FAutoConsoleVariableRef CVarMetalResourcePurgeOnDelete(
	TEXT("rhi.Metal.ResourcePurgeOnDelete"),
	GMetalResourcePurgeOnDelete,
	TEXT("Debug option: when enabled all MTLResource objects will have their backing stores purged on release - any subsequent access will be invalid and cause a command-buffer failure. Useful for making intermittent resource lifetime errors more common and easier to track. (Default: 0, Off)"));

static int32 GMetalResourceDeferDeleteNumFrames = 0;
static FAutoConsoleVariableRef CVarMetalResourceDeferDeleteNumFrames(
	TEXT("rhi.Metal.ResourceDeferDeleteNumFrames"),
	GMetalResourcePurgeOnDelete,
	TEXT("Debug option: set to the number of frames that must have passed before resource free-lists are processed and resources disposed of. (Default: 0, Off)"));
#endif

#if UE_BUILD_SHIPPING
int32 GMetalRuntimeDebugLevel = 0;
#else
#if PLATFORM_MAC
int32 GMetalRuntimeDebugLevel = 3;
#else
int32 GMetalRuntimeDebugLevel = 1;
#endif
#endif
static FAutoConsoleVariableRef CVarMetalRuntimeDebugLevel(
	TEXT("rhi.Metal.RuntimeDebugLevel"),
	GMetalRuntimeDebugLevel,
	TEXT("The level of debug validation performed by MetalRHI in addition to the underlying Metal API & validation layer.\n")
	TEXT("Each subsequent level adds more tests and reporting in addition to the previous level.\n")
	TEXT("*LEVELS >= 5 ARE IGNORED IN SHIPPING AND TEST BUILDS*. (Default: 3 (Debug, Development), 0 (Test, Shipping))\n")
	TEXT("\t0: Off,\n")
	TEXT("\t1: Record the debug-groups issued into a command-buffer and report them on failure,\n")
	TEXT("\t2: Enable light-weight validation of resource bindings & API usage,\n")
	TEXT("\t3: Track resources and validate lifetime on command-buffer failure,\n")
	TEXT("\t4: Reset resource bindings when binding a PSO/Compute-Shader to simplify GPU debugging,\n")
	TEXT("\t5: Allow rhi.Metal.CommandBufferCommitThreshold to break command-encoders (except when MSAA is enabled),\n")
	TEXT("\t6: Enable slower, more extensive validation checks for resource types & encoder usage,\n")
    TEXT("\t7: Record the draw, blit & dispatch commands issued into a command-buffer and report them on failure,\n")
    TEXT("\t8: Wait for each command-buffer to complete immediately after submission."));

float GMetalPresentFramePacing = 0.0f;
#if !PLATFORM_MAC
static FAutoConsoleVariableRef CVarMetalPresentFramePacing(
	TEXT("rhi.Metal.PresentFramePacing"),
	GMetalPresentFramePacing,
	TEXT("Specify the desired frame rate for presentation (iOS 10.3+ only, default: 0.0f, off"));
#endif

#if PLATFORM_MAC
static ns::AutoReleased<ns::Object<id <NSObject>>> GMetalDeviceObserver;
static mtlpp::Device GetMTLDevice(uint32& DeviceIndex)
{
	SCOPED_AUTORELEASE_POOL;
	
	DeviceIndex = 0;
	
	ns::Array<mtlpp::Device> DeviceList;
	
	if (FPlatformMisc::MacOSXVersionCompare(10, 13, 4) >= 0)
	{
			DeviceList = mtlpp::Device::CopyAllDevicesWithObserver(GMetalDeviceObserver, ^(const mtlpp::Device & Device, const ns::String & Notification)
			{
				if ([Notification.GetPtr() isEqualToString:MTLDeviceWasAddedNotification])
				{
					FPlatformMisc::GPUChangeNotification(Device.GetRegistryID(), FPlatformMisc::EMacGPUNotification::Added);
				}
				else if ([Notification.GetPtr() isEqualToString:MTLDeviceRemovalRequestedNotification])
				{
					FPlatformMisc::GPUChangeNotification(Device.GetRegistryID(), FPlatformMisc::EMacGPUNotification::RemovalRequested);
				}
				else if ([Notification.GetPtr() isEqualToString:MTLDeviceWasRemovedNotification])
				{
					FPlatformMisc::GPUChangeNotification(Device.GetRegistryID(), FPlatformMisc::EMacGPUNotification::Removed);
				}
			});
	}
	else
	{
		DeviceList = mtlpp::Device::CopyAllDevices();
	}
	
	const int32 NumDevices = DeviceList.GetSize();
	
	TArray<FMacPlatformMisc::FGPUDescriptor> const& GPUs = FPlatformMisc::GetGPUDescriptors();
	check(GPUs.Num() > 0);

	// @TODO  here, GetGraphicsAdapterLuid() is used as a device index (how the function "GetGraphicsAdapter" used to work)
	//        eventually we want the HMD module to return the MTLDevice's registryID, but we cannot fully handle that until
	//        we drop support for 10.12
	//  NOTE: this means any implementation of GetGraphicsAdapterLuid() for Mac should return an index, and use -1 as a 
	//        sentinel value representing "no device" (instead of 0, which is used in the LUID case)
	int32 HmdGraphicsAdapter  = IHeadMountedDisplayModule::IsAvailable() ? (int32)IHeadMountedDisplayModule::Get().GetGraphicsAdapterLuid() : -1;
 	int32 OverrideRendererId = FPlatformMisc::GetExplicitRendererIndex();
	
	int32 ExplicitRendererId = OverrideRendererId >= 0 ? OverrideRendererId : HmdGraphicsAdapter;
	if(ExplicitRendererId < 0 && GPUs.Num() > 1 && FMacPlatformMisc::MacOSXVersionCompare(10, 11, 5) == 0)
	{
		OverrideRendererId = -1;
		bool bForceExplicitRendererId = false;
		for(uint32 i = 0; i < GPUs.Num(); i++)
		{
			FMacPlatformMisc::FGPUDescriptor const& GPU = GPUs[i];
			if((GPU.GPUVendorId == 0x10DE))
			{
				OverrideRendererId = i;
				bForceExplicitRendererId = (GPU.GPUMetalBundle && ![GPU.GPUMetalBundle isEqualToString:@"GeForceMTLDriverWeb"]);
			}
			else if(!GPU.GPUHeadless && GPU.GPUVendorId != 0x8086)
			{
				OverrideRendererId = i;
			}
		}
		if (bForceExplicitRendererId)
		{
			ExplicitRendererId = OverrideRendererId;
		}
	}
	
	mtlpp::Device SelectedDevice;
	if (ExplicitRendererId >= 0 && ExplicitRendererId < GPUs.Num())
	{
		FMacPlatformMisc::FGPUDescriptor const& GPU = GPUs[ExplicitRendererId];
		TArray<FString> NameComponents;
		FString(GPU.GPUName).TrimStart().ParseIntoArray(NameComponents, TEXT(" "));	
		for (uint32 index = 0; index < NumDevices; index++)
		{
			mtlpp::Device Device = DeviceList[index];
			
			if(MTLPP_CHECK_AVAILABLE(10.13, 11.0, 11.0) && (Device.GetRegistryID() == GPU.RegistryID))
			{
				DeviceIndex = ExplicitRendererId;
				SelectedDevice = Device;
			}
			else if(([Device.GetName().GetPtr() rangeOfString:@"Nvidia" options:NSCaseInsensitiveSearch].location != NSNotFound && GPU.GPUVendorId == 0x10DE)
			   || ([Device.GetName().GetPtr() rangeOfString:@"AMD" options:NSCaseInsensitiveSearch].location != NSNotFound && GPU.GPUVendorId == 0x1002)
			   || ([Device.GetName().GetPtr() rangeOfString:@"Intel" options:NSCaseInsensitiveSearch].location != NSNotFound && GPU.GPUVendorId == 0x8086))
			{
				bool bMatchesName = (NameComponents.Num() > 0);
				for (FString& Component : NameComponents)
				{
					bMatchesName &= FString(Device.GetName().GetPtr()).Contains(Component);
				}
				if((Device.IsHeadless() == GPU.GPUHeadless || GPU.GPUVendorId != 0x1002) && bMatchesName)
                {
					DeviceIndex = ExplicitRendererId;
					SelectedDevice = Device;
					break;
				}
			}
		}
		if(!SelectedDevice)
		{
			UE_LOG(LogMetal, Warning,  TEXT("Couldn't find Metal device to match GPU descriptor (%s) from IORegistry - using default device."), *FString(GPU.GPUName));
		}
	}
	if (SelectedDevice == nil)
	{
		TArray<FString> NameComponents;
		SelectedDevice = mtlpp::Device::CreateSystemDefaultDevice();
		bool bFoundDefault = false;
		for (uint32 i = 0; i < GPUs.Num(); i++)
		{
			FMacPlatformMisc::FGPUDescriptor const& GPU = GPUs[i];
			if(MTLPP_CHECK_AVAILABLE(10.13, 11.0, 11.0) && (SelectedDevice.GetRegistryID() == GPU.RegistryID))
			{
				DeviceIndex = i;
				bFoundDefault = true;
				break;
			}
			else if(([SelectedDevice.GetName().GetPtr() rangeOfString:@"Nvidia" options:NSCaseInsensitiveSearch].location != NSNotFound && GPU.GPUVendorId == 0x10DE)
					|| ([SelectedDevice.GetName().GetPtr() rangeOfString:@"AMD" options:NSCaseInsensitiveSearch].location != NSNotFound && GPU.GPUVendorId == 0x1002)
					|| ([SelectedDevice.GetName().GetPtr() rangeOfString:@"Intel" options:NSCaseInsensitiveSearch].location != NSNotFound && GPU.GPUVendorId == 0x8086))
			{
				NameComponents.Empty();
				bool bMatchesName = FString(GPU.GPUName).TrimStart().ParseIntoArray(NameComponents, TEXT(" ")) > 0;
				for (FString& Component : NameComponents)
				{
					bMatchesName &= FString(SelectedDevice.GetName().GetPtr()).Contains(Component);
				}
				if((SelectedDevice.IsHeadless() == GPU.GPUHeadless || GPU.GPUVendorId != 0x1002) && bMatchesName)
                {
					DeviceIndex = i;
					bFoundDefault = true;
					break;
				}
			}
		}
		if(!bFoundDefault)
		{
			UE_LOG(LogMetal, Warning,  TEXT("Couldn't find Metal device %s in GPU descriptors from IORegistry - capability reporting may be wrong."), *FString(SelectedDevice.GetName().GetPtr()));
		}
	}
	return SelectedDevice;
}

mtlpp::PrimitiveTopologyClass TranslatePrimitiveTopology(uint32 PrimitiveType)
{
	switch (PrimitiveType)
	{
		case PT_TriangleList:
		case PT_TriangleStrip:
			return mtlpp::PrimitiveTopologyClass::Triangle;
		case PT_LineList:
			return mtlpp::PrimitiveTopologyClass::Line;
		case PT_PointList:
			return mtlpp::PrimitiveTopologyClass::Point;
		case PT_1_ControlPointPatchList:
		case PT_2_ControlPointPatchList:
		case PT_3_ControlPointPatchList:
		case PT_4_ControlPointPatchList:
		case PT_5_ControlPointPatchList:
		case PT_6_ControlPointPatchList:
		case PT_7_ControlPointPatchList:
		case PT_8_ControlPointPatchList:
		case PT_9_ControlPointPatchList:
		case PT_10_ControlPointPatchList:
		case PT_11_ControlPointPatchList:
		case PT_12_ControlPointPatchList:
		case PT_13_ControlPointPatchList:
		case PT_14_ControlPointPatchList:
		case PT_15_ControlPointPatchList:
		case PT_16_ControlPointPatchList:
		case PT_17_ControlPointPatchList:
		case PT_18_ControlPointPatchList:
		case PT_19_ControlPointPatchList:
		case PT_20_ControlPointPatchList:
		case PT_21_ControlPointPatchList:
		case PT_22_ControlPointPatchList:
		case PT_23_ControlPointPatchList:
		case PT_24_ControlPointPatchList:
		case PT_25_ControlPointPatchList:
		case PT_26_ControlPointPatchList:
		case PT_27_ControlPointPatchList:
		case PT_28_ControlPointPatchList:
		case PT_29_ControlPointPatchList:
		case PT_30_ControlPointPatchList:
		case PT_31_ControlPointPatchList:
		case PT_32_ControlPointPatchList:
		{
			return mtlpp::PrimitiveTopologyClass::Triangle;
		}
		default:
			UE_LOG(LogMetal, Fatal, TEXT("Unsupported primitive topology %d"), (int32)PrimitiveType);
			return mtlpp::PrimitiveTopologyClass::Triangle;
	}
}
#endif

FMetalDeviceContext* FMetalDeviceContext::CreateDeviceContext()
{
	uint32 DeviceIndex = 0;
#if PLATFORM_IOS
	mtlpp::Device Device = mtlpp::Device([IOSAppDelegate GetDelegate].IOSView->MetalDevice);
#else
	mtlpp::Device Device = GetMTLDevice(DeviceIndex);
	if (!Device)
	{
		FPlatformMisc::MessageBoxExt(EAppMsgType::Ok, TEXT("The graphics card in this Mac appears to erroneously report support for Metal graphics technology, which is required to run this application, but failed to create a Metal device. The application will now exit."), TEXT("Failed to initialize Metal"));
		exit(0);
	}
#endif
	
	uint32 MetalDebug = GMetalRuntimeDebugLevel;
	const bool bOverridesMetalDebug = FParse::Value( FCommandLine::Get(), TEXT( "MetalRuntimeDebugLevel=" ), MetalDebug );
	if (bOverridesMetalDebug)
	{
		GMetalRuntimeDebugLevel = MetalDebug;
	}
	
	MTLPP_VALIDATION(mtlpp::ValidatedDevice::Register(Device));
	
	FMetalCommandQueue* Queue = new FMetalCommandQueue(Device, GMetalCommandQueueSize);
	check(Queue);
	
	if (FMetalCommandQueue::SupportsFeature(EMetalFeaturesFences))
	{
		FMetalFencePool::Get().Initialise(Device);
	}
	
	return new FMetalDeviceContext(Device, DeviceIndex, Queue);
}

FMetalDeviceContext::FMetalDeviceContext(mtlpp::Device MetalDevice, uint32 InDeviceIndex, FMetalCommandQueue* Queue)
: FMetalContext(MetalDevice, *Queue, true)
, DeviceIndex(InDeviceIndex)
, CaptureManager(MetalDevice.GetPtr(), *Queue)
, SceneFrameCounter(0)
, FrameCounter(0)
, ActiveContexts(1)
, ActiveParallelContexts(0)
{
	CommandQueue.SetRuntimeDebuggingLevel(GMetalRuntimeDebugLevel);
	
	// If the separate present thread is enabled then an intermediate backbuffer is required
	check(!GMetalSeparatePresentThread || GMetalSupportsIntermediateBackBuffer);
	
	// Hook into the ios framepacer, if it's enabled for this platform.
	FrameReadyEvent = NULL;
	if( FPlatformRHIFramePacer::IsEnabled() || GMetalSeparatePresentThread )
	{
		FrameReadyEvent = FPlatformProcess::GetSynchEventFromPool();
		FPlatformRHIFramePacer::InitWithEvent( FrameReadyEvent );
		
		// A bit dirty - this allows the present frame pacing to match the CPU pacing by default unless you've overridden it with the CVar
		// In all likelihood the CVar is only useful for debugging.
		if (GMetalPresentFramePacing <= 0.0f)
		{
			FString FrameRateLockAsEnum;
			GConfig->GetString(TEXT("/Script/IOSRuntimeSettings.IOSRuntimeSettings"), TEXT("FrameRateLock"), FrameRateLockAsEnum, GEngineIni);
	
			uint32 FrameRateLock = 0;
			FParse::Value(*FrameRateLockAsEnum, TEXT("PUFRL_"), FrameRateLock);
			if (FrameRateLock > 0)
			{
				GMetalPresentFramePacing = (float)FrameRateLock;
			}
		}
	}
	
	if (FParse::Param(FCommandLine::Get(), TEXT("MetalIntermediateBackBuffer")) || FParse::Param(FCommandLine::Get(), TEXT("MetalOffscreenOnly")))
	{
		GMetalSupportsIntermediateBackBuffer = 1;
	}
	
	METAL_GPUPROFILE(FMetalProfiler::CreateProfiler(this));
	
	InitFrame(true, 0, 0);
}

FMetalDeviceContext::~FMetalDeviceContext()
{
	SubmitCommandsHint(EMetalSubmitFlagsWaitOnCommandBuffer);
	delete &(GetCommandQueue());
	
#if PLATFORM_MAC
	if (FPlatformMisc::MacOSXVersionCompare(10, 13, 4) >= 0)
	{
		mtlpp::Device::RemoveDeviceObserver(GMetalDeviceObserver);
	}
#endif
}

void FMetalDeviceContext::Init(void)
{
	Heap.Init(GetCommandQueue());
}

void FMetalDeviceContext::BeginFrame()
{
#if ENABLE_METAL_GPUPROFILE
	FPlatformTLS::SetTlsValue(CurrentContextTLSSlot, this);
#endif
	
	// Wait for the frame semaphore on the immediate context.
	dispatch_semaphore_wait(CommandBufferSemaphore, DISPATCH_TIME_FOREVER);
}

#if METAL_DEBUG_OPTIONS
void FMetalDeviceContext::ScribbleBuffer(FMetalBuffer& Buffer)
{
	static uint8 Fill = 0;
	if (Buffer.GetStorageMode() != mtlpp::StorageMode::Private)
	{
		FMemory::Memset(Buffer.GetContents(), Fill++, Buffer.GetLength());
#if PLATFORM_MAC
		if (Buffer.GetStorageMode() == mtlpp::StorageMode::Managed)
		{
			Buffer.DidModify(ns::Range(0, Buffer.GetLength()));
		}
#endif
	}
	else
	{
		FillBuffer(Buffer, ns::Range(0, Buffer.GetLength()), Fill++);
	}
}
#endif

void FMetalDeviceContext::ClearFreeList()
{
	uint32 Index = 0;
	while(Index < DelayedFreeLists.Num())
	{
		FMetalDelayedFreeList* Pair = DelayedFreeLists[Index];
		if(METAL_DEBUG_OPTION(Pair->DeferCount-- <= 0 &&) Pair->IsComplete())
		{
			for( id Entry : Pair->ObjectFreeList )
			{
				[Entry release];
			}
			for ( FMetalBuffer& Buffer : Pair->UsedBuffers )
			{
#if METAL_DEBUG_OPTIONS
				if (GMetalBufferScribble)
				{
					ScribbleBuffer(Buffer);
				}
				if (GMetalResourcePurgeOnDelete && !Buffer.GetHeap() && !Buffer.GetParentBuffer())
				{
					Buffer.SetPurgeableState(mtlpp::PurgeableState::Empty);
				}
#endif
				Heap.ReleaseBuffer(Buffer);
			}
			for ( FMetalTexture& Texture : Pair->UsedTextures )
			{
                if (!Texture.GetBuffer() && !Texture.GetParentTexture())
				{
#if METAL_DEBUG_OPTIONS
					if (GMetalResourcePurgeOnDelete && !Texture.GetHeap())
					{
						Texture.SetPurgeableState(mtlpp::PurgeableState::Empty);
					}
#endif
					Heap.ReleaseTexture(nullptr, Texture);
				}
			}
			for ( FMetalFence* Fence : Pair->FenceFreeList )
			{
				FMetalFencePool::Get().ReleaseFence(Fence);
			}
			delete Pair;
			DelayedFreeLists.RemoveAt(Index, 1, false);
		}
		else
		{
			Index++;
		}
	}
}

void FMetalDeviceContext::DrainHeap()
{
	Heap.Compact(&RenderPass, false);
}

void FMetalDeviceContext::EndFrame()
{
	// A 'frame' in this context is from the beginning of encoding on the CPU
	// to the end of all rendering operations on the GPU. So the semaphore is
	// signalled when the last command buffer finishes GPU execution.
	{
		dispatch_semaphore_t CmdBufferSemaphore = CommandBufferSemaphore;
		dispatch_retain(CmdBufferSemaphore);
		
		RenderPass.AddCompletionHandler(
		[CmdBufferSemaphore](mtlpp::CommandBuffer const& cmd_buf)
		{
			dispatch_semaphore_signal(CmdBufferSemaphore);
			dispatch_release(CmdBufferSemaphore);
		});
	}
	
	if (bPresented)
	{
		CaptureManager.PresentFrame(FrameCounter++);
		bPresented = false;
	}
	
	// Force submission so the completion handler that signals CommandBufferSemaphore fires.
	uint32 SubmitFlags = EMetalSubmitFlagsResetState | EMetalSubmitFlagsForce | EMetalSubmitFlagsLastCommandBuffer;
#if METAL_DEBUG_OPTIONS
	// Latched update of whether to use runtime debugging features
	if (GMetalRuntimeDebugLevel != CommandQueue.GetRuntimeDebuggingLevel())
	{
		CommandQueue.SetRuntimeDebuggingLevel(GMetalRuntimeDebugLevel);
		
		// After change the debug features level wait on commit
		SubmitFlags |= EMetalSubmitFlagsWaitOnCommandBuffer;
	}
#endif
	SubmitCommandsHint((uint32)SubmitFlags);
	
<<<<<<< HEAD
    FlushFreeList();
    
    ClearFreeList();
    
	DrainHeap();
    
=======
	FlushFreeList();
	
	ClearFreeList();
	
	Heap.Compact(false);	

>>>>>>> edccb068
	InitFrame(true, 0, 0);
}

void FMetalDeviceContext::BeginScene()
{
#if ENABLE_METAL_GPUPROFILE
	FPlatformTLS::SetTlsValue(CurrentContextTLSSlot, this);
#endif
	
	// Increment the frame counter. INDEX_NONE is a special value meaning "uninitialized", so if
	// we hit it just wrap around to zero.
	SceneFrameCounter++;
	if (SceneFrameCounter == INDEX_NONE)
	{
		SceneFrameCounter++;
	}
}

void FMetalDeviceContext::EndScene()
{
}

void FMetalDeviceContext::BeginDrawingViewport(FMetalViewport* Viewport)
{
#if ENABLE_METAL_GPUPROFILE
	FPlatformTLS::SetTlsValue(CurrentContextTLSSlot, this);
#endif
}

bool FMetalDeviceContext::FMetalDelayedFreeList::IsComplete() const
{
	bool bFinished = true;
	for (mtlpp::CommandBufferFence const& Fence : Fences)
	{
		bFinished &= Fence.Wait(0);

		if (!bFinished)
			break;
	}
	return bFinished;
}

void FMetalDeviceContext::FlushFreeList(bool const bFlushFences)
{
	FMetalDelayedFreeList* NewList = new FMetalDelayedFreeList;
	
	// Get the committed command buffer fences and clear the array in the command-queue
	GetCommandQueue().GetCommittedCommandBufferFences(NewList->Fences);
	
	METAL_DEBUG_OPTION(NewList->DeferCount = GMetalResourceDeferDeleteNumFrames);
	FreeListMutex.Lock();
	NewList->UsedBuffers = MoveTemp(UsedBuffers);
	NewList->UsedTextures = MoveTemp(UsedTextures);
	NewList->ObjectFreeList = ObjectFreeList;
	if (bFlushFences)
	{
		TArray<FMetalFence*> Fences;
		FenceFreeList.PopAll(Fences);
		for (FMetalFence* Fence : Fences)
		{
			if(!UsedFences.Contains(Fence))
			{
				UsedFences.Add(Fence);
			}
		}
		NewList->FenceFreeList = MoveTemp(UsedFences);
	}
#if METAL_DEBUG_OPTIONS
	if (FrameFences.Num())
	{
		FrameFences.Empty();
	}
#endif
	ObjectFreeList.Empty(ObjectFreeList.Num());
	FreeListMutex.Unlock();
	
	DelayedFreeLists.Add(NewList);
}

void FMetalDeviceContext::EndDrawingViewport(FMetalViewport* Viewport, bool bPresent, bool bLockToVsync)
{
	// enqueue a present if desired
	static bool const bOffscreenOnly = FParse::Param(FCommandLine::Get(), TEXT("MetalOffscreenOnly"));
	if (bPresent && !bOffscreenOnly)
	{
		
#if PLATFORM_MAC
		// Handle custom present
		FRHICustomPresent* const CustomPresent = Viewport->GetCustomPresent();
		if (CustomPresent != nullptr)
		{
			int32 SyncInterval = 0;
			{
				SCOPE_CYCLE_COUNTER(STAT_MetalCustomPresentTime);
				CustomPresent->Present(SyncInterval);
			}
			
			mtlpp::CommandBuffer CurrentCommandBuffer = GetCurrentCommandBuffer();
			check(CurrentCommandBuffer);
			
			CurrentCommandBuffer.AddScheduledHandler([CustomPresent](mtlpp::CommandBuffer const&) {
				CustomPresent->PostPresent();
			});
		}
#endif
		
		RenderPass.End();
		
		SubmitCommandsHint(EMetalSubmitFlagsForce|EMetalSubmitFlagsCreateCommandBuffer);
		
		Viewport->Present(GetCommandQueue(), bLockToVsync);
	}
	
	bPresented = bPresent;
	
	// We may be limiting our framerate to the display link
	if( FrameReadyEvent != nullptr && !GMetalSeparatePresentThread )
	{
		FrameReadyEvent->Wait();
	}
	
	Viewport->ReleaseDrawable();
}

void FMetalDeviceContext::ReleaseObject(id Object)
{
	if (GIsMetalInitialized) // @todo zebra: there seems to be some race condition at exit when the framerate is very low
	{
		check(Object);
		FreeListMutex.Lock();
		if(!ObjectFreeList.Contains(Object))
        {
            ObjectFreeList.Add(Object);
        }
        else
        {
            [Object release];
        }
		FreeListMutex.Unlock();
	}
}

void FMetalDeviceContext::ReleaseTexture(FMetalSurface* Surface, FMetalTexture& Texture)
{
	if (GIsMetalInitialized) // @todo zebra: there seems to be some race condition at exit when the framerate is very low
	{
		check(Surface && Texture);
		ReleaseTexture(Texture);
	}
}

void FMetalDeviceContext::ReleaseTexture(FMetalTexture& Texture)
{
	if(GIsMetalInitialized)
	{
		check(Texture);
		FreeListMutex.Lock();
        if (Texture.GetStorageMode() == mtlpp::StorageMode::Private)
        {
            Heap.ReleaseTexture(nullptr, Texture);
			
			// Ensure that the Objective-C handle can't disappear prior to the GPU being done with it without racing with the above
			if(!ObjectFreeList.Contains(Texture.GetPtr()))
			{
				[Texture.GetPtr() retain];
				ObjectFreeList.Add(Texture.GetPtr());
			}
        }
		else if(!UsedTextures.Contains(Texture))
		{
			UsedTextures.Add(MoveTemp(Texture));
		}
		FreeListMutex.Unlock();
	}
}

void FMetalDeviceContext::ReleaseFence(FMetalFence* Fence)
{
#if METAL_DEBUG_OPTIONS
	if(GetCommandList().GetCommandQueue().GetRuntimeDebuggingLevel() >= EMetalDebugLevelValidation)
	{
		FScopeLock Lock(&FreeListMutex);
		FrameFences.Add(Fence);
	}
#endif
	
	if (GIsMetalInitialized) // @todo zebra: there seems to be some race condition at exit when the framerate is very low
	{
		check(Fence);
		FenceFreeList.Push(Fence);
	}
}

void FMetalDeviceContext::RegisterUB(FMetalUniformBuffer* UB)
{
	FScopeLock Lock(&FreeListMutex);
	UniformBuffers.Add(UB);
}

void FMetalDeviceContext::UpdateIABs(FTextureReferenceRHIParamRef ModifiedRef)
{
	if(GIsMetalInitialized)
	{
		FScopeLock Lock(&FreeListMutex);
		for (FMetalUniformBuffer* UB : UniformBuffers)
		{
			if (UB && UB->IAB && UB->TextureReferences.Contains(ModifiedRef))
			{
				FMetalUniformBuffer::FMetalIndirectArgumentBuffer* IAB = UB->IAB;
				UB->IAB = nullptr;
				UB->InitIAB();
				delete IAB;
			}
		}
	}
}

void FMetalDeviceContext::UnregisterUB(FMetalUniformBuffer* UB)
{
	if(GIsMetalInitialized)
	{
		FScopeLock Lock(&FreeListMutex);
		UniformBuffers.Remove(UB);
	}
}

FMetalTexture FMetalDeviceContext::CreateTexture(FMetalSurface* Surface, mtlpp::TextureDescriptor Descriptor)
{
	FMetalTexture Tex = Heap.CreateTexture(Descriptor, Surface);
#if METAL_DEBUG_OPTIONS
	if (GMetalResourcePurgeOnDelete && !Tex.GetHeap())
	{
		Tex.SetPurgeableState(mtlpp::PurgeableState::NonVolatile);
	}
#endif
	
	return Tex;
}

FMetalBuffer FMetalDeviceContext::CreatePooledBuffer(FMetalPooledBufferArgs const& Args)
{
<<<<<<< HEAD
    FMetalBuffer Buffer = Heap.CreateBuffer(Args.Size, BufferOffsetAlignment, Args.Flags, FMetalCommandQueue::GetCompatibleResourceOptions((mtlpp::ResourceOptions)(BUFFER_CACHE_MODE | mtlpp::ResourceOptions::HazardTrackingModeUntracked | ((NSUInteger)Args.Storage << mtlpp::ResourceStorageModeShift))));
=======
	FMetalBuffer Buffer = Heap.CreateBuffer(Args.Size, BufferOffsetAlignment, Args.Flags, GetCommandQueue().GetCompatibleResourceOptions((mtlpp::ResourceOptions)(BUFFER_CACHE_MODE | mtlpp::ResourceOptions::HazardTrackingModeUntracked | ((NSUInteger)Args.Storage << mtlpp::ResourceStorageModeShift))));
>>>>>>> edccb068
	check(Buffer && Buffer.GetPtr());
#if METAL_DEBUG_OPTIONS
	if (GMetalResourcePurgeOnDelete && !Buffer.GetHeap())
	{
		Buffer.SetPurgeableState(mtlpp::PurgeableState::NonVolatile);
	}
#endif
	
	return Buffer;
}

void FMetalDeviceContext::ReleaseBuffer(FMetalBuffer& Buffer)
{
	if(GIsMetalInitialized)
	{
		check(Buffer);
		FreeListMutex.Lock();
		if(!UsedBuffers.Contains(Buffer))
		{
			UsedBuffers.Add(MoveTemp(Buffer));
		}
		FreeListMutex.Unlock();
	}
}

struct FMetalRHICommandUpdateFence final : public FRHICommand<FMetalRHICommandUpdateFence>
{
	TRefCountPtr<FMetalFence> Fence;
	uint32 Num;
	
	FORCEINLINE_DEBUGGABLE FMetalRHICommandUpdateFence(TRefCountPtr<FMetalFence>& InFence, uint32 InNum)
	: Fence(InFence)
	, Num(InNum)
	{
	}
	
	void Execute(FRHICommandListBase& CmdList)
	{
		GetMetalDeviceContext().SetParallelPassFences(nil, Fence);
		GetMetalDeviceContext().FinishFrame();
		GetMetalDeviceContext().BeginParallelRenderCommandEncoding(Num);
	}
};

FMetalRHICommandContext* FMetalDeviceContext::AcquireContext(int32 NewIndex, int32 NewNum)
{
	FMetalRHICommandContext* Context = ParallelContexts.Pop();
	if (!Context)
	{
		FMetalContext* MetalContext = new FMetalContext(GetDevice(), GetCommandQueue(), false);
		check(MetalContext);
		
		FMetalRHICommandContext* CmdContext = static_cast<FMetalRHICommandContext*>(RHIGetDefaultContext());
		check(CmdContext);
		
		Context = new FMetalRHICommandContext(CmdContext->GetProfiler(), MetalContext);
	}
	check(Context);
	
	if(ParallelFences.Num() < NewNum)
	{
		ParallelFences.AddDefaulted(NewNum - ParallelFences.Num());
	}
	
	NSString* StartLabel = nil;
	NSString* EndLabel = nil;
#if METAL_DEBUG_OPTIONS
	StartLabel = [NSString stringWithFormat:@"Start Parallel Context Index %d Num %d", NewIndex, NewNum];
	EndLabel = [NSString stringWithFormat:@"End Parallel Context Index %d Num %d", NewIndex, NewNum];
#endif
	
	TRefCountPtr<FMetalFence> StartFence = (NewIndex == 0 ? CommandList.GetCommandQueue().CreateFence(StartLabel) : ParallelFences[NewIndex - 1].GetReference());
	TRefCountPtr<FMetalFence> EndFence = CommandList.GetCommandQueue().CreateFence(EndLabel);
	ParallelFences[NewIndex] = EndFence;
	
	// Give the context the fences so that we can properly order the parallel contexts.
	Context->GetInternalContext().SetParallelPassFences(StartFence, EndFence);
	
	if (NewIndex == 0)
	{
		if (FRHICommandListExecutor::GetImmediateCommandList().Bypass() || !IsRunningRHIInSeparateThread())
		{
			FMetalRHICommandUpdateFence UpdateCommand(StartFence, NewNum);
			UpdateCommand.Execute(FRHICommandListExecutor::GetImmediateCommandList());
		}
		else
		{
			new (FRHICommandListExecutor::GetImmediateCommandList().AllocCommand<FMetalRHICommandUpdateFence>()) FMetalRHICommandUpdateFence(StartFence, NewNum);
			FRHICommandListExecutor::GetImmediateCommandList().RHIThreadFence(true);
			FRHICommandListExecutor::GetImmediateCommandList().ImmediateFlush(EImmediateFlushType::DispatchToRHIThread);
		}
	}
	
	FPlatformAtomics::InterlockedIncrement(&ActiveContexts);
	return Context;
}

void FMetalDeviceContext::ReleaseContext(FMetalRHICommandContext* Context)
{
	ParallelContexts.Push(Context);
	FPlatformAtomics::InterlockedDecrement(&ActiveContexts);
	check(ActiveContexts >= 1);
}

uint32 FMetalDeviceContext::GetNumActiveContexts(void) const
{
	return ActiveContexts;
}

uint32 FMetalDeviceContext::GetDeviceIndex(void) const
{
	return DeviceIndex;
}

#if METAL_DEBUG_OPTIONS
void FMetalDeviceContext::AddActiveBuffer(FMetalBuffer const& Buffer)
{
    if(GetCommandList().GetCommandQueue().GetRuntimeDebuggingLevel() >= EMetalDebugLevelValidation)
    {
        FScopeLock Lock(&ActiveBuffersMutex);
        
        NSRange DestRange = NSMakeRange(Buffer.GetOffset(), Buffer.GetLength());
        TArray<NSRange>* Ranges = ActiveBuffers.Find(Buffer.GetPtr());
        if (!Ranges)
        {
            ActiveBuffers.Add(Buffer.GetPtr(), TArray<NSRange>());
            Ranges = ActiveBuffers.Find(Buffer.GetPtr());
        }
        Ranges->Add(DestRange);
    }
}

static bool operator==(NSRange const& A, NSRange const& B)
{
    return NSEqualRanges(A, B);
}

void FMetalDeviceContext::RemoveActiveBuffer(FMetalBuffer const& Buffer)
{
    if(GetCommandList().GetCommandQueue().GetRuntimeDebuggingLevel() >= EMetalDebugLevelValidation)
    {
        FScopeLock Lock(&ActiveBuffersMutex);
        
        NSRange DestRange = NSMakeRange(Buffer.GetOffset(), Buffer.GetLength());
        TArray<NSRange>& Ranges = ActiveBuffers.FindChecked(Buffer.GetPtr());
        int32 i = Ranges.RemoveSingle(DestRange);
        check(i > 0);
    }
}

bool FMetalDeviceContext::ValidateIsInactiveBuffer(FMetalBuffer const& Buffer)
{
    if(GetCommandList().GetCommandQueue().GetRuntimeDebuggingLevel() >= EMetalDebugLevelValidation)
    {
        FScopeLock Lock(&ActiveBuffersMutex);
        
        TArray<NSRange>* Ranges = ActiveBuffers.Find(Buffer.GetPtr());
        if (Ranges)
        {
            NSRange DestRange = NSMakeRange(Buffer.GetOffset(), Buffer.GetLength());
            for (NSRange Range : *Ranges)
            {
                if (NSIntersectionRange(Range, DestRange).length > 0)
                {
                    UE_LOG(LogMetal, Error, TEXT("ValidateIsInactiveBuffer failed on overlapping ranges ({%d, %d} vs {%d, %d}) of buffer %p."), (uint32)Range.location, (uint32)Range.length, (uint32)Buffer.GetOffset(), (uint32)Buffer.GetLength(), Buffer.GetPtr());
                    return false;
                }
            }
        }
    }
    return true;
}
#endif


#if ENABLE_METAL_GPUPROFILE
uint32 FMetalContext::CurrentContextTLSSlot = FPlatformTLS::AllocTlsSlot();
#endif

FMetalContext::FMetalContext(mtlpp::Device InDevice, FMetalCommandQueue& Queue, bool const bIsImmediate)
: Device(InDevice)
, CommandQueue(Queue)
, CommandList(Queue, bIsImmediate)
, StateCache(bIsImmediate)
, RenderPass(CommandList, StateCache)
, QueryBuffer(new FMetalQueryBufferPool(this))
, StartFence(nil)
, EndFence(nil)
, NumParallelContextsInPass(0)
{
	// create a semaphore for multi-buffering the command buffer
	CommandBufferSemaphore = dispatch_semaphore_create(FParse::Param(FCommandLine::Get(),TEXT("gpulockstep")) ? 1 : 3);
}

FMetalContext::~FMetalContext()
{
	SubmitCommandsHint(EMetalSubmitFlagsWaitOnCommandBuffer);
}

mtlpp::Device& FMetalContext::GetDevice()
{
	return Device;
}

FMetalCommandQueue& FMetalContext::GetCommandQueue()
{
	return CommandQueue;
}

FMetalCommandList& FMetalContext::GetCommandList()
{
	return CommandList;
}

mtlpp::CommandBuffer const& FMetalContext::GetCurrentCommandBuffer() const
{
	return RenderPass.GetCurrentCommandBuffer();
}

mtlpp::CommandBuffer& FMetalContext::GetCurrentCommandBuffer()
{
	return RenderPass.GetCurrentCommandBuffer();
}

void FMetalContext::InsertCommandBufferFence(FMetalCommandBufferFence& Fence, mtlpp::CommandBufferHandler Handler)
{
	check(GetCurrentCommandBuffer());
	
	RenderPass.InsertCommandBufferFence(Fence, Handler);
}

#if ENABLE_METAL_GPUPROFILE
FMetalContext* FMetalContext::GetCurrentContext()
{
	FMetalContext* Current = (FMetalContext*)FPlatformTLS::GetTlsValue(CurrentContextTLSSlot);
	
	if (!Current)
	{
		// If we are executing this outside of a pass we'll return the default.
		// TODO This needs further investigation. We should fix all the cases that call this without
		// a context set.
		FMetalRHICommandContext* CmdContext = static_cast<FMetalRHICommandContext*>(RHIGetDefaultContext());
		check(CmdContext);
		Current = &CmdContext->GetInternalContext();
	}
	
	check(Current);
	return Current;
}

void FMetalContext::MakeCurrent(FMetalContext* Context)
{
	FPlatformTLS::SetTlsValue(CurrentContextTLSSlot, Context);
}
#endif

void FMetalContext::SetParallelPassFences(FMetalFence* Start, FMetalFence* End)
{
	check(!StartFence && !EndFence);
	StartFence = Start;
	EndFence = End;
}

TRefCountPtr<FMetalFence> const& FMetalContext::GetParallelPassStartFence(void) const
{
	return StartFence;
}

TRefCountPtr<FMetalFence> const& FMetalContext::GetParallelPassEndFence(void) const
{
	return EndFence;
}

void FMetalContext::InitFrame(bool const bImmediateContext, uint32 Index, uint32 Num)
{
#if ENABLE_METAL_GPUPROFILE
	FPlatformTLS::SetTlsValue(CurrentContextTLSSlot, this);
#endif
	
	// Reset cached state in the encoder
	StateCache.Reset();

	// Sets the index of the parallel context within the pass
	if (!bImmediateContext && FMetalCommandQueue::SupportsFeature(EMetalFeaturesParallelRenderEncoders))
	{
		CommandList.SetParallelIndex(Index, Num);
	}
	else
	{
		CommandList.SetParallelIndex(0, 0);
	}
	
	// Reallocate if necessary to ensure >= 80% usage, otherwise we're just too wasteful
	// RenderPass.GetRingBuffer().Shrink();
	
	// Begin the render pass frame.
	RenderPass.Begin(StartFence);
	
	// Unset the start fence, the render-pass owns it and we can consider it encoded now!
	StartFence = nullptr;
	
	// make sure first SetRenderTarget goes through
	StateCache.InvalidateRenderTargets();
}

void FMetalContext::FinishFrame()
{
	// Ensure that we update the end fence for parallel contexts.
	RenderPass.Update(EndFence);
	
	// Unset the end fence, the render-pass owns it and we can consider it encoded now!
	EndFence = nullptr;
	
	// End the render pass
	RenderPass.End();
	
	// Issue any outstanding commands.
	SubmitCommandsHint((CommandList.IsParallel() ? EMetalSubmitFlagsAsyncCommandBuffer : EMetalSubmitFlagsNone));
	
	// make sure first SetRenderTarget goes through
	StateCache.InvalidateRenderTargets();
	
#if ENABLE_METAL_GPUPROFILE
	FPlatformTLS::SetTlsValue(CurrentContextTLSSlot, nullptr);
#endif
}

void FMetalContext::TransitionResources(FUnorderedAccessViewRHIParamRef* InUAVs, int32 NumUAVs)
{
	for (uint32 i = 0; i < NumUAVs; i++)
	{
		FMetalUnorderedAccessView* UAV = (FMetalUnorderedAccessView*)InUAVs[i];
		if (UAV)
		{
			ns::AutoReleased<mtlpp::Resource> Resource;
			
			// figure out which one of the resources we need to set
			FMetalStructuredBuffer* StructuredBuffer = UAV->SourceView->SourceStructuredBuffer.GetReference();
			FMetalVertexBuffer* VertexBuffer = UAV->SourceView->SourceVertexBuffer.GetReference();
			FMetalIndexBuffer* IndexBuffer = UAV->SourceView->SourceIndexBuffer.GetReference();
			FRHITexture* Texture = UAV->SourceView->SourceTexture.GetReference();
			FMetalSurface* Surface = UAV->SourceView->TextureView;
			if (StructuredBuffer)
			{
				check(StructuredBuffer->Buffer);
				RenderPass.TransitionResources(StructuredBuffer->Buffer);
			}
			else if (VertexBuffer && VertexBuffer->Buffer)
			{
				RenderPass.TransitionResources(VertexBuffer->Buffer);
			}
			else if (IndexBuffer)
			{
				check(IndexBuffer->Buffer);
				RenderPass.TransitionResources(IndexBuffer->Buffer);
			}
			else if (Surface)
			{
				RenderPass.TransitionResources(Surface->Texture.GetParentTexture());
			}
			else if (Texture)
			{
				if (!Surface)
				{
					Surface = GetMetalSurfaceFromRHITexture(Texture);
				}
				if (Surface != nullptr && Surface->Texture)
				{
					RenderPass.TransitionResources(Surface->Texture);
					if (Surface->MSAATexture)
					{
						RenderPass.TransitionResources(Surface->MSAATexture);
					}
				}
			}
		}
	}
}

void FMetalContext::TransitionResources(FTextureRHIParamRef* InTextures, int32 NumTextures)
{
	for (uint32 i = 0; i < NumTextures; i++)
	{
		if (InTextures[i])
		{
			FMetalSurface* Surface = GetMetalSurfaceFromRHITexture(InTextures[i]);
			if (Surface != nullptr && Surface->Texture)
			{
				RenderPass.TransitionResources(Surface->Texture);
				if (Surface->MSAATexture)
				{
					RenderPass.TransitionResources(Surface->MSAATexture);
				}
			}
		}
	}
}

void FMetalContext::SubmitCommandsHint(uint32 const Flags)
{
	// When the command-buffer is submitted for a reason other than a break of a logical command-buffer (where one high-level command-sequence becomes more than one command-buffer).
	if (!(Flags & EMetalSubmitFlagsBreakCommandBuffer))
	{
		// Release the current query buffer if there are outstanding writes so that it isn't transitioned by a future encoder that will cause a resource access conflict and lifetime error.
		GetQueryBufferPool()->ReleaseCurrentQueryBuffer();
	}
	
	RenderPass.Submit((EMetalSubmitFlags)Flags);
}

void FMetalContext::SubmitCommandBufferAndWait()
{
	// kick the whole buffer
	// Commit to hand the commandbuffer off to the gpu
	// Wait for completion as requested.
	SubmitCommandsHint((EMetalSubmitFlagsCreateCommandBuffer | EMetalSubmitFlagsBreakCommandBuffer | EMetalSubmitFlagsWaitOnCommandBuffer));
}

void FMetalContext::ResetRenderCommandEncoder()
{
	SubmitCommandsHint();
	
	StateCache.InvalidateRenderTargets();
	
	SetRenderPassInfo(StateCache.GetRenderPassInfo(), true);
}

bool FMetalContext::PrepareToDraw(uint32 PrimitiveType, EMetalIndexType IndexType)
{
	SCOPE_CYCLE_COUNTER(STAT_MetalPrepareDrawTime);
	TRefCountPtr<FMetalGraphicsPipelineState> CurrentPSO = StateCache.GetGraphicsPSO();
	check(IsValidRef(CurrentPSO));
	
	// Enforce calls to SetRenderTarget prior to issuing draw calls.
#if PLATFORM_MAC
	check(StateCache.GetHasValidRenderTarget());
#else
	if (!StateCache.GetHasValidRenderTarget())
	{
		return false;
	}
#endif
	
	FMetalHashedVertexDescriptor const& VertexDesc = CurrentPSO->VertexDeclaration->Layout;
	
	// Validate the vertex layout in debug mode, or when the validation layer is enabled for development builds.
	// Other builds will just crash & burn if it is incorrect.
#if UE_BUILD_DEBUG || UE_BUILD_DEVELOPMENT
	if(CommandQueue.GetRuntimeDebuggingLevel() >= EMetalDebugLevelValidation)
	{
		MTLVertexDescriptor* Layout = VertexDesc.VertexDesc;
		
		if(Layout && Layout.layouts)
		{
			for (uint32 i = 0; i < MaxVertexElementCount; i++)
			{
				auto Attribute = [Layout.attributes objectAtIndexedSubscript:i];
				if(Attribute && Attribute.format > MTLVertexFormatInvalid)
				{
					auto BufferLayout = [Layout.layouts objectAtIndexedSubscript:Attribute.bufferIndex];
					uint32 BufferLayoutStride = BufferLayout ? BufferLayout.stride : 0;
					
					uint32 BufferIndex = METAL_TO_UNREAL_BUFFER_INDEX(Attribute.bufferIndex);
					
					uint32 InOutMask = CurrentPSO->VertexShader->Bindings.InOutMask;
					if (InOutMask & (1 << BufferIndex))
					{
						uint64 MetalSize = StateCache.GetVertexBufferSize(BufferIndex);
						
						// If the vertex attribute is required and either no Metal buffer is bound or the size of the buffer is smaller than the stride, or the stride is explicitly specified incorrectly then the layouts don't match.
						if (BufferLayoutStride > 0 && MetalSize < BufferLayoutStride)
						{
							FString Report = FString::Printf(TEXT("Vertex Layout Mismatch: Index: %d, Len: %lld, Decl. Stride: %d"), Attribute.bufferIndex, MetalSize, BufferLayoutStride);
							UE_LOG(LogMetal, Warning, TEXT("%s"), *Report);
						}
					}
				}
			}
		}
	}
#endif
	
	// @todo Handle the editor not setting a depth-stencil target for the material editor's tiles which render to depth even when they shouldn't.
	bool const bNeedsDepthStencilWrite = (IsValidRef(CurrentPSO->PixelShader) && (CurrentPSO->PixelShader->Bindings.InOutMask & 0x8000));
	
	// @todo Improve the way we handle binding a dummy depth/stencil so we can get pure UAV raster operations...
	bool const bNeedsDepthStencilForUAVRaster = (StateCache.GetRenderPassInfo().GetNumColorRenderTargets() == 0 && StateCache.GetRenderPassInfo().NumUAVs > 0);
	
	bool const bBindDepthStencilForWrite = bNeedsDepthStencilWrite && !StateCache.HasValidDepthStencilSurface();
	bool const bBindDepthStencilForUAVRaster = bNeedsDepthStencilForUAVRaster && !StateCache.HasValidDepthStencilSurface();
	
	if (bBindDepthStencilForWrite || bBindDepthStencilForUAVRaster)
	{
#if UE_BUILD_DEBUG
		if (bBindDepthStencilForWrite)
		{
			UE_LOG(LogMetal, Warning, TEXT("Binding a temporary depth-stencil surface as the bound shader pipeline writes to depth/stencil but no depth/stencil surface was bound!"));
		}
		else
		{
			check(bNeedsDepthStencilForUAVRaster);
			UE_LOG(LogMetal, Warning, TEXT("Binding a temporary depth-stencil surface as the bound shader pipeline needs a texture bound - even when only writing to UAVs!"));
		}
#endif
		check(StateCache.GetRenderTargetArraySize() <= 1);
		CGSize FBSize;
		if (bBindDepthStencilForWrite)
		{
			check(!bBindDepthStencilForUAVRaster);
			FBSize = StateCache.GetFrameBufferSize();
		}
		else
		{
			check(bBindDepthStencilForUAVRaster);
			FBSize = CGSizeMake(StateCache.GetViewport(0).width, StateCache.GetViewport(0).height);
		}
		
		FRHIRenderPassInfo Info = StateCache.GetRenderPassInfo();
		
		FTexture2DRHIRef FallbackDepthStencilSurface = StateCache.CreateFallbackDepthStencilSurface(FBSize.width, FBSize.height);
		check(IsValidRef(FallbackDepthStencilSurface));
		
		if (bBindDepthStencilForWrite)
		{
			check(!bBindDepthStencilForUAVRaster);
			Info.DepthStencilRenderTarget.DepthStencilTarget = FallbackDepthStencilSurface;
		}
		else
		{
			check(bBindDepthStencilForUAVRaster);
			Info.DepthStencilRenderTarget.DepthStencilTarget = FallbackDepthStencilSurface;
			Info.DepthStencilRenderTarget.ExclusiveDepthStencil = FExclusiveDepthStencil::DepthRead_StencilRead;
			Info.DepthStencilRenderTarget.Action = MakeDepthStencilTargetActions(MakeRenderTargetActions(ERenderTargetLoadAction::ELoad, ERenderTargetStoreAction::ENoAction), MakeRenderTargetActions(ERenderTargetLoadAction::ELoad, ERenderTargetStoreAction::ENoAction));
		}
		
		// Ensure that we make it a Clear/Store -> Load/Store for the colour targets or we might render incorrectly
		for (uint32 i = 0; i < Info.GetNumColorRenderTargets(); i++)
		{
			if (GetLoadAction(Info.ColorRenderTargets[i].Action) != ERenderTargetLoadAction::ELoad)
			{
				check(GetStoreAction(Info.ColorRenderTargets[i].Action) == ERenderTargetStoreAction::EStore || GetStoreAction(Info.ColorRenderTargets[i].Action) == ERenderTargetStoreAction::EMultisampleResolve);
				Info.ColorRenderTargets[i].Action = MakeRenderTargetActions(ERenderTargetLoadAction::ELoad, GetStoreAction(Info.ColorRenderTargets[i].Action));
			}
		}
		
		if (StateCache.SetRenderPassInfo(Info, StateCache.GetVisibilityResultsBuffer(), true))
		{
			RenderPass.RestartRenderPass(StateCache.GetRenderPassDescriptor());
		}
		
		if (bBindDepthStencilForUAVRaster)
		{
			mtlpp::ScissorRect Rect(0, 0, (NSUInteger)FBSize.width, (NSUInteger)FBSize.height);
			StateCache.SetScissorRect(false, Rect);
		}
		
		check(StateCache.GetHasValidRenderTarget());
	}
	else if (!bNeedsDepthStencilWrite && !bNeedsDepthStencilForUAVRaster && StateCache.GetFallbackDepthStencilBound())
	{
		FRHIRenderPassInfo Info = StateCache.GetRenderPassInfo();
		Info.DepthStencilRenderTarget.DepthStencilTarget = nullptr;
		
		RenderPass.EndRenderPass();
		
		StateCache.SetRenderTargetsActive(false);
		StateCache.SetRenderPassInfo(Info, StateCache.GetVisibilityResultsBuffer(), true);
		
		RenderPass.BeginRenderPass(StateCache.GetRenderPassDescriptor());
		
		check(StateCache.GetHasValidRenderTarget());
	}
	
	// make sure the BSS has a valid pipeline state object
	StateCache.SetIndexType(IndexType);
	
	return true;
}

void FMetalContext::SetRenderPassInfo(const FRHIRenderPassInfo& RenderTargetsInfo, bool const bRestart)
{
	if (CommandList.IsParallel())
	{
		GetMetalDeviceContext().SetParallelRenderPassDescriptor(RenderTargetsInfo);
	}

#if UE_BUILD_DEBUG || UE_BUILD_DEVELOPMENT
	if (!CommandList.IsParallel() && !CommandList.IsImmediate())
	{
		bool bClearInParallelBuffer = false;
		
		for (uint32 RenderTargetIndex = 0; RenderTargetIndex < MaxSimultaneousRenderTargets; RenderTargetIndex++)
		{
			if (RenderTargetIndex < RenderTargetsInfo.GetNumColorRenderTargets() && RenderTargetsInfo.ColorRenderTargets[RenderTargetIndex].RenderTarget != nullptr)
			{
				const FRHIRenderPassInfo::FColorEntry& RenderTargetView = RenderTargetsInfo.ColorRenderTargets[RenderTargetIndex];
				if(GetLoadAction(RenderTargetView.Action) == ERenderTargetLoadAction::EClear)
				{
					bClearInParallelBuffer = true;
				}
			}
		}
		
		if (bClearInParallelBuffer)
		{
			UE_LOG(LogMetal, Warning, TEXT("One or more render targets bound for clear during parallel encoding: this will not behave as expected because each command-buffer will clear the target of the previous contents."));
		}
		
		if (RenderTargetsInfo.DepthStencilRenderTarget.DepthStencilTarget != nullptr)
		{
			if(GetLoadAction(GetDepthActions(RenderTargetsInfo.DepthStencilRenderTarget.Action)) == ERenderTargetLoadAction::EClear)
			{
				UE_LOG(LogMetal, Warning, TEXT("Depth-target bound for clear during parallel encoding: this will not behave as expected because each command-buffer will clear the target of the previous contents."));
			}
			if(GetLoadAction(GetStencilActions(RenderTargetsInfo.DepthStencilRenderTarget.Action)) == ERenderTargetLoadAction::EClear)
			{
				UE_LOG(LogMetal, Warning, TEXT("Stencil-target bound for clear during parallel encoding: this will not behave as expected because each command-buffer will clear the target of the previous contents."));
			}
		}
	}
#endif
	
	bool bSet = false;
	if (IsFeatureLevelSupported( GMaxRHIShaderPlatform, ERHIFeatureLevel::ES3_1 ))
	{
		// @todo Improve the way we handle binding a dummy depth/stencil so we can get pure UAV raster operations...
		const bool bNeedsDepthStencilForUAVRaster = RenderTargetsInfo.GetNumColorRenderTargets() == 0 && RenderTargetsInfo.NumUAVs > 0 && !RenderTargetsInfo.DepthStencilRenderTarget.DepthStencilTarget;

		if (bNeedsDepthStencilForUAVRaster)
		{
			FRHIRenderPassInfo Info = RenderTargetsInfo;
			CGSize FBSize = CGSizeMake(StateCache.GetViewport(0).width, StateCache.GetViewport(0).height);
			FTexture2DRHIRef FallbackDepthStencilSurface = StateCache.CreateFallbackDepthStencilSurface(FBSize.width, FBSize.height);
			check(IsValidRef(FallbackDepthStencilSurface));

			Info.DepthStencilRenderTarget.DepthStencilTarget = FallbackDepthStencilSurface;
			Info.DepthStencilRenderTarget.ResolveTarget = nullptr;
			Info.DepthStencilRenderTarget.ExclusiveDepthStencil = FExclusiveDepthStencil::DepthRead_StencilRead;
#if PLATFORM_MAC
			Info.DepthStencilRenderTarget.Action = MakeDepthStencilTargetActions(MakeRenderTargetActions(ERenderTargetLoadAction::ENoAction, ERenderTargetStoreAction::ENoAction), MakeRenderTargetActions(ERenderTargetLoadAction::ENoAction, ERenderTargetStoreAction::ENoAction));
#else
			Info.DepthStencilRenderTarget.Action = MakeDepthStencilTargetActions(MakeRenderTargetActions(ERenderTargetLoadAction::EClear, ERenderTargetStoreAction::ENoAction), MakeRenderTargetActions(ERenderTargetLoadAction::EClear, ERenderTargetStoreAction::ENoAction));
#endif

			if (QueryBuffer->GetCurrentQueryBuffer() != StateCache.GetVisibilityResultsBuffer())
			{
				RenderPass.EndRenderPass();
			}
			bSet = StateCache.SetRenderPassInfo(Info, QueryBuffer->GetCurrentQueryBuffer(), bRestart);
		}
		else
		{
			if (QueryBuffer->GetCurrentQueryBuffer() != StateCache.GetVisibilityResultsBuffer())
			{
				RenderPass.EndRenderPass();
			}
			bSet = StateCache.SetRenderPassInfo(RenderTargetsInfo, QueryBuffer->GetCurrentQueryBuffer(), bRestart);
		}
	}
	else
	{
		if (NULL != StateCache.GetVisibilityResultsBuffer())
		{
			RenderPass.EndRenderPass();
		}
		bSet = StateCache.SetRenderPassInfo(RenderTargetsInfo, NULL, bRestart);
	}
	
	if (bSet && StateCache.GetHasValidRenderTarget())
	{
		RenderPass.EndRenderPass();

		if (NumParallelContextsInPass == 0)
		{
			RenderPass.BeginRenderPass(StateCache.GetRenderPassDescriptor());
		}
		else
		{
			RenderPass.BeginParallelRenderPass(StateCache.GetRenderPassDescriptor(), NumParallelContextsInPass);
		}
	}
}

FMetalBuffer FMetalContext::AllocateFromRingBuffer(uint32 Size, uint32 Alignment)
{
	return RenderPass.GetRingBuffer().NewBuffer(Size, Alignment);
}

void FMetalContext::DrawPrimitive(uint32 PrimitiveType, uint32 BaseVertexIndex, uint32 NumPrimitives, uint32 NumInstances)
{
	// finalize any pending state
	if(!PrepareToDraw(PrimitiveType))
	{
		return;
	}
	
	RenderPass.DrawPrimitive(PrimitiveType, BaseVertexIndex, NumPrimitives, NumInstances);
}

void FMetalContext::DrawPrimitiveIndirect(uint32 PrimitiveType, FMetalVertexBuffer* VertexBuffer, uint32 ArgumentOffset)
{
	// finalize any pending state
	if(!PrepareToDraw(PrimitiveType))
	{
		return;
	}
	
	RenderPass.DrawPrimitiveIndirect(PrimitiveType, VertexBuffer, ArgumentOffset);
}

void FMetalContext::DrawIndexedPrimitive(FMetalBuffer const& IndexBuffer, uint32 IndexStride, mtlpp::IndexType IndexType, uint32 PrimitiveType, int32 BaseVertexIndex, uint32 FirstInstance, uint32 NumVertices, uint32 StartIndex, uint32 NumPrimitives, uint32 NumInstances)
{
	// finalize any pending state
	if(!PrepareToDraw(PrimitiveType, GetRHIMetalIndexType(IndexType)))
	{
		return;
	}
	
	RenderPass.DrawIndexedPrimitive(IndexBuffer, IndexStride, PrimitiveType, BaseVertexIndex, FirstInstance, NumVertices, StartIndex, NumPrimitives, NumInstances);
}

void FMetalContext::DrawIndexedIndirect(FMetalIndexBuffer* IndexBuffer, uint32 PrimitiveType, FMetalStructuredBuffer* VertexBuffer, int32 DrawArgumentsIndex, uint32 NumInstances)
{
	// finalize any pending state
	if(!PrepareToDraw(PrimitiveType))
	{
		return;
	}
	
	RenderPass.DrawIndexedIndirect(IndexBuffer, PrimitiveType, VertexBuffer, DrawArgumentsIndex, NumInstances);
}

void FMetalContext::DrawIndexedPrimitiveIndirect(uint32 PrimitiveType,FMetalIndexBuffer* IndexBuffer,FMetalVertexBuffer* VertexBuffer, uint32 ArgumentOffset)
{	
	// finalize any pending state
	if(!PrepareToDraw(PrimitiveType))
	{
		return;
	}
	
	RenderPass.DrawIndexedPrimitiveIndirect(PrimitiveType, IndexBuffer, VertexBuffer, ArgumentOffset);
}

void FMetalContext::CopyFromTextureToBuffer(FMetalTexture const& Texture, uint32 sourceSlice, uint32 sourceLevel, mtlpp::Origin sourceOrigin, mtlpp::Size sourceSize, FMetalBuffer const& toBuffer, uint32 destinationOffset, uint32 destinationBytesPerRow, uint32 destinationBytesPerImage, mtlpp::BlitOption options)
{
	RenderPass.CopyFromTextureToBuffer(Texture, sourceSlice, sourceLevel, sourceOrigin, sourceSize, toBuffer, destinationOffset, destinationBytesPerRow, destinationBytesPerImage, options);
}

void FMetalContext::CopyFromBufferToTexture(FMetalBuffer const& Buffer, uint32 sourceOffset, uint32 sourceBytesPerRow, uint32 sourceBytesPerImage, mtlpp::Size sourceSize, FMetalTexture const& toTexture, uint32 destinationSlice, uint32 destinationLevel, mtlpp::Origin destinationOrigin, mtlpp::BlitOption options)
{
	RenderPass.CopyFromBufferToTexture(Buffer, sourceOffset, sourceBytesPerRow, sourceBytesPerImage, sourceSize, toTexture, destinationSlice, destinationLevel, destinationOrigin, options);
}

void FMetalContext::CopyFromTextureToTexture(FMetalTexture const& Texture, uint32 sourceSlice, uint32 sourceLevel, mtlpp::Origin sourceOrigin, mtlpp::Size sourceSize, FMetalTexture const& toTexture, uint32 destinationSlice, uint32 destinationLevel, mtlpp::Origin destinationOrigin)
{
	RenderPass.CopyFromTextureToTexture(Texture, sourceSlice, sourceLevel, sourceOrigin, sourceSize, toTexture, destinationSlice, destinationLevel, destinationOrigin);
}

void FMetalContext::CopyFromBufferToBuffer(FMetalBuffer const& SourceBuffer, NSUInteger SourceOffset, FMetalBuffer const& DestinationBuffer, NSUInteger DestinationOffset, NSUInteger Size)
{
	RenderPass.CopyFromBufferToBuffer(SourceBuffer, SourceOffset, DestinationBuffer, DestinationOffset, Size);
}

bool FMetalContext::AsyncCopyFromBufferToTexture(FMetalBuffer const& Buffer, uint32 sourceOffset, uint32 sourceBytesPerRow, uint32 sourceBytesPerImage, mtlpp::Size sourceSize, FMetalTexture const& toTexture, uint32 destinationSlice, uint32 destinationLevel, mtlpp::Origin destinationOrigin, mtlpp::BlitOption options)
{
	return RenderPass.AsyncCopyFromBufferToTexture(Buffer, sourceOffset, sourceBytesPerRow, sourceBytesPerImage, sourceSize, toTexture, destinationSlice, destinationLevel, destinationOrigin, options);
}

bool FMetalContext::AsyncCopyFromTextureToTexture(FMetalTexture const& Texture, uint32 sourceSlice, uint32 sourceLevel, mtlpp::Origin sourceOrigin, mtlpp::Size sourceSize, FMetalTexture const& toTexture, uint32 destinationSlice, uint32 destinationLevel, mtlpp::Origin destinationOrigin)
{
	return RenderPass.AsyncCopyFromTextureToTexture(Texture, sourceSlice, sourceLevel, sourceOrigin, sourceSize, toTexture, destinationSlice, destinationLevel, destinationOrigin);
}

void FMetalContext::AsyncCopyFromBufferToBuffer(FMetalBuffer const& SourceBuffer, NSUInteger SourceOffset, FMetalBuffer const& DestinationBuffer, NSUInteger DestinationOffset, NSUInteger Size)
{
	RenderPass.AsyncCopyFromBufferToBuffer(SourceBuffer, SourceOffset, DestinationBuffer, DestinationOffset, Size);
}

void FMetalContext::AsyncGenerateMipmapsForTexture(FMetalTexture const& Texture)
{
	RenderPass.AsyncGenerateMipmapsForTexture(Texture);
}

void FMetalContext::SubmitAsyncCommands(mtlpp::CommandBufferHandler ScheduledHandler, mtlpp::CommandBufferHandler CompletionHandler, bool const bWait)
{
	RenderPass.AddAsyncCommandBufferHandlers(ScheduledHandler, CompletionHandler);
	if (bWait)
	{
		SubmitCommandsHint((uint32)(EMetalSubmitFlagsAsyncCommandBuffer|EMetalSubmitFlagsWaitOnCommandBuffer|EMetalSubmitFlagsBreakCommandBuffer));
	}
}

void FMetalContext::SynchronizeTexture(FMetalTexture const& Texture, uint32 Slice, uint32 Level)
{
	RenderPass.SynchronizeTexture(Texture, Slice, Level);
}

void FMetalContext::SynchroniseResource(mtlpp::Resource const& Resource)
{
	RenderPass.SynchroniseResource(Resource);
}

void FMetalContext::FillBuffer(FMetalBuffer const& Buffer, ns::Range Range, uint8 Value)
{
	RenderPass.FillBuffer(Buffer, Range, Value);
}

void FMetalContext::Dispatch(uint32 ThreadGroupCountX, uint32 ThreadGroupCountY, uint32 ThreadGroupCountZ)
{
	RenderPass.Dispatch(ThreadGroupCountX, ThreadGroupCountY, ThreadGroupCountZ);
}

void FMetalContext::DispatchIndirect(FMetalVertexBuffer* ArgumentBuffer, uint32 ArgumentOffset)
{
	RenderPass.DispatchIndirect(ArgumentBuffer, ArgumentOffset);
}

void FMetalContext::StartTiming(class FMetalEventNode* EventNode)
{
	mtlpp::CommandBufferHandler Handler = nil;
	
	bool const bHasCurrentCommandBuffer = GetCurrentCommandBuffer();
	
	if(EventNode)
	{
		Handler = EventNode->Start();
		
		if (bHasCurrentCommandBuffer)
		{
			RenderPass.AddCompletionHandler(Handler);
			Block_release(Handler);
		}
	}
	
	SubmitCommandsHint(EMetalSubmitFlagsCreateCommandBuffer);
	
	if (Handler != nil && !bHasCurrentCommandBuffer)
	{
		GetCurrentCommandBuffer().AddScheduledHandler(Handler);
		Block_release(Handler);
	}
}

void FMetalContext::EndTiming(class FMetalEventNode* EventNode)
{
	bool const bWait = EventNode->Wait();
	mtlpp::CommandBufferHandler Handler = EventNode->Stop();
	RenderPass.AddCompletionHandler(Handler);
	Block_release(Handler);
	
	if (!bWait)
	{
		SubmitCommandsHint(EMetalSubmitFlagsCreateCommandBuffer);
	}
	else
	{
		SubmitCommandBufferAndWait();
	}
}

void FMetalDeviceContext::BeginParallelRenderCommandEncoding(uint32 Num)
{
	FScopeLock Lock(&FreeListMutex);
	FPlatformAtomics::AtomicStore(&ActiveParallelContexts, (int32)Num);
	FPlatformAtomics::AtomicStore(&NumParallelContextsInPass, (int32)Num);
}

void FMetalDeviceContext::SetParallelRenderPassDescriptor(FRHIRenderPassInfo const& TargetInfo)
{
	FScopeLock Lock(&FreeListMutex);

	if (!RenderPass.IsWithinParallelPass())
	{
		RenderPass.Begin(EndFence);
		EndFence = nullptr;
		StateCache.InvalidateRenderTargets();
		SetRenderPassInfo(TargetInfo, false);
	}
}

mtlpp::RenderCommandEncoder FMetalDeviceContext::GetParallelRenderCommandEncoder(uint32 Index, mtlpp::ParallelRenderCommandEncoder& ParallelEncoder, mtlpp::CommandBuffer& CommandBuffer)
{
	FScopeLock Lock(&FreeListMutex);
	
	check(RenderPass.IsWithinParallelPass());
	CommandBuffer = GetCurrentCommandBuffer();
	return RenderPass.GetParallelRenderCommandEncoder(Index, ParallelEncoder);
}

void FMetalDeviceContext::EndParallelRenderCommandEncoding(void)
{
	FScopeLock Lock(&FreeListMutex);

	if (FPlatformAtomics::InterlockedDecrement(&ActiveParallelContexts) == 0)
	{
		RenderPass.EndRenderPass();
		RenderPass.Begin(StartFence, true);
		StartFence = nullptr;
		FPlatformAtomics::AtomicStore(&NumParallelContextsInPass, 0);
	}
}

#if METAL_SUPPORTS_PARALLEL_RHI_EXECUTE

class FMetalCommandContextContainer : public IRHICommandContextContainer
{
	FMetalRHICommandContext* CmdContext;
	int32 Index;
	int32 Num;
	
public:
	
	/** Custom new/delete with recycling */
	void* operator new(size_t Size);
	void operator delete(void *RawMemory);
	
	FMetalCommandContextContainer(int32 InIndex, int32 InNum)
	: CmdContext(nullptr)
	, Index(InIndex)
	, Num(InNum)
	{
		CmdContext = GetMetalDeviceContext().AcquireContext(Index, Num);
		check(CmdContext);
	}
	
	virtual ~FMetalCommandContextContainer() override final
	{
		check(!CmdContext);
	}
	
	virtual IRHICommandContext* GetContext() override final
	{
		check(CmdContext);
		CmdContext->GetInternalContext().InitFrame(false, Index, Num);
		return CmdContext;
	}
	
	virtual void FinishContext() override final
	{
	}

	virtual void SubmitAndFreeContextContainer(int32 NewIndex, int32 NewNum) override final
	{
		if (CmdContext)
		{
			check(Index == NewIndex && Num == NewNum);
			
			if (Index == (Num - 1))
			{
				TRefCountPtr<FMetalFence> Fence = CmdContext->GetInternalContext().GetParallelPassEndFence();
				GetMetalDeviceContext().SetParallelPassFences(Fence, nil);
			}

			CmdContext->GetInternalContext().FinishFrame();
			GetMetalDeviceContext().EndParallelRenderCommandEncoding();

			CmdContext->GetInternalContext().GetCommandList().Submit(Index, Num);
			
			GetMetalDeviceContext().ReleaseContext(CmdContext);
			CmdContext = nullptr;
			check(!CmdContext);
		}
		delete this;
	}
};

static TLockFreeFixedSizeAllocator<sizeof(FMetalCommandContextContainer), PLATFORM_CACHE_LINE_SIZE, FThreadSafeCounter> FMetalCommandContextContainerAllocator;

void* FMetalCommandContextContainer::operator new(size_t Size)
{
	return FMemory::Malloc(Size);
}

/**
 * Custom delete
 */
void FMetalCommandContextContainer::operator delete(void *RawMemory)
{
	FMemory::Free(RawMemory);
}

IRHICommandContextContainer* FMetalDynamicRHI::RHIGetCommandContextContainer(int32 Index, int32 Num)
{
	return new FMetalCommandContextContainer(Index, Num);
}

#else

IRHICommandContextContainer* FMetalDynamicRHI::RHIGetCommandContextContainer(int32 Index, int32 Num)
{
	return nullptr;
}

#endif<|MERGE_RESOLUTION|>--- conflicted
+++ resolved
@@ -531,21 +531,12 @@
 #endif
 	SubmitCommandsHint((uint32)SubmitFlags);
 	
-<<<<<<< HEAD
     FlushFreeList();
     
     ClearFreeList();
     
 	DrainHeap();
     
-=======
-	FlushFreeList();
-	
-	ClearFreeList();
-	
-	Heap.Compact(false);	
-
->>>>>>> edccb068
 	InitFrame(true, 0, 0);
 }
 
@@ -712,7 +703,7 @@
 			{
 				[Texture.GetPtr() retain];
 				ObjectFreeList.Add(Texture.GetPtr());
-			}
+        }
         }
 		else if(!UsedTextures.Contains(Texture))
 		{
@@ -745,7 +736,7 @@
 	UniformBuffers.Add(UB);
 }
 
-void FMetalDeviceContext::UpdateIABs(FTextureReferenceRHIParamRef ModifiedRef)
+void FMetalDeviceContext::UpdateIABs(FRHITextureReference* ModifiedRef)
 {
 	if(GIsMetalInitialized)
 	{
@@ -787,11 +778,7 @@
 
 FMetalBuffer FMetalDeviceContext::CreatePooledBuffer(FMetalPooledBufferArgs const& Args)
 {
-<<<<<<< HEAD
     FMetalBuffer Buffer = Heap.CreateBuffer(Args.Size, BufferOffsetAlignment, Args.Flags, FMetalCommandQueue::GetCompatibleResourceOptions((mtlpp::ResourceOptions)(BUFFER_CACHE_MODE | mtlpp::ResourceOptions::HazardTrackingModeUntracked | ((NSUInteger)Args.Storage << mtlpp::ResourceStorageModeShift))));
-=======
-	FMetalBuffer Buffer = Heap.CreateBuffer(Args.Size, BufferOffsetAlignment, Args.Flags, GetCommandQueue().GetCompatibleResourceOptions((mtlpp::ResourceOptions)(BUFFER_CACHE_MODE | mtlpp::ResourceOptions::HazardTrackingModeUntracked | ((NSUInteger)Args.Storage << mtlpp::ResourceStorageModeShift))));
->>>>>>> edccb068
 	check(Buffer && Buffer.GetPtr());
 #if METAL_DEBUG_OPTIONS
 	if (GMetalResourcePurgeOnDelete && !Buffer.GetHeap())
@@ -1119,7 +1106,7 @@
 #endif
 }
 
-void FMetalContext::TransitionResources(FUnorderedAccessViewRHIParamRef* InUAVs, int32 NumUAVs)
+void FMetalContext::TransitionResources(FRHIUnorderedAccessView** InUAVs, int32 NumUAVs)
 {
 	for (uint32 i = 0; i < NumUAVs; i++)
 	{
