--- conflicted
+++ resolved
@@ -187,81 +187,6 @@
 	}
 }
 
-FShaderResourceViewRHIRef FMetalDynamicRHI::RHICreateShaderResourceView_RenderThread(class FRHICommandListImmediate& RHICmdList, FTexture2DRHIParamRef Texture2DRHI, uint8 MipLevel)
-{
-	FMetalTexture2D* Texture = ResourceCast(Texture2DRHI);
-	FMetalTexture Tex = Texture->Surface.Texture;
-	if (!(Tex.GetUsage() & mtlpp::TextureUsage::PixelFormatView))
-	{
-		FScopedRHIThreadStaller StallRHIThread(RHICmdList);
-		return GDynamicRHI->RHICreateShaderResourceView(Texture2DRHI, MipLevel);
-	}
-	else
-	{
-		return GDynamicRHI->RHICreateShaderResourceView(Texture2DRHI, MipLevel);
-	}
-}
-
-FShaderResourceViewRHIRef FMetalDynamicRHI::RHICreateShaderResourceView_RenderThread(class FRHICommandListImmediate& RHICmdList, FTexture2DRHIParamRef Texture2DRHI, uint8 MipLevel, uint8 NumMipLevels, uint8 Format)
-{
-	FMetalTexture2D* Texture = ResourceCast(Texture2DRHI);
-	FMetalTexture Tex = Texture->Surface.Texture;
-	if (!(Tex.GetUsage() & mtlpp::TextureUsage::PixelFormatView))
-	{
-		FScopedRHIThreadStaller StallRHIThread(RHICmdList);
-		return GDynamicRHI->RHICreateShaderResourceView(Texture2DRHI, MipLevel, NumMipLevels, Format);
-	}
-	else
-	{
-		return GDynamicRHI->RHICreateShaderResourceView(Texture2DRHI, MipLevel, NumMipLevels, Format);
-	}
-}
-
-FShaderResourceViewRHIRef FMetalDynamicRHI::RHICreateShaderResourceView_RenderThread(class FRHICommandListImmediate& RHICmdList, FTexture3DRHIParamRef Texture3DRHI, uint8 MipLevel)
-{
-	FMetalTexture3D* Texture = ResourceCast(Texture3DRHI);
-	FMetalTexture Tex = Texture->Surface.Texture;
-	if (!(Tex.GetUsage() & mtlpp::TextureUsage::PixelFormatView))
-	{
-		FScopedRHIThreadStaller StallRHIThread(RHICmdList);
-		return GDynamicRHI->RHICreateShaderResourceView(Texture3DRHI, MipLevel);
-	}
-	else
-	{
-		return GDynamicRHI->RHICreateShaderResourceView(Texture3DRHI, MipLevel);
-	}
-}
-
-FShaderResourceViewRHIRef FMetalDynamicRHI::RHICreateShaderResourceView_RenderThread(class FRHICommandListImmediate& RHICmdList, FTexture2DArrayRHIParamRef Texture2DArrayRHI, uint8 MipLevel)
-{
-	FMetalTexture2DArray* Texture = ResourceCast(Texture2DArrayRHI);
-	FMetalTexture Tex = Texture->Surface.Texture;
-	if (!(Tex.GetUsage() & mtlpp::TextureUsage::PixelFormatView))
-	{
-		FScopedRHIThreadStaller StallRHIThread(RHICmdList);
-		return GDynamicRHI->RHICreateShaderResourceView(Texture2DArrayRHI, MipLevel);
-	}
-	else
-	{
-		return GDynamicRHI->RHICreateShaderResourceView(Texture2DArrayRHI, MipLevel);
-	}
-}
-
-FShaderResourceViewRHIRef FMetalDynamicRHI::RHICreateShaderResourceView_RenderThread(class FRHICommandListImmediate& RHICmdList, FTextureCubeRHIParamRef TextureCubeRHI, uint8 MipLevel)
-{
-	FMetalTextureCube* Texture = ResourceCast(TextureCubeRHI);
-	FMetalTexture Tex = Texture->Surface.Texture;
-	if (!(Tex.GetUsage() & mtlpp::TextureUsage::PixelFormatView))
-	{
-		FScopedRHIThreadStaller StallRHIThread(RHICmdList);
-		return GDynamicRHI->RHICreateShaderResourceView(TextureCubeRHI, MipLevel);
-	}
-	else
-	{
-		return GDynamicRHI->RHICreateShaderResourceView(TextureCubeRHI, MipLevel);
-	}
-}
-
 FShaderResourceViewRHIRef FMetalDynamicRHI::CreateShaderResourceView_RenderThread(class FRHICommandListImmediate& RHICmdList, FVertexBufferRHIParamRef VertexBuffer, uint32 Stride, uint8 Format)
 {
 	FShaderResourceViewRHIRef Result = GDynamicRHI->RHICreateShaderResourceView(VertexBuffer, Stride, Format);
@@ -295,6 +220,46 @@
 	return GDynamicRHI->RHICreateShaderResourceView(StructuredBuffer);
 }
 
+FShaderResourceViewRHIRef FMetalDynamicRHI::RHICreateShaderResourceView_RenderThread(class FRHICommandListImmediate& RHICmdList, FTextureRHIParamRef Texture2DRHI, const FRHITextureSRVCreateInfo& CreateInfo)
+{
+	FMetalSurface* Surface = (FMetalSurface*)Texture2DRHI->GetTextureBaseRHI();
+	FMetalTexture Tex = Surface->Texture;
+	if (!(Tex.GetUsage() & mtlpp::TextureUsage::PixelFormatView))
+	{
+		FScopedRHIThreadStaller StallRHIThread(RHICmdList);
+		return GDynamicRHI->RHICreateShaderResourceView(Texture2DRHI, CreateInfo);
+	}
+	else
+	{
+		return GDynamicRHI->RHICreateShaderResourceView(Texture2DRHI, CreateInfo);
+	}
+}
+
+FShaderResourceViewRHIRef FMetalDynamicRHI::RHICreateShaderResourceView(FTextureRHIParamRef Texture2DRHI, const FRHITextureSRVCreateInfo& CreateInfo)
+{
+	@autoreleasepool {
+		FMetalShaderResourceView* SRV = new FMetalShaderResourceView;
+		SRV->SourceTexture = (FRHITexture*)Texture2DRHI;
+		
+		FMetalSurface* Surface = GetMetalSurfaceFromRHITexture(Texture2DRHI);
+		SRV->TextureView = Surface ? new FMetalSurface(*Surface, NSMakeRange(CreateInfo.MipLevel, CreateInfo.NumMipLevels), (EPixelFormat)CreateInfo.Format) : nullptr;
+		
+		SRV->SourceVertexBuffer = nullptr;
+		SRV->SourceIndexBuffer = nullptr;
+		SRV->SourceStructuredBuffer = nullptr;
+		
+		SRV->MipLevel = CreateInfo.MipLevel;
+		SRV->NumMips = CreateInfo.NumMipLevels;
+		SRV->Format = CreateInfo.Format;
+		
+		if (Surface)
+		{
+			Surface->SRVs.Add(SRV);
+		}
+		
+		return SRV;
+	}
+}
 
 FShaderResourceViewRHIRef FMetalDynamicRHI::RHICreateShaderResourceView(FStructuredBufferRHIParamRef StructuredBufferRHI)
 {
@@ -374,137 +339,7 @@
 	}
 }
 
-FShaderResourceViewRHIRef FMetalDynamicRHI::RHICreateShaderResourceView(FTexture2DRHIParamRef Texture2DRHI, uint8 MipLevel)
-{
-	@autoreleasepool {
-    FMetalShaderResourceView* SRV = new FMetalShaderResourceView;
-	SRV->SourceTexture = (FRHITexture*)Texture2DRHI;
-	
-	FMetalSurface* Surface = GetMetalSurfaceFromRHITexture(Texture2DRHI);
-	SRV->TextureView = Surface ? new FMetalSurface(*Surface, NSMakeRange(MipLevel, 1)) : nullptr;
-	
-	SRV->SourceVertexBuffer = nullptr;
-	SRV->SourceIndexBuffer = nullptr;
-	SRV->SourceStructuredBuffer = nullptr;
-	
-	SRV->MipLevel = MipLevel;
-	SRV->NumMips = 1;
-	SRV->Format = PF_Unknown;
-		
-	if (Surface)
-	{
-		Surface->SRVs.Add(SRV);
-	}
-	
-	return SRV;
-	}
-}
-
-FShaderResourceViewRHIRef FMetalDynamicRHI::RHICreateShaderResourceView(FTexture2DRHIParamRef Texture2DRHI, uint8 MipLevel, uint8 NumMipLevels, uint8 Format)
-{
-	@autoreleasepool {
-	FMetalShaderResourceView* SRV = new FMetalShaderResourceView;
-	SRV->SourceTexture = (FRHITexture*)Texture2DRHI;
-	
-	FMetalSurface* Surface = GetMetalSurfaceFromRHITexture(Texture2DRHI);
-	SRV->TextureView = Surface ? new FMetalSurface(*Surface, NSMakeRange(MipLevel, NumMipLevels), (EPixelFormat)Format) : nullptr;
-		
-	SRV->SourceVertexBuffer = nullptr;
-	SRV->SourceIndexBuffer = nullptr;
-	SRV->SourceStructuredBuffer = nullptr;
-	
-	SRV->MipLevel = MipLevel;
-	SRV->NumMips = NumMipLevels;
-	SRV->Format = Format;
-		
-	if (Surface)
-	{
-		Surface->SRVs.Add(SRV);
-	}
-	
-	return SRV;
-	}
-}
-
-FShaderResourceViewRHIRef FMetalDynamicRHI::RHICreateShaderResourceView(FTexture3DRHIParamRef Texture3DRHI, uint8 MipLevel)
-{
-	@autoreleasepool {
-	FMetalShaderResourceView* SRV = new FMetalShaderResourceView;
-	SRV->SourceTexture = (FRHITexture*)Texture3DRHI;
-	
-	FMetalSurface* Surface = GetMetalSurfaceFromRHITexture(Texture3DRHI);
-	SRV->TextureView = Surface ? new FMetalSurface(*Surface, NSMakeRange(MipLevel, 1)) : nullptr;
-	
-	SRV->SourceVertexBuffer = nullptr;
-	SRV->SourceIndexBuffer = nullptr;
-	SRV->SourceStructuredBuffer = nullptr;
-	
-	SRV->MipLevel = MipLevel;
-	SRV->NumMips = 1;
-	SRV->Format = PF_Unknown;
-		
-	if (Surface)
-	{
-		Surface->SRVs.Add(SRV);
-	}
-	
-	return SRV;
-	}
-}
-
-FShaderResourceViewRHIRef FMetalDynamicRHI::RHICreateShaderResourceView(FTexture2DArrayRHIParamRef Texture2DArrayRHI, uint8 MipLevel)
-{
-	@autoreleasepool {
-	FMetalShaderResourceView* SRV = new FMetalShaderResourceView;
-	SRV->SourceTexture = (FRHITexture*)Texture2DArrayRHI;
-	
-	FMetalSurface* Surface = GetMetalSurfaceFromRHITexture(Texture2DArrayRHI);
-	SRV->TextureView = Surface ? new FMetalSurface(*Surface, NSMakeRange(MipLevel, 1)) : nullptr;
-	
-	SRV->SourceVertexBuffer = nullptr;
-	SRV->SourceIndexBuffer = nullptr;
-	SRV->SourceStructuredBuffer = nullptr;
-	
-	SRV->MipLevel = MipLevel;
-	SRV->NumMips = 1;
-	SRV->Format = PF_Unknown;
-		
-	if (Surface)
-	{
-		Surface->SRVs.Add(SRV);
-	}
-	
-	return SRV;
-	}
-}
-
-FShaderResourceViewRHIRef FMetalDynamicRHI::RHICreateShaderResourceView(FTextureCubeRHIParamRef TextureCubeRHI, uint8 MipLevel)
-{
-	@autoreleasepool {
-	FMetalShaderResourceView* SRV = new FMetalShaderResourceView;
-	SRV->SourceTexture = (FRHITexture*)TextureCubeRHI;
-	
-	FMetalSurface* Surface = GetMetalSurfaceFromRHITexture(TextureCubeRHI);
-	SRV->TextureView = Surface ? new FMetalSurface(*Surface, NSMakeRange(MipLevel, 1)) : nullptr;
-	
-	SRV->SourceVertexBuffer = nullptr;
-	SRV->SourceIndexBuffer = nullptr;
-	SRV->SourceStructuredBuffer = nullptr;
-	
-	SRV->MipLevel = MipLevel;
-	SRV->NumMips = 1;
-	SRV->Format = PF_Unknown;
-		
-	if (Surface)
-	{
-		Surface->SRVs.Add(SRV);
-	}
-	
-	return SRV;
-	}
-}
-
-void FMetalDynamicRHI::RHIUpdateShaderResourceView(FShaderResourceViewRHIParamRef SRVRHI, FVertexBufferRHIParamRef VertexBufferRHI, uint32 Stride, uint8 Format)
+void FMetalDynamicRHI::RHIUpdateShaderResourceView(FRHIShaderResourceView* SRVRHI, FVertexBufferRHIParamRef VertexBufferRHI, uint32 Stride, uint8 Format)
 {
 	check(SRVRHI);
 	FMetalShaderResourceView* SRV = ResourceCast(SRVRHI);
@@ -529,7 +364,7 @@
 	}
 }
 
-void FMetalDynamicRHI::RHIUpdateShaderResourceView(FShaderResourceViewRHIParamRef SRVRHI, FIndexBufferRHIParamRef IndexBufferRHI)
+void FMetalDynamicRHI::RHIUpdateShaderResourceView(FRHIShaderResourceView* SRVRHI, FIndexBufferRHIParamRef IndexBufferRHI)
 {
 	check(SRVRHI);
 	FMetalShaderResourceView* SRV = ResourceCast(SRVRHI);
@@ -554,7 +389,7 @@
 	}
 }
 
-void FMetalRHICommandContext::RHIClearTinyUAV(FUnorderedAccessViewRHIParamRef UnorderedAccessViewRHI, const uint32* Values)
+void FMetalRHICommandContext::RHIClearTinyUAV(FRHIUnorderedAccessView* UnorderedAccessViewRHI, const uint32* Values)
 {
 	@autoreleasepool {
 	FMetalUnorderedAccessView* UnorderedAccessView = ResourceCast(UnorderedAccessViewRHI);
@@ -606,11 +441,7 @@
 			FMetalBuffer Temp = nil;
 			bool bBufferPooled = false;
 			
-<<<<<<< HEAD
-            FMetalPooledBufferArgs Args(GetMetalDeviceContext().GetDevice(), AlignedSize, BUF_Dynamic, mtlpp::StorageMode::Shared);
-=======
 			FMetalPooledBufferArgs Args(GetMetalDeviceContext().GetDevice(), AlignedSize, BUF_Dynamic, mtlpp::StorageMode::Shared);
->>>>>>> edccb068
 			Temp = GetMetalDeviceContext().CreatePooledBuffer(Args);
 			bBufferPooled = true;
 			
@@ -884,7 +715,7 @@
 	Fence = nullptr;
 }
 
-void FMetalRHICommandContext::RHITransitionResources(EResourceTransitionAccess TransitionType, EResourceTransitionPipeline TransitionPipeline, FUnorderedAccessViewRHIParamRef* InUAVs, int32 NumUAVs, FComputeFenceRHIParamRef WriteComputeFence)
+void FMetalRHICommandContext::RHITransitionResources(EResourceTransitionAccess TransitionType, EResourceTransitionPipeline TransitionPipeline, FRHIUnorderedAccessView** InUAVs, int32 NumUAVs, FRHIComputeFence* WriteComputeFence)
 {
 	@autoreleasepool
 	{
@@ -930,7 +761,7 @@
 	}
 }
 
-void FMetalRHICommandContext::RHIWaitComputeFence(FComputeFenceRHIParamRef InFence)
+void FMetalRHICommandContext::RHIWaitComputeFence(FRHIComputeFence* InFence)
 {
 	@autoreleasepool {
 	if (InFence)
@@ -948,7 +779,7 @@
 	check(Fence);
 }
 
-void FMetalRHICommandContext::RHICopyToStagingBuffer(FVertexBufferRHIParamRef SourceBufferRHI, FStagingBufferRHIParamRef DestinationStagingBufferRHI, uint32 Offset, uint32 NumBytes, FGPUFenceRHIParamRef FenceRHI)
+void FMetalRHICommandContext::RHICopyToStagingBuffer(FVertexBufferRHIParamRef SourceBufferRHI, FRHIStagingBuffer* DestinationStagingBufferRHI, uint32 Offset, uint32 NumBytes)
 {
 	@autoreleasepool {
 		check(DestinationStagingBufferRHI);
@@ -966,22 +797,21 @@
 			{
 				SafeReleaseMetalBuffer(ReadbackBuffer);
 			}
-<<<<<<< HEAD
-            FMetalPooledBufferArgs ArgsCPU(GetMetalDeviceContext().GetDevice(), NumBytes, BUF_Dynamic, mtlpp::StorageMode::Shared);
-=======
 			FMetalPooledBufferArgs ArgsCPU(GetMetalDeviceContext().GetDevice(), NumBytes, BUF_Dynamic, mtlpp::StorageMode::Shared);
->>>>>>> edccb068
 			ReadbackBuffer = GetMetalDeviceContext().CreatePooledBuffer(ArgsCPU);
 		}
 
 		// Inline copy from the actual buffer to the shadow
 		GetMetalDeviceContext().CopyFromBufferToBuffer(SourceBuffer->Buffer, Offset, ReadbackBuffer, 0, NumBytes);
-
-		if (FenceRHI)
-		{
-			FMetalGPUFence* Fence = ResourceCast(FenceRHI);
-			Fence->WriteInternal(Context->GetCurrentCommandBuffer());
-		}
+	}
+}
+
+void FMetalRHICommandContext::RHIWriteGPUFence(FRHIGPUFence* FenceRHI)
+{
+	@autoreleasepool {
+		check(FenceRHI);
+		FMetalGPUFence* Fence = ResourceCast(FenceRHI);
+		Fence->WriteInternal(Context->GetCurrentCommandBuffer());
 	}
 }
 
