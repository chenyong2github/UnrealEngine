// Copyright 1998-2019 Epic Games, Inc. All Rights Reserved.

#include "MetalRHIPrivate.h"

#include "MetalFence.h"
#include "MetalCommandBuffer.h"
#include "MetalCommandQueue.h"
#include "MetalContext.h"
#include "MetalProfiler.h"

@implementation FMetalDebugFence
@synthesize Inner;

APPLE_PLATFORM_OBJECT_ALLOC_OVERRIDES(FMetalDebugFence)

-(instancetype)init
{
	id Self = [super init];
	if (Self)
	{
		Label = nil;
	}
	return Self;
}

-(void)dealloc
{
	[self validate];
	FMetalDebugCommandEncoder* Encoder = nil;
	while ((Encoder = UpdatingEncoders.Pop()))
	{
		[Encoder release];
	}
	Encoder = nil;
	while ((Encoder = WaitingEncoders.Pop()))
	{
		[Encoder release];
	}
	[Label release];
	[super dealloc];
}

-(id <MTLDevice>) device
{
	if (Inner)
	{
		return Inner.device;
	}
	else
	{
		return nil;
	}
}

-(NSString *_Nullable)label
{
	return Label;
}

-(void)setLabel:(NSString *_Nullable)Text
{
	[Text retain];
	[Label release];
	Label = Text;
	if(Inner)
	{
		Inner.label = Text;
	}
}

-(void)validate
{
	UE_CLOG(UpdatingEncoders.IsEmpty() != WaitingEncoders.IsEmpty(), LogMetal, Fatal, TEXT("Fence with unmatched updates/waits destructed - there's a gap in fence (%p) %s"), self, Label ? *FString(Label) : TEXT("Null"));
}

-(void)updatingEncoder:(FMetalDebugCommandEncoder*)Encoder
{
	check(Encoder);
	UpdatingEncoders.Push([Encoder retain]);
}

-(void)waitingEncoder:(FMetalDebugCommandEncoder*)Encoder
{
	check(Encoder);
	WaitingEncoders.Push([Encoder retain]);
}

-(TLockFreePointerListLIFO<FMetalDebugCommandEncoder>*)updatingEncoders
{
	return &UpdatingEncoders;
}

-(TLockFreePointerListLIFO<FMetalDebugCommandEncoder>*)waitingEncoders
{
	return &WaitingEncoders;
}
@end

#if METAL_DEBUG_OPTIONS
extern int32 GMetalRuntimeDebugLevel;
#endif

uint32 FMetalFence::Release() const
{
	uint32 Refs = uint32(FPlatformAtomics::InterlockedDecrement(&NumRefs));
	if(Refs == 0)
	{
#if METAL_DEBUG_OPTIONS // When using validation we need to use fences only once per-frame in order to make it tractable
		if (GMetalRuntimeDebugLevel >= EMetalDebugLevelValidation)
		{
			SafeReleaseMetalFence(const_cast<FMetalFence*>(this));
		}
		else // However in a final game, we need to reuse fences aggressively so that we don't run out when loading into projects
#endif
		{
			FMetalFencePool::Get().ReleaseFence(const_cast<FMetalFence*>(this));
		}
	}
	return Refs;
}

#if METAL_DEBUG_OPTIONS
void FMetalFence::Validate(void) const
{
	if (GetMetalDeviceContext().GetCommandQueue().GetRuntimeDebuggingLevel() >= EMetalDebugLevelValidation && Get(mtlpp::RenderStages::Vertex))
	{
		[(FMetalDebugFence*)Get(mtlpp::RenderStages::Vertex).GetPtr() validate];
		if (Get(mtlpp::RenderStages::Fragment))
		{
			[(FMetalDebugFence*)Get(mtlpp::RenderStages::Fragment).GetPtr() validate];
		}
	}
}
#endif

void FMetalFencePool::Initialise(mtlpp::Device const& InDevice)
{
	Device = InDevice;
	for (int32 i = 0; i < FMetalFencePool::NumFences; i++)
	{
#if METAL_DEBUG_OPTIONS
		if (GMetalRuntimeDebugLevel >= EMetalDebugLevelValidation)
		{
			FMetalDebugFence* VertexFence = [[FMetalDebugFence new] autorelease];
			VertexFence.Inner = Device.NewFence();
			FMetalDebugFence* FragmentFence = [[FMetalDebugFence new] autorelease];
			FragmentFence.Inner = Device.NewFence();
			FMetalFence* F = new FMetalFence;
			F->Set(mtlpp::RenderStages::Vertex, VertexFence);
			F->Set(mtlpp::RenderStages::Fragment, FragmentFence);
			Fences.Add(F);
			Lifo.Push(F);
		}
		else
#endif
		{
			FMetalFence* F = new FMetalFence;
			F->Set(mtlpp::RenderStages::Vertex, Device.NewFence());
			F->Set(mtlpp::RenderStages::Fragment, Device.NewFence());
#if METAL_DEBUG_OPTIONS
			if (GMetalRuntimeDebugLevel >= EMetalDebugLevelValidation)
			{
				Fences.Add(F);
			}
#endif
			Lifo.Push(F);
		}
	}
	Count = FMetalFencePool::NumFences;
<<<<<<< HEAD
#if METAL_DEBUG_OPTIONS
    Allocated = 0;
#endif
=======
    Allocated = 0;
>>>>>>> 70e5db4e
}

FMetalFence* FMetalFencePool::AllocateFence()
{
	FMetalFence* Fence = Lifo.Pop();
	if (Fence)
	{
        INC_DWORD_STAT(STAT_MetalFenceCount);
        FPlatformAtomics::InterlockedDecrement(&Count);
<<<<<<< HEAD
=======
        FPlatformAtomics::InterlockedIncrement(&Allocated);
>>>>>>> 70e5db4e
#if METAL_DEBUG_OPTIONS
        FPlatformAtomics::InterlockedIncrement(&Allocated);
		if (GMetalRuntimeDebugLevel >= EMetalDebugLevelValidation)
		{
			FScopeLock Lock(&Mutex);
			check(Fences.Contains(Fence));
			Fences.Remove(Fence);
		}
#endif
	}
	check(Fence);
	Fence->Reset();
	return Fence;
}

void FMetalFence::ValidateUsage(FMetalFence* InFence)
{
	if (InFence)
	{
		if (InFence->NumWrites(mtlpp::RenderStages::Vertex) != InFence->NumWaits(mtlpp::RenderStages::Vertex))
		{
			UE_LOG(LogMetal, Warning, TEXT("%p (%s) writes %d waits %d"), InFence, *FString(InFence->Get(mtlpp::RenderStages::Vertex).GetLabel()), (uint32)InFence->NumWrites(mtlpp::RenderStages::Vertex), (uint32)InFence->NumWaits(mtlpp::RenderStages::Vertex));
		}
		if (InFence->NumWrites(mtlpp::RenderStages::Fragment) != InFence->NumWaits(mtlpp::RenderStages::Fragment))
		{
			UE_LOG(LogMetal, Warning, TEXT("%p (%s) writes %d waits %d"), InFence, *FString(InFence->Get(mtlpp::RenderStages::Fragment).GetLabel()), (uint32)InFence->NumWrites(mtlpp::RenderStages::Fragment), (uint32)InFence->NumWaits(mtlpp::RenderStages::Fragment));
		}
	}
}

void FMetalFencePool::ReleaseFence(FMetalFence* const InFence)
{
	if (InFence)
	{
        DEC_DWORD_STAT(STAT_MetalFenceCount);
<<<<<<< HEAD
=======
        FPlatformAtomics::InterlockedDecrement(&Allocated);
>>>>>>> 70e5db4e
#if METAL_DEBUG_OPTIONS
        FPlatformAtomics::InterlockedDecrement(&Allocated);
		if (GMetalRuntimeDebugLevel >= EMetalDebugLevelValidation)
		{
			FScopeLock Lock(&Mutex);
			FMetalFence::ValidateUsage(InFence);
			check(!Fences.Contains(InFence));
			Fences.Add(InFence);
		}
#endif
		FPlatformAtomics::InterlockedIncrement(&Count);
		check(Count <= FMetalFencePool::NumFences);
		Lifo.Push(InFence);
	}
}<|MERGE_RESOLUTION|>--- conflicted
+++ resolved
@@ -167,13 +167,7 @@
 		}
 	}
 	Count = FMetalFencePool::NumFences;
-<<<<<<< HEAD
-#if METAL_DEBUG_OPTIONS
     Allocated = 0;
-#endif
-=======
-    Allocated = 0;
->>>>>>> 70e5db4e
 }
 
 FMetalFence* FMetalFencePool::AllocateFence()
@@ -183,12 +177,8 @@
 	{
         INC_DWORD_STAT(STAT_MetalFenceCount);
         FPlatformAtomics::InterlockedDecrement(&Count);
-<<<<<<< HEAD
-=======
         FPlatformAtomics::InterlockedIncrement(&Allocated);
->>>>>>> 70e5db4e
-#if METAL_DEBUG_OPTIONS
-        FPlatformAtomics::InterlockedIncrement(&Allocated);
+#if METAL_DEBUG_OPTIONS
 		if (GMetalRuntimeDebugLevel >= EMetalDebugLevelValidation)
 		{
 			FScopeLock Lock(&Mutex);
@@ -222,12 +212,8 @@
 	if (InFence)
 	{
         DEC_DWORD_STAT(STAT_MetalFenceCount);
-<<<<<<< HEAD
-=======
         FPlatformAtomics::InterlockedDecrement(&Allocated);
->>>>>>> 70e5db4e
-#if METAL_DEBUG_OPTIONS
-        FPlatformAtomics::InterlockedDecrement(&Allocated);
+#if METAL_DEBUG_OPTIONS
 		if (GMetalRuntimeDebugLevel >= EMetalDebugLevelValidation)
 		{
 			FScopeLock Lock(&Mutex);
