--- conflicted
+++ resolved
@@ -226,20 +226,6 @@
 }
 
 void FMetalRHICommandContext::RHINextSubpass()
-<<<<<<< HEAD
-{
-#if PLATFORM_MAC
-	if (RenderPassInfo.SubpassHint == ESubpassHint::DepthReadSubpass)
-	{
-		FMetalRenderPass& RP = Context->GetCurrentRenderPass();
-		RP.InsertTextureBarrier();
-	}
-#endif
-}
-
-void FMetalRHICommandContext::RHIBeginComputePass(const TCHAR* InName)
-=======
->>>>>>> 3ecbc206
 {
 #if PLATFORM_MAC
 	if (RenderPassInfo.SubpassHint == ESubpassHint::DepthReadSubpass)
