// Copyright Epic Games, Inc. All Rights Reserved.

#include "Evaluation/MovieSceneAudioTemplate.h"


#include "Engine/EngineTypes.h"
#include "Components/AudioComponent.h"
#include "Sound/SoundCue.h"
#include "GameFramework/Actor.h"
#include "AudioThread.h"
#include "AudioDevice.h"
#include "ActiveSound.h"
#include "Sections/MovieSceneAudioSection.h"
#include "Tracks/MovieSceneAudioTrack.h"
#include "Sound/SoundWave.h"
#include "MovieScene.h"
#include "Evaluation/MovieSceneEvaluation.h"
#include "IMovieScenePlayer.h"


DECLARE_CYCLE_STAT(TEXT("Audio Track Evaluate"), MovieSceneEval_AudioTrack_Evaluate, STATGROUP_MovieSceneEval);
DECLARE_CYCLE_STAT(TEXT("Audio Track Tear Down"), MovieSceneEval_AudioTrack_TearDown, STATGROUP_MovieSceneEval);
DECLARE_CYCLE_STAT(TEXT("Audio Track Token Execute"), MovieSceneEval_AudioTrack_TokenExecute, STATGROUP_MovieSceneEval);

static float MaxSequenceAudioDesyncToleranceCVar = 0.2f;
FAutoConsoleVariableRef CVarMaxSequenceAudioDesyncTolerance(
	TEXT("Sequencer.Audio.MaxDesyncTolerance"),
	MaxSequenceAudioDesyncToleranceCVar,
	TEXT("Controls how many seconds an audio track can be out of sync in a Sequence before we attempt a time correction.\n"),
	ECVF_Default);


/** Stop audio from playing */
struct FStopAudioPreAnimatedToken : IMovieScenePreAnimatedToken
{
	static FMovieSceneAnimTypeID GetAnimTypeID()
	{
		return TMovieSceneAnimTypeID<FStopAudioPreAnimatedToken>();
	}

	virtual void RestoreState(UObject& InObject, IMovieScenePlayer& Player) override
	{
		UAudioComponent* AudioComponent = CastChecked<UAudioComponent>(&InObject);
		if (AudioComponent)
		{
			AudioComponent->Stop();
			AudioComponent->DestroyComponent();
		}
	}

	struct FProducer : IMovieScenePreAnimatedTokenProducer
	{
		virtual IMovieScenePreAnimatedTokenPtr CacheExistingState(UObject& Object) const override
		{
			return FStopAudioPreAnimatedToken();
		}
	};
};

/** Destroy a transient audio component */
struct FDestroyAudioPreAnimatedToken : IMovieScenePreAnimatedToken
{
	static FMovieSceneAnimTypeID GetAnimTypeID()
	{
		return TMovieSceneAnimTypeID<FDestroyAudioPreAnimatedToken>();
	}

	virtual void RestoreState(UObject& InObject, IMovieScenePlayer& Player) override
	{
		UAudioComponent* AudioComponent = CastChecked<UAudioComponent>(&InObject);
		if (AudioComponent)
		{
			AudioComponent->DestroyComponent();
		}
	}

	struct FProducer : IMovieScenePreAnimatedTokenProducer
	{
		virtual IMovieScenePreAnimatedTokenPtr CacheExistingState(UObject& Object) const override
		{
			return FDestroyAudioPreAnimatedToken();
		}
	};
};

struct FCachedAudioTrackData : IPersistentEvaluationData
{
	TMap<FObjectKey, TMap<FObjectKey, TWeakObjectPtr<UAudioComponent>>> AudioComponentsByActorKey;
	
	FCachedAudioTrackData()
		: SoundLastPlayedAtTime(0.f)
	{
		// Create the container for master tracks, which do not have an actor to attach to
		AudioComponentsByActorKey.Add(FObjectKey(), TMap<FObjectKey, TWeakObjectPtr<UAudioComponent>>());
	}

	/** Set whenever we ask the Audio component to start playing a sound. Used to detect desyncs caused when Sequencer evaluates at more-than-real-time. */
	float SoundLastPlayedAtTime;

	UAudioComponent* GetAudioComponent(FObjectKey ActorKey, FObjectKey SectionKey)
	{
		if (TMap<FObjectKey, TWeakObjectPtr<UAudioComponent>>* Map = AudioComponentsByActorKey.Find(ActorKey))
		{
			// First, check for an exact match for this section
			TWeakObjectPtr<UAudioComponent> ExistingComponentPtr = Map->FindRef(SectionKey);
			if (ExistingComponentPtr.IsValid())
			{
				return ExistingComponentPtr.Get();
			}

			// If no exact match, check for any AudioComponent that isn't busy
			for (TPair<FObjectKey, TWeakObjectPtr<UAudioComponent >> Pair : *Map)
			{
				UAudioComponent* ExistingComponent = Map->FindRef(Pair.Key).Get();
				if (ExistingComponent && !ExistingComponent->IsPlaying())
				{
					// Replace this entry with the new SectionKey to claim it
					Map->Remove(Pair.Key);
					Map->Add(SectionKey, ExistingComponent);
					return ExistingComponent;
				}
			}
		}

		return nullptr;
	}

	/** Only to be called on the game thread */
	UAudioComponent* AddAudioComponentForRow(int32 RowIndex, FObjectKey SectionKey, UObject& PrincipalObject, IMovieScenePlayer& Player)
	{
		FObjectKey ObjectKey(&PrincipalObject);
		
		if (!AudioComponentsByActorKey.Contains(ObjectKey))
		{
			AudioComponentsByActorKey.Add(ObjectKey, TMap<FObjectKey, TWeakObjectPtr<UAudioComponent>>());
		}

		UAudioComponent* ExistingComponent = GetAudioComponent(ObjectKey, SectionKey);
		if (!ExistingComponent)
		{
			USoundCue* TempPlaybackAudioCue = NewObject<USoundCue>();

			AActor* Actor = nullptr;
			USceneComponent* SceneComponent = nullptr;
			FString ObjectName;

			if (PrincipalObject.IsA<AActor>())
			{
				Actor = Cast<AActor>(&PrincipalObject);
				SceneComponent = Actor->GetRootComponent();
				ObjectName =
#if WITH_EDITOR
					Actor->GetActorLabel();
#else
					Actor->GetName();
#endif
			}
			else if (PrincipalObject.IsA<UActorComponent>())
			{
				UActorComponent* ActorComponent = Cast<UActorComponent>(&PrincipalObject);
				Actor = ActorComponent->GetOwner();
				SceneComponent = Cast<USceneComponent>(ActorComponent);
				ObjectName = ActorComponent->GetName();
			}

			if (!Actor || !SceneComponent)
			{
				UE_LOG(LogMovieScene, Warning, TEXT("Failed to find scene component for spatialized audio track (row %d)."), RowIndex);
				return nullptr;
			}

			FAudioDevice::FCreateComponentParams Params(Actor->GetWorld(), Actor);
			ExistingComponent = FAudioDevice::CreateComponent(TempPlaybackAudioCue, Params);

			if (!ExistingComponent)
			{
				UE_LOG(LogMovieScene, Warning, TEXT("Failed to create audio component for spatialized audio track (row %d on %s)."), RowIndex, *ObjectName);
				return nullptr;
			}

			Player.SavePreAnimatedState(*ExistingComponent, FMovieSceneAnimTypeID::Unique(), FDestroyAudioPreAnimatedToken::FProducer());

			AudioComponentsByActorKey[ObjectKey].Add(SectionKey, ExistingComponent);

			ExistingComponent->SetFlags(RF_Transient);
			ExistingComponent->AttachToComponent(SceneComponent, FAttachmentTransformRules::KeepRelativeTransform);
		}

		return ExistingComponent;
	}

	/** Only to be called on the game thread */
	UAudioComponent* AddMasterAudioComponentForRow(int32 RowIndex, FObjectKey SectionKey, UObject* PrincipalObject, UWorld* World, IMovieScenePlayer& Player)
	{
		UAudioComponent* ExistingComponent = GetAudioComponent(FObjectKey(), SectionKey);
		if (!ExistingComponent)
		{
			USoundCue* TempPlaybackAudioCue = NewObject<USoundCue>();

			AActor* Actor = nullptr;
			USceneComponent* SceneComponent = nullptr;

			if (PrincipalObject)
			{
				if (PrincipalObject->IsA<AActor>())
				{
					Actor = Cast<AActor>(PrincipalObject);
					SceneComponent = Actor->GetRootComponent();
				}
				else if (PrincipalObject->IsA<UActorComponent>())
				{
					UActorComponent* ActorComponent = Cast<UActorComponent>(PrincipalObject);
					Actor = ActorComponent->GetOwner();
					SceneComponent = Cast<USceneComponent>(ActorComponent);
				}
			}

			FAudioDevice::FCreateComponentParams Params(Actor ? Actor->GetWorld() : World, Actor);

			ExistingComponent = FAudioDevice::CreateComponent(TempPlaybackAudioCue, Params);

			if (!ExistingComponent)
			{
				UE_LOG(LogMovieScene, Warning, TEXT("Failed to create audio component for master audio track (row %d)."), RowIndex);
				return nullptr;
			}

			Player.SavePreAnimatedState(*ExistingComponent, FMovieSceneAnimTypeID::Unique(), FDestroyAudioPreAnimatedToken::FProducer());
			
			ExistingComponent->SetFlags(RF_Transient);
			if (SceneComponent)
			{
				ExistingComponent->AttachToComponent(SceneComponent, FAttachmentTransformRules::KeepRelativeTransform);
			}
			
			AudioComponentsByActorKey[FObjectKey()].Add(SectionKey, ExistingComponent);
		}

		return ExistingComponent;
	}

	void StopAllSounds()
	{
		for (TPair<FObjectKey, TMap<FObjectKey, TWeakObjectPtr<UAudioComponent>>>& Map : AudioComponentsByActorKey)
		{
			for (TPair<FObjectKey, TWeakObjectPtr<UAudioComponent>>& Pair : Map.Value)
			{
				if (UAudioComponent* AudioComponent = Pair.Value.Get())
				{
					AudioComponent->Stop();
				}
			}
		}
	}

	void StopSoundsOnSection(FObjectKey ObjectKey)
	{
		for (TPair<FObjectKey, TMap<FObjectKey, TWeakObjectPtr<UAudioComponent>>>& Pair : AudioComponentsByActorKey)
		{
			if (UAudioComponent* AudioComponent = Pair.Value.FindRef(ObjectKey).Get())
			{
				AudioComponent->Stop();
			}
		}
	}
};


struct FAudioSectionExecutionToken : IMovieSceneExecutionToken
{
	FAudioSectionExecutionToken(const UMovieSceneAudioSection* InAudioSection)
		: AudioSection(InAudioSection), SectionKey(InAudioSection)
	{}

	virtual void Execute(const FMovieSceneContext& Context, const FMovieSceneEvaluationOperand& Operand, FPersistentEvaluationData& PersistentData, IMovieScenePlayer& Player)
	{
		FCachedAudioTrackData& TrackData = PersistentData.GetOrAddTrackData<FCachedAudioTrackData>();

		if ((Context.GetStatus() != EMovieScenePlayerStatus::Playing && Context.GetStatus() != EMovieScenePlayerStatus::Scrubbing) || Context.HasJumped() || Context.GetDirection() == EPlayDirection::Backwards)
		{
			// stopped, recording, etc
			TrackData.StopAllSounds();
		}

		// Master audio track
		else if (!Operand.ObjectBindingID.IsValid())
		{
			UObject* PlaybackContext = Player.GetPlaybackContext();

			UAudioComponent* AudioComponent = TrackData.GetAudioComponent(FObjectKey(), SectionKey);
			if (!AudioComponent)
			{
				FMovieSceneObjectBindingID AttachBindingID = AudioSection->GetAttachBindingID();

				UObject* AttachObject = nullptr;

				if (AttachBindingID.IsValid())
				{
					FMovieSceneSequenceID SequenceID = Operand.SequenceID;
					if (AttachBindingID.GetSequenceID().IsValid())
					{
						// Ensure that this ID is resolvable from the root, based on the current local sequence ID
						FMovieSceneObjectBindingID RootBindingID = AttachBindingID.ResolveLocalToRoot(SequenceID, Player.GetEvaluationTemplate().GetHierarchy());
						SequenceID = RootBindingID.GetSequenceID();
					}

					// If the transform is set, otherwise use the bound actor's transform
					FMovieSceneEvaluationOperand ObjectOperand(SequenceID, AttachBindingID.GetGuid());

					TArrayView<TWeakObjectPtr<>> Objects = Player.FindBoundObjects(ObjectOperand);
					// Only ever deal with one object
					if (Objects.Num() > 0)
					{
						AttachObject = Objects[0].Get();
					}
				}

				// Initialize the sound
				AudioComponent = TrackData.AddMasterAudioComponentForRow(AudioSection->GetRowIndex(), SectionKey, AttachObject, PlaybackContext ? PlaybackContext->GetWorld() : nullptr, Player);

				if (AudioComponent)
				{
					if (AudioSection->GetOnQueueSubtitles().IsBound())
					{
						AudioComponent->OnQueueSubtitles = AudioSection->GetOnQueueSubtitles();
					}
					if (AudioSection->GetOnAudioFinished().IsBound())
					{
						AudioComponent->OnAudioFinished = AudioSection->GetOnAudioFinished();
					}
					if (AudioSection->GetOnAudioPlaybackPercent().IsBound())
					{
						AudioComponent->OnAudioPlaybackPercent = AudioSection->GetOnAudioPlaybackPercent();
					}
				}
			}

			if (AudioComponent)
			{
				EnsureAudioIsPlaying(*AudioComponent, PersistentData, Context, AudioComponent->GetAttachParent() != nullptr, Player);
			}
		}

		// Object binding audio track
		else
		{
			for (TWeakObjectPtr<> Object : Player.FindBoundObjects(Operand))
			{
				UAudioComponent* AudioComponent = TrackData.GetAudioComponent(Object.Get(), SectionKey);
				if (!AudioComponent)
				{
					// Initialize the sound
					AudioComponent = TrackData.AddAudioComponentForRow(AudioSection->GetRowIndex(), SectionKey, *Object.Get(), Player);

					if (AudioComponent)
					{
						if (AudioSection->GetOnQueueSubtitles().IsBound())
						{
							AudioComponent->OnQueueSubtitles = AudioSection->GetOnQueueSubtitles();
						}
						if (AudioSection->GetOnAudioFinished().IsBound())
						{
							AudioComponent->OnAudioFinished = AudioSection->GetOnAudioFinished();
						}
						if (AudioSection->GetOnAudioPlaybackPercent().IsBound())
						{
							AudioComponent->OnAudioPlaybackPercent = AudioSection->GetOnAudioPlaybackPercent();
						}
					}
				}

				if (AudioComponent)
				{
					EnsureAudioIsPlaying(*AudioComponent, PersistentData, Context, true, Player);
				}
			}
		}
	}

	void EnsureAudioIsPlaying(UAudioComponent& AudioComponent, FPersistentEvaluationData& PersistentData, const FMovieSceneContext& Context, bool bAllowSpatialization, IMovieScenePlayer& Player) const
	{
		Player.SavePreAnimatedState(AudioComponent, FStopAudioPreAnimatedToken::GetAnimTypeID(), FStopAudioPreAnimatedToken::FProducer());

		float AudioVolume = 1.f;
		AudioSection->GetSoundVolumeChannel().Evaluate(Context.GetTime(), AudioVolume);
		AudioVolume = AudioVolume * AudioSection->EvaluateEasing(Context.GetTime());
		if (AudioComponent.VolumeMultiplier != AudioVolume)
		{
			AudioComponent.SetVolumeMultiplier(AudioVolume);
		}

		float PitchMultiplier = 1.f;
		AudioSection->GetPitchMultiplierChannel().Evaluate(Context.GetTime(), PitchMultiplier);
		if (AudioComponent.PitchMultiplier != PitchMultiplier)
		{
			AudioComponent.SetPitchMultiplier(PitchMultiplier);
		}

		float SectionStartTimeSeconds = (AudioSection->HasStartFrame() ? AudioSection->GetInclusiveStartFrame() : 0) / AudioSection->GetTypedOuter<UMovieScene>()->GetTickResolution();

		FCachedAudioTrackData& TrackData = PersistentData.GetOrAddTrackData<FCachedAudioTrackData>();
		const FFrameNumber AudioStartOffset = AudioSection->GetStartOffset();
		USoundBase* Sound = AudioSection->GetSound();

		float AudioTime = (Context.GetTime() / Context.GetFrameRate()) - SectionStartTimeSeconds + (float)Context.GetFrameRate().AsSeconds(AudioStartOffset);
		if (AudioTime >= 0.f && Sound)
		{
			float Duration = Sound->GetDuration();
			AudioTime = FMath::Fmod(AudioTime, Duration / 1000.f);
		}

		// If the audio component is not playing we (may) need a state change. If the audio component is playing
		// the wrong sound then we need a state change. If the audio playback time is significantly out of sync 
		// with the desired time then we need a state change.
		bool bSoundNeedsStateChange = !AudioComponent.IsPlaying() || AudioComponent.Sound != Sound;
		bool bSoundNeedsTimeSync = false;

		if (Player.GetPlaybackContext()->GetWorld())
		{
			float CurrentGameTime = Player.GetPlaybackContext()->GetWorld()->GetAudioTimeSeconds();

			// This tells us how much time has passed in the game world (and thus, reasonably, the audio playback)
			// so if we calculate that we should be playing say, 15s into the section during evaluation, but
			// we're only 5s since the last Play call, then we know we're out of sync. 
			float GameTimeDelta = CurrentGameTime - TrackData.SoundLastPlayedAtTime;
			if (FMath::Abs(GameTimeDelta - AudioTime) > MaxSequenceAudioDesyncToleranceCVar)
			{
				UE_LOG(LogMovieScene, Verbose, TEXT("Audio Component detected a significant mismatch in (assumed) playback time versus the desired time. Time since last play call: %6.2f(s) Desired Time: %6.2f(s). Component: %s sound: %s"), GameTimeDelta, AudioTime, *AudioComponent.GetName(), *GetNameSafe(AudioComponent.Sound));
				bSoundNeedsTimeSync = true;
			}
		}

		if (bSoundNeedsStateChange || bSoundNeedsTimeSync)
		{
			AudioComponent.bAllowSpatialization = bAllowSpatialization;

			if (AudioSection->GetOverrideAttenuation())
			{
				AudioComponent.AttenuationSettings = AudioSection->GetAttenuationSettings();
			}

			// Only call stop on the sound if it is actually playing. This prevents spamming
			// stop calls when a sound cue with a duration of zero is played.
			if (AudioComponent.IsPlaying() || bSoundNeedsTimeSync)
			{
				UE_LOG(LogMovieScene, Verbose, TEXT("Audio Component stopped due to needing a state change bIsPlaying: %d bNeedsTimeSync: %d. Component: %s sound: %s"), AudioComponent.IsPlaying(), bSoundNeedsTimeSync, *AudioComponent.GetName(), *AudioComponent.Sound->GetName());
				AudioComponent.Stop();
			}

			// Only change the sound clip if it has actually changed. This calls Stop internally if needed.
			if (AudioComponent.Sound != Sound)
			{
				UE_LOG(LogMovieScene, Verbose, TEXT("Audio Component calling SetSound due to new sound. Component: %s OldSound: %s NewSound: %s"), *AudioComponent.GetName(), *GetNameSafe(AudioComponent.Sound), *AudioComponent.Sound->GetName());
				AudioComponent.SetSound(Sound);
			}
#if WITH_EDITOR
			UObject* PlaybackContext = Player.GetPlaybackContext();
			UWorld* World = PlaybackContext ? PlaybackContext->GetWorld() : nullptr;
			if (GIsEditor && World != nullptr && !World->IsPlayInEditor())
			{
				AudioComponent.bIsUISound = true;
				AudioComponent.bIsPreviewSound = true;
			}
			else
#endif // WITH_EDITOR
			{
				AudioComponent.bIsUISound = false;
			}

			if (AudioTime >= 0.f)
			{
<<<<<<< HEAD
				UE_LOG(LogMovieScene, Verbose, TEXT("Audio Component Play at Local Time: %6.2f CurrentTime: %6.2f(s) SectionStart: %6.2f(s), SoundDur: %6.2f OffsetIntoClip: %6.2f sound: %s"), AudioTime, (Context.GetTime() / Context.GetFrameRate()), SectionStartTimeSeconds, AudioComponent.Sound->GetDuration(), (float)Context.GetFrameRate().AsSeconds(AudioStartOffset), *AudioComponent.Sound->GetName());
=======
				const float Duration = MovieSceneHelpers::GetSoundDuration(AudioComponent.Sound);
				AudioTime = FMath::Fmod(AudioTime, Duration);
>>>>>>> fa8a8d0d
				AudioComponent.Play(AudioTime);

				// Keep track of when we asked this audio clip to play (in game time) so that we can figure out if there's a significant desync in the future.
				if (Player.GetPlaybackContext()->GetWorld())
				{
					TrackData.SoundLastPlayedAtTime = Player.GetPlaybackContext()->GetWorld()->GetAudioTimeSeconds() - AudioTime;
				}
			}

			if (Context.GetStatus() == EMovieScenePlayerStatus::Scrubbing)
			{
				// While scrubbing, play the sound for a short time and then cut it.
				AudioComponent.StopDelayed(AudioTrackConstants::ScrubDuration);
			}
		}

		if (bAllowSpatialization)
		{
			if (FAudioDevice* AudioDevice = AudioComponent.GetAudioDevice())
			{
				DECLARE_CYCLE_STAT(TEXT("FAudioThreadTask.MovieSceneUpdateAudioTransform"), STAT_MovieSceneUpdateAudioTransform, STATGROUP_TaskGraphTasks);

				const FTransform ActorTransform = AudioComponent.GetOwner()->GetTransform();
				const uint64 ActorComponentID = AudioComponent.GetAudioComponentID();
				FAudioThread::RunCommandOnAudioThread([AudioDevice, ActorComponentID, ActorTransform]()
				{
					if (FActiveSound* ActiveSound = AudioDevice->FindActiveSound(ActorComponentID))
					{
						ActiveSound->bLocationDefined = true;
						ActiveSound->Transform = ActorTransform;
					}
				}, GET_STATID(STAT_MovieSceneUpdateAudioTransform));
			}
		}
	}

	const UMovieSceneAudioSection* AudioSection;
	FObjectKey SectionKey;
};

FMovieSceneAudioSectionTemplate::FMovieSceneAudioSectionTemplate()
	: AudioSection()
{
}

FMovieSceneAudioSectionTemplate::FMovieSceneAudioSectionTemplate(const UMovieSceneAudioSection& Section)
	: AudioSection(&Section)
{
}


void FMovieSceneAudioSectionTemplate::Evaluate(const FMovieSceneEvaluationOperand& Operand, const FMovieSceneContext& Context, const FPersistentEvaluationData& PersistentData, FMovieSceneExecutionTokens& ExecutionTokens) const
{
	MOVIESCENE_DETAILED_SCOPE_CYCLE_COUNTER(MovieSceneEval_AudioTrack_Evaluate)

	if (GEngine && GEngine->UseSound() && Context.GetStatus() != EMovieScenePlayerStatus::Jumping)
	{
		ExecutionTokens.Add(FAudioSectionExecutionToken(AudioSection));
	}
}

void FMovieSceneAudioSectionTemplate::TearDown(FPersistentEvaluationData& PersistentData, IMovieScenePlayer& Player) const
{
	MOVIESCENE_DETAILED_SCOPE_CYCLE_COUNTER(MovieSceneEval_AudioTrack_TearDown)

	if (GEngine && GEngine->UseSound())
	{
		FCachedAudioTrackData& TrackData = PersistentData.GetOrAddTrackData<FCachedAudioTrackData>();

		TrackData.StopSoundsOnSection(AudioSection);
	}
}<|MERGE_RESOLUTION|>--- conflicted
+++ resolved
@@ -469,12 +469,7 @@
 
 			if (AudioTime >= 0.f)
 			{
-<<<<<<< HEAD
 				UE_LOG(LogMovieScene, Verbose, TEXT("Audio Component Play at Local Time: %6.2f CurrentTime: %6.2f(s) SectionStart: %6.2f(s), SoundDur: %6.2f OffsetIntoClip: %6.2f sound: %s"), AudioTime, (Context.GetTime() / Context.GetFrameRate()), SectionStartTimeSeconds, AudioComponent.Sound->GetDuration(), (float)Context.GetFrameRate().AsSeconds(AudioStartOffset), *AudioComponent.Sound->GetName());
-=======
-				const float Duration = MovieSceneHelpers::GetSoundDuration(AudioComponent.Sound);
-				AudioTime = FMath::Fmod(AudioTime, Duration);
->>>>>>> fa8a8d0d
 				AudioComponent.Play(AudioTime);
 
 				// Keep track of when we asked this audio clip to play (in game time) so that we can figure out if there's a significant desync in the future.
