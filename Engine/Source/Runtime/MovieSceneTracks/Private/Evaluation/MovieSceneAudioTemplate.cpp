--- conflicted
+++ resolved
@@ -192,18 +192,6 @@
 		}
 	}
 
-<<<<<<< HEAD
-	void StopSoundsOnRow(int32 RowIndex)
-	{
-		if (RowIndex >= 0 && RowIndex < AudioComponentsByRow.Num())
-		{
-			for (auto& Pair : AudioComponentsByRow[RowIndex])
-			{
-				if (UAudioComponent* AudioComponent = Pair.Value.Get())
-				{
-					AudioComponent->Stop();
-				}
-=======
 	void StopSoundsOnSection(FObjectKey ObjectKey)
 	{
 		for (TPair<FObjectKey, TMap<FObjectKey, TWeakObjectPtr<UAudioComponent>>>& Pair : AudioComponentsByActorKey)
@@ -211,7 +199,6 @@
 			if (UAudioComponent* AudioComponent = Pair.Value.FindRef(ObjectKey).Get())
 			{
 				AudioComponent->Stop();
->>>>>>> 7ac87c93
 			}
 		}
 	}
@@ -335,18 +322,10 @@
 		{
 			AudioComponent.bAllowSpatialization = bAllowSpatialization;
 
-<<<<<<< HEAD
-		const float AudioTime = (Context.GetTime() / Context.GetFrameRate()) - SectionStartTimeSeconds + (float)Context.GetFrameRate().AsSeconds(AudioStartOffset);
-		if (AudioTime >= 0.f && AudioComponent.Sound && AudioTime < AudioComponent.Sound->GetDuration())
-		{
-			AudioComponent.Play(AudioTime);
-		}
-=======
 			if (AudioSection->GetOverrideAttenuation())
 			{
 				AudioComponent.AttenuationSettings = AudioSection->GetAttenuationSettings();
 			}
->>>>>>> 7ac87c93
 
 			AudioComponent.Stop();
 			AudioComponent.SetSound(AudioSection->GetSound());
@@ -433,10 +412,6 @@
 	{
 		FCachedAudioTrackData& TrackData = PersistentData.GetOrAddTrackData<FCachedAudioTrackData>();
 
-<<<<<<< HEAD
-		TrackData.StopSoundsOnRow(AudioData.RowIndex);
-=======
 		TrackData.StopSoundsOnSection(AudioSection);
->>>>>>> 7ac87c93
 	}
 }