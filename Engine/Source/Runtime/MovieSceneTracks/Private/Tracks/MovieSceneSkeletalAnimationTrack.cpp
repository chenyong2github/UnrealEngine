--- conflicted
+++ resolved
@@ -411,15 +411,12 @@
 
 void UMovieSceneSkeletalAnimationTrack::SetUpRootMotions(bool bForce)
 {
-<<<<<<< HEAD
-=======
 	UMovieScene* MovieScene = GetTypedOuter<UMovieScene>();
 	if (!MovieScene)
 	{
 		return;
 	}
 
->>>>>>> 7d5968f5
 	if (bForce || RootMotionParams.bRootMotionsDirty)
 	{
 		RootMotionParams.bRootMotionsDirty = false;
@@ -450,11 +447,6 @@
 			}
 		}
 
-<<<<<<< HEAD
-
-		UMovieScene* MovieScene = GetTypedOuter<UMovieScene>();
-=======
->>>>>>> 7d5968f5
 		TArray< UMovieSceneSkeletalAnimationSection*> SectionsAtCurrentTime;
 
 		RootMotionParams.StartFrame = AnimationSections[0]->GetInclusiveStartFrame();
