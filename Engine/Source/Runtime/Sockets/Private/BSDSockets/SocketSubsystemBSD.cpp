// Copyright 1998-2019 Epic Games, Inc. All Rights Reserved.

#include "BSDSockets/SocketSubsystemBSD.h"

#if PLATFORM_HAS_BSD_SOCKETS || PLATFORM_HAS_BSD_IPV6_SOCKETS

#include "IPAddress.h"
#include "BSDSockets/IPAddressBSD.h"
#include "BSDSockets/SocketsBSD.h"
#include <errno.h>

FSocketBSD* FSocketSubsystemBSD::InternalBSDSocketFactory(SOCKET Socket, ESocketType SocketType, const FString& SocketDescription, ESocketProtocolFamily SocketProtocol)
{
	// return a new socket object
	return new FSocketBSD(Socket, SocketType, SocketDescription, SocketProtocol, this);
}

FSocket* FSocketSubsystemBSD::CreateSocket(const FName& SocketType, const FString& SocketDescription, bool bForceUDP)
{
	return CreateSocket(SocketType, SocketDescription, GetDefaultSocketProtocolFamily());
}

FSocket* FSocketSubsystemBSD::CreateSocket(const FName& SocketType, const FString& SocketDescription, ESocketProtocolFamily ProtocolType)
{
	SOCKET Socket = INVALID_SOCKET;
	FSocket* NewSocket = nullptr;
	int PlatformSpecificTypeFlags = 0;

	// For platforms that have two subsystems (ex: Steam) but don't explicitly inherit from SocketSubsystemBSD
	// so they don't know which protocol to end up using and pass in None.
	// This is invalid, so we need to attempt to still resolve it.
	if (ProtocolType == ESocketProtocolFamily::None)
	{
		ProtocolType = GetDefaultSocketProtocolFamily();
	}

	// Don't support any other protocol families.
	if (ProtocolType != ESocketProtocolFamily::IPv4 && ProtocolType != ESocketProtocolFamily::IPv6)
	{
		return nullptr;
	}

#if PLATFORM_HAS_BSD_SOCKET_FEATURE_CLOSE_ON_EXEC
	PlatformSpecificTypeFlags = SOCK_CLOEXEC;
#endif // PLATFORM_HAS_BSD_SOCKET_FEATURE_CLOSE_ON_EXEC

	bool bIsUDP = SocketType.GetComparisonIndex() == NAME_DGram;
	int32 SocketTypeFlag = (bIsUDP) ? SOCK_DGRAM : SOCK_STREAM;

	Socket = socket(GetProtocolFamilyValue(ProtocolType), SocketTypeFlag | PlatformSpecificTypeFlags, ((bIsUDP) ? IPPROTO_UDP : IPPROTO_TCP));

#if PLATFORM_ANDROID
	// To avoid out of range in FD_SET
	if (Socket != INVALID_SOCKET && Socket >= 1024)
	{
		closesocket(Socket);
	}
	else
#endif
	{
<<<<<<< HEAD
		NewSocket = (Socket != INVALID_SOCKET) ? InternalBSDSocketFactory(Socket, ((bIsUDP) ? SOCKTYPE_Datagram : SOCKTYPE_Streaming), SocketDescription) : nullptr;
=======
		NewSocket = (Socket != INVALID_SOCKET) ? InternalBSDSocketFactory(Socket, ((bIsUDP) ? SOCKTYPE_Datagram : SOCKTYPE_Streaming), SocketDescription, ProtocolType) : nullptr;
>>>>>>> f96a7c0d
	}

	if (!NewSocket)
	{
		UE_LOG(LogSockets, Warning, TEXT("Failed to create socket %s [%s]"), *SocketType.ToString(), *SocketDescription);
	}

	return NewSocket;
}

ESocketErrors FSocketSubsystemBSD::CreateAddressFromIP(const ANSICHAR* IPAddress, FInternetAddr& OutAddr)
{
	FAddressInfoResult GAIResult = GetAddressInfo(ANSI_TO_TCHAR(IPAddress), nullptr,
		EAddressInfoFlags::AllResultsWithMapping | EAddressInfoFlags::NoResolveHost | EAddressInfoFlags::OnlyUsableAddresses);

	if (GAIResult.Results.Num() > 0)
	{
		OutAddr.SetRawIp(GAIResult.Results[0].Address->GetRawIp());
		return SE_NO_ERROR;
	}
	
	return SE_HOST_NOT_FOUND;
}

ESocketErrors FSocketSubsystemBSD::GetHostByName(const ANSICHAR* HostName, FInternetAddr& OutAddr)
{
	FAddressInfoResult GAIResult = GetAddressInfo(ANSI_TO_TCHAR(HostName), nullptr,
		EAddressInfoFlags::AllResultsWithMapping | EAddressInfoFlags::OnlyUsableAddresses | EAddressInfoFlags::BindableAddress);

	if (GAIResult.Results.Num() > 0)
	{
		TSharedRef<FInternetAddrBSD> ResultAddr = StaticCastSharedRef<FInternetAddrBSD>(GAIResult.Results[0].Address);
		OutAddr.SetRawIp(ResultAddr->GetRawIp());
		static_cast<FInternetAddrBSD&>(OutAddr).SetScopeId(ResultAddr->GetScopeId());
		return SE_NO_ERROR;
	}

	return SE_HOST_NOT_FOUND;
}

void FSocketSubsystemBSD::DestroySocket(FSocket* Socket)
{
	delete Socket;
}

FAddressInfoResult FSocketSubsystemBSD::GetAddressInfo(const TCHAR* HostName, const TCHAR* ServiceName,
	EAddressInfoFlags QueryFlags, ESocketProtocolFamily ProtocolType, ESocketType SocketType)
{
	FAddressInfoResult AddrQueryResult = FAddressInfoResult(HostName, ServiceName);

	if (HostName == nullptr && ServiceName == nullptr)
	{
		UE_LOG(LogSockets, Warning, TEXT("GetAddressInfo was passed with both a null host and service, returning empty result"));
		return AddrQueryResult;
	}

#if PLATFORM_HAS_BSD_SOCKET_FEATURE_GETADDRINFO
	addrinfo* AddrInfo = nullptr;

	// Make sure we filter out IPv6 if the platform is not officially supported
	// (if it isn't supported but we explicitly ask for it, allow it).
	bool bCanUseIPv6 = (PLATFORM_HAS_BSD_IPV6_SOCKETS || ProtocolType == ESocketProtocolFamily::IPv6) ? true : false;

	addrinfo HintAddrInfo;
	FMemory::Memzero(&HintAddrInfo, sizeof(HintAddrInfo));
	HintAddrInfo.ai_family = GetProtocolFamilyValue(ProtocolType);
	HintAddrInfo.ai_flags = GetAddressInfoHintFlag(QueryFlags);

	if (SocketType != ESocketType::SOCKTYPE_Unknown)
	{
		bool bIsUDP = (SocketType == ESocketType::SOCKTYPE_Datagram);
		HintAddrInfo.ai_protocol = bIsUDP ? IPPROTO_UDP : IPPROTO_TCP;
		HintAddrInfo.ai_socktype = bIsUDP ? SOCK_DGRAM : SOCK_STREAM;
	}

	int32 ErrorCode = getaddrinfo(TCHAR_TO_UTF8(HostName), TCHAR_TO_UTF8(ServiceName), &HintAddrInfo, &AddrInfo);
	ESocketErrors SocketError = TranslateGAIErrorCode(ErrorCode);

	UE_LOG(LogSockets, Verbose, TEXT("Executed getaddrinfo with HostName: %s Return: %d"), HostName, ErrorCode);
	if (SocketError == SE_NO_ERROR)
	{
		addrinfo* AddrInfoHead = AddrInfo;
		// The canonical name will always be stored in only the first result in a getaddrinfo query
		if (AddrInfo != nullptr && AddrInfo->ai_canonname != nullptr)
		{
			AddrQueryResult.CanonicalNameResult = UTF8_TO_TCHAR(AddrInfo->ai_canonname);
		}

		for (; AddrInfo != nullptr; AddrInfo = AddrInfo->ai_next)
		{
			if (AddrInfo->ai_family == AF_INET || (AddrInfo->ai_family == AF_INET6 && bCanUseIPv6))
			{
				sockaddr_storage* AddrData = reinterpret_cast<sockaddr_storage*>(AddrInfo->ai_addr);
				if (AddrData != nullptr)
				{
					TSharedRef<FInternetAddrBSD> NewAddress = MakeShareable(new FInternetAddrBSD(this));
					NewAddress->Set(*AddrData, AddrInfo->ai_addrlen);
					AddrQueryResult.Results.Add(FAddressInfoResultData(NewAddress, AddrInfo->ai_addrlen,
						GetProtocolFamilyType(AddrInfo->ai_family), GetSocketType(AddrInfo->ai_protocol)));

					UE_LOG(LogSockets, Verbose, TEXT("# Family: %s Address: %s"), ((AddrInfo->ai_family == AF_INET) ? TEXT("IPv4") : TEXT("IPv6")), *(NewAddress->ToString(false)));
				}
			}
		}
		freeaddrinfo(AddrInfoHead);
	}
	else
	{
		UE_LOG(LogSockets, Warning, TEXT("GetAddressInfo failed to resolve host with error %s [%d]"), GetSocketError(SocketError), ErrorCode);
	}
#else
	UE_LOG(LogSockets, Error, TEXT("Platform has no getaddrinfo(), but did not override FSocketSubsystem::GetAddressInfo()"));
#endif
	return AddrQueryResult;
}

bool FSocketSubsystemBSD::GetHostName(FString& HostName)
{
#if PLATFORM_HAS_BSD_SOCKET_FEATURE_GETHOSTNAME
	ANSICHAR Buffer[256];
	bool bRead = gethostname(Buffer,256) == 0;
	if (bRead == true)
	{
		HostName = UTF8_TO_TCHAR(Buffer);
	}
	return bRead;
#else
	UE_LOG(LogSockets, Error, TEXT("Platform has no gethostname(), but did not override FSocketSubsystem::GetHostName()"));
	return false;
#endif
}


const TCHAR* FSocketSubsystemBSD::GetSocketAPIName() const
{
	return TEXT("BSD IPv4/6");
}

TSharedRef<FInternetAddr> FSocketSubsystemBSD::CreateInternetAddr(uint32 Address, uint32 Port)
{
	TSharedRef<FInternetAddr> ReturnAddr = MakeShareable(new FInternetAddrBSD(this));
	ReturnAddr->SetIp(Address);
	ReturnAddr->SetPort(Port);
	return ReturnAddr;
}

bool FSocketSubsystemBSD::IsSocketWaitSupported() const
{
	return true;
}

ESocketErrors FSocketSubsystemBSD::GetLastErrorCode()
{
	return TranslateErrorCode(errno);
}


ESocketErrors FSocketSubsystemBSD::TranslateErrorCode(int32 Code)
{
	// @todo sockets: Windows for some reason doesn't seem to have all of the standard error messages,
	// but it overrides this function anyway - however, this 
#if !PLATFORM_HAS_BSD_SOCKET_FEATURE_WINSOCKETS

	// handle the generic -1 error
	if (Code == SOCKET_ERROR)
	{
		return GetLastErrorCode();
	}

	switch (Code)
	{
	case 0: return SE_NO_ERROR;
	case EINTR: return SE_EINTR;
	case EBADF: return SE_EBADF;
	case EACCES: return SE_EACCES;
	case EFAULT: return SE_EFAULT;
	case EINVAL: return SE_EINVAL;
	case EMFILE: return SE_EMFILE;
	case EWOULDBLOCK: return SE_EWOULDBLOCK;
	case EINPROGRESS: return SE_EINPROGRESS;
	case EALREADY: return SE_EALREADY;
	case ENOTSOCK: return SE_ENOTSOCK;
	case EDESTADDRREQ: return SE_EDESTADDRREQ;
	case EMSGSIZE: return SE_EMSGSIZE;
	case EPROTOTYPE: return SE_EPROTOTYPE;
	case ENOPROTOOPT: return SE_ENOPROTOOPT;
	case EPROTONOSUPPORT: return SE_EPROTONOSUPPORT;
	case ESOCKTNOSUPPORT: return SE_ESOCKTNOSUPPORT;
	case EOPNOTSUPP: return SE_EOPNOTSUPP;
	case EPFNOSUPPORT: return SE_EPFNOSUPPORT;
	case EAFNOSUPPORT: return SE_EAFNOSUPPORT;
	case EADDRINUSE: return SE_EADDRINUSE;
	case EADDRNOTAVAIL: return SE_EADDRNOTAVAIL;
	case ENETDOWN: return SE_ENETDOWN;
	case ENETUNREACH: return SE_ENETUNREACH;
	case ENETRESET: return SE_ENETRESET;
	case ECONNABORTED: return SE_ECONNABORTED;
	case ECONNRESET: return SE_ECONNRESET;
	case ENOBUFS: return SE_ENOBUFS;
	case EISCONN: return SE_EISCONN;
	case ENOTCONN: return SE_ENOTCONN;
	case ESHUTDOWN: return SE_ESHUTDOWN;
	case ETOOMANYREFS: return SE_ETOOMANYREFS;
	case ETIMEDOUT: return SE_ETIMEDOUT;
	case ECONNREFUSED: return SE_ECONNREFUSED;
	case ELOOP: return SE_ELOOP;
	case ENAMETOOLONG: return SE_ENAMETOOLONG;
	case EHOSTDOWN: return SE_EHOSTDOWN;
	case EHOSTUNREACH: return SE_EHOSTUNREACH;
	case ENOTEMPTY: return SE_ENOTEMPTY;
	case EUSERS: return SE_EUSERS;
	case EDQUOT: return SE_EDQUOT;
	case ESTALE: return SE_ESTALE;
	case EREMOTE: return SE_EREMOTE;
	case ENODEV: return SE_NODEV;
#if !PLATFORM_HAS_NO_EPROCLIM
	case EPROCLIM: return SE_EPROCLIM;
#endif
// 	case EDISCON: return SE_EDISCON;
// 	case SYSNOTREADY: return SE_SYSNOTREADY;
// 	case VERNOTSUPPORTED: return SE_VERNOTSUPPORTED;
// 	case NOTINITIALISED: return SE_NOTINITIALISED;

#if PLATFORM_HAS_BSD_SOCKET_FEATURE_GETHOSTNAME
	case HOST_NOT_FOUND: return SE_HOST_NOT_FOUND;
	case TRY_AGAIN: return SE_TRY_AGAIN;
	case NO_RECOVERY: return SE_NO_RECOVERY;
#endif

//	case NO_DATA: return SE_NO_DATA;
		// case : return SE_UDP_ERR_PORT_UNREACH; //@TODO Find it's replacement
	}
#endif

	UE_LOG(LogSockets, Warning, TEXT("Unhandled socket error! Error Code: %d. Returning SE_EINVAL!"), Code);
	return SE_EINVAL;
}

ESocketErrors FSocketSubsystemBSD::TranslateGAIErrorCode(int32 Code) const
{
#if PLATFORM_HAS_BSD_SOCKET_FEATURE_GETADDRINFO
	switch (Code)
	{
	// getaddrinfo() has its own error codes
	case EAI_AGAIN:			return SE_TRY_AGAIN;
	case EAI_BADFLAGS:		return SE_EINVAL;
	case EAI_FAIL:			return SE_NO_RECOVERY;
	case EAI_FAMILY:		return SE_EAFNOSUPPORT;
	case EAI_MEMORY:		return SE_ENOBUFS;
	case EAI_NONAME:		return SE_HOST_NOT_FOUND;
	case EAI_SERVICE:		return SE_EPFNOSUPPORT;
	case EAI_SOCKTYPE:		return SE_ESOCKTNOSUPPORT;
#if PLATFORM_HAS_BSD_SOCKET_FEATURE_WINSOCKETS
	case WSANO_DATA:		return SE_NO_DATA;
	case WSANOTINITIALISED: return SE_NOTINITIALISED;
#else			
	case EAI_NODATA:		return SE_NO_DATA;
	case EAI_ADDRFAMILY:	return SE_ADDRFAMILY;
	case EAI_SYSTEM:		return SE_SYSTEM;
#endif
	case 0:					break; // 0 means success
	default:
		UE_LOG(LogSockets, Warning, TEXT("Unhandled getaddrinfo() socket error! Code: %d"), Code);
		return SE_EINVAL;
	}
#endif // PLATFORM_HAS_BSD_SOCKET_FEATURE_GETADDRINFO

	return SE_NO_ERROR;
}

int32 FSocketSubsystemBSD::GetProtocolFamilyValue(ESocketProtocolFamily InProtocol) const
{
	switch (InProtocol)
	{
		default:
		case ESocketProtocolFamily::None: return AF_UNSPEC;
		case ESocketProtocolFamily::IPv4: return AF_INET;
		case ESocketProtocolFamily::IPv6: return AF_INET6;
	}
}

ESocketProtocolFamily FSocketSubsystemBSD::GetProtocolFamilyType(int32 InProtocol) const
{
	switch (InProtocol)
	{
		default:
		case AF_UNSPEC: return ESocketProtocolFamily::None;
		case AF_INET:   return ESocketProtocolFamily::IPv4;
		case AF_INET6:  return ESocketProtocolFamily::IPv6;
	}
}

ESocketType FSocketSubsystemBSD::GetSocketType(int32 InSocketType) const
{
	switch (InSocketType)
	{
		case SOCK_STREAM:
		case IPPROTO_TCP: return ESocketType::SOCKTYPE_Streaming;
		case SOCK_DGRAM:
		case IPPROTO_UDP: return ESocketType::SOCKTYPE_Datagram;
		default: return SOCKTYPE_Unknown;
	}
}

int32 FSocketSubsystemBSD::GetAddressInfoHintFlag(EAddressInfoFlags InFlags) const
{
	int32 ReturnFlagsCode = 0;

#if PLATFORM_HAS_BSD_SOCKET_FEATURE_GETADDRINFO
	if (InFlags == EAddressInfoFlags::Default)
	{
		return ReturnFlagsCode;
	}

	if (EnumHasAnyFlags(InFlags, EAddressInfoFlags::NoResolveHost))
	{
		ReturnFlagsCode |= AI_NUMERICHOST;
	}

	if (EnumHasAnyFlags(InFlags, EAddressInfoFlags::NoResolveService))
	{
		ReturnFlagsCode |= AI_NUMERICSERV;
	}

	if (EnumHasAnyFlags(InFlags, EAddressInfoFlags::OnlyUsableAddresses))
	{
		ReturnFlagsCode |= AI_ADDRCONFIG;
	}

	if (EnumHasAnyFlags(InFlags, EAddressInfoFlags::BindableAddress))
	{
		ReturnFlagsCode |= AI_PASSIVE;
	}

	/* This means nothing unless AI_ALL is also specified. */
	if (EnumHasAnyFlags(InFlags, EAddressInfoFlags::AllowV4MappedAddresses))
	{
		ReturnFlagsCode |= AI_V4MAPPED;
	}

	if (EnumHasAnyFlags(InFlags, EAddressInfoFlags::AllResults))
	{
		ReturnFlagsCode |= AI_ALL;
	}

	if (EnumHasAnyFlags(InFlags, EAddressInfoFlags::CanonicalName))
	{
		ReturnFlagsCode |= AI_CANONNAME;
	}

	if (EnumHasAnyFlags(InFlags, EAddressInfoFlags::FQDomainName))
	{
#ifdef AI_FQDN
		ReturnFlagsCode |= AI_FQDN;
#else
		ReturnFlagsCode |= AI_CANONNAME;
#endif
	}
#endif

	return ReturnFlagsCode;
}

#endif	//PLATFORM_HAS_BSD_SOCKETS<|MERGE_RESOLUTION|>--- conflicted
+++ resolved
@@ -58,11 +58,7 @@
 	else
 #endif
 	{
-<<<<<<< HEAD
-		NewSocket = (Socket != INVALID_SOCKET) ? InternalBSDSocketFactory(Socket, ((bIsUDP) ? SOCKTYPE_Datagram : SOCKTYPE_Streaming), SocketDescription) : nullptr;
-=======
 		NewSocket = (Socket != INVALID_SOCKET) ? InternalBSDSocketFactory(Socket, ((bIsUDP) ? SOCKTYPE_Datagram : SOCKTYPE_Streaming), SocketDescription, ProtocolType) : nullptr;
->>>>>>> f96a7c0d
 	}
 
 	if (!NewSocket)
