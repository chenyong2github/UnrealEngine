// Copyright Epic Games, Inc. All Rights Reserved.

#pragma once

#include "CoreMinimal.h"
#include "UObject/ObjectMacros.h"
#include "Templates/SubclassOf.h"
#include "UObject/WeakObjectPtr.h"
#include "Misc/CoreMisc.h"
#include "Misc/CoreDelegates.h"
#include "NavFilters/NavigationQueryFilter.h"
#include "AI/Navigation/NavigationTypes.h"
#include "NavigationSystemTypes.h"
#include "NavigationData.h"
#include "AI/NavigationSystemBase.h"
#include "Kismet/BlueprintFunctionLibrary.h"
#include "NavigationOctree.h"
#include "AI/NavigationSystemConfig.h"
#include "NavigationOctreeController.h"
#include "NavigationDirtyAreasController.h"
#include "Math/MovingWindowAverageFast.h"
#if WITH_EDITOR
#include "UnrealEdMisc.h"
#endif // WITH_EDITOR
#include "NavigationSystem.generated.h"


class AController;
class ANavMeshBoundsVolume;
class AWorldSettings;
class FEdMode;
class FNavDataGenerator;
class INavLinkCustomInterface;
class INavRelevantInterface;
class UCrowdManagerBase;
class UNavArea;
class UNavigationPath;
class UNavigationSystemModuleConfig;
struct FNavigationRelevantData;
struct FNavigationOctreeElement;

/** delegate to let interested parties know that new nav area class has been registered */
DECLARE_MULTICAST_DELEGATE_OneParam(FOnNavAreaChanged, const UClass* /*AreaClass*/);

/** Delegate to let interested parties know that Nav Data has been registered */
DECLARE_DYNAMIC_MULTICAST_DELEGATE_OneParam(FOnNavDataGenericEvent, ANavigationData*, NavData);

DECLARE_MULTICAST_DELEGATE(FOnNavigationInitDone);

namespace NavigationDebugDrawing
{
	extern const NAVIGATIONSYSTEM_API float PathLineThickness;
	extern const NAVIGATIONSYSTEM_API FVector PathOffset;
	extern const NAVIGATIONSYSTEM_API FVector PathNodeBoxExtent;
}

namespace FNavigationSystem
{	
	/** 
	 * Used to construct an ANavigationData instance for specified navigation data agent 
	 */
	typedef ANavigationData* (*FNavigationDataInstanceCreator)(UWorld*, const FNavDataConfig&);

	struct NAVIGATIONSYSTEM_API FCustomLinkOwnerInfo
	{
		FWeakObjectPtr LinkOwner;
		INavLinkCustomInterface* LinkInterface;

		FCustomLinkOwnerInfo() : LinkInterface(nullptr) {}
		FCustomLinkOwnerInfo(INavLinkCustomInterface* Link);

		bool IsValid() const { return LinkOwner.IsValid(); }
	};

	bool NAVIGATIONSYSTEM_API ShouldLoadNavigationOnClient(ANavigationData& NavData);
	bool NAVIGATIONSYSTEM_API ShouldDiscardSubLevelNavData(ANavigationData& NavData);

	void NAVIGATIONSYSTEM_API MakeAllComponentsNeverAffectNav(AActor& Actor);
}

struct FNavigationSystemExec: public FSelfRegisteringExec
{
	//~ Begin FExec Interface
	virtual bool Exec(UWorld* Inworld, const TCHAR* Cmd, FOutputDevice& Ar) override;
	//~ End FExec Interface
};

namespace ENavigationBuildLock
{
	enum Type
	{
		NoUpdateInEditor = 1 << 1,		// editor doesn't allow automatic updates
		InitialLock = 1 << 2,			// initial lock, release manually after levels are ready for rebuild (e.g. streaming)
		Custom = 1 << 3,
	};
}


class NAVIGATIONSYSTEM_API FNavRegenTimeSlicer
{
public:
	/** Setup the initial values for a time slice. This can be called on an instance after TestTimeSliceFinished() has returned true and EndTimeSliceAndAdjustDuration() has been called */
	void SetupTimeSlice(double SliceDuration);

	/** 
	 *  Starts the time slice, this can be called multiple times as long as EndTimeSliceAndAdjustDuration() is called between each call.
	 *  StartTimeSlice should not be called after TestTimeSliceFinished() has returned true
	 */
	void StartTimeSlice();

	/** 
	 *  Useful when multiple sections of code need to be timesliced per frame using the same time slice duration that do not necessarily occur concurrently.
	 *  This ends the time sliced code section and adjusts the RemainingDuration based on the time used between calls to StartTimeSlice and the last call to TestTimeSliceFinished.
	 *  Note the actual time slice is not tested in this function. Thats done in TestTimeSliceFinished!
	 *  This can be called multiple times as long as StartTimeSlice() is called before EndTimeSliceAndAdjustDuration().
	 *  EndTimeSliceAndAdjustDuration can be called after TestTimeSliceFinished() has returned true in this case the RemainingDuration will just be zero
	 */
	void EndTimeSliceAndAdjustDuration();
	double GetStartTime() const { return StartTime; }
	bool TestTimeSliceFinished() const;

	//* Returns the cached result of calling TestTimeSliceFinished, false by default */
	bool IsTimeSliceFinishedCached() const { return bTimeSliceFinishedCached; }
	double GetRemainingDurationFraction() const { return OriginalDuration > 0. ? RemainingDuration / OriginalDuration : 0.; }

protected:
	double OriginalDuration = 0.;
	double RemainingDuration = 0.;
	double StartTime = 0.;
	mutable double TimeLastTested = 0.;
	mutable bool bTimeSliceFinishedCached = false;
};

class NAVIGATIONSYSTEM_API FNavRegenTimeSliceManager
{
public:
	FNavRegenTimeSliceManager();

	void PushTileRegenTime(double NewTime) { MovingWindowTileRegenTime.PushValue(NewTime);  }

	double GetAverageTileRegenTime() const { return MovingWindowTileRegenTime.GetAverage();  }

	double GetAverageDeltaTime() const { return MovingWindowDeltaTime.GetAverage(); }

	bool DoTimeSlicedUpdate() const { return bDoTimeSlicedUpdate; }

	void CalcAverageDeltaTime(uint64 FrameNum);

	void CalcTimeSliceDuration(int32 NumTilesToRegen, const TArray<double>& CurrentTileRegenDurations);

	void SetMinTimeSliceDuration(double NewMinTimeSliceDuration);

	void SetMaxTimeSliceDuration(double NewMaxTimeSliceDuration);

	void SetMaxDesiredTileRegenDuration(float NewMaxDesiredTileRegenDuration);

	int32 GetNavDataIdx() const { return NavDataIdx;  }
	void SetNavDataIdx(int32 InNavDataIdx) { NavDataIdx = InNavDataIdx; }

	FNavRegenTimeSlicer& GetTimeSlicer() { return TimeSlicer; }
	const FNavRegenTimeSlicer& GetTimeSlicer() const { return TimeSlicer; }

protected:
	FNavRegenTimeSlicer TimeSlicer;

	/** Used to calculate the moving window average of the actual time spent inside functions used to regenerate a tile, this is processing time not actual time over multiple frames */
	FMovingWindowAverageFast<double, 256> MovingWindowTileRegenTime;

	/** Used to calculate the actual moving window delta time */
	FMovingWindowAverageFast<double, 256> MovingWindowDeltaTime;

	/** If there are enough tiles to process this in the Min Time Slice Duration */
	double MinTimeSliceDuration;

	/** The max Desired Time Slice Duration */
	double MaxTimeSliceDuration;

	uint64 FrameNumOld;

	/** The max real world desired time to Regen all the tiles in PendingDirtyTiles,
	 *  Note it could take longer than this, as the time slice is clamped per frame between
	 *	MinTimeSliceDuration and MaxTimeSliceDuration.
	 */
	float MaxDesiredTileRegenDuration;

	double TimeLastCall;

	int32 NavDataIdx;

	bool bDoTimeSlicedUpdate;
};

UCLASS(Within=World, config=Engine, defaultconfig)
class NAVIGATIONSYSTEM_API UNavigationSystemV1 : public UNavigationSystemBase
{
	GENERATED_BODY()

	friend UNavigationSystemModuleConfig;

public:
	UNavigationSystemV1(const FObjectInitializer& ObjectInitializer = FObjectInitializer::Get());
	virtual ~UNavigationSystemV1();

	UPROPERTY(Transient)
	ANavigationData* MainNavData;

	/** special navigation data for managing direct paths, not part of NavDataSet! */
	UPROPERTY(Transient)
	ANavigationData* AbstractNavData;

protected:
	/** If not None indicates which of navigation datas and supported agents are
	 * going to be used as the default ones. If navigation agent of this type does
	 * not exist or is not enabled then the first available nav data will be used
	 * as the default one */
	UPROPERTY(config, EditAnywhere, BlueprintReadOnly, Category = Navigation)
	FName DefaultAgentName;

	UPROPERTY(config, EditAnywhere, BlueprintReadOnly, Category = Navigation)
	TSoftClassPtr<UCrowdManagerBase> CrowdManagerClass;

	/** Should navigation system spawn default Navigation Data when there's none and there are navigation bounds present? */
	UPROPERTY(config, EditAnywhere, Category=NavigationSystem)
	uint32 bAutoCreateNavigationData:1;

	/** If true will try to spawn the navigation data instance in the sublevel with navigation bounds, if false it will spawn in the persistent level */
	UPROPERTY(config, EditAnywhere, Category = NavigationSystem)
	uint32 bSpawnNavDataInNavBoundsLevel:1;

	/** If false, will not create nav collision when connecting as a client */
	UPROPERTY(config, EditAnywhere, Category=NavigationSystem)
	uint32 bAllowClientSideNavigation:1;

	/** If true, games should ignore navigation data inside loaded sublevels */
	UPROPERTY(config, EditAnywhere, Category = NavigationSystem)
	uint32 bShouldDiscardSubLevelNavData:1;

	/** If true, will update navigation even when the game is paused */
	UPROPERTY(config, EditAnywhere, Category=NavigationSystem)
	uint32 bTickWhilePaused:1;

	/** gets set to true if gathering navigation data (like in navoctree) is required due to the need of navigation generation 
	 *	Is always true in Editor Mode. In other modes it depends on bRebuildAtRuntime of every required NavigationData class' CDO
	 */
	UPROPERTY()
	uint32 bSupportRebuilding : 1; 

public:
	/** if set to true will result navigation system not rebuild navigation until 
	 *	a call to ReleaseInitialBuildingLock() is called. Does not influence 
	 *	editor-time generation (i.e. does influence PIE and Game).
	 *	Defaults to false.*/
	UPROPERTY(config, EditAnywhere, Category=NavigationSystem)
	uint32 bInitialBuildingLocked:1;

	/** If set to true (default) navigation will be generated only within special navigation 
	 *	bounds volumes (like ANavMeshBoundsVolume). Set to false means navigation should be generated
	 *	everywhere.
	 */
	// @todo removing it from edition since it's currently broken and I'm not sure we want that at all
	// since I'm not sure we can make it efficient in a generic case
	//UPROPERTY(config, EditAnywhere, Category=NavigationSystem)
	uint32 bWholeWorldNavigable:1;

	/** false by default, if set to true will result in not caring about nav agent height 
	 *	when trying to match navigation data to passed in nav agent */
	UPROPERTY(config, EditAnywhere, Category=NavigationSystem)
	uint32 bSkipAgentHeightCheckWhenPickingNavData:1;

protected:

	/** If set to true navigation will be generated only around registered "navigation enforcers"
	*	This has a range of consequences (including how navigation octree operates) so it needs to
	*	be a conscious decision.
	*	Once enabled results in whole world being navigable.
	*	@see RegisterNavigationInvoker
	*/
	UPROPERTY(EditDefaultsOnly, Category = "Navigation Enforcing", config)
	uint32 bGenerateNavigationOnlyAroundNavigationInvokers:1;

	/** Minimal time, in seconds, between active tiles set update */
	UPROPERTY(EditAnywhere, Category = "Navigation Enforcing", meta = (ClampMin = "0.1", UIMin = "0.1", EditCondition = "bGenerateNavigationOnlyAroundNavigationInvokers"), config)
	float ActiveTilesUpdateInterval;

<<<<<<< HEAD
=======
	/** Sets how navigation data should be gathered when building collision information */
>>>>>>> 00d61fac
	UPROPERTY(EditDefaultsOnly, Category = "NavigationSystem", config)
	ENavDataGatheringModeConfig DataGatheringMode;

	/** -1 by default, if set to a positive value dirty areas with any dimensions in 2d over the threshold created at runtime will be logged */
	UPROPERTY(config, EditAnywhere, AdvancedDisplay, Category = NavigationSystem, meta = (ClampMin = "-1.0", UIMin = "-1.0"))
	float DirtyAreaWarningSizeThreshold;

<<<<<<< HEAD
=======
	/** List of agents types supported by this navigation system */
>>>>>>> 00d61fac
	UPROPERTY(config, EditAnywhere, Category = Agents)
	TArray<FNavDataConfig> SupportedAgents;

	/** NavigationSystem's properties in Project Settings define all possible supported agents,
	 *	but a specific navigation system can choose to support only a subset of agents. Set via 
	 *	NavigationSystemConfig */
	UPROPERTY(config, EditAnywhere, Category = Agents)
	FNavAgentSelector SupportedAgentsMask;

public:

	UPROPERTY(Transient)
	TArray<ANavigationData*> NavDataSet;

	UPROPERTY(Transient)
	TArray<ANavigationData*> NavDataRegistrationQueue;

	// List of pending navigation bounds update requests (add, remove, update size)
	TArray<FNavigationBoundsUpdateRequest> PendingNavBoundsUpdates;

 	UPROPERTY(/*BlueprintAssignable, */Transient)
	FOnNavDataGenericEvent OnNavDataRegisteredEvent;

	UPROPERTY(BlueprintAssignable, Transient, meta = (displayname = OnNavigationGenerationFinished))
	FOnNavDataGenericEvent OnNavigationGenerationFinishedDelegate;

	FOnNavigationInitDone OnNavigationInitDone;
	
private:
	TWeakObjectPtr<UCrowdManagerBase> CrowdManager;
	
	/** set to true when navigation processing was blocked due to missing nav bounds */
	uint32 bNavDataRemovedDueToMissingNavBounds : 1;

protected:	
	/** All areas where we build/have navigation */
	TSet<FNavigationBounds> RegisteredNavBounds;

private:
	TMap<AActor*, FNavigationInvoker> Invokers;
	/** Contains pre-digested and cached invokers' info. Generated by UpdateInvokers */
	TArray<FNavigationInvokerRaw> InvokerLocations;

	float NextInvokersUpdateTime;
	void UpdateInvokers();

public:
	//----------------------------------------------------------------------//
	// Blueprint functions
	//----------------------------------------------------------------------//

	UFUNCTION(BlueprintPure, Category = "AI|Navigation", meta = (WorldContext = "WorldContextObject"))
	static UNavigationSystemV1* GetNavigationSystem(UObject* WorldContextObject);
	
	/** Project a point onto the NavigationData */
	UFUNCTION(BlueprintPure, Category = "AI|Navigation", meta = (WorldContext = "WorldContextObject", DisplayName = "ProjectPointToNavigation", ScriptName = "ProjectPointToNavigation"))
	static bool K2_ProjectPointToNavigation(UObject* WorldContextObject, const FVector& Point, FVector& ProjectedLocation, ANavigationData* NavData, TSubclassOf<UNavigationQueryFilter> FilterClass, const FVector QueryExtent = FVector::ZeroVector);

	/** Generates a random location reachable from given Origin location.
	 *	@return Return Value represents if the call was successful */
	UFUNCTION(BlueprintPure, Category = "AI|Navigation", meta = (WorldContext = "WorldContextObject", DisplayName = "GetRandomReachablePointInRadius", ScriptName = "GetRandomReachablePointInRadius"))
	static bool K2_GetRandomReachablePointInRadius(UObject* WorldContextObject, const FVector& Origin, FVector& RandomLocation, float Radius, ANavigationData* NavData = NULL, TSubclassOf<UNavigationQueryFilter> FilterClass = NULL);

	/** Generates a random location in navigable space within given radius of Origin.
	 *	@return Return Value represents if the call was successful */
	UFUNCTION(BlueprintCallable, Category = "AI|Navigation", meta = (WorldContext = "WorldContextObject", DisplayName = "GetRandomLocationInNavigableRadius", ScriptName = "GetRandomLocationInNavigableRadius"))
	static bool K2_GetRandomLocationInNavigableRadius(UObject* WorldContextObject, const FVector& Origin, FVector& RandomLocation, float Radius, ANavigationData* NavData = NULL, TSubclassOf<UNavigationQueryFilter> FilterClass = NULL);
	
	/** Potentially expensive. Use with caution. Consider using UPathFollowingComponent::GetRemainingPathCost instead */
	UFUNCTION(BlueprintPure, Category="AI|Navigation", meta=(WorldContext="WorldContextObject" ) )
	static ENavigationQueryResult::Type GetPathCost(UObject* WorldContextObject, const FVector& PathStart, const FVector& PathEnd, float& PathCost, ANavigationData* NavData = NULL, TSubclassOf<UNavigationQueryFilter> FilterClass = NULL);

	/** Potentially expensive. Use with caution */
	UFUNCTION(BlueprintPure, Category="AI|Navigation", meta=(WorldContext="WorldContextObject" ) )
	static ENavigationQueryResult::Type GetPathLength(UObject* WorldContextObject, const FVector& PathStart, const FVector& PathEnd, float& PathLength, ANavigationData* NavData = NULL, TSubclassOf<UNavigationQueryFilter> FilterClass = NULL);

	UFUNCTION(BlueprintPure, Category="AI|Navigation", meta=(WorldContext="WorldContextObject" ) )
	static bool IsNavigationBeingBuilt(UObject* WorldContextObject);

	UFUNCTION(BlueprintPure, Category = "AI|Navigation", meta = (WorldContext = "WorldContextObject"))
	static bool IsNavigationBeingBuiltOrLocked(UObject* WorldContextObject);

	/** Finds path instantly, in a FindPath Synchronously. 
	 *	@param PathfindingContext could be one of following: NavigationData (like Navmesh actor), Pawn or Controller. This parameter determines parameters of specific pathfinding query */
	UFUNCTION(BlueprintCallable, Category = "AI|Navigation", meta = (WorldContext="WorldContextObject"))
	static UNavigationPath* FindPathToLocationSynchronously(UObject* WorldContextObject, const FVector& PathStart, const FVector& PathEnd, AActor* PathfindingContext = NULL, TSubclassOf<UNavigationQueryFilter> FilterClass = NULL);

	/** Finds path instantly, in a FindPath Synchronously. Main advantage over FindPathToLocationSynchronously is that 
	 *	the resulting path will automatically get updated if goal actor moves more than TetherDistance away from last path node
	 *	@param PathfindingContext could be one of following: NavigationData (like Navmesh actor), Pawn or Controller. This parameter determines parameters of specific pathfinding query */
	UFUNCTION(BlueprintCallable, Category = "AI|Navigation", meta = (WorldContext="WorldContextObject"))
	static UNavigationPath* FindPathToActorSynchronously(UObject* WorldContextObject, const FVector& PathStart, AActor* GoalActor, float TetherDistance = 50.f, AActor* PathfindingContext = NULL, TSubclassOf<UNavigationQueryFilter> FilterClass = NULL);

	/** Performs navigation raycast on NavigationData appropriate for given Querier.
	 *	@param Querier if not passed default navigation data will be used
	 *	@param HitLocation if line was obstructed this will be set to hit location. Otherwise it contains SegmentEnd
	 *	@return true if line from RayStart to RayEnd was obstructed. Also, true when no navigation data present */
	UFUNCTION(BlueprintCallable, Category="AI|Navigation", meta=(WorldContext="WorldContextObject" ))
	static bool NavigationRaycast(UObject* WorldContextObject, const FVector& RayStart, const FVector& RayEnd, FVector& HitLocation, TSubclassOf<UNavigationQueryFilter> FilterClass = NULL, AController* Querier = NULL);

	/** will limit the number of simultaneously running navmesh tile generation jobs to specified number.
	 *	@param MaxNumberOfJobs gets trimmed to be at least 1. You cannot use this function to pause navmesh generation */
	UFUNCTION(BlueprintCallable, Category = "AI|Navigation")
	void SetMaxSimultaneousTileGenerationJobsCount(int32 MaxNumberOfJobs);
	
	/** Brings limit of simultaneous navmesh tile generation jobs back to Project Setting's default value */
	UFUNCTION(BlueprintCallable, Category = "AI|Navigation")
	void ResetMaxSimultaneousTileGenerationJobsCount();

	/** Registers given actor as a "navigation enforcer" which means navigation system will
	 *	make sure navigation is being generated in specified radius around it.
	 *	@note: you need NavigationSystem's GenerateNavigationOnlyAroundNavigationInvokers to be set to true
	 *		to take advantage of this feature
	 */
	UFUNCTION(BlueprintCallable, Category = "AI|Navigation")
	void RegisterNavigationInvoker(AActor* Invoker, float TileGenerationRadius = 3000, float TileRemovalRadius = 5000);

	/** Removes given actor from the list of active navigation enforcers.
	 *	@see RegisterNavigationInvoker for more details */
	UFUNCTION(BlueprintCallable, Category = "AI|Navigation")
	void UnregisterNavigationInvoker(AActor* Invoker);

	UFUNCTION(BlueprintCallable, Category = "AI|Navigation|Generation")
	void SetGeometryGatheringMode(ENavDataGatheringModeConfig NewMode);

	UFUNCTION(BlueprintCallable, Category = "AI|Navigation", meta=(DisplayName="ReplaceAreaInOctreeData"))
	bool K2_ReplaceAreaInOctreeData(const UObject* Object, TSubclassOf<UNavArea> OldArea, TSubclassOf<UNavArea> NewArea);

	FORCEINLINE bool IsActiveTilesGenerationEnabled() const{ return bGenerateNavigationOnlyAroundNavigationInvokers; }
	
	/** delegate type for events that dirty the navigation data ( Params: const FBox& DirtyBounds ) */
	DECLARE_MULTICAST_DELEGATE_OneParam(FOnNavigationDirty, const FBox&);
	/** called after navigation influencing event takes place*/
	static FOnNavigationDirty NavigationDirtyEvent;

	enum ERegistrationResult
	{
		RegistrationError,
		RegistrationFailed_DataPendingKill,			// means navigation data being registered is marked as pending kill
		RegistrationFailed_AgentAlreadySupported,	// this means that navigation agent supported by given nav data is already handled by some other, previously registered instance
		RegistrationFailed_AgentNotValid,			// given instance contains navmesh that doesn't support any of expected agent types, or instance doesn't specify any agent
		RegistrationFailed_NotSuitable,				// given instance had been considered unsuitable by current navigation system instance itself. NOTE: this value is not currently being used by the engine-supplied navigation system classes
		RegistrationSuccessful,
	};

	// EOctreeUpdateMode is deprecated. Use FNavigationOctreeController::EOctreeUpdateMode instead
	enum EOctreeUpdateMode
	{
		OctreeUpdate_Default = 0,						// regular update, mark dirty areas depending on exported content
		OctreeUpdate_Geometry = 1,						// full update, mark dirty areas for geometry rebuild
		OctreeUpdate_Modifiers = 2,						// quick update, mark dirty areas for modifier rebuild
		OctreeUpdate_Refresh = 4,						// update is used for refresh, don't invalidate pending queue
		OctreeUpdate_ParentChain = 8,					// update child nodes, don't remove anything
	};

	//~ Begin UObject Interface
	virtual void PostInitProperties() override;
	static void AddReferencedObjects(UObject* InThis, FReferenceCollector& Collector);
#if WITH_EDITOR
	virtual void PostEditChangeChainProperty(FPropertyChangedChainEvent& PropertyChangedEvent) override;
	virtual void PostEditChangeProperty(struct FPropertyChangedEvent& PropertyChangedEvent) override;
#endif // WITH_EDITOR
	//~ End UObject Interface

	virtual void Tick(float DeltaSeconds) override;	

	UWorld* GetWorld() const override { return GetOuterUWorld(); }

	UCrowdManagerBase* GetCrowdManager() const { return CrowdManager.Get(); }

protected:
	void CalcTimeSlicedUpdateData(TArray<double>& OutCurrentTimeSlicedBuildTaskDurations, TArray<bool>& OutIsTimeSlicingArray, bool& bOutAnyNonTimeSlicedGenerators, int32& OutNumTimeSlicedRemainingBuildTasks);

	/** spawn new crowd manager */
	virtual void CreateCrowdManager();

	/** Used to properly set navigation class for indicated agent and propagate information to other places
	 *	(like project settings) that may need this information 
	 */
	void SetSupportedAgentsNavigationClass(int32 AgentIndex, TSubclassOf<ANavigationData> NavigationDataClass);

public:
	//----------------------------------------------------------------------//
	//~ Begin Public querying Interface                                                                
	//----------------------------------------------------------------------//
	/** 
	 *	Synchronously looks for a path from @fLocation to @EndLocation for agent with properties @AgentProperties. NavData actor appropriate for specified 
	 *	FNavAgentProperties will be found automatically
	 *	@param ResultPath results are put here
	 *	@param NavData optional navigation data that will be used instead of the one that would be deducted from AgentProperties
	 *  @param Mode switch between normal and hierarchical path finding algorithms
	 */
	FPathFindingResult FindPathSync(const FNavAgentProperties& AgentProperties, FPathFindingQuery Query, EPathFindingMode::Type Mode = EPathFindingMode::Regular);

	/** 
	 *	Does a simple path finding from @StartLocation to @EndLocation on specified NavData. If none passed MainNavData will be used
	 *	Result gets placed in ResultPath
	 *	@param NavData optional navigation data that will be used instead main navigation data
	 *  @param Mode switch between normal and hierarchical path finding algorithms
	 */
	FPathFindingResult FindPathSync(FPathFindingQuery Query, EPathFindingMode::Type Mode = EPathFindingMode::Regular);

	/** 
	 *	Asynchronously looks for a path from @StartLocation to @EndLocation for agent with properties @AgentProperties. NavData actor appropriate for specified 
	 *	FNavAgentProperties will be found automatically
	 *	@param ResultDelegate delegate that will be called once query has been processed and finished. Will be called even if query fails - in such case see comments for delegate's params
	 *	@param NavData optional navigation data that will be used instead of the one that would be deducted from AgentProperties
	 *	@param PathToFill if points to an actual navigation path instance than this instance will be filled with resulting path. Otherwise a new instance will be created and 
	 *		used in call to ResultDelegate
	 *  @param Mode switch between normal and hierarchical path finding algorithms
	 *	@return request ID
	 */
	uint32 FindPathAsync(const FNavAgentProperties& AgentProperties, FPathFindingQuery Query, const FNavPathQueryDelegate& ResultDelegate, EPathFindingMode::Type Mode = EPathFindingMode::Regular);

	/** Removes query indicated by given ID from queue of path finding requests to process. */
	void AbortAsyncFindPathRequest(uint32 AsynPathQueryID);
	
	/** 
	 *	Synchronously check if path between two points exists
	 *  Does not return path object, but will run faster (especially in hierarchical mode)
	 *  @param Mode switch between normal and hierarchical path finding algorithms. @note Hierarchical mode ignores QueryFilter
	 *	@return true if path exists
	 */
	bool TestPathSync(FPathFindingQuery Query, EPathFindingMode::Type Mode = EPathFindingMode::Regular, int32* NumVisitedNodes = NULL) const;

	/** Finds random point in navigable space
	 *	@param ResultLocation Found point is put here
	 *	@param NavData If NavData == NULL then MainNavData is used.
	 *	@return true if any location found, false otherwise */
	bool GetRandomPoint(FNavLocation& ResultLocation, ANavigationData* NavData = NULL, FSharedConstNavQueryFilter QueryFilter = NULL);

	/** Finds random, reachable point in navigable space restricted to Radius around Origin
	 *	@param ResultLocation Found point is put here
	 *	@param NavData If NavData == NULL then MainNavData is used.
	 *	@return true if any location found, false otherwise */
	bool GetRandomReachablePointInRadius(const FVector& Origin, float Radius, FNavLocation& ResultLocation, ANavigationData* NavData = NULL, FSharedConstNavQueryFilter QueryFilter = NULL) const;

	/** Finds random, point in navigable space restricted to Radius around Origin. Resulting location is not tested for reachability from the Origin
	 *	@param ResultLocation Found point is put here
	 *	@param NavData If NavData == NULL then MainNavData is used.
	 *	@return true if any location found, false otherwise */
	bool GetRandomPointInNavigableRadius(const FVector& Origin, float Radius, FNavLocation& ResultLocation, ANavigationData* NavData = NULL, FSharedConstNavQueryFilter QueryFilter = NULL) const;
	
	/** Calculates a path from PathStart to PathEnd and retrieves its cost. 
	 *	@NOTE potentially expensive, so use it with caution */
	ENavigationQueryResult::Type GetPathCost(const FVector& PathStart, const FVector& PathEnd, float& PathCost, const ANavigationData* NavData = NULL, FSharedConstNavQueryFilter QueryFilter = NULL) const;

	/** Calculates a path from PathStart to PathEnd and retrieves its overestimated length.
	 *	@NOTE potentially expensive, so use it with caution */
	ENavigationQueryResult::Type GetPathLength(const FVector& PathStart, const FVector& PathEnd, float& PathLength, const ANavigationData* NavData = NULL, FSharedConstNavQueryFilter QueryFilter = NULL) const;

	/** Calculates a path from PathStart to PathEnd and retrieves its overestimated length and cost.
	 *	@NOTE potentially expensive, so use it with caution */
	ENavigationQueryResult::Type GetPathLengthAndCost(const FVector& PathStart, const FVector& PathEnd, float& PathLength, float& PathCost, const ANavigationData* NavData = NULL, FSharedConstNavQueryFilter QueryFilter = NULL) const;

	// @todo document
	bool ProjectPointToNavigation(const FVector& Point, FNavLocation& OutLocation, const FVector& Extent = INVALID_NAVEXTENT, const FNavAgentProperties* AgentProperties = NULL, FSharedConstNavQueryFilter QueryFilter = NULL)
	{
		return ProjectPointToNavigation(Point, OutLocation, Extent, AgentProperties != NULL ? GetNavDataForProps(*AgentProperties, Point) : GetDefaultNavDataInstance(FNavigationSystem::DontCreate), QueryFilter);
	}

	// @todo document
	bool ProjectPointToNavigation(const FVector& Point, FNavLocation& OutLocation, const FVector& Extent = INVALID_NAVEXTENT, const ANavigationData* NavData = NULL, FSharedConstNavQueryFilter QueryFilter = NULL) const;

	/** 
	 * Looks for NavData generated for specified movement properties and returns it. NULL if not found;
	 */
	virtual ANavigationData* GetNavDataForProps(const FNavAgentProperties& AgentProperties);

	/** 
	 * Looks for NavData generated for specified movement properties and returns it. NULL if not found; Const version.
	 */
	virtual const ANavigationData* GetNavDataForProps(const FNavAgentProperties& AgentProperties) const;

	/** Goes through all registered NavigationData instances and retrieves the one 
	 *	supporting agent named AgentName */
	virtual ANavigationData* GetNavDataForAgentName(const FName AgentName) const;

	/**
	 * Looks up NavData appropriate for specified movement properties and returns it. NULL if not found;
	 * This is the encouraged way of querying for the appropriate NavData. It makes no difference for NavigationSystemV1
	 *	(AgentLocation and Extent parameters not being used) but NaV2 will take advantage of it and all engine-level
	 * AI navigation code is going to use call this flavor.
	 */
	virtual ANavigationData* GetNavDataForProps(const FNavAgentProperties& AgentProperties, const FVector& AgentLocation, const FVector& Extent = INVALID_NAVEXTENT) const;

	/** Returns the world default navigation data instance. Creates one if it doesn't exist. */
	ANavigationData* GetDefaultNavDataInstance(FNavigationSystem::ECreateIfMissing CreateNewIfNoneFound);
	/** Returns the world default navigation data instance. */
	virtual INavigationDataInterface* GetMainNavData() const override { return Cast<INavigationDataInterface>(GetDefaultNavDataInstance()); }
	ANavigationData& GetMainNavDataChecked() const { check(MainNavData); return *MainNavData; }

	ANavigationData* GetDefaultNavDataInstance() const { return MainNavData; }

	ANavigationData* GetAbstractNavData() const { return AbstractNavData; }

	/** constructs a navigation data instance of specified NavDataClass, in passed Level
	 *	for supplied NavConfig. If Level == null and bSpawnNavDataInNavBoundsLevel == true
	 *	then the first volume actor in RegisteredNavBounds will be used to source the level. 
	 *	Otherwise the navdata instance will be spawned in NavigationSystem's world */
	virtual ANavigationData* CreateNavigationDataInstanceInLevel(const FNavDataConfig& NavConfig, ULevel* SpawnLevel);

	FSharedNavQueryFilter CreateDefaultQueryFilterCopy() const;

	/** Super-hacky safety feature for threaded navmesh building. Will be gone once figure out why keeping TSharedPointer to Navigation Generator doesn't 
	 *	guarantee its existence */
	bool ShouldGeneratorRun(const FNavDataGenerator* Generator) const;

	virtual bool IsNavigationBuilt(const AWorldSettings* Settings) const override;

	virtual bool IsThereAnywhereToBuildNavigation() const;

	bool ShouldGenerateNavigationEverywhere() const { return bWholeWorldNavigable; }

	bool ShouldAllowClientSideNavigation() const { return bAllowClientSideNavigation; }
	virtual bool ShouldLoadNavigationOnClient(ANavigationData* NavData = nullptr) const { return bAllowClientSideNavigation; }
	virtual bool ShouldDiscardSubLevelNavData(ANavigationData* NavData = nullptr) const { return bShouldDiscardSubLevelNavData; }

	FBox GetWorldBounds() const;
	
	FBox GetLevelBounds(ULevel* InLevel) const;

	bool IsNavigationRelevant(const AActor* TestActor) const;

	const TSet<FNavigationBounds>& GetNavigationBounds() const;

	static const FNavDataConfig& GetDefaultSupportedAgent();
	const FNavDataConfig& GetDefaultSupportedAgentConfig() const;
	FORCEINLINE const TArray<FNavDataConfig>& GetSupportedAgents() const { return SupportedAgents; }
	void OverrideSupportedAgents(const TArray<FNavDataConfig>& NewSupportedAgents);
	void SetSupportedAgentsMask(const FNavAgentSelector& InSupportedAgentsMask);
	FNavAgentSelector GetSupportedAgentsMask() const { return SupportedAgentsMask; }

	virtual void ApplyWorldOffset(const FVector& InOffset, bool bWorldShift) override;

	/** checks if navigation/navmesh is dirty and needs to be rebuilt */
	bool IsNavigationDirty() const;

	/** checks if dirty navigation data can rebuild itself */
	bool CanRebuildDirtyNavigation() const;

	FORCEINLINE bool SupportsNavigationGeneration() const { return bSupportRebuilding; }

	static bool DoesPathIntersectBox(const FNavigationPath* Path, const FBox& Box, uint32 StartingIndex = 0, FVector* AgentExtent = NULL);
	static bool DoesPathIntersectBox(const FNavigationPath* Path, const FBox& Box, const FVector& AgentLocation, uint32 StartingIndex = 0, FVector* AgentExtent = NULL);
	
	//----------------------------------------------------------------------//
	// Active tiles
	//----------------------------------------------------------------------//
	virtual void RegisterInvoker(AActor& Invoker, float TileGenerationRadius, float TileRemovalRadius);
	virtual void UnregisterInvoker(AActor& Invoker);

	static void RegisterNavigationInvoker(AActor& Invoker, float TileGenerationRadius, float TileRemovalRadius);
	static void UnregisterNavigationInvoker(AActor& Invoker);

	const TArray<FNavigationInvokerRaw>& GetInvokerLocations() const { return InvokerLocations; }

	//----------------------------------------------------------------------//
	// Bookkeeping 
	//----------------------------------------------------------------------//
	
	// @todo document
	virtual void UnregisterNavData(ANavigationData* NavData);

	/** Traverses SupportedAgents and for all agents not supported (i.e. filtered
	 *	out by SupportedAgentsMask) checks if there's a currently registered
	 *	NavigationData instance for that agent, and if so it unregisters that agent */
	virtual void UnregisterUnusedNavData();

	/** Adds NavData to registration candidates queue - NavDataRegistrationQueue*/
	virtual void RequestRegistrationDeferred(ANavigationData& NavData);
	UE_DEPRECATED(4.24, "This version of RequestRegistration is deprecated. Please use the RequestRegistrationDeferred as the registration request is always queued now.")
	virtual void RequestRegistration(ANavigationData* NavData, bool bTriggerRegistrationProcessing = true);

protected:
	void ApplySupportedAgentsFilter();

	/** Processes all NavigationData instances in UWorld owning navigation system instance, and registers
	 *	all previously unregistered */
	void RegisterNavigationDataInstances();

	/** called in places where we need to spawn the NavOctree, but is checking additional conditions if we really want to do that
	 *	depending on navigation data setup among others 
	 *	@return true if NavOctree instance has been created, or if one is already present */
	virtual bool ConditionalPopulateNavOctree();

	/** called to instantiate NavigationSystem's NavOctree instance */
	virtual void ConstructNavOctree();

	/** Processes registration of candidates queues via RequestRegistration and stored in NavDataRegistrationQueue */
	virtual void ProcessRegistrationCandidates();

	/** registers CustomLinks awaiting registration in PendingCustomLinkRegistration */
	void ProcessCustomLinkPendingRegistration();

	/** used to apply updates of nav volumes in navigation system's tick */
	void PerformNavigationBoundsUpdate(const TArray<FNavigationBoundsUpdateRequest>& UpdateRequests);
	
	/** adds data to RegisteredNavBounds */
	void AddNavigationBounds(const FNavigationBounds& NewBounds);

	/** Searches for all valid navigation bounds in the world and stores them */
	virtual void GatherNavigationBounds();

	/** @return pointer to ANavigationData instance of given ID, or NULL if it was not found. Note it looks only through registered navigation data */
	ANavigationData* GetNavDataWithID(const uint16 NavDataID) const;

public:
	virtual void ReleaseInitialBuildingLock();

	//----------------------------------------------------------------------//
	// navigation octree related functions
	//----------------------------------------------------------------------//
	static void OnComponentRegistered(UActorComponent* Comp);
	static void OnComponentUnregistered(UActorComponent* Comp);
	static void OnActorRegistered(AActor* Actor);
	static void OnActorUnregistered(AActor* Actor);

	/** update navoctree entry for specified actor/component */
	static void UpdateActorInNavOctree(AActor& Actor);
	static void UpdateComponentInNavOctree(UActorComponent& Comp);
	/** update all navoctree entries for actor and its components */
	static void UpdateActorAndComponentsInNavOctree(AActor& Actor, bool bUpdateAttachedActors = true);
	/** update all navoctree entries for actor and its non scene components after root movement */
	static void UpdateNavOctreeAfterMove(USceneComponent* Comp);

protected:
	/** A helper function that gathers all actors attached to RootActor and fetches 
	 *	them back. The function does consider multi-level attachments. 
	 *	@param AttachedActors is getting reset at the beginning of the function. 
	 *		When done it is guaranteed to contain unique, non-null ptrs. It 
	 *		will not include RootActor.
	 *	@return the number of unique attached actors */
	static int32 GetAllAttachedActors(const AActor& RootActor, TArray<AActor*>& OutAttachedActors);

	/** updates navoctree information on actors attached to RootActor */
	static void UpdateAttachedActorsInNavOctree(AActor& RootActor);

public:
	/** removes all navoctree entries for actor and its components */
	static void ClearNavOctreeAll(AActor* Actor);
	/** updates bounds of all components implementing INavRelevantInterface */
	static void UpdateNavOctreeBounds(AActor* Actor);

	void AddDirtyArea(const FBox& NewArea, int32 Flags);
	void AddDirtyAreas(const TArray<FBox>& NewAreas, int32 Flags);
	bool HasDirtyAreasQueued() const;
	int32 GetNumDirtyAreas() const;

	const FNavigationOctree* GetNavOctree() const { return DefaultOctreeController.GetOctree(); }
	FNavigationOctree* GetMutableNavOctree() { return DefaultOctreeController.GetMutableOctree(); }

	FORCEINLINE static uint32 HashObject(const UObject& Object)
	{
		return FNavigationOctree::HashObject(Object);
	}
	FORCEINLINE const FOctreeElementId2* GetObjectsNavOctreeId(const UObject& Object) const { return DefaultOctreeController.GetObjectsNavOctreeId(Object); }
	FORCEINLINE bool HasPendingObjectNavOctreeId(UObject* Object) const { return Object && DefaultOctreeController.HasPendingObjectNavOctreeId(*Object); }
	FORCEINLINE void RemoveObjectsNavOctreeId(const UObject& Object) { DefaultOctreeController.RemoveObjectsNavOctreeId(Object); }

	void RemoveNavOctreeElementId(const FOctreeElementId2& ElementId, int32 UpdateFlags);

	const FNavigationRelevantData* GetDataForObject(const UObject& Object) const;
	FNavigationRelevantData* GetMutableDataForObject(const UObject& Object);

	/** find all elements in navigation octree within given box (intersection) */
	void FindElementsInNavOctree(const FBox& QueryBox, const FNavigationOctreeFilter& Filter, TArray<FNavigationOctreeElement>& Elements);

	/** update single element in navoctree */
	void UpdateNavOctreeElement(UObject* ElementOwner, INavRelevantInterface* ElementInterface, int32 UpdateFlags);

	/** force updating parent node and all its children */
	void UpdateNavOctreeParentChain(UObject* ElementOwner, bool bSkipElementOwnerUpdate = false);

	/** update component bounds in navigation octree and mark only specified area as dirty, doesn't re-export component geometry */
	bool UpdateNavOctreeElementBounds(UActorComponent* Comp, const FBox& NewBounds, const FBox& DirtyArea);

	/** fetched Object's data from the octree and replaces occurences of OldArea with NewArea */
	bool ReplaceAreaInOctreeData(const UObject& Object, TSubclassOf<UNavArea> OldArea, TSubclassOf<UNavArea> NewArea, bool bReplaceChildClasses = false);

	//----------------------------------------------------------------------//
	// Custom navigation links
	//----------------------------------------------------------------------//
	virtual void RegisterCustomLink(INavLinkCustomInterface& CustomLink);
	void UnregisterCustomLink(INavLinkCustomInterface& CustomLink);
	
	static void RequestCustomLinkRegistering(INavLinkCustomInterface& CustomLink, UObject* OwnerOb);
	static void RequestCustomLinkUnregistering(INavLinkCustomInterface& CustomLink, UObject* ObjectOb);

	/** find custom link by unique ID */
	INavLinkCustomInterface* GetCustomLink(uint32 UniqueLinkId) const;

	/** updates custom link for all active navigation data instances */
	void UpdateCustomLink(const INavLinkCustomInterface* CustomLink);

	//----------------------------------------------------------------------//
	// Areas
	//----------------------------------------------------------------------//
	static void RequestAreaRegistering(UClass* NavAreaClass);
	static void RequestAreaUnregistering(UClass* NavAreaClass);

	/** find index in SupportedAgents array for given navigation data */
	int32 GetSupportedAgentIndex(const ANavigationData* NavData) const;

	/** find index in SupportedAgents array for agent type */
	int32 GetSupportedAgentIndex(const FNavAgentProperties& NavAgent) const;

	//----------------------------------------------------------------------//
	// Filters
	//----------------------------------------------------------------------//
	
	/** prepare descriptions of navigation flags in UNavigationQueryFilter class: using enum */
	void DescribeFilterFlags(UEnum* FlagsEnum) const;

	/** prepare descriptions of navigation flags in UNavigationQueryFilter class: using array */
	void DescribeFilterFlags(const TArray<FString>& FlagsDesc) const;

	/** removes cached filters from currently registered navigation data */
	void ResetCachedFilter(TSubclassOf<UNavigationQueryFilter> FilterClass);

	//----------------------------------------------------------------------//
	// building
	//----------------------------------------------------------------------//
	
	/** Triggers navigation building on all eligible navigation data. */
	virtual void Build();

	/** Cancels all currently running navigation builds */
	virtual void CancelBuild();

	// @todo document
	void OnPIEStart();
	// @todo document
	void OnPIEEnd();
	
	// @todo document
	FORCEINLINE bool IsNavigationBuildingLocked(uint8 Flags = ~0) const { return (NavBuildingLockFlags & Flags) != 0; }

	/** check if building is permanently locked to avoid showing navmesh building notify (due to queued dirty areas) */
	FORCEINLINE bool IsNavigationBuildingPermanentlyLocked() const
	{
		return (NavBuildingLockFlags & ~ENavigationBuildLock::InitialLock) != 0; 
	}

	/** check if navigation octree updates are currently ignored */
	FORCEINLINE bool IsNavigationOctreeLocked() const { return DefaultOctreeController.IsNavigationOctreeLocked(); }

	// @todo document
	UFUNCTION(BlueprintCallable, Category = "AI|Navigation")
	void OnNavigationBoundsUpdated(ANavMeshBoundsVolume* NavVolume);
	virtual void OnNavigationBoundsAdded(ANavMeshBoundsVolume* NavVolume);
	virtual void OnNavigationBoundsRemoved(ANavMeshBoundsVolume* NavVolume);

	/** determines whether any generator is performing navigation building actions at the moment */
	UE_DEPRECATED(4.26, "This function is deprecated.  Please use IsNavigationBuildInProgress")
	bool IsNavigationBuildInProgress(bool bCheckDirtyToo);

	/** determines whether any generator is performing navigation building actions at the moment, dirty areas are also checked */
	bool IsNavigationBuildInProgress();
	
	virtual void OnNavigationGenerationFinished(ANavigationData& NavData);

	/** Used to display "navigation building in progress" counter */
	int32 GetNumRemainingBuildTasks() const;

	/** Number of currently running tasks */
	int32 GetNumRunningBuildTasks() const;

protected:
	/** Sets up SuportedAgents and NavigationDataCreators. Override it to add additional setup, but make sure to call Super implementation */
	virtual void DoInitialSetup();

	/** Find or create abstract nav data */
	virtual void UpdateAbstractNavData();
	
	/** Called during ConditionalPopulateNavOctree and gives subclassess a chance
	 *	to influence what gets added */
	virtual void AddLevelToOctree(ULevel& Level);

	/** Called as part of UWorld::BeginTearingDown */
	virtual void OnBeginTearingDown(UWorld* World);
	
public:
	/** Called upon UWorld destruction to release what needs to be released */
	virtual void CleanUp(const FNavigationSystem::ECleanupMode Mode = FNavigationSystem::ECleanupMode::CleanupUnsafe) override;

	/** 
	 *	Called when owner-UWorld initializes actors
	 */
	virtual void OnInitializeActors() override;

	/** */
	virtual void OnWorldInitDone(FNavigationSystemRunMode Mode);

	FORCEINLINE bool IsInitialized() const { return bWorldInitDone; }
	FORCEINLINE FNavigationSystemRunMode GetRunMode() const { return OperationMode; }

	/** adds BSP collisions of currently streamed in levels to octree */
	void InitializeLevelCollisions();

	enum class ELockRemovalRebuildAction
	{
		Rebuild,
		RebuildIfNotInEditor,
		NoRebuild
	};
	void AddNavigationBuildLock(uint8 Flags);
	void RemoveNavigationBuildLock(uint8 Flags, const ELockRemovalRebuildAction RebuildAction = ELockRemovalRebuildAction::Rebuild);

	void SetNavigationOctreeLock(bool bLock);

	/** checks if auto-rebuilding navigation data is enabled. Defaults to bNavigationAutoUpdateEnabled
	*	value, but can be overridden per nav sys instance */
	virtual bool GetIsAutoUpdateEnabled() const { return bNavigationAutoUpdateEnabled; }

#if WITH_EDITOR
	/** allow editor to toggle whether seamless navigation building is enabled */
	static void SetNavigationAutoUpdateEnabled(bool bNewEnable, UNavigationSystemBase* InNavigationSystem);

	FORCEINLINE bool IsNavigationRegisterLocked() const { return NavUpdateLockFlags != 0; }
	FORCEINLINE bool IsNavigationUnregisterLocked() const { return NavUpdateLockFlags && !(NavUpdateLockFlags & ENavigationLockReason::AllowUnregister); }
	FORCEINLINE bool IsNavigationUpdateLocked() const { return IsNavigationRegisterLocked(); }
	FORCEINLINE void AddNavigationUpdateLock(uint8 Flags) { NavUpdateLockFlags |= Flags; }
	FORCEINLINE void RemoveNavigationUpdateLock(uint8 Flags) { NavUpdateLockFlags &= ~Flags; }

	void UpdateLevelCollision(ULevel* InLevel);

#endif // WITH_EDITOR

	FORCEINLINE bool IsSetUpForLazyGeometryExporting() const { return bGenerateNavigationOnlyAroundNavigationInvokers; }

	static UNavigationSystemV1* CreateNavigationSystem(UWorld* WorldOwner);

	static UNavigationSystemV1* GetCurrent(UWorld* World);
	static UNavigationSystemV1* GetCurrent(UObject* WorldContextObject);
	
	virtual void InitializeForWorld(UWorld& World, FNavigationSystemRunMode Mode) override;

	// Fetch the array of all nav-agent properties.
	void GetNavAgentPropertiesArray(TArray<FNavAgentProperties>& OutNavAgentProperties) const;

	static FORCEINLINE bool ShouldUpdateNavOctreeOnComponentChange()
	{
		return (bUpdateNavOctreeOnComponentChange && !bStaticRuntimeNavigation)
#if WITH_EDITOR
			|| (GIsEditor && !GIsPlayInEditorWorld)
#endif
			;
	}

	static FORCEINLINE bool IsNavigationSystemStatic()
	{
		return bStaticRuntimeNavigation
#if WITH_EDITOR
			&& !(GIsEditor && !GIsPlayInEditorWorld)
#endif
			;
	}

	/**	call with bEnableStatic == true to signal the NavigationSystem it doesn't need to store
	 *	any navigation-generation-related data at game runtime, because 
	 *	nothing is going to use it anyway. This will short-circuit all code related 
	 *	to navmesh rebuilding, so use it only if you have fully static navigation in 
	 *	your game. bEnableStatic = false will reset the mechanism.
	 *	Note: this is not a runtime switch. It's highly advisable not to call it manually and 
	 *	use UNavigationSystemModuleConfig.bStrictlyStatic instead */
	static void ConfigureAsStatic(bool bEnableStatic = true);

	static void SetUpdateNavOctreeOnComponentChange(bool bNewUpdateOnComponentChange);

	/** 
	 * Exec command handlers
	 */
	bool HandleCycleNavDrawnCommand( const TCHAR* Cmd, FOutputDevice& Ar );
	bool HandleCountNavMemCommand();
	
	//----------------------------------------------------------------------//
	// debug
	//----------------------------------------------------------------------//
	void CycleNavigationDataDrawn();

	FNavRegenTimeSliceManager& GetMutableNavRegenTimeSliceManager() { return NavRegenTimeSliceManager; }

protected:

	UPROPERTY()
	FNavigationSystemRunMode OperationMode;

	/** Queued async pathfinding queries to process in the next update. */
	TArray<FAsyncPathFindingQuery> AsyncPathFindingQueries;

	/** Queued async pathfinding results computed by the dedicated task in the last frame and ready to dispatch in the next update. */
	TArray<FAsyncPathFindingQuery> AsyncPathFindingCompletedQueries;

	/** Graph event that the main thread will wait for to synchronize with the async pathfinding task, if any. */
	FGraphEventRef AsyncPathFindingTask;

	/** Flag used by main thread to ask the async pathfinding task to stop and postpone remaining queries, if any. */
	TAtomic<bool> bAbortAsyncQueriesRequested;

	FCriticalSection NavDataRegistration;

	TMap<FNavAgentProperties, TWeakObjectPtr<ANavigationData> > AgentToNavDataMap;
	
	FNavigationOctreeController DefaultOctreeController;

	/** Map of all custom navigation links, that are relevant for path following */
	TMap<uint32, FNavigationSystem::FCustomLinkOwnerInfo> CustomLinksMap;

	FNavigationDirtyAreasController DefaultDirtyAreasController;

	// async queries
	FCriticalSection NavDataRegistrationSection;
	static FCriticalSection CustomLinkRegistrationSection;
	
#if WITH_EDITOR
	uint8 NavUpdateLockFlags;
#endif
	uint8 NavBuildingLockFlags;

	/** set of locking flags applied on startup of navigation system */
	uint8 InitialNavBuildingLockFlags;
	
	uint8 bInitialSetupHasBeenPerformed : 1;
	uint8 bInitialLevelsAdded : 1;
	uint8 bWorldInitDone : 1;
	/** set when the NavSys instance has been cleaned up. This is an irreversible state */
	uint8 bCleanUpDone : 1;
	uint8 bAsyncBuildPaused : 1; // mz@todo remove, replaced by bIsPIEActive and IsGameWorld
protected:

	/** cached navigable world bounding box*/
	mutable FBox NavigableWorldBounds;

	/** indicates which of multiple navigation data instances to draw*/
	int32 CurrentlyDrawnNavDataIndex;
	
#if !UE_BUILD_SHIPPING
	/** self-registering exec command to handle nav sys console commands */
	static FNavigationSystemExec ExecHandler;
#endif // !UE_BUILD_SHIPPING
	
	/** whether seamless navigation building is enabled */
	static bool bNavigationAutoUpdateEnabled;
	static bool bUpdateNavOctreeOnComponentChange;
	static bool bStaticRuntimeNavigation;
	static bool bIsPIEActive;

	static TMap<INavLinkCustomInterface*, FWeakObjectPtr> PendingCustomLinkRegistration;
	TSet<const UClass*> NavAreaClasses;

	FNavRegenTimeSliceManager NavRegenTimeSliceManager;

	/** delegate handler for PostLoadMap event */
	void OnPostLoadMap(UWorld* LoadedWorld);
#if WITH_EDITOR
	/** delegate handler for ActorMoved events */
	void OnActorMoved(AActor* Actor);
#endif
	/** delegate handler called when navigation is dirtied*/
	void OnNavigationDirtied(const FBox& Bounds);

#if WITH_HOT_RELOAD
	FDelegateHandle HotReloadDelegateHandle;

	/** called to notify NavigaitonSystem about finished hot reload */
	virtual void OnHotReload(bool bWasTriggeredAutomatically);
#endif // WITH_HOT_RELOAD

	/** Registers given navigation data with this Navigation System.
	 *	@return RegistrationSuccessful if registration was successful, other results mean it failed
	 *	@see ERegistrationResult
	 */
	virtual ERegistrationResult RegisterNavData(ANavigationData* NavData);

	/** tries to register navigation area */
	void RegisterNavAreaClass(UClass* NavAreaClass);

	/** tries to unregister navigation area */
	void UnregisterNavAreaClass(UClass* NavAreaClass);

	void OnNavigationAreaEvent(UClass* AreaClass, ENavAreaEvent::Type Event);
	
 	FSetElementId RegisterNavOctreeElement(UObject* ElementOwner, INavRelevantInterface* ElementInterface, int32 UpdateFlags);
	void UnregisterNavOctreeElement(UObject* ElementOwner, INavRelevantInterface* ElementInterface, int32 UpdateFlags);
	
	/** read element data from navigation octree */
	bool GetNavOctreeElementData(const UObject& NodeOwner, int32& DirtyFlags, FBox& DirtyBounds);
	//bool GetNavOctreeElementData(UObject* NodeOwner, int32& DirtyFlags, FBox& DirtyBounds);

	/** Adds given element to NavOctree. No check for owner's validity are performed, 
	 *	nor its presence in NavOctree - function assumes callee responsibility 
	 *	in this regard **/
	void AddElementToNavOctree(const FNavigationDirtyElement& DirtyElement);

	void SetCrowdManager(UCrowdManagerBase* NewCrowdManager);

	/** Add BSP collision data to navigation octree */
	void AddLevelCollisionToOctree(ULevel* Level);
	
	/** Remove BSP collision data from navigation octree */
	void RemoveLevelCollisionFromOctree(ULevel* Level);

	virtual void SpawnMissingNavigationData();

	/** 
	 * Fills a mask indicating which navigation data associated to the supported agent mask are already instantiated.
	 * @param OutInstantiatedMask The mask that will represent already instantiated navigation data.
	 * @param InLevel If specified will be used to search for navigation data; will use the owning world otherwise.
	 * @return Number of instantiated navigation data.
	 */
	uint8 FillInstantiatedDataMask(TBitArray<>& OutInstantiatedMask, ULevel* InLevel = nullptr);

	/**
	 * Spawns missing navigation data.
	 * @param InInstantiatedMask The mask representing already instantiated navigation data.
	 * @param InLevel Level in which the new data must be added. See CreateNavigationDataInstanceInLevel doc.
	 */
	void SpawnMissingNavigationDataInLevel(const TBitArray<>& InInstantiatedMask, ULevel* InLevel = nullptr);

public:
	void DemandLazyDataGathering(FNavigationRelevantData& ElementData);

protected:
	virtual void RebuildDirtyAreas(float DeltaSeconds);

	// adds navigation bounds update request to a pending list
	void AddNavigationBoundsUpdateRequest(const FNavigationBoundsUpdateRequest& UpdateRequest);

	/** Triggers navigation building on all eligible navigation data. */
	virtual void RebuildAll(bool bIsLoadTime = false);
		 
	/** Handler for FWorldDelegates::LevelAddedToWorld event */
	 void OnLevelAddedToWorld(ULevel* InLevel, UWorld* InWorld);
	 
	/** Handler for FWorldDelegates::LevelRemovedFromWorld event */
	void OnLevelRemovedFromWorld(ULevel* InLevel, UWorld* InWorld);

	/** Handler for FWorldDelegates::OnWorldPostActorTick event */
	void OnWorldPostActorTick(UWorld* World, ELevelTick TickType, float DeltaTime) { PostponeAsyncQueries(); }

	/** Adds given request to requests queue. Note it's to be called only on game thread only */
	void AddAsyncQuery(const FAsyncPathFindingQuery& Query);
		 
	/** spawns a non-game-thread task to process requests given in PathFindingQueries.
	 *	In the process PathFindingQueries gets copied. */
	void TriggerAsyncQueries(TArray<FAsyncPathFindingQuery>& PathFindingQueries);

	/** Processes pathfinding requests given in PathFindingQueries.*/
	void PerformAsyncQueries(TArray<FAsyncPathFindingQuery> PathFindingQueries);

	/** Broadcasts completion delegate for all completed async pathfinding requests. */
	void DispatchAsyncQueriesResults(const TArray<FAsyncPathFindingQuery>& PathFindingQueries) const;

	/**
	 * Requests the async pathfinding task to abort and waits for it to complete
	 * before resuming the main thread. Pathfind task will postpone remaining queries to next frame.
	 */
	void PostponeAsyncQueries();

	/** */
	virtual void DestroyNavOctree();

	/** Whether Navigation system needs to populate nav octree. 
	 *  Depends on runtime generation settings of each navigation data, always true in the editor
	 */
	bool RequiresNavOctree() const;

	/** Return "Strongest" runtime generation type required by registered navigation data objects
	 *  Depends on runtime generation settings of each navigation data, always ERuntimeGenerationType::Dynamic in the editor world
	 */
	ERuntimeGenerationType GetRuntimeGenerationType() const;

	void LogNavDataRegistrationResult(ERegistrationResult);
	
	//----------------------------------------------------------------------//
	// new stuff
	//----------------------------------------------------------------------//
public:
	void VerifyNavigationRenderingComponents(const bool bShow);
	/** @param if InLevel is given then only navigation bounds from that level will be considered*/
	virtual int GetNavigationBoundsForNavData(const ANavigationData& NavData, TArray<FBox>& OutBounds, ULevel* InLevel = nullptr) const;
	static INavigationDataInterface* GetNavDataForActor(const AActor& Actor);
	virtual void Configure(const UNavigationSystemConfig& Config) override;
	virtual void AppendConfig(const UNavigationSystemConfig& NewConfig) override;
	
#if !UE_BUILD_SHIPPING
	void GetOnScreenMessages(TMultiMap<FCoreDelegates::EOnScreenMessageSeverity, FText>& OutMessages);
#endif // !UE_BUILD_SHIPPING

	//----------------------------------------------------------------------//
	// DEPRECATED
	//----------------------------------------------------------------------//
public:
	UE_DEPRECATED(4.16, "This version of ProjectPointToNavigation is deprecated. Please use the new version")
	UFUNCTION(BlueprintPure, Category = "AI|Navigation", meta = (WorldContext = "WorldContextObject", DisplayName = "ProjectPointToNavigation_DEPRECATED", ScriptNoExport, DeprecatedFunction, DeprecationMessage = "This version of ProjectPointToNavigation is deprecated. Please use the new version"))
	static FVector ProjectPointToNavigation(UObject* WorldContextObject, const FVector& Point, ANavigationData* NavData = NULL, TSubclassOf<UNavigationQueryFilter> FilterClass = NULL, const FVector QueryExtent = FVector::ZeroVector);
	UE_DEPRECATED(4.16, "This version of GetRandomReachablePointInRadius is deprecated. Please use the new version")
	UFUNCTION(BlueprintPure, Category = "AI|Navigation", meta = (WorldContext = "WorldContextObject", DisplayName = "GetRandomReachablePointInRadius_DEPRECATED", ScriptNoExport, DeprecatedFunction, DeprecationMessage = "This version of GetRandomReachablePointInRadius is deprecated. Please use the new version"))
	static FVector GetRandomReachablePointInRadius(UObject* WorldContextObject, const FVector& Origin, float Radius, ANavigationData* NavData = NULL, TSubclassOf<UNavigationQueryFilter> FilterClass = NULL);
	UE_DEPRECATED(4.16, "This version of GetRandomPointInNavigableRadius is deprecated. Please use the new version")
	UFUNCTION(BlueprintPure, Category = "AI|Navigation", meta = (WorldContext = "WorldContextObject", DisplayName = "GetRandomPointInNavigableRadius_DEPRECATED", ScriptNoExport, DeprecatedFunction, DeprecationMessage = "This version of GetRandomPointInNavigableRadius is deprecated. Please use the new version"))
	static FVector GetRandomPointInNavigableRadius(UObject* WorldContextObject, const FVector& Origin, float Radius, ANavigationData* NavData = NULL, TSubclassOf<UNavigationQueryFilter> FilterClass = NULL);
	UE_DEPRECATED(4.20, "SimpleMoveToActor is deprecated. Use UAIBlueprintHelperLibrary::SimpleMoveToActor instead")
	UFUNCTION(BlueprintCallable, Category = "AI|Navigation", meta = (DisplayName = "SimpleMoveToActor_DEPRECATED", ScriptNoExport, DeprecatedFunction, DeprecationMessage = "SimpleMoveToActor is deprecated. Use AIBlueprintHelperLibrary::SimpleMoveToActor instead"))
	static void SimpleMoveToActor(AController* Controller, const AActor* Goal);
	UE_DEPRECATED(4.20, "SimpleMoveToLocation is deprecated. Use UAIBlueprintHelperLibrary::SimpleMoveToLocation instead")
	UFUNCTION(BlueprintCallable, Category = "AI|Navigation", meta = (DisplayName = "SimpleMoveToLocation_DEPRECATED", ScriptNoExport, DeprecatedFunction, DeprecationMessage = "SimpleMoveToLocation is deprecated. Use AIBlueprintHelperLibrary::SimpleMoveToLocation instead"))
	static void SimpleMoveToLocation(AController* Controller, const FVector& Goal);
	UE_DEPRECATED(4.20, "UNavigationSystemV1::GetDefaultWalkableArea is deprecated. Use FNavigationSystem::GetDefaultWalkableArea instead")
	static TSubclassOf<UNavAreaBase> GetDefaultWalkableArea() { return FNavigationSystem::GetDefaultWalkableArea(); }
	UE_DEPRECATED(4.20, "UNavigationSystemV1::GetDefaultObstacleArea is deprecated. Use FNavigationSystem::GetDefaultObstacleArea instead")
	static TSubclassOf<UNavAreaBase> GetDefaultObstacleArea() { return FNavigationSystem::GetDefaultObstacleArea(); }
	UE_DEPRECATED(4.22, "This version is deprecated.  Please use GetRandomLocationInNavigableRadius instead")
	UFUNCTION(BlueprintPure, Category = "AI|Navigation", meta = (WorldContext = "WorldContextObject", DisplayName = "GetRandomPointInNavigableRadius", ScriptName = "GetRandomPointInNavigableRadius"))
	static bool K2_GetRandomPointInNavigableRadius(UObject* WorldContextObject, const FVector& Origin, FVector& RandomLocation, float Radius, ANavigationData* NavData = NULL, TSubclassOf<UNavigationQueryFilter> FilterClass = NULL);
	UE_DEPRECATED(4.23, "This function is deprecated.  Please use CreateNavigationDataInstanceInLevel instead")
	virtual ANavigationData* CreateNavigationDataInstance(const FNavDataConfig& NavConfig);
	
	UE_DEPRECATED(4.24, "This function is deprecated and no longer used. NavigationSystem is no longer involved in storing navoctree element IDs. See FNavigationOctree for more details.")
	void SetObjectsNavOctreeId(const UObject& Object, FOctreeElementId2 Id) {}

	UE_DEPRECATED(4.24, "This member is deprecated and no longer used.  Please access OctreeController instead")
	TMap<uint32, FOctreeElementId2> ObjectToOctreeId;
	UE_DEPRECATED(4.24, "This member is deprecated and no longer used.  Please access OctreeController instead")
	TSet<FNavigationDirtyElement> PendingOctreeUpdates;
	UE_DEPRECATED(4.24, "This member is deprecated and no longer used.  Please access OctreeController instead")
	TSharedPtr<FNavigationOctree, ESPMode::ThreadSafe> NavOctree;
	UE_DEPRECATED(4.24, "This member is deprecated and no longer used.  Please access OctreeController instead")
	TMultiMap<UObject*, FWeakObjectPtr> OctreeChildNodesMap;
	UE_DEPRECATED(4.24, "This member is deprecated and no longer used.  Please access OctreeController instead")
	uint8 bNavOctreeLock : 1;

	UE_DEPRECATED(4.24, "This member is deprecated and no longer used.  Please access DirtyAreasController instead")
	UPROPERTY(config, EditAnywhere, Category = NavigationSystem)
	float DirtyAreasUpdateFreq = 60;
	UE_DEPRECATED(4.24, "This member is deprecated and no longer used.  Please access DirtyAreasController instead")
	float DirtyAreasUpdateTime = 0;
	UE_DEPRECATED(4.24, "This member is deprecated and no longer used.  Please access DirtyAreasController instead")
	TArray<FNavigationDirtyArea> DirtyAreas;
	UE_DEPRECATED(4.24, "This member is deprecated and no longer used.  Please access DirtyAreasController instead")
	uint8 bCanAccumulateDirtyAreas : 1;
#if !UE_BUILD_SHIPPING
	UE_DEPRECATED(4.24, "This member is deprecated and no longer used.  Please access DirtyAreasController instead")
	uint8 bDirtyAreasReportedWhileAccumulationLocked : 1;
#endif // !UE_BUILD_SHIPPING

	UE_DEPRECATED(4.26, "This version of RemoveNavigationBuildLock is deprecated. Please use the new version")
	void RemoveNavigationBuildLock(uint8 Flags, bool bSkipRebuildInEditor) { RemoveNavigationBuildLock(Flags, bSkipRebuildInEditor ? ELockRemovalRebuildAction::RebuildIfNotInEditor : ELockRemovalRebuildAction::Rebuild);}
};

//----------------------------------------------------------------------//
// UNavigationSystemModuleConfig 
//----------------------------------------------------------------------//
UCLASS()
class NAVIGATIONSYSTEM_API UNavigationSystemModuleConfig : public UNavigationSystemConfig
{
	GENERATED_BODY()

protected:
	/** Whether at game runtime we expect any kind of dynamic navigation generation */
	UPROPERTY(EditAnywhere, Category = Navigation)
	uint32 bStrictlyStatic : 1;

	UPROPERTY(EditAnywhere, Category = Navigation)
	uint32 bCreateOnClient : 1;

	UPROPERTY(EditAnywhere, Category = Navigation)
	uint32 bAutoSpawnMissingNavData : 1;

	UPROPERTY(EditAnywhere, Category = Navigation)
	uint32 bSpawnNavDataInNavBoundsLevel : 1;

public:
	UNavigationSystemModuleConfig(const FObjectInitializer& ObjectInitializer = FObjectInitializer::Get());

	virtual void PostInitProperties() override;

	virtual UNavigationSystemBase* CreateAndConfigureNavigationSystem(UWorld& World) const override;

#if WITH_EDITOR
	virtual void PostEditChangeProperty(FPropertyChangedEvent& PropertyChangedEvent) override;
#endif // WITH_EDITOR

protected:
#if WITH_EDITOR
	friend UNavigationSystemV1;
#endif // WITH_EDITOR
	void UpdateWithNavSysCDO(const UNavigationSystemV1& NavSysCDO);
};<|MERGE_RESOLUTION|>--- conflicted
+++ resolved
@@ -282,10 +282,7 @@
 	UPROPERTY(EditAnywhere, Category = "Navigation Enforcing", meta = (ClampMin = "0.1", UIMin = "0.1", EditCondition = "bGenerateNavigationOnlyAroundNavigationInvokers"), config)
 	float ActiveTilesUpdateInterval;
 
-<<<<<<< HEAD
-=======
 	/** Sets how navigation data should be gathered when building collision information */
->>>>>>> 00d61fac
 	UPROPERTY(EditDefaultsOnly, Category = "NavigationSystem", config)
 	ENavDataGatheringModeConfig DataGatheringMode;
 
@@ -293,10 +290,7 @@
 	UPROPERTY(config, EditAnywhere, AdvancedDisplay, Category = NavigationSystem, meta = (ClampMin = "-1.0", UIMin = "-1.0"))
 	float DirtyAreaWarningSizeThreshold;
 
-<<<<<<< HEAD
-=======
 	/** List of agents types supported by this navigation system */
->>>>>>> 00d61fac
 	UPROPERTY(config, EditAnywhere, Category = Agents)
 	TArray<FNavDataConfig> SupportedAgents;
 
