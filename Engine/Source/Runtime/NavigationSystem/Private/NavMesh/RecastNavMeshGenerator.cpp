// Copyright Epic Games, Inc. All Rights Reserved.

#include "NavMesh/RecastNavMeshGenerator.h"
#include "AI/Navigation/NavRelevantInterface.h"
#include "Components/PrimitiveComponent.h"
#include "HAL/FileManager.h"
#include "Misc/Paths.h"
#include "Serialization/MemoryWriter.h"
#include "EngineGlobals.h"
#include "GameFramework/PlayerController.h"
#include "Engine/Engine.h"
#include "NavigationSystem.h"
#include "FramePro/FrameProProfiler.h"

#if WITH_RECAST
#if WITH_PHYSX
	#include "PhysXPublic.h"
#endif
#if WITH_CHAOS
	#include "Chaos/HeightField.h"
	#include "Chaos/TriangleMeshImplicitObject.h"
#endif
#include "NavMesh/PImplRecastNavMesh.h"

// recast includes
#include "Detour/DetourNavMeshBuilder.h"
#include "DetourTileCache/DetourTileCacheBuilder.h"
#include "NavMesh/RecastHelpers.h"
#include "NavAreas/NavArea_LowHeight.h"
#include "AI/NavigationSystemHelpers.h"
#include "VisualLogger/VisualLoggerTypes.h"
#include "PhysicsEngine/ConvexElem.h"
#include "PhysicsEngine/BodySetup.h"

#ifndef OUTPUT_NAV_TILE_LAYER_COMPRESSION_DATA
	#define OUTPUT_NAV_TILE_LAYER_COMPRESSION_DATA 0
#endif

#ifndef FAVOR_NAV_COMPRESSION_SPEED
	#define FAVOR_NAV_COMPRESSION_SPEED 1
#endif

#define SEAMLESS_REBUILDING_ENABLED 1

#define GENERATE_SEGMENT_LINKS 1
#define GENERATE_CLUSTER_LINKS 1

#define SHOW_NAV_EXPORT_PREVIEW 0

#define TEXT_WEAKOBJ_NAME(obj) (obj.IsValid(false) ? *obj->GetName() : (obj.IsValid(false, true)) ? TEXT("MT-Unreachable") : TEXT("INVALID"))

CSV_DEFINE_CATEGORY(NAVREGEN, false);

struct dtTileCacheAlloc;

FORCEINLINE bool DoesBoxContainOrOverlapVector(const FBox& BigBox, const FVector& In)
{
	return (In.X >= BigBox.Min.X) && (In.X <= BigBox.Max.X) 
		&& (In.Y >= BigBox.Min.Y) && (In.Y <= BigBox.Max.Y) 
		&& (In.Z >= BigBox.Min.Z) && (In.Z <= BigBox.Max.Z);
}
/** main difference between this and FBox::ContainsBox is that this returns true also when edges overlap */
FORCEINLINE bool DoesBoxContainBox(const FBox& BigBox, const FBox& SmallBox)
{
	return DoesBoxContainOrOverlapVector(BigBox, SmallBox.Min) && DoesBoxContainOrOverlapVector(BigBox, SmallBox.Max);
}

int32 GetTilesCountHelper(const dtNavMesh* DetourMesh)
{
	int32 NumTiles = 0;
	if (DetourMesh)
	{
		for (int32 i = 0; i < DetourMesh->getMaxTiles(); i++)
		{
			const dtMeshTile* TileData = DetourMesh->getTile(i);
			if (TileData && TileData->header && TileData->dataSize > 0)
			{
				NumTiles++;
			}
		}
	}

	return NumTiles;
}

/**
 * Exports geometry to OBJ file. Can be used to verify NavMesh generation in RecastDemo app
 * @param FileName - full name of OBJ file with extension
 * @param GeomVerts - list of vertices
 * @param GeomFaces - list of triangles (3 vert indices for each)
 */
static void ExportGeomToOBJFile(const FString& InFileName, const TNavStatArray<float>& GeomCoords, const TNavStatArray<int32>& GeomFaces, const FString& AdditionalData)
{
#define USE_COMPRESSION 0

#if ALLOW_DEBUG_FILES
	SCOPE_CYCLE_COUNTER(STAT_Navigation_TileGeometryExportToObjAsync);

	FString FileName = InFileName;

#if USE_COMPRESSION
	FileName += TEXT("z");
	struct FDataChunk
	{
		TArray<uint8> UncompressedBuffer;
		TArray<uint8> CompressedBuffer;
		void CompressBuffer()
		{
			const int32 HeaderSize = sizeof(int32);
			const int32 UncompressedSize = UncompressedBuffer.Num();
			CompressedBuffer.Init(0, HeaderSize + FMath::Trunc(1.1f * UncompressedSize));

			int32 CompressedSize = CompressedBuffer.Num() - HeaderSize;
			uint8* DestBuffer = CompressedBuffer.GetData();
			FMemory::Memcpy(DestBuffer, &UncompressedSize, HeaderSize);
			DestBuffer += HeaderSize;

			FCompression::CompressMemory(NAME_Zlib, (void*)DestBuffer, CompressedSize, (void*)UncompressedBuffer.GetData(), UncompressedSize, COMPRESS_BiasMemory);
			CompressedBuffer.SetNum(CompressedSize + HeaderSize, false);
		}
	};
	FDataChunk AllDataChunks[3];
	const int32 NumberOfChunks = sizeof(AllDataChunks) / sizeof(FDataChunk);
	{
		FMemoryWriter ArWriter(AllDataChunks[0].UncompressedBuffer);
		for (int32 i = 0; i < GeomCoords.Num(); i += 3)
		{
			FVector Vertex(GeomCoords[i + 0], GeomCoords[i + 1], GeomCoords[i + 2]);
			ArWriter << Vertex;
		}
	}

	{
		FMemoryWriter ArWriter(AllDataChunks[1].UncompressedBuffer);
		for (int32 i = 0; i < GeomFaces.Num(); i += 3)
		{
			FVector Face(GeomFaces[i + 0] + 1, GeomFaces[i + 1] + 1, GeomFaces[i + 2] + 1);
			ArWriter << Face;
		}
	}

	{
		auto AnsiAdditionalData = StringCast<ANSICHAR>(*AdditionalData);
		FMemoryWriter ArWriter(AllDataChunks[2].UncompressedBuffer);
		ArWriter.Serialize((ANSICHAR*)AnsiAdditionalData.Get(), AnsiAdditionalData.Length());
	}

	FArchive* FileAr = IFileManager::Get().CreateDebugFileWriter(*FileName);
	if (FileAr != NULL)
	{
		for (int32 Index = 0; Index < NumberOfChunks; ++Index)
		{
			AllDataChunks[Index].CompressBuffer();
			int32 BufferSize = AllDataChunks[Index].CompressedBuffer.Num();
			FileAr->Serialize(&BufferSize, sizeof(int32));
			FileAr->Serialize((void*)AllDataChunks[Index].CompressedBuffer.GetData(), AllDataChunks[Index].CompressedBuffer.Num());
		}
		UE_LOG(LogNavigation, Error, TEXT("UncompressedBuffer size:: %d "), AllDataChunks[0].UncompressedBuffer.Num() + AllDataChunks[1].UncompressedBuffer.Num() + AllDataChunks[2].UncompressedBuffer.Num());
		FileAr->Close();
	}

#else
	FArchive* FileAr = IFileManager::Get().CreateDebugFileWriter(*FileName);
	if (FileAr != NULL)
	{
		for (int32 Index = 0; Index < GeomCoords.Num(); Index += 3)
		{
			FString LineToSave = FString::Printf(TEXT("v %f %f %f\n"), GeomCoords[Index + 0], GeomCoords[Index + 1], GeomCoords[Index + 2]);
			auto AnsiLineToSave = StringCast<ANSICHAR>(*LineToSave);
			FileAr->Serialize((ANSICHAR*)AnsiLineToSave.Get(), AnsiLineToSave.Length());
		}

		for (int32 Index = 0; Index < GeomFaces.Num(); Index += 3)
		{
			FString LineToSave = FString::Printf(TEXT("f %d %d %d\n"), GeomFaces[Index + 0] + 1, GeomFaces[Index + 1] + 1, GeomFaces[Index + 2] + 1);
			auto AnsiLineToSave = StringCast<ANSICHAR>(*LineToSave);
			FileAr->Serialize((ANSICHAR*)AnsiLineToSave.Get(), AnsiLineToSave.Length());
		}

		auto AnsiAdditionalData = StringCast<ANSICHAR>(*AdditionalData);
		FileAr->Serialize((ANSICHAR*)AnsiAdditionalData.Get(), AnsiAdditionalData.Length());
		FileAr->Close();
	}
#endif

#undef USE_COMPRESSION
#endif
}

//----------------------------------------------------------------------//
// 
// 

struct FRecastGeometryExport : public FNavigableGeometryExport
{
	FRecastGeometryExport(FNavigationRelevantData& InData) : Data(&InData) 
	{
		Data->Bounds = FBox(ForceInit);
	}

	FNavigationRelevantData* Data;
	TNavStatArray<float> VertexBuffer;
	TNavStatArray<int32> IndexBuffer;
	FWalkableSlopeOverride SlopeOverride;

#if WITH_PHYSX
	virtual void ExportPxTriMesh16Bit(physx::PxTriangleMesh const * const TriMesh, const FTransform& LocalToWorld) override;
	virtual void ExportPxTriMesh32Bit(physx::PxTriangleMesh const * const TriMesh, const FTransform& LocalToWorld) override;
	virtual void ExportPxConvexMesh(physx::PxConvexMesh const * const ConvexMesh, const FTransform& LocalToWorld) override;
	virtual void ExportPxHeightField(physx::PxHeightField const * const HeightField, const FTransform& LocalToWorld) override;
#endif // WITH_PHYSX
#if WITH_CHAOS
	virtual void ExportChaosTriMesh(const Chaos::FTriangleMeshImplicitObject* const TriMesh, const FTransform& LocalToWorld) override;
	virtual void ExportChaosConvexMesh(const FKConvexElem* const Convex, const FTransform& LocalToWorld) override;
	virtual void ExportChaosHeightField(const Chaos::THeightField<float>* const Heightfield, const FTransform& LocalToWorld) override;
#endif
	virtual void ExportHeightFieldSlice(const FNavHeightfieldSamples& PrefetchedHeightfieldSamples, const int32 NumRows, const int32 NumCols, const FTransform& LocalToWorld, const FBox& SliceBox) override;
	virtual void ExportCustomMesh(const FVector* InVertices, int32 NumVerts, const int32* InIndices, int32 NumIndices, const FTransform& LocalToWorld) override;
	virtual void ExportRigidBodySetup(UBodySetup& BodySetup, const FTransform& LocalToWorld) override;
	virtual void AddNavModifiers(const FCompositeNavModifier& Modifiers) override;
	virtual void SetNavDataPerInstanceTransformDelegate(const FNavDataPerInstanceTransformDelegate& InDelegate) override;
};

FRecastVoxelCache::FRecastVoxelCache(const uint8* Memory)
{
	uint8* BytesArr = (uint8*)Memory;
	if (Memory)
	{
		NumTiles = *((int32*)BytesArr);	BytesArr += sizeof(int32);
		Tiles = (FTileInfo*)BytesArr;
	}
	else
	{
		NumTiles = 0;
	}

	FTileInfo* iTile = Tiles;	
	for (int i = 0; i < NumTiles; i++)
	{
		iTile = (FTileInfo*)BytesArr; BytesArr += sizeof(FTileInfo);
		if (iTile->NumSpans)
		{
			iTile->SpanData = (rcSpanCache*)BytesArr; BytesArr += sizeof(rcSpanCache) * iTile->NumSpans;
		}
		else
		{
			iTile->SpanData = 0;
		}

		iTile->NextTile = (FTileInfo*)BytesArr;
	}

	if (NumTiles > 0)
	{
		iTile->NextTile = 0;
	}
	else
	{
		Tiles = 0;
	}
}

FRecastGeometryCache::FRecastGeometryCache(const uint8* Memory)
{
	Header = *((FHeader*)Memory);
	Verts = (float*)(Memory + sizeof(FRecastGeometryCache));
	Indices = (int32*)(Memory + sizeof(FRecastGeometryCache) + (sizeof(float) * Header.NumVerts * 3));
}

namespace RecastGeometryExport {

static UWorld* FindEditorWorld()
{
	if (GEngine)
	{
		for (const FWorldContext& Context : GEngine->GetWorldContexts())
		{
			if (Context.WorldType == EWorldType::Editor)
			{
				return Context.World();
			}
		}
	}

	return NULL;
}

static void StoreCollisionCache(FRecastGeometryExport& GeomExport)
{
	const int32 NumFaces = GeomExport.IndexBuffer.Num() / 3;
	const int32 NumVerts = GeomExport.VertexBuffer.Num() / 3;

	if (NumFaces == 0 || NumVerts == 0)
	{
		GeomExport.Data->CollisionData.Empty();
		return;
	}

	FRecastGeometryCache::FHeader HeaderInfo;
	HeaderInfo.NumFaces = NumFaces;
	HeaderInfo.NumVerts = NumVerts;
	HeaderInfo.SlopeOverride = GeomExport.SlopeOverride;

	// allocate memory
	const int32 HeaderSize = sizeof(FRecastGeometryCache);
	const int32 CoordsSize = sizeof(float) * 3 * NumVerts;
	const int32 IndicesSize = sizeof(int32) * 3 * NumFaces;
	const int32 CacheSize = HeaderSize + CoordsSize + IndicesSize;

	HeaderInfo.Validation.DataSize = CacheSize;

	// empty + add combo to allocate exact amount (without any overhead/slack)
	GeomExport.Data->CollisionData.Empty(CacheSize);
	GeomExport.Data->CollisionData.AddUninitialized(CacheSize);

	// store collisions
	uint8* RawMemory = GeomExport.Data->CollisionData.GetData();
	FRecastGeometryCache* CacheMemory = (FRecastGeometryCache*)RawMemory;
	CacheMemory->Header = HeaderInfo;
	CacheMemory->Verts = 0;
	CacheMemory->Indices = 0;

	FMemory::Memcpy(RawMemory + HeaderSize, GeomExport.VertexBuffer.GetData(), CoordsSize);
	FMemory::Memcpy(RawMemory + HeaderSize + CoordsSize, GeomExport.IndexBuffer.GetData(), IndicesSize);
}

#if WITH_PHYSX
/** exports PxConvexMesh as trimesh */
void ExportPxConvexMesh(PxConvexMesh const * const ConvexMesh, const FTransform& LocalToWorld,
						TNavStatArray<float>& VertexBuffer, TNavStatArray<int32>& IndexBuffer,
						FBox& UnrealBounds)
{
	// after FKConvexElem::AddCachedSolidConvexGeom
	if(ConvexMesh == NULL)
	{
		return;
	}

	int32 StartVertOffset = VertexBuffer.Num() / 3;
	const bool bNegX = LocalToWorld.GetDeterminant() < 0;

	// get PhysX data
	const PxVec3* PVertices = ConvexMesh->getVertices();
	const PxU8* PIndexBuffer = ConvexMesh->getIndexBuffer();
	const PxU32 NbPolygons = ConvexMesh->getNbPolygons();

#if SHOW_NAV_EXPORT_PREVIEW
	UWorld* DebugWorld = FindEditorWorld();
#endif // SHOW_NAV_EXPORT_PREVIEW

	for(PxU32 i = 0; i < NbPolygons; ++i)
	{
		PxHullPolygon Data;
		bool bStatus = ConvexMesh->getPolygonData(i, Data);
		check(bStatus);

		const PxU8* indices = PIndexBuffer + Data.mIndexBase;
		
		// add vertices 
		for(PxU32 j = 0; j < Data.mNbVerts; ++j)
		{
			const int32 VertIndex = indices[j];
			const FVector UnrealCoords = LocalToWorld.TransformPosition( P2UVector(PVertices[VertIndex]) );
			UnrealBounds += UnrealCoords;

			VertexBuffer.Add(UnrealCoords.X);
			VertexBuffer.Add(UnrealCoords.Y);
			VertexBuffer.Add(UnrealCoords.Z);
		}

		// Add indices
		const PxU32 nbTris = Data.mNbVerts - 2;
		for(PxU32 j = 0; j < nbTris; ++j)
		{
			IndexBuffer.Add(StartVertOffset + 0 );
			IndexBuffer.Add(StartVertOffset + j + 2);
			IndexBuffer.Add(StartVertOffset + j + 1);

#if SHOW_NAV_EXPORT_PREVIEW
			if (DebugWorld)
			{
				FVector V0(VertexBuffer[(StartVertOffset + 0) * 3+0], VertexBuffer[(StartVertOffset + 0) * 3+1], VertexBuffer[(StartVertOffset + 0) * 3+2]);
				FVector V1(VertexBuffer[(StartVertOffset + j + 2) * 3+0], VertexBuffer[(StartVertOffset + j + 2) * 3+1], VertexBuffer[(StartVertOffset + j + 2) * 3+2]);
				FVector V2(VertexBuffer[(StartVertOffset + j + 1) * 3+0], VertexBuffer[(StartVertOffset + j + 1) * 3+1], VertexBuffer[(StartVertOffset + j + 1) * 3+2]);

				DrawDebugLine(DebugWorld, V0, V1, bNegX ? FColor::Red : FColor::Blue, true);
				DrawDebugLine(DebugWorld, V1, V2, bNegX ? FColor::Red : FColor::Blue, true);
				DrawDebugLine(DebugWorld, V2, V0, bNegX ? FColor::Red : FColor::Blue, true);
			}
#endif // SHOW_NAV_EXPORT_PREVIEW
		}

		StartVertOffset += Data.mNbVerts;
	}
}

template<typename TIndicesType> 
FORCEINLINE_DEBUGGABLE void ExportPxTriMesh(PxTriangleMesh const * const TriMesh, const FTransform& LocalToWorld,
											TNavStatArray<float>& VertexBuffer, TNavStatArray<int32>& IndexBuffer,
											FBox& UnrealBounds)
{
	if (TriMesh == NULL)
	{
		return;
	}

	int32 VertOffset = VertexBuffer.Num() / 3;
	const PxVec3* PVerts = TriMesh->getVertices();
	const PxU32 NumTris = TriMesh->getNbTriangles();

	const TIndicesType* Indices = (TIndicesType*)TriMesh->getTriangles();;
		
	VertexBuffer.Reserve(VertexBuffer.Num() + NumTris*3);
	IndexBuffer.Reserve(IndexBuffer.Num() + NumTris*3);
	const bool bFlipCullMode = (LocalToWorld.GetDeterminant() < 0.f);
	const int32 IndexOrder[3] = { bFlipCullMode ? 0 : 2, 1, bFlipCullMode ? 2 : 0 };

#if SHOW_NAV_EXPORT_PREVIEW
	UWorld* DebugWorld = FindEditorWorld();
#endif // SHOW_NAV_EXPORT_PREVIEW

	for(PxU32 TriIdx = 0; TriIdx < NumTris; ++TriIdx)
	{
		for (int32 i = 0; i < 3; i++)
		{
			const FVector UnrealCoords = LocalToWorld.TransformPosition(P2UVector(PVerts[Indices[i]]));
			UnrealBounds += UnrealCoords;

			VertexBuffer.Add(UnrealCoords.X);
			VertexBuffer.Add(UnrealCoords.Y);
			VertexBuffer.Add(UnrealCoords.Z);
		}
		Indices += 3;

		IndexBuffer.Add(VertOffset + IndexOrder[0]);
		IndexBuffer.Add(VertOffset + IndexOrder[1]);
		IndexBuffer.Add(VertOffset + IndexOrder[2]);

#if SHOW_NAV_EXPORT_PREVIEW
		if (DebugWorld)
		{
			FVector V0(VertexBuffer[(VertOffset + IndexOrder[0]) * 3+0], VertexBuffer[(VertOffset + IndexOrder[0]) * 3+1], VertexBuffer[(VertOffset + IndexOrder[0]) * 3+2]);
			FVector V1(VertexBuffer[(VertOffset + IndexOrder[1]) * 3+0], VertexBuffer[(VertOffset + IndexOrder[1]) * 3+1], VertexBuffer[(VertOffset + IndexOrder[1]) * 3+2]);
			FVector V2(VertexBuffer[(VertOffset + IndexOrder[2]) * 3+0], VertexBuffer[(VertOffset + IndexOrder[2]) * 3+1], VertexBuffer[(VertOffset + IndexOrder[2]) * 3+2]);

			DrawDebugLine(DebugWorld, V0, V1, bFlipCullMode ? FColor::Red : FColor::Blue, true);
			DrawDebugLine(DebugWorld, V1, V2, bFlipCullMode ? FColor::Red : FColor::Blue, true);
			DrawDebugLine(DebugWorld, V2, V0, bFlipCullMode ? FColor::Red : FColor::Blue, true);
		}
#endif // SHOW_NAV_EXPORT_PREVIEW

		VertOffset += 3;
	}
}

void ExportPxHeightField(PxHeightField const * const HeightField, const FTransform& LocalToWorld
	, TNavStatArray<float>& VertexBuffer, TNavStatArray<int32>& IndexBuffer
	, FBox& UnrealBounds)
{
	if (HeightField == NULL)
	{
		return;
	}

	QUICK_SCOPE_CYCLE_COUNTER(STAT_NavMesh_ExportPxHeightField);

	const int32 NumRows = HeightField->getNbRows();
	const int32 NumCols = HeightField->getNbColumns();
	const int32 VertexCount = NumRows * NumCols;

	// Unfortunately we have to use PxHeightField::saveCells instead PxHeightField::getHeight here 
	// because current PxHeightField interface does not provide an access to a triangle material index by HF 2D coordinates
	// PxHeightField::getTriangleMaterialIndex uses some internal adressing which does not match HF 2D coordinates
	TArray<PxHeightFieldSample> HFSamples;
	HFSamples.SetNumUninitialized(VertexCount);
	{
		QUICK_SCOPE_CYCLE_COUNTER(STAT_NavMesh_ExportPxHeightField_saveCells);
		HeightField->saveCells(HFSamples.GetData(), VertexCount*HFSamples.GetTypeSize());
	}

	//
	const int32 VertOffset = VertexBuffer.Num() / 3;
	const int32 NumQuads = (NumRows - 1)*(NumCols - 1);

	VertexBuffer.Reserve(VertexBuffer.Num() + VertexCount * 3);
	IndexBuffer.Reserve(IndexBuffer.Num() + NumQuads * 6);

	const bool bMirrored = (LocalToWorld.GetDeterminant() < 0.f);

	for (int32 Y = 0; Y < NumRows; Y++)
	{
		for (int32 X = 0; X < NumCols; X++)
		{
			const int32 SampleIdx = (bMirrored ? X : (NumCols - X - 1))*NumCols + Y;

			const PxHeightFieldSample& Sample = HFSamples[SampleIdx];
			const FVector UnrealCoords = LocalToWorld.TransformPosition(FVector(X, Y, Sample.height));
			UnrealBounds += UnrealCoords;

			VertexBuffer.Add(UnrealCoords.X);
			VertexBuffer.Add(UnrealCoords.Y);
			VertexBuffer.Add(UnrealCoords.Z);
		}
	}

	for (int32 Y = 0; Y < NumRows - 1; Y++)
	{
		for (int32 X = 0; X < NumCols - 1; X++)
		{
			const int32 SampleIdx = (bMirrored ? X : (NumCols - X - 1 - 1))*NumCols + Y;
			const PxHeightFieldSample& Sample = HFSamples[SampleIdx];
			const bool bIsHole = (Sample.materialIndex0 == PxHeightFieldMaterial::eHOLE);
			if (bIsHole)
			{
				continue;
			}

			const int32 I00 = X + 0 + (Y + 0)*NumCols;
			int32 I01 = X + 0 + (Y + 1)*NumCols;
			int32 I10 = X + 1 + (Y + 0)*NumCols;
			const int32 I11 = X + 1 + (Y + 1)*NumCols;

			if (bMirrored)
			{
				Swap(I01, I10);
			}

			IndexBuffer.Add(VertOffset + I00);
			IndexBuffer.Add(VertOffset + I11);
			IndexBuffer.Add(VertOffset + I10);

			IndexBuffer.Add(VertOffset + I00);
			IndexBuffer.Add(VertOffset + I01);
			IndexBuffer.Add(VertOffset + I11);
		}
	}
}
#endif // WITH_PHYSX

#if WITH_CHAOS
void ExportChaosTriMesh(const Chaos::FTriangleMeshImplicitObject* const TriMesh, const FTransform& LocalToWorld
	, TNavStatArray<float>& VertexBuffer, TNavStatArray<int32>& IndexBuffer
	, FBox& UnrealBounds)
{
	if (TriMesh == nullptr)
	{
		return;
	}

	using namespace Chaos;

	int32 VertOffset = VertexBuffer.Num() / 3;
<<<<<<< HEAD

	auto LambdaHelper = [&](const auto& Triangles)
	{
		int32 NumTris = Triangles.Num();
		const TParticles<FReal, 3>& Vertices = TriMesh->Particles();
	
		VertexBuffer.Reserve(VertexBuffer.Num() + NumTris * 9);
		IndexBuffer.Reserve(IndexBuffer.Num() + NumTris * 3);

		const bool bFlipCullMode = (LocalToWorld.GetDeterminant() < 0.f);

		const int32 IndexOrder[3] = { bFlipCullMode ? 0 : 2, 1, bFlipCullMode ? 2 : 0 };

	#if SHOW_NAV_EXPORT_PREVIEW
		UWorld* DebugWorld = FindEditorWorld();
	#endif // SHOW_NAV_EXPORT_PREVIEW

		for (int32 TriIdx = 0; TriIdx < NumTris; ++TriIdx)
		{
			for (int32 i = 0; i < 3; i++)
			{
				const FVector UnrealCoords = LocalToWorld.TransformPosition(Vertices.X(Triangles[TriIdx][i]));
				UnrealBounds += UnrealCoords;

				VertexBuffer.Add(UnrealCoords.X);
				VertexBuffer.Add(UnrealCoords.Y);
				VertexBuffer.Add(UnrealCoords.Z);
			}

			IndexBuffer.Add(VertOffset + IndexOrder[0]);
			IndexBuffer.Add(VertOffset + IndexOrder[1]);
			IndexBuffer.Add(VertOffset + IndexOrder[2]);

	#if SHOW_NAV_EXPORT_PREVIEW
			if (DebugWorld)
			{
				FVector V0(VertexBuffer[(VertOffset + IndexOrder[0]) * 3 + 0], VertexBuffer[(VertOffset + IndexOrder[0]) * 3 + 1], VertexBuffer[(VertOffset + IndexOrder[0]) * 3 + 2]);
				FVector V1(VertexBuffer[(VertOffset + IndexOrder[1]) * 3 + 0], VertexBuffer[(VertOffset + IndexOrder[1]) * 3 + 1], VertexBuffer[(VertOffset + IndexOrder[1]) * 3 + 2]);
				FVector V2(VertexBuffer[(VertOffset + IndexOrder[2]) * 3 + 0], VertexBuffer[(VertOffset + IndexOrder[2]) * 3 + 1], VertexBuffer[(VertOffset + IndexOrder[2]) * 3 + 2]);

				DrawDebugLine(DebugWorld, V0, V1, bFlipCullMode ? FColor::Red : FColor::Blue, true);
				DrawDebugLine(DebugWorld, V1, V2, bFlipCullMode ? FColor::Red : FColor::Blue, true);
				DrawDebugLine(DebugWorld, V2, V0, bFlipCullMode ? FColor::Red : FColor::Blue, true);
			}
	#endif // SHOW_NAV_EXPORT_PREVIEW

			VertOffset += 3;
		}
	};


	const FTrimeshIndexBuffer& IdxBuffer = TriMesh->Elements();
	if(IdxBuffer.RequiresLargeIndices())
	{
		LambdaHelper(IdxBuffer.GetLargeIndexBuffer());
	}
	else
	{
		LambdaHelper(IdxBuffer.GetSmallIndexBuffer());
=======
	int32 NumTris = TriMesh->Elements().Num();
	const TParticles<FReal, 3>& Vertices = TriMesh->Particles();
	const TArray<TVector<int32, 3>>& Triangles = TriMesh->Elements();

	VertexBuffer.Reserve(VertexBuffer.Num() + NumTris * 9);
	IndexBuffer.Reserve(IndexBuffer.Num() + NumTris * 3);

	const bool bFlipCullMode = (LocalToWorld.GetDeterminant() < 0.f);

	const int32 IndexOrder[3] = { bFlipCullMode ? 0 : 2, 1, bFlipCullMode ? 2 : 0 };

#if SHOW_NAV_EXPORT_PREVIEW
	UWorld* DebugWorld = FindEditorWorld();
#endif // SHOW_NAV_EXPORT_PREVIEW

	for (int32 TriIdx = 0; TriIdx < NumTris; ++TriIdx)
	{
		for (int32 i = 0; i < 3; i++)
		{
			const FVector UnrealCoords = LocalToWorld.TransformPosition(Vertices.X(Triangles[TriIdx][i]));
			UnrealBounds += UnrealCoords;

			VertexBuffer.Add(UnrealCoords.X);
			VertexBuffer.Add(UnrealCoords.Y);
			VertexBuffer.Add(UnrealCoords.Z);
		}

		IndexBuffer.Add(VertOffset + IndexOrder[0]);
		IndexBuffer.Add(VertOffset + IndexOrder[1]);
		IndexBuffer.Add(VertOffset + IndexOrder[2]);

#if SHOW_NAV_EXPORT_PREVIEW
		if (DebugWorld)
		{
			FVector V0(VertexBuffer[(VertOffset + IndexOrder[0]) * 3 + 0], VertexBuffer[(VertOffset + IndexOrder[0]) * 3 + 1], VertexBuffer[(VertOffset + IndexOrder[0]) * 3 + 2]);
			FVector V1(VertexBuffer[(VertOffset + IndexOrder[1]) * 3 + 0], VertexBuffer[(VertOffset + IndexOrder[1]) * 3 + 1], VertexBuffer[(VertOffset + IndexOrder[1]) * 3 + 2]);
			FVector V2(VertexBuffer[(VertOffset + IndexOrder[2]) * 3 + 0], VertexBuffer[(VertOffset + IndexOrder[2]) * 3 + 1], VertexBuffer[(VertOffset + IndexOrder[2]) * 3 + 2]);

			DrawDebugLine(DebugWorld, V0, V1, bFlipCullMode ? FColor::Red : FColor::Blue, true);
			DrawDebugLine(DebugWorld, V1, V2, bFlipCullMode ? FColor::Red : FColor::Blue, true);
			DrawDebugLine(DebugWorld, V2, V0, bFlipCullMode ? FColor::Red : FColor::Blue, true);
		}
#endif // SHOW_NAV_EXPORT_PREVIEW

		VertOffset += 3;
>>>>>>> 868b7c33
	}
}



void ExportChaosConvexMesh(const FKConvexElem* const Convex, const FTransform& LocalToWorld
	, TNavStatArray<float>& VertexBuffer, TNavStatArray<int32>& IndexBuffer
	, FBox& UnrealBounds)
{
	using namespace Chaos;

	if (Convex == nullptr)
	{
		return;
	}


	QUICK_SCOPE_CYCLE_COUNTER(STAT_NavMesh_ExportChaosConvexMesh);

	int32 VertOffset = VertexBuffer.Num() / 3;

	VertexBuffer.Reserve(VertexBuffer.Num() + Convex->VertexData.Num() * 3);
	IndexBuffer.Reserve(IndexBuffer.Num() + Convex->IndexData.Num());

#if SHOW_NAV_EXPORT_PREVIEW
	UWorld* DebugWorld = FindEditorWorld();
#endif // SHOW_NAV_EXPORT_PREVIEW

	for (const FVector& Vertex : Convex->VertexData)
	{
		const FVector UnrealCoord = LocalToWorld.TransformPosition(Vertex);
		UnrealBounds += UnrealCoord;

		VertexBuffer.Add(UnrealCoord.X);
		VertexBuffer.Add(UnrealCoord.Y);
		VertexBuffer.Add(UnrealCoord.Z);
	}

<<<<<<< HEAD
	if (Convex->VertexData.Num())
	{
		ensure(Convex->IndexData.Num());
	}

	if (ensureMsgf(Convex->IndexData.Num() % 3 == 0, TEXT("Invalid index data in '%s'."), *Convex->GetName().ToString()))
	{
		for (int32 i = 0; i < Convex->IndexData.Num(); i += 3)
		{
			IndexBuffer.Add(VertOffset + Convex->IndexData[i]);
			IndexBuffer.Add(VertOffset + Convex->IndexData[i + 2]);
			IndexBuffer.Add(VertOffset + Convex->IndexData[i + 1]);
		}
=======
	for (int32 i = 0; i < Convex->IndexData.Num(); ++i)
	{
		IndexBuffer.Add(VertOffset + Convex->IndexData[i]);
>>>>>>> 868b7c33
	}

#if SHOW_NAV_EXPORT_PREVIEW
	if (DebugWorld)
	{
		for (int32 Index = StartVertOffset; Index < VertexBuffer.Num(); Index += 3)
		{
			FVector V0(VertexBuffer[IndexBuffer[Index] * 3], VertexBuffer[IndexBuffer[Index] * 3 + 1], VertexBuffer[IndexBuffer[Index] * 3] + 2);
			FVector V1(VertexBuffer[IndexBuffer[Index + 1] * 3], VertexBuffer[IndexBuffer[Index + 1] * 3 + 1], VertexBuffer[IndexBuffer[Index + 1] * 3] + 2);
			FVector V2(VertexBuffer[IndexBuffer[Index + 2] * 3], VertexBuffer[IndexBuffer[Index + 2] * 3 + 1], VertexBuffer[IndexBuffer[Index + 2] * 3] + 2);

			DrawDebugLine(DebugWorld, V0, V1, FColor::Blue, true);
			DrawDebugLine(DebugWorld, V1, V2, FColor::Blue, true);
			DrawDebugLine(DebugWorld, V2, V0, fColor::Blue, true);
		}
	#endif // SHOW_NAV_EXPORT_PREVIEW
}

void ExportChaosHeightField(const Chaos::THeightField<float>* const HeightField, const FTransform& LocalToWorld
	, TNavStatArray<float>& VertexBuffer, TNavStatArray<int32>& IndexBuffer
	, FBox& UnrealBounds)
{
	using namespace Chaos;

	if(HeightField == nullptr)
	{
		return;
	}

	QUICK_SCOPE_CYCLE_COUNTER(STAT_NavMesh_ExportPxHeightField);

	const int32 NumRows = HeightField->GetNumRows();
	const int32 NumCols = HeightField->GetNumCols();
	const int32 VertexCount = NumRows * NumCols;

	const int32 VertOffset = VertexBuffer.Num() / 3;
	const int32 NumQuads = (NumRows - 1) * (NumCols - 1);

	VertexBuffer.Reserve(VertexBuffer.Num() + VertexCount * 3);
	IndexBuffer.Reserve(IndexBuffer.Num() + NumQuads * 6);

	const bool bMirrored = (LocalToWorld.GetDeterminant() < 0.f);

	for(int32 Y = 0; Y < NumRows; Y++)
	{
		for(int32 X = 0; X < NumCols; X++)
		{
			const int32 SampleIdx = Y * NumCols + X;

			const FVector UnrealCoords = LocalToWorld.TransformPosition(FVector(X, Y, HeightField->GetHeight(SampleIdx)));
			UnrealBounds += UnrealCoords;

			VertexBuffer.Add(UnrealCoords.X);
			VertexBuffer.Add(UnrealCoords.Y);
			VertexBuffer.Add(UnrealCoords.Z);
		}
	}

	for(int32 Y = 0; Y < NumRows - 1; Y++)
	{
		for(int32 X = 0; X < NumCols - 1; X++)
		{
			// #PHYSTODO Hole support for chaos heightfields
			const bool bIsHole = false;
			if(bIsHole)
			{
				continue;
			}

			const int32 I0 = Y * NumCols + X;
			int32 I1 = I0 + 1;
			int32 I2 = I0 + NumCols;
			const int32 I3 = I2 + 1;

			if(bMirrored)
			{
				// Flip the winding so the triangles face the right way after scaling
				Swap(I1, I2);
			}

			IndexBuffer.Add(VertOffset + I0);
			IndexBuffer.Add(VertOffset + I3);
			IndexBuffer.Add(VertOffset + I1);

			IndexBuffer.Add(VertOffset + I0);
			IndexBuffer.Add(VertOffset + I2);
			IndexBuffer.Add(VertOffset + I3);
		}
	}
}
#endif

void ExportHeightFieldSlice(const FNavHeightfieldSamples& PrefetchedHeightfieldSamples, const int32 NumRows, const int32 NumCols, const FTransform& LocalToWorld
	, TNavStatArray<float>& VertexBuffer, TNavStatArray<int32>& IndexBuffer, const FBox& SliceBox
	, FBox& UnrealBounds)
{
	QUICK_SCOPE_CYCLE_COUNTER(STAT_NavMesh_ExportHeightFieldSlice);

#if WITH_PHYSX
	static const uint32 SizeOfPx = sizeof(physx::PxI16);
	static const uint32 SizeOfHeight = PrefetchedHeightfieldSamples.Heights.GetTypeSize();
	ensure(SizeOfPx == SizeOfHeight);
#endif // WITH_PHYSX

	// calculate the actual start and number of columns we want
	const FBox LocalBox = SliceBox.TransformBy(LocalToWorld.Inverse());
	const bool bMirrored = (LocalToWorld.GetDeterminant() < 0.f);

	const int32 MinX = FMath::Clamp(FMath::FloorToInt(LocalBox.Min.X) - 1, 0, NumCols);
	const int32 MinY = FMath::Clamp(FMath::FloorToInt(LocalBox.Min.Y) - 1, 0, NumRows);
	const int32 MaxX = FMath::Clamp(FMath::CeilToInt(LocalBox.Max.X) + 1, 0, NumCols);
	const int32 MaxY = FMath::Clamp(FMath::CeilToInt(LocalBox.Max.Y) + 1, 0, NumRows);
	const int32 SizeX = MaxX - MinX;
	const int32 SizeY = MaxY - MinY;

	if (SizeX <= 0 || SizeY <= 0)
	{
		// slice is outside bounds, skip
		return;
	}

	const int32 VertOffset = VertexBuffer.Num() / 3;
	const int32 NumVerts = SizeX * SizeY;
	const int32 NumQuads = (SizeX - 1) * (SizeY - 1);
	{
		QUICK_SCOPE_CYCLE_COUNTER(STAT_RecastGeometryExport_AllocatingMemory);
		VertexBuffer.Reserve(VertexBuffer.Num() + NumVerts * 3);
		IndexBuffer.Reserve(IndexBuffer.Num() + NumQuads * 3 * 2);
	}

	for (int32 IdxY = 0; IdxY < SizeY; IdxY++)
	{
		for (int32 IdxX = 0; IdxX < SizeX; IdxX++)
		{
			const int32 CoordX = IdxX + MinX;
			const int32 CoordY = IdxY + MinY;
			const int32 SampleIdx = ((bMirrored ? CoordX : (NumCols - CoordX - 1)) * NumCols) + CoordY;

			const FVector UnrealCoords = LocalToWorld.TransformPosition(FVector(CoordX, CoordY, PrefetchedHeightfieldSamples.Heights[SampleIdx]));
			VertexBuffer.Add(UnrealCoords.X);
			VertexBuffer.Add(UnrealCoords.Y);
			VertexBuffer.Add(UnrealCoords.Z);
		}
	}

	for (int32 IdxY = 0; IdxY < SizeY - 1; IdxY++)
	{
		for (int32 IdxX = 0; IdxX < SizeX - 1; IdxX++)
		{
			const int32 CoordX = IdxX + MinX;
			const int32 CoordY = IdxY + MinY;
			const int32 SampleIdx = ((bMirrored ? CoordX : (NumCols - CoordX - 1)) * NumCols) + CoordY;

			const bool bIsHole = PrefetchedHeightfieldSamples.Holes[SampleIdx];
			if (bIsHole)
			{
				continue;
			}

			const int32 I00 = (IdxX + 0) + (IdxY + 0)*SizeX;
			int32 I01 = (IdxX + 0) + (IdxY + 1)*SizeX;
			int32 I10 = (IdxX + 1) + (IdxY + 0)*SizeX;
			const int32 I11 = (IdxX + 1) + (IdxY + 1)*SizeX;
			if (bMirrored)
			{
				Swap(I01, I10);
			}

			IndexBuffer.Add(VertOffset + I00);
			IndexBuffer.Add(VertOffset + I11);
			IndexBuffer.Add(VertOffset + I10);

			IndexBuffer.Add(VertOffset + I00);
			IndexBuffer.Add(VertOffset + I01);
			IndexBuffer.Add(VertOffset + I11);
		}
	}
}

void ExportCustomMesh(const FVector* InVertices, int32 NumVerts, const int32* InIndices, int32 NumIndices, const FTransform& LocalToWorld,
					  TNavStatArray<float>& VertexBuffer, TNavStatArray<int32>& IndexBuffer, FBox& UnrealBounds)
{
	if (NumVerts <= 0 || NumIndices <= 0)
	{
		return;
	}

	int32 VertOffset = VertexBuffer.Num() / 3;
	VertexBuffer.Reserve(VertexBuffer.Num() + NumVerts*3);
	IndexBuffer.Reserve(IndexBuffer.Num() + NumIndices);

	const bool bFlipCullMode = (LocalToWorld.GetDeterminant() < 0.f);
	const int32 IndexOrder[3] = { bFlipCullMode ? 2 : 0, 1, bFlipCullMode ? 0 : 2 };

#if SHOW_NAV_EXPORT_PREVIEW
	UWorld* DebugWorld = FindEditorWorld();
#endif // SHOW_NAV_EXPORT_PREVIEW

	// Add vertices
	for (int32 i = 0; i < NumVerts; ++i)
	{
		const FVector UnrealCoords = LocalToWorld.TransformPosition(InVertices[i]);
		UnrealBounds += UnrealCoords;

		VertexBuffer.Add(UnrealCoords.X);
		VertexBuffer.Add(UnrealCoords.Y);
		VertexBuffer.Add(UnrealCoords.Z);
	}

	// Add indices
	for (int32 i = 0; i < NumIndices; i += 3)
	{
		IndexBuffer.Add(InIndices[i + IndexOrder[0]] + VertOffset);
		IndexBuffer.Add(InIndices[i + IndexOrder[1]] + VertOffset);
		IndexBuffer.Add(InIndices[i + IndexOrder[2]] + VertOffset);

#if SHOW_NAV_EXPORT_PREVIEW
		if (DebugWorld)
		{
			FVector V0(VertexBuffer[(VertOffset + InIndices[i + IndexOrder[0]]) * 3+0], VertexBuffer[(VertOffset + InIndices[i + IndexOrder[0]]) * 3+1], VertexBuffer[(VertOffset + InIndices[i + IndexOrder[0]]) * 3+2]);
			FVector V1(VertexBuffer[(VertOffset + InIndices[i + IndexOrder[1]]) * 3+0], VertexBuffer[(VertOffset + InIndices[i + IndexOrder[1]]) * 3+1], VertexBuffer[(VertOffset + InIndices[i + IndexOrder[1]]) * 3+2]);
			FVector V2(VertexBuffer[(VertOffset + InIndices[i + IndexOrder[2]]) * 3+0], VertexBuffer[(VertOffset + InIndices[i + IndexOrder[2]]) * 3+1], VertexBuffer[(VertOffset + InIndices[i + IndexOrder[2]]) * 3+2]);

			DrawDebugLine(DebugWorld, V0, V1, bFlipCullMode ? FColor::Red : FColor::Blue, true);
			DrawDebugLine(DebugWorld, V1, V2, bFlipCullMode ? FColor::Red : FColor::Blue, true);
			DrawDebugLine(DebugWorld, V2, V0, bFlipCullMode ? FColor::Red : FColor::Blue, true);
		}
#endif // SHOW_NAV_EXPORT_PREVIEW
	}
}

template<typename OtherAllocator>
FORCEINLINE_DEBUGGABLE void AddFacesToRecast(TArray<FVector, OtherAllocator>& InVerts, TArray<int32, OtherAllocator>& InFaces,
											 TNavStatArray<float>& OutVerts, TNavStatArray<int32>& OutIndices, FBox& UnrealBounds)
{
	// Add indices
	int32 StartVertOffset = OutVerts.Num();
	if (StartVertOffset > 0)
	{
		const int32 FirstIndex = OutIndices.AddUninitialized(InFaces.Num());
		for (int32 Idx=0; Idx < InFaces.Num(); ++Idx)
		{
			OutIndices[FirstIndex + Idx] = InFaces[Idx]+StartVertOffset;
		}
	}
	else
	{
		OutIndices.Append(InFaces);
	}

	// Add vertices
	for (int32 i = 0; i < InVerts.Num(); i++)
	{
		const FVector& RecastCoords = InVerts[i];
		OutVerts.Add(RecastCoords.X);
		OutVerts.Add(RecastCoords.Y);
		OutVerts.Add(RecastCoords.Z);

		UnrealBounds += Recast2UnrealPoint(RecastCoords);
	}
}

FORCEINLINE_DEBUGGABLE void ExportRigidBodyConvexElements(UBodySetup& BodySetup, TNavStatArray<float>& VertexBuffer, TNavStatArray<int32>& IndexBuffer,
	TNavStatArray<int32>& ShapeBuffer, FBox& UnrealBounds, const FTransform& LocalToWorld)
{
	const int32 ConvexCount = BodySetup.AggGeom.ConvexElems.Num();
	FKConvexElem const* ConvexElem = BodySetup.AggGeom.ConvexElems.GetData();
	const FTransform NegXScale(FQuat::Identity, FVector::ZeroVector, FVector(-1, 1, 1));

	for (int32 i = 0; i < ConvexCount; ++i, ++ConvexElem)
	{
		// Store index of first vertex in shape buffer
		ShapeBuffer.Add(VertexBuffer.Num() / 3);

#if WITH_PHYSX && PHYSICS_INTERFACE_PHYSX
		// Get verts/triangles from this hull.
		if (!ConvexElem->GetConvexMesh() && ConvexElem->GetMirroredConvexMesh())
		{
			// If there is only a NegX mesh (e.g. a mirrored volume), use it
			ExportPxConvexMesh(ConvexElem->GetMirroredConvexMesh(), NegXScale * LocalToWorld, VertexBuffer, IndexBuffer, UnrealBounds);
		}
		else
		{
			// Otherwise use the regular mesh in the case that both exist
			ExportPxConvexMesh(ConvexElem->GetConvexMesh(), LocalToWorld, VertexBuffer, IndexBuffer, UnrealBounds);
		}
#elif WITH_CHAOS
		if (ConvexElem->GetChaosConvexMesh())
		{
			// TODO use ConvexElem->GetTransform?() transform?
			ExportChaosConvexMesh(ConvexElem, LocalToWorld, VertexBuffer, IndexBuffer, UnrealBounds);
		}
#endif
	}
}

FORCEINLINE_DEBUGGABLE void ExportRigidBodyTriMesh(UBodySetup& BodySetup, TNavStatArray<float>& VertexBuffer, TNavStatArray<int32>& IndexBuffer,
	FBox& UnrealBounds, const FTransform& LocalToWorld)
{
	if (BodySetup.GetCollisionTraceFlag() == CTF_UseComplexAsSimple)
	{
#if WITH_PHYSX && PHYSICS_INTERFACE_PHYSX
		for (PxTriangleMesh* TriMesh : BodySetup.TriMeshes)
		{
			if (TriMesh->getTriangleMeshFlags() & PxTriangleMeshFlag::e16_BIT_INDICES)
			{
				ExportPxTriMesh<PxU16>(TriMesh, LocalToWorld, VertexBuffer, IndexBuffer, UnrealBounds);
			}
			else
			{
				ExportPxTriMesh<PxU32>(TriMesh, LocalToWorld, VertexBuffer, IndexBuffer, UnrealBounds);
			}
		}
#elif WITH_CHAOS
		for(const auto& TriMesh : BodySetup.ChaosTriMeshes)
		{
			ExportChaosTriMesh(TriMesh.Get(), LocalToWorld, VertexBuffer, IndexBuffer, UnrealBounds);
		}
#endif
}
}

void ExportRigidBodyBoxElements(const FKAggregateGeom& AggGeom, TNavStatArray<float>& VertexBuffer, TNavStatArray<int32>& IndexBuffer,
								TNavStatArray<int32>& ShapeBuffer, FBox& UnrealBounds, const FTransform& LocalToWorld, const int32 NumExistingVerts = 0)
{
	for (int32 i = 0; i < AggGeom.BoxElems.Num(); i++)
	{
		const FKBoxElem& BoxInfo = AggGeom.BoxElems[i];
		const FMatrix ElemTM = BoxInfo.GetTransform().ToMatrixWithScale() * LocalToWorld.ToMatrixWithScale();
		const FVector Extent(BoxInfo.X * 0.5f, BoxInfo.Y * 0.5f, BoxInfo.Z * 0.5f);

		const int32 VertBase = NumExistingVerts + (VertexBuffer.Num() / 3);
		
		// Store index of first vertex in shape buffer
		ShapeBuffer.Add(VertBase);

		// add box vertices
		FVector UnrealVerts[] = {
			ElemTM.TransformPosition(FVector(-Extent.X, -Extent.Y,  Extent.Z)),
			ElemTM.TransformPosition(FVector( Extent.X, -Extent.Y,  Extent.Z)),
			ElemTM.TransformPosition(FVector(-Extent.X, -Extent.Y, -Extent.Z)),
			ElemTM.TransformPosition(FVector( Extent.X, -Extent.Y, -Extent.Z)),
			ElemTM.TransformPosition(FVector(-Extent.X,  Extent.Y,  Extent.Z)),
			ElemTM.TransformPosition(FVector( Extent.X,  Extent.Y,  Extent.Z)),
			ElemTM.TransformPosition(FVector(-Extent.X,  Extent.Y, -Extent.Z)),
			ElemTM.TransformPosition(FVector( Extent.X,  Extent.Y, -Extent.Z))
		};

		for (int32 iv = 0; iv < UE_ARRAY_COUNT(UnrealVerts); iv++)
		{
			UnrealBounds += UnrealVerts[iv];

			VertexBuffer.Add(UnrealVerts[iv].X);
			VertexBuffer.Add(UnrealVerts[iv].Y);
			VertexBuffer.Add(UnrealVerts[iv].Z);
		}
		
		IndexBuffer.Add(VertBase + 3); IndexBuffer.Add(VertBase + 2); IndexBuffer.Add(VertBase + 0);
		IndexBuffer.Add(VertBase + 3); IndexBuffer.Add(VertBase + 0); IndexBuffer.Add(VertBase + 1);
		IndexBuffer.Add(VertBase + 7); IndexBuffer.Add(VertBase + 3); IndexBuffer.Add(VertBase + 1);
		IndexBuffer.Add(VertBase + 7); IndexBuffer.Add(VertBase + 1); IndexBuffer.Add(VertBase + 5);
		IndexBuffer.Add(VertBase + 6); IndexBuffer.Add(VertBase + 7); IndexBuffer.Add(VertBase + 5);
		IndexBuffer.Add(VertBase + 6); IndexBuffer.Add(VertBase + 5); IndexBuffer.Add(VertBase + 4);
		IndexBuffer.Add(VertBase + 2); IndexBuffer.Add(VertBase + 6); IndexBuffer.Add(VertBase + 4);
		IndexBuffer.Add(VertBase + 2); IndexBuffer.Add(VertBase + 4); IndexBuffer.Add(VertBase + 0);
		IndexBuffer.Add(VertBase + 1); IndexBuffer.Add(VertBase + 0); IndexBuffer.Add(VertBase + 4);
		IndexBuffer.Add(VertBase + 1); IndexBuffer.Add(VertBase + 4); IndexBuffer.Add(VertBase + 5);
		IndexBuffer.Add(VertBase + 7); IndexBuffer.Add(VertBase + 6); IndexBuffer.Add(VertBase + 2);
		IndexBuffer.Add(VertBase + 7); IndexBuffer.Add(VertBase + 2); IndexBuffer.Add(VertBase + 3);
	}
}

void ExportRigidBodySphylElements(const FKAggregateGeom& AggGeom, TNavStatArray<float>& VertexBuffer, TNavStatArray<int32>& IndexBuffer,
								  TNavStatArray<int32>& ShapeBuffer, FBox& UnrealBounds, const FTransform& LocalToWorld, const int32 NumExistingVerts = 0)
{
	TArray<FVector> ArcVerts;

	for (int32 i = 0; i < AggGeom.SphylElems.Num(); i++)
	{
		const FKSphylElem& SphylInfo = AggGeom.SphylElems[i];
		const FMatrix ElemTM = SphylInfo.GetTransform().ToMatrixWithScale() * LocalToWorld.ToMatrixWithScale();

		const int32 VertBase = NumExistingVerts + (VertexBuffer.Num() / 3);

		// Store index of first vertex in shape buffer
		ShapeBuffer.Add(VertBase);

		const int32 NumSides = 16;
		const int32 NumRings = (NumSides/2) + 1;

		// The first/last arc are on top of each other.
		const int32 NumVerts = (NumSides+1) * (NumRings+1);

		ArcVerts.Reset();
		ArcVerts.AddZeroed(NumRings+1);
		for (int32 RingIdx=0; RingIdx<NumRings+1; RingIdx++)
		{
			float Angle;
			float ZOffset;
			if (RingIdx <= NumSides/4)
			{
				Angle = ((float)RingIdx/(NumRings-1)) * PI;
				ZOffset = 0.5 * SphylInfo.Length;
			}
			else
			{
				Angle = ((float)(RingIdx-1)/(NumRings-1)) * PI;
				ZOffset = -0.5 * SphylInfo.Length;
			}

			// Note- unit sphere, so position always has mag of one. We can just use it for normal!		
			FVector SpherePos;
			SpherePos.X = 0.0f;
			SpherePos.Y = SphylInfo.Radius * FMath::Sin(Angle);
			SpherePos.Z = SphylInfo.Radius * FMath::Cos(Angle);

			ArcVerts[RingIdx] = SpherePos + FVector(0,0,ZOffset);
		}

		// Then rotate this arc NumSides+1 times.
		for (int32 SideIdx=0; SideIdx<NumSides+1; SideIdx++)
		{
			const FRotator ArcRotator(0, 360.f * ((float)SideIdx/NumSides), 0);
			const FRotationMatrix ArcRot( ArcRotator );
			const FMatrix ArcTM = ArcRot * ElemTM;

			for(int32 VertIdx=0; VertIdx<NumRings+1; VertIdx++)
			{
				const FVector UnrealVert = ArcTM.TransformPosition(ArcVerts[VertIdx]);
				UnrealBounds += UnrealVert;

				VertexBuffer.Add(UnrealVert.X);
				VertexBuffer.Add(UnrealVert.Y);
				VertexBuffer.Add(UnrealVert.Z);
			}
		}

		// Add all of the triangles to the mesh.
		for (int32 SideIdx=0; SideIdx<NumSides; SideIdx++)
		{
			const int32 a0start = VertBase + ((SideIdx+0) * (NumRings+1));
			const int32 a1start = VertBase + ((SideIdx+1) * (NumRings+1));

			for (int32 RingIdx=0; RingIdx<NumRings; RingIdx++)
			{
				IndexBuffer.Add(a0start + RingIdx + 0); IndexBuffer.Add(a1start + RingIdx + 0); IndexBuffer.Add(a0start + RingIdx + 1);
				IndexBuffer.Add(a1start + RingIdx + 0); IndexBuffer.Add(a1start + RingIdx + 1); IndexBuffer.Add(a0start + RingIdx + 1);
			}
		}
	}
}

void ExportRigidBodySphereElements(const FKAggregateGeom& AggGeom, TNavStatArray<float>& VertexBuffer, TNavStatArray<int32>& IndexBuffer,
								   TNavStatArray<int32>& ShapeBuffer, FBox& UnrealBounds, const FTransform& LocalToWorld, const int32 NumExistingVerts = 0)
{
	TArray<FVector> ArcVerts;

	for (int32 i = 0; i < AggGeom.SphereElems.Num(); i++)
	{
		const FKSphereElem& SphereInfo = AggGeom.SphereElems[i];
		const FMatrix ElemTM = SphereInfo.GetTransform().ToMatrixWithScale() * LocalToWorld.ToMatrixWithScale();

		const int32 VertBase = NumExistingVerts + (VertexBuffer.Num() / 3);

		// Store index of first vertex in shape buffer
		ShapeBuffer.Add(VertBase);

		const int32 NumSides = 16;
		const int32 NumRings = (NumSides/2) + 1;

		// The first/last arc are on top of each other.
		const int32 NumVerts = (NumSides+1) * (NumRings+1);

		ArcVerts.Reset();
		ArcVerts.AddZeroed(NumRings+1);
		for (int32 RingIdx=0; RingIdx<NumRings+1; RingIdx++)
		{
			float Angle = ((float)RingIdx/NumRings) * PI;

			// Note- unit sphere, so position always has mag of one. We can just use it for normal!			
			FVector& ArcVert = ArcVerts[RingIdx];
			ArcVert.X = 0.0f;
			ArcVert.Y = SphereInfo.Radius * FMath::Sin(Angle);
			ArcVert.Z = SphereInfo.Radius * FMath::Cos(Angle);
		}

		// Then rotate this arc NumSides+1 times.
		for (int32 SideIdx=0; SideIdx<NumSides+1; SideIdx++)
		{
			const FRotator ArcRotator(0, 360.f * ((float)SideIdx/NumSides), 0);
			const FRotationMatrix ArcRot( ArcRotator );
			const FMatrix ArcTM = ArcRot * ElemTM;

			for(int32 VertIdx=0; VertIdx<NumRings+1; VertIdx++)
			{
				const FVector UnrealVert = ArcTM.TransformPosition(ArcVerts[VertIdx]);
				UnrealBounds += UnrealVert;

				VertexBuffer.Add(UnrealVert.X);
				VertexBuffer.Add(UnrealVert.Y);
				VertexBuffer.Add(UnrealVert.Z);
			}
		}

		// Add all of the triangles to the mesh.
		for (int32 SideIdx=0; SideIdx<NumSides; SideIdx++)
		{
			const int32 a0start = VertBase + ((SideIdx+0) * (NumRings+1));
			const int32 a1start = VertBase + ((SideIdx+1) * (NumRings+1));

			for (int32 RingIdx=0; RingIdx<NumRings; RingIdx++)
			{
				IndexBuffer.Add(a0start + RingIdx + 0); IndexBuffer.Add(a1start + RingIdx + 0); IndexBuffer.Add(a0start + RingIdx + 1);
				IndexBuffer.Add(a1start + RingIdx + 0); IndexBuffer.Add(a1start + RingIdx + 1); IndexBuffer.Add(a0start + RingIdx + 1);
			}
		}
	}
}

FORCEINLINE_DEBUGGABLE void ExportRigidBodySetup(UBodySetup& BodySetup, TNavStatArray<float>& VertexBuffer, TNavStatArray<int32>& IndexBuffer,
												 FBox& UnrealBounds, const FTransform& LocalToWorld)
{
	// Make sure meshes are created before we try and export them
	BodySetup.CreatePhysicsMeshes();

	static TNavStatArray<int32> TemporaryShapeBuffer;

	ExportRigidBodyTriMesh(BodySetup, VertexBuffer, IndexBuffer, UnrealBounds, LocalToWorld);
	ExportRigidBodyConvexElements(BodySetup, VertexBuffer, IndexBuffer, TemporaryShapeBuffer, UnrealBounds, LocalToWorld);
	ExportRigidBodyBoxElements(BodySetup.AggGeom, VertexBuffer, IndexBuffer, TemporaryShapeBuffer, UnrealBounds, LocalToWorld);
	ExportRigidBodySphylElements(BodySetup.AggGeom, VertexBuffer, IndexBuffer, TemporaryShapeBuffer, UnrealBounds, LocalToWorld);
	ExportRigidBodySphereElements(BodySetup.AggGeom, VertexBuffer, IndexBuffer, TemporaryShapeBuffer, UnrealBounds, LocalToWorld);

	TemporaryShapeBuffer.Reset();
}

FORCEINLINE_DEBUGGABLE void ExportComponent(UActorComponent* Component, FRecastGeometryExport& GeomExport, const FBox* ClipBounds=NULL)
{
#if WITH_PHYSX
	bool bHasData = false;

	UPrimitiveComponent* PrimComp = Cast<UPrimitiveComponent>(Component);
	if (PrimComp && PrimComp->IsNavigationRelevant() && (PrimComp->HasCustomNavigableGeometry() != EHasCustomNavigableGeometry::DontExport))
	{
		if ((PrimComp->HasCustomNavigableGeometry() != EHasCustomNavigableGeometry::Type::No) && !PrimComp->DoCustomNavigableGeometryExport(GeomExport))
		{
			bHasData = true;
		}

		UBodySetup* BodySetup = PrimComp->GetBodySetup();
		if (BodySetup)
		{
			if (!bHasData)
			{
				ExportRigidBodySetup(*BodySetup, GeomExport.VertexBuffer, GeomExport.IndexBuffer, GeomExport.Data->Bounds, PrimComp->GetComponentTransform());
				bHasData = true;
			}

			GeomExport.SlopeOverride = BodySetup->WalkableSlopeOverride;
		}
	}
#endif // WITH_PHYSX
}

FORCEINLINE void TransformVertexSoupToRecast(const TArray<FVector>& VertexSoup, TNavStatArray<FVector>& Verts, TNavStatArray<int32>& Faces)
{
	if (VertexSoup.Num() == 0)
	{
		return;
	}

	check(VertexSoup.Num() % 3 == 0);

	const int32 StaticFacesCount = VertexSoup.Num() / 3;
	int32 VertsCount = Verts.Num();
	const FVector* Vertex = VertexSoup.GetData();

	for (int32 k = 0; k < StaticFacesCount; ++k, Vertex += 3)
	{
		Verts.Add(Unreal2RecastPoint(Vertex[0]));
		Verts.Add(Unreal2RecastPoint(Vertex[1]));
		Verts.Add(Unreal2RecastPoint(Vertex[2]));
		Faces.Add(VertsCount + 2);
		Faces.Add(VertsCount + 1);
		Faces.Add(VertsCount + 0);
			
		VertsCount += 3;
	}
}

FORCEINLINE void CovertCoordDataToRecast(TNavStatArray<float>& Coords)
{
	float* CoordPtr = Coords.GetData();
	const int32 MaxIt = Coords.Num() / 3;
	for (int32 i = 0; i < MaxIt; i++)
	{
		CoordPtr[0] = -CoordPtr[0];

		const float TmpV = -CoordPtr[1];
		CoordPtr[1] = CoordPtr[2];
		CoordPtr[2] = TmpV;

		CoordPtr += 3;
	}
}

void ExportVertexSoup(const TArray<FVector>& VertexSoup, TNavStatArray<float>& VertexBuffer, TNavStatArray<int32>& IndexBuffer, FBox& UnrealBounds)
{
	if (VertexSoup.Num())
	{
		check(VertexSoup.Num() % 3 == 0);
		
		int32 VertBase = VertexBuffer.Num() / 3;
		VertexBuffer.Reserve(VertexSoup.Num() * 3);
		IndexBuffer.Reserve(VertexSoup.Num() / 3);

		const int32 NumVerts = VertexSoup.Num();
		for (int32 i = 0; i < NumVerts; i++)
		{
			const FVector& UnrealCoords = VertexSoup[i];
			UnrealBounds += UnrealCoords;

			const FVector RecastCoords = Unreal2RecastPoint(UnrealCoords);
			VertexBuffer.Add(RecastCoords.X);
			VertexBuffer.Add(RecastCoords.Y);
			VertexBuffer.Add(RecastCoords.Z);
		}

		const int32 NumFaces = VertexSoup.Num() / 3;
		for (int32 i = 0; i < NumFaces; i++)
		{
			IndexBuffer.Add(VertBase + 2);
			IndexBuffer.Add(VertBase + 1);
			IndexBuffer.Add(VertBase + 0);
			VertBase += 3;
		}
	}
}

} // namespace RecastGeometryExport

#if WITH_PHYSX
void FRecastGeometryExport::ExportPxTriMesh16Bit(physx::PxTriangleMesh const * const TriMesh, const FTransform& LocalToWorld)
{
	RecastGeometryExport::ExportPxTriMesh<PxU16>(TriMesh, LocalToWorld, VertexBuffer, IndexBuffer, Data->Bounds);
}

void FRecastGeometryExport::ExportPxTriMesh32Bit(physx::PxTriangleMesh const * const TriMesh, const FTransform& LocalToWorld)
{
	RecastGeometryExport::ExportPxTriMesh<PxU32>(TriMesh, LocalToWorld, VertexBuffer, IndexBuffer, Data->Bounds);
}

void FRecastGeometryExport::ExportPxConvexMesh(physx::PxConvexMesh const * const ConvexMesh, const FTransform& LocalToWorld)
{
	RecastGeometryExport::ExportPxConvexMesh(ConvexMesh, LocalToWorld, VertexBuffer, IndexBuffer, Data->Bounds);
}

void FRecastGeometryExport::ExportPxHeightField(physx::PxHeightField const * const HeightField, const FTransform& LocalToWorld)
{
	RecastGeometryExport::ExportPxHeightField(HeightField, LocalToWorld, VertexBuffer, IndexBuffer, Data->Bounds);
}
#endif // WITH_PHYSX

#if WITH_CHAOS
void FRecastGeometryExport::ExportChaosTriMesh(const Chaos::FTriangleMeshImplicitObject* const TriMesh, const FTransform& LocalToWorld)
{
	RecastGeometryExport::ExportChaosTriMesh(TriMesh, LocalToWorld, VertexBuffer, IndexBuffer, Data->Bounds);
}

void FRecastGeometryExport::ExportChaosConvexMesh(const FKConvexElem* const Convex, const FTransform& LocalToWorld)
{
	RecastGeometryExport::ExportChaosConvexMesh(Convex, LocalToWorld, VertexBuffer, IndexBuffer, Data->Bounds);
}

void FRecastGeometryExport::ExportChaosHeightField(const Chaos::THeightField<float>* const Heightfield, const FTransform& LocalToWorld)
{
	RecastGeometryExport::ExportChaosHeightField(Heightfield, LocalToWorld, VertexBuffer, IndexBuffer, Data->Bounds);
}
#endif

void FRecastGeometryExport::ExportHeightFieldSlice(const FNavHeightfieldSamples& PrefetchedHeightfieldSamples, const int32 NumRows, const int32 NumCols, const FTransform& LocalToWorld, const FBox& SliceBox)
{
	RecastGeometryExport::ExportHeightFieldSlice(PrefetchedHeightfieldSamples, NumRows, NumCols, LocalToWorld, VertexBuffer, IndexBuffer, SliceBox, Data->Bounds);
}

void FRecastGeometryExport::ExportCustomMesh(const FVector* InVertices, int32 NumVerts, const int32* InIndices, int32 NumIndices, const FTransform& LocalToWorld)
{
	RecastGeometryExport::ExportCustomMesh(InVertices, NumVerts, InIndices, NumIndices, LocalToWorld, VertexBuffer, IndexBuffer, Data->Bounds);
}

void FRecastGeometryExport::ExportRigidBodySetup(UBodySetup& BodySetup, const FTransform& LocalToWorld)
{
	RecastGeometryExport::ExportRigidBodySetup(BodySetup, VertexBuffer, IndexBuffer, Data->Bounds, LocalToWorld);
}

void FRecastGeometryExport::AddNavModifiers(const FCompositeNavModifier& Modifiers)
{
	Data->Modifiers.Add(Modifiers);
}

void FRecastGeometryExport::SetNavDataPerInstanceTransformDelegate(const FNavDataPerInstanceTransformDelegate& InDelegate)
{
	Data->NavDataPerInstanceTransformDelegate = InDelegate;
}

FORCEINLINE void GrowConvexHull(const float ExpandBy, const TArray<FVector>& Verts, TArray<FVector>& OutResult)
{
	if (Verts.Num() < 3)
	{
		return;
	}

	struct FSimpleLine
	{
		FVector P1, P2;

		FSimpleLine() {}

		FSimpleLine(FVector Point1, FVector Point2) 
			: P1(Point1), P2(Point2) 
		{

		}
		static FVector Intersection(const FSimpleLine& Line1, const FSimpleLine& Line2)
		{
			const float A1 = Line1.P2.X - Line1.P1.X;
			const float B1 = Line2.P1.X - Line2.P2.X;
			const float C1 = Line2.P1.X - Line1.P1.X;

			const float A2 = Line1.P2.Y - Line1.P1.Y;
			const float B2 = Line2.P1.Y - Line2.P2.Y;
			const float C2 = Line2.P1.Y - Line1.P1.Y;

			const float Denominator = A2*B1 - A1*B2;
			if (Denominator != 0)
			{
				const float t = (B1*C2 - B2*C1) / Denominator;
				return Line1.P1 + t * (Line1.P2 - Line1.P1);
			}

			return FVector::ZeroVector;
		}
	};

	TArray<FVector> AllVerts(Verts);
	AllVerts.Add(Verts[0]);
	AllVerts.Add(Verts[1]);

	const int32 VertsCount = AllVerts.Num();
	const FQuat Rotation90(FVector(0, 0, 1), FMath::DegreesToRadians(90));

	float RotationAngle = MAX_FLT;
	for (int32 Index = 0; Index < VertsCount - 2; ++Index)
	{
		const FVector& V1 = AllVerts[Index + 0];
		const FVector& V2 = AllVerts[Index + 1];
		const FVector& V3 = AllVerts[Index + 2];

		const FVector V01 = (V1 - V2).GetSafeNormal();
		const FVector V12 = (V2 - V3).GetSafeNormal();
		const FVector NV1 = Rotation90.RotateVector(V01);
		const float d = FVector::DotProduct(NV1, V12);

		if (d < 0)
		{
			// CW
			RotationAngle = -90;
			break;
		}
		else if (d > 0)
		{
			//CCW
			RotationAngle = 90;
			break;
		}
	}

	// check if we detected CW or CCW direction
	if (RotationAngle >= BIG_NUMBER)
	{
		return;
	}

	const float ExpansionThreshold = 2 * ExpandBy;
	const float ExpansionThresholdSQ = ExpansionThreshold * ExpansionThreshold;
	const FQuat Rotation(FVector(0, 0, 1), FMath::DegreesToRadians(RotationAngle));
	FSimpleLine PreviousLine;
	OutResult.Reserve(Verts.Num());
	for (int32 Index = 0; Index < VertsCount-2; ++Index)
	{
		const FVector& V1 = AllVerts[Index + 0];
		const FVector& V2 = AllVerts[Index + 1];
		const FVector& V3 = AllVerts[Index + 2];

		FSimpleLine Line1;
		if (Index > 0)
		{
			Line1 = PreviousLine;
		}
		else
		{
			const FVector V01 = (V1 - V2).GetSafeNormal();
			const FVector N1 = Rotation.RotateVector(V01).GetSafeNormal();
			const FVector MoveDir1 = N1 * ExpandBy;
			Line1 = FSimpleLine(V1 + MoveDir1, V2 + MoveDir1);
		}

		const FVector V12 = (V2 - V3).GetSafeNormal();
		const FVector N2 = Rotation.RotateVector(V12).GetSafeNormal();
		const FVector MoveDir2 = N2 * ExpandBy;
		const FSimpleLine Line2(V2 + MoveDir2, V3 + MoveDir2);

		const FVector NewPoint = FSimpleLine::Intersection(Line1, Line2);
		if (NewPoint == FVector::ZeroVector)
		{
			// both lines are parallel so just move our point by expansion distance
			OutResult.Add(V2 + MoveDir2);
		}
		else
		{
			const FVector VectorToNewPoint = NewPoint - V2;
			const float DistToNewVector = VectorToNewPoint.SizeSquared2D();
			if (DistToNewVector > ExpansionThresholdSQ)
			{
				//clamp our point to not move to far from original location
				const FVector HelpPos = V2 + VectorToNewPoint.GetSafeNormal2D() * ExpandBy * 1.4142;
				OutResult.Add(HelpPos);
			}
			else
			{
				OutResult.Add(NewPoint);
			}
		}

		PreviousLine = Line2;
	}
}

//----------------------------------------------------------------------//

struct FOffMeshData
{
	TArray<dtOffMeshLinkCreateParams> LinkParams;
	const TMap<const UClass*, int32>* AreaClassToIdMap;
	const ARecastNavMesh::FNavPolyFlags* FlagsPerArea;

	FOffMeshData() : AreaClassToIdMap(NULL), FlagsPerArea(NULL) {}

	FORCEINLINE void Reserve(const uint32 ElementsCount)
	{
		LinkParams.Reserve(ElementsCount);
	}

	void AddLinks(const TArray<FNavigationLink>& Links, const FTransform& LocalToWorld, int32 AgentIndex, float DefaultSnapHeight)
	{
		for (int32 LinkIndex = 0; LinkIndex < Links.Num(); ++LinkIndex)
		{
			const FNavigationLink& Link = Links[LinkIndex];
			if (!Link.SupportedAgents.Contains(AgentIndex))
			{
				continue;
			}

			dtOffMeshLinkCreateParams NewInfo;
			FMemory::Memzero(NewInfo);

			// not doing anything to link's points order - should be already ordered properly by link processor
			StoreUnrealPoint(NewInfo.vertsA0, LocalToWorld.TransformPosition(Link.Left));
			StoreUnrealPoint(NewInfo.vertsB0, LocalToWorld.TransformPosition(Link.Right));

			NewInfo.type = DT_OFFMESH_CON_POINT | 
				(Link.Direction == ENavLinkDirection::BothWays ? DT_OFFMESH_CON_BIDIR : 0) |
				(Link.bSnapToCheapestArea ? DT_OFFMESH_CON_CHEAPAREA : 0);

			NewInfo.snapRadius = Link.SnapRadius;
			NewInfo.snapHeight = Link.bUseSnapHeight ? Link.SnapHeight : DefaultSnapHeight;
			NewInfo.userID = Link.UserId;

			UClass* AreaClass = Link.GetAreaClass();
			const int32* AreaID = AreaClassToIdMap->Find(AreaClass);
			if (AreaID != NULL)
			{
				NewInfo.area = *AreaID;
				NewInfo.polyFlag = FlagsPerArea[*AreaID];
			}
			else
			{
				UE_LOG(LogNavigation, Warning, TEXT("FRecastTileGenerator: Trying to use undefined area class while defining Off-Mesh links! (%s)"), *GetNameSafe(AreaClass));
			}

			// snap area is currently not supported for regular (point-point) offmesh links

			LinkParams.Add(NewInfo);
		}
	}
	void AddSegmentLinks(const TArray<FNavigationSegmentLink>& Links, const FTransform& LocalToWorld, int32 AgentIndex, float DefaultSnapHeight)
	{
		for (int32 LinkIndex = 0; LinkIndex < Links.Num(); ++LinkIndex)
		{
			const FNavigationSegmentLink& Link = Links[LinkIndex];
			if (!Link.SupportedAgents.Contains(AgentIndex))
			{
				continue;
			}

			dtOffMeshLinkCreateParams NewInfo;
			FMemory::Memzero(NewInfo);

			// not doing anything to link's points order - should be already ordered properly by link processor
			StoreUnrealPoint(NewInfo.vertsA0, LocalToWorld.TransformPosition(Link.LeftStart));
			StoreUnrealPoint(NewInfo.vertsA1, LocalToWorld.TransformPosition(Link.LeftEnd));
			StoreUnrealPoint(NewInfo.vertsB0, LocalToWorld.TransformPosition(Link.RightStart));
			StoreUnrealPoint(NewInfo.vertsB1, LocalToWorld.TransformPosition(Link.RightEnd));

			NewInfo.type = DT_OFFMESH_CON_SEGMENT | (Link.Direction == ENavLinkDirection::BothWays ? DT_OFFMESH_CON_BIDIR : 0);
			NewInfo.snapRadius = Link.SnapRadius;
			NewInfo.snapHeight = Link.bUseSnapHeight ? Link.SnapHeight : DefaultSnapHeight;
			NewInfo.userID = Link.UserId;

			UClass* AreaClass = Link.GetAreaClass();
			const int32* AreaID = AreaClassToIdMap->Find(AreaClass);
			if (AreaID != NULL)
			{
				NewInfo.area = *AreaID;
				NewInfo.polyFlag = FlagsPerArea[*AreaID];
			}
			else
			{
				UE_LOG(LogNavigation, Warning, TEXT("FRecastTileGenerator: Trying to use undefined area class while defining Off-Mesh links! (%s)"), *GetNameSafe(AreaClass));
			}

			LinkParams.Add(NewInfo);
		}
	}

protected:

	void StoreUnrealPoint(float* dest, const FVector& UnrealPt)
	{
		const FVector RecastPt = Unreal2RecastPoint(UnrealPt);
		dest[0] = RecastPt.X;
		dest[1] = RecastPt.Y;
		dest[2] = RecastPt.Z;
	}
};

//----------------------------------------------------------------------//
// FNavMeshBuildContext
// A navmesh building reporting helper
//----------------------------------------------------------------------//
class FNavMeshBuildContext : public rcContext, public dtTileCacheLogContext
{
public:
	FNavMeshBuildContext()
		: rcContext(true)
	{
	}
protected:
	/// Logs a message.
	///  @param[in]		category	The category of the message.
	///  @param[in]		msg			The formatted message.
	///  @param[in]		len			The length of the formatted message.
	virtual void doLog(const rcLogCategory category, const char* Msg, const int32 /*len*/) 
	{
		switch (category) 
		{
		case RC_LOG_ERROR:
			UE_LOG(LogNavigation, Error, TEXT("Recast: %s"), ANSI_TO_TCHAR( Msg ) );
			break;
		case RC_LOG_WARNING:
			UE_LOG(LogNavigation, Log, TEXT("Recast: %s"), ANSI_TO_TCHAR( Msg ) );
			break;
		default:
			UE_LOG(LogNavigation, Verbose, TEXT("Recast: %s"), ANSI_TO_TCHAR( Msg ) );
			break;
		}
	}

	virtual void doDtLog(const char* Msg, const int32 /*len*/)
	{
		UE_LOG(LogNavigation, Error, TEXT("Recast: %s"), ANSI_TO_TCHAR(Msg));
	}
};

//----------------------------------------------------------------------//
struct FTileCacheCompressor : public dtTileCacheCompressor
{
	struct FCompressedCacheHeader
	{
		int32 UncompressedSize;
	};

	virtual int32 maxCompressedSize(const int32 bufferSize)
	{
		return FMath::TruncToInt(bufferSize * 1.1f) + sizeof(FCompressedCacheHeader);
	}

	virtual dtStatus compress(const uint8* buffer, const int32 bufferSize,
		uint8* compressed, const int32 maxCompressedSize, int32* compressedSize)
	{
		const int32 HeaderSize = sizeof(FCompressedCacheHeader);

		FCompressedCacheHeader DataHeader;
		DataHeader.UncompressedSize = bufferSize;
		FMemory::Memcpy((void*)compressed, &DataHeader, HeaderSize);

		uint8* DataPtr = compressed + HeaderSize;		
		int32 DataSize = maxCompressedSize - HeaderSize;

		FCompression::CompressMemory(NAME_Zlib, (void*)DataPtr, DataSize, (const void*)buffer, bufferSize, COMPRESS_BiasMemory);

		*compressedSize = DataSize + HeaderSize;
		return DT_SUCCESS;
	}

	virtual dtStatus decompress(const uint8* compressed, const int32 compressedSize,
		uint8* buffer, const int32 maxBufferSize, int32* bufferSize)
	{
		const int32 HeaderSize = sizeof(FCompressedCacheHeader);
		
		FCompressedCacheHeader DataHeader;
		FMemory::Memcpy(&DataHeader, (void*)compressed, HeaderSize);

		const uint8* DataPtr = compressed + HeaderSize;		
		const int32 DataSize = compressedSize - HeaderSize;

		FCompression::UncompressMemory(NAME_Zlib, (void*)buffer, DataHeader.UncompressedSize, (const void*)DataPtr, DataSize);

		*bufferSize = DataHeader.UncompressedSize;
		return DT_SUCCESS;
	}
};

struct FTileCacheAllocator : public dtTileCacheAlloc
{
	virtual void reset()
	{
		 check(0 && "dtTileCacheAlloc.reset() is not supported!");
	}

	virtual void* alloc(const int32 Size)
	{
		return dtAlloc(Size, DT_ALLOC_TEMP);
	}

	virtual void free(void* Data)
	{
		dtFree(Data);
	}
};

//----------------------------------------------------------------------//
// FVoxelCacheRasterizeContext
//----------------------------------------------------------------------//

struct FVoxelCacheRasterizeContext
{
	FVoxelCacheRasterizeContext()
	{
		RasterizeHF = NULL;
	}

	~FVoxelCacheRasterizeContext()
	{
		rcFreeHeightField(RasterizeHF);
		RasterizeHF = 0;
	}

	void Create(int32 FieldSize, float CellSize, float CellHeight)
	{
		if (RasterizeHF == NULL)
		{
			const float DummyBounds[3] = { 0 };

			RasterizeHF = rcAllocHeightfield();
			rcCreateHeightfield(NULL, *RasterizeHF, FieldSize, FieldSize, DummyBounds, DummyBounds, CellSize, CellHeight);
		}
	}

	void Reset()
	{
		rcResetHeightfield(*RasterizeHF);
	}

	void SetupForTile(const float* TileBMin, const float* TileBMax, const float RasterizationPadding)
	{
		Reset();

		rcVcopy(RasterizeHF->bmin, TileBMin);
		rcVcopy(RasterizeHF->bmax, TileBMax);

		RasterizeHF->bmin[0] -= RasterizationPadding;
		RasterizeHF->bmin[2] -= RasterizationPadding;
		RasterizeHF->bmax[0] += RasterizationPadding;
		RasterizeHF->bmax[2] += RasterizationPadding;
	}

	rcHeightfield* RasterizeHF;
};

static FVoxelCacheRasterizeContext VoxelCacheContext;

uint32 GetTileCacheSizeHelper(TArray<FNavMeshTileData>& CompressedTiles)
{
	uint32 TotalMemory = 0;
	for (int32 i = 0; i < CompressedTiles.Num(); i++)
	{
		TotalMemory += CompressedTiles[i].DataSize;
	}

	return TotalMemory;
}

static FBox CalculateTileBounds(int32 X, int32 Y, const FVector& RcNavMeshOrigin, const FBox& TotalNavBounds, float TileSizeInWorldUnits)
{
	FBox TileBox(
		RcNavMeshOrigin + (FVector(X + 0, 0, Y + 0) * TileSizeInWorldUnits),
		RcNavMeshOrigin + (FVector(X + 1, 0, Y + 1) * TileSizeInWorldUnits)
		);

	TileBox = Recast2UnrealBox(TileBox);
	TileBox.Min.Z = TotalNavBounds.Min.Z;
	TileBox.Max.Z = TotalNavBounds.Max.Z;

	// unreal coord space
	return TileBox;
}

void FTimeSlicer::SetTimeSliceDuration(double SliceDuration)
{
	TimeSliceDuration = SliceDuration;
}

void FTimeSlicer::StartTimeSlice()
{
	TimeSliceStartTime = FPlatformTime::Seconds();
	bTimeSliceFinishedCached = false;
}

double FTimeSlicer::GetStartTime() const
{
	return TimeSliceStartTime;
}

bool FTimeSlicer::TestTimeSliceFinished() const
{
	ensureMsgf(!bTimeSliceFinishedCached, TEXT("Testing time slice is finished when we have already confirmed that!"));

	bTimeSliceFinishedCached = FPlatformTime::Seconds() - TimeSliceStartTime >= TimeSliceDuration;
	return bTimeSliceFinishedCached;
}

bool FTimeSlicer::IsTimeSliceFinishedCached() const
{
	return bTimeSliceFinishedCached;
}

//----------------------------------------------------------------------//
// FRecastTileGenerator
//----------------------------------------------------------------------//

FRecastTileGenerator::FRecastTileGenerator(FRecastNavMeshGenerator& ParentGenerator, const FIntPoint& Location)
	: TimeSlicer(ParentGenerator.GetTimeSlicer())
{
	bUpdateGeometry = true;
	bHasLowAreaModifiers = false;

	TileX = Location.X;
	TileY = Location.Y;

	TileConfig = ParentGenerator.GetConfig();
	Version = ParentGenerator.GetVersion();
	AdditionalCachedData = ParentGenerator.GetAdditionalCachedData();

	ParentGeneratorWeakPtr = ((FNavDataGenerator&)ParentGenerator).AsShared();

	RasterizeGeomRecastState = ERasterizeGeomRecastTimeSlicedState::MarkWalkableTriangles;
	RasterizeGeomState = ERasterizeGeomTimeSlicedState::RasterizeGeometryTransformCoords;
	DoWorkTimeSlicedState = EDoWorkTimeSlicedState::DoAsyncGeometryGathering;
	GenerateTileTimeSlicedState = EGenerateTileTimeSlicedState::GenerateCompressedLayers;

	GenerateNavDataTimeSlicedState = EGenerateNavDataTimeSlicedState::Init;
	GenNavDataLayerTimeSlicedIdx = 0;
	GenCompressedLayersTimeSlicedState = EGenerateCompressedLayersTimeSliced::Init;
	RasterizeTrianglesTimeSlicedRawGeomIdx = 0;
	RasterizeTrianglesTimeSlicedInstTransformIdx = 0;
}

FRecastTileGenerator::~FRecastTileGenerator()
{
	GenNavDataTimeSlicedGenerationContext.Release();
	GenNavDataTimeSlicedAllocator.Release();
	GenCompressedlayersTimeSlicedRasterContext.Release();
}

void FRecastTileGenerator::Setup(const FRecastNavMeshGenerator& ParentGenerator, const TArray<FBox>& DirtyAreas)
{
	const FVector RcNavMeshOrigin = ParentGenerator.GetRcNavMeshOrigin();
	const FBox NavTotalBounds = ParentGenerator.GetTotalBounds();
	const float TileCellSize = (TileConfig.tileSize * TileConfig.cs);

	NavDataConfig = ParentGenerator.GetOwner()->GetConfig();

	TileBB = CalculateTileBounds(TileX, TileY, RcNavMeshOrigin, NavTotalBounds, TileCellSize);
	TileBBExpandedForAgent = TileBB.ExpandBy(NavDataConfig.AgentRadius * 2 + TileConfig.cs);
	const FBox RCBox = Unreal2RecastBox(TileBB);
	rcVcopy(TileConfig.bmin, &RCBox.Min.X);
	rcVcopy(TileConfig.bmax, &RCBox.Max.X);
			
	// from passed in boxes pick the ones overlapping with tile bounds
	bFullyEncapsulatedByInclusionBounds = true;
	const TNavStatArray<FBox>& ParentBounds = ParentGenerator.GetInclusionBounds();
	if (ParentBounds.Num() > 0)
	{
		bFullyEncapsulatedByInclusionBounds = false;
		InclusionBounds.Reserve(ParentBounds.Num());
		for (const FBox& Bounds : ParentBounds)
		{
			if (Bounds.Intersect(TileBB))
			{
				InclusionBounds.Add(Bounds);
				bFullyEncapsulatedByInclusionBounds = DoesBoxContainBox(Bounds, TileBB);
			}
		}
	}

	const bool bGeometryChanged = (DirtyAreas.Num() == 0);
	if (!bGeometryChanged)
	{
		// Get compressed tile cache layers if they exist for this location
		CompressedLayers = ParentGenerator.GetOwner()->GetTileCacheLayers(TileX, TileY);
		for (FNavMeshTileData& LayerData : CompressedLayers)
		{
			// we don't want to modify shared state inside async task, so make sure we are unique owner
			LayerData.MakeUnique();
		}
	}

	// We have to regenerate layers data in case geometry is changed or tile cache is missing
	bRegenerateCompressedLayers = (bGeometryChanged || CompressedLayers.Num() == 0);
	
	// Gather geometry for tile if it inside navigable bounds
	if (InclusionBounds.Num())
	{
		if (!bRegenerateCompressedLayers)
		{
			// Mark layers that needs to be updated
			DirtyLayers.Init(false, CompressedLayers.Num());
			for (const FNavMeshTileData& LayerData : CompressedLayers)
			{
				for (FBox DirtyBox : DirtyAreas)
				{
					if (DirtyBox.Intersect(LayerData.LayerBBox))
					{
						DirtyLayers[LayerData.LayerIndex] = true;
					}
				}
			}
		}
		
		if (ParentGenerator.GatherGeometryOnGameThread())
		{
			GatherGeometry(ParentGenerator, bRegenerateCompressedLayers);
		}
		else
		{
			PrepareGeometrySources(ParentGenerator, bRegenerateCompressedLayers);
		}
	}
	
	//
	UsedMemoryOnStartup = GetUsedMemCount() + sizeof(FRecastTileGenerator);
}

bool FRecastTileGenerator::HasDataToBuild() const
{
	return
		CompressedLayers.Num()
		|| Modifiers.Num()
		|| OffmeshLinks.Num()
		|| RawGeometry.Num()
		|| (InclusionBounds.Num() && NavigationRelevantData.Num() > 0);
}

ETimeSliceWorkResult FRecastTileGenerator::DoWorkTimeSliced()
{
	TSharedPtr<FNavDataGenerator, ESPMode::ThreadSafe> ParentGenerator = ParentGeneratorWeakPtr.Pin();
	ETimeSliceWorkResult WorkResult = ETimeSliceWorkResult::Succeeded;

	if (ParentGenerator.IsValid())
	{
		switch (DoWorkTimeSlicedState)
		{
		case EDoWorkTimeSlicedState::Invalid:
		{
			ensureMsgf(false, TEXT("Invalid EDoWorkTimeSlicedState, has this function been called when its already finished processing?"));
			return ETimeSliceWorkResult::Failed;
		}
		break;
		case EDoWorkTimeSlicedState::DoAsyncGeometryGathering:
		{
			DoWorkTimeSlicedState = EDoWorkTimeSlicedState::GenerateTile;

			if (InclusionBounds.Num())
			{
				const bool bHadNavigationRelevantData = DoAsyncGeometryGathering();

				//check bHadNavigationRelevantData as an optimization so we don't call TestTimeSliceFinished when its unnecessary 
				if (bHadNavigationRelevantData && TimeSlicer.TestTimeSliceFinished())
				{
					return ETimeSliceWorkResult::CallAgainNextTimeSlice;
				}
			}
		} //fall through to next state
		case EDoWorkTimeSlicedState::GenerateTile:
		{
			WorkResult = GenerateTileTimeSliced();

			if (WorkResult != ETimeSliceWorkResult::CallAgainNextTimeSlice)
			{
				DumpAsyncData();

				DoWorkTimeSlicedState = EDoWorkTimeSlicedState::Invalid;//Set to Invalid as we never want to call this again on this instance
			}
		}
		break;

		default:
		{
			ensureMsgf(false, TEXT("unhandled EDoWorkTimeSlicedState"));
			return ETimeSliceWorkResult::Failed;
		}
		}
	}

	return WorkResult;
}

bool FRecastTileGenerator::DoWork()
{
	TSharedPtr<FNavDataGenerator, ESPMode::ThreadSafe> ParentGenerator = ParentGeneratorWeakPtr.Pin();
	bool bSucceess = true;

	if (ParentGenerator.IsValid())
	{
		if (InclusionBounds.Num())
		{
			DoAsyncGeometryGathering();
		}

		bSucceess = GenerateTile();

		DumpAsyncData();
	}

	return bSucceess;
}

void FRecastTileGenerator::DumpAsyncData()
{
	RawGeometry.Empty();
	Modifiers.Empty();
	OffmeshLinks.Empty();

	NavigationRelevantData.Empty();
	NavOctree = nullptr;
}

bool FRecastTileGenerator::DoAsyncGeometryGathering()
{
	QUICK_SCOPE_CYCLE_COUNTER(STAT_RecastNavMeshGenerator_PrepareGeometrySources);

	const bool bRetVal = NavigationRelevantData.Num() > 0;

	for (auto& ElementData : NavigationRelevantData)
	{
		if (ElementData->GetOwner() == nullptr)
		{
			UE_LOG(LogNavigation, Warning, TEXT("DoAsyncGeometryGathering: skipping an element with no longer valid Owner"));
			continue;
		}

		bool bDumpGeometryData = false;
		if (ElementData->IsPendingLazyGeometryGathering() && ElementData->SupportsGatheringGeometrySlices())
		{
			QUICK_SCOPE_CYCLE_COUNTER(STAT_RecastNavMeshGenerator_LandscapeSlicesExporting);

			FRecastGeometryExport GeomExport(*ElementData);

			INavRelevantInterface* NavRelevant = Cast<INavRelevantInterface>(ElementData->GetOwner());
			if(NavRelevant)
			{
				NavRelevant->PrepareGeometryExportSync();
				// adding a small bump to avoid special case of zero-expansion when tile bounds
				// overlap landscape's tile bounds
				NavRelevant->GatherGeometrySlice(GeomExport, TileBBExpandedForAgent);

				RecastGeometryExport::CovertCoordDataToRecast(GeomExport.VertexBuffer);
				RecastGeometryExport::StoreCollisionCache(GeomExport);
				bDumpGeometryData = true;
			}
			else
			{
				UE_LOG(LogNavigation, Error, TEXT("DoAsyncGeometryGathering: got an invalid NavRelevant instance!"));
			}
		}

		if (ElementData->IsPendingLazyGeometryGathering() || ElementData->IsPendingLazyModifiersGathering())
		{
			NavOctree->DemandLazyDataGathering(*ElementData);
		}

		const FCompositeNavModifier ModifierInstance = ElementData->Modifiers.HasMetaAreas() ? ElementData->Modifiers.GetInstantiatedMetaModifier(&NavDataConfig, ElementData->SourceObject) : ElementData->Modifiers;

		const bool bExportGeometry = bUpdateGeometry && ElementData->HasGeometry();
		if (bExportGeometry)
		{
			if (ARecastNavMesh::IsVoxelCacheEnabled())
			{
				TNavStatArray<rcSpanCache> SpanData;
				rcSpanCache* CachedVoxels = 0;
				int32 NumCachedVoxels = 0;

				DECLARE_SCOPE_CYCLE_COUNTER(TEXT("Rasterization: prepare voxel cache"), Stat_RecastRasterCachePrep, STATGROUP_Navigation);

				if (!HasVoxelCache(ElementData->VoxelData, CachedVoxels, NumCachedVoxels))
				{
					// rasterize
					PrepareVoxelCache(ElementData->CollisionData, ModifierInstance, SpanData);
					CachedVoxels = SpanData.GetData();
					NumCachedVoxels = SpanData.Num();

					// encode
					const int32 PrevElementMemory = ElementData->GetAllocatedSize();
					FNavigationRelevantData* ModData = (FNavigationRelevantData*)&ElementData;
					AddVoxelCache(ModData->VoxelData, CachedVoxels, NumCachedVoxels);

					const int32 NewElementMemory = ElementData->GetAllocatedSize();
					const int32 ElementMemoryDelta = NewElementMemory - PrevElementMemory;
					INC_MEMORY_STAT_BY(STAT_Navigation_CollisionTreeMemory, ElementMemoryDelta);
				}
			}
			else
			{
				ValidateAndAppendGeometry(ElementData, ModifierInstance);
			}

			if (bDumpGeometryData)
			{
				const_cast<FNavigationRelevantData&>(*ElementData).CollisionData.Empty();
			}
		}

		if (ModifierInstance.IsEmpty() == false)
		{
			AppendModifier(ModifierInstance, ElementData->NavDataPerInstanceTransformDelegate);
		}
	}
	return bRetVal;
}

void FRecastTileGenerator::PrepareGeometrySources(const FRecastNavMeshGenerator& ParentGenerator, bool bGeometryChanged)
{
	QUICK_SCOPE_CYCLE_COUNTER(STAT_RecastNavMeshGenerator_PrepareGeometrySources);

	UNavigationSystemV1* NavSys = FNavigationSystem::GetCurrent<UNavigationSystemV1>(ParentGenerator.GetWorld());
	FNavigationOctree* NavOctreeInstance = NavSys ? NavSys->GetMutableNavOctree() : nullptr;
	check(NavOctreeInstance);
	NavigationRelevantData.Reset();
	NavOctree = NavOctreeInstance->AsShared();
	bUpdateGeometry = bGeometryChanged;

	for (FNavigationOctree::TConstElementBoxIterator<FNavigationOctree::DefaultStackAllocator> It(*NavOctreeInstance, ParentGenerator.GrowBoundingBox(TileBB, /*bIncludeAgentHeight*/ false));
		It.HasPendingElements();
		It.Advance())
	{
		const FNavigationOctreeElement& Element = It.GetCurrentElement();
		const bool bShouldUse = Element.ShouldUseGeometry(NavDataConfig);
		if (bShouldUse)
		{
			const bool bExportGeometry = bGeometryChanged && (Element.Data->HasGeometry() || Element.Data->IsPendingLazyGeometryGathering());
			if (bExportGeometry
				|| (Element.Data->IsPendingLazyModifiersGathering() || Element.Data->Modifiers.HasMetaAreas() == true || Element.Data->Modifiers.IsEmpty() == false))
			{
				NavigationRelevantData.Add(Element.Data);
			}
		}
	}
}

void FRecastTileGenerator::GatherGeometry(const FRecastNavMeshGenerator& ParentGenerator, bool bGeometryChanged)
{
	QUICK_SCOPE_CYCLE_COUNTER(STAT_RecastNavMeshGenerator_GatherGeometry);

	UNavigationSystemV1* NavSys = FNavigationSystem::GetCurrent<UNavigationSystemV1>(ParentGenerator.GetWorld());
	FNavigationOctree* NavigationOctree = NavSys ? NavSys->GetMutableNavOctree() : nullptr;
	if (NavigationOctree == nullptr)
	{
		return;
	}
	const FNavDataConfig& OwnerNavDataConfig = ParentGenerator.GetOwner()->GetConfig();

	for (FNavigationOctree::TConstElementBoxIterator<FNavigationOctree::DefaultStackAllocator> It(*NavigationOctree, ParentGenerator.GrowBoundingBox(TileBB, /*bIncludeAgentHeight*/ false));
		It.HasPendingElements();
		It.Advance())
	{
		const FNavigationOctreeElement& Element = It.GetCurrentElement();
		const bool bShouldUse = Element.ShouldUseGeometry(OwnerNavDataConfig);
		if (bShouldUse)
		{
			bool bDumpGeometryData = false;
			if (Element.Data->IsPendingLazyGeometryGathering() || Element.Data->IsPendingLazyModifiersGathering())
			{
				const bool bSupportsSlices = Element.Data->SupportsGatheringGeometrySlices();
				if (bSupportsSlices == false || Element.Data->IsPendingLazyModifiersGathering() == true)
				{
					QUICK_SCOPE_CYCLE_COUNTER(STAT_RecastNavMeshGenerator_LazyGeometryExport);
					NavigationOctree->DemandLazyDataGathering(Element);
				}
				
				if (bSupportsSlices == true)
				{
					QUICK_SCOPE_CYCLE_COUNTER(STAT_RecastNavMeshGenerator_LandscapeSlicesExporting);

					FRecastGeometryExport GeomExport(const_cast<FNavigationRelevantData&>(*Element.Data));

					INavRelevantInterface* NavRelevant = const_cast<INavRelevantInterface*>(Cast<const INavRelevantInterface>(Element.GetOwner()));
					if (NavRelevant)
					{
						NavRelevant->PrepareGeometryExportSync();
						// adding a small bump to avoid special case of zero-expansion when tile bounds
						// overlap landscape's tile bounds
						NavRelevant->GatherGeometrySlice(GeomExport, TileBBExpandedForAgent);

						RecastGeometryExport::CovertCoordDataToRecast(GeomExport.VertexBuffer);
						RecastGeometryExport::StoreCollisionCache(GeomExport);
						bDumpGeometryData = true;
					}
					else
					{
						UE_LOG(LogNavigation, Error, TEXT("GatherGeometry: got an invalid NavRelevant instance!"));
					}
				}
			}

			const FCompositeNavModifier ModifierInstance = Element.GetModifierForAgent(&OwnerNavDataConfig);

			const bool bExportGeometry = bGeometryChanged && Element.Data->HasGeometry();
			if (bExportGeometry)
			{
				if (ARecastNavMesh::IsVoxelCacheEnabled())
				{
					TNavStatArray<rcSpanCache> SpanData;
					rcSpanCache* CachedVoxels = 0;
					int32 NumCachedVoxels = 0;

					DECLARE_SCOPE_CYCLE_COUNTER(TEXT("Rasterization: prepare voxel cache"), Stat_RecastRasterCachePrep, STATGROUP_Navigation);

					if (!HasVoxelCache(Element.Data->VoxelData, CachedVoxels, NumCachedVoxels))
					{
						// rasterize
						PrepareVoxelCache(Element.Data->CollisionData, ModifierInstance, SpanData);
						CachedVoxels = SpanData.GetData();
						NumCachedVoxels = SpanData.Num();

						// encode
						const int32 PrevElementMemory = Element.Data->GetAllocatedSize();
						FNavigationRelevantData* ModData = (FNavigationRelevantData*)&Element.Data;
						AddVoxelCache(ModData->VoxelData, CachedVoxels, NumCachedVoxels);

						const int32 NewElementMemory = Element.Data->GetAllocatedSize();
						const int32 ElementMemoryDelta = NewElementMemory - PrevElementMemory;
						INC_MEMORY_STAT_BY(STAT_Navigation_CollisionTreeMemory, ElementMemoryDelta);
					}
				}
				else
				{
					ValidateAndAppendGeometry(Element.Data, ModifierInstance);
				}

				if (bDumpGeometryData)
				{
					const_cast<FNavigationRelevantData&>(*Element.Data).CollisionData.Empty();
				}
			}
						
			if (ModifierInstance.IsEmpty() == false)
			{
				AppendModifier(ModifierInstance, Element.Data->NavDataPerInstanceTransformDelegate);
			}
		}
	}
}

void FRecastTileGenerator::ApplyVoxelFilter(rcHeightfield* HF, float WalkableRadius)
{
	SCOPE_CYCLE_COUNTER(STAT_Navigation_TileVoxelFilteringAsync);

	if (HF != NULL)
	{
		const int32 Width = HF->width;
		const int32 Height = HF->height;
		const float CellSize = HF->cs;
		const float CellHeight = HF->ch;
		const float BottomX = HF->bmin[0];
		const float BottomZ = HF->bmin[1];
		const float BottomY = HF->bmin[2];
		const int32 SpansCount = Width*Height;
		// we need to expand considered bounding boxes so that
		// it doesn't create "fake cliffs"
		const float ExpandBBBy = WalkableRadius*CellSize;

		const FBox* BBox = InclusionBounds.GetData();
		// optimized common case of single box
		if (InclusionBounds.Num() == 1)
		{
			const FBox BB = BBox->ExpandBy(ExpandBBBy);

			rcSpan** Span = HF->spans;

			for (int32 y = 0; y < Height; ++y)
			{
				for (int32 x = 0; x < Width; ++x)
				{
					const float SpanX = -(BottomX + x * CellSize);
					const float SpanY = -(BottomY + y * CellSize);

					// mark all spans outside of InclusionBounds as unwalkable
					for (rcSpan* s = *Span; s; s = s->next)
					{
						if (s->data.area == RC_WALKABLE_AREA)
						{
							const float SpanMin = CellHeight * s->data.smin + BottomZ;
							const float SpanMax = CellHeight * s->data.smax + BottomZ;

							const FVector SpanMinV(SpanX-CellSize, SpanY-CellSize, SpanMin);
							const FVector SpanMaxV(SpanX, SpanY, SpanMax);

							if (BB.IsInside(SpanMinV) == false && BB.IsInside(SpanMaxV) == false)
							{
								s->data.area = RC_NULL_AREA;
							}
						}
					}
					++Span;
				}
			}
		}
		else
		{
			TArray<FBox> Bounds;
			Bounds.Reserve(InclusionBounds.Num());

			for (int32 i = 0; i < InclusionBounds.Num(); ++i, ++BBox)
			{	
				Bounds.Add(BBox->ExpandBy(ExpandBBBy));
			}
			const int32 BoundsCount = Bounds.Num();

			rcSpan** Span = HF->spans;

			for (int32 y = 0; y < Height; ++y)
			{
				for (int32 x = 0; x < Width; ++x)
				{
					const float SpanX = -(BottomX + x * CellSize);
					const float SpanY = -(BottomY + y * CellSize);

					// mark all spans outside of InclusionBounds as unwalkable
					for (rcSpan* s = *Span; s; s = s->next)
					{
						if (s->data.area == RC_WALKABLE_AREA)
						{
							const float SpanMin = CellHeight * s->data.smin + BottomZ;
							const float SpanMax = CellHeight * s->data.smax + BottomZ;

							const FVector SpanMinV(SpanX-CellSize, SpanY-CellSize, SpanMin);
							const FVector SpanMaxV(SpanX, SpanY, SpanMax);

							bool bIsInsideAnyBB = false;
							const FBox* BB = Bounds.GetData();
							for (int32 BoundIndex = 0; BoundIndex < BoundsCount; ++BoundIndex, ++BB)
							{
								if (BB->IsInside(SpanMinV) || BB->IsInside(SpanMaxV))
								{
									bIsInsideAnyBB = true;
									break;
								}
							}

							if (bIsInsideAnyBB == false)
							{
								s->data.area = RC_NULL_AREA;
							}
						}
					}
					++Span;
				}
			}
		}
	}
}

void FRecastTileGenerator::PrepareVoxelCache(const TNavStatArray<uint8>& RawCollisionCache, const FCompositeNavModifier& InModifier, TNavStatArray<rcSpanCache>& SpanData)
{
	// tile's geometry: voxel cache (only for synchronous rebuilds)
	const int32 WalkableClimbVX = TileConfig.walkableClimb;
	const float WalkableSlopeCos = FMath::Cos(FMath::DegreesToRadians(TileConfig.walkableSlopeAngle));
	const float RasterizationPadding = TileConfig.borderSize * TileConfig.cs;

	FRecastGeometryCache CachedCollisions(RawCollisionCache.GetData());

	VoxelCacheContext.SetupForTile(TileConfig.bmin, TileConfig.bmax, RasterizationPadding);

	float SlopeCosPerActor = WalkableSlopeCos;
	CachedCollisions.Header.SlopeOverride.ModifyWalkableFloorZ(SlopeCosPerActor);

	// rasterize triangle soup
	TNavStatArray<uint8> TriAreas;
	TriAreas.AddZeroed(CachedCollisions.Header.NumFaces);

	rcMarkWalkableTrianglesCos(0, SlopeCosPerActor,
		CachedCollisions.Verts, CachedCollisions.Header.NumVerts,
		CachedCollisions.Indices, CachedCollisions.Header.NumFaces,
		TriAreas.GetData());

	// To prevent navmesh generation under the triangles, set the RC_PROJECT_TO_BOTTOM flag to true.
	// This rasterize triangles as filled columns down to the HF lower bound.
	const rcRasterizationFlags Flags = InModifier.GetFillCollisionUnderneathForNavmesh() ? RC_PROJECT_TO_BOTTOM : rcRasterizationFlags(0);

	rcRasterizeTriangles(0, CachedCollisions.Verts, CachedCollisions.Header.NumVerts,
		CachedCollisions.Indices, TriAreas.GetData(), CachedCollisions.Header.NumFaces,
		*VoxelCacheContext.RasterizeHF, WalkableClimbVX, Flags);

	const int32 NumSpans = rcCountSpans(0, *VoxelCacheContext.RasterizeHF);
	if (NumSpans > 0)
	{
		SpanData.AddZeroed(NumSpans);
		rcCacheSpans(0, *VoxelCacheContext.RasterizeHF, SpanData.GetData());
	}
}

bool FRecastTileGenerator::HasVoxelCache(const TNavStatArray<uint8>& RawVoxelCache, rcSpanCache*& CachedVoxels, int32& NumCachedVoxels) const
{
	FRecastVoxelCache VoxelCache(RawVoxelCache.GetData());
	for (FRecastVoxelCache::FTileInfo* iTile = VoxelCache.Tiles; iTile; iTile = iTile->NextTile)
	{
		if (iTile->TileX == TileX && iTile->TileY == TileY)
		{
			CachedVoxels = iTile->SpanData;
			NumCachedVoxels = iTile->NumSpans;
			return true;
		}
	}
	
	return false;
}

void FRecastTileGenerator::AddVoxelCache(TNavStatArray<uint8>& RawVoxelCache, const rcSpanCache* CachedVoxels, const int32 NumCachedVoxels) const
{
	if (RawVoxelCache.Num() == 0)
	{
		RawVoxelCache.AddZeroed(sizeof(int32));
	}

	int32* NumTiles = (int32*)RawVoxelCache.GetData();
	*NumTiles = *NumTiles + 1;

	const int32 NewCacheIdx = RawVoxelCache.Num();
	const int32 HeaderSize = sizeof(FRecastVoxelCache::FTileInfo);
	const int32 VoxelsSize = sizeof(rcSpanCache) * NumCachedVoxels;
	const int32 EntrySize = HeaderSize + VoxelsSize;
	RawVoxelCache.AddZeroed(EntrySize);

	FRecastVoxelCache::FTileInfo* TileInfo = (FRecastVoxelCache::FTileInfo*)(RawVoxelCache.GetData() + NewCacheIdx);
	TileInfo->TileX = TileX;
	TileInfo->TileY = TileY;
	TileInfo->NumSpans = NumCachedVoxels;

	FMemory::Memcpy(RawVoxelCache.GetData() + NewCacheIdx + HeaderSize, CachedVoxels, VoxelsSize);
}

void FRecastTileGenerator::AppendModifier(const FCompositeNavModifier& Modifier, const FNavDataPerInstanceTransformDelegate& InTransformsDelegate)
{
	// append all offmesh links (not included in compress layers)
	OffmeshLinks.Append(Modifier.GetSimpleLinks());

	// evaluate custom links
	const FCustomLinkNavModifier* LinkModifier = Modifier.GetCustomLinks().GetData();
	for (int32 i = 0; i < Modifier.GetCustomLinks().Num(); i++, LinkModifier++)
	{
		FSimpleLinkNavModifier SimpleLinkCollection(UNavLinkDefinition::GetLinksDefinition(LinkModifier->GetNavLinkClass()), LinkModifier->LocalToWorld);
		OffmeshLinks.Add(SimpleLinkCollection);
	}

	if (Modifier.GetAreas().Num() == 0)
	{
		return;
	}

	bHasLowAreaModifiers = bHasLowAreaModifiers || Modifier.HasLowAreaModifiers();
	
	FRecastAreaNavModifierElement ModifierElement;

	// Gather per instance transforms if any
	if (InTransformsDelegate.IsBound())
	{
		InTransformsDelegate.Execute(TileBBExpandedForAgent, ModifierElement.PerInstanceTransform);
		// skip this modifier in case there is no instances for this tile
		if (ModifierElement.PerInstanceTransform.Num() == 0)
		{
			return;
		}
	}
		
	ModifierElement.Areas = Modifier.GetAreas();
	Modifiers.Add(MoveTemp(ModifierElement));
}

void FRecastTileGenerator::ValidateAndAppendGeometry(TSharedRef<FNavigationRelevantData, ESPMode::ThreadSafe> ElementData, const FCompositeNavModifier& InModifier)
{
	const FNavigationRelevantData& DataRef = ElementData.Get();
	if (DataRef.IsCollisionDataValid())
	{
		AppendGeometry(DataRef.CollisionData, InModifier, DataRef.NavDataPerInstanceTransformDelegate);
	}
}

void FRecastTileGenerator::AppendGeometry(const TNavStatArray<uint8>& RawCollisionCache, const FCompositeNavModifier& InModifier, const FNavDataPerInstanceTransformDelegate& InTransformsDelegate)
{	
	if (RawCollisionCache.Num() == 0)
	{
		return;
	}
	
	FRecastRawGeometryElement GeometryElement;

	// To prevent navmesh generation under the geometry, set the RC_PROJECT_TO_BOTTOM flag to true.
	// This rasterize triangles as filled columns down to the HF lower bound.
	GeometryElement.RasterizationFlags = InModifier.GetFillCollisionUnderneathForNavmesh() ? RC_PROJECT_TO_BOTTOM : rcRasterizationFlags(0);

	FRecastGeometryCache CollisionCache(RawCollisionCache.GetData());
	
	// Gather per instance transforms
	if (InTransformsDelegate.IsBound())
	{
		InTransformsDelegate.Execute(TileBBExpandedForAgent, GeometryElement.PerInstanceTransform);
		if (GeometryElement.PerInstanceTransform.Num() == 0)
		{
			return;
		}
	}
	
	const int32 NumCoords = CollisionCache.Header.NumVerts * 3;
	const int32 NumIndices = CollisionCache.Header.NumFaces * 3;
	if (NumIndices > 0)
	{
		GeometryElement.GeomCoords.SetNumUninitialized(NumCoords);
		GeometryElement.GeomIndices.SetNumUninitialized(NumIndices);

		FMemory::Memcpy(GeometryElement.GeomCoords.GetData(), CollisionCache.Verts, sizeof(float) * NumCoords);
		FMemory::Memcpy(GeometryElement.GeomIndices.GetData(), CollisionCache.Indices, sizeof(int32) * NumIndices);

		RawGeometry.Add(MoveTemp(GeometryElement));
	}	
}

ETimeSliceWorkResult FRecastTileGenerator::GenerateTileTimeSliced()
{
	FNavMeshBuildContext BuildContext;
	ETimeSliceWorkResult WorkResult = ETimeSliceWorkResult::Succeeded;

	switch (GenerateTileTimeSlicedState)
	{
	case EGenerateTileTimeSlicedState::Invalid:
	{
		ensureMsgf(false, TEXT("Invalid EGenerateTileTimeSlicedState, has this function been called when its already finished time processong?"));
		return ETimeSliceWorkResult::Failed;
	}
	break;
	case EGenerateTileTimeSlicedState::GenerateCompressedLayers:
	{
		if (bRegenerateCompressedLayers)
		{
			const ETimeSliceWorkResult WorkResultCompressed = GenerateCompressedLayersTimeSliced(BuildContext);

			if (WorkResultCompressed == ETimeSliceWorkResult::Succeeded)
			{
				GenerateTileTimeSlicedState = EGenerateTileTimeSlicedState::GenerateNavigationData;
				// Mark all layers as dirty
				DirtyLayers.Init(true, CompressedLayers.Num());
			}
			else if (WorkResultCompressed == ETimeSliceWorkResult::Failed)
			{
				GenerateTileTimeSlicedState = EGenerateTileTimeSlicedState::Invalid;
				return ETimeSliceWorkResult::Failed;
			}

			if (TimeSlicer.IsTimeSliceFinishedCached())
			{
				return ETimeSliceWorkResult::CallAgainNextTimeSlice;
			}
		}
		else
		{
			GenerateTileTimeSlicedState = EGenerateTileTimeSlicedState::GenerateNavigationData;
		}
	} //fall through to next state
	case EGenerateTileTimeSlicedState::GenerateNavigationData:
	{
		WorkResult = GenerateNavigationDataTimeSliced(BuildContext);

		if (WorkResult != ETimeSliceWorkResult::CallAgainNextTimeSlice)
		{
			GenerateTileTimeSlicedState = EGenerateTileTimeSlicedState::Invalid;
		}
	}
	break;
	default:
	{
		ensureMsgf(false, TEXT("unhandled EGenerateTileTimeSlicedState"));
		return ETimeSliceWorkResult::Failed;
	}
	};

	// it's possible to have valid generation with empty resulting tile (no navigable geometry in tile)
	return WorkResult;
}


bool FRecastTileGenerator::GenerateTile()
{
	FNavMeshBuildContext BuildContext;
	bool bSuccess = true;

	if (bRegenerateCompressedLayers)
	{
		CompressedLayers.Reset();

		bSuccess = GenerateCompressedLayers(BuildContext);

		if (bSuccess)
		{
			// Mark all layers as dirty
			DirtyLayers.Init(true, CompressedLayers.Num());
		}
	}

	if (bSuccess)
	{
		bSuccess = GenerateNavigationData(BuildContext);
	}

	// it's possible to have valid generation with empty resulting tile (no navigable geometry in tile)
	return bSuccess;
}

struct FTileRasterizationContext
{
	FTileRasterizationContext() : SolidHF(0), LayerSet(0), CompactHF(0), RasterizationFlags(rcRasterizationFlags(0))
	{
	}

	~FTileRasterizationContext()
	{
		rcFreeHeightField(SolidHF);
		rcFreeHeightfieldLayerSet(LayerSet);
		rcFreeCompactHeightfield(CompactHF);
	}

	rcRasterizationFlags GetRasterizationFlags() const { return RasterizationFlags; }
	void SetRasterizationFlags(rcRasterizationFlags Value) { RasterizationFlags = Value; }

	struct rcHeightfield* SolidHF;
	struct rcHeightfieldLayerSet* LayerSet;
	struct rcCompactHeightfield* CompactHF;
	TArray<FNavMeshTileData> Layers;

private:
	rcRasterizationFlags RasterizationFlags;
};

bool FRecastTileGenerator::CreateHeightField(FNavMeshBuildContext& BuildContext, FTileRasterizationContext& RasterContext)
{
	SCOPE_CYCLE_COUNTER(STAT_Navigation_RecastCreateHeightField);

	TileConfig.width = TileConfig.tileSize + TileConfig.borderSize * 2;
	TileConfig.height = TileConfig.tileSize + TileConfig.borderSize * 2;

	const float BBoxPadding = TileConfig.borderSize * TileConfig.cs;
	TileConfig.bmin[0] -= BBoxPadding;
	TileConfig.bmin[2] -= BBoxPadding;
	TileConfig.bmax[0] += BBoxPadding;
	TileConfig.bmax[2] += BBoxPadding;

	BuildContext.log(RC_LOG_PROGRESS, "CreateHeightField:");
	BuildContext.log(RC_LOG_PROGRESS, " - %d x %d cells", TileConfig.width, TileConfig.height);

	const bool bHasGeometry = RawGeometry.Num() > 0;

	// Allocate voxel heightfield where we rasterize our input data to.
	if (bHasGeometry)
	{
		RasterContext.SolidHF = rcAllocHeightfield();
		if (RasterContext.SolidHF == nullptr)
		{
			BuildContext.log(RC_LOG_ERROR, "CreateHeightField: Out of memory 'SolidHF'.");
			return false;
		}
		if (!rcCreateHeightfield(&BuildContext, *RasterContext.SolidHF, TileConfig.width, TileConfig.height, TileConfig.bmin, TileConfig.bmax, TileConfig.cs, TileConfig.ch))
		{
			BuildContext.log(RC_LOG_ERROR, "CreateHeightField: Could not create solid heightfield.");
			return false;
		}
	}
	return true;
}

ETimeSliceWorkResult FRecastTileGenerator::RasterizeGeometryRecastTimeSliced(FNavMeshBuildContext& BuildContext, const TArray<float>& Coords, const TArray<int32>& Indices, const rcRasterizationFlags RasterizationFlags, FTileRasterizationContext& RasterContext)
{
	QUICK_SCOPE_CYCLE_COUNTER(STAT_Navigation_RasterizeGeometryRecast);

	const int32 NumFaces = Indices.Num() / 3;
	const int32 NumVerts = Coords.Num() / 3;

	switch (RasterizeGeomRecastState)
	{
	case ERasterizeGeomRecastTimeSlicedState::MarkWalkableTriangles:
	{
		QUICK_SCOPE_CYCLE_COUNTER(STAT_Navigation_MarkWalkableTriangles);

		RasterizeGeomRecastTriAreas.AddZeroed(NumFaces);

		rcMarkWalkableTriangles(&BuildContext, TileConfig.walkableSlopeAngle,
			Coords.GetData(), NumVerts, Indices.GetData(), NumFaces,
			RasterizeGeomRecastTriAreas.GetData());

		RasterizeGeomRecastState = ERasterizeGeomRecastTimeSlicedState::RasterizeTriangles;

		if (TimeSlicer.TestTimeSliceFinished())
		{
			return ETimeSliceWorkResult::CallAgainNextTimeSlice;
		}
	}// fall through to next state
	case ERasterizeGeomRecastTimeSlicedState::RasterizeTriangles:
	{
		QUICK_SCOPE_CYCLE_COUNTER(STAT_Navigation_RasterizeGeomRecastRasterizeTriangles);

		rcRasterizeTriangles(&BuildContext,
			Coords.GetData(), NumVerts,
			Indices.GetData(), RasterizeGeomRecastTriAreas.GetData(), NumFaces,
			*RasterContext.SolidHF, TileConfig.walkableClimb, RasterizationFlags);

		RasterizeGeomRecastTriAreas.Reset();

		//reset this so next call we start by marking walkable triangles
		RasterizeGeomRecastState = ERasterizeGeomRecastTimeSlicedState::MarkWalkableTriangles;

		TimeSlicer.TestTimeSliceFinished();
	}
	break;
	default:
	{
		ensureMsgf(false, TEXT("unhandled ERasterizeGeomRecastTimeSlicedState"));
		return ETimeSliceWorkResult::Failed;
	}
	}
	return ETimeSliceWorkResult::Succeeded;
}


void FRecastTileGenerator::RasterizeGeometryRecast(FNavMeshBuildContext& BuildContext, const TArray<float>& Coords, const TArray<int32>& Indices, const rcRasterizationFlags RasterizationFlags, FTileRasterizationContext& RasterContext)
{
	QUICK_SCOPE_CYCLE_COUNTER(STAT_Navigation_RasterizeGeometryRecast);

	const int32 NumFaces = Indices.Num() / 3;
	const int32 NumVerts = Coords.Num() / 3;

	RasterizeGeomRecastTriAreas.AddZeroed(NumFaces);

	{
		QUICK_SCOPE_CYCLE_COUNTER(STAT_Navigation_MarkWalkableTriangles);

		rcMarkWalkableTriangles(&BuildContext, TileConfig.walkableSlopeAngle,
			Coords.GetData(), NumVerts, Indices.GetData(), NumFaces,
			RasterizeGeomRecastTriAreas.GetData());
	}

	{
		QUICK_SCOPE_CYCLE_COUNTER(STAT_Navigation_RasterizeGeomRecastRasterizeTriangles);

		rcRasterizeTriangles(&BuildContext,
			Coords.GetData(), NumVerts,
			Indices.GetData(), RasterizeGeomRecastTriAreas.GetData(), NumFaces,
			*RasterContext.SolidHF, TileConfig.walkableClimb, RasterizationFlags);
	}

	RasterizeGeomRecastTriAreas.Reset();
}

void FRecastTileGenerator::RasterizeGeometryTransformCoords(const TArray<float>& Coords, const FTransform& LocalToWorld)
{
	QUICK_SCOPE_CYCLE_COUNTER(STAT_Navigation_RasterizeGeometryTransformCoords);

	RasterizeGeometryWorldRecastCoords.SetNumUninitialized(Coords.Num(), false);

	FMatrix LocalToRecastWorld = LocalToWorld.ToMatrixWithScale()*Unreal2RecastMatrix();

	// Convert geometry to recast world space
	for (int32 i = 0; i < Coords.Num(); i+=3)
	{
		// collision cache stores coordinates in recast space, convert them to unreal and transform to recast world space
		FVector WorldRecastCoord = LocalToRecastWorld.TransformPosition(Recast2UnrealPoint(&Coords[i]));

		RasterizeGeometryWorldRecastCoords[i+0] = WorldRecastCoord.X;
		RasterizeGeometryWorldRecastCoords[i+1] = WorldRecastCoord.Y;
		RasterizeGeometryWorldRecastCoords[i+2] = WorldRecastCoord.Z;
	}
}

ETimeSliceWorkResult FRecastTileGenerator::RasterizeGeometryTimeSliced(FNavMeshBuildContext& BuildContext, const TArray<float>& Coords, const TArray<int32>& Indices, const FTransform& LocalToWorld, const rcRasterizationFlags RasterizationFlags, FTileRasterizationContext& RasterContext)
{
	QUICK_SCOPE_CYCLE_COUNTER(STAT_Navigation_RasterizeGeometry);
	ETimeSliceWorkResult WorkResult = ETimeSliceWorkResult::Succeeded;

	switch (RasterizeGeomState)
	{
	case ERasterizeGeomTimeSlicedState::RasterizeGeometryTransformCoords:
	{
		RasterizeGeometryTransformCoords(Coords, LocalToWorld);

		RasterizeGeomState = ERasterizeGeomTimeSlicedState::RasterizeGeometryRecast;

		if (TimeSlicer.TestTimeSliceFinished())
		{
			return ETimeSliceWorkResult::CallAgainNextTimeSlice;
		}
	}// fall through to next state
	case ERasterizeGeomTimeSlicedState::RasterizeGeometryRecast:
	{
		WorkResult = RasterizeGeometryRecastTimeSliced(BuildContext, RasterizeGeometryWorldRecastCoords, Indices, RasterizationFlags, RasterContext);

		if (WorkResult != ETimeSliceWorkResult::CallAgainNextTimeSlice)
		{
			//if we have finished rasterizing this geometry then reset RasterizeGeomTimeSlicedState so next time this function is called we go back to RasterizeGeometryTransformCoords first
			RasterizeGeomState = ERasterizeGeomTimeSlicedState::RasterizeGeometryTransformCoords;
		}
	}
	break;
	default:
	{
		ensureMsgf(false, TEXT("unhandled ERasterizeGeomTimeSlicedState"));
		return ETimeSliceWorkResult(ETimeSliceWorkResult::Failed);
	}
	}
	return WorkResult;
}

void FRecastTileGenerator::RasterizeGeometry(FNavMeshBuildContext& BuildContext, const TArray<float>& Coords, const TArray<int32>& Indices, const FTransform& LocalToWorld, const rcRasterizationFlags RasterizationFlags, FTileRasterizationContext& RasterContext)
{
	QUICK_SCOPE_CYCLE_COUNTER(STAT_Navigation_RasterizeGeometry);

	RasterizeGeometryTransformCoords(Coords, LocalToWorld);
	RasterizeGeometryRecast(BuildContext, RasterizeGeometryWorldRecastCoords, Indices, RasterizationFlags, RasterContext);
}

ETimeSliceWorkResult FRecastTileGenerator::RasterizeTrianglesTimeSliced(FNavMeshBuildContext& BuildContext, FTileRasterizationContext& RasterContext)
{
	// Rasterize geometry
	SCOPE_CYCLE_COUNTER(STAT_Navigation_RecastRasterizeTriangles)

	while (RasterizeTrianglesTimeSlicedRawGeomIdx < RawGeometry.Num())
	{
		const FRecastRawGeometryElement& Element = RawGeometry[RasterizeTrianglesTimeSlicedRawGeomIdx];
		if (Element.PerInstanceTransform.Num() > 0)
		{
			while (RasterizeTrianglesTimeSlicedInstTransformIdx < Element.PerInstanceTransform.Num())
			{
				const FTransform& InstanceTransform = Element.PerInstanceTransform[RasterizeTrianglesTimeSlicedInstTransformIdx];
				const ETimeSliceWorkResult WorkResult = RasterizeGeometryTimeSliced(BuildContext, Element.GeomCoords, Element.GeomIndices, InstanceTransform, Element.RasterizationFlags, RasterContext);
			
				//the original code just kept calling the RasterizeGeometry() functions and had no return type, 
				//so we will process the next layer (if we are not needing to process this layer again next time slice) 
				if (TimeSlicer.IsTimeSliceFinishedCached())
				{
					if (WorkResult != ETimeSliceWorkResult::CallAgainNextTimeSlice)
					{
						++RasterizeTrianglesTimeSlicedInstTransformIdx;
					}

					return ETimeSliceWorkResult::CallAgainNextTimeSlice;
				}

				++RasterizeTrianglesTimeSlicedInstTransformIdx;
			}
			//reset RasterizeTrianglesTimeSlicedIdx 
			RasterizeTrianglesTimeSlicedInstTransformIdx = 0;
		}
		else
		{
			const ETimeSliceWorkResult WorkResult = RasterizeGeometryRecastTimeSliced(BuildContext, Element.GeomCoords, Element.GeomIndices, Element.RasterizationFlags, RasterContext);
	
			if (TimeSlicer.IsTimeSliceFinishedCached())
			{
				if (WorkResult != ETimeSliceWorkResult::CallAgainNextTimeSlice)
				{
					++RasterizeTrianglesTimeSlicedRawGeomIdx;
				}
				return ETimeSliceWorkResult::CallAgainNextTimeSlice;
			}
		}
		++RasterizeTrianglesTimeSlicedRawGeomIdx;
	}

	//return sucess as non timesliced functionality does not detect failure here
	return ETimeSliceWorkResult::Succeeded;
}

void FRecastTileGenerator::RasterizeTriangles(FNavMeshBuildContext& BuildContext, FTileRasterizationContext& RasterContext)
{
	// Rasterize geometry
	SCOPE_CYCLE_COUNTER(STAT_Navigation_RecastRasterizeTriangles)

	for (int32 RawGeomIdx = 0; RawGeomIdx < RawGeometry.Num(); ++RawGeomIdx)
	{
		const FRecastRawGeometryElement& Element = RawGeometry[RawGeomIdx];
		if (Element.PerInstanceTransform.Num() > 0)
		{
			for (const FTransform& InstanceTransform : Element.PerInstanceTransform)
			{
				RasterizeGeometry(BuildContext, Element.GeomCoords, Element.GeomIndices, InstanceTransform, Element.RasterizationFlags, RasterContext);
			}
		}
		else
		{
			RasterizeGeometryRecast(BuildContext, Element.GeomCoords, Element.GeomIndices, Element.RasterizationFlags, RasterContext);
		}
	}
}

void FRecastTileGenerator::GenerateRecastFilter(FNavMeshBuildContext& BuildContext, FTileRasterizationContext& RasterContext)
{
	SCOPE_CYCLE_COUNTER(STAT_Navigation_RecastFilter)

	// TileConfig.walkableHeight is set to 1 when marking low spans, calculate real value for filtering
	const int32 FilterWalkableHeight = FMath::CeilToInt(TileConfig.AgentHeight / TileConfig.ch);

	// Once all geometry is rasterized, we do initial pass of filtering to
	// remove unwanted overhangs caused by the conservative rasterization
	// as well as filter spans where the character cannot possibly stand.
	{
		rcFilterLowHangingWalkableObstacles(&BuildContext, TileConfig.walkableClimb, *RasterContext.SolidHF);
	}
	{
		SCOPE_CYCLE_COUNTER(STAT_Navigation_FilterLedgeSpans)

		rcFilterLedgeSpans(&BuildContext, TileConfig.walkableHeight, TileConfig.walkableClimb, *RasterContext.SolidHF);
	}
	if (!TileConfig.bMarkLowHeightAreas)
	{
		rcFilterWalkableLowHeightSpans(&BuildContext, TileConfig.walkableHeight, *RasterContext.SolidHF);
	}
	else if (TileConfig.bFilterLowSpanFromTileCache)
	{
		// TODO: investigate if creating detailed 2D map from active modifiers is cheap enough
		// for now, switch on presence of those modifiers, will save memory as long as they are sparse (should be)

		if (TileConfig.bFilterLowSpanSequences && bHasLowAreaModifiers)
		{
			rcFilterWalkableLowHeightSpansSequences(&BuildContext, FilterWalkableHeight, *RasterContext.SolidHF);
		}
		else
		{
			rcFilterWalkableLowHeightSpans(&BuildContext, FilterWalkableHeight, *RasterContext.SolidHF);
		}
	}
}

bool FRecastTileGenerator::BuildCompactHeightField(FNavMeshBuildContext& BuildContext, FTileRasterizationContext& RasterContext)
{
	SCOPE_CYCLE_COUNTER(STAT_Navigation_RecastBuildCompactHeightField);

	// Compact the heightfield so that it is faster to handle from now on.
	// This will result more cache coherent data as well as the neighbors
	// between walkable cells will be calculated.
	RasterContext.CompactHF = rcAllocCompactHeightfield();
	if (RasterContext.CompactHF == nullptr)
	{
		BuildContext.log(RC_LOG_ERROR, "BuildCompactHeightField: Out of memory 'CompactHF'.");
		return false;
	}
	if (!rcBuildCompactHeightfield(&BuildContext, TileConfig.walkableHeight, TileConfig.walkableClimb, *RasterContext.SolidHF, *RasterContext.CompactHF))
	{
		const int SpanCount = rcGetHeightFieldSpanCount(&BuildContext, *RasterContext.SolidHF);
		if (SpanCount > 0)
		{
			BuildContext.log(RC_LOG_ERROR, "BuildCompactHeightField: Could not build compact data.");
		}
		// else there's just no spans to walk on (no spans at all or too small/sparse)
		else
		{
			BuildContext.log(RC_LOG_WARNING, "BuildCompactHeightField: no walkable spans - aborting");
		}
		return false;
	}
	return true;
}

bool FRecastTileGenerator::RecastErodeWalkable(FNavMeshBuildContext& BuildContext, FTileRasterizationContext& RasterContext)
{
	SCOPE_CYCLE_COUNTER(STAT_Navigation_RecastErodeWalkable);

	// TileConfig.walkableHeight is set to 1 when marking low spans, calculate real value for filtering
	const int32 FilterWalkableHeight = FMath::CeilToInt(TileConfig.AgentHeight / TileConfig.ch);

	if (TileConfig.walkableRadius > RECAST_VERY_SMALL_AGENT_RADIUS)
	{
		uint8 FilterFlags = 0;
		if (TileConfig.bFilterLowSpanSequences)
		{
			FilterFlags = RC_LOW_FILTER_POST_PROCESS | (TileConfig.bFilterLowSpanFromTileCache ? 0 : RC_LOW_FILTER_SEED_SPANS);
		}

		const bool bEroded = TileConfig.bMarkLowHeightAreas ?
			rcErodeWalkableAndLowAreas(&BuildContext, TileConfig.walkableRadius, FilterWalkableHeight, RECAST_LOW_AREA, FilterFlags, *RasterContext.CompactHF) :
			rcErodeWalkableArea(&BuildContext, TileConfig.walkableRadius, *RasterContext.CompactHF);

		if (!bEroded)
		{
			BuildContext.log(RC_LOG_ERROR, "GenerateCompressedLayers: Could not erode.");
			return false;
		}

	}
	else if (TileConfig.bMarkLowHeightAreas)
	{
		rcMarkLowAreas(&BuildContext, FilterWalkableHeight, RECAST_LOW_AREA, *RasterContext.CompactHF);
	}

	return true;
}

bool FRecastTileGenerator::RecastBuildLayers(FNavMeshBuildContext& BuildContext, FTileRasterizationContext& RasterContext)
{
	SCOPE_CYCLE_COUNTER(STAT_Navigation_RecastBuildLayers);

	RasterContext.LayerSet = rcAllocHeightfieldLayerSet();
	if (RasterContext.LayerSet == nullptr)
	{
		BuildContext.log(RC_LOG_ERROR, "RecastBuildLayers: Out of memory 'LayerSet'.");
		return false;
	}

	if (TileConfig.regionPartitioning == RC_REGION_MONOTONE)
	{
		if (!rcBuildHeightfieldLayersMonotone(&BuildContext, *RasterContext.CompactHF, TileConfig.borderSize, TileConfig.walkableHeight, *RasterContext.LayerSet))
		{
			BuildContext.log(RC_LOG_ERROR, "RecastBuildLayers: Could not build heightfield layers.");
			return false;

		}
	}
	else if (TileConfig.regionPartitioning == RC_REGION_WATERSHED)
	{
		if (!rcBuildDistanceField(&BuildContext, *RasterContext.CompactHF))
		{
			BuildContext.log(RC_LOG_ERROR, "RecastBuildLayers: Could not build distance field.");
			return false;
		}

		if (!rcBuildHeightfieldLayers(&BuildContext, *RasterContext.CompactHF, TileConfig.borderSize, TileConfig.walkableHeight, *RasterContext.LayerSet))
		{
			BuildContext.log(RC_LOG_ERROR, "RecastBuildLayers: Could not build heightfield layers.");
			return false;
		}
	}
	else
	{
		if (!rcBuildHeightfieldLayersChunky(&BuildContext, *RasterContext.CompactHF, TileConfig.borderSize, TileConfig.walkableHeight, TileConfig.regionChunkSize, *RasterContext.LayerSet))
		{
			BuildContext.log(RC_LOG_ERROR, "RecastBuildLayers: Could not build heightfield layers.");
			return false;
		}
	}
	return true;
}

bool FRecastTileGenerator::RecastBuildTileCache(FNavMeshBuildContext& BuildContext, FTileRasterizationContext& RasterContext)
{
	SCOPE_CYCLE_COUNTER(STAT_Navigation_RecastBuildTileCache);

	const int32 NumLayers = RasterContext.LayerSet->nlayers;

	// use this to expand vertically layer's bounds
	// this is needed to allow off-mesh connections that are not quite
	// touching tile layer still connect with it.
	const float StepHeights = TileConfig.AgentMaxClimb;

	FTileCacheCompressor TileCompressor;
	for (int32 i = 0; i < NumLayers; i++)
	{
		const rcHeightfieldLayer* layer = &RasterContext.LayerSet->layers[i];

		// Store header
		dtTileCacheLayerHeader header;
		header.magic = DT_TILECACHE_MAGIC;
		header.version = DT_TILECACHE_VERSION;

		// Tile layer location in the navmesh.
		header.tx = TileX;
		header.ty = TileY;
		header.tlayer = i;
		dtVcopy(header.bmin, layer->bmin);
		dtVcopy(header.bmax, layer->bmax);

		// Tile info.
		header.width = (unsigned short)layer->width;
		header.height = (unsigned short)layer->height;
		header.minx = (unsigned short)layer->minx;
		header.maxx = (unsigned short)layer->maxx;
		header.miny = (unsigned short)layer->miny;
		header.maxy = (unsigned short)layer->maxy;
		header.hmin = (unsigned short)layer->hmin;
		header.hmax = (unsigned short)layer->hmax;

		// Layer bounds in unreal coords
		FBox LayerBBox = Recast2UnrealBox(header.bmin, header.bmax);
		LayerBBox.Min.Z -= StepHeights;
		LayerBBox.Max.Z += StepHeights;

		// Compress tile layer
		uint8* TileData = nullptr;
		int32 TileDataSize = 0;
		const dtStatus status = dtBuildTileCacheLayer(&TileCompressor, &header, layer->heights, layer->areas, layer->cons, &TileData, &TileDataSize);
		if (dtStatusFailed(status))
		{
			dtFree(TileData);
			BuildContext.log(RC_LOG_ERROR, "RecastBuildTileCache: failed to build layer.");
			return false;
		}
#if !UE_BUILD_SHIPPING && OUTPUT_NAV_TILE_LAYER_COMPRESSION_DATA
		else
		{
			const int gridSize = (int)header.width * (int)header.height;
			const int bufferSize = gridSize * 4;

			FPlatformMisc::CustomNamedStat("NavTileLayerUncompSize", static_cast<float>(bufferSize), "NavMesh", "Bytes");
			FPlatformMisc::CustomNamedStat("NavTileLayerCompSize", static_cast<float>(TileDataSize), "NavMesh", "Bytes");
		}
#endif

		// copy compressed data to new buffer in rasterization context
		// (TileData allocates a lots of space, but only first TileDataSize bytes hold compressed data)

		uint8* CompressedData = (uint8*)dtAlloc(TileDataSize * sizeof(uint8), DT_ALLOC_PERM);
		if (CompressedData == nullptr)
		{
			dtFree(TileData);
			BuildContext.log(RC_LOG_ERROR, "RecastBuildTileCache: Out of memory 'CompressedData'.");
			return false;
		}

		FMemory::Memcpy(CompressedData, TileData, TileDataSize);
		RasterContext.Layers.Add(FNavMeshTileData(CompressedData, TileDataSize, i, LayerBBox));

		dtFree(TileData);

		const int32 UncompressedSize = ((sizeof(dtTileCacheLayerHeader) + 3) & ~3) + (3 * header.width * header.height);
		const float Inv1kB = 1.0f / 1024.0f;
		BuildContext.log(RC_LOG_PROGRESS, ">> Cache[%d,%d:%d] = %.2fkB (full:%.2fkB rate:%.2f%%)", TileX, TileY, i,
			TileDataSize * Inv1kB, UncompressedSize * Inv1kB, 1.0f * TileDataSize / UncompressedSize);
	}
	CompressedLayers = MoveTemp(RasterContext.Layers);
	return true;
}

ETimeSliceWorkResult FRecastTileGenerator::GenerateCompressedLayersTimeSliced(FNavMeshBuildContext& BuildContext)
{
	SCOPE_CYCLE_COUNTER(STAT_Navigation_RecastBuildCompressedLayers);

	FTileRasterizationContext* RasterContext = GenCompressedlayersTimeSlicedRasterContext.Get();

	switch (GenCompressedLayersTimeSlicedState)
	{
	case EGenerateCompressedLayersTimeSliced::Invalid:
	{
		ensureMsgf(false, TEXT("Invalid EGenerateCompressedLayersTimeSliced, has this function been called when its already finished processing?"));
		return ETimeSliceWorkResult::Failed;
	}
	break;

	case EGenerateCompressedLayersTimeSliced::Init:
	{
		CompressedLayers.Reset();
		GenCompressedlayersTimeSlicedRasterContext = MakeUnique<FTileRasterizationContext>();
		RasterContext = GenCompressedlayersTimeSlicedRasterContext.Get();
		GenCompressedLayersTimeSlicedState = EGenerateCompressedLayersTimeSliced::CreateHeightField;
	} // fall through to next state
	case EGenerateCompressedLayersTimeSliced::CreateHeightField:
	{
		if (!CreateHeightField(BuildContext, *RasterContext))
		{
			GenCompressedLayersTimeSlicedState = EGenerateCompressedLayersTimeSliced::Invalid;
			//no need to check time slice as not much work done
			return ETimeSliceWorkResult::Failed;
		}

		GenCompressedLayersTimeSlicedState = EGenerateCompressedLayersTimeSliced::RasterizeTriangles;

		if (TimeSlicer.TestTimeSliceFinished())
		{
			return ETimeSliceWorkResult::CallAgainNextTimeSlice;
		}
	} // fall through to next state
	case EGenerateCompressedLayersTimeSliced::RasterizeTriangles:
	{
		const ETimeSliceWorkResult WorkResult = RasterizeTrianglesTimeSliced(BuildContext, *RasterContext);

		//original code did not care about success or failure here
		if (WorkResult != ETimeSliceWorkResult::CallAgainNextTimeSlice)
		{
			GenCompressedLayersTimeSlicedState = EGenerateCompressedLayersTimeSliced::EmptyLayers;
		}

		if (TimeSlicer.IsTimeSliceFinishedCached())
		{
			return ETimeSliceWorkResult::CallAgainNextTimeSlice;
		}
	} // fall through to next state
	case EGenerateCompressedLayersTimeSliced::EmptyLayers:
	{
		if (!RasterContext->SolidHF || RasterContext->SolidHF->pools == 0)
		{
			BuildContext.log(RC_LOG_WARNING, "GenerateCompressedLayersTimeSliced: empty tile - aborting");

			//no need to check time slice as not much work done
			GenCompressedLayersTimeSlicedState = EGenerateCompressedLayersTimeSliced::Invalid;
			return ETimeSliceWorkResult::Succeeded;
		}

		GenCompressedLayersTimeSlicedState = EGenerateCompressedLayersTimeSliced::VoxelFilter;
		//no need to check time slice as not much work done
	}// fall through to next state
	case EGenerateCompressedLayersTimeSliced::VoxelFilter:
	{
		GenCompressedLayersTimeSlicedState = EGenerateCompressedLayersTimeSliced::RecastFilter;
		// Reject voxels outside generation boundaries
		if (TileConfig.bPerformVoxelFiltering && !bFullyEncapsulatedByInclusionBounds)
		{
			ApplyVoxelFilter(RasterContext->SolidHF, TileConfig.walkableRadius);

			if (TimeSlicer.TestTimeSliceFinished())
			{
				return ETimeSliceWorkResult::CallAgainNextTimeSlice;
			}
		}
	}// fall through to next state
	case EGenerateCompressedLayersTimeSliced::RecastFilter:
	{
		GenerateRecastFilter(BuildContext, *RasterContext);

		GenCompressedLayersTimeSlicedState = EGenerateCompressedLayersTimeSliced::CompactHeightField;

		if (TimeSlicer.TestTimeSliceFinished())
		{
			return ETimeSliceWorkResult::CallAgainNextTimeSlice;
		}
	}// fall through to next state
	case EGenerateCompressedLayersTimeSliced::CompactHeightField:
	{
		if (!BuildCompactHeightField(BuildContext, *RasterContext))
		{
			//no need to check time slice as not much work done
			GenCompressedLayersTimeSlicedState = EGenerateCompressedLayersTimeSliced::Invalid;

			return ETimeSliceWorkResult::Failed;
		}

		GenCompressedLayersTimeSlicedState = EGenerateCompressedLayersTimeSliced::ErodeWalkable;

		if (TimeSlicer.TestTimeSliceFinished())
		{
			return ETimeSliceWorkResult::CallAgainNextTimeSlice;
		}
	}// fall through to next state
	case EGenerateCompressedLayersTimeSliced::ErodeWalkable:
	{
		if (!RecastErodeWalkable(BuildContext, *RasterContext))
		{
			//no need to check time slice as not much work done
			GenCompressedLayersTimeSlicedState = EGenerateCompressedLayersTimeSliced::Invalid;

			return ETimeSliceWorkResult::Failed;
		}

		GenCompressedLayersTimeSlicedState = EGenerateCompressedLayersTimeSliced::BuildLayers;

		if (TimeSlicer.TestTimeSliceFinished())
		{
			return ETimeSliceWorkResult::CallAgainNextTimeSlice;
		}
	}// fall through to next state
	case EGenerateCompressedLayersTimeSliced::BuildLayers:
	{
		const bool bRecastBuildLayers = RecastBuildLayers(BuildContext, *RasterContext);

		//this could have done a fair amount of work either way so check time slice
		TimeSlicer.TestTimeSliceFinished();

		if (!bRecastBuildLayers)
		{
			GenCompressedLayersTimeSlicedState = EGenerateCompressedLayersTimeSliced::Invalid;

			return ETimeSliceWorkResult::Failed;
		}

		GenCompressedLayersTimeSlicedState = EGenerateCompressedLayersTimeSliced::BuildTileCache;

		if (TimeSlicer.IsTimeSliceFinishedCached())
		{
			return ETimeSliceWorkResult::CallAgainNextTimeSlice;
		}
	}// fall through to next state
	case EGenerateCompressedLayersTimeSliced::BuildTileCache:
	{
		GenCompressedLayersTimeSlicedState = EGenerateCompressedLayersTimeSliced::Invalid;

		const bool bRecastBuildTileCache = RecastBuildTileCache(BuildContext, *RasterContext);
	
		//this could have done a fair amount of work either way so check time slice
		TimeSlicer.TestTimeSliceFinished();

		if (!bRecastBuildTileCache)
		{
			return ETimeSliceWorkResult::Failed;
		}
	}
	break;

	default:
	{
		ensureMsgf(false, TEXT("unknow EGenerateCompressedLayersTimeSliced state"));
		return ETimeSliceWorkResult::Failed;
	}
	}

	return ETimeSliceWorkResult::Succeeded;
}

bool FRecastTileGenerator::GenerateCompressedLayers(FNavMeshBuildContext& BuildContext)
{
	SCOPE_CYCLE_COUNTER(STAT_Navigation_RecastBuildCompressedLayers);


	FTileRasterizationContext RasterContext;
	CompressedLayers.Reset();

	if (!CreateHeightField(BuildContext, RasterContext))
	{
		return false;
	}

	RasterizeTriangles(BuildContext, RasterContext);
	if (!RasterContext.SolidHF || RasterContext.SolidHF->pools == 0)
	{
		BuildContext.log(RC_LOG_WARNING, "GenerateCompressedLayers: empty tile - aborting");
		return true;
	}

	// Reject voxels outside generation boundaries
	if (TileConfig.bPerformVoxelFiltering && !bFullyEncapsulatedByInclusionBounds)
	{
		ApplyVoxelFilter(RasterContext.SolidHF, TileConfig.walkableRadius);
	}

	GenerateRecastFilter(BuildContext, RasterContext);

	if (!BuildCompactHeightField(BuildContext, RasterContext))
	{
		return false;
	}

	if (!RecastErodeWalkable(BuildContext, RasterContext))
	{
		return false;
	}

	if (!RecastBuildLayers(BuildContext, RasterContext))
	{
		return false;
	}

	return RecastBuildTileCache(BuildContext, RasterContext);
}

struct FTileGenerationContext
{
	FTileGenerationContext(dtTileCacheAlloc* MyAllocator) :
		Allocator(MyAllocator), Layer(nullptr), DistanceField(nullptr), ContourSet(nullptr), ClusterSet(nullptr), PolyMesh(nullptr), DetailMesh(nullptr)
	{
	}

	FTileGenerationContext() :
		Allocator(nullptr), Layer(nullptr), DistanceField(nullptr), ContourSet(nullptr), ClusterSet(nullptr), PolyMesh(nullptr), DetailMesh(nullptr)
	{
	}

	~FTileGenerationContext()
	{
		ResetIntermediateData();
	}

	void ResetIntermediateData()
	{
		if (Allocator)
		{
			dtFreeTileCacheLayer(Allocator, Layer);
			Layer = nullptr;
			dtFreeTileCacheDistanceField(Allocator, DistanceField);
			DistanceField = nullptr;
			dtFreeTileCacheContourSet(Allocator, ContourSet);
			ContourSet = nullptr;
			dtFreeTileCacheClusterSet(Allocator, ClusterSet);
			ClusterSet = nullptr;
			dtFreeTileCachePolyMesh(Allocator, PolyMesh);
			PolyMesh = nullptr;
			dtFreeTileCachePolyMeshDetail(Allocator, DetailMesh);
			DetailMesh = nullptr;
			// don't clear NavigationData here!
		}
	}

	struct dtTileCacheAlloc* Allocator;
	struct dtTileCacheLayer* Layer;
	struct dtTileCacheDistanceField* DistanceField;
	struct dtTileCacheContourSet* ContourSet;
	struct dtTileCacheClusterSet* ClusterSet;
	struct dtTileCachePolyMesh* PolyMesh;
	struct dtTileCachePolyMeshDetail* DetailMesh;
	TArray<FNavMeshTileData> NavigationData;
};

bool FRecastTileGenerator::GenerateNavigationDataLayer(FNavMeshBuildContext& BuildContext, FTileCacheCompressor& TileCompressor, FTileCacheAllocator& GenNavAllocator, FTileGenerationContext& GenerationContext, int32 LayerIdx)
{
	SCOPE_CYCLE_COUNTER(STAT_Navigation_GenerateNavigationDataLayer)
		
	dtStatus status = DT_SUCCESS;

	FNavMeshTileData& CompressedData = CompressedLayers[LayerIdx];
	const dtTileCacheLayerHeader* TileHeader = (const dtTileCacheLayerHeader*)CompressedData.GetData();
	GenerationContext.ResetIntermediateData();

	// Decompress tile layer data. 
	status = dtDecompressTileCacheLayer(&GenNavAllocator, &TileCompressor, (unsigned char*)CompressedData.GetData(), CompressedData.DataSize, &GenerationContext.Layer);
	if (dtStatusFailed(status))
	{
		BuildContext.log(RC_LOG_ERROR, "GenerateNavigationDataLayer: failed to decompress layer.");
		return false;
	}

	// Rasterize obstacles.
	MarkDynamicAreas(*GenerationContext.Layer);

	{
		SCOPE_CYCLE_COUNTER(STAT_Navigation_RecastBuildRegions)

		// Build regions
		if (TileConfig.TileCachePartitionType == RC_REGION_MONOTONE)
		{
			status = dtBuildTileCacheRegionsMonotone(&GenNavAllocator, TileConfig.minRegionArea, TileConfig.mergeRegionArea, *GenerationContext.Layer);
		}
		else if (TileConfig.TileCachePartitionType == RC_REGION_WATERSHED)
		{
			GenerationContext.DistanceField = dtAllocTileCacheDistanceField(&GenNavAllocator);
			if (GenerationContext.DistanceField == nullptr)
			{
				BuildContext.log(RC_LOG_ERROR, "GenerateNavigationDataLayer: Out of memory 'DistanceField'.");
				return false;
			}

			status = dtBuildTileCacheDistanceField(&GenNavAllocator, *GenerationContext.Layer, *GenerationContext.DistanceField);
			if (dtStatusFailed(status))
			{
				BuildContext.log(RC_LOG_ERROR, "GenerateNavigationDataLayer: Failed to build distance field.");
				return false;
			}

			status = dtBuildTileCacheRegions(&GenNavAllocator, TileConfig.minRegionArea, TileConfig.mergeRegionArea, *GenerationContext.Layer, *GenerationContext.DistanceField);
		}
		else
		{
			status = dtBuildTileCacheRegionsChunky(&GenNavAllocator, TileConfig.minRegionArea, TileConfig.mergeRegionArea, *GenerationContext.Layer, TileConfig.TileCacheChunkSize);
		}

		if (dtStatusFailed(status))
		{
			BuildContext.log(RC_LOG_ERROR, "GenerateNavigationDataLayer: Failed to build regions.");
			return false;
		}

		// skip empty layer
		if (GenerationContext.Layer->regCount <= 0)
		{
			return true;
		}
	}

	{
		SCOPE_CYCLE_COUNTER(STAT_Navigation_RecastBuildContours);
		// Build contour set
		GenerationContext.ContourSet = dtAllocTileCacheContourSet(&GenNavAllocator);
		if (GenerationContext.ContourSet == nullptr)
		{
			BuildContext.log(RC_LOG_ERROR, "GenerateNavigationDataLayer: Out of memory 'ContourSet'.");
			return false;
		}

		GenerationContext.ClusterSet = dtAllocTileCacheClusterSet(&GenNavAllocator);
		if (GenerationContext.ClusterSet == nullptr)
		{
			BuildContext.log(RC_LOG_ERROR, "GenerateNavigationDataLayer: Out of memory 'ClusterSet'.");
			return false;
		}

		status = dtBuildTileCacheContours(&GenNavAllocator, *GenerationContext.Layer,
			TileConfig.walkableClimb, TileConfig.maxSimplificationError, TileConfig.cs, TileConfig.ch,
			*GenerationContext.ContourSet, *GenerationContext.ClusterSet);
		if (dtStatusFailed(status))
		{
			BuildContext.log(RC_LOG_ERROR, "GenerateNavigationDataLayer: Failed to generate contour set (0x%08X).", status);
			return false;
		}

		// skip empty layer, sometimes there are regions assigned but all flagged as empty (id=0)
		if (GenerationContext.ContourSet->nconts <= 0)
		{
			return true;
		}
	}

	{
		SCOPE_CYCLE_COUNTER(STAT_Navigation_RecastBuildPolyMesh);
		// Build poly mesh
		GenerationContext.PolyMesh = dtAllocTileCachePolyMesh(&GenNavAllocator);
		if (GenerationContext.PolyMesh == nullptr)
		{
			BuildContext.log(RC_LOG_ERROR, "GenerateNavigationData: Out of memory 'PolyMesh'.");
			return false;
		}

		status = dtBuildTileCachePolyMesh(&GenNavAllocator, &BuildContext, *GenerationContext.ContourSet, *GenerationContext.PolyMesh);
		if (dtStatusFailed(status))
		{
			BuildContext.log(RC_LOG_ERROR, "GenerateNavigationData: Failed to generate poly mesh.");
			return false;
		}

		status = dtBuildTileCacheClusters(&GenNavAllocator, *GenerationContext.ClusterSet, *GenerationContext.PolyMesh);
		if (dtStatusFailed(status))
		{
			BuildContext.log(RC_LOG_ERROR, "GenerateNavigationData: Failed to update cluster set.");
			return false;
		}
	}

	// Build detail mesh
	if (TileConfig.bGenerateDetailedMesh)
	{
		SCOPE_CYCLE_COUNTER(STAT_Navigation_RecastBuildPolyDetail);

		// Build detail mesh.
		GenerationContext.DetailMesh = dtAllocTileCachePolyMeshDetail(&GenNavAllocator);
		if (GenerationContext.DetailMesh == nullptr)
		{
			BuildContext.log(RC_LOG_ERROR, "GenerateNavigationData: Out of memory 'DetailMesh'.");
			return false;
		}

		status = dtBuildTileCachePolyMeshDetail(&GenNavAllocator, TileConfig.cs, TileConfig.ch, TileConfig.detailSampleDist, TileConfig.detailSampleMaxError,
			*GenerationContext.Layer, *GenerationContext.PolyMesh, *GenerationContext.DetailMesh);
		if (dtStatusFailed(status))
		{
			BuildContext.log(RC_LOG_ERROR, "GenerateNavigationData: Failed to generate poly detail mesh.");
			return false;
		}
	}

	unsigned char* NavData = nullptr;
	int32 NavDataSize = 0;

	if (TileConfig.maxVertsPerPoly <= DT_VERTS_PER_POLYGON &&
		GenerationContext.PolyMesh->npolys > 0 && GenerationContext.PolyMesh->nverts > 0)
	{
		ensure(GenerationContext.PolyMesh->npolys <= TileConfig.MaxPolysPerTile && "Polys per Tile limit exceeded!");
		if (GenerationContext.PolyMesh->nverts >= 0xffff)
		{
			// The vertex indices are ushorts, and cannot point to more than 0xffff vertices.
			BuildContext.log(RC_LOG_ERROR, "Too many vertices per tile %d (max: %d).", GenerationContext.PolyMesh->nverts, 0xffff);
			return false;
		}

		// if we didn't fail already then it's high time we created data for off-mesh links
		FOffMeshData OffMeshData;
		if (OffmeshLinks.Num() > 0)
		{
			SCOPE_CYCLE_COUNTER(STAT_Navigation_RecastGatherOffMeshData);

			OffMeshData.Reserve(OffmeshLinks.Num());
			OffMeshData.AreaClassToIdMap = &AdditionalCachedData.AreaClassToIdMap;
			OffMeshData.FlagsPerArea = AdditionalCachedData.FlagsPerOffMeshLinkArea;
			const FSimpleLinkNavModifier* LinkModifier = OffmeshLinks.GetData();
			const float DefaultSnapHeight = TileConfig.walkableClimb * TileConfig.ch;

			for (int32 LinkModifierIndex = 0; LinkModifierIndex < OffmeshLinks.Num(); ++LinkModifierIndex, ++LinkModifier)
			{
				OffMeshData.AddLinks(LinkModifier->Links, LinkModifier->LocalToWorld, TileConfig.AgentIndex, DefaultSnapHeight);
#if GENERATE_SEGMENT_LINKS
				OffMeshData.AddSegmentLinks(LinkModifier->SegmentLinks, LinkModifier->LocalToWorld, TileConfig.AgentIndex, DefaultSnapHeight);
#endif // GENERATE_SEGMENT_LINKS
			}
		}

		// fill flags, or else detour won't be able to find polygons
		// Update poly flags from areas.
		for (int32 i = 0; i < GenerationContext.PolyMesh->npolys; i++)
		{
			GenerationContext.PolyMesh->flags[i] = AdditionalCachedData.FlagsPerArea[GenerationContext.PolyMesh->areas[i]];
		}

		dtNavMeshCreateParams Params;
		memset(&Params, 0, sizeof(Params));
		Params.verts = GenerationContext.PolyMesh->verts;
		Params.vertCount = GenerationContext.PolyMesh->nverts;
		Params.polys = GenerationContext.PolyMesh->polys;
		Params.polyAreas = GenerationContext.PolyMesh->areas;
		Params.polyFlags = GenerationContext.PolyMesh->flags;
		Params.polyCount = GenerationContext.PolyMesh->npolys;
		Params.nvp = GenerationContext.PolyMesh->nvp;
		if (TileConfig.bGenerateDetailedMesh)
		{
			Params.detailMeshes = GenerationContext.DetailMesh->meshes;
			Params.detailVerts = GenerationContext.DetailMesh->verts;
			Params.detailVertsCount = GenerationContext.DetailMesh->nverts;
			Params.detailTris = GenerationContext.DetailMesh->tris;
			Params.detailTriCount = GenerationContext.DetailMesh->ntris;
		}
		Params.offMeshCons = OffMeshData.LinkParams.GetData();
		Params.offMeshConCount = OffMeshData.LinkParams.Num();
		Params.walkableHeight = TileConfig.AgentHeight;
		Params.walkableRadius = TileConfig.AgentRadius;
		Params.walkableClimb = TileConfig.AgentMaxClimb;
		Params.tileX = TileX;
		Params.tileY = TileY;
		Params.tileLayer = LayerIdx;
		rcVcopy(Params.bmin, GenerationContext.Layer->header->bmin);
		rcVcopy(Params.bmax, GenerationContext.Layer->header->bmax);
		Params.cs = TileConfig.cs;
		Params.ch = TileConfig.ch;
		Params.buildBvTree = TileConfig.bGenerateBVTree;
#if GENERATE_CLUSTER_LINKS
		Params.clusterCount = GenerationContext.ClusterSet->nclusters;
		Params.polyClusters = GenerationContext.ClusterSet->polyMap;
#endif

		{
			SCOPE_CYCLE_COUNTER(STAT_Navigation_RecastCreateNavMeshData);

			if (!dtCreateNavMeshData(&Params, &NavData, &NavDataSize))
			{
				BuildContext.log(RC_LOG_ERROR, "Could not build Detour navmesh.");
				return false;
			}
		}
	}

	GenerationContext.NavigationData.Add(FNavMeshTileData(NavData, NavDataSize, LayerIdx, CompressedData.LayerBBox));

	const float ModkB = 1.0f / 1024.0f;
	BuildContext.log(RC_LOG_PROGRESS, ">> Layer[%d] = Verts(%d) Polys(%d) Memory(%.2fkB) Cache(%.2fkB)",
		LayerIdx, GenerationContext.PolyMesh->nverts, GenerationContext.PolyMesh->npolys,
		GenerationContext.NavigationData.Last().DataSize * ModkB, CompressedLayers[LayerIdx].DataSize * ModkB);

	return true;
}

ETimeSliceWorkResult FRecastTileGenerator::GenerateNavigationDataTimeSliced(FNavMeshBuildContext& BuildContext)
{
	SCOPE_CYCLE_COUNTER(STAT_Navigation_RecastBuildNavigation);

	FTileCacheCompressor TileCompressor;
	ETimeSliceWorkResult WorkResult = ETimeSliceWorkResult::Succeeded;
	dtStatus status = DT_SUCCESS;

	switch (GenerateNavDataTimeSlicedState)
	{
	case EGenerateNavDataTimeSlicedState::Invalid:
	{
		ensureMsgf(false, TEXT("Invalid EGenerateNavDataTimeSlicedState, has this function been called when its already finished processing?"));
		return ETimeSliceWorkResult::Failed;
	}
	break;

	case EGenerateNavDataTimeSlicedState::Init:
	{
		GenNavDataTimeSlicedAllocator = MakeUnique<FTileCacheAllocator>();
		GenNavDataTimeSlicedGenerationContext = MakeUnique<FTileGenerationContext>(GenNavDataTimeSlicedAllocator.Get());
		GenNavDataTimeSlicedGenerationContext->NavigationData.Reserve(CompressedLayers.Num());
		GenerateNavDataTimeSlicedState = EGenerateNavDataTimeSlicedState::GenerateLayers;
	}//fall through to next state
	case EGenerateNavDataTimeSlicedState::GenerateLayers:
	{
		for (; GenNavDataLayerTimeSlicedIdx < CompressedLayers.Num(); GenNavDataLayerTimeSlicedIdx++)
		{
			if (DirtyLayers[GenNavDataLayerTimeSlicedIdx] == false || !CompressedLayers[GenNavDataLayerTimeSlicedIdx].IsValid())
			{
				// skip layers not marked for rebuild
				continue;
			}

			if (TimeSlicer.IsTimeSliceFinishedCached())
			{
				WorkResult = ETimeSliceWorkResult::CallAgainNextTimeSlice;
				break;
			}

			const bool bGenDataLayer = GenerateNavigationDataLayer(BuildContext, TileCompressor, *GenNavDataTimeSlicedAllocator, *GenNavDataTimeSlicedGenerationContext, GenNavDataLayerTimeSlicedIdx);

			//carry on iterating but don't do any more work if the time slice is finished (as we may not need to in which case we can avoid calling this function again)
			TimeSlicer.TestTimeSliceFinished();

			if (!bGenDataLayer)
			{
				WorkResult = ETimeSliceWorkResult::Failed;
				break;
			}
		}

		if (WorkResult != ETimeSliceWorkResult::CallAgainNextTimeSlice)
		{
			GenNavDataLayerTimeSlicedIdx = 0;
			GenerateNavDataTimeSlicedState = EGenerateNavDataTimeSlicedState::Invalid;

			if (WorkResult == ETimeSliceWorkResult::Succeeded)
			{
				NavigationData = MoveTemp(GenNavDataTimeSlicedGenerationContext->NavigationData);
			}
			GenNavDataTimeSlicedGenerationContext->ResetIntermediateData();
		}
	}
	break;

	default:
	{
		ensureMsgf(false, TEXT("unhandled EGenerateNavDataTimeSlicedState"));
		return ETimeSliceWorkResult::Failed;
	}
	}

	return WorkResult;
}

bool FRecastTileGenerator::GenerateNavigationData(FNavMeshBuildContext& BuildContext)
{
	SCOPE_CYCLE_COUNTER(STAT_Navigation_RecastBuildNavigation);

	FTileCacheAllocator GenNavAllocator;
	FTileGenerationContext GenerationContext(&GenNavAllocator);
	GenerationContext.NavigationData.Reserve(CompressedLayers.Num());
	FTileCacheCompressor TileCompressor;
	bool bGenDataLayer = true;
	dtStatus status = DT_SUCCESS;

	for (int32 LayerIdx = 0; LayerIdx < CompressedLayers.Num(); LayerIdx++)
	{
		if (DirtyLayers[LayerIdx] == false || !CompressedLayers[LayerIdx].IsValid())
		{
			// skip layers not marked for rebuild
			continue;
		}

		bGenDataLayer = GenerateNavigationDataLayer(BuildContext, TileCompressor, GenNavAllocator, GenerationContext, LayerIdx);

		if (!bGenDataLayer)
		{
			break;
		}
	}

	if (bGenDataLayer)
	{
		NavigationData = MoveTemp(GenerationContext.NavigationData);
	}
	
	GenerationContext.ResetIntermediateData();

	return bGenDataLayer;
}

void FRecastTileGenerator::MarkDynamicAreas(dtTileCacheLayer& Layer)
{
	SCOPE_CYCLE_COUNTER(STAT_Navigation_RecastMarkAreas);

	if (Modifiers.Num())
	{
		if (AdditionalCachedData.bUseSortFunction && AdditionalCachedData.ActorOwner && Modifiers.Num() > 1)
		{
			AdditionalCachedData.ActorOwner->SortAreasForGenerator(Modifiers);
		}

		// 1: if navmesh is using low areas, apply only low area replacements
		if (TileConfig.bMarkLowHeightAreas)
		{
			const int32 LowAreaId = RECAST_LOW_AREA;
			for (int32 ModIdx = 0; ModIdx < Modifiers.Num(); ModIdx++)
			{
				FRecastAreaNavModifierElement& Element = Modifiers[ModIdx];
				for (int32 AreaIdx = Element.Areas.Num() - 1; AreaIdx >= 0; AreaIdx--)
				{
					const FAreaNavModifier& AreaMod = Element.Areas[AreaIdx];
					if (AreaMod.GetApplyMode() == ENavigationAreaMode::ApplyInLowPass ||
						AreaMod.GetApplyMode() == ENavigationAreaMode::ReplaceInLowPass)
					{
						const int32* AreaIDPtr = AdditionalCachedData.AreaClassToIdMap.Find(AreaMod.GetAreaClass());
						// replace area will be fixed as LowAreaId during this pass, regardless settings in area modifier
						const int32* ReplaceAreaIDPtr = (AreaMod.GetApplyMode() == ENavigationAreaMode::ReplaceInLowPass) ? &LowAreaId : nullptr;

						if (AreaIDPtr != nullptr)
						{
							for (const FTransform& LocalToWorld : Element.PerInstanceTransform)
							{
								MarkDynamicArea(AreaMod, LocalToWorld, Layer, *AreaIDPtr, ReplaceAreaIDPtr);
							}

							if (Element.PerInstanceTransform.Num() == 0)
							{
								MarkDynamicArea(AreaMod, FTransform::Identity, Layer, *AreaIDPtr, ReplaceAreaIDPtr);
							}
						}
					}
				}
			}

			// 2. remove all low area marking
			dtReplaceArea(Layer, RECAST_NULL_AREA, RECAST_LOW_AREA);
		}

		// 3. apply remaining modifiers
		for (const FRecastAreaNavModifierElement& Element : Modifiers)
		{
			for (const FAreaNavModifier& Area : Element.Areas)
			{
				if (Area.GetApplyMode() == ENavigationAreaMode::ApplyInLowPass || Area.GetApplyMode() == ENavigationAreaMode::ReplaceInLowPass)
				{
					continue;
				}

				const int32* AreaIDPtr = AdditionalCachedData.AreaClassToIdMap.Find(Area.GetAreaClass());
				const int32* ReplaceIDPtr = (Area.GetApplyMode() == ENavigationAreaMode::Replace) && Area.GetAreaClassToReplace() ?
					AdditionalCachedData.AreaClassToIdMap.Find(Area.GetAreaClassToReplace()) : nullptr;
				
				if (AreaIDPtr)
				{
					for (const FTransform& LocalToWorld : Element.PerInstanceTransform)
					{
						MarkDynamicArea(Area, LocalToWorld, Layer, *AreaIDPtr, ReplaceIDPtr);
					}

					if (Element.PerInstanceTransform.Num() == 0)
					{
						MarkDynamicArea(Area, FTransform::Identity, Layer, *AreaIDPtr, ReplaceIDPtr);
					}
				}
			}
		}
	}
	else
	{
		if (TileConfig.bMarkLowHeightAreas)
		{
			dtReplaceArea(Layer, RECAST_NULL_AREA, RECAST_LOW_AREA);
		}
	}
}

void FRecastTileGenerator::MarkDynamicArea(const FAreaNavModifier& Modifier, const FTransform& LocalToWorld, dtTileCacheLayer& Layer)
{
	const int32* AreaIDPtr = AdditionalCachedData.AreaClassToIdMap.Find(Modifier.GetAreaClass());
	const int32* ReplaceIDPtr = Modifier.GetAreaClassToReplace() ? AdditionalCachedData.AreaClassToIdMap.Find(Modifier.GetAreaClassToReplace()) : nullptr;
	if (AreaIDPtr)
	{
		MarkDynamicArea(Modifier, LocalToWorld, Layer, *AreaIDPtr, ReplaceIDPtr);
	}
}

void FRecastTileGenerator::MarkDynamicArea(const FAreaNavModifier& Modifier, const FTransform& LocalToWorld, dtTileCacheLayer& Layer, const int32 AreaID, const int32* ReplaceIDPtr)
{
	const float ExpandBy = TileConfig.AgentRadius;

	// Expand by 1 cell height up and down to cover for voxel grid inaccuracy
	const float OffsetZMax = TileConfig.ch;
	const float OffsetZMin = TileConfig.ch + (Modifier.ShouldIncludeAgentHeight() ? TileConfig.AgentHeight : 0.0f);

	// Check whether modifier affects this layer
	const FBox LayerUnrealBounds = Recast2UnrealBox(Layer.header->bmin, Layer.header->bmax);
	FBox ModifierBounds = Modifier.GetBounds().TransformBy(LocalToWorld);
	ModifierBounds.Min -= FVector(ExpandBy, ExpandBy, OffsetZMin);
	ModifierBounds.Max += FVector(ExpandBy, ExpandBy, OffsetZMax);

	if (!LayerUnrealBounds.Intersect(ModifierBounds))
	{
		return;
	}

	const float* LayerRecastOrig = Layer.header->bmin;
	switch (Modifier.GetShapeType())
	{
	case ENavigationShapeType::Cylinder:
		{
			FCylinderNavAreaData CylinderData;
			Modifier.GetCylinder(CylinderData);

			// Only scaling and translation
			FVector Scale3D = LocalToWorld.GetScale3D().GetAbs();
			CylinderData.Height *= Scale3D.Z;
			CylinderData.Radius *= FMath::Max(Scale3D.X, Scale3D.Y);
			CylinderData.Origin = LocalToWorld.TransformPosition(CylinderData.Origin);
			
			const float OffsetZMid = (OffsetZMax - OffsetZMin) * 0.5f;
			CylinderData.Origin.Z += OffsetZMid;
			CylinderData.Height += FMath::Abs(OffsetZMid) * 2.f;
			CylinderData.Radius += ExpandBy;
			
			FVector RecastPos = Unreal2RecastPoint(CylinderData.Origin);

			if (ReplaceIDPtr)
			{
				dtReplaceCylinderArea(Layer, LayerRecastOrig, TileConfig.cs, TileConfig.ch,
					&(RecastPos.X), CylinderData.Radius, CylinderData.Height, AreaID, *ReplaceIDPtr);
			}
			else
			{
				dtMarkCylinderArea(Layer, LayerRecastOrig, TileConfig.cs, TileConfig.ch,
					&(RecastPos.X), CylinderData.Radius, CylinderData.Height, AreaID);
			}
		}
		break;

	case ENavigationShapeType::Box:
		{
			FBoxNavAreaData BoxData;
			Modifier.GetBox(BoxData);

			FBox WorldBox = FBox::BuildAABB(BoxData.Origin, BoxData.Extent).TransformBy(LocalToWorld);
			WorldBox = WorldBox.ExpandBy(FVector(ExpandBy, ExpandBy, 0));
			WorldBox.Min.Z -= OffsetZMin;
			WorldBox.Max.Z += OffsetZMax;

			FBox RacastBox = Unreal2RecastBox(WorldBox);
			FVector RecastPos;
			FVector RecastExtent;
			RacastBox.GetCenterAndExtents(RecastPos, RecastExtent);
				
			if (ReplaceIDPtr)
			{
				dtReplaceBoxArea(Layer, LayerRecastOrig, TileConfig.cs, TileConfig.ch,
					&(RecastPos.X), &(RecastExtent.X), AreaID, *ReplaceIDPtr);
			}
			else
			{
				dtMarkBoxArea(Layer, LayerRecastOrig, TileConfig.cs, TileConfig.ch,
					&(RecastPos.X), &(RecastExtent.X), AreaID);
			}
		}
		break;

	case ENavigationShapeType::Convex:
	case ENavigationShapeType::InstancedConvex:
		{
			FConvexNavAreaData ConvexData;
			if (Modifier.GetShapeType() == ENavigationShapeType::InstancedConvex)
			{
				Modifier.GetPerInstanceConvex(LocalToWorld, ConvexData);
			} 
			else
			{
				Modifier.GetConvex(ConvexData);
			}

			TArray<FVector> ConvexVerts;
			GrowConvexHull(ExpandBy, ConvexData.Points, ConvexVerts);
			ConvexData.MinZ -= OffsetZMin;
			ConvexData.MaxZ += OffsetZMax;

			if (ConvexVerts.Num())
			{
				TArray<float> ConvexCoords;
				ConvexCoords.AddZeroed(ConvexVerts.Num() * 3);
						
				float* ItCoord = ConvexCoords.GetData();
				for (int32 i = 0; i < ConvexVerts.Num(); i++)
				{
					const FVector RecastV = Unreal2RecastPoint(ConvexVerts[i]);
					*ItCoord = RecastV.X; ItCoord++;
					*ItCoord = RecastV.Y; ItCoord++;
					*ItCoord = RecastV.Z; ItCoord++;
				}

				if (ReplaceIDPtr)
				{
					dtReplaceConvexArea(Layer, LayerRecastOrig, TileConfig.cs, TileConfig.ch,
						ConvexCoords.GetData(), ConvexVerts.Num(), ConvexData.MinZ, ConvexData.MaxZ, AreaID, *ReplaceIDPtr);
				}
				else
				{
					dtMarkConvexArea(Layer, LayerRecastOrig, TileConfig.cs, TileConfig.ch,
						ConvexCoords.GetData(), ConvexVerts.Num(), ConvexData.MinZ, ConvexData.MaxZ, AreaID);
				}
			}
		}
		break;

	default: break;
	}
}

uint32 FRecastTileGenerator::GetUsedMemCount() const
{
	uint32 TotalMemory = 0;
	TotalMemory += InclusionBounds.GetAllocatedSize();
	TotalMemory += Modifiers.GetAllocatedSize();
	TotalMemory += OffmeshLinks.GetAllocatedSize();
	TotalMemory += RawGeometry.GetAllocatedSize();
	
	for (const FRecastRawGeometryElement& Element : RawGeometry)
	{
		TotalMemory += Element.GeomCoords.GetAllocatedSize();
		TotalMemory += Element.GeomIndices.GetAllocatedSize();
		TotalMemory += Element.PerInstanceTransform.GetAllocatedSize();
	}

	for (const FRecastAreaNavModifierElement& Element : Modifiers)
	{
		TotalMemory += Element.Areas.GetAllocatedSize();
		TotalMemory += Element.PerInstanceTransform.GetAllocatedSize();
	}

	const FSimpleLinkNavModifier* SimpleLink = OffmeshLinks.GetData();
	for (int32 Index = 0; Index < OffmeshLinks.Num(); ++Index, ++SimpleLink)
	{
		TotalMemory += SimpleLink->Links.GetAllocatedSize();
	}

	TotalMemory += CompressedLayers.GetAllocatedSize();
	for (int32 i = 0; i < CompressedLayers.Num(); i++)
	{
		TotalMemory += CompressedLayers[i].DataSize;
	}

	TotalMemory += NavigationData.GetAllocatedSize();
	for (int32 i = 0; i < NavigationData.Num(); i++)
	{
		TotalMemory += NavigationData[i].DataSize;
	}

	return TotalMemory;
}

void FRecastTileGenerator::AddReferencedObjects(FReferenceCollector& Collector)
{
	for (auto& RelevantData : NavigationRelevantData)
	{
		UObject* Owner = RelevantData->GetOwner();
		if (Owner)
		{
			Collector.AddReferencedObject(Owner);
		}
	}
}

FString FRecastTileGenerator::GetReferencerName() const
{
	return TEXT("FRecastTileGenerator");
}

static int32 CaclulateMaxTilesCount(const TNavStatArray<FBox>& NavigableAreas, float TileSizeinWorldUnits, float AvgLayersPerGridCell)
{
	int32 GridCellsCount = 0;
	for (FBox AreaBounds : NavigableAreas)
	{
		// TODO: need more precise calculation, currently we don't take into account that volumes can be overlapped
		FBox RCBox = Unreal2RecastBox(AreaBounds);
		int32 XSize = FMath::CeilToInt(RCBox.GetSize().X/TileSizeinWorldUnits) + 1;
		int32 YSize = FMath::CeilToInt(RCBox.GetSize().Z/TileSizeinWorldUnits) + 1;
		GridCellsCount+= (XSize*YSize);
	}
	
	return FMath::CeilToInt(GridCellsCount * AvgLayersPerGridCell);
}

// Whether navmesh is static, does not support rebuild from geometry
static bool IsGameStaticNavMesh(ARecastNavMesh* InNavMesh)
{
	return (InNavMesh->GetWorld()->IsGameWorld() && InNavMesh->GetRuntimeGenerationMode() != ERuntimeGenerationType::Dynamic);
}

//----------------------------------------------------------------------//
// FRecastNavMeshGenerator
//----------------------------------------------------------------------//

FRecastNavMeshGenerator::FRecastNavMeshGenerator(ARecastNavMesh& InDestNavMesh)
	: NumActiveTiles(0)
	, MaxTileGeneratorTasks(1)
	, AvgLayersPerTile(8.0f)
	, DestNavMesh(&InDestNavMesh)
	, bInitialized(false)
	, bRestrictBuildingToActiveTiles(false)
	, bSortTilesWithSeedLocations(true)
	, Version(0)
{
	INC_DWORD_STAT_BY(STAT_NavigationMemory, sizeof(*this));
}

FRecastNavMeshGenerator::~FRecastNavMeshGenerator()
{
	DEC_DWORD_STAT_BY( STAT_NavigationMemory, sizeof(*this) );
}

void FRecastNavMeshGenerator::ConfigureBuildProperties(FRecastBuildConfig& OutConfig)
{
	// @TODO those variables should be tweakable per navmesh actor
	const float CellSize = DestNavMesh->CellSize;
	const float CellHeight = DestNavMesh->CellHeight;
	const float AgentHeight = DestNavMesh->AgentHeight;
	const float AgentMaxSlope = DestNavMesh->AgentMaxSlope;
	const float AgentMaxClimb = DestNavMesh->AgentMaxStepHeight;
	const float AgentRadius = DestNavMesh->AgentRadius;

	OutConfig.Reset();

	OutConfig.cs = CellSize;
	OutConfig.ch = CellHeight;
	OutConfig.walkableSlopeAngle = AgentMaxSlope;
	OutConfig.walkableHeight = (int32)ceilf(AgentHeight / CellHeight);
	OutConfig.walkableClimb = (int32)ceilf(AgentMaxClimb / CellHeight);
	const float WalkableRadius = FMath::CeilToFloat(AgentRadius / CellSize);
	OutConfig.walkableRadius = WalkableRadius;

	// store original sizes
	OutConfig.AgentHeight = AgentHeight;
	OutConfig.AgentMaxClimb = AgentMaxClimb;
	OutConfig.AgentRadius = AgentRadius;

	OutConfig.borderSize = WalkableRadius + 3;
	OutConfig.maxEdgeLen = (int32)(1200.0f / CellSize);
	OutConfig.maxSimplificationError = 1.3f;
	// hardcoded, but can be overridden by RecastNavMesh params later
	OutConfig.minRegionArea = (int32)rcSqr(0);
	OutConfig.mergeRegionArea = (int32)rcSqr(20.f);

	OutConfig.maxVertsPerPoly = (int32)MAX_VERTS_PER_POLY;
	OutConfig.detailSampleDist = 600.0f;
	OutConfig.detailSampleMaxError = 1.0f;

	OutConfig.minRegionArea = (int32)rcSqr(DestNavMesh->MinRegionArea / CellSize);
	OutConfig.mergeRegionArea = (int32)rcSqr(DestNavMesh->MergeRegionSize / CellSize);
	OutConfig.maxSimplificationError = DestNavMesh->MaxSimplificationError;
	OutConfig.bPerformVoxelFiltering = DestNavMesh->bPerformVoxelFiltering;
	OutConfig.bMarkLowHeightAreas = DestNavMesh->bMarkLowHeightAreas;
	OutConfig.bFilterLowSpanSequences = DestNavMesh->bFilterLowSpanSequences;
	OutConfig.bFilterLowSpanFromTileCache = DestNavMesh->bFilterLowSpanFromTileCache;
	if (DestNavMesh->bMarkLowHeightAreas)
	{
		OutConfig.walkableHeight = 1;
	}

	const UNavigationSystemV1* NavSys = FNavigationSystem::GetCurrent<UNavigationSystemV1>(GetWorld());
	OutConfig.AgentIndex = NavSys->GetSupportedAgentIndex(DestNavMesh);

	OutConfig.tileSize = FMath::TruncToInt(DestNavMesh->TileSizeUU / CellSize);

	OutConfig.regionChunkSize = OutConfig.tileSize / DestNavMesh->LayerChunkSplits;
	OutConfig.TileCacheChunkSize = OutConfig.tileSize / DestNavMesh->RegionChunkSplits;
	OutConfig.regionPartitioning = DestNavMesh->LayerPartitioning;
	OutConfig.TileCachePartitionType = DestNavMesh->RegionPartitioning;
}

void FRecastNavMeshGenerator::Init()
{
	check(DestNavMesh);

	ConfigureBuildProperties(Config);

	BBoxGrowth = FVector(2.0f * Config.borderSize * Config.cs);
	RcNavMeshOrigin = Unreal2RecastPoint(DestNavMesh->NavMeshOriginOffset);
	
	AdditionalCachedData = FRecastNavMeshCachedData::Construct(DestNavMesh);

	if (Config.MaxPolysPerTile <= 0 && DestNavMesh->HasValidNavmesh())
	{
		const dtNavMeshParams* SavedNavParams = DestNavMesh->GetRecastNavMeshImpl()->DetourNavMesh->getParams();
		if (SavedNavParams)
		{
			Config.MaxPolysPerTile = SavedNavParams->maxPolys;
		}
	}
	UpdateNavigationBounds();

	/** setup maximum number of active tile generator*/
	const int32 NumberOfWorkerThreads = FTaskGraphInterface::Get().GetNumWorkerThreads();
	MaxTileGeneratorTasks = FMath::Min(FMath::Max(NumberOfWorkerThreads * 2, 1), GetOwner() ? GetOwner()->GetMaxSimultaneousTileGenerationJobsCount() : INT_MAX);
	UE_LOG(LogNavigation, Log, TEXT("Using max of %d workers to build navigation."), MaxTileGeneratorTasks);
	NumActiveTiles = 0;

	// prepare voxel cache if needed
	if (ARecastNavMesh::IsVoxelCacheEnabled())
	{
		VoxelCacheContext.Create(Config.tileSize + Config.borderSize * 2, Config.cs, Config.ch);
	}

	bInitialized = true;


	int32 MaxTiles = 0;
	int32 MaxPolysPerTile = 0;

	// recreate navmesh if no data was loaded, or when loaded data doesn't match current grid layout
	bool bRecreateNavmesh = true;
	if (DestNavMesh->HasValidNavmesh())
	{
		const bool bGameStaticNavMesh = IsGameStaticNavMesh(DestNavMesh);
		const dtNavMeshParams* SavedNavParams = DestNavMesh->GetRecastNavMeshImpl()->DetourNavMesh->getParams();
		if (SavedNavParams)
		{
			if (bGameStaticNavMesh)
			{
				bRecreateNavmesh = false;
				MaxTiles = SavedNavParams->maxTiles;
				MaxPolysPerTile = SavedNavParams->maxPolys;
			}
			else
			{
				const float TileDim = Config.tileSize * Config.cs;
				if (SavedNavParams->tileHeight == TileDim && SavedNavParams->tileWidth == TileDim)
				{
					const FVector Orig = Recast2UnrealPoint(SavedNavParams->orig);
					const FVector OrigError(FMath::Fmod(Orig.X, TileDim), FMath::Fmod(Orig.Y, TileDim), FMath::Fmod(Orig.Z, TileDim));
					if (OrigError.IsNearlyZero())
					{
						bRecreateNavmesh = false;
					}
					else
					{
						UE_LOG(LogNavigation, Warning, TEXT("Recreating dtNavMesh instance due to saved navmesh origin (%s, usually the RecastNavMesh location) not being aligned with tile size (%d uu) ")
							, *Orig.ToString(), int(TileDim));
					}
				}

				// if new navmesh needs more tiles, force recreating
				if (!bRecreateNavmesh)
				{
					CalcNavMeshProperties(MaxTiles, MaxPolysPerTile);
					if (FMath::Log2(MaxTiles) != FMath::Log2(SavedNavParams->maxTiles))
					{
						bRecreateNavmesh = true;
						UE_LOG(LogNavigation, Warning, TEXT("Recreating dtNavMesh instance due mismatch in number of bytes required to store serialized maxTiles (%d, %d bits) vs calculated maxtiles (%d, %d bits)")
							, SavedNavParams->maxTiles, FMath::CeilToInt(FMath::Log2(SavedNavParams->maxTiles))
							, MaxTiles, FMath::CeilToInt(FMath::Log2(MaxTiles)));
					}
				}
			}
		};
	}

	if (bRecreateNavmesh)
	{
		// recreate navmesh from scratch if no data was loaded
		ConstructTiledNavMesh();

		// mark all the areas we need to update, which is the whole (known) navigable space if not restricted to active tiles
		const UNavigationSystemV1* NavSys = FNavigationSystem::GetCurrent<UNavigationSystemV1>(GetWorld());
		if (NavSys && NavSys->IsActiveTilesGenerationEnabled() == false)
		{
			MarkNavBoundsDirty();
		}
	}
	else
	{
		// otherwise just update generator params
		Config.MaxPolysPerTile = MaxPolysPerTile;
		NumActiveTiles = GetTilesCountHelper(DestNavMesh->GetRecastNavMeshImpl()->DetourNavMesh);
	}
}

void FRecastNavMeshGenerator::UpdateNavigationBounds()
{
	const UNavigationSystemV1* NavSys = FNavigationSystem::GetCurrent<UNavigationSystemV1>(GetWorld());
	if (NavSys)
	{		
		if (NavSys->ShouldGenerateNavigationEverywhere() == false)
		{
			FBox BoundsSum(ForceInit);
			if (DestNavMesh)
			{
				TArray<FBox> SupportedBounds;
				NavSys->GetNavigationBoundsForNavData(*DestNavMesh, SupportedBounds);
				InclusionBounds.Reset(SupportedBounds.Num());

				for (const FBox& Box : SupportedBounds)
				{
					InclusionBounds.Add(Box);
					BoundsSum += Box;
				}
			}
			TotalNavBounds = BoundsSum;
		}
		else
		{
			InclusionBounds.Reset(1);
			TotalNavBounds = NavSys->GetWorldBounds();
			if (!TotalNavBounds.IsValid)
			{
				InclusionBounds.Add(TotalNavBounds);
			}
		}
	}
	else
	{
		TotalNavBounds = FBox(ForceInit);
	}
}

bool FRecastNavMeshGenerator::ConstructTiledNavMesh() 
{
	bool bSuccess = false;

	// There is should not be any active build tasks
	CancelBuild();

	// create new Detour navmesh instance
	dtNavMesh* DetourMesh = dtAllocNavMesh();	
	if (DetourMesh)
	{
		++Version;
		
		dtNavMeshParams TiledMeshParameters;
		FMemory::Memzero(TiledMeshParameters);	

		rcVcopy(TiledMeshParameters.orig, &RcNavMeshOrigin.X);

		TiledMeshParameters.tileWidth = Config.tileSize * Config.cs;
		TiledMeshParameters.tileHeight = Config.tileSize * Config.cs;

		CalcNavMeshProperties(TiledMeshParameters.maxTiles, TiledMeshParameters.maxPolys);
		Config.MaxPolysPerTile = TiledMeshParameters.maxPolys;

		if (TiledMeshParameters.maxTiles == 0)
		{
			UE_LOG(LogNavigation, Warning, TEXT("ConstructTiledNavMesh: Failed to create navmesh of size 0."));
			bSuccess = false;
		}
		else
		{
			const dtStatus status = DetourMesh->init(&TiledMeshParameters);

			if (dtStatusFailed(status))
			{
				UE_LOG(LogNavigation, Warning, TEXT("ConstructTiledNavMesh: Could not init navmesh."));
				bSuccess = false;
			}
			else
			{
				bSuccess = true;
				NumActiveTiles = GetTilesCountHelper(DetourMesh);
				DestNavMesh->GetRecastNavMeshImpl()->SetRecastMesh(DetourMesh);
			}
		}

		if (bSuccess == false)
		{
			dtFreeNavMesh(DetourMesh);
		}
	}
	else
	{
		UE_LOG(LogNavigation, Warning, TEXT("ConstructTiledNavMesh: Could not allocate navmesh.") );
		bSuccess = false;
	}
	
	return bSuccess;
}

void FRecastNavMeshGenerator::CalcPolyRefBits(ARecastNavMesh* NavMeshOwner, int32& MaxTileBits, int32& MaxPolyBits)
{
	static const int32 TotalBits = (sizeof(dtPolyRef) * 8);
#if USE_64BIT_ADDRESS
	MaxTileBits = NavMeshOwner ? FMath::CeilToFloat(FMath::Log2(NavMeshOwner->GetTileNumberHardLimit())) : 20;
	MaxPolyBits = FMath::Min<int32>(32, (TotalBits - DT_MIN_SALT_BITS) - MaxTileBits);
#else
	MaxTileBits = 14;
	MaxPolyBits = (TotalBits - DT_MIN_SALT_BITS) - MaxTileBits;
#endif//USE_64BIT_ADDRESS
}

void FRecastNavMeshGenerator::CalcNavMeshProperties(int32& MaxTiles, int32& MaxPolys)
{
	int32 MaxTileBits = -1;
	int32 MaxPolyBits = -1;

	// limit max amount of tiles
	CalcPolyRefBits(DestNavMesh, MaxTileBits, MaxPolyBits);
	
	const int32 MaxTilesFromMask = (1 << MaxTileBits);
	int32 MaxRequestedTiles = 0;
	if (DestNavMesh->IsResizable())
	{
		MaxRequestedTiles = CaclulateMaxTilesCount(InclusionBounds, Config.tileSize * Config.cs, AvgLayersPerTile);
	}
	else
	{
		MaxRequestedTiles = DestNavMesh->TilePoolSize;
	}

	if (MaxRequestedTiles < 0 || MaxRequestedTiles > MaxTilesFromMask)
	{
		UE_LOG(LogNavigation, Error, TEXT("Navmesh bounds are too large! Limiting requested tiles count (%d) to: (%d)"), MaxRequestedTiles, MaxTilesFromMask);
		MaxRequestedTiles = MaxTilesFromMask;
	}

	// Max tiles and max polys affect how the tile IDs are calculated.
	// There are (sizeof(dtPolyRef)*8 - DT_MIN_SALT_BITS) bits available for 
	// identifying a tile and a polygon.
#if USE_64BIT_ADDRESS
	MaxPolys = (MaxPolyBits >= 32) ? INT_MAX : (1 << MaxPolyBits);
#else
	MaxPolys = 1 << ((sizeof(dtPolyRef) * 8 - DT_MIN_SALT_BITS) - MaxTileBits);
#endif // USE_64BIT_ADDRESS
	MaxTiles = MaxRequestedTiles;
}

bool FRecastNavMeshGenerator::RebuildAll()
{
	DestNavMesh->UpdateNavVersion();
	
	// Recreate recast navmesh
	DestNavMesh->GetRecastNavMeshImpl()->ReleaseDetourNavMesh();

	RcNavMeshOrigin = Unreal2RecastPoint(DestNavMesh->NavMeshOriginOffset);

	ConstructTiledNavMesh();
	
	if (MarkNavBoundsDirty() == false)
	{
		// There are no navigation bounds to build, probably navmesh was resized and we just need to update debug draw
		DestNavMesh->RequestDrawingUpdate();
	}

	return true;
}

void FRecastNavMeshGenerator::EnsureBuildCompletion()
{
	const bool bHadTasks = GetNumRemaningBuildTasks() > 0;
	
	const bool bDoAsyncDataGathering = (GatherGeometryOnGameThread() == false);
	do 
	{
		const int32 NumTasksToProcess = (bDoAsyncDataGathering ? 1 : MaxTileGeneratorTasks) - RunningDirtyTiles.Num();
		ProcessTileTasks(NumTasksToProcess);
		
		// Block until tasks are finished
		for (FRunningTileElement& Element : RunningDirtyTiles)
		{
			Element.AsyncTask->EnsureCompletion();
		}
	}
	while (GetNumRemaningBuildTasks() > 0);

	// Update navmesh drawing only if we had something to build
	if (bHadTasks)
	{
		DestNavMesh->RequestDrawingUpdate();
	}
}

void FRecastNavMeshGenerator::CancelBuild()
{
	DiscardCurrentBuildingTasks();

#if	WITH_EDITOR	
	RecentlyBuiltTiles.Empty();
#endif//WITH_EDITOR
}

void FRecastNavMeshGenerator::TickAsyncBuild(float DeltaSeconds)
{
	QUICK_SCOPE_CYCLE_COUNTER(STAT_RecastNavMeshGenerator_TickAsyncBuild);

	bool bRequestDrawingUpdate = false;

#if	WITH_EDITOR
	// Remove expired tiles
	{
		const double Timestamp = FPlatformTime::Seconds();
		const int32 NumPreRemove = RecentlyBuiltTiles.Num();
		
		RecentlyBuiltTiles.RemoveAllSwap([&](const FTileTimestamp& Tile) { return (Timestamp - Tile.Timestamp) > 0.5; });

		const int32 NumPostRemove = RecentlyBuiltTiles.Num();
		bRequestDrawingUpdate = (NumPreRemove != NumPostRemove);
	}
#endif//WITH_EDITOR

	// Submit async tile build tasks in case we have dirty tiles and have room for them
	const UNavigationSystemV1* NavSys = FNavigationSystem::GetCurrent<UNavigationSystemV1>(GetWorld());
	check(NavSys);
	const int32 NumRunningTasks = NavSys->GetNumRunningBuildTasks();
	// this is a temp solution to enforce only one worker thread if GatherGeometryOnGameThread == false
	// due to missing safety features
	const bool bDoAsyncDataGathering = GatherGeometryOnGameThread() == false;

	const int32 NumTasksToSubmit = (bDoAsyncDataGathering ? 1 : MaxTileGeneratorTasks) - NumRunningTasks;
	TArray<uint32> UpdatedTileIndices = ProcessTileTasks(NumTasksToSubmit);
			
	if (UpdatedTileIndices.Num() > 0)
	{
		{
			QUICK_SCOPE_CYCLE_COUNTER(STAT_RecastNavMeshGenerator_OnNavMeshTilesUpdated);

			// Invalidate active paths that go through regenerated tiles
			DestNavMesh->OnNavMeshTilesUpdated(UpdatedTileIndices);
		}

		bRequestDrawingUpdate = true;

#if	WITH_EDITOR
		// Store completed tiles with timestamps to have ability to distinguish during debug draw
		const double Timestamp = FPlatformTime::Seconds();
		RecentlyBuiltTiles.Reserve(RecentlyBuiltTiles.Num() + UpdatedTileIndices.Num());
		for (uint32 TiledIdx : UpdatedTileIndices)
		{
			FTileTimestamp TileTimestamp;
			TileTimestamp.TileIdx = TiledIdx;
			TileTimestamp.Timestamp = Timestamp;
			RecentlyBuiltTiles.Add(TileTimestamp);
		}
#endif//WITH_EDITOR
	}

	if (bRequestDrawingUpdate)
	{
		DestNavMesh->RequestDrawingUpdate();
	}
}

void FRecastNavMeshGenerator::OnNavigationBoundsChanged()
{
	UpdateNavigationBounds();
	
	dtNavMesh* DetourMesh = DestNavMesh->GetRecastNavMeshImpl()->GetRecastMesh();
	if (!IsGameStaticNavMesh(DestNavMesh) && DestNavMesh->IsResizable() && DetourMesh)
	{
		// Check whether Navmesh size needs to be changed
		int32 MaxRequestedTiles = CaclulateMaxTilesCount(InclusionBounds, Config.tileSize * Config.cs, AvgLayersPerTile);
		if (DetourMesh->getMaxTiles() != MaxRequestedTiles)
		{
			// Destroy current NavMesh
			DestNavMesh->GetRecastNavMeshImpl()->SetRecastMesh(nullptr);

			// if there are any valid bounds recreate detour navmesh instance
			// and mark all bounds as dirty
			if (InclusionBounds.Num() > 0)
			{
				TArray<FNavigationDirtyArea> AsDirtyAreas;
				AsDirtyAreas.Reserve(InclusionBounds.Num());
				for (const FBox& BBox : InclusionBounds)
				{
					AsDirtyAreas.Add(FNavigationDirtyArea(BBox, ENavigationDirtyFlag::NavigationBounds));
				}
				
				RebuildDirtyAreas(AsDirtyAreas);
			}
		}
	}
}

void FRecastNavMeshGenerator::RebuildDirtyAreas(const TArray<FNavigationDirtyArea>& InDirtyAreas)
{
	dtNavMesh* DetourMesh = DestNavMesh->GetRecastNavMeshImpl()->GetRecastMesh();
	if (DetourMesh == nullptr)
	{
		ConstructTiledNavMesh();
	}
	
	MarkDirtyTiles(InDirtyAreas);
}

void FRecastNavMeshGenerator::OnAreaAdded(const UClass* AreaClass, int32 AreaID)
{
	AdditionalCachedData.OnAreaAdded(AreaClass, AreaID);
}

int32 FRecastNavMeshGenerator::FindInclusionBoundEncapsulatingBox(const FBox& Box) const
{
	for (int32 Index = 0; Index < InclusionBounds.Num(); ++Index)
	{
		if (DoesBoxContainBox(InclusionBounds[Index], Box))
		{
			return Index;
		}
	}

	return INDEX_NONE;
}

void FRecastNavMeshGenerator::RestrictBuildingToActiveTiles(bool InRestrictBuildingToActiveTiles) 
{ 
	if (bRestrictBuildingToActiveTiles != InRestrictBuildingToActiveTiles)
	{
		bRestrictBuildingToActiveTiles = InRestrictBuildingToActiveTiles;
		if (InRestrictBuildingToActiveTiles)
		{
			// gather non-empty tiles and add them to ActiveTiles

			const dtNavMesh* DetourMesh = DestNavMesh->GetRecastNavMeshImpl()->GetRecastMesh();

			if (DetourMesh != nullptr && DetourMesh->isEmpty() == false)
			{
				ActiveTiles.Reset();
				int32 TileCount = DetourMesh->getMaxTiles();
				for (int32 TileIndex = 0; TileIndex < TileCount; ++TileIndex)
				{
					const dtMeshTile* Tile = DetourMesh->getTile(TileIndex);
					if (Tile != nullptr && Tile->header != nullptr && Tile->header->polyCount > 0)
					{
						ActiveTiles.AddUnique(FIntPoint(Tile->header->x, Tile->header->y));
					}
				}
			}
		}
	}
}

bool FRecastNavMeshGenerator::IsInActiveSet(const FIntPoint& Tile) const
{
	// @TODO checking if given tile is in active tiles needs to be faster
	return bRestrictBuildingToActiveTiles == false || ActiveTiles.Find(Tile) != INDEX_NONE;
}

void FRecastNavMeshGenerator::ResetTimeSlicedTileGeneratorSync()
{
	SyncTimeSlicedData.TileGeneratorSync.Reset();

	//reset variables used for timeslicing TileGenratorSync
	SyncTimeSlicedData.ProcessTileTasksSyncState = EProcessTileTasksSyncTimeSlicedState::Init;
	SyncTimeSlicedData.UpdatedTilesCache.Reset();
	SyncTimeSlicedData.OldLayerTileIdMapCached.Reset();
	SyncTimeSlicedData.ResultTileIndicesCached.Reset();
	SyncTimeSlicedData.AddGeneratedTilesState = EAddGeneratedTilesTimeSlicedState::Init;
	SyncTimeSlicedData.AddGenTilesLayerIndex = 0;
}

//@TODO Investigate removing from RunningDirtyTiles here too (or atleast not using the results in any way)
void FRecastNavMeshGenerator::RemoveTiles(const TArray<FIntPoint>& Tiles)
{
	for (const FIntPoint& TileXY : Tiles)
	{
		RemoveTileLayers(TileXY.X, TileXY.Y);

		if (PendingDirtyTiles.Num() > 0)
		{
			FPendingTileElement DirtyTile;
			DirtyTile.Coord = TileXY;
			PendingDirtyTiles.Remove(DirtyTile);
		}

		if (SyncTimeSlicedData.TileGeneratorSync.Get())
		{
			if (SyncTimeSlicedData.TileGeneratorSync->GetTileX() == TileXY.X && SyncTimeSlicedData.TileGeneratorSync->GetTileY() == TileXY.Y)
			{
				ResetTimeSlicedTileGeneratorSync();
			}
		}
	}
}

void FRecastNavMeshGenerator::ReAddTiles(const TArray<FIntPoint>& Tiles)
{
	static const FVector Expansion(1, 1, BIG_NUMBER);
	// a little trick here - adding a dirty area so that navmesh building figures it out on its own
	dtNavMesh* DetourMesh = DestNavMesh->GetRecastNavMeshImpl()->GetRecastMesh();
	const dtNavMeshParams* SavedNavParams = DestNavMesh->GetRecastNavMeshImpl()->DetourNavMesh->getParams();
	const float TileDim = Config.tileSize * Config.cs;

	TSet<FPendingTileElement> DirtyTiles;

	// @note we act on assumption all items in Tiles are unique
	for (const FIntPoint& TileCoords : Tiles)
	{
		FPendingTileElement Element;
		Element.Coord = TileCoords;
		Element.bRebuildGeometry = true;
		DirtyTiles.Add(Element);
	}

	int32 NumTilesMarked = DirtyTiles.Num();

	// Merge all pending tiles into one container
	for (const FPendingTileElement& Element : PendingDirtyTiles)
	{
		FPendingTileElement* ExistingElement = DirtyTiles.Find(Element);
		if (ExistingElement)
		{
			ExistingElement->bRebuildGeometry |= Element.bRebuildGeometry;
			// Append area bounds to existing list 
			if (ExistingElement->bRebuildGeometry == false)
			{
				ExistingElement->DirtyAreas.Append(Element.DirtyAreas);
			}
			else
			{
				ExistingElement->DirtyAreas.Empty();
			}
		}
		else
		{
			DirtyTiles.Add(Element);
		}
	}

	// Dump results into array
	PendingDirtyTiles.Empty(DirtyTiles.Num());
	for (const FPendingTileElement& Element : DirtyTiles)
	{
		PendingDirtyTiles.Add(Element);
	}

	// Sort tiles by proximity to players 
	if (NumTilesMarked > 0)
	{
		SortPendingBuildTiles();
	}

	/*TArray<FNavigationDirtyArea> DirtyAreasContainer;
	DirtyAreasContainer.Reserve(Tiles.Num());

	TSet<FPendingTileElement> DirtyTiles;

	for (const FIntPoint& TileCoords : Tiles)
	{
		const FVector TileCenter = Recast2UnrealPoint(SavedNavParams->orig) + FVector(TileDim * float(TileCoords.X), TileDim * float(TileCoords.Y), 0);
		
		FNavigationDirtyArea DirtyArea(FBox(TileCenter - Expansion, TileCenter - 1), ENavigationDirtyFlag::All);
		DirtyAreasContainer.Add(DirtyArea);
	}

	MarkDirtyTiles(DirtyAreasContainer);*/
}

namespace RecastTileVersionHelper
{
	inline uint32 GetUpdatedTileId(dtPolyRef& TileRef, dtNavMesh* DetourMesh)
	{
		uint32 DecodedTileId = 0, DecodedPolyId = 0, DecodedSaltId = 0;
		DetourMesh->decodePolyId(TileRef, DecodedSaltId, DecodedTileId, DecodedPolyId);

		DecodedSaltId = (DecodedSaltId + 1) & ((1 << DetourMesh->getSaltBits()) - 1);
		if (DecodedSaltId == 0)
		{
			DecodedSaltId++;
		}

		TileRef = DetourMesh->encodePolyId(DecodedSaltId, DecodedTileId, DecodedPolyId);
		return DecodedTileId;
	}
}

TArray<uint32> FRecastNavMeshGenerator::RemoveTileLayers(const int32 TileX, const int32 TileY, TMap<int32, dtPolyRef>* OldLayerTileIdMap)
{
	dtNavMesh* DetourMesh = DestNavMesh->GetRecastNavMeshImpl()->GetRecastMesh();
	TArray<uint32> UpdatedIndices;
	
	if (DetourMesh != nullptr && DetourMesh->isEmpty() == false)
	{
		const int32 NumLayers = DetourMesh->getTileCountAt(TileX, TileY);

		if (NumLayers > 0)
		{
			TArray<dtMeshTile*> Tiles;
			Tiles.AddZeroed(NumLayers);
			DetourMesh->getTilesAt(TileX, TileY, (const dtMeshTile**)Tiles.GetData(), NumLayers);

			for (int32 i = 0; i < NumLayers; i++)
			{
				const int32 LayerIndex = Tiles[i]->header->layer;
				dtPolyRef TileRef = DetourMesh->getTileRef(Tiles[i]);

				NumActiveTiles--;
				UE_LOG(LogNavigation, Log, TEXT("%s> Tile (%d,%d:%d), removing TileRef: 0x%X (active:%d)"),
					*DestNavMesh->GetName(), TileX, TileY, LayerIndex, TileRef, NumActiveTiles);

				DetourMesh->removeTile(TileRef, nullptr, nullptr);

				uint32 TileId = RecastTileVersionHelper::GetUpdatedTileId(TileRef, DetourMesh);
				UpdatedIndices.AddUnique(TileId);

				if (OldLayerTileIdMap)
				{
					OldLayerTileIdMap->Add(LayerIndex, TileRef);
				}
			}
		}

		// Remove compressed tile cache layers
		DestNavMesh->RemoveTileCacheLayers(TileX, TileY);
	}

	return UpdatedIndices;
}

FRecastNavMeshGenerator::FSyncTimeSlicedData::FSyncTimeSlicedData()
	: CurrentTileRegenDuration(0.)
	, MinTimeSliceDuration(0.00075)
	, MaxTimeSliceDuration(0.004)
	, RealTimeSecsLastCall(-1.f)
	, MaxDesiredTileRegenDuration(0.7f)
#if TIME_SLICE_NAV_REGEN
	, bTimeSliceRegenActive(true)
	, bNextTimeSliceRegenActive(true)
#else
	, bTimeSliceRegenActive(false)
	, bNextTimeSliceRegenActive(false)
#endif
	, ProcessTileTasksSyncState(EProcessTileTasksSyncTimeSlicedState::Init)
	, AddGeneratedTilesState(EAddGeneratedTilesTimeSlicedState::Init)
	, AddGenTilesLayerIndex(0)
	, TimeSlicer(0.0025)
{
}

void FRecastNavMeshGenerator::AddGeneratedTileLayer(int32 LayerIndex, FRecastTileGenerator& TileGenerator, const TMap<int32, dtPolyRef>& OldLayerTileIdMap, TArray<uint32>& OutResultTileIndices)
{
	SCOPE_CYCLE_COUNTER(STAT_Navigation_RecastAddGeneratedTileLayer);

	struct FLayerIndexFinder
	{
		int32 LayerIndex;
		explicit FLayerIndexFinder(const int32 InLayerIndex) : LayerIndex(InLayerIndex) {}
		bool operator()(const FNavMeshTileData& LayerData) const
		{
			return LayerData.LayerIndex == LayerIndex;
		}
	};

	const int32 TileX = TileGenerator.GetTileX();
	const int32 TileY = TileGenerator.GetTileY();
	dtNavMesh* DetourMesh = DestNavMesh->GetRecastNavMeshImpl()->GetRecastMesh();
	TArray<FNavMeshTileData>& TileLayers = TileGenerator.GetNavigationData();
	dtTileRef OldTileRef = DetourMesh->getTileRefAt(TileX, TileY, LayerIndex);
	const int32 LayerDataIndex = TileLayers.IndexOfByPredicate(FLayerIndexFinder(LayerIndex));

	if (LayerDataIndex != INDEX_NONE)
	{
		FNavMeshTileData& LayerData = TileLayers[LayerDataIndex];
		if (OldTileRef)
		{
			NumActiveTiles--;
			UE_LOG(LogNavigation, Log, TEXT("%s> Tile (%d,%d:%d), removing TileRef: 0x%X (active:%d)"),
				*DestNavMesh->GetName(), TileX, TileY, LayerIndex, OldTileRef, NumActiveTiles);

			DetourMesh->removeTile(OldTileRef, nullptr, nullptr);

			const uint32 TileId = RecastTileVersionHelper::GetUpdatedTileId(OldTileRef, DetourMesh);
			OutResultTileIndices.AddUnique(TileId);
		}
		else
		{
			OldTileRef = OldLayerTileIdMap.FindRef(LayerIndex);
		}

		if (LayerData.IsValid())
		{
			bool bRejectNavmesh = false;
			dtTileRef ResultTileRef = 0;

			dtStatus status = 0;

			{
				// let navmesh know it's tile generator who owns the data
				status = DetourMesh->addTile(LayerData.GetData(), LayerData.DataSize, DT_TILE_FREE_DATA, OldTileRef, &ResultTileRef);

				// if tile index was already taken by other layer try adding it on first free entry (salt was already updated by whatever took that spot)
				if (dtStatusFailed(status) && dtStatusDetail(status, DT_OUT_OF_MEMORY) && OldTileRef)
				{
					OldTileRef = 0;
					status = DetourMesh->addTile(LayerData.GetData(), LayerData.DataSize, DT_TILE_FREE_DATA, OldTileRef, &ResultTileRef);
				}
			}

			if (dtStatusFailed(status))
			{
				if (dtStatusDetail(status, DT_OUT_OF_MEMORY))
				{
					UE_LOG(LogNavigation, Error, TEXT("%s> Tile (%d,%d:%d), tile limit reached!! (%d)"),
						*DestNavMesh->GetName(), TileX, TileY, LayerIndex, DetourMesh->getMaxTiles());
				}
			}
			else
			{
				OutResultTileIndices.AddUnique(DetourMesh->decodePolyIdTile(ResultTileRef));
				NumActiveTiles++;

				UE_LOG(LogNavigation, Log, TEXT("%s> Tile (%d,%d:%d), added TileRef: 0x%X (active:%d)"),
					*DestNavMesh->GetName(), TileX, TileY, LayerIndex, ResultTileRef, NumActiveTiles);

				{
					// NavMesh took the ownership of generated data, so we don't need to deallocate it
					uint8* ReleasedData = LayerData.Release();
				}
			}
		}
	}
	else
	{
		// remove the layer since it ended up empty
		DetourMesh->removeTile(OldTileRef, nullptr, nullptr);
		const uint32 TileId = RecastTileVersionHelper::GetUpdatedTileId(OldTileRef, DetourMesh);
		OutResultTileIndices.AddUnique(TileId);
	}
}

ETimeSliceWorkResult FRecastNavMeshGenerator::AddGeneratedTilesTimeSliced(FRecastTileGenerator& TileGenerator, TArray<uint32>& OutResultTileIndices)
{
	SCOPE_CYCLE_COUNTER(STAT_Navigation_RecastAddGeneratedTiles);

	const int32 TileX = TileGenerator.GetTileX();
	const int32 TileY = TileGenerator.GetTileY();
	dtNavMesh* DetourMesh = DestNavMesh->GetRecastNavMeshImpl()->GetRecastMesh();
	TArray<FNavMeshTileData>& TileLayers = TileGenerator.GetNavigationData();
	ETimeSliceWorkResult WorkResult = ETimeSliceWorkResult::Succeeded;
	bool bIteratedThroughDirtyLayers = true;

	switch (SyncTimeSlicedData.AddGeneratedTilesState)
	{
	case EAddGeneratedTilesTimeSlicedState::Init:
	{
		SyncTimeSlicedData.ResultTileIndicesCached.Reset();
		SyncTimeSlicedData.ResultTileIndicesCached.Reserve(TileLayers.Num());
		SyncTimeSlicedData.OldLayerTileIdMapCached.Reset();
		SyncTimeSlicedData.OldLayerTileIdMapCached.Reserve(TileLayers.Num());
		SyncTimeSlicedData.AddGenTilesLayerIndex = TileGenerator.GetDirtyLayersMask().Find(true);
		if (TileGenerator.IsFullyRegenerated())
		{
			// remove all layers
			SyncTimeSlicedData.ResultTileIndicesCached = RemoveTileLayers(TileX, TileY, &SyncTimeSlicedData.OldLayerTileIdMapCached);
		}

		SyncTimeSlicedData.AddGeneratedTilesState = EAddGeneratedTilesTimeSlicedState::AddTiles;
	}//fall through to next state
	case EAddGeneratedTilesTimeSlicedState::AddTiles:
	{
		if (DetourMesh != nullptr
			// no longer testing this here, we can live with a stray unwanted tile here 
			// and there. It will be removed the next time around the invokers get
			// updated 
			// && IsInActiveSet(FIntPoint(TileX, TileY))
			&& SyncTimeSlicedData.AddGenTilesLayerIndex != INDEX_NONE)
		{
			for (; SyncTimeSlicedData.AddGenTilesLayerIndex < TileGenerator.GetDirtyLayersMask().Num(); ++SyncTimeSlicedData.AddGenTilesLayerIndex)
			{
				if (TileGenerator.IsLayerChanged(SyncTimeSlicedData.AddGenTilesLayerIndex))
				{
					if (SyncTimeSlicedData.TimeSlicer.IsTimeSliceFinishedCached())
					{
						WorkResult = ETimeSliceWorkResult::CallAgainNextTimeSlice;
						break;
					}

					AddGeneratedTileLayer(SyncTimeSlicedData.AddGenTilesLayerIndex, TileGenerator, SyncTimeSlicedData.OldLayerTileIdMapCached, SyncTimeSlicedData.ResultTileIndicesCached);

					SyncTimeSlicedData.TimeSlicer.TestTimeSliceFinished();
				}
			}
		}
		else
		{
			WorkResult = ETimeSliceWorkResult::Failed;
			bIteratedThroughDirtyLayers = false;
		}
	}
	break;

	default:
	{
		ensureMsgf(false, TEXT("unhandled EAddGeneratedTilesTimeSlicedState"));
		WorkResult = ETimeSliceWorkResult::Failed;
	}
	}

	if (SyncTimeSlicedData.AddGenTilesLayerIndex == TileGenerator.GetDirtyLayersMask().Num() || !bIteratedThroughDirtyLayers)
	{
		SyncTimeSlicedData.AddGenTilesLayerIndex = 0;
		SyncTimeSlicedData.AddGeneratedTilesState = EAddGeneratedTilesTimeSlicedState::Init;

		OutResultTileIndices = MoveTemp(SyncTimeSlicedData.ResultTileIndicesCached);
	}

	return WorkResult;
}

TArray<uint32> FRecastNavMeshGenerator::AddGeneratedTiles(FRecastTileGenerator& TileGenerator)
{
	SCOPE_CYCLE_COUNTER(STAT_Navigation_RecastAddGeneratedTiles);

	TMap<int32, dtPolyRef> OldLayerTileIdMap;
	TArray<uint32> ResultTileIndices;
	const int32 TileX = TileGenerator.GetTileX();
	const int32 TileY = TileGenerator.GetTileY();

	if (TileGenerator.IsFullyRegenerated())
	{
		// remove all layers
		ResultTileIndices = RemoveTileLayers(TileX, TileY, &OldLayerTileIdMap);
	}

	dtNavMesh* DetourMesh = DestNavMesh->GetRecastNavMeshImpl()->GetRecastMesh();
	const int32 FirstDirtyTileIndex = TileGenerator.GetDirtyLayersMask().Find(true);

	if (DetourMesh != nullptr
		// no longer testing this here, we can live with a stray unwanted tile here 
		// and there. It will be removed the next time around the invokers get
		// updated 
		// && IsInActiveSet(FIntPoint(TileX, TileY))
		&& FirstDirtyTileIndex != INDEX_NONE)
	{
		TArray<FNavMeshTileData> TileLayers = TileGenerator.GetNavigationData();
		ResultTileIndices.Reserve(TileLayers.Num());

		for (int32 LayerIndex = FirstDirtyTileIndex; LayerIndex < TileGenerator.GetDirtyLayersMask().Num(); ++LayerIndex)
		{
			if (TileGenerator.IsLayerChanged(LayerIndex))
			{
				AddGeneratedTileLayer(LayerIndex, TileGenerator, OldLayerTileIdMap, ResultTileIndices);
			}
		}
	}

	return ResultTileIndices;
}

void FRecastNavMeshGenerator::DiscardCurrentBuildingTasks()
{
	PendingDirtyTiles.Empty();
	
	for (FRunningTileElement& Element : RunningDirtyTiles)
	{
		if (Element.AsyncTask)
		{
			Element.AsyncTask->EnsureCompletion();
			delete Element.AsyncTask;
			Element.AsyncTask = nullptr;
		}
	}

	ResetTimeSlicedTileGeneratorSync();

	RunningDirtyTiles.Empty();
}

bool FRecastNavMeshGenerator::HasDirtyTiles() const
{
	return (PendingDirtyTiles.Num() > 0 
		|| RunningDirtyTiles.Num() > 0
		|| SyncTimeSlicedData.TileGeneratorSync.Get() != nullptr
		);
}

FBox FRecastNavMeshGenerator::GrowBoundingBox(const FBox& BBox, bool bIncludeAgentHeight) const
{
	const FVector BBoxGrowOffsetMin = FVector(0, 0, bIncludeAgentHeight ? Config.AgentHeight : 0.0f);

	return FBox(BBox.Min - BBoxGrowth - BBoxGrowOffsetMin, BBox.Max + BBoxGrowth);
}

static bool IntersectBounds(const FBox& TestBox, const TNavStatArray<FBox>& Bounds)
{
	for (const FBox& Box : Bounds)
	{
		if (Box.Intersect(TestBox))
		{
			return true;
		}
	}

	return false;
}

namespace 
{
	FBox CalculateBoxIntersection(const FBox& BoxA, const FBox& BoxB)
	{
		// assumes boxes overlap
		ensure(BoxA.Intersect(BoxB));
		return FBox(FVector(FMath::Max(BoxA.Min.X, BoxB.Min.X)
							, FMath::Max(BoxA.Min.Y, BoxB.Min.Y)
							, FMath::Max(BoxA.Min.Z, BoxB.Min.Z))
					, FVector(FMath::Min(BoxA.Max.X, BoxB.Max.X)
							, FMath::Min(BoxA.Max.Y, BoxB.Max.Y)
							, FMath::Min(BoxA.Max.Z, BoxB.Max.Z))
					);
	}
}

bool FRecastNavMeshGenerator::HasDirtyTiles(const FBox& AreaBounds) const
{
	if (HasDirtyTiles() == false)
	{
		return false;
	}

	bool bRetDirty = false;
	const float TileSizeInWorldUnits = Config.tileSize * Config.cs;
	const FRcTileBox TileBox(AreaBounds, RcNavMeshOrigin, TileSizeInWorldUnits);
		
	for (int32 Index = 0; bRetDirty == false && Index < PendingDirtyTiles.Num(); ++Index)
	{
		bRetDirty = TileBox.Contains(PendingDirtyTiles[Index].Coord);
	}
	for (int32 Index = 0; bRetDirty == false && Index < RunningDirtyTiles.Num(); ++Index)
	{
		bRetDirty = TileBox.Contains(RunningDirtyTiles[Index].Coord);
	}

	return bRetDirty;
}

int32 FRecastNavMeshGenerator::GetDirtyTilesCount(const FBox& AreaBounds) const
{
	const float TileSizeInWorldUnits = Config.tileSize * Config.cs;
	const FRcTileBox TileBox(AreaBounds, RcNavMeshOrigin, TileSizeInWorldUnits);

	int32 DirtyPendingCount = 0;
	for (const FPendingTileElement& PendingElement : PendingDirtyTiles)
	{
		DirtyPendingCount += TileBox.Contains(PendingElement.Coord) ? 1 : 0;
	}

	int32 RunningCount = 0;
	for (const FRunningTileElement& RunningElement : RunningDirtyTiles)
	{
		RunningCount += TileBox.Contains(RunningElement.Coord) ? 1 : 0;
	}

	return DirtyPendingCount + RunningCount;
}

bool FRecastNavMeshGenerator::MarkNavBoundsDirty()
{
	// if rebuilding all no point in keeping "old" invalidated areas
	TArray<FNavigationDirtyArea> DirtyAreas;
	for (FBox AreaBounds : InclusionBounds)
	{
		FNavigationDirtyArea DirtyArea(AreaBounds, ENavigationDirtyFlag::All | ENavigationDirtyFlag::NavigationBounds);
		DirtyAreas.Add(DirtyArea);
	}

	if (DirtyAreas.Num())
	{
		MarkDirtyTiles(DirtyAreas);
		return true;
	}
	return false;
}

void FRecastNavMeshGenerator::MarkDirtyTiles(const TArray<FNavigationDirtyArea>& DirtyAreas)
{
	QUICK_SCOPE_CYCLE_COUNTER(STAT_RecastNavMeshGenerator_MarkDirtyTiles);
	
	check(bInitialized);
	const float TileSizeInWorldUnits = Config.tileSize * Config.cs;
	check(TileSizeInWorldUnits > 0);

	const bool bGameStaticNavMesh = IsGameStaticNavMesh(DestNavMesh);
		
	// find all tiles that need regeneration
	TSet<FPendingTileElement> DirtyTiles;
	for (const FNavigationDirtyArea& DirtyArea : DirtyAreas)
	{
		// Static navmeshes accept only area modifiers updates
		if (bGameStaticNavMesh && (!DirtyArea.HasFlag(ENavigationDirtyFlag::DynamicModifier) || DirtyArea.HasFlag(ENavigationDirtyFlag::NavigationBounds)))
		{
			continue;
		}
		
		bool bDoTileInclusionTest = false;
		FBox AdjustedAreaBounds = DirtyArea.Bounds;
		
		// if it's not expanding the navigatble area
		if (DirtyArea.HasFlag(ENavigationDirtyFlag::NavigationBounds) == false)
		{
			// and is outside of current bounds
			if (GetTotalBounds().Intersect(DirtyArea.Bounds) == false)
			{
				// skip it
				continue;
			}

			const FBox CutDownArea = CalculateBoxIntersection(GetTotalBounds(), DirtyArea.Bounds);
			AdjustedAreaBounds = GrowBoundingBox(CutDownArea, DirtyArea.HasFlag(ENavigationDirtyFlag::UseAgentHeight));

			// @TODO this and the following test share some work in common
			if (IntersectBounds(AdjustedAreaBounds, InclusionBounds) == false)
			{
				continue;
			}

			// check if any of inclusion volumes encapsulates this box
			// using CutDownArea not AdjustedAreaBounds since if the area is on the border of navigable space
			// then FindInclusionBoundEncapsulatingBox can produce false negative
			bDoTileInclusionTest = (FindInclusionBoundEncapsulatingBox(CutDownArea) == INDEX_NONE);
		}
		
		const FRcTileBox TileBox(AdjustedAreaBounds, RcNavMeshOrigin, TileSizeInWorldUnits);

		for (int32 TileY = TileBox.YMin; TileY <= TileBox.YMax; ++TileY)
		{
			for (int32 TileX = TileBox.XMin; TileX <= TileBox.XMax; ++TileX)
			{
				if (IsInActiveSet(FIntPoint(TileX, TileY)) == false)
				{
					continue;
				}

				if (bDoTileInclusionTest == true && DirtyArea.HasFlag(ENavigationDirtyFlag::NavigationBounds) == false)
				{
					const FBox TileBounds = CalculateTileBounds(TileX, TileY, RcNavMeshOrigin, TotalNavBounds, TileSizeInWorldUnits);

					// do per tile check since we can have lots of tiles inbetween navigable bounds volumes
					if (IntersectBounds(TileBounds, InclusionBounds) == false)
					{
						// Skip this tile
						continue;
					}
				}
												
				FPendingTileElement Element;
				Element.Coord = FIntPoint(TileX, TileY);
				Element.bRebuildGeometry = DirtyArea.HasFlag(ENavigationDirtyFlag::Geometry) || DirtyArea.HasFlag(ENavigationDirtyFlag::NavigationBounds);
				if (Element.bRebuildGeometry == false)
				{
					Element.DirtyAreas.Add(AdjustedAreaBounds);
				}
				
				FPendingTileElement* ExistingElement = DirtyTiles.Find(Element);
				if (ExistingElement)
				{
					ExistingElement->bRebuildGeometry|= Element.bRebuildGeometry;
					// Append area bounds to existing list 
					if (ExistingElement->bRebuildGeometry == false)
					{
						ExistingElement->DirtyAreas.Append(Element.DirtyAreas);
					}
					else
					{
						ExistingElement->DirtyAreas.Empty();
					}
				}
				else
				{
					DirtyTiles.Add(Element);
				}
			}
		}
	}
	
	int32 NumTilesMarked = DirtyTiles.Num();

	// Merge all pending tiles into one container
	for (const FPendingTileElement& Element : PendingDirtyTiles)
	{
		FPendingTileElement* ExistingElement = DirtyTiles.Find(Element);
		if (ExistingElement)
		{
			ExistingElement->bRebuildGeometry|= Element.bRebuildGeometry;
			// Append area bounds to existing list 
			if (ExistingElement->bRebuildGeometry == false)
			{
				ExistingElement->DirtyAreas.Append(Element.DirtyAreas);
			}
			else
			{
				ExistingElement->DirtyAreas.Empty();
			}
		}
		else
		{
			DirtyTiles.Add(Element);
		}
	}
	
	// Dump results into array
	PendingDirtyTiles.Empty(DirtyTiles.Num());
	for(const FPendingTileElement& Element : DirtyTiles)
	{
		PendingDirtyTiles.Add(Element);
	}

	// Sort tiles by proximity to players 
	if (NumTilesMarked > 0)
	{
		SortPendingBuildTiles();
	}
}

void FRecastNavMeshGenerator::SortPendingBuildTiles()
{
	if (bSortTilesWithSeedLocations == false)
	{
		return;
	}

	UWorld* CurWorld = GetWorld();
	if (CurWorld == nullptr)
	{
		return;
	}

	TArray<FVector2D> SeedLocations;
	GetSeedLocations(*CurWorld, SeedLocations);

	if (SeedLocations.Num() == 0)
	{
		// Use navmesh origin for sorting
		SeedLocations.Add(FVector2D(TotalNavBounds.GetCenter()));
	}

	if (SeedLocations.Num() > 0)
	{
		const float TileSizeInWorldUnits = Config.tileSize * Config.cs;
		
		// Calculate shortest distances between tiles and players
		for (FPendingTileElement& Element : PendingDirtyTiles)
		{
			const FBox TileBox = CalculateTileBounds(Element.Coord.X, Element.Coord.Y, FVector::ZeroVector, TotalNavBounds, TileSizeInWorldUnits);
			FVector2D TileCenter2D = FVector2D(TileBox.GetCenter());
			for (FVector2D SeedLocation : SeedLocations)
			{
				Element.SeedDistance = FMath::Min(Element.SeedDistance, FVector2D::DistSquared(TileCenter2D, SeedLocation));
			}
		}

		// nearest tiles should be at the end of the list
		PendingDirtyTiles.Sort();
	}
}

void FRecastNavMeshGenerator::GetSeedLocations(UWorld& World, TArray<FVector2D>& OutSeedLocations) const
{
	// Collect players positions
	for (FConstPlayerControllerIterator PlayerIt = World.GetPlayerControllerIterator(); PlayerIt; ++PlayerIt)
	{
		APlayerController* PC = PlayerIt->Get();
		if (PC && PC->GetPawn() != NULL)
		{
			const FVector2D SeedLoc(PC->GetPawn()->GetActorLocation());
			OutSeedLocations.Add(SeedLoc);
		}
	}
}

TSharedRef<FRecastTileGenerator> FRecastNavMeshGenerator::CreateTileGenerator(const FIntPoint& Coord, const TArray<FBox>& DirtyAreas)
{
	TSharedRef<FRecastTileGenerator> TileGenerator = MakeShareable(new FRecastTileGenerator(*this, Coord));
	TileGenerator->Setup(*this, DirtyAreas);
	return TileGenerator;
}

void FRecastNavMeshGenerator::RemoveLayers(const FIntPoint& Tile, TArray<uint32>& UpdatedTiles)
{
	// If there is nothing to generate remove all tiles from navmesh at specified grid coordinates
	UpdatedTiles.Append(
		RemoveTileLayers(Tile.X, Tile.Y)
	);
	DestNavMesh->MarkEmptyTileCacheLayers(Tile.X, Tile.Y);
}

void FRecastNavMeshGenerator::StoreCompressedTileCacheLayers(const FRecastTileGenerator& TileGenerator, int32 TileX, int32 TileY)
{
	// Store compressed tile cache layers so it can be reused later
	if (TileGenerator.GetCompressedLayers().Num())
	{
		SCOPE_CYCLE_COUNTER(STAT_RecastNavMeshGenerator_StoringCompressedLayers);
		DestNavMesh->AddTileCacheLayers(TileX, TileY, TileGenerator.GetCompressedLayers());
	}
	else
	{
		DestNavMesh->MarkEmptyTileCacheLayers(TileX, TileY);
	}
}

#if RECAST_ASYNC_REBUILDING
TArray<uint32> FRecastNavMeshGenerator::ProcessTileTasksAsync(const int32 NumTasksToProcess)
{
	QUICK_SCOPE_CYCLE_COUNTER(STAT_RecastNavMeshGenerator_ProcessTileTasksAsync);

	TArray<uint32> UpdatedTiles;
	const bool bGameStaticNavMesh = IsGameStaticNavMesh(DestNavMesh);

	int32 NumProcessedTasks = 0;
	// Submit pending tile elements
	for (int32 ElementIdx = PendingDirtyTiles.Num()-1; ElementIdx >= 0 && NumProcessedTasks < NumTasksToProcess; ElementIdx--)
	{
		QUICK_SCOPE_CYCLE_COUNTER(STAT_RecastNavMeshGenerator_ProcessTileTasks_NewTasks);

		FPendingTileElement& PendingElement = PendingDirtyTiles[ElementIdx];
		FRunningTileElement RunningElement(PendingElement.Coord);
		
		// Make sure that we are not submitting generator for grid cell that is currently being regenerated
		if (!RunningDirtyTiles.Contains(RunningElement))
		{
			// Spawn async task
			TUniquePtr<FRecastTileGeneratorTask> TileTask = MakeUnique<FRecastTileGeneratorTask>(CreateTileGenerator(PendingElement.Coord, PendingElement.DirtyAreas));

			// Start it in background in case it has something to build
			if (TileTask->GetTask().TileGenerator->HasDataToBuild())
			{
				RunningElement.AsyncTask = TileTask.Release();
				RunningElement.AsyncTask->StartBackgroundTask();
			
				RunningDirtyTiles.Add(RunningElement);
			}
			else if (!bGameStaticNavMesh)
			{
				RemoveLayers(PendingElement.Coord, UpdatedTiles);
			}

			// Remove submitted element from pending list
			PendingDirtyTiles.RemoveAt(ElementIdx, 1, /*bAllowShrinking=*/false);
			NumProcessedTasks++;
		}
	}

	// Release memory, list could be quite big after map load
	if (NumProcessedTasks > 0 && PendingDirtyTiles.Num() == 0)
	{
		PendingDirtyTiles.Empty(64);
	}
	
	// Collect completed tasks and apply generated data to navmesh
	for (int32 Idx = RunningDirtyTiles.Num() - 1; Idx >=0; --Idx)
	{
		QUICK_SCOPE_CYCLE_COUNTER(STAT_RecastNavMeshGenerator_ProcessTileTasks_FinishedTasks);

		FRunningTileElement& Element = RunningDirtyTiles[Idx];
		check(Element.AsyncTask);

		if (Element.AsyncTask->IsDone())
		{
			// Add generated tiles to navmesh
			if (!Element.bShouldDiscard)
			{
				FRecastTileGenerator& TileGenerator = *(Element.AsyncTask->GetTask().TileGenerator);
				TArray<uint32> UpdatedTileIndices = AddGeneratedTiles(TileGenerator);
				UpdatedTiles.Append(UpdatedTileIndices);
			
				StoreCompressedTileCacheLayers(TileGenerator, Element.Coord.X, Element.Coord.Y);
			}

			{
				QUICK_SCOPE_CYCLE_COUNTER(STAT_RecastNavMeshGenerator_TileGeneratorRemoval);

				// Destroy tile generator task
				delete Element.AsyncTask;
				Element.AsyncTask = nullptr;
				// Remove completed tile element from a list of running tasks
				RunningDirtyTiles.RemoveAtSwap(Idx, 1, false);
			}
		}
	}

	return UpdatedTiles;
}
#endif

#if !RECAST_ASYNC_REBUILDING
TSharedRef<FRecastTileGenerator> FRecastNavMeshGenerator::CreateTileGeneratorFromPendingElement(FIntPoint& OutTileLocation)
{
	ensureMsgf(PendingDirtyTiles.Num() > 0, TEXT("Its an assumption of this function that PendingDirtyTiles.Num() > 0"));

	const int32 PendingItemIdx = PendingDirtyTiles.Num() - 1;
	FPendingTileElement& PendingElement = PendingDirtyTiles[PendingItemIdx];

	OutTileLocation.X = PendingElement.Coord.X;
	OutTileLocation.Y = PendingElement.Coord.Y;

	TSharedRef<FRecastTileGenerator> TileGenerator = CreateTileGenerator(PendingElement.Coord, PendingElement.DirtyAreas);
	PendingDirtyTiles.RemoveAt(PendingItemIdx, 1, false);

	return TileGenerator;
}

TArray<uint32> FRecastNavMeshGenerator::ProcessTileTasksSyncTimeSliced()
{
	QUICK_SCOPE_CYCLE_COUNTER(STAT_RecastNavMeshGenerator_ProcessTileTasksSyncTimeSliced);
	CSV_SCOPED_TIMING_STAT(NAVREGEN, ProcessTileTasksSyncTimeSliced);

	TArray<uint32> UpdatedTiles;
	const UWorld* World = GetWorld();
	double TimeStartProcessingTileThisFrame = 0.;

	auto HasWorkToDo = [this]()
	{
		return (PendingDirtyTiles.Num() > 0) || SyncTimeSlicedData.TileGeneratorSync.IsValid();
	};


	auto EndFunction = [&, this](bool bCalcTileRegenDuration) {
		// Release memory, list could be quite big after map load
		if (PendingDirtyTiles.Num() == 0)
		{
			PendingDirtyTiles.Empty(64);
		}

		if (World)
		{
			SyncTimeSlicedData.RealTimeSecsLastCall = World->GetRealTimeSeconds();
		}

		//this will only be true when we haven't finished generating this tile but are ending
		//the function and need to record the TileRegenDuration so far for the tile
		//being currently processed
		if (bCalcTileRegenDuration)
		{
			SyncTimeSlicedData.CurrentTileRegenDuration += (FPlatformTime::Seconds() - TimeStartProcessingTileThisFrame);
		}

		return UpdatedTiles;
	};

	//Calculate the time slice duration
	//Calc the MovingWindowDeltaTimeAverage this accounts for all scenarios we could be tile regening including unbounded frame rates or dropping frames as well as keeping
	//calculation to an average which is fairly local temporally
	if (World && SyncTimeSlicedData.RealTimeSecsLastCall >= 0.f)
	{
		const float DeltaTime = World->GetRealTimeSeconds() - SyncTimeSlicedData.RealTimeSecsLastCall;
		SyncTimeSlicedData.MovingWindowDeltaTime.PushValue(DeltaTime);
	}	
	
	//only calculate the time slice and process tiles if we have work to do
	if (HasWorkToDo())
	{
		CSV_SCOPED_TIMING_STAT(NAVREGEN, ProcessTileTasksSyncTimeSlicedDoWork);

		const bool bGameStaticNavMesh = IsGameStaticNavMesh(DestNavMesh);

		SyncTimeSlicedData.TimeSlicer.StartTimeSlice();

		const float DeltaTimesAverage = (SyncTimeSlicedData.MovingWindowDeltaTime.GetAverage() > 0.f) ? SyncTimeSlicedData.MovingWindowDeltaTime.GetAverage() : (1.f / 30.f); //use default 33 ms

		const double TileRegenTimesAverage = (SyncTimeSlicedData.MovingWindowTileRegenTime.GetAverage() > 0.) ? SyncTimeSlicedData.MovingWindowTileRegenTime.GetAverage() : 0.0025; //use default of 2.5 milli secs to regen a full tile

		//calculate the max desired frames to regen all the tiles in PendingDirtyTiles
		const float MaxDesiredFramesToRegen = FMath::FloorToFloat(SyncTimeSlicedData.MaxDesiredTileRegenDuration / DeltaTimesAverage);

		//tiles to add to PendingDirtyTiles if the current tile is taking longer than average to regen
		//we add 1 tile for however many times longer the current tile is taking compared with the moving window average
		const int32 TilesToAddForLongCurrentTileRegen = (SyncTimeSlicedData.CurrentTileRegenDuration > 0.) ? (static_cast<int32>(SyncTimeSlicedData.CurrentTileRegenDuration/ TileRegenTimesAverage)) : 0;

		const int32 TotalTilesToRegen = PendingDirtyTiles.Num() + (SyncTimeSlicedData.TileGeneratorSync.IsValid() ? 1 : 0);

		//calculate the total processing time to regen all the tiles based on the moving window average
		const double TotalRegenTime = TileRegenTimesAverage * static_cast<double>(TotalTilesToRegen + TilesToAddForLongCurrentTileRegen);

		//calculate the time slice per frame required to regen all the tiles clamped between MinTimeSliceDuration and MaxTimeSliceDuration
		const double NextRegenTimeSliceTime = FMath::Clamp(TotalRegenTime / static_cast<double>(MaxDesiredFramesToRegen), SyncTimeSlicedData.MinTimeSliceDuration, SyncTimeSlicedData.MaxTimeSliceDuration);
		SyncTimeSlicedData.TimeSlicer.SetTimeSliceDuration(NextRegenTimeSliceTime);

#if !UE_BUILD_SHIPPING
		CSV_CUSTOM_STAT(NAVREGEN, NavTileRegenTimeSliceTime, static_cast<float>(NextRegenTimeSliceTime), ECsvCustomStatOp::Set);
		CSV_CUSTOM_STAT(NAVREGEN, NavTileRegenQueueLength, TotalTilesToRegen, ECsvCustomStatOp::Set);
		CSV_CUSTOM_STAT(NAVREGEN, TilesToAddForLongCurrentTileRegen, TilesToAddForLongCurrentTileRegen, ECsvCustomStatOp::Set);
		CSV_CUSTOM_STAT(NAVREGEN, NavTileAvRegenTime, static_cast<float>(SyncTimeSlicedData.MovingWindowTileRegenTime.GetAverage()), ECsvCustomStatOp::Set);
		CSV_CUSTOM_STAT(NAVREGEN, NavTileAvRegenDeltaTime, static_cast<float>(SyncTimeSlicedData.MovingWindowDeltaTime.GetAverage()), ECsvCustomStatOp::Set);
#endif

		// Submit pending tile elements
		do
		{
			QUICK_SCOPE_CYCLE_COUNTER(STAT_RecastNavMeshGenerator_ProcessTileTasks_NewTasks);

			FIntPoint TileLocation;
			TimeStartProcessingTileThisFrame = FPlatformTime::Seconds();

			if (SyncTimeSlicedData.ProcessTileTasksSyncState == EProcessTileTasksSyncTimeSlicedState::Init)
			{
				//if the next time slice regen state is false, we want to go to non time sliced tile regen so break here and switch
				//next frame (as we've finished time slice processing the last tile)
				if (!SyncTimeSlicedData.bNextTimeSliceRegenActive)
				{
					return EndFunction(false);
				}

				SyncTimeSlicedData.TileGeneratorSync = CreateTileGeneratorFromPendingElement(TileLocation);

				SyncTimeSlicedData.CurrentTileRegenDuration = 0.;

				if (SyncTimeSlicedData.TileGeneratorSync->HasDataToBuild())
				{
					SyncTimeSlicedData.ProcessTileTasksSyncState = EProcessTileTasksSyncTimeSlicedState::DoWork;
				}
				else
				{
					SyncTimeSlicedData.ProcessTileTasksSyncState = EProcessTileTasksSyncTimeSlicedState::Finish;

					if (!bGameStaticNavMesh)
					{
						RemoveLayers(TileLocation, UpdatedTiles);
					}
				}

				if (SyncTimeSlicedData.TimeSlicer.TestTimeSliceFinished())
				{
					return EndFunction(true);
				}
			}
			else
			{
				TileLocation.X = SyncTimeSlicedData.TileGeneratorSync->GetTileX();
				TileLocation.Y = SyncTimeSlicedData.TileGeneratorSync->GetTileY();
			}

			FRecastTileGenerator& TileGeneratorRef = *SyncTimeSlicedData.TileGeneratorSync;

			switch (SyncTimeSlicedData.ProcessTileTasksSyncState)
			{
			case EProcessTileTasksSyncTimeSlicedState::Init:
			{
				//do nothing 
				ensureMsgf(false, TEXT("This State should not be used here!"));
			}
			break;

			case EProcessTileTasksSyncTimeSlicedState::DoWork:
			{
				const ETimeSliceWorkResult WorkResult = TileGeneratorRef.DoWorkTimeSliced();

				if (WorkResult != ETimeSliceWorkResult::CallAgainNextTimeSlice)
				{
					SyncTimeSlicedData.ProcessTileTasksSyncState = EProcessTileTasksSyncTimeSlicedState::AddGeneratedTiles;
				}

				if (SyncTimeSlicedData.TimeSlicer.IsTimeSliceFinishedCached())
				{
					return EndFunction(true);
				}
			}//fall through to next state
			case EProcessTileTasksSyncTimeSlicedState::AddGeneratedTiles:
			{
				const ETimeSliceWorkResult WorkResult = AddGeneratedTilesTimeSliced(TileGeneratorRef, SyncTimeSlicedData.UpdatedTilesCache);

				if (WorkResult != ETimeSliceWorkResult::CallAgainNextTimeSlice)
				{
					SyncTimeSlicedData.ProcessTileTasksSyncState = EProcessTileTasksSyncTimeSlicedState::StoreCompessedTileCacheLayers;
				}

				if (SyncTimeSlicedData.TimeSlicer.IsTimeSliceFinishedCached())
				{
					return EndFunction(true);
				}
			}//fall through to next state
			case EProcessTileTasksSyncTimeSlicedState::StoreCompessedTileCacheLayers:
			{
				StoreCompressedTileCacheLayers(TileGeneratorRef, TileLocation.X, TileLocation.Y);

				//no need to check time slicing as not much work done
				SyncTimeSlicedData.ProcessTileTasksSyncState = EProcessTileTasksSyncTimeSlicedState::AppendUpdateTiles;
			}//fall through to next state
			case EProcessTileTasksSyncTimeSlicedState::AppendUpdateTiles: //this state was added purely to separate the functionality and allow the code to be more easily changed in future.
			{
				UpdatedTiles.Append(SyncTimeSlicedData.UpdatedTilesCache);
				SyncTimeSlicedData.UpdatedTilesCache.Empty();

				//no need to check time slicing as not much work done
				SyncTimeSlicedData.ProcessTileTasksSyncState = EProcessTileTasksSyncTimeSlicedState::Finish;
			}//fall through to next state
			case EProcessTileTasksSyncTimeSlicedState::Finish:
			{
				//no need to check time slicing as not much work done
				//reset state to Init for next tile to be processed
				SyncTimeSlicedData.ProcessTileTasksSyncState = EProcessTileTasksSyncTimeSlicedState::Init;
				SyncTimeSlicedData.TileGeneratorSync.Reset();

				SyncTimeSlicedData.CurrentTileRegenDuration += (FPlatformTime::Seconds() - TimeStartProcessingTileThisFrame);

				SyncTimeSlicedData.MovingWindowTileRegenTime.PushValue(SyncTimeSlicedData.CurrentTileRegenDuration);

				SyncTimeSlicedData.CurrentTileRegenDuration = 0.;
			}
			break;
			default:
			{
				ensureMsgf(false, TEXT("unhandled EProcessTileTasksSyncTimeSlicedState"));
			}
			}
		}
		while (HasWorkToDo());
	}

	// we only hit this if we have processed too many tiles in a frame and we will already
	// have calculated the tile regen duration, or if we have processed no tiles and we also
	// don't need to calcualte the tile regen duration
	return EndFunction(false);
}

//this code path is approx 10% faster than ProcessTileTasksSyncTimeSliced, however it spikes far worse for most use cases.
TArray<uint32> FRecastNavMeshGenerator::ProcessTileTasksSync(const int32 NumTasksToProcess)
{
	QUICK_SCOPE_CYCLE_COUNTER(STAT_RecastNavMeshGenerator_ProcessTileTasksSync);

	const bool bGameStaticNavMesh = IsGameStaticNavMesh(DestNavMesh);
	int32 NumProcessedTasks = 0;
	TArray<uint32> UpdatedTiles;
	FIntPoint TileLocation;

	// Submit pending tile elements
	while ((PendingDirtyTiles.Num() > 0 && NumProcessedTasks < NumTasksToProcess))
	{
		QUICK_SCOPE_CYCLE_COUNTER(STAT_RecastNavMeshGenerator_ProcessTileTasks_NewTasks);

		TSharedRef<FRecastTileGenerator> TileGenerator = CreateTileGeneratorFromPendingElement(TileLocation);
		
		FRecastTileGenerator& TileGeneratorRef = *TileGenerator;

		//Does this remain true whenever we stop time slicing?
		if (TileGeneratorRef.HasDataToBuild())
		{
			TileGeneratorRef.DoWork();

			UpdatedTiles = AddGeneratedTiles(TileGeneratorRef);

			StoreCompressedTileCacheLayers(TileGeneratorRef, TileLocation.X, TileLocation.Y);
		}
		else if (!bGameStaticNavMesh)
		{
			RemoveLayers(TileLocation, UpdatedTiles);
		}

		NumProcessedTasks++;
	}

	// Release memory, list could be quite big after map load
	if (PendingDirtyTiles.Num() == 0)
	{
		PendingDirtyTiles.Empty(64);
	}

	return UpdatedTiles;
}
#endif

TArray<uint32> FRecastNavMeshGenerator::ProcessTileTasks(const int32 NumTasksToProcess)
{
	QUICK_SCOPE_CYCLE_COUNTER(STAT_RecastNavMeshGenerator_ProcessTileTasks);

	const bool bHasTasksAtStart = GetNumRemaningBuildTasks() > 0;
	TArray<uint32> UpdatedTiles;

#if RECAST_ASYNC_REBUILDING
	UpdatedTiles = ProcessTileTasksAsync(NumTasksToProcess);
#else
	//only switch bTimeSliceRegen state if we are not time slicing or if we are but aren't part way through time slicing a tile
	if (SyncTimeSlicedData.bTimeSliceRegenActive != SyncTimeSlicedData.bNextTimeSliceRegenActive)
	{
		if (!SyncTimeSlicedData.bTimeSliceRegenActive)
		{
			SyncTimeSlicedData.bTimeSliceRegenActive = SyncTimeSlicedData.bNextTimeSliceRegenActive;
		}
		else if (!SyncTimeSlicedData.TileGeneratorSync.IsValid())//test if we have finished processing a tile
		{
			SyncTimeSlicedData.bTimeSliceRegenActive = SyncTimeSlicedData.bNextTimeSliceRegenActive;
		}
	}

	if (SyncTimeSlicedData.bTimeSliceRegenActive)
	{
		UpdatedTiles = ProcessTileTasksSyncTimeSliced();
	}
	else
	{
		UpdatedTiles = ProcessTileTasksSync(NumTasksToProcess);
	}
#endif

	// Notify owner in case all tasks has been completed
	const bool bHasTasksAtEnd = GetNumRemaningBuildTasks() > 0;
	if (bHasTasksAtStart && !bHasTasksAtEnd)
	{
		QUICK_SCOPE_CYCLE_COUNTER(STAT_RecastNavMeshGenerator_OnNavMeshGenerationFinished);

		DestNavMesh->OnNavMeshGenerationFinished();
	}

#if !UE_BUILD_SHIPPING && OUTPUT_NAV_TILE_LAYER_COMPRESSION_DATA && FRAMEPRO_ENABLED
	//only do this if framepro is recording as its an expensive operation
	if (FFrameProProfiler::IsFrameProRecording())
	{
		QUICK_SCOPE_CYCLE_COUNTER(STAT_RecastNavMeshGenerator_GetCompressedTileCacheSize);

		int32 TileCacheSize = DestNavMesh->GetCompressedTileCacheSize();

		FPlatformMisc::CustomNamedStat("TotalTileCacheSize", static_cast<float>(TileCacheSize), "NavMesh", "Bytes");
	}
#endif
	return UpdatedTiles;
}

#if !UE_BUILD_SHIPPING
void FRecastNavMeshGenerator::GetDebugGeometry(const FNavigationRelevantData& EncodedData, FNavDebugMeshData& DebugMeshData)
{
	const uint8* RawMemory = EncodedData.CollisionData.GetData();
	if (RawMemory == nullptr)
	{
		return;
	}
	const FRecastGeometryCache::FHeader* HeaderInfo = reinterpret_cast<const FRecastGeometryCache::FHeader*>(RawMemory);
	if (HeaderInfo->NumVerts == 0 || HeaderInfo->NumFaces == 0)
	{
		return;
	}
	
	const int32 HeaderSize = sizeof(FRecastGeometryCache);
	const int32 IndicesCount = HeaderInfo->NumFaces * 3;
		
	DebugMeshData.Vertices.AddZeroed(HeaderInfo->NumVerts);
	FDynamicMeshVertex* DebugVert = DebugMeshData.Vertices.GetData();
	// we cannot copy verts directly since not only are the EncodedData's verts in
	// a float[3] format, they're also in Recast coords so we need to translate it 
	// back to Unreal coords
	const float* VertCoord = reinterpret_cast<const float*>(RawMemory + HeaderSize);
	for (int VertIndex = 0; VertIndex < HeaderInfo->NumVerts; ++VertIndex, ++DebugVert, VertCoord += 3)
	{
		new (DebugVert) FDynamicMeshVertex(Recast2UnrealPoint(VertCoord));
	}

	DebugMeshData.Indices.AddZeroed(IndicesCount);
	FMemory::Memcpy(DebugMeshData.Indices.GetData(), RawMemory + HeaderSize + HeaderInfo->NumVerts * 3 * sizeof(float), IndicesCount * sizeof(int32));
}
#endif // !UE_BUILD_SHIPPING

void FRecastNavMeshGenerator::ExportComponentGeometry(UActorComponent* Component, FNavigationRelevantData& Data)
{
	FRecastGeometryExport GeomExport(Data);
	RecastGeometryExport::ExportComponent(Component, GeomExport);
	RecastGeometryExport::CovertCoordDataToRecast(GeomExport.VertexBuffer);
	RecastGeometryExport::StoreCollisionCache(GeomExport);
}

void FRecastNavMeshGenerator::ExportVertexSoupGeometry(const TArray<FVector>& Verts, FNavigationRelevantData& Data)
{
	FRecastGeometryExport GeomExport(Data);
	RecastGeometryExport::ExportVertexSoup(Verts, GeomExport.VertexBuffer, GeomExport.IndexBuffer, GeomExport.Data->Bounds);
	RecastGeometryExport::StoreCollisionCache(GeomExport);
}

void FRecastNavMeshGenerator::ExportRigidBodyGeometry(UBodySetup& BodySetup, TNavStatArray<FVector>& OutVertexBuffer, TNavStatArray<int32>& OutIndexBuffer, const FTransform& LocalToWorld)
{
	TNavStatArray<float> VertCoords;
	FBox TempBounds;

	RecastGeometryExport::ExportRigidBodySetup(BodySetup, VertCoords, OutIndexBuffer, TempBounds, LocalToWorld);

	OutVertexBuffer.Reserve(OutVertexBuffer.Num() + (VertCoords.Num() / 3));
	for (int32 i = 0; i < VertCoords.Num(); i += 3)
	{
		OutVertexBuffer.Add(FVector(VertCoords[i + 0], VertCoords[i + 1], VertCoords[i + 2]));
	}
}

void FRecastNavMeshGenerator::ExportRigidBodyGeometry(UBodySetup& BodySetup, TNavStatArray<FVector>& OutTriMeshVertexBuffer, TNavStatArray<int32>& OutTriMeshIndexBuffer
	, TNavStatArray<FVector>& OutConvexVertexBuffer, TNavStatArray<int32>& OutConvexIndexBuffer, TNavStatArray<int32>& OutShapeBuffer
	, const FTransform& LocalToWorld)
{
	BodySetup.CreatePhysicsMeshes();

	TNavStatArray<float> VertCoords;
	FBox TempBounds;

	VertCoords.Reset();
	RecastGeometryExport::ExportRigidBodyTriMesh(BodySetup, VertCoords, OutTriMeshIndexBuffer, TempBounds, LocalToWorld);

	OutTriMeshVertexBuffer.Reserve(OutTriMeshVertexBuffer.Num() + (VertCoords.Num() / 3));
	for (int32 i = 0; i < VertCoords.Num(); i += 3)
	{
		OutTriMeshVertexBuffer.Add(FVector(VertCoords[i + 0], VertCoords[i + 1], VertCoords[i + 2]));
	}

	const int32 NumExistingVerts = OutConvexVertexBuffer.Num();
	VertCoords.Reset();
	RecastGeometryExport::ExportRigidBodyConvexElements(BodySetup, VertCoords, OutConvexIndexBuffer, OutShapeBuffer, TempBounds, LocalToWorld);
	RecastGeometryExport::ExportRigidBodyBoxElements(BodySetup.AggGeom, VertCoords, OutConvexIndexBuffer, OutShapeBuffer, TempBounds, LocalToWorld, NumExistingVerts);
	RecastGeometryExport::ExportRigidBodySphylElements(BodySetup.AggGeom, VertCoords, OutConvexIndexBuffer, OutShapeBuffer, TempBounds, LocalToWorld, NumExistingVerts);
	RecastGeometryExport::ExportRigidBodySphereElements(BodySetup.AggGeom, VertCoords, OutConvexIndexBuffer, OutShapeBuffer, TempBounds, LocalToWorld, NumExistingVerts);
	
	OutConvexVertexBuffer.Reserve(OutConvexVertexBuffer.Num() + (VertCoords.Num() / 3));
	for (int32 i = 0; i < VertCoords.Num(); i += 3)
	{
		OutConvexVertexBuffer.Add(FVector(VertCoords[i + 0], VertCoords[i + 1], VertCoords[i + 2]));
	}
}

void FRecastNavMeshGenerator::ExportAggregatedGeometry(const FKAggregateGeom& AggGeom, TNavStatArray<FVector>& OutConvexVertexBuffer, TNavStatArray<int32>& OutConvexIndexBuffer, TNavStatArray<int32>& OutShapeBuffer, const FTransform& LocalToWorld)
{
	TNavStatArray<float> VertCoords;
	FBox TempBounds;

	const int32 NumExistingVerts = OutConvexVertexBuffer.Num();

	// convex and tri mesh are NOT supported, since they require BodySetup.CreatePhysicsMeshes() call
	// only simple shapes

	RecastGeometryExport::ExportRigidBodyBoxElements(AggGeom, VertCoords, OutConvexIndexBuffer, OutShapeBuffer, TempBounds, LocalToWorld, NumExistingVerts);
	RecastGeometryExport::ExportRigidBodySphylElements(AggGeom, VertCoords, OutConvexIndexBuffer, OutShapeBuffer, TempBounds, LocalToWorld, NumExistingVerts);
	RecastGeometryExport::ExportRigidBodySphereElements(AggGeom, VertCoords, OutConvexIndexBuffer, OutShapeBuffer, TempBounds, LocalToWorld, NumExistingVerts);

	OutConvexVertexBuffer.Reserve(OutConvexVertexBuffer.Num() + (VertCoords.Num() / 3));
	for (int32 i = 0; i < VertCoords.Num(); i += 3)
	{
		OutConvexVertexBuffer.Add(FVector(VertCoords[i + 0], VertCoords[i + 1], VertCoords[i + 2]));
	}
}

bool FRecastNavMeshGenerator::IsBuildInProgress(bool bCheckDirtyToo) const
{
	return RunningDirtyTiles.Num()
		|| (bCheckDirtyToo && PendingDirtyTiles.Num())
		|| SyncTimeSlicedData.TileGeneratorSync.Get();
}

int32 FRecastNavMeshGenerator::GetNumRemaningBuildTasks() const
{
	return RunningDirtyTiles.Num() 
		+ PendingDirtyTiles.Num()
		+ (SyncTimeSlicedData.TileGeneratorSync.Get() ? 1 : 0);
}

int32 FRecastNavMeshGenerator::GetNumRunningBuildTasks() const
{
	return RunningDirtyTiles.Num()
		+ (SyncTimeSlicedData.TileGeneratorSync.Get() ? 1 : 0);
}

bool FRecastNavMeshGenerator::GatherGeometryOnGameThread() const 
{ 
	return DestNavMesh == nullptr || DestNavMesh->ShouldGatherDataOnGameThread() == true;
}

bool FRecastNavMeshGenerator::IsTileChanged(int32 TileIdx) const
{
#if WITH_EDITOR	
	// Check recently built tiles
	if (TileIdx > 0)
	{
		FTileTimestamp TileTimestamp;
		TileTimestamp.TileIdx = static_cast<uint32>(TileIdx);
		if (RecentlyBuiltTiles.Contains(TileTimestamp))
		{
			return true;
		}
	}
#endif//WITH_EDITOR

	return false;
}

uint32 FRecastNavMeshGenerator::LogMemUsed() const 
{
	UE_LOG(LogNavigation, Display, TEXT("    FRecastNavMeshGenerator: self %d"), sizeof(FRecastNavMeshGenerator));
	
	uint32 GeneratorsMem = 0;
	for (const FRunningTileElement& Element : RunningDirtyTiles)
	{
		GeneratorsMem += Element.AsyncTask->GetTask().TileGenerator->UsedMemoryOnStartup;
		if (SyncTimeSlicedData.TileGeneratorSync.IsValid())
		{
			GeneratorsMem += SyncTimeSlicedData.TileGeneratorSync->UsedMemoryOnStartup;
		}
	}

	UE_LOG(LogNavigation, Display, TEXT("    FRecastNavMeshGenerator: Total Generator\'s size %u, count %d"), GeneratorsMem, RunningDirtyTiles.Num());

	return GeneratorsMem + sizeof(FRecastNavMeshGenerator) + PendingDirtyTiles.GetAllocatedSize() + RunningDirtyTiles.GetAllocatedSize();
}

#if !(UE_BUILD_SHIPPING || UE_BUILD_TEST) && ENABLE_VISUAL_LOG
void FRecastNavMeshGenerator::GrabDebugSnapshot(struct FVisualLogEntry* Snapshot, const FBox& BoundingBox, const FName& CategoryName, ELogVerbosity::Type LogVerbosity) const
{
	const UNavigationSystemV1* NavSys = FNavigationSystem::GetCurrent<UNavigationSystemV1>(GetWorld());
	const FNavigationOctree* NavOctree = NavSys ? NavSys->GetNavOctree() : NULL;
	if (Snapshot == nullptr)
	{
		return;
	}

	if (NavOctree == NULL)
	{
		UE_LOG(LogNavigation, Error, TEXT("Failed to vlog navigation data due to %s being NULL"), NavSys == NULL ? TEXT("NavigationSystem") : TEXT("NavOctree"));
		return;
	}

	ELogVerbosity::Type NavAreaVerbosity = FMath::Clamp(ELogVerbosity::Type(LogVerbosity + 1), ELogVerbosity::NoLogging, ELogVerbosity::VeryVerbose);

	for (int32 Index = 0; Index < NavSys->NavDataSet.Num(); ++Index)
	{
		TArray<FVector> CoordBuffer;
		TArray<int32> Indices;
		TNavStatArray<FVector> Faces;
		const ARecastNavMesh* NavData = Cast<const ARecastNavMesh>(NavSys->NavDataSet[Index]);
		if (NavData)
		{
			for (FNavigationOctree::TConstElementBoxIterator<FNavigationOctree::DefaultStackAllocator> It(*NavOctree, BoundingBox);
				It.HasPendingElements();
				It.Advance())
			{
				const FNavigationOctreeElement& Element = It.GetCurrentElement();
				const bool bExportGeometry = Element.Data->HasGeometry() && Element.ShouldUseGeometry(DestNavMesh->GetConfig());

				TArray<FTransform> InstanceTransforms;
				Element.Data->NavDataPerInstanceTransformDelegate.ExecuteIfBound(Element.Bounds.GetBox(), InstanceTransforms);

				if (bExportGeometry && Element.Data->CollisionData.Num())
				{
					FRecastGeometryCache CachedGeometry(Element.Data->CollisionData.GetData());
					
					const uint32 NumIndices = CachedGeometry.Header.NumFaces * 3;
					Indices.SetNum(NumIndices, false);
					for (uint32 IndicesIdx = 0; IndicesIdx < NumIndices; ++IndicesIdx)
					{
						Indices[IndicesIdx] = CachedGeometry.Indices[IndicesIdx];
					}

					auto AddElementFunc = [&](const FTransform& Transform)
					{
						const uint32 NumVerts = CachedGeometry.Header.NumVerts;
						CoordBuffer.Reset(NumVerts);
						for (uint32 VertIdx = 0; VertIdx < NumVerts * 3; VertIdx += 3)
						{
							CoordBuffer.Add(Transform.TransformPosition(Recast2UnrealPoint(&CachedGeometry.Verts[VertIdx])));
						}

						Snapshot->AddElement(CoordBuffer, Indices, CategoryName, LogVerbosity, FColorList::LightGrey.WithAlpha(255));
					};

					if (InstanceTransforms.Num() == 0)
					{
						AddElementFunc(FTransform::Identity);
					}
					for (const FTransform& InstanceTransform : InstanceTransforms)
					{
						AddElementFunc(InstanceTransform);
					}
				}
				else
				{
					TArray<FVector> Verts;
					for (const FAreaNavModifier& AreaMod : Element.Data->Modifiers.GetAreas())
					{
						ENavigationShapeType::Type ShapeType = AreaMod.GetShapeType();
						if (ShapeType == ENavigationShapeType::Unknown)
						{
							continue;
						}

						const uint8 AreaId = NavData->GetAreaID(AreaMod.GetAreaClass());
						const UClass* AreaClass = NavData->GetAreaClass(AreaId);
						const UNavArea* DefArea = AreaClass ? ((UClass*)AreaClass)->GetDefaultObject<UNavArea>() : NULL;
						const FColor PolygonColor = AreaClass != FNavigationSystem::GetDefaultWalkableArea() ? (DefArea ? DefArea->DrawColor : NavData->GetConfig().Color) : FColorList::Cyan;

						if (ShapeType == ENavigationShapeType::Box)
						{
							FBoxNavAreaData Box;
							AreaMod.GetBox(Box);

							Snapshot->AddElement(FBox::BuildAABB(Box.Origin, Box.Extent), FMatrix::Identity, CategoryName, NavAreaVerbosity, PolygonColor.WithAlpha(255));
						}
						else if (ShapeType == ENavigationShapeType::Cylinder)
						{
							FCylinderNavAreaData Cylinder;
							AreaMod.GetCylinder(Cylinder);

							Snapshot->AddElement(Cylinder.Origin, Cylinder.Origin + FVector(0, 0, Cylinder.Height), Cylinder.Radius, CategoryName, NavAreaVerbosity, PolygonColor.WithAlpha(255));
						}
						else if (ShapeType == ENavigationShapeType::Convex || ShapeType == ENavigationShapeType::InstancedConvex)
						{
							auto AddElementFunc = [&](const FConvexNavAreaData& InConvexNavAreaData)
							{
								Verts.Reset();
								GrowConvexHull(NavData->AgentRadius, InConvexNavAreaData.Points, Verts);

								if (Verts.Num())
								{
									Snapshot->AddElement(
										Verts,
										InConvexNavAreaData.MinZ - NavData->CellHeight,
										InConvexNavAreaData.MaxZ + NavData->CellHeight,
										CategoryName, NavAreaVerbosity, PolygonColor.WithAlpha(255));
								}
							};

							if (ShapeType == ENavigationShapeType::Convex)
							{
								FConvexNavAreaData Convex;
								AreaMod.GetConvex(Convex);
								AddElementFunc(Convex);
							}
							else // ShapeType == ENavigationShapeType::InstancedConvex
							{
								for (const FTransform& InstanceTransform : InstanceTransforms)
								{
									FConvexNavAreaData Convex;
									AreaMod.GetPerInstanceConvex(InstanceTransform, Convex);
									AddElementFunc(Convex);
								}
							}
						}
					}
				}
			}

		}

	}
}
#endif

#if !(UE_BUILD_SHIPPING || UE_BUILD_TEST) && ENABLE_VISUAL_LOG
void FRecastNavMeshGenerator::ExportNavigationData(const FString& FileName) const
{
	const UNavigationSystemV1* NavSys = FNavigationSystem::GetCurrent<UNavigationSystemV1>(GetWorld());
	const FNavigationOctree* NavOctree = NavSys ? NavSys->GetNavOctree() : NULL;
	if (NavOctree == NULL)
	{
		UE_LOG(LogNavigation, Error, TEXT("Failed to export navigation data due to %s being NULL"), NavSys == NULL ? TEXT("NavigationSystem") : TEXT("NavOctree"));
		return;
	}

	const double StartExportTime = FPlatformTime::Seconds();

	FString CurrentTimeStr = FDateTime::Now().ToString();
	for (int32 Index = 0; Index < NavSys->NavDataSet.Num(); ++Index)
	{
		// feed data from octtree and mark for rebuild				
		TNavStatArray<float> CoordBuffer;
		TNavStatArray<int32> IndexBuffer;
		const ARecastNavMesh* NavData = Cast<const ARecastNavMesh>(NavSys->NavDataSet[Index]);
		if (NavData)
		{
			struct FAreaExportData
			{
				FConvexNavAreaData Convex;
				uint8 AreaId;
			};
			TArray<FAreaExportData> AreaExport;

			for(FNavigationOctree::TConstElementBoxIterator<FNavigationOctree::DefaultStackAllocator> It(*NavOctree, TotalNavBounds);
				It.HasPendingElements();
				It.Advance())
			{
				const FNavigationOctreeElement& Element = It.GetCurrentElement();
				const bool bExportGeometry = Element.Data->HasGeometry() && Element.ShouldUseGeometry(DestNavMesh->GetConfig());

				TArray<FTransform> InstanceTransforms;
				Element.Data->NavDataPerInstanceTransformDelegate.ExecuteIfBound(Element.Bounds.GetBox(), InstanceTransforms);
				
				if (bExportGeometry && Element.Data->CollisionData.Num())
				{
					const int32 NumInstances = FMath::Max(InstanceTransforms.Num(), 1);
					FRecastGeometryCache CachedGeometry(Element.Data->CollisionData.GetData());
					IndexBuffer.Reserve( IndexBuffer.Num() + (CachedGeometry.Header.NumFaces * 3 ) * NumInstances );
					CoordBuffer.Reserve( CoordBuffer.Num() + (CachedGeometry.Header.NumVerts * 3 ) * NumInstances );

					if (InstanceTransforms.Num() == 0)
					{
						for (int32 i = 0; i < CachedGeometry.Header.NumFaces * 3; i++)
						{
							IndexBuffer.Add(CachedGeometry.Indices[i] + CoordBuffer.Num() / 3);
						}
						for (int32 i = 0; i < CachedGeometry.Header.NumVerts * 3; i++)
						{
							CoordBuffer.Add(CachedGeometry.Verts[i]);
						}
					}
					for (const FTransform& InstanceTransform : InstanceTransforms)
					{
						for (int32 i = 0; i < CachedGeometry.Header.NumFaces * 3; i++)
						{
							IndexBuffer.Add(CachedGeometry.Indices[i] + CoordBuffer.Num() / 3);
						}

						FMatrix LocalToRecastWorld = InstanceTransform.ToMatrixWithScale()*Unreal2RecastMatrix();

						for (int32 i = 0; i < CachedGeometry.Header.NumVerts * 3; i += 3)
						{
							// collision cache stores coordinates in recast space, convert them to unreal and transform to recast world space
							FVector WorldRecastCoord = LocalToRecastWorld.TransformPosition(Recast2UnrealPoint(&CachedGeometry.Verts[i]));

							CoordBuffer.Add(WorldRecastCoord.X);
							CoordBuffer.Add(WorldRecastCoord.Y);
							CoordBuffer.Add(WorldRecastCoord.Z);
						}
					}
				}
				else
				{
					for (const FAreaNavModifier& AreaMod : Element.Data->Modifiers.GetAreas())
					{
						ENavigationShapeType::Type ShapeType = AreaMod.GetShapeType();
						
						if (ShapeType == ENavigationShapeType::Convex || ShapeType == ENavigationShapeType::InstancedConvex)
						{
							FAreaExportData ExportInfo;
							ExportInfo.AreaId = NavData->GetAreaID(AreaMod.GetAreaClass());

							auto AddAreaExportDataFunc = [&](const FConvexNavAreaData& InConvexNavAreaData)
							{
								TArray<FVector> ConvexVerts;
								GrowConvexHull(NavData->AgentRadius, ExportInfo.Convex.Points, ConvexVerts);
								if (ConvexVerts.Num())
								{
									ExportInfo.Convex.MinZ -= NavData->CellHeight;
									ExportInfo.Convex.MaxZ += NavData->CellHeight;
									ExportInfo.Convex.Points = ConvexVerts;

									AreaExport.Add(ExportInfo);
								}								
							};

							if (ShapeType == ENavigationShapeType::Convex)
							{
								AreaMod.GetConvex(ExportInfo.Convex);
								AddAreaExportDataFunc(ExportInfo.Convex);
							}
							else // ShapeType == ENavigationShapeType::InstancedConvex
							{
								for (const FTransform& InstanceTransform : InstanceTransforms)
								{
									AreaMod.GetPerInstanceConvex(InstanceTransform, ExportInfo.Convex);
									AddAreaExportDataFunc(ExportInfo.Convex);
								}
							}
						}
					}
				}
			}
			
			UWorld* NavigationWorld = GetWorld();
			for (int32 LevelIndex = 0; LevelIndex < NavigationWorld->GetNumLevels(); ++LevelIndex) 
			{
				const ULevel* const Level =  NavigationWorld->GetLevel(LevelIndex);
				if (Level == NULL)
				{
					continue;
				}

				const TArray<FVector>* LevelGeom = Level->GetStaticNavigableGeometry();
				if (LevelGeom != NULL && LevelGeom->Num() > 0)
				{
					TNavStatArray<FVector> Verts;
					TNavStatArray<int32> Faces;
					// For every ULevel in World take its pre-generated static geometry vertex soup
					RecastGeometryExport::TransformVertexSoupToRecast(*LevelGeom, Verts, Faces);

					IndexBuffer.Reserve( IndexBuffer.Num() + Faces.Num() );
					CoordBuffer.Reserve( CoordBuffer.Num() + Verts.Num() * 3);
					for (int32 i = 0; i < Faces.Num(); i++)
					{
						IndexBuffer.Add(Faces[i] + CoordBuffer.Num() / 3);
					}
					for (int32 i = 0; i < Verts.Num(); i++)
					{
						CoordBuffer.Add(Verts[i].X);
						CoordBuffer.Add(Verts[i].Y);
						CoordBuffer.Add(Verts[i].Z);
					}
				}
			}
			
			
			FString AreaExportStr;
			for (int32 i = 0; i < AreaExport.Num(); i++)
			{
				const FAreaExportData& ExportInfo = AreaExport[i];
				AreaExportStr += FString::Printf(TEXT("\nAE %d %d %f %f\n"),
					ExportInfo.AreaId, ExportInfo.Convex.Points.Num(), ExportInfo.Convex.MinZ, ExportInfo.Convex.MaxZ);

				for (int32 iv = 0; iv < ExportInfo.Convex.Points.Num(); iv++)
				{
					FVector Pt = Unreal2RecastPoint(ExportInfo.Convex.Points[iv]);
					AreaExportStr += FString::Printf(TEXT("Av %f %f %f\n"), Pt.X, Pt.Y, Pt.Z);
				}
			}
			
			FString AdditionalData;
			
			if (AreaExport.Num())
			{
				AdditionalData += "# Area export\n";
				AdditionalData += AreaExportStr;
				AdditionalData += "\n";
			}

			AdditionalData += "# RecastDemo specific data\n";
	#if 0
			// use this bounds to have accurate navigation data bounds
			const FVector Center = Unreal2RecastPoint(NavData->GetBounds().GetCenter());
			FVector Extent = FVector(NavData->GetBounds().GetExtent());
			Extent = FVector(Extent.X, Extent.Z, Extent.Y);
	#else
			// this bounds match navigation bounds from level
			FBox RCNavBounds = Unreal2RecastBox(TotalNavBounds);
			const FVector Center = RCNavBounds.GetCenter();
			const FVector Extent = RCNavBounds.GetExtent();
	#endif
			const FBox Box = FBox::BuildAABB(Center, Extent);
			AdditionalData += FString::Printf(
				TEXT("rd_bbox %7.7f %7.7f %7.7f %7.7f %7.7f %7.7f\n"), 
				Box.Min.X, Box.Min.Y, Box.Min.Z, 
				Box.Max.X, Box.Max.Y, Box.Max.Z
			);
			
			const FRecastNavMeshGenerator* CurrentGen = static_cast<const FRecastNavMeshGenerator*>(NavData->GetGenerator());
			check(CurrentGen);
			AdditionalData += FString::Printf(TEXT("# AgentHeight\n"));
			AdditionalData += FString::Printf(TEXT("rd_agh %5.5f\n"), CurrentGen->Config.AgentHeight);
			AdditionalData += FString::Printf(TEXT("# AgentRadius\n"));
			AdditionalData += FString::Printf(TEXT("rd_agr %5.5f\n"), CurrentGen->Config.AgentRadius);

			AdditionalData += FString::Printf(TEXT("# Cell Size\n"));
			AdditionalData += FString::Printf(TEXT("rd_cs %5.5f\n"), CurrentGen->Config.cs);
			AdditionalData += FString::Printf(TEXT("# Cell Height\n"));
			AdditionalData += FString::Printf(TEXT("rd_ch %5.5f\n"), CurrentGen->Config.ch);

			AdditionalData += FString::Printf(TEXT("# Agent max climb\n"));
			AdditionalData += FString::Printf(TEXT("rd_amc %d\n"), (int)CurrentGen->Config.AgentMaxClimb);
			AdditionalData += FString::Printf(TEXT("# Agent max slope\n"));
			AdditionalData += FString::Printf(TEXT("rd_ams %5.5f\n"), CurrentGen->Config.walkableSlopeAngle);

			AdditionalData += FString::Printf(TEXT("# Region min size\n"));
			AdditionalData += FString::Printf(TEXT("rd_rmis %d\n"), (uint32)FMath::Sqrt(CurrentGen->Config.minRegionArea));
			AdditionalData += FString::Printf(TEXT("# Region merge size\n"));
			AdditionalData += FString::Printf(TEXT("rd_rmas %d\n"), (uint32)FMath::Sqrt(CurrentGen->Config.mergeRegionArea));

			AdditionalData += FString::Printf(TEXT("# Max edge len\n"));
			AdditionalData += FString::Printf(TEXT("rd_mel %d\n"), CurrentGen->Config.maxEdgeLen);

			AdditionalData += FString::Printf(TEXT("# Perform Voxel Filtering\n"));
			AdditionalData += FString::Printf(TEXT("rd_pvf %d\n"), CurrentGen->Config.bPerformVoxelFiltering);
			AdditionalData += FString::Printf(TEXT("# Generate Detailed Mesh\n"));
			AdditionalData += FString::Printf(TEXT("rd_gdm %d\n"), CurrentGen->Config.bGenerateDetailedMesh);
			AdditionalData += FString::Printf(TEXT("# MaxPolysPerTile\n"));
			AdditionalData += FString::Printf(TEXT("rd_mppt %d\n"), CurrentGen->Config.MaxPolysPerTile);
			AdditionalData += FString::Printf(TEXT("# maxVertsPerPoly\n"));
			AdditionalData += FString::Printf(TEXT("rd_mvpp %d\n"), CurrentGen->Config.maxVertsPerPoly);
			AdditionalData += FString::Printf(TEXT("# Tile size\n"));
			AdditionalData += FString::Printf(TEXT("rd_ts %d\n"), CurrentGen->Config.tileSize);

			AdditionalData += FString::Printf(TEXT("\n"));
			
			const FString FilePathName = FileName + FString::Printf(TEXT("_NavDataSet%d_%s.obj"), Index, *CurrentTimeStr) ;
			ExportGeomToOBJFile(FilePathName, CoordBuffer, IndexBuffer, AdditionalData);
		}
	}
	UE_LOG(LogNavigation, Log, TEXT("ExportNavigation time: %.3f sec ."), FPlatformTime::Seconds() - StartExportTime);
}
#endif

static class FNavigationGeomExec : private FSelfRegisteringExec
{
public:
	/** Console commands, see embeded usage statement **/
	virtual bool Exec( UWorld* InWorld, const TCHAR* Cmd, FOutputDevice& Ar ) override
	{
		bool bExported = false;
#if ALLOW_DEBUG_FILES && !(UE_BUILD_SHIPPING || UE_BUILD_TEST)
		if (FParse::Command(&Cmd, TEXT("ExportNavigation")))
		{
			if (InWorld == nullptr)
			{
				UE_LOG(LogNavigation, Error, TEXT("Failed to export navigation data due to missing UWorld"));
			}
			else 
			{
				UNavigationSystemV1* NavSys = FNavigationSystem::GetCurrent<UNavigationSystemV1>(InWorld);
				if (NavSys)
				{
					for (ANavigationData* NavData : NavSys->NavDataSet)
					{
						if (const FNavDataGenerator* Generator = NavData->GetGenerator())
						{
							Generator->ExportNavigationData(FString::Printf(TEXT("%s/%s"), *FPaths::ProjectSavedDir(), *NavData->GetName()));
							bExported = true;
						}
						else
						{
							UE_LOG(LogNavigation, Error, TEXT("Failed to export navigation data %s due to missing generator"), *NavData->GetName());
						}
					}
				}
				else
				{
					UE_LOG(LogNavigation, Error, TEXT("Failed to export navigation data due to missing navigation system"));
				}
			}
		}
#endif // ALLOW_DEBUG_FILES && !(UE_BUILD_SHIPPING || UE_BUILD_TEST)
		return bExported;
	}
} NavigationGeomExec;

#endif // WITH_RECAST<|MERGE_RESOLUTION|>--- conflicted
+++ resolved
@@ -550,7 +550,6 @@
 	using namespace Chaos;
 
 	int32 VertOffset = VertexBuffer.Num() / 3;
-<<<<<<< HEAD
 
 	auto LambdaHelper = [&](const auto& Triangles)
 	{
@@ -610,81 +609,34 @@
 	else
 	{
 		LambdaHelper(IdxBuffer.GetSmallIndexBuffer());
-=======
-	int32 NumTris = TriMesh->Elements().Num();
-	const TParticles<FReal, 3>& Vertices = TriMesh->Particles();
-	const TArray<TVector<int32, 3>>& Triangles = TriMesh->Elements();
-
-	VertexBuffer.Reserve(VertexBuffer.Num() + NumTris * 9);
-	IndexBuffer.Reserve(IndexBuffer.Num() + NumTris * 3);
-
-	const bool bFlipCullMode = (LocalToWorld.GetDeterminant() < 0.f);
-
-	const int32 IndexOrder[3] = { bFlipCullMode ? 0 : 2, 1, bFlipCullMode ? 2 : 0 };
+	}
+}
+
+
+
+void ExportChaosConvexMesh(const FKConvexElem* const Convex, const FTransform& LocalToWorld
+	, TNavStatArray<float>& VertexBuffer, TNavStatArray<int32>& IndexBuffer
+	, FBox& UnrealBounds)
+{
+	using namespace Chaos;
+
+	if (Convex == nullptr)
+	{
+		return;
+	}
+
+
+	QUICK_SCOPE_CYCLE_COUNTER(STAT_NavMesh_ExportChaosConvexMesh);
+
+	int32 VertOffset = VertexBuffer.Num() / 3;
+
+	VertexBuffer.Reserve(VertexBuffer.Num() + Convex->VertexData.Num() * 3);
+	IndexBuffer.Reserve(IndexBuffer.Num() + Convex->IndexData.Num());
 
 #if SHOW_NAV_EXPORT_PREVIEW
 	UWorld* DebugWorld = FindEditorWorld();
 #endif // SHOW_NAV_EXPORT_PREVIEW
 
-	for (int32 TriIdx = 0; TriIdx < NumTris; ++TriIdx)
-	{
-		for (int32 i = 0; i < 3; i++)
-		{
-			const FVector UnrealCoords = LocalToWorld.TransformPosition(Vertices.X(Triangles[TriIdx][i]));
-			UnrealBounds += UnrealCoords;
-
-			VertexBuffer.Add(UnrealCoords.X);
-			VertexBuffer.Add(UnrealCoords.Y);
-			VertexBuffer.Add(UnrealCoords.Z);
-		}
-
-		IndexBuffer.Add(VertOffset + IndexOrder[0]);
-		IndexBuffer.Add(VertOffset + IndexOrder[1]);
-		IndexBuffer.Add(VertOffset + IndexOrder[2]);
-
-#if SHOW_NAV_EXPORT_PREVIEW
-		if (DebugWorld)
-		{
-			FVector V0(VertexBuffer[(VertOffset + IndexOrder[0]) * 3 + 0], VertexBuffer[(VertOffset + IndexOrder[0]) * 3 + 1], VertexBuffer[(VertOffset + IndexOrder[0]) * 3 + 2]);
-			FVector V1(VertexBuffer[(VertOffset + IndexOrder[1]) * 3 + 0], VertexBuffer[(VertOffset + IndexOrder[1]) * 3 + 1], VertexBuffer[(VertOffset + IndexOrder[1]) * 3 + 2]);
-			FVector V2(VertexBuffer[(VertOffset + IndexOrder[2]) * 3 + 0], VertexBuffer[(VertOffset + IndexOrder[2]) * 3 + 1], VertexBuffer[(VertOffset + IndexOrder[2]) * 3 + 2]);
-
-			DrawDebugLine(DebugWorld, V0, V1, bFlipCullMode ? FColor::Red : FColor::Blue, true);
-			DrawDebugLine(DebugWorld, V1, V2, bFlipCullMode ? FColor::Red : FColor::Blue, true);
-			DrawDebugLine(DebugWorld, V2, V0, bFlipCullMode ? FColor::Red : FColor::Blue, true);
-		}
-#endif // SHOW_NAV_EXPORT_PREVIEW
-
-		VertOffset += 3;
->>>>>>> 868b7c33
-	}
-}
-
-
-
-void ExportChaosConvexMesh(const FKConvexElem* const Convex, const FTransform& LocalToWorld
-	, TNavStatArray<float>& VertexBuffer, TNavStatArray<int32>& IndexBuffer
-	, FBox& UnrealBounds)
-{
-	using namespace Chaos;
-
-	if (Convex == nullptr)
-	{
-		return;
-	}
-
-
-	QUICK_SCOPE_CYCLE_COUNTER(STAT_NavMesh_ExportChaosConvexMesh);
-
-	int32 VertOffset = VertexBuffer.Num() / 3;
-
-	VertexBuffer.Reserve(VertexBuffer.Num() + Convex->VertexData.Num() * 3);
-	IndexBuffer.Reserve(IndexBuffer.Num() + Convex->IndexData.Num());
-
-#if SHOW_NAV_EXPORT_PREVIEW
-	UWorld* DebugWorld = FindEditorWorld();
-#endif // SHOW_NAV_EXPORT_PREVIEW
-
 	for (const FVector& Vertex : Convex->VertexData)
 	{
 		const FVector UnrealCoord = LocalToWorld.TransformPosition(Vertex);
@@ -695,7 +647,6 @@
 		VertexBuffer.Add(UnrealCoord.Z);
 	}
 
-<<<<<<< HEAD
 	if (Convex->VertexData.Num())
 	{
 		ensure(Convex->IndexData.Num());
@@ -709,11 +660,6 @@
 			IndexBuffer.Add(VertOffset + Convex->IndexData[i + 2]);
 			IndexBuffer.Add(VertOffset + Convex->IndexData[i + 1]);
 		}
-=======
-	for (int32 i = 0; i < Convex->IndexData.Num(); ++i)
-	{
-		IndexBuffer.Add(VertOffset + Convex->IndexData[i]);
->>>>>>> 868b7c33
 	}
 
 #if SHOW_NAV_EXPORT_PREVIEW
@@ -1904,9 +1850,9 @@
 
 FRecastTileGenerator::~FRecastTileGenerator()
 {
-	GenNavDataTimeSlicedGenerationContext.Release();
-	GenNavDataTimeSlicedAllocator.Release();
-	GenCompressedlayersTimeSlicedRasterContext.Release();
+	GenNavDataTimeSlicedGenerationContext.Reset();
+	GenNavDataTimeSlicedAllocator.Reset();
+	GenCompressedlayersTimeSlicedRasterContext.Reset();
 }
 
 void FRecastTileGenerator::Setup(const FRecastNavMeshGenerator& ParentGenerator, const TArray<FBox>& DirtyAreas)
