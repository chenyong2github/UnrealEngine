// Copyright 1998-2019 Epic Games, Inc. All Rights Reserved.


#pragma once

#include "CoreTypes.h"
#include "Misc/AssertionMacros.h"
#include "HAL/UnrealMemory.h"
#include "Containers/Array.h"
#include "Misc/Crc.h"
#include "Containers/UnrealString.h"
#include "UObject/NameTypes.h"
#include "Math/Color.h"
#include "Containers/StaticArray.h"
#include "HAL/ThreadSafeCounter.h"
#include "RHIDefinitions.h"
#include "Templates/RefCounting.h"
#include "PixelFormat.h"
#include "Containers/LockFreeList.h"
#include "Misc/SecureHash.h"

#define DISABLE_RHI_DEFFERED_DELETE 0

struct FClearValueBinding;
struct FRHIResourceInfo;
struct FGenerateMipsStruct;
enum class EClearBinding;

/** The base type of RHI resources. */
class RHI_API FRHIResource
{
public:
	FRHIResource(bool InbDoNotDeferDelete = false)
		: MarkedForDelete(0)
		, bDoNotDeferDelete(InbDoNotDeferDelete)
		, bCommitted(true)
	{
	}
	virtual ~FRHIResource() 
	{
		check(PlatformNeedsExtraDeletionLatency() || (NumRefs.GetValue() == 0 && (CurrentlyDeleting == this || bDoNotDeferDelete || Bypass()))); // this should not have any outstanding refs
	}
	FORCEINLINE_DEBUGGABLE uint32 AddRef() const
	{
		int32 NewValue = NumRefs.Increment();
		checkSlow(NewValue > 0); 
		return uint32(NewValue);
	}
	FORCEINLINE_DEBUGGABLE uint32 Release() const
	{
		int32 NewValue = NumRefs.Decrement();
		if (NewValue == 0)
		{
			if (!DeferDelete())
			{ 
				delete this;
			}
			else
			{
				if (FPlatformAtomics::InterlockedCompareExchange(&MarkedForDelete, 1, 0) == 0)
				{
					PendingDeletes.Push(const_cast<FRHIResource*>(this));
				}
			}
		}
		checkSlow(NewValue >= 0);
		return uint32(NewValue);
	}
	FORCEINLINE_DEBUGGABLE uint32 GetRefCount() const
	{
		int32 CurrentValue = NumRefs.GetValue();
		checkSlow(CurrentValue >= 0); 
		return uint32(CurrentValue);
	}
	void DoNoDeferDelete()
	{
		check(!MarkedForDelete);
		bDoNotDeferDelete = true;
		FPlatformMisc::MemoryBarrier();
		check(!MarkedForDelete);
	}

	static void FlushPendingDeletes(bool bFlushDeferredDeletes = false);

	FORCEINLINE static bool PlatformNeedsExtraDeletionLatency()
	{
		return GRHINeedsExtraDeletionLatency && GIsRHIInitialized;
	}

	static bool Bypass();

	// Transient resource tracking
	// We do this at a high level so we can catch errors even when transient resources are not supported
	void SetCommitted(bool bInCommitted) 
	{ 
		check(IsInRenderingThread()); 
		bCommitted = bInCommitted;
	}
	bool IsCommitted() const 
	{ 
		check(IsInRenderingThread());
		return bCommitted;
	}

	bool IsValid() const
	{
		return !MarkedForDelete && NumRefs.GetValue() > 0;
	}

private:
	mutable FThreadSafeCounter NumRefs;
	mutable int32 MarkedForDelete;
	bool bDoNotDeferDelete;
	bool bCommitted;

	static TLockFreePointerListUnordered<FRHIResource, PLATFORM_CACHE_LINE_SIZE> PendingDeletes;
	static FRHIResource* CurrentlyDeleting;

	FORCEINLINE bool DeferDelete() const
	{
#if DISABLE_RHI_DEFFERED_DELETE
		return false;
#else
		// Defer if GRHINeedsExtraDeletionLatency or we are doing threaded rendering (unless otherwise requested).
		return !bDoNotDeferDelete && (GRHINeedsExtraDeletionLatency || !Bypass());
#endif
	}

	// Some APIs don't do internal reference counting, so we have to wait an extra couple of frames before deleting resources
	// to ensure the GPU has completely finished with them. This avoids expensive fences, etc.
	struct ResourcesToDelete
	{
		ResourcesToDelete(uint32 InFrameDeleted = 0)
			: FrameDeleted(InFrameDeleted)
		{

		}

		TArray<FRHIResource*>	Resources;
		uint32					FrameDeleted;
	};

	static TArray<ResourcesToDelete> DeferredDeletionQueue;
	static uint32 CurrentFrame;
};


//
// State blocks
//

class FRHISamplerState : public FRHIResource 
{
public:
	virtual bool IsImmutable() const { return false; }
};

class FRHIRasterizerState : public FRHIResource
{
public:
	virtual bool GetInitializer(struct FRasterizerStateInitializerRHI& Init) { return false; }
};
class FRHIDepthStencilState : public FRHIResource
{
public:
	virtual bool GetInitializer(struct FDepthStencilStateInitializerRHI& Init) { return false; }
};
class FRHIBlendState : public FRHIResource
{
public:
	virtual bool GetInitializer(class FBlendStateInitializerRHI& Init) { return false; }
};

//
// Shader bindings
//

typedef TArray<struct FVertexElement,TFixedAllocator<MaxVertexElementCount> > FVertexDeclarationElementList;
class FRHIVertexDeclaration : public FRHIResource
{
public:
	virtual bool GetInitializer(FVertexDeclarationElementList& Init) { return false; }
};

class FRHIBoundShaderState : public FRHIResource {};

//
// Shaders
//

class FRHIShader : public FRHIResource
{
public:
	void SetHash(FSHAHash InHash) { Hash = InHash; }
	FSHAHash GetHash() const { return Hash; }

#if !(UE_BUILD_SHIPPING || UE_BUILD_TEST)
	// for debugging only e.g. MaterialName:ShaderFile.usf or ShaderFile.usf/EntryFunc
	FString ShaderName;
#endif

private:
	FSHAHash Hash;
};

<<<<<<< HEAD
class FRHIVertexShader : public FRHIShader {};
class FRHIHullShader : public FRHIShader {};
class FRHIDomainShader : public FRHIShader {};
class FRHIPixelShader : public FRHIShader {};
class FRHIGeometryShader : public FRHIShader {};
class FRHIRayTracingShader : public FRHIShader {};
=======
class RHI_VTABLE FRHIVertexShader : public FRHIShader {};
class RHI_VTABLE FRHIHullShader : public FRHIShader {};
class RHI_VTABLE FRHIDomainShader : public FRHIShader {};
class RHI_VTABLE FRHIPixelShader : public FRHIShader {};
class RHI_VTABLE FRHIGeometryShader : public FRHIShader {};

#if RHI_RAYTRACING
class RHI_VTABLE FRHIRayTracingShader : public FRHIShader {};
#endif // RHI_RAYTRACING
>>>>>>> 20ec4101

class RHI_API FRHIComputeShader : public FRHIShader
{
public:
	FRHIComputeShader() : Stats(nullptr) {}
	
	inline void SetStats(struct FPipelineStateStats* Ptr) { Stats = Ptr; }
	void UpdateStats();
	
private:
	struct FPipelineStateStats* Stats;
};

//
// Pipeline States
//

class FRHIGraphicsPipelineState : public FRHIResource {};
class FRHIComputePipelineState : public FRHIResource {};
class FRHIRayTracingPipelineState : public FRHIResource {};

//
// Buffers
//

// Whether to assert in cases where the layout is released before uniform buffers created with that layout
#define VALIDATE_UNIFORM_BUFFER_LAYOUT_LIFETIME 0

// Whether to assert when a uniform buffer is being deleted while still referenced by a mesh draw command
// Enabling this requires -norhithread to work correctly since FRHIResource lifetime is managed by both the RT and RHIThread
#define VALIDATE_UNIFORM_BUFFER_LIFETIME 0

/** The layout of a uniform buffer in memory. */
struct FRHIUniformBufferLayout
{
	/** Data structure to store information about resource parameter in a shader parameter structure. */
	struct FResourceParameter
	{
		/** Byte offset to each resource in the uniform buffer memory. */
		uint16 MemberOffset;

		/** Type of the member that allow (). */
		EUniformBufferBaseType MemberType;
	};

	/** The size of the constant buffer in bytes. */
	uint32 ConstantBufferSize;

	/** The list of all resource inlined into the shader parameter structure. */
	TArray<FResourceParameter> Resources;

#if VALIDATE_UNIFORM_BUFFER_LAYOUT_LIFETIME
	mutable int32 NumUsesForDebugging = 0;
#endif

	inline uint32 GetHash() const
	{
		checkSlow(Hash != 0);
		return Hash;
	}

	void ComputeHash()
	{
		uint32 TmpHash = ConstantBufferSize << 16;
			
		for (int32 ResourceIndex = 0; ResourceIndex < Resources.Num(); ResourceIndex++)
		{
			// Offset and therefore hash must be the same regardless of pointer size
			checkSlow(Resources[ResourceIndex].MemberOffset == Align(Resources[ResourceIndex].MemberOffset, SHADER_PARAMETER_POINTER_ALIGNMENT));
			TmpHash ^= Resources[ResourceIndex].MemberOffset;
		}

		uint32 N = Resources.Num();
		while (N >= 4)
		{
			TmpHash ^= (Resources[--N].MemberType << 0);
			TmpHash ^= (Resources[--N].MemberType << 8);
			TmpHash ^= (Resources[--N].MemberType << 16);
			TmpHash ^= (Resources[--N].MemberType << 24);
		}
		while (N >= 2)
		{
			TmpHash ^= Resources[--N].MemberType << 0;
			TmpHash ^= Resources[--N].MemberType << 16;
		}
		while (N > 0)
		{
			TmpHash ^= Resources[--N].MemberType;
		}
		Hash = TmpHash;
	}

	explicit FRHIUniformBufferLayout(FName InName) :
		ConstantBufferSize(0),
		Name(InName),
		Hash(0)
	{
	}

	enum EInit
	{
		Zero
	};
	explicit FRHIUniformBufferLayout(EInit) :
		ConstantBufferSize(0),
		Name(FName()),
		Hash(0)
	{
	}

#if VALIDATE_UNIFORM_BUFFER_LAYOUT_LIFETIME
	~FRHIUniformBufferLayout()
	{
		check(NumUsesForDebugging == 0 || GIsRequestingExit);
	}
#endif

	void CopyFrom(const FRHIUniformBufferLayout& Source)
	{
		ConstantBufferSize = Source.ConstantBufferSize;
		Resources = Source.Resources;
		Name = Source.Name;
		Hash = Source.Hash;
	}

	const FName GetDebugName() const { return Name; }

	uint32 NumRenderTargets()	const { return 0; }
	uint32 NumTextures()		const { return 0; }
	uint32 NumUAVs()			const { return 0; }

private:
	// for debugging / error message
	FName Name;

	uint32 Hash;
};

/** Compare two uniform buffer layouts. */
inline bool operator==(const FRHIUniformBufferLayout::FResourceParameter& A, const FRHIUniformBufferLayout::FResourceParameter& B)
{
	return A.MemberOffset == B.MemberOffset
		&& A.MemberType == B.MemberType;
}

/** Compare two uniform buffer layouts. */
inline bool operator==(const FRHIUniformBufferLayout& A, const FRHIUniformBufferLayout& B)
{
	return A.ConstantBufferSize == B.ConstantBufferSize
		&& A.Resources == B.Resources;
}

class FRHIUniformBuffer : public FRHIResource
{
public:

	/** Initialization constructor. */
	FRHIUniformBuffer(const FRHIUniformBufferLayout& InLayout)
	: Layout(&InLayout)
	, LayoutConstantBufferSize(InLayout.ConstantBufferSize)
	{}

	FORCEINLINE_DEBUGGABLE uint32 AddRef() const
	{
#if VALIDATE_UNIFORM_BUFFER_LAYOUT_LIFETIME
		if (GetRefCount() == 0)
		{
			Layout->NumUsesForDebugging++;
		}
#endif
		return FRHIResource::AddRef();
	}

	FORCEINLINE_DEBUGGABLE uint32 Release() const
	{
		const FRHIUniformBufferLayout* LocalLayout = Layout;

#if VALIDATE_UNIFORM_BUFFER_LIFETIME
		int32 LocalNumMeshCommandReferencesForDebugging = NumMeshCommandReferencesForDebugging;
#endif

		uint32 NewRefCount = FRHIResource::Release();

		if (NewRefCount == 0)
		{
#if VALIDATE_UNIFORM_BUFFER_LAYOUT_LIFETIME
			LocalLayout->NumUsesForDebugging--;
			check(LocalLayout->NumUsesForDebugging >= 0);
#endif
#if VALIDATE_UNIFORM_BUFFER_LIFETIME
			check(LocalNumMeshCommandReferencesForDebugging == 0 || GIsRequestingExit);
#endif
		}

		return NewRefCount;
	}

	/** @return The number of bytes in the uniform buffer. */
	uint32 GetSize() const
	{
		check(LayoutConstantBufferSize == Layout->ConstantBufferSize);
		return LayoutConstantBufferSize;
	}
	const FRHIUniformBufferLayout& GetLayout() const { return *Layout; }

#if VALIDATE_UNIFORM_BUFFER_LIFETIME
	mutable int32 NumMeshCommandReferencesForDebugging = 0;
#endif

private:
	/** Layout of the uniform buffer. */
	const FRHIUniformBufferLayout* Layout;

	uint32 LayoutConstantBufferSize;
};

class FRHIIndexBuffer : public FRHIResource
{
public:

	/** Initialization constructor. */
	FRHIIndexBuffer(uint32 InStride,uint32 InSize,uint32 InUsage)
	: Stride(InStride)
	, Size(InSize)
	, Usage(InUsage)
	{}

	/** @return The stride in bytes of the index buffer; must be 2 or 4. */
	uint32 GetStride() const { return Stride; }

	/** @return The number of bytes in the index buffer. */
	uint32 GetSize() const { return Size; }

	/** @return The usage flags used to create the index buffer. */
	uint32 GetUsage() const { return Usage; }

protected:
	FRHIIndexBuffer()
		: Stride(0)
		, Size(0)
		, Usage(0)
	{}

	void Swap(FRHIIndexBuffer& Other)
	{
		::Swap(Stride, Other.Stride);
		::Swap(Size, Other.Size);
		::Swap(Usage, Other.Usage);
	}

	void ReleaseUnderlyingResource()
	{
		Stride = Size = Usage = 0;
	}

private:
	uint32 Stride;
	uint32 Size;
	uint32 Usage;
};

class FRHIVertexBuffer : public FRHIResource
{
public:

	/**
	 * Initialization constructor.
	 * @apram InUsage e.g. BUF_UnorderedAccess
	 */
	FRHIVertexBuffer(uint32 InSize,uint32 InUsage)
	: Size(InSize)
	, Usage(InUsage)
	{}

	/** @return The number of bytes in the vertex buffer. */
	uint32 GetSize() const { return Size; }

	/** @return The usage flags used to create the vertex buffer. e.g. BUF_UnorderedAccess */
	uint32 GetUsage() const { return Usage; }

protected:
	FRHIVertexBuffer()
		: Size(0)
		, Usage(0)
	{}

	void Swap(FRHIVertexBuffer& Other)
	{
		::Swap(Size, Other.Size);
		::Swap(Usage, Other.Usage);
	}

	void ReleaseUnderlyingResource()
	{
		Size = 0;
		Usage = 0;
	}

private:
	uint32 Size;
	// e.g. BUF_UnorderedAccess
	uint32 Usage;
};

class FRHIStructuredBuffer : public FRHIResource
{
public:

	/** Initialization constructor. */
	FRHIStructuredBuffer(uint32 InStride,uint32 InSize,uint32 InUsage)
	: Stride(InStride)
	, Size(InSize)
	, Usage(InUsage)
	{}

	/** @return The stride in bytes of the structured buffer; must be 2 or 4. */
	uint32 GetStride() const { return Stride; }

	/** @return The number of bytes in the structured buffer. */
	uint32 GetSize() const { return Size; }

	/** @return The usage flags used to create the structured buffer. */
	uint32 GetUsage() const { return Usage; }

private:
	uint32 Stride;
	uint32 Size;
	uint32 Usage;
};

//
// Textures
//

class RHI_API FLastRenderTimeContainer
{
public:
	FLastRenderTimeContainer() : LastRenderTime(-FLT_MAX) {}

	double GetLastRenderTime() const { return LastRenderTime; }
	FORCEINLINE_DEBUGGABLE void SetLastRenderTime(double InLastRenderTime) 
	{ 
		// avoid dirty caches from redundant writes
		if (LastRenderTime != InLastRenderTime)
		{
			LastRenderTime = InLastRenderTime;
		}
	}

private:
	/** The last time the resource was rendered. */
	double LastRenderTime;
};

class RHI_API FRHITexture : public FRHIResource
{
public:
	
	/** Initialization constructor. */
	FRHITexture(uint32 InNumMips, uint32 InNumSamples, EPixelFormat InFormat, uint32 InFlags, FLastRenderTimeContainer* InLastRenderTime, const FClearValueBinding& InClearValue)
		: ClearValue(InClearValue)
		, NumMips(InNumMips)
		, NumSamples(InNumSamples)
		, Format(InFormat)
		, Flags(InFlags)
	, LastRenderTime(InLastRenderTime ? *InLastRenderTime : DefaultLastRenderTime)	
	{}

	// Dynamic cast methods.
	virtual class FRHITexture2D* GetTexture2D() { return NULL; }
	virtual class FRHITexture2DArray* GetTexture2DArray() { return NULL; }
	virtual class FRHITexture3D* GetTexture3D() { return NULL; }
	virtual class FRHITextureCube* GetTextureCube() { return NULL; }
	virtual class FRHITextureReference* GetTextureReference() { return NULL; }
	
	// Slower method to get Size X, Y & Z information. Prefer sub-classes' GetSizeX(), etc
	virtual FIntVector GetSizeXYZ() const = 0;

	/**
	 * Returns access to the platform-specific native resource pointer.  This is designed to be used to provide plugins with access
	 * to the underlying resource and should be used very carefully or not at all.
	 *
	 * @return	The pointer to the native resource or NULL if it not initialized or not supported for this resource type for some reason
	 */
	virtual void* GetNativeResource() const
	{
		// Override this in derived classes to expose access to the native texture resource
		return nullptr;
	}

	/**
	 * Returns access to the platform-specific native shader resource view pointer.  This is designed to be used to provide plugins with access
	 * to the underlying resource and should be used very carefully or not at all.
	 *
	 * @return	The pointer to the native resource or NULL if it not initialized or not supported for this resource type for some reason
	 */
	virtual void* GetNativeShaderResourceView() const
	{
		// Override this in derived classes to expose access to the native texture resource
		return nullptr;
	}
	
	/**
	 * Returns access to the platform-specific RHI texture baseclass.  This is designed to provide the RHI with fast access to its base classes in the face of multiple inheritance.
	 * @return	The pointer to the platform-specific RHI texture baseclass or NULL if it not initialized or not supported for this RHI
	 */
	virtual void* GetTextureBaseRHI()
	{
		// Override this in derived classes to expose access to the native texture resource
		return nullptr;
	}

	/** @return The number of mip-maps in the texture. */
	uint32 GetNumMips() const { return NumMips; }

	/** @return The format of the pixels in the texture. */
	EPixelFormat GetFormat() const { return Format; }

	/** @return The flags used to create the texture. */
	uint32 GetFlags() const { return Flags; }

	/* @return the number of samples for multi-sampling. */
	uint32 GetNumSamples() const { return NumSamples; }

	/** @return Whether the texture is multi sampled. */
	bool IsMultisampled() const { return NumSamples > 1; }		

	FRHIResourceInfo ResourceInfo;
	TSharedPtr<FGenerateMipsStruct> GenMipsStruct;

	/** sets the last time this texture was cached in a resource table. */
	FORCEINLINE_DEBUGGABLE void SetLastRenderTime(float InLastRenderTime)
	{
		LastRenderTime.SetLastRenderTime(InLastRenderTime);
	}

	/** Returns the last render time container, or NULL if none were specified at creation. */
	FLastRenderTimeContainer* GetLastRenderTimeContainer()
	{
		if (&LastRenderTime == &DefaultLastRenderTime)
		{
			return NULL;
		}
		return &LastRenderTime;
	}

	void SetName(const FName& InName)
	{
		TextureName = InName;
	}

	FName GetName() const
	{
		return TextureName;
	}

	bool HasClearValue() const
	{
		return ClearValue.ColorBinding != EClearBinding::ENoneBound;
	}

	FLinearColor GetClearColor() const
	{
		return ClearValue.GetClearColor();
	}

	void GetDepthStencilClearValue(float& OutDepth, uint32& OutStencil) const
	{
		return ClearValue.GetDepthStencil(OutDepth, OutStencil);
	}

	float GetDepthClearValue() const
	{
		float Depth;
		uint32 Stencil;
		ClearValue.GetDepthStencil(Depth, Stencil);
		return Depth;
	}

	uint32 GetStencilClearValue() const
	{
		float Depth;
		uint32 Stencil;
		ClearValue.GetDepthStencil(Depth, Stencil);
		return Stencil;
	}

	const FClearValueBinding GetClearBinding() const
	{
		return ClearValue;
	}

private:
	FClearValueBinding ClearValue;
	uint32 NumMips;
	uint32 NumSamples;
	EPixelFormat Format;
	uint32 Flags;
	FLastRenderTimeContainer& LastRenderTime;
	FLastRenderTimeContainer DefaultLastRenderTime;	
	FName TextureName;
};

class RHI_API FRHITexture2D : public FRHITexture
{
public:
	
	/** Initialization constructor. */
	FRHITexture2D(uint32 InSizeX,uint32 InSizeY,uint32 InNumMips,uint32 InNumSamples,EPixelFormat InFormat,uint32 InFlags, const FClearValueBinding& InClearValue)
	: FRHITexture(InNumMips, InNumSamples, InFormat, InFlags, NULL, InClearValue)
	, SizeX(InSizeX)
	, SizeY(InSizeY)
	{}
	
	// Dynamic cast methods.
	virtual FRHITexture2D* GetTexture2D() { return this; }

	/** @return The width of the texture. */
	uint32 GetSizeX() const { return SizeX; }
	
	/** @return The height of the texture. */
	uint32 GetSizeY() const { return SizeY; }

	inline FIntPoint GetSizeXY() const
	{
		return FIntPoint(SizeX, SizeY);
	}

	virtual FIntVector GetSizeXYZ() const final override
	{
		return FIntVector(SizeX, SizeY, 1);
	}

private:

	uint32 SizeX;
	uint32 SizeY;
};

class RHI_API FRHITexture2DArray : public FRHITexture
{
public:
	
	/** Initialization constructor. */
	FRHITexture2DArray(uint32 InSizeX,uint32 InSizeY,uint32 InSizeZ,uint32 InNumMips,EPixelFormat InFormat,uint32 InFlags, const FClearValueBinding& InClearValue)
	: FRHITexture(InNumMips,1,InFormat,InFlags,NULL, InClearValue)
	, SizeX(InSizeX)
	, SizeY(InSizeY)
	, SizeZ(InSizeZ)
	{}
	
	// Dynamic cast methods.
	virtual FRHITexture2DArray* GetTexture2DArray() { return this; }
	
	/** @return The width of the textures in the array. */
	uint32 GetSizeX() const { return SizeX; }
	
	/** @return The height of the texture in the array. */
	uint32 GetSizeY() const { return SizeY; }

	/** @return The number of textures in the array. */
	uint32 GetSizeZ() const { return SizeZ; }

	virtual FIntVector GetSizeXYZ() const final override
	{
		return FIntVector(SizeX, SizeY, SizeZ);
	}

private:

	uint32 SizeX;
	uint32 SizeY;
	uint32 SizeZ;
};

class RHI_API FRHITexture3D : public FRHITexture
{
public:
	
	/** Initialization constructor. */
	FRHITexture3D(uint32 InSizeX,uint32 InSizeY,uint32 InSizeZ,uint32 InNumMips,EPixelFormat InFormat,uint32 InFlags, const FClearValueBinding& InClearValue)
	: FRHITexture(InNumMips,1,InFormat,InFlags,NULL, InClearValue)
	, SizeX(InSizeX)
	, SizeY(InSizeY)
	, SizeZ(InSizeZ)
	{}
	
	// Dynamic cast methods.
	virtual FRHITexture3D* GetTexture3D() { return this; }
	
	/** @return The width of the texture. */
	uint32 GetSizeX() const { return SizeX; }
	
	/** @return The height of the texture. */
	uint32 GetSizeY() const { return SizeY; }

	/** @return The depth of the texture. */
	uint32 GetSizeZ() const { return SizeZ; }

	virtual FIntVector GetSizeXYZ() const final override
	{
		return FIntVector(SizeX, SizeY, SizeZ);
	}

private:

	uint32 SizeX;
	uint32 SizeY;
	uint32 SizeZ;
};

class RHI_API FRHITextureCube : public FRHITexture
{
public:
	
	/** Initialization constructor. */
	FRHITextureCube(uint32 InSize,uint32 InNumMips,EPixelFormat InFormat,uint32 InFlags, const FClearValueBinding& InClearValue)
	: FRHITexture(InNumMips,1,InFormat,InFlags,NULL, InClearValue)
	, Size(InSize)
	{}
	
	// Dynamic cast methods.
	virtual FRHITextureCube* GetTextureCube() { return this; }
	
	/** @return The width and height of each face of the cubemap. */
	uint32 GetSize() const { return Size; }

	virtual FIntVector GetSizeXYZ() const final override
	{
		return FIntVector(Size, Size, 1);
	}

private:

	uint32 Size;
};

class RHI_API FRHITextureReference : public FRHITexture
{
public:
	explicit FRHITextureReference(FLastRenderTimeContainer* InLastRenderTime)
		: FRHITexture(0,0,PF_Unknown,0,InLastRenderTime, FClearValueBinding())
	{}

	virtual FRHITextureReference* GetTextureReference() override { return this; }
	inline FRHITexture* GetReferencedTexture() const { return ReferencedTexture.GetReference(); }

	void SetReferencedTexture(FRHITexture* InTexture)
	{
		ReferencedTexture = InTexture;
	}

	virtual FIntVector GetSizeXYZ() const final override
	{
		if (ReferencedTexture)
		{
			return ReferencedTexture->GetSizeXYZ();
		}
		return FIntVector(0, 0, 0);
	}

private:
	TRefCountPtr<FRHITexture> ReferencedTexture;
};

class RHI_API FRHITextureReferenceNullImpl : public FRHITextureReference
{
public:
	FRHITextureReferenceNullImpl()
		: FRHITextureReference(NULL)
	{}

	void SetReferencedTexture(FRHITexture* InTexture)
	{
		FRHITextureReference::SetReferencedTexture(InTexture);
	}
};

//
// Misc
//


/*
* Generic GPU fence class.
* Granularity differs depending on backing RHI - ie it may only represent command buffer granularity.
* RHI specific fences derive from this to implement real GPU->CPU fencing.
* The default implementation always returns false for Poll until the next frame from the frame the fence was inserted
* because not all APIs have a GPU/CPU sync object, we need to fake it.
*/
class RHI_API FRHIGPUFence : public FRHIResource
{
public:
	FRHIGPUFence(FName InName) : FenceName(InName) {}
	virtual ~FRHIGPUFence() {}

	virtual void Clear() = 0;

	/**
	 * Poll the fence to see if the GPU has signaled it.
	 * @returns True if and only if the GPU fence has been inserted and the GPU has signaled the fence.
	 */
	virtual bool Poll() const = 0;

protected:
	FName FenceName;
};

// Generic implementation of FRHIGPUFence
class RHI_API FGenericRHIGPUFence : public FRHIGPUFence
{
public:
	FGenericRHIGPUFence(FName InName);

	virtual void Clear() final override;

	/** @discussion RHI implementations must be thread-safe and must correctly handle being called before RHIInsertFence if an RHI thread is active. */
	virtual bool Poll() const final override;

	void WriteInternal();

private:
	uint32 InsertedFrameNumber;
};

class FRHIRenderQuery : public FRHIResource {};

class FRHIComputeFence : public FRHIResource
{
public:

	FRHIComputeFence(FName InName)
		: Name(InName)
		, bWriteEnqueued(false)
	{}

	FORCEINLINE FName GetName() const
	{
		return Name;
	}

	FORCEINLINE bool GetWriteEnqueued() const
	{
		return bWriteEnqueued;
	}

	virtual void Reset()
	{
		bWriteEnqueued = false;
	}

	virtual void WriteFence()
	{
		ensureMsgf(!bWriteEnqueued, TEXT("ComputeFence: %s already written this frame. You should use a new label"), *Name.ToString());
		bWriteEnqueued = true;
	}

private:
	//debug name of the label.
	FName Name;

	//has the label been written to since being created.
	//check this when queuing waits to catch GPU hangs on the CPU at command creation time.
	bool bWriteEnqueued;
};

class FRHIViewport : public FRHIResource 
{
public:
	/**
	 * Returns access to the platform-specific native resource pointer.  This is designed to be used to provide plugins with access
	 * to the underlying resource and should be used very carefully or not at all.
	 *
	 * @return	The pointer to the native resource or NULL if it not initialized or not supported for this resource type for some reason
	 */
	virtual void* GetNativeSwapChain() const { return nullptr; }
	/**
	 * Returns access to the platform-specific native resource pointer to a backbuffer texture.  This is designed to be used to provide plugins with access
	 * to the underlying resource and should be used very carefully or not at all.
	 *
	 * @return	The pointer to the native resource or NULL if it not initialized or not supported for this resource type for some reason
	 */
	virtual void* GetNativeBackBufferTexture() const { return nullptr; }
	/**
	 * Returns access to the platform-specific native resource pointer to a backbuffer rendertarget. This is designed to be used to provide plugins with access
	 * to the underlying resource and should be used very carefully or not at all.
	 *
	 * @return	The pointer to the native resource or NULL if it not initialized or not supported for this resource type for some reason
	 */
	virtual void* GetNativeBackBufferRT() const { return nullptr; }

	/**
	 * Returns access to the platform-specific native window. This is designed to be used to provide plugins with access
	 * to the underlying resource and should be used very carefully or not at all. 
	 *
	 * @return	The pointer to the native resource or NULL if it not initialized or not supported for this resource type for some reason.
	 * AddParam could represent any additional platform-specific data (could be null).
	 */
	virtual void* GetNativeWindow(void** AddParam = nullptr) const { return nullptr; }

	/**
	 * Sets custom Present handler on the viewport
	 */
	virtual void SetCustomPresent(class FRHICustomPresent*) {}

	/**
	 * Returns currently set custom present handler.
	 */
	virtual class FRHICustomPresent* GetCustomPresent() const { return nullptr; }


	/**
	 * Ticks the viewport on the Game thread
	 */
	virtual void Tick(float DeltaTime) {}
};

//
// Views
//

class FRHIUnorderedAccessView : public FRHIResource {};
class FRHIShaderResourceView : public FRHIResource {};


typedef FRHISamplerState*              FSamplerStateRHIParamRef;
typedef TRefCountPtr<FRHISamplerState> FSamplerStateRHIRef;

typedef FRHIRasterizerState*              FRasterizerStateRHIParamRef;
typedef TRefCountPtr<FRHIRasterizerState> FRasterizerStateRHIRef;

typedef FRHIDepthStencilState*              FDepthStencilStateRHIParamRef;
typedef TRefCountPtr<FRHIDepthStencilState> FDepthStencilStateRHIRef;

typedef FRHIBlendState*              FBlendStateRHIParamRef;
typedef TRefCountPtr<FRHIBlendState> FBlendStateRHIRef;

typedef FRHIVertexDeclaration*              FVertexDeclarationRHIParamRef;
typedef TRefCountPtr<FRHIVertexDeclaration> FVertexDeclarationRHIRef;

typedef FRHIVertexShader*              FVertexShaderRHIParamRef;
typedef TRefCountPtr<FRHIVertexShader> FVertexShaderRHIRef;

typedef FRHIHullShader*              FHullShaderRHIParamRef;
typedef TRefCountPtr<FRHIHullShader> FHullShaderRHIRef;

typedef FRHIDomainShader*              FDomainShaderRHIParamRef;
typedef TRefCountPtr<FRHIDomainShader> FDomainShaderRHIRef;

typedef FRHIPixelShader*              FPixelShaderRHIParamRef;
typedef TRefCountPtr<FRHIPixelShader> FPixelShaderRHIRef;

typedef FRHIGeometryShader*              FGeometryShaderRHIParamRef;
typedef TRefCountPtr<FRHIGeometryShader> FGeometryShaderRHIRef;

typedef FRHIComputeShader*              FComputeShaderRHIParamRef;
typedef TRefCountPtr<FRHIComputeShader> FComputeShaderRHIRef;

<<<<<<< HEAD
typedef FRHIRayTracingShader*                       FRayTracingShaderRHIParamRef;
typedef TRefCountPtr<FRHIRayTracingShader>          FRayTracingShaderRHIRef;
=======
#if RHI_RAYTRACING
typedef FRHIRayTracingShader*                       FRayTracingShaderRHIParamRef;
typedef TRefCountPtr<FRHIRayTracingShader>          FRayTracingShaderRHIRef;
#endif // RHI_RAYTRACING
>>>>>>> 20ec4101

typedef FRHIComputeFence*				FComputeFenceRHIParamRef;
typedef TRefCountPtr<FRHIComputeFence>	FComputeFenceRHIRef;

typedef FRHIBoundShaderState*              FBoundShaderStateRHIParamRef;
typedef TRefCountPtr<FRHIBoundShaderState> FBoundShaderStateRHIRef;

typedef FRHIUniformBuffer*              FUniformBufferRHIParamRef;
typedef TRefCountPtr<FRHIUniformBuffer> FUniformBufferRHIRef;

typedef FRHIIndexBuffer*              FIndexBufferRHIParamRef;
typedef TRefCountPtr<FRHIIndexBuffer> FIndexBufferRHIRef;

typedef FRHIVertexBuffer*              FVertexBufferRHIParamRef;
typedef TRefCountPtr<FRHIVertexBuffer> FVertexBufferRHIRef;

typedef FRHIStructuredBuffer*              FStructuredBufferRHIParamRef;
typedef TRefCountPtr<FRHIStructuredBuffer> FStructuredBufferRHIRef;

typedef FRHITexture*              FTextureRHIParamRef;
typedef TRefCountPtr<FRHITexture> FTextureRHIRef;

typedef FRHITexture2D*              FTexture2DRHIParamRef;
typedef TRefCountPtr<FRHITexture2D> FTexture2DRHIRef;

typedef FRHITexture2DArray*              FTexture2DArrayRHIParamRef;
typedef TRefCountPtr<FRHITexture2DArray> FTexture2DArrayRHIRef;

typedef FRHITexture3D*              FTexture3DRHIParamRef;
typedef TRefCountPtr<FRHITexture3D> FTexture3DRHIRef;

typedef FRHITextureCube*              FTextureCubeRHIParamRef;
typedef TRefCountPtr<FRHITextureCube> FTextureCubeRHIRef;

typedef FRHITextureReference*              FTextureReferenceRHIParamRef;
typedef TRefCountPtr<FRHITextureReference> FTextureReferenceRHIRef;

typedef FRHIRenderQuery*              FRenderQueryRHIParamRef;
typedef TRefCountPtr<FRHIRenderQuery> FRenderQueryRHIRef;

typedef FRHIGPUFence*				FGPUFenceRHIParamRef;
typedef TRefCountPtr<FRHIGPUFence>	FGPUFenceRHIRef;

typedef FRHIViewport*              FViewportRHIParamRef;
typedef TRefCountPtr<FRHIViewport> FViewportRHIRef;

typedef FRHIUnorderedAccessView*              FUnorderedAccessViewRHIParamRef;
typedef TRefCountPtr<FRHIUnorderedAccessView> FUnorderedAccessViewRHIRef;

typedef FRHIShaderResourceView*              FShaderResourceViewRHIParamRef;
typedef TRefCountPtr<FRHIShaderResourceView> FShaderResourceViewRHIRef;

typedef FRHIGraphicsPipelineState*              FGraphicsPipelineStateRHIParamRef;
typedef TRefCountPtr<FRHIGraphicsPipelineState> FGraphicsPipelineStateRHIRef;

typedef FRHIRayTracingPipelineState*              FRayTracingPipelineStateRHIParamRef;
typedef TRefCountPtr<FRHIRayTracingPipelineState> FRayTracingPipelineStateRHIRef;


//
// Ray tracing resources
//

/** Bottom level ray tracing acceleration structure (contains triangles). */
class FRHIRayTracingGeometry : public FRHIResource {};

typedef FRHIRayTracingGeometry*                  FRayTracingGeometryRHIParamRef;
typedef TRefCountPtr<FRHIRayTracingGeometry>     FRayTracingGeometryRHIRef;

/** Top level ray tracing acceleration structure (contains instances of meshes). */
class FRHIRayTracingScene : public FRHIResource
{
public:
	FShaderResourceViewRHIParamRef GetShaderResourceView() { return ShaderResourceView; }
protected:
	FShaderResourceViewRHIRef ShaderResourceView;
};

typedef FRHIRayTracingScene*                     FRayTracingSceneRHIParamRef;
typedef TRefCountPtr<FRHIRayTracingScene>        FRayTracingSceneRHIRef;


/* Generic staging buffer class used by FRHIGPUMemoryReadback
* RHI specific staging buffers derive from this
*/
class RHI_API FRHIStagingBuffer : public FRHIResource
{
public:
	FRHIStagingBuffer()
		: bIsLocked(false)
	{}

	virtual ~FRHIStagingBuffer() {}

	virtual void *Lock(uint32 Offset, uint32 NumBytes) = 0;
	virtual void Unlock() = 0;
protected:
	bool bIsLocked;
};

class RHI_API FGenericRHIStagingBuffer : public FRHIStagingBuffer
{
public:
	FGenericRHIStagingBuffer()
		: FRHIStagingBuffer()
	{}

	~FGenericRHIStagingBuffer() {}

	virtual void* Lock(uint32 Offset, uint32 NumBytes) final override;
	virtual void Unlock() final override;
	FVertexBufferRHIRef ShadowBuffer;
	uint32 Offset;
};

typedef FRHIStagingBuffer*				FStagingBufferRHIParamRef;
typedef TRefCountPtr<FRHIStagingBuffer>	FStagingBufferRHIRef;

class FRHIRenderTargetView
{
public:
	FTextureRHIParamRef Texture;
	uint32 MipIndex;

	/** Array slice or texture cube face.  Only valid if texture resource was created with TexCreate_TargetArraySlicesIndependently! */
	uint32 ArraySliceIndex;
	
	ERenderTargetLoadAction LoadAction;
	ERenderTargetStoreAction StoreAction;

	FRHIRenderTargetView() : 
		Texture(NULL),
		MipIndex(0),
		ArraySliceIndex(-1),
		LoadAction(ERenderTargetLoadAction::ENoAction),
		StoreAction(ERenderTargetStoreAction::ENoAction)
	{}

	FRHIRenderTargetView(const FRHIRenderTargetView& Other) :
		Texture(Other.Texture),
		MipIndex(Other.MipIndex),
		ArraySliceIndex(Other.ArraySliceIndex),
		LoadAction(Other.LoadAction),
		StoreAction(Other.StoreAction)
	{}

	//common case
	explicit FRHIRenderTargetView(FTextureRHIParamRef InTexture, ERenderTargetLoadAction InLoadAction) :
		Texture(InTexture),
		MipIndex(0),
		ArraySliceIndex(-1),
		LoadAction(InLoadAction),
		StoreAction(ERenderTargetStoreAction::EStore)
	{}

	//common case
	explicit FRHIRenderTargetView(FTextureRHIParamRef InTexture, ERenderTargetLoadAction InLoadAction, uint32 InMipIndex, uint32 InArraySliceIndex) :
		Texture(InTexture),
		MipIndex(InMipIndex),
		ArraySliceIndex(InArraySliceIndex),
		LoadAction(InLoadAction),
		StoreAction(ERenderTargetStoreAction::EStore)
	{}
	
	explicit FRHIRenderTargetView(FTextureRHIParamRef InTexture, uint32 InMipIndex, uint32 InArraySliceIndex, ERenderTargetLoadAction InLoadAction, ERenderTargetStoreAction InStoreAction) :
		Texture(InTexture),
		MipIndex(InMipIndex),
		ArraySliceIndex(InArraySliceIndex),
		LoadAction(InLoadAction),
		StoreAction(InStoreAction)
	{}

	bool operator==(const FRHIRenderTargetView& Other) const
	{
		return 
			Texture == Other.Texture &&
			MipIndex == Other.MipIndex &&
			ArraySliceIndex == Other.ArraySliceIndex &&
			LoadAction == Other.LoadAction &&
			StoreAction == Other.StoreAction;
	}
};

class FExclusiveDepthStencil
{
public:
	enum Type
	{
		// don't use those directly, use the combined versions below
		// 4 bits are used for depth and 4 for stencil to make the hex value readable and non overlapping
		DepthNop =		0x00,
		DepthRead =		0x01,
		DepthWrite =	0x02,
		DepthMask =		0x0f,
		StencilNop =	0x00,
		StencilRead =	0x10,
		StencilWrite =	0x20,
		StencilMask =	0xf0,

		// use those:
		DepthNop_StencilNop = DepthNop + StencilNop,
		DepthRead_StencilNop = DepthRead + StencilNop,
		DepthWrite_StencilNop = DepthWrite + StencilNop,
		DepthNop_StencilRead = DepthNop + StencilRead,
		DepthRead_StencilRead = DepthRead + StencilRead,
		DepthWrite_StencilRead = DepthWrite + StencilRead,
		DepthNop_StencilWrite = DepthNop + StencilWrite,
		DepthRead_StencilWrite = DepthRead + StencilWrite,
		DepthWrite_StencilWrite = DepthWrite + StencilWrite,
	};

private:
	Type Value;

public:
	// constructor
	FExclusiveDepthStencil(Type InValue = DepthNop_StencilNop)
		: Value(InValue)
	{
	}

	inline bool IsUsingDepthStencil() const
	{
		return Value != DepthNop_StencilNop;
	}
	inline bool IsUsingDepth() const
	{
		return (ExtractDepth() != DepthNop);
	}
	inline bool IsUsingStencil() const
	{
		return (ExtractStencil() != StencilNop);
	}
	inline bool IsDepthWrite() const
	{
		return ExtractDepth() == DepthWrite;
	}
	inline bool IsStencilWrite() const
	{
		return ExtractStencil() == StencilWrite;
	}

	inline bool IsAnyWrite() const
	{
		return IsDepthWrite() || IsStencilWrite();
	}

	inline void SetDepthWrite()
	{
		Value = (Type)(ExtractStencil() | DepthWrite);
	}
	inline void SetStencilWrite()
	{
		Value = (Type)(ExtractDepth() | StencilWrite);
	}
	inline void SetDepthStencilWrite(bool bDepth, bool bStencil)
	{
		Value = DepthNop_StencilNop;

		if (bDepth)
		{
			SetDepthWrite();
		}
		if (bStencil)
		{
			SetStencilWrite();
		}
	}
	bool operator==(const FExclusiveDepthStencil& rhs) const
	{
		return Value == rhs.Value;
	}

	bool operator != (const FExclusiveDepthStencil& RHS) const
	{
		return Value != RHS.Value;
	}

	inline bool IsValid(FExclusiveDepthStencil& Current) const
	{
		Type Depth = ExtractDepth();

		if (Depth != DepthNop && Depth != Current.ExtractDepth())
		{
			return false;
		}

		Type Stencil = ExtractStencil();

		if (Stencil != StencilNop && Stencil != Current.ExtractStencil())
		{
			return false;
		}

		return true;
	}

	uint32 GetIndex() const
	{
		// Note: The array to index has views created in that specific order.

		// we don't care about the Nop versions so less views are needed
		// we combine Nop and Write
		switch (Value)
		{
			case DepthWrite_StencilNop:
			case DepthNop_StencilWrite:
			case DepthWrite_StencilWrite:
			case DepthNop_StencilNop:
				return 0; // old DSAT_Writable
		
			case DepthRead_StencilNop:
			case DepthRead_StencilWrite:
				return 1; // old DSAT_ReadOnlyDepth

			case DepthNop_StencilRead:
			case DepthWrite_StencilRead:
				return 2; // old DSAT_ReadOnlyStencil

			case DepthRead_StencilRead:
				return 3; // old DSAT_ReadOnlyDepthAndStencil
		}
		// should never happen
		check(0);
		return -1;
	}
	static const uint32 MaxIndex = 4;

private:
	inline Type ExtractDepth() const
	{
		return (Type)(Value & DepthMask);
	}
	inline Type ExtractStencil() const
	{
		return (Type)(Value & StencilMask);
	}
};

class FRHIDepthRenderTargetView
{
public:
	FTextureRHIParamRef Texture;

	ERenderTargetLoadAction		DepthLoadAction;
	ERenderTargetStoreAction	DepthStoreAction;
	ERenderTargetLoadAction		StencilLoadAction;

private:
	ERenderTargetStoreAction	StencilStoreAction;
	FExclusiveDepthStencil		DepthStencilAccess;
public:

	// accessor to prevent write access to StencilStoreAction
	ERenderTargetStoreAction GetStencilStoreAction() const { return StencilStoreAction; }
	// accessor to prevent write access to DepthStencilAccess
	FExclusiveDepthStencil GetDepthStencilAccess() const { return DepthStencilAccess; }

	explicit FRHIDepthRenderTargetView() :
		Texture(nullptr),
		DepthLoadAction(ERenderTargetLoadAction::ENoAction),
		DepthStoreAction(ERenderTargetStoreAction::ENoAction),
		StencilLoadAction(ERenderTargetLoadAction::ENoAction),
		StencilStoreAction(ERenderTargetStoreAction::ENoAction),
		DepthStencilAccess(FExclusiveDepthStencil::DepthNop_StencilNop)
	{
		Validate();
	}

	//common case
	explicit FRHIDepthRenderTargetView(FTextureRHIParamRef InTexture, ERenderTargetLoadAction InLoadAction, ERenderTargetStoreAction InStoreAction) :
		Texture(InTexture),
		DepthLoadAction(InLoadAction),
		DepthStoreAction(InStoreAction),
		StencilLoadAction(InLoadAction),
		StencilStoreAction(InStoreAction),
		DepthStencilAccess(FExclusiveDepthStencil::DepthWrite_StencilWrite)
	{
		Validate();
	}

	explicit FRHIDepthRenderTargetView(FTextureRHIParamRef InTexture, ERenderTargetLoadAction InLoadAction, ERenderTargetStoreAction InStoreAction, FExclusiveDepthStencil InDepthStencilAccess) :
		Texture(InTexture),
		DepthLoadAction(InLoadAction),
		DepthStoreAction(InStoreAction),
		StencilLoadAction(InLoadAction),
		StencilStoreAction(InStoreAction),
		DepthStencilAccess(InDepthStencilAccess)
	{
		Validate();
	}

	explicit FRHIDepthRenderTargetView(FTextureRHIParamRef InTexture, ERenderTargetLoadAction InDepthLoadAction, ERenderTargetStoreAction InDepthStoreAction, ERenderTargetLoadAction InStencilLoadAction, ERenderTargetStoreAction InStencilStoreAction) :
		Texture(InTexture),
		DepthLoadAction(InDepthLoadAction),
		DepthStoreAction(InDepthStoreAction),
		StencilLoadAction(InStencilLoadAction),
		StencilStoreAction(InStencilStoreAction),
		DepthStencilAccess(FExclusiveDepthStencil::DepthWrite_StencilWrite)
	{
		Validate();
	}

	explicit FRHIDepthRenderTargetView(FTextureRHIParamRef InTexture, ERenderTargetLoadAction InDepthLoadAction, ERenderTargetStoreAction InDepthStoreAction, ERenderTargetLoadAction InStencilLoadAction, ERenderTargetStoreAction InStencilStoreAction, FExclusiveDepthStencil InDepthStencilAccess) :
		Texture(InTexture),
		DepthLoadAction(InDepthLoadAction),
		DepthStoreAction(InDepthStoreAction),
		StencilLoadAction(InStencilLoadAction),
		StencilStoreAction(InStencilStoreAction),
		DepthStencilAccess(InDepthStencilAccess)
	{
		Validate();
	}

	void Validate() const
	{
		// VK and Metal MAY leave the attachment in an undefined state if the StoreAction is DontCare. So we can't assume read-only implies it should be DontCare unless we know for sure it will never be used again.
		// ensureMsgf(DepthStencilAccess.IsDepthWrite() || DepthStoreAction == ERenderTargetStoreAction::ENoAction, TEXT("Depth is read-only, but we are performing a store.  This is a waste on mobile.  If depth can't change, we don't need to store it out again"));
		/*ensureMsgf(DepthStencilAccess.IsStencilWrite() || StencilStoreAction == ERenderTargetStoreAction::ENoAction, TEXT("Stencil is read-only, but we are performing a store.  This is a waste on mobile.  If stencil can't change, we don't need to store it out again"));*/
	}

	bool operator==(const FRHIDepthRenderTargetView& Other) const
	{
		return
			Texture == Other.Texture &&
			DepthLoadAction == Other.DepthLoadAction &&
			DepthStoreAction == Other.DepthStoreAction &&
			StencilLoadAction == Other.StencilLoadAction &&
			StencilStoreAction == Other.StencilStoreAction &&
			DepthStencilAccess == Other.DepthStencilAccess;
	}
};

class FRHISetRenderTargetsInfo
{
public:
	// Color Render Targets Info
	FRHIRenderTargetView ColorRenderTarget[MaxSimultaneousRenderTargets];	
	int32 NumColorRenderTargets;
	bool bClearColor;

	// Depth/Stencil Render Target Info
	FRHIDepthRenderTargetView DepthStencilRenderTarget;	
	bool bClearDepth;
	bool bClearStencil;

	// UAVs info.
	FUnorderedAccessViewRHIRef UnorderedAccessView[MaxSimultaneousUAVs];
	int32 NumUAVs;

	FRHISetRenderTargetsInfo() :
		NumColorRenderTargets(0),
		bClearColor(false),		
		bClearDepth(false),
		bClearStencil(false),
		NumUAVs(0)
	{}

	FRHISetRenderTargetsInfo(int32 InNumColorRenderTargets, const FRHIRenderTargetView* InColorRenderTargets, const FRHIDepthRenderTargetView& InDepthStencilRenderTarget) :
		NumColorRenderTargets(InNumColorRenderTargets),
		bClearColor(InNumColorRenderTargets > 0 && InColorRenderTargets[0].LoadAction == ERenderTargetLoadAction::EClear),
		DepthStencilRenderTarget(InDepthStencilRenderTarget),		
		bClearDepth(InDepthStencilRenderTarget.Texture && InDepthStencilRenderTarget.DepthLoadAction == ERenderTargetLoadAction::EClear),
		bClearStencil(InDepthStencilRenderTarget.Texture && InDepthStencilRenderTarget.StencilLoadAction == ERenderTargetLoadAction::EClear),
		NumUAVs(0)
	{
		check(InNumColorRenderTargets <= 0 || InColorRenderTargets);
		for (int32 Index = 0; Index < InNumColorRenderTargets; ++Index)
		{
			ColorRenderTarget[Index] = InColorRenderTargets[Index];			
		}
	}
	// @todo metal mrt: This can go away after all the cleanup is done
	void SetClearDepthStencil(bool bInClearDepth, bool bInClearStencil = false)
	{
		if (bInClearDepth)
		{
			DepthStencilRenderTarget.DepthLoadAction = ERenderTargetLoadAction::EClear;
		}
		if (bInClearStencil)
		{
			DepthStencilRenderTarget.StencilLoadAction = ERenderTargetLoadAction::EClear;
		}
		bClearDepth = bInClearDepth;		
		bClearStencil = bInClearStencil;		
	}

	uint32 CalculateHash() const
	{
		// Need a separate struct so we can memzero/remove dependencies on reference counts
		struct FHashableStruct
		{
			// Depth goes in the last slot
			FRHITexture* Texture[MaxSimultaneousRenderTargets + 1];
			uint32 MipIndex[MaxSimultaneousRenderTargets];
			uint32 ArraySliceIndex[MaxSimultaneousRenderTargets];
			ERenderTargetLoadAction LoadAction[MaxSimultaneousRenderTargets];
			ERenderTargetStoreAction StoreAction[MaxSimultaneousRenderTargets];

			ERenderTargetLoadAction		DepthLoadAction;
			ERenderTargetStoreAction	DepthStoreAction;
			ERenderTargetLoadAction		StencilLoadAction;
			ERenderTargetStoreAction	StencilStoreAction;
			FExclusiveDepthStencil		DepthStencilAccess;

			bool bClearDepth;
			bool bClearStencil;
			bool bClearColor;
			FRHIUnorderedAccessView* UnorderedAccessView[MaxSimultaneousUAVs];

			void Set(const FRHISetRenderTargetsInfo& RTInfo)
			{
				FMemory::Memzero(*this);
				for (int32 Index = 0; Index < RTInfo.NumColorRenderTargets; ++Index)
				{
					Texture[Index] = RTInfo.ColorRenderTarget[Index].Texture;
					MipIndex[Index] = RTInfo.ColorRenderTarget[Index].MipIndex;
					ArraySliceIndex[Index] = RTInfo.ColorRenderTarget[Index].ArraySliceIndex;
					LoadAction[Index] = RTInfo.ColorRenderTarget[Index].LoadAction;
					StoreAction[Index] = RTInfo.ColorRenderTarget[Index].StoreAction;
				}

				Texture[MaxSimultaneousRenderTargets] = RTInfo.DepthStencilRenderTarget.Texture;
				DepthLoadAction = RTInfo.DepthStencilRenderTarget.DepthLoadAction;
				DepthStoreAction = RTInfo.DepthStencilRenderTarget.DepthStoreAction;
				StencilLoadAction = RTInfo.DepthStencilRenderTarget.StencilLoadAction;
				StencilStoreAction = RTInfo.DepthStencilRenderTarget.GetStencilStoreAction();
				DepthStencilAccess = RTInfo.DepthStencilRenderTarget.GetDepthStencilAccess();

				bClearDepth = RTInfo.bClearDepth;
				bClearStencil = RTInfo.bClearStencil;
				bClearColor = RTInfo.bClearColor;

				for (int32 Index = 0; Index < MaxSimultaneousUAVs; ++Index)
				{
					UnorderedAccessView[Index] = RTInfo.UnorderedAccessView[Index];
				}
			}
		};

		FHashableStruct RTHash;
		FMemory::Memzero(RTHash);
		RTHash.Set(*this);
		return FCrc::MemCrc32(&RTHash, sizeof(RTHash));
	}
};

class FRHICustomPresent : public FRHIResource
{
public:
	FRHICustomPresent() {}
	
	virtual ~FRHICustomPresent() {} // should release any references to D3D resources.
	
	// Called when viewport is resized.
	virtual void OnBackBufferResize() = 0;

	// Called from render thread to see if a native present will be requested for this frame.
	// @return	true if native Present will be requested for this frame; false otherwise.  Must
	// match value subsequently returned by Present for this frame.
	virtual bool NeedsNativePresent() = 0;

	// Called from RHI thread to perform custom present.
	// @param InOutSyncInterval - in out param, indicates if vsync is on (>0) or off (==0).
	// @return	true if native Present should be also be performed; false otherwise. If it returns
	// true, then InOutSyncInterval could be modified to switch between VSync/NoVSync for the normal 
	// Present.  Must match value previously returned by NeedsNormalPresent for this frame.
	virtual bool Present(int32& InOutSyncInterval) = 0;

	// Called from RHI thread after native Present has been called
	virtual void PostPresent() {};

	// Called when rendering thread is acquired
	virtual void OnAcquireThreadOwnership() {}
	// Called when rendering thread is released
	virtual void OnReleaseThreadOwnership() {}
};


typedef FRHICustomPresent*              FCustomPresentRHIParamRef;
typedef TRefCountPtr<FRHICustomPresent> FCustomPresentRHIRef;

// Template magic to convert an FRHI*Shader to its enum
template<typename TRHIShader> struct TRHIShaderToEnum {};
template<> struct TRHIShaderToEnum<FRHIVertexShader>	{ enum { ShaderFrequency = SF_Vertex }; };
template<> struct TRHIShaderToEnum<FRHIHullShader>		{ enum { ShaderFrequency = SF_Hull }; };
template<> struct TRHIShaderToEnum<FRHIDomainShader>	{ enum { ShaderFrequency = SF_Domain }; };
template<> struct TRHIShaderToEnum<FRHIPixelShader>		{ enum { ShaderFrequency = SF_Pixel }; };
template<> struct TRHIShaderToEnum<FRHIGeometryShader>	{ enum { ShaderFrequency = SF_Geometry }; };
template<> struct TRHIShaderToEnum<FRHIComputeShader>	{ enum { ShaderFrequency = SF_Compute }; };
template<> struct TRHIShaderToEnum<FVertexShaderRHIParamRef>	{ enum { ShaderFrequency = SF_Vertex }; };
template<> struct TRHIShaderToEnum<FHullShaderRHIParamRef>		{ enum { ShaderFrequency = SF_Hull }; };
template<> struct TRHIShaderToEnum<FDomainShaderRHIParamRef>	{ enum { ShaderFrequency = SF_Domain }; };
template<> struct TRHIShaderToEnum<FPixelShaderRHIParamRef>		{ enum { ShaderFrequency = SF_Pixel }; };
template<> struct TRHIShaderToEnum<FGeometryShaderRHIParamRef>	{ enum { ShaderFrequency = SF_Geometry }; };
template<> struct TRHIShaderToEnum<FComputeShaderRHIParamRef>	{ enum { ShaderFrequency = SF_Compute }; };
template<> struct TRHIShaderToEnum<FVertexShaderRHIRef>		{ enum { ShaderFrequency = SF_Vertex }; };
template<> struct TRHIShaderToEnum<FHullShaderRHIRef>		{ enum { ShaderFrequency = SF_Hull }; };
template<> struct TRHIShaderToEnum<FDomainShaderRHIRef>		{ enum { ShaderFrequency = SF_Domain }; };
template<> struct TRHIShaderToEnum<FPixelShaderRHIRef>		{ enum { ShaderFrequency = SF_Pixel }; };
template<> struct TRHIShaderToEnum<FGeometryShaderRHIRef>	{ enum { ShaderFrequency = SF_Geometry }; };
template<> struct TRHIShaderToEnum<FComputeShaderRHIRef>	{ enum { ShaderFrequency = SF_Compute }; };

struct FBoundShaderStateInput
{
	inline FBoundShaderStateInput() {}

	inline FBoundShaderStateInput
	(
		FVertexDeclarationRHIParamRef InVertexDeclarationRHI
		, FVertexShaderRHIParamRef InVertexShaderRHI
#if PLATFORM_SUPPORTS_TESSELLATION_SHADERS
		, FHullShaderRHIParamRef InHullShaderRHI
		, FDomainShaderRHIParamRef InDomainShaderRHI
#endif
		, FPixelShaderRHIParamRef InPixelShaderRHI
#if PLATFORM_SUPPORTS_GEOMETRY_SHADERS
		, FGeometryShaderRHIParamRef InGeometryShaderRHI
#endif
	)
		: VertexDeclarationRHI(InVertexDeclarationRHI)
		, VertexShaderRHI(InVertexShaderRHI)
#if PLATFORM_SUPPORTS_TESSELLATION_SHADERS
		, HullShaderRHI(InHullShaderRHI)
		, DomainShaderRHI(InDomainShaderRHI)
#endif
		, PixelShaderRHI(InPixelShaderRHI)
#if PLATFORM_SUPPORTS_GEOMETRY_SHADERS
		, GeometryShaderRHI(InGeometryShaderRHI)
#endif
	{
	}

	FVertexDeclarationRHIParamRef VertexDeclarationRHI = nullptr;
	FVertexShaderRHIParamRef VertexShaderRHI = nullptr;
	FHullShaderRHIParamRef HullShaderRHI = nullptr;
	FDomainShaderRHIParamRef DomainShaderRHI = nullptr;
	FPixelShaderRHIParamRef PixelShaderRHI = nullptr;
	FGeometryShaderRHIParamRef GeometryShaderRHI = nullptr;
};

struct FImmutableSamplerState
{
	using TImmutableSamplers = TStaticArray<FSamplerStateRHIParamRef, MaxImmutableSamplers>;

	FImmutableSamplerState()
		: ImmutableSamplers(nullptr)
	{}

	void Reset()
	{
		for (uint32 Index = 0; Index < MaxImmutableSamplers; ++Index)
		{
			ImmutableSamplers[Index] = nullptr;
		}
	}

	bool operator==(const FImmutableSamplerState& rhs) const
	{
		return ImmutableSamplers == rhs.ImmutableSamplers;
	}

	bool operator!=(const FImmutableSamplerState& rhs) const
	{
		return ImmutableSamplers != rhs.ImmutableSamplers;
	}

	TImmutableSamplers ImmutableSamplers;
};

/** 
 * Pipeline state without render target state 
 * Useful for mesh passes where the render target state is not changing between draws.
 * Note: the size of this class affects rendering mesh pass traversal performance. 
 */
class FGraphicsMinimalPipelineStateInitializer
{
public:
<<<<<<< HEAD
	// Can't use TEnumByte<EPixelFormat> as it changes the struct to be non trivially constructible, breaking memset
	using TRenderTargetFormats		= TStaticArray<uint8/*EPixelFormat*/, MaxSimultaneousRenderTargets>;
	using TRenderTargetFlags		= TStaticArray<uint32, MaxSimultaneousRenderTargets>;
=======
>>>>>>> 20ec4101

	FGraphicsMinimalPipelineStateInitializer()
		: BlendState(nullptr)
		, RasterizerState(nullptr)
		, DepthStencilState(nullptr)
		, PrimitiveType(PT_Num)
	{
<<<<<<< HEAD
		static_assert(sizeof(EPixelFormat) != sizeof(uint8), "Change TRenderTargetFormats's uint8 to EPixelFormat");
		static_assert(PF_MAX < MAX_uint8, "TRenderTargetFormats assumes EPixelFormat can fit in a uint8!");
=======
>>>>>>> 20ec4101
	}

	FGraphicsMinimalPipelineStateInitializer(
		FBoundShaderStateInput				InBoundShaderState,
		FBlendStateRHIParamRef				InBlendState,
		FRasterizerStateRHIParamRef			InRasterizerState,
		FDepthStencilStateRHIParamRef		InDepthStencilState,
		FImmutableSamplerState				InImmutableSamplerState,
		EPrimitiveType						InPrimitiveType
		)
		: BoundShaderState(InBoundShaderState)
		, BlendState(InBlendState)
		, RasterizerState(InRasterizerState)
		, DepthStencilState(InDepthStencilState)
		, ImmutableSamplerState(InImmutableSamplerState)
		, PrimitiveType(InPrimitiveType)
	{
	}

	FGraphicsMinimalPipelineStateInitializer(const FGraphicsMinimalPipelineStateInitializer& InMinimalState)
		: BoundShaderState(InMinimalState.BoundShaderState)
		, BlendState(InMinimalState.BlendState)
		, RasterizerState(InMinimalState.RasterizerState)
		, DepthStencilState(InMinimalState.DepthStencilState)
		, ImmutableSamplerState(InMinimalState.ImmutableSamplerState)
		, bDepthBounds(InMinimalState.bDepthBounds)
		, PrimitiveType(InMinimalState.PrimitiveType)
	{
	}

	inline bool operator==(const FGraphicsMinimalPipelineStateInitializer& rhs) const
	{
		if (BoundShaderState.VertexDeclarationRHI != rhs.BoundShaderState.VertexDeclarationRHI || 
			BoundShaderState.VertexShaderRHI != rhs.BoundShaderState.VertexShaderRHI ||
			BoundShaderState.PixelShaderRHI != rhs.BoundShaderState.PixelShaderRHI ||
#if PLATFORM_SUPPORTS_GEOMETRY_SHADERS
			BoundShaderState.GeometryShaderRHI != rhs.BoundShaderState.GeometryShaderRHI ||
#endif
#if PLATFORM_SUPPORTS_TESSELLATION_SHADERS
			BoundShaderState.DomainShaderRHI != rhs.BoundShaderState.DomainShaderRHI ||
			BoundShaderState.HullShaderRHI != rhs.BoundShaderState.HullShaderRHI ||	
#endif		
			BlendState != rhs.BlendState || 
			RasterizerState != rhs.RasterizerState || 
			DepthStencilState != rhs.DepthStencilState ||
			ImmutableSamplerState != rhs.ImmutableSamplerState ||
			bDepthBounds != rhs.bDepthBounds ||
			PrimitiveType != rhs.PrimitiveType) 
		{
			return false;
		}

		return true;
	}

	inline bool operator!=(const FGraphicsMinimalPipelineStateInitializer& rhs) const
	{
		return !(*this == rhs);
	}

	inline friend uint32 GetTypeHash(const FGraphicsMinimalPipelineStateInitializer& Initializer)
	{
		return PointerHash(Initializer.BoundShaderState.VertexDeclarationRHI, 
			PointerHash(Initializer.BoundShaderState.VertexShaderRHI, 
				PointerHash(Initializer.BoundShaderState.PixelShaderRHI, 
					PointerHash(Initializer.RasterizerState))));
	}

#define COMPARE_FIELD_BEGIN(Field) \
		if (Field != rhs.Field) \
		{ return Field COMPARE_OP rhs.Field; }

#define COMPARE_FIELD(Field) \
		else if (Field != rhs.Field) \
		{ return Field COMPARE_OP rhs.Field; }

#define COMPARE_FIELD_END \
		else { return false; }

	bool operator<(const FGraphicsMinimalPipelineStateInitializer& rhs) const
	{
#define COMPARE_OP <

		COMPARE_FIELD_BEGIN(BoundShaderState.VertexDeclarationRHI)
		COMPARE_FIELD(BoundShaderState.VertexShaderRHI)
		COMPARE_FIELD(BoundShaderState.PixelShaderRHI)
#if PLATFORM_SUPPORTS_GEOMETRY_SHADERS
		COMPARE_FIELD(BoundShaderState.GeometryShaderRHI)
#endif
#if PLATFORM_SUPPORTS_TESSELLATION_SHADERS
		COMPARE_FIELD(BoundShaderState.DomainShaderRHI)
		COMPARE_FIELD(BoundShaderState.HullShaderRHI)
#endif
		COMPARE_FIELD(BlendState)
		COMPARE_FIELD(RasterizerState)
		COMPARE_FIELD(DepthStencilState)
		COMPARE_FIELD(bDepthBounds)
		COMPARE_FIELD(PrimitiveType)
		COMPARE_FIELD_END;

#undef COMPARE_OP
	}

	bool operator>(const FGraphicsMinimalPipelineStateInitializer& rhs) const
	{
#define COMPARE_OP >

		COMPARE_FIELD_BEGIN(BoundShaderState.VertexDeclarationRHI)
		COMPARE_FIELD(BoundShaderState.VertexShaderRHI)
		COMPARE_FIELD(BoundShaderState.PixelShaderRHI)
#if PLATFORM_SUPPORTS_GEOMETRY_SHADERS
		COMPARE_FIELD(BoundShaderState.GeometryShaderRHI)
#endif
#if PLATFORM_SUPPORTS_TESSELLATION_SHADERS
		COMPARE_FIELD(BoundShaderState.DomainShaderRHI)
		COMPARE_FIELD(BoundShaderState.HullShaderRHI)
#endif
		COMPARE_FIELD(BlendState)
		COMPARE_FIELD(RasterizerState)
		COMPARE_FIELD(DepthStencilState)
		COMPARE_FIELD(bDepthBounds)
		COMPARE_FIELD(PrimitiveType)
		COMPARE_FIELD_END;

#undef COMPARE_OP
	}

#undef COMPARE_FIELD_BEGIN
#undef COMPARE_FIELD
#undef COMPARE_FIELD_END

	// TODO: [PSO API] - As we migrate reuse existing API objects, but eventually we can move to the direct initializers. 
	// When we do that work, move this to RHI.h as its more appropriate there, but here for now since dependent typdefs are here.
	FBoundShaderStateInput			BoundShaderState;
	FBlendStateRHIParamRef			BlendState;
	FRasterizerStateRHIParamRef		RasterizerState;
	FDepthStencilStateRHIParamRef	DepthStencilState;
	FImmutableSamplerState			ImmutableSamplerState;

	// Note: FGraphicsMinimalPipelineStateInitializer is 8-byte aligned and can't have any implicit padding,
	// as it is sometimes hashed and compared as raw bytes. Explicit padding is therefore required between
	// all data members and at the end of the structure.
	bool							bDepthBounds = false;
	uint8							Padding[3] = {};

	EPrimitiveType					PrimitiveType;
};

<<<<<<< HEAD
// Hints for some RHIs that support subpasses
enum class ESubpassHint : uint8
{
	// Regular rendering
	None,

	// Render pass has depth reading subpass
	DepthReadSubpass,
};

=======
>>>>>>> 20ec4101
class FGraphicsPipelineStateInitializer final : public FGraphicsMinimalPipelineStateInitializer
{
public:
	// Can't use TEnumByte<EPixelFormat> as it changes the struct to be non trivially constructible, breaking memset
	using TRenderTargetFormats		= TStaticArray<uint8/*EPixelFormat*/, MaxSimultaneousRenderTargets>;
	using TRenderTargetFlags		= TStaticArray<uint32, MaxSimultaneousRenderTargets>;

	FGraphicsPipelineStateInitializer()
		: RenderTargetsEnabled(0)
		, RenderTargetFormats(PF_Unknown)
		, RenderTargetFlags(0)
		, DepthStencilTargetFormat(PF_Unknown)
		, DepthStencilTargetFlag(0)
		, DepthTargetLoadAction(ERenderTargetLoadAction::ENoAction)
		, DepthTargetStoreAction(ERenderTargetStoreAction::ENoAction)
		, StencilTargetLoadAction(ERenderTargetLoadAction::ENoAction)
		, StencilTargetStoreAction(ERenderTargetStoreAction::ENoAction)
		, NumSamples(0)
<<<<<<< HEAD
		, SubpassHint(ESubpassHint::None)
		, SubpassIndex(0)
=======
>>>>>>> 20ec4101
		, Flags(0)
	{
		static_assert(sizeof(EPixelFormat) != sizeof(uint8), "Change TRenderTargetFormats's uint8 to EPixelFormat");
		static_assert(PF_MAX < MAX_uint8, "TRenderTargetFormats assumes EPixelFormat can fit in a uint8!");
	}

	FGraphicsPipelineStateInitializer(const FGraphicsMinimalPipelineStateInitializer& InMinimalState)
		: FGraphicsMinimalPipelineStateInitializer(InMinimalState)
		, RenderTargetsEnabled(0)
		, RenderTargetFormats(PF_Unknown)
		, RenderTargetFlags(0)
		, DepthStencilTargetFormat(PF_Unknown)
		, DepthStencilTargetFlag(0)
		, DepthTargetLoadAction(ERenderTargetLoadAction::ENoAction)
		, DepthTargetStoreAction(ERenderTargetStoreAction::ENoAction)
		, StencilTargetLoadAction(ERenderTargetLoadAction::ENoAction)
		, StencilTargetStoreAction(ERenderTargetStoreAction::ENoAction)
		, NumSamples(0)
<<<<<<< HEAD
		, SubpassHint(ESubpassHint::None)
		, SubpassIndex(0)
=======
>>>>>>> 20ec4101
		, Flags(0)
	{
	}

	FGraphicsPipelineStateInitializer(
		FBoundShaderStateInput				InBoundShaderState,
		FBlendStateRHIParamRef				InBlendState,
		FRasterizerStateRHIParamRef			InRasterizerState,
		FDepthStencilStateRHIParamRef		InDepthStencilState,
		FImmutableSamplerState				InImmutableSamplerState,
		EPrimitiveType						InPrimitiveType,
		uint32								InRenderTargetsEnabled,
		const TRenderTargetFormats&			InRenderTargetFormats,
		const TRenderTargetFlags&			InRenderTargetFlags,
		EPixelFormat						InDepthStencilTargetFormat,
		uint32								InDepthStencilTargetFlag,
		ERenderTargetLoadAction				InDepthTargetLoadAction,
		ERenderTargetStoreAction			InDepthTargetStoreAction,
		ERenderTargetLoadAction				InStencilTargetLoadAction,
		ERenderTargetStoreAction			InStencilTargetStoreAction,
		FExclusiveDepthStencil				InDepthStencilAccess,
		uint32								InNumSamples,
<<<<<<< HEAD
		ESubpassHint						InSubpassHint,
		uint8								InSubpassIndex,
=======
>>>>>>> 20ec4101
		uint16								InFlags
		)
		: FGraphicsMinimalPipelineStateInitializer(InBoundShaderState, InBlendState, InRasterizerState, InDepthStencilState, InImmutableSamplerState, InPrimitiveType)
		, RenderTargetsEnabled(InRenderTargetsEnabled)
		, RenderTargetFormats(InRenderTargetFormats)
		, RenderTargetFlags(InRenderTargetFlags)
		, DepthStencilTargetFormat(InDepthStencilTargetFormat)
		, DepthStencilTargetFlag(InDepthStencilTargetFlag)
		, DepthTargetLoadAction(InDepthTargetLoadAction)
		, DepthTargetStoreAction(InDepthTargetStoreAction)
		, StencilTargetLoadAction(InStencilTargetLoadAction)
		, StencilTargetStoreAction(InStencilTargetStoreAction)
		, DepthStencilAccess(InDepthStencilAccess)
		, NumSamples(InNumSamples)
<<<<<<< HEAD
		, SubpassHint(InSubpassHint)
		, SubpassIndex(InSubpassIndex)
=======
>>>>>>> 20ec4101
		, Flags(InFlags)
	{
	}

	bool operator==(const FGraphicsPipelineStateInitializer& rhs) const
	{
		if (!FGraphicsMinimalPipelineStateInitializer::operator ==(rhs) ||
			VertexShaderHash != rhs.VertexShaderHash ||
			PixelShaderHash != rhs.PixelShaderHash ||
#if PLATFORM_SUPPORTS_GEOMETRY_SHADERS
			GeometryShaderHash != rhs.GeometryShaderHash ||
#endif
#if PLATFORM_SUPPORTS_TESSELLATION_SHADERS
			HullShaderHash != rhs.HullShaderHash ||
			DomainShaderHash != rhs.DomainShaderHash ||
#endif
			RenderTargetsEnabled != rhs.RenderTargetsEnabled ||
			RenderTargetFormats != rhs.RenderTargetFormats || 
			RenderTargetFlags != rhs.RenderTargetFlags || 
			DepthStencilTargetFormat != rhs.DepthStencilTargetFormat || 
			DepthStencilTargetFlag != rhs.DepthStencilTargetFlag ||
			DepthTargetLoadAction != rhs.DepthTargetLoadAction ||
			DepthTargetStoreAction != rhs.DepthTargetStoreAction ||
			StencilTargetLoadAction != rhs.StencilTargetLoadAction ||
			StencilTargetStoreAction != rhs.StencilTargetStoreAction || 
			DepthStencilAccess != rhs.DepthStencilAccess ||
<<<<<<< HEAD
			NumSamples != rhs.NumSamples ||
			SubpassHint != rhs.SubpassHint ||
			SubpassIndex != rhs.SubpassIndex)
=======
			NumSamples != rhs.NumSamples)
>>>>>>> 20ec4101
		{
			return false;
		}

		return true;
	}

	uint32 ComputeNumValidRenderTargets() const
	{
		// Get the count of valid render targets (ignore those at the end of the array with PF_Unknown)
		if (RenderTargetsEnabled > 0)
		{
			int32 LastValidTarget = -1;
			for (int32 i = (int32)RenderTargetsEnabled - 1; i >= 0; i--)
			{
				if (RenderTargetFormats[i] != PF_Unknown)
				{
					LastValidTarget = i;
					break;
				}
			}
			return uint32(LastValidTarget + 1);
		}
		return RenderTargetsEnabled;
	}

	FSHAHash						VertexShaderHash;
	FSHAHash						PixelShaderHash;
#if PLATFORM_SUPPORTS_GEOMETRY_SHADERS
	FSHAHash						GeometryShaderHash;
#endif
#if PLATFORM_SUPPORTS_TESSELLATION_SHADERS
	FSHAHash						HullShaderHash;
	FSHAHash						DomainShaderHash;
#endif
	uint32							RenderTargetsEnabled;
	TRenderTargetFormats			RenderTargetFormats;
	TRenderTargetFlags				RenderTargetFlags;
	EPixelFormat					DepthStencilTargetFormat;
	uint32							DepthStencilTargetFlag;
	ERenderTargetLoadAction			DepthTargetLoadAction;
	ERenderTargetStoreAction		DepthTargetStoreAction;
	ERenderTargetLoadAction			StencilTargetLoadAction;
	ERenderTargetStoreAction		StencilTargetStoreAction;
	FExclusiveDepthStencil			DepthStencilAccess;
	uint16							NumSamples;
	ESubpassHint					SubpassHint;
	uint8							SubpassIndex;
	
	// Note: these flags do NOT affect compilation of this PSO.
	// The resulting object is invariant with respect to whatever is set here, they are
	// behavior hints.
	// They do not participate in equality comparisons or hashing.
	union
	{
		struct
		{
			uint16					Reserved			: 15;
			uint16					bFromPSOFileCache	: 1;
		};
		uint16						Flags;
	};
};

#if RHI_RAYTRACING

class FRayTracingPipelineStateInitializer
{
public:

	FRayTracingPipelineStateInitializer() {};

	// NOTE: GetTypeHash(const FRayTracingPipelineStateInitializer& Initializer) should also be updated when changing this function
	bool operator==(const FRayTracingPipelineStateInitializer& rhs) const
	{
		return MaxPayloadSizeInBytes == rhs.MaxPayloadSizeInBytes
<<<<<<< HEAD
			&& bAllowHitGroupIndexing == rhs.bAllowHitGroupIndexing
=======
			&& HitGroupStride == rhs.HitGroupStride
>>>>>>> 20ec4101
			&& RayGenHash == rhs.RayGenHash
			&& MissHash == rhs.MissHash
			&& HitGroupHash == rhs.HitGroupHash;
	}

	uint32 MaxPayloadSizeInBytes = 32; // sizeof FDefaultPayload declared in RayTracingCommon.ush

<<<<<<< HEAD
	bool bAllowHitGroupIndexing = true;
=======
	// Hit group stride controls how many slots will be allocated in the shader binding table per geometry segment.
	// Changing this value allows different hit shaders to be used for different effects.
	// For example, setting this to 2 allows one hit shader for regular material evaluation and a different one for shadows.
	// Desired hit shader can be selected by providing appropriate RayContributionToHitGroupIndex to TraceRay() function.
	// Setting hit group stride to 0 effectively disables hit group indexing entirely, forcing the same hit shader to be used for all ray hits.
	// Use ShaderSlot argument in SetRayTracingHitGroup() to assign shaders and resources for specific part of the shder binding table record.
	uint32 HitGroupStride = 1;
>>>>>>> 20ec4101

	const TArrayView<const FRayTracingShaderRHIParamRef>& GetRayGenTable()   const { return RayGenTable; }
	const TArrayView<const FRayTracingShaderRHIParamRef>& GetMissTable()     const { return MissTable; }
	const TArrayView<const FRayTracingShaderRHIParamRef>& GetHitGroupTable() const { return HitGroupTable; }

	// Shaders used as entry point to ray tracing work. At least one RayGen shader must be provided.
	void SetRayGenShaderTable(const TArrayView<const FRayTracingShaderRHIParamRef>& InRayGenShaders)
	{
		RayGenTable = InRayGenShaders;
		RayGenHash = ComputeShaderTableHash(InRayGenShaders);
	}

	// Shaders that will be invoked if a ray misses all geometry.
	// If this table is empty, then a built-in default miss shader will be used that sets HitT member of FDefaultPayload to -1.
	// Desired miss shader can be selected by providing MissShaderIndex to TraceRay() function.
	void SetMissShaderTable(const TArrayView<const FRayTracingShaderRHIParamRef>& InMissShaders)
	{
		MissTable = InMissShaders;
		MissHash = ComputeShaderTableHash(InMissShaders);
	}

	// Shaders that will be invoked when ray intersects geometry.
	// If this table is empty, then a built-in default shader will be used for all geometry, using FDefaultPayload.
	void SetHitGroupTable(const TArrayView<const FRayTracingShaderRHIParamRef>& InHitGroups)
	{
		HitGroupTable = InHitGroups;
		HitGroupHash = ComputeShaderTableHash(HitGroupTable);
	}

	uint32 GetHitGroupHash() const { return HitGroupHash; }
	uint32 GetRayGenHash()   const { return RayGenHash; }
	uint32 GetRayMissHash()  const { return MissHash; }

private:

	uint32 ComputeShaderTableHash(const TArrayView<const FRayTracingShaderRHIParamRef>& ShaderTable, uint32 InitialHash = 2085640061)
	{
		uint32 CombinedHash = InitialHash;
		for (FRayTracingShaderRHIParamRef ShaderRHI : ShaderTable)
		{
			// #dxr_todo: some sort of session-unique ID should be used instead of pointers to ensure that unique hash is
			// produced if the same memory happens to be re-used for a different shader (i.e. delete followed by new).
			CombinedHash = PointerHash(ShaderRHI, CombinedHash);
		}

		return CombinedHash;
	}

	TArrayView<const FRayTracingShaderRHIParamRef> RayGenTable;
	TArrayView<const FRayTracingShaderRHIParamRef> MissTable;
	TArrayView<const FRayTracingShaderRHIParamRef> HitGroupTable;

	uint32 RayGenHash = 0;
	uint32 MissHash = 0;
	uint32 HitGroupHash = 0;
};
#endif // RHI_RAYTRACING

// This PSO is used as a fallback for RHIs that dont support PSOs. It is used to set the graphics state using the legacy state setting APIs
class FRHIGraphicsPipelineStateFallBack : public FRHIGraphicsPipelineState
{
public:
	FRHIGraphicsPipelineStateFallBack() {}

	FRHIGraphicsPipelineStateFallBack(const FGraphicsPipelineStateInitializer& Init)
		: Initializer(Init)
	{
	}

	FGraphicsPipelineStateInitializer Initializer;
};

class FRHIComputePipelineStateFallback : public FRHIComputePipelineState
{
public:
	FRHIComputePipelineStateFallback(FRHIComputeShader* InComputeShader)
		: ComputeShader(InComputeShader)
	{
		check(InComputeShader);
	}

	FRHIComputeShader* GetComputeShader()
	{
		return ComputeShader;
	}

protected:
	TRefCountPtr<FRHIComputeShader> ComputeShader;
};

//
// Shader Library
//

class FRHIShaderLibrary : public FRHIResource
{
public:
	FRHIShaderLibrary(EShaderPlatform InPlatform, FString const& InName) : Platform(InPlatform), LibraryName(InName), LibraryId(GetTypeHash(InName)) {}
	virtual ~FRHIShaderLibrary() {}
	
	FORCEINLINE EShaderPlatform GetPlatform(void) const { return Platform; }
	FORCEINLINE FString GetName(void) const { return LibraryName; }
	FORCEINLINE uint32 GetId(void) const { return LibraryId; }
	
	virtual bool IsNativeLibrary() const = 0;
	
	//Library iteration
	struct FShaderLibraryEntry
	{
		FShaderLibraryEntry(): Frequency(SF_NumFrequencies), Platform(SP_NumPlatforms) {}
		
		FSHAHash Hash;
		EShaderFrequency Frequency;
		EShaderPlatform Platform;
		
		bool IsValid() const {return (Frequency < SF_NumFrequencies) && (Platform < SP_NumPlatforms);}
	};
	
	class FShaderLibraryIterator : public FRHIResource
	{
	public:
		FShaderLibraryIterator(FRHIShaderLibrary* ShaderLibrary) : ShaderLibrarySource(ShaderLibrary) {}
		virtual ~FShaderLibraryIterator() {}
	
		//Is the iterator valid
		virtual bool IsValid() const					 = 0;
		
		//Iterator position access
		virtual FShaderLibraryEntry operator*()	const	 = 0;
		
		//Iterator next operation
		virtual FShaderLibraryIterator& operator++()	 = 0;
		
		//Access the library we are iterating through - allow query e.g. GetPlatform from iterator object
		FRHIShaderLibrary* GetLibrary() const			 {return ShaderLibrarySource;};
		
	protected:
		//Control source object lifetime while iterator is 'active'
		TRefCountPtr<FRHIShaderLibrary> ShaderLibrarySource;
	};
	
	virtual TRefCountPtr<FShaderLibraryIterator> CreateIterator(void) = 0;
	virtual bool RequestEntry(const FSHAHash& Hash, FArchive* Ar) = 0;
	virtual bool RequestEntry(const FSHAHash& Hash, TArray<uint8>& OutRaw)
	{
		check(!"This shader code library does not support raw reads!");
		return false;
	}
	virtual bool ContainsEntry(const FSHAHash& Hash) = 0;
	virtual uint32 GetShaderCount(void) const = 0;

protected:
	EShaderPlatform Platform;
	FString LibraryName;
	uint32 LibraryId;
};

typedef FRHIShaderLibrary*				FRHIShaderLibraryParamRef;
typedef TRefCountPtr<FRHIShaderLibrary>	FRHIShaderLibraryRef;

class FRHIPipelineBinaryLibrary : public FRHIResource
{
public:
	FRHIPipelineBinaryLibrary(EShaderPlatform InPlatform, FString const& FilePath) : Platform(InPlatform) {}
	virtual ~FRHIPipelineBinaryLibrary() {}
	
	FORCEINLINE EShaderPlatform GetPlatform(void) const { return Platform; }
	
protected:
	EShaderPlatform Platform;
};
typedef FRHIPipelineBinaryLibrary*				FRHIPipelineBinaryLibraryParamRef;
typedef TRefCountPtr<FRHIPipelineBinaryLibrary>	FRHIPipelineBinaryLibraryRef;

enum class ERenderTargetActions : uint8
{
	LoadOpMask = 2,

#define RTACTION_MAKE_MASK(Load, Store) (((uint8)ERenderTargetLoadAction::Load << (uint8)LoadOpMask) | (uint8)ERenderTargetStoreAction::Store)

	DontLoad_DontStore =	RTACTION_MAKE_MASK(ENoAction, ENoAction),

	DontLoad_Store =		RTACTION_MAKE_MASK(ENoAction, EStore),
	Clear_Store =			RTACTION_MAKE_MASK(EClear, EStore),
	Load_Store =			RTACTION_MAKE_MASK(ELoad, EStore),

	Clear_DontStore =		RTACTION_MAKE_MASK(EClear, ENoAction),
	Load_DontStore =		RTACTION_MAKE_MASK(ELoad, ENoAction),
	Clear_Resolve =			RTACTION_MAKE_MASK(EClear, EMultisampleResolve),
	Load_Resolve =			RTACTION_MAKE_MASK(ELoad, EMultisampleResolve),

#undef RTACTION_MAKE_MASK
};

inline ERenderTargetActions MakeRenderTargetActions(ERenderTargetLoadAction Load, ERenderTargetStoreAction Store)
{
	return (ERenderTargetActions)(((uint8)Load << (uint8)ERenderTargetActions::LoadOpMask) | (uint8)Store);
}

inline ERenderTargetLoadAction GetLoadAction(ERenderTargetActions Action)
{
	return (ERenderTargetLoadAction)((uint8)Action >> (uint8)ERenderTargetActions::LoadOpMask);
}

inline ERenderTargetStoreAction GetStoreAction(ERenderTargetActions Action)
{
	return (ERenderTargetStoreAction)((uint8)Action & ((1 << (uint8)ERenderTargetActions::LoadOpMask) - 1));
}

enum class EDepthStencilTargetActions : uint8
{
	DepthMask = 4,

#define RTACTION_MAKE_MASK(Depth, Stencil) (((uint8)ERenderTargetActions::Depth << (uint8)DepthMask) | (uint8)ERenderTargetActions::Stencil)

	DontLoad_DontStore =						RTACTION_MAKE_MASK(DontLoad_DontStore, DontLoad_DontStore),
	DontLoad_StoreDepthStencil =				RTACTION_MAKE_MASK(DontLoad_Store, DontLoad_Store),
	DontLoad_StoreStencilNotDepth =				RTACTION_MAKE_MASK(DontLoad_DontStore, DontLoad_Store),
	ClearDepthStencil_StoreDepthStencil =		RTACTION_MAKE_MASK(Clear_Store, Clear_Store),
	LoadDepthStencil_StoreDepthStencil =		RTACTION_MAKE_MASK(Load_Store, Load_Store),
	LoadDepthNotStencil_DontStore =				RTACTION_MAKE_MASK(Load_DontStore, DontLoad_DontStore),
	LoadDepthStencil_StoreStencilNotDepth =		RTACTION_MAKE_MASK(Load_DontStore, Load_Store),

	ClearDepthStencil_DontStoreDepthStencil =	RTACTION_MAKE_MASK(Clear_DontStore, Clear_DontStore),
	LoadDepthStencil_DontStoreDepthStencil =	RTACTION_MAKE_MASK(Load_DontStore, Load_DontStore),
	ClearDepthStencil_StoreDepthNotStencil =	RTACTION_MAKE_MASK(Clear_Store, Clear_DontStore),
	ClearDepthStencil_StoreStencilNotDepth =	RTACTION_MAKE_MASK(Clear_DontStore, Clear_Store),
	ClearDepthStencil_ResolveDepthNotStencil =	RTACTION_MAKE_MASK(Clear_Resolve, Clear_DontStore),
	ClearDepthStencil_ResolveStencilNotDepth =	RTACTION_MAKE_MASK(Clear_DontStore, Clear_Resolve),

	ClearStencilDontLoadDepth_StoreStencilNotDepth = RTACTION_MAKE_MASK(DontLoad_DontStore, Clear_Store),

#undef RTACTION_MAKE_MASK
};

inline constexpr EDepthStencilTargetActions MakeDepthStencilTargetActions(const ERenderTargetActions Depth, const ERenderTargetActions Stencil)
{
	return (EDepthStencilTargetActions)(((uint8)Depth << (uint8)EDepthStencilTargetActions::DepthMask) | (uint8)Stencil);
}

inline ERenderTargetActions GetDepthActions(EDepthStencilTargetActions Action)
{
	return (ERenderTargetActions)((uint8)Action >> (uint8)EDepthStencilTargetActions::DepthMask);
}

inline ERenderTargetActions GetStencilActions(EDepthStencilTargetActions Action)
{
	return (ERenderTargetActions)((uint8)Action & ((1 << (uint8)EDepthStencilTargetActions::DepthMask) - 1));
}

struct FRHIRenderPassInfo
{
	struct FColorEntry
	{
		FRHITexture* RenderTarget;
		FRHITexture* ResolveTarget;
		int32 ArraySlice;
		uint8 MipIndex;
		ERenderTargetActions Action;
	};
	FColorEntry ColorRenderTargets[MaxSimultaneousRenderTargets];

	struct FDepthStencilEntry
	{
		FRHITexture* DepthStencilTarget;
		FRHITexture* ResolveTarget;
		EDepthStencilTargetActions Action;
		FExclusiveDepthStencil ExclusiveDepthStencil;
	};
	FDepthStencilEntry DepthStencilRenderTarget;

	FResolveParams ResolveParameters;

	// Some RHIs require a hint that occlusion queries will be used in this render pass
	uint32 NumOcclusionQueries = 0;
	bool bOcclusionQueries = false;

	// Some RHIs need to know if this render pass is going to be reading and writing to the same texture in the case of generating mip maps for partial resource transitions
	bool bGeneratingMips = false;

	// Hint for some RHI's that renderpass will have specific sub-passes 
	ESubpassHint SubpassHint = ESubpassHint::None;

	// TODO: Remove once FORT-162640 is solved
	bool bTooManyUAVs = false;

	//#RenderPasses
	int32 UAVIndex = -1;
	int32 NumUAVs = 0;
	FUnorderedAccessViewRHIRef UAVs[MaxSimultaneousUAVs];

	// Color, no depth, optional resolve, optional mip, optional array slice
	explicit FRHIRenderPassInfo(FRHITexture* ColorRT, ERenderTargetActions ColorAction, FRHITexture* ResolveRT = nullptr, uint32 InMipIndex = 0, int32 InArraySlice = -1)
	{
		check(ColorRT);
		ColorRenderTargets[0].RenderTarget = ColorRT;
		ColorRenderTargets[0].ResolveTarget = ResolveRT;
		ColorRenderTargets[0].ArraySlice = InArraySlice;
		ColorRenderTargets[0].MipIndex = InMipIndex;
		ColorRenderTargets[0].Action = ColorAction;
		DepthStencilRenderTarget.DepthStencilTarget = nullptr;
		DepthStencilRenderTarget.Action = EDepthStencilTargetActions::DontLoad_DontStore;
		DepthStencilRenderTarget.ExclusiveDepthStencil = FExclusiveDepthStencil::DepthNop_StencilNop;
		DepthStencilRenderTarget.ResolveTarget = nullptr;
		bIsMSAA = ColorRT->GetNumSamples() > 1;
		FMemory::Memzero(&ColorRenderTargets[1], sizeof(FColorEntry) * (MaxSimultaneousRenderTargets - 1));
	}

	// Color MRTs, no depth
	explicit FRHIRenderPassInfo(int32 NumColorRTs, FRHITexture* ColorRTs[], ERenderTargetActions ColorAction)
	{
		check(NumColorRTs > 0);
		for (int32 Index = 0; Index < NumColorRTs; ++Index)
		{
			check(ColorRTs[Index]);
			ColorRenderTargets[Index].RenderTarget = ColorRTs[Index];
			ColorRenderTargets[Index].ResolveTarget = nullptr;
			ColorRenderTargets[Index].ArraySlice = -1;
			ColorRenderTargets[Index].MipIndex = 0;
			ColorRenderTargets[Index].Action = ColorAction;
		}
		DepthStencilRenderTarget.DepthStencilTarget = nullptr;
		DepthStencilRenderTarget.Action = EDepthStencilTargetActions::DontLoad_DontStore;
		DepthStencilRenderTarget.ExclusiveDepthStencil = FExclusiveDepthStencil::DepthNop_StencilNop;
		DepthStencilRenderTarget.ResolveTarget = nullptr;
		if (NumColorRTs < MaxSimultaneousRenderTargets)
		{
			FMemory::Memzero(&ColorRenderTargets[NumColorRTs], sizeof(FColorEntry) * (MaxSimultaneousRenderTargets - NumColorRTs));
		}
	}

	// Color MRTs, no depth
	explicit FRHIRenderPassInfo(int32 NumColorRTs, FRHITexture* ColorRTs[], ERenderTargetActions ColorAction, FRHITexture* ResolveTargets[])
	{
		check(NumColorRTs > 0);
		for (int32 Index = 0; Index < NumColorRTs; ++Index)
		{
			check(ColorRTs[Index]);
			ColorRenderTargets[Index].RenderTarget = ColorRTs[Index];
			ColorRenderTargets[Index].ResolveTarget = ResolveTargets[Index];
			ColorRenderTargets[Index].ArraySlice = -1;
			ColorRenderTargets[Index].MipIndex = 0;
			ColorRenderTargets[Index].Action = ColorAction;
		}
		DepthStencilRenderTarget.DepthStencilTarget = nullptr;
		DepthStencilRenderTarget.Action = EDepthStencilTargetActions::DontLoad_DontStore;
		DepthStencilRenderTarget.ExclusiveDepthStencil = FExclusiveDepthStencil::DepthNop_StencilNop;
		DepthStencilRenderTarget.ResolveTarget = nullptr;
		if (NumColorRTs < MaxSimultaneousRenderTargets)
		{
			FMemory::Memzero(&ColorRenderTargets[NumColorRTs], sizeof(FColorEntry) * (MaxSimultaneousRenderTargets - NumColorRTs));
		}
	}

	// Color MRTs and depth
	explicit FRHIRenderPassInfo(int32 NumColorRTs, FRHITexture* ColorRTs[], ERenderTargetActions ColorAction, FRHITexture* DepthRT, EDepthStencilTargetActions DepthActions, FExclusiveDepthStencil InEDS = FExclusiveDepthStencil::DepthWrite_StencilWrite)
	{
		check(NumColorRTs > 0);
		for (int32 Index = 0; Index < NumColorRTs; ++Index)
		{
			check(ColorRTs[Index]);
			ColorRenderTargets[Index].RenderTarget = ColorRTs[Index];
			ColorRenderTargets[Index].ResolveTarget = nullptr;
			ColorRenderTargets[Index].ArraySlice = -1;
			ColorRenderTargets[Index].MipIndex = 0;
			ColorRenderTargets[Index].Action = ColorAction;
		}
		check(DepthRT);
		DepthStencilRenderTarget.DepthStencilTarget = DepthRT;
		DepthStencilRenderTarget.ResolveTarget = nullptr;
		DepthStencilRenderTarget.Action = DepthActions;
		DepthStencilRenderTarget.ExclusiveDepthStencil = InEDS;
		bIsMSAA = DepthRT->GetNumSamples() > 1;
		if (NumColorRTs < MaxSimultaneousRenderTargets)
		{
			FMemory::Memzero(&ColorRenderTargets[NumColorRTs], sizeof(FColorEntry) * (MaxSimultaneousRenderTargets - NumColorRTs));
		}
	}

	// Color MRTs and depth
	explicit FRHIRenderPassInfo(int32 NumColorRTs, FRHITexture* ColorRTs[], ERenderTargetActions ColorAction, FRHITexture* ResolveRTs[], FRHITexture* DepthRT, EDepthStencilTargetActions DepthActions, FRHITexture* ResolveDepthRT, FExclusiveDepthStencil InEDS = FExclusiveDepthStencil::DepthWrite_StencilWrite)
	{
		check(NumColorRTs > 0);
		for (int32 Index = 0; Index < NumColorRTs; ++Index)
		{
			check(ColorRTs[Index]);
			ColorRenderTargets[Index].RenderTarget = ColorRTs[Index];
			ColorRenderTargets[Index].ResolveTarget = ResolveRTs[Index];
			ColorRenderTargets[Index].ArraySlice = -1;
			ColorRenderTargets[Index].MipIndex = 0;
			ColorRenderTargets[Index].Action = ColorAction;
		}
		check(DepthRT);
		DepthStencilRenderTarget.DepthStencilTarget = DepthRT;
		DepthStencilRenderTarget.ResolveTarget = ResolveDepthRT;
		DepthStencilRenderTarget.Action = DepthActions;
		DepthStencilRenderTarget.ExclusiveDepthStencil = InEDS;
		bIsMSAA = DepthRT->GetNumSamples() > 1;
		if (NumColorRTs < MaxSimultaneousRenderTargets)
		{
			FMemory::Memzero(&ColorRenderTargets[NumColorRTs], sizeof(FColorEntry) * (MaxSimultaneousRenderTargets - NumColorRTs));
		}
	}

	// Depth, no color
	explicit FRHIRenderPassInfo(FRHITexture* DepthRT, EDepthStencilTargetActions DepthActions, FRHITexture* ResolveDepthRT = nullptr, FExclusiveDepthStencil InEDS = FExclusiveDepthStencil::DepthWrite_StencilWrite)
	{
		check(DepthRT);
		DepthStencilRenderTarget.DepthStencilTarget = DepthRT;
		DepthStencilRenderTarget.ResolveTarget = ResolveDepthRT;
		DepthStencilRenderTarget.Action = DepthActions;
		DepthStencilRenderTarget.ExclusiveDepthStencil = InEDS;
		bIsMSAA = DepthRT->GetNumSamples() > 1;
		FMemory::Memzero(ColorRenderTargets, sizeof(FColorEntry) * MaxSimultaneousRenderTargets);
	}

	// Depth, no color, occlusion queries
	explicit FRHIRenderPassInfo(FRHITexture* DepthRT, uint32 InNumOcclusionQueries, EDepthStencilTargetActions DepthActions, FRHITexture* ResolveDepthRT = nullptr, FExclusiveDepthStencil InEDS = FExclusiveDepthStencil::DepthWrite_StencilWrite)
		: NumOcclusionQueries(InNumOcclusionQueries)
		, bOcclusionQueries(true)
	{
		check(DepthRT);
		DepthStencilRenderTarget.DepthStencilTarget = DepthRT;
		DepthStencilRenderTarget.ResolveTarget = ResolveDepthRT;
		DepthStencilRenderTarget.Action = DepthActions;
		DepthStencilRenderTarget.ExclusiveDepthStencil = InEDS;
		bIsMSAA = DepthRT->GetNumSamples() > 1;
		FMemory::Memzero(ColorRenderTargets, sizeof(FColorEntry) * MaxSimultaneousRenderTargets);
	}

	// Color and depth
	explicit FRHIRenderPassInfo(FRHITexture* ColorRT, ERenderTargetActions ColorAction, FRHITexture* DepthRT, EDepthStencilTargetActions DepthActions, FExclusiveDepthStencil InEDS = FExclusiveDepthStencil::DepthWrite_StencilWrite)
	{
		check(ColorRT);
		ColorRenderTargets[0].RenderTarget = ColorRT;
		ColorRenderTargets[0].ResolveTarget = nullptr;
		ColorRenderTargets[0].ArraySlice = -1;
		ColorRenderTargets[0].MipIndex = 0;
		ColorRenderTargets[0].Action = ColorAction;
		bIsMSAA = ColorRT->GetNumSamples() > 1;
		check(DepthRT);
		DepthStencilRenderTarget.DepthStencilTarget = DepthRT;
		DepthStencilRenderTarget.ResolveTarget = nullptr;
		DepthStencilRenderTarget.Action = DepthActions;
		DepthStencilRenderTarget.ExclusiveDepthStencil = InEDS;
		FMemory::Memzero(&ColorRenderTargets[1], sizeof(FColorEntry) * (MaxSimultaneousRenderTargets - 1));
	}

	// Color and depth with resolve
	explicit FRHIRenderPassInfo(FRHITexture* ColorRT, ERenderTargetActions ColorAction, FRHITexture* ResolveColorRT,
		FRHITexture* DepthRT, EDepthStencilTargetActions DepthActions, FRHITexture* ResolveDepthRT, FExclusiveDepthStencil InEDS = FExclusiveDepthStencil::DepthWrite_StencilWrite)
	{
		check(ColorRT);
		ColorRenderTargets[0].RenderTarget = ColorRT;
		ColorRenderTargets[0].ResolveTarget = ResolveColorRT;
		ColorRenderTargets[0].ArraySlice = -1;
		ColorRenderTargets[0].MipIndex = 0;
		ColorRenderTargets[0].Action = ColorAction;
		bIsMSAA = ColorRT->GetNumSamples() > 1;
		check(DepthRT);
		DepthStencilRenderTarget.DepthStencilTarget = DepthRT;
		DepthStencilRenderTarget.ResolveTarget = ResolveDepthRT;
		DepthStencilRenderTarget.Action = DepthActions;
		DepthStencilRenderTarget.ExclusiveDepthStencil = InEDS;
		FMemory::Memzero(&ColorRenderTargets[1], sizeof(FColorEntry) * (MaxSimultaneousRenderTargets - 1));
	}

	explicit FRHIRenderPassInfo(int32 InNumUAVs, FUnorderedAccessViewRHIParamRef* InUAVs)
	{
		if (InNumUAVs > MaxSimultaneousUAVs)
		{
			OnVerifyNumUAVsFailed(InNumUAVs);
			InNumUAVs = MaxSimultaneousUAVs;
		}

		FMemory::Memzero(*this);
		NumUAVs = InNumUAVs;
		for (int32 Index = 0; Index < InNumUAVs; Index++)
		{
			UAVs[Index] = InUAVs[Index];
		}
	}

	inline int32 GetNumColorRenderTargets() const
	{
		int32 ColorIndex = 0;
		for (; ColorIndex < MaxSimultaneousRenderTargets; ++ColorIndex)
		{
			const FColorEntry& Entry = ColorRenderTargets[ColorIndex];
			if (!Entry.RenderTarget)
			{
				break;
			}
		}

		return ColorIndex;
	}

	explicit FRHIRenderPassInfo()
	{
		FMemory::Memzero(*this);
	}

	inline bool IsMSAA() const
	{
		return bIsMSAA;
	}

#if !(UE_BUILD_SHIPPING || UE_BUILD_TEST)
	RHI_API void Validate() const;
#else
	RHI_API void Validate() const {}
#endif
	RHI_API void ConvertToRenderTargetsInfo(FRHISetRenderTargetsInfo& OutRTInfo) const;

#if 0 // FORT-162640
	FRHIRenderPassInfo& operator = (const FRHIRenderPassInfo& In)
	{
		FMemory::Memcpy(*this, In);
		return *this;
	}
#endif

	bool bIsMSAA = false;

private:
	RHI_API void OnVerifyNumUAVsFailed(int32 InNumUAVs);
};<|MERGE_RESOLUTION|>--- conflicted
+++ resolved
@@ -203,24 +203,12 @@
 	FSHAHash Hash;
 };
 
-<<<<<<< HEAD
-class FRHIVertexShader : public FRHIShader {};
-class FRHIHullShader : public FRHIShader {};
-class FRHIDomainShader : public FRHIShader {};
-class FRHIPixelShader : public FRHIShader {};
-class FRHIGeometryShader : public FRHIShader {};
-class FRHIRayTracingShader : public FRHIShader {};
-=======
 class RHI_VTABLE FRHIVertexShader : public FRHIShader {};
 class RHI_VTABLE FRHIHullShader : public FRHIShader {};
 class RHI_VTABLE FRHIDomainShader : public FRHIShader {};
 class RHI_VTABLE FRHIPixelShader : public FRHIShader {};
 class RHI_VTABLE FRHIGeometryShader : public FRHIShader {};
-
-#if RHI_RAYTRACING
 class RHI_VTABLE FRHIRayTracingShader : public FRHIShader {};
-#endif // RHI_RAYTRACING
->>>>>>> 20ec4101
 
 class RHI_API FRHIComputeShader : public FRHIShader
 {
@@ -1079,15 +1067,8 @@
 typedef FRHIComputeShader*              FComputeShaderRHIParamRef;
 typedef TRefCountPtr<FRHIComputeShader> FComputeShaderRHIRef;
 
-<<<<<<< HEAD
 typedef FRHIRayTracingShader*                       FRayTracingShaderRHIParamRef;
 typedef TRefCountPtr<FRHIRayTracingShader>          FRayTracingShaderRHIRef;
-=======
-#if RHI_RAYTRACING
-typedef FRHIRayTracingShader*                       FRayTracingShaderRHIParamRef;
-typedef TRefCountPtr<FRHIRayTracingShader>          FRayTracingShaderRHIRef;
-#endif // RHI_RAYTRACING
->>>>>>> 20ec4101
 
 typedef FRHIComputeFence*				FComputeFenceRHIParamRef;
 typedef TRefCountPtr<FRHIComputeFence>	FComputeFenceRHIRef;
@@ -1766,12 +1747,9 @@
 class FGraphicsMinimalPipelineStateInitializer
 {
 public:
-<<<<<<< HEAD
 	// Can't use TEnumByte<EPixelFormat> as it changes the struct to be non trivially constructible, breaking memset
 	using TRenderTargetFormats		= TStaticArray<uint8/*EPixelFormat*/, MaxSimultaneousRenderTargets>;
 	using TRenderTargetFlags		= TStaticArray<uint32, MaxSimultaneousRenderTargets>;
-=======
->>>>>>> 20ec4101
 
 	FGraphicsMinimalPipelineStateInitializer()
 		: BlendState(nullptr)
@@ -1779,11 +1757,8 @@
 		, DepthStencilState(nullptr)
 		, PrimitiveType(PT_Num)
 	{
-<<<<<<< HEAD
 		static_assert(sizeof(EPixelFormat) != sizeof(uint8), "Change TRenderTargetFormats's uint8 to EPixelFormat");
 		static_assert(PF_MAX < MAX_uint8, "TRenderTargetFormats assumes EPixelFormat can fit in a uint8!");
-=======
->>>>>>> 20ec4101
 	}
 
 	FGraphicsMinimalPipelineStateInitializer(
@@ -1932,7 +1907,6 @@
 	EPrimitiveType					PrimitiveType;
 };
 
-<<<<<<< HEAD
 // Hints for some RHIs that support subpasses
 enum class ESubpassHint : uint8
 {
@@ -1943,8 +1917,6 @@
 	DepthReadSubpass,
 };
 
-=======
->>>>>>> 20ec4101
 class FGraphicsPipelineStateInitializer final : public FGraphicsMinimalPipelineStateInitializer
 {
 public:
@@ -1963,11 +1935,8 @@
 		, StencilTargetLoadAction(ERenderTargetLoadAction::ENoAction)
 		, StencilTargetStoreAction(ERenderTargetStoreAction::ENoAction)
 		, NumSamples(0)
-<<<<<<< HEAD
 		, SubpassHint(ESubpassHint::None)
 		, SubpassIndex(0)
-=======
->>>>>>> 20ec4101
 		, Flags(0)
 	{
 		static_assert(sizeof(EPixelFormat) != sizeof(uint8), "Change TRenderTargetFormats's uint8 to EPixelFormat");
@@ -1986,11 +1955,8 @@
 		, StencilTargetLoadAction(ERenderTargetLoadAction::ENoAction)
 		, StencilTargetStoreAction(ERenderTargetStoreAction::ENoAction)
 		, NumSamples(0)
-<<<<<<< HEAD
 		, SubpassHint(ESubpassHint::None)
 		, SubpassIndex(0)
-=======
->>>>>>> 20ec4101
 		, Flags(0)
 	{
 	}
@@ -2013,11 +1979,8 @@
 		ERenderTargetStoreAction			InStencilTargetStoreAction,
 		FExclusiveDepthStencil				InDepthStencilAccess,
 		uint32								InNumSamples,
-<<<<<<< HEAD
 		ESubpassHint						InSubpassHint,
 		uint8								InSubpassIndex,
-=======
->>>>>>> 20ec4101
 		uint16								InFlags
 		)
 		: FGraphicsMinimalPipelineStateInitializer(InBoundShaderState, InBlendState, InRasterizerState, InDepthStencilState, InImmutableSamplerState, InPrimitiveType)
@@ -2032,11 +1995,8 @@
 		, StencilTargetStoreAction(InStencilTargetStoreAction)
 		, DepthStencilAccess(InDepthStencilAccess)
 		, NumSamples(InNumSamples)
-<<<<<<< HEAD
 		, SubpassHint(InSubpassHint)
 		, SubpassIndex(InSubpassIndex)
-=======
->>>>>>> 20ec4101
 		, Flags(InFlags)
 	{
 	}
@@ -2063,13 +2023,9 @@
 			StencilTargetLoadAction != rhs.StencilTargetLoadAction ||
 			StencilTargetStoreAction != rhs.StencilTargetStoreAction || 
 			DepthStencilAccess != rhs.DepthStencilAccess ||
-<<<<<<< HEAD
 			NumSamples != rhs.NumSamples ||
 			SubpassHint != rhs.SubpassHint ||
 			SubpassIndex != rhs.SubpassIndex)
-=======
-			NumSamples != rhs.NumSamples)
->>>>>>> 20ec4101
 		{
 			return false;
 		}
@@ -2146,11 +2102,7 @@
 	bool operator==(const FRayTracingPipelineStateInitializer& rhs) const
 	{
 		return MaxPayloadSizeInBytes == rhs.MaxPayloadSizeInBytes
-<<<<<<< HEAD
 			&& bAllowHitGroupIndexing == rhs.bAllowHitGroupIndexing
-=======
-			&& HitGroupStride == rhs.HitGroupStride
->>>>>>> 20ec4101
 			&& RayGenHash == rhs.RayGenHash
 			&& MissHash == rhs.MissHash
 			&& HitGroupHash == rhs.HitGroupHash;
@@ -2158,17 +2110,7 @@
 
 	uint32 MaxPayloadSizeInBytes = 32; // sizeof FDefaultPayload declared in RayTracingCommon.ush
 
-<<<<<<< HEAD
 	bool bAllowHitGroupIndexing = true;
-=======
-	// Hit group stride controls how many slots will be allocated in the shader binding table per geometry segment.
-	// Changing this value allows different hit shaders to be used for different effects.
-	// For example, setting this to 2 allows one hit shader for regular material evaluation and a different one for shadows.
-	// Desired hit shader can be selected by providing appropriate RayContributionToHitGroupIndex to TraceRay() function.
-	// Setting hit group stride to 0 effectively disables hit group indexing entirely, forcing the same hit shader to be used for all ray hits.
-	// Use ShaderSlot argument in SetRayTracingHitGroup() to assign shaders and resources for specific part of the shder binding table record.
-	uint32 HitGroupStride = 1;
->>>>>>> 20ec4101
 
 	const TArrayView<const FRayTracingShaderRHIParamRef>& GetRayGenTable()   const { return RayGenTable; }
 	const TArrayView<const FRayTracingShaderRHIParamRef>& GetMissTable()     const { return MissTable; }
