// Copyright 1998-2019 Epic Games, Inc. All Rights Reserved.


#pragma once

#include "CoreTypes.h"
#include "Misc/AssertionMacros.h"
#include "HAL/UnrealMemory.h"
#include "Containers/Array.h"
#include "Misc/Crc.h"
#include "Containers/UnrealString.h"
#include "UObject/NameTypes.h"
#include "Math/Color.h"
#include "Containers/StaticArray.h"
#include "HAL/ThreadSafeCounter.h"
#include "RHIDefinitions.h"
#include "Templates/RefCounting.h"
#include "PixelFormat.h"
#include "Containers/LockFreeList.h"
#include "Misc/SecureHash.h"

#define DISABLE_RHI_DEFFERED_DELETE 0

struct FClearValueBinding;
struct FRHIResourceInfo;
struct FGenerateMipsStruct;
enum class EClearBinding;

/** The base type of RHI resources. */
class RHI_API FRHIResource
{
public:
	FRHIResource(bool InbDoNotDeferDelete = false)
		: MarkedForDelete(0)
		, bDoNotDeferDelete(InbDoNotDeferDelete)
		, bCommitted(true)
	{
	}
	virtual ~FRHIResource() 
	{
		check(PlatformNeedsExtraDeletionLatency() || (NumRefs.GetValue() == 0 && (CurrentlyDeleting == this || bDoNotDeferDelete || Bypass()))); // this should not have any outstanding refs
	}
	FORCEINLINE_DEBUGGABLE uint32 AddRef() const
	{
		int32 NewValue = NumRefs.Increment();
		checkSlow(NewValue > 0); 
		return uint32(NewValue);
	}
	FORCEINLINE_DEBUGGABLE uint32 Release() const
	{
		int32 NewValue = NumRefs.Decrement();
		if (NewValue == 0)
		{
			if (!DeferDelete())
			{ 
				delete this;
			}
			else
			{
				if (FPlatformAtomics::InterlockedCompareExchange(&MarkedForDelete, 1, 0) == 0)
				{
					PendingDeletes.Push(const_cast<FRHIResource*>(this));
				}
			}
		}
		checkSlow(NewValue >= 0);
		return uint32(NewValue);
	}
	FORCEINLINE_DEBUGGABLE uint32 GetRefCount() const
	{
		int32 CurrentValue = NumRefs.GetValue();
		checkSlow(CurrentValue >= 0); 
		return uint32(CurrentValue);
	}
	void DoNoDeferDelete()
	{
		check(!MarkedForDelete);
		bDoNotDeferDelete = true;
		FPlatformMisc::MemoryBarrier();
		check(!MarkedForDelete);
	}

	static void FlushPendingDeletes(bool bFlushDeferredDeletes = false);

	FORCEINLINE static bool PlatformNeedsExtraDeletionLatency()
	{
		return GRHINeedsExtraDeletionLatency && GIsRHIInitialized;
	}

	static bool Bypass();

	// Transient resource tracking
	// We do this at a high level so we can catch errors even when transient resources are not supported
	void SetCommitted(bool bInCommitted) 
	{ 
		check(IsInRenderingThread()); 
		bCommitted = bInCommitted;
	}
	bool IsCommitted() const 
	{ 
		check(IsInRenderingThread());
		return bCommitted;
	}

	bool IsValid() const
	{
		return !MarkedForDelete && NumRefs.GetValue() > 0;
	}

private:
	mutable FThreadSafeCounter NumRefs;
	mutable int32 MarkedForDelete;
	bool bDoNotDeferDelete;
	bool bCommitted;

	static TLockFreePointerListUnordered<FRHIResource, PLATFORM_CACHE_LINE_SIZE> PendingDeletes;
	static FRHIResource* CurrentlyDeleting;

	FORCEINLINE bool DeferDelete() const
	{
#if DISABLE_RHI_DEFFERED_DELETE
		return false;
#else
		// Defer if GRHINeedsExtraDeletionLatency or we are doing threaded rendering (unless otherwise requested).
		return !bDoNotDeferDelete && (GRHINeedsExtraDeletionLatency || !Bypass());
#endif
	}

	// Some APIs don't do internal reference counting, so we have to wait an extra couple of frames before deleting resources
	// to ensure the GPU has completely finished with them. This avoids expensive fences, etc.
	struct ResourcesToDelete
	{
		ResourcesToDelete(uint32 InFrameDeleted = 0)
			: FrameDeleted(InFrameDeleted)
		{

		}

		TArray<FRHIResource*>	Resources;
		uint32					FrameDeleted;
	};

	static TArray<ResourcesToDelete> DeferredDeletionQueue;
	static uint32 CurrentFrame;
};


//
// State blocks
//

class FRHISamplerState : public FRHIResource 
{
public:
	virtual bool IsImmutable() const { return false; }
};

class FRHIRasterizerState : public FRHIResource
{
public:
	virtual bool GetInitializer(struct FRasterizerStateInitializerRHI& Init) { return false; }
};
class FRHIDepthStencilState : public FRHIResource
{
public:
	virtual bool GetInitializer(struct FDepthStencilStateInitializerRHI& Init) { return false; }
};
class FRHIBlendState : public FRHIResource
{
public:
	virtual bool GetInitializer(class FBlendStateInitializerRHI& Init) { return false; }
};

//
// Shader bindings
//

typedef TArray<struct FVertexElement,TFixedAllocator<MaxVertexElementCount> > FVertexDeclarationElementList;
class FRHIVertexDeclaration : public FRHIResource
{
public:
	virtual bool GetInitializer(FVertexDeclarationElementList& Init) { return false; }
};

class FRHIBoundShaderState : public FRHIResource {};

//
// Shaders
//

class FRHIShader : public FRHIResource
{
public:
	void SetHash(FSHAHash InHash) { Hash = InHash; }
	FSHAHash GetHash() const { return Hash; }

#if !(UE_BUILD_SHIPPING || UE_BUILD_TEST)
	// for debugging only e.g. MaterialName:ShaderFile.usf or ShaderFile.usf/EntryFunc
	FString ShaderName;
#endif

private:
	FSHAHash Hash;
};

class RHI_VTABLE FRHIVertexShader : public FRHIShader {};
class RHI_VTABLE FRHIHullShader : public FRHIShader {};
class RHI_VTABLE FRHIDomainShader : public FRHIShader {};
class RHI_VTABLE FRHIPixelShader : public FRHIShader {};
class RHI_VTABLE FRHIGeometryShader : public FRHIShader {};
class RHI_VTABLE FRHIRayTracingShader : public FRHIShader {};

class RHI_API FRHIComputeShader : public FRHIShader
{
public:
	FRHIComputeShader() : Stats(nullptr) {}
	
	inline void SetStats(struct FPipelineStateStats* Ptr) { Stats = Ptr; }
	void UpdateStats();
	
private:
	struct FPipelineStateStats* Stats;
};

//
// Pipeline States
//

class FRHIGraphicsPipelineState : public FRHIResource {};
class FRHIComputePipelineState : public FRHIResource {};
class FRHIRayTracingPipelineState : public FRHIResource {};

//
// Buffers
//

// Whether to assert in cases where the layout is released before uniform buffers created with that layout
#define VALIDATE_UNIFORM_BUFFER_LAYOUT_LIFETIME 0

// Whether to assert when a uniform buffer is being deleted while still referenced by a mesh draw command
// Enabling this requires -norhithread to work correctly since FRHIResource lifetime is managed by both the RT and RHIThread
#define VALIDATE_UNIFORM_BUFFER_LIFETIME 0

/** The layout of a uniform buffer in memory. */
struct FRHIUniformBufferLayout
{
	/** Data structure to store information about resource parameter in a shader parameter structure. */
	struct FResourceParameter
	{
		/** Byte offset to each resource in the uniform buffer memory. */
		uint16 MemberOffset;

		/** Type of the member that allow (). */
		EUniformBufferBaseType MemberType;
	};

	/** The size of the constant buffer in bytes. */
	uint32 ConstantBufferSize;

	/** The list of all resource inlined into the shader parameter structure. */
	TArray<FResourceParameter> Resources;

#if VALIDATE_UNIFORM_BUFFER_LAYOUT_LIFETIME
	mutable int32 NumUsesForDebugging = 0;
#endif

	inline uint32 GetHash() const
	{
		checkSlow(Hash != 0);
		return Hash;
	}

	void ComputeHash()
	{
		uint32 TmpHash = ConstantBufferSize << 16;
			
		for (int32 ResourceIndex = 0; ResourceIndex < Resources.Num(); ResourceIndex++)
		{
			// Offset and therefore hash must be the same regardless of pointer size
			checkSlow(Resources[ResourceIndex].MemberOffset == Align(Resources[ResourceIndex].MemberOffset, SHADER_PARAMETER_POINTER_ALIGNMENT));
			TmpHash ^= Resources[ResourceIndex].MemberOffset;
		}

		uint32 N = Resources.Num();
		while (N >= 4)
		{
			TmpHash ^= (Resources[--N].MemberType << 0);
			TmpHash ^= (Resources[--N].MemberType << 8);
			TmpHash ^= (Resources[--N].MemberType << 16);
			TmpHash ^= (Resources[--N].MemberType << 24);
		}
		while (N >= 2)
		{
			TmpHash ^= Resources[--N].MemberType << 0;
			TmpHash ^= Resources[--N].MemberType << 16;
		}
		while (N > 0)
		{
			TmpHash ^= Resources[--N].MemberType;
		}
		Hash = TmpHash;
	}

	explicit FRHIUniformBufferLayout(FName InName) :
		ConstantBufferSize(0),
		Name(InName),
		Hash(0)
	{
	}

	enum EInit
	{
		Zero
	};
	explicit FRHIUniformBufferLayout(EInit) :
		ConstantBufferSize(0),
		Name(FName()),
		Hash(0)
	{
	}

#if VALIDATE_UNIFORM_BUFFER_LAYOUT_LIFETIME
	~FRHIUniformBufferLayout()
	{
		check(NumUsesForDebugging == 0 || GIsRequestingExit);
	}
#endif

	void CopyFrom(const FRHIUniformBufferLayout& Source)
	{
		ConstantBufferSize = Source.ConstantBufferSize;
		Resources = Source.Resources;
		Name = Source.Name;
		Hash = Source.Hash;
	}

	const FName GetDebugName() const { return Name; }

	uint32 NumRenderTargets()	const { return 0; }
	uint32 NumTextures()		const { return 0; }
	uint32 NumUAVs()			const { return 0; }

private:
	// for debugging / error message
	FName Name;

	uint32 Hash;
};

/** Compare two uniform buffer layouts. */
inline bool operator==(const FRHIUniformBufferLayout::FResourceParameter& A, const FRHIUniformBufferLayout::FResourceParameter& B)
{
	return A.MemberOffset == B.MemberOffset
		&& A.MemberType == B.MemberType;
}

/** Compare two uniform buffer layouts. */
inline bool operator==(const FRHIUniformBufferLayout& A, const FRHIUniformBufferLayout& B)
{
	return A.ConstantBufferSize == B.ConstantBufferSize
		&& A.Resources == B.Resources;
}

class FRHIUniformBuffer : public FRHIResource
{
public:

	/** Initialization constructor. */
	FRHIUniformBuffer(const FRHIUniformBufferLayout& InLayout)
	: Layout(&InLayout)
	, LayoutConstantBufferSize(InLayout.ConstantBufferSize)
	{}

	FORCEINLINE_DEBUGGABLE uint32 AddRef() const
	{
#if VALIDATE_UNIFORM_BUFFER_LAYOUT_LIFETIME
		if (GetRefCount() == 0)
		{
			Layout->NumUsesForDebugging++;
		}
#endif
		return FRHIResource::AddRef();
	}

	FORCEINLINE_DEBUGGABLE uint32 Release() const
	{
		const FRHIUniformBufferLayout* LocalLayout = Layout;

#if VALIDATE_UNIFORM_BUFFER_LIFETIME
		int32 LocalNumMeshCommandReferencesForDebugging = NumMeshCommandReferencesForDebugging;
#endif

		uint32 NewRefCount = FRHIResource::Release();

		if (NewRefCount == 0)
		{
#if VALIDATE_UNIFORM_BUFFER_LAYOUT_LIFETIME
			LocalLayout->NumUsesForDebugging--;
			check(LocalLayout->NumUsesForDebugging >= 0);
#endif
#if VALIDATE_UNIFORM_BUFFER_LIFETIME
			check(LocalNumMeshCommandReferencesForDebugging == 0 || GIsRequestingExit);
#endif
		}

		return NewRefCount;
	}

	/** @return The number of bytes in the uniform buffer. */
	uint32 GetSize() const
	{
		check(LayoutConstantBufferSize == Layout->ConstantBufferSize);
		return LayoutConstantBufferSize;
	}
	const FRHIUniformBufferLayout& GetLayout() const { return *Layout; }

#if VALIDATE_UNIFORM_BUFFER_LIFETIME
	mutable int32 NumMeshCommandReferencesForDebugging = 0;
#endif

private:
	/** Layout of the uniform buffer. */
	const FRHIUniformBufferLayout* Layout;

	uint32 LayoutConstantBufferSize;
};

class FRHIIndexBuffer : public FRHIResource
{
public:

	/** Initialization constructor. */
	FRHIIndexBuffer(uint32 InStride,uint32 InSize,uint32 InUsage)
	: Stride(InStride)
	, Size(InSize)
	, Usage(InUsage)
	{}

	/** @return The stride in bytes of the index buffer; must be 2 or 4. */
	uint32 GetStride() const { return Stride; }

	/** @return The number of bytes in the index buffer. */
	uint32 GetSize() const { return Size; }

	/** @return The usage flags used to create the index buffer. */
	uint32 GetUsage() const { return Usage; }

protected:
	FRHIIndexBuffer()
		: Stride(0)
		, Size(0)
		, Usage(0)
	{}

	void Swap(FRHIIndexBuffer& Other)
	{
		::Swap(Stride, Other.Stride);
		::Swap(Size, Other.Size);
		::Swap(Usage, Other.Usage);
	}

	void ReleaseUnderlyingResource()
	{
		Stride = Size = Usage = 0;
	}

private:
	uint32 Stride;
	uint32 Size;
	uint32 Usage;
};

class FRHIVertexBuffer : public FRHIResource
{
public:

	/**
	 * Initialization constructor.
	 * @apram InUsage e.g. BUF_UnorderedAccess
	 */
	FRHIVertexBuffer(uint32 InSize,uint32 InUsage)
	: Size(InSize)
	, Usage(InUsage)
	{}

	/** @return The number of bytes in the vertex buffer. */
	uint32 GetSize() const { return Size; }

	/** @return The usage flags used to create the vertex buffer. e.g. BUF_UnorderedAccess */
	uint32 GetUsage() const { return Usage; }

protected:
	FRHIVertexBuffer()
		: Size(0)
		, Usage(0)
	{}

	void Swap(FRHIVertexBuffer& Other)
	{
		::Swap(Size, Other.Size);
		::Swap(Usage, Other.Usage);
	}

	void ReleaseUnderlyingResource()
	{
		Size = 0;
		Usage = 0;
	}

private:
	uint32 Size;
	// e.g. BUF_UnorderedAccess
	uint32 Usage;
};

class FRHIStructuredBuffer : public FRHIResource
{
public:

	/** Initialization constructor. */
	FRHIStructuredBuffer(uint32 InStride,uint32 InSize,uint32 InUsage)
	: Stride(InStride)
	, Size(InSize)
	, Usage(InUsage)
	{}

	/** @return The stride in bytes of the structured buffer; must be 2 or 4. */
	uint32 GetStride() const { return Stride; }

	/** @return The number of bytes in the structured buffer. */
	uint32 GetSize() const { return Size; }

	/** @return The usage flags used to create the structured buffer. */
	uint32 GetUsage() const { return Usage; }

private:
	uint32 Stride;
	uint32 Size;
	uint32 Usage;
};

//
// Textures
//

class RHI_API FLastRenderTimeContainer
{
public:
	FLastRenderTimeContainer() : LastRenderTime(-FLT_MAX) {}

	double GetLastRenderTime() const { return LastRenderTime; }
	FORCEINLINE_DEBUGGABLE void SetLastRenderTime(double InLastRenderTime) 
	{ 
		// avoid dirty caches from redundant writes
		if (LastRenderTime != InLastRenderTime)
		{
			LastRenderTime = InLastRenderTime;
		}
	}

private:
	/** The last time the resource was rendered. */
	double LastRenderTime;
};

class RHI_API FRHITexture : public FRHIResource
{
public:
	
	/** Initialization constructor. */
	FRHITexture(uint32 InNumMips, uint32 InNumSamples, EPixelFormat InFormat, uint32 InFlags, FLastRenderTimeContainer* InLastRenderTime, const FClearValueBinding& InClearValue)
		: ClearValue(InClearValue)
		, NumMips(InNumMips)
		, NumSamples(InNumSamples)
		, Format(InFormat)
		, Flags(InFlags)
	, LastRenderTime(InLastRenderTime ? *InLastRenderTime : DefaultLastRenderTime)	
	{}

	// Dynamic cast methods.
	virtual class FRHITexture2D* GetTexture2D() { return NULL; }
	virtual class FRHITexture2DArray* GetTexture2DArray() { return NULL; }
	virtual class FRHITexture3D* GetTexture3D() { return NULL; }
	virtual class FRHITextureCube* GetTextureCube() { return NULL; }
	virtual class FRHITextureReference* GetTextureReference() { return NULL; }
	
	// Slower method to get Size X, Y & Z information. Prefer sub-classes' GetSizeX(), etc
	virtual FIntVector GetSizeXYZ() const = 0;

	/**
	 * Returns access to the platform-specific native resource pointer.  This is designed to be used to provide plugins with access
	 * to the underlying resource and should be used very carefully or not at all.
	 *
	 * @return	The pointer to the native resource or NULL if it not initialized or not supported for this resource type for some reason
	 */
	virtual void* GetNativeResource() const
	{
		// Override this in derived classes to expose access to the native texture resource
		return nullptr;
	}

	/**
	 * Returns access to the platform-specific native shader resource view pointer.  This is designed to be used to provide plugins with access
	 * to the underlying resource and should be used very carefully or not at all.
	 *
	 * @return	The pointer to the native resource or NULL if it not initialized or not supported for this resource type for some reason
	 */
	virtual void* GetNativeShaderResourceView() const
	{
		// Override this in derived classes to expose access to the native texture resource
		return nullptr;
	}
	
	/**
	 * Returns access to the platform-specific RHI texture baseclass.  This is designed to provide the RHI with fast access to its base classes in the face of multiple inheritance.
	 * @return	The pointer to the platform-specific RHI texture baseclass or NULL if it not initialized or not supported for this RHI
	 */
	virtual void* GetTextureBaseRHI()
	{
		// Override this in derived classes to expose access to the native texture resource
		return nullptr;
	}

	/** @return The number of mip-maps in the texture. */
	uint32 GetNumMips() const { return NumMips; }

	/** @return The format of the pixels in the texture. */
	EPixelFormat GetFormat() const { return Format; }

	/** @return The flags used to create the texture. */
	uint32 GetFlags() const { return Flags; }

	/* @return the number of samples for multi-sampling. */
	uint32 GetNumSamples() const { return NumSamples; }

	/** @return Whether the texture is multi sampled. */
	bool IsMultisampled() const { return NumSamples > 1; }		

	FRHIResourceInfo ResourceInfo;
	TSharedPtr<FGenerateMipsStruct> GenMipsStruct;

	/** sets the last time this texture was cached in a resource table. */
	FORCEINLINE_DEBUGGABLE void SetLastRenderTime(float InLastRenderTime)
	{
		LastRenderTime.SetLastRenderTime(InLastRenderTime);
	}

	/** Returns the last render time container, or NULL if none were specified at creation. */
	FLastRenderTimeContainer* GetLastRenderTimeContainer()
	{
		if (&LastRenderTime == &DefaultLastRenderTime)
		{
			return NULL;
		}
		return &LastRenderTime;
	}

	void SetName(const FName& InName)
	{
		TextureName = InName;
	}

	FName GetName() const
	{
		return TextureName;
	}

	bool HasClearValue() const
	{
		return ClearValue.ColorBinding != EClearBinding::ENoneBound;
	}

	FLinearColor GetClearColor() const
	{
		return ClearValue.GetClearColor();
	}

	void GetDepthStencilClearValue(float& OutDepth, uint32& OutStencil) const
	{
		return ClearValue.GetDepthStencil(OutDepth, OutStencil);
	}

	float GetDepthClearValue() const
	{
		float Depth;
		uint32 Stencil;
		ClearValue.GetDepthStencil(Depth, Stencil);
		return Depth;
	}

	uint32 GetStencilClearValue() const
	{
		float Depth;
		uint32 Stencil;
		ClearValue.GetDepthStencil(Depth, Stencil);
		return Stencil;
	}

	const FClearValueBinding GetClearBinding() const
	{
		return ClearValue;
	}

private:
	FClearValueBinding ClearValue;
	uint32 NumMips;
	uint32 NumSamples;
	EPixelFormat Format;
	uint32 Flags;
	FLastRenderTimeContainer& LastRenderTime;
	FLastRenderTimeContainer DefaultLastRenderTime;	
	FName TextureName;
};

class RHI_API FRHITexture2D : public FRHITexture
{
public:
	
	/** Initialization constructor. */
	FRHITexture2D(uint32 InSizeX,uint32 InSizeY,uint32 InNumMips,uint32 InNumSamples,EPixelFormat InFormat,uint32 InFlags, const FClearValueBinding& InClearValue)
	: FRHITexture(InNumMips, InNumSamples, InFormat, InFlags, NULL, InClearValue)
	, SizeX(InSizeX)
	, SizeY(InSizeY)
	{}
	
	// Dynamic cast methods.
	virtual FRHITexture2D* GetTexture2D() { return this; }

	/** @return The width of the texture. */
	uint32 GetSizeX() const { return SizeX; }
	
	/** @return The height of the texture. */
	uint32 GetSizeY() const { return SizeY; }

	inline FIntPoint GetSizeXY() const
	{
		return FIntPoint(SizeX, SizeY);
	}

	virtual FIntVector GetSizeXYZ() const override
	{
		return FIntVector(SizeX, SizeY, 1);
	}

private:

	uint32 SizeX;
	uint32 SizeY;
};

class RHI_API FRHITexture2DArray : public FRHITexture2D
{
public:
	
	/** Initialization constructor. */
	FRHITexture2DArray(uint32 InSizeX,uint32 InSizeY,uint32 InSizeZ,uint32 InNumMips,uint32 NumSamples, EPixelFormat InFormat,uint32 InFlags, const FClearValueBinding& InClearValue)
	: FRHITexture2D(InSizeX, InSizeY, InNumMips,NumSamples,InFormat,InFlags, InClearValue)
	, SizeZ(InSizeZ)
	{}
	
	// Dynamic cast methods.
	virtual FRHITexture2DArray* GetTexture2DArray() { return this; }

	virtual FRHITexture2D* GetTexture2D() { return NULL; }

	/** @return The number of textures in the array. */
	uint32 GetSizeZ() const { return SizeZ; }

	virtual FIntVector GetSizeXYZ() const final override
	{
		return FIntVector(GetSizeX(), GetSizeY(), SizeZ);
	}

private:

	uint32 SizeZ;
};

class RHI_API FRHITexture3D : public FRHITexture
{
public:
	
	/** Initialization constructor. */
	FRHITexture3D(uint32 InSizeX,uint32 InSizeY,uint32 InSizeZ,uint32 InNumMips,EPixelFormat InFormat,uint32 InFlags, const FClearValueBinding& InClearValue)
	: FRHITexture(InNumMips,1,InFormat,InFlags,NULL, InClearValue)
	, SizeX(InSizeX)
	, SizeY(InSizeY)
	, SizeZ(InSizeZ)
	{}
	
	// Dynamic cast methods.
	virtual FRHITexture3D* GetTexture3D() { return this; }
	
	/** @return The width of the texture. */
	uint32 GetSizeX() const { return SizeX; }
	
	/** @return The height of the texture. */
	uint32 GetSizeY() const { return SizeY; }

	/** @return The depth of the texture. */
	uint32 GetSizeZ() const { return SizeZ; }

	virtual FIntVector GetSizeXYZ() const final override
	{
		return FIntVector(SizeX, SizeY, SizeZ);
	}

private:

	uint32 SizeX;
	uint32 SizeY;
	uint32 SizeZ;
};

class RHI_API FRHITextureCube : public FRHITexture
{
public:
	
	/** Initialization constructor. */
	FRHITextureCube(uint32 InSize,uint32 InNumMips,EPixelFormat InFormat,uint32 InFlags, const FClearValueBinding& InClearValue)
	: FRHITexture(InNumMips,1,InFormat,InFlags,NULL, InClearValue)
	, Size(InSize)
	{}
	
	// Dynamic cast methods.
	virtual FRHITextureCube* GetTextureCube() { return this; }
	
	/** @return The width and height of each face of the cubemap. */
	uint32 GetSize() const { return Size; }

	virtual FIntVector GetSizeXYZ() const final override
	{
		return FIntVector(Size, Size, 1);
	}

private:

	uint32 Size;
};

class RHI_API FRHITextureReference : public FRHITexture
{
public:
	explicit FRHITextureReference(FLastRenderTimeContainer* InLastRenderTime)
		: FRHITexture(0,0,PF_Unknown,0,InLastRenderTime, FClearValueBinding())
	{}

	virtual FRHITextureReference* GetTextureReference() override { return this; }
	inline FRHITexture* GetReferencedTexture() const { return ReferencedTexture.GetReference(); }

	void SetReferencedTexture(FRHITexture* InTexture)
	{
		ReferencedTexture = InTexture;
	}

	virtual FIntVector GetSizeXYZ() const final override
	{
		if (ReferencedTexture)
		{
			return ReferencedTexture->GetSizeXYZ();
		}
		return FIntVector(0, 0, 0);
	}

private:
	TRefCountPtr<FRHITexture> ReferencedTexture;
};

class RHI_API FRHITextureReferenceNullImpl : public FRHITextureReference
{
public:
	FRHITextureReferenceNullImpl()
		: FRHITextureReference(NULL)
	{}

	void SetReferencedTexture(FRHITexture* InTexture)
	{
		FRHITextureReference::SetReferencedTexture(InTexture);
	}
};

//
// Misc
//


/*
* Generic GPU fence class.
* Granularity differs depending on backing RHI - ie it may only represent command buffer granularity.
* RHI specific fences derive from this to implement real GPU->CPU fencing.
* The default implementation always returns false for Poll until the next frame from the frame the fence was inserted
* because not all APIs have a GPU/CPU sync object, we need to fake it.
*/
class RHI_API FRHIGPUFence : public FRHIResource
{
public:
	FRHIGPUFence(FName InName) : FenceName(InName) {}
	virtual ~FRHIGPUFence() {}

	virtual void Clear() = 0;

	/**
	 * Poll the fence to see if the GPU has signaled it.
	 * @returns True if and only if the GPU fence has been inserted and the GPU has signaled the fence.
	 */
	virtual bool Poll() const = 0;

protected:
	FName FenceName;
};

// Generic implementation of FRHIGPUFence
class RHI_API FGenericRHIGPUFence : public FRHIGPUFence
{
public:
	FGenericRHIGPUFence(FName InName);

	virtual void Clear() final override;

	/** @discussion RHI implementations must be thread-safe and must correctly handle being called before RHIInsertFence if an RHI thread is active. */
	virtual bool Poll() const final override;

	void WriteInternal();

private:
	uint32 InsertedFrameNumber;
};

class FRHIRenderQuery : public FRHIResource {};

class FRHIComputeFence : public FRHIResource
{
public:

	FRHIComputeFence(FName InName)
		: Name(InName)
		, bWriteEnqueued(false)
	{}

	FORCEINLINE FName GetName() const
	{
		return Name;
	}

	FORCEINLINE bool GetWriteEnqueued() const
	{
		return bWriteEnqueued;
	}

	virtual void Reset()
	{
		bWriteEnqueued = false;
	}

	virtual void WriteFence()
	{
		ensureMsgf(!bWriteEnqueued, TEXT("ComputeFence: %s already written this frame. You should use a new label"), *Name.ToString());
		bWriteEnqueued = true;
	}

private:
	//debug name of the label.
	FName Name;

	//has the label been written to since being created.
	//check this when queuing waits to catch GPU hangs on the CPU at command creation time.
	bool bWriteEnqueued;
};

class FRHIViewport : public FRHIResource 
{
public:
	/**
	 * Returns access to the platform-specific native resource pointer.  This is designed to be used to provide plugins with access
	 * to the underlying resource and should be used very carefully or not at all.
	 *
	 * @return	The pointer to the native resource or NULL if it not initialized or not supported for this resource type for some reason
	 */
	virtual void* GetNativeSwapChain() const { return nullptr; }
	/**
	 * Returns access to the platform-specific native resource pointer to a backbuffer texture.  This is designed to be used to provide plugins with access
	 * to the underlying resource and should be used very carefully or not at all.
	 *
	 * @return	The pointer to the native resource or NULL if it not initialized or not supported for this resource type for some reason
	 */
	virtual void* GetNativeBackBufferTexture() const { return nullptr; }
	/**
	 * Returns access to the platform-specific native resource pointer to a backbuffer rendertarget. This is designed to be used to provide plugins with access
	 * to the underlying resource and should be used very carefully or not at all.
	 *
	 * @return	The pointer to the native resource or NULL if it not initialized or not supported for this resource type for some reason
	 */
	virtual void* GetNativeBackBufferRT() const { return nullptr; }

	/**
	 * Returns access to the platform-specific native window. This is designed to be used to provide plugins with access
	 * to the underlying resource and should be used very carefully or not at all. 
	 *
	 * @return	The pointer to the native resource or NULL if it not initialized or not supported for this resource type for some reason.
	 * AddParam could represent any additional platform-specific data (could be null).
	 */
	virtual void* GetNativeWindow(void** AddParam = nullptr) const { return nullptr; }

	/**
	 * Sets custom Present handler on the viewport
	 */
	virtual void SetCustomPresent(class FRHICustomPresent*) {}

	/**
	 * Returns currently set custom present handler.
	 */
	virtual class FRHICustomPresent* GetCustomPresent() const { return nullptr; }


	/**
	 * Ticks the viewport on the Game thread
	 */
	virtual void Tick(float DeltaTime) {}
};

//
// Views
//

class FRHIUnorderedAccessView : public FRHIResource {};
class FRHIShaderResourceView : public FRHIResource {};


typedef FRHISamplerState*              FSamplerStateRHIParamRef;
typedef TRefCountPtr<FRHISamplerState> FSamplerStateRHIRef;

typedef FRHIRasterizerState*              FRasterizerStateRHIParamRef;
typedef TRefCountPtr<FRHIRasterizerState> FRasterizerStateRHIRef;

typedef FRHIDepthStencilState*              FDepthStencilStateRHIParamRef;
typedef TRefCountPtr<FRHIDepthStencilState> FDepthStencilStateRHIRef;

typedef FRHIBlendState*              FBlendStateRHIParamRef;
typedef TRefCountPtr<FRHIBlendState> FBlendStateRHIRef;

typedef FRHIVertexDeclaration*              FVertexDeclarationRHIParamRef;
typedef TRefCountPtr<FRHIVertexDeclaration> FVertexDeclarationRHIRef;

typedef FRHIVertexShader*              FVertexShaderRHIParamRef;
typedef TRefCountPtr<FRHIVertexShader> FVertexShaderRHIRef;

typedef FRHIHullShader*              FHullShaderRHIParamRef;
typedef TRefCountPtr<FRHIHullShader> FHullShaderRHIRef;

typedef FRHIDomainShader*              FDomainShaderRHIParamRef;
typedef TRefCountPtr<FRHIDomainShader> FDomainShaderRHIRef;

typedef FRHIPixelShader*              FPixelShaderRHIParamRef;
typedef TRefCountPtr<FRHIPixelShader> FPixelShaderRHIRef;

typedef FRHIGeometryShader*              FGeometryShaderRHIParamRef;
typedef TRefCountPtr<FRHIGeometryShader> FGeometryShaderRHIRef;

typedef FRHIComputeShader*              FComputeShaderRHIParamRef;
typedef TRefCountPtr<FRHIComputeShader> FComputeShaderRHIRef;

typedef FRHIRayTracingShader*                       FRayTracingShaderRHIParamRef;
typedef TRefCountPtr<FRHIRayTracingShader>          FRayTracingShaderRHIRef;

typedef FRHIComputeFence*				FComputeFenceRHIParamRef;
typedef TRefCountPtr<FRHIComputeFence>	FComputeFenceRHIRef;

typedef FRHIBoundShaderState*              FBoundShaderStateRHIParamRef;
typedef TRefCountPtr<FRHIBoundShaderState> FBoundShaderStateRHIRef;

typedef FRHIUniformBuffer*              FUniformBufferRHIParamRef;
typedef TRefCountPtr<FRHIUniformBuffer> FUniformBufferRHIRef;

typedef FRHIIndexBuffer*              FIndexBufferRHIParamRef;
typedef TRefCountPtr<FRHIIndexBuffer> FIndexBufferRHIRef;

typedef FRHIVertexBuffer*              FVertexBufferRHIParamRef;
typedef TRefCountPtr<FRHIVertexBuffer> FVertexBufferRHIRef;

typedef FRHIStructuredBuffer*              FStructuredBufferRHIParamRef;
typedef TRefCountPtr<FRHIStructuredBuffer> FStructuredBufferRHIRef;

typedef FRHITexture*              FTextureRHIParamRef;
typedef TRefCountPtr<FRHITexture> FTextureRHIRef;

typedef FRHITexture2D*              FTexture2DRHIParamRef;
typedef TRefCountPtr<FRHITexture2D> FTexture2DRHIRef;

typedef FRHITexture2DArray*              FTexture2DArrayRHIParamRef;
typedef TRefCountPtr<FRHITexture2DArray> FTexture2DArrayRHIRef;

typedef FRHITexture3D*              FTexture3DRHIParamRef;
typedef TRefCountPtr<FRHITexture3D> FTexture3DRHIRef;

typedef FRHITextureCube*              FTextureCubeRHIParamRef;
typedef TRefCountPtr<FRHITextureCube> FTextureCubeRHIRef;

typedef FRHITextureReference*              FTextureReferenceRHIParamRef;
typedef TRefCountPtr<FRHITextureReference> FTextureReferenceRHIRef;

typedef FRHIRenderQuery*              FRenderQueryRHIParamRef;
typedef TRefCountPtr<FRHIRenderQuery> FRenderQueryRHIRef;

typedef FRHIGPUFence*				FGPUFenceRHIParamRef;
typedef TRefCountPtr<FRHIGPUFence>	FGPUFenceRHIRef;

typedef FRHIViewport*              FViewportRHIParamRef;
typedef TRefCountPtr<FRHIViewport> FViewportRHIRef;

typedef FRHIUnorderedAccessView*              FUnorderedAccessViewRHIParamRef;
typedef TRefCountPtr<FRHIUnorderedAccessView> FUnorderedAccessViewRHIRef;

typedef FRHIShaderResourceView*              FShaderResourceViewRHIParamRef;
typedef TRefCountPtr<FRHIShaderResourceView> FShaderResourceViewRHIRef;

typedef FRHIGraphicsPipelineState*              FGraphicsPipelineStateRHIParamRef;
typedef TRefCountPtr<FRHIGraphicsPipelineState> FGraphicsPipelineStateRHIRef;

typedef FRHIRayTracingPipelineState*              FRayTracingPipelineStateRHIParamRef;
typedef TRefCountPtr<FRHIRayTracingPipelineState> FRayTracingPipelineStateRHIRef;


//
// Ray tracing resources
//

/** Bottom level ray tracing acceleration structure (contains triangles). */
class FRHIRayTracingGeometry : public FRHIResource {};

typedef FRHIRayTracingGeometry*                  FRayTracingGeometryRHIParamRef;
typedef TRefCountPtr<FRHIRayTracingGeometry>     FRayTracingGeometryRHIRef;

/** Top level ray tracing acceleration structure (contains instances of meshes). */
class FRHIRayTracingScene : public FRHIResource
{
public:
	FShaderResourceViewRHIParamRef GetShaderResourceView() { return ShaderResourceView; }
protected:
	FShaderResourceViewRHIRef ShaderResourceView;
};

typedef FRHIRayTracingScene*                     FRayTracingSceneRHIParamRef;
typedef TRefCountPtr<FRHIRayTracingScene>        FRayTracingSceneRHIRef;


/* Generic staging buffer class used by FRHIGPUMemoryReadback
* RHI specific staging buffers derive from this
*/
class RHI_API FRHIStagingBuffer : public FRHIResource
{
public:
	FRHIStagingBuffer()
		: bIsLocked(false)
	{}

	virtual ~FRHIStagingBuffer() {}

	virtual void *Lock(uint32 Offset, uint32 NumBytes) = 0;
	virtual void Unlock() = 0;
protected:
	bool bIsLocked;
};

class RHI_API FGenericRHIStagingBuffer : public FRHIStagingBuffer
{
public:
	FGenericRHIStagingBuffer()
		: FRHIStagingBuffer()
	{}

	~FGenericRHIStagingBuffer() {}

	virtual void* Lock(uint32 Offset, uint32 NumBytes) final override;
	virtual void Unlock() final override;
	FVertexBufferRHIRef ShadowBuffer;
	uint32 Offset;
};

typedef FRHIStagingBuffer*				FStagingBufferRHIParamRef;
typedef TRefCountPtr<FRHIStagingBuffer>	FStagingBufferRHIRef;

class FRHIRenderTargetView
{
public:
	FTextureRHIParamRef Texture;
	uint32 MipIndex;

	/** Array slice or texture cube face.  Only valid if texture resource was created with TexCreate_TargetArraySlicesIndependently! */
	uint32 ArraySliceIndex;
	
	ERenderTargetLoadAction LoadAction;
	ERenderTargetStoreAction StoreAction;

	FRHIRenderTargetView() : 
		Texture(NULL),
		MipIndex(0),
		ArraySliceIndex(-1),
		LoadAction(ERenderTargetLoadAction::ENoAction),
		StoreAction(ERenderTargetStoreAction::ENoAction)
	{}

	FRHIRenderTargetView(const FRHIRenderTargetView& Other) :
		Texture(Other.Texture),
		MipIndex(Other.MipIndex),
		ArraySliceIndex(Other.ArraySliceIndex),
		LoadAction(Other.LoadAction),
		StoreAction(Other.StoreAction)
	{}

	//common case
	explicit FRHIRenderTargetView(FTextureRHIParamRef InTexture, ERenderTargetLoadAction InLoadAction) :
		Texture(InTexture),
		MipIndex(0),
		ArraySliceIndex(-1),
		LoadAction(InLoadAction),
		StoreAction(ERenderTargetStoreAction::EStore)
	{}

	//common case
	explicit FRHIRenderTargetView(FTextureRHIParamRef InTexture, ERenderTargetLoadAction InLoadAction, uint32 InMipIndex, uint32 InArraySliceIndex) :
		Texture(InTexture),
		MipIndex(InMipIndex),
		ArraySliceIndex(InArraySliceIndex),
		LoadAction(InLoadAction),
		StoreAction(ERenderTargetStoreAction::EStore)
	{}
	
	explicit FRHIRenderTargetView(FTextureRHIParamRef InTexture, uint32 InMipIndex, uint32 InArraySliceIndex, ERenderTargetLoadAction InLoadAction, ERenderTargetStoreAction InStoreAction) :
		Texture(InTexture),
		MipIndex(InMipIndex),
		ArraySliceIndex(InArraySliceIndex),
		LoadAction(InLoadAction),
		StoreAction(InStoreAction)
	{}

	bool operator==(const FRHIRenderTargetView& Other) const
	{
		return 
			Texture == Other.Texture &&
			MipIndex == Other.MipIndex &&
			ArraySliceIndex == Other.ArraySliceIndex &&
			LoadAction == Other.LoadAction &&
			StoreAction == Other.StoreAction;
	}
};

class FExclusiveDepthStencil
{
public:
	enum Type
	{
		// don't use those directly, use the combined versions below
		// 4 bits are used for depth and 4 for stencil to make the hex value readable and non overlapping
		DepthNop =		0x00,
		DepthRead =		0x01,
		DepthWrite =	0x02,
		DepthMask =		0x0f,
		StencilNop =	0x00,
		StencilRead =	0x10,
		StencilWrite =	0x20,
		StencilMask =	0xf0,

		// use those:
		DepthNop_StencilNop = DepthNop + StencilNop,
		DepthRead_StencilNop = DepthRead + StencilNop,
		DepthWrite_StencilNop = DepthWrite + StencilNop,
		DepthNop_StencilRead = DepthNop + StencilRead,
		DepthRead_StencilRead = DepthRead + StencilRead,
		DepthWrite_StencilRead = DepthWrite + StencilRead,
		DepthNop_StencilWrite = DepthNop + StencilWrite,
		DepthRead_StencilWrite = DepthRead + StencilWrite,
		DepthWrite_StencilWrite = DepthWrite + StencilWrite,
	};

private:
	Type Value;

public:
	// constructor
	FExclusiveDepthStencil(Type InValue = DepthNop_StencilNop)
		: Value(InValue)
	{
	}

	inline bool IsUsingDepthStencil() const
	{
		return Value != DepthNop_StencilNop;
	}
	inline bool IsUsingDepth() const
	{
		return (ExtractDepth() != DepthNop);
	}
	inline bool IsUsingStencil() const
	{
		return (ExtractStencil() != StencilNop);
	}
	inline bool IsDepthWrite() const
	{
		return ExtractDepth() == DepthWrite;
	}
	inline bool IsStencilWrite() const
	{
		return ExtractStencil() == StencilWrite;
	}

	inline bool IsAnyWrite() const
	{
		return IsDepthWrite() || IsStencilWrite();
	}

	inline void SetDepthWrite()
	{
		Value = (Type)(ExtractStencil() | DepthWrite);
	}
	inline void SetStencilWrite()
	{
		Value = (Type)(ExtractDepth() | StencilWrite);
	}
	inline void SetDepthStencilWrite(bool bDepth, bool bStencil)
	{
		Value = DepthNop_StencilNop;

		if (bDepth)
		{
			SetDepthWrite();
		}
		if (bStencil)
		{
			SetStencilWrite();
		}
	}
	bool operator==(const FExclusiveDepthStencil& rhs) const
	{
		return Value == rhs.Value;
	}

	bool operator != (const FExclusiveDepthStencil& RHS) const
	{
		return Value != RHS.Value;
	}

	inline bool IsValid(FExclusiveDepthStencil& Current) const
	{
		Type Depth = ExtractDepth();

		if (Depth != DepthNop && Depth != Current.ExtractDepth())
		{
			return false;
		}

		Type Stencil = ExtractStencil();

		if (Stencil != StencilNop && Stencil != Current.ExtractStencil())
		{
			return false;
		}

		return true;
	}

	uint32 GetIndex() const
	{
		// Note: The array to index has views created in that specific order.

		// we don't care about the Nop versions so less views are needed
		// we combine Nop and Write
		switch (Value)
		{
			case DepthWrite_StencilNop:
			case DepthNop_StencilWrite:
			case DepthWrite_StencilWrite:
			case DepthNop_StencilNop:
				return 0; // old DSAT_Writable
		
			case DepthRead_StencilNop:
			case DepthRead_StencilWrite:
				return 1; // old DSAT_ReadOnlyDepth

			case DepthNop_StencilRead:
			case DepthWrite_StencilRead:
				return 2; // old DSAT_ReadOnlyStencil

			case DepthRead_StencilRead:
				return 3; // old DSAT_ReadOnlyDepthAndStencil
		}
		// should never happen
		check(0);
		return -1;
	}
	static const uint32 MaxIndex = 4;

private:
	inline Type ExtractDepth() const
	{
		return (Type)(Value & DepthMask);
	}
	inline Type ExtractStencil() const
	{
		return (Type)(Value & StencilMask);
	}
};

class FRHIDepthRenderTargetView
{
public:
	FTextureRHIParamRef Texture;

	ERenderTargetLoadAction		DepthLoadAction;
	ERenderTargetStoreAction	DepthStoreAction;
	ERenderTargetLoadAction		StencilLoadAction;

private:
	ERenderTargetStoreAction	StencilStoreAction;
	FExclusiveDepthStencil		DepthStencilAccess;
public:

	// accessor to prevent write access to StencilStoreAction
	ERenderTargetStoreAction GetStencilStoreAction() const { return StencilStoreAction; }
	// accessor to prevent write access to DepthStencilAccess
	FExclusiveDepthStencil GetDepthStencilAccess() const { return DepthStencilAccess; }

	explicit FRHIDepthRenderTargetView() :
		Texture(nullptr),
		DepthLoadAction(ERenderTargetLoadAction::ENoAction),
		DepthStoreAction(ERenderTargetStoreAction::ENoAction),
		StencilLoadAction(ERenderTargetLoadAction::ENoAction),
		StencilStoreAction(ERenderTargetStoreAction::ENoAction),
		DepthStencilAccess(FExclusiveDepthStencil::DepthNop_StencilNop)
	{
		Validate();
	}

	//common case
	explicit FRHIDepthRenderTargetView(FTextureRHIParamRef InTexture, ERenderTargetLoadAction InLoadAction, ERenderTargetStoreAction InStoreAction) :
		Texture(InTexture),
		DepthLoadAction(InLoadAction),
		DepthStoreAction(InStoreAction),
		StencilLoadAction(InLoadAction),
		StencilStoreAction(InStoreAction),
		DepthStencilAccess(FExclusiveDepthStencil::DepthWrite_StencilWrite)
	{
		Validate();
	}

	explicit FRHIDepthRenderTargetView(FTextureRHIParamRef InTexture, ERenderTargetLoadAction InLoadAction, ERenderTargetStoreAction InStoreAction, FExclusiveDepthStencil InDepthStencilAccess) :
		Texture(InTexture),
		DepthLoadAction(InLoadAction),
		DepthStoreAction(InStoreAction),
		StencilLoadAction(InLoadAction),
		StencilStoreAction(InStoreAction),
		DepthStencilAccess(InDepthStencilAccess)
	{
		Validate();
	}

	explicit FRHIDepthRenderTargetView(FTextureRHIParamRef InTexture, ERenderTargetLoadAction InDepthLoadAction, ERenderTargetStoreAction InDepthStoreAction, ERenderTargetLoadAction InStencilLoadAction, ERenderTargetStoreAction InStencilStoreAction) :
		Texture(InTexture),
		DepthLoadAction(InDepthLoadAction),
		DepthStoreAction(InDepthStoreAction),
		StencilLoadAction(InStencilLoadAction),
		StencilStoreAction(InStencilStoreAction),
		DepthStencilAccess(FExclusiveDepthStencil::DepthWrite_StencilWrite)
	{
		Validate();
	}

	explicit FRHIDepthRenderTargetView(FTextureRHIParamRef InTexture, ERenderTargetLoadAction InDepthLoadAction, ERenderTargetStoreAction InDepthStoreAction, ERenderTargetLoadAction InStencilLoadAction, ERenderTargetStoreAction InStencilStoreAction, FExclusiveDepthStencil InDepthStencilAccess) :
		Texture(InTexture),
		DepthLoadAction(InDepthLoadAction),
		DepthStoreAction(InDepthStoreAction),
		StencilLoadAction(InStencilLoadAction),
		StencilStoreAction(InStencilStoreAction),
		DepthStencilAccess(InDepthStencilAccess)
	{
		Validate();
	}

	void Validate() const
	{
		// VK and Metal MAY leave the attachment in an undefined state if the StoreAction is DontCare. So we can't assume read-only implies it should be DontCare unless we know for sure it will never be used again.
		// ensureMsgf(DepthStencilAccess.IsDepthWrite() || DepthStoreAction == ERenderTargetStoreAction::ENoAction, TEXT("Depth is read-only, but we are performing a store.  This is a waste on mobile.  If depth can't change, we don't need to store it out again"));
		/*ensureMsgf(DepthStencilAccess.IsStencilWrite() || StencilStoreAction == ERenderTargetStoreAction::ENoAction, TEXT("Stencil is read-only, but we are performing a store.  This is a waste on mobile.  If stencil can't change, we don't need to store it out again"));*/
	}

	bool operator==(const FRHIDepthRenderTargetView& Other) const
	{
		return
			Texture == Other.Texture &&
			DepthLoadAction == Other.DepthLoadAction &&
			DepthStoreAction == Other.DepthStoreAction &&
			StencilLoadAction == Other.StencilLoadAction &&
			StencilStoreAction == Other.StencilStoreAction &&
			DepthStencilAccess == Other.DepthStencilAccess;
	}
};

class FRHISetRenderTargetsInfo
{
public:
	// Color Render Targets Info
	FRHIRenderTargetView ColorRenderTarget[MaxSimultaneousRenderTargets];	
	int32 NumColorRenderTargets;
	bool bClearColor;

	// Color Render Targets Info
	FRHIRenderTargetView ColorResolveRenderTarget[MaxSimultaneousRenderTargets];	
	bool bHasResolveAttachments;

	// Depth/Stencil Render Target Info
	FRHIDepthRenderTargetView DepthStencilRenderTarget;	
	bool bClearDepth;
	bool bClearStencil;

	// UAVs info.
	FUnorderedAccessViewRHIRef UnorderedAccessView[MaxSimultaneousUAVs];
	int32 NumUAVs;

	FRHISetRenderTargetsInfo() :
		NumColorRenderTargets(0),
		bClearColor(false),
		bHasResolveAttachments(false),
		bClearDepth(false),
		bClearStencil(false),
		NumUAVs(0)
	{}

	FRHISetRenderTargetsInfo(int32 InNumColorRenderTargets, const FRHIRenderTargetView* InColorRenderTargets, const FRHIDepthRenderTargetView& InDepthStencilRenderTarget) :
		NumColorRenderTargets(InNumColorRenderTargets),
		bClearColor(InNumColorRenderTargets > 0 && InColorRenderTargets[0].LoadAction == ERenderTargetLoadAction::EClear),
		bHasResolveAttachments(false),
		DepthStencilRenderTarget(InDepthStencilRenderTarget),		
		bClearDepth(InDepthStencilRenderTarget.Texture && InDepthStencilRenderTarget.DepthLoadAction == ERenderTargetLoadAction::EClear),
		bClearStencil(InDepthStencilRenderTarget.Texture && InDepthStencilRenderTarget.StencilLoadAction == ERenderTargetLoadAction::EClear),
		NumUAVs(0)
	{
		check(InNumColorRenderTargets <= 0 || InColorRenderTargets);
		for (int32 Index = 0; Index < InNumColorRenderTargets; ++Index)
		{
			ColorRenderTarget[Index] = InColorRenderTargets[Index];			
		}
	}
	// @todo metal mrt: This can go away after all the cleanup is done
	void SetClearDepthStencil(bool bInClearDepth, bool bInClearStencil = false)
	{
		if (bInClearDepth)
		{
			DepthStencilRenderTarget.DepthLoadAction = ERenderTargetLoadAction::EClear;
		}
		if (bInClearStencil)
		{
			DepthStencilRenderTarget.StencilLoadAction = ERenderTargetLoadAction::EClear;
		}
		bClearDepth = bInClearDepth;		
		bClearStencil = bInClearStencil;		
	}

	uint32 CalculateHash() const
	{
		// Need a separate struct so we can memzero/remove dependencies on reference counts
		struct FHashableStruct
		{
			// Depth goes in the last slot
			FRHITexture* Texture[MaxSimultaneousRenderTargets*2 + 1];
			uint32 MipIndex[MaxSimultaneousRenderTargets];
			uint32 ArraySliceIndex[MaxSimultaneousRenderTargets];
			ERenderTargetLoadAction LoadAction[MaxSimultaneousRenderTargets];
			ERenderTargetStoreAction StoreAction[MaxSimultaneousRenderTargets];

			ERenderTargetLoadAction		DepthLoadAction;
			ERenderTargetStoreAction	DepthStoreAction;
			ERenderTargetLoadAction		StencilLoadAction;
			ERenderTargetStoreAction	StencilStoreAction;
			FExclusiveDepthStencil		DepthStencilAccess;

			bool bClearDepth;
			bool bClearStencil;
			bool bClearColor;
			bool bHasResolveAttachments;
			FRHIUnorderedAccessView* UnorderedAccessView[MaxSimultaneousUAVs];

			void Set(const FRHISetRenderTargetsInfo& RTInfo)
			{
				FMemory::Memzero(*this);
				for (int32 Index = 0; Index < RTInfo.NumColorRenderTargets; ++Index)
				{
					Texture[Index] = RTInfo.ColorRenderTarget[Index].Texture;
					Texture[MaxSimultaneousRenderTargets+Index] = RTInfo.ColorResolveRenderTarget[Index].Texture;
					MipIndex[Index] = RTInfo.ColorRenderTarget[Index].MipIndex;
					ArraySliceIndex[Index] = RTInfo.ColorRenderTarget[Index].ArraySliceIndex;
					LoadAction[Index] = RTInfo.ColorRenderTarget[Index].LoadAction;
					StoreAction[Index] = RTInfo.ColorRenderTarget[Index].StoreAction;
				}

				Texture[MaxSimultaneousRenderTargets] = RTInfo.DepthStencilRenderTarget.Texture;
				DepthLoadAction = RTInfo.DepthStencilRenderTarget.DepthLoadAction;
				DepthStoreAction = RTInfo.DepthStencilRenderTarget.DepthStoreAction;
				StencilLoadAction = RTInfo.DepthStencilRenderTarget.StencilLoadAction;
				StencilStoreAction = RTInfo.DepthStencilRenderTarget.GetStencilStoreAction();
				DepthStencilAccess = RTInfo.DepthStencilRenderTarget.GetDepthStencilAccess();

				bClearDepth = RTInfo.bClearDepth;
				bClearStencil = RTInfo.bClearStencil;
				bClearColor = RTInfo.bClearColor;
				bHasResolveAttachments = RTInfo.bHasResolveAttachments;

				for (int32 Index = 0; Index < MaxSimultaneousUAVs; ++Index)
				{
					UnorderedAccessView[Index] = RTInfo.UnorderedAccessView[Index];
				}
			}
		};

		FHashableStruct RTHash;
		FMemory::Memzero(RTHash);
		RTHash.Set(*this);
		return FCrc::MemCrc32(&RTHash, sizeof(RTHash));
	}
};

class FRHICustomPresent : public FRHIResource
{
public:
	FRHICustomPresent() {}
	
	virtual ~FRHICustomPresent() {} // should release any references to D3D resources.
	
	// Called when viewport is resized.
	virtual void OnBackBufferResize() = 0;

	// Called from render thread to see if a native present will be requested for this frame.
	// @return	true if native Present will be requested for this frame; false otherwise.  Must
	// match value subsequently returned by Present for this frame.
	virtual bool NeedsNativePresent() = 0;

	// Called from RHI thread to perform custom present.
	// @param InOutSyncInterval - in out param, indicates if vsync is on (>0) or off (==0).
	// @return	true if native Present should be also be performed; false otherwise. If it returns
	// true, then InOutSyncInterval could be modified to switch between VSync/NoVSync for the normal 
	// Present.  Must match value previously returned by NeedsNormalPresent for this frame.
	virtual bool Present(int32& InOutSyncInterval) = 0;

	// Called from RHI thread after native Present has been called
	virtual void PostPresent() {};

	// Called when rendering thread is acquired
	virtual void OnAcquireThreadOwnership() {}
	// Called when rendering thread is released
	virtual void OnReleaseThreadOwnership() {}
};


typedef FRHICustomPresent*              FCustomPresentRHIParamRef;
typedef TRefCountPtr<FRHICustomPresent> FCustomPresentRHIRef;

// Template magic to convert an FRHI*Shader to its enum
template<typename TRHIShader> struct TRHIShaderToEnum {};
template<> struct TRHIShaderToEnum<FRHIVertexShader>	{ enum { ShaderFrequency = SF_Vertex }; };
template<> struct TRHIShaderToEnum<FRHIHullShader>		{ enum { ShaderFrequency = SF_Hull }; };
template<> struct TRHIShaderToEnum<FRHIDomainShader>	{ enum { ShaderFrequency = SF_Domain }; };
template<> struct TRHIShaderToEnum<FRHIPixelShader>		{ enum { ShaderFrequency = SF_Pixel }; };
template<> struct TRHIShaderToEnum<FRHIGeometryShader>	{ enum { ShaderFrequency = SF_Geometry }; };
template<> struct TRHIShaderToEnum<FRHIComputeShader>	{ enum { ShaderFrequency = SF_Compute }; };
template<> struct TRHIShaderToEnum<FVertexShaderRHIParamRef>	{ enum { ShaderFrequency = SF_Vertex }; };
template<> struct TRHIShaderToEnum<FHullShaderRHIParamRef>		{ enum { ShaderFrequency = SF_Hull }; };
template<> struct TRHIShaderToEnum<FDomainShaderRHIParamRef>	{ enum { ShaderFrequency = SF_Domain }; };
template<> struct TRHIShaderToEnum<FPixelShaderRHIParamRef>		{ enum { ShaderFrequency = SF_Pixel }; };
template<> struct TRHIShaderToEnum<FGeometryShaderRHIParamRef>	{ enum { ShaderFrequency = SF_Geometry }; };
template<> struct TRHIShaderToEnum<FComputeShaderRHIParamRef>	{ enum { ShaderFrequency = SF_Compute }; };
template<> struct TRHIShaderToEnum<FVertexShaderRHIRef>		{ enum { ShaderFrequency = SF_Vertex }; };
template<> struct TRHIShaderToEnum<FHullShaderRHIRef>		{ enum { ShaderFrequency = SF_Hull }; };
template<> struct TRHIShaderToEnum<FDomainShaderRHIRef>		{ enum { ShaderFrequency = SF_Domain }; };
template<> struct TRHIShaderToEnum<FPixelShaderRHIRef>		{ enum { ShaderFrequency = SF_Pixel }; };
template<> struct TRHIShaderToEnum<FGeometryShaderRHIRef>	{ enum { ShaderFrequency = SF_Geometry }; };
template<> struct TRHIShaderToEnum<FComputeShaderRHIRef>	{ enum { ShaderFrequency = SF_Compute }; };

struct FBoundShaderStateInput
{
	inline FBoundShaderStateInput() {}

	inline FBoundShaderStateInput
	(
		FVertexDeclarationRHIParamRef InVertexDeclarationRHI
		, FVertexShaderRHIParamRef InVertexShaderRHI
#if PLATFORM_SUPPORTS_TESSELLATION_SHADERS
		, FHullShaderRHIParamRef InHullShaderRHI
		, FDomainShaderRHIParamRef InDomainShaderRHI
#endif
		, FPixelShaderRHIParamRef InPixelShaderRHI
#if PLATFORM_SUPPORTS_GEOMETRY_SHADERS
		, FGeometryShaderRHIParamRef InGeometryShaderRHI
#endif
	)
		: VertexDeclarationRHI(InVertexDeclarationRHI)
		, VertexShaderRHI(InVertexShaderRHI)
#if PLATFORM_SUPPORTS_TESSELLATION_SHADERS
		, HullShaderRHI(InHullShaderRHI)
		, DomainShaderRHI(InDomainShaderRHI)
#endif
		, PixelShaderRHI(InPixelShaderRHI)
#if PLATFORM_SUPPORTS_GEOMETRY_SHADERS
		, GeometryShaderRHI(InGeometryShaderRHI)
#endif
	{
	}

	FVertexDeclarationRHIParamRef VertexDeclarationRHI = nullptr;
	FVertexShaderRHIParamRef VertexShaderRHI = nullptr;
	FHullShaderRHIParamRef HullShaderRHI = nullptr;
	FDomainShaderRHIParamRef DomainShaderRHI = nullptr;
	FPixelShaderRHIParamRef PixelShaderRHI = nullptr;
	FGeometryShaderRHIParamRef GeometryShaderRHI = nullptr;
};

struct FImmutableSamplerState
{
	using TImmutableSamplers = TStaticArray<FSamplerStateRHIParamRef, MaxImmutableSamplers>;

	FImmutableSamplerState()
		: ImmutableSamplers(nullptr)
	{}

	void Reset()
	{
		for (uint32 Index = 0; Index < MaxImmutableSamplers; ++Index)
		{
			ImmutableSamplers[Index] = nullptr;
		}
	}

	bool operator==(const FImmutableSamplerState& rhs) const
	{
		return ImmutableSamplers == rhs.ImmutableSamplers;
	}

	bool operator!=(const FImmutableSamplerState& rhs) const
	{
		return ImmutableSamplers != rhs.ImmutableSamplers;
	}

	TImmutableSamplers ImmutableSamplers;
};

/** 
 * Pipeline state without render target state 
 * Useful for mesh passes where the render target state is not changing between draws.
 * Note: the size of this class affects rendering mesh pass traversal performance. 
 */
class FGraphicsMinimalPipelineStateInitializer
{
public:
	// Can't use TEnumByte<EPixelFormat> as it changes the struct to be non trivially constructible, breaking memset
	using TRenderTargetFormats		= TStaticArray<uint8/*EPixelFormat*/, MaxSimultaneousRenderTargets>;
	using TRenderTargetFlags		= TStaticArray<uint32, MaxSimultaneousRenderTargets>;

	FGraphicsMinimalPipelineStateInitializer()
		: BlendState(nullptr)
		, RasterizerState(nullptr)
		, DepthStencilState(nullptr)
		, PrimitiveType(PT_Num)
	{
		static_assert(sizeof(EPixelFormat) != sizeof(uint8), "Change TRenderTargetFormats's uint8 to EPixelFormat");
		static_assert(PF_MAX < MAX_uint8, "TRenderTargetFormats assumes EPixelFormat can fit in a uint8!");
	}

	FGraphicsMinimalPipelineStateInitializer(
		FBoundShaderStateInput				InBoundShaderState,
		FBlendStateRHIParamRef				InBlendState,
		FRasterizerStateRHIParamRef			InRasterizerState,
		FDepthStencilStateRHIParamRef		InDepthStencilState,
		FImmutableSamplerState				InImmutableSamplerState,
		EPrimitiveType						InPrimitiveType
		)
		: BoundShaderState(InBoundShaderState)
		, BlendState(InBlendState)
		, RasterizerState(InRasterizerState)
		, DepthStencilState(InDepthStencilState)
		, ImmutableSamplerState(InImmutableSamplerState)
		, PrimitiveType(InPrimitiveType)
	{
	}

	FGraphicsMinimalPipelineStateInitializer(const FGraphicsMinimalPipelineStateInitializer& InMinimalState)
		: BoundShaderState(InMinimalState.BoundShaderState)
		, BlendState(InMinimalState.BlendState)
		, RasterizerState(InMinimalState.RasterizerState)
		, DepthStencilState(InMinimalState.DepthStencilState)
		, ImmutableSamplerState(InMinimalState.ImmutableSamplerState)
		, bDepthBounds(InMinimalState.bDepthBounds)
		, PrimitiveType(InMinimalState.PrimitiveType)
	{
	}

	inline bool operator==(const FGraphicsMinimalPipelineStateInitializer& rhs) const
	{
		if (BoundShaderState.VertexDeclarationRHI != rhs.BoundShaderState.VertexDeclarationRHI || 
			BoundShaderState.VertexShaderRHI != rhs.BoundShaderState.VertexShaderRHI ||
			BoundShaderState.PixelShaderRHI != rhs.BoundShaderState.PixelShaderRHI ||
#if PLATFORM_SUPPORTS_GEOMETRY_SHADERS
			BoundShaderState.GeometryShaderRHI != rhs.BoundShaderState.GeometryShaderRHI ||
#endif
#if PLATFORM_SUPPORTS_TESSELLATION_SHADERS
			BoundShaderState.DomainShaderRHI != rhs.BoundShaderState.DomainShaderRHI ||
			BoundShaderState.HullShaderRHI != rhs.BoundShaderState.HullShaderRHI ||	
#endif		
			BlendState != rhs.BlendState || 
			RasterizerState != rhs.RasterizerState || 
			DepthStencilState != rhs.DepthStencilState ||
			ImmutableSamplerState != rhs.ImmutableSamplerState ||
			bDepthBounds != rhs.bDepthBounds ||
			bMultiView != rhs.bMultiView ||
			PrimitiveType != rhs.PrimitiveType) 
		{
			return false;
		}

		return true;
	}

	inline bool operator!=(const FGraphicsMinimalPipelineStateInitializer& rhs) const
	{
		return !(*this == rhs);
	}

	inline friend uint32 GetTypeHash(const FGraphicsMinimalPipelineStateInitializer& Initializer)
	{
		return PointerHash(Initializer.BoundShaderState.VertexDeclarationRHI, 
			PointerHash(Initializer.BoundShaderState.VertexShaderRHI, 
				PointerHash(Initializer.BoundShaderState.PixelShaderRHI, 
					PointerHash(Initializer.RasterizerState))));
	}

#define COMPARE_FIELD_BEGIN(Field) \
		if (Field != rhs.Field) \
		{ return Field COMPARE_OP rhs.Field; }

#define COMPARE_FIELD(Field) \
		else if (Field != rhs.Field) \
		{ return Field COMPARE_OP rhs.Field; }

#define COMPARE_FIELD_END \
		else { return false; }

	bool operator<(const FGraphicsMinimalPipelineStateInitializer& rhs) const
	{
#define COMPARE_OP <

		COMPARE_FIELD_BEGIN(BoundShaderState.VertexDeclarationRHI)
		COMPARE_FIELD(BoundShaderState.VertexShaderRHI)
		COMPARE_FIELD(BoundShaderState.PixelShaderRHI)
#if PLATFORM_SUPPORTS_GEOMETRY_SHADERS
		COMPARE_FIELD(BoundShaderState.GeometryShaderRHI)
#endif
#if PLATFORM_SUPPORTS_TESSELLATION_SHADERS
		COMPARE_FIELD(BoundShaderState.DomainShaderRHI)
		COMPARE_FIELD(BoundShaderState.HullShaderRHI)
#endif
		COMPARE_FIELD(BlendState)
		COMPARE_FIELD(RasterizerState)
		COMPARE_FIELD(DepthStencilState)
		COMPARE_FIELD(bDepthBounds)
		COMPARE_FIELD(bMultiView)
		COMPARE_FIELD(PrimitiveType)
		COMPARE_FIELD_END;

#undef COMPARE_OP
	}

	bool operator>(const FGraphicsMinimalPipelineStateInitializer& rhs) const
	{
#define COMPARE_OP >

		COMPARE_FIELD_BEGIN(BoundShaderState.VertexDeclarationRHI)
		COMPARE_FIELD(BoundShaderState.VertexShaderRHI)
		COMPARE_FIELD(BoundShaderState.PixelShaderRHI)
#if PLATFORM_SUPPORTS_GEOMETRY_SHADERS
		COMPARE_FIELD(BoundShaderState.GeometryShaderRHI)
#endif
#if PLATFORM_SUPPORTS_TESSELLATION_SHADERS
		COMPARE_FIELD(BoundShaderState.DomainShaderRHI)
		COMPARE_FIELD(BoundShaderState.HullShaderRHI)
#endif
		COMPARE_FIELD(BlendState)
		COMPARE_FIELD(RasterizerState)
		COMPARE_FIELD(DepthStencilState)
		COMPARE_FIELD(bDepthBounds)
		COMPARE_FIELD(bMultiView)
		COMPARE_FIELD(PrimitiveType)
		COMPARE_FIELD_END;

#undef COMPARE_OP
	}

#undef COMPARE_FIELD_BEGIN
#undef COMPARE_FIELD
#undef COMPARE_FIELD_END

	// TODO: [PSO API] - As we migrate reuse existing API objects, but eventually we can move to the direct initializers. 
	// When we do that work, move this to RHI.h as its more appropriate there, but here for now since dependent typdefs are here.
	FBoundShaderStateInput			BoundShaderState;
	FBlendStateRHIParamRef			BlendState;
	FRasterizerStateRHIParamRef		RasterizerState;
	FDepthStencilStateRHIParamRef	DepthStencilState;
	FImmutableSamplerState			ImmutableSamplerState;

	// Note: FGraphicsMinimalPipelineStateInitializer is 8-byte aligned and can't have any implicit padding,
	// as it is sometimes hashed and compared as raw bytes. Explicit padding is therefore required between
	// all data members and at the end of the structure.
	bool							bDepthBounds = false;
	bool							bMultiView = false;
	uint8							Padding[2] = {};

	EPrimitiveType					PrimitiveType;
};

// Hints for some RHIs that support subpasses
enum class ESubpassHint : uint8
{
	// Regular rendering
	None,

	// Render pass has depth reading subpass
	DepthReadSubpass,
};

class FGraphicsPipelineStateInitializer final : public FGraphicsMinimalPipelineStateInitializer
{
public:
	// Can't use TEnumByte<EPixelFormat> as it changes the struct to be non trivially constructible, breaking memset
	using TRenderTargetFormats		= TStaticArray<uint8/*EPixelFormat*/, MaxSimultaneousRenderTargets>;
	using TRenderTargetFlags		= TStaticArray<uint32, MaxSimultaneousRenderTargets>;

	FGraphicsPipelineStateInitializer()
		: RenderTargetsEnabled(0)
		, RenderTargetFormats(PF_Unknown)
		, RenderTargetFlags(0)
		, DepthStencilTargetFormat(PF_Unknown)
		, DepthStencilTargetFlag(0)
		, DepthTargetLoadAction(ERenderTargetLoadAction::ENoAction)
		, DepthTargetStoreAction(ERenderTargetStoreAction::ENoAction)
		, StencilTargetLoadAction(ERenderTargetLoadAction::ENoAction)
		, StencilTargetStoreAction(ERenderTargetStoreAction::ENoAction)
		, NumSamples(0)
		, SubpassHint(ESubpassHint::None)
		, SubpassIndex(0)
		, Flags(0)
	{
		static_assert(sizeof(EPixelFormat) != sizeof(uint8), "Change TRenderTargetFormats's uint8 to EPixelFormat");
		static_assert(PF_MAX < MAX_uint8, "TRenderTargetFormats assumes EPixelFormat can fit in a uint8!");
	}

	FGraphicsPipelineStateInitializer(const FGraphicsMinimalPipelineStateInitializer& InMinimalState)
		: FGraphicsMinimalPipelineStateInitializer(InMinimalState)
		, RenderTargetsEnabled(0)
		, RenderTargetFormats(PF_Unknown)
		, RenderTargetFlags(0)
		, DepthStencilTargetFormat(PF_Unknown)
		, DepthStencilTargetFlag(0)
		, DepthTargetLoadAction(ERenderTargetLoadAction::ENoAction)
		, DepthTargetStoreAction(ERenderTargetStoreAction::ENoAction)
		, StencilTargetLoadAction(ERenderTargetLoadAction::ENoAction)
		, StencilTargetStoreAction(ERenderTargetStoreAction::ENoAction)
		, NumSamples(0)
		, SubpassHint(ESubpassHint::None)
		, SubpassIndex(0)
		, Flags(0)
	{
	}

	FGraphicsPipelineStateInitializer(
		FBoundShaderStateInput				InBoundShaderState,
		FBlendStateRHIParamRef				InBlendState,
		FRasterizerStateRHIParamRef			InRasterizerState,
		FDepthStencilStateRHIParamRef		InDepthStencilState,
		FImmutableSamplerState				InImmutableSamplerState,
		EPrimitiveType						InPrimitiveType,
		uint32								InRenderTargetsEnabled,
		const TRenderTargetFormats&			InRenderTargetFormats,
		const TRenderTargetFlags&			InRenderTargetFlags,
		EPixelFormat						InDepthStencilTargetFormat,
		uint32								InDepthStencilTargetFlag,
		ERenderTargetLoadAction				InDepthTargetLoadAction,
		ERenderTargetStoreAction			InDepthTargetStoreAction,
		ERenderTargetLoadAction				InStencilTargetLoadAction,
		ERenderTargetStoreAction			InStencilTargetStoreAction,
		FExclusiveDepthStencil				InDepthStencilAccess,
		uint32								InNumSamples,
		ESubpassHint						InSubpassHint,
		uint8								InSubpassIndex,
		uint16								InFlags
		)
		: FGraphicsMinimalPipelineStateInitializer(InBoundShaderState, InBlendState, InRasterizerState, InDepthStencilState, InImmutableSamplerState, InPrimitiveType)
		, RenderTargetsEnabled(InRenderTargetsEnabled)
		, RenderTargetFormats(InRenderTargetFormats)
		, RenderTargetFlags(InRenderTargetFlags)
		, DepthStencilTargetFormat(InDepthStencilTargetFormat)
		, DepthStencilTargetFlag(InDepthStencilTargetFlag)
		, DepthTargetLoadAction(InDepthTargetLoadAction)
		, DepthTargetStoreAction(InDepthTargetStoreAction)
		, StencilTargetLoadAction(InStencilTargetLoadAction)
		, StencilTargetStoreAction(InStencilTargetStoreAction)
		, DepthStencilAccess(InDepthStencilAccess)
		, NumSamples(InNumSamples)
		, SubpassHint(InSubpassHint)
		, SubpassIndex(InSubpassIndex)
		, Flags(InFlags)
	{
	}

	bool operator==(const FGraphicsPipelineStateInitializer& rhs) const
	{
		if (!FGraphicsMinimalPipelineStateInitializer::operator ==(rhs) ||
			VertexShaderHash != rhs.VertexShaderHash ||
			PixelShaderHash != rhs.PixelShaderHash ||
#if PLATFORM_SUPPORTS_GEOMETRY_SHADERS
			GeometryShaderHash != rhs.GeometryShaderHash ||
#endif
#if PLATFORM_SUPPORTS_TESSELLATION_SHADERS
			HullShaderHash != rhs.HullShaderHash ||
			DomainShaderHash != rhs.DomainShaderHash ||
#endif
			RenderTargetsEnabled != rhs.RenderTargetsEnabled ||
			RenderTargetFormats != rhs.RenderTargetFormats || 
			RenderTargetFlags != rhs.RenderTargetFlags || 
			DepthStencilTargetFormat != rhs.DepthStencilTargetFormat || 
			DepthStencilTargetFlag != rhs.DepthStencilTargetFlag ||
			DepthTargetLoadAction != rhs.DepthTargetLoadAction ||
			DepthTargetStoreAction != rhs.DepthTargetStoreAction ||
			StencilTargetLoadAction != rhs.StencilTargetLoadAction ||
			StencilTargetStoreAction != rhs.StencilTargetStoreAction || 
			DepthStencilAccess != rhs.DepthStencilAccess ||
			NumSamples != rhs.NumSamples ||
			SubpassHint != rhs.SubpassHint ||
			SubpassIndex != rhs.SubpassIndex)
		{
			return false;
		}

		return true;
	}

	uint32 ComputeNumValidRenderTargets() const
	{
		// Get the count of valid render targets (ignore those at the end of the array with PF_Unknown)
		if (RenderTargetsEnabled > 0)
		{
			int32 LastValidTarget = -1;
			for (int32 i = (int32)RenderTargetsEnabled - 1; i >= 0; i--)
			{
				if (RenderTargetFormats[i] != PF_Unknown)
				{
					LastValidTarget = i;
					break;
				}
			}
			return uint32(LastValidTarget + 1);
		}
		return RenderTargetsEnabled;
	}

	FSHAHash						VertexShaderHash;
	FSHAHash						PixelShaderHash;
#if PLATFORM_SUPPORTS_GEOMETRY_SHADERS
	FSHAHash						GeometryShaderHash;
#endif
#if PLATFORM_SUPPORTS_TESSELLATION_SHADERS
	FSHAHash						HullShaderHash;
	FSHAHash						DomainShaderHash;
#endif
	uint32							RenderTargetsEnabled;
	TRenderTargetFormats			RenderTargetFormats;
	TRenderTargetFlags				RenderTargetFlags;
	EPixelFormat					DepthStencilTargetFormat;
	uint32							DepthStencilTargetFlag;
	ERenderTargetLoadAction			DepthTargetLoadAction;
	ERenderTargetStoreAction		DepthTargetStoreAction;
	ERenderTargetLoadAction			StencilTargetLoadAction;
	ERenderTargetStoreAction		StencilTargetStoreAction;
	FExclusiveDepthStencil			DepthStencilAccess;
	uint16							NumSamples;
	ESubpassHint					SubpassHint;
	uint8							SubpassIndex;
	
	// Note: these flags do NOT affect compilation of this PSO.
	// The resulting object is invariant with respect to whatever is set here, they are
	// behavior hints.
	// They do not participate in equality comparisons or hashing.
	union
	{
		struct
		{
			uint16					Reserved			: 15;
			uint16					bFromPSOFileCache	: 1;
		};
		uint16						Flags;
	};
};

#if RHI_RAYTRACING

class FRayTracingPipelineStateInitializer
{
public:

	FRayTracingPipelineStateInitializer() {};

	// NOTE: GetTypeHash(const FRayTracingPipelineStateInitializer& Initializer) should also be updated when changing this function
	bool operator==(const FRayTracingPipelineStateInitializer& rhs) const
	{
		return MaxPayloadSizeInBytes == rhs.MaxPayloadSizeInBytes
<<<<<<< HEAD
			&& bAllowHitGroupIndexing == rhs.bAllowHitGroupIndexing
=======
			&& HitGroupStride == rhs.HitGroupStride
>>>>>>> edccb068
			&& RayGenHash == rhs.RayGenHash
			&& MissHash == rhs.MissHash
			&& HitGroupHash == rhs.HitGroupHash;
	}

	uint32 MaxPayloadSizeInBytes = 32; // sizeof FDefaultPayload declared in RayTracingCommon.ush
<<<<<<< HEAD

	bool bAllowHitGroupIndexing = true;

=======

	// Hit group stride controls how many slots will be allocated in the shader binding table per geometry segment.
	// Changing this value allows different hit shaders to be used for different effects.
	// For example, setting this to 2 allows one hit shader for regular material evaluation and a different one for shadows.
	// Desired hit shader can be selected by providing appropriate RayContributionToHitGroupIndex to TraceRay() function.
	// Setting hit group stride to 0 effectively disables hit group indexing entirely, forcing the same hit shader to be used for all ray hits.
	// Use ShaderSlot argument in SetRayTracingHitGroup() to assign shaders and resources for specific part of the shder binding table record.
	uint32 HitGroupStride = 1;

>>>>>>> edccb068
	const TArrayView<const FRayTracingShaderRHIParamRef>& GetRayGenTable()   const { return RayGenTable; }
	const TArrayView<const FRayTracingShaderRHIParamRef>& GetMissTable()     const { return MissTable; }
	const TArrayView<const FRayTracingShaderRHIParamRef>& GetHitGroupTable() const { return HitGroupTable; }

	// Shaders used as entry point to ray tracing work. At least one RayGen shader must be provided.
	void SetRayGenShaderTable(const TArrayView<const FRayTracingShaderRHIParamRef>& InRayGenShaders)
	{
		RayGenTable = InRayGenShaders;
		RayGenHash = ComputeShaderTableHash(InRayGenShaders);
	}

	// Shaders that will be invoked if a ray misses all geometry.
	// If this table is empty, then a built-in default miss shader will be used that sets HitT member of FDefaultPayload to -1.
	// Desired miss shader can be selected by providing MissShaderIndex to TraceRay() function.
	void SetMissShaderTable(const TArrayView<const FRayTracingShaderRHIParamRef>& InMissShaders)
	{
		MissTable = InMissShaders;
		MissHash = ComputeShaderTableHash(InMissShaders);
	}

	// Shaders that will be invoked when ray intersects geometry.
	// If this table is empty, then a built-in default shader will be used for all geometry, using FDefaultPayload.
	void SetHitGroupTable(const TArrayView<const FRayTracingShaderRHIParamRef>& InHitGroups)
	{
		HitGroupTable = InHitGroups;
		HitGroupHash = ComputeShaderTableHash(HitGroupTable);
	}

	uint32 GetHitGroupHash() const { return HitGroupHash; }
	uint32 GetRayGenHash()   const { return RayGenHash; }
	uint32 GetRayMissHash()  const { return MissHash; }

private:

	uint32 ComputeShaderTableHash(const TArrayView<const FRayTracingShaderRHIParamRef>& ShaderTable, uint32 InitialHash = 2085640061)
	{
		uint32 CombinedHash = InitialHash;
		for (FRayTracingShaderRHIParamRef ShaderRHI : ShaderTable)
		{
			// #dxr_todo: some sort of session-unique ID should be used instead of pointers to ensure that unique hash is
			// produced if the same memory happens to be re-used for a different shader (i.e. delete followed by new).
			CombinedHash = PointerHash(ShaderRHI, CombinedHash);
		}

		return CombinedHash;
	}

	TArrayView<const FRayTracingShaderRHIParamRef> RayGenTable;
	TArrayView<const FRayTracingShaderRHIParamRef> MissTable;
	TArrayView<const FRayTracingShaderRHIParamRef> HitGroupTable;

	uint32 RayGenHash = 0;
	uint32 MissHash = 0;
	uint32 HitGroupHash = 0;
};
#endif // RHI_RAYTRACING

// This PSO is used as a fallback for RHIs that dont support PSOs. It is used to set the graphics state using the legacy state setting APIs
class FRHIGraphicsPipelineStateFallBack : public FRHIGraphicsPipelineState
{
public:
	FRHIGraphicsPipelineStateFallBack() {}

	FRHIGraphicsPipelineStateFallBack(const FGraphicsPipelineStateInitializer& Init)
		: Initializer(Init)
	{
	}

	FGraphicsPipelineStateInitializer Initializer;
};

class FRHIComputePipelineStateFallback : public FRHIComputePipelineState
{
public:
	FRHIComputePipelineStateFallback(FRHIComputeShader* InComputeShader)
		: ComputeShader(InComputeShader)
	{
		check(InComputeShader);
	}

	FRHIComputeShader* GetComputeShader()
	{
		return ComputeShader;
	}

protected:
	TRefCountPtr<FRHIComputeShader> ComputeShader;
};

//
// Shader Library
//

class FRHIShaderLibrary : public FRHIResource
{
public:
	FRHIShaderLibrary(EShaderPlatform InPlatform, FString const& InName) : Platform(InPlatform), LibraryName(InName), LibraryId(GetTypeHash(InName)) {}
	virtual ~FRHIShaderLibrary() {}
	
	FORCEINLINE EShaderPlatform GetPlatform(void) const { return Platform; }
	FORCEINLINE FString GetName(void) const { return LibraryName; }
	FORCEINLINE uint32 GetId(void) const { return LibraryId; }
	
	virtual bool IsNativeLibrary() const = 0;
	
	//Library iteration
	struct FShaderLibraryEntry
	{
		FShaderLibraryEntry(): Frequency(SF_NumFrequencies), Platform(SP_NumPlatforms) {}
		
		FSHAHash Hash;
		EShaderFrequency Frequency;
		EShaderPlatform Platform;
		
		bool IsValid() const {return (Frequency < SF_NumFrequencies) && (Platform < SP_NumPlatforms);}
	};
	
	class FShaderLibraryIterator : public FRHIResource
	{
	public:
		FShaderLibraryIterator(FRHIShaderLibrary* ShaderLibrary) : ShaderLibrarySource(ShaderLibrary) {}
		virtual ~FShaderLibraryIterator() {}
	
		//Is the iterator valid
		virtual bool IsValid() const					 = 0;
		
		//Iterator position access
		virtual FShaderLibraryEntry operator*()	const	 = 0;
		
		//Iterator next operation
		virtual FShaderLibraryIterator& operator++()	 = 0;
		
		//Access the library we are iterating through - allow query e.g. GetPlatform from iterator object
		FRHIShaderLibrary* GetLibrary() const			 {return ShaderLibrarySource;};
		
	protected:
		//Control source object lifetime while iterator is 'active'
		TRefCountPtr<FRHIShaderLibrary> ShaderLibrarySource;
	};
	
	virtual TRefCountPtr<FShaderLibraryIterator> CreateIterator(void) = 0;
	virtual bool RequestEntry(const FSHAHash& Hash, FArchive* Ar) = 0;
	virtual bool RequestEntry(const FSHAHash& Hash, TArray<uint8>& OutRaw)
	{
		check(!"This shader code library does not support raw reads!");
		return false;
	}
	virtual bool ContainsEntry(const FSHAHash& Hash) = 0;
	virtual uint32 GetShaderCount(void) const = 0;

protected:
	EShaderPlatform Platform;
	FString LibraryName;
	uint32 LibraryId;
};

typedef FRHIShaderLibrary*				FRHIShaderLibraryParamRef;
typedef TRefCountPtr<FRHIShaderLibrary>	FRHIShaderLibraryRef;

class FRHIPipelineBinaryLibrary : public FRHIResource
{
public:
	FRHIPipelineBinaryLibrary(EShaderPlatform InPlatform, FString const& FilePath) : Platform(InPlatform) {}
	virtual ~FRHIPipelineBinaryLibrary() {}
	
	FORCEINLINE EShaderPlatform GetPlatform(void) const { return Platform; }
	
protected:
	EShaderPlatform Platform;
};
typedef FRHIPipelineBinaryLibrary*				FRHIPipelineBinaryLibraryParamRef;
typedef TRefCountPtr<FRHIPipelineBinaryLibrary>	FRHIPipelineBinaryLibraryRef;

enum class ERenderTargetActions : uint8
{
	LoadOpMask = 2,

#define RTACTION_MAKE_MASK(Load, Store) (((uint8)ERenderTargetLoadAction::Load << (uint8)LoadOpMask) | (uint8)ERenderTargetStoreAction::Store)

	DontLoad_DontStore =	RTACTION_MAKE_MASK(ENoAction, ENoAction),

	DontLoad_Store =		RTACTION_MAKE_MASK(ENoAction, EStore),
	Clear_Store =			RTACTION_MAKE_MASK(EClear, EStore),
	Load_Store =			RTACTION_MAKE_MASK(ELoad, EStore),

	Clear_DontStore =		RTACTION_MAKE_MASK(EClear, ENoAction),
	Load_DontStore =		RTACTION_MAKE_MASK(ELoad, ENoAction),
	Clear_Resolve =			RTACTION_MAKE_MASK(EClear, EMultisampleResolve),
	Load_Resolve =			RTACTION_MAKE_MASK(ELoad, EMultisampleResolve),

#undef RTACTION_MAKE_MASK
};

inline ERenderTargetActions MakeRenderTargetActions(ERenderTargetLoadAction Load, ERenderTargetStoreAction Store)
{
	return (ERenderTargetActions)(((uint8)Load << (uint8)ERenderTargetActions::LoadOpMask) | (uint8)Store);
}

inline ERenderTargetLoadAction GetLoadAction(ERenderTargetActions Action)
{
	return (ERenderTargetLoadAction)((uint8)Action >> (uint8)ERenderTargetActions::LoadOpMask);
}

inline ERenderTargetStoreAction GetStoreAction(ERenderTargetActions Action)
{
	return (ERenderTargetStoreAction)((uint8)Action & ((1 << (uint8)ERenderTargetActions::LoadOpMask) - 1));
}

enum class EDepthStencilTargetActions : uint8
{
	DepthMask = 4,

#define RTACTION_MAKE_MASK(Depth, Stencil) (((uint8)ERenderTargetActions::Depth << (uint8)DepthMask) | (uint8)ERenderTargetActions::Stencil)

	DontLoad_DontStore =						RTACTION_MAKE_MASK(DontLoad_DontStore, DontLoad_DontStore),
	DontLoad_StoreDepthStencil =				RTACTION_MAKE_MASK(DontLoad_Store, DontLoad_Store),
	DontLoad_StoreStencilNotDepth =				RTACTION_MAKE_MASK(DontLoad_DontStore, DontLoad_Store),
	ClearDepthStencil_StoreDepthStencil =		RTACTION_MAKE_MASK(Clear_Store, Clear_Store),
	LoadDepthStencil_StoreDepthStencil =		RTACTION_MAKE_MASK(Load_Store, Load_Store),
	LoadDepthNotStencil_DontStore =				RTACTION_MAKE_MASK(Load_DontStore, DontLoad_DontStore),
	LoadDepthStencil_StoreStencilNotDepth =		RTACTION_MAKE_MASK(Load_DontStore, Load_Store),

	ClearDepthStencil_DontStoreDepthStencil =	RTACTION_MAKE_MASK(Clear_DontStore, Clear_DontStore),
	LoadDepthStencil_DontStoreDepthStencil =	RTACTION_MAKE_MASK(Load_DontStore, Load_DontStore),
	ClearDepthStencil_StoreDepthNotStencil =	RTACTION_MAKE_MASK(Clear_Store, Clear_DontStore),
	ClearDepthStencil_StoreStencilNotDepth =	RTACTION_MAKE_MASK(Clear_DontStore, Clear_Store),
	ClearDepthStencil_ResolveDepthNotStencil =	RTACTION_MAKE_MASK(Clear_Resolve, Clear_DontStore),
	ClearDepthStencil_ResolveStencilNotDepth =	RTACTION_MAKE_MASK(Clear_DontStore, Clear_Resolve),

	ClearStencilDontLoadDepth_StoreStencilNotDepth = RTACTION_MAKE_MASK(DontLoad_DontStore, Clear_Store),

#undef RTACTION_MAKE_MASK
};

inline constexpr EDepthStencilTargetActions MakeDepthStencilTargetActions(const ERenderTargetActions Depth, const ERenderTargetActions Stencil)
{
	return (EDepthStencilTargetActions)(((uint8)Depth << (uint8)EDepthStencilTargetActions::DepthMask) | (uint8)Stencil);
}

inline ERenderTargetActions GetDepthActions(EDepthStencilTargetActions Action)
{
	return (ERenderTargetActions)((uint8)Action >> (uint8)EDepthStencilTargetActions::DepthMask);
}

inline ERenderTargetActions GetStencilActions(EDepthStencilTargetActions Action)
{
	return (ERenderTargetActions)((uint8)Action & ((1 << (uint8)EDepthStencilTargetActions::DepthMask) - 1));
}

struct FRHIRenderPassInfo
{
	struct FColorEntry
	{
		FRHITexture* RenderTarget;
		FRHITexture* ResolveTarget;
		int32 ArraySlice;
		uint8 MipIndex;
		ERenderTargetActions Action;
	};
	FColorEntry ColorRenderTargets[MaxSimultaneousRenderTargets];

	struct FDepthStencilEntry
	{
		FRHITexture* DepthStencilTarget;
		FRHITexture* ResolveTarget;
		EDepthStencilTargetActions Action;
		FExclusiveDepthStencil ExclusiveDepthStencil;
	};
	FDepthStencilEntry DepthStencilRenderTarget;

	FResolveParams ResolveParameters;

	// Some RHIs require a hint that occlusion queries will be used in this render pass
	uint32 NumOcclusionQueries = 0;
	bool bOcclusionQueries = false;

	// Some RHIs need to know if this render pass is going to be reading and writing to the same texture in the case of generating mip maps for partial resource transitions
	bool bGeneratingMips = false;

	// If this render pass should be multiview
	bool bMultiviewPass = false;

	// Hint for some RHI's that renderpass will have specific sub-passes 
	ESubpassHint SubpassHint = ESubpassHint::None;

	// TODO: Remove once FORT-162640 is solved
	bool bTooManyUAVs = false;

	//#RenderPasses
	int32 UAVIndex = -1;
	int32 NumUAVs = 0;
	FUnorderedAccessViewRHIRef UAVs[MaxSimultaneousUAVs];

	// Color, no depth, optional resolve, optional mip, optional array slice
	explicit FRHIRenderPassInfo(FRHITexture* ColorRT, ERenderTargetActions ColorAction, FRHITexture* ResolveRT = nullptr, uint32 InMipIndex = 0, int32 InArraySlice = -1)
	{
		check(ColorRT);
		ColorRenderTargets[0].RenderTarget = ColorRT;
		ColorRenderTargets[0].ResolveTarget = ResolveRT;
		ColorRenderTargets[0].ArraySlice = InArraySlice;
		ColorRenderTargets[0].MipIndex = InMipIndex;
		ColorRenderTargets[0].Action = ColorAction;
		DepthStencilRenderTarget.DepthStencilTarget = nullptr;
		DepthStencilRenderTarget.Action = EDepthStencilTargetActions::DontLoad_DontStore;
		DepthStencilRenderTarget.ExclusiveDepthStencil = FExclusiveDepthStencil::DepthNop_StencilNop;
		DepthStencilRenderTarget.ResolveTarget = nullptr;
		bIsMSAA = ColorRT->GetNumSamples() > 1;
		FMemory::Memzero(&ColorRenderTargets[1], sizeof(FColorEntry) * (MaxSimultaneousRenderTargets - 1));
	}

	// Color MRTs, no depth
	explicit FRHIRenderPassInfo(int32 NumColorRTs, FRHITexture* ColorRTs[], ERenderTargetActions ColorAction)
	{
		check(NumColorRTs > 0);
		for (int32 Index = 0; Index < NumColorRTs; ++Index)
		{
			check(ColorRTs[Index]);
			ColorRenderTargets[Index].RenderTarget = ColorRTs[Index];
			ColorRenderTargets[Index].ResolveTarget = nullptr;
			ColorRenderTargets[Index].ArraySlice = -1;
			ColorRenderTargets[Index].MipIndex = 0;
			ColorRenderTargets[Index].Action = ColorAction;
		}
		DepthStencilRenderTarget.DepthStencilTarget = nullptr;
		DepthStencilRenderTarget.Action = EDepthStencilTargetActions::DontLoad_DontStore;
		DepthStencilRenderTarget.ExclusiveDepthStencil = FExclusiveDepthStencil::DepthNop_StencilNop;
		DepthStencilRenderTarget.ResolveTarget = nullptr;
		if (NumColorRTs < MaxSimultaneousRenderTargets)
		{
			FMemory::Memzero(&ColorRenderTargets[NumColorRTs], sizeof(FColorEntry) * (MaxSimultaneousRenderTargets - NumColorRTs));
		}
	}

	// Color MRTs, no depth
	explicit FRHIRenderPassInfo(int32 NumColorRTs, FRHITexture* ColorRTs[], ERenderTargetActions ColorAction, FRHITexture* ResolveTargets[])
	{
		check(NumColorRTs > 0);
		for (int32 Index = 0; Index < NumColorRTs; ++Index)
		{
			check(ColorRTs[Index]);
			ColorRenderTargets[Index].RenderTarget = ColorRTs[Index];
			ColorRenderTargets[Index].ResolveTarget = ResolveTargets[Index];
			ColorRenderTargets[Index].ArraySlice = -1;
			ColorRenderTargets[Index].MipIndex = 0;
			ColorRenderTargets[Index].Action = ColorAction;
		}
		DepthStencilRenderTarget.DepthStencilTarget = nullptr;
		DepthStencilRenderTarget.Action = EDepthStencilTargetActions::DontLoad_DontStore;
		DepthStencilRenderTarget.ExclusiveDepthStencil = FExclusiveDepthStencil::DepthNop_StencilNop;
		DepthStencilRenderTarget.ResolveTarget = nullptr;
		if (NumColorRTs < MaxSimultaneousRenderTargets)
		{
			FMemory::Memzero(&ColorRenderTargets[NumColorRTs], sizeof(FColorEntry) * (MaxSimultaneousRenderTargets - NumColorRTs));
		}
	}

	// Color MRTs and depth
	explicit FRHIRenderPassInfo(int32 NumColorRTs, FRHITexture* ColorRTs[], ERenderTargetActions ColorAction, FRHITexture* DepthRT, EDepthStencilTargetActions DepthActions, FExclusiveDepthStencil InEDS = FExclusiveDepthStencil::DepthWrite_StencilWrite)
	{
		check(NumColorRTs > 0);
		for (int32 Index = 0; Index < NumColorRTs; ++Index)
		{
			check(ColorRTs[Index]);
			ColorRenderTargets[Index].RenderTarget = ColorRTs[Index];
			ColorRenderTargets[Index].ResolveTarget = nullptr;
			ColorRenderTargets[Index].ArraySlice = -1;
			ColorRenderTargets[Index].MipIndex = 0;
			ColorRenderTargets[Index].Action = ColorAction;
		}
		check(DepthRT);
		DepthStencilRenderTarget.DepthStencilTarget = DepthRT;
		DepthStencilRenderTarget.ResolveTarget = nullptr;
		DepthStencilRenderTarget.Action = DepthActions;
		DepthStencilRenderTarget.ExclusiveDepthStencil = InEDS;
		bIsMSAA = DepthRT->GetNumSamples() > 1;
		if (NumColorRTs < MaxSimultaneousRenderTargets)
		{
			FMemory::Memzero(&ColorRenderTargets[NumColorRTs], sizeof(FColorEntry) * (MaxSimultaneousRenderTargets - NumColorRTs));
		}
	}

	// Color MRTs and depth
	explicit FRHIRenderPassInfo(int32 NumColorRTs, FRHITexture* ColorRTs[], ERenderTargetActions ColorAction, FRHITexture* ResolveRTs[], FRHITexture* DepthRT, EDepthStencilTargetActions DepthActions, FRHITexture* ResolveDepthRT, FExclusiveDepthStencil InEDS = FExclusiveDepthStencil::DepthWrite_StencilWrite)
	{
		check(NumColorRTs > 0);
		for (int32 Index = 0; Index < NumColorRTs; ++Index)
		{
			check(ColorRTs[Index]);
			ColorRenderTargets[Index].RenderTarget = ColorRTs[Index];
			ColorRenderTargets[Index].ResolveTarget = ResolveRTs[Index];
			ColorRenderTargets[Index].ArraySlice = -1;
			ColorRenderTargets[Index].MipIndex = 0;
			ColorRenderTargets[Index].Action = ColorAction;
		}
		check(DepthRT);
		DepthStencilRenderTarget.DepthStencilTarget = DepthRT;
		DepthStencilRenderTarget.ResolveTarget = ResolveDepthRT;
		DepthStencilRenderTarget.Action = DepthActions;
		DepthStencilRenderTarget.ExclusiveDepthStencil = InEDS;
		bIsMSAA = DepthRT->GetNumSamples() > 1;
		if (NumColorRTs < MaxSimultaneousRenderTargets)
		{
			FMemory::Memzero(&ColorRenderTargets[NumColorRTs], sizeof(FColorEntry) * (MaxSimultaneousRenderTargets - NumColorRTs));
		}
	}

	// Depth, no color
	explicit FRHIRenderPassInfo(FRHITexture* DepthRT, EDepthStencilTargetActions DepthActions, FRHITexture* ResolveDepthRT = nullptr, FExclusiveDepthStencil InEDS = FExclusiveDepthStencil::DepthWrite_StencilWrite)
	{
		check(DepthRT);
		DepthStencilRenderTarget.DepthStencilTarget = DepthRT;
		DepthStencilRenderTarget.ResolveTarget = ResolveDepthRT;
		DepthStencilRenderTarget.Action = DepthActions;
		DepthStencilRenderTarget.ExclusiveDepthStencil = InEDS;
		bIsMSAA = DepthRT->GetNumSamples() > 1;
		FMemory::Memzero(ColorRenderTargets, sizeof(FColorEntry) * MaxSimultaneousRenderTargets);
	}

	// Depth, no color, occlusion queries
	explicit FRHIRenderPassInfo(FRHITexture* DepthRT, uint32 InNumOcclusionQueries, EDepthStencilTargetActions DepthActions, FRHITexture* ResolveDepthRT = nullptr, FExclusiveDepthStencil InEDS = FExclusiveDepthStencil::DepthWrite_StencilWrite)
		: NumOcclusionQueries(InNumOcclusionQueries)
		, bOcclusionQueries(true)
	{
		check(DepthRT);
		DepthStencilRenderTarget.DepthStencilTarget = DepthRT;
		DepthStencilRenderTarget.ResolveTarget = ResolveDepthRT;
		DepthStencilRenderTarget.Action = DepthActions;
		DepthStencilRenderTarget.ExclusiveDepthStencil = InEDS;
		bIsMSAA = DepthRT->GetNumSamples() > 1;
		FMemory::Memzero(ColorRenderTargets, sizeof(FColorEntry) * MaxSimultaneousRenderTargets);
	}

	// Color and depth
	explicit FRHIRenderPassInfo(FRHITexture* ColorRT, ERenderTargetActions ColorAction, FRHITexture* DepthRT, EDepthStencilTargetActions DepthActions, FExclusiveDepthStencil InEDS = FExclusiveDepthStencil::DepthWrite_StencilWrite)
	{
		check(ColorRT);
		ColorRenderTargets[0].RenderTarget = ColorRT;
		ColorRenderTargets[0].ResolveTarget = nullptr;
		ColorRenderTargets[0].ArraySlice = -1;
		ColorRenderTargets[0].MipIndex = 0;
		ColorRenderTargets[0].Action = ColorAction;
		bIsMSAA = ColorRT->GetNumSamples() > 1;
		check(DepthRT);
		DepthStencilRenderTarget.DepthStencilTarget = DepthRT;
		DepthStencilRenderTarget.ResolveTarget = nullptr;
		DepthStencilRenderTarget.Action = DepthActions;
		DepthStencilRenderTarget.ExclusiveDepthStencil = InEDS;
		FMemory::Memzero(&ColorRenderTargets[1], sizeof(FColorEntry) * (MaxSimultaneousRenderTargets - 1));
	}

	// Color and depth with resolve
	explicit FRHIRenderPassInfo(FRHITexture* ColorRT, ERenderTargetActions ColorAction, FRHITexture* ResolveColorRT,
		FRHITexture* DepthRT, EDepthStencilTargetActions DepthActions, FRHITexture* ResolveDepthRT, FExclusiveDepthStencil InEDS = FExclusiveDepthStencil::DepthWrite_StencilWrite)
	{
		check(ColorRT);
		ColorRenderTargets[0].RenderTarget = ColorRT;
		ColorRenderTargets[0].ResolveTarget = ResolveColorRT;
		ColorRenderTargets[0].ArraySlice = -1;
		ColorRenderTargets[0].MipIndex = 0;
		ColorRenderTargets[0].Action = ColorAction;
		bIsMSAA = ColorRT->GetNumSamples() > 1;
		check(DepthRT);
		DepthStencilRenderTarget.DepthStencilTarget = DepthRT;
		DepthStencilRenderTarget.ResolveTarget = ResolveDepthRT;
		DepthStencilRenderTarget.Action = DepthActions;
		DepthStencilRenderTarget.ExclusiveDepthStencil = InEDS;
		FMemory::Memzero(&ColorRenderTargets[1], sizeof(FColorEntry) * (MaxSimultaneousRenderTargets - 1));
	}

	explicit FRHIRenderPassInfo(int32 InNumUAVs, FUnorderedAccessViewRHIParamRef* InUAVs)
	{
		if (InNumUAVs > MaxSimultaneousUAVs)
		{
			OnVerifyNumUAVsFailed(InNumUAVs);
			InNumUAVs = MaxSimultaneousUAVs;
		}

		FMemory::Memzero(*this);
		NumUAVs = InNumUAVs;
		for (int32 Index = 0; Index < InNumUAVs; Index++)
		{
			UAVs[Index] = InUAVs[Index];
		}
	}

	inline int32 GetNumColorRenderTargets() const
	{
		int32 ColorIndex = 0;
		for (; ColorIndex < MaxSimultaneousRenderTargets; ++ColorIndex)
		{
			const FColorEntry& Entry = ColorRenderTargets[ColorIndex];
			if (!Entry.RenderTarget)
			{
				break;
			}
		}

		return ColorIndex;
	}

	explicit FRHIRenderPassInfo()
	{
		FMemory::Memzero(*this);
	}

	inline bool IsMSAA() const
	{
		return bIsMSAA;
	}

#if !(UE_BUILD_SHIPPING || UE_BUILD_TEST)
	RHI_API void Validate() const;
#else
	RHI_API void Validate() const {}
#endif
	RHI_API void ConvertToRenderTargetsInfo(FRHISetRenderTargetsInfo& OutRTInfo) const;

#if 0 // FORT-162640
	FRHIRenderPassInfo& operator = (const FRHIRenderPassInfo& In)
	{
		FMemory::Memcpy(*this, In);
		return *this;
	}
#endif

	bool bIsMSAA = false;

private:
	RHI_API void OnVerifyNumUAVsFailed(int32 InNumUAVs);
};<|MERGE_RESOLUTION|>--- conflicted
+++ resolved
@@ -1,5 +1,4 @@
 // Copyright 1998-2019 Epic Games, Inc. All Rights Reserved.
-
 
 #pragma once
 
@@ -905,6 +904,8 @@
 	 */
 	virtual bool Poll() const = 0;
 
+	const FName& GetFName() const { return FenceName; }
+
 protected:
 	FName FenceName;
 };
@@ -927,6 +928,69 @@
 };
 
 class FRHIRenderQuery : public FRHIResource {};
+
+class FRHIRenderQueryPool;
+class RHI_API FRHIPooledRenderQuery
+{
+	TRefCountPtr<FRHIRenderQuery> Query;
+	FRHIRenderQueryPool* QueryPool = nullptr;
+
+public:
+	FRHIPooledRenderQuery() = default;
+	FRHIPooledRenderQuery(FRHIRenderQueryPool* InQueryPool, TRefCountPtr<FRHIRenderQuery>&& InQuery);
+	~FRHIPooledRenderQuery();
+
+	FRHIPooledRenderQuery(const FRHIPooledRenderQuery&) = delete;
+	FRHIPooledRenderQuery& operator=(const FRHIPooledRenderQuery&) = delete;
+	FRHIPooledRenderQuery(FRHIPooledRenderQuery&&) = default;
+	FRHIPooledRenderQuery& operator=(FRHIPooledRenderQuery&&) = default;
+
+	bool IsValid() const
+	{
+		return Query.IsValid();
+	}
+
+	FRHIRenderQuery* GetQuery() const
+	{
+		return Query;
+	}
+
+	void ReleaseQuery();
+};
+
+class RHI_API FRHIRenderQueryPool : public FRHIResource
+{
+public:
+	virtual ~FRHIRenderQueryPool() {};
+	virtual FRHIPooledRenderQuery AllocateQuery() = 0;
+
+private:
+	friend class FRHIPooledRenderQuery;
+	virtual void ReleaseQuery(TRefCountPtr<FRHIRenderQuery>&& Query) = 0;
+};
+
+inline FRHIPooledRenderQuery::FRHIPooledRenderQuery(FRHIRenderQueryPool* InQueryPool, TRefCountPtr<FRHIRenderQuery>&& InQuery) 
+	: Query(MoveTemp(InQuery))
+	, QueryPool(InQueryPool)
+{
+	check(IsInRenderingThread());
+}
+
+inline void FRHIPooledRenderQuery::ReleaseQuery()
+{
+	if (QueryPool && Query.IsValid())
+	{
+		QueryPool->ReleaseQuery(MoveTemp(Query));
+		QueryPool = nullptr;
+	}
+	check(!Query.IsValid());
+}
+
+inline FRHIPooledRenderQuery::~FRHIPooledRenderQuery()
+{
+	check(IsInRenderingThread());
+	ReleaseQuery();
+}
 
 class FRHIComputeFence : public FRHIResource
 {
@@ -1026,45 +1090,59 @@
 class FRHIShaderResourceView : public FRHIResource {};
 
 
+UE_DEPRECATED(4.23, "FSamplerStateRHIParamRef typedef is deprecated; please use FRHISamplerState* directly instead.")
 typedef FRHISamplerState*              FSamplerStateRHIParamRef;
 typedef TRefCountPtr<FRHISamplerState> FSamplerStateRHIRef;
 
+UE_DEPRECATED(4.23, "FRasterizerStateRHIParamRef typedef is deprecated; please use FRHIRasterizerState* directly instead.")
 typedef FRHIRasterizerState*              FRasterizerStateRHIParamRef;
 typedef TRefCountPtr<FRHIRasterizerState> FRasterizerStateRHIRef;
 
+UE_DEPRECATED(4.23, "FDepthStencilStateRHIParamRef typedef is deprecated; please use FRHIDepthStencilState* directly instead.")
 typedef FRHIDepthStencilState*              FDepthStencilStateRHIParamRef;
 typedef TRefCountPtr<FRHIDepthStencilState> FDepthStencilStateRHIRef;
 
+UE_DEPRECATED(4.23, "FBlendStateRHIParamRef typedef is deprecated; please use FRHIBlendState* directly instead.")
 typedef FRHIBlendState*              FBlendStateRHIParamRef;
 typedef TRefCountPtr<FRHIBlendState> FBlendStateRHIRef;
 
+UE_DEPRECATED(4.23, "FVertexDeclarationRHIParamRef typedef is deprecated; please use FRHIVertexDeclaration* directly instead.")
 typedef FRHIVertexDeclaration*              FVertexDeclarationRHIParamRef;
 typedef TRefCountPtr<FRHIVertexDeclaration> FVertexDeclarationRHIRef;
 
+UE_DEPRECATED(4.23, "FVertexShaderRHIParamRef typedef is deprecated; please use FRHIVertexShader* directly instead.")
 typedef FRHIVertexShader*              FVertexShaderRHIParamRef;
 typedef TRefCountPtr<FRHIVertexShader> FVertexShaderRHIRef;
 
+UE_DEPRECATED(4.23, "FHullShaderRHIParamRef typedef is deprecated; please use FRHIHullShader* directly instead.")
 typedef FRHIHullShader*              FHullShaderRHIParamRef;
 typedef TRefCountPtr<FRHIHullShader> FHullShaderRHIRef;
 
+UE_DEPRECATED(4.23, "FDomainShaderRHIParamRef typedef is deprecated; please use FRHIDomainShader* directly instead.")
 typedef FRHIDomainShader*              FDomainShaderRHIParamRef;
 typedef TRefCountPtr<FRHIDomainShader> FDomainShaderRHIRef;
 
+UE_DEPRECATED(4.23, "FPixelShaderRHIParamRef typedef is deprecated; please use FRHIPixelShader* directly instead.")
 typedef FRHIPixelShader*              FPixelShaderRHIParamRef;
 typedef TRefCountPtr<FRHIPixelShader> FPixelShaderRHIRef;
 
+UE_DEPRECATED(4.23, "FGeometryShaderRHIParamRef typedef is deprecated; please use FRHIGeometryShader* directly instead.")
 typedef FRHIGeometryShader*              FGeometryShaderRHIParamRef;
 typedef TRefCountPtr<FRHIGeometryShader> FGeometryShaderRHIRef;
 
+UE_DEPRECATED(4.23, "FComputeShaderRHIParamRef typedef is deprecated; please use FRHIComputeShader* directly instead.")
 typedef FRHIComputeShader*              FComputeShaderRHIParamRef;
 typedef TRefCountPtr<FRHIComputeShader> FComputeShaderRHIRef;
 
+UE_DEPRECATED(4.23, "FRayTracingShaderRHIParamRef typedef is deprecated; please use FRHIRayTracingShader* directly instead.")
 typedef FRHIRayTracingShader*                       FRayTracingShaderRHIParamRef;
 typedef TRefCountPtr<FRHIRayTracingShader>          FRayTracingShaderRHIRef;
 
+UE_DEPRECATED(4.23, "FComputeFenceRHIParamRef typedef is deprecated; please use FRHIComputeFence* directly instead.")
 typedef FRHIComputeFence*				FComputeFenceRHIParamRef;
 typedef TRefCountPtr<FRHIComputeFence>	FComputeFenceRHIRef;
 
+UE_DEPRECATED(4.23, "FBoundShaderStateRHIParamRef typedef is deprecated; please use FRHIBoundShaderState* directly instead.")
 typedef FRHIBoundShaderState*              FBoundShaderStateRHIParamRef;
 typedef TRefCountPtr<FRHIBoundShaderState> FBoundShaderStateRHIRef;
 
@@ -1095,27 +1173,37 @@
 typedef FRHITextureCube*              FTextureCubeRHIParamRef;
 typedef TRefCountPtr<FRHITextureCube> FTextureCubeRHIRef;
 
+UE_DEPRECATED(4.23, "FTextureReferenceRHIParamRef typedef is deprecated; please use FRHITextureReference* directly instead.")
 typedef FRHITextureReference*              FTextureReferenceRHIParamRef;
 typedef TRefCountPtr<FRHITextureReference> FTextureReferenceRHIRef;
 
+UE_DEPRECATED(4.23, "FRenderQueryRHIParamRef typedef is deprecated; please use FRHIRenderQuery* directly instead.")
 typedef FRHIRenderQuery*              FRenderQueryRHIParamRef;
 typedef TRefCountPtr<FRHIRenderQuery> FRenderQueryRHIRef;
 
+typedef TRefCountPtr<FRHIRenderQueryPool> FRenderQueryPoolRHIRef;
+
+UE_DEPRECATED(4.23, "FGPUFenceRHIParamRef typedef is deprecated; please use FRHIGPUFence* directly instead.")
 typedef FRHIGPUFence*				FGPUFenceRHIParamRef;
 typedef TRefCountPtr<FRHIGPUFence>	FGPUFenceRHIRef;
 
+UE_DEPRECATED(4.23, "FViewportRHIParamRef typedef is deprecated; please use FRHIViewport* directly instead.")
 typedef FRHIViewport*              FViewportRHIParamRef;
 typedef TRefCountPtr<FRHIViewport> FViewportRHIRef;
 
+UE_DEPRECATED(4.23, "FUnorderedAccessViewRHIParamRef typedef is deprecated; please use FRHIUnorderedAccessView* directly instead.")
 typedef FRHIUnorderedAccessView*              FUnorderedAccessViewRHIParamRef;
 typedef TRefCountPtr<FRHIUnorderedAccessView> FUnorderedAccessViewRHIRef;
 
+UE_DEPRECATED(4.23, "FShaderResourceViewRHIParamRef typedef is deprecated; please use FRHIShaderResourceView* directly instead.")
 typedef FRHIShaderResourceView*              FShaderResourceViewRHIParamRef;
 typedef TRefCountPtr<FRHIShaderResourceView> FShaderResourceViewRHIRef;
 
+UE_DEPRECATED(4.23, "FGraphicsPipelineStateRHIParamRef typedef is deprecated; please use FRHIGraphicsPipelineState* directly instead.")
 typedef FRHIGraphicsPipelineState*              FGraphicsPipelineStateRHIParamRef;
 typedef TRefCountPtr<FRHIGraphicsPipelineState> FGraphicsPipelineStateRHIRef;
 
+UE_DEPRECATED(4.23, "FRayTracingPipelineStateRHIParamRef typedef is deprecated; please use FRHIRayTracingPipelineState* directly instead.")
 typedef FRHIRayTracingPipelineState*              FRayTracingPipelineStateRHIParamRef;
 typedef TRefCountPtr<FRHIRayTracingPipelineState> FRayTracingPipelineStateRHIRef;
 
@@ -1127,6 +1215,7 @@
 /** Bottom level ray tracing acceleration structure (contains triangles). */
 class FRHIRayTracingGeometry : public FRHIResource {};
 
+UE_DEPRECATED(4.23, "FRayTracingGeometryRHIParamRef typedef is deprecated; please use FRHIRayTracingGeometry* directly instead.")
 typedef FRHIRayTracingGeometry*                  FRayTracingGeometryRHIParamRef;
 typedef TRefCountPtr<FRHIRayTracingGeometry>     FRayTracingGeometryRHIRef;
 
@@ -1134,11 +1223,12 @@
 class FRHIRayTracingScene : public FRHIResource
 {
 public:
-	FShaderResourceViewRHIParamRef GetShaderResourceView() { return ShaderResourceView; }
+	FRHIShaderResourceView* GetShaderResourceView() { return ShaderResourceView; }
 protected:
 	FShaderResourceViewRHIRef ShaderResourceView;
 };
 
+UE_DEPRECATED(4.23, "FRayTracingSceneRHIParamRef typedef is deprecated; please use FRHIRayTracingScene* directly instead.")
 typedef FRHIRayTracingScene*                     FRayTracingSceneRHIParamRef;
 typedef TRefCountPtr<FRHIRayTracingScene>        FRayTracingSceneRHIRef;
 
@@ -1176,6 +1266,7 @@
 	uint32 Offset;
 };
 
+UE_DEPRECATED(4.23, "FStagingBufferRHIParamRef typedef is deprecated; please use FRHIStagingBuffer* directly instead.")
 typedef FRHIStagingBuffer*				FStagingBufferRHIParamRef;
 typedef TRefCountPtr<FRHIStagingBuffer>	FStagingBufferRHIRef;
 
@@ -1649,23 +1740,24 @@
 };
 
 
+UE_DEPRECATED(4.23, "FCustomPresentRHIParamRef typedef is deprecated; please use FRHICustomPresent* directly instead.")
 typedef FRHICustomPresent*              FCustomPresentRHIParamRef;
 typedef TRefCountPtr<FRHICustomPresent> FCustomPresentRHIRef;
 
 // Template magic to convert an FRHI*Shader to its enum
 template<typename TRHIShader> struct TRHIShaderToEnum {};
-template<> struct TRHIShaderToEnum<FRHIVertexShader>	{ enum { ShaderFrequency = SF_Vertex }; };
-template<> struct TRHIShaderToEnum<FRHIHullShader>		{ enum { ShaderFrequency = SF_Hull }; };
-template<> struct TRHIShaderToEnum<FRHIDomainShader>	{ enum { ShaderFrequency = SF_Domain }; };
-template<> struct TRHIShaderToEnum<FRHIPixelShader>		{ enum { ShaderFrequency = SF_Pixel }; };
-template<> struct TRHIShaderToEnum<FRHIGeometryShader>	{ enum { ShaderFrequency = SF_Geometry }; };
-template<> struct TRHIShaderToEnum<FRHIComputeShader>	{ enum { ShaderFrequency = SF_Compute }; };
-template<> struct TRHIShaderToEnum<FVertexShaderRHIParamRef>	{ enum { ShaderFrequency = SF_Vertex }; };
-template<> struct TRHIShaderToEnum<FHullShaderRHIParamRef>		{ enum { ShaderFrequency = SF_Hull }; };
-template<> struct TRHIShaderToEnum<FDomainShaderRHIParamRef>	{ enum { ShaderFrequency = SF_Domain }; };
-template<> struct TRHIShaderToEnum<FPixelShaderRHIParamRef>		{ enum { ShaderFrequency = SF_Pixel }; };
-template<> struct TRHIShaderToEnum<FGeometryShaderRHIParamRef>	{ enum { ShaderFrequency = SF_Geometry }; };
-template<> struct TRHIShaderToEnum<FComputeShaderRHIParamRef>	{ enum { ShaderFrequency = SF_Compute }; };
+template<> struct TRHIShaderToEnum<FRHIVertexShader>		{ enum { ShaderFrequency = SF_Vertex }; };
+template<> struct TRHIShaderToEnum<FRHIHullShader>			{ enum { ShaderFrequency = SF_Hull }; };
+template<> struct TRHIShaderToEnum<FRHIDomainShader>		{ enum { ShaderFrequency = SF_Domain }; };
+template<> struct TRHIShaderToEnum<FRHIPixelShader>			{ enum { ShaderFrequency = SF_Pixel }; };
+template<> struct TRHIShaderToEnum<FRHIGeometryShader>		{ enum { ShaderFrequency = SF_Geometry }; };
+template<> struct TRHIShaderToEnum<FRHIComputeShader>		{ enum { ShaderFrequency = SF_Compute }; };
+template<> struct TRHIShaderToEnum<FRHIVertexShader*>		{ enum { ShaderFrequency = SF_Vertex }; };
+template<> struct TRHIShaderToEnum<FRHIHullShader*>			{ enum { ShaderFrequency = SF_Hull }; };
+template<> struct TRHIShaderToEnum<FRHIDomainShader*>		{ enum { ShaderFrequency = SF_Domain }; };
+template<> struct TRHIShaderToEnum<FRHIPixelShader*>		{ enum { ShaderFrequency = SF_Pixel }; };
+template<> struct TRHIShaderToEnum<FRHIGeometryShader*>		{ enum { ShaderFrequency = SF_Geometry }; };
+template<> struct TRHIShaderToEnum<FRHIComputeShader*>		{ enum { ShaderFrequency = SF_Compute }; };
 template<> struct TRHIShaderToEnum<FVertexShaderRHIRef>		{ enum { ShaderFrequency = SF_Vertex }; };
 template<> struct TRHIShaderToEnum<FHullShaderRHIRef>		{ enum { ShaderFrequency = SF_Hull }; };
 template<> struct TRHIShaderToEnum<FDomainShaderRHIRef>		{ enum { ShaderFrequency = SF_Domain }; };
@@ -1679,15 +1771,15 @@
 
 	inline FBoundShaderStateInput
 	(
-		FVertexDeclarationRHIParamRef InVertexDeclarationRHI
-		, FVertexShaderRHIParamRef InVertexShaderRHI
+		FRHIVertexDeclaration* InVertexDeclarationRHI
+		, FRHIVertexShader* InVertexShaderRHI
 #if PLATFORM_SUPPORTS_TESSELLATION_SHADERS
-		, FHullShaderRHIParamRef InHullShaderRHI
-		, FDomainShaderRHIParamRef InDomainShaderRHI
+		, FRHIHullShader* InHullShaderRHI
+		, FRHIDomainShader* InDomainShaderRHI
 #endif
-		, FPixelShaderRHIParamRef InPixelShaderRHI
+		, FRHIPixelShader* InPixelShaderRHI
 #if PLATFORM_SUPPORTS_GEOMETRY_SHADERS
-		, FGeometryShaderRHIParamRef InGeometryShaderRHI
+		, FRHIGeometryShader* InGeometryShaderRHI
 #endif
 	)
 		: VertexDeclarationRHI(InVertexDeclarationRHI)
@@ -1703,17 +1795,17 @@
 	{
 	}
 
-	FVertexDeclarationRHIParamRef VertexDeclarationRHI = nullptr;
-	FVertexShaderRHIParamRef VertexShaderRHI = nullptr;
-	FHullShaderRHIParamRef HullShaderRHI = nullptr;
-	FDomainShaderRHIParamRef DomainShaderRHI = nullptr;
-	FPixelShaderRHIParamRef PixelShaderRHI = nullptr;
-	FGeometryShaderRHIParamRef GeometryShaderRHI = nullptr;
+	FRHIVertexDeclaration* VertexDeclarationRHI = nullptr;
+	FRHIVertexShader* VertexShaderRHI = nullptr;
+	FRHIHullShader* HullShaderRHI = nullptr;
+	FRHIDomainShader* DomainShaderRHI = nullptr;
+	FRHIPixelShader* PixelShaderRHI = nullptr;
+	FRHIGeometryShader* GeometryShaderRHI = nullptr;
 };
 
 struct FImmutableSamplerState
 {
-	using TImmutableSamplers = TStaticArray<FSamplerStateRHIParamRef, MaxImmutableSamplers>;
+	using TImmutableSamplers = TStaticArray<FRHISamplerState*, MaxImmutableSamplers>;
 
 	FImmutableSamplerState()
 		: ImmutableSamplers(nullptr)
@@ -1763,12 +1855,12 @@
 	}
 
 	FGraphicsMinimalPipelineStateInitializer(
-		FBoundShaderStateInput				InBoundShaderState,
-		FBlendStateRHIParamRef				InBlendState,
-		FRasterizerStateRHIParamRef			InRasterizerState,
-		FDepthStencilStateRHIParamRef		InDepthStencilState,
-		FImmutableSamplerState				InImmutableSamplerState,
-		EPrimitiveType						InPrimitiveType
+		FBoundShaderStateInput		InBoundShaderState,
+		FRHIBlendState*				InBlendState,
+		FRHIRasterizerState*		InRasterizerState,
+		FRHIDepthStencilState*		InDepthStencilState,
+		FImmutableSamplerState		InImmutableSamplerState,
+		EPrimitiveType				InPrimitiveType
 		)
 		: BoundShaderState(InBoundShaderState)
 		, BlendState(InBlendState)
@@ -1896,11 +1988,11 @@
 
 	// TODO: [PSO API] - As we migrate reuse existing API objects, but eventually we can move to the direct initializers. 
 	// When we do that work, move this to RHI.h as its more appropriate there, but here for now since dependent typdefs are here.
-	FBoundShaderStateInput			BoundShaderState;
-	FBlendStateRHIParamRef			BlendState;
-	FRasterizerStateRHIParamRef		RasterizerState;
-	FDepthStencilStateRHIParamRef	DepthStencilState;
-	FImmutableSamplerState			ImmutableSamplerState;
+	FBoundShaderStateInput	BoundShaderState;
+	FRHIBlendState*			BlendState;
+	FRHIRasterizerState*	RasterizerState;
+	FRHIDepthStencilState*	DepthStencilState;
+	FImmutableSamplerState	ImmutableSamplerState;
 
 	// Note: FGraphicsMinimalPipelineStateInitializer is 8-byte aligned and can't have any implicit padding,
 	// as it is sometimes hashed and compared as raw bytes. Explicit padding is therefore required between
@@ -1909,7 +2001,7 @@
 	bool							bMultiView = false;
 	uint8							Padding[2] = {};
 
-	EPrimitiveType					PrimitiveType;
+	EPrimitiveType			PrimitiveType;
 };
 
 // Hints for some RHIs that support subpasses
@@ -1967,26 +2059,26 @@
 	}
 
 	FGraphicsPipelineStateInitializer(
-		FBoundShaderStateInput				InBoundShaderState,
-		FBlendStateRHIParamRef				InBlendState,
-		FRasterizerStateRHIParamRef			InRasterizerState,
-		FDepthStencilStateRHIParamRef		InDepthStencilState,
-		FImmutableSamplerState				InImmutableSamplerState,
-		EPrimitiveType						InPrimitiveType,
-		uint32								InRenderTargetsEnabled,
-		const TRenderTargetFormats&			InRenderTargetFormats,
-		const TRenderTargetFlags&			InRenderTargetFlags,
-		EPixelFormat						InDepthStencilTargetFormat,
-		uint32								InDepthStencilTargetFlag,
-		ERenderTargetLoadAction				InDepthTargetLoadAction,
-		ERenderTargetStoreAction			InDepthTargetStoreAction,
-		ERenderTargetLoadAction				InStencilTargetLoadAction,
-		ERenderTargetStoreAction			InStencilTargetStoreAction,
-		FExclusiveDepthStencil				InDepthStencilAccess,
-		uint32								InNumSamples,
-		ESubpassHint						InSubpassHint,
-		uint8								InSubpassIndex,
-		uint16								InFlags
+		FBoundShaderStateInput		InBoundShaderState,
+		FRHIBlendState*				InBlendState,
+		FRHIRasterizerState*		InRasterizerState,
+		FRHIDepthStencilState*		InDepthStencilState,
+		FImmutableSamplerState		InImmutableSamplerState,
+		EPrimitiveType				InPrimitiveType,
+		uint32						InRenderTargetsEnabled,
+		const TRenderTargetFormats&	InRenderTargetFormats,
+		const TRenderTargetFlags&	InRenderTargetFlags,
+		EPixelFormat				InDepthStencilTargetFormat,
+		uint32						InDepthStencilTargetFlag,
+		ERenderTargetLoadAction		InDepthTargetLoadAction,
+		ERenderTargetStoreAction	InDepthTargetStoreAction,
+		ERenderTargetLoadAction		InStencilTargetLoadAction,
+		ERenderTargetStoreAction	InStencilTargetStoreAction,
+		FExclusiveDepthStencil		InDepthStencilAccess,
+		uint32						InNumSamples,
+		ESubpassHint				InSubpassHint,
+		uint8						InSubpassIndex,
+		uint16						InFlags
 		)
 		: FGraphicsMinimalPipelineStateInitializer(InBoundShaderState, InBlendState, InRasterizerState, InDepthStencilState, InImmutableSamplerState, InPrimitiveType)
 		, RenderTargetsEnabled(InRenderTargetsEnabled)
@@ -2107,86 +2199,95 @@
 	bool operator==(const FRayTracingPipelineStateInitializer& rhs) const
 	{
 		return MaxPayloadSizeInBytes == rhs.MaxPayloadSizeInBytes
-<<<<<<< HEAD
 			&& bAllowHitGroupIndexing == rhs.bAllowHitGroupIndexing
-=======
-			&& HitGroupStride == rhs.HitGroupStride
->>>>>>> edccb068
 			&& RayGenHash == rhs.RayGenHash
 			&& MissHash == rhs.MissHash
-			&& HitGroupHash == rhs.HitGroupHash;
-	}
-
-	uint32 MaxPayloadSizeInBytes = 32; // sizeof FDefaultPayload declared in RayTracingCommon.ush
-<<<<<<< HEAD
+			&& HitGroupHash == rhs.HitGroupHash
+			&& CallableHash == rhs.CallableHash;
+	}
+
+	friend uint32 GetTypeHash(const FRayTracingPipelineStateInitializer& Initializer)
+	{
+		return GetTypeHash(Initializer.MaxPayloadSizeInBytes) ^
+			GetTypeHash(Initializer.bAllowHitGroupIndexing) ^
+			GetTypeHash(Initializer.GetRayGenHash()) ^
+			GetTypeHash(Initializer.GetRayMissHash()) ^
+			GetTypeHash(Initializer.GetHitGroupHash()) ^
+			GetTypeHash(Initializer.GetCallableHash());
+	}
+
+	uint32 MaxPayloadSizeInBytes = 24; // sizeof FDefaultPayload declared in RayTracingCommon.ush
 
 	bool bAllowHitGroupIndexing = true;
 
-=======
-
-	// Hit group stride controls how many slots will be allocated in the shader binding table per geometry segment.
-	// Changing this value allows different hit shaders to be used for different effects.
-	// For example, setting this to 2 allows one hit shader for regular material evaluation and a different one for shadows.
-	// Desired hit shader can be selected by providing appropriate RayContributionToHitGroupIndex to TraceRay() function.
-	// Setting hit group stride to 0 effectively disables hit group indexing entirely, forcing the same hit shader to be used for all ray hits.
-	// Use ShaderSlot argument in SetRayTracingHitGroup() to assign shaders and resources for specific part of the shder binding table record.
-	uint32 HitGroupStride = 1;
-
->>>>>>> edccb068
-	const TArrayView<const FRayTracingShaderRHIParamRef>& GetRayGenTable()   const { return RayGenTable; }
-	const TArrayView<const FRayTracingShaderRHIParamRef>& GetMissTable()     const { return MissTable; }
-	const TArrayView<const FRayTracingShaderRHIParamRef>& GetHitGroupTable() const { return HitGroupTable; }
+	const TArrayView<FRHIRayTracingShader*>& GetRayGenTable()   const { return RayGenTable; }
+	const TArrayView<FRHIRayTracingShader*>& GetMissTable()     const { return MissTable; }
+	const TArrayView<FRHIRayTracingShader*>& GetHitGroupTable() const { return HitGroupTable; }
+	const TArrayView<FRHIRayTracingShader*>& GetCallableTable() const { return CallableTable; }
 
 	// Shaders used as entry point to ray tracing work. At least one RayGen shader must be provided.
-	void SetRayGenShaderTable(const TArrayView<const FRayTracingShaderRHIParamRef>& InRayGenShaders)
+	void SetRayGenShaderTable(const TArrayView<FRHIRayTracingShader*>& InRayGenShaders, uint64 Hash = 0)
 	{
 		RayGenTable = InRayGenShaders;
-		RayGenHash = ComputeShaderTableHash(InRayGenShaders);
+		RayGenHash = Hash ? Hash : ComputeShaderTableHash(InRayGenShaders);
 	}
 
 	// Shaders that will be invoked if a ray misses all geometry.
-	// If this table is empty, then a built-in default miss shader will be used that sets HitT member of FDefaultPayload to -1.
+	// If this table is empty, then a built-in default miss shader will be used that sets HitT member of FMinimalPayload to -1.
 	// Desired miss shader can be selected by providing MissShaderIndex to TraceRay() function.
-	void SetMissShaderTable(const TArrayView<const FRayTracingShaderRHIParamRef>& InMissShaders)
+	void SetMissShaderTable(const TArrayView<FRHIRayTracingShader*>& InMissShaders, uint64 Hash = 0)
 	{
 		MissTable = InMissShaders;
-		MissHash = ComputeShaderTableHash(InMissShaders);
+		MissHash = Hash ? Hash : ComputeShaderTableHash(InMissShaders);
 	}
 
 	// Shaders that will be invoked when ray intersects geometry.
 	// If this table is empty, then a built-in default shader will be used for all geometry, using FDefaultPayload.
-	void SetHitGroupTable(const TArrayView<const FRayTracingShaderRHIParamRef>& InHitGroups)
+	void SetHitGroupTable(const TArrayView<FRHIRayTracingShader*>& InHitGroups, uint64 Hash = 0)
 	{
 		HitGroupTable = InHitGroups;
-		HitGroupHash = ComputeShaderTableHash(HitGroupTable);
-	}
-
-	uint32 GetHitGroupHash() const { return HitGroupHash; }
-	uint32 GetRayGenHash()   const { return RayGenHash; }
-	uint32 GetRayMissHash()  const { return MissHash; }
+		HitGroupHash = Hash ? Hash : ComputeShaderTableHash(HitGroupTable);
+	}
+
+	// Shaders that can be explicitly invoked from RayGen shaders by their Shader Binding Table (SBT) index.
+	// SetRayTracingCallableShader() command must be used to fill SBT slots before a shader can be called.
+	void SetCallableTable(const TArrayView<FRHIRayTracingShader*>& InCallableShaders, uint64 Hash = 0)
+	{
+		CallableTable = InCallableShaders;
+		CallableHash = Hash ? Hash : ComputeShaderTableHash(CallableTable);
+	}
+
+	uint64 GetHitGroupHash() const { return HitGroupHash; }
+	uint64 GetRayGenHash()   const { return RayGenHash; }
+	uint64 GetRayMissHash()  const { return MissHash; }
+	uint64 GetCallableHash() const { return CallableHash; }
 
 private:
 
-	uint32 ComputeShaderTableHash(const TArrayView<const FRayTracingShaderRHIParamRef>& ShaderTable, uint32 InitialHash = 2085640061)
-	{
-		uint32 CombinedHash = InitialHash;
-		for (FRayTracingShaderRHIParamRef ShaderRHI : ShaderTable)
-		{
-			// #dxr_todo: some sort of session-unique ID should be used instead of pointers to ensure that unique hash is
-			// produced if the same memory happens to be re-used for a different shader (i.e. delete followed by new).
-			CombinedHash = PointerHash(ShaderRHI, CombinedHash);
+	uint64 ComputeShaderTableHash(const TArrayView<FRHIRayTracingShader*>& ShaderTable, uint64 InitialHash = 5699878132332235837ull)
+	{
+		uint64 CombinedHash = InitialHash;
+		for (FRHIRayTracingShader* ShaderRHI : ShaderTable)
+		{
+			uint64 ShaderHash; // 64 bits from the shader SHA1
+			FMemory::Memcpy(&ShaderHash, ShaderRHI->GetHash().Hash, sizeof(ShaderHash));
+
+			// 64 bit hash combination as per boost::hash_combine_impl
+			CombinedHash ^= ShaderHash + 0x9e3779b9 + (CombinedHash << 6) + (CombinedHash >> 2);
 		}
 
 		return CombinedHash;
 	}
 
-	TArrayView<const FRayTracingShaderRHIParamRef> RayGenTable;
-	TArrayView<const FRayTracingShaderRHIParamRef> MissTable;
-	TArrayView<const FRayTracingShaderRHIParamRef> HitGroupTable;
-
-	uint32 RayGenHash = 0;
-	uint32 MissHash = 0;
-	uint32 HitGroupHash = 0;
+	TArrayView<FRHIRayTracingShader*> RayGenTable;
+	TArrayView<FRHIRayTracingShader*> MissTable;
+	TArrayView<FRHIRayTracingShader*> HitGroupTable;
+	TArrayView<FRHIRayTracingShader*> CallableTable;
+
+	uint64 RayGenHash = 0;
+	uint64 MissHash = 0;
+	uint64 HitGroupHash = 0;
+	uint64 CallableHash = 0;
 };
 #endif // RHI_RAYTRACING
 
@@ -2289,6 +2390,7 @@
 	uint32 LibraryId;
 };
 
+UE_DEPRECATED(4.23, "FRHIShaderLibraryParamRef typedef is deprecated; please use FRHIShaderLibrary* directly instead.")
 typedef FRHIShaderLibrary*				FRHIShaderLibraryParamRef;
 typedef TRefCountPtr<FRHIShaderLibrary>	FRHIShaderLibraryRef;
 
@@ -2303,6 +2405,8 @@
 protected:
 	EShaderPlatform Platform;
 };
+
+UE_DEPRECATED(4.23, "FRHIPipelineBinaryLibraryParamRef typedef is deprecated; please use FRHIPipelineBinaryLibrary* directly instead.")
 typedef FRHIPipelineBinaryLibrary*				FRHIPipelineBinaryLibraryParamRef;
 typedef TRefCountPtr<FRHIPipelineBinaryLibrary>	FRHIPipelineBinaryLibraryRef;
 
@@ -2602,7 +2706,7 @@
 		FMemory::Memzero(&ColorRenderTargets[1], sizeof(FColorEntry) * (MaxSimultaneousRenderTargets - 1));
 	}
 
-	explicit FRHIRenderPassInfo(int32 InNumUAVs, FUnorderedAccessViewRHIParamRef* InUAVs)
+	explicit FRHIRenderPassInfo(int32 InNumUAVs, FRHIUnorderedAccessView** InUAVs)
 	{
 		if (InNumUAVs > MaxSimultaneousUAVs)
 		{
