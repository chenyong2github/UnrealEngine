<<<<<<< HEAD
// Copyright 1998-2019 Epic Games, Inc. All Rights Reserved.
=======
// Copyright 1998-2018 Epic Games, Inc. All Rights Reserved.
>>>>>>> df71d635

using UnrealBuildTool;

public class LuminRuntimeSettings : ModuleRules
{
	public LuminRuntimeSettings(ReadOnlyTargetRules Target) : base(Target)
	{
		BinariesSubFolder = "Lumin";

		PrivateDependencyModuleNames.AddRange(
			new string[]
			{
				"Core",
				"CoreUObject",
				"Engine",
			}
		);

        if (Target.Type == TargetRules.TargetType.Editor || Target.Type == TargetRules.TargetType.Program)
        {
            PrivateDependencyModuleNames.AddRange(
                new string[]
			    {
                    "TargetPlatform",
					"LuminTargetPlatform"
				}
            );
        }
	}
}<|MERGE_RESOLUTION|>--- conflicted
+++ resolved
@@ -1,10 +1,7 @@
-<<<<<<< HEAD
 // Copyright 1998-2019 Epic Games, Inc. All Rights Reserved.
-=======
-// Copyright 1998-2018 Epic Games, Inc. All Rights Reserved.
->>>>>>> df71d635
 
 using UnrealBuildTool;
+using System.IO;
 
 public class LuminRuntimeSettings : ModuleRules
 {
@@ -12,13 +9,13 @@
 	{
 		BinariesSubFolder = "Lumin";
 
-		PrivateDependencyModuleNames.AddRange(
+        PrivateDependencyModuleNames.AddRange(
 			new string[]
 			{
 				"Core",
 				"CoreUObject",
 				"Engine",
-			}
+            }
 		);
 
         if (Target.Type == TargetRules.TargetType.Editor || Target.Type == TargetRules.TargetType.Program)
