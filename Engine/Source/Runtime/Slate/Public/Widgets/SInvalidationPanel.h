// Copyright 1998-2019 Epic Games, Inc. All Rights Reserved.

#pragma once

#include "CoreMinimal.h"
#include "UObject/GCObject.h"
#include "Layout/Visibility.h"
#include "Layout/Geometry.h"
#include "Widgets/SWidget.h"
#include "Layout/Children.h"
#include "Widgets/DeclarativeSyntaxSupport.h"
#include "Widgets/SCompoundWidget.h"
#include "FastUpdate/SlateInvalidationRoot.h"
#include "Input/HittestGrid.h"

class FPaintArgs;
class FSlateRenderDataHandle;
class FSlateWindowElementList;
class SWindow;

class SLATE_API SInvalidationPanel : public SCompoundWidget, public FSlateInvalidationRoot
{
public:
	SLATE_BEGIN_ARGS( SInvalidationPanel )
	{
		_Visibility = EVisibility::SelfHitTestInvisible;
	}
		SLATE_DEFAULT_SLOT(FArguments, Content)
#if !UE_BUILD_SHIPPING
		SLATE_ARGUMENT(FString, DebugName)
#endif
	SLATE_END_ARGS()

	SInvalidationPanel();
	~SInvalidationPanel();

#if WITH_SLATE_DEBUGGING
	static bool AreInvalidationPanelsEnabled();
	static void EnableInvalidationPanels(bool bEnable);
#endif
	void Construct( const FArguments& InArgs );

<<<<<<< HEAD
	virtual void AddReferencedObjects(FReferenceCollector& Collector) override;
	virtual FString GetReferencerName() const override;
=======
	bool GetCanCache() const;
>>>>>>> 33e6966e

	void SetCanCache(bool InCanCache);

	// SWidget overrides
	virtual int32 OnPaint( const FPaintArgs& Args, const FGeometry& AllottedGeometry, const FSlateRect& MyCullingRect, FSlateWindowElementList& OutDrawElements, int32 LayerId, const FWidgetStyle& InWidgetStyle, bool bParentEnabled ) const override;
	virtual FChildren* GetChildren() override;
	virtual FChildren* GetAllChildren() override;
	// End SWidget

	void SetContent(const TSharedRef< SWidget >& InContent);

protected:
	virtual bool CustomPrepass(float LayoutScaleMultiplier) override;
	virtual bool Advanced_IsInvalidationRoot() const override;
	virtual int32 PaintSlowPath(const FSlateInvalidationContext& Context) override;
private:
	void OnGlobalInvalidationToggled(bool bGlobalInvalidationEnabled);
	bool UpdateCachePrequisites(FSlateWindowElementList& OutDrawElements, const FGeometry& AllottedGeometry, const FSlateRect& MyCullingRect, int32 LayerId) const;
private:
	FSimpleSlot EmptyChildSlot;

	mutable FHittestGrid HittestGrid;

	mutable TOptional<FSlateClippingState> LastClippingState;
	mutable FGeometry LastAllottedGeometry;
	mutable FVector2D LastClipRectSize;
	mutable int32 LastIncomingLayerId;

	bool bCanCache;

	mutable bool bPaintedSinceLastPrepass;
#if SLATE_VERBOSE_NAMED_EVENTS
	FString DebugName;
	FString DebugTickName;
	FString DebugPaintName;
#endif
<<<<<<< HEAD

#if !(UE_BUILD_SHIPPING || UE_BUILD_TEST)
	mutable TMap<TWeakPtr<SWidget>, double> InvalidatorWidgets;
#endif

	mutable FCachedWidgetNode* RootCacheNode;
	mutable TSharedPtr< FSlateWindowElementList > CachedWindowElements;
	mutable TSharedPtr<FSlateRenderDataHandle, ESPMode::ThreadSafe> CachedRenderData;

	mutable TArray<UObject*> CachedResources;
	
	mutable FVector2D CachedAbsolutePosition;

	mutable TArray< FCachedWidgetNode* > NodePool;
	mutable int32 LastUsedCachedNodeIndex;
	mutable int32 LastHitTestIndex;
	mutable FVector2D LastClipRectSize;
	mutable FVector2D LastClippingIntersectionSize;
	mutable int32 LastClippingIndex;
	mutable int32 LastClippingStateOffset;
	mutable TOptional<FSlateClippingState> LastClippingState;
	mutable int32 MaximumLayerIdCachedAt;

	mutable int32 CachedMaxChildLayer;
	mutable bool bNeedsCaching;
	mutable bool bNeedsCachePrepass;
	mutable bool bPerformingCachePrepass;
	mutable bool bIsInvalidating;
	mutable int32 NumberOfFramesInARowWeInvalidated;
	bool bCanCache;

	bool bCacheRelativeTransforms;
	bool bCacheRenderData;
=======
	mutable bool bWasCachable;
>>>>>>> 33e6966e
};<|MERGE_RESOLUTION|>--- conflicted
+++ resolved
@@ -40,12 +40,7 @@
 #endif
 	void Construct( const FArguments& InArgs );
 
-<<<<<<< HEAD
-	virtual void AddReferencedObjects(FReferenceCollector& Collector) override;
-	virtual FString GetReferencerName() const override;
-=======
 	bool GetCanCache() const;
->>>>>>> 33e6966e
 
 	void SetCanCache(bool InCanCache);
 
@@ -82,41 +77,5 @@
 	FString DebugTickName;
 	FString DebugPaintName;
 #endif
-<<<<<<< HEAD
-
-#if !(UE_BUILD_SHIPPING || UE_BUILD_TEST)
-	mutable TMap<TWeakPtr<SWidget>, double> InvalidatorWidgets;
-#endif
-
-	mutable FCachedWidgetNode* RootCacheNode;
-	mutable TSharedPtr< FSlateWindowElementList > CachedWindowElements;
-	mutable TSharedPtr<FSlateRenderDataHandle, ESPMode::ThreadSafe> CachedRenderData;
-
-	mutable TArray<UObject*> CachedResources;
-	
-	mutable FVector2D CachedAbsolutePosition;
-
-	mutable TArray< FCachedWidgetNode* > NodePool;
-	mutable int32 LastUsedCachedNodeIndex;
-	mutable int32 LastHitTestIndex;
-	mutable FVector2D LastClipRectSize;
-	mutable FVector2D LastClippingIntersectionSize;
-	mutable int32 LastClippingIndex;
-	mutable int32 LastClippingStateOffset;
-	mutable TOptional<FSlateClippingState> LastClippingState;
-	mutable int32 MaximumLayerIdCachedAt;
-
-	mutable int32 CachedMaxChildLayer;
-	mutable bool bNeedsCaching;
-	mutable bool bNeedsCachePrepass;
-	mutable bool bPerformingCachePrepass;
-	mutable bool bIsInvalidating;
-	mutable int32 NumberOfFramesInARowWeInvalidated;
-	bool bCanCache;
-
-	bool bCacheRelativeTransforms;
-	bool bCacheRenderData;
-=======
 	mutable bool bWasCachable;
->>>>>>> 33e6966e
 };