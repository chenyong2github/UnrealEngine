// Copyright 1998-2019 Epic Games, Inc. All Rights Reserved.

#pragma once

#include "CoreMinimal.h"
#include "InputCoreTypes.h"
#include "Input/Reply.h"
#include "Layout/Visibility.h"
#include "Widgets/DeclarativeSyntaxSupport.h"
#include "Widgets/SWidget.h"
#include "Styling/SlateTypes.h"
#include "Framework/SlateDelegates.h"
#include "Widgets/Text/STextBlock.h"
#include "Framework/Views/ITypedTableView.h"
#include "Widgets/Views/STableViewBase.h"
#include "Framework/Views/TableViewTypeTraits.h"
#include "Widgets/Views/STableRow.h"
#include "Types/SlateConstants.h"
#include "Widgets/Layout/SScrollBar.h"
#include "Framework/Layout/Overscroll.h"

/**
 * A ListView widget observes an array of data items and creates visual representations of these items.
 * ListView relies on the property that holding a reference to a value ensures its existence. In other words,
 * neither SListView<FString> nor SListView<FString*> are valid, while SListView< TSharedPtr<FString> > and
 * SListView< UObject* > are valid.
 *
 * A trivial use case appear below:
 *
 *   Given: TArray< TSharedPtr<FString> > Items;
 *
 *   SNew( SListView< TSharedPtr<FString> > )
 *     .ItemHeight(24)
 *     .ListItemsSource( &Items )
 *     .OnGenerateRow( SListView< TSharedPtr<FString> >::MakeOnGenerateWidget( this, &MyClass::OnGenerateRowForList ) )
 *
 * In the example we make all our widgets be 24 screen units tall. The ListView will create widgets based on data items
 * in the Items TArray. When the ListView needs to generate an item, it will do so using the OnGenerateWidgetForList method.
 *
 * A sample implementation of OnGenerateWidgetForList would simply return a TextBlock with the corresponding text:
 *
 * TSharedRef<ITableRow> OnGenerateWidgetForList( TSharedPtr<FString> InItem, const TSharedRef<STableViewBase>& OwnerTable )
 * {
 *     return SNew(STextBlock).Text( (*InItem) )
 * }
 *
 */
template <typename ItemType>
class SListView : public STableViewBase, TListTypeTraits<ItemType>::SerializerType, public ITypedTableView< ItemType >
{
public:
	using NullableItemType  = typename TListTypeTraits< ItemType >::NullableType;
	using MapKeyFuncs       = typename TListTypeTraits<ItemType>::MapKeyFuncs;
	using MapKeyFuncsSparse = typename TListTypeTraits<ItemType>::MapKeyFuncsSparse;
	
	using TItemSet          = TSet< ItemType, typename TListTypeTraits< ItemType >::SetKeyFuncs >;

	using FOnGenerateRow            = typename TSlateDelegates< ItemType >::FOnGenerateRow;
	using FOnItemScrolledIntoView   = typename TSlateDelegates< ItemType >::FOnItemScrolledIntoView;
	using FOnSelectionChanged       = typename TSlateDelegates< NullableItemType >::FOnSelectionChanged;
	using FOnMouseButtonClick       = typename TSlateDelegates< ItemType >::FOnMouseButtonClick ;
	using FOnMouseButtonDoubleClick = typename TSlateDelegates< ItemType >::FOnMouseButtonDoubleClick ;

	typedef typename TSlateDelegates< ItemType >::FOnItemToString_Debug FOnItemToString_Debug;

	DECLARE_DELEGATE_OneParam( FOnWidgetToBeRemoved, const TSharedRef<ITableRow>& );

	DECLARE_DELEGATE_TwoParams( FOnEntryInitialized, ItemType, const TSharedRef<ITableRow>& );

public:
	SLATE_BEGIN_ARGS(SListView<ItemType>)
		: _OnGenerateRow()
		, _OnEntryInitialized()
		, _OnRowReleased()
		, _ListItemsSource()
		, _ItemHeight(16)
		, _OnContextMenuOpening()
		, _OnMouseButtonClick()
		, _OnMouseButtonDoubleClick()
		, _OnSelectionChanged()
		, _SelectionMode(ESelectionMode::Multi)
		, _ClearSelectionOnClick(true)
		, _ExternalScrollbar()
		, _Orientation(Orient_Vertical)
		, _EnableAnimatedScrolling(false)
		, _ScrollbarDragFocusCause(EFocusCause::Mouse)
		, _AllowOverscroll(EAllowOverscroll::Yes)
		, _ConsumeMouseWheel(EConsumeMouseWheel::WhenScrollingPossible)
		, _WheelScrollMultiplier(GetGlobalScrollAmount())
		, _NavigationScrollOffset(0.5f)
		, _HandleGamepadEvents( true )
		, _HandleDirectionalNavigation( true )
		, _IsFocusable(true)
		, _ReturnFocusToSelection()
		, _OnItemToString_Debug()
		, _OnEnteredBadState()
		{
		}

		SLATE_EVENT( FOnGenerateRow, OnGenerateRow )
		
		SLATE_EVENT( FOnEntryInitialized, OnEntryInitialized )

		SLATE_EVENT( FOnWidgetToBeRemoved, OnRowReleased )

		SLATE_EVENT( FOnTableViewScrolled, OnListViewScrolled )

		SLATE_EVENT( FOnItemScrolledIntoView, OnItemScrolledIntoView )

		SLATE_ARGUMENT( const TArray<ItemType>* , ListItemsSource )

		SLATE_ATTRIBUTE( float, ItemHeight )

		SLATE_EVENT( FOnContextMenuOpening, OnContextMenuOpening )

		SLATE_EVENT(FOnMouseButtonClick, OnMouseButtonClick)

		SLATE_EVENT( FOnMouseButtonDoubleClick, OnMouseButtonDoubleClick )

		SLATE_EVENT( FOnSelectionChanged, OnSelectionChanged )

		SLATE_ATTRIBUTE( ESelectionMode::Type, SelectionMode )

		SLATE_ARGUMENT( TSharedPtr<SHeaderRow>, HeaderRow )

		SLATE_ARGUMENT ( bool, ClearSelectionOnClick )

		SLATE_ARGUMENT( TSharedPtr<SScrollBar>, ExternalScrollbar )

		SLATE_ARGUMENT( EOrientation, Orientation )

		SLATE_ARGUMENT( bool, EnableAnimatedScrolling)

		SLATE_ARGUMENT( TOptional<double>, FixedLineScrollOffset )

		SLATE_ATTRIBUTE( EVisibility, ScrollbarVisibility)
		
		SLATE_ARGUMENT( EFocusCause, ScrollbarDragFocusCause )

		SLATE_ARGUMENT( EAllowOverscroll, AllowOverscroll );

		SLATE_ARGUMENT( EConsumeMouseWheel, ConsumeMouseWheel );

		SLATE_ARGUMENT( float, WheelScrollMultiplier );

		SLATE_ARGUMENT( float, NavigationScrollOffset );

		SLATE_ARGUMENT( bool, HandleGamepadEvents );

		SLATE_ARGUMENT( bool, HandleDirectionalNavigation );

		SLATE_ATTRIBUTE(bool, IsFocusable)

		SLATE_ARGUMENT(bool, ReturnFocusToSelection)

		/** Assign this to get more diagnostics from the list view. */
		SLATE_EVENT(FOnItemToString_Debug, OnItemToString_Debug)

		SLATE_EVENT(FOnTableViewBadState, OnEnteredBadState);

	SLATE_END_ARGS()

	/**
	 * Construct this widget
	 *
	 * @param	InArgs	The declaration data for this widget
	 */
	void Construct(const typename SListView<ItemType>::FArguments& InArgs)
	{
		this->OnGenerateRow = InArgs._OnGenerateRow;
		this->OnEntryInitialized = InArgs._OnEntryInitialized;
		this->OnRowReleased = InArgs._OnRowReleased;
		this->OnItemScrolledIntoView = InArgs._OnItemScrolledIntoView;

		this->ItemsSource = InArgs._ListItemsSource;
		this->OnContextMenuOpening = InArgs._OnContextMenuOpening;
		this->OnClick = InArgs._OnMouseButtonClick;
		this->OnDoubleClick = InArgs._OnMouseButtonDoubleClick;
		this->OnSelectionChanged = InArgs._OnSelectionChanged;
		this->SelectionMode = InArgs._SelectionMode;

		this->bClearSelectionOnClick = InArgs._ClearSelectionOnClick;

		this->AllowOverscroll = InArgs._AllowOverscroll;
		this->ConsumeMouseWheel = InArgs._ConsumeMouseWheel;
		this->WheelScrollMultiplier = InArgs._WheelScrollMultiplier;
		this->NavigationScrollOffset = InArgs._NavigationScrollOffset;

		this->bHandleGamepadEvents = InArgs._HandleGamepadEvents;
		this->bHandleDirectionalNavigation = InArgs._HandleDirectionalNavigation;
		this->IsFocusable = InArgs._IsFocusable;

		this->bReturnFocusToSelection = InArgs._ReturnFocusToSelection;

		this->bEnableAnimatedScrolling = InArgs._EnableAnimatedScrolling;
		this->FixedLineScrollOffset = InArgs._FixedLineScrollOffset;

		this->OnItemToString_Debug =
			InArgs._OnItemToString_Debug.IsBound()
			? InArgs._OnItemToString_Debug
			: GetDefaultDebugDelegate();
		OnEnteredBadState = InArgs._OnEnteredBadState;

		// Check for any parameters that the coder forgot to specify.
		FString ErrorString;
		{
			if ( !this->OnGenerateRow.IsBound() )
			{
				ErrorString += TEXT("Please specify an OnGenerateRow. \n");
			}

			if ( this->ItemsSource == nullptr )
			{
				ErrorString += TEXT("Please specify a ListItemsSource. \n");
			}
		}

		if (ErrorString.Len() > 0)
		{
			// Let the coder know what they forgot
			this->ChildSlot
				.HAlign(HAlign_Center)
				.VAlign(VAlign_Center)
				[
					SNew(STextBlock)
					.Text(FText::FromString(ErrorString))
				];
		}
		else
		{
			// Make the TableView
			ConstructChildren( 0, InArgs._ItemHeight, EListItemAlignment::LeftAligned, InArgs._HeaderRow, InArgs._ExternalScrollbar, InArgs._Orientation, InArgs._OnListViewScrolled );
			if(ScrollBar.IsValid())
			{
				ScrollBar->SetDragFocusCause(InArgs._ScrollbarDragFocusCause);
				ScrollBar->SetUserVisibility(InArgs._ScrollbarVisibility);
			}

		}
	}

	SListView( ETableViewMode::Type InListMode = ETableViewMode::List )
		: STableViewBase( InListMode )
		, WidgetGenerator(this)
		, SelectorItem( NullableItemType(nullptr) )
		, RangeSelectionStart( NullableItemType(nullptr) )
		, ItemsSource( nullptr )
		, ItemToScrollIntoView( NullableItemType(nullptr) )
		, UserRequestingScrollIntoView( 0 )
		, ItemToNotifyWhenInView( NullableItemType(nullptr) ) 
		, IsFocusable(true)
	{ }

public:

	// SWidget overrides

	virtual bool SupportsKeyboardFocus() const override
	{
		return IsFocusable.Get();
	}

	virtual FReply OnKeyDown( const FGeometry& MyGeometry, const FKeyEvent& InKeyEvent ) override
	{
		const TArray<ItemType>& ItemsSourceRef = (*this->ItemsSource);

		// Don't respond to key-presses containing "Alt" as a modifier
		if ( ItemsSourceRef.Num() > 0 && !InKeyEvent.IsAltDown() )
		{
			bool bWasHandled = false;
			NullableItemType ItemNavigatedTo( nullptr );

			// Check for selection manipulation keys (Up, Down, Home, End, PageUp, PageDown)
			if ( InKeyEvent.GetKey() == EKeys::Home )
			{
				// Select the first item
				ItemNavigatedTo = ItemsSourceRef[0];
				bWasHandled = true;
			}
			else if ( InKeyEvent.GetKey() == EKeys::End )
			{
				// Select the last item
				ItemNavigatedTo = ItemsSourceRef.Last();
				bWasHandled = true;
			}
			else if ( InKeyEvent.GetKey() == EKeys::PageUp )
			{
				int32 SelectionIndex = 0;
				if( TListTypeTraits<ItemType>::IsPtrValid(SelectorItem) )
				{
					SelectionIndex = ItemsSourceRef.Find( TListTypeTraits<ItemType>::NullableItemTypeConvertToItemType( SelectorItem ) );
				}

				int32 NumItemsInAPage = GetNumLiveWidgets();
				int32 Remainder = NumItemsInAPage % GetNumItemsPerLine();
				NumItemsInAPage -= Remainder;

				if ( SelectionIndex >= NumItemsInAPage )
				{
					// Select an item on the previous page
					ItemNavigatedTo = ItemsSourceRef[SelectionIndex - NumItemsInAPage];
				}
				else
				{
					ItemNavigatedTo = ItemsSourceRef[0];
				}

				bWasHandled = true;
			}
			else if ( InKeyEvent.GetKey() == EKeys::PageDown )
			{
				int32 SelectionIndex = 0;
				if( TListTypeTraits<ItemType>::IsPtrValid(SelectorItem) )
				{
					SelectionIndex = ItemsSourceRef.Find( TListTypeTraits<ItemType>::NullableItemTypeConvertToItemType( SelectorItem ) );
				}

				int32 NumItemsInAPage = GetNumLiveWidgets();
				int32 Remainder = NumItemsInAPage % GetNumItemsPerLine();
				NumItemsInAPage -= Remainder;

				if ( SelectionIndex < ItemsSourceRef.Num() - NumItemsInAPage )
				{
					// Select an item on the next page
					ItemNavigatedTo = ItemsSourceRef[SelectionIndex + NumItemsInAPage];
				}
				else
				{
					ItemNavigatedTo = ItemsSourceRef.Last();
				}

				bWasHandled = true;
			}

			if( TListTypeTraits<ItemType>::IsPtrValid(ItemNavigatedTo) )
			{
				ItemType ItemToSelect( TListTypeTraits<ItemType>::NullableItemTypeConvertToItemType( ItemNavigatedTo ) );
				NavigationSelect( ItemToSelect, InKeyEvent );
			}
			else
			{
				// Change selected status of item.
				if( TListTypeTraits<ItemType>::IsPtrValid(SelectorItem) && InKeyEvent.GetKey() == EKeys::SpaceBar )
				{
					ItemType SelectorItemDereference( TListTypeTraits<ItemType>::NullableItemTypeConvertToItemType( SelectorItem ) );

					// Deselect.
					if( InKeyEvent.IsControlDown() || SelectionMode.Get() == ESelectionMode::SingleToggle )
					{
						this->Private_SetItemSelection( SelectorItemDereference, !( this->Private_IsItemSelected( SelectorItemDereference ) ), true );
						this->Private_SignalSelectionChanged( ESelectInfo::OnKeyPress );
						bWasHandled = true;
					}
					else
					{
						// Already selected, don't handle.
						if( this->Private_IsItemSelected( SelectorItemDereference ) )
						{
							bWasHandled = false;
						}
						// Select.
						else
						{
							this->Private_SetItemSelection( SelectorItemDereference, true, true );
							this->Private_SignalSelectionChanged( ESelectInfo::OnKeyPress );
							bWasHandled = true;
						}
					}

					RangeSelectionStart = SelectorItem;

					// If the selector is not in the view, scroll it into view.
					TSharedPtr<ITableRow> WidgetForItem = this->WidgetGenerator.GetWidgetForItem( SelectorItemDereference );
					if ( !WidgetForItem.IsValid() )
					{
						this->RequestScrollIntoView(SelectorItemDereference, InKeyEvent.GetUserIndex());
					}
				}
				// Select all items
				else if ( (!InKeyEvent.IsShiftDown() && !InKeyEvent.IsAltDown() && InKeyEvent.IsControlDown() && InKeyEvent.GetKey() == EKeys::A) && SelectionMode.Get() == ESelectionMode::Multi )
				{
					this->Private_ClearSelection();

					for ( int32 ItemIdx = 0; ItemIdx < ItemsSourceRef.Num(); ++ItemIdx )
					{
						this->Private_SetItemSelection( ItemsSourceRef[ItemIdx], true );
					}

					this->Private_SignalSelectionChanged(ESelectInfo::OnKeyPress);

					bWasHandled = true;
				}
			}

			if (bWasHandled)
			{
				return FReply::Handled();
			}
		}

		return STableViewBase::OnKeyDown(MyGeometry, InKeyEvent);
	}

	virtual FNavigationReply OnNavigation(const FGeometry& MyGeometry, const FNavigationEvent& InNavigationEvent) override
	{
		if (this->ItemsSource && this->bHandleDirectionalNavigation && (this->bHandleGamepadEvents || InNavigationEvent.GetNavigationGenesis() != ENavigationGenesis::Controller))
		{
			const TArray<ItemType>& ItemsSourceRef = (*this->ItemsSource);

			const int32 NumItemsPerLine = GetNumItemsPerLine();
			const int32 CurSelectionIndex = (!TListTypeTraits<ItemType>::IsPtrValid(SelectorItem)) ? 0 : ItemsSourceRef.Find(TListTypeTraits<ItemType>::NullableItemTypeConvertToItemType(SelectorItem));
			int32 AttemptSelectIndex = -1;

			const EUINavigation NavType = InNavigationEvent.GetNavigationType();
			if ((Orientation == Orient_Vertical && NavType == EUINavigation::Up) ||
				(Orientation == Orient_Horizontal && NavType == EUINavigation::Left))
			{
				// Nav backward by a line
				AttemptSelectIndex = CurSelectionIndex - NumItemsPerLine;
			}
			else if ((Orientation == Orient_Vertical && NavType == EUINavigation::Down) ||
				(Orientation == Orient_Horizontal && NavType == EUINavigation::Right))
			{
				AttemptSelectIndex = CurSelectionIndex + NumItemsPerLine;

<<<<<<< HEAD
			case EUINavigation::Down:
				AttemptSelectIndex = CurSelectionIndex + NumItemsWide;

=======
>>>>>>> a1e6ec07
				// The list might be jagged so attempt to determine if there's a partially filled row we can move to
				if (!ItemsSourceRef.IsValidIndex(AttemptSelectIndex))
				{
					int32 NumItems = ItemsSourceRef.Num();
					if (NumItems > 0)
					{
						// NumItemsWide should never be 0, ensuring for sanity
<<<<<<< HEAD
						ensure(NumItemsWide > 0);

						// calculate total number of rows and row of current index (1 index)
						int32 NumRows = NumItems / NumItemsWide + (NumItems % NumItemsWide != 0 ? 1 : 0);
						int32 CurRow = CurSelectionIndex / NumItems + 1;

						// if not on final row, assume a jagged list and select the final item
						if (CurRow < NumRows)
						{
							AttemptSelectIndex = NumItems - 1;
						}
					}
				}
				break;
=======
						ensure(NumItemsPerLine > 0);
>>>>>>> a1e6ec07

						// calculate total number of rows and row of current index (1 index)
						int32 NumLines = NumItems / NumItemsPerLine + (NumItems % NumItemsPerLine != 0 ? 1 : 0);
						int32 CurLine = CurSelectionIndex / NumItems + 1;

						// if not on final row, assume a jagged list and select the final item
						if (CurLine < NumLines)
						{
							AttemptSelectIndex = NumItems - 1;
						}
					}
				}
			}

			// If it's valid we'll scroll it into view and return an explicit widget in the FNavigationReply
			if (ItemsSourceRef.IsValidIndex(AttemptSelectIndex))
			{
				NavigationSelect(ItemsSourceRef[AttemptSelectIndex], InNavigationEvent);
				return FNavigationReply::Explicit(nullptr);
			}
		}

		return STableViewBase::OnNavigation(MyGeometry, InNavigationEvent);
	}

	virtual FReply OnMouseButtonDown( const FGeometry& MyGeometry, const FPointerEvent& MouseEvent ) override
	{
		if ( bClearSelectionOnClick
			&& SelectionMode.Get() != ESelectionMode::None
			&& MouseEvent.GetEffectingButton() == EKeys::LeftMouseButton
			&& !MouseEvent.IsControlDown()
			&& !MouseEvent.IsShiftDown()
			)
		{
			// Left clicking on a list (but not an item) will clear the selection on mouse button down.
			// Right clicking is handled on mouse up.
			if ( this->Private_GetNumSelectedItems() > 0 )
			{
				this->Private_ClearSelection();
				this->Private_SignalSelectionChanged(ESelectInfo::OnMouseClick);
			}

			return FReply::Handled();
		}

		return STableViewBase::OnMouseButtonDown(MyGeometry, MouseEvent);
	}

	virtual FReply OnMouseButtonUp( const FGeometry& MyGeometry, const FPointerEvent& MouseEvent ) override
	{
		if ( bClearSelectionOnClick
			&& SelectionMode.Get() != ESelectionMode::None
			&& MouseEvent.GetEffectingButton() == EKeys::RightMouseButton
			&& !MouseEvent.IsControlDown()
			&& !MouseEvent.IsShiftDown()
			&& !this->IsRightClickScrolling()
			)
		{
			// Right clicking on a list (but not an item) will clear the selection on mouse button up.
			// Left clicking is handled on mouse down
			if ( this->Private_GetNumSelectedItems() > 0 )
			{
				this->Private_ClearSelection();
				this->Private_SignalSelectionChanged(ESelectInfo::OnMouseClick);
			}
		}

		return STableViewBase::OnMouseButtonUp(MyGeometry, MouseEvent);
	}

private:

	friend class FWidgetGenerator;
	/**
	 * A WidgetGenerator is a component responsible for creating widgets from data items.
	 * It also provides mapping from currently generated widgets to the data items which they
	 * represent.
	 */
	class FWidgetGenerator
	{
	public:
		FWidgetGenerator(SListView<ItemType>* InOwnerList)
			: OwnerList(InOwnerList)
		{
		}

		/**
		 * Find a widget for this item if it has already been constructed.
		 *
		 * @param Item  The item for which to find the widget.
		 * @return A pointer to the corresponding widget if it exists; otherwise nullptr.
		 */
		TSharedPtr<ITableRow> GetWidgetForItem( const ItemType& Item ) const
		{
			const TSharedRef<ITableRow>* LookupResult = ItemToWidgetMap.Find(Item);
			return LookupResult ? TSharedPtr<ITableRow>(*LookupResult) : TSharedPtr<ITableRow>(nullptr);
		}

		/**
		 * Keep track of every item and corresponding widget during a generation pass.
		 *
		 * @param InItem             The DataItem which is in view.
		 * @param InGeneratedWidget  The widget generated for this item; it may have been newly generated.
		 */
		void OnItemSeen( ItemType InItem, TSharedRef<ITableRow> InGeneratedWidget)
		{
			ensure(TListTypeTraits<ItemType>::IsPtrValid(InItem));
			TSharedRef<ITableRow>* LookupResult = ItemToWidgetMap.Find( InItem );
			const bool bWidgetIsNewlyGenerated = (LookupResult == nullptr);
			if ( bWidgetIsNewlyGenerated )
			{
				// It's a newly generated item!
				ItemToWidgetMap.Add( InItem, InGeneratedWidget );
				WidgetMapToItem.Add( &InGeneratedWidget.Get(), InItem );

				// Now that the item-widget association is established, the generated row can fully initialize itself
				InGeneratedWidget->InitializeRow();
				OwnerList->Private_OnEntryInitialized(InItem, InGeneratedWidget);
			}

			// We should not clean up this item's widgets because it is in view.
			ItemsToBeCleanedUp.Remove(InItem);
			ItemsWithGeneratedWidgets.Add(InItem);
		}

		/**
		 * Called at the beginning of the generation pass.
		 * Begins tracking of which widgets were in view and which were not (so we can clean them up)
		 * 
		 * @param InNumDataItems   The total number of data items being observed
		 */
		void OnBeginGenerationPass()
		{
			// Assume all the previously generated items need to be cleaned up.				
			ItemsToBeCleanedUp = ItemsWithGeneratedWidgets;
			ItemsWithGeneratedWidgets.Empty();
		}

		/**
		 * Called at the end of the generation pass.
		 * Cleans up any widgets associated with items that were not in view this frame.
		 */
		void OnEndGenerationPass()
		{
			ProcessItemCleanUp();
			ValidateWidgetGeneration();
		}

		/** Clear everything so widgets will be regenerated */
		void Clear()
		{
			ItemsToBeCleanedUp = ItemsWithGeneratedWidgets;
			ItemsWithGeneratedWidgets.Empty();
			ProcessItemCleanUp();
		}

		void ProcessItemCleanUp()
		{
			
			for (int32 ItemIndex = 0; ItemIndex < ItemsToBeCleanedUp.Num(); ++ItemIndex)
			{
				ItemType ItemToBeCleanedUp = ItemsToBeCleanedUp[ItemIndex];
				const TSharedRef<ITableRow>* FindResult = ItemToWidgetMap.Find(ItemToBeCleanedUp);
				if (FindResult != nullptr)
				{
					const TSharedRef<ITableRow> WidgetToCleanUp = *FindResult;
					ItemToWidgetMap.Remove(ItemToBeCleanedUp);
					WidgetMapToItem.Remove(&WidgetToCleanUp.Get());

					if (ensureMsgf(OwnerList, TEXT("OwnerList is null, something is wrong.")))
					{
						WidgetToCleanUp->ResetRow();
						OwnerList->OnRowReleased.ExecuteIfBound(WidgetToCleanUp);
					}
				}
				else if(!TListTypeTraits<ItemType>::IsPtrValid(ItemToBeCleanedUp))
				{
					// If we get here, it means we have an invalid object. We will need to remove that object from both maps.
					// This may happen for example when ItemType is a UObject* and the object is garbage collected.
					auto Widget = WidgetMapToItem.FindKey(ItemToBeCleanedUp);
					if (Widget != nullptr)
					{
						for (auto WidgetItemPair = ItemToWidgetMap.CreateIterator(); WidgetItemPair; ++WidgetItemPair)
						{
							const ITableRow* Item = &(WidgetItemPair.Value().Get());
							if (Item == *Widget)
							{
								WidgetItemPair.RemoveCurrent();
								break;
							}
						}

						WidgetMapToItem.Remove(*Widget);
					}
				}
			}

			ItemsToBeCleanedUp.Reset();
		}

		void ValidateWidgetGeneration()
		{
			const bool bMapsMismatch = ItemToWidgetMap.Num() != WidgetMapToItem.Num();
			const bool bGeneratedWidgetsSizeMismatch = WidgetMapToItem.Num() != ItemsWithGeneratedWidgets.Num();
			if (bMapsMismatch)
			{
				UE_LOG(LogSlate, Warning, TEXT("ItemToWidgetMap length (%d) does not match WidgetMapToItem length (%d) in %s. Diagnostics follow. "),
					ItemToWidgetMap.Num(),
					WidgetMapToItem.Num(),
					OwnerList ? *OwnerList->ToString() : TEXT("null"));
			}
			
			if (bGeneratedWidgetsSizeMismatch)
			{
				UE_LOG(LogSlate, Warning,
					TEXT("WidgetMapToItem length (%d) does not match ItemsWithGeneratedWidgets length (%d). This is often because the same item is in the list more than once in %s. Diagnostics follow."),
					WidgetMapToItem.Num(),
					ItemsWithGeneratedWidgets.Num(),
					OwnerList ? *OwnerList->ToString() : TEXT("null"));
			}

			if (bMapsMismatch || bGeneratedWidgetsSizeMismatch)
			{
				if (OwnerList->OnItemToString_Debug.IsBound())
				{
					UE_LOG(LogSlate, Warning, TEXT(""));
					UE_LOG(LogSlate, Warning, TEXT("ItemToWidgetMap :"));
					for (auto ItemWidgetPair = ItemToWidgetMap.CreateConstIterator(); ItemWidgetPair; ++ItemWidgetPair)
					{
						const TSharedRef<SWidget> RowAsWidget = ItemWidgetPair.Value()->AsWidget();
						UE_LOG(LogSlate, Warning, TEXT("%s -> 0x%08x @ %s"), *OwnerList->OnItemToString_Debug.Execute(ItemWidgetPair.Key()), &RowAsWidget.Get(), *RowAsWidget->ToString() );
					}

					UE_LOG(LogSlate, Warning, TEXT(""));
					UE_LOG(LogSlate, Warning, TEXT("WidgetMapToItem:"))
					for (auto WidgetItemPair = WidgetMapToItem.CreateConstIterator(); WidgetItemPair; ++WidgetItemPair)
					{
						UE_LOG(LogSlate, Warning, TEXT("0x%08x -> %s"), WidgetItemPair.Key(), *OwnerList->OnItemToString_Debug.Execute(WidgetItemPair.Value()) );
					}

					UE_LOG(LogSlate, Warning, TEXT(""));
					UE_LOG(LogSlate, Warning, TEXT("ItemsWithGeneratedWidgets:"));
					for (int i = 0; i < ItemsWithGeneratedWidgets.Num(); ++i)
					{
						UE_LOG(LogSlate, Warning, TEXT("[%d] %s"),i, *OwnerList->OnItemToString_Debug.Execute(ItemsWithGeneratedWidgets[i]));
					}
				}
				else
				{
					UE_LOG(LogSlate, Warning, TEXT("Provide custom 'OnItemToString_Debug' for diagnostics dump."));
				}

				OwnerList->OnEnteredBadState.ExecuteIfBound();

				checkf( false, TEXT("%s detected a critical error. See diagnostic dump above. Provide a custom 'OnItemToString_Debug' for more detailed diagnostics."), *OwnerList->ToString() );
			}			
		}

		/** We store a pointer to the owner list for error purposes, so when asserts occur we can report which list it happened for. */
		SListView<ItemType>* OwnerList;

		/** Map of DataItems to corresponding SWidgets */
		TMap< ItemType, TSharedRef<ITableRow>, FDefaultSetAllocator, MapKeyFuncs > ItemToWidgetMap;

		/** Map of SWidgets to DataItems from which they were generated */
		TMap< const ITableRow*, ItemType > WidgetMapToItem;

		/** A set of Items that currently have a generated widget */
		TArray< ItemType > ItemsWithGeneratedWidgets;

		/** Total number of DataItems the last time we performed a generation pass. */
		int32 TotalItemsLastGeneration;

		/** Items that need their widgets destroyed because they are no longer on screen. */
		TArray<ItemType> ItemsToBeCleanedUp;
	};

public:

	// A low-level interface for use various widgets generated by ItemsWidgets(Lists, Trees, etc).
	// These handle selection, expansion, and other such properties common to ItemsWidgets.
	//

	void Private_OnEntryInitialized(ItemType TheItem, const TSharedRef<ITableRow>& TableRow)
	{
		OnEntryInitialized.ExecuteIfBound(TheItem, TableRow);
	}

	virtual void Private_SetItemSelection( ItemType TheItem, bool bShouldBeSelected, bool bWasUserDirected = false ) override
	{
		if ( SelectionMode.Get() == ESelectionMode::None )
		{
			return;
		}

		if ( bShouldBeSelected )
		{
			SelectedItems.Add( TheItem );
		}
		else
		{
			SelectedItems.Remove( TheItem );
		}

		// Only move the selector item and range selection start if the user directed this change in selection.
		if( bWasUserDirected )
		{
			SelectorItem = TheItem;
			RangeSelectionStart = TheItem;
		}

		this->InertialScrollManager.ClearScrollVelocity();
	}

	virtual void Private_ClearSelection() override
	{
		SelectedItems.Empty();

		this->InertialScrollManager.ClearScrollVelocity();
	}

	virtual void Private_SelectRangeFromCurrentTo( ItemType InRangeSelectionEnd ) override
	{
		if ( SelectionMode.Get() == ESelectionMode::None )
		{
			return;
		}

		const TArray<ItemType>& ItemsSourceRef = (*ItemsSource);

		int32 RangeStartIndex = 0;
		if( TListTypeTraits<ItemType>::IsPtrValid(RangeSelectionStart) )
		{
			RangeStartIndex = ItemsSourceRef.Find( TListTypeTraits<ItemType>::NullableItemTypeConvertToItemType( RangeSelectionStart ) );
		}

		int32 RangeEndIndex = ItemsSourceRef.Find( InRangeSelectionEnd );

		RangeStartIndex = FMath::Clamp(RangeStartIndex, 0, ItemsSourceRef.Num());
		RangeEndIndex = FMath::Clamp(RangeEndIndex, 0, ItemsSourceRef.Num());

		if (RangeEndIndex < RangeStartIndex)
		{
			Swap( RangeStartIndex, RangeEndIndex );
		}

		for( int32 ItemIndex = RangeStartIndex; ItemIndex <= RangeEndIndex; ++ItemIndex )
		{
			SelectedItems.Add( ItemsSourceRef[ItemIndex] );
		}

		this->InertialScrollManager.ClearScrollVelocity();
	}

	virtual void Private_SignalSelectionChanged(ESelectInfo::Type SelectInfo) override
	{
		if ( SelectionMode.Get() == ESelectionMode::None )
		{
			return;
		}

		if( OnSelectionChanged.IsBound() )
		{
			NullableItemType SelectedItem = (SelectedItems.Num() > 0)
				? (*typename TItemSet::TIterator(SelectedItems))
				: TListTypeTraits< ItemType >::MakeNullPtr();

			OnSelectionChanged.ExecuteIfBound(SelectedItem, SelectInfo );
		}
	}

	virtual const ItemType* Private_ItemFromWidget( const ITableRow* TheWidget ) const override
	{
		ItemType const * LookupResult = WidgetGenerator.WidgetMapToItem.Find( TheWidget );
		return LookupResult == nullptr ? nullptr : LookupResult;
	}

	virtual bool Private_UsesSelectorFocus() const override
	{
		return true;
	}

	virtual bool Private_HasSelectorFocus( const ItemType& TheItem ) const override
	{
		return SelectorItem == TheItem;
	}

	virtual bool Private_IsItemSelected( const ItemType& TheItem ) const override
	{
		return nullptr != SelectedItems.Find(TheItem);
	}

	virtual bool Private_IsItemHighlighted(const ItemType& TheItem) const override
	{
		return nullptr != HighlightedItems.Find(TheItem);
	}

	virtual bool Private_IsItemExpanded( const ItemType& TheItem ) const override
	{
		// List View does not support item expansion.
		return false;	
	}

	virtual void Private_SetItemExpansion( ItemType TheItem, bool bShouldBeExpanded ) override
	{
		// Do nothing; you cannot expand an item in a list!
	}

	virtual void Private_OnExpanderArrowShiftClicked( ItemType TheItem, bool bShouldBeExpanded ) override
	{
		// Do nothing; you cannot expand an item in a list!
	}

	virtual bool Private_DoesItemHaveChildren( int32 ItemIndexInList ) const override
	{
		// List View items cannot have children
		return false;
	}

	virtual int32 Private_GetNumSelectedItems() const override
	{
		return SelectedItems.Num();
	}

	virtual void Private_SetItemHighlighted(ItemType TheItem, bool bShouldBeHighlighted)
	{
		if (bShouldBeHighlighted)
		{
			HighlightedItems.Add(TheItem);
		}
		else
		{
			HighlightedItems.Remove(TheItem);
		}
	}

	virtual void Private_ClearHighlightedItems()
	{
		HighlightedItems.Empty();
	}

	virtual int32 Private_GetNestingDepth( int32 ItemIndexInList ) const override
	{
		// List View items are not indented
		return 0;
	}

	virtual const TBitArray<>& Private_GetWiresNeededByDepth( int32 ItemIndexInList ) const override
	{
		return TableViewHelpers::GetEmptyBitArray();
	}

	virtual bool Private_IsLastChild(int32 ItemIndexInList) const override
	{
		return false;
	}

	virtual ESelectionMode::Type Private_GetSelectionMode() const override
	{
		return SelectionMode.Get();
	}

	virtual void Private_OnItemRightClicked( ItemType TheItem, const FPointerEvent& MouseEvent ) override
	{
		this->OnRightMouseButtonUp( MouseEvent );
	}

	virtual bool Private_OnItemClicked(ItemType TheItem) override
	{
		if (OnClick.ExecuteIfBound(TheItem))
		{
			return true;	// Handled
		}

		return false;	// Not handled
	}
	
	virtual bool Private_OnItemDoubleClicked( ItemType TheItem ) override
	{
		if( OnDoubleClick.ExecuteIfBound( TheItem ) )
		{
			return true;	// Handled
		}

		return false;	// Not handled
	}

	virtual ETableViewMode::Type GetTableViewMode() const override
	{
		return TableViewMode;
	}

	virtual TSharedRef<SWidget> AsWidget() override
	{
		return SharedThis(this);
	}

public:	

	/** Sets the OnEntryInitializer delegate. This delegate is invoked after initializing an entry being generated, before it may be added to the actual widget hierarchy. */
	void SetOnEntryInitialized(const FOnEntryInitialized& Delegate)
	{
		OnEntryInitialized = Delegate;
	}

	/**
	 * Remove any items that are no longer in the list from the selection set.
	 */
	virtual void UpdateSelectionSet() override
	{
		// Trees take care of this update in a different way.
		if ( TableViewMode != ETableViewMode::Tree )
		{
			bool bSelectionChanged = false;
			if ( ItemsSource == nullptr )
			{
				// We are no longer observing items so there is no more selection.
				this->Private_ClearSelection();
				bSelectionChanged = true;
			}
			else
			{
				// We are observing some items; they are potentially different.
				// Unselect any that are no longer being observed.
				TItemSet NewSelectedItems;
				for ( int32 ItemIndex = 0; ItemIndex < ItemsSource->Num(); ++ItemIndex )
				{
					ItemType CurItem = (*ItemsSource)[ItemIndex];
					const bool bItemIsSelected = ( nullptr != SelectedItems.Find( CurItem ) );
					if ( bItemIsSelected )
					{
						NewSelectedItems.Add( CurItem );
					}
				}

				// Look for items that were removed from the selection.
				TItemSet SetDifference = SelectedItems.Difference( NewSelectedItems );
				bSelectionChanged = (SetDifference.Num()) > 0;

				// Update the selection to reflect the removal of any items from the ItemsSource.
				SelectedItems = NewSelectedItems;
			}

			if (bSelectionChanged)
			{
				Private_SignalSelectionChanged(ESelectInfo::Direct);
			}
		}
	}

	/**
	 * Update generate Widgets for Items as needed and clean up any Widgets that are no longer needed.
	 * Re-arrange the visible widget order as necessary.
	 */
	virtual FReGenerateResults ReGenerateItems( const FGeometry& MyGeometry ) override
	{
		// Clear all the items from our panel. We will re-add them in the correct order momentarily.
		this->ClearWidgets();

		// Ensure that we always begin and clean up a generation pass.
		FGenerationPassGuard GenerationPassGuard(WidgetGenerator);

		if (ItemsSource && ItemsSource->Num() > 0)
		{
			// Items in view, including fractional items
			float ItemsInView = 0.0f;

			// Total length of widgets generated so far (height for vertical lists, width for horizontal)
			float LengthGeneratedSoFar = 0.0f;

			// Length of generated widgets that in the bounds of the view.
			float ViewLengthUsedSoFar = 0.0f;

			// Index of the item at which we start generating based on how far scrolled down we are
			// Note that we must generate at LEAST one item.
			int32 StartIndex = FMath::Clamp( FMath::FloorToInt(CurrentScrollOffset), 0, ItemsSource->Num() - 1 );

			// Length of the first item that is generated. This item is at the location where the user requested we scroll
			float FirstItemLength = 0.0f;

			// Generate widgets assuming scenario a.
			bool bHasFilledAvailableArea = false;
			bool bAtEndOfList = false;

			const float LayoutScaleMultiplier = MyGeometry.GetAccumulatedLayoutTransform().GetScale();
			FTableViewDimensions MyDimensions(this->Orientation, MyGeometry.GetLocalSize());
			
			for( int32 ItemIndex = StartIndex; !bHasFilledAvailableArea && ItemIndex < ItemsSource->Num(); ++ItemIndex )
			{
				const ItemType& CurItem = (*ItemsSource)[ItemIndex];

<<<<<<< HEAD
				// We do not generatie a new widget if the CurItem is an invalid object.
				if (!TListTypeTraits<ItemType>::IsPtrValid(CurItem))
				{
					continue;
				}

				const float ItemHeight = GenerateWidgetForItem(CurItem, ItemIndex, StartIndex, LayoutScaleMultiplier);
=======
				if (!TListTypeTraits<ItemType>::IsPtrValid(CurItem))
				{
					// Don't bother generating widgets for invalid items
					continue;
				}

				const float ItemLength = GenerateWidgetForItem(CurItem, ItemIndex, StartIndex, LayoutScaleMultiplier);
>>>>>>> a1e6ec07

				const bool bIsFirstItem = ItemIndex == StartIndex;

				if (bIsFirstItem)
				{
					FirstItemLength = ItemLength;
				}

				// Track the number of items in the view, including fractions.
				if (bIsFirstItem)
				{
					// The first item may not be fully visible (but cannot exceed 1)
					// FirstItemFractionScrolledIntoView is the fraction of the item that is visible after taking into account anything that may be scrolled off the top/left of the list view
					const float FirstItemFractionScrolledIntoView = 1.0f - FMath::Max(FMath::Fractional(CurrentScrollOffset), 0.0f);
					
					// FirstItemLengthScrolledIntoView is the length of the item, ignoring anything that is scrolled off the top/left of the list view
					const float FirstItemLengthScrolledIntoView = ItemLength * FirstItemFractionScrolledIntoView;
					
					// FirstItemVisibleFraction is either: The visible item length as a fraction of the available list view length (if the item size is larger than the available size, otherwise this will be >1), or just FirstItemFractionScrolledIntoView (which can never be >1)
					const float FirstItemVisibleFraction = FMath::Min(MyDimensions.ScrollAxis / FirstItemLengthScrolledIntoView, FirstItemFractionScrolledIntoView);
					
					ItemsInView += FirstItemVisibleFraction;
				}
				else if (ViewLengthUsedSoFar + ItemLength > MyDimensions.ScrollAxis)
				{
					// The last item may not be fully visible either
					ItemsInView += (MyDimensions.ScrollAxis - ViewLengthUsedSoFar) / ItemLength;
				}
				else
				{
					ItemsInView += 1;
				}

				LengthGeneratedSoFar += ItemLength;

				ViewLengthUsedSoFar += (bIsFirstItem)
					? ItemLength * ItemsInView	// For the first item, ItemsInView <= 1.0f
					: ItemLength;

				if (ItemIndex >= ItemsSource->Num() - 1)
				{
					bAtEndOfList = true;
				}

				if (ViewLengthUsedSoFar >= MyDimensions.ScrollAxis)
				{
					bHasFilledAvailableArea = true;
				}
			}

			// Handle scenario b.
			// We may have stopped because we got to the end of the items, but we may still have space to fill!
			if (bAtEndOfList && !bHasFilledAvailableArea)
			{
<<<<<<< HEAD
				double NewScrollOffsetForBackfill = static_cast<double>(StartIndex) + (HeightGeneratedSoFar - MyGeometry.GetLocalSize().Y) / FirstItemHeight;
=======
				double NewScrollOffsetForBackfill = static_cast<double>(StartIndex) + (LengthGeneratedSoFar - MyDimensions.ScrollAxis) / FirstItemLength;
>>>>>>> a1e6ec07

				for (int32 ItemIndex = StartIndex - 1; LengthGeneratedSoFar < MyDimensions.ScrollAxis && ItemIndex >= 0; --ItemIndex)
				{
<<<<<<< HEAD
					const ItemType& CurItem = (*SourceItems)[ItemIndex];
					// When the item is not valid, we do not generate a widget for it.
					if (!TListTypeTraits<ItemType>::IsPtrValid(CurItem))
					{
						continue;
					}
=======
					const ItemType& CurItem = (*ItemsSource)[ItemIndex];
					if (TListTypeTraits<ItemType>::IsPtrValid(CurItem))
					{
						const float ItemLength = GenerateWidgetForItem(CurItem, ItemIndex, StartIndex, LayoutScaleMultiplier);
>>>>>>> a1e6ec07

						if (LengthGeneratedSoFar + ItemLength > MyDimensions.ScrollAxis && ItemLength > 0.f)
						{
							// Generated the item that puts us over the top.
							// Count the fraction of this item that will stick out beyond the list
							NewScrollOffsetForBackfill = static_cast<double>(ItemIndex) + (LengthGeneratedSoFar + ItemLength - MyDimensions.ScrollAxis) / ItemLength;
						}

<<<<<<< HEAD
					if (HeightGeneratedSoFar + ItemHeight > MyGeometry.GetLocalSize().Y && ItemHeight > 0.f)
					{
						// Generated the item that puts us over the top.
						// Count the fraction of this item that will stick out above the list
						NewScrollOffsetForBackfill = static_cast<double>(ItemIndex) + (HeightGeneratedSoFar + ItemHeight - MyGeometry.GetLocalSize().Y) / ItemHeight;
=======
						// The widget used up some of the available vertical space.
						LengthGeneratedSoFar += ItemLength;
>>>>>>> a1e6ec07
					}
				}

				return FReGenerateResults(NewScrollOffsetForBackfill, LengthGeneratedSoFar, ItemsSource->Num() - NewScrollOffsetForBackfill, true);
			}

			return FReGenerateResults(CurrentScrollOffset, LengthGeneratedSoFar, ItemsInView, false);
		}

		return FReGenerateResults(0.0f, 0.0f, 0.0f, false);
	}

	float GenerateWidgetForItem( const ItemType& CurItem, int32 ItemIndex, int32 StartIndex, float LayoutScaleMultiplier )
	{
		ensure(TListTypeTraits<ItemType>::IsPtrValid(CurItem));
		// Find a previously generated Widget for this item, if one exists.
		TSharedPtr<ITableRow> WidgetForItem = WidgetGenerator.GetWidgetForItem( CurItem );
		if ( !WidgetForItem.IsValid() )
		{
			// We couldn't find an existing widgets, meaning that this data item was not visible before.
			// Make a new widget for it.
			WidgetForItem = this->GenerateNewWidget(CurItem);
		}

		// It is useful to know the item's index that the widget was generated from.
		// Helps with even/odd coloring
		WidgetForItem->SetIndexInList(ItemIndex);

		// Let the item generator know that we encountered the current Item and associated Widget.
		WidgetGenerator.OnItemSeen( CurItem, WidgetForItem.ToSharedRef() );

		// We rely on the widgets desired size in order to determine how many will fit on screen.
		const TSharedRef<SWidget> NewlyGeneratedWidget = WidgetForItem->AsWidget();
		NewlyGeneratedWidget->SlatePrepass(LayoutScaleMultiplier);

		// We have a widget for this item; add it to the panel so that it is part of the UI.
		if (ItemIndex >= StartIndex)
		{
			// Generating widgets downward
			this->AppendWidget( WidgetForItem.ToSharedRef() );
		}
		else
		{
			// Backfilling widgets; going upward
			this->InsertWidget( WidgetForItem.ToSharedRef() );
		}

		const bool bIsVisible = NewlyGeneratedWidget->GetVisibility().IsVisible();
		FTableViewDimensions GeneratedWidgetDimensions(this->Orientation, bIsVisible ? NewlyGeneratedWidget->GetDesiredSize() : FVector2D::ZeroVector);
		return GeneratedWidgetDimensions.ScrollAxis;
	}

	/** @return how many items there are in the TArray being observed */
	virtual int32 GetNumItemsBeingObserved() const override
	{
		return ItemsSource == nullptr ? 0 : ItemsSource->Num();
	}

	/**
	 * Given an data item, generate a widget corresponding to it.
	 *
	 * @param InItem  The data item which to visualize.
	 *
	 * @return A new Widget that represents the data item.
	 */
	virtual TSharedRef<ITableRow> GenerateNewWidget(ItemType InItem)
	{
		if ( OnGenerateRow.IsBound() )
		{
			return OnGenerateRow.Execute( InItem, SharedThis(this) );
		}
		else
		{
			// The programmer did not provide an OnGenerateRow() handler; let them know.
			TSharedRef< STableRow<ItemType> > NewListItemWidget = 
				SNew( STableRow<ItemType>, SharedThis(this) )
				.Content()
				[
					SNew(STextBlock) .Text( NSLOCTEXT("SListView", "BrokenUIMessage", "OnGenerateWidget() not assigned.") )
				];

			return NewListItemWidget;
		}

	}

	/**
	 * Establishes a wholly new list of items being observed by the list.
	 * Wipes all existing state and requests and will fully rebuild on the next tick.
	 */
	void SetListItemsSource(const TArray<ItemType>& InListItemsSource)
	{
		if (ItemsSource != &InListItemsSource)
		{
			Private_ClearSelection();
			CancelScrollIntoView();
			ClearWidgets();
			RebuildList();
			ItemsSource = &InListItemsSource;
		}
	}

	/**
	 * Given a Widget, find the corresponding data item.
	 * 
	 * @param WidgetToFind  An widget generated by the list view for some data item.
	 *
	 * @return the data item from which the WidgetToFind was generated
	 */
	const ItemType* ItemFromWidget( const ITableRow* WidgetToFind ) const
	{
		return Private_ItemFromWidget( WidgetToFind );
	}

	/**
	 * Test if the current item is selected.
	 *
	 * @param InItem The item to test.
	 *
	 * @return true if the item is selected in this list; false otherwise.
	 */
	bool IsItemSelected( const ItemType& InItem ) const
	{
		if ( SelectionMode.Get() == ESelectionMode::None )
		{
			return false;
		}

		return Private_IsItemSelected( InItem );
	}

	/**
	 * Set the selection state of an item.
	 *
	 * @param InItem      The Item whose selection state to modify
	 * @param bSelected   true to select the item; false to unselect
	 * @param SelectInfo  Provides context on how the selection changed
	 */
	void SetItemSelection( const ItemType& InItem, bool bSelected, ESelectInfo::Type SelectInfo = ESelectInfo::Direct )
	{
		if ( SelectionMode.Get() == ESelectionMode::None )
		{
			return;
		}

		Private_SetItemSelection( InItem, bSelected, SelectInfo != ESelectInfo::Direct);
		Private_SignalSelectionChanged(SelectInfo);
	}

	/**
	 * Set the selection state of multiple items.
	 *
	 * @param InItems     The Items whose selection state to modify
	 * @param bSelected   true to select the items; false to unselect
	 * @param SelectInfo  Provides context on how the selection changed
	 */
	void SetItemSelection( const TArray<ItemType>& InItems, bool bSelected, ESelectInfo::Type SelectInfo = ESelectInfo::Direct )
	{
		if ( InItems.Num() == 0 || SelectionMode.Get() == ESelectionMode::None )
		{
			return;
		}

		for (const ItemType & Item : InItems)
		{
			Private_SetItemSelection(Item, bSelected, SelectInfo != ESelectInfo::Direct);

			// Any item after the first one selected will be direct
			SelectInfo = ESelectInfo::Direct;
		}
		Private_SignalSelectionChanged(SelectInfo);
	}

	/**
	 * Empty the selection set.
	 */
	void ClearSelection()
	{
		if ( SelectionMode.Get() == ESelectionMode::None )
		{
			return;
		}

		if ( SelectedItems.Num() == 0 )
		{
			return;
		}

		Private_ClearSelection();
		Private_SignalSelectionChanged(ESelectInfo::Direct);
	}



	/**
	* Set the highlighted state of an item.
	*
	* @param TheItem      The Item whose highlight state you wish to modify
	* @param bHighlighted True to enable the soft parent highlight, false to disable it.
	*/
	void SetItemHighlighted(const ItemType& TheItem, bool bHighlighted)
	{
		Private_SetItemHighlighted(TheItem, bHighlighted);
	}

	/**
	* Empty the highlighted item set.
	*/
	void ClearHighlightedItems()
	{
		Private_ClearHighlightedItems();
	}

	/**
	 * Gets the number of selected items.
	 *
	 * @return Number of selected items.
	 */
	int32 GetNumItemsSelected() const
	{
		return SelectedItems.Num();
	}

	virtual void RebuildList() override
	{
		WidgetGenerator.Clear();
		RequestListRefresh();
	}

	/**
	 * Returns a list of selected item indices, or an empty array if nothing is selected
	 *
	 * @return	List of selected item indices (in no particular order)
	 */
	TArray< ItemType > GetSelectedItems() const
	{
		TArray< ItemType > SelectedItemArray;
		SelectedItemArray.Empty( SelectedItems.Num() );
		for( typename TItemSet::TConstIterator SelectedItemIt( SelectedItems ); SelectedItemIt; ++SelectedItemIt )
		{
			SelectedItemArray.Add( *SelectedItemIt );
		}
		return SelectedItemArray;
	}

	int32 GetSelectedItems(TArray< ItemType >&SelectedItemArray) const
	{
		SelectedItemArray.Empty(SelectedItems.Num());
		for (typename TItemSet::TConstIterator SelectedItemIt(SelectedItems); SelectedItemIt; ++SelectedItemIt)
		{
			SelectedItemArray.Add(*SelectedItemIt);
		}
		return SelectedItems.Num();
	}

	/**
	 * Checks whether the specified item is currently visible in the list view.
	 *
	 * @param Item - The item to check.
	 *
	 * @return true if the item is visible, false otherwise.
	 */
	bool IsItemVisible( ItemType Item ) const
	{
		return WidgetGenerator.GetWidgetForItem(Item).IsValid();
	}

	/**
	 * Scroll an item into view. If the item is not found, fails silently.
	 *
	 * @param ItemToView  The item to scroll into view on next tick.
	 */
	void RequestScrollIntoView( ItemType ItemToView, const uint32 UserIndex = 0)
	{
		ItemToScrollIntoView = ItemToView; 
		UserRequestingScrollIntoView = UserIndex;
		RequestLayoutRefresh();
	}

	UE_DEPRECATED(4.20, "RequestScrollIntoView no longer takes parameter bNavigateOnScrollIntoView. Call RequestNavigateToItem instead of RequestScrollIntoView if navigation is required.")
	void RequestScrollIntoView(ItemType ItemToView, const uint32 UserIndex, const bool NavigateOnScrollIntoView)
	{
		if (bNavigateOnScrollIntoView)
		{
			RequestNavigateToItem(ItemToView, UserIndex);
		}
		else
		{
			RequestScrollIntoView(ItemToView, UserIndex);
		}
	}

	/**
	 * Navigate to a specific item, scrolling it into view if needed. If the item is not found, fails silently.
	 *
	 * @param Item The item to navigate to on the next tick.
	 */
	void RequestNavigateToItem(ItemType Item, const uint32 UserIndex = 0)
	{
		bNavigateOnScrollIntoView = true;
		RequestScrollIntoView(Item, UserIndex);
	}

	/**
	 * Cancels a previous request to scroll an item into view (cancels navigation requests as well).
	 */
	void CancelScrollIntoView()
	{
		UserRequestingScrollIntoView = 0;
		bNavigateOnScrollIntoView = false;
		TListTypeTraits<ItemType>::ResetPtr(ItemToScrollIntoView);
	}

	/**
	 * Set the currently selected Item.
	 *
	 * @param SoleSelectedItem   Sole item that should be selected.
	 * @param SelectInfo Provides context on how the selection changed
	 */
	void SetSelection( ItemType SoleSelectedItem, ESelectInfo::Type SelectInfo = ESelectInfo::Direct  )
	{
		SelectedItems.Empty();
		SetItemSelection( SoleSelectedItem, true, SelectInfo );
	}

	/** 
	 * Set the current selection mode of the list.
	 * If going from multi-select to a type of single-select and one item is selected, it will be maintained (otherwise all will be cleared).
	 * If disabling selection, any current selections will be cleared.
	 */
	void SetSelectionMode(const TAttribute<ESelectionMode::Type>& NewSelectionMode)
	{
		const ESelectionMode::Type PreviousMode = SelectionMode.Get();
		SelectionMode = NewSelectionMode;
		const ESelectionMode::Type NewMode = NewSelectionMode.Get();
		if (PreviousMode != NewMode)
		{
			if (NewMode == ESelectionMode::None)
			{
				ClearSelection();
			}
			else if (PreviousMode == ESelectionMode::Multi)
			{
				// We've gone to a single-selection mode, so if we already had a single item selected, preserve it
				if (SelectedItems.Num() == 1)
				{
					SetSelection(*SelectedItems.CreateIterator());
				}
				else
				{
					// Otherwise, there's no way to know accurately which item was selected most recently, so just wipe it all
					// The caller responsible for changing the mode can decide themselves which item they want to be selected
					ClearSelection();
				}
			}
		}
	}

	/**
	 * Find a widget for this item if it has already been constructed.
	 *
	 * @param InItem  The item for which to find the widget.
	 *
	 * @return A pointer to the corresponding widget if it exists; otherwise nullptr.
	*/
	TSharedPtr<ITableRow> WidgetFromItem( const ItemType& InItem )
	{
		return WidgetGenerator.GetWidgetForItem(InItem);
	}

	/**
	 * Lists and Trees serialize items that they observe because they rely on the property
	 * that holding a reference means it will not be garbage collected.
	 *
	 * @param Ar The archive to serialize with
	 */
	virtual void AddReferencedObjects( FReferenceCollector& Collector )
	{
		TListTypeTraits<ItemType>::AddReferencedObjects( Collector, WidgetGenerator.ItemsWithGeneratedWidgets, SelectedItems, WidgetGenerator.WidgetMapToItem );
	}

	/**
	* Will determine the max row size for the specified column id
	*
	* @param ColumnId  Column Id
	* @param ColumnOrientation  Orientation that is main axis you want to query
	*
	* @return The max size for a column Id.
	*/
	FVector2D GetMaxRowSizeForColumn(const FName& ColumnId, EOrientation ColumnOrientation)
	{
		FVector2D MaxSize = FVector2D::ZeroVector;

		for (auto It = WidgetGenerator.WidgetMapToItem.CreateConstIterator(); It; ++It)
		{
			const ITableRow* TableRow = It.Key();
			FVector2D NewMaxSize = TableRow->GetRowSizeForColumn(ColumnId);

			// We'll return the full size, but we only take into consideration the asked axis for the calculation of the size
			if (NewMaxSize.Component(ColumnOrientation) > MaxSize.Component(ColumnOrientation))
			{
				MaxSize = NewMaxSize;
			}
		}

		return MaxSize;
	}

protected:

	static FOnItemToString_Debug GetDefaultDebugDelegate()
	{
		return FOnItemToString_Debug::CreateStatic(TListTypeTraits<ItemType>::DebugDump);
	}

	/**
	 * If there is a pending request to scroll an item into view, do so.
	 * 
	 * @param ListViewGeometry  The geometry of the listView; can be useful for centering the item.
	 */
	virtual EScrollIntoViewResult ScrollIntoView( const FGeometry& ListViewGeometry ) override
	{
		if (ItemsSource && TListTypeTraits<ItemType>::IsPtrValid(ItemToScrollIntoView))
		{
			const int32 IndexOfItem = ItemsSource->Find( TListTypeTraits<ItemType>::NullableItemTypeConvertToItemType( ItemToScrollIntoView ) );
			if (IndexOfItem != INDEX_NONE)
			{
				double NumLiveWidgets = GetNumLiveWidgets();
				if (NumLiveWidgets == 0. && IsPendingRefresh())
				{
					// Use the last number of widgets on screen to estimate if we actually need to scroll.
					NumLiveWidgets = LastGenerateResults.ExactNumLinesOnScreen;

					// If we still don't have any widgets, we're not in a situation where we can scroll an item into view
					// (probably as nothing has been generated yet), so we'll defer this again until the next frame
					if (NumLiveWidgets == 0)
					{
						return EScrollIntoViewResult::Deferred;
					}
				}

				EndInertialScrolling();
				
				const int32 NumFullEntriesInView = FMath::FloorToInt(CurrentScrollOffset + NumLiveWidgets) - FMath::CeilToInt(CurrentScrollOffset);

				// Only scroll the item into view if it's not already in the visible range
<<<<<<< HEAD
				// When navigating, we don't want to scroll partially visible existing rows all the way to the center
				const double MinDisplayedIndex = bNavigateOnScrollIntoView ? ScrollOffset - 1 : ScrollOffset;
				const double MaxDisplayedIndex = FMath::Max(ScrollOffset + NumLiveWidgets + (bNavigateOnScrollIntoView ? 0 : -1), MinDisplayedIndex);
				if (IndexOfItem <= MinDisplayedIndex || IndexOfItem > MaxDisplayedIndex)
=======
				// When navigating, we don't want to scroll partially visible existing rows all the way to the center, so we count partially displayed indices in the displayed range
				const double MinDisplayedIndex = bNavigateOnScrollIntoView ? FMath::FloorToDouble(CurrentScrollOffset) : FMath::CeilToDouble(CurrentScrollOffset);
				const double MaxDisplayedIndex = bNavigateOnScrollIntoView ? FMath::CeilToDouble(CurrentScrollOffset + NumFullEntriesInView) : FMath::FloorToDouble(CurrentScrollOffset + NumFullEntriesInView);
				if (IndexOfItem < MinDisplayedIndex || IndexOfItem > MaxDisplayedIndex)
>>>>>>> a1e6ec07
				{
					// Scroll the top of the listview to the item in question
					double NewScrollOffset = IndexOfItem;

					// Center the list view on the item in question.
					NewScrollOffset -= (NumLiveWidgets / 2);

					// Limit offset to top and bottom of the list.
					const double MaxScrollOffset = FMath::Max(0.0, static_cast<double>(ItemsSource->Num()) - NumLiveWidgets);
					NewScrollOffset = FMath::Clamp<double>(NewScrollOffset, 0.0, MaxScrollOffset);

					SetScrollOffset(NewScrollOffset);
				}
				else if (bNavigateOnScrollIntoView)
				{
					if (TSharedPtr<ITableRow> TableRow = WidgetFromItem((*ItemsSource)[IndexOfItem]))
					{
<<<<<<< HEAD
						// Make sure the existing row for this item is fully in view
						const FGeometry& RowGeometry = TableRow->AsWidget()->GetCachedGeometry();
						if (RowGeometry.GetAbsolutePositionAtCoordinates(FVector2D::ZeroVector).Y < ListViewGeometry.GetAbsolutePositionAtCoordinates(FVector2D::ZeroVector).Y)
						{
							// This row is clipped on the top, so simply set it as the new scroll offset target to bump it down a bit
							const double MaxScrollOffset = FMath::Max(0.0, static_cast<double>(ItemsSource->Num()) - NumLiveWidgets);
							double NewScrollOffset = FMath::Clamp<double>(static_cast<double>(IndexOfItem - NavigationScrollOffset), 0.0, MaxScrollOffset);
							SetScrollOffset(NewScrollOffset);
=======
						const FGeometry& WidgetGeometry = TableRow->AsWidget()->GetCachedGeometry();
						const FTableViewDimensions WidgetTopLeft(this->Orientation, WidgetGeometry.GetAbsolutePositionAtCoordinates(FVector2D::ZeroVector));
						const FTableViewDimensions ListViewTopLeft(this->Orientation, ListViewGeometry.GetAbsolutePositionAtCoordinates(FVector2D::ZeroVector));

						double NewScrollOffset = DesiredScrollOffset;
						// Make sure the existing entry for this item is fully in view
						if (WidgetTopLeft.ScrollAxis < ListViewTopLeft.ScrollAxis)
						{
							// This entry is clipped at the top/left, so simply set it as the new scroll offset target to bump it down into view
							NewScrollOffset = static_cast<double>(IndexOfItem - NavigationScrollOffset);
>>>>>>> a1e6ec07
						}
						else
						{
							const FVector2D BottomRight(1.f, 1.f);
<<<<<<< HEAD
							const float RowBottomY = RowGeometry.GetAbsolutePositionAtCoordinates(BottomRight).Y;
							const float PanelBottomY = ListViewGeometry.GetAbsolutePositionAtCoordinates(BottomRight).Y;
							if (RowBottomY > PanelBottomY)
							{
								// This row is clipped on the bottom, so we need to determine the exact item offset required to get the bottom of this entry into view
								// To do so, we need to push the current offset down by the clipped amount translated into number of rows
								float DistanceRemaining = RowBottomY - PanelBottomY;
								float AdditionalOffset = 0.f;
								for (const ItemType& ItemWithWidget : WidgetGenerator.ItemsWithGeneratedWidgets)
								{
									const float ExistingRowSizeY = WidgetGenerator.GetWidgetForItem(ItemWithWidget)->AsWidget()->GetCachedGeometry().GetAbsoluteSize().Y;
									if (ExistingRowSizeY < DistanceRemaining)
									{
										DistanceRemaining -= ExistingRowSizeY;
=======
							const FTableViewDimensions WidgetBottomRight(this->Orientation, WidgetGeometry.GetAbsolutePositionAtCoordinates(BottomRight));
							const FTableViewDimensions ListViewBottomRight(this->Orientation, ListViewGeometry.GetAbsolutePositionAtCoordinates(BottomRight));
							
							if (WidgetBottomRight.ScrollAxis > ListViewBottomRight.ScrollAxis)
							{
								// This entry is clipped at the end, so we need to determine the exact item offset required to get it fully into view
								// To do so, we need to push the current offset down by the clipped amount translated into number of items
								float DistanceRemaining = WidgetBottomRight.ScrollAxis - ListViewBottomRight.ScrollAxis;
								float AdditionalOffset = 0.f;
								for (const ItemType& ItemWithWidget : WidgetGenerator.ItemsWithGeneratedWidgets)
								{
									FTableViewDimensions WidgetAbsoluteDimensions(this->Orientation, WidgetGenerator.GetWidgetForItem(ItemWithWidget)->AsWidget()->GetCachedGeometry().GetAbsoluteSize());
									if (WidgetAbsoluteDimensions.ScrollAxis < DistanceRemaining)
									{
										DistanceRemaining -= WidgetAbsoluteDimensions.ScrollAxis;
>>>>>>> a1e6ec07
										AdditionalOffset += 1.f;
									}
									else
									{
<<<<<<< HEAD
										AdditionalOffset += DistanceRemaining / ExistingRowSizeY;
=======
										AdditionalOffset += DistanceRemaining / WidgetAbsoluteDimensions.ScrollAxis;
>>>>>>> a1e6ec07
										DistanceRemaining = 0.f;
										break;
									}
								}

<<<<<<< HEAD
								const double MaxScrollOffset = FMath::Max(0.0, static_cast<double>(ItemsSource->Num()) - NumLiveWidgets);
								double NewScrollOffset = FMath::Clamp<double>(ScrollOffset + AdditionalOffset + NavigationScrollOffset, 0.0, MaxScrollOffset);
								SetScrollOffset(NewScrollOffset);
							}
						}
=======
								NewScrollOffset = DesiredScrollOffset + AdditionalOffset + (FixedLineScrollOffset.IsSet() ? 0.f : NavigationScrollOffset);
							}
						}

						const double MaxScrollOffset = FMath::Max(0.0, static_cast<double>(ItemsSource->Num()) - NumLiveWidgets);
						SetScrollOffset(FMath::Min(NewScrollOffset, MaxScrollOffset));
>>>>>>> a1e6ec07
					}
				}

				RequestLayoutRefresh();

				ItemToNotifyWhenInView = ItemToScrollIntoView;
			}

			TListTypeTraits<ItemType>::ResetPtr(ItemToScrollIntoView);
		}

		return EScrollIntoViewResult::Success;
	}

	virtual void NotifyItemScrolledIntoView() override
	{
		// Notify that an item that came into view
		if ( TListTypeTraits<ItemType>::IsPtrValid( ItemToNotifyWhenInView ) )
		{
			ItemType NonNullItemToNotifyWhenInView = TListTypeTraits<ItemType>::NullableItemTypeConvertToItemType( ItemToNotifyWhenInView );
			TSharedPtr<ITableRow> Widget = WidgetGenerator.GetWidgetForItem(NonNullItemToNotifyWhenInView);
			
			if (bNavigateOnScrollIntoView && Widget.IsValid())
			{
				SelectorItem = NonNullItemToNotifyWhenInView;
				NavigateToWidget(UserRequestingScrollIntoView, Widget->AsWidget());
			}
			bNavigateOnScrollIntoView = false;

			OnItemScrolledIntoView.ExecuteIfBound(NonNullItemToNotifyWhenInView, Widget);

			TListTypeTraits<ItemType>::ResetPtr(ItemToNotifyWhenInView);
		}
	}

	virtual float ScrollBy( const FGeometry& MyGeometry, float ScrollByAmountInSlateUnits, EAllowOverscroll InAllowOverscroll ) override
	{
		if (InAllowOverscroll == EAllowOverscroll::No)
		{
			//check if we are on the top of the list and want to scroll up
			if (DesiredScrollOffset < KINDA_SMALL_NUMBER && ScrollByAmountInSlateUnits < 0)
			{
				return 0.0f;
			}

			//check if we are on the bottom of the list and want to scroll down
			if (bWasAtEndOfList && ScrollByAmountInSlateUnits > 0)
			{
				return 0.0f;
			}
		}

		float AbsScrollByAmount = FMath::Abs( ScrollByAmountInSlateUnits );
		int32 StartingItemIndex = (int32)CurrentScrollOffset;
		double NewScrollOffset = DesiredScrollOffset;

		const bool bWholeListVisible = DesiredScrollOffset == 0 && bWasAtEndOfList;
		if ( InAllowOverscroll == EAllowOverscroll::Yes && Overscroll.ShouldApplyOverscroll(DesiredScrollOffset == 0, bWasAtEndOfList, ScrollByAmountInSlateUnits ) )
		{
			const float UnclampedScrollDelta = FMath::Sign(ScrollByAmountInSlateUnits) * AbsScrollByAmount;				
			const float ActuallyScrolledBy = Overscroll.ScrollBy(MyGeometry, UnclampedScrollDelta);
			if (ActuallyScrolledBy != 0.0f)
			{
				this->RequestLayoutRefresh();
			}
			return ActuallyScrolledBy;
		}
		else if (!bWholeListVisible)
		{
			// We know how far we want to scroll in SlateUnits, but we store scroll offset in "number of widgets".
			// Challenge: each widget can be a different height/width.
			// Strategy:
			//           Scroll "one widget's length" at a time until we've scrolled as far as the user asked us to.
			//           Generate widgets on demand so we can figure out how big they are.

			if (ItemsSource && ItemsSource->Num() > 0)
			{
				int32 ItemIndex = StartingItemIndex;
				const float LayoutScaleMultiplier = MyGeometry.GetAccumulatedLayoutTransform().GetScale();
				while( AbsScrollByAmount != 0 && ItemIndex < ItemsSource->Num() && ItemIndex >= 0 )
				{
<<<<<<< HEAD
					const ItemType CurItem = (*SourceItems)[ ItemIndex ];
					// If the CurItem is not valid, we do not generate a new widget for it, we skip it.
					if (!TListTypeTraits<ItemType>::IsPtrValid(CurItem))
					{
=======
					const ItemType& CurItem = (*ItemsSource)[ItemIndex];
					if (!TListTypeTraits<ItemType>::IsPtrValid(CurItem))
					{
						// If the CurItem is not valid, we do not generate a new widget for it, we skip it.
>>>>>>> a1e6ec07
						++ItemIndex;
						continue;
					}

					TSharedPtr<ITableRow> RowWidget = WidgetGenerator.GetWidgetForItem( CurItem );
					if (!RowWidget.IsValid())
					{
						// We couldn't find an existing widgets, meaning that this data item was not visible before.
						// Make a new widget for it.
						RowWidget = this->GenerateNewWidget( CurItem );

						// It is useful to know the item's index that the widget was generated from.
						// Helps with even/odd coloring
						RowWidget->SetIndexInList(ItemIndex);

						// Let the item generator know that we encountered the current Item and associated Widget.
						WidgetGenerator.OnItemSeen( CurItem, RowWidget.ToSharedRef() );

						RowWidget->AsWidget()->SlatePrepass(LayoutScaleMultiplier);
					}

					const FTableViewDimensions WidgetDimensions(this->Orientation, RowWidget->AsWidget()->GetDesiredSize());
					if (ScrollByAmountInSlateUnits > 0)
					{
						const float RemainingDistance = WidgetDimensions.ScrollAxis * (1.0 - FMath::Fractional(NewScrollOffset));

						if (AbsScrollByAmount > RemainingDistance)
						{
							if (ItemIndex != ItemsSource->Num())
							{
								AbsScrollByAmount -= RemainingDistance;
								NewScrollOffset = 1.0f + (int32)NewScrollOffset;
								++ItemIndex;
							}
							else
							{
								NewScrollOffset = ItemsSource->Num();
								break;
							}
						} 
						else if ( AbsScrollByAmount == RemainingDistance)
						{
							NewScrollOffset = 1.0f + (int32)NewScrollOffset;
							break;
						}
						else
						{
							NewScrollOffset = (int32)NewScrollOffset + (1.0f - ((RemainingDistance - AbsScrollByAmount) / WidgetDimensions.ScrollAxis));
							break;
						}
					}
					else
					{
						float Fractional = FMath::Fractional( NewScrollOffset );
						if ( Fractional == 0 )
						{
							Fractional = 1.0f;
							--NewScrollOffset;
						}

						const float PrecedingDistance = WidgetDimensions.ScrollAxis * Fractional;

						if ( AbsScrollByAmount > PrecedingDistance)
						{
							if ( ItemIndex != 0 )
							{
								AbsScrollByAmount -= PrecedingDistance;
								NewScrollOffset -= FMath::Fractional( NewScrollOffset );
								--ItemIndex;
							}
							else
							{
								NewScrollOffset = 0;
								break;
							}
						} 
						else if ( AbsScrollByAmount == PrecedingDistance)
						{
							NewScrollOffset -= FMath::Fractional( NewScrollOffset );
							break;
						}
						else
						{
							NewScrollOffset = (int32)NewScrollOffset + ((PrecedingDistance - AbsScrollByAmount) / WidgetDimensions.ScrollAxis);
							break;
						}
					}
				}
			}


			return ScrollTo( NewScrollOffset );
		}

		return 0;
	}

protected:

	/**
	 * Selects the specified item and scrolls it into view. If shift is held, it will be a range select.
	 * 
	 * @param ItemToSelect		The item that was selected by a keystroke
	 * @param InInputEvent	The key event that caused this selection
	 */
	virtual void NavigationSelect(const ItemType& ItemToSelect, const FInputEvent& InInputEvent)
	{
		const ESelectionMode::Type CurrentSelectionMode = SelectionMode.Get();

		if (CurrentSelectionMode != ESelectionMode::None)
		{
			// Must be set before signaling selection changes because sometimes new items will be selected that need to stomp this value
			SelectorItem = ItemToSelect;

			// Always request scroll into view, otherwise partially visible items will be selected - also do this before signaling selection for similar stomp-allowing reasons
			RequestNavigateToItem(ItemToSelect, InInputEvent.GetUserIndex());

			if (CurrentSelectionMode == ESelectionMode::Multi && (InInputEvent.IsShiftDown() || InInputEvent.IsControlDown()))
			{
				// Range select.
				if (InInputEvent.IsShiftDown())
				{
					// Holding control makes the range select bidirectional, where as it is normally unidirectional.
					if (!(InInputEvent.IsControlDown()))
					{
						this->Private_ClearSelection();
					}

					this->Private_SelectRangeFromCurrentTo(ItemToSelect);
				}

				this->Private_SignalSelectionChanged(ESelectInfo::OnNavigation);
			}
			else
			{
				// Single select.
				this->SetSelection(ItemToSelect, ESelectInfo::OnNavigation);;
			}
		}
	}

protected:
	/** A widget generator component */
	FWidgetGenerator WidgetGenerator;

	/** Invoked after initializing an entry being generated, before it may be added to the actual widget hierarchy. */
	FOnEntryInitialized OnEntryInitialized;

	/** Delegate to be invoked when the list needs to generate a new widget from a data item. */
	FOnGenerateRow OnGenerateRow;

	/** Assign this to get more diagnostics from the list view. */
	FOnItemToString_Debug OnItemToString_Debug;

	/** Invoked when the tree enters a bad state. */
	FOnTableViewBadState OnEnteredBadState;

	/**/
	FOnWidgetToBeRemoved OnRowReleased;

	/** Delegate to be invoked when an item has come into view after it was requested to come into view. */
	FOnItemScrolledIntoView OnItemScrolledIntoView;

	/** A set of selected data items */
	TItemSet SelectedItems;

	/** The item to manipulate selection for */
	NullableItemType SelectorItem;

	/** The item which was last manipulated; used as a start for shift-click selection */
	NullableItemType RangeSelectionStart;

	/** A set of which items should be highlighted */
	TItemSet HighlightedItems;

	/** Pointer to the array of data items that we are observing */
	const TArray<ItemType>* ItemsSource;

	/** When not null, the list will try to scroll to this item on tick. */
	NullableItemType ItemToScrollIntoView;

	/** The user index requesting the item to be scrolled into view. */
	uint32 UserRequestingScrollIntoView;

	/** When set, the list will notify this item when it has been scrolled into view */
	NullableItemType ItemToNotifyWhenInView;

	/** Delegate to invoke when selection changes. */
	FOnSelectionChanged OnSelectionChanged;

	/** Called when the user clicks on an element int he list view with the left mouse button */
	FOnMouseButtonClick OnClick;

	/** Called when the user double-clicks on an element in the list view with the left mouse button */
	FOnMouseButtonDoubleClick OnDoubleClick;

	/** True when the list view supports keyboard focus */
	TAttribute<bool> IsFocusable;

	/** The additional scroll offset (in items) to show when navigating to rows at the edge of the visible area (i.e. how much of the following item(s) to show) */
	float NavigationScrollOffset = 0.5f;

	/** If true, the selection will be cleared if the user clicks in empty space (not on an item) */
	bool bClearSelectionOnClick;

	/** Should gamepad nav be supported */
	bool bHandleGamepadEvents;

	/** Should directional nav be supported */
	bool bHandleDirectionalNavigation;

	/** If true, the focus will be returned to the last selected object in a list when navigated to. */
	bool bReturnFocusToSelection;

	/** If true, the item currently slated to be scrolled into view will also be navigated to after being scrolled in */
	bool bNavigateOnScrollIntoView = false;

private:
	struct FGenerationPassGuard
	{
		FWidgetGenerator& Generator;
		FGenerationPassGuard( FWidgetGenerator& InGenerator )
			: Generator(InGenerator)
		{
			// Let the WidgetGenerator that we are starting a pass so that it can keep track of data items and widgets.
			Generator.OnBeginGenerationPass();
		}

		~FGenerationPassGuard()
		{
			// We have completed the generation pass. The WidgetGenerator will clean up unused Widgets when it goes out of scope.
			Generator.OnEndGenerationPass();
		}
	};
};<|MERGE_RESOLUTION|>--- conflicted
+++ resolved
@@ -423,12 +423,6 @@
 			{
 				AttemptSelectIndex = CurSelectionIndex + NumItemsPerLine;
 
-<<<<<<< HEAD
-			case EUINavigation::Down:
-				AttemptSelectIndex = CurSelectionIndex + NumItemsWide;
-
-=======
->>>>>>> a1e6ec07
 				// The list might be jagged so attempt to determine if there's a partially filled row we can move to
 				if (!ItemsSourceRef.IsValidIndex(AttemptSelectIndex))
 				{
@@ -436,24 +430,7 @@
 					if (NumItems > 0)
 					{
 						// NumItemsWide should never be 0, ensuring for sanity
-<<<<<<< HEAD
-						ensure(NumItemsWide > 0);
-
-						// calculate total number of rows and row of current index (1 index)
-						int32 NumRows = NumItems / NumItemsWide + (NumItems % NumItemsWide != 0 ? 1 : 0);
-						int32 CurRow = CurSelectionIndex / NumItems + 1;
-
-						// if not on final row, assume a jagged list and select the final item
-						if (CurRow < NumRows)
-						{
-							AttemptSelectIndex = NumItems - 1;
-						}
-					}
-				}
-				break;
-=======
 						ensure(NumItemsPerLine > 0);
->>>>>>> a1e6ec07
 
 						// calculate total number of rows and row of current index (1 index)
 						int32 NumLines = NumItems / NumItemsPerLine + (NumItems % NumItemsPerLine != 0 ? 1 : 0);
@@ -1045,15 +1022,6 @@
 			{
 				const ItemType& CurItem = (*ItemsSource)[ItemIndex];
 
-<<<<<<< HEAD
-				// We do not generatie a new widget if the CurItem is an invalid object.
-				if (!TListTypeTraits<ItemType>::IsPtrValid(CurItem))
-				{
-					continue;
-				}
-
-				const float ItemHeight = GenerateWidgetForItem(CurItem, ItemIndex, StartIndex, LayoutScaleMultiplier);
-=======
 				if (!TListTypeTraits<ItemType>::IsPtrValid(CurItem))
 				{
 					// Don't bother generating widgets for invalid items
@@ -1061,7 +1029,6 @@
 				}
 
 				const float ItemLength = GenerateWidgetForItem(CurItem, ItemIndex, StartIndex, LayoutScaleMultiplier);
->>>>>>> a1e6ec07
 
 				const bool bIsFirstItem = ItemIndex == StartIndex;
 
@@ -1116,27 +1083,14 @@
 			// We may have stopped because we got to the end of the items, but we may still have space to fill!
 			if (bAtEndOfList && !bHasFilledAvailableArea)
 			{
-<<<<<<< HEAD
-				double NewScrollOffsetForBackfill = static_cast<double>(StartIndex) + (HeightGeneratedSoFar - MyGeometry.GetLocalSize().Y) / FirstItemHeight;
-=======
 				double NewScrollOffsetForBackfill = static_cast<double>(StartIndex) + (LengthGeneratedSoFar - MyDimensions.ScrollAxis) / FirstItemLength;
->>>>>>> a1e6ec07
 
 				for (int32 ItemIndex = StartIndex - 1; LengthGeneratedSoFar < MyDimensions.ScrollAxis && ItemIndex >= 0; --ItemIndex)
 				{
-<<<<<<< HEAD
-					const ItemType& CurItem = (*SourceItems)[ItemIndex];
-					// When the item is not valid, we do not generate a widget for it.
-					if (!TListTypeTraits<ItemType>::IsPtrValid(CurItem))
-					{
-						continue;
-					}
-=======
 					const ItemType& CurItem = (*ItemsSource)[ItemIndex];
 					if (TListTypeTraits<ItemType>::IsPtrValid(CurItem))
 					{
 						const float ItemLength = GenerateWidgetForItem(CurItem, ItemIndex, StartIndex, LayoutScaleMultiplier);
->>>>>>> a1e6ec07
 
 						if (LengthGeneratedSoFar + ItemLength > MyDimensions.ScrollAxis && ItemLength > 0.f)
 						{
@@ -1145,16 +1099,8 @@
 							NewScrollOffsetForBackfill = static_cast<double>(ItemIndex) + (LengthGeneratedSoFar + ItemLength - MyDimensions.ScrollAxis) / ItemLength;
 						}
 
-<<<<<<< HEAD
-					if (HeightGeneratedSoFar + ItemHeight > MyGeometry.GetLocalSize().Y && ItemHeight > 0.f)
-					{
-						// Generated the item that puts us over the top.
-						// Count the fraction of this item that will stick out above the list
-						NewScrollOffsetForBackfill = static_cast<double>(ItemIndex) + (HeightGeneratedSoFar + ItemHeight - MyGeometry.GetLocalSize().Y) / ItemHeight;
-=======
 						// The widget used up some of the available vertical space.
 						LengthGeneratedSoFar += ItemLength;
->>>>>>> a1e6ec07
 					}
 				}
 
@@ -1601,17 +1547,10 @@
 				const int32 NumFullEntriesInView = FMath::FloorToInt(CurrentScrollOffset + NumLiveWidgets) - FMath::CeilToInt(CurrentScrollOffset);
 
 				// Only scroll the item into view if it's not already in the visible range
-<<<<<<< HEAD
-				// When navigating, we don't want to scroll partially visible existing rows all the way to the center
-				const double MinDisplayedIndex = bNavigateOnScrollIntoView ? ScrollOffset - 1 : ScrollOffset;
-				const double MaxDisplayedIndex = FMath::Max(ScrollOffset + NumLiveWidgets + (bNavigateOnScrollIntoView ? 0 : -1), MinDisplayedIndex);
-				if (IndexOfItem <= MinDisplayedIndex || IndexOfItem > MaxDisplayedIndex)
-=======
 				// When navigating, we don't want to scroll partially visible existing rows all the way to the center, so we count partially displayed indices in the displayed range
 				const double MinDisplayedIndex = bNavigateOnScrollIntoView ? FMath::FloorToDouble(CurrentScrollOffset) : FMath::CeilToDouble(CurrentScrollOffset);
 				const double MaxDisplayedIndex = bNavigateOnScrollIntoView ? FMath::CeilToDouble(CurrentScrollOffset + NumFullEntriesInView) : FMath::FloorToDouble(CurrentScrollOffset + NumFullEntriesInView);
 				if (IndexOfItem < MinDisplayedIndex || IndexOfItem > MaxDisplayedIndex)
->>>>>>> a1e6ec07
 				{
 					// Scroll the top of the listview to the item in question
 					double NewScrollOffset = IndexOfItem;
@@ -1629,16 +1568,6 @@
 				{
 					if (TSharedPtr<ITableRow> TableRow = WidgetFromItem((*ItemsSource)[IndexOfItem]))
 					{
-<<<<<<< HEAD
-						// Make sure the existing row for this item is fully in view
-						const FGeometry& RowGeometry = TableRow->AsWidget()->GetCachedGeometry();
-						if (RowGeometry.GetAbsolutePositionAtCoordinates(FVector2D::ZeroVector).Y < ListViewGeometry.GetAbsolutePositionAtCoordinates(FVector2D::ZeroVector).Y)
-						{
-							// This row is clipped on the top, so simply set it as the new scroll offset target to bump it down a bit
-							const double MaxScrollOffset = FMath::Max(0.0, static_cast<double>(ItemsSource->Num()) - NumLiveWidgets);
-							double NewScrollOffset = FMath::Clamp<double>(static_cast<double>(IndexOfItem - NavigationScrollOffset), 0.0, MaxScrollOffset);
-							SetScrollOffset(NewScrollOffset);
-=======
 						const FGeometry& WidgetGeometry = TableRow->AsWidget()->GetCachedGeometry();
 						const FTableViewDimensions WidgetTopLeft(this->Orientation, WidgetGeometry.GetAbsolutePositionAtCoordinates(FVector2D::ZeroVector));
 						const FTableViewDimensions ListViewTopLeft(this->Orientation, ListViewGeometry.GetAbsolutePositionAtCoordinates(FVector2D::ZeroVector));
@@ -1649,27 +1578,10 @@
 						{
 							// This entry is clipped at the top/left, so simply set it as the new scroll offset target to bump it down into view
 							NewScrollOffset = static_cast<double>(IndexOfItem - NavigationScrollOffset);
->>>>>>> a1e6ec07
 						}
 						else
 						{
 							const FVector2D BottomRight(1.f, 1.f);
-<<<<<<< HEAD
-							const float RowBottomY = RowGeometry.GetAbsolutePositionAtCoordinates(BottomRight).Y;
-							const float PanelBottomY = ListViewGeometry.GetAbsolutePositionAtCoordinates(BottomRight).Y;
-							if (RowBottomY > PanelBottomY)
-							{
-								// This row is clipped on the bottom, so we need to determine the exact item offset required to get the bottom of this entry into view
-								// To do so, we need to push the current offset down by the clipped amount translated into number of rows
-								float DistanceRemaining = RowBottomY - PanelBottomY;
-								float AdditionalOffset = 0.f;
-								for (const ItemType& ItemWithWidget : WidgetGenerator.ItemsWithGeneratedWidgets)
-								{
-									const float ExistingRowSizeY = WidgetGenerator.GetWidgetForItem(ItemWithWidget)->AsWidget()->GetCachedGeometry().GetAbsoluteSize().Y;
-									if (ExistingRowSizeY < DistanceRemaining)
-									{
-										DistanceRemaining -= ExistingRowSizeY;
-=======
 							const FTableViewDimensions WidgetBottomRight(this->Orientation, WidgetGeometry.GetAbsolutePositionAtCoordinates(BottomRight));
 							const FTableViewDimensions ListViewBottomRight(this->Orientation, ListViewGeometry.GetAbsolutePositionAtCoordinates(BottomRight));
 							
@@ -1685,35 +1597,22 @@
 									if (WidgetAbsoluteDimensions.ScrollAxis < DistanceRemaining)
 									{
 										DistanceRemaining -= WidgetAbsoluteDimensions.ScrollAxis;
->>>>>>> a1e6ec07
 										AdditionalOffset += 1.f;
 									}
 									else
 									{
-<<<<<<< HEAD
-										AdditionalOffset += DistanceRemaining / ExistingRowSizeY;
-=======
 										AdditionalOffset += DistanceRemaining / WidgetAbsoluteDimensions.ScrollAxis;
->>>>>>> a1e6ec07
 										DistanceRemaining = 0.f;
 										break;
 									}
 								}
 
-<<<<<<< HEAD
-								const double MaxScrollOffset = FMath::Max(0.0, static_cast<double>(ItemsSource->Num()) - NumLiveWidgets);
-								double NewScrollOffset = FMath::Clamp<double>(ScrollOffset + AdditionalOffset + NavigationScrollOffset, 0.0, MaxScrollOffset);
-								SetScrollOffset(NewScrollOffset);
-							}
-						}
-=======
 								NewScrollOffset = DesiredScrollOffset + AdditionalOffset + (FixedLineScrollOffset.IsSet() ? 0.f : NavigationScrollOffset);
 							}
 						}
 
 						const double MaxScrollOffset = FMath::Max(0.0, static_cast<double>(ItemsSource->Num()) - NumLiveWidgets);
 						SetScrollOffset(FMath::Min(NewScrollOffset, MaxScrollOffset));
->>>>>>> a1e6ec07
 					}
 				}
 
@@ -1795,17 +1694,10 @@
 				const float LayoutScaleMultiplier = MyGeometry.GetAccumulatedLayoutTransform().GetScale();
 				while( AbsScrollByAmount != 0 && ItemIndex < ItemsSource->Num() && ItemIndex >= 0 )
 				{
-<<<<<<< HEAD
-					const ItemType CurItem = (*SourceItems)[ ItemIndex ];
-					// If the CurItem is not valid, we do not generate a new widget for it, we skip it.
-					if (!TListTypeTraits<ItemType>::IsPtrValid(CurItem))
-					{
-=======
 					const ItemType& CurItem = (*ItemsSource)[ItemIndex];
 					if (!TListTypeTraits<ItemType>::IsPtrValid(CurItem))
 					{
 						// If the CurItem is not valid, we do not generate a new widget for it, we skip it.
->>>>>>> a1e6ec07
 						++ItemIndex;
 						continue;
 					}
