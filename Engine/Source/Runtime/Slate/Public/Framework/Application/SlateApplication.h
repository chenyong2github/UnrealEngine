// Copyright 1998-2019 Epic Games, Inc. All Rights Reserved.

#pragma once

#include "CoreMinimal.h"
#include "Misc/Attribute.h"
#include "InputCoreTypes.h"
#include "HAL/IConsoleManager.h"
#include "Framework/Application/IMenu.h"
#include "Layout/Visibility.h"
#include "GenericPlatform/GenericWindow.h"
#include "Styling/SlateColor.h"
#include "Layout/SlateRect.h"
#include "GenericPlatform/GenericApplicationMessageHandler.h"
#include "GenericPlatform/GenericApplication.h"
#include "Input/Events.h"
#include "Input/DragAndDrop.h"
#include "Input/Reply.h"
#include "Widgets/SWidget.h"
#include "Widgets/SWindow.h"
#include "Application/SlateWindowHelper.h"
#include "Rendering/SlateRenderer.h"
#include "Application/SlateApplicationBase.h"
#include "Application/ThrottleManager.h"
#include "Widgets/IToolTip.h"
#include "Layout/WidgetPath.h"
#include "Framework/Application/MenuStack.h"
#include "Framework/SlateDelegates.h"

#include "Framework/Application/GestureDetector.h"

class FNavigationConfig;
#if WITH_ACCESSIBILITY
class FSlateAccessibleMessageHandler;
#endif
class IInputInterface;
class IInputProcessor;
class IPlatformTextField;
class ISlateSoundDevice;
class ITextInputMethodSystem;
class IVirtualKeyboardEntry;
class IWidgetReflector;
class SViewport;
class FSlateUser;
class FSlateVirtualUserHandle;

/** A Delegate for querying whether source code access is possible */
DECLARE_DELEGATE_RetVal(bool, FQueryAccessSourceCode);

/** Delegates for when modal windows open or close */
DECLARE_DELEGATE(FModalWindowStackStarted)
DECLARE_DELEGATE(FModalWindowStackEnded)

/** Delegate for when window action occurs (ClickedNonClientArea, Maximize, Restore, WindowMenu). Return true if the OS layer should stop processing the action. */
DECLARE_DELEGATE_RetVal_TwoParams(bool, FOnWindowAction, const TSharedRef<FGenericWindow>&, EWindowAction::Type);

DECLARE_DELEGATE_RetVal(bool, FDragDropCheckingOverride);


/** Allow widgets to find out when someone clicked outside them. Currently needed by MenuAnchros. */
class SLATE_API FPopupSupport
{
	public:

	/**
	 * Given a WidgetPath that was clicked, send notifications to any subscribers that were not under the mouse.
	 * i.e. Send the "Someone clicked outside me" notifications.
	 */
	void SendNotifications( const FWidgetPath& WidgetsUnderCursor );

	/**
	* Register for a notification when the user clicks outside a specific widget.
	*
	* @param NotifyWhenClickedOutsideMe    When the user clicks outside this widget, fire a notification.
	* @param InNotification                The notification to invoke.
	*/
	FDelegateHandle RegisterClickNotification(const TSharedRef<SWidget>& NotifyWhenClickedOutsideMe, const FOnClickedOutside& InNotification);

	/**
	* NOTE: Only necessary if notification no longer desired.
	*       Stale notifications are cleaned up automatically.
	*
	* Unregister the notification because it is no longer desired.
	*/
	void UnregisterClickNotification(FDelegateHandle InHandle);

	private:

	/** A single subscription about clicks happening outside the widget. */
	struct FClickSubscriber
	{
		FClickSubscriber( const TSharedRef<SWidget>& DetectClicksOutsideThisWidget, const FOnClickedOutside& InNotification )
		: DetectClicksOutsideMe( DetectClicksOutsideThisWidget )
		, Notification( InNotification )
		{}

		bool ShouldKeep() const
		{
			return DetectClicksOutsideMe.IsValid() && Notification.IsBound();
		}

		/** If a click occurs outside this widget, we'll send the notification */
		TWeakPtr<SWidget> DetectClicksOutsideMe;
		/** Notification to send */
		FOnClickedOutside Notification;
	};

	/** List of subscriptions that want to be notified when the user clicks outside a certain widget. */
	TArray<FClickSubscriber> ClickZoneNotifications;
};

/**
 * Interface for a Slate Input Mapping.
 */
class SLATE_API ISlateInputManager
{
public:
	virtual int32 GetUserIndexForMouse() const = 0;
	virtual int32 GetUserIndexForKeyboard() const = 0;
	virtual int32 GetUserIndexForController(int32 ControllerId) const = 0;
};

class SLATE_API FSlateDefaultInputMapping : public ISlateInputManager
{
public:
	virtual int32 GetUserIndexForMouse() const override { return 0; }
	virtual int32 GetUserIndexForKeyboard() const override { return 0; }
	virtual int32 GetUserIndexForController(int32 ControllerId) const override { return ControllerId; }
};

enum class ESlateTickType : uint8
{
	/** Tick time only */
	TimeOnly,

	/** Update time, tick and paint widgets, and process input */
	All,
};

class SLATE_API FSlateApplication
	: public FSlateApplicationBase
	, public FGenericApplicationMessageHandler
{
public:

	/** Virtual destructor. */
	virtual ~FSlateApplication();

public:

	/**
	 * Returns the running average delta time (smoothed over several frames)
	 *
	 * @return  The average time delta
	 */
	const float GetAverageDeltaTime() const
	{
		return AverageDeltaTime;
	}

	/**
	 * Returns the real time delta since Slate last ticked widgets
	 *
	 * @return  The time delta since last tick
	 */
	const float GetDeltaTime() const
	{
		return (float)( CurrentTime - LastTickTime );
	}

	/**
	 * Returns the running average delta time (smoothed over several frames)
	 * Unlike GetAverageDeltaTime() it excludes exceptional
	 * situations, such as when throttling mode is active.
	 *
	 * @return  The average time delta
	 */
	float GetAverageDeltaTimeForResponsiveness() const
	{
		return AverageDeltaTimeForResponsiveness;
	}

public:

	static void Create();
	static TSharedRef<FSlateApplication> Create(const TSharedRef<class GenericApplication>& InPlatformApplication);

	static TSharedRef<FSlateApplication> InitializeAsStandaloneApplication(const TSharedRef< class FSlateRenderer >& PlatformRenderer);
	
	static TSharedRef<FSlateApplication> InitializeAsStandaloneApplication(const TSharedRef< class FSlateRenderer >& PlatformRenderer, const TSharedRef<class GenericApplication>& InPlatformApplication);

	/**
	 * Returns true if a Slate application instance is currently initialized and ready
	 *
	 * @return  True if Slate application is initialized
	 */
	static bool IsInitialized()
	{
		return CurrentApplication.IsValid();
	}

	/**
	 * Returns the current instance of the application. The application should have been initialized before
	 * this method is called
	 *
	 * @return  Reference to the application
	 */
	static FSlateApplication& Get()
	{
		check( IsInGameThread() || IsInSlateThread() || IsInAsyncLoadingThread() );
		return *CurrentApplication;
	}

	static void Shutdown(bool bShutdownPlatform = true);

	/** @return the global tab manager */
	static TSharedRef<class FGlobalTabmanager> GetGlobalTabManager();

	/** Initializes high dpi support for the process */
	static void InitHighDPI(const bool bForceEnable);

	/** @return the root style node, which is the entry point to the style graph representing all the current style rules. */
	const class FStyleNode* GetRootStyle() const;

	/**
	 * Initializes the renderer responsible for drawing all elements in this application
	 *
	 * @param InRenderer The renderer to use.
	 * @param bQuietMode Don't show any message boxes when initialization fails.
	 */
	virtual bool InitializeRenderer( TSharedRef<FSlateRenderer> InRenderer, bool bQuietMode = false );

	/** Set the slate sound provider that the slate app should use. */
	virtual void InitializeSound( const TSharedRef<ISlateSoundDevice>& InSlateSoundDevice );

	void DestroyRenderer();

	/** Play SoundToPlay. Interrupt previous sound if one is playing. */
	void PlaySound( const FSlateSound& SoundToPlay, int32 UserIndex = 0 ) const;

	/** @return The duration of the given sound resource */
	float GetSoundDuration(const FSlateSound& Sound) const;

	IInputInterface* GetInputInterface() const { return PlatformApplication->GetInputInterface(); }

	/** @return Whether or not the current platform supports system help */
	bool SupportsSystemHelp() const { return PlatformApplication->SupportsSystemHelp(); }

	void ShowSystemHelp() { PlatformApplication->ShowSystemHelp(); }

	/** @return The text input method interface for this application */
	ITextInputMethodSystem *GetTextInputMethodSystem() const { return PlatformApplication->GetTextInputMethodSystem(); }

	/** 
	 * Sets the position of the cursor.
	 *
	 * @param MouseCoordinate		The new position.
	 */
	void SetCursorPos( const FVector2D& MouseCoordinate );

	/** Polls game devices for input */
	void PollGameDeviceState();

	/** Occurs before Tick(), after all pointer and keyboard input has been processed. */
	void FinishedInputThisFrame();

	/** Ticks this application */
	void Tick(ESlateTickType TickType = ESlateTickType::All);

	/** Pumps OS messages when a modal window or intra-frame debugging session exists */
	void PumpMessages();

	/** Returns true if this slate application is ready to open modal windows */
	bool CanAddModalWindow() const;

	/** Returns true if this slate application is ready to display windows. */
	bool CanDisplayWindows() const;

	/** Returns navigation direction matching a key event, this is determined in the FNavigationConfig */
	virtual EUINavigation GetNavigationDirectionFromKey(const FKeyEvent& InKeyEvent) const override;

	/** Returns navigation direction matching an anlog event, this is determined in the FNavigationConfig */
	virtual EUINavigation GetNavigationDirectionFromAnalog(const FAnalogInputEvent& InAnalogEvent) override;

	/** Returns the navigation action corresponding to a key event. This version will handle multiple users correctly */
	virtual EUINavigationAction GetNavigationActionFromKey(const FKeyEvent& InKeyEvent) const override;

	UE_DEPRECATED(4.24, "GetNavigationActionForKey doesn't handle multiple users properly, use GetNavigationActionFromKey instead")
	virtual EUINavigationAction GetNavigationActionForKey(const FKey& InKey) const override;

	/**
	 * Adds a modal window to the application.  
	 * In most cases, this function does not return until the modal window is closed (the only exception is a modal window for slow tasks)  
	 *
	 * @param InSlateWindow		A SlateWindow to which to add a native window.
	 * @param InParentWindow	The parent of the modal window.  All modal windows must have a parent.
	 * @param bSlowTaskWindow	true if the window is for a slow task and this function should return before the window is closed
	 */
	void AddModalWindow( TSharedRef<SWindow> InSlateWindow, const TSharedPtr<const SWidget> InParentWidget, bool bSlowTaskWindow = false );

	/** Sets the delegate for when a modal window stack begins */
	void SetModalWindowStackStartedDelegate(FModalWindowStackStarted StackStartedDelegate);

	/** Sets the delegate for when a modal window stack ends */
	void SetModalWindowStackEndedDelegate(FModalWindowStackEnded StackEndedDelegate);

	/**
	 * Associates a top level Slate Window with a native window, and "natively" parents that window to the specified Slate window.
	 * Although the window still a top level window in Slate, it will be considered a child window to the operating system.
	 *
	 * @param	InSlateWindow		A Slate window to which to add a native window.
	 * @param	InParentWindow		Slate window that the window being added should be a native child of
	 * @param	bShowImmediately	True to show the window.  Pass false if you're going to call ShowWindow() yourself later.
	 *
	 * @return a reference to the SWindow that was just added.
	 */
	TSharedRef<SWindow> AddWindowAsNativeChild( TSharedRef<SWindow> InSlateWindow, TSharedRef<SWindow> InParentWindow, const bool bShowImmediately = true );

	/**
	 * Creates a new Menu and adds it to the menu stack.
	 * Menus are always auto-sized. Use fixed-size content if a fixed size is required.
	 *
	 * @param InParentWidget		The parent of the menu. If the stack isn't empty, PushMenu will attempt to determine the stack level for the new menu by looking of an open menu in the parent's path.
	 * @param InOwnerPath			Optional full widget path of the parent if one is available. If an invalid path is given PushMenu will attempt to generate a path to the InParentWidget
	 * @param InContent				The content to be placed inside the new menu
	 * @param SummonLocation		The location where this menu should be summoned
	 * @param TransitionEffect		Animation to use when the popup appears
	 * @param bFocusImmediately		Should the popup steal focus when shown?
	 * @param SummonLocationSize	An optional rect which describes an area in which the menu may not appear
	 * @param Method				An optional popup method override. If not set, the widgets in the InOwnerPath will be queried for this.
	 * @param bIsCollapsedByParent	Is this menu collapsed when a parent menu receives focus/activation? If false, only focus/activation outside the entire stack will auto collapse it.
	 */
	TSharedPtr<IMenu> PushMenu(const TSharedRef<SWidget>& InParentWidget, const FWidgetPath& InOwnerPath, const TSharedRef<SWidget>& InContent, const FVector2D& SummonLocation, const FPopupTransitionEffect& TransitionEffect, const bool bFocusImmediately = true, const FVector2D& SummonLocationSize = FVector2D::ZeroVector, TOptional<EPopupMethod> Method = TOptional<EPopupMethod>(), const bool bIsCollapsedByParent = true);

	/**
	 * Creates a new Menu and adds it to the menu stack under the specified parent menu.
	 * Menus are always auto-sized. Use fixed-size content if a fixed size is required.
	 *
	 * @param InParentMenu			The parent of the menu. Must be a valid menu in the stack.
	 * @param InContent				The content to be placed inside the new menu
	 * @param SummonLocation		The location where this menu should be summoned
	 * @param TransitionEffect		Animation to use when the popup appears
	 * @param bFocusImmediately		Should the popup steal focus when shown?
	 * @param SummonLocationSize	An optional rect which describes an area in which the menu may not appear
	 * @param bIsCollapsedByParent	Is this menu collapsed when a parent menu receives focus/activation? If false, only focus/activation outside the entire stack will auto collapse it.
	 */
	TSharedPtr<IMenu> PushMenu(const TSharedPtr<IMenu>& InParentMenu, const TSharedRef<SWidget>& InContent, const FVector2D& SummonLocation, const FPopupTransitionEffect& TransitionEffect, const bool bFocusImmediately = true, const FVector2D& SummonLocationSize = FVector2D::ZeroVector, const bool bIsCollapsedByParent = true);

	/**
	 * Creates a new hosted Menu and adds it to the menu stack.
	 * Hosted menus are drawn by an external host widget.
	 * 
	 * @param InParentMenu			The parent of the menu. Must be a valid menu in the stack.
	 * @param InOwnerPath			Optional full widget path of the parent if one is available. If an invalid path is given PushMenu will attempt to generate a path to the InParentWidget
	 * @param InMenuHost			The host widget that draws the menu's content
	 * @param InContent				The content to be placed inside the new menu
	 * @param OutWrappedContent		Returns the InContent wrapped with widgets needed by the menu stack system. This is what should be drawn by the host after this call.
	 * @param TransitionEffect		Animation to use when the popup appears
	 * @param ShouldThrottle		Should we throttle engine ticking to maximize the menu responsiveness
	 * @param bIsCollapsedByParent	Is this menu collapsed when a parent menu receives focus/activation? If false, only focus/activation outside the entire stack will auto collapse it.
	 */
	TSharedPtr<IMenu> PushHostedMenu(const TSharedRef<SWidget>& InParentWidget, const FWidgetPath& InOwnerPath, const TSharedRef<IMenuHost>& InMenuHost, const TSharedRef<SWidget>& InContent, TSharedPtr<SWidget>& OutWrappedContent, const FPopupTransitionEffect& TransitionEffect, EShouldThrottle ShouldThrottle, const bool bIsCollapsedByParent = true);
	
	/**
	 * Creates a new hosted child Menu and adds it to the menu stack under the specified parent menu.
	 * Hosted menus are drawn by an external host widget.
	 * 
	 * @param InParentMenu			The parent menu for this menu
	 * @param InMenuHost			The host widget that draws the menu's content
	 * @param InContent				The menu's content
	 * @param OutWrappedContent		Returns the InContent wrapped with widgets needed by the menu stack system. This is what should be drawn by the host after this call.
	 * @param TransitionEffect		Animation to use when the popup appears
	 * @param ShouldThrottle		Should we throttle engine ticking to maximize the menu responsiveness
	 * @param bIsCollapsedByParent	Is this menu collapsed when a parent menu receives focus/activation? If false, only focus/activation outside the entire stack will auto collapse it.
	 */	
	TSharedPtr<IMenu> PushHostedMenu(const TSharedPtr<IMenu>& InParentMenu, const TSharedRef<IMenuHost>& InMenuHost, const TSharedRef<SWidget>& InContent, TSharedPtr<SWidget>& OutWrappedContent, const FPopupTransitionEffect& TransitionEffect, EShouldThrottle ShouldThrottle, const bool bIsCollapsedByParent = true);

	/** @return Returns whether the menu has child menus. */
	bool HasOpenSubMenus(TSharedPtr<IMenu> InMenu) const;

	/** @return	Returns true if there are any pop-up menus summoned */
	virtual bool AnyMenusVisible() const override;

	/**
	 * Attempt to locate a menu that contains the specified widget
	 *
	 * @param InWidgetPath Path to the widget to use for the search
	 * @return the menu in which the widget resides, or nullptr
	 */
	TSharedPtr<IMenu> FindMenuInWidgetPath(const FWidgetPath& InWidgetPath) const;

	/** @return	Returns a ptr to the window that is currently the host of the menu stack or null if no menus are visible */
	TSharedPtr<SWindow> GetVisibleMenuWindow() const;

	/** Dismisses all open menus */
	void DismissAllMenus();

	/**
	 * Dismisses a menu and all its children
	 *
	 * @param InFromMenu	The menu to dismiss, any children, grandchildren etc will also be dismissed
	 */
	void DismissMenu(const TSharedPtr<IMenu>& InFromMenu);

	/**
	 * Dismisses a menu and all its children. The menu is determined by looking for menus in the parent chain of the widget.
	 *
	 * @param InWidgetInMenu	The widget whose path is search upwards for a menu. That menu will then be dismissed.
	 */
	void DismissMenuByWidget(const TSharedRef<SWidget>& InWidgetInMenu);

	/**
	 * HACK: Don't use this unless shutting down a game viewport
	 * Game viewport windows need to be destroyed instantly or else the viewport could tick and access deleted data
	 *
	 * @param WindowToDestroy		Window for destruction
	 */
	void DestroyWindowImmediately( TSharedRef<SWindow> WindowToDestroy );

	/**
	 * Disable Slate components when an external, non-slate, modal window is brought up.  In the case of multiple
	 * external modal windows, we will only increment our tracking counter.
	 */
	void ExternalModalStart();

	/**
	 * Re-enable disabled Slate components when a non-slate modal window is dismissed.  Slate components
	 * will only be re-enabled when all tracked external modal windows have been dismissed.
	 */
	void ExternalModalStop();

	/** Event before slate application ticks. */
	DECLARE_EVENT_OneParam(FSlateApplication, FSlateTickEvent, float);
	FSlateTickEvent& OnPreTick()  { return PreTickEvent; }

	/** Event after slate application ticks. */
	FSlateTickEvent& OnPostTick()  { return PostTickEvent; }

	/** Delegate for when a new user has been registered. */
	DECLARE_EVENT_OneParam(FSlateApplication, FUserRegisteredEvent, int32);
	FUserRegisteredEvent& OnUserRegistered() { return UserRegisteredEvent; }

	/** Delegate called when a window is about to be destroyed */
	DECLARE_EVENT_OneParam(FSlateApplication, FOnWindowBeingDestroyed, const SWindow&);
	FOnWindowBeingDestroyed& OnWindowBeingDestroyed() { return WindowBeingDestroyedEvent; }

	/** 
	 * Removes references to FViewportRHI's.  
	 * This has to be done explicitly instead of using the FRenderResource mechanism because FViewportRHI's are managed by the game thread.
	 * This is needed before destroying the RHI device. 
	 */
	void InvalidateAllViewports();

	/**
	 * Registers a game viewport with the Slate application so that specific messages can be routed directly to a viewport
	 * 
	 * @param InViewport	The viewport to register.  Note there is currently only one registered viewport
	 */
	void RegisterGameViewport( TSharedRef<SViewport> InViewport );

	/**
	 * Registers a viewport with the Slate application so that specific messages can be routed directly to a viewport
	 * This is for all viewports, there can be multiple of these as opposed to the singular "Game Viewport"
	 * 
	 * @param InViewport	The viewport to register.  Note there is currently only one registered viewport
	 */
	void RegisterViewport(TSharedRef<SViewport> InViewport);

	/**
	 * Returns the game viewport registered with the slate application
	 *
	 * @return registered game viewport
	 */
	TSharedPtr<SViewport> GetGameViewport() const;

	/** 
	 * Unregisters the current game viewport from Slate.  This method sends a final deactivation message to the viewport
	 * to allow it to do a final cleanup before being closed.
	 */
	void UnregisterGameViewport();

	/**
	 * Register another window that may be visible in a non-top level way that still needs to be able to maintain focus paths.
	 * Generally speaking - this is for Virtual Windows that are created to render in the 3D world slate content.
	 */
	void RegisterVirtualWindow(TSharedRef<SWindow> InWindow);

	/**
	 * Unregister a virtual window.
	 */
	void UnregisterVirtualWindow(TSharedRef<SWindow> InWindow);

	/**
	 * Flushes the render state of slate, releasing accesses and flushing all render commands.
	 */
	void FlushRenderState();

	/**
	 * Sets specified user focus to the SWidget representing the currently active game viewport
	 */
	void SetUserFocusToGameViewport(uint32 UserIndex, EFocusCause ReasonFocusIsChanging = EFocusCause::SetDirectly);

	/**
	 * Sets all users focus to the SWidget representing the currently active game viewport
	 */
	void SetAllUserFocusToGameViewport(EFocusCause ReasonFocusIsChanging = EFocusCause::SetDirectly);

	/**
	 * Activates the Game Viewport if it is properly childed under a window
	 */
	void ActivateGameViewport();

	/**
	 * Sets specified user focus to the SWidget passed in.
	 *
	 * @param UserIndex Index of the user to change focus for
	 * @param WidgetToFocus the widget to set focus to
	 * @param ReasonFocusIsChanging the contextual reason for the focus change
	 */
	bool SetUserFocus(uint32 UserIndex, const TSharedPtr<SWidget>& WidgetToFocus, EFocusCause ReasonFocusIsChanging = EFocusCause::SetDirectly);

	/**
	 * Sets focus for all users to the SWidget passed in.
	 *
	 * @param WidgetToFocus the widget to set focus to
	 * @param ReasonFocusIsChanging the contextual reason for the focus change
	 */
	void SetAllUserFocus(const TSharedPtr<SWidget>& WidgetToFocus, EFocusCause ReasonFocusIsChanging = EFocusCause::SetDirectly);

	/** Releases the users focus from whatever it currently is on. */
	void ClearUserFocus(uint32 UserIndex, EFocusCause ReasonFocusIsChanging = EFocusCause::SetDirectly);

	/** Releases the focus for all users from whatever it currently is on. */
	void ClearAllUserFocus(EFocusCause ReasonFocusIsChanging = EFocusCause::SetDirectly);

	/**
	 * Sets the Keyboard focus to the specified SWidget
	 */
	bool SetKeyboardFocus(const TSharedPtr<SWidget>& OptionalWidgetToFocus, EFocusCause ReasonFocusIsChanging = EFocusCause::SetDirectly);

	/**
	 * Clears keyboard focus, if any widget is currently focused
	 *
	 * @param ReasonFocusIsChanging The reason that keyboard focus is changing
	 */
	void ClearKeyboardFocus(const EFocusCause ReasonFocusIsChanging = EFocusCause::SetDirectly);

#if WITH_EDITOR
	/**
	* Gets a delegate that is invoked before the input key get process by slate widgets bubble system.
	* Its read only and you cannot mark the input as handled.
	*/
	DECLARE_EVENT_OneParam(FSlateApplication, FOnApplicationPreInputKeyDownListener, const FKeyEvent&);
	FOnApplicationPreInputKeyDownListener& OnApplicationPreInputKeyDownListener() { return OnApplicationPreInputKeyDownListenerEvent; }

	/**
	* Gets a delegate that is invoked before the mouse input button down get process by slate widgets bubble system.
	* Its read only and you cannot mark the input as handled.
	*/
	DECLARE_EVENT_OneParam(FSlateApplication, FOnApplicationMousePreInputButtonDownListener, const FPointerEvent&);
	FOnApplicationMousePreInputButtonDownListener& OnApplicationMousePreInputButtonDownListener() { return OnApplicationMousePreInputButtonDownListenerEvent; }

	/** Gets a delegate that is invoked in the editor when a windows dpi scale changes or when a widget window may have changed and DPI scale info needs to be checked */
	DECLARE_EVENT_OneParam(FSlateApplication, FOnWindowDPIScaleChanged, TSharedRef<SWindow>);
	FOnWindowDPIScaleChanged& OnWindowDPIScaleChanged() { return OnWindowDPIScaleChangedEvent; }

	/** Event used to signal that a DPI change is about to happen */
	FOnWindowDPIScaleChanged& OnSystemSignalsDPIChanged() { return OnSignalSystemDPIChangedEvent; }
#endif //WITH_EDITOR

	/**
	 * Returns the current modifier keys state
	 *
	 * @return  State of modifier keys
	 */
	FModifierKeysState GetModifierKeys() const;

	/**
	 *	Restores all input settings to their original values
	 * 
	 *  Clears all user focus
	 *  Shows the mouse, clears any locks and captures, turns off high precision input
	 */
	void ResetToDefaultInputSettings();
	
	/**
	 *	Restores all pointer input settings to their original values
	 * 
	 *  Shows the mouse, clears any locks and captures, turns off high precision input
	 */
	void ResetToDefaultPointerInputSettings();

	/**
	 * Mouse capture
	 */

	/** returning platform-specific value designating window that captures mouse, or nullptr if mouse isn't captured */
	virtual void* GetMouseCaptureWindow() const;

	/** Releases capture for every pointer on every user from whatever it currently is on. */
	void ReleaseAllPointerCapture();
	UE_DEPRECATED(4.23, "ReleaseMouseCapture has been renamed to ReleaseAllPointerCapture()")
	void ReleaseMouseCapture();

	/** Releases capture for every pointer belonging to the given user index particular user. */
	void ReleaseAllPointerCapture(int32 UserIndex);
	UE_DEPRECATED(4.23, "ReleaseMouseCaptureForUser has been renamed to ReleaseAllPointerCapture(int32 UserIndex)")
	void ReleaseMouseCaptureForUser(int32 UserIndex);

	/** @return The active modal window or nullptr if there is no modal window. */
	TSharedPtr<SWindow> GetActiveModalWindow() const;

	/**
	 * Assign a delegate to be called when this application is requesting an exit (e.g. when the last window is closed).
	 *
	 * @param OnExitRequestHandler  Function to execute when the application wants to quit
	 */
	void SetExitRequestedHandler( const FSimpleDelegate& OnExitRequestedHandler );
		
	/**
	 * @todo slate: Remove this method or make it private.
	 * Searches for the specified widget and generates a full path to it.  Note that this is
	 * a relatively slow operation!  It can fail, in which case OutWidgetPath.IsValid() will be false.
	 * 
	 * @param  InWidget       Widget to generate a path to
	 * @param  OutWidgetPath  The generated widget path
	 * @param  VisibilityFilter	Widgets must have this type of visibility to be included the path
	 */
	bool GeneratePathToWidgetUnchecked( TSharedRef<const SWidget> InWidget, FWidgetPath& OutWidgetPath, EVisibility VisibilityFilter = EVisibility::Visible ) const;
	
	/**
	 * @todo slate: Remove this method or make it private.
	 * Searches for the specified widget and generates a full path to it.  Note that this is
	 * a relatively slow operation!  Asserts if the widget isn't found.
	 * 
	 * @param  InWidget       Widget to generate a path to
	 * @param  OutWidgetPath  The generated widget path
	 * @param  VisibilityFilter	Widgets must have this type of visibility to be included the path
	 */
	void GeneratePathToWidgetChecked( TSharedRef<const SWidget> InWidget, FWidgetPath& OutWidgetPath, EVisibility VisibilityFilter = EVisibility::Visible ) const;
	
	/**
	 * Finds the window that the provided widget resides in
	 * 
	 * @param InWidget		The widget to find the window for
	 * @return The window where the widget resides, or null if the widget wasn't found.  Remember, a widget might not be found simply because its parent decided not to report the widget in ArrangeChildren.
	 */
	virtual TSharedPtr<SWindow> FindWidgetWindow( TSharedRef<const SWidget> InWidget ) const override;

	/**
	 * Finds the window that the provided widget resides in
	 * 
	 * @param InWidget		The widget to find the window for
	 * @param OutWidgetPath Full widget path generated 
	 * @return The window where the widget resides, or null if the widget wasn't found.  Remember, a widget might not be found simply because its parent decided not to report the widget in ArrangeChildren.
	 */
	UE_DEPRECATED(4.23, "The FindWidgetWindow method that takes an FWidgetPath has been deprecated.  If you dont need the widget path, use FindWidgetWindow(MyWidget) instead.  If you need the path use GeneratePathToWidget")
	TSharedPtr<SWindow> FindWidgetWindow( TSharedRef<const SWidget> InWidget, FWidgetPath& OutWidgetPath) const;

	/**
	 * @return True if the application is currently routing high precision mouse movement events (OS specific)
	 * If this value is true, the mouse is captured and hidden by the widget that originally made the request.
	 */
	bool IsUsingHighPrecisionMouseMovment() const { return PlatformApplication.IsValid() ? PlatformApplication->IsUsingHighPrecisionMouseMode() : false; }
	
	/**
	 * @return True if the last mouse event was from a trackpad.
	 */
	bool IsUsingTrackpad() const { return PlatformApplication.IsValid() ? PlatformApplication->IsUsingTrackpad() : false; }

	/**
	 * @return True if there is a mouse device attached
	 */
	bool IsMouseAttached() const { return PlatformApplication.IsValid() ? PlatformApplication->IsMouseAttached() : false; }

	/**
	 * @return True if there is a gamepad attached
	 */
	bool IsGamepadAttached() const { return PlatformApplication.IsValid() ? PlatformApplication->IsGamepadAttached() : false; }

	/**
	 * Sets the widget reflector.
	 *
	 * @param WidgetReflector The widget reflector to set.
	 */
	void SetWidgetReflector( const TSharedRef<IWidgetReflector>& WidgetReflector );

	/** @param AccessDelegate The delegate to pass along to the widget reflector */
	void SetWidgetReflectorSourceAccessDelegate(FAccessSourceCode AccessDelegate)
	{
		SourceCodeAccessDelegate = AccessDelegate;
	}

	/** @param QueryAccessDelegate The delegate to pass along to the widget reflector */
	void SetWidgetReflectorQuerySourceAccessDelegate(FQueryAccessSourceCode QueryAccessDelegate)
	{
		QuerySourceCodeAccessDelegate = QueryAccessDelegate;
	}

	/** @param AccessDelegate The delegate to pass along to the widget reflector */
	void SetWidgetReflectorAssetAccessDelegate(FAccessAsset AccessDelegate)
	{
		AssetAccessDelegate = AccessDelegate;
	}

	/** @param Scale  Sets the ratio SlateUnit / ScreenPixel */
	void SetApplicationScale( float InScale ){ Scale = InScale; }

	virtual void GetInitialDisplayMetrics( FDisplayMetrics& OutDisplayMetrics ) const { PlatformApplication->GetInitialDisplayMetrics( OutDisplayMetrics ); }

	/** Are we drag-dropping right now? */
	bool IsDragDropping() const;

	/** Are we drag-dropping and are we affected by this pointer event? */
	bool IsDragDroppingAffected(const FPointerEvent& InPointerEvent) const;

	/** Get the current drag-dropping content */
	TSharedPtr<class FDragDropOperation> GetDragDroppingContent() const;

	/** Cancels any in flight drag and drops */
	void CancelDragDrop();

	/**
	 * Returns the attribute that can be used by widgets to check if the application is in normal execution mode
	 * Don't hold a reference to this anywhere that can exist when this application closes
	 */
	const TAttribute<bool>& GetNormalExecutionAttribute() const { return NormalExecutionGetter; }

	/**
	 * @return true if not in debugging mode
	 */
	bool IsNormalExecution() const { return !GIntraFrameDebuggingGameThread; }

	/**
	 * @return true if in debugging mode
	 */
	bool InKismetDebuggingMode() const { return GIntraFrameDebuggingGameThread; }

	/**
	 * Enters debugging mode which is a special state that causes the
	 * Slate application to tick in place which in the middle of a stack frame
	 */
	void EnterDebuggingMode();

	/**
	 * Leaves debugging mode
	 *
	 * @param bLeavingDebugForSingleStep	Whether or not we are leaving debug mode due to single stepping
	 */
	void LeaveDebuggingMode( bool bLeavingDebugForSingleStep = false );
	
	/**
	 * Calculates the popup window position from the passed in window position and size. 
	 * Adjusts position for popup windows which are outside of the work area of the monitor where they reside
	 *
	 * @param InAnchor				The current(suggested) window position and size of an area which may not be covered by the popup.
	 * @param InSize				The size of the window
	 * @param InProposedPlacement	The location on screen where the popup should go if allowed. If zero this will be determined from Orientation and Anchor
	 * @param Orientation			The direction of the popup.
	 *								If vertical it will attempt to open below the anchor but will open above if there is no room.
	 *								If horizontal it will attempt to open below the anchor but will open above if there is no room.
	 * @return The adjusted position
	 */
	virtual FVector2D CalculatePopupWindowPosition( const FSlateRect& InAnchor, const FVector2D& InSize, bool bAutoAdjustForDPIScale = true, const FVector2D& InProposedPlacement = FVector2D::ZeroVector, const EOrientation Orientation = Orient_Vertical) const;

	/**
	 * Calculates the tooltip window position.
	 * 
	 * @param InAnchorRect The current(suggested) window position and size of an area which may not be covered by the popup.
	 * @param InSize The size of the tooltip window.
	 * @return The suggested position.
	 */
	virtual FVector2D CalculateTooltipWindowPosition( const FSlateRect& InAnchorRect, const FVector2D& InSize, bool bAutoAdjustForDPIScale) const;

	/**
	 * Is the window in the app's destroy queue? If so it will be destroyed next tick.
	 *
	 * @param Window		The window to find in the destroy list
	 * @return				true if Window is in the destroy queue
	 */
	bool IsWindowInDestroyQueue(TSharedRef<SWindow> Window) const;

	/** @return	Returns true if the application's average frame rate is at least as high as our target frame rate that satisfies our requirement for a smooth and responsive UI experience */
	bool IsRunningAtTargetFrameRate() const;

	/** @return Returns true if transition effects for new menus and windows should be played */
	bool AreMenuAnimationsEnabled() const;

	/** 
	 * Sets whether transition effects for new menus and windows should be played.  This can be called at any time.
	 *
	 * @param	bEnableAnimations	True if animations should be used, otherwise false.
	 */
	void EnableMenuAnimations( const bool bEnableAnimations );

	void SetPlatformApplication(const TSharedRef<class GenericApplication>& InPlatformApplication);

	/**
	 * Replace the current platform application with a custom version.
	 * @param InPlatformApplication - The replacement platform application.
	 */
	void OverridePlatformApplication(TSharedPtr<class GenericApplication> InPlatformApplication);

	/** Set the global application icon */
	void SetAppIcon(const FSlateBrush* const InAppIcon);

	/** Sets the display state of external UI such as Steam. */
	void ExternalUIChange(bool bIsOpening)
	{
		bIsExternalUIOpened = bIsOpening;
	}

	/**
	 * Shows or hides an onscreen keyboard
	 *
	 * @param bShow	true to show the keyboard, false to hide it
	 * @param TextEntryWidget The widget that will receive the input from the virtual keyboard
	 */
	void ShowVirtualKeyboard( bool bShow, int32 UserIndex, TSharedPtr<IVirtualKeyboardEntry> TextEntryWidget = nullptr );

	/** @return true if the current platform allows cursor positioning in editable text boxes */
	bool AllowMoveCursor();

	/** Get the work area that has the largest intersection with the specified rectangle */
	FSlateRect GetWorkArea( const FSlateRect& InRect ) const;

	/**
	 * Shows or hides an onscreen keyboard
	 *
	 * @param bShow	true to show the keyboard, false to hide it
	 */
	virtual void NativeApp_ShowKeyboard( bool bShow, FString InitialString = "", int32 SelectionStart = -1, int32 SelectionEnd = -1 )
	{
		// empty default functionality
	}

	/** @return true if the current platform allows source code access */
	bool SupportsSourceAccess() const;

	/** Opens the current platform's code editing IDE (if necessary) and focuses the specified line in the specified file. Will only work if SupportsSourceAccess() returns true */
	void GotoLineInSource(const FString& FileName, int32 LineNumber) const;

	/** @return Service that supports popups; helps with auto-hiding of popups */
	FPopupSupport& GetPopupSupport() { return PopupSupport; }

	/**
	 * Forces the window to redraw immediately.
	 */
	void ForceRedrawWindow( const TSharedRef<SWindow>& InWindowToDraw );

	/**
	 * Takes a screenshot of the widget writing the results into the color buffer provided.  Note that the format is BGRA.
	 * the size of the resulting image is also output.
	 * 
	 * @return true if taking the screenshot was successful.
	 */
	bool TakeScreenshot(const TSharedRef<SWidget>& Widget, TArray<FColor>&OutColorData, FIntVector& OutSize);

	/**
	 * Takes a screenshot of the widget writing the results into the color buffer provided, this version allows you to provide 
	 * an inner area to screenshot.  Note that the format is BGRA.  The size of the resulting image is also output.
	 *
	 * @return true if taking the screenshot was successful.
	 */
	bool TakeScreenshot(const TSharedRef<SWidget>& Widget, const FIntRect& InnerWidgetArea, TArray<FColor>& OutColorData, FIntVector& OutSize);

	/** Gets the user at the given index, null if the user does not exist. */
	FORCEINLINE TSharedPtr<const FSlateUser> GetUser(int32 UserIndex) const
	{
		return Users.IsValidIndex(UserIndex) ? Users[UserIndex] : nullptr;
	}
	FORCEINLINE TSharedPtr<FSlateUser> GetUser(int32 UserIndex)
	{
		return Users.IsValidIndex(UserIndex) ? Users[UserIndex] : nullptr;
	}
	FORCEINLINE TSharedPtr<const FSlateUser> GetUser(const FInputEvent& InputEvent) const { return GetUser(InputEvent.GetUserIndex()); }
	FORCEINLINE TSharedPtr<FSlateUser> GetUser(const FInputEvent& InputEvent) { return GetUser(InputEvent.GetUserIndex()); }

	/**
	 * @return a handle for the existing or newly created virtual slate user.  This is handy when you need to create
	 * virtual hardware users for slate components in the virtual world that may need to be interacted with with virtual hardware.
	 */
	TSharedRef<FSlateVirtualUserHandle> FindOrCreateVirtualUser(int32 VirtualUserIndex);

	//@todo DanH: This is only getting called by the WidgetInteractionComponent. There's some piping to be set up here for this to be fully accurate for splitscreen
	void UnregisterUser(int32 UserIndex);

	/** Allows you do some operations for every registered user. */
	void ForEachUser(TFunctionRef<void(FSlateUser&)> InPredicate, bool bIncludeVirtualUsers = false);
	
	UE_DEPRECATED(4.23, "ForEachUser now provides an FSlateUser& parameter to the lambda instead of an FSlateUser*")
	void ForEachUser(TFunctionRef<void(FSlateUser*)> InPredicate, bool bIncludeVirtualUsers = false);

protected:
	/**
	 * Register a new user with Slate.  Normally this is unnecessary as Slate automatically adds
	 * a user entry if it gets input from a controller for that index.  Might happen if the user
	 * allocates the virtual user.
	 */
	TSharedRef<FSlateUser> RegisterNewUser(int32 UserIndex, bool bIsVirtual = false);

	/**
	 * Locates the SlateUser object corresponding to the index, creating a new one if it doesn't exist.
	 * Asserts if given an invalid (ie, negative) index.
	 */
	TSharedRef<FSlateUser> GetOrCreateUser(int32 UserIndex);
	FORCEINLINE TSharedRef<FSlateUser> GetOrCreateUser(const FInputEvent& InputEvent) { return GetOrCreateUser(InputEvent.GetUserIndex()); }

	friend class FEventRouter;

	virtual bool DoesWidgetHaveMouseCaptureByUser(const TSharedPtr<const SWidget> Widget, int32 UserIndex, TOptional<int32> PointerIndex) const override;
	virtual bool DoesWidgetHaveMouseCapture(const TSharedPtr<const SWidget> Widget) const override;

	virtual TOptional<EFocusCause> HasUserFocus(const TSharedPtr<const SWidget> Widget, int32 UserIndex) const override;
	virtual TOptional<EFocusCause> HasAnyUserFocus(const TSharedPtr<const SWidget> Widget) const override;
	virtual bool IsWidgetDirectlyHovered(const TSharedPtr<const SWidget> Widget) const override;
	virtual bool ShowUserFocus(const TSharedPtr<const SWidget> Widget) const override;

	/**
	 * Pumps and ticks the platform.
	 */
	void TickPlatform(float DeltaTime);

	/**
	 * Ticks and paints the actual Slate portion of the application.
	 */
	void TickApplication(ESlateTickType TickType, float DeltaTime);

	/** Draws Slate windows. Should only be called by the application's main loop or renderer. */
	void DrawWindows();

	/**
	 * Draws slate windows, optionally only drawing the passed in window
	 */
	void PrivateDrawWindows( TSharedPtr<SWindow> DrawOnlyThisWindow = nullptr );

	/**
	 * Pre-pass step before drawing windows to compute geometry size and reshape autosized windows
	 */
	void DrawPrepass( TSharedPtr<SWindow> DrawOnlyThisWindow );

	/**
	 * Draws a window and its children
	 */
	void DrawWindowAndChildren( const TSharedRef<SWindow>& WindowToDraw, struct FDrawWindowArgs& DrawWindowArgs );

	/**
	 * Gets all visible child windows of a window.
	 */
	void GetAllVisibleChildWindows(TArray< TSharedRef<SWindow> >& OutWindows, TSharedRef<SWindow> CurrentWindow);

	/** Engages or disengages application throttling based on user behavior */
	void ThrottleApplicationBasedOnMouseMovement();

	virtual FWidgetPath LocateWidgetInWindow(FVector2D ScreenspaceMouseCoordinate, const TSharedRef<SWindow>& Window, bool bIgnoreEnabledStatus) const override;

	/**
	 * Sets up any values that need to be based on the physical dimensions of the device.  
	 * Such as dead zones associated with precise tapping...etc
	 */
	void SetupPhysicalSensitivities();

public:

	/**
	 * Called by the native application in response to a mouse move. Routs the event to Slate Widgets.
	 *
	 * @param  InMouseEvent  Mouse event
	 * @param  bIsSynthetic  True when the even is synthesized by slate.
	 * @return  Was this event handled by the Slate application?
	 */
	bool ProcessMouseMoveEvent( const FPointerEvent& MouseEvent, bool bIsSynthetic = false );

	/**
	 * Called by the native application in response to a mouse button press. Routs the event to Slate Widgets.
	 *
	 * @param  PlatformWindow  The platform window the event originated from, used to set focus at the platform level. 
	 *                         If Invalid the Mouse event will work but there will be no effect on the platform.
	 * @param  InMouseEvent    Mouse event
	 * @return  Was this event handled by the Slate application?
	 */
	bool ProcessMouseButtonDownEvent(const TSharedPtr< FGenericWindow >& PlatformWindow, const FPointerEvent& InMouseEvent);

	/**
	 * Called by the native application in response to a mouse button release. Routs the event to Slate Widgets.
	 *
	 * @param  InMouseEvent  Mouse event
	 * @return  Was this event handled by the Slate application?
	 */
	bool ProcessMouseButtonUpEvent( const FPointerEvent& MouseEvent );

	/**
	 * Called by the native application in response to a mouse release. Routs the event to Slate Widgets.
	 *
	 * @param  InMouseEvent  Mouse event
	 * @return  Was this event handled by the Slate application?
	 */
	bool ProcessMouseButtonDoubleClickEvent( const TSharedPtr< FGenericWindow >& PlatformWindow, const FPointerEvent& InMouseEvent );
	
	/**
	 * Called by the native application in response to a mouse wheel spin or a touch gesture. Routs the event to Slate Widgets.
	 *
	 * @param  InWheelEvent    Mouse wheel event details
	 * @param  InGestureEvent  Optional gesture event details
	 * @return  Was this event handled by the Slate application?
	 */
	bool ProcessMouseWheelOrGestureEvent( const FPointerEvent& InWheelEvent, const FPointerEvent* InGestureEvent );

	/**
	 * Called when a character is entered
	 *
	 * @param  InCharacterEvent  Character event
	 * @return  Was this event handled by the Slate application?
	 */
	bool ProcessKeyCharEvent( const FCharacterEvent& InCharacterEvent );

	/**
	 * Called when a key is pressed
	 *
	 * @param  InKeyEvent  Keyb event
	 * @return  Was this event handled by the Slate application?
	 */
	bool ProcessKeyDownEvent( const FKeyEvent& InKeyEvent );

	/**
	 * Called when a key is released
	 *
	 * @param  InKeyEvent  Key event
	 * @return  Was this event handled by the Slate application?
	 */
	bool ProcessKeyUpEvent( const FKeyEvent& InKeyEvent );
	
	/**
	 * Called when a analog input values change
	 *
	 * @param  InAnalogInputEvent Analog input event
	 * @return  Was this event handled by the Slate application?
	 */
	bool ProcessAnalogInputEvent(const FAnalogInputEvent& InAnalogInputEvent);

	/**
	 * Called when a drag from an external (non-slate) source enters a window
	 *
	 * @param WindowEntered  The window that was entered by the drag and drop
	 * @param DragDropEvent  Describes the mouse state (position, pressed buttons, etc) and associated payload
	 * @return true if the drag enter was handled and can be processed by some widget in this window; false otherwise
	 */
	bool ProcessDragEnterEvent( TSharedRef<SWindow> WindowEntered, const FDragDropEvent& DragDropEvent );

	/**
	 * Called when a touchpad touch is started (finger down) when polling game device state
	 * 
	 * @param ControllerEvent	The touch event generated
	 */
	void ProcessTouchStartedEvent( const TSharedPtr< FGenericWindow >& PlatformWindow, const FPointerEvent& InTouchEvent );

	/**
	 * Called when a touchpad touch is moved  (finger moved) when polling game device state
	 * 
	 * @param ControllerEvent	The touch event generated
	 */
	void ProcessTouchMovedEvent( const FPointerEvent& InTouchEvent );

	/**
	 * Called when a touchpad touch is ended (finger lifted) when polling game device state
	 * 
	 * @param ControllerEvent	The touch event generated
	 */
	void ProcessTouchEndedEvent( const FPointerEvent& InTouchEvent );

	/**
	 * Called when motion is detected (controller or device) when polling game device state
	 * 
	 * @param MotionEvent		The motion event generated
	 */
	void ProcessMotionDetectedEvent( const FMotionEvent& InMotionEvent );

	/**
	 * Called by the native application in response to an activation or deactivation. 
	 *
	 * @param ActivateEvent Information about the window activation/deactivation
	 * @return  Was this event handled by the Slate application?
	 */
	bool ProcessWindowActivatedEvent( const FWindowActivateEvent& ActivateEvent );
	
	/**
	 * Called when the application is activated (i.e. one of its windows becomes active) or deactivated.
	 *
	 * @param InAppActivated Whether the application was activated.
	 */
	void ProcessApplicationActivationEvent( bool InAppActivated );

	/**
	 * Returns true if the we're currently processing mouse, keyboard, touch or gamepad input.
	 */
	bool IsProcessingInput() const { return ProcessingInput > 0; }

public:

	TSharedRef<FNavigationConfig> GetNavigationConfig() const { return NavigationConfig; }

	/**
	 * Sets the navigation config.  If you need to control navigation config dynamically, you
	 * should subclass FNavigationConfig to be dynamically adjustable to your needs.
	 */
	void SetNavigationConfig(TSharedRef<FNavigationConfig> InNavigationConfig);

	/**
	 * Sets the navigation config factory.  If you need to control navigation config dynamically, you
	 * should subclass FNavigationConfig to be dynamically adjustable to your needs.
	*/
	UE_DEPRECATED(4.20, "Returning to a simpler method of registering navigation configs.\nSetNavigationConfig, is what you should use now.  Note: You'll need to store per user state information yourself if you have any, like we do for repeats with the analog stick in FNavigationConfig::UserNavigationState,\nrather than Slate creating a new Navigation Config per user.")
	void SetNavigationConfigFactory(TFunction<TSharedRef<FNavigationConfig>()> InNavigationConfigFactory) { }

public:

	/** Called when the slate application is being shut down. */
	void OnShutdown();

	/** Closes all active windows immediately */
	void CloseAllWindowsImmediately();

	/**
	 * Destroy the native and slate windows in the array provided.
	 *
	 * @param WindowsToDestroy   Destroy these windows
	 */
	void DestroyWindowsImmediately();

	/**
	 * Apply any requests from the Reply to the application. E.g. Capture mouse
	 *
	 * @param CurrentEventPath   The WidgetPath along which the reply-generated event was routed
	 * @param TheReply           The reply generated by an event that was being processed.
	 * @param UserIndex			 User index that generated the event we are replying to (defaults to 0, at least for now)
	 * @param PointerIndex		 Pointer index that generated the event we are replying to
	 */
	void ProcessExternalReply(const FWidgetPath& CurrentEventPath, const FReply TheReply, const uint32 UserIndex = 0, const uint32 PointerIndex = 10 /* todo: use the enum */);

	/**
	 * Apply any requests from the Reply to the application. E.g. Capture mouse
	 *
	 * @param CurrentEventPath   The WidgetPath along which the reply-generated event was routed
	 * @param TheReply           The reply generated by an event that was being processed.
	 * @param WidgetsUnderMouse  Optional widgets currently under the mouse; initiating drag and drop needs access to widgets under the mouse.
	 * @param InMouseEvent       Optional mouse event that caused this action.
	 * @param UserIndex			 User index that generated the event we are replying to (defaults to 0, at least for now)
	 */
	void ProcessReply(const FWidgetPath& CurrentEventPath, const FReply& TheReply, const FWidgetPath* WidgetsUnderMouse, const FPointerEvent* InMouseEvent, const uint32 UserIndex = 0);
	
	/** Bubble a request for which cursor to display for widgets under the mouse or the widget that captured the mouse. */
	void QueryCursor();

	/**
	 * Apply any requests from the CursorReply
	 *
	 * @param CursorReply        The reply generated by an event that was being processed.
	 */
	void ProcessCursorReply(const FCursorReply& CursorReply);
	
	/**
	 * Spawns a tool tip window.  If an existing tool tip window is open, it will be dismissed first.
	 *
	 * @param	InToolTip           Widget to display.
	 * @param	InSpawnLocation     Screen space location to show the tool tip (window top left)
	 */
	void SpawnToolTip( const TSharedRef<IToolTip>& InToolTip, const FVector2D& InSpawnLocation );

	/** Closes the open tool-tip, if a tool-tip is open */
	void CloseToolTip();

	void UpdateToolTip( bool bAllowSpawningOfNewToolTips );

	/** @return an array of top-level windows that can be interacted with. e.g. when a modal window is up, only return the modal window */
	TArray< TSharedRef<SWindow> > GetInteractiveTopLevelWindows();

	/** Gets all visible slate windows ordered from back to front based on child hierarchies */
	void GetAllVisibleWindowsOrdered(TArray< TSharedRef<SWindow> >& OutWindows);
	
	/** @return true if mouse events are being turned into touch events, and touch UI should be forced on */
	bool IsFakingTouchEvents() const;

#if PLATFORM_DESKTOP || PLATFORM_HTML5
	
	/** Sets whether the application is treating mouse events as imitating touch events.  Optional CursorLocation can be supplied to override the platform's belief of where the cursor is */
	void SetGameIsFakingTouchEvents(const bool bIsFaking, FVector2D* CursorLocation = nullptr);

#endif

	/** Sets the handler for otherwise unhandled key down events. This is used by the editor to provide a global action list, if the key was not consumed by any widget. */
	void SetUnhandledKeyDownEventHandler( const FOnKeyEvent& NewHandler );

	/** @return the last time a user interacted with a keyboard, mouse, touch device, or controller */
	double GetLastUserInteractionTime() const { return LastUserInteractionTime; }

	DECLARE_EVENT_OneParam(FSlateApplication, FSlateLastUserInteractionTimeUpdateEvent, double);
	/** @return Gets the event for LasterUserInteractionTime update */
	FSlateLastUserInteractionTimeUpdateEvent& GetLastUserInteractionTimeUpdateEvent() { return LastUserInteractionTimeUpdateEvent; }

	/** @return the deadzone size for dragging in screen pixels (aka virtual desktop pixels) */
	float GetDragTriggerDistance() const;

	/** @return the deadzone size squared for dragging in screen pixels (aka virtual desktop pixels) */
	float GetDragTriggerDistanceSquared() const;

	/** @return true if the difference between the ScreenSpaceOrigin and the ScreenSpacePosition is larger than the trigger distance for dragging in Slate. */
	bool HasTraveledFarEnoughToTriggerDrag(const FPointerEvent& PointerEvent, const FVector2D ScreenSpaceOrigin) const;

	/** Set the size of the deadzone for dragging in screen pixels */
	void SetDragTriggerDistance( float ScreenPixels );
	
	/** 
	 * Adds input pre-processor if unique. 
	 * @param InputProcessor	The input pre-processor to add.
	 * @param Index				Where to insert the InputProcessor, when sorting is needed. Default index will add at the end.
	 * @return True if added to list of input pre-processors, false if not
	 */
	bool RegisterInputPreProcessor(TSharedPtr<class IInputProcessor> InputProcessor, const int32 Index = INDEX_NONE);

	/**
	 * Removes an input pre-processor.
	 * @param InputProcessor	The input pre-processor to Remove.
	 */
	void UnregisterInputPreProcessor(TSharedPtr<class IInputProcessor> InputProcessor);

	/**
	 * Get the index of a registered pre-processor.
	 * @param InputProcessor	The input pre-processor to find.
	 * @return The index of the pre-processor, or INDEX_NONE if not registered.
	 */
	int32 FindInputPreProcessor(TSharedPtr<class IInputProcessor> InputProcessor) const;

	/** Sets the hit detection radius of the cursor */
	void SetCursorRadius(float NewRadius);

	/** Getter for the cursor radius */
	float GetCursorRadius() const;

	void SetAllowTooltips(bool bCanShow);
	bool GetAllowTooltips() const;
	
	bool IsRenderingOffScreen() const { return bRenderOffScreen; }

public:

	//~ Begin FSlateApplicationBase Interface

	virtual bool IsActive() const override
	{
		return bAppIsActive;
	}

	virtual TSharedRef<SWindow> AddWindow( TSharedRef<SWindow> InSlateWindow, const bool bShowImmediately = true ) override;

	virtual void ArrangeWindowToFrontVirtual( TArray<TSharedRef<SWindow>>& Windows, const TSharedRef<SWindow>& WindowToBringToFront ) override
	{
		FSlateWindowHelper::ArrangeWindowToFront(Windows, WindowToBringToFront);
	}

	virtual bool FindPathToWidget( TSharedRef<const SWidget> InWidget, FWidgetPath& OutWidgetPath, EVisibility VisibilityFilter = EVisibility::Visible ) override
	{
		if ( !FSlateWindowHelper::FindPathToWidget(GetInteractiveTopLevelWindows(), InWidget, OutWidgetPath, VisibilityFilter) )
		{
			return FSlateWindowHelper::FindPathToWidget(SlateVirtualWindows, InWidget, OutWidgetPath, VisibilityFilter);
		}

		return true;
	}

	virtual const double GetCurrentTime() const override
	{
		return CurrentTime;
	}

	virtual TSharedPtr<SWindow> GetActiveTopLevelWindow() const override;
	virtual const FSlateBrush* GetAppIcon() const override;

	virtual float GetApplicationScale() const override { return Scale; }
	virtual bool GetSoftwareCursorAvailable() const override { return bSoftwareCursorAvailable; }
	virtual EVisibility GetSoftwareCursorVis() const override;

	virtual FVector2D GetCursorPos() const override;
	virtual FVector2D GetLastCursorPos() const override;
	virtual FVector2D GetCursorSize() const override;

	virtual TSharedPtr<SWidget> GetKeyboardFocusedWidget() const override;

	virtual EWindowTransparency GetWindowTransparencySupport() const override
	{
		return PlatformApplication->GetWindowTransparencySupport();
	}

protected:

	virtual TSharedPtr< SWidget > GetMouseCaptorImpl() const override;

public:

	//~ Begin FSlateApplicationBase Interface

	virtual bool HasAnyMouseCaptor() const override;
	virtual bool HasUserMouseCapture(int32 UserIndex) const override;
	virtual FSlateRect GetPreferredWorkArea() const override;
	virtual bool HasFocusedDescendants( const TSharedRef<const SWidget>& Widget ) const override;
	virtual bool HasUserFocusedDescendants(const TSharedRef< const SWidget >& Widget, int32 UserIndex) const override;
	virtual bool IsExternalUIOpened() override;
	virtual FWidgetPath LocateWindowUnderMouse( FVector2D ScreenspaceMouseCoordinate, const TArray<TSharedRef<SWindow>>& Windows, bool bIgnoreEnabledStatus = false ) override;
	virtual bool IsWindowHousingInteractiveTooltip(const TSharedRef<const SWindow>& WindowToTest) const override;
	virtual TSharedRef<SImage> MakeImage( const TAttribute<const FSlateBrush*>& Image, const TAttribute<FSlateColor>& Color, const TAttribute<EVisibility>& Visibility ) const override;
	virtual TSharedRef<SWidget> MakeWindowTitleBar( const TSharedRef<SWindow>& Window, const TSharedPtr<SWidget>& CenterContent, EHorizontalAlignment CenterContentAlignment, TSharedPtr<IWindowTitleBar>& OutTitleBar ) const override;
	virtual TSharedRef<IToolTip> MakeToolTip( const TAttribute<FText>& ToolTipText ) override;
	virtual TSharedRef<IToolTip> MakeToolTip( const FText& ToolTipText ) override;
	virtual void RequestDestroyWindow( TSharedRef<SWindow> WindowToDestroy ) override;
	virtual bool SetKeyboardFocus( const FWidgetPath& InFocusPath, const EFocusCause InCause ) override;
	virtual bool SetUserFocus(const uint32 InUserIndex, const FWidgetPath& InFocusPath, const EFocusCause InCause) override;
	virtual void SetAllUserFocus(const FWidgetPath& InFocusPath, const EFocusCause InCause) override;
	virtual void SetAllUserFocusAllowingDescendantFocus(const FWidgetPath& InFocusPath, const EFocusCause InCause) override;
	virtual TSharedPtr<SWidget> GetUserFocusedWidget(uint32 UserIndex) const override;
	virtual const TArray<TSharedRef<SWindow>> GetTopLevelWindows() const override { return SlateWindows; }

	DECLARE_EVENT_OneParam(FSlateApplication, FApplicationActivationStateChangedEvent, const bool /*IsActive*/)
	virtual FApplicationActivationStateChangedEvent& OnApplicationActivationStateChanged() { return ApplicationActivationStateChangedEvent; }

public:

	//~ Begin FGenericApplicationMessageHandler Interface

	virtual bool ShouldProcessUserInputMessages( const TSharedPtr< FGenericWindow >& PlatformWindow ) const override;
	virtual bool OnKeyChar( const TCHAR Character, const bool IsRepeat ) override;
	virtual bool OnKeyDown( const int32 KeyCode, const uint32 CharacterCode, const bool IsRepeat ) override;
	virtual bool OnKeyUp( const int32 KeyCode, const uint32 CharacterCode, const bool IsRepeat ) override;
	virtual bool OnMouseDown( const TSharedPtr< FGenericWindow >& PlatformWindow, const EMouseButtons::Type Button ) override;
	virtual bool OnMouseDown( const TSharedPtr< FGenericWindow >& PlatformWindow, const EMouseButtons::Type Button, const FVector2D CursorPos ) override;
	virtual bool OnMouseUp( const EMouseButtons::Type Button ) override;
	virtual bool OnMouseUp( const EMouseButtons::Type Button, const FVector2D CursorPos ) override;
	virtual bool OnMouseDoubleClick( const TSharedPtr< FGenericWindow >& PlatformWindow, const EMouseButtons::Type Button ) override;
	virtual bool OnMouseDoubleClick( const TSharedPtr< FGenericWindow >& PlatformWindow, const EMouseButtons::Type Button, const FVector2D CursorPos ) override;
	virtual bool OnMouseWheel( const float Delta ) override;
	virtual bool OnMouseWheel( const float Delta, const FVector2D CursorPos ) override;
	virtual bool OnMouseMove() override;
	virtual bool OnRawMouseMove( const int32 X, const int32 Y ) override;
	virtual bool OnCursorSet() override;
	virtual bool OnControllerAnalog( FGamepadKeyNames::Type KeyName, int32 ControllerId, float AnalogValue ) override;
	virtual bool OnControllerButtonPressed( FGamepadKeyNames::Type KeyName, int32 ControllerId, bool IsRepeat ) override;
	virtual bool OnControllerButtonReleased( FGamepadKeyNames::Type KeyName, int32 ControllerId, bool IsRepeat ) override;
	virtual bool OnTouchGesture( EGestureEvent GestureType, const FVector2D& Delta, float WheelDelta, bool bIsDirectionInvertedFromDevice ) override;
	virtual bool OnTouchStarted( const TSharedPtr< FGenericWindow >& PlatformWindow, const FVector2D& Location, float Force, int32 TouchIndex, int32 ControllerId ) override;
	virtual bool OnTouchMoved( const FVector2D& Location, float Force, int32 TouchIndex, int32 ControllerId ) override;
	virtual bool OnTouchEnded( const FVector2D& Location, int32 TouchIndex, int32 ControllerId ) override;
	virtual bool OnTouchForceChanged(const FVector2D& Location, float Force, int32 TouchIndex, int32 ControllerId) override;
	virtual bool OnTouchFirstMove(const FVector2D& Location, float Force, int32 TouchIndex, int32 ControllerId) override;
	virtual void ShouldSimulateGesture(EGestureEvent Gesture, bool bEnable) override;
	virtual bool OnMotionDetected(const FVector& Tilt, const FVector& RotationRate, const FVector& Gravity, const FVector& Acceleration, int32 ControllerId) override;
	virtual bool OnSizeChanged( const TSharedRef< FGenericWindow >& PlatformWindow, const int32 Width, const int32 Height, bool bWasMinimized = false ) override;
	virtual void OnOSPaint( const TSharedRef< FGenericWindow >& PlatformWindow ) override;
	virtual FWindowSizeLimits GetSizeLimitsForWindow(const TSharedRef<FGenericWindow>& Window) const override;
	virtual void OnResizingWindow( const TSharedRef< FGenericWindow >& PlatformWindow ) override;
	virtual bool BeginReshapingWindow( const TSharedRef< FGenericWindow >& PlatformWindow ) override;
	virtual void FinishedReshapingWindow( const TSharedRef< FGenericWindow >& PlatformWindow ) override;
	virtual void SignalSystemDPIChanged(const TSharedRef<FGenericWindow>& Window) override;
	virtual void HandleDPIScaleChanged(const TSharedRef<FGenericWindow>& Window) override;
	virtual void OnMovedWindow( const TSharedRef< FGenericWindow >& PlatformWindow, const int32 X, const int32 Y ) override;
	virtual bool OnWindowActivationChanged( const TSharedRef< FGenericWindow >& PlatformWindow, const EWindowActivation ActivationType ) override;
	virtual bool OnApplicationActivationChanged( const bool IsActive ) override;
	virtual bool OnConvertibleLaptopModeChanged() override;
	virtual EWindowZone::Type GetWindowZoneForPoint( const TSharedRef< FGenericWindow >& PlatformWindow, const int32 X, const int32 Y ) override;
	virtual void OnWindowClose( const TSharedRef< FGenericWindow >& PlatformWindow ) override;
	virtual EDropEffect::Type OnDragEnterText( const TSharedRef< FGenericWindow >& Window, const FString& Text ) override;
	virtual EDropEffect::Type OnDragEnterFiles( const TSharedRef< FGenericWindow >& Window, const TArray< FString >& Files ) override;
	virtual EDropEffect::Type OnDragEnterExternal( const TSharedRef< FGenericWindow >& Window, const FString& Text, const TArray< FString >& Files ) override;

	EDropEffect::Type OnDragEnter( const TSharedRef< SWindow >& Window, const TSharedRef<FExternalDragOperation>& DragDropOperation );

	virtual EDropEffect::Type OnDragOver( const TSharedPtr< FGenericWindow >& Window ) override;
	virtual void OnDragLeave( const TSharedPtr< FGenericWindow >& Window ) override;
	virtual EDropEffect::Type OnDragDrop( const TSharedPtr< FGenericWindow >& Window ) override;
	virtual bool OnWindowAction( const TSharedRef< FGenericWindow >& PlatformWindow, const EWindowAction::Type InActionType ) override;

public:

	/**
	 * Directly routes a pointer down event to the widgets in the specified widget path
	 *
	 * @param WidgetsUnderPointer	The path of widgets the event is routed to.
	 * @param PointerEvent		The event data that is is routed to the widget path
	 * 
	 * @return The reply returned by the widget that handled the event
	 */
	FReply RoutePointerDownEvent(const FWidgetPath& WidgetsUnderPointer, const FPointerEvent& PointerEvent);

	/**
	 * Directly routes a pointer up event to the widgets in the specified widget path
	 *
	 * @param WidgetsUnderPointer	The path of widgets the event is routed to.
	 * @param PointerEvent		The event data that is is routed to the widget path
	 *
	 * @return The reply from the event
	 */
	FReply RoutePointerUpEvent(const FWidgetPath& WidgetsUnderPointer, const FPointerEvent& PointerEvent);

	/**
	 * Directly routes a pointer move event to the widgets in the specified widget path
	 *
	 * @param WidgetsUnderPointer	The path of widgets the event is routed to.
	 * @param PointerEvent		The event data that is is routed to the widget path
	 * @param bIsSynthetic		Whether or not the move event is synthetic.  Synthetic pointer moves used simulate an event without the pointer actually moving 
	 */
	bool RoutePointerMoveEvent( const FWidgetPath& WidgetsUnderPointer, const FPointerEvent& PointerEvent, bool bIsSynthetic );

	/**
	 * Directly routes a pointer double click event to the widgets in the specified widget path
	 *
	 * @param WidgetsUnderPointer	The path of widgets the event is routed to.
	 * @param PointerEvent		The event data that is is routed to the widget path
	 */
	FReply RoutePointerDoubleClickEvent( const FWidgetPath& WidgetsUnderPointer, const FPointerEvent& PointerEvent );

	/**
	 * Directly routes a pointer mouse wheel or gesture event to the widgets in the specified widget path.
	 * 
	 * @param WidgetsUnderPointer	The path of widgets the event is routed to.
	 * @param InWheelEvent			The event data that is is routed to the widget path
	 * @param InGestureEvent		The event data that is is routed to the widget path
	 */
	FReply RouteMouseWheelOrGestureEvent(const FWidgetPath& WidgetsUnderPointer, const FPointerEvent& InWheelEvent, const FPointerEvent* InGestureEvent = nullptr);

<<<<<<< HEAD
	/**
	 * @return int user index that the mouse is mapped to. -1 if the mouse isn't mapped
	 */
	int32 GetUserIndexForMouse() const;

	/**
	 * @return int user index that the keyboard is mapped to. -1 if the keyboard isn't mapped
	 */
=======
	/** @return int user index that the keyboard is mapped to. */
>>>>>>> 949a7c1c
	int32 GetUserIndexForKeyboard() const;

	/** @return int user index that this controller is mapped to. */
	int32 GetUserIndexForController(int32 ControllerId) const;

	/** Establishes the input mapping object used to map input sources to SlateUser indices */
	void SetInputManager(TSharedRef<ISlateInputManager> InputManager);

	/**
	 * Register for a notification when the window action occurs.
	 *
	 * @param Notification          The notification to invoke.
	 *
	 * @return Handle to the registered delegate.
	 */
	FDelegateHandle RegisterOnWindowActionNotification(const FOnWindowAction& Notification);

	/** Event type for when Slate is ticking during a modal dialog loop */
	DECLARE_EVENT_OneParam(FSlateApplication, FOnModalLoopTickEvent, float);

	/**
	 * Get the FOnModalLoopTickEvent for the Slate Application. Allows clients to register for callbacks during modal dialog loops.
	 *
	 * @return The application's FOnModalLoopTickEvent.
	 */
	FOnModalLoopTickEvent& GetOnModalLoopTickEvent() { return ModalLoopTickEvent; }

	/**
	* Unregister the notification because it is no longer desired.

	* @param Handle Handle to the delegate to unregister.
	*/
	void UnregisterOnWindowActionNotification(FDelegateHandle Handle);

	/**
	 * Attempts to navigate directly to the given widget
	 *
	 * @param InUserIndex The user that is doing the navigation
	 * @param NavigationDestination The navigation destination widget
	 * @param NavigationSource The source type of the navigation
	 */
	void NavigateToWidget(const uint32 UserIndex, const TSharedPtr<SWidget>& NavigationDestination, ENavigationSource NavigationSource = ENavigationSource::FocusedWidget);

	/**
	 * Attempts to navigate directly to the widget currently under the given user's cursor
	 *
	 * @param InUserIndex The user that is doing the navigation
	 * @param InNavigationType The navigation type / direction
	 * @param InWindow The window to do the navigation within
	 */
	void NavigateFromWidgetUnderCursor(const uint32 InUserIndex, EUINavigation InNavigationType, TSharedRef<SWindow> InWindow);

	/**
	* Given an optional widget, try and get the most suitable parent window to use with dialogs (such as file and directory pickers).
	* This will first try and get the window that owns the widget (if provided), before falling back to using the MainFrame window.
	*/
	TSharedPtr<SWindow> FindBestParentWindowForDialogs(const TSharedPtr<SWidget>& InWidget, const ESlateParentWindowSearchMethod InParentWindowSearchMethod = ESlateParentWindowSearchMethod::ActiveWindow);

	/**
	* Given an optional widget, try and get the most suitable parent window handle to use with dialogs (such as file and directory pickers).
	* This will first try and get the window that owns the widget (if provided), before falling back to using the MainFrame window.
	*/
	const void* FindBestParentWindowHandleForDialogs(const TSharedPtr<SWidget>& InWidget, const ESlateParentWindowSearchMethod InParentWindowSearchMethod = ESlateParentWindowSearchMethod::ActiveWindow);

public:
#if WITH_EDITORONLY_DATA
	FDragDropCheckingOverride OnDragDropCheckOverride;
#endif

	const TSet<FKey>& GetPressedMouseButtons() const;

private:

	TSharedRef< FGenericWindow > MakeWindow( TSharedRef<SWindow> InSlateWindow, const bool bShowImmediately );

	/**
	 * Destroys an SWindow, removing it and all its children from the Slate window list.  Notifies the native window to destroy itself and releases rendering resources
	 *
	 * @param DestroyedWindow The window to destroy
	 */
	void PrivateDestroyWindow( const TSharedRef<SWindow>& DestroyedWindow );

	/**
	 * Attempts to navigate to the next widget in the direction specified
	 *
	 * @return if a new widget was navigated too
	 */
	bool AttemptNavigation(const FWidgetPath& NavigationSource, const FNavigationEvent& NavigationEvent, const FNavigationReply& NavigationReply, const FArrangedWidget& BoundaryWidget);

	/**
	 * Executes a navigate to the specified widget if possible
	 *
	 * @return if the widget was navigated too
	 */
	bool ExecuteNavigation(const FWidgetPath& NavigationSource, TSharedPtr<SWidget> DestinationWidget, const uint32 UserIndex, bool bAlwaysHandleNavigationAttempt);

private:
	FSlateApplication();
	void SetLastUserInteractionTime(const double InCurrentTime);	
	bool SetUserFocus(FSlateUser& User, const FWidgetPath& InFocusPath, const EFocusCause InCause);

private:
	/** Signal that a synthesized mouse move will be required after this operation. */
	void QueueSynthesizedMouseMove(const FInputEvent& SourceEvent);

	/**
	 * Will be invoked when the size of the geometry of the virtual
	 * desktop changes (e.g. resolution change or monitors re-arranged)
	 */
	void OnVirtualDesktopSizeChanged(const FDisplayMetrics& NewDisplayMetric);

	/** Application singleton */
	static TSharedPtr< FSlateApplication > CurrentApplication;

	TSet<FKey> PressedMouseButtons;

	/** true when the slate app is active; i.e. the current foreground window is from our Slate app*/
	bool bAppIsActive;

	/** true if any slate window is currently active (not just top level windows) */
	bool bSlateWindowActive;

	/** true if rendering windows even when they are set to invisible */
	bool bRenderOffScreen;

	/** Application-wide scale for supporting monitors of varying pixel density */
	float Scale;

	/** The dead zone distance in virtual desktop pixels (a.k.a screen pixels) that the user has to move their finder before it is considered a drag.*/
	float DragTriggerDistance;

	/** All the top-level windows owned by this application; they are tracked here in a platform-agnostic way. */
	TArray< TSharedRef<SWindow> > SlateWindows;

	/** All the virtual windows, which can be anywhere - likely inside the virtual world. */
	TArray< TSharedRef<SWindow> > SlateVirtualWindows;

	/** The currently active slate window that is a top-level window (full fledged window; not a menu or tooltip)*/
	TWeakPtr<SWindow> ActiveTopLevelWindow;
	
	/** List of active modal windows.  The last item in the list is the top-most modal window */
	TArray< TSharedPtr<SWindow> > ActiveModalWindows;

	/** These windows will be destroyed next tick. */
	TArray< TSharedRef<SWindow> > WindowDestroyQueue;

	/** The stack of menus that are open */
	FMenuStack MenuStack;

	/** The hit-test radius of the cursor. Default value is 0. */
	float CursorRadius;

	/**
	 * All users currently registered with Slate.
	 * Normally there's just one, but any case where multiple users can provide input to the same application will register multiple users.
	 * 
	 * Note: The array may contain invalid entries. Users have associated indices that they expect to maintain, independent of the existence of other users.
	 */
	TArray<TSharedPtr<FSlateUser>> Users;

	/** Weak pointers to the allocated virtual users. */
	TArray<TWeakPtr<FSlateVirtualUserHandle>> VirtualUsers;

	/**
	 * Application throttling
	 */

	/** Holds a current request to ensure Slate is responsive in low FPS situations, based in mouse button pressed state */
	FThrottleRequest MouseButtonDownResponsivnessThrottle;

	/** Separate throttle handle that engages automatically based on mouse movement and other user behavior */
	FThrottleRequest UserInteractionResponsivnessThrottle;

	/** The last real time that the user pressed a key or mouse button */
	double LastUserInteractionTime;

	/** Subset of LastUserInteractionTime that is used only when considering when to throttle */
	double LastUserInteractionTimeForThrottling;

	/** Delegate that gets called for LastUserInteractionTime Update */
	FSlateLastUserInteractionTimeUpdateEvent LastUserInteractionTimeUpdateEvent;

	/** Used when considering whether to put Slate to sleep */
	double LastMouseMoveTime;

	/** Support for auto-dismissing pop-ups */
	FPopupSupport PopupSupport;
	
	/** Pointer to the currently registered game viewport widget if any */
	TWeakPtr<SViewport> GameViewportWidget;

#if WITH_EDITOR
	/** List of all registered game viewports since the last time UnregisterGameViewport was called. */
	TSet<TWeakPtr<SViewport>> AllGameViewports;
#endif

	TSharedPtr<ISlateSoundDevice> SlateSoundDevice;

	/** The current cached absolute real time, right before we tick widgets */
	double CurrentTime;

	/** Last absolute real time that we ticked */
	double LastTickTime;

	/** Running average time in seconds between calls to Tick (used for monitoring responsiveness) */
	float AverageDeltaTime;

	/** Average delta time for application responsiveness tracking.  This is like AverageDeltaTime, but it excludes frame
	    deltas spent while the the application is in a throttled state */
	float AverageDeltaTimeForResponsiveness;

	
	/**
	 * Provides a platform-agnostic method for requesting that the application exit.
	 * Implementations should assign a handler that terminates the process when this delegate is invoked.
	 */
	FSimpleDelegate OnExitRequested;
	
	/** A Widget that introspects the current UI hierarchy */
	TWeakPtr<IWidgetReflector> WidgetReflectorPtr;

	/** Delegate for accessing source code, to pass to any widget inspectors. */
	FAccessSourceCode SourceCodeAccessDelegate;

	/** Delegate for querying if source code access is available */
	FQueryAccessSourceCode QuerySourceCodeAccessDelegate;

	/** Delegate for accessing assets, to pass to any widget inspectors. */
	FAccessAsset AssetAccessDelegate;

	/** Allows us to track the number of non-slate modal windows active. */
	int32 NumExternalModalWindowsActive;

	/** List of delegates that need to be called when the window action occurs. */
	TArray<FOnWindowAction> OnWindowActionNotifications;

	/** The top of the Style tree. */
	const class FStyleNode* RootStyleNode;

	/** Whether or not we are requesting that we leave debugging mode after the tick is complete */
	bool bRequestLeaveDebugMode;
	/** Whether or not we need to leave debug mode for single stepping */
	bool bLeaveDebugForSingleStep;
	TAttribute<bool> NormalExecutionGetter;

	/**
	 * Modal Windows
	 */

	/** Delegates for when modal windows open or close */
	FModalWindowStackStarted ModalWindowStackStartedDelegate;
	FModalWindowStackEnded ModalWindowStackEndedDelegate;

	/** Keeps track of whether or not the UI for services such as Steam is open. */
	bool bIsExternalUIOpened;

	/** Handle to a throttle request made to ensure the window is responsive in low FPS situations */
	FThrottleRequest ThrottleHandle;

	/** When an drag and drop is happening, we keep track of whether slate knew what to do with the payload on last mouse move */
	bool DragIsHandled;

	/**
	 * Virtual keyboard text field
	 */
	IPlatformTextField* SlateTextField;

	/** For desktop platforms that want to test touch style input, pass -faketouches or -simmobile on the commandline to set this */
	bool bIsFakingTouch;

	/** For games that want to allow mouse to imitate touch */
	bool bIsGameFakingTouch;

	/**For desktop platforms that the touch move event be called when this variable is true */
	bool bIsFakingTouched;

	/** Delegate for when a key down event occurred but was not handled in any other way by ProcessKeyDownMessage */
	FOnKeyEvent UnhandledKeyDownEventHandler;

	/** controls whether unhandled touch events fall back to sending mouse events */
	bool bTouchFallbackToMouse;

	/** .ini controlled option to allow or disallow software cursor rendering */
	bool bSoftwareCursorAvailable;

	/**
	 * Slate look and feel
	 */

	/** Globally enables or disables transition effects for pop-up menus (menu stacks) */
	bool bMenuAnimationsEnabled;

	/** The icon to use on application windows */
	const FSlateBrush *AppIcon;

	FApplicationActivationStateChangedEvent ApplicationActivationStateChangedEvent;
	//
	// Hittest 2.0
	//

	// The rectangle that bounds all the physical monitors given their arrangement.
	// Info comes from the native platform.
	// e.g. On windows the origin (coordinates X=0, Y=0) is the upper left of the primary monitor,
	// but there could be another monitor on any of the sides.
	FSlateRect VirtualDesktopRect;

	TSharedRef<FNavigationConfig> NavigationConfig;

#if WITH_EDITOR
	/** When PIE runs, the game's navigation config will overwrite the editor's navigation config.
	    This separate config allows editor navigation to work even when PIE is running. */
	TSharedRef<FNavigationConfig> EditorNavigationConfig;
#endif

	/** The simulated gestures Slate Application will be in charge of. */
	TBitArray<FDefaultBitArrayAllocator> SimulateGestures;

	/** Delegate for pre slate tick */
	FSlateTickEvent PreTickEvent;

	/** Delegate for post slate Tick */
	FSlateTickEvent PostTickEvent;

	/** Delegate for when a new user has been registered. */
	FUserRegisteredEvent UserRegisteredEvent;

	/** Delegate for when a window is in the process of being destroyed */
	FOnWindowBeingDestroyed WindowBeingDestroyedEvent;

	/** Delegate for slate Tick during modal dialogs */
	FOnModalLoopTickEvent ModalLoopTickEvent;

	/** Critical section to avoid multiple threads calling Slate Tick when we're synchronizing between the Slate Loading Thread and the Game Thread. */
	FCriticalSection SlateTickCriticalSection;

	/** Are we currently processing input in slate?  If so this value will be greater than 0. */
	int32 ProcessingInput;

		
	/**
	 * A helper class to wrap the list of input pre-processors. 
	 */
	class InputPreProcessorsHelper
	{
	public:
		// Wrapper functions that call the corresponding function of IInputProcessor for each InputProcessor in the list.
		void Tick(const float DeltaTime, FSlateApplication& SlateApp, TSharedRef<ICursor> Cursor);
		bool HandleKeyDownEvent(FSlateApplication& SlateApp, const FKeyEvent& InKeyEvent);
		bool HandleKeyUpEvent(FSlateApplication& SlateApp, const FKeyEvent& InKeyEvent);
		bool HandleAnalogInputEvent(FSlateApplication& SlateApp, const FAnalogInputEvent& InAnalogInputEvent);
		bool HandleMouseMoveEvent(FSlateApplication& SlateApp, const FPointerEvent& MouseEvent);
		bool HandleMouseButtonDownEvent(FSlateApplication& SlateApp, const FPointerEvent& MouseEvent);
		bool HandleMouseButtonUpEvent(FSlateApplication& SlateApp, const FPointerEvent& MouseEvent);
		bool HandleMouseButtonDoubleClickEvent(FSlateApplication& SlateApp, const FPointerEvent& MouseEvent);
		bool HandleMouseWheelOrGestureEvent(FSlateApplication& SlateApp, const FPointerEvent& WheelEvent, const FPointerEvent* GestureEvent);
		bool HandleMotionDetectedEvent(FSlateApplication& SlateApp, const FMotionEvent& MotionEvent);

		/**
		 * Adds or inserts an unique input pre-processor. 
		 * @param InputProcessor	The InputProcessor to add.
		 * @param Index				When this is set the index will be used to insert the InputProcessor. Defaults to INDEX_NONE, resulting in AddUnique.
		 */
		bool Add(TSharedPtr<IInputProcessor> InputProcessor, const int32 Index = INDEX_NONE);

		/**
		 * Remove an input pre-processor. 
		 * @param InputProcessor	The InputProcessor to remove.
		 */
		void Remove(TSharedPtr<IInputProcessor> InputProcessor);

		/**
		 * Remove all registered input pre-processors.
		 */
		void RemoveAll();

		/**
		 * Get the index of an input pre-processor.
		 * @param InputProcessor	The InputProcessor to find.
		 * @return The index of the pre-processor, or INDEX_NONE if not registered.
		 */
		int32 Find(TSharedPtr<IInputProcessor> InputProcessor) const;


	private:

		bool PreProcessInput(TFunctionRef<bool(TSharedPtr<IInputProcessor>)> ToRun);

		/** The list of input pre-processors. */
		TArray<TSharedPtr<IInputProcessor>> InputPreProcessorList;

		/** Guard value for if we are currently iterating our preprocessors. */
		bool bIsIteratingPreProcessors = false;

		/** A list of pre-processors to remove if we are iterating them while removal is requested. */
		TArray<TSharedPtr<IInputProcessor>> ProcessorsPendingRemoval;
	};

	/** A list of input pre-processors, gets an opportunity to parse input before anything else. */
	InputPreProcessorsHelper InputPreProcessors;

	/** Allows applications finer control over how we map controllers to users. */
	TSharedRef<ISlateInputManager> InputManager;

#if WITH_EDITOR
	/**
	 * Delegate that is invoked before the input key get process by slate widgets bubble system.
	 * User Function cannot mark the input as handled.
	 */
	FOnApplicationPreInputKeyDownListener OnApplicationPreInputKeyDownListenerEvent;

	/**
	 * Delegate that is invoked before the mouse input button get process by slate widgets bubble system.
	 * User Function cannot mark the input as handled.
	 */
	FOnApplicationMousePreInputButtonDownListener OnApplicationMousePreInputButtonDownListenerEvent;

	/**
	* Called before the dpi scale of a particular window is about to changed
	*/
	FOnWindowDPIScaleChanged OnSignalSystemDPIChangedEvent;

	/**
	 * Called when an editor window dpi scale is changed
	 */
	FOnWindowDPIScaleChanged OnWindowDPIScaleChangedEvent;
#endif // WITH_EDITOR
};<|MERGE_RESOLUTION|>--- conflicted
+++ resolved
@@ -1424,18 +1424,14 @@
 	 */
 	FReply RouteMouseWheelOrGestureEvent(const FWidgetPath& WidgetsUnderPointer, const FPointerEvent& InWheelEvent, const FPointerEvent* InGestureEvent = nullptr);
 
-<<<<<<< HEAD
-	/**
-	 * @return int user index that the mouse is mapped to. -1 if the mouse isn't mapped
+	/**
+	 * @return int user index that the mouse is mapped to.
 	 */
 	int32 GetUserIndexForMouse() const;
 
 	/**
-	 * @return int user index that the keyboard is mapped to. -1 if the keyboard isn't mapped
-	 */
-=======
-	/** @return int user index that the keyboard is mapped to. */
->>>>>>> 949a7c1c
+	 * @return int user index that the keyboard is mapped to.
+	 */
 	int32 GetUserIndexForKeyboard() const;
 
 	/** @return int user index that this controller is mapped to. */
