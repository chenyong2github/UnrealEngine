// Copyright 1998-2018 Epic Games, Inc. All Rights Reserved.

#pragma once

#include "CoreMinimal.h"
#include "GenericPlatform/ICursor.h"

class FSlateApplication;
struct FAnalogInputEvent;
struct FKeyEvent;
struct FMotionEvent;
struct FPointerEvent;

/**
 * Interface for a Slate Input Handler
 */
class SLATE_API IInputProcessor
{
public:
	IInputProcessor(){};
	virtual ~IInputProcessor(){}

	virtual void Tick(const float DeltaTime, FSlateApplication& SlateApp, TSharedRef<ICursor> Cursor) = 0;

	/** Key down input */
	virtual bool HandleKeyDownEvent(FSlateApplication& SlateApp, const FKeyEvent& InKeyEvent) { return false; }

	/** Key up input */
	virtual bool HandleKeyUpEvent(FSlateApplication& SlateApp, const FKeyEvent& InKeyEvent) { return false; }

	/** Analog axis input */
	virtual bool HandleAnalogInputEvent(FSlateApplication& SlateApp, const FAnalogInputEvent& InAnalogInputEvent) { return false; }

	/** Mouse movement input */
	virtual bool HandleMouseMoveEvent(FSlateApplication& SlateApp, const FPointerEvent& MouseEvent) { return false; }

	/** Mouse button press */
	virtual bool HandleMouseButtonDownEvent( FSlateApplication& SlateApp, const FPointerEvent& MouseEvent) { return false; }

	/** Mouse button release */
	virtual bool HandleMouseButtonUpEvent( FSlateApplication& SlateApp, const FPointerEvent& MouseEvent) { return false; }

<<<<<<< HEAD
	/** Mouse wheel input */
	virtual bool HandleMouseWheelOrGestureEvent(FSlateApplication& SlateApp, const FPointerEvent& InWheelEvent, const FPointerEvent* InGestureEvent) { return false; }
=======
	/** Mouse button double clicked. */
	virtual bool HandleMouseButtonDoubleClickEvent(FSlateApplication& SlateApp, const FPointerEvent& MouseEvent) { return false; }
>>>>>>> 837a15cb

	/** Called when a motion-driven device has new input */
	virtual bool HandleMotionDetectedEvent(FSlateApplication& SlateApp, const FMotionEvent& MotionEvent) { return false; };
};<|MERGE_RESOLUTION|>--- conflicted
+++ resolved
@@ -40,13 +40,11 @@
 	/** Mouse button release */
 	virtual bool HandleMouseButtonUpEvent( FSlateApplication& SlateApp, const FPointerEvent& MouseEvent) { return false; }
 
-<<<<<<< HEAD
+	/** Mouse button double clicked. */
+	virtual bool HandleMouseButtonDoubleClickEvent(FSlateApplication& SlateApp, const FPointerEvent& MouseEvent) { return false; }
+
 	/** Mouse wheel input */
 	virtual bool HandleMouseWheelOrGestureEvent(FSlateApplication& SlateApp, const FPointerEvent& InWheelEvent, const FPointerEvent* InGestureEvent) { return false; }
-=======
-	/** Mouse button double clicked. */
-	virtual bool HandleMouseButtonDoubleClickEvent(FSlateApplication& SlateApp, const FPointerEvent& MouseEvent) { return false; }
->>>>>>> 837a15cb
 
 	/** Called when a motion-driven device has new input */
 	virtual bool HandleMotionDetectedEvent(FSlateApplication& SlateApp, const FMotionEvent& MotionEvent) { return false; };
