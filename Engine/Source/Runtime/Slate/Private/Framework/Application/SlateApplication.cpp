// Copyright 1998-2019 Epic Games, Inc. All Rights Reserved.


#include "Framework/Application/SlateApplication.h"
#include "Rendering/SlateDrawBuffer.h"
#include "Misc/CommandLine.h"
#include "Misc/ScopeLock.h"
#include "Misc/TimeGuard.h"
#include "Misc/ConfigCacheIni.h"
#include "Misc/CoreDelegates.h"
#include "Misc/App.h"
#include "Modules/ModuleManager.h"
#include "InputCoreModule.h"
#include "Layout/LayoutUtils.h"
#include "Sound/ISlateSoundDevice.h"
#include "Sound/NullSlateSoundDevice.h"
#include "Framework/Text/PlatformTextField.h"
#include "Framework/Application/NavigationConfig.h"
#include "Widgets/SWeakWidget.h"
#include "Widgets/Images/SImage.h"
#include "Widgets/Layout/SBox.h"
#include "Widgets/SToolTip.h"
#include "Widgets/SViewport.h"
#include "Framework/Application/SWindowTitleBar.h"
#include "Input/HittestGrid.h"
#include "HAL/PlatformApplicationMisc.h"
#if WITH_ACCESSIBILITY
#include "Widgets/Accessibility/SlateAccessibleMessageHandler.h"
#endif

#include "Framework/Application/IWidgetReflector.h"
#include "Framework/Commands/GenericCommands.h"
#include "Framework/Notifications/NotificationManager.h"
#include "Framework/Notifications/SlateAsyncTaskNotificationImpl.h"
#include "Framework/Application/IInputProcessor.h"
#include "GenericPlatform/ITextInputMethodSystem.h"
#include "ToolboxModule.h"
#include "Framework/Docking/TabCommands.h"
#include "HAL/LowLevelMemTracker.h"
#include "Math/UnitConversion.h"
#include "HAL/LowLevelMemTracker.h"
#include "ProfilingDebugging/CsvProfiler.h"

#ifndef SLATE_HAS_WIDGET_REFLECTOR
	#define SLATE_HAS_WIDGET_REFLECTOR !(UE_BUILD_TEST || UE_BUILD_SHIPPING) && PLATFORM_DESKTOP
#endif

#if PLATFORM_WINDOWS || PLATFORM_HOLOLENS
#include "Windows/WindowsHWrapper.h"
#endif
#include "Debugging/SlateDebugging.h"

CSV_DECLARE_CATEGORY_MODULE_EXTERN(CORE_API, Basic);

class FEventRouter
{

// @todo slate : making too many event copies when translating events( i.e. Translate<EventType>::PointerEvent ).
// @todo slate : Widget Reflector should log: (1) Every process reply (2) Every time the event is handled and by who.
// @todo slate : Remove remaining [&]-style mass captures.
// @todo slate : Eliminate all ad-hoc uses of SetEventPath()
// @todo slate : Remove CALL_WIDGET_FUNCTION

public:

	class FDirectPolicy
	{
	public:
		FDirectPolicy( const FWidgetAndPointer& InTarget, const FWidgetPath& InRoutingPath )
		: bEventSent(false)
		, RoutingPath(InRoutingPath)
			, WidgetsUnderCursor(&RoutingPath)
			, Target(InTarget)
		{
		}

		FDirectPolicy(const FWidgetAndPointer& InTarget, const FWidgetPath& InRoutingPath, const FWidgetPath* InWidgetsUnderCursor)
			: bEventSent(false)
			, RoutingPath(InRoutingPath)
			, WidgetsUnderCursor(InWidgetsUnderCursor)
		, Target(InTarget)
		{
		}

		bool ShouldKeepGoing() const
		{
			return !bEventSent;
		}

		void Next()
		{
			bEventSent = true;
		}

		FWidgetAndPointer GetWidget() const
		{
			return Target;
		}

		const FWidgetPath& GetRoutingPath() const
		{
			return RoutingPath;
		}

		const FWidgetPath* GetWidgetsUnderCursor() const
		{
			return WidgetsUnderCursor;
		}

	private:
		bool bEventSent;
		const FWidgetPath& RoutingPath;
		const FWidgetPath* WidgetsUnderCursor;
		const FWidgetAndPointer& Target;
	};

	class FToLeafmostPolicy
	{
	public:
		FToLeafmostPolicy( const FWidgetPath& InRoutingPath )
		: bEventSent(false)
		, RoutingPath(InRoutingPath)
		{
		}

		bool ShouldKeepGoing() const
		{
			return !bEventSent && RoutingPath.Widgets.Num() > 0;
		}

		void Next()
		{
			bEventSent = true;
		}

		FWidgetAndPointer GetWidget() const
		{
			const int32 WidgetIndex = RoutingPath.Widgets.Num()-1;
			return FWidgetAndPointer(RoutingPath.Widgets[WidgetIndex], RoutingPath.VirtualPointerPositions[WidgetIndex]);
		}

		const FWidgetPath& GetRoutingPath() const
		{
			return RoutingPath;
		}

		const FWidgetPath* GetWidgetsUnderCursor() const
		{
			return &RoutingPath;
		}

	private:
		bool bEventSent;
		const FWidgetPath& RoutingPath;
	};

	class FTunnelPolicy
	{
	public:
		FTunnelPolicy( const FWidgetPath& InRoutingPath )
		: WidgetIndex(0)
		, RoutingPath(InRoutingPath)
		{
		}

		bool ShouldKeepGoing() const
		{
			return WidgetIndex < RoutingPath.Widgets.Num();
		}

		void Next()
		{
			++WidgetIndex;
		}

		FWidgetAndPointer GetWidget() const
		{
			return FWidgetAndPointer(RoutingPath.Widgets[WidgetIndex], RoutingPath.VirtualPointerPositions[WidgetIndex]);
		}
		
		const FWidgetPath& GetRoutingPath() const
		{
			return RoutingPath;
		}

		const FWidgetPath* GetWidgetsUnderCursor() const
		{
			return &RoutingPath;
		}

	private:
		int32 WidgetIndex;
		const FWidgetPath& RoutingPath;
	};

	class FBubblePolicy
	{
	public:
		FBubblePolicy( const FWidgetPath& InRoutingPath )
		: WidgetIndex( InRoutingPath.Widgets.Num()-1 )
		, RoutingPath (InRoutingPath)
		{
		}

		bool ShouldKeepGoing() const
		{
			return WidgetIndex >= 0;
		}

		void Next()
		{
			--WidgetIndex;
		}

		FWidgetAndPointer GetWidget() const
		{
			return FWidgetAndPointer(RoutingPath.Widgets[WidgetIndex], RoutingPath.VirtualPointerPositions[WidgetIndex]);
		}

		const FWidgetPath& GetRoutingPath() const
		{
			return RoutingPath;
		}

		const FWidgetPath* GetWidgetsUnderCursor() const
		{
			return &RoutingPath;
		}
	
	private:
		int32 WidgetIndex;
		const FWidgetPath& RoutingPath;
	};

	static void LogEvent( FSlateApplication* ThisApplication, const FInputEvent& Event, const FReplyBase& Reply )
	{
		TSharedPtr<IWidgetReflector> Reflector = ThisApplication->WidgetReflectorPtr.Pin();
		if (Reflector.IsValid() && Reply.IsEventHandled())
		{
			Reflector->OnEventProcessed( Event, Reply );
		}
	}

	/**
	 * Route an event along a focus path (as opposed to PointerPath)
	 *
	 * Focus paths are used focus devices.(e.g. Keyboard or Game Pads)
	 * Focus paths change when the user navigates focus (e.g. Tab or
	 * Shift Tab, clicks on a focusable widget, or navigation with keyboard/game pad.)
	 */
	template< typename RoutingPolicyType, typename FuncType, typename EventType >
	static FReply RouteAlongFocusPath( FSlateApplication* ThisApplication, RoutingPolicyType RoutingPolicy, EventType KeyEventCopy, const FuncType& Lambda )
	{
		return Route<FReply>(ThisApplication, RoutingPolicy, KeyEventCopy, Lambda);
	}

	/**
	 * Route an event based on the Routing Policy.
	 */
	template< typename ReplyType, typename RoutingPolicyType, typename EventType, typename FuncType >
	static ReplyType Route( FSlateApplication* ThisApplication, RoutingPolicyType RoutingPolicy, EventType EventCopy, const FuncType& Lambda )
	{
		ReplyType Reply = ReplyType::Unhandled();
		const FWidgetPath& RoutingPath = RoutingPolicy.GetRoutingPath();
		const FWidgetPath* WidgetsUnderCursor = RoutingPolicy.GetWidgetsUnderCursor();
		
		EventCopy.SetEventPath( RoutingPath );

		for ( ; !Reply.IsEventHandled() && RoutingPolicy.ShouldKeepGoing(); RoutingPolicy.Next() )
		{
			const FWidgetAndPointer& ArrangedWidget = RoutingPolicy.GetWidget();
			const EventType TranslatedEvent = Translate<EventType>::PointerEvent( ArrangedWidget.PointerPosition, EventCopy );
			Reply = Lambda( ArrangedWidget, TranslatedEvent ).SetHandler( ArrangedWidget.Widget );
			ProcessReply(ThisApplication, RoutingPath, Reply, WidgetsUnderCursor, &TranslatedEvent);
		}

		LogEvent(ThisApplication, EventCopy, Reply);

		return Reply;
	}

	static void ProcessReply( FSlateApplication* Application, const FWidgetPath& RoutingPath, const FNoReply& Reply, const FWidgetPath* WidgetsUnderCursor, const FInputEvent* )
	{
	}

	static void ProcessReply( FSlateApplication* Application, const FWidgetPath& RoutingPath, const FCursorReply& Reply, const FWidgetPath* WidgetsUnderCursor, const FInputEvent* )
	{
	}

	static void ProcessReply( FSlateApplication* Application, const FWidgetPath& RoutingPath, const FReply& Reply, const FWidgetPath* WidgetsUnderCursor, const FInputEvent* PointerEvent )
	{
		Application->ProcessReply(RoutingPath, Reply, WidgetsUnderCursor, nullptr, PointerEvent->GetUserIndex());
	}

	static void ProcessReply( FSlateApplication* Application, const FWidgetPath& RoutingPath, const FReply& Reply, const FWidgetPath* WidgetsUnderCursor, const FPointerEvent* PointerEvent )
	{
		Application->ProcessReply(RoutingPath, Reply, WidgetsUnderCursor, PointerEvent, PointerEvent->GetUserIndex());
	}

	template<typename EventType>
	struct Translate
	{
		static EventType PointerEvent( const TSharedPtr<FVirtualPointerPosition>& InPosition, const EventType& InEvent )
		{
			// Most events do not do any coordinate translation.
			return InEvent;
		}
	};

};


template<>
struct FEventRouter::Translate<FPointerEvent>
{
	static  FPointerEvent PointerEvent( const TSharedPtr<FVirtualPointerPosition>& InPosition, const FPointerEvent& InEvent )
	{
		// Pointer events are translated into the virtual window space. For 3D Widget Components this means
		if ( !InPosition.IsValid() )
		{
			return InEvent;
		}
		else
		{
			return FPointerEvent::MakeTranslatedEvent<FPointerEvent>( InEvent, *InPosition );
		}
	}
};


FSlateUser::FSlateUser(int32 InUserIndex, bool InVirtualUser)
	: UserIndex(InUserIndex)
	, bVirtualUser(InVirtualUser)
	, FocusVersion(0)
{
	UE_LOG(LogSlate, Log, TEXT("New Slate User Created.  User Index %d, Is Virtual User: %d"), UserIndex, bVirtualUser);
	FocusWidgetPathWeak = FWidgetPath();
	FocusCause = EFocusCause::Cleared;
	ShowFocus = false;
}

FSlateUser::~FSlateUser()
{
	UE_LOG(LogSlate, Log, TEXT("Slate User Destroyed.  User Index %d, Is Virtual User: %d"), UserIndex, bVirtualUser);
}

TSharedPtr<SWidget> FSlateUser::GetFocusedWidget() const
{
	if ( FocusWidgetPathWeak.IsValid() )
	{
		return FocusWidgetPathWeak.GetLastWidget().Pin();
	}

	return TSharedPtr<SWidget>();
}

void FSlateUser::SetFocusPath(const FWidgetPath& InWidgetPath, EFocusCause InCause, bool InShowFocus)
{
	FocusWidgetPathStrong.Reset();
	FocusWidgetPathWeak = InWidgetPath;
	FocusCause = InCause;
	ShowFocus = InShowFocus;
}

void FSlateUser::FinishFrame()
{
	FocusWidgetPathStrong.Reset();
}

void FSlateUser::NotifyWindowDestroyed(TSharedRef<SWindow> DestroyedWindow)
{
	if (FocusWidgetPathStrong.IsValid() && FocusWidgetPathStrong->IsValid() && DestroyedWindow == FocusWidgetPathStrong->GetWindow())
	{
		FocusWidgetPathStrong.Reset();
	}
}

FSlateVirtualUser::FSlateVirtualUser(int32 InUserIndex, int32 InVirtualUserIndex)
	: UserIndex(InUserIndex)
	, VirtualUserIndex(InVirtualUserIndex)
{
}

FSlateVirtualUser::~FSlateVirtualUser()
{
	if ( FSlateApplication::IsInitialized() )
	{
		FSlateApplication::Get().UnregisterUser(UserIndex);
	}
}


DECLARE_CYCLE_STAT( TEXT("Message Tick Time"), STAT_SlateMessageTick, STATGROUP_Slate );
DECLARE_CYCLE_STAT( TEXT("Update Tooltip Time"), STAT_SlateUpdateTooltip, STATGROUP_Slate );
DECLARE_CYCLE_STAT( TEXT("Total Slate Tick Time"), STAT_SlateTickTime, STATGROUP_Slate );
DECLARE_CYCLE_STAT( TEXT("Draw Window And Children Time"), STAT_SlateDrawWindowTime, STATGROUP_Slate );
DECLARE_CYCLE_STAT( TEXT("TickRegisteredWidgets"), STAT_SlateTickRegisteredWidgets, STATGROUP_Slate );
DECLARE_CYCLE_STAT( TEXT("PreTickEvent"), STAT_SlatePreTickEvent, STATGROUP_Slate );
DECLARE_CYCLE_STAT( TEXT("QueryCursor"), STAT_SlateQueryCursor, STATGROUP_Slate);

DECLARE_CYCLE_STAT(TEXT("ShowVirtualKeyboard"), STAT_ShowVirtualKeyboard, STATGROUP_Slate);

DECLARE_CYCLE_STAT(TEXT("ProcessKeyDown"), STAT_ProcessKeyDown, STATGROUP_Slate);
DECLARE_CYCLE_STAT(TEXT("ProcessKeyUp"), STAT_ProcessKeyUp, STATGROUP_Slate);
DECLARE_CYCLE_STAT(TEXT("ProcessKeyChar"), STAT_ProcessKeyChar, STATGROUP_Slate);
DECLARE_CYCLE_STAT(TEXT("ProcessKeyChar (route focus)"), STAT_ProcessKeyChar_RouteAlongFocusPath, STATGROUP_Slate);
DECLARE_CYCLE_STAT(TEXT("ProcessKeyChar (call OnKeyChar)"), STAT_ProcessKeyChar_Call_OnKeyChar, STATGROUP_Slate);

DECLARE_CYCLE_STAT(TEXT("ProcessAnalogInput"), STAT_ProcessAnalogInput, STATGROUP_Slate);
DECLARE_CYCLE_STAT(TEXT("ProcessMouseButtonDown"), STAT_ProcessMouseButtonDown, STATGROUP_Slate);
DECLARE_CYCLE_STAT(TEXT("ProcessMouseButtonDoubleClick"), STAT_ProcessMouseButtonDoubleClick, STATGROUP_Slate);
DECLARE_CYCLE_STAT(TEXT("ProcessMouseButtonUp"), STAT_ProcessMouseButtonUp, STATGROUP_Slate);
DECLARE_CYCLE_STAT(TEXT("ProcessMouseWheelGesture"), STAT_ProcessMouseWheelGesture, STATGROUP_Slate);
DECLARE_CYCLE_STAT(TEXT("ProcessMouseMove"), STAT_ProcessMouseMove, STATGROUP_Slate);


namespace SlateDefs
{
	// How far tool tips should be offset from the mouse cursor position, in pixels
	static const FVector2D ToolTipOffsetFromMouse( 12.0f, 8.0f );

	// How far tool tips should be pushed out from a force field border, in pixels
	static const FVector2D ToolTipOffsetFromForceField( 4.0f, 3.0f );
}


/** True if we should allow throttling based on mouse movement activity.  int32 instead of bool only for console variable system. */
TAutoConsoleVariable<int32> ThrottleWhenMouseIsMoving( 
	TEXT( "Slate.ThrottleWhenMouseIsMoving" ),
	false,
	TEXT( "Whether to attempt to increase UI responsiveness based on mouse cursor movement." ) );

/** Minimum sustained average frame rate required before we consider the editor to be "responsive" for a smooth UI experience */
TAutoConsoleVariable<int32> TargetFrameRateForResponsiveness(
	TEXT( "Slate.TargetFrameRateForResponsiveness" ),
	35,	// Frames per second
	TEXT( "Minimum sustained average frame rate required before we consider the editor to be \"responsive\" for a smooth UI experience" ) );

/** Whether Slate should go to sleep when there are no active timers and the user is idle */
TAutoConsoleVariable<int32> AllowSlateToSleep(
	TEXT("Slate.AllowSlateToSleep"),
	GIsEditor, // Default to on for editor and standalone programs, off for games
	TEXT("Whether Slate should go to sleep when there are no active timers and the user is idle"));

/** The amount of time that must pass without any user action before Slate is put to sleep (provided that there are no active timers). */
TAutoConsoleVariable<float> SleepBufferPostInput(
	TEXT("Slate.SleepBufferPostInput"),
	0.0f,
	TEXT("The amount of time that must pass without any user action before Slate is put to sleep (provided that there are no active timers)."));

int32 GEnableSyntheticMouseMoves = 1;
FAutoConsoleVariableRef CVarEnableSyntheticMouseMoves(
	TEXT("Slate.EnableSyntheticMouseMoves"),
	GEnableSyntheticMouseMoves,
	TEXT("")
);

int32 GEnableCursorQueries = 1;
FAutoConsoleVariableRef CVarAllowCursorQueries(
	TEXT("Slate.EnableCursorQueries"),
	GEnableCursorQueries,
	TEXT("")
);

int32 bRequireFocusForGamepadInput = 0;
FAutoConsoleVariableRef CVarRequireFocusForGamepadInput(
	TEXT("Slate.RequireFocusForGamepadInput"),
	bRequireFocusForGamepadInput,
	TEXT("")
);

<<<<<<< HEAD
=======
#if !UE_BUILD_SHIPPING

static void HandleGlobalInvalidate(const TArray<FString>& Args)
{
	FSlateApplication::Get().InvalidateAllWidgets();
}

static FAutoConsoleCommand GlobalInvalidateCommand(
	TEXT("Slate.TriggerInvalidate"),
	TEXT("Triggers a global invalidate of all widgets"),
	FConsoleCommandWithArgsDelegate::CreateStatic(&HandleGlobalInvalidate)
);
#endif




>>>>>>> 33e6966e
//////////////////////////////////////////////////////////////////////////
bool FSlateApplication::MouseCaptorHelper::HasCapture() const
{
	for (auto PointerPathPair : PointerIndexToMouseCaptorWeakPathMap)
	{
		if (PointerPathPair.Value.IsValid())
		{
			return true;
		}
	}
	return false;
}

bool FSlateApplication::MouseCaptorHelper::HasCaptureForUser(uint32 UserIndex) const
{
	for ( auto PointerPathPair : PointerIndexToMouseCaptorWeakPathMap )
	{
		const FUserAndPointer& UserAndPointer = PointerPathPair.Key;
		if ( UserAndPointer.UserIndex == UserIndex )
		{
			if ( PointerPathPair.Value.IsValid() )
			{
				return true;
			}
		}
	}

	return false;
}

bool FSlateApplication::MouseCaptorHelper::HasCaptureForPointerIndex(uint32 UserIndex, uint32 PointerIndex) const
{
	const FWeakWidgetPath* MouseCaptorWeakPath = PointerIndexToMouseCaptorWeakPathMap.Find(FUserAndPointer(UserIndex, PointerIndex));
	return MouseCaptorWeakPath && MouseCaptorWeakPath->IsValid();
}

bool FSlateApplication::MouseCaptorHelper::DoesWidgetHaveMouseCaptureByUser(const TSharedPtr<const SWidget> Widget, int32 UserIndex, TOptional<int32> PointerIndex) const
{
	for ( const auto& PointerPathPair : PointerIndexToMouseCaptorWeakPathMap )
	{
		const FUserAndPointer& UserAndPointer = PointerPathPair.Key;
		if ( UserAndPointer.UserIndex == UserIndex )
		{
			// If the pointer index is set, filter on that as well.
			if ( PointerIndex.IsSet() && UserAndPointer.PointerIndex != PointerIndex.GetValue() )
			{
				continue;
			}

			if ( PointerPathPair.Value.IsValid() )
			{
				TSharedPtr<SWidget> LastWidget = PointerPathPair.Value.GetLastWidget().Pin();
				if ( LastWidget == Widget )
				{
					return true;
				}
			}
		}
	}

	return false;
}

bool FSlateApplication::MouseCaptorHelper::DoesWidgetHaveMouseCapture(const TSharedPtr<const SWidget> Widget) const
{
	for ( const auto& IndexPathPair : PointerIndexToMouseCaptorWeakPathMap )
	{
		TSharedPtr<SWidget> LastWidget = IndexPathPair.Value.GetLastWidget().Pin();
		if ( LastWidget == Widget )
		{
			return true;
		}
	}

	return false;
}

TSharedPtr< SWidget > FSlateApplication::MouseCaptorHelper::ToSharedWidget(uint32 UserIndex, uint32 PointerIndex) const
{
	// If the path is valid then get the last widget, this is the current mouse captor
	TSharedPtr< SWidget > SharedWidgetPtr;
	const FWeakWidgetPath* MouseCaptorWeakPath = PointerIndexToMouseCaptorWeakPathMap.Find( FUserAndPointer(UserIndex,PointerIndex) );
	if (MouseCaptorWeakPath && MouseCaptorWeakPath->IsValid() )
	{
		TWeakPtr< SWidget > WeakWidgetPtr = MouseCaptorWeakPath->GetLastWidget();
		SharedWidgetPtr = WeakWidgetPtr.Pin();
	}

	return SharedWidgetPtr;
}

TArray<TSharedRef<SWidget>> FSlateApplication::MouseCaptorHelper::ToSharedWidgets() const
{
	TArray<TSharedRef<SWidget>> Widgets;
	Widgets.Empty(PointerIndexToMouseCaptorWeakPathMap.Num());

	for (const auto& IndexPathPair : PointerIndexToMouseCaptorWeakPathMap)
	{
		TSharedPtr<SWidget> LastWidget = IndexPathPair.Value.GetLastWidget().Pin();
		if (LastWidget.IsValid())
		{
			Widgets.Add(LastWidget.ToSharedRef());
		}
	}
	return Widgets;
}

TSharedPtr< SWidget > FSlateApplication::MouseCaptorHelper::ToSharedWindow(uint32 UserIndex, uint32 PointerIndex)
{
	// if the path is valid then we can get the window the current mouse captor belongs to
	FWidgetPath MouseCaptorPath = ToWidgetPath( UserIndex, PointerIndex );
	if ( MouseCaptorPath.IsValid() )
	{
		return MouseCaptorPath.GetWindow();
	}

	return TSharedPtr< SWidget >();
}

bool FSlateApplication::MouseCaptorHelper::SetMouseCaptor(uint32 UserIndex, uint32 PointerIndex, const FWidgetPath& EventPath, TSharedPtr< SWidget > Widget)
{
	// Caller is trying to set a new mouse captor, so invalidate the current one - when the function finishes
	// it still may not have a valid captor widget, this is ok
	InvalidateCaptureForPointer(UserIndex, PointerIndex);

	if ( Widget.IsValid() )
	{
		TSharedRef< SWidget > WidgetRef = Widget.ToSharedRef();
		FWidgetPath NewMouseCaptorPath = EventPath.GetPathDownTo( WidgetRef );

		const auto IsPathToCaptorFound = []( const FWidgetPath& PathToTest, const TSharedRef<SWidget>& WidgetToFind )
		{
			return PathToTest.Widgets.Num() > 0 && PathToTest.Widgets.Last().Widget == WidgetToFind;
		};

		FWeakWidgetPath MouseCaptorWeakPath;
		if ( IsPathToCaptorFound( NewMouseCaptorPath, WidgetRef ) )
		{
			MouseCaptorWeakPath = NewMouseCaptorPath;
		}
		else if (EventPath.Widgets.Num() > 0)
		{
			// If the target widget wasn't found on the event path then start the search from the root
			NewMouseCaptorPath = EventPath.GetPathDownTo( EventPath.Widgets[0].Widget );
			NewMouseCaptorPath.ExtendPathTo( FWidgetMatcher( WidgetRef ) );
			
			MouseCaptorWeakPath = IsPathToCaptorFound( NewMouseCaptorPath, WidgetRef )
				? NewMouseCaptorPath
				: FWeakWidgetPath();
		}
		else
		{
			ensureMsgf(EventPath.Widgets.Num() > 0, TEXT("An unknown widget is attempting to set capture to %s"), *Widget->ToString() );
		}

		if (MouseCaptorWeakPath.IsValid())
		{
			PointerIndexToMouseCaptorWeakPathMap.Add(FUserAndPointer(UserIndex,PointerIndex), MouseCaptorWeakPath);

#if WITH_SLATE_DEBUGGING
			FSlateDebugging::BroadcastMouseCapture(UserIndex, PointerIndex, Widget);
#endif

			return true;
		}
	}

	return false;
}

void FSlateApplication::MouseCaptorHelper::InvalidateCaptureForAllPointers()
{
	TArray<FUserAndPointer> PointerIndices;
	PointerIndexToMouseCaptorWeakPathMap.GenerateKeyArray(PointerIndices);
	for (FUserAndPointer UserAndPointer : PointerIndices)
	{
		InvalidateCaptureForPointer(UserAndPointer.UserIndex, UserAndPointer.PointerIndex);
	}
}

void FSlateApplication::MouseCaptorHelper::InvalidateCaptureForUser(uint32 UserIndex)
{
	TArray<FUserAndPointer> PointerIndices;
	PointerIndexToMouseCaptorWeakPathMap.GenerateKeyArray(PointerIndices);
	for ( FUserAndPointer UserAndPointer : PointerIndices )
	{
		if ( UserAndPointer.UserIndex == UserIndex )
		{
			InvalidateCaptureForPointer(UserAndPointer.UserIndex, UserAndPointer.PointerIndex);
		}
	}
}

FWidgetPath FSlateApplication::MouseCaptorHelper::ToWidgetPath( FWeakWidgetPath::EInterruptedPathHandling::Type InterruptedPathHandling, const FPointerEvent* PointerEvent )
{
	FWidgetPath WidgetPath;
	const FWeakWidgetPath* MouseCaptorWeakPath = PointerIndexToMouseCaptorWeakPathMap.Find(FUserAndPointer(PointerEvent->GetUserIndex(), PointerEvent->GetPointerIndex()));
	if ( MouseCaptorWeakPath && MouseCaptorWeakPath->IsValid() )
	{
		if ( MouseCaptorWeakPath->ToWidgetPath( WidgetPath, InterruptedPathHandling, PointerEvent ) == FWeakWidgetPath::EPathResolutionResult::Truncated )
		{
			// If the path was truncated then it means this widget is no longer part of the active set,
			// so we make sure to invalidate its capture
			InvalidateCaptureForPointer(PointerEvent->GetUserIndex(), PointerEvent->GetPointerIndex());
		}
	}

	return WidgetPath;
}

FWidgetPath FSlateApplication::MouseCaptorHelper::ToWidgetPath(uint32 UserIndex, uint32 PointerIndex, FWeakWidgetPath::EInterruptedPathHandling::Type InterruptedPathHandling)
{
	FWidgetPath WidgetPath;
	const FWeakWidgetPath* MouseCaptorWeakPath = PointerIndexToMouseCaptorWeakPathMap.Find(FUserAndPointer(UserIndex, PointerIndex));
	if (MouseCaptorWeakPath && MouseCaptorWeakPath->IsValid() )
	{
		if ( MouseCaptorWeakPath->ToWidgetPath( WidgetPath, InterruptedPathHandling ) == FWeakWidgetPath::EPathResolutionResult::Truncated )
		{
			// If the path was truncated then it means this widget is no longer part of the active set,
			// so we make sure to invalidate its capture
			InvalidateCaptureForPointer(UserIndex, PointerIndex);
		}
	}

	return WidgetPath;
}

void FSlateApplication::MouseCaptorHelper::InvalidateCaptureForPointer(uint32 UserIndex, uint32 PointerIndex)
{
	InformCurrentCaptorOfCaptureLoss(UserIndex, PointerIndex);
	PointerIndexToMouseCaptorWeakPathMap.Remove( FUserAndPointer(UserIndex, PointerIndex) );
}

TArray<FWidgetPath> FSlateApplication::MouseCaptorHelper::ToWidgetPaths()
{
	TArray<FWidgetPath> WidgetPaths;
	TArray<FUserAndPointer> PointerIndices;
	PointerIndexToMouseCaptorWeakPathMap.GenerateKeyArray(PointerIndices);
	for (auto Index : PointerIndices)
	{
		WidgetPaths.Add(ToWidgetPath(Index.UserIndex,Index.PointerIndex));
	}
	return WidgetPaths;
}

FWeakWidgetPath FSlateApplication::MouseCaptorHelper::ToWeakPath(uint32 UserIndex, uint32 PointerIndex) const
{
	const FWeakWidgetPath* MouseCaptorWeakPath = PointerIndexToMouseCaptorWeakPathMap.Find(FUserAndPointer(UserIndex,PointerIndex));
	if (MouseCaptorWeakPath)
	{
		return *MouseCaptorWeakPath;
	}
	return FWeakWidgetPath();
}

void FSlateApplication::MouseCaptorHelper::InformCurrentCaptorOfCaptureLoss(uint32 UserIndex, uint32 PointerIndex) const
{
	// if we have a path to a widget then it is the current mouse captor and needs to know it has lost capture
	const FWeakWidgetPath* MouseCaptorWeakPath = PointerIndexToMouseCaptorWeakPathMap.Find(FUserAndPointer(UserIndex, PointerIndex));
	if (MouseCaptorWeakPath && MouseCaptorWeakPath->IsValid())
	{
		TWeakPtr< SWidget > WeakWidgetPtr = MouseCaptorWeakPath->GetLastWidget();
		TSharedPtr< SWidget > SharedWidgetPtr = WeakWidgetPtr.Pin();
		if (SharedWidgetPtr.IsValid())
		{
			FCaptureLostEvent CaptureLostEvent(UserIndex, PointerIndex);
			SharedWidgetPtr->OnMouseCaptureLost(CaptureLostEvent);
		}

#if WITH_SLATE_DEBUGGING
		FSlateDebugging::BroadcastMouseCaptureLost(UserIndex, PointerIndex, SharedWidgetPtr);
#endif
	}
}

//////////////////////////////////////////////////////////////////////////

void FSlateApplication::FDragDetector::StartDragDetection(const FWidgetPath& PathToWidget, int32 UserIndex, int32 PointerIndex, FKey DragButton, FVector2D StartLocation)
{
	PointerIndexToDragState.Add(FUserAndPointer(UserIndex, PointerIndex), FDragDetectionState(PathToWidget, UserIndex, PointerIndex, DragButton, StartLocation));
}

bool FSlateApplication::FDragDetector::IsDetectingDrag(const FPointerEvent& PointerEvent)
{
	FUserAndPointer UserAndPointer(PointerEvent.GetUserIndex(), PointerEvent.GetPointerIndex());
	FDragDetectionState* DetectionState = PointerIndexToDragState.Find(UserAndPointer);

	if ( DetectionState )
	{
		return true;
	}

	return false;
}

bool FSlateApplication::FDragDetector::DetectDrag(const FPointerEvent& PointerEvent, float InDragTriggerDistance, FWeakWidgetPath*& OutWeakWidgetPath)
{
	FUserAndPointer UserAndPointer(PointerEvent.GetUserIndex(), PointerEvent.GetPointerIndex());
	FDragDetectionState* DetectionState = PointerIndexToDragState.Find(UserAndPointer);

	if ( DetectionState )
	{
		if ( DetectionState->DetectDragUserIndex == PointerEvent.GetUserIndex() &&
			 DetectionState->DetectDragPointerIndex == PointerEvent.GetPointerIndex() )
		{
			const FVector2D DragDelta = DetectionState->DetectDragStartLocation - PointerEvent.GetScreenSpacePosition();
			const bool bDragDetected = ( DragDelta.SizeSquared() > FMath::Square(InDragTriggerDistance) );
			if ( bDragDetected )
			{
				OutWeakWidgetPath = &DetectionState->DetectDragForWidget;
				return true;
			}
		}
	}

	OutWeakWidgetPath = nullptr;
	return false;
}

void FSlateApplication::FDragDetector::OnPointerRelease(const FPointerEvent& PointerEvent)
{
	FUserAndPointer UserAndPointer(PointerEvent.GetUserIndex(), PointerEvent.GetPointerIndex());
	FDragDetectionState* DetectionState = PointerIndexToDragState.Find(UserAndPointer);

	if ( DetectionState )
	{
		if ( DetectionState->DetectDragButton == PointerEvent.GetEffectingButton() && 
			 DetectionState->DetectDragUserIndex == PointerEvent.GetUserIndex() && 
			 DetectionState->DetectDragPointerIndex == PointerEvent.GetPointerIndex() )
		{
			// The user has released the button (or finger) that was supposed to start the drag; stop detecting it.
			PointerIndexToDragState.Remove(UserAndPointer);
		}
	}
}

void FSlateApplication::FDragDetector::ResetDetection()
{
	PointerIndexToDragState.Reset();
}

//////////////////////////////////////////////////////////////////////////

FDelegateHandle FPopupSupport::RegisterClickNotification( const TSharedRef<SWidget>& NotifyWhenClickedOutsideMe, const FOnClickedOutside& InNotification )
{
	// If the subscriber or a zone object is destroyed, the subscription is
	// no longer active. Clean it up here so that consumers of this API have an
	// easy time with resource management.
	struct { void operator()( TArray<FClickSubscriber>& Notifications ) {
		for ( int32 SubscriberIndex=0; SubscriberIndex < Notifications.Num(); )
		{
			if ( !Notifications[SubscriberIndex].ShouldKeep() )
			{
				Notifications.RemoveAtSwap(SubscriberIndex);
			}
			else
			{
				SubscriberIndex++;
			}		
		}
	}} ClearOutStaleNotifications;
	
	ClearOutStaleNotifications( ClickZoneNotifications );

	// Add a new notification.
	ClickZoneNotifications.Add( FClickSubscriber( NotifyWhenClickedOutsideMe, InNotification ) );

	return ClickZoneNotifications.Last().Notification.GetHandle();
}

void FPopupSupport::UnregisterClickNotification( FDelegateHandle Handle )
{
	for (int32 SubscriptionIndex=0; SubscriptionIndex < ClickZoneNotifications.Num();)
	{
		if (ClickZoneNotifications[SubscriptionIndex].Notification.GetHandle() == Handle)
		{
			ClickZoneNotifications.RemoveAtSwap(SubscriptionIndex);
		}
		else
		{
			SubscriptionIndex++;
		}
	}	
}

void FPopupSupport::SendNotifications( const FWidgetPath& WidgetsUnderCursor )
{
	struct FArrangedWidgetMatcher
	{
		FArrangedWidgetMatcher( const TSharedRef<SWidget>& InWidgetToMatch )
		: WidgetToMatch( InWidgetToMatch )
		{}

		bool operator()(const FArrangedWidget& Candidate) const
		{
			return WidgetToMatch == Candidate.Widget;
		}

		const TSharedRef<SWidget>& WidgetToMatch;
	};

	// For each subscription, if the widget in question is not being clicked, send the notification.
	// i.e. Notifications are saying "some widget outside you was clicked".
	for (int32 SubscriberIndex=0; SubscriberIndex < ClickZoneNotifications.Num(); ++SubscriberIndex)
	{
		FClickSubscriber& Subscriber = ClickZoneNotifications[SubscriberIndex];
		if (Subscriber.DetectClicksOutsideMe.IsValid())
		{
			// Did we click outside the region in this subscription? If so send the notification.
			FArrangedWidgetMatcher Matcher(Subscriber.DetectClicksOutsideMe.Pin().ToSharedRef());
			const bool bClickedOutsideOfWidget = WidgetsUnderCursor.Widgets.GetInternalArray().IndexOfByPredicate(Matcher) == INDEX_NONE;
			if ( bClickedOutsideOfWidget )
			{
				Subscriber.Notification.ExecuteIfBound();
			}
		}
	}
}

void FSlateApplication::SetPlatformApplication(const TSharedRef<class GenericApplication>& InPlatformApplication)
{
	PlatformApplication->SetMessageHandler(MakeShareable(new FGenericApplicationMessageHandler()));
#if WITH_ACCESSIBILITY
	PlatformApplication->SetAccessibleMessageHandler(MakeShareable(new FGenericAccessibleMessageHandler()));
#endif

	PlatformApplication = InPlatformApplication;
	PlatformApplication->SetMessageHandler(CurrentApplication.ToSharedRef());
#if WITH_ACCESSIBILITY
	PlatformApplication->SetAccessibleMessageHandler(CurrentApplication->GetAccessibleMessageHandler());
#endif
}

void FSlateApplication::OverridePlatformApplication(TSharedPtr<class GenericApplication> InPlatformApplication)
{
	PlatformApplication = InPlatformApplication;
}

void FSlateApplication::Create()
{
	GSlateFastWidgetPath = GIsEditor ? 0 : 1;

	Create(MakeShareable(FPlatformApplicationMisc::CreateApplication()));
}

TSharedRef<FSlateApplication> FSlateApplication::Create(const TSharedRef<class GenericApplication>& InPlatformApplication)
{
	EKeys::Initialize();

	FCoreStyle::ResetToDefault();

	CurrentApplication = MakeShareable( new FSlateApplication() );
	CurrentBaseApplication = CurrentApplication;

	PlatformApplication = InPlatformApplication;
	PlatformApplication->SetMessageHandler( CurrentApplication.ToSharedRef() );
#if WITH_ACCESSIBILITY
	PlatformApplication->SetAccessibleMessageHandler(CurrentApplication->GetAccessibleMessageHandler());
#endif

	// The grid needs to know the size and coordinate system of the desktop.
	// Some monitor setups have a primary monitor on the right and below the
	// left one, so the leftmost upper right monitor can be something like (-1280, -200)Synt
	{
		// Get an initial value for the VirtualDesktop geometry
		CurrentApplication->VirtualDesktopRect = []()
		{
			FDisplayMetrics DisplayMetrics;
			FSlateApplicationBase::Get().GetDisplayMetrics(DisplayMetrics);
			const FPlatformRect& VirtualDisplayRect = DisplayMetrics.VirtualDisplayRect;
			return FSlateRect(VirtualDisplayRect.Left, VirtualDisplayRect.Top, VirtualDisplayRect.Right, VirtualDisplayRect.Bottom);
		}();

		// Sign up for updates from the OS. Polling this every frame is too expensive on at least some OSs.
		PlatformApplication->OnDisplayMetricsChanged().AddSP(CurrentApplication.ToSharedRef(), &FSlateApplication::OnVirtualDesktopSizeChanged);
	}

	FAsyncTaskNotificationFactory::Get().RegisterFactory(TEXT("Slate"), []() -> FAsyncTaskNotificationFactory::FImplPointerType { return new FSlateAsyncTaskNotificationImpl(); });

	return CurrentApplication.ToSharedRef();
}

void FSlateApplication::Shutdown(bool bShutdownPlatform)
{
	if (FSlateApplication::IsInitialized())
	{
		FAsyncTaskNotificationFactory::Get().UnregisterFactory(TEXT("Slate"));

		CurrentApplication->OnShutdown();
		CurrentApplication->DestroyRenderer();
		CurrentApplication->Renderer.Reset();

		if (bShutdownPlatform)
		{
			PlatformApplication->DestroyApplication();
		}

		PlatformApplication.Reset();
		CurrentApplication.Reset();
		CurrentBaseApplication.Reset();
	}
}

TSharedPtr<FSlateApplication> FSlateApplication::CurrentApplication = nullptr;

FSlateApplication::FSlateApplication()
	: SynthesizeMouseMovePending(0)
	, bAppIsActive(true)
	, bSlateWindowActive(true)
	, Scale( 1.0f )
	, DragTriggerDistance( 0 )
	, CursorRadius( 0.0f )
	, LastUserInteractionTime( 0.0 )
	, LastUserInteractionTimeForThrottling( 0.0 )
	, LastMouseMoveTime( 0.0 )
	, SlateSoundDevice( MakeShareable(new FNullSlateSoundDevice()) )
	, CurrentTime( FPlatformTime::Seconds() )
	, LastTickTime( 0.0 )
	, AverageDeltaTime( 1.0f / 30.0f )	// Prime the running average with a typical frame rate so it doesn't have to spin up from zero
	, AverageDeltaTimeForResponsiveness( 1.0f / 30.0f )
	, OnExitRequested()
	, NumExternalModalWindowsActive( 0 )
#if PLATFORM_UI_NEEDS_TOOLTIPS
	, bAllowToolTips( true )
#else
	, bAllowToolTips( false )
#endif
	, ToolTipDelay( 0.15f )
	, ToolTipFadeInDuration( 0.1f )
	, ToolTipSummonTime( 0.0 )
	, DesiredToolTipLocation( FVector2D::ZeroVector )
	, ToolTipOffsetDirection( EToolTipOffsetDirection::Undetermined )
	, bRequestLeaveDebugMode( false )
	, bLeaveDebugForSingleStep( false )
	, CVarAllowToolTips(
		TEXT( "Slate.AllowToolTips" ),
		bAllowToolTips,
		TEXT( "Whether to allow tool-tips to spawn at all." ) )
	, CVarToolTipDelay(
		TEXT( "Slate.ToolTipDelay" ),
		ToolTipDelay,
		TEXT( "Delay in seconds before a tool-tip is displayed near the mouse cursor when hovering over widgets that supply tool-tip data." ) )
	, CVarToolTipFadeInDuration(
		TEXT( "Slate.ToolTipFadeInDuration" ),
		ToolTipFadeInDuration,
		TEXT( "How long it takes for a tool-tip to fade in, in seconds." ) )
	, bIsExternalUIOpened( false )
	, SlateTextField( nullptr )
	, bIsFakingTouch(FParse::Param(FCommandLine::Get(), TEXT("simmobile")) || FParse::Param(FCommandLine::Get(), TEXT("faketouches")))
	, bIsGameFakingTouch( false )
	, bIsFakingTouched( false )
	, bTouchFallbackToMouse( true )
	, bSoftwareCursorAvailable( false )	
	, bQueryCursorRequested( false )
	, bMenuAnimationsEnabled( true )
	, AppIcon( FCoreStyle::Get().GetBrush("DefaultAppIcon") )
	, VirtualDesktopRect( 0,0,0,0 )
	, NavigationConfig(MakeShared<FNavigationConfig>())
#if WITH_EDITOR
	, EditorNavigationConfig(MakeShared<FNavigationConfig>())
#endif
	, SimulateGestures(false, (int32)EGestureEvent::Count)
	, ProcessingInput(0)
	, InputManager(MakeShared<FSlateDefaultInputMapping>())
{
#if WITH_UNREAL_DEVELOPER_TOOLS
	FModuleManager::Get().LoadModule(TEXT("Settings"));
#endif

	SetupPhysicalSensitivities();

	if (GConfig)
	{
		GConfig->GetBool(TEXT("MobileSlateUI"), TEXT("bTouchFallbackToMouse"), bTouchFallbackToMouse, GEngineIni);
		GConfig->GetBool(TEXT("CursorControl"), TEXT("bAllowSoftwareCursor"), bSoftwareCursorAvailable, GEngineIni);
	}

	bRenderOffScreen = FParse::Param(FCommandLine::Get(), TEXT("RenderOffScreen"));

	// causes InputCore to initialize, even if statically linked
	FInputCoreModule& InputCore = FModuleManager::LoadModuleChecked<FInputCoreModule>(TEXT("InputCore"));

	FGenericCommands::Register();
	FTabCommands::Register();

	NormalExecutionGetter.BindRaw( this, &FSlateApplication::IsNormalExecution );

	PointerIndexPositionMap.Add(FUserAndPointer(0, CursorPointerIndex), FVector2D::ZeroVector);
	PointerIndexLastPositionMap.Add(FUserAndPointer(0, CursorPointerIndex), FVector2D::ZeroVector);

	// Add the standard 'default' user because there's always 1 user.
	RegisterUser(MakeShareable(new FSlateUser(0, false)));

	NavigationConfig->OnRegister();
#if WITH_EDITOR
	EditorNavigationConfig->OnRegister();
#endif

	SimulateGestures[(int32)EGestureEvent::LongPress] = true;

#if WITH_EDITOR
	FCoreDelegates::OnSafeFrameChangedEvent.AddRaw(this, &FSlateApplication::SwapSafeZoneTypes);
	OnDebugSafeZoneChanged.AddRaw(this, &FSlateApplication::UpdateCustomSafeZone);
#endif

	IConsoleVariable* CVarGlobalInvalidation = IConsoleManager::Get().FindConsoleVariable(TEXT("Slate.EnableGlobalInvalidation"));
	if (CVarGlobalInvalidation)
	{
		CVarGlobalInvalidation->SetOnChangedCallback(FConsoleVariableDelegate::CreateLambda([this](IConsoleVariable* Variable)
		{
			OnGlobalInvalidationToggledEvent.Broadcast(GSlateEnableGlobalInvalidation != 0 ? true : false);
		}));
	}
}

FSlateApplication::~FSlateApplication()
{
	FTabCommands::Unregister();
	FGenericCommands::Unregister();
	
	if (SlateTextField != nullptr)
	{
		delete SlateTextField;
		SlateTextField = nullptr;
	}

#if WITH_EDITOR
	OnDebugSafeZoneChanged.RemoveAll(this);
#endif

	IConsoleVariable* CVarGlobalInvalidation = IConsoleManager::Get().FindConsoleVariable(TEXT("Slate.EnableGlobalInvalidation"));
	if (CVarGlobalInvalidation)
	{
		CVarGlobalInvalidation->SetOnChangedCallback(FConsoleVariableDelegate());
	}

}

void FSlateApplication::SetupPhysicalSensitivities()
{
	const float DragTriggerDistanceInInches = FUnitConversion::Convert(1.0f, EUnit::Millimeters, EUnit::Inches);
	FPlatformApplicationMisc::ConvertInchesToPixels(DragTriggerDistanceInInches, DragTriggerDistance);

	// TODO Rather than allow people to request the DragTriggerDistance directly, we should
	// probably store a drag trigger distance for touch and mouse, and force users to pass
	// the pointer event they're checking for, and if that pointer event is touch, use touch
	// and if not touch, return mouse.
#if PLATFORM_DESKTOP
	DragTriggerDistance = FMath::Max(DragTriggerDistance, 5.0f);
#else
	DragTriggerDistance = FMath::Max(DragTriggerDistance, 10.0f);
#endif

	FGestureDetector::LongPressAllowedMovement = DragTriggerDistance;
}

void FSlateApplication::InitHighDPI(const bool bForceEnable)
{
	IConsoleVariable* CVar = IConsoleManager::Get().FindConsoleVariable(TEXT("EnableHighDPIAwareness"));

	if (CVar)
	{
		bool bRequestEnableHighDPI = true;
		if (GIsEditor)
		{
			GConfig->GetBool(TEXT("HDPI"), TEXT("EnableHighDPIAwareness"), bRequestEnableHighDPI, GEditorSettingsIni);
		}
		else
		{
			GConfig->GetBool(TEXT("/Script/Engine.UserInterfaceSettings"), TEXT("bAllowHighDPIInGameMode"), bRequestEnableHighDPI, GEngineIni);
		}

		bool bEnableHighDPI = bRequestEnableHighDPI && !FParse::Param(FCommandLine::Get(), TEXT("nohighdpi"));
		bEnableHighDPI |= bForceEnable;

		// Set the cvar here for other systems that need it.
		CVar->Set(bEnableHighDPI);

		// High DPI must be enabled before any windows are shown.
		if (bEnableHighDPI)
		{
			FPlatformApplicationMisc::SetHighDPIMode();
		}
	}
}

const FStyleNode* FSlateApplication::GetRootStyle() const
{
	return RootStyleNode;
}

bool FSlateApplication::InitializeRenderer( TSharedRef<FSlateRenderer> InRenderer, bool bQuietMode )
{
	Renderer = InRenderer;
	bool bResult = Renderer->Initialize();
	if (!bResult && !bQuietMode)
	{
		FPlatformMisc::MessageBoxExt(EAppMsgType::Ok, *NSLOCTEXT("SlateD3DRenderer", "ProblemWithGraphicsCard", "There is a problem with your graphics card. Please ensure your card meets the minimum system requirements and that you have the latest drivers installed.").ToString(), *NSLOCTEXT("SlateD3DRenderer", "UnsupportedVideoCardErrorTitle", "Unsupported Graphics Card").ToString());
	}
	return bResult;
}

void FSlateApplication::InitializeSound( const TSharedRef<ISlateSoundDevice>& InSlateSoundDevice )
{
	SlateSoundDevice = InSlateSoundDevice;
}

void FSlateApplication::DestroyRenderer()
{
	if( Renderer.IsValid() )
	{
		Renderer->Destroy();
	}
}

/**
 * Called when the user closes the outermost frame (ie quitting the app). Uses standard UE4 global variable
 * so normal UE4 applications work as expected
 */
static void OnRequestExit()
{
	GIsRequestingExit = true;
}

void FSlateApplication::PlaySound( const FSlateSound& SoundToPlay, int32 UserIndex ) const
{
	SlateSoundDevice->PlaySound(SoundToPlay, UserIndex);
}

float FSlateApplication::GetSoundDuration(const FSlateSound& Sound) const
{
	return SlateSoundDevice->GetSoundDuration(Sound);
}

FVector2D FSlateApplication::GetCursorPos() const
{
	if ( ICursor* Cursor = PlatformApplication->Cursor.Get() )
	{
		return !Cursor->GetPosition().ContainsNaN() ? Cursor->GetPosition() : FVector2D::ZeroVector;
	}

	const int32 UserIndex = 0;
	return PointerIndexPositionMap.FindRef(FUserAndPointer(UserIndex, CursorPointerIndex));
}

FVector2D FSlateApplication::GetLastCursorPos() const
{
	const int32 UserIndex = 0;
	return PointerIndexLastPositionMap.FindRef(FUserAndPointer(UserIndex, CursorPointerIndex));
}

void FSlateApplication::SetCursorPos( const FVector2D& MouseCoordinate )
{
	if (ICursor* Cursor = PlatformApplication->Cursor.Get())
	{
		return Cursor->SetPosition( MouseCoordinate.X, MouseCoordinate.Y );
	}
}

FWidgetPath FSlateApplication::LocateWindowUnderMouse( FVector2D ScreenspaceMouseCoordinate, const TArray< TSharedRef< SWindow > >& Windows, bool bIgnoreEnabledStatus )
{
	// First, give the OS a chance to tell us which window to use, in case a child window is not guaranteed to stay on top of its parent window
	TSharedPtr<FGenericWindow> NativeWindowUnderMouse = PlatformApplication->GetWindowUnderCursor();
	if (NativeWindowUnderMouse.IsValid())
	{
		TSharedPtr<SWindow> Window = FSlateWindowHelper::FindWindowByPlatformWindow(Windows, NativeWindowUnderMouse.ToSharedRef());
		if (Window.IsValid())
		{
			return LocateWidgetInWindow(ScreenspaceMouseCoordinate, Window.ToSharedRef(), bIgnoreEnabledStatus);
		}
	}

	bool bPrevWindowWasModal = false;

	for (int32 WindowIndex = Windows.Num() - 1; WindowIndex >= 0; --WindowIndex)
	{ 
		const TSharedRef<SWindow>& Window = Windows[WindowIndex];

		if ( !Window->IsVisible() || Window->IsWindowMinimized())
		{
			continue;
		}
		
		// Hittest the window's children first.
		FWidgetPath ResultingPath = LocateWindowUnderMouse(ScreenspaceMouseCoordinate, Window->GetChildWindows(), bIgnoreEnabledStatus);
		if (ResultingPath.IsValid())
		{
			return ResultingPath;
		}

		// If none of the children were hit, hittest the parent.

		// Only accept input if the current window accepts input and the current window is not under a modal window or an interactive tooltip

		if (!bPrevWindowWasModal)
		{
			FWidgetPath PathToLocatedWidget = LocateWidgetInWindow(ScreenspaceMouseCoordinate, Window, bIgnoreEnabledStatus);
			if (PathToLocatedWidget.IsValid())
			{
				return PathToLocatedWidget;
			}
		}
	}
	
	return FWidgetPath();
}

bool FSlateApplication::IsWindowHousingInteractiveTooltip(const TSharedRef<const SWindow>& WindowToTest) const
{
	const TSharedPtr<IToolTip> ActiveToolTipPtr = ActiveToolTip.Pin();
	const TSharedPtr<SWindow> ToolTipWindowPtr = ToolTipWindow.Pin();
	const bool bIsHousingInteractiveTooltip =
		WindowToTest == ToolTipWindowPtr &&
		ActiveToolTipPtr.IsValid() &&
		ActiveToolTipPtr->IsInteractive();

	return bIsHousingInteractiveTooltip;
}

void FSlateApplication::DrawWindows()
{
	SCOPED_NAMED_EVENT_TEXT("Slate::DrawWindows", FColor::Magenta);
	PrivateDrawWindows();
}

struct FDrawWindowArgs
{
	FDrawWindowArgs( FSlateDrawBuffer& InDrawBuffer, const FWidgetPath& InWidgetsToVisualizeUnderCursor )
		: OutDrawBuffer( InDrawBuffer )
		, WidgetsToVisualizeUnderCursor(InWidgetsToVisualizeUnderCursor)
	{}

	FSlateDrawBuffer& OutDrawBuffer;
	const FWidgetPath& WidgetsToVisualizeUnderCursor;
};


void FSlateApplication::DrawWindowAndChildren( const TSharedRef<SWindow>& WindowToDraw, FDrawWindowArgs& DrawWindowArgs )
{
	// On Mac, where child windows can be on screen even if their parent is hidden or minimized, we want to always draw child windows.
	// On other platforms we set bDrawChildWindows to true only if we draw the current window.
	bool bDrawChildWindows = PLATFORM_MAC;

	// Only draw visible windows or in off-screen rendering mode
	if (bRenderOffScreen || (WindowToDraw->IsVisible() && (!WindowToDraw->IsWindowMinimized() || FApp::UseVRFocus())) )
	{
		// Switch to the appropriate world for drawing
		FScopedSwitchWorldHack SwitchWorld( WindowToDraw );

		// Draw Prep
		FSlateWindowElementList& WindowElementList = DrawWindowArgs.OutDrawBuffer.AddWindowElementList(WindowToDraw);

		// Drawing is done in window space, so null out the positions and keep the size.
		int32 MaxLayerId = 0;
		{
			{
				SCOPED_NAMED_EVENT_TEXT("Slate::DrawWindow", FColor::Magenta);

#if WITH_SLATE_DEBUGGING
				FSlateDebugging::BeginWindow.Broadcast(WindowElementList);
#endif
				MaxLayerId = WindowToDraw->PaintWindow(
					GetCurrentTime(),
					GetDeltaTime(),
					WindowElementList,
					FWidgetStyle(),
					WindowToDraw->IsEnabled());

#if WITH_SLATE_DEBUGGING
				FSlateDebugging::EndWindow.Broadcast(WindowElementList);
#endif
			}

			// Draw drag drop operation if it's windowless.
			if ( IsDragDropping() && DragDropContent->IsWindowlessOperation() )
			{
				TSharedPtr<SWindow> DragDropWindow = DragDropWindowPtr.Pin();
				if ( DragDropWindow.IsValid() && DragDropWindow == WindowToDraw )
				{
					TSharedPtr<SWidget> DecoratorWidget = DragDropContent->GetDefaultDecorator();
					if ( DecoratorWidget.IsValid() && DecoratorWidget->GetVisibility().IsVisible() )
					{
						const float WindowRootScale = GetApplicationScale() * DragDropWindow->GetNativeWindow()->GetDPIScaleFactor();

						DecoratorWidget->SetVisibility(EVisibility::HitTestInvisible);
						DecoratorWidget->SlatePrepass(WindowRootScale);

						FVector2D DragDropContentInWindowSpace = WindowToDraw->GetWindowGeometryInScreen().AbsoluteToLocal(DragDropContent->GetDecoratorPosition()) * WindowRootScale;
						const FGeometry DragDropContentGeometry = FGeometry::MakeRoot(DecoratorWidget->GetDesiredSize(), FSlateLayoutTransform(DragDropContentInWindowSpace));

						DecoratorWidget->Paint(
							FPaintArgs(&WindowToDraw.Get(), WindowToDraw->GetHittestGrid(), WindowToDraw->GetPositionInScreen(), GetCurrentTime(), GetDeltaTime()),
							DragDropContentGeometry, WindowToDraw->GetClippingRectangleInWindow(),
							WindowElementList,
							++MaxLayerId,
							FWidgetStyle(),
							WindowToDraw->IsEnabled());
					}
				}
			}

			// Draw Software Cursor
			TSharedPtr<SWindow> CursorWindow = CursorWindowPtr.Pin();
			if (CursorWindow.IsValid() && WindowToDraw == CursorWindow)
			{
				TSharedPtr<SWidget> CursorWidget = CursorWidgetPtr.Pin();

				if (CursorWidget.IsValid())
				{
					const float WindowRootScale = GetApplicationScale() * CursorWindow->GetNativeWindow()->GetDPIScaleFactor();

					CursorWidget->SetVisibility(EVisibility::HitTestInvisible);
					CursorWidget->SlatePrepass(WindowRootScale);

					FVector2D CursorInScreen = GetCursorPos();
					FVector2D CursorPosInWindowSpace = WindowToDraw->GetWindowGeometryInScreen().AbsoluteToLocal(CursorInScreen) * WindowRootScale;
					CursorPosInWindowSpace += (CursorWidget->GetDesiredSize() * -0.5) * WindowRootScale;
					const FGeometry CursorGeometry = FGeometry::MakeRoot(CursorWidget->GetDesiredSize(), FSlateLayoutTransform(CursorPosInWindowSpace));

					CursorWidget->Paint(
						FPaintArgs(&WindowToDraw.Get(), WindowToDraw->GetHittestGrid(), WindowToDraw->GetPositionInScreen(), GetCurrentTime(), GetDeltaTime()),
						CursorGeometry, WindowToDraw->GetClippingRectangleInWindow(),
						WindowElementList,
						++MaxLayerId,
						FWidgetStyle(),
						WindowToDraw->IsEnabled());
				}
			}
		}

#if SLATE_HAS_WIDGET_REFLECTOR

		// The widget reflector may want to paint some additional stuff as part of the Widget introspection that it performs.
		// For example: it may draw layout rectangles for hovered widgets.
		const bool bVisualizeLayoutUnderCursor = DrawWindowArgs.WidgetsToVisualizeUnderCursor.IsValid();
		const bool bCapturingFromThisWindow = bVisualizeLayoutUnderCursor && DrawWindowArgs.WidgetsToVisualizeUnderCursor.TopLevelWindow == WindowToDraw;
		TSharedPtr<IWidgetReflector> WidgetReflector = WidgetReflectorPtr.Pin();
		if ( bCapturingFromThisWindow || (WidgetReflector.IsValid() && WidgetReflector->ReflectorNeedsToDrawIn(WindowToDraw)) )
		{
			MaxLayerId = WidgetReflector->Visualize( DrawWindowArgs.WidgetsToVisualizeUnderCursor, WindowElementList, MaxLayerId );
		}

		// Visualize pointer presses and pressed keys for demo-recording purposes.
		const bool bVisualiseMouseClicks = WidgetReflector.IsValid() && PlatformApplication->Cursor.IsValid() && PlatformApplication->Cursor->GetType() != EMouseCursor::None;
		if (bVisualiseMouseClicks )
		{
			MaxLayerId = WidgetReflector->VisualizeCursorAndKeys( WindowElementList, MaxLayerId );
		}

#endif

		// This window is visible, so draw its child windows as well
		bDrawChildWindows = true;
	}

	if (bDrawChildWindows)
	{
		// Draw the child windows
		const TArray< TSharedRef<SWindow> >& WindowChildren = WindowToDraw->GetChildWindows();
		for (int32 ChildIndex=0; ChildIndex < WindowChildren.Num(); ++ChildIndex)
		{
			DrawWindowAndChildren( WindowChildren[ChildIndex], DrawWindowArgs );
		}
	}
}

static bool DoAnyWindowDescendantsNeedPrepass(TSharedRef<SWindow> WindowToPrepass)
{
	for (const TSharedRef<SWindow>& ChildWindow : WindowToPrepass->GetChildWindows())
	{
		if (ChildWindow->IsVisible() && !ChildWindow->IsWindowMinimized())
		{
			return true;
		}
		else
		{
			return DoAnyWindowDescendantsNeedPrepass(ChildWindow);
		}
	}

	return false;
}

static void PrepassWindowAndChildren( TSharedRef<SWindow> WindowToPrepass )
{
	if (IsRunningDedicatedServer())
	{
		return;
	}

	const bool bIsWindowVisible = WindowToPrepass->IsVisible() && !WindowToPrepass->IsWindowMinimized();

	if (bIsWindowVisible || DoAnyWindowDescendantsNeedPrepass(WindowToPrepass))
	{
		FScopedSwitchWorldHack SwitchWorld(WindowToPrepass);
		
		{
			WindowToPrepass->SlatePrepass(FSlateApplication::Get().GetApplicationScale() * WindowToPrepass->GetNativeWindow()->GetDPIScaleFactor());
		}

		if ( bIsWindowVisible && WindowToPrepass->IsAutosized() )
		{
			WindowToPrepass->Resize(WindowToPrepass->GetDesiredSizeDesktopPixels());
		}

		for ( const TSharedRef<SWindow>& ChildWindow : WindowToPrepass->GetChildWindows() )
		{
			PrepassWindowAndChildren(ChildWindow);
		}
	}
}

void FSlateApplication::DrawPrepass( TSharedPtr<SWindow> DrawOnlyThisWindow )
{
	SCOPED_NAMED_EVENT_TEXT("Slate::Prepass", FColor::Magenta);

	TSharedPtr<SWindow> ActiveModalWindow = GetActiveModalWindow();

	if (ActiveModalWindow.IsValid())
	{
		PrepassWindowAndChildren( ActiveModalWindow.ToSharedRef() );

		for (TArray< TSharedRef<SWindow> >::TConstIterator CurrentWindowIt(SlateWindows); CurrentWindowIt; ++CurrentWindowIt)
		{
			const TSharedRef<SWindow>& CurrentWindow = *CurrentWindowIt;
			if (CurrentWindow->IsTopmostWindow())
			{
				PrepassWindowAndChildren( CurrentWindow );
			}
		}

		TArray< TSharedRef<SWindow> > NotificationWindows;
		FSlateNotificationManager::Get().GetWindows(NotificationWindows);
		for (auto CurrentWindowIt(NotificationWindows.CreateIterator()); CurrentWindowIt; ++CurrentWindowIt)
		{
			PrepassWindowAndChildren(*CurrentWindowIt );
		}
	}
	else if (DrawOnlyThisWindow.IsValid())
	{
		PrepassWindowAndChildren(DrawOnlyThisWindow.ToSharedRef());
	}
	else
	{
		// Draw all windows
		for (const TSharedRef<SWindow>& CurrentWindow : SlateWindows)
		{
			PrepassWindowAndChildren(CurrentWindow);
		}
	}
}

TArray<SWindow*> GatherAllDescendants(const TArray< TSharedRef<SWindow> >& InWindowList)
{
	TArray<SWindow*> GatheredDescendants;
	GatheredDescendants.Reserve(InWindowList.Num());
	for (const TSharedRef<SWindow>& Window : InWindowList)
	{
		GatheredDescendants.Add(&Window.Get());
	}

	for (const TSharedRef<SWindow>& SomeWindow : InWindowList)
	{
		GatheredDescendants.Append(GatherAllDescendants(SomeWindow->GetChildWindows()));
	}

	return GatheredDescendants;
}

void FSlateApplication::PrivateDrawWindows( TSharedPtr<SWindow> DrawOnlyThisWindow )
{
	check(Renderer.IsValid());

	// Grab a scope lock around access to the resource proxy map, just to ensure we never cross over
	// with the loading thread.
	FScopeLock ScopeLock(Renderer->GetResourceCriticalSection());

	FMemMark Mark(FMemStack::Get());

	FWidgetPath WidgetsToVisualizeUnderCursor;
	
#if SLATE_HAS_WIDGET_REFLECTOR
	// Is user expecting visual feedback from the Widget Reflector?
	const bool bVisualizeLayoutUnderCursor = WidgetReflectorPtr.IsValid() && WidgetReflectorPtr.Pin()->IsVisualizingLayoutUnderCursor();
	if (bVisualizeLayoutUnderCursor)
	{
		WidgetsToVisualizeUnderCursor =
			WidgetsUnderCursorLastEvent.FindRef(FUserAndPointer(CursorUserIndex, CursorPointerIndex)).ToWidgetPath();
	}
#endif

	// Prepass the window
	DrawPrepass( DrawOnlyThisWindow );

	FDrawWindowArgs DrawWindowArgs( Renderer->GetDrawBuffer(), WidgetsToVisualizeUnderCursor);

	{
		SCOPE_CYCLE_COUNTER( STAT_SlateDrawWindowTime );

		TSharedPtr<SWindow> ActiveModalWindow = GetActiveModalWindow(); 

		if (ActiveModalWindow.IsValid())
		{
			DrawWindowAndChildren( ActiveModalWindow.ToSharedRef(), DrawWindowArgs );

			for( TArray< TSharedRef<SWindow> >::TConstIterator CurrentWindowIt( SlateWindows ); CurrentWindowIt; ++CurrentWindowIt )
			{
				const TSharedRef<SWindow>& CurrentWindow = *CurrentWindowIt;
				if ( CurrentWindow->GetType() == EWindowType::ToolTip )
				{
					DrawWindowAndChildren(CurrentWindow, DrawWindowArgs);
				}
			}

			TArray< TSharedRef<SWindow> > NotificationWindows;
			FSlateNotificationManager::Get().GetWindows(NotificationWindows);
			for( auto CurrentWindowIt( NotificationWindows.CreateIterator() ); CurrentWindowIt; ++CurrentWindowIt )
			{
				DrawWindowAndChildren(*CurrentWindowIt, DrawWindowArgs);
			}	
		}
		else if( DrawOnlyThisWindow.IsValid() )
		{
			DrawWindowAndChildren( DrawOnlyThisWindow.ToSharedRef(), DrawWindowArgs );
		}
		else
		{
			// Draw all windows
			for(TSharedRef<SWindow>& CurrentWindow : SlateWindows )
			{
				// Only draw visible windows or in off-screen rendering mode
				if (bRenderOffScreen || CurrentWindow->IsVisible() )
				{
					DrawWindowAndChildren( CurrentWindow, DrawWindowArgs );
				}
			}
		}
	}

	// This is potentially dangerous on the movie playback thread that slate sometimes runs on
	if(!IsInSlateThread())
	{
		// Some windows may have been destroyed/removed.
		// Do not attempt to draw any windows that have been removed.
		TArray<SWindow*> AllWindows = GatherAllDescendants(SlateWindows);
		DrawWindowArgs.OutDrawBuffer.RemoveUnusedWindowElement(AllWindows);
	}


	Renderer->DrawWindows( DrawWindowArgs.OutDrawBuffer );
}

void FSlateApplication::PollGameDeviceState()
{
	if( ActiveModalWindows.Num() == 0 && !GIntraFrameDebuggingGameThread && (!bRequireFocusForGamepadInput || IsActive()))
	{
		// Don't poll when a modal window open or intra frame debugging is happening
		PlatformApplication->PollGameDeviceState( GetDeltaTime() );
	}
}

void FSlateApplication::FinishedInputThisFrame()
{
	const float DeltaTime = GetDeltaTime();

	if (PlatformApplication->Cursor.IsValid())
	{
		InputPreProcessors.Tick(DeltaTime, *this, PlatformApplication->Cursor.ToSharedRef());
	}

	// All the input events have been processed.

	// Any widgets that may have received pointer input events
	// are given a chance to process accumulated values.
	if (MouseCaptor.HasCapture())
	{
		TArray<TSharedRef<SWidget>> Captors = MouseCaptor.ToSharedWidgets();
		for (const auto & Captor : Captors )
		{
			Captor->OnFinishedPointerInput();
		}
	}
	else
	{
		for( auto LastWidgetIterator = WidgetsUnderCursorLastEvent.CreateConstIterator(); LastWidgetIterator; ++LastWidgetIterator )
		{
			FWeakWidgetPath Path = LastWidgetIterator.Value();

			for ( const TWeakPtr<SWidget>& WidgetPtr : Path.Widgets )
			{
				const TSharedPtr<SWidget>& Widget = WidgetPtr.Pin();
				if (Widget.IsValid())
				{
					Widget->OnFinishedPointerInput();
				}
				else
				{
					break;
				}
			}
		}
	}

	// Any widgets that may have received key events
	// are given a chance to process accumulated values.
	ForEachUser([&] (FSlateUser* User) {
		const FWeakWidgetPath& WidgetPath = User->GetWeakFocusPath();
		for ( const TWeakPtr<SWidget>& WidgetPtr : WidgetPath.Widgets )
		{
			const TSharedPtr<SWidget>& Widget = WidgetPtr.Pin();
			if ( Widget.IsValid() )
			{
				Widget->OnFinishedKeyInput();
			}
			else
			{
				break;
			}
		}
	});

	ForEachUser([&] (FSlateUser* User) {
		User->FinishFrame();
	});
}

void FSlateApplication::Tick(ESlateTickType TickType)
{
	LLM_SCOPE(ELLMTag::UI);

	SCOPE_TIME_GUARD(TEXT("FSlateApplication::Tick"));
	CSV_SCOPED_TIMING_STAT_EXCLUSIVE(UI);

	// It is not valid to tick Slate on any other thread but the game thread unless we are only updating time
	check(IsInGameThread() || TickType == ESlateTickType::TimeOnly);

	FScopeLock SlateTickAccess(&SlateTickCriticalSection);

	SCOPED_NAMED_EVENT_TEXT("Slate::Tick", FColor::Magenta);

	{
		SCOPE_CYCLE_COUNTER(STAT_SlateTickTime);

		const float DeltaTime = GetDeltaTime();

		if (TickType == ESlateTickType::All)
		{
			TickPlatform(DeltaTime);
		}
		TickApplication(TickType, DeltaTime);
	}
}

void FSlateApplication::TickPlatform(float DeltaTime)
{
	SCOPED_NAMED_EVENT_TEXT("Slate::TickPlatform", FColor::Magenta);

	{
		SCOPE_CYCLE_COUNTER(STAT_SlateMessageTick);

		// We need to pump messages here so that slate can receive input.  
		if ( ( ActiveModalWindows.Num() > 0 ) || GIntraFrameDebuggingGameThread )
		{
			// We only need to pump messages for slate when a modal window or blocking mode is active is up because normally message pumping is handled in FEngineLoop::Tick
			PlatformApplication->PumpMessages(DeltaTime);

			if ( FCoreDelegates::StarvedGameLoop.IsBound() )
			{
				FCoreDelegates::StarvedGameLoop.Execute();
			}
		}

		PlatformApplication->Tick(DeltaTime);

		PlatformApplication->ProcessDeferredEvents(DeltaTime);
	}
}

void FSlateApplication::TickApplication(ESlateTickType TickType, float DeltaTime)
{
	if (Renderer.IsValid())
	{
		// Release any temporary material or texture resources we may have cached and are reporting to prevent
		// GC on those resources.  We don't need to force it, we just need to let the ones used last frame to
		// be queued up to be released.
		Renderer->ReleaseAccessedResources(/* Flush State */ false);
	}

	if (TickType == ESlateTickType::All)
	{
		FPlatformMisc::BeginNamedEvent(FColor::Purple, TEXT("Slate Pre-Paint Processing"));

		{
			SCOPE_CYCLE_COUNTER(STAT_SlatePreTickEvent);
			PreTickEvent.Broadcast(DeltaTime);
		}

		// The widget locking the cursor to its bounds may have been reshaped.
		// Check if the widget was reshaped and update the cursor lock
		// bounds if needed.
		UpdateCursorLockRegion();

		// When Slate captures the mouse, it is up to us to set the cursor 
		// because the OS assumes that we own the mouse.
		if (GEnableCursorQueries && (MouseCaptor.HasCapture() || bQueryCursorRequested))
		{
			SCOPE_CYCLE_COUNTER(STAT_SlateQueryCursor);
			QueryCursor();
		}

		{
			SCOPE_CYCLE_COUNTER(STAT_SlateUpdateTooltip);

			// Update tool tip, if we have one
			const bool AllowSpawningOfToolTips = false;
			UpdateToolTip(AllowSpawningOfToolTips);
		}
	}

	// Advance time
	LastTickTime = CurrentTime;
	CurrentTime = FPlatformTime::Seconds();

	// Update average time between ticks.  This is used to monitor how responsive the application "feels".
	// Note that we calculate this before we apply the max quantum clamping below, because we want to store
	// the actual frame rate, even if it is very low.
	if (TickType == ESlateTickType::All)
	{
		// Scalar percent of new delta time that contributes to running average.  Use a lower value to add more smoothing
		// to the average frame rate.  A value of 1.0 will disable smoothing.
		const float RunningAverageScale = 0.1f;

		AverageDeltaTime = AverageDeltaTime * ( 1.0f - RunningAverageScale ) + GetDeltaTime() * RunningAverageScale;

		// Don't update average delta time if we're in an exceptional situation, such as when throttling mode
		// is active, because the measured tick time will not be representative of the application's performance.
		// In these cases, the cached average delta time from before the throttle activated will be used until
		// throttling has finished.
		if( FSlateThrottleManager::Get().IsAllowingExpensiveTasks() )
		{
			// Clamp to avoid including huge hitchy frames in our average
			const float ClampedDeltaTime = FMath::Clamp( GetDeltaTime(), 0.0f, 1.0f );
			AverageDeltaTimeForResponsiveness = AverageDeltaTimeForResponsiveness * ( 1.0f - RunningAverageScale ) + ClampedDeltaTime * RunningAverageScale;
		}
	}

	// Handle large quantums
	const double MaxQuantumBeforeClamp = 1.0 / 8.0;		// 8 FPS
	if( GetDeltaTime() > MaxQuantumBeforeClamp )
	{
		LastTickTime = CurrentTime - MaxQuantumBeforeClamp;
	}

	if (TickType == ESlateTickType::All)
	{
		const bool bNeedsSyntheticMouseMouse = SynthesizeMouseMovePending > 0;

		if (GEnableSyntheticMouseMoves && bNeedsSyntheticMouseMouse && (!GIsGameThreadIdInitialized || IsInGameThread())) 
		{
			// Force a mouse move event to make sure all widgets know whether there is a mouse cursor hovering over them
			SynthesizeMouseMove();
			--SynthesizeMouseMovePending;
		}

		// Update auto-throttling based on elapsed time since user interaction
		ThrottleApplicationBasedOnMouseMovement();

		TSharedPtr<SWindow> ActiveModalWindow = GetActiveModalWindow();

		const float SleepThreshold = SleepBufferPostInput.GetValueOnGameThread();
		const double TimeSinceInput = LastTickTime - LastUserInteractionTime;
		const double TimeSinceMouseMove = LastTickTime - LastMouseMoveTime;
	
		const bool bIsUserIdle = (TimeSinceInput > SleepThreshold) && (TimeSinceMouseMove > SleepThreshold);
		const bool bAnyActiveTimersPending = AnyActiveTimersArePending();
		if (bAnyActiveTimersPending)
		{
			// Some UI might slide under the cursor. To a widget, this is
			// as if the cursor moved over it.
			QueueSynthesizedMouseMove();
		}

		// Generate any simulated gestures that we've detected.
		ForEachUser([&] (FSlateUser* User) {
			User->GestureDetector.GenerateGestures(*this, SimulateGestures);
		});

		FPlatformMisc::EndNamedEvent();
		// skip tick/draw if we are idle and there are no active timers registered that we need to drive slate for.
		// This effectively means the slate application is totally idle and we don't need to update the UI.
		// This relies on Widgets properly registering for Active timer when they need something to happen even
		// when the user is not providing any input (ie, animations, viewport rendering, async polling, etc).
		bIsSlateAsleep = true;
		if (!AllowSlateToSleep.GetValueOnGameThread() || bAnyActiveTimersPending || !bIsUserIdle || bNeedsSyntheticMouseMouse || FApp::UseVRFocus())
		{
			bIsSlateAsleep = false; // if we get here, then Slate is not sleeping

			// Update any notifications - this needs to be done after windows have updated themselves 
			// (so they know their size)
			{
				FSlateNotificationManager::Get().Tick();
			}

			// Draw all windows
			DrawWindows();

#if WITH_ACCESSIBILITY
			AccessibleMessageHandler->Tick();
#endif
		}

		PostTickEvent.Broadcast(DeltaTime);
	}
}


void FSlateApplication::PumpMessages()
{
	PlatformApplication->PumpMessages( GetDeltaTime() );
}

void FSlateApplication::ThrottleApplicationBasedOnMouseMovement()
{
	bool bShouldThrottle = false;
	if( ThrottleWhenMouseIsMoving.GetValueOnGameThread() )	// Interpreted as bool here
	{
		// We only want to engage the throttle for a short amount of time after the mouse stops moving
		const float TimeToThrottleAfterMouseStops = 0.1f;

		// After a key or mouse button is pressed, we'll leave the throttle disengaged for awhile so the
		// user can use the keys to navigate in a viewport, for example.
		const float MinTimeSinceButtonPressToThrottle = 1.0f;

		// Use a small movement threshold to avoid engaging the throttle when the user bumps the mouse
		const float MinMouseMovePixelsBeforeThrottle = 2.0f;

		const FVector2D& CursorPos = GetCursorPos();
		static FVector2D LastCursorPos = GetCursorPos();
		//static double LastMouseMoveTime = FPlatformTime::Seconds();
		static bool bIsMouseMoving = false;
		if( CursorPos != LastCursorPos )
		{
			// Did the cursor move far enough that we care?
			if( bIsMouseMoving || ( CursorPos - LastCursorPos ).SizeSquared() >= MinMouseMovePixelsBeforeThrottle * MinMouseMovePixelsBeforeThrottle )
			{
				bIsMouseMoving = true;
				LastMouseMoveTime = this->GetCurrentTime();
				LastCursorPos = CursorPos;
			}
		}

		const float TimeSinceLastUserInteraction = CurrentTime - LastUserInteractionTimeForThrottling;
		const float TimeSinceLastMouseMove = CurrentTime - LastMouseMoveTime;
		if( TimeSinceLastMouseMove < TimeToThrottleAfterMouseStops )
		{
			// Only throttle if a Slate window is currently active.  If a Wx window (such as Matinee) is
			// being used, we don't want to throttle
			if( this->GetActiveTopLevelWindow().IsValid() )
			{
				// Only throttle if the user hasn't pressed a button in awhile
				if( TimeSinceLastUserInteraction > MinTimeSinceButtonPressToThrottle )
				{
					// If a widget has the mouse captured, then we won't bother throttling
					if( !MouseCaptor.HasCapture() )
					{
						// If there is no Slate window under the mouse, then we won't engage throttling
						if( LocateWindowUnderMouse( GetCursorPos(), GetInteractiveTopLevelWindows() ).IsValid() )
						{
							bShouldThrottle = true;
						}
					}
				}
			}
		}
		else
		{
			// Mouse hasn't moved in a bit, so reset our movement state
			bIsMouseMoving = false;
			LastCursorPos = CursorPos;
		}
	}

	if( bShouldThrottle )
	{
		if( !UserInteractionResponsivnessThrottle.IsValid() )
		{
			// Engage throttling
			UserInteractionResponsivnessThrottle = FSlateThrottleManager::Get().EnterResponsiveMode();
		}
	}
	else
	{
		if( UserInteractionResponsivnessThrottle.IsValid() )
		{
			// Disengage throttling
			FSlateThrottleManager::Get().LeaveResponsiveMode( UserInteractionResponsivnessThrottle );
		}
	}
}

FWidgetPath FSlateApplication::LocateWidgetInWindow(FVector2D ScreenspaceMouseCoordinate, const TSharedRef<SWindow>& Window, bool bIgnoreEnabledStatus) const
{
	const bool bAcceptsInput = Window->IsVisible() && (Window->AcceptsInput() || IsWindowHousingInteractiveTooltip(Window));
	if (bAcceptsInput && Window->IsScreenspaceMouseWithin(ScreenspaceMouseCoordinate))
	{
		TArray<FWidgetAndPointer> WidgetsAndCursors = Window->GetHittestGrid().GetBubblePath(ScreenspaceMouseCoordinate, GetCursorRadius(), bIgnoreEnabledStatus);
		return FWidgetPath(MoveTemp(WidgetsAndCursors));
	}
	else
	{
		return FWidgetPath();
	}
}


TSharedRef<SWindow> FSlateApplication::AddWindow( TSharedRef<SWindow> InSlateWindow, const bool bShowImmediately )
{
	// Add the Slate window to the Slate application's top-level window array.  Note that neither the Slate window
	// or the native window are ready to be used yet, however we need to make sure they're in the Slate window
	// array so that we can properly respond to OS window messages as soon as they're sent.  For example, a window
	// activation message may be sent by the OS as soon as the window is shown (in the Init function), and if we
	// don't add the Slate window to our window list, we wouldn't be able to route that message to the window.

	FSlateWindowHelper::ArrangeWindowToFront(SlateWindows, InSlateWindow);
	TSharedRef<FGenericWindow> NewWindow = MakeWindow( InSlateWindow, bShowImmediately );

	if( bShowImmediately )
	{
		InSlateWindow->ShowWindow();

		//@todo Slate: Potentially dangerous and annoying if all slate windows that are created steal focus.
		if( InSlateWindow->SupportsKeyboardFocus() && InSlateWindow->IsFocusedInitially() )
		{
			InSlateWindow->GetNativeWindow()->SetWindowFocus();
		}
	}

	return InSlateWindow;
}

TSharedRef< FGenericWindow > FSlateApplication::MakeWindow( TSharedRef<SWindow> InSlateWindow, const bool bShowImmediately )
{
	// When rendering off-screen don't render to screen, create a dummy generic window
	if (bRenderOffScreen)
	{
		TSharedRef< FGenericWindow > NewWindow = MakeShareable(new FGenericWindow());
		InSlateWindow->SetNativeWindow(NewWindow);
		return NewWindow;
	}

	TSharedPtr<FGenericWindow> NativeParent = nullptr;
	TSharedPtr<SWindow> ParentWindow = InSlateWindow->GetParentWindow();
	if ( ParentWindow.IsValid() )
	{
		NativeParent = ParentWindow->GetNativeWindow();
	}

	TSharedRef< FGenericWindowDefinition > Definition = MakeShareable( new FGenericWindowDefinition() );

	Definition->Type = InSlateWindow->GetType();

	const FVector2D Size = InSlateWindow->GetInitialDesiredSizeInScreen();
	Definition->WidthDesiredOnScreen = Size.X;
	Definition->HeightDesiredOnScreen = Size.Y;

	const FVector2D Position = InSlateWindow->GetInitialDesiredPositionInScreen();
	Definition->XDesiredPositionOnScreen = Position.X;
	Definition->YDesiredPositionOnScreen = Position.Y;

	Definition->HasOSWindowBorder = InSlateWindow->HasOSWindowBorder();
	Definition->TransparencySupport = InSlateWindow->GetTransparencySupport();
	Definition->AppearsInTaskbar = InSlateWindow->AppearsInTaskbar();
	Definition->IsTopmostWindow = InSlateWindow->IsTopmostWindow();
	Definition->AcceptsInput = InSlateWindow->AcceptsInput();
	Definition->ActivationPolicy = InSlateWindow->ActivationPolicy();
	Definition->FocusWhenFirstShown = InSlateWindow->IsFocusedInitially();

	Definition->HasCloseButton = InSlateWindow->HasCloseBox();
	Definition->SupportsMinimize = InSlateWindow->HasMinimizeBox();
	Definition->SupportsMaximize = InSlateWindow->HasMaximizeBox();

	Definition->IsModalWindow = InSlateWindow->IsModalWindow();
	Definition->IsRegularWindow = InSlateWindow->IsRegularWindow();
	Definition->HasSizingFrame = InSlateWindow->HasSizingFrame();
	Definition->SizeWillChangeOften = InSlateWindow->SizeWillChangeOften();
	Definition->ShouldPreserveAspectRatio = InSlateWindow->ShouldPreserveAspectRatio();
	Definition->ExpectedMaxWidth = InSlateWindow->GetExpectedMaxWidth();
	Definition->ExpectedMaxHeight = InSlateWindow->GetExpectedMaxHeight();

	Definition->Title = InSlateWindow->GetTitle().ToString();
	Definition->Opacity = InSlateWindow->GetOpacity();
	Definition->CornerRadius = InSlateWindow->GetCornerRadius();

	Definition->SizeLimits = InSlateWindow->GetSizeLimits();

	Definition->bManualDPI = InSlateWindow->IsManualManageDPIChanges();

	TSharedRef< FGenericWindow > NewWindow = PlatformApplication->MakeWindow();

	if (LIKELY(FApp::CanEverRender()))
	{
		InSlateWindow->SetNativeWindow(NewWindow);

		InSlateWindow->SetCachedScreenPosition( Position );
		InSlateWindow->SetCachedSize( Size );

		PlatformApplication->InitializeWindow( NewWindow, Definition, NativeParent, bShowImmediately );

		ITextInputMethodSystem* const TextInputMethodSystem = PlatformApplication->GetTextInputMethodSystem();
		if ( TextInputMethodSystem )
		{
			TextInputMethodSystem->ApplyDefaults( NewWindow );
		}
	}
	else
	{
		InSlateWindow->SetNativeWindow(MakeShareable(new FGenericWindow()));
	}

	return NewWindow;
}

bool FSlateApplication::CanAddModalWindow() const
{
	// A modal window cannot be opened until the renderer has been created.
	return CanDisplayWindows();
}

bool FSlateApplication::CanDisplayWindows() const
{
	// The renderer must be created and global shaders be available
	return Renderer.IsValid() && Renderer->AreShadersInitialized();
}

#if WITH_EDITOR
static bool IsFocusInViewport(const TSet<TWeakPtr<SViewport>> Viewports, const FWeakWidgetPath& FocusPath)
{
	if (Viewports.Num() > 0)
	{
		for (const TWeakPtr<SWidget> FocusWidget : FocusPath.Widgets)
		{
			for (const TWeakPtr<SViewport> Viewport : Viewports)
			{
				if (FocusWidget == Viewport)
				{
					return true;
				}
			}
		}
	}
	return false;
}
#endif

EUINavigation FSlateApplication::GetNavigationDirectionFromKey(const FKeyEvent& InKeyEvent) const
{
#if WITH_EDITOR
	// Check if the focused widget is an editor widget or a PIE widget so we know which config to use.
	if (const FSlateUser* User = GetUser(GetUserIndexForKeyboard()))
	{
		if (!IsFocusInViewport(AllGameViewports, User->GetWeakFocusPath()))
		{
			return EditorNavigationConfig->GetNavigationDirectionFromKey(InKeyEvent);
		}
	}
#endif
	return NavigationConfig->GetNavigationDirectionFromKey(InKeyEvent);
}

EUINavigation FSlateApplication::GetNavigationDirectionFromAnalog(const FAnalogInputEvent& InAnalogEvent)
{
#if WITH_EDITOR
	// Check if the focused widget is an editor widget or a PIE widget so we know which config to use.
	if (const FSlateUser* User = GetUser(GetUserIndexForKeyboard()))
	{
		if (!IsFocusInViewport(AllGameViewports, User->GetWeakFocusPath()))
		{
			return EditorNavigationConfig->GetNavigationDirectionFromAnalog(InAnalogEvent);
		}
	}
#endif
	return NavigationConfig->GetNavigationDirectionFromAnalog(InAnalogEvent);
}

EUINavigationAction FSlateApplication::GetNavigationActionForKey(const FKey& InKey) const
{
	return NavigationConfig->GetNavigationActionForKey(InKey);
}

void FSlateApplication::AddModalWindow( TSharedRef<SWindow> InSlateWindow, const TSharedPtr<const SWidget> InParentWidget, bool bSlowTaskWindow )
{
	if( !CanAddModalWindow() )
	{
		// Bail out.  The incoming window will never be added, and no native window will be created.
		return;
	}

	if( GIsRunningUnattendedScript && !bSlowTaskWindow )
	{
		UE_LOG(LogSlate, Warning, TEXT("A modal window tried to take control while running in unattended script mode. The window was canceled."));
		if (FPlatformMisc::IsDebuggerPresent())
		{
			UE_DEBUG_BREAK();
		}
		else
		{
			FDebug::DumpStackTraceToLog();
		}
		return;
	}

#if WITH_EDITOR
    FCoreDelegates::PreSlateModal.Broadcast();
#endif
    // Push the active modal window onto the stack.
	ActiveModalWindows.AddUnique( InSlateWindow );

	// Close the open tooltip when a new window is open.  Tooltips from non-modal windows can be dangerous and cause rentrancy into code that shouldnt execute in a modal state.
	CloseToolTip();

	// Set the modal flag on the window
	InSlateWindow->SetAsModalWindow();
	
	// Make sure we aren't in the middle of using a slate draw buffer
	Renderer->FlushCommands();

	// In slow task windows, depending on the frequency with which the window is updated, it could be quite some time 
	// before the window is ticked (and drawn) so we hide the window by default and the slow task window will show it when needed
	const bool bShowWindow = !bSlowTaskWindow;

	// Create the new window
	// Note: generally a modal window should not be added without a parent but 
	// due to this being called from wxWidget editors, this is not always possible
	if( InParentWidget.IsValid() )
	{
		// Find the window of the parent widget
		FWidgetPath WidgetPath;
		GeneratePathToWidgetChecked( InParentWidget.ToSharedRef(), WidgetPath );
		AddWindowAsNativeChild( InSlateWindow, WidgetPath.GetWindow(), bShowWindow );
	}
	else
	{
		AddWindow( InSlateWindow, bShowWindow );
	}

	if ( ActiveModalWindows.Num() == 1 )
	{
		// Signal that a slate modal window has opened so external windows may be disabled as well
		ModalWindowStackStartedDelegate.ExecuteIfBound();
	}

	// Release mouse capture here in case the new modal window has been added in one of the mouse button
	// event callbacks. Otherwise it will be unresponsive until the next mouse up event.
	ReleaseMouseCapture();

	// Clear the cached pressed mouse buttons, in case a new modal window has been added between the mouse down and mouse up of another window.
	PressedMouseButtons.Empty();

	// Also force the platform capture off as the call to ReleaseMouseCapture() above still relies on mouse up messages to clear the capture
	PlatformApplication->SetCapture( nullptr );

	// Disable high precision mouse mode when a modal window is added.  On some OS'es even when a window is diabled, raw input is sent to it.
	PlatformApplication->SetHighPrecisionMouseMode( false, nullptr );

	// Block on all modal windows unless its a slow task.  In that case the game thread is allowed to run.
	if( !bSlowTaskWindow )
	{
		// Show the cursor if it was previously hidden so users can interact with the window
		if ( PlatformApplication->Cursor.IsValid() )
		{
			PlatformApplication->Cursor->Show( true );
		}
		
		// Since the engine tick is paused here we have to end any outstanding frames.
		// That will put us in a clean state for the Slate Tick loop below.
		Renderer->EndFrame();

		//Throttle loop data
		float LastLoopTime = (float)FPlatformTime::Seconds();
		const float MinThrottlePeriod = (1.0f / 60.0f); //Throttle the loop to a maximum of 60Hz

		// Tick slate from here in the event that we should not return until the modal window is closed.
		while( InSlateWindow == GetActiveModalWindow() )
		{
			//Throttle the loop
			const float CurrentLoopTime = FPlatformTime::Seconds();
			const float SleepTime = MinThrottlePeriod - (CurrentLoopTime-LastLoopTime);
			LastLoopTime = CurrentLoopTime;
			if (SleepTime > 0.0f)
			{
				// Sleep a bit to not eat up all CPU time
				FPlatformProcess::Sleep(SleepTime);
			}

			const float DeltaTime = GetDeltaTime();

			// Tick any other systems that need to update during modal dialogs
			ModalLoopTickEvent.Broadcast(DeltaTime);

			{
				SCOPE_CYCLE_COUNTER(STAT_SlateTickTime);

				// Tick and pump messages for the platform.
				TickPlatform(DeltaTime);

				// It's possible that during ticking the platform we'll find out the modal dialog was closed.
				// in which case we need to abort the current flow.
				if ( InSlateWindow != GetActiveModalWindow() )
				{
					break;
				}
				
				// Slate's Tick does not issue Begin/EndFrame so we'll do it ourselves.
				Renderer->BeginFrame();

				// Tick and render Slate
				TickApplication(ESlateTickType::All, DeltaTime);
				
				Renderer->EndFrame();
			}

			// Synchronize the game thread and the render thread so that the render thread doesn't get too far behind.
			Renderer->Sync();
		}
		
		// When we let the engine Tick as normal we need to restore the state as before.
		// So we'll start a frame.
		Renderer->BeginFrame();
	}
}

void FSlateApplication::SetModalWindowStackStartedDelegate(FModalWindowStackStarted StackStartedDelegate)
{
	ModalWindowStackStartedDelegate = StackStartedDelegate;
}

void FSlateApplication::SetModalWindowStackEndedDelegate(FModalWindowStackEnded StackEndedDelegate)
{
	ModalWindowStackEndedDelegate = StackEndedDelegate;
}

TSharedRef<SWindow> FSlateApplication::AddWindowAsNativeChild( TSharedRef<SWindow> InSlateWindow, TSharedRef<SWindow> InParentWindow, const bool bShowImmediately )
{
	// @VREDITOR HACK
	// Parent window must already have been added
	//checkSlow(FSlateWindowHelper::ContainsWindow(SlateWindows, InParentWindow));

	// Add the Slate window to the Slate application's top-level window array.  Note that neither the Slate window
	// or the native window are ready to be used yet, however we need to make sure they're in the Slate window
	// array so that we can properly respond to OS window messages as soon as they're sent.  For example, a window
	// activation message may be sent by the OS as soon as the window is shown (in the Init function), and if we
	// don't add the Slate window to our window list, we wouldn't be able to route that message to the window.
	InParentWindow->AddChildWindow( InSlateWindow );

	// Only make native generic windows if the parent has one. Nullrhi makes only generic windows, whose handles are always null
	if ( InParentWindow->GetNativeWindow()->GetOSWindowHandle() || !FApp::CanEverRender() )
	{
		TSharedRef<FGenericWindow> NewWindow = MakeWindow(InSlateWindow, bShowImmediately);

		if ( bShowImmediately )
		{
			InSlateWindow->ShowWindow();

			//@todo Slate: Potentially dangerous and annoying if all slate windows that are created steal focus.
			if ( InSlateWindow->SupportsKeyboardFocus() && InSlateWindow->IsFocusedInitially() )
			{
				InSlateWindow->GetNativeWindow()->SetWindowFocus();
			}
		}
	}

	return InSlateWindow;
}

TSharedPtr<IMenu> FSlateApplication::PushMenu(const TSharedRef<SWidget>& InParentWidget, const FWidgetPath& InOwnerPath, const TSharedRef<SWidget>& InContent, const FVector2D& SummonLocation, const FPopupTransitionEffect& TransitionEffect, const bool bFocusImmediately, const FVector2D& SummonLocationSize, TOptional<EPopupMethod> Method, const bool bIsCollapsedByParent)
{
	// Caller supplied a valid path? Pass it to the menu stack.
	if (InOwnerPath.IsValid())
	{
		return MenuStack.Push(InOwnerPath, InContent, SummonLocation, TransitionEffect, bFocusImmediately, SummonLocationSize, Method, bIsCollapsedByParent);
	}

	// If the caller doesn't specify a valid event path we'll generate one from InParentWidget
	FWidgetPath WidgetPath;
	if (GeneratePathToWidgetUnchecked(InParentWidget, WidgetPath))
	{
		return MenuStack.Push(WidgetPath, InContent, SummonLocation, TransitionEffect, bFocusImmediately, SummonLocationSize, Method, bIsCollapsedByParent);
	}

	UE_LOG(LogSlate, Warning, TEXT("Menu could not be pushed.  A path to the parent widget(%s) could not be found"), *InParentWidget->ToString());
	return TSharedPtr<IMenu>();
}

TSharedPtr<IMenu> FSlateApplication::PushMenu(const TSharedPtr<IMenu>& InParentMenu, const TSharedRef<SWidget>& InContent, const FVector2D& SummonLocation, const FPopupTransitionEffect& TransitionEffect, const bool bFocusImmediately, const FVector2D& SummonLocationSize, const bool bIsCollapsedByParent)
{
	return MenuStack.Push(InParentMenu, InContent, SummonLocation, TransitionEffect, bFocusImmediately, SummonLocationSize, bIsCollapsedByParent);
}

TSharedPtr<IMenu> FSlateApplication::PushHostedMenu(const TSharedRef<SWidget>& InParentWidget, const FWidgetPath& InOwnerPath, const TSharedRef<IMenuHost>& InMenuHost, const TSharedRef<SWidget>& InContent, TSharedPtr<SWidget>& OutWrappedContent, const FPopupTransitionEffect& TransitionEffect, EShouldThrottle ShouldThrottle, const bool bIsCollapsedByParent)
{
	// Caller supplied a valid path? Pass it to the menu stack.
	if (InOwnerPath.IsValid())
	{
		return MenuStack.PushHosted(InOwnerPath, InMenuHost, InContent, OutWrappedContent, TransitionEffect, ShouldThrottle, bIsCollapsedByParent);
	}

	// If the caller doesn't specify a valid event path we'll generate one from InParentWidget
	FWidgetPath WidgetPath;
	if (GeneratePathToWidgetUnchecked(InParentWidget, WidgetPath))
	{
		return MenuStack.PushHosted(WidgetPath, InMenuHost, InContent, OutWrappedContent, TransitionEffect, ShouldThrottle, bIsCollapsedByParent);
	}

	return TSharedPtr<IMenu>();
}

TSharedPtr<IMenu> FSlateApplication::PushHostedMenu(const TSharedPtr<IMenu>& InParentMenu, const TSharedRef<IMenuHost>& InMenuHost, const TSharedRef<SWidget>& InContent, TSharedPtr<SWidget>& OutWrappedContent, const FPopupTransitionEffect& TransitionEffect, EShouldThrottle ShouldThrottle, const bool bIsCollapsedByParent)
{
	return MenuStack.PushHosted(InParentMenu, InMenuHost, InContent, OutWrappedContent, TransitionEffect, ShouldThrottle, bIsCollapsedByParent);
}

bool FSlateApplication::HasOpenSubMenus(TSharedPtr<IMenu> InMenu) const
{
	return MenuStack.HasOpenSubMenus(InMenu);
}

bool FSlateApplication::AnyMenusVisible() const
{
	return MenuStack.HasMenus();
}

TSharedPtr<IMenu> FSlateApplication::FindMenuInWidgetPath(const FWidgetPath& InWidgetPath) const
{
	return MenuStack.FindMenuInWidgetPath(InWidgetPath);
}

TSharedPtr<SWindow> FSlateApplication::GetVisibleMenuWindow() const
{
	return MenuStack.GetHostWindow();
}

void FSlateApplication::DismissAllMenus()
{
	MenuStack.DismissAll();
}

void FSlateApplication::DismissMenu(const TSharedPtr<IMenu>& InFromMenu)
{
	MenuStack.DismissFrom(InFromMenu);
}

void FSlateApplication::DismissMenuByWidget(const TSharedRef<SWidget>& InWidgetInMenu)
{
	FWidgetPath WidgetPath;
	if (GeneratePathToWidgetUnchecked(InWidgetInMenu, WidgetPath))
	{
		TSharedPtr<IMenu> Menu = MenuStack.FindMenuInWidgetPath(WidgetPath);
		if (Menu.IsValid())
		{
			MenuStack.DismissFrom(Menu);
		}
	}
}

void FSlateApplication::RequestDestroyWindow( TSharedRef<SWindow> InWindowToDestroy )
{
	ForEachUser([&] (FSlateUser* User) {
		User->NotifyWindowDestroyed(InWindowToDestroy);
	});

	// Logging to track down window shutdown issues with movie loading threads. Too spammy in editor builds with all the windows
#if !WITH_EDITOR
	UE_LOG(LogSlate, Log, TEXT("Request Window '%s' being destroyed"), *InWindowToDestroy->GetTitle().ToString() );
#endif
	struct local
	{
		static void Helper( const TSharedRef<SWindow> WindowToDestroy, TArray< TSharedRef<SWindow> >& OutWindowDestroyQueue)
		{
			/** @return the list of this window's child windows */
			TArray< TSharedRef<SWindow> >& ChildWindows = WindowToDestroy->GetChildWindows();

			// Children need to be destroyed first. 
			if( ChildWindows.Num() > 0 )
			{
				for( int32 ChildIndex = 0; ChildIndex < ChildWindows.Num(); ++ChildIndex )
				{	
					// Recursively request that the window is destroyed which will also queue any children of children etc...
					Helper( ChildWindows[ ChildIndex ], OutWindowDestroyQueue );
				}
			}

			OutWindowDestroyQueue.AddUnique( WindowToDestroy );
		}
	};

	local::Helper( InWindowToDestroy, WindowDestroyQueue );

	DestroyWindowsImmediately();
}

void FSlateApplication::DestroyWindowImmediately( TSharedRef<SWindow> WindowToDestroy ) 
{
	// Request that the window and its children are destroyed
	RequestDestroyWindow( WindowToDestroy );

	DestroyWindowsImmediately();
}


void FSlateApplication::ExternalModalStart()
{
	if( NumExternalModalWindowsActive++ == 0 )
	{
		// Close all open menus.
		DismissAllMenus();

		// Close tool-tips
		CloseToolTip();

		// Tick and render Slate so that it can destroy any menu windows if necessary before we disable.
		Tick();
		Renderer->Sync();

		if( ActiveModalWindows.Num() > 0 )
		{
			// There are still modal windows so only enable the new active modal window.
			GetActiveModalWindow()->EnableWindow( false );
		}
		else
		{
			// We are creating a modal window so all other windows need to be disabled.
			for( TArray< TSharedRef<SWindow> >::TIterator CurrentWindowIt( SlateWindows ); CurrentWindowIt; ++CurrentWindowIt )
			{
				TSharedRef<SWindow> CurrentWindow = ( *CurrentWindowIt );
				CurrentWindow->EnableWindow( false );
			}
		}
	}
}


void FSlateApplication::ExternalModalStop()
{
	check(NumExternalModalWindowsActive > 0);
	if( --NumExternalModalWindowsActive == 0 )
	{
		if( ActiveModalWindows.Num() > 0 )
		{
			// There are still modal windows so only enable the new active modal window.
			GetActiveModalWindow()->EnableWindow( true );
		}
		else
		{
			// We are creating a modal window so all other windows need to be disabled.
			for( TArray< TSharedRef<SWindow> >::TIterator CurrentWindowIt( SlateWindows ); CurrentWindowIt; ++CurrentWindowIt )
			{
				TSharedRef<SWindow> CurrentWindow = ( *CurrentWindowIt );
				CurrentWindow->EnableWindow( true );
			}
		}
	}
}

void FSlateApplication::InvalidateAllViewports()
{
	Renderer->InvalidateAllViewports();
}

void FSlateApplication::RegisterGameViewport( TSharedRef<SViewport> InViewport )
{
	RegisterViewport(InViewport);

#if WITH_EDITOR
	AllGameViewports.Add(InViewport);
#endif
	
	if (GameViewportWidget != InViewport)
	{
		InViewport->SetActive(true);
		GameViewportWidget = InViewport;
	}
	
	ActivateGameViewport();
}

void FSlateApplication::RegisterViewport(TSharedRef<SViewport> InViewport)
{
	TSharedPtr<SWindow> ParentWindow = FindWidgetWindow(InViewport);
	if (ParentWindow.IsValid())
	{
		TWeakPtr<ISlateViewport> SlateViewport = InViewport->GetViewportInterface();
		if (ensure(SlateViewport.IsValid()))
		{
			ParentWindow->SetViewport(SlateViewport.Pin().ToSharedRef());
		}
	}
}

void FSlateApplication::UnregisterGameViewport()
{
	ResetToDefaultPointerInputSettings();

	bIsFakingTouched = false;
	bIsGameFakingTouch = false;

#if WITH_EDITOR
	AllGameViewports.Empty();
#endif

	if (GameViewportWidget.IsValid())
	{
		GameViewportWidget.Pin()->SetActive(false);
	}
	GameViewportWidget.Reset();
}

void FSlateApplication::RegisterVirtualWindow(TSharedRef<SWindow> InWindow)
{
	SlateVirtualWindows.AddUnique(InWindow);
}

void FSlateApplication::UnregisterVirtualWindow(TSharedRef<SWindow> InWindow)
{
	SlateVirtualWindows.Remove(InWindow);
}

void FSlateApplication::FlushRenderState()
{
	if ( Renderer.IsValid() )
	{
		// Release any temporary material or texture resources we may have cached and are reporting to prevent
		// GC on those resources.  If the game viewport is being unregistered, we need to flush these resources
		// to allow for them to be GC'ed.
		Renderer->ReleaseAccessedResources(/* Flush State */ true);
	}
}

TSharedPtr<SViewport> FSlateApplication::GetGameViewport() const
{
	return GameViewportWidget.Pin();
}

int32 FSlateApplication::GetUserIndexForKeyboard() const
{
	return InputManager->GetUserIndexForKeyboard();
}
 
int32 FSlateApplication::GetUserIndexForController(int32 ControllerId) const
{
	return InputManager->GetUserIndexForController(ControllerId);
}

void FSlateApplication::SetInputManager(TSharedRef<ISlateInputManager> InInputManager)
{
	InputManager = InInputManager;
}

void FSlateApplication::SetUserFocusToGameViewport(uint32 UserIndex, EFocusCause ReasonFocusIsChanging /* = EFocusCause::SetDirectly*/)
{
	TSharedPtr<SViewport> CurrentGameViewportWidget = GameViewportWidget.Pin();
	if (CurrentGameViewportWidget.IsValid())
	{
		SetUserFocus(UserIndex, CurrentGameViewportWidget, ReasonFocusIsChanging);
	}
}

void FSlateApplication::SetAllUserFocusToGameViewport(EFocusCause ReasonFocusIsChanging /* = EFocusCause::SetDirectly*/)
{
	TSharedPtr< SViewport > CurrentGameViewportWidget = GameViewportWidget.Pin();

	if (CurrentGameViewportWidget.IsValid())
	{
		FWidgetPath PathToWidget;
		FSlateWindowHelper::FindPathToWidget(SlateWindows, CurrentGameViewportWidget.ToSharedRef(), /*OUT*/ PathToWidget);

		ForEachUser([&] (FSlateUser* User) {
			SetUserFocus(User, PathToWidget, ReasonFocusIsChanging);
		});
	}
}

void FSlateApplication::ActivateGameViewport()
{
	// Only focus the window if the application is active, if not the application activation sequence will take care of it.
	if (bAppIsActive && GameViewportWidget.IsValid())
	{
		TSharedRef<SViewport> GameViewportWidgetRef = GameViewportWidget.Pin().ToSharedRef();
		
		FWidgetPath PathToViewport;
		// If we cannot find the window it could have been destroyed.
		if (FSlateWindowHelper::FindPathToWidget(SlateWindows, GameViewportWidgetRef, PathToViewport, EVisibility::All))
		{
			TSharedRef<SWindow> Window = PathToViewport.GetWindow();

			// Set keyboard focus on the actual OS window for the top level Slate window in the viewport path
			// This is needed because some OS messages are only sent to the window with keyboard focus
			// Slate will translate the message and send it to the actual widget with focus.
			// Without this we don't get WM_KEYDOWN or WM_CHAR messages in play in viewport sessions.
			Window->GetNativeWindow()->SetWindowFocus();

			// Activate the viewport and process the reply 
			FWindowActivateEvent ActivateEvent(FWindowActivateEvent::EA_Activate, Window);
			FReply ViewportActivatedReply = GameViewportWidgetRef->OnViewportActivated(ActivateEvent);
			if (ViewportActivatedReply.IsEventHandled())
			{
				ProcessReply(PathToViewport, ViewportActivatedReply, nullptr, nullptr);
			}
		}
	}
}

void FSlateApplication::ResetDragDropState()
{
	DragDropContent.Reset();
}

bool FSlateApplication::SetUserFocus(uint32 UserIndex, const TSharedPtr<SWidget>& WidgetToFocus, EFocusCause ReasonFocusIsChanging /* = EFocusCause::SetDirectly*/)
{
	const bool bValidWidget = WidgetToFocus.IsValid();
	ensureMsgf(bValidWidget, TEXT("Attempting to focus an invalid widget. If your intent is to clear focus use ClearUserFocus()"));
	if (bValidWidget)
	{
		if (FSlateUser* User = GetOrCreateUser(UserIndex))
		{
			FWidgetPath PathToWidget;
			const bool bFound = FSlateWindowHelper::FindPathToWidget(SlateWindows, WidgetToFocus.ToSharedRef(), /*OUT*/ PathToWidget);
			if (bFound)
			{
				return SetUserFocus(User, PathToWidget, ReasonFocusIsChanging);
			}
			else
			{
				const bool bFoundVirtual = FSlateWindowHelper::FindPathToWidget(SlateVirtualWindows, WidgetToFocus.ToSharedRef(), /*OUT*/ PathToWidget);
				if (bFoundVirtual)
				{
					return SetUserFocus(User, PathToWidget, ReasonFocusIsChanging);
				}
			}
		}
	}

#if WITH_SLATE_DEBUGGING
	FSlateDebugging::BroadcastWarning(NSLOCTEXT("SlateDebugging", "SetUserFocusFailed", "Attempting to focus a widget that isn't in the tree and visible. If your intent is to clear focus use ClearUserFocus()"), WidgetToFocus);
#endif

	return false;
}

void FSlateApplication::SetAllUserFocus(const TSharedPtr<SWidget>& WidgetToFocus, EFocusCause ReasonFocusIsChanging /*= EFocusCause::SetDirectly*/)
{
	const bool bValidWidget = WidgetToFocus.IsValid();
	ensureMsgf(bValidWidget, TEXT("Attempting to focus an invalid widget. If your intent is to clear focus use ClearAllUserFocus()"));
	if (bValidWidget)
	{
		FWidgetPath PathToWidget;
		const bool bFound = FSlateWindowHelper::FindPathToWidget(SlateWindows, WidgetToFocus.ToSharedRef(), /*OUT*/ PathToWidget);
		if (bFound)
		{
			SetAllUserFocus(PathToWidget, ReasonFocusIsChanging);
		}
		else
		{
#if WITH_SLATE_DEBUGGING
			FSlateDebugging::BroadcastWarning(NSLOCTEXT("SlateDebugging", "SetUserFocusFailedAll", "Attempting to focus a widget that isn't in the tree and visible. If your intent is to clear focus use ClearUserFocus()"), WidgetToFocus);
#endif
		}
	}
}

TSharedPtr<SWidget> FSlateApplication::GetUserFocusedWidget(uint32 UserIndex) const
{
	if ( const FSlateUser* User = GetUser(UserIndex) )
	{
		return User->GetFocusedWidget();
	}

	return TSharedPtr<SWidget>();
}

void FSlateApplication::ClearUserFocus(uint32 UserIndex, EFocusCause ReasonFocusIsChanging /* = EFocusCause::SetDirectly*/)
{
	SetUserFocus(UserIndex, FWidgetPath(), ReasonFocusIsChanging);
}

void FSlateApplication::ClearAllUserFocus(EFocusCause ReasonFocusIsChanging /*= EFocusCause::SetDirectly*/)
{
	SetAllUserFocus(FWidgetPath(), ReasonFocusIsChanging);
}

bool FSlateApplication::SetKeyboardFocus(const TSharedPtr< SWidget >& OptionalWidgetToFocus, EFocusCause ReasonFocusIsChanging /* = EFocusCause::SetDirectly*/)
{
	return SetUserFocus(GetUserIndexForKeyboard(), OptionalWidgetToFocus, ReasonFocusIsChanging);
}

void FSlateApplication::ClearKeyboardFocus(const EFocusCause ReasonFocusIsChanging)
{
	SetUserFocus(GetUserIndexForKeyboard(), FWidgetPath(), ReasonFocusIsChanging);
}

void FSlateApplication::ResetToDefaultInputSettings()
{
	ProcessReply(FWidgetPath(), FReply::Handled().ClearUserFocus(true), nullptr, nullptr);
	ResetToDefaultPointerInputSettings();
}

void FSlateApplication::ResetToDefaultPointerInputSettings()
{
	TArray<FWidgetPath> CaptorPaths = MouseCaptor.ToWidgetPaths();
	for (const FWidgetPath& MouseCaptorPath : CaptorPaths )
	{
		ProcessReply(MouseCaptorPath, FReply::Handled().ReleaseMouseCapture(), nullptr, nullptr);
	}

	ProcessReply(FWidgetPath(), FReply::Handled().ReleaseMouseLock(), nullptr, nullptr);

	if ( PlatformApplication->Cursor.IsValid() )
	{
		PlatformApplication->Cursor->SetType(EMouseCursor::Default);
	}
}

void* FSlateApplication::GetMouseCaptureWindow() const
{
	return PlatformApplication->GetCapture();
}

void FSlateApplication::ReleaseMouseCapture()
{
	MouseCaptor.InvalidateCaptureForAllPointers();
}

void FSlateApplication::ReleaseMouseCaptureForUser(int32 UserIndex)
{
	MouseCaptor.InvalidateCaptureForUser(UserIndex);
}

FDelegateHandle FSlateApplication::RegisterOnWindowActionNotification(const FOnWindowAction& Notification)
{
	OnWindowActionNotifications.Add(Notification);
	return OnWindowActionNotifications.Last().GetHandle();
}

void FSlateApplication::UnregisterOnWindowActionNotification(FDelegateHandle Handle)
{
	for (int32 Index = 0; Index < OnWindowActionNotifications.Num();)
	{
		if (OnWindowActionNotifications[Index].GetHandle() == Handle)
		{
			OnWindowActionNotifications.RemoveAtSwap(Index);
		}
		else
		{
			Index++;
		}
	}
}

TSharedPtr<SWindow> FSlateApplication::FindBestParentWindowForDialogs(const TSharedPtr<SWidget>& InWidget, const ESlateParentWindowSearchMethod InParentWindowSearchMethod)
{
	TSharedPtr<SWindow> ParentWindow = ( InWidget.IsValid() ) ? FindWidgetWindow(InWidget.ToSharedRef()) : TSharedPtr<SWindow>();

	if ( !ParentWindow.IsValid() )
	{
		// First check the active top level window.
		TSharedPtr<SWindow> ActiveTopWindow = GetActiveTopLevelWindow();
		if ( ActiveTopWindow.IsValid() && ActiveTopWindow->IsRegularWindow() && InParentWindowSearchMethod == ESlateParentWindowSearchMethod::ActiveWindow )
		{
			ParentWindow = ActiveTopWindow;
		}
		else
		{
			// If the active top level window isn't a good host, lets just try and find the first
			// reasonable window we can host new dialogs off of.
			for ( TSharedPtr<SWindow> SlateWindow : SlateWindows )
			{
				if ( SlateWindow->IsVisible() && SlateWindow->IsRegularWindow() )
				{
					ParentWindow = SlateWindow;
					break;
				}
			}
		}
	}

	return ParentWindow;
}

const void* FSlateApplication::FindBestParentWindowHandleForDialogs(const TSharedPtr<SWidget>& InWidget, const ESlateParentWindowSearchMethod InParentWindowSearchMethod)
{
	TSharedPtr<SWindow> ParentWindow = FindBestParentWindowForDialogs(InWidget, InParentWindowSearchMethod);

	const void* ParentWindowWindowHandle = nullptr;
	if ( ParentWindow.IsValid() && ParentWindow->GetNativeWindow().IsValid() )
	{
		ParentWindowWindowHandle = ParentWindow->GetNativeWindow()->GetOSWindowHandle();
	}

	return ParentWindowWindowHandle;
}

const TSet<FKey>& FSlateApplication::GetPressedMouseButtons() const
{
	return PressedMouseButtons;
}

TSharedPtr<SWindow> FSlateApplication::GetActiveTopLevelWindow() const
{
	return ActiveTopLevelWindow.Pin();
}

TSharedPtr<SWindow> FSlateApplication::GetActiveModalWindow() const
{
	return (ActiveModalWindows.Num() > 0) ? ActiveModalWindows.Last() : nullptr;
}

bool FSlateApplication::SetKeyboardFocus(const FWidgetPath& InFocusPath, const EFocusCause InCause /*= EFocusCause::SetDirectly*/)
{
	return SetUserFocus(GetUserIndexForKeyboard(), InFocusPath, InCause);
}

bool FSlateApplication::SetUserFocus(const uint32 InUserIndex, const FWidgetPath& InFocusPath, const EFocusCause InCause)
{
	return SetUserFocus(GetOrCreateUser(InUserIndex), InFocusPath, InCause);
}

bool FSlateApplication::SetUserFocus(FSlateUser* User, const FWidgetPath& InFocusPath, const EFocusCause InCause)
{
	if ( !User )
	{
		return false;
	}

	if (InFocusPath.IsValid())
	{
		TSharedRef<SWindow> Window = InFocusPath.GetWindow();
		if (ActiveModalWindows.Num() != 0 && !(Window->IsDescendantOf(GetActiveModalWindow()) || ActiveModalWindows.Top() == Window))
		{
			UE_LOG(LogSlate, Warning, TEXT("Ignoring SetUserFocus because it's not an active modal Window (user %i not set to %s."), User->GetUserIndex(), *InFocusPath.GetLastWidget()->ToString());
			return false;
		}
	}

	TSharedPtr<IWidgetReflector> WidgetReflector = WidgetReflectorPtr.Pin();
	const bool bReflectorShowingFocus = WidgetReflector.IsValid() && WidgetReflector->IsShowingFocus();

	// Get the old Widget information
	const FWeakWidgetPath OldFocusedWidgetPath = User->GetWeakFocusPath();
	TSharedPtr<SWidget> OldFocusedWidget = OldFocusedWidgetPath.IsValid() ? OldFocusedWidgetPath.GetLastWidget().Pin() : TSharedPtr< SWidget >();

	// Get the new widget information by finding the first widget in the path that supports focus
	FWidgetPath NewFocusedWidgetPath;
	TSharedPtr<SWidget> NewFocusedWidget;

	if (InFocusPath.IsValid())
	{
		//UE_LOG(LogSlate, Warning, TEXT("Focus for user %i seeking focus path:\n%s"), InUserIndex, *InFocusPath.ToString());

		for (int32 WidgetIndex = InFocusPath.Widgets.Num() - 1; WidgetIndex >= 0; --WidgetIndex)
		{
			const FArrangedWidget& WidgetToFocus = InFocusPath.Widgets[WidgetIndex];

			// Does this widget support keyboard focus?  If so, then we'll go ahead and set it!
			if (WidgetToFocus.Widget->SupportsKeyboardFocus())
			{
				// Is we aren't changing focus then simply return
				if (WidgetToFocus.Widget == OldFocusedWidget)
				{
					//UE_LOG(LogSlate, Warning, TEXT("--Focus Has Not Changed--"));
					return false;
				}
				NewFocusedWidget = WidgetToFocus.Widget;
				NewFocusedWidgetPath = InFocusPath.GetPathDownTo(NewFocusedWidget.ToSharedRef());
				break;
			}
		}
	}

	User->FocusVersion++;
	int32 CurrentFocusVersion = User->FocusVersion;

	FFocusEvent FocusEvent(InCause, User->GetUserIndex());

#if WITH_SLATE_DEBUGGING
	FSlateDebugging::BroadcastFocusChanging(FocusEvent, OldFocusedWidgetPath, OldFocusedWidget, NewFocusedWidgetPath, NewFocusedWidget);
#endif

	// Notify widgets in the old focus path that focus is changing
	if (OldFocusedWidgetPath.IsValid())
	{
		FScopedSwitchWorldHack SwitchWorld(OldFocusedWidgetPath.Window.Pin());

		for (int32 ChildIndex = 0; ChildIndex < OldFocusedWidgetPath.Widgets.Num(); ++ChildIndex)
		{
			TSharedPtr<SWidget> SomeWidget = OldFocusedWidgetPath.Widgets[ChildIndex].Pin();
			if (SomeWidget.IsValid())
			{
				SomeWidget->OnFocusChanging(OldFocusedWidgetPath, NewFocusedWidgetPath, FocusEvent);

				// If focus setting is interrupted, stop what we're doing, as someone has already changed the focus path.
				if ( CurrentFocusVersion != User->FocusVersion )
				{
					return false;
				}
			}
		}
	}

	// Notify widgets in the new focus path that focus is changing
	if (NewFocusedWidgetPath.IsValid())
	{
		FScopedSwitchWorldHack SwitchWorld(NewFocusedWidgetPath.GetWindow());

		for (int32 ChildIndex = 0; ChildIndex < NewFocusedWidgetPath.Widgets.Num(); ++ChildIndex)
		{
			TSharedPtr<SWidget> SomeWidget = NewFocusedWidgetPath.Widgets[ChildIndex].Widget;
			if (SomeWidget.IsValid())
			{
				SomeWidget->OnFocusChanging(OldFocusedWidgetPath, NewFocusedWidgetPath, FocusEvent);

				// If focus setting is interrupted, stop what we're doing, as someone has already changed the focus path.
				if ( CurrentFocusVersion != User->FocusVersion )
				{
					return false;
				}
			}
		}
	}

	//UE_LOG(LogSlate, Warning, TEXT("Focus for user %i set to %s."), User->GetUserIndex(), NewFocusedWidget.IsValid() ? *NewFocusedWidget->ToString() : TEXT("Invalid"));

	// Figure out if we should show focus for this focus entry
	bool ShowFocus = false;
	if (NewFocusedWidgetPath.IsValid())
	{
		ShowFocus = InCause == EFocusCause::Navigation;
		for (int32 WidgetIndex = NewFocusedWidgetPath.Widgets.Num() - 1; WidgetIndex >= 0; --WidgetIndex)
		{
			TOptional<bool> QueryShowFocus = NewFocusedWidgetPath.Widgets[WidgetIndex].Widget->OnQueryShowFocus(InCause);
			if ( QueryShowFocus.IsSet())
			{
				ShowFocus = QueryShowFocus.GetValue();
				break;
			}
		}
	}

	// Store a weak widget path to the widget that's taking focus
	User->SetFocusPath(NewFocusedWidgetPath, InCause, ShowFocus);

	// Let the old widget know that it lost keyboard focus
	if (OldFocusedWidget.IsValid())
	{
		// Switch worlds for widgets in the old path
		FScopedSwitchWorldHack SwitchWorld(OldFocusedWidgetPath.Window.Pin());

#if WITH_SLATE_DEBUGGING
		FSlateDebugging::BroadcastFocusLost(FocusEvent, OldFocusedWidgetPath, OldFocusedWidget, NewFocusedWidgetPath, NewFocusedWidget);
#endif

		// Let previously-focused widget know that it's losing focus
		OldFocusedWidget->OnFocusLost(FocusEvent);
#if WITH_ACCESSIBILITY
		GetAccessibleMessageHandler()->OnWidgetEventRaised(OldFocusedWidget.ToSharedRef(), EAccessibleEvent::FocusChange, true, false);
#endif
	}

#if SLATE_HAS_WIDGET_REFLECTOR
	if (bReflectorShowingFocus)
	{
		WidgetReflector->SetWidgetsToVisualize(NewFocusedWidgetPath);
	}
#endif

	// Let the new widget know that it's received keyboard focus
	if (NewFocusedWidget.IsValid())
	{
		TSharedPtr<SWindow> FocusedWindow = NewFocusedWidgetPath.GetWindow();

		// Switch worlds for widgets in the new path
		FScopedSwitchWorldHack SwitchWorld(FocusedWindow);

		// Set ActiveTopLevelWindow to the newly focused window
		ActiveTopLevelWindow = FocusedWindow;
		
		const FArrangedWidget& WidgetToFocus = NewFocusedWidgetPath.Widgets.Last();

#if WITH_SLATE_DEBUGGING
		FSlateDebugging::BroadcastFocusReceived(FocusEvent, OldFocusedWidgetPath, OldFocusedWidget, NewFocusedWidgetPath, NewFocusedWidget);
#endif

		FReply Reply = NewFocusedWidget->OnFocusReceived(WidgetToFocus.Geometry, FocusEvent);
		if (Reply.IsEventHandled())
		{
			ProcessReply(InFocusPath, Reply, nullptr, nullptr, User->GetUserIndex());
		}

		NavigationConfig->OnNavigationChangedFocus(OldFocusedWidget, NewFocusedWidget, FocusEvent);

#if WITH_ACCESSIBILITY
		GetAccessibleMessageHandler()->OnWidgetEventRaised(NewFocusedWidget.ToSharedRef(), EAccessibleEvent::FocusChange, false, true);
#endif
	}

	return true;
}


void FSlateApplication::SetAllUserFocus(const FWidgetPath& InFocusPath, const EFocusCause InCause)
{
	ForEachUser([&] (FSlateUser* User) {
		SetUserFocus(User, InFocusPath, InCause);
	});
}

void FSlateApplication::SetAllUserFocusAllowingDescendantFocus(const FWidgetPath& InFocusPath, const EFocusCause InCause)
{
	TSharedRef<SWidget> FocusWidget = InFocusPath.Widgets.Last().Widget;

	ForEachUser([&] (FSlateUser* User) {
		const FWeakWidgetPath& WidgetPath = User->GetWeakFocusPath();
		if (!WidgetPath.ContainsWidget(FocusWidget))
		{
			SetUserFocus(User, InFocusPath, InCause);
		}
	});
}

FModifierKeysState FSlateApplication::GetModifierKeys() const
{
	return PlatformApplication->GetModifierKeys();
}


void FSlateApplication::OnShutdown()
{
	CloseAllWindowsImmediately();
}

void FSlateApplication::CloseAllWindowsImmediately()
{
	ResetDragDropState();

	// Clean up our tooltip window
	TSharedPtr< SWindow > PinnedToolTipWindow(ToolTipWindow.Pin());
	if (PinnedToolTipWindow.IsValid())
	{
		PinnedToolTipWindow->RequestDestroyWindow();
		ToolTipWindow.Reset();
	}

	for (int32 WindowIndex = 0; WindowIndex < SlateWindows.Num(); ++WindowIndex)
	{
		// Destroy all top level windows.  This will also request that all children of each window be destroyed
		RequestDestroyWindow(SlateWindows[WindowIndex]);
	}

	DestroyWindowsImmediately();
}

void FSlateApplication::DestroyWindowsImmediately()
{
	// Destroy any windows that were queued for deletion.

	// Thomas.Sarkanen: I've changed this from a for() to a while() loop so that it is now valid to call RequestDestroyWindow()
	// in the callstack of another call to RequestDestroyWindow(). Previously this would cause a stack overflow, as the
	// WindowDestroyQueue would be continually added to each time the for() loop ran.
	while ( WindowDestroyQueue.Num() > 0 )
	{
		TSharedRef<SWindow> CurrentWindow = WindowDestroyQueue[0];
		WindowDestroyQueue.Remove(CurrentWindow);
		if( ActiveModalWindows.Num() > 0 && ActiveModalWindows.Contains( CurrentWindow ) )
		{
			ActiveModalWindows.Remove( CurrentWindow );

			if( ActiveModalWindows.Num() > 0 )
			{
				// There are still modal windows so only enable the new active modal window.
				GetActiveModalWindow()->EnableWindow( true );
			}
			else
			{
				//  There are no modal windows so renable all slate windows
				for ( TArray< TSharedRef<SWindow> >::TConstIterator SlateWindowIter( SlateWindows ); SlateWindowIter; ++SlateWindowIter )
				{
					// All other windows need to be re-enabled BEFORE a modal window is destroyed or focus will not be set correctly
					(*SlateWindowIter)->EnableWindow( true );
				}

				// Signal that all slate modal windows are closed
				ModalWindowStackEndedDelegate.ExecuteIfBound();
			}
		}

		// Any window being destroyed should be removed from the menu stack if its in it
		MenuStack.OnWindowDestroyed(CurrentWindow);

		// Perform actual cleanup of the window
		PrivateDestroyWindow( CurrentWindow );
	}

	WindowDestroyQueue.Empty();
}


void FSlateApplication::SetExitRequestedHandler( const FSimpleDelegate& OnExitRequestedHandler )
{
	OnExitRequested = OnExitRequestedHandler;
}


bool FSlateApplication::GeneratePathToWidgetUnchecked( TSharedRef<const SWidget> InWidget, FWidgetPath& OutWidgetPath, EVisibility VisibilityFilter ) const
{
	if ( !FSlateWindowHelper::FindPathToWidget(SlateWindows, InWidget, OutWidgetPath, VisibilityFilter) )
	{
		return FSlateWindowHelper::FindPathToWidget(SlateVirtualWindows, InWidget, OutWidgetPath, VisibilityFilter);
	}

	return true;
}


void FSlateApplication::GeneratePathToWidgetChecked( TSharedRef<const SWidget> InWidget, FWidgetPath& OutWidgetPath, EVisibility VisibilityFilter ) const
{
	if ( !FSlateWindowHelper::FindPathToWidget(SlateWindows, InWidget, OutWidgetPath, VisibilityFilter) )
	{
		const bool bWasFound = FSlateWindowHelper::FindPathToWidget(SlateVirtualWindows, InWidget, OutWidgetPath, VisibilityFilter);
		check(bWasFound);
	}
}


TSharedPtr<SWindow> FSlateApplication::FindWidgetWindow( TSharedRef<const SWidget> InWidget ) const
{
	TSharedPtr<SWidget> TestWidget = ConstCastSharedRef<SWidget>(InWidget);
	while (TestWidget.IsValid())
	{
		if (TestWidget->Advanced_IsWindow())
		{
			return StaticCastSharedPtr<SWindow>(TestWidget);
		}

		TestWidget = TestWidget->GetParentWidget();
	};

	return nullptr;
}


TSharedPtr<SWindow> FSlateApplication::FindWidgetWindow( TSharedRef<const SWidget> InWidget, FWidgetPath& OutWidgetPath ) const
{
	// If the user wants a widget path back populate it instead
	if ( !FSlateWindowHelper::FindPathToWidget(SlateWindows, InWidget, OutWidgetPath, EVisibility::All) )
	{
		if ( !FSlateWindowHelper::FindPathToWidget(SlateVirtualWindows, InWidget, OutWidgetPath, EVisibility::All) )
		{
			return nullptr;
		}
	}

	return OutWidgetPath.TopLevelWindow;
}

void FSlateApplication::ProcessExternalReply(const FWidgetPath& CurrentEventPath, const FReply TheReply, const uint32 UserIndex, const uint32 PointerIndex)
{
	if (PointerIndex == FSlateApplicationBase::CursorPointerIndex)
	{
		FPointerEvent MouseEvent(
			UserIndex,
			PointerIndex,
			GetCursorPos(),
			GetLastCursorPos(),
			PressedMouseButtons,
			EKeys::Invalid,
			0,
			PlatformApplication->GetModifierKeys()
		);

		const FWeakWidgetPath& LastWidgetsUnderCursor = WidgetsUnderCursorLastEvent.FindRef(FUserAndPointer(UserIndex, PointerIndex));
	
		const FWidgetPath* PathToWidgetPtr = nullptr;
		FWidgetPath PathToWidget;
		if (LastWidgetsUnderCursor.IsValid())
		{
			PathToWidget = LastWidgetsUnderCursor.ToWidgetPath();
			PathToWidgetPtr = &PathToWidget;
		}

		ProcessReply(CurrentEventPath, TheReply, PathToWidgetPtr, &MouseEvent, UserIndex);
	}
	else
	{
		ProcessReply(CurrentEventPath, TheReply, nullptr, nullptr, UserIndex);
	}
}

void FSlateApplication::ProcessReply( const FWidgetPath& CurrentEventPath, const FReply& TheReply, const FWidgetPath* WidgetsUnderMouse, const FPointerEvent* InMouseEvent, const uint32 UserIndex )
{
	const TSharedPtr<FDragDropOperation> ReplyDragDropContent = TheReply.GetDragDropContent();
	const bool bStartingDragDrop = ReplyDragDropContent.IsValid();
	const bool bIsVirtualInteraction = CurrentEventPath.IsValid() ? CurrentEventPath.GetWindow()->IsVirtualWindow() : false;

	// Release mouse capture if requested or if we are starting a drag and drop.
	// Make sure to only clobber WidgetsUnderCursor if we actually had a mouse capture.
	uint32 PointerIndex = InMouseEvent != nullptr ? InMouseEvent->GetPointerIndex() : CursorPointerIndex;

	if (MouseCaptor.HasCaptureForPointerIndex(UserIndex,PointerIndex) && (TheReply.ShouldReleaseMouse() || bStartingDragDrop) )
	{
		WidgetsUnderCursorLastEvent.Add( FUserAndPointer(UserIndex,PointerIndex), MouseCaptor.ToWeakPath(UserIndex,PointerIndex) );
		MouseCaptor.InvalidateCaptureForPointer(UserIndex,PointerIndex);

		// If mouse capture changes, we should refresh the cursor state.
		bQueryCursorRequested = true;
	}

	// Clear focus is requested.
	if (TheReply.ShouldReleaseUserFocus())
	{
		if (TheReply.AffectsAllUsers())
		{
			ForEachUser([&] (FSlateUser* User) {
				SetUserFocus(User, FWidgetPath(), TheReply.GetFocusCause());
			});
		}
		else
		{
			SetUserFocus(UserIndex, FWidgetPath(), TheReply.GetFocusCause());
		}
	}

	if (TheReply.ShouldEndDragDrop())
	{
		CancelDragDrop();
	}

	if ( bStartingDragDrop )
	{
		checkf( !this->DragDropContent.IsValid(), TEXT("Drag and Drop already in progress!") );
		check( true == TheReply.IsEventHandled() );
		check( WidgetsUnderMouse != nullptr );
		check( InMouseEvent != nullptr );
		DragDropContent = ReplyDragDropContent;

		const FWeakWidgetPath& LastWidgetsUnderCursor = WidgetsUnderCursorLastEvent.FindRef(FUserAndPointer(UserIndex, PointerIndex));

		// We have entered drag and drop mode.
		// LastWidgetsUnderCursor.ToWidgetPath(), CurrentEventPath, and
		// *WidgetsUnderMouse should all be the same except during mouse move/
		// drag detected events, in which case, the differences are as
		// follows:
		//
		// A) LastWidgetsUnderCursor.ToWidgetPath() - The path to the widget
		//     that the mouse cursor was over on the previous frame/mouse
		//     event.
		// B) CurrentEventPath - For the DragDetected event, this is the path
		//     to the widget on which the drag was started. Since the drag
		//     operation does not activate until the mouse has been dragged
		//     a short distance, this means that this can be different from
		//     both the widget path that the cursor is currently on and the
		//     widget path that the cursor was on for the previous event.
		// C) *WidgetsUnderMouse - The widget that the mouse is currently
		//     over.
		//
		// To process the beginning of the drag operation, widgets previously
		// under the mouse cursor receive the OnMouseLeave notification,
		// regardless of whether the cursor is still over them or not.
		FEventRouter::Route<FNoReply>(this, FEventRouter::FBubblePolicy(LastWidgetsUnderCursor.ToWidgetPath()), *InMouseEvent, [](const FArrangedWidget& SomeWidget, const FPointerEvent& PointerEvent)
		{
			SomeWidget.Widget->OnMouseLeave( PointerEvent );
			return FNoReply();
		});

		// Then, the original widget started the drag receives OnDragEnter.
		FEventRouter::Route<FNoReply>(this, FEventRouter::FBubblePolicy(CurrentEventPath), FDragDropEvent( *InMouseEvent, ReplyDragDropContent ), [](const FArrangedWidget& SomeWidget, const FDragDropEvent& DragDropEvent )
		{
			SomeWidget.Widget->OnDragEnter( SomeWidget.Geometry, DragDropEvent );
			return FNoReply();
		});

		// If the cursor is not currently over the widget on which the drag
		// operation started (which should only be the case due to cursor
		// movement), the remainder of events are handled in
		// RoutePointerMoveEvent(), which will immediately call OnDragLeave()
		// on the widget that started the drag followed by OnDragEnter() on
		// the current widget. Thus, using the letters above, and assuming
		// all of the widgets are different, the sequence should end up being:
		//
		// 1. B - OnDragDetected (processing reply with drag content)
		//   1.1. A - OnMouseLeave
		//   1.2. B - OnDragEnter
		// 2. B - OnDragLeave
		// 3. C - OnDragEnter
		// 4. C - OnDragOver
	}
	
	// Setting mouse capture, mouse position, and locking the mouse
	// are all operations that we shouldn't do if our application isn't Active (The OS ignores half of it, and we'd be in a half state)
	// We do allow the release of capture and lock when deactivated, this is innocuous of some platforms but required on others when 
	// the Application deactivated before the window. (Mac is an example of this)
	if (bAppIsActive || bIsVirtualInteraction)
	{
		TSharedPtr<SWidget> RequestedMouseCaptor = TheReply.GetMouseCaptor();

		// Do not capture the mouse if we are also starting a drag and drop.
		if (RequestedMouseCaptor.IsValid() && !bStartingDragDrop)
		{
			if ( MouseCaptor.SetMouseCaptor(UserIndex, PointerIndex, CurrentEventPath, RequestedMouseCaptor) )
			{
				if (WidgetsUnderMouse)
				{
					const FWeakWidgetPath& LastWidgetsUnderCursor = WidgetsUnderCursorLastEvent.FindRef(FUserAndPointer(UserIndex, PointerIndex));

					if (LastWidgetsUnderCursor.IsValid())
					{
						for (int32 WidgetIndex = LastWidgetsUnderCursor.Widgets.Num() - 1; WidgetIndex >= 0; --WidgetIndex)
						{
							TSharedPtr<SWidget> SomeWidgetPreviouslyUnderCursor = LastWidgetsUnderCursor.Widgets[WidgetIndex].Pin();

							if (SomeWidgetPreviouslyUnderCursor.IsValid())
							{
								if (SomeWidgetPreviouslyUnderCursor != RequestedMouseCaptor)
								{
									// It's possible for mouse event to be null if we end up here from a keyboard event. If so, we should synthesize an event
									if (InMouseEvent)
									{
										// Note that the event's pointer position is not translated.
										SomeWidgetPreviouslyUnderCursor->OnMouseLeave(*InMouseEvent);
									}
									else
									{
										const FPointerEvent& SimulatedPointer = FPointerEvent();
										SomeWidgetPreviouslyUnderCursor->OnMouseLeave(SimulatedPointer);
									}
									

#if WITH_SLATE_DEBUGGING
									FSlateDebugging::BroadcastInputEvent(ESlateDebuggingInputEvent::MouseLeave, SomeWidgetPreviouslyUnderCursor);
#endif
								}
								else
								{
									// Done routing mouse leave
									break;
								}
							}
						}
					}
				}
			}
			else
			{
#if WITH_SLATE_DEBUGGING
				FSlateDebugging::BroadcastWarning(NSLOCTEXT("SlateDebugging", "FailedToCaptureMouse", "Failed To Mouse Capture"), RequestedMouseCaptor);
#endif
			}

			// When the cursor capture state changes we need to refresh cursor state.
			bQueryCursorRequested = true;
		}

		if ( !bIsVirtualInteraction && CurrentEventPath.IsValid() && RequestedMouseCaptor.IsValid())
		{
			// If the mouse is being captured or released, toggle high precision raw input if requested by the reply.
			// Raw input is only used with mouse capture
			if (TheReply.ShouldUseHighPrecisionMouse())
			{
				const TSharedRef< SWindow> Window = CurrentEventPath.GetWindow();
				PlatformApplication->SetCapture(Window->GetNativeWindow());
				PlatformApplication->SetHighPrecisionMouseMode(true, Window->GetNativeWindow());

#if WITH_SLATE_DEBUGGING
				//TODO Capture
#endif

				// When the cursor capture state changes we need to refresh cursor state.
				bQueryCursorRequested = true;
			}
		}

		TOptional<FIntPoint> RequestedMousePos = TheReply.GetRequestedMousePos();
		if (RequestedMousePos.IsSet())
		{
			const FVector2D Position = RequestedMousePos.GetValue();
			PointerIndexPositionMap.Add(FUserAndPointer(UserIndex, PointerIndex), Position);
			PointerIndexLastPositionMap.Add(FUserAndPointer(UserIndex, PointerIndex), Position);
			SetCursorPos(Position);
		}

		if (TheReply.GetMouseLockWidget().IsValid())
		{
			// The reply requested mouse lock so tell the native application to lock the mouse to the widget receiving the event
			LockCursor(TheReply.GetMouseLockWidget());
		}
	}

	// Releasing high precision mode.  @HACKISH We can only support high precision mode on true mouse hardware cursors
	// but if the user index isn't 0, there's no way it's the real mouse so we should ignore this if it's not user 0,
	// because that means it's a virtual controller.
	if ( UserIndex == 0 && !bIsVirtualInteraction )
	{
		if ( CurrentEventPath.IsValid() && TheReply.ShouldReleaseMouse() && !TheReply.ShouldUseHighPrecisionMouse() )
		{
			if ( PlatformApplication->IsUsingHighPrecisionMouseMode() )
			{
				PlatformApplication->SetHighPrecisionMouseMode(false, nullptr);
				PlatformApplication->SetCapture(nullptr);

#if WITH_SLATE_DEBUGGING
				//TODO Release Capture
#endif

				// When the cursor capture state changes we need to refresh cursor state.
				bQueryCursorRequested = true;
			}
		}
	}

	// Releasing Mouse Lock
	if (TheReply.ShouldReleaseMouseLock())
	{
		LockCursor(nullptr);
	}
	
	// If we have a valid Navigation request attempt the navigation.
	if (TheReply.GetNavigationDestination().IsValid() || TheReply.GetNavigationType() != EUINavigation::Invalid)
	{
		FWidgetPath NavigationSource;
		if (TheReply.GetNavigationSource() == ENavigationSource::WidgetUnderCursor)
		{
			NavigationSource = *WidgetsUnderMouse;
		}
		else if(const FSlateUser* User = GetOrCreateUser(UserIndex))
		{
			TSharedRef<FWidgetPath> EventPathRef = User->GetFocusPath();
			NavigationSource = EventPathRef.Get();
		}

		if (NavigationSource.IsValid())
		{
			if (TheReply.GetNavigationDestination().IsValid())
			{
				const bool bAlwaysHandleNavigationAttempt = false;
				ExecuteNavigation(NavigationSource, TheReply.GetNavigationDestination(), UserIndex, bAlwaysHandleNavigationAttempt);
			}
			else
			{
				FNavigationEvent NavigationEvent(PlatformApplication->GetModifierKeys(), UserIndex, TheReply.GetNavigationType(), TheReply.GetNavigationGenesis());

				FNavigationReply NavigationReply = FNavigationReply::Escape();
				for (int32 WidgetIndex = NavigationSource.Widgets.Num() - 1; WidgetIndex >= 0; --WidgetIndex)
				{
					FArrangedWidget& SomeWidgetGettingEvent = NavigationSource.Widgets[WidgetIndex];
					if (SomeWidgetGettingEvent.Widget->IsEnabled())
					{
						NavigationReply = SomeWidgetGettingEvent.Widget->OnNavigation(SomeWidgetGettingEvent.Geometry, NavigationEvent).SetHandler(SomeWidgetGettingEvent.Widget);
						if (NavigationReply.GetBoundaryRule() != EUINavigationRule::Escape || WidgetIndex == 0)
						{
							AttemptNavigation(NavigationSource, NavigationEvent, NavigationReply, SomeWidgetGettingEvent);
							break;
						}
					}
				}
			}
		}
	}

	if ( TheReply.GetDetectDragRequest().IsValid() )
	{
		checkSlow(InMouseEvent);

		DragDetector.StartDragDetection(
			WidgetsUnderMouse->GetPathDownTo(TheReply.GetDetectDragRequest().ToSharedRef()),
			InMouseEvent->GetUserIndex(),
			InMouseEvent->GetPointerIndex(),
			TheReply.GetDetectDragRequestButton(),
			InMouseEvent->GetScreenSpacePosition());
	}

	// Set focus if requested.
	TSharedPtr<SWidget> RequestedFocusRecepient = TheReply.GetUserFocusRecepient();
	if (TheReply.ShouldSetUserFocus() || RequestedFocusRecepient.IsValid())
	{
		if (TheReply.AffectsAllUsers())
		{
			ForEachUser([&] (FSlateUser* User) {
				SetUserFocus(User->GetUserIndex(), RequestedFocusRecepient, TheReply.GetFocusCause());
			});
		}
		else
		{
			SetUserFocus(UserIndex, RequestedFocusRecepient, TheReply.GetFocusCause());
		}
	}
}

void FSlateApplication::LockCursor(const TSharedPtr<SWidget>& Widget)
{
	if (PlatformApplication->Cursor.IsValid())
	{
		if (Widget.IsValid())
		{
			// Get a path to this widget so we know the position and size of its geometry
			FWidgetPath WidgetPath;
			const bool bFoundWidget = GeneratePathToWidgetUnchecked(Widget.ToSharedRef(), WidgetPath);
			if ( ensureMsgf(bFoundWidget, TEXT("Attempting to LockCursor() to widget but could not find widget %s"), *Widget->ToString()) )
			{
				LockCursorToPath(WidgetPath);
			}
		}
		else
		{
			UnlockCursor();
		}
	}
}

void FSlateApplication::LockCursorToPath(const FWidgetPath& WidgetPath)
{
	// The last widget in the path should be the widget we are locking the cursor to
	const FArrangedWidget& WidgetGeom = WidgetPath.Widgets[WidgetPath.Widgets.Num() - 1];

	TSharedRef<SWindow> Window = WidgetPath.GetWindow();
	// Do not attempt to lock the cursor to the window if its not in the foreground.  It would cause annoying side effects
	if (Window->GetNativeWindow()->IsForegroundWindow())
	{
		const FSlateRect SlateClipRect = WidgetGeom.Geometry.GetLayoutBoundingRect();
		CursorLock.LastComputedBounds = SlateClipRect;
		CursorLock.PathToLockingWidget = WidgetPath;
			
		// Generate a screen space clip rect based on the widgets geometry
#if PLATFORM_DESKTOP
		const bool bIsBorderlessGameWindow = Window->GetNativeWindow()->IsDefinitionValid() && Window->GetNativeWindow()->GetDefinition().Type == EWindowType::GameWindow && !Window->GetNativeWindow()->GetDefinition().HasOSWindowBorder;
		const int32 ClipRectAdjustment = bIsBorderlessGameWindow ? 1 : 0;
#else
		const int32 ClipRectAdjustment = 0;
#endif

		// Note: We round the upper left coordinate of the clip rect so we guarantee the rect is inside the geometry of the widget.  If we truncated when there is a half pixel we would cause the clip
		// rect to be half a pixel larger than the geometry and cause the mouse to go outside of the geometry.
		RECT ClipRect;
		ClipRect.left = FMath::RoundToInt(SlateClipRect.Left + ClipRectAdjustment);
		ClipRect.top = FMath::RoundToInt(SlateClipRect.Top + ClipRectAdjustment);
		ClipRect.right = FMath::TruncToInt(SlateClipRect.Right - ClipRectAdjustment);
		ClipRect.bottom = FMath::TruncToInt(SlateClipRect.Bottom - ClipRectAdjustment);

		// Lock the mouse to the widget
		PlatformApplication->Cursor->Lock(&ClipRect);
	}
}

void FSlateApplication::UnlockCursor()
{
	// Unlock the mouse
	PlatformApplication->Cursor->Lock(nullptr);
	CursorLock.PathToLockingWidget = FWeakWidgetPath();
}

void FSlateApplication::UpdateCursorLockRegion()
{
	if(CursorLock.PathToLockingWidget.IsValid())
	{
	const FWidgetPath PathToWidget = CursorLock.PathToLockingWidget.ToWidgetPath(FWeakWidgetPath::EInterruptedPathHandling::ReturnInvalid);
	if (PathToWidget.IsValid())
	{
		const FSlateRect ComputedClipRect = PathToWidget.Widgets.Last().Geometry.GetLayoutBoundingRect();
		if (ComputedClipRect != CursorLock.LastComputedBounds)
		{
			LockCursorToPath(PathToWidget);
		}
	}
}
}

void FSlateApplication::SetLastUserInteractionTime(double InCurrentTime)
{
	if (LastUserInteractionTime != InCurrentTime)
	{
		LastUserInteractionTime = InCurrentTime;
		LastUserInteractionTimeUpdateEvent.Broadcast(LastUserInteractionTime);
	}
}

void FSlateApplication::QueryCursor()
{
	bQueryCursorRequested = false;

	// The slate loading widget thread is not allowed to execute this code 
	// as it is unsafe to read the hittest grid in another thread
	if ( PlatformApplication->Cursor.IsValid() && IsInGameThread() )
	{
		// drag-drop overrides cursor
		FCursorReply CursorReply = FCursorReply::Unhandled();
		if ( IsDragDropping() )
		{
			CursorReply = DragDropContent->OnCursorQuery();
		}
		
		if (!CursorReply.IsEventHandled())
		{
			FWidgetPath WidgetsToQueryForCursor;
			const TSharedPtr<SWindow> ActiveModalWindow = GetActiveModalWindow();

			const FVector2D CurrentCursorPosition = GetCursorPos();
			const FVector2D LastCursorPosition = GetLastCursorPos();
			const FPointerEvent CursorEvent(
				CursorPointerIndex,
				CurrentCursorPosition,
				LastCursorPosition,
				CurrentCursorPosition - LastCursorPosition,
				PressedMouseButtons,
				PlatformApplication->GetModifierKeys()
				);

			// Query widgets with mouse capture for the cursor
			if (MouseCaptor.HasCaptureForPointerIndex(CursorUserIndex, CursorPointerIndex))
			{
				FWidgetPath MouseCaptorPath = MouseCaptor.ToWidgetPath( FWeakWidgetPath::EInterruptedPathHandling::Truncate, &CursorEvent);
				if ( MouseCaptorPath.IsValid() )
				{
					TSharedRef< SWindow > CaptureWindow = MouseCaptorPath.GetWindow();

					// Never query the mouse captor path if it is outside an active modal window
					if ( !ActiveModalWindow.IsValid() || ( CaptureWindow == ActiveModalWindow || CaptureWindow->IsDescendantOf(ActiveModalWindow) ) )
					{
						WidgetsToQueryForCursor = MouseCaptorPath;
					}
				}
			}
			else
			{
				WidgetsToQueryForCursor = LocateWindowUnderMouse( GetCursorPos(), GetInteractiveTopLevelWindows() );
			}

			if (WidgetsToQueryForCursor.IsValid())
			{
				// Switch worlds for widgets in the current path
				FScopedSwitchWorldHack SwitchWorld( WidgetsToQueryForCursor );

				for (int32 WidgetIndex = WidgetsToQueryForCursor.Widgets.Num() - 1; WidgetIndex >= 0; --WidgetIndex)
				{
					const FArrangedWidget& ArrangedWidget = WidgetsToQueryForCursor.Widgets[WidgetIndex];

					CursorReply = ArrangedWidget.Widget->OnCursorQuery(ArrangedWidget.Geometry, CursorEvent);
					if (CursorReply.IsEventHandled())
					{
						if (!CursorReply.GetCursorWidget().IsValid())
						{
							for (; WidgetIndex >= 0; --WidgetIndex)
							{
								TOptional<TSharedRef<SWidget>> CursorWidget = WidgetsToQueryForCursor.Widgets[WidgetIndex].Widget->OnMapCursor(CursorReply);
								if (CursorWidget.IsSet())
								{
									CursorReply.SetCursorWidget(WidgetsToQueryForCursor.GetWindow(), CursorWidget.GetValue());
									break;
								}
							}
						}
						break;
					}
				}

				if (!CursorReply.IsEventHandled() && WidgetsToQueryForCursor.IsValid())
				{
					// Query was NOT handled, and we are still over a slate window.
					CursorReply = FCursorReply::Cursor(EMouseCursor::Default);
				}
			}
			else
			{
				// Set the default cursor when there isn't an active window under the cursor and the mouse isn't captured
				CursorReply = FCursorReply::Cursor(EMouseCursor::Default);
			}
		}
		ProcessCursorReply(CursorReply);
	}
}

void FSlateApplication::ProcessCursorReply(const FCursorReply& CursorReply)
{
	if (CursorReply.IsEventHandled())
	{
		CursorWidgetPtr = CursorReply.GetCursorWidget();
		if (CursorReply.GetCursorWidget().IsValid())
		{
			CursorReply.GetCursorWidget()->SetVisibility(EVisibility::HitTestInvisible);
			CursorWindowPtr = CursorReply.GetCursorWindow();
			if (!IsFakingTouchEvents())
			{
				PlatformApplication->Cursor->SetType(EMouseCursor::Custom);
			}
		}
		else
		{
			CursorWindowPtr.Reset();
			PlatformApplication->Cursor->SetType(CursorReply.GetCursorType());
		}
	}
	else
	{
		CursorWindowPtr.Reset();
		CursorWidgetPtr.Reset();
	}
}

void FSlateApplication::SpawnToolTip( const TSharedRef<IToolTip>& InToolTip, const FVector2D& InSpawnLocation )
{
	// Close existing tool tip, if we have one
	CloseToolTip();

	// Spawn the new tool tip
	{
		TSharedPtr< SWindow > NewToolTipWindow( ToolTipWindow.Pin() );
		if( !NewToolTipWindow.IsValid() )
		{
			// Create the tool tip window
			NewToolTipWindow = SWindow::MakeToolTipWindow();

			// Don't show the window yet.  We'll set it up with some content first!
			const bool bShowImmediately = false;
			AddWindow( NewToolTipWindow.ToSharedRef(), bShowImmediately );
		}

		NewToolTipWindow->SetContent
		(
			SNew(SWeakWidget)
			.PossiblyNullContent(InToolTip->AsWidget())
		);

		// Move the window again to recalculate popup window position if necessary (tool tip may spawn outside of the monitors work area)
		// and in that case we need to adjust it
		DesiredToolTipLocation = InSpawnLocation;
		{
			// Make sure the desired size is valid
			NewToolTipWindow->SlatePrepass(FSlateApplication::Get().GetApplicationScale()*NewToolTipWindow->GetNativeWindow()->GetDPIScaleFactor());

			// already handled
			const bool bAutoAdjustForDPIScale = false;

			FSlateRect Anchor(DesiredToolTipLocation.X, DesiredToolTipLocation.Y, DesiredToolTipLocation.X, DesiredToolTipLocation.Y);
			DesiredToolTipLocation = CalculateTooltipWindowPosition(Anchor, NewToolTipWindow->GetDesiredSizeDesktopPixels(), bAutoAdjustForDPIScale);

			// MoveWindowTo will adjust the window's position, if needed
			NewToolTipWindow->MoveWindowTo( DesiredToolTipLocation );
		}

		NewToolTipWindow->SetOpacity(0.0f);

		// Show the window
		NewToolTipWindow->ShowWindow();

		// Keep a weak reference to the tool tip window
		ToolTipWindow = NewToolTipWindow;

		// Keep track of when this tool tip was spawned
		ToolTipSummonTime = FPlatformTime::Seconds();
	}
}

void FSlateApplication::CloseToolTip()
{
	// Notify the source widget that its tooltip is closing
	{
		TSharedPtr<SWidget> SourceWidget = ActiveToolTipWidgetSource.Pin();
		if (SourceWidget.IsValid())
		{
			SourceWidget->OnToolTipClosing();
		}
	}

	// Notify the active tooltip that it's being closed.
	TSharedPtr<IToolTip> StableActiveToolTip = ActiveToolTip.Pin();
	if ( StableActiveToolTip.IsValid() )
	{
		StableActiveToolTip->OnClosed();
	}

	// If the tooltip had a new window holding it, hide the window.
	TSharedPtr< SWindow > PinnedToolTipWindow( ToolTipWindow.Pin() );
	if( PinnedToolTipWindow.IsValid() && PinnedToolTipWindow->IsVisible() )
	{
		// Hide the tool tip window.  We don't destroy the window, because we want to reuse it for future tool tips.
		PinnedToolTipWindow->HideWindow();
	}

	ActiveToolTip.Reset();
	ActiveToolTipWidgetSource.Reset();

	ToolTipOffsetDirection = EToolTipOffsetDirection::Undetermined;
}

void FSlateApplication::UpdateToolTip( bool AllowSpawningOfNewToolTips )
{
	// Don't do anything if tooltips are not enabled.
	if ( !bAllowToolTips )
	{
		// The user may have disabled this while a tooltip was visible, like during a menu to game transition, if this
		// happens we need to close the tool tip if it's still visible.
		if ( ActiveToolTip.IsValid() )
		{
			CloseToolTip();
		}

		return;
	}

	SCOPE_CYCLE_COUNTER(STAT_SlateUpdateTooltip);

	const bool bCheckForToolTipChanges =
		IsInGameThread() &&					// We should never allow the slate loading thread to create new windows or interact with the hittest grid
		!IsUsingHighPrecisionMouseMovment() && // If we are using HighPrecision movement then we can't rely on the OS cursor to be accurate
		!IsDragDropping() &&				// We must not currently be in the middle of a drag-drop action
		PlatformApplication->IsCursorDirectlyOverSlateWindow(); // The cursor must be over a Slate window
	
	// We still want to show tooltips for widgets that are disabled
	const bool bIgnoreEnabledStatus = true;

	float DPIScaleFactor = 1.0f;
	
	FWidgetPath WidgetsToQueryForToolTip;
	// We don't show any tooltips when drag and dropping or when another app is active
	if (bCheckForToolTipChanges)
	{
		// Ask each widget under the Mouse if they have a tool tip to show.
		FWidgetPath WidgetsUnderMouse = LocateWindowUnderMouse( GetCursorPos(), GetInteractiveTopLevelWindows(), bIgnoreEnabledStatus );
		// Don't attempt to show tooltips inside an existing tooltip
		if (!WidgetsUnderMouse.IsValid() || WidgetsUnderMouse.GetWindow() != ToolTipWindow.Pin())
		{
			WidgetsToQueryForToolTip = WidgetsUnderMouse;
			if (false)// @na (WidgetsUnderMouse.IsValid())
			{
				DPIScaleFactor = WidgetsUnderMouse.GetWindow()->GetNativeWindow()->GetDPIScaleFactor();
			}
		}
	}

	bool bHaveForceFieldRect = false;
	FSlateRect ForceFieldRect;

	TSharedPtr<IToolTip> NewToolTip;
	TSharedPtr<SWidget> WidgetProvidingNewToolTip;
	for ( int32 WidgetIndex=WidgetsToQueryForToolTip.Widgets.Num()-1; WidgetIndex >= 0; --WidgetIndex )
	{
		FArrangedWidget* CurWidgetGeometry = &WidgetsToQueryForToolTip.Widgets[WidgetIndex];
		const TSharedRef<SWidget>& CurWidget = CurWidgetGeometry->Widget;

		if( !NewToolTip.IsValid() )
		{
			TSharedPtr< IToolTip > WidgetToolTip = CurWidget->GetToolTip();

			// Make sure the tool-tip currently is displaying something before spawning it.
			if( WidgetToolTip.IsValid() && !WidgetToolTip->IsEmpty() )
			{
				WidgetProvidingNewToolTip = CurWidget;
				NewToolTip = WidgetToolTip;
			}
		}

		// Keep track of the root most widget with a tool-tip force field enabled
		if( CurWidget->HasToolTipForceField() )
		{
			if( !bHaveForceFieldRect )
			{
				bHaveForceFieldRect = true;
				ForceFieldRect = CurWidgetGeometry->Geometry.GetLayoutBoundingRect();
			}
			else
			{
				// Grow the rect to encompass this geometry.  Usually, the parent's rect should always be inclusive
				// of it's child though.  Just is kind of just being paranoid.
				ForceFieldRect = ForceFieldRect.Expand( CurWidgetGeometry->Geometry.GetLayoutBoundingRect() );
			}
			ForceFieldRect = (1.0f / DPIScaleFactor) * ForceFieldRect;
		}
	}

	// Did the tool tip change from last time?
	const bool bToolTipChanged = (NewToolTip != ActiveToolTip.Pin());
	
	// Any widgets that wish to handle visualizing the tooltip get a chance here.
	TSharedPtr<SWidget> NewTooltipVisualizer;
	if (bToolTipChanged)
	{
		// Remove existing tooltip if there is one.
		if (TooltipVisualizerPtr.IsValid())
		{
			TooltipVisualizerPtr.Pin()->OnVisualizeTooltip( nullptr );
		}

		// Notify the new tooltip that it's about to be opened.
		if ( NewToolTip.IsValid() )
		{
			NewToolTip->OnOpening();
		}

		TSharedPtr<SWidget> NewToolTipWidget = NewToolTip.IsValid() ? NewToolTip->AsWidget() : TSharedPtr<SWidget>();

		bool bOnVisualizeTooltipHandled = false;
		// Some widgets might want to provide an alternative Tooltip Handler.
		for ( int32 WidgetIndex=WidgetsToQueryForToolTip.Widgets.Num()-1; !bOnVisualizeTooltipHandled && WidgetIndex >= 0; --WidgetIndex )
		{
			const FArrangedWidget& CurWidgetGeometry = WidgetsToQueryForToolTip.Widgets[WidgetIndex];
			bOnVisualizeTooltipHandled = CurWidgetGeometry.Widget->OnVisualizeTooltip( NewToolTipWidget );
			if (bOnVisualizeTooltipHandled)
			{
				// Someone is taking care of visualizing this tooltip
				NewTooltipVisualizer = CurWidgetGeometry.Widget;
			}
		}
	}


	// If a widget under the cursor has a tool-tip forcefield active, then go through any menus
	// in the menu stack that are above that widget's window, and make sure those windows also
	// prevent the tool-tip from encroaching.  This prevents tool-tips from drawing over sub-menus
	// spawned from menu items in a different window, for example.
	if( bHaveForceFieldRect && WidgetsToQueryForToolTip.IsValid() )
	{
		TSharedPtr<IMenu> MenuInPath = MenuStack.FindMenuInWidgetPath(WidgetsToQueryForToolTip);

		if (MenuInPath.IsValid())
		{
			ForceFieldRect = ForceFieldRect.Expand(MenuStack.GetToolTipForceFieldRect(MenuInPath.ToSharedRef(), WidgetsToQueryForToolTip));
		}
	}

	{
		TSharedPtr<IToolTip> ActiveToolTipPtr = ActiveToolTip.Pin();
		if ( ( ActiveToolTipPtr.IsValid() && !ActiveToolTipPtr->IsInteractive() ) || ( NewToolTip.IsValid() && NewToolTip != ActiveToolTip.Pin() ) )
		{
			// Keep track of where we want tool tips to be positioned
			DesiredToolTipLocation = GetLastCursorPos() + SlateDefs::ToolTipOffsetFromMouse;
		}
	}

	TSharedPtr< SWindow > ToolTipWindowPtr = ToolTipWindow.Pin();
	if ( ToolTipWindowPtr.IsValid() )
	{
		// already handled
		const bool bAutoAdjustForDPIScale = false;

		FSlateRect Anchor(DesiredToolTipLocation.X, DesiredToolTipLocation.Y, DesiredToolTipLocation.X, DesiredToolTipLocation.Y);
		DesiredToolTipLocation = CalculatePopupWindowPosition( Anchor, ToolTipWindowPtr->GetDesiredSizeDesktopPixels(), bAutoAdjustForDPIScale );
	}

	// Repel tool-tip from a force field, if necessary
	if( bHaveForceFieldRect )
	{
		FVector2D ToolTipShift;
		ToolTipShift.X = ( ForceFieldRect.Right + SlateDefs::ToolTipOffsetFromForceField.X ) - DesiredToolTipLocation.X;
		ToolTipShift.Y = ( ForceFieldRect.Bottom + SlateDefs::ToolTipOffsetFromForceField.Y ) - DesiredToolTipLocation.Y;

		// Make sure the tool-tip needs to be offset
		if( ToolTipShift.X > 0.0f && ToolTipShift.Y > 0.0f )
		{
			// Find the best edge to move the tool-tip towards
			if( ToolTipOffsetDirection == EToolTipOffsetDirection::Right ||
				( ToolTipOffsetDirection == EToolTipOffsetDirection::Undetermined && ToolTipShift.X < ToolTipShift.Y ) )
			{
				// Move right
				DesiredToolTipLocation.X += ToolTipShift.X;
				ToolTipOffsetDirection = EToolTipOffsetDirection::Right;
			}
			else
			{
				// Move down
				DesiredToolTipLocation.Y += ToolTipShift.Y;
				ToolTipOffsetDirection = EToolTipOffsetDirection::Down;
			}
		}
	}

	// The tool tip changed...
	if ( bToolTipChanged )
	{
		// Close any existing tooltips; Unless the current tooltip is interactive and we don't have a valid tooltip to replace it
		TSharedPtr<IToolTip> ActiveToolTipPtr = ActiveToolTip.Pin();
		if ( NewToolTip.IsValid() || ( ActiveToolTipPtr.IsValid() && !ActiveToolTipPtr->IsInteractive() ) )
		{
			CloseToolTip();
			
			if (NewTooltipVisualizer.IsValid())
			{
				TooltipVisualizerPtr = NewTooltipVisualizer;
			}
			else if( bAllowToolTips && AllowSpawningOfNewToolTips )
			{
				// Spawn a new one if we have it
				if( NewToolTip.IsValid() )
				{
					SpawnToolTip( NewToolTip.ToSharedRef(), DesiredToolTipLocation );
				}
			}
			else
			{
				NewToolTip = nullptr;
			}

			ActiveToolTip = NewToolTip;
			ActiveToolTipWidgetSource = WidgetProvidingNewToolTip;
		}
	}

	// Do we have a tool tip window?
	if( ToolTipWindow.IsValid() )
	{
		// Only enable tool-tip transitions if we're running at a decent frame rate
		const bool bAllowInstantToolTips = false;
		const bool bAllowAnimations = !bAllowInstantToolTips && FSlateApplication::Get().IsRunningAtTargetFrameRate();

		// How long since the tool tip was summoned?
		const float TimeSinceSummon = FPlatformTime::Seconds() - ToolTipDelay - ToolTipSummonTime;
		const float ToolTipOpacity = bAllowInstantToolTips ? 1.0f : FMath::Clamp< float >( TimeSinceSummon / ToolTipFadeInDuration, 0.0f, 1.0f );

		// Update window opacity
		TSharedRef< SWindow > PinnedToolTipWindow( ToolTipWindow.Pin().ToSharedRef() );
		PinnedToolTipWindow->SetOpacity( ToolTipOpacity );

		// How far tool tips should slide
		const FVector2D SlideDistance( 30.0f, 5.0f );

		// Apply steep inbound curve to the movement, so it looks like it quickly decelerating
		const float SlideProgress = bAllowAnimations ? FMath::Pow( 1.0f - ToolTipOpacity, 3.0f ) : 0.0f;

		FVector2D WindowLocation = DesiredToolTipLocation + SlideProgress * SlideDistance;
		if( WindowLocation != PinnedToolTipWindow->GetPositionInScreen() )
		{
			// already handled
			const bool bAutoAdjustForDPIScale = false;

			// Avoid the edges of the desktop
			FSlateRect Anchor(WindowLocation.X, WindowLocation.Y, WindowLocation.X, WindowLocation.Y);
			WindowLocation = CalculateTooltipWindowPosition(Anchor, PinnedToolTipWindow->GetDesiredSizeDesktopPixels(), bAutoAdjustForDPIScale);

			// Update the tool tip window positioning
			// SetCachedScreenPosition is a hack (issue tracked as TTP #347070) which is needed because code in TickWindowAndChildren()/DrawPrepass()
			// assumes GetPositionInScreen() to correspond to the new window location in the same tick. This is true on Windows, but other
			// OSes (Linux in particular) may not update cached screen position until next time events are polled.
			PinnedToolTipWindow->SetCachedScreenPosition( WindowLocation );
			PinnedToolTipWindow->MoveWindowTo( WindowLocation );
		}
	}
}

TArray< TSharedRef<SWindow> > FSlateApplication::GetInteractiveTopLevelWindows()
{
	if (ActiveModalWindows.Num() > 0)
	{
		// If we have modal windows, only the topmost modal window and its children are interactive.
		TArray< TSharedRef<SWindow>, TInlineAllocator<1> > OutWindows;
		OutWindows.Add( ActiveModalWindows.Last().ToSharedRef() );
		return TArray< TSharedRef<SWindow> >(OutWindows);
	}
	else
	{
		// No modal windows? All windows are interactive.
		return SlateWindows;
	}
}

void FSlateApplication::GetAllVisibleWindowsOrdered(TArray< TSharedRef<SWindow> >& OutWindows)
{
	for( TArray< TSharedRef<SWindow> >::TConstIterator CurrentWindowIt( SlateWindows ); CurrentWindowIt; ++CurrentWindowIt )
	{
		TSharedRef<SWindow> CurrentWindow = *CurrentWindowIt;
		if ( CurrentWindow->IsVisible() && !CurrentWindow->IsWindowMinimized() )
		{
			GetAllVisibleChildWindows(OutWindows, CurrentWindow);
		}
	}
}

void FSlateApplication::GetAllVisibleChildWindows(TArray< TSharedRef<SWindow> >& OutWindows, TSharedRef<SWindow> CurrentWindow)
{
	if ( CurrentWindow->IsVisible() && !CurrentWindow->IsWindowMinimized() )
	{
		OutWindows.Add(CurrentWindow);

		const TArray< TSharedRef<SWindow> >& WindowChildren = CurrentWindow->GetChildWindows();
		for (int32 ChildIndex=0; ChildIndex < WindowChildren.Num(); ++ChildIndex)
		{
			GetAllVisibleChildWindows( OutWindows, WindowChildren[ChildIndex] );
		}
	}
}

bool FSlateApplication::IsDragDropping() const
{
	return DragDropContent.IsValid();
}

bool FSlateApplication::IsDragDroppingAffected(const FPointerEvent& InPointerEvent) const
{
	return DragDropContent.IsValid() && DragDropContent->AffectedByPointerEvent(InPointerEvent);
}

TSharedPtr<FDragDropOperation> FSlateApplication::GetDragDroppingContent() const
{
	return DragDropContent;
}

void FSlateApplication::CancelDragDrop()
{
	if (!IsDragDropping())
	{
		return;
	}

	FPointerEvent EmptyPointerEvent;

	for( auto LastWidgetIterator = WidgetsUnderCursorLastEvent.CreateConstIterator(); LastWidgetIterator; ++LastWidgetIterator)
	{
		
		FWidgetPath WidgetsToDragLeave = LastWidgetIterator.Value().ToWidgetPath(FWeakWidgetPath::EInterruptedPathHandling::Truncate);
		if(WidgetsToDragLeave.IsValid())
		{
			const FDragDropEvent DragDropEvent(EmptyPointerEvent, DragDropContent);
			for(int32 WidgetIndex = WidgetsToDragLeave.Widgets.Num() - 1; WidgetIndex >= 0; --WidgetIndex)
			{
				WidgetsToDragLeave.Widgets[WidgetIndex].Widget->OnDragLeave(DragDropEvent);
			}
		}
	}

	// cancel dragdrop operation correctly firing off callbacks
	DragDropContent->OnDrop(false, EmptyPointerEvent);

	WidgetsUnderCursorLastEvent.Empty();
	ResetDragDropState();
}

void FSlateApplication::EnterDebuggingMode()
{
	bRequestLeaveDebugMode = false;

	// Note it is ok to hold a reference here as the game viewport should not be destroyed while in debugging mode
	TSharedPtr<SViewport> PreviousGameViewport;

	// Disable any game viewports while we are in debug mode so that mouse capture is released and the cursor is visible
	// We need to retain the keyboard input for debugging purposes, so this is called directly rather than calling UnregisterGameViewport which resets input.
	if (GameViewportWidget.IsValid())
	{
		PreviousGameViewport = GameViewportWidget.Pin();
		PreviousGameViewport->SetActive(false);
		GameViewportWidget.Reset();
	}
	
	Renderer->EndFrame();

	Renderer->FlushCommands();
	
	// We are about to start an in stack tick. Make sure the rendering thread isn't already behind
	Renderer->Sync();

#if WITH_EDITORONLY_DATA
	// Flag that we're about to enter the first frame of intra-frame debugging.
	GFirstFrameIntraFrameDebugging = true;
#endif	//WITH_EDITORONLY_DATA

	// Tick slate from here in the event that we should not return until the modal window is closed.
	while (!bRequestLeaveDebugMode)
	{
		Renderer->BeginFrame();
		
		// Tick and render Slate
		Tick();

		Renderer->EndFrame();
		
		Renderer->FlushCommands();
		
		// Synchronize the game thread and the render thread so that the render thread doesn't get too far behind.
		Renderer->Sync();

#if WITH_EDITORONLY_DATA
		// We are done with the first frame
		GFirstFrameIntraFrameDebugging = false;

		// If we are requesting leaving debugging mode, leave it now.
		GIntraFrameDebuggingGameThread = !bRequestLeaveDebugMode;
#endif	//WITH_EDITORONLY_DATA
	}

	Renderer->BeginFrame();
	bRequestLeaveDebugMode = false;
	
	if ( PreviousGameViewport.IsValid() )
	{
		check(!GameViewportWidget.IsValid());

		// When in single step mode, register the game viewport so we can unregister it later
		// but do not do any of the other stuff like locking or capturing the mouse.
		if( bLeaveDebugForSingleStep )
		{
			GameViewportWidget = PreviousGameViewport;
		}
		else
		{
			// If we had a game viewport before debugging, re-register it now to capture the mouse and lock the cursor
			RegisterGameViewport( PreviousGameViewport.ToSharedRef() );
		}
	}

	bLeaveDebugForSingleStep = false;
}

void FSlateApplication::LeaveDebuggingMode( bool bLeavingForSingleStep )
{
	bRequestLeaveDebugMode = true;
	bLeaveDebugForSingleStep = bLeavingForSingleStep;
}

bool FSlateApplication::IsWindowInDestroyQueue(TSharedRef<SWindow> Window) const
{
	return WindowDestroyQueue.Contains(Window);
}

void FSlateApplication::SynthesizeMouseMove()
{
	// The slate loading widget thread is not allowed to execute this code 
	// as it is unsafe to read the hittest grid in another thread
	if (PlatformApplication->Cursor.IsValid() && IsInGameThread())
	{
		// Synthetic mouse events accomplish two goals:
		// 1) The UI can change even if the mouse doesn't move.
		//    Synthesizing a mouse move sends out events.
		//    In this case, the current and previous position will be the same.
		//
		// 2) The mouse moves, but the OS decided not to send us an event.
		//    e.g. Mouse moved outside of our window.
		//    In this case, the previous and current positions differ.

		FPointerEvent MouseEvent
		(
			CursorPointerIndex,
			GetCursorPos(),
			GetLastCursorPos(),
			PressedMouseButtons,
			EKeys::Invalid,
			0,
			PlatformApplication->GetModifierKeys()
		);

		ProcessMouseMoveEvent(MouseEvent, true);
	}
}

void FSlateApplication::QueueSynthesizedMouseMove()
{
	SynthesizeMouseMovePending = 2;
}

void FSlateApplication::SetUnhandledKeyDownEventHandler( const FOnKeyEvent& NewHandler )
{
	UnhandledKeyDownEventHandler = NewHandler;
}

float FSlateApplication::GetDragTriggerDistance() const
{
	return DragTriggerDistance;
}

float FSlateApplication::GetDragTriggerDistanceSquared() const
{
	return DragTriggerDistance * DragTriggerDistance;
}

bool FSlateApplication::HasTraveledFarEnoughToTriggerDrag(const FPointerEvent& PointerEvent, const FVector2D ScreenSpaceOrigin) const
{
	return ( PointerEvent.GetScreenSpacePosition() - ScreenSpaceOrigin ).SizeSquared() >= ( DragTriggerDistance * DragTriggerDistance );
}

void FSlateApplication::SetDragTriggerDistance( float ScreenPixels )
{
	DragTriggerDistance = ScreenPixels;
}

bool FSlateApplication::RegisterInputPreProcessor(TSharedPtr<IInputProcessor> InputProcessor, const int32 Index /*= INDEX_NONE*/)
{
	bool bResult = false;
	if ( InputProcessor.IsValid() )
	{
		bResult = InputPreProcessors.Add(InputProcessor, Index);
	}

	return bResult;
}

void FSlateApplication::UnregisterInputPreProcessor(TSharedPtr<IInputProcessor> InputProcessor)
{
	InputPreProcessors.Remove(InputProcessor);
}

void FSlateApplication::SetCursorRadius(float NewRadius)
{
	CursorRadius = FMath::Max<float>(0.0f, NewRadius);
}

float FSlateApplication::GetCursorRadius() const
{
	return CursorRadius;
}

void FSlateApplication::SetAllowTooltips(bool bCanShow)
{
	bAllowToolTips = bCanShow ? 1 : 0;
}

bool FSlateApplication::GetAllowTooltips() const
{
	return bAllowToolTips != 0;
}

FVector2D FSlateApplication::CalculateTooltipWindowPosition( const FSlateRect& InAnchorRect, const FVector2D& InSize, bool bAutoAdjustForDPIScale) const
{
	// first use the CalculatePopupWindowPosition and if cursor is not inside it, proceed with it to avoid behavior change.
	FVector2D PopupPosition = CalculatePopupWindowPosition(InAnchorRect, InSize, bAutoAdjustForDPIScale);
	FVector2D Cursor = GetCursorPos();
	if (PopupPosition.X > Cursor.X || PopupPosition.X + InSize.X < Cursor.X ||
		PopupPosition.Y > Cursor.Y || PopupPosition.Y + InSize.Y < Cursor.Y)
	{
		return PopupPosition;
	}

	const FPlatformRect WorkAreaFinderRect (Cursor.X, Cursor.Y, Cursor.X + 1.0f, Cursor.Y + 1.0f);
	const FPlatformRect PlatformWorkArea = PlatformApplication->GetWorkArea(WorkAreaFinderRect);

	const FSlateRect WorkAreaRect( 
		PlatformWorkArea.Left, 
		PlatformWorkArea.Top, 
		PlatformWorkArea.Left+(PlatformWorkArea.Right - PlatformWorkArea.Left), 
		PlatformWorkArea.Top+(PlatformWorkArea.Bottom - PlatformWorkArea.Top) );

	float DPIScale = 1.0f; 

	if (bAutoAdjustForDPIScale)
	{
		DPIScale = FPlatformApplicationMisc::GetDPIScaleFactorAtPoint(Cursor.X, Cursor.Y);
	}

	// We want the Tooltip to appear in a 'comfortable' distance. The following vector: 'TooltipCursorOffset' 
	// is used to move away from the cursor tip position. If we wouldn't do this the Tooltip would directly
	// appear at the tip of the cursor. The coefficients 16 and 12 are estimated empirical.
	const FVector2D TooltipCursorOffset(16 * DPIScale, 12 * DPIScale);

	// Calculate the new position of the Tooltip by starting at the Top/Left corner.
	FVector2D ToolTipLocation = Cursor - TooltipCursorOffset - InSize;

	// Adjust the horizontal position so that it will be inside the work area.
	if ( ToolTipLocation.X < WorkAreaRect.Left )
	{
		ToolTipLocation.X += (InSize.X + 2.0 * TooltipCursorOffset.X);
	}

	// Adjust the vertical position so that it will be inside the work area.
	if ( ToolTipLocation.Y < WorkAreaRect.Top )
	{
		ToolTipLocation.Y += (InSize.Y + 2.0 * TooltipCursorOffset.Y);
	}

	return ToolTipLocation;
}

FVector2D FSlateApplication::CalculatePopupWindowPosition( const FSlateRect& InAnchor, const FVector2D& InSize, bool bAutoAdjustForDPIScale, const FVector2D& InProposedPlacement, const EOrientation Orientation) const
{
	FVector2D CalculatedPopUpWindowPosition( 0, 0 );

	float DPIScale = 1.0f; 

	if (bAutoAdjustForDPIScale)
	{
		DPIScale = FPlatformApplicationMisc::GetDPIScaleFactorAtPoint(InAnchor.Left, InAnchor.Top);
	}

	FVector2D AdjustedSize = InSize * DPIScale;

	FPlatformRect AnchorRect;
	AnchorRect.Left = InAnchor.Left;
	AnchorRect.Top = InAnchor.Top;
	AnchorRect.Right = InAnchor.Right;
	AnchorRect.Bottom = InAnchor.Bottom;

	EPopUpOrientation::Type PopUpOrientation = EPopUpOrientation::Horizontal;

	if ( Orientation == EOrientation::Orient_Vertical )
	{
		PopUpOrientation =  EPopUpOrientation::Vertical;
	}

	if ( PlatformApplication->TryCalculatePopupWindowPosition( AnchorRect, AdjustedSize, InProposedPlacement, PopUpOrientation, /*OUT*/&CalculatedPopUpWindowPosition ) )
	{
		return CalculatedPopUpWindowPosition/DPIScale;
	}
	else
	{
		// Calculate the rectangle around our work area
		// Use our own rect.  This window as probably doesn't have a size or position yet.
		// Use a size of 1 to get the closest monitor to the start point
		FPlatformRect WorkAreaFinderRect(AnchorRect);
		WorkAreaFinderRect.Left = AnchorRect.Left + 1;
		WorkAreaFinderRect.Top = AnchorRect.Top + 1;
		const FPlatformRect PlatformWorkArea = PlatformApplication->GetWorkArea(WorkAreaFinderRect);

		const FSlateRect WorkAreaRect( 
			PlatformWorkArea.Left, 
			PlatformWorkArea.Top, 
			PlatformWorkArea.Left+(PlatformWorkArea.Right - PlatformWorkArea.Left), 
			PlatformWorkArea.Top+(PlatformWorkArea.Bottom - PlatformWorkArea.Top) );

		FVector2D ProposedPlacement = InProposedPlacement;

		if (ProposedPlacement.IsZero())
		{
		// Assume natural left-to-right, top-to-bottom flow; position popup below and to the right.
			ProposedPlacement = FVector2D(
			Orientation == Orient_Horizontal ? AnchorRect.Right : AnchorRect.Left,
			Orientation == Orient_Horizontal ? AnchorRect.Top : AnchorRect.Bottom);
		}

		return ComputePopupFitInRect(InAnchor, FSlateRect(ProposedPlacement, ProposedPlacement+AdjustedSize), Orientation, WorkAreaRect) / DPIScale;
	}
}

bool FSlateApplication::IsRunningAtTargetFrameRate() const
{
	const float MinimumDeltaTime = 1.0f / TargetFrameRateForResponsiveness.GetValueOnGameThread();
	return ( AverageDeltaTimeForResponsiveness <= MinimumDeltaTime ) || !IsNormalExecution();
}


bool FSlateApplication::AreMenuAnimationsEnabled() const
{
	return bMenuAnimationsEnabled;
}


void FSlateApplication::EnableMenuAnimations( const bool bEnableAnimations )
{
	bMenuAnimationsEnabled = bEnableAnimations;
}


void FSlateApplication::SetAppIcon(const FSlateBrush* const InAppIcon)
{
	check(InAppIcon);
	AppIcon = InAppIcon;
}


const FSlateBrush* FSlateApplication::GetAppIcon() const
{
	return AppIcon;
}


void FSlateApplication::ShowVirtualKeyboard( bool bShow, int32 UserIndex, TSharedPtr<IVirtualKeyboardEntry> TextEntryWidget )
{
	SCOPE_CYCLE_COUNTER(STAT_ShowVirtualKeyboard);

	if(SlateTextField == nullptr)
	{
		SlateTextField = new FPlatformTextField();
	}

	SlateTextField->ShowVirtualKeyboard(bShow, UserIndex, TextEntryWidget);
}

bool FSlateApplication::AllowMoveCursor()
{
	if (SlateTextField == nullptr)
	{
		SlateTextField = new FPlatformTextField();
	}

	return SlateTextField->AllowMoveCursor();
}

FSlateRect FSlateApplication::GetPreferredWorkArea() const
{
	if ( const FSlateUser* User = GetUser(GetUserIndexForKeyboard()) )
	{
		const FWeakWidgetPath& FocusedWidgetPath = User->GetWeakFocusPath();

		// First see if we have a focused widget
		if ( FocusedWidgetPath.IsValid() && FocusedWidgetPath.Window.IsValid() )
		{
			const FVector2D WindowPos = FocusedWidgetPath.Window.Pin()->GetPositionInScreen();
			const FVector2D WindowSize = FocusedWidgetPath.Window.Pin()->GetSizeInScreen();
			return GetWorkArea(FSlateRect(WindowPos.X, WindowPos.Y, WindowPos.X + WindowSize.X, WindowPos.Y + WindowSize.Y));
		}
	}

	// no focus widget, so use mouse position if there are windows present in the work area
	const FVector2D CursorPos = GetCursorPos();
	const FSlateRect WorkArea = GetWorkArea(FSlateRect(CursorPos.X, CursorPos.Y, CursorPos.X + 1.0f, CursorPos.Y + 1.0f));

	if ( FSlateWindowHelper::CheckWorkAreaForWindows(SlateWindows, WorkArea) )
	{
		return WorkArea;
	}

	// If we can't find a window where the cursor is at, try finding a main window.
	TSharedPtr<SWindow> ActiveTop = GetActiveTopLevelWindow();
	if ( ActiveTop.IsValid() )
	{
		// Use the current top level windows rect
		return GetWorkArea(ActiveTop->GetRectInScreen());
	}

	// If we can't find a top level window check for an active modal window
	TSharedPtr<SWindow> ActiveModal = GetActiveModalWindow();
	if ( ActiveModal.IsValid() )
	{
		// Use the current active modal windows rect
		return GetWorkArea(ActiveModal->GetRectInScreen());
	}

	// no windows on work area - default to primary display
	FDisplayMetrics DisplayMetrics;
	GetCachedDisplayMetrics(DisplayMetrics);

	const FPlatformRect& DisplayRect = DisplayMetrics.PrimaryDisplayWorkAreaRect;
	return FSlateRect((float)DisplayRect.Left, (float)DisplayRect.Top, (float)DisplayRect.Right, (float)DisplayRect.Bottom);
}

FSlateRect FSlateApplication::GetWorkArea( const FSlateRect& InRect ) const
{
	FPlatformRect InPlatformRect;
	InPlatformRect.Left = FMath::TruncToInt(InRect.Left);
	InPlatformRect.Top = FMath::TruncToInt(InRect.Top);
	InPlatformRect.Right = FMath::TruncToInt(InRect.Right);
	InPlatformRect.Bottom = FMath::TruncToInt(InRect.Bottom);

	const FPlatformRect OutPlatformRect = PlatformApplication->GetWorkArea( InPlatformRect );
	return FSlateRect( OutPlatformRect.Left, OutPlatformRect.Top, OutPlatformRect.Right, OutPlatformRect.Bottom );
}

bool FSlateApplication::SupportsSourceAccess() const
{
	if(QuerySourceCodeAccessDelegate.IsBound())
	{
		return QuerySourceCodeAccessDelegate.Execute();
	}
	return false;
}

void FSlateApplication::GotoLineInSource(const FString& FileName, int32 LineNumber) const
{
	if ( SupportsSourceAccess() )
	{
		if(SourceCodeAccessDelegate.IsBound())
		{
			SourceCodeAccessDelegate.Execute(FileName, LineNumber, 0);
		}
	}
}

void FSlateApplication::ForceRedrawWindow(const TSharedRef<SWindow>& InWindowToDraw)
{
	PrivateDrawWindows( InWindowToDraw );
}

bool FSlateApplication::TakeScreenshot(const TSharedRef<SWidget>& Widget, TArray<FColor>&OutColorData, FIntVector& OutSize)
{
	return TakeScreenshot(Widget, FIntRect(), OutColorData, OutSize);
}

bool FSlateApplication::TakeScreenshot(const TSharedRef<SWidget>& Widget, const FIntRect& InnerWidgetArea, TArray<FColor>& OutColorData, FIntVector& OutSize)
{
	// We can't screenshot the widget unless there's a valid window handle to draw it in.
	TSharedPtr<SWindow> WidgetWindow = FSlateApplication::Get().FindWidgetWindow(Widget);
	if ( !WidgetWindow.IsValid() )
	{
		return false;
	}

	TSharedRef<SWindow> CurrentWindowRef = WidgetWindow.ToSharedRef();

	FWidgetPath WidgetPath;
	FSlateApplication::Get().GeneratePathToWidgetChecked(Widget, WidgetPath);

	FArrangedWidget ArrangedWidget = WidgetPath.FindArrangedWidget(Widget).Get(FArrangedWidget::GetNullWidget());
	FVector2D Position = ArrangedWidget.Geometry.AbsolutePosition;
	FVector2D Size = ArrangedWidget.Geometry.GetDrawSize();
	FVector2D WindowPosition = WidgetWindow->GetPositionInScreen();

	FIntRect ScreenshotRect = InnerWidgetArea.IsEmpty() ? FIntRect(0, 0, (int32)Size.X, (int32)Size.Y) : InnerWidgetArea;

	ScreenshotRect.Min.X += ( Position.X - WindowPosition.X );
	ScreenshotRect.Min.Y += ( Position.Y - WindowPosition.Y );
	ScreenshotRect.Max.X += ( Position.X - WindowPosition.X );
	ScreenshotRect.Max.Y += ( Position.Y - WindowPosition.Y );

	Renderer->PrepareToTakeScreenshot(ScreenshotRect, &OutColorData);
	PrivateDrawWindows(WidgetWindow);

	OutSize.X = ScreenshotRect.Size().X;
	OutSize.Y = ScreenshotRect.Size().Y;

	return (OutSize.X != 0 && OutSize.Y != 0);
}

TSharedRef<FSlateVirtualUser> FSlateApplication::FindOrCreateVirtualUser(int32 VirtualUserIndex)
{
	// Ensure we have a large enough array to add the new virtual user.
	if ( VirtualUserIndex >= VirtualUsers.Num() )
	{
		VirtualUsers.SetNum(VirtualUserIndex + 1);
	}

	TSharedPtr<FSlateVirtualUser> VirtualUser = VirtualUsers[VirtualUserIndex].Pin();
	if ( VirtualUser.IsValid() )
	{
		return VirtualUser.ToSharedRef();
	}

	// Register new virtual user with slates standard set of users.
	int32 NextVirtualUserIndex = SlateApplicationDefs::MaxHardwareUsers;
	while ( GetUser(NextVirtualUserIndex) )
	{
		NextVirtualUserIndex++;
	}

	TSharedRef<FSlateUser> NewUser = MakeShareable(new FSlateUser(NextVirtualUserIndex, true));
	RegisterUser(NewUser);

	// Make a virtual user handle that can be released automatically when all virtual users
	// of this same user index are collected.
	VirtualUser = MakeShareable(new FSlateVirtualUser(NewUser->GetUserIndex(), VirtualUserIndex));

	// Update the virtual user array, so we can get this user back later.
	VirtualUsers[VirtualUserIndex] = VirtualUser;

	return VirtualUser.ToSharedRef();
}

FSlateUser* FSlateApplication::GetOrCreateUser(int32 UserIndex)
{
	if (UserIndex < 0)
	{
		return nullptr;
	}

	if (FSlateUser* User = GetUser(UserIndex))
	{
		return User;
	}

	TSharedRef<FSlateUser> NewUser = MakeShared<FSlateUser>(UserIndex, false);
	RegisterUser(NewUser);

	return &NewUser.Get();
}

void FSlateApplication::RegisterUser(TSharedRef<FSlateUser> NewUser)
{
	if ( NewUser->UserIndex == -1 )
	{
		int32 Index = Users.Add(NewUser);
		NewUser->UserIndex = Index;
	}
	else
	{
		// Ensure we have a large enough array to add the new user.
		if ( NewUser->GetUserIndex() >= Users.Num() )
		{
			Users.SetNum(NewUser->GetUserIndex() + 1);
		}

		if ( FSlateUser* ExistingUser = Users[NewUser->GetUserIndex()].Get() )
		{
			// Migrate any state we know about that needs to be maintained if the
			// user is replaced.
			NewUser->FocusWidgetPathWeak = ExistingUser->FocusWidgetPathWeak;
			NewUser->FocusCause = ExistingUser->FocusCause;
			NewUser->ShowFocus = ExistingUser->ShowFocus;
		}

		// Replace the user that's at this index with the new user.
		Users[NewUser->GetUserIndex()] = NewUser;
	}

	//NavigationConfig->OnUserAdded(NewUser->GetUserIndex());

	UE_LOG(LogSlate, Log, TEXT("Slate User Registered.  User Index %d, Is Virtual User: %d"), NewUser->UserIndex, NewUser->bVirtualUser);
	UserRegisteredEvent.Broadcast(NewUser->GetUserIndex());
}

void FSlateApplication::UnregisterUser(int32 UserIndex)
{
	if ( UserIndex < Users.Num() )
	{
		UE_LOG(LogSlate, Log, TEXT("Slate User Unregistered.  User Index %d"), UserIndex);

		ClearUserFocus(UserIndex, EFocusCause::SetDirectly);
		Users[UserIndex].Reset();

		NavigationConfig->OnUserRemoved(UserIndex);
#if WITH_EDITOR
		EditorNavigationConfig->OnUserRemoved(UserIndex);
#endif
	}
}

void FSlateApplication::ForEachUser(TFunctionRef<void(FSlateUser*)> InPredicate, bool bIncludeVirtualUsers)
{
	for ( int32 UserIndex = 0; UserIndex < Users.Num(); UserIndex++ )
	{
		if ( FSlateUser* User = Users[UserIndex].Get() )
		{
			// Ignore virtual users unless told not to.
			if ( !bIncludeVirtualUsers && User->IsVirtualUser() )
			{
				continue;
			}

			InPredicate(User);
		}
	}
}


/* FSlateApplicationBase interface
 *****************************************************************************/

FVector2D FSlateApplication::GetCursorSize( ) const
{
	if ( PlatformApplication->Cursor.IsValid() )
	{
		int32 X;
		int32 Y;
		PlatformApplication->Cursor->GetSize( X, Y );
		return FVector2D( X, Y );
	}

	return FVector2D( 1.0f, 1.0f );
}

EVisibility FSlateApplication::GetSoftwareCursorVis( ) const
{
	const TSharedPtr<ICursor>& Cursor = PlatformApplication->Cursor;
	if (bSoftwareCursorAvailable && Cursor.IsValid() && Cursor->GetType() != EMouseCursor::None)
	{
		return EVisibility::HitTestInvisible;
	}
	return EVisibility::Hidden;
}

TSharedPtr< SWidget > FSlateApplication::GetKeyboardFocusedWidget() const
{
	if ( const FSlateUser* User = GetUser(GetUserIndexForKeyboard()) )
	{
		return User->GetFocusedWidget();
	}

	return TSharedPtr< SWidget >();
}

TSharedPtr<SWidget> FSlateApplication::GetMouseCaptorImpl() const
{
	return MouseCaptor.ToSharedWidget(CursorUserIndex, CursorPointerIndex);
}

bool FSlateApplication::HasAnyMouseCaptor() const
{
	return MouseCaptor.HasCapture();
}

bool FSlateApplication::HasUserMouseCapture(int32 UserIndex) const
{
	return MouseCaptor.HasCaptureForUser(UserIndex);
}

bool FSlateApplication::DoesWidgetHaveMouseCaptureByUser(const TSharedPtr<const SWidget> Widget, int32 UserIndex, TOptional<int32> PointerIndex) const
{
	return MouseCaptor.DoesWidgetHaveMouseCaptureByUser(Widget, UserIndex, PointerIndex);
}

bool FSlateApplication::DoesWidgetHaveMouseCapture(const TSharedPtr<const SWidget> Widget) const
{
	return MouseCaptor.DoesWidgetHaveMouseCapture(Widget);
}

TOptional<EFocusCause> FSlateApplication::HasUserFocus(const TSharedPtr<const SWidget> Widget, int32 UserIndex) const
{
	if ( const FSlateUser* User = GetUser(UserIndex) )
	{
		if ( User->GetFocusedWidget() == Widget )
		{
			return User->FocusCause;
		}
	}

	return TOptional<EFocusCause>();
}

TOptional<EFocusCause> FSlateApplication::HasAnyUserFocus(const TSharedPtr<const SWidget> Widget) const
{
	for ( int32 UserIndex = 0; UserIndex < Users.Num(); UserIndex++ )
	{
		if ( const FSlateUser* User = Users[UserIndex].Get() )
		{
			if ( User->GetFocusedWidget() == Widget )
			{
				return User->FocusCause;
			}
		}
	}

	return TOptional<EFocusCause>();
}

bool FSlateApplication::IsWidgetDirectlyHovered(const TSharedPtr<const SWidget> Widget) const
{
	for( auto LastWidgetIterator = WidgetsUnderCursorLastEvent.CreateConstIterator(); LastWidgetIterator; ++LastWidgetIterator )
	{
		const FWeakWidgetPath& WeakPath = LastWidgetIterator.Value();
		if( WeakPath.IsValid() && Widget == WeakPath.GetLastWidget().Pin() )
		{
			return true;
		}
	}
	return false;
}

bool FSlateApplication::ShowUserFocus(const TSharedPtr<const SWidget> Widget) const
{
	for ( int32 UserIndex = 0; UserIndex < Users.Num(); UserIndex++ )
	{
		if ( const FSlateUser* User = Users[UserIndex].Get() )
		{
			TSharedPtr<SWidget> FocusedWidget = User->GetFocusedWidget();
			if ( FocusedWidget == Widget )
			{
				return User->ShowFocus;
			}
		}
	}

	return false;
}

bool FSlateApplication::HasUserFocusedDescendants(const TSharedRef< const SWidget >& Widget, int32 UserIndex) const
{
	if ( const FSlateUser* User = GetUser(UserIndex) )
	{
		TSharedPtr<SWidget> FocusedWidget = User->GetFocusedWidget();
		if ( FocusedWidget != Widget )
		{
			const FWeakWidgetPath& FocusedWidgetPath = User->GetWeakFocusPath();
			if ( FocusedWidgetPath.ContainsWidget(Widget) )
		{
			return true;
		}
	}
	}

	return false;
}

bool FSlateApplication::HasFocusedDescendants( const TSharedRef< const SWidget >& Widget ) const
{
	for ( int32 UserIndex = 0; UserIndex < Users.Num(); UserIndex++ )
	{
		if ( const FSlateUser* User = Users[UserIndex].Get() )
		{
			TSharedPtr<SWidget> FocusedWidget = User->GetFocusedWidget();
			if ( FocusedWidget != Widget )
			{
				const FWeakWidgetPath& FocusedWidgetPath = User->GetWeakFocusPath();
				if ( FocusedWidgetPath.ContainsWidget(Widget) )
			{
				return true;
			}
		}
	}
	}
	return false;
}

bool FSlateApplication::IsExternalUIOpened()
{
	return bIsExternalUIOpened;
}


TSharedRef<SImage> FSlateApplication::MakeImage( const TAttribute<const FSlateBrush*>& Image, const TAttribute<FSlateColor>& Color, const TAttribute<EVisibility>& Visibility ) const
{
	return SNew(SImage)
		.ColorAndOpacity(Color)
		.Image(Image)
		.Visibility(Visibility);
}


TSharedRef<SWidget> FSlateApplication::MakeWindowTitleBar( const TSharedRef<SWindow>& Window, const TSharedPtr<SWidget>& CenterContent, EHorizontalAlignment CenterContentAlignment, TSharedPtr<IWindowTitleBar>& OutTitleBar ) const
{
	TSharedRef<SWindowTitleBar> TitleBar = SNew(SWindowTitleBar, Window, CenterContent, CenterContentAlignment)
		.Visibility(EVisibility::SelfHitTestInvisible);

	OutTitleBar = TitleBar;

	return TitleBar;
}


TSharedRef<IToolTip> FSlateApplication::MakeToolTip(const TAttribute<FText>& ToolTipText)
{
	return SNew(SToolTip)
		.Text(ToolTipText);
}


TSharedRef<IToolTip> FSlateApplication::MakeToolTip( const FText& ToolTipText )
{
	return SNew(SToolTip)
		.Text(ToolTipText);
}

/* FGenericApplicationMessageHandler interface
 *****************************************************************************/

bool FSlateApplication::ShouldProcessUserInputMessages( const TSharedPtr< FGenericWindow >& PlatformWindow ) const
{
	TSharedPtr< SWindow > Window;
	if ( PlatformWindow.IsValid() )
	{
		Window = FSlateWindowHelper::FindWindowByPlatformWindow( SlateWindows, PlatformWindow.ToSharedRef() );
	}

	if (ActiveModalWindows.Num() == 0 ||
		(Window.IsValid() &&
		(Window->IsDescendantOf(GetActiveModalWindow()) || ActiveModalWindows.Top() == Window)))
	{
		return true;
	}
	return false;
}

bool FSlateApplication::OnKeyChar( const TCHAR Character, const bool IsRepeat )
{
	FCharacterEvent CharacterEvent( Character, PlatformApplication->GetModifierKeys(), 0, IsRepeat );
	return ProcessKeyCharEvent( CharacterEvent );
}

bool FSlateApplication::ProcessKeyCharEvent( const FCharacterEvent& InCharacterEvent )
{
	SCOPE_CYCLE_COUNTER(STAT_ProcessKeyChar);

	TScopeCounter<int32> BeginInput(ProcessingInput);

	FReply Reply = FReply::Unhandled();

	// NOTE: We intentionally don't reset LastUserInteractionTimeForThrottling here so that the UI can be responsive while typing

	// Bubble the key event
	if ( FSlateUser* User = GetOrCreateUser(InCharacterEvent.GetUserIndex()) )
	{
		TSharedRef<FWidgetPath> EventPathRef = User->GetFocusPath();
		const FWidgetPath& EventPath = EventPathRef.Get();

		// Switch worlds for widgets in the current path
		FScopedSwitchWorldHack SwitchWorld(EventPath);

		{
			SCOPE_CYCLE_COUNTER(STAT_ProcessKeyChar_RouteAlongFocusPath);
			Reply = FEventRouter::RouteAlongFocusPath(this, FEventRouter::FBubblePolicy(EventPath), InCharacterEvent, [] (const FArrangedWidget& SomeWidgetGettingEvent, const FCharacterEvent& Event)
			{
				SCOPE_CYCLE_COUNTER(STAT_ProcessKeyChar_Call_OnKeyChar);

				if (SomeWidgetGettingEvent.Widget->IsEnabled())
				{
					const FReply TempReply = SomeWidgetGettingEvent.Widget->OnKeyChar(SomeWidgetGettingEvent.Geometry, Event);
#if WITH_SLATE_DEBUGGING
					FSlateDebugging::BroadcastInputEvent(ESlateDebuggingInputEvent::KeyChar, TempReply, SomeWidgetGettingEvent.Widget, FString::Printf(TEXT("%c"), Event.GetCharacter()));
#endif
					return TempReply;
				}

				return FReply::Unhandled();
			});
		}
	}

	return Reply.IsEventHandled();
}

bool FSlateApplication::OnKeyDown( const int32 KeyCode, const uint32 CharacterCode, const bool IsRepeat ) 
{
	FKey const Key = FInputKeyManager::Get().GetKeyFromCodes( KeyCode, CharacterCode );
	FKeyEvent KeyEvent(Key, PlatformApplication->GetModifierKeys(), GetUserIndexForKeyboard(), IsRepeat, CharacterCode, KeyCode);

	return ProcessKeyDownEvent( KeyEvent );
}

bool FSlateApplication::ProcessKeyDownEvent( const FKeyEvent& InKeyEvent )
{
	TScopeCounter<int32> BeginInput(ProcessingInput);

	SCOPE_CYCLE_COUNTER(STAT_ProcessKeyDown);

#if WITH_EDITOR
	//Send the key input to all pre input key down listener function
	if (OnApplicationPreInputKeyDownListenerEvent.IsBound())
	{
		OnApplicationPreInputKeyDownListenerEvent.Broadcast(InKeyEvent);
	}
#endif //WITH_EDITOR

	QueueSynthesizedMouseMove();

	// Analog cursor gets first chance at the input
	if (InputPreProcessors.HandleKeyDownEvent(*this, InKeyEvent))
	{
		return true;
	}

	FReply Reply = FReply::Unhandled();

	SetLastUserInteractionTime(this->GetCurrentTime());
	
	if (IsDragDropping() && InKeyEvent.GetKey() == EKeys::Escape)
	{
		// Pressing ESC while drag and dropping terminates the drag drop.
		CancelDragDrop();
		Reply = FReply::Handled();
	}
	else
	{
		LastUserInteractionTimeForThrottling = LastUserInteractionTime;

#if SLATE_HAS_WIDGET_REFLECTOR
		// If we are inspecting, pressing ESC exits inspection mode.
		if ( InKeyEvent.GetKey() == EKeys::Escape )
		{
			TSharedPtr<IWidgetReflector> WidgetReflector = WidgetReflectorPtr.Pin();
			const bool bIsWidgetReflectorPicking = WidgetReflector.IsValid() && WidgetReflector->IsInPickingMode();
			if ( bIsWidgetReflectorPicking )
			{
					WidgetReflector->OnWidgetPicked();
					Reply = FReply::Handled();

					return Reply.IsEventHandled();
			}
		}
#endif

#if !(UE_BUILD_SHIPPING || UE_BUILD_TEST)
		// Ctrl+Shift+~ summons the Toolbox.
		if (InKeyEvent.GetKey() == EKeys::Tilde && InKeyEvent.IsControlDown() && InKeyEvent.IsShiftDown())
		{
			IToolboxModule* ToolboxModule = FModuleManager::LoadModulePtr<IToolboxModule>("Toolbox");
			if (ToolboxModule)
			{
				ToolboxModule->SummonToolbox();
			}
		}

#endif //!(UE_BUILD_SHIPPING || UE_BUILD_TEST)

		// Bubble the keyboard event
		if ( FSlateUser* User = GetOrCreateUser(InKeyEvent.GetUserIndex()) )
		{
			TSharedRef<FWidgetPath> EventPathRef = User->GetFocusPath();
			const FWidgetPath& EventPath = EventPathRef.Get();

			// Switch worlds for widgets inOnPreviewMouseButtonDown the current path
			FScopedSwitchWorldHack SwitchWorld(EventPath);

			// Tunnel the keyboard event
			Reply = FEventRouter::RouteAlongFocusPath(this, FEventRouter::FTunnelPolicy(EventPath), InKeyEvent, [] (const FArrangedWidget& CurrentWidget, const FKeyEvent& Event)
			{
#if WITH_SLATE_DEBUGGING
				// TODO
#endif

				return ( CurrentWidget.Widget->IsEnabled() )
					? CurrentWidget.Widget->OnPreviewKeyDown(CurrentWidget.Geometry, Event)
					: FReply::Unhandled();
			});

			// Send out key down events.
			if ( !Reply.IsEventHandled() )
			{
				Reply = FEventRouter::RouteAlongFocusPath(this, FEventRouter::FBubblePolicy(EventPath), InKeyEvent, [] (const FArrangedWidget& SomeWidgetGettingEvent, const FKeyEvent& Event)
				{
					if (SomeWidgetGettingEvent.Widget->IsEnabled())
					{
						const FReply TempReply = SomeWidgetGettingEvent.Widget->OnKeyDown(SomeWidgetGettingEvent.Geometry, Event);
#if WITH_SLATE_DEBUGGING
						FSlateDebugging::BroadcastInputEvent(ESlateDebuggingInputEvent::KeyDown, TempReply, SomeWidgetGettingEvent.Widget, Event.GetKey().ToString());
#endif
						return TempReply;
					}

					return FReply::Unhandled();
				});
			}

			// If the key event was not processed by any widget...
			if ( !Reply.IsEventHandled() && UnhandledKeyDownEventHandler.IsBound() )
			{
				Reply = UnhandledKeyDownEventHandler.Execute(InKeyEvent);
			}
		}
	}

	return Reply.IsEventHandled();
}

bool FSlateApplication::OnKeyUp( const int32 KeyCode, const uint32 CharacterCode, const bool IsRepeat )
{
	FKey const Key = FInputKeyManager::Get().GetKeyFromCodes( KeyCode, CharacterCode );
	FKeyEvent KeyEvent(Key, PlatformApplication->GetModifierKeys(), GetUserIndexForKeyboard(), IsRepeat, CharacterCode, KeyCode);

	return ProcessKeyUpEvent( KeyEvent );
}

bool FSlateApplication::ProcessKeyUpEvent( const FKeyEvent& InKeyEvent )
{
	SCOPE_CYCLE_COUNTER(STAT_ProcessKeyUp);

	TScopeCounter<int32> BeginInput(ProcessingInput);

	QueueSynthesizedMouseMove();

	// Analog cursor gets first chance at the input
	if (InputPreProcessors.HandleKeyUpEvent(*this, InKeyEvent))
	{
		return true;
	}

	FReply Reply = FReply::Unhandled();

	SetLastUserInteractionTime(this->GetCurrentTime());
	
	LastUserInteractionTimeForThrottling = LastUserInteractionTime;

	// Bubble the key event
	if ( FSlateUser* User = GetOrCreateUser(InKeyEvent.GetUserIndex()) )
	{
		TSharedRef<FWidgetPath> EventPathRef = User->GetFocusPath();
		const FWidgetPath& EventPath = EventPathRef.Get();

		// Switch worlds for widgets in the current path
		FScopedSwitchWorldHack SwitchWorld(EventPath);

		Reply = FEventRouter::RouteAlongFocusPath(this, FEventRouter::FBubblePolicy(EventPath), InKeyEvent, [] (const FArrangedWidget& SomeWidgetGettingEvent, const FKeyEvent& Event)
		{
			if (SomeWidgetGettingEvent.Widget->IsEnabled())
			{
				const FReply TempReply = SomeWidgetGettingEvent.Widget->OnKeyUp(SomeWidgetGettingEvent.Geometry, Event);
#if WITH_SLATE_DEBUGGING
				FSlateDebugging::BroadcastInputEvent(ESlateDebuggingInputEvent::KeyUp, TempReply, SomeWidgetGettingEvent.Widget, Event.GetKey().ToString());
#endif
				return TempReply;
			}

			return FReply::Unhandled();
		});
	}

	return Reply.IsEventHandled();
}

bool FSlateApplication::ProcessAnalogInputEvent(const FAnalogInputEvent& InAnalogInputEvent)
{
	SCOPE_CYCLE_COUNTER(STAT_ProcessAnalogInput);

	TScopeCounter<int32> BeginInput(ProcessingInput);

	QueueSynthesizedMouseMove();

	FReply Reply = FReply::Unhandled();

	// Analog cursor gets first chance at the input
	if (InputPreProcessors.HandleAnalogInputEvent(*this, InAnalogInputEvent))
	{
		Reply = FReply::Handled();
	}

	if (!Reply.IsEventHandled())
	{
		if (FSlateUser* User = GetOrCreateUser(InAnalogInputEvent.GetUserIndex()))
		{
			TSharedRef<FWidgetPath> EventPathRef = User->GetFocusPath();
			const FWidgetPath& EventPath = EventPathRef.Get();

			FAnalogInputEvent ModifiedEvent(InAnalogInputEvent);
			ModifiedEvent.SetEventPath(EventPath);

			// Switch worlds for widgets in the current path
			FScopedSwitchWorldHack SwitchWorld(EventPath);

			Reply = FEventRouter::RouteAlongFocusPath(this, FEventRouter::FBubblePolicy(EventPath), ModifiedEvent, [](const FArrangedWidget& SomeWidgetGettingEvent, const FAnalogInputEvent& Event)
			{
				if (SomeWidgetGettingEvent.Widget->IsEnabled())
				{
					const FReply TempReply = SomeWidgetGettingEvent.Widget->OnAnalogValueChanged(SomeWidgetGettingEvent.Geometry, Event);
#if WITH_SLATE_DEBUGGING
					FSlateDebugging::BroadcastInputEvent(ESlateDebuggingInputEvent::AnalogInput, TempReply, SomeWidgetGettingEvent.Widget, Event.GetKey().ToString());
#endif
					return TempReply;
				}

				return FReply::Unhandled();
			});

			QueueSynthesizedMouseMove();
		}
	}

	// If no one handled this, it was probably motion in the deadzone.  Don't treat it as activity.
	if (Reply.IsEventHandled())
	{
		SetLastUserInteractionTime(this->GetCurrentTime());
		LastUserInteractionTimeForThrottling = LastUserInteractionTime;
		return true;
	}
	else
	{
		return false;
	}
}

FKey TranslateMouseButtonToKey( const EMouseButtons::Type Button )
{
	FKey Key = EKeys::Invalid;

	switch( Button )
	{
	case EMouseButtons::Left:
		Key = EKeys::LeftMouseButton;
		break;
	case EMouseButtons::Middle:
		Key = EKeys::MiddleMouseButton;
		break;
	case EMouseButtons::Right:
		Key = EKeys::RightMouseButton;
		break;
	case EMouseButtons::Thumb01:
		Key = EKeys::ThumbMouseButton;
		break;
	case EMouseButtons::Thumb02:
		Key = EKeys::ThumbMouseButton2;
		break;
	}

	return Key;
}

#if PLATFORM_DESKTOP || PLATFORM_HTML5

void FSlateApplication::SetGameIsFakingTouchEvents(const bool bIsFaking, FVector2D* CursorLocation)
{
	if ( bIsGameFakingTouch != bIsFaking )
	{
		if (bIsFakingTouched && !bIsFaking && bIsGameFakingTouch && !bIsFakingTouch)
		{
			OnTouchEnded((CursorLocation ? *CursorLocation : PlatformApplication->Cursor->GetPosition()), 0, 0);
		}

		bIsGameFakingTouch = bIsFaking;
	}
}

#endif

bool FSlateApplication::IsFakingTouchEvents() const
{
	return bIsFakingTouch || bIsGameFakingTouch;
}

bool FSlateApplication::OnMouseDown(const TSharedPtr< FGenericWindow >& PlatformWindow, const EMouseButtons::Type Button)
{
	return OnMouseDown(PlatformWindow, Button, GetCursorPos());
}

bool FSlateApplication::OnMouseDown( const TSharedPtr< FGenericWindow >& PlatformWindow, const EMouseButtons::Type Button, const FVector2D CursorPos )
{
	// convert a left mouse button click to touch event if we are faking it
	if ((bIsFakingTouch || bIsGameFakingTouch) && Button == EMouseButtons::Left)
	{
		bIsFakingTouched = true;
		return OnTouchStarted( PlatformWindow, PlatformApplication->Cursor->GetPosition(), 1.0f, 0, 0 );
	}

	FKey Key = TranslateMouseButtonToKey( Button );

	FPointerEvent MouseEvent(
		CursorPointerIndex,
		CursorPos,
		GetLastCursorPos(),
		PressedMouseButtons,
		Key,
		0,
		PlatformApplication->GetModifierKeys()
		);

	return ProcessMouseButtonDownEvent( PlatformWindow, MouseEvent );
}

bool FSlateApplication::ProcessMouseButtonDownEvent( const TSharedPtr< FGenericWindow >& PlatformWindow, const FPointerEvent& MouseEvent )
{
	SCOPE_CYCLE_COUNTER(STAT_ProcessMouseButtonDown);
	
	TScopeCounter<int32> BeginInput(ProcessingInput);

#if WITH_EDITOR
	//Send the key input to all pre input key down listener function
	if (OnApplicationMousePreInputButtonDownListenerEvent.IsBound())
	{
		OnApplicationMousePreInputButtonDownListenerEvent.Broadcast(MouseEvent);
	}
#endif //WITH_EDITOR

	QueueSynthesizedMouseMove();
	SetLastUserInteractionTime(this->GetCurrentTime());
	LastUserInteractionTimeForThrottling = LastUserInteractionTime;
	
	if (PlatformWindow.IsValid())
	{
		PlatformApplication->SetCapture(PlatformWindow);
	}
	PressedMouseButtons.Add( MouseEvent.GetEffectingButton() );

	// Input preprocessors get the first chance at the input
	if (InputPreProcessors.HandleMouseButtonDownEvent(*this, MouseEvent))
	{
		return true;
	}

	bool bInGame = false;

	// Only process mouse down messages if we are not drag/dropping
	if ( !IsDragDroppingAffected(MouseEvent) )
	{
		FReply Reply = FReply::Unhandled();
		if (MouseCaptor.HasCaptureForPointerIndex(MouseEvent.GetUserIndex(), MouseEvent.GetPointerIndex()))
		{
			FWidgetPath MouseCaptorPath = MouseCaptor.ToWidgetPath( FWeakWidgetPath::EInterruptedPathHandling::Truncate, &MouseEvent );
			FArrangedWidget& MouseCaptorWidget = MouseCaptorPath.Widgets.Last();

			// Switch worlds widgets in the current path
			FScopedSwitchWorldHack SwitchWorld(MouseCaptorPath);
			bInGame = FApp::IsGame();

			Reply = FEventRouter::Route<FReply>(this, FEventRouter::FToLeafmostPolicy(MouseCaptorPath), MouseEvent, [] (const FArrangedWidget& InMouseCaptorWidget, const FPointerEvent& Event)
			{
				return InMouseCaptorWidget.Widget->OnPreviewMouseButtonDown(InMouseCaptorWidget.Geometry, Event);
			});

			if ( !Reply.IsEventHandled() )
			{
				Reply = FEventRouter::Route<FReply>(this, FEventRouter::FToLeafmostPolicy(MouseCaptorPath), MouseEvent,
					[this] (const FArrangedWidget& InMouseCaptorWidget, const FPointerEvent& Event)
				{
					FReply TempReply = FReply::Unhandled();
					if ( Event.IsTouchEvent() )
					{
						TempReply = InMouseCaptorWidget.Widget->OnTouchStarted(InMouseCaptorWidget.Geometry, Event);
#if WITH_SLATE_DEBUGGING
						FSlateDebugging::BroadcastInputEvent(ESlateDebuggingInputEvent::TouchStart, TempReply, InMouseCaptorWidget.Widget);
#endif
					}
					if ( !Event.IsTouchEvent() || ( !TempReply.IsEventHandled() && this->bTouchFallbackToMouse ) )
					{
						TempReply = InMouseCaptorWidget.Widget->OnMouseButtonDown(InMouseCaptorWidget.Geometry, Event);
#if WITH_SLATE_DEBUGGING
						FSlateDebugging::BroadcastInputEvent(ESlateDebuggingInputEvent::MouseButtonDown, TempReply, InMouseCaptorWidget.Widget);
#endif
					}
					return TempReply;
				});
			}
		}
		else
		{
			FWidgetPath WidgetsUnderCursor = LocateWindowUnderMouse( MouseEvent.GetScreenSpacePosition(), GetInteractiveTopLevelWindows() );

			PopupSupport.SendNotifications( WidgetsUnderCursor );

			// Switch worlds widgets in the current path
			FScopedSwitchWorldHack SwitchWorld(WidgetsUnderCursor);
			bInGame = FApp::IsGame();

			Reply = RoutePointerDownEvent(WidgetsUnderCursor, MouseEvent);
		}

		// See if expensive tasks should be throttled.  By default on mouse down expensive tasks are throttled
		// to ensure Slate responsiveness in low FPS situations
		if (Reply.IsEventHandled() && !bInGame && !MouseEvent.IsTouchEvent())
		{
			// Enter responsive mode if throttling should occur and its not already happening
			if( Reply.ShouldThrottle() && !MouseButtonDownResponsivnessThrottle.IsValid() )
			{
				MouseButtonDownResponsivnessThrottle = FSlateThrottleManager::Get().EnterResponsiveMode();
			}
			else if( !Reply.ShouldThrottle() && MouseButtonDownResponsivnessThrottle.IsValid() )
			{
				// Leave responsive mode if a widget chose not to throttle
				FSlateThrottleManager::Get().LeaveResponsiveMode( MouseButtonDownResponsivnessThrottle );
			}
		}
	}

	return true;
}

FReply FSlateApplication::RoutePointerDownEvent(const FWidgetPath& WidgetsUnderPointer, const FPointerEvent& PointerEvent)
{
	TScopeCounter<int32> BeginInput(ProcessingInput);
	
	// Ensure the cursor location(s) get set to an initial value
	PointerIndexPositionMap.Add(FUserAndPointer(PointerEvent.GetUserIndex(), PointerEvent.GetPointerIndex()), PointerEvent.GetScreenSpacePosition());
	PointerIndexLastPositionMap.Add(FUserAndPointer(PointerEvent.GetUserIndex(), PointerEvent.GetPointerIndex()), PointerEvent.GetScreenSpacePosition());

#if PLATFORM_MAC
	NSWindow* ActiveWindow = [ NSApp keyWindow ];
	const bool bNeedToActivateWindow = ( ActiveWindow == nullptr );
#else
	const bool bNeedToActivateWindow = false;
#endif

	const TSharedPtr<SWidget> PreviouslyFocusedWidget = GetKeyboardFocusedWidget();

	FReply Reply = FEventRouter::Route<FReply>( this, FEventRouter::FTunnelPolicy( WidgetsUnderPointer ), PointerEvent, []( const FArrangedWidget TargetWidget, const FPointerEvent& Event )
	{
		return TargetWidget.Widget->OnPreviewMouseButtonDown( TargetWidget.Geometry, Event );
	} );

	if( !Reply.IsEventHandled() )
	{
		Reply = FEventRouter::Route<FReply>( this, FEventRouter::FBubblePolicy( WidgetsUnderPointer ), PointerEvent, [this]( const FArrangedWidget TargetWidget, const FPointerEvent& Event )
		{
			FReply TempReply = FReply::Unhandled();
			if( !TempReply.IsEventHandled() )
			{
				if( Event.IsTouchEvent() )
				{
					TempReply = TargetWidget.Widget->OnTouchStarted( TargetWidget.Geometry, Event );
#if WITH_SLATE_DEBUGGING
					FSlateDebugging::BroadcastInputEvent(ESlateDebuggingInputEvent::TouchStart, TempReply, TargetWidget.Widget);
#endif
				}
				if( !Event.IsTouchEvent() || ( !TempReply.IsEventHandled() && this->bTouchFallbackToMouse ) )
				{
					TempReply = TargetWidget.Widget->OnMouseButtonDown( TargetWidget.Geometry, Event );
#if WITH_SLATE_DEBUGGING
					FSlateDebugging::BroadcastInputEvent(ESlateDebuggingInputEvent::MouseButtonDown, TempReply, TargetWidget.Widget);
#endif
				}
			}
			return TempReply;
		} );

		// When we perform a touch begin, we need to also send a mouse enter as if it were a cursor.
		if (PointerEvent.IsTouchEvent() && !IsFakingTouchEvents())
		{
			for (int32 WidgetIndex = WidgetsUnderPointer.Widgets.Num() - 1; WidgetIndex >= 0; --WidgetIndex)
			{
				const FArrangedWidget& TargetWidget = WidgetsUnderPointer.Widgets[WidgetIndex];

				TargetWidget.Widget->OnMouseEnter(TargetWidget.Geometry, PointerEvent);
#if WITH_SLATE_DEBUGGING
				FSlateDebugging::BroadcastInputEvent(ESlateDebuggingInputEvent::MouseEnter, TargetWidget.Widget);
#endif
			}
		}
	}

	// If none of the widgets requested keyboard focus to be set (or set the keyboard focus explicitly), set it to the leaf-most widget under the mouse.
	// On Mac we prevent the OS from activating the window on mouse down, so we have full control and can activate only if there's nothing draggable under the mouse cursor.
	const bool bFocusChangedByEventHandler = PreviouslyFocusedWidget != GetKeyboardFocusedWidget();
	if( ( !bFocusChangedByEventHandler || bNeedToActivateWindow ) &&
		( !Reply.GetUserFocusRecepient().IsValid()
#if PLATFORM_MAC
			|| (
				PointerEvent.GetEffectingButton() == EKeys::LeftMouseButton &&
				!DragDetector.IsDetectingDrag(PointerEvent)
			)
#endif
		)
	)
	{
		for ( int32 WidgetIndex = WidgetsUnderPointer.Widgets.Num() - 1; WidgetIndex >= 0; --WidgetIndex )
		{
			const FArrangedWidget& CurWidget = WidgetsUnderPointer.Widgets[WidgetIndex];
			if ( CurWidget.Widget->SupportsKeyboardFocus() )
			{
				FWidgetPath NewFocusedWidgetPath = WidgetsUnderPointer.GetPathDownTo(CurWidget.Widget);
				SetUserFocus(PointerEvent.GetUserIndex(), NewFocusedWidgetPath, EFocusCause::Mouse);
				break;
			}
		}

#if PLATFORM_MAC
		const bool bIsVirtualInteraction = WidgetsUnderPointer.TopLevelWindow.IsValid() ? WidgetsUnderPointer.TopLevelWindow->IsVirtualWindow() : false;
		if ( !bIsVirtualInteraction )
		{
			TSharedPtr<SWindow> TopLevelWindow = WidgetsUnderPointer.TopLevelWindow;
			if ( bNeedToActivateWindow || ( TopLevelWindow.IsValid() && TopLevelWindow->GetNativeWindow()->GetOSWindowHandle() != ActiveWindow ) )
			{
				// Clicking on a context menu should not activate anything
				// @todo: This needs to be updated when we have window type in SWindow and we no longer have to guess if WidgetsUnderCursor.TopLevelWindow is a menu
				const bool bIsContextMenu = TopLevelWindow.IsValid() && !TopLevelWindow->IsRegularWindow() && TopLevelWindow->HasMinimizeBox() && TopLevelWindow->HasMaximizeBox();
				if ( !bIsContextMenu && PointerEvent.GetEffectingButton() == EKeys::LeftMouseButton && !DragDetector.IsDetectingDrag(PointerEvent) && ActiveWindow == [NSApp keyWindow] )
				{
					MouseCaptorHelper Captor = MouseCaptor;
					FPlatformApplicationMisc::ActivateApplication();
					if ( TopLevelWindow.IsValid() )
					{
						TopLevelWindow->BringToFront(true);
					}
					MouseCaptor = Captor;
				}
			}
		}
#endif
	}

	return Reply;
}


FReply FSlateApplication::RoutePointerUpEvent(const FWidgetPath& WidgetsUnderPointer, const FPointerEvent& PointerEvent)
{
	TScopeCounter<int32> BeginInput(ProcessingInput);

	FReply Reply = FReply::Unhandled();

	// Update the drag detector, this release may stop a drag detection.
	DragDetector.OnPointerRelease(PointerEvent);

	const bool bIsDragDropping = IsDragDroppingAffected(PointerEvent);

	if (MouseCaptor.HasCaptureForPointerIndex(PointerEvent.GetUserIndex(), PointerEvent.GetPointerIndex()))
	{
		FWidgetPath MouseCaptorPath = MouseCaptor.ToWidgetPath( FWeakWidgetPath::EInterruptedPathHandling::Truncate, &PointerEvent );
		if ( ensureMsgf(MouseCaptorPath.Widgets.Num() > 0, TEXT("A window had a widget with mouse capture. That entire window has been dismissed before the mouse up could be processed.")) )
		{
			// Switch worlds widgets in the current path
			FScopedSwitchWorldHack SwitchWorld( MouseCaptorPath );

			Reply =
				FEventRouter::Route<FReply>( this, FEventRouter::FToLeafmostPolicy(MouseCaptorPath), PointerEvent, [this]( const FArrangedWidget& TargetWidget, const FPointerEvent& Event )
				{
					FReply TempReply = FReply::Unhandled();
					if (Event.IsTouchEvent())
					{
						TempReply = TargetWidget.Widget->OnTouchEnded(TargetWidget.Geometry, Event);
#if WITH_SLATE_DEBUGGING
						FSlateDebugging::BroadcastInputEvent(ESlateDebuggingInputEvent::TouchEnd, TempReply, TargetWidget.Widget);
#endif
					}

					if (!Event.IsTouchEvent() || (!TempReply.IsEventHandled() && this->bTouchFallbackToMouse))
					{
						TempReply = TargetWidget.Widget->OnMouseButtonUp( TargetWidget.Geometry, Event );
#if WITH_SLATE_DEBUGGING
						FSlateDebugging::BroadcastInputEvent(ESlateDebuggingInputEvent::MouseButtonUp, TempReply, TargetWidget.Widget);
#endif
					}
					
					if ( Event.IsTouchEvent() && !IsFakingTouchEvents() )
					{
						// Generate a Leave event when a touch ends as well, since a touch can enter a widget and then end inside it
						TargetWidget.Widget->OnMouseLeave(Event);
#if WITH_SLATE_DEBUGGING
						FSlateDebugging::BroadcastInputEvent(ESlateDebuggingInputEvent::MouseLeave, TargetWidget.Widget);
#endif
					}

					return TempReply;
				});

			// For touch events, we always invalidate capture for the pointer.  There's no reason to ever maintain capture for
			// fingers no longer in contact with the screen.
			if ( PointerEvent.IsTouchEvent() )
			{
				MouseCaptor.InvalidateCaptureForPointer(PointerEvent.GetUserIndex(), PointerEvent.GetPointerIndex());
			}
		}
	}
	else
	{
		FWidgetPath LocalWidgetsUnderCursor = WidgetsUnderPointer.IsValid() ? WidgetsUnderPointer : LocateWindowUnderMouse(PointerEvent.GetScreenSpacePosition(), GetInteractiveTopLevelWindows());

		// Switch worlds widgets in the current path
		FScopedSwitchWorldHack SwitchWorld(LocalWidgetsUnderCursor);

		// Cache the drag drop content and reset the pointer in case OnMouseButtonUpMessage re-enters as a result of OnDrop
		TSharedPtr< FDragDropOperation > LocalDragDropContent = DragDropContent;

		if (bIsDragDropping)
		{
			ResetDragDropState();
		}

		Reply = FEventRouter::Route<FReply>(this, FEventRouter::FBubblePolicy(LocalWidgetsUnderCursor), PointerEvent, [&](const FArrangedWidget& CurWidget, const FPointerEvent& Event)
		{
			if (bIsDragDropping)
			{
				const FReply TempDropReply = CurWidget.Widget->OnDrop(CurWidget.Geometry, FDragDropEvent(Event, LocalDragDropContent));
#if WITH_SLATE_DEBUGGING
				FSlateDebugging::BroadcastInputEvent(ESlateDebuggingInputEvent::DragDrop, TempDropReply, CurWidget.Widget);
#endif
				return TempDropReply;
			}

			FReply TempReply = FReply::Unhandled();

			if (Event.IsTouchEvent())
			{
				TempReply = CurWidget.Widget->OnTouchEnded(CurWidget.Geometry, Event);
#if WITH_SLATE_DEBUGGING
				FSlateDebugging::BroadcastInputEvent(ESlateDebuggingInputEvent::TouchEnd, TempReply, CurWidget.Widget);
#endif
			}

			if (!Event.IsTouchEvent() || (!TempReply.IsEventHandled() && bTouchFallbackToMouse))
			{
				TempReply = CurWidget.Widget->OnMouseButtonUp(CurWidget.Geometry, Event);
#if WITH_SLATE_DEBUGGING
				FSlateDebugging::BroadcastInputEvent(ESlateDebuggingInputEvent::MouseButtonUp, TempReply, CurWidget.Widget);
#endif
			}

			return TempReply;
		});

		// When we perform a touch end, we need to also send a mouse leave as if it were a cursor.
		if (PointerEvent.IsTouchEvent() && !IsFakingTouchEvents())
		{
			for (int32 WidgetIndex = LocalWidgetsUnderCursor.Widgets.Num() - 1; WidgetIndex >= 0; --WidgetIndex)
			{
				LocalWidgetsUnderCursor.Widgets[WidgetIndex].Widget->OnMouseLeave(PointerEvent);
			}
		}

		// If we were dragging, notify the content
		if (bIsDragDropping)
		{
			// @todo slate : depending on SetEventPath() is not ideal.
			FPointerEvent ModifiedEvent(PointerEvent);
			ModifiedEvent.SetEventPath(LocalWidgetsUnderCursor);
			LocalDragDropContent->OnDrop(Reply.IsEventHandled(), ModifiedEvent);

			WidgetsUnderCursorLastEvent.Remove(FUserAndPointer(ModifiedEvent.GetUserIndex(), ModifiedEvent.GetPointerIndex()));
		}
	}

#if PLATFORM_MAC
	// Make sure the application and its front window are activated if user wasn't drag & dropping between windows
	if (PointerEvent.GetEffectingButton() == EKeys::LeftMouseButton && !bIsDragDropping)
	{
		TSharedPtr<SWindow> ActiveWindow = GetActiveTopLevelWindow();
		if (ActiveWindow.IsValid() && !ActiveWindow->GetNativeWindow()->IsForegroundWindow() && !ActiveWindow->GetNativeWindow()->IsMinimized())
		{
			FPlatformApplicationMisc::ActivateApplication();

			if (!ActiveWindow->IsVirtualWindow())
			{
				ActiveWindow->BringToFront(true);
			}
		}
		else if ([NSApp keyWindow] == nullptr)
		{
			FPlatformApplicationMisc::ActivateApplication();
		}
	}
#endif

	return Reply;
}

bool FSlateApplication::RoutePointerMoveEvent(const FWidgetPath& WidgetsUnderPointer, const FPointerEvent& PointerEvent, bool bIsSynthetic)
{
	TScopeCounter<int32> BeginInput(ProcessingInput);

	PointerIndexPositionMap.Add(FUserAndPointer(PointerEvent.GetUserIndex(), PointerEvent.GetPointerIndex()), PointerEvent.GetScreenSpacePosition());

	bool bHandled = false;

	FWeakWidgetPath LastWidgetsUnderCursor;

	// User asked us to detect a drag.
	bool bDragDetected = false;
	// Currently we can only support one dragged widget at a time.
	bool bShouldStartDetectingDrag = !DragDropContent.IsValid();

#if WITH_EDITOR
	//@TODO VREDITOR - Remove and move to interaction component
	if (bShouldStartDetectingDrag && OnDragDropCheckOverride.IsBound())
	{
		bShouldStartDetectingDrag = OnDragDropCheckOverride.Execute();
	}
#endif 

	if ( !bIsSynthetic && bShouldStartDetectingDrag )
	{
		FWeakWidgetPath* DetectDragForWidget;
		bDragDetected = DragDetector.DetectDrag(PointerEvent, GetDragTriggerDistance(), DetectDragForWidget);
		if ( bDragDetected )
		{
			FWidgetPath DragDetectPath = DetectDragForWidget->ToWidgetPath(FWeakWidgetPath::EInterruptedPathHandling::ReturnInvalid);
			const TSharedPtr<SWidget> DragDetectRequestor = DetectDragForWidget->IsValid() ? DetectDragForWidget->GetLastWidget().Pin() : nullptr;
			if ( DragDetectPath.IsValid() && DragDetectRequestor.IsValid() )
			{
				FWidgetAndPointer DetectDragForMe = DragDetectPath.FindArrangedWidgetAndCursor(DragDetectRequestor.ToSharedRef()).Get(FWidgetAndPointer());

				// A drag has been triggered. The cursor exited some widgets as a result.
				// This assignment ensures that we will send OnLeave notifications to those widgets.
				LastWidgetsUnderCursor = *DetectDragForWidget;

				DragDetector.ResetDetection();
				
				// Switch worlds widgets in the current path
				FScopedSwitchWorldHack SwitchWorld(DragDetectPath);

				// Send an OnDragDetected to the widget that requested drag-detection.
				FReply Reply = FEventRouter::Route<FReply>(this, FEventRouter::FDirectPolicy(DetectDragForMe, DragDetectPath, &WidgetsUnderPointer), PointerEvent, [] (const FArrangedWidget& InDetectDragForMe, const FPointerEvent& TranslatedMouseEvent)
				{
					const FReply TempReply = InDetectDragForMe.Widget->OnDragDetected(InDetectDragForMe.Geometry, TranslatedMouseEvent);
#if WITH_SLATE_DEBUGGING
					FSlateDebugging::BroadcastInputEvent(ESlateDebuggingInputEvent::DragDetected, TempReply, InDetectDragForMe.Widget);
#endif
					return TempReply;
				});

				// FSlateApplication::ProcessReply() (called from
				// FEventRouter::Route() above) will have assigned
				// DragDropContent if it is processing the drag-and-drop
				// operation. Otherwise, we could use
				// Reply.GetDragDropContent().IsValid().
				bDragDetected = DragDropContent.IsValid();
			}
			else
			{
				bDragDetected = false;
			}
		}
	}


	if (bDragDetected)
	{
		// When a drag was detected, we pretend that the widgets under the mouse last time around.
		// We have set LastWidgetsUnderCursor accordingly when the drag was detected above.
	}
	else
	{
		// No Drag Detection
		LastWidgetsUnderCursor = WidgetsUnderCursorLastEvent.FindRef( FUserAndPointer( PointerEvent.GetUserIndex(), PointerEvent.GetPointerIndex() ) );
	}

	FWidgetPath MouseCaptorPath;
	if ( MouseCaptor.HasCaptureForPointerIndex(PointerEvent.GetUserIndex(), PointerEvent.GetPointerIndex()) )
	{
		MouseCaptorPath = MouseCaptor.ToWidgetPath(FWeakWidgetPath::EInterruptedPathHandling::ReturnInvalid, &PointerEvent);
	}

	// Send out mouse leave events
	// If we are doing a drag and drop, we will send this event instead.
	{
		FDragDropEvent DragDropEvent( PointerEvent, DragDropContent );
		// Switch worlds widgets in the current path
		FScopedSwitchWorldHack SwitchWorld( LastWidgetsUnderCursor.Window.Pin() );

		for ( int32 WidgetIndex = LastWidgetsUnderCursor.Widgets.Num()-1; WidgetIndex >=0; --WidgetIndex )
		{
			// Guards for cases where WidgetIndex can become invalid due to MouseMove being re-entrant.
			while ( WidgetIndex >= LastWidgetsUnderCursor.Widgets.Num() )
			{
				WidgetIndex--;
			}

			if ( WidgetIndex >= 0 )
			{
				const TSharedPtr<SWidget>& SomeWidgetPreviouslyUnderCursor = LastWidgetsUnderCursor.Widgets[WidgetIndex].Pin();
				if( SomeWidgetPreviouslyUnderCursor.IsValid() )
				{
					TOptional<FArrangedWidget> FoundWidget = WidgetsUnderPointer.FindArrangedWidget( SomeWidgetPreviouslyUnderCursor.ToSharedRef() );
					const bool bWidgetNoLongerUnderMouse = !FoundWidget.IsSet();
					if ( bWidgetNoLongerUnderMouse )
					{
						// Widget is no longer under cursor, so send a MouseLeave.
						// The widget might not even be in the hierarchy any more!
						// Thus, we cannot translate the PointerPosition into the appropriate space for this event.
						if (IsDragDroppingAffected(PointerEvent))
						{
							// Note that the event's pointer position is not translated.
							SomeWidgetPreviouslyUnderCursor->OnDragLeave( DragDropEvent );
#if WITH_SLATE_DEBUGGING
							FSlateDebugging::BroadcastInputEvent(ESlateDebuggingInputEvent::DragLeave, SomeWidgetPreviouslyUnderCursor);
#endif
							// Reset the cursor override
							DragDropEvent.GetOperation()->SetCursorOverride( TOptional<EMouseCursor::Type>() );
						}
						else
						{
							// Only fire mouse leave events for widgets inside the captor path, or whoever if there is no captor path.
							if ( MouseCaptorPath.IsValid() == false || MouseCaptorPath.ContainsWidget(SomeWidgetPreviouslyUnderCursor.ToSharedRef()) )
							{
								// Note that the event's pointer position is not translated.
								SomeWidgetPreviouslyUnderCursor->OnMouseLeave(PointerEvent);
#if WITH_SLATE_DEBUGGING
								FSlateDebugging::BroadcastInputEvent(ESlateDebuggingInputEvent::MouseLeave, SomeWidgetPreviouslyUnderCursor);
#endif
							}
						}			
					}
				}
			}
		}
	}


	if (MouseCaptorPath.IsValid())
	{
		if ( !bIsSynthetic )
		{
			// Switch worlds widgets in the current path
			FScopedSwitchWorldHack SwitchWorld( MouseCaptorPath );

			FEventRouter::Route<FNoReply>(this, FEventRouter::FBubblePolicy(WidgetsUnderPointer), PointerEvent, [&MouseCaptorPath, &LastWidgetsUnderCursor] (const FArrangedWidget& WidgetUnderCursor, const FPointerEvent& Event)
			{
				if ( !LastWidgetsUnderCursor.ContainsWidget(WidgetUnderCursor.Widget) )
				{
					if ( MouseCaptorPath.ContainsWidget(WidgetUnderCursor.Widget) )
					{
						WidgetUnderCursor.Widget->OnMouseEnter(WidgetUnderCursor.Geometry, Event);
					}
				}
				return FNoReply();
			});

			FReply Reply = FEventRouter::Route<FReply>(this, FEventRouter::FToLeafmostPolicy(MouseCaptorPath), PointerEvent, [this] (const FArrangedWidget& MouseCaptorWidget, const FPointerEvent& Event)
			{
				FReply TempReply = FReply::Unhandled();
				
				bool bAllowMouseFallback = true;
				if (Event.IsTouchEvent())
				{
					if (Event.IsTouchForceChangedEvent())
					{
						TempReply = MouseCaptorWidget.Widget->OnTouchForceChanged(MouseCaptorWidget.Geometry, Event);
#if WITH_SLATE_DEBUGGING
						//TODO FSlateDebugging
#endif
						bAllowMouseFallback = false;
					}
					else if (Event.IsTouchFirstMoveEvent())
					{
						TempReply = MouseCaptorWidget.Widget->OnTouchFirstMove(MouseCaptorWidget.Geometry, Event);
#if WITH_SLATE_DEBUGGING
						//TODO FSlateDebugging
#endif
						bAllowMouseFallback = false;
					}
					else
					{
						TempReply = MouseCaptorWidget.Widget->OnTouchMoved(MouseCaptorWidget.Geometry, Event);
					}
				}
				if ( (!Event.IsTouchEvent() && bAllowMouseFallback) || ( !TempReply.IsEventHandled() && this->bTouchFallbackToMouse ) )
				{
					TempReply = MouseCaptorWidget.Widget->OnMouseMove(MouseCaptorWidget.Geometry, Event);
#if WITH_SLATE_DEBUGGING
					FSlateDebugging::BroadcastInputEvent(ESlateDebuggingInputEvent::MouseMove, TempReply, MouseCaptorWidget.Widget);
#endif
				}
				return TempReply;
			});
			bHandled = Reply.IsEventHandled();
		}
	}
	else
	{
		// Switch worlds widgets in the current path
		FScopedSwitchWorldHack SwitchWorld(WidgetsUnderPointer);

		// Send out mouse enter events.
		if (IsDragDroppingAffected(PointerEvent))
		{
			FDragDropEvent DragDropEvent(PointerEvent, DragDropContent);
			FEventRouter::Route<FNoReply>(this, FEventRouter::FBubblePolicy(WidgetsUnderPointer), DragDropEvent, [&LastWidgetsUnderCursor](const FArrangedWidget& WidgetUnderCursor, const FDragDropEvent& InDragDropEvent)
			{
				if (!LastWidgetsUnderCursor.ContainsWidget(WidgetUnderCursor.Widget))
				{
					WidgetUnderCursor.Widget->OnDragEnter(WidgetUnderCursor.Geometry, InDragDropEvent);
				}
				return FNoReply();
			});
		}
		else
		{
			FEventRouter::Route<FNoReply>(this, FEventRouter::FBubblePolicy(WidgetsUnderPointer), PointerEvent, [&LastWidgetsUnderCursor](const FArrangedWidget& WidgetUnderCursor, const FPointerEvent& Event)
			{
				if (!LastWidgetsUnderCursor.ContainsWidget(WidgetUnderCursor.Widget))
				{
					WidgetUnderCursor.Widget->OnMouseEnter(WidgetUnderCursor.Geometry, Event);
				}
				return FNoReply();
			});
		}

		// Bubble the MouseMove event.
		FReply Reply = FEventRouter::Route<FReply>(this, FEventRouter::FBubblePolicy(WidgetsUnderPointer), PointerEvent, [&](const FArrangedWidget& CurWidget, const FPointerEvent& Event)
		{
			FReply TempReply = FReply::Unhandled();

			if (IsDragDroppingAffected(PointerEvent))
			{
				TempReply = CurWidget.Widget->OnDragOver(CurWidget.Geometry, FDragDropEvent(Event, DragDropContent));
#if WITH_SLATE_DEBUGGING
				FSlateDebugging::BroadcastInputEvent(ESlateDebuggingInputEvent::DragOver, TempReply, CurWidget.Widget);
#endif
			}
			else
			{
				bool bAllowMouseFallback = true;
				if (Event.IsTouchEvent())
				{
					if (Event.IsTouchForceChangedEvent())
					{
						TempReply = CurWidget.Widget->OnTouchForceChanged(CurWidget.Geometry, Event);
#if WITH_SLATE_DEBUGGING
						//TODO FSlateDebugging
#endif
						bAllowMouseFallback = false;
					}
					else if (Event.IsTouchFirstMoveEvent())
					{
						TempReply = CurWidget.Widget->OnTouchFirstMove(CurWidget.Geometry, Event);
#if WITH_SLATE_DEBUGGING
						//TODO FSlateDebugging
#endif
						bAllowMouseFallback = false;
					}
					else
					{
						TempReply = CurWidget.Widget->OnTouchMoved(CurWidget.Geometry, Event);
#if WITH_SLATE_DEBUGGING
						//TODO FSlateDebugging
#endif
					}
				}
				if (!TempReply.IsEventHandled() && bAllowMouseFallback)
				{
					TempReply = CurWidget.Widget->OnMouseMove(CurWidget.Geometry, Event);
#if WITH_SLATE_DEBUGGING
					FSlateDebugging::BroadcastInputEvent(ESlateDebuggingInputEvent::MouseMove, TempReply, CurWidget.Widget);
#endif
				}
			}

			return TempReply;
		});

		bHandled = Reply.IsEventHandled();
	}

	// Give the current drag drop operation a chance to do something
	// custom (e.g. update the Drag/Drop preview based on content)
	if (IsDragDroppingAffected(PointerEvent))
	{
		FDragDropEvent DragDropEvent( PointerEvent, DragDropContent );
		//@TODO VREDITOR - Remove and move to interaction component
#if WITH_EDITOR
		if (OnDragDropCheckOverride.IsBound() && DragDropEvent.GetOperation().IsValid())
		{
			DragDropEvent.GetOperation()->SetDecoratorVisibility(false);
			DragDropEvent.GetOperation()->SetCursorOverride(EMouseCursor::None);
			DragDropContent->SetCursorOverride(EMouseCursor::None);
		}
#endif
		FScopedSwitchWorldHack SwitchWorld( WidgetsUnderPointer );
		DragDropContent->OnDragged( DragDropEvent );

		// Update the window we're under for rendering the drag drop operation if
		// it's a windowless drag drop operation.
		if ( WidgetsUnderPointer.IsValid() )
		{
			DragDropWindowPtr = WidgetsUnderPointer.GetWindow();
		}
		else
		{
			DragDropWindowPtr = nullptr;
		}

		// Don't update the cursor for the platform if we don't have a valid cursor on this platform
		if ( PlatformApplication->Cursor.IsValid() )
		{
			FCursorReply CursorReply = DragDropContent->OnCursorQuery();
			if ( !CursorReply.IsEventHandled() )
			{
				// Set the default cursor when there isn't an active window under the cursor and the mouse isn't captured
				CursorReply = FCursorReply::Cursor(EMouseCursor::Default);
			}

			ProcessCursorReply(CursorReply);
		}
	}
	else if (!IsDragDropping())
	{
		DragDropWindowPtr = nullptr;
	}

	WidgetsUnderCursorLastEvent.Add(FUserAndPointer(PointerEvent.GetUserIndex(), PointerEvent.GetPointerIndex()), FWeakWidgetPath(WidgetsUnderPointer));
	PointerIndexLastPositionMap.Add(FUserAndPointer(PointerEvent.GetUserIndex(), PointerEvent.GetPointerIndex()), PointerEvent.GetScreenSpacePosition());

	return bHandled;
}

bool FSlateApplication::OnMouseDoubleClick( const TSharedPtr< FGenericWindow >& PlatformWindow, const EMouseButtons::Type Button )
{
	return OnMouseDoubleClick(PlatformWindow, Button, GetCursorPos());
}

bool FSlateApplication::OnMouseDoubleClick( const TSharedPtr< FGenericWindow >& PlatformWindow, const EMouseButtons::Type Button, const FVector2D CursorPos )
{
	if (bIsFakingTouch || bIsGameFakingTouch)
	{
		bIsFakingTouched = true;
		return OnTouchStarted(PlatformWindow, PlatformApplication->Cursor->GetPosition(), 1.0f, 0, 0);
	}

	FKey Key = TranslateMouseButtonToKey( Button );

	FPointerEvent MouseEvent(
		CursorPointerIndex,
		CursorPos,
		GetLastCursorPos(),
		PressedMouseButtons,
		Key,
		0,
		PlatformApplication->GetModifierKeys()
		);

	return ProcessMouseButtonDoubleClickEvent( PlatformWindow, MouseEvent );
}

bool FSlateApplication::ProcessMouseButtonDoubleClickEvent( const TSharedPtr< FGenericWindow >& PlatformWindow, const FPointerEvent& InMouseEvent )
{
	SCOPE_CYCLE_COUNTER(STAT_ProcessMouseButtonDoubleClick);

	QueueSynthesizedMouseMove();
	SetLastUserInteractionTime(this->GetCurrentTime());
	LastUserInteractionTimeForThrottling = LastUserInteractionTime;

	PlatformApplication->SetCapture( PlatformWindow );
	PressedMouseButtons.Add( InMouseEvent.GetEffectingButton() );

	// Input preprocessors get the first chance at the input
	if (InputPreProcessors.HandleMouseButtonDoubleClickEvent(*this, InMouseEvent))
	{
		return true;
	}

	if (MouseCaptor.HasCaptureForPointerIndex(InMouseEvent.GetUserIndex(), InMouseEvent.GetPointerIndex()))
	{
		// If a widget has mouse capture, we've opted to simply treat this event as a mouse down
		return ProcessMouseButtonDownEvent(PlatformWindow, InMouseEvent);
	}
	
	FWidgetPath WidgetsUnderCursor = LocateWindowUnderMouse(InMouseEvent.GetScreenSpacePosition(), GetInteractiveTopLevelWindows());

	FReply Reply = RoutePointerDoubleClickEvent( WidgetsUnderCursor, InMouseEvent );

	return Reply.IsEventHandled();
}


FReply FSlateApplication::RoutePointerDoubleClickEvent(const FWidgetPath& WidgetsUnderPointer, const FPointerEvent& PointerEvent)
{
	TScopeCounter<int32> BeginInput(ProcessingInput);

	FReply Reply = FReply::Unhandled();

	// Switch worlds widgets in the current path
	FScopedSwitchWorldHack SwitchWorld( WidgetsUnderPointer );

	Reply = FEventRouter::Route<FReply>( this, FEventRouter::FBubblePolicy( WidgetsUnderPointer ), PointerEvent, []( const FArrangedWidget& TargetWidget, const FPointerEvent& Event )
	{
		const FReply TempReply = TargetWidget.Widget->OnMouseButtonDoubleClick(TargetWidget.Geometry, Event);
#if WITH_SLATE_DEBUGGING
		FSlateDebugging::BroadcastInputEvent(ESlateDebuggingInputEvent::MouseButtonDoubleClick, TempReply, TargetWidget.Widget);
#endif
		return TempReply;
	} );

	return Reply;
}


bool FSlateApplication::OnMouseUp( const EMouseButtons::Type Button )
{
	return OnMouseUp(Button, GetCursorPos());
}

bool FSlateApplication::OnMouseUp( const EMouseButtons::Type Button, const FVector2D CursorPos )
{
	// convert left mouse click to touch event if we are faking it	
	if ((bIsFakingTouch || bIsGameFakingTouch) && Button == EMouseButtons::Left)
	{
		bIsFakingTouched = false;
		return OnTouchEnded(PlatformApplication->Cursor->GetPosition(), 0, 0);
	}

	FKey Key = TranslateMouseButtonToKey( Button );

	FPointerEvent MouseEvent(
		CursorPointerIndex,
		CursorPos,
		GetLastCursorPos(),
		PressedMouseButtons,
		Key,
		0,
		PlatformApplication->GetModifierKeys()
		);

	return ProcessMouseButtonUpEvent( MouseEvent );
}

bool FSlateApplication::ProcessMouseButtonUpEvent( const FPointerEvent& MouseEvent )
{
	SCOPE_CYCLE_COUNTER(STAT_ProcessMouseButtonUp);

	// If in responsive mode throttle, leave it on mouse up.  Release this before dispatching the event to prevent being stuck in this mode
	// until the next click if a modal dialog is opened.
	if (MouseButtonDownResponsivnessThrottle.IsValid())
	{
		FSlateThrottleManager::Get().LeaveResponsiveMode(MouseButtonDownResponsivnessThrottle);
	}

	QueueSynthesizedMouseMove();
	SetLastUserInteractionTime(this->GetCurrentTime());
	LastUserInteractionTimeForThrottling = LastUserInteractionTime;
	PressedMouseButtons.Remove( MouseEvent.GetEffectingButton() );

	// Input preprocessors get the first chance at the input
	if (InputPreProcessors.HandleMouseButtonUpEvent(*this, MouseEvent))
	{
		return true;
	}

	// An empty widget path is passed in.  As an optimization, one will be generated only if a captured mouse event isn't routed
	FWidgetPath EmptyPath;
	const bool bHandled = RoutePointerUpEvent( EmptyPath, MouseEvent ).IsEventHandled();

	if ( PressedMouseButtons.Num() == 0 )
	{
		// Release Capture
		PlatformApplication->SetCapture( nullptr );
//		MouseCaptor.InvalidateCaptureForPointer(MouseEvent.GetUserIndex(), MouseEvent.GetPointerIndex());
	}

	return bHandled;
}

bool FSlateApplication::OnMouseWheel( const float Delta )
{
	return OnMouseWheel(Delta, GetCursorPos());
}

bool FSlateApplication::OnMouseWheel( const float Delta, const FVector2D CursorPos )
{
	FPointerEvent MouseWheelEvent(
		CursorPointerIndex,
		CursorPos,
		CursorPos,
		PressedMouseButtons,
		EKeys::Invalid,
		Delta,
		PlatformApplication->GetModifierKeys()
		);

	return ProcessMouseWheelOrGestureEvent( MouseWheelEvent, nullptr );
}

bool FSlateApplication::ProcessMouseWheelOrGestureEvent( const FPointerEvent& InWheelEvent, const FPointerEvent* InGestureEvent )
{
	SCOPE_CYCLE_COUNTER(STAT_ProcessMouseWheelGesture);

	QueueSynthesizedMouseMove();

	bool bShouldProcessEvent = false;

	if ( InGestureEvent )
	{
		switch ( InGestureEvent->GetGestureType() )
		{
		case EGestureEvent::LongPress:
			bShouldProcessEvent = true;
			break;
		default:
			bShouldProcessEvent = InGestureEvent->GetGestureDelta() != FVector2D::ZeroVector;
			break;
		}
	}
	else
	{
		bShouldProcessEvent = InWheelEvent.GetWheelDelta() != 0;
	}
	
	if ( !bShouldProcessEvent )
	{
		return false;
	}

	SetLastUserInteractionTime(this->GetCurrentTime());

	// Input preprocessors get the first chance at the input
	if (InputPreProcessors.HandleMouseWheelOrGestureEvent(*this, InWheelEvent, InGestureEvent))
	{
		return true;
	}
	
	// NOTE: We intentionally don't reset LastUserInteractionTimeForThrottling here so that the UI can be responsive while scrolling

	FWidgetPath EventPath = LocateWindowUnderMouse(InWheelEvent.GetScreenSpacePosition(), GetInteractiveTopLevelWindows());

	return RouteMouseWheelOrGestureEvent(EventPath, InWheelEvent, InGestureEvent).IsEventHandled();
}

FReply FSlateApplication::RouteMouseWheelOrGestureEvent(const FWidgetPath& WidgetsUnderPointer, const FPointerEvent& InWheelEvent, const FPointerEvent* InGestureEvent)
{
	TScopeCounter<int32> BeginInput(ProcessingInput);

	FWidgetPath MouseCaptorPath;
	if ( MouseCaptor.HasCaptureForPointerIndex(InWheelEvent.GetUserIndex(), InWheelEvent.GetPointerIndex()) )
	{
		MouseCaptorPath = MouseCaptor.ToWidgetPath(FWeakWidgetPath::EInterruptedPathHandling::ReturnInvalid, &InWheelEvent);
	}

	const FWidgetPath& EventPath = MouseCaptorPath.IsValid() ? MouseCaptorPath : WidgetsUnderPointer;

	// Switch worlds widgets in the current path
	FScopedSwitchWorldHack SwitchWorld(EventPath);

	FReply Reply = FEventRouter::Route<FReply>(this, FEventRouter::FBubblePolicy(EventPath), InWheelEvent, [&InGestureEvent] (const FArrangedWidget& CurWidget, const FPointerEvent& Event)
	{
		FReply TempReply = FReply::Unhandled();
		// Gesture event gets first shot, if slate doesn't respond to it, we'll try the wheel event.
		if ( InGestureEvent != nullptr )
		{
			TempReply = CurWidget.Widget->OnTouchGesture(CurWidget.Geometry, *InGestureEvent);
#if WITH_SLATE_DEBUGGING
			FSlateDebugging::BroadcastInputEvent(ESlateDebuggingInputEvent::TouchGesture, TempReply, CurWidget.Widget);
#endif
		}

		// Send the mouse wheel event if we haven't already handled the gesture version of this event.
		if ( !TempReply.IsEventHandled() && Event.GetWheelDelta() != 0 )
		{
			TempReply = CurWidget.Widget->OnMouseWheel(CurWidget.Geometry, Event);
#if WITH_SLATE_DEBUGGING
			FSlateDebugging::BroadcastInputEvent(ESlateDebuggingInputEvent::MouseWheel, TempReply, CurWidget.Widget);
#endif
		}

		return TempReply;
	});

	return Reply;
}

bool FSlateApplication::OnMouseMove()
{
	// If the left button is pressed we fake 
	if ((bIsFakingTouched || bIsGameFakingTouch) && GetPressedMouseButtons().Contains(EKeys::LeftMouseButton))
	{
		// convert to touch event if we are faking it
		if (bIsFakingTouched)
		{
			return OnTouchMoved(PlatformApplication->Cursor->GetPosition(), 1.0f, 0, 0);
		}

		// Throw out the mouse move event if we're faking touch events but the mouse button isn't down.
		return false;
	}

	bool Result = true;
	const FVector2D CurrentCursorPosition = GetCursorPos();
	const FVector2D LastCursorPosition = GetLastCursorPos();
	if ( LastCursorPosition != CurrentCursorPosition )
	{
		LastMouseMoveTime = GetCurrentTime();

		FPointerEvent MouseEvent(
			CursorPointerIndex,
			CurrentCursorPosition,
			LastCursorPosition,
			PressedMouseButtons,
			EKeys::Invalid,
			0,
			PlatformApplication->GetModifierKeys()
			);

		if (InputPreProcessors.HandleMouseMoveEvent(*this, MouseEvent))
		{
			return true;
		}

		Result = ProcessMouseMoveEvent( MouseEvent );
	}

	return Result;
}

bool FSlateApplication::OnRawMouseMove( const int32 X, const int32 Y )
{
    // We fake a move only if the left mous button is down
	if ((bIsFakingTouch || bIsGameFakingTouch) && GetPressedMouseButtons().Contains(EKeys::LeftMouseButton))
	{
		// convert to touch event if we are faking it
		if (bIsFakingTouched)
		{
			return OnTouchMoved(GetCursorPos(), 1.0f, 0, 0);
		}

		// Throw out the mouse move event if we're faking touch events but the mouse button isn't down.
		return false;
	}

	if ( X != 0 || Y != 0 )
	{
		FPointerEvent MouseEvent(
			CursorPointerIndex,
			GetCursorPos(),
			GetLastCursorPos(),
			FVector2D( X, Y ), 
			PressedMouseButtons,
			PlatformApplication->GetModifierKeys()
		);

		if (InputPreProcessors.HandleMouseMoveEvent(*this, MouseEvent))
		{
			return true;
		}

		ProcessMouseMoveEvent(MouseEvent);
	}
	
	return true;
}

bool FSlateApplication::ProcessMouseMoveEvent( const FPointerEvent& MouseEvent, bool bIsSynthetic )
{
	SCOPE_CYCLE_COUNTER(STAT_ProcessMouseMove);

	if ( !bIsSynthetic )
	{
		QUICK_SCOPE_CYCLE_COUNTER(STAT_ProcessMouseMove_Tooltip);

		QueueSynthesizedMouseMove();

		// Detecting a mouse move of zero delta is our way of filtering out synthesized move events
		const bool AllowSpawningOfToolTips = true;
		UpdateToolTip( AllowSpawningOfToolTips );
		
		// Guard against synthesized mouse moves and only track user interaction if the cursor pos changed
		SetLastUserInteractionTime(this->GetCurrentTime());
	}

	// When the event came from the OS, we are guaranteed to be over a slate window.
	// Otherwise, we are synthesizing a MouseMove ourselves, and must verify that the
	// cursor is indeed over a Slate window.
	const bool bOverSlateWindow = !bIsSynthetic || PlatformApplication->IsCursorDirectlyOverSlateWindow();
	
	FWidgetPath WidgetsUnderCursor = bOverSlateWindow
		? LocateWindowUnderMouse(MouseEvent.GetScreenSpacePosition(), GetInteractiveTopLevelWindows())
		: FWidgetPath();

	bool bResult;

	{
		QUICK_SCOPE_CYCLE_COUNTER(STAT_ProcessMouseMove_RoutePointerMoveEvent);
		bResult = RoutePointerMoveEvent(WidgetsUnderCursor, MouseEvent, bIsSynthetic);
	}

	return bResult;
}

bool FSlateApplication::OnCursorSet()
{
	bQueryCursorRequested = true;
	return true;
}

void FSlateApplication::NavigateToWidget(const uint32 UserIndex, const TSharedPtr<SWidget>& NavigationDestination, ENavigationSource NavigationSource)
{
	if (NavigationDestination.IsValid())
	{
		FWidgetPath NavigationSourceWP;
		if (NavigationSource == ENavigationSource::WidgetUnderCursor)
		{
			NavigationSourceWP = LocateWindowUnderMouse(GetCursorPos(), GetInteractiveTopLevelWindows());
		}
		else if (const FSlateUser* User = GetOrCreateUser(UserIndex))
		{
			NavigationSourceWP = User->FocusWidgetPathWeak.ToWidgetPath();
		}

		if (NavigationSourceWP.IsValid())
		{
			bool bAlwaysHandleNavigationAttempt = false;
			ExecuteNavigation(NavigationSourceWP, NavigationDestination, UserIndex, bAlwaysHandleNavigationAttempt);
		}
	}
}

bool FSlateApplication::AttemptNavigation(const FWidgetPath& NavigationSource, const FNavigationEvent& NavigationEvent, const FNavigationReply& NavigationReply, const FArrangedWidget& BoundaryWidget)
{
	if ( !NavigationSource.IsValid() )
	{
		return false;
	}

	TSharedPtr<SWidget> DestinationWidget = TSharedPtr<SWidget>();
	bool bAlwaysHandleNavigationAttempt = false;

#if WITH_SLATE_DEBUGGING
	ESlateDebuggingNavigationMethod NavigationMethod = ESlateDebuggingNavigationMethod::Unknown;
#endif

	EUINavigation NavigationType = NavigationEvent.GetNavigationType();
	if ( NavigationReply.GetBoundaryRule() == EUINavigationRule::Explicit )
	{
		DestinationWidget = NavigationReply.GetFocusRecipient();
		bAlwaysHandleNavigationAttempt = true;

#if WITH_SLATE_DEBUGGING
		NavigationMethod = ESlateDebuggingNavigationMethod::Explicit;
#endif
	}
	else if ( NavigationReply.GetBoundaryRule() == EUINavigationRule::Custom )
	{
		const FNavigationDelegate& FocusDelegate = NavigationReply.GetFocusDelegate();
		if ( FocusDelegate.IsBound() )
		{
			// Switch worlds for widgets in the current path 
			FScopedSwitchWorldHack SwitchWorld(NavigationSource);

			DestinationWidget = FocusDelegate.Execute(NavigationType);
			bAlwaysHandleNavigationAttempt = true;

#if WITH_SLATE_DEBUGGING
			NavigationMethod = ESlateDebuggingNavigationMethod::CustomDelegateBound;
#endif
		}
		else
		{
#if WITH_SLATE_DEBUGGING
			NavigationMethod = ESlateDebuggingNavigationMethod::CustomDelegateUnbound;
#endif
		}
	}
	else
	{
		// Find the next widget
		if (NavigationType == EUINavigation::Next || NavigationType == EUINavigation::Previous)
		{
			// Fond the next widget
			FWeakWidgetPath WeakNavigationSource(NavigationSource);
			FWidgetPath NewFocusedWidgetPath = WeakNavigationSource.ToNextFocusedPath(NavigationType, NavigationReply, BoundaryWidget);

			// Resolve the Widget Path
			FArrangedWidget& NewFocusedArrangedWidget = NewFocusedWidgetPath.Widgets.Last();
			DestinationWidget = NewFocusedArrangedWidget.Widget;

#if WITH_SLATE_DEBUGGING
			NavigationMethod = ESlateDebuggingNavigationMethod::NextOrPrevious;
#endif
		}
		else
		{
			// Resolve the Widget Path
			const FArrangedWidget& FocusedArrangedWidget = NavigationSource.Widgets.Last();

			// Switch worlds for widgets in the current path 
			FScopedSwitchWorldHack SwitchWorld(NavigationSource);

<<<<<<< HEAD
			DestinationWidget = NavigationSource.GetWindow()->GetHittestGrid()->FindNextFocusableWidget(FocusedArrangedWidget, NavigationType, NavigationReply, BoundaryWidget);
=======
			DestinationWidget = NavigationSource.GetWindow()->GetHittestGrid().FindNextFocusableWidget(FocusedArrangedWidget, NavigationType, NavigationReply, BoundaryWidget);
>>>>>>> 33e6966e

#if WITH_SLATE_DEBUGGING
			NavigationMethod = ESlateDebuggingNavigationMethod::HitTestGrid;
#endif
		}
	}

#if WITH_SLATE_DEBUGGING
	FSlateDebugging::BroadcastAttemptNavigation(NavigationEvent, NavigationReply, NavigationSource, DestinationWidget, NavigationMethod);
#endif

	return ExecuteNavigation(NavigationSource, DestinationWidget, NavigationEvent.GetUserIndex(), bAlwaysHandleNavigationAttempt);
}

bool FSlateApplication::ExecuteNavigation(const FWidgetPath& NavigationSource, TSharedPtr<SWidget> DestinationWidget, const uint32 UserIndex, bool bAlwaysHandleNavigationAttempt)
{
#if WITH_SLATE_DEBUGGING
	// TODO Execute Navigation
#endif

	bool bHandled = false;

	// Give the custom viewport navigation event handler a chance to handle the navigation if the NavigationSource is contained within it.
	TSharedPtr<ISlateViewport> Viewport = NavigationSource.GetWindow()->GetViewport();
	if (Viewport.IsValid())
	{
		TSharedPtr<SWidget> ViewportWidget = Viewport->GetWidget().Pin();
		if (ViewportWidget.IsValid())
		{
			if (NavigationSource.ContainsWidget(ViewportWidget.ToSharedRef()))
			{
				bHandled = Viewport->HandleNavigation(UserIndex, DestinationWidget);
			}
		}
	}

	// Set controller focus if the navigation hasn't been handled have a valid widget
	if (!bHandled)
	{
		if (DestinationWidget.IsValid())
		{
			SetUserFocus(UserIndex, DestinationWidget, EFocusCause::Navigation);
			bHandled = true;
		}
		else if (bAlwaysHandleNavigationAttempt)
		{
			bHandled = true;
		}
	}

#if WITH_SLATE_DEBUGGING
	FSlateDebugging::BroadcastExecuteNavigation();
#endif

	return bHandled;
}

bool FSlateApplication::OnControllerAnalog( FGamepadKeyNames::Type KeyName, int32 ControllerId, float AnalogValue )
{
	FKey Key(KeyName);
	check(Key.IsValid());

	int32 UserIndex = GetUserIndexForController(ControllerId);
	
	FAnalogInputEvent AnalogInputEvent(Key, PlatformApplication->GetModifierKeys(), UserIndex, false, 0, 0, AnalogValue);

	return ProcessAnalogInputEvent(AnalogInputEvent);
}

bool FSlateApplication::OnControllerButtonPressed(FGamepadKeyNames::Type KeyName, int32 ControllerId, bool IsRepeat)
{
	FKey Key(KeyName);
	check(Key.IsValid());

	int32 UserIndex = GetUserIndexForController(ControllerId);

	FKeyEvent KeyEvent(Key, PlatformApplication->GetModifierKeys(), UserIndex, IsRepeat, 0, 0);

	return ProcessKeyDownEvent(KeyEvent);
}

bool FSlateApplication::OnControllerButtonReleased(FGamepadKeyNames::Type KeyName, int32 ControllerId, bool IsRepeat)
{
	FKey Key(KeyName);
	check(Key.IsValid());

	int32 UserIndex = GetUserIndexForController(ControllerId);

	FKeyEvent KeyEvent(Key, PlatformApplication->GetModifierKeys(), UserIndex, IsRepeat, 0, 0);

	return ProcessKeyUpEvent(KeyEvent);
}

bool FSlateApplication::OnTouchGesture( EGestureEvent GestureType, const FVector2D &Delta, const float MouseWheelDelta, bool bIsDirectionInvertedFromDevice )
{
	const FVector2D CurrentCursorPosition = GetCursorPos();
	
	FPointerEvent GestureEvent(
		CurrentCursorPosition,
		CurrentCursorPosition,
		PressedMouseButtons,
		PlatformApplication->GetModifierKeys(),
		GestureType,
		Delta,
		bIsDirectionInvertedFromDevice
	);
	
	FPointerEvent MouseWheelEvent(
		CursorPointerIndex,
		CurrentCursorPosition,
		CurrentCursorPosition,
		PressedMouseButtons,
		EKeys::Invalid,
		MouseWheelDelta,
		PlatformApplication->GetModifierKeys()
	);
	
	return ProcessMouseWheelOrGestureEvent( MouseWheelEvent, &GestureEvent );
}

bool FSlateApplication::OnTouchStarted( const TSharedPtr< FGenericWindow >& PlatformWindow, const FVector2D& Location, float Force, int32 TouchIndex, int32 ControllerId )
{
	// Don't process touches that overlap or surpass with the cursor pointer index.
	if (TouchIndex >= ((int32)ETouchIndex::CursorPointerIndex))
	{
#if !(UE_BUILD_SHIPPING || UE_BUILD_TEST)
		// Only log when the touch starts, we don't want to spam the logs.
		UE_LOG(LogSlate, Warning, TEXT("Maximum Touch Index Exceeded, %d, the maximum index allowed is %d"), TouchIndex, (((int32)ETouchIndex::CursorPointerIndex) - 1));
#endif
		return false;
	}

	FPointerEvent PointerEvent(
		ControllerId,
		TouchIndex,
		Location,
		Location,
		Force,
		true);
	ProcessTouchStartedEvent( PlatformWindow, PointerEvent );

	if ( FSlateUser* User = GetUser(ControllerId) )
	{
		User->GestureDetector.OnTouchStarted(TouchIndex, Location);
	}

	return true;
}

void FSlateApplication::ProcessTouchStartedEvent( const TSharedPtr< FGenericWindow >& PlatformWindow, const FPointerEvent& InTouchEvent )
{
	// Add or Update the entry if the finger has been added to the surface.
	FUserAndPointer UserAndIndex(InTouchEvent.GetUserIndex(), InTouchEvent.GetPointerIndex());
	PointerIndexLastPositionMap.Add(UserAndIndex, InTouchEvent.GetScreenSpacePosition());

	ProcessMouseButtonDownEvent(PlatformWindow, InTouchEvent);
}

bool FSlateApplication::OnTouchMoved( const FVector2D& Location, float Force, int32 TouchIndex, int32 ControllerId )
{
	// Don't process touches that overlap or surpass with the cursor pointer index.
	if (TouchIndex >= ((int32)ETouchIndex::CursorPointerIndex))
	{
		return false;
	}

	const FVector2D* LastLocationPtr = PointerIndexLastPositionMap.Find(FUserAndPointer(ControllerId, TouchIndex));
	const FVector2D LastLocation = LastLocationPtr ? *LastLocationPtr : Location;

	FPointerEvent PointerEvent(
		ControllerId,
		TouchIndex,
		Location,
		LastLocation,
		Force,
		true);
	ProcessTouchMovedEvent(PointerEvent);

	if ( FSlateUser* User = GetUser(ControllerId) )
	{
		User->GestureDetector.OnTouchMoved(TouchIndex, Location);
	}

	return true;
}

void FSlateApplication::ProcessTouchMovedEvent( const FPointerEvent& PointerEvent )
{
	ProcessMouseMoveEvent(PointerEvent);
}

bool FSlateApplication::OnTouchEnded( const FVector2D& Location, int32 TouchIndex, int32 ControllerId )
{
	// Don't process touches that overlap or surpass with the cursor pointer index.
	if (TouchIndex >= ((int32)ETouchIndex::CursorPointerIndex))
	{
		return false;
	}

	FPointerEvent PointerEvent(
		ControllerId,
		TouchIndex,
		Location,
		Location,
		0.0f,
		true);
	ProcessTouchEndedEvent(PointerEvent);

	if ( FSlateUser* User = GetUser(ControllerId) )
	{
		User->GestureDetector.OnTouchEnded(TouchIndex, Location);
	}

	return true;
}

bool FSlateApplication::OnTouchForceChanged(const FVector2D& Location, float Force, int32 TouchIndex, int32 ControllerId)
{
	// Don't process touches that overlap or surpass with the cursor pointer index.
	if (TouchIndex >= ((int32)ETouchIndex::CursorPointerIndex))
	{
		return false;
	}

	FPointerEvent PointerEvent(
		ControllerId,
		TouchIndex,
		Location,
		Location,
		Force,
		true,
		true,
		false);
	ProcessTouchMovedEvent(PointerEvent);

	if (FSlateUser* User = GetUser(ControllerId))
	{
		User->GestureDetector.OnTouchMoved(TouchIndex, Location);
	}

	return true;

}

bool FSlateApplication::OnTouchFirstMove(const FVector2D& Location, float Force, int32 TouchIndex, int32 ControllerId)
{
	// Don't process touches that overlap or surpass with the cursor pointer index.
	if (TouchIndex >= ((int32)ETouchIndex::CursorPointerIndex))
	{
		return false;
	}

	const FVector2D* LastLocationPtr = PointerIndexLastPositionMap.Find(FUserAndPointer(ControllerId, TouchIndex));
	const FVector2D LastLocation = LastLocationPtr ? *LastLocationPtr : Location;

	FPointerEvent PointerEvent(
		ControllerId,
		TouchIndex,
		Location,
		LastLocation,
		Force,
		true,
		false,
		true);
	ProcessTouchMovedEvent(PointerEvent);

	if (FSlateUser* User = GetUser(ControllerId))
	{
		User->GestureDetector.OnTouchMoved(TouchIndex, Location);
	}

	return true;

}

void FSlateApplication::ShouldSimulateGesture(EGestureEvent Gesture, bool bEnable)
{
	check(FGestureDetector::IsGestureSupported(Gesture));

	SimulateGestures[(uint8)Gesture] = bEnable;
}

void FSlateApplication::ProcessTouchEndedEvent( const FPointerEvent& PointerEvent )
{
	ProcessMouseButtonUpEvent(PointerEvent);

	// Remove the entry if the finger has been removed from the surface.
	PointerIndexLastPositionMap.Remove(FUserAndPointer(PointerEvent.GetUserIndex(), PointerEvent.GetPointerIndex()));
}

bool FSlateApplication::OnMotionDetected(const FVector& Tilt, const FVector& RotationRate, const FVector& Gravity, const FVector& Acceleration, int32 ControllerId)
{
	FMotionEvent MotionEvent( 
		ControllerId,
		Tilt,
		RotationRate,
		Gravity,
		Acceleration
		);
	ProcessMotionDetectedEvent(MotionEvent);

	return true;
}

void FSlateApplication::ProcessMotionDetectedEvent( const FMotionEvent& MotionEvent )
{
	QueueSynthesizedMouseMove();
	SetLastUserInteractionTime(this->GetCurrentTime());
	
	if ( FSlateUser* User = GetOrCreateUser(MotionEvent.GetUserIndex()) )
	{
		if (InputPreProcessors.HandleMotionDetectedEvent(*this, MotionEvent))
		{
			return;
		}

		if ( User->HasValidFocusPath() )
		{
			/* Get the controller focus target for this user */
			TSharedRef<FWidgetPath> EventPathRef = User->GetFocusPath();
			const FWidgetPath& EventPath = EventPathRef.Get();

			FScopedSwitchWorldHack SwitchWorld(EventPath);

			FReply Reply = FEventRouter::Route<FReply>(this, FEventRouter::FBubblePolicy(EventPath), MotionEvent, [] (const FArrangedWidget& SomeWidget, const FMotionEvent& InMotionEvent)
			{
				return SomeWidget.Widget->OnMotionDetected(SomeWidget.Geometry, InMotionEvent);
			});
		}
	}
}

bool FSlateApplication::OnSizeChanged( const TSharedRef< FGenericWindow >& PlatformWindow, const int32 Width, const int32 Height, bool bWasMinimized )
{
	TSharedPtr< SWindow > Window = FSlateWindowHelper::FindWindowByPlatformWindow( SlateWindows, PlatformWindow );

	if ( Window.IsValid() )
	{
		Window->SetCachedSize( FVector2D( Width, Height ) );

		Renderer->RequestResize( Window, Width, Height );

		if (FPlatformProperties::HasFixedResolution())
		{
			Renderer->SetSystemResolution(Width, Height);
		}
		
		if ( !bWasMinimized && Window->IsRegularWindow() && !Window->HasOSWindowBorder() && Window->IsVisible() && Window->IsDrawingEnabled() )
		{
			PrivateDrawWindows( Window );
		}

		if( !bWasMinimized && Window->IsVisible() && Window->IsRegularWindow() && Window->IsAutosized() )
		{
			// Reduces flickering due to one frame lag when windows are resized automatically
			Renderer->FlushCommands();
		}

		// Inform the notification manager we have activated a window - it may want to force notifications 
		// back to the front of the z-order
		FSlateNotificationManager::Get().ForceNotificationsInFront( Window.ToSharedRef() );
	}

	return true;
}

void FSlateApplication::OnOSPaint( const TSharedRef< FGenericWindow >& PlatformWindow )
{
	// This is only called in a modal move loop and in cooked build, the back buffer already
<<<<<<< HEAD
	// has UI composited so don't do anything to prevent drawing UI over existing UI (FORT-153543)
=======
	// has UI composited so don't do anything to prevent drawing UI over existing UI
>>>>>>> 33e6966e
	if (GIsEditor)
	{
		TSharedPtr< SWindow > Window = FSlateWindowHelper::FindWindowByPlatformWindow(SlateWindows, PlatformWindow);
		PrivateDrawWindows(Window);
		Renderer->FlushCommands();
	}
}

FWindowSizeLimits FSlateApplication::GetSizeLimitsForWindow(const TSharedRef<FGenericWindow>& Window) const
{
	TSharedPtr<SWindow> SlateWindow = FSlateWindowHelper::FindWindowByPlatformWindow(SlateWindows, Window);
	if (SlateWindow.IsValid())
	{
		return SlateWindow->GetSizeLimits();
	}
	else
	{
		return FWindowSizeLimits();
	}

}

void FSlateApplication::OnResizingWindow( const TSharedRef< FGenericWindow >& PlatformWindow )
{
	// Flush the rendering command queue to ensure that there aren't pending viewport draw commands for the old viewport size.
	Renderer->FlushCommands();
}

bool FSlateApplication::BeginReshapingWindow( const TSharedRef< FGenericWindow >& PlatformWindow )
{
	if(!IsExternalUIOpened())
	{
		if (!ThrottleHandle.IsValid())
		{
			ThrottleHandle = FSlateThrottleManager::Get().EnterResponsiveMode();
		}

		return true;
	}

	return false;
}

void FSlateApplication::FinishedReshapingWindow( const TSharedRef< FGenericWindow >& PlatformWindow )
{
	if (ThrottleHandle.IsValid())
	{
		FSlateThrottleManager::Get().LeaveResponsiveMode(ThrottleHandle);
	}
}

void FSlateApplication::SignalSystemDPIChanged(const TSharedRef<FGenericWindow>& PlatformWindow)
{
#if WITH_EDITOR
	TSharedPtr< SWindow > SlateWindow = FSlateWindowHelper::FindWindowByPlatformWindow(SlateWindows, PlatformWindow);

	if (SlateWindow.IsValid() && SlateWindow->IsRegularWindow())
	{
		OnSignalSystemDPIChangedEvent.Broadcast(SlateWindow.ToSharedRef());
	}
#endif
}

void FSlateApplication::HandleDPIScaleChanged(const TSharedRef<FGenericWindow>& PlatformWindow)
{
#if WITH_EDITOR
	TSharedPtr< SWindow > SlateWindow = FSlateWindowHelper::FindWindowByPlatformWindow(SlateWindows, PlatformWindow);

	if (SlateWindow.IsValid() && SlateWindow->IsRegularWindow())
	{
		OnWindowDPIScaleChangedEvent.Broadcast(SlateWindow.ToSharedRef());
	}
#endif
}

void FSlateApplication::OnMovedWindow( const TSharedRef< FGenericWindow >& PlatformWindow, const int32 X, const int32 Y )
{
	TSharedPtr< SWindow > Window = FSlateWindowHelper::FindWindowByPlatformWindow( SlateWindows, PlatformWindow );

	if ( Window.IsValid() )
	{
		Window->SetCachedScreenPosition( FVector2D( X, Y ) );
	}
}

FWindowActivateEvent::EActivationType TranslationWindowActivationMessage( const EWindowActivation ActivationType )
{
	FWindowActivateEvent::EActivationType Result = FWindowActivateEvent::EA_Activate;

	switch( ActivationType )
	{
	case EWindowActivation::Activate:
		Result = FWindowActivateEvent::EA_Activate;
		break;
	case EWindowActivation::ActivateByMouse:
		Result = FWindowActivateEvent::EA_ActivateByMouse;
		break;
	case EWindowActivation::Deactivate:
		Result = FWindowActivateEvent::EA_Deactivate;
		break;
	default:
		check( false );
	}

	return Result;
}

bool FSlateApplication::OnWindowActivationChanged( const TSharedRef< FGenericWindow >& PlatformWindow, const EWindowActivation ActivationType )
{
	TSharedPtr< SWindow > Window = FSlateWindowHelper::FindWindowByPlatformWindow( SlateWindows, PlatformWindow );

	if ( !Window.IsValid() )
	{
		return false;
	}

	FWindowActivateEvent::EActivationType TranslatedActivationType = TranslationWindowActivationMessage( ActivationType );
	FWindowActivateEvent WindowActivateEvent( TranslatedActivationType, Window.ToSharedRef() );

	return ProcessWindowActivatedEvent( WindowActivateEvent );
}

bool FSlateApplication::ProcessWindowActivatedEvent( const FWindowActivateEvent& ActivateEvent )
{
	//UE_LOG(LogSlate, Warning, TEXT("Window being %s: %p"), ActivateEvent.GetActivationType() == FWindowActivateEvent::EA_Deactivate ? TEXT("Deactivated") : TEXT("Activated"), &(ActivateEvent.GetAffectedWindow().Get()));

	TSharedPtr<SWindow> ActiveModalWindow = GetActiveModalWindow();

	if ( ActivateEvent.GetActivationType() != FWindowActivateEvent::EA_Deactivate )
	{
		ReleaseMouseCapture();

		const bool bActivatedByMouse = ActivateEvent.GetActivationType() == FWindowActivateEvent::EA_ActivateByMouse;
		
		// Only window activate by mouse is considered a user interaction
		if (bActivatedByMouse)
		{
			SetLastUserInteractionTime(this->GetCurrentTime());
		}
		
		// Widgets that happen to be under the mouse need to update if activation changes
		// This also serves as a force redraw which is needed when restoring a window that was previously inactive.
		QueueSynthesizedMouseMove();

		// NOTE: The window is brought to front even when a modal window is active and this is not the modal window one of its children 
		// The reason for this is so that the Slate window order is in sync with the OS window order when a modal window is open.  This is important so that when the modal window closes the proper window receives input from Slate.
		// If you change this be sure to test windows are activated properly and receive input when they are opened when a modal dialog is open.
		FSlateWindowHelper::BringWindowToFront(SlateWindows, ActivateEvent.GetAffectedWindow());

		// Do not process activation messages unless we have no modal windows or the current window is modal
		if( !ActiveModalWindow.IsValid() || ActivateEvent.GetAffectedWindow() == ActiveModalWindow || ActivateEvent.GetAffectedWindow()->IsDescendantOf(ActiveModalWindow) )
		{
			// Window being ACTIVATED
			{
				// Switch worlds widgets in the current path
				FScopedSwitchWorldHack SwitchWorld( ActivateEvent.GetAffectedWindow() );
				ActivateEvent.GetAffectedWindow()->OnIsActiveChanged( ActivateEvent );
			}

			if ( ActivateEvent.GetAffectedWindow()->IsRegularWindow() )
			{
				ActiveTopLevelWindow = ActivateEvent.GetAffectedWindow();
			}

			// A Slate window was activated
			bSlateWindowActive = true;


			{
				FScopedSwitchWorldHack SwitchWorld( ActivateEvent.GetAffectedWindow() );
				// let the menu stack know of new window being activated.  We may need to close menus as a result
				MenuStack.OnWindowActivated( ActivateEvent.GetAffectedWindow() );
			}

			// Inform the notification manager we have activated a window - it may want to force notifications 
			// back to the front of the z-order
			FSlateNotificationManager::Get().ForceNotificationsInFront( ActivateEvent.GetAffectedWindow() );

			// As we've just been activated, attempt to restore the resolution that the engine previously cached.
			// This allows us to force ourselves back to the correct resolution after alt-tabbing out of a fullscreen
			// window and then going back in again.
			Renderer->RestoreSystemResolution(ActivateEvent.GetAffectedWindow());

			// Synthesize mouse move to resume rendering in the next tick if Slate is sleeping
			QueueSynthesizedMouseMove();
		}
		else
		{
			// An attempt is being made to activate another window when a modal window is running
			ActiveModalWindow->BringToFront();
			ActiveModalWindow->FlashWindow();
		}

		
		TSharedRef<SWindow> Window = ActivateEvent.GetAffectedWindow();
		TSharedPtr<ISlateViewport> Viewport = Window->GetViewport();
		if (Viewport.IsValid())
		{
			TSharedPtr<SWidget> ViewportWidgetPtr = Viewport->GetWidget().Pin();
			if (ViewportWidgetPtr.IsValid())
			{
				TArray< TSharedRef<SWindow> > JustThisWindow;
				JustThisWindow.Add(Window);

				FWidgetPath PathToViewport;
				if (FSlateWindowHelper::FindPathToWidget(JustThisWindow, ViewportWidgetPtr.ToSharedRef(), PathToViewport, EVisibility::All))
				{
					// Activate the viewport and process the reply 
					FReply ViewportActivatedReply = Viewport->OnViewportActivated(ActivateEvent);
					if (ViewportActivatedReply.IsEventHandled())
					{
						ProcessReply(PathToViewport, ViewportActivatedReply, nullptr, nullptr);
					}
				}
			}
		}
	}
	else
	{
		// Window being DEACTIVATED

		// If our currently-active top level window was deactivated, take note of that
		if ( ActivateEvent.GetAffectedWindow()->IsRegularWindow() &&
			ActivateEvent.GetAffectedWindow() == ActiveTopLevelWindow.Pin() )
		{
			ActiveTopLevelWindow.Reset();
		}

		// A Slate window was deactivated.  Currently there is no active Slate window
		bSlateWindowActive = false;

		// Switch worlds for the activated window
		FScopedSwitchWorldHack SwitchWorld( ActivateEvent.GetAffectedWindow() );
		ActivateEvent.GetAffectedWindow()->OnIsActiveChanged( ActivateEvent );

		TSharedRef<SWindow> Window = ActivateEvent.GetAffectedWindow();
		TSharedPtr<ISlateViewport> Viewport = Window->GetViewport();
		if (Viewport.IsValid())
		{
			Viewport->OnViewportDeactivated(ActivateEvent);
		}

		// A window was deactivated; mouse capture should be cleared
		ResetToDefaultPointerInputSettings();
	}

	return true;
}

bool FSlateApplication::OnApplicationActivationChanged( const bool IsActive )
{
	ProcessApplicationActivationEvent( IsActive );
	return true;
}

void FSlateApplication::ProcessApplicationActivationEvent(bool InAppActivated)
{
	const bool UserSwitchedAway = bAppIsActive && !InAppActivated;

	bAppIsActive = InAppActivated;

	// If the user switched to a different application then we should dismiss our pop-ups.  In the case
	// where a user clicked on a different Slate window, OnWindowActivatedMessage() will be call MenuStack.OnWindowActivated()
	// to destroy any windows in our stack that are no longer appropriate to be displayed.
	if (UserSwitchedAway)
	{
		// Close pop-up menus
		DismissAllMenus();

		// Close tool-tips
		CloseToolTip();

		// No slate window is active when our entire app becomes inactive
		bSlateWindowActive = false;

		// If we have a slate-only drag-drop occurring, stop the drag drop.
		if (IsDragDropping() && !DragDropContent->IsExternalOperation())
		{
			ResetDragDropState();
		}

		// Clear the pressed buttons when we deactivate the application, the button state can no longer be trusted.
		PressedMouseButtons.Reset();
	}
	else
	{
		//Ensure that slate ticks/renders next frame
		QueueSynthesizedMouseMove();

		//TODO Requery pushed button state?
	}

	OnApplicationActivationStateChanged().Broadcast(InAppActivated);
}

void FSlateApplication::SetNavigationConfig(TSharedRef<FNavigationConfig> InNavigationConfig)
{
	NavigationConfig->OnUnregister();
	NavigationConfig = InNavigationConfig;
	NavigationConfig->OnRegister();
}

bool FSlateApplication::OnConvertibleLaptopModeChanged()
{
	EConvertibleLaptopMode NewMode = FPlatformMisc::GetConvertibleLaptopMode();

	// Notify that we want the mobile experience when in tablet mode, otherwise use mouse and keyboard
	if (!(FParse::Param(FCommandLine::Get(), TEXT("simmobile")) || FParse::Param(FCommandLine::Get(), TEXT("faketouches"))))
	{
		// Not sure what the correct long-term strategy is. Use bIsFakingTouch for now to get things going.
		if (NewMode == EConvertibleLaptopMode::Tablet)
		{
			bIsFakingTouch = true;
		}
		else
		{
			bIsFakingTouch = false;
		}
	}

	FCoreDelegates::PlatformChangedLaptopMode.Broadcast(NewMode);

	return true;
}


EWindowZone::Type FSlateApplication::GetWindowZoneForPoint( const TSharedRef< FGenericWindow >& PlatformWindow, const int32 X, const int32 Y )
{
	TSharedPtr< SWindow > Window = FSlateWindowHelper::FindWindowByPlatformWindow( SlateWindows, PlatformWindow );

	if ( Window.IsValid() )
	{
		return Window->GetCurrentWindowZone( FVector2D( X, Y ) );
	}

	return EWindowZone::NotInWindow;
}


void FSlateApplication::PrivateDestroyWindow( const TSharedRef<SWindow>& DestroyedWindow )
{
	WindowBeingDestroyedEvent.Broadcast(*DestroyedWindow);

	// Notify the window that it is going to be destroyed.  The window must be completely intact when this is called 
	// because delegates are allowed to leave Slate here
	DestroyedWindow->NotifyWindowBeingDestroyed();

	// Release rendering resources.  
	// This MUST be done before destroying the native window as the native window is required to be valid before releasing rendering resources with some API's
	Renderer->OnWindowDestroyed( DestroyedWindow );

	// Destroy the native window
	DestroyedWindow->DestroyWindowImmediately();

	// Remove the window and all its children from the Slate window list
	FSlateWindowHelper::RemoveWindowFromList(SlateWindows, DestroyedWindow);

	// Shutdown the application if there are no more windows
	{
		bool bAnyRegularWindows = false;
		for( auto WindowIter( SlateWindows.CreateConstIterator() ); WindowIter; ++WindowIter )
		{
			auto Window = *WindowIter;
			if( Window->IsRegularWindow() )
			{
				bAnyRegularWindows = true;
				break;
			}
		}

		if (!bAnyRegularWindows)
		{
			OnExitRequested.ExecuteIfBound();
		}
	}
}

void FSlateApplication::OnWindowClose( const TSharedRef< FGenericWindow >& PlatformWindow )
{
	TSharedPtr< SWindow > Window = FSlateWindowHelper::FindWindowByPlatformWindow( SlateWindows, PlatformWindow );

	if ( Window.IsValid() )
	{
		bool bCanCloseWindow = true;
		TSharedPtr< SViewport > CurrentGameViewportWidget = GameViewportWidget.Pin();
		if (CurrentGameViewportWidget.IsValid())
		{
			TSharedPtr< ISlateViewport > SlateViewport = CurrentGameViewportWidget->GetViewportInterface().Pin();
			if (SlateViewport.IsValid())
			{
				bCanCloseWindow = !SlateViewport->OnRequestWindowClose().bIsHandled;
			}
		}
		
		if (bCanCloseWindow)
		{
		    Window->RequestDestroyWindow();
		}	 
	}
}

EDropEffect::Type FSlateApplication::OnDragEnterText( const TSharedRef< FGenericWindow >& Window, const FString& Text )
{
	const TSharedPtr< FExternalDragOperation > DragDropOperation = FExternalDragOperation::NewText( Text );
	const TSharedPtr< SWindow > EffectingWindow = FSlateWindowHelper::FindWindowByPlatformWindow( SlateWindows, Window );

	EDropEffect::Type Result = EDropEffect::None;
	if ( DragDropOperation.IsValid() && EffectingWindow.IsValid() )
	{
		Result = OnDragEnter( EffectingWindow.ToSharedRef(), DragDropOperation.ToSharedRef() );
	}

	return Result;
}

EDropEffect::Type FSlateApplication::OnDragEnterFiles( const TSharedRef< FGenericWindow >& Window, const TArray< FString >& Files )
{
	const TSharedPtr< FExternalDragOperation > DragDropOperation = FExternalDragOperation::NewFiles( Files );
	const TSharedPtr< SWindow > EffectingWindow = FSlateWindowHelper::FindWindowByPlatformWindow( SlateWindows, Window );

	EDropEffect::Type Result = EDropEffect::None;
	if ( DragDropOperation.IsValid() && EffectingWindow.IsValid() )
	{
		Result = OnDragEnter( EffectingWindow.ToSharedRef(), DragDropOperation.ToSharedRef() );
	}

	return Result;
}

EDropEffect::Type FSlateApplication::OnDragEnterExternal( const TSharedRef< FGenericWindow >& Window, const FString& Text, const TArray< FString >& Files )
{
	const TSharedPtr< FExternalDragOperation > DragDropOperation = FExternalDragOperation::NewOperation( Text, Files );
	const TSharedPtr< SWindow > EffectingWindow = FSlateWindowHelper::FindWindowByPlatformWindow( SlateWindows, Window );

	EDropEffect::Type Result = EDropEffect::None;
	if ( DragDropOperation.IsValid() && EffectingWindow.IsValid() )
	{
		Result = OnDragEnter( EffectingWindow.ToSharedRef(), DragDropOperation.ToSharedRef() );
	}

	return Result;
}

EDropEffect::Type FSlateApplication::OnDragEnter( const TSharedRef< SWindow >& Window, const TSharedRef<FExternalDragOperation>& DragDropOperation )
{
	// We are encountering a new drag and drop operation.
	// Assume we cannot handle it.
	DragIsHandled = false;

	const FVector2D CurrentCursorPosition = GetCursorPos();
	const FVector2D LastCursorPosition = GetLastCursorPos();

	// Tell slate to enter drag and drop mode.
	// Make a faux mouse event for slate, so we can initiate a drag and drop.
	FDragDropEvent DragDropEvent(
		FPointerEvent(
		CursorPointerIndex,
		CurrentCursorPosition,
		LastCursorPosition,
		PressedMouseButtons,
		EKeys::Invalid,
		0,
		PlatformApplication->GetModifierKeys() ),
		DragDropOperation
	);

	ProcessDragEnterEvent( Window, DragDropEvent );
	return EDropEffect::None;
}

bool FSlateApplication::ProcessDragEnterEvent( TSharedRef<SWindow> WindowEntered, const FDragDropEvent& DragDropEvent )
{
	SetLastUserInteractionTime(this->GetCurrentTime());
	
	FWidgetPath WidgetsUnderCursor = LocateWindowUnderMouse( DragDropEvent.GetScreenSpacePosition(), GetInteractiveTopLevelWindows() );

	// Switch worlds for widgets in the current path
	FScopedSwitchWorldHack SwitchWorld( WidgetsUnderCursor );

	FReply TriggerDragDropReply = FReply::Handled().BeginDragDrop( DragDropEvent.GetOperation().ToSharedRef() );
	ProcessReply( WidgetsUnderCursor, TriggerDragDropReply, &WidgetsUnderCursor, &DragDropEvent );

	PointerIndexLastPositionMap.Add(FUserAndPointer(DragDropEvent.GetUserIndex(), DragDropEvent.GetPointerIndex()), DragDropEvent.GetScreenSpacePosition());

	return true;
}

EDropEffect::Type FSlateApplication::OnDragOver( const TSharedPtr< FGenericWindow >& Window )
{
	EDropEffect::Type Result = EDropEffect::None;

	if ( IsDragDropping() )
	{
		bool MouseMoveHandled = true;
		FVector2D CursorMovementDelta( 0, 0 );
		const FVector2D CurrentCursorPosition = GetCursorPos();
		const FVector2D LastCursorPosition = GetLastCursorPos();

		if ( LastCursorPosition != CurrentCursorPosition )
		{
			FPointerEvent MouseEvent(
				CursorPointerIndex,
				CurrentCursorPosition,
				LastCursorPosition,
				PressedMouseButtons,
				EKeys::Invalid,
				0,
				PlatformApplication->GetModifierKeys()
			);

			MouseMoveHandled = ProcessMouseMoveEvent( MouseEvent );
			CursorMovementDelta = MouseEvent.GetCursorDelta();
		}

		// Slate is now in DragAndDrop mode. It is tracking the payload.
		// We just need to convey mouse movement.
		if ( CursorMovementDelta.SizeSquared() > 0 )
		{
			DragIsHandled = MouseMoveHandled;
		}

		if ( DragIsHandled )
		{
			Result = EDropEffect::Copy;
		}
	}

	return Result;
}

void FSlateApplication::OnDragLeave( const TSharedPtr< FGenericWindow >& Window )
{
	ResetDragDropState();
}

EDropEffect::Type FSlateApplication::OnDragDrop(const TSharedPtr< FGenericWindow >& Window)
{
	EDropEffect::Type Result = EDropEffect::None;

	if (IsDragDropping())
	{
		FPointerEvent MouseEvent(
			CursorPointerIndex,
			GetCursorPos(),
			GetLastCursorPos(),
			PressedMouseButtons,
			EKeys::LeftMouseButton,
			0,
			PlatformApplication->GetModifierKeys()
		);

		// User dropped into a Slate window. Slate is already in drag and drop mode.
		// It knows what to do based on a mouse up.
		if (ProcessMouseButtonUpEvent(MouseEvent))
		{
			Result = EDropEffect::Copy;
		}
	}

	return Result;
}

bool FSlateApplication::OnWindowAction( const TSharedRef< FGenericWindow >& PlatformWindow, const EWindowAction::Type InActionType)
{
	// Return false to tell the OS layer that it should ignore the action

	if (IsExternalUIOpened())
	{
		return false;
	}

	bool bResult = true;

	for (int32 Index = 0; Index < OnWindowActionNotifications.Num(); Index++)
	{
		if (OnWindowActionNotifications[Index].IsBound())
		{
			if (OnWindowActionNotifications[Index].Execute(PlatformWindow, InActionType))
			{
				// If the delegate returned true, it means that it wants the OS layer to stop processing the action
				bResult = false;
			}
		}
	}

	return bResult;
}

void FSlateApplication::OnVirtualDesktopSizeChanged(const FDisplayMetrics& NewDisplayMetric)
{
	CachedDisplayMetrics = NewDisplayMetric;
	CachedDebugTitleSafeRatio = FDisplayMetrics::GetDebugTitleSafeZoneRatio();
	const FPlatformRect& VirtualDisplayRect = NewDisplayMetric.VirtualDisplayRect;
	VirtualDesktopRect = FSlateRect(
		VirtualDisplayRect.Left,
		VirtualDisplayRect.Top,
		VirtualDisplayRect.Right,
		VirtualDisplayRect.Bottom);
}


/* 
 *****************************************************************************/

TSharedRef<FSlateApplication> FSlateApplication::InitializeAsStandaloneApplication(const TSharedRef<FSlateRenderer>& PlatformRenderer)
{
	return InitializeAsStandaloneApplication(PlatformRenderer, MakeShareable(FPlatformApplicationMisc::CreateApplication()));
}


TSharedRef<FSlateApplication> FSlateApplication::InitializeAsStandaloneApplication(const TSharedRef< class FSlateRenderer >& PlatformRenderer, const TSharedRef<class GenericApplication>& InPlatformApplication)
{
	// create the platform slate application (what FSlateApplication::Get() returns)
	TSharedRef<FSlateApplication> Slate = FSlateApplication::Create(InPlatformApplication);

	// initialize renderer
	FSlateApplication::Get().InitializeRenderer(PlatformRenderer);

	// set the normal UE4 GIsRequestingExit when outer frame is closed
	FSlateApplication::Get().SetExitRequestedHandler(FSimpleDelegate::CreateStatic(&OnRequestExit));

	return Slate;
}

void FSlateApplication::SetWidgetReflector(const TSharedRef<IWidgetReflector>& WidgetReflector)
{
	if ( SourceCodeAccessDelegate.IsBound() )
	{
		WidgetReflector->SetSourceAccessDelegate(SourceCodeAccessDelegate);
	}

	if ( AssetAccessDelegate.IsBound() )
	{
		WidgetReflector->SetAssetAccessDelegate(AssetAccessDelegate);
	}

	WidgetReflectorPtr = WidgetReflector;
}

void FSlateApplication::NavigateFromWidgetUnderCursor(const uint32 InUserIndex, EUINavigation InNavigationType, TSharedRef<SWindow> InWindow)
{
	if (InNavigationType != EUINavigation::Invalid)
	{
		FWidgetPath PathToLocatedWidget = LocateWidgetInWindow(GetCursorPos(), InWindow, false);
		if (PathToLocatedWidget.IsValid())
		{
			TSharedPtr<SWidget> WidgetToNavFrom = PathToLocatedWidget.Widgets.Last().Widget;

			if (WidgetToNavFrom.IsValid())
			{
				FSlateApplication::Get().ProcessReply(PathToLocatedWidget, FReply::Handled().SetNavigation(InNavigationType, ENavigationGenesis::User, ENavigationSource::WidgetUnderCursor), &PathToLocatedWidget, nullptr, InUserIndex);
			}
		}
	}
}

void FSlateApplication::InputPreProcessorsHelper::Tick(const float DeltaTime, FSlateApplication& SlateApp, TSharedRef<ICursor> Cursor)
{
	for (TSharedPtr<IInputProcessor> InputPreProcessor : InputPreProcessorList)
	{
		InputPreProcessor->Tick(DeltaTime, SlateApp, Cursor);
	}
}

bool FSlateApplication::InputPreProcessorsHelper::HandleKeyDownEvent(FSlateApplication& SlateApp, const FKeyEvent& InKeyEvent)
{
	return PreProcessInput([&SlateApp, &InKeyEvent](TSharedPtr<IInputProcessor> Processor) { return Processor->HandleKeyDownEvent(SlateApp, InKeyEvent); });
}

bool FSlateApplication::InputPreProcessorsHelper::HandleKeyUpEvent(FSlateApplication& SlateApp, const FKeyEvent& InKeyEvent)
{
	return PreProcessInput([&SlateApp, &InKeyEvent](TSharedPtr<IInputProcessor> Processor) { return Processor->HandleKeyUpEvent(SlateApp, InKeyEvent); });
}

bool FSlateApplication::InputPreProcessorsHelper::HandleAnalogInputEvent(FSlateApplication& SlateApp, const FAnalogInputEvent& InAnalogInputEvent)
{
	return PreProcessInput([&SlateApp, &InAnalogInputEvent](TSharedPtr<IInputProcessor> Processor) { return Processor->HandleAnalogInputEvent(SlateApp, InAnalogInputEvent); });
}

bool FSlateApplication::InputPreProcessorsHelper::HandleMouseMoveEvent(FSlateApplication& SlateApp, const FPointerEvent& MouseEvent)
{
	return PreProcessInput([&SlateApp, &MouseEvent](TSharedPtr<IInputProcessor> Processor) { return Processor->HandleMouseMoveEvent(SlateApp, MouseEvent); });
}

bool FSlateApplication::InputPreProcessorsHelper::HandleMouseButtonDownEvent(FSlateApplication& SlateApp, const FPointerEvent& MouseEvent)
{
	return PreProcessInput([&SlateApp, &MouseEvent](TSharedPtr<IInputProcessor> Processor) { return Processor->HandleMouseButtonDownEvent(SlateApp, MouseEvent); });
}

bool FSlateApplication::InputPreProcessorsHelper::HandleMouseButtonUpEvent(FSlateApplication& SlateApp, const FPointerEvent& MouseEvent)
{
	return PreProcessInput([&SlateApp, &MouseEvent](TSharedPtr<IInputProcessor> Processor) { return Processor->HandleMouseButtonUpEvent(SlateApp, MouseEvent); });

}

bool FSlateApplication::InputPreProcessorsHelper::HandleMouseButtonDoubleClickEvent(FSlateApplication& SlateApp, const FPointerEvent& MouseEvent)
{
	return PreProcessInput([&SlateApp, &MouseEvent](TSharedPtr<IInputProcessor> Processor) { return Processor->HandleMouseButtonDoubleClickEvent(SlateApp, MouseEvent); });
}

bool FSlateApplication::InputPreProcessorsHelper::HandleMouseWheelOrGestureEvent(FSlateApplication& SlateApp, const FPointerEvent& WheelEvent, const FPointerEvent* GestureEvent)
{
	return PreProcessInput([&SlateApp, &WheelEvent, &GestureEvent](TSharedPtr<IInputProcessor> Processor) { return Processor->HandleMouseWheelOrGestureEvent(SlateApp, WheelEvent, GestureEvent); });
}

bool FSlateApplication::InputPreProcessorsHelper::HandleMotionDetectedEvent(FSlateApplication& SlateApp, const FMotionEvent& MotionEvent)
{
	return PreProcessInput([&SlateApp, &MotionEvent](TSharedPtr<IInputProcessor> Processor) { return Processor->HandleMotionDetectedEvent(SlateApp, MotionEvent); });
}

bool FSlateApplication::InputPreProcessorsHelper::Add(TSharedPtr<IInputProcessor> InputProcessor, const int32 Index /*= INDEX_NONE*/)
{
	bool bResult = false;
	if (Index == INDEX_NONE)
	{
		InputPreProcessorList.AddUnique(InputProcessor);
		bResult = true;
	}
	else if (InputPreProcessorList.Find(InputProcessor) == INDEX_NONE)
	{
		InputPreProcessorList.Insert(InputProcessor, Index);
		bResult = true;
	}

	return bResult;
}

void FSlateApplication::InputPreProcessorsHelper::Remove(TSharedPtr<IInputProcessor> InputProcessor)
{
	if (bIsIteratingPreProcessors)
	{
		ProcessorsPendingRemoval.Add(InputProcessor);
	}
	else
	{
		InputPreProcessorList.Remove(InputProcessor);
	}
}

void FSlateApplication::InputPreProcessorsHelper::RemoveAll()
{
	if (bIsIteratingPreProcessors)
	{
		ProcessorsPendingRemoval.Append(InputPreProcessorList);
	}
	else
	{
		InputPreProcessorList.Reset();
	}
}


bool FSlateApplication::InputPreProcessorsHelper::PreProcessInput(TFunctionRef<bool(TSharedPtr<IInputProcessor>)> ToRun)
{
	TGuardValue<bool> IteratingGuard(bIsIteratingPreProcessors, true);

	bool bShouldExit = false;
	for (TSharedPtr<IInputProcessor> InputPreProcessor : InputPreProcessorList)
	{
		if (ToRun(InputPreProcessor))
		{
			bShouldExit = true;
			break;
		}
	}

	InputPreProcessorList.RemoveAll([this](const TSharedPtr<IInputProcessor> Processor){ return ProcessorsPendingRemoval.Contains(Processor); });
	ProcessorsPendingRemoval.Reset();

	return bShouldExit;
}<|MERGE_RESOLUTION|>--- conflicted
+++ resolved
@@ -469,8 +469,6 @@
 	TEXT("")
 );
 
-<<<<<<< HEAD
-=======
 #if !UE_BUILD_SHIPPING
 
 static void HandleGlobalInvalidate(const TArray<FString>& Args)
@@ -488,7 +486,6 @@
 
 
 
->>>>>>> 33e6966e
 //////////////////////////////////////////////////////////////////////////
 bool FSlateApplication::MouseCaptorHelper::HasCapture() const
 {
@@ -6571,11 +6568,7 @@
 			// Switch worlds for widgets in the current path 
 			FScopedSwitchWorldHack SwitchWorld(NavigationSource);
 
-<<<<<<< HEAD
-			DestinationWidget = NavigationSource.GetWindow()->GetHittestGrid()->FindNextFocusableWidget(FocusedArrangedWidget, NavigationType, NavigationReply, BoundaryWidget);
-=======
 			DestinationWidget = NavigationSource.GetWindow()->GetHittestGrid().FindNextFocusableWidget(FocusedArrangedWidget, NavigationType, NavigationReply, BoundaryWidget);
->>>>>>> 33e6966e
 
 #if WITH_SLATE_DEBUGGING
 			NavigationMethod = ESlateDebuggingNavigationMethod::HitTestGrid;
@@ -6945,11 +6938,7 @@
 void FSlateApplication::OnOSPaint( const TSharedRef< FGenericWindow >& PlatformWindow )
 {
 	// This is only called in a modal move loop and in cooked build, the back buffer already
-<<<<<<< HEAD
-	// has UI composited so don't do anything to prevent drawing UI over existing UI (FORT-153543)
-=======
 	// has UI composited so don't do anything to prevent drawing UI over existing UI
->>>>>>> 33e6966e
 	if (GIsEditor)
 	{
 		TSharedPtr< SWindow > Window = FSlateWindowHelper::FindWindowByPlatformWindow(SlateWindows, PlatformWindow);
