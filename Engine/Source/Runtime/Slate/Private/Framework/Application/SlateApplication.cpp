// Copyright 1998-2019 Epic Games, Inc. All Rights Reserved.


#include "Framework/Application/SlateApplication.h"
#include "Rendering/SlateDrawBuffer.h"
#include "Misc/CommandLine.h"
#include "Misc/ScopeLock.h"
#include "Misc/TimeGuard.h"
#include "Misc/ConfigCacheIni.h"
#include "Misc/CoreDelegates.h"
#include "Misc/App.h"
#include "Modules/ModuleManager.h"
#include "InputCoreModule.h"
#include "Layout/LayoutUtils.h"
#include "Sound/ISlateSoundDevice.h"
#include "Sound/NullSlateSoundDevice.h"
#include "Framework/Text/PlatformTextField.h"
#include "Framework/Application/NavigationConfig.h"
#include "Widgets/SWeakWidget.h"
#include "Widgets/Images/SImage.h"
#include "Widgets/Layout/SBox.h"
#include "Widgets/SToolTip.h"
#include "Widgets/SViewport.h"
#include "Framework/Application/SWindowTitleBar.h"
#include "Input/HittestGrid.h"
#include "Framework/Application/HardwareCursor.h"
#include "HAL/PlatformApplicationMisc.h"

#include "Framework/Application/IWidgetReflector.h"
#include "Framework/Commands/GenericCommands.h"
#include "Framework/Notifications/NotificationManager.h"
#include "Framework/Application/IInputProcessor.h"
#include "GenericPlatform/ITextInputMethodSystem.h"
#include "ToolboxModule.h"
#include "Framework/Docking/TabCommands.h"
#include "HAL/LowLevelMemTracker.h"
#include "Math/UnitConversion.h"
#include "HAL/LowLevelMemTracker.h"
#include "ProfilingDebugging/CsvProfiler.h"

#ifndef SLATE_HAS_WIDGET_REFLECTOR
	#define SLATE_HAS_WIDGET_REFLECTOR !(UE_BUILD_TEST || UE_BUILD_SHIPPING) && PLATFORM_DESKTOP
#endif

#if PLATFORM_WINDOWS
#include "Windows/WindowsHWrapper.h"
#endif
#include "Debugging/SlateDebugging.h"

CSV_DECLARE_CATEGORY_MODULE_EXTERN(CORE_API, Basic);

class FEventRouter
{

// @todo slate : making too many event copies when translating events( i.e. Translate<EventType>::PointerEvent ).
// @todo slate : Widget Reflector should log: (1) Every process reply (2) Every time the event is handled and by who.
// @todo slate : Remove remaining [&]-style mass captures.
// @todo slate : Eliminate all ad-hoc uses of SetEventPath()
// @todo slate : Remove CALL_WIDGET_FUNCTION

public:

	class FDirectPolicy
	{
	public:
		FDirectPolicy( const FWidgetAndPointer& InTarget, const FWidgetPath& InRoutingPath )
		: bEventSent(false)
		, RoutingPath(InRoutingPath)
			, WidgetsUnderCursor(&RoutingPath)
			, Target(InTarget)
		{
		}

		FDirectPolicy(const FWidgetAndPointer& InTarget, const FWidgetPath& InRoutingPath, const FWidgetPath* InWidgetsUnderCursor)
			: bEventSent(false)
			, RoutingPath(InRoutingPath)
			, WidgetsUnderCursor(InWidgetsUnderCursor)
		, Target(InTarget)
		{
		}

		bool ShouldKeepGoing() const
		{
			return !bEventSent;
		}

		void Next()
		{
			bEventSent = true;
		}

		FWidgetAndPointer GetWidget() const
		{
			return Target;
		}

		const FWidgetPath& GetRoutingPath() const
		{
			return RoutingPath;
		}

		const FWidgetPath* GetWidgetsUnderCursor() const
		{
			return WidgetsUnderCursor;
		}

	private:
		bool bEventSent;
		const FWidgetPath& RoutingPath;
		const FWidgetPath* WidgetsUnderCursor;
		const FWidgetAndPointer& Target;
	};

	class FToLeafmostPolicy
	{
	public:
		FToLeafmostPolicy( const FWidgetPath& InRoutingPath )
		: bEventSent(false)
		, RoutingPath(InRoutingPath)
		{
		}

		bool ShouldKeepGoing() const
		{
			return !bEventSent && RoutingPath.Widgets.Num() > 0;
		}

		void Next()
		{
			bEventSent = true;
		}

		FWidgetAndPointer GetWidget() const
		{
			const int32 WidgetIndex = RoutingPath.Widgets.Num()-1;
			return FWidgetAndPointer(RoutingPath.Widgets[WidgetIndex], RoutingPath.VirtualPointerPositions[WidgetIndex]);
		}

		const FWidgetPath& GetRoutingPath() const
		{
			return RoutingPath;
		}

		const FWidgetPath* GetWidgetsUnderCursor() const
		{
			return &RoutingPath;
		}

	private:
		bool bEventSent;
		const FWidgetPath& RoutingPath;
	};

	class FTunnelPolicy
	{
	public:
		FTunnelPolicy( const FWidgetPath& InRoutingPath )
		: WidgetIndex(0)
		, RoutingPath(InRoutingPath)
		{
		}

		bool ShouldKeepGoing() const
		{
			return WidgetIndex < RoutingPath.Widgets.Num();
		}

		void Next()
		{
			++WidgetIndex;
		}

		FWidgetAndPointer GetWidget() const
		{
			return FWidgetAndPointer(RoutingPath.Widgets[WidgetIndex], RoutingPath.VirtualPointerPositions[WidgetIndex]);
		}
		
		const FWidgetPath& GetRoutingPath() const
		{
			return RoutingPath;
		}

		const FWidgetPath* GetWidgetsUnderCursor() const
		{
			return &RoutingPath;
		}

	private:
		int32 WidgetIndex;
		const FWidgetPath& RoutingPath;
	};

	class FBubblePolicy
	{
	public:
		FBubblePolicy( const FWidgetPath& InRoutingPath )
		: WidgetIndex( InRoutingPath.Widgets.Num()-1 )
		, RoutingPath (InRoutingPath)
		{
		}

		bool ShouldKeepGoing() const
		{
			return WidgetIndex >= 0;
		}

		void Next()
		{
			--WidgetIndex;
		}

		FWidgetAndPointer GetWidget() const
		{
			return FWidgetAndPointer(RoutingPath.Widgets[WidgetIndex], RoutingPath.VirtualPointerPositions[WidgetIndex]);
		}

		const FWidgetPath& GetRoutingPath() const
		{
			return RoutingPath;
		}

		const FWidgetPath* GetWidgetsUnderCursor() const
		{
			return &RoutingPath;
		}
	
	private:
		int32 WidgetIndex;
		const FWidgetPath& RoutingPath;
	};

	static void LogEvent( FSlateApplication* ThisApplication, const FInputEvent& Event, const FReplyBase& Reply )
	{
		TSharedPtr<IWidgetReflector> Reflector = ThisApplication->WidgetReflectorPtr.Pin();
		if (Reflector.IsValid() && Reply.IsEventHandled())
		{
			Reflector->OnEventProcessed( Event, Reply );
		}
	}

	/**
	 * Route an event along a focus path (as opposed to PointerPath)
	 *
	 * Focus paths are used focus devices.(e.g. Keyboard or Game Pads)
	 * Focus paths change when the user navigates focus (e.g. Tab or
	 * Shift Tab, clicks on a focusable widget, or navigation with keyboard/game pad.)
	 */
	template< typename RoutingPolicyType, typename FuncType, typename EventType >
	static FReply RouteAlongFocusPath( FSlateApplication* ThisApplication, RoutingPolicyType RoutingPolicy, EventType KeyEventCopy, const FuncType& Lambda )
	{
		return Route<FReply>(ThisApplication, RoutingPolicy, KeyEventCopy, Lambda);
	}

	/**
	 * Route an event based on the Routing Policy.
	 */
	template< typename ReplyType, typename RoutingPolicyType, typename EventType, typename FuncType >
	static ReplyType Route( FSlateApplication* ThisApplication, RoutingPolicyType RoutingPolicy, EventType EventCopy, const FuncType& Lambda )
	{
		ReplyType Reply = ReplyType::Unhandled();
		const FWidgetPath& RoutingPath = RoutingPolicy.GetRoutingPath();
		const FWidgetPath* WidgetsUnderCursor = RoutingPolicy.GetWidgetsUnderCursor();
		
		EventCopy.SetEventPath( RoutingPath );

		for ( ; !Reply.IsEventHandled() && RoutingPolicy.ShouldKeepGoing(); RoutingPolicy.Next() )
		{
			const FWidgetAndPointer& ArrangedWidget = RoutingPolicy.GetWidget();
			const EventType TranslatedEvent = Translate<EventType>::PointerEvent( ArrangedWidget.PointerPosition, EventCopy );
			Reply = Lambda( ArrangedWidget, TranslatedEvent ).SetHandler( ArrangedWidget.Widget );
			ProcessReply(ThisApplication, RoutingPath, Reply, WidgetsUnderCursor, &TranslatedEvent);
		}

		LogEvent(ThisApplication, EventCopy, Reply);

		return Reply;
	}

	static void ProcessReply( FSlateApplication* Application, const FWidgetPath& RoutingPath, const FNoReply& Reply, const FWidgetPath* WidgetsUnderCursor, const FInputEvent* )
	{
	}

	static void ProcessReply( FSlateApplication* Application, const FWidgetPath& RoutingPath, const FCursorReply& Reply, const FWidgetPath* WidgetsUnderCursor, const FInputEvent* )
	{
	}

	static void ProcessReply( FSlateApplication* Application, const FWidgetPath& RoutingPath, const FReply& Reply, const FWidgetPath* WidgetsUnderCursor, const FInputEvent* PointerEvent )
	{
		Application->ProcessReply(RoutingPath, Reply, WidgetsUnderCursor, nullptr, PointerEvent->GetUserIndex());
	}

	static void ProcessReply( FSlateApplication* Application, const FWidgetPath& RoutingPath, const FReply& Reply, const FWidgetPath* WidgetsUnderCursor, const FPointerEvent* PointerEvent )
	{
		Application->ProcessReply(RoutingPath, Reply, WidgetsUnderCursor, PointerEvent, PointerEvent->GetUserIndex());
	}

	template<typename EventType>
	struct Translate
	{
		static EventType PointerEvent( const TSharedPtr<FVirtualPointerPosition>& InPosition, const EventType& InEvent )
		{
			// Most events do not do any coordinate translation.
			return InEvent;
		}
	};

};


template<>
struct FEventRouter::Translate<FPointerEvent>
{
	static  FPointerEvent PointerEvent( const TSharedPtr<FVirtualPointerPosition>& InPosition, const FPointerEvent& InEvent )
	{
		// Pointer events are translated into the virtual window space. For 3D Widget Components this means
		if ( !InPosition.IsValid() )
		{
			return InEvent;
		}
		else
		{
			return FPointerEvent::MakeTranslatedEvent<FPointerEvent>( InEvent, *InPosition );
		}
	}
};


FSlateUser::FSlateUser(int32 InUserIndex, bool InVirtualUser)
	: UserIndex(InUserIndex)
	, bVirtualUser(InVirtualUser)
	, FocusVersion(0)
{
	UE_LOG(LogSlate, Log, TEXT("New Slate User Created.  User Index %d, Is Virtual User: %d"), UserIndex, bVirtualUser);
	FocusWidgetPathWeak = FWidgetPath();
	FocusCause = EFocusCause::Cleared;
	ShowFocus = false;
}

FSlateUser::~FSlateUser()
{
	UE_LOG(LogSlate, Log, TEXT("Slate User Destroyed.  User Index %d, Is Virtual User: %d"), UserIndex, bVirtualUser);
}

TSharedPtr<SWidget> FSlateUser::GetFocusedWidget() const
{
	if ( FocusWidgetPathWeak.IsValid() )
	{
		return FocusWidgetPathWeak.GetLastWidget().Pin();
	}

	return TSharedPtr<SWidget>();
}

void FSlateUser::SetFocusPath(const FWidgetPath& InWidgetPath, EFocusCause InCause, bool InShowFocus)
{
	FocusWidgetPathStrong.Reset();
	FocusWidgetPathWeak = InWidgetPath;
	FocusCause = InCause;
	ShowFocus = InShowFocus;
}

void FSlateUser::FinishFrame()
{
	FocusWidgetPathStrong.Reset();
}

void FSlateUser::NotifyWindowDestroyed(TSharedRef<SWindow> DestroyedWindow)
{
	if (FocusWidgetPathStrong.IsValid() && FocusWidgetPathStrong->IsValid() && DestroyedWindow == FocusWidgetPathStrong->GetWindow())
	{
		FocusWidgetPathStrong.Reset();
	}
}

FSlateVirtualUser::FSlateVirtualUser(int32 InUserIndex, int32 InVirtualUserIndex)
	: UserIndex(InUserIndex)
	, VirtualUserIndex(InVirtualUserIndex)
{
}

FSlateVirtualUser::~FSlateVirtualUser()
{
	if ( FSlateApplication::IsInitialized() )
	{
		FSlateApplication::Get().UnregisterUser(UserIndex);
	}
}


DECLARE_CYCLE_STAT( TEXT("Message Tick Time"), STAT_SlateMessageTick, STATGROUP_Slate );
DECLARE_CYCLE_STAT( TEXT("Update Tooltip Time"), STAT_SlateUpdateTooltip, STATGROUP_Slate );
DECLARE_CYCLE_STAT( TEXT("Total Slate Tick Time"), STAT_SlateTickTime, STATGROUP_Slate );
DECLARE_CYCLE_STAT( TEXT("SlatePrepass"), STAT_SlatePrepass, STATGROUP_Slate );
DECLARE_CYCLE_STAT( TEXT("Draw Window And Children Time"), STAT_SlateDrawWindowTime, STATGROUP_Slate );
DECLARE_CYCLE_STAT( TEXT("TickRegisteredWidgets"), STAT_SlateTickRegisteredWidgets, STATGROUP_Slate );
DECLARE_CYCLE_STAT( TEXT("PreTickEvent"), STAT_SlatePreTickEvent, STATGROUP_Slate );
DECLARE_CYCLE_STAT( TEXT("QueryCursor"), STAT_SlateQueryCursor, STATGROUP_Slate);

DECLARE_CYCLE_STAT(TEXT("ShowVirtualKeyboard"), STAT_ShowVirtualKeyboard, STATGROUP_Slate);

DECLARE_CYCLE_STAT(TEXT("ProcessKeyDown"), STAT_ProcessKeyDown, STATGROUP_Slate);
DECLARE_CYCLE_STAT(TEXT("ProcessKeyUp"), STAT_ProcessKeyUp, STATGROUP_Slate);
DECLARE_CYCLE_STAT(TEXT("ProcessKeyChar"), STAT_ProcessKeyChar, STATGROUP_Slate);
DECLARE_CYCLE_STAT(TEXT("ProcessKeyChar (route focus)"), STAT_ProcessKeyChar_RouteAlongFocusPath, STATGROUP_Slate);
DECLARE_CYCLE_STAT(TEXT("ProcessKeyChar (call OnKeyChar)"), STAT_ProcessKeyChar_Call_OnKeyChar, STATGROUP_Slate);

DECLARE_CYCLE_STAT(TEXT("ProcessAnalogInput"), STAT_ProcessAnalogInput, STATGROUP_Slate);
DECLARE_CYCLE_STAT(TEXT("ProcessMouseButtonDown"), STAT_ProcessMouseButtonDown, STATGROUP_Slate);
DECLARE_CYCLE_STAT(TEXT("ProcessMouseButtonDoubleClick"), STAT_ProcessMouseButtonDoubleClick, STATGROUP_Slate);
DECLARE_CYCLE_STAT(TEXT("ProcessMouseButtonUp"), STAT_ProcessMouseButtonUp, STATGROUP_Slate);
DECLARE_CYCLE_STAT(TEXT("ProcessMouseWheelGesture"), STAT_ProcessMouseWheelGesture, STATGROUP_Slate);
DECLARE_CYCLE_STAT(TEXT("ProcessMouseMove"), STAT_ProcessMouseMove, STATGROUP_Slate);


namespace SlateDefs
{
	// How far tool tips should be offset from the mouse cursor position, in pixels
	static const FVector2D ToolTipOffsetFromMouse( 12.0f, 8.0f );

	// How far tool tips should be pushed out from a force field border, in pixels
	static const FVector2D ToolTipOffsetFromForceField( 4.0f, 3.0f );
}


/** True if we should allow throttling based on mouse movement activity.  int32 instead of bool only for console variable system. */
TAutoConsoleVariable<int32> ThrottleWhenMouseIsMoving( 
	TEXT( "Slate.ThrottleWhenMouseIsMoving" ),
	false,
	TEXT( "Whether to attempt to increase UI responsiveness based on mouse cursor movement." ) );

/** Minimum sustained average frame rate required before we consider the editor to be "responsive" for a smooth UI experience */
TAutoConsoleVariable<int32> TargetFrameRateForResponsiveness(
	TEXT( "Slate.TargetFrameRateForResponsiveness" ),
	35,	// Frames per second
	TEXT( "Minimum sustained average frame rate required before we consider the editor to be \"responsive\" for a smooth UI experience" ) );

/** Whether Slate should go to sleep when there are no active timers and the user is idle */
TAutoConsoleVariable<int32> AllowSlateToSleep(
	TEXT("Slate.AllowSlateToSleep"),
	true,
	TEXT("Whether Slate should go to sleep when there are no active timers and the user is idle"));

/** The amount of time that must pass without any user action before Slate is put to sleep (provided that there are no active timers). */
TAutoConsoleVariable<float> SleepBufferPostInput(
	TEXT("Slate.SleepBufferPostInput"),
	0.0f,
	TEXT("The amount of time that must pass without any user action before Slate is put to sleep (provided that there are no active timers)."));

int32 GEnableSyntheticMouseMoves = 1;
FAutoConsoleVariableRef CVarEnableSyntheticMouseMoves(
	TEXT("Slate.EnableSyntheticMouseMoves"),
	GEnableSyntheticMouseMoves,
	TEXT("")
);

int32 GEnableCursorQueries = 1;
FAutoConsoleVariableRef CVarAllowCursorQueries(
	TEXT("Slate.EnableCursorQueries"),
	GEnableCursorQueries,
	TEXT("")
);

//////////////////////////////////////////////////////////////////////////
bool FSlateApplication::MouseCaptorHelper::HasCapture() const
{
	for (auto PointerPathPair : PointerIndexToMouseCaptorWeakPathMap)
	{
		if (PointerPathPair.Value.IsValid())
		{
			return true;
		}
	}
	return false;
}

bool FSlateApplication::MouseCaptorHelper::HasCaptureForUser(uint32 UserIndex) const
{
	for ( auto PointerPathPair : PointerIndexToMouseCaptorWeakPathMap )
	{
		const FUserAndPointer& UserAndPointer = PointerPathPair.Key;
		if ( UserAndPointer.UserIndex == UserIndex )
		{
			if ( PointerPathPair.Value.IsValid() )
			{
				return true;
			}
		}
	}

	return false;
}

bool FSlateApplication::MouseCaptorHelper::HasCaptureForPointerIndex(uint32 UserIndex, uint32 PointerIndex) const
{
	const FWeakWidgetPath* MouseCaptorWeakPath = PointerIndexToMouseCaptorWeakPathMap.Find(FUserAndPointer(UserIndex, PointerIndex));
	return MouseCaptorWeakPath && MouseCaptorWeakPath->IsValid();
}

bool FSlateApplication::MouseCaptorHelper::DoesWidgetHaveMouseCaptureByUser(const TSharedPtr<const SWidget> Widget, int32 UserIndex, TOptional<int32> PointerIndex) const
{
	for ( const auto& PointerPathPair : PointerIndexToMouseCaptorWeakPathMap )
	{
		const FUserAndPointer& UserAndPointer = PointerPathPair.Key;
		if ( UserAndPointer.UserIndex == UserIndex )
		{
			// If the pointer index is set, filter on that as well.
			if ( PointerIndex.IsSet() && UserAndPointer.PointerIndex != PointerIndex.GetValue() )
			{
				continue;
			}

			if ( PointerPathPair.Value.IsValid() )
			{
				TSharedPtr<SWidget> LastWidget = PointerPathPair.Value.GetLastWidget().Pin();
				if ( LastWidget == Widget )
				{
					return true;
				}
			}
		}
	}

	return false;
}

bool FSlateApplication::MouseCaptorHelper::DoesWidgetHaveMouseCapture(const TSharedPtr<const SWidget> Widget) const
{
	for ( const auto& IndexPathPair : PointerIndexToMouseCaptorWeakPathMap )
	{
		TSharedPtr<SWidget> LastWidget = IndexPathPair.Value.GetLastWidget().Pin();
		if ( LastWidget == Widget )
		{
			return true;
		}
	}

	return false;
}

TSharedPtr< SWidget > FSlateApplication::MouseCaptorHelper::ToSharedWidget(uint32 UserIndex, uint32 PointerIndex) const
{
	// If the path is valid then get the last widget, this is the current mouse captor
	TSharedPtr< SWidget > SharedWidgetPtr;
	const FWeakWidgetPath* MouseCaptorWeakPath = PointerIndexToMouseCaptorWeakPathMap.Find( FUserAndPointer(UserIndex,PointerIndex) );
	if (MouseCaptorWeakPath && MouseCaptorWeakPath->IsValid() )
	{
		TWeakPtr< SWidget > WeakWidgetPtr = MouseCaptorWeakPath->GetLastWidget();
		SharedWidgetPtr = WeakWidgetPtr.Pin();
	}

	return SharedWidgetPtr;
}

TArray<TSharedRef<SWidget>> FSlateApplication::MouseCaptorHelper::ToSharedWidgets() const
{
	TArray<TSharedRef<SWidget>> Widgets;
	Widgets.Empty(PointerIndexToMouseCaptorWeakPathMap.Num());

	for (const auto& IndexPathPair : PointerIndexToMouseCaptorWeakPathMap)
	{
		TSharedPtr<SWidget> LastWidget = IndexPathPair.Value.GetLastWidget().Pin();
		if (LastWidget.IsValid())
		{
			Widgets.Add(LastWidget.ToSharedRef());
		}
	}
	return Widgets;
}

TSharedPtr< SWidget > FSlateApplication::MouseCaptorHelper::ToSharedWindow(uint32 UserIndex, uint32 PointerIndex)
{
	// if the path is valid then we can get the window the current mouse captor belongs to
	FWidgetPath MouseCaptorPath = ToWidgetPath( UserIndex, PointerIndex );
	if ( MouseCaptorPath.IsValid() )
	{
		return MouseCaptorPath.GetWindow();
	}

	return TSharedPtr< SWidget >();
}

bool FSlateApplication::MouseCaptorHelper::SetMouseCaptor(uint32 UserIndex, uint32 PointerIndex, const FWidgetPath& EventPath, TSharedPtr< SWidget > Widget)
{
	// Caller is trying to set a new mouse captor, so invalidate the current one - when the function finishes
	// it still may not have a valid captor widget, this is ok
	InvalidateCaptureForPointer(UserIndex, PointerIndex);

	if ( Widget.IsValid() )
	{
		TSharedRef< SWidget > WidgetRef = Widget.ToSharedRef();
		FWidgetPath NewMouseCaptorPath = EventPath.GetPathDownTo( WidgetRef );

		const auto IsPathToCaptorFound = []( const FWidgetPath& PathToTest, const TSharedRef<SWidget>& WidgetToFind )
		{
			return PathToTest.Widgets.Num() > 0 && PathToTest.Widgets.Last().Widget == WidgetToFind;
		};

		FWeakWidgetPath MouseCaptorWeakPath;
		if ( IsPathToCaptorFound( NewMouseCaptorPath, WidgetRef ) )
		{
			MouseCaptorWeakPath = NewMouseCaptorPath;
		}
		else if (EventPath.Widgets.Num() > 0)
		{
			// If the target widget wasn't found on the event path then start the search from the root
			NewMouseCaptorPath = EventPath.GetPathDownTo( EventPath.Widgets[0].Widget );
			NewMouseCaptorPath.ExtendPathTo( FWidgetMatcher( WidgetRef ) );
			
			MouseCaptorWeakPath = IsPathToCaptorFound( NewMouseCaptorPath, WidgetRef )
				? NewMouseCaptorPath
				: FWeakWidgetPath();
		}
		else
		{
			ensureMsgf(EventPath.Widgets.Num() > 0, TEXT("An unknown widget is attempting to set capture to %s"), *Widget->ToString() );
		}

		if (MouseCaptorWeakPath.IsValid())
		{
			PointerIndexToMouseCaptorWeakPathMap.Add(FUserAndPointer(UserIndex,PointerIndex), MouseCaptorWeakPath);
			return true;
		}
	}

	return false;
}

void FSlateApplication::MouseCaptorHelper::InvalidateCaptureForAllPointers()
{
	TArray<FUserAndPointer> PointerIndices;
	PointerIndexToMouseCaptorWeakPathMap.GenerateKeyArray(PointerIndices);
	for (FUserAndPointer UserAndPointer : PointerIndices)
	{
		InvalidateCaptureForPointer(UserAndPointer.UserIndex, UserAndPointer.PointerIndex);
	}
}

void FSlateApplication::MouseCaptorHelper::InvalidateCaptureForUser(uint32 UserIndex)
{
	TArray<FUserAndPointer> PointerIndices;
	PointerIndexToMouseCaptorWeakPathMap.GenerateKeyArray(PointerIndices);
	for ( FUserAndPointer UserAndPointer : PointerIndices )
	{
		if ( UserAndPointer.UserIndex == UserIndex )
		{
			InvalidateCaptureForPointer(UserAndPointer.UserIndex, UserAndPointer.PointerIndex);
		}
	}
}

FWidgetPath FSlateApplication::MouseCaptorHelper::ToWidgetPath( FWeakWidgetPath::EInterruptedPathHandling::Type InterruptedPathHandling, const FPointerEvent* PointerEvent )
{
	FWidgetPath WidgetPath;
	const FWeakWidgetPath* MouseCaptorWeakPath = PointerIndexToMouseCaptorWeakPathMap.Find(FUserAndPointer(PointerEvent->GetUserIndex(), PointerEvent->GetPointerIndex()));
	if ( MouseCaptorWeakPath && MouseCaptorWeakPath->IsValid() )
	{
		if ( MouseCaptorWeakPath->ToWidgetPath( WidgetPath, InterruptedPathHandling, PointerEvent ) == FWeakWidgetPath::EPathResolutionResult::Truncated )
		{
			// If the path was truncated then it means this widget is no longer part of the active set,
			// so we make sure to invalidate its capture
			InvalidateCaptureForPointer(PointerEvent->GetUserIndex(), PointerEvent->GetPointerIndex());
		}
	}

	return WidgetPath;
}

FWidgetPath FSlateApplication::MouseCaptorHelper::ToWidgetPath(uint32 UserIndex, uint32 PointerIndex, FWeakWidgetPath::EInterruptedPathHandling::Type InterruptedPathHandling)
{
	FWidgetPath WidgetPath;
	const FWeakWidgetPath* MouseCaptorWeakPath = PointerIndexToMouseCaptorWeakPathMap.Find(FUserAndPointer(UserIndex, PointerIndex));
	if (MouseCaptorWeakPath && MouseCaptorWeakPath->IsValid() )
	{
		if ( MouseCaptorWeakPath->ToWidgetPath( WidgetPath, InterruptedPathHandling ) == FWeakWidgetPath::EPathResolutionResult::Truncated )
		{
			// If the path was truncated then it means this widget is no longer part of the active set,
			// so we make sure to invalidate its capture
			InvalidateCaptureForPointer(UserIndex, PointerIndex);
		}
	}

	return WidgetPath;
}

void FSlateApplication::MouseCaptorHelper::InvalidateCaptureForPointer(uint32 UserIndex, uint32 PointerIndex)
{
	InformCurrentCaptorOfCaptureLoss(UserIndex, PointerIndex);
	PointerIndexToMouseCaptorWeakPathMap.Remove( FUserAndPointer(UserIndex, PointerIndex) );
}

TArray<FWidgetPath> FSlateApplication::MouseCaptorHelper::ToWidgetPaths()
{
	TArray<FWidgetPath> WidgetPaths;
	TArray<FUserAndPointer> PointerIndices;
	PointerIndexToMouseCaptorWeakPathMap.GenerateKeyArray(PointerIndices);
	for (auto Index : PointerIndices)
	{
		WidgetPaths.Add(ToWidgetPath(Index.UserIndex,Index.PointerIndex));
	}
	return WidgetPaths;
}

FWeakWidgetPath FSlateApplication::MouseCaptorHelper::ToWeakPath(uint32 UserIndex, uint32 PointerIndex) const
{
	const FWeakWidgetPath* MouseCaptorWeakPath = PointerIndexToMouseCaptorWeakPathMap.Find(FUserAndPointer(UserIndex,PointerIndex));
	if (MouseCaptorWeakPath)
	{
		return *MouseCaptorWeakPath;
	}
	return FWeakWidgetPath();
}

void FSlateApplication::MouseCaptorHelper::InformCurrentCaptorOfCaptureLoss(uint32 UserIndex,uint32 PointerIndex) const
{
	// if we have a path to a widget then it is the current mouse captor and needs to know it has lost capture
	const FWeakWidgetPath* MouseCaptorWeakPath = PointerIndexToMouseCaptorWeakPathMap.Find(FUserAndPointer(UserIndex,PointerIndex));
	if (MouseCaptorWeakPath && MouseCaptorWeakPath->IsValid() )
	{
		TWeakPtr< SWidget > WeakWidgetPtr = MouseCaptorWeakPath->GetLastWidget();
		TSharedPtr< SWidget > SharedWidgetPtr = WeakWidgetPtr.Pin();
		if ( SharedWidgetPtr.IsValid() )
		{
			FCaptureLostEvent CaptureLostEvent(UserIndex, PointerIndex);
			SharedWidgetPtr->OnMouseCaptureLost(CaptureLostEvent);
		}
	}
}

//////////////////////////////////////////////////////////////////////////

void FSlateApplication::FDragDetector::StartDragDetection(const FWidgetPath& PathToWidget, int32 UserIndex, int32 PointerIndex, FKey DragButton, FVector2D StartLocation)
{
	PointerIndexToDragState.Add(FUserAndPointer(UserIndex, PointerIndex), FDragDetectionState(PathToWidget, UserIndex, PointerIndex, DragButton, StartLocation));
}

bool FSlateApplication::FDragDetector::IsDetectingDrag(const FPointerEvent& PointerEvent)
{
	FUserAndPointer UserAndPointer(PointerEvent.GetUserIndex(), PointerEvent.GetPointerIndex());
	FDragDetectionState* DetectionState = PointerIndexToDragState.Find(UserAndPointer);

	if ( DetectionState )
	{
		return true;
	}

	return false;
}

bool FSlateApplication::FDragDetector::DetectDrag(const FPointerEvent& PointerEvent, float InDragTriggerDistance, FWeakWidgetPath*& OutWeakWidgetPath)
{
	FUserAndPointer UserAndPointer(PointerEvent.GetUserIndex(), PointerEvent.GetPointerIndex());
	FDragDetectionState* DetectionState = PointerIndexToDragState.Find(UserAndPointer);

	if ( DetectionState )
	{
		if ( DetectionState->DetectDragUserIndex == PointerEvent.GetUserIndex() &&
			 DetectionState->DetectDragPointerIndex == PointerEvent.GetPointerIndex() )
		{
			const FVector2D DragDelta = DetectionState->DetectDragStartLocation - PointerEvent.GetScreenSpacePosition();
			const bool bDragDetected = ( DragDelta.SizeSquared() > FMath::Square(InDragTriggerDistance) );
			if ( bDragDetected )
			{
				OutWeakWidgetPath = &DetectionState->DetectDragForWidget;
				return true;
			}
		}
	}

	OutWeakWidgetPath = nullptr;
	return false;
}

void FSlateApplication::FDragDetector::OnPointerRelease(const FPointerEvent& PointerEvent)
{
	FUserAndPointer UserAndPointer(PointerEvent.GetUserIndex(), PointerEvent.GetPointerIndex());
	FDragDetectionState* DetectionState = PointerIndexToDragState.Find(UserAndPointer);

	if ( DetectionState )
	{
		if ( DetectionState->DetectDragButton == PointerEvent.GetEffectingButton() && 
			 DetectionState->DetectDragUserIndex == PointerEvent.GetUserIndex() && 
			 DetectionState->DetectDragPointerIndex == PointerEvent.GetPointerIndex() )
		{
			// The user has released the button (or finger) that was supposed to start the drag; stop detecting it.
			PointerIndexToDragState.Remove(UserAndPointer);
		}
	}
}

void FSlateApplication::FDragDetector::ResetDetection()
{
	PointerIndexToDragState.Reset();
}

//////////////////////////////////////////////////////////////////////////

FDelegateHandle FPopupSupport::RegisterClickNotification( const TSharedRef<SWidget>& NotifyWhenClickedOutsideMe, const FOnClickedOutside& InNotification )
{
	// If the subscriber or a zone object is destroyed, the subscription is
	// no longer active. Clean it up here so that consumers of this API have an
	// easy time with resource management.
	struct { void operator()( TArray<FClickSubscriber>& Notifications ) {
		for ( int32 SubscriberIndex=0; SubscriberIndex < Notifications.Num(); )
		{
			if ( !Notifications[SubscriberIndex].ShouldKeep() )
			{
				Notifications.RemoveAtSwap(SubscriberIndex);
			}
			else
			{
				SubscriberIndex++;
			}		
		}
	}} ClearOutStaleNotifications;
	
	ClearOutStaleNotifications( ClickZoneNotifications );

	// Add a new notification.
	ClickZoneNotifications.Add( FClickSubscriber( NotifyWhenClickedOutsideMe, InNotification ) );

	return ClickZoneNotifications.Last().Notification.GetHandle();
}

void FPopupSupport::UnregisterClickNotification( FDelegateHandle Handle )
{
	for (int32 SubscriptionIndex=0; SubscriptionIndex < ClickZoneNotifications.Num();)
	{
		if (ClickZoneNotifications[SubscriptionIndex].Notification.GetHandle() == Handle)
		{
			ClickZoneNotifications.RemoveAtSwap(SubscriptionIndex);
		}
		else
		{
			SubscriptionIndex++;
		}
	}	
}

void FPopupSupport::SendNotifications( const FWidgetPath& WidgetsUnderCursor )
{
	struct FArrangedWidgetMatcher
	{
		FArrangedWidgetMatcher( const TSharedRef<SWidget>& InWidgetToMatch )
		: WidgetToMatch( InWidgetToMatch )
		{}

		bool operator()(const FArrangedWidget& Candidate) const
		{
			return WidgetToMatch == Candidate.Widget;
		}

		const TSharedRef<SWidget>& WidgetToMatch;
	};

	// For each subscription, if the widget in question is not being clicked, send the notification.
	// i.e. Notifications are saying "some widget outside you was clicked".
	for (int32 SubscriberIndex=0; SubscriberIndex < ClickZoneNotifications.Num(); ++SubscriberIndex)
	{
		FClickSubscriber& Subscriber = ClickZoneNotifications[SubscriberIndex];
		if (Subscriber.DetectClicksOutsideMe.IsValid())
		{
			// Did we click outside the region in this subscription? If so send the notification.
			FArrangedWidgetMatcher Matcher(Subscriber.DetectClicksOutsideMe.Pin().ToSharedRef());
			const bool bClickedOutsideOfWidget = WidgetsUnderCursor.Widgets.GetInternalArray().IndexOfByPredicate(Matcher) == INDEX_NONE;
			if ( bClickedOutsideOfWidget )
			{
				Subscriber.Notification.ExecuteIfBound();
			}
		}
	}
}

void FSlateApplication::SetPlatformApplication(const TSharedRef<class GenericApplication>& InPlatformApplication)
{
	PlatformApplication->SetMessageHandler(MakeShareable(new FGenericApplicationMessageHandler()));

	PlatformApplication = InPlatformApplication;
	PlatformApplication->SetMessageHandler(CurrentApplication.ToSharedRef());
}

void FSlateApplication::OverridePlatformApplication(TSharedPtr<class GenericApplication> InPlatformApplication)
{
	PlatformApplication = InPlatformApplication;
}

void FSlateApplication::Create()
{
	GSlateFastWidgetPath = GIsEditor ? 0 : 1;

	Create(MakeShareable(FPlatformApplicationMisc::CreateApplication()));
}

TSharedRef<FSlateApplication> FSlateApplication::Create(const TSharedRef<class GenericApplication>& InPlatformApplication)
{
	EKeys::Initialize();

	FCoreStyle::ResetToDefault();

	CurrentApplication = MakeShareable( new FSlateApplication() );
	CurrentBaseApplication = CurrentApplication;

	PlatformApplication = InPlatformApplication;
	PlatformApplication->SetMessageHandler( CurrentApplication.ToSharedRef() );

	// The grid needs to know the size and coordinate system of the desktop.
	// Some monitor setups have a primary monitor on the right and below the
	// left one, so the leftmost upper right monitor can be something like (-1280, -200)Synt
	{
		// Get an initial value for the VirtualDesktop geometry
		CurrentApplication->VirtualDesktopRect = []()
		{
			FDisplayMetrics DisplayMetrics;
			FSlateApplicationBase::Get().GetDisplayMetrics(DisplayMetrics);
			const FPlatformRect& VirtualDisplayRect = DisplayMetrics.VirtualDisplayRect;
			return FSlateRect(VirtualDisplayRect.Left, VirtualDisplayRect.Top, VirtualDisplayRect.Right, VirtualDisplayRect.Bottom);
		}();

		// Sign up for updates from the OS. Polling this every frame is too expensive on at least some OSs.
		PlatformApplication->OnDisplayMetricsChanged().AddSP(CurrentApplication.ToSharedRef(), &FSlateApplication::OnVirtualDesktopSizeChanged);
	}

	return CurrentApplication.ToSharedRef();
}

void FSlateApplication::Shutdown(bool bShutdownPlatform)
{
	if (FSlateApplication::IsInitialized())
	{
		CurrentApplication->OnShutdown();
		CurrentApplication->DestroyRenderer();
		CurrentApplication->Renderer.Reset();

		if (bShutdownPlatform)
		{
			PlatformApplication->DestroyApplication();
		}

		PlatformApplication.Reset();
		CurrentApplication.Reset();
		CurrentBaseApplication.Reset();
	}
}

TSharedPtr<FSlateApplication> FSlateApplication::CurrentApplication = nullptr;

FSlateApplication::FSlateApplication()
	: SynthesizeMouseMovePending(0)
	, bAppIsActive(true)
	, bSlateWindowActive(true)
	, Scale( 1.0f )
	, DragTriggerDistance( 0 )
	, CursorRadius( 0.0f )
	, LastUserInteractionTime( 0.0 )
	, LastUserInteractionTimeForThrottling( 0.0 )
	, LastMouseMoveTime( 0.0 )
	, SlateSoundDevice( MakeShareable(new FNullSlateSoundDevice()) )
	, CurrentTime( FPlatformTime::Seconds() )
	, LastTickTime( 0.0 )
	, AverageDeltaTime( 1.0f / 30.0f )	// Prime the running average with a typical frame rate so it doesn't have to spin up from zero
	, AverageDeltaTimeForResponsiveness( 1.0f / 30.0f )
	, OnExitRequested()
	, NumExternalModalWindowsActive( 0 )
#if PLATFORM_UI_NEEDS_TOOLTIPS
	, bAllowToolTips( true )
#else
	, bAllowToolTips( false )
#endif
	, ToolTipDelay( 0.15f )
	, ToolTipFadeInDuration( 0.1f )
	, ToolTipSummonTime( 0.0 )
	, DesiredToolTipLocation( FVector2D::ZeroVector )
	, ToolTipOffsetDirection( EToolTipOffsetDirection::Undetermined )
	, bRequestLeaveDebugMode( false )
	, bLeaveDebugForSingleStep( false )
	, CVarAllowToolTips(
		TEXT( "Slate.AllowToolTips" ),
		bAllowToolTips,
		TEXT( "Whether to allow tool-tips to spawn at all." ) )
	, CVarToolTipDelay(
		TEXT( "Slate.ToolTipDelay" ),
		ToolTipDelay,
		TEXT( "Delay in seconds before a tool-tip is displayed near the mouse cursor when hovering over widgets that supply tool-tip data." ) )
	, CVarToolTipFadeInDuration(
		TEXT( "Slate.ToolTipFadeInDuration" ),
		ToolTipFadeInDuration,
		TEXT( "How long it takes for a tool-tip to fade in, in seconds." ) )
	, bIsExternalUIOpened( false )
	, SlateTextField( nullptr )
	, bIsFakingTouch(FParse::Param(FCommandLine::Get(), TEXT("simmobile")) || FParse::Param(FCommandLine::Get(), TEXT("faketouches")))
	, bIsGameFakingTouch( false )
	, bIsFakingTouched( false )
	, bTouchFallbackToMouse( true )
	, bSoftwareCursorAvailable( false )	
	, bQueryCursorRequested( false )
	, bMenuAnimationsEnabled( true )
	, AppIcon( FCoreStyle::Get().GetBrush("DefaultAppIcon") )
	, VirtualDesktopRect( 0,0,0,0 )
	, NavigationConfig(MakeShared<FNavigationConfig>())
	, SimulateGestures(false, (int32)EGestureEvent::Count)
	, ProcessingInput(0)
	, InputManager(MakeShared<FSlateDefaultInputMapping>())
{
#if WITH_UNREAL_DEVELOPER_TOOLS
	FModuleManager::Get().LoadModule(TEXT("Settings"));
#endif

	SetupPhysicalSensitivities();

	if (GConfig)
	{
		GConfig->GetBool(TEXT("MobileSlateUI"), TEXT("bTouchFallbackToMouse"), bTouchFallbackToMouse, GEngineIni);
		GConfig->GetBool(TEXT("CursorControl"), TEXT("bAllowSoftwareCursor"), bSoftwareCursorAvailable, GEngineIni);
	}

	bRenderOffScreen = FParse::Param(FCommandLine::Get(), TEXT("RenderOffScreen"));

	// causes InputCore to initialize, even if statically linked
	FInputCoreModule& InputCore = FModuleManager::LoadModuleChecked<FInputCoreModule>(TEXT("InputCore"));

	FGenericCommands::Register();
	FTabCommands::Register();

	NormalExecutionGetter.BindRaw( this, &FSlateApplication::IsNormalExecution );

	PointerIndexPositionMap.Add(FUserAndPointer(0, CursorPointerIndex), FVector2D::ZeroVector);
	PointerIndexLastPositionMap.Add(FUserAndPointer(0, CursorPointerIndex), FVector2D::ZeroVector);

	// Add the standard 'default' user because there's always 1 user.
	RegisterUser(MakeShareable(new FSlateUser(0, false)));

	NavigationConfig->OnRegister();

	SimulateGestures[(int32)EGestureEvent::LongPress] = true;

#if WITH_EDITOR
	FCoreDelegates::OnSafeFrameChangedEvent.AddRaw(this, &FSlateApplication::SwapSafeZoneTypes);
	OnDebugSafeZoneChanged.AddRaw(this, &FSlateApplication::UpdateCustomSafeZone);
#endif
}

FSlateApplication::~FSlateApplication()
{
	FTabCommands::Unregister();
	FGenericCommands::Unregister();
	
	if (SlateTextField != nullptr)
	{
		delete SlateTextField;
		SlateTextField = nullptr;
	}

#if WITH_EDITOR
	OnDebugSafeZoneChanged.RemoveAll(this);
#endif
}

void FSlateApplication::SetupPhysicalSensitivities()
{
	const float DragTriggerDistanceInInches = FUnitConversion::Convert(1.0f, EUnit::Millimeters, EUnit::Inches);
	FPlatformApplicationMisc::ConvertInchesToPixels(DragTriggerDistanceInInches, DragTriggerDistance);

	// TODO Rather than allow people to request the DragTriggerDistance directly, we should
	// probably store a drag trigger distance for touch and mouse, and force users to pass
	// the pointer event they're checking for, and if that pointer event is touch, use touch
	// and if not touch, return mouse.
#if PLATFORM_DESKTOP
	DragTriggerDistance = FMath::Max(DragTriggerDistance, 5.0f);
#else
	DragTriggerDistance = FMath::Max(DragTriggerDistance, 10.0f);
#endif

	FGestureDetector::LongPressAllowedMovement = DragTriggerDistance;
}

void FSlateApplication::InitHighDPI(const bool bForceEnable)
{
	IConsoleVariable* CVar = IConsoleManager::Get().FindConsoleVariable(TEXT("EnableHighDPIAwareness"));

	if (CVar)
	{
		bool bRequestEnableHighDPI = true;
		if (GIsEditor)
		{
			GConfig->GetBool(TEXT("HDPI"), TEXT("EnableHighDPIAwareness"), bRequestEnableHighDPI, GEditorSettingsIni);
		}
		else
		{
			GConfig->GetBool(TEXT("/Script/Engine.UserInterfaceSettings"), TEXT("bAllowHighDPIInGameMode"), bRequestEnableHighDPI, GEngineIni);
		}

		bool bEnableHighDPI = bRequestEnableHighDPI && !FParse::Param(FCommandLine::Get(), TEXT("nohighdpi"));
		bEnableHighDPI |= bForceEnable;

		// Set the cvar here for other systems that need it.
		CVar->Set(bEnableHighDPI);

		// High DPI must be enabled before any windows are shown.
		if (bEnableHighDPI)
		{
			FPlatformApplicationMisc::SetHighDPIMode();
		}
	}
}

const FStyleNode* FSlateApplication::GetRootStyle() const
{
	return RootStyleNode;
}

bool FSlateApplication::InitializeRenderer( TSharedRef<FSlateRenderer> InRenderer, bool bQuietMode )
{
	Renderer = InRenderer;
	bool bResult = Renderer->Initialize();
	if (!bResult && !bQuietMode)
	{
		FPlatformMisc::MessageBoxExt(EAppMsgType::Ok, *NSLOCTEXT("SlateD3DRenderer", "ProblemWithGraphicsCard", "There is a problem with your graphics card. Please ensure your card meets the minimum system requirements and that you have the latest drivers installed.").ToString(), *NSLOCTEXT("SlateD3DRenderer", "UnsupportedVideoCardErrorTitle", "Unsupported Graphics Card").ToString());
	}
	return bResult;
}

void FSlateApplication::InitializeSound( const TSharedRef<ISlateSoundDevice>& InSlateSoundDevice )
{
	SlateSoundDevice = InSlateSoundDevice;
}

void FSlateApplication::DestroyRenderer()
{
	if( Renderer.IsValid() )
	{
		Renderer->Destroy();
	}
}

/**
 * Called when the user closes the outermost frame (ie quitting the app). Uses standard UE4 global variable
 * so normal UE4 applications work as expected
 */
static void OnRequestExit()
{
	GIsRequestingExit = true;
}

void FSlateApplication::PlaySound( const FSlateSound& SoundToPlay, int32 UserIndex ) const
{
	SlateSoundDevice->PlaySound(SoundToPlay, UserIndex);
}

float FSlateApplication::GetSoundDuration(const FSlateSound& Sound) const
{
	return SlateSoundDevice->GetSoundDuration(Sound);
}

FVector2D FSlateApplication::GetCursorPos() const
{
	if ( ICursor* Cursor = PlatformApplication->Cursor.Get() )
	{
		return !Cursor->GetPosition().ContainsNaN() ? Cursor->GetPosition() : FVector2D::ZeroVector;
	}

	const int32 UserIndex = 0;
	return PointerIndexPositionMap.FindRef(FUserAndPointer(UserIndex, CursorPointerIndex));
}

FVector2D FSlateApplication::GetLastCursorPos() const
{
	const int32 UserIndex = 0;
	return PointerIndexLastPositionMap.FindRef(FUserAndPointer(UserIndex, CursorPointerIndex));
}

void FSlateApplication::SetCursorPos( const FVector2D& MouseCoordinate )
{
	if (ICursor* Cursor = PlatformApplication->Cursor.Get())
	{
		return Cursor->SetPosition( MouseCoordinate.X, MouseCoordinate.Y );
	}
}

FWidgetPath FSlateApplication::LocateWindowUnderMouse( FVector2D ScreenspaceMouseCoordinate, const TArray< TSharedRef< SWindow > >& Windows, bool bIgnoreEnabledStatus )
{
	// First, give the OS a chance to tell us which window to use, in case a child window is not guaranteed to stay on top of its parent window
	TSharedPtr<FGenericWindow> NativeWindowUnderMouse = PlatformApplication->GetWindowUnderCursor();
	if (NativeWindowUnderMouse.IsValid())
	{
		TSharedPtr<SWindow> Window = FSlateWindowHelper::FindWindowByPlatformWindow(Windows, NativeWindowUnderMouse.ToSharedRef());
		if (Window.IsValid())
		{
			return LocateWidgetInWindow(ScreenspaceMouseCoordinate, Window.ToSharedRef(), bIgnoreEnabledStatus);
		}
	}

	bool bPrevWindowWasModal = false;

	for (int32 WindowIndex = Windows.Num() - 1; WindowIndex >= 0; --WindowIndex)
	{ 
		const TSharedRef<SWindow>& Window = Windows[WindowIndex];

		if ( !Window->IsVisible() || Window->IsWindowMinimized())
		{
			continue;
		}
		
		// Hittest the window's children first.
		FWidgetPath ResultingPath = LocateWindowUnderMouse(ScreenspaceMouseCoordinate, Window->GetChildWindows(), bIgnoreEnabledStatus);
		if (ResultingPath.IsValid())
		{
			return ResultingPath;
		}

		// If none of the children were hit, hittest the parent.

		// Only accept input if the current window accepts input and the current window is not under a modal window or an interactive tooltip

		if (!bPrevWindowWasModal)
		{
			FWidgetPath PathToLocatedWidget = LocateWidgetInWindow(ScreenspaceMouseCoordinate, Window, bIgnoreEnabledStatus);
			if (PathToLocatedWidget.IsValid())
			{
				return PathToLocatedWidget;
			}
		}
	}
	
	return FWidgetPath();
}

bool FSlateApplication::IsWindowHousingInteractiveTooltip(const TSharedRef<const SWindow>& WindowToTest) const
{
	const TSharedPtr<IToolTip> ActiveToolTipPtr = ActiveToolTip.Pin();
	const TSharedPtr<SWindow> ToolTipWindowPtr = ToolTipWindow.Pin();
	const bool bIsHousingInteractiveTooltip =
		WindowToTest == ToolTipWindowPtr &&
		ActiveToolTipPtr.IsValid() &&
		ActiveToolTipPtr->IsInteractive();

	return bIsHousingInteractiveTooltip;
}

void FSlateApplication::DrawWindows()
{
	SCOPED_NAMED_EVENT_TEXT("Slate::DrawWindows", FColor::Magenta);
	PrivateDrawWindows();
}

struct FDrawWindowArgs
{
	FDrawWindowArgs( FSlateDrawBuffer& InDrawBuffer, const FWidgetPath& InWidgetsToVisualizeUnderCursor )
		: OutDrawBuffer( InDrawBuffer )
		, WidgetsToVisualizeUnderCursor(InWidgetsToVisualizeUnderCursor)
	{}

	FSlateDrawBuffer& OutDrawBuffer;
	const FWidgetPath& WidgetsToVisualizeUnderCursor;
};


void FSlateApplication::DrawWindowAndChildren( const TSharedRef<SWindow>& WindowToDraw, FDrawWindowArgs& DrawWindowArgs )
{
	// On Mac, where child windows can be on screen even if their parent is hidden or minimized, we want to always draw child windows.
	// On other platforms we set bDrawChildWindows to true only if we draw the current window.
	bool bDrawChildWindows = PLATFORM_MAC;

	// Only draw visible windows or in off-screen rendering mode
	if (bRenderOffScreen || (WindowToDraw->IsVisible() && (!WindowToDraw->IsWindowMinimized() || FApp::UseVRFocus())) )
	{
		// Switch to the appropriate world for drawing
		FScopedSwitchWorldHack SwitchWorld( WindowToDraw );

		// Draw Prep
		FSlateWindowElementList& WindowElementList = DrawWindowArgs.OutDrawBuffer.AddWindowElementList(WindowToDraw);

		// Drawing is done in window space, so null out the positions and keep the size.
		FGeometry WindowGeometry = WindowToDraw->GetWindowGeometryInWindow();
		int32 MaxLayerId = 0;
		{
			WindowToDraw->GetHittestGrid()->ClearGridForNewFrame(VirtualDesktopRect);

			{
				SCOPED_NAMED_EVENT_TEXT("Slate::DrawWindow", FColor::Magenta);

#if WITH_SLATE_DEBUGGING
				FSlateDebugging::BeginWindow.Broadcast(WindowElementList);
#endif
				
				MaxLayerId = WindowToDraw->PaintWindow(
					FPaintArgs(WindowToDraw.Get(), *WindowToDraw->GetHittestGrid(), WindowToDraw->GetPositionInScreen(), GetCurrentTime(), GetDeltaTime()),
					WindowGeometry, WindowToDraw->GetClippingRectangleInWindow(),
					WindowElementList,
					0,
					FWidgetStyle(),
					WindowToDraw->IsEnabled());

#if WITH_SLATE_DEBUGGING
				FSlateDebugging::EndWindow.Broadcast(WindowElementList);
#endif
			}

			// Draw drag drop operation if it's windowless.
			if ( IsDragDropping() && DragDropContent->IsWindowlessOperation() )
			{
				TSharedPtr<SWindow> DragDropWindow = DragDropWindowPtr.Pin();
				if ( DragDropWindow.IsValid() && DragDropWindow == WindowToDraw )
				{
					TSharedPtr<SWidget> DecoratorWidget = DragDropContent->GetDefaultDecorator();
					if ( DecoratorWidget.IsValid() && DecoratorWidget->GetVisibility().IsVisible() )
					{
						const float WindowRootScale = GetApplicationScale() * DragDropWindow->GetNativeWindow()->GetDPIScaleFactor();

						DecoratorWidget->SetVisibility(EVisibility::HitTestInvisible);
						DecoratorWidget->SlatePrepass(WindowRootScale);

						FVector2D DragDropContentInWindowSpace = WindowToDraw->GetWindowGeometryInScreen().AbsoluteToLocal(DragDropContent->GetDecoratorPosition()) * WindowRootScale;
						const FGeometry DragDropContentGeometry = FGeometry::MakeRoot(DecoratorWidget->GetDesiredSize(), FSlateLayoutTransform(DragDropContentInWindowSpace));

						DecoratorWidget->Paint(
							FPaintArgs(WindowToDraw.Get(), *WindowToDraw->GetHittestGrid(), WindowToDraw->GetPositionInScreen(), GetCurrentTime(), GetDeltaTime()),
							DragDropContentGeometry, WindowToDraw->GetClippingRectangleInWindow(),
							WindowElementList,
							++MaxLayerId,
							FWidgetStyle(),
							WindowToDraw->IsEnabled());
					}
				}
			}

			// Draw Software Cursor
			TSharedPtr<SWindow> CursorWindow = CursorWindowPtr.Pin();
			if (CursorWindow.IsValid() && WindowToDraw == CursorWindow)
			{
				TSharedPtr<SWidget> CursorWidget = CursorWidgetPtr.Pin();
				
				if (CursorWidget.IsValid())
				{
					const float WindowRootScale = GetApplicationScale() * CursorWindow->GetNativeWindow()->GetDPIScaleFactor();

					CursorWidget->SetVisibility(EVisibility::HitTestInvisible);
					CursorWidget->SlatePrepass(WindowRootScale);

					FVector2D CursorInScreen = GetCursorPos();
					FVector2D CursorPosInWindowSpace = WindowToDraw->GetWindowGeometryInScreen().AbsoluteToLocal(CursorInScreen) * WindowRootScale;
					CursorPosInWindowSpace += (CursorWidget->GetDesiredSize() * -0.5) * WindowRootScale;
					const FGeometry CursorGeometry = FGeometry::MakeRoot(CursorWidget->GetDesiredSize(), FSlateLayoutTransform(CursorPosInWindowSpace));

					CursorWidget->Paint(
						FPaintArgs(WindowToDraw.Get(), *WindowToDraw->GetHittestGrid(), WindowToDraw->GetPositionInScreen(), GetCurrentTime(), GetDeltaTime()),
						CursorGeometry, WindowToDraw->GetClippingRectangleInWindow(),
						WindowElementList,
						++MaxLayerId,
						FWidgetStyle(),
						WindowToDraw->IsEnabled());
				}
			}
		}

#if SLATE_HAS_WIDGET_REFLECTOR

		// The widget reflector may want to paint some additional stuff as part of the Widget introspection that it performs.
		// For example: it may draw layout rectangles for hovered widgets.
		const bool bVisualizeLayoutUnderCursor = DrawWindowArgs.WidgetsToVisualizeUnderCursor.IsValid();
		const bool bCapturingFromThisWindow = bVisualizeLayoutUnderCursor && DrawWindowArgs.WidgetsToVisualizeUnderCursor.TopLevelWindow == WindowToDraw;
		TSharedPtr<IWidgetReflector> WidgetReflector = WidgetReflectorPtr.Pin();
		if ( bCapturingFromThisWindow || (WidgetReflector.IsValid() && WidgetReflector->ReflectorNeedsToDrawIn(WindowToDraw)) )
		{
			MaxLayerId = WidgetReflector->Visualize( DrawWindowArgs.WidgetsToVisualizeUnderCursor, WindowElementList, MaxLayerId );
		}

		// Visualize pointer presses and pressed keys for demo-recording purposes.
		const bool bVisualiseMouseClicks = WidgetReflector.IsValid() && PlatformApplication->Cursor.IsValid() && PlatformApplication->Cursor->GetType() != EMouseCursor::None;
		if (bVisualiseMouseClicks )
		{
			MaxLayerId = WidgetReflector->VisualizeCursorAndKeys( WindowElementList, MaxLayerId );
		}

#endif

		// This window is visible, so draw its child windows as well
		bDrawChildWindows = true;
	}

	if (bDrawChildWindows)
	{
		// Draw the child windows
		const TArray< TSharedRef<SWindow> >& WindowChildren = WindowToDraw->GetChildWindows();
		for (int32 ChildIndex=0; ChildIndex < WindowChildren.Num(); ++ChildIndex)
		{
			DrawWindowAndChildren( WindowChildren[ChildIndex], DrawWindowArgs );
		}
	}
}

static void PrepassWindowAndChildren( TSharedRef<SWindow> WindowToPrepass )
{
	if (UNLIKELY(!FApp::CanEverRender()))
	{
		return;
	}

	if ( WindowToPrepass->IsVisible() && !WindowToPrepass->IsWindowMinimized() )
	{
		FScopedSwitchWorldHack SwitchWorld(WindowToPrepass);
		
		{
			SCOPE_CYCLE_COUNTER(STAT_SlatePrepass);
			WindowToPrepass->SlatePrepass(FSlateApplication::Get().GetApplicationScale() * WindowToPrepass->GetNativeWindow()->GetDPIScaleFactor());
		}

		if ( WindowToPrepass->IsAutosized() )
		{
			WindowToPrepass->Resize(WindowToPrepass->GetDesiredSizeDesktopPixels());
		}

		for ( const TSharedRef<SWindow>& ChildWindow : WindowToPrepass->GetChildWindows() )
		{
			PrepassWindowAndChildren(ChildWindow);
		}
	}
}

void FSlateApplication::DrawPrepass( TSharedPtr<SWindow> DrawOnlyThisWindow )
{
	TSharedPtr<SWindow> ActiveModalWindow = GetActiveModalWindow();

	if (ActiveModalWindow.IsValid())
	{
		PrepassWindowAndChildren( ActiveModalWindow.ToSharedRef() );

		for (TArray< TSharedRef<SWindow> >::TConstIterator CurrentWindowIt(SlateWindows); CurrentWindowIt; ++CurrentWindowIt)
		{
			const TSharedRef<SWindow>& CurrentWindow = *CurrentWindowIt;
			if (CurrentWindow->IsTopmostWindow())
			{
				PrepassWindowAndChildren( CurrentWindow );
			}
		}

		TArray< TSharedRef<SWindow> > NotificationWindows;
		FSlateNotificationManager::Get().GetWindows(NotificationWindows);
		for (auto CurrentWindowIt(NotificationWindows.CreateIterator()); CurrentWindowIt; ++CurrentWindowIt)
		{
			PrepassWindowAndChildren(*CurrentWindowIt );
		}
	}
	else if (DrawOnlyThisWindow.IsValid())
	{
		PrepassWindowAndChildren(DrawOnlyThisWindow.ToSharedRef());
	}
	else
	{
		// Draw all windows
		for (const TSharedRef<SWindow>& CurrentWindow : SlateWindows)
		{
			PrepassWindowAndChildren(CurrentWindow);
		}
	}
}

TArray<SWindow*> GatherAllDescendants(const TArray< TSharedRef<SWindow> >& InWindowList)
{
	TArray<SWindow*> GatheredDescendants;
	GatheredDescendants.Reserve(InWindowList.Num());
	for (const TSharedRef<SWindow>& Window : InWindowList)
	{
		GatheredDescendants.Add(&Window.Get());
	}

	for (const TSharedRef<SWindow>& SomeWindow : InWindowList)
	{
		GatheredDescendants.Append(GatherAllDescendants(SomeWindow->GetChildWindows()));
	}

	return GatheredDescendants;
}

void FSlateApplication::PrivateDrawWindows( TSharedPtr<SWindow> DrawOnlyThisWindow )
{
	check(Renderer.IsValid());

	// Grab a scope lock around access to the resource proxy map, just to ensure we never cross over
	// with the loading thread.
	FScopeLock ScopeLock(Renderer->GetResourceCriticalSection());

	FWidgetPath WidgetsToVisualizeUnderCursor;
	
#if SLATE_HAS_WIDGET_REFLECTOR
	// Is user expecting visual feedback from the Widget Reflector?
	const bool bVisualizeLayoutUnderCursor = WidgetReflectorPtr.IsValid() && WidgetReflectorPtr.Pin()->IsVisualizingLayoutUnderCursor();
	if (bVisualizeLayoutUnderCursor)
	{
		WidgetsToVisualizeUnderCursor =
			WidgetsUnderCursorLastEvent.FindRef(FUserAndPointer(CursorUserIndex, CursorPointerIndex)).ToWidgetPath();
	}
#endif

	{
		// Prepass the window
		SCOPED_NAMED_EVENT_TEXT("Slate::Prepass", FColor::Magenta);
		DrawPrepass( DrawOnlyThisWindow );
	}

	FDrawWindowArgs DrawWindowArgs( Renderer->GetDrawBuffer(), WidgetsToVisualizeUnderCursor);

	{
		SCOPE_CYCLE_COUNTER( STAT_SlateDrawWindowTime );

		TSharedPtr<SWindow> ActiveModalWindow = GetActiveModalWindow(); 

		if (ActiveModalWindow.IsValid())
		{
			DrawWindowAndChildren( ActiveModalWindow.ToSharedRef(), DrawWindowArgs );

			for( TArray< TSharedRef<SWindow> >::TConstIterator CurrentWindowIt( SlateWindows ); CurrentWindowIt; ++CurrentWindowIt )
			{
				const TSharedRef<SWindow>& CurrentWindow = *CurrentWindowIt;
				if ( CurrentWindow->IsTopmostWindow() )
				{
					DrawWindowAndChildren(CurrentWindow, DrawWindowArgs);
				}
			}

			TArray< TSharedRef<SWindow> > NotificationWindows;
			FSlateNotificationManager::Get().GetWindows(NotificationWindows);
			for( auto CurrentWindowIt( NotificationWindows.CreateIterator() ); CurrentWindowIt; ++CurrentWindowIt )
			{
				DrawWindowAndChildren(*CurrentWindowIt, DrawWindowArgs);
			}	
		}
		else if( DrawOnlyThisWindow.IsValid() )
		{
			DrawWindowAndChildren( DrawOnlyThisWindow.ToSharedRef(), DrawWindowArgs );
		}
		else
		{
			// Draw all windows
			for( TArray< TSharedRef<SWindow> >::TConstIterator CurrentWindowIt( SlateWindows ); CurrentWindowIt; ++CurrentWindowIt )
			{
				TSharedRef<SWindow> CurrentWindow = *CurrentWindowIt;
				// Only draw visible windows or in off-screen rendering mode
				if (bRenderOffScreen || CurrentWindow->IsVisible() )
				{
					DrawWindowAndChildren( CurrentWindow, DrawWindowArgs );
				}
			}
		}
	}

	// This is potentially dangerous on the movie playback thread that slate sometimes runs on
	if(!IsInSlateThread())
	{
		// Some windows may have been destroyed/removed.
		// Do not attempt to draw any windows that have been removed.
		TArray<SWindow*> AllWindows = GatherAllDescendants(SlateWindows);
		DrawWindowArgs.OutDrawBuffer.RemoveUnusedWindowElement(AllWindows);
	}


	Renderer->DrawWindows( DrawWindowArgs.OutDrawBuffer );
}

void FSlateApplication::PollGameDeviceState()
{
	if( ActiveModalWindows.Num() == 0 && !GIntraFrameDebuggingGameThread )
	{
		// Don't poll when a modal window open or intra frame debugging is happening
		PlatformApplication->PollGameDeviceState( GetDeltaTime() );
	}
}

void FSlateApplication::FinishedInputThisFrame()
{
	const float DeltaTime = GetDeltaTime();

	if (PlatformApplication->Cursor.IsValid())
	{
		InputPreProcessors.Tick(DeltaTime, *this, PlatformApplication->Cursor.ToSharedRef());
	}

	// All the input events have been processed.

	// Any widgets that may have received pointer input events
	// are given a chance to process accumulated values.
	if (MouseCaptor.HasCapture())
	{
		TArray<TSharedRef<SWidget>> Captors = MouseCaptor.ToSharedWidgets();
		for (const auto & Captor : Captors )
		{
			Captor->OnFinishedPointerInput();
		}
	}
	else
	{
		for( auto LastWidgetIterator = WidgetsUnderCursorLastEvent.CreateConstIterator(); LastWidgetIterator; ++LastWidgetIterator )
		{
			FWeakWidgetPath Path = LastWidgetIterator.Value();

			for ( const TWeakPtr<SWidget>& WidgetPtr : Path.Widgets )
			{
				const TSharedPtr<SWidget>& Widget = WidgetPtr.Pin();
				if (Widget.IsValid())
				{
					Widget->OnFinishedPointerInput();
				}
				else
				{
					break;
				}
			}
		}
	}

	// Any widgets that may have received key events
	// are given a chance to process accumulated values.
	ForEachUser([&] (FSlateUser* User) {
		const FWeakWidgetPath& WidgetPath = User->GetWeakFocusPath();
		for ( const TWeakPtr<SWidget>& WidgetPtr : WidgetPath.Widgets )
		{
			const TSharedPtr<SWidget>& Widget = WidgetPtr.Pin();
			if ( Widget.IsValid() )
			{
				Widget->OnFinishedKeyInput();
			}
			else
			{
				break;
			}
		}
	});

	ForEachUser([&] (FSlateUser* User) {
		User->FinishFrame();
	});
}

void FSlateApplication::Tick(ESlateTickType TickType)
{
	LLM_SCOPE(ELLMTag::UI);

	SCOPE_TIME_GUARD(TEXT("FSlateApplication::Tick"));
	CSV_SCOPED_TIMING_STAT_EXCLUSIVE(UI);

	// It is not valid to tick Slate on any other thread but the game thread unless we are only updating time
	check(IsInGameThread() || TickType == ESlateTickType::TimeOnly);

	FScopeLock SlateTickAccess(&SlateTickCriticalSection);

	SCOPED_NAMED_EVENT_TEXT("Slate::Tick", FColor::Magenta);

	{
		SCOPE_CYCLE_COUNTER(STAT_SlateTickTime);

		const float DeltaTime = GetDeltaTime();

		if (TickType == ESlateTickType::All)
		{
			TickPlatform(DeltaTime);
		}
		TickApplication(TickType, DeltaTime);
	}
}

void FSlateApplication::TickPlatform(float DeltaTime)
{
	SCOPED_NAMED_EVENT_TEXT("Slate::TickPlatform", FColor::Magenta);

	{
		SCOPE_CYCLE_COUNTER(STAT_SlateMessageTick);

		// We need to pump messages here so that slate can receive input.  
		if ( ( ActiveModalWindows.Num() > 0 ) || GIntraFrameDebuggingGameThread )
		{
			// We only need to pump messages for slate when a modal window or blocking mode is active is up because normally message pumping is handled in FEngineLoop::Tick
			PlatformApplication->PumpMessages(DeltaTime);

			if ( FCoreDelegates::StarvedGameLoop.IsBound() )
			{
				FCoreDelegates::StarvedGameLoop.Execute();
			}
		}

		PlatformApplication->Tick(DeltaTime);

		PlatformApplication->ProcessDeferredEvents(DeltaTime);
	}
}

void FSlateApplication::TickApplication(ESlateTickType TickType, float DeltaTime)
{
	if (Renderer.IsValid())
	{
		// Release any temporary material or texture resources we may have cached and are reporting to prevent
		// GC on those resources.  We don't need to force it, we just need to let the ones used last frame to
		// be queued up to be released.
		Renderer->ReleaseAccessedResources(/* Flush State */ false);
	}

	if (TickType == ESlateTickType::All)
	{
		{
			SCOPE_CYCLE_COUNTER(STAT_SlatePreTickEvent);
			PreTickEvent.Broadcast(DeltaTime);
		}

		// The widget locking the cursor to its bounds may have been reshaped.
		// Check if the widget was reshaped and update the cursor lock
		// bounds if needed.
		UpdateCursorLockRegion();

		// When Slate captures the mouse, it is up to us to set the cursor 
		// because the OS assumes that we own the mouse.
		if (GEnableCursorQueries && (MouseCaptor.HasCapture() || bQueryCursorRequested))
		{
			SCOPE_CYCLE_COUNTER(STAT_SlateQueryCursor);
			QueryCursor();
		}

		{
			SCOPE_CYCLE_COUNTER(STAT_SlateUpdateTooltip);

			// Update tool tip, if we have one
			const bool AllowSpawningOfToolTips = false;
			UpdateToolTip(AllowSpawningOfToolTips);
		}
	}

	// Advance time
	LastTickTime = CurrentTime;
	CurrentTime = FPlatformTime::Seconds();

	// Update average time between ticks.  This is used to monitor how responsive the application "feels".
	// Note that we calculate this before we apply the max quantum clamping below, because we want to store
	// the actual frame rate, even if it is very low.
	if (TickType == ESlateTickType::All)
	{
		// Scalar percent of new delta time that contributes to running average.  Use a lower value to add more smoothing
		// to the average frame rate.  A value of 1.0 will disable smoothing.
		const float RunningAverageScale = 0.1f;

		AverageDeltaTime = AverageDeltaTime * ( 1.0f - RunningAverageScale ) + GetDeltaTime() * RunningAverageScale;

		// Don't update average delta time if we're in an exceptional situation, such as when throttling mode
		// is active, because the measured tick time will not be representative of the application's performance.
		// In these cases, the cached average delta time from before the throttle activated will be used until
		// throttling has finished.
		if( FSlateThrottleManager::Get().IsAllowingExpensiveTasks() )
		{
			// Clamp to avoid including huge hitchy frames in our average
			const float ClampedDeltaTime = FMath::Clamp( GetDeltaTime(), 0.0f, 1.0f );
			AverageDeltaTimeForResponsiveness = AverageDeltaTimeForResponsiveness * ( 1.0f - RunningAverageScale ) + ClampedDeltaTime * RunningAverageScale;
		}
	}

	// Handle large quantums
	const double MaxQuantumBeforeClamp = 1.0 / 8.0;		// 8 FPS
	if( GetDeltaTime() > MaxQuantumBeforeClamp )
	{
		LastTickTime = CurrentTime - MaxQuantumBeforeClamp;
	}

	if (TickType == ESlateTickType::All)
	{
		const bool bNeedsSyntheticMouseMouse = SynthesizeMouseMovePending > 0;

		if (GEnableSyntheticMouseMoves && bNeedsSyntheticMouseMouse && (!GIsGameThreadIdInitialized || IsInGameThread())) 
		{
			// Force a mouse move event to make sure all widgets know whether there is a mouse cursor hovering over them
			SynthesizeMouseMove();
			--SynthesizeMouseMovePending;
		}

		// Update auto-throttling based on elapsed time since user interaction
		ThrottleApplicationBasedOnMouseMovement();

		TSharedPtr<SWindow> ActiveModalWindow = GetActiveModalWindow();

		const float SleepThreshold = SleepBufferPostInput.GetValueOnGameThread();
		const double TimeSinceInput = LastTickTime - LastUserInteractionTime;
		const double TimeSinceMouseMove = LastTickTime - LastMouseMoveTime;
	
		const bool bIsUserIdle = (TimeSinceInput > SleepThreshold) && (TimeSinceMouseMove > SleepThreshold);
		const bool bAnyActiveTimersPending = AnyActiveTimersArePending();
		if (bAnyActiveTimersPending)
		{
			// Some UI might slide under the cursor. To a widget, this is
			// as if the cursor moved over it.
			QueueSynthesizedMouseMove();
		}

		// Generate any simulated gestures that we've detected.
		ForEachUser([&] (FSlateUser* User) {
			User->GestureDetector.GenerateGestures(*this, SimulateGestures);
		});

		// Check if any element lists used for caching need to be released
		{
			for (int32 CacheIndex = 0; CacheIndex < ReleasedCachedElementLists.Num(); CacheIndex++)
			{
				if (ReleasedCachedElementLists[CacheIndex]->IsInUse() == false)
				{
					ensure(ReleasedCachedElementLists[CacheIndex].IsUnique());
					ReleasedCachedElementLists[CacheIndex].Reset();
					ReleasedCachedElementLists.RemoveAtSwap(CacheIndex, 1, false);
					CacheIndex--;
				}
			}
		}

		// skip tick/draw if we are idle and there are no active timers registered that we need to drive slate for.
		// This effectively means the slate application is totally idle and we don't need to update the UI.
		// This relies on Widgets properly registering for Active timer when they need something to happen even
		// when the user is not providing any input (ie, animations, viewport rendering, async polling, etc).
		bIsSlateAsleep = true;
		if (!AllowSlateToSleep.GetValueOnGameThread() || bAnyActiveTimersPending || !bIsUserIdle || bNeedsSyntheticMouseMouse || FApp::UseVRFocus())
		{
			bIsSlateAsleep = false; // if we get here, then Slate is not sleeping

			// Update any notifications - this needs to be done after windows have updated themselves 
			// (so they know their size)
			{
				FSlateNotificationManager::Get().Tick();
			}

			// Draw all windows
			DrawWindows();
		}

		PostTickEvent.Broadcast(DeltaTime);
	}
}


void FSlateApplication::PumpMessages()
{
	PlatformApplication->PumpMessages( GetDeltaTime() );
}

void FSlateApplication::ThrottleApplicationBasedOnMouseMovement()
{
	bool bShouldThrottle = false;
	if( ThrottleWhenMouseIsMoving.GetValueOnGameThread() )	// Interpreted as bool here
	{
		// We only want to engage the throttle for a short amount of time after the mouse stops moving
		const float TimeToThrottleAfterMouseStops = 0.1f;

		// After a key or mouse button is pressed, we'll leave the throttle disengaged for awhile so the
		// user can use the keys to navigate in a viewport, for example.
		const float MinTimeSinceButtonPressToThrottle = 1.0f;

		// Use a small movement threshold to avoid engaging the throttle when the user bumps the mouse
		const float MinMouseMovePixelsBeforeThrottle = 2.0f;

		const FVector2D& CursorPos = GetCursorPos();
		static FVector2D LastCursorPos = GetCursorPos();
		//static double LastMouseMoveTime = FPlatformTime::Seconds();
		static bool bIsMouseMoving = false;
		if( CursorPos != LastCursorPos )
		{
			// Did the cursor move far enough that we care?
			if( bIsMouseMoving || ( CursorPos - LastCursorPos ).SizeSquared() >= MinMouseMovePixelsBeforeThrottle * MinMouseMovePixelsBeforeThrottle )
			{
				bIsMouseMoving = true;
				LastMouseMoveTime = this->GetCurrentTime();
				LastCursorPos = CursorPos;
			}
		}

		const float TimeSinceLastUserInteraction = CurrentTime - LastUserInteractionTimeForThrottling;
		const float TimeSinceLastMouseMove = CurrentTime - LastMouseMoveTime;
		if( TimeSinceLastMouseMove < TimeToThrottleAfterMouseStops )
		{
			// Only throttle if a Slate window is currently active.  If a Wx window (such as Matinee) is
			// being used, we don't want to throttle
			if( this->GetActiveTopLevelWindow().IsValid() )
			{
				// Only throttle if the user hasn't pressed a button in awhile
				if( TimeSinceLastUserInteraction > MinTimeSinceButtonPressToThrottle )
				{
					// If a widget has the mouse captured, then we won't bother throttling
					if( !MouseCaptor.HasCapture() )
					{
						// If there is no Slate window under the mouse, then we won't engage throttling
						if( LocateWindowUnderMouse( GetCursorPos(), GetInteractiveTopLevelWindows() ).IsValid() )
						{
							bShouldThrottle = true;
						}
					}
				}
			}
		}
		else
		{
			// Mouse hasn't moved in a bit, so reset our movement state
			bIsMouseMoving = false;
			LastCursorPos = CursorPos;
		}
	}

	if( bShouldThrottle )
	{
		if( !UserInteractionResponsivnessThrottle.IsValid() )
		{
			// Engage throttling
			UserInteractionResponsivnessThrottle = FSlateThrottleManager::Get().EnterResponsiveMode();
		}
	}
	else
	{
		if( UserInteractionResponsivnessThrottle.IsValid() )
		{
			// Disengage throttling
			FSlateThrottleManager::Get().LeaveResponsiveMode( UserInteractionResponsivnessThrottle );
		}
	}
}

FWidgetPath FSlateApplication::LocateWidgetInWindow(FVector2D ScreenspaceMouseCoordinate, const TSharedRef<SWindow>& Window, bool bIgnoreEnabledStatus) const
{
	const bool bAcceptsInput = Window->IsVisible() && (Window->AcceptsInput() || IsWindowHousingInteractiveTooltip(Window));
	if (bAcceptsInput && Window->IsScreenspaceMouseWithin(ScreenspaceMouseCoordinate))
	{
		TArray<FWidgetAndPointer> WidgetsAndCursors = Window->GetHittestGrid()->GetBubblePath(ScreenspaceMouseCoordinate, GetCursorRadius(), bIgnoreEnabledStatus);
		return FWidgetPath(MoveTemp(WidgetsAndCursors));
	}
	else
	{
		return FWidgetPath();
	}
}


TSharedRef<SWindow> FSlateApplication::AddWindow( TSharedRef<SWindow> InSlateWindow, const bool bShowImmediately )
{
	// Add the Slate window to the Slate application's top-level window array.  Note that neither the Slate window
	// or the native window are ready to be used yet, however we need to make sure they're in the Slate window
	// array so that we can properly respond to OS window messages as soon as they're sent.  For example, a window
	// activation message may be sent by the OS as soon as the window is shown (in the Init function), and if we
	// don't add the Slate window to our window list, we wouldn't be able to route that message to the window.

	FSlateWindowHelper::ArrangeWindowToFront(SlateWindows, InSlateWindow);
	TSharedRef<FGenericWindow> NewWindow = MakeWindow( InSlateWindow, bShowImmediately );

	if( bShowImmediately )
	{
		InSlateWindow->ShowWindow();

		//@todo Slate: Potentially dangerous and annoying if all slate windows that are created steal focus.
		if( InSlateWindow->SupportsKeyboardFocus() && InSlateWindow->IsFocusedInitially() )
		{
			InSlateWindow->GetNativeWindow()->SetWindowFocus();
		}
	}

	return InSlateWindow;
}

TSharedRef< FGenericWindow > FSlateApplication::MakeWindow( TSharedRef<SWindow> InSlateWindow, const bool bShowImmediately )
{
	// When rendering off-screen don't render to screen, create a dummy generic window
	if (bRenderOffScreen)
	{
		TSharedRef< FGenericWindow > NewWindow = MakeShareable(new FGenericWindow());
		InSlateWindow->SetNativeWindow(NewWindow);
		return NewWindow;
	}

	TSharedPtr<FGenericWindow> NativeParent = nullptr;
	TSharedPtr<SWindow> ParentWindow = InSlateWindow->GetParentWindow();
	if ( ParentWindow.IsValid() )
	{
		NativeParent = ParentWindow->GetNativeWindow();
	}

	TSharedRef< FGenericWindowDefinition > Definition = MakeShareable( new FGenericWindowDefinition() );

	Definition->Type = InSlateWindow->GetType();

	const FVector2D Size = InSlateWindow->GetInitialDesiredSizeInScreen();
	Definition->WidthDesiredOnScreen = Size.X;
	Definition->HeightDesiredOnScreen = Size.Y;

	const FVector2D Position = InSlateWindow->GetInitialDesiredPositionInScreen();
	Definition->XDesiredPositionOnScreen = Position.X;
	Definition->YDesiredPositionOnScreen = Position.Y;

	Definition->HasOSWindowBorder = InSlateWindow->HasOSWindowBorder();
	Definition->TransparencySupport = InSlateWindow->GetTransparencySupport();
	Definition->AppearsInTaskbar = InSlateWindow->AppearsInTaskbar();
	Definition->IsTopmostWindow = InSlateWindow->IsTopmostWindow();
	Definition->AcceptsInput = InSlateWindow->AcceptsInput();
	Definition->ActivationPolicy = InSlateWindow->ActivationPolicy();
	Definition->FocusWhenFirstShown = InSlateWindow->IsFocusedInitially();

	Definition->HasCloseButton = InSlateWindow->HasCloseBox();
	Definition->SupportsMinimize = InSlateWindow->HasMinimizeBox();
	Definition->SupportsMaximize = InSlateWindow->HasMaximizeBox();

	Definition->IsModalWindow = InSlateWindow->IsModalWindow();
	Definition->IsRegularWindow = InSlateWindow->IsRegularWindow();
	Definition->HasSizingFrame = InSlateWindow->HasSizingFrame();
	Definition->SizeWillChangeOften = InSlateWindow->SizeWillChangeOften();
	Definition->ShouldPreserveAspectRatio = InSlateWindow->ShouldPreserveAspectRatio();
	Definition->ExpectedMaxWidth = InSlateWindow->GetExpectedMaxWidth();
	Definition->ExpectedMaxHeight = InSlateWindow->GetExpectedMaxHeight();

	Definition->Title = InSlateWindow->GetTitle().ToString();
	Definition->Opacity = InSlateWindow->GetOpacity();
	Definition->CornerRadius = InSlateWindow->GetCornerRadius();

	Definition->SizeLimits = InSlateWindow->GetSizeLimits();

	Definition->bManualDPI = InSlateWindow->IsManualManageDPIChanges();

	TSharedRef< FGenericWindow > NewWindow = PlatformApplication->MakeWindow();

	if (LIKELY(FApp::CanEverRender()))
	{
		InSlateWindow->SetNativeWindow(NewWindow);

		InSlateWindow->SetCachedScreenPosition( Position );
		InSlateWindow->SetCachedSize( Size );

		PlatformApplication->InitializeWindow( NewWindow, Definition, NativeParent, bShowImmediately );

		ITextInputMethodSystem* const TextInputMethodSystem = PlatformApplication->GetTextInputMethodSystem();
		if ( TextInputMethodSystem )
		{
			TextInputMethodSystem->ApplyDefaults( NewWindow );
		}
	}
	else
	{
		InSlateWindow->SetNativeWindow(MakeShareable(new FGenericWindow()));
	}

	return NewWindow;
}

bool FSlateApplication::CanAddModalWindow() const
{
	// A modal window cannot be opened until the renderer has been created.
	return CanDisplayWindows();
}

bool FSlateApplication::CanDisplayWindows() const
{
	// The renderer must be created and global shaders be available
	return Renderer.IsValid() && Renderer->AreShadersInitialized();
}

EUINavigation FSlateApplication::GetNavigationDirectionFromKey(const FKeyEvent& InKeyEvent) const
{
	return NavigationConfig->GetNavigationDirectionFromKey(InKeyEvent);
}

EUINavigation FSlateApplication::GetNavigationDirectionFromAnalog(const FAnalogInputEvent& InAnalogEvent)
{
	return NavigationConfig->GetNavigationDirectionFromAnalog(InAnalogEvent);
}

void FSlateApplication::AddModalWindow( TSharedRef<SWindow> InSlateWindow, const TSharedPtr<const SWidget> InParentWidget, bool bSlowTaskWindow )
{
	if( !CanAddModalWindow() )
	{
		// Bail out.  The incoming window will never be added, and no native window will be created.
		return;
	}

	if( GIsRunningUnattendedScript && !bSlowTaskWindow )
	{
		UE_LOG(LogSlate, Warning, TEXT("A modal window tried to take control while running in unattended script mode. The window was canceled."));
		if (FPlatformMisc::IsDebuggerPresent())
		{
			UE_DEBUG_BREAK();
		}
		else
		{
			FDebug::DumpStackTraceToLog();
		}
		return;
	}

#if WITH_EDITOR
    FCoreDelegates::PreSlateModal.Broadcast();
#endif
    // Push the active modal window onto the stack.
	ActiveModalWindows.AddUnique( InSlateWindow );

	// Close the open tooltip when a new window is open.  Tooltips from non-modal windows can be dangerous and cause rentrancy into code that shouldnt execute in a modal state.
	CloseToolTip();

	// Set the modal flag on the window
	InSlateWindow->SetAsModalWindow();
	
	// Make sure we aren't in the middle of using a slate draw buffer
	Renderer->FlushCommands();

	// In slow task windows, depending on the frequency with which the window is updated, it could be quite some time 
	// before the window is ticked (and drawn) so we hide the window by default and the slow task window will show it when needed
	const bool bShowWindow = !bSlowTaskWindow;

	// Create the new window
	// Note: generally a modal window should not be added without a parent but 
	// due to this being called from wxWidget editors, this is not always possible
	if( InParentWidget.IsValid() )
	{
		// Find the window of the parent widget
		FWidgetPath WidgetPath;
		GeneratePathToWidgetChecked( InParentWidget.ToSharedRef(), WidgetPath );
		AddWindowAsNativeChild( InSlateWindow, WidgetPath.GetWindow(), bShowWindow );
	}
	else
	{
		AddWindow( InSlateWindow, bShowWindow );
	}

	if ( ActiveModalWindows.Num() == 1 )
	{
		// Signal that a slate modal window has opened so external windows may be disabled as well
		ModalWindowStackStartedDelegate.ExecuteIfBound();
	}

	// Release mouse capture here in case the new modal window has been added in one of the mouse button
	// event callbacks. Otherwise it will be unresponsive until the next mouse up event.
	ReleaseMouseCapture();

	// Clear the cached pressed mouse buttons, in case a new modal window has been added between the mouse down and mouse up of another window.
	PressedMouseButtons.Empty();

	// Also force the platform capture off as the call to ReleaseMouseCapture() above still relies on mouse up messages to clear the capture
	PlatformApplication->SetCapture( nullptr );

	// Disable high precision mouse mode when a modal window is added.  On some OS'es even when a window is diabled, raw input is sent to it.
	PlatformApplication->SetHighPrecisionMouseMode( false, nullptr );

	// Block on all modal windows unless its a slow task.  In that case the game thread is allowed to run.
	if( !bSlowTaskWindow )
	{
		// Show the cursor if it was previously hidden so users can interact with the window
		if ( PlatformApplication->Cursor.IsValid() )
		{
			PlatformApplication->Cursor->Show( true );
		}
		
		// Since the engine tick is paused here we have to end any outstanding frames.
		// That will put us in a clean state for the Slate Tick loop below.
		Renderer->EndFrame();

		//Throttle loop data
		float LastLoopTime = (float)FPlatformTime::Seconds();
		const float MinThrottlePeriod = (1.0f / 60.0f); //Throttle the loop to a maximum of 60Hz

		// Tick slate from here in the event that we should not return until the modal window is closed.
		while( InSlateWindow == GetActiveModalWindow() )
		{
			//Throttle the loop
			const float CurrentLoopTime = FPlatformTime::Seconds();
			const float SleepTime = MinThrottlePeriod - (CurrentLoopTime-LastLoopTime);
			LastLoopTime = CurrentLoopTime;
			if (SleepTime > 0.0f)
			{
				// Sleep a bit to not eat up all CPU time
				FPlatformProcess::Sleep(SleepTime);
			}

			const float DeltaTime = GetDeltaTime();

			// Tick any other systems that need to update during modal dialogs
			ModalLoopTickEvent.Broadcast(DeltaTime);

			{
				SCOPE_CYCLE_COUNTER(STAT_SlateTickTime);

				// Tick and pump messages for the platform.
				TickPlatform(DeltaTime);

				// It's possible that during ticking the platform we'll find out the modal dialog was closed.
				// in which case we need to abort the current flow.
				if ( InSlateWindow != GetActiveModalWindow() )
				{
					break;
				}
				
				// Slate's Tick does not issue Begin/EndFrame so we'll do it ourselves.
				Renderer->BeginFrame();

				// Tick and render Slate
				TickApplication(ESlateTickType::All, DeltaTime);
				
				Renderer->EndFrame();
			}

			// Synchronize the game thread and the render thread so that the render thread doesn't get too far behind.
			Renderer->Sync();
		}
		
		// When we let the engine Tick as normal we need to restore the state as before.
		// So we'll start a frame.
		Renderer->BeginFrame();
	}
}

void FSlateApplication::SetModalWindowStackStartedDelegate(FModalWindowStackStarted StackStartedDelegate)
{
	ModalWindowStackStartedDelegate = StackStartedDelegate;
}

void FSlateApplication::SetModalWindowStackEndedDelegate(FModalWindowStackEnded StackEndedDelegate)
{
	ModalWindowStackEndedDelegate = StackEndedDelegate;
}

TSharedRef<SWindow> FSlateApplication::AddWindowAsNativeChild( TSharedRef<SWindow> InSlateWindow, TSharedRef<SWindow> InParentWindow, const bool bShowImmediately )
{
	// @VREDITOR HACK
	// Parent window must already have been added
	//checkSlow(FSlateWindowHelper::ContainsWindow(SlateWindows, InParentWindow));

	// Add the Slate window to the Slate application's top-level window array.  Note that neither the Slate window
	// or the native window are ready to be used yet, however we need to make sure they're in the Slate window
	// array so that we can properly respond to OS window messages as soon as they're sent.  For example, a window
	// activation message may be sent by the OS as soon as the window is shown (in the Init function), and if we
	// don't add the Slate window to our window list, we wouldn't be able to route that message to the window.
	InParentWindow->AddChildWindow( InSlateWindow );

	// Only make native generic windows if the parent has one. Nullrhi makes only generic windows, whose handles are always null
	if ( InParentWindow->GetNativeWindow()->GetOSWindowHandle() || !FApp::CanEverRender() )
	{
		TSharedRef<FGenericWindow> NewWindow = MakeWindow(InSlateWindow, bShowImmediately);

		if ( bShowImmediately )
		{
			InSlateWindow->ShowWindow();

			//@todo Slate: Potentially dangerous and annoying if all slate windows that are created steal focus.
			if ( InSlateWindow->SupportsKeyboardFocus() && InSlateWindow->IsFocusedInitially() )
			{
				InSlateWindow->GetNativeWindow()->SetWindowFocus();
			}
		}
	}

	return InSlateWindow;
}

TSharedPtr<IMenu> FSlateApplication::PushMenu(const TSharedRef<SWidget>& InParentWidget, const FWidgetPath& InOwnerPath, const TSharedRef<SWidget>& InContent, const FVector2D& SummonLocation, const FPopupTransitionEffect& TransitionEffect, const bool bFocusImmediately, const FVector2D& SummonLocationSize, TOptional<EPopupMethod> Method, const bool bIsCollapsedByParent)
{
	// Caller supplied a valid path? Pass it to the menu stack.
	if (InOwnerPath.IsValid())
	{
		return MenuStack.Push(InOwnerPath, InContent, SummonLocation, TransitionEffect, bFocusImmediately, SummonLocationSize, Method, bIsCollapsedByParent);
	}

	// If the caller doesn't specify a valid event path we'll generate one from InParentWidget
	FWidgetPath WidgetPath;
	if (GeneratePathToWidgetUnchecked(InParentWidget, WidgetPath))
	{
		return MenuStack.Push(WidgetPath, InContent, SummonLocation, TransitionEffect, bFocusImmediately, SummonLocationSize, Method, bIsCollapsedByParent);
	}

	UE_LOG(LogSlate, Warning, TEXT("Menu could not be pushed.  A path to the parent widget(%s) could not be found"), *InParentWidget->ToString());
	return TSharedPtr<IMenu>();
}

TSharedPtr<IMenu> FSlateApplication::PushMenu(const TSharedPtr<IMenu>& InParentMenu, const TSharedRef<SWidget>& InContent, const FVector2D& SummonLocation, const FPopupTransitionEffect& TransitionEffect, const bool bFocusImmediately, const FVector2D& SummonLocationSize, const bool bIsCollapsedByParent)
{
	return MenuStack.Push(InParentMenu, InContent, SummonLocation, TransitionEffect, bFocusImmediately, SummonLocationSize, bIsCollapsedByParent);
}

TSharedPtr<IMenu> FSlateApplication::PushHostedMenu(const TSharedRef<SWidget>& InParentWidget, const FWidgetPath& InOwnerPath, const TSharedRef<IMenuHost>& InMenuHost, const TSharedRef<SWidget>& InContent, TSharedPtr<SWidget>& OutWrappedContent, const FPopupTransitionEffect& TransitionEffect, EShouldThrottle ShouldThrottle, const bool bIsCollapsedByParent)
{
	// Caller supplied a valid path? Pass it to the menu stack.
	if (InOwnerPath.IsValid())
	{
		return MenuStack.PushHosted(InOwnerPath, InMenuHost, InContent, OutWrappedContent, TransitionEffect, ShouldThrottle, bIsCollapsedByParent);
	}

	// If the caller doesn't specify a valid event path we'll generate one from InParentWidget
	FWidgetPath WidgetPath;
	if (GeneratePathToWidgetUnchecked(InParentWidget, WidgetPath))
	{
		return MenuStack.PushHosted(WidgetPath, InMenuHost, InContent, OutWrappedContent, TransitionEffect, ShouldThrottle, bIsCollapsedByParent);
	}

	return TSharedPtr<IMenu>();
}

TSharedPtr<IMenu> FSlateApplication::PushHostedMenu(const TSharedPtr<IMenu>& InParentMenu, const TSharedRef<IMenuHost>& InMenuHost, const TSharedRef<SWidget>& InContent, TSharedPtr<SWidget>& OutWrappedContent, const FPopupTransitionEffect& TransitionEffect, EShouldThrottle ShouldThrottle, const bool bIsCollapsedByParent)
{
	return MenuStack.PushHosted(InParentMenu, InMenuHost, InContent, OutWrappedContent, TransitionEffect, ShouldThrottle, bIsCollapsedByParent);
}

bool FSlateApplication::HasOpenSubMenus(TSharedPtr<IMenu> InMenu) const
{
	return MenuStack.HasOpenSubMenus(InMenu);
}

bool FSlateApplication::AnyMenusVisible() const
{
	return MenuStack.HasMenus();
}

TSharedPtr<IMenu> FSlateApplication::FindMenuInWidgetPath(const FWidgetPath& InWidgetPath) const
{
	return MenuStack.FindMenuInWidgetPath(InWidgetPath);
}

TSharedPtr<SWindow> FSlateApplication::GetVisibleMenuWindow() const
{
	return MenuStack.GetHostWindow();
}

void FSlateApplication::DismissAllMenus()
{
	MenuStack.DismissAll();
}

void FSlateApplication::DismissMenu(const TSharedPtr<IMenu>& InFromMenu)
{
	MenuStack.DismissFrom(InFromMenu);
}

void FSlateApplication::DismissMenuByWidget(const TSharedRef<SWidget>& InWidgetInMenu)
{
	FWidgetPath WidgetPath;
	if (GeneratePathToWidgetUnchecked(InWidgetInMenu, WidgetPath))
	{
		TSharedPtr<IMenu> Menu = MenuStack.FindMenuInWidgetPath(WidgetPath);
		if (Menu.IsValid())
		{
			MenuStack.DismissFrom(Menu);
		}
	}
}

void FSlateApplication::RequestDestroyWindow( TSharedRef<SWindow> InWindowToDestroy )
{
	ForEachUser([&] (FSlateUser* User) {
		User->NotifyWindowDestroyed(InWindowToDestroy);
	});

	// Logging to track down window shutdown issues with movie loading threads. Too spammy in editor builds with all the windows
#if !WITH_EDITOR
	UE_LOG(LogSlate, Log, TEXT("Request Window '%s' being destroyed"), *InWindowToDestroy->GetTitle().ToString() );
#endif
	struct local
	{
		static void Helper( const TSharedRef<SWindow> WindowToDestroy, TArray< TSharedRef<SWindow> >& OutWindowDestroyQueue)
		{
			/** @return the list of this window's child windows */
			TArray< TSharedRef<SWindow> >& ChildWindows = WindowToDestroy->GetChildWindows();

			// Children need to be destroyed first. 
			if( ChildWindows.Num() > 0 )
			{
				for( int32 ChildIndex = 0; ChildIndex < ChildWindows.Num(); ++ChildIndex )
				{	
					// Recursively request that the window is destroyed which will also queue any children of children etc...
					Helper( ChildWindows[ ChildIndex ], OutWindowDestroyQueue );
				}
			}

			OutWindowDestroyQueue.AddUnique( WindowToDestroy );
		}
	};

	local::Helper( InWindowToDestroy, WindowDestroyQueue );

	DestroyWindowsImmediately();
}

void FSlateApplication::DestroyWindowImmediately( TSharedRef<SWindow> WindowToDestroy ) 
{
	// Request that the window and its children are destroyed
	RequestDestroyWindow( WindowToDestroy );

	DestroyWindowsImmediately();
}


void FSlateApplication::ExternalModalStart()
{
	if( NumExternalModalWindowsActive++ == 0 )
	{
		// Close all open menus.
		DismissAllMenus();

		// Close tool-tips
		CloseToolTip();

		// Tick and render Slate so that it can destroy any menu windows if necessary before we disable.
		Tick();
		Renderer->Sync();

		if( ActiveModalWindows.Num() > 0 )
		{
			// There are still modal windows so only enable the new active modal window.
			GetActiveModalWindow()->EnableWindow( false );
		}
		else
		{
			// We are creating a modal window so all other windows need to be disabled.
			for( TArray< TSharedRef<SWindow> >::TIterator CurrentWindowIt( SlateWindows ); CurrentWindowIt; ++CurrentWindowIt )
			{
				TSharedRef<SWindow> CurrentWindow = ( *CurrentWindowIt );
				CurrentWindow->EnableWindow( false );
			}
		}
	}
}


void FSlateApplication::ExternalModalStop()
{
	check(NumExternalModalWindowsActive > 0);
	if( --NumExternalModalWindowsActive == 0 )
	{
		if( ActiveModalWindows.Num() > 0 )
		{
			// There are still modal windows so only enable the new active modal window.
			GetActiveModalWindow()->EnableWindow( true );
		}
		else
		{
			// We are creating a modal window so all other windows need to be disabled.
			for( TArray< TSharedRef<SWindow> >::TIterator CurrentWindowIt( SlateWindows ); CurrentWindowIt; ++CurrentWindowIt )
			{
				TSharedRef<SWindow> CurrentWindow = ( *CurrentWindowIt );
				CurrentWindow->EnableWindow( true );
			}
		}
	}
}

void FSlateApplication::InvalidateAllViewports()
{
	Renderer->InvalidateAllViewports();
}

void FSlateApplication::RegisterGameViewport( TSharedRef<SViewport> InViewport )
{
	RegisterViewport(InViewport);
	
	if (GameViewportWidget != InViewport)
	{
		InViewport->SetActive(true);
		GameViewportWidget = InViewport;
	}
	
	ActivateGameViewport();
}

void FSlateApplication::RegisterViewport(TSharedRef<SViewport> InViewport)
{
	TSharedPtr<SWindow> ParentWindow = FindWidgetWindow(InViewport);
	if (ParentWindow.IsValid())
	{
		TWeakPtr<ISlateViewport> SlateViewport = InViewport->GetViewportInterface();
		if (ensure(SlateViewport.IsValid()))
		{
			ParentWindow->SetViewport(SlateViewport.Pin().ToSharedRef());
		}
	}
}

void FSlateApplication::UnregisterGameViewport()
{
	ResetToDefaultPointerInputSettings();

	bIsFakingTouched = false;
	bIsGameFakingTouch = false;

	if (GameViewportWidget.IsValid())
	{
		GameViewportWidget.Pin()->SetActive(false);
	}
	GameViewportWidget.Reset();
}

void FSlateApplication::RegisterVirtualWindow(TSharedRef<SWindow> InWindow)
{
	SlateVirtualWindows.AddUnique(InWindow);
}

void FSlateApplication::UnregisterVirtualWindow(TSharedRef<SWindow> InWindow)
{
	SlateVirtualWindows.Remove(InWindow);
}

void FSlateApplication::FlushRenderState()
{
	if ( Renderer.IsValid() )
	{
		// Release any temporary material or texture resources we may have cached and are reporting to prevent
		// GC on those resources.  If the game viewport is being unregistered, we need to flush these resources
		// to allow for them to be GC'ed.
		Renderer->ReleaseAccessedResources(/* Flush State */ true);
	}
}

TSharedPtr<SViewport> FSlateApplication::GetGameViewport() const
{
	return GameViewportWidget.Pin();
}

int32 FSlateApplication::GetUserIndexForKeyboard() const
{
	return InputManager->GetUserIndexForKeyboard();
}
 
int32 FSlateApplication::GetUserIndexForController(int32 ControllerId) const
{
	return InputManager->GetUserIndexForController(ControllerId);
}

void FSlateApplication::SetInputManager(TSharedRef<ISlateInputManager> InInputManager)
{
	InputManager = InInputManager;
}

void FSlateApplication::SetUserFocusToGameViewport(uint32 UserIndex, EFocusCause ReasonFocusIsChanging /* = EFocusCause::SetDirectly*/)
{
	TSharedPtr<SViewport> CurrentGameViewportWidget = GameViewportWidget.Pin();
	if (CurrentGameViewportWidget.IsValid())
	{
		SetUserFocus(UserIndex, CurrentGameViewportWidget, ReasonFocusIsChanging);
	}
}

void FSlateApplication::SetAllUserFocusToGameViewport(EFocusCause ReasonFocusIsChanging /* = EFocusCause::SetDirectly*/)
{
	TSharedPtr< SViewport > CurrentGameViewportWidget = GameViewportWidget.Pin();

	if (CurrentGameViewportWidget.IsValid())
	{
		FWidgetPath PathToWidget;
		FSlateWindowHelper::FindPathToWidget(SlateWindows, CurrentGameViewportWidget.ToSharedRef(), /*OUT*/ PathToWidget);

		ForEachUser([&] (FSlateUser* User) {
			SetUserFocus(User, PathToWidget, ReasonFocusIsChanging);
		});
	}
}

void FSlateApplication::ActivateGameViewport()
{
	// Only focus the window if the application is active, if not the application activation sequence will take care of it.
	if (bAppIsActive && GameViewportWidget.IsValid())
	{
		TSharedRef<SViewport> GameViewportWidgetRef = GameViewportWidget.Pin().ToSharedRef();
		
		FWidgetPath PathToViewport;
		// If we cannot find the window it could have been destroyed.
		if (FSlateWindowHelper::FindPathToWidget(SlateWindows, GameViewportWidgetRef, PathToViewport, EVisibility::All))
		{
			TSharedRef<SWindow> Window = PathToViewport.GetWindow();

			// Set keyboard focus on the actual OS window for the top level Slate window in the viewport path
			// This is needed because some OS messages are only sent to the window with keyboard focus
			// Slate will translate the message and send it to the actual widget with focus.
			// Without this we don't get WM_KEYDOWN or WM_CHAR messages in play in viewport sessions.
			Window->GetNativeWindow()->SetWindowFocus();

			// Activate the viewport and process the reply 
			FWindowActivateEvent ActivateEvent(FWindowActivateEvent::EA_Activate, Window);
			FReply ViewportActivatedReply = GameViewportWidgetRef->OnViewportActivated(ActivateEvent);
			if (ViewportActivatedReply.IsEventHandled())
			{
				ProcessReply(PathToViewport, ViewportActivatedReply, nullptr, nullptr);
			}
		}
	}
}

void FSlateApplication::ResetDragDropState()
{
	DragDropContent.Reset();
}

bool FSlateApplication::SetUserFocus(uint32 UserIndex, const TSharedPtr<SWidget>& WidgetToFocus, EFocusCause ReasonFocusIsChanging /* = EFocusCause::SetDirectly*/)
{
	const bool bValidWidget = WidgetToFocus.IsValid();
	ensureMsgf(bValidWidget, TEXT("Attempting to focus an invalid widget. If your intent is to clear focus use ClearUserFocus()"));
	if (bValidWidget)
	{
		if (FSlateUser* User = GetOrCreateUser(UserIndex))
		{
		FWidgetPath PathToWidget;
		const bool bFound = FSlateWindowHelper::FindPathToWidget(SlateWindows, WidgetToFocus.ToSharedRef(), /*OUT*/ PathToWidget);
		if (bFound)
		{
				return SetUserFocus(User, PathToWidget, ReasonFocusIsChanging);
		}
		else
		{
			const bool bFoundVirtual = FSlateWindowHelper::FindPathToWidget(SlateVirtualWindows, WidgetToFocus.ToSharedRef(), /*OUT*/ PathToWidget);
				if (bFoundVirtual)
			{
					return SetUserFocus(User, PathToWidget, ReasonFocusIsChanging);
			}
			else
			{
				//ensureMsgf(bFound, TEXT("Attempting to focus a widget that isn't in the tree and visible: %s. If your intent is to clear focus use ClearUserFocus()"), WidgetToFocus->ToString());
			}
		}
	}
	}

	return false;
}

void FSlateApplication::SetAllUserFocus(const TSharedPtr<SWidget>& WidgetToFocus, EFocusCause ReasonFocusIsChanging /*= EFocusCause::SetDirectly*/)
{
	const bool bValidWidget = WidgetToFocus.IsValid();
	ensureMsgf(bValidWidget, TEXT("Attempting to focus an invalid widget. If your intent is to clear focus use ClearAllUserFocus()"));
	if (bValidWidget)
	{
		FWidgetPath PathToWidget;
		const bool bFound = FSlateWindowHelper::FindPathToWidget(SlateWindows, WidgetToFocus.ToSharedRef(), /*OUT*/ PathToWidget);
		if (bFound)
		{
			SetAllUserFocus(PathToWidget, ReasonFocusIsChanging);
		}
		else
		{
			//ensureMsgf(bFound, TEXT("Attempting to focus a widget that isn't in the tree and visible: %s. If your intent is to clear focus use ClearAllUserFocus()"), WidgetToFocus->ToString());
		}
	}
}

TSharedPtr<SWidget> FSlateApplication::GetUserFocusedWidget(uint32 UserIndex) const
{
	if ( const FSlateUser* User = GetUser(UserIndex) )
	{
		return User->GetFocusedWidget();
	}

	return TSharedPtr<SWidget>();
}

void FSlateApplication::ClearUserFocus(uint32 UserIndex, EFocusCause ReasonFocusIsChanging /* = EFocusCause::SetDirectly*/)
{
	SetUserFocus(UserIndex, FWidgetPath(), ReasonFocusIsChanging);
}

void FSlateApplication::ClearAllUserFocus(EFocusCause ReasonFocusIsChanging /*= EFocusCause::SetDirectly*/)
{
	SetAllUserFocus(FWidgetPath(), ReasonFocusIsChanging);
}

bool FSlateApplication::SetKeyboardFocus(const TSharedPtr< SWidget >& OptionalWidgetToFocus, EFocusCause ReasonFocusIsChanging /* = EFocusCause::SetDirectly*/)
{
	return SetUserFocus(GetUserIndexForKeyboard(), OptionalWidgetToFocus, ReasonFocusIsChanging);
}

void FSlateApplication::ClearKeyboardFocus(const EFocusCause ReasonFocusIsChanging)
{
	SetUserFocus(GetUserIndexForKeyboard(), FWidgetPath(), ReasonFocusIsChanging);
}

void FSlateApplication::ResetToDefaultInputSettings()
{
	ProcessReply(FWidgetPath(), FReply::Handled().ClearUserFocus(true), nullptr, nullptr);
	ResetToDefaultPointerInputSettings();
}

void FSlateApplication::ResetToDefaultPointerInputSettings()
{
	TArray<FWidgetPath> CaptorPaths = MouseCaptor.ToWidgetPaths();
	for (const FWidgetPath& MouseCaptorPath : CaptorPaths )
	{
		ProcessReply(MouseCaptorPath, FReply::Handled().ReleaseMouseCapture(), nullptr, nullptr);
	}

	ProcessReply(FWidgetPath(), FReply::Handled().ReleaseMouseLock(), nullptr, nullptr);

	if ( PlatformApplication->Cursor.IsValid() )
	{
		PlatformApplication->Cursor->SetType(EMouseCursor::Default);
	}
}

void* FSlateApplication::GetMouseCaptureWindow() const
{
	return PlatformApplication->GetCapture();
}

void FSlateApplication::ReleaseMouseCapture()
{
	MouseCaptor.InvalidateCaptureForAllPointers();
}

void FSlateApplication::ReleaseMouseCaptureForUser(int32 UserIndex)
{
	MouseCaptor.InvalidateCaptureForUser(UserIndex);
}

FDelegateHandle FSlateApplication::RegisterOnWindowActionNotification(const FOnWindowAction& Notification)
{
	OnWindowActionNotifications.Add(Notification);
	return OnWindowActionNotifications.Last().GetHandle();
}

void FSlateApplication::UnregisterOnWindowActionNotification(FDelegateHandle Handle)
{
	for (int32 Index = 0; Index < OnWindowActionNotifications.Num();)
	{
		if (OnWindowActionNotifications[Index].GetHandle() == Handle)
		{
			OnWindowActionNotifications.RemoveAtSwap(Index);
		}
		else
		{
			Index++;
		}
	}
}

TSharedPtr<SWindow> FSlateApplication::FindBestParentWindowForDialogs(const TSharedPtr<SWidget>& InWidget, const ESlateParentWindowSearchMethod InParentWindowSearchMethod)
{
	TSharedPtr<SWindow> ParentWindow = ( InWidget.IsValid() ) ? FindWidgetWindow(InWidget.ToSharedRef()) : TSharedPtr<SWindow>();

	if ( !ParentWindow.IsValid() )
	{
		// First check the active top level window.
		TSharedPtr<SWindow> ActiveTopWindow = GetActiveTopLevelWindow();
		if ( ActiveTopWindow.IsValid() && ActiveTopWindow->IsRegularWindow() && InParentWindowSearchMethod == ESlateParentWindowSearchMethod::ActiveWindow )
		{
			ParentWindow = ActiveTopWindow;
		}
		else
		{
			// If the active top level window isn't a good host, lets just try and find the first
			// reasonable window we can host new dialogs off of.
			for ( TSharedPtr<SWindow> SlateWindow : SlateWindows )
			{
				if ( SlateWindow->IsVisible() && SlateWindow->IsRegularWindow() )
				{
					ParentWindow = SlateWindow;
					break;
				}
			}
		}
	}

	return ParentWindow;
}

const void* FSlateApplication::FindBestParentWindowHandleForDialogs(const TSharedPtr<SWidget>& InWidget, const ESlateParentWindowSearchMethod InParentWindowSearchMethod)
{
	TSharedPtr<SWindow> ParentWindow = FindBestParentWindowForDialogs(InWidget, InParentWindowSearchMethod);

	const void* ParentWindowWindowHandle = nullptr;
	if ( ParentWindow.IsValid() && ParentWindow->GetNativeWindow().IsValid() )
	{
		ParentWindowWindowHandle = ParentWindow->GetNativeWindow()->GetOSWindowHandle();
	}

	return ParentWindowWindowHandle;
}

const TSet<FKey> FSlateApplication::GetPressedMouseButtons() const
{
	return PressedMouseButtons;
}

TSharedPtr<SWindow> FSlateApplication::GetActiveTopLevelWindow() const
{
	return ActiveTopLevelWindow.Pin();
}

TSharedPtr<SWindow> FSlateApplication::GetActiveModalWindow() const
{
	return (ActiveModalWindows.Num() > 0) ? ActiveModalWindows.Last() : nullptr;
}

bool FSlateApplication::SetKeyboardFocus(const FWidgetPath& InFocusPath, const EFocusCause InCause /*= EFocusCause::SetDirectly*/)
{
	return SetUserFocus(GetUserIndexForKeyboard(), InFocusPath, InCause);
}

bool FSlateApplication::SetUserFocus(const uint32 InUserIndex, const FWidgetPath& InFocusPath, const EFocusCause InCause)
{
	return SetUserFocus(GetOrCreateUser(InUserIndex), InFocusPath, InCause);
}

bool FSlateApplication::SetUserFocus(FSlateUser* User, const FWidgetPath& InFocusPath, const EFocusCause InCause)
{
	if ( !User )
	{
		return false;
	}

	if (InFocusPath.IsValid())
	{
		TSharedRef<SWindow> Window = InFocusPath.GetWindow();
		if (ActiveModalWindows.Num() != 0 && !(Window->IsDescendantOf(GetActiveModalWindow()) || ActiveModalWindows.Top() == Window))
		{
			UE_LOG(LogSlate, Warning, TEXT("Ignoring SetUserFocus because it's not an active modal Window (user %i not set to %s."), User->GetUserIndex(), *InFocusPath.GetLastWidget()->ToString());
			return false;
		}
	}

	TSharedPtr<IWidgetReflector> WidgetReflector = WidgetReflectorPtr.Pin();
	const bool bReflectorShowingFocus = WidgetReflector.IsValid() && WidgetReflector->IsShowingFocus();

	// Get the old Widget information
	const FWeakWidgetPath OldFocusedWidgetPath = User->GetWeakFocusPath();
	TSharedPtr<SWidget> OldFocusedWidget = OldFocusedWidgetPath.IsValid() ? OldFocusedWidgetPath.GetLastWidget().Pin() : TSharedPtr< SWidget >();

	// Get the new widget information by finding the first widget in the path that supports focus
	FWidgetPath NewFocusedWidgetPath;
	TSharedPtr<SWidget> NewFocusedWidget;

	if (InFocusPath.IsValid())
	{
		//UE_LOG(LogSlate, Warning, TEXT("Focus for user %i seeking focus path:\n%s"), InUserIndex, *InFocusPath.ToString());

		for (int32 WidgetIndex = InFocusPath.Widgets.Num() - 1; WidgetIndex >= 0; --WidgetIndex)
		{
			const FArrangedWidget& WidgetToFocus = InFocusPath.Widgets[WidgetIndex];

			// Does this widget support keyboard focus?  If so, then we'll go ahead and set it!
			if (WidgetToFocus.Widget->SupportsKeyboardFocus())
			{
				// Is we aren't changing focus then simply return
				if (WidgetToFocus.Widget == OldFocusedWidget)
				{
					//UE_LOG(LogSlate, Warning, TEXT("--Focus Has Not Changed--"));
					return false;
				}
				NewFocusedWidget = WidgetToFocus.Widget;
				NewFocusedWidgetPath = InFocusPath.GetPathDownTo(NewFocusedWidget.ToSharedRef());
				break;
			}
		}
	}

	User->FocusVersion++;
	int32 CurrentFocusVersion = User->FocusVersion;

	FFocusEvent FocusEvent(InCause, User->GetUserIndex());

#if WITH_SLATE_DEBUGGING
	FSlateDebugging::BroadcastFocusChanging(FocusEvent, OldFocusedWidgetPath, OldFocusedWidget, NewFocusedWidgetPath, NewFocusedWidget);
#endif

	// Notify widgets in the old focus path that focus is changing
	if (OldFocusedWidgetPath.IsValid())
	{
		FScopedSwitchWorldHack SwitchWorld(OldFocusedWidgetPath.Window.Pin());

		for (int32 ChildIndex = 0; ChildIndex < OldFocusedWidgetPath.Widgets.Num(); ++ChildIndex)
		{
			TSharedPtr<SWidget> SomeWidget = OldFocusedWidgetPath.Widgets[ChildIndex].Pin();
			if (SomeWidget.IsValid())
			{
				SomeWidget->OnFocusChanging(OldFocusedWidgetPath, NewFocusedWidgetPath, FocusEvent);

				// If focus setting is interrupted, stop what we're doing, as someone has already changed the focus path.
				if ( CurrentFocusVersion != User->FocusVersion )
				{
					return false;
				}
			}
		}
	}

	// Notify widgets in the new focus path that focus is changing
	if (NewFocusedWidgetPath.IsValid())
	{
		FScopedSwitchWorldHack SwitchWorld(NewFocusedWidgetPath.GetWindow());

		for (int32 ChildIndex = 0; ChildIndex < NewFocusedWidgetPath.Widgets.Num(); ++ChildIndex)
		{
			TSharedPtr<SWidget> SomeWidget = NewFocusedWidgetPath.Widgets[ChildIndex].Widget;
			if (SomeWidget.IsValid())
			{
				SomeWidget->OnFocusChanging(OldFocusedWidgetPath, NewFocusedWidgetPath, FocusEvent);

				// If focus setting is interrupted, stop what we're doing, as someone has already changed the focus path.
				if ( CurrentFocusVersion != User->FocusVersion )
				{
					return false;
				}
			}
		}
	}

	//UE_LOG(LogSlate, Warning, TEXT("Focus for user %i set to %s."), User->GetUserIndex(), NewFocusedWidget.IsValid() ? *NewFocusedWidget->ToString() : TEXT("Invalid"));

	// Figure out if we should show focus for this focus entry
	bool ShowFocus = false;
	if (NewFocusedWidgetPath.IsValid())
	{
		ShowFocus = InCause == EFocusCause::Navigation;
		for (int32 WidgetIndex = NewFocusedWidgetPath.Widgets.Num() - 1; WidgetIndex >= 0; --WidgetIndex)
		{
			TOptional<bool> QueryShowFocus = NewFocusedWidgetPath.Widgets[WidgetIndex].Widget->OnQueryShowFocus(InCause);
			if ( QueryShowFocus.IsSet())
			{
				ShowFocus = QueryShowFocus.GetValue();
				break;
			}
		}
	}

	// Store a weak widget path to the widget that's taking focus
	User->SetFocusPath(NewFocusedWidgetPath, InCause, ShowFocus);

	// Let the old widget know that it lost keyboard focus
	if (OldFocusedWidget.IsValid())
	{
		// Switch worlds for widgets in the old path
		FScopedSwitchWorldHack SwitchWorld(OldFocusedWidgetPath.Window.Pin());

#if WITH_SLATE_DEBUGGING
		FSlateDebugging::BroadcastFocusLost(FocusEvent, OldFocusedWidgetPath, OldFocusedWidget, NewFocusedWidgetPath, NewFocusedWidget);
#endif

		// Let previously-focused widget know that it's losing focus
		OldFocusedWidget->OnFocusLost(FocusEvent);
	}

#if SLATE_HAS_WIDGET_REFLECTOR
	if (bReflectorShowingFocus)
	{
		WidgetReflector->SetWidgetsToVisualize(NewFocusedWidgetPath);
	}
#endif

	// Let the new widget know that it's received keyboard focus
	if (NewFocusedWidget.IsValid())
	{
		TSharedPtr<SWindow> FocusedWindow = NewFocusedWidgetPath.GetWindow();

		// Switch worlds for widgets in the new path
		FScopedSwitchWorldHack SwitchWorld(FocusedWindow);

		// Set ActiveTopLevelWindow to the newly focused window
		ActiveTopLevelWindow = FocusedWindow;
		
		const FArrangedWidget& WidgetToFocus = NewFocusedWidgetPath.Widgets.Last();

#if WITH_SLATE_DEBUGGING
		FSlateDebugging::BroadcastFocusReceived(FocusEvent, OldFocusedWidgetPath, OldFocusedWidget, NewFocusedWidgetPath, NewFocusedWidget);
#endif

		FReply Reply = NewFocusedWidget->OnFocusReceived(WidgetToFocus.Geometry, FocusEvent);
		if (Reply.IsEventHandled())
		{
			ProcessReply(InFocusPath, Reply, nullptr, nullptr, User->GetUserIndex());
		}
	}

	return true;
}


void FSlateApplication::SetAllUserFocus(const FWidgetPath& InFocusPath, const EFocusCause InCause)
{
	ForEachUser([&] (FSlateUser* User) {
		SetUserFocus(User, InFocusPath, InCause);
	});
}

void FSlateApplication::SetAllUserFocusAllowingDescendantFocus(const FWidgetPath& InFocusPath, const EFocusCause InCause)
{
	TSharedRef<SWidget> FocusWidget = InFocusPath.Widgets.Last().Widget;

	ForEachUser([&] (FSlateUser* User) {
		const FWeakWidgetPath& WidgetPath = User->GetWeakFocusPath();
		if (!WidgetPath.ContainsWidget(FocusWidget))
		{
			SetUserFocus(User, InFocusPath, InCause);
		}
	});
}

FModifierKeysState FSlateApplication::GetModifierKeys() const
{
	return PlatformApplication->GetModifierKeys();
}


void FSlateApplication::OnShutdown()
{
	CloseAllWindowsImmediately();
}

void FSlateApplication::CloseAllWindowsImmediately()
{
	ResetDragDropState();

	// Clean up our tooltip window
	TSharedPtr< SWindow > PinnedToolTipWindow(ToolTipWindow.Pin());
	if (PinnedToolTipWindow.IsValid())
	{
		PinnedToolTipWindow->RequestDestroyWindow();
		ToolTipWindow.Reset();
	}

	for (int32 WindowIndex = 0; WindowIndex < SlateWindows.Num(); ++WindowIndex)
	{
		// Destroy all top level windows.  This will also request that all children of each window be destroyed
		RequestDestroyWindow(SlateWindows[WindowIndex]);
	}

	DestroyWindowsImmediately();
}

void FSlateApplication::DestroyWindowsImmediately()
{
	// Destroy any windows that were queued for deletion.

	// Thomas.Sarkanen: I've changed this from a for() to a while() loop so that it is now valid to call RequestDestroyWindow()
	// in the callstack of another call to RequestDestroyWindow(). Previously this would cause a stack overflow, as the
	// WindowDestroyQueue would be continually added to each time the for() loop ran.
	while ( WindowDestroyQueue.Num() > 0 )
	{
		TSharedRef<SWindow> CurrentWindow = WindowDestroyQueue[0];
		WindowDestroyQueue.Remove(CurrentWindow);
		if( ActiveModalWindows.Num() > 0 && ActiveModalWindows.Contains( CurrentWindow ) )
		{
			ActiveModalWindows.Remove( CurrentWindow );

			if( ActiveModalWindows.Num() > 0 )
			{
				// There are still modal windows so only enable the new active modal window.
				GetActiveModalWindow()->EnableWindow( true );
			}
			else
			{
				//  There are no modal windows so renable all slate windows
				for ( TArray< TSharedRef<SWindow> >::TConstIterator SlateWindowIter( SlateWindows ); SlateWindowIter; ++SlateWindowIter )
				{
					// All other windows need to be re-enabled BEFORE a modal window is destroyed or focus will not be set correctly
					(*SlateWindowIter)->EnableWindow( true );
				}

				// Signal that all slate modal windows are closed
				ModalWindowStackEndedDelegate.ExecuteIfBound();
			}
		}

		// Any window being destroyed should be removed from the menu stack if its in it
		MenuStack.OnWindowDestroyed(CurrentWindow);

		// Perform actual cleanup of the window
		PrivateDestroyWindow( CurrentWindow );
	}

	WindowDestroyQueue.Empty();
}


void FSlateApplication::SetExitRequestedHandler( const FSimpleDelegate& OnExitRequestedHandler )
{
	OnExitRequested = OnExitRequestedHandler;
}


bool FSlateApplication::GeneratePathToWidgetUnchecked( TSharedRef<const SWidget> InWidget, FWidgetPath& OutWidgetPath, EVisibility VisibilityFilter ) const
{
	if ( !FSlateWindowHelper::FindPathToWidget(SlateWindows, InWidget, OutWidgetPath, VisibilityFilter) )
	{
		return FSlateWindowHelper::FindPathToWidget(SlateVirtualWindows, InWidget, OutWidgetPath, VisibilityFilter);
	}

	return true;
}


void FSlateApplication::GeneratePathToWidgetChecked( TSharedRef<const SWidget> InWidget, FWidgetPath& OutWidgetPath, EVisibility VisibilityFilter ) const
{
	if ( !FSlateWindowHelper::FindPathToWidget(SlateWindows, InWidget, OutWidgetPath, VisibilityFilter) )
	{
		const bool bWasFound = FSlateWindowHelper::FindPathToWidget(SlateVirtualWindows, InWidget, OutWidgetPath, VisibilityFilter);
		check(bWasFound);
	}
}


TSharedPtr<SWindow> FSlateApplication::FindWidgetWindow( TSharedRef<const SWidget> InWidget ) const
{
	FWidgetPath WidgetPath;
	return FindWidgetWindow( InWidget, WidgetPath );
}


TSharedPtr<SWindow> FSlateApplication::FindWidgetWindow( TSharedRef<const SWidget> InWidget, FWidgetPath& OutWidgetPath ) const
{
	// If the user wants a widget path back populate it instead
	if ( !FSlateWindowHelper::FindPathToWidget(SlateWindows, InWidget, OutWidgetPath, EVisibility::All) )
	{
		if ( !FSlateWindowHelper::FindPathToWidget(SlateVirtualWindows, InWidget, OutWidgetPath, EVisibility::All) )
		{
			return nullptr;
		}
	}

	return OutWidgetPath.TopLevelWindow;
}

void FSlateApplication::ProcessExternalReply(const FWidgetPath& CurrentEventPath, const FReply TheReply, const uint32 UserIndex, const uint32 PointerIndex)
{
	if (PointerIndex == FSlateApplicationBase::CursorPointerIndex)
	{
		FPointerEvent MouseEvent(
			UserIndex,
			PointerIndex,
			GetCursorPos(),
			GetLastCursorPos(),
			PressedMouseButtons,
			EKeys::Invalid,
			0,
			PlatformApplication->GetModifierKeys()
		);

		const FWeakWidgetPath& LastWidgetsUnderCursor = WidgetsUnderCursorLastEvent.FindRef(FUserAndPointer(UserIndex, PointerIndex));
	
		const FWidgetPath* PathToWidgetPtr = nullptr;
		FWidgetPath PathToWidget;
		if (LastWidgetsUnderCursor.IsValid())
		{
			PathToWidget = LastWidgetsUnderCursor.ToWidgetPath();
			PathToWidgetPtr = &PathToWidget;
		}

		ProcessReply(CurrentEventPath, TheReply, PathToWidgetPtr, &MouseEvent, UserIndex);
	}
	else
	{
		ProcessReply(CurrentEventPath, TheReply, nullptr, nullptr, UserIndex);
	}
}

void FSlateApplication::ProcessReply( const FWidgetPath& CurrentEventPath, const FReply& TheReply, const FWidgetPath* WidgetsUnderMouse, const FPointerEvent* InMouseEvent, const uint32 UserIndex )
{
	const TSharedPtr<FDragDropOperation> ReplyDragDropContent = TheReply.GetDragDropContent();
	const bool bStartingDragDrop = ReplyDragDropContent.IsValid();
	const bool bIsVirtualInteraction = CurrentEventPath.IsValid() ? CurrentEventPath.GetWindow()->IsVirtualWindow() : false;

	// Release mouse capture if requested or if we are starting a drag and drop.
	// Make sure to only clobber WidgetsUnderCursor if we actually had a mouse capture.
	uint32 PointerIndex = InMouseEvent != nullptr ? InMouseEvent->GetPointerIndex() : CursorPointerIndex;

	if (MouseCaptor.HasCaptureForPointerIndex(UserIndex,PointerIndex) && (TheReply.ShouldReleaseMouse() || bStartingDragDrop) )
	{
		WidgetsUnderCursorLastEvent.Add( FUserAndPointer(UserIndex,PointerIndex), MouseCaptor.ToWeakPath(UserIndex,PointerIndex) );
		MouseCaptor.InvalidateCaptureForPointer(UserIndex,PointerIndex);

		// If mouse capture changes, we should refresh the cursor state.
		bQueryCursorRequested = true;
	}

	// Clear focus is requested.
	if (TheReply.ShouldReleaseUserFocus())
	{
		if (TheReply.AffectsAllUsers())
		{
			ForEachUser([&] (FSlateUser* User) {
				SetUserFocus(User, FWidgetPath(), TheReply.GetFocusCause());
			});
		}
		else
		{
			SetUserFocus(UserIndex, FWidgetPath(), TheReply.GetFocusCause());
		}
	}

	if (TheReply.ShouldEndDragDrop())
	{
		CancelDragDrop();
	}

	if ( bStartingDragDrop )
	{
		checkf( !this->DragDropContent.IsValid(), TEXT("Drag and Drop already in progress!") );
		check( true == TheReply.IsEventHandled() );
		check( WidgetsUnderMouse != nullptr );
		check( InMouseEvent != nullptr );
		DragDropContent = ReplyDragDropContent;

		const FWeakWidgetPath& LastWidgetsUnderCursor = WidgetsUnderCursorLastEvent.FindRef(FUserAndPointer(UserIndex, PointerIndex));

		// We have entered drag and drop mode.
		// LastWidgetsUnderCursor.ToWidgetPath(), CurrentEventPath, and
		// *WidgetsUnderMouse should all be the same except during mouse move/
		// drag detected events, in which case, the differences are as
		// follows:
		//
		// A) LastWidgetsUnderCursor.ToWidgetPath() - The path to the widget
		//     that the mouse cursor was over on the previous frame/mouse
		//     event.
		// B) CurrentEventPath - For the DragDetected event, this is the path
		//     to the widget on which the drag was started. Since the drag
		//     operation does not activate until the mouse has been dragged
		//     a short distance, this means that this can be different from
		//     both the widget path that the cursor is currently on and the
		//     widget path that the cursor was on for the previous event.
		// C) *WidgetsUnderMouse - The widget that the mouse is currently
		//     over.
		//
		// To process the beginning of the drag operation, widgets previously
		// under the mouse cursor receive the OnMouseLeave notification,
		// regardless of whether the cursor is still over them or not.
		FEventRouter::Route<FNoReply>(this, FEventRouter::FBubblePolicy(LastWidgetsUnderCursor.ToWidgetPath()), *InMouseEvent, [](const FArrangedWidget& SomeWidget, const FPointerEvent& PointerEvent)
		{
			SomeWidget.Widget->OnMouseLeave( PointerEvent );
			return FNoReply();
		});

		// Then, the original widget started the drag receives OnDragEnter.
		FEventRouter::Route<FNoReply>(this, FEventRouter::FBubblePolicy(CurrentEventPath), FDragDropEvent( *InMouseEvent, ReplyDragDropContent ), [](const FArrangedWidget& SomeWidget, const FDragDropEvent& DragDropEvent )
		{
			SomeWidget.Widget->OnDragEnter( SomeWidget.Geometry, DragDropEvent );
			return FNoReply();
		});

		// If the cursor is not currently over the widget on which the drag
		// operation started (which should only be the case due to cursor
		// movement), the remainder of events are handled in
		// RoutePointerMoveEvent(), which will immediately call OnDragLeave()
		// on the widget that started the drag followed by OnDragEnter() on
		// the current widget. Thus, using the letters above, and assuming
		// all of the widgets are different, the sequence should end up being:
		//
		// 1. B - OnDragDetected (processing reply with drag content)
		//   1.1. A - OnMouseLeave
		//   1.2. B - OnDragEnter
		// 2. B - OnDragLeave
		// 3. C - OnDragEnter
		// 4. C - OnDragOver
	}
	
	// Setting mouse capture, mouse position, and locking the mouse
	// are all operations that we shouldn't do if our application isn't Active (The OS ignores half of it, and we'd be in a half state)
	// We do allow the release of capture and lock when deactivated, this is innocuous of some platforms but required on others when 
	// the Application deactivated before the window. (Mac is an example of this)
	if (bAppIsActive || bIsVirtualInteraction)
	{
		TSharedPtr<SWidget> RequestedMouseCaptor = TheReply.GetMouseCaptor();

		// Do not capture the mouse if we are also starting a drag and drop.
		if (RequestedMouseCaptor.IsValid() && !bStartingDragDrop)
		{
			if ( MouseCaptor.SetMouseCaptor(UserIndex, PointerIndex, CurrentEventPath, RequestedMouseCaptor) )
			{
				if (WidgetsUnderMouse)
				{
					const FWeakWidgetPath& LastWidgetsUnderCursor = WidgetsUnderCursorLastEvent.FindRef(FUserAndPointer(UserIndex, PointerIndex));

					if (LastWidgetsUnderCursor.IsValid())
					{
						for (int32 WidgetIndex = LastWidgetsUnderCursor.Widgets.Num() - 1; WidgetIndex >= 0; --WidgetIndex)
						{
							TSharedPtr<SWidget> SomeWidgetPreviouslyUnderCursor = LastWidgetsUnderCursor.Widgets[WidgetIndex].Pin();

							if (SomeWidgetPreviouslyUnderCursor.IsValid())
							{
								if (SomeWidgetPreviouslyUnderCursor != RequestedMouseCaptor)
								{
<<<<<<< HEAD
									// Note that the event's pointer position is not translated.
									SomeWidgetPreviouslyUnderCursor->OnMouseLeave(*InMouseEvent);
=======
									// It's possible for mouse event to be null if we end up here from a keyboard event. If so, we should synthesize an event
									if (InMouseEvent)
									{
										// Note that the event's pointer position is not translated.
										SomeWidgetPreviouslyUnderCursor->OnMouseLeave(*InMouseEvent);
									}
									else
									{
										const FPointerEvent& SimulatedPointer = FPointerEvent();
										SomeWidgetPreviouslyUnderCursor->OnMouseLeave(SimulatedPointer);
									}
									
>>>>>>> 8fc25ea1

#if WITH_SLATE_DEBUGGING
									FSlateDebugging::BroadcastInputEvent(ESlateDebuggingInputEvent::MouseLeave, SomeWidgetPreviouslyUnderCursor);
#endif
								}
								else
								{
									// Done routing mouse leave
									break;
								}
							}
						}
					}
				}
			}
			// When the cursor capture state changes we need to refresh cursor state.
			bQueryCursorRequested = true;
		}

		if ( !bIsVirtualInteraction && CurrentEventPath.IsValid() && RequestedMouseCaptor.IsValid())
		{
			// If the mouse is being captured or released, toggle high precision raw input if requested by the reply.
			// Raw input is only used with mouse capture
			if (TheReply.ShouldUseHighPrecisionMouse())
			{
				const TSharedRef< SWindow> Window = CurrentEventPath.GetWindow();
				PlatformApplication->SetCapture(Window->GetNativeWindow());
				PlatformApplication->SetHighPrecisionMouseMode(true, Window->GetNativeWindow());

#if WITH_SLATE_DEBUGGING
				//TODO Capture
#endif

				// When the cursor capture state changes we need to refresh cursor state.
				bQueryCursorRequested = true;
			}
		}

		TOptional<FIntPoint> RequestedMousePos = TheReply.GetRequestedMousePos();
		if (RequestedMousePos.IsSet())
		{
			const FVector2D Position = RequestedMousePos.GetValue();
			PointerIndexPositionMap.Add(FUserAndPointer(UserIndex, PointerIndex), Position);
			PointerIndexLastPositionMap.Add(FUserAndPointer(UserIndex, PointerIndex), Position);
			SetCursorPos(Position);
		}

		if (TheReply.GetMouseLockWidget().IsValid())
		{
			// The reply requested mouse lock so tell the native application to lock the mouse to the widget receiving the event
			LockCursor(TheReply.GetMouseLockWidget());
		}
	}

	// Releasing high precision mode.  @HACKISH We can only support high precision mode on true mouse hardware cursors
	// but if the user index isn't 0, there's no way it's the real mouse so we should ignore this if it's not user 0,
	// because that means it's a virtual controller.
	if ( UserIndex == 0 && !bIsVirtualInteraction )
	{
		if ( CurrentEventPath.IsValid() && TheReply.ShouldReleaseMouse() && !TheReply.ShouldUseHighPrecisionMouse() )
		{
			if ( PlatformApplication->IsUsingHighPrecisionMouseMode() )
			{
				PlatformApplication->SetHighPrecisionMouseMode(false, nullptr);
				PlatformApplication->SetCapture(nullptr);

#if WITH_SLATE_DEBUGGING
				//TODO Release Capture
#endif

				// When the cursor capture state changes we need to refresh cursor state.
				bQueryCursorRequested = true;
			}
		}
	}

	// Releasing Mouse Lock
	if (TheReply.ShouldReleaseMouseLock())
	{
		LockCursor(nullptr);
	}
	
	// If we have a valid Navigation request attempt the navigation.
	if (TheReply.GetNavigationDestination().IsValid() || TheReply.GetNavigationType() != EUINavigation::Invalid)
	{
		FWidgetPath NavigationSource;
		if (TheReply.GetNavigationSource() == ENavigationSource::WidgetUnderCursor)
		{
			NavigationSource = *WidgetsUnderMouse;
		}
		else if(const FSlateUser* User = GetOrCreateUser(UserIndex))
		{
			TSharedRef<FWidgetPath> EventPathRef = User->GetFocusPath();
			NavigationSource = EventPathRef.Get();
		}

		if (NavigationSource.IsValid())
		{
			if (TheReply.GetNavigationDestination().IsValid())
			{
				const bool bAlwaysHandleNavigationAttempt = false;
				ExecuteNavigation(NavigationSource, TheReply.GetNavigationDestination(), UserIndex, bAlwaysHandleNavigationAttempt);
			}
			else
			{
				FNavigationEvent NavigationEvent(PlatformApplication->GetModifierKeys(), UserIndex, TheReply.GetNavigationType(), TheReply.GetNavigationGenesis());

				FNavigationReply NavigationReply = FNavigationReply::Escape();
				for (int32 WidgetIndex = NavigationSource.Widgets.Num() - 1; WidgetIndex >= 0; --WidgetIndex)
				{
					FArrangedWidget& SomeWidgetGettingEvent = NavigationSource.Widgets[WidgetIndex];
					if (SomeWidgetGettingEvent.Widget->IsEnabled())
					{
						NavigationReply = SomeWidgetGettingEvent.Widget->OnNavigation(SomeWidgetGettingEvent.Geometry, NavigationEvent).SetHandler(SomeWidgetGettingEvent.Widget);
						if (NavigationReply.GetBoundaryRule() != EUINavigationRule::Escape || WidgetIndex == 0)
						{
							AttemptNavigation(NavigationSource, NavigationEvent, NavigationReply, SomeWidgetGettingEvent);
							break;
						}
					}
				}
			}
		}
	}

	if ( TheReply.GetDetectDragRequest().IsValid() )
	{
		checkSlow(InMouseEvent);

		DragDetector.StartDragDetection(
			WidgetsUnderMouse->GetPathDownTo(TheReply.GetDetectDragRequest().ToSharedRef()),
			InMouseEvent->GetUserIndex(),
			InMouseEvent->GetPointerIndex(),
			TheReply.GetDetectDragRequestButton(),
			InMouseEvent->GetScreenSpacePosition());
	}

	// Set focus if requested.
	TSharedPtr<SWidget> RequestedFocusRecepient = TheReply.GetUserFocusRecepient();
	if (TheReply.ShouldSetUserFocus() || RequestedFocusRecepient.IsValid())
	{
		if (TheReply.AffectsAllUsers())
		{
			ForEachUser([&] (FSlateUser* User) {
				SetUserFocus(User->GetUserIndex(), RequestedFocusRecepient, TheReply.GetFocusCause());
			});
		}
		else
		{
			SetUserFocus(UserIndex, RequestedFocusRecepient, TheReply.GetFocusCause());
		}
	}
}

void FSlateApplication::LockCursor(const TSharedPtr<SWidget>& Widget)
{
	if (PlatformApplication->Cursor.IsValid())
	{
		if (Widget.IsValid())
		{
			// Get a path to this widget so we know the position and size of its geometry
			FWidgetPath WidgetPath;
			const bool bFoundWidget = GeneratePathToWidgetUnchecked(Widget.ToSharedRef(), WidgetPath);
			if ( ensureMsgf(bFoundWidget, TEXT("Attempting to LockCursor() to widget but could not find widget %s"), *Widget->ToString()) )
			{
				LockCursorToPath(WidgetPath);
			}
		}
		else
		{
			UnlockCursor();
		}
	}
}

void FSlateApplication::LockCursorToPath(const FWidgetPath& WidgetPath)
{
	// The last widget in the path should be the widget we are locking the cursor to
	const FArrangedWidget& WidgetGeom = WidgetPath.Widgets[WidgetPath.Widgets.Num() - 1];

	TSharedRef<SWindow> Window = WidgetPath.GetWindow();
	// Do not attempt to lock the cursor to the window if its not in the foreground.  It would cause annoying side effects
	if (Window->GetNativeWindow()->IsForegroundWindow())
	{
		const FSlateRect SlateClipRect = WidgetGeom.Geometry.GetLayoutBoundingRect();
		CursorLock.LastComputedBounds = SlateClipRect;
		CursorLock.PathToLockingWidget = WidgetPath;
			
		// Generate a screen space clip rect based on the widgets geometry
#if PLATFORM_DESKTOP
		const bool bIsBorderlessGameWindow = Window->GetNativeWindow()->IsDefinitionValid() && Window->GetNativeWindow()->GetDefinition().Type == EWindowType::GameWindow && !Window->GetNativeWindow()->GetDefinition().HasOSWindowBorder;
		const int32 ClipRectAdjustment = bIsBorderlessGameWindow ? 1 : 0;
#else
		const int32 ClipRectAdjustment = 0;
#endif

		// Note: We round the upper left coordinate of the clip rect so we guarantee the rect is inside the geometry of the widget.  If we truncated when there is a half pixel we would cause the clip
		// rect to be half a pixel larger than the geometry and cause the mouse to go outside of the geometry.
		RECT ClipRect;
		ClipRect.left = FMath::RoundToInt(SlateClipRect.Left + ClipRectAdjustment);
		ClipRect.top = FMath::RoundToInt(SlateClipRect.Top + ClipRectAdjustment);
		ClipRect.right = FMath::TruncToInt(SlateClipRect.Right - ClipRectAdjustment);
		ClipRect.bottom = FMath::TruncToInt(SlateClipRect.Bottom - ClipRectAdjustment);

		// Lock the mouse to the widget
		PlatformApplication->Cursor->Lock(&ClipRect);
	}
}

void FSlateApplication::UnlockCursor()
{
	// Unlock the mouse
	PlatformApplication->Cursor->Lock(nullptr);
	CursorLock.PathToLockingWidget = FWeakWidgetPath();
}

void FSlateApplication::UpdateCursorLockRegion()
{
	if(CursorLock.PathToLockingWidget.IsValid())
	{
	const FWidgetPath PathToWidget = CursorLock.PathToLockingWidget.ToWidgetPath(FWeakWidgetPath::EInterruptedPathHandling::ReturnInvalid);
	if (PathToWidget.IsValid())
	{
		const FSlateRect ComputedClipRect = PathToWidget.Widgets.Last().Geometry.GetLayoutBoundingRect();
		if (ComputedClipRect != CursorLock.LastComputedBounds)
		{
			LockCursorToPath(PathToWidget);
		}
	}
}
}

void FSlateApplication::SetLastUserInteractionTime(double InCurrentTime)
{
	if (LastUserInteractionTime != InCurrentTime)
	{
		LastUserInteractionTime = InCurrentTime;
		LastUserInteractionTimeUpdateEvent.Broadcast(LastUserInteractionTime);
	}
}

void FSlateApplication::QueryCursor()
{
	bQueryCursorRequested = false;

	// The slate loading widget thread is not allowed to execute this code 
	// as it is unsafe to read the hittest grid in another thread
	if ( PlatformApplication->Cursor.IsValid() && IsInGameThread() )
	{
		// drag-drop overrides cursor
		FCursorReply CursorReply = FCursorReply::Unhandled();
		if ( IsDragDropping() )
		{
			CursorReply = DragDropContent->OnCursorQuery();
		}
		
		if (!CursorReply.IsEventHandled())
		{
			FWidgetPath WidgetsToQueryForCursor;
			const TSharedPtr<SWindow> ActiveModalWindow = GetActiveModalWindow();

			const FVector2D CurrentCursorPosition = GetCursorPos();
			const FVector2D LastCursorPosition = GetLastCursorPos();
			const FPointerEvent CursorEvent(
				CursorPointerIndex,
				CurrentCursorPosition,
				LastCursorPosition,
				CurrentCursorPosition - LastCursorPosition,
				PressedMouseButtons,
				PlatformApplication->GetModifierKeys()
				);

			// Query widgets with mouse capture for the cursor
			if (MouseCaptor.HasCaptureForPointerIndex(CursorUserIndex, CursorPointerIndex))
			{
				FWidgetPath MouseCaptorPath = MouseCaptor.ToWidgetPath( FWeakWidgetPath::EInterruptedPathHandling::Truncate, &CursorEvent);
				if ( MouseCaptorPath.IsValid() )
				{
					TSharedRef< SWindow > CaptureWindow = MouseCaptorPath.GetWindow();

					// Never query the mouse captor path if it is outside an active modal window
					if ( !ActiveModalWindow.IsValid() || ( CaptureWindow == ActiveModalWindow || CaptureWindow->IsDescendantOf(ActiveModalWindow) ) )
					{
						WidgetsToQueryForCursor = MouseCaptorPath;
					}
				}
			}
			else
			{
				WidgetsToQueryForCursor = LocateWindowUnderMouse( GetCursorPos(), GetInteractiveTopLevelWindows() );
			}

			if (WidgetsToQueryForCursor.IsValid())
			{
				// Switch worlds for widgets in the current path
				FScopedSwitchWorldHack SwitchWorld( WidgetsToQueryForCursor );

				for (int32 WidgetIndex = WidgetsToQueryForCursor.Widgets.Num() - 1; WidgetIndex >= 0; --WidgetIndex)
				{
					const FArrangedWidget& ArrangedWidget = WidgetsToQueryForCursor.Widgets[WidgetIndex];

					CursorReply = ArrangedWidget.Widget->OnCursorQuery(ArrangedWidget.Geometry, CursorEvent);
					if (CursorReply.IsEventHandled())
					{
						if (!CursorReply.GetCursorWidget().IsValid())
						{
							for (; WidgetIndex >= 0; --WidgetIndex)
							{
								TOptional<TSharedRef<SWidget>> CursorWidget = WidgetsToQueryForCursor.Widgets[WidgetIndex].Widget->OnMapCursor(CursorReply);
								if (CursorWidget.IsSet())
								{
									CursorReply.SetCursorWidget(WidgetsToQueryForCursor.GetWindow(), CursorWidget.GetValue());
									break;
								}
							}
						}
						break;
					}
				}

				if (!CursorReply.IsEventHandled() && WidgetsToQueryForCursor.IsValid())
				{
					// Query was NOT handled, and we are still over a slate window.
					CursorReply = FCursorReply::Cursor(EMouseCursor::Default);
				}
			}
			else
			{
				// Set the default cursor when there isn't an active window under the cursor and the mouse isn't captured
				CursorReply = FCursorReply::Cursor(EMouseCursor::Default);
			}
		}
		ProcessCursorReply(CursorReply);
	}
}

void FSlateApplication::ProcessCursorReply(const FCursorReply& CursorReply)
{
	if (CursorReply.IsEventHandled())
	{
		CursorWidgetPtr = CursorReply.GetCursorWidget();
		if (CursorReply.GetCursorWidget().IsValid())
		{
			CursorReply.GetCursorWidget()->SetVisibility(EVisibility::HitTestInvisible);
			CursorWindowPtr = CursorReply.GetCursorWindow();
			PlatformApplication->Cursor->SetType(EMouseCursor::Custom);
		}
		else
		{
			CursorWindowPtr.Reset();
			PlatformApplication->Cursor->SetType(CursorReply.GetCursorType());
		}
	}
	else
	{
		CursorWindowPtr.Reset();
		CursorWidgetPtr.Reset();
	}
}

void FSlateApplication::SpawnToolTip( const TSharedRef<IToolTip>& InToolTip, const FVector2D& InSpawnLocation )
{
	// Close existing tool tip, if we have one
	CloseToolTip();

	// Spawn the new tool tip
	{
		TSharedPtr< SWindow > NewToolTipWindow( ToolTipWindow.Pin() );
		if( !NewToolTipWindow.IsValid() )
		{
			// Create the tool tip window
			NewToolTipWindow = SWindow::MakeToolTipWindow();

			// Don't show the window yet.  We'll set it up with some content first!
			const bool bShowImmediately = false;
			AddWindow( NewToolTipWindow.ToSharedRef(), bShowImmediately );
		}

		NewToolTipWindow->SetContent
		(
			SNew(SWeakWidget)
			.PossiblyNullContent(InToolTip->AsWidget())
		);

		// Move the window again to recalculate popup window position if necessary (tool tip may spawn outside of the monitors work area)
		// and in that case we need to adjust it
		DesiredToolTipLocation = InSpawnLocation;
		{
			// Make sure the desired size is valid
			NewToolTipWindow->SlatePrepass(FSlateApplication::Get().GetApplicationScale()*NewToolTipWindow->GetNativeWindow()->GetDPIScaleFactor());

			// already handled
			const bool bAutoAdjustForDPIScale = false;

			FSlateRect Anchor(DesiredToolTipLocation.X, DesiredToolTipLocation.Y, DesiredToolTipLocation.X, DesiredToolTipLocation.Y);
			DesiredToolTipLocation = CalculateTooltipWindowPosition(Anchor, NewToolTipWindow->GetDesiredSizeDesktopPixels(), bAutoAdjustForDPIScale);

			// MoveWindowTo will adjust the window's position, if needed
			NewToolTipWindow->MoveWindowTo( DesiredToolTipLocation );
		}

		NewToolTipWindow->SetOpacity(0.0f);

		// Show the window
		NewToolTipWindow->ShowWindow();

		// Keep a weak reference to the tool tip window
		ToolTipWindow = NewToolTipWindow;

		// Keep track of when this tool tip was spawned
		ToolTipSummonTime = FPlatformTime::Seconds();
	}
}

void FSlateApplication::CloseToolTip()
{
	// Notify the source widget that its tooltip is closing
	{
		TSharedPtr<SWidget> SourceWidget = ActiveToolTipWidgetSource.Pin();
		if (SourceWidget.IsValid())
		{
			SourceWidget->OnToolTipClosing();
		}
	}

	// Notify the active tooltip that it's being closed.
	TSharedPtr<IToolTip> StableActiveToolTip = ActiveToolTip.Pin();
	if ( StableActiveToolTip.IsValid() )
	{
		StableActiveToolTip->OnClosed();
	}

	// If the tooltip had a new window holding it, hide the window.
	TSharedPtr< SWindow > PinnedToolTipWindow( ToolTipWindow.Pin() );
	if( PinnedToolTipWindow.IsValid() && PinnedToolTipWindow->IsVisible() )
	{
		// Hide the tool tip window.  We don't destroy the window, because we want to reuse it for future tool tips.
		PinnedToolTipWindow->HideWindow();
	}

	ActiveToolTip.Reset();
	ActiveToolTipWidgetSource.Reset();

	ToolTipOffsetDirection = EToolTipOffsetDirection::Undetermined;
}

void FSlateApplication::UpdateToolTip( bool AllowSpawningOfNewToolTips )
{
	// Don't do anything if tooltips are not enabled.
	if ( !bAllowToolTips )
	{
		// The user may have disabled this while a tooltip was visible, like during a menu to game transition, if this
		// happens we need to close the tool tip if it's still visible.
		if ( ActiveToolTip.IsValid() )
		{
			CloseToolTip();
		}

		return;
	}

	SCOPE_CYCLE_COUNTER(STAT_SlateUpdateTooltip);

	const bool bCheckForToolTipChanges =
		IsInGameThread() &&					// We should never allow the slate loading thread to create new windows or interact with the hittest grid
		!IsUsingHighPrecisionMouseMovment() && // If we are using HighPrecision movement then we can't rely on the OS cursor to be accurate
		!IsDragDropping() &&				// We must not currently be in the middle of a drag-drop action
		PlatformApplication->IsCursorDirectlyOverSlateWindow(); // The cursor must be over a Slate window
	
	// We still want to show tooltips for widgets that are disabled
	const bool bIgnoreEnabledStatus = true;

	float DPIScaleFactor = 1.0f;
	
	FWidgetPath WidgetsToQueryForToolTip;
	// We don't show any tooltips when drag and dropping or when another app is active
	if (bCheckForToolTipChanges)
	{
		// Ask each widget under the Mouse if they have a tool tip to show.
		FWidgetPath WidgetsUnderMouse = LocateWindowUnderMouse( GetCursorPos(), GetInteractiveTopLevelWindows(), bIgnoreEnabledStatus );
		// Don't attempt to show tooltips inside an existing tooltip
		if (!WidgetsUnderMouse.IsValid() || WidgetsUnderMouse.GetWindow() != ToolTipWindow.Pin())
		{
			WidgetsToQueryForToolTip = WidgetsUnderMouse;
			if (false)// @na (WidgetsUnderMouse.IsValid())
			{
				DPIScaleFactor = WidgetsUnderMouse.GetWindow()->GetNativeWindow()->GetDPIScaleFactor();
			}
		}
	}

	bool bHaveForceFieldRect = false;
	FSlateRect ForceFieldRect;

	TSharedPtr<IToolTip> NewToolTip;
	TSharedPtr<SWidget> WidgetProvidingNewToolTip;
	for ( int32 WidgetIndex=WidgetsToQueryForToolTip.Widgets.Num()-1; WidgetIndex >= 0; --WidgetIndex )
	{
		FArrangedWidget* CurWidgetGeometry = &WidgetsToQueryForToolTip.Widgets[WidgetIndex];
		const TSharedRef<SWidget>& CurWidget = CurWidgetGeometry->Widget;

		if( !NewToolTip.IsValid() )
		{
			TSharedPtr< IToolTip > WidgetToolTip = CurWidget->GetToolTip();

			// Make sure the tool-tip currently is displaying something before spawning it.
			if( WidgetToolTip.IsValid() && !WidgetToolTip->IsEmpty() )
			{
				WidgetProvidingNewToolTip = CurWidget;
				NewToolTip = WidgetToolTip;
			}
		}

		// Keep track of the root most widget with a tool-tip force field enabled
		if( CurWidget->HasToolTipForceField() )
		{
			if( !bHaveForceFieldRect )
			{
				bHaveForceFieldRect = true;
				ForceFieldRect = CurWidgetGeometry->Geometry.GetLayoutBoundingRect();
			}
			else
			{
				// Grow the rect to encompass this geometry.  Usually, the parent's rect should always be inclusive
				// of it's child though.  Just is kind of just being paranoid.
				ForceFieldRect = ForceFieldRect.Expand( CurWidgetGeometry->Geometry.GetLayoutBoundingRect() );
			}
			ForceFieldRect = (1.0f / DPIScaleFactor) * ForceFieldRect;
		}
	}

	// Did the tool tip change from last time?
	const bool bToolTipChanged = (NewToolTip != ActiveToolTip.Pin());
	
	// Any widgets that wish to handle visualizing the tooltip get a chance here.
	TSharedPtr<SWidget> NewTooltipVisualizer;
	if (bToolTipChanged)
	{
		// Remove existing tooltip if there is one.
		if (TooltipVisualizerPtr.IsValid())
		{
			TooltipVisualizerPtr.Pin()->OnVisualizeTooltip( nullptr );
		}

		// Notify the new tooltip that it's about to be opened.
		if ( NewToolTip.IsValid() )
		{
			NewToolTip->OnOpening();
		}

		TSharedPtr<SWidget> NewToolTipWidget = NewToolTip.IsValid() ? NewToolTip->AsWidget() : TSharedPtr<SWidget>();

		bool bOnVisualizeTooltipHandled = false;
		// Some widgets might want to provide an alternative Tooltip Handler.
		for ( int32 WidgetIndex=WidgetsToQueryForToolTip.Widgets.Num()-1; !bOnVisualizeTooltipHandled && WidgetIndex >= 0; --WidgetIndex )
		{
			const FArrangedWidget& CurWidgetGeometry = WidgetsToQueryForToolTip.Widgets[WidgetIndex];
			bOnVisualizeTooltipHandled = CurWidgetGeometry.Widget->OnVisualizeTooltip( NewToolTipWidget );
			if (bOnVisualizeTooltipHandled)
			{
				// Someone is taking care of visualizing this tooltip
				NewTooltipVisualizer = CurWidgetGeometry.Widget;
			}
		}
	}


	// If a widget under the cursor has a tool-tip forcefield active, then go through any menus
	// in the menu stack that are above that widget's window, and make sure those windows also
	// prevent the tool-tip from encroaching.  This prevents tool-tips from drawing over sub-menus
	// spawned from menu items in a different window, for example.
	if( bHaveForceFieldRect && WidgetsToQueryForToolTip.IsValid() )
	{
		TSharedPtr<IMenu> MenuInPath = MenuStack.FindMenuInWidgetPath(WidgetsToQueryForToolTip);

		if (MenuInPath.IsValid())
		{
			ForceFieldRect = ForceFieldRect.Expand(MenuStack.GetToolTipForceFieldRect(MenuInPath.ToSharedRef(), WidgetsToQueryForToolTip));
		}
	}

	{
		TSharedPtr<IToolTip> ActiveToolTipPtr = ActiveToolTip.Pin();
		if ( ( ActiveToolTipPtr.IsValid() && !ActiveToolTipPtr->IsInteractive() ) || ( NewToolTip.IsValid() && NewToolTip != ActiveToolTip.Pin() ) )
		{
			// Keep track of where we want tool tips to be positioned
			DesiredToolTipLocation = GetLastCursorPos() + SlateDefs::ToolTipOffsetFromMouse;
		}
	}

	TSharedPtr< SWindow > ToolTipWindowPtr = ToolTipWindow.Pin();
	if ( ToolTipWindowPtr.IsValid() )
	{
		// already handled
		const bool bAutoAdjustForDPIScale = false;

		FSlateRect Anchor(DesiredToolTipLocation.X, DesiredToolTipLocation.Y, DesiredToolTipLocation.X, DesiredToolTipLocation.Y);
		DesiredToolTipLocation = CalculatePopupWindowPosition( Anchor, ToolTipWindowPtr->GetDesiredSizeDesktopPixels(), bAutoAdjustForDPIScale );
	}

	// Repel tool-tip from a force field, if necessary
	if( bHaveForceFieldRect )
	{
		FVector2D ToolTipShift;
		ToolTipShift.X = ( ForceFieldRect.Right + SlateDefs::ToolTipOffsetFromForceField.X ) - DesiredToolTipLocation.X;
		ToolTipShift.Y = ( ForceFieldRect.Bottom + SlateDefs::ToolTipOffsetFromForceField.Y ) - DesiredToolTipLocation.Y;

		// Make sure the tool-tip needs to be offset
		if( ToolTipShift.X > 0.0f && ToolTipShift.Y > 0.0f )
		{
			// Find the best edge to move the tool-tip towards
			if( ToolTipOffsetDirection == EToolTipOffsetDirection::Right ||
				( ToolTipOffsetDirection == EToolTipOffsetDirection::Undetermined && ToolTipShift.X < ToolTipShift.Y ) )
			{
				// Move right
				DesiredToolTipLocation.X += ToolTipShift.X;
				ToolTipOffsetDirection = EToolTipOffsetDirection::Right;
			}
			else
			{
				// Move down
				DesiredToolTipLocation.Y += ToolTipShift.Y;
				ToolTipOffsetDirection = EToolTipOffsetDirection::Down;
			}
		}
	}

	// The tool tip changed...
	if ( bToolTipChanged )
	{
		// Close any existing tooltips; Unless the current tooltip is interactive and we don't have a valid tooltip to replace it
		TSharedPtr<IToolTip> ActiveToolTipPtr = ActiveToolTip.Pin();
		if ( NewToolTip.IsValid() || ( ActiveToolTipPtr.IsValid() && !ActiveToolTipPtr->IsInteractive() ) )
		{
			CloseToolTip();
			
			if (NewTooltipVisualizer.IsValid())
			{
				TooltipVisualizerPtr = NewTooltipVisualizer;
			}
			else if( bAllowToolTips && AllowSpawningOfNewToolTips )
			{
				// Spawn a new one if we have it
				if( NewToolTip.IsValid() )
				{
					SpawnToolTip( NewToolTip.ToSharedRef(), DesiredToolTipLocation );
				}
			}
			else
			{
				NewToolTip = nullptr;
			}

			ActiveToolTip = NewToolTip;
			ActiveToolTipWidgetSource = WidgetProvidingNewToolTip;
		}
	}

	// Do we have a tool tip window?
	if( ToolTipWindow.IsValid() )
	{
		// Only enable tool-tip transitions if we're running at a decent frame rate
		const bool bAllowInstantToolTips = false;
		const bool bAllowAnimations = !bAllowInstantToolTips && FSlateApplication::Get().IsRunningAtTargetFrameRate();

		// How long since the tool tip was summoned?
		const float TimeSinceSummon = FPlatformTime::Seconds() - ToolTipDelay - ToolTipSummonTime;
		const float ToolTipOpacity = bAllowInstantToolTips ? 1.0f : FMath::Clamp< float >( TimeSinceSummon / ToolTipFadeInDuration, 0.0f, 1.0f );

		// Update window opacity
		TSharedRef< SWindow > PinnedToolTipWindow( ToolTipWindow.Pin().ToSharedRef() );
		PinnedToolTipWindow->SetOpacity( ToolTipOpacity );

		// How far tool tips should slide
		const FVector2D SlideDistance( 30.0f, 5.0f );

		// Apply steep inbound curve to the movement, so it looks like it quickly decelerating
		const float SlideProgress = bAllowAnimations ? FMath::Pow( 1.0f - ToolTipOpacity, 3.0f ) : 0.0f;

		FVector2D WindowLocation = DesiredToolTipLocation + SlideProgress * SlideDistance;
		if( WindowLocation != PinnedToolTipWindow->GetPositionInScreen() )
		{
			// already handled
			const bool bAutoAdjustForDPIScale = false;

			// Avoid the edges of the desktop
			FSlateRect Anchor(WindowLocation.X, WindowLocation.Y, WindowLocation.X, WindowLocation.Y);
			WindowLocation = CalculateTooltipWindowPosition(Anchor, PinnedToolTipWindow->GetDesiredSizeDesktopPixels(), bAutoAdjustForDPIScale);

			// Update the tool tip window positioning
			// SetCachedScreenPosition is a hack (issue tracked as TTP #347070) which is needed because code in TickWindowAndChildren()/DrawPrepass()
			// assumes GetPositionInScreen() to correspond to the new window location in the same tick. This is true on Windows, but other
			// OSes (Linux in particular) may not update cached screen position until next time events are polled.
			PinnedToolTipWindow->SetCachedScreenPosition( WindowLocation );
			PinnedToolTipWindow->MoveWindowTo( WindowLocation );
		}
	}
}

TArray< TSharedRef<SWindow> > FSlateApplication::GetInteractiveTopLevelWindows()
{
	if (ActiveModalWindows.Num() > 0)
	{
		// If we have modal windows, only the topmost modal window and its children are interactive.
		TArray< TSharedRef<SWindow>, TInlineAllocator<1> > OutWindows;
		OutWindows.Add( ActiveModalWindows.Last().ToSharedRef() );
		return TArray< TSharedRef<SWindow> >(OutWindows);
	}
	else
	{
		// No modal windows? All windows are interactive.
		return SlateWindows;
	}
}

void FSlateApplication::GetAllVisibleWindowsOrdered(TArray< TSharedRef<SWindow> >& OutWindows)
{
	for( TArray< TSharedRef<SWindow> >::TConstIterator CurrentWindowIt( SlateWindows ); CurrentWindowIt; ++CurrentWindowIt )
	{
		TSharedRef<SWindow> CurrentWindow = *CurrentWindowIt;
		if ( CurrentWindow->IsVisible() && !CurrentWindow->IsWindowMinimized() )
		{
			GetAllVisibleChildWindows(OutWindows, CurrentWindow);
		}
	}
}

void FSlateApplication::GetAllVisibleChildWindows(TArray< TSharedRef<SWindow> >& OutWindows, TSharedRef<SWindow> CurrentWindow)
{
	if ( CurrentWindow->IsVisible() && !CurrentWindow->IsWindowMinimized() )
	{
		OutWindows.Add(CurrentWindow);

		const TArray< TSharedRef<SWindow> >& WindowChildren = CurrentWindow->GetChildWindows();
		for (int32 ChildIndex=0; ChildIndex < WindowChildren.Num(); ++ChildIndex)
		{
			GetAllVisibleChildWindows( OutWindows, WindowChildren[ChildIndex] );
		}
	}
}

bool FSlateApplication::IsDragDropping() const
{
	return DragDropContent.IsValid();
}

bool FSlateApplication::IsDragDroppingAffected(const FPointerEvent& InPointerEvent) const
{
	return DragDropContent.IsValid() && DragDropContent->AffectedByPointerEvent(InPointerEvent);
}

TSharedPtr<FDragDropOperation> FSlateApplication::GetDragDroppingContent() const
{
	return DragDropContent;
}

void FSlateApplication::CancelDragDrop()
{
	if (!IsDragDropping())
	{
		return;
	}

	for( auto LastWidgetIterator = WidgetsUnderCursorLastEvent.CreateConstIterator(); LastWidgetIterator; ++LastWidgetIterator)
	{
		
		FWidgetPath WidgetsToDragLeave = LastWidgetIterator.Value().ToWidgetPath(FWeakWidgetPath::EInterruptedPathHandling::Truncate);
		if(WidgetsToDragLeave.IsValid())
		{
			const FDragDropEvent DragDropEvent(FPointerEvent(), DragDropContent);
			for(int32 WidgetIndex = WidgetsToDragLeave.Widgets.Num() - 1; WidgetIndex >= 0; --WidgetIndex)
			{
				WidgetsToDragLeave.Widgets[WidgetIndex].Widget->OnDragLeave(DragDropEvent);
			}
		}
	}

	WidgetsUnderCursorLastEvent.Empty();
	ResetDragDropState();
}

void FSlateApplication::EnterDebuggingMode()
{
	bRequestLeaveDebugMode = false;

	// Note it is ok to hold a reference here as the game viewport should not be destroyed while in debugging mode
	TSharedPtr<SViewport> PreviousGameViewport;

	// Disable any game viewports while we are in debug mode so that mouse capture is released and the cursor is visible
	// We need to retain the keyboard input for debugging purposes, so this is called directly rather than calling UnregisterGameViewport which resets input.
	if (GameViewportWidget.IsValid())
	{
		PreviousGameViewport = GameViewportWidget.Pin();
		PreviousGameViewport->SetActive(false);
		GameViewportWidget.Reset();
	}

	Renderer->FlushCommands();
	
	// We are about to start an in stack tick. Make sure the rendering thread isn't already behind
	Renderer->Sync();

#if WITH_EDITORONLY_DATA
	// Flag that we're about to enter the first frame of intra-frame debugging.
	GFirstFrameIntraFrameDebugging = true;
#endif	//WITH_EDITORONLY_DATA

	// Tick slate from here in the event that we should not return until the modal window is closed.
	while (!bRequestLeaveDebugMode)
	{
		// Tick and render Slate
		Tick();

		// Synchronize the game thread and the render thread so that the render thread doesn't get too far behind.
		Renderer->Sync();

#if WITH_EDITORONLY_DATA
		// We are done with the first frame
		GFirstFrameIntraFrameDebugging = false;

		// If we are requesting leaving debugging mode, leave it now.
		GIntraFrameDebuggingGameThread = !bRequestLeaveDebugMode;
#endif	//WITH_EDITORONLY_DATA
	}

	bRequestLeaveDebugMode = false;
	
	if ( PreviousGameViewport.IsValid() )
	{
		check(!GameViewportWidget.IsValid());

		// When in single step mode, register the game viewport so we can unregister it later
		// but do not do any of the other stuff like locking or capturing the mouse.
		if( bLeaveDebugForSingleStep )
		{
			GameViewportWidget = PreviousGameViewport;
		}
		else
		{
			// If we had a game viewport before debugging, re-register it now to capture the mouse and lock the cursor
			RegisterGameViewport( PreviousGameViewport.ToSharedRef() );
		}
	}

	bLeaveDebugForSingleStep = false;
}

void FSlateApplication::LeaveDebuggingMode( bool bLeavingForSingleStep )
{
	bRequestLeaveDebugMode = true;
	bLeaveDebugForSingleStep = bLeavingForSingleStep;
}

bool FSlateApplication::IsWindowInDestroyQueue(TSharedRef<SWindow> Window) const
{
	return WindowDestroyQueue.Contains(Window);
}

void FSlateApplication::SynthesizeMouseMove()
{
	// The slate loading widget thread is not allowed to execute this code 
	// as it is unsafe to read the hittest grid in another thread
	if (PlatformApplication->Cursor.IsValid() && IsInGameThread())
	{
		// Synthetic mouse events accomplish two goals:
		// 1) The UI can change even if the mouse doesn't move.
		//    Synthesizing a mouse move sends out events.
		//    In this case, the current and previous position will be the same.
		//
		// 2) The mouse moves, but the OS decided not to send us an event.
		//    e.g. Mouse moved outside of our window.
		//    In this case, the previous and current positions differ.

		FPointerEvent MouseEvent
		(
			CursorPointerIndex,
			GetCursorPos(),
			GetLastCursorPos(),
			PressedMouseButtons,
			EKeys::Invalid,
			0,
			PlatformApplication->GetModifierKeys()
		);

		ProcessMouseMoveEvent(MouseEvent, true);
	}
}

void FSlateApplication::QueueSynthesizedMouseMove()
{
	SynthesizeMouseMovePending = 2;
}

void FSlateApplication::SetUnhandledKeyDownEventHandler( const FOnKeyEvent& NewHandler )
{
	UnhandledKeyDownEventHandler = NewHandler;
}

float FSlateApplication::GetDragTriggerDistance() const
{
	return DragTriggerDistance;
}

float FSlateApplication::GetDragTriggerDistanceSquared() const
{
	return DragTriggerDistance * DragTriggerDistance;
}

bool FSlateApplication::HasTraveledFarEnoughToTriggerDrag(const FPointerEvent& PointerEvent, const FVector2D ScreenSpaceOrigin) const
{
	return ( PointerEvent.GetScreenSpacePosition() - ScreenSpaceOrigin ).SizeSquared() >= ( DragTriggerDistance * DragTriggerDistance );
}

void FSlateApplication::SetDragTriggerDistance( float ScreenPixels )
{
	DragTriggerDistance = ScreenPixels;
}

bool FSlateApplication::RegisterInputPreProcessor(TSharedPtr<IInputProcessor> InputProcessor, const int32 Index /*= INDEX_NONE*/)
{
	bool bResult = false;
	if ( InputProcessor.IsValid() )
	{
		bResult = InputPreProcessors.Add(InputProcessor, Index);
	}

	return bResult;
}

void FSlateApplication::UnregisterInputPreProcessor(TSharedPtr<IInputProcessor> InputProcessor)
{
	InputPreProcessors.Remove(InputProcessor);
}

void FSlateApplication::SetCursorRadius(float NewRadius)
{
	CursorRadius = FMath::Max<float>(0.0f, NewRadius);
}

float FSlateApplication::GetCursorRadius() const
{
	return CursorRadius;
}

void FSlateApplication::SetAllowTooltips(bool bCanShow)
{
	bAllowToolTips = bCanShow ? 1 : 0;
}

bool FSlateApplication::GetAllowTooltips() const
{
	return bAllowToolTips != 0;
}

FVector2D FSlateApplication::CalculateTooltipWindowPosition( const FSlateRect& InAnchorRect, const FVector2D& InSize, bool bAutoAdjustForDPIScale) const
{
	// first use the CalculatePopupWindowPosition and if cursor is not inside it, proceed with it to avoid behavior change.
	FVector2D PopupPosition = CalculatePopupWindowPosition(InAnchorRect, InSize, bAutoAdjustForDPIScale);
	FVector2D Cursor = GetCursorPos();
	if (PopupPosition.X > Cursor.X || PopupPosition.X + InSize.X < Cursor.X ||
		PopupPosition.Y > Cursor.Y || PopupPosition.Y + InSize.Y < Cursor.Y)
	{
		return PopupPosition;
	}

	const FPlatformRect WorkAreaFinderRect (Cursor.X, Cursor.Y, Cursor.X + 1.0f, Cursor.Y + 1.0f);
	const FPlatformRect PlatformWorkArea = PlatformApplication->GetWorkArea(WorkAreaFinderRect);

	const FSlateRect WorkAreaRect( 
		PlatformWorkArea.Left, 
		PlatformWorkArea.Top, 
		PlatformWorkArea.Left+(PlatformWorkArea.Right - PlatformWorkArea.Left), 
		PlatformWorkArea.Top+(PlatformWorkArea.Bottom - PlatformWorkArea.Top) );

	float DPIScale = 1.0f; 

	if (bAutoAdjustForDPIScale)
	{
		DPIScale = FPlatformApplicationMisc::GetDPIScaleFactorAtPoint(Cursor.X, Cursor.Y);
	}

	// We want the Tooltip to appear in a 'comfortable' distance. The following vector: 'TooltipCursorOffset' 
	// is used to move away from the cursor tip position. If we wouldn't do this the Tooltip would directly
	// appear at the tip of the cursor. The coefficients 16 and 12 are estimated empirical.
	const FVector2D TooltipCursorOffset(16 * DPIScale, 12 * DPIScale);

	// Calculate the new position of the Tooltip by starting at the Top/Left corner.
	FVector2D ToolTipLocation = Cursor - TooltipCursorOffset - InSize;

	// Adjust the horizontal position so that it will be inside the work area.
	if ( ToolTipLocation.X < WorkAreaRect.Left )
	{
		ToolTipLocation.X += (InSize.X + 2.0 * TooltipCursorOffset.X);
	}

	// Adjust the vertical position so that it will be inside the work area.
	if ( ToolTipLocation.Y < WorkAreaRect.Top )
	{
		ToolTipLocation.Y += (InSize.Y + 2.0 * TooltipCursorOffset.Y);
	}

	return ToolTipLocation;
}

FVector2D FSlateApplication::CalculatePopupWindowPosition( const FSlateRect& InAnchor, const FVector2D& InSize, bool bAutoAdjustForDPIScale, const FVector2D& InProposedPlacement, const EOrientation Orientation) const
{
	FVector2D CalculatedPopUpWindowPosition( 0, 0 );

	float DPIScale = 1.0f; 

	if (bAutoAdjustForDPIScale)
	{
		DPIScale = FPlatformApplicationMisc::GetDPIScaleFactorAtPoint(InAnchor.Left, InAnchor.Top);
	}

	FVector2D AdjustedSize = InSize * DPIScale;

	FPlatformRect AnchorRect;
	AnchorRect.Left = InAnchor.Left;
	AnchorRect.Top = InAnchor.Top;
	AnchorRect.Right = InAnchor.Right;
	AnchorRect.Bottom = InAnchor.Bottom;

	EPopUpOrientation::Type PopUpOrientation = EPopUpOrientation::Horizontal;

	if ( Orientation == EOrientation::Orient_Vertical )
	{
		PopUpOrientation =  EPopUpOrientation::Vertical;
	}

	if ( PlatformApplication->TryCalculatePopupWindowPosition( AnchorRect, AdjustedSize, InProposedPlacement, PopUpOrientation, /*OUT*/&CalculatedPopUpWindowPosition ) )
	{
		return CalculatedPopUpWindowPosition/DPIScale;
	}
	else
	{
		// Calculate the rectangle around our work area
		// Use our own rect.  This window as probably doesn't have a size or position yet.
		// Use a size of 1 to get the closest monitor to the start point
		FPlatformRect WorkAreaFinderRect(AnchorRect);
		WorkAreaFinderRect.Left = AnchorRect.Left + 1;
		WorkAreaFinderRect.Top = AnchorRect.Top + 1;
		const FPlatformRect PlatformWorkArea = PlatformApplication->GetWorkArea(WorkAreaFinderRect);

		const FSlateRect WorkAreaRect( 
			PlatformWorkArea.Left, 
			PlatformWorkArea.Top, 
			PlatformWorkArea.Left+(PlatformWorkArea.Right - PlatformWorkArea.Left), 
			PlatformWorkArea.Top+(PlatformWorkArea.Bottom - PlatformWorkArea.Top) );

		FVector2D ProposedPlacement = InProposedPlacement;

		if (ProposedPlacement.IsZero())
		{
		// Assume natural left-to-right, top-to-bottom flow; position popup below and to the right.
			ProposedPlacement = FVector2D(
			Orientation == Orient_Horizontal ? AnchorRect.Right : AnchorRect.Left,
			Orientation == Orient_Horizontal ? AnchorRect.Top : AnchorRect.Bottom);
		}

		return ComputePopupFitInRect(InAnchor, FSlateRect(ProposedPlacement, ProposedPlacement+AdjustedSize), Orientation, WorkAreaRect) / DPIScale;
	}
}

bool FSlateApplication::IsRunningAtTargetFrameRate() const
{
	const float MinimumDeltaTime = 1.0f / TargetFrameRateForResponsiveness.GetValueOnGameThread();
	return ( AverageDeltaTimeForResponsiveness <= MinimumDeltaTime ) || !IsNormalExecution();
}


bool FSlateApplication::AreMenuAnimationsEnabled() const
{
	return bMenuAnimationsEnabled;
}


void FSlateApplication::EnableMenuAnimations( const bool bEnableAnimations )
{
	bMenuAnimationsEnabled = bEnableAnimations;
}


void FSlateApplication::SetAppIcon(const FSlateBrush* const InAppIcon)
{
	check(InAppIcon);
	AppIcon = InAppIcon;
}


const FSlateBrush* FSlateApplication::GetAppIcon() const
{
	return AppIcon;
}


void FSlateApplication::ShowVirtualKeyboard( bool bShow, int32 UserIndex, TSharedPtr<IVirtualKeyboardEntry> TextEntryWidget )
{
	SCOPE_CYCLE_COUNTER(STAT_ShowVirtualKeyboard);

	if(SlateTextField == nullptr)
	{
		SlateTextField = new FPlatformTextField();
	}

	SlateTextField->ShowVirtualKeyboard(bShow, UserIndex, TextEntryWidget);
}

bool FSlateApplication::AllowMoveCursor()
{
	if (SlateTextField == nullptr)
	{
		SlateTextField = new FPlatformTextField();
	}

	return SlateTextField->AllowMoveCursor();
}

FSlateRect FSlateApplication::GetPreferredWorkArea() const
{
	if ( const FSlateUser* User = GetUser(GetUserIndexForKeyboard()) )
	{
		const FWeakWidgetPath& FocusedWidgetPath = User->GetWeakFocusPath();

		// First see if we have a focused widget
		if ( FocusedWidgetPath.IsValid() && FocusedWidgetPath.Window.IsValid() )
		{
			const FVector2D WindowPos = FocusedWidgetPath.Window.Pin()->GetPositionInScreen();
			const FVector2D WindowSize = FocusedWidgetPath.Window.Pin()->GetSizeInScreen();
			return GetWorkArea(FSlateRect(WindowPos.X, WindowPos.Y, WindowPos.X + WindowSize.X, WindowPos.Y + WindowSize.Y));
		}
	}

	// no focus widget, so use mouse position if there are windows present in the work area
	const FVector2D CursorPos = GetCursorPos();
	const FSlateRect WorkArea = GetWorkArea(FSlateRect(CursorPos.X, CursorPos.Y, CursorPos.X + 1.0f, CursorPos.Y + 1.0f));

	if ( FSlateWindowHelper::CheckWorkAreaForWindows(SlateWindows, WorkArea) )
	{
		return WorkArea;
	}

	// If we can't find a window where the cursor is at, try finding a main window.
	TSharedPtr<SWindow> ActiveTop = GetActiveTopLevelWindow();
	if ( ActiveTop.IsValid() )
	{
		// Use the current top level windows rect
		return GetWorkArea(ActiveTop->GetRectInScreen());
	}

	// If we can't find a top level window check for an active modal window
	TSharedPtr<SWindow> ActiveModal = GetActiveModalWindow();
	if ( ActiveModal.IsValid() )
	{
		// Use the current active modal windows rect
		return GetWorkArea(ActiveModal->GetRectInScreen());
	}

	// no windows on work area - default to primary display
	FDisplayMetrics DisplayMetrics;
	GetCachedDisplayMetrics(DisplayMetrics);

	const FPlatformRect& DisplayRect = DisplayMetrics.PrimaryDisplayWorkAreaRect;
	return FSlateRect((float)DisplayRect.Left, (float)DisplayRect.Top, (float)DisplayRect.Right, (float)DisplayRect.Bottom);
}

FSlateRect FSlateApplication::GetWorkArea( const FSlateRect& InRect ) const
{
	FPlatformRect InPlatformRect;
	InPlatformRect.Left = FMath::TruncToInt(InRect.Left);
	InPlatformRect.Top = FMath::TruncToInt(InRect.Top);
	InPlatformRect.Right = FMath::TruncToInt(InRect.Right);
	InPlatformRect.Bottom = FMath::TruncToInt(InRect.Bottom);

	const FPlatformRect OutPlatformRect = PlatformApplication->GetWorkArea( InPlatformRect );
	return FSlateRect( OutPlatformRect.Left, OutPlatformRect.Top, OutPlatformRect.Right, OutPlatformRect.Bottom );
}

bool FSlateApplication::SupportsSourceAccess() const
{
	if(QuerySourceCodeAccessDelegate.IsBound())
	{
		return QuerySourceCodeAccessDelegate.Execute();
	}
	return false;
}

void FSlateApplication::GotoLineInSource(const FString& FileName, int32 LineNumber) const
{
	if ( SupportsSourceAccess() )
	{
		if(SourceCodeAccessDelegate.IsBound())
		{
			SourceCodeAccessDelegate.Execute(FileName, LineNumber, 0);
		}
	}
}

void FSlateApplication::ForceRedrawWindow(const TSharedRef<SWindow>& InWindowToDraw)
{
	PrivateDrawWindows( InWindowToDraw );
}

bool FSlateApplication::TakeScreenshot(const TSharedRef<SWidget>& Widget, TArray<FColor>&OutColorData, FIntVector& OutSize)
{
	return TakeScreenshot(Widget, FIntRect(), OutColorData, OutSize);
}

bool FSlateApplication::TakeScreenshot(const TSharedRef<SWidget>& Widget, const FIntRect& InnerWidgetArea, TArray<FColor>& OutColorData, FIntVector& OutSize)
{
	// We can't screenshot the widget unless there's a valid window handle to draw it in.
	TSharedPtr<SWindow> WidgetWindow = FSlateApplication::Get().FindWidgetWindow(Widget);
	if ( !WidgetWindow.IsValid() )
	{
		return false;
	}

	TSharedRef<SWindow> CurrentWindowRef = WidgetWindow.ToSharedRef();

	FWidgetPath WidgetPath;
	FSlateApplication::Get().GeneratePathToWidgetChecked(Widget, WidgetPath);

	FArrangedWidget ArrangedWidget = WidgetPath.FindArrangedWidget(Widget).Get(FArrangedWidget::NullWidget);
	FVector2D Position = ArrangedWidget.Geometry.AbsolutePosition;
	FVector2D Size = ArrangedWidget.Geometry.GetDrawSize();
	FVector2D WindowPosition = WidgetWindow->GetPositionInScreen();

	FIntRect ScreenshotRect = InnerWidgetArea.IsEmpty() ? FIntRect(0, 0, (int32)Size.X, (int32)Size.Y) : InnerWidgetArea;

	ScreenshotRect.Min.X += ( Position.X - WindowPosition.X );
	ScreenshotRect.Min.Y += ( Position.Y - WindowPosition.Y );
	ScreenshotRect.Max.X += ( Position.X - WindowPosition.X );
	ScreenshotRect.Max.Y += ( Position.Y - WindowPosition.Y );

	Renderer->PrepareToTakeScreenshot(ScreenshotRect, &OutColorData);
	PrivateDrawWindows(WidgetWindow);

	OutSize.X = ScreenshotRect.Size().X;
	OutSize.Y = ScreenshotRect.Size().Y;

	return (OutSize.X != 0 && OutSize.Y != 0);
}

TSharedPtr< FSlateWindowElementList > FSlateApplication::GetCachableElementList(const TSharedPtr<SWindow>& CurrentWindow, const ILayoutCache* LayoutCache)
{
	TSharedPtr<FCacheElementPools> Pools = CachedElementLists.FindRef(LayoutCache);
	if ( !Pools.IsValid() )
	{
		Pools = MakeShareable( new FCacheElementPools() );
		CachedElementLists.Add(LayoutCache, Pools);
	}

	TSharedPtr< FSlateWindowElementList > NextElementList = Pools->GetNextCachableElementList(CurrentWindow);

	// Cached buffers don't always report their references, just while the buffer is in use, and by the owning SInvalidation panel.
	NextElementList->SetShouldReportReferencesToGC(false);

	return NextElementList;
}

TSharedPtr< FSlateWindowElementList > FSlateApplication::FCacheElementPools::GetNextCachableElementList(const TSharedPtr<SWindow>& CurrentWindow)
{
	TSharedPtr< FSlateWindowElementList > NextElementList;

	// Move any inactive element lists in the active pool to the inactive pool.
	for ( int32 i = ActiveCachedElementListPool.Num() - 1; i >= 0; i-- )
	{
		if ( ActiveCachedElementListPool[i]->IsCachedRenderDataInUse() == false )
		{
			InactiveCachedElementListPool.Add(ActiveCachedElementListPool[i]);
			ActiveCachedElementListPool.RemoveAtSwap(i, 1, false);
		}
	}

	// Remove inactive lists that don't belong to this window.
	for ( int32 i = InactiveCachedElementListPool.Num() - 1; i >= 0; i-- )
	{
		if (InactiveCachedElementListPool[i]->GetPaintWindow() != CurrentWindow.Get())
		{
			InactiveCachedElementListPool.RemoveAtSwap(i, 1, false);
		}
	}

	// Create a new element list if none are available, or use an existing one.
	if ( InactiveCachedElementListPool.Num() == 0 )
	{
		NextElementList = MakeShareable(new FSlateWindowElementList(CurrentWindow));
	}
	else
	{
		NextElementList = InactiveCachedElementListPool[0];
		NextElementList->ResetElementBuffers();

		InactiveCachedElementListPool.RemoveAtSwap(0, 1, false);
	}

	ActiveCachedElementListPool.Add(NextElementList);

	return NextElementList;
}

bool FSlateApplication::FCacheElementPools::IsInUse() const
{
	bool bInUse = false;
	for ( TSharedPtr< FSlateWindowElementList > ElementList : InactiveCachedElementListPool )
	{
		bInUse |= ElementList->IsCachedRenderDataInUse();
	}

	for ( TSharedPtr< FSlateWindowElementList > ElementList : ActiveCachedElementListPool )
	{
		bInUse |= ElementList->IsCachedRenderDataInUse();
	}

	return bInUse;
}

void FSlateApplication::ReleaseResourcesForLayoutCache(const ILayoutCache* LayoutCache)
{
	TSharedPtr<FCacheElementPools> Pools = CachedElementLists.FindRef(LayoutCache);
	if ( Pools.IsValid() )
	{
		ReleasedCachedElementLists.Add(Pools);
	}

	CachedElementLists.Remove(LayoutCache);

	// Release the rendering related resources.
	Renderer->ReleaseCachingResourcesFor(LayoutCache);
}

TSharedRef<FSlateVirtualUser> FSlateApplication::FindOrCreateVirtualUser(int32 VirtualUserIndex)
{
	// Ensure we have a large enough array to add the new virtual user.
	if ( VirtualUserIndex >= VirtualUsers.Num() )
	{
		VirtualUsers.SetNum(VirtualUserIndex + 1);
	}

	TSharedPtr<FSlateVirtualUser> VirtualUser = VirtualUsers[VirtualUserIndex].Pin();
	if ( VirtualUser.IsValid() )
	{
		return VirtualUser.ToSharedRef();
	}

	// Register new virtual user with slates standard set of users.
	int32 NextVirtualUserIndex = SlateApplicationDefs::MaxHardwareUsers;
	while ( GetUser(NextVirtualUserIndex) )
	{
		NextVirtualUserIndex++;
	}

	TSharedRef<FSlateUser> NewUser = MakeShareable(new FSlateUser(NextVirtualUserIndex, true));
	RegisterUser(NewUser);

	// Make a virtual user handle that can be released automatically when all virtual users
	// of this same user index are collected.
	VirtualUser = MakeShareable(new FSlateVirtualUser(NewUser->GetUserIndex(), VirtualUserIndex));

	// Update the virtual user array, so we can get this user back later.
	VirtualUsers[VirtualUserIndex] = VirtualUser;

	return VirtualUser.ToSharedRef();
}

FSlateUser* FSlateApplication::GetOrCreateUser(int32 UserIndex)
{
	if (UserIndex < 0)
	{
		return nullptr;
	}

	if (FSlateUser* User = GetUser(UserIndex))
	{
		return User;
	}

	TSharedRef<FSlateUser> NewUser = MakeShared<FSlateUser>(UserIndex, false);
	RegisterUser(NewUser);

	return &NewUser.Get();
}

void FSlateApplication::RegisterUser(TSharedRef<FSlateUser> NewUser)
{
	if ( NewUser->UserIndex == -1 )
	{
		int32 Index = Users.Add(NewUser);
		NewUser->UserIndex = Index;
	}
	else
	{
		// Ensure we have a large enough array to add the new user.
		if ( NewUser->GetUserIndex() >= Users.Num() )
		{
			Users.SetNum(NewUser->GetUserIndex() + 1);
		}

		if ( FSlateUser* ExistingUser = Users[NewUser->GetUserIndex()].Get() )
		{
			// Migrate any state we know about that needs to be maintained if the
			// user is replaced.
			NewUser->FocusWidgetPathWeak = ExistingUser->FocusWidgetPathWeak;
			NewUser->FocusCause = ExistingUser->FocusCause;
			NewUser->ShowFocus = ExistingUser->ShowFocus;
		}

		// Replace the user that's at this index with the new user.
		Users[NewUser->GetUserIndex()] = NewUser;
	}

	//NavigationConfig->OnUserAdded(NewUser->GetUserIndex());

	UE_LOG(LogSlate, Log, TEXT("Slate User Registered.  User Index %d, Is Virtual User: %d"), NewUser->UserIndex, NewUser->bVirtualUser);
	UserRegisteredEvent.Broadcast(NewUser->GetUserIndex());
}

void FSlateApplication::UnregisterUser(int32 UserIndex)
{
	if ( UserIndex < Users.Num() )
	{
		UE_LOG(LogSlate, Log, TEXT("Slate User Unregistered.  User Index %d"), UserIndex);

		ClearUserFocus(UserIndex, EFocusCause::SetDirectly);
		Users[UserIndex].Reset();

		NavigationConfig->OnUserRemoved(UserIndex);
	}
}

void FSlateApplication::ForEachUser(TFunctionRef<void(FSlateUser*)> InPredicate, bool bIncludeVirtualUsers)
{
	for ( int32 UserIndex = 0; UserIndex < Users.Num(); UserIndex++ )
	{
		if ( FSlateUser* User = Users[UserIndex].Get() )
		{
			// Ignore virtual users unless told not to.
			if ( !bIncludeVirtualUsers && User->IsVirtualUser() )
			{
				continue;
			}

			InPredicate(User);
		}
	}
}


/* FSlateApplicationBase interface
 *****************************************************************************/

FVector2D FSlateApplication::GetCursorSize( ) const
{
	if ( PlatformApplication->Cursor.IsValid() )
	{
		int32 X;
		int32 Y;
		PlatformApplication->Cursor->GetSize( X, Y );
		return FVector2D( X, Y );
	}

	return FVector2D( 1.0f, 1.0f );
}

EVisibility FSlateApplication::GetSoftwareCursorVis( ) const
{
	const TSharedPtr<ICursor>& Cursor = PlatformApplication->Cursor;
	if (bSoftwareCursorAvailable && Cursor.IsValid() && Cursor->GetType() != EMouseCursor::None)
	{
		return EVisibility::HitTestInvisible;
	}
	return EVisibility::Hidden;
}

TSharedPtr< SWidget > FSlateApplication::GetKeyboardFocusedWidget() const
{
	if ( const FSlateUser* User = GetUser(GetUserIndexForKeyboard()) )
	{
		return User->GetFocusedWidget();
	}

	return TSharedPtr< SWidget >();
}

TSharedPtr<SWidget> FSlateApplication::GetMouseCaptorImpl() const
{
	return MouseCaptor.ToSharedWidget(CursorUserIndex, CursorPointerIndex);
}

bool FSlateApplication::HasAnyMouseCaptor() const
{
	return MouseCaptor.HasCapture();
}

bool FSlateApplication::HasUserMouseCapture(int32 UserIndex) const
{
	return MouseCaptor.HasCaptureForUser(UserIndex);
}

bool FSlateApplication::DoesWidgetHaveMouseCaptureByUser(const TSharedPtr<const SWidget> Widget, int32 UserIndex, TOptional<int32> PointerIndex) const
{
	return MouseCaptor.DoesWidgetHaveMouseCaptureByUser(Widget, UserIndex, PointerIndex);
}

bool FSlateApplication::DoesWidgetHaveMouseCapture(const TSharedPtr<const SWidget> Widget) const
{
	return MouseCaptor.DoesWidgetHaveMouseCapture(Widget);
}

TOptional<EFocusCause> FSlateApplication::HasUserFocus(const TSharedPtr<const SWidget> Widget, int32 UserIndex) const
{
	if ( const FSlateUser* User = GetUser(UserIndex) )
	{
		if ( User->GetFocusedWidget() == Widget )
		{
			return User->FocusCause;
		}
	}

	return TOptional<EFocusCause>();
}

TOptional<EFocusCause> FSlateApplication::HasAnyUserFocus(const TSharedPtr<const SWidget> Widget) const
{
	for ( int32 UserIndex = 0; UserIndex < Users.Num(); UserIndex++ )
	{
		if ( const FSlateUser* User = Users[UserIndex].Get() )
		{
			if ( User->GetFocusedWidget() == Widget )
			{
				return User->FocusCause;
			}
		}
	}

	return TOptional<EFocusCause>();
}

bool FSlateApplication::IsWidgetDirectlyHovered(const TSharedPtr<const SWidget> Widget) const
{
	for( auto LastWidgetIterator = WidgetsUnderCursorLastEvent.CreateConstIterator(); LastWidgetIterator; ++LastWidgetIterator )
	{
		const FWeakWidgetPath& WeakPath = LastWidgetIterator.Value();
		if( WeakPath.IsValid() && Widget == WeakPath.GetLastWidget().Pin() )
		{
			return true;
		}
	}
	return false;
}

bool FSlateApplication::ShowUserFocus(const TSharedPtr<const SWidget> Widget) const
{
	for ( int32 UserIndex = 0; UserIndex < Users.Num(); UserIndex++ )
	{
		if ( const FSlateUser* User = Users[UserIndex].Get() )
		{
			TSharedPtr<SWidget> FocusedWidget = User->GetFocusedWidget();
			if ( FocusedWidget == Widget )
			{
				return User->ShowFocus;
			}
		}
	}

	return false;
}

bool FSlateApplication::HasUserFocusedDescendants(const TSharedRef< const SWidget >& Widget, int32 UserIndex) const
{
	if ( const FSlateUser* User = GetUser(UserIndex) )
	{
		TSharedPtr<SWidget> FocusedWidget = User->GetFocusedWidget();
		if ( FocusedWidget != Widget )
		{
			const FWeakWidgetPath& FocusedWidgetPath = User->GetWeakFocusPath();
			if ( FocusedWidgetPath.ContainsWidget(Widget) )
		{
			return true;
		}
	}
	}

	return false;
}

bool FSlateApplication::HasFocusedDescendants( const TSharedRef< const SWidget >& Widget ) const
{
	for ( int32 UserIndex = 0; UserIndex < Users.Num(); UserIndex++ )
	{
		if ( const FSlateUser* User = Users[UserIndex].Get() )
		{
			TSharedPtr<SWidget> FocusedWidget = User->GetFocusedWidget();
			if ( FocusedWidget != Widget )
			{
				const FWeakWidgetPath& FocusedWidgetPath = User->GetWeakFocusPath();
				if ( FocusedWidgetPath.ContainsWidget(Widget) )
			{
				return true;
			}
		}
	}
	}
	return false;
}

bool FSlateApplication::IsExternalUIOpened()
{
	return bIsExternalUIOpened;
}


TSharedRef<SWidget> FSlateApplication::MakeImage( const TAttribute<const FSlateBrush*>& Image, const TAttribute<FSlateColor>& Color, const TAttribute<EVisibility>& Visibility ) const
{
	return SNew(SImage)
		.ColorAndOpacity(Color)
		.Image(Image)
		.Visibility(Visibility);
}


TSharedRef<SWidget> FSlateApplication::MakeWindowTitleBar( const TSharedRef<SWindow>& Window, const TSharedPtr<SWidget>& CenterContent, EHorizontalAlignment CenterContentAlignment, TSharedPtr<IWindowTitleBar>& OutTitleBar ) const
{
	TSharedRef<SWindowTitleBar> TitleBar = SNew(SWindowTitleBar, Window, CenterContent, CenterContentAlignment)
		.Visibility(EVisibility::SelfHitTestInvisible);

	OutTitleBar = TitleBar;

	return TitleBar;
}


TSharedRef<IToolTip> FSlateApplication::MakeToolTip(const TAttribute<FText>& ToolTipText)
{
	return SNew(SToolTip)
		.Text(ToolTipText);
}


TSharedRef<IToolTip> FSlateApplication::MakeToolTip( const FText& ToolTipText )
{
	return SNew(SToolTip)
		.Text(ToolTipText);
}

/* FGenericApplicationMessageHandler interface
 *****************************************************************************/

bool FSlateApplication::ShouldProcessUserInputMessages( const TSharedPtr< FGenericWindow >& PlatformWindow ) const
{
	TSharedPtr< SWindow > Window;
	if ( PlatformWindow.IsValid() )
	{
		Window = FSlateWindowHelper::FindWindowByPlatformWindow( SlateWindows, PlatformWindow.ToSharedRef() );
	}

	if (ActiveModalWindows.Num() == 0 ||
		(Window.IsValid() &&
		(Window->IsDescendantOf(GetActiveModalWindow()) || ActiveModalWindows.Top() == Window)))
	{
		return true;
	}
	return false;
}

bool FSlateApplication::OnKeyChar( const TCHAR Character, const bool IsRepeat )
{
	FCharacterEvent CharacterEvent( Character, PlatformApplication->GetModifierKeys(), 0, IsRepeat );
	return ProcessKeyCharEvent( CharacterEvent );
}

bool FSlateApplication::ProcessKeyCharEvent( const FCharacterEvent& InCharacterEvent )
{
	SCOPE_CYCLE_COUNTER(STAT_ProcessKeyChar);

	TScopeCounter<int32> BeginInput(ProcessingInput);

	FReply Reply = FReply::Unhandled();

	// NOTE: We intentionally don't reset LastUserInteractionTimeForThrottling here so that the UI can be responsive while typing

	// Bubble the key event
	if ( FSlateUser* User = GetOrCreateUser(InCharacterEvent.GetUserIndex()) )
	{
		TSharedRef<FWidgetPath> EventPathRef = User->GetFocusPath();
		const FWidgetPath& EventPath = EventPathRef.Get();

		// Switch worlds for widgets in the current path
		FScopedSwitchWorldHack SwitchWorld(EventPath);

		{
			SCOPE_CYCLE_COUNTER(STAT_ProcessKeyChar_RouteAlongFocusPath);
			Reply = FEventRouter::RouteAlongFocusPath(this, FEventRouter::FBubblePolicy(EventPath), InCharacterEvent, [] (const FArrangedWidget& SomeWidgetGettingEvent, const FCharacterEvent& Event)
			{
				SCOPE_CYCLE_COUNTER(STAT_ProcessKeyChar_Call_OnKeyChar);

				if (SomeWidgetGettingEvent.Widget->IsEnabled())
				{
					const FReply TempReply = SomeWidgetGettingEvent.Widget->OnKeyChar(SomeWidgetGettingEvent.Geometry, Event);
#if WITH_SLATE_DEBUGGING
					FSlateDebugging::BroadcastInputEvent(ESlateDebuggingInputEvent::KeyChar, TempReply, SomeWidgetGettingEvent.Widget, FString::Printf(TEXT("%c"), Event.GetCharacter()));
#endif
					return TempReply;
				}

				return FReply::Unhandled();
			});
		}
	}

	return Reply.IsEventHandled();
}

bool FSlateApplication::OnKeyDown( const int32 KeyCode, const uint32 CharacterCode, const bool IsRepeat ) 
{
	FKey const Key = FInputKeyManager::Get().GetKeyFromCodes( KeyCode, CharacterCode );
	FKeyEvent KeyEvent(Key, PlatformApplication->GetModifierKeys(), GetUserIndexForKeyboard(), IsRepeat, CharacterCode, KeyCode);

	return ProcessKeyDownEvent( KeyEvent );
}

bool FSlateApplication::ProcessKeyDownEvent( const FKeyEvent& InKeyEvent )
{
	TScopeCounter<int32> BeginInput(ProcessingInput);

	SCOPE_CYCLE_COUNTER(STAT_ProcessKeyDown);

#if WITH_EDITOR
	//Send the key input to all pre input key down listener function
	if (OnApplicationPreInputKeyDownListenerEvent.IsBound())
	{
		OnApplicationPreInputKeyDownListenerEvent.Broadcast(InKeyEvent);
	}
#endif //WITH_EDITOR

	QueueSynthesizedMouseMove();

	// Analog cursor gets first chance at the input
	if (InputPreProcessors.HandleKeyDownEvent(*this, InKeyEvent))
	{
		return true;
	}

	FReply Reply = FReply::Unhandled();

	SetLastUserInteractionTime(this->GetCurrentTime());
	
	if (IsDragDropping() && InKeyEvent.GetKey() == EKeys::Escape)
	{
		// Pressing ESC while drag and dropping terminates the drag drop.
		CancelDragDrop();
		Reply = FReply::Handled();
	}
	else
	{
		LastUserInteractionTimeForThrottling = LastUserInteractionTime;

#if SLATE_HAS_WIDGET_REFLECTOR
		// If we are inspecting, pressing ESC exits inspection mode.
		if ( InKeyEvent.GetKey() == EKeys::Escape )
		{
			TSharedPtr<IWidgetReflector> WidgetReflector = WidgetReflectorPtr.Pin();
			const bool bIsWidgetReflectorPicking = WidgetReflector.IsValid() && WidgetReflector->IsInPickingMode();
			if ( bIsWidgetReflectorPicking )
			{
					WidgetReflector->OnWidgetPicked();
					Reply = FReply::Handled();

					return Reply.IsEventHandled();
			}
		}
#endif

#if !(UE_BUILD_SHIPPING || UE_BUILD_TEST)
		// Ctrl+Shift+~ summons the Toolbox.
		if (InKeyEvent.GetKey() == EKeys::Tilde && InKeyEvent.IsControlDown() && InKeyEvent.IsShiftDown())
		{
			IToolboxModule* ToolboxModule = FModuleManager::LoadModulePtr<IToolboxModule>("Toolbox");
			if (ToolboxModule)
			{
				ToolboxModule->SummonToolbox();
			}
		}

#endif //!(UE_BUILD_SHIPPING || UE_BUILD_TEST)

		// Bubble the keyboard event
		if ( FSlateUser* User = GetOrCreateUser(InKeyEvent.GetUserIndex()) )
		{
			TSharedRef<FWidgetPath> EventPathRef = User->GetFocusPath();
			const FWidgetPath& EventPath = EventPathRef.Get();

			// Switch worlds for widgets inOnPreviewMouseButtonDown the current path
			FScopedSwitchWorldHack SwitchWorld(EventPath);

			// Tunnel the keyboard event
			Reply = FEventRouter::RouteAlongFocusPath(this, FEventRouter::FTunnelPolicy(EventPath), InKeyEvent, [] (const FArrangedWidget& CurrentWidget, const FKeyEvent& Event)
			{
#if WITH_SLATE_DEBUGGING
				// TODO
#endif

				return ( CurrentWidget.Widget->IsEnabled() )
					? CurrentWidget.Widget->OnPreviewKeyDown(CurrentWidget.Geometry, Event)
					: FReply::Unhandled();
			});

			// Send out key down events.
			if ( !Reply.IsEventHandled() )
			{
				Reply = FEventRouter::RouteAlongFocusPath(this, FEventRouter::FBubblePolicy(EventPath), InKeyEvent, [] (const FArrangedWidget& SomeWidgetGettingEvent, const FKeyEvent& Event)
				{
					if (SomeWidgetGettingEvent.Widget->IsEnabled())
					{
						const FReply TempReply = SomeWidgetGettingEvent.Widget->OnKeyDown(SomeWidgetGettingEvent.Geometry, Event);
#if WITH_SLATE_DEBUGGING
						FSlateDebugging::BroadcastInputEvent(ESlateDebuggingInputEvent::KeyDown, TempReply, SomeWidgetGettingEvent.Widget, Event.GetKey().ToString());
#endif
						return TempReply;
					}

					return FReply::Unhandled();
				});
			}

			// If the key event was not processed by any widget...
			if ( !Reply.IsEventHandled() && UnhandledKeyDownEventHandler.IsBound() )
			{
				Reply = UnhandledKeyDownEventHandler.Execute(InKeyEvent);
			}
		}
	}

	return Reply.IsEventHandled();
}

bool FSlateApplication::OnKeyUp( const int32 KeyCode, const uint32 CharacterCode, const bool IsRepeat )
{
	FKey const Key = FInputKeyManager::Get().GetKeyFromCodes( KeyCode, CharacterCode );
	FKeyEvent KeyEvent(Key, PlatformApplication->GetModifierKeys(), GetUserIndexForKeyboard(), IsRepeat, CharacterCode, KeyCode);

	return ProcessKeyUpEvent( KeyEvent );
}

bool FSlateApplication::ProcessKeyUpEvent( const FKeyEvent& InKeyEvent )
{
	SCOPE_CYCLE_COUNTER(STAT_ProcessKeyUp);

	TScopeCounter<int32> BeginInput(ProcessingInput);

	QueueSynthesizedMouseMove();

	// Analog cursor gets first chance at the input
	if (InputPreProcessors.HandleKeyUpEvent(*this, InKeyEvent))
	{
		return true;
	}

	FReply Reply = FReply::Unhandled();

	SetLastUserInteractionTime(this->GetCurrentTime());
	
	LastUserInteractionTimeForThrottling = LastUserInteractionTime;

	// Bubble the key event
	if ( FSlateUser* User = GetOrCreateUser(InKeyEvent.GetUserIndex()) )
	{
		TSharedRef<FWidgetPath> EventPathRef = User->GetFocusPath();
		const FWidgetPath& EventPath = EventPathRef.Get();

		// Switch worlds for widgets in the current path
		FScopedSwitchWorldHack SwitchWorld(EventPath);

		Reply = FEventRouter::RouteAlongFocusPath(this, FEventRouter::FBubblePolicy(EventPath), InKeyEvent, [] (const FArrangedWidget& SomeWidgetGettingEvent, const FKeyEvent& Event)
		{
			if (SomeWidgetGettingEvent.Widget->IsEnabled())
			{
				const FReply TempReply = SomeWidgetGettingEvent.Widget->OnKeyUp(SomeWidgetGettingEvent.Geometry, Event);
#if WITH_SLATE_DEBUGGING
				FSlateDebugging::BroadcastInputEvent(ESlateDebuggingInputEvent::KeyUp, TempReply, SomeWidgetGettingEvent.Widget, Event.GetKey().ToString());
#endif
				return TempReply;
			}

			return FReply::Unhandled();
		});
	}

	return Reply.IsEventHandled();
}

bool FSlateApplication::ProcessAnalogInputEvent(const FAnalogInputEvent& InAnalogInputEvent)
{
	SCOPE_CYCLE_COUNTER(STAT_ProcessAnalogInput);

	TScopeCounter<int32> BeginInput(ProcessingInput);

	QueueSynthesizedMouseMove();

	FReply Reply = FReply::Unhandled();

	// Analog cursor gets first chance at the input
	if (InputPreProcessors.HandleAnalogInputEvent(*this, InAnalogInputEvent))
	{
		Reply = FReply::Handled();
	}

	if (!Reply.IsEventHandled())
	{
		if (FSlateUser* User = GetOrCreateUser(InAnalogInputEvent.GetUserIndex()))
		{
			TSharedRef<FWidgetPath> EventPathRef = User->GetFocusPath();
			const FWidgetPath& EventPath = EventPathRef.Get();

			FAnalogInputEvent ModifiedEvent(InAnalogInputEvent);
			ModifiedEvent.SetEventPath(EventPath);

			// Switch worlds for widgets in the current path
			FScopedSwitchWorldHack SwitchWorld(EventPath);

			Reply = FEventRouter::RouteAlongFocusPath(this, FEventRouter::FBubblePolicy(EventPath), ModifiedEvent, [](const FArrangedWidget& SomeWidgetGettingEvent, const FAnalogInputEvent& Event)
			{
				if (SomeWidgetGettingEvent.Widget->IsEnabled())
				{
					const FReply TempReply = SomeWidgetGettingEvent.Widget->OnAnalogValueChanged(SomeWidgetGettingEvent.Geometry, Event);
#if WITH_SLATE_DEBUGGING
					FSlateDebugging::BroadcastInputEvent(ESlateDebuggingInputEvent::AnalogInput, TempReply, SomeWidgetGettingEvent.Widget, Event.GetKey().ToString());
#endif
					return TempReply;
				}

				return FReply::Unhandled();
			});

			QueueSynthesizedMouseMove();
		}
	}

	// If no one handled this, it was probably motion in the deadzone.  Don't treat it as activity.
	if (Reply.IsEventHandled())
	{
		SetLastUserInteractionTime(this->GetCurrentTime());
		LastUserInteractionTimeForThrottling = LastUserInteractionTime;
		return true;
	}
	else
	{
		return false;
	}
}

FKey TranslateMouseButtonToKey( const EMouseButtons::Type Button )
{
	FKey Key = EKeys::Invalid;

	switch( Button )
	{
	case EMouseButtons::Left:
		Key = EKeys::LeftMouseButton;
		break;
	case EMouseButtons::Middle:
		Key = EKeys::MiddleMouseButton;
		break;
	case EMouseButtons::Right:
		Key = EKeys::RightMouseButton;
		break;
	case EMouseButtons::Thumb01:
		Key = EKeys::ThumbMouseButton;
		break;
	case EMouseButtons::Thumb02:
		Key = EKeys::ThumbMouseButton2;
		break;
	}

	return Key;
}

#if PLATFORM_DESKTOP || PLATFORM_HTML5

void FSlateApplication::SetGameIsFakingTouchEvents(const bool bIsFaking, FVector2D* CursorLocation)
{
	if ( bIsGameFakingTouch != bIsFaking )
	{
		if (bIsFakingTouched && !bIsFaking && bIsGameFakingTouch && !bIsFakingTouch)
		{
			OnTouchEnded((CursorLocation ? *CursorLocation : PlatformApplication->Cursor->GetPosition()), 0, 0);
		}

		bIsGameFakingTouch = bIsFaking;
	}
}

#endif

bool FSlateApplication::IsFakingTouchEvents() const
{
	return bIsFakingTouch || bIsGameFakingTouch;
}

bool FSlateApplication::OnMouseDown(const TSharedPtr< FGenericWindow >& PlatformWindow, const EMouseButtons::Type Button)
{
	return OnMouseDown(PlatformWindow, Button, GetCursorPos());
}

bool FSlateApplication::OnMouseDown( const TSharedPtr< FGenericWindow >& PlatformWindow, const EMouseButtons::Type Button, const FVector2D CursorPos )
{
	// convert to touch event if we are faking it	
	if (bIsFakingTouch || bIsGameFakingTouch)
	{
		bIsFakingTouched = true;
		return OnTouchStarted( PlatformWindow, PlatformApplication->Cursor->GetPosition(), 1.0f, 0, 0 );
	}

	FKey Key = TranslateMouseButtonToKey( Button );

	FPointerEvent MouseEvent(
		CursorPointerIndex,
		CursorPos,
		GetLastCursorPos(),
		PressedMouseButtons,
		Key,
		0,
		PlatformApplication->GetModifierKeys()
		);

	return ProcessMouseButtonDownEvent( PlatformWindow, MouseEvent );
}

bool FSlateApplication::ProcessMouseButtonDownEvent( const TSharedPtr< FGenericWindow >& PlatformWindow, const FPointerEvent& MouseEvent )
{
	SCOPE_CYCLE_COUNTER(STAT_ProcessMouseButtonDown);
	
	TScopeCounter<int32> BeginInput(ProcessingInput);

#if WITH_EDITOR
	//Send the key input to all pre input key down listener function
	if (OnApplicationMousePreInputButtonDownListenerEvent.IsBound())
	{
		OnApplicationMousePreInputButtonDownListenerEvent.Broadcast(MouseEvent);
	}
#endif //WITH_EDITOR

	QueueSynthesizedMouseMove();
	SetLastUserInteractionTime(this->GetCurrentTime());
	LastUserInteractionTimeForThrottling = LastUserInteractionTime;
	
	if (PlatformWindow.IsValid())
	{
		PlatformApplication->SetCapture(PlatformWindow);
	}
	PressedMouseButtons.Add( MouseEvent.GetEffectingButton() );

	// Input preprocessors get the first chance at the input
	if (InputPreProcessors.HandleMouseButtonDownEvent(*this, MouseEvent))
	{
		return true;
	}

	bool bInGame = false;

	// Only process mouse down messages if we are not drag/dropping
	if ( !IsDragDroppingAffected(MouseEvent) )
	{
		FReply Reply = FReply::Unhandled();
		if (MouseCaptor.HasCaptureForPointerIndex(MouseEvent.GetUserIndex(), MouseEvent.GetPointerIndex()))
		{
			FWidgetPath MouseCaptorPath = MouseCaptor.ToWidgetPath( FWeakWidgetPath::EInterruptedPathHandling::Truncate, &MouseEvent );
			FArrangedWidget& MouseCaptorWidget = MouseCaptorPath.Widgets.Last();

			// Switch worlds widgets in the current path
			FScopedSwitchWorldHack SwitchWorld(MouseCaptorPath);
			bInGame = FApp::IsGame();

			Reply = FEventRouter::Route<FReply>(this, FEventRouter::FToLeafmostPolicy(MouseCaptorPath), MouseEvent, [] (const FArrangedWidget& InMouseCaptorWidget, const FPointerEvent& Event)
			{
				return InMouseCaptorWidget.Widget->OnPreviewMouseButtonDown(InMouseCaptorWidget.Geometry, Event);
			});

			if ( !Reply.IsEventHandled() )
			{
				Reply = FEventRouter::Route<FReply>(this, FEventRouter::FToLeafmostPolicy(MouseCaptorPath), MouseEvent,
					[this] (const FArrangedWidget& InMouseCaptorWidget, const FPointerEvent& Event)
				{
					FReply TempReply = FReply::Unhandled();
					if ( Event.IsTouchEvent() )
					{
						TempReply = InMouseCaptorWidget.Widget->OnTouchStarted(InMouseCaptorWidget.Geometry, Event);
#if WITH_SLATE_DEBUGGING
						FSlateDebugging::BroadcastInputEvent(ESlateDebuggingInputEvent::TouchStart, TempReply, InMouseCaptorWidget.Widget);
#endif
					}
					if ( !Event.IsTouchEvent() || ( !TempReply.IsEventHandled() && this->bTouchFallbackToMouse ) )
					{
						TempReply = InMouseCaptorWidget.Widget->OnMouseButtonDown(InMouseCaptorWidget.Geometry, Event);
#if WITH_SLATE_DEBUGGING
						FSlateDebugging::BroadcastInputEvent(ESlateDebuggingInputEvent::MouseButtonDown, TempReply, InMouseCaptorWidget.Widget);
#endif
					}
					return TempReply;
				});
			}
		}
		else
		{
			FWidgetPath WidgetsUnderCursor = LocateWindowUnderMouse( MouseEvent.GetScreenSpacePosition(), GetInteractiveTopLevelWindows() );

			PopupSupport.SendNotifications( WidgetsUnderCursor );

			// Switch worlds widgets in the current path
			FScopedSwitchWorldHack SwitchWorld(WidgetsUnderCursor);
			bInGame = FApp::IsGame();

			Reply = RoutePointerDownEvent(WidgetsUnderCursor, MouseEvent);
		}

		// See if expensive tasks should be throttled.  By default on mouse down expensive tasks are throttled
		// to ensure Slate responsiveness in low FPS situations
		if (Reply.IsEventHandled() && !bInGame && !MouseEvent.IsTouchEvent())
		{
			// Enter responsive mode if throttling should occur and its not already happening
			if( Reply.ShouldThrottle() && !MouseButtonDownResponsivnessThrottle.IsValid() )
			{
				MouseButtonDownResponsivnessThrottle = FSlateThrottleManager::Get().EnterResponsiveMode();
			}
			else if( !Reply.ShouldThrottle() && MouseButtonDownResponsivnessThrottle.IsValid() )
			{
				// Leave responsive mode if a widget chose not to throttle
				FSlateThrottleManager::Get().LeaveResponsiveMode( MouseButtonDownResponsivnessThrottle );
			}
		}
	}

	return true;
}

FReply FSlateApplication::RoutePointerDownEvent(const FWidgetPath& WidgetsUnderPointer, const FPointerEvent& PointerEvent)
{
	TScopeCounter<int32> BeginInput(ProcessingInput);
	
	// Ensure the cursor location(s) get set to an initial value
	PointerIndexPositionMap.Add(FUserAndPointer(PointerEvent.GetUserIndex(), PointerEvent.GetPointerIndex()), PointerEvent.GetScreenSpacePosition());
	PointerIndexLastPositionMap.Add(FUserAndPointer(PointerEvent.GetUserIndex(), PointerEvent.GetPointerIndex()), PointerEvent.GetScreenSpacePosition());

#if PLATFORM_MAC
	NSWindow* ActiveWindow = [ NSApp keyWindow ];
	const bool bNeedToActivateWindow = ( ActiveWindow == nullptr );
#else
	const bool bNeedToActivateWindow = false;
#endif

	const TSharedPtr<SWidget> PreviouslyFocusedWidget = GetKeyboardFocusedWidget();

	FReply Reply = FEventRouter::Route<FReply>( this, FEventRouter::FTunnelPolicy( WidgetsUnderPointer ), PointerEvent, []( const FArrangedWidget TargetWidget, const FPointerEvent& Event )
	{
		return TargetWidget.Widget->OnPreviewMouseButtonDown( TargetWidget.Geometry, Event );
	} );

	if( !Reply.IsEventHandled() )
	{
		Reply = FEventRouter::Route<FReply>( this, FEventRouter::FBubblePolicy( WidgetsUnderPointer ), PointerEvent, [this]( const FArrangedWidget TargetWidget, const FPointerEvent& Event )
		{
			FReply TempReply = FReply::Unhandled();
			if( !TempReply.IsEventHandled() )
			{
				if( Event.IsTouchEvent() )
				{
					TempReply = TargetWidget.Widget->OnTouchStarted( TargetWidget.Geometry, Event );
#if WITH_SLATE_DEBUGGING
					FSlateDebugging::BroadcastInputEvent(ESlateDebuggingInputEvent::TouchStart, TempReply, TargetWidget.Widget);
#endif
				}
				if( !Event.IsTouchEvent() || ( !TempReply.IsEventHandled() && this->bTouchFallbackToMouse ) )
				{
					TempReply = TargetWidget.Widget->OnMouseButtonDown( TargetWidget.Geometry, Event );
#if WITH_SLATE_DEBUGGING
					FSlateDebugging::BroadcastInputEvent(ESlateDebuggingInputEvent::MouseButtonDown, TempReply, TargetWidget.Widget);
#endif
				}
			}
			return TempReply;
		} );

		// When we perform a touch begin, we need to also send a mouse enter as if it were a cursor.
		if (PointerEvent.IsTouchEvent() && !IsFakingTouchEvents())
		{
			for (int32 WidgetIndex = WidgetsUnderPointer.Widgets.Num() - 1; WidgetIndex >= 0; --WidgetIndex)
			{
				const FArrangedWidget& TargetWidget = WidgetsUnderPointer.Widgets[WidgetIndex];

				TargetWidget.Widget->OnMouseEnter(TargetWidget.Geometry, PointerEvent);
#if WITH_SLATE_DEBUGGING
				FSlateDebugging::BroadcastInputEvent(ESlateDebuggingInputEvent::MouseEnter, TargetWidget.Widget);
#endif
			}
		}
	}

	// If none of the widgets requested keyboard focus to be set (or set the keyboard focus explicitly), set it to the leaf-most widget under the mouse.
	// On Mac we prevent the OS from activating the window on mouse down, so we have full control and can activate only if there's nothing draggable under the mouse cursor.
	const bool bFocusChangedByEventHandler = PreviouslyFocusedWidget != GetKeyboardFocusedWidget();
	if( ( !bFocusChangedByEventHandler || bNeedToActivateWindow ) &&
		( !Reply.GetUserFocusRecepient().IsValid()
#if PLATFORM_MAC
			|| (
				PointerEvent.GetEffectingButton() == EKeys::LeftMouseButton &&
				!DragDetector.IsDetectingDrag(PointerEvent)
			)
#endif
		)
	)
	{
		for ( int32 WidgetIndex = WidgetsUnderPointer.Widgets.Num() - 1; WidgetIndex >= 0; --WidgetIndex )
		{
			const FArrangedWidget& CurWidget = WidgetsUnderPointer.Widgets[WidgetIndex];
			if ( CurWidget.Widget->SupportsKeyboardFocus() )
			{
				FWidgetPath NewFocusedWidgetPath = WidgetsUnderPointer.GetPathDownTo(CurWidget.Widget);
				SetUserFocus(PointerEvent.GetUserIndex(), NewFocusedWidgetPath, EFocusCause::Mouse);
				break;
			}
		}

#if PLATFORM_MAC
		const bool bIsVirtualInteraction = WidgetsUnderPointer.TopLevelWindow.IsValid() ? WidgetsUnderPointer.TopLevelWindow->IsVirtualWindow() : false;
		if ( !bIsVirtualInteraction )
		{
			TSharedPtr<SWindow> TopLevelWindow = WidgetsUnderPointer.TopLevelWindow;
			if ( bNeedToActivateWindow || ( TopLevelWindow.IsValid() && TopLevelWindow->GetNativeWindow()->GetOSWindowHandle() != ActiveWindow ) )
			{
				// Clicking on a context menu should not activate anything
				// @todo: This needs to be updated when we have window type in SWindow and we no longer have to guess if WidgetsUnderCursor.TopLevelWindow is a menu
				const bool bIsContextMenu = TopLevelWindow.IsValid() && !TopLevelWindow->IsRegularWindow() && TopLevelWindow->HasMinimizeBox() && TopLevelWindow->HasMaximizeBox();
				if ( !bIsContextMenu && PointerEvent.GetEffectingButton() == EKeys::LeftMouseButton && !DragDetector.IsDetectingDrag(PointerEvent) && ActiveWindow == [NSApp keyWindow] )
				{
					MouseCaptorHelper Captor = MouseCaptor;
					FPlatformApplicationMisc::ActivateApplication();
					if ( TopLevelWindow.IsValid() )
					{
						TopLevelWindow->BringToFront(true);
					}
					MouseCaptor = Captor;
				}
			}
		}
#endif
	}

	return Reply;
}


FReply FSlateApplication::RoutePointerUpEvent(const FWidgetPath& WidgetsUnderPointer, const FPointerEvent& PointerEvent)
{
	TScopeCounter<int32> BeginInput(ProcessingInput);

	FReply Reply = FReply::Unhandled();

	// Update the drag detector, this release may stop a drag detection.
	DragDetector.OnPointerRelease(PointerEvent);

	const bool bIsDragDropping = IsDragDroppingAffected(PointerEvent);

	if (MouseCaptor.HasCaptureForPointerIndex(PointerEvent.GetUserIndex(), PointerEvent.GetPointerIndex()))
	{
		FWidgetPath MouseCaptorPath = MouseCaptor.ToWidgetPath( FWeakWidgetPath::EInterruptedPathHandling::Truncate, &PointerEvent );
		if ( ensureMsgf(MouseCaptorPath.Widgets.Num() > 0, TEXT("A window had a widget with mouse capture. That entire window has been dismissed before the mouse up could be processed.")) )
		{
			// Switch worlds widgets in the current path
			FScopedSwitchWorldHack SwitchWorld( MouseCaptorPath );

			Reply =
				FEventRouter::Route<FReply>( this, FEventRouter::FToLeafmostPolicy(MouseCaptorPath), PointerEvent, [this]( const FArrangedWidget& TargetWidget, const FPointerEvent& Event )
				{
					FReply TempReply = FReply::Unhandled();
					if (Event.IsTouchEvent())
					{
						TempReply = TargetWidget.Widget->OnTouchEnded(TargetWidget.Geometry, Event);
#if WITH_SLATE_DEBUGGING
						FSlateDebugging::BroadcastInputEvent(ESlateDebuggingInputEvent::TouchEnd, TempReply, TargetWidget.Widget);
#endif
					}

					if (!Event.IsTouchEvent() || (!TempReply.IsEventHandled() && this->bTouchFallbackToMouse))
					{
						TempReply = TargetWidget.Widget->OnMouseButtonUp( TargetWidget.Geometry, Event );
#if WITH_SLATE_DEBUGGING
						FSlateDebugging::BroadcastInputEvent(ESlateDebuggingInputEvent::MouseButtonUp, TempReply, TargetWidget.Widget);
#endif
					}
					
					if ( Event.IsTouchEvent() && !IsFakingTouchEvents() )
					{
						// Generate a Leave event when a touch ends as well, since a touch can enter a widget and then end inside it
						TargetWidget.Widget->OnMouseLeave(Event);
#if WITH_SLATE_DEBUGGING
						FSlateDebugging::BroadcastInputEvent(ESlateDebuggingInputEvent::MouseLeave, TargetWidget.Widget);
#endif
					}

					return TempReply;
				});

			// For touch events, we always invalidate capture for the pointer.  There's no reason to ever maintain capture for
			// fingers no longer in contact with the screen.
			if ( PointerEvent.IsTouchEvent() )
			{
				MouseCaptor.InvalidateCaptureForPointer(PointerEvent.GetUserIndex(), PointerEvent.GetPointerIndex());
			}
		}
	}
	else
	{
		FWidgetPath LocalWidgetsUnderCursor = WidgetsUnderPointer.IsValid() ? WidgetsUnderPointer : LocateWindowUnderMouse(PointerEvent.GetScreenSpacePosition(), GetInteractiveTopLevelWindows());

		// Switch worlds widgets in the current path
		FScopedSwitchWorldHack SwitchWorld(LocalWidgetsUnderCursor);

		// Cache the drag drop content and reset the pointer in case OnMouseButtonUpMessage re-enters as a result of OnDrop
		TSharedPtr< FDragDropOperation > LocalDragDropContent = DragDropContent;

		if (bIsDragDropping)
		{
			ResetDragDropState();
		}

		Reply = FEventRouter::Route<FReply>(this, FEventRouter::FBubblePolicy(LocalWidgetsUnderCursor), PointerEvent, [&](const FArrangedWidget& CurWidget, const FPointerEvent& Event)
		{
			if (bIsDragDropping)
			{
				const FReply TempDropReply = CurWidget.Widget->OnDrop(CurWidget.Geometry, FDragDropEvent(Event, LocalDragDropContent));
#if WITH_SLATE_DEBUGGING
				FSlateDebugging::BroadcastInputEvent(ESlateDebuggingInputEvent::DragDrop, TempDropReply, CurWidget.Widget);
#endif
				return TempDropReply;
			}

			FReply TempReply = FReply::Unhandled();

			if (Event.IsTouchEvent())
			{
				TempReply = CurWidget.Widget->OnTouchEnded(CurWidget.Geometry, Event);
#if WITH_SLATE_DEBUGGING
				FSlateDebugging::BroadcastInputEvent(ESlateDebuggingInputEvent::TouchEnd, TempReply, CurWidget.Widget);
#endif
			}

			if (!Event.IsTouchEvent() || (!TempReply.IsEventHandled() && bTouchFallbackToMouse))
			{
				TempReply = CurWidget.Widget->OnMouseButtonUp(CurWidget.Geometry, Event);
#if WITH_SLATE_DEBUGGING
				FSlateDebugging::BroadcastInputEvent(ESlateDebuggingInputEvent::MouseButtonUp, TempReply, CurWidget.Widget);
#endif
			}

			return TempReply;
		});

		// When we perform a touch end, we need to also send a mouse leave as if it were a cursor.
		if (PointerEvent.IsTouchEvent() && !IsFakingTouchEvents())
		{
			for (int32 WidgetIndex = LocalWidgetsUnderCursor.Widgets.Num() - 1; WidgetIndex >= 0; --WidgetIndex)
			{
				LocalWidgetsUnderCursor.Widgets[WidgetIndex].Widget->OnMouseLeave(PointerEvent);
			}
		}

		// If we were dragging, notify the content
		if (bIsDragDropping)
		{
			// @todo slate : depending on SetEventPath() is not ideal.
			FPointerEvent ModifiedEvent(PointerEvent);
			ModifiedEvent.SetEventPath(LocalWidgetsUnderCursor);
			LocalDragDropContent->OnDrop(Reply.IsEventHandled(), ModifiedEvent);

			WidgetsUnderCursorLastEvent.Remove(FUserAndPointer(ModifiedEvent.GetUserIndex(), ModifiedEvent.GetPointerIndex()));
		}
	}

#if PLATFORM_MAC
	// Make sure the application and its front window are activated if user wasn't drag & dropping between windows
	if (PointerEvent.GetEffectingButton() == EKeys::LeftMouseButton && !bIsDragDropping)
	{
		TSharedPtr<SWindow> ActiveWindow = GetActiveTopLevelWindow();
		if (ActiveWindow.IsValid() && !ActiveWindow->GetNativeWindow()->IsForegroundWindow() && !ActiveWindow->GetNativeWindow()->IsMinimized())
		{
			FPlatformApplicationMisc::ActivateApplication();

			if (!ActiveWindow->IsVirtualWindow())
			{
				ActiveWindow->BringToFront(true);
			}
		}
		else if ([NSApp keyWindow] == nullptr)
		{
			FPlatformApplicationMisc::ActivateApplication();
		}
	}
#endif

	return Reply;
}

bool FSlateApplication::RoutePointerMoveEvent(const FWidgetPath& WidgetsUnderPointer, const FPointerEvent& PointerEvent, bool bIsSynthetic)
{
	TScopeCounter<int32> BeginInput(ProcessingInput);

	PointerIndexPositionMap.Add(FUserAndPointer(PointerEvent.GetUserIndex(), PointerEvent.GetPointerIndex()), PointerEvent.GetScreenSpacePosition());

	bool bHandled = false;

	FWeakWidgetPath LastWidgetsUnderCursor;

	// User asked us to detect a drag.
	bool bDragDetected = false;
	bool bShouldStartDetectingDrag = true;

#if WITH_EDITOR
	//@TODO VREDITOR - Remove and move to interaction component
	if (OnDragDropCheckOverride.IsBound())
	{
		bShouldStartDetectingDrag = OnDragDropCheckOverride.Execute();
	}
#endif 

	if ( !bIsSynthetic && bShouldStartDetectingDrag )
	{
		FWeakWidgetPath* DetectDragForWidget;
		bDragDetected = DragDetector.DetectDrag(PointerEvent, GetDragTriggerDistance(), DetectDragForWidget);
		if ( bDragDetected )
		{
			FWidgetPath DragDetectPath = DetectDragForWidget->ToWidgetPath(FWeakWidgetPath::EInterruptedPathHandling::ReturnInvalid);
			const TSharedPtr<SWidget> DragDetectRequestor = DetectDragForWidget->IsValid() ? DetectDragForWidget->GetLastWidget().Pin() : nullptr;
			if ( DragDetectPath.IsValid() && DragDetectRequestor.IsValid() )
			{
				FWidgetAndPointer DetectDragForMe = DragDetectPath.FindArrangedWidgetAndCursor(DragDetectRequestor.ToSharedRef()).Get(FWidgetAndPointer());

				// A drag has been triggered. The cursor exited some widgets as a result.
				// This assignment ensures that we will send OnLeave notifications to those widgets.
				LastWidgetsUnderCursor = *DetectDragForWidget;

				DragDetector.ResetDetection();
				
				// Switch worlds widgets in the current path
				FScopedSwitchWorldHack SwitchWorld(DragDetectPath);

				// Send an OnDragDetected to the widget that requested drag-detection.
				FReply Reply = FEventRouter::Route<FReply>(this, FEventRouter::FDirectPolicy(DetectDragForMe, DragDetectPath, &WidgetsUnderPointer), PointerEvent, [] (const FArrangedWidget& InDetectDragForMe, const FPointerEvent& TranslatedMouseEvent)
				{
					const FReply TempReply = InDetectDragForMe.Widget->OnDragDetected(InDetectDragForMe.Geometry, TranslatedMouseEvent);
#if WITH_SLATE_DEBUGGING
					FSlateDebugging::BroadcastInputEvent(ESlateDebuggingInputEvent::DragDetected, TempReply, InDetectDragForMe.Widget);
#endif
					return TempReply;
				});

				// FSlateApplication::ProcessReply() (called from
				// FEventRouter::Route() above) will have assigned
				// DragDropContent if it is processing the drag-and-drop
				// operation. Otherwise, we could use
				// Reply.GetDragDropContent().IsValid().
				bDragDetected = DragDropContent.IsValid();
			}
			else
			{
				bDragDetected = false;
			}
		}
	}


	if (bDragDetected)
	{
		// When a drag was detected, we pretend that the widgets under the mouse last time around.
		// We have set LastWidgetsUnderCursor accordingly when the drag was detected above.
	}
	else
	{
		// No Drag Detection
		LastWidgetsUnderCursor = WidgetsUnderCursorLastEvent.FindRef( FUserAndPointer( PointerEvent.GetUserIndex(), PointerEvent.GetPointerIndex() ) );
	}

	FWidgetPath MouseCaptorPath;
	if ( MouseCaptor.HasCaptureForPointerIndex(PointerEvent.GetUserIndex(), PointerEvent.GetPointerIndex()) )
	{
		MouseCaptorPath = MouseCaptor.ToWidgetPath(FWeakWidgetPath::EInterruptedPathHandling::ReturnInvalid, &PointerEvent);
	}

	// Send out mouse leave events
	// If we are doing a drag and drop, we will send this event instead.
	{
		FDragDropEvent DragDropEvent( PointerEvent, DragDropContent );
		// Switch worlds widgets in the current path
		FScopedSwitchWorldHack SwitchWorld( LastWidgetsUnderCursor.Window.Pin() );

		for ( int32 WidgetIndex = LastWidgetsUnderCursor.Widgets.Num()-1; WidgetIndex >=0; --WidgetIndex )
		{
			// Guards for cases where WidgetIndex can become invalid due to MouseMove being re-entrant.
			while ( WidgetIndex >= LastWidgetsUnderCursor.Widgets.Num() )
			{
				WidgetIndex--;
			}

			if ( WidgetIndex >= 0 )
			{
				const TSharedPtr<SWidget>& SomeWidgetPreviouslyUnderCursor = LastWidgetsUnderCursor.Widgets[WidgetIndex].Pin();
				if( SomeWidgetPreviouslyUnderCursor.IsValid() )
				{
					TOptional<FArrangedWidget> FoundWidget = WidgetsUnderPointer.FindArrangedWidget( SomeWidgetPreviouslyUnderCursor.ToSharedRef() );
					const bool bWidgetNoLongerUnderMouse = !FoundWidget.IsSet();
					if ( bWidgetNoLongerUnderMouse )
					{
						// Widget is no longer under cursor, so send a MouseLeave.
						// The widget might not even be in the hierarchy any more!
						// Thus, we cannot translate the PointerPosition into the appropriate space for this event.
						if (IsDragDroppingAffected(PointerEvent))
						{
							// Note that the event's pointer position is not translated.
							SomeWidgetPreviouslyUnderCursor->OnDragLeave( DragDropEvent );
#if WITH_SLATE_DEBUGGING
							FSlateDebugging::BroadcastInputEvent(ESlateDebuggingInputEvent::DragLeave, SomeWidgetPreviouslyUnderCursor);
#endif
							// Reset the cursor override
							DragDropEvent.GetOperation()->SetCursorOverride( TOptional<EMouseCursor::Type>() );
						}
						else
						{
							// Only fire mouse leave events for widgets inside the captor path, or whoever if there is no captor path.
							if ( MouseCaptorPath.IsValid() == false || MouseCaptorPath.ContainsWidget(SomeWidgetPreviouslyUnderCursor.ToSharedRef()) )
							{
								// Note that the event's pointer position is not translated.
								SomeWidgetPreviouslyUnderCursor->OnMouseLeave(PointerEvent);
#if WITH_SLATE_DEBUGGING
								FSlateDebugging::BroadcastInputEvent(ESlateDebuggingInputEvent::MouseLeave, SomeWidgetPreviouslyUnderCursor);
#endif
							}
						}			
					}
				}
			}
		}
	}


	if (MouseCaptorPath.IsValid())
	{
		if ( !bIsSynthetic )
		{
			// Switch worlds widgets in the current path
			FScopedSwitchWorldHack SwitchWorld( MouseCaptorPath );

			FEventRouter::Route<FNoReply>(this, FEventRouter::FBubblePolicy(WidgetsUnderPointer), PointerEvent, [&MouseCaptorPath, &LastWidgetsUnderCursor] (const FArrangedWidget& WidgetUnderCursor, const FPointerEvent& Event)
			{
				if ( !LastWidgetsUnderCursor.ContainsWidget(WidgetUnderCursor.Widget) )
				{
					if ( MouseCaptorPath.ContainsWidget(WidgetUnderCursor.Widget) )
					{
						WidgetUnderCursor.Widget->OnMouseEnter(WidgetUnderCursor.Geometry, Event);
					}
				}
				return FNoReply();
			});

			FReply Reply = FEventRouter::Route<FReply>(this, FEventRouter::FToLeafmostPolicy(MouseCaptorPath), PointerEvent, [this] (const FArrangedWidget& MouseCaptorWidget, const FPointerEvent& Event)
			{
				FReply TempReply = FReply::Unhandled();
				
				bool bAllowMouseFallback = true;
				if (Event.IsTouchEvent())
				{
					if (Event.IsTouchForceChangedEvent())
					{
						TempReply = MouseCaptorWidget.Widget->OnTouchForceChanged(MouseCaptorWidget.Geometry, Event);
#if WITH_SLATE_DEBUGGING
						//TODO FSlateDebugging
#endif
						bAllowMouseFallback = false;
					}
					else if (Event.IsTouchFirstMoveEvent())
					{
						TempReply = MouseCaptorWidget.Widget->OnTouchFirstMove(MouseCaptorWidget.Geometry, Event);
#if WITH_SLATE_DEBUGGING
						//TODO FSlateDebugging
#endif
						bAllowMouseFallback = false;
					}
					else
					{
						TempReply = MouseCaptorWidget.Widget->OnTouchMoved(MouseCaptorWidget.Geometry, Event);
					}
				}
				if ( (!Event.IsTouchEvent() && bAllowMouseFallback) || ( !TempReply.IsEventHandled() && this->bTouchFallbackToMouse ) )
				{
					TempReply = MouseCaptorWidget.Widget->OnMouseMove(MouseCaptorWidget.Geometry, Event);
#if WITH_SLATE_DEBUGGING
					FSlateDebugging::BroadcastInputEvent(ESlateDebuggingInputEvent::MouseMove, TempReply, MouseCaptorWidget.Widget);
#endif
				}
				return TempReply;
			});
			bHandled = Reply.IsEventHandled();
		}
	}
	else
	{
		// Switch worlds widgets in the current path
		FScopedSwitchWorldHack SwitchWorld(WidgetsUnderPointer);

		// Send out mouse enter events.
		if (IsDragDroppingAffected(PointerEvent))
		{
			FDragDropEvent DragDropEvent(PointerEvent, DragDropContent);
			FEventRouter::Route<FNoReply>(this, FEventRouter::FBubblePolicy(WidgetsUnderPointer), DragDropEvent, [&LastWidgetsUnderCursor](const FArrangedWidget& WidgetUnderCursor, const FDragDropEvent& InDragDropEvent)
			{
				if (!LastWidgetsUnderCursor.ContainsWidget(WidgetUnderCursor.Widget))
				{
					WidgetUnderCursor.Widget->OnDragEnter(WidgetUnderCursor.Geometry, InDragDropEvent);
				}
				return FNoReply();
			});
		}
		else
		{
			FEventRouter::Route<FNoReply>(this, FEventRouter::FBubblePolicy(WidgetsUnderPointer), PointerEvent, [&LastWidgetsUnderCursor](const FArrangedWidget& WidgetUnderCursor, const FPointerEvent& Event)
			{
				if (!LastWidgetsUnderCursor.ContainsWidget(WidgetUnderCursor.Widget))
				{
					WidgetUnderCursor.Widget->OnMouseEnter(WidgetUnderCursor.Geometry, Event);
				}
				return FNoReply();
			});
		}

		// Bubble the MouseMove event.
		FReply Reply = FEventRouter::Route<FReply>(this, FEventRouter::FBubblePolicy(WidgetsUnderPointer), PointerEvent, [&](const FArrangedWidget& CurWidget, const FPointerEvent& Event)
		{
			FReply TempReply = FReply::Unhandled();

			if (IsDragDroppingAffected(PointerEvent))
			{
				TempReply = CurWidget.Widget->OnDragOver(CurWidget.Geometry, FDragDropEvent(Event, DragDropContent));
#if WITH_SLATE_DEBUGGING
				FSlateDebugging::BroadcastInputEvent(ESlateDebuggingInputEvent::DragOver, TempReply, CurWidget.Widget);
#endif
			}
			else
			{
				bool bAllowMouseFallback = true;
				if (Event.IsTouchEvent())
				{
					if (Event.IsTouchForceChangedEvent())
					{
						TempReply = CurWidget.Widget->OnTouchForceChanged(CurWidget.Geometry, Event);
#if WITH_SLATE_DEBUGGING
						//TODO FSlateDebugging
#endif
						bAllowMouseFallback = false;
					}
					else if (Event.IsTouchFirstMoveEvent())
					{
						TempReply = CurWidget.Widget->OnTouchFirstMove(CurWidget.Geometry, Event);
#if WITH_SLATE_DEBUGGING
						//TODO FSlateDebugging
#endif
						bAllowMouseFallback = false;
					}
					else
					{
						TempReply = CurWidget.Widget->OnTouchMoved(CurWidget.Geometry, Event);
#if WITH_SLATE_DEBUGGING
						//TODO FSlateDebugging
#endif
					}
				}
				if (!TempReply.IsEventHandled() && bAllowMouseFallback)
				{
					TempReply = CurWidget.Widget->OnMouseMove(CurWidget.Geometry, Event);
#if WITH_SLATE_DEBUGGING
					FSlateDebugging::BroadcastInputEvent(ESlateDebuggingInputEvent::MouseMove, TempReply, CurWidget.Widget);
#endif
				}
			}

			return TempReply;
		});

		bHandled = Reply.IsEventHandled();
	}

	// Give the current drag drop operation a chance to do something
	// custom (e.g. update the Drag/Drop preview based on content)
	if (IsDragDroppingAffected(PointerEvent))
	{
		FDragDropEvent DragDropEvent( PointerEvent, DragDropContent );
		//@TODO VREDITOR - Remove and move to interaction component
#if WITH_EDITOR
		if (OnDragDropCheckOverride.IsBound() && DragDropEvent.GetOperation().IsValid())
		{
			DragDropEvent.GetOperation()->SetDecoratorVisibility(false);
			DragDropEvent.GetOperation()->SetCursorOverride(EMouseCursor::None);
			DragDropContent->SetCursorOverride(EMouseCursor::None);
		}
#endif
		FScopedSwitchWorldHack SwitchWorld( WidgetsUnderPointer );
		DragDropContent->OnDragged( DragDropEvent );

		// Update the window we're under for rendering the drag drop operation if
		// it's a windowless drag drop operation.
		if ( WidgetsUnderPointer.IsValid() )
		{
			DragDropWindowPtr = WidgetsUnderPointer.GetWindow();
		}
		else
		{
			DragDropWindowPtr = nullptr;
		}

		// Don't update the cursor for the platform if we don't have a valid cursor on this platform
		if ( PlatformApplication->Cursor.IsValid() )
		{
			FCursorReply CursorReply = DragDropContent->OnCursorQuery();
			if ( !CursorReply.IsEventHandled() )
			{
				// Set the default cursor when there isn't an active window under the cursor and the mouse isn't captured
				CursorReply = FCursorReply::Cursor(EMouseCursor::Default);
			}

			ProcessCursorReply(CursorReply);
		}
	}
	else if (!IsDragDropping())
	{
		DragDropWindowPtr = nullptr;
	}

	WidgetsUnderCursorLastEvent.Add(FUserAndPointer(PointerEvent.GetUserIndex(), PointerEvent.GetPointerIndex()), FWeakWidgetPath(WidgetsUnderPointer));
	PointerIndexLastPositionMap.Add(FUserAndPointer(PointerEvent.GetUserIndex(), PointerEvent.GetPointerIndex()), PointerEvent.GetScreenSpacePosition());

	return bHandled;
}

bool FSlateApplication::OnMouseDoubleClick( const TSharedPtr< FGenericWindow >& PlatformWindow, const EMouseButtons::Type Button )
{
	return OnMouseDoubleClick(PlatformWindow, Button, GetCursorPos());
}

bool FSlateApplication::OnMouseDoubleClick( const TSharedPtr< FGenericWindow >& PlatformWindow, const EMouseButtons::Type Button, const FVector2D CursorPos )
{
	if (bIsFakingTouch || bIsGameFakingTouch)
	{
		bIsFakingTouched = true;
		return OnTouchStarted(PlatformWindow, PlatformApplication->Cursor->GetPosition(), 1.0f, 0, 0);
	}

	FKey Key = TranslateMouseButtonToKey( Button );

	FPointerEvent MouseEvent(
		CursorPointerIndex,
		CursorPos,
		GetLastCursorPos(),
		PressedMouseButtons,
		Key,
		0,
		PlatformApplication->GetModifierKeys()
		);

	return ProcessMouseButtonDoubleClickEvent( PlatformWindow, MouseEvent );
}

bool FSlateApplication::ProcessMouseButtonDoubleClickEvent( const TSharedPtr< FGenericWindow >& PlatformWindow, const FPointerEvent& InMouseEvent )
{
	SCOPE_CYCLE_COUNTER(STAT_ProcessMouseButtonDoubleClick);

	QueueSynthesizedMouseMove();
	SetLastUserInteractionTime(this->GetCurrentTime());
	LastUserInteractionTimeForThrottling = LastUserInteractionTime;

	PlatformApplication->SetCapture( PlatformWindow );
	PressedMouseButtons.Add( InMouseEvent.GetEffectingButton() );

	// Input preprocessors get the first chance at the input
	if (InputPreProcessors.HandleMouseButtonDoubleClickEvent(*this, InMouseEvent))
	{
		return true;
	}

	if (MouseCaptor.HasCaptureForPointerIndex(InMouseEvent.GetUserIndex(), InMouseEvent.GetPointerIndex()))
	{
		// If a widget has mouse capture, we've opted to simply treat this event as a mouse down
		return ProcessMouseButtonDownEvent(PlatformWindow, InMouseEvent);
	}
	
	FWidgetPath WidgetsUnderCursor = LocateWindowUnderMouse(InMouseEvent.GetScreenSpacePosition(), GetInteractiveTopLevelWindows());

	FReply Reply = RoutePointerDoubleClickEvent( WidgetsUnderCursor, InMouseEvent );

	return Reply.IsEventHandled();
}


FReply FSlateApplication::RoutePointerDoubleClickEvent(const FWidgetPath& WidgetsUnderPointer, const FPointerEvent& PointerEvent)
{
	TScopeCounter<int32> BeginInput(ProcessingInput);

	FReply Reply = FReply::Unhandled();

	// Switch worlds widgets in the current path
	FScopedSwitchWorldHack SwitchWorld( WidgetsUnderPointer );

	Reply = FEventRouter::Route<FReply>( this, FEventRouter::FBubblePolicy( WidgetsUnderPointer ), PointerEvent, []( const FArrangedWidget& TargetWidget, const FPointerEvent& Event )
	{
		const FReply TempReply = TargetWidget.Widget->OnMouseButtonDoubleClick(TargetWidget.Geometry, Event);
#if WITH_SLATE_DEBUGGING
		FSlateDebugging::BroadcastInputEvent(ESlateDebuggingInputEvent::MouseButtonDoubleClick, TempReply, TargetWidget.Widget);
#endif
		return TempReply;
	} );

	return Reply;
}


bool FSlateApplication::OnMouseUp( const EMouseButtons::Type Button )
{
	return OnMouseUp(Button, GetCursorPos());
}

bool FSlateApplication::OnMouseUp( const EMouseButtons::Type Button, const FVector2D CursorPos )
{
	// convert to touch event if we are faking it	
	if (bIsFakingTouch || bIsGameFakingTouch)
	{
		bIsFakingTouched = false;
		return OnTouchEnded(PlatformApplication->Cursor->GetPosition(), 0, 0);
	}

	FKey Key = TranslateMouseButtonToKey( Button );

	FPointerEvent MouseEvent(
		CursorPointerIndex,
		CursorPos,
		GetLastCursorPos(),
		PressedMouseButtons,
		Key,
		0,
		PlatformApplication->GetModifierKeys()
		);

	return ProcessMouseButtonUpEvent( MouseEvent );
}

bool FSlateApplication::ProcessMouseButtonUpEvent( const FPointerEvent& MouseEvent )
{
	SCOPE_CYCLE_COUNTER(STAT_ProcessMouseButtonUp);

	// If in responsive mode throttle, leave it on mouse up.  Release this before dispatching the event to prevent being stuck in this mode
	// until the next click if a modal dialog is opened.
	if (MouseButtonDownResponsivnessThrottle.IsValid())
	{
		FSlateThrottleManager::Get().LeaveResponsiveMode(MouseButtonDownResponsivnessThrottle);
	}

	QueueSynthesizedMouseMove();
	SetLastUserInteractionTime(this->GetCurrentTime());
	LastUserInteractionTimeForThrottling = LastUserInteractionTime;
	PressedMouseButtons.Remove( MouseEvent.GetEffectingButton() );

	// Input preprocessors get the first chance at the input
	if (InputPreProcessors.HandleMouseButtonUpEvent(*this, MouseEvent))
	{
		return true;
	}

	// An empty widget path is passed in.  As an optimization, one will be generated only if a captured mouse event isn't routed
	FWidgetPath EmptyPath;
	const bool bHandled = RoutePointerUpEvent( EmptyPath, MouseEvent ).IsEventHandled();

	if ( PressedMouseButtons.Num() == 0 )
	{
		// Release Capture
		PlatformApplication->SetCapture( nullptr );
//		MouseCaptor.InvalidateCaptureForPointer(MouseEvent.GetUserIndex(), MouseEvent.GetPointerIndex());
	}

	return bHandled;
}

bool FSlateApplication::OnMouseWheel( const float Delta )
{
	return OnMouseWheel(Delta, GetCursorPos());
}

bool FSlateApplication::OnMouseWheel( const float Delta, const FVector2D CursorPos )
{
	FPointerEvent MouseWheelEvent(
		CursorPointerIndex,
		CursorPos,
		CursorPos,
		PressedMouseButtons,
		EKeys::Invalid,
		Delta,
		PlatformApplication->GetModifierKeys()
		);

	return ProcessMouseWheelOrGestureEvent( MouseWheelEvent, nullptr );
}

bool FSlateApplication::ProcessMouseWheelOrGestureEvent( const FPointerEvent& InWheelEvent, const FPointerEvent* InGestureEvent )
{
	SCOPE_CYCLE_COUNTER(STAT_ProcessMouseWheelGesture);

	QueueSynthesizedMouseMove();

	bool bShouldProcessEvent = false;

	if ( InGestureEvent )
	{
		switch ( InGestureEvent->GetGestureType() )
		{
		case EGestureEvent::LongPress:
			bShouldProcessEvent = true;
			break;
		default:
			bShouldProcessEvent = InGestureEvent->GetGestureDelta() != FVector2D::ZeroVector;
			break;
		}
	}
	else
	{
		bShouldProcessEvent = InWheelEvent.GetWheelDelta() != 0;
	}
	
	if ( !bShouldProcessEvent )
	{
		return false;
	}

	SetLastUserInteractionTime(this->GetCurrentTime());

	// Input preprocessors get the first chance at the input
	if (InputPreProcessors.HandleMouseWheelOrGestureEvent(*this, InWheelEvent, InGestureEvent))
	{
		return true;
	}
	
	// NOTE: We intentionally don't reset LastUserInteractionTimeForThrottling here so that the UI can be responsive while scrolling

	FWidgetPath EventPath = LocateWindowUnderMouse(InWheelEvent.GetScreenSpacePosition(), GetInteractiveTopLevelWindows());

	return RouteMouseWheelOrGestureEvent(EventPath, InWheelEvent, InGestureEvent).IsEventHandled();
}

FReply FSlateApplication::RouteMouseWheelOrGestureEvent(const FWidgetPath& WidgetsUnderPointer, const FPointerEvent& InWheelEvent, const FPointerEvent* InGestureEvent)
{
	TScopeCounter<int32> BeginInput(ProcessingInput);

	FWidgetPath MouseCaptorPath;
	if ( MouseCaptor.HasCaptureForPointerIndex(InWheelEvent.GetUserIndex(), InWheelEvent.GetPointerIndex()) )
	{
		MouseCaptorPath = MouseCaptor.ToWidgetPath(FWeakWidgetPath::EInterruptedPathHandling::ReturnInvalid, &InWheelEvent);
	}

	const FWidgetPath& EventPath = MouseCaptorPath.IsValid() ? MouseCaptorPath : WidgetsUnderPointer;

	// Switch worlds widgets in the current path
	FScopedSwitchWorldHack SwitchWorld(EventPath);

	FReply Reply = FEventRouter::Route<FReply>(this, FEventRouter::FBubblePolicy(EventPath), InWheelEvent, [&InGestureEvent] (const FArrangedWidget& CurWidget, const FPointerEvent& Event)
	{
		FReply TempReply = FReply::Unhandled();
		// Gesture event gets first shot, if slate doesn't respond to it, we'll try the wheel event.
		if ( InGestureEvent != nullptr )
		{
			TempReply = CurWidget.Widget->OnTouchGesture(CurWidget.Geometry, *InGestureEvent);
#if WITH_SLATE_DEBUGGING
			FSlateDebugging::BroadcastInputEvent(ESlateDebuggingInputEvent::TouchGesture, TempReply, CurWidget.Widget);
#endif
		}

		// Send the mouse wheel event if we haven't already handled the gesture version of this event.
		if ( !TempReply.IsEventHandled() && Event.GetWheelDelta() != 0 )
		{
			TempReply = CurWidget.Widget->OnMouseWheel(CurWidget.Geometry, Event);
#if WITH_SLATE_DEBUGGING
			FSlateDebugging::BroadcastInputEvent(ESlateDebuggingInputEvent::MouseWheel, TempReply, CurWidget.Widget);
#endif
		}

		return TempReply;
	});

	return Reply;
}

bool FSlateApplication::OnMouseMove()
{
	// convert to touch event if we are faking it	
	if (bIsFakingTouched)
	{
		return OnTouchMoved(PlatformApplication->Cursor->GetPosition(), 1.0f, 0, 0);
	}
	else if (!bIsGameFakingTouch && bIsFakingTouch)
	{
		return false;
	}

	bool Result = true;
	const FVector2D CurrentCursorPosition = GetCursorPos();
	const FVector2D LastCursorPosition = GetLastCursorPos();
	if ( LastCursorPosition != CurrentCursorPosition )
	{
		LastMouseMoveTime = GetCurrentTime();

		FPointerEvent MouseEvent(
			CursorPointerIndex,
			CurrentCursorPosition,
			LastCursorPosition,
			PressedMouseButtons,
			EKeys::Invalid,
			0,
			PlatformApplication->GetModifierKeys()
			);

		if (InputPreProcessors.HandleMouseMoveEvent(*this, MouseEvent))
		{
			return true;
		}

		Result = ProcessMouseMoveEvent( MouseEvent );
	}

	return Result;
}

bool FSlateApplication::OnRawMouseMove( const int32 X, const int32 Y )
{
	if (bIsFakingTouched)
	{
		return OnTouchMoved(GetCursorPos(), 1.0f, 0, 0);
	}
	
	if ( X != 0 || Y != 0 )
	{
		FPointerEvent MouseEvent(
			CursorPointerIndex,
			GetCursorPos(),
			GetLastCursorPos(),
			FVector2D( X, Y ), 
			PressedMouseButtons,
			PlatformApplication->GetModifierKeys()
		);

		if (InputPreProcessors.HandleMouseMoveEvent(*this, MouseEvent))
		{
			return true;
		}

		ProcessMouseMoveEvent(MouseEvent);
	}
	
	return true;
}

bool FSlateApplication::ProcessMouseMoveEvent( const FPointerEvent& MouseEvent, bool bIsSynthetic )
{
	SCOPE_CYCLE_COUNTER(STAT_ProcessMouseMove);

	if ( !bIsSynthetic )
	{
		QUICK_SCOPE_CYCLE_COUNTER(STAT_ProcessMouseMove_Tooltip);

		QueueSynthesizedMouseMove();

		// Detecting a mouse move of zero delta is our way of filtering out synthesized move events
		const bool AllowSpawningOfToolTips = true;
		UpdateToolTip( AllowSpawningOfToolTips );
		
		// Guard against synthesized mouse moves and only track user interaction if the cursor pos changed
		SetLastUserInteractionTime(this->GetCurrentTime());
	}

	// When the event came from the OS, we are guaranteed to be over a slate window.
	// Otherwise, we are synthesizing a MouseMove ourselves, and must verify that the
	// cursor is indeed over a Slate window.
	const bool bOverSlateWindow = !bIsSynthetic || PlatformApplication->IsCursorDirectlyOverSlateWindow();
	
	FWidgetPath WidgetsUnderCursor = bOverSlateWindow
		? LocateWindowUnderMouse(MouseEvent.GetScreenSpacePosition(), GetInteractiveTopLevelWindows())
		: FWidgetPath();

	bool bResult;

	{
		QUICK_SCOPE_CYCLE_COUNTER(STAT_ProcessMouseMove_RoutePointerMoveEvent);
		bResult = RoutePointerMoveEvent(WidgetsUnderCursor, MouseEvent, bIsSynthetic);
	}

	return bResult;
}

bool FSlateApplication::OnCursorSet()
{
	bQueryCursorRequested = true;
	return true;
}

void FSlateApplication::NavigateToWidget(const uint32 UserIndex, const TSharedPtr<SWidget>& NavigationDestination, ENavigationSource NavigationSource)
{
	if (NavigationDestination.IsValid())
	{
		FWidgetPath NavigationSourceWP;
		if (NavigationSource == ENavigationSource::WidgetUnderCursor)
		{
			NavigationSourceWP = LocateWindowUnderMouse(GetCursorPos(), GetInteractiveTopLevelWindows());
		}
		else if (const FSlateUser* User = GetOrCreateUser(UserIndex))
		{
			NavigationSourceWP = User->FocusWidgetPathWeak.ToWidgetPath();
		}

		if (NavigationSourceWP.IsValid())
		{
			bool bAlwaysHandleNavigationAttempt = false;
			ExecuteNavigation(NavigationSourceWP, NavigationDestination, UserIndex, bAlwaysHandleNavigationAttempt);
		}
	}
}

bool FSlateApplication::AttemptNavigation(const FWidgetPath& NavigationSource, const FNavigationEvent& NavigationEvent, const FNavigationReply& NavigationReply, const FArrangedWidget& BoundaryWidget)
{
	if ( !NavigationSource.IsValid() )
	{
		return false;
	}

	TSharedPtr<SWidget> DestinationWidget = TSharedPtr<SWidget>();
	bool bAlwaysHandleNavigationAttempt = false;

	EUINavigation NavigationType = NavigationEvent.GetNavigationType();
	if ( NavigationReply.GetBoundaryRule() == EUINavigationRule::Explicit )
	{
		DestinationWidget = NavigationReply.GetFocusRecipient();
		bAlwaysHandleNavigationAttempt = true;
	}
	else if ( NavigationReply.GetBoundaryRule() == EUINavigationRule::Custom )
	{
		const FNavigationDelegate& FocusDelegate = NavigationReply.GetFocusDelegate();
		if ( FocusDelegate.IsBound() )
		{
			DestinationWidget = FocusDelegate.Execute(NavigationType);
			bAlwaysHandleNavigationAttempt = true;
		}
	}
	else
	{
		// Find the next widget
		if (NavigationType == EUINavigation::Next || NavigationType == EUINavigation::Previous)
		{
			// Fond the next widget
			FWeakWidgetPath WeakNavigationSource(NavigationSource);
			FWidgetPath NewFocusedWidgetPath = WeakNavigationSource.ToNextFocusedPath(NavigationType, NavigationReply, BoundaryWidget);

			// Resolve the Widget Path
			FArrangedWidget& NewFocusedArrangedWidget = NewFocusedWidgetPath.Widgets.Last();
			DestinationWidget = NewFocusedArrangedWidget.Widget;
		}
		else
		{
			// Resolve the Widget Path
			const FArrangedWidget& FocusedArrangedWidget = NavigationSource.Widgets.Last();

			// Switch worlds for widgets in the current path 
			FScopedSwitchWorldHack SwitchWorld(NavigationSource);

			DestinationWidget = NavigationSource.GetWindow()->GetHittestGrid()->FindNextFocusableWidget(FocusedArrangedWidget, NavigationType, NavigationReply, BoundaryWidget);
		}
	}

#if WITH_SLATE_DEBUGGING
	FSlateDebugging::AttemptNavigation(NavigationEvent, NavigationReply, NavigationSource, DestinationWidget);
#endif

	return ExecuteNavigation(NavigationSource, DestinationWidget, NavigationEvent.GetUserIndex(), bAlwaysHandleNavigationAttempt);
}

bool FSlateApplication::ExecuteNavigation(const FWidgetPath& NavigationSource, TSharedPtr<SWidget> DestinationWidget, const uint32 UserIndex, bool bAlwaysHandleNavigationAttempt)
{
#if WITH_SLATE_DEBUGGING
	// TODO Execute Navigation
#endif

	bool bHandled = false;

	// Give the custom viewport navigation event handler a chance to handle the navigation if the NavigationSource is contained within it.
	TSharedPtr<ISlateViewport> Viewport = NavigationSource.GetWindow()->GetViewport();
	if (Viewport.IsValid())
	{
		TSharedPtr<SWidget> ViewportWidget = Viewport->GetWidget().Pin();
		if (ViewportWidget.IsValid())
		{
			if (NavigationSource.ContainsWidget(ViewportWidget.ToSharedRef()))
			{
				bHandled = Viewport->HandleNavigation(UserIndex, DestinationWidget);
			}
		}
	}

	// Set controller focus if the navigation hasn't been handled have a valid widget
	if (!bHandled)
	{
		if (DestinationWidget.IsValid())
		{
			SetUserFocus(UserIndex, DestinationWidget, EFocusCause::Navigation);
			bHandled = true;
		}
		else if (bAlwaysHandleNavigationAttempt)
		{
			bHandled = true;
		}
	}

	return bHandled;
}

bool FSlateApplication::OnControllerAnalog( FGamepadKeyNames::Type KeyName, int32 ControllerId, float AnalogValue )
{
	FKey Key(KeyName);
	check(Key.IsValid());

	int32 UserIndex = GetUserIndexForController(ControllerId);
	
	FAnalogInputEvent AnalogInputEvent(Key, PlatformApplication->GetModifierKeys(), UserIndex, false, 0, 0, AnalogValue);

	return ProcessAnalogInputEvent(AnalogInputEvent);
}

bool FSlateApplication::OnControllerButtonPressed(FGamepadKeyNames::Type KeyName, int32 ControllerId, bool IsRepeat)
{
	FKey Key(KeyName);
	check(Key.IsValid());

	int32 UserIndex = GetUserIndexForController(ControllerId);

	FKeyEvent KeyEvent(Key, PlatformApplication->GetModifierKeys(), UserIndex, IsRepeat, 0, 0);

	return ProcessKeyDownEvent(KeyEvent);
}

bool FSlateApplication::OnControllerButtonReleased(FGamepadKeyNames::Type KeyName, int32 ControllerId, bool IsRepeat)
{
	FKey Key(KeyName);
	check(Key.IsValid());

	int32 UserIndex = GetUserIndexForController(ControllerId);

	FKeyEvent KeyEvent(Key, PlatformApplication->GetModifierKeys(), UserIndex, IsRepeat, 0, 0);

	return ProcessKeyUpEvent(KeyEvent);
}

bool FSlateApplication::OnTouchGesture( EGestureEvent GestureType, const FVector2D &Delta, const float MouseWheelDelta, bool bIsDirectionInvertedFromDevice )
{
	const FVector2D CurrentCursorPosition = GetCursorPos();
	
	FPointerEvent GestureEvent(
		CurrentCursorPosition,
		CurrentCursorPosition,
		PressedMouseButtons,
		PlatformApplication->GetModifierKeys(),
		GestureType,
		Delta,
		bIsDirectionInvertedFromDevice
	);
	
	FPointerEvent MouseWheelEvent(
		CursorPointerIndex,
		CurrentCursorPosition,
		CurrentCursorPosition,
		PressedMouseButtons,
		EKeys::Invalid,
		MouseWheelDelta,
		PlatformApplication->GetModifierKeys()
	);
	
	return ProcessMouseWheelOrGestureEvent( MouseWheelEvent, &GestureEvent );
}

bool FSlateApplication::OnTouchStarted( const TSharedPtr< FGenericWindow >& PlatformWindow, const FVector2D& Location, float Force, int32 TouchIndex, int32 ControllerId )
{
	// Don't process touches that overlap or surpass with the cursor pointer index.
	if (TouchIndex >= ((int32)ETouchIndex::CursorPointerIndex))
	{
#if !(UE_BUILD_SHIPPING || UE_BUILD_TEST)
		// Only log when the touch starts, we don't want to spam the logs.
		UE_LOG(LogSlate, Warning, TEXT("Maxium Touch Index Exceeded, %d, the maxium index allowed is %d"), TouchIndex, (((int32)ETouchIndex::CursorPointerIndex) - 1));
#endif
		return false;
	}

	FPointerEvent PointerEvent(
		ControllerId,
		TouchIndex,
		Location,
		Location,
		Force,
		true);
	ProcessTouchStartedEvent( PlatformWindow, PointerEvent );

	if ( FSlateUser* User = GetUser(ControllerId) )
	{
		User->GestureDetector.OnTouchStarted(TouchIndex, Location);
	}

	return true;
}

void FSlateApplication::ProcessTouchStartedEvent( const TSharedPtr< FGenericWindow >& PlatformWindow, const FPointerEvent& InTouchEvent )
{
	// Add or Update the entry if the finger has been added to the surface.
	FUserAndPointer UserAndIndex(InTouchEvent.GetUserIndex(), InTouchEvent.GetPointerIndex());
	PointerIndexLastPositionMap.Add(UserAndIndex, InTouchEvent.GetScreenSpacePosition());

	ProcessMouseButtonDownEvent(PlatformWindow, InTouchEvent);
}

bool FSlateApplication::OnTouchMoved( const FVector2D& Location, float Force, int32 TouchIndex, int32 ControllerId )
{
	// Don't process touches that overlap or surpass with the cursor pointer index.
	if (TouchIndex >= ((int32)ETouchIndex::CursorPointerIndex))
	{
		return false;
	}

	const FVector2D* LastLocationPtr = PointerIndexLastPositionMap.Find(FUserAndPointer(ControllerId, TouchIndex));
	const FVector2D LastLocation = LastLocationPtr ? *LastLocationPtr : Location;

	FPointerEvent PointerEvent(
		ControllerId,
		TouchIndex,
		Location,
		LastLocation,
		Force,
		true);
	ProcessTouchMovedEvent(PointerEvent);

	if ( FSlateUser* User = GetUser(ControllerId) )
	{
		User->GestureDetector.OnTouchMoved(TouchIndex, Location);
	}

	return true;
}

void FSlateApplication::ProcessTouchMovedEvent( const FPointerEvent& PointerEvent )
{
	ProcessMouseMoveEvent(PointerEvent);
}

bool FSlateApplication::OnTouchEnded( const FVector2D& Location, int32 TouchIndex, int32 ControllerId )
{
	// Don't process touches that overlap or surpass with the cursor pointer index.
	if (TouchIndex >= ((int32)ETouchIndex::CursorPointerIndex))
	{
		return false;
	}

	FPointerEvent PointerEvent(
		ControllerId,
		TouchIndex,
		Location,
		Location,
		0.0f,
		true);
	ProcessTouchEndedEvent(PointerEvent);

	if ( FSlateUser* User = GetUser(ControllerId) )
	{
		User->GestureDetector.OnTouchEnded(TouchIndex, Location);
	}

	return true;
}

bool FSlateApplication::OnTouchForceChanged(const FVector2D& Location, float Force, int32 TouchIndex, int32 ControllerId)
{
	// Don't process touches that overlap or surpass with the cursor pointer index.
	if (TouchIndex >= ((int32)ETouchIndex::CursorPointerIndex))
	{
		return false;
	}

	FPointerEvent PointerEvent(
		ControllerId,
		TouchIndex,
		Location,
		Location,
		Force,
		true,
		true,
		false);
	ProcessTouchMovedEvent(PointerEvent);

	if (FSlateUser* User = GetUser(ControllerId))
	{
		User->GestureDetector.OnTouchMoved(TouchIndex, Location);
	}

	return true;

}

bool FSlateApplication::OnTouchFirstMove(const FVector2D& Location, float Force, int32 TouchIndex, int32 ControllerId)
{
	// Don't process touches that overlap or surpass with the cursor pointer index.
	if (TouchIndex >= ((int32)ETouchIndex::CursorPointerIndex))
	{
		return false;
	}

	const FVector2D* LastLocationPtr = PointerIndexLastPositionMap.Find(FUserAndPointer(ControllerId, TouchIndex));
	const FVector2D LastLocation = LastLocationPtr ? *LastLocationPtr : Location;

	FPointerEvent PointerEvent(
		ControllerId,
		TouchIndex,
		Location,
		LastLocation,
		Force,
		true,
		false,
		true);
	ProcessTouchMovedEvent(PointerEvent);

	if (FSlateUser* User = GetUser(ControllerId))
	{
		User->GestureDetector.OnTouchMoved(TouchIndex, Location);
	}

	return true;

}

void FSlateApplication::ShouldSimulateGesture(EGestureEvent Gesture, bool bEnable)
{
	check(FGestureDetector::IsGestureSupported(Gesture));

	SimulateGestures[(uint8)Gesture] = bEnable;
}

void FSlateApplication::ProcessTouchEndedEvent( const FPointerEvent& PointerEvent )
{
	ProcessMouseButtonUpEvent(PointerEvent);

	// Remove the entry if the finger has been removed from the surface.
	PointerIndexLastPositionMap.Remove(FUserAndPointer(PointerEvent.GetUserIndex(), PointerEvent.GetPointerIndex()));
}

bool FSlateApplication::OnMotionDetected(const FVector& Tilt, const FVector& RotationRate, const FVector& Gravity, const FVector& Acceleration, int32 ControllerId)
{
	FMotionEvent MotionEvent( 
		ControllerId,
		Tilt,
		RotationRate,
		Gravity,
		Acceleration
		);
	ProcessMotionDetectedEvent(MotionEvent);

	return true;
}

void FSlateApplication::ProcessMotionDetectedEvent( const FMotionEvent& MotionEvent )
{
	QueueSynthesizedMouseMove();
	SetLastUserInteractionTime(this->GetCurrentTime());
	
	if ( FSlateUser* User = GetOrCreateUser(MotionEvent.GetUserIndex()) )
	{
		if (InputPreProcessors.HandleMotionDetectedEvent(*this, MotionEvent))
		{
			return;
		}

		if ( User->HasValidFocusPath() )
		{
			/* Get the controller focus target for this user */
			TSharedRef<FWidgetPath> EventPathRef = User->GetFocusPath();
			const FWidgetPath& EventPath = EventPathRef.Get();

			FScopedSwitchWorldHack SwitchWorld(EventPath);

			FReply Reply = FEventRouter::Route<FReply>(this, FEventRouter::FBubblePolicy(EventPath), MotionEvent, [] (const FArrangedWidget& SomeWidget, const FMotionEvent& InMotionEvent)
			{
				return SomeWidget.Widget->OnMotionDetected(SomeWidget.Geometry, InMotionEvent);
			});
		}
	}
}

bool FSlateApplication::OnSizeChanged( const TSharedRef< FGenericWindow >& PlatformWindow, const int32 Width, const int32 Height, bool bWasMinimized )
{
	TSharedPtr< SWindow > Window = FSlateWindowHelper::FindWindowByPlatformWindow( SlateWindows, PlatformWindow );

	if ( Window.IsValid() )
	{
		Window->SetCachedSize( FVector2D( Width, Height ) );

		Renderer->RequestResize( Window, Width, Height );

		Renderer->SetSystemResolution(Width, Height);
		
		if ( !bWasMinimized && Window->IsRegularWindow() && !Window->HasOSWindowBorder() && Window->IsVisible() && Window->IsDrawingEnabled() )
		{
			PrivateDrawWindows( Window );
		}

		if( !bWasMinimized && Window->IsVisible() && Window->IsRegularWindow() && Window->IsAutosized() )
		{
			// Reduces flickering due to one frame lag when windows are resized automatically
			Renderer->FlushCommands();
		}

		// Inform the notification manager we have activated a window - it may want to force notifications 
		// back to the front of the z-order
		FSlateNotificationManager::Get().ForceNotificationsInFront( Window.ToSharedRef() );
	}

	return true;
}

void FSlateApplication::OnOSPaint( const TSharedRef< FGenericWindow >& PlatformWindow )
{
	TSharedPtr< SWindow > Window = FSlateWindowHelper::FindWindowByPlatformWindow( SlateWindows, PlatformWindow );
	PrivateDrawWindows( Window );
	Renderer->FlushCommands();
}

FWindowSizeLimits FSlateApplication::GetSizeLimitsForWindow(const TSharedRef<FGenericWindow>& Window) const
{
	TSharedPtr<SWindow> SlateWindow = FSlateWindowHelper::FindWindowByPlatformWindow(SlateWindows, Window);
	if (SlateWindow.IsValid())
	{
		return SlateWindow->GetSizeLimits();
	}
	else
	{
		return FWindowSizeLimits();
	}

}

void FSlateApplication::OnResizingWindow( const TSharedRef< FGenericWindow >& PlatformWindow )
{
	// Flush the rendering command queue to ensure that there aren't pending viewport draw commands for the old viewport size.
	Renderer->FlushCommands();
}

bool FSlateApplication::BeginReshapingWindow( const TSharedRef< FGenericWindow >& PlatformWindow )
{
	if(!IsExternalUIOpened())
	{
		if (!ThrottleHandle.IsValid())
		{
			ThrottleHandle = FSlateThrottleManager::Get().EnterResponsiveMode();
		}

		return true;
	}

	return false;
}

void FSlateApplication::FinishedReshapingWindow( const TSharedRef< FGenericWindow >& PlatformWindow )
{
	if (ThrottleHandle.IsValid())
	{
		FSlateThrottleManager::Get().LeaveResponsiveMode(ThrottleHandle);
	}
}

void FSlateApplication::SignalSystemDPIChanged(const TSharedRef<FGenericWindow>& PlatformWindow)
{
#if WITH_EDITOR
	TSharedPtr< SWindow > SlateWindow = FSlateWindowHelper::FindWindowByPlatformWindow(SlateWindows, PlatformWindow);

	if (SlateWindow.IsValid() && SlateWindow->IsRegularWindow())
	{
		OnSignalSystemDPIChangedEvent.Broadcast(SlateWindow.ToSharedRef());
	}
#endif
}

void FSlateApplication::HandleDPIScaleChanged(const TSharedRef<FGenericWindow>& PlatformWindow)
{
#if WITH_EDITOR
	TSharedPtr< SWindow > SlateWindow = FSlateWindowHelper::FindWindowByPlatformWindow(SlateWindows, PlatformWindow);

	if (SlateWindow.IsValid() && SlateWindow->IsRegularWindow())
	{
		OnWindowDPIScaleChangedEvent.Broadcast(SlateWindow.ToSharedRef());
	}
#endif
}

void FSlateApplication::OnMovedWindow( const TSharedRef< FGenericWindow >& PlatformWindow, const int32 X, const int32 Y )
{
	TSharedPtr< SWindow > Window = FSlateWindowHelper::FindWindowByPlatformWindow( SlateWindows, PlatformWindow );

	if ( Window.IsValid() )
	{
		Window->SetCachedScreenPosition( FVector2D( X, Y ) );
	}
}

FWindowActivateEvent::EActivationType TranslationWindowActivationMessage( const EWindowActivation ActivationType )
{
	FWindowActivateEvent::EActivationType Result = FWindowActivateEvent::EA_Activate;

	switch( ActivationType )
	{
	case EWindowActivation::Activate:
		Result = FWindowActivateEvent::EA_Activate;
		break;
	case EWindowActivation::ActivateByMouse:
		Result = FWindowActivateEvent::EA_ActivateByMouse;
		break;
	case EWindowActivation::Deactivate:
		Result = FWindowActivateEvent::EA_Deactivate;
		break;
	default:
		check( false );
	}

	return Result;
}

bool FSlateApplication::OnWindowActivationChanged( const TSharedRef< FGenericWindow >& PlatformWindow, const EWindowActivation ActivationType )
{
	TSharedPtr< SWindow > Window = FSlateWindowHelper::FindWindowByPlatformWindow( SlateWindows, PlatformWindow );

	if ( !Window.IsValid() )
	{
		return false;
	}

	FWindowActivateEvent::EActivationType TranslatedActivationType = TranslationWindowActivationMessage( ActivationType );
	FWindowActivateEvent WindowActivateEvent( TranslatedActivationType, Window.ToSharedRef() );

	return ProcessWindowActivatedEvent( WindowActivateEvent );
}

bool FSlateApplication::ProcessWindowActivatedEvent( const FWindowActivateEvent& ActivateEvent )
{
	//UE_LOG(LogSlate, Warning, TEXT("Window being %s: %p"), ActivateEvent.GetActivationType() == FWindowActivateEvent::EA_Deactivate ? TEXT("Deactivated") : TEXT("Activated"), &(ActivateEvent.GetAffectedWindow().Get()));

	TSharedPtr<SWindow> ActiveModalWindow = GetActiveModalWindow();

	if ( ActivateEvent.GetActivationType() != FWindowActivateEvent::EA_Deactivate )
	{
		ReleaseMouseCapture();

		const bool bActivatedByMouse = ActivateEvent.GetActivationType() == FWindowActivateEvent::EA_ActivateByMouse;
		
		// Only window activate by mouse is considered a user interaction
		if (bActivatedByMouse)
		{
			SetLastUserInteractionTime(this->GetCurrentTime());
		}
		
		// Widgets that happen to be under the mouse need to update if activation changes
		// This also serves as a force redraw which is needed when restoring a window that was previously inactive.
		QueueSynthesizedMouseMove();

		// NOTE: The window is brought to front even when a modal window is active and this is not the modal window one of its children 
		// The reason for this is so that the Slate window order is in sync with the OS window order when a modal window is open.  This is important so that when the modal window closes the proper window receives input from Slate.
		// If you change this be sure to test windows are activated properly and receive input when they are opened when a modal dialog is open.
		FSlateWindowHelper::BringWindowToFront(SlateWindows, ActivateEvent.GetAffectedWindow());

		// Do not process activation messages unless we have no modal windows or the current window is modal
		if( !ActiveModalWindow.IsValid() || ActivateEvent.GetAffectedWindow() == ActiveModalWindow || ActivateEvent.GetAffectedWindow()->IsDescendantOf(ActiveModalWindow) )
		{
			// Window being ACTIVATED
			{
				// Switch worlds widgets in the current path
				FScopedSwitchWorldHack SwitchWorld( ActivateEvent.GetAffectedWindow() );
				ActivateEvent.GetAffectedWindow()->OnIsActiveChanged( ActivateEvent );
			}

			if ( ActivateEvent.GetAffectedWindow()->IsRegularWindow() )
			{
				ActiveTopLevelWindow = ActivateEvent.GetAffectedWindow();
			}

			// A Slate window was activated
			bSlateWindowActive = true;


			{
				FScopedSwitchWorldHack SwitchWorld( ActivateEvent.GetAffectedWindow() );
				// let the menu stack know of new window being activated.  We may need to close menus as a result
				MenuStack.OnWindowActivated( ActivateEvent.GetAffectedWindow() );
			}

			// Inform the notification manager we have activated a window - it may want to force notifications 
			// back to the front of the z-order
			FSlateNotificationManager::Get().ForceNotificationsInFront( ActivateEvent.GetAffectedWindow() );

			// As we've just been activated, attempt to restore the resolution that the engine previously cached.
			// This allows us to force ourselves back to the correct resolution after alt-tabbing out of a fullscreen
			// window and then going back in again.
			Renderer->RestoreSystemResolution(ActivateEvent.GetAffectedWindow());

			// Synthesize mouse move to resume rendering in the next tick if Slate is sleeping
			QueueSynthesizedMouseMove();
		}
		else
		{
			// An attempt is being made to activate another window when a modal window is running
			ActiveModalWindow->BringToFront();
			ActiveModalWindow->FlashWindow();
		}

		
		TSharedRef<SWindow> Window = ActivateEvent.GetAffectedWindow();
		TSharedPtr<ISlateViewport> Viewport = Window->GetViewport();
		if (Viewport.IsValid())
		{
			TSharedPtr<SWidget> ViewportWidgetPtr = Viewport->GetWidget().Pin();
			if (ViewportWidgetPtr.IsValid())
			{
				TArray< TSharedRef<SWindow> > JustThisWindow;
				JustThisWindow.Add(Window);

				FWidgetPath PathToViewport;
				if (FSlateWindowHelper::FindPathToWidget(JustThisWindow, ViewportWidgetPtr.ToSharedRef(), PathToViewport, EVisibility::All))
				{
					// Activate the viewport and process the reply 
					FReply ViewportActivatedReply = Viewport->OnViewportActivated(ActivateEvent);
					if (ViewportActivatedReply.IsEventHandled())
					{
						ProcessReply(PathToViewport, ViewportActivatedReply, nullptr, nullptr);
					}
				}
			}
		}
	}
	else
	{
		// Window being DEACTIVATED

		// If our currently-active top level window was deactivated, take note of that
		if ( ActivateEvent.GetAffectedWindow()->IsRegularWindow() &&
			ActivateEvent.GetAffectedWindow() == ActiveTopLevelWindow.Pin() )
		{
			ActiveTopLevelWindow.Reset();
		}

		// A Slate window was deactivated.  Currently there is no active Slate window
		bSlateWindowActive = false;

		// Switch worlds for the activated window
		FScopedSwitchWorldHack SwitchWorld( ActivateEvent.GetAffectedWindow() );
		ActivateEvent.GetAffectedWindow()->OnIsActiveChanged( ActivateEvent );

		TSharedRef<SWindow> Window = ActivateEvent.GetAffectedWindow();
		TSharedPtr<ISlateViewport> Viewport = Window->GetViewport();
		if (Viewport.IsValid())
		{
			Viewport->OnViewportDeactivated(ActivateEvent);
		}

		// A window was deactivated; mouse capture should be cleared
		ResetToDefaultPointerInputSettings();
	}

	return true;
}

bool FSlateApplication::OnApplicationActivationChanged( const bool IsActive )
{
	ProcessApplicationActivationEvent( IsActive );
	return true;
}

void FSlateApplication::ProcessApplicationActivationEvent(bool InAppActivated)
{
	const bool UserSwitchedAway = bAppIsActive && !InAppActivated;

	bAppIsActive = InAppActivated;

	// If the user switched to a different application then we should dismiss our pop-ups.  In the case
	// where a user clicked on a different Slate window, OnWindowActivatedMessage() will be call MenuStack.OnWindowActivated()
	// to destroy any windows in our stack that are no longer appropriate to be displayed.
	if (UserSwitchedAway)
	{
		// Close pop-up menus
		DismissAllMenus();

		// Close tool-tips
		CloseToolTip();

		// No slate window is active when our entire app becomes inactive
		bSlateWindowActive = false;

		// If we have a slate-only drag-drop occurring, stop the drag drop.
		if (IsDragDropping() && !DragDropContent->IsExternalOperation())
		{
			ResetDragDropState();
		}

		// Clear the pressed buttons when we deactivate the application, the button state can no longer be trusted.
		PressedMouseButtons.Reset();
	}
	else
	{
		//Ensure that slate ticks/renders next frame
		QueueSynthesizedMouseMove();

		//TODO Requery pushed button state?
	}

	OnApplicationActivationStateChanged().Broadcast(InAppActivated);
}

void FSlateApplication::SetNavigationConfig(TSharedRef<FNavigationConfig> InNavigationConfig)
{
	NavigationConfig->OnUnregister();
	NavigationConfig = InNavigationConfig;
	NavigationConfig->OnRegister();
}

bool FSlateApplication::OnConvertibleLaptopModeChanged()
{
	EConvertibleLaptopMode NewMode = FPlatformMisc::GetConvertibleLaptopMode();

	// Notify that we want the mobile experience when in tablet mode, otherwise use mouse and keyboard
	if (!(FParse::Param(FCommandLine::Get(), TEXT("simmobile")) || FParse::Param(FCommandLine::Get(), TEXT("faketouches"))))
	{
		// Not sure what the correct long-term strategy is. Use bIsFakingTouch for now to get things going.
		if (NewMode == EConvertibleLaptopMode::Tablet)
		{
			bIsFakingTouch = true;
		}
		else
		{
			bIsFakingTouch = false;
		}
	}

	FCoreDelegates::PlatformChangedLaptopMode.Broadcast(NewMode);

	return true;
}


EWindowZone::Type FSlateApplication::GetWindowZoneForPoint( const TSharedRef< FGenericWindow >& PlatformWindow, const int32 X, const int32 Y )
{
	TSharedPtr< SWindow > Window = FSlateWindowHelper::FindWindowByPlatformWindow( SlateWindows, PlatformWindow );

	if ( Window.IsValid() )
	{
		return Window->GetCurrentWindowZone( FVector2D( X, Y ) );
	}

	return EWindowZone::NotInWindow;
}


void FSlateApplication::PrivateDestroyWindow( const TSharedRef<SWindow>& DestroyedWindow )
{
	WindowBeingDestroyedEvent.Broadcast(*DestroyedWindow);

	// Notify the window that it is going to be destroyed.  The window must be completely intact when this is called 
	// because delegates are allowed to leave Slate here
	DestroyedWindow->NotifyWindowBeingDestroyed();

	// Release rendering resources.  
	// This MUST be done before destroying the native window as the native window is required to be valid before releasing rendering resources with some API's
	Renderer->OnWindowDestroyed( DestroyedWindow );

	// Destroy the native window
	DestroyedWindow->DestroyWindowImmediately();

	// Remove the window and all its children from the Slate window list
	FSlateWindowHelper::RemoveWindowFromList(SlateWindows, DestroyedWindow);

	// Shutdown the application if there are no more windows
	{
		bool bAnyRegularWindows = false;
		for( auto WindowIter( SlateWindows.CreateConstIterator() ); WindowIter; ++WindowIter )
		{
			auto Window = *WindowIter;
			if( Window->IsRegularWindow() )
			{
				bAnyRegularWindows = true;
				break;
			}
		}

		if (!bAnyRegularWindows)
		{
			OnExitRequested.ExecuteIfBound();
		}
	}
}

void FSlateApplication::OnWindowClose( const TSharedRef< FGenericWindow >& PlatformWindow )
{
	TSharedPtr< SWindow > Window = FSlateWindowHelper::FindWindowByPlatformWindow( SlateWindows, PlatformWindow );

	if ( Window.IsValid() )
	{
		bool bCanCloseWindow = true;
		TSharedPtr< SViewport > CurrentGameViewportWidget = GameViewportWidget.Pin();
		if (CurrentGameViewportWidget.IsValid())
		{
			TSharedPtr< ISlateViewport > SlateViewport = CurrentGameViewportWidget->GetViewportInterface().Pin();
			if (SlateViewport.IsValid())
			{
				bCanCloseWindow = !SlateViewport->OnRequestWindowClose().bIsHandled;
			}
		}
		
		if (bCanCloseWindow)
		{
		    Window->RequestDestroyWindow();
		}	 
	}
}

EDropEffect::Type FSlateApplication::OnDragEnterText( const TSharedRef< FGenericWindow >& Window, const FString& Text )
{
	const TSharedPtr< FExternalDragOperation > DragDropOperation = FExternalDragOperation::NewText( Text );
	const TSharedPtr< SWindow > EffectingWindow = FSlateWindowHelper::FindWindowByPlatformWindow( SlateWindows, Window );

	EDropEffect::Type Result = EDropEffect::None;
	if ( DragDropOperation.IsValid() && EffectingWindow.IsValid() )
	{
		Result = OnDragEnter( EffectingWindow.ToSharedRef(), DragDropOperation.ToSharedRef() );
	}

	return Result;
}

EDropEffect::Type FSlateApplication::OnDragEnterFiles( const TSharedRef< FGenericWindow >& Window, const TArray< FString >& Files )
{
	const TSharedPtr< FExternalDragOperation > DragDropOperation = FExternalDragOperation::NewFiles( Files );
	const TSharedPtr< SWindow > EffectingWindow = FSlateWindowHelper::FindWindowByPlatformWindow( SlateWindows, Window );

	EDropEffect::Type Result = EDropEffect::None;
	if ( DragDropOperation.IsValid() && EffectingWindow.IsValid() )
	{
		Result = OnDragEnter( EffectingWindow.ToSharedRef(), DragDropOperation.ToSharedRef() );
	}

	return Result;
}

EDropEffect::Type FSlateApplication::OnDragEnterExternal( const TSharedRef< FGenericWindow >& Window, const FString& Text, const TArray< FString >& Files )
{
	const TSharedPtr< FExternalDragOperation > DragDropOperation = FExternalDragOperation::NewOperation( Text, Files );
	const TSharedPtr< SWindow > EffectingWindow = FSlateWindowHelper::FindWindowByPlatformWindow( SlateWindows, Window );

	EDropEffect::Type Result = EDropEffect::None;
	if ( DragDropOperation.IsValid() && EffectingWindow.IsValid() )
	{
		Result = OnDragEnter( EffectingWindow.ToSharedRef(), DragDropOperation.ToSharedRef() );
	}

	return Result;
}

EDropEffect::Type FSlateApplication::OnDragEnter( const TSharedRef< SWindow >& Window, const TSharedRef<FExternalDragOperation>& DragDropOperation )
{
	// We are encountering a new drag and drop operation.
	// Assume we cannot handle it.
	DragIsHandled = false;

	const FVector2D CurrentCursorPosition = GetCursorPos();
	const FVector2D LastCursorPosition = GetLastCursorPos();

	// Tell slate to enter drag and drop mode.
	// Make a faux mouse event for slate, so we can initiate a drag and drop.
	FDragDropEvent DragDropEvent(
		FPointerEvent(
		CursorPointerIndex,
		CurrentCursorPosition,
		LastCursorPosition,
		PressedMouseButtons,
		EKeys::Invalid,
		0,
		PlatformApplication->GetModifierKeys() ),
		DragDropOperation
	);

	ProcessDragEnterEvent( Window, DragDropEvent );
	return EDropEffect::None;
}

bool FSlateApplication::ProcessDragEnterEvent( TSharedRef<SWindow> WindowEntered, const FDragDropEvent& DragDropEvent )
{
	SetLastUserInteractionTime(this->GetCurrentTime());
	
	FWidgetPath WidgetsUnderCursor = LocateWindowUnderMouse( DragDropEvent.GetScreenSpacePosition(), GetInteractiveTopLevelWindows() );

	// Switch worlds for widgets in the current path
	FScopedSwitchWorldHack SwitchWorld( WidgetsUnderCursor );

	FReply TriggerDragDropReply = FReply::Handled().BeginDragDrop( DragDropEvent.GetOperation().ToSharedRef() );
	ProcessReply( WidgetsUnderCursor, TriggerDragDropReply, &WidgetsUnderCursor, &DragDropEvent );

	PointerIndexLastPositionMap.Add(FUserAndPointer(DragDropEvent.GetUserIndex(), DragDropEvent.GetPointerIndex()), DragDropEvent.GetScreenSpacePosition());

	return true;
}

EDropEffect::Type FSlateApplication::OnDragOver( const TSharedPtr< FGenericWindow >& Window )
{
	EDropEffect::Type Result = EDropEffect::None;

	if ( IsDragDropping() )
	{
		bool MouseMoveHandled = true;
		FVector2D CursorMovementDelta( 0, 0 );
		const FVector2D CurrentCursorPosition = GetCursorPos();
		const FVector2D LastCursorPosition = GetLastCursorPos();

		if ( LastCursorPosition != CurrentCursorPosition )
		{
			FPointerEvent MouseEvent(
				CursorPointerIndex,
				CurrentCursorPosition,
				LastCursorPosition,
				PressedMouseButtons,
				EKeys::Invalid,
				0,
				PlatformApplication->GetModifierKeys()
			);

			MouseMoveHandled = ProcessMouseMoveEvent( MouseEvent );
			CursorMovementDelta = MouseEvent.GetCursorDelta();
		}

		// Slate is now in DragAndDrop mode. It is tracking the payload.
		// We just need to convey mouse movement.
		if ( CursorMovementDelta.SizeSquared() > 0 )
		{
			DragIsHandled = MouseMoveHandled;
		}

		if ( DragIsHandled )
		{
			Result = EDropEffect::Copy;
		}
	}

	return Result;
}

void FSlateApplication::OnDragLeave( const TSharedPtr< FGenericWindow >& Window )
{
	ResetDragDropState();
}

EDropEffect::Type FSlateApplication::OnDragDrop(const TSharedPtr< FGenericWindow >& Window)
{
	EDropEffect::Type Result = EDropEffect::None;

	if (IsDragDropping())
	{
		FPointerEvent MouseEvent(
			CursorPointerIndex,
			GetCursorPos(),
			GetLastCursorPos(),
			PressedMouseButtons,
			EKeys::LeftMouseButton,
			0,
			PlatformApplication->GetModifierKeys()
		);

		// User dropped into a Slate window. Slate is already in drag and drop mode.
		// It knows what to do based on a mouse up.
		if (ProcessMouseButtonUpEvent(MouseEvent))
		{
			Result = EDropEffect::Copy;
		}
	}

	return Result;
}

bool FSlateApplication::OnWindowAction( const TSharedRef< FGenericWindow >& PlatformWindow, const EWindowAction::Type InActionType)
{
	// Return false to tell the OS layer that it should ignore the action

	if (IsExternalUIOpened())
	{
		return false;
	}

	bool bResult = true;

	for (int32 Index = 0; Index < OnWindowActionNotifications.Num(); Index++)
	{
		if (OnWindowActionNotifications[Index].IsBound())
		{
			if (OnWindowActionNotifications[Index].Execute(PlatformWindow, InActionType))
			{
				// If the delegate returned true, it means that it wants the OS layer to stop processing the action
				bResult = false;
			}
		}
	}

	return bResult;
}

void FSlateApplication::OnVirtualDesktopSizeChanged(const FDisplayMetrics& NewDisplayMetric)
{
	CachedDisplayMetrics = NewDisplayMetric;
	CachedDebugTitleSafeRatio = FDisplayMetrics::GetDebugTitleSafeZoneRatio();
	const FPlatformRect& VirtualDisplayRect = NewDisplayMetric.VirtualDisplayRect;
	VirtualDesktopRect = FSlateRect(
		VirtualDisplayRect.Left,
		VirtualDisplayRect.Top,
		VirtualDisplayRect.Right,
		VirtualDisplayRect.Bottom);
}


/* 
 *****************************************************************************/

TSharedRef<FSlateApplication> FSlateApplication::InitializeAsStandaloneApplication(const TSharedRef<FSlateRenderer>& PlatformRenderer)
{
	return InitializeAsStandaloneApplication(PlatformRenderer, MakeShareable(FPlatformApplicationMisc::CreateApplication()));
}


TSharedRef<FSlateApplication> FSlateApplication::InitializeAsStandaloneApplication(const TSharedRef< class FSlateRenderer >& PlatformRenderer, const TSharedRef<class GenericApplication>& InPlatformApplication)
{
	// create the platform slate application (what FSlateApplication::Get() returns)
	TSharedRef<FSlateApplication> Slate = FSlateApplication::Create(InPlatformApplication);

	// initialize renderer
	FSlateApplication::Get().InitializeRenderer(PlatformRenderer);

	// set the normal UE4 GIsRequestingExit when outer frame is closed
	FSlateApplication::Get().SetExitRequestedHandler(FSimpleDelegate::CreateStatic(&OnRequestExit));

	return Slate;
}

void FSlateApplication::SetWidgetReflector(const TSharedRef<IWidgetReflector>& WidgetReflector)
{
	if ( SourceCodeAccessDelegate.IsBound() )
	{
		WidgetReflector->SetSourceAccessDelegate(SourceCodeAccessDelegate);
	}

	if ( AssetAccessDelegate.IsBound() )
	{
		WidgetReflector->SetAssetAccessDelegate(AssetAccessDelegate);
	}

	WidgetReflectorPtr = WidgetReflector;
}

void FSlateApplication::NavigateFromWidgetUnderCursor(const uint32 InUserIndex, EUINavigation InNavigationType, TSharedRef<SWindow> InWindow)
{
	if (InNavigationType != EUINavigation::Invalid)
	{
		FWidgetPath PathToLocatedWidget = LocateWidgetInWindow(GetCursorPos(), InWindow, false);
		if (PathToLocatedWidget.IsValid())
		{
			TSharedPtr<SWidget> WidgetToNavFrom = PathToLocatedWidget.Widgets.Last().Widget;

			if (WidgetToNavFrom.IsValid())
			{
				FSlateApplication::Get().ProcessReply(PathToLocatedWidget, FReply::Handled().SetNavigation(InNavigationType, ENavigationGenesis::User, ENavigationSource::WidgetUnderCursor), &PathToLocatedWidget, nullptr, InUserIndex);
			}
		}
	}
}

void FSlateApplication::InputPreProcessorsHelper::Tick(const float DeltaTime, FSlateApplication& SlateApp, TSharedRef<ICursor> Cursor)
{
	for (TSharedPtr<IInputProcessor> InputPreProcessor : InputPreProcessorList)
	{
		InputPreProcessor->Tick(DeltaTime, SlateApp, Cursor);
	}
}

bool FSlateApplication::InputPreProcessorsHelper::HandleKeyDownEvent(FSlateApplication& SlateApp, const FKeyEvent& InKeyEvent)
{
	for (TSharedPtr<IInputProcessor> InputPreProcessor : InputPreProcessorList)
	{
		if (InputPreProcessor->HandleKeyDownEvent(SlateApp, InKeyEvent))
		{
			return true;
		}
	}

	return false;
}

bool FSlateApplication::InputPreProcessorsHelper::HandleKeyUpEvent(FSlateApplication& SlateApp, const FKeyEvent& InKeyEvent)
{
	for (TSharedPtr<IInputProcessor> InputPreProcessor : InputPreProcessorList)
	{
		if (InputPreProcessor.IsValid())
		{
			if (InputPreProcessor->HandleKeyUpEvent(SlateApp, InKeyEvent))
			{
				return true;
			}
		}
	}

	return false;
}

bool FSlateApplication::InputPreProcessorsHelper::HandleAnalogInputEvent(FSlateApplication& SlateApp, const FAnalogInputEvent& InAnalogInputEvent)
{
	for (TSharedPtr<IInputProcessor> InputPreProcessor : InputPreProcessorList)
	{
		if (InputPreProcessor->HandleAnalogInputEvent(SlateApp, InAnalogInputEvent))
		{
			return true;
		}
	}

	return false;
}

bool FSlateApplication::InputPreProcessorsHelper::HandleMouseMoveEvent(FSlateApplication& SlateApp, const FPointerEvent& MouseEvent)
{
	for (TSharedPtr<IInputProcessor> InputPreProcessor : InputPreProcessorList)
	{
		if (InputPreProcessor->HandleMouseMoveEvent(SlateApp, MouseEvent))
		{
			return true;
		}
	}

	return false;
}

bool FSlateApplication::InputPreProcessorsHelper::HandleMouseButtonDownEvent(FSlateApplication& SlateApp, const FPointerEvent& MouseEvent)
{
	for (TSharedPtr<IInputProcessor> InputPreProcessor : InputPreProcessorList)
	{
		if (InputPreProcessor->HandleMouseButtonDownEvent(SlateApp, MouseEvent))
		{
			return true;
		}
	}

	return false;
}

bool FSlateApplication::InputPreProcessorsHelper::HandleMouseButtonUpEvent(FSlateApplication& SlateApp, const FPointerEvent& MouseEvent)
{
	for (TSharedPtr<IInputProcessor> InputPreProcessor : InputPreProcessorList)
	{
		if (InputPreProcessor->HandleMouseButtonUpEvent(SlateApp, MouseEvent))
		{
			return true;
		}
	}

	return false;
}

bool FSlateApplication::InputPreProcessorsHelper::HandleMouseButtonDoubleClickEvent(FSlateApplication& SlateApp, const FPointerEvent& MouseEvent)
{
	for (TSharedPtr<IInputProcessor> InputPreProcessor : InputPreProcessorList)
	{
		if (InputPreProcessor->HandleMouseButtonDoubleClickEvent(SlateApp, MouseEvent))
		{
			return true;
		}
	}

	return false;
}

bool FSlateApplication::InputPreProcessorsHelper::HandleMouseWheelOrGestureEvent(FSlateApplication& SlateApp, const FPointerEvent& WheelEvent, const FPointerEvent* GestureEvent)
{
	for (TSharedPtr<IInputProcessor> InputPreProcessor : InputPreProcessorList)
	{
		if (InputPreProcessor->HandleMouseWheelOrGestureEvent(SlateApp, WheelEvent, GestureEvent))
		{
			return true;
		}
	}

	return false;
}

bool FSlateApplication::InputPreProcessorsHelper::HandleMotionDetectedEvent(FSlateApplication& SlateApp, const FMotionEvent& MotionEvent)
{
	for (TSharedPtr<IInputProcessor> InputPreProcessor : InputPreProcessorList)
	{
		if (InputPreProcessor->HandleMotionDetectedEvent(SlateApp, MotionEvent))
		{
			return true;
		}
	}

	return false;
}

bool FSlateApplication::InputPreProcessorsHelper::Add(TSharedPtr<IInputProcessor> InputProcessor, const int32 Index /*= INDEX_NONE*/)
{
	bool bResult = false;
	if (Index == INDEX_NONE)
	{
		InputPreProcessorList.AddUnique(InputProcessor);
		bResult = true;
	}
	else if (InputPreProcessorList.Find(InputProcessor) == INDEX_NONE)
	{
		InputPreProcessorList.Insert(InputProcessor, Index);
		bResult = true;
	}

	return bResult;
}

void FSlateApplication::InputPreProcessorsHelper::Remove(TSharedPtr<IInputProcessor> InputProcessor)
{
	InputPreProcessorList.Remove(InputProcessor);
}

void FSlateApplication::InputPreProcessorsHelper::RemoveAll()
{
	InputPreProcessorList.Reset();
}
<|MERGE_RESOLUTION|>--- conflicted
+++ resolved
@@ -3257,10 +3257,6 @@
 							{
 								if (SomeWidgetPreviouslyUnderCursor != RequestedMouseCaptor)
 								{
-<<<<<<< HEAD
-									// Note that the event's pointer position is not translated.
-									SomeWidgetPreviouslyUnderCursor->OnMouseLeave(*InMouseEvent);
-=======
 									// It's possible for mouse event to be null if we end up here from a keyboard event. If so, we should synthesize an event
 									if (InMouseEvent)
 									{
@@ -3273,7 +3269,6 @@
 										SomeWidgetPreviouslyUnderCursor->OnMouseLeave(SimulatedPointer);
 									}
 									
->>>>>>> 8fc25ea1
 
 #if WITH_SLATE_DEBUGGING
 									FSlateDebugging::BroadcastInputEvent(ESlateDebuggingInputEvent::MouseLeave, SomeWidgetPreviouslyUnderCursor);
