--- conflicted
+++ resolved
@@ -31,15 +31,12 @@
 	/** Serializer */
 	friend FArchive& operator<<( FArchive& Ar, FMeshVertex& Vertex )
 	{
-<<<<<<< HEAD
-=======
 		if( Ar.IsLoading() && Ar.CustomVer( FReleaseObjectVersion::GUID ) < FReleaseObjectVersion::MeshDescriptionNewSerialization )
 		{
 			Ar << Vertex.VertexInstanceIDs;
 			Ar << Vertex.ConnectedEdgeIDs;
 		}
 
->>>>>>> e48a7484
 		return Ar;
 	}
 };
@@ -61,14 +58,11 @@
 	friend FArchive& operator<<( FArchive& Ar, FMeshVertexInstance& VertexInstance )
 	{
 		Ar << VertexInstance.VertexID;
-<<<<<<< HEAD
-=======
 		if( Ar.IsLoading() && Ar.CustomVer( FReleaseObjectVersion::GUID ) < FReleaseObjectVersion::MeshDescriptionNewSerialization )
 		{
 			Ar << VertexInstance.ConnectedPolygons;
 		}
 
->>>>>>> e48a7484
 		return Ar;
 	}
 };
@@ -94,14 +88,11 @@
 	{
 		Ar << Edge.VertexIDs[ 0 ];
 		Ar << Edge.VertexIDs[ 1 ];
-<<<<<<< HEAD
-=======
 		if( Ar.IsLoading() && Ar.CustomVer( FReleaseObjectVersion::GUID ) < FReleaseObjectVersion::MeshDescriptionNewSerialization )
 		{
 			Ar << Edge.ConnectedPolygons;
 		}
 
->>>>>>> e48a7484
 		return Ar;
 	}
 };
@@ -164,10 +155,7 @@
 		Ar << Triangle.VertexInstanceID0;
 		Ar << Triangle.VertexInstanceID1;
 		Ar << Triangle.VertexInstanceID2;
-<<<<<<< HEAD
-=======
-
->>>>>>> e48a7484
+
 		return Ar;
 	}
 };
@@ -199,13 +187,10 @@
 	{
 		Ar << Polygon.PerimeterContour;
 		Ar << Polygon.HoleContours;
-<<<<<<< HEAD
-=======
 		if( Ar.IsLoading() && Ar.CustomVer( FReleaseObjectVersion::GUID ) < FReleaseObjectVersion::MeshDescriptionNewSerialization )
 		{
 			Ar << Polygon.Triangles;
 		}
->>>>>>> e48a7484
 		Ar << Polygon.PolygonGroupID;
 
 		return Ar;
@@ -224,14 +209,11 @@
 	/** Serializer */
 	friend FArchive& operator<<( FArchive& Ar, FMeshPolygonGroup& PolygonGroup )
 	{
-<<<<<<< HEAD
-=======
 		if( Ar.IsLoading() && Ar.CustomVer( FReleaseObjectVersion::GUID ) < FReleaseObjectVersion::MeshDescriptionNewSerialization )
 		{
 			Ar << PolygonGroup.Polygons;
 		}
 
->>>>>>> e48a7484
 		return Ar;
 	}
 };
