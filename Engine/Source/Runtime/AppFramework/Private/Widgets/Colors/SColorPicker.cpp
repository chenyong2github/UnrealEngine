--- conflicted
+++ resolved
@@ -584,11 +584,7 @@
 					.MinDesiredSlotHeight(FCoreStyle::Get().GetFloat("StandardDialog.MinDesiredSlotHeight"))
 					.MinDesiredSlotWidth(FCoreStyle::Get().GetFloat("StandardDialog.MinDesiredSlotWidth"))
 					.SlotPadding(FCoreStyle::Get().GetMargin("StandardDialog.SlotPadding"))
-<<<<<<< HEAD
-					.Visibility((ParentWindowPtr.IsValid() || bValidCreationOverrideExists ) ? EVisibility::Visible : EVisibility::Collapsed)
-=======
 					.Visibility((ParentWindowPtr.IsValid() || bValidCreationOverrideExists) ? EVisibility::Visible : EVisibility::Collapsed)
->>>>>>> b92180e0
 
 				+ SUniformGridPanel::Slot(0, 0)
 					[
@@ -1196,11 +1192,6 @@
 	bClosedViaOkOrCancel = true;
 
 	DiscardColor();
-<<<<<<< HEAD
-	
-
-=======
->>>>>>> b92180e0
 	if (SColorPicker::OnColorPickerDestroyOverride.IsBound())
 	{
 		SColorPicker::OnColorPickerDestroyOverride.Execute();
@@ -1464,12 +1455,6 @@
 	{
 		ParentWindowPtr.Pin()->RequestDestroyWindow();
 	}
-<<<<<<< HEAD
-
-	
-
-=======
->>>>>>> b92180e0
 	return FReply::Handled();
 }
 
@@ -1664,11 +1649,7 @@
 
 	TSharedPtr<SWindow> Window = nullptr;
 	
-<<<<<<< HEAD
-	if(!bOverrideNonModalCreation)
-=======
 	if (!bOverrideNonModalCreation)
->>>>>>> b92180e0
 	{
 		Window = SNew(SWindow)
 			.AutoCenter(EAutoCenter::None)
@@ -1698,10 +1679,7 @@
 		.DisplayGamma(Args.DisplayGamma)
 		.sRGBOverride(Args.sRGBOverride)
 		.OverrideColorPickerCreation(bOverrideNonModalCreation);
-<<<<<<< HEAD
-
-
-
+	
 	// If the color picker requested is modal, don't override the behavior even if the delegate is bound
 	if (bOverrideNonModalCreation)
 	{
@@ -1726,33 +1704,6 @@
 			]
 		);
 
-=======
-	
-	// If the color picker requested is modal, don't override the behavior even if the delegate is bound
-	if (bOverrideNonModalCreation)
-	{
-		SColorPicker::OnColorPickerNonModalCreateOverride.Execute(ColorPicker);
-
-		Result = true;
-
-		//hold on to the window created for external use...
-		ColorPickerWindow = Window;
-	}
-	else
-	{
-		Window->SetContent(
-			SNew(SBox)
-			[
-				SNew(SBorder)
-				.BorderImage(FCoreStyle::Get().GetBrush("ToolPanel.GroupBorder"))
-			.Padding(FMargin(8.0f, 8.0f))
-			[
-				ColorPicker
-			]
-			]
-		);
-
->>>>>>> b92180e0
 		if (Args.bIsModal)
 		{
 			FSlateApplication::Get().AddModalWindow(Window.ToSharedRef(), Args.ParentWidget);
@@ -1778,10 +1729,6 @@
 		//hold on to the window created for external use...
 		ColorPickerWindow = Window;
 	}
-<<<<<<< HEAD
-=======
-	
->>>>>>> b92180e0
 #endif
 
 	return Result;
