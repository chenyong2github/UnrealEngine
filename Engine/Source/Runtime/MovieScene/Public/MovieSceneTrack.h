--- conflicted
+++ resolved
@@ -152,7 +152,7 @@
 	/**
 	 * Update all auto-generated easing curves for all sections in this track
 	 */
-	MOVIESCENE_API void UpdateEasing();
+	MOVIESCENE_API virtual void UpdateEasing();
 
 protected:
 
@@ -173,11 +173,7 @@
 	/**
 	 * Retrieve a fully up-to-date evaluation field for this track.
 	 */
-<<<<<<< HEAD
 	MOVIESCENE_API const FMovieSceneTrackEvaluationField& GetEvaluationField();
-=======
-	const FMovieSceneTrackEvaluationField& GetEvaluationField();
->>>>>>> 3ecbc206
 
 	/**
 	 * Retrieve a version number for the logic implemented in PopulateEvaluationTree.
@@ -424,5 +420,6 @@
 	 * @param Section The section that moved.
 	 */
 	virtual void OnSectionMoved(UMovieSceneSection& Section, const FMovieSceneSectionMovedParams& Params) {}
-#endif
+
+	#endif
 };