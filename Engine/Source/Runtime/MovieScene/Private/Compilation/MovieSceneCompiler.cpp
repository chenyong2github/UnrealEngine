// Copyright 1998-2019 Epic Games, Inc. All Rights Reserved.

#include "Compilation/MovieSceneCompiler.h"

#include "IMovieSceneModule.h"
#include "Evaluation/MovieSceneEvaluationTemplate.h"
#include "Evaluation/MovieSceneEvaluationTemplateInstance.h"
#include "Compilation/MovieSceneEvaluationTemplateGenerator.h"

#include "MovieScene.h"
#include "MovieSceneSequence.h"
#include "Sections/MovieSceneSubSection.h"
#include "Tracks/MovieSceneSubTrack.h"
#include "MovieSceneCommonHelpers.h"
#include "MovieSceneTimeHelpers.h"

DECLARE_CYCLE_STAT(TEXT("Full Compile"),  MovieSceneEval_CompileFull,  STATGROUP_MovieSceneEval);
DECLARE_CYCLE_STAT(TEXT("Compile Range"), MovieSceneEval_CompileRange, STATGROUP_MovieSceneEval);

/** Parameter structure used for keeping sub-sequence information we need for compilation */
struct FMovieSceneSubSequenceGatherData
{
	FMovieSceneSubSequenceGatherData() : HierarchicalBias(0) {}

	FMovieSceneSubSequenceGatherData(const FMovieSceneSubSequenceData& SubData)
		: RootToSequenceTransform(SubData.RootToSequenceTransform)
		, HierarchicalBias(SubData.HierarchicalBias)
	{
	}

	FMovieSceneSequenceTransform RootToSequenceTransform;
	int32 HierarchicalBias;
};

/** Parameter structure used for gathering entities for a given time or range */
struct FGatherParameters
{
	FGatherParameters(FMovieSceneRootOverridePath& InRootPath, FMovieSceneSequenceHierarchy& InRootHierarchy, IMovieSceneSequenceTemplateStore& InTemplateStore, TRange<FFrameNumber> InCompileRange)
		: RootPath(InRootPath)
		, RootHierarchy(InRootHierarchy)
		, TemplateStore(InTemplateStore)
		, RootCompileRange(InCompileRange)
		, RootClampRange(TRange<FFrameNumber>::All())
		, LocalCompileRange(RootCompileRange)
		, LocalClampRange(RootClampRange)
		, Flags(ESectionEvaluationFlags::None)
		, HierarchicalBias(0)
	{}

	FGatherParameters CreateForSubGatherData(const FMovieSceneSubSequenceGatherData& SubGatherData) const
	{
		return CreateForSubGatherData(SubGatherData, RootCompileRange, RootClampRange, FMovieSceneTimeWarping::InvalidWarpCount);
	}

	FGatherParameters CreateForSubGatherData(const FMovieSceneSubSequenceGatherData& SubGatherData, TRange<FFrameNumber> InRootCompileRange, TRange<FFrameNumber> InRootClampRange, uint32 LoopIndex) const
	{
		FGatherParameters SubParams = *this;

		SubParams.RootToSequenceTransform   = SubGatherData.RootToSequenceTransform;
		SubParams.HierarchicalBias          = SubGatherData.HierarchicalBias;

		SubParams.RootCompileRange          = InRootCompileRange;
		SubParams.RootClampRange            = InRootClampRange;

		SubParams.LocalCompileRange         = SubGatherData.RootToSequenceTransform.TransformRangeConstrained(InRootCompileRange);
		SubParams.LocalClampRange           = SubGatherData.RootToSequenceTransform.TransformRangeConstrained(InRootClampRange);

		SubParams.AccountForRounding();

		return SubParams;
	}

	void AccountForRounding()
	{
		if (LocalCompileRange.IsEmpty())
		{
			// Ensure that the compile range is not empty by extending the upper bound by one frame.
			// This can happen when there is a scale < 1 on a sub section, and the root-space compile range is only 1 frame wide.
			// We know that neither bound is Open by this point because such ranges would not be considered empty
			LocalCompileRange.SetUpperBoundValue(LocalCompileRange.GetUpperBoundValue() + 1);
		}

		// Due to rounding caused by inner timescales, it is possible that the compile range can end up not overlapping the clamp range, which will result in corruption.
		// Specifically this will happen when the root compile and clamp ranges overlap by < 0.5/InnerScale frames since frame numbers are floored when being transformed to local space.
		// For example, a transformation of 0.5 scale to a root compile and clamp range of [-100, 101) and [100, 200) would yield [-50, 50) and [50, 100) which do not overlap.
		// To alleviate this, we treat the clamp range as the authoritative range (it is always set to the boundaries for the eval field, whereas the compile range is simply used as a guide to know where to compile)
		if (!LocalCompileRange.Overlaps(LocalClampRange))
		{
			if (LocalClampRange.GetLowerBound().IsClosed() && LocalCompileRange.GetUpperBound().IsClosed() && LocalCompileRange.GetUpperBoundValue() <= LocalClampRange.GetLowerBoundValue())
			{
				// Force inclusive bounds
				LocalCompileRange.SetUpperBound(LocalClampRange.GetLowerBoundValue());
			}
			if (LocalClampRange.GetUpperBound().IsClosed() && LocalCompileRange.GetLowerBound().IsClosed() && LocalCompileRange.GetLowerBoundValue() >= LocalClampRange.GetUpperBoundValue())
			{
				// Force inclusive bounds
				LocalCompileRange.SetLowerBound(LocalClampRange.GetLowerBoundValue());
			}
		}
<<<<<<< HEAD

		SubParams.SequenceLoopCounter.AddWarpingLevel(LoopIndex);

		return SubParams;
=======
>>>>>>> f5038b3c
	}

	void SetClampRange(TRange<FFrameNumber> InNewRootClampRange)
	{
		RootClampRange  = InNewRootClampRange;
<<<<<<< HEAD
		LocalClampRange = RootToSequenceTransform.TransformRangeConstrained(InNewRootClampRange);
=======
		LocalClampRange = InNewRootClampRange * RootToSequenceTransform;

		AccountForRounding();
>>>>>>> f5038b3c
	}

	/** Clamp the specified range to the current clamp range (in root space) */
	TRange<FFrameNumber> ClampRoot(const TRange<FFrameNumber>& InRootRange) const
	{
		return TRange<FFrameNumber>::Intersection(RootClampRange, InRootRange);
	}

	/** Path from root to current sequence */
	FMovieSceneRootOverridePath& RootPath;
	/** Hierarchy for the root sequence template */
	FMovieSceneSequenceHierarchy& RootHierarchy;
	/** Store from which to retrieve templates */
	IMovieSceneSequenceTemplateStore& TemplateStore;

	/** The range that is being compiled in the root's time-space */
	TRange<FFrameNumber> RootCompileRange;
	/** A range to clamp compilation to in the root's time-space */
	TRange<FFrameNumber> RootClampRange;

	/** The range that is being compiled in the current sequence's time-space */
	TRange<FFrameNumber> LocalCompileRange;
	/** A range to clamp compilation to in the current sequence's time-space */
	TRange<FFrameNumber> LocalClampRange;

	/** Evaluation flags for the current sequence */
	ESectionEvaluationFlags Flags;

	/** Transform from the root time-space to the current sequence's time-space */
	FMovieSceneSequenceTransform RootToSequenceTransform;

	/** When we are looping the current sequence, which loop is this */
	FMovieSceneWarpCounter SequenceLoopCounter;

	/** Current accumulated hierarchical bias */
	int32 HierarchicalBias;
};

struct FCompileOnTheFlyData
{
	/** Primary sort - group */
	uint16 GroupEvaluationPriority;
	/** Secondary sort - Hierarchical bias */
	int32 HierarchicalBias;
	/** Tertiary sort - Eval priority */
	int32 EvaluationPriority;

	/** Whether the track requires initialization or not */
	bool bRequiresInit;
	/** Cached ptr to the evaluation track */
	const FMovieSceneEvaluationTrack* Track;
	/** Cached segment ptr within the above track */
	FMovieSceneEvaluationFieldSegmentPtr Segment;
};

/** Gathered data for a given time or range */
struct FMovieSceneGatheredCompilerData
{
	/** Intersection of any empty space that overlaps the currently evaluating time range */
	FMovieSceneEvaluationTree EmptySpace;
	/** Tree of tracks to evaluate */
	TMovieSceneEvaluationTree<FCompileOnTheFlyData> Tracks;
	/** Tree of active sequences */
	TMovieSceneEvaluationTree<FMovieSceneSequenceID> Sequences;
};

/**
 * Populate the specified tree with all the ranges from the specified array that fully encompass the specified range
 * This is specifically used when compiling a specific range of an evaluation field in FMovieSceneCompiler::CompileRange()
 * The desire is to have the first range-entry that exists before TestRange, the last entry-range that exists
 * after TestRange, and all those in between. With this information we can quickly iterate the relevant gaps in
 * the field along with the compiled data.
 */
void PopulateIterableTreeWithEncompassingRanges(const TRange<FFrameNumber>& TestRange, TArrayView<const FMovieSceneFrameRange> Ranges, TMovieSceneEvaluationTree<int32>& OutFieldTree)
{
	// Add the first range that's before the input range
	int32 FirstIndex = Algo::LowerBoundBy(Ranges, TestRange.GetLowerBound(), &FMovieSceneFrameRange::GetLowerBound, MovieSceneHelpers::SortLowerBounds);
	if (FirstIndex - 1 >= 0)
	{
		--FirstIndex;
	}

	TRangeBound<FFrameNumber> StopAfterBound = TRangeBound<FFrameNumber>::FlipInclusion(TestRange.GetUpperBound());

	// Add all ranges that overlap the input range, and the first subsequent range
	for (int32 Index = FirstIndex; Index < Ranges.Num(); ++Index)
	{
		OutFieldTree.Add(Ranges[Index].Value, Index);

		// If this range's lower bound is >= the end of TestRange, we have enough information now to perform the compile
		TRangeBound<FFrameNumber> ThisLowerBound = Ranges[Index].Value.GetLowerBound();
		if (StopAfterBound.IsClosed() && ThisLowerBound.IsClosed() && TRangeBound<FFrameNumber>::MaxLower(ThisLowerBound, StopAfterBound) == ThisLowerBound)
		{
			break;
		}
	}
}

IMovieSceneModule& GetMovieSceneModule()
{
	static TWeakPtr<IMovieSceneModule> WeakMovieSceneModule;

	TSharedPtr<IMovieSceneModule> Shared = WeakMovieSceneModule.Pin();
	if (!Shared.IsValid())
	{
		WeakMovieSceneModule = IMovieSceneModule::Get().GetWeakPtr();
		Shared = WeakMovieSceneModule.Pin();
	}
	check(Shared.IsValid());

	return *Shared;
}

void FMovieSceneCompiler::Compile(UMovieSceneSequence& InCompileSequence, IMovieSceneSequenceTemplateStore& InTemplateStore)
{
	SCOPE_CYCLE_COUNTER(MovieSceneEval_CompileFull)

	FMovieSceneEvaluationTemplate& CompileTemplate = InTemplateStore.AccessTemplate(InCompileSequence);

	// Pass down a mutable path to the gather functions
	FMovieSceneRootOverridePath RootPath;

	// Gather everything that happens, recursively
	FMovieSceneGatheredCompilerData GatherData;
	FGatherParameters GatherParams(RootPath, CompileTemplate.Hierarchy, InTemplateStore, TRange<FFrameNumber>::All());
	GatherCompileOnTheFlyData(InCompileSequence, GatherParams, GatherData);

	// Wipe the current evaluation field for the template
	CompileTemplate.EvaluationField = FMovieSceneEvaluationField();

	TArray<FCompileOnTheFlyData> CompileData;

	for (FMovieSceneEvaluationTreeRangeIterator It(GatherData.Tracks); It; ++It)
	{
		CompileData.Reset();

		for (const FCompileOnTheFlyData& TrackData : GatherData.Tracks.GetAllData(It.Node()))
		{
			CompileData.Add(TrackData);
		}

		// Sort the compilation data based on (in order):
		//  1. Group
		//  2. Hierarchical bias
		//  3. Evaluation priority
		CompileData.Sort(SortPredicate);

		// Compose the final result for the compiled range
		FCompiledGroupResult Result(It.Range());

		// Generate the evaluation group by gathering initialization and evaluation ptrs for each unique group
		PopulateEvaluationGroup(Result, CompileData);

		// Compute meta data for this segment
		TMovieSceneEvaluationTreeDataIterator<FMovieSceneSequenceID> SubSequences = GatherData.Sequences.GetAllData(GatherData.Sequences.IterateFromLowerBound(It.Range().GetLowerBound()).Node());
		PopulateMetaData(Result, CompileTemplate.Hierarchy, InTemplateStore, CompileData, SubSequences);

		CompileTemplate.EvaluationField.Add(Result.Range, MoveTemp(Result.Group), MoveTemp(Result.MetaData));
	}
}

void FMovieSceneCompiler::CompileRange(TRange<FFrameNumber> InGlobalRange, UMovieSceneSequence& InCompileSequence, IMovieSceneSequenceTemplateStore& InTemplateStore)
{
	SCOPE_CYCLE_COUNTER(MovieSceneEval_CompileRange)

	FMovieSceneEvaluationTemplate& CompileTemplate = InTemplateStore.AccessTemplate(InCompileSequence);

	// Pass down a mutable path to the gather functions
	FMovieSceneRootOverridePath RootPath;

	// Gather everything that happens over this range, recursively throughout the entire sequence
	FMovieSceneGatheredCompilerData GatherData;
	FGatherParameters GatherParams(RootPath, CompileTemplate.Hierarchy, InTemplateStore, InGlobalRange);
	GatherCompileOnTheFlyData(InCompileSequence, GatherParams, GatherData);

	// --------------------------------------------------------------------------------------------------------------------
	// When compiling a range we want to compile *at least* the range specified by InGlobalRange
	// We may compile outside of this range if a gap in the evaluation field overlaps either bound, and the actual
	// unique sequence state defines sections outside of the range.
	// The general idea here is to iterate over any empty gaps in the evaluation field, populating it with the compiled
	// result for each lower bound. Note that there will be one or more new field entries added for each gap, depending on
	// whether any tracks or sections begin or end during the range of the gap.
	// --------------------------------------------------------------------------------------------------------------------

	// Populate an iterable tree with the ranges that at least encompass the range we want to comile,
	// plus one either side of InGlobalRange if they exist. This allows us to fully understand which gaps we want to fill in
	TMovieSceneEvaluationTree<int32> EvaluationFieldAsTree;
	PopulateIterableTreeWithEncompassingRanges(InGlobalRange, CompileTemplate.EvaluationField.GetRanges(), EvaluationFieldAsTree);

	// Start adding new field entries from the lower bound of the desired global range.
	// IterFromBound should be <= InGlobalRange.GetLowerBound at this point
	TRangeBound<FFrameNumber> IterFromBound = InGlobalRange.GetLowerBound();
	FMovieSceneEvaluationTreeRangeIterator ExistingEvaluationFieldIter = EvaluationFieldAsTree.IterateFromLowerBound(IterFromBound);

	// Now keep iterating the empty spaces in the field until we have nothing left to do.
	// We only increment ExistingEvaluationFieldIter when it is at an already populated range,
	// or if we've just compiled a range that has the same upper bound as the current gap (empty space)
	TArray<FCompileOnTheFlyData> SortedCompileData;
	for ( ; ExistingEvaluationFieldIter && !IterFromBound.IsOpen(); )
	{
		// If EvaluationFieldAsTree has any data at the current iterator position for it,
		// the evaluation field is already populated for that node
		if (EvaluationFieldAsTree.GetAllData(ExistingEvaluationFieldIter.Node()))
		{
			IterFromBound = TRangeBound<FFrameNumber>::FlipInclusion(ExistingEvaluationFieldIter.Range().GetUpperBound());
			++ExistingEvaluationFieldIter;
			continue;
		}

		TRange<FFrameNumber> EmptySpaceRange = ExistingEvaluationFieldIter.Range();

		// Find the intersection of all the current ranges (the gap in the evaluation field, the track field, sub sequence field, and empty space)
		FMovieSceneEvaluationTreeRangeIterator TrackIteratorFromHere       = GatherData.Tracks.IterateFromLowerBound(IterFromBound);
		FMovieSceneEvaluationTreeRangeIterator SubSequenceIteratorFromHere = GatherData.Sequences.IterateFromLowerBound(IterFromBound);
		FMovieSceneEvaluationTreeRangeIterator EmptySpaceIteratorFromHere  = GatherData.EmptySpace.IterateFromLowerBound(IterFromBound);

		// Find the intersection of all the compiled data
		TRange<FFrameNumber> CompiledRange = TRange<FFrameNumber>::Intersection(
			EmptySpaceRange,
			TRange<FFrameNumber>::Intersection(
				TrackIteratorFromHere.Range(),
				TRange<FFrameNumber>::Intersection(
					EmptySpaceIteratorFromHere.Range(),
					SubSequenceIteratorFromHere.Range()
				)
			)
		);

		// If the range we just compiled no longer overlaps the range we were asked to compile,
		// Break out of the loop as all of our work is done. This will happen if there is a gap
		// in the evaluation field that overlaps with the upper bound of InGlobalRange.
		if (!CompiledRange.Overlaps(InGlobalRange))
		{
			break;
		}

		SortedCompileData.Reset();
		for (const FCompileOnTheFlyData& TrackData : GatherData.Tracks.GetAllData(TrackIteratorFromHere.Node()))
		{
			SortedCompileData.Add(TrackData);
		}

		// Sort the compilation data based on (in order):
		//  1. Group
		//  2. Hierarchical bias
		//  3. Evaluation priority
		SortedCompileData.Sort(SortPredicate);

		// Compose the final result for the compiled range
		FCompiledGroupResult Result(CompiledRange);

		// Generate the evaluation group by gathering initialization and evaluation ptrs for each unique group
		PopulateEvaluationGroup(Result, SortedCompileData);

		// Compute meta data for this segment
		TMovieSceneEvaluationTreeDataIterator<FMovieSceneSequenceID> SubSequences = GatherData.Sequences.GetAllData(SubSequenceIteratorFromHere.Node());
		PopulateMetaData(Result, CompileTemplate.Hierarchy, InTemplateStore, SortedCompileData, SubSequences);

		// Add the results to the evaluation field and continue iterating starting from the end of the compiled range
		CompileTemplate.EvaluationField.Insert(Result.Range, MoveTemp(Result.Group), MoveTemp(Result.MetaData));

		// We may still have some to compile
		IterFromBound = TRangeBound<FFrameNumber>::FlipInclusion(CompiledRange.GetUpperBound());

		// If the range that we just compiled goes right up to the end of the gap, increment onto the
		// next entry in the evaluation field iterator (which should be a populated range)
		if (CompiledRange.GetUpperBound() == EmptySpaceRange.GetUpperBound())
		{
			IterFromBound = TRangeBound<FFrameNumber>::FlipInclusion(CompiledRange.GetUpperBound());
			++ExistingEvaluationFieldIter;
		}
	}
}

void FMovieSceneCompiler::CompileHierarchy(const UMovieSceneSequence& InRootSequence, FMovieSceneSequenceHierarchy& OutHierarchy, FMovieSceneSequenceID RootSequenceID, int32 MaxDepth)
{
	FMovieSceneRootOverridePath Path;
	Path.Set(RootSequenceID, OutHierarchy);

	CompileHierarchy(InRootSequence, OutHierarchy, Path, MaxDepth);
}

void FMovieSceneCompiler::CompileHierarchy(const UMovieSceneSequence& InSequence, FMovieSceneSequenceHierarchy& OutHierarchy, FMovieSceneRootOverridePath& Path, int32 MaxDepth)
{
	UMovieScene* MovieScene = InSequence.GetMovieScene();
	if (!MovieScene)
	{
		return;
	}

	FMovieSceneSequenceID ParentID = Path.Remap(MovieSceneSequenceID::Root);

	// Remove all existing children
	if (FMovieSceneSequenceHierarchyNode* ExistingNode = OutHierarchy.FindNode(ParentID))
	{
		OutHierarchy.Remove(ExistingNode->Children);
	}

	auto ProcessSection = [&](const UMovieSceneSection* Section, const FGuid& InObjectBindingId)
	{
		const UMovieSceneSubSection* SubSection = Cast<UMovieSceneSubSection>(Section);
		const UMovieSceneSequence* SubSequence = SubSection ? SubSection->GetSequence() : nullptr;

		if (SubSequence)
		{
			FMovieSceneSequenceID DeterministicID = SubSection->GetSequenceID();

			GetOrCreateSubSequenceData(Path.Remap(DeterministicID), ParentID, *SubSection, InObjectBindingId, OutHierarchy);

			int32 NewMaxDepth = MaxDepth == -1 ? -1 : MaxDepth - 1;
			if (NewMaxDepth == -1 || NewMaxDepth > 1)
			{
				Path.Push(DeterministicID);

				CompileHierarchy(*SubSequence, OutHierarchy, Path, NewMaxDepth);

				Path.Pop();
			}
		}
	};

	for (const UMovieSceneTrack* Track : MovieScene->GetMasterTracks())
	{
		for (const UMovieSceneSection* Section : Track->GetAllSections())
		{
			ProcessSection(Section, FGuid());
		}
	}

	for (const FMovieSceneBinding& ObjectBinding : MovieScene->GetBindings())
	{
		for (const UMovieSceneTrack* Track : ObjectBinding.GetTracks())
		{
			for (const UMovieSceneSection* Section : Track->GetAllSections())
			{
				ProcessSection(Section, ObjectBinding.GetObjectGuid());
			}
		}
	}
}

void FMovieSceneCompiler::GatherCompileOnTheFlyData(UMovieSceneSequence& InSequence, const FGatherParameters& Params, FMovieSceneGatheredCompilerData& OutData)
{
	// Regenerate the track structure if it's out of date
	FMovieSceneEvaluationTemplate& Template = Params.TemplateStore.AccessTemplate(InSequence);
	if (Template.SequenceSignature != InSequence.GetSignature())
	{
		FMovieSceneEvaluationTemplateGenerator(InSequence, Template).Generate();
	}

	// Iterate tracks within this template
	for (TTuple<FMovieSceneTrackIdentifier, FMovieSceneEvaluationTrack>& Pair : Template.GetTracks())
	{
		const bool bTrackMatchesFlags = ( Params.Flags == ESectionEvaluationFlags::None )
			|| ( EnumHasAnyFlags(Params.Flags, ESectionEvaluationFlags::PreRoll)  && Pair.Value.ShouldEvaluateInPreroll()  )
			|| ( EnumHasAnyFlags(Params.Flags, ESectionEvaluationFlags::PostRoll) && Pair.Value.ShouldEvaluateInPostroll() );

		if (bTrackMatchesFlags)
		{
			GatherCompileDataForTrack(Pair.Value, Pair.Key, Params, OutData);
		}
	}

	TRange<FFrameNumber> CompileClampIntersection = TRange<FFrameNumber>::Intersection(Params.LocalCompileRange, Params.LocalClampRange);

	// Iterate sub section ranges that overlap with the compile range
	FGatherParameters SubSectionGatherParams = Params;

	const TMovieSceneEvaluationTree<FMovieSceneSubSectionData>& SubSectionField = Template.GetSubSectionField();

	// Start iterating the field from the lower bound of the compile range
	FMovieSceneEvaluationTreeRangeIterator SubSectionIt(SubSectionField.IterateFromLowerBound(CompileClampIntersection.GetLowerBound()));

	for ( ; SubSectionIt && SubSectionIt.Range().Overlaps(CompileClampIntersection); ++SubSectionIt)
	{
		TRange<FFrameNumber> ThisSegmentRangeRoot = Params.ClampRoot(SubSectionIt.Range() * Params.RootToSequenceTransform.InverseFromWarp(Params.SequenceLoopCounter));
		if (ThisSegmentRangeRoot.IsEmpty())
		{
			continue;
		}

		SubSectionGatherParams.SetClampRange(ThisSegmentRangeRoot);

		bool bAnySubSections = false;

		// Iterate all sub sections in the current range
		for (const FMovieSceneSubSectionData& SubSectionData : SubSectionField.GetAllData(SubSectionIt.Node()))
		{
			UMovieSceneSubSection* SubSection = SubSectionData.Section.Get();
			if (!SubSection)
			{
				continue;
			}

			UMovieSceneSubTrack* SubTrack = SubSection->GetTypedOuter<UMovieSceneSubTrack>();

			const bool bTrackMatchesFlags = ( Params.Flags == ESectionEvaluationFlags::None )
				|| ( EnumHasAnyFlags(Params.Flags, ESectionEvaluationFlags::PreRoll)  && SubTrack && SubTrack->EvalOptions.bEvaluateInPreroll  )
				|| ( EnumHasAnyFlags(Params.Flags, ESectionEvaluationFlags::PostRoll) && SubTrack && SubTrack->EvalOptions.bEvaluateInPostroll );

			if (bTrackMatchesFlags && SubSection)
			{
				bAnySubSections = true;

				SubSectionGatherParams.Flags = SubSectionData.Flags;

				GatherCompileDataForSubSection(InSequence, *SubSection, SubSectionData.ObjectBindingId, SubSectionGatherParams, OutData);
			}
		}

		if (!bAnySubSections)
		{
			// Intersect the unique range in the tree with the current overlapping empty range to constrict the resulting compile range in the case where this is a gap between sub sections
			OutData.EmptySpace.AddTimeRange(Params.ClampRoot(SubSectionIt.Range() * Params.RootToSequenceTransform.InverseFromWarp(Params.SequenceLoopCounter)));
		}
	}
}

void FMovieSceneCompiler::GatherCompileDataForSubSection(const UMovieSceneSequence& InOuterSequence, const UMovieSceneSubSection& SubSection, const FGuid& InObjectBindingId, const FGatherParameters& Params, FMovieSceneGatheredCompilerData& OutData)
{
	UMovieSceneSequence* SubSequence = SubSection.GetSequence();
	if (!SubSequence)
	{
		return;
	}

	FMovieSceneSequenceID UnAccumulatedSequenceID = SubSection.GetSequenceID();

	// Hash this source ID with the outer sequence ID to make it unique
	FMovieSceneSequenceID ParentSequenceID = Params.RootPath.Remap(MovieSceneSequenceID::Root);
	FMovieSceneSequenceID InnerSequenceID  = Params.RootPath.Remap(UnAccumulatedSequenceID);

	// Add the active sequence ID to each range. We add each range individually since this range may inform the final compiled range
	OutData.Sequences.Add(Params.RootClampRange, InnerSequenceID);

	// Add this sub sequence ID to the root path
	Params.RootPath.Push(UnAccumulatedSequenceID);

	// Find/add sub data in the root template
	TOptional<FMovieSceneSubSequenceGatherData> SubGatherData;

	{
		const FMovieSceneSubSequenceData* CompilationSubData = GetOrCreateSubSequenceData(InnerSequenceID, ParentSequenceID, SubSection, InObjectBindingId, Params.RootHierarchy);
		check(CompilationSubData);

		SubGatherData = FMovieSceneSubSequenceGatherData(*CompilationSubData);
		// Any code after this point may reallocate the root hierarchy, so CompilationSubData cannot be used
	}

	if (!SubSection.Parameters.bCanLoop)
	{
		// The section isn't looping, so we can just compile the sub-sequence into the parent sequence's compiled data.
		FGatherParameters SubParams = Params.CreateForSubGatherData(SubGatherData.GetValue());
		GatherCompileOnTheFlyData(*SubSequence, SubParams, OutData);
	}
	else
	{
		// The section is looping so we need to compile it as many times as we have loops.
		const FMovieSceneSequenceTransform SequenceToRootTransform = Params.RootToSequenceTransform.InverseFromWarp(Params.SequenceLoopCounter);
		const float RootToSubSequenceTimeScale = SubGatherData.GetValue().RootToSequenceTransform.GetTimeScale();
		const float SubSequenceToRootTimeScale = (RootToSubSequenceTimeScale != 0.f) ? 1.0f / RootToSubSequenceTimeScale : 1.f;
		
		const TRange<FFrameNumber> SubSequencePlaybackRange = SubSequence->GetMovieScene()->GetPlaybackRange();
		const FFrameNumber SubSequenceLength = SubSequencePlaybackRange.Size<FFrameNumber>();

		const FFrameTime RootLoopLength = FMath::Max(
			FFrameTime(SubSequenceLength - SubSection.Parameters.StartFrameOffset - SubSection.Parameters.EndFrameOffset) * SubSequenceToRootTimeScale,
			FFrameTime(1));
		const FFrameTime FirstRootLoopLength = FMath::Max(
			RootLoopLength - SubSection.Parameters.FirstLoopStartFrameOffset * SubSequenceToRootTimeScale,
			FFrameTime(1));

		const TOptional<FFrameNumber> LocalSectionEndTime = GetLoopingSubSectionEndTime(InOuterSequence, SubSection, Params);
		if (LocalSectionEndTime.IsSet() && !SubSection.SectionRange.GetLowerBound().IsOpen())
		{
			uint32 LoopCount = 0;
			FFrameTime CurRootRangeStart = MovieScene::DiscreteInclusiveLower(SubSection.SectionRange.GetLowerBound()) * SequenceToRootTransform;
			TRange<FFrameNumber> CurRootRange(CurRootRangeStart.FloorToFrame(), (CurRootRangeStart + FirstRootLoopLength).FloorToFrame());
			const FFrameNumber RootSectionEndTime = (LocalSectionEndTime.GetValue() * SequenceToRootTransform).FloorToFrame();

			while (CurRootRange.GetLowerBoundValue() < RootSectionEndTime)
			{
				if (CurRootRange.Overlaps(Params.RootCompileRange) && CurRootRange.Overlaps(Params.RootClampRange))
				{
					FGatherParameters CurLoopParams = Params.CreateForSubGatherData(
							SubGatherData.GetValue(), 
							Params.RootCompileRange, CurRootRange,
							LoopCount);
					GatherCompileOnTheFlyData(*SubSequence, CurLoopParams, OutData);
				}

				CurRootRangeStart = CurRootRange.GetUpperBoundValue();
				CurRootRange = TRange<FFrameNumber>(CurRootRangeStart.FloorToFrame(), (CurRootRangeStart + RootLoopLength).FloorToFrame());
				if (CurRootRange.GetUpperBoundValue() > RootSectionEndTime)
					CurRootRange.SetUpperBoundValue(RootSectionEndTime);
				++LoopCount;
			}
		}
		// Faced with the cosmic horror or infinites, we choose to shield our sanity and skip this sub-section.
		// (it either has an open-ended start time, which means we needed to loop since before time began, which means
		//  we don't know where loops are in the present... or it means the section and root sequence have open-ended
		//  end times, which means we would need to compile loops forever)
		// TODO-ludovic: error reporting?
	}

	// Pop the path off the root path
	Params.RootPath.Pop();
}

TOptional<FFrameNumber> FMovieSceneCompiler::GetLoopingSubSectionEndTime(const UMovieSceneSequence& InRootSequence, const UMovieSceneSubSection& SubSection, const FGatherParameters& Params)
{
	TRangeBound<FFrameNumber> SectionRangeEnd = SubSection.SectionRange.GetUpperBound();
	if (!SectionRangeEnd.IsOpen())
	{
		return MovieScene::DiscreteExclusiveUpper(SectionRangeEnd);
	}

	// This section is open ended... we don't want to compile its sub-sequence in an infinite loop so we'll bound
	// that by the playback end of is own sequence.
	if (const UMovieScene* MovieScene = InRootSequence.GetMovieScene())
	{
		const TRange<FFrameNumber> PlaybackRange = MovieScene->GetPlaybackRange();
		if (!PlaybackRange.GetUpperBound().IsOpen())
		{
			return MovieScene::DiscreteExclusiveUpper(PlaybackRange.GetUpperBound());
		}
	}

	// Sadly, the root sequence is also open ended, so we effectively would need to loop the sub-sequence
	// indefinitely... we don't support that yet.
	return TOptional<FFrameNumber>();
}

const FMovieSceneSubSequenceData* FMovieSceneCompiler::GetOrCreateSubSequenceData(FMovieSceneSequenceID InnerSequenceID, FMovieSceneSequenceID ParentSequenceID, const UMovieSceneSubSection& SubSection, const FGuid& InObjectBindingId, FMovieSceneSequenceHierarchy& InOutHierarchy)
{
	// Find/add sub data in the root template
	const FMovieSceneSubSequenceData* SubData = InOutHierarchy.FindSubData(InnerSequenceID);
	if (SubData && !SubData->IsDirty(SubSection))
	{
		return SubData;
	}

	// Ensure that any ((great)grand)child sub sequences have their sub data regenerated
	// by removing this whole sequence branch from the hierarchy (if it exists). This is
	// necessary as all children will depend on this sequences's transform
	InOutHierarchy.Remove(MakeArrayView(&InnerSequenceID, 1));

	FSubSequenceInstanceDataParams InstanceParams{ InnerSequenceID, FMovieSceneEvaluationOperand(ParentSequenceID, InObjectBindingId) };
	FMovieSceneSubSequenceData NewSubData = SubSection.GenerateSubSequenceData(InstanceParams);

	// Intersect this inner sequence's valid play range with the parent's if possible
	const FMovieSceneSubSequenceData* ParentSubData = ParentSequenceID != MovieSceneSequenceID::Root ? InOutHierarchy.FindSubData(ParentSequenceID) : nullptr;
	if (ParentSubData)
	{
		if (!NewSubData.RootToSequenceTransform.IsWarping())
		{
			TRange<FFrameNumber> ParentPlayRangeChildSpace = ParentSubData->PlayRange.Value * NewSubData.RootToSequenceTransform.LinearTransform;
			NewSubData.PlayRange = TRange<FFrameNumber>::Intersection(ParentPlayRangeChildSpace, NewSubData.PlayRange.Value);
		}
		// else: the sub-sequence is looping so we'll probably need the whole playback range.

		// Accumulate parent transform
		NewSubData.RootToSequenceTransform = NewSubData.RootToSequenceTransform * ParentSubData->RootToSequenceTransform;

		// Accumulate parent hierarchical bias
		NewSubData.HierarchicalBias += ParentSubData->HierarchicalBias;
	}

	// Add the sub data to the root hierarchy
	InOutHierarchy.Add(NewSubData, InnerSequenceID, ParentSequenceID);

	return InOutHierarchy.FindSubData(InnerSequenceID);
}

void FMovieSceneCompiler::GatherCompileDataForTrack(FMovieSceneEvaluationTrack& Track, FMovieSceneTrackIdentifier TrackID, const FGatherParameters& Params, FMovieSceneGatheredCompilerData& OutData)
{
	auto RequiresInit = [&Track](FSectionEvaluationData EvalData)
	{
		return Track.HasChildTemplate(EvalData.ImplIndex) && Track.GetChildTemplate(EvalData.ImplIndex).RequiresInitialization();
	};

	FMovieSceneSequenceTransform SequenceToRootTransform  = Params.RootToSequenceTransform.InverseFromWarp(Params.SequenceLoopCounter);
	FMovieSceneSequenceID        CurrentSequenceID        = Params.RootPath.Remap(MovieSceneSequenceID::Root);
	TRange<FFrameNumber>         CompileClampIntersection = TRange<FFrameNumber>::Intersection(Params.LocalCompileRange, Params.LocalClampRange);
	
	FMovieSceneEvaluationTreeRangeIterator TrackIter = Track.IterateFrom(CompileClampIntersection.GetLowerBound());
	for ( ; TrackIter && TrackIter.Range().Overlaps(CompileClampIntersection); ++TrackIter)
	{
		FMovieSceneSegmentIdentifier SegmentID = Track.GetSegmentFromIterator(TrackIter);
		if (!SegmentID.IsValid())
		{
			// No segment at this time, so just report the time range of the empty space.
			TRange<FFrameNumber> ClampedEmptyTrackSpaceRoot = Params.ClampRoot(TrackIter.Range() * SequenceToRootTransform.LinearTransform);
			OutData.EmptySpace.AddTimeRange(ClampedEmptyTrackSpaceRoot);
		}
		else
		{
			const FMovieSceneSegment& ThisSegment = Track.GetSegment(SegmentID);

			FCompileOnTheFlyData Data;
			Data.Segment = FMovieSceneEvaluationFieldSegmentPtr(CurrentSequenceID, TrackID, SegmentID);
			Data.GroupEvaluationPriority = GetMovieSceneModule().GetEvaluationGroupParameters(Track.GetEvaluationGroup()).EvaluationPriority;
			Data.HierarchicalBias = Params.HierarchicalBias;
			Data.EvaluationPriority = Track.GetEvaluationPriority();
			Data.Track = &Track;
			Data.bRequiresInit = ThisSegment.Impls.ContainsByPredicate(RequiresInit);

			TRange<FFrameNumber> SegmentTrackIntersection = TRange<FFrameNumber>::Intersection(ThisSegment.Range, TrackIter.Range());
			TRange<FFrameNumber> IntersectionRange        = Params.ClampRoot(SegmentTrackIntersection * SequenceToRootTransform.LinearTransform);
			if (!IntersectionRange.IsEmpty())
			{
				OutData.Tracks.Add(IntersectionRange, Data);
			}
		}
	}
}

void FMovieSceneCompiler::PopulateMetaData(FCompiledGroupResult& OutResult, const FMovieSceneSequenceHierarchy& RootHierarchy, IMovieSceneSequenceTemplateStore& TemplateStore, const TArray<FCompileOnTheFlyData>& SortedCompileData, TMovieSceneEvaluationTreeDataIterator<FMovieSceneSequenceID> SubSequences)
{
	OutResult.MetaData.Reset();

	// Add all the init tracks first
	uint16 SetupIndex    = 0;
	uint16 TearDownIndex = 0;
	for (const FCompileOnTheFlyData& CompileData : SortedCompileData)
	{
		if (!CompileData.bRequiresInit)
		{
			continue;
		}

		const bool bPriorityTearDown = CompileData.Track->HasTearDownPriority();

		FMovieSceneEvaluationFieldSegmentPtr SegmentPtr = CompileData.Segment;

		// Add the track key
		FMovieSceneEvaluationKey TrackKey(SegmentPtr.SequenceID, SegmentPtr.TrackIdentifier);
		OutResult.MetaData.ActiveEntities.Add(FMovieSceneOrderedEvaluationKey{ TrackKey, SetupIndex++, (bPriorityTearDown ? TearDownIndex : uint16(MAX_uint16-TearDownIndex)) });
		++TearDownIndex;

		for (FSectionEvaluationData EvalData : CompileData.Track->GetSegment(SegmentPtr.SegmentID).Impls)
		{
			FMovieSceneEvaluationKey SectionKey = TrackKey.AsSection(EvalData.ImplIndex);
			OutResult.MetaData.ActiveEntities.Add(FMovieSceneOrderedEvaluationKey{ SectionKey, SetupIndex++, (bPriorityTearDown ? TearDownIndex : uint16(MAX_uint16 - TearDownIndex)) });

			++TearDownIndex;
		}
	}

	// Then all the eval tracks
	for (const FCompileOnTheFlyData& CompileData : SortedCompileData)
	{
		if (CompileData.bRequiresInit)
		{
			continue;
		}

		const bool bPriorityTearDown = CompileData.Track->HasTearDownPriority();

		FMovieSceneEvaluationFieldSegmentPtr SegmentPtr = CompileData.Segment;

		// Add the track key
		FMovieSceneEvaluationKey TrackKey(SegmentPtr.SequenceID, SegmentPtr.TrackIdentifier);
		OutResult.MetaData.ActiveEntities.Add(FMovieSceneOrderedEvaluationKey{ TrackKey, SetupIndex++, (bPriorityTearDown ? TearDownIndex : uint16(MAX_uint16 - TearDownIndex)) });
		++TearDownIndex;

		for (FSectionEvaluationData EvalData : CompileData.Track->GetSegment(SegmentPtr.SegmentID).Impls)
		{
			FMovieSceneEvaluationKey SectionKey = TrackKey.AsSection(EvalData.ImplIndex);
			OutResult.MetaData.ActiveEntities.Add(FMovieSceneOrderedEvaluationKey{ SectionKey, SetupIndex++, (bPriorityTearDown ? TearDownIndex : uint16(MAX_uint16 - TearDownIndex)) });

			++TearDownIndex;
		}
	}

	Algo::SortBy(OutResult.MetaData.ActiveEntities, &FMovieSceneOrderedEvaluationKey::Key);

	{
		OutResult.MetaData.ActiveSequences.Reset();
		OutResult.MetaData.ActiveSequences.Add(MovieSceneSequenceID::Root);

		for (FMovieSceneSequenceID SequenceID : SubSequences)
		{
			const FMovieSceneSubSequenceData* SubData = RootHierarchy.FindSubData(SequenceID);
			check(SubData);

			UMovieSceneSequence* Sequence = SubData->GetSequence();

			uint32 TemplateSerialNumber = Sequence ? TemplateStore.AccessTemplate(*Sequence).TemplateSerialNumber.GetValue() : 0;

			OutResult.MetaData.ActiveSequences.Add(SequenceID);
			OutResult.MetaData.SubTemplateSerialNumbers.Add(SequenceID, TemplateSerialNumber);
		}

		OutResult.MetaData.ActiveSequences.Sort();
	}
}

bool FMovieSceneCompiler::SortPredicate(const FCompileOnTheFlyData& A, const FCompileOnTheFlyData& B)
{
	if (A.GroupEvaluationPriority != B.GroupEvaluationPriority)
	{
		return A.GroupEvaluationPriority > B.GroupEvaluationPriority;
	}
	else if (A.HierarchicalBias != B.HierarchicalBias)
	{
		return A.HierarchicalBias < B.HierarchicalBias;
	}
	else
	{
		return A.EvaluationPriority > B.EvaluationPriority;
	}
}

void FMovieSceneCompiler::AddPtrsToGroup(FMovieSceneEvaluationGroup& Group, TArray<FMovieSceneEvaluationFieldSegmentPtr>& InitPtrs, TArray<FMovieSceneEvaluationFieldSegmentPtr>& EvalPtrs)
{
	if (!InitPtrs.Num() && !EvalPtrs.Num())
	{
		return;
	}

	FMovieSceneEvaluationGroupLUTIndex Index;

	Index.LUTOffset = Group.SegmentPtrLUT.Num();
	Index.NumInitPtrs = InitPtrs.Num();
	Index.NumEvalPtrs = EvalPtrs.Num();

	Group.LUTIndices.Add(Index);
	Group.SegmentPtrLUT.Append(InitPtrs);
	Group.SegmentPtrLUT.Append(EvalPtrs);

	InitPtrs.Reset();
	EvalPtrs.Reset();
}

void FMovieSceneCompiler::PopulateEvaluationGroup(FCompiledGroupResult& OutResult, const TArray<FCompileOnTheFlyData>& SortedCompileData)
{
	TArray<FMovieSceneEvaluationFieldSegmentPtr> EvalPtrs;
	TArray<FMovieSceneEvaluationFieldSegmentPtr> InitPtrs;

	// Now iterate the tracks and insert indices for initialization and evaluation
	FName CurrentEvaluationGroup, LastEvaluationGroup;

	for (const FCompileOnTheFlyData& Data : SortedCompileData)
	{
		// If we're now in a different flush group, add the ptrs to the group
		{
			CurrentEvaluationGroup = Data.Track->GetEvaluationGroup();
			if (CurrentEvaluationGroup != LastEvaluationGroup)
			{
				AddPtrsToGroup(OutResult.Group, InitPtrs, EvalPtrs);
			}
			LastEvaluationGroup = CurrentEvaluationGroup;
		}

		// If this track requires initialization, add it to the init array
		if (Data.bRequiresInit)
		{
			InitPtrs.Add(Data.Segment);
		}

		// All tracks require evaluation implicitly
		EvalPtrs.Add(Data.Segment);
	}
	AddPtrsToGroup(OutResult.Group, InitPtrs, EvalPtrs);
}<|MERGE_RESOLUTION|>--- conflicted
+++ resolved
@@ -97,25 +97,14 @@
 				LocalCompileRange.SetLowerBound(LocalClampRange.GetLowerBoundValue());
 			}
 		}
-<<<<<<< HEAD
-
-		SubParams.SequenceLoopCounter.AddWarpingLevel(LoopIndex);
-
-		return SubParams;
-=======
->>>>>>> f5038b3c
 	}
 
 	void SetClampRange(TRange<FFrameNumber> InNewRootClampRange)
 	{
 		RootClampRange  = InNewRootClampRange;
-<<<<<<< HEAD
 		LocalClampRange = RootToSequenceTransform.TransformRangeConstrained(InNewRootClampRange);
-=======
-		LocalClampRange = InNewRootClampRange * RootToSequenceTransform;
 
 		AccountForRounding();
->>>>>>> f5038b3c
 	}
 
 	/** Clamp the specified range to the current clamp range (in root space) */
