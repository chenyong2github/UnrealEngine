--- conflicted
+++ resolved
@@ -1094,11 +1094,9 @@
 	const bool bHasChangedTime    = NetSyncProps.LastKnownPosition != PlayPosition.GetCurrentPosition();
 
 	const FFrameTime PingLag      = (PingMs/1000.f) * PlayPosition.GetInputRate();
-<<<<<<< HEAD
+	//const FFrameTime LagThreshold = 0.2f * PlayPosition.GetInputRate();
+	//const FFrameTime LagDisparity = FMath::Abs(PlayPosition.GetCurrentPosition() - NetSyncProps.LastKnownPosition);
 	const FFrameTime LagThreshold = (GSequencerNetSyncThresholdMS * 0.001f) * PlayPosition.GetInputRate();
-=======
-	const FFrameTime LagThreshold = 0.2f * PlayPosition.GetInputRate();
->>>>>>> 29fa4b65
 
 	if (!bHasChangedStatus && !bHasChangedTime)
 	{
