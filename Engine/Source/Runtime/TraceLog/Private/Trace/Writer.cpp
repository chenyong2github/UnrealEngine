--- conflicted
+++ resolved
@@ -11,20 +11,22 @@
 #include "Trace/Trace.inl"
 #include "WriteBufferRedirect.h"
 
-<<<<<<< HEAD
-=======
 #include <limits.h>
->>>>>>> 3ecbc206
 #include <stdlib.h>
 
 namespace Trace {
 namespace Private {
 
 ////////////////////////////////////////////////////////////////////////////////
-int32	Encode(const void*, int32, void*, int32);
-void	Writer_UpdateControl();
-void	Writer_InitializeControl();
-void	Writer_ShutdownControl();
+int32			Encode(const void*, int32, void*, int32);
+uint32			Writer_SendData(uint32, uint8* __restrict, uint32);
+void			Writer_InitializePool();
+void			Writer_ShutdownPool();
+void			Writer_DrainBuffers();
+void			Writer_EndThreadBuffer();
+void			Writer_UpdateControl();
+void			Writer_InitializeControl();
+void			Writer_ShutdownControl();
 
 
 
@@ -41,54 +43,11 @@
 	UE_TRACE_EVENT_FIELD(uint64, CycleFrequency)
 UE_TRACE_EVENT_END()
 
-UE_TRACE_EVENT_BEGIN($Trace, ThreadTiming, NoSync|Important)
-	UE_TRACE_EVENT_FIELD(uint64, BaseTimestamp)
-UE_TRACE_EVENT_END()
-
-#define TRACE_PRIVATE_PERF 0
-#if TRACE_PRIVATE_PERF
-UE_TRACE_EVENT_BEGIN($Trace, WorkerThread)
-	UE_TRACE_EVENT_FIELD(uint32, Cycles)
-	UE_TRACE_EVENT_FIELD(uint32, BytesReaped)
-	UE_TRACE_EVENT_FIELD(uint32, BytesSent)
-UE_TRACE_EVENT_END()
-
-UE_TRACE_EVENT_BEGIN($Trace, Memory)
-	UE_TRACE_EVENT_FIELD(uint32, AllocSize)
-UE_TRACE_EVENT_END()
-#endif // TRACE_PRIVATE_PERF
-
-<<<<<<< HEAD
-
-
-////////////////////////////////////////////////////////////////////////////////
-static uint64 GStartCycle = 0;
-
-////////////////////////////////////////////////////////////////////////////////
-inline uint64 Writer_GetTimestamp()
-{
-	return TimeGetTimestamp() - GStartCycle;
-}
-
-////////////////////////////////////////////////////////////////////////////////
-void Writer_InitializeTiming()
-{
-	GStartCycle = TimeGetTimestamp();
-}
-
-=======
->>>>>>> 3ecbc206
 
 
 ////////////////////////////////////////////////////////////////////////////////
 static bool						GInitialized;		// = false;
-<<<<<<< HEAD
-static FWriteBuffer				GNullWriteBuffer	= { 0, 0, 0, nullptr, nullptr, (uint8*)&GNullWriteBuffer };
-=======
-static uint64					GStartCycle;		// = 0;
-static FWriteBuffer				GNullWriteBuffer	= { 0, 0, 0, 0, nullptr, nullptr, (uint8*)&GNullWriteBuffer };
->>>>>>> 3ecbc206
-thread_local FWriteBuffer*		GTlsWriteBuffer		= &GNullWriteBuffer;
+uint64							GStartCycle;		// = 0;
 TRACELOG_API uint32 volatile	GLogSerial;			// = 0;
 
 
@@ -114,10 +73,9 @@
 ////////////////////////////////////////////////////////////////////////////////
 FWriteTlsContext::~FWriteTlsContext()
 {
-	if (GInitialized && GTlsWriteBuffer != &GNullWriteBuffer)
-	{
-		UPTRINT EtxOffset = UPTRINT((uint8*)GTlsWriteBuffer - GTlsWriteBuffer->Cursor);
-		AtomicStoreRelaxed(&(GTlsWriteBuffer->EtxOffset), EtxOffset);
+	if (GInitialized)
+	{
+		Writer_EndThreadBuffer();
 	}
 }
 
@@ -130,21 +88,20 @@
 	}
 
 	static uint32 volatile Counter;
-<<<<<<< HEAD
-	ThreadId = AtomicIncrementRelaxed(&Counter) + 1;
-=======
 	ThreadId = AtomicAddRelaxed(&Counter, 1u) + 1;
->>>>>>> 3ecbc206
 	return ThreadId + Tid_Process;
 }
 
 ////////////////////////////////////////////////////////////////////////////////
 thread_local FWriteTlsContext	GTlsContext;
 
-
-
-////////////////////////////////////////////////////////////////////////////////
-static uint32 Writer_SendData(uint32, uint8* __restrict, uint32);
+////////////////////////////////////////////////////////////////////////////////
+uint32 Writer_GetThreadId()
+{
+	return GTlsContext.GetThreadId();
+}
+
+
 
 ////////////////////////////////////////////////////////////////////////////////
 void* Writer_MemoryAllocate(SIZE_T Size, uint32 Alignment)
@@ -154,11 +111,7 @@
 	void* Ret = nullptr;
 #if defined(_MSC_VER)
 	Ret = _aligned_malloc(Size, Alignment);
-<<<<<<< HEAD
-#elif defined(__ANDROID_API__) && __ANDROID_API__ < 28
-=======
 #elif (defined(__ANDROID_API__) && __ANDROID_API__ < 28) || defined(__APPLE__)
->>>>>>> 3ecbc206
 	posix_memalign(&Ret, Alignment, Size);
 #else
 	Ret = aligned_alloc(Alignment, Size);
@@ -166,7 +119,7 @@
 
 	if (TraceData.GetSize())
 	{
-		uint32 ThreadId = GTlsContext.GetThreadId();
+		uint32 ThreadId = Writer_GetThreadId();
 		Writer_SendData(ThreadId, TraceData.GetData(), TraceData.GetSize());
 	}
 
@@ -174,7 +127,7 @@
 }
 
 ////////////////////////////////////////////////////////////////////////////////
-void Writer_MemoryFree(void* Address, SIZE_T Size, uint32 Alignment)
+void Writer_MemoryFree(void* Address)
 {
 	TWriteBufferRedirect<6 << 10> TraceData;
 
@@ -186,231 +139,8 @@
 
 	if (TraceData.GetSize())
 	{
-		uint32 ThreadId = GTlsContext.GetThreadId();
+		uint32 ThreadId = Writer_GetThreadId();
 		Writer_SendData(ThreadId, TraceData.GetData(), TraceData.GetSize());
-	}
-}
-
-
-
-////////////////////////////////////////////////////////////////////////////////
-struct FPoolPage
-{
-	FPoolPage*	NextPage;
-	uint32		AllocSize;
-};
-
-////////////////////////////////////////////////////////////////////////////////
-#define T_ALIGN alignas(PLATFORM_CACHE_LINE_SIZE)
-static const uint32						GPoolBlockSize		= 4 << 10;
-static const uint32						GPoolPageSize		= GPoolBlockSize << 4;
-static const uint32						GPoolInitPageSize	= GPoolBlockSize << 6;
-T_ALIGN static FWriteBuffer* volatile	GPoolFreeList;		// = nullptr;
-T_ALIGN static UPTRINT volatile			GPoolFutex;			// = 0
-T_ALIGN static FWriteBuffer* volatile	GNewThreadList;		// = nullptr;
-T_ALIGN static FPoolPage* volatile		GPoolPageList;		// = nullptr;
-static uint32							GPoolUsage;			// = 0;
-static uint32							GPoolUsageThreshold;// = 0;
-#undef T_ALIGN
-
-////////////////////////////////////////////////////////////////////////////////
-#if !IS_MONOLITHIC
-TRACELOG_API FWriteBuffer* Writer_GetBuffer()
-{
-	// Thread locals and DLLs don't mix so for modular builds we are forced to
-	// export this function to access thread-local variables.
-	return GTlsWriteBuffer;
-}
-#endif
-
-////////////////////////////////////////////////////////////////////////////////
-static FWriteBuffer* Writer_NextBufferInternal(uint32 PageSize)
-{
-	// Fetch a new buffer
-	FWriteBuffer* NextBuffer;
-	while (true)
-	{
-		// First we'll try one from the free list
-		FWriteBuffer* Owned = AtomicLoadRelaxed(&GPoolFreeList);
-		if (Owned != nullptr)
-		{
-			if (!AtomicCompareExchangeRelaxed(&GPoolFreeList, Owned->NextBuffer, Owned))
-			{
-				PlatformYield();
-				continue;
-			}
-		}
-
-		// If we didn't fetch the sentinal then we've taken a block we can use
-		if (Owned != nullptr)
-		{
-			NextBuffer = (FWriteBuffer*)Owned;
-			break;
-		}
-
-		// Throttle back if memory usage is growing past a comfortable threshold
-		if (GPoolUsageThreshold && (GPoolUsage > GPoolUsageThreshold))
-		{
-<<<<<<< HEAD
-=======
-			/* TODO: If there's no worker thread, now what? Force update maybe... */
->>>>>>> 3ecbc206
-			ThreadSleep(0);
-			continue;
-		}
-
-		// The free list is empty. Map some more memory.
-		UPTRINT Futex = AtomicLoadRelaxed(&GPoolFutex);
-		if (Futex || !AtomicCompareExchangeAcquire(&GPoolFutex, Futex + 1, Futex))
-		{
-			// Someone else is mapping memory so we'll briefly yield and try the
-			// free list again.
-			ThreadSleep(0);
-			continue;
-		}
-
-		// The free list is empty so we have to populate it with some new blocks.
-		uint8* PageBase = (uint8*)Writer_MemoryAllocate(PageSize, PLATFORM_CACHE_LINE_SIZE);
-		GPoolUsage += PageSize;
-
-		uint32 BufferSize = GPoolBlockSize;
-		BufferSize -= sizeof(FWriteBuffer);
-		BufferSize -= sizeof(uint32); // to preceed event data with a small header when sending.
-
-		// The first block in the page we'll use for the next buffer. Note that the
-		// buffer objects are at the _end_ of their blocks.
-		NextBuffer = (FWriteBuffer*)(PageBase + GPoolBlockSize - sizeof(FWriteBuffer));
-		NextBuffer->Size = BufferSize;
-
-		// Link subsequent blocks together
-		uint8* FirstBlock = (uint8*)NextBuffer + GPoolBlockSize;
-		uint8* Block = FirstBlock;
-		for (int i = 2, n = PageSize / GPoolBlockSize; ; ++i)
-		{
-			auto* Buffer = (FWriteBuffer*)Block;
-			Buffer->Size = BufferSize;
-			if (i >= n)
-			{
-				break;
-			}
-
-			Buffer->NextBuffer = (FWriteBuffer*)(Block + GPoolBlockSize);
-			Block += GPoolBlockSize;
-		}
-
-		// Keep track of allocation base so we can free it on shutdown
-		NextBuffer->Size -= sizeof(FPoolPage);
-		FPoolPage* PageListNode = (FPoolPage*)PageBase;
-		PageListNode->NextPage = GPoolPageList;
-		GPoolPageList = PageListNode;
-
-		// And insert the block list into the freelist. 'Block' is now the last block
-		for (auto* ListNode = (FWriteBuffer*)Block;; PlatformYield())
-		{
-			ListNode->NextBuffer = AtomicLoadRelaxed(&GPoolFreeList);
-			if (AtomicCompareExchangeRelease(&GPoolFreeList, (FWriteBuffer*)FirstBlock, ListNode->NextBuffer))
-			{
-				break;
-			}
-		}
-
-		for (;; Private::PlatformYield())
-		{
-			if (AtomicCompareExchangeRelease<UPTRINT>(&GPoolFutex, 0, 1))
-			{
-				break;
-			}
-		}
-
-		break;
-	}
-
-	NextBuffer->Cursor = (uint8*)NextBuffer - NextBuffer->Size;
-	NextBuffer->Committed = NextBuffer->Cursor;
-	NextBuffer->Reaped = NextBuffer->Cursor;
-	NextBuffer->EtxOffset = UPTRINT(0) - sizeof(FWriteBuffer);
-	NextBuffer->NextBuffer = nullptr;
-
-	FWriteBuffer* CurrentBuffer = GTlsWriteBuffer;
-	if (CurrentBuffer == &GNullWriteBuffer)
-	{
-		NextBuffer->ThreadId = uint16(GTlsContext.GetThreadId());
-<<<<<<< HEAD
-=======
-		NextBuffer->PrevTimestamp = TimeGetTimestamp();
-
-		GTlsWriteBuffer = NextBuffer;
-
-		UE_TRACE_LOG($Trace, ThreadTiming, TraceLogChannel)
-			<< ThreadTiming.BaseTimestamp(NextBuffer->PrevTimestamp - GStartCycle);
->>>>>>> 3ecbc206
-
-		// Add this next buffer to the active list.
-		for (;; PlatformYield())
-		{
-			NextBuffer->NextThread = AtomicLoadRelaxed(&GNewThreadList);
-			if (AtomicCompareExchangeRelease(&GNewThreadList, NextBuffer, NextBuffer->NextThread))
-			{
-				break;
-			}
-		}
-	}
-	else
-	{
-		CurrentBuffer->NextBuffer = NextBuffer;
-		NextBuffer->ThreadId = CurrentBuffer->ThreadId;
-		NextBuffer->PrevTimestamp = CurrentBuffer->PrevTimestamp;
-
-		GTlsWriteBuffer = NextBuffer;
-
-		// Retire current buffer.
-		UPTRINT EtxOffset = UPTRINT((uint8*)(CurrentBuffer) - CurrentBuffer->Cursor);
-		AtomicStoreRelease(&(CurrentBuffer->EtxOffset), EtxOffset);
-	}
-
-	return NextBuffer;
-}
-
-////////////////////////////////////////////////////////////////////////////////
-TRACELOG_API FWriteBuffer* Writer_NextBuffer(int32 Size)
-{
-	if (Size >= GPoolBlockSize - sizeof(FWriteBuffer))
-	{
-		/* Someone is trying to write an event that is too large */
-		return nullptr;
-	}
-
-	FWriteBuffer* CurrentBuffer = GTlsWriteBuffer;
-	if (CurrentBuffer != &GNullWriteBuffer)
-	{
-		CurrentBuffer->Cursor -= Size;
-	}
-
-	FWriteBuffer* NextBuffer = Writer_NextBufferInternal(GPoolPageSize);
-
-	NextBuffer->Cursor += Size;
-	return NextBuffer;
-}
-
-////////////////////////////////////////////////////////////////////////////////
-static void Writer_InitializeBuffers()
-{
-	Writer_NextBufferInternal(GPoolInitPageSize);
-
-	static_assert(GPoolPageSize >= 0x10000, "Page growth must be >= 64KB");
-	static_assert(GPoolInitPageSize >= 0x10000, "Initial page size must be >= 64KB");
-}
-
-////////////////////////////////////////////////////////////////////////////////
-static void Writer_ShutdownBuffers()
-{
-	// Claim ownership of the pool page list. There really should be no one
-	// creating so we'll just read it an go instead of a CAS loop.
-	for (auto* Page = AtomicLoadRelaxed(&GPoolPageList); Page != nullptr;)
-	{
-		FPoolPage* NextPage = Page->NextPage;
-		Writer_MemoryFree(Page, Page->AllocSize, PLATFORM_CACHE_LINE_SIZE);
-		Page = NextPage;
 	}
 }
 
@@ -419,10 +149,9 @@
 ////////////////////////////////////////////////////////////////////////////////
 static UPTRINT					GDataHandle;		// = 0
 UPTRINT							GPendingDataHandle;	// = 0
-static FWriteBuffer* __restrict GActiveThreadList;	// = nullptr;
-
-////////////////////////////////////////////////////////////////////////////////
-static uint32 Writer_SendData(uint32 ThreadId, uint8* __restrict Data, uint32 Size)
+
+////////////////////////////////////////////////////////////////////////////////
+uint32 Writer_SendData(uint32 ThreadId, uint8* __restrict Data, uint32 Size)
 {
 	if (!GDataHandle)
 	{
@@ -464,7 +193,10 @@
 	struct FPacket
 		: public FPacketEncoded
 	{
-		uint8 Data[GPoolBlockSize + 64];
+		// Buffer size is expressed as "A + B" where A is a maximum expected
+		// input size (i.e. at least GPoolBlockSize) and B is LZ4 overhead as
+		// per LZ4_COMPRESSBOUND.
+		uint8 Data[8129 + 64];
 	};
 
 	FPacket Packet;
@@ -521,141 +253,8 @@
 	}
 }
 
-////////////////////////////////////////////////////////////////////////////////
-static void Writer_ConsumeEvents()
-{
-	struct FRetireList
-	{
-		FWriteBuffer* __restrict Head = nullptr;
-		FWriteBuffer* __restrict Tail = nullptr;
-
-		void Insert(FWriteBuffer* __restrict Buffer)
-		{
-			Buffer->NextBuffer = Head;
-			Head = Buffer;
-			Tail = (Tail != nullptr) ? Tail : Head;
-		}
-	};
-
-#if TRACE_PRIVATE_PERF
-	uint64 StartTsc = TimeGetTimestamp();
-	uint32 BytesReaped = 0;
-	uint32 BytesSent = 0;
-#endif
-
-	// Claim ownership of any new thread buffer lists
-	FWriteBuffer* __restrict NewThreadList;
-	for (;; PlatformYield())
-	{
-		NewThreadList = AtomicLoadRelaxed(&GNewThreadList);
-		if (AtomicCompareExchangeAcquire(&GNewThreadList, (FWriteBuffer*)nullptr, NewThreadList))
-		{
-			break;
-		}
-	}
-
-	FRetireList RetireList;
-
-	FWriteBuffer* __restrict ActiveThreadList = GActiveThreadList;
-	GActiveThreadList = nullptr;
-
-	// Now we've two lists of known and new threads. Each of these lists in turn is
-	// a list of that thread's buffers (where it is writing trace events to).
-	for (FWriteBuffer* __restrict Buffer : { ActiveThreadList, NewThreadList })
-	{
-		// For each thread...
-		for (FWriteBuffer* __restrict NextThread; Buffer != nullptr; Buffer = NextThread)
-		{
-			NextThread = Buffer->NextThread;
-			uint32 ThreadId = Buffer->ThreadId;
-
-			// For each of the thread's buffers...
-			for (FWriteBuffer* __restrict NextBuffer; Buffer != nullptr; Buffer = NextBuffer)
-			{
-				uint8* Committed = AtomicLoadRelaxed((uint8**)&Buffer->Committed);
-
-				// Send as much as we can.
-				if (uint32 SizeToReap = uint32(Committed - Buffer->Reaped))
-				{
-#if TRACE_PRIVATE_PERF
-					BytesReaped += SizeToReap;
-					BytesSent += /*...*/
-#endif
-					Writer_SendData(ThreadId, Buffer->Reaped, SizeToReap);
-					Buffer->Reaped = Committed;
-				}
-
-				// Is this buffer still in use?
-				int32 EtxOffset = int32(AtomicLoadAcquire(&Buffer->EtxOffset));
-				if ((uint8*)Buffer - EtxOffset > Committed)
-				{
-					break;
-				}
-
-				// Retire the buffer
-				NextBuffer = Buffer->NextBuffer;
-				RetireList.Insert(Buffer);
-			}
-
-			if (Buffer != nullptr)
-			{
-				Buffer->NextThread = GActiveThreadList;
-				GActiveThreadList = Buffer;
-			}
-		}
-	}
-
-#if TRACE_PRIVATE_PERF
-	UE_TRACE_LOG($Trace, WorkerThread, TraceLogChannel)
-		<< WorkerThread.Cycles(uint32(TimeGetTimestamp() - StartTsc))
-		<< WorkerThread.BytesReaped(BytesReaped)
-		<< WorkerThread.BytesSent(BytesSent);
-
-	UE_TRACE_LOG($Trace, Memory, TraceLogChannel)
-		<< Memory.AllocSize(GPoolUsage);
-#endif // TRACE_PRIVATE_PERF
-
-	// Put the retirees we found back into the system again.
-	if (RetireList.Head != nullptr)
-	{
-		for (FWriteBuffer* ListNode = RetireList.Tail;; PlatformYield())
-		{
-			ListNode->NextBuffer = AtomicLoadRelaxed(&GPoolFreeList);
-			if (AtomicCompareExchangeRelease(&GPoolFreeList, RetireList.Head, ListNode->NextBuffer))
-			{
-				break;
-			}
-		}
-	}
-}
-
-
-
-<<<<<<< HEAD
-////////////////////////////////////////////////////////////////////////////////
-static void Writer_LogHeader()
-{
-	UE_TRACE_EVENT_BEGIN($Trace, NewTrace, NoSync|Important)
-		UE_TRACE_EVENT_FIELD(uint32, Serial)
-		UE_TRACE_EVENT_FIELD(uint16, Endian)
-		UE_TRACE_EVENT_FIELD(uint8, PointerSize)
-	UE_TRACE_EVENT_END()
-
-	UE_TRACE_LOG($Trace, NewTrace, TraceLogChannel)
-		<< NewTrace.Serial(uint32(GLogSerial)) // should really atomic-load-relaxed here...
-		<< NewTrace.Endian(0x524d)
-		<< NewTrace.PointerSize(sizeof(void*));
-}
-
-////////////////////////////////////////////////////////////////////////////////
-static void Writer_LogTimingHeader()
-{
-	UE_TRACE_EVENT_BEGIN($Trace, Timing, NoSync|Important)
-		UE_TRACE_EVENT_FIELD(uint64, StartCycle)
-		UE_TRACE_EVENT_FIELD(uint64, CycleFrequency)
-	UE_TRACE_EVENT_END()
-
-=======
+
+
 ////////////////////////////////////////////////////////////////////////////////
 static void Writer_LogHeader()
 {
@@ -669,7 +268,6 @@
 ////////////////////////////////////////////////////////////////////////////////
 static void Writer_LogTimingHeader()
 {
->>>>>>> 3ecbc206
 	UE_TRACE_LOG($Trace, Timing, TraceLogChannel)
 		<< Timing.StartCycle(GStartCycle)
 		<< Timing.CycleFrequency(TimeGetFrequency());
@@ -732,23 +330,20 @@
 ////////////////////////////////////////////////////////////////////////////////
 static void Writer_WorkerUpdate()
 {
-<<<<<<< HEAD
-=======
-	Trace::ThreadRegister(TEXT("Trace"), 0, INT_MAX);
-
->>>>>>> 3ecbc206
 	Writer_UpdateControl();
 	Writer_UpdateData();
 	Writer_DescribeAnnounce();
-	Writer_ConsumeEvents();
+	Writer_DrainBuffers();
 }
 
 ////////////////////////////////////////////////////////////////////////////////
 static void Writer_WorkerThread()
 {
-	// At this point we haven't never collected any trace events. So we'll stall
+	Trace::ThreadRegister(TEXT("Trace"), 0, INT_MAX);
+
+	// At this point we haven't ever collected any trace events. So we'll stall
 	// for just a little bit to give the user a chance to set up sending the trace
-	// somewhere and we they'll get all events since boot. Otherwise they'll be
+	// somewhere. This way they get all events since boot, otherwise they'll be
 	// unceremoniously dropped.
 	int32 PrologueMs = 2000;
 	do
@@ -772,7 +367,7 @@
 		ThreadSleep(SleepMs);
 	}
 
-	Writer_ConsumeEvents();
+	Writer_DrainBuffers();
 }
 
 ////////////////////////////////////////////////////////////////////////////////
@@ -795,17 +390,13 @@
 	{
 		return;
 	}
-<<<<<<< HEAD
-	GInitialized = true;
-=======
 
 	GInitialized = true;
 	GStartCycle = TimeGetTimestamp();
 
-	Trace::ThreadRegister(TEXT("MainThread"), 0, -1);
->>>>>>> 3ecbc206
-
-	Writer_InitializeBuffers();
+	Trace::ThreadRegister(TEXT("GameThread"), 0, -1);
+
+	Writer_InitializePool();
 	Writer_InitializeControl();
 }
 
@@ -826,7 +417,7 @@
 	}
 
 	Writer_ShutdownControl();
-	Writer_ShutdownBuffers();
+	Writer_ShutdownPool();
 
 	GInitialized = false;
 }
@@ -859,13 +450,6 @@
 	{
 		Writer_WorkerCreate();
 	}
-
-	GPoolUsageThreshold = Desc.MaxMemoryHintMb;
-	if (GPoolUsageThreshold > 2 << 10)
-	{
-		GPoolUsageThreshold = 2 << 10;
-	}
-	GPoolUsageThreshold <<= 20;
 }
 
 ////////////////////////////////////////////////////////////////////////////////
@@ -877,8 +461,6 @@
 	}
 }
 
-<<<<<<< HEAD
-=======
 ////////////////////////////////////////////////////////////////////////////////
 static bool const bEnsureDynamicInit = [] () -> bool
 {
@@ -890,7 +472,6 @@
 	return false;
 }();
 
->>>>>>> 3ecbc206
 
 
 ////////////////////////////////////////////////////////////////////////////////
