--- conflicted
+++ resolved
@@ -41,25 +41,21 @@
 
 	UPROPERTY()
 	FVirtualTextureBuildSettings Settings;
-<<<<<<< HEAD
 
 	UPROPERTY()
 	bool bContinuousUpdate;
-=======
->>>>>>> 3ecbc206
 
 	UPROPERTY()
 	bool bSinglePhysicalSpace;
 
 	//~ Begin UTexture Interface.
 	virtual void GetVirtualTextureBuildSettings(FVirtualTextureBuildSettings& OutSettings) const override { OutSettings = Settings; }
-<<<<<<< HEAD
 	virtual bool IsVirtualTexturedWithContinuousUpdate() const override { return bContinuousUpdate; }
-=======
->>>>>>> 3ecbc206
 	virtual bool IsVirtualTexturedWithSinglePhysicalSpace() const override { return bSinglePhysicalSpace; }
 #if WITH_EDITOR
 	virtual void BeginCacheForCookedPlatformData(const ITargetPlatform* TargetPlatform) override;
+	virtual bool IsCachedCookedPlatformDataLoaded(const ITargetPlatform* TargetPlatform) override;
+	virtual void ClearCachedCookedPlatformData(const ITargetPlatform* TargetPlatform) override;
 #endif
 	//~ End UTexture Interface.
 };