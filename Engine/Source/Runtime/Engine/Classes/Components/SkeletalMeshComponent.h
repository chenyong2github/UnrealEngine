// Copyright Epic Games, Inc. All Rights Reserved.

#pragma once

#include "CoreMinimal.h"
#include "UObject/ObjectMacros.h"
#include "Engine/EngineTypes.h"
#include "Engine/EngineBaseTypes.h"
#include "Components/SceneComponent.h"
#include "EngineDefines.h"
#include "CollisionQueryParams.h"
#include "SkeletalMeshTypes.h"
#include "Interfaces/Interface_CollisionDataProvider.h"
#include "Engine/SkeletalMesh.h"
#include "Animation/AnimationAsset.h"
#include "Animation/AnimCurveTypes.h"
#include "Components/SkinnedMeshComponent.h"
#include "ClothSimData.h"
#include "SingleAnimationPlayData.h"
#include "Animation/PoseSnapshot.h"
#include "SkeletalMeshTypes.h"

#include "ClothingSystemRuntimeTypes.h"
#include "ClothingSimulationInterface.h"
#include "ClothingSimulationFactory.h"
#include "ClothCollisionPrim.h"
#include "PhysicsEngine/PhysicsAsset.h"

#include "SkeletalMeshComponent.generated.h"


class Error;
class FPrimitiveDrawInterface;
class UAnimInstance;
class UPhysicalMaterial;
class USkeletalMeshComponent;
struct FConstraintInstance;
struct FNavigableGeometryExport;
struct FCompactPose;

enum class EClothingTeleportMode : uint8;

DECLARE_MULTICAST_DELEGATE(FOnSkelMeshPhysicsCreatedMultiCast);
typedef FOnSkelMeshPhysicsCreatedMultiCast::FDelegate FOnSkelMeshPhysicsCreated;

DECLARE_DYNAMIC_MULTICAST_DELEGATE(FOnAnimInitialized);

DECLARE_MULTICAST_DELEGATE(FOnSkelMeshTeleportedMultiCast);
typedef FOnSkelMeshTeleportedMultiCast::FDelegate FOnSkelMeshTeleported;

DECLARE_DYNAMIC_MULTICAST_DELEGATE(FOnBoneTransformsFinalized);

namespace physx
{
	class PxAggregate;
}

UENUM()
enum class EAnimCurveType : uint8 
{
	AttributeCurve,
	MaterialCurve, 
	MorphTargetCurve, 
	// make sure to update MaxCurve 
	MaxAnimCurveType UMETA(Hidden)
};

ENUM_RANGE_BY_COUNT(EAnimCurveType, EAnimCurveType::MaxAnimCurveType);

UENUM()
enum class EClothMassMode : uint8
{
	UniformMass,
	TotalMass,
	Density,
	MaxClothMassMode UMETA(Hidden)
};

struct FAnimationEvaluationContext
{
	// The anim instance we are evaluating
	UAnimInstance* AnimInstance;

	// The post process instance we are evaluating
	UAnimInstance* PostProcessAnimInstance;

	// The SkeletalMesh we are evaluating for
	USkeletalMesh* SkeletalMesh;

	// Evaluation data, swapped in from the component when we are running parallel eval
	TArray<FTransform> ComponentSpaceTransforms;
	TArray<FTransform> BoneSpaceTransforms;
	TArray<FTransform> CachedComponentSpaceTransforms;
	TArray<FTransform> CachedBoneSpaceTransforms;
	FVector RootBoneTranslation;

	// Are we performing interpolation this tick
	bool bDoInterpolation;

	// Are we evaluating this tick
	bool bDoEvaluation;

	// Are we storing data in cache bones this tick
	bool bDuplicateToCacheBones;

	// duplicate the cache curves
	bool bDuplicateToCacheCurve;

	// Curve data, swapped in from the component when we are running parallel eval
	FBlendedHeapCurve	Curve;
	FBlendedHeapCurve	CachedCurve;

	FAnimationEvaluationContext()
	{
		Clear();
	}

	void Copy(const FAnimationEvaluationContext& Other)
	{
		AnimInstance = Other.AnimInstance;
		PostProcessAnimInstance = Other.PostProcessAnimInstance;
		SkeletalMesh = Other.SkeletalMesh;
		ComponentSpaceTransforms.Reset();
		ComponentSpaceTransforms.Append(Other.ComponentSpaceTransforms);
		BoneSpaceTransforms.Reset();
		BoneSpaceTransforms.Append(Other.BoneSpaceTransforms);
		CachedComponentSpaceTransforms.Reset();
		CachedComponentSpaceTransforms.Append(Other.CachedComponentSpaceTransforms);
		CachedBoneSpaceTransforms.Reset();
		CachedBoneSpaceTransforms.Append(Other.CachedBoneSpaceTransforms);
		RootBoneTranslation = Other.RootBoneTranslation;
		Curve.CopyFrom(Other.Curve);
		CachedCurve.CopyFrom(Other.CachedCurve);
		bDoInterpolation = Other.bDoInterpolation;
		bDoEvaluation = Other.bDoEvaluation;
		bDuplicateToCacheBones = Other.bDuplicateToCacheBones;
		bDuplicateToCacheCurve = Other.bDuplicateToCacheCurve;
	}

	void Clear()
	{
		AnimInstance = nullptr;
		PostProcessAnimInstance = nullptr;
		SkeletalMesh = nullptr;
	}

};

/** This enum defines how you'd like to update bones to physics world.
	If bone is simulating, you don't have to waste time on updating bone transform from kinematic.
	But also sometimes you don't like fixed bones to be updated by animation data. */
UENUM()
namespace EKinematicBonesUpdateToPhysics
{
	enum Type
	{
		/** Update any bones that are not simulating. */
		SkipSimulatingBones,
		/** Skip physics update from kinematic changes. */
		SkipAllBones
	};
}

UENUM()
namespace EAnimationMode
{
	enum Type
	{
		AnimationBlueprint UMETA(DisplayName="Use Animation Blueprint"), 
		AnimationSingleNode UMETA(DisplayName="Use Animation Asset"), 
		// This is custom type, engine leaves AnimInstance as it is
		AnimationCustomMode UMETA(DisplayName = "Use Custom Mode"),
	};
}

UENUM()
namespace EPhysicsTransformUpdateMode
{
	enum Type
	{
		SimulationUpatesComponentTransform,
		ComponentTransformIsKinematic
	};
}

/** Enum for indicating whether kinematic updates can be deferred */
enum class EAllowKinematicDeferral
{
	AllowDeferral,
	DisallowDeferral
};

/**
* Tick function that does post physics work on skeletal mesh component. This executes in EndPhysics (after physics is done)
**/
USTRUCT()
struct FSkeletalMeshComponentEndPhysicsTickFunction : public FTickFunction
{
	GENERATED_USTRUCT_BODY()

	 USkeletalMeshComponent*	Target;

	/**
	* Abstract function to execute the tick.
	* @param DeltaTime - frame time to advance, in seconds.
	* @param TickType - kind of tick for this frame.
	* @param CurrentThread - thread we are executing on, useful to pass along as new tasks are created.
	* @param MyCompletionGraphEvent - completion event for this task. Useful for holding the completetion of this task until certain child tasks are complete.
	*/
	virtual void ExecuteTick(float DeltaTime, enum ELevelTick TickType, ENamedThreads::Type CurrentThread, const FGraphEventRef& MyCompletionGraphEvent) override;
	/** Abstract function to describe this tick. Used to print messages about illegal cycles in the dependency graph. */
	virtual FString DiagnosticMessage() override;
	/** Function used to describe this tick for active tick reporting. **/
	virtual FName DiagnosticContext(bool bDetailed) override;
};

template<>
struct TStructOpsTypeTraits<FSkeletalMeshComponentEndPhysicsTickFunction> : public TStructOpsTypeTraitsBase2<FSkeletalMeshComponentEndPhysicsTickFunction>
{
	enum
	{
		WithCopy = false
	};
};


/**
* Tick function that prepares and simulates cloth
**/
USTRUCT()
struct FSkeletalMeshComponentClothTickFunction : public FTickFunction
{
	GENERATED_USTRUCT_BODY()

	USkeletalMeshComponent*	Target;

	/**
	* Abstract function to execute the tick.
	* @param DeltaTime - frame time to advance, in seconds.
	* @param TickType - kind of tick for this frame.
	* @param CurrentThread - thread we are executing on, useful to pass along as new tasks are created.
	* @param MyCompletionGraphEvent - completion event for this task. Useful for holding the completetion of this task until certain child tasks are complete.
	*/
	virtual void ExecuteTick(float DeltaTime, enum ELevelTick TickType, ENamedThreads::Type CurrentThread, const FGraphEventRef& MyCompletionGraphEvent) override;
	/** Abstract function to describe this tick. Used to print messages about illegal cycles in the dependency graph. */
	virtual FString DiagnosticMessage() override;
	/** Function used to describe this tick for active tick reporting. **/
	virtual FName DiagnosticContext(bool bDetailed) override;
};

template<>
struct TStructOpsTypeTraits<FSkeletalMeshComponentClothTickFunction> : public TStructOpsTypeTraitsBase2<FSkeletalMeshComponentClothTickFunction>
{
	enum
	{
		WithCopy = false
	};
};


struct ENGINE_API FClosestPointOnPhysicsAsset
{
	/** The closest point in world space */
	FVector ClosestWorldPosition;

	/** The normal associated with the surface of the closest body */
	FVector Normal;

	/** The name of the bone associated with the closest body */
	FName BoneName;

	/** The distance of the closest point and the original world position. 0 Indicates world position is inside the closest body. */
	float Distance;

	FClosestPointOnPhysicsAsset()
		: ClosestWorldPosition(FVector::ZeroVector)
		, Normal(FVector::ZeroVector)
		, BoneName(NAME_None)
		, Distance(-1.f)
	{
	}
};

/**
 * SkeletalMeshComponent is used to create an instance of an animated SkeletalMesh asset.
 *
 * @see https://docs.unrealengine.com/latest/INT/Engine/Content/Types/SkeletalMeshes/
 * @see USkeletalMesh
 */
UCLASS(Blueprintable, ClassGroup=(Rendering, Common), hidecategories=Object, config=Engine, editinlinenew, meta=(BlueprintSpawnableComponent))
class ENGINE_API USkeletalMeshComponent : public USkinnedMeshComponent, public IInterface_CollisionDataProvider
{
	GENERATED_UCLASS_BODY()

	friend class FSkinnedMeshComponentRecreateRenderStateContext;
	friend class FParallelAnimationCompletionTask;
	friend class USkeletalMesh; 
<<<<<<< HEAD
	friend class UAnimInstance;
	friend struct FAnimNode_LinkedAnimGraph;
	friend struct FAnimNode_LinkedAnimLayer;

=======
>>>>>>> 5c11fd8e
	/**
	 * Animation 
	 */
	
	/** @Todo anim: Matinee related data start - this needs to be replaced to new system. */
	
	/** @Todo anim: Matinee related data end - this needs to be replaced to new system. */

public:
#if WITH_EDITORONLY_DATA
	/** The blueprint for creating an AnimationScript. */
	UPROPERTY()
	class UAnimBlueprint* AnimationBlueprint_DEPRECATED;
#endif

	UE_DEPRECATED(4.11, "This property is deprecated. Please use AnimClass instead")
	UPROPERTY(BlueprintReadOnly, Category = Animation, meta = (DeprecationMessage = "This property is deprecated. Please use AnimClass instead"))
	class UAnimBlueprintGeneratedClass* AnimBlueprintGeneratedClass;

	/* The AnimBlueprint class to use. Use 'SetAnimInstanceClass' to change at runtime. */
	UPROPERTY(EditAnywhere, BlueprintReadOnly, Category = Animation)
	class TSubclassOf<UAnimInstance> AnimClass;

	/** The active animation graph program instance. */
	UPROPERTY(transient, NonTransactional)
	UAnimInstance* AnimScriptInstance;

#if WITH_EDITORONLY_DATA
	/** Any running linked anim instances */
	UE_DEPRECATED(4.24, "Direct access to this property is deprecated and the array is no longer used. Storage is now in LinkedInstances. Please use GetLinkedAnimInstances() instead.")
	UPROPERTY(transient)
	TArray<UAnimInstance*> SubInstances;
#endif

	/** An instance created from the PostPhysicsBlueprint property of the skeletal mesh we're using,
	 *  Runs after physics has been blended
	 */
	UPROPERTY(transient)
	UAnimInstance* PostProcessAnimInstance;

public:

	/** Toggles whether the post process blueprint will run for this component */
	UFUNCTION(BlueprintCallable, Category="Components|SkeletalMesh")
	void ToggleDisablePostProcessBlueprint();

	/** Gets whether the post process blueprint is currently disabled for this component */
	UFUNCTION(BlueprintGetter)
	bool GetDisablePostProcessBlueprint() const;

	/** Sets whether the post process blueprint is currently running for this component.
	 *  If it is not currently running, and is set to run, the instance will be reinitialized
	 */
	UFUNCTION(BlueprintSetter)
	void SetDisablePostProcessBlueprint(bool bInDisablePostProcess);

	UPROPERTY(EditAnywhere, BlueprintReadWrite, Category=Animation, meta=(ShowOnlyInnerProperties))
	struct FSingleAnimationPlayData AnimationData;

	// this is explicit copy because this buffer is reused during evaluation
	// we want to have reference and emptied during evaluation
	TArray<FTransform> GetBoneSpaceTransforms();

	/** 
	 * Temporary array of local-space (relative to parent bone) rotation/translation for each bone. 
	 * This property is not safe to access during evaluation, so we created wrapper.
	 */
	UE_DEPRECATED(4.23, "Direct access to this property is deprecated, please use GetBoneSpaceTransforms instead. We will move to private in the future.")
	TArray<FTransform> BoneSpaceTransforms;

public:
	/** Offset of the root bone from the reference pose. Used to offset bounding box. */
	UPROPERTY(transient)
	FVector RootBoneTranslation;

	/** If bEnableLineCheckWithBounds is true, scale the bounds by this value before doing line check. */
	UPROPERTY()
	FVector LineCheckBoundsScale;

	/** Temporary storage for curves */
	FBlendedHeapCurve AnimCurves;

	/** Access cached component space transforms */
	const TArray<FTransform>& GetCachedComponentSpaceTransforms() const;

private:
	/** Any running linked anim instances */
	UPROPERTY(transient)
	TArray<UAnimInstance*> LinkedInstances;

	// Update Rate

	/** Cached BoneSpaceTransforms for Update Rate optimization. */
	UPROPERTY(Transient)
	TArray<FTransform> CachedBoneSpaceTransforms;

	/** Cached SpaceBases for Update Rate optimization. */
	UPROPERTY(Transient)
	TArray<FTransform> CachedComponentSpaceTransforms;

	/** Cached Curve result for Update Rate optimization */
	FBlendedHeapCurve CachedCurve;

public:
	/** Used to scale speed of all animations on this skeletal mesh. */
	UPROPERTY(EditAnywhere, AdvancedDisplay, BlueprintReadWrite, Category=Animation)
	float GlobalAnimRateScale;
	
	/** If we are running physics, should we update non-simulated bones based on the animation bone positions. */
	UPROPERTY(EditAnywhere, AdvancedDisplay, BlueprintReadWrite, Category=SkeletalMesh)
	TEnumAsByte<EKinematicBonesUpdateToPhysics::Type> KinematicBonesUpdateType;

	/** Whether physics simulation updates component transform. */
	UPROPERTY(EditAnywhere, BlueprintReadWrite, Category = Physics)
	TEnumAsByte<EPhysicsTransformUpdateMode::Type> PhysicsTransformUpdateMode;

	/** whether we need to teleport cloth. */
	EClothingTeleportMode ClothTeleportMode;

protected:
	/** Whether to use Animation Blueprint or play Single Animation Asset. */
	UPROPERTY(EditAnywhere, BlueprintReadOnly, Category=Animation)
	TEnumAsByte<EAnimationMode::Type>	AnimationMode;
	
private:
	/** Teleport type to use on the next update */
	ETeleportType PendingTeleportType;

	/** Controls whether or not this component will evaluate its post process instance. The post-process
	 *  Instance is dictated by the skeletal mesh so this is used for per-instance control.
	 */
	UPROPERTY(EditAnywhere, BlueprintGetter=GetDisablePostProcessBlueprint, BlueprintSetter=SetDisablePostProcessBlueprint, Category = Animation)
	uint8 bDisablePostProcessBlueprint:1;

public:
	/** Indicates that simulation (if it's enabled) is entirely responsible for children transforms. This is only ok if you are not animating attachment points relative to the simulation */
	uint8 bSimulationUpdatesChildTransforms:1;

	/** Controls whether blending in physics bones will refresh overlaps on this component, defaults to true but can be disabled in cases where we know anim->physics blending doesn't meaningfully change overlaps */
	UPROPERTY(EditAnywhere, AdvancedDisplay, Category = Physics)
	uint8 bUpdateOverlapsOnAnimationFinalize:1;

	/** Temporary fix for local space kinematics. This only works for bodies that have no constraints and is needed by vehicles. Proper support will remove this flag */
	uint8 bLocalSpaceKinematics:1;

	/** If true, there is at least one body in the current PhysicsAsset with a valid bone in the current SkeletalMesh */
	UPROPERTY(transient)
	uint8 bHasValidBodies:1;

	/** Indicates that this SkeletalMeshComponent has deferred kinematic bone updates until next physics sim.  */
	uint8 bDeferredKinematicUpdate:1;

	/** Enables blending in of physics bodies whether Simulate or not*/
	UPROPERTY(transient)
	uint8 bBlendPhysics:1;

	/**
	 *  If true, simulate physics for this component on a dedicated server.
	 *  This should be set if simulating physics and replicating with a dedicated server.
	 *	Note: This property cannot be changed at runtime.
	 */
	UPROPERTY(EditAnywhere, AdvancedDisplay, BlueprintReadWrite, Category = SkeletalMesh)
	uint8 bEnablePhysicsOnDedicatedServer:1;

	/**
	 *	If we should pass joint position to joints each frame, so that they can be used by motorized joints to drive the
	 *	ragdoll based on the animation.
	 */
	UPROPERTY(EditAnywhere, AdvancedDisplay, BlueprintReadWrite, Category=SkeletalMesh)
	uint8 bUpdateJointsFromAnimation:1;

	/** Disable cloth simulation and play original animation without simulation */
	UPROPERTY(EditAnywhere, BlueprintReadWrite, Category=Clothing)
	uint8 bDisableClothSimulation:1;

private:
	/** Disable rigid body animation nodes and play original animation without simulation */
	UPROPERTY(EditAnywhere, Category=Clothing)
	uint8 bDisableRigidBodyAnimNode:1;

	/** Disable animation curves for this component. If this is set true, no curves will be processed */
	UPROPERTY(EditAnywhere, AdvancedDisplay, Category = SkeletalMesh)
	uint8 bAllowAnimCurveEvaluation : 1;

	/** DEPRECATED. Use bAllowAnimCurveEvaluation instead */
	UE_DEPRECATED(4.18, "This property is deprecated. Please use bAllowAnimCurveEvaluatiuon instead. Note that the meaning is reversed.")	
	UPROPERTY()
	uint8 bDisableAnimCurves_DEPRECATED : 1;

	/** Whether or not we're taking cloth sim information from our master component */
	uint8 bBindClothToMasterComponent:1;

	/** Flag denoting whether or not the clothing transform needs to update */
	uint8 bPendingClothTransformUpdate:1;

	/** Flag denoting whether or not the clothing collision needs to update from its physics asset */
	uint8 bPendingClothCollisionUpdate:1;

public:
	/** can't collide with part of environment if total collision volumes exceed 16 capsules or 32 planes per convex */
	UPROPERTY(EditAnywhere, BlueprintReadWrite, Category=Clothing)
	uint8 bCollideWithEnvironment:1;
	/** can't collide with part of attached children if total collision volumes exceed 16 capsules or 32 planes per convex */
	UPROPERTY(EditAnywhere, BlueprintReadWrite, Category=Clothing)
	uint8 bCollideWithAttachedChildren:1;
	/**
	 * It's worth trying this option when you feel that the current cloth simulation is unstable.
	 * The scale of the actor is maintained during the simulation. 
	 * It is possible to add the inertia effects to the simulation, through the inertiaScale parameter of the clothing material. 
	 * So with an inertiaScale of 1.0 there should be no visible difference between local space and global space simulation. 
	 * Known issues: - Currently there's simulation issues when this feature is used in 3.x (DE4076) So if localSpaceSim is enabled there's no inertia effect when the global pose of the clothing actor changes.
	 */
	UPROPERTY(EditAnywhere, BlueprintReadWrite, Category = Clothing)
	uint8 bLocalSpaceSimulation : 1;

	/** reset the clothing after moving the clothing position (called teleport) */
	UPROPERTY(EditAnywhere, BlueprintReadWrite, Category=Clothing)
	uint8 bResetAfterTeleport:1;

	/** To save previous state */
	uint8 bPrevDisableClothSimulation : 1;

	/** 
	 * Optimization
	 */
	
	 /** Whether animation and world transform updates are deferred. If this is on, the kinematic bodies (scene query data) will not update until the next time the physics simulation is run */
	UPROPERTY(EditAnywhere, AdvancedDisplay, BlueprintReadOnly, Category = SkeletalMesh)
	uint8 bDeferKinematicBoneUpdate : 1;

	/** Skips Ticking and Bone Refresh. */
	UPROPERTY(EditAnywhere, AdvancedDisplay, BlueprintReadWrite, Category=SkeletalMesh)
	uint8 bNoSkeletonUpdate:1;

	/** pauses this component's animations (doesn't tick them, but still refreshes bones) */
	UPROPERTY(EditAnywhere, AdvancedDisplay, BlueprintReadWrite, Category=Animation)
	uint8 bPauseAnims:1;

	/** On InitAnim should we set to ref pose (if false use first tick of animation data)*/
	UPROPERTY(EditAnywhere, AdvancedDisplay, Category = Animation)
	uint8 bUseRefPoseOnInitAnim:1;

	/**
	* Uses skinned data for collision data.
	*/
	UPROPERTY(EditAnywhere, AdvancedDisplay, BlueprintReadOnly, Category=SkeletalMesh)
	uint8 bEnablePerPolyCollision:1;

	/**
	 * Misc 
	 */
	
	/** If true, force the mesh into the reference pose - is an optimization. */
	UPROPERTY()
	uint8 bForceRefpose:1;
	
	/** If true TickPose() will not be called from the Component's TickComponent function.
	* It will instead be called from Autonomous networking updates. See ACharacter. */
	UPROPERTY(Transient)
	uint8 bOnlyAllowAutonomousTickPose : 1;

	/** True if calling TickPose() from Autonomous networking updates. See ACharacter. */
	UPROPERTY(Transient)
	uint8 bIsAutonomousTickPose : 1;

	/** If bForceRefPose was set last tick. */
	UPROPERTY()
	uint8 bOldForceRefPose:1;

	/** Bool that enables debug drawing of the skeleton before it is passed to the physics. Useful for debugging animation-driven physics. */
	UPROPERTY()
	uint8 bShowPrePhysBones:1;

	/** If false, indicates that on the next call to UpdateSkelPose the RequiredBones array should be recalculated. */
	UPROPERTY(transient)
	uint8 bRequiredBonesUpToDate:1;

	/** If true, AnimTree has been initialised. */
	UPROPERTY(transient)
	uint8 bAnimTreeInitialised:1;

	/** If true, the Location of this Component will be included into its bounds calculation
	* (this can be useful when using SMU_OnlyTickPoseWhenRendered on a character that moves away from the root and no bones are left near the origin of the component) */
	UPROPERTY(EditAnywhere, AdvancedDisplay, BlueprintReadOnly, Category = SkeletalMesh)
	uint8 bIncludeComponentLocationIntoBounds : 1;

	/** If true, line checks will test against the bounding box of this skeletal mesh component and return a hit if there is a collision. */
	UPROPERTY()
	uint8 bEnableLineCheckWithBounds:1;

	UPROPERTY(meta = (DeprecatedProperty, DeprecationMessage = "This property is deprecated, please set it on the Clothing Asset / ClothConfig instead."))
	uint8 bUseBendingElements_DEPRECATED :1;
	
	UPROPERTY(meta = (DeprecatedProperty, DeprecationMessage = "This property is deprecated, please set it on the Clothing Asset / ClothConfig instead."))
	uint8 bUseTetrahedralConstraints_DEPRECATED :1;
	
	UPROPERTY(meta = (DeprecatedProperty, DeprecationMessage = "This property is deprecated, please set it on the Clothing Asset / ClothConfig instead."))
	uint8 bUseThinShellVolumeConstraints_DEPRECATED :1;
	
	UPROPERTY(meta = (DeprecatedProperty, DeprecationMessage = "This property is deprecated, please set it on the Clothing Asset / ClothConfig instead."))
	uint8 bUseSelfCollisions_DEPRECATED :1;
	
	UPROPERTY(meta = (DeprecatedProperty, DeprecationMessage = "This property is deprecated, please set it on the Clothing Asset / ClothConfig instead."))
	uint8 bUseContinuousCollisionDetection_DEPRECATED :1;

	/** If true, propagates calls to ApplyAnimationCurvesToComponent for slave components, only needed if slave components do not tick themselves */
	UPROPERTY(EditAnywhere, BlueprintReadWrite, Category = MasterPoseComponent)
	uint8 bPropagateCurvesToSlaves : 1;

	/** Whether to skip UpdateKinematicBonesToAnim() when interpolating. Kinematic bones are updated to the target interpolation pose only on ticks when they are evaluated. */
	UPROPERTY(EditAnywhere, BlueprintReadWrite, AdvancedDisplay, Category = Optimization)
	uint8 bSkipKinematicUpdateWhenInterpolating:1;

	/** Whether to skip bounds update when interpolating. Bounds are updated to the target interpolation pose only on ticks when they are evaluated. */
	UPROPERTY(EditAnywhere, BlueprintReadWrite, AdvancedDisplay, Category = Optimization)
	uint8 bSkipBoundsUpdateWhenInterpolating:1;

protected:

	/** Whether the clothing simulation is suspended (not the same as disabled, we no longer run the sim but keep the last valid sim data around) */
	uint8 bClothingSimulationSuspended:1;

#if WITH_EDITORONLY_DATA
	/** If true, this will Tick until disabled */
	UPROPERTY(AdvancedDisplay, EditInstanceOnly, transient, Category = SkeletalMesh)
	uint8 bUpdateAnimationInEditor : 1;
#endif

private:

	UPROPERTY(Transient)
	uint8 bNeedsQueuedAnimEventsDispatched:1;

	uint8 bPostEvaluatingAnimation:1;

public:

	/** Cache AnimCurveUidVersion from Skeleton and this will be used to identify if it needs to be updated */
	UPROPERTY(transient)
	uint16 CachedAnimCurveUidVersion;

	UPROPERTY(meta = (DeprecatedProperty, DeprecationMessage = "This property is deprecated, please set it on the Clothing Asset / ClothConfig instead."))
	EClothMassMode MassMode_DEPRECATED;

	UPROPERTY(meta = (DeprecatedProperty, DeprecationMessage = "This property is deprecated, please set it on the Clothing Asset / ClothConfig instead."))
	float UniformMass_DEPRECATED;

	UPROPERTY(meta = (DeprecatedProperty, DeprecationMessage = "This property is deprecated, please set it on the Clothing Asset / ClothConfig instead."))
	float TotalMass_DEPRECATED;
	
	/**
	 * Water: 1.0
	 * Cotton: 0.155
	 * Wool: 0.13
	 * Silk: 0.133
	 */
	UPROPERTY(meta = (DeprecatedProperty, DeprecationMessage = "This property is deprecated, please set it on the Clothing Asset / ClothConfig instead."))
	float Density_DEPRECATED;

	UPROPERTY(meta = (DeprecatedProperty, DeprecationMessage = "This property is deprecated, please set it on the Clothing Asset / ClothConfig instead."))
	float MinPerParticleMass_DEPRECATED;


	/**
	 * weight to blend between simulated results and key-framed positions
	 * if weight is 1.0, shows only cloth simulation results and 0.0 will show only skinned results
	 */
	UPROPERTY(EditAnywhere, BlueprintReadWrite, Category = Clothing)
	float ClothBlendWeight;

	UPROPERTY(meta = (DeprecatedProperty, DeprecationMessage = "This property is deprecated, please set it on the Clothing Asset / ClothConfig instead."))
	float EdgeStiffness_DEPRECATED;
	
	UPROPERTY(meta = (DeprecatedProperty, DeprecationMessage = "This property is deprecated, please set it on the Clothing Asset / ClothConfig instead."))
	float BendingStiffness_DEPRECATED;
	
	UPROPERTY(meta = (DeprecatedProperty, DeprecationMessage = "This property is deprecated, please set it on the Clothing Asset / ClothConfig instead."))
	float AreaStiffness_DEPRECATED;
	
	UPROPERTY(meta = (DeprecatedProperty, DeprecationMessage = "This property is deprecated, please set it on the Clothing Asset / ClothConfig instead."))
	float VolumeStiffness_DEPRECATED;
	
	UPROPERTY(meta = (DeprecatedProperty, DeprecationMessage = "This property is deprecated, please set it on the Clothing Asset / ClothConfig instead."))
	float StrainLimitingStiffness_DEPRECATED;
	
	UPROPERTY(meta = (DeprecatedProperty, DeprecationMessage = "This property is deprecated, please set it on the Clothing Asset / ClothConfig instead."))
	float ShapeTargetStiffness_DEPRECATED;

private:

	/** You can choose to disable certain curves if you prefer. 
	 * This is transient curves that will be ignored by animation system if you choose this */
	UPROPERTY(transient)
	TArray<FName> DisallowedAnimCurves;

public:

	/**
	* Used for per poly collision. In 99% of cases you will be better off using a Physics Asset.
	* This BodySetup is per instance because all modification of vertices is done in place */
	UPROPERTY(transient)
	class UBodySetup * BodySetup;

	void CreateBodySetup();

#if !(UE_BUILD_SHIPPING || UE_BUILD_TEST)
	virtual void SendRenderDebugPhysics(FPrimitiveSceneProxy* OverrideSceneProxy = nullptr) override;
#endif

public:

	/** Threshold for physics asset bodies above which we use an aggregate for broadphase collisions */
	int32 RagdollAggregateThreshold;

	float ClothMaxDistanceScale;

	/** Notification when constraint is broken. */
	UPROPERTY(BlueprintAssignable)
	FConstraintBrokenSignature OnConstraintBroken;

	/** Class of the object responsible for  */
	UPROPERTY(EditAnywhere, Category = ClothingSimulation)
	TSubclassOf<class UClothingSimulationFactory> ClothingSimulationFactory;

	struct FPendingRadialForces
	{
		enum EType
		{
			AddImpulse,
			AddForce
		};

		FVector Origin;
		float Radius;
		float Strength;
		ERadialImpulseFalloff Falloff;
		bool bIgnoreMass;
		EType Type;
		int32 FrameNum;

		FPendingRadialForces(FVector InOrigin, float InRadius, float InStrength, ERadialImpulseFalloff InFalloff, bool InIgnoreMass, EType InType)
			: Origin(InOrigin)
			, Radius(InRadius)
			, Strength(InStrength)
			, Falloff(InFalloff)
			, bIgnoreMass(InIgnoreMass)
			, Type(InType)
			, FrameNum(GFrameNumber)
		{
		}
	};

	const TArray<FPendingRadialForces>& GetPendingRadialForces() const
	{
		return PendingRadialForces;
	}
	/** Array of physical interactions for the frame. This is a temporary solution for a more permanent force system and should not be used directly*/
	TArray<FPendingRadialForces> PendingRadialForces;

	UE_DEPRECATED(4.23, "This function is deprecated. Please use SetAnimClass instead. ")
	virtual void K2_SetAnimInstanceClass(class UClass* NewClass);

	/** Set the anim instance class. Clears and re-initializes the anim instance with the new class and sets animation mode to 'AnimationBlueprint' */
	UFUNCTION(BlueprintCallable, Category = "Components|SkeletalMesh", meta = (Keywords = "AnimBlueprint", DisplayName = "Set Anim Instance Class"))
	virtual void SetAnimClass(class UClass* NewClass);

	/** Get the anim instance class via getter callable by sequencer.  */
	UFUNCTION(BlueprintInternalUseOnly)
	class UClass*  GetAnimClass();

	/** Set the anim instance class. Clears and re-initializes the anim instance with the new class and sets animation mode to 'AnimationBlueprint' */
	void SetAnimInstanceClass(class UClass* NewClass);

	/** 
	 * Returns the animation instance that is driving the class (if available). This is typically an instance of
	 * the class set as AnimBlueprintGeneratedClass (generated by an animation blueprint)
	 * Since this instance is transient, it is not safe to be used during construction script
	 */
	UFUNCTION(BlueprintCallable, Category="Components|SkeletalMesh", meta=(Keywords = "AnimBlueprint", UnsafeDuringActorConstruction = "true"))
	class UAnimInstance * GetAnimInstance() const;

	/**
	 * Returns the active post process instance is one is available. This is set on the mesh that this
	 * component is using, and is evaluated immediately after the main instance.
	 */
	UFUNCTION(BlueprintCallable, Category = "Components|SkeletalMesh", meta = (Keywords = "AnimBlueprint"))
	UAnimInstance* GetPostProcessInstance() const;

	/** Get the anim instances linked to the main AnimScriptInstance */
PRAGMA_DISABLE_DEPRECATION_WARNINGS
	const TArray<UAnimInstance*>& GetLinkedAnimInstances() const { return LinkedInstances; }
PRAGMA_ENABLE_DEPRECATION_WARNINGS

private:
PRAGMA_DISABLE_DEPRECATION_WARNINGS
	TArray<UAnimInstance*>& GetLinkedAnimInstances() { return LinkedInstances; }
PRAGMA_ENABLE_DEPRECATION_WARNINGS

	/** Clear the linked anim instances and mark them pending kill */
	void ResetLinkedAnimInstances();

public:
	UE_DEPRECATED(4.23, "This function is deprecated. Please use GetLinkedAnimGraphInstanceByTag")
	UAnimInstance* GetSubInstanceByName(FName InTag) const { return GetLinkedAnimGraphInstanceByTag(InTag); }

	UE_DEPRECATED(4.24, "This function is deprecated. Please use GetLinkedAnimGraphInstanceByTag")
	UAnimInstance* GetSubInstanceByTag(FName InTag) const { return GetLinkedAnimGraphInstanceByTag(InTag); }

	/**
	 * Returns the a tagged linked instance node. If no linked instances are found or none are tagged with the
	 * supplied name, this will return NULL.
	 */
	UFUNCTION(BlueprintPure, Category = "Components|SkeletalMesh|Animation Blueprint Linking", meta = (Keywords = "AnimBlueprint"))
	UAnimInstance* GetLinkedAnimGraphInstanceByTag(FName InTag) const;

	UE_DEPRECATED(4.24, "Function renamed, please use GetLinkedAnimGraphInstancesByTag")
	void GetSubInstancesByTag(FName InTag, TArray<UAnimInstance*>& OutSubInstances) const { GetLinkedAnimGraphInstancesByTag(InTag, OutSubInstances); }

	/**
	 * Returns all tagged linked instance nodes that match the tag.
	 */
	UFUNCTION(BlueprintPure, Category = "Components|SkeletalMesh|Animation Blueprint Linking", meta = (Keywords = "AnimBlueprint"))
	void GetLinkedAnimGraphInstancesByTag(FName InTag, TArray<UAnimInstance*>& OutLinkedInstances) const;

	UE_DEPRECATED(4.24, "Function renamed, please use LinkAnimGraphByTag")
	void SetSubInstanceClassByTag(FName InTag, TSubclassOf<UAnimInstance> InClass) { LinkAnimGraphByTag(InTag, InClass); }

	/** Runs through all nodes, attempting to find linked instance by name/tag, then sets the class of each node if the tag matches */
	UFUNCTION(BlueprintCallable, Category = "Components|SkeletalMesh|Animation Blueprint Linking", meta = (Keywords = "AnimBlueprint"))
	void LinkAnimGraphByTag(FName InTag, TSubclassOf<UAnimInstance> InClass);

	UE_DEPRECATED(4.24, "Function renamed, please use LinkAnimClassLayers")
	void SetLayerOverlay(TSubclassOf<UAnimInstance> InClass) { LinkAnimClassLayers(InClass); }

	/** 
	 * Runs through all layer nodes, attempting to find layer nodes that are implemented by the specified class, then sets up a linked instance of the class for each.
	 * Allocates one linked instance to run each of the groups specified in the class, so state is shared. If a layer is not grouped (ie. NAME_None), then state is not shared
	 * and a separate linked instance is allocated for each layer node.
	 * If InClass is null, then all layers are reset to their defaults.
	 */
	UFUNCTION(BlueprintCallable, Category = "Components|SkeletalMesh|Animation Blueprint Linking")
	void LinkAnimClassLayers(TSubclassOf<UAnimInstance> InClass);

	UE_DEPRECATED(4.24, "Function renamed, please use UnlinkAnimClassLayers")
	void ClearLayerOverlay(TSubclassOf<UAnimInstance> InClass) { UnlinkAnimClassLayers(InClass); }

	/** 
	 * Runs through all layer nodes, attempting to find layer nodes that are currently running the specified class, then resets each to its default value.
	 * State sharing rules are as with SetLayerOverlay.
	 * If InClass is null, does nothing.
	 */
	UFUNCTION(BlueprintCallable, Category = "Components|SkeletalMesh|Animation Blueprint Linking")
	void UnlinkAnimClassLayers(TSubclassOf<UAnimInstance> InClass);

	UE_DEPRECATED(4.24, "Function renamed, please use GetLinkedLayerInstanceByGroup")
	UAnimInstance* GetLayerSubInstanceByGroup(FName InGroup) const { return GetLinkedAnimLayerInstanceByGroup(InGroup); }

	/** Gets the layer linked instance corresponding to the specified group */
	UFUNCTION(BlueprintPure, Category = "Components|SkeletalMesh|Animation Blueprint Linking")
	UAnimInstance* GetLinkedAnimLayerInstanceByGroup(FName InGroup) const;

	UE_DEPRECATED(4.24, "Function renamed, please use GetLinkedAnimLayerInstanceByClass")
	UAnimInstance* GetLayerSubInstanceByClass(TSubclassOf<UAnimInstance> InClass) const { return GetLinkedAnimLayerInstanceByClass(InClass);  }

	/** Gets the first layer linked instance corresponding to the specified class */
	UFUNCTION(BlueprintPure, Category = "Components|SkeletalMesh|Animation Blueprint Linking")
	UAnimInstance* GetLinkedAnimLayerInstanceByClass(TSubclassOf<UAnimInstance> InClass) const;

	/** 
	 * Returns whether there are any valid instances to run, currently this means whether we have
	 * have an animation instance or a post process instance available to process.
	 */
	UFUNCTION(BlueprintPure, Category = "Components|SkeletalMesh", meta = (Keywords = "AnimBlueprint"))
	bool HasValidAnimationInstance() const;

	/**
	 * Informs any active anim instances (main instance, linked instances, post instance) that a dynamics reset is required
	 * for example if a teleport occurs.
	 */
	UFUNCTION(BlueprintCallable, Category = "Components|SkeletalMesh", meta = (Keywords = "Dynamics,Physics", UnsafeDuringActorConstruction = "true"))
	void ResetAnimInstanceDynamics(ETeleportType InTeleportType = ETeleportType::ResetPhysics);

	/** Below are the interface to control animation when animation mode, not blueprint mode **/
	UFUNCTION(BlueprintCallable, Category = "Components|Animation", meta = (Keywords = "Animation"))
	void SetAnimationMode(EAnimationMode::Type InAnimationMode);
	
	UFUNCTION(BlueprintPure, Category = "Components|Animation", meta = (Keywords = "Animation"))
	EAnimationMode::Type GetAnimationMode() const;

	/* Animation play functions
	 *
	 * These changes status of animation instance, which is transient data, which means it won't serialize with this component
	 * Because of that reason, it is not safe to be used during construction script
	 * Please use OverrideAnimationDatat for construction script. That will override AnimationData to be serialized 
	 */
	UFUNCTION(BlueprintCallable, Category = "Components|Animation", meta = (Keywords = "Animation", UnsafeDuringActorConstruction = "true"))
	void PlayAnimation(class UAnimationAsset* NewAnimToPlay, bool bLooping);

	/* Animation play functions
	*
	* These changes status of animation instance, which is transient data, which means it won't serialize with this component
	* Because of that reason, it is not safe to be used during construction script
	* Please use OverrideAnimationDatat for construction script. That will override AnimationData to be serialized
	*/
	UFUNCTION(BlueprintCallable, Category = "Components|Animation", meta = (Keywords = "Animation", UnsafeDuringActorConstruction = "true"))
	void SetAnimation(class UAnimationAsset* NewAnimToPlay);

	/* Animation play functions
	*
	* These changes status of animation instance, which is transient data, which means it won't serialize with this component
	* Because of that reason, it is not safe to be used during construction script
	* Please use OverrideAnimationDatat for construction script. That will override AnimationData to be serialized
	*/
	UFUNCTION(BlueprintCallable, Category = "Components|Animation", meta = (Keywords = "Animation", UnsafeDuringActorConstruction = "true"))
	void Play(bool bLooping);

	/* Animation play functions
	*
	* These changes status of animation instance, which is transient data, which means it won't serialize with this component
	* Because of that reason, it is not safe to be used during construction script
	* Please use OverrideAnimationDatat for construction script. That will override AnimationData to be serialized
	*/
	UFUNCTION(BlueprintCallable, Category = "Components|Animation", meta = (Keywords = "Animation", UnsafeDuringActorConstruction = "true"))
	void Stop();

	/* Animation play functions
	*
	* These changes status of animation instance, which is transient data, which means it won't serialize with this component
	* Because of that reason, it is not safe to be used during construction script
	* Please use OverrideAnimationDatat for construction script. That will override AnimationData to be serialized
	*/
	UFUNCTION(BlueprintCallable, Category = "Components|Animation", meta = (Keywords = "Animation", UnsafeDuringActorConstruction = "true"))
	bool IsPlaying() const;

	/* Animation play functions
	*
	* These changes status of animation instance, which is transient data, which means it won't serialize with this component
	* Because of that reason, it is not safe to be used during construction script
	* Please use OverrideAnimationDatat for construction script. That will override AnimationData to be serialized
	*/
	UFUNCTION(BlueprintCallable, Category = "Components|Animation", meta = (Keywords = "Animation", UnsafeDuringActorConstruction = "true"))
	void SetPosition(float InPos, bool bFireNotifies = true);

	/* Animation play functions
	*
	* These changes status of animation instance, which is transient data, which means it won't serialize with this component
	* Because of that reason, it is not safe to be used during construction script
	* Please use OverrideAnimationDatat for construction script. That will override AnimationData to be serialized
	*/
	UFUNCTION(BlueprintCallable, Category = "Components|Animation", meta = (Keywords = "Animation", UnsafeDuringActorConstruction = "true"))
	float GetPosition() const;

	/* Animation play functions
	*
	* These changes status of animation instance, which is transient data, which means it won't serialize with this component
	* Because of that reason, it is not safe to be used during construction script
	* Please use OverrideAnimationDatat for construction script. That will override AnimationData to be serialized
	*/
	UFUNCTION(BlueprintCallable, Category = "Components|Animation", meta = (Keywords = "Animation", UnsafeDuringActorConstruction = "true"))
	void SetPlayRate(float Rate);

	/* Animation play functions
	*
	* These changes status of animation instance, which is transient data, which means it won't serialize with this component
	* Because of that reason, it is not safe to be used during construction script
	* Please use OverrideAnimationDatat for construction script. That will override AnimationData to be serialized
	*/
	UFUNCTION(BlueprintCallable, Category = "Components|Animation", meta = (Keywords = "Animation", UnsafeDuringActorConstruction = "true"))
	float GetPlayRate() const;

	/**
	 * This overrides current AnimationData parameter in the SkeletalMeshComponent. This will serialize when the component serialize
	 * so it can be used during construction script. However note that this will override current existing data
	 * This can be useful if you'd like to make a blueprint with custom default animation per component
	 * This sets single player mode, which means you can't use AnimBlueprint with it
	 */
	UFUNCTION(BlueprintCallable, Category = "Components|Animation", meta = (Keywords = "Animation"))
	void OverrideAnimationData(UAnimationAsset* InAnimToPlay, bool bIsLooping = true, bool bIsPlaying = true, float Position = 0.f, float PlayRate = 1.f);

	/**
	 * Set Morph Target with Name and Value(0-1)
	 *
	 * @param bRemoveZeroWeight : Used by editor code when it should stay in the active list with zero weight
	 */
	UFUNCTION(BlueprintCallable, Category="Components|SkeletalMesh", meta=(UnsafeDuringActorConstruction="true"))
	void SetMorphTarget(FName MorphTargetName, float Value, bool bRemoveZeroWeight=true);

	/**
	 * Clear all Morph Target that are set to this mesh
	 */
	UFUNCTION(BlueprintCallable, Category="Components|SkeletalMesh")
	void ClearMorphTargets();

	/**
	 * Get Morph target with given name
	 */
	UFUNCTION(BlueprintCallable, Category="Components|SkeletalMesh")
	float GetMorphTarget(FName MorphTargetName) const;

	/**
	 * Takes a snapshot of this skeletal mesh component's pose and saves it to the specified snapshot.
	 * The snapshot is taken at the current LOD, so if for example you took the snapshot at LOD1 
	 * and then used it at LOD0 any bones not in LOD1 will use the reference pose 
	 */
	UFUNCTION(BlueprintCallable, Category = "Pose")
	void SnapshotPose(UPARAM(ref) FPoseSnapshot& Snapshot);

	/**
	 * Get/Set the max distance scale of clothing mesh vertices
	 */
	UFUNCTION(BlueprintCallable, Category="Components|SkeletalMesh")
	float GetClothMaxDistanceScale() const;
	UFUNCTION(BlueprintCallable, Category="Components|SkeletalMesh")
	void SetClothMaxDistanceScale(float Scale);

	/** 
	 * Used to indicate we should force 'teleport' during the next call to UpdateClothState, 
	 * This will transform positions and velocities and thus keep the simulation state, just translate it to a new pose.
	 */
	UFUNCTION(BlueprintCallable, Category="Components|SkeletalMesh")
	void ForceClothNextUpdateTeleport();
	/** 
	 * Used to indicate we should force 'teleport and reset' during the next call to UpdateClothState.
	 * This can be used to reset it from a bad state or by a teleport where the old state is not important anymore.
	 */
	UFUNCTION(BlueprintCallable, Category="Components|SkeletalMesh")
	void ForceClothNextUpdateTeleportAndReset();

	/** Stops simulating clothing, but does not show clothing ref pose. Keeps the last known simulation state */
	UFUNCTION(BlueprintCallable, Category="Components|SkeletalMesh", meta=(UnsafeDuringActorConstruction))
	void SuspendClothingSimulation();

	/** Resumes a previously suspended clothing simulation, teleporting the clothing on the next tick */
	UFUNCTION(BlueprintCallable, Category = "Components|SkeletalMesh", meta=(UnsafeDuringActorConstruction))
	void ResumeClothingSimulation();

	/** Gets whether or not the clothing simulation is currently suspended */
	UFUNCTION(BlueprintCallable, Category = "Components|SkeletalMesh")
	bool IsClothingSimulationSuspended() const;

	/**
	 * Reset the teleport mode of a next update to 'Continuous'
	 */
	UFUNCTION(BlueprintCallable, Category="Components|SkeletalMesh")
	void ResetClothTeleportMode();

	/** 
	 * If this component has a valid MasterPoseComponent then this function makes cloth items on the slave component
	 * take the transforms of the cloth items on the master component instead of simulating separately.
	 * @Note This will FORCE any cloth actor on the master component to simulate in local space. Also
	 * The meshes used in the components must be identical for the cloth to bind correctly
	 */
	UFUNCTION(BlueprintCallable, Category="Components|SkeletalMesh", meta=(UnsafeDuringActorConstruction="true"))
	void BindClothToMasterPoseComponent();

	/** 
	 * If this component has a valid MasterPoseComponent and has previously had its cloth bound to the
	 * MCP, this function will unbind the cloth and resume simulation.
	 * @param bRestoreSimulationSpace if true and the master pose cloth was originally simulating in world
	 * space, we will restore this setting. This will cause the master component to reset which may be
	 * undesirable.
	 */
	UFUNCTION(BlueprintCallable, Category="Components|SkeletalMesh", meta=(UnsafeDuringActorConstruction="true"))
	void UnbindClothFromMasterPoseComponent(bool bRestoreSimulationSpace = true);

	/**
	 * Sets whether or not to allow rigid body animation nodes for this component
	 */
	UFUNCTION(BlueprintCallable, Category = "Components|SkeletalMesh")
	void SetAllowRigidBodyAnimNode(bool bInAllow, bool bReinitAnim = true);

	UFUNCTION(BlueprintCallable, Category = "Components|SkeletalMesh")
	bool GetAllowRigidBodyAnimNode() const { return !bDisableRigidBodyAnimNode; }

	/**
	* Sets whether or not to force tick component in order to update animation and refresh transform for this component
	* This is supported only in the editor
	*/
	UFUNCTION(BlueprintCallable, Category = "Components|SkeletalMesh", meta = (DevelopmentOnly, UnsafeDuringActorConstruction = "true"))
	void SetUpdateAnimationInEditor(const bool NewUpdateState);

#if WITH_EDITOR
	/**
	 * return true if currently updating in editor is true
	 * this is non BP because this is only used for slave component to detect master component ticking state
	 */
	bool GetUpdateAnimationInEditor() const 
	{		
		return bUpdateAnimationInEditor;	
	}
#endif 

	UE_DEPRECATED(4.18, "This function is deprecated. Please use SetAllowAnimCurveEvaluation instead. Note that the meaning is reversed.")
	UFUNCTION(BlueprintCallable, Category = "Components|SkeletalMesh")
	void SetDisableAnimCurves(bool bInDisableAnimCurves);

	UE_DEPRECATED(4.18, "This function is deprecated. Please use GetAllowedAnimCurveEvaluate instead. Note that the meaning is reversed.")
	UFUNCTION(BlueprintCallable, Category = "Components|SkeletalMesh")
	bool GetDisableAnimCurves() const { return !bAllowAnimCurveEvaluation; }

	UFUNCTION(BlueprintCallable, Category = "Components|SkeletalMesh")
	void SetAllowAnimCurveEvaluation(bool bInAllow);

	UFUNCTION(BlueprintCallable, Category = "Components|SkeletalMesh")
	bool GetAllowedAnimCurveEvaluate() const { return bAllowAnimCurveEvaluation; }

	UFUNCTION(BlueprintCallable, Category = "Components|SkeletalMesh")
	void AllowAnimCurveEvaluation(FName NameOfCurve, bool bAllow);

	/** By reset, it will allow all the curves to be evaluated */
	UFUNCTION(BlueprintCallable, Category = "Components|SkeletalMesh")
	void ResetAllowedAnimCurveEvaluation();

	/** resets, and then only allow the following list to be allowed/disallowed */
	UFUNCTION(BlueprintCallable, Category = "Components|SkeletalMesh")
	void SetAllowedAnimCurvesEvaluation(const TArray<FName>& List, bool bAllow);

	const TArray<FName>& GetDisallowedAnimCurvesEvaluation() const { return DisallowedAnimCurves; }

	/** We detach the Component once we are done playing it.
	 *
	 * @param	ParticleSystemComponent that finished
	 */
	virtual void SkelMeshCompOnParticleSystemFinished( class UParticleSystemComponent* PSC );

	class UAnimSingleNodeInstance * GetSingleNodeInstance() const;
	bool InitializeAnimScriptInstance(bool bForceReinit = true, bool bInDeferRootNodeInitialization = false);

	/** @return true if wind is enabled */
	virtual bool IsWindEnabled() const;

#if WITH_EDITOR
	/**
	* Subclasses such as DebugSkelMeshComponent keep track of errors in the anim notifies so they can be displayed to the user. This function adds an error.
	* Errors are added uniquely and only removed when they're cleared by ClearAnimNotifyError.
	*/
	virtual void ReportAnimNotifyError(const FText& Error, UObject* InSourceNotify){}
	
	/**
	* Clears currently stored errors. Call before triggering anim notifies for a particular mesh.
	*/
	virtual void ClearAnimNotifyErrors(UObject* InSourceNotify){}
#endif

public:
	/** 
	 *	Index of the 'Root Body', or top body in the asset hierarchy. 
	 *	Filled in by InitInstance, so we don't need to save it.
	 */
	/** To save root body index/bone index consistently **/
	struct 
	{
		int32 BodyIndex;
		FTransform TransformToRoot;
	} RootBodyData;

	/** Set Root Body Index */
	void SetRootBodyIndex(int32 InBodyIndex);
	/** Reset Root Body Index */
	void ResetRootBodyIndex();

	/** Temporary array of bone indices required this frame. Filled in by UpdateSkelPose. */
	TArray<FBoneIndexType> RequiredBones;

	/** Temporary array of bone indices required to populate component space transforms */
	TArray<FBoneIndexType> FillComponentSpaceTransformsRequiredBones;

	/** Array of FBodyInstance objects, storing per-instance state about about each body. */
	TArray<struct FBodyInstance*> Bodies;

	/** Array of FConstraintInstance structs, storing per-instance state about each constraint. */
	TArray<struct FConstraintInstance*> Constraints;

	/** Physics-engine representation of aggregate which contains a physics asset instance with more than numbers of bodies. */
	FPhysicsAggregateHandle Aggregate;

	FSkeletalMeshComponentClothTickFunction ClothTickFunction;

	/**
	* Gets the teleportation rotation threshold.
	* 
	* @return Threshold in degrees.
	*/
	UFUNCTION(BlueprintGetter, Category=Clothing)
	float GetTeleportRotationThreshold() const;

	/**
	* Sets the teleportation rotation threshold.
	* 
	* @param threshold Threshold in degrees.
	*/
	UFUNCTION(BlueprintSetter, Category=Clothing)
	void SetTeleportRotationThreshold(float Threshold);

	/**
	* Gets the teleportation distance threshold.
	* 
	* @return Threshold value.
	*/
	UFUNCTION(BlueprintGetter, Category=Clothing)
	float GetTeleportDistanceThreshold() const;

	/**
	* Sets the teleportation distance threshold.
	* 
	* @param threshold Threshold value.
	*/
	UFUNCTION(BlueprintSetter, Category=Clothing)
	void SetTeleportDistanceThreshold(float Threshold);

private:
	/**
	* Conduct teleportation if the character's movement is greater than this threshold in 1 frame.
	* Zero or negative values will skip the check.
	* You can also do force teleport manually using ForceNextUpdateTeleport() / ForceNextUpdateTeleportAndReset().
	*/
	UPROPERTY(EditAnywhere, BlueprintGetter=GetTeleportDistanceThreshold, BlueprintSetter=SetTeleportDistanceThreshold, Category=Clothing)
	float TeleportDistanceThreshold;

	/**
	* Rotation threshold in degrees, ranging from 0 to 180.
	* Conduct teleportation if the character's rotation is greater than this threshold in 1 frame.
	* Zero or negative values will skip the check.
	*/
	UPROPERTY(EditAnywhere, BlueprintGetter=GetTeleportRotationThreshold, BlueprintSetter=SetTeleportRotationThreshold, Category=Clothing)
	float TeleportRotationThreshold;

	/** Used for pre-computation using TeleportRotationThreshold property */
	float ClothTeleportCosineThresholdInRad;
	/** Used for pre-computation using tTeleportDistanceThreshold property */
	float ClothTeleportDistThresholdSquared;

	void ComputeTeleportRotationThresholdInRadians();
	void ComputeTeleportDistanceThresholdInRadians();

	// Can't rely on time value, because those may be affected by dilation and whether or not
	// the game is paused.
	// Also can't just rely on a flag as other components (like CharacterMovementComponent) may tick
	// the pose and we can't guarantee tick order.
	UPROPERTY(Transient)
	uint32 LastPoseTickFrame;

public:

	/** Checked whether we have already ticked the pose this frame */
	bool PoseTickedThisFrame() const;

	bool IsClothBoundToMasterComponent() const { return bBindClothToMasterComponent; }

	/** Get the current clothing simulation (read only) */
	const IClothingSimulation* GetClothingSimulation() const;

	/** Get the current interactor for a clothing simulation, if the current simulation supports runtime interaction. */
	UFUNCTION(BlueprintCallable, Category=ClothingSimulation)
	UClothingSimulationInteractor* GetClothingSimulationInteractor() const;

	/** Callback when the parallel clothing task finishes, copies needed data back to component for gamethread */
	void CompleteParallelClothSimulation();

	/** Get the current simulation data map for the clothing on this component. Only valid on the game thread */
	const TMap<int32, FClothSimulData>& GetCurrentClothingData_GameThread() const
	{
		return CurrentSimulationData_GameThread;
	}

private:

	/** Let the cloth tick and completion tasks have access to private clothing data */
	friend FSkeletalMeshComponentClothTickFunction;
	friend class FParallelClothCompletionTask;

	/** Debug mesh component should be able to access for visualisation */
	friend class UDebugSkelMeshComponent;

	/** Copies the data from the external cloth simulation context. We copy instead of flipping because the API has to return the full struct to make backwards compat easy*/
	void UpdateClothSimulationContext(float InDeltaTime);

	/** previous root bone matrix to compare the difference and decide to do clothing teleport  */
	FMatrix	PrevRootBoneMatrix;

	/** 
	 * Clothing simulation objects.
	 * ClothingSimulation is responsible for maintaining and siulating clothing actors
	 * ClothingSimulationContext is a datastore for simulation data sent to the clothing thread
	 */
	IClothingSimulation* ClothingSimulation;
	IClothingSimulationContext* ClothingSimulationContext;

	/** 
	 * Object responsible for interacting with the clothing simulation.
	 * Blueprints and code can call/set data on this from the game thread and the next time
	 * it is safe to do so the interactor will sync to the simulation context
	 */
	UPROPERTY(Transient)
	UClothingSimulationInteractor* ClothingInteractor;

	/** Helper struct used to store info about a cloth collision source */
	struct FClothCollisionSource
	{
		FClothCollisionSource(USkeletalMeshComponent* InSourceComponent, UPhysicsAsset* InSourcePhysicsAsset)
			: SourceComponent(InSourceComponent)
			, SourcePhysicsAsset(InSourcePhysicsAsset)
			, bCached(false)
		{}

		/** Component that collision data will be copied from */
		TWeakObjectPtr<USkeletalMeshComponent> SourceComponent;

		/** Physics asset to use to generate collision against the source component */
		TWeakObjectPtr<UPhysicsAsset> SourcePhysicsAsset;

		/** Cached skeletal mesh used to invalidate the cache if the skeletal mesh has changed */
		TWeakObjectPtr<USkeletalMesh> CachedSkeletalMesh;

		/** Cached spheres from physics asset */
		TArray<FClothCollisionPrim_Sphere> CachedSpheres;

		/** Cached sphere connections from physics asset */
		TArray<FClothCollisionPrim_SphereConnection> CachedSphereConnections;

		/** Flag whether the cache is valid */
		bool bCached;
	};

	/** Array of sources for cloth collision */
	TArray<FClothCollisionSource> ClothCollisionSources;

	/** Ref for the clothing parallel task, so we can detect whether or not a sim is running */
	FGraphEventRef ParallelClothTask;

	/** Stalls on any currently running clothing simulations, needed when changing core sim state */
	void HandleExistingParallelClothSimulation();

	/** Called by the clothing completion event to perform a writeback of the simulation data 
	 * to the game thread, the task is friended to gain access to this and not allow any
	 * external callers to trigger writebacks
	 */
	void WritebackClothingSimulationData();

	/** Gets the factory responsible for building the clothing simulation and simulation contexts */
	UClothingSimulationFactory* GetClothingSimFactory() const;

protected:

	/** Simulation data written back to the component after the simulation has taken place
	* This should only ever be written to during the clothing completion task. Then subsequently
	* only ever read on the game thread
	*/
	TMap<int32, FClothSimulData> CurrentSimulationData_GameThread;

private:

	/** Wrapper that calls our constraint broken delegate */
	void OnConstraintBrokenWrapper(int32 ConstraintIndex);

	/** 
	 * Morph Target Curves. This will override AnimInstance MorphTargetCurves
	 * if same curve is found
	 **/
	TMap<FName, float>	MorphTargetCurves;

	/** 
	 * Temporary storage for Curve UIDList of evaluating Animation 
	 */
	TArray<uint16> CachedCurveUIDList;

public:
	const TMap<FName, float>& GetMorphTargetCurves() const { return MorphTargetCurves;  }
	// 
	// Animation
	//
	virtual void InitAnim(bool bForceReinit);
 
	// Broadcast when the components anim instance is initialized
	UPROPERTY(BlueprintAssignable, Category = Animation)
	FOnAnimInitialized OnAnimInitialized;

	/**
		If VisibilityBasedAnimTickOption == EVisibilityBasedAnimTickOption::OnlyTickMontagesWhenNotRendered
		Should we tick Montages only?
	*/
	bool ShouldOnlyTickMontages(const float DeltaTime) const;

	/** @return whether we should tick animation (we may want to skip it due to URO) */
	bool ShouldTickAnimation() const;

	/** Tick Animation system */
	void TickAnimation(float DeltaTime, bool bNeedsValidRootMotion);

	/** Tick Clothing Animation , basically this is called inside TickComponent */
	void TickClothing(float DeltaTime, FTickFunction& ThisTickFunction);

	/** Store cloth simulation data into OutClothSimData */
	void GetUpdateClothSimulationData(TMap<int32, FClothSimulData>& OutClothSimData, USkeletalMeshComponent* OverrideLocalRootComponent = nullptr);

	/** Remove clothing actors from their simulation */
	void RemoveAllClothingActors();

	/** Remove all clothing actors from their simulation and clear any other necessary clothing data to leave the simulations in a clean state */
	void ReleaseAllClothingResources();

	/**
	 * Draw the currently clothing state, using the editor extender interface
	 * @param PDI The draw interface to use
	 */
	void DebugDrawClothing(FPrimitiveDrawInterface* PDI);

	/** Changes the value of bNotifyRigidBodyCollision
	* @param bNewNotifyRigidBodyCollision - The value to assign to bNotifyRigidBodyCollision
	*/
	virtual void SetNotifyRigidBodyCollision(bool bNewNotifyRigidBodyCollision) override;

	/** Changes the value of bNotifyRigidBodyCollision for a given body
	* @param bNewNotifyRigidBodyCollision	The value to assign to bNotifyRigidBodyCollision
	* @param BoneName						Name of the body to turn hit notifies on/off. None implies root body
	*/
	UFUNCTION(BlueprintCallable, Category = "Physics")
	virtual void SetBodyNotifyRigidBodyCollision(bool bNewNotifyRigidBodyCollision, FName BoneName = NAME_None);

	/** Changes the value of bNotifyRigidBodyCollision on all bodies below a given bone
	* @param bNewNotifyRigidBodyCollision	The value to assign to bNotifyRigidBodyCollision
	* @param BoneName						Name of the body to turn hit notifies on (and below)
	* @param bIncludeSelf					Whether to modify the given body (useful for roots with multiple children)
	*/
	UFUNCTION(BlueprintCallable, Category = "Physics")
	virtual void SetNotifyRigidBodyCollisionBelow(bool bNewNotifyRigidBodyCollision, FName BoneName = NAME_None, bool bIncludeSelf = true);

	/** 
	 * Recalculates the RequiredBones array in this SkeletalMeshComponent based on current SkeletalMesh, LOD and PhysicsAsset.
	 * Is called when bRequiredBonesUpToDate = false
	 *
	 * @param	LODIndex	Index of LOD [0-(MaxLOD-1)]
	 */
	void RecalcRequiredBones(int32 LODIndex);

	/** Computes the required bones in this SkeletalMeshComponent based on current SkeletalMesh, LOD and PhysicsAsset
	  * @param	LODIndex	Index of LOD [0-(MaxLOD-1)]
	*/
	void ComputeRequiredBones(TArray<FBoneIndexType>& OutRequiredBones, TArray<FBoneIndexType>& OutFillComponentSpaceTransformsRequiredBones, int32 LODIndex, bool bIgnorePhysicsAsset) const;

	/**
	* Recalculates the AnimCurveUids array in RequiredBone of this SkeletalMeshComponent based on current required bone set
	* Is called when Skeleton->IsRequiredCurvesUpToDate() = false
	*/
	void RecalcRequiredCurves();

public:
	//~ Begin UObject Interface.
	virtual void Serialize(FArchive& Ar) override;
	virtual void PostLoad() override;
#if WITH_EDITOR
	DECLARE_MULTICAST_DELEGATE(FOnSkeletalMeshPropertyChangedMulticaster)
	FOnSkeletalMeshPropertyChangedMulticaster OnSkeletalMeshPropertyChanged;
	typedef FOnSkeletalMeshPropertyChangedMulticaster::FDelegate FOnSkeletalMeshPropertyChanged;

	/** Register / Unregister delegates called when the skeletal mesh property is changed */
	FDelegateHandle RegisterOnSkeletalMeshPropertyChanged(const FOnSkeletalMeshPropertyChanged& Delegate);
	void UnregisterOnSkeletalMeshPropertyChanged(FDelegateHandle Handle);

	virtual void PostEditChangeProperty(FPropertyChangedEvent& PropertyChangedEvent) override;

	/** Validates the animation asset or blueprint, making sure it is compatible with the current skeleton */
	void ValidateAnimation();

	virtual void LoadedFromAnotherClass(const FName& OldClassName) override;
	virtual void UpdateCollisionProfile() override;
#endif // WITH_EDITOR
	virtual void GetResourceSizeEx(FResourceSizeEx& CumulativeResourceSize) override;
	//~ End UObject Interface.

	//~ Begin UActorComponent Interface.
protected:
	virtual void OnRegister() override;
	virtual void OnUnregister() override;
	virtual bool ShouldCreatePhysicsState() const override;
	virtual void OnCreatePhysicsState() override;
	virtual void OnDestroyPhysicsState() override;
	virtual void RegisterComponentTickFunctions(bool bRegister) override;
public:
	virtual void InitializeComponent() override;
	virtual void TickComponent(float DeltaTime, enum ELevelTick TickType, FActorComponentTickFunction *ThisTickFunction) override;
	virtual void BeginPlay() override;

	//Handle registering our end physics tick function
	void RegisterEndPhysicsTick(bool bRegister);

	//Handle registering our pre cloth tick function
	void RegisterClothTick(bool bRegister);

	//~ End UActorComponent Interface.

	//~ Begin USceneComponent Interface.
	virtual FBoxSphereBounds CalcBounds(const FTransform& LocalToWorld) const override;
	virtual bool IsAnySimulatingPhysics() const override;
	virtual void OnUpdateTransform(EUpdateTransformFlags UpdateTransformFlags, ETeleportType Teleport = ETeleportType::None) override;
	virtual bool UpdateOverlapsImpl(const TOverlapArrayView* PendingOverlaps=NULL, bool bDoNotifies=true, const TOverlapArrayView* OverlapsAtEndLocation=NULL) override;
	//~ End USceneComponent Interface.

	//~ Begin UPrimitiveComponent Interface.
protected:
	/**
	 *  Test the collision of the supplied component at the supplied location/rotation, and determine the set of components that it overlaps
	 *  @param  OutOverlaps     Array of overlaps found between this component in specified pose and the world
	 *  @param  World			World to use for overlap test
	 *  @param  Pos             Location of the component's geometry for the test against the world
	 *  @param  Rot             Rotation of the component's geometry for the test against the world
	 *  @param  TestChannel		The 'channel' that this ray is in, used to determine which components to hit
	 *	@param	ObjectQueryParams	List of object types it's looking for. When this enters, we do object query with component shape
	 *  @return TRUE if OutOverlaps contains any blocking results
	 */
	virtual bool ComponentOverlapMultiImpl(TArray<struct FOverlapResult>& OutOverlaps, const class UWorld* InWorld, const FVector& Pos, const FQuat& Rot, ECollisionChannel TestChannel, const struct FComponentQueryParams& Params, const struct FCollisionObjectQueryParams& ObjectQueryParams = FCollisionObjectQueryParams::DefaultObjectQueryParam) const override;
	
	virtual bool ComponentOverlapComponentImpl(class UPrimitiveComponent* PrimComp, const FVector Pos, const FQuat& Quat, const FCollisionQueryParams& Params) override;

	virtual bool MoveComponentImpl(const FVector& Delta, const FQuat& NewRotation, bool bSweep, FHitResult* OutHit = NULL, EMoveComponentFlags MoveFlags = MOVECOMP_NoFlags, ETeleportType Teleport = ETeleportType::None) override;

public:

	virtual class UBodySetup* GetBodySetup() override;
	virtual bool CanEditSimulatePhysics() override;
	virtual FBodyInstance* GetBodyInstance(FName BoneName = NAME_None, bool bGetWelded = true) const override;
	virtual void UpdatePhysicsToRBChannels() override;
	virtual void SetAllPhysicsAngularVelocityInRadians(FVector const& NewVel, bool bAddToCurrent = false) override;
	virtual void SetAllPhysicsPosition(FVector NewPos) override;
	virtual void SetAllPhysicsRotation(FRotator NewRot) override;
	virtual void SetAllPhysicsRotation(const FQuat& NewRot) override;
	virtual void WakeAllRigidBodies() override;
	virtual void PutAllRigidBodiesToSleep() override;
	virtual bool IsAnyRigidBodyAwake() override;
	virtual void SetEnableGravity(bool bGravityEnabled);
	virtual bool IsGravityEnabled() const override;
	virtual void OnComponentCollisionSettingsChanged(bool bUpdateOverlaps=true) override;
	virtual void SetPhysMaterialOverride(UPhysicalMaterial* NewPhysMaterial) override;
	virtual bool GetSquaredDistanceToCollision(const FVector& Point, float& OutSquaredDistance, FVector& OutClosestPointOnCollision) const override;

	/**
	 *	Enables or disables gravity for the given bone.
	 *	NAME_None indicates the root body will be edited.
	 *	If the bone name given is otherwise invalid, nothing happens.
	 *
	 *	@param bEnableGravity	Whether gravity should be enabled or disabled.
	 *	@param BoneName			The name of the bone to modify.
	 */
	UFUNCTION(BlueprintCallable, Category="Physics|Components")
	void SetEnableBodyGravity(bool bEnableGravity, FName BoneName);

	/**
	 *	Checks whether or not gravity is enabled on the given bone.
	 *	NAME_None indicates the root body should be queried.
	 *	If the bone name given is otherwise invalid, false is returned.
	 *
	 *	@param BoneName	The name of the bone to check.
	 *	@return True if gravity is enabled on the bone.
	 */
	UFUNCTION(BlueprintCallable, Category="Physics|Components")
	bool IsBodyGravityEnabled(FName BoneName);

	/**
	*	Enables or disables gravity to all bodies below the given bone.
	*   NAME_None indicates all bodies will be edited.
	*	In that case, consider using UPrimitiveComponent::EnableGravity.
	*
	*	@param bEnableGravity	Whether gravity should be enabled or disabled.
	*	@param BoneName			The name of the top most bone.
	*	@param bIncludeSelf		Whether the bone specified should be edited.
	*/
	UFUNCTION(BlueprintCallable, Category = "Physics|Components")
	void SetEnableGravityOnAllBodiesBelow(bool bEnableGravity, FName BoneName, bool bIncludeSelf=true);

	/** 
	 *	Given a world position, find the closest point on the physics asset. Note that this is independent of collision and welding. This is based purely on animation position
	 *  @param	WorldPosition				The point we want the closest point to (i.e. for all bodies in the physics asset, find the one that has a point closest to WorldPosition)
	 *  @param	ClosestPointOnPhysicsAsset	The data associated with the closest point (position, normal, etc...)
	 *  @param	bApproximate				The closest body is found using bone transform distance instead of body distance. This approximation means the final point is the closest point on a potentially not closest body. This approximation gets worse as the size of Bodies gets bigger.
	 *  @return	true if we found a closest point
	 */
	bool GetClosestPointOnPhysicsAsset(const FVector& WorldPosition, FClosestPointOnPhysicsAsset& ClosestPointOnPhysicsAsset, bool bApproximate) const;

	/** 
	 *	Given a world position, find the closest point on the physics asset. Note that this is independent of collision and welding. This is based purely on animation position
	 *  @param	WorldPosition				The point we want the closest point to (i.e. for all bodies in the physics asset, find the one that has a point closest to WorldPosition)
	 *  @param	ClosestPointOnPhysicsAsset	The data associated with the closest point (position, normal, etc...)
	 *  @return	true if we found a closest point
	 */
	UFUNCTION(BlueprintCallable, Category="Components|SkeletalMesh", meta=(DisplayName="GetClosestPointOnPhysicsAsset", ScriptName="GetClosestPointOnPhysicsAsset", Keywords="closest point"))
	bool K2_GetClosestPointOnPhysicsAsset(const FVector& WorldPosition, FVector& ClosestWorldPosition, FVector& Normal, FName& BoneName, float& Distance) const;

	virtual bool LineTraceComponent( FHitResult& OutHit, const FVector Start, const FVector End, const FCollisionQueryParams& Params ) override;
	
	/** 
	 *  Trace a shape against just this component. Will trace against each body, returning as soon as any collision is found. Note that this collision may not be the closest.
	 *  @param  OutHit          	Information about hit against this component, if true is returned
	 *  @param  Start           	Start location of the trace
	 *  @param  End             	End location of the trace
	 *  @param  ShapeWorldRotation  The rotation applied to the collision shape in world space
	 *  @param  CollisionShape  	Collision Shape
	 *	@param	bTraceComplex	Whether or not to trace complex
	 *  @return true if a hit is found
	 */
	 virtual bool SweepComponent( FHitResult& OutHit, const FVector Start, const FVector End, const FQuat& ShapRotation, const FCollisionShape& CollisionShape, bool bTraceComplex=false) override;
	
	virtual bool OverlapComponent(const FVector& Pos, const FQuat& Rot, const FCollisionShape& CollisionShape) override;
	virtual void SetSimulatePhysics(bool bEnabled) override;
	virtual void AddRadialImpulse(FVector Origin, float Radius, float Strength, ERadialImpulseFalloff Falloff, bool bVelChange=false) override;
	virtual void AddRadialForce(FVector Origin, float Radius, float Strength, ERadialImpulseFalloff Falloff, bool bAccelChange=false) override;
	virtual void SetAllPhysicsLinearVelocity(FVector NewVel,bool bAddToCurrent = false) override;
	virtual void SetAllMassScale(float InMassScale = 1.f) override;
	virtual float GetMass() const override;
	virtual void SetAllUseCCD(bool InUseCCD) override;

	/**
	*	Returns the mass (in kg) of the given bone
	*
	*	@param BoneName		Name of the body to return. 'None' indicates root body.
	*	@param bScaleMass	If true, the mass is scaled by the bone's MassScale.
	*/
	UFUNCTION(BlueprintCallable, Category = "Physics")
	float GetBoneMass(FName BoneName = NAME_None, bool bScaleMass = true) const;

	/**
	*	Returns the center of mass of the skeletal mesh, instead of the root body's location
	*/
	UFUNCTION(BlueprintCallable, Category = "Physics")
	FVector GetSkeletalCenterOfMass() const;


	virtual float CalculateMass(FName BoneName = NAME_None) override;
	virtual bool DoCustomNavigableGeometryExport(FNavigableGeometryExport& GeomExport) const override;

	/**
	*	Add a force to all rigid bodies below.
	*   This is like a 'thruster'. Good for adding a burst over some (non zero) time. Should be called every frame for the duration of the force.
	*
	*	@param	Force		 Force vector to apply. Magnitude indicates strength of force.
	*	@param	BoneName	 If a SkeletalMeshComponent, name of body to apply force to. 'None' indicates root body.
	*   @param  bAccelChange If true, Force is taken as a change in acceleration instead of a physical force (i.e. mass will have no effect).
	*   @param  bIncludeSelf If false, Force is only applied to bodies below but not given bone name.
	*/
	UFUNCTION(BlueprintCallable, Category = "Physics")
	virtual void AddForceToAllBodiesBelow(FVector Force, FName BoneName = NAME_None, bool bAccelChange = false, bool bIncludeSelf = true);

	/**
	*	Add impulse to all single rigid bodies below. Good for one time instant burst.
	*
	*	@param	Impulse		Magnitude and direction of impulse to apply.
	*	@param	BoneName	If a SkeletalMeshComponent, name of body to apply impulse to. 'None' indicates root body.
	*	@param	bVelChange	If true, the Strength is taken as a change in velocity instead of an impulse (ie. mass will have no effect).
	*	@param bIncludeSelf If false, Force is only applied to bodies below but not given bone name.
	*/
	UFUNCTION(BlueprintCallable, Category = "Physics")
	virtual void AddImpulseToAllBodiesBelow(FVector Impulse, FName BoneName = NAME_None, bool bVelChange = false, bool bIncludeSelf = true);

#if WITH_EDITOR
	virtual bool ComponentIsTouchingSelectionBox(const FBox& InSelBBox, const FEngineShowFlags& ShowFlags, const bool bConsiderOnlyBSP, const bool bMustEncompassEntireComponent) const override;
	virtual bool ComponentIsTouchingSelectionFrustum(const FConvexVolume& InFrustum, const FEngineShowFlags& ShowFlags, const bool bConsiderOnlyBSP, const bool bMustEncompassEntireComponent) const override;
#endif
protected:
	virtual FTransform GetComponentTransformFromBodyInstance(FBodyInstance* UseBI) override;
	//~ End UPrimitiveComponent Interface.

public:
	//~ Begin USkinnedMeshComponent Interface
	virtual bool UpdateLODStatus() override;
	virtual void UpdateVisualizeLODString(FString& DebugString) override;
	virtual void RefreshBoneTransforms( FActorComponentTickFunction* TickFunction = NULL ) override;
protected:
	virtual void DispatchParallelTickPose( FActorComponentTickFunction* TickFunction ) override;
public:
	virtual void TickPose(float DeltaTime, bool bNeedsValidRootMotion) override;
	virtual void UpdateSlaveComponent() override;
	virtual bool ShouldUpdateTransform(bool bLODHasChanged) const override;
	virtual bool ShouldTickPose() const override;
	virtual bool AllocateTransformData() override;
	virtual void DeallocateTransformData() override;
	virtual void HideBone( int32 BoneIndex, EPhysBodyOp PhysBodyOption ) override;
	virtual void UnHideBone( int32 BoneIndex ) override;
	virtual void SetPhysicsAsset(class UPhysicsAsset* NewPhysicsAsset,bool bForceReInit = false) override;
	virtual void SetSkeletalMesh(class USkeletalMesh* NewMesh, bool bReinitPose = true) override;

	static FVector GetSkinnedVertexPosition(USkeletalMeshComponent* Component, int32 VertexIndex, const FSkeletalMeshLODRenderData& Model, FSkinWeightVertexBuffer& SkinWeightBuffer);
	static FVector GetSkinnedVertexPosition(USkeletalMeshComponent* Component, int32 VertexIndex, const FSkeletalMeshLODRenderData& Model, FSkinWeightVertexBuffer& SkinWeightBuffer, TArray<FMatrix>& CachedRefToLocals);
	static void ComputeSkinnedPositions(USkeletalMeshComponent* Component, TArray<FVector> & OutPositions, TArray<FMatrix>& CachedRefToLocals, const FSkeletalMeshLODRenderData& Model, FSkinWeightVertexBuffer& SkinWeightBuffer);

	void SetSkeletalMeshWithoutResettingAnimation(class USkeletalMesh* NewMesh);

	virtual bool IsPlayingRootMotion() const override;
	virtual bool IsPlayingNetworkedRootMotionMontage() const override;
	virtual bool IsPlayingRootMotionFromEverything() const override;
	virtual void FinalizeBoneTransform() override;
	virtual void SetRefPoseOverride(const TArray<FTransform>& NewRefPoseTransforms) override;
	virtual void ClearRefPoseOverride() override;
	//~ End USkinnedMeshComponent Interface

	FOnBoneTransformsFinalized OnBoneTransformsFinalized;

	void GetCurrentRefToLocalMatrices(TArray<FMatrix>& OutRefToLocals, int32 InLodIdx) const;

	// Conditions used to gate when post process events happen
	bool ShouldUpdatePostProcessInstance() const;
	bool ShouldPostUpdatePostProcessInstance() const;
	bool ShouldEvaluatePostProcessInstance() const;

	/** 
	 *	Iterate over each joint in the physics for this mesh, setting its AngularPositionTarget based on the animation information.
	 */
	void UpdateRBJointMotors();

	/**
	* Runs the animation evaluation for the current pose into the supplied variables
	* PerformAnimationProcessing runs evaluation based on bInDoEvaluation. PerformAnimationEvaluation 
	* always runs evaluation (and exists for backward compatibility)
	*
	* @param	InSkeletalMesh			The skeletal mesh we are animating
	* @param	InAnimInstance			The anim instance we are evaluating
	* @param	bInDoEvaluation			Whether to perform evaluation (we may just want to update)
	* @param	OutSpaceBases			Component space bone transforms
	* @param	OutBoneSpaceTransforms	Local space bone transforms
	* @param	OutRootBoneTranslation	Calculated root bone translation
	* @param	OutCurves				Blended Curve
	*/
#if WITH_EDITOR
	void PerformAnimationEvaluation(const USkeletalMesh* InSkeletalMesh, UAnimInstance* InAnimInstance, TArray<FTransform>& OutSpaceBases, TArray<FTransform>& OutBoneSpaceTransforms, FVector& OutRootBoneTranslation, FBlendedHeapCurve& OutCurve);
#endif
	void PerformAnimationProcessing(const USkeletalMesh* InSkeletalMesh, UAnimInstance* InAnimInstance, bool bInDoEvaluation, TArray<FTransform>& OutSpaceBases, TArray<FTransform>& OutBoneSpaceTransforms, FVector& OutRootBoneTranslation, FBlendedHeapCurve& OutCurve);

	/**
	 * Evaluates the post process instance from the skeletal mesh this component is using.
	 */
	void EvaluatePostProcessMeshInstance(TArray<FTransform>& OutBoneSpaceTransforms, FCompactPose& InOutPose, FBlendedHeapCurve& OutCurve, const USkeletalMesh* InSkeletalMesh, FVector& OutRootBoneTranslation) const;

	void PostAnimEvaluation(FAnimationEvaluationContext& EvaluationContext);

	/**
	 * Blend of Physics Bones with PhysicsWeight and Animated Bones with (1-PhysicsWeight)
	 *
	 * @param	RequiredBones	List of bones to be blend
	 */
	void BlendPhysicsBones( TArray<FBoneIndexType>& Bones )
	{
		PerformBlendPhysicsBones(Bones, AnimEvaluationContext.BoneSpaceTransforms);
	}


	/** Take the results of the physics and blend them with the animation state (based on the PhysicsWeight parameter), and update the SpaceBases array. */
	void BlendInPhysics(FTickFunction& ThisTickFunction);	

	/** 
	 * Initialize PhysicsAssetInstance for the physicsAsset 
	 * 
	 * @param	PhysScene	Physics Scene
	 */
	void InitArticulated(FPhysScene* PhysScene);

	/** Instantiates bodies given a physics asset. Typically you should call InitArticulated unless you are planning to do something special with the bodies. The Created bodies and constraints are owned by the calling code and must be freed when necessary.*/
	void InstantiatePhysicsAsset(const UPhysicsAsset& PhysAsset, const FVector& Scale3D, TArray<FBodyInstance*>& OutBodies, TArray<FConstraintInstance*>& OutConstraints, FPhysScene* PhysScene = nullptr, USkeletalMeshComponent* OwningComponent = nullptr, int32 UseRootBodyIndex = INDEX_NONE, const FPhysicsAggregateHandle& UseAggregate = FPhysicsAggregateHandle()) const;

	/** Instantiates bodies given a physics asset like InstantiatePhysicsAsset but instead of reading the current component state, this reads the ref-pose from the reference skeleton of the mesh. Useful if trying to create bodies to be used during any evaluation work */
	void InstantiatePhysicsAssetRefPose(const UPhysicsAsset& PhysAsset, const FVector& Scale3D, TArray<FBodyInstance*>& OutBodies, TArray<FConstraintInstance*>& OutConstraints, FPhysScene* PhysScene = nullptr, USkeletalMeshComponent* OwningComponent = nullptr, int32 UseRootBodyIndex = INDEX_NONE, const FPhysicsAggregateHandle& UseAggregate = FPhysicsAggregateHandle(), bool bCreateBodiesInRefPose = false) const;

	/** Turn off all physics and remove the instance. */
	void TermArticulated();

	/** Find the root body index*/
	int32 FindRootBodyIndex() const;


	/** Terminate physics on all bodies below the named bone, effectively disabling collision forever. If you terminate, you won't be able to re-init later. */
	UFUNCTION(BlueprintCallable, Category="Components|SkeletalMesh")
	void TermBodiesBelow(FName ParentBoneName);

	/** Find instance of the constraint that matches the name supplied. */
	FConstraintInstance* FindConstraintInstance(FName ConName);

	/** Utility which returns total mass of all bones below the supplied one in the hierarchy (including this one). */
	float GetTotalMassBelowBone(FName InBoneName);

	/** Set the collision object type on the skeletal mesh */
	virtual void SetCollisionObjectType(ECollisionChannel Channel) override;

	/** Set the movement channel of all bodies */
	void SetAllBodiesCollisionObjectType(ECollisionChannel NewChannel);

	/** Set the rigid body notification state for all bodies. */
	void SetAllBodiesNotifyRigidBodyCollision(bool bNewNotifyRigidBodyCollision);

	/** Set bSimulatePhysics to true for all bone bodies. Does not change the component bSimulatePhysics flag. */
	UFUNCTION(BlueprintCallable, Category="Components|SkeletalMesh")
	void SetAllBodiesSimulatePhysics(bool bNewSimulate);

	/** This is global set up for setting physics blend weight
	 * This does multiple things automatically
	 * If PhysicsBlendWeight == 1.f, it will enable Simulation, and if PhysicsBlendWeight == 0.f, it will disable Simulation. 
	 * Also it will respect each body's setup, so if the body is fixed, it won't simulate. Vice versa
	 * So if you'd like all bodies to change manually, do not use this function, but SetAllBodiesPhysicsBlendWeight
	 */
	UFUNCTION(BlueprintCallable, Category="Components|SkeletalMesh")
	void SetPhysicsBlendWeight(float PhysicsBlendWeight);

	/** Disable physics blending of bones **/
	UFUNCTION(BlueprintCallable, Category="Components|SkeletalMesh")
	void SetEnablePhysicsBlending(bool bNewBlendPhysics);

	/** Set all of the bones below passed in bone to be simulated */
	UFUNCTION(BlueprintCallable, Category="Components|SkeletalMesh")
	void SetAllBodiesBelowSimulatePhysics(const FName& InBoneName, bool bNewSimulate, bool bIncludeSelf = true );

	/** Allows you to reset bodies Simulate state based on where bUsePhysics is set to true in the BodySetup. */
	UFUNCTION(BlueprintCallable, Category="Components|SkeletalMesh")
	void ResetAllBodiesSimulatePhysics();

	UFUNCTION(BlueprintCallable, Category="Components|SkeletalMesh")
	void SetAllBodiesPhysicsBlendWeight(float PhysicsBlendWeight, bool bSkipCustomPhysicsType = false );

	/** Set all of the bones below passed in bone to be simulated */
	UFUNCTION(BlueprintCallable, Category="Components|SkeletalMesh")
	void SetAllBodiesBelowPhysicsBlendWeight(const FName& InBoneName, float PhysicsBlendWeight, bool bSkipCustomPhysicsType = false, bool bIncludeSelf = true );

	/** Accumulate AddPhysicsBlendWeight to physics blendweight for all of the bones below passed in bone to be simulated */
	UFUNCTION(BlueprintCallable, Category="Components|SkeletalMesh")
	void AccumulateAllBodiesBelowPhysicsBlendWeight(const FName& InBoneName, float AddPhysicsBlendWeight, bool bSkipCustomPhysicsType = false );

	/** Enable or Disable AngularPositionDrive. If motor is in SLERP mode it will be turned on if either EnableSwingDrive OR EnableTwistDrive are enabled. In Twist and Swing mode the twist and the swing can be controlled individually.*/
	UFUNCTION(BlueprintCallable, Category = "Components|SkeletalMesh")
	void SetAllMotorsAngularPositionDrive(bool bEnableSwingDrive, bool bEnableTwistDrive, bool bSkipCustomPhysicsType = false);

	/** Enable or Disable AngularVelocityDrive. If motor is in SLERP mode it will be turned on if either EnableSwingDrive OR EnableTwistDrive are enabled. In Twist and Swing mode the twist and the swing can be controlled individually.*/
	UFUNCTION(BlueprintCallable, Category = "Components|SkeletalMesh")
	void SetAllMotorsAngularVelocityDrive(bool bEnableSwingDrive, bool bEnableTwistDrive, bool bSkipCustomPhysicsType = false);

	/** Set Angular Drive motors params for all constraint instances */
	UFUNCTION(BlueprintCallable, Category = "Components|SkeletalMesh")
	void SetAllMotorsAngularDriveParams(float InSpring, float InDamping, float InForceLimit, bool bSkipCustomPhysicsType = false);

	/** Sets the constraint profile properties (limits, motors, etc...) to match the constraint profile as defined in the physics asset. If profile name is not found the joint is set to use the default constraint profile.*/
	UFUNCTION(BlueprintCallable, Category = "Physics|Components|PhysicsConstraint")
	void SetConstraintProfile(FName JointName, FName ProfileName, bool bDefaultIfNotFound = false);

	/** Sets the constraint profile properties (limits, motors, etc...) to match the constraint profile as defined in the physics asset for all constraints. If profile name is not found the joint is set to use the default constraint profile.*/
	UFUNCTION(BlueprintCallable, Category = "Physics|Components|PhysicsConstraint")
	void SetConstraintProfileForAll(FName ProfileName, bool bDefaultIfNotFound = false);

	/** Enable or Disable AngularPositionDrive based on a list of bone names */
	void SetNamedMotorsAngularPositionDrive(bool bEnableSwingDrive, bool bEnableTwistDrive, const TArray<FName>& BoneNames, bool bSetOtherBodiesToComplement = false);

	/** Enable or Disable AngularVelocityDrive based on a list of bone names */
	void SetNamedMotorsAngularVelocityDrive(bool bEnableSwingDrive, bool bEnableTwistDrive, const TArray<FName>& BoneNames, bool bSetOtherBodiesToComplement = false);

	void GetWeldedBodies(TArray<FBodyInstance*> & OutWeldedBodies, TArray<FName> & OutChildrenLabels, bool bIncludingAutoWeld = false) override;

	/** Iterates over all bodies below and executes Func. Returns number of bodies found */
	int32 ForEachBodyBelow(FName BoneName, bool bIncludeSelf, bool bSkipCustomType, TFunctionRef<void(FBodyInstance*)> Func);

	/** 
	 * Change whether to force mesh into ref pose (and use cheaper vertex shader) 
	 *
	 * @param	bNewForceRefPose	true if it would like to force ref pose
	 */
	void SetForceRefPose(bool bNewForceRefPose);
	
	/** Update bHasValidBodies flag */
	void UpdateHasValidBodies();

	/** Update the bone mapping on each body instance. This is useful when changing skeletal mesh without recreating bodies */
	void UpdateBoneBodyMapping();
	
	/** 
	 * Initialize SkelControls
	 */
	void InitSkelControls();
	
	/**
	 * Find Constraint Index from the name
	 * 
	 * @param	ConstraintName	Joint Name of constraint to look for
	 * @return	Constraint Index
	 */
	int32	FindConstraintIndex(FName ConstraintName);
	
	/**
	 * Find Constraint Name from index
	 * 
	 * @param	ConstraintIndex	Index of constraint to look for
	 * @return	Constraint Joint Name
	 */
	UFUNCTION(BlueprintCallable, Category = "Physics|Components|PhysicsConstraint")
	FName	FindConstraintBoneName(int32 ConstraintIndex);

	/** 
	 *	Iterate over each physics body in the physics for this mesh, and for each 'kinematic' (ie fixed or default if owner isn't simulating) one, update its
	 *	transform based on the animated transform.
	 *	@param	InComponentSpaceTransforms	Array of bone transforms in component space
	 *	@param	Teleport					Whether movement is a 'teleport' (ie infers no physics velocity, but moves simulating bodies) or not
	 *	@param	bNeedsSkinning				Whether we may need  to send new triangle data for per-poly skeletal mesh collision
	 *	@param	AllowDeferral				Whether we can defer actual update of bodies (if 'physics only' collision)
	 */
	void UpdateKinematicBonesToAnim(const TArray<FTransform>& InComponentSpaceTransforms, ETeleportType Teleport, bool bNeedsSkinning, EAllowKinematicDeferral DeferralAllowed = EAllowKinematicDeferral::AllowDeferral);

	/**
	 * Look up all bodies for broken constraints.
	 * Makes sure child bodies of a broken constraints are not fixed and using bone springs, and child joints not motorized.
	 */
	void UpdateMeshForBrokenConstraints();
	
	/**
	 * Notifier when look at control goes beyond of limit - candidate for delegate
	 */
	virtual void NotifySkelControlBeyondLimit(class USkelControlLookAt* LookAt);

	/** 
	 * Break a constraint off a Gore mesh. 
	 * 
	 * @param	Impulse	vector of impulse
	 * @param	HitLocation	location of the hit
	 * @param	InBoneName	Name of bone to break constraint for
	 */
	UFUNCTION(BlueprintCallable, Category = "Components|SkeletalMesh", meta = (Keywords = "Constraint"))
	void BreakConstraint(FVector Impulse, FVector HitLocation, FName InBoneName);

	/** Sets the Angular Motion Ranges for a named bone
	*  @param InBoneName  Name of bone to adjust constraint ranges for
	*  @param Swing1LimitAngle	 Size of limit in degrees, 0 means locked, 180 means free
	*  @param TwistLimitAngle	 Size of limit in degrees, 0 means locked, 180 means free
	*  @param Swing2LimitAngle	 Size of limit in degrees, 0 means locked, 180 means free
	*/
	UFUNCTION(BlueprintCallable, Category = "Components|SkeletalMesh")
	void  SetAngularLimits(FName InBoneName,float Swing1LimitAngle, float TwistLimitAngle, float Swing2LimitAngle);

	/** Gets the current Angular state for a named bone constraint 
	*  @param InBoneName  Name of bone to get constraint ranges for
	*  @param Swing1Angle current angular state of the constraint
	*  @param TwistAngle  current angular state of the constraint
	*  @param Swing2Angle current angular state of the constraint
	*/
	UFUNCTION(BlueprintCallable, Category = "Components|SkeletalMesh")
	void GetCurrentJointAngles(FName InBoneName,float& Swing1Angle, float& TwistAngle, float& Swing2Angle) ;


	/** iterates through all bodies in our PhysicsAsset and returns the location of the closest bone associated
	 * with a body that has collision enabled.
	 * @param TestLocation - location to check against
	 * @return location of closest colliding rigidbody, or TestLocation if there were no bodies to test
	 */
	FVector GetClosestCollidingRigidBodyLocation(const FVector& TestLocation) const;
	
	/** Set physics transforms for all bodies */
	void ApplyDeltaToAllPhysicsTransforms(const FVector& DeltaLocation, const FQuat& DeltaRotation);

	/** Destroys and recreates the clothing actors in the current simulation */
	void RecreateClothingActors();

	/** Given bounds InOutBounds, expand them to also enclose the clothing simulation mesh */
	void AddClothingBounds(FBoxSphereBounds& InOutBounds, const FTransform& LocalToWorld) const;

	/** Check linear and angular thresholds for clothing teleport */
	virtual void CheckClothTeleport();

	/** Update the clothing simulation state and trigger the simulation task */
	void UpdateClothStateAndSimulate(float DeltaTime, FTickFunction& ThisTickFunction);
	
	/** 
	 * Updates cloth collision outside the cloth asset (environment collision, child collision, etc...)
	 * Should be called when scene changes or world position changes
	 */
	void UpdateClothTransform(ETeleportType TeleportType);

	/**
	 * Updates cloth collision inside the cloth asset (from a physics asset).
	 * Should be called when the physics asset changes and the effects are needed straight away.
	 */
	void UpdateClothCollision();

	/** if the vertex index is valid for simulated vertices, returns the position in world space */
	bool GetClothSimulatedPosition_GameThread(const FGuid& AssetGuid, int32 VertexIndex, FVector& OutSimulPos) const;

#if WITH_CLOTH_COLLISION_DETECTION

	/**
	 * Add a collision source for the cloth on this component.
	 * Each cloth tick, the collision defined by the physics asset, transformed by the bones in the source
	 * component, will be applied to cloth.
	 * @param	InSourceComponent		The component to extract collision transforms from
	 * @param	InSourcePhysicsAsset	The physics asset that defines the collision primitives (that will be transformed by InSourceComponent's bones)
	 */
	void AddClothCollisionSource(USkeletalMeshComponent* InSourceComponent, UPhysicsAsset* InSourcePhysicsAsset);

	/** Remove a cloth collision source defined by a component */
	void RemoveClothCollisionSource(USkeletalMeshComponent* InSourceComponent);

	/** Remove a cloth collision source defined by both a component and a physics asset */
	void RemoveClothCollisionSource(USkeletalMeshComponent* InSourceComponent, UPhysicsAsset* InSourcePhysicsAsset);

protected:
	/** copy cloth collision sources to this, where parent means components above it in the hierarchy */
	void CopyClothCollisionSources();

	void ProcessClothCollisionWithEnvironment();

	/** copy parent's cloth collisions to attached children, where parent means this component */
	void CopyClothCollisionsToChildren();

	/** copy children's cloth collisions to parent, where parent means this component */
	void CopyChildrenClothCollisionsToParent();

	/** find if this component has collisions for clothing and return the results calculated by bone transforms */
	void FindClothCollisions(FClothCollisionData& OutCollisions);

#else

public:
	/** Stub out these public functions if cloth collision is disabled */
	void AddClothCollisionSource(USkeletalMeshComponent* InSourceComponent, UPhysicsAsset* InSourcePhysicsAsset) {}
	void RemoveClothCollisionSource(USkeletalMeshComponent* InSourceComponent) {}
	void RemoveClothCollisionSource(USkeletalMeshComponent* InSourceComponent, UPhysicsAsset* InSourcePhysicsAsset) {}

#endif

public:
	bool IsAnimBlueprintInstanced() const;
	void ClearAnimScriptInstance();

	/** Clear cached animation data generated for URO during evaluation */
	void ClearCachedAnimProperties();

protected:
	bool NeedToSpawnAnimScriptInstance() const;
	bool NeedToSpawnPostPhysicsInstance(bool bForceReinit) const;

	bool ShouldBlendPhysicsBones() const;

	/** Extract collisions for cloth from this component (given a component we want to apply the data to) */
	static void ExtractCollisionsForCloth(USkeletalMeshComponent* SourceComponent,  UPhysicsAsset* PhysicsAsset, USkeletalMeshComponent* DestClothComponent, FClothCollisionData& OutCollisions, FClothCollisionSource& ClothCollisionSource);

private:

	FSkeletalMeshComponentEndPhysicsTickFunction EndPhysicsTickFunction;
	friend struct FSkeletalMeshComponentEndPhysicsTickFunction;

	/** Update systems after physics sim is done */
	void EndPhysicsTickComponent(FSkeletalMeshComponentEndPhysicsTickFunction& ThisTickFunction);

	/** Evaluate Anim System **/
	void EvaluateAnimation(const USkeletalMesh* InSkeletalMesh, UAnimInstance* InAnimInstance, FVector& OutRootBoneTranslation, FBlendedHeapCurve& OutCurve, FCompactPose& OutPose) const;

	/** Queues up tasks for parallel update/evaluation, as well as the chained game thread completion task */
	void DispatchParallelEvaluationTasks(FActorComponentTickFunction* TickFunction);

	/** Performs parallel eval/update work, but on the game thread */
	void DoParallelEvaluationTasks_OnGameThread();

	/** Swaps buffers into the evaluation context before and after task dispatch */
	void SwapEvaluationContextBuffers();

	/** Duplicates cached transforms/curves and performs interpolation */
	void ParallelDuplicateAndInterpolate(FAnimationEvaluationContext& InAnimEvaluationContext);

	/**
	* Take the BoneSpaceTransforms array (translation vector, rotation quaternion and scale vector) and update the array of component-space bone transformation matrices (ComponentSpaceTransforms).
	* It will work down hierarchy multiplying the component-space transform of the parent by the relative transform of the child.
	* This code also applies any per-bone rotators etc. as part of the composition process
	*/
	void FillComponentSpaceTransforms(const USkeletalMesh* InSkeletalMesh, const TArray<FTransform>& InBoneSpaceTransforms, TArray<FTransform>& OutComponentSpaceTransforms) const;

	bool DoAnyPhysicsBodiesHaveWeight() const;

	virtual void RefreshMorphTargets() override;

	void GetWindForCloth_GameThread(FVector& WindVector, float& WindAdaption) const;

	void InstantiatePhysicsAsset_Internal(const UPhysicsAsset& PhysAsset, const FVector& Scale3D, TArray<FBodyInstance*>& OutBodies, TArray<FConstraintInstance*>& OutConstraints, TFunctionRef<FTransform(int32)> BoneTransformGetter, FPhysScene* PhysScene = nullptr, USkeletalMeshComponent* OwningComponent = nullptr, int32 UseRootBodyIndex = INDEX_NONE, const FPhysicsAggregateHandle& UseAggregate = FPhysicsAggregateHandle()) const;

	// Reference to our current parallel animation evaluation task (if there is one)
	FGraphEventRef				ParallelAnimationEvaluationTask;

	// Reference to our current blend physics task (if there is one)
	FGraphEventRef				ParallelBlendPhysicsCompletionTask;

	//Data for parallel evaluation of animation
	FAnimationEvaluationContext AnimEvaluationContext;

public:
	// Parallel evaluation wrappers
	void ParallelAnimationEvaluation();
	virtual void CompleteParallelAnimationEvaluation(bool bDoPostAnimEvaluation);


	// Returns whether we are currently trying to run a parallel animation evaluation task
	bool IsRunningParallelEvaluation() const { return IsValidRef(ParallelAnimationEvaluationTask); }

	// Management function for if we want to do an evaluation but may already be running one
	// bBlockOnTask - if true and we are currently performing parallel eval we wait for it to finish
	// bPerformPostAnimEvaluation - if true and we are currently performing parallel eval we call PostAnimEvaluation too
	// return true if parallel task was running.
	bool HandleExistingParallelEvaluationTask(bool bBlockOnTask, bool bPerformPostAnimEvaluation);

	friend class FSkeletalMeshComponentDetails;

	/** Apply animation curves to this component */
	void ApplyAnimationCurvesToComponent(const TMap<FName, float>* InMaterialParameterCurves, const TMap<FName, float>* InAnimationMorphCurves);
	
	// Returns whether we're able to run a simulation (ignoring the suspend flag)
	bool CanSimulateClothing() const;

protected:

	// Returns whether we need to run the Cloth Tick or not
	virtual bool ShouldRunClothTick() const;

private:
	/** Override USkinnedMeshComponent */
	virtual void AddSlavePoseComponent(USkinnedMeshComponent* SkinnedMeshComponent) override;
	virtual void RemoveSlavePoseComponent(USkinnedMeshComponent* SkinnedMeshComponent) override;

	// Returns whether we need to run the Pre Cloth Tick or not
	bool ShouldRunEndPhysicsTick() const;

	// Handles registering/unregistering the pre cloth tick as it is needed
	void UpdateEndPhysicsTickRegisteredState();

	// Handles registering/unregistering the cloth tick as it is needed
	void UpdateClothTickRegisteredState();

	// Handles registering/unregistering the 'during animation' tick as it is needed
	void UpdateDuringAnimationTickRegisteredState();

	// Finalizes pose to OutBoneSpaceTransforms
	void FinalizePoseEvaluationResult(const USkeletalMesh* InMesh, TArray<FTransform>& OutBoneSpaceTransforms, FVector& OutRootBoneTranslation, FCompactPose& InFinalPose) const;

	friend class FParallelBlendPhysicsTask;
	
	//wrapper for parallel blend physics
	void ParallelBlendPhysics() { PerformBlendPhysicsBones(RequiredBones, AnimEvaluationContext.BoneSpaceTransforms); }

	void PerformBlendPhysicsBones(const TArray<FBoneIndexType>& InRequiredBones, TArray<FTransform>& InBoneSpaceTransforms);

	friend class FParallelClothTask;
	// This is the parallel function that updates the cloth data and runs the simulation. This is safe to call from worker threads.
	//static void ParallelEvaluateCloth(float DeltaTime, const FClothingActor& ClothingActor, const FClothSimulationContext& ClothSimulationContext);

	friend class FParallelBlendPhysicsCompletionTask;
	void CompleteParallelBlendPhysics();
	void FinalizeAnimationUpdate();

	/** See UpdateClothTransform for documentation. */
	void UpdateClothTransformImp();

	friend class FClothingSimulationContextCommon;

	friend class FTickClothingTask;

#if WITH_EDITORONLY_DATA
	// these are deprecated variables from removing SingleAnimSkeletalComponent
	// remove if this version goes away : VER_UE4_REMOVE_SINGLENODEINSTANCE
	// deprecated variable to be re-save
	UPROPERTY()
	class UAnimSequence* SequenceToPlay_DEPRECATED;

	// The default sequence to play on this skeletal mesh
	UPROPERTY()
	class UAnimationAsset* AnimToPlay_DEPRECATED;

	// Default setting for looping for SequenceToPlay. This is not current state of looping.
	UPROPERTY()
	uint32 bDefaultLooping_DEPRECATED:1;

	// Default setting for playing for SequenceToPlay. This is not current state of playing.
	UPROPERTY()
	uint32 bDefaultPlaying_DEPRECATED:1;

	// Default setting for position of SequenceToPlay to play. 
	UPROPERTY()
	float DefaultPosition_DEPRECATED;

	// Default setting for playrate of SequenceToPlay to play. 
	UPROPERTY()
	float DefaultPlayRate_DEPRECATED;
#endif

	/*
	 * Update MorphTargetCurves from mesh - these are not animation curves, but SetMorphTarget and similar functions that can set to this mesh component
	 */
	void UpdateMorphTargetOverrideCurves();

	/*
	 * Reset MorphTarget Curves - Reset all morphtarget curves
	 */
	void ResetMorphTargetCurves();

public:
	/** Take extracted RootMotion and convert it from local space to world space. */
	FTransform ConvertLocalRootMotionToWorld(const FTransform& InTransform);

	/** Consume and return pending root motion from our internal anim instances (main, sub and post) */
	FRootMotionMovementParams ConsumeRootMotion();

protected:

	/** Consume and return pending root motion from our internal anim instances (main, sub and post) */
	FRootMotionMovementParams ConsumeRootMotion_Internal(float InAlpha);

private:

#if WITH_EDITOR
	/** This is required for recording animations, so save for editor only */
	/** Temporary array of curve arrays that are active on this component - keeps same buffer index as SpaceBases - Please check SkinnedMeshComponent*/
	FBlendedHeapCurve	CurvesArray[2];
public: 
	/** Access Curve Array for reading */
	const FBlendedHeapCurve& GetAnimationCurves() const { return CurvesArray[CurrentReadComponentTransforms]; }

	/** Get Access to the current editable Curve Array - uses same buffer as space bases*/
	FBlendedHeapCurve& GetEditableAnimationCurves() { return CurvesArray[CurrentEditableComponentTransforms]; }
	const FBlendedHeapCurve& GetEditableAnimationCurves() const { return CurvesArray[CurrentEditableComponentTransforms]; }
#endif 

public:
	/** Skeletal mesh component should not be able to have its mobility set to static */
	virtual const bool CanHaveStaticMobility() const override { return false; }

public:
	/** Register/Unregister for physics state creation callback */
	FDelegateHandle RegisterOnPhysicsCreatedDelegate(const FOnSkelMeshPhysicsCreated& Delegate);
	void UnregisterOnPhysicsCreatedDelegate(const FDelegateHandle& DelegateHandle);

	/** Register/Unregister for teleport callback */
	FDelegateHandle RegisterOnTeleportDelegate(const FOnSkelMeshTeleported& Delegate);
	void UnregisterOnTeleportDelegate(const FDelegateHandle& DelegateHandle);

private:

	/** Multicaster fired when this component creates physics state (in case external objects rely on physics state)*/
	FOnSkelMeshPhysicsCreatedMultiCast OnSkelMeshPhysicsCreated;

	/** Multicaster fired when this component teleports */
	FOnSkelMeshTeleportedMultiCast OnSkelMeshPhysicsTeleported;

	/** Mark current anim UID version to up-to-date. Called when it's recalcualted */
	void MarkRequiredCurveUpToDate();
	
	/* This will check if the required curves are up-to-date by checking version number with skeleton. 
	 * Skeleton's curve list changes whenever newer is added or deleted. 
	 * This still has to happen in editor as well as in game as 
	 * There is no guarantee of Skeleton having all curves as we've seen over and over again. 
	 * Cooking does not guarantee skeleton containing all names
	 */
	bool AreRequiredCurvesUpToDate() const;

public:
	void ConditionallyDispatchQueuedAnimEvents();

	// Are we currently within PostAnimEvaluation
	bool IsPostEvaluatingAnimation() const { return bPostEvaluatingAnimation; }
};<|MERGE_RESOLUTION|>--- conflicted
+++ resolved
@@ -295,13 +295,11 @@
 	friend class FSkinnedMeshComponentRecreateRenderStateContext;
 	friend class FParallelAnimationCompletionTask;
 	friend class USkeletalMesh; 
-<<<<<<< HEAD
 	friend class UAnimInstance;
 	friend struct FAnimNode_LinkedAnimGraph;
 	friend struct FAnimNode_LinkedAnimLayer;
-
-=======
->>>>>>> 5c11fd8e
+	friend struct FLinkedInstancesAdapter;
+
 	/**
 	 * Animation 
 	 */
@@ -2253,4 +2251,31 @@
 
 	// Are we currently within PostAnimEvaluation
 	bool IsPostEvaluatingAnimation() const { return bPostEvaluatingAnimation; }
+};
+
+struct FLinkedInstancesAdapter
+{
+	static void AddLinkedInstance(USkeletalMeshComponent* InComponent, UAnimInstance* InAnimInstance)
+	{
+		if (InComponent && InAnimInstance)
+		{
+			InComponent->LinkedInstances.Add(InAnimInstance);
+		}
+	}
+
+	static void RemoveLinkedInstance(USkeletalMeshComponent* InComponent, UAnimInstance* InAnimInstance)
+	{
+		if (InComponent && InAnimInstance)
+		{
+			InComponent->LinkedInstances.Remove(InAnimInstance);
+		}
+	}
+
+	static void ResetLinkedInstance(USkeletalMeshComponent* InComponent)
+	{
+		if (InComponent)
+		{
+			InComponent->LinkedInstances.Reset();
+		}
+	}
 };