--- conflicted
+++ resolved
@@ -30,11 +30,7 @@
 	float LayerBottomAltitude;
 
 	/** The altitude at which the cloud layer ends. (kilometers above the ground) */
-<<<<<<< HEAD
-	UPROPERTY(EditAnywhere, BlueprintReadOnly, interp, Category = "Layer", meta = (UIMin = 0.1f, UIMax = 20.0f, ClampMin = 0.1f, SliderExponent = 2.0))
-=======
 	UPROPERTY(EditAnywhere, BlueprintReadOnly, interp, Category = "Layer", meta = (UIMin = 0.1f, UIMax = 20.0f, ClampMin = 0.1, SliderExponent = 2.0))
->>>>>>> 7d5968f5
 	float LayerHeight;
 
 	/** The maximum distance of the volumetric surface before which we will accept to start tracing. (kilometers) */
@@ -46,11 +42,7 @@
 	float TracingMaxDistance;
 
 	/** The planet radius used when there is not SkyAtmosphere component present in the scene. */
-<<<<<<< HEAD
-	UPROPERTY(EditAnywhere, BlueprintReadOnly, interp, Category = "Planet", meta = (UIMin = 100.0f, UIMax = 7000.0f, ClampMin = 100.0f, ClampMax = 10000.0f))
-=======
 	UPROPERTY(EditAnywhere, BlueprintReadOnly, interp, Category = "Planet", meta = (UIMin = 100.0f, UIMax = 7000.0f, ClampMin = 0.1, ClampMax = 10000.0f))
->>>>>>> 7d5968f5
 	float PlanetRadius;
 
 	/** 
