// Copyright 1998-2019 Epic Games, Inc. All Rights Reserved.

#pragma once

#include "CoreMinimal.h"
#include "UObject/ObjectMacros.h"
#include "Components/PrimitiveComponent.h"
#include "Math/InterpCurve.h"
#include "SplineComponent.generated.h"

class FPrimitiveSceneProxy;
class FPrimitiveDrawInterface;
class FSceneView;

/** Permitted spline point types for SplineComponent. */
UENUM(BlueprintType)
namespace ESplinePointType
{
	enum Type
	{
		Linear,
		Curve,
		Constant,
		CurveClamped,
		CurveCustomTangent
	};
}

/** Types of coordinate space accepted by the functions. */
UENUM()
namespace ESplineCoordinateSpace
{
	enum Type
	{
		Local,
		World
	};
}

UCLASS(Abstract)
class ENGINE_API USplineMetadata : public UObject
{
	GENERATED_UCLASS_BODY()

public:
	virtual void InsertPoint(float InputKey, int32 Index) PURE_VIRTUAL(USplineMetadata::InsertPoint, );
	virtual void AddPoint(float InputKey) PURE_VIRTUAL(USplineMetadata::AddPoint, );
	virtual void RemovePoint(int32 Index) PURE_VIRTUAL(USplineMetadata::RemovePoint, );
	virtual void DuplicatePoint(int32 Index) PURE_VIRTUAL(USplineMetadata::DuplicatePoint, );
	virtual void Reset(int32 NumPoints) PURE_VIRTUAL(USplineMetadata::Reset, );
<<<<<<< HEAD
=======
	virtual void Fixup(int32 NumPoints) PURE_VIRTUAL(USplineMetadata::Fixup, );
>>>>>>> 33e6966e
};

USTRUCT()
struct ENGINE_API FSplineCurves
{
	GENERATED_BODY()

	/** Spline built from position data. */
	UPROPERTY()
	FInterpCurveVector Position;

	/** Spline built from rotation data. */
	UPROPERTY()
	FInterpCurveQuat Rotation;

	/** Spline built from scale data. */
	UPROPERTY()
	FInterpCurveVector Scale;

	/** Input: distance along curve, output: parameter that puts you there. */
	UPROPERTY()
	FInterpCurveFloat ReparamTable;

<<<<<<< HEAD
	UPROPERTY()
	USplineMetadata* Metadata = nullptr;
=======
	UPROPERTY(Instanced)
	USplineMetadata* Metadata;
>>>>>>> 33e6966e

	bool operator==(const FSplineCurves& Other) const
	{
		return Position == Other.Position && Rotation == Other.Rotation && Scale == Other.Scale;
	}

	bool operator!=(const FSplineCurves& Other) const
	{
		return !(*this == Other);
	}

	/** 
	 * Update the spline's internal data according to the passed-in params 
	 * @param	bClosedLoop				Whether the spline is to be considered as a closed loop.
	 * @param	bStationaryEndpoints	Whether the endpoints of the spline are considered stationary when traversing the spline at non-constant velocity.  Essentially this sets the endpoints' tangents to zero vectors.
	 * @param	ReparamStepsPerSegment	Number of steps per spline segment to place in the reparameterization table
	 * @param	bLoopPositionOverride	Whether to override the loop position with LoopPosition
	 * @param	LoopPosition			The loop position to use instead of the last key
	 * @param	Scale3D					The world scale to override
	 */
	void UpdateSpline(bool bClosedLoop = false, bool bStationaryEndpoints = false, int32 ReparamStepsPerSegment = 10, bool bLoopPositionOverride = false, float LoopPosition = 0.0f, const FVector& Scale3D = FVector(1.0f));

	/** Returns the length of the specified spline segment up to the parametric value given */
	float GetSegmentLength(const int32 Index, const float Param, bool bClosedLoop = false, const FVector& Scale3D = FVector(1.0f)) const;

	/** Returns total length along this spline */
	float GetSplineLength() const;
};

/** A single point in linear approximation of a spline */
struct ENGINE_API FSplinePositionLinearApproximation
{
	FSplinePositionLinearApproximation(const FVector& InPosition, float InSplineParam)
		: Position(InPosition)
		, SplineParam(InSplineParam)
	{}

	/**
	 * Build a linear approximation to the passed-in spline curves.
	 * @param	InCurves	The curves to approximate
	 * @param	OutPoints	The array of points to fill as a linear approximation
	 * @param	InDensity	Scalar applied to determine how many points are generated in the approximation. 1.0 = one point per distance unit.
	 */
	static void Build(const FSplineCurves& InCurves, TArray<FSplinePositionLinearApproximation>& OutPoints, float InDensity = 0.5f);

	/** Position on the spline */
	FVector Position;

	/** Param of the spline at this position */
	float SplineParam;
};

USTRUCT(BlueprintType)
struct FSplinePoint
{
	GENERATED_BODY()

	UPROPERTY(EditAnywhere, BlueprintReadWrite, Category = SplinePoint)
	float InputKey;

	UPROPERTY(EditAnywhere, BlueprintReadWrite, Category = SplinePoint)
	FVector Position;

	UPROPERTY(EditAnywhere, BlueprintReadWrite, Category = SplinePoint)
	FVector ArriveTangent;

	UPROPERTY(EditAnywhere, BlueprintReadWrite, Category = SplinePoint)
	FVector LeaveTangent;

	UPROPERTY(EditAnywhere, BlueprintReadWrite, Category = SplinePoint)
	FRotator Rotation;

	UPROPERTY(EditAnywhere, BlueprintReadWrite, Category = SplinePoint)
	FVector Scale;

	UPROPERTY(EditAnywhere, BlueprintReadWrite, Category = SplinePoint)
	TEnumAsByte<ESplinePointType::Type> Type;

	/** Default constructor */
	FSplinePoint()
		: InputKey(0.0f), Position(0.0f), ArriveTangent(0.0f), LeaveTangent(0.0f), Rotation(0.0f), Scale(1.0f), Type(ESplinePointType::Curve)
	{}

	/** Constructor taking a point position */
	FSplinePoint(float InInputKey, const FVector& InPosition)
		: InputKey(InInputKey), Position(InPosition), ArriveTangent(0.0f), LeaveTangent(0.0f), Rotation(0.0f), Scale(1.0f), Type(ESplinePointType::Curve)
	{}

	/** Constructor taking a point position and type, and optionally rotation and scale */
	FSplinePoint(float InInputKey, const FVector& InPosition, ESplinePointType::Type InType, const FRotator& InRotation = FRotator(0.0f), const FVector& InScale = FVector(1.0f))
		: InputKey(InInputKey), Position(InPosition), ArriveTangent(0.0f), LeaveTangent(0.0f), Rotation(InRotation), Scale(InScale), Type(InType)
	{}

	/** Constructor taking a point position and tangent, and optionally rotation and scale */
	FSplinePoint(float InInputKey,
				 const FVector& InPosition,
				 const FVector& InArriveTangent,
				 const FVector& InLeaveTangent,
				 const FRotator& InRotation = FRotator(0.0f),
				 const FVector& InScale = FVector(1.0f),
				 ESplinePointType::Type InType = ESplinePointType::CurveCustomTangent)
		: InputKey(InInputKey), Position(InPosition), ArriveTangent(InArriveTangent), LeaveTangent(InLeaveTangent), Rotation(InRotation), Scale(InScale), Type(InType)
	{}
};

/** 
 *	A spline component is a spline shape which can be used for other purposes (e.g. animating objects). It contains debug rendering capabilities.
 *	@see https://docs.unrealengine.com/latest/INT/Resources/ContentExamples/Blueprint_Splines
 */
UCLASS(ClassGroup=Utility, ShowCategories = (Mobility), HideCategories = (Physics, Collision, Lighting, Rendering, Mobile), meta=(BlueprintSpawnableComponent))
class ENGINE_API USplineComponent : public UPrimitiveComponent
{
	GENERATED_UCLASS_BODY()
    
    /** Child class can optionally provide their metadata object through this constructor */
	USplineComponent(const FObjectInitializer& ObjectInitializer, USplineMetadata* Metadata);

	UPROPERTY(EditAnywhere, Category=Points)
	FSplineCurves SplineCurves;

	/** Deprecated - please use GetSplinePointsPosition() to fetch this FInterpCurve */
	UPROPERTY()
	FInterpCurveVector SplineInfo_DEPRECATED;

	/** Deprecated - please use GetSplinePointsRotation() to fetch this FInterpCurve */
	UPROPERTY()
	FInterpCurveQuat SplineRotInfo_DEPRECATED;

	/** Deprecated - please use GetSplinePointsScale() to fetch this FInterpCurve */
	UPROPERTY()
	FInterpCurveVector SplineScaleInfo_DEPRECATED;

	UPROPERTY()
	FInterpCurveFloat SplineReparamTable_DEPRECATED;

	UPROPERTY()
	bool bAllowSplineEditingPerInstance_DEPRECATED;

	/** Number of steps per spline segment to place in the reparameterization table */
	UPROPERTY(EditAnywhere, AdvancedDisplay, Category = Spline, meta=(ClampMin=4, UIMin=4, ClampMax=100, UIMax=100))
	int32 ReparamStepsPerSegment;

	/** Specifies the duration of the spline in seconds */
	UPROPERTY(EditAnywhere, BlueprintReadWrite, Category=Spline)
	float Duration;

	/** Whether the endpoints of the spline are considered stationary when traversing the spline at non-constant velocity.  Essentially this sets the endpoints' tangents to zero vectors. */
	UPROPERTY(EditAnywhere, BlueprintReadWrite, AdvancedDisplay, Category = Spline, meta=(EditCondition="!bClosedLoop"))
	bool bStationaryEndpoints;

	/** Whether the spline has been edited from its default by the spline component visualizer */
	UPROPERTY(EditAnywhere, Category = Spline, meta=(DisplayName="Override Construction Script"))
	bool bSplineHasBeenEdited;

	UPROPERTY()
	/** Whether the UCS has made changes to the spline points */
	bool bModifiedByConstructionScript;

	/**
	 * Whether the spline points should be passed to the User Construction Script so they can be further manipulated by it.
	 * If false, they will not be visible to it, and it will not be able to influence the per-instance positions set in the editor.
	 */
	UPROPERTY(EditAnywhere, BlueprintReadWrite, Category = Spline)
	bool bInputSplinePointsToConstructionScript;

	/** If true, the spline will be rendered if the Splines showflag is set. */
	UPROPERTY(EditAnywhere, BlueprintReadWrite, Category = Spline)
	bool bDrawDebug;

private:
	/**
	 * Whether the spline is to be considered as a closed loop.
	 * Use SetClosedLoop() to set this property, and IsClosedLoop() to read it.
	 */
	UPROPERTY(EditAnywhere, Category = Spline)
	bool bClosedLoop;

	UPROPERTY(EditAnywhere, Category = Spline, meta=(InlineEditConditionToggle=true))
	bool bLoopPositionOverride;

	UPROPERTY(EditAnywhere, Category = Spline, meta=(EditCondition="bLoopPositionOverride"))
	float LoopPosition;

public:
	/** Default up vector in local space to be used when calculating transforms along the spline */
	UPROPERTY(EditAnywhere, BlueprintReadWrite, Category = Spline)
	FVector DefaultUpVector;

#if WITH_EDITORONLY_DATA
	/** Color of an unselected spline component segment in the editor */
	UPROPERTY(EditAnywhere, Category = Editor)
	FLinearColor EditorUnselectedSplineSegmentColor;

	/** Color of a selected spline component segment in the editor */
	UPROPERTY(EditAnywhere, Category = Editor)
	FLinearColor EditorSelectedSplineSegmentColor;

	/** Whether the spline's leave and arrive tangents can be different */
	UPROPERTY(EditAnywhere, Category = Editor)
	bool bAllowDiscontinuousSpline;

	/** Whether scale visualization should be displayed */
	UPROPERTY(EditAnywhere, Category = Editor, meta=(InlineEditConditionToggle=true))
	bool bShouldVisualizeScale;

	/** Width of spline in editor for use with scale visualization */
	UPROPERTY(EditAnywhere, Category = Editor, meta=(EditCondition="bShouldVisualizeScale"))
	float ScaleVisualizationWidth;
#endif

	//~ Begin UObject Interface
	virtual void Serialize(FArchive& Ar) override;
	virtual void PostLoad() override;
#if WITH_EDITOR
	virtual void PostEditChangeChainProperty(FPropertyChangedChainEvent& PropertyChangedEvent) override;
#endif
	//~ End UObject Interface

	//~ Begin UActorComponent Interface.
	virtual TStructOnScope<FActorComponentInstanceData> GetComponentInstanceData() const override;
	//~ End UActorComponent Interface.

#if !UE_BUILD_SHIPPING
	//~ Begin UPrimitiveComponent Interface.
	virtual FPrimitiveSceneProxy* CreateSceneProxy() override;
	//~ End UPrimitiveComponent Interface.

	//~ Begin USceneComponent Interface
	virtual FBoxSphereBounds CalcBounds(const FTransform& LocalToWorld) const override;
	//~ End USceneComponent Interface
#endif

	/** Helper function to draw a vector curve */
	static void Draw(FPrimitiveDrawInterface* PDI, const FSceneView* View, const FInterpCurveVector& SplineInfo, const FMatrix& LocalToWorld, const FLinearColor& LineColor, uint8 DepthPriorityGroup);

	FInterpCurveVector& GetSplinePointsPosition() { return SplineCurves.Position; }
	const FInterpCurveVector& GetSplinePointsPosition() const { return SplineCurves.Position; }
	FInterpCurveQuat& GetSplinePointsRotation() { return SplineCurves.Rotation; }
	const FInterpCurveQuat& GetSplinePointsRotation() const { return SplineCurves.Rotation; }
	FInterpCurveVector& GetSplinePointsScale() { return SplineCurves.Scale; }
	const FInterpCurveVector& GetSplinePointsScale() const { return SplineCurves.Scale; }
	USplineMetadata* GetSplinePointsMetadata() { return SplineCurves.Metadata; }
	const USplineMetadata* GetSplinePointsMetadata() const { return SplineCurves.Metadata; }

	void ApplyComponentInstanceData(struct FSplineInstanceData* ComponentInstanceData, const bool bPostUCS);

	/** Update the spline tangents and SplineReparamTable */
	UFUNCTION(BlueprintCallable, Category = Spline)
	void UpdateSpline();

	/** Get location along spline at the provided input key value */
	FVector GetLocationAtSplineInputKey(float InKey, ESplineCoordinateSpace::Type CoordinateSpace) const;

	/** Get tangent along spline at the provided input key value */
	FVector GetTangentAtSplineInputKey(float InKey, ESplineCoordinateSpace::Type CoordinateSpace) const;

	/** Get unit direction along spline at the provided input key value */
	FVector GetDirectionAtSplineInputKey(float InKey, ESplineCoordinateSpace::Type CoordinateSpace) const;

	/** Get rotator corresponding to rotation along spline at the provided input key value */
	FRotator GetRotationAtSplineInputKey(float InKey, ESplineCoordinateSpace::Type CoordinateSpace) const;

	/** Get quaternion corresponding to rotation along spline at the provided input key value */
	FQuat GetQuaternionAtSplineInputKey(float InKey, ESplineCoordinateSpace::Type CoordinateSpace) const;

	/** Get up vector at the provided input key value */
	FVector GetUpVectorAtSplineInputKey(float InKey, ESplineCoordinateSpace::Type CoordinateSpace) const;

	/** Get up vector at the provided input key value */
	FVector GetRightVectorAtSplineInputKey(float InKey, ESplineCoordinateSpace::Type CoordinateSpace) const;

	/** Get transform at the provided input key value */
	FTransform GetTransformAtSplineInputKey(float InKey, ESplineCoordinateSpace::Type CoordinateSpace, bool bUseScale = false) const;

	/** Get roll in degrees at the provided input key value */
	float GetRollAtSplineInputKey(float InKey, ESplineCoordinateSpace::Type CoordinateSpace) const;

	/** Get scale at the provided input key value */
	FVector GetScaleAtSplineInputKey(float InKey) const;

	/** Specify unselected spline component segment color in the editor */
	UFUNCTION(BlueprintCallable, Category = Editor)
	void SetUnselectedSplineSegmentColor(const FLinearColor& SegmentColor);

	/** Specify selected spline component segment color in the editor */
	UFUNCTION(BlueprintCallable, Category = Editor)
	void SetSelectedSplineSegmentColor(const FLinearColor& SegmentColor);

	/** Specify whether this spline should be rendered when the Editor/Game spline show flag is set */
	UFUNCTION(BlueprintCallable, Category = Spline)
	void SetDrawDebug(bool bShow);

	/** Specify whether the spline is a closed loop or not. The loop position will be at 1.0 after the last point's input key */
	UFUNCTION(BlueprintCallable, Category = Spline)
	void SetClosedLoop(bool bInClosedLoop, bool bUpdateSpline = true);

	/** Specify whether the spline is a closed loop or not, and if so, the input key corresponding to the loop point */
	UFUNCTION(BlueprintCallable, Category = Spline)
	void SetClosedLoopAtPosition(bool bInClosedLoop, float Key, bool bUpdateSpline = true);

	/** Check whether the spline is a closed loop or not */
	UFUNCTION(BlueprintCallable, Category = Spline)
	bool IsClosedLoop() const;

	/** Clears all the points in the spline */
	UFUNCTION(BlueprintCallable, Category = Spline)
	void ClearSplinePoints(bool bUpdateSpline = true);

	/** Adds an FSplinePoint to the spline. This contains its input key, position, tangent, rotation and scale. */
	UFUNCTION(BlueprintCallable, Category = Spline)
	void AddPoint(const FSplinePoint& Point, bool bUpdateSpline = true);

	/** Adds an array of FSplinePoints to the spline. */
	UFUNCTION(BlueprintCallable, Category = Spline)
	void AddPoints(const TArray<FSplinePoint>& Points, bool bUpdateSpline = true);

	/** Adds a point to the spline */
	UFUNCTION(BlueprintCallable, Category = Spline)
	void AddSplinePoint(const FVector& Position, ESplineCoordinateSpace::Type CoordinateSpace, bool bUpdateSpline = true);

	/** Adds a point to the spline at the specified index */
	UFUNCTION(BlueprintCallable, Category = Spline)
	void AddSplinePointAtIndex(const FVector& Position, int32 Index, ESplineCoordinateSpace::Type CoordinateSpace, bool bUpdateSpline = true);

	/** Removes point at specified index from the spline */
	UFUNCTION(BlueprintCallable, Category = Spline)
	void RemoveSplinePoint(int32 Index, bool bUpdateSpline = true);

	/** Adds a world space point to the spline */
	UFUNCTION(BlueprintCallable, Category = Spline, meta = (DeprecatedFunction, DeprecationMessage = "Please use AddSplinePoint, specifying SplineCoordinateSpace::World"))
	void AddSplineWorldPoint(const FVector& Position);

	/** Adds a local space point to the spline */
	UFUNCTION(BlueprintCallable, Category = Spline, meta = (DeprecatedFunction, DeprecationMessage = "Please use AddSplinePoint, specifying SplineCoordinateSpace::Local"))
	void AddSplineLocalPoint(const FVector& Position);

	/** Sets the spline to an array of points */
	UFUNCTION(BlueprintCallable, Category = Spline)
	void SetSplinePoints(const TArray<FVector>& Points, ESplineCoordinateSpace::Type CoordinateSpace, bool bUpdateSpline = true);

	/** Sets the spline to an array of world space points */
	UFUNCTION(BlueprintCallable, Category = Spline, meta = (DeprecatedFunction, DeprecationMessage = "Please use SetSplinePoints, specifying SplineCoordinateSpace::World"))
	void SetSplineWorldPoints(const TArray<FVector>& Points);

	/** Sets the spline to an array of local space points */
	UFUNCTION(BlueprintCallable, Category = Spline, meta = (DeprecatedFunction, DeprecationMessage = "Please use SetSplinePoints, specifying SplineCoordinateSpace::Local"))
	void SetSplineLocalPoints(const TArray<FVector>& Points);

	/** Move an existing point to a new location */
	UFUNCTION(BlueprintCallable, Category = Spline)
	void SetLocationAtSplinePoint(int32 PointIndex, const FVector& InLocation, ESplineCoordinateSpace::Type CoordinateSpace, bool bUpdateSpline = true);

	/** Move an existing point to a new world location */
	UFUNCTION(BlueprintCallable, Category = Spline, meta = (DeprecatedFunction, DeprecationMessage = "Please use SetLocationAtSplinePoint, specifying SplineCoordinateSpace::World"))
	void SetWorldLocationAtSplinePoint(int32 PointIndex, const FVector& InLocation);

	/** Specify the tangent at a given spline point */
	UFUNCTION(BlueprintCallable, Category = Spline)
	void SetTangentAtSplinePoint(int32 PointIndex, const FVector& InTangent, ESplineCoordinateSpace::Type CoordinateSpace, bool bUpdateSpline = true);

	/** Specify the tangents at a given spline point */
	UFUNCTION(BlueprintCallable, Category = Spline)
	void SetTangentsAtSplinePoint(int32 PointIndex, const FVector& InArriveTangent, const FVector& InLeaveTangent, ESplineCoordinateSpace::Type CoordinateSpace, bool bUpdateSpline = true);

	/** Specify the up vector at a given spline point */
	UFUNCTION(BlueprintCallable, Category = Spline)
	void SetUpVectorAtSplinePoint(int32 PointIndex, const FVector& InUpVector, ESplineCoordinateSpace::Type CoordinateSpace, bool bUpdateSpline = true);

	/** Get the type of a spline point */
	UFUNCTION(BlueprintCallable, Category = Spline)
	ESplinePointType::Type GetSplinePointType(int32 PointIndex) const;

	/** Specify the type of a spline point */
	UFUNCTION(BlueprintCallable, Category = Spline)
	void SetSplinePointType(int32 PointIndex, ESplinePointType::Type Type, bool bUpdateSpline = true);

	/** Get the number of points that make up this spline */
	UFUNCTION(BlueprintCallable, Category = Spline)
	int32 GetNumberOfSplinePoints() const;

	/** Get the location at spline point */
	UFUNCTION(BlueprintCallable, Category = Spline)
	FVector GetLocationAtSplinePoint(int32 PointIndex, ESplineCoordinateSpace::Type CoordinateSpace) const;

	/** Get the world location at spline point */
	UFUNCTION(BlueprintCallable, Category = Spline, meta = (DeprecatedFunction, DeprecationMessage = "Please use GetLocationAtSplinePoint, specifying SplineCoordinateSpace::World"))
	FVector GetWorldLocationAtSplinePoint(int32 PointIndex) const;

	/** Get the location at spline point */
	UFUNCTION(BlueprintCallable, Category = Spline)
	FVector GetDirectionAtSplinePoint(int32 PointIndex, ESplineCoordinateSpace::Type CoordinateSpace) const;

	/** Get the tangent at spline point. This fetches the Leave tangent of the point. */
	UFUNCTION(BlueprintCallable, Category = Spline)
	FVector GetTangentAtSplinePoint(int32 PointIndex, ESplineCoordinateSpace::Type CoordinateSpace) const;

	/** Get the arrive tangent at spline point */
	UFUNCTION(BlueprintCallable, Category = Spline)
	FVector GetArriveTangentAtSplinePoint(int32 PointIndex, ESplineCoordinateSpace::Type CoordinateSpace) const;

	/** Get the leave tangent at spline point */
	UFUNCTION(BlueprintCallable, Category = Spline)
	FVector GetLeaveTangentAtSplinePoint(int32 PointIndex, ESplineCoordinateSpace::Type CoordinateSpace) const;

	/** Get the rotation at spline point as a quaternion */
	FQuat GetQuaternionAtSplinePoint(int32 PointIndex, ESplineCoordinateSpace::Type CoordinateSpace) const;

	/** Get the rotation at spline point as a rotator */
	UFUNCTION(BlueprintCallable, Category = Spline)
	FRotator GetRotationAtSplinePoint(int32 PointIndex, ESplineCoordinateSpace::Type CoordinateSpace) const;

	/** Get the up vector at spline point */
	UFUNCTION(BlueprintCallable, Category = Spline)
	FVector GetUpVectorAtSplinePoint(int32 PointIndex, ESplineCoordinateSpace::Type CoordinateSpace) const;

	/** Get the right vector at spline point */
	UFUNCTION(BlueprintCallable, Category = Spline)
	FVector GetRightVectorAtSplinePoint(int32 PointIndex, ESplineCoordinateSpace::Type CoordinateSpace) const;

	/** Get the amount of roll at spline point, in degrees */
	UFUNCTION(BlueprintCallable, Category = Spline)
	float GetRollAtSplinePoint(int32 PointIndex, ESplineCoordinateSpace::Type CoordinateSpace) const;

	/** Get the scale at spline point */
	UFUNCTION(BlueprintCallable, Category = Spline)
	FVector GetScaleAtSplinePoint(int32 PointIndex) const;

	/** Get the transform at spline point */
	UFUNCTION(BlueprintCallable, Category = Spline)
	FTransform GetTransformAtSplinePoint(int32 PointIndex, ESplineCoordinateSpace::Type CoordinateSpace, bool bUseScale = false) const;

	/** Get location and tangent at a spline point */
	UFUNCTION(BlueprintCallable, Category=Spline)
	void GetLocationAndTangentAtSplinePoint(int32 PointIndex, FVector& Location, FVector& Tangent, ESplineCoordinateSpace::Type CoordinateSpace) const;

	/** Get local location and tangent at a spline point */
	UFUNCTION(BlueprintCallable, Category = Spline, meta = (DeprecatedFunction, DeprecationMessage = "Please use GetLocationAndTangentAtSplinePoint, specifying SplineCoordinateSpace::Local"))
	void GetLocalLocationAndTangentAtSplinePoint(int32 PointIndex, FVector& LocalLocation, FVector& LocalTangent) const;

	/** Get the distance along the spline at the spline point */
	UFUNCTION(BlueprintCallable, Category=Spline)
	float GetDistanceAlongSplineAtSplinePoint(int32 PointIndex) const;

    /** Get a metadata property float value along the spline at spline point */
	UFUNCTION(BlueprintCallable, Category = Spline)
	float GetFloatPropertyAtSplinePoint(int32 Index, FName PropertyName) const;

	/** Returns total length along this spline */
	UFUNCTION(BlueprintCallable, Category=Spline) 
	float GetSplineLength() const;

	/** Sets the default up vector used by this spline */
	UFUNCTION(BlueprintCallable, Category=Spline)
	void SetDefaultUpVector(const FVector& UpVector, ESplineCoordinateSpace::Type CoordinateSpace);

	/** Gets the default up vector used by this spline */
	UFUNCTION(BlueprintCallable, Category = Spline)
	FVector GetDefaultUpVector(ESplineCoordinateSpace::Type CoordinateSpace) const;

	/** Given a distance along the length of this spline, return the corresponding input key at that point */
	UFUNCTION(BlueprintCallable, Category=Spline)
	float GetInputKeyAtDistanceAlongSpline(float Distance) const;

	/** Given a distance along the length of this spline, return the point in space where this puts you */
	UFUNCTION(BlueprintCallable, Category=Spline)
	FVector GetLocationAtDistanceAlongSpline(float Distance, ESplineCoordinateSpace::Type CoordinateSpace) const;

	/** Given a distance along the length of this spline, return the point in world space where this puts you */
	UFUNCTION(BlueprintCallable, Category = Spline, meta = (DeprecatedFunction, DeprecationMessage = "Please use GetLocationAtDistanceAlongSpline, specifying SplineCoordinateSpace::World"))
	FVector GetWorldLocationAtDistanceAlongSpline(float Distance) const;
	
	/** Given a distance along the length of this spline, return a unit direction vector of the spline tangent there. */
	UFUNCTION(BlueprintCallable, Category=Spline)
	FVector GetDirectionAtDistanceAlongSpline(float Distance, ESplineCoordinateSpace::Type CoordinateSpace) const;

	/** Given a distance along the length of this spline, return a unit direction vector of the spline tangent there, in world space. */
	UFUNCTION(BlueprintCallable, Category = Spline, meta = (DeprecatedFunction, DeprecationMessage = "Please use GetDirectionAtDistanceAlongSpline, specifying SplineCoordinateSpace::World"))
	FVector GetWorldDirectionAtDistanceAlongSpline(float Distance) const;

	/** Given a distance along the length of this spline, return the tangent vector of the spline there. */
	UFUNCTION(BlueprintCallable, Category = Spline)
	FVector GetTangentAtDistanceAlongSpline(float Distance, ESplineCoordinateSpace::Type CoordinateSpace) const;

	/** Given a distance along the length of this spline, return the tangent vector of the spline there, in world space. */
	UFUNCTION(BlueprintCallable, Category = Spline, meta = (DeprecatedFunction, DeprecationMessage = "Please use GetTangentAtDistanceAlongSpline, specifying SplineCoordinateSpace::World"))
	FVector GetWorldTangentAtDistanceAlongSpline(float Distance) const;

	/** Given a distance along the length of this spline, return a quaternion corresponding to the spline's rotation there. */
	FQuat GetQuaternionAtDistanceAlongSpline(float Distance, ESplineCoordinateSpace::Type CoordinateSpace) const;

	/** Given a distance along the length of this spline, return a rotation corresponding to the spline's rotation there. */
	UFUNCTION(BlueprintCallable, Category = Spline)
	FRotator GetRotationAtDistanceAlongSpline(float Distance, ESplineCoordinateSpace::Type CoordinateSpace) const;

	/** Given a distance along the length of this spline, return a rotation corresponding to the spline's rotation there, in world space. */
	UFUNCTION(BlueprintCallable, Category = Spline, meta = (DeprecatedFunction, DeprecationMessage = "Please use GetRotationAtDistanceAlongSpline, specifying SplineCoordinateSpace::World"))
	FRotator GetWorldRotationAtDistanceAlongSpline(float Distance) const;

	/** Given a distance along the length of this spline, return a unit direction vector corresponding to the spline's up vector there. */
	UFUNCTION(BlueprintCallable, Category = Spline)
	FVector GetUpVectorAtDistanceAlongSpline(float Distance, ESplineCoordinateSpace::Type CoordinateSpace) const;

	/** Given a distance along the length of this spline, return a unit direction vector corresponding to the spline's right vector there. */
	UFUNCTION(BlueprintCallable, Category = Spline)
	FVector GetRightVectorAtDistanceAlongSpline(float Distance, ESplineCoordinateSpace::Type CoordinateSpace) const;

	/** Given a distance along the length of this spline, return the spline's roll there, in degrees. */
	UFUNCTION(BlueprintCallable, Category = Spline)
	float GetRollAtDistanceAlongSpline(float Distance, ESplineCoordinateSpace::Type CoordinateSpace) const;

	/** Given a distance along the length of this spline, return the spline's scale there. */
	UFUNCTION(BlueprintCallable, Category = Spline)
	FVector GetScaleAtDistanceAlongSpline(float Distance) const;

	/** Given a distance along the length of this spline, return an FTransform corresponding to that point on the spline. */
	UFUNCTION(BlueprintCallable, Category = Spline)
	FTransform GetTransformAtDistanceAlongSpline(float Distance, ESplineCoordinateSpace::Type CoordinateSpace, bool bUseScale = false) const;

	/** Given a time from 0 to the spline duration, return the point in space where this puts you */
	UFUNCTION(BlueprintCallable, Category=Spline)
	FVector GetLocationAtTime(float Time, ESplineCoordinateSpace::Type CoordinateSpace, bool bUseConstantVelocity = false) const;

	/** Given a time from 0 to the spline duration, return the point in space where this puts you */
	UFUNCTION(BlueprintCallable, Category = Spline, meta = (DeprecatedFunction, DeprecationMessage = "Please use GetLocationAtTime, specifying SplineCoordinateSpace::World"))
	FVector GetWorldLocationAtTime(float Time, bool bUseConstantVelocity = false) const;

	/** Given a time from 0 to the spline duration, return a unit direction vector of the spline tangent there. */
	UFUNCTION(BlueprintCallable, Category=Spline)
	FVector GetDirectionAtTime(float Time, ESplineCoordinateSpace::Type CoordinateSpace, bool bUseConstantVelocity = false) const;

	/** Given a time from 0 to the spline duration, return a unit direction vector of the spline tangent there. */
	UFUNCTION(BlueprintCallable, Category = Spline, meta = (DeprecatedFunction, DeprecationMessage = "Please use GetDirectionAtTime, specifying SplineCoordinateSpace::World"))
	FVector GetWorldDirectionAtTime(float Time, bool bUseConstantVelocity = false) const;

	/** Given a time from 0 to the spline duration, return the spline's tangent there. */
	UFUNCTION(BlueprintCallable, Category=Spline)
	FVector GetTangentAtTime(float Time, ESplineCoordinateSpace::Type CoordinateSpace, bool bUseConstantVelocity = false) const;

	/** Given a time from 0 to the spline duration, return a quaternion corresponding to the spline's rotation there. */
	FQuat GetQuaternionAtTime(float Time, ESplineCoordinateSpace::Type CoordinateSpace, bool bUseConstantVelocity = false) const;

	/** Given a time from 0 to the spline duration, return a rotation corresponding to the spline's position and direction there. */
	UFUNCTION(BlueprintCallable, Category=Spline)
	FRotator GetRotationAtTime(float Time, ESplineCoordinateSpace::Type CoordinateSpace, bool bUseConstantVelocity = false) const;

	/** Given a time from 0 to the spline duration, return a rotation corresponding to the spline's position and direction there. */
	UFUNCTION(BlueprintCallable, Category = Spline, meta = (DeprecatedFunction, DeprecationMessage = "Please use GetRotationAtTime, specifying SplineCoordinateSpace::World"))
	FRotator GetWorldRotationAtTime(float Time, bool bUseConstantVelocity = false) const;

	/** Given a time from 0 to the spline duration, return the spline's up vector there. */
	UFUNCTION(BlueprintCallable, Category=Spline)
	FVector GetUpVectorAtTime(float Time, ESplineCoordinateSpace::Type CoordinateSpace, bool bUseConstantVelocity = false) const;

	/** Given a time from 0 to the spline duration, return the spline's right vector there. */
	UFUNCTION(BlueprintCallable, Category=Spline)
	FVector GetRightVectorAtTime(float Time, ESplineCoordinateSpace::Type CoordinateSpace, bool bUseConstantVelocity = false) const;

	/** Given a time from 0 to the spline duration, return the spline's transform at the corresponding position. */
	UFUNCTION(BlueprintCallable, Category=Spline)
	FTransform GetTransformAtTime(float Time, ESplineCoordinateSpace::Type CoordinateSpace, bool bUseConstantVelocity = false, bool bUseScale = false) const;

	/** Given a time from 0 to the spline duration, return the spline's roll there, in degrees. */
	UFUNCTION(BlueprintCallable, Category=Spline)
	float GetRollAtTime(float Time, ESplineCoordinateSpace::Type CoordinateSpace, bool bUseConstantVelocity = false) const;

	/** Given a time from 0 to the spline duration, return the spline's scale there. */
	UFUNCTION(BlueprintCallable, Category=Spline)
	FVector GetScaleAtTime(float Time, bool bUseConstantVelocity = false) const;

    /** Given a location, in world space, return the input key closest to that location. */
	UFUNCTION(BlueprintCallable, Category=Spline)
	float FindInputKeyClosestToWorldLocation(const FVector& WorldLocation) const;

	/** Given a location, in world space, return the point on the curve that is closest to the location. */
	UFUNCTION(BlueprintCallable, Category=Spline)
	FVector FindLocationClosestToWorldLocation(const FVector& WorldLocation, ESplineCoordinateSpace::Type CoordinateSpace) const;

	/** Given a location, in world spcae, return a unit direction vector of the spline tangent closest to the location. */
	UFUNCTION(BlueprintCallable, Category=Spline)
	FVector FindDirectionClosestToWorldLocation(const FVector& WorldLocation, ESplineCoordinateSpace::Type CoordinateSpace) const;

	/** Given a location, in world space, return the tangent vector of the spline closest to the location. */
	UFUNCTION(BlueprintCallable, Category = Spline)
	FVector FindTangentClosestToWorldLocation(const FVector& WorldLocation, ESplineCoordinateSpace::Type CoordinateSpace) const;

	/** Given a location, in world space, return a quaternion corresponding to the spline's rotation closest to the location. */
	FQuat FindQuaternionClosestToWorldLocation(const FVector& WorldLocation, ESplineCoordinateSpace::Type CoordinateSpace) const;

	/** Given a location, in world space, return rotation corresponding to the spline's rotation closest to the location. */
	UFUNCTION(BlueprintCallable, Category = Spline)
	FRotator FindRotationClosestToWorldLocation(const FVector& WorldLocation, ESplineCoordinateSpace::Type CoordinateSpace) const;

	/** Given a location, in world space, return a unit direction vector corresponding to the spline's up vector closest to the location. */
	UFUNCTION(BlueprintCallable, Category = Spline)
	FVector FindUpVectorClosestToWorldLocation(const FVector& WorldLocation, ESplineCoordinateSpace::Type CoordinateSpace) const;

    /** Given a location, in world space, return a unit direction vector corresponding to the spline's right vector closest to the location. */
	UFUNCTION(BlueprintCallable, Category = Spline)
	FVector FindRightVectorClosestToWorldLocation(const FVector& WorldLocation, ESplineCoordinateSpace::Type CoordinateSpace) const;

    /** Given a location, in world space, return the spline's roll closest to the location, in degrees. */
	UFUNCTION(BlueprintCallable, Category = Spline)
    float FindRollClosestToWorldLocation(const FVector& WorldLocation, ESplineCoordinateSpace::Type CoordinateSpace) const;

	/** Given a location, in world space, return the spline's scale closest to the location. */
	UFUNCTION(BlueprintCallable, Category = Spline)
	FVector FindScaleClosestToWorldLocation(const FVector& WorldLocation) const;

	/** Given a location, in world space, return an FTransform closest to that location. */
	UFUNCTION(BlueprintCallable, Category = Spline)
	FTransform FindTransformClosestToWorldLocation(const FVector& WorldLocation, ESplineCoordinateSpace::Type CoordinateSpace, bool bUseScale = false) const;


private:
	/** The dummy value used for queries when there are no point in a spline */
	static const FInterpCurvePointVector DummyPointPosition;
	static const FInterpCurvePointQuat DummyPointRotation;
	static const FInterpCurvePointVector DummyPointScale;

private:
	/** Returns the length of the specified spline segment up to the parametric value given */
	float GetSegmentLength(const int32 Index, const float Param = 1.0f) const;

	/** Returns the parametric value t which would result in a spline segment of the given length between S(0)...S(t) */
	float GetSegmentParamFromLength(const int32 Index, const float Length, const float SegmentLength) const;

	/** Returns a const reference to the specified position point, but gives back a dummy point if there are no points */
	inline const FInterpCurvePointVector& GetPositionPointSafe(int32 PointIndex) const
	{
		const TArray<FInterpCurvePointVector>& Points = SplineCurves.Position.Points;
		const int32 NumPoints = Points.Num();
		if (NumPoints > 0)
		{
			const int32 ClampedIndex = (bClosedLoop && PointIndex >= NumPoints) ? 0 : FMath::Clamp(PointIndex, 0, NumPoints - 1);
			return Points[ClampedIndex];
		}
		else
		{
			return DummyPointPosition;
		}
	}

	/** Returns a const reference to the specified rotation point, but gives back a dummy point if there are no points */
	inline const FInterpCurvePointQuat& GetRotationPointSafe(int32 PointIndex) const
	{
		const TArray<FInterpCurvePointQuat>& Points = SplineCurves.Rotation.Points;
		const int32 NumPoints = Points.Num();
		if (NumPoints > 0)
		{
			const int32 ClampedIndex = (bClosedLoop && PointIndex >= NumPoints) ? 0 : FMath::Clamp(PointIndex, 0, NumPoints - 1);
			return Points[ClampedIndex];
		}
		else
		{
			return DummyPointRotation;
		}
	}

	/** Returns a const reference to the specified scale point, but gives back a dummy point if there are no points */
	inline const FInterpCurvePointVector& GetScalePointSafe(int32 PointIndex) const
	{
		const TArray<FInterpCurvePointVector>& Points = SplineCurves.Scale.Points;
		const int32 NumPoints = Points.Num();
		if (NumPoints > 0)
		{
			const int32 ClampedIndex = (bClosedLoop && PointIndex >= NumPoints) ? 0 : FMath::Clamp(PointIndex, 0, NumPoints - 1);
			return Points[ClampedIndex];
		}
		else
		{
			return DummyPointScale;
		}
	}
};

/** Used to store spline data during RerunConstructionScripts */
USTRUCT()
struct FSplineInstanceData : public FSceneComponentInstanceData
{
	GENERATED_BODY()
public:
	FSplineInstanceData()
		: bSplineHasBeenEdited(false)
	{}
	explicit FSplineInstanceData(const USplineComponent* SourceComponent)
		: FSceneComponentInstanceData(SourceComponent)
		, bSplineHasBeenEdited(false)
	{}
	virtual ~FSplineInstanceData() = default;

	virtual bool ContainsData() const override
	{
		return Super::ContainsData() || bSplineHasBeenEdited;
	}

	virtual void ApplyToComponent(UActorComponent* Component, const ECacheApplyPhase CacheApplyPhase) override
	{
		Super::ApplyToComponent(Component, CacheApplyPhase);
		CastChecked<USplineComponent>(Component)->ApplyComponentInstanceData(this, (CacheApplyPhase == ECacheApplyPhase::PostUserConstructionScript));
	}

	UPROPERTY()
	bool bSplineHasBeenEdited;

	UPROPERTY()
	FSplineCurves SplineCurves;

	UPROPERTY()
	FSplineCurves SplineCurvesPreUCS;
};



ENGINE_API EInterpCurveMode ConvertSplinePointTypeToInterpCurveMode(ESplinePointType::Type SplinePointType);
ENGINE_API ESplinePointType::Type ConvertInterpCurveModeToSplinePointType(EInterpCurveMode InterpCurveMode);


// Deprecated method definitions
inline void USplineComponent::AddSplineWorldPoint(const FVector& Position) { AddSplinePoint(Position, ESplineCoordinateSpace::World); }
inline void USplineComponent::AddSplineLocalPoint(const FVector& Position) { AddSplinePoint(Position, ESplineCoordinateSpace::Local); }
inline void USplineComponent::SetSplineWorldPoints(const TArray<FVector>& Points) { SetSplinePoints(Points, ESplineCoordinateSpace::World); }
inline void USplineComponent::SetSplineLocalPoints(const TArray<FVector>& Points) { SetSplinePoints(Points, ESplineCoordinateSpace::Local); }
inline void USplineComponent::SetWorldLocationAtSplinePoint(int32 PointIndex, const FVector& InLocation) { SetLocationAtSplinePoint(PointIndex, InLocation, ESplineCoordinateSpace::World); }
inline FVector USplineComponent::GetWorldLocationAtSplinePoint(int32 PointIndex) const { return GetLocationAtSplinePoint(PointIndex, ESplineCoordinateSpace::World); }
inline void USplineComponent::GetLocalLocationAndTangentAtSplinePoint(int32 PointIndex, FVector& LocalLocation, FVector& LocalTangent) const { GetLocationAndTangentAtSplinePoint(PointIndex, LocalLocation, LocalTangent, ESplineCoordinateSpace::Local); }
inline FVector USplineComponent::GetWorldLocationAtDistanceAlongSpline(float Distance) const { return GetLocationAtDistanceAlongSpline(Distance, ESplineCoordinateSpace::World); }
inline FVector USplineComponent::GetWorldDirectionAtDistanceAlongSpline(float Distance) const { return GetDirectionAtDistanceAlongSpline(Distance, ESplineCoordinateSpace::World); }
inline FVector USplineComponent::GetWorldTangentAtDistanceAlongSpline(float Distance) const { return GetTangentAtDistanceAlongSpline(Distance, ESplineCoordinateSpace::World); }
inline FRotator USplineComponent::GetWorldRotationAtDistanceAlongSpline(float Distance) const { return GetRotationAtDistanceAlongSpline(Distance, ESplineCoordinateSpace::World); }
inline FVector USplineComponent::GetWorldLocationAtTime(float Time, bool bUseConstantVelocity) const { return GetLocationAtTime(Time, ESplineCoordinateSpace::World, bUseConstantVelocity); }
inline FVector USplineComponent::GetWorldDirectionAtTime(float Time, bool bUseConstantVelocity) const { return GetDirectionAtTime(Time, ESplineCoordinateSpace::World, bUseConstantVelocity); }
inline FRotator USplineComponent::GetWorldRotationAtTime(float Time, bool bUseConstantVelocity) const { return GetRotationAtTime(Time, ESplineCoordinateSpace::World, bUseConstantVelocity); }<|MERGE_RESOLUTION|>--- conflicted
+++ resolved
@@ -48,10 +48,7 @@
 	virtual void RemovePoint(int32 Index) PURE_VIRTUAL(USplineMetadata::RemovePoint, );
 	virtual void DuplicatePoint(int32 Index) PURE_VIRTUAL(USplineMetadata::DuplicatePoint, );
 	virtual void Reset(int32 NumPoints) PURE_VIRTUAL(USplineMetadata::Reset, );
-<<<<<<< HEAD
-=======
 	virtual void Fixup(int32 NumPoints) PURE_VIRTUAL(USplineMetadata::Fixup, );
->>>>>>> 33e6966e
 };
 
 USTRUCT()
@@ -75,13 +72,8 @@
 	UPROPERTY()
 	FInterpCurveFloat ReparamTable;
 
-<<<<<<< HEAD
-	UPROPERTY()
-	USplineMetadata* Metadata = nullptr;
-=======
 	UPROPERTY(Instanced)
 	USplineMetadata* Metadata;
->>>>>>> 33e6966e
 
 	bool operator==(const FSplineCurves& Other) const
 	{
