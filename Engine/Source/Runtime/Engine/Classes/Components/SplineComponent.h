--- conflicted
+++ resolved
@@ -47,11 +47,7 @@
 	virtual void AddPoint(float InputKey) PURE_VIRTUAL(USplineMetadata::AddPoint, );
 	virtual void RemovePoint(int32 Index) PURE_VIRTUAL(USplineMetadata::RemovePoint, );
 	virtual void DuplicatePoint(int32 Index) PURE_VIRTUAL(USplineMetadata::DuplicatePoint, );
-<<<<<<< HEAD
-	virtual void CopyPoint(const USplineComponent* InFromSplineComp, int32 InFromIndex, int32 InToIndex) PURE_VIRTUAL(USplineMetadata::CopyPoint, );
-=======
 	virtual void CopyPoint(const USplineMetadata* FromSplineMetadata, int32 FromIndex, int32 ToIndex) PURE_VIRTUAL(USplineMetadata::CopyPoint, );
->>>>>>> a1e6ec07
 	virtual void Reset(int32 NumPoints) PURE_VIRTUAL(USplineMetadata::Reset, );
 	virtual void Fixup(int32 NumPoints) PURE_VIRTUAL(USplineMetadata::Fixup, );
 };
@@ -77,13 +73,8 @@
 	UPROPERTY()
 	FInterpCurveFloat ReparamTable;
 
-<<<<<<< HEAD
-	UPROPERTY(Instanced)
-	USplineMetadata* Metadata;
-=======
 	UPROPERTY()
 	USplineMetadata* Metadata_DEPRECATED;
->>>>>>> a1e6ec07
 
 	bool operator==(const FSplineCurves& Other) const
 	{
@@ -197,9 +188,6 @@
 class ENGINE_API USplineComponent : public UPrimitiveComponent
 {
 	GENERATED_UCLASS_BODY()
-    
-    /** Child class can optionally provide their metadata object through this constructor */
-	USplineComponent(const FObjectInitializer& ObjectInitializer, USplineMetadata* Metadata);
 
 	UPROPERTY(EditAnywhere, Category=Points)
 	FSplineCurves SplineCurves;
@@ -328,15 +316,10 @@
 	const FInterpCurveQuat& GetSplinePointsRotation() const { return SplineCurves.Rotation; }
 	FInterpCurveVector& GetSplinePointsScale() { return SplineCurves.Scale; }
 	const FInterpCurveVector& GetSplinePointsScale() const { return SplineCurves.Scale; }
-<<<<<<< HEAD
-	USplineMetadata* GetSplinePointsMetadata() { return SplineCurves.Metadata; }
-	const USplineMetadata* GetSplinePointsMetadata() const { return SplineCurves.Metadata; }
-=======
 	USplineMetadata* GetSplinePointsMetadata() { return SplineMetadata; }
 	const USplineMetadata* GetSplinePointsMetadata() const { return SplineMetadata; }
 
 	void SetSplineMetadata(USplineMetadata* InMetadata) { SplineMetadata = InMetadata; }
->>>>>>> a1e6ec07
 
 	void ApplyComponentInstanceData(struct FSplineInstanceData* ComponentInstanceData, const bool bPostUCS);
 
@@ -373,6 +356,12 @@
 
 	/** Get scale at the provided input key value */
 	FVector GetScaleAtSplineInputKey(float InKey) const;
+
+	/** Get a metadata property float value along the spline at spline input key */
+	float GetFloatPropertyAtSplineInputKey(float InKey, FName PropertyName) const;
+
+	/** Get a metadata property vector value along the spline at spline input key */
+	FVector GetVectorPropertyAtSplineInputKey(float InKey, FName PropertyName) const;
 
 	/** Specify unselected spline component segment color in the editor */
 	UFUNCTION(BlueprintCallable, Category = Editor)
@@ -540,13 +529,10 @@
     /** Get a metadata property float value along the spline at spline point */
 	UFUNCTION(BlueprintCallable, Category = Spline)
 	float GetFloatPropertyAtSplinePoint(int32 Index, FName PropertyName) const;
-<<<<<<< HEAD
-=======
 	
  	/** Get a metadata property vector value along the spline at spline point */
 	UFUNCTION(BlueprintCallable, Category = Spline)
 	FVector GetVectorPropertyAtSplinePoint(int32 Index, FName PropertyName) const;
->>>>>>> a1e6ec07
 
 	/** Returns total length along this spline */
 	UFUNCTION(BlueprintCallable, Category=Spline) 
