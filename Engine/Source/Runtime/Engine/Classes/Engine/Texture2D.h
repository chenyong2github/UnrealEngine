--- conflicted
+++ resolved
@@ -168,19 +168,7 @@
 		}
 		return PF_Unknown;
 	}
-<<<<<<< HEAD
-	FORCEINLINE int32 GetMipTailBaseIndex() const
-	{
-		if (PlatformData)
-		{
-			const int32 NumMipsInTail = PlatformData->GetNumMipsInTail();
-			return FMath::Max(0, NumMipsInTail > 0 ? (PlatformData->Mips.Num() - NumMipsInTail) : (PlatformData->Mips.Num() - 1));
-		}
-		return 0;
-	}
-=======
-
->>>>>>> 7d5968f5
+
 	FORCEINLINE const TIndirectArray<FTexture2DMipMap>& GetPlatformMips() const
 	{
 		check(PlatformData);
