--- conflicted
+++ resolved
@@ -919,11 +919,7 @@
 	virtual FString GetDesc() override;
 	virtual FString GetDetailedInfoInternal() const override;
 	virtual void GetResourceSizeEx(FResourceSizeEx& CumulativeResourceSize) override;
-<<<<<<< HEAD
-=======
-	static void AddReferencedObjects(UObject* InThis, FReferenceCollector& Collector);
 	virtual void GetPreloadDependencies(TArray<UObject*>& OutDeps) override;
->>>>>>> 964c94f4
 	//~ End UObject Interface.
 
 	/** Setup-only routines - not concerned with the instance. */
