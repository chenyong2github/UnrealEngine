// Copyright 1998-2019 Epic Games, Inc. All Rights Reserved.

//===============================s==============================================
// Scene - script exposed scene enums
//=============================================================================

#pragma once

#include "CoreMinimal.h"
#include "UObject/ObjectMacros.h"
#include "UObject/Object.h"
#include "UObject/ScriptInterface.h"
#include "Engine/BlendableInterface.h"
#include "Scene.generated.h"


struct FPostProcessSettings;


/** Used by FPostProcessSettings Depth of Fields */
UENUM()
enum EDepthOfFieldMethod
{
	DOFM_BokehDOF UMETA(DisplayName="BokehDOF"),
	DOFM_Gaussian UMETA(DisplayName="GaussianDOF"),
	DOFM_CircleDOF UMETA(DisplayName="CircleDOF"),
	DOFM_MAX,
};

/** Used by rendering project settings. */
UENUM()
enum EAntiAliasingMethod
{
	AAM_None UMETA(DisplayName="None"),
	AAM_FXAA UMETA(DisplayName="FXAA"),
	AAM_TemporalAA UMETA(DisplayName="TemporalAA"),
	/** Only supported with forward shading.  MSAA sample count is controlled by r.MSAACount. */
	AAM_MSAA UMETA(DisplayName="MSAA"),
	AAM_MAX,
};

/** Used by FPostProcessSettings Auto Exposure */
UENUM()
enum EAutoExposureMethod
{
	/** Not supported on mobile, requires compute shader to construct 64 bin histogram */
	AEM_Histogram  UMETA(DisplayName = "Auto Exposure Histogram"),
	/** Not supported on mobile, faster method that computes single value by downsampling */
	AEM_Basic      UMETA(DisplayName = "Auto Exposure Basic"),
	/** Uses camera settings. */
	AEM_Manual   UMETA(DisplayName = "Manual"),
	AEM_MAX,
};

UENUM()
enum EBloomMethod
{
	/** Sum of Gaussian formulation */
	BM_SOG  UMETA(DisplayName = "Standard"),
	/** Fast Fourier Transform Image based convolution, intended for cinematics (too expensive for games)  */
	BM_FFT  UMETA(DisplayName = "Convolution"),
	BM_MAX,
};

UENUM() 
enum class ELightUnits : uint8
{
	Unitless,
	Candelas,
	Lumens,
};

UENUM()
enum class EReflectionsType : uint8
{
	ScreenSpace	UMETA(DisplayName = "Screen Space"),
	RayTracing	UMETA(DisplayName = "Ray Tracing"),
};

UENUM()
enum class ETranslucencyType : uint8
{
	Raster		UMETA(DisplayName = "Raster"),
	RayTracing	UMETA(DisplayName = "Ray Tracing"),
};

UENUM()
enum class EReflectedAndRefractedRayTracedShadows : uint8
{
	Disabled		UMETA(DisplayName = "Disabled"),
	Hard_shadows	UMETA(DisplayName = "Hard Shadows"),
	Area_shadows	UMETA(DisplayName = "Area Shadows"),
};


USTRUCT(BlueprintType)
struct FColorGradePerRangeSettings
{
	GENERATED_USTRUCT_BODY()


	UPROPERTY(Interp, BlueprintReadWrite, Category = "Color Grading", meta = (UIMin = "0.0", UIMax = "2.0", Delta = "0.01", ColorGradingMode = "saturation", ShiftMouseMovePixelPerDelta = "10", SupportDynamicSliderMaxValue = "true", DisplayName = "Saturation"))
	FVector4 Saturation;

	UPROPERTY(Interp, BlueprintReadWrite, Category = "Color Grading", meta = (UIMin = "0.0", UIMax = "2.0", Delta = "0.01", ColorGradingMode = "contrast", ShiftMouseMovePixelPerDelta = "10", SupportDynamicSliderMaxValue = "true", DisplayName = "Contrast"))
	FVector4 Contrast;

	UPROPERTY(Interp, BlueprintReadWrite, Category = "Color Grading", meta = (UIMin = "0.0", UIMax = "2.0", Delta = "0.01", ColorGradingMode = "gamma", ShiftMouseMovePixelPerDelta = "10", SupportDynamicSliderMaxValue = "true", DisplayName = "Gamma"))
	FVector4 Gamma;

	UPROPERTY(Interp, BlueprintReadWrite, Category = "Color Grading", meta = (UIMin = "0.0", UIMax = "2.0", Delta = "0.01", ColorGradingMode = "gain", ShiftMouseMovePixelPerDelta = "10", SupportDynamicSliderMaxValue = "true", DisplayName = "Gain"))
	FVector4 Gain;

	UPROPERTY(Interp, BlueprintReadWrite, Category = "Color Grading", meta = (UIMin = "-1.0", UIMax = "1.0", Delta = "0.001", ColorGradingMode = "offset", ShiftMouseMovePixelPerDelta = "20", SupportDynamicSliderMaxValue = "true", SupportDynamicSliderMinValue = "true", DisplayName = "Offset"))
	FVector4 Offset;


	FColorGradePerRangeSettings()
	{
		Saturation = FVector4(1.0f, 1.0f, 1.0f, 1.0f);
		Contrast = FVector4(1.0f, 1.0f, 1.0f, 1.0f);
		Gamma = FVector4(1.0f, 1.0f, 1.0f, 1.0f);
		Gain = FVector4(1.0f, 1.0f, 1.0f, 1.0f);
		Offset = FVector4(0.0f, 0.0f, 0.0f, 0.0f);
	}
};

USTRUCT(BlueprintType)
struct FColorGradingSettings
{
	GENERATED_USTRUCT_BODY()


	UPROPERTY(Interp,BlueprintReadWrite, Category = "Color Grading")
	FColorGradePerRangeSettings Global;

	UPROPERTY(Interp, BlueprintReadWrite, Category = "Color Grading")
	FColorGradePerRangeSettings Shadows;

	UPROPERTY(Interp, BlueprintReadWrite, Category = "Color Grading")
	FColorGradePerRangeSettings Midtones;

	UPROPERTY(Interp, BlueprintReadWrite, Category = "Color Grading")
	FColorGradePerRangeSettings Highlights;

	UPROPERTY(Interp, BlueprintReadWrite, Category = "Color Grading", meta = (UIMin = "-1.0", UIMax = "1.0", DisplayName = "ShadowsMax"))
	float ShadowsMax;

	UPROPERTY(Interp, BlueprintReadWrite, Category = "Color Grading", meta = (UIMin = "-1.0", UIMax = "1.0", DisplayName = "HighlightsMin"))
	float HighlightsMin;


	FColorGradingSettings()
	{
		ShadowsMax = 0.09f;
		HighlightsMin = 0.5f;
	}

	/* Exports to post process settings with overrides. */
	ENGINE_API void ExportToPostProcessSettings(FPostProcessSettings* OutPostProcessSettings) const;
};

USTRUCT(BlueprintType)
struct FFilmStockSettings
{
	GENERATED_USTRUCT_BODY()


	UPROPERTY(Interp, BlueprintReadWrite, Category = "Film Stock", meta = (UIMin = "0.0", UIMax = "1.0", DisplayName = "Slope"))
	float Slope;

	UPROPERTY(Interp, BlueprintReadWrite, Category = "Film Stock", meta = (UIMin = "0.0", UIMax = "1.0", DisplayName = "Toe"))
	float Toe;

	UPROPERTY(Interp, BlueprintReadWrite, Category = "Film Stock", meta = (UIMin = "0.0", UIMax = "1.0", DisplayName = "Shoulder"))
	float Shoulder;

	UPROPERTY(Interp, BlueprintReadWrite, Category = "Film Stock", meta = (UIMin = "0.0", UIMax = "1.0", DisplayName = "Black clip"))
	float BlackClip;

	UPROPERTY(Interp, BlueprintReadWrite, Category = "Film Stock", meta = (UIMin = "0.0", UIMax = "1.0", DisplayName = "White clip"))
	float WhiteClip;


	FFilmStockSettings()
	{
		Slope = 0.88f;
		Toe = 0.55f;
		Shoulder = 0.26f;
		BlackClip = 0.0f;
		WhiteClip = 0.04f;
	}

	/* Exports to post process settings with overrides. */
	ENGINE_API void ExportToPostProcessSettings(FPostProcessSettings* OutPostProcessSettings) const;
};

USTRUCT(BlueprintType)
struct FGaussianSumBloomSettings
{
	GENERATED_USTRUCT_BODY()


	/** Multiplier for all bloom contributions >=0: off, 1(default), >1 brighter */
	UPROPERTY(Interp, BlueprintReadWrite, Category="Lens|Bloom", meta=(ClampMin = "0.0", UIMax = "8.0", DisplayName = "Intensity"))
	float Intensity;

	/**
	 * minimum brightness the bloom starts having effect
	 * -1:all pixels affect bloom equally (physically correct, faster as a threshold pass is omitted), 0:all pixels affect bloom brights more, 1(default), >1 brighter
	 */
	UPROPERTY(interp, BlueprintReadWrite, Category="Lens|Bloom", meta=(ClampMin = "-1.0", UIMax = "8.0", DisplayName = "Threshold"))
	float Threshold;

	/**
	 * Scale for all bloom sizes
	 */
	UPROPERTY(Interp, BlueprintReadWrite, Category="Lens|Bloom", AdvancedDisplay, meta=(ClampMin = "0.0", UIMax = "64.0", DisplayName = "Size scale"))
	float SizeScale;

	/**
	 * Diameter size for the Bloom1 in percent of the screen width
	 * (is done in 1/2 resolution, larger values cost more performance, good for high frequency details)
	 * >=0: can be clamped because of shader limitations
	 */
	UPROPERTY(Interp, BlueprintReadWrite, Category="Lens|Bloom", AdvancedDisplay, meta=(ClampMin = "0.0", UIMax = "4.0", DisplayName = "#1 Size"))
	float Filter1Size;

	/**
	 * Diameter size for Bloom2 in percent of the screen width
	 * (is done in 1/4 resolution, larger values cost more performance)
	 * >=0: can be clamped because of shader limitations
	 */
	UPROPERTY(Interp, BlueprintReadWrite, Category="Lens|Bloom", AdvancedDisplay, meta=(ClampMin = "0.0", UIMax = "8.0", DisplayName = "#2 Size"))
	float Filter2Size;

	/**
	 * Diameter size for Bloom3 in percent of the screen width
	 * (is done in 1/8 resolution, larger values cost more performance)
	 * >=0: can be clamped because of shader limitations
	 */
	UPROPERTY(Interp, BlueprintReadWrite, Category="Lens|Bloom", AdvancedDisplay, meta=(ClampMin = "0.0", UIMax = "16.0", DisplayName = "#3 Size"))
	float Filter3Size;

	/**
	 * Diameter size for Bloom4 in percent of the screen width
	 * (is done in 1/16 resolution, larger values cost more performance, best for wide contributions)
	 * >=0: can be clamped because of shader limitations
	 */
	UPROPERTY(Interp, BlueprintReadWrite, Category="Lens|Bloom", AdvancedDisplay, meta=(ClampMin = "0.0", UIMax = "32.0", DisplayName = "#4 Size"))
	float Filter4Size;

	/**
	 * Diameter size for Bloom5 in percent of the screen width
	 * (is done in 1/32 resolution, larger values cost more performance, best for wide contributions)
	 * >=0: can be clamped because of shader limitations
	 */
	UPROPERTY(Interp, BlueprintReadWrite, Category="Lens|Bloom", AdvancedDisplay, meta=(ClampMin = "0.0", UIMax = "64.0", DisplayName = "#5 Size"))
	float Filter5Size;

	/**
	 * Diameter size for Bloom6 in percent of the screen width
	 * (is done in 1/64 resolution, larger values cost more performance, best for wide contributions)
	 * >=0: can be clamped because of shader limitations
	 */
	UPROPERTY(Interp, BlueprintReadWrite, Category="Lens|Bloom", AdvancedDisplay, meta=(ClampMin = "0.0", UIMax = "128.0", DisplayName = "#6 Size"))
	float Filter6Size;

	/** Bloom1 tint color */
	UPROPERTY(Interp, BlueprintReadWrite, Category="Lens|Bloom", AdvancedDisplay, meta=(DisplayName = "#1 Tint", HideAlphaChannel))
	FLinearColor Filter1Tint;

	/** Bloom2 tint color */
	UPROPERTY(Interp, BlueprintReadWrite, Category="Lens|Bloom", AdvancedDisplay, meta=(DisplayName = "#2 Tint", HideAlphaChannel))
	FLinearColor Filter2Tint;

	/** Bloom3 tint color */
	UPROPERTY(Interp, BlueprintReadWrite, Category="Lens|Bloom", AdvancedDisplay, meta=(DisplayName = "#3 Tint", HideAlphaChannel))
	FLinearColor Filter3Tint;

	/** Bloom4 tint color */
	UPROPERTY(Interp, BlueprintReadWrite, Category="Lens|Bloom", AdvancedDisplay, meta=(DisplayName = "#4 Tint", HideAlphaChannel))
	FLinearColor Filter4Tint;

	/** Bloom5 tint color */
	UPROPERTY(Interp, BlueprintReadWrite, Category="Lens|Bloom", AdvancedDisplay, meta=(DisplayName = "#5 Tint", HideAlphaChannel))
	FLinearColor Filter5Tint;

	/** Bloom6 tint color */
	UPROPERTY(Interp, BlueprintReadWrite, Category="Lens|Bloom", AdvancedDisplay, meta=(DisplayName = "#6 Tint", HideAlphaChannel))
	FLinearColor Filter6Tint;


	FGaussianSumBloomSettings()
	{
		Intensity = 0.675f;
		Threshold = -1.0f;
		// default is 4 to maintain old settings after fixing something that caused a factor of 4
		SizeScale = 4.0;
		Filter1Tint = FLinearColor(0.3465f, 0.3465f, 0.3465f);
		Filter1Size = 0.3f;
		Filter2Tint = FLinearColor(0.138f, 0.138f, 0.138f);
		Filter2Size = 1.0f;
		Filter3Tint = FLinearColor(0.1176f, 0.1176f, 0.1176f);
		Filter3Size = 2.0f;
		Filter4Tint = FLinearColor(0.066f, 0.066f, 0.066f);
		Filter4Size = 10.0f;
		Filter5Tint = FLinearColor(0.066f, 0.066f, 0.066f);
		Filter5Size = 30.0f;
		Filter6Tint = FLinearColor(0.061f, 0.061f, 0.061f);
		Filter6Size = 64.0f;
	}

	/* Exports to post process settings with overrides. */
	ENGINE_API void ExportToPostProcessSettings(FPostProcessSettings* OutPostProcessSettings) const;
};

USTRUCT(BlueprintType)
struct FConvolutionBloomSettings
{
	GENERATED_USTRUCT_BODY()


	/** Texture to replace default convolution bloom kernel */
	UPROPERTY(EditAnywhere, BlueprintReadWrite, Category = "Lens|Bloom", meta = (DisplayName = "Convolution Kernel"))
	class UTexture2D* Texture;

	/** Relative size of the convolution kernel image compared to the minor axis of the viewport  */
	UPROPERTY(Interp, BlueprintReadWrite, Category = "Lens|Bloom", AdvancedDisplay, meta = (ClampMin = "0.0", UIMax = "1.0", DisplayName = "Convolution Scale"))
	float Size;

	/** The UV location of the center of the kernel.  Should be very close to (.5,.5) */
	UPROPERTY(Interp, BlueprintReadWrite, Category = "Lens|Bloom", AdvancedDisplay, meta = (DisplayName = "Convolution Center"))
	FVector2D CenterUV;

	/** Boost intensity of select pixels  prior to computing bloom convolution (Min, Max, Multiplier).  Max < Min disables */
	UPROPERTY(Interp, BlueprintReadWrite, Category = "Lens|Bloom", AdvancedDisplay, meta = (DisplayName = "Convolution Boost Min"))
	float PreFilterMin;

	/** Boost intensity of select pixels  prior to computing bloom convolution (Min, Max, Multiplier).  Max < Min disables */
	UPROPERTY(Interp, BlueprintReadWrite, Category = "Lens|Bloom", AdvancedDisplay, meta = (DisplayName = "Convolution Boost Max"))
	float PreFilterMax;

	/** Boost intensity of select pixels  prior to computing bloom convolution (Min, Max, Multiplier).  Max < Min disables */
	UPROPERTY(Interp, BlueprintReadWrite, Category = "Lens|Bloom", AdvancedDisplay, meta = (DisplayName = "Convolution Boost Mult"))
	float PreFilterMult;

	/** Implicit buffer region as a fraction of the screen size to insure the bloom does not wrap across the screen.  Larger sizes have perf impact.*/
	UPROPERTY(Interp, BlueprintReadWrite, Category = "Lens|Bloom", AdvancedDisplay, meta = (ClampMin = "0.0", UIMax = "1.0", DisplayName = "Convolution Buffer"))
	float BufferScale;


	FConvolutionBloomSettings()
	{
		Texture = nullptr;
		Size = 1.f;
		CenterUV = FVector2D(0.5f, 0.5f);
		PreFilterMin = 7.f;
		PreFilterMax = 15000.f;
		PreFilterMult = 15.f;
		BufferScale = 0.133f;
	}

	/* Exports to post process settings with overrides. */
	ENGINE_API void ExportToPostProcessSettings(FPostProcessSettings* OutPostProcessSettings) const;
};

USTRUCT(BlueprintType)
struct FLensBloomSettings
{
	GENERATED_USTRUCT_BODY()

	/** Bloom gaussian sum method specific settings. */
	UPROPERTY(Interp, BlueprintReadWrite, Category = "Gaussian Sum Method")
	FGaussianSumBloomSettings GaussianSum;

	/** Bloom convolution method specific settings. */
	UPROPERTY(Interp, BlueprintReadWrite, Category = "Convolution Method")
	FConvolutionBloomSettings Convolution;

	/** Bloom algorithm */
	UPROPERTY(EditAnywhere, BlueprintReadWrite, Category = "Lens|Bloom")
	TEnumAsByte<enum EBloomMethod> Method;


	FLensBloomSettings()
	{
		Method = BM_SOG;
	}

	/* Exports to post process settings with overrides. */
	ENGINE_API void ExportToPostProcessSettings(FPostProcessSettings* OutPostProcessSettings) const;
};

USTRUCT(BlueprintType)
struct FLensImperfectionSettings
{
	GENERATED_USTRUCT_BODY()
	
	/**
	 * Texture that defines the dirt on the camera lens where the light of very bright objects is scattered.
	 */
	UPROPERTY(EditAnywhere, BlueprintReadWrite, Category="Lens|Dirt Mask", meta=(DisplayName = "Dirt Mask Texture"))
	class UTexture* DirtMask;	
	
	/** BloomDirtMask intensity */
	UPROPERTY(Interp, BlueprintReadWrite, Category="Lens|Dirt Mask", meta=(ClampMin = "0.0", UIMax = "8.0", DisplayName = "Dirt Mask Intensity"))
	float DirtMaskIntensity;

	/** BloomDirtMask tint color */
	UPROPERTY(Interp, BlueprintReadWrite, Category="Lens|Dirt Mask", meta=(DisplayName = "Dirt Mask Tint", HideAlphaChannel))
	FLinearColor DirtMaskTint;


	FLensImperfectionSettings()
	{
		DirtMask = nullptr;
		DirtMaskIntensity = 0.0f;
		DirtMaskTint = FLinearColor(0.5f, 0.5f, 0.5f);
	}

	/* Exports to post process settings with overrides. */
	ENGINE_API void ExportToPostProcessSettings(FPostProcessSettings* OutPostProcessSettings) const;
};

USTRUCT(BlueprintType)
struct FLensSettings
{
	GENERATED_USTRUCT_BODY()


	UPROPERTY(Interp, BlueprintReadWrite, Category = "Lens")
	FLensBloomSettings Bloom;

	UPROPERTY(Interp, BlueprintReadWrite, Category = "Lens")
	FLensImperfectionSettings Imperfections;

	/** in percent, Scene chromatic aberration / color fringe (camera imperfection) to simulate an artifact that happens in real-world lens, mostly visible in the image corners. */
	UPROPERTY(Interp, BlueprintReadWrite, Category = "Lens", meta = (UIMin = "0.0", UIMax = "5.0"))
	float ChromaticAberration;


	FLensSettings()
	{
		ChromaticAberration = 0.0f;
	}

	/* Exports to post process settings with overrides. */
	ENGINE_API void ExportToPostProcessSettings(FPostProcessSettings* OutPostProcessSettings) const;
};

USTRUCT(BlueprintType)
struct FCameraExposureSettings
{
	GENERATED_USTRUCT_BODY()
		
	/** Luminance computation method */
	UPROPERTY(EditAnywhere, BlueprintReadWrite, Category="Exposure", meta=(DisplayName = "Method"))
    TEnumAsByte<enum EAutoExposureMethod> Method;

	/**
	 * The eye adaptation will adapt to a value extracted from the luminance histogram of the scene color.
	 * The value is defined as having x percent below this brightness. Higher values give bright spots on the screen more priority
	 * but can lead to less stable results. Lower values give the medium and darker values more priority but might cause burn out of
	 * bright spots.
	 * >0, <100, good values are in the range 70 .. 80
	 */
	UPROPERTY(Interp, BlueprintReadWrite, Category="Exposure", AdvancedDisplay, meta=(ClampMin = "0.0", ClampMax = "100.0", DisplayName = "Low Percent"))
	float LowPercent;

	/**
	 * The eye adaptation will adapt to a value extracted from the luminance histogram of the scene color.
	 * The value is defined as having x percent below this brightness. Higher values give bright spots on the screen more priority
	 * but can lead to less stable results. Lower values give the medium and darker values more priority but might cause burn out of
	 * bright spots.
	 * >0, <100, good values are in the range 80 .. 95
	 */
	UPROPERTY(Interp, BlueprintReadWrite, Category="Exposure", AdvancedDisplay, meta=(ClampMin = "0.0", ClampMax = "100.0", DisplayName = "High Percent"))
	float HighPercent;

	/**
	 * A good value should be positive near 0. This is the minimum brightness the auto exposure can adapt to.
	 * It should be tweaked in a dark lighting situation (too small: image appears too bright, too large: image appears too dark).
	 * Note: Tweaking emissive materials and lights or tweaking auto exposure can look the same. Tweaking auto exposure has global
	 * effect and defined the HDR range - you don't want to change that late in the project development.
	 * Eye Adaptation is disabled if MinBrightness = MaxBrightness
	 */
	UPROPERTY(Interp, BlueprintReadWrite, Category="Exposure", meta=(ClampMin = "0.0", UIMax = "10.0", DisplayName = "Min Brightness"))
	float MinBrightness;

	/**
	 * A good value should be positive (2 is a good value). This is the maximum brightness the auto exposure can adapt to.
	 * It should be tweaked in a bright lighting situation (too small: image appears too bright, too large: image appears too dark).
	 * Note: Tweaking emissive materials and lights or tweaking auto exposure can look the same. Tweaking auto exposure has global
	 * effect and defined the HDR range - you don't want to change that late in the project development.
	 * Eye Adaptation is disabled if MinBrightness = MaxBrightness
	 */
	UPROPERTY(Interp, BlueprintReadWrite, Category="Exposure", meta=(ClampMin = "0.0", UIMax = "10.0", DisplayName = "Max Brightness"))
	float MaxBrightness;

	/** >0 */
	UPROPERTY(Interp, BlueprintReadWrite, Category="Exposure", meta=(ClampMin = "0.02", UIMax = "20.0", DisplayName = "Speed Up"))
	float SpeedUp;

	/** >0 */
	UPROPERTY(Interp, BlueprintReadWrite, Category="Exposure", meta=(ClampMin = "0.02", UIMax = "20.0", DisplayName = "Speed Down"))
	float SpeedDown;

	/**
	 * Logarithmic adjustment for the exposure. Only used if a tonemapper is specified.
	 * 0: no adjustment, -1:2x darker, -2:4x darker, 1:2x brighter, 2:4x brighter, ...
	 */
	UPROPERTY(Interp, BlueprintReadWrite, Category = "Exposure", meta = (UIMin = "-8.0", UIMax = "8.0", DisplayName = "Exposure Bias"))
	float Bias;

	/**
	 * Exposure compensation based on the scene EV100.
	 * Used to calibrate the final exposure differently depending on the average scene luminance.
	 * 0: no adjustment, -1:2x darker, -2:4x darker, 1:2x brighter, 2:4x brighter, ...
	 */
	UPROPERTY(EditAnywhere, BlueprintReadWrite, Category = "Exposure", meta = (DisplayName = "Exposure Bias Curve"))
	class UCurveFloat* BiasCurve = nullptr;

	/** temporary exposed until we found good values, -8: 1/256, -10: 1/1024 */
	UPROPERTY(Interp, BlueprintReadWrite, Category="Exposure", AdvancedDisplay, meta=(UIMin = "-16", UIMax = "0.0"))
	float HistogramLogMin;

	/** temporary exposed until we found good values 4: 16, 8: 256 */
	UPROPERTY(Interp, BlueprintReadWrite, Category="Exposure", AdvancedDisplay, meta=(UIMin = "0.0", UIMax = "16.0"))
	float HistogramLogMax;

	/** Calibration constant for 18% albedo. */
	UPROPERTY(Interp, BlueprintReadWrite, Category = "Exposure", AdvancedDisplay, meta=(UIMin = "0", UIMax = "100.0", DisplayName = "Calibration Constant"))
	float CalibrationConstant;

	ENGINE_API FCameraExposureSettings();

	/* Exports to post process settings with overrides. */
	ENGINE_API void ExportToPostProcessSettings(FPostProcessSettings* OutPostProcessSettings) const;
};

USTRUCT(BlueprintType)
struct FWeightedBlendable
{
	GENERATED_USTRUCT_BODY()

	/** 0:no effect .. 1:full effect */
	UPROPERTY(interp, BlueprintReadWrite, Category=FWeightedBlendable, meta=(ClampMin = "0.0", ClampMax = "1.0", Delta = "0.01"))
	float Weight;

	/** should be of the IBlendableInterface* type but UProperties cannot express that */
	UPROPERTY(EditAnywhere, BlueprintReadWrite, Category=FWeightedBlendable, meta=( AllowedClasses="BlendableInterface", Keywords="PostProcess" ))
	UObject* Object;

	// default constructor
	FWeightedBlendable()
		: Weight(-1)
		, Object(0)
	{
	}

	// constructor
	// @param InWeight -1 is used to hide the weight and show the "Choose" UI, 0:no effect .. 1:full effect
	FWeightedBlendable(float InWeight, UObject* InObject)
		: Weight(InWeight)
		, Object(InObject)
	{
	}
};

// for easier detail customization, needed?
USTRUCT(BlueprintType)
struct FWeightedBlendables
{
	GENERATED_USTRUCT_BODY()

	UPROPERTY(EditAnywhere, BlueprintReadWrite, Category="PostProcessSettings", meta=( Keywords="PostProcess" ))
	TArray<FWeightedBlendable> Array;
};


/** To be able to use struct PostProcessSettings. */
// Each property consists of a bool to enable it (by default off),
// the variable declaration and further down the default value for it.
// The comment should include the meaning and usable range.
PRAGMA_DISABLE_DEPRECATION_WARNINGS
USTRUCT(BlueprintType, meta=(HiddenByDefault))
struct FPostProcessSettings
{
	PRAGMA_ENABLE_DEPRECATION_WARNINGS
	GENERATED_USTRUCT_BODY()

	// first all bOverride_... as they get grouped together into bitfields

	UPROPERTY(EditAnywhere, BlueprintReadWrite, Category=Overrides, meta=(PinHiddenByDefault, InlineEditConditionToggle))
	uint8 bOverride_WhiteTemp:1;
	UPROPERTY(EditAnywhere, BlueprintReadWrite, Category=Overrides, meta=(PinHiddenByDefault, InlineEditConditionToggle))
	uint8 bOverride_WhiteTint:1;

	// Color Correction controls
	UPROPERTY(EditAnywhere, BlueprintReadWrite, Category=Overrides, meta=(PinHiddenByDefault, InlineEditConditionToggle))
	uint8 bOverride_ColorSaturation:1;
	UPROPERTY(EditAnywhere, BlueprintReadWrite, Category=Overrides, meta=(PinHiddenByDefault, InlineEditConditionToggle))
	uint8 bOverride_ColorContrast:1;
	UPROPERTY(EditAnywhere, BlueprintReadWrite, Category=Overrides, meta=(PinHiddenByDefault, InlineEditConditionToggle))
	uint8 bOverride_ColorGamma:1;
	UPROPERTY(EditAnywhere, BlueprintReadWrite, Category=Overrides, meta=(PinHiddenByDefault, InlineEditConditionToggle))
	uint8 bOverride_ColorGain:1;
	UPROPERTY(EditAnywhere, BlueprintReadWrite, Category=Overrides, meta=(PinHiddenByDefault, InlineEditConditionToggle))
	uint8 bOverride_ColorOffset:1;

	UPROPERTY(EditAnywhere, BlueprintReadWrite, Category = Overrides, meta = (PinHiddenByDefault, InlineEditConditionToggle))
	uint8 bOverride_ColorSaturationShadows : 1;
	UPROPERTY(EditAnywhere, BlueprintReadWrite, Category = Overrides, meta = (PinHiddenByDefault, InlineEditConditionToggle))
	uint8 bOverride_ColorContrastShadows : 1;
	UPROPERTY(EditAnywhere, BlueprintReadWrite, Category = Overrides, meta = (PinHiddenByDefault, InlineEditConditionToggle))
	uint8 bOverride_ColorGammaShadows : 1;
	UPROPERTY(EditAnywhere, BlueprintReadWrite, Category = Overrides, meta = (PinHiddenByDefault, InlineEditConditionToggle))
	uint8 bOverride_ColorGainShadows : 1;
	UPROPERTY(EditAnywhere, BlueprintReadWrite, Category = Overrides, meta = (PinHiddenByDefault, InlineEditConditionToggle))
	uint8 bOverride_ColorOffsetShadows : 1;

	UPROPERTY(EditAnywhere, BlueprintReadWrite, Category = Overrides, meta = (PinHiddenByDefault, InlineEditConditionToggle))
	uint8 bOverride_ColorSaturationMidtones : 1;
	UPROPERTY(EditAnywhere, BlueprintReadWrite, Category = Overrides, meta = (PinHiddenByDefault, InlineEditConditionToggle))
	uint8 bOverride_ColorContrastMidtones : 1;
	UPROPERTY(EditAnywhere, BlueprintReadWrite, Category = Overrides, meta = (PinHiddenByDefault, InlineEditConditionToggle))
	uint8 bOverride_ColorGammaMidtones : 1;
	UPROPERTY(EditAnywhere, BlueprintReadWrite, Category = Overrides, meta = (PinHiddenByDefault, InlineEditConditionToggle))
	uint8 bOverride_ColorGainMidtones : 1;
	UPROPERTY(EditAnywhere, BlueprintReadWrite, Category = Overrides, meta = (PinHiddenByDefault, InlineEditConditionToggle))
	uint8 bOverride_ColorOffsetMidtones : 1;

	UPROPERTY(EditAnywhere, BlueprintReadWrite, Category = Overrides, meta = (PinHiddenByDefault, InlineEditConditionToggle))
	uint8 bOverride_ColorSaturationHighlights : 1;
	UPROPERTY(EditAnywhere, BlueprintReadWrite, Category = Overrides, meta = (PinHiddenByDefault, InlineEditConditionToggle))
	uint8 bOverride_ColorContrastHighlights : 1;
	UPROPERTY(EditAnywhere, BlueprintReadWrite, Category = Overrides, meta = (PinHiddenByDefault, InlineEditConditionToggle))
	uint8 bOverride_ColorGammaHighlights : 1;
	UPROPERTY(EditAnywhere, BlueprintReadWrite, Category = Overrides, meta = (PinHiddenByDefault, InlineEditConditionToggle))
	uint8 bOverride_ColorGainHighlights : 1;
	UPROPERTY(EditAnywhere, BlueprintReadWrite, Category = Overrides, meta = (PinHiddenByDefault, InlineEditConditionToggle))
	uint8 bOverride_ColorOffsetHighlights : 1;

	UPROPERTY(EditAnywhere, BlueprintReadWrite, Category = Overrides, meta = (PinHiddenByDefault, InlineEditConditionToggle))
	uint8 bOverride_ColorCorrectionShadowsMax : 1;
	UPROPERTY(EditAnywhere, BlueprintReadWrite, Category = Overrides, meta = (PinHiddenByDefault, InlineEditConditionToggle))
	uint8 bOverride_ColorCorrectionHighlightsMin : 1;

	UPROPERTY(EditAnywhere, BlueprintReadWrite, Category = Overrides, meta = (PinHiddenByDefault, InlineEditConditionToggle))
	uint8 bOverride_BlueCorrection : 1;
	UPROPERTY(EditAnywhere, BlueprintReadWrite, Category = Overrides, meta = (PinHiddenByDefault, InlineEditConditionToggle))
	uint8 bOverride_ExpandGamut : 1;

	UPROPERTY(EditAnywhere, BlueprintReadWrite, Category=Overrides, meta=(PinHiddenByDefault, InlineEditConditionToggle))
	uint8 bOverride_FilmWhitePoint:1;

	UPROPERTY(EditAnywhere, BlueprintReadWrite, Category=Overrides, meta=(PinHiddenByDefault, InlineEditConditionToggle))
	uint8 bOverride_FilmSaturation:1;

	UPROPERTY(EditAnywhere, BlueprintReadWrite, Category=Overrides, meta=(PinHiddenByDefault, InlineEditConditionToggle))
	uint8 bOverride_FilmChannelMixerRed:1;

	UPROPERTY(EditAnywhere, BlueprintReadWrite, Category=Overrides, meta=(PinHiddenByDefault, InlineEditConditionToggle))
	uint8 bOverride_FilmChannelMixerGreen:1;

	UPROPERTY(EditAnywhere, BlueprintReadWrite, Category=Overrides, meta=(PinHiddenByDefault, InlineEditConditionToggle))
	uint8 bOverride_FilmChannelMixerBlue:1;

	UPROPERTY(EditAnywhere, BlueprintReadWrite, Category=Overrides, meta=(PinHiddenByDefault, InlineEditConditionToggle))
	uint8 bOverride_FilmContrast:1;

	UPROPERTY(EditAnywhere, BlueprintReadWrite, Category=Overrides, meta=(PinHiddenByDefault, InlineEditConditionToggle))
	uint8 bOverride_FilmDynamicRange:1;

	UPROPERTY(EditAnywhere, BlueprintReadWrite, Category=Overrides, meta=(PinHiddenByDefault, InlineEditConditionToggle))
	uint8 bOverride_FilmHealAmount:1;

	UPROPERTY(EditAnywhere, BlueprintReadWrite, Category=Overrides, meta=(PinHiddenByDefault, InlineEditConditionToggle))
	uint8 bOverride_FilmToeAmount:1;

	UPROPERTY(EditAnywhere, BlueprintReadWrite, Category=Overrides, meta=(PinHiddenByDefault, InlineEditConditionToggle))
	uint8 bOverride_FilmShadowTint:1;

	UPROPERTY(EditAnywhere, BlueprintReadWrite, Category=Overrides, meta=(PinHiddenByDefault, InlineEditConditionToggle))
	uint8 bOverride_FilmShadowTintBlend:1;

	UPROPERTY(EditAnywhere, BlueprintReadWrite, Category=Overrides, meta=(PinHiddenByDefault, InlineEditConditionToggle))
	uint8 bOverride_FilmShadowTintAmount:1;

	UPROPERTY(EditAnywhere, BlueprintReadWrite, Category=Overrides, meta=(PinHiddenByDefault, InlineEditConditionToggle))
	uint8 bOverride_FilmSlope:1;
	UPROPERTY(EditAnywhere, BlueprintReadWrite, Category=Overrides, meta=(PinHiddenByDefault, InlineEditConditionToggle))
	uint8 bOverride_FilmToe:1;
	UPROPERTY(EditAnywhere, BlueprintReadWrite, Category=Overrides, meta=(PinHiddenByDefault, InlineEditConditionToggle))
	uint8 bOverride_FilmShoulder:1;
	UPROPERTY(EditAnywhere, BlueprintReadWrite, Category=Overrides, meta=(PinHiddenByDefault, InlineEditConditionToggle))
	uint8 bOverride_FilmBlackClip:1;
	UPROPERTY(EditAnywhere, BlueprintReadWrite, Category=Overrides, meta=(PinHiddenByDefault, InlineEditConditionToggle))
	uint8 bOverride_FilmWhiteClip:1;

	UPROPERTY(EditAnywhere, BlueprintReadWrite, Category=Overrides, meta=(PinHiddenByDefault, InlineEditConditionToggle))
	uint8 bOverride_SceneColorTint:1;

	UPROPERTY(EditAnywhere, BlueprintReadWrite, Category=Overrides, meta=(PinHiddenByDefault, InlineEditConditionToggle))
	uint8 bOverride_SceneFringeIntensity:1;
	UPROPERTY(EditAnywhere, BlueprintReadWrite, Category=Overrides, meta=(PinHiddenByDefault, InlineEditConditionToggle))
	uint8 bOverride_ChromaticAberrationStartOffset:1;

	UPROPERTY(EditAnywhere, BlueprintReadWrite, Category=Overrides, meta=(PinHiddenByDefault, InlineEditConditionToggle))
	uint8 bOverride_AmbientCubemapTint:1;

	UPROPERTY(EditAnywhere, BlueprintReadWrite, Category=Overrides, meta=(PinHiddenByDefault, InlineEditConditionToggle))
	uint8 bOverride_AmbientCubemapIntensity:1;

	UPROPERTY(EditAnywhere, BlueprintReadWrite, Category=Overrides, meta=(PinHiddenByDefault, InlineEditConditionToggle))
	uint8 bOverride_BloomMethod : 1;

	UPROPERTY(EditAnywhere, BlueprintReadWrite, Category=Overrides, meta=(PinHiddenByDefault, InlineEditConditionToggle))
	uint8 bOverride_BloomIntensity:1;

	UPROPERTY(EditAnywhere, BlueprintReadWrite, Category=Overrides, meta=(PinHiddenByDefault, InlineEditConditionToggle))
	uint8 bOverride_BloomThreshold:1;

	UPROPERTY(EditAnywhere, BlueprintReadWrite, Category=Overrides, meta=(PinHiddenByDefault, InlineEditConditionToggle))
	uint8 bOverride_Bloom1Tint:1;

	UPROPERTY(EditAnywhere, BlueprintReadWrite, Category=Overrides, meta=(PinHiddenByDefault, InlineEditConditionToggle))
	uint8 bOverride_Bloom1Size:1;

	UPROPERTY(EditAnywhere, BlueprintReadWrite, Category=Overrides, meta=(PinHiddenByDefault, InlineEditConditionToggle))
	uint8 bOverride_Bloom2Size:1;

	UPROPERTY(EditAnywhere, BlueprintReadWrite, Category=Overrides, meta=(PinHiddenByDefault, InlineEditConditionToggle))
	uint8 bOverride_Bloom2Tint:1;

	UPROPERTY(EditAnywhere, BlueprintReadWrite, Category=Overrides, meta=(PinHiddenByDefault, InlineEditConditionToggle))
	uint8 bOverride_Bloom3Tint:1;

	UPROPERTY(EditAnywhere, BlueprintReadWrite, Category=Overrides, meta=(PinHiddenByDefault, InlineEditConditionToggle))
	uint8 bOverride_Bloom3Size:1;

	UPROPERTY(EditAnywhere, BlueprintReadWrite, Category=Overrides, meta=(PinHiddenByDefault, InlineEditConditionToggle))
	uint8 bOverride_Bloom4Tint:1;

	UPROPERTY(EditAnywhere, BlueprintReadWrite, Category=Overrides, meta=(PinHiddenByDefault, InlineEditConditionToggle))
	uint8 bOverride_Bloom4Size:1;

	UPROPERTY(EditAnywhere, BlueprintReadWrite, Category=Overrides, meta=(PinHiddenByDefault, InlineEditConditionToggle))
	uint8 bOverride_Bloom5Tint:1;

	UPROPERTY(EditAnywhere, BlueprintReadWrite, Category=Overrides, meta=(PinHiddenByDefault, InlineEditConditionToggle))
	uint8 bOverride_Bloom5Size:1;

	UPROPERTY(EditAnywhere, BlueprintReadWrite, Category=Overrides, meta=(PinHiddenByDefault, InlineEditConditionToggle))
	uint8 bOverride_Bloom6Tint:1;

	UPROPERTY(EditAnywhere, BlueprintReadWrite, Category=Overrides, meta=(PinHiddenByDefault, InlineEditConditionToggle))
	uint8 bOverride_Bloom6Size:1;

	UPROPERTY(EditAnywhere, BlueprintReadWrite, Category=Overrides, meta=(PinHiddenByDefault, InlineEditConditionToggle))
	uint8 bOverride_BloomSizeScale:1;

	UPROPERTY(EditAnywhere, BlueprintReadWrite, Category=Overrides, meta=(PinHiddenByDefault, InlineEditConditionToggle))
	uint8 bOverride_BloomConvolutionTexture : 1;

	UPROPERTY(EditAnywhere, BlueprintReadWrite, Category = Overrides, meta = (PinHiddenByDefault, InlineEditConditionToggle))
	uint8 bOverride_BloomConvolutionSize : 1;

	UPROPERTY(EditAnywhere, BlueprintReadWrite, Category = Overrides, meta = (PinHiddenByDefault, InlineEditConditionToggle))
	uint8 bOverride_BloomConvolutionCenterUV : 1;

	UPROPERTY()
	uint8 bOverride_BloomConvolutionPreFilter_DEPRECATED : 1;

	UPROPERTY(EditAnywhere, BlueprintReadWrite, Category = Overrides, meta = (PinHiddenByDefault, InlineEditConditionToggle))
	uint8 bOverride_BloomConvolutionPreFilterMin : 1;
	
	UPROPERTY(EditAnywhere, BlueprintReadWrite, Category = Overrides, meta = (PinHiddenByDefault, InlineEditConditionToggle))
	uint8 bOverride_BloomConvolutionPreFilterMax : 1;
	
	UPROPERTY(EditAnywhere, BlueprintReadWrite, Category = Overrides, meta = (PinHiddenByDefault, InlineEditConditionToggle))
	uint8 bOverride_BloomConvolutionPreFilterMult : 1;

	UPROPERTY(EditAnywhere, BlueprintReadWrite, Category = Overrides, meta = (PinHiddenByDefault, InlineEditConditionToggle))
	uint8 bOverride_BloomConvolutionBufferScale : 1;

	UPROPERTY(EditAnywhere, BlueprintReadWrite, Category=Overrides, meta=(PinHiddenByDefault, InlineEditConditionToggle))
	uint8 bOverride_BloomDirtMaskIntensity:1;

	UPROPERTY(EditAnywhere, BlueprintReadWrite, Category=Overrides, meta=(PinHiddenByDefault, InlineEditConditionToggle))
	uint8 bOverride_BloomDirtMaskTint:1;

	UPROPERTY(EditAnywhere, BlueprintReadWrite, Category=Overrides, meta=(PinHiddenByDefault, InlineEditConditionToggle))
	uint8 bOverride_BloomDirtMask:1;

	UPROPERTY(EditAnywhere, BlueprintReadWrite, Category=Overrides, meta=(PinHiddenByDefault, InlineEditConditionToggle))
    uint8 bOverride_CameraShutterSpeed:1;

	UPROPERTY(EditAnywhere, BlueprintReadWrite, Category=Overrides, meta=(PinHiddenByDefault, InlineEditConditionToggle))
    uint8 bOverride_CameraISO:1;

	UPROPERTY(EditAnywhere, BlueprintReadWrite, Category=Overrides, meta=(PinHiddenByDefault, InlineEditConditionToggle))
    uint8 bOverride_AutoExposureMethod:1;

	UPROPERTY(EditAnywhere, BlueprintReadWrite, Category=Overrides, meta=(PinHiddenByDefault, InlineEditConditionToggle))
	uint8 bOverride_AutoExposureLowPercent:1;

	UPROPERTY(EditAnywhere, BlueprintReadWrite, Category=Overrides, meta=(PinHiddenByDefault, InlineEditConditionToggle))
	uint8 bOverride_AutoExposureHighPercent:1;

	UPROPERTY(EditAnywhere, BlueprintReadWrite, Category=Overrides, meta=(PinHiddenByDefault, InlineEditConditionToggle))
	uint8 bOverride_AutoExposureMinBrightness:1;

	UPROPERTY(EditAnywhere, BlueprintReadWrite, Category=Overrides, meta=(PinHiddenByDefault, InlineEditConditionToggle))
	uint8 bOverride_AutoExposureMaxBrightness:1;

	UPROPERTY(EditAnywhere, BlueprintReadWrite, Category=Overrides, meta=(PinHiddenByDefault, InlineEditConditionToggle))
	uint8 bOverride_AutoExposureCalibrationConstant:1;

	UPROPERTY(EditAnywhere, BlueprintReadWrite, Category=Overrides, meta=(PinHiddenByDefault, InlineEditConditionToggle))
	uint8 bOverride_AutoExposureSpeedUp:1;

	UPROPERTY(EditAnywhere, BlueprintReadWrite, Category=Overrides, meta=(PinHiddenByDefault, InlineEditConditionToggle))
	uint8 bOverride_AutoExposureSpeedDown:1;

	UPROPERTY(EditAnywhere, BlueprintReadWrite, Category=Overrides, meta=(PinHiddenByDefault, InlineEditConditionToggle))
	uint8 bOverride_AutoExposureBias:1;

	UPROPERTY(EditAnywhere, BlueprintReadWrite, Category=Overrides, meta=(PinHiddenByDefault, InlineEditConditionToggle))
	uint8 bOverride_AutoExposureBiasCurve:1;

	UPROPERTY(EditAnywhere, BlueprintReadWrite, Category=Overrides, meta=(PinHiddenByDefault, InlineEditConditionToggle))
	uint8 bOverride_HistogramLogMin:1;

	UPROPERTY(EditAnywhere, BlueprintReadWrite, Category=Overrides, meta=(PinHiddenByDefault, InlineEditConditionToggle))
	uint8 bOverride_HistogramLogMax:1;

	UPROPERTY(EditAnywhere, BlueprintReadWrite, Category=Overrides, meta=(PinHiddenByDefault, InlineEditConditionToggle))
	uint8 bOverride_LensFlareIntensity:1;

	UPROPERTY(EditAnywhere, BlueprintReadWrite, Category=Overrides, meta=(PinHiddenByDefault, InlineEditConditionToggle))
	uint8 bOverride_LensFlareTint:1;

	UPROPERTY(EditAnywhere, BlueprintReadWrite, Category=Overrides, meta=(PinHiddenByDefault, InlineEditConditionToggle))
	uint8 bOverride_LensFlareTints:1;

	UPROPERTY(EditAnywhere, BlueprintReadWrite, Category=Overrides, meta=(PinHiddenByDefault, InlineEditConditionToggle))
	uint8 bOverride_LensFlareBokehSize:1;

	UPROPERTY(EditAnywhere, BlueprintReadWrite, Category=Overrides, meta=(PinHiddenByDefault, InlineEditConditionToggle))
	uint8 bOverride_LensFlareBokehShape:1;

	UPROPERTY(EditAnywhere, BlueprintReadWrite, Category=Overrides, meta=(PinHiddenByDefault, InlineEditConditionToggle))
	uint8 bOverride_LensFlareThreshold:1;

	UPROPERTY(EditAnywhere, BlueprintReadWrite, Category=Overrides, meta=(PinHiddenByDefault, InlineEditConditionToggle))
	uint8 bOverride_VignetteIntensity:1;

	UPROPERTY(EditAnywhere, BlueprintReadWrite, Category=Overrides, meta=(PinHiddenByDefault, InlineEditConditionToggle))
	uint8 bOverride_GrainIntensity:1;

	UPROPERTY(EditAnywhere, BlueprintReadWrite, Category=Overrides, meta=(PinHiddenByDefault, InlineEditConditionToggle))
	uint8 bOverride_GrainJitter:1;

	UPROPERTY(EditAnywhere, BlueprintReadWrite, Category=Overrides, meta=(PinHiddenByDefault, InlineEditConditionToggle))
	uint8 bOverride_AmbientOcclusionIntensity:1;

	UPROPERTY(EditAnywhere, BlueprintReadWrite, Category=Overrides, meta=(PinHiddenByDefault, InlineEditConditionToggle))
	uint8 bOverride_AmbientOcclusionStaticFraction:1;

	UPROPERTY(EditAnywhere, BlueprintReadWrite, Category=Overrides, meta=(PinHiddenByDefault, InlineEditConditionToggle))
	uint8 bOverride_AmbientOcclusionRadius:1;

	UPROPERTY(EditAnywhere, BlueprintReadWrite, Category=Overrides, meta=(PinHiddenByDefault, InlineEditConditionToggle))
	uint8 bOverride_AmbientOcclusionFadeDistance:1;

	UPROPERTY(EditAnywhere, BlueprintReadWrite, Category=Overrides, meta=(PinHiddenByDefault, InlineEditConditionToggle))
	uint8 bOverride_AmbientOcclusionFadeRadius:1;

	UPROPERTY()
	uint8 bOverride_AmbientOcclusionDistance_DEPRECATED:1;

	UPROPERTY(EditAnywhere, BlueprintReadWrite, Category=Overrides, meta=(PinHiddenByDefault, InlineEditConditionToggle))
	uint8 bOverride_AmbientOcclusionRadiusInWS:1;

	UPROPERTY(EditAnywhere, BlueprintReadWrite, Category=Overrides, meta=(PinHiddenByDefault, InlineEditConditionToggle))
	uint8 bOverride_AmbientOcclusionPower:1;

	UPROPERTY(EditAnywhere, BlueprintReadWrite, Category=Overrides, meta=(PinHiddenByDefault, InlineEditConditionToggle))
	uint8 bOverride_AmbientOcclusionBias:1;

	UPROPERTY(EditAnywhere, BlueprintReadWrite, Category=Overrides, meta=(PinHiddenByDefault, InlineEditConditionToggle))
	uint8 bOverride_AmbientOcclusionQuality:1;

	UPROPERTY(EditAnywhere, BlueprintReadWrite, Category=Overrides, meta=(PinHiddenByDefault, InlineEditConditionToggle))
	uint8 bOverride_AmbientOcclusionMipBlend:1;

	UPROPERTY(EditAnywhere, BlueprintReadWrite, Category=Overrides, meta=(PinHiddenByDefault, InlineEditConditionToggle))
	uint8 bOverride_AmbientOcclusionMipScale:1;

	UPROPERTY(EditAnywhere, BlueprintReadWrite, Category=Overrides, meta=(PinHiddenByDefault, InlineEditConditionToggle))
	uint8 bOverride_AmbientOcclusionMipThreshold:1;

	UPROPERTY(EditAnywhere, BlueprintReadWrite, Category = Overrides, meta = (PinHiddenByDefault, InlineEditConditionToggle))
	uint32 bOverride_RayTracingAOSamplesPerPixel : 1;

	UPROPERTY(EditAnywhere, BlueprintReadWrite, Category=Overrides, meta=(PinHiddenByDefault, InlineEditConditionToggle))
	uint8 bOverride_LPVIntensity:1;

	UPROPERTY(EditAnywhere, Category=Overrides, meta=(InlineEditConditionToggle))
	uint8 bOverride_LPVDirectionalOcclusionIntensity:1;

	UPROPERTY(EditAnywhere, Category=Overrides, meta=(InlineEditConditionToggle))
	uint8 bOverride_LPVDirectionalOcclusionRadius:1;

	UPROPERTY(EditAnywhere, Category=Overrides, meta=(InlineEditConditionToggle))
	uint8 bOverride_LPVDiffuseOcclusionExponent:1;

	UPROPERTY(EditAnywhere, Category=Overrides, meta=(InlineEditConditionToggle))
	uint8 bOverride_LPVSpecularOcclusionExponent:1;

	UPROPERTY(EditAnywhere, Category=Overrides, meta=(InlineEditConditionToggle))
	uint8 bOverride_LPVDiffuseOcclusionIntensity:1;

	UPROPERTY(EditAnywhere, Category=Overrides, meta=(InlineEditConditionToggle))
	uint8 bOverride_LPVSpecularOcclusionIntensity:1;

	UPROPERTY(EditAnywhere, BlueprintReadWrite, Category=Overrides, meta=(PinHiddenByDefault, InlineEditConditionToggle))
	uint8 bOverride_LPVSize:1;

	UPROPERTY(EditAnywhere, BlueprintReadWrite, Category=Overrides, meta=(PinHiddenByDefault, InlineEditConditionToggle))
	uint8 bOverride_LPVSecondaryOcclusionIntensity:1;

	UPROPERTY(EditAnywhere, BlueprintReadWrite, Category=Overrides, meta=(PinHiddenByDefault, InlineEditConditionToggle))
	uint8 bOverride_LPVSecondaryBounceIntensity:1;

	UPROPERTY(EditAnywhere, BlueprintReadWrite, Category=Overrides, meta=(PinHiddenByDefault, InlineEditConditionToggle))
	uint8 bOverride_LPVGeometryVolumeBias:1;

	UPROPERTY(EditAnywhere, BlueprintReadWrite, Category=Overrides, meta=(PinHiddenByDefault, InlineEditConditionToggle))
	uint8 bOverride_LPVVplInjectionBias:1;

	UPROPERTY(EditAnywhere, BlueprintReadWrite, Category=Overrides, meta=(PinHiddenByDefault, InlineEditConditionToggle))
	uint8 bOverride_LPVEmissiveInjectionIntensity:1;

	UPROPERTY(EditAnywhere, BlueprintReadWrite, Category=Overrides, meta=(PinHiddenByDefault, InlineEditConditionToggle))
	uint8 bOverride_LPVFadeRange : 1;

	UPROPERTY(EditAnywhere, BlueprintReadWrite, Category=Overrides, meta = (PinHiddenByDefault, InlineEditConditionToggle))
	uint8 bOverride_LPVDirectionalOcclusionFadeRange : 1;

	UPROPERTY(EditAnywhere, BlueprintReadWrite, Category=Overrides, meta=(PinHiddenByDefault, InlineEditConditionToggle))
	uint8 bOverride_IndirectLightingColor:1;

	UPROPERTY(EditAnywhere, BlueprintReadWrite, Category=Overrides, meta=(PinHiddenByDefault, InlineEditConditionToggle))
	uint8 bOverride_IndirectLightingIntensity:1;

	UPROPERTY(EditAnywhere, BlueprintReadWrite, Category=Overrides, meta=(PinHiddenByDefault, InlineEditConditionToggle))
	uint8 bOverride_ColorGradingIntensity:1;

	UPROPERTY(EditAnywhere, BlueprintReadWrite, Category=Overrides, meta=(PinHiddenByDefault, InlineEditConditionToggle))
	uint8 bOverride_ColorGradingLUT:1;

	UPROPERTY(EditAnywhere, BlueprintReadWrite, Category=Overrides, meta=(PinHiddenByDefault, InlineEditConditionToggle))
	uint8 bOverride_DepthOfFieldFocalDistance:1;

	UPROPERTY(EditAnywhere, BlueprintReadWrite, Category=Overrides, meta=(PinHiddenByDefault, InlineEditConditionToggle))
	uint8 bOverride_DepthOfFieldFstop:1;

	UPROPERTY(EditAnywhere, BlueprintReadWrite, Category = Overrides, meta = (PinHiddenByDefault, InlineEditConditionToggle))
	uint8 bOverride_DepthOfFieldMinFstop : 1;

	UPROPERTY(EditAnywhere, BlueprintReadWrite, Category = Overrides, meta = (PinHiddenByDefault, InlineEditConditionToggle))
	uint8 bOverride_DepthOfFieldBladeCount : 1;

	UPROPERTY(EditAnywhere, BlueprintReadWrite, Category=Overrides, meta=(PinHiddenByDefault, InlineEditConditionToggle))
	uint8 bOverride_DepthOfFieldSensorWidth:1;

	UPROPERTY(EditAnywhere, BlueprintReadWrite, Category=Overrides, meta=(PinHiddenByDefault, InlineEditConditionToggle))
	uint8 bOverride_DepthOfFieldDepthBlurRadius:1;

	UPROPERTY(EditAnywhere, BlueprintReadWrite, Category=Overrides, meta=(PinHiddenByDefault, InlineEditConditionToggle))
	uint8 bOverride_DepthOfFieldDepthBlurAmount:1;

	UPROPERTY(EditAnywhere, BlueprintReadWrite, Category=Overrides, meta=(PinHiddenByDefault, InlineEditConditionToggle))
	uint8 bOverride_DepthOfFieldFocalRegion:1;

	UPROPERTY(EditAnywhere, BlueprintReadWrite, Category=Overrides, meta=(PinHiddenByDefault, InlineEditConditionToggle))
	uint8 bOverride_DepthOfFieldNearTransitionRegion:1;

	UPROPERTY(EditAnywhere, BlueprintReadWrite, Category=Overrides, meta=(PinHiddenByDefault, InlineEditConditionToggle))
	uint8 bOverride_DepthOfFieldFarTransitionRegion:1;

	UPROPERTY(EditAnywhere, BlueprintReadWrite, Category=Overrides, meta=(PinHiddenByDefault, InlineEditConditionToggle))
	uint8 bOverride_DepthOfFieldScale:1;

	DEPRECATED(4.21, "This property is now deprecated, please use circle DOF method for deferred shading renderer.")
	UPROPERTY(EditAnywhere, BlueprintReadWrite, Category=Overrides, meta=(PinHiddenByDefault, InlineEditConditionToggle))
	uint8 bOverride_DepthOfFieldNearBlurSize:1;

	UPROPERTY(EditAnywhere, BlueprintReadWrite, Category=Overrides, meta=(PinHiddenByDefault, InlineEditConditionToggle))
	uint8 bOverride_DepthOfFieldFarBlurSize:1;

	DEPRECATED(4.21, "This property is now deprecated, please use circle DOF method for deferred shading renderer. Mobile renderer still support Gaussian method.")
	UPROPERTY(EditAnywhere, BlueprintReadWrite, Category=Overrides, meta=(PinHiddenByDefault, InlineEditConditionToggle))
	uint8 bOverride_MobileHQGaussian:1;

	DEPRECATED(4.21, "This property is now deprecated, please use circle DOF method for deferred shading renderer.")
	UPROPERTY(EditAnywhere, BlueprintReadWrite, Category=Overrides, meta=(PinHiddenByDefault, InlineEditConditionToggle))
	uint8 bOverride_DepthOfFieldOcclusion:1;

<<<<<<< HEAD
=======
	DEPRECATED(4.21, "This property is now deprecated, please use circle DOF method for deferred shading renderer.")
	UPROPERTY(EditAnywhere, BlueprintReadWrite, Category = Overrides, meta = (PinHiddenByDefault, InlineEditConditionToggle))
	uint8 bOverride_DepthOfFieldColorThreshold:1;

	DEPRECATED(4.21, "This property is now deprecated, please use circle DOF method for deferred shading renderer.")
	UPROPERTY(EditAnywhere, BlueprintReadWrite, Category = Overrides, meta = (PinHiddenByDefault, InlineEditConditionToggle))
	uint8 bOverride_DepthOfFieldSizeThreshold:1;

>>>>>>> 271e2139
	UPROPERTY(EditAnywhere, BlueprintReadWrite, Category=Overrides, meta=(PinHiddenByDefault, InlineEditConditionToggle))
	uint8 bOverride_DepthOfFieldSkyFocusDistance:1;

	UPROPERTY(EditAnywhere, BlueprintReadWrite, Category=Overrides, meta=(PinHiddenByDefault, InlineEditConditionToggle))
	uint8 bOverride_DepthOfFieldVignetteSize:1;

	UPROPERTY(EditAnywhere, BlueprintReadWrite, Category=Overrides, meta=(PinHiddenByDefault, InlineEditConditionToggle))
	uint8 bOverride_MotionBlurAmount:1;

	UPROPERTY(EditAnywhere, BlueprintReadWrite, Category=Overrides, meta=(PinHiddenByDefault, InlineEditConditionToggle))
	uint8 bOverride_MotionBlurMax:1;

	UPROPERTY(EditAnywhere, BlueprintReadWrite, Category=Overrides, meta=(PinHiddenByDefault, InlineEditConditionToggle))
	uint8 bOverride_MotionBlurTargetFPS : 1;

	UPROPERTY(EditAnywhere, BlueprintReadWrite, Category=Overrides, meta=(PinHiddenByDefault, InlineEditConditionToggle))
	uint8 bOverride_MotionBlurPerObjectSize:1;

	UPROPERTY(EditAnywhere, BlueprintReadWrite, Category=Overrides, meta=(PinHiddenByDefault, InlineEditConditionToggle))
	uint8 bOverride_ScreenPercentage:1;

	UPROPERTY(EditAnywhere, BlueprintReadWrite, Category=Overrides, meta=(PinHiddenByDefault, InlineEditConditionToggle))
	uint8 bOverride_ScreenSpaceReflectionIntensity:1;

	UPROPERTY(EditAnywhere, BlueprintReadWrite, Category=Overrides, meta=(PinHiddenByDefault, InlineEditConditionToggle))
	uint8 bOverride_ScreenSpaceReflectionQuality:1;

	UPROPERTY(EditAnywhere, BlueprintReadWrite, Category=Overrides, meta=(PinHiddenByDefault, InlineEditConditionToggle))
	uint8 bOverride_ScreenSpaceReflectionMaxRoughness:1;

	UPROPERTY(EditAnywhere, BlueprintReadWrite, Category=Overrides, meta=(PinHiddenByDefault, InlineEditConditionToggle))
	uint8 bOverride_ScreenSpaceReflectionRoughnessScale:1; // TODO: look useless...
<<<<<<< HEAD

	// -----------------------------------------------------------------------

	// Ray Tracing
	
	UPROPERTY(EditAnywhere, BlueprintReadWrite, Category = Overrides, meta = (PinHiddenByDefault, InlineEditConditionToggle))
	uint32 bOverride_ReflectionsType : 1;

	UPROPERTY(EditAnywhere, BlueprintReadWrite, Category = Overrides, meta = (PinHiddenByDefault, InlineEditConditionToggle))
	uint32 bOverride_RayTracingReflectionsMaxRoughness : 1;

	UPROPERTY(EditAnywhere, BlueprintReadWrite, Category = Overrides, meta = (PinHiddenByDefault, InlineEditConditionToggle))
	uint32 bOverride_RayTracingReflectionsMaxBounces : 1;

	UPROPERTY(EditAnywhere, BlueprintReadWrite, Category = Overrides, meta = (PinHiddenByDefault, InlineEditConditionToggle))
	uint32 bOverride_RayTracingReflectionsSamplesPerPixel : 1;

	UPROPERTY(EditAnywhere, BlueprintReadWrite, Category = Overrides, meta = (PinHiddenByDefault, InlineEditConditionToggle))
	uint32 bOverride_RayTracingReflectionsShadows : 1;

	UPROPERTY(EditAnywhere, BlueprintReadWrite, Category = Overrides, meta = (PinHiddenByDefault, InlineEditConditionToggle))
	uint32 bOverride_TranslucencyType : 1;

	UPROPERTY(EditAnywhere, BlueprintReadWrite, Category = Overrides, meta = (PinHiddenByDefault, InlineEditConditionToggle))
	uint32 bOverride_RayTracingTranslucencyMaxRoughness : 1;

	UPROPERTY(EditAnywhere, BlueprintReadWrite, Category = Overrides, meta = (PinHiddenByDefault, InlineEditConditionToggle))
	uint32 bOverride_RayTracingTranslucencyRefractionRays : 1;

	UPROPERTY(EditAnywhere, BlueprintReadWrite, Category = Overrides, meta = (PinHiddenByDefault, InlineEditConditionToggle))
	uint32 bOverride_RayTracingTranslucencySamplesPerPixel : 1;

	UPROPERTY(EditAnywhere, BlueprintReadWrite, Category = Overrides, meta = (PinHiddenByDefault, InlineEditConditionToggle))
	uint32 bOverride_RayTracingTranslucencyShadows : 1;

	UPROPERTY(EditAnywhere, BlueprintReadWrite, Category = Overrides, meta = (PinHiddenByDefault, InlineEditConditionToggle))
	uint32 bOverride_RayTracingTranslucencyRefraction : 1;

	UPROPERTY(EditAnywhere, BlueprintReadWrite, Category = Overrides, meta = (PinHiddenByDefault, InlineEditConditionToggle))
	uint32 bOverride_RayTracingGI : 1;

	UPROPERTY(EditAnywhere, BlueprintReadWrite, Category = Overrides, meta = (PinHiddenByDefault, InlineEditConditionToggle))
	uint32 bOverride_RayTracingGIMaxBounces : 1;

	UPROPERTY(EditAnywhere, BlueprintReadWrite, Category = Overrides, meta = (PinHiddenByDefault, InlineEditConditionToggle))
	uint32 bOverride_RayTracingGISamplesPerPixel : 1;

	UPROPERTY(EditAnywhere, BlueprintReadWrite, Category = Overrides, meta = (PinHiddenByDefault, InlineEditConditionToggle))
	uint32 bOverride_PathTracingMaxBounces : 1;

	UPROPERTY(EditAnywhere, BlueprintReadWrite, Category = Overrides, meta = (PinHiddenByDefault, InlineEditConditionToggle))
	uint32 bOverride_PathTracingSamplesPerPixel : 1;
=======
>>>>>>> 271e2139

	// -----------------------------------------------------------------------

	/** Enable HQ Gaussian on high end mobile platforms. (ES3_1) */
	UPROPERTY(EditAnywhere, BlueprintReadWrite, Category = "Lens|Depth of Field", meta = (editcondition = "bOverride_MobileHQGaussian", DisplayName = "High Quality Gaussian DoF on Mobile"))
	uint8 bMobileHQGaussian:1;

	/** Bloom algorithm */
	UPROPERTY(EditAnywhere, BlueprintReadWrite, Category = "Lens|Bloom", meta = (editcondition = "bOverride_BloomMethod", DisplayName = "Method"))
	TEnumAsByte<enum EBloomMethod> BloomMethod;

	/** Luminance computation method */
	UPROPERTY(EditAnywhere, BlueprintReadWrite, Category="Lens|Exposure", meta=(editcondition = "bOverride_AutoExposureMethod", DisplayName = "Metering Mode"))
    TEnumAsByte<enum EAutoExposureMethod> AutoExposureMethod;
<<<<<<< HEAD
	
#if WITH_EDITORONLY_DATA
	UPROPERTY()
	TEnumAsByte<enum EDepthOfFieldMethod> DepthOfFieldMethod_DEPRECATED;
#endif
=======

	/** DEPRECATED: BokehDOF, Simple gaussian, ... Mobile supports Gaussian only. Deferred shading renderer will only support CircleDOF. */
	DEPRECATED(4.21, "This property is now deprecated, please use circle DOF method for deferred shading renderer. Mobile renderer still support Gaussian method.")
	UPROPERTY(EditAnywhere, BlueprintReadWrite, Category="Lens|Depth of Field", meta=(editcondition = "bOverride_DepthOfFieldMethod", DisplayName = "Method"))
	TEnumAsByte<enum EDepthOfFieldMethod> DepthOfFieldMethod;
>>>>>>> 271e2139

	UPROPERTY(interp, BlueprintReadWrite, Category="Color Grading|WhiteBalance", meta=(UIMin = "1500.0", UIMax = "15000.0", editcondition = "bOverride_WhiteTemp", DisplayName = "Temp"))
	float WhiteTemp;
	UPROPERTY(interp, BlueprintReadWrite, Category="Color Grading|WhiteBalance", meta=(UIMin = "-1.0", UIMax = "1.0", editcondition = "bOverride_WhiteTint", DisplayName = "Tint"))
	float WhiteTint;

	// Color Correction controls
	UPROPERTY(interp, BlueprintReadWrite, Category = "Color Grading|Global", meta = (UIMin = "0.0", UIMax = "2.0", Delta = "0.01", ColorGradingMode = "saturation", ShiftMouseMovePixelPerDelta = "10", SupportDynamicSliderMaxValue = "true", editcondition = "bOverride_ColorSaturation", DisplayName = "Saturation"))
	FVector4 ColorSaturation;
	UPROPERTY(interp, BlueprintReadWrite, Category = "Color Grading|Global", meta = (UIMin = "0.0", UIMax = "2.0", Delta = "0.01", ColorGradingMode = "contrast", ShiftMouseMovePixelPerDelta = "10", SupportDynamicSliderMaxValue = "true", editcondition = "bOverride_ColorContrast", DisplayName = "Contrast"))
	FVector4 ColorContrast;
	UPROPERTY(interp, BlueprintReadWrite, Category = "Color Grading|Global", meta = (UIMin = "0.0", UIMax = "2.0", Delta = "0.01", ColorGradingMode = "gamma", ShiftMouseMovePixelPerDelta = "10", SupportDynamicSliderMaxValue = "true", editcondition = "bOverride_ColorGamma", DisplayName = "Gamma"))
	FVector4 ColorGamma;
	UPROPERTY(interp, BlueprintReadWrite, Category = "Color Grading|Global", meta = (UIMin = "0.0", UIMax = "2.0", Delta = "0.01", ColorGradingMode = "gain", ShiftMouseMovePixelPerDelta = "10", SupportDynamicSliderMaxValue = "true", editcondition = "bOverride_ColorGain", DisplayName = "Gain"))
	FVector4 ColorGain;
	UPROPERTY(interp, BlueprintReadWrite, Category = "Color Grading|Global", meta = (UIMin = "-1.0", UIMax = "1.0", Delta = "0.001", ColorGradingMode = "offset", ShiftMouseMovePixelPerDelta = "20", SupportDynamicSliderMaxValue = "true", SupportDynamicSliderMinValue = "true", editcondition = "bOverride_ColorOffset", DisplayName = "Offset"))
	FVector4 ColorOffset;

	UPROPERTY(interp, BlueprintReadWrite, Category = "Color Grading|Shadows", meta = (UIMin = "0.0", UIMax = "2.0", Delta = "0.01", ColorGradingMode = "saturation", ShiftMouseMovePixelPerDelta = "10", SupportDynamicSliderMaxValue = "true", editcondition = "bOverride_ColorSaturationShadows", DisplayName = "Saturation"))
	FVector4 ColorSaturationShadows;
	UPROPERTY(interp, BlueprintReadWrite, Category = "Color Grading|Shadows", meta = (UIMin = "0.0", UIMax = "2.0", Delta = "0.01", ColorGradingMode = "contrast", ShiftMouseMovePixelPerDelta = "10", SupportDynamicSliderMaxValue = "true", editcondition = "bOverride_ColorContrastShadows", DisplayName = "Contrast"))
	FVector4 ColorContrastShadows;
	UPROPERTY(interp, BlueprintReadWrite, Category = "Color Grading|Shadows", meta = (UIMin = "0.0", UIMax = "2.0", Delta = "0.01", ColorGradingMode = "gamma", ShiftMouseMovePixelPerDelta = "10", SupportDynamicSliderMaxValue = "true", editcondition = "bOverride_ColorGammaShadows", DisplayName = "Gamma"))
	FVector4 ColorGammaShadows;
	UPROPERTY(interp, BlueprintReadWrite, Category = "Color Grading|Shadows", meta = (UIMin = "0.0", UIMax = "2.0", Delta = "0.01", ColorGradingMode = "gain", ShiftMouseMovePixelPerDelta = "10", SupportDynamicSliderMaxValue = "true", editcondition = "bOverride_ColorGainShadows", DisplayName = "Gain"))
	FVector4 ColorGainShadows;
	UPROPERTY(interp, BlueprintReadWrite, Category = "Color Grading|Shadows", meta = (UIMin = "-1.0", UIMax = "1.0", Delta = "0.001", ColorGradingMode = "offset", ShiftMouseMovePixelPerDelta = "20", SupportDynamicSliderMaxValue = "true", SupportDynamicSliderMinValue = "true", editcondition = "bOverride_ColorOffsetShadows", DisplayName = "Offset"))
	FVector4 ColorOffsetShadows;

	UPROPERTY(interp, BlueprintReadWrite, Category = "Color Grading|Midtones", meta = (UIMin = "0.0", UIMax = "2.0", Delta = "0.01", ColorGradingMode = "saturation", ShiftMouseMovePixelPerDelta = "10", SupportDynamicSliderMaxValue = "true", editcondition = "bOverride_ColorSaturationMidtones", DisplayName = "Saturation"))
	FVector4 ColorSaturationMidtones;
	UPROPERTY(interp, BlueprintReadWrite, Category = "Color Grading|Midtones", meta = (UIMin = "0.0", UIMax = "2.0", Delta = "0.01", ColorGradingMode = "contrast", ShiftMouseMovePixelPerDelta = "10", SupportDynamicSliderMaxValue = "true", editcondition = "bOverride_ColorContrastMidtones", DisplayName = "Contrast"))
	FVector4 ColorContrastMidtones;
	UPROPERTY(interp, BlueprintReadWrite, Category = "Color Grading|Midtones", meta = (UIMin = "0.0", UIMax = "2.0", Delta = "0.01", ColorGradingMode = "gamma", ShiftMouseMovePixelPerDelta = "10", SupportDynamicSliderMaxValue = "true", editcondition = "bOverride_ColorGammaMidtones", DisplayName = "Gamma"))
	FVector4 ColorGammaMidtones;
	UPROPERTY(interp, BlueprintReadWrite, Category = "Color Grading|Midtones", meta = (UIMin = "0.0", UIMax = "2.0", Delta = "0.01", ColorGradingMode = "gain", ShiftMouseMovePixelPerDelta = "10", SupportDynamicSliderMaxValue = "true", editcondition = "bOverride_ColorGainMidtones", DisplayName = "Gain"))
	FVector4 ColorGainMidtones;
	UPROPERTY(interp, BlueprintReadWrite, Category = "Color Grading|Midtones", meta = (UIMin = "-1.0", UIMax = "1.0", Delta = "0.001", ColorGradingMode = "offset", ShiftMouseMovePixelPerDelta = "20", SupportDynamicSliderMaxValue = "true", SupportDynamicSliderMinValue = "true", editcondition = "bOverride_ColorOffsetMidtones", DisplayName = "Offset"))
	FVector4 ColorOffsetMidtones;

	UPROPERTY(interp, BlueprintReadWrite, Category = "Color Grading|Highlights", meta = (UIMin = "0.0", UIMax = "2.0", Delta = "0.01", ColorGradingMode = "saturation", ShiftMouseMovePixelPerDelta = "10", SupportDynamicSliderMaxValue = "true", editcondition = "bOverride_ColorSaturationHighlights", DisplayName = "Saturation"))
	FVector4 ColorSaturationHighlights;
	UPROPERTY(interp, BlueprintReadWrite, Category = "Color Grading|Highlights", meta = (UIMin = "0.0", UIMax = "2.0", Delta = "0.01", ColorGradingMode = "contrast", ShiftMouseMovePixelPerDelta = "10", SupportDynamicSliderMaxValue = "true", editcondition = "bOverride_ColorContrastHighlights", DisplayName = "Contrast"))
	FVector4 ColorContrastHighlights;
	UPROPERTY(interp, BlueprintReadWrite, Category = "Color Grading|Highlights", meta = (UIMin = "0.0", UIMax = "2.0", Delta = "0.01", ColorGradingMode = "gamma", ShiftMouseMovePixelPerDelta = "10", SupportDynamicSliderMaxValue = "true", editcondition = "bOverride_ColorGammaHighlights", DisplayName = "Gamma"))
	FVector4 ColorGammaHighlights;
	UPROPERTY(interp, BlueprintReadWrite, Category = "Color Grading|Highlights", meta = (UIMin = "0.0", UIMax = "2.0", Delta = "0.01", ColorGradingMode = "gain", ShiftMouseMovePixelPerDelta = "10", SupportDynamicSliderMaxValue = "true", editcondition = "bOverride_ColorGainHighlights", DisplayName = "Gain"))
	FVector4 ColorGainHighlights;
	UPROPERTY(interp, BlueprintReadWrite, Category = "Color Grading|Highlights", meta = (UIMin = "-1.0", UIMax = "1.0", Delta = "0.001", ColorGradingMode = "offset", ShiftMouseMovePixelPerDelta = "20", SupportDynamicSliderMaxValue = "true", SupportDynamicSliderMinValue = "true", editcondition = "bOverride_ColorOffsetHighlights", DisplayName = "Offset"))
	FVector4 ColorOffsetHighlights;
	UPROPERTY(interp, BlueprintReadWrite, Category = "Color Grading|Highlights", meta = (UIMin = "-1.0", UIMax = "1.0", editcondition = "bOverride_ColorCorrectionHighlightsMin", DisplayName = "HighlightsMin"))
	float ColorCorrectionHighlightsMin;

	UPROPERTY(interp, BlueprintReadWrite, Category = "Color Grading|Shadows", meta = (UIMin = "-1.0", UIMax = "1.0", editcondition = "bOverride_ColorCorrectionShadowsMax", DisplayName = "ShadowsMax"))
	float ColorCorrectionShadowsMax;

	/** Correct for artifacts with "electric" blues due to the ACEScg color space. Bright blue desaturates instead of going to violet. */
	UPROPERTY(interp, BlueprintReadWrite, Category = "Color Grading|Misc", meta = (ClampMin = "0.0", ClampMax = "1.0", editcondition = "bOverride_BlueCorrection"))
	float BlueCorrection;
	/** Expand bright saturated colors outside the sRGB gamut to fake wide gamut rendering. */
	UPROPERTY(interp, BlueprintReadWrite, Category = "Color Grading|Misc", meta = (ClampMin = "0.0", UIMax = "1.0", editcondition = "bOverride_ExpandGamut"))
	float ExpandGamut;

	UPROPERTY(interp, BlueprintReadWrite, Category="Film", meta=(UIMin = "0.0", UIMax = "1.0", editcondition = "bOverride_FilmSlope", DisplayName = "Slope"))
	float FilmSlope;
	UPROPERTY(interp, BlueprintReadWrite, Category="Film", meta=(UIMin = "0.0", UIMax = "1.0", editcondition = "bOverride_FilmToe", DisplayName = "Toe"))
	float FilmToe;
	UPROPERTY(interp, BlueprintReadWrite, Category="Film", meta=(UIMin = "0.0", UIMax = "1.0", editcondition = "bOverride_FilmShoulder", DisplayName = "Shoulder"))
	float FilmShoulder;
	UPROPERTY(interp, BlueprintReadWrite, Category="Film", meta=(UIMin = "0.0", UIMax = "1.0", editcondition = "bOverride_FilmBlackClip", DisplayName = "Black clip"))
	float FilmBlackClip;
	UPROPERTY(interp, BlueprintReadWrite, Category="Film", meta=(UIMin = "0.0", UIMax = "1.0", editcondition = "bOverride_FilmWhiteClip", DisplayName = "White clip"))
	float FilmWhiteClip;

	UPROPERTY(interp, BlueprintReadWrite, Category="Film", meta=(editcondition = "bOverride_FilmWhitePoint", DisplayName = "Tint", HideAlphaChannel, LegacyTonemapper))
	FLinearColor FilmWhitePoint;
	UPROPERTY(interp, BlueprintReadWrite, Category="Film", AdvancedDisplay, meta=(editcondition = "bOverride_FilmShadowTint", DisplayName = "Tint Shadow", HideAlphaChannel, LegacyTonemapper))
	FLinearColor FilmShadowTint;
	UPROPERTY(interp, BlueprintReadWrite, Category="Film", AdvancedDisplay, meta=(UIMin = "0.0", UIMax = "1.0", editcondition = "bOverride_FilmShadowTintBlend", DisplayName = "Tint Shadow Blend", LegacyTonemapper))
	float FilmShadowTintBlend;
	UPROPERTY(interp, BlueprintReadWrite, Category="Film", AdvancedDisplay, meta=(UIMin = "0.0", UIMax = "1.0", editcondition = "bOverride_FilmShadowTintAmount", DisplayName = "Tint Shadow Amount", LegacyTonemapper))
	float FilmShadowTintAmount;

	UPROPERTY(interp, BlueprintReadWrite, Category="Film", meta=(UIMin = "0.0", UIMax = "2.0", editcondition = "bOverride_FilmSaturation", DisplayName = "Saturation", LegacyTonemapper))
	float FilmSaturation;
	UPROPERTY(interp, BlueprintReadWrite, Category="Film", AdvancedDisplay, meta=(editcondition = "bOverride_FilmChannelMixerRed", DisplayName = "Channel Mixer Red", HideAlphaChannel, LegacyTonemapper))
	FLinearColor FilmChannelMixerRed;
	UPROPERTY(interp, BlueprintReadWrite, Category="Film", AdvancedDisplay, meta=(editcondition = "bOverride_FilmChannelMixerGreen", DisplayName = "Channel Mixer Green", HideAlphaChannel, LegacyTonemapper))
	FLinearColor FilmChannelMixerGreen;
	UPROPERTY(interp, BlueprintReadWrite, Category="Film", AdvancedDisplay, meta=(editcondition = "bOverride_FilmChannelMixerBlue", DisplayName = " Channel Mixer Blue", HideAlphaChannel, LegacyTonemapper))
	FLinearColor FilmChannelMixerBlue;

	UPROPERTY(interp, BlueprintReadWrite, Category="Film", meta=(UIMin = "0.0", UIMax = "1.0", editcondition = "bOverride_FilmContrast", DisplayName = "Contrast", LegacyTonemapper))
	float FilmContrast;
	UPROPERTY(interp, BlueprintReadWrite, Category="Film", AdvancedDisplay, meta=(UIMin = "0.0", UIMax = "1.0", editcondition = "bOverride_FilmToeAmount", DisplayName = "Crush Shadows", LegacyTonemapper))
	float FilmToeAmount;
	UPROPERTY(interp, BlueprintReadWrite, Category="Film", AdvancedDisplay, meta=(UIMin = "0.0", UIMax = "1.0", editcondition = "bOverride_FilmHealAmount", DisplayName = "Crush Highlights", LegacyTonemapper))
	float FilmHealAmount;
	UPROPERTY(interp, BlueprintReadWrite, Category="Film", AdvancedDisplay, meta=(UIMin = "1.0", UIMax = "4.0", editcondition = "bOverride_FilmDynamicRange", DisplayName = "Dynamic Range", LegacyTonemapper))
	float FilmDynamicRange;

	/** Scene tint color */
	UPROPERTY(interp, BlueprintReadWrite, Category="Color Grading|Misc", meta=(editcondition = "bOverride_SceneColorTint", HideAlphaChannel))
	FLinearColor SceneColorTint;
	
	/** in percent, Scene chromatic aberration / color fringe (camera imperfection) to simulate an artifact that happens in real-world lens, mostly visible in the image corners. */
	UPROPERTY(interp, BlueprintReadWrite, Category = "Lens|Chromatic Aberration", meta = (UIMin = "0.0", UIMax = "5.0", editcondition = "bOverride_SceneFringeIntensity", DisplayName = "Intensity"))
	float SceneFringeIntensity;

	/** A normalized distance to the center of the framebuffer where the effect takes place. */
	UPROPERTY(interp, BlueprintReadWrite, Category = "Lens|Chromatic Aberration", meta = (UIMin = "0.0", UIMax = "1.0", editcondition = "bOverride_ChromaticAberrationStartOffset", DisplayName = "Start Offset"))
	float ChromaticAberrationStartOffset;

	/** Multiplier for all bloom contributions >=0: off, 1(default), >1 brighter */
	UPROPERTY(interp, BlueprintReadWrite, Category="Lens|Bloom", meta=(ClampMin = "0.0", UIMax = "8.0", editcondition = "bOverride_BloomIntensity", DisplayName = "Intensity"))
	float BloomIntensity;

	/**
	 * minimum brightness the bloom starts having effect
	 * -1:all pixels affect bloom equally (physically correct, faster as a threshold pass is omitted), 0:all pixels affect bloom brights more, 1(default), >1 brighter
	 */
	UPROPERTY(interp, BlueprintReadWrite, Category="Lens|Bloom", meta=(ClampMin = "-1.0", UIMax = "8.0", editcondition = "bOverride_BloomThreshold", DisplayName = "Threshold"))
	float BloomThreshold;

	/**
	 * Scale for all bloom sizes
	 */
	UPROPERTY(interp, BlueprintReadWrite, Category="Lens|Bloom", AdvancedDisplay, meta=(ClampMin = "0.0", UIMax = "64.0", editcondition = "bOverride_BloomSizeScale", DisplayName = "Size scale"))
	float BloomSizeScale;

	/**
	 * Diameter size for the Bloom1 in percent of the screen width
	 * (is done in 1/2 resolution, larger values cost more performance, good for high frequency details)
	 * >=0: can be clamped because of shader limitations
	 */
	UPROPERTY(interp, BlueprintReadWrite, Category="Lens|Bloom", AdvancedDisplay, meta=(ClampMin = "0.0", UIMax = "4.0", editcondition = "bOverride_Bloom1Size", DisplayName = "#1 Size"))
	float Bloom1Size;
	/**
	 * Diameter size for Bloom2 in percent of the screen width
	 * (is done in 1/4 resolution, larger values cost more performance)
	 * >=0: can be clamped because of shader limitations
	 */
	UPROPERTY(interp, BlueprintReadWrite, Category="Lens|Bloom", AdvancedDisplay, meta=(ClampMin = "0.0", UIMax = "8.0", editcondition = "bOverride_Bloom2Size", DisplayName = "#2 Size"))
	float Bloom2Size;
	/**
	 * Diameter size for Bloom3 in percent of the screen width
	 * (is done in 1/8 resolution, larger values cost more performance)
	 * >=0: can be clamped because of shader limitations
	 */
	UPROPERTY(interp, BlueprintReadWrite, Category="Lens|Bloom", AdvancedDisplay, meta=(ClampMin = "0.0", UIMax = "16.0", editcondition = "bOverride_Bloom3Size", DisplayName = "#3 Size"))
	float Bloom3Size;
	/**
	 * Diameter size for Bloom4 in percent of the screen width
	 * (is done in 1/16 resolution, larger values cost more performance, best for wide contributions)
	 * >=0: can be clamped because of shader limitations
	 */
	UPROPERTY(interp, BlueprintReadWrite, Category="Lens|Bloom", AdvancedDisplay, meta=(ClampMin = "0.0", UIMax = "32.0", editcondition = "bOverride_Bloom4Size", DisplayName = "#4 Size"))
	float Bloom4Size;
	/**
	 * Diameter size for Bloom5 in percent of the screen width
	 * (is done in 1/32 resolution, larger values cost more performance, best for wide contributions)
	 * >=0: can be clamped because of shader limitations
	 */
	UPROPERTY(interp, BlueprintReadWrite, Category="Lens|Bloom", AdvancedDisplay, meta=(ClampMin = "0.0", UIMax = "64.0", editcondition = "bOverride_Bloom5Size", DisplayName = "#5 Size"))
	float Bloom5Size;
	/**
	 * Diameter size for Bloom6 in percent of the screen width
	 * (is done in 1/64 resolution, larger values cost more performance, best for wide contributions)
	 * >=0: can be clamped because of shader limitations
	 */
	UPROPERTY(interp, BlueprintReadWrite, Category="Lens|Bloom", AdvancedDisplay, meta=(ClampMin = "0.0", UIMax = "128.0", editcondition = "bOverride_Bloom6Size", DisplayName = "#6 Size"))
	float Bloom6Size;

	/** Bloom1 tint color */
	UPROPERTY(interp, BlueprintReadWrite, Category="Lens|Bloom", AdvancedDisplay, meta=(editcondition = "bOverride_Bloom1Tint", DisplayName = "#1 Tint", HideAlphaChannel))
	FLinearColor Bloom1Tint;
	/** Bloom2 tint color */
	UPROPERTY(interp, BlueprintReadWrite, Category="Lens|Bloom", AdvancedDisplay, meta=(editcondition = "bOverride_Bloom2Tint", DisplayName = "#2 Tint", HideAlphaChannel))
	FLinearColor Bloom2Tint;
	/** Bloom3 tint color */
	UPROPERTY(interp, BlueprintReadWrite, Category="Lens|Bloom", AdvancedDisplay, meta=(editcondition = "bOverride_Bloom3Tint", DisplayName = "#3 Tint", HideAlphaChannel))
	FLinearColor Bloom3Tint;
	/** Bloom4 tint color */
	UPROPERTY(interp, BlueprintReadWrite, Category="Lens|Bloom", AdvancedDisplay, meta=(editcondition = "bOverride_Bloom4Tint", DisplayName = "#4 Tint", HideAlphaChannel))
	FLinearColor Bloom4Tint;
	/** Bloom5 tint color */
	UPROPERTY(interp, BlueprintReadWrite, Category="Lens|Bloom", AdvancedDisplay, meta=(editcondition = "bOverride_Bloom5Tint", DisplayName = "#5 Tint", HideAlphaChannel))
	FLinearColor Bloom5Tint;
	/** Bloom6 tint color */
	UPROPERTY(interp, BlueprintReadWrite, Category="Lens|Bloom", AdvancedDisplay, meta=(editcondition = "bOverride_Bloom6Tint", DisplayName = "#6 Tint", HideAlphaChannel))
	FLinearColor Bloom6Tint;

	/** Relative size of the convolution kernel image compared to the minor axis of the viewport  */
	UPROPERTY(interp, BlueprintReadWrite, Category = "Lens|Bloom", AdvancedDisplay, meta = (ClampMin = "0.0", UIMax = "1.0", editcondition = "bOverride_BloomConvolutionSize", DisplayName = "Convolution Scale"))
	float BloomConvolutionSize;

	/** Texture to replace default convolution bloom kernel */
	UPROPERTY(EditAnywhere, BlueprintReadWrite, Category = "Lens|Bloom", meta = (editcondition = "bOverride_BloomConvolutionTexture", DisplayName = "Convolution Kernel"))
	class UTexture2D* BloomConvolutionTexture;

	/** The UV location of the center of the kernel.  Should be very close to (.5,.5) */
	UPROPERTY(interp, BlueprintReadWrite, Category = "Lens|Bloom", AdvancedDisplay, meta = (editcondition = "bOverride_BloomConvolutionCenterUV", DisplayName = "Convolution Center"))
	FVector2D BloomConvolutionCenterUV;

#if WITH_EDITORONLY_DATA
	UPROPERTY()
	FVector BloomConvolutionPreFilter_DEPRECATED;
#endif
	
	/** Boost intensity of select pixels  prior to computing bloom convolution (Min, Max, Multiplier).  Max < Min disables */
	UPROPERTY(interp, BlueprintReadWrite, Category = "Lens|Bloom", AdvancedDisplay, meta = (editcondition = "bOverride_BloomConvolutionPreFilterMin", DisplayName = "Convolution Boost Min"))
	float BloomConvolutionPreFilterMin;

	/** Boost intensity of select pixels  prior to computing bloom convolution (Min, Max, Multiplier).  Max < Min disables */
	UPROPERTY(interp, BlueprintReadWrite, Category = "Lens|Bloom", AdvancedDisplay, meta = (editcondition = "bOverride_BloomConvolutionPreFilterMax", DisplayName = "Convolution Boost Max"))
	float BloomConvolutionPreFilterMax;

	/** Boost intensity of select pixels  prior to computing bloom convolution (Min, Max, Multiplier).  Max < Min disables */
	UPROPERTY(interp, BlueprintReadWrite, Category = "Lens|Bloom", AdvancedDisplay, meta = (editcondition = "bOverride_BloomConvolutionPreFilterMult", DisplayName = "Convolution Boost Mult"))
	float BloomConvolutionPreFilterMult;

	/** Implicit buffer region as a fraction of the screen size to insure the bloom does not wrap across the screen.  Larger sizes have perf impact.*/
	UPROPERTY(interp, BlueprintReadWrite, Category = "Lens|Bloom", AdvancedDisplay, meta = (ClampMin = "0.0", UIMax = "1.0", editcondition = "bOverride_BloomConvolutionBufferScale", DisplayName = "Convolution Buffer"))
	float BloomConvolutionBufferScale;
	
	/**
	 * Texture that defines the dirt on the camera lens where the light of very bright objects is scattered.
	 */
	UPROPERTY(EditAnywhere, BlueprintReadWrite, Category="Lens|Dirt Mask", meta=(editcondition = "bOverride_BloomDirtMask", DisplayName = "Dirt Mask Texture"))
	class UTexture* BloomDirtMask;	
	
	/** BloomDirtMask intensity */
	UPROPERTY(interp, BlueprintReadWrite, Category="Lens|Dirt Mask", meta=(ClampMin = "0.0", UIMax = "8.0", editcondition = "bOverride_BloomDirtMaskIntensity", DisplayName = "Dirt Mask Intensity"))
	float BloomDirtMaskIntensity;

	/** BloomDirtMask tint color */
	UPROPERTY(interp, BlueprintReadWrite, Category="Lens|Dirt Mask", meta=(editcondition = "bOverride_BloomDirtMaskTint", DisplayName = "Dirt Mask Tint", HideAlphaChannel))
	FLinearColor BloomDirtMaskTint;

	/** AmbientCubemap tint color */
	UPROPERTY(interp, BlueprintReadWrite, Category="Rendering Features|Ambient Cubemap", meta=(editcondition = "bOverride_AmbientCubemapTint", DisplayName = "Tint", HideAlphaChannel))
	FLinearColor AmbientCubemapTint;

	/**
	 * To scale the Ambient cubemap brightness
	 * >=0: off, 1(default), >1 brighter
	 */
	UPROPERTY(interp, BlueprintReadWrite, Category="Rendering Features|Ambient Cubemap", meta=(ClampMin = "0.0", UIMax = "4.0", editcondition = "bOverride_AmbientCubemapIntensity", DisplayName = "Intensity"))
	float AmbientCubemapIntensity;

	/** The Ambient cubemap (Affects diffuse and specular shading), blends additively which if different from all other settings here */
	UPROPERTY(EditAnywhere, BlueprintReadWrite, Category="Rendering Features|Ambient Cubemap", meta=(DisplayName = "Cubemap Texture"))
	class UTextureCube* AmbientCubemap;

	/** The camera shutter in seconds.*/
	UPROPERTY(EditAnywhere, BlueprintReadWrite, Category="Lens|Camera", meta=(ClampMin = "1.0", ClampMax = "2000.0", editcondition = "bOverride_CameraShutterSpeed", DisplayName = "Shutter Speed (1/s)"))
    float CameraShutterSpeed;

	/** The camera sensor sensitivity in ISO.*/
	UPROPERTY(EditAnywhere, BlueprintReadWrite, Category="Lens|Camera", meta=(ClampMin = "1.0", tooltip = "The camera sensor sensitivity", editcondition = "bOverride_CameraISO", DisplayName = "ISO"))
    float CameraISO;

	/** Defines the opening of the camera lens, Aperture is 1/fstop, typical lens go down to f/1.2 (large opening), larger numbers reduce the DOF effect */
	UPROPERTY(interp, BlueprintReadWrite, Category="Lens|Camera", meta=(ClampMin = "1.0", ClampMax = "32.0", editcondition = "bOverride_DepthOfFieldFstop", DisplayName = "Aperture (F-stop)"))
	float DepthOfFieldFstop;

	/** Defines the maximum opening of the camera lens to control the curvature of blades of the diaphragm. Set it to 0 to get straight blades. */
	UPROPERTY(interp, BlueprintReadWrite, Category="Lens|Camera", meta=(ClampMin = "0.0", ClampMax = "32.0", editcondition = "bOverride_DepthOfFieldMinFstop", DisplayName = "Maximum Aperture (min F-stop)"))
	float DepthOfFieldMinFstop;

	/** Defines the number of blades of the diaphragm within the lens (between 4 and 16). */
	UPROPERTY(interp, BlueprintReadWrite, Category="Lens|Camera", meta=(ClampMin = "4", ClampMax = "16", editcondition = "bOverride_DepthOfFieldBladeCount", DisplayName = "Number of diaphragm blades"))
	int32 DepthOfFieldBladeCount;

	/**
	 * Logarithmic adjustment for the exposure. Only used if a tonemapper is specified.
	 * 0: no adjustment, -1:2x darker, -2:4x darker, 1:2x brighter, 2:4x brighter, ...
	 */
	UPROPERTY(interp, BlueprintReadWrite, Category = "Lens|Exposure", meta = (UIMin = "-8.0", UIMax = "8.0", editcondition = "bOverride_AutoExposureBias", DisplayName = "Exposure Compensation "))
	float AutoExposureBias;

	/**
	 * Exposure compensation based on the scene EV100.
	 * Used to calibrate the final exposure differently depending on the average scene luminance.
	 * 0: no adjustment, -1:2x darker, -2:4x darker, 1:2x brighter, 2:4x brighter, ...
	 */
	UPROPERTY(EditAnywhere, BlueprintReadWrite, Category = "Lens|Exposure", meta = (editcondition = "bOverride_AutoExposureBiasCurve", DisplayName = "Exposure Compensation Curve"))
	class UCurveFloat* AutoExposureBiasCurve = nullptr;

	/**
	 * The eye adaptation will adapt to a value extracted from the luminance histogram of the scene color.
	 * The value is defined as having x percent below this brightness. Higher values give bright spots on the screen more priority
	 * but can lead to less stable results. Lower values give the medium and darker values more priority but might cause burn out of
	 * bright spots.
	 * >0, <100, good values are in the range 70 .. 80
	 */
	UPROPERTY(interp, BlueprintReadWrite, Category="Lens|Exposure", AdvancedDisplay, meta=(ClampMin = "0.0", ClampMax = "100.0", editcondition = "bOverride_AutoExposureLowPercent", DisplayName = "Low Percent"))
	float AutoExposureLowPercent;

	/**
	 * The eye adaptation will adapt to a value extracted from the luminance histogram of the scene color.
	 * The value is defined as having x percent below this brightness. Higher values give bright spots on the screen more priority
	 * but can lead to less stable results. Lower values give the medium and darker values more priority but might cause burn out of
	 * bright spots.
	 * >0, <100, good values are in the range 80 .. 95
	 */
	UPROPERTY(interp, BlueprintReadWrite, Category="Lens|Exposure", AdvancedDisplay, meta=(ClampMin = "0.0", ClampMax = "100.0", editcondition = "bOverride_AutoExposureHighPercent", DisplayName = "High Percent"))
	float AutoExposureHighPercent;


	/**
	 * Auto-Exposure minimum adaptation. Eye Adaptation is disabled if Min = Max. 
	 * Auto-exposure is implemented by choosing an exposure value for which the average luminance generates a pixel brightness equal to the Constant Calibration value.
	 * The Min/Max are expressed in pixel luminance (cd/m2) or in EV100 when using ExtendDefaultLuminanceRange (see project settings).
	 */
	UPROPERTY(interp, BlueprintReadWrite, Category="Lens|Exposure", meta=(ClampMin = "-10.0", UIMax = "20.0", editcondition = "bOverride_AutoExposureMinBrightness", DisplayName = "Min Brightness"))
	float AutoExposureMinBrightness;

	/**
	 * Auto-Exposure maximum adaptation. Eye Adaptation is disabled if Min = Max. 
	 * Auto-exposure is implemented by choosing an exposure value for which the average luminance generates a pixel brightness equal to the Constant Calibration value.
	 * The Min/Max are expressed in pixel luminance (cd/m2) or in EV100 when using ExtendDefaultLuminanceRange (see project settings).
	 */
	UPROPERTY(interp, BlueprintReadWrite, Category="Lens|Exposure", meta=(ClampMin = "-10.0", UIMax = "20.0", editcondition = "bOverride_AutoExposureMaxBrightness", DisplayName = "Max Brightness"))
	float AutoExposureMaxBrightness;

	/** >0 */
	UPROPERTY(interp, BlueprintReadWrite, Category="Lens|Exposure", meta=(ClampMin = "0.02", UIMax = "20.0", editcondition = "bOverride_AutoExposureSpeedUp", DisplayName = "Speed Up"))
	float AutoExposureSpeedUp;

	/** >0 */
	UPROPERTY(interp, BlueprintReadWrite, Category="Lens|Exposure", meta=(ClampMin = "0.02", UIMax = "20.0", editcondition = "bOverride_AutoExposureSpeedDown", DisplayName = "Speed Down"))
	float AutoExposureSpeedDown;

	/** Histogram Min value. Expressed in Log2(Luminance) or in EV100 when using ExtendDefaultLuminanceRange (see project settings) */
	UPROPERTY(interp, BlueprintReadWrite, Category="Lens|Exposure", AdvancedDisplay, meta=(UIMin = "-16", UIMax = "0.0", editcondition = "bOverride_HistogramLogMin"))
	float HistogramLogMin;

	/** Histogram Max value. Expressed in Log2(Luminance) or in EV100 when using ExtendDefaultLuminanceRange (see project settings) */
	UPROPERTY(interp, BlueprintReadWrite, Category="Lens|Exposure", AdvancedDisplay, meta=(UIMin = "0.0", UIMax = "16.0", editcondition = "bOverride_HistogramLogMax"))
	float HistogramLogMax;

	/** Calibration constant for 18% albedo. */
	UPROPERTY(interp, BlueprintReadWrite, Category = "Lens|Exposure", AdvancedDisplay, meta=(UIMin = "0", UIMax = "100.0", editcondition = "bOverride_AutoExposureCalibrationConstant", DisplayName = "Calibration Constant"))
	float AutoExposureCalibrationConstant;

	/** Brightness scale of the image cased lens flares (linear) */
	UPROPERTY(interp, BlueprintReadWrite, Category="Lens|Lens Flares", meta=(UIMin = "0.0", UIMax = "16.0", editcondition = "bOverride_LensFlareIntensity", DisplayName = "Intensity"))
	float LensFlareIntensity;

	/** Tint color for the image based lens flares. */
	UPROPERTY(interp, BlueprintReadWrite, Category="Lens|Lens Flares", meta=(editcondition = "bOverride_LensFlareTint", DisplayName = "Tint", HideAlphaChannel))
	FLinearColor LensFlareTint;

	/** Size of the Lens Blur (in percent of the view width) that is done with the Bokeh texture (note: performance cost is radius*radius) */
	UPROPERTY(interp, BlueprintReadWrite, Category="Lens|Lens Flares", meta=(UIMin = "0.0", UIMax = "32.0", editcondition = "bOverride_LensFlareBokehSize", DisplayName = "BokehSize"))
	float LensFlareBokehSize;

	/** Minimum brightness the lens flare starts having effect (this should be as high as possible to avoid the performance cost of blurring content that is too dark too see) */
	UPROPERTY(interp, BlueprintReadWrite, Category="Lens|Lens Flares", meta=(UIMin = "0.1", UIMax = "32.0", editcondition = "bOverride_LensFlareThreshold", DisplayName = "Threshold"))
	float LensFlareThreshold;

	/** Defines the shape of the Bokeh when the image base lens flares are blurred, cannot be blended */
	UPROPERTY(EditAnywhere, BlueprintReadWrite, Category="Lens|Lens Flares", meta=(editcondition = "bOverride_LensFlareBokehShape", DisplayName = "BokehShape"))
	class UTexture* LensFlareBokehShape;

	/** RGB defines the lens flare color, A it's position. This is a temporary solution. */
	UPROPERTY(EditAnywhere, Category="Lens|Lens Flares", meta=(editcondition = "bOverride_LensFlareTints", DisplayName = "Tints"))
	FLinearColor LensFlareTints[8];

	/** 0..1 0=off/no vignette .. 1=strong vignette */
	UPROPERTY(interp, BlueprintReadWrite, Category="Lens|Image Effects", meta=(UIMin = "0.0", UIMax = "1.0", editcondition = "bOverride_VignetteIntensity"))
	float VignetteIntensity;

	/** 0..1 grain jitter */
	UPROPERTY(interp, BlueprintReadWrite, Category = "Lens|Image Effects", meta=(UIMin = "0.0", UIMax = "1.0", editcondition = "bOverride_GrainJitter"))
	float GrainJitter;

	/** 0..1 grain intensity */
	UPROPERTY(interp, BlueprintReadWrite, Category="Lens|Image Effects", meta=(UIMin = "0.0", UIMax = "1.0", editcondition = "bOverride_GrainIntensity"))
	float GrainIntensity;

	/** 0..1 0=off/no ambient occlusion .. 1=strong ambient occlusion, defines how much it affects the non direct lighting after base pass */
	UPROPERTY(interp, BlueprintReadWrite, Category="Rendering Features|Ambient Occlusion", meta=(ClampMin = "0.0", ClampMax = "1.0", editcondition = "bOverride_AmbientOcclusionIntensity", DisplayName = "Intensity"))
	float AmbientOcclusionIntensity;

	/** 0..1 0=no effect on static lighting .. 1=AO affects the stat lighting, 0 is free meaning no extra rendering pass */
	UPROPERTY(interp, BlueprintReadWrite, Category="Rendering Features|Ambient Occlusion", AdvancedDisplay, meta=(ClampMin = "0.0", ClampMax = "1.0", editcondition = "bOverride_AmbientOcclusionStaticFraction", DisplayName = "Static Fraction"))
	float AmbientOcclusionStaticFraction;

	/** >0, in unreal units, bigger values means even distant surfaces affect the ambient occlusion */
	UPROPERTY(interp, BlueprintReadWrite, Category="Rendering Features|Ambient Occlusion", meta=(ClampMin = "0.1", UIMax = "500.0", editcondition = "bOverride_AmbientOcclusionRadius", DisplayName = "Radius"))
	float AmbientOcclusionRadius;

	/** true: AO radius is in world space units, false: AO radius is locked the view space in 400 units */
	UPROPERTY(EditAnywhere, BlueprintReadWrite, Category="Rendering Features|Ambient Occlusion", AdvancedDisplay, meta=(editcondition = "bOverride_AmbientOcclusionRadiusInWS", DisplayName = "Radius in WorldSpace"))
	uint32 AmbientOcclusionRadiusInWS:1;

	/** >0, in unreal units, at what distance the AO effect disppears in the distance (avoding artifacts and AO effects on huge object) */
	UPROPERTY(interp, BlueprintReadWrite, Category="Rendering Features|Ambient Occlusion", AdvancedDisplay, meta=(ClampMin = "0.0", UIMax = "20000.0", editcondition = "bOverride_AmbientOcclusionFadeDistance", DisplayName = "Fade Out Distance"))
	float AmbientOcclusionFadeDistance;
	
	/** >0, in unreal units, how many units before AmbientOcclusionFadeOutDistance it starts fading out */
	UPROPERTY(interp, BlueprintReadWrite, Category="Rendering Features|Ambient Occlusion", AdvancedDisplay, meta=(ClampMin = "0.0", UIMax = "20000.0", editcondition = "bOverride_AmbientOcclusionFadeRadius", DisplayName = "Fade Out Radius"))
	float AmbientOcclusionFadeRadius;

	/** >0, in unreal units, how wide the ambient occlusion effect should affect the geometry (in depth), will be removed - only used for non normal method which is not exposed */
	UPROPERTY()
	float AmbientOcclusionDistance_DEPRECATED;

	/** >0, in unreal units, bigger values means even distant surfaces affect the ambient occlusion */
	UPROPERTY(interp, BlueprintReadWrite, Category="Rendering Features|Ambient Occlusion", AdvancedDisplay, meta=(ClampMin = "0.1", UIMax = "8.0", editcondition = "bOverride_AmbientOcclusionPower", DisplayName = "Power"))
	float AmbientOcclusionPower;

	/** >0, in unreal units, default (3.0) works well for flat surfaces but can reduce details */
	UPROPERTY(interp, BlueprintReadWrite, Category="Rendering Features|Ambient Occlusion", AdvancedDisplay, meta=(ClampMin = "0.0", UIMax = "10.0", editcondition = "bOverride_AmbientOcclusionBias", DisplayName = "Bias"))
	float AmbientOcclusionBias;

	/** 0=lowest quality..100=maximum quality, only a few quality levels are implemented, no soft transition */
	UPROPERTY(interp, BlueprintReadWrite, Category="Rendering Features|Ambient Occlusion", AdvancedDisplay, meta=(ClampMin = "0.0", UIMax = "100.0", editcondition = "bOverride_AmbientOcclusionQuality", DisplayName = "Quality"))
	float AmbientOcclusionQuality;

	/** Affects the blend over the multiple mips (lower resolution versions) , 0:fully use full resolution, 1::fully use low resolution, around 0.6 seems to be a good value */
	UPROPERTY(interp, BlueprintReadWrite, Category="Rendering Features|Ambient Occlusion", AdvancedDisplay, meta=(ClampMin = "0.1", UIMax = "1.0", editcondition = "bOverride_AmbientOcclusionMipBlend", DisplayName = "Mip Blend"))
	float AmbientOcclusionMipBlend;

	/** Affects the radius AO radius scale over the multiple mips (lower resolution versions) */
	UPROPERTY(interp, BlueprintReadWrite, Category="Rendering Features|Ambient Occlusion", AdvancedDisplay, meta=(ClampMin = "0.5", UIMax = "4.0", editcondition = "bOverride_AmbientOcclusionMipScale", DisplayName = "Mip Scale"))
	float AmbientOcclusionMipScale;

	/** to tweak the bilateral upsampling when using multiple mips (lower resolution versions) */
	UPROPERTY(interp, BlueprintReadWrite, Category="Rendering Features|Ambient Occlusion", AdvancedDisplay, meta=(ClampMin = "0.0", UIMax = "0.1", editcondition = "bOverride_AmbientOcclusionMipThreshold", DisplayName = "Mip Threshold"))
	float AmbientOcclusionMipThreshold;

	/** Sets the samples per pixel for ray tracing global illumination. */
	UPROPERTY(EditAnywhere, BlueprintReadWrite, Category = "Rendering Features|Ray Tracing Ambient Occlusion", meta = (ClampMin = "1", ClampMax = "64", editcondition = "bOverride_RayTracingAOSamplesPerPixel", DisplayName = "Samples Per Pixel"))
	int32 RayTracingAOSamplesPerPixel;

	/** Adjusts indirect lighting color. (1,1,1) is default. (0,0,0) to disable GI. The show flag 'Global Illumination' must be enabled to use this property. */
	UPROPERTY(interp, BlueprintReadWrite, Category="Rendering Features|Global Illumination", meta=(editcondition = "bOverride_IndirectLightingColor", DisplayName = "Indirect Lighting Color", HideAlphaChannel))
	FLinearColor IndirectLightingColor;

	/** Scales the indirect lighting contribution. A value of 0 disables GI. Default is 1. The show flag 'Global Illumination' must be enabled to use this property. */
	UPROPERTY(interp, BlueprintReadWrite, Category="Rendering Features|Global Illumination", meta=(ClampMin = "0", UIMax = "4.0", editcondition = "bOverride_IndirectLightingIntensity", DisplayName = "Indirect Lighting Intensity"))
	float IndirectLightingIntensity;

	/** Enables ray tracing global illumination. */
	UPROPERTY(EditAnywhere, BlueprintReadWrite, Category = "Rendering Features|Ray Tracing Global Illumination", meta = (editcondition = "bOverride_RayTracingGI", DisplayName = "Enabled"))
	uint32 RayTracingGI : 1;

	/** Sets the ray tracing global illumination maximum bounces. */
	UPROPERTY(EditAnywhere, BlueprintReadWrite, Category = "Rendering Features|Ray Tracing Global Illumination", meta = (ClampMin = "0", ClampMax = "50", editcondition = "bOverride_RayTracingGIMaxBounces", DisplayName = "Max. Bounces"))
	int32 RayTracingGIMaxBounces;

	/** Sets the samples per pixel for ray tracing global illumination. */
	UPROPERTY(EditAnywhere, BlueprintReadWrite, Category = "Rendering Features|Ray Tracing Global Illumination", meta = (ClampMin = "1", ClampMax = "64", editcondition = "bOverride_RayTracingGISamplesPerPixel", DisplayName = "Samples Per Pixel"))
	int32 RayTracingGISamplesPerPixel;

	/** Color grading lookup table intensity. 0 = no intensity, 1=full intensity */
	UPROPERTY(interp, BlueprintReadWrite, Category="Color Grading|Misc", meta=(ClampMin = "0", ClampMax = "1.0", editcondition = "bOverride_ColorGradingIntensity", DisplayName = "Color Grading LUT Intensity"))
	float ColorGradingIntensity;

	/** Look up table texture to use or none of not used*/
	UPROPERTY(EditAnywhere, BlueprintReadWrite, Category="Color Grading|Misc", meta=(editcondition = "bOverride_ColorGradingLUT", DisplayName = "Color Grading LUT"))
	class UTexture* ColorGradingLUT;

	/** Width of the camera sensor to assume, in mm. */
	UPROPERTY(BlueprintReadWrite, Category="Lens|Depth of Field", meta=(ForceUnits=mm, ClampMin = "0.1", UIMin="0.1", UIMax= "1000.0", editcondition = "bOverride_DepthOfFieldSensorWidth", DisplayName = "Sensor Width (mm)"))
	float DepthOfFieldSensorWidth;

	/** Distance in which the Depth of Field effect should be sharp, in unreal units (cm) */
	UPROPERTY(interp, BlueprintReadWrite, Category="Lens|Depth of Field", meta=(ClampMin = "0.0", UIMin = "1.0", UIMax = "10000.0", editcondition = "bOverride_DepthOfFieldFocalDistance", DisplayName = "Focal Distance"))
	float DepthOfFieldFocalDistance;

	/** CircleDOF only: Depth blur km for 50% */
	UPROPERTY(interp, BlueprintReadWrite, Category="Lens|Depth of Field", meta=(ClampMin = "0.000001", ClampMax = "100.0", editcondition = "bOverride_DepthOfFieldDepthBlurAmount", DisplayName = "Depth Blur km for 50%"))
	float DepthOfFieldDepthBlurAmount;

	/** CircleDOF only: Depth blur radius in pixels at 1920x */
	UPROPERTY(interp, BlueprintReadWrite, Category="Lens|Depth of Field", meta=(ClampMin = "0.0", UIMax = "4.0", editcondition = "bOverride_DepthOfFieldDepthBlurRadius", DisplayName = "Depth Blur Radius"))
	float DepthOfFieldDepthBlurRadius;

	/** Artificial region where all content is in focus, starting after DepthOfFieldFocalDistance, in unreal units  (cm) */
	UPROPERTY(interp, BlueprintReadWrite, Category="Lens|Mobile Depth of Field", meta=(UIMin = "0.0", UIMax = "10000.0", editcondition = "bOverride_DepthOfFieldFocalRegion", DisplayName = "Focal Region"))
	float DepthOfFieldFocalRegion;

	/** To define the width of the transition region next to the focal region on the near side (cm) */
	UPROPERTY(interp, BlueprintReadWrite, Category="Lens|Mobile Depth of Field", meta=(UIMin = "0.0", UIMax = "10000.0", editcondition = "bOverride_DepthOfFieldNearTransitionRegion", DisplayName = "Near Transition Region"))
	float DepthOfFieldNearTransitionRegion;

	/** To define the width of the transition region next to the focal region on the near side (cm) */
	UPROPERTY(interp, BlueprintReadWrite, Category="Lens|Mobile Depth of Field", meta=(UIMin = "0.0", UIMax = "10000.0", editcondition = "bOverride_DepthOfFieldFarTransitionRegion", DisplayName = "Far Transition Region"))
	float DepthOfFieldFarTransitionRegion;

	/** SM5: BokehDOF only: To amplify the depth of field effect (like aperture)  0=off 
	    ES2: Used to blend DoF. 0=off
	*/
	UPROPERTY(interp, BlueprintReadWrite, Category="Lens|Mobile Depth of Field", meta=(ClampMin = "0.0", ClampMax = "2.0", editcondition = "bOverride_DepthOfFieldScale", DisplayName = "Scale"))
	float DepthOfFieldScale;

<<<<<<< HEAD
=======
	/** DEPRECATED: BokehDOF only: Maximum size of the Depth of Field blur (in percent of the view width) (note: performance cost scales with size*size) */
	DEPRECATED(4.21, "This property is now deprecated, please use circle DOF method for deferred shading renderer.")
	UPROPERTY(interp, BlueprintReadWrite, Category="Lens|Depth of Field", meta=(UIMin = "0.0", UIMax = "32.0", editcondition = "bOverride_DepthOfFieldMaxBokehSize", DisplayName = "Max Bokeh Size"))
	float DepthOfFieldMaxBokehSize;

>>>>>>> 271e2139
	/** Gaussian only: Maximum size of the Depth of Field blur (in percent of the view width) (note: performance cost scales with size) */
	UPROPERTY(interp, BlueprintReadWrite, Category="Lens|Mobile Depth of Field", meta=(UIMin = "0.0", UIMax = "32.0", editcondition = "bOverride_DepthOfFieldNearBlurSize", DisplayName = "Near Blur Size"))
	float DepthOfFieldNearBlurSize;

	/** Gaussian only: Maximum size of the Depth of Field blur (in percent of the view width) (note: performance cost scales with size) */
	UPROPERTY(interp, BlueprintReadWrite, Category="Lens|Mobile Depth of Field", meta=(UIMin = "0.0", UIMax = "32.0", editcondition = "bOverride_DepthOfFieldFarBlurSize", DisplayName = "Far Blur Size"))
	float DepthOfFieldFarBlurSize;

	/** Occlusion tweak factor 1 (0.18 to get natural occlusion, 0.4 to solve layer color leaking issues) */
	UPROPERTY(interp, BlueprintReadWrite, Category="Lens|Mobile Depth of Field", AdvancedDisplay, meta=(ClampMin = "0.0", ClampMax = "1.0", editcondition = "bOverride_DepthOfFieldOcclusion", DisplayName = "Occlusion"))
	float DepthOfFieldOcclusion;

<<<<<<< HEAD
=======
	/** DEPRECATED: Defines the shape of the Bokeh when object get out of focus, cannot be blended */
	DEPRECATED(4.21, "This property is now deprecated, please use circle DOF method for deferred shading renderer.")
	UPROPERTY(EditAnywhere, BlueprintReadWrite, AdvancedDisplay, Category="Lens|Depth of Field", meta=(editcondition = "bOverride_DepthOfFieldBokehShape", DisplayName = "Shape"))
	class UTexture* DepthOfFieldBokehShape;

	/** DEPRECATED: Color threshold to do full quality DOF (BokehDOF only) */
	DEPRECATED(4.21, "This property is now deprecated, please use circle DOF method for deferred shading renderer.")
	UPROPERTY(interp, BlueprintReadWrite, Category="Lens|Depth of Field", AdvancedDisplay, meta=(ClampMin = "0.0", ClampMax = "10.0", editcondition = "bOverride_DepthOfFieldColorThreshold", DisplayName = "Color Threshold"))
	float DepthOfFieldColorThreshold;

	/** DEPRECATED: Size threshold to do full quality DOF (BokehDOF only) */
	DEPRECATED(4.21, "This property is now deprecated, please use circle DOF method for deferred shading renderer.")
	UPROPERTY(interp, BlueprintReadWrite, Category="Lens|Depth of Field", AdvancedDisplay, meta=(ClampMin = "0.0", ClampMax = "1.0", editcondition = "bOverride_DepthOfFieldSizeThreshold", DisplayName = "Size Threshold"))
	float DepthOfFieldSizeThreshold;
	
>>>>>>> 271e2139
	/** Artificial distance to allow the skybox to be in focus (e.g. 200000), <=0 to switch the feature off, only for GaussianDOF, can cost performance */
	UPROPERTY(interp, BlueprintReadWrite, Category="Lens|Mobile Depth of Field", AdvancedDisplay, meta=(ClampMin = "0.0", ClampMax = "200000.0", editcondition = "bOverride_DepthOfFieldSkyFocusDistance", DisplayName = "Sky Distance"))
	float DepthOfFieldSkyFocusDistance;

	/** Artificial circular mask to (near) blur content outside the radius, only for GaussianDOF, diameter in percent of screen width, costs performance if the mask is used, keep Feather can Radius on default to keep it off */
	UPROPERTY(interp, BlueprintReadWrite, Category="Lens|Mobile Depth of Field", AdvancedDisplay, meta=(UIMin = "0.0", UIMax = "100.0", editcondition = "bOverride_DepthOfFieldVignetteSize", DisplayName = "Vignette Size"))
	float DepthOfFieldVignetteSize;

	/** Strength of motion blur, 0:off, should be renamed to intensity */
	UPROPERTY(interp, BlueprintReadWrite, Category="Rendering Features|Motion Blur", meta=(ClampMin = "0.0", ClampMax = "1.0", editcondition = "bOverride_MotionBlurAmount", DisplayName = "Amount"))
	float MotionBlurAmount;
	/** max distortion caused by motion blur, in percent of the screen width, 0:off */
	UPROPERTY(interp, BlueprintReadWrite, Category="Rendering Features|Motion Blur", meta=(ClampMin = "0.0", ClampMax = "100.0", editcondition = "bOverride_MotionBlurMax", DisplayName = "Max"))
	float MotionBlurMax;
	/**
	 * Defines the target FPS for motion blur. Makes motion blur independent of actual frame rate and relative
	 * to the specified target FPS instead. Higher target FPS results in shorter frames, which means shorter
	 * shutter times and less motion blur. Lower FPS means more motion blur. A value of zero makes the motion
	 * blur dependent on the actual frame rate.
	 */
	UPROPERTY(EditAnywhere, BlueprintReadWrite, Category = "Rendering Features|Motion Blur", meta=(ClampMin = "0", ClampMax = "120", editcondition = "bOverride_MotionBlurTargetFPS", DisplayName = "Target FPS"))
	int32 MotionBlurTargetFPS;

	/** The minimum projected screen radius for a primitive to be drawn in the velocity pass, percentage of screen width. smaller numbers cause more draw calls, default: 4% */
	UPROPERTY(interp, BlueprintReadWrite, Category="Rendering Features|Motion Blur", meta=(ClampMin = "0.0", UIMax = "100.0", editcondition = "bOverride_MotionBlurPerObjectSize", DisplayName = "Per Object Size"))
	float MotionBlurPerObjectSize;

	/** How strong the dynamic GI from the LPV should be. 0.0 is off, 1.0 is the "normal" value, but higher values can be used to boost the effect*/
	UPROPERTY(interp, BlueprintReadWrite, Category="Rendering Features|Light Propagation Volume", meta=(editcondition = "bOverride_LPVIntensity", UIMin = "0", UIMax = "20", DisplayName = "Intensity"))
	float LPVIntensity;

	/** Bias applied to light injected into the LPV in cell units. Increase to reduce bleeding through thin walls*/
	UPROPERTY(interp, BlueprintReadWrite, Category="Rendering Features|Light Propagation Volume", AdvancedDisplay, meta=(editcondition = "bOverride_LPVVplInjectionBias", UIMin = "0", UIMax = "2", DisplayName = "Light Injection Bias"))
	float LPVVplInjectionBias;

	/** The size of the LPV volume, in Unreal units*/
	UPROPERTY(EditAnywhere, BlueprintReadWrite, Category="Rendering Features|Light Propagation Volume", meta=(editcondition = "bOverride_LPVSize", UIMin = "100", UIMax = "20000", DisplayName = "Size"))
	float LPVSize;

	/** Secondary occlusion strength (bounce light shadows). Set to 0 to disable*/
	UPROPERTY(interp, BlueprintReadWrite, Category="Rendering Features|Light Propagation Volume", meta=(editcondition = "bOverride_LPVSecondaryOcclusionIntensity", UIMin = "0", UIMax = "1", DisplayName = "Secondary Occlusion Intensity"))
	float LPVSecondaryOcclusionIntensity;

	/** Secondary bounce light strength (bounce light shadows). Set to 0 to disable*/
	UPROPERTY(interp, BlueprintReadWrite, Category="Rendering Features|Light Propagation Volume", AdvancedDisplay, meta=(editcondition = "bOverride_LPVSecondaryBounceIntensity", UIMin = "0", UIMax = "1", DisplayName = "Secondary Bounce Intensity"))
	float LPVSecondaryBounceIntensity;

	/** Bias applied to the geometry volume in cell units. Increase to reduce darkening due to secondary occlusion */
	UPROPERTY(interp, BlueprintReadWrite, Category="Rendering Features|Light Propagation Volume", AdvancedDisplay, meta=(editcondition = "bOverride_LPVGeometryVolumeBias", UIMin = "0", UIMax = "2", DisplayName = "Geometry Volume Bias"))
	float LPVGeometryVolumeBias;

	UPROPERTY(interp, BlueprintReadWrite, Category="Rendering Features|Light Propagation Volume", AdvancedDisplay, meta=(editcondition = "bOverride_LPVEmissiveInjectionIntensity", UIMin = "0", UIMax = "20", DisplayName = "Emissive Injection Intensity"))
	float LPVEmissiveInjectionIntensity;

	/** Controls the amount of directional occlusion. Requires LPV. Values very close to 1.0 are recommended */
	UPROPERTY(interp, BlueprintReadWrite, Category="Rendering Features|Light Propagation Volume", meta=(editcondition = "bOverride_LPVDirectionalOcclusionIntensity", UIMin = "0", UIMax = "1", DisplayName = "Occlusion Intensity"))
	float LPVDirectionalOcclusionIntensity;

	/** Occlusion Radius - 16 is recommended for most scenes */
	UPROPERTY(interp, BlueprintReadWrite, Category="Rendering Features|Light Propagation Volume", AdvancedDisplay, meta=(editcondition = "bOverride_LPVDirectionalOcclusionRadius", UIMin = "1", UIMax = "16", DisplayName = "Occlusion Radius"))
	float LPVDirectionalOcclusionRadius;

	/** Diffuse occlusion exponent - increase for more contrast. 1 to 2 is recommended */
	UPROPERTY(interp, BlueprintReadWrite, Category="Rendering Features|Light Propagation Volume", meta=(editcondition = "bOverride_LPVDiffuseOcclusionExponent", UIMin = "0.5", UIMax = "5", DisplayName = "Diffuse occlusion exponent"))
	float LPVDiffuseOcclusionExponent;

	/** Specular occlusion exponent - increase for more contrast. 6 to 9 is recommended */
	UPROPERTY(interp, BlueprintReadWrite, Category="Rendering Features|Light Propagation Volume", meta=(editcondition = "bOverride_LPVSpecularOcclusionExponent", UIMin = "1", UIMax = "16", DisplayName = "Specular occlusion exponent"))
	float LPVSpecularOcclusionExponent;

	/** Diffuse occlusion intensity - higher values provide increased diffuse occlusion.*/
	UPROPERTY(interp, BlueprintReadWrite, Category="Rendering Features|Light Propagation Volume", AdvancedDisplay, meta=(editcondition = "bOverride_LPVDiffuseOcclusionIntensity", UIMin = "0", UIMax = "4", DisplayName = "Diffuse occlusion intensity"))
	float LPVDiffuseOcclusionIntensity;

	/** Specular occlusion intensity - higher values provide increased specular occlusion.*/
	UPROPERTY(interp, BlueprintReadWrite, Category="Rendering Features|Light Propagation Volume", AdvancedDisplay, meta=(editcondition = "bOverride_LPVSpecularOcclusionIntensity", UIMin = "0", UIMax = "4", DisplayName = "Specular occlusion intensity"))
	float LPVSpecularOcclusionIntensity;

	/** Sets the reflections type */
	UPROPERTY(EditAnywhere, BlueprintReadWrite, Category = "Rendering Features|Reflections", meta = (editcondition = "bOverride_ReflectionsType", DisplayName = "Type"))
	EReflectionsType ReflectionsType;

	/** Enable/Fade/disable the Screen Space Reflection feature, in percent, avoid numbers between 0 and 1 fo consistency */
	UPROPERTY(interp, BlueprintReadWrite, Category="Rendering Features|Screen Space Reflections", meta=(ClampMin = "0.0", ClampMax = "100.0", editcondition = "bOverride_ScreenSpaceReflectionIntensity", DisplayName = "Intensity"))
	float ScreenSpaceReflectionIntensity;

	/** 0=lowest quality..100=maximum quality, only a few quality levels are implemented, no soft transition, 50 is the default for better performance. */
	UPROPERTY(interp, BlueprintReadWrite, Category="Rendering Features|Screen Space Reflections", meta=(ClampMin = "0.0", UIMax = "100.0", editcondition = "bOverride_ScreenSpaceReflectionQuality", DisplayName = "Quality"))
	float ScreenSpaceReflectionQuality;

	/** Until what roughness we fade the screen space reflections, 0.8 works well, smaller can run faster */
	UPROPERTY(interp, BlueprintReadWrite, Category="Rendering Features|Screen Space Reflections", meta=(ClampMin = "0.01", ClampMax = "1.0", editcondition = "bOverride_ScreenSpaceReflectionMaxRoughness", DisplayName = "Max Roughness"))
	float ScreenSpaceReflectionMaxRoughness;

	/** Sets the maximum roughness until which ray tracing reflections will be visible (lower value is faster). Reflection contribution is smoothly faded when close to roughness threshold. This parameter behaves similarly to ScreenSpaceReflectionMaxRoughness. */
	UPROPERTY(interp, BlueprintReadWrite, Category = "Rendering Features|Ray Tracing Reflections", meta = (ClampMin = "0.01", ClampMax = "1.0", editcondition = "bOverride_RayTracingReflectionsMaxRoughness", DisplayName = "Max Roughness"))
	float RayTracingReflectionsMaxRoughness;

	/** Sets the maximum number of ray tracing reflection bounces. */
	UPROPERTY(EditAnywhere, BlueprintReadWrite, Category = "Rendering Features|Ray Tracing Reflections", meta = (ClampMin = "0", ClampMax = "50", editcondition = "bOverride_RayTracingReflectionsMaxBounces", DisplayName = "Max. Bounces"))
	int32 RayTracingReflectionsMaxBounces;

	/** Sets the samples per pixel for ray traced reflections. */
	UPROPERTY(EditAnywhere, BlueprintReadWrite, Category = "Rendering Features|Ray Tracing Reflections", meta = (ClampMin = "1", ClampMax = "64", editcondition = "bOverride_RayTracingReflectionsSamplesPerPixel", DisplayName = "Samples Per Pixel"))
	int32 RayTracingReflectionsSamplesPerPixel;

	/** Sets the reflected shadows type. */
	UPROPERTY(EditAnywhere, BlueprintReadWrite, Category = "Rendering Features|Ray Tracing Reflections", meta = (editcondition = "bOverride_RayTracingReflectionsShadows", DisplayName = "Shadows"))
	EReflectedAndRefractedRayTracedShadows RayTracingReflectionsShadows;


	/** Sets the translucency type */
	UPROPERTY(EditAnywhere, BlueprintReadWrite, Category = "Rendering Features|Translucency", meta = (editcondition = "bOverride_TranslucencyType", DisplayName = "Type"))
	ETranslucencyType TranslucencyType;

	/** Sets the maximum roughness until which ray tracing translucency will be visible (lower value is faster). Translucency contribution is smoothly faded when close to roughness threshold. This parameter behaves similarly to ScreenSpaceReflectionMaxRoughness. */
	UPROPERTY(interp, BlueprintReadWrite, Category = "Rendering Features|Ray Tracing Translucency", meta = (ClampMin = "0.01", ClampMax = "1.0", editcondition = "bOverride_RayTracingTranslucencyMaxRoughness", DisplayName = "Max Roughness"))
	float RayTracingTranslucencyMaxRoughness;

	/** Sets the maximum number of ray tracing refraction rays. */
	UPROPERTY(EditAnywhere, BlueprintReadWrite, Category = "Rendering Features|Ray Tracing Translucency", meta = (ClampMin = "0", ClampMax = "50", editcondition = "bOverride_RayTracingTranslucencyRefractionRays", DisplayName = "Max. Refraction Rays"))
	int32 RayTracingTranslucencyRefractionRays;

	/** Sets the samples per pixel for ray traced translucency. */
	UPROPERTY(EditAnywhere, BlueprintReadWrite, Category = "Rendering Features|Ray Tracing Translucency", meta = (ClampMin = "1", ClampMax = "64", editcondition = "bOverride_RayTracingTranslucencySamplesPerPixel", DisplayName = "Samples Per Pixel"))
	int32 RayTracingTranslucencySamplesPerPixel;

	/** Sets the translucency shadows type. */
	UPROPERTY(EditAnywhere, BlueprintReadWrite, Category = "Rendering Features|Ray Tracing Translucency", meta = (editcondition = "bOverride_RayTracingTranslucencyShadows", DisplayName = "Shadows"))
	EReflectedAndRefractedRayTracedShadows RayTracingTranslucencyShadows;

	/** Sets whether refraction should be enabled or not (if not rays will not scatter and only travel in the same direction as before the intersection event). */
	UPROPERTY(EditAnywhere, BlueprintReadWrite, Category = "Rendering Features|Ray Tracing Translucency", meta = (editcondition = "bOverride_RayTracingTranslucencyRefraction", DisplayName = "Refraction"))
	uint8 RayTracingTranslucencyRefraction : 1;


	// Path Tracing
	/** Sets the path tracing maximum bounces */
	UPROPERTY(EditAnywhere, BlueprintReadWrite, Category = "Rendering Features|PathTracing", meta = (ClampMin = "0", ClampMax = "50", editcondition = "bOverride_PathTracingMaxBounces", DisplayName = "Max. Bounces"))
	int32 PathTracingMaxBounces;

	/** Sets the samples per pixel for the path tracer. */
	UPROPERTY(EditAnywhere, BlueprintReadWrite, Category = "Rendering Features|PathTracing", meta = (ClampMin = "1", ClampMax = "64", editcondition = "bOverride_PathTracingSamplesPerPixel", DisplayName = "Samples Per Pixel"))
	int32 PathTracingSamplesPerPixel;



	/** LPV Fade range - increase to fade more gradually towards the LPV edges.*/
	UPROPERTY(interp, BlueprintReadWrite, Category = "Rendering Features|Light Propagation Volume", AdvancedDisplay, meta = (editcondition = "bOverride_LPVFadeRange", UIMin = "0", UIMax = "9", DisplayName = "Fade range"))
	float LPVFadeRange;

	/** LPV Directional Occlusion Fade range - increase to fade more gradually towards the LPV edges.*/
	UPROPERTY(interp, BlueprintReadWrite, Category = "Rendering Features|Light Propagation Volume", AdvancedDisplay, meta = (editcondition = "bOverride_LPVDirectionalOcclusionFadeRange", UIMin = "0", UIMax = "9", DisplayName = "DO Fade range"))
	float LPVDirectionalOcclusionFadeRange;

	/**
	* To render with lower or high resolution than it is presented,
	* controlled by console variable,
	* 100:off, needs to be <99 to get upsampling and lower to get performance,
	* >100 for super sampling (slower but higher quality),
	* only applied in game
	*/
	UPROPERTY(interp, BlueprintReadWrite, Category="Rendering Features|Misc", meta=(ClampMin = "0.0", ClampMax = "400.0", editcondition = "bOverride_ScreenPercentage"))
	float ScreenPercentage;



	// Note: Adding properties before this line require also changes to the OverridePostProcessSettings() function and 
	// FPostProcessSettings constructor and possibly the SetBaseValues() method.
	// -----------------------------------------------------------------------
	
	/**
	 * Allows custom post process materials to be defined, using a MaterialInstance with the same Material as its parent to allow blending.
	 * For materials this needs to be the "PostProcess" domain type. This can be used for any UObject object implementing the IBlendableInterface (e.g. could be used to fade weather settings).
	 */
	UPROPERTY(EditAnywhere, BlueprintReadWrite, Category="Rendering Features", meta=( Keywords="PostProcess", DisplayName = "Post Process Materials" ))
	FWeightedBlendables WeightedBlendables;

#if WITH_EDITORONLY_DATA
	// for backwards compatibility
	UPROPERTY()
	TArray<UObject*> Blendables_DEPRECATED;

	// for backwards compatibility
	void OnAfterLoad()
	{
		for(int32 i = 0, count = Blendables_DEPRECATED.Num(); i < count; ++i)
		{
			if(Blendables_DEPRECATED[i])
			{
				FWeightedBlendable Element(1.0f, Blendables_DEPRECATED[i]);
				WeightedBlendables.Array.Add(Element);
			}
		}
		Blendables_DEPRECATED.Empty();

		if (bOverride_BloomConvolutionPreFilter_DEPRECATED)
		{
			bOverride_BloomConvolutionPreFilterMin  = bOverride_BloomConvolutionPreFilter_DEPRECATED;
			bOverride_BloomConvolutionPreFilterMax  = bOverride_BloomConvolutionPreFilter_DEPRECATED;
			bOverride_BloomConvolutionPreFilterMult = bOverride_BloomConvolutionPreFilter_DEPRECATED;
		}
		if (BloomConvolutionPreFilter_DEPRECATED.X > -1.f)
		{
			BloomConvolutionPreFilterMin = BloomConvolutionPreFilter_DEPRECATED.X;
			BloomConvolutionPreFilterMax = BloomConvolutionPreFilter_DEPRECATED.Y;
			BloomConvolutionPreFilterMult = BloomConvolutionPreFilter_DEPRECATED.Z;
		}

		/** Actually delete settings related to BokehDOF, and mark the DepthOfFieldMethod to _DEPRECATED. To keep backward compatibility,
		 * need to have depth of field disabled by default, which means for deferred shading renderer having redicously high aperture.
		 *
		 * The plan here is to change the default of DepthOfFieldFstop in FPostProcessSettings's constructor to this MyMagicHightFstopValue.
		 * And here in this OnAfterLoad() method do:
		 *
		 * if (DepthOfFieldFstop == MyMagicHightFstopValue && DepthOfFieldMethod_DEPRECATED == DOFM_CircleDOF)
		 * {
		 *		DepthOfFieldFstop = 4.0f;
		 * }
		 */
	}
#endif

	// Adds an Blendable (implements IBlendableInterface) to the array of Blendables (if it doesn't exist) and update the weight
	// @param InBlendableObject silently ignores if no object is referenced
	// @param 0..1 InWeight, values outside of the range get clampled later in the pipeline
	void AddBlendable(TScriptInterface<IBlendableInterface> InBlendableObject, float InWeight)
	{
		// update weight, if the Blendable is already in the array
		if(UObject* Object = InBlendableObject.GetObject())
		{
			for (int32 i = 0, count = WeightedBlendables.Array.Num(); i < count; ++i)
			{
				if (WeightedBlendables.Array[i].Object == Object)
				{
					WeightedBlendables.Array[i].Weight = InWeight;
					// We assumes we only have one
					return;
				}
			}

			// add in the end
			WeightedBlendables.Array.Add(FWeightedBlendable(InWeight, Object));
		}
	}

	// removes one or multiple blendables from the array
	void RemoveBlendable(TScriptInterface<IBlendableInterface> InBlendableObject)
	{
		if(UObject* Object = InBlendableObject.GetObject())
		{
			for (int32 i = 0, count = WeightedBlendables.Array.Num(); i < count; ++i)
			{
				if (WeightedBlendables.Array[i].Object == Object)
				{
					// this might remove multiple
					WeightedBlendables.Array.RemoveAt(i);
					--i;
					--count;
				}
			}
		}
	}

	// good start values for a new volume, by default no value is overriding
	ENGINE_API FPostProcessSettings();

	ENGINE_API FPostProcessSettings(const FPostProcessSettings&);

	/**
		* Used to define the values before any override happens.
		* Should be as neutral as possible.
		*/		
	void SetBaseValues()
	{
		*this = FPostProcessSettings();

		AmbientCubemapIntensity = 0.0f;
		ColorGradingIntensity = 0.0f;
	}


	// Default number of blade of the diaphragm to simulate in depth of field.
	static constexpr int32 kDefaultDepthOfFieldBladeCount = 5;
<<<<<<< HEAD
	
#if WITH_EDITORONLY_DATA
	bool Serialize(FArchive& Ar);
	void PostSerialize(const FArchive& Ar);
#endif

	PRAGMA_DISABLE_DEPRECATION_WARNINGS
}; // struct FPostProcessSettings
PRAGMA_ENABLE_DEPRECATION_WARNINGS

#if WITH_EDITORONLY_DATA
template<>
struct TStructOpsTypeTraits<FPostProcessSettings>
	: public TStructOpsTypeTraitsBase2<FPostProcessSettings>
{
	enum
	{
		WithSerializer = true,
		WithPostSerialize = true,
	};
};
#endif
=======

	PRAGMA_DISABLE_DEPRECATION_WARNINGS
};
PRAGMA_ENABLE_DEPRECATION_WARNINGS
>>>>>>> 271e2139

UCLASS()
class UScene : public UObject
{
	GENERATED_UCLASS_BODY()


	/** bits needed to store DPG value */
	#define SDPG_NumBits	3
};<|MERGE_RESOLUTION|>--- conflicted
+++ resolved
@@ -995,32 +995,18 @@
 	UPROPERTY(EditAnywhere, BlueprintReadWrite, Category=Overrides, meta=(PinHiddenByDefault, InlineEditConditionToggle))
 	uint8 bOverride_DepthOfFieldScale:1;
 
-	DEPRECATED(4.21, "This property is now deprecated, please use circle DOF method for deferred shading renderer.")
 	UPROPERTY(EditAnywhere, BlueprintReadWrite, Category=Overrides, meta=(PinHiddenByDefault, InlineEditConditionToggle))
 	uint8 bOverride_DepthOfFieldNearBlurSize:1;
 
 	UPROPERTY(EditAnywhere, BlueprintReadWrite, Category=Overrides, meta=(PinHiddenByDefault, InlineEditConditionToggle))
 	uint8 bOverride_DepthOfFieldFarBlurSize:1;
 
-	DEPRECATED(4.21, "This property is now deprecated, please use circle DOF method for deferred shading renderer. Mobile renderer still support Gaussian method.")
 	UPROPERTY(EditAnywhere, BlueprintReadWrite, Category=Overrides, meta=(PinHiddenByDefault, InlineEditConditionToggle))
 	uint8 bOverride_MobileHQGaussian:1;
 
-	DEPRECATED(4.21, "This property is now deprecated, please use circle DOF method for deferred shading renderer.")
 	UPROPERTY(EditAnywhere, BlueprintReadWrite, Category=Overrides, meta=(PinHiddenByDefault, InlineEditConditionToggle))
 	uint8 bOverride_DepthOfFieldOcclusion:1;
 
-<<<<<<< HEAD
-=======
-	DEPRECATED(4.21, "This property is now deprecated, please use circle DOF method for deferred shading renderer.")
-	UPROPERTY(EditAnywhere, BlueprintReadWrite, Category = Overrides, meta = (PinHiddenByDefault, InlineEditConditionToggle))
-	uint8 bOverride_DepthOfFieldColorThreshold:1;
-
-	DEPRECATED(4.21, "This property is now deprecated, please use circle DOF method for deferred shading renderer.")
-	UPROPERTY(EditAnywhere, BlueprintReadWrite, Category = Overrides, meta = (PinHiddenByDefault, InlineEditConditionToggle))
-	uint8 bOverride_DepthOfFieldSizeThreshold:1;
-
->>>>>>> 271e2139
 	UPROPERTY(EditAnywhere, BlueprintReadWrite, Category=Overrides, meta=(PinHiddenByDefault, InlineEditConditionToggle))
 	uint8 bOverride_DepthOfFieldSkyFocusDistance:1;
 
@@ -1053,7 +1039,6 @@
 
 	UPROPERTY(EditAnywhere, BlueprintReadWrite, Category=Overrides, meta=(PinHiddenByDefault, InlineEditConditionToggle))
 	uint8 bOverride_ScreenSpaceReflectionRoughnessScale:1; // TODO: look useless...
-<<<<<<< HEAD
 
 	// -----------------------------------------------------------------------
 
@@ -1106,13 +1091,11 @@
 
 	UPROPERTY(EditAnywhere, BlueprintReadWrite, Category = Overrides, meta = (PinHiddenByDefault, InlineEditConditionToggle))
 	uint32 bOverride_PathTracingSamplesPerPixel : 1;
-=======
->>>>>>> 271e2139
 
 	// -----------------------------------------------------------------------
 
 	/** Enable HQ Gaussian on high end mobile platforms. (ES3_1) */
-	UPROPERTY(EditAnywhere, BlueprintReadWrite, Category = "Lens|Depth of Field", meta = (editcondition = "bOverride_MobileHQGaussian", DisplayName = "High Quality Gaussian DoF on Mobile"))
+	UPROPERTY(EditAnywhere, BlueprintReadWrite, Category = "Lens|Mobile Depth of Field", meta = (editcondition = "bOverride_MobileHQGaussian", DisplayName = "High Quality Gaussian DoF on Mobile"))
 	uint8 bMobileHQGaussian:1;
 
 	/** Bloom algorithm */
@@ -1122,19 +1105,11 @@
 	/** Luminance computation method */
 	UPROPERTY(EditAnywhere, BlueprintReadWrite, Category="Lens|Exposure", meta=(editcondition = "bOverride_AutoExposureMethod", DisplayName = "Metering Mode"))
     TEnumAsByte<enum EAutoExposureMethod> AutoExposureMethod;
-<<<<<<< HEAD
 	
 #if WITH_EDITORONLY_DATA
 	UPROPERTY()
 	TEnumAsByte<enum EDepthOfFieldMethod> DepthOfFieldMethod_DEPRECATED;
 #endif
-=======
-
-	/** DEPRECATED: BokehDOF, Simple gaussian, ... Mobile supports Gaussian only. Deferred shading renderer will only support CircleDOF. */
-	DEPRECATED(4.21, "This property is now deprecated, please use circle DOF method for deferred shading renderer. Mobile renderer still support Gaussian method.")
-	UPROPERTY(EditAnywhere, BlueprintReadWrite, Category="Lens|Depth of Field", meta=(editcondition = "bOverride_DepthOfFieldMethod", DisplayName = "Method"))
-	TEnumAsByte<enum EDepthOfFieldMethod> DepthOfFieldMethod;
->>>>>>> 271e2139
 
 	UPROPERTY(interp, BlueprintReadWrite, Category="Color Grading|WhiteBalance", meta=(UIMin = "1500.0", UIMax = "15000.0", editcondition = "bOverride_WhiteTemp", DisplayName = "Temp"))
 	float WhiteTemp;
@@ -1635,14 +1610,6 @@
 	UPROPERTY(interp, BlueprintReadWrite, Category="Lens|Mobile Depth of Field", meta=(ClampMin = "0.0", ClampMax = "2.0", editcondition = "bOverride_DepthOfFieldScale", DisplayName = "Scale"))
 	float DepthOfFieldScale;
 
-<<<<<<< HEAD
-=======
-	/** DEPRECATED: BokehDOF only: Maximum size of the Depth of Field blur (in percent of the view width) (note: performance cost scales with size*size) */
-	DEPRECATED(4.21, "This property is now deprecated, please use circle DOF method for deferred shading renderer.")
-	UPROPERTY(interp, BlueprintReadWrite, Category="Lens|Depth of Field", meta=(UIMin = "0.0", UIMax = "32.0", editcondition = "bOverride_DepthOfFieldMaxBokehSize", DisplayName = "Max Bokeh Size"))
-	float DepthOfFieldMaxBokehSize;
-
->>>>>>> 271e2139
 	/** Gaussian only: Maximum size of the Depth of Field blur (in percent of the view width) (note: performance cost scales with size) */
 	UPROPERTY(interp, BlueprintReadWrite, Category="Lens|Mobile Depth of Field", meta=(UIMin = "0.0", UIMax = "32.0", editcondition = "bOverride_DepthOfFieldNearBlurSize", DisplayName = "Near Blur Size"))
 	float DepthOfFieldNearBlurSize;
@@ -1655,24 +1622,6 @@
 	UPROPERTY(interp, BlueprintReadWrite, Category="Lens|Mobile Depth of Field", AdvancedDisplay, meta=(ClampMin = "0.0", ClampMax = "1.0", editcondition = "bOverride_DepthOfFieldOcclusion", DisplayName = "Occlusion"))
 	float DepthOfFieldOcclusion;
 
-<<<<<<< HEAD
-=======
-	/** DEPRECATED: Defines the shape of the Bokeh when object get out of focus, cannot be blended */
-	DEPRECATED(4.21, "This property is now deprecated, please use circle DOF method for deferred shading renderer.")
-	UPROPERTY(EditAnywhere, BlueprintReadWrite, AdvancedDisplay, Category="Lens|Depth of Field", meta=(editcondition = "bOverride_DepthOfFieldBokehShape", DisplayName = "Shape"))
-	class UTexture* DepthOfFieldBokehShape;
-
-	/** DEPRECATED: Color threshold to do full quality DOF (BokehDOF only) */
-	DEPRECATED(4.21, "This property is now deprecated, please use circle DOF method for deferred shading renderer.")
-	UPROPERTY(interp, BlueprintReadWrite, Category="Lens|Depth of Field", AdvancedDisplay, meta=(ClampMin = "0.0", ClampMax = "10.0", editcondition = "bOverride_DepthOfFieldColorThreshold", DisplayName = "Color Threshold"))
-	float DepthOfFieldColorThreshold;
-
-	/** DEPRECATED: Size threshold to do full quality DOF (BokehDOF only) */
-	DEPRECATED(4.21, "This property is now deprecated, please use circle DOF method for deferred shading renderer.")
-	UPROPERTY(interp, BlueprintReadWrite, Category="Lens|Depth of Field", AdvancedDisplay, meta=(ClampMin = "0.0", ClampMax = "1.0", editcondition = "bOverride_DepthOfFieldSizeThreshold", DisplayName = "Size Threshold"))
-	float DepthOfFieldSizeThreshold;
-	
->>>>>>> 271e2139
 	/** Artificial distance to allow the skybox to be in focus (e.g. 200000), <=0 to switch the feature off, only for GaussianDOF, can cost performance */
 	UPROPERTY(interp, BlueprintReadWrite, Category="Lens|Mobile Depth of Field", AdvancedDisplay, meta=(ClampMin = "0.0", ClampMax = "200000.0", editcondition = "bOverride_DepthOfFieldSkyFocusDistance", DisplayName = "Sky Distance"))
 	float DepthOfFieldSkyFocusDistance;
@@ -1881,18 +1830,6 @@
 			BloomConvolutionPreFilterMax = BloomConvolutionPreFilter_DEPRECATED.Y;
 			BloomConvolutionPreFilterMult = BloomConvolutionPreFilter_DEPRECATED.Z;
 		}
-
-		/** Actually delete settings related to BokehDOF, and mark the DepthOfFieldMethod to _DEPRECATED. To keep backward compatibility,
-		 * need to have depth of field disabled by default, which means for deferred shading renderer having redicously high aperture.
-		 *
-		 * The plan here is to change the default of DepthOfFieldFstop in FPostProcessSettings's constructor to this MyMagicHightFstopValue.
-		 * And here in this OnAfterLoad() method do:
-		 *
-		 * if (DepthOfFieldFstop == MyMagicHightFstopValue && DepthOfFieldMethod_DEPRECATED == DOFM_CircleDOF)
-		 * {
-		 *		DepthOfFieldFstop = 4.0f;
-		 * }
-		 */
 	}
 #endif
 
@@ -1957,7 +1894,6 @@
 
 	// Default number of blade of the diaphragm to simulate in depth of field.
 	static constexpr int32 kDefaultDepthOfFieldBladeCount = 5;
-<<<<<<< HEAD
 	
 #if WITH_EDITORONLY_DATA
 	bool Serialize(FArchive& Ar);
@@ -1980,12 +1916,6 @@
 	};
 };
 #endif
-=======
-
-	PRAGMA_DISABLE_DEPRECATION_WARNINGS
-};
-PRAGMA_ENABLE_DEPRECATION_WARNINGS
->>>>>>> 271e2139
 
 UCLASS()
 class UScene : public UObject
