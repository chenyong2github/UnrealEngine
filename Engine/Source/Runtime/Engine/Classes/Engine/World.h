--- conflicted
+++ resolved
@@ -1356,24 +1356,6 @@
 	/** Number of frames to delay Streaming Volume updating, useful if you preload a bunch of levels but the camera hasn't caught up yet (INDEX_NONE for infinite) */
 	int32										StreamingVolumeUpdateDelay;
 
-<<<<<<< HEAD
-=======
-	/** Is level streaming currently frozen?																					*/
-	bool										bIsLevelStreamingFrozen;
-
-private:
-	/** Is forcibly unloading streaming levels?																					*/
-	bool										bShouldForceUnloadStreamingLevels;
-
-	/** Is forcibly making streaming levels visible?																			*/
-	bool										bShouldForceVisibleStreamingLevels;
-
-	/** Is there at least one material parameter collection instance waiting for a deferred update?								*/
-	uint8										bMaterialParameterCollectionInstanceNeedsDeferredUpdate : 1;
-
-public:
-
->>>>>>> df71d635
 	bool GetShouldForceUnloadStreamingLevels() const { return bShouldForceUnloadStreamingLevels; }
 	void SetShouldForceUnloadStreamingLevels(bool bInShouldForceUnloadStreamingLevels);
 
@@ -2150,9 +2132,6 @@
 	/** Helper for getting the time since a certain time. */
 	float TimeSince( float Time ) const;
 
-	/** Helper for getting the mono far field culling distance. */
-	float GetMonoFarFieldCullingDistance() const;
-
 	/** Creates a new physics scene for this world. */
 	void CreatePhysicsScene(const AWorldSettings* Settings = nullptr);
 
