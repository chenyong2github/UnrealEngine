--- conflicted
+++ resolved
@@ -14,10 +14,7 @@
 class UCharacterMovementComponent;
 struct FRootMotionSourceGroup;
 
-<<<<<<< HEAD
-=======
 // If defined and not zero, deprecated RPCs on UCharacterMovementComponent will not be marked deprecated at compile time, to aid in migration of older projects. New projects should prefer the new API.
->>>>>>> 7d5968f5
 #ifndef SUPPORT_DEPRECATED_CHARACTER_MOVEMENT_RPCS
 #define SUPPORT_DEPRECATED_CHARACTER_MOVEMENT_RPCS 0
 #endif
@@ -28,10 +25,7 @@
 #define DEPRECATED_CHARACTER_MOVEMENT_RPC(DeprecatedFunction, NewFunction) UE_DEPRECATED_FORGAME(4.26, #DeprecatedFunction "() is deprecated, use " #NewFunction "() instead, or define SUPPORT_DEPRECATED_CHARACTER_MOVEMENT_RPCS=1 in the project and set CVar p.NetUsePackedMovementRPCs=0 to use the old code path.")
 #endif
 
-<<<<<<< HEAD
-=======
 // Number of bits to reserve in serialization container. Make this large enough to try to avoid re-allocation during the worst case RPC calls (dual move + unacknowledged "old important" move).
->>>>>>> 7d5968f5
 #ifndef CHARACTER_SERIALIZATION_PACKEDBITS_RESERVED_SIZE
 #define CHARACTER_SERIALIZATION_PACKEDBITS_RESERVED_SIZE 1024
 #endif
