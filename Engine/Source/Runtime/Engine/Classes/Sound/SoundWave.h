--- conflicted
+++ resolved
@@ -255,12 +255,6 @@
 
 #endif // WITH_EDITORONLY_DATA
 
-<<<<<<< HEAD
-=======
-	/** Size of RawPCMData, or what RawPCMData would be if the sound was fully decompressed */
-	UPROPERTY()
-	int32 RawPCMDataSize;
-
 protected:
 
 	/** Cached sample rate for displaying in the tools */
@@ -268,7 +262,6 @@
 	int32 SampleRate;
 
 public:
->>>>>>> bca116ca
 	/**
 	 * Subtitle cues.  If empty, use SpokenText as the subtitle.  Will often be empty,
 	 * as the contents of the subtitle is commonly identical to what is spoken.
