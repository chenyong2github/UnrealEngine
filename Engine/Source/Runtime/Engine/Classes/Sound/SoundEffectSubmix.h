// Copyright Epic Games, Inc. All Rights Reserved.
#pragma once

#include "CoreMinimal.h"

#include "AudioDefines.h"
#include "Sound/SoundEffectPreset.h"
#include "Sound/SoundEffectBase.h"
#include "UObject/ObjectMacros.h"

#include "SoundEffectSubmix.generated.h"


class FAudioDevice;
class FSoundEffectSubmix;

struct FAudioEffectParameters;

/** Preset of a submix effect that can be shared between sounds. */
UCLASS(config = Engine, hidecategories = Object, abstract, editinlinenew, BlueprintType)
class ENGINE_API USoundEffectSubmixPreset : public USoundEffectPreset
{
	GENERATED_UCLASS_BODY()

	virtual FColor GetPresetColor() const override { return FColor(162.0f, 84.0f, 101.0f); }

};

/** Struct which has data needed to initialize the submix effect. */
struct FSoundEffectSubmixInitData
{
<<<<<<< HEAD
	uint32 DeviceHandle;
=======
	uint32 DeviceID;
>>>>>>> 60750822
	void* PresetSettings;
	float SampleRate;

	FSoundEffectSubmixInitData()
<<<<<<< HEAD
		: DeviceHandle(INDEX_NONE)
=======
		: DeviceID(INDEX_NONE)
>>>>>>> 60750822
		, PresetSettings(nullptr)
		, SampleRate(0)
	{
	}
};

/** Struct which supplies audio data to submix effects on game thread. */
struct FSoundEffectSubmixInputData
{
	/** Ptr to preset data if new data is available. This will be nullptr if no new preset data has been set. */
	void* PresetData;
	
	/** The number of audio frames for this input data. 1 frame is an interleaved sample. */
	int32 NumFrames;

	/** The number of channels of the submix. */
	int32 NumChannels;

	/** The number of device channels. */
	int32 NumDeviceChannels;

	/** The listener transforms (one for each viewport index). */
	const TArray<FTransform>* ListenerTransforms;

	/** The raw input audio buffer. Size is NumFrames * NumChannels */
	Audio::AlignedFloatBuffer* AudioBuffer;

	/** Sample accurate audio clock. */
	double AudioClock;

	FSoundEffectSubmixInputData()
		: PresetData(nullptr)
		, NumFrames(0)
		, NumChannels(0)
		, NumDeviceChannels(0)
		, ListenerTransforms(nullptr)
		, AudioBuffer(nullptr)
	{}
};

struct FSoundEffectSubmixOutputData
{
	/** The output audio buffer. */
	Audio::AlignedFloatBuffer* AudioBuffer;

	/** The number of channels of the submix. */
	int32 NumChannels;
};

class ENGINE_API FSoundEffectSubmix : public FSoundEffectBase
{
public:
	FSoundEffectSubmix()
	{
	}

	virtual ~FSoundEffectSubmix()
	{
	}

	/** Called on an audio effect at initialization on main thread before audio processing begins. */
	virtual void Init(const FSoundEffectSubmixInitData& InSampleRate)
	{
	}

	/**  Provided for interpolating parameters from audio volume system, enabling transition between various settings */
	virtual bool SetParameters(const FAudioEffectParameters& InParameters)
	{
		return false;
	}

	// Whether or not effect supports default reverb system
	virtual bool SupportsDefaultReverb() const
	{
		return false;
	}

	// Whether or not effect supports default EQ system
	virtual bool SupportsDefaultEQ() const
	{
		return false;
	}

	/** Called on game thread to allow submix effect to query game data if needed. */
	virtual void Tick()
	{
	}

	/** Override to down mix input audio to a desired channel count. */
	virtual uint32 GetDesiredInputChannelCountOverride() const
	{
		return INDEX_NONE;
	}

	/** Process the input block of audio. Called on audio thread. */
	virtual void OnProcessAudio(const FSoundEffectSubmixInputData& InData, FSoundEffectSubmixOutputData& OutData)
	{
	}

	/** Allow effects to supply a drylevel. */
	virtual float GetDryLevel() const { return 0.0f; }

	/** Processes audio in the submix effect. */
	void ProcessAudio(FSoundEffectSubmixInputData& InData, FSoundEffectSubmixOutputData& OutData);
};
typedef TSharedPtr<FSoundEffectSubmix, ESPMode::ThreadSafe> FSoundEffectSubmixPtr;<|MERGE_RESOLUTION|>--- conflicted
+++ resolved
@@ -29,20 +29,12 @@
 /** Struct which has data needed to initialize the submix effect. */
 struct FSoundEffectSubmixInitData
 {
-<<<<<<< HEAD
-	uint32 DeviceHandle;
-=======
 	uint32 DeviceID;
->>>>>>> 60750822
 	void* PresetSettings;
 	float SampleRate;
 
 	FSoundEffectSubmixInitData()
-<<<<<<< HEAD
-		: DeviceHandle(INDEX_NONE)
-=======
 		: DeviceID(INDEX_NONE)
->>>>>>> 60750822
 		, PresetSettings(nullptr)
 		, SampleRate(0)
 	{
