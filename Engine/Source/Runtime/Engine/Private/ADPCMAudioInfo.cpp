// Copyright 1998-2019 Epic Games, Inc. All Rights Reserved.


#include "ADPCMAudioInfo.h"
#include "CoreMinimal.h"
#include "HAL/IConsoleManager.h"
#include "Interfaces/IAudioFormat.h"
#include "Sound/SoundWave.h"
#include "Audio.h"
#include "ContentStreaming.h"

static int32 bDisableADPCMSeekLockCVar = 1;
FAutoConsoleVariableRef CVarDisableADPCMSeekLock(
	TEXT("au.DisableADPCMSeekLock"),
	bDisableADPCMSeekLockCVar,
	TEXT("Disables ADPCM seek crit section fix for multiple seek requests per frame.\n"),
	ECVF_Default);

#define WAVE_FORMAT_LPCM  1
#define WAVE_FORMAT_ADPCM 2

namespace ADPCM
{
	const uint32 MaxChunkSize = 256 * 1024;

	void DecodeBlock(const uint8* EncodedADPCMBlock, int32 BlockSize, int16* DecodedPCMData);
	void DecodeBlockStereo(const uint8* EncodedADPCMBlockLeft, const uint8* EncodedADPCMBlockRight, int32 BlockSize, int16* DecodedPCMData);
}

FADPCMAudioInfo::FADPCMAudioInfo(void)
	: UncompressedBlockSize(0)
	, CompressedBlockSize(0)
	, BlockSize(0)
	, StreamBufferSize(0)
	, TotalDecodedSize(0)
	, NumChannels(0)
	, Format(0)
	, UncompressedBlockData(nullptr)
	, SamplesPerBlock(0)
	, bSeekPending(false)
<<<<<<< HEAD
=======
	, TargetSeekTime(0.0f)
	, LastSeekTime(0.0f)
>>>>>>> 33e6966e
{
}

FADPCMAudioInfo::~FADPCMAudioInfo(void)
{
	if(UncompressedBlockData != nullptr)
	{
		FMemory::Free(UncompressedBlockData);
		UncompressedBlockData = nullptr;
	}
}

void FADPCMAudioInfo::SeekToTime(const float InSeekTime)
{
<<<<<<< HEAD
	CurCompressedChunkData = nullptr;

	if(SeekTime <= 0.0f)
	{
=======
	if (bDisableADPCMSeekLockCVar)
	{
		SeekToTimeInternal(InSeekTime);
	}
	else
	{
		TargetSeekTime = InSeekTime;
	}
}

void FADPCMAudioInfo::SeekToTimeInternal(const float InSeekTime)
{
	LastSeekTime = InSeekTime;

	// Reset chunk handle in preperation for a new chunk.
	CurCompressedChunkData = nullptr;

	UE_LOG(LogAudio, Verbose, TEXT("Seeking ADPCM source to %.3f sec"), InSeekTime);

	if (InSeekTime <= 0.0f)
	{
>>>>>>> 33e6966e
		CurrentCompressedBlockIndex = 0;
		CurrentUncompressedBlockSampleIndex = 0;
		CurrentChunkIndex = 0;
		CurrentChunkBufferOffset = 0;
		TotalSamplesStreamed = 0;

<<<<<<< HEAD
=======
		bSeekPending = false;
>>>>>>> 33e6966e
		return;
	}

	// Calculate block index & force SeekTime to be in bounds.
	check(WaveInfo.pSamplesPerSec != nullptr);
	const uint32 SamplesPerSec = *WaveInfo.pSamplesPerSec;
<<<<<<< HEAD
	const uint32 SeekedSamples = static_cast<uint32>(SeekTime * SamplesPerSec);
	TotalSamplesStreamed = FMath::Min<uint32>(SeekedSamples, TotalSamplesPerChannel - 1);

	const uint32 HeaderOffset = static_cast<uint32>(WaveInfo.SampleDataStart - SrcBufferData);

	if (Format == WAVE_FORMAT_ADPCM)
	{
		CurrentCompressedBlockIndex = TotalSamplesStreamed / SamplesPerBlock; // Compute the block index that where SeekTime resides.
		CurrentChunkIndex = 0;
		CurrentChunkBufferOffset = HeaderOffset;

		const int32 ChannelBlockSize = BlockSize * NumChannels;
		for (uint32 BlockIndex = 0; BlockIndex < CurrentCompressedBlockIndex; ++BlockIndex)
		{
			if (CurrentChunkBufferOffset + ChannelBlockSize >= ADPCM::MaxChunkSize)
			{
				++CurrentChunkIndex;
				CurrentChunkBufferOffset = 0;
			}

			// Always add chunks in NumChannels pairs
			CurrentChunkBufferOffset += ChannelBlockSize;
		}
	}
	else if (Format == WAVE_FORMAT_LPCM)
	{
		const int32 ChannelBlockSize = sizeof(int16) * NumChannels;

		// 1. Find total offset
		CurrentChunkBufferOffset = HeaderOffset + (TotalSamplesStreamed * ChannelBlockSize);
=======
	uint32 SeekedSamples = static_cast<uint32>(InSeekTime * SamplesPerSec);
	TotalSamplesStreamed = FMath::Min<uint32>(SeekedSamples, TotalSamplesPerChannel - 1);

	const uint32 HeaderOffset = static_cast<uint32>(WaveInfo.SampleDataStart - SrcBufferData);
	
	if (!StreamingSoundWave)
	{
		// For the non streaming case:
		if (Format == WAVE_FORMAT_LPCM)
		{
			// There are no "blocks" on LPCM, so only update the total samples streamed (which is based off sample rate).
			// Note that TotalSamplesStreamed is per-channel in the ReadCompressedInfo. Channels are taken into account there.
			TotalSamplesStreamed = FMath::Clamp<uint32>(SeekedSamples, 0, TotalSamplesPerChannel - 1);
		}
		else
		{
			// Clamp to the end of memory in case we have an invalid seek time.
			SeekedSamples = FMath::Clamp<uint32>(SeekedSamples, 0, TotalSamplesPerChannel - 1);
>>>>>>> 33e6966e

		// 2. Calculate index and remove from offset
		CurrentChunkIndex = CurrentChunkBufferOffset / ADPCM::MaxChunkSize;
		CurrentChunkBufferOffset %= ADPCM::MaxChunkSize;

		// 3. Trim remainder of block size, effectively aligning the block to a channel pair boundary
		CurrentChunkBufferOffset -= CurrentChunkBufferOffset % ChannelBlockSize;
	}
	else
	{
<<<<<<< HEAD
		return;
	}

=======
		if (Format == WAVE_FORMAT_ADPCM)
		{
			CurrentCompressedBlockIndex = TotalSamplesStreamed / SamplesPerBlock; // Compute the block index that where SeekTime resides.
			CurrentChunkIndex = 0;
			CurrentChunkBufferOffset = HeaderOffset;

			const int32 ChannelBlockSize = BlockSize * NumChannels;
			for (uint32 BlockIndex = 0; BlockIndex < CurrentCompressedBlockIndex; ++BlockIndex)
			{
				if (CurrentChunkBufferOffset + ChannelBlockSize >= StreamingSoundWave->GetSizeOfChunk(CurrentChunkIndex))
				{
					++CurrentChunkIndex;
					CurrentChunkBufferOffset = 0;
				}

				// Always add chunks in NumChannels pairs
				CurrentChunkBufferOffset += ChannelBlockSize;
			}
		}
		else if (Format == WAVE_FORMAT_LPCM)
		{
			const int32 ChannelBlockSize = sizeof(int16) * NumChannels;

			// 1. Find total offset
			CurrentChunkBufferOffset = HeaderOffset + (TotalSamplesStreamed * ChannelBlockSize);
			
			// 2. Calculate index and remove from offset
			while (CurrentChunkBufferOffset >= StreamingSoundWave->GetSizeOfChunk(CurrentChunkIndex))
			{
				CurrentChunkBufferOffset -= StreamingSoundWave->GetSizeOfChunk(CurrentChunkIndex);
				CurrentChunkIndex++;
			}

			// 3. Trim remainder of block size, effectively aligning the block to a channel pair boundary
			CurrentChunkBufferOffset -= CurrentChunkBufferOffset % ChannelBlockSize;
		}
		else
		{
			// If we hit this, Format was invalid:
			checkNoEntry();
			return;
		}
	}
>>>>>>> 33e6966e
	bSeekPending = true;
}

bool FADPCMAudioInfo::ReadCompressedInfo(const uint8* InSrcBufferData, uint32 InSrcBufferDataSize, struct FSoundQualityInfo* QualityInfo)
{
	if (!InSrcBufferData)
	{
		FString Name = QualityInfo ? QualityInfo->DebugName : TEXT("Unknown");
		UE_LOG(LogAudio, Warning, TEXT("Failed to read compressed ADPCM audio from ('%s') because there was no resource data."), *Name);

		return false;
	}

	SrcBufferData = InSrcBufferData;
	SrcBufferDataSize = InSrcBufferDataSize;

	void*	FormatHeader;

	if (!WaveInfo.ReadWaveInfo((uint8*)SrcBufferData, SrcBufferDataSize, nullptr, false, &FormatHeader))
	{
		UE_LOG(LogAudio, Warning, TEXT("WaveInfo.ReadWaveInfo Failed"));
		return false;
	}

	Format = *WaveInfo.pFormatTag;
	NumChannels = *WaveInfo.pChannels;

	if (Format == WAVE_FORMAT_ADPCM)
	{
		ADPCM::ADPCMFormatHeader* ADPCMHeader = (ADPCM::ADPCMFormatHeader*)FormatHeader;
		TotalSamplesPerChannel = ADPCMHeader->SamplesPerChannel;
		SamplesPerBlock = ADPCMHeader->wSamplesPerBlock;

		const uint32 PreambleSize = 7;
		BlockSize = *WaveInfo.pBlockAlign;

		// ADPCM starts with 2 uncompressed samples and then the remaining compressed sample data has 2 samples per byte
		const uint32 UncompressedBlockSamples = (2 + (BlockSize - PreambleSize) * 2);
		UncompressedBlockSize = UncompressedBlockSamples * sizeof(int16);
		CompressedBlockSize = BlockSize;

		const uint32 TargetBlocks = MONO_PCM_BUFFER_SAMPLES / UncompressedBlockSamples;
		StreamBufferSize = TargetBlocks * UncompressedBlockSize;
		TotalDecodedSize = TotalSamplesPerChannel * NumChannels * sizeof(int16);

		UncompressedBlockData = (uint8*)FMemory::Realloc(UncompressedBlockData, NumChannels * UncompressedBlockSize);
		check(UncompressedBlockData != nullptr);
		TotalCompressedBlocksPerChannel = (WaveInfo.SampleDataSize + CompressedBlockSize - 1) / CompressedBlockSize / NumChannels;
	}
	else if(Format == WAVE_FORMAT_LPCM)
	{
		// There are no "blocks" in this case
		BlockSize = 0;
		UncompressedBlockSize = 0;
		CompressedBlockSize = 0;
		StreamBufferSize = 0;
		UncompressedBlockData = nullptr;
		TotalCompressedBlocksPerChannel = 0;

		TotalDecodedSize = WaveInfo.SampleDataSize;

		TotalSamplesPerChannel = TotalDecodedSize / sizeof(uint16) / NumChannels;
	}
	else
	{
		return false;
	}

	if (QualityInfo)
	{
		QualityInfo->SampleRate = *WaveInfo.pSamplesPerSec;
		QualityInfo->NumChannels = *WaveInfo.pChannels;
		QualityInfo->SampleDataSize = TotalDecodedSize;
		QualityInfo->Duration = (float)TotalSamplesPerChannel / QualityInfo->SampleRate;
	}

	CurrentCompressedBlockIndex = 0;
	TotalSamplesStreamed = 0;
	// This is set to the max value to trigger the decompression of the first audio block
	CurrentUncompressedBlockSampleIndex = UncompressedBlockSize / sizeof(uint16);

	return true;
}

bool FADPCMAudioInfo::ReadCompressedData(uint8* Destination, bool bLooping, uint32 BufferSize)
{
	const uint32 ChannelSampleSize = sizeof(uint16) * NumChannels;

	// This correctly handles any BufferSize as long as its a multiple of sample size * number of channels
	check(Destination);
	check(BufferSize % ChannelSampleSize == 0);

<<<<<<< HEAD
	int16* OutData = (int16*)Destination;

	bool ReachedEndOfSamples = false;

=======
	ProcessSeekRequest();

	int16* OutData = (int16*)Destination;
	bool ReachedEndOfSamples = false;
>>>>>>> 33e6966e
	if(Format == WAVE_FORMAT_ADPCM)
	{
		// We need to loop over the number of samples requested since an uncompressed block will not match the number of frames requested
		while(BufferSize > 0)
		{
			if(CurrentUncompressedBlockSampleIndex >= UncompressedBlockSize / sizeof(uint16))
			{
				// we need to decompress another block of compressed data from the current chunk

				// Decompress one block for each channel and store it in UncompressedBlockData
				for(int32 ChannelItr = 0; ChannelItr < NumChannels; ++ChannelItr)
				{
					ADPCM::DecodeBlock(
						WaveInfo.SampleDataStart + (ChannelItr * TotalCompressedBlocksPerChannel + CurrentCompressedBlockIndex) * CompressedBlockSize,
						CompressedBlockSize,
						(int16*)(UncompressedBlockData + ChannelItr * UncompressedBlockSize));
				}

				// Update some bookkeeping
				CurrentUncompressedBlockSampleIndex = 0;
				++CurrentCompressedBlockIndex;
			}

			// Only copy over the number of samples we currently have available, we will loop around if needed
			uint32 DecompressedSamplesToCopy = FMath::Min<uint32>(UncompressedBlockSize / sizeof(uint16) - CurrentUncompressedBlockSampleIndex, BufferSize / (sizeof(uint16) * NumChannels));
			check(DecompressedSamplesToCopy > 0);

			// Ensure we don't go over the number of samples left in the audio data
			if(DecompressedSamplesToCopy > TotalSamplesPerChannel - TotalSamplesStreamed)
			{
				DecompressedSamplesToCopy = TotalSamplesPerChannel - TotalSamplesStreamed;
			}

			// Copy over the actual sample data
			for(uint32 SampleItr = 0; SampleItr < DecompressedSamplesToCopy; ++SampleItr)
			{
				for(int32 ChannelItr = 0; ChannelItr < NumChannels; ++ChannelItr)
				{
					uint16 Value = *(int16*)(UncompressedBlockData + ChannelItr * UncompressedBlockSize + (CurrentUncompressedBlockSampleIndex + SampleItr) * sizeof(int16));
					*OutData++ = Value;
				}
			}

			// Update bookkeeping
			CurrentUncompressedBlockSampleIndex += DecompressedSamplesToCopy;
			BufferSize -= DecompressedSamplesToCopy * sizeof(uint16) * NumChannels;
			TotalSamplesStreamed += DecompressedSamplesToCopy;

			// Check for the end of the audio samples and loop if needed
			if(TotalSamplesStreamed >= TotalSamplesPerChannel)
			{
				ReachedEndOfSamples = true;
				// This is set to the max value to trigger the decompression of the first audio block
				CurrentUncompressedBlockSampleIndex = UncompressedBlockSize / sizeof(uint16);
				CurrentCompressedBlockIndex = 0;
				TotalSamplesStreamed = 0;
				if(!bLooping)
				{
					// Zero remaining buffer
					FMemory::Memzero(OutData, BufferSize);
					return true;
				}
			}
		}
	}
	else
	{
		uint32 DecompressedSamplesToCopy = BufferSize / ChannelSampleSize;

		// Ensure we don't go over the number of samples left in the audio data
		if(DecompressedSamplesToCopy > TotalSamplesPerChannel - TotalSamplesStreamed)
		{
			DecompressedSamplesToCopy = TotalSamplesPerChannel - TotalSamplesStreamed;
		}

		FMemory::Memcpy(OutData, WaveInfo.SampleDataStart + (TotalSamplesStreamed * ChannelSampleSize), DecompressedSamplesToCopy * ChannelSampleSize);
		TotalSamplesStreamed += DecompressedSamplesToCopy;
		BufferSize -= DecompressedSamplesToCopy * ChannelSampleSize;

		// Check for the end of the audio samples and loop if needed
		if(TotalSamplesStreamed >= TotalSamplesPerChannel)
		{
			ReachedEndOfSamples = true;
			TotalSamplesStreamed = 0;
			if(!bLooping)
			{
				// Zero remaining buffer
				FMemory::Memzero(OutData, BufferSize);
				return true;
			}
		}
	}

	return ReachedEndOfSamples;
}

void FADPCMAudioInfo::ExpandFile(uint8* DstBuffer, struct FSoundQualityInfo* QualityInfo)
{
	check(DstBuffer);

	ReadCompressedData(DstBuffer, false, TotalDecodedSize);
}

int FADPCMAudioInfo::GetStreamBufferSize() const
{
	return StreamBufferSize;
}

<<<<<<< HEAD
=======
void FADPCMAudioInfo::ProcessSeekRequest()
{
	if (bDisableADPCMSeekLockCVar)
	{
		return;
	}

	float NewSeekTime = -1.0f;
	{
		FScopeLock Lock(&StreamSeekCriticalSection);
		if (!FMath::IsNearlyEqual(TargetSeekTime, LastSeekTime))
		{
			NewSeekTime = TargetSeekTime;
		}
	}

	if (NewSeekTime >= 0.0f)
	{
		SeekToTimeInternal(NewSeekTime);
	}
}

>>>>>>> 33e6966e
bool FADPCMAudioInfo::StreamCompressedInfoInternal(USoundWave* Wave, struct FSoundQualityInfo* QualityInfo)
{
	check(QualityInfo);

	check(StreamingSoundWave == Wave);

	// Get the first chunk of audio data (should already be loaded)
<<<<<<< HEAD
	uint8 const* FirstChunk = IStreamingManager::Get().GetAudioStreamingManager().GetLoadedChunk(Wave, 0, &CurrentChunkDataSize);
=======
	uint8 const* FirstChunk = GetLoadedChunk(Wave, 0, CurrentChunkDataSize);
>>>>>>> 33e6966e

	if (FirstChunk == nullptr)
	{
		return false;
	}

	SrcBufferData = nullptr;
	SrcBufferDataSize = 0;

	void* FormatHeader;

	if (!WaveInfo.ReadWaveInfo((uint8*)FirstChunk, Wave->RunningPlatformData->Chunks[0].AudioDataSize, nullptr, true, &FormatHeader))
	{
		UE_LOG(LogAudio, Warning, TEXT("WaveInfo.ReadWaveInfo Failed"));
		return false;
	}

	SrcBufferData = FirstChunk;

	FirstChunkSampleDataOffset = WaveInfo.SampleDataStart - FirstChunk;
	CurrentChunkBufferOffset = 0;
	CurCompressedChunkData = nullptr;
	CurrentUncompressedBlockSampleIndex = 0;
	CurrentChunkIndex = 0;
	TotalSamplesStreamed = 0;
	Format = *WaveInfo.pFormatTag;
	NumChannels = *WaveInfo.pChannels;

	if (Format == WAVE_FORMAT_ADPCM)
	{
		ADPCM::ADPCMFormatHeader* ADPCMHeader = (ADPCM::ADPCMFormatHeader*)FormatHeader;
		TotalSamplesPerChannel = ADPCMHeader->SamplesPerChannel;
		SamplesPerBlock = ADPCMHeader->wSamplesPerBlock;

		const uint32 PreambleSize = 7;

		BlockSize = *WaveInfo.pBlockAlign;
		UncompressedBlockSize = (2 + (BlockSize - PreambleSize) * 2) * sizeof(int16);
		CompressedBlockSize = BlockSize;

		// Calculate buffer sizes and total number of samples
		const uint32 uncompressedBlockSamples = (2 + (BlockSize - PreambleSize) * 2);
		const uint32 targetBlocks = MONO_PCM_BUFFER_SAMPLES / uncompressedBlockSamples;
		StreamBufferSize = targetBlocks * UncompressedBlockSize;
		TotalDecodedSize = ((WaveInfo.SampleDataSize + CompressedBlockSize - 1) / CompressedBlockSize) * UncompressedBlockSize;

		UncompressedBlockData = (uint8*)FMemory::Realloc(UncompressedBlockData, NumChannels * UncompressedBlockSize);
		check(UncompressedBlockData != nullptr);
	}
	else if (Format == WAVE_FORMAT_LPCM)
	{
		BlockSize = 0;
		UncompressedBlockSize = 0;
		CompressedBlockSize = 0;

		// This is uncompressed, so decoded size and buffer size are the same
		TotalDecodedSize = WaveInfo.SampleDataSize;
		StreamBufferSize = WaveInfo.SampleDataSize;
		TotalSamplesPerChannel = StreamBufferSize / sizeof(uint16) / NumChannels;
	}
	else
	{
		UE_LOG(LogAudio, Error, TEXT("Unsupported wave format"));
		return false;
	}

	if (QualityInfo)
	{
		QualityInfo->SampleRate = *WaveInfo.pSamplesPerSec;
		QualityInfo->NumChannels = *WaveInfo.pChannels;
		QualityInfo->SampleDataSize = TotalDecodedSize;
		QualityInfo->Duration = (float)TotalSamplesPerChannel / QualityInfo->SampleRate;
	}

	return true;
}

bool FADPCMAudioInfo::StreamCompressedData(uint8* Destination, bool bLooping, uint32 BufferSize)
{
	// Initial sanity checks:
	if (Destination == nullptr || BufferSize == 0)
	{
		UE_LOG(LogAudio, Error, TEXT("Stream Compressed Info not called!"));
		return false;
	}

	if (NumChannels == 0)
	{
		UE_LOG(LogAudio, Error, TEXT("Stream Compressed Info not called!"));
		FMemory::Memzero(Destination, BufferSize);
		return true;
	}

	// Destination samples are interlaced by channel, BufferSize is in bytes
	const int32 ChannelSampleSize = sizeof(uint16) * NumChannels;

	// Ensure that BuffserSize is a multiple of the sample size times the number of channels
	if (BufferSize % ChannelSampleSize != 0)
	{
		UE_LOG(LogAudio, Error, TEXT("Invalid buffer size %d requested for %d channels."), BufferSize, NumChannels);
		FMemory::Memzero(Destination, BufferSize);
		return true;
	}

<<<<<<< HEAD
	int16* OutData = (int16*)Destination;

	bool ReachedEndOfSamples = false;
=======
	ProcessSeekRequest();
>>>>>>> 33e6966e

	int16* OutData = (int16*)Destination;
	bool ReachedEndOfSamples = false;
	if(Format == WAVE_FORMAT_ADPCM)
	{
		// We need to loop over the number of samples requested since an uncompressed block will not match the number of frames requested
		while(BufferSize > 0)
		{
			if(CurCompressedChunkData == nullptr || CurrentUncompressedBlockSampleIndex >= UncompressedBlockSize / sizeof(uint16))
			{
				// we need to decompress another block of compressed data from the current chunk

				if(CurCompressedChunkData == nullptr || CurrentChunkBufferOffset >= CurrentChunkDataSize)
				{
					// Get another chunk of compressed data from the streaming engine

					// CurrentChunkIndex is used to keep track of the current chunk for loading/unloading by the streaming engine, but chunk 0 is
					// preloaded so don't increment this when getting chunk 0, only later chunks. If previous chunk retrieval failed because it was
					// not ready, don't re-increment the CurrentChunkIndex.  Only increment if seek not pending as seek determines the current chunk index
					// and invalidates CurCompressedChunkData.
					if(CurCompressedChunkData != nullptr)
					{
						++CurrentChunkIndex;
					}

					// Request the next chunk of data from the streaming engine
					CurCompressedChunkData = GetLoadedChunk(StreamingSoundWave, CurrentChunkIndex, CurrentChunkDataSize);

					if(CurCompressedChunkData == nullptr)
					{
						// We only need to worry about missing the stream chunk if we were seeking. Seeking might cause a bit of latency with chunk loading. That is expected.
						if (!bSeekPending)
						{
<<<<<<< HEAD
							// If we did not get it then just bail, CurrentChunkIndex will not get incremented on the next callback so in effect another attempt will be made to fetch the chunk
							// Since audio streaming depends on the general data streaming mechanism used by other parts of the engine and new data is prefectched on the game tick thread its possible a game hickup can cause this
=======
							// If we did not load chunk then bail. CurrentChunkIndex will not get incremented on the next callback so in effect another attempt will be made to fetch the chunk.
							// Since audio streaming depends on the general data streaming mechanism used by other parts of the engine and new data is pre-fetched on the game thread, its
							// possible a game thread stall can cause this.
>>>>>>> 33e6966e
							UE_LOG(LogAudio, Verbose, TEXT("Missed Deadline chunk %d"), CurrentChunkIndex);
						}

						// zero out remaining data and bail
						FMemory::Memset(OutData, 0, BufferSize);
						return false;
					}

					// Set the current buffer offset accounting for the header in the first chunk
					if (!bSeekPending)
					{
						CurrentChunkBufferOffset = CurrentChunkIndex == 0 ? FirstChunkSampleDataOffset : 0;
					}
<<<<<<< HEAD
=======

>>>>>>> 33e6966e
					bSeekPending = false;
				}

				// Decompress one block for each channel and store it in UncompressedBlockData
				for(int32 ChannelItr = 0; ChannelItr < NumChannels; ++ChannelItr)
				{
					ADPCM::DecodeBlock(
						CurCompressedChunkData + CurrentChunkBufferOffset + ChannelItr * CompressedBlockSize,
						CompressedBlockSize,
						(int16*)(UncompressedBlockData + ChannelItr * UncompressedBlockSize));
				}

				// Update some bookkeeping
				CurrentUncompressedBlockSampleIndex = 0;
				CurrentChunkBufferOffset += NumChannels * CompressedBlockSize;
			}

			// Only copy over the number of samples we currently have available, we will loop around if needed
			uint32 DecompressedSamplesToCopy = FMath::Min<uint32>(
				(UncompressedBlockSize / sizeof(uint16)) - CurrentUncompressedBlockSampleIndex,
				BufferSize / (ChannelSampleSize));
			check(DecompressedSamplesToCopy > 0);

			// Ensure we don't go over the number of samples left in the audio data
			if(DecompressedSamplesToCopy > TotalSamplesPerChannel - TotalSamplesStreamed)
			{
				DecompressedSamplesToCopy = TotalSamplesPerChannel - TotalSamplesStreamed;
			}

			// Copy over the actual sample data
			for(uint32 SampleItr = 0; SampleItr < DecompressedSamplesToCopy; ++SampleItr)
			{
				for(int32 ChannelItr = 0; ChannelItr < NumChannels; ++ChannelItr)
				{
					uint16 Value = *(int16*)(UncompressedBlockData + ChannelItr * UncompressedBlockSize + (CurrentUncompressedBlockSampleIndex + SampleItr) * sizeof(int16));
					*OutData++ = Value;
				}
			}

			// Update bookkeeping
			CurrentUncompressedBlockSampleIndex += DecompressedSamplesToCopy;
			BufferSize -= DecompressedSamplesToCopy * ChannelSampleSize;
			TotalSamplesStreamed += DecompressedSamplesToCopy;

			// Check for the end of the audio samples and loop if needed
			if(TotalSamplesStreamed >= TotalSamplesPerChannel)
			{
				ReachedEndOfSamples = true;
				CurrentUncompressedBlockSampleIndex = 0;
				CurrentChunkIndex = 0;
				CurrentChunkBufferOffset = 0;
				TotalSamplesStreamed = 0;
				CurCompressedChunkData = nullptr;
				if(!bLooping)
				{
					// Set the remaining buffer to 0
					FMemory::Memset(OutData, 0, BufferSize);
					return true;
				}
			}
		}
	}
	else
	{
		while(BufferSize > 0)
		{
			if(CurCompressedChunkData == nullptr || CurrentChunkBufferOffset >= CurrentChunkDataSize)
			{
				// Get another chunk of compressed data from the streaming engine

				// CurrentChunkIndex is used to keep track of the current chunk for loading/unloading by the streaming engine but chunk 0
				// is preloaded so we don't want to increment this when getting chunk 0, only later chunks
				// Also, if we failed to get a previous chunk because it was not ready we don't want to re-increment the CurrentChunkIndex
				if(CurCompressedChunkData != nullptr)
				{
					++CurrentChunkIndex;
				}

				// Request the next chunk of data from the streaming engine
				CurCompressedChunkData = GetLoadedChunk(StreamingSoundWave, CurrentChunkIndex, CurrentChunkDataSize);

				if(CurCompressedChunkData == nullptr)
				{
					// Only report missing the stream chunk if we were seeking. Seeking
					// may cause a bit of latency with chunk loading, which is expected.
					if (!bSeekPending)
					{
						// CurrentChunkIndex will not get incremented on the next callback, effectively causing another attempt to fetch the chunk.
						// Since audio streaming depends on the general data streaming mechanism used by other parts of the engine and new data is
						// prefetched on the game tick thread, this may be caused by a game hitch.
						UE_LOG(LogAudio, Verbose, TEXT("Missed streaming ADPCM deadline chunk %d"), CurrentChunkIndex);
					}

					FMemory::Memset(OutData, 0, BufferSize);
					return false;
				}

				// Set the current buffer offset accounting for the header in the first chunk
				if (!bSeekPending)
				{
					CurrentChunkBufferOffset = CurrentChunkIndex == 0 ? FirstChunkSampleDataOffset : 0;
				}
<<<<<<< HEAD
=======

>>>>>>> 33e6966e
				bSeekPending = false;
			}

			uint32 DecompressedSamplesToCopy = FMath::Min<uint32>(
				(CurrentChunkDataSize - CurrentChunkBufferOffset) / ChannelSampleSize,
				BufferSize / ChannelSampleSize);

			check(DecompressedSamplesToCopy > 0);

			// Ensure we don't go over the number of samples left in the audio data
			if(DecompressedSamplesToCopy > TotalSamplesPerChannel - TotalSamplesStreamed)
			{
				DecompressedSamplesToCopy = TotalSamplesPerChannel - TotalSamplesStreamed;
			}

			const uint32 SampleSize = DecompressedSamplesToCopy * ChannelSampleSize;
			FMemory::Memcpy(OutData, CurCompressedChunkData + CurrentChunkBufferOffset, SampleSize);

			OutData += DecompressedSamplesToCopy * NumChannels;
			CurrentChunkBufferOffset += SampleSize;
			BufferSize -= SampleSize;
			TotalSamplesStreamed += DecompressedSamplesToCopy;

			// Check for the end of the audio samples and loop if needed
			if(TotalSamplesStreamed >= TotalSamplesPerChannel)
			{
				ReachedEndOfSamples = true;
				CurrentChunkIndex = 0;
				CurrentChunkBufferOffset = 0;
				TotalSamplesStreamed = 0;
				CurCompressedChunkData = nullptr;
				if(!bLooping)
				{
					// Set the remaining buffer to 0
					FMemory::Memset(OutData, 0, BufferSize);
					return true;
				}
			}
		}
	}

	return ReachedEndOfSamples;
<<<<<<< HEAD
=======
}

const uint8* FADPCMAudioInfo::GetLoadedChunk(USoundWave* InSoundWave, uint32 ChunkIndex, uint32& OutChunkSize)
{
	if (!InSoundWave || ChunkIndex >= InSoundWave->GetNumChunks())
	{
		UE_LOG(LogAudio, Error, TEXT("Error calling GetLoadedChunk for ChunkIndex %d!"), ChunkIndex);
		OutChunkSize = 0;
		return nullptr;
	}
	else if (ChunkIndex == 0)
	{
		TArrayView<const uint8> ZerothChunk = InSoundWave->GetZerothChunk();
		OutChunkSize = ZerothChunk.Num();
		return ZerothChunk.GetData();
	}
	else
	{
		CurCompressedChunkHandle = IStreamingManager::Get().GetAudioStreamingManager().GetLoadedChunk(InSoundWave, ChunkIndex);
		OutChunkSize = CurCompressedChunkHandle.Num();
		return CurCompressedChunkHandle.GetData();
	}
>>>>>>> 33e6966e
}<|MERGE_RESOLUTION|>--- conflicted
+++ resolved
@@ -21,8 +21,6 @@
 
 namespace ADPCM
 {
-	const uint32 MaxChunkSize = 256 * 1024;
-
 	void DecodeBlock(const uint8* EncodedADPCMBlock, int32 BlockSize, int16* DecodedPCMData);
 	void DecodeBlockStereo(const uint8* EncodedADPCMBlockLeft, const uint8* EncodedADPCMBlockRight, int32 BlockSize, int16* DecodedPCMData);
 }
@@ -38,11 +36,8 @@
 	, UncompressedBlockData(nullptr)
 	, SamplesPerBlock(0)
 	, bSeekPending(false)
-<<<<<<< HEAD
-=======
 	, TargetSeekTime(0.0f)
 	, LastSeekTime(0.0f)
->>>>>>> 33e6966e
 {
 }
 
@@ -57,12 +52,6 @@
 
 void FADPCMAudioInfo::SeekToTime(const float InSeekTime)
 {
-<<<<<<< HEAD
-	CurCompressedChunkData = nullptr;
-
-	if(SeekTime <= 0.0f)
-	{
-=======
 	if (bDisableADPCMSeekLockCVar)
 	{
 		SeekToTimeInternal(InSeekTime);
@@ -84,55 +73,19 @@
 
 	if (InSeekTime <= 0.0f)
 	{
->>>>>>> 33e6966e
 		CurrentCompressedBlockIndex = 0;
 		CurrentUncompressedBlockSampleIndex = 0;
 		CurrentChunkIndex = 0;
 		CurrentChunkBufferOffset = 0;
 		TotalSamplesStreamed = 0;
 
-<<<<<<< HEAD
-=======
 		bSeekPending = false;
->>>>>>> 33e6966e
 		return;
 	}
 
 	// Calculate block index & force SeekTime to be in bounds.
 	check(WaveInfo.pSamplesPerSec != nullptr);
 	const uint32 SamplesPerSec = *WaveInfo.pSamplesPerSec;
-<<<<<<< HEAD
-	const uint32 SeekedSamples = static_cast<uint32>(SeekTime * SamplesPerSec);
-	TotalSamplesStreamed = FMath::Min<uint32>(SeekedSamples, TotalSamplesPerChannel - 1);
-
-	const uint32 HeaderOffset = static_cast<uint32>(WaveInfo.SampleDataStart - SrcBufferData);
-
-	if (Format == WAVE_FORMAT_ADPCM)
-	{
-		CurrentCompressedBlockIndex = TotalSamplesStreamed / SamplesPerBlock; // Compute the block index that where SeekTime resides.
-		CurrentChunkIndex = 0;
-		CurrentChunkBufferOffset = HeaderOffset;
-
-		const int32 ChannelBlockSize = BlockSize * NumChannels;
-		for (uint32 BlockIndex = 0; BlockIndex < CurrentCompressedBlockIndex; ++BlockIndex)
-		{
-			if (CurrentChunkBufferOffset + ChannelBlockSize >= ADPCM::MaxChunkSize)
-			{
-				++CurrentChunkIndex;
-				CurrentChunkBufferOffset = 0;
-			}
-
-			// Always add chunks in NumChannels pairs
-			CurrentChunkBufferOffset += ChannelBlockSize;
-		}
-	}
-	else if (Format == WAVE_FORMAT_LPCM)
-	{
-		const int32 ChannelBlockSize = sizeof(int16) * NumChannels;
-
-		// 1. Find total offset
-		CurrentChunkBufferOffset = HeaderOffset + (TotalSamplesStreamed * ChannelBlockSize);
-=======
 	uint32 SeekedSamples = static_cast<uint32>(InSeekTime * SamplesPerSec);
 	TotalSamplesStreamed = FMath::Min<uint32>(SeekedSamples, TotalSamplesPerChannel - 1);
 
@@ -151,22 +104,16 @@
 		{
 			// Clamp to the end of memory in case we have an invalid seek time.
 			SeekedSamples = FMath::Clamp<uint32>(SeekedSamples, 0, TotalSamplesPerChannel - 1);
->>>>>>> 33e6966e
-
-		// 2. Calculate index and remove from offset
-		CurrentChunkIndex = CurrentChunkBufferOffset / ADPCM::MaxChunkSize;
-		CurrentChunkBufferOffset %= ADPCM::MaxChunkSize;
-
-		// 3. Trim remainder of block size, effectively aligning the block to a channel pair boundary
-		CurrentChunkBufferOffset -= CurrentChunkBufferOffset % ChannelBlockSize;
+
+			// Compute the block index that we're seeked to
+			CurrentCompressedBlockIndex = SeekedSamples / SamplesPerBlock;
+
+			// Update the samples streamed to the current block index and the samples per block
+			TotalSamplesStreamed = CurrentCompressedBlockIndex * SamplesPerBlock;
+		}
 	}
 	else
 	{
-<<<<<<< HEAD
-		return;
-	}
-
-=======
 		if (Format == WAVE_FORMAT_ADPCM)
 		{
 			CurrentCompressedBlockIndex = TotalSamplesStreamed / SamplesPerBlock; // Compute the block index that where SeekTime resides.
@@ -210,7 +157,6 @@
 			return;
 		}
 	}
->>>>>>> 33e6966e
 	bSeekPending = true;
 }
 
@@ -248,13 +194,14 @@
 		BlockSize = *WaveInfo.pBlockAlign;
 
 		// ADPCM starts with 2 uncompressed samples and then the remaining compressed sample data has 2 samples per byte
-		const uint32 UncompressedBlockSamples = (2 + (BlockSize - PreambleSize) * 2);
-		UncompressedBlockSize = UncompressedBlockSamples * sizeof(int16);
+		UncompressedBlockSize = (2 + (BlockSize - PreambleSize) * 2) * sizeof(int16);
 		CompressedBlockSize = BlockSize;
 
-		const uint32 TargetBlocks = MONO_PCM_BUFFER_SAMPLES / UncompressedBlockSamples;
-		StreamBufferSize = TargetBlocks * UncompressedBlockSize;
-		TotalDecodedSize = TotalSamplesPerChannel * NumChannels * sizeof(int16);
+		const uint32 uncompressedBlockSamples = (2 + (BlockSize - PreambleSize) * 2);
+		const uint32 targetBlocks = MONO_PCM_BUFFER_SAMPLES / uncompressedBlockSamples;
+		StreamBufferSize = targetBlocks * UncompressedBlockSize;
+		// Ensure TotalDecodedSize is a even multiple of the compressed block size so that the buffer is not over read on the last block
+		TotalDecodedSize = ((WaveInfo.SampleDataSize + CompressedBlockSize - 1) / CompressedBlockSize) * UncompressedBlockSize;
 
 		UncompressedBlockData = (uint8*)FMemory::Realloc(UncompressedBlockData, NumChannels * UncompressedBlockSize);
 		check(UncompressedBlockData != nullptr);
@@ -303,17 +250,10 @@
 	check(Destination);
 	check(BufferSize % ChannelSampleSize == 0);
 
-<<<<<<< HEAD
-	int16* OutData = (int16*)Destination;
-
-	bool ReachedEndOfSamples = false;
-
-=======
 	ProcessSeekRequest();
 
 	int16* OutData = (int16*)Destination;
 	bool ReachedEndOfSamples = false;
->>>>>>> 33e6966e
 	if(Format == WAVE_FORMAT_ADPCM)
 	{
 		// We need to loop over the number of samples requested since an uncompressed block will not match the number of frames requested
@@ -422,8 +362,6 @@
 	return StreamBufferSize;
 }
 
-<<<<<<< HEAD
-=======
 void FADPCMAudioInfo::ProcessSeekRequest()
 {
 	if (bDisableADPCMSeekLockCVar)
@@ -446,7 +384,6 @@
 	}
 }
 
->>>>>>> 33e6966e
 bool FADPCMAudioInfo::StreamCompressedInfoInternal(USoundWave* Wave, struct FSoundQualityInfo* QualityInfo)
 {
 	check(QualityInfo);
@@ -454,11 +391,7 @@
 	check(StreamingSoundWave == Wave);
 
 	// Get the first chunk of audio data (should already be loaded)
-<<<<<<< HEAD
-	uint8 const* FirstChunk = IStreamingManager::Get().GetAudioStreamingManager().GetLoadedChunk(Wave, 0, &CurrentChunkDataSize);
-=======
 	uint8 const* FirstChunk = GetLoadedChunk(Wave, 0, CurrentChunkDataSize);
->>>>>>> 33e6966e
 
 	if (FirstChunk == nullptr)
 	{
@@ -563,13 +496,7 @@
 		return true;
 	}
 
-<<<<<<< HEAD
-	int16* OutData = (int16*)Destination;
-
-	bool ReachedEndOfSamples = false;
-=======
 	ProcessSeekRequest();
->>>>>>> 33e6966e
 
 	int16* OutData = (int16*)Destination;
 	bool ReachedEndOfSamples = false;
@@ -603,14 +530,9 @@
 						// We only need to worry about missing the stream chunk if we were seeking. Seeking might cause a bit of latency with chunk loading. That is expected.
 						if (!bSeekPending)
 						{
-<<<<<<< HEAD
-							// If we did not get it then just bail, CurrentChunkIndex will not get incremented on the next callback so in effect another attempt will be made to fetch the chunk
-							// Since audio streaming depends on the general data streaming mechanism used by other parts of the engine and new data is prefectched on the game tick thread its possible a game hickup can cause this
-=======
 							// If we did not load chunk then bail. CurrentChunkIndex will not get incremented on the next callback so in effect another attempt will be made to fetch the chunk.
 							// Since audio streaming depends on the general data streaming mechanism used by other parts of the engine and new data is pre-fetched on the game thread, its
 							// possible a game thread stall can cause this.
->>>>>>> 33e6966e
 							UE_LOG(LogAudio, Verbose, TEXT("Missed Deadline chunk %d"), CurrentChunkIndex);
 						}
 
@@ -624,10 +546,7 @@
 					{
 						CurrentChunkBufferOffset = CurrentChunkIndex == 0 ? FirstChunkSampleDataOffset : 0;
 					}
-<<<<<<< HEAD
-=======
-
->>>>>>> 33e6966e
+
 					bSeekPending = false;
 				}
 
@@ -730,10 +649,7 @@
 				{
 					CurrentChunkBufferOffset = CurrentChunkIndex == 0 ? FirstChunkSampleDataOffset : 0;
 				}
-<<<<<<< HEAD
-=======
-
->>>>>>> 33e6966e
+
 				bSeekPending = false;
 			}
 
@@ -776,8 +692,6 @@
 	}
 
 	return ReachedEndOfSamples;
-<<<<<<< HEAD
-=======
 }
 
 const uint8* FADPCMAudioInfo::GetLoadedChunk(USoundWave* InSoundWave, uint32 ChunkIndex, uint32& OutChunkSize)
@@ -800,5 +714,4 @@
 		OutChunkSize = CurCompressedChunkHandle.Num();
 		return CurCompressedChunkHandle.GetData();
 	}
->>>>>>> 33e6966e
 }