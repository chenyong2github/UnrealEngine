--- conflicted
+++ resolved
@@ -16,8 +16,6 @@
 	TEXT("Disables ADPCM seek crit section fix for multiple seek requests per frame.\n"),
 	ECVF_Default);
 
-<<<<<<< HEAD
-=======
 static int32 bDisableADPCMSeekingCVar = 0;
 FAutoConsoleVariableRef CVarDisableADPCMSeeking(
 	TEXT("au.adpcm.DisableSeeking"),
@@ -25,7 +23,6 @@
 	TEXT("Disables seeking with ADPCM.\n"),
 	ECVF_Default);
 
->>>>>>> a1e6ec07
 #define WAVE_FORMAT_LPCM  1
 #define WAVE_FORMAT_ADPCM 2
 
@@ -62,18 +59,13 @@
 
 void FADPCMAudioInfo::SeekToTime(const float InSeekTime)
 {
-<<<<<<< HEAD
+	if (bDisableADPCMSeekingCVar)
+	{
+		return;
+	}
+
 	if (bDisableADPCMSeekLockCVar)
 	{
-=======
-	if (bDisableADPCMSeekingCVar)
-	{
-		return;
-	}
-
-	if (bDisableADPCMSeekLockCVar)
-	{
->>>>>>> a1e6ec07
 		SeekToTimeInternal(InSeekTime);
 	}
 	else
@@ -85,21 +77,12 @@
 void FADPCMAudioInfo::SeekToTimeInternal(const float InSeekTime)
 {
 	LastSeekTime = InSeekTime;
-<<<<<<< HEAD
 
 	// Reset chunk handle in preperation for a new chunk.
 	CurCompressedChunkData = nullptr;
 
 	UE_LOG(LogAudio, Verbose, TEXT("Seeking ADPCM source to %.3f sec"), InSeekTime);
 
-=======
-
-	// Reset chunk handle in preperation for a new chunk.
-	CurCompressedChunkData = nullptr;
-
-	UE_LOG(LogAudio, Verbose, TEXT("Seeking ADPCM source to %.3f sec"), InSeekTime);
-
->>>>>>> a1e6ec07
 	if (InSeekTime <= 0.0f)
 	{
 		CurrentCompressedBlockIndex = 0;
@@ -143,8 +126,6 @@
 	}
 	else
 	{
-<<<<<<< HEAD
-=======
 		if (StreamingSoundWave->GetNumChunks() == 0)
 		{
 			UE_LOG(LogAudio, Error, TEXT("Entered streaming seek path with a non-streaming sound!"));
@@ -153,7 +134,6 @@
 
 		const uint32 TotalStreamingChunks = StreamingSoundWave->GetNumChunks();
 
->>>>>>> a1e6ec07
 		if (Format == WAVE_FORMAT_ADPCM)
 		{
 			CurrentCompressedBlockIndex = TotalSamplesStreamed / SamplesPerBlock; // Compute the block index that where SeekTime resides.
@@ -171,8 +151,6 @@
 
 				// Always add chunks in NumChannels pairs
 				CurrentChunkBufferOffset += ChannelBlockSize;
-<<<<<<< HEAD
-=======
 				
 				if (CurrentChunkIndex >= TotalStreamingChunks)
 				{
@@ -180,7 +158,6 @@
 					CurrentChunkBufferOffset = 0;
 					break;
 				}
->>>>>>> a1e6ec07
 			}
 		}
 		else if (Format == WAVE_FORMAT_LPCM)
@@ -195,8 +172,6 @@
 			{
 				CurrentChunkBufferOffset -= StreamingSoundWave->GetSizeOfChunk(CurrentChunkIndex);
 				CurrentChunkIndex++;
-<<<<<<< HEAD
-=======
 				
 				if (CurrentChunkIndex >= TotalStreamingChunks)
 				{
@@ -204,7 +179,6 @@
 					CurrentChunkBufferOffset = 0;
 					break;
 				}
->>>>>>> a1e6ec07
 			}
 
 			// 3. Trim remainder of block size, effectively aligning the block to a channel pair boundary
@@ -304,8 +278,6 @@
 
 bool FADPCMAudioInfo::ReadCompressedData(uint8* Destination, bool bLooping, uint32 BufferSize)
 {
-<<<<<<< HEAD
-=======
 	// If we've already read through this asset and we are not looping, memzero and early out.
 	if (TotalSamplesStreamed >= TotalSamplesPerChannel && !bLooping)
 	{
@@ -313,7 +285,6 @@
 		return true;
 	}
 
->>>>>>> a1e6ec07
 	const uint32 ChannelSampleSize = sizeof(uint16) * NumChannels;
 
 	// This correctly handles any BufferSize as long as its a multiple of sample size * number of channels
@@ -376,13 +347,6 @@
 			if(TotalSamplesStreamed >= TotalSamplesPerChannel)
 			{
 				ReachedEndOfSamples = true;
-<<<<<<< HEAD
-				// This is set to the max value to trigger the decompression of the first audio block
-				CurrentUncompressedBlockSampleIndex = UncompressedBlockSize / sizeof(uint16);
-				CurrentCompressedBlockIndex = 0;
-				TotalSamplesStreamed = 0;
-=======
->>>>>>> a1e6ec07
 				if(!bLooping)
 				{
 					// Zero remaining buffer
