--- conflicted
+++ resolved
@@ -53,12 +53,9 @@
 	QualityLevelsUsed.AddDefaulted(EMaterialQualityLevel::Num);
 	bHasRuntimeVirtualTextureOutput = false;
 	bHasSceneColor = false;
-<<<<<<< HEAD
 	bHasPerInstanceCustomData = false;
 	bHasPerInstanceRandom = false;
 	bHasVertexInterpolator = false;
-=======
->>>>>>> efc9b2f3
 	MaterialAttributesPropertyConnectedBitmask = 0;
 
 	static_assert((uint32)(EMaterialProperty::MP_MAX)-1 <= (8 * sizeof(MaterialAttributesPropertyConnectedBitmask)), "MaterialAttributesPropertyConnectedBitmask cannot contain entire EMaterialProperty enumeration.");
@@ -133,7 +130,7 @@
 		EditorInfo.Group = InEditorInfo.Group;
 		EditorInfo.SortPriority = InEditorInfo.SortPriority;
 	}
-
+	
 	// Still return INDEX_NONE, to signify this parameter was already added (don't want to add it again)
 	return INDEX_NONE;
 }
@@ -157,7 +154,6 @@
 			if (Index != INDEX_NONE)
 			{
 				Parameters.ScalarValues.Insert(Param.ParameterValue, Index);
-				Parameters.ScalarPrimitiveDataIndexValues.Insert(INDEX_NONE, Index);
 				Parameters.ScalarMinMaxValues.Insert(FVector2D(), Index);
 				if (Param.AtlasData.bIsUsedAsAtlasPosition)
 				{
@@ -179,7 +175,6 @@
 			if (Index != INDEX_NONE)
 			{
 				Parameters.VectorValues.Insert(Param.ParameterValue, Index);
-				Parameters.VectorPrimitiveDataIndexValues.Insert(INDEX_NONE, Index);
 				Parameters.VectorChannelNameValues.Insert(FParameterChannelNames(), Index);
 				Parameters.VectorUsedAsChannelMaskValues.Insert(false, Index);
 			}
@@ -363,7 +358,6 @@
 				if (Index != INDEX_NONE)
 				{
 					Parameters.ScalarValues.Insert(Param.ParameterValue, Index);
-					Parameters.ScalarPrimitiveDataIndexValues.Insert(INDEX_NONE, Index);
 					Parameters.ScalarMinMaxValues.Insert(FVector2D(), Index);
 					if (Param.AtlasData.bIsUsedAsAtlasPosition)
 					{
@@ -388,7 +382,6 @@
 				if (Index != INDEX_NONE)
 				{
 					Parameters.VectorValues.Insert(Param.ParameterValue, Index);
-					Parameters.VectorPrimitiveDataIndexValues.Insert(INDEX_NONE, Index);
 					Parameters.VectorChannelNameValues.Insert(FParameterChannelNames(), Index);
 					Parameters.VectorUsedAsChannelMaskValues.Insert(false, Index);
 				}
@@ -511,15 +504,15 @@
 					Parameters.ScalarMinMaxValues.Insert(FVector2D(ParameterMeta.ScalarMin, ParameterMeta.ScalarMax), Index);
 					Parameters.ScalarPrimitiveDataIndexValues.Insert(ParameterMeta.PrimitiveDataIndex, Index);
 					if (ParameterMeta.bUsedAsAtlasPosition)
-					{
+				{
 						Parameters.ScalarCurveValues.Insert(ParameterMeta.ScalarCurve.Get(), Index);
 						Parameters.ScalarCurveAtlasValues.Insert(ParameterMeta.ScalarAtlas.Get(), Index);
-					}
+				}
 					else
-					{
+		{
 						Parameters.ScalarCurveValues.Insert(nullptr, Index);
 						Parameters.ScalarCurveAtlasValues.Insert(nullptr, Index);
-					}
+			}
 					break;
 				case EMaterialParameterType::Vector:
 					Parameters.VectorValues.Insert(ParameterMeta.Value.AsLinearColor(), Index);
@@ -550,7 +543,7 @@
 				default:
 					checkNoEntry();
 					break;
-				}
+		}
 			}
 		}
 
@@ -662,15 +655,9 @@
 					SetMaterialAttributePropertyConnected(MaterialProperty, AttributeInput.Expression ? true : false);
 				}
 			}
-<<<<<<< HEAD
-		}
-		else if (UMaterialExpressionMakeMaterialAttributes* MakeMatAttributes = Cast<UMaterialExpressionMakeMaterialAttributes>(Expression))
-		{
-=======
 			}
 			else if (UMaterialExpressionMakeMaterialAttributes* MakeMatAttributes = Cast<UMaterialExpressionMakeMaterialAttributes>(Expression))
 			{
->>>>>>> efc9b2f3
 			// Only set the material property if it hasn't been set yet.  We want to specifically avoid a Set Material Attributes node which doesn't have a 
 			// attribute set from disabling the attribute from a different Set Material Attributes node which does have it enabled.
 			auto SetMatAttributeConditionally = [&](EMaterialProperty InMaterialProperty, bool InIsConnected)
@@ -767,13 +754,17 @@
 void FMaterialCachedParameters::GetParameterValueByIndex(EMaterialParameterType Type, int32 ParameterIndex, FMaterialParameterMetadata& OutResult) const
 {
 	const FMaterialCachedParameterEntry& Entry = GetParameterTypeEntry(Type);
-
-#if WITH_EDITORONLY_DATA
-	const FMaterialCachedParameterEditorInfo& EditorInfo = Entry.EditorInfo[ParameterIndex];
-	OutResult.ExpressionGuid = EditorInfo.ExpressionGuid;
-	OutResult.Description = EditorInfo.Description;
-	OutResult.Group = EditorInfo.Group;
-	OutResult.SortPriority = EditorInfo.SortPriority;
+	
+#if WITH_EDITORONLY_DATA
+	const bool bIsEditorOnlyDataStripped = Entry.EditorInfo.Num() == 0;
+	if (!bIsEditorOnlyDataStripped)
+	{
+		const FMaterialCachedParameterEditorInfo& EditorInfo = Entry.EditorInfo[ParameterIndex];
+		OutResult.ExpressionGuid = EditorInfo.ExpressionGuid;
+		OutResult.Description = EditorInfo.Description;
+		OutResult.Group = EditorInfo.Group;
+		OutResult.SortPriority = EditorInfo.SortPriority;
+	}
 #endif
 
 	switch (Type)
@@ -783,16 +774,19 @@
 		OutResult.PrimitiveDataIndex = ScalarPrimitiveDataIndexValues[ParameterIndex];
 
 #if WITH_EDITORONLY_DATA
-		OutResult.ScalarMin = ScalarMinMaxValues[ParameterIndex].X;
-		OutResult.ScalarMax = ScalarMinMaxValues[ParameterIndex].Y;
-		{
-			UCurveLinearColor* Curve = ScalarCurveValues[ParameterIndex];
-			UCurveLinearColorAtlas* Atlas = ScalarCurveAtlasValues[ParameterIndex];
-			if (Curve && Atlas)
-			{
-				OutResult.ScalarCurve = Curve;
-				OutResult.ScalarAtlas = Atlas;
-				OutResult.bUsedAsAtlasPosition = true;
+		if (!bIsEditorOnlyDataStripped)
+		{
+			OutResult.ScalarMin = ScalarMinMaxValues[ParameterIndex].X;
+			OutResult.ScalarMax = ScalarMinMaxValues[ParameterIndex].Y;
+			{
+				UCurveLinearColor* Curve = ScalarCurveValues[ParameterIndex];
+				UCurveLinearColorAtlas* Atlas = ScalarCurveAtlasValues[ParameterIndex];
+				if (Curve && Atlas)
+				{
+					OutResult.ScalarCurve = Curve;
+					OutResult.ScalarAtlas = Atlas;
+					OutResult.bUsedAsAtlasPosition = true;
+				}
 			}
 		}
 #endif // WITH_EDITORONLY_DATA
@@ -802,8 +796,11 @@
 		OutResult.PrimitiveDataIndex = VectorPrimitiveDataIndexValues[ParameterIndex];
 
 #if  WITH_EDITORONLY_DATA
-		OutResult.ChannelNames = VectorChannelNameValues[ParameterIndex];
-		OutResult.bUsedAsChannelMask = VectorUsedAsChannelMaskValues[ParameterIndex];
+		if (!bIsEditorOnlyDataStripped)
+		{
+			OutResult.ChannelNames = VectorChannelNameValues[ParameterIndex];
+			OutResult.bUsedAsChannelMask = VectorUsedAsChannelMaskValues[ParameterIndex];
+		}
 #endif // WITH_EDITORONLY_DATA
 		break;
 	case EMaterialParameterType::DoubleVector:
@@ -812,7 +809,10 @@
 	case EMaterialParameterType::Texture:
 		OutResult.Value = TextureValues[ParameterIndex];
 #if WITH_EDITORONLY_DATA
-		OutResult.ChannelNames = TextureChannelNameValues[ParameterIndex];
+		if (!bIsEditorOnlyDataStripped)
+		{
+			OutResult.ChannelNames = TextureChannelNameValues[ParameterIndex];
+		}
 #endif // WITH_EDITORONLY_DATA
 		break;
 	case EMaterialParameterType::RuntimeVirtualTexture:
@@ -823,10 +823,16 @@
 		break;
 #if WITH_EDITORONLY_DATA
 	case EMaterialParameterType::StaticSwitch:
-		OutResult.Value = StaticSwitchValues[ParameterIndex];
+		if (!bIsEditorOnlyDataStripped)
+		{
+			OutResult.Value = StaticSwitchValues[ParameterIndex];
+		}
 		break;
 	case EMaterialParameterType::StaticComponentMask:
-		OutResult.Value = StaticComponentMaskValues[ParameterIndex];
+		if (!bIsEditorOnlyDataStripped)
+		{
+			OutResult.Value = StaticComponentMaskValues[ParameterIndex];
+		}
 		break;
 #endif // WITH_EDITORONLY_DATA
 	default:
@@ -880,10 +886,16 @@
 	{
 		OutParameterInfo.Add(*It);
 #if WITH_EDITORONLY_DATA
-		OutParameterIds.Add(Entry.EditorInfo[It.GetId().AsInteger()].ExpressionGuid);
-#else
-		OutParameterIds.Add(FGuid());
+		// cooked materials can strip out expression guids
+		if (Entry.EditorInfo.Num() != 0)
+		{
+			OutParameterIds.Add(Entry.EditorInfo[It.GetId().AsInteger()].ExpressionGuid);
+		}
+		else
 #endif
+		{
+			OutParameterIds.Add(FGuid());
+		}
 	}
 }
 
@@ -901,10 +913,16 @@
 		{
 			OutParameterInfo.Add(ParameterInfo);
 #if WITH_EDITORONLY_DATA
-			OutParameterIds.Add(Entry.EditorInfo[It.GetId().AsInteger()].ExpressionGuid);
-#else
-			OutParameterIds.Add(FGuid());
+			// cooked materials can strip out expression guids
+			if (Entry.EditorInfo.Num() != 0)
+			{
+				OutParameterIds.Add(Entry.EditorInfo[It.GetId().AsInteger()].ExpressionGuid);
+			}
+			else
 #endif
+			{
+				OutParameterIds.Add(FGuid());
+			}
 		}
 	}
 }
