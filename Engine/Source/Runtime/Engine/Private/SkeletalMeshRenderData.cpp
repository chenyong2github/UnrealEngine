--- conflicted
+++ resolved
@@ -32,11 +32,7 @@
 // differences, etc.) replace the version GUID below with a new one.
 // In case of merge conflicts with DDC versions, you MUST generate a new GUID
 // and set this new GUID as the version.                                       
-<<<<<<< HEAD
-#define SKELETALMESH_DERIVEDDATA_VER TEXT("B79E93B9DF9E4D2D8F44F44A9D947994")
-=======
 #define SKELETALMESH_DERIVEDDATA_VER TEXT("51BDAF351B6941548818C2F8B33397D7")
->>>>>>> a1e6ec07
 
 static const FString& GetSkeletalMeshDerivedDataVersion()
 {
