// Copyright Epic Games, Inc. All Rights Reserved.

#include "GameFramework/Actor.h"
#include "EngineDefines.h"
#include "EngineStats.h"
#include "EngineGlobals.h"
#include "GameFramework/DamageType.h"
#include "TimerManager.h"
#include "GameFramework/Pawn.h"
#include "Components/PrimitiveComponent.h"
#include "AI/NavigationSystemBase.h"
#include "Components/InputComponent.h"
#include "Engine/Engine.h"
#include "UObject/UObjectHash.h"
#include "UObject/PropertyPortFlags.h"
#include "Kismet/GameplayStatics.h"
#include "Engine/BlueprintGeneratedClass.h"
#include "Engine/LocalPlayer.h"
#include "ContentStreaming.h"
#include "DrawDebugHelpers.h"
#include "Engine/InputDelegateBinding.h"
#include "Engine/LevelStreamingPersistent.h"
#include "PhysicsPublic.h"
#include "Logging/MessageLog.h"
#include "Net/UnrealNetwork.h"
#include "Net/RepLayout.h"
#include "Matinee/MatineeActor.h"
#include "Matinee/InterpGroup.h"
#include "Matinee/InterpGroupInst.h"
#include "Engine/Canvas.h"
#include "DisplayDebugHelpers.h"
#include "Animation/AnimInstance.h"
#include "Engine/DemoNetDriver.h"
#include "Components/PawnNoiseEmitterComponent.h"
#include "Components/ChildActorComponent.h"
#include "Camera/CameraComponent.h"
#include "PhysicalMaterials/PhysicalMaterial.h"
#include "Engine/NetworkObjectList.h"
#include "HAL/LowLevelMemTracker.h"
#include "DeviceProfiles/DeviceProfileManager.h"
#include "Interfaces/ITargetPlatform.h"
#include "DeviceProfiles/DeviceProfile.h"
#include "ObjectTrace.h"
#include "Net/Core/PushModel/PushModel.h"
#include "Engine/AutoDestroySubsystem.h"
#include "LevelUtils.h"

DEFINE_LOG_CATEGORY(LogActor);

DEFINE_STAT(STAT_GetComponentsTime);
DECLARE_CYCLE_STAT(TEXT("PostActorConstruction"), STAT_PostActorConstruction, STATGROUP_Engine);

#if UE_BUILD_SHIPPING
#define DEBUG_CALLSPACE(Format, ...)
#else
#define DEBUG_CALLSPACE(Format, ...) UE_LOG(LogNet, VeryVerbose, Format, __VA_ARGS__);
#endif

#define LOCTEXT_NAMESPACE "Actor"

FMakeNoiseDelegate AActor::MakeNoiseDelegate = FMakeNoiseDelegate::CreateStatic(&AActor::MakeNoiseImpl);

#if WITH_EDITOR
FUObjectAnnotationSparseBool GSelectedActorAnnotation;
#endif

#if !UE_BUILD_SHIPPING
FOnProcessEvent AActor::ProcessEventDelegate;
#endif

#if (CSV_PROFILER && !UE_BUILD_SHIPPING)

/** Count of total actors created */
int32 CSVActorTotalCount = 0;
/** Map of Actor class names to count */
TMap<FName, int32> CSVActorClassNameToCountMap;
/** Critical section to control access to map */
FCriticalSection CSVActorClassNameToCountMapLock;

#endif // (CSV_PROFILER && !UE_BUILD_SHIPPING)

uint32 AActor::BeginPlayCallDepth = 0;

AActor::AActor()
{
	InitializeDefaults();
}

AActor::AActor(const FObjectInitializer& ObjectInitializer)
{
	// Forward to default constructor (we don't use ObjectInitializer for anything, this is for compatibility with inherited classes that call Super( ObjectInitializer )
	InitializeDefaults();
}

void AActor::InitializeDefaults()
{
	PrimaryActorTick.TickGroup = TG_PrePhysics;
	// Default to no tick function, but if we set 'never ticks' to false (so there is a tick function) it is enabled by default
	PrimaryActorTick.bCanEverTick = false;
	PrimaryActorTick.bStartWithTickEnabled = true;
	PrimaryActorTick.SetTickFunctionEnable(false); 

	CustomTimeDilation = 1.0f;

	SetRole(ROLE_Authority);
	RemoteRole = ROLE_None;
	bReplicates = false;
	NetPriority = 1.0f;
	NetUpdateFrequency = 100.0f;
	MinNetUpdateFrequency = 2.0f;
	bNetLoadOnClient = true;
#if WITH_EDITORONLY_DATA
	bEditable = true;
	bListedInSceneOutliner = true;
	bIsEditorPreviewActor = false;
	bHiddenEdLayer = false;
	bHiddenEdTemporary = false;
	bHiddenEdLevel = false;
	bActorLabelEditable = true;
	SpriteScale = 1.0f;
	bEnableAutoLODGeneration = true;
	bOptimizeBPComponentData = false;
#endif // WITH_EDITORONLY_DATA
	NetCullDistanceSquared = 225000000.0f;
	NetDriverName = NAME_GameNetDriver;
	NetDormancy = DORM_Awake;
	// will be updated in PostInitProperties
	bActorEnableCollision = true;
	bActorSeamlessTraveled = false;
	bBlockInput = false;
	SetCanBeDamaged(true);
	bFindCameraComponentWhenViewTarget = true;
	bAllowReceiveTickEventOnDedicatedServer = true;
	bRelevantForNetworkReplays = true;
	bRelevantForLevelBounds = true;
	
	// Overlap collision settings
	bGenerateOverlapEventsDuringLevelStreaming = false;
	UpdateOverlapsMethodDuringLevelStreaming = EActorUpdateOverlapsMethod::UseConfigDefault;
	DefaultUpdateOverlapsMethodDuringLevelStreaming = EActorUpdateOverlapsMethod::OnlyUpdateMovable;
	
	bHasDeferredComponentRegistration = false;
#if WITH_EDITORONLY_DATA
	PivotOffset = FVector::ZeroVector;
#endif
	SpawnCollisionHandlingMethod = ESpawnActorCollisionHandlingMethod::AlwaysSpawn;

#if (CSV_PROFILER && !UE_BUILD_SHIPPING)
	// Increment actor class count
	{
		if (!HasAnyFlags(RF_ArchetypeObject | RF_ClassDefaultObject))
		{
			FScopeLock Lock(&CSVActorClassNameToCountMapLock);

			const UClass* ParentNativeClass = GetParentNativeClass(GetClass());
			FName NativeClassName = ParentNativeClass ? ParentNativeClass->GetFName() : NAME_None;
			int32& CurrentCount = CSVActorClassNameToCountMap.FindOrAdd(NativeClassName);
			CurrentCount++;
			CSVActorTotalCount++;
		}
	}
#endif // (CSV_PROFILER && !UE_BUILD_SHIPPING)
}

void FActorTickFunction::ExecuteTick(float DeltaTime, enum ELevelTick TickType, ENamedThreads::Type CurrentThread, const FGraphEventRef& MyCompletionGraphEvent)
{
	if (Target && !Target->IsPendingKillOrUnreachable())
	{
		if (TickType != LEVELTICK_ViewportsOnly || Target->ShouldTickIfViewportsOnly())
		{
			FScopeCycleCounterUObject ActorScope(Target);
			Target->TickActor(DeltaTime*Target->CustomTimeDilation, TickType, *this);
		}
	}
}

FString FActorTickFunction::DiagnosticMessage()
{
	return Target->GetFullName() + TEXT("[TickActor]");
}

FName FActorTickFunction::DiagnosticContext(bool bDetailed)
{
	if (bDetailed)
	{
		// Format is "ActorNativeClass/ActorClass"
		FString ContextString = FString::Printf(TEXT("%s/%s"), *GetParentNativeClass(Target->GetClass())->GetName(), *Target->GetClass()->GetName());
		return FName(*ContextString);
	}
	else
	{
		return GetParentNativeClass(Target->GetClass())->GetFName();
	}
}

bool AActor::CheckDefaultSubobjectsInternal() const
{
	bool Result = Super::CheckDefaultSubobjectsInternal();
	if (Result)
	{
		Result = CheckActorComponents();
	}
	return Result;
}

bool AActor::CheckActorComponents() const
{
	DEFINE_LOG_CATEGORY_STATIC(LogCheckComponents, Warning, All);

	bool bResult = true;

	for (UActorComponent* Inner : GetComponents())
	{
		if (!Inner)
		{
			continue;
		}
		if (Inner->IsPendingKill())
		{
			UE_LOG(LogCheckComponents, Warning, TEXT("Component is pending kill. Me = %s, Component = %s"), *this->GetFullName(), *Inner->GetFullName());
		}
		if (Inner->IsTemplate() && !IsTemplate())
		{
			UE_LOG(LogCheckComponents, Error, TEXT("Component is a template but I am not. Me = %s, Component = %s"), *this->GetFullName(), *Inner->GetFullName());
			bResult = false;
		}
	}
	for (int32 Index = 0; Index < BlueprintCreatedComponents.Num(); Index++)
	{
		UActorComponent* Inner = BlueprintCreatedComponents[Index];
		if (!Inner)
		{
			continue;
		}
		if (Inner->GetOuter() != this)
		{
			UE_LOG(LogCheckComponents, Error, TEXT("SerializedComponent does not have me as an outer. Me = %s, Component = %s"), *this->GetFullName(), *Inner->GetFullName());
			bResult = false;
		}
		if (Inner->IsPendingKill())
		{
			UE_LOG(LogCheckComponents, Warning, TEXT("SerializedComponent is pending kill. Me = %s, Component = %s"), *this->GetFullName(), *Inner->GetFullName());
		}
		if (Inner->IsTemplate() && !IsTemplate())
		{
			UE_LOG(LogCheckComponents, Error, TEXT("SerializedComponent is a template but I am not. Me = %s, Component = %s"), *this->GetFullName(), *Inner->GetFullName());
			bResult = false;
		}
		UObject* Archetype = Inner->GetArchetype();
		if (Archetype != Inner->GetClass()->GetDefaultObject())
		{
			if (Archetype != GetClass()->GetDefaultSubobjectByName(Inner->GetFName()))
			{
				UE_LOG(LogCheckComponents, Error, TEXT("SerializedComponent archetype is not the CDO nor a default subobject of my class. Me = %s, Component = %s, Archetype = %s"), *this->GetFullName(), *Inner->GetFullName(), *Archetype->GetFullName());
				bResult = false;
			}
		}
	}
	return bResult;
}

void AActor::ResetOwnedComponents()
{
#if WITH_EDITOR
	// Identify any natively-constructed components referenced by properties that either failed to serialize or came in as nullptr.
	if(HasAnyFlags(RF_WasLoaded) && NativeConstructedComponentToPropertyMap.Num() > 0)
	{
		for (UActorComponent* Component : OwnedComponents)
		{
			// Only consider native components
			if (Component && Component->CreationMethod == EComponentCreationMethod::Native)
			{
				// Find the property or properties that previously referenced the natively-constructed component.
				TArray<FObjectProperty*> Properties;
				NativeConstructedComponentToPropertyMap.MultiFind(Component->GetFName(), Properties);

				// Determine if the property or properties are no longer valid references (either it got serialized out that way or something failed during load)
				for (FObjectProperty* ObjProp : Properties)
				{
					check(ObjProp != nullptr);
					UActorComponent* ActorComponent = Cast<UActorComponent>(ObjProp->GetObjectPropertyValue_InContainer(this));
					if (ActorComponent == nullptr)
					{
						// Restore the natively-constructed component instance
						ObjProp->SetObjectPropertyValue_InContainer(this, Component);
					}
				}
			}
		}

		// Clear out the mapping as we don't need it anymore
		NativeConstructedComponentToPropertyMap.Empty();
	}
#endif

	OwnedComponents.Reset();
	ReplicatedComponents.Reset();

	ForEachObjectWithOuter(this, [this](UObject* Child)
	{
		UActorComponent* Component = Cast<UActorComponent>(Child);
		if (Component && Component->GetOwner() == this)
		{
			OwnedComponents.Add(Component);

			if (Component->GetIsReplicated())
			{
				ReplicatedComponents.Add(Component);
			}
		}
	}, true, RF_NoFlags, EInternalObjectFlags::PendingKill);
}

void AActor::PostInitProperties()
{
	Super::PostInitProperties();
	RemoteRole = (bReplicates ? ROLE_SimulatedProxy : ROLE_None);

	// Make sure the OwnedComponents list correct.  
	// Under some circumstances sub-object instancing can result in bogus/duplicate entries.
	// This is not necessary for CDOs
	if (!HasAnyFlags(RF_ClassDefaultObject))
	{
		ResetOwnedComponents();
	}
}

bool AActor::CanBeInCluster() const
{
	return bCanBeInCluster;
}

void AActor::AddReferencedObjects(UObject* InThis, FReferenceCollector& Collector)
{
	AActor* This = CastChecked<AActor>(InThis);
	Collector.AddReferencedObjects(This->OwnedComponents);
#if WITH_EDITOR
	if (This->CurrentTransactionAnnotation.IsValid())
	{
		This->CurrentTransactionAnnotation->AddReferencedObjects(Collector);
	}
#endif
	Super::AddReferencedObjects(InThis, Collector);
}

bool AActor::IsEditorOnly() const
{ 
	return bIsEditorOnlyActor; 
}

bool AActor::IsAsset() const
{
	// External actors are considered assets, to allow using the asset logic for save dialogs, etc.
	// Also, they return true even if pending kill, in order to show up as deleted in these dialogs.
	return IsPackageExternal() && !IsChildActor() && !HasAnyFlags(RF_Transient | RF_ClassDefaultObject);
}

bool AActor::PreSaveRoot(const TCHAR* InFilename)
{
	bool bResult = Super::PreSaveRoot(InFilename);
#if WITH_EDITOR
	// if `PreSaveRoot` is called on an actor, it should be have its package overridden (external to the level)
	// if this actor is not in the current persistent level then we might need to remove level streamin transform before saving it
	ULevel* Level = GetLevel();
	if (IsPackageExternal() && Level && !Level->IsPersistentLevel())
	{
		// If we can get the streaming level, we should remove the editor transform before saving
		ULevelStreaming* LevelStreaming = FLevelUtils::FindStreamingLevel(Level);
		if (LevelStreaming && Level->bAlreadyMovedActors)
		{
			FLevelUtils::RemoveEditorTransform(LevelStreaming, true, this);
		}
		bResult |= true;
	}
#endif
	return bResult;
}

void AActor::PostSaveRoot(bool bCleanupIsRequired)
{
	Super::PostSaveRoot(bCleanupIsRequired);
#if WITH_EDITOR
	// if this actor is not in the current persistent level then we will need to clean up the removal of level streaming
	ULevel* Level = GetLevel();
	if (bCleanupIsRequired && IsPackageExternal() && Level && !Level->IsPersistentLevel())
	{
		// If we can get the streaming level, we should remove the editor transform before saving
		ULevelStreaming* LevelStreaming = FLevelUtils::FindStreamingLevel(Level);
		if (LevelStreaming && Level->bAlreadyMovedActors)
		{
			FLevelUtils::ApplyEditorTransform(LevelStreaming, true, this);
		}
	}
#endif
}

#if WITH_EDITOR

bool AActor::NeedsLoadForTargetPlatform(const ITargetPlatform* TargetPlatform) const
{
	// this is expected to be by far the most common case, saves us some time in the cook.
	if (!RootComponent || RootComponent->DetailMode == EDetailMode::DM_Low)
	{
		return true;
	}

	if(UDeviceProfile* DeviceProfile = UDeviceProfileManager::Get().FindProfile(TargetPlatform->IniPlatformName()))
	{
		// get local scalability CVars that could cull this actor
		int32 CVarCullBasedOnDetailLevel;
		if(DeviceProfile->GetConsolidatedCVarValue(TEXT("r.CookOutUnusedDetailModeComponents"), CVarCullBasedOnDetailLevel) && CVarCullBasedOnDetailLevel == 1)
		{
			int32 CVarDetailMode;
			if(DeviceProfile->GetConsolidatedCVarValue(TEXT("r.DetailMode"), CVarDetailMode))
			{
				// Check root component's detail mode.
				// If e.g. the component's detail mode is High and the platform detail is Medium,
				// then we should cull it.
				if((int32)RootComponent->DetailMode > CVarDetailMode)
				{
					return false;
				}
			}
		}
	}

	return true;
}

#endif

UWorld* AActor::GetWorld() const
{
	// CDO objects do not belong to a world
	// If the actors outer is destroyed or unreachable we are shutting down and the world should be nullptr
	if (!HasAnyFlags(RF_ClassDefaultObject) && ensureMsgf(GetOuter(), TEXT("Actor: %s has a null OuterPrivate in AActor::GetWorld()"), *GetFullName())
		&& !GetOuter()->HasAnyFlags(RF_BeginDestroyed) && !GetOuter()->IsUnreachable())
	{
		if (ULevel* Level = GetLevel())
		{
			return Level->OwningWorld;
		}
	}
	return nullptr;
}

FTimerManager& AActor::GetWorldTimerManager() const
{
	return GetWorld()->GetTimerManager();
}

UGameInstance* AActor::GetGameInstance() const
{
	return GetWorld()->GetGameInstance();
}

bool AActor::IsNetStartupActor() const
{
	// Check bNetStartup and also check if this is a Net Startup Actor that has not been initialized and has not had a chance to flag bNetStartup yet
	return bNetStartup || (!bActorInitialized && !bActorSeamlessTraveled && bNetLoadOnClient && GetLevel() && !GetLevel()->bAlreadyInitializedNetworkActors);
}

FVector AActor::GetVelocity() const
{
	if ( RootComponent )
	{
		return RootComponent->GetComponentVelocity();
	}

	return FVector::ZeroVector;
}

void AActor::ClearCrossLevelReferences()
{
	if(RootComponent && GetRootComponent()->GetAttachParent() && (GetLevel() != GetRootComponent()->GetAttachParent()->GetOwner()->GetLevel()))
	{
		GetRootComponent()->DetachFromComponent(FDetachmentTransformRules::KeepRelativeTransform);
	}
}

bool AActor::TeleportTo( const FVector& DestLocation, const FRotator& DestRotation, bool bIsATest, bool bNoCheck )
{
	SCOPE_CYCLE_COUNTER(STAT_TeleportToTime);

	if(RootComponent == nullptr)
	{
		return false;
	}

	UWorld* MyWorld = GetWorld();

	// Can't move non-movable actors during play
	if( (RootComponent->Mobility == EComponentMobility::Static) && MyWorld->AreActorsInitialized() )
	{
		return false;
	}

	if ( bIsATest && (GetActorLocation() == DestLocation) )
	{
		return true;
	}

	FVector const PrevLocation = GetActorLocation();
	FVector NewLocation = DestLocation;
	bool bTeleportSucceeded = true;
	UPrimitiveComponent* ActorPrimComp = Cast<UPrimitiveComponent>(RootComponent);
	if ( ActorPrimComp )
	{
		if (!bNoCheck && (ActorPrimComp->IsQueryCollisionEnabled() || (GetNetMode() != NM_Client)) )
		{
			// Apply the pivot offset to the desired location
			FVector Offset = GetRootComponent()->Bounds.Origin - PrevLocation;
			NewLocation = NewLocation + Offset;

			// check if able to find an acceptable destination for this actor that doesn't embed it in world geometry
			bTeleportSucceeded = MyWorld->FindTeleportSpot(this, NewLocation, DestRotation);
			NewLocation = NewLocation - Offset;
		}

		if (NewLocation.ContainsNaN() || PrevLocation.ContainsNaN())
		{
			bTeleportSucceeded = false;
			UE_LOG(LogActor, Log,  TEXT("Attempted to teleport to NaN"));
		}

		if ( bTeleportSucceeded )
		{
			// check whether this actor unacceptably encroaches on any other actors.
			if ( bIsATest || bNoCheck )
			{
				ActorPrimComp->SetWorldLocationAndRotation(NewLocation, DestRotation);
			}
			else
			{
				FVector const Delta = NewLocation - PrevLocation;
				bTeleportSucceeded = ActorPrimComp->MoveComponent(Delta, DestRotation, false, nullptr, MOVECOMP_NoFlags, ETeleportType::TeleportPhysics);
			}
			if( bTeleportSucceeded )
			{
				TeleportSucceeded(bIsATest);
			}
		}
	}
	else if (RootComponent)
	{
		// not a primitivecomponent, just set directly
		GetRootComponent()->SetWorldLocationAndRotation(NewLocation, DestRotation, false, nullptr, ETeleportType::TeleportPhysics);
	}

	return bTeleportSucceeded; 
}


bool AActor::K2_TeleportTo( FVector DestLocation, FRotator DestRotation )
{
	return TeleportTo(DestLocation, DestRotation, false, false);
}

void AActor::AddTickPrerequisiteActor(AActor* PrerequisiteActor)
{
	if (PrimaryActorTick.bCanEverTick && PrerequisiteActor && PrerequisiteActor->PrimaryActorTick.bCanEverTick)
	{
		PrimaryActorTick.AddPrerequisite(PrerequisiteActor, PrerequisiteActor->PrimaryActorTick);
	}
}

void AActor::AddTickPrerequisiteComponent(UActorComponent* PrerequisiteComponent)
{
	if (PrimaryActorTick.bCanEverTick && PrerequisiteComponent && PrerequisiteComponent->PrimaryComponentTick.bCanEverTick)
	{
		PrimaryActorTick.AddPrerequisite(PrerequisiteComponent, PrerequisiteComponent->PrimaryComponentTick);
	}
}

void AActor::RemoveTickPrerequisiteActor(AActor* PrerequisiteActor)
{
	if (PrerequisiteActor)
	{
		PrimaryActorTick.RemovePrerequisite(PrerequisiteActor, PrerequisiteActor->PrimaryActorTick);
	}
}

void AActor::RemoveTickPrerequisiteComponent(UActorComponent* PrerequisiteComponent)
{
	if (PrerequisiteComponent)
	{
		PrimaryActorTick.RemovePrerequisite(PrerequisiteComponent, PrerequisiteComponent->PrimaryComponentTick);
	}
}

bool AActor::GetTickableWhenPaused()
{
	return PrimaryActorTick.bTickEvenWhenPaused;
}

void AActor::SetTickableWhenPaused(bool bTickableWhenPaused)
{
	PrimaryActorTick.bTickEvenWhenPaused = bTickableWhenPaused;
}

void AActor::AddControllingMatineeActor( AMatineeActor& InMatineeActor )
{
	if (RootComponent)
	{
		RootComponent->PrimaryComponentTick.AddPrerequisite(&InMatineeActor, InMatineeActor.PrimaryActorTick);
	}

	PrimaryActorTick.AddPrerequisite(&InMatineeActor, InMatineeActor.PrimaryActorTick);
	ControllingMatineeActors.AddUnique(&InMatineeActor);
}

void AActor::RemoveControllingMatineeActor( AMatineeActor& InMatineeActor )
{
	if (RootComponent)
	{
		RootComponent->PrimaryComponentTick.RemovePrerequisite(&InMatineeActor, InMatineeActor.PrimaryActorTick);
	}

	PrimaryActorTick.RemovePrerequisite(&InMatineeActor, InMatineeActor.PrimaryActorTick);
	ControllingMatineeActors.RemoveSwap(&InMatineeActor);
}

void AActor::BeginDestroy()
{
	ULevel* OwnerLevel = GetLevel();
	UnregisterAllComponents();
	if (OwnerLevel && !OwnerLevel->HasAnyInternalFlags(EInternalObjectFlags::Unreachable))
	{
		OwnerLevel->Actors.RemoveSingleSwap(this, false);
	}

#if (CSV_PROFILER && !UE_BUILD_SHIPPING)
	// Decrement actor class count
	{
		if (!HasAnyFlags(RF_ArchetypeObject | RF_ClassDefaultObject))
		{
			FScopeLock Lock(&CSVActorClassNameToCountMapLock);

			const UClass* ParentNativeClass = GetParentNativeClass(GetClass());
			FName NativeClassName = ParentNativeClass ? ParentNativeClass->GetFName() : NAME_None;
			int32* CurrentCount = CSVActorClassNameToCountMap.Find(NativeClassName);
			if (CurrentCount)
			{
				(*CurrentCount)--;
			}
			CSVActorTotalCount--;
		}
	}
#endif // (CSV_PROFILER && !UE_BUILD_SHIPPING)

	Super::BeginDestroy();
}

bool AActor::IsReadyForFinishDestroy()
{
	return Super::IsReadyForFinishDestroy() && DetachFence.IsFenceComplete();
}

void AActor::Serialize(FArchive& Ar)
{
#if WITH_EDITOR
	// Prior to load, map natively-constructed component instances for Blueprint-generated class types to any serialized properties that might reference them.
	// We'll use this information post-load to determine if any owned components may not have been serialized through the reference property (i.e. in case the serialized property value ends up being NULL).
	if (Ar.IsLoading()
		&& OwnedComponents.Num() > 0
		&& !(Ar.GetPortFlags() & PPF_Duplicate)
		&& HasAllFlags(RF_WasLoaded|RF_NeedPostLoad))
	{
		if (const UBlueprintGeneratedClass* BPGC = Cast<UBlueprintGeneratedClass>(GetClass()))
		{
			NativeConstructedComponentToPropertyMap.Reset();
			NativeConstructedComponentToPropertyMap.Reserve(OwnedComponents.Num());
			for(TFieldIterator<FObjectProperty> PropertyIt(BPGC, EFieldIteratorFlags::IncludeSuper); PropertyIt; ++PropertyIt)
			{
				FObjectProperty* ObjProp = *PropertyIt;

				// Ignore transient properties since they won't be serialized
				if(!ObjProp->HasAnyPropertyFlags(CPF_Transient))
				{
					UActorComponent* ActorComponent = Cast<UActorComponent>(ObjProp->GetObjectPropertyValue_InContainer(this));
					if(ActorComponent != nullptr && ActorComponent->CreationMethod == EComponentCreationMethod::Native)
					{
						NativeConstructedComponentToPropertyMap.Add(ActorComponent->GetFName(), ObjProp);
					}
				}
			}
		}
	}

	// When duplicating for PIE all components need to be gathered up and duplicated even if there are no other property references to them
	// otherwise we can end up with Attach Parents that do not get redirected to the correct component. However, if there is a transient component
	// we'll let that drop
	if (Ar.GetPortFlags() & PPF_DuplicateForPIE)
	{
		TInlineComponentArray<UActorComponent*> DuplicatingComponents;
		if (Ar.IsSaving())
		{
			DuplicatingComponents.Reserve(OwnedComponents.Num());
			for (UActorComponent* OwnedComponent : OwnedComponents)
			{
				if (OwnedComponent && !OwnedComponent->HasAnyFlags(RF_Transient))
				{
					DuplicatingComponents.Add(OwnedComponent);
				}
			}
		}
		Ar << DuplicatingComponents;
	}
#endif

	Super::Serialize(Ar);

#if WITH_EDITOR
	// Fixup actor guids
	if (Ar.IsLoading())
	{
		if (IsTemplate())
		{
			if (ActorGuid.IsValid())
			{
				ActorGuid.Invalidate();
			}
		}
		else if ((Ar.GetPortFlags() & PPF_Duplicate) || (Ar.IsPersistent() && !ActorGuid.IsValid()))
		{
			ActorGuid = FGuid::NewGuid();
		}
	}
#endif
}

void AActor::PostLoad()
{
	Super::PostLoad();

	// add ourselves to our Owner's Children array
	if (Owner != nullptr)
	{
		checkSlow(!Owner->Children.Contains(this));
		Owner->Children.Add(this);
	}

	if (GetLinkerUE4Version() < VER_UE4_PRIVATE_REMOTE_ROLE)
	{
		bReplicates = (RemoteRole != ROLE_None);
	}

	// Ensure that this is not set for CDO (there was a case where this might have occurred in an older version when converting actor instances to BPs - see UE-18490)
	if (HasAnyFlags(RF_ClassDefaultObject))
	{
		bExchangedRoles = false;
	}

#if WITH_EDITORONLY_DATA
	if (AActor* ParentActor = ParentComponentActor_DEPRECATED.Get())
	{
		TInlineComponentArray<UChildActorComponent*> ParentChildActorComponents(ParentActor);
		for (UChildActorComponent* ChildActorComponent : ParentChildActorComponents)
		{
			if (ChildActorComponent->GetChildActor() == this)
			{
				ParentComponent = ChildActorComponent;
				break;
			}
		}
	}

	if ( GIsEditor )
	{
		// Propagate the hidden at editor startup flag to the transient hidden flag
		bHiddenEdTemporary = bHiddenEd;

		// Check/warning when loading actors in editor. Should never load IsPendingKill() Actors!
		if ( IsPendingKill() )
		{
			UE_LOG(LogActor, Log,  TEXT("Loaded Actor (%s) with IsPendingKill() == true"), *GetName() );
		}
	}
#endif // WITH_EDITORONLY_DATA

	// Since the actor is being loading, it finished spawning by definition when it was originally spawned, so set to true now
	bHasFinishedSpawning = true;
}

void AActor::PostLoadSubobjects(FObjectInstancingGraph* OuterInstanceGraph)
{
	USceneComponent* OldRoot = RootComponent;
	USceneComponent* OldRootParent = (OldRoot ? OldRoot->GetAttachParent() : nullptr);
	bool bHadRoot = !!OldRoot;
	FRotator OldRotation;
	FVector OldTranslation;
	FVector OldScale;
	if (bHadRoot)
	{
		OldRotation = OldRoot->GetRelativeRotation();
		OldTranslation = OldRoot->GetRelativeLocation();
		OldScale = OldRoot->GetRelativeScale3D();
	}

	Super::PostLoadSubobjects(OuterInstanceGraph);

	ResetOwnedComponents();

	if (RootComponent && bHadRoot && OldRoot != RootComponent && OldRoot->IsIn(this))
	{
		UE_LOG(LogActor, Log, TEXT("Root component has changed, relocating new root component to old position %s->%s"), *OldRoot->GetFullName(), *GetRootComponent()->GetFullName());
		GetRootComponent()->SetRelativeRotation_Direct(OldRotation);
		GetRootComponent()->SetRelativeLocation_Direct(OldTranslation);
		GetRootComponent()->SetRelativeScale3D_Direct(OldScale);
		
		// Migrate any attachment to the new root
		if (OldRoot->GetAttachParent())
		{
			// Users may try to fixup attachment to the root on their own, avoid creating a cycle.
			if (OldRoot->GetAttachParent() != RootComponent)
			{
				RootComponent->SetupAttachment(OldRoot->GetAttachParent());
			}
		}

		// Attach old root to new root, if the user did not do something on their own during construction that differs from the serialized value.
		if (OldRoot->GetAttachParent() == OldRootParent && OldRoot->GetAttachParent() != RootComponent)
		{
			UE_LOG(LogActor, Log, TEXT("--- Attaching old root to new root %s->%s"), *OldRoot->GetFullName(), *GetRootComponent()->GetFullName());
			OldRoot->SetupAttachment(RootComponent);
		}

		// Reset the transform on the old component
		OldRoot->SetRelativeRotation_Direct(FRotator::ZeroRotator);
		OldRoot->SetRelativeLocation_Direct(FVector::ZeroVector);
		OldRoot->SetRelativeScale3D_Direct(FVector(1.0f, 1.0f, 1.0f));
	}
}

void AActor::ProcessEvent(UFunction* Function, void* Parameters)
{
	LLM_SCOPE(ELLMTag::EngineMisc);

#if !UE_BUILD_SHIPPING
	if (!ProcessEventDelegate.IsBound())
#endif
	{
		// Apply UObject::ProcessEvent's early outs before doing any other work
		// If the process event delegate is bound, we need to allow the process to play out
		if ((Function->FunctionFlags & FUNC_Native) == 0 && (Function->Script.Num() == 0))
		{
			return;
		}
	}

	#if WITH_EDITOR
	static const FName CallInEditorMeta(TEXT("CallInEditor"));
	const bool bAllowScriptExecution = GAllowActorScriptExecutionInEditor || Function->GetBoolMetaData(CallInEditorMeta);
	#else
	const bool bAllowScriptExecution = GAllowActorScriptExecutionInEditor;
	#endif
	UWorld* MyWorld = GetWorld();
	if( ((MyWorld && (MyWorld->AreActorsInitialized() || bAllowScriptExecution)) || HasAnyFlags(RF_ClassDefaultObject)) && !IsGarbageCollecting() )
	{
#if !UE_BUILD_SHIPPING
		if (!ProcessEventDelegate.IsBound() || !ProcessEventDelegate.Execute(this, Function, Parameters))
		{
			Super::ProcessEvent(Function, Parameters);
		}
#else
		Super::ProcessEvent(Function, Parameters);
#endif
	}
}

void AActor::ApplyWorldOffset(const FVector& InOffset, bool bWorldShift)
{
	// Attached components will be shifted by parents, will shift only USceneComponents derived components
	if (RootComponent != nullptr && RootComponent->GetAttachParent() == nullptr)
	{
		RootComponent->ApplyWorldOffset(InOffset, bWorldShift);
	}

	// Shift UActorComponent derived components, but not USceneComponents
 	for (UActorComponent* ActorComponent : GetComponents())
 	{
 		if (IsValid(ActorComponent) && !ActorComponent->IsA<USceneComponent>())
 		{
 			ActorComponent->ApplyWorldOffset(InOffset, bWorldShift);
 		}
 	}
 	
	// Navigation receives update during component registration. World shift needs a separate path to shift all navigation data
	// So this normally should happen only in the editor when user moves visible sub-levels
	if (!bWorldShift && !InOffset.IsZero())
	{
		if (RootComponent != nullptr && RootComponent->IsRegistered())
		{
			FNavigationSystem::OnActorBoundsChanged(*this);
			FNavigationSystem::UpdateActorAndComponentData(*this);
		}
	}
}

/** Thread safe container for actor related global variables */
class FActorThreadContext : public TThreadSingleton<FActorThreadContext>
{
	friend TThreadSingleton<FActorThreadContext>;

	FActorThreadContext()
		: TestRegisterTickFunctions(nullptr)
	{
	}
public:
	/** Tests tick function registration */
	AActor* TestRegisterTickFunctions;
};

void AActor::RegisterActorTickFunctions(bool bRegister)
{
	check(!IsTemplate());

	if(bRegister)
	{
		if(PrimaryActorTick.bCanEverTick)
		{
			PrimaryActorTick.Target = this;
			PrimaryActorTick.SetTickFunctionEnable(PrimaryActorTick.bStartWithTickEnabled || PrimaryActorTick.IsTickFunctionEnabled());
			PrimaryActorTick.RegisterTickFunction(GetLevel());
		}
	}
	else
	{
		if(PrimaryActorTick.IsTickFunctionRegistered())
		{
			PrimaryActorTick.UnRegisterTickFunction();			
		}
	}

	FActorThreadContext::Get().TestRegisterTickFunctions = this; // we will verify the super call chain is intact. Don't copy and paste this to another actor class!
}

void AActor::RegisterAllActorTickFunctions(bool bRegister, bool bDoComponents)
{
	if(!IsTemplate())
	{
		// Prevent repeated redundant attempts
		if (bTickFunctionsRegistered != bRegister)
		{
			FActorThreadContext& ThreadContext = FActorThreadContext::Get();
			check(ThreadContext.TestRegisterTickFunctions == nullptr);
			RegisterActorTickFunctions(bRegister);
			bTickFunctionsRegistered = bRegister;
			checkf(ThreadContext.TestRegisterTickFunctions == this, TEXT("Failed to route Actor RegisterTickFunctions (%s)"), *GetFullName());
			ThreadContext.TestRegisterTickFunctions = nullptr;
		}

		if (bDoComponents)
		{
			for (UActorComponent* Component : GetComponents())
			{
				if (Component)
				{
					Component->RegisterAllComponentTickFunctions(bRegister);
				}
			}
		}
	}
}

void AActor::SetActorTickEnabled(bool bEnabled)
{
	if (PrimaryActorTick.bCanEverTick && !IsTemplate())
	{
		PrimaryActorTick.SetTickFunctionEnable(bEnabled);
	}
}

bool AActor::IsActorTickEnabled() const
{
	return PrimaryActorTick.IsTickFunctionEnabled();
}

void AActor::SetActorTickInterval(float TickInterval)
{
	PrimaryActorTick.TickInterval = TickInterval;
}

float AActor::GetActorTickInterval() const
{
	return PrimaryActorTick.TickInterval;
}

bool AActor::Rename( const TCHAR* InName, UObject* NewOuter, ERenameFlags Flags )
{
	const bool bRenameTest = ((Flags & REN_Test) != 0);
	const bool bChangingOuters = (NewOuter && (NewOuter != GetOuter()));

#if WITH_EDITOR
	// if we have an external actor and the actor is changing outer, we will want to move its package location
	const bool bExternalActor = IsPackageExternal();
#endif

	if (!bRenameTest && bChangingOuters)
	{
		RegisterAllActorTickFunctions(false, true); // unregister all tick functions
		UnregisterAllComponents();

		if (ULevel* MyLevel = GetLevel())
		{
			int32 ActorIndex;
			if (MyLevel->Actors.Find(this, ActorIndex))
			{
				MyLevel->Actors[ActorIndex] = nullptr;
				MyLevel->ActorsForGC.Remove(this);
				// TODO: There may need to be some consideration about removing this actor from the level cluster, but that would probably require destroying the entire cluster, so defer for now
			}

#if WITH_EDITOR
			if (bExternalActor)
			{
<<<<<<< HEAD
				SetPackageExternal(false, MyLevel->IsUsingExternalActors());
=======
				SetPackageExternal(false, MyLevel->bUseExternalActors);
>>>>>>> 3ecbc206
			}
#endif
		}
	}

#if WITH_EDITOR
	UObject* OldOuter = GetOuter();
#endif
	const bool bSuccess = Super::Rename( InName, NewOuter, Flags );

	if (!bRenameTest && bChangingOuters)
	{
		if (ULevel* MyLevel = GetLevel())
		{
#if WITH_EDITOR
			if (bExternalActor)
			{
<<<<<<< HEAD
				SetPackageExternal(true, MyLevel->IsUsingExternalActors());
=======
				SetPackageExternal(true, MyLevel->bUseExternalActors);
>>>>>>> 3ecbc206
			}
#endif
			MyLevel->Actors.Add(this);
			MyLevel->ActorsForGC.Add(this);

			UWorld* World = MyLevel->GetWorld();
			if (World && World->bIsWorldInitialized)
			{
				RegisterAllComponents();
			}
			RegisterAllActorTickFunctions(true, true); // register all tick functions
		}

#if WITH_EDITOR
		if (GEngine && OldOuter != GetOuter())
		{
			GEngine->BroadcastLevelActorOuterChanged(this, OldOuter);
		}
#endif
	}
	return bSuccess;
}

UNetConnection* AActor::GetNetConnection() const
{
	return Owner ? Owner->GetNetConnection() : nullptr;
}

UPlayer* AActor::GetNetOwningPlayer()
{
	// We can only replicate RPCs to the owning player
	if (GetLocalRole() == ROLE_Authority)
	{
		if (Owner)
		{
			return Owner->GetNetOwningPlayer();
		}
	}
	return nullptr;
}

bool AActor::DestroyNetworkActorHandled()
{
	return false;
}

void AActor::TickActor( float DeltaSeconds, ELevelTick TickType, FActorTickFunction& ThisTickFunction )
{
	//root of tick hierarchy

	// Non-player update.
	// If an Actor has been Destroyed or its level has been unloaded don't execute any queued ticks
	if (!IsPendingKill() && GetWorld())
	{
		Tick(DeltaSeconds);	// perform any tick functions unique to an actor subclass
	}
}

void AActor::Tick( float DeltaSeconds )
{
	if (GetClass()->HasAnyClassFlags(CLASS_CompiledFromBlueprint) || !GetClass()->HasAnyClassFlags(CLASS_Native))
	{
		// Blueprint code outside of the construction script should not run in the editor
		// Allow tick if we are not a dedicated server, or we allow this tick on dedicated servers
		if (GetWorldSettings() != nullptr && (bAllowReceiveTickEventOnDedicatedServer || !IsRunningDedicatedServer()))
		{
			ReceiveTick(DeltaSeconds);
		}


		// Update any latent actions we have for this actor

		// If this tick is skipped on a frame because we've got a TickInterval, our latent actions will be ticked
		// anyway by UWorld::Tick(). Given that, our latent actions don't need to be passed a larger
		// DeltaSeconds to make up the frames that they missed (because they wouldn't have missed any).
		// So pass in the world's DeltaSeconds value rather than our specific DeltaSeconds value.
		UWorld* MyWorld = GetWorld();
		if (MyWorld)
		{
			FLatentActionManager& LatentActionManager = MyWorld->GetLatentActionManager();
			LatentActionManager.ProcessLatentActions(this, MyWorld->GetDeltaSeconds());
		}
	}
}


/** If true, actor is ticked even if TickType==LEVELTICK_ViewportsOnly */
bool AActor::ShouldTickIfViewportsOnly() const
{
	return false;
}

void AActor::PreReplication(IRepChangedPropertyTracker & ChangedPropertyTracker)
{
#if WITH_PUSH_MODEL
	const AActor* const OldAttachParent = AttachmentReplication.AttachParent;
	const UActorComponent* const OldAttachComponent = AttachmentReplication.AttachComponent;
#endif

	// Attachment replication gets filled in by GatherCurrentMovement(), but in the case of a detached root we need to trigger remote detachment.
	AttachmentReplication.AttachParent = nullptr;
	AttachmentReplication.AttachComponent = nullptr;

	GatherCurrentMovement();

	DOREPLIFETIME_ACTIVE_OVERRIDE(AActor, ReplicatedMovement, IsReplicatingMovement());

	// Don't need to replicate AttachmentReplication if the root component replicates, because it already handles it.
	DOREPLIFETIME_ACTIVE_OVERRIDE(AActor, AttachmentReplication, RootComponent && !RootComponent->GetIsReplicated());


#if WITH_PUSH_MODEL
	if (UNLIKELY(OldAttachParent != AttachmentReplication.AttachParent || OldAttachComponent != AttachmentReplication.AttachComponent))
	{
		MARK_PROPERTY_DIRTY_FROM_NAME(AActor, AttachmentReplication, this);
	}
#endif

	UBlueprintGeneratedClass* BPClass = Cast<UBlueprintGeneratedClass>(GetClass());
	if (BPClass != nullptr)
	{
		BPClass->InstancePreReplication(this, ChangedPropertyTracker);
	}
}

void AActor::CallPreReplication(UNetDriver* NetDriver)
{
	if (NetDriver == nullptr)
	{
		return;
	}

	IRepChangedPropertyTracker* const ActorChangedPropertyTracker = NetDriver->FindOrCreateRepChangedPropertyTracker(this).Get();

	const ENetRole LocalRole = GetLocalRole();
	const UWorld* World = GetWorld();
	
	// PreReplication is only called on the server, except when we're recording a Client Replay.
	// In that case we call PreReplication on the locally controlled Character as well.
	if ((LocalRole == ROLE_Authority) || ((LocalRole == ROLE_AutonomousProxy) && World && World->IsRecordingClientReplay()))
	{
		PreReplication(*ActorChangedPropertyTracker);
	}

	PRAGMA_DISABLE_DEPRECATION_WARNINGS
	// If we're recording a replay, call this for everyone (includes SimulatedProxies).
	if (ActorChangedPropertyTracker->IsReplay() || NetDriver->HasReplayConnection())
	{
		PreReplicationForReplay(*ActorChangedPropertyTracker);
	}
	PRAGMA_ENABLE_DEPRECATION_WARNINGS

	// Call PreReplication on all owned components that are replicated
	for (UActorComponent* Component : ReplicatedComponents)
	{
		// Only call on components that aren't pending kill
		if (Component && !Component->IsPendingKill())
		{
			Component->PreReplication(*NetDriver->FindOrCreateRepChangedPropertyTracker(Component).Get());
		}
	}
}

void AActor::PreReplicationForReplay(IRepChangedPropertyTracker & ChangedPropertyTracker)
{
	GatherCurrentMovement();
}

void AActor::RewindForReplay()
{
}

void AActor::PostActorCreated()
{
	// nothing at the moment
}

void AActor::GetComponentsBoundingCylinder(float& OutCollisionRadius, float& OutCollisionHalfHeight, bool bNonColliding, bool bIncludeFromChildActors) const
{
	bool bIgnoreRegistration = false;

#if WITH_EDITOR
	if (IsTemplate())
	{
		// Editor code calls this function on default objects when placing them in the viewport, so no components will be registered in those cases.
		UWorld* MyWorld = GetWorld();
		if (!MyWorld || !MyWorld->IsGameWorld())
		{
			bIgnoreRegistration = true;
		}
		else
		{
			UE_LOG(LogActor, Log, TEXT("WARNING AActor::GetComponentsBoundingCylinder : Called on default object '%s'. Will likely return zero size."), *this->GetPathName());
		}
	}
#elif !(UE_BUILD_SHIPPING || UE_BUILD_TEST)
	if (IsTemplate())
	{
		UE_LOG(LogActor, Log, TEXT("WARNING AActor::GetComponentsBoundingCylinder : Called on default object '%s'. Will likely return zero size."), *this->GetPathName());
	}
#endif

	OutCollisionRadius = 0.f;
	OutCollisionHalfHeight = 0.f;

	ForEachComponent<UPrimitiveComponent>(bIncludeFromChildActors, [&](const UPrimitiveComponent* InPrimComp)
	{
		// Only use collidable components to find collision bounding cylinder
		if ((bIgnoreRegistration || InPrimComp->IsRegistered()) && (bNonColliding || InPrimComp->IsCollisionEnabled()))
		{
			float TestRadius, TestHalfHeight;
			InPrimComp->CalcBoundingCylinder(TestRadius, TestHalfHeight);
			OutCollisionRadius = FMath::Max(OutCollisionRadius, TestRadius);
			OutCollisionHalfHeight = FMath::Max(OutCollisionHalfHeight, TestHalfHeight);
		}
	});
}

void AActor::GetSimpleCollisionCylinder(float& CollisionRadius, float& CollisionHalfHeight) const
{
	if (IsRootComponentCollisionRegistered())
	{
		RootComponent->CalcBoundingCylinder(CollisionRadius, CollisionHalfHeight);
	}
	else
	{
		GetComponentsBoundingCylinder(CollisionRadius, CollisionHalfHeight, false);
	}
}

bool AActor::IsRootComponentCollisionRegistered() const
{
	return RootComponent != nullptr && RootComponent->IsRegistered() && RootComponent->IsCollisionEnabled();
}

bool AActor::IsAttachedTo(const AActor* Other) const
{
	return (RootComponent && Other && Other->RootComponent) ? RootComponent->IsAttachedTo(Other->RootComponent) : false;
}

bool AActor::IsBasedOnActor(const AActor* Other) const
{
	return IsAttachedTo(Other);
}

#if WITH_EDITOR
bool AActor::Modify( bool bAlwaysMarkDirty/*=true*/ )
{
	if (!CanModify())
	{
		return false;
	}

	// Any properties that reference a blueprint constructed component needs to avoid creating a reference to the component from the transaction
	// buffer, so we temporarily switch the property to non-transactional while the modify occurs
	TArray<FObjectProperty*> TemporarilyNonTransactionalProperties;
	if (GUndo)
	{
		for (TFieldIterator<FObjectProperty> PropertyIt(GetClass(), EFieldIteratorFlags::IncludeSuper); PropertyIt; ++PropertyIt)
		{
			FObjectProperty* ObjProp = *PropertyIt;
			if (!ObjProp->HasAllPropertyFlags(CPF_NonTransactional))
			{
				UActorComponent* ActorComponent = Cast<UActorComponent>(ObjProp->GetObjectPropertyValue(ObjProp->ContainerPtrToValuePtr<void>(this)));
				if (ActorComponent && ActorComponent->IsCreatedByConstructionScript())
				{
					ObjProp->SetPropertyFlags(CPF_NonTransactional);
					TemporarilyNonTransactionalProperties.Add(ObjProp);
				}
			}
		}
	}

	bool bSavedToTransactionBuffer = UObject::Modify( bAlwaysMarkDirty );

	for (FObjectProperty* ObjProp : TemporarilyNonTransactionalProperties)
	{
		ObjProp->ClearPropertyFlags(CPF_NonTransactional);
	}

	// If the root component is blueprint constructed we don't save it to the transaction buffer
	if (RootComponent)
	{
		if (!RootComponent->IsCreatedByConstructionScript())
		{
			bSavedToTransactionBuffer = RootComponent->Modify(bAlwaysMarkDirty) || bSavedToTransactionBuffer;
		}

		USceneComponent* DefaultAttachComp = GetDefaultAttachComponent();
		if (DefaultAttachComp && DefaultAttachComp != RootComponent && !DefaultAttachComp->IsCreatedByConstructionScript())
		{
			bSavedToTransactionBuffer = DefaultAttachComp->Modify(bAlwaysMarkDirty) || bSavedToTransactionBuffer;
		}
	}

	return bSavedToTransactionBuffer;
}
#endif

FBox AActor::GetComponentsBoundingBox(bool bNonColliding, bool bIncludeFromChildActors) const
{
	FBox Box(ForceInit);

	ForEachComponent<UPrimitiveComponent>(bIncludeFromChildActors, [&](const UPrimitiveComponent* InPrimComp)
	{
		// Only use collidable components to find collision bounding box.
		if (InPrimComp->IsRegistered() && (bNonColliding || InPrimComp->IsCollisionEnabled()))
		{
			Box += InPrimComp->Bounds.GetBox();
		}
	});

	return Box;
}

FBox AActor::CalculateComponentsBoundingBoxInLocalSpace(bool bNonColliding, bool bIncludeFromChildActors) const
{
	FBox Box(ForceInit);
	const FTransform& ActorToWorld = GetTransform();
	const FTransform WorldToActor = ActorToWorld.Inverse();

	ForEachComponent<UPrimitiveComponent>(bIncludeFromChildActors, [&](const UPrimitiveComponent* InPrimComp)
	{
		// Only use collidable components to find collision bounding box.
		if (InPrimComp->IsRegistered() && (bNonColliding || InPrimComp->IsCollisionEnabled()))
		{
			const FTransform ComponentToActor = InPrimComp->GetComponentTransform() * WorldToActor;
			Box += InPrimComp->CalcBounds(ComponentToActor).GetBox();
		}
	});

	return Box;
}

bool AActor::CheckStillInWorld()
{
	if (IsPendingKill())
	{
		return false;
	}
	UWorld* MyWorld = GetWorld();
	if (!MyWorld)
	{
		return false;
	}

	// Only authority or non-networked actors should be destroyed, otherwise misprediction can destroy something the server is intending to keep alive.
	if (!(HasAuthority() || GetLocalRole() == ROLE_None))
	{
		return true;
	}

	// check the variations of KillZ
	AWorldSettings* WorldSettings = MyWorld->GetWorldSettings( true );

	if (!WorldSettings->bEnableWorldBoundsChecks)
	{
		return true;
	}

	if( GetActorLocation().Z < WorldSettings->KillZ )
	{
		UDamageType const* const DmgType = WorldSettings->KillZDamageType ? WorldSettings->KillZDamageType->GetDefaultObject<UDamageType>() : GetDefault<UDamageType>();
		FellOutOfWorld(*DmgType);
		return false;
	}
	// Check if box has poked outside the world
	else if( ( RootComponent != nullptr ) && ( GetRootComponent()->IsRegistered() == true ) )
	{
		const FBox&	Box = GetRootComponent()->Bounds.GetBox();
		if(	Box.Min.X < -HALF_WORLD_MAX || Box.Max.X > HALF_WORLD_MAX ||
			Box.Min.Y < -HALF_WORLD_MAX || Box.Max.Y > HALF_WORLD_MAX ||
			Box.Min.Z < -HALF_WORLD_MAX || Box.Max.Z > HALF_WORLD_MAX )
		{
			UE_LOG(LogActor, Warning, TEXT("%s is outside the world bounds!"), *GetName());
			OutsideWorldBounds();
			// not safe to use physics or collision at this point
			SetActorEnableCollision(false);
			DisableComponentsSimulatePhysics();
			return false;
		}
	}

	return true;
}

void AActor::SetTickGroup(ETickingGroup NewTickGroup)
{
	PrimaryActorTick.TickGroup = NewTickGroup;
}

void AActor::ClearComponentOverlaps()
{
	TInlineComponentArray<UPrimitiveComponent*> PrimitiveComponents;
	GetComponents(PrimitiveComponents);

	// Remove owned components from overlap tracking
	// We don't traverse the RootComponent attachment tree since that might contain
	// components owned by other actors.
	TArray<FOverlapInfo, TInlineAllocator<3>> OverlapsForCurrentComponent;
	for (UPrimitiveComponent* const PrimComp : PrimitiveComponents)
	{
		OverlapsForCurrentComponent.Reset();
		OverlapsForCurrentComponent.Append(PrimComp->GetOverlapInfos());
		for (const FOverlapInfo& CurrentOverlap : OverlapsForCurrentComponent)
		{
			const bool bDoNotifies = true;
			const bool bSkipNotifySelf = false;
			PrimComp->EndComponentOverlap(CurrentOverlap, bDoNotifies, bSkipNotifySelf);
		}
	}
}

void AActor::UpdateOverlaps(bool bDoNotifies)
{
	// just update the root component, which will cascade down to the children
	USceneComponent* const RootComp = GetRootComponent();
	if (RootComp)
	{
		RootComp->UpdateOverlaps(nullptr, bDoNotifies);
	}
}

bool AActor::IsOverlappingActor(const AActor* Other) const
{
	for (UActorComponent* OwnedComp : OwnedComponents)
	{
		if (UPrimitiveComponent* PrimComp = Cast<UPrimitiveComponent>(OwnedComp))
		{
			if ((PrimComp->GetOverlapInfos().Num() > 0) && PrimComp->IsOverlappingActor(Other))
			{
				// found one, finished
				return true;
			}
		}
	}
	return false;
}

void AActor::GetOverlappingActors(TArray<AActor*>& OutOverlappingActors, TSubclassOf<AActor> ClassFilter) const
{
	// prepare output
	TSet<AActor*> OverlappingActors;
	GetOverlappingActors(OverlappingActors, ClassFilter);

	OutOverlappingActors.Reset(OverlappingActors.Num());

	for (AActor* OverlappingActor : OverlappingActors)
	{
		OutOverlappingActors.Add(OverlappingActor);
	}
}

void AActor::GetOverlappingActors(TSet<AActor*>& OutOverlappingActors, TSubclassOf<AActor> ClassFilter) const
{
	// prepare output
	OutOverlappingActors.Reset();
	TSet<AActor*> OverlappingActorsForCurrentComponent;

	for(UActorComponent* OwnedComp : OwnedComponents)
	{
		if(UPrimitiveComponent* PrimComp = Cast<UPrimitiveComponent>(OwnedComp))
		{
			PrimComp->GetOverlappingActors(OverlappingActorsForCurrentComponent, ClassFilter);

			OutOverlappingActors.Reserve(OutOverlappingActors.Num() + OverlappingActorsForCurrentComponent.Num());

			// then merge it into our final list
			for (AActor* OverlappingActor : OverlappingActorsForCurrentComponent)
			{
				if (OverlappingActor != this)
				{
					OutOverlappingActors.Add(OverlappingActor);
				}
			}
		}
	}
}

void AActor::GetOverlappingComponents(TArray<UPrimitiveComponent*>& OutOverlappingComponents) const
{
	TSet<UPrimitiveComponent*> OverlappingComponents;
	GetOverlappingComponents(OverlappingComponents);

	OutOverlappingComponents.Reset(OverlappingComponents.Num());

	for (UPrimitiveComponent* OverlappingComponent : OverlappingComponents)
	{
		OutOverlappingComponents.Add(OverlappingComponent);
	}
}

void AActor::GetOverlappingComponents(TSet<UPrimitiveComponent*>& OutOverlappingComponents) const
{
	OutOverlappingComponents.Reset();
	TArray<UPrimitiveComponent*> OverlappingComponentsForCurrentComponent;

	for (UActorComponent* OwnedComp : OwnedComponents)
	{
		if (UPrimitiveComponent* PrimComp = Cast<UPrimitiveComponent>(OwnedComp))
		{
			// get list of components from the component
			PrimComp->GetOverlappingComponents(OverlappingComponentsForCurrentComponent);

			OutOverlappingComponents.Reserve(OutOverlappingComponents.Num() + OverlappingComponentsForCurrentComponent.Num());

			// then merge it into our final list
			for (UPrimitiveComponent* OverlappingComponent : OverlappingComponentsForCurrentComponent)
			{
				OutOverlappingComponents.Add(OverlappingComponent);
			}
		}
	}
}

void AActor::NotifyActorBeginOverlap(AActor* OtherActor)
{
	// call BP handler
	ReceiveActorBeginOverlap(OtherActor);
}

void AActor::NotifyActorEndOverlap(AActor* OtherActor)
{
	// call BP handler
	ReceiveActorEndOverlap(OtherActor);
}

void AActor::NotifyActorBeginCursorOver()
{
	// call BP handler
	ReceiveActorBeginCursorOver();
}

void AActor::NotifyActorEndCursorOver()
{
	// call BP handler
	ReceiveActorEndCursorOver();
}

void AActor::NotifyActorOnClicked(FKey ButtonPressed)
{
	// call BP handler
	ReceiveActorOnClicked(ButtonPressed);
}

void AActor::NotifyActorOnReleased(FKey ButtonReleased)
{
	// call BP handler
	ReceiveActorOnReleased(ButtonReleased);
}

void AActor::NotifyActorOnInputTouchBegin(const ETouchIndex::Type FingerIndex)
{
	// call BP handler
	ReceiveActorOnInputTouchBegin(FingerIndex);
}

void AActor::NotifyActorOnInputTouchEnd(const ETouchIndex::Type FingerIndex)
{
	// call BP handler
	ReceiveActorOnInputTouchEnd(FingerIndex);
}

void AActor::NotifyActorOnInputTouchEnter(const ETouchIndex::Type FingerIndex)
{
	// call BP handler
	ReceiveActorOnInputTouchEnter(FingerIndex);
}

void AActor::NotifyActorOnInputTouchLeave(const ETouchIndex::Type FingerIndex)
{
	// call BP handler
	ReceiveActorOnInputTouchLeave(FingerIndex);
}


void AActor::NotifyHit(class UPrimitiveComponent* MyComp, AActor* Other, class UPrimitiveComponent* OtherComp, bool bSelfMoved, FVector HitLocation, FVector HitNormal, FVector NormalImpulse, const FHitResult& Hit)
{
	// call BP handler
	ReceiveHit(MyComp, Other, OtherComp, bSelfMoved, HitLocation, HitNormal, NormalImpulse, Hit);
}

/** marks all PrimitiveComponents for which their Owner is relevant for visibility as dirty because the Owner of some Actor in the chain has changed
 * @param TheActor the actor to mark components dirty for
 */
static void MarkOwnerRelevantComponentsDirty(AActor* TheActor)
{
	for (UActorComponent* Component : TheActor->GetComponents())
	{
		UPrimitiveComponent* Primitive = Cast<UPrimitiveComponent>(Component);
		if (Primitive && Primitive->IsRegistered() && (Primitive->bOnlyOwnerSee || Primitive->bOwnerNoSee))
		{
			Primitive->MarkRenderStateDirty();
		}
	}

	// recurse over children of this Actor
	for (int32 i = 0; i < TheActor->Children.Num(); i++)
	{
		AActor* Child = TheActor->Children[i];
		if (Child != nullptr && !Child->IsPendingKill())
		{
			MarkOwnerRelevantComponentsDirty(Child);
		}
	}
}

bool AActor::WasRecentlyRendered(float Tolerance) const
{
	if (const UWorld* const World = GetWorld())
	{
		// Adjust tolerance, so visibility is not affected by bad frame rate / hitches.
		const float RenderTimeThreshold = FMath::Max(Tolerance, World->DeltaTimeSeconds + KINDA_SMALL_NUMBER);

		// If the current cached value is less than the tolerance then we don't need to go look at the components
		return World->TimeSince(GetLastRenderTime()) <= RenderTimeThreshold;
	}
	return false;
}

float AActor::GetLastRenderTime() const
{
	return LastRenderTime;
}

void AActor::SetOwner(AActor* NewOwner)
{
	if (Owner != NewOwner && !IsPendingKill())
	{
		if (NewOwner != nullptr && NewOwner->IsOwnedBy(this))
		{
			UE_LOG(LogActor, Error, TEXT("SetOwner(): Failed to set '%s' owner of '%s' because it would cause an Owner loop"), *NewOwner->GetName(), *GetName());
			return;
		}

		// Sets this actor's parent to the specified actor.
		if (Owner != nullptr)
		{
			// remove from old owner's Children array
			verifySlow(Owner->Children.Remove(this) == 1);
		}

		Owner = NewOwner;
		MARK_PROPERTY_DIRTY_FROM_NAME(AActor, Owner, this);

		if (Owner != nullptr)
		{
			// add to new owner's Children array
			checkSlow(!Owner->Children.Contains(this));
			Owner->Children.Add(this);
		}

		// mark all components for which Owner is relevant for visibility to be updated
		if (bHasFinishedSpawning)
		{
			MarkOwnerRelevantComponentsDirty(this);
		}
	}
}

bool AActor::HasLocalNetOwner() const
{
	// I might be the top owner if I am a Pawn or a Controller (owner will be null)
	const AActor* TopOwner = this;

	if (Owner != nullptr)
	{
		// I have an owner so search that for the top owner
		for (TopOwner = Owner; TopOwner->Owner; TopOwner = TopOwner->Owner)
		{
		}
	}

	// Top owner will normally be a Pawn or a Controller
	if (const APawn* Pawn = Cast<APawn>(TopOwner))
	{
		return Pawn->IsLocallyControlled();
	}

	const AController* Controller = Cast<AController>(TopOwner);
	return Controller && Controller->IsLocalController();
}

bool AActor::HasNetOwner() const
{
	if (Owner == nullptr)
	{
		// all basic AActors are unable to call RPCs without special AActors as their owners (ie APlayerController)
		return false;
	}

	// Find the topmost actor in this owner chain
	AActor* TopOwner = nullptr;
	for (TopOwner = Owner; TopOwner->Owner; TopOwner = TopOwner->Owner)
	{
	}

	return TopOwner->HasNetOwner();
}

void AActor::SetAutoDestroyWhenFinished(bool bVal)
{
	bAutoDestroyWhenFinished = bVal;
	if (UWorld* MyWorld = GetWorld())
	{
		if(UAutoDestroySubsystem* AutoDestroySub = MyWorld->GetSubsystem<UAutoDestroySubsystem>())
		{
			if (bAutoDestroyWhenFinished && (HasActorBegunPlay() || IsActorBeginningPlay()))
			{
				AutoDestroySub->RegisterActor(this);
			}
			else
			{
				AutoDestroySub->UnregisterActor(this);
			}
		}
	}
}

void AActor::K2_AttachRootComponentTo(USceneComponent* InParent, FName InSocketName, EAttachLocation::Type AttachLocationType /*= EAttachLocation::KeepRelativeOffset */, bool bWeldSimulatedBodies /*=true*/)
{
PRAGMA_DISABLE_DEPRECATION_WARNINGS
	if (RootComponent && InParent)
	{
		RootComponent->AttachTo(InParent, InSocketName, AttachLocationType, bWeldSimulatedBodies);
	}
PRAGMA_ENABLE_DEPRECATION_WARNINGS
}

void AActor::K2_AttachToComponent(USceneComponent* Parent, FName SocketName, EAttachmentRule LocationRule, EAttachmentRule RotationRule, EAttachmentRule ScaleRule, bool bWeldSimulatedBodies)
{
	AttachToComponent(Parent, FAttachmentTransformRules(LocationRule, RotationRule, ScaleRule, bWeldSimulatedBodies), SocketName);
}

void AActor::AttachToComponent(USceneComponent* Parent, const FAttachmentTransformRules& AttachmentRules, FName SocketName)
{
	if (RootComponent && Parent)
	{
		RootComponent->AttachToComponent(Parent, AttachmentRules, SocketName);
	}
}

void AActor::OnRep_AttachmentReplication()
{
	if (AttachmentReplication.AttachParent)
	{
		if (RootComponent)
		{
			USceneComponent* AttachParentComponent = (AttachmentReplication.AttachComponent ? AttachmentReplication.AttachComponent : AttachmentReplication.AttachParent->GetRootComponent());

			if (AttachParentComponent)
			{
				RootComponent->SetRelativeLocation_Direct(AttachmentReplication.LocationOffset);
				RootComponent->SetRelativeRotation_Direct(AttachmentReplication.RotationOffset);
				RootComponent->SetRelativeScale3D_Direct(AttachmentReplication.RelativeScale3D);

				// If we're already attached to the correct Parent and Socket, then the update must be position only.
				// AttachToComponent would early out in this case.
				// Note, we ignore the special case for simulated bodies in AttachToComponent as AttachmentReplication shouldn't get updated
				// if the body is simulated (see AActor::GatherMovement).
				const bool bAlreadyAttached = (AttachParentComponent == RootComponent->GetAttachParent() && AttachmentReplication.AttachSocket == RootComponent->GetAttachSocketName() && AttachParentComponent->GetAttachChildren().Contains(RootComponent));
				if (bAlreadyAttached)
				{
					// Note, this doesn't match AttachToComponent, but we're assuming it's safe to skip physics (see comment above).
					RootComponent->UpdateComponentToWorld(EUpdateTransformFlags::SkipPhysicsUpdate, ETeleportType::None);
				}
				else
				{
					RootComponent->AttachToComponent(AttachParentComponent, FAttachmentTransformRules::KeepRelativeTransform, AttachmentReplication.AttachSocket);
				}
			}
		}
	}
	else
	{
		DetachFromActor(FDetachmentTransformRules::KeepWorldTransform);

		// Handle the case where an object was both detached and moved on the server in the same frame.
		// Calling this extraneously does not hurt but will properly fire events if the movement state changed while attached.
		// This is needed because client side movement is ignored when attached
		if (IsReplicatingMovement())
		{
			OnRep_ReplicatedMovement();
		}
	}
}

void AActor::K2_AttachRootComponentToActor(AActor* InParentActor, FName InSocketName /*= NAME_None*/, EAttachLocation::Type AttachLocationType /*= EAttachLocation::KeepRelativeOffset */, bool bWeldSimulatedBodies /*=true*/)
{
	if (RootComponent && InParentActor)
	{
		USceneComponent* ParentDefaultAttachComponent = InParentActor->GetDefaultAttachComponent();
		if (ParentDefaultAttachComponent)
		{
PRAGMA_DISABLE_DEPRECATION_WARNINGS
			RootComponent->AttachTo(ParentDefaultAttachComponent, InSocketName, AttachLocationType, bWeldSimulatedBodies );
PRAGMA_ENABLE_DEPRECATION_WARNINGS
		}
	}
}

void AActor::K2_AttachToActor(AActor* ParentActor, FName SocketName, EAttachmentRule LocationRule, EAttachmentRule RotationRule, EAttachmentRule ScaleRule, bool bWeldSimulatedBodies)
{
	AttachToActor(ParentActor, FAttachmentTransformRules(LocationRule, RotationRule, ScaleRule, bWeldSimulatedBodies), SocketName);
}

void AActor::AttachToActor(AActor* ParentActor, const FAttachmentTransformRules& AttachmentRules, FName SocketName)
{
	if (RootComponent && ParentActor)
	{
		USceneComponent* ParentDefaultAttachComponent = ParentActor->GetDefaultAttachComponent();
		if (ParentDefaultAttachComponent)
		{
			RootComponent->AttachToComponent(ParentDefaultAttachComponent, AttachmentRules, SocketName);
		}
	}
}

void AActor::SnapRootComponentTo(AActor* InParentActor, FName InSocketName/* = NAME_None*/)
{
	if (RootComponent && InParentActor)
	{
		USceneComponent* ParentDefaultAttachComponent = InParentActor->GetDefaultAttachComponent();
		if (ParentDefaultAttachComponent)
		{
			RootComponent->AttachToComponent(ParentDefaultAttachComponent, FAttachmentTransformRules::SnapToTargetNotIncludingScale, InSocketName);
		}
	}
}

void AActor::DetachRootComponentFromParent(bool bMaintainWorldPosition)
{
	if(RootComponent)
	{
PRAGMA_DISABLE_DEPRECATION_WARNINGS
		RootComponent->DetachFromParent(bMaintainWorldPosition);
PRAGMA_ENABLE_DEPRECATION_WARNINGS		

		// Clear AttachmentReplication struct
		AttachmentReplication = FRepAttachment();
		MARK_PROPERTY_DIRTY_FROM_NAME(AActor, AttachmentReplication, this);
	}
}

void AActor::K2_DetachFromActor(EDetachmentRule LocationRule /*= EDetachmentRule::KeepRelative*/, EDetachmentRule RotationRule /*= EDetachmentRule::KeepRelative*/, EDetachmentRule ScaleRule /*= EDetachmentRule::KeepRelative*/)
{
	DetachFromActor(FDetachmentTransformRules(LocationRule, RotationRule, ScaleRule, true));
}

void AActor::DetachFromActor(const FDetachmentTransformRules& DetachmentRules)
{
	if (RootComponent)
	{
		RootComponent->DetachFromComponent(DetachmentRules);
	}
}

void AActor::DetachAllSceneComponents(USceneComponent* InParentComponent, const FDetachmentTransformRules& DetachmentRules)
{
	if (InParentComponent)
	{
		TInlineComponentArray<USceneComponent*> Components;
		GetComponents(Components);

		for (USceneComponent* SceneComp : Components)
		{
			if (SceneComp->GetAttachParent() == InParentComponent)
			{
				SceneComp->DetachFromComponent(DetachmentRules);
			}
		}
	}
}

AActor* AActor::GetAttachParentActor() const
{
	if (GetRootComponent() && GetRootComponent()->GetAttachParent())
	{
		return GetRootComponent()->GetAttachParent()->GetOwner();
	}

	return nullptr;
}

FName AActor::GetAttachParentSocketName() const
{
	if (GetRootComponent() && GetRootComponent()->GetAttachParent())
	{
		return GetRootComponent()->GetAttachSocketName();
	}

	return NAME_None;
}

void AActor::ForEachAttachedActors(TFunctionRef<bool(class AActor*)> Functor) const
{
	if (RootComponent != nullptr)
	{
		// Current set of components to check
		TInlineComponentArray<USceneComponent*> CompsToCheck;

		// Set of all components we have checked
		TInlineComponentArray<USceneComponent*> CheckedComps;

		CompsToCheck.Push(RootComponent);

		// While still work left to do
		while (CompsToCheck.Num() > 0)
		{
			// Get the next off the queue
			const bool bAllowShrinking = false;
			USceneComponent* SceneComp = CompsToCheck.Pop(bAllowShrinking);

			// Add it to the 'checked' set, should not already be there!
			CheckedComps.Add(SceneComp);

			AActor* CompOwner = SceneComp->GetOwner();
			if (CompOwner != nullptr)
			{
				if (CompOwner != this)
				{
					// If this component has a different owner, call the callback and stop if told.
					if (!Functor(CompOwner))
					{
						// The functor wants us to abort
						return;
					}
				}
				else
				{
					// This component is owned by us, we need to add its children
					for (USceneComponent* ChildComp : SceneComp->GetAttachChildren())
					{
						// Add any we have not explored yet to the set to check
						if (ChildComp != nullptr && !CheckedComps.Contains(ChildComp))
						{
							CompsToCheck.Push(ChildComp);
						}
					}
				}
			}
		}
	}
}

void AActor::GetAttachedActors(TArray<class AActor*>& OutActors, bool bResetArray) const
{
	if (bResetArray)
	{
		OutActors.Reset();
	}
	ForEachAttachedActors([&OutActors](AActor * Actor) { OutActors.AddUnique(Actor); return true; });
}

bool AActor::ActorHasTag(FName Tag) const
{
	return (Tag != NAME_None) && Tags.Contains(Tag);
}

bool AActor::IsInLevel(const ULevel *TestLevel) const
{
	return (GetLevel() == TestLevel);
}

ULevel* AActor::GetLevel() const
{
	return GetTypedOuter<ULevel>();
}

bool AActor::IsInPersistentLevel(bool bIncludeLevelStreamingPersistent) const
{
	ULevel* MyLevel = GetLevel();
	UWorld* World = GetWorld();
	return ( (MyLevel == World->PersistentLevel) || ( bIncludeLevelStreamingPersistent && World->GetStreamingLevels().Num() > 0 &&
														Cast<ULevelStreamingPersistent>(World->GetStreamingLevels()[0]) &&
														World->GetStreamingLevels()[0]->GetLoadedLevel() == MyLevel ) );
}


bool AActor::IsMatineeControlled() const 
{
	bool bMovedByMatinee = false;
	for(auto It(ControllingMatineeActors.CreateConstIterator()); It; It++)
	{
		AMatineeActor* ControllingMatineeActor = *It;
		if(ControllingMatineeActor != nullptr)
		{
			UInterpGroupInst* GroupInst = ControllingMatineeActor->FindGroupInst(this);
			if(GroupInst != nullptr)
			{
				if(GroupInst->Group && GroupInst->Group->HasMoveTrack())
				{
					bMovedByMatinee = true;
					break;
				}
			}
			else
			{
				UE_LOG(LogActor, Log, TEXT("IsMatineeControlled: ControllingMatineeActor is set but no GroupInstance (%s)"), *GetPathName());
			}
		}
	}
	return bMovedByMatinee;
}

bool AActor::IsRootComponentStatic() const
{
	return(RootComponent != nullptr && RootComponent->Mobility == EComponentMobility::Static);
}

bool AActor::IsRootComponentStationary() const
{
	return(RootComponent != nullptr && RootComponent->Mobility == EComponentMobility::Stationary);
}

bool AActor::IsRootComponentMovable() const
{
	return(RootComponent != nullptr && RootComponent->Mobility == EComponentMobility::Movable);
}

FVector AActor::GetTargetLocation(AActor* RequestedBy) const
{
	return GetActorLocation();
}


bool AActor::IsRelevancyOwnerFor(const AActor* ReplicatedActor, const AActor* ActorOwner, const AActor* ConnectionActor) const
{
	return (ActorOwner == this);
}

void AActor::ForceNetUpdate()
{
	if (GetLocalRole() == ROLE_Authority)
	{
		// ForceNetUpdate on the game net driver only if we are the authority...
		UNetDriver* NetDriver = GetNetDriver();
		if (NetDriver && NetDriver->GetNetMode() < ENetMode::NM_Client) // ... and not a client
		{
			NetDriver->ForceNetUpdate(this);
			if (NetDormancy > DORM_Awake)
			{
				FlushNetDormancy(); 
			}
		}
	}
	
	// Even if not authority, still need to ForceNetUpdate on the demo net driver
	if (UWorld* MyWorld = GetWorld())
	{
		if (UDemoNetDriver* DemoNetDriver = MyWorld->GetDemoNetDriver())
		{
			DemoNetDriver->ForceNetUpdate(this);
		}
	}
}

bool AActor::IsReplicationPausedForConnection(const FNetViewer& ConnectionOwnerNetViewer)
{
	return false;
}

void AActor::OnReplicationPausedChanged(bool bIsReplicationPaused)
{
}

void AActor::SetNetDormancy(ENetDormancy NewDormancy)
{
	if (IsNetMode(NM_Client))
	{
		return;
	}

	if (IsPendingKillPending())
	{
		return;
	}

	UWorld* MyWorld = GetWorld();
	UNetDriver* NetDriver = GEngine->FindNamedNetDriver(MyWorld, NetDriverName);
	if (NetDriver)
	{
		ENetDormancy OldDormancy = NetDormancy;
		NetDormancy = NewDormancy;

		// Tell driver about change
		if (OldDormancy != NewDormancy)
		{
			NetDriver->NotifyActorDormancyChange(this, OldDormancy);
		}

		// If not dormant, flush actor from NetDriver's dormant list
		if (NewDormancy <= DORM_Awake)
		{
			// Since we are coming out of dormancy, make sure we are on the network actor list
			MyWorld->AddNetworkActor( this );

			NetDriver->FlushActorDormancy(this);

			if (UDemoNetDriver* DemoNetDriver = MyWorld->GetDemoNetDriver())
			{
				if (DemoNetDriver != NetDriver)
				{
					DemoNetDriver->FlushActorDormancy(this);
				}
			}
		}
	}
}

/** Removes the actor from the NetDriver's dormancy list: forcing at least one more update. */
void AActor::FlushNetDormancy()
{
	if (IsNetMode(NM_Client) || NetDormancy <= DORM_Awake || IsPendingKillPending())
	{
		return;
	}

	QUICK_SCOPE_CYCLE_COUNTER(NET_AActor_FlushNetDormancy);

	bool bWasDormInitial = false;
	if (NetDormancy == DORM_Initial)
	{
		// No longer initially dormant
		NetDormancy = DORM_DormantAll;
		bWasDormInitial = true;
	}

	// Don't proceed with network operations if not actually set to replicate
	if (!bReplicates)
	{
		return;
	}

	UWorld* const MyWorld = GetWorld();
	if (MyWorld)
	{
		// Add to network actors list if needed
		MyWorld->AddNetworkActor(this);
	
		UNetDriver* const NetDriver = GetNetDriver();
		if (NetDriver)
		{
			NetDriver->FlushActorDormancy(this);

			if (UDemoNetDriver* DemoNetDriver = MyWorld->GetDemoNetDriver())
			{
				if (DemoNetDriver != NetDriver)
				{
					DemoNetDriver->FlushActorDormancy(this, bWasDormInitial);
				}
			}
		}
	}
}

void AActor::ForcePropertyCompare()
{
	if ( IsNetMode( NM_Client ) )
	{
		return;
	}

	if ( !bReplicates )
	{
		return;
	}

	const UWorld* MyWorld = GetWorld();

	UNetDriver* NetDriver = GetNetDriver();

	if ( NetDriver )
	{
		NetDriver->ForcePropertyCompare( this );

		if (UDemoNetDriver* DemoNetDriver = MyWorld->GetDemoNetDriver())
		{
			if (DemoNetDriver != NetDriver)
			{
				DemoNetDriver->ForcePropertyCompare(this);
			}
		}
	}
}

void AActor::PostRenderFor(APlayerController *PC, UCanvas *Canvas, FVector CameraPosition, FVector CameraDir) {}

void AActor::PrestreamTextures( float Seconds, bool bEnableStreaming, int32 CinematicTextureGroups )
{
	// This only handles non-location-based streaming. Location-based streaming is handled by SeqAct_StreamInTextures::UpdateOp.
	float Duration = 0.0;
	if ( bEnableStreaming )
	{
		// A Seconds==0.0f, it means infinite (e.g. 30 days)
		Duration = FMath::IsNearlyZero(Seconds) ? (60.0f*60.0f*24.0f*30.0f) : Seconds;
	}

	// Iterate over all components of that actor
	for (UActorComponent* Component : GetComponents())
	{
		// If its a static mesh component, with a static mesh
		UMeshComponent* MeshComponent = Cast<UMeshComponent>(Component);
		if (MeshComponent && MeshComponent->IsRegistered() )
		{
			MeshComponent->PrestreamTextures( Duration, false, CinematicTextureGroups );
		}
	}
}

void AActor::OnRep_Instigator() {}

void AActor::OnRep_ReplicateMovement() {}

void AActor::RouteEndPlay(const EEndPlayReason::Type EndPlayReason)
{
	if (bActorInitialized)
	{
		if (ActorHasBegunPlay == EActorBeginPlayState::HasBegunPlay)
		{
			EndPlay(EndPlayReason);
		}

		// Behaviors specific to an actor being unloaded due to a streaming level removal
		if (EndPlayReason == EEndPlayReason::RemovedFromWorld)
		{
			ClearComponentOverlaps();

			bActorInitialized = false;
			if (UWorld* World = GetWorld())
			{
				World->RemoveNetworkActor(this);
			}
		}

		// Clear any ticking lifespan timers
		if (TimerHandle_LifeSpanExpired.IsValid())
		{
			SetLifeSpan(0.f);
		}
	}

	UninitializeComponents();
}

void AActor::EndPlay(const EEndPlayReason::Type EndPlayReason)
{
	if (ActorHasBegunPlay == EActorBeginPlayState::HasBegunPlay)
	{
		TRACE_OBJECT_EVENT(this, EndPlay);

		ActorHasBegunPlay = EActorBeginPlayState::HasNotBegunPlay;

		// Dispatch the blueprint events
		ReceiveEndPlay(EndPlayReason);
		OnEndPlay.Broadcast(this, EndPlayReason);

		TInlineComponentArray<UActorComponent*> Components;
		GetComponents(Components);

		for (UActorComponent* Component : Components)
		{
			if (Component->HasBegunPlay())
			{
				Component->EndPlay(EndPlayReason);
			}
		}
	}
}

FVector AActor::GetPlacementExtent() const
{
	FVector Extent(0.f);
	if( (RootComponent && GetRootComponent()->ShouldCollideWhenPlacing()) && bCollideWhenPlacing) 
	{
		FBox ActorBox(ForceInit);
		for (UActorComponent* Component : GetComponents())
		{
			USceneComponent* SceneComp = Cast<USceneComponent>(Component);
			if (SceneComp && SceneComp->ShouldCollideWhenPlacing())
			{
				ActorBox += SceneComp->GetPlacementExtent().GetBox();
			}
		}

		// Get box extent, adjusting for any difference between the center of the box and the actor pivot
		FVector AdjustedBoxExtent = ActorBox.GetExtent() - ActorBox.GetCenter();
		float CollisionRadius = FMath::Sqrt((AdjustedBoxExtent.X * AdjustedBoxExtent.X) + (AdjustedBoxExtent.Y * AdjustedBoxExtent.Y));
		Extent = FVector(CollisionRadius, CollisionRadius, AdjustedBoxExtent.Z);
	}
	return Extent;
}

void AActor::Destroyed()
{
	RouteEndPlay(EEndPlayReason::Destroyed);

	ReceiveDestroyed();
	OnDestroyed.Broadcast(this);
}

void AActor::TearOff()
{
	const ENetMode NetMode = GetNetMode();

	if (NetMode == NM_ListenServer || NetMode == NM_DedicatedServer)
	{
		bTearOff = true;
		MARK_PROPERTY_DIRTY_FROM_NAME(AActor, bTearOff, this);
		
		FWorldContext* const Context = GEngine->GetWorldContextFromWorld(GetWorld());
		if (Context != nullptr)
		{
			for (FNamedNetDriver& Driver : Context->ActiveNetDrivers)
			{
				if (Driver.NetDriver != nullptr && Driver.NetDriver->ShouldReplicateActor(this))
				{
					Driver.NetDriver->NotifyActorTearOff(this);
				}
			}
		}
	}
}

void AActor::TornOff() {}

void AActor::Reset()
{
	K2_OnReset();
}

void AActor::FellOutOfWorld(const UDamageType& dmgType)
{
	// Only authority or non-networked actors should be destroyed, otherwise misprediction can destroy something the server is intending to keep alive.
	if (HasAuthority() || GetLocalRole() == ROLE_None)
	{
		DisableComponentsSimulatePhysics();
		SetActorHiddenInGame(true);
		SetActorEnableCollision(false);
		Destroy();
	}
}

void AActor::MakeNoise(float Loudness, APawn* NoiseInstigator, FVector NoiseLocation, float MaxRange, FName Tag)
{
	NoiseInstigator = NoiseInstigator ? NoiseInstigator : GetInstigator();
	if ((GetNetMode() != NM_Client) && NoiseInstigator)
	{
		AActor::MakeNoiseDelegate.Execute(this, Loudness, NoiseInstigator
			, NoiseLocation.IsZero() ? GetActorLocation() : NoiseLocation
			, MaxRange
			, Tag);
	}
}

void AActor::MakeNoiseImpl(AActor* NoiseMaker, float Loudness, APawn* NoiseInstigator, const FVector& NoiseLocation, float MaxRange, FName Tag)
{
	check(NoiseMaker);

	UPawnNoiseEmitterComponent* NoiseEmitterComponent = NoiseInstigator->GetPawnNoiseEmitterComponent();
	if (NoiseEmitterComponent)
	{
		// Note: MaxRange and Tag are not supported for this legacy component. Use AISense_Hearing instead.
		NoiseEmitterComponent->MakeNoise( NoiseMaker, Loudness, NoiseLocation );
	}
}

void AActor::SetMakeNoiseDelegate(const FMakeNoiseDelegate& NewDelegate)
{
	if (NewDelegate.IsBound())
	{
		MakeNoiseDelegate = NewDelegate;
	}
}

float AActor::TakeDamage(float DamageAmount, FDamageEvent const& DamageEvent, AController* EventInstigator, AActor* DamageCauser)
{
	float ActualDamage = DamageAmount;

	UDamageType const* const DamageTypeCDO = DamageEvent.DamageTypeClass ? DamageEvent.DamageTypeClass->GetDefaultObject<UDamageType>() : GetDefault<UDamageType>();
	if (DamageEvent.IsOfType(FPointDamageEvent::ClassID))
	{
		// point damage event, pass off to helper function
		FPointDamageEvent* const PointDamageEvent = (FPointDamageEvent*) &DamageEvent;
		ActualDamage = InternalTakePointDamage(ActualDamage, *PointDamageEvent, EventInstigator, DamageCauser);

		// K2 notification for this actor
		if (ActualDamage != 0.f)
		{
			ReceivePointDamage(ActualDamage, DamageTypeCDO, PointDamageEvent->HitInfo.ImpactPoint, PointDamageEvent->HitInfo.ImpactNormal, PointDamageEvent->HitInfo.Component.Get(), PointDamageEvent->HitInfo.BoneName, PointDamageEvent->ShotDirection, EventInstigator, DamageCauser, PointDamageEvent->HitInfo);
			OnTakePointDamage.Broadcast(this, ActualDamage, EventInstigator, PointDamageEvent->HitInfo.ImpactPoint, PointDamageEvent->HitInfo.Component.Get(), PointDamageEvent->HitInfo.BoneName, PointDamageEvent->ShotDirection, DamageTypeCDO, DamageCauser);

			// Notify the component
			UPrimitiveComponent* const PrimComp = PointDamageEvent->HitInfo.Component.Get();
			if (PrimComp)
			{
				PrimComp->ReceiveComponentDamage(DamageAmount, DamageEvent, EventInstigator, DamageCauser);
			}
		}
	}
	else if (DamageEvent.IsOfType(FRadialDamageEvent::ClassID))
	{
		// radial damage event, pass off to helper function
		FRadialDamageEvent* const RadialDamageEvent = (FRadialDamageEvent*) &DamageEvent;
		ActualDamage = InternalTakeRadialDamage(ActualDamage, *RadialDamageEvent, EventInstigator, DamageCauser);

		// K2 notification for this actor
		if (ActualDamage != 0.f)
		{
			FHitResult const& Hit = (RadialDamageEvent->ComponentHits.Num() > 0) ? RadialDamageEvent->ComponentHits[0] : FHitResult();
			ReceiveRadialDamage(ActualDamage, DamageTypeCDO, RadialDamageEvent->Origin, Hit, EventInstigator, DamageCauser);
			OnTakeRadialDamage.Broadcast(this, ActualDamage, DamageTypeCDO, RadialDamageEvent->Origin, Hit, EventInstigator, DamageCauser);

			// add any desired physics impulses to our components
			for (int HitIdx = 0; HitIdx < RadialDamageEvent->ComponentHits.Num(); ++HitIdx)
			{
				FHitResult const& CompHit = RadialDamageEvent->ComponentHits[HitIdx];
				UPrimitiveComponent* const PrimComp = CompHit.Component.Get();
				if (PrimComp && PrimComp->GetOwner() == this)
				{
					PrimComp->ReceiveComponentDamage(DamageAmount, DamageEvent, EventInstigator, DamageCauser);
				}
			}
		}
	}

	// generic damage notifications sent for any damage
	// note we will broadcast these for negative damage as well
	if (ActualDamage != 0.f)
	{
		ReceiveAnyDamage(ActualDamage, DamageTypeCDO, EventInstigator, DamageCauser);
		OnTakeAnyDamage.Broadcast(this, ActualDamage, DamageTypeCDO, EventInstigator, DamageCauser);
		if (EventInstigator != nullptr)
		{
			EventInstigator->InstigatedAnyDamage(ActualDamage, DamageTypeCDO, this, DamageCauser);
		}
	}

	return ActualDamage;
}

float AActor::InternalTakeRadialDamage(float Damage, FRadialDamageEvent const& RadialDamageEvent, class AController* EventInstigator, class AActor* DamageCauser)
{
	float ActualDamage = Damage;

	FVector ClosestHitLoc(0);

	// find closest component
	// @todo, something more accurate here to account for size of components, e.g. closest point on the component bbox?
	// @todo, sum up damage contribution to each component?
	float ClosestHitDistSq = MAX_FLT;
	for (int32 HitIdx=0; HitIdx<RadialDamageEvent.ComponentHits.Num(); ++HitIdx)
	{
		FHitResult const& Hit = RadialDamageEvent.ComponentHits[HitIdx];
		float const DistSq = (Hit.ImpactPoint - RadialDamageEvent.Origin).SizeSquared();
		if (DistSq < ClosestHitDistSq)
		{
			ClosestHitDistSq = DistSq;
			ClosestHitLoc = Hit.ImpactPoint;
		}
	}

	float const RadialDamageScale = RadialDamageEvent.Params.GetDamageScale( FMath::Sqrt(ClosestHitDistSq) );

	ActualDamage = FMath::Lerp(RadialDamageEvent.Params.MinimumDamage, ActualDamage, FMath::Max(0.f, RadialDamageScale));

	return ActualDamage;
}

float AActor::InternalTakePointDamage(float Damage, FPointDamageEvent const& PointDamageEvent, AController* EventInstigator, AActor* DamageCauser)
{
	return Damage;
}

/** Util to check if prim comp pointer is valid and still alive */
extern bool IsPrimCompValidAndAlive(UPrimitiveComponent* PrimComp);

/** Used to determine if it is ok to call a notification on this object */
bool IsActorValidToNotify(AActor* Actor)
{
	return (Actor != nullptr) && !Actor->IsPendingKill() && !Actor->GetClass()->HasAnyClassFlags(CLASS_NewerVersionExists);
}

void AActor::InternalDispatchBlockingHit(UPrimitiveComponent* MyComp, UPrimitiveComponent* OtherComp, bool bSelfMoved, FHitResult const& Hit)
{
	check(MyComp);

	if (OtherComp != nullptr)
	{
		AActor* OtherActor = OtherComp->GetOwner();

		// Call virtual
		if(IsActorValidToNotify(this))
		{
			NotifyHit(MyComp, OtherActor, OtherComp, bSelfMoved, Hit.ImpactPoint, Hit.ImpactNormal, FVector(0,0,0), Hit);
		}

		// If we are still ok, call delegate on actor
		if(IsActorValidToNotify(this))
		{
			OnActorHit.Broadcast(this, OtherActor, FVector(0,0,0), Hit);
		}

		// If component is still alive, call delegate on component
		if(!MyComp->IsPendingKill())
		{
			MyComp->OnComponentHit.Broadcast(MyComp, OtherActor, OtherComp, FVector(0,0,0), Hit);
		}
	}
}

void AActor::DispatchBlockingHit(UPrimitiveComponent* MyComp, UPrimitiveComponent* OtherComp, bool bSelfMoved, FHitResult const& Hit)
{
	InternalDispatchBlockingHit(MyComp, OtherComp, bSelfMoved, bSelfMoved ? Hit : FHitResult::GetReversedHit(Hit));
}


FString AActor::GetHumanReadableName() const
{
	return GetName();
}

void AActor::DisplayDebug(UCanvas* Canvas, const FDebugDisplayInfo& DebugDisplay, float& YL, float& YPos)
{
	FDisplayDebugManager& DisplayDebugManager = Canvas->DisplayDebugManager;
	DisplayDebugManager.SetDrawColor(FColor(255, 0, 0));

	FString T = GetHumanReadableName();
	if( IsPendingKill() )
	{
		T = FString::Printf(TEXT("%s DELETED (IsPendingKill() == true)"), *T);
	}
	if( T != "" )
	{
		DisplayDebugManager.DrawString(T);
	}

	DisplayDebugManager.SetDrawColor(FColor(255, 255, 255));

	if( DebugDisplay.IsDisplayOn(TEXT("net")) )
	{
		if( GetNetMode() != NM_Standalone )
		{
			// networking attributes
			T = FString::Printf(TEXT("ROLE: %i RemoteRole: %i NetNode: %i"), (int32)GetLocalRole(), (int32)RemoteRole, (int32)GetNetMode());

			if( GetTearOff() )
			{
				T = T + FString(TEXT(" Tear Off"));
			}
			DisplayDebugManager.DrawString(T);
		}
	}

	DisplayDebugManager.DrawString(FString::Printf(TEXT("Location: %s Rotation: %s"), *GetActorLocation().ToCompactString(), *GetActorRotation().ToCompactString()));

	if( DebugDisplay.IsDisplayOn(TEXT("physics")) )
	{
		DisplayDebugManager.DrawString(FString::Printf(TEXT("Velocity: %s Speed: %f Speed2D: %f"), *GetVelocity().ToCompactString(), GetVelocity().Size(), GetVelocity().Size2D()));
	}

	if( DebugDisplay.IsDisplayOn(TEXT("collision")) )
	{
		Canvas->DrawColor.B = 0;
		float MyRadius, MyHeight;
		GetComponentsBoundingCylinder(MyRadius, MyHeight);
		DisplayDebugManager.DrawString(FString::Printf(TEXT("Collision Radius: %f Height: %f"), MyRadius, MyHeight));

		if ( RootComponent == nullptr )
		{
			DisplayDebugManager.DrawString(FString(TEXT("No RootComponent")));
		}

		T = FString(TEXT("Overlapping "));

		TSet<AActor*> TouchingActors;
		GetOverlappingActors(TouchingActors);
		bool bFoundAnyOverlaps = false;
		for (AActor* const TestActor : TouchingActors)
		{
			if (TestActor &&
				!TestActor->IsPendingKill())
			{
				T = T + TestActor->GetName() + " ";
				bFoundAnyOverlaps = true;
			}
		}

		if (!bFoundAnyOverlaps)
		{
			T = TEXT("Overlapping nothing");
		}
		DisplayDebugManager.DrawString(T);
	}
	DisplayDebugManager.DrawString(FString::Printf(TEXT(" Instigator: %s Owner: %s"), 
		*GetNameSafe(GetInstigator()), *GetNameSafe(Owner)));

	static FName NAME_Animation(TEXT("Animation"));
	static FName NAME_Bones = FName(TEXT("Bones"));
	if (DebugDisplay.IsDisplayOn(NAME_Animation) || DebugDisplay.IsDisplayOn(NAME_Bones))
	{
		if (DebugDisplay.IsDisplayOn(NAME_Animation))
		{
			for (UActorComponent* Comp : GetComponents())
			{
				if (USkeletalMeshComponent* SkelMeshComp = Cast<USkeletalMeshComponent>(Comp))
				{
					if (UAnimInstance* AnimInstance = SkelMeshComp->GetAnimInstance())
					{
						AnimInstance->DisplayDebug(Canvas, DebugDisplay, YL, YPos);
					}
				}
			}
		}
	}
}

void AActor::OutsideWorldBounds()
{
	Destroy();
}

bool AActor::CanBeBaseForCharacter(APawn* APawn) const
{
	return true;
}

void AActor::BecomeViewTarget( APlayerController* PC )
{
	K2_OnBecomeViewTarget(PC);
}

void AActor::EndViewTarget( APlayerController* PC )
{
	K2_OnEndViewTarget(PC);
}

APawn* AActor::GetInstigator() const
{
	return Instigator;
}

AController* AActor::GetInstigatorController() const
{
	return Instigator ? Instigator->Controller : nullptr;
}

void AActor::CalcCamera(float DeltaTime, FMinimalViewInfo& OutResult)
{
	if (bFindCameraComponentWhenViewTarget)
	{
		// Look for the first active camera component and use that for the view
		TInlineComponentArray<UCameraComponent*> Cameras;
		GetComponents<UCameraComponent>(/*out*/ Cameras);

		for (UCameraComponent* CameraComponent : Cameras)
		{
			if (CameraComponent->IsActive())
			{
				CameraComponent->GetCameraView(DeltaTime, OutResult);
				return;
			}
		}
	}

	GetActorEyesViewPoint(OutResult.Location, OutResult.Rotation);
}

bool AActor::HasActiveCameraComponent() const
{
	if (bFindCameraComponentWhenViewTarget)
	{
		// Look for the first active camera component and use that for the view
		for (const UActorComponent* Component : OwnedComponents)
		{
			const UCameraComponent* CameraComponent = Cast<const UCameraComponent>(Component);
			if (CameraComponent)
			{
				if (CameraComponent->IsActive())
				{
					return true;
				}
			}
		}
	}
	return false;
}

bool AActor::HasActivePawnControlCameraComponent() const
{
	if (bFindCameraComponentWhenViewTarget)
	{
		// Look for the first active camera component and use that for the view
		for (const UActorComponent* Component : OwnedComponents)
		{
			const UCameraComponent* CameraComponent = Cast<const UCameraComponent>(Component);
			if (CameraComponent)
			{
				if (CameraComponent->IsActive() && CameraComponent->bUsePawnControlRotation)
				{
					return true;
				}
			}
		}
	}
	return false;
}

void AActor::ForceNetRelevant()
{
	if ( !NeedsLoadForClient() )
	{
		UE_LOG(LogSpawn, Warning, TEXT("ForceNetRelevant called for actor that doesn't load on client: %s" ), *GetFullName() );
		return;
	}

	if (RemoteRole == ROLE_None)
	{
		SetReplicates(true);
		bAlwaysRelevant = true;
		if (NetUpdateFrequency == 0.f)
		{
			NetUpdateFrequency = 0.1f;
		}
	}
	ForceNetUpdate();
}

void AActor::GetActorEyesViewPoint( FVector& OutLocation, FRotator& OutRotation ) const
{
	OutLocation = GetActorLocation();
	OutRotation = GetActorRotation();
}

enum ECollisionResponse AActor::GetComponentsCollisionResponseToChannel(enum ECollisionChannel Channel) const
{
	ECollisionResponse OutResponse = ECR_Ignore;

	for (UActorComponent* ActorComponent : OwnedComponents)
	{
		UPrimitiveComponent* Primitive = Cast<UPrimitiveComponent>(ActorComponent);
		if ( Primitive && Primitive->IsCollisionEnabled() )
		{
			// find Max of the response, blocking > overlapping > ignore
			OutResponse = FMath::Max(Primitive->GetCollisionResponseToChannel(Channel), OutResponse);
		}
	}

	return OutResponse;
};

void AActor::AddOwnedComponent(UActorComponent* Component)
{
	check(Component->GetOwner() == this);

	// Note: we do not mark dirty here because this can be called when in editor when modifying transient components
	// if a component is added during this time it should not dirty.  Higher level code in the editor should always dirty the package anyway
	const bool bMarkDirty = false;
	Modify(bMarkDirty);

	bool bAlreadyInSet = false;
	OwnedComponents.Add(Component, &bAlreadyInSet);

	if (!bAlreadyInSet)
	{
		if (Component->GetIsReplicated())
		{
			ReplicatedComponents.AddUnique(Component);
		}

		if (Component->IsCreatedByConstructionScript())
		{
			BlueprintCreatedComponents.Add(Component);
		}
		else if (Component->CreationMethod == EComponentCreationMethod::Instance)
		{
			InstanceComponents.Add(Component);
		}
	}
}

void AActor::RemoveOwnedComponent(UActorComponent* Component)
{
	// Note: we do not mark dirty here because this can be called as part of component duplication when reinstancing components during blueprint compilation
	// if a component is removed during this time it should not dirty.  Higher level code in the editor should always dirty the package anyway.
	const bool bMarkDirty = false;
	Modify(bMarkDirty);

	if (OwnedComponents.Remove(Component) > 0)
	{
		ReplicatedComponents.RemoveSingleSwap(Component);
		if (Component->IsCreatedByConstructionScript())
		{
			BlueprintCreatedComponents.RemoveSingleSwap(Component);
		}
		else if (Component->CreationMethod == EComponentCreationMethod::Instance)
		{
			InstanceComponents.RemoveSingleSwap(Component);
		}
	}
}

#if DO_CHECK
bool AActor::OwnsComponent(UActorComponent* Component) const
{
	return OwnedComponents.Contains(Component);
}
#endif

void AActor::UpdateReplicatedComponent(UActorComponent* Component)
{
	if (Component->GetIsReplicated())
	{
		ReplicatedComponents.AddUnique(Component);
	}
	else
	{
		ReplicatedComponents.RemoveSingleSwap(Component);
	}
}

void AActor::UpdateAllReplicatedComponents()
{
	ReplicatedComponents.Reset();

	for (UActorComponent* Component : OwnedComponents)
	{
		if (Component != nullptr && Component->GetIsReplicated())
		{
			// We reset the array so no need to add unique
			ReplicatedComponents.Add(Component);
		}
	}
}

const TArray<UActorComponent*>& AActor::GetInstanceComponents() const
{
	return InstanceComponents;
}

void AActor::AddInstanceComponent(UActorComponent* Component)
{
	Component->CreationMethod = EComponentCreationMethod::Instance;
	InstanceComponents.AddUnique(Component);
}

void AActor::RemoveInstanceComponent(UActorComponent* Component)
{
	InstanceComponents.Remove(Component);
}

void AActor::ClearInstanceComponents(const bool bDestroyComponents)
{
	if (bDestroyComponents)
	{
		// Need to cache because calling destroy will remove them from InstanceComponents
		TArray<UActorComponent*> CachedComponents(InstanceComponents);

		// Run in reverse to reduce memory churn when the components are removed from InstanceComponents
		for (int32 Index=CachedComponents.Num()-1; Index >= 0; --Index)
		{
			if (CachedComponents[Index])
			{
				CachedComponents[Index]->DestroyComponent();
			}
		}
	}
	else
	{
		InstanceComponents.Reset();
	}
}

UActorComponent* AActor::FindComponentByClass(const TSubclassOf<UActorComponent> ComponentClass) const
{
	UActorComponent* FoundComponent = nullptr;

	if (UClass* TargetClass = ComponentClass.Get())
	{
		for (UActorComponent* Component : OwnedComponents)
		{
			if (Component && Component->IsA(TargetClass))
			{
				FoundComponent = Component;
				break;
			}
		}
	}

	return FoundComponent;
}

UActorComponent* AActor::GetComponentByClass(TSubclassOf<UActorComponent> ComponentClass) const
{
	return FindComponentByClass(ComponentClass);
}

TArray<UActorComponent*> AActor::K2_GetComponentsByClass(TSubclassOf<UActorComponent> ComponentClass) const
{
	TArray<UActorComponent*> Components;
	GetComponents(ComponentClass, Components);
	return MoveTemp(Components);
}

TArray<UActorComponent*> AActor::GetComponentsByTag(TSubclassOf<UActorComponent> ComponentClass, FName Tag) const
{
	TInlineComponentArray<UActorComponent*> ComponentsByClass;
	GetComponents(ComponentClass, ComponentsByClass);

	TArray<UActorComponent*> ComponentsByTag;
	ComponentsByTag.Reserve(ComponentsByClass.Num());
	for (UActorComponent* Component : ComponentsByClass)
	{
		if (Component->ComponentHasTag(Tag))
		{
			ComponentsByTag.Push(Component);
		}
	}

	return MoveTemp(ComponentsByTag);
}

TArray<UActorComponent*> AActor::GetComponentsByInterface(TSubclassOf<UInterface> Interface) const
{
	TArray<UActorComponent*> Components;

	if (Interface)
	{
		for (UActorComponent* Component : GetComponents())
		{
			if (Component && Component->GetClass()->ImplementsInterface(Interface))
			{
				Components.Add(Component);
			}
		}
	}

	return Components;
}

void AActor::DisableComponentsSimulatePhysics()
{
	for (UActorComponent* Component : GetComponents())
	{
		if (UPrimitiveComponent* PrimComp = Cast<UPrimitiveComponent>(Component))
		{
			PrimComp->SetSimulatePhysics(false);
		}
	}
}

void AActor::PreRegisterAllComponents()
{
	FNavigationSystem::OnActorRegistered(*this);
}

void AActor::PostRegisterAllComponents() 
{
}

/** Util to call OnComponentCreated on components */
static void DispatchOnComponentsCreated(AActor* NewActor)
{
	TInlineComponentArray<UActorComponent*> Components;
	NewActor->GetComponents(Components);

	for (UActorComponent* ActorComp : Components)
	{
		if (!ActorComp->HasBeenCreated())
		{
			ActorComp->OnComponentCreated();
		}
	}
}

#if WITH_EDITOR
void AActor::PostEditImport()
{
	Super::PostEditImport();

	DispatchOnComponentsCreated(this);
}

bool AActor::IsSelectedInEditor() const
{
	return !IsPendingKill() && GSelectedActorAnnotation.Get(this);
}
#endif

/** Util that sets up the actor's component hierarchy (when users forget to do so, in their native ctor) */
static USceneComponent* FixupNativeActorComponents(AActor* Actor)
{
	USceneComponent* SceneRootComponent = Actor->GetRootComponent();
	if (SceneRootComponent == nullptr)
	{
		TInlineComponentArray<USceneComponent*> SceneComponents;
		Actor->GetComponents(SceneComponents);
		if (SceneComponents.Num() > 0)
		{
			UE_LOG(LogActor, Warning, TEXT("%s has natively added scene component(s), but none of them were set as the actor's RootComponent - picking one arbitrarily"), *Actor->GetFullName());
	
			// if the user forgot to set one of their native components as the root, 
			// we arbitrarily pick one for them (otherwise the SCS could attempt to 
			// create its own root, and nest native components under it)
			for (USceneComponent* Component : SceneComponents)
			{
				if ((Component == nullptr) ||
					(Component->GetAttachParent() != nullptr) ||
					(Component->CreationMethod != EComponentCreationMethod::Native))
				{
					continue;
				}

				SceneRootComponent = Component;
				Actor->SetRootComponent(Component);
				break;
			}
		}
	}

	return SceneRootComponent;
}

// Simple and short-lived cache for storing transforms between beginning and finishing spawning.
static TMap< TWeakObjectPtr<AActor>, FTransform > GSpawnActorDeferredTransformCache;

static void ValidateDeferredTransformCache()
{
	// clean out any entries where the actor is no longer valid
	// could happen if an actor is destroyed before FinishSpawning is called
	for (auto It = GSpawnActorDeferredTransformCache.CreateIterator(); It; ++It)
	{
		const TWeakObjectPtr<AActor>& ActorRef = It.Key();
		if (ActorRef.IsValid() == false)
		{
			It.RemoveCurrent();
		}
	}
}

void AActor::PostSpawnInitialize(FTransform const& UserSpawnTransform, AActor* InOwner, APawn* InInstigator, bool bRemoteOwned, bool bNoFail, bool bDeferConstruction)
{
	// General flow here is like so
	// - Actor sets up the basics.
	// - Actor gets PreInitializeComponents()
	// - Actor constructs itself, after which its components should be fully assembled
	// - Actor components get OnComponentCreated
	// - Actor components get InitializeComponent
	// - Actor gets PostInitializeComponents() once everything is set up
	//
	// This should be the same sequence for deferred or nondeferred spawning.

	// It's not safe to call UWorld accessor functions till the world info has been spawned.
	UWorld* const World = GetWorld();
	bool const bActorsInitialized = World && World->AreActorsInitialized();

	CreationTime = (World ? World->GetTimeSeconds() : 0.f);

	// Set network role.
	check(GetLocalRole() == ROLE_Authority);
	ExchangeNetRoles(bRemoteOwned);

	// Set owner.
	SetOwner(InOwner);

	// Set instigator
	SetInstigator(InInstigator);

	// Set the actor's world transform if it has a native rootcomponent.
	USceneComponent* const SceneRootComponent = FixupNativeActorComponents(this);
	if (SceneRootComponent != nullptr)
	{
		check(SceneRootComponent->GetOwner() == this);

		// Determine if the native root component's archetype originates from a converted (nativized) Blueprint class.
		UObject* RootComponentArchetype = SceneRootComponent->GetArchetype();
		UClass* ArchetypeOwnerClass = RootComponentArchetype->GetOuter()->GetClass();
		if (UBlueprintGeneratedClass* ArchetypeOwnerClassAsBPGC = Cast<UBlueprintGeneratedClass>(ArchetypeOwnerClass))
		{
			// In this case, the Actor CDO is a non-nativized Blueprint class (e.g. a child class) and the component's archetype
			// is an instanced default subobject within the non-nativized Blueprint's CDO. If the owner class also has a nativized
			// parent class somewhere in its inheritance hierarchy, we must redirect the query by walking up the archetype chain.
			if (ArchetypeOwnerClassAsBPGC->bHasNativizedParent)
			{
				do 
				{
					RootComponentArchetype = RootComponentArchetype->GetArchetype();
					ArchetypeOwnerClass = RootComponentArchetype->GetOuter()->GetClass();
				} while (Cast<UBlueprintGeneratedClass>(ArchetypeOwnerClass) != nullptr);
			}
		}

		if (Cast<UDynamicClass>(ArchetypeOwnerClass) != nullptr)
		{
			// For native root components either belonging to or inherited from a converted (nativized) Blueprint class, we currently do not use
			// the transformation that's set on the root component in the CDO. The reason is that in the non-nativized case, we ignore the default
			// transform when we instance a Blueprint-owned scene component that will also become the root (see USCS_Node::ExecuteNodeOnActor; in
			// the case of dynamically-spawned Blueprint instances, 'bIsDefaultTransform' will be false, and the scale from the SCS node's template
			// will not be applied in that code path in that case). Once a Blueprint class is nativized, we no longer run through that code path
			// when we spawn new instances of that class dynamically, but for consistency, we need to keep the same transform as in the non-
			// nativized case. We used to ignore any non-default transform value set on the root component at cook (nativization) time, but that 
			// doesn't work because existing placements of the Blueprint component in a scene may rely on the value that's stored in the CDO,
			// and as a result the instance-specific override value doesn't get serialized out to the instance as a result of delta serialization.
			SceneRootComponent->SetWorldTransform(UserSpawnTransform, false, nullptr, ETeleportType::ResetPhysics);
		}
		else
		{
			// In the "normal" case we do respect any non-default transform value that the root component may have received from the archetype
			// that's owned by the native CDO, so the final transform might not always necessarily equate to the passed-in UserSpawnTransform.
			const FTransform RootTransform(SceneRootComponent->GetRelativeRotation(), SceneRootComponent->GetRelativeLocation(), SceneRootComponent->GetRelativeScale3D());
			const FTransform FinalRootComponentTransform = RootTransform * UserSpawnTransform;
			SceneRootComponent->SetWorldTransform(FinalRootComponentTransform, false, nullptr, ETeleportType::ResetPhysics);
		}
	}

	// Call OnComponentCreated on all default (native) components
	DispatchOnComponentsCreated(this);

	// Register the actor's default (native) components, but only if we have a native scene root. If we don't, it implies that there could be only non-scene components
	// at the native class level. In that case, if this is a Blueprint instance, we need to defer native registration until after SCS execution can establish a scene root.
	// Note: This API will also call PostRegisterAllComponents() on the actor instance. If deferred, PostRegisterAllComponents() won't be called until the root is set by SCS.
	bHasDeferredComponentRegistration = (SceneRootComponent == nullptr && Cast<UBlueprintGeneratedClass>(GetClass()) != nullptr);
	if (!bHasDeferredComponentRegistration && GetWorld())
	{
		RegisterAllComponents();
	}

#if WITH_EDITOR
	// When placing actors in the editor, init any random streams 
	if (!bActorsInitialized)
	{
		SeedAllRandomStreams();
	}
#endif

	// See if anything has deleted us
	if( IsPendingKill() && !bNoFail )
	{
		return;
	}

	// Send messages. We've fully spawned
	PostActorCreated();

	// Executes native and BP construction scripts.
	// After this, we can assume all components are created and assembled.
	if (!bDeferConstruction)
	{
		FinishSpawning(UserSpawnTransform, true);
	}
	else if (SceneRootComponent != nullptr)
	{
		// we have a native root component and are deferring construction, store our original UserSpawnTransform
		// so we can do the proper thing if the user passes in a different transform during FinishSpawning
		GSpawnActorDeferredTransformCache.Emplace(this, UserSpawnTransform);
	}
}

#include "GameFramework/SpawnActorTimer.h"

void AActor::FinishSpawning(const FTransform& UserTransform, bool bIsDefaultTransform, const FComponentInstanceDataCache* InstanceDataCache)
{
#if ENABLE_SPAWNACTORTIMER
	FScopedSpawnActorTimer SpawnTimer(GetClass()->GetFName(), ESpawnActorTimingType::FinishSpawning);
	SpawnTimer.SetActorName(GetFName());
#endif

	if (ensure(!bHasFinishedSpawning))
	{
		bHasFinishedSpawning = true;

		FTransform FinalRootComponentTransform = (RootComponent ? RootComponent->GetComponentTransform() : UserTransform);

		// see if we need to adjust the transform (i.e. in deferred cases where the caller passes in a different transform here 
		// than was passed in during the original SpawnActor call)
		if (RootComponent && !bIsDefaultTransform)
		{
			FTransform const* const OriginalSpawnTransform = GSpawnActorDeferredTransformCache.Find(this);
			if (OriginalSpawnTransform)
			{
				GSpawnActorDeferredTransformCache.Remove(this);

				if (OriginalSpawnTransform->Equals(UserTransform) == false)
				{
					UserTransform.GetLocation().DiagnosticCheckNaN(TEXT("AActor::FinishSpawning: UserTransform.GetLocation()"));
					UserTransform.GetRotation().DiagnosticCheckNaN(TEXT("AActor::FinishSpawning: UserTransform.GetRotation()"));

					// caller passed a different transform!
					// undo the original spawn transform to get back to the template transform, so we can recompute a good
					// final transform that takes into account the template's transform
					FTransform const TemplateTransform = RootComponent->GetComponentTransform() * OriginalSpawnTransform->Inverse();
					FinalRootComponentTransform = TemplateTransform * UserTransform;
				}
			}

				// should be fast and relatively rare
				ValidateDeferredTransformCache();
			}

		FinalRootComponentTransform.GetLocation().DiagnosticCheckNaN(TEXT("AActor::FinishSpawning: FinalRootComponentTransform.GetLocation()"));
		FinalRootComponentTransform.GetRotation().DiagnosticCheckNaN(TEXT("AActor::FinishSpawning: FinalRootComponentTransform.GetRotation()"));

		ExecuteConstruction(FinalRootComponentTransform, nullptr, InstanceDataCache, bIsDefaultTransform);

		{
			SCOPE_CYCLE_COUNTER(STAT_PostActorConstruction);
			PostActorConstruction();
		}
	}
}

void AActor::PostActorConstruction()
{
	UWorld* const World = GetWorld();
	bool const bActorsInitialized = World && World->AreActorsInitialized();

	if (bActorsInitialized)
	{
		PreInitializeComponents();
	}

	// If this is dynamically spawned replicated actor, defer calls to BeginPlay and UpdateOverlaps until replicated properties are deserialized
	const bool bDeferBeginPlayAndUpdateOverlaps = (bExchangedRoles && RemoteRole == ROLE_Authority) && !GIsReinstancing;

	if (bActorsInitialized)
	{
		// Call InitializeComponent on components
		InitializeComponents();

		// actor should have all of its components created and registered now, do any collision checking and handling that we need to do
		if (World)
		{
			switch (SpawnCollisionHandlingMethod)
			{
			case ESpawnActorCollisionHandlingMethod::AdjustIfPossibleButAlwaysSpawn:
			{
				// Try to find a spawn position
				FVector AdjustedLocation = GetActorLocation();
				FRotator AdjustedRotation = GetActorRotation();
				if (World->FindTeleportSpot(this, AdjustedLocation, AdjustedRotation))
				{
					SetActorLocationAndRotation(AdjustedLocation, AdjustedRotation, false, nullptr, ETeleportType::TeleportPhysics);
				}
			}
			break;
			case ESpawnActorCollisionHandlingMethod::AdjustIfPossibleButDontSpawnIfColliding:
			{
				// Try to find a spawn position			
				FVector AdjustedLocation = GetActorLocation();
				FRotator AdjustedRotation = GetActorRotation();
				if (World->FindTeleportSpot(this, AdjustedLocation, AdjustedRotation))
				{
					SetActorLocationAndRotation(AdjustedLocation, AdjustedRotation, false, nullptr, ETeleportType::TeleportPhysics);
				}
				else
				{
					UE_LOG(LogSpawn, Warning, TEXT("SpawnActor failed because of collision at the spawn location [%s] for [%s]"), *AdjustedLocation.ToString(), *GetClass()->GetName());
					Destroy();
				}
			}
			break;
			case ESpawnActorCollisionHandlingMethod::DontSpawnIfColliding:
				if (World->EncroachingBlockingGeometry(this, GetActorLocation(), GetActorRotation()))
				{
					UE_LOG(LogSpawn, Warning, TEXT("SpawnActor failed because of collision at the spawn location [%s] for [%s]"), *GetActorLocation().ToString(), *GetClass()->GetName());
					Destroy();
				}
				break;
			case ESpawnActorCollisionHandlingMethod::Undefined:
			case ESpawnActorCollisionHandlingMethod::AlwaysSpawn:
			default:
				// note we use "always spawn" as default, so treat undefined as that
				// nothing to do here, just proceed as normal
				break;
			}
		}

		if (!IsPendingKill())
		{
			PostInitializeComponents();
			if (!IsPendingKill())
			{
				if (!bActorInitialized)
				{
					UE_LOG(LogActor, Fatal, TEXT("%s failed to route PostInitializeComponents.  Please call Super::PostInitializeComponents() in your <className>::PostInitializeComponents() function. "), *GetFullName());
				}

				bool bRunBeginPlay = !bDeferBeginPlayAndUpdateOverlaps && (BeginPlayCallDepth > 0 || World->HasBegunPlay());
				if (bRunBeginPlay)
				{
					if (AActor* ParentActor = GetParentActor())
					{
						// Child Actors cannot run begin play until their parent has run
						bRunBeginPlay = (ParentActor->HasActorBegunPlay() || ParentActor->IsActorBeginningPlay());
					}
				}

#if WITH_EDITOR
				if (bRunBeginPlay && bIsEditorPreviewActor)
				{
					bRunBeginPlay = false;
				}
#endif

				if (bRunBeginPlay)
				{
					SCOPE_CYCLE_COUNTER(STAT_ActorBeginPlay);
					DispatchBeginPlay();
				}
			}
		}
	}
	else
	{
		// Set IsPendingKill() to true so that when the initial undo record is made,
		// the actor will be treated as destroyed, in that undo an add will
		// actually work
		MarkPendingKill();
		Modify(false);
		ClearPendingKill();
	}
}

void AActor::SetReplicates(bool bInReplicates)
{ 
	if (GetLocalRole() == ROLE_Authority)
	{
		const bool bNewlyReplicates = (bReplicates == false && bInReplicates == true);
	
		// Due to SetRemoteRoleForBackwardsCompat, it's possible that bReplicates is false, but RemoteRole is something
		// other than ROLE_None.
		// So, we'll always set RemoteRole here regardless of whether or not bReplicates would change, to fix up that
		// case.
		RemoteRole = bInReplicates ? ROLE_SimulatedProxy : ROLE_None;
		bReplicates = bInReplicates;

		if (bActorInitialized)
		{
			if (bReplicates)
			{
				// GetWorld will return nullptr on CDO, FYI
				if (UWorld* MyWorld = GetWorld())
				{
					// Only call into net driver if we just started replicating changed
					// This actor should already be in the Network Actors List if it was already replicating.
					if (bNewlyReplicates)
					{
						MyWorld->AddNetworkActor(this);
					}

					ForcePropertyCompare();
				}
			}

			MARK_PROPERTY_DIRTY_FROM_NAME(AActor, RemoteRole, this);
		}
		else
		{
			UE_LOG(LogActor, Warning, TEXT("SetReplicates called on non-initialized actor %s. Directly setting bReplicates is the correct procedure for pre-init actors."), *GetName());
		}
	}
	else
	{
		UE_LOG(LogActor, Warning, TEXT("SetReplicates called on actor '%s' that is not valid for having its role modified."), *GetName());
	}
}

void AActor::SetReplicateMovement(bool bInReplicateMovement)
{
	SetReplicatingMovement(bInReplicateMovement);
}

void AActor::SetAutonomousProxy(const bool bInAutonomousProxy, const bool bAllowForcePropertyCompare)
{
	if (bReplicates)
	{
		const TEnumAsByte<enum ENetRole> OldRemoteRole = RemoteRole;

		RemoteRole = (bInAutonomousProxy ? ROLE_AutonomousProxy : ROLE_SimulatedProxy);

		if (bAllowForcePropertyCompare && RemoteRole != OldRemoteRole)
		{
			// We intentionally only mark RemoteRole dirty after this check, because Networking Code
			// for swapping roles will call SetAutonomousProxy to downgrade RemoteRole.
			// However, that's the only code that should pass bAllowForcePropertyCompare=false.
			// Everywhere else should use bAllowForcePropertyCompare=true.
			// TODO: Maybe split these methods up to make it clearer.
			MARK_PROPERTY_DIRTY_FROM_NAME(AActor, RemoteRole, this);

			// We have to do this so the role change above will replicate (turn off shadow state sharing for a frame)
			// This is because RemoteRole is special since it will change between connections, so we have to special case
			ForcePropertyCompare();
		}
	}
	else
	{
		UE_LOG(LogActor, Warning, TEXT("SetAutonomousProxy called on a unreplicated actor '%s"), *GetName());
	}
}

void AActor::CopyRemoteRoleFrom(const AActor* CopyFromActor)
{
	RemoteRole = CopyFromActor->GetRemoteRole();
	MARK_PROPERTY_DIRTY_FROM_NAME(AActor, RemoteRole, this);

	if (RemoteRole != ROLE_None)
	{
		GetWorld()->AddNetworkActor(this);
		ForcePropertyCompare();
	}
}

void AActor::PostNetInit()
{
	if(RemoteRole != ROLE_Authority)
	{
		UE_LOG(LogActor, Warning, TEXT("AActor::PostNetInit %s Remoterole: %d"), *GetName(), (int)RemoteRole);
	}

	if (!HasActorBegunPlay())
	{
		const UWorld* MyWorld = GetWorld();
		if (MyWorld && MyWorld->HasBegunPlay())
		{
			SCOPE_CYCLE_COUNTER(STAT_ActorBeginPlay);
			DispatchBeginPlay();
		}
	}
}

void AActor::ExchangeNetRoles(bool bRemoteOwned)
{
	checkf(!HasAnyFlags(RF_ClassDefaultObject), TEXT("ExchangeNetRoles should never be called on a CDO as it causes issues when replicating actors over the network due to mutated transient data!"));

	if (!bExchangedRoles)
	{
		if (bRemoteOwned)
		{
			Exchange( Role, RemoteRole );
		}
		bExchangedRoles = true;
	}
}

void AActor::SwapRoles()
{
	Swap(Role, RemoteRole);

	MARK_PROPERTY_DIRTY_FROM_NAME(AActor, RemoteRole, this);
	MARK_PROPERTY_DIRTY_FROM_NAME(AActor, Role, this);

	ForcePropertyCompare();
}

EActorUpdateOverlapsMethod AActor::GetUpdateOverlapsMethodDuringLevelStreaming() const
{
	if (UpdateOverlapsMethodDuringLevelStreaming == EActorUpdateOverlapsMethod::UseConfigDefault)
	{
		// In the case of a default value saying "use defaults", pick something else.
		return (DefaultUpdateOverlapsMethodDuringLevelStreaming != EActorUpdateOverlapsMethod::UseConfigDefault) ? DefaultUpdateOverlapsMethodDuringLevelStreaming : EActorUpdateOverlapsMethod::AlwaysUpdate;
	}
	return UpdateOverlapsMethodDuringLevelStreaming;
}

void AActor::DispatchBeginPlay(bool bFromLevelStreaming)
{
	UWorld* World = (!HasActorBegunPlay() && !IsPendingKill() ? GetWorld() : nullptr);

	if (World)
	{
		ensureMsgf(ActorHasBegunPlay == EActorBeginPlayState::HasNotBegunPlay, TEXT("BeginPlay was called on actor %s which was in state %d"), *GetPathName(), (int32)ActorHasBegunPlay);
		const uint32 CurrentCallDepth = BeginPlayCallDepth++;

		bActorBeginningPlayFromLevelStreaming = bFromLevelStreaming;
		ActorHasBegunPlay = EActorBeginPlayState::BeginningPlay;
		BeginPlay();

		ensure(BeginPlayCallDepth - 1 == CurrentCallDepth);
		BeginPlayCallDepth = CurrentCallDepth;

		if (bActorWantsDestroyDuringBeginPlay)
		{
			// Pass true for bNetForce as either it doesn't matter or it was true the first time to even 
			// get to the point we set bActorWantsDestroyDuringBeginPlay to true
			World->DestroyActor(this, true); 
		}
		
		if (!IsPendingKill())
		{
			// Initialize overlap state
			UpdateInitialOverlaps(bFromLevelStreaming);
		}

		bActorBeginningPlayFromLevelStreaming = false;
	}
}

void AActor::BeginPlay()
{
	TRACE_OBJECT_EVENT(this, BeginPlay);

	ensureMsgf(ActorHasBegunPlay == EActorBeginPlayState::BeginningPlay, TEXT("BeginPlay was called on actor %s which was in state %d"), *GetPathName(), (int32)ActorHasBegunPlay);
	SetLifeSpan( InitialLifeSpan );
	RegisterAllActorTickFunctions(true, false); // Components are done below.

	TInlineComponentArray<UActorComponent*> Components;
	GetComponents(Components);

	for (UActorComponent* Component : Components)
	{
		// bHasBegunPlay will be true for the component if the component was renamed and moved to a new outer during initialization
		if (Component->IsRegistered() && !Component->HasBegunPlay())
		{
			Component->RegisterAllComponentTickFunctions(true);
			Component->BeginPlay();
			ensureMsgf(Component->HasBegunPlay(), TEXT("Failed to route BeginPlay (%s)"), *Component->GetFullName());
		}
		else
		{
			// When an Actor begins play we expect only the not bAutoRegister false components to not be registered
			//check(!Component->bAutoRegister);
		}
	}

	if (GetAutoDestroyWhenFinished())
	{
		if (UWorld* MyWorld = GetWorld())
		{
			if (UAutoDestroySubsystem* AutoDestroySys = MyWorld->GetSubsystem<UAutoDestroySubsystem>())
			{
				AutoDestroySys->RegisterActor(this);
			}			
		}
	}

	ReceiveBeginPlay();

	ActorHasBegunPlay = EActorBeginPlayState::HasBegunPlay;
}

void AActor::UpdateInitialOverlaps(bool bFromLevelStreaming)
{
	if (!bFromLevelStreaming)
	{
		UpdateOverlaps();
	}
	else
	{
		// Note: Conditionally doing notifies here since loading or streaming in isn't actually conceptually beginning a touch.
		//	     Rather, it was always touching and the mechanics of loading is just an implementation detail.
		if (bGenerateOverlapEventsDuringLevelStreaming)
		{
			UpdateOverlaps(bGenerateOverlapEventsDuringLevelStreaming);
		}
		else
		{
			bool bUpdateOverlaps = true;
			const EActorUpdateOverlapsMethod UpdateMethod = GetUpdateOverlapsMethodDuringLevelStreaming();
			switch (UpdateMethod)
			{
				case EActorUpdateOverlapsMethod::OnlyUpdateMovable:
					bUpdateOverlaps = IsRootComponentMovable();
					break;

				case EActorUpdateOverlapsMethod::NeverUpdate:
					bUpdateOverlaps = false;
					break;

				case EActorUpdateOverlapsMethod::AlwaysUpdate:
				default:
					bUpdateOverlaps = true;
					break;
			}

			if (bUpdateOverlaps)
			{
				UpdateOverlaps(bGenerateOverlapEventsDuringLevelStreaming);
			}
		}
	}
}

void AActor::EnableInput(APlayerController* PlayerController)
{
	if (PlayerController)
	{
		// If it doesn't exist create it and bind delegates
		if (!InputComponent)
		{
			InputComponent = NewObject<UInputComponent>(this);
			InputComponent->RegisterComponent();
			InputComponent->bBlockInput = bBlockInput;
			InputComponent->Priority = InputPriority;

			UInputDelegateBinding::BindInputDelegates(GetClass(), InputComponent);
		}
		else
		{
			// Make sure we only have one instance of the InputComponent on the stack
			PlayerController->PopInputComponent(InputComponent);
		}

		PlayerController->PushInputComponent(InputComponent);
	}
}

void AActor::DisableInput(APlayerController* PlayerController)
{
	if (InputComponent)
	{
		if (PlayerController)
		{
			PlayerController->PopInputComponent(InputComponent);
		}
		else
		{
			for (FConstPlayerControllerIterator PCIt = GetWorld()->GetPlayerControllerIterator(); PCIt; ++PCIt)
			{
				if (APlayerController* PC = PCIt->Get())
				{
					PC->PopInputComponent(InputComponent);
				}
			}
		}
	}
}

float AActor::GetInputAxisValue(const FName InputAxisName) const
{
	float Value = 0.f;

	if (InputComponent)
	{
		Value = InputComponent->GetAxisValue(InputAxisName);
	}

	return Value;
}

float AActor::GetInputAxisKeyValue(const FKey InputAxisKey) const
{
	float Value = 0.f;

	if (InputComponent)
	{
		Value = InputComponent->GetAxisKeyValue(InputAxisKey);
	}

	return Value;
}

FVector AActor::GetInputVectorAxisValue(const FKey InputAxisKey) const
{
	FVector Value;

	if (InputComponent)
	{
		Value = InputComponent->GetVectorAxisValue(InputAxisKey);
	}

	return Value;
}

bool AActor::SetActorLocation(const FVector& NewLocation, bool bSweep, FHitResult* OutSweepHitResult, ETeleportType Teleport)
{
	if (RootComponent)
	{
		const FVector Delta = NewLocation - GetActorLocation();
		return RootComponent->MoveComponent(Delta, GetActorQuat(), bSweep, OutSweepHitResult, MOVECOMP_NoFlags, Teleport);
	}
	else if (OutSweepHitResult)
	{
		*OutSweepHitResult = FHitResult();
	}

	return false;
}

bool AActor::SetActorRotation(FRotator NewRotation, ETeleportType Teleport)
{
#if ENABLE_NAN_DIAGNOSTIC
	if (NewRotation.ContainsNaN())
	{
		logOrEnsureNanError(TEXT("AActor::SetActorRotation found NaN in FRotator NewRotation"));
		NewRotation = FRotator::ZeroRotator;
	}
#endif
	if (RootComponent)
	{
		return RootComponent->MoveComponent(FVector::ZeroVector, NewRotation, true, nullptr, MOVECOMP_NoFlags, Teleport);
	}

	return false;
}

bool AActor::SetActorRotation(const FQuat& NewRotation, ETeleportType Teleport)
{
#if ENABLE_NAN_DIAGNOSTIC
	if (NewRotation.ContainsNaN())
	{
		logOrEnsureNanError(TEXT("AActor::SetActorRotation found NaN in FQuat NewRotation"));
	}
#endif
	if (RootComponent)
	{
		return RootComponent->MoveComponent(FVector::ZeroVector, NewRotation, true, nullptr, MOVECOMP_NoFlags, Teleport);
	}

	return false;
}

bool AActor::SetActorLocationAndRotation(FVector NewLocation, FRotator NewRotation, bool bSweep, FHitResult* OutSweepHitResult, ETeleportType Teleport)
{
#if ENABLE_NAN_DIAGNOSTIC
	if (NewRotation.ContainsNaN())
	{
		logOrEnsureNanError(TEXT("AActor::SetActorLocationAndRotation found NaN in FRotator NewRotation"));
		NewRotation = FRotator::ZeroRotator;
	}
#endif
	if (RootComponent)
	{
		const FVector Delta = NewLocation - GetActorLocation();
		return RootComponent->MoveComponent(Delta, NewRotation, bSweep, OutSweepHitResult, MOVECOMP_NoFlags, Teleport);
	}
	else if (OutSweepHitResult)
	{
		*OutSweepHitResult = FHitResult();
	}

	return false;
}

bool AActor::SetActorLocationAndRotation(FVector NewLocation, const FQuat& NewRotation, bool bSweep, FHitResult* OutSweepHitResult, ETeleportType Teleport)
{
#if ENABLE_NAN_DIAGNOSTIC
	if (NewRotation.ContainsNaN())
	{
		logOrEnsureNanError(TEXT("AActor::SetActorLocationAndRotation found NaN in FQuat NewRotation"));
	}
#endif
	if (RootComponent)
	{
		const FVector Delta = NewLocation - GetActorLocation();
		return RootComponent->MoveComponent(Delta, NewRotation, bSweep, OutSweepHitResult, MOVECOMP_NoFlags, Teleport);
	}
	else if (OutSweepHitResult)
	{
		*OutSweepHitResult = FHitResult();
	}

	return false;
}

void AActor::SetActorScale3D(FVector NewScale3D)
{
	if (RootComponent)
	{
		RootComponent->SetWorldScale3D(NewScale3D);
	}
}


FVector AActor::GetActorScale3D() const
{
	if (RootComponent)
	{
		return RootComponent->GetComponentScale();
	}
	return FVector(1,1,1);
}

void AActor::AddActorWorldOffset(FVector DeltaLocation, bool bSweep, FHitResult* OutSweepHitResult, ETeleportType Teleport)
{
	if (RootComponent)
	{
		RootComponent->AddWorldOffset(DeltaLocation, bSweep, OutSweepHitResult, Teleport);
	}
	else if (OutSweepHitResult)
	{
		*OutSweepHitResult = FHitResult();
	}
}

void AActor::AddActorWorldRotation(FRotator DeltaRotation, bool bSweep, FHitResult* OutSweepHitResult, ETeleportType Teleport)
{
	if (RootComponent)
	{
		RootComponent->AddWorldRotation(DeltaRotation, bSweep, OutSweepHitResult, Teleport);
	}
	else if (OutSweepHitResult)
	{
		*OutSweepHitResult = FHitResult();
	}
}

void AActor::AddActorWorldRotation(const FQuat& DeltaRotation, bool bSweep, FHitResult* OutSweepHitResult, ETeleportType Teleport)
{
	if (RootComponent)
	{
		RootComponent->AddWorldRotation(DeltaRotation, bSweep, OutSweepHitResult, Teleport);
	}
	else if (OutSweepHitResult)
	{
		*OutSweepHitResult = FHitResult();
	}
}

void AActor::AddActorWorldTransform(const FTransform& DeltaTransform, bool bSweep, FHitResult* OutSweepHitResult, ETeleportType Teleport)
{
	if (RootComponent)
	{
		RootComponent->AddWorldTransform(DeltaTransform, bSweep, OutSweepHitResult, Teleport);
	}
	else if (OutSweepHitResult)
	{
		*OutSweepHitResult = FHitResult();
	}
}

void AActor::AddActorWorldTransformKeepScale(const FTransform& DeltaTransform, bool bSweep, FHitResult* OutSweepHitResult, ETeleportType Teleport)
{
	if (RootComponent)
	{
		RootComponent->AddWorldTransformKeepScale(DeltaTransform, bSweep, OutSweepHitResult, Teleport);
	}
	else if (OutSweepHitResult)
	{
		*OutSweepHitResult = FHitResult();
	}
}

bool AActor::SetActorTransform(const FTransform& NewTransform, bool bSweep, FHitResult* OutSweepHitResult, ETeleportType Teleport)
{
	// we have seen this gets NAN from kismet, and would like to see if this
	// happens, and if so, something else is giving NAN as output
	if (RootComponent)
	{
		if (ensureMsgf(!NewTransform.ContainsNaN(), TEXT("SetActorTransform: Get NAN Transform data for %s: %s"), *GetNameSafe(this), *NewTransform.ToString()))
		{
			RootComponent->SetWorldTransform(NewTransform, bSweep, OutSweepHitResult, Teleport);
		}
		else
		{
			if (OutSweepHitResult)
			{
				*OutSweepHitResult = FHitResult();
			}
		}
		return true;
	}

	if (OutSweepHitResult)
	{
		*OutSweepHitResult = FHitResult();
	}
	return false;
}

void AActor::AddActorLocalOffset(FVector DeltaLocation, bool bSweep, FHitResult* OutSweepHitResult, ETeleportType Teleport)
{
	if(RootComponent)
	{
		RootComponent->AddLocalOffset(DeltaLocation, bSweep, OutSweepHitResult, Teleport);
	}
	else if (OutSweepHitResult)
	{
		*OutSweepHitResult = FHitResult();
	}
}

void AActor::AddActorLocalRotation(FRotator DeltaRotation, bool bSweep, FHitResult* OutSweepHitResult, ETeleportType Teleport)
{
	if(RootComponent)
	{
		RootComponent->AddLocalRotation(DeltaRotation, bSweep, OutSweepHitResult, Teleport);
	}
	else if (OutSweepHitResult)
	{
		*OutSweepHitResult = FHitResult();
	}
}

void AActor::AddActorLocalRotation(const FQuat& DeltaRotation, bool bSweep, FHitResult* OutSweepHitResult, ETeleportType Teleport)
{
	if (RootComponent)
	{
		RootComponent->AddLocalRotation(DeltaRotation, bSweep, OutSweepHitResult, Teleport);
	}
	else if (OutSweepHitResult)
	{
		*OutSweepHitResult = FHitResult();
	}
}

void AActor::AddActorLocalTransform(const FTransform& NewTransform, bool bSweep, FHitResult* OutSweepHitResult, ETeleportType Teleport)
{
	if(RootComponent)
	{
		RootComponent->AddLocalTransform(NewTransform, bSweep, OutSweepHitResult, Teleport);
	}
	else if (OutSweepHitResult)
	{
		*OutSweepHitResult = FHitResult();
	}
}

void AActor::SetActorRelativeLocation(FVector NewRelativeLocation, bool bSweep, FHitResult* OutSweepHitResult, ETeleportType Teleport)
{
	if (RootComponent)
	{
		RootComponent->SetRelativeLocation(NewRelativeLocation, bSweep, OutSweepHitResult, Teleport);
	}
	else if (OutSweepHitResult)
	{
		*OutSweepHitResult = FHitResult();
	}
}

void AActor::SetActorRelativeRotation(FRotator NewRelativeRotation, bool bSweep, FHitResult* OutSweepHitResult, ETeleportType Teleport)
{
	if (RootComponent)
	{
		RootComponent->SetRelativeRotation(NewRelativeRotation, bSweep, OutSweepHitResult, Teleport);
	}
	else if (OutSweepHitResult)
	{
		*OutSweepHitResult = FHitResult();
	}
}

void AActor::SetActorRelativeRotation(const FQuat& NewRelativeRotation, bool bSweep, FHitResult* OutSweepHitResult, ETeleportType Teleport)
{
	if (RootComponent)
	{
		RootComponent->SetRelativeRotation(NewRelativeRotation, bSweep, OutSweepHitResult, Teleport);
	}
	else if (OutSweepHitResult)
	{
		*OutSweepHitResult = FHitResult();
	}
}

void AActor::SetActorRelativeTransform(const FTransform& NewRelativeTransform, bool bSweep, FHitResult* OutSweepHitResult, ETeleportType Teleport)
{
	if (RootComponent)
	{
		RootComponent->SetRelativeTransform(NewRelativeTransform, bSweep, OutSweepHitResult, Teleport);
	}
	else if (OutSweepHitResult)
	{
		*OutSweepHitResult = FHitResult();
	}
}

void AActor::SetActorRelativeScale3D(FVector NewRelativeScale)
{
	if (RootComponent)
	{
		if (NewRelativeScale.ContainsNaN())
		{
			FMessageLog("Blueprint").Warning(FText::Format(LOCTEXT("InvalidScale", "Scale '{0}' is not valid."), FText::FromString(NewRelativeScale.ToString())));
			return;
		}

		RootComponent->SetRelativeScale3D(NewRelativeScale);
	}
}

FVector AActor::GetActorRelativeScale3D() const
{
	if (RootComponent)
	{
		return RootComponent->GetRelativeScale3D();
	}
	return FVector(1,1,1);
}

void AActor::SetActorHiddenInGame( bool bNewHidden )
{
	if (IsHidden() != bNewHidden)
	{
		SetHidden(bNewHidden);
		MarkComponentsRenderStateDirty();
	}
}

void AActor::SetActorEnableCollision(bool bNewActorEnableCollision)
{
	if(bActorEnableCollision != bNewActorEnableCollision)
	{
		bActorEnableCollision = bNewActorEnableCollision;

		// Notify components about the change
		TInlineComponentArray<UActorComponent*> Components;
		GetComponents(Components);

		for(int32 CompIdx=0; CompIdx<Components.Num(); CompIdx++)
		{
			Components[CompIdx]->OnActorEnableCollisionChanged();
		}

		// update overlaps once after all components have been updated
		UpdateOverlaps();
	}
}


bool AActor::Destroy( bool bNetForce, bool bShouldModifyLevel )
{
	// It's already pending kill or in DestroyActor(), no need to beat the corpse
	if (!IsPendingKillPending())
	{
		UWorld* World = GetWorld();
		if (World)
		{
			World->DestroyActor( this, bNetForce, bShouldModifyLevel );
		}
		else
		{
			UE_LOG(LogSpawn, Warning, TEXT("Destroying %s, which doesn't have a valid world pointer"), *GetPathName());
		}
	}

	return IsPendingKillPending();
}

void AActor::K2_DestroyActor()
{
	Destroy();
}

void AActor::K2_DestroyComponent(UActorComponent* Component)
{
	// If its a valid component, and we own it, destroy it
	if(Component && Component->GetOwner() == this)
	{
		Component->DestroyComponent();
	}
}

bool AActor::SetRootComponent(class USceneComponent* NewRootComponent)
{
	/** Only components owned by this actor can be used as a its root component. */
	if (ensure(NewRootComponent == nullptr || NewRootComponent->GetOwner() == this))
	{
		if (RootComponent != NewRootComponent)
		{
			Modify();
<<<<<<< HEAD

			USceneComponent* OldRootComponent = RootComponent;
			RootComponent = NewRootComponent;

			// Notify new root first, as it probably has no delegate on it.
			if (NewRootComponent)
			{
				NewRootComponent->NotifyIsRootComponentChanged(true);
			}

=======

			USceneComponent* OldRootComponent = RootComponent;
			RootComponent = NewRootComponent;

			// Notify new root first, as it probably has no delegate on it.
			if (NewRootComponent)
			{
				NewRootComponent->NotifyIsRootComponentChanged(true);
			}

>>>>>>> 3ecbc206
			if (OldRootComponent)
			{
				OldRootComponent->NotifyIsRootComponentChanged(false);
			}
		}
		return true;
	}

	return false;
}

void AActor::GetActorBounds(bool bOnlyCollidingComponents, FVector& Origin, FVector& BoxExtent, bool bIncludeFromChildActors) const
{
	const FBox Bounds = GetComponentsBoundingBox(!bOnlyCollidingComponents, bIncludeFromChildActors);

	// To keep consistency with the other GetBounds functions, transform our result into an origin / extent formatting
	Bounds.GetCenterAndExtents(Origin, BoxExtent);
}


AWorldSettings * AActor::GetWorldSettings() const
{
	UWorld* World = GetWorld();
	return (World ? World->GetWorldSettings() : nullptr);
}

UNetDriver* GetNetDriver_Internal(UWorld* World, FName NetDriverName)
{
	if (NetDriverName == NAME_GameNetDriver)
	{
		return (World ? World->GetNetDriver() : nullptr);
	}

	return GEngine->FindNamedNetDriver(World, NetDriverName);
}

// Note: this is a private implementation that should no t be called directly except by the public wrappers (GetNetMode()) where some optimizations are inlined.
ENetMode AActor::InternalGetNetMode() const
{
	UWorld* World = GetWorld();
	UNetDriver* NetDriver = GetNetDriver_Internal(World, NetDriverName);
	if (NetDriver != nullptr)
	{
		return NetDriver->GetNetMode();
	}

	if (UDemoNetDriver* DemoNetDriver = World ? World->GetDemoNetDriver() : nullptr)
	{
		return DemoNetDriver->GetNetMode();
	}

	return NM_Standalone;
}

UNetDriver* AActor::GetNetDriver() const
{
	return GetNetDriver_Internal(GetWorld(), NetDriverName);
}

void AActor::SetNetDriverName(FName NewNetDriverName)
{
	if (NewNetDriverName != NetDriverName)
	{
		UWorld* World = GetWorld();
		if (World)
		{
			World->RemoveNetworkActor(this);
		}

		NetDriverName = NewNetDriverName;

		if (World)
		{
			World->AddNetworkActor(this);
		}
	}
}

//
// Return whether a function should be executed remotely.
//
int32 AActor::GetFunctionCallspace( UFunction* Function, FFrame* Stack )
{
	// Quick reject 1.
	if ((Function->FunctionFlags & FUNC_Static))
	{
		// Call local
		DEBUG_CALLSPACE(TEXT("GetFunctionCallspace Local1: %s"), *Function->GetName());
		return FunctionCallspace::Local;
	}

	if (GAllowActorScriptExecutionInEditor)
	{
		// Call local
		DEBUG_CALLSPACE(TEXT("GetFunctionCallspace Local2: %s"), *Function->GetName());
		return FunctionCallspace::Local;
	}

	UWorld* World = GetWorld();
	if (!World)
	{
		// Call local
		DEBUG_CALLSPACE(TEXT("GetFunctionCallspace Local3: %s"), *Function->GetName());
		return FunctionCallspace::Local;
	}

	const ENetRole LocalRole = GetLocalRole();

	// If we are on a client and function is 'skip on client', absorb it
	FunctionCallspace::Type Callspace = (LocalRole < ROLE_Authority) && Function->HasAllFunctionFlags(FUNC_BlueprintAuthorityOnly) ? FunctionCallspace::Absorbed : FunctionCallspace::Local;
	
	if (IsPendingKill())
	{
		// Never call remote on a pending kill actor. 
		// We can call it local or absorb it depending on authority/role check above.
		DEBUG_CALLSPACE(TEXT("GetFunctionCallspace: IsPendingKill %s %s"), *Function->GetName(), FunctionCallspace::ToString(Callspace));
		return Callspace;
	}

	if (Function->FunctionFlags & FUNC_NetRequest)
	{
		// Call remote
		DEBUG_CALLSPACE(TEXT("GetFunctionCallspace NetRequest: %s"), *Function->GetName());
		return FunctionCallspace::Remote;
	}	
	
	if (Function->FunctionFlags & FUNC_NetResponse)
	{
		if (Function->RPCId > 0)
		{
			// Call local
			DEBUG_CALLSPACE(TEXT("GetFunctionCallspace NetResponse Local: %s"), *Function->GetName());
			return FunctionCallspace::Local;
		}

		// Shouldn't happen, so skip call
		DEBUG_CALLSPACE(TEXT("GetFunctionCallspace NetResponse Absorbed: %s"), *Function->GetName());
		return FunctionCallspace::Absorbed;
	}

	const ENetMode NetMode = GetNetMode();
	// Quick reject 2. Has to be a network game to continue
	if (NetMode == NM_Standalone)
	{
		if (LocalRole < ROLE_Authority && (Function->FunctionFlags & FUNC_NetServer))
		{
			// Don't let clients call server functions (in edge cases where NetMode is standalone (net driver is null))
			DEBUG_CALLSPACE(TEXT("GetFunctionCallspace No Authority Server Call Absorbed: %s"), *Function->GetName());
			return FunctionCallspace::Absorbed;
		}

		// Call local
		return FunctionCallspace::Local;
	}
	
	// Dedicated servers don't care about "cosmetic" functions.
	if (NetMode == NM_DedicatedServer && Function->HasAllFunctionFlags(FUNC_BlueprintCosmetic))
	{
		DEBUG_CALLSPACE(TEXT("GetFunctionCallspace Blueprint Cosmetic Absorbed: %s"), *Function->GetName());
		return FunctionCallspace::Absorbed;
	}

	if (!(Function->FunctionFlags & FUNC_Net))
	{
		// Not a network function
		DEBUG_CALLSPACE(TEXT("GetFunctionCallspace Not Net: %s %s"), *Function->GetName(), FunctionCallspace::ToString(Callspace));
		return Callspace;
	}
	
	bool bIsServer = NetMode == NM_ListenServer || NetMode == NM_DedicatedServer;

	// get the top most function
	while (Function->GetSuperFunction() != nullptr)
	{
		Function = Function->GetSuperFunction();
	}

	if ((Function->FunctionFlags & FUNC_NetMulticast))
	{
		if(bIsServer)
		{
			// Server should execute locally and call remotely
			if (RemoteRole != ROLE_None)
			{
				DEBUG_CALLSPACE(TEXT("GetFunctionCallspace Multicast: %s"), *Function->GetName());
				return (FunctionCallspace::Local | FunctionCallspace::Remote);
			}

			DEBUG_CALLSPACE(TEXT("GetFunctionCallspace Multicast NoRemoteRole: %s"), *Function->GetName());
			return FunctionCallspace::Local;
		}
		else
		{
			// Client should only execute locally iff it is allowed to (function is not KismetAuthorityOnly)
			DEBUG_CALLSPACE(TEXT("GetFunctionCallspace Multicast Client: %s %s"), *Function->GetName(), FunctionCallspace::ToString(Callspace));
			return Callspace;
		}
	}

	// if we are the server, and it's not a send-to-client function,
	if (bIsServer && !(Function->FunctionFlags & FUNC_NetClient))
	{
		// don't replicate
		DEBUG_CALLSPACE(TEXT("GetFunctionCallspace Server calling Server function: %s %s"), *Function->GetName(), FunctionCallspace::ToString(Callspace));
		return Callspace;
	}
	// if we aren't the server, and it's not a send-to-server function,
	if (!bIsServer && !(Function->FunctionFlags & FUNC_NetServer))
	{
		// don't replicate
		DEBUG_CALLSPACE(TEXT("GetFunctionCallspace Client calling Client function: %s %s"), *Function->GetName(), FunctionCallspace::ToString(Callspace));
		return Callspace;
	}

	// Check if the actor can potentially call remote functions	
	if (LocalRole == ROLE_Authority)
	{
		UNetConnection* NetConnection = GetNetConnection();
		if (NetConnection == nullptr)
		{
			UPlayer *ClientPlayer = GetNetOwningPlayer();
			if (ClientPlayer == nullptr)
			{
				// Check if a player ever owned this (topmost owner is playercontroller or beacon)
				if (HasNetOwner())
				{
					// Network object with no owning player, we must absorb
					DEBUG_CALLSPACE(TEXT("GetFunctionCallspace Client without owner absorbed %s"), *Function->GetName());
					return FunctionCallspace::Absorbed;
				}
				
				// Role authority object calling a client RPC locally (ie AI owned objects)
				DEBUG_CALLSPACE(TEXT("GetFunctionCallspace authority non client owner %s %s"), *Function->GetName(), FunctionCallspace::ToString(Callspace));
				return Callspace;
			}
			else if (Cast<ULocalPlayer>(ClientPlayer) != nullptr)
			{
				// This is a local player, call locally
				DEBUG_CALLSPACE(TEXT("GetFunctionCallspace Client local function: %s %s"), *Function->GetName(), FunctionCallspace::ToString(Callspace));
				return Callspace;
			}
		}
		else if (!NetConnection->Driver || !NetConnection->Driver->World)
		{
			// NetDriver does not have a world, most likely shutting down
			DEBUG_CALLSPACE(TEXT("GetFunctionCallspace NetConnection with no driver or world absorbed: %s %s %s"),
				*Function->GetName(), 
				NetConnection->Driver ? *NetConnection->Driver->GetName() : TEXT("NoNetDriver"),
				NetConnection->Driver && NetConnection->Driver->World ? *NetConnection->Driver->World->GetName() : TEXT("NoWorld"));
			return FunctionCallspace::Absorbed;
		}

		// There is a valid net connection, so continue and call remotely
	}

	// about to call remotely - unless the actor is not actually replicating
	if (RemoteRole == ROLE_None)
	{
		if (!bIsServer)
		{
			UE_LOG(LogNet, Warning, TEXT("Client is absorbing remote function %s on actor %s because RemoteRole is ROLE_None"), *Function->GetName(), *GetName() );
		}

		DEBUG_CALLSPACE(TEXT("GetFunctionCallspace RemoteRole None absorbed %s"), *Function->GetName());
		return FunctionCallspace::Absorbed;
	}

	// Call remotely
	DEBUG_CALLSPACE(TEXT("GetFunctionCallspace RemoteRole Remote %s"), *Function->GetName());
	return FunctionCallspace::Remote;
}

bool AActor::CallRemoteFunction( UFunction* Function, void* Parameters, FOutParmRec* OutParms, FFrame* Stack )
{
	bool bProcessed = false;

	FWorldContext* const Context = GEngine->GetWorldContextFromWorld(GetWorld());
	if (Context != nullptr)
	{
		for (FNamedNetDriver& Driver : Context->ActiveNetDrivers)
		{
			if (Driver.NetDriver != nullptr && Driver.NetDriver->ShouldReplicateFunction(this, Function))
			{
				Driver.NetDriver->ProcessRemoteFunction(this, Function, Parameters, OutParms, Stack, nullptr);
				bProcessed = true;
			}
		}
	}

	return bProcessed;
}

void AActor::DispatchPhysicsCollisionHit(const FRigidBodyCollisionInfo& MyInfo, const FRigidBodyCollisionInfo& OtherInfo, const FCollisionImpactData& RigidCollisionData)
{
#if 0
	if(true)
	{
		FString MyName = MyInfo.Component ? FString(*MyInfo.Component->GetPathName()) : FString(TEXT(""));
		FString OtherName = OtherInfo.Component ? FString(*OtherInfo.Component->GetPathName()) : FString(TEXT(""));
		UE_LOG(LogPhysics, Log,  TEXT("COLLIDE! %s - %s"), *MyName, *OtherName );
	}
#endif

	checkSlow(RigidCollisionData.ContactInfos.Num() > 0);

	// @todo At the moment we only pass the first contact in the ContactInfos array. Maybe improve this?
	const FRigidBodyContactInfo& ContactInfo = RigidCollisionData.ContactInfos[0];

	FHitResult Result;
	Result.Location = Result.ImpactPoint = ContactInfo.ContactPosition;
	Result.Normal = Result.ImpactNormal = ContactInfo.ContactNormal;
	Result.PenetrationDepth = ContactInfo.ContactPenetration;
	Result.PhysMaterial = ContactInfo.PhysMaterial[1];
	Result.Actor = OtherInfo.Actor;
	Result.Component = OtherInfo.Component;
	Result.Item = OtherInfo.BodyIndex;
	Result.BoneName = OtherInfo.BoneName;
	Result.MyBoneName = MyInfo.BoneName;
	Result.bBlockingHit = true;

	NotifyHit(MyInfo.Component.Get(), OtherInfo.Actor.Get(), OtherInfo.Component.Get(), true, Result.Location, Result.Normal, RigidCollisionData.TotalNormalImpulse, Result);

	// Execute delegates if bound

	if (OnActorHit.IsBound())
	{
		OnActorHit.Broadcast(this, OtherInfo.Actor.Get(), RigidCollisionData.TotalNormalImpulse, Result);
	}

	UPrimitiveComponent* MyInfoComponent = MyInfo.Component.Get();
	if (MyInfoComponent && MyInfoComponent->OnComponentHit.IsBound())
	{
		MyInfoComponent->OnComponentHit.Broadcast(MyInfoComponent, OtherInfo.Actor.Get(), OtherInfo.Component.Get(), RigidCollisionData.TotalNormalImpulse, Result);
	}
}

#if WITH_EDITOR
bool AActor::IsTemporarilyHiddenInEditor(const bool bIncludeParent) const
{
	if (bHiddenEdTemporary)
	{
		return true;
	}

	if (bIncludeParent)
	{
		if (UChildActorComponent* ParentCAC = ParentComponent.Get())
		{
			return ParentCAC->GetOwner()->IsTemporarilyHiddenInEditor(true);
		}
	}

	return false;
}
#endif

bool AActor::IsChildActor() const
{
	return ParentComponent.IsValid();
}

UChildActorComponent* AActor::GetParentComponent() const
{
	return ParentComponent.Get();
}

AActor* AActor::GetParentActor() const
{
	AActor* ParentActor = nullptr;
	if (UChildActorComponent* ParentComponentPtr = GetParentComponent())
	{
		ParentActor = ParentComponentPtr->GetOwner();
	}

	return ParentActor;
}

void AActor::GetAllChildActors(TArray<AActor*>& ChildActors, bool bIncludeDescendants) const
{
	TInlineComponentArray<UChildActorComponent*> ChildActorComponents(this);

	ChildActors.Reserve(ChildActors.Num() + ChildActorComponents.Num());
	for (UChildActorComponent* CAC : ChildActorComponents)
	{
		if (AActor* ChildActor = CAC->GetChildActor())
		{
			ChildActors.Add(ChildActor);
			if (bIncludeDescendants)
			{
				ChildActor->GetAllChildActors(ChildActors, true);
			}
		}
	}
}


// COMPONENTS

void AActor::UnregisterAllComponents(const bool bForReregister)
{
	TInlineComponentArray<UActorComponent*> Components;
	GetComponents(Components);

	for(UActorComponent* Component : Components)
	{
		if( Component->IsRegistered() && (!bForReregister || Component->AllowReregistration())) // In some cases unregistering one component can unregister another, so we do a check here to avoid trying twice
		{
			Component->UnregisterComponent();
		}
	}

	PostUnregisterAllComponents();
}

void AActor::PostUnregisterAllComponents()
{
	FNavigationSystem::OnActorUnregistered(*this);
}

void AActor::RegisterAllComponents()
{
	QUICK_SCOPE_CYCLE_COUNTER(STAT_AActor_RegisterAllComponents);

	PreRegisterAllComponents();

	// 0 - means register all components
	bool bAllRegistered = IncrementalRegisterComponents(0);
	check(bAllRegistered);

	// Clear this flag as it's no longer deferred
	bHasDeferredComponentRegistration = false;
}

// Walks through components hierarchy and returns closest to root parent component that is unregistered
// Only for components that belong to the same owner
static USceneComponent* GetUnregisteredParent(UActorComponent* Component)
{
	USceneComponent* ParentComponent = nullptr;
	USceneComponent* SceneComponent = Cast<USceneComponent>(Component);
	
	while (	SceneComponent && 
			SceneComponent->GetAttachParent() &&
			SceneComponent->GetAttachParent()->GetOwner() == Component->GetOwner() &&
			!SceneComponent->GetAttachParent()->IsRegistered())
	{
		SceneComponent = SceneComponent->GetAttachParent();
		if (SceneComponent->bAutoRegister && !SceneComponent->IsPendingKill())
		{
			// We found unregistered parent that should be registered
			// But keep looking up the tree
			ParentComponent = SceneComponent;
		}
	}

	return ParentComponent;
}

bool AActor::IncrementalRegisterComponents(int32 NumComponentsToRegister, FRegisterComponentContext* Context)
{
	if (NumComponentsToRegister == 0)
	{
		// 0 - means register all components
		NumComponentsToRegister = MAX_int32;
	}

	UWorld* const World = GetWorld();
	check(World);

	// If we are not a game world, then register tick functions now. If we are a game world we wait until right before BeginPlay(),
	// so as to not actually tick until BeginPlay() executes (which could otherwise happen in network games).
	if (bAllowTickBeforeBeginPlay || !World->IsGameWorld())
	{
		RegisterAllActorTickFunctions(true, false); // components will be handled when they are registered
	}
	
	// Register RootComponent first so all other children components can reliably use it (i.e., call GetLocation) when they register
	if (RootComponent != nullptr && !RootComponent->IsRegistered())
	{
#if PERF_TRACK_DETAILED_ASYNC_STATS
		FScopeCycleCounterUObject ContextScope(RootComponent);
#endif
		if (RootComponent->bAutoRegister)
		{
			// Before we register our component, save it to our transaction buffer so if "undone" it will return to an unregistered state.
			// This should prevent unwanted components hanging around when undoing a copy/paste or duplication action.
			RootComponent->Modify(false);

			RootComponent->RegisterComponentWithWorld(World, Context);
		}
	}

	int32 NumTotalRegisteredComponents = 0;
	int32 NumRegisteredComponentsThisRun = 0;
	TInlineComponentArray<UActorComponent*> Components;
	GetComponents(Components);
	TSet<UActorComponent*> RegisteredParents;
	
	for (int32 CompIdx = 0; CompIdx < Components.Num() && NumRegisteredComponentsThisRun < NumComponentsToRegister; CompIdx++)
	{
		UActorComponent* Component = Components[CompIdx];
		if (!Component->IsRegistered() && Component->bAutoRegister && !Component->IsPendingKill())
		{
			// Ensure that all parent are registered first
			USceneComponent* UnregisteredParentComponent = GetUnregisteredParent(Component);
			if (UnregisteredParentComponent)
			{
				bool bParentAlreadyHandled = false;
				RegisteredParents.Add(UnregisteredParentComponent, &bParentAlreadyHandled);
				if (bParentAlreadyHandled)
				{
					UE_LOG(LogActor, Error, TEXT("AActor::IncrementalRegisterComponents parent component '%s' cannot be registered in actor '%s'"), *GetPathNameSafe(UnregisteredParentComponent), *GetPathName());
					break;
				}

				// Register parent first, then return to this component on a next iteration
				Component = UnregisteredParentComponent;
				CompIdx--;
				NumTotalRegisteredComponents--; // because we will try to register the parent again later...
			}
#if PERF_TRACK_DETAILED_ASYNC_STATS
			FScopeCycleCounterUObject ContextScope(Component);
#endif
				
			// Before we register our component, save it to our transaction buffer so if "undone" it will return to an unregistered state.
			// This should prevent unwanted components hanging around when undoing a copy/paste or duplication action.
			Component->Modify(false);

			Component->RegisterComponentWithWorld(World, Context);
			NumRegisteredComponentsThisRun++;
		}

		NumTotalRegisteredComponents++;
	}

	// See whether we are done
	if (Components.Num() == NumTotalRegisteredComponents)
	{
#if PERF_TRACK_DETAILED_ASYNC_STATS
		QUICK_SCOPE_CYCLE_COUNTER(STAT_AActor_IncrementalRegisterComponents_PostRegisterAllComponents);
#endif
		// Finally, call PostRegisterAllComponents
		PostRegisterAllComponents();
		return true;
	}
	
	// Still have components to register
	return false;
}

bool AActor::HasValidRootComponent()
{ 
	return (RootComponent != nullptr && RootComponent->IsRegistered()); 
}

void AActor::MarkComponentsAsPendingKill()
{
	// Iterate components and mark them all as pending kill.
	TInlineComponentArray<UActorComponent*> Components(this);

	for (UActorComponent* Component : Components)
	{
		// Modify component so undo/ redo works in the editor.
		if (GIsEditor)
		{
			Component->Modify();
		}
		Component->OnComponentDestroyed(true);
		Component->MarkPendingKill();
	}
}

void AActor::ReregisterAllComponents()
{
	UnregisterAllComponents(true);
	RegisterAllComponents();
}

void AActor::UpdateComponentTransforms()
{
	for (UActorComponent* ActorComp : GetComponents())
	{
		if (ActorComp && ActorComp->IsRegistered())
		{
			ActorComp->UpdateComponentToWorld();
		}
	}
}

void AActor::MarkComponentsRenderStateDirty()
{
	for (UActorComponent* ActorComp : GetComponents())
	{
		if (ActorComp && ActorComp->IsRegistered())
		{
			ActorComp->MarkRenderStateDirty();
			if (UChildActorComponent* ChildActorComponent = Cast<UChildActorComponent>(ActorComp))
			{
				if (ChildActorComponent->GetChildActor())
				{
					ChildActorComponent->GetChildActor()->MarkComponentsRenderStateDirty();
				}
			}
		}
	}
}

void AActor::InitializeComponents()
{
	QUICK_SCOPE_CYCLE_COUNTER(STAT_Actor_InitializeComponents);

	TInlineComponentArray<UActorComponent*> Components;
	GetComponents(Components);

	for (UActorComponent* ActorComp : Components)
	{
		if (ActorComp->IsRegistered())
		{
			if (ActorComp->bAutoActivate && !ActorComp->IsActive())
			{
				ActorComp->Activate(true);
			}

			if (ActorComp->bWantsInitializeComponent && !ActorComp->HasBeenInitialized())
			{
				// Broadcast the activation event since Activate occurs too early to fire a callback in a game
				ActorComp->InitializeComponent();
			}
		}
	}
}

void AActor::UninitializeComponents()
{
	TInlineComponentArray<UActorComponent*> Components;
	GetComponents(Components);

	for (UActorComponent* ActorComp : Components)
	{
		if (ActorComp->HasBeenInitialized())
		{
			ActorComp->UninitializeComponent();
		}
	}
}

void AActor::DrawDebugComponents(FColor const& BaseColor) const
{
#if ENABLE_DRAW_DEBUG
	UWorld* MyWorld = GetWorld();

	for (UActorComponent* ActorComp : GetComponents())
	{
		if (USceneComponent const* const Component = Cast<USceneComponent>(ActorComp))
		{
			FVector const Loc = Component->GetComponentLocation();
			FRotator const Rot = Component->GetComponentRotation();

			// draw coord system at component loc
			DrawDebugCoordinateSystem(MyWorld, Loc, Rot, 10.f);

			// draw line from me to my parent
			if (Component->GetAttachParent())
			{
				DrawDebugLine(MyWorld, Component->GetAttachParent()->GetComponentLocation(), Loc, BaseColor);
			}

			// draw component name
			DrawDebugString(MyWorld, Loc+FVector(0,0,32), *Component->GetName());
		}
	}
#endif // ENABLE_DRAW_DEBUG
}


void AActor::InvalidateLightingCacheDetailed(bool bTranslationOnly)
{
	if(GIsEditor && !GIsDemoMode)
	{
		for (UActorComponent* Component : GetComponents())
		{
			if (Component && Component->IsRegistered())
			{
				Component->InvalidateLightingCacheDetailed(true, bTranslationOnly);
			}
		}
	}
}

 // COLLISION

bool AActor::ActorLineTraceSingle(struct FHitResult& OutHit, const FVector& Start, const FVector& End, ECollisionChannel TraceChannel, const struct FCollisionQueryParams& Params) const
{
	OutHit = FHitResult(1.f);
	OutHit.TraceStart = Start;
	OutHit.TraceEnd = End;
	bool bHasHit = false;
	
	for (UActorComponent* Component : GetComponents())
	{
		FHitResult HitResult;
		UPrimitiveComponent* Primitive = Cast<UPrimitiveComponent>(Component);
		if (Primitive && Primitive->IsRegistered() && Primitive->IsCollisionEnabled() 
			&& (Primitive->GetCollisionResponseToChannel(TraceChannel) == ECollisionResponse::ECR_Block) 
			&& Primitive->LineTraceComponent(HitResult, Start, End, Params) )
		{
			// return closest hit
			if( HitResult.Time < OutHit.Time )
			{
				OutHit = HitResult;
				bHasHit = true;
			}
		}
	}

	return bHasHit;
}

float AActor::ActorGetDistanceToCollision(const FVector& Point, ECollisionChannel TraceChannel, FVector& ClosestPointOnCollision, UPrimitiveComponent** OutPrimitiveComponent) const
{
	ClosestPointOnCollision = Point;
	float ClosestPointDistanceSqr = -1.f;

	TInlineComponentArray<UPrimitiveComponent*> Components;
	GetComponents(Components);

	for (int32 ComponentIndex=0; ComponentIndex<Components.Num(); ComponentIndex++)
	{
		UPrimitiveComponent* Primitive = Components[ComponentIndex];
		if( Primitive->IsRegistered() && Primitive->IsCollisionEnabled() 
			&& (Primitive->GetCollisionResponseToChannel(TraceChannel) == ECollisionResponse::ECR_Block) )
		{
			FVector ClosestPoint;
			float DistanceSqr = -1.f;

			if (!Primitive->GetSquaredDistanceToCollision(Point, DistanceSqr, ClosestPoint))
			{
				// Invalid result, impossible to be better than ClosestPointDistance
				continue;
			}

			if( (ClosestPointDistanceSqr < 0.f) || (DistanceSqr < ClosestPointDistanceSqr) )
			{
				ClosestPointDistanceSqr = DistanceSqr;
				ClosestPointOnCollision = ClosestPoint;
				if( OutPrimitiveComponent )
				{
					*OutPrimitiveComponent = Primitive;
				}

				// If we're inside collision, we're not going to find anything better, so abort search we've got our best find.
				if( DistanceSqr <= KINDA_SMALL_NUMBER )
				{
					break;
				}
			}
		}
	}

	return (ClosestPointDistanceSqr > 0.f ? FMath::Sqrt(ClosestPointDistanceSqr) : ClosestPointDistanceSqr);
}


void AActor::LifeSpanExpired()
{
	Destroy();
}

void AActor::SetLifeSpan( float InLifespan )
{
	// Store the new value
	InitialLifeSpan = InLifespan;
	// Initialize a timer for the actors lifespan if there is one. Otherwise clear any existing timer
	if ((GetLocalRole() == ROLE_Authority || GetTearOff()) && !IsPendingKill())
	{
		if( InLifespan > 0.0f)
		{
			GetWorldTimerManager().SetTimer( TimerHandle_LifeSpanExpired, this, &AActor::LifeSpanExpired, InLifespan );
		}
		else
		{
			GetWorldTimerManager().ClearTimer( TimerHandle_LifeSpanExpired );		
		}
	}
}

float AActor::GetLifeSpan() const
{
	if (UWorld* World = GetWorld())
	{
		// Timer remaining returns -1.0f if there is no such timer - return this as ZERO
		const float CurrentLifespan = World->GetTimerManager().GetTimerRemaining(TimerHandle_LifeSpanExpired);
		return (CurrentLifespan != -1.0f) ? CurrentLifespan : 0.0f;
	}
	
	return 0.0f;
}

void AActor::PostInitializeComponents()
{
	QUICK_SCOPE_CYCLE_COUNTER(STAT_Actor_PostInitComponents);

	if( !IsPendingKill() )
	{
		bActorInitialized = true;
		
		UpdateAllReplicatedComponents();
	}
}

void AActor::PreInitializeComponents()
{
	if (AutoReceiveInput != EAutoReceiveInput::Disabled)
	{
		const int32 PlayerIndex = int32(AutoReceiveInput.GetValue()) - 1;

		APlayerController* PC = UGameplayStatics::GetPlayerController(this, PlayerIndex);
		if (PC)
		{
			EnableInput(PC);
		}
		else
		{
			GetWorld()->PersistentLevel->RegisterActorForAutoReceiveInput(this, PlayerIndex);
		}
	}
}

float AActor::GetActorTimeDilation() const
{
	// get actor custom time dilation
	// if you do slomo, that changes WorldSettings->TimeDilation
	// So multiply to get final TimeDilation
	return CustomTimeDilation * GetWorldSettings()->GetEffectiveTimeDilation();
}

float AActor::GetActorTimeDilation(const UWorld& ActorWorld) const
{
	checkSlow(&ActorWorld == GetWorld());
	return CustomTimeDilation * ActorWorld.GetWorldSettings()->GetEffectiveTimeDilation();
}

UMaterialInstanceDynamic* AActor::MakeMIDForMaterial(class UMaterialInterface* Parent)
{
	// Deprecating this function. 
	// Please use PrimitiveComponent->CreateAndSetMaterialInstanceDynamic
	// OR PrimitiveComponent->CreateAndSetMaterialInstanceDynamicFromMaterial
	// OR UMaterialInstanceDynamic::Create

	return nullptr;
}

float AActor::GetDistanceTo(const AActor* OtherActor) const
{
	return OtherActor ? (GetActorLocation() - OtherActor->GetActorLocation()).Size() : 0.f;
}

float AActor::GetSquaredDistanceTo(const AActor* OtherActor) const
{
	return OtherActor ? (GetActorLocation() - OtherActor->GetActorLocation()).SizeSquared() : 0.f;
}

float AActor::GetHorizontalDistanceTo(const AActor* OtherActor) const
{
	return OtherActor ? (GetActorLocation() - OtherActor->GetActorLocation()).Size2D() : 0.f;
}

float AActor::GetVerticalDistanceTo(const AActor* OtherActor) const
{
	return OtherActor ? FMath::Abs((GetActorLocation().Z - OtherActor->GetActorLocation().Z)) : 0.f;
}

float AActor::GetDotProductTo(const AActor* OtherActor) const
{
	if (OtherActor)
	{
		FVector Dir = GetActorForwardVector();
		FVector Offset = OtherActor->GetActorLocation() - GetActorLocation();
		Offset = Offset.GetSafeNormal();
		return FVector::DotProduct(Dir, Offset);
	}
	return -2.0;
}

float AActor::GetHorizontalDotProductTo(const AActor* OtherActor) const
{
	if (OtherActor)
	{
		FVector Dir = GetActorForwardVector();
		FVector Offset = OtherActor->GetActorLocation() - GetActorLocation();
		Offset = Offset.GetSafeNormal2D();
		return FVector::DotProduct(Dir, Offset);
	}
	return -2.0;
}


#if WITH_EDITOR
const int32 AActor::GetNumUncachedStaticLightingInteractions() const
{
	if (GetRootComponent())
	{
		return GetRootComponent()->GetNumUncachedStaticLightingInteractions();
	}
	return 0;
}
#endif // WITH_EDITOR


// K2 versions of various transform changing operations.
// Note: we pass null for the hit result if not sweeping, for better perf.
// This assumes this K2 function is only used by blueprints, which initializes the param for each function call.

bool AActor::K2_SetActorLocation(FVector NewLocation, bool bSweep, FHitResult& SweepHitResult, bool bTeleport)
{
	return SetActorLocation(NewLocation, bSweep, (bSweep ? &SweepHitResult : nullptr), TeleportFlagToEnum(bTeleport));
}

bool AActor::K2_SetActorRotation(FRotator NewRotation, bool bTeleportPhysics)
{
	return SetActorRotation(NewRotation, TeleportFlagToEnum(bTeleportPhysics));
}

bool AActor::K2_SetActorLocationAndRotation(FVector NewLocation, FRotator NewRotation, bool bSweep, FHitResult& SweepHitResult, bool bTeleport)
{
	return SetActorLocationAndRotation(NewLocation, NewRotation, bSweep, (bSweep ? &SweepHitResult : nullptr), TeleportFlagToEnum(bTeleport));
}

void AActor::K2_AddActorWorldOffset(FVector DeltaLocation, bool bSweep, FHitResult& SweepHitResult, bool bTeleport)
{
	AddActorWorldOffset(DeltaLocation, bSweep, (bSweep ? &SweepHitResult : nullptr), TeleportFlagToEnum(bTeleport));
}

void AActor::K2_AddActorWorldRotation(FRotator DeltaRotation, bool bSweep, FHitResult& SweepHitResult, bool bTeleport)
{
	AddActorWorldRotation(DeltaRotation, bSweep, (bSweep ? &SweepHitResult : nullptr), TeleportFlagToEnum(bTeleport));
}

void AActor::K2_AddActorWorldTransform(const FTransform& DeltaTransform, bool bSweep, FHitResult& SweepHitResult, bool bTeleport)
{
	AddActorWorldTransform(DeltaTransform, bSweep, (bSweep ? &SweepHitResult : nullptr), TeleportFlagToEnum(bTeleport));
}

 void AActor::K2_AddActorWorldTransformKeepScale(const FTransform& DeltaTransform, bool bSweep, FHitResult& SweepHitResult, bool bTeleport)
 {
 	AddActorWorldTransformKeepScale(DeltaTransform, bSweep, (bSweep ? &SweepHitResult : nullptr), TeleportFlagToEnum(bTeleport));
 }

bool AActor::K2_SetActorTransform(const FTransform& NewTransform, bool bSweep, FHitResult& SweepHitResult, bool bTeleport)
{
	return SetActorTransform(NewTransform, bSweep, (bSweep ? &SweepHitResult : nullptr), TeleportFlagToEnum(bTeleport));
}

void AActor::K2_AddActorLocalOffset(FVector DeltaLocation, bool bSweep, FHitResult& SweepHitResult, bool bTeleport)
{
	AddActorLocalOffset(DeltaLocation, bSweep, (bSweep ? &SweepHitResult : nullptr), TeleportFlagToEnum(bTeleport));
}

void AActor::K2_AddActorLocalRotation(FRotator DeltaRotation, bool bSweep, FHitResult& SweepHitResult, bool bTeleport)
{
	AddActorLocalRotation(DeltaRotation, bSweep, (bSweep ? &SweepHitResult : nullptr), TeleportFlagToEnum(bTeleport));
}

void AActor::K2_AddActorLocalTransform(const FTransform& NewTransform, bool bSweep, FHitResult& SweepHitResult, bool bTeleport)
{
	AddActorLocalTransform(NewTransform, bSweep, (bSweep ? &SweepHitResult : nullptr), TeleportFlagToEnum(bTeleport));
}

void AActor::K2_SetActorRelativeLocation(FVector NewRelativeLocation, bool bSweep, FHitResult& SweepHitResult, bool bTeleport)
{
	SetActorRelativeLocation(NewRelativeLocation, bSweep, (bSweep ? &SweepHitResult : nullptr), TeleportFlagToEnum(bTeleport));
}

void AActor::K2_SetActorRelativeRotation(FRotator NewRelativeRotation, bool bSweep, FHitResult& SweepHitResult, bool bTeleport)
{
	SetActorRelativeRotation(NewRelativeRotation, bSweep, (bSweep ? &SweepHitResult : nullptr), TeleportFlagToEnum(bTeleport));
}

void AActor::K2_SetActorRelativeTransform(const FTransform& NewRelativeTransform, bool bSweep, FHitResult& SweepHitResult, bool bTeleport)
{
	SetActorRelativeTransform(NewRelativeTransform, bSweep, (bSweep ? &SweepHitResult : nullptr), TeleportFlagToEnum(bTeleport));
}

float AActor::GetGameTimeSinceCreation() const
{
	if (UWorld* MyWorld = GetWorld())
	{
		return MyWorld->GetTimeSeconds() - CreationTime;		
	}
	// return 0.f if GetWorld return's null
	else
	{
		return 0.f;
	}
}

PRAGMA_DISABLE_DEPRECATION_WARNINGS
void AActor::SetNetUpdateTime( float NewUpdateTime )
{
	if ( FNetworkObjectInfo* NetActor = FindNetworkObjectInfo() )
	{
		// Only allow the next update to be sooner than the current one
		NetActor->NextUpdateTime = FMath::Min( NetActor->NextUpdateTime, (double)NewUpdateTime );
	}			
}
PRAGMA_ENABLE_DEPRECATION_WARNINGS

FNetworkObjectInfo* AActor::FindOrAddNetworkObjectInfo()
{
	if ( UWorld* World = GetWorld() )
	{
		if ( UNetDriver* NetDriver = World->GetNetDriver() )
		{
			return NetDriver->FindOrAddNetworkObjectInfo( this );
		}
	}

	return nullptr;
}

FNetworkObjectInfo* AActor::FindNetworkObjectInfo()
{
	if ( UWorld* World = GetWorld() )
	{
		if ( UNetDriver* NetDriver = World->GetNetDriver() )
		{
			return NetDriver->FindNetworkObjectInfo(this);
		}
	}

	return nullptr;
}

void AActor::PostRename(UObject* OldOuter, const FName OldName)
{
	Super::PostRename(OldOuter, OldName);

	if (UWorld* World = GetWorld())
	{
		if (UNetDriver* NetDriver = World->GetNetDriver())
		{
			NetDriver->NotifyActorRenamed(this, OldName);
		}

		if (UDemoNetDriver* DemoNetDriver = World->GetDemoNetDriver())
		{
			DemoNetDriver->NotifyActorRenamed(this, OldName);
		}
	}
}

void AActor::SetLODParent(UPrimitiveComponent* InLODParent, float InParentDrawDistance)
{
	if (InLODParent && InLODParent->MinDrawDistance != InParentDrawDistance)
	{
		InLODParent->MinDrawDistance = InParentDrawDistance;
		InLODParent->MarkRenderStateDirty();
	}

	for (UActorComponent* Component : GetComponents())
	{
		if (UPrimitiveComponent* PrimitiveComponent = Cast<UPrimitiveComponent>(Component))
		{
			// parent primitive will be null if no LOD parent is selected
			PrimitiveComponent->SetLODParentPrimitive(InLODParent);
		}
	}
}


void AActor::SetHidden(bool bInHidden)
{
	bHidden = bInHidden;
	MARK_PROPERTY_DIRTY_FROM_NAME(AActor, bHidden, this);
}

void AActor::SetReplicatingMovement(bool bInReplicateMovement)
{
	bReplicateMovement = bInReplicateMovement;
	MARK_PROPERTY_DIRTY_FROM_NAME(AActor, bReplicateMovement, this);
}

void AActor::SetCanBeDamaged(bool bInCanBeDamaged)
{
	bCanBeDamaged = bInCanBeDamaged;
	MARK_PROPERTY_DIRTY_FROM_NAME(AActor, bCanBeDamaged, this);
}

void AActor::SetRole(ENetRole InRole)
{
	Role = InRole;
	MARK_PROPERTY_DIRTY_FROM_NAME(AActor, Role, this);
}

FRepMovement& AActor::GetReplicatedMovement_Mutable()
{
	MARK_PROPERTY_DIRTY_FROM_NAME(AActor, ReplicatedMovement, this);
	return ReplicatedMovement;
}

void AActor::SetReplicatedMovement(const FRepMovement& InReplicatedMovement)
{
	GetReplicatedMovement_Mutable() = InReplicatedMovement;
}

void AActor::SetInstigator(APawn* InInstigator)
{
	Instigator = InInstigator;
	MARK_PROPERTY_DIRTY_FROM_NAME(AActor, Instigator, this);
}

#undef LOCTEXT_NAMESPACE<|MERGE_RESOLUTION|>--- conflicted
+++ resolved
@@ -1014,11 +1014,7 @@
 #if WITH_EDITOR
 			if (bExternalActor)
 			{
-<<<<<<< HEAD
 				SetPackageExternal(false, MyLevel->IsUsingExternalActors());
-=======
-				SetPackageExternal(false, MyLevel->bUseExternalActors);
->>>>>>> 3ecbc206
 			}
 #endif
 		}
@@ -1036,11 +1032,7 @@
 #if WITH_EDITOR
 			if (bExternalActor)
 			{
-<<<<<<< HEAD
 				SetPackageExternal(true, MyLevel->IsUsingExternalActors());
-=======
-				SetPackageExternal(true, MyLevel->bUseExternalActors);
->>>>>>> 3ecbc206
 			}
 #endif
 			MyLevel->Actors.Add(this);
@@ -3243,7 +3235,10 @@
 		FinalRootComponentTransform.GetLocation().DiagnosticCheckNaN(TEXT("AActor::FinishSpawning: FinalRootComponentTransform.GetLocation()"));
 		FinalRootComponentTransform.GetRotation().DiagnosticCheckNaN(TEXT("AActor::FinishSpawning: FinalRootComponentTransform.GetRotation()"));
 
-		ExecuteConstruction(FinalRootComponentTransform, nullptr, InstanceDataCache, bIsDefaultTransform);
+		{
+			FEditorScriptExecutionGuard ScriptGuard;
+			ExecuteConstruction(FinalRootComponentTransform, nullptr, InstanceDataCache, bIsDefaultTransform);
+		}
 
 		{
 			SCOPE_CYCLE_COUNTER(STAT_PostActorConstruction);
@@ -4090,7 +4085,6 @@
 		if (RootComponent != NewRootComponent)
 		{
 			Modify();
-<<<<<<< HEAD
 
 			USceneComponent* OldRootComponent = RootComponent;
 			RootComponent = NewRootComponent;
@@ -4101,18 +4095,6 @@
 				NewRootComponent->NotifyIsRootComponentChanged(true);
 			}
 
-=======
-
-			USceneComponent* OldRootComponent = RootComponent;
-			RootComponent = NewRootComponent;
-
-			// Notify new root first, as it probably has no delegate on it.
-			if (NewRootComponent)
-			{
-				NewRootComponent->NotifyIsRootComponentChanged(true);
-			}
-
->>>>>>> 3ecbc206
 			if (OldRootComponent)
 			{
 				OldRootComponent->NotifyIsRootComponentChanged(false);
@@ -4196,27 +4178,19 @@
 //
 int32 AActor::GetFunctionCallspace( UFunction* Function, FFrame* Stack )
 {
-	// Quick reject 1.
-	if ((Function->FunctionFlags & FUNC_Static))
-	{
-		// Call local
-		DEBUG_CALLSPACE(TEXT("GetFunctionCallspace Local1: %s"), *Function->GetName());
+	if (GAllowActorScriptExecutionInEditor)
+	{
+		// Call local, this global is only true when we know it's being called on an editor-placed object
+		DEBUG_CALLSPACE(TEXT("GetFunctionCallspace ScriptExecutionInEditor: %s"), *Function->GetName());
 		return FunctionCallspace::Local;
 	}
 
-	if (GAllowActorScriptExecutionInEditor)
-	{
-		// Call local
-		DEBUG_CALLSPACE(TEXT("GetFunctionCallspace Local2: %s"), *Function->GetName());
-		return FunctionCallspace::Local;
-	}
-
-	UWorld* World = GetWorld();
-	if (!World)
-	{
-		// Call local
-		DEBUG_CALLSPACE(TEXT("GetFunctionCallspace Local3: %s"), *Function->GetName());
-		return FunctionCallspace::Local;
+	if ((Function->FunctionFlags & FUNC_Static) || (GetWorld() == nullptr))
+	{
+		// Use the same logic as function libraries for static/CDO called functions, will try to use the global context to check authority only/cosmetic
+		DEBUG_CALLSPACE(TEXT("GetFunctionCallspace Static: %s"), *Function->GetName());
+
+		return GEngine->GetGlobalFunctionCallspace(Function, this, Stack);
 	}
 
 	const ENetRole LocalRole = GetLocalRole();
