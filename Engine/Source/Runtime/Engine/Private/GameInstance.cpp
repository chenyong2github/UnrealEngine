--- conflicted
+++ resolved
@@ -680,7 +680,6 @@
 			{
 				// server; spawn a new PlayerController immediately
 				if (!NewPlayer->SpawnPlayActor("", OutError, CurrentWorld))
-<<<<<<< HEAD
 				{
 					RemoveLocalPlayer(NewPlayer);
 					NewPlayer = nullptr;
@@ -693,20 +692,6 @@
 				{
 					RemoveLocalPlayer(NewPlayer);
 					NewPlayer = nullptr;
-=======
-				{
-					RemoveLocalPlayer(NewPlayer);
-					NewPlayer = nullptr;
-				}
-			}
-			else if (CurrentWorld->IsPlayingReplay())
-			{
-				// demo playback; ask the replay driver to spawn a splitscreen client
-				if (!CurrentWorld->DemoNetDriver->SpawnSplitscreenViewer(NewPlayer, CurrentWorld))
-				{
-					RemoveLocalPlayer(NewPlayer);
-					NewPlayer = nullptr;
->>>>>>> a1e6ec07
 				}
 			}
 			else
