--- conflicted
+++ resolved
@@ -162,11 +162,6 @@
 		}
 	}
 
-<<<<<<< HEAD
-	Collector.AddReferencedObject(Sound);
-	Collector.AddReferencedObject(SourceEffectChain);
-=======
->>>>>>> a1e6ec07
 	Collector.AddReferencedObject(SoundClassOverride);
 
 	Collector.AddReferencedObject(SourceEffectChain);
@@ -1532,19 +1527,11 @@
 	{
 		// Feed prior focus factor on update to allow for proper interpolation.
 		FocusDataToApply.FocusFactor = FocusData.FocusFactor;
-<<<<<<< HEAD
 
 		// Update azimuth angles prior to updating focus as it uses this in calculating
 		// in and out of focus values.
 		UpdateFocusData(DeltaTime, ListenerData, &FocusDataToApply);
 
-=======
-
-		// Update azimuth angles prior to updating focus as it uses this in calculating
-		// in and out of focus values.
-		UpdateFocusData(DeltaTime, ListenerData, &FocusDataToApply);
-
->>>>>>> a1e6ec07
 		ParseParams.Volume *= FocusDataToApply.VolumeScale;
 		ParseParams.Priority *= FocusDataToApply.PriorityScale;
 		if (Settings->bSpatialize)
