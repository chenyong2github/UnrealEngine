--- conflicted
+++ resolved
@@ -397,13 +397,9 @@
 	{
 		const int32 NumLODs = MAX_STATIC_MESH_LODS;
 
-<<<<<<< HEAD
 		// With stereo rendering views may have asymmetric FOVs, so always use the left eye's view for LOD calculation
 		const FSceneView& ViewForLOD = ( View.Family != nullptr && View.StereoPass == eSSP_RIGHT_EYE ) ? *View.Family->Views[ 0 ] : View;
 		const float ScreenRadiusSquared = ComputeBoundsScreenRadiusSquared(Origin, SphereRadius, ViewForLOD) * FactorScale * FactorScale;
-=======
-		const float ScreenRadiusSquared = ComputeBoundsScreenRadiusSquared(Origin, SphereRadius, View) * FactorScale * FactorScale * View.LODDistanceFactor * View.LODDistanceFactor;
->>>>>>> 7328f6ab
 
 		// Walk backwards and return the first matching LOD
 		for (int32 LODIndex = NumLODs - 1; LODIndex >= 0; --LODIndex)
