--- conflicted
+++ resolved
@@ -23,10 +23,6 @@
 	TEXT("Number of transcode request that can be in flight. default 32\n"),
 	ECVF_Default);
 
-<<<<<<< HEAD
-=======
-
->>>>>>> fa8a8d0d
 /** 
  * FVirtualTextureChunkStreamingManager is a treated as a singleton referenced by multiple FUploadingVirtualTexture objects.
  * Use RefCount to ensure it is unregistered and destroyed on shutdown.
@@ -51,10 +47,12 @@
 #if WITH_EDITOR
 	GetVirtualTextureChunkDDCCache()->Initialize();
 #endif
+	BeginInitResource(&UploadCache);
 }
 
 FVirtualTextureChunkStreamingManager::~FVirtualTextureChunkStreamingManager()
 {
+	UploadCache.ReleaseResource(); // Must be called from rendering thread
 #if WITH_EDITOR
 	GetVirtualTextureChunkDDCCache()->ShutDown();
 #endif
