--- conflicted
+++ resolved
@@ -1053,11 +1053,7 @@
 		{
 			const TArray<USCS_Node*>& SCSRootNodes = SCSStack[StackIndex]->GetRootNodes();
 
-<<<<<<< HEAD
-			const bool bCanUseDefaultSceneRoot = DefaultSceneRootNode->ComponentTemplate && SCSRootNodes.Contains(DefaultSceneRootNode);
-=======
 			const bool bCanUseDefaultSceneRoot = DefaultSceneRootNode && DefaultSceneRootNode->ComponentTemplate && SCSRootNodes.Contains(DefaultSceneRootNode);
->>>>>>> a1e6ec07
 			// Check for any scene component nodes in the root set that are not the default scene root
 			for (int32 RootNodeIndex = 0; RootNodeIndex < SCSRootNodes.Num() && RootComponentTemplate == nullptr; ++RootNodeIndex)
 			{
