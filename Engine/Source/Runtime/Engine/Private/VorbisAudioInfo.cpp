--- conflicted
+++ resolved
@@ -98,10 +98,6 @@
 	, SrcBufferDataSize(0)
 	, BufferOffset(0)
 	, CurrentBufferChunkOffset(0)
-<<<<<<< HEAD
-	, CurrentStreamingChunkData(nullptr)
-=======
->>>>>>> 33e6966e
 	, CurrentStreamingChunkIndex(INDEX_NONE)
 	, NextStreamingChunkIndex(0)
 	, bHeaderParsed(false)
