--- conflicted
+++ resolved
@@ -195,7 +195,6 @@
 			{
 				// Prevent attachment before Super::OnRegister() tries to attach us, since we only attach when activated.
 				if (GetAttachParent()->GetAttachChildren().Contains(this))
-<<<<<<< HEAD
 				{
 					// Only detach if we are not about to auto attach to the same target, that would be wasteful.
 					if (!bAutoActivate || (AutoAttachLocationRule != EAttachmentRule::KeepRelative && AutoAttachRotationRule != EAttachmentRule::KeepRelative && AutoAttachScaleRule != EAttachmentRule::KeepRelative) || (AutoAttachSocketName != GetAttachSocketName()) || (AutoAttachParent != GetAttachParent()))
@@ -205,17 +204,6 @@
 				}
 				else
 				{
-=======
-				{
-					// Only detach if we are not about to auto attach to the same target, that would be wasteful.
-					if (!bAutoActivate || (AutoAttachLocationRule != EAttachmentRule::KeepRelative && AutoAttachRotationRule != EAttachmentRule::KeepRelative && AutoAttachScaleRule != EAttachmentRule::KeepRelative) || (AutoAttachSocketName != GetAttachSocketName()) || (AutoAttachParent != GetAttachParent()))
-					{
-						DetachFromComponent(FDetachmentTransformRules(EDetachmentRule::KeepRelative, /*bCallModify=*/ false));
-					}
-				}
-				else
-				{
->>>>>>> 33e6966e
 					SetupAttachment(nullptr, NAME_None);
 				}
 			}
@@ -308,7 +296,6 @@
 };
 
 FBoxSphereBounds UAudioComponent::CalcBounds(const FTransform& LocalToWorld) const
-<<<<<<< HEAD
 {
 	const USceneComponent* UseAutoParent = (bAutoManageAttachment && GetAttachParent() == nullptr) ? AutoAttachParent.Get() : nullptr;
 	if (UseAutoParent)
@@ -322,21 +309,6 @@
 
 void UAudioComponent::CancelAutoAttachment(bool bDetachFromParent, const UWorld* MyWorld)
 {
-=======
-{
-	const USceneComponent* UseAutoParent = (bAutoManageAttachment && GetAttachParent() == nullptr) ? AutoAttachParent.Get() : nullptr;
-	if (UseAutoParent)
-	{
-		// We use auto attachment but have detached, don't use our own bogus bounds (we're off near 0,0,0), use the usual parent's bounds.
-		return UseAutoParent->Bounds;
-	}
-
-	return Super::CalcBounds(LocalToWorld);
-}
-
-void UAudioComponent::CancelAutoAttachment(bool bDetachFromParent, const UWorld* MyWorld)
-{
->>>>>>> 33e6966e
 	if (bAutoManageAttachment && MyWorld && MyWorld->IsGameWorld())
 	{
 		if (bDidAutoAttach)
@@ -593,7 +565,6 @@
 void UAudioComponent::AdjustVolumeInternal(float AdjustVolumeDuration, float AdjustVolumeLevel, bool bIsFadeOut)
 {
 	if (!bIsActive)
-<<<<<<< HEAD
 	{
 		return;
 	}
@@ -604,7 +575,7 @@
 		return;
 	}
 
-	if (AdjustVolumeDuration == 0.0f && AdjustVolumeLevel == 0.0f)
+	if (FMath::IsNearlyZero(AdjustVolumeDuration) && FMath::IsNearlyZero(AdjustVolumeLevel))
 	{
 		Stop();
 		return;
@@ -614,28 +585,6 @@
 	DECLARE_CYCLE_STAT(TEXT("FAudioThreadTask.AdjustVolume"), STAT_AudioAdjustVolume, STATGROUP_AudioThreadCommands);
 	FAudioThread::RunCommandOnAudioThread([AudioDevice, InAudioComponentID, AdjustVolumeDuration, AdjustVolumeLevel, bIsFadeOut]()
 	{
-=======
-	{
-		return;
-	}
-
-	FAudioDevice* AudioDevice = GetAudioDevice();
-	if (!AudioDevice)
-	{
-		return;
-	}
-
-	if (FMath::IsNearlyZero(AdjustVolumeDuration) && FMath::IsNearlyZero(AdjustVolumeLevel))
-	{
-		Stop();
-		return;
-	}
-
-	const uint64 InAudioComponentID = AudioComponentID;
-	DECLARE_CYCLE_STAT(TEXT("FAudioThreadTask.AdjustVolume"), STAT_AudioAdjustVolume, STATGROUP_AudioThreadCommands);
-	FAudioThread::RunCommandOnAudioThread([AudioDevice, InAudioComponentID, AdjustVolumeDuration, AdjustVolumeLevel, bIsFadeOut]()
-	{
->>>>>>> 33e6966e
 		FActiveSound* ActiveSound = AudioDevice->FindActiveSound(InAudioComponentID);
 		if (!ActiveSound)
 		{
@@ -648,51 +597,23 @@
 			return;
 		}
 
-<<<<<<< HEAD
-		if (ActiveSound->FadeOut == FActiveSound::EFadeOut::Concurrency)
-		{
-			// Ignore adjust volume request if non-zero and currently voice stealing.
-			if (AdjustVolumeLevel != 0.0f)
-=======
 		const float NewTargetStopTime = ActiveSound->PlaybackTime + AdjustVolumeDuration;
 		if (ActiveSound->FadeOut == FActiveSound::EFadeOut::Concurrency)
 		{
 			// Ignore adjust volume request if non-zero and currently voice stealing.
 			if (!FMath::IsNearlyZero(AdjustVolumeLevel))
->>>>>>> 33e6966e
 			{
 				return;
 			}
 
 			// Ignore request of longer fade out than active target if active is concurrency (voice stealing) fade.
-<<<<<<< HEAD
-			if (AdjustVolumeDuration > ActiveSound->TargetAdjustVolumeStopTime)
-=======
 			if (NewTargetStopTime > ActiveSound->TargetAdjustVolumeStopTime)
->>>>>>> 33e6966e
 			{
 				return;
 			}
 		}
 		else
 		{
-<<<<<<< HEAD
-			ActiveSound->FadeOut = AdjustVolumeLevel == 0.0f ? FActiveSound::EFadeOut::User : FActiveSound::EFadeOut::None;
-		}
-
-		ActiveSound->TargetAdjustVolumeMultiplier = AdjustVolumeLevel;
-
-		if (AdjustVolumeDuration > 0.0f)
-		{
-			ActiveSound->TargetAdjustVolumeStopTime = ActiveSound->PlaybackTime + AdjustVolumeDuration;
-		}
-		else
-		{
-			ActiveSound->CurrentAdjustVolumeMultiplier = AdjustVolumeLevel;
-			ActiveSound->TargetAdjustVolumeStopTime = -1.0f;
-		}
-	}, GET_STATID(STAT_AudioAdjustVolume));
-=======
 			ActiveSound->FadeOut = FMath::IsNearlyZero(AdjustVolumeLevel) ? FActiveSound::EFadeOut::User : FActiveSound::EFadeOut::None;
 		}
 
@@ -731,19 +652,10 @@
 		Sound ? *Sound->GetName() : TEXT("nullptr"));
 
 	AudioDevice->StopActiveSound(AudioComponentID);
->>>>>>> 33e6966e
 }
 
 void UAudioComponent::StopDelayed(float DelayTime)
 {
-<<<<<<< HEAD
-	StopInternal();
-}
-
-void UAudioComponent::StopInternal()
-{
-	if (bIsActive)
-=======
 	// 1. Stop immediately if no delay time
 	if (DelayTime < 0.0f || FMath::IsNearlyZero(DelayTime))
 	{
@@ -752,7 +664,6 @@
 	}
 
 	if (!bIsActive)
->>>>>>> 33e6966e
 	{
 		return;
 	}
