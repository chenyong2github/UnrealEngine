--- conflicted
+++ resolved
@@ -741,11 +741,7 @@
 			const bool bTemporaryCapture = ViewportClient->CaptureMouseOnClick() == EMouseCaptureMode::CaptureDuringMouseDown;
 			if (bTemporaryCapture)
 			{
-<<<<<<< HEAD
 				CurrentReplyState = AcquireFocusAndCapture(FIntPoint(TouchEvent.GetScreenSpacePosition().X, TouchEvent.GetScreenSpacePosition().Y), EFocusCause::Mouse);
-=======
-				CurrentReplyState = AcquireFocusAndCapture(FIntPoint(TouchEvent.GetScreenSpacePosition().X, TouchEvent.GetScreenSpacePosition().Y));
->>>>>>> 271e2139
 			}
 		}
 		else
@@ -795,10 +791,7 @@
 	}
 	else
 	{
-<<<<<<< HEAD
 		UpdateCachedCursorPos(MyGeometry, TouchEvent);
-=======
->>>>>>> 271e2139
 		CurCursorPos = CachedCursorPos;
 		CachedCursorPos = FIntPoint(-1, -1);
 	}
@@ -1086,11 +1079,14 @@
 		{
 			FSlateApplication& SlateApp = FSlateApplication::Get();
 
-			const bool bPermanentCapture = (!GIsEditor || InFocusEvent.GetCause() == EFocusCause::Mouse) && 
-				(( ViewportClient->CaptureMouseOnClick() == EMouseCaptureMode::CapturePermanently ) ||
-				( ViewportClient->CaptureMouseOnClick() == EMouseCaptureMode::CapturePermanently_IncludingInitialMouseDown ));
-
-			if ( SlateApp.IsActive() && !ViewportClient->IgnoreInput() && bPermanentCapture )
+			const bool bPermanentCapture = (!GIsEditor || InFocusEvent.GetCause() == EFocusCause::Mouse)	&&
+										   (ViewportClient != nullptr)										&&
+					(( ViewportClient->CaptureMouseOnClick() == EMouseCaptureMode::CapturePermanently ) ||
+					 ( ViewportClient->CaptureMouseOnClick() == EMouseCaptureMode::CapturePermanently_IncludingInitialMouseDown )
+					);
+
+			// if bPermanentCapture is true, then ViewportClient != nullptr, so it's ok to dereference it.  But the permanent capture must be tested first.
+			if ( SlateApp.IsActive() && bPermanentCapture && !ViewportClient->IgnoreInput() )
 			{
 				TSharedRef<SViewport> ViewportWidgetRef = ViewportWidget.Pin().ToSharedRef();
 
@@ -1736,11 +1732,7 @@
 		if (bShouldUnsetTargets)
 		{
 			// Set the active render target(s) to nothing to release references in the case that the viewport is resized by slate before we draw again
-<<<<<<< HEAD
 			UnbindRenderTargets(RHICmdList);
-=======
-			SetRenderTarget(RHICmdList,  FTexture2DRHIRef(), FTexture2DRHIRef() );
->>>>>>> 271e2139
 		}
 		// Note: this releases our reference but does not release the resource as it is owned by slate (this is intended)
 		RenderTargetTextureRenderThreadRHI.SafeRelease();
