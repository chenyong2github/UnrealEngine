--- conflicted
+++ resolved
@@ -48,11 +48,7 @@
 	--Count;
 	if (Count == 0)
 	{
-<<<<<<< HEAD
-		Table->OnDataTableChanged().Broadcast();
-=======
 		Table->HandleDataTableChanged();
->>>>>>> 3ecbc206
 		ScopeCount.Remove(Table);
 	}
 }
