--- conflicted
+++ resolved
@@ -291,21 +291,6 @@
 				const FTransform& ConvexTransform = CollisionBody.GetTransform();
 				if (const auto& ConvexImplicit = CollisionBody.GetChaosConvexMesh())
 				{
-<<<<<<< HEAD
-					TUniquePtr<Chaos::FImplicitObject> Implicit;
-					if(Scale == FVector(1))
-					{
-						Implicit = TUniquePtr<Chaos::FImplicitObject>(new Chaos::TImplicitObjectInstanced<Chaos::FConvex>(ConvexImplicit));
-					}
-					else
-					{
-						Implicit = TUniquePtr<Chaos::FImplicitObject>(new Chaos::TImplicitObjectScaled<Chaos::FConvex>(ConvexImplicit,Scale));
-					}
-
-					auto NewShape = NewShapeHelper(MakeSerializable(Implicit), (void*)CollisionBody.GetUserData());
-					Shapes.Emplace(MoveTemp(NewShape));
-					Geoms.Add(MoveTemp(Implicit));
-=======
 					//if (!ConvexTransform.GetTranslation().IsNearlyZero() || !ConvexTransform.GetRotation().IsIdentity())
 					//{
 					//	TUniquePtr<Chaos::FImplicitObject> TransformImplicit = TUniquePtr<Chaos::FImplicitObject>(new Chaos::TImplicitObjectTransformed<float, 3>(MakeSerializable(ConvexImplicit), ConvexTransform));
@@ -330,28 +315,12 @@
 						Shapes.Emplace(MoveTemp(NewShape));
 						Geoms.Add(MoveTemp(Implicit));
 					}
->>>>>>> 421d6516
 				}
 			}
 		}
 
 		if (bMakeComplexGeometry)
 		{
-<<<<<<< HEAD
-			TUniquePtr<Chaos::FImplicitObject> Implicit;
-			if(Scale == FVector(1))
-			{
-				Implicit = TUniquePtr<Chaos::FImplicitObject>(new Chaos::TImplicitObjectInstanced<Chaos::FTriangleMeshImplicitObject>(ChaosTriMesh));
-			} else
-			{
-				Implicit = TUniquePtr<Chaos::FImplicitObject>(new Chaos::TImplicitObjectScaled<Chaos::FTriangleMeshImplicitObject>(ChaosTriMesh,Scale));
-			}
-			
-			auto NewShape = NewShapeHelper(MakeSerializable(Implicit), nullptr, true);
-			Shapes.Emplace(MoveTemp(NewShape));
-			Geoms.Add(MoveTemp(Implicit));
-		}
-=======
 			for (auto& ChaosTriMesh : InParams.ChaosTriMeshes)
 			{
 				TUniquePtr<Chaos::FImplicitObject> Implicit;
@@ -370,7 +339,6 @@
 				Shapes.Emplace(MoveTemp(NewShape));
 				Geoms.Add(MoveTemp(Implicit));
 			}
->>>>>>> 421d6516
 #endif
 		}
 #if WITH_PHYSX && PHYSICS_INTERFACE_PHYSX
