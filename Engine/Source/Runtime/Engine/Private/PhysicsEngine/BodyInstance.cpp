--- conflicted
+++ resolved
@@ -2802,7 +2802,6 @@
 }
 
 TArray<UPhysicalMaterial*> FBodyInstance::GetComplexPhysicalMaterials(TArray<FPhysicalMaterialMaskParams>& OutPhysMaterialMasks) const
-<<<<<<< HEAD
 {
 	TArray<UPhysicalMaterial*> PhysMaterials;
 	GetComplexPhysicalMaterials(PhysMaterials, OutPhysMaterialMasks);
@@ -2819,24 +2818,6 @@
 	GetComplexPhysicalMaterials(this, OwnerComponent, OutPhysMaterials, &OutPhysMaterialMasks);
 }
 
-=======
-{
-	TArray<UPhysicalMaterial*> PhysMaterials;
-	GetComplexPhysicalMaterials(PhysMaterials, OutPhysMaterialMasks);
-	return PhysMaterials;
-}
-
-void FBodyInstance::GetComplexPhysicalMaterials(TArray<UPhysicalMaterial*>& OutPhysMaterials) const
-{
-	GetComplexPhysicalMaterials(this, OwnerComponent, OutPhysMaterials);
-}
-
-void FBodyInstance::GetComplexPhysicalMaterials(TArray<UPhysicalMaterial*>& OutPhysMaterials, TArray<FPhysicalMaterialMaskParams>& OutPhysMaterialMasks) const
-{
-	GetComplexPhysicalMaterials(this, OwnerComponent, OutPhysMaterials, &OutPhysMaterialMasks);
-}
-
->>>>>>> 60750822
 void FBodyInstance::GetComplexPhysicalMaterials(const FBodyInstance*, TWeakObjectPtr<UPrimitiveComponent> OwnerComp, TArray<UPhysicalMaterial*>& OutPhysMaterials, TArray<FPhysicalMaterialMaskParams>* OutPhysMaterialMasks)
 {
 	if(!GEngine || !GEngine->DefaultPhysMaterial)
@@ -2868,7 +2849,6 @@
 			}
 			
 			OutPhysMaterials[MatIdx] = PhysMat;
-<<<<<<< HEAD
 
 			if (OutPhysMaterialMasks)
 			{
@@ -2884,23 +2864,6 @@
 					}
 				}
 
-=======
-
-			if (OutPhysMaterialMasks)
-			{
-				UPhysicalMaterialMask* PhysMatMask = nullptr;
-				UMaterialInterface* PhysMatMap = nullptr;
-
-				if (Material)
-				{
-					PhysMatMask = Material->GetPhysicalMaterialMask();
-					if (PhysMatMask)
-					{
-						PhysMatMap = Material;
-					}
-				}
-
->>>>>>> 60750822
 				(*OutPhysMaterialMasks)[MatIdx].PhysicalMaterialMask = PhysMatMask;
 				(*OutPhysMaterialMasks)[MatIdx].PhysicalMaterialMap = PhysMatMap;
 			}
