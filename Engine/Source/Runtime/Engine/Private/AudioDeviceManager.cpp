// Copyright 1998-2019 Epic Games, Inc. All Rights Reserved.
#include "AudioDeviceManager.h"

#include "Audio/AudioDebug.h"
#include "AudioDevice.h"
#include "Sound/AudioSettings.h"
#include "Sound/SoundWave.h"
#include "GameFramework/GameUserSettings.h"
#include "Misc/CommandLine.h"
#include "Misc/ConfigCacheIni.h"
#include "UObject/UObjectIterator.h"

#if WITH_EDITOR
#include "AudioEditorModule.h"
#include "Settings/LevelEditorMiscSettings.h"
#endif

// Private consts for helping with index/generation determination in audio device manager
static const uint32 AUDIO_DEVICE_HANDLE_INDEX_BITS		= 24;
static const uint32 AUDIO_DEVICE_HANDLE_INDEX_MASK		= (1 << AUDIO_DEVICE_HANDLE_INDEX_BITS) - 1;
static const uint32 AUDIO_DEVICE_HANDLE_GENERATION_BITS = 8;
static const uint32 AUDIO_DEVICE_HANDLE_GENERATION_MASK = (1 << AUDIO_DEVICE_HANDLE_GENERATION_BITS) - 1;

static const uint16 AUDIO_DEVICE_MINIMUM_FREE_AUDIO_DEVICE_INDICES = 32;

// The number of multiple audio devices allowed by default
static const uint32 AUDIO_DEVICE_DEFAULT_ALLOWED_DEVICE_COUNT = 2;

// The max number of audio devices allowed
static const uint32 AUDIO_DEVICE_MAX_DEVICE_COUNT = 8;

static int32 GCVarEnableAudioThreadWait = 1;
TAutoConsoleVariable<int32> CVarEnableAudioThreadWait(
	TEXT("AudioThread.EnableAudioThreadWait"),
	GCVarEnableAudioThreadWait,
	TEXT("Enables waiting on the audio thread to finish its commands.\n")
	TEXT("0: Not Enabled, 1: Enabled"),
	ECVF_Default);

static int32 GCvarIsUsingAudioMixer = 0;
FAutoConsoleVariableRef CVarIsUsingAudioMixer(
	TEXT("au.IsUsingAudioMixer"),
	GCvarIsUsingAudioMixer,
	TEXT("Whether or not we're currently using the audio mixer. Change to dynamically toggle on/off. Note: sounds will stop. Looping sounds won't automatically resume. \n")
	TEXT("0: Not Using Audio Mixer, 1: Using Audio Mixer"),
	ECVF_Default);


static int32 CVarIsVisualizeEnabled = 0;
FAutoConsoleVariableRef CVarAudioVisualizeEnabled(
	TEXT("au.3dVisualize.Enabled"),
	CVarIsVisualizeEnabled,
	TEXT("Whether or not audio visualization is enabled. \n")
	TEXT("0: Not Enabled, 1: Enabled"),
	ECVF_Default);


FAudioDeviceManager::FCreateAudioDeviceResults::FCreateAudioDeviceResults()
	: Handle(INDEX_NONE)
	, bNewDevice(false)
	, AudioDevice(nullptr)
{
}

/*-----------------------------------------------------------------------------
FAudioDeviceManager implementation.
-----------------------------------------------------------------------------*/

FAudioDeviceManager::FAudioDeviceManager()
	: AudioDeviceModule(nullptr)
	, FreeIndicesSize(0)
	, NumActiveAudioDevices(0)
	, NumWorldsUsingMainAudioDevice(0)
	, NextResourceID(1)
	, SoloDeviceHandle(INDEX_NONE)
	, ActiveAudioDeviceHandle(INDEX_NONE)
	, bUsingAudioMixer(false)
	, bPlayAllDeviceAudio(false)
	, bOnlyToggleAudioMixerOnce(false)
	, bToggledAudioMixer(false)
{
	// Check for a command line debug sound argument.
	FString DebugSound;
	if (FParse::Value(FCommandLine::Get(), TEXT("DebugSound="), DebugSound))
	{
		SetAudioDebugSound(*DebugSound);
	}
}

FAudioDeviceManager::~FAudioDeviceManager()
{
	// Confirm that we freed all the audio devices
	check(NumActiveAudioDevices == 0);

	// Release any loaded buffers - this calls stop on any sources that need it
	for (int32 Index = Buffers.Num() - 1; Index >= 0; Index--)
	{
		FreeBufferResource(Buffers[Index]);
	}
}

void FAudioDeviceManager::ToggleAudioMixer()
{
	// Only need to toggle if we have 2 device module names loaded at init
	if (AudioDeviceModule && AudioDeviceModuleName.Len() > 0 && AudioMixerModuleName.Len() > 0)
	{
		// Suspend the audio thread
		FAudioThread::SuspendAudioThread();

		// If using audio mixer, we need to toggle back to non-audio mixer
		FString ModuleToUnload;

		// If currently using the audio mixer, we need to toggle to the old audio engine module
		if (bUsingAudioMixer)
		{
			// Unload the previous module
			ModuleToUnload = AudioMixerModuleName;

			AudioDeviceModule = FModuleManager::LoadModulePtr<IAudioDeviceModule>(*AudioDeviceModuleName);

			bUsingAudioMixer = false;
		}
		// If we're currently using old audio engine module, we toggle to the audio mixer module
		else
		{
			// Unload the previous module
			ModuleToUnload = AudioDeviceModuleName;

			// Load the audio mixer engine module
			AudioDeviceModule = FModuleManager::LoadModulePtr<IAudioDeviceModule>(*AudioMixerModuleName);

			bUsingAudioMixer = true;
		}

		// If we succeeded in loading a new module, create a new main audio device.
		if (AudioDeviceModule)
		{
			// Shutdown and create new audio devices
			const UAudioSettings* AudioSettings = GetDefault<UAudioSettings>();
			const int32 QualityLevel = GEngine->GetGameUserSettings()->GetAudioQualityLevel(); // -V595
			const int32 QualityLevelMaxChannels = AudioSettings->GetQualityLevelSettings(QualityLevel).MaxChannels; //-V595

			// We could have multiple audio devices, so loop through them and patch them up best we can to
			// get parity. E.g. we need to pass the handle from the odl to the new, set whether or not its active
			// and try and get the mix-states to be the same.
			for (int32 DeviceIndex = 0; DeviceIndex < Devices.Num(); ++DeviceIndex)
			{
				FAudioDevice* AudioDevice = Devices[DeviceIndex];

				if (AudioDevice)
				{
					// Get the audio device handle and whether it is active
					uint32 Handle = AudioDevice->DeviceHandle;
					bool bIsActive = (Handle == ActiveAudioDeviceHandle);

					// To transfer mix states, we need to re-base the absolute clocks on the mix states
					// so the target audio device timing won't result in the mixes suddenly stopping.
					TMap<USoundMix*, FSoundMixState> MixModifiers = AudioDevice->GetSoundMixModifiers();
					TArray<USoundMix*> PrevPassiveSoundMixModifiers = AudioDevice->GetPrevPassiveSoundMixModifiers();
					USoundMix* BaseSoundMix = AudioDevice->GetDefaultBaseSoundMixModifier();
					double AudioClock = AudioDevice->GetAudioClock();

					for (TPair<USoundMix*, FSoundMixState>& SoundMixPair : MixModifiers)
					{
						// Rebase so that a new clock starting from 0.0 won't cause mixes to stop.
						SoundMixPair.Value.StartTime -= AudioClock;
						SoundMixPair.Value.FadeInStartTime -= AudioClock;
						SoundMixPair.Value.FadeInEndTime -= AudioClock;

						if (SoundMixPair.Value.EndTime > 0.0f)
						{
							SoundMixPair.Value.EndTime -= AudioClock;
						}

						if (SoundMixPair.Value.FadeOutStartTime > 0.0f)
						{
							SoundMixPair.Value.FadeOutStartTime -= AudioClock;
						}
					}

					// Tear it down and delete the old audio device. This does a bunch of cleanup.
					AudioDevice->Teardown();
					delete AudioDevice;

					// Make a new audio device using the new audio device module
					AudioDevice = AudioDeviceModule->CreateAudioDevice();

					// Set the new audio device into the slot of the old audio device in the manager
					Devices[DeviceIndex] = AudioDevice;

					// Set the new audio device handle to the old audio device handle
					AudioDevice->DeviceHandle = Handle;

					// Re-init the new audio device using appropriate settings so it behaves the same
					if (AudioDevice->Init(AudioSettings->GetHighestMaxChannels()))
					{
						AudioDevice->SetMaxChannels(QualityLevelMaxChannels);
					}

					// Transfer the sound mix modifiers to the new audio engine
					AudioDevice->SetSoundMixModifiers(MixModifiers, PrevPassiveSoundMixModifiers, BaseSoundMix);
					// Setup the mute state of the audio device to be the same that it was
					if (bIsActive)
					{
						AudioDevice->SetDeviceMuted(false);
					}
					else
					{
						AudioDevice->SetDeviceMuted(true);
					}

					// Fade in the new audio device (used only in audio mixer to prevent pops on startup/shutdown)
					AudioDevice->FadeIn();
				}
			}

			// We now must free any resources that have been cached with the old audio engine
			// This will result in re-caching of sound waves, but we're forced to do this because FSoundBuffer pointers
			// are cached and each AudioDevice backend has a derived implementation of this so once we
			// switch to a new audio engine the FSoundBuffer pointers are totally invalid.
			for (TObjectIterator<USoundWave> SoundWaveIt; SoundWaveIt; ++SoundWaveIt)
			{
				USoundWave* SoundWave = *SoundWaveIt;
				FreeResource(SoundWave);
			}

			// Unload the previous audio device module
			FModuleManager::Get().UnloadModule(*ModuleToUnload);

			// Resume the audio thread
			FAudioThread::ResumeAudioThread();
		}
	}
}

bool FAudioDeviceManager::IsUsingAudioMixer() const
{
	return bUsingAudioMixer;
}

bool FAudioDeviceManager::Initialize()
{
	if (LoadDefaultAudioDeviceModule())
	{
		check(AudioDeviceModule);

		const bool bIsAudioMixerEnabled = AudioDeviceModule->IsAudioMixerModule();
		GetMutableDefault<UAudioSettings>()->SetAudioMixerEnabled(bIsAudioMixerEnabled);

#if WITH_EDITOR
		if (bIsAudioMixerEnabled)
		{
			IAudioEditorModule* AudioEditorModule = &FModuleManager::LoadModuleChecked<IAudioEditorModule>("AudioEditor");
			AudioEditorModule->RegisterAudioMixerAssetActions();
			AudioEditorModule->RegisterEffectPresetAssetActions();
		}
#endif

		return CreateMainAudioDevice();
	}

	// Failed to initialize
	return false;
}

bool FAudioDeviceManager::LoadDefaultAudioDeviceModule()
{
	check(!AudioDeviceModule);

	// Check if we're going to try to force loading the audio mixer from the command line
	bool bForceAudioMixer = FParse::Param(FCommandLine::Get(), TEXT("AudioMixer"));

	bool bForceNoAudioMixer = FParse::Param(FCommandLine::Get(), TEXT("NoAudioMixer"));

	bool bForceNonRealtimeRenderer = FParse::Param(FCommandLine::Get(), TEXT("DeterministicAudio"));

	// If not using command line switch to use audio mixer, check the game platform engine ini file (e.g. WindowsEngine.ini) which enables it for player
	bUsingAudioMixer = bForceAudioMixer;
	if (!bForceAudioMixer && !bForceNoAudioMixer)
	{
		GConfig->GetBool(TEXT("Audio"), TEXT("UseAudioMixer"), bUsingAudioMixer, GEngineIni);
	}
	else if (bForceNoAudioMixer)
	{
		// Allow no audio mixer override from command line
		bUsingAudioMixer = false;
	}

	// Check for config bool that restricts audio mixer toggle to only once. This will allow us to patch audio mixer on or off after initial login.
	GConfig->GetBool(TEXT("Audio"), TEXT("OnlyToggleAudioMixerOnce"), bOnlyToggleAudioMixerOnce, GEngineIni);

	// Get the audio mixer and non-audio mixer device module names
	GConfig->GetString(TEXT("Audio"), TEXT("AudioDeviceModuleName"), AudioDeviceModuleName, GEngineIni);
	GConfig->GetString(TEXT("Audio"), TEXT("AudioMixerModuleName"), AudioMixerModuleName, GEngineIni);

	if (bForceNonRealtimeRenderer)
	{
		AudioDeviceModule = FModuleManager::LoadModulePtr<IAudioDeviceModule>(TEXT("NonRealtimeAudioRenderer"));

		static IConsoleVariable* IsUsingAudioMixerCvar = IConsoleManager::Get().FindConsoleVariable(TEXT("au.IsUsingAudioMixer"));
		check(IsUsingAudioMixerCvar);
		IsUsingAudioMixerCvar->Set(2, ECVF_SetByConstructor);

		bUsingAudioMixer = true;

		return AudioDeviceModule != nullptr;
	}

	if (bUsingAudioMixer && AudioMixerModuleName.Len() > 0)
	{
		AudioDeviceModule = FModuleManager::LoadModulePtr<IAudioDeviceModule>(*AudioMixerModuleName);
		if (AudioDeviceModule)
		{
			static IConsoleVariable* IsUsingAudioMixerCvar = IConsoleManager::Get().FindConsoleVariable(TEXT("au.IsUsingAudioMixer"));
			check(IsUsingAudioMixerCvar);
			IsUsingAudioMixerCvar->Set(1, ECVF_SetByConstructor);
		}
		else
		{
			bUsingAudioMixer = false;
		}
	}

	if (!AudioDeviceModule && AudioDeviceModuleName.Len() > 0)
	{
		AudioDeviceModule = FModuleManager::LoadModulePtr<IAudioDeviceModule>(*AudioDeviceModuleName);

		static IConsoleVariable* IsUsingAudioMixerCvar = IConsoleManager::Get().FindConsoleVariable(TEXT("au.IsUsingAudioMixer"));
		check(IsUsingAudioMixerCvar);
		IsUsingAudioMixerCvar->Set(0, ECVF_SetByConstructor);
	}

	return AudioDeviceModule != nullptr;
}

bool FAudioDeviceManager::CreateMainAudioDevice()
{
	FAudioDeviceManager::FCreateAudioDeviceResults NewDeviceResults;

	// Create a new audio device.
	if (CreateAudioDevice(true, NewDeviceResults))
	{
		MainAudioDeviceHandle = NewDeviceResults.Handle;
		SetActiveDevice(MainAudioDeviceHandle);
		FAudioThread::StartAudioThread();
		return true;
	}
	return false;
}

bool FAudioDeviceManager::CreateAudioDevice(bool bCreateNewDevice, FCreateAudioDeviceResults& OutResults)
{
	OutResults = FCreateAudioDeviceResults();

	// If we don't have an audio device module, then we can't create new audio devices.
	if (AudioDeviceModule == nullptr)
	{
		return false;
	}

	// If we are running without the editor, we only need one audio device.
	if (!GIsEditor)
	{
		if (NumActiveAudioDevices == 1)
		{
			FAudioDevice* MainAudioDevice = GEngine->GetMainAudioDevice();
			if (MainAudioDevice)
			{
				OutResults.Handle = MainAudioDevice->DeviceHandle;
				OutResults.AudioDevice = MainAudioDevice;
				OutResults.AudioDevice->FadeIn();
				return true;
			}
			return false;
		}
	}

	bool bRequiresInit = true;

	// For the first PIE window, we'll just use the main audio device
	bool bCreateNewAudioDeviceForPlayInEditor = true;

#if WITH_EDITOR
	bCreateNewAudioDeviceForPlayInEditor = GetDefault<ULevelEditorMiscSettings>()->bCreateNewAudioDeviceForPlayInEditor;
#endif

	if (NumActiveAudioDevices == 1 && !bCreateNewAudioDeviceForPlayInEditor)
	{
		FAudioDevice* MainAudioDevice = GEngine->GetMainAudioDevice();
		if (MainAudioDevice)
		{
			++NumWorldsUsingMainAudioDevice;
			OutResults.Handle = MainAudioDevice->DeviceHandle;
			OutResults.AudioDevice = MainAudioDevice;
			bRequiresInit = false;
		}
		else
		{
			return false;
		}
	}
	else
	{
		if (NumActiveAudioDevices < AUDIO_DEVICE_DEFAULT_ALLOWED_DEVICE_COUNT || (bCreateNewDevice && NumActiveAudioDevices < AUDIO_DEVICE_MAX_DEVICE_COUNT))
		{
			// Create the new audio device and make sure it succeeded
			OutResults.AudioDevice = AudioDeviceModule->CreateAudioDevice();
			if (OutResults.AudioDevice == nullptr)
			{
				return false;
			}

			// Now generation a new audio device handle for the device and store the
			// ptr to the new device in the array of audio devices.

			uint32 AudioDeviceIndex(INDEX_NONE);

			// First check to see if we should start recycling audio device indices, if not
			// then we add a new entry to the Generation array and generate a new index
			if (FreeIndicesSize > AUDIO_DEVICE_MINIMUM_FREE_AUDIO_DEVICE_INDICES)
			{
				FreeIndices.Dequeue(AudioDeviceIndex);
				--FreeIndicesSize;
				check(int32(AudioDeviceIndex) < Devices.Num());
				check(Devices[AudioDeviceIndex] == nullptr);
				Devices[AudioDeviceIndex] = OutResults.AudioDevice;
			}
			else
			{
				// Add a zeroth generation entry in the Generation array, get a brand new
				// index and append the created device to the end of the Devices array

				Generations.Add(0);
				AudioDeviceIndex = Generations.Num() - 1;
				check(AudioDeviceIndex < (1 << AUDIO_DEVICE_HANDLE_INDEX_BITS));
				Devices.Add(OutResults.AudioDevice);
			}

			OutResults.bNewDevice = true;
			OutResults.Handle = CreateHandle(AudioDeviceIndex, Generations[AudioDeviceIndex]);

			// Store the handle on the audio device itself
			OutResults.AudioDevice->DeviceHandle = OutResults.Handle;
		}
		else
		{
			++NumWorldsUsingMainAudioDevice;
			FAudioDevice* MainAudioDevice = GEngine->GetMainAudioDevice();
			if (MainAudioDevice)
			{
				OutResults.Handle = MainAudioDevice->DeviceHandle;
				OutResults.AudioDevice = MainAudioDevice;
			}
		}
	}

	++NumActiveAudioDevices;

	if (bRequiresInit)
	{
<<<<<<< HEAD
		const UAudioSettings* AudioSettings = GetDefault<UAudioSettings>();
		if (OutResults.AudioDevice->Init(AudioSettings->GetHighestMaxChannels())) //-V595
		{
			OutResults.AudioDevice->SetMaxChannels(AudioSettings->GetQualityLevelSettings(GEngine->GetGameUserSettings()->GetAudioQualityLevel()).MaxChannels); //-V595
=======
		// Set to highest max channels initially provided by any quality setting, so that
		// setting to lower quality but potentially returning to higher quality later at
		// runtime is supported.
		const UAudioSettings* AudioSettings = GetDefault<UAudioSettings>();
		const int32 HighestMaxChannels = AudioSettings ? AudioSettings->GetHighestMaxChannels() : 0;
		if (OutResults.AudioDevice && OutResults.AudioDevice->Init(HighestMaxChannels))
		{
			const FAudioQualitySettings& QualitySettings = OutResults.AudioDevice->GetQualityLevelSettings();
			OutResults.AudioDevice->SetMaxChannels(QualitySettings.MaxChannels);
>>>>>>> a1e6ec07
		}
		else
		{
			ShutdownAudioDevice(OutResults.Handle);
			OutResults = FCreateAudioDeviceResults();
		}
	}

	// We need to call fade in, in case we're reusing audio devices
	if (OutResults.AudioDevice)
	{
		OutResults.AudioDevice->FadeIn();
	}

	return (OutResults.AudioDevice != nullptr);
}

bool FAudioDeviceManager::IsValidAudioDeviceHandle(uint32 Handle) const
{
	if (AudioDeviceModule == nullptr || Handle == INDEX_NONE)
	{
		return false;
	}

	uint32 Index = GetIndex(Handle);
	if (int32(Index) >= Generations.Num())
	{
		return false;
	}

	uint8 Generation = GetGeneration(Handle);
	return Generations[Index] == Generation;
}

bool FAudioDeviceManager::ShutdownAudioDevice(uint32 Handle)
{
	if (!IsValidAudioDeviceHandle(Handle))
	{
		return false;
	}

	check(NumActiveAudioDevices > 0);
	--NumActiveAudioDevices;

	// If there are more than 1 device active, check to see if this handle is the main audio device handle
	if (NumActiveAudioDevices >= 1)
	{
		uint32 MainDeviceHandle = GEngine->GetAudioDeviceHandle();

		if (NumActiveAudioDevices == 1)
		{
			// If we only have one audio device left, then set the active
			// audio device to be the main audio device
			SetActiveDevice(MainDeviceHandle);
		}

		// If this is the main device handle and there's more than one reference to the main device,
		// don't shut it down until it's the very last handle to get shut down
		// this is because it's possible for some PIE sessions to be using the main audio device as a fallback to
		// preserve CPU performance on low-performance machines
		if (NumWorldsUsingMainAudioDevice > 0 && MainDeviceHandle == Handle)
		{
			--NumWorldsUsingMainAudioDevice;

			return true;
		}
	}

	uint32 Index = GetIndex(Handle);
	uint8 Generation = GetGeneration(Handle);

	check(int32(Index) < Generations.Num());

	// Bump up the generation at the given index. This will invalidate
	// the handle without needing to broadcast to everybody who might be using the handle
	Generations[Index] = ++Generation;

	// Make sure we have a non-null device ptr in the index slot, then delete it
	FAudioDevice* AudioDevice = Devices[Index];
	check(AudioDevice != nullptr);

    // Tear down the audio device
	AudioDevice->Teardown();

	delete AudioDevice;

	// Nullify the audio device slot for future audio device creations
	Devices[Index] = nullptr;

	// Add this index to the list of free indices
	++FreeIndicesSize;
	FreeIndices.Enqueue(Index);

	return true;
}

bool FAudioDeviceManager::ShutdownAllAudioDevices()
{
	for (FAudioDevice* AudioDevice : Devices)
	{
		if (AudioDevice)
		{
			ShutdownAudioDevice(AudioDevice->DeviceHandle);
		}
	}

	check(NumActiveAudioDevices == 0);
	check(NumWorldsUsingMainAudioDevice == 0);

	return true;
}

FAudioDevice* FAudioDeviceManager::GetAudioDevice(uint32 Handle)
{
	if (!IsValidAudioDeviceHandle(Handle))
	{
		return nullptr;
	}

	uint32 Index = GetIndex(Handle);
	check(int32(Index) < Devices.Num());
	FAudioDevice* AudioDevice = Devices[Index];
	check(AudioDevice != nullptr);
	return AudioDevice;
}

FAudioDevice* FAudioDeviceManager::GetActiveAudioDevice()
{
	if (ActiveAudioDeviceHandle != INDEX_NONE)
	{
		return GetAudioDevice(ActiveAudioDeviceHandle);
	}
	return GEngine->GetMainAudioDevice();
}

void FAudioDeviceManager::UpdateActiveAudioDevices(bool bGameTicking)
{
	// Before we kick off the next update make sure that we've finished the previous frame's update (this should be extremely rare)
	if (GCVarEnableAudioThreadWait)
	{
		SyncFence.Wait();
	}

	if (!bOnlyToggleAudioMixerOnce || (bOnlyToggleAudioMixerOnce && !bToggledAudioMixer))
	{
		if (bUsingAudioMixer && !GCvarIsUsingAudioMixer)
		{
			ToggleAudioMixer();
			bToggledAudioMixer = true;
			bUsingAudioMixer = false;
		}
		else if (!bUsingAudioMixer && GCvarIsUsingAudioMixer)
		{
			ToggleAudioMixer();
			bToggledAudioMixer = true;
			bUsingAudioMixer = true;
		}
	}


	for (FAudioDevice* AudioDevice : Devices)
	{
		if (AudioDevice)
		{
			AudioDevice->Update(bGameTicking);
		}
	}

	if (GCVarEnableAudioThreadWait)
	{
		SyncFence.BeginFence();
	}
}

void FAudioDeviceManager::AddReferencedObjects(FReferenceCollector& Collector)
{
	for (FAudioDevice* AudioDevice : Devices)
	{
		if (AudioDevice)
		{
			AudioDevice->AddReferencedObjects(Collector);
		}
	}
}

void FAudioDeviceManager::StopSoundsUsingResource(USoundWave* InSoundWave, TArray<UAudioComponent*>* StoppedComponents)
{
	for (FAudioDevice* AudioDevice : Devices)
	{
		if (AudioDevice)
		{
			AudioDevice->StopSoundsUsingResource(InSoundWave, StoppedComponents);
		}
	}
}

void FAudioDeviceManager::RegisterSoundClass(USoundClass* SoundClass)
{
	for (FAudioDevice* AudioDevice : Devices)
	{
		if (AudioDevice)
		{
			AudioDevice->RegisterSoundClass(SoundClass);
		}
	}
}

void FAudioDeviceManager::UnregisterSoundClass(USoundClass* SoundClass)
{
	for (FAudioDevice* AudioDevice : Devices)
	{
		if (AudioDevice)
		{
			AudioDevice->UnregisterSoundClass(SoundClass);
		}
	}
}

void FAudioDeviceManager::InitSoundClasses()
{
	for (FAudioDevice* AudioDevice : Devices)
	{
		if (AudioDevice)
		{
			AudioDevice->InitSoundClasses();
		}
	}
}

void FAudioDeviceManager::RegisterSoundSubmix(USoundSubmix* SoundSubmix)
{
	for (FAudioDevice* AudioDevice : Devices)
	{
		if (AudioDevice)
		{
			AudioDevice->RegisterSoundSubmix(SoundSubmix, true);
		}
	}
}

void FAudioDeviceManager::UnregisterSoundSubmix(USoundSubmix* SoundSubmix)
{
	for (FAudioDevice* AudioDevice : Devices)
	{
		if (AudioDevice)
		{
			AudioDevice->UnregisterSoundSubmix(SoundSubmix);
		}
	}
}

void FAudioDeviceManager::InitSoundSubmixes()
{
	for (FAudioDevice* AudioDevice : Devices)
	{
		if (AudioDevice)
		{
			AudioDevice->InitSoundSubmixes();
		}
	}
}

void FAudioDeviceManager::InitSoundEffectPresets()
{
	for (FAudioDevice* AudioDevice : Devices)
	{
		if (AudioDevice)
		{
			AudioDevice->InitSoundEffectPresets();
		}
	}
}

void FAudioDeviceManager::UpdateSourceEffectChain(const uint32 SourceEffectChainId, const TArray<FSourceEffectChainEntry>& SourceEffectChain, const bool bPlayEffectChainTails)
{
	for (FAudioDevice* AudioDevice : Devices)
	{
		if (AudioDevice)
		{
			AudioDevice->UpdateSourceEffectChain(SourceEffectChainId, SourceEffectChain, bPlayEffectChainTails);
		}
	}
}

void FAudioDeviceManager::SetActiveDevice(uint32 InAudioDeviceHandle)
{
	// Only change the active device if there are no solo'd audio devices
	if (SoloDeviceHandle == INDEX_NONE)
	{
		for (FAudioDevice* AudioDevice : Devices)
		{
			if (AudioDevice)
			{
				if (AudioDevice->DeviceHandle == InAudioDeviceHandle)
				{
					ActiveAudioDeviceHandle = InAudioDeviceHandle;
					AudioDevice->SetDeviceMuted(false);
				}
				else
				{
					AudioDevice->SetDeviceMuted(true);
				}
			}
		}
	}
}

void FAudioDeviceManager::SetSoloDevice(uint32 InAudioDeviceHandle)
{
	SoloDeviceHandle = InAudioDeviceHandle;
	if (SoloDeviceHandle != INDEX_NONE)
	{
		for (FAudioDevice* AudioDevice : Devices)
		{
			if (AudioDevice)
			{
				// Un-mute the active audio device and mute non-active device, as long as its not the main audio device (which is used to play UI sounds)
				if (AudioDevice->DeviceHandle == InAudioDeviceHandle)
				{
					ActiveAudioDeviceHandle = InAudioDeviceHandle;
					AudioDevice->SetDeviceMuted(false);
				}
				else
				{
					AudioDevice->SetDeviceMuted(true);
				}
			}
		}
	}
}


uint8 FAudioDeviceManager::GetNumActiveAudioDevices() const
{
	return NumActiveAudioDevices;
}

uint8 FAudioDeviceManager::GetNumMainAudioDeviceWorlds() const
{
	return NumWorldsUsingMainAudioDevice;
}

uint32 FAudioDeviceManager::GetIndex(uint32 Handle) const
{
	return Handle & AUDIO_DEVICE_HANDLE_INDEX_MASK;
}

uint32 FAudioDeviceManager::GetGeneration(uint32 Handle) const
{
	return (Handle >> AUDIO_DEVICE_HANDLE_INDEX_BITS) & AUDIO_DEVICE_HANDLE_GENERATION_MASK;
}

uint32 FAudioDeviceManager::CreateHandle(uint32 DeviceIndex, uint8 Generation)
{
	return (DeviceIndex | (Generation << AUDIO_DEVICE_HANDLE_INDEX_BITS));
}

void FAudioDeviceManager::StopSourcesUsingBuffer(FSoundBuffer* SoundBuffer)
{
	for (FAudioDevice* AudioDevice : Devices)
	{
		if (AudioDevice)
		{
			AudioDevice->StopSourcesUsingBuffer(SoundBuffer);
		}
	}
}

void FAudioDeviceManager::TrackResource(USoundWave* SoundWave, FSoundBuffer* Buffer)
{
	// Allocate new resource ID and assign to USoundWave. A value of 0 (default) means not yet registered.
	int32 ResourceID = NextResourceID++;
	Buffer->ResourceID = ResourceID;
	SoundWave->ResourceID = ResourceID;

	Buffers.Add(Buffer);
	WaveBufferMap.Add(ResourceID, Buffer);

#if !(UE_BUILD_SHIPPING || UE_BUILD_TEST)
	// Keep track of associated resource name.
	Buffer->ResourceName = SoundWave->GetPathName();
#endif
}

void FAudioDeviceManager::FreeResource(USoundWave* SoundWave)
{
	if (SoundWave->ResourceID)
	{
		FSoundBuffer* SoundBuffer = WaveBufferMap.FindRef(SoundWave->ResourceID);
		FreeBufferResource(SoundBuffer);

		// Flag that the sound wave needs to do a full decompress again
		SoundWave->DecompressionType = DTYPE_Setup;
		SoundWave->SetPrecacheState(ESoundWavePrecacheState::NotStarted);

		SoundWave->ResourceID = 0;
	}
}

void FAudioDeviceManager::FreeBufferResource(FSoundBuffer* SoundBuffer)
{
	if (SoundBuffer)
	{
		// Make sure any realtime tasks are finished that are using this buffer
		SoundBuffer->EnsureRealtimeTaskCompletion();

		Buffers.Remove(SoundBuffer);

		// Stop any sound sources on any audio device currently using this buffer before deleting
		StopSourcesUsingBuffer(SoundBuffer);

		delete SoundBuffer;
		SoundBuffer = nullptr;
	}
}

FSoundBuffer* FAudioDeviceManager::GetSoundBufferForResourceID(uint32 ResourceID)
{
	return WaveBufferMap.FindRef(ResourceID);
}

void FAudioDeviceManager::RemoveSoundBufferForResourceID(uint32 ResourceID)
{
	WaveBufferMap.Remove(ResourceID);
}

void FAudioDeviceManager::RemoveSoundMix(USoundMix* SoundMix)
{
	if (!IsInAudioThread())
	{
		DECLARE_CYCLE_STAT(TEXT("FAudioThreadTask.RemoveSoundMix"), STAT_AudioRemoveSoundMix, STATGROUP_AudioThreadCommands);

		FAudioDeviceManager* AudioDeviceManager = this;
		FAudioThread::RunCommandOnAudioThread([AudioDeviceManager, SoundMix]()
		{
			AudioDeviceManager->RemoveSoundMix(SoundMix);

		}, GET_STATID(STAT_AudioRemoveSoundMix));

		return;
	}

	for (FAudioDevice* AudioDevice : Devices)
	{
		if (AudioDevice)
		{
			AudioDevice->RemoveSoundMix(SoundMix);
		}
	}
}

void FAudioDeviceManager::TogglePlayAllDeviceAudio()
{
	if (!IsInAudioThread())
	{
		DECLARE_CYCLE_STAT(TEXT("FAudioThreadTask.TogglePlayAllDeviceAudio"), STAT_TogglePlayAllDeviceAudio, STATGROUP_AudioThreadCommands);

		FAudioDeviceManager* AudioDeviceManager = this;
		FAudioThread::RunCommandOnAudioThread([AudioDeviceManager]()
		{
			AudioDeviceManager->TogglePlayAllDeviceAudio();

		}, GET_STATID(STAT_TogglePlayAllDeviceAudio));

		return;
	}

	bPlayAllDeviceAudio = !bPlayAllDeviceAudio;
}

bool FAudioDeviceManager::IsVisualizeDebug3dEnabled() const
{
#if ENABLE_AUDIO_DEBUG
	return AudioDebugger.IsVisualizeDebug3dEnabled() || CVarIsVisualizeEnabled;
#else // ENABLE_AUDIO_DEBUG
	return false;
#endif // !ENABLE_AUDIO_DEBUG
}

void FAudioDeviceManager::ToggleVisualize3dDebug()
{
#if ENABLE_AUDIO_DEBUG
	if (!IsInAudioThread())
	{
		DECLARE_CYCLE_STAT(TEXT("FAudioThreadTask.ToggleVisualize3dDebug"), STAT_ToggleVisualize3dDebug, STATGROUP_AudioThreadCommands);

		FAudioDeviceManager* AudioDeviceManager = this;
		FAudioThread::RunCommandOnAudioThread([AudioDeviceManager]()
		{
			AudioDeviceManager->ToggleVisualize3dDebug();

		}, GET_STATID(STAT_ToggleVisualize3dDebug));

		return;
	}

	GetDebugger().ToggleVisualizeDebug3dEnabled();
#endif // ENABLE_AUDIO_DEBUG
}

void FAudioDeviceManager::SetDebugSoloSoundClass(const TCHAR* SoundClassName)
{
	if (!IsInAudioThread())
	{
		DECLARE_CYCLE_STAT(TEXT("FAudioThreadTask.SetDebugSoloSoundClass"), STAT_SetDebugSoloSoundClass, STATGROUP_AudioThreadCommands);

		FAudioDeviceManager* AudioDeviceManager = this;
		FAudioThread::RunCommandOnAudioThread([AudioDeviceManager, SoundClassName]()
		{
			AudioDeviceManager->SetDebugSoloSoundClass(SoundClassName);

		}, GET_STATID(STAT_SetDebugSoloSoundClass));
		return;
	}

	DebugNames.DebugSoloSoundClass = SoundClassName;
}

const FString& FAudioDeviceManager::GetDebugSoloSoundClass() const
{
	return DebugNames.DebugSoloSoundClass;
}

void FAudioDeviceManager::SetDebugSoloSoundWave(const TCHAR* SoundWave)
{
	if (!IsInAudioThread())
	{
		DECLARE_CYCLE_STAT(TEXT("FAudioThreadTask.SetDebugSoloSoundWave"), STAT_SetDebugSoloSoundWave, STATGROUP_AudioThreadCommands);

		FAudioDeviceManager* AudioDeviceManager = this;
		FAudioThread::RunCommandOnAudioThread([AudioDeviceManager, SoundWave]()
		{
			AudioDeviceManager->SetDebugSoloSoundWave(SoundWave);

		}, GET_STATID(STAT_SetDebugSoloSoundWave));
		return;
	}

	DebugNames.DebugSoloSoundWave = SoundWave;
}

const FString& FAudioDeviceManager::GetDebugSoloSoundWave() const
{
	return DebugNames.DebugSoloSoundWave;
}

void FAudioDeviceManager::SetDebugSoloSoundCue(const TCHAR* SoundCue)
{
	if (!IsInAudioThread())
	{
		DECLARE_CYCLE_STAT(TEXT("FAudioThreadTask.SetDebugSoloSoundCue"), STAT_SetDebugSoloSoundCue, STATGROUP_AudioThreadCommands);

		FAudioDeviceManager* AudioDeviceManager = this;
		FAudioThread::RunCommandOnAudioThread([AudioDeviceManager, SoundCue]()
		{
			AudioDeviceManager->SetDebugSoloSoundCue(SoundCue);

		}, GET_STATID(STAT_SetDebugSoloSoundCue));
		return;
	}

	DebugNames.DebugSoloSoundCue = SoundCue;
}

const FString& FAudioDeviceManager::GetDebugSoloSoundCue() const
{
	return DebugNames.DebugSoloSoundCue;
}

void FAudioDeviceManager::SetAudioMixerDebugSound(const TCHAR* SoundName)
{
	DebugNames.DebugAudioMixerSoundName = SoundName;
}

void FAudioDeviceManager::SetAudioDebugSound(const TCHAR* SoundName)
{
	DebugNames.DebugSoundName = SoundName;
	DebugNames.bDebugSoundName = DebugNames.DebugSoundName != TEXT("");
}

const FString& FAudioDeviceManager::GetAudioMixerDebugSoundName() const
{
	return DebugNames.DebugAudioMixerSoundName;
}

bool FAudioDeviceManager::GetAudioDebugSound(FString& OutDebugSound)
{
	if (DebugNames.bDebugSoundName)
	{
		OutDebugSound = DebugNames.DebugSoundName;
		return true;
	}
	return false;
}

float FAudioDeviceManager::GetDynamicSoundVolume(ESoundType SoundType, const FName& SoundName) const
{
	TTuple<ESoundType, FName> SoundKey(SoundType, SoundName);
	if (const float* Volume = DynamicSoundVolumes.Find(SoundKey))
	{
		return FMath::Max(0.0f, *Volume);
	}

	return 1.0f;
}

void FAudioDeviceManager::ResetAllDynamicSoundVolumes()
{
	if (!IsInAudioThread())
	{
		DECLARE_CYCLE_STAT(TEXT("FAudioThreadTask.ResetAllDynamicSoundVolumes"), STAT_ResetAllDynamicSoundVolumes, STATGROUP_AudioThreadCommands);

		FAudioDeviceManager* AudioDeviceManager = this;
		FAudioThread::RunCommandOnAudioThread([AudioDeviceManager]()
		{
			AudioDeviceManager->ResetAllDynamicSoundVolumes();

		}, GET_STATID(STAT_ResetAllDynamicSoundVolumes));
		return;
	}

	DynamicSoundVolumes.Reset();
	DynamicSoundVolumes.Shrink();
}

void FAudioDeviceManager::ResetDynamicSoundVolume(ESoundType SoundType, const FName& SoundName)
{
	if (!IsInAudioThread())
	{
		DECLARE_CYCLE_STAT(TEXT("FAudioThreadTask.ResetSoundCueTrimVolume"), STAT_ResetSoundCueTrimVolume, STATGROUP_AudioThreadCommands);

		FAudioDeviceManager* AudioDeviceManager = this;
		FAudioThread::RunCommandOnAudioThread([AudioDeviceManager, SoundType, SoundName]()
		{
			AudioDeviceManager->ResetDynamicSoundVolume(SoundType, SoundName);

		}, GET_STATID(STAT_ResetSoundCueTrimVolume));
		return;
	}

	TTuple<ESoundType, FName> Key(SoundType, SoundName);
	DynamicSoundVolumes.Remove(Key);
}

void FAudioDeviceManager::SetDynamicSoundVolume(ESoundType SoundType, const FName& SoundName, float Volume)
{
	if (!IsInAudioThread())
	{
		DECLARE_CYCLE_STAT(TEXT("FAudioThreadTask.SetDynamicSoundVolume"), STAT_SetDynamicSoundVolume, STATGROUP_AudioThreadCommands);

		FAudioDeviceManager* AudioDeviceManager = this;
		FAudioThread::RunCommandOnAudioThread([AudioDeviceManager, SoundType, SoundName, Volume]()
		{
			AudioDeviceManager->SetDynamicSoundVolume(SoundType, SoundName, Volume);

		}, GET_STATID(STAT_SetDynamicSoundVolume));
		return;
	}

	FMath::Clamp(Volume, 0.0f, MAX_VOLUME);
	TTuple<ESoundType, FName> Key(SoundType, SoundName);
	DynamicSoundVolumes.FindOrAdd(Key) = Volume;
}

#if ENABLE_AUDIO_DEBUG
FAudioDebugger& FAudioDeviceManager::GetDebugger()
{
	return AudioDebugger;
}
#endif // ENABLE_AUDIO_DEBUG<|MERGE_RESOLUTION|>--- conflicted
+++ resolved
@@ -458,12 +458,6 @@
 
 	if (bRequiresInit)
 	{
-<<<<<<< HEAD
-		const UAudioSettings* AudioSettings = GetDefault<UAudioSettings>();
-		if (OutResults.AudioDevice->Init(AudioSettings->GetHighestMaxChannels())) //-V595
-		{
-			OutResults.AudioDevice->SetMaxChannels(AudioSettings->GetQualityLevelSettings(GEngine->GetGameUserSettings()->GetAudioQualityLevel()).MaxChannels); //-V595
-=======
 		// Set to highest max channels initially provided by any quality setting, so that
 		// setting to lower quality but potentially returning to higher quality later at
 		// runtime is supported.
@@ -473,7 +467,6 @@
 		{
 			const FAudioQualitySettings& QualitySettings = OutResults.AudioDevice->GetQualityLevelSettings();
 			OutResults.AudioDevice->SetMaxChannels(QualitySettings.MaxChannels);
->>>>>>> a1e6ec07
 		}
 		else
 		{
