// Copyright 1998-2019 Epic Games, Inc. All Rights Reserved.

#include "Engine/Blueprint.h"
#include "Misc/CoreMisc.h"
#include "Misc/ConfigCacheIni.h"
#include "UObject/BlueprintsObjectVersion.h"
#include "UObject/FrameworkObjectVersion.h"
#include "UObject/UObjectHash.h"
#include "Serialization/PropertyLocalizationDataGathering.h"
#include "UObject/UnrealType.h"
#include "Components/ActorComponent.h"
#include "Components/SceneComponent.h"
#include "GameFramework/Actor.h"
#include "Misc/SecureHash.h"
#include "Engine/BlueprintGeneratedClass.h"
#include "EdGraph/EdGraph.h"
#include "Engine/Breakpoint.h"
#include "Components/TimelineComponent.h"
#include "Modules/ModuleManager.h"

#if WITH_EDITOR
#include "BlueprintCompilationManager.h"
#include "Editor/UnrealEd/Classes/Settings/ProjectPackagingSettings.h"
#include "Engine/SimpleConstructionScript.h"
#include "Engine/SCS_Node.h"
#include "Kismet2/BlueprintEditorUtils.h"
#include "Kismet2/ComponentEditorUtils.h"
#include "Kismet2/KismetEditorUtilities.h"
#include "Kismet2/CompilerResultsLog.h"
#include "Kismet2/StructureEditorUtils.h"
#include "WatchPointViewer.h"
#include "FindInBlueprintManager.h"
#include "CookerSettings.h"
#include "Editor.h"
#include "Logging/MessageLog.h"
#include "Settings/EditorLoadingSavingSettings.h"
#include "Engine/TimelineTemplate.h"
#include "Curves/CurveBase.h"
#include "Interfaces/ITargetPlatform.h"
#include "UObject/MetaData.h"
#include "BlueprintAssetHandler.h"
#endif
#include "Engine/InheritableComponentHandler.h"

DEFINE_LOG_CATEGORY(LogBlueprint);

//////////////////////////////////////////////////////////////////////////
// Static Helpers

/**
 * Updates the blueprint's OwnedComponents, such that they reflect changes made 
 * natively since the blueprint was last saved (a change in AttachParents, etc.)
 * 
 * @param  Blueprint	The blueprint whose components you wish to vet.
 */
static void ConformNativeComponents(UBlueprint* Blueprint)
{
#if WITH_EDITOR
	if (UClass* const BlueprintClass = Blueprint->GeneratedClass)
	{
		if (AActor* BlueprintCDO = Cast<AActor>(BlueprintClass->ClassDefaultObject))
		{
			TInlineComponentArray<UActorComponent*> OldNativeComponents;
			// collect the native components that this blueprint was serialized out 
			// with (the native components it had last time it was saved)
			BlueprintCDO->GetComponents(OldNativeComponents);

			UClass* const NativeSuperClass = FBlueprintEditorUtils::FindFirstNativeClass(BlueprintClass);
			AActor* NativeCDO = CastChecked<AActor>(NativeSuperClass->ClassDefaultObject);
			// collect the more up to date native components (directly from the 
			// native super-class)
			TInlineComponentArray<UActorComponent*> NewNativeComponents;
			NativeCDO->GetComponents(NewNativeComponents);
														   			
			// loop through all components that this blueprint thinks come from its
			// native super-class (last time it was saved)
			for (UActorComponent* Component : OldNativeComponents)
			{
				if (UActorComponent* NativeComponent = FComponentEditorUtils::FindMatchingComponent(Component, NewNativeComponents))
				{
					USceneComponent* SceneComponent = Cast<USceneComponent>(Component);
					if (SceneComponent == nullptr)
					{
						// if this isn't a scene-component, then we don't care
						// (we're looking to fixup scene-component parents)
						continue;
					}
					USceneComponent* OldNativeParent = Cast<USceneComponent>(FComponentEditorUtils::FindMatchingComponent(SceneComponent->GetAttachParent(), NewNativeComponents));
					USceneComponent* NativeSceneComponent = CastChecked<USceneComponent>(NativeComponent);
					// if this native component has since been reparented, we need
					// to make sure that this blueprint reflects that change
					if (OldNativeParent != NativeSceneComponent->GetAttachParent())
					{
						USceneComponent* NewParent = nullptr;
						if (NativeSceneComponent->GetAttachParent() != nullptr)
						{
							NewParent = CastChecked<USceneComponent>(FComponentEditorUtils::FindMatchingComponent(NativeSceneComponent->GetAttachParent(), OldNativeComponents));
						}
						SceneComponent->SetupAttachment(NewParent, SceneComponent->GetAttachSocketName());
					}
				}
				else
				{
					// the component has been removed from the native class
						// @TODO: I think we already handle removed native components elsewhere, so maybe we should error here?
	// 				BlueprintCDO->RemoveOwnedComponent(Component);
	// 
	// 				USimpleConstructionScript* BlueprintSCS = Blueprint->SimpleConstructionScript;
	// 				USCS_Node* ComponentNode = BlueprintSCS->CreateNode(Component, Component->GetFName());
	// 
	// 				BlueprintSCS->AddNode(ComponentNode);
				}
			}
		}
	}
#endif // #if WITH_EDITOR
}


//////////////////////////////////////////////////////////////////////////
// FBPVariableDescription

int32 FBPVariableDescription::FindMetaDataEntryIndexForKey(const FName Key) const
{
	for(int32 i=0; i<MetaDataArray.Num(); i++)
	{
		if(MetaDataArray[i].DataKey == Key)
		{
			return i;
		}
	}
	return INDEX_NONE;
}

bool FBPVariableDescription::HasMetaData(const FName Key) const
{
	return FindMetaDataEntryIndexForKey(Key) != INDEX_NONE;
}

/** Gets a metadata value on the variable; asserts if the value isn't present.  Check for validiy using FindMetaDataEntryIndexForKey. */
const FString& FBPVariableDescription::GetMetaData(const FName Key) const
{
	int32 EntryIndex = FindMetaDataEntryIndexForKey(Key);
	check(EntryIndex != INDEX_NONE);
	return MetaDataArray[EntryIndex].DataValue;
}

void FBPVariableDescription::SetMetaData(const FName Key, FString Value)
{
	int32 EntryIndex = FindMetaDataEntryIndexForKey(Key);
	if(EntryIndex != INDEX_NONE)
	{
		MetaDataArray[EntryIndex].DataValue = MoveTemp(Value);
	}
	else
	{
		MetaDataArray.Emplace( FBPVariableMetaDataEntry(Key, MoveTemp(Value)) );
	}
}

void FBPVariableDescription::RemoveMetaData(const FName Key)
{
	int32 EntryIndex = FindMetaDataEntryIndexForKey(Key);
	if(EntryIndex != INDEX_NONE)
	{
		MetaDataArray.RemoveAt(EntryIndex);
	}
}

//////////////////////////////////////////////////////////////////////////
// UBlueprintCore

#if WITH_EDITORONLY_DATA
namespace
{
	void GatherBlueprintForLocalization(const UObject* const Object, FPropertyLocalizationDataGatherer& PropertyLocalizationDataGatherer, const EPropertyLocalizationGathererTextFlags GatherTextFlags)
	{
		const UBlueprintCore* const BlueprintCore = CastChecked<UBlueprintCore>(Object);

		// Blueprint assets never exist at runtime, so treat all of their properties as editor-only, but allow their script (which is available at runtime) to be gathered by a game
		EPropertyLocalizationGathererTextFlags BlueprintGatherFlags = GatherTextFlags | EPropertyLocalizationGathererTextFlags::ForceEditorOnlyProperties;

#if WITH_EDITOR
		if (const UBlueprint* const Blueprint = Cast<UBlueprint>(Object))
		{
			// Force non-data-only blueprints to set the HasScript flag, as they may not currently have bytecode due to a compilation error
			bool bForceHasScript = !FBlueprintEditorUtils::IsDataOnlyBlueprint(Blueprint);
			if (!bForceHasScript)
			{
				// Also do this for blueprints that derive from something containing text properties, as these may propagate default values from their parent class on load
				if (UClass* BlueprintParentClass = Blueprint->ParentClass.Get())
				{
					TArray<UStruct*> TypesToCheck;
					TypesToCheck.Add(BlueprintParentClass);

					TSet<UStruct*> TypesChecked;
					while (!bForceHasScript && TypesToCheck.Num() > 0)
					{
						UStruct* TypeToCheck = TypesToCheck.Pop(/*bAllowShrinking*/false);
						TypesChecked.Add(TypeToCheck);

						for (TFieldIterator<const UProperty> PropIt(TypeToCheck, EFieldIteratorFlags::IncludeSuper, EFieldIteratorFlags::ExcludeDeprecated, EFieldIteratorFlags::IncludeInterfaces); !bForceHasScript && PropIt; ++PropIt)
						{
							auto ProcessInnerProperty = [&bForceHasScript, &TypesToCheck, &TypesChecked](const UProperty* InProp) -> bool
							{
								if (const UTextProperty* TextProp = Cast<const UTextProperty>(InProp))
								{
									bForceHasScript = true;
									return true;
								}
								if (const UStructProperty* StructProp = Cast<const UStructProperty>(InProp))
								{
									if (!TypesChecked.Contains(StructProp->Struct))
									{
										TypesToCheck.Add(StructProp->Struct);
									}
									return true;
								}
								return false;
							};

							if (!ProcessInnerProperty(*PropIt))
							{
								if (const UArrayProperty* ArrayProp = Cast<const UArrayProperty>(*PropIt))
								{
									ProcessInnerProperty(ArrayProp->Inner);
								}
								if (const UMapProperty* MapProp = Cast<const UMapProperty>(*PropIt))
								{
									ProcessInnerProperty(MapProp->KeyProp);
									ProcessInnerProperty(MapProp->ValueProp);
								}
								if (const USetProperty* SetProp = Cast<const USetProperty>(*PropIt))
								{
									ProcessInnerProperty(SetProp->ElementProp);
								}
							}
						}
					}
				}
			}

			if (bForceHasScript)
			{
				BlueprintGatherFlags |= EPropertyLocalizationGathererTextFlags::ForceHasScript;
			}
		}
#endif

		PropertyLocalizationDataGatherer.GatherLocalizationDataFromObject(BlueprintCore, BlueprintGatherFlags);
	}
}
#endif

UBlueprintCore::UBlueprintCore(const FObjectInitializer& ObjectInitializer)
	: Super(ObjectInitializer)
{
#if WITH_EDITORONLY_DATA
	{ static const FAutoRegisterLocalizationDataGatheringCallback AutomaticRegistrationOfLocalizationGatherer(UBlueprintCore::StaticClass(), &GatherBlueprintForLocalization); }
#endif

	bLegacyNeedToPurgeSkelRefs = true;
}

void UBlueprintCore::Serialize(FArchive& Ar)
{
	Super::Serialize(Ar);

#if WITH_EDITOR
	Ar.UsingCustomVersion(FBlueprintsObjectVersion::GUID);
	Ar.UsingCustomVersion(FFrameworkObjectVersion::GUID);

	if (Ar.IsLoading() && Ar.CustomVer(FFrameworkObjectVersion::GUID) < FFrameworkObjectVersion::BlueprintGeneratedClassIsAlwaysAuthoritative)
	{
		// No longer in use.
		bool bLegacyGeneratedClassIsAuthoritative;
		Ar << bLegacyGeneratedClassIsAuthoritative;
	}
#endif

	if ((Ar.UE4Ver() < VER_UE4_BLUEPRINT_SKEL_CLASS_TRANSIENT_AGAIN)
		&& (Ar.UE4Ver() != VER_UE4_BLUEPRINT_SKEL_TEMPORARY_TRANSIENT))
	{
		Ar << SkeletonGeneratedClass;
		if( SkeletonGeneratedClass )
		{
			// If we serialized in a skeleton class, make sure it and all its children are updated to be transient
			SkeletonGeneratedClass->SetFlags(RF_Transient);
			TArray<UObject*> SubObjs;
			GetObjectsWithOuter(SkeletonGeneratedClass, SubObjs, true);
			for(auto SubObjIt = SubObjs.CreateIterator(); SubObjIt; ++SubObjIt)
			{
				(*SubObjIt)->SetFlags(RF_Transient);
			}
		}

		// We only want to serialize in the GeneratedClass if the SkeletonClass didn't trigger a recompile
		bool bSerializeGeneratedClass = true;
		if (UBlueprint* BP = Cast<UBlueprint>(this))
		{
			bSerializeGeneratedClass = !Ar.IsLoading() || !BP->bHasBeenRegenerated;
		}

		if (bSerializeGeneratedClass)
		{
			Ar << GeneratedClass;
		}
		else if (Ar.IsLoading())
		{
			UClass* DummyClass = NULL;
			Ar << DummyClass;
		}
	}

	if( Ar.IsLoading() && !BlueprintGuid.IsValid() )
	{
		GenerateDeterministicGuid();
	}
}

void UBlueprintCore::GenerateDeterministicGuid()
{
	FString HashString = GetPathName();
	HashString.Shrink();
	ensure( HashString.Len() );

	uint32 HashBuffer[ 5 ];
	uint32 BufferLength = HashString.Len() * sizeof( HashString[0] );
	FSHA1::HashBuffer(*HashString, BufferLength, reinterpret_cast< uint8* >( HashBuffer ));
	BlueprintGuid.A = HashBuffer[ 1 ];
	BlueprintGuid.B = HashBuffer[ 2 ];
	BlueprintGuid.C = HashBuffer[ 3 ];
	BlueprintGuid.D = HashBuffer[ 4 ];
}

UBlueprint::UBlueprint(const FObjectInitializer& ObjectInitializer)
	: Super(ObjectInitializer)
#if WITH_EDITOR
	, bRunConstructionScriptOnDrag(true)
	, bRunConstructionScriptInSequencer(false)
	, bGenerateConstClass(false)
#endif
#if WITH_EDITORONLY_DATA
	, bDuplicatingReadOnly(false)
	, bCachedDependenciesUpToDate(false)
	, bHasAnyNonReducibleFunction(EIsBPNonReducible::Unkown)
#endif
{
}

#if WITH_EDITORONLY_DATA
void UBlueprint::PreSave(const class ITargetPlatform* TargetPlatform)
{
	Super::PreSave(TargetPlatform);

	// Clear all upgrade notes, the user has saved and should not see them anymore
	UpgradeNotesLog.Reset();

	if (!TargetPlatform || TargetPlatform->HasEditorOnlyData())
	{
		// Cache the BP for use (immediate, since we're about to save)
		FFindInBlueprintSearchManager::Get().AddOrUpdateBlueprintSearchMetadata(this, true);
	}
}
#endif // WITH_EDITORONLY_DATA

void UBlueprint::GetPreloadDependencies(TArray<UObject*>& OutDeps)
{
	Super::GetPreloadDependencies(OutDeps);
	for (UClass* ClassIt = ParentClass; (ClassIt != NULL) && !(ClassIt->HasAnyClassFlags(CLASS_Native)); ClassIt = ClassIt->GetSuperClass())
	{
		if (ClassIt->ClassGeneratedBy)
		{
			OutDeps.Add(ClassIt->ClassGeneratedBy);
		}
	}
}

void UBlueprint::Serialize(FArchive& Ar)
{
	Super::Serialize(Ar);

#if WITH_EDITORONLY_DATA
	if(Ar.IsLoading() && Ar.UE4Ver() < VER_UE4_BLUEPRINT_VARS_NOT_READ_ONLY)
	{
		// Allow all blueprint defined vars to be read/write.  undoes previous convention of making exposed variables read-only
		for (int32 i = 0; i < NewVariables.Num(); ++i)
		{
			FBPVariableDescription& Variable = NewVariables[i];
			Variable.PropertyFlags &= ~CPF_BlueprintReadOnly;
		}
	}

	if (Ar.UE4Ver() < VER_UE4_K2NODE_REFERENCEGUIDS)
	{
		for (int32 Index = 0; Index < NewVariables.Num(); ++Index)
		{
			NewVariables[Index].VarGuid = FGuid::NewGuid();
		}
	}

	// Preload our parent blueprints
	if (Ar.IsLoading())
	{
		for (UClass* ClassIt = ParentClass; (ClassIt != NULL) && !(ClassIt->HasAnyClassFlags(CLASS_Native)); ClassIt = ClassIt->GetSuperClass())
		{
			if (!ensure(ClassIt->ClassGeneratedBy != nullptr))
			{
				UE_LOG(LogBlueprint, Error, TEXT("Cannot preload parent blueprint from null ClassGeneratedBy field (for '%s')"), *ClassIt->GetName());
			}
			else if (ClassIt->ClassGeneratedBy->HasAnyFlags(RF_NeedLoad))
			{
				ClassIt->ClassGeneratedBy->GetLinker()->Preload(ClassIt->ClassGeneratedBy);
			}
		}
	}

	for (int32 i = 0; i < NewVariables.Num(); ++i)
	{
		FBPVariableDescription& Variable = NewVariables[i];

		// Actor variables can't have default values (because Blueprint templates are library elements that can 
		// bridge multiple levels and different levels might not have the actor that the default is referencing).
		if (Ar.UE4Ver() < VER_UE4_FIX_BLUEPRINT_VARIABLE_FLAGS)
		{
			const FEdGraphPinType& VarType = Variable.VarType;

			bool bDisableEditOnTemplate = false;
			if (VarType.PinSubCategoryObject.IsValid()) // ignore variables that don't have associated objects
			{
				const UClass* ClassObject = Cast<UClass>(VarType.PinSubCategoryObject.Get());
				// if the object type is an actor...
				if ((ClassObject != NULL) && ClassObject->IsChildOf(AActor::StaticClass()))
				{
					// hide the default value field
					bDisableEditOnTemplate = true;
				}
			}

			if (bDisableEditOnTemplate)
			{
				Variable.PropertyFlags |= CPF_DisableEditOnTemplate;
			}
			else
			{
				Variable.PropertyFlags &= ~CPF_DisableEditOnTemplate;
			}
		}

		if (Ar.IsLoading())
		{
			// Validate metadata keys/values on load only
			FBlueprintEditorUtils::FixupVariableDescription(this, Variable);
		}
	}

	if (Ar.IsPersistent())
	{
		bool bSettingsChanged = false;
		const FString PackageName = GetOutermost()->GetName();
		UProjectPackagingSettings* PackagingSettings = GetMutableDefault<UProjectPackagingSettings>();

		if (Ar.IsLoading())
		{
			if (bNativize_DEPRECATED)
			{
				// Migrate to the new transient flag.
				bNativize_DEPRECATED = false;

				NativizationFlag = EBlueprintNativizationFlag::ExplicitlyEnabled;
				// Add this Blueprint asset to the exclusive list in the Project Settings (in case it doesn't exist).
				bSettingsChanged |= PackagingSettings->AddBlueprintAssetToNativizationList(this);
			}
			else
			{
				// Cache whether or not this Blueprint asset was selected for exclusive nativization in the Project Settings.
				for (int AssetIndex = 0; AssetIndex < PackagingSettings->NativizeBlueprintAssets.Num(); ++AssetIndex)
				{
					if (PackagingSettings->NativizeBlueprintAssets[AssetIndex].FilePath.Equals(PackageName, ESearchCase::IgnoreCase))
					{
						NativizationFlag = EBlueprintNativizationFlag::ExplicitlyEnabled;
						break;
					}
				}
			}
		}
		else if (Ar.IsSaving())
		{
			bSettingsChanged |= FBlueprintEditorUtils::PropagateNativizationSetting(this);
		}

		if (bSettingsChanged)
		{
			// Update cached config settings and save.
			PackagingSettings->SaveConfig();
			PackagingSettings->UpdateDefaultConfigFile();
		}
	}
#endif // WITH_EDITORONLY_DATA
}

#if WITH_EDITOR

bool UBlueprint::RenameGeneratedClasses( const TCHAR* InName, UObject* NewOuter, ERenameFlags Flags )
{
	const bool bRenameGeneratedClasses = !(Flags & REN_SkipGeneratedClasses );

	if(bRenameGeneratedClasses)
	{
		FName SkelClassName, GenClassName;
		GetBlueprintClassNames(GenClassName, SkelClassName, FName(InName));

		UPackage* NewTopLevelObjectOuter = NewOuter ? NewOuter->GetOutermost() : NULL;
		if (GeneratedClass != NULL)
		{
			bool bMovedOK = GeneratedClass->Rename(*GenClassName.ToString(), NewTopLevelObjectOuter, Flags);
			if (!bMovedOK)
			{
				return false;
			}
		}

		// Also move skeleton class, if different from generated class, to new package (again, to create redirector)
		if (SkeletonGeneratedClass != NULL && SkeletonGeneratedClass != GeneratedClass)
		{
			bool bMovedOK = SkeletonGeneratedClass->Rename(*SkelClassName.ToString(), NewTopLevelObjectOuter, Flags);
			if (!bMovedOK)
			{
				return false;
			}
		}
	}
	return true;
}

bool UBlueprint::Rename( const TCHAR* InName, UObject* NewOuter, ERenameFlags Flags )
{
	const FName OldName = GetFName();

	// Move generated class/CDO to the new package, to create redirectors
	if ( !RenameGeneratedClasses(InName, NewOuter, Flags) )
	{
		return false;
	}

	bool bSuccess = Super::Rename( InName, NewOuter, Flags );

	// Finally, do a compile, but only if the new name differs from before
	if(bSuccess && !(Flags & REN_Test) && !(Flags & REN_DoNotDirty) && InName && InName != OldName)
	{
		// Gather all blueprints that currently depend on this one.
		TArray<UBlueprint*> Dependents;
		FBlueprintEditorUtils::GetDependentBlueprints(this, Dependents);

		FKismetEditorUtilities::CompileBlueprint(this);

		// Recompile dependent blueprints after compiling this one. Otherwise, we can end up with a GLEO during the internal package save, which will include referencers as well.
		for (UBlueprint* DependentBlueprint : Dependents)
		{
			FKismetEditorUtilities::CompileBlueprint(DependentBlueprint);
		}
	}

	return bSuccess;
}

void UBlueprint::PostDuplicate(bool bDuplicateForPIE)
{
	Super::PostDuplicate(bDuplicateForPIE);
	if( !bDuplicatingReadOnly )
	{
		FBlueprintEditorUtils::PostDuplicateBlueprint(this, bDuplicateForPIE);
	}

	if (GeneratedClass)
	{
		GeneratedClass->GetDefaultObject()->PostDuplicate(bDuplicateForPIE);
	}
}

extern COREUOBJECT_API bool GBlueprintUseCompilationManager;

UClass* UBlueprint::RegenerateClass(UClass* ClassToRegenerate, UObject* PreviousCDO)
{
	LoadModulesRequiredForCompilation();

	if(GBlueprintUseCompilationManager)
	{
		// ensure that we have UProperties for any properties declared in the blueprint:
		if(!GeneratedClass || !HasAnyFlags(RF_BeingRegenerated) || bIsRegeneratingOnLoad || bHasBeenRegenerated)
		{
			return GeneratedClass;
		}
		
		// tag ourself as bIsRegeneratingOnLoad so that any reentrance via ForceLoad calls doesn't recurse:
		bIsRegeneratingOnLoad = true;
		
		UPackage* Package = GetOutermost();
		bool bIsPackageDirty = Package ? Package->IsDirty() : false;

		UClass* GeneratedClassResolved = GeneratedClass;

		UBlueprint::ForceLoadMetaData(this);
		if (ensure(GeneratedClassResolved->ClassDefaultObject ))
		{
			UBlueprint::ForceLoadMembers(GeneratedClassResolved);
			UBlueprint::ForceLoadMembers(GeneratedClassResolved->ClassDefaultObject);
		}
		UBlueprint::ForceLoadMembers(this);
		
		FBlueprintEditorUtils::PreloadConstructionScript( this );

		FBlueprintEditorUtils::LinkExternalDependencies( this );

		FBlueprintEditorUtils::RefreshVariables(this);
		
		// Preload Overridden Components
		if (InheritableComponentHandler)
		{
			InheritableComponentHandler->PreloadAll();
		}

		FBlueprintCompilationManager::NotifyBlueprintLoaded( this ); 
		
		FBlueprintEditorUtils::PreloadBlueprintSpecificData( this );

		FBlueprintEditorUtils::UpdateOutOfDateAnimBlueprints(this);

		// clear this now that we're not in a re-entrrant context - bHasBeenRegenerated will guard against 'real' 
		// double regeneration calls:
		bIsRegeneratingOnLoad = false;

		if( Package )
		{
			Package->SetDirtyFlag(bIsPackageDirty);
		}

		return GeneratedClassResolved;
	}
	else
	{
		return FBlueprintEditorUtils::RegenerateBlueprintClass(this, ClassToRegenerate, PreviousCDO);
	}
}

void UBlueprint::RemoveChildRedirectors()
{
	TArray<UObject*> ChildObjects;
	GetObjectsWithOuter(this, ChildObjects);
	for (UObject* ChildObject : ChildObjects)
	{
		if (ChildObject->IsA<UObjectRedirector>())
		{
			ChildObject->ClearFlags(RF_Public|RF_Standalone);
			ChildObject->SetFlags(RF_Transient);
			ChildObject->RemoveFromRoot();
		}
	}
}

void UBlueprint::RemoveGeneratedClasses()
{
	FBlueprintEditorUtils::RemoveGeneratedClasses(this);
}

void UBlueprint::PostLoad()
{
	Super::PostLoad();

	// Can't use TGuardValue here as bIsRegeneratingOnLoad is a bitfield
	struct FScopedRegeneratingOnLoad
	{
		UBlueprint& Blueprint;
		bool bPreviousValue;
		FScopedRegeneratingOnLoad(UBlueprint& InBlueprint)
			: Blueprint(InBlueprint)
			, bPreviousValue(InBlueprint.bIsRegeneratingOnLoad)
		{
			// if the blueprint's package is still in the midst of loading, then
			// bIsRegeneratingOnLoad needs to be set to prevent UObject renames
			// from resetting loaders
			Blueprint.bIsRegeneratingOnLoad = true;
			if (UPackage* Package = Blueprint.GetOutermost())
			{
				// checking (Package->LinkerLoad != nullptr) ensures this 
				// doesn't get set when duplicating blueprints (which also calls 
				// PostLoad), and checking RF_WasLoaded makes sure we only 
				// forcefully set bIsRegeneratingOnLoad for blueprints that need 
				// it (ones still actively loading)
				Blueprint.bIsRegeneratingOnLoad = bPreviousValue || ((Package->LinkerLoad != nullptr) && !Package->HasAnyFlags(RF_WasLoaded));
			}
		}
		~FScopedRegeneratingOnLoad()
		{
			Blueprint.bIsRegeneratingOnLoad = bPreviousValue;
		}
	} GuardIsRegeneratingOnLoad(*this);

	// Mark the blueprint as in error if there has been a major version bump
	if (BlueprintSystemVersion < UBlueprint::GetCurrentBlueprintSystemVersion())
	{
		Status = BS_Error;
	}

	// Purge any NULL graphs
	FBlueprintEditorUtils::PurgeNullGraphs(this);

	// Remove stale breakpoints
	for (int32 i = 0; i < Breakpoints.Num(); ++i)
	{
		UBreakpoint* Breakpoint = Breakpoints[i];
		if (!Breakpoint || !Breakpoint->GetLocation())
		{
			Breakpoints.RemoveAt(i);
			--i;
		}
	}

	// Make sure we have an SCS and ensure it's transactional
	if( FBlueprintEditorUtils::SupportsConstructionScript(this) )
	{
		if(SimpleConstructionScript == NULL)
		{
			check(NULL != GeneratedClass);
			SimpleConstructionScript = NewObject<USimpleConstructionScript>(GeneratedClass);
			SimpleConstructionScript->SetFlags(RF_Transactional);

			UBlueprintGeneratedClass* BPGClass = Cast<UBlueprintGeneratedClass>(*GeneratedClass);
			if(BPGClass)
			{
				BPGClass->SimpleConstructionScript = SimpleConstructionScript;
			}
		}
		else
		{
			if (!SimpleConstructionScript->HasAnyFlags(RF_Transactional))
			{
				SimpleConstructionScript->SetFlags(RF_Transactional);
			}
		}
	}

	// Make sure the CDO's scene root component is valid
	FBlueprintEditorUtils::UpdateRootComponentReference(this);

	// Make sure all the components are used by this blueprint
	FBlueprintEditorUtils::UpdateComponentTemplates(this);

	// Make sure that all of the parent function calls are valid
	FBlueprintEditorUtils::ConformCallsToParentFunctions(this);

	// Make sure that all of the events this BP implements are valid
	FBlueprintEditorUtils::ConformImplementedEvents(this);

	// Make sure that all of the interfaces this BP implements have all required graphs
	FBlueprintEditorUtils::ConformImplementedInterfaces(this);

	// Make sure that there are no function graphs that are marked as bAllowDeletion=false 
	// (possible if a blueprint was reparented prior to 4.11).
	if (GetLinkerCustomVersion(FBlueprintsObjectVersion::GUID) < FBlueprintsObjectVersion::AllowDeletionConformed)
	{
		FBlueprintEditorUtils::ConformAllowDeletionFlag(this);
	}

#if WITH_EDITORONLY_DATA
	// Ensure all the pin watches we have point to something useful
	FBlueprintEditorUtils::UpdateStalePinWatches(this);
#endif // WITH_EDITORONLY_DATA

	FStructureEditorUtils::RemoveInvalidStructureMemberVariableFromBlueprint(this);

#if WITH_EDITOR
	// Do not want to run this code without the editor present nor when running commandlets.
	if(GEditor && GIsEditor && !IsRunningCommandlet())
	{
		// Gathers Find-in-Blueprint data, makes sure that it is fresh and ready, especially if the asset did not have any available.
		FFindInBlueprintSearchManager::Get().AddOrUpdateBlueprintSearchMetadata(this);
	}
#endif
}

void UBlueprint::DebuggingWorldRegistrationHelper(UObject* ObjectProvidingWorld, UObject* ValueToRegister)
{
	if (ObjectProvidingWorld != NULL)
	{
		// Fix up the registration with the world
		UWorld* ObjWorld = NULL;
		UObject* ObjOuter = ObjectProvidingWorld->GetOuter();
		while (ObjOuter != NULL)
		{
			ObjWorld = Cast<UWorld>(ObjOuter);
			if (ObjWorld != NULL)
			{
				break;
			}

			ObjOuter = ObjOuter->GetOuter();
		}

		if (ObjWorld != NULL)
		{
			ObjWorld->NotifyOfBlueprintDebuggingAssociation(this, ValueToRegister);
			OnSetObjectBeingDebuggedDelegate.Broadcast(ValueToRegister);
		}
	}
}

UClass* UBlueprint::GetBlueprintClass() const
{
	return UBlueprintGeneratedClass::StaticClass();
}

bool UBlueprint::SupportsNativization(FText* OutReason) const
{
	// Previously commented out in FBlueprintNativeCodeGenModule::IsTargetedForReplacement - should 'const' blueprints be nativized??
	//BPTYPE_Const,		// What is a "const" Blueprint?
	if (BlueprintType == BPTYPE_MacroLibrary)
	{
		if (OutReason)
		{
			*OutReason = NSLOCTEXT("Blueprint", "MacroLibraryNativizationReason", "Macro Libraries cannot be nativized.");
		}
		return false;
	}
	else if (BlueprintType == BPTYPE_LevelScript)
	{
		if (OutReason)
		{
			*OutReason = NSLOCTEXT("Blueprint", "LevelScriptNativizationReason", "Level Blueprints cannot be nativized.");
		}
		return false;
	}
	else if (!GetOuter()->IsA<UPackage>())
	{
		// If this blueprint is not an asset itself, check whether the asset supports nativization
		UObject* Asset = GetOuter();
		while (Asset && !Asset->GetOuter()->IsA<UPackage>())
		{
			Asset = Asset->GetOuter();
		}

		const IBlueprintAssetHandler* Handler = Asset ? FBlueprintAssetHandler::Get().FindHandler(Asset->GetClass()) : nullptr;
		if (Handler && !Handler->SupportsNativization(Asset, this, OutReason))
		{
			return false;
		}
	}
	return true;
}

void UBlueprint::SetObjectBeingDebugged(UObject* NewObject)
{
	// Unregister the old object (even if PendingKill)
	if (UObject* OldObject = CurrentObjectBeingDebugged.Get(true))
	{
		if (OldObject == NewObject)
		{
			// Nothing changed
			return;
		}

		DebuggingWorldRegistrationHelper(OldObject, NULL);
	}

	// Note that we allow macro Blueprints to bypass this check
	if ((NewObject != NULL) && !GCompilingBlueprint && BlueprintType != BPTYPE_MacroLibrary)
	{
		// You can only debug instances of this!
		if (!ensureMsgf(
				NewObject->IsA(this->GeneratedClass), 
				TEXT("Type mismatch: Expected %s, Found %s"), 
				this->GeneratedClass ? *(this->GeneratedClass->GetName()) : TEXT("NULL"), 
				NewObject->GetClass() ? *(NewObject->GetClass()->GetName()) : TEXT("NULL")))
		{
			NewObject = NULL;
		}
	}

	// Update the current object being debugged
	CurrentObjectBeingDebugged = NewObject;

	// Register the new object
	if (NewObject != NULL)
	{
		DebuggingWorldRegistrationHelper(NewObject, NewObject);
	}
}

void UBlueprint::SetWorldBeingDebugged(UWorld *NewWorld)
{
	CurrentWorldBeingDebugged = NewWorld;
}

void UBlueprint::GetReparentingRules(TSet< const UClass* >& AllowedChildrenOfClasses, TSet< const UClass* >& DisallowedChildrenOfClasses) const
{

}

void UBlueprint::GetAssetRegistryTags(TArray<FAssetRegistryTag>& OutTags) const
{
	// We use Generated instead of Skeleton because the CDO data is more accurate on Generated
	if (GeneratedClass)
	{
		if (UObject* CDO = GeneratedClass->GetDefaultObject())
		{
			CDO->GetAssetRegistryTags(OutTags);
		}
	}

	Super::GetAssetRegistryTags(OutTags);

	// Output native parent class and generated class as if they were AssetRegistrySearchable
	FString GeneratedClassVal;
	if (GeneratedClass)
	{
		GeneratedClassVal = FString::Printf(TEXT("%s'%s'"), *GeneratedClass->GetClass()->GetName(), *GeneratedClass->GetPathName());
	}
	else
	{
		GeneratedClassVal = TEXT("None");
	}

	FString NativeParentClassName, ParentClassName;
	if ( ParentClass )
	{
		ParentClassName = FString::Printf(TEXT("%s'%s'"), *ParentClass->GetClass()->GetName(), *ParentClass->GetPathName());

		// Walk up until we find a native class (ie 'while they are BP classes')
		UClass* NativeParentClass = ParentClass;
		while (Cast<UBlueprintGeneratedClass>(NativeParentClass) != nullptr) // can't use IsA on UClass
		{
			NativeParentClass = NativeParentClass->GetSuperClass();
		}
		NativeParentClassName = FString::Printf(TEXT("%s'%s'"), *NativeParentClass->GetClass()->GetName(), *NativeParentClass->GetPathName());
	}
	else
	{
		NativeParentClassName = ParentClassName = ("None");
	}


	OutTags.Add(FAssetRegistryTag(FBlueprintTags::BlueprintPathWithinPackage, GetPathName(GetOutermost()), FAssetRegistryTag::TT_Hidden));
	OutTags.Add(FAssetRegistryTag(FBlueprintTags::GeneratedClassPath, GeneratedClassVal, FAssetRegistryTag::TT_Hidden));
	OutTags.Add(FAssetRegistryTag(FBlueprintTags::ParentClassPath, ParentClassName, FAssetRegistryTag::TT_Alphabetical));
	OutTags.Add(FAssetRegistryTag(FBlueprintTags::NativeParentClassPath, NativeParentClassName, FAssetRegistryTag::TT_Alphabetical));

	// BlueprintGeneratedClass is not automatically traversed so we have to manually add NumReplicatedProperties
	int32 NumReplicatedProperties = 0;
	UBlueprintGeneratedClass* BlueprintClass = Cast<UBlueprintGeneratedClass>(SkeletonGeneratedClass);
	if (BlueprintClass)
	{
		NumReplicatedProperties = BlueprintClass->NumReplicatedProperties;
	}
	OutTags.Add(FAssetRegistryTag(FBlueprintTags::NumReplicatedProperties, FString::FromInt(NumReplicatedProperties), FAssetRegistryTag::TT_Numerical));
	OutTags.Add(FAssetRegistryTag(FBlueprintTags::BlueprintDescription, BlueprintDescription, FAssetRegistryTag::TT_Hidden));
	OutTags.Add(FAssetRegistryTag(FBlueprintTags::BlueprintDisplayName, BlueprintDisplayName, FAssetRegistryTag::TT_Hidden));

	uint32 ClassFlagsTagged = 0;
	if (BlueprintClass)
	{
		ClassFlagsTagged = BlueprintClass->GetClassFlags();
	}
	else
	{
		ClassFlagsTagged = GetClass()->GetClassFlags();
	}
	OutTags.Add( FAssetRegistryTag(FBlueprintTags::ClassFlags, FString::FromInt(ClassFlagsTagged), FAssetRegistryTag::TT_Hidden) );

	OutTags.Add( FAssetRegistryTag(FBlueprintTags::IsDataOnly,
			FBlueprintEditorUtils::IsDataOnlyBlueprint(this) ? TEXT("True") : TEXT("False"),
			FAssetRegistryTag::TT_Alphabetical ) );

	// Only add the FiB tags in the editor, this now gets run for standalone uncooked games
	if ( ParentClass && GIsEditor)
	{
<<<<<<< HEAD
		OutTags.Add(FAssetRegistryTag(FBlueprintTags::FindInBlueprintsData, FFindInBlueprintSearchManager::Get().QuerySingleBlueprint((UBlueprint*)this, false), FAssetRegistryTag::TT_Hidden));
=======
		FString Value;
		const bool bRebuildSearchData = false;
		if (const FSearchData* SearchData = FFindInBlueprintSearchManager::Get().QuerySingleBlueprint((UBlueprint*)this, bRebuildSearchData))
		{
			Value = SearchData->Value;
		}
		
		OutTags.Add( FAssetRegistryTag(FBlueprintTags::FindInBlueprintsData, Value, FAssetRegistryTag::TT_Hidden) );
>>>>>>> a1e6ec07
	}

	// Only show for strict blueprints (not animation or widget blueprints)
	// Note: Can't be an Actor specific check on the gen class, as CB only queries the CDO for the majority type to determine which columns are shown in the view
	if (ExactCast<UBlueprint>(this) != nullptr)
	{
		// Determine how many inherited native components exist
		int32 NumNativeComponents = 0;
		if (BlueprintClass != nullptr)
		{
			TArray<UObject*> PotentialComponents;
			BlueprintClass->GetDefaultObjectSubobjects(/*out*/ PotentialComponents);

			for (UObject* TestSubObject : PotentialComponents)
			{
				if (Cast<UActorComponent>(TestSubObject) != nullptr)
				{
					++NumNativeComponents;
				}
			}
		}
		OutTags.Add(FAssetRegistryTag(FBlueprintTags::NumNativeComponents, FString::FromInt(NumNativeComponents), UObject::FAssetRegistryTag::TT_Numerical));

		// Determine how many components are added via a SimpleConstructionScript (both newly introduced and inherited from parent BPs)
		int32 NumAddedComponents = 0;
		for (UBlueprintGeneratedClass* TestBPClass = BlueprintClass; TestBPClass != nullptr; TestBPClass = Cast<UBlueprintGeneratedClass>(TestBPClass->GetSuperClass()))
		{
			const UBlueprint* AssociatedBP = Cast<const UBlueprint>(TestBPClass->ClassGeneratedBy);
			if (AssociatedBP->SimpleConstructionScript != nullptr)
			{
				NumAddedComponents += AssociatedBP->SimpleConstructionScript->GetAllNodesConst().Num();
			}
		}
		OutTags.Add(FAssetRegistryTag(FBlueprintTags::NumBlueprintComponents, FString::FromInt(NumAddedComponents), UObject::FAssetRegistryTag::TT_Numerical));
	}
}

FPrimaryAssetId UBlueprint::GetPrimaryAssetId() const
{
	// Forward to our Class, which will forward to CDO if needed
	// We use Generated instead of Skeleton because the CDO data is more accurate on Generated
	if (GeneratedClass)
	{
		return GeneratedClass->GetPrimaryAssetId();
	}

	return FPrimaryAssetId();
}

FString UBlueprint::GetFriendlyName() const
{
	return GetName();
}

bool UBlueprint::AllowsDynamicBinding() const
{
	return FBlueprintEditorUtils::IsActorBased(this);
}

bool UBlueprint::SupportsInputEvents() const
{
	return FBlueprintEditorUtils::IsActorBased(this);
}

struct FBlueprintInnerHelper
{
	template<typename TOBJ, typename TARR>
	static TOBJ* FindObjectByName(TARR& Array, const FName& TimelineName)
	{
		for(int32 i=0; i<Array.Num(); i++)
		{
			TOBJ* Obj = Array[i];
			if((NULL != Obj) && (Obj->GetFName() == TimelineName))
			{
				return Obj;
			}
		}
		return NULL;
	}
};

UActorComponent* UBlueprint::FindTemplateByName(const FName& TemplateName) const
{
	return FBlueprintInnerHelper::FindObjectByName<UActorComponent>(ComponentTemplates, TemplateName);
}

const UTimelineTemplate* UBlueprint::FindTimelineTemplateByVariableName(const FName& TimelineName) const
{
	const FName TimelineTemplateName = *UTimelineTemplate::TimelineVariableNameToTemplateName(TimelineName);
	const UTimelineTemplate* Timeline =  FBlueprintInnerHelper::FindObjectByName<const UTimelineTemplate>(Timelines, TimelineTemplateName);

	// >>> Backwards Compatibility:  VER_UE4_EDITORONLY_BLUEPRINTS
	if(Timeline)
	{
		ensure(Timeline->GetOuter() && Timeline->GetOuter()->IsA(UClass::StaticClass()));
	}
	else
	{
		Timeline = FBlueprintInnerHelper::FindObjectByName<const UTimelineTemplate>(Timelines, TimelineName);
		if(Timeline)
		{
			ensure(Timeline->GetOuter() && Timeline->GetOuter() == this);
		}
	}
	// <<< End Backwards Compatibility

	return Timeline;
}

UTimelineTemplate* UBlueprint::FindTimelineTemplateByVariableName(const FName& TimelineName)
{
	const FName TimelineTemplateName = *UTimelineTemplate::TimelineVariableNameToTemplateName(TimelineName);
	UTimelineTemplate* Timeline = FBlueprintInnerHelper::FindObjectByName<UTimelineTemplate>(Timelines, TimelineTemplateName);
	
	// >>> Backwards Compatibility:  VER_UE4_EDITORONLY_BLUEPRINTS
	if(Timeline)
	{
		ensure(Timeline->GetOuter() && Timeline->GetOuter()->IsA(UClass::StaticClass()));
	}
	else
	{
		Timeline = FBlueprintInnerHelper::FindObjectByName<UTimelineTemplate>(Timelines, TimelineName);
		if(Timeline)
		{
			ensure(Timeline->GetOuter() && Timeline->GetOuter() == this);
		}
	}
	// <<< End Backwards Compatibility

	return Timeline;
}

bool UBlueprint::ForceLoad(UObject* Obj)
{
	FLinkerLoad* Linker = Obj->GetLinker();
	if (Linker && !Obj->HasAnyFlags(RF_LoadCompleted))
	{
		check(!GEventDrivenLoaderEnabled);
		Obj->SetFlags(RF_NeedLoad);
		Linker->Preload(Obj);
		return true;
	}
	return false;
}

void UBlueprint::ForceLoadMembers(UObject* InObject)
{
	// Collect a list of all things this element owns
	TArray<UObject*> MemberReferences;
	FReferenceFinder ComponentCollector(MemberReferences, InObject, false, true, true, true);
	ComponentCollector.FindReferences(InObject);

	// Iterate over the list, and preload everything so it is valid for refreshing
	for (TArray<UObject*>::TIterator it(MemberReferences); it; ++it)
	{
		UObject* CurrentObject = *it;
		if (ForceLoad(CurrentObject))
		{
			ForceLoadMembers(CurrentObject);
		}
	}
}

void UBlueprint::ForceLoadMetaData(UObject* InObject)
{
	checkSlow(InObject);
	UPackage* Package = InObject->GetOutermost();
	checkSlow(Package);
	UMetaData* MetaData = Package->GetMetaData();
	checkSlow(MetaData);
	ForceLoad(MetaData);
}

bool UBlueprint::ValidateGeneratedClass(const UClass* InClass)
{
	const UBlueprintGeneratedClass* GeneratedClass = Cast<const UBlueprintGeneratedClass>(InClass);
	if (!ensure(GeneratedClass))
	{
		return false;
	}
	const UBlueprint* Blueprint = GetBlueprintFromClass(GeneratedClass);
	if (!ensure(Blueprint))
	{
		return false;
	}

	for (auto CompIt = Blueprint->ComponentTemplates.CreateConstIterator(); CompIt; ++CompIt)
	{
		const UActorComponent* Component = (*CompIt);
		if (!ensure(Component && (Component->GetOuter() == GeneratedClass)))
		{
			return false;
		}
	}
	for (auto CompIt = GeneratedClass->ComponentTemplates.CreateConstIterator(); CompIt; ++CompIt)
	{
		const UActorComponent* Component = (*CompIt);
		if (!ensure(Component && (Component->GetOuter() == GeneratedClass)))
		{
			return false;
		}
	}

	for (auto CompIt = Blueprint->Timelines.CreateConstIterator(); CompIt; ++CompIt)
	{
		const UTimelineTemplate* Template = (*CompIt);
		if (!ensure(Template && (Template->GetOuter() == GeneratedClass)))
		{
			return false;
		}
	}
	for (auto CompIt = GeneratedClass->Timelines.CreateConstIterator(); CompIt; ++CompIt)
	{
		const UTimelineTemplate* Template = (*CompIt);
		if (!ensure(Template && (Template->GetOuter() == GeneratedClass)))
		{
			return false;
		}
	}

	if (const USimpleConstructionScript* SimpleConstructionScript = Blueprint->SimpleConstructionScript)
	{
		if (!ensure(SimpleConstructionScript->GetOuter() == GeneratedClass))
		{
			return false;
		}
	}
	if (const USimpleConstructionScript* SimpleConstructionScript = GeneratedClass->SimpleConstructionScript)
	{
		if (!ensure(SimpleConstructionScript->GetOuter() == GeneratedClass))
		{
			return false;
		}
	}

	if (const UInheritableComponentHandler* InheritableComponentHandler = Blueprint->InheritableComponentHandler)
	{
		if (!ensure(InheritableComponentHandler->GetOuter() == GeneratedClass))
		{
			return false;
		}
	}

	if (const UInheritableComponentHandler* InheritableComponentHandler = GeneratedClass->InheritableComponentHandler)
	{
		if (!ensure(InheritableComponentHandler->GetOuter() == GeneratedClass))
		{
			return false;
		}
	}

	return true;
}

void UBlueprint::BeginCacheForCookedPlatformData(const ITargetPlatform *TargetPlatform)
{
	Super::BeginCacheForCookedPlatformData(TargetPlatform);

	// Reset, in case data was previously cooked for another platform.
	ClearAllCachedCookedPlatformData();

	if (GeneratedClass && GeneratedClass->IsChildOf<AActor>())
	{
		int32 NumCookedComponents = 0;
		const double StartTime = FPlatformTime::Seconds();

		// Don't cook component data if the template won't be valid in the target context.
		auto ShouldCookBlueprintComponentTemplate = [TargetPlatform](const UActorComponent* InComponentTemplate) -> bool
		{
			if (InComponentTemplate)
			{
				return InComponentTemplate->NeedsLoadForTargetPlatform(TargetPlatform)
					&& (!TargetPlatform->IsClientOnly() || InComponentTemplate->NeedsLoadForClient())
					&& (!TargetPlatform->IsServerOnly() || InComponentTemplate->NeedsLoadForServer());
			}

			return false;
		};

		// If nativization is enabled and this Blueprint class will NOT be nativized, we need to determine if any of its parent Blueprints will be nativized and flag it for the runtime code.
		// Note: Currently, this flag is set on Actor-based Blueprint classes only. If it's ever needed for non-Actor-based Blueprint classes at runtime, then this needs to be updated to match.
		const IBlueprintNativeCodeGenCore* NativeCodeGenCore = IBlueprintNativeCodeGenCore::Get();
		if (GeneratedClass != nullptr && NativeCodeGenCore != nullptr)
		{
			ensure(TargetPlatform);
			const FCompilerNativizationOptions& NativizationOptions = NativeCodeGenCore->GetNativizationOptionsForPlatform(TargetPlatform);
			TArray<const UBlueprintGeneratedClass*> ParentBPClassStack;
			UBlueprintGeneratedClass::GetGeneratedClassesHierarchy(GeneratedClass->GetSuperClass(), ParentBPClassStack);
			for (const UBlueprintGeneratedClass *ParentBPClass : ParentBPClassStack)
			{
				if (NativeCodeGenCore->IsTargetedForReplacement(ParentBPClass, NativizationOptions) == EReplacementResult::ReplaceCompletely)
				{
					if (UBlueprintGeneratedClass* BPGC = CastChecked<UBlueprintGeneratedClass>(*GeneratedClass))
					{
						// Flag that this BP class will have a nativized parent class.
						BPGC->bHasNativizedParent = true;

						// Cache the IsTargetedForReplacement() result for the parent BP class that we know to be nativized.
						TMap<const UClass*, bool> ParentBPClassNativizationResultMap;
						ParentBPClassNativizationResultMap.Add(ParentBPClass, true);

						// Cook all overridden SCS component node templates inherited from parent BP classes that will be nativized.
						if (UInheritableComponentHandler* TargetInheritableComponentHandler = BPGC->GetInheritableComponentHandler())
						{
							for (auto RecordIt = TargetInheritableComponentHandler->CreateRecordIterator(); RecordIt; ++RecordIt)
							{
								// Only generate cooked data if the target platform supports the template class type.
								if (ShouldCookBlueprintComponentTemplate(RecordIt->ComponentTemplate))
								{
									// Get the original class that we're overriding a template from.
									const UClass* ComponentTemplateOwnerClass = RecordIt->ComponentKey.GetComponentOwner();

									// Check to see if we've already checked this class for nativization; if not, then cache the result of a new query and return the result.
									bool bIsOwnerClassTargetedForReplacement = false;
									bool* bCachedResult = ParentBPClassNativizationResultMap.Find(ComponentTemplateOwnerClass);
									if (bCachedResult)
									{
										bIsOwnerClassTargetedForReplacement = *bCachedResult;
									}
									else
									{
										bool bResult = (NativeCodeGenCore->IsTargetedForReplacement(RecordIt->ComponentKey.GetComponentOwner(), NativizationOptions) == EReplacementResult::ReplaceCompletely);
										bIsOwnerClassTargetedForReplacement = ParentBPClassNativizationResultMap.Add(ComponentTemplateOwnerClass, bResult);
									}

									if (bIsOwnerClassTargetedForReplacement)
									{
										// EDL is required, because we need to enforce a preload dependency on the CDO (see UBlueprintGeneratedClass::GetDefaultObjectPreloadDependencies). This is
										// difficult to support in the non-EDL case, because we have to enforce the dependency at runtime, which can lead to unpredictable results in a cooked build.
										if (IsEventDrivenLoaderEnabledInCookedBuilds())
										{
											// Use the template's archetype for the delta serialization here; remaining properties will have already been set via native subobject instancing at runtime.
											constexpr bool bUseTemplateArchetype = true;
											FBlueprintEditorUtils::BuildComponentInstancingData(RecordIt->ComponentTemplate, RecordIt->CookedComponentInstancingData, bUseTemplateArchetype);
											++NumCookedComponents;
										}
										else
										{
											UE_LOG(LogBlueprint, Error, TEXT("%s overrides component \'%s\' inherited from %s, which will be converted to C++. This requires Event-Driven Loading (EDL) to be enabled; otherwise, %s must be excluded from Blueprint nativization."),
												*GetName(),
												*RecordIt->ComponentKey.GetSCSVariableName().ToString(),
												*ComponentTemplateOwnerClass->GetName(),
												*ComponentTemplateOwnerClass->GetName()
											);
										}
									}
								}
							}
						}
					}
					
					// All remaining antecedent classes should be native or nativized; no need to continue.
					break;
				}
			}
		}

		auto ShouldCookBlueprintComponentTemplateData = [](UBlueprintGeneratedClass* InBPGClass) -> bool
		{
			// Check to see if we should cook component data for the given class type.
			bool bResult = false;
			switch (GetDefault<UCookerSettings>()->BlueprintComponentDataCookingMethod)
			{
			case EBlueprintComponentDataCookingMethod::EnabledBlueprintsOnly:
				if (AActor* CDO = Cast<AActor>(InBPGClass->GetDefaultObject(false)))
				{
					bResult = CDO->ShouldCookOptimizedBPComponentData();
				}
				break;

			case EBlueprintComponentDataCookingMethod::AllBlueprints:
				bResult = true;
				break;

			case EBlueprintComponentDataCookingMethod::Disabled:
			default:
				break;
			}
			
			// EDL is required, because we need to enforce a preload dependency on the CDO (see UBlueprintGeneratedClass::GetDefaultObjectPreloadDependencies). This is
			// difficult to support in the non-EDL case, because we have to enforce the dependency at runtime, which can lead to unpredictable results in a cooked build.
			if(bResult && !IsEventDrivenLoaderEnabledInCookedBuilds())
			{
				bResult = false;

				static bool bWarnOnEDLDisabled = true;
				if (bWarnOnEDLDisabled)
				{
					UE_LOG(LogBlueprint, Warning, TEXT("Cannot cook Blueprint component data for faster instancing at runtime, because Event-Driven Loading (EDL) has been disabled. Re-enable EDL to support this feature, or disable the option to cook Blueprint component data."));
					bWarnOnEDLDisabled = false;
				}
			}

			return bResult;
		};

		// Only cook component data if the setting is enabled and this is an Actor-based Blueprint class.
		if (UBlueprintGeneratedClass* BPGClass = CastChecked<UBlueprintGeneratedClass>(*GeneratedClass))
		{
			if (ShouldCookBlueprintComponentTemplateData(BPGClass))
			{
				// Cook all overridden SCS component node templates inherited from the parent class hierarchy.
				if (UInheritableComponentHandler* TargetInheritableComponentHandler = BPGClass->GetInheritableComponentHandler())
				{
					for (auto RecordIt = TargetInheritableComponentHandler->CreateRecordIterator(); RecordIt; ++RecordIt)
					{
						// Only generate cooked data if the target platform supports the template class type. Cooked data may already have been generated if the component was inherited from a nativized parent class.
						if (!RecordIt->CookedComponentInstancingData.bHasValidCookedData && ShouldCookBlueprintComponentTemplate(RecordIt->ComponentTemplate))
						{
							// Note: This will currently block until finished.
							// @TODO - Make this an async task so we can potentially cook instancing data for multiple components in parallel.
							FBlueprintEditorUtils::BuildComponentInstancingData(RecordIt->ComponentTemplate, RecordIt->CookedComponentInstancingData);
							++NumCookedComponents;
						}
					}
				}

				// Cook all SCS component templates that are owned by this class.
				if (BPGClass->SimpleConstructionScript)
				{
					for (auto Node : BPGClass->SimpleConstructionScript->GetAllNodes())
					{
						// Only generate cooked data if the target platform supports the template class type.
						if (ShouldCookBlueprintComponentTemplate(Node->ComponentTemplate))
						{
							// Note: This will currently block until finished.
							// @TODO - Make this an async task so we can potentially cook instancing data for multiple components in parallel.
							FBlueprintEditorUtils::BuildComponentInstancingData(Node->ComponentTemplate, Node->CookedComponentInstancingData);
							++NumCookedComponents;
						}
					}
				}

				// Cook all UCS/AddComponent node templates that are owned by this class.
				for (UActorComponent* ComponentTemplate : BPGClass->ComponentTemplates)
				{
					// Only generate cooked data if the target platform supports the template class type.
					if (ShouldCookBlueprintComponentTemplate(ComponentTemplate))
					{
						FBlueprintCookedComponentInstancingData& CookedComponentInstancingData = BPGClass->CookedComponentInstancingData.FindOrAdd(ComponentTemplate->GetFName());

						// Note: This will currently block until finished.
						// @TODO - Make this an async task so we can potentially cook instancing data for multiple components in parallel.
						FBlueprintEditorUtils::BuildComponentInstancingData(ComponentTemplate, CookedComponentInstancingData);
						++NumCookedComponents;
					}
				}

				// Flag that the BP class has cooked data to support fast path component instancing.
				BPGClass->bHasCookedComponentInstancingData = true;
			}
		}

		if (NumCookedComponents > 0)
		{
			UE_LOG(LogBlueprint, Log, TEXT("%s: Cooked %d component(s) in %.02g ms"), *GetName(), NumCookedComponents, (FPlatformTime::Seconds() - StartTime) * 1000.0);
		}
	}
}

bool UBlueprint::IsCachedCookedPlatformDataLoaded(const ITargetPlatform* TargetPlatform)
{
	// @TODO - Check async tasks for completion. For now just return TRUE since all tasks will currently block until finished.
	return true;
}

void UBlueprint::ClearAllCachedCookedPlatformData()
{
	Super::ClearAllCachedCookedPlatformData();

	if (UBlueprintGeneratedClass* BPGClass = Cast<UBlueprintGeneratedClass>(*GeneratedClass))
	{
		// Clear cooked data for overridden SCS component node templates inherited from the parent class hierarchy.
		if (UInheritableComponentHandler* TargetInheritableComponentHandler = BPGClass->GetInheritableComponentHandler())
		{
			for (auto RecordIt = TargetInheritableComponentHandler->CreateRecordIterator(); RecordIt; ++RecordIt)
			{
				RecordIt->CookedComponentInstancingData = FBlueprintCookedComponentInstancingData();
			}
		}

		// Clear cooked data for SCS component node templates.
		if (BPGClass->SimpleConstructionScript)
		{
			for (auto Node : BPGClass->SimpleConstructionScript->GetAllNodes())
			{
				Node->CookedComponentInstancingData = FBlueprintCookedComponentInstancingData();
			}
		}

		// Clear cooked data for UCS/AddComponent node templates.
		BPGClass->CookedComponentInstancingData.Empty();
	}
}

void UBlueprint::BeginDestroy()
{
	Super::BeginDestroy();

	FBlueprintEditorUtils::RemoveAllLocalBookmarks(this);
	WatchViewer::ClearWatchListFromBlueprint(this);
}

#endif // WITH_EDITOR

UBlueprint* UBlueprint::GetBlueprintFromClass(const UClass* InClass)
{
	UBlueprint* BP = NULL;
	if (InClass != NULL)
	{
		BP = Cast<UBlueprint>(InClass->ClassGeneratedBy);
	}
	return BP;
}

bool UBlueprint::GetBlueprintHierarchyFromClass(const UClass* InClass, TArray<UBlueprint*>& OutBlueprintParents)
{
	OutBlueprintParents.Empty();

	bool bNoErrors = true;
	const UClass* CurrentClass = InClass;
	while (UBlueprint* BP = UBlueprint::GetBlueprintFromClass(CurrentClass))
	{
		OutBlueprintParents.Add(BP);

#if WITH_EDITORONLY_DATA
		bNoErrors &= (BP->Status != BS_Error);
#endif // #if WITH_EDITORONLY_DATA

		// If valid, use stored ParentClass rather than the actual UClass::GetSuperClass(); handles the case when the class has not been recompiled yet after a reparent operation.
		if(const UClass* ParentClass = BP->ParentClass)
		{
			CurrentClass = ParentClass;
		}
		else
		{
			check(CurrentClass);
			CurrentClass = CurrentClass->GetSuperClass();
		}
	}

	return bNoErrors;
}

#if WITH_EDITOR
bool UBlueprint::IsBlueprintHierarchyErrorFree(const UClass* InClass)
{
	const UClass* CurrentClass = InClass;
	while (UBlueprint* BP = UBlueprint::GetBlueprintFromClass(CurrentClass))
	{
		if(BP->Status == BS_Error)
		{
			return false;
		}

		// If valid, use stored ParentClass rather than the actual UClass::GetSuperClass(); handles the case when the class has not been recompiled yet after a reparent operation.
		if(const UClass* ParentClass = BP->ParentClass)
		{
			CurrentClass = ParentClass;
		}
		else
		{
			check(CurrentClass);
			CurrentClass = CurrentClass->GetSuperClass();
		}
	}

	return true;
}
#endif

ETimelineSigType UBlueprint::GetTimelineSignatureForFunctionByName(const FName& FunctionName, const FName& ObjectPropertyName)
{
	check(SkeletonGeneratedClass != NULL);
	
	UClass* UseClass = SkeletonGeneratedClass;

	// If an object property was specified, find the class of that property instead
	if(ObjectPropertyName != NAME_None)
	{
		UObjectPropertyBase* ObjProperty = FindField<UObjectPropertyBase>(SkeletonGeneratedClass, ObjectPropertyName);
		if(ObjProperty == NULL)
		{
			UE_LOG(LogBlueprint, Log, TEXT("GetTimelineSignatureForFunction: Object Property '%s' not found."), *ObjectPropertyName.ToString());
			return ETS_InvalidSignature;
		}

		UseClass = ObjProperty->PropertyClass;
	}

	UFunction* Function = FindField<UFunction>(UseClass, FunctionName);
	if(Function == NULL)
	{
		UE_LOG(LogBlueprint, Log, TEXT("GetTimelineSignatureForFunction: Function '%s' not found in class '%s'."), *FunctionName.ToString(), *UseClass->GetName());
		return ETS_InvalidSignature;
	}

	return UTimelineComponent::GetTimelineSignatureForFunction(Function);


	//UE_LOG(LogBlueprint, Log, TEXT("GetTimelineSignatureForFunction: No SkeletonGeneratedClass in Blueprint '%s'."), *GetName());
	//return ETS_InvalidSignature;
}

FString UBlueprint::GetDesc(void)
{
	FString BPType;
	switch (BlueprintType)
	{
		case BPTYPE_MacroLibrary:
			BPType = TEXT("macros for");
			break;
		case BPTYPE_Const:
			BPType = TEXT("const extends");
			break;
		case BPTYPE_Interface:
			// Always extends interface, so no extraneous information needed
			BPType = TEXT("");
			break;
		default:
			BPType = TEXT("extends");
			break;
	}
	const FString ResultString = FString::Printf(TEXT("%s %s"), *BPType, *ParentClass->GetName());

	return ResultString;
}

bool UBlueprint::NeedsLoadForClient() const
{
	return false;
}

bool UBlueprint::NeedsLoadForServer() const
{
	return false;
}

bool UBlueprint::NeedsLoadForEditorGame() const
{
	return true;
}

void UBlueprint::TagSubobjects(EObjectFlags NewFlags)
{
	Super::TagSubobjects(NewFlags);

	if (GeneratedClass && !GeneratedClass->HasAnyFlags(GARBAGE_COLLECTION_KEEPFLAGS))
	{
		GeneratedClass->SetFlags(NewFlags);
		GeneratedClass->TagSubobjects(NewFlags);
	}

	if (SkeletonGeneratedClass && SkeletonGeneratedClass != GeneratedClass && !SkeletonGeneratedClass->HasAnyFlags(GARBAGE_COLLECTION_KEEPFLAGS))
	{
		SkeletonGeneratedClass->SetFlags(NewFlags);
		SkeletonGeneratedClass->TagSubobjects(NewFlags);
	}
}

void UBlueprint::GetAllGraphs(TArray<UEdGraph*>& Graphs) const
{
#if WITH_EDITORONLY_DATA
	for (int32 i = 0; i < FunctionGraphs.Num(); ++i)
	{
		UEdGraph* Graph = FunctionGraphs[i];
		if(Graph)
		{
			Graphs.Add(Graph);
			Graph->GetAllChildrenGraphs(Graphs);
		}
	}
	for (int32 i = 0; i < MacroGraphs.Num(); ++i)
	{
		UEdGraph* Graph = MacroGraphs[i];
		if(Graph)
		{
			Graphs.Add(Graph);
			Graph->GetAllChildrenGraphs(Graphs);
		}
	}

	for (int32 i = 0; i < UbergraphPages.Num(); ++i)
	{
		UEdGraph* Graph = UbergraphPages[i];
		if(Graph)
		{
			Graphs.Add(Graph);
			Graph->GetAllChildrenGraphs(Graphs);
		}
	}

	for (int32 i = 0; i < DelegateSignatureGraphs.Num(); ++i)
	{
		UEdGraph* Graph = DelegateSignatureGraphs[i];
		if(Graph)
		{
			Graphs.Add(Graph);
			Graph->GetAllChildrenGraphs(Graphs);
		}
	}

	for (int32 BPIdx=0; BPIdx<ImplementedInterfaces.Num(); BPIdx++)
	{
		const FBPInterfaceDescription& InterfaceDesc = ImplementedInterfaces[BPIdx];
		for (int32 GraphIdx = 0; GraphIdx < InterfaceDesc.Graphs.Num(); GraphIdx++)
		{
			UEdGraph* Graph = InterfaceDesc.Graphs[GraphIdx];
			if(Graph)
			{
				Graphs.Add(Graph);
				Graph->GetAllChildrenGraphs(Graphs);
			}
		}
	}
#endif // WITH_EDITORONLY_DATA
}

#if WITH_EDITOR
void UBlueprint::Message_Note(const FString& MessageToLog)
{
	if( CurrentMessageLog )
	{
		CurrentMessageLog->Note(*MessageToLog);
	}
	else
	{
		UE_LOG(LogBlueprint, Log, TEXT("[%s] %s"), *GetName(), *MessageToLog);
	}
}

void UBlueprint::Message_Warn(const FString& MessageToLog)
{
	if( CurrentMessageLog )
	{
		CurrentMessageLog->Warning(*MessageToLog);
	}
	else
	{
		UE_LOG(LogBlueprint, Warning, TEXT("[%s] %s"), *GetName(), *MessageToLog);
	}
}

void UBlueprint::Message_Error(const FString& MessageToLog)
{
	if( CurrentMessageLog )
	{
		CurrentMessageLog->Error(*MessageToLog);
	}
	else
	{
		UE_LOG(LogBlueprint, Error, TEXT("[%s] %s"), *GetName(), *MessageToLog);
	}
}

bool UBlueprint::ChangeOwnerOfTemplates()
{
	struct FUniqueNewNameHelper
	{
	private:
		FString NewName;
		bool isValid;
	public:
		FUniqueNewNameHelper(const FString& Name, UObject* Outer) : isValid(false)
		{
			const uint32 Hash = FCrc::StrCrc32<TCHAR>(*Name);
			NewName = FString::Printf(TEXT("%s__%08X"), *Name, Hash);
			isValid = IsUniqueObjectName(FName(*NewName), Outer);
			if (!isValid)
			{
				check(Outer);
				UE_LOG(LogBlueprint, Warning, TEXT("ChangeOwnerOfTemplates: Cannot generate a deterministic new name. Old name: %s New outer: %s"), *Name, *Outer->GetName());
			}
		}

		const TCHAR* Get() const
		{
			return isValid ? *NewName : NULL;
		}
	};

	UBlueprintGeneratedClass* BPGClass = Cast<UBlueprintGeneratedClass>(*GeneratedClass);
	bool bIsStillStale = false;
	if (BPGClass)
	{
		check(!bIsRegeneratingOnLoad);

		// >>> Backwards Compatibility:  VER_UE4_EDITORONLY_BLUEPRINTS
		bool bMigratedOwner = false;
		TSet<class UCurveBase*> Curves;
		for( auto CompIt = ComponentTemplates.CreateIterator(); CompIt; ++CompIt )
		{
			UActorComponent* Component = (*CompIt);
			if (Component)
			{
				if (Component->GetOuter() == this)
				{
					const bool bRenamed = Component->Rename(*Component->GetName(), BPGClass, REN_ForceNoResetLoaders | REN_DoNotDirty);
					ensure(bRenamed);
					bIsStillStale |= !bRenamed;
					bMigratedOwner = true;
				}
				if (auto TimelineComponent = Cast<UTimelineComponent>(Component))
				{
					TimelineComponent->GetAllCurves(Curves);
				}
			}
		}

		for( auto CompIt = Timelines.CreateIterator(); CompIt; ++CompIt )
		{
			UTimelineTemplate* Template = (*CompIt);
			if (Template)
			{
				if(Template->GetOuter() == this)
				{
					const FName OldTemplateName = Template->GetFName();
					ensure(!OldTemplateName.ToString().EndsWith(UTimelineTemplate::TemplatePostfix));
					const bool bRenamed = Template->Rename(*UTimelineTemplate::TimelineVariableNameToTemplateName(Template->GetFName()), BPGClass, REN_ForceNoResetLoaders|REN_DoNotDirty);
					ensure(bRenamed);
					bIsStillStale |= !bRenamed;
					ensure(OldTemplateName == Template->GetVariableName());
					bMigratedOwner = true;
				}
				Template->GetAllCurves(Curves);
			}
		}
		for (auto Curve : Curves)
		{
			if (Curve && (Curve->GetOuter() == this))
			{
				const bool bRenamed = Curve->Rename(FUniqueNewNameHelper(Curve->GetName(), BPGClass).Get(), BPGClass, REN_ForceNoResetLoaders | REN_DoNotDirty);
				ensure(bRenamed);
				bIsStillStale |= !bRenamed;
			}
		}

		if(USimpleConstructionScript* SCS = SimpleConstructionScript)
		{
			if(SCS->GetOuter() == this)
			{
				const bool bRenamed = SCS->Rename(FUniqueNewNameHelper(SCS->GetName(), BPGClass).Get(), BPGClass, REN_ForceNoResetLoaders | REN_DoNotDirty);
				ensure(bRenamed);
				bIsStillStale |= !bRenamed;
				bMigratedOwner = true;
			}

			for (USCS_Node* SCSNode : SCS->GetAllNodes())
			{
				UActorComponent* Component = SCSNode ? SCSNode->ComponentTemplate : NULL;
				if (Component && Component->GetOuter() == this)
				{
					const bool bRenamed = Component->Rename(FUniqueNewNameHelper(Component->GetName(), BPGClass).Get(), BPGClass, REN_ForceNoResetLoaders | REN_DoNotDirty);
					ensure(bRenamed);
					bIsStillStale |= !bRenamed;
					bMigratedOwner = true;
				}
			}
		}

		if (bMigratedOwner)
		{
			if( !HasAnyFlags( RF_Transient ))
			{
				// alert the user that blueprints gave been migrated and require re-saving to enable them to locate and fix them without nagging them.
				FMessageLog("BlueprintLog").Warning( FText::Format( NSLOCTEXT( "Blueprint", "MigrationWarning", "Blueprint {0} has been migrated and requires re-saving to avoid import errors" ), FText::FromString( *GetName() )));

				if( GetDefault<UEditorLoadingSavingSettings>()->bDirtyMigratedBlueprints )
				{
					UPackage* BPPackage = GetOutermost();

					if( BPPackage )
					{
						BPPackage->SetDirtyFlag( true );
					}
				}
			}

			BPGClass->ComponentTemplates = ComponentTemplates;
			BPGClass->Timelines = Timelines;
			BPGClass->SimpleConstructionScript = SimpleConstructionScript;
		}
		// <<< End Backwards Compatibility
	}
	else
	{
		UE_LOG(LogBlueprint, Log, TEXT("ChangeOwnerOfTemplates: No BlueprintGeneratedClass in %s"), *GetName());
	}
	return !bIsStillStale;
}

void UBlueprint::PostLoadSubobjects(FObjectInstancingGraph* OuterInstanceGraph)
{
	Super::PostLoadSubobjects(OuterInstanceGraph);
	ChangeOwnerOfTemplates();

	ConformNativeComponents(this);
}

bool UBlueprint::Modify(bool bAlwaysMarkDirty)
{
	bCachedDependenciesUpToDate = false;
	return Super::Modify(bAlwaysMarkDirty);
}

void UBlueprint::GatherDependencies(TSet<TWeakObjectPtr<UBlueprint>>& InDependencies) const
{

}

void UBlueprint::ReplaceDeprecatedNodes()
{
	TArray<UEdGraph*> Graphs;
	GetAllGraphs(Graphs);

	for ( auto It = Graphs.CreateIterator(); It; ++It )
	{
		UEdGraph* const Graph = *It;
		const UEdGraphSchema* Schema = Graph->GetSchema();
		Schema->BackwardCompatibilityNodeConversion(Graph, true);
	}
}

void UBlueprint::ClearEditorReferences()
{
	FKismetEditorUtilities::OnBlueprintUnloaded.Broadcast(this);
}

UInheritableComponentHandler* UBlueprint::GetInheritableComponentHandler(bool bCreateIfNecessary)
{
	static const FBoolConfigValueHelper EnableInheritableComponents(TEXT("Kismet"), TEXT("bEnableInheritableComponents"), GEngineIni);
	if (!EnableInheritableComponents)
	{
		return nullptr;
	}

	if (!InheritableComponentHandler && bCreateIfNecessary)
	{
		UBlueprintGeneratedClass* BPGC = CastChecked<UBlueprintGeneratedClass>(GeneratedClass);
		ensure(!BPGC->InheritableComponentHandler);
		InheritableComponentHandler = BPGC->GetInheritableComponentHandler(true);
	}
	return InheritableComponentHandler;
}


EDataValidationResult UBlueprint::IsDataValid(TArray<FText>& ValidationErrors)
{
	EDataValidationResult IsValid = GeneratedClass ? GeneratedClass->GetDefaultObject()->IsDataValid(ValidationErrors) : EDataValidationResult::Invalid;
	IsValid = (IsValid == EDataValidationResult::NotValidated) ? EDataValidationResult::Valid : IsValid;

	if (SimpleConstructionScript)
	{
		EDataValidationResult IsSCSValid = SimpleConstructionScript->IsDataValid(ValidationErrors);
		IsValid = CombineDataValidationResults(IsValid, IsSCSValid);
	}

	for (UActorComponent* Component : ComponentTemplates)
	{
		if (Component)
		{
			EDataValidationResult IsComponentValid = Component->IsDataValid(ValidationErrors);
			IsValid = CombineDataValidationResults(IsValid, IsComponentValid);
		}
	}

	for (UTimelineTemplate* Timeline : Timelines)
	{
		if (Timeline)
		{
			EDataValidationResult IsTimelineValid = Timeline->IsDataValid(ValidationErrors);
			IsValid = CombineDataValidationResults(IsValid, IsTimelineValid);
		}
	}

	return IsValid;
}

bool UBlueprint::FindDiffs(const UBlueprint* OtherBlueprint, FDiffResults& Results) const
{
	return false;
}

bool UBlueprint::FindDiffs(const UBlueprint* OtherBlueprint, FDiffResults& Results) const
{
	return false;
}

FName UBlueprint::GetFunctionNameFromClassByGuid(const UClass* InClass, const FGuid FunctionGuid)
{
	return FBlueprintEditorUtils::GetFunctionNameFromClassByGuid(InClass, FunctionGuid);
}

bool UBlueprint::GetFunctionGuidFromClassByFieldName(const UClass* InClass, const FName FunctionName, FGuid& FunctionGuid)
{
	return FBlueprintEditorUtils::GetFunctionGuidFromClassByFieldName(InClass, FunctionName, FunctionGuid);
}

UEdGraph* UBlueprint::GetLastEditedUberGraph() const
{
	for ( int32 LastEditedIndex = LastEditedDocuments.Num() - 1; LastEditedIndex >= 0; LastEditedIndex-- )
	{
		if ( UObject* Obj = LastEditedDocuments[LastEditedIndex].EditedObjectPath.ResolveObject() )
		{
			if ( UEdGraph* Graph = Cast<UEdGraph>(Obj) )
			{
				for ( int32 GraphIndex = 0; GraphIndex < UbergraphPages.Num(); GraphIndex++ )
				{
					if ( Graph == UbergraphPages[GraphIndex] )
					{
						return UbergraphPages[GraphIndex];
					}
				}
			}
		}
	}

	if ( UbergraphPages.Num() > 0 )
	{
		return UbergraphPages[0];
	}

	return nullptr;
}

#endif //WITH_EDITOR

#if WITH_EDITORONLY_DATA
void UBlueprint::LoadModulesRequiredForCompilation()
{
	static const FName ModuleName(TEXT("KismetCompiler"));
	FModuleManager::Get().LoadModule(ModuleName);
}
#endif //WITH_EDITORONLY_DATA
<|MERGE_RESOLUTION|>--- conflicted
+++ resolved
@@ -971,11 +971,8 @@
 			FAssetRegistryTag::TT_Alphabetical ) );
 
 	// Only add the FiB tags in the editor, this now gets run for standalone uncooked games
-	if ( ParentClass && GIsEditor)
-	{
-<<<<<<< HEAD
-		OutTags.Add(FAssetRegistryTag(FBlueprintTags::FindInBlueprintsData, FFindInBlueprintSearchManager::Get().QuerySingleBlueprint((UBlueprint*)this, false), FAssetRegistryTag::TT_Hidden));
-=======
+	if ( ParentClass && GIsEditor && !GetOutermost()->HasAnyPackageFlags(PKG_ForDiffing))
+	{
 		FString Value;
 		const bool bRebuildSearchData = false;
 		if (const FSearchData* SearchData = FFindInBlueprintSearchManager::Get().QuerySingleBlueprint((UBlueprint*)this, bRebuildSearchData))
@@ -984,7 +981,6 @@
 		}
 		
 		OutTags.Add( FAssetRegistryTag(FBlueprintTags::FindInBlueprintsData, Value, FAssetRegistryTag::TT_Hidden) );
->>>>>>> a1e6ec07
 	}
 
 	// Only show for strict blueprints (not animation or widget blueprints)
@@ -1968,11 +1964,6 @@
 	return false;
 }
 
-bool UBlueprint::FindDiffs(const UBlueprint* OtherBlueprint, FDiffResults& Results) const
-{
-	return false;
-}
-
 FName UBlueprint::GetFunctionNameFromClassByGuid(const UClass* InClass, const FGuid FunctionGuid)
 {
 	return FBlueprintEditorUtils::GetFunctionNameFromClassByGuid(InClass, FunctionGuid);
