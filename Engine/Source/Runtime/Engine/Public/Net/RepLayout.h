// Copyright 1998-2019 Epic Games, Inc. All Rights Reserved.

/**
* This file contains the core logic and types that support Object and RPC replication.
*
* These types don't dictate how RPCs are triggered or when an Object should be replicated,
* although there are some methods defined here that may be used in those determinations.
*
* Instead, the types here focus on how data from Objects, Structs, Containers, and Properties
* are generically tracked and serialized on both Clients and Servers.
*
* The main class is FRepLayout.
*/

#pragma once

#include "CoreMinimal.h"
#include "Misc/NetworkGuid.h"
#include "UObject/CoreNet.h"
#include "Engine/EngineTypes.h"
#include "UObject/GCObject.h"
#include "Containers/StaticBitArray.h"

class FGuidReferences;
class FNetFieldExportGroup;
class FRepLayout;
class UActorChannel;
class UNetConnection;
class UPackageMapClient;

// Properties will be copied in here so memory needs aligned to largest type
typedef TArray<uint8, TAlignedHeapAllocator<16>> FRepStateStaticBuffer;

enum class EDiffPropertiesFlags : uint32
{
	None = 0,
	Sync = (1 << 0),							//! Indicates that properties should be updated (synchronized), not just diffed.
	IncludeConditionalProperties = (1 << 1)		//! Whether or not conditional properties should be included.
};

ENUM_CLASS_FLAGS(EDiffPropertiesFlags);

enum class EReceivePropertiesFlags : uint32
{
	None = 0,
	RepNotifies = (1 << 0),						//! Whether or not RepNotifies will be fired due to changed properties.
	SkipRoleSwap = (1 << 1)						//! Whether or not to skip swapping role and remote role.
};

ENUM_CLASS_FLAGS(EReceivePropertiesFlags);

/** Stores meta data about a given Replicated property. */
class FRepChangedParent
{
public:
	FRepChangedParent():
		Active(1),
		OldActive(1),
		IsConditional(0)
	{}

	/** Whether or not this property is currently Active (i.e., considered for replication). */
	uint32 Active: 1;
<<<<<<< HEAD

	/** The last updated state of Active, used to track when the Active state changes. */
	uint32 OldActive: 1;

=======

	/** The last updated state of Active, used to track when the Active state changes. */
	uint32 OldActive: 1;

>>>>>>> f96a7c0d
	/**
	 * Whether or not this property has conditions that may exclude it from replicating to a given connection.
	 * @see FRepState::ConditionMap.
	 */
	uint32 IsConditional: 1;
};

/**
 * This class is used to store meta data about properties that is shared between connections,
 * including whether or not a given property is Conditional, Active, and any external data
 * that may be needed for Replays.
 *
 * TODO: This class (and arguably IRepChangedPropertyTracker) should be renamed to reflect
 *			what they actually do now.
 */
class FRepChangedPropertyTracker : public IRepChangedPropertyTracker
{
public:
	FRepChangedPropertyTracker(const bool InbIsReplay, const bool InbIsClientReplayRecording):
		bIsReplay(InbIsReplay),
		bIsClientReplayRecording(InbIsClientReplayRecording),
		ExternalDataNumBits(0)
	{}

	virtual ~FRepChangedPropertyTracker() {}

	//~ Begin IRepChangedPropertyTracker Interface.
	/**
	 * Manually set whether or not Property should be marked inactive.
	 * This will change the Active status for all connections.
	 *
	 * @see DOREPLIFETIME_ACTIVE_OVERRIDE
	 *
	 * @param RepIndex	Replication index for the Property.
	 * @param bIsActive	The new Active state.
	 */
	virtual void SetCustomIsActiveOverride(const uint16 RepIndex, const bool bIsActive) override
	{
		FRepChangedParent & Parent = Parents[RepIndex];

		checkSlow(Parent.IsConditional);

		Parent.Active = (bIsActive || bIsClientReplayRecording) ? 1 : 0;
		Parent.OldActive = Parent.Active;
	}

	/**
	 * Sets (or resets) the External Data.
	 * External Data is primarily used for Replays, and is used to track additional non-replicated
	 * data or state about an object.
	 *
	 * @param Src		Memory containing the external data.
	 * @param NumBits	Size of the memory, in bits.
	 */
	virtual void SetExternalData(const uint8* Src, const int32 NumBits) override
	{
		ExternalDataNumBits = NumBits;
		const int32 NumBytes = (NumBits + 7) >> 3;
		ExternalData.Reset(NumBytes);
		ExternalData.AddUninitialized(NumBytes);
		FMemory::Memcpy(ExternalData.GetData(), Src, NumBytes);
	}

	/** Whether or not this is being used for a replay (may be recording or playback). */
	virtual bool IsReplay() const override
	{
		return bIsReplay;
	}

	virtual void CountBytes(FArchive& Ar) const override
	{
		// Include our size here, because the caller won't know.
		Ar.CountBytes(sizeof(FRepChangedPropertyTracker), sizeof(FRepChangedPropertyTracker));
		Parents.CountBytes(Ar);
		ExternalData.CountBytes(Ar);

	}
	//~ End IRepChangedPropertyTracker Interface

	/** Activation data for top level Properties on the given Actor / Object. */
	TArray<FRepChangedParent>	Parents;
<<<<<<< HEAD

	/** Whether or not this is being used for a replay (may be recording or playback). */
	bool bIsReplay;

	/** Whether or not this is being used for a client replay recording. */
	bool bIsClientReplayRecording;

=======

	/** Whether or not this is being used for a replay (may be recording or playback). */
	bool bIsReplay;

	/** Whether or not this is being used for a client replay recording. */
	bool bIsClientReplayRecording;

>>>>>>> f96a7c0d
	TArray<uint8> ExternalData;
	uint32 ExternalDataNumBits;
};

class FRepLayout;
class FRepLayoutCmd;

/** Holds the unique identifier and offsets/lengths of a net serialized property used for Shared Serialization */
struct FRepSerializedPropertyInfo
{
	FRepSerializedPropertyInfo():
		BitOffset(0),
		BitLength(0),
		PropBitOffset(0),
		PropBitLength(0)
	{}

	/** Unique identifier for this property, may include array index and depth. */
	FGuid Guid;

	/** Bit offset into shared buffer of the shared data */
	int32 BitOffset;

	/** Length in bits of all serialized data for this property, may include handle and checksum. */
	int32 BitLength;

	/** Bit offset into shared buffer of the property data. */
	int32 PropBitOffset;

	/** Length in bits of net serialized property data only */
	int32 PropBitLength;
};

/** Holds a set of shared net serialized properties */
struct FRepSerializationSharedInfo
{
	FRepSerializationSharedInfo():
		SerializedProperties(MakeUnique<FNetBitWriter>(0)),
		bIsValid(false)
	{}

	void SetValid()
	{
		bIsValid = true;
	}

	bool IsValid() const
	{
		return bIsValid;
	}

	void Reset()
	{
		if (bIsValid)
		{
			SharedPropertyInfo.Reset();
			SerializedProperties->Reset();

			bIsValid = false;
		}
	}

	/**
	 * Creates a new SharedPropertyInfo and adds it to the SharedPropertyInfo list.
	 *
	 * @param Cmd				The command that represents the property we want to share.
	 * @param PropertyGuid		A guid used to identify the property.
	 * @param CmdIndex			Index of the property command. Only used if bDoChecksum is true.
	 * @param Handle			Relative Handle of the property command. Only used if bWriteHandle is true.
	 * @param Data				Pointer to the raw property memory that will be serialized.
	 * @param bWriteHandle		Whether or not we should write Command handles into the serialized data.
	 * @param bDoChecksum		Whether or not we should do checksums. Only used if ENABLE_PROPERTY_CHECKSUMS is enabled.
	 */
	const FRepSerializedPropertyInfo* WriteSharedProperty(
		const FRepLayoutCmd&	Cmd,
		const FGuid&			PropertyGuid,
		const int32				CmdIndex,
		const uint16			Handle,
		const uint8* RESTRICT	Data,
		const bool				bWriteHandle,
		const bool				bDoChecksum);

	/** Metadata for properties in the shared data blob. */
	TArray<FRepSerializedPropertyInfo> SharedPropertyInfo;

	/** Binary blob of net serialized data to be shared */
	TUniquePtr<FNetBitWriter> SerializedProperties;

	void CountBytes(FArchive& Ar) const
	{
		SharedPropertyInfo.CountBytes(Ar);

		if (FNetBitWriter const * const LocalSerializedProperties = SerializedProperties.Get())
		{
			Ar.CountBytes(sizeof(FNetBitWriter), sizeof(FNetBitWriter));
			LocalSerializedProperties->CountMemory(Ar);
		}
	}

private:

	/** Whether or not shared serialization data has been successfully built. */
	bool bIsValid;
};

/**
 * Represents a single changelist, tracking changed properties.
 *
 * Properties are tracked via Relative Property Command Handles.
 * Valid handles are 1-based, and 0 is reserved as a terminator.
 *
 * Arrays are tracked as a special case inline, where the first entry is the number of array elements,
 * followed by handles for each array element, and ending with their own 0 terminator.
 *
 * Arrays may be nested by continually applying that pattern.
 */
class FRepChangedHistory
{
public:
	FRepChangedHistory():
		Resend(false)
	{}

	void CountBytes(FArchive& Ar) const
	{
		Changed.CountBytes(Ar);
	}
<<<<<<< HEAD

	/** Range of the Packets that this changelist was last sent with. Used to track acknowledgments. */
	FPacketIdRange OutPacketIdRange;

=======

	/** Range of the Packets that this changelist was last sent with. Used to track acknowledgments. */
	FPacketIdRange OutPacketIdRange;

>>>>>>> f96a7c0d
	/** List of Property Command Handles that changed in this changelist. */
	TArray<uint16> Changed;

	/** Whether or not this Changelist should be resent due to a Nak. */
	bool Resend;
};

/**
 * Stores changelist history (that are used to know what properties have changed) for objects.
 *
 * Only a fixed number of history items are kept. Once that limit is reached, old entries are
 * merged into a single monolithic changelist (this happens incrementally each time a new entry
 * is added).
 */
class FRepChangelistState
{
public:
<<<<<<< HEAD

	FRepChangelistState() :
		HistoryStart(0),
		HistoryEnd(0),
		CompareIndex(0)
	{}

	~FRepChangelistState();

	TSharedPtr<FRepLayout> RepLayout;

	/** The maximum number of individual changelists allowed.*/
	static const int32 MAX_CHANGE_HISTORY = 64;

	/** Circular buffer of changelists. */
	FRepChangedHistory ChangeHistory[MAX_CHANGE_HISTORY];

	/** Index in the buffer where changelist history starts (i.e., the Oldest changelist). */
	int32 HistoryStart;

	/** Index in the buffer where changelist history ends (i.e., the Newest changelist). */
	int32 HistoryEnd;

	/** Number of times that properties have been compared */
	int32 CompareIndex;

	/** Latest state of all property data. Not used on Clients, only used on Servers if Shadow State is enabled. */
	FRepStateStaticBuffer StaticBuffer;

	/** Latest state of all shared serialization data. */
	FRepSerializationSharedInfo SharedSerialization;

	void CountBytes(FArchive& Ar) const
	{
		StaticBuffer.CountBytes(Ar);
		SharedSerialization.CountBytes(Ar);
	}
};

class FGuidReferences;

=======

	FRepChangelistState() :
		HistoryStart(0),
		HistoryEnd(0),
		CompareIndex(0)
	{}

	~FRepChangelistState();

	TSharedPtr<FRepLayout> RepLayout;

	/** The maximum number of individual changelists allowed.*/
	static const int32 MAX_CHANGE_HISTORY = 64;

	/** Circular buffer of changelists. */
	FRepChangedHistory ChangeHistory[MAX_CHANGE_HISTORY];

	/** Index in the buffer where changelist history starts (i.e., the Oldest changelist). */
	int32 HistoryStart;

	/** Index in the buffer where changelist history ends (i.e., the Newest changelist). */
	int32 HistoryEnd;

	/** Number of times that properties have been compared */
	int32 CompareIndex;

	/** Latest state of all property data. Not used on Clients, only used on Servers if Shadow State is enabled. */
	FRepStateStaticBuffer StaticBuffer;

	/** Latest state of all shared serialization data. */
	FRepSerializationSharedInfo SharedSerialization;

	void CountBytes(FArchive& Ar) const
	{
		StaticBuffer.CountBytes(Ar);
		SharedSerialization.CountBytes(Ar);
	}
};

class FGuidReferences;

>>>>>>> f96a7c0d
typedef TMap<int32, FGuidReferences> FGuidReferencesMap;

/**
 * References to Objects (including Actors, Components, etc.) are replicated as NetGUIDs, since
 * the literal memory pointers will be different across game instances. In these cases, actual
 * replicated data for the Object will be handled elsewhere (either on its own Actor channel,
 * or on its Owning Actor's channel, as a replicated subobject).
 *
 * This class helps manage those references for specific replicated properties.
 * A FGuidReferences instance will be created for each Replicated Property that is a reference to an object.
 * Note, that in the same way Rep Commands may be nested, FGuidReferences can be nested in the same way.
 */
class FGuidReferences
{
public:
	FGuidReferences() : NumBufferBits(0), Array(NULL) {}

	FGuidReferences(
		FBitReader&					InReader,
		FBitReaderMark&				InMark,
		const TSet<FNetworkGUID>&	InUnmappedGUIDs,
		const TSet<FNetworkGUID>&	InMappedDynamicGUIDs,
		const int32					InParentIndex,
		const int32					InCmdIndex
	):
			UnmappedGUIDs(InUnmappedGUIDs),
			MappedDynamicGUIDs(InMappedDynamicGUIDs),
			Array(NULL),
			ParentIndex(InParentIndex),
			CmdIndex(InCmdIndex)
	{
		NumBufferBits = InReader.GetPosBits() - InMark.GetPos();
		InMark.Copy(InReader, Buffer);
	}

	FGuidReferences(
		FGuidReferencesMap*	InArray,
		const int32			InParentIndex,
		const int32			InCmdIndex
	):

			NumBufferBits(0),
			Array(InArray),
			ParentIndex(InParentIndex),
			CmdIndex(InCmdIndex)
	{}
		
	~FGuidReferences();

	void CountBytes(FArchive& Ar) const
	{
		UnmappedGUIDs.CountBytes(Ar);
		MappedDynamicGUIDs.CountBytes(Ar);
		Buffer.CountBytes(Ar);
	}

	/** GUIDs for objects that haven't been loaded / created yet. */
	TSet<FNetworkGUID> UnmappedGUIDs;

	/** GUIDs for dynamically spawned objects that have already been created. */
	TSet<FNetworkGUID> MappedDynamicGUIDs;

	/** A copy of the last network data read related to this GUID Reference. */
	TArray<uint8> Buffer;
	int32 NumBufferBits;

	/**
	 * If this FGuidReferences instance is owned by an Array Property that contains nested GUID References,
	 * then this will be a valid FGuidReferencesMap containing the nested FGuidReferences.
	 */
	FGuidReferencesMap* Array;

	/** The Property Command index of the top level property that references the GUID. */
	int32 ParentIndex;

	/** The Property Command index of the actual property that references the GUID. */
	int32 CmdIndex;
};

/** Replication State that is unique Per Object Per Net Connection. */
class FRepState
{
public:

	FRepState() : 
		HistoryStart(0), 
		HistoryEnd(0),
		NumNaks(0),
		OpenAckedCalled(false),
		AwakeFromDormancy(false),
		LastChangelistIndex(0),
<<<<<<< HEAD
		LastCompareIndex(0)
=======
		LastCompareIndex(0),
		InactiveChangelist({0})
>>>>>>> f96a7c0d
	{}

	~FRepState();

	void CountBytes(FArchive& Ar) const;
<<<<<<< HEAD
=======
	
	/**
	 * Builds a new ConditionMap given the input RepFlags.
	 * This can be used to determine whether or not a given property should be
	 * considered enabled / disabled based on ELifetimeCondition.
	 *
	 * TODO: This doesn't have to be part of FRepState.
	 */
	static TStaticBitArray<COND_Max> BuildConditionMap(const FReplicationFlags& InFlags);
>>>>>>> f96a7c0d

	/** Latest state of all property data. Used on Clients, or on Servers if Shadow State is disabled. */
	FRepStateStaticBuffer StaticBuffer;

	FGuidReferencesMap GuidReferencesMap;

	TSharedPtr<FRepLayout> RepLayout;

	/** Properties that have RepNotifies that we will need to call on Clients (and ListenServers). */
	TArray<UProperty *> RepNotifies;

	// This will be invalid on client connections / client net drivers.
	TSharedPtr<FRepChangedPropertyTracker> RepChangedPropertyTracker;

	/** The maximum number of individual changelists allowed.*/
	static const int32 MAX_CHANGE_HISTORY = 32;

	/** Circular buffer of changelists. */
	FRepChangedHistory ChangeHistory[MAX_CHANGE_HISTORY];

	/** Index in the buffer where changelist history starts (i.e., the Oldest changelist). */
	int32 HistoryStart;
<<<<<<< HEAD

	/** Index in the buffer where changelist history ends (i.e., the Newest changelist). */
	int32 HistoryEnd;

	/** Number of Changelist history entries that have outstanding Naks. */
	int32 NumNaks;

	/** List of changelists that were generated before the channel was fully opened.*/
	TArray<FRepChangedHistory> PreOpenAckHistory;

	/** Whether or not FRepLayout::OpenAcked has been called with this FRepState. */
	bool OpenAckedCalled;

	/** This property is no longer used. */
	bool AwakeFromDormancy;

	FReplicationFlags RepFlags;

	/** The unique list of properties that have changed since the channel was first opened */
	TArray<uint16> LifetimeChangelist;

	/**
	 * The last change list history item we replicated from FRepChangelistState.
	 * (If we are caught up to FRepChangelistState::HistoryEnd, there are no new changelists to replicate).
	 */
	int32 LastChangelistIndex;

	/**
	 * Tracks the last time this RepState actually replicated data.
	 * If this matches FRepChangelistState::CompareIndex, then there is definitely no new
	 * information since the last time we checked.
	 *
	 * @see FRepChangelistState::CompareIndex.
	 *
	 * Note, we can't solely rely on on LastChangelistIndex, since changelists are stored in circular buffers.
	 */
	int32 LastCompareIndex;

	/**
	 * A map tracking which replication conditions are currently active.
	 * @see ELifetimeCondition.
	 */
	TStaticBitArray<COND_Max> ConditionMap;
=======

	/** Index in the buffer where changelist history ends (i.e., the Newest changelist). */
	int32 HistoryEnd;

	/** Number of Changelist history entries that have outstanding Naks. */
	int32 NumNaks;

	/** List of changelists that were generated before the channel was fully opened.*/
	TArray<FRepChangedHistory> PreOpenAckHistory;

	/** Whether or not FRepLayout::OpenAcked has been called with this FRepState. */
	bool OpenAckedCalled;

	/** This property is no longer used. */
	bool AwakeFromDormancy;

	FReplicationFlags RepFlags;

	/** The unique list of properties that have changed since the channel was first opened */
	TArray<uint16> LifetimeChangelist;

	/**
	 * The last change list history item we replicated from FRepChangelistState.
	 * (If we are caught up to FRepChangelistState::HistoryEnd, there are no new changelists to replicate).
	 */
	int32 LastChangelistIndex;

	/**
	 * Tracks the last time this RepState actually replicated data.
	 * If this matches FRepChangelistState::CompareIndex, then there is definitely no new
	 * information since the last time we checked.
	 *
	 * @see FRepChangelistState::CompareIndex.
	 *
	 * Note, we can't solely rely on on LastChangelistIndex, since changelists are stored in circular buffers.
	 */
	int32 LastCompareIndex;

	/**
	 * A map tracking which replication conditions are currently active.
	 * @see ELifetimeCondition.
	 */
	UE_DEPRECATED(4.22, "Please use InactiveParents to determine whether or not a given ParentCommand is active.")
	TStaticBitArray<COND_Max> ConditionMap;

	// Cache off the RemoteRole and Role per connection to avoid issues with
	// FScopedRoleDowngrade. See UE-66313 (among others).

	ENetRole SavedRemoteRole = ROLE_MAX;
	ENetRole SavedRole = ROLE_MAX;

	/**
	 * Properties which are inactive through conditions have their changes stored here, so they can be 
	 * applied if/when the property becomes active.
	 *
	 * This should always be a valid changelist, even if no properties are inactive.
	 */
	TArray<uint16> InactiveChangelist;

	/** Cached set of inactive parent commands. */
	TBitArray<> InactiveParents;
>>>>>>> f96a7c0d
};

/** Various types of Properties supported for Replication. */
enum class ERepLayoutCmdType : uint8
{
	DynamicArray			= 0,	//! Dynamic array
	Return					= 1,	//! Return from array, or end of stream
	Property				= 2,	//! Generic property

	PropertyBool			= 3,
	PropertyFloat			= 4,
	PropertyInt				= 5,
	PropertyByte			= 6,
	PropertyName			= 7,
	PropertyObject			= 8,
	PropertyUInt32			= 9,
	PropertyVector			= 10,
	PropertyRotator			= 11,
	PropertyPlane			= 12,
	PropertyVector100		= 13,
	PropertyNetId			= 14,
	RepMovement				= 15,
	PropertyVectorNormal	= 16,
	PropertyVector10		= 17,
	PropertyVectorQ			= 18,
	PropertyString			= 19,
	PropertyUInt64			= 20,
	PropertyNativeBool		= 21,
};

/** Various flags that describe how a Top Level Property should be handled. */
enum class ERepParentFlags : uint32
{
	None				= 0,
	IsLifetime			= (1 << 0),	//! This property is valid for the lifetime of the object (almost always set).
	IsConditional		= (1 << 1),	//! This property has a secondary condition to check
	IsConfig			= (1 << 2),	//! This property is defaulted from a config file
	IsCustomDelta		= (1 << 3),	//! This property uses custom delta compression. Mutually exclusive with IsNetSerialize.
	IsNetSerialize		= (1 << 4), //! This property uses a custom net serializer. Mutually exclusive with IsCustomDelta.
	IsStructProperty	= (1 << 5)	//! This property is a UStructProperty.
};

ENUM_CLASS_FLAGS(ERepParentFlags)

/**
 * A Top Level Property of a UClass, UStruct, or UFunction (arguments to a UFunction).
 *
 * @see FRepLayout
 */
class FRepParentCmd
{
public:

	FRepParentCmd(UProperty* InProperty, int32 InArrayIndex): 
		Property(InProperty),
		CachedPropertyName(InProperty ? InProperty->GetFName() : NAME_None),
		ArrayIndex(InArrayIndex),
		ShadowOffset(0),
		CmdStart(0), 
		CmdEnd(0), 
		RoleSwapIndex(-1), 
		Condition(COND_None),
		RepNotifyCondition(REPNOTIFY_OnChanged),
		RepNotifyNumParams(INDEX_NONE),
		Flags(ERepParentFlags::None)
	{}

	UProperty* Property;

	const FName CachedPropertyName;

	/**
	 * If the Property is a C-Style fixed size array, then a command will be created for every element in the array.
	 * This is the index of the element in the array for which the command represents.
	 *
	 * This will always be 0 for non array properties.
	 */
	int32 ArrayIndex;

	/** Absolute offset of property in Shadow Memory. */
	int32 ShadowOffset;

	/**
	 * CmdStart and CmdEnd define the range of FRepLayoutCommands (by index in FRepLayouts Cmd array) of commands
	 * that are associated with this Parent Command.
	 *
	 * This is used to track and access nested Properties from the parent.
	 */
	uint16 CmdStart;

	/** @see CmdStart */
	uint16 CmdEnd;

	/**
	 * This value indicates whether or not this command needs to swapped, and what other
	 * command it should be swapped with.
	 *
	 * This is used for Role and RemoteRole which have inverted values on Servers and Clients.
	 */
	int32 RoleSwapIndex;

	ELifetimeCondition Condition;
	ELifetimeRepNotifyCondition	RepNotifyCondition;

	/**
	 * Number of parameters that we need to pass to the RepNotify function (if any).
	 * If this value is INDEX_NONE, it means there is no RepNotify function associated
	 * with the property.
	 */
	int32 RepNotifyNumParams;

	ERepParentFlags Flags;
};

/** Various flags that describe how a Property should be handled. */
enum class ERepLayoutFlags : uint8
{
	None					= 0,		//! No flags.
	IsSharedSerialization	= (1 << 0),	//! Indicates the property is eligible for shared serialization.
	IsStruct				= (1 << 1)	//! This is a struct property.
};

ENUM_CLASS_FLAGS(ERepLayoutFlags)

/**
 * Represents a single property, which could be either a Top Level Property, a Nested Struct Property,
 * or an element in a Dynamic Array.
 *
 * @see FRepLayout
 */
class FRepLayoutCmd
{
public:

	/** Pointer back to property, used for NetSerialize calls, etc. */
	UProperty* Property;

	/** For arrays, this is the cmd index to jump to, to skip this arrays inner elements. */
	uint16 EndCmd;

	/** For arrays, element size of data. */
	uint16 ElementSize;

	/** Absolute offset of property in Object Memory. */
	int32 Offset;

	/** Absolute offset of property in Shadow Memory. */
	int32 ShadowOffset;

	/** Handle relative to start of array, or top list. */
	uint16 RelativeHandle;

	/** Index into Parents. */
	uint16 ParentIndex;

	/** Used to determine if property is still compatible */
	uint32 CompatibleChecksum;

	ERepLayoutCmdType Type;
	ERepLayoutFlags Flags;
};
	
/** Converts a relative handle to the appropriate index into the Cmds array */
class FHandleToCmdIndex
{
public:
	FHandleToCmdIndex():
		CmdIndex(INDEX_NONE)
	{
	}

	FHandleToCmdIndex(const int32 InHandleToCmdIndex):
		CmdIndex(InHandleToCmdIndex)
	{
	}

	FHandleToCmdIndex(FHandleToCmdIndex&& Other):
		CmdIndex(Other.CmdIndex),
		HandleToCmdIndex(MoveTemp(Other.HandleToCmdIndex))
	{
	}

	FHandleToCmdIndex& operator=(FHandleToCmdIndex&& Other)
	{
		if (this != &Other)
		{
			CmdIndex = Other.CmdIndex;
			HandleToCmdIndex = MoveTemp(Other.HandleToCmdIndex);
		}

		return *this;
	}

	int32 CmdIndex;
	TUniquePtr<TArray<FHandleToCmdIndex>> HandleToCmdIndex;
};

/**
 * Simple helper class to track state while iterating over changelists.
 * This class doesn't actually expose methods to do the iteration, or to retrieve
 * the current value.
 */
class FChangelistIterator
{
public:

	FChangelistIterator(const TArray<uint16>& InChanged, const int32 InChangedIndex):
		Changed(InChanged),
		ChangedIndex(InChangedIndex)
	{}

	/** Changelist that is being iterated. */
	const TArray<uint16>& Changed;

	/** Current index into the changelist. */
	int32 ChangedIndex;
};

/** Iterates over a changelist, taking each handle, and mapping to rep layout index, array index, etc. */
class FRepHandleIterator
{
public:

	FRepHandleIterator(
		FChangelistIterator&	InChangelistIterator,
		const TArray<FRepLayoutCmd>&		InCmds,
		const TArray<FHandleToCmdIndex>&	InHandleToCmdIndex,
		const int32							InElementSize,
		const int32							InMaxArrayIndex,
		const int32							InMinCmdIndex,
		const int32							InMaxCmdIndex
	):
		ChangelistIterator(InChangelistIterator),
		Cmds(InCmds),
		HandleToCmdIndex(InHandleToCmdIndex),
		NumHandlesPerElement(HandleToCmdIndex.Num()),
		ArrayElementSize(InElementSize),
		MaxArrayIndex(InMaxArrayIndex),
		MinCmdIndex(InMinCmdIndex),
		MaxCmdIndex(InMaxCmdIndex)
	{}

	/**
	 * Moves the iterator to the next available handle.
	 *
	 * @return True if the move was successful, false otherwise (e.g., end of the iteration range was reached).
	 */
	bool NextHandle();

	/**
	 * Skips all the handles associated with a dynamic array at the iterators current position.
	 *
	 * @return True if the move was successful, false otherwise (this will return True even if the next handle is the end).
	 */
	bool JumpOverArray();

	/**
	 * Gets the handle at the iterators current position without advancing it.
	 *
	 * @return The next Property Command handle.
	 */
	int32 PeekNextHandle() const;

	/** Used to track current state of the iteration. */
	FChangelistIterator& ChangelistIterator;

	/** List of all available Layout Commands. */
	const TArray<FRepLayoutCmd>& Cmds;

	/** Used to map Relative Handles to absolute Property Command Indices. */
	const TArray<FHandleToCmdIndex>& HandleToCmdIndex;

	/**
	 * The number of handles per Command.
	 * This should always be 1, except for Arrays.
	 */
	const int32 NumHandlesPerElement;

	/**
	 * Only used for Dynamic Arrays.
	 * @see FRepLayout ElementSize.
	 */
	const int32	ArrayElementSize;

	/**
	 * Number of elements in a Dynamic array.
	 * Should be 1 when iterating Top Level Properties or non-array properties.
	 */
	const int32	MaxArrayIndex;

	/** Lowest index in Cmds where the iterator can go. */
	const int32	MinCmdIndex;

	/** Highest index in Cmds where the iterator can go. */
	const int32	MaxCmdIndex;

	/** The current Relative Property Command handle. */
	int32 Handle;

	/** The current Property Command index. */
	int32 CmdIndex;

	/** The index of the current element in a dynamic array. */
	int32 ArrayIndex;

	/** The Byte offset of Serialized Property data for a dynamic array to the current element. */
	int32 ArrayOffset;
};


enum class ERepDataBufferType
{
	ObjectBuffer,	//! Indicates this buffer is a full object's memory.
	ShadowBuffer	//! Indicates this buffer is a packed shadow buffer.
};

namespace UE4_RepLayout_Private
{
	/**
	 * TRepDataBuffer and TConstRepDataBuffer act as wrapper around internal data
	 * buffers that FRepLayout may use. This allows FRepLayout to properly interact
	 * with memory buffers and apply commands to them more easily.
	 */
	template<ERepDataBufferType DataType, typename ConstOrNotType>
	struct TRepDataBufferBase
<<<<<<< HEAD
	{
		static constexpr ERepDataBufferType Type = DataType;

	private:

		// To be consistent, we need to match the constness of the base type
		// to the constness of the void* we use as parameters or as returns.
		// This bit of code does that. Working inside out:
		//		1. We remove the const / volatile qualifications from the ConstOrNotType.
		//		2. We see if the CV-stripped type is the same as the ConstOrNotType.
		//		3. If they are the same, then we know the input is not const, and so we'll use void*.
		//			If they aren't the same, assume that ConstOrNotType is const, and use const void*.
		typedef typename TChooseClass<TAreTypesEqual<ConstOrNotType, typename TRemoveCV<ConstOrNotType>::Type>::Value, void, void const>::Result ConstOrNotVoid;

	public:

		TRepDataBufferBase(ConstOrNotVoid* RESTRICT InDataBuffer) :
			Data((ConstOrNotType* RESTRICT)InDataBuffer)
		{}

		friend TRepDataBufferBase operator+(TRepDataBufferBase InBuffer, int32 Offset)
		{
			return InBuffer.Data + Offset;
		}

		operator bool()
		{
			return Data != nullptr;
		}

		operator ConstOrNotType* ()
		{
			return Data;
		}

		operator ConstOrNotVoid* ()
		{
			return (ConstOrNotVoid*)Data;
		}

		ConstOrNotType* RESTRICT Data;
	};

	template<typename TLayoutCmdType, typename ConstOrNotType>
	static TRepDataBufferBase<ERepDataBufferType::ObjectBuffer, ConstOrNotType> operator+(TRepDataBufferBase<ERepDataBufferType::ObjectBuffer, ConstOrNotType> InBuffer, const TLayoutCmdType& Cmd)
	{
=======
	{
		static constexpr ERepDataBufferType Type = DataType;

	private:

		// To be consistent, we need to match the constness of the base type
		// to the constness of the void* we use as parameters or as returns.
		// This bit of code does that. Working inside out:
		//		1. We remove the const / volatile qualifications from the ConstOrNotType.
		//		2. We see if the CV-stripped type is the same as the ConstOrNotType.
		//		3. If they are the same, then we know the input is not const, and so we'll use void*.
		//			If they aren't the same, assume that ConstOrNotType is const, and use const void*.
		typedef typename TChooseClass<TAreTypesEqual<ConstOrNotType, typename TRemoveCV<ConstOrNotType>::Type>::Value, void, void const>::Result ConstOrNotVoid;

	public:

		TRepDataBufferBase(ConstOrNotVoid* RESTRICT InDataBuffer) :
			Data((ConstOrNotType* RESTRICT)InDataBuffer)
		{}

		friend TRepDataBufferBase operator+(TRepDataBufferBase InBuffer, int32 Offset)
		{
			return InBuffer.Data + Offset;
		}

		operator bool()
		{
			return Data != nullptr;
		}

		operator ConstOrNotType* ()
		{
			return Data;
		}

		operator ConstOrNotVoid* ()
		{
			return (ConstOrNotVoid*)Data;
		}

		ConstOrNotType* RESTRICT Data;
	};

	template<typename TLayoutCmdType, typename ConstOrNotType>
	static TRepDataBufferBase<ERepDataBufferType::ObjectBuffer, ConstOrNotType> operator+(TRepDataBufferBase<ERepDataBufferType::ObjectBuffer, ConstOrNotType> InBuffer, const TLayoutCmdType& Cmd)
	{
>>>>>>> f96a7c0d
		return InBuffer + Cmd.Offset;
	}

	template<typename TLayoutCmdType, typename ConstOrNotType>
	static TRepDataBufferBase<ERepDataBufferType::ShadowBuffer, ConstOrNotType> operator+(const TRepDataBufferBase<ERepDataBufferType::ShadowBuffer, ConstOrNotType> InBuffer, const TLayoutCmdType& Cmd)
	{
		return InBuffer + Cmd.ShadowOffset;
	}
}

template<ERepDataBufferType DataType> using TRepDataBuffer = UE4_RepLayout_Private::TRepDataBufferBase<DataType, uint8>;
template<ERepDataBufferType DataType> using TConstRepDataBuffer = UE4_RepLayout_Private::TRepDataBufferBase<DataType, const uint8>;

typedef TRepDataBuffer<ERepDataBufferType::ObjectBuffer> FRepObjectDataBuffer;
typedef TRepDataBuffer<ERepDataBufferType::ShadowBuffer> FRepShadowDataBuffer;
typedef TConstRepDataBuffer<ERepDataBufferType::ObjectBuffer> FConstRepObjectDataBuffer;
typedef TConstRepDataBuffer<ERepDataBufferType::ShadowBuffer> FConstRepShadowDataBuffer;

enum class ERepLayoutState
{
	Uninitialized,	//! The RepLayout was never initiliazed.
	Empty,			//! The RepLayout was initialized, but doesn't have any RepCommands.
					//! This can happen when replicating References to actors with no network state (e.g., Item Definitions, etc.).
	Normal			//! The RepLayout was initialized, and contains commands.
};

/**
 * This class holds all replicated properties for a given type (either a UClass, UStruct, or UFunction).
 * Helpers functions exist to read, write, and compare property state.
 *
 * There is only one FRepLayout for a given type, meaning all instances of the type share the FRepState.
 *
 * COMMANDS:
 *
 * All Properties in a RepLayout are represented as Layout Commands.
 * These commands dictate:
 *		- What the underlying data type is.
 *		- How the data is laid out in memory.
 *		- How the data should be serialized.
 *		- How the data should be compared (between instances of Objects, Structs, etc.).
 *		- Whether or not the data should trigger notifications on change (RepNotifies).
 *		- Whether or not the data is conditional (e.g. may be skipped when sending to some or all connections).
 *
 * Commands are split into 2 main types: Parent Commands (@see FRepParentCmd) and Child Commands (@see FRepLayoutCmd).
 *
 * A Parent Command represents a Top Level Property of the type represented by an FRepLayout.
 * A Child Command represents any Property (even nested properties).
 *
 * E.G.,
 *		Imagine an Object O, with 4 Properties, CA, DA, I, and S.
 *			CA is a fixed size C-Style array. This will generate 1 Parent Command and 1 Child Command for *each* element in the array.
 *			DA is a dynamic array (TArray). This will generate only 1 Parent Command and 1 Child Command, both referencing the array.
 *				Additionally, Child Commands will be added recursively for the element type of the array.
 *			S is a UStruct.
 *				All struct types generate 1 Parent Command for the Struct Property. Additionally:
 *					If the struct has a native NetSerialize method then it will generate 1 Child Command referencing the struct.
 *					If the struct has a native NetDeltaSerialize method then it will generate no Child Commands.
 *					All other structs will recursively generate Child Commands for each nested Net Property in the struct.
 *						Note, in this case there is no Child Command associated with the top level struct property.
 *			I is an integer (or other supported non-Struct type, or object reference). This will generate 1 Parent Command and 1 Child Command.
 *
 * CHANGELISTS
 *
 * Along with Layout Commands that describe the Properties in a type, RepLayout uses changelists to know
 * what Properties have changed between frames. @see FRepChangedHistory.
 *
 * Changelists are arrays of Property Handles that describe what Properties have changed, however they don't
 * track the actual values of the Properties.
 *
 * Property Handles are either Layout Command indices (in FRepLayout::Cmds), or array indices for Properties in
 * dynamic arrays.
 * Handles are 1-based, reserving 0 as a terminal case.
 *
 * In order to generate Changelists, Layout Commands are sequentially applied that compare the values
 * of an object's cached state to a object's current state. Any properties that are found to be different
 * will have their handle written into the changelist. This means handles within a changelists are
 * inherently ordered (with arrays inserted whose Handles are also ordered).
 *
 * When we want to replicate properties for an object, merge together any outstanding changelists
 * and then iterate over it using Layout Commands that serialize the necessary property data.
 *
 * Receiving is very similar, except the Handles are baked into the serialized data so no
 * explicit changelist is required. As each Handle is read, a Layout Command is applied
 * that serializes the data from the network bunch and applies it to an object.
 */
class FRepLayout : public FGCObject
{
	friend class FRepState;
	friend class FRepChangelistState;
	friend class UPackageMapClient;

public:
	FRepLayout():
		FirstNonCustomParent(0),
		RoleIndex(-1),
		RemoteRoleIndex(-1),
		Owner(NULL),
		LayoutState(ERepLayoutState::Uninitialized)
	{}

	/**
	 * Used to signal that the channel that owns a given object has been opened and acknowledged
	 * by a client.
	 *
	 * @param RepState	RepState for the Object whose channel was acked.
	 */
	void OpenAcked(FRepState * RepState) const;

	/**
	 * Used to initialize the given shadow data.
	 *
	 * Shadow Data / Shadow States are used to cache property data so that the Object's state can be
	 * compared between frames to see if any properties have changed. They are also used on clients
	 * to keep track of RepNotify state.
	 *
	 * This includes:
	 *		- Allocating memory for all Properties in the class.
	 *		- Constructing instances of each Property.
	 *		- Copying the values of the Properties from given object.
	 *
	 * @param ShadowData	The buffer where shadow data will be stored.
	 * @param Class			The class of the object represented by the input memory buffer.
	 * @param Src			Memory buffer storing object property data.
	 */
	void InitShadowData(
		FRepStateStaticBuffer&	ShadowData,
		UClass *				InObjectClass,
		const uint8* const		Src) const;

	/**
	 * Used to initialize a FRepState.
	 *
	 * This includes:
	 *		- Initializing the ShadowData.
	 *		- Associating and validating the appropriate ChangedPropertyTracker.
	 *		- Building initial ConditionMap.
	 *
	 * @param RepState						The RepState to initialize.
	 * @param Class							The class of the object represented by the input memory.
	 * @param Src							Memory buffer storing object property data.
	 * @param InRepChangedPropertyTracker	The PropertyTracker we want to associate with the RepState.
	 */
	void InitRepState(
		FRepState *									RepState, 
		UClass *									InObjectClass, 
		const uint8 * const							Src,
		TSharedPtr<FRepChangedPropertyTracker> &	InRepChangedPropertyTracker) const;

	void InitChangedTracker(FRepChangedPropertyTracker * ChangedTracker) const;

	/**
	 * Writes out any changed properties for an Object into the given data buffer,
	 * and does book keeping for the RepState of the object.
	 *
	 * Note, this does not compare properties or send them on the wire, it's only used
	 * to serialize properties.
	 *
	 * @param RepState				RepState for the object.
	 * @param RepChangelistState	RepChangelistState for the object.
	 * @param Data					Pointer to memory where property data is stored.
	 * @param ObjectClass			Class of the object.
	 * @param Writer				Writer used to store / write out the replicated properties.
	 * @param RepFlags				Flags used for replication.
	 */
	bool ReplicateProperties(
		FRepState* RESTRICT				RepState,
		FRepChangelistState* RESTRICT	RepChangelistState,
		const uint8* RESTRICT			Data,
		UClass*							ObjectClass,
		UActorChannel*					OwningChannel,
		FNetBitWriter&					Writer,
		const FReplicationFlags &		RepFlags) const;

	/**
	 * Writes all changed property values from the input owner data to the given buffer.
	 * This is used primarily by ReplicateProperties.
	 *
<<<<<<< HEAD
=======
	 * Note, the changelist is expected to have any conditional properties whose conditions
	 * aren't met filtered out already. See FRepState::ConditionMap and FRepLayout::FilterChangeList
	 *
>>>>>>> f96a7c0d
	 * @param RepState			RepState for the object.
	 * @param ChangedTracker	Used to indicate
	 * @param Data				Pointer to the object's memory.
	 * @param ObjectClass		Class of the object.
	 * @param Writer			Writer used to store / write out the replicated properties.
	 * @param Changed			Aggregate list of property handles that need to be written.
	 * @param SharedInfo		Shared Serialization state for properties.
	 */
	void SendProperties(
		FRepState*	RESTRICT				RepState,
		FRepChangedPropertyTracker*			ChangedTracker,
		const uint8* RESTRICT				Data,
		UClass*								ObjectClass,
		FNetBitWriter&						Writer,
		TArray<uint16>&						Changed,
		const FRepSerializationSharedInfo&	SharedInfo) const;

	ENGINE_API void InitFromObjectClass(UClass * InObjectClass, const UNetConnection* ServerConnection = nullptr);

	/**
	 * Reads all property values from the received buffer, and applies them to the
	 * property memory.
	 *
	 * @param OwningChannel			The channel of the Actor that owns the object whose properties we're reading.
	 * @param InObjectClass			Class of the object.
	 * @param RepState				RepState for the object.
	 * @param Data					Pointer to memory where read property data should be stored.
	 * @param InBunch				The data that should be read.
	 * @param bOutHasUnmapped		Whether or not unmapped GUIDs were read.
	 * @param bEnableRepNotifies	Whether or not RepNotifies will be fired due to changed properties.
	 * @param bOutGuidsChanged		Whether or not any GUIDs were changed.
	 */
	UE_DEPRECATED(4.22, "ReceiveProperties now takes Flags")
	bool ReceiveProperties(
		UActorChannel*			OwningChannel,
		UClass*					InObjectClass,
		FRepState* RESTRICT		RepState,
		void* RESTRICT			Data,
		FNetBitReader&			InBunch,
		bool&					bOutHasUnmapped,
		const bool				bEnableRepNotifies,
		bool&					bOutGuidsChanged) const
	{
		EReceivePropertiesFlags Flags = bEnableRepNotifies ? EReceivePropertiesFlags::RepNotifies : EReceivePropertiesFlags::None;
		return ReceiveProperties(OwningChannel, InObjectClass, RepState, Data, InBunch, bOutHasUnmapped, bOutGuidsChanged, Flags);
	}

	/**
	 * Reads all property values from the received buffer, and applies them to the
	 * property memory.
	 *
	 * @param OwningChannel			The channel of the Actor that owns the object whose properties we're reading.
	 * @param InObjectClass			Class of the object.
	 * @param RepState				RepState for the object.
	 * @param Data					Pointer to memory where read property data should be stored.
	 * @param InBunch				The data that should be read.
	 * @param bOutHasUnmapped		Whether or not unmapped GUIDs were read.
	 * @param bOutGuidsChanged		Whether or not any GUIDs were changed.
	 * @param Flags					Controls how ReceiveProperties behaves.
	 */
	bool ReceiveProperties(
		UActorChannel*			OwningChannel,
		UClass*					InObjectClass,
		FRepState* RESTRICT		RepState,
		void* RESTRICT			Data,
		FNetBitReader&			InBunch,
		bool&					bOutHasUnmapped,
		bool&					bOutGuidsChanged,
		const EReceivePropertiesFlags Flags) const;

	/**
	 * Finds any properties in the Shadow Buffer of the given Rep State that are currently valid
	 * (mapped or unmapped) references to other network objects, and retrieves the associated
	 * Net GUIDS.
	 *
	 * @param RepState					The RepState whose shadow buffer we'll inspect.
	 * @param OutReferencedGuids		Set of Net GUIDs being referenced by the RepState.
	 * @param OutTrackedGuidMemoryBytes	Total memory usage of properties containing GUID references. 
	 */
	void GatherGuidReferences(
		FRepState*			RepState,
		TSet<FNetworkGUID>&	OutReferencedGuids,
		int32&				OutTrackedGuidMemoryBytes) const;

	/**
	 * Called to indicate that the object referenced by the FNetworkGUID is no longer mapped.
	 * This can happen if the Object was destroyed, if its level was streamed out, or for any
	 * other reason that may cause the Server (or client) to no longer be able to properly
	 * reference the object. Note, it's possible the object may become valid again later.
	 *
	 * @param RepState	The RepState that holds a reference to the object.
	 * @param GUID		The Network GUID of the object to unmap.
	 */
	bool MoveMappedObjectToUnmapped(FRepState* RepState, const FNetworkGUID& GUID) const;

	/**
	 * Attempts to update any unmapped network guids referenced by the RepState.
	 * If any guids become mapped, we will update corresponding properties on the given
	 * object to point to the referenced object.
	 *
	 * @param RepState					The RepState associated with the Object.
	 * @param PackageMap				The package map that controls FNetworkGUID associations.
	 * @param Object					The live game object whose properties should be updated if we map any objects.
	 * @param bOutSomeObjectsWereMapped	Whether or not we successfully mapped any references.
	 * @param bOutHasMoreUnamapped		Whether or not there are more unmapped references in the RepState.
	 */
	void UpdateUnmappedObjects(
		FRepState*		RepState,
		UPackageMap*	PackageMap,
		UObject*		Object,
		bool&			bOutSomeObjectsWereMapped,
		bool&			bOutHasMoreUnmapped) const;

	void CallRepNotifies(FRepState * RepState, UObject* Object) const;

	void PostReplicate(
		FRepState*		RepState,
		FPacketIdRange&	PacketRange,
		bool			bReliable) const;

	void ReceivedNak(FRepState * RepState, int32 NakPacketId) const;
	bool AllAcked(FRepState * RepState) const;
	bool ReadyForDormancy(FRepState * RepState) const;

	template<ERepDataBufferType DataType>
	void ValidateWithChecksum(TConstRepDataBuffer<DataType> Data, FBitArchive & Ar) const;

	UE_DEPRECATED(4.22, "Please use the version of ValidateWithChecksum that accepts a TConstRepDataBuffer")
	void ValidateWithChecksum(const void* RESTRICT Data, FBitArchive& Ar) const
	{
		ValidateWithChecksum(FConstRepObjectDataBuffer(Data), Ar);
	}

	uint32 GenerateChecksum(const FRepState* RepState) const;

	/** Clamp the changelist so that it conforms to the current size of either the array, or arrays within structs/arrays */
	void PruneChangeList(
		FRepState*				RepState,
		const void* RESTRICT	Data,
		const TArray<uint16>&	Changed,
		TArray<uint16>&			PrunedChanged) const;

	/**
	 * Combines two changelists, ensuring that handles are in the correct order, and arrays are properly structured.
	 *
	 * @param Data			Property Data for the Object / RepState the changelists refer to.
	 * @param Dirty1		First changelist to merge. Must be non-empty, valid changelist.
	 * @param Dirty2		Second changelist to merge. May be empty, or otherwise valid changelist.
	 * @param MergedDirty	The combined changelist.
	 */
	void MergeChangeList(
		const uint8* RESTRICT	Data,
		const TArray<uint16>&	Dirty1,
		const TArray<uint16>&	Dirty2,
		TArray<uint16>&			MergedDirty) const;

	/**
	 * Compare all properties between source and destination buffer, and optionally update the destination
	 * buffer to match the state of the source buffer if they don't match.
	 *
	 * @param RepNotifies	RepNotifies that should be fired if we're changing properties.
	 * @param Destination	Destination buffer that will be changed if we're changing properties.
	 * @param Source		Source buffer containing desired property values.
	 * @param Flags			Controls how DiffProperties behaves.
	 *
	 * @return True if there were any properties with different values.
	 */
	template<ERepDataBufferType DstType, ERepDataBufferType SrcType>
	bool DiffProperties(
		TArray<UProperty*>* RepNotifies,
		TRepDataBuffer<DstType> Destination,
		TConstRepDataBuffer<SrcType> Source,
		const EDiffPropertiesFlags Flags) const;

	UE_DEPRECATED(4.22, "Please use the templated version of DiffProperties")
	bool DiffProperties(
		TArray<UProperty*>* RepNotifies,
		void* RESTRICT Destination,
		const void* RESTRICT Source,
		const EDiffPropertiesFlags Flags) const
	{
		FRepShadowDataBuffer Dest(Destination);
		FConstRepObjectDataBuffer Src(Source);

		return DiffProperties(RepNotifies, Dest, Src, Flags);
	}

	/**
	 * @see DiffProperties
	 *
	 * The main difference between this method and DiffProperties is that this method will skip
	 * any properties that are:
	 *
	 *	- Transient
	 *	- Point to Actors or ActorComponents
	 *	- Point to Objects that are non-stably named for networking.
	 *
	 * @param RepNotifies	RepNotifies that should be fired if we're changing properties.
	 * @param Destination	Destination buffer that will be changed if we're changing properties.
	 * @param Source		Source buffer containing desired property values.
	 * @param Flags			Controls how DiffProperties behaves.
	 *
	 * @return True if there were any properties with different values.
	 */
	template<ERepDataBufferType DstType, ERepDataBufferType SrcType>
	bool DiffStableProperties(
		TArray<UProperty*>* RepNotifies,
		TArray<UObject*>* ObjReferences,
		TRepDataBuffer<DstType> Destination,
		TConstRepDataBuffer<SrcType> Source) const;

	UE_DEPRECATED(4.22, "Please use the templated version of DiffStableProperties")
	bool DiffStableProperties(
		TArray<UProperty*>*		RepNotifies,
		TArray<UObject*>*		ObjReferences,
		void* RESTRICT			Destination,
		const void* RESTRICT	Source) const
	{
		FRepShadowDataBuffer Dest(Destination);
		FConstRepObjectDataBuffer Src(Source);

		return DiffStableProperties(RepNotifies, ObjReferences, Dest, Src);
	}

	void GetLifetimeCustomDeltaProperties(TArray<int32>& OutCustom, TArray<ELifetimeCondition>& OutConditions);

	// RPC support
	void InitFromFunction(UFunction* InFunction, const UNetConnection* ServerConnection = nullptr);

	/** @see SendProperties. */
	void ENGINE_API SendPropertiesForRPC(
		UFunction*		Function,
		UActorChannel*	Channel,
		FNetBitWriter&	Writer,
		void*			Data) const;

	/** @see ReceiveProperties. */
	void ReceivePropertiesForRPC(
		UObject*			Object,
		UFunction*			Function,
		UActorChannel*		Channel,
		FNetBitReader&		Reader,
		void*				Data,
		TSet<FNetworkGUID>&	UnmappedGuids) const;

	/** Builds shared serialization state for a multicast rpc */
	void ENGINE_API BuildSharedSerializationForRPC(void* Data);

	/** Clears shared serialization state for a multicast rpc */
	void ENGINE_API ClearSharedSerializationForRPC();

	// Struct support
	ENGINE_API void SerializePropertiesForStruct(
		UStruct*		Struct,
		FBitArchive&	Ar,
		UPackageMap*	Map,
		void*			Data,
		bool&			bHasUnmapped) const;

	ENGINE_API void InitFromStruct(UStruct * InStruct, const UNetConnection* ServerConnection = nullptr);

	/** Serializes all replicated properties of a UObject in or out of an archive (depending on what type of archive it is). */
	ENGINE_API void SerializeObjectReplicatedProperties(UObject* Object, FBitArchive & Ar) const;

	UObject* GetOwner() const { return Owner; }

	/** Currently only used for Replays / with the UDemoNetDriver. */
	void SendProperties_BackwardsCompatible(
		FRepState* RESTRICT			RepState,
		FRepChangedPropertyTracker* ChangedTracker,
		const uint8* RESTRICT		Data,
		UNetConnection*				Connection,
		FNetBitWriter&				Writer,
		TArray<uint16>&				Changed) const;

	/** Currently only used for Replays / with the UDemoNetDriver. */
	bool ReceiveProperties_BackwardsCompatible(
		UNetConnection*				Connection,
		FRepState* RESTRICT			RepState,
		void* RESTRICT				Data,
		FNetBitReader&				InBunch,
		bool&						bOutHasUnmapped,
		const bool					bEnableRepNotifies,
		bool&						bOutGuidsChanged) const;

<<<<<<< HEAD
	/**
	 * Compare Property Values currently stored in the Changelist State to the Property Values
	 * in the passed in data, generating a new changelist if necessary.
	 *
	 * @param RepState	The FRepChangelistState that contains the last cached values and changelists.
	 * @param Data		The newest Property Data available.
	 * @param RepFlags	Flags that will be used if the object is replicated.
	 */
=======
	UE_DEPRECATED(4.22, "Please use the version of CompareProperties that accepts a FRepState pointer.")
>>>>>>> f96a7c0d
	bool CompareProperties(
		FRepChangelistState* RESTRICT	RepChangelistState,
		const uint8* RESTRICT			Data,
<<<<<<< HEAD
		const FReplicationFlags&		RepFlags) const;

=======
		const FReplicationFlags&		RepFlags) const
	{
		return CompareProperties(nullptr, RepChangelistState, Data, RepFlags);
	}

	/**
	 * Compare Property Values currently stored in the Changelist State to the Property Values
	 * in the passed in data, generating a new changelist if necessary.
	 *
	 * @param RepState				RepState for the object.
	 * @param RepChangelistState	The FRepChangelistState that contains the last cached values and changelists.
	 * @param Data					The newest Property Data available.
	 * @param RepFlags				Flags that will be used if the object is replicated.
	 */
	bool CompareProperties(
		FRepState* RESTRICT				RepState,
		FRepChangelistState* RESTRICT	RepChangelistState,
		const uint8* RESTRICT			Data,
		const FReplicationFlags&		RepFlags) const;

>>>>>>> f96a7c0d
	//~ Begin FGCObject Interface
	ENGINE_API virtual void AddReferencedObjects(FReferenceCollector& Collector) override;
	//~ End FGCObject Interface

	/**
	 * Gets a pointer to the value of the given property in the Shadow State.
	 *
	 * @return A pointer to the property value in the shadow state, or nullptr if the property wasn't found.
	 */
	template<typename T>
	T* GetShadowStateValue(FRepShadowDataBuffer Data, const FName PropertyName)
	{
		for (const FRepParentCmd& Parent : Parents)
		{
			if (Parent.CachedPropertyName == PropertyName)
			{
				return (T*)((Data + Parent).Data);
			}
		}

		return nullptr;
	}

	template<typename T>
	const T* GetShadowStateValue(FConstRepShadowDataBuffer Data, const FName PropertyName) const
	{
		for (const FRepParentCmd& Parent : Parents)
		{
			if (Parent.CachedPropertyName == PropertyName)
			{
				return (const T*)((Data + Parent).Data);
			}
		}

		return nullptr;
	}

	const ERepLayoutState GetRepLayoutState() const
	{
		return LayoutState;
	}

	void CountBytes(FArchive& Ar) const;

private:

	void RebuildConditionalProperties(
		FRepState* RESTRICT					RepState,
		const FReplicationFlags&			RepFlags) const;

	void UpdateChangelistHistory(
		FRepState*				RepState,
		UClass*					ObjectClass,
		const uint8* RESTRICT	Data,
		UNetConnection*			Connection,
		TArray<uint16>*			OutMerged) const;

	void SendProperties_BackwardsCompatible_r(
		FRepState* RESTRICT					RepState,
		UPackageMapClient*					PackageMapClient,
		FNetFieldExportGroup*				NetFieldExportGroup,
		FRepChangedPropertyTracker*			ChangedTracker,
		FNetBitWriter&						Writer,
		const bool							bDoChecksum,
		FRepHandleIterator&					HandleIterator,
		const uint8* RESTRICT				SourceData) const;

	void SendAllProperties_BackwardsCompatible_r(
		FRepState* RESTRICT					RepState,
		FNetBitWriter&						Writer,
		const bool							bDoChecksum,
		UPackageMapClient*					PackageMapClient,
		FNetFieldExportGroup*				NetFieldExportGroup,
		const int32							CmdStart,
		const int32							CmdEnd,
		const uint8*						SourceData) const;

	void SendProperties_r(
		FRepState*	RESTRICT				RepState,
		FRepChangedPropertyTracker*			ChangedTracker,
		FNetBitWriter&						Writer,
		const bool							bDoChecksum,
		FRepHandleIterator&					HandleIterator,
		const uint8* RESTRICT				SourceData,
		const int32							ArrayDepth,
		const FRepSerializationSharedInfo&	SharedInfo) const;

	uint16 CompareProperties_r(
		FRepState* RESTRICT		RepState,
		const int32				CmdStart,
		const int32				CmdEnd,
		const uint8* RESTRICT	CompareData,
		const uint8* RESTRICT	Data,
		TArray<uint16>&		Changed,
		uint16					Handle,
		const bool				bIsInitial,
		const bool				bForceFail) const;

	void CompareProperties_Array_r(
		FRepState* RESTRICT		RepState,
		const uint8* RESTRICT	CompareData,
		const uint8* RESTRICT	Data,
		TArray<uint16>&			Changed,
		const uint16			CmdIndex,
		const uint16			Handle,
		const bool				bIsInitial,
		const bool				bForceFail) const;

	void BuildSharedSerialization(
		const uint8* RESTRICT			Data,
		TArray<uint16>&					Changed,
		const bool						bWriteHandle,
		FRepSerializationSharedInfo&	SharedInfo) const;

	void BuildSharedSerialization_r(
		FRepHandleIterator&				RepHandleIterator,
		const uint8* RESTRICT			SourceData,
		const bool						bWriteHandle,
		const bool						bDoChecksum,
		const int32						ArrayDepth,
		FRepSerializationSharedInfo&	SharedInfo) const;

	void BuildSharedSerializationForRPC_DynamicArray_r(
		const int32						CmdIndex,
		uint8*							Data,
		int32							AarayDepth,
		FRepSerializationSharedInfo&	SharedInfo);

	void BuildSharedSerializationForRPC_r(
		const int32						CmdStart,
		const int32						CmdEnd,
		void*							Data,
		int32							ArrayIndex,
		int32							ArrayDepth,
		FRepSerializationSharedInfo&	SharedInfo);

	TSharedPtr<FNetFieldExportGroup> CreateNetfieldExportGroup() const;

	int32 FindCompatibleProperty(
		const int32		CmdStart,
		const int32		CmdEnd,
		const uint32	Checksum) const;

	bool ReceiveProperties_BackwardsCompatible_r(
		FRepState * RESTRICT	RepState,
		FNetFieldExportGroup*	NetFieldExportGroup,
		FNetBitReader &			Reader,
		const int32				CmdStart,
		const int32				CmdEnd,
		uint8* RESTRICT			ShadowData,
		uint8* RESTRICT			OldData,
		uint8* RESTRICT			Data,
		FGuidReferencesMap*		GuidReferencesMap,
		bool&					bOutHasUnmapped,
		bool&					bOutGuidsChanged) const;

	void GatherGuidReferences_r(
		FGuidReferencesMap*	GuidReferencesMap,
		TSet<FNetworkGUID>&	OutReferencedGuids,
		int32&				OutTrackedGuidMemoryBytes) const;

	bool MoveMappedObjectToUnmapped_r(FGuidReferencesMap* GuidReferencesMap, const FNetworkGUID& GUID) const;

	void UpdateUnmappedObjects_r(
		FRepState*				RepState, 
		FGuidReferencesMap*		GuidReferencesMap,
		UObject*				OriginalObject,
		UPackageMap*			PackageMap, 
		uint8* RESTRICT			StoredData, 
		uint8* RESTRICT			Data, 
		const int32				MaxAbsOffset,
		bool&					bOutSomeObjectsWereMapped,
		bool&					bOutHasMoreUnmapped) const;

	void SanityCheckChangeList_DynamicArray_r(
		const int32				CmdIndex, 
		const uint8* RESTRICT	Data, 
		TArray<uint16> &		Changed,
		int32 &					ChangedIndex) const;

	uint16 SanityCheckChangeList_r(
		const int32				CmdStart, 
		const int32				CmdEnd, 
		const uint8* RESTRICT	Data, 
		TArray<uint16> &		Changed,
		int32 &					ChangedIndex,
		uint16					Handle) const;

	void SanityCheckChangeList(const uint8* RESTRICT Data, TArray<uint16>& Changed) const;

	uint16 AddParentProperty(UProperty* Property, int32 ArrayIndex);

	int32 InitFromProperty_r(
		UProperty* Property,
		int32					Offset,
		int32					RelativeHandle,
		int32					ParentIndex,
		uint32					ParentChecksum,
		int32					StaticArrayIndex,
		const UNetConnection*	ServerConnection);

	uint32 AddPropertyCmd(
		UProperty* Property,
		int32					Offset,
		int32					RelativeHandle,
		int32					ParentIndex,
		uint32					ParentChecksum,
		int32					StaticArrayIndex,
		const UNetConnection*	ServerConnection);

	uint32 AddArrayCmd(
		UArrayProperty*			Property,
		int32					Offset,
		int32					RelativeHandle,
		int32					ParentIndex,
		uint32					ParentChecksum,
		int32					StaticArrayIndex,
		const UNetConnection*	ServerConnection);

	void AddReturnCmd();

	void SerializeProperties_DynamicArray_r(
		FBitArchive &						Ar, 
		UPackageMap*						Map,
		const int32							CmdIndex,
		uint8*								Data,
		bool &								bHasUnmapped,
		const int32							ArrayDepth,
		const FRepSerializationSharedInfo&	SharedInfo) const;

	void SerializeProperties_r(
		FBitArchive&						Ar, 
		UPackageMap*						Map,
		const int32							CmdStart, 
		const int32							CmdEnd, 
		void*								Data,
		bool&								bHasUnmapped,
		const int32							ArrayIndex,
		const int32							ArrayDepth,
		const FRepSerializationSharedInfo&	SharedInfo) const;

	void MergeChangeList_r(
		FRepHandleIterator&		RepHandleIterator1,
		FRepHandleIterator&		RepHandleIterator2,
		const uint8* RESTRICT	SourceData,
		TArray<uint16>&			OutChanged) const;

	void PruneChangeList_r(
		FRepHandleIterator&		RepHandleIterator,
		const uint8* RESTRICT	SourceData,
		TArray<uint16>&			OutChanged) const;
<<<<<<< HEAD
		
=======

	/**
	 * Splits a given Changelist into an Inactive Change List and an Active Change List.
	 * 
	 * @param Changelist				The Changelist to filter.
	 * @param InactiveParentHandles		The set of ParentCmd Indices that are not active.
	 * @param OutInactiveProperties		The properties found to be inactive.
	 * @param OutActiveProperties		The properties found to be active.
	 */
	void FilterChangeList( 
		const TArray<uint16>&	Changelist,
		const TBitArray<>&		InactiveParentHandles,
		TArray<uint16>&			OutInactiveProperties,
		TArray<uint16>&			OutActiveProperties) const;

	/** Same as FilterChangeList, but only populates an Active Change List. */
	void FilterChangeListToActive(
		const TArray<uint16>&	Changelist,
		const TBitArray<>&		InactiveParentHandles,
		TArray<uint16>&			OutActiveProperties) const;

>>>>>>> f96a7c0d
	void BuildChangeList_r(
		const TArray<FHandleToCmdIndex>&	HandleToCmdIndex,
		const int32							CmdStart,
		const int32							CmdEnd,
		uint8*								Data,
		const int32							HandleOffset,
		TArray<uint16>&						Changed) const;

	void BuildHandleToCmdIndexTable_r(
		const int32					CmdStart,
		const int32					CmdEnd,
		TArray<FHandleToCmdIndex>&	HandleToCmdIndex);

	void ConstructProperties(FRepStateStaticBuffer& ShadowData) const;
	void CopyProperties(FRepStateStaticBuffer& ShadowData, const uint8* const Src) const;
	void DestructProperties(FRepStateStaticBuffer& RepStateStaticBuffer) const;

	/**
	 * Maps a UProperty* to a Parent Handle. Note, only returns the First Parent in the case of a c-style array.
	 */
	TMap<UProperty*, int32> PropertyToParentHandle;

	/** Top level Layout Commands. */
	TArray<FRepParentCmd> Parents;

	/** All Layout Commands. */
	TArray<FRepLayoutCmd> Cmds;

	/** Converts a relative handle to the appropriate index into the Cmds array */
	TArray<FHandleToCmdIndex> BaseHandleToCmdIndex;

	/** Size (in bytes) needed to allocate a single instance of a Shadow buffer for this RepLayout. */
	int32 ShadowDataBufferSize;

	int32 FirstNonCustomParent;

	/** Index of the Role property in the Parents list. May be INDEX_NONE if Owner doesn't have the property. */
	int32 RoleIndex;

	/** Index of the RemoteRole property in the Parents list. May be INDEX_NONE if Owner doesn't have the property. */
	int32 RemoteRoleIndex;

	/** UClass, UStruct, or UFunction that this FRepLayout represents.*/
	UStruct* Owner;

	/** Shared serialization state for a multicast rpc */
	FRepSerializationSharedInfo SharedInfoRPC;

	/** Shared comparison to default state for multicast rpc */
	TBitArray<> SharedInfoRPCParentsChanged;

	ERepLayoutState LayoutState;
};<|MERGE_RESOLUTION|>--- conflicted
+++ resolved
@@ -61,17 +61,10 @@
 
 	/** Whether or not this property is currently Active (i.e., considered for replication). */
 	uint32 Active: 1;
-<<<<<<< HEAD
 
 	/** The last updated state of Active, used to track when the Active state changes. */
 	uint32 OldActive: 1;
 
-=======
-
-	/** The last updated state of Active, used to track when the Active state changes. */
-	uint32 OldActive: 1;
-
->>>>>>> f96a7c0d
 	/**
 	 * Whether or not this property has conditions that may exclude it from replicating to a given connection.
 	 * @see FRepState::ConditionMap.
@@ -153,7 +146,6 @@
 
 	/** Activation data for top level Properties on the given Actor / Object. */
 	TArray<FRepChangedParent>	Parents;
-<<<<<<< HEAD
 
 	/** Whether or not this is being used for a replay (may be recording or playback). */
 	bool bIsReplay;
@@ -161,15 +153,6 @@
 	/** Whether or not this is being used for a client replay recording. */
 	bool bIsClientReplayRecording;
 
-=======
-
-	/** Whether or not this is being used for a replay (may be recording or playback). */
-	bool bIsReplay;
-
-	/** Whether or not this is being used for a client replay recording. */
-	bool bIsClientReplayRecording;
-
->>>>>>> f96a7c0d
 	TArray<uint8> ExternalData;
 	uint32 ExternalDataNumBits;
 };
@@ -297,17 +280,10 @@
 	{
 		Changed.CountBytes(Ar);
 	}
-<<<<<<< HEAD
 
 	/** Range of the Packets that this changelist was last sent with. Used to track acknowledgments. */
 	FPacketIdRange OutPacketIdRange;
 
-=======
-
-	/** Range of the Packets that this changelist was last sent with. Used to track acknowledgments. */
-	FPacketIdRange OutPacketIdRange;
-
->>>>>>> f96a7c0d
 	/** List of Property Command Handles that changed in this changelist. */
 	TArray<uint16> Changed;
 
@@ -325,7 +301,6 @@
 class FRepChangelistState
 {
 public:
-<<<<<<< HEAD
 
 	FRepChangelistState() :
 		HistoryStart(0),
@@ -367,49 +342,6 @@
 
 class FGuidReferences;
 
-=======
-
-	FRepChangelistState() :
-		HistoryStart(0),
-		HistoryEnd(0),
-		CompareIndex(0)
-	{}
-
-	~FRepChangelistState();
-
-	TSharedPtr<FRepLayout> RepLayout;
-
-	/** The maximum number of individual changelists allowed.*/
-	static const int32 MAX_CHANGE_HISTORY = 64;
-
-	/** Circular buffer of changelists. */
-	FRepChangedHistory ChangeHistory[MAX_CHANGE_HISTORY];
-
-	/** Index in the buffer where changelist history starts (i.e., the Oldest changelist). */
-	int32 HistoryStart;
-
-	/** Index in the buffer where changelist history ends (i.e., the Newest changelist). */
-	int32 HistoryEnd;
-
-	/** Number of times that properties have been compared */
-	int32 CompareIndex;
-
-	/** Latest state of all property data. Not used on Clients, only used on Servers if Shadow State is enabled. */
-	FRepStateStaticBuffer StaticBuffer;
-
-	/** Latest state of all shared serialization data. */
-	FRepSerializationSharedInfo SharedSerialization;
-
-	void CountBytes(FArchive& Ar) const
-	{
-		StaticBuffer.CountBytes(Ar);
-		SharedSerialization.CountBytes(Ar);
-	}
-};
-
-class FGuidReferences;
-
->>>>>>> f96a7c0d
 typedef TMap<int32, FGuidReferences> FGuidReferencesMap;
 
 /**
@@ -501,19 +433,13 @@
 		OpenAckedCalled(false),
 		AwakeFromDormancy(false),
 		LastChangelistIndex(0),
-<<<<<<< HEAD
-		LastCompareIndex(0)
-=======
 		LastCompareIndex(0),
 		InactiveChangelist({0})
->>>>>>> f96a7c0d
 	{}
 
 	~FRepState();
 
 	void CountBytes(FArchive& Ar) const;
-<<<<<<< HEAD
-=======
 	
 	/**
 	 * Builds a new ConditionMap given the input RepFlags.
@@ -523,7 +449,6 @@
 	 * TODO: This doesn't have to be part of FRepState.
 	 */
 	static TStaticBitArray<COND_Max> BuildConditionMap(const FReplicationFlags& InFlags);
->>>>>>> f96a7c0d
 
 	/** Latest state of all property data. Used on Clients, or on Servers if Shadow State is disabled. */
 	FRepStateStaticBuffer StaticBuffer;
@@ -546,7 +471,6 @@
 
 	/** Index in the buffer where changelist history starts (i.e., the Oldest changelist). */
 	int32 HistoryStart;
-<<<<<<< HEAD
 
 	/** Index in the buffer where changelist history ends (i.e., the Newest changelist). */
 	int32 HistoryEnd;
@@ -589,50 +513,6 @@
 	 * A map tracking which replication conditions are currently active.
 	 * @see ELifetimeCondition.
 	 */
-	TStaticBitArray<COND_Max> ConditionMap;
-=======
-
-	/** Index in the buffer where changelist history ends (i.e., the Newest changelist). */
-	int32 HistoryEnd;
-
-	/** Number of Changelist history entries that have outstanding Naks. */
-	int32 NumNaks;
-
-	/** List of changelists that were generated before the channel was fully opened.*/
-	TArray<FRepChangedHistory> PreOpenAckHistory;
-
-	/** Whether or not FRepLayout::OpenAcked has been called with this FRepState. */
-	bool OpenAckedCalled;
-
-	/** This property is no longer used. */
-	bool AwakeFromDormancy;
-
-	FReplicationFlags RepFlags;
-
-	/** The unique list of properties that have changed since the channel was first opened */
-	TArray<uint16> LifetimeChangelist;
-
-	/**
-	 * The last change list history item we replicated from FRepChangelistState.
-	 * (If we are caught up to FRepChangelistState::HistoryEnd, there are no new changelists to replicate).
-	 */
-	int32 LastChangelistIndex;
-
-	/**
-	 * Tracks the last time this RepState actually replicated data.
-	 * If this matches FRepChangelistState::CompareIndex, then there is definitely no new
-	 * information since the last time we checked.
-	 *
-	 * @see FRepChangelistState::CompareIndex.
-	 *
-	 * Note, we can't solely rely on on LastChangelistIndex, since changelists are stored in circular buffers.
-	 */
-	int32 LastCompareIndex;
-
-	/**
-	 * A map tracking which replication conditions are currently active.
-	 * @see ELifetimeCondition.
-	 */
 	UE_DEPRECATED(4.22, "Please use InactiveParents to determine whether or not a given ParentCommand is active.")
 	TStaticBitArray<COND_Max> ConditionMap;
 
@@ -652,7 +532,6 @@
 
 	/** Cached set of inactive parent commands. */
 	TBitArray<> InactiveParents;
->>>>>>> f96a7c0d
 };
 
 /** Various types of Properties supported for Replication. */
@@ -978,7 +857,6 @@
 	 */
 	template<ERepDataBufferType DataType, typename ConstOrNotType>
 	struct TRepDataBufferBase
-<<<<<<< HEAD
 	{
 		static constexpr ERepDataBufferType Type = DataType;
 
@@ -1025,54 +903,6 @@
 	template<typename TLayoutCmdType, typename ConstOrNotType>
 	static TRepDataBufferBase<ERepDataBufferType::ObjectBuffer, ConstOrNotType> operator+(TRepDataBufferBase<ERepDataBufferType::ObjectBuffer, ConstOrNotType> InBuffer, const TLayoutCmdType& Cmd)
 	{
-=======
-	{
-		static constexpr ERepDataBufferType Type = DataType;
-
-	private:
-
-		// To be consistent, we need to match the constness of the base type
-		// to the constness of the void* we use as parameters or as returns.
-		// This bit of code does that. Working inside out:
-		//		1. We remove the const / volatile qualifications from the ConstOrNotType.
-		//		2. We see if the CV-stripped type is the same as the ConstOrNotType.
-		//		3. If they are the same, then we know the input is not const, and so we'll use void*.
-		//			If they aren't the same, assume that ConstOrNotType is const, and use const void*.
-		typedef typename TChooseClass<TAreTypesEqual<ConstOrNotType, typename TRemoveCV<ConstOrNotType>::Type>::Value, void, void const>::Result ConstOrNotVoid;
-
-	public:
-
-		TRepDataBufferBase(ConstOrNotVoid* RESTRICT InDataBuffer) :
-			Data((ConstOrNotType* RESTRICT)InDataBuffer)
-		{}
-
-		friend TRepDataBufferBase operator+(TRepDataBufferBase InBuffer, int32 Offset)
-		{
-			return InBuffer.Data + Offset;
-		}
-
-		operator bool()
-		{
-			return Data != nullptr;
-		}
-
-		operator ConstOrNotType* ()
-		{
-			return Data;
-		}
-
-		operator ConstOrNotVoid* ()
-		{
-			return (ConstOrNotVoid*)Data;
-		}
-
-		ConstOrNotType* RESTRICT Data;
-	};
-
-	template<typename TLayoutCmdType, typename ConstOrNotType>
-	static TRepDataBufferBase<ERepDataBufferType::ObjectBuffer, ConstOrNotType> operator+(TRepDataBufferBase<ERepDataBufferType::ObjectBuffer, ConstOrNotType> InBuffer, const TLayoutCmdType& Cmd)
-	{
->>>>>>> f96a7c0d
 		return InBuffer + Cmd.Offset;
 	}
 
@@ -1250,12 +1080,9 @@
 	 * Writes all changed property values from the input owner data to the given buffer.
 	 * This is used primarily by ReplicateProperties.
 	 *
-<<<<<<< HEAD
-=======
 	 * Note, the changelist is expected to have any conditional properties whose conditions
 	 * aren't met filtered out already. See FRepState::ConditionMap and FRepLayout::FilterChangeList
 	 *
->>>>>>> f96a7c0d
 	 * @param RepState			RepState for the object.
 	 * @param ChangedTracker	Used to indicate
 	 * @param Data				Pointer to the object's memory.
@@ -1541,25 +1368,10 @@
 		const bool					bEnableRepNotifies,
 		bool&						bOutGuidsChanged) const;
 
-<<<<<<< HEAD
-	/**
-	 * Compare Property Values currently stored in the Changelist State to the Property Values
-	 * in the passed in data, generating a new changelist if necessary.
-	 *
-	 * @param RepState	The FRepChangelistState that contains the last cached values and changelists.
-	 * @param Data		The newest Property Data available.
-	 * @param RepFlags	Flags that will be used if the object is replicated.
-	 */
-=======
 	UE_DEPRECATED(4.22, "Please use the version of CompareProperties that accepts a FRepState pointer.")
->>>>>>> f96a7c0d
 	bool CompareProperties(
 		FRepChangelistState* RESTRICT	RepChangelistState,
 		const uint8* RESTRICT			Data,
-<<<<<<< HEAD
-		const FReplicationFlags&		RepFlags) const;
-
-=======
 		const FReplicationFlags&		RepFlags) const
 	{
 		return CompareProperties(nullptr, RepChangelistState, Data, RepFlags);
@@ -1580,7 +1392,6 @@
 		const uint8* RESTRICT			Data,
 		const FReplicationFlags&		RepFlags) const;
 
->>>>>>> f96a7c0d
 	//~ Begin FGCObject Interface
 	ENGINE_API virtual void AddReferencedObjects(FReferenceCollector& Collector) override;
 	//~ End FGCObject Interface
@@ -1832,9 +1643,6 @@
 		FRepHandleIterator&		RepHandleIterator,
 		const uint8* RESTRICT	SourceData,
 		TArray<uint16>&			OutChanged) const;
-<<<<<<< HEAD
-		
-=======
 
 	/**
 	 * Splits a given Changelist into an Inactive Change List and an Active Change List.
@@ -1856,7 +1664,6 @@
 		const TBitArray<>&		InactiveParentHandles,
 		TArray<uint16>&			OutActiveProperties) const;
 
->>>>>>> f96a7c0d
 	void BuildChangeList_r(
 		const TArray<FHandleToCmdIndex>&	HandleToCmdIndex,
 		const int32							CmdStart,
