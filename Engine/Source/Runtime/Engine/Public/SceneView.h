--- conflicted
+++ resolved
@@ -28,10 +28,7 @@
 class FVolumetricFogViewResources;
 class FIESLightProfileResource;
 class ITemporalUpscaler;
-<<<<<<< HEAD
-=======
 struct FExposureBufferData;
->>>>>>> 7d5968f5
 
 enum class ERayTracingRenderMode
 {
@@ -1747,23 +1744,8 @@
 	{
 		check(ScreenPercentageInterface == nullptr);
 		check(TemporalUpscalerInterface == nullptr);
-<<<<<<< HEAD
-=======
-	}
-
-
-	FORCEINLINE void SetTemporalUpscalerInterface(const ITemporalUpscaler* InTemporalUpscalerInterface)
-	{
-		check(InTemporalUpscalerInterface);
-		checkf(TemporalUpscalerInterface == nullptr, TEXT("View family already had a temporal upscaler assigned."));
-		TemporalUpscalerInterface = InTemporalUpscalerInterface;
->>>>>>> 7d5968f5
-	}
-
-	FORCEINLINE const ITemporalUpscaler* GetTemporalUpscalerInterface() const
-	{
-		return TemporalUpscalerInterface;
-	}
+	}
+
 
 	FORCEINLINE void SetTemporalUpscalerInterface(const ITemporalUpscaler* InTemporalUpscalerInterface)
 	{
