--- conflicted
+++ resolved
@@ -1022,15 +1022,13 @@
 	/** True if we need to bind the instanced view uniform buffer parameters. */
 	bool bShouldBindInstancedViewUB;
 
-<<<<<<< HEAD
-	/** True if we need to force the camera to discard previous frames occlusion. Necessary for overlapped tile rendering
-	  * where we discard previous frame occlusion because the projection matrix changes.
-	  */
-	bool bForceCameraVisibilityReset;
-=======
 	/** How far below the water surface this view is. -1 means the view is out of water. */
 	float UnderwaterDepth;
->>>>>>> fa8a8d0d
+
+	/** True if we need to force the camera to discard previous frames occlusion. Necessary for overlapped tile rendering
+	 * where we discard previous frame occlusion because the projection matrix changes.
+	 */
+	bool bForceCameraVisibilityReset;
 
 	/** Global clipping plane being applied to the scene, or all 0's if disabled.  This is used when rendering the planar reflection pass. */
 	FPlane GlobalClippingPlane;
