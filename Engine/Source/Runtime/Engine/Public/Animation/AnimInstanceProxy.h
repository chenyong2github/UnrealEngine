--- conflicted
+++ resolved
@@ -796,8 +796,6 @@
 	/** Add a curve value */
 	void AddCurveValue(const FSmartNameMapping& Mapping, const FName& CurveName, float Value);
 
-<<<<<<< HEAD
-=======
 	/** Custom proxy Init/Cache/Update/Evaluate functions */
 	static void InitializeInputProxy(FAnimInstanceProxy* InputProxy, UAnimInstance* InAnimInstance);
 	static void GatherInputProxyDebugData(FAnimInstanceProxy* InputProxy, FNodeDebugData& DebugData);
@@ -805,7 +803,6 @@
 	static void UpdateInputProxy(FAnimInstanceProxy* InputProxy, const FAnimationUpdateContext& Context);
 	static void EvaluateInputProxy(FAnimInstanceProxy* InputProxy, FPoseContext& Output);
 
->>>>>>> 421d6516
 private:
 	/** The component to world transform of the component we are running on */
 	FTransform ComponentTransform;
