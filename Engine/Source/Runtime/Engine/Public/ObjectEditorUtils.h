--- conflicted
+++ resolved
@@ -6,10 +6,7 @@
 #include "UObject/UnrealType.h"
 
 #if WITH_EDITOR
-<<<<<<< HEAD
 class FField;
-=======
->>>>>>> fa8a8d0d
 class FProperty;
 
 namespace FObjectEditorUtils
@@ -21,11 +18,7 @@
 	 * @param	InField	Field we want the category name of.
 	 * @return	Category name of the given field.
 	 */
-<<<<<<< HEAD
 	ENGINE_API FText GetCategoryText( const FField* InField );	
-=======
-	ENGINE_API FText GetCategoryText( const class FProperty* InProperty );	
->>>>>>> fa8a8d0d
 
 	/**
 	 * Gets the category this field belongs to.
@@ -33,11 +26,7 @@
 	 * @param	InField	Field we want the category name of.
 	 * @return	Category name of the given field.
 	 */
-<<<<<<< HEAD
 	ENGINE_API FText GetCategoryText( const UField* InField );	
-=======
-	ENGINE_API FString GetCategory( const class FProperty* InProperty );	
->>>>>>> fa8a8d0d
 
 	/**
 	 * Gets the category this field belongs to.
@@ -62,11 +51,7 @@
 	 * @param	InField	Field we want the category name of.
 	 * @return	Category name of the given field.
 	 */
-<<<<<<< HEAD
 	ENGINE_API FName GetCategoryFName( const FField* InField );
-=======
-	ENGINE_API FName GetCategoryFName( const class FProperty* InProperty );
->>>>>>> fa8a8d0d
 
 	/**
 	 * Gets the FName of the category this field belongs to.  
