--- conflicted
+++ resolved
@@ -8,6 +8,7 @@
 #include "Layout/WidgetPath.h"
 #include "Framework/Application/SlateApplication.h"
 #include "Widgets/Layout/SSeparator.h"
+#include "Widgets/Layout/SSpacer.h"
 #include "Widgets/Images/SImage.h"
 #include "Widgets/Text/STextBlock.h"
 #include "Widgets/Input/SButton.h"
@@ -101,36 +102,35 @@
 
 	FrontendFilters = MakeShareable(new FAssetFilterCollectionType());
 
-	// Search box
+	TSharedRef<SHorizontalBox> HorizontalBox = SNew(SHorizontalBox);
+
+	if (InArgs._AssetPickerConfig.bAddFilterUI)
+	{
+		// Filter
+		HorizontalBox->AddSlot()
+		.AutoWidth()
+		[
+			SAssignNew(FilterComboButtonPtr, SComboButton)
+			.ComboButtonStyle( FEditorStyle::Get(), "GenericFilters.ComboButtonStyle" )
+			.ForegroundColor(FLinearColor::White)
+			.ToolTipText( LOCTEXT( "AddFilterToolTip", "Add an asset filter." ) )
+			.OnGetMenuContent( this, &SAssetPicker::MakeAddFilterMenu )
+			.HasDownArrow( true )
+			.ContentPadding( FMargin( 1, 0 ) )
+			.AddMetaData<FTagMetaData>(FTagMetaData(TEXT("ContentBrowserFiltersCombo")))
+			.ButtonContent()
+			[
+				SNew( STextBlock )
+				.TextStyle( FEditorStyle::Get(), "GenericFilters.TextStyle" )
+				.Text( LOCTEXT( "Filters", "Filters" ) )
+			]
+		];
+	}
+	
 	if (!InArgs._AssetPickerConfig.bAutohideSearchBar)
 	{
-		HighlightText = TAttribute< FText >( this, &SAssetPicker::GetHighlightedText );
-
-		TSharedRef<SHorizontalBox> HorizontalBox = SNew(SHorizontalBox);
-
-		if (InArgs._AssetPickerConfig.bAddFilterUI)
-		{
-			// Filter
-			HorizontalBox->AddSlot()
-			.AutoWidth()
-			[
-				SAssignNew(FilterComboButtonPtr, SComboButton)
-				.ComboButtonStyle( FEditorStyle::Get(), "GenericFilters.ComboButtonStyle" )
-				.ForegroundColor(FLinearColor::White)
-				.ToolTipText( LOCTEXT( "AddFilterToolTip", "Add an asset filter." ) )
-				.OnGetMenuContent( this, &SAssetPicker::MakeAddFilterMenu )
-				.HasDownArrow( true )
-				.ContentPadding( FMargin( 1, 0 ) )
-				.AddMetaData<FTagMetaData>(FTagMetaData(TEXT("ContentBrowserFiltersCombo")))
-				.ButtonContent()
-				[
-					SNew( STextBlock )
-					.TextStyle( FEditorStyle::Get(), "GenericFilters.TextStyle" )
-					.Text( LOCTEXT( "Filters", "Filters" ) )
-				]
-			];
-		}
-
+		// Search box
+		HighlightText = TAttribute< FText >(this, &SAssetPicker::GetHighlightedText);
 		HorizontalBox->AddSlot()
 		.FillWidth(1.0f)
 		[
@@ -156,14 +156,22 @@
 				.Image(FEditorStyle::GetBrush("ContentBrowser.ColumnViewDeveloperFolderIcon"))
 			]
 		];
-
-		VerticalBox->AddSlot()
-		.AutoHeight()
-		.Padding( 0, 0, 0, 1 )
+	}
+	else
+	{
+		HorizontalBox->AddSlot()
+		.FillWidth(1.0)
 		[
-			HorizontalBox
+			SNew(SSpacer)
 		];
 	}
+		
+	VerticalBox->AddSlot()
+	.AutoHeight()
+	.Padding(0, 0, 0, 1)
+	[
+		HorizontalBox
+	];
 
 	// "None" button
 	if (InArgs._AssetPickerConfig.bAllowNullSelection)
@@ -308,7 +316,8 @@
 		.FilterRecursivelyWithBackendFilter( false )
 		.CanShowRealTimeThumbnails( InArgs._AssetPickerConfig.bCanShowRealTimeThumbnails )
 		.CanShowDevelopersFolder( InArgs._AssetPickerConfig.bCanShowDevelopersFolder )
-		.ForceShowEngineContent( InArgs._AssetPickerConfig.bForceShowEngineContent)
+		.ForceShowEngineContent( InArgs._AssetPickerConfig.bForceShowEngineContent )
+		.ForceShowPluginContent( InArgs._AssetPickerConfig.bForceShowPluginContent )
 		.PreloadAssetsForContextMenu( InArgs._AssetPickerConfig.bPreloadAssetsForContextMenu )
 		.HighlightedText( HighlightText )
 		.ThumbnailLabel( ThumbnailLabel )
@@ -741,11 +750,7 @@
 			}
 		}
 
-<<<<<<< HEAD
 		if (OnGetAssetContextMenu.IsBound())
-=======
-		if (OnGetFolderContextMenu.IsBound())
->>>>>>> 3ecbc206
 		{
 			return OnGetAssetContextMenu.Execute(SelectedAssets);
 		}
