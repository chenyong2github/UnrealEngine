--- conflicted
+++ resolved
@@ -119,8 +119,6 @@
 				DetailBuilder.HideProperty(Handle);
 			}
 		}
-<<<<<<< HEAD
-=======
 	}
 	else if (ImportType != FBXIT_StaticMesh)
 	{
@@ -135,7 +133,6 @@
 			Prop->SetOnPropertyValueChanged(FSimpleDelegate::CreateSP(this, &FFbxImportUIDetails::MeshImportModeChanged));
 			MeshCategory.AddProperty(Prop);
 		}
->>>>>>> c08c13e0
 	}
 
 	TSharedRef<IPropertyHandle> ImportMeshProp = DetailBuilder.GetProperty(GET_MEMBER_NAME_CHECKED(UFbxImportUI, bImportMesh));
