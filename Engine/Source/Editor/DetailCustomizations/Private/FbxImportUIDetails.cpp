// Copyright 1998-2018 Epic Games, Inc. All Rights Reserved.

#include "FbxImportUIDetails.h"
#include "Misc/Attribute.h"
#include "Misc/Guid.h"
#include "Widgets/DeclarativeSyntaxSupport.h"
#include "Factories/FbxSkeletalMeshImportData.h"
#include "Factories/FbxAnimSequenceImportData.h"
#include "Factories/FbxStaticMeshImportData.h"
#include "Factories/FbxTextureImportData.h"
#include "Materials/MaterialInterface.h"
#include "Materials/Material.h"
#include "Engine/StaticMesh.h"
#include "DetailWidgetRow.h"
#include "Widgets/SBoxPanel.h"
#include "Widgets/Text/STextBlock.h"
#include "PropertyHandle.h"
#include "DetailLayoutBuilder.h"
#include "IDetailPropertyRow.h"
#include "DetailCategoryBuilder.h"
#include "Widgets/Layout/SBox.h"
#include "Widgets/Input/STextComboBox.h"
#include "Widgets/SToolTip.h"
#include "Widgets/Input/SButton.h"
#include "Widgets/Images/SImage.h"
#include "Editor.h"
#include "IDetailGroup.h"

#define LOCTEXT_NAMESPACE "FbxImportUIDetails"

#define MinimumLodNumberID 0
#define LodNumberID 1

//If the String is contain in the StringArray, it return the index. Otherwise return INDEX_NONE
int FindString(const TArray<TSharedPtr<FString>> &StringArray, const FString &String) {
	for (int i = 0; i < StringArray.Num(); i++)
	{
		if (String.Equals(*StringArray[i].Get()))
		{
			return i;
		}
	}
	return INDEX_NONE;
}

FFbxImportUIDetails::FFbxImportUIDetails()
{
	CachedDetailBuilder = nullptr;

	LODGroupNames.Reset();
	UStaticMesh::GetLODGroups(LODGroupNames);
	for (int32 GroupIndex = 0; GroupIndex < LODGroupNames.Num(); ++GroupIndex)
	{
		LODGroupOptions.Add(MakeShareable(new FString(LODGroupNames[GroupIndex].GetPlainNameString())));
	}

	UEditorEngine* Editor = Cast<UEditorEngine>(GEngine);
	if (Editor != nullptr)
	{
		Editor->RegisterForUndo(this);
	}
}

FFbxImportUIDetails::~FFbxImportUIDetails()
{
	UEditorEngine* Editor = Cast<UEditorEngine>(GEngine);
	if (Editor != nullptr)
	{
		Editor->UnregisterForUndo(this);
	}
}

void FFbxImportUIDetails::RefreshCustomDetail()
{
	if (CachedDetailBuilder)
	{
		CachedDetailBuilder->ForceRefreshDetails();
	}
}

void FFbxImportUIDetails::PostUndo(bool bSuccess)
{
	//Refresh the UI
	RefreshCustomDetail();
}

void FFbxImportUIDetails::PostRedo(bool bSuccess)
{
	//Refresh the UI
	RefreshCustomDetail();
}


TSharedRef<IDetailCustomization> FFbxImportUIDetails::MakeInstance()
{
	return MakeShareable( new FFbxImportUIDetails );
}

bool SkipImportProperty(TSharedPtr<IPropertyHandle> Handle, const FString &MetaData, const bool bImportGeoOnly, const bool bImportRigOnly)
{
	TArray<FString> Types;
	MetaData.ParseIntoArray(Types, TEXT("|"), 1);
	if (bImportRigOnly && Types.Contains(TEXT("GeoOnly")))
	{
		return true;
	}
	if (bImportGeoOnly && Types.Contains(TEXT("RigOnly")))
	{
		return true;
	}
	return false;
}

bool FFbxImportUIDetails::ShowCompareResult()
{
	bool bHasMaterialConflict = false;
	bool bHasSkeletonConflict = false;
	bool bShowCompareResult = ImportUI->bIsReimport && ImportUI->ReimportMesh != nullptr && ImportUI->OnUpdateCompareFbx.IsBound();
	if (bShowCompareResult)
	{
		//Always update the compare data with the current option
		ImportUI->OnUpdateCompareFbx.Execute();
		bHasMaterialConflict = ImportUI->MaterialCompareData.HasConflict();
		bHasSkeletonConflict = ImportUI->SkeletonCompareData.HasConflict();
		if (bHasMaterialConflict || bHasSkeletonConflict)
		{
			FName ConflictCategoryName = TEXT("Conflicts");
			IDetailCategoryBuilder& CategoryBuilder = CachedDetailBuilder->EditCategory(ConflictCategoryName, LOCTEXT("CategoryConflictsName", "Conflicts"), ECategoryPriority::Important);
			auto BuildConflictRow = [this, &CategoryBuilder](const FText& CategoryName, const FText& Conflict_NameContent, const FText& Conflict_ButtonTooltip, const FText& Conflict_ButtonText, ConflictDialogType DialogType)
			{
				CategoryBuilder.AddCustomRow(CategoryName).WholeRowContent()
				[
					SNew(SHorizontalBox)
					+ SHorizontalBox::Slot()
					.AutoWidth()
					[
						SNew(SImage)
						.Image(FEditorStyle::GetBrush("Icons.Error"))
					]
					+ SHorizontalBox::Slot()
					.FillWidth(1.0f)
					.VAlign(VAlign_Center)
					[
						SNew(STextBlock)
						.Text(Conflict_NameContent)
						.Font(IDetailLayoutBuilder::GetDetailFont())
					]
					+ SHorizontalBox::Slot()
					.AutoWidth()
					[
						SNew(SButton)
						.ToolTipText(Conflict_ButtonTooltip)
						.OnClicked(this, &FFbxImportUIDetails::ShowConflictDialog, DialogType)
						.Content()
						[
							SNew(STextBlock)
							.Text(Conflict_ButtonText)
							.Font(IDetailLayoutBuilder::GetDetailFont())
						]
					]

				];
			};

			if (bHasMaterialConflict)
			{
				BuildConflictRow(LOCTEXT("MaterialConflict_RowFilter", "Material conflict"),
					LOCTEXT("MaterialConflict_NameContent", "Unmatched Materials"),
					LOCTEXT("MaterialConflict_ButtonShowTooltip", "Show a detailed view of the materials conflict."),
					LOCTEXT("MaterialConflict_ButtonShow", "Show Conflict"),
					ConflictDialogType::Conflict_Material);
			}

			if (bHasSkeletonConflict)
			{
				BuildConflictRow(LOCTEXT("SkeletonConflict_RowFilter", "Skeleton conflict"),
					LOCTEXT("SkeletonConflict_NameContent", "Unmatched Skeleton joints"),
					LOCTEXT("SkeletonConflict_ButtonShowTooltip", "Show a detailed view of the skeleton joints conflict."),
					LOCTEXT("SkeletonConflict_ButtonShow", "Show Conflict"),
					ConflictDialogType::Conflict_Skeleton);
			}
		}
	}
	return bShowCompareResult;
}

void FFbxImportUIDetails::CustomizeDetails( IDetailLayoutBuilder& DetailBuilder )
{
	CachedDetailBuilder = &DetailBuilder;
	TArray<TWeakObjectPtr<UObject>> EditingObjects;
	DetailBuilder.GetObjectsBeingCustomized(EditingObjects);
	check(EditingObjects.Num() == 1);

	ImportUI = Cast<UFbxImportUI>(EditingObjects[0].Get());
	
	bool bShowCompareResult = ShowCompareResult();

	auto AddRefreshCustomDetailEvent = [this](TSharedPtr<IPropertyHandle> Handle)
	{
		Handle->SetOnPropertyValueChanged(FSimpleDelegate::CreateSP(this, &FFbxImportUIDetails::RefreshCustomDetail));
	};

	auto SetupRefreshForHandle = [this, &bShowCompareResult, &AddRefreshCustomDetailEvent](TSharedPtr<IPropertyHandle> Handle)
	{
		if (bShowCompareResult && Handle->GetProperty() != nullptr)
		{
			UProperty* Property = Handle->GetProperty();
			if (Property->GetFName() == GET_MEMBER_NAME_CHECKED(UFbxImportUI, Skeleton) ||
				Property->GetFName() == GET_MEMBER_NAME_CHECKED(UFbxImportUI, bImportRigidMesh) ||
				Property->GetFName() == GET_MEMBER_NAME_CHECKED(UFbxSkeletalMeshImportData, bImportMeshesInBoneHierarchy) ||
				Property->GetFName() == GET_MEMBER_NAME_CHECKED(UFbxStaticMeshImportData, bCombineMeshes)
				)
			{
				AddRefreshCustomDetailEvent(Handle);
			}
		}
	};
	
	bool bImportGeoOnly = false;
	bool bImportRigOnly = false;

	// Handle mesh category
	IDetailCategoryBuilder& MeshCategory = DetailBuilder.EditCategory("Mesh", FText::GetEmpty(), ECategoryPriority::Important);
	IDetailCategoryBuilder& TransformCategory = DetailBuilder.EditCategory("Transform");
	TArray<TSharedRef<IPropertyHandle>> CategoryDefaultProperties;
	TArray<TSharedPtr<IPropertyHandle>> ExtraProperties;

	// Grab and hide per-type import options
	TSharedRef<IPropertyHandle> StaticMeshDataProp = DetailBuilder.GetProperty(GET_MEMBER_NAME_CHECKED(UFbxImportUI, StaticMeshImportData));
	TSharedRef<IPropertyHandle> SkeletalMeshDataProp = DetailBuilder.GetProperty(GET_MEMBER_NAME_CHECKED(UFbxImportUI, SkeletalMeshImportData));
	TSharedRef<IPropertyHandle> AnimSequenceDataProp = DetailBuilder.GetProperty(GET_MEMBER_NAME_CHECKED(UFbxImportUI, AnimSequenceImportData));
	DetailBuilder.HideProperty(StaticMeshDataProp);
	DetailBuilder.HideProperty(SkeletalMeshDataProp);
	DetailBuilder.HideProperty(AnimSequenceDataProp);

	TSharedPtr<IPropertyHandle> SK_ImportContent_DataProp = SkeletalMeshDataProp->GetChildHandle(GET_MEMBER_NAME_CHECKED(UFbxSkeletalMeshImportData, ImportContentType));
	AddRefreshCustomDetailEvent(SK_ImportContent_DataProp);

	TSharedRef<IPropertyHandle> ImportMaterialsProp = DetailBuilder.GetProperty(GET_MEMBER_NAME_CHECKED(UFbxImportUI, bImportMaterials));
	ImportMaterialsProp->SetOnPropertyValueChanged(FSimpleDelegate::CreateSP(this, &FFbxImportUIDetails::ImportMaterialsChanged));

	TSharedRef<IPropertyHandle> ImportAutoComputeLodDistancesProp = DetailBuilder.GetProperty(GET_MEMBER_NAME_CHECKED(UFbxImportUI, bAutoComputeLodDistances));
	ImportAutoComputeLodDistancesProp->SetOnPropertyValueChanged(FSimpleDelegate::CreateSP(this, &FFbxImportUIDetails::ImportAutoComputeLodDistancesChanged));

	TSharedPtr<IPropertyHandle> ImportMeshLODsProp = StaticMeshDataProp->GetChildHandle(GET_MEMBER_NAME_CHECKED(UFbxStaticMeshImportData, bImportMeshLODs));
	ImportMeshLODsProp->SetOnPropertyValueChanged(FSimpleDelegate::CreateSP(this, &FFbxImportUIDetails::RefreshCustomDetail));

	MeshCategory.GetDefaultProperties(CategoryDefaultProperties);

	
	switch(ImportUI->MeshTypeToImport)
	{
		case FBXIT_StaticMesh:
			{
				//Validate static mesh input
				TSharedRef<IPropertyHandle> MinimumLodNumberProp = DetailBuilder.GetProperty(GET_MEMBER_NAME_CHECKED(UFbxImportUI, MinimumLodNumber));
				MinimumLodNumberProp->SetOnPropertyValueChanged(FSimpleDelegate::CreateSP(this, &FFbxImportUIDetails::ValidateLodSettingsChanged, MinimumLodNumberID));
				//Validate static mesh input
				TSharedRef<IPropertyHandle> LodNumberProp = DetailBuilder.GetProperty(GET_MEMBER_NAME_CHECKED(UFbxImportUI, LodNumber));
				LodNumberProp->SetOnPropertyValueChanged(FSimpleDelegate::CreateSP(this, &FFbxImportUIDetails::ValidateLodSettingsChanged, LodNumberID));

				CollectChildPropertiesRecursive(StaticMeshDataProp, ExtraProperties);
			}
			break;
		case FBXIT_SkeletalMesh:
			{
				bImportGeoOnly = ImportUI->SkeletalMeshImportData->ImportContentType == EFBXImportContentType::FBXICT_Geometry;
				bImportRigOnly = ImportUI->SkeletalMeshImportData->ImportContentType == EFBXImportContentType::FBXICT_SkinningWeights;
				if (ImportUI->bImportMesh)
				{
					CollectChildPropertiesRecursive(SkeletalMeshDataProp, ExtraProperties);
				}
				else
				{
					ImportUI->MeshTypeToImport = FBXIT_Animation;
				}
			}
			break;
		default:
			break;
	}
	EFBXImportType ImportType = ImportUI->MeshTypeToImport;

	//Hide LodDistance property if we do not need them
	if (ImportUI->bIsReimport || ImportType != FBXIT_StaticMesh || !ImportUI->StaticMeshImportData->bImportMeshLODs)
	{
		DetailBuilder.HideCategory(FName(TEXT("LodSettings")));
	}
	else
	{
		int32 ShowMaxLodIndex = (ImportUI->bAutoComputeLodDistances ? 0 : ImportUI->LodNumber > 0 ? ImportUI->LodNumber : MAX_STATIC_MESH_LODS) - 1;
		for (int32 LodIndex = 0; LodIndex < MAX_STATIC_MESH_LODS; ++LodIndex)
		{
			if (LodIndex <= ShowMaxLodIndex)
			{
				continue;
			}
			TArray<FStringFormatArg> Args;
			Args.Add(TEXT("LodDistance"));
			Args.Add(FString::FromInt(LodIndex));
			FString LodDistancePropertyName = FString::Format(TEXT("{0}{1}"), Args);
			TSharedRef<IPropertyHandle> Handle = DetailBuilder.GetProperty(FName(*LodDistancePropertyName));
			UProperty* Property = Handle->GetProperty();
			if (Property != nullptr && Property->GetName().Compare(LodDistancePropertyName) == 0)
			{
				DetailBuilder.HideProperty(Handle);
			}
		}
	}
<<<<<<< HEAD
=======
	else if (ImportType != FBXIT_StaticMesh)
	{
		DetailBuilder.HideCategory(FName(TEXT("LodSettings")));
	}
>>>>>>> 837a15cb

	if(ImportType != FBXIT_Animation)
	{
		{
			TSharedRef<IPropertyHandle> Prop = DetailBuilder.GetProperty(GET_MEMBER_NAME_CHECKED(UFbxImportUI, bImportAsSkeletal));
			if (!ImportUI->bIsReimport)
			{
				Prop->SetOnPropertyValueChanged(FSimpleDelegate::CreateSP(this, &FFbxImportUIDetails::MeshImportModeChanged));
				MeshCategory.AddProperty(Prop);
			}
			else
			{
				DetailBuilder.HideProperty(Prop);
			}
		}
	}

	TSharedRef<IPropertyHandle> ImportMeshProp = DetailBuilder.GetProperty(GET_MEMBER_NAME_CHECKED(UFbxImportUI, bImportMesh));
	if(ImportUI->OriginalImportType == FBXIT_SkeletalMesh && ImportType != FBXIT_StaticMesh && !ImportUI->bIsReimport)
	{
		ImportMeshProp->SetOnPropertyValueChanged(FSimpleDelegate::CreateSP(this, &FFbxImportUIDetails::ImportMeshToggleChanged));
		MeshCategory.AddProperty(ImportMeshProp);
	}
	else
	{
		DetailBuilder.HideProperty(ImportMeshProp);
	}

	for(TSharedRef<IPropertyHandle> Handle : CategoryDefaultProperties)
	{
		FString MetaData = Handle->GetMetaData(TEXT("ImportType"));
		if(!IsImportTypeMetaDataValid(ImportType, MetaData))
		{
			DetailBuilder.HideProperty(Handle);
		}
		else
		{
			SetupRefreshForHandle(Handle);
		}
	}

	TMap<FString, TArray<TSharedPtr<IPropertyHandle>>> SubCategoriesProperties;
	TMap<FString, bool > SubCategoriesAdvanced;
	TMap<FString, FText > SubCategoriesTooltip;

	for(TSharedPtr<IPropertyHandle> Handle : ExtraProperties)
	{
		UProperty* Property = Handle->GetProperty();
		FString ImportTypeMetaData = Handle->GetMetaData(TEXT("ImportType"));
		const FString& CategoryMetaData = Handle->GetMetaData(TEXT("ImportCategory"));
		const FString& SubCategoryData = Handle->GetMetaData(TEXT("SubCategory"));
		bool bSkip = (bImportGeoOnly || bImportRigOnly) && SkipImportProperty(Handle, ImportTypeMetaData, bImportGeoOnly, bImportRigOnly);
		if (!ImportUI->bAllowContentTypeImport && Property != nullptr && Property == SK_ImportContent_DataProp->GetProperty())
		{
			bSkip = true;
		}
		if(!bSkip && IsImportTypeMetaDataValid(ImportType, ImportTypeMetaData))
		{
			// Decide on category
			if(!CategoryMetaData.IsEmpty())
			{
				// Populate custom categories.
				IDetailCategoryBuilder& CustomCategory = DetailBuilder.EditCategory(*CategoryMetaData);
				CustomCategory.AddProperty(Handle);
			}
			else if (!SubCategoryData.IsEmpty())
			{
				TArray<TSharedPtr<IPropertyHandle> >& SubCategoryProperties = SubCategoriesProperties.FindOrAdd(SubCategoryData);
				SubCategoryProperties.Add(Handle);
				bool& SubCategoryAdvanced = SubCategoriesAdvanced.FindOrAdd(SubCategoryData);
				FText& SubCategoryTooltip = SubCategoriesTooltip.FindOrAdd(SubCategoryData);
				if (SubCategoryData.Equals(TEXT("Thresholds")))
				{
					SubCategoryAdvanced = true;
					SubCategoryTooltip = LOCTEXT("Thresholds_subcategory_tooltip", "Thresholds for when a vertex is considered the same as another vertex");
				}
			}
			else
			{
				// No override, add to default mesh category
				IDetailPropertyRow& PropertyRow = MeshCategory.AddProperty(Handle);

				if (Property != nullptr)
				{
					if (Property->GetFName() == GET_MEMBER_NAME_CHECKED(UFbxStaticMeshImportData, StaticMeshLODGroup))
					{
						//We cannot change the LODGroup when re-importing so hide the option
						if (ImportUI->bIsReimport)
						{
							PropertyRow.Visibility(EVisibility::Collapsed);
						}
						else
						{
							SetStaticMeshLODGroupWidget(PropertyRow, Handle);
						}
					}

					if (Property->GetFName() == GET_MEMBER_NAME_CHECKED(UFbxStaticMeshImportData, VertexOverrideColor))
					{
						// Cache the VertexColorImportOption property
						VertexColorImportOptionHandle = StaticMeshDataProp->GetChildHandle(GET_MEMBER_NAME_CHECKED(UFbxStaticMeshImportData, VertexColorImportOption));

						PropertyRow.IsEnabled(TAttribute<bool>(this, &FFbxImportUIDetails::GetVertexOverrideColorEnabledState));
					}
				}
			}
			//Add refresh callback
			SetupRefreshForHandle(Handle);
		}
	}

	//Lets add all "Mesh" sub category we found
	AddSubCategory(DetailBuilder, "Mesh", SubCategoriesProperties, SubCategoriesAdvanced, SubCategoriesTooltip);

	// Animation Category
	IDetailCategoryBuilder& AnimCategory = DetailBuilder.EditCategory("Animation", FText::GetEmpty(), ECategoryPriority::Important);

	CategoryDefaultProperties.Empty();
	AnimCategory.GetDefaultProperties(CategoryDefaultProperties);
	for(TSharedRef<IPropertyHandle> Handle : CategoryDefaultProperties)
	{
		FString MetaData = Handle->GetMetaData(TEXT("ImportType"));
		bool bSkip = (bImportGeoOnly || bImportRigOnly) && SkipImportProperty(Handle, MetaData, bImportGeoOnly, bImportRigOnly);
		if(!IsImportTypeMetaDataValid(ImportType, MetaData))
		{
			DetailBuilder.HideProperty(Handle);
		}
	}

	if(ImportType == FBXIT_Animation || (ImportType == FBXIT_SkeletalMesh && !bImportGeoOnly))
	{
		ExtraProperties.Empty();
		CollectChildPropertiesRecursive(AnimSequenceDataProp, ExtraProperties);

		// Before we add the import data properties we need to re-add any properties we want to appear above them in the UI
		TSharedRef<IPropertyHandle> ImportAnimProp = DetailBuilder.GetProperty(GET_MEMBER_NAME_CHECKED(UFbxImportUI, bImportAnimations));
		// If we're importing an animation file we really don't need to ask this
		DetailBuilder.HideProperty(ImportAnimProp);
		if(ImportType == FBXIT_Animation)
		{
			ImportUI->bImportAnimations = true;
		}
		else
		{
			AnimCategory.AddProperty(ImportAnimProp);
		}

		for(TSharedPtr<IPropertyHandle> Handle : ExtraProperties)
		{
			const FString& CategoryMetaData = Handle->GetMetaData(TEXT("ImportCategory"));
			if(Handle->GetProperty()->GetOuter() == UFbxAnimSequenceImportData::StaticClass()
			   && CategoryMetaData.IsEmpty())
			{
				// Add to default anim category if no override specified
				IDetailPropertyRow& PropertyRow = AnimCategory.AddProperty(Handle);
			}
			else if(ImportType == FBXIT_Animation && !CategoryMetaData.IsEmpty())
			{
				// Override category is available
				IDetailCategoryBuilder& CustomCategory = DetailBuilder.EditCategory(*CategoryMetaData);
				CustomCategory.AddProperty(Handle);
			}
		}
	}
	else
	{
		// Hide animation options
		CategoryDefaultProperties.Empty();
		AnimCategory.GetDefaultProperties(CategoryDefaultProperties);

		for(TSharedRef<IPropertyHandle> Handle : CategoryDefaultProperties)
		{
			DetailBuilder.HideProperty(Handle);
		}
	}

	// Material Category
	IDetailCategoryBuilder& MaterialCategory = DetailBuilder.EditCategory("Material");
<<<<<<< HEAD
	if(ImportUI->bIsReimport || ImportType == FBXIT_Animation)
=======
	if(ImportType == FBXIT_Animation || bImportRigOnly)
>>>>>>> 837a15cb
	{
		// hide the material category
		DetailBuilder.HideCategory("Material");
	}
	else
	{
		TSharedRef<IPropertyHandle> TextureDataProp = DetailBuilder.GetProperty(GET_MEMBER_NAME_CHECKED(UFbxImportUI, TextureImportData));
		DetailBuilder.HideProperty(TextureDataProp);

		ExtraProperties.Empty();
		CollectChildPropertiesRecursive(TextureDataProp, ExtraProperties);

		for(TSharedPtr<IPropertyHandle> Handle : ExtraProperties)
		{
			// We ignore base import data for this window.
			if(Handle->GetProperty()->GetOuter() == UFbxTextureImportData::StaticClass())
			{
				if (Handle->GetPropertyDisplayName().ToString() == FString(TEXT("Base Material Name")))
				{
					if (ImportUI->bImportMaterials)
					{
						ConstructBaseMaterialUI(Handle, MaterialCategory);
					}
				}
				else
				{
					MaterialCategory.AddProperty(Handle);
				}
			}
		}
	}

	//Information category
	IDetailCategoryBuilder& InformationCategory = DetailBuilder.EditCategory("FbxFileInformation", FText::GetEmpty());
	CategoryDefaultProperties.Empty();
	InformationCategory.GetDefaultProperties(CategoryDefaultProperties);
	for (TSharedRef<IPropertyHandle> Handle : CategoryDefaultProperties)
	{
		FString MetaData = Handle->GetMetaData(TEXT("ImportType"));
		DetailBuilder.HideProperty(Handle);
		if (IsImportTypeMetaDataValid(ImportType, MetaData))
		{
			FDetailWidgetRow& WidgetRow = DetailBuilder.AddCustomRowToCategory(Handle, Handle->GetPropertyDisplayName());
			FText PropertyValue;
			Handle->GetValueAsDisplayText(PropertyValue);
			WidgetRow.NameContent()
			.HAlign(HAlign_Fill)
			[
				SNew(SBox)
				.HAlign(HAlign_Left)
				[
					SNew(STextBlock)
					.Font(IDetailLayoutBuilder::GetDetailFont())
					.Margin(FMargin(2.0f, 2.0f))
					.Text(Handle->GetPropertyDisplayName())
					.ToolTipText(Handle->GetToolTipText())
				]
			];
			WidgetRow.ValueContent()
			.HAlign(HAlign_Fill)
			[
				SNew(SBox)
				.HAlign(HAlign_Left)
				[
					SNew(STextBlock)
					.Font(IDetailLayoutBuilder::GetDetailFont())
					.Margin(FMargin(2.0f, 2.0f))
					.Text(PropertyValue)
					.ToolTipText(PropertyValue)
				]
			];
		}
	}
}

void FFbxImportUIDetails::AddSubCategory(IDetailLayoutBuilder& DetailBuilder, FName MainCategoryName, TMap<FString, TArray<TSharedPtr<IPropertyHandle>>>& SubCategoriesProperties, TMap<FString, bool >& SubCategoriesAdvanced, TMap<FString, FText >& SubCategoriesTooltip)
{
	IDetailCategoryBuilder& MainCategory = DetailBuilder.EditCategory(MainCategoryName);
	//If we found some sub category we can add them to the group
	for (auto Kvp : SubCategoriesProperties)
	{
		FString& SubCategoryName = Kvp.Key;
		TArray<TSharedPtr<IPropertyHandle>>& SubCategoryProperties = Kvp.Value;
		bool SubCategoryAdvanced = SubCategoriesAdvanced[Kvp.Key];
		IDetailGroup& Group = MainCategory.AddGroup(FName(*SubCategoryName), FText::FromString(SubCategoryName), SubCategoryAdvanced);
		for (int32 PropertyIndex = 0; PropertyIndex < SubCategoryProperties.Num(); ++PropertyIndex)
		{
			TSharedPtr<IPropertyHandle>& PropertyHandle = SubCategoryProperties[PropertyIndex];
			DetailBuilder.HideProperty(PropertyHandle);
			Group.AddPropertyRow(PropertyHandle.ToSharedRef());
		}
		const FText& SubCategoryTooltip = SubCategoriesTooltip[Kvp.Key];
		if (!SubCategoryTooltip.IsEmpty())
		{
			FDetailWidgetRow& GroupHeaderRow = Group.HeaderRow();
			GroupHeaderRow.NameContent().Widget = SNew(SBox)
			[
				SNew(STextBlock)
				.Text(FText::FromString(SubCategoryName))
				.ToolTipText(SubCategoryTooltip)
			];
		}
	}
}


void FFbxImportUIDetails::ConstructBaseMaterialUI(TSharedPtr<IPropertyHandle> Handle, IDetailCategoryBuilder& MaterialCategory)
{
	IDetailPropertyRow &MaterialPropertyRow = MaterialCategory.AddProperty(Handle);
	Handle->SetOnPropertyValueChanged(FSimpleDelegate::CreateSP(this, &FFbxImportUIDetails::BaseMaterialChanged));
	UMaterialInterface *MaterialInstanceProperty = Cast<UMaterialInterface>(ImportUI->TextureImportData->BaseMaterialName.TryLoad());
	if (MaterialInstanceProperty == nullptr)
	{
		return;
	}
	UMaterial *Material = MaterialInstanceProperty->GetMaterial();
	if (Material == nullptr)
	{
		return;
	}

	BaseColorNames.Empty();
	BaseTextureNames.Empty();
	BaseColorNames.Add(MakeShareable(new FString()));
	BaseTextureNames.Add(MakeShareable(new FString()));
	TArray<FMaterialParameterInfo> OutParameterInfo;
	TArray<FGuid> Guids;
	float MinDesiredWidth = 150.0f;
	TSharedPtr<SWidget> NameWidget;
	TSharedPtr<SWidget> ValueWidget;
	FDetailWidgetRow Row;
	MaterialPropertyRow.GetDefaultWidgets(NameWidget, ValueWidget, Row);

	// base color properties, only used when there is no texture in the diffuse map
	Material->GetAllVectorParameterInfo(OutParameterInfo, Guids);
	for (FMaterialParameterInfo &ParameterInfo : OutParameterInfo)
	{
		BaseColorNames.Add(MakeShareable(new FString(ParameterInfo.Name.ToString())));
	}
	int InitialSelect = FindString(BaseColorNames, ImportUI->TextureImportData->BaseColorName);
	InitialSelect = InitialSelect == INDEX_NONE ? 0 : InitialSelect; // default to the empty string located at index 0
	MaterialCategory.AddCustomRow(LOCTEXT("BaseColorProperty", "Base Color Property"))
	.NameContent()
	[
		SNew(STextBlock)
		.Text(LOCTEXT("BaseColorProperty", "Base Color Property"))
		.Font(IDetailLayoutBuilder::GetDetailFont())
	]
	.ValueContent()
	.MaxDesiredWidth(Row.ValueWidget.MaxWidth)
	[
		SNew(SHorizontalBox)
		+ SHorizontalBox::Slot()
		.AutoWidth()
		[
			SNew(SBox)
			.MinDesiredWidth(MinDesiredWidth)
			[
				SNew(STextComboBox)
				.OptionsSource(&BaseColorNames)
				.ToolTip(SNew(SToolTip).Text(LOCTEXT("BaseColorFBXImportToolTip", "When there is no diffuse texture in the imported material this color property will be used to fill a contant color value instead.")))
				.OnSelectionChanged(this, &FFbxImportUIDetails::OnBaseColor)
				.InitiallySelectedItem(BaseColorNames[InitialSelect])
			]
		]
	];

	// base texture properties
	OutParameterInfo.Empty();
	Material->GetAllTextureParameterInfo(OutParameterInfo, Guids);
	for (FMaterialParameterInfo &ParameterInfo : OutParameterInfo)
	{
		BaseTextureNames.Add(MakeShareable(new FString(ParameterInfo.Name.ToString())));
	}
	InitialSelect = FindString(BaseTextureNames, ImportUI->TextureImportData->BaseDiffuseTextureName);
	InitialSelect = InitialSelect == INDEX_NONE ? 0 : InitialSelect; // default to the empty string located at index 0
	MaterialCategory.AddCustomRow(LOCTEXT("BaseTextureProperty", "Base Texture Property")).NameContent()
	[
		SNew(STextBlock)
		.Text(LOCTEXT("BaseTextureProperty", "Base Texture Property"))
		.Font(IDetailLayoutBuilder::GetDetailFont())
	]
	.ValueContent()
	.MaxDesiredWidth(Row.ValueWidget.MaxWidth)
	[
		SNew(SHorizontalBox)
		+ SHorizontalBox::Slot()
		.AutoWidth()
		[
			SNew(SBox)
			.MinDesiredWidth(MinDesiredWidth)
			[
				SNew(STextComboBox)
				.OptionsSource(&BaseTextureNames)
				.OnSelectionChanged(this, &FFbxImportUIDetails::OnDiffuseTextureColor)
				.InitiallySelectedItem(BaseTextureNames[InitialSelect])
			]
		]
	];

	// base normal properties
	InitialSelect = FindString(BaseTextureNames, ImportUI->TextureImportData->BaseNormalTextureName);
	InitialSelect = InitialSelect == INDEX_NONE ? 0 : InitialSelect; // default to the empty string located at index 0
	MaterialCategory.AddCustomRow(LOCTEXT("BaseNormalTextureProperty", "Base Normal Texture Property")).NameContent()
	[
		SNew(STextBlock)
		.Text(LOCTEXT("BaseNormalTextureProperty", "Base Normal Texture Property"))
		.Font(IDetailLayoutBuilder::GetDetailFont())
	]
	.ValueContent()
	.MaxDesiredWidth(Row.ValueWidget.MaxWidth)
	[
		SNew(SHorizontalBox)
		+ SHorizontalBox::Slot()
		.AutoWidth()
		[
			SNew(SBox)
			.MinDesiredWidth(MinDesiredWidth)
			[
				SNew(STextComboBox)
				.OptionsSource(&BaseTextureNames)
				.OnSelectionChanged(this, &FFbxImportUIDetails::OnNormalTextureColor)
				.InitiallySelectedItem(BaseTextureNames[InitialSelect])
			]
		]
	];

	// base emissive color properties, only used when there is no texture in the emissive map
	InitialSelect = FindString(BaseColorNames, ImportUI->TextureImportData->BaseEmissiveColorName);
	InitialSelect = InitialSelect == INDEX_NONE ? 0 : InitialSelect; // default to the empty string located at index 0
	MaterialCategory.AddCustomRow(LOCTEXT("BaseEmissiveColorProperty", "Base Emissive Color Property"))
	.NameContent()
	[
		SNew(STextBlock)
		.Text(LOCTEXT("BaseEmissiveColorProperty", "Base Emissive Color Property"))
		.Font(IDetailLayoutBuilder::GetDetailFont())
	]
	.ValueContent()
	.MaxDesiredWidth(Row.ValueWidget.MaxWidth)
	[
		SNew(SHorizontalBox)
		+ SHorizontalBox::Slot()
		.AutoWidth()
		[
			SNew(SBox)
			.MinDesiredWidth(MinDesiredWidth)
			[
				SNew(STextComboBox)
				.OptionsSource(&BaseColorNames)
				.ToolTip(SNew(SToolTip).Text(LOCTEXT("BaseEmissiveColorFBXImportToolTip", "When there is no emissive texture in the imported material this emissive color property will be used to fill a contant color value instead.")))
				.OnSelectionChanged(this, &FFbxImportUIDetails::OnEmissiveColor)
				.InitiallySelectedItem(BaseColorNames[InitialSelect])
			]
		]
	];

	// base emmisive properties
	InitialSelect = FindString(BaseTextureNames, ImportUI->TextureImportData->BaseEmmisiveTextureName);
	InitialSelect = InitialSelect == INDEX_NONE ? 0 : InitialSelect; // default to the empty string located at index 0
	MaterialCategory.AddCustomRow(LOCTEXT("BaseEmmisiveTextureProperty", "Base Emmisive Texture Property")).NameContent()
	[
		SNew(STextBlock)
		.Text(LOCTEXT("BaseEmmisiveTextureProperty", "Base Emmisive Texture Property"))
		.Font(IDetailLayoutBuilder::GetDetailFont())
	]
	.ValueContent()
	.MaxDesiredWidth(Row.ValueWidget.MaxWidth)
	[
		SNew(SHorizontalBox)
		+ SHorizontalBox::Slot()
		.AutoWidth()
		[
			SNew(SBox)
			.MinDesiredWidth(MinDesiredWidth)
			[
				SNew(STextComboBox)
				.OptionsSource(&BaseTextureNames)
				.OnSelectionChanged(this, &FFbxImportUIDetails::OnEmmisiveTextureColor)
				.InitiallySelectedItem(BaseTextureNames[InitialSelect])
			]
		]
	];

	// base specular properties
	InitialSelect = FindString(BaseTextureNames, ImportUI->TextureImportData->BaseSpecularTextureName);
	InitialSelect = InitialSelect == INDEX_NONE ? 0 : InitialSelect; // default to the empty string located at index 0
	MaterialCategory.AddCustomRow(LOCTEXT("BaseSpecularTextureProperty", "Base Specular Texture Property")).NameContent()
	[
		SNew(STextBlock)
		.Text(LOCTEXT("BaseSpecularTextureProperty", "Base Specular Texture Property"))
		.Font(IDetailLayoutBuilder::GetDetailFont())
	]
	.ValueContent()
	.MaxDesiredWidth(Row.ValueWidget.MaxWidth)
	[
		SNew(SHorizontalBox)
		+ SHorizontalBox::Slot()
		.AutoWidth()
		[
			SNew(SBox)
			.MinDesiredWidth(MinDesiredWidth)
			[
				SNew(STextComboBox)
				.OptionsSource(&BaseTextureNames)
				.OnSelectionChanged(this, &FFbxImportUIDetails::OnSpecularTextureColor)
				.InitiallySelectedItem(BaseTextureNames[InitialSelect])
			]
		]
	];
}

void FFbxImportUIDetails::SetStaticMeshLODGroupWidget(IDetailPropertyRow& PropertyRow, const TSharedPtr<IPropertyHandle>& Handle)
{
	TSharedPtr<SWidget> NameWidget;
	TSharedPtr<SWidget> ValueWidget;
	FDetailWidgetRow Row;
	PropertyRow.GetDefaultWidgets(NameWidget, ValueWidget, Row);

	FName InitialValue;
	ensure(Handle->GetValue(InitialValue) == FPropertyAccess::Success);
	int32 GroupIndex = LODGroupNames.Find(InitialValue);
	if (GroupIndex == INDEX_NONE && LODGroupNames.Num() > 0)
	{
		GroupIndex = 0;
	}
	check(GroupIndex != INDEX_NONE);
	StaticMeshLODGroupPropertyHandle = Handle;
	TWeakPtr<IPropertyHandle> HandlePtr = Handle;

	const bool bShowChildren = true;
	PropertyRow.CustomWidget(bShowChildren)
		.NameContent()
		.MinDesiredWidth(Row.NameWidget.MinWidth)
		.MaxDesiredWidth(Row.NameWidget.MaxWidth)
		[
			NameWidget.ToSharedRef()
		]
		.ValueContent()
		.MinDesiredWidth(Row.ValueWidget.MinWidth)
		.MaxDesiredWidth(Row.ValueWidget.MaxWidth)
		.VAlign(VAlign_Center)
		[
			SNew(STextComboBox)
			.Font(IDetailLayoutBuilder::GetDetailFont())
			.OptionsSource(&LODGroupOptions)
			.InitiallySelectedItem(LODGroupOptions[GroupIndex])
			.OnSelectionChanged(this, &FFbxImportUIDetails::OnLODGroupChanged, HandlePtr)
		];
}

void FFbxImportUIDetails::OnLODGroupChanged(TSharedPtr<FString> NewValue, ESelectInfo::Type SelectInfo, TWeakPtr<IPropertyHandle> HandlePtr)
{
	TSharedPtr<IPropertyHandle> Handle = HandlePtr.Pin();
	if (Handle.IsValid())
	{
		int32 GroupIndex = LODGroupOptions.Find(NewValue);
		check(GroupIndex != INDEX_NONE);
		ensure(Handle->SetValue(LODGroupNames[GroupIndex]) == FPropertyAccess::Success);
	}
}

bool FFbxImportUIDetails::GetVertexOverrideColorEnabledState() const
{
	uint8 VertexColorImportOption;
	check(VertexColorImportOptionHandle.IsValid())
	ensure(VertexColorImportOptionHandle->GetValue(VertexColorImportOption) == FPropertyAccess::Success);

	return (VertexColorImportOption == EVertexColorImportOption::Override);
}

void FFbxImportUIDetails::CollectChildPropertiesRecursive(TSharedPtr<IPropertyHandle> Node, TArray<TSharedPtr<IPropertyHandle>>& OutProperties)
{
	uint32 NodeNumChildren = 0;
	Node->GetNumChildren(NodeNumChildren);

	for(uint32 ChildIdx = 0 ; ChildIdx < NodeNumChildren ; ++ChildIdx)
	{
		TSharedPtr<IPropertyHandle> ChildHandle = Node->GetChildHandle(ChildIdx);
		CollectChildPropertiesRecursive(ChildHandle, OutProperties);

		if(ChildHandle->GetProperty())
		{
			OutProperties.AddUnique(ChildHandle);
		}
	}
}

bool FFbxImportUIDetails::IsImportTypeMetaDataValid(EFBXImportType& ImportType, FString& MetaData)
{
	TArray<FString> Types;
	MetaData.ParseIntoArray(Types, TEXT("|"), 1);
	switch(ImportType)
	{
		case FBXIT_StaticMesh:
			return Types.Contains(TEXT("StaticMesh")) || Types.Contains(TEXT("Mesh"));
		case FBXIT_SkeletalMesh:
			return Types.Contains(TEXT("SkeletalMesh")) || Types.Contains(TEXT("Mesh"));
		case FBXIT_Animation:
			return Types.Contains(TEXT("Animation"));
		default:
			return false;
	}
}

void FFbxImportUIDetails::ImportAutoComputeLodDistancesChanged()
{
	//We need to update the LOD distance UI
	RefreshCustomDetail();
}

void FFbxImportUIDetails::ValidateLodSettingsChanged(int32 MemberID)
{
	//This feature is supported only for staticmesh
	if (ImportUI->MeshTypeToImport != FBXIT_StaticMesh)
	{
		return;
	}

	if (ImportUI->MinimumLodNumber < 0 || ImportUI->MinimumLodNumber >= MAX_STATIC_MESH_LODS)
	{
		ImportUI->MinimumLodNumber = FMath::Clamp<int32>(ImportUI->MinimumLodNumber, 0, MAX_STATIC_MESH_LODS -1);
	}
	if (ImportUI->LodNumber < 0 || ImportUI->LodNumber >= MAX_STATIC_MESH_LODS)
	{
		ImportUI->LodNumber = FMath::Clamp<int32>(ImportUI->LodNumber, 0, MAX_STATIC_MESH_LODS);
	}

	if (ImportUI->LodNumber > 0 && ImportUI->MinimumLodNumber >= ImportUI->LodNumber)
	{
		ImportUI->MinimumLodNumber = FMath::Clamp<int32>(ImportUI->MinimumLodNumber, 0, ImportUI->LodNumber - 1);
	}
	
	if (!ImportUI->bAutoComputeLodDistances && MemberID == LodNumberID)
	{
		RefreshCustomDetail();
	}
}

void FFbxImportUIDetails::ImportMaterialsChanged()
{
	//We need to update the Base Material UI
	RefreshCustomDetail();
}

void FFbxImportUIDetails::MeshImportModeChanged()
{
	ImportUI->SetMeshTypeToImport();
	RefreshCustomDetail();
}

void FFbxImportUIDetails::ImportMeshToggleChanged()
{
	if(ImportUI->bImportMesh)
	{
		ImportUI->SetMeshTypeToImport();
	}
	else
	{
		ImportUI->MeshTypeToImport = FBXIT_Animation;
	}
	RefreshCustomDetail();
}

void FFbxImportUIDetails::BaseMaterialChanged()
{
	RefreshCustomDetail();
}

void FFbxImportUIDetails::OnBaseColor(TSharedPtr<FString> Selection, ESelectInfo::Type SelectInfo) {
	ImportUI->TextureImportData->BaseColorName = *Selection.Get();
}
void FFbxImportUIDetails::OnDiffuseTextureColor(TSharedPtr<FString> Selection, ESelectInfo::Type SelectInfo) {
	ImportUI->TextureImportData->BaseDiffuseTextureName = *Selection.Get();
}
void FFbxImportUIDetails::OnNormalTextureColor(TSharedPtr<FString> Selection, ESelectInfo::Type SelectInfo) {
	ImportUI->TextureImportData->BaseNormalTextureName = *Selection.Get();
}
void FFbxImportUIDetails::OnEmmisiveTextureColor(TSharedPtr<FString> Selection, ESelectInfo::Type SelectInfo) {
	ImportUI->TextureImportData->BaseEmmisiveTextureName = *Selection.Get();
}
void FFbxImportUIDetails::OnEmissiveColor(TSharedPtr<FString> Selection, ESelectInfo::Type SelectInfo) {
	ImportUI->TextureImportData->BaseEmissiveColorName = *Selection.Get();
}
void FFbxImportUIDetails::OnSpecularTextureColor(TSharedPtr<FString> Selection, ESelectInfo::Type SelectInfo) {
	ImportUI->TextureImportData->BaseSpecularTextureName = *Selection.Get();
}

FReply FFbxImportUIDetails::ShowConflictDialog(ConflictDialogType DialogType)
{
	if (DialogType == Conflict_Material)
	{
		ImportUI->OnShowMaterialConflictDialog.ExecuteIfBound();
	}
	else if (DialogType == Conflict_Skeleton)
	{
		ImportUI->OnShowSkeletonConflictDialog.ExecuteIfBound();
	}
	return FReply::Handled();
}

#undef LOCTEXT_NAMESPACE<|MERGE_RESOLUTION|>--- conflicted
+++ resolved
@@ -307,13 +307,6 @@
 			}
 		}
 	}
-<<<<<<< HEAD
-=======
-	else if (ImportType != FBXIT_StaticMesh)
-	{
-		DetailBuilder.HideCategory(FName(TEXT("LodSettings")));
-	}
->>>>>>> 837a15cb
 
 	if(ImportType != FBXIT_Animation)
 	{
@@ -492,11 +485,7 @@
 
 	// Material Category
 	IDetailCategoryBuilder& MaterialCategory = DetailBuilder.EditCategory("Material");
-<<<<<<< HEAD
-	if(ImportUI->bIsReimport || ImportType == FBXIT_Animation)
-=======
-	if(ImportType == FBXIT_Animation || bImportRigOnly)
->>>>>>> 837a15cb
+	if(ImportUI->bIsReimport || ImportType == FBXIT_Animation || bImportRigOnly)
 	{
 		// hide the material category
 		DetailBuilder.HideCategory("Material");
