// Copyright Epic Games, Inc. All Rights Reserved.

#include "ActorDetails.h"
#include "Engine/EngineBaseTypes.h"
#include "Engine/Level.h"
#include "UObject/UnrealType.h"
#include "GameFramework/Actor.h"
#include "Modules/ModuleManager.h"
#include "Misc/PackageName.h"
#include "Misc/MessageDialog.h"
#include "Widgets/SNullWidget.h"
#include "Widgets/DeclarativeSyntaxSupport.h"
#include "Widgets/SBoxPanel.h"
#include "Framework/Application/SlateApplication.h"
#include "Textures/SlateIcon.h"
#include "Framework/Commands/UIAction.h"
#include "Framework/Commands/UICommandList.h"
#include "Widgets/Layout/SBorder.h"
#include "Widgets/Images/SImage.h"
#include "Widgets/Text/STextBlock.h"
#include "Widgets/Layout/SBox.h"
#include "ToolMenus.h"
#include "Widgets/Input/SButton.h"
#include "Widgets/Input/SComboButton.h"
#include "EditorStyleSet.h"
#include "Engine/Blueprint.h"
#include "Engine/Brush.h"
#include "Editor/UnrealEdEngine.h"
#include "GameFramework/Volume.h"
#include "GameFramework/WorldSettings.h"
#include "Components/BillboardComponent.h"
#include "Engine/BlueprintGeneratedClass.h"
#include "Engine/Selection.h"
#include "EditorModeManager.h"
#include "EditorModes.h"
#include "UnrealEdGlobals.h"
#include "DetailLayoutBuilder.h"
#include "DetailWidgetRow.h"
#include "DetailCategoryBuilder.h"
#include "IDetailsView.h"
#include "Editor/Layers/Public/LayersModule.h"
#include "LevelEditor.h"
#include "ClassViewerModule.h"
#include "ClassViewerFilter.h"
#include "Kismet2/KismetEditorUtilities.h"
#include "EdGraphSchema_K2.h"
#include "ComponentTransformDetails.h"
#include "Widgets/SToolTip.h"
#include "IDocumentation.h"
#include "Engine/BrushShape.h"
#include "ActorDetailsDelegates.h"
#include "EditorCategoryUtils.h"
#include "Widgets/Input/SHyperlink.h"
#include "ObjectEditorUtils.h"
#include "ScopedTransaction.h"

#define LOCTEXT_NAMESPACE "ActorDetails"

FExtendActorDetails OnExtendActorDetails;

TSharedRef<IDetailCustomization> FActorDetails::MakeInstance()
{
	return MakeShared<FActorDetails>();
}

FActorDetails::~FActorDetails()
{
}

void FActorDetails::CustomizeDetails( IDetailLayoutBuilder& DetailLayout )
{
	// Get the list of hidden categories
	TArray<FString> HideCategories;
	if (DetailLayout.GetBaseClass())
	{
		FEditorCategoryUtils::GetClassHideCategories(DetailLayout.GetBaseClass(), HideCategories);
	}

	// These details only apply when adding an instance of the actor in a level
	if (!DetailLayout.HasClassDefaultObject() && DetailLayout.GetDetailsView() && DetailLayout.GetDetailsView()->GetSelectedActorInfo().NumSelected > 0)
	{
		// Build up a list of unique blueprints in the selection set (recording the first actor in the set for each one)
		TMap<UBlueprint*, UObject*> UniqueBlueprints;

		// Per level Actor Counts
		TMap<ULevel*, int32> ActorsPerLevelCount;

		bool bHasBillboardComponent = false;
		const TArray< TWeakObjectPtr<UObject> >& SelectedObjects = DetailLayout.GetSelectedObjects();
		for (int32 ObjectIndex = 0; ObjectIndex < SelectedObjects.Num(); ++ObjectIndex)
		{
			AActor* Actor = Cast<AActor>( SelectedObjects[ObjectIndex].Get() );

			if (Actor != NULL)
			{
				// Store the selected actors for use later. Its fine to do this when CustomizeDetails is called because if the selected actors changes, CustomizeDetails will be called again on a new instance
				// and our current resource would be destroyed.
				SelectedActors.Add( Actor );

				// Record the level that contains this actor and increment it's actor count
				ULevel* Level = Actor->GetLevel();
				if (Level != NULL)
				{
					int32& ActorCountForThisLevel = ActorsPerLevelCount.FindOrAdd(Level);
					++ActorCountForThisLevel;
				}

				// Add to the unique blueprint map if the actor is generated from a blueprint
				if (UBlueprint* Blueprint = Cast<UBlueprint>(Actor->GetClass()->ClassGeneratedBy))
				{
					if (!UniqueBlueprints.Find(Blueprint))
					{
						UniqueBlueprints.Add(Blueprint, Actor);
					}
				}

				if (!bHasBillboardComponent)
				{
					bHasBillboardComponent = Actor->FindComponentByClass<UBillboardComponent>() != NULL;
				}
			}
		}

		if (!bHasBillboardComponent)
		{
			// Actor billboard scale is not relevant if the actor doesn't have a billboard component
			DetailLayout.HideProperty( GET_MEMBER_NAME_CHECKED(AActor, SpriteScale) );
		}

		if (!HideCategories.Contains(TEXT("Transform")))
		{
			AddTransformCategory(DetailLayout);
		}
		
		if (!HideCategories.Contains(TEXT("Actor")))
		{
			AddActorCategory(DetailLayout, ActorsPerLevelCount);
		}

		OnExtendActorDetails.Broadcast(DetailLayout, FGetSelectedActors::CreateSP(this, &FActorDetails::GetSelectedActors));
	}

	TSharedPtr<IPropertyHandle> PrimaryTickProperty = DetailLayout.GetProperty(GET_MEMBER_NAME_CHECKED(AActor, PrimaryActorTick));

	// Defaults only show tick properties
	if (DetailLayout.HasClassDefaultObject() && !HideCategories.Contains(TEXT("Tick")))
	{
		// Note: the category is renamed to differentiate between 
		IDetailCategoryBuilder& TickCategory = DetailLayout.EditCategory("Tick", LOCTEXT("TickCategoryName", "Actor Tick") );

		TickCategory.AddProperty(PrimaryTickProperty->GetChildHandle(GET_MEMBER_NAME_CHECKED(FTickFunction, bStartWithTickEnabled)));
		TickCategory.AddProperty(PrimaryTickProperty->GetChildHandle(GET_MEMBER_NAME_CHECKED(FTickFunction, TickInterval)));
		TickCategory.AddProperty(PrimaryTickProperty->GetChildHandle(GET_MEMBER_NAME_CHECKED(FTickFunction, bTickEvenWhenPaused)), EPropertyLocation::Advanced);
		TickCategory.AddProperty(PrimaryTickProperty->GetChildHandle(GET_MEMBER_NAME_CHECKED(FTickFunction, bAllowTickOnDedicatedServer)), EPropertyLocation::Advanced);
		TickCategory.AddProperty(PrimaryTickProperty->GetChildHandle(GET_MEMBER_NAME_CHECKED(FTickFunction, TickGroup)), EPropertyLocation::Advanced);
	}

	PrimaryTickProperty->MarkHiddenByCustomization();
}

void FActorDetails::OnConvertActor(UClass* ChosenClass)
{
	if (ChosenClass)
	{
		// Check each selected actor's pointer.
		TArray<AActor*> SelectedActorsRaw;
		for (int32 i=0; i<SelectedActors.Num(); i++)
		{
			if (SelectedActors[i].IsValid())
			{
				SelectedActorsRaw.Add(SelectedActors[i].Get());
			}
		}

		// If there are valid pointers, convert the actors.
		if (SelectedActorsRaw.Num())
		{
			// Dismiss the menu BEFORE converting actors as it can refresh the details panel and if the menu is still open
			// it will be parented to an invalid actor details widget
			FSlateApplication::Get().DismissAllMenus();

			GEditor->ConvertActors(SelectedActorsRaw, ChosenClass, TSet<FString>(), true);
		}
	}
}

class FConvertToClassFilter : public IClassViewerFilter
{
public:
	/** All classes in this set will be allowed. */
	TSet< const UClass* > AllowedClasses;

	/** All classes in this set will be disallowed. */
	TSet< const UClass* > DisallowedClasses;

	/** Allowed ChildOf relationship. */
	TSet< const UClass* > AllowedChildOfRelationship;

	virtual bool IsClassAllowed(const FClassViewerInitializationOptions& InInitOptions, const UClass* InClass, TSharedRef< FClassViewerFilterFuncs > InFilterFuncs ) override
	{
		EFilterReturn::Type eState = InFilterFuncs->IfInClassesSet(AllowedClasses, InClass);
		if(eState == EFilterReturn::NoItems)
		{
			eState = InFilterFuncs->IfInChildOfClassesSet(AllowedChildOfRelationship, InClass);
		}

		// As long as it has not failed to be on an allowed list, check if it is on a disallowed list.
		if(eState == EFilterReturn::Passed)
		{
			eState = InFilterFuncs->IfInClassesSet(DisallowedClasses, InClass);

			// If it passes, it's on the disallowed list, so we do not want it.
			if(eState == EFilterReturn::Passed)
			{
				return false;
			}
			else
			{
				return true;
			}
		}

		return false;
	}

	virtual bool IsUnloadedClassAllowed(const FClassViewerInitializationOptions& InInitOptions, const TSharedRef< const IUnloadedBlueprintData > InUnloadedClassData, TSharedRef< FClassViewerFilterFuncs > InFilterFuncs) override
	{
		EFilterReturn::Type eState = InFilterFuncs->IfInClassesSet(AllowedClasses, InUnloadedClassData);
		if(eState == EFilterReturn::NoItems)
		{
			eState = InFilterFuncs->IfInChildOfClassesSet(AllowedChildOfRelationship, InUnloadedClassData);
		}

		// As long as it has not failed to be on an allowed list, check if it is on a disallowed list.
		if(eState == EFilterReturn::Passed)
		{
			eState = InFilterFuncs->IfInClassesSet(DisallowedClasses, InUnloadedClassData);

			// If it passes, it's on the disallowed list, so we do not want it.
			if(eState == EFilterReturn::Passed)
			{
				return false;
			}
			else
			{
				return true;
			}
		}

		return false;
	}
};

UClass* FActorDetails::GetConversionRoot( UClass* InCurrentClass ) const
{
	UClass* ParentClass = InCurrentClass;

	while(ParentClass)
	{
		if( ParentClass->GetBoolMetaData(FName(TEXT("IsConversionRoot"))) )
		{
			break;
		}
		ParentClass = ParentClass->GetSuperClass();
	}

	return ParentClass;
}

void FActorDetails::CreateClassPickerConvertActorFilter(const TWeakObjectPtr<AActor> ConvertActor, class FClassViewerInitializationOptions* ClassPickerOptions)
{
	// Shouldn't ever be overwriting an already established filter
	check( ConvertActor.IsValid() )
	check( ClassPickerOptions != NULL && !ClassPickerOptions->ClassFilter.IsValid() )
	TSharedPtr<FConvertToClassFilter> Filter = MakeShareable(new FConvertToClassFilter);
	ClassPickerOptions->ClassFilter = Filter;

	UClass* ConvertClass = ConvertActor->GetClass();
	UClass* RootConversionClass = GetConversionRoot(ConvertClass);

	if(RootConversionClass)
	{
		Filter->AllowedChildOfRelationship.Add(RootConversionClass);
	}

	// Never convert to the same class
	Filter->DisallowedClasses.Add(ConvertClass);

	if( ConvertActor->IsA<ABrush>() )
	{
		// Volumes cannot be converted to brushes or brush shapes or the abstract type
		Filter->DisallowedClasses.Add(ABrush::StaticClass());
		Filter->DisallowedClasses.Add(ABrushShape::StaticClass());
		Filter->DisallowedClasses.Add(AVolume::StaticClass());
	}
}


TSharedRef<SWidget> FActorDetails::OnGetConvertContent()
{
	// Build a class picker widget

	// Fill in options
	FClassViewerInitializationOptions Options;

	Options.bShowUnloadedBlueprints = true;
	Options.bIsActorsOnly = true;
	Options.bIsPlaceableOnly = true;

	// All selected actors are of the same class, so just need to use one to generate the filter
	if ( SelectedActors.Num() > 0 )
	{
		CreateClassPickerConvertActorFilter(SelectedActors.Top(), &Options);
	}

	Options.Mode = EClassViewerMode::ClassPicker;
	Options.DisplayMode = EClassViewerDisplayMode::ListView;

	TSharedRef<SWidget> ClassPicker = FModuleManager::LoadModuleChecked<FClassViewerModule>("ClassViewer").CreateClassViewer(Options, FOnClassPicked::CreateSP(this, &FActorDetails::OnConvertActor));

	return
		SNew(SBox)
		.WidthOverride(280)
		.MaxDesiredHeight(500)
		[
			ClassPicker
		];
}

EVisibility FActorDetails::GetConvertMenuVisibility() const
{
	return GLevelEditorModeTools().EnsureNotInMode(FBuiltinEditorModes::EM_InterpEdit) ?
		EVisibility::Visible :
		EVisibility::Collapsed;
}

TSharedRef<SWidget> FActorDetails::MakeConvertMenu( const FSelectedActorInfo& SelectedActorInfo )
{
	UClass* RootConversionClass = GetConversionRoot(SelectedActorInfo.SelectionClass);
	return
		SNew(SComboButton)
		.ContentPadding(2)
		.IsEnabled(RootConversionClass != NULL)
		.Visibility(this, &FActorDetails::GetConvertMenuVisibility)
		.OnGetMenuContent(this, &FActorDetails::OnGetConvertContent)
		.ButtonContent()
		[
			SNew(STextBlock)
			.Text(LOCTEXT("SelectAType", "Select a Type"))
			.Font(IDetailLayoutBuilder::GetDetailFont())
		];

}

void FActorDetails::OnNarrowSelectionSetToSpecificLevel( TWeakObjectPtr<ULevel> LevelToNarrowInto )
{
	if (ULevel* RequiredLevel = LevelToNarrowInto.Get())
	{
		// Remove any selected objects that aren't in the specified level
		TArray<AActor*> ActorsToDeselect;
		for ( TArray< TWeakObjectPtr<AActor> >::TConstIterator Iter(SelectedActors); Iter; ++Iter)
		{ 
			if( (*Iter).IsValid() )
			{
				AActor* Actor = (*Iter).Get();
				if (!Actor->IsIn(RequiredLevel))
				{
					ActorsToDeselect.Add(Actor);
				}
			}
		}

		for (TArray<AActor*>::TIterator DeselectIt(ActorsToDeselect); DeselectIt; ++DeselectIt)
		{
			AActor* Actor = *DeselectIt;
			GEditor->SelectActor(Actor, /*bSelected=*/ false, /*bNotify=*/ false);
		}

		// Tell the editor selection status was changed.
		GEditor->NoteSelectionChange();
	}
}

bool FActorDetails::IsActorValidForLevelScript() const
{
	AActor* Actor = GEditor->GetSelectedActors()->GetTop<AActor>();
	return FKismetEditorUtilities::IsActorValidForLevelScript(Actor);
}

FReply FActorDetails::FindSelectedActorsInLevelScript()
{
	GUnrealEd->FindSelectedActorsInLevelScript();
	return FReply::Handled();
};

bool FActorDetails::AreAnySelectedActorsInLevelScript() const
{
	return GUnrealEd->AreAnySelectedActorsInLevelScript();
};

/** Util to create a menu for events we can add for the selected actor */
TSharedRef<SWidget> FActorDetails::MakeEventOptionsWidgetFromSelection()
{
	UToolMenus* ToolMenus = UToolMenus::Get();
	static const FName MenuName("DetailCustomizations.EventOptions");
	if (!ToolMenus->IsMenuRegistered(MenuName))
	{
		ToolMenus->RegisterMenu(MenuName);
	}

	FToolMenuContext Context;
	UToolMenu* Menu = ToolMenus->GenerateMenu(MenuName, Context);
	AActor* Actor = SelectedActors[0].Get();
	FKismetEditorUtilities::AddLevelScriptEventOptionsForActor(Menu, SelectedActors[0], true, true, false);
	return ToolMenus->GenerateWidget(Menu);
}


void FActorDetails::AddLayersCategory( IDetailLayoutBuilder& DetailBuilder )
{
	if( !FModuleManager::Get().IsModuleLoaded( TEXT("Layers") ) )
	{
		return;
	}

	FLayersModule& LayersModule = FModuleManager::LoadModuleChecked< FLayersModule >( TEXT("Layers") );

	const FText LayerCategory = LOCTEXT("LayersCategory", "Layers");

	DetailBuilder.EditCategory( "Layers", LayerCategory, ECategoryPriority::Uncommon )
	.AddCustomRow( FText::GetEmpty() )
	[
		LayersModule.CreateLayerCloud( SelectedActors )
	];
}

void FActorDetails::AddTransformCategory( IDetailLayoutBuilder& DetailBuilder )
{
	const FSelectedActorInfo& SelectedActorInfo = DetailBuilder.GetDetailsView()->GetSelectedActorInfo();

	bool bAreBrushesSelected = SelectedActorInfo.bHaveBrush;
	bool bIsOnlyWorldPropsSelected =  SelectedActors.Num() == 1 && SelectedActors[0].IsValid() && SelectedActors[0]->IsA<AWorldSettings>();
	bool bLacksRootComponent = SelectedActors[0].IsValid() && (SelectedActors[0]->GetRootComponent()==NULL);

	// Don't show the Transform details if the only actor selected is world properties, or if they have no RootComponent
	if ( bIsOnlyWorldPropsSelected || bLacksRootComponent )
	{
		return;
	}
	
	TSharedRef<FComponentTransformDetails> TransformDetails = MakeShareable( new FComponentTransformDetails( DetailBuilder.GetSelectedObjects(), SelectedActorInfo, DetailBuilder ) );

	IDetailCategoryBuilder& TransformCategory = DetailBuilder.EditCategory( "TransformCommon", LOCTEXT("TransformCommonCategory", "Transform"), ECategoryPriority::Transform );

	TransformCategory.AddCustomBuilder( TransformDetails );
}

namespace ActorDetailsUtil
{
	constexpr int32 MultipleValuesIndicator = 2;

	FText GetActorPackagingModeText(int32 Mode)
	{
		switch (Mode)
		{
			// false: internal
		case 0:
			return LOCTEXT("InternalActorPackaging", "Internal");
			// true: external
		case 1:
			return LOCTEXT("ExternalActorPackaging", "External");
		case MultipleValuesIndicator:
			return LOCTEXT("MultipleValues", "Multiple Values");
		default:
			return LOCTEXT("InternalActorPackaging", "Internal");
		}
	}
}

void FActorDetails::AddActorCategory( IDetailLayoutBuilder& DetailBuilder, const TMap<ULevel*, int32>& ActorsPerLevelCount )
{		
	FLevelEditorModule& LevelEditor = FModuleManager::GetModuleChecked<FLevelEditorModule>( TEXT("LevelEditor") );

	const FLevelEditorCommands& Commands = LevelEditor.GetLevelEditorCommands();
	TSharedRef<const FUICommandList> CommandBindings = LevelEditor.GetGlobalLevelEditorActions();

	const FSelectedActorInfo& SelectedActorInfo = DetailBuilder.GetDetailsView()->GetSelectedActorInfo();
	TSharedPtr<SVerticalBox> LevelBox;

	IDetailCategoryBuilder& ActorCategory = DetailBuilder.EditCategory("Actor", FText::GetEmpty(), ECategoryPriority::Uncommon );


#if 1
	// Create the info buttons per level
	for ( auto LevelIt( ActorsPerLevelCount.CreateConstIterator() ); LevelIt; ++LevelIt)
	{
		ULevel* Level = LevelIt.Key();
		int32 SelectedActorCountInLevel = LevelIt.Value();
		
		// Get a description of the level
		FText LevelDescription = FText::FromString( FPackageName::GetShortName( Level->GetOutermost()->GetFName() ) );
		if (Level == Level->OwningWorld->PersistentLevel)
		{
			LevelDescription = NSLOCTEXT("UnrealEd", "PersistentLevel", "Persistent Level");
		}

		// Create a description and tooltip for the actor count/selection hyperlink
		const FText ActorCountDescription = FText::Format( LOCTEXT("SelectedActorsInOneLevel", "{0} selected in"), FText::AsNumber( SelectedActorCountInLevel ) );

		const FText Tooltip = FText::Format( LOCTEXT("SelectedActorsHyperlinkTooltip", "Narrow the selection set to just the actors in {0}"), LevelDescription);

		// Create the row for this level
		TWeakObjectPtr<ULevel> WeakLevelPtr = Level;

		ActorCategory.AddCustomRow( LOCTEXT("SelectionFilter", "Selected") )
		.NameContent()
		[
			SNew(SHyperlink)
				.Style(FEditorStyle::Get(), "HoverOnlyHyperlink")
				.OnNavigate( this, &FActorDetails::OnNarrowSelectionSetToSpecificLevel, WeakLevelPtr )
				.Text(ActorCountDescription)
				.TextStyle(FEditorStyle::Get(), "DetailsView.HyperlinkStyle")
				.ToolTipText(Tooltip)
		]
		.ValueContent()
		[
			SNew(STextBlock)
				.Text(LevelDescription)
				.Font( IDetailLayoutBuilder::GetDetailFont() )
		];

	}
#endif

	// Convert Actor Menu
	// WorldSettings should never convert to another class type
	if( SelectedActorInfo.SelectionClass != AWorldSettings::StaticClass() && SelectedActorInfo.HasConvertableAsset() )
	{
		ActorCategory.AddCustomRow( LOCTEXT("ConvertMenu", "Convert") )
		.NameContent()
		[
			SNew(STextBlock)
			.Text(LOCTEXT("ConvertActor", "Convert Actor"))
			.ToolTipText(LOCTEXT("ConvertActor_ToolTip", "Convert actors to different types"))
			.Font(IDetailLayoutBuilder::GetDetailFont())
		]
		.ValueContent()
		[
			MakeConvertMenu( SelectedActorInfo )
		];
	}

	// WorldSettings should not be packaged externally
	if (SelectedActorInfo.SelectionClass != AWorldSettings::StaticClass())
	{
			// Actor Packaging Mode
		auto OnGetMenuContent = [=]() -> TSharedRef<SWidget> {
			FMenuBuilder MenuBuilder(true, nullptr);
			MenuBuilder.AddMenuEntry(ActorDetailsUtil::GetActorPackagingModeText(0), FText(), FSlateIcon(), FExecuteAction::CreateSP(this, &FActorDetails::OnActorPackagingModeChanged, false));
			MenuBuilder.AddMenuEntry(ActorDetailsUtil::GetActorPackagingModeText(1), FText(), FSlateIcon(), FExecuteAction::CreateSP(this, &FActorDetails::OnActorPackagingModeChanged, true));
			return MenuBuilder.MakeWidget();
		};

		ActorCategory.AddCustomRow( LOCTEXT("ActorPackagingModeRow", "ActorPackagingMode"), true)
			.NameContent()
			[
				SNew(STextBlock)
				.Text(LOCTEXT("ActorPackagingMode", "Packaging Mode"))
<<<<<<< HEAD
				.ToolTipText(LOCTEXT("ActorPackagingMode_ToolTip", "Change the actor packaging mode. This will indicate if the actor is packaged alongside its level or in an external package."))
=======
				.ToolTipText(LOCTEXT("ActorPackagingMode_ToolTip", "Change the actor packaging mode. This will indicate if the actor is packaged alongside the its level or in an external package."))
>>>>>>> 3ecbc206
				.Font(IDetailLayoutBuilder::GetDetailFont())
			]
			.ValueContent()
			[
				SNew(SComboButton)
				.ContentPadding(2)
				.OnGetMenuContent_Lambda(OnGetMenuContent)
				.IsEnabled(this, &FActorDetails::IsActorPackagingModeEditable)
				.ButtonContent()
				[
					SNew(STextBlock)
					.Text(this, &FActorDetails::GetCurrentActorPackagingMode)
					.Font(IDetailLayoutBuilder::GetDetailFont())
				]
			];
	}
}

bool FActorDetails::IsActorPackagingModeEditable() const
{
	for (TWeakObjectPtr<AActor> Actor : SelectedActors)
	{
		if (Actor.IsValid() && Actor->GetLevel())
		{
			if (!Actor->GetLevel()->CanConvertActorToExternalPackaging(Actor.Get()))
			{
				return false;
			}
		}
	}
	return true;
}

FText FActorDetails::GetCurrentActorPackagingMode() const
{
	int32 PackagingMode = -1;
	for (TWeakObjectPtr<AActor> Actor : SelectedActors)
	{
		if (Actor.IsValid())
		{
			// If loading strategy is `Count` initialize it, otherwise set it to `None` if different between selected actors
			PackagingMode = PackagingMode == -1 ? (int32)Actor->IsPackageExternal() : (PackagingMode != (int32)Actor->IsPackageExternal() ? ActorDetailsUtil::MultipleValuesIndicator : PackagingMode);
		}
	}
	return ActorDetailsUtil::GetActorPackagingModeText(PackagingMode);
}

void FActorDetails::OnActorPackagingModeChanged(bool bExternal)
{
	// Validate all actors are in a saved map
	TArray<AActor*> ActorsToConvert;
	for (TWeakObjectPtr<AActor> Actor : SelectedActors)
	{
		if (Actor.IsValid() && Actor->GetLevel())
		{
			ULevel* Level = Actor->GetLevel();
			UPackage* LevelPackage = Level->GetOutermost();
			FString LevelName = LevelPackage->GetName();
			if (LevelPackage == GetTransientPackage()
				|| LevelPackage->HasAnyFlags(RF_Transient)
				|| !FPackageName::IsValidLongPackageName(LevelName))
			{
				FText Message = FText::Format(LOCTEXT("ActorPackagingModeSaveMap", "You need to save level {0} before changing packaging mode on its actors."), FText::FromString(LevelName));
				FMessageDialog::Open(EAppMsgType::Ok, Message);
				return;
			}
			else if (Level->CanConvertActorToExternalPackaging(Actor.Get()))
			{
				ActorsToConvert.Add(Actor.Get());
			}
			else
			{
				UE_LOG(LogLevel, Warning, TEXT("Can't convert %s to external packaging."), *Actor->GetName());
			}
		}
	}

	FScopedTransaction Transaction(LOCTEXT("ActorSetPackageExternal", "Change Actors Assigned Package"));
	for (AActor* Actor : ActorsToConvert)
	{
		Actor->SetPackageExternal(bExternal);
	}
}

const TArray< TWeakObjectPtr<AActor> >& FActorDetails::GetSelectedActors() const
{
	return SelectedActors;
}

#undef LOCTEXT_NAMESPACE<|MERGE_RESOLUTION|>--- conflicted
+++ resolved
@@ -52,6 +52,7 @@
 #include "EditorCategoryUtils.h"
 #include "Widgets/Input/SHyperlink.h"
 #include "ObjectEditorUtils.h"
+#include "Misc/MessageDialog.h"
 #include "ScopedTransaction.h"
 
 #define LOCTEXT_NAMESPACE "ActorDetails"
@@ -566,11 +567,7 @@
 			[
 				SNew(STextBlock)
 				.Text(LOCTEXT("ActorPackagingMode", "Packaging Mode"))
-<<<<<<< HEAD
 				.ToolTipText(LOCTEXT("ActorPackagingMode_ToolTip", "Change the actor packaging mode. This will indicate if the actor is packaged alongside its level or in an external package."))
-=======
-				.ToolTipText(LOCTEXT("ActorPackagingMode_ToolTip", "Change the actor packaging mode. This will indicate if the actor is packaged alongside the its level or in an external package."))
->>>>>>> 3ecbc206
 				.Font(IDetailLayoutBuilder::GetDetailFont())
 			]
 			.ValueContent()
