// Copyright 1998-2016 Epic Games, Inc. All Rights Reserved.

#include "LandscapeEditorPrivatePCH.h"
#include "ObjectTools.h"
#include "ScopedTransaction.h"
#include "LandscapeStreamingProxy.h"
#include "LandscapeEdit.h"
#include "LandscapeRender.h"
#include "LandscapeDataAccess.h"
#include "LandscapeSplineProxies.h"
#include "Editor/PropertyEditor/Public/PropertyEditorModule.h"
#include "LandscapeEdModeTools.h"
#include "InstancedFoliageActor.h"
#include "ComponentReregisterContext.h"
#include "PhysicalMaterials/PhysicalMaterial.h"
#include "Materials/MaterialExpressionLandscapeVisibilityMask.h"

#define LOCTEXT_NAMESPACE "Landscape"

class FLandscapeToolStrokeSelect : public FLandscapeToolStrokeBase
{
	bool bInitializedComponentInvert;
	bool bComponentInvert;

public:
	FLandscapeToolStrokeSelect(FEdModeLandscape* InEdMode, FEditorViewportClient* InViewportClient, const FLandscapeToolTarget& InTarget)
		: FLandscapeToolStrokeBase(InEdMode, InViewportClient, InTarget)
		, bInitializedComponentInvert(false)
		, Cache(InTarget)
	{
	}

	void Apply(FEditorViewportClient* ViewportClient, FLandscapeBrush* Brush, const ULandscapeEditorObject* UISettings, const TArray<FLandscapeToolInteractorPosition>& InteractorPositions)
	{
		if (LandscapeInfo)
		{
			LandscapeInfo->Modify();

			// Invert when holding Shift
			bool bInvert = InteractorPositions[InteractorPositions.Num() - 1].bModifierPressed;

			if (Brush->GetBrushType() == ELandscapeBrushType::Component)
			{
				// TODO - only retrieve bounds as we don't need the data
				const FLandscapeBrushData BrushInfo = Brush->ApplyBrush(InteractorPositions);
				if (!BrushInfo)
				{
					return;
				}

				int32 X1, Y1, X2, Y2;
				BrushInfo.GetInclusiveBounds(X1, Y1, X2, Y2);

				// Shrink bounds by 1,1 to avoid GetComponentsInRegion picking up extra components on all sides due to the overlap between components
				TSet<ULandscapeComponent*> NewComponents;
				LandscapeInfo->GetComponentsInRegion(X1 + 1, Y1 + 1, X2 - 1, Y2 - 1, NewComponents);

				if (!bInitializedComponentInvert)
				{
					// Get the component under the mouse location. Copied from FLandscapeBrushComponent::ApplyBrush()
					const float MouseX = InteractorPositions[0].Position.X;
					const float MouseY = InteractorPositions[0].Position.Y;
					const int32 MouseComponentIndexX = (MouseX >= 0.0f) ? FMath::FloorToInt(MouseX / LandscapeInfo->ComponentSizeQuads) : FMath::CeilToInt(MouseX / LandscapeInfo->ComponentSizeQuads);
					const int32 MouseComponentIndexY = (MouseY >= 0.0f) ? FMath::FloorToInt(MouseY / LandscapeInfo->ComponentSizeQuads) : FMath::CeilToInt(MouseY / LandscapeInfo->ComponentSizeQuads);
					ULandscapeComponent* MouseComponent = LandscapeInfo->XYtoComponentMap.FindRef(FIntPoint(MouseComponentIndexX, MouseComponentIndexY));

					if (MouseComponent != nullptr)
					{
						bComponentInvert = LandscapeInfo->GetSelectedComponents().Contains(MouseComponent);
					}
					else
					{
						bComponentInvert = false;
					}

					bInitializedComponentInvert = true;
				}

				bInvert = bComponentInvert;

				TSet<ULandscapeComponent*> NewSelection;
				if (bInvert)
				{
					NewSelection = LandscapeInfo->GetSelectedComponents().Difference(NewComponents);
				}
				else
				{
					NewSelection = LandscapeInfo->GetSelectedComponents().Union(NewComponents);
				}

				LandscapeInfo->Modify();
				LandscapeInfo->UpdateSelectedComponents(NewSelection);

				// Update Details tab with selection
				TArray<UObject*> Objects;
				Objects.Reset(NewSelection.Num());
				for (auto It = NewSelection.CreateConstIterator(); It; ++It)
				{
					Objects.Add(*It);
				}
				FPropertyEditorModule& PropertyModule = FModuleManager::Get().LoadModuleChecked<FPropertyEditorModule>(TEXT("PropertyEditor"));
				PropertyModule.UpdatePropertyViews(Objects);
			}
			else // Select various shape regions
			{
				const FLandscapeBrushData BrushInfo = Brush->ApplyBrush(InteractorPositions);
				if (!BrushInfo)
				{
					return;
				}

				int32 X1, Y1, X2, Y2;
				BrushInfo.GetInclusiveBounds(X1, Y1, X2, Y2);

				// Tablet pressure
				float Pressure = ViewportClient->Viewport->IsPenActive() ? ViewportClient->Viewport->GetTabletPressure() : 1.0f;

				Cache.CacheData(X1, Y1, X2, Y2);
				TArray<uint8> Data;
				Cache.GetCachedData(X1, Y1, X2, Y2, Data);

				TSet<ULandscapeComponent*> NewComponents;
				LandscapeInfo->GetComponentsInRegion(X1, Y1, X2, Y2, NewComponents);
				LandscapeInfo->UpdateSelectedComponents(NewComponents, false);

				for (int32 Y = BrushInfo.GetBounds().Min.Y; Y < BrushInfo.GetBounds().Max.Y; Y++)
				{
					const float* BrushScanline = BrushInfo.GetDataPtr(FIntPoint(0, Y));
					uint8* DataScanline = Data.GetData() + (Y - Y1) * (X2 - X1 + 1) + (0 - X1);

					for (int32 X = BrushInfo.GetBounds().Min.X; X < BrushInfo.GetBounds().Max.X; X++)
					{
						const FIntPoint Key = ALandscape::MakeKey(X, Y);
						const float BrushValue = BrushScanline[X];

						if (BrushValue > 0.0f && LandscapeInfo->IsValidPosition(X, Y))
						{
							float PaintValue = BrushValue * UISettings->ToolStrength * Pressure;
							float Value = DataScanline[X] / 255.0f;
							checkSlow(FMath::IsNearlyEqual(Value, LandscapeInfo->SelectedRegion.FindRef(Key), 1 / 255.0f));
							if (bInvert)
							{
								Value = FMath::Max(Value - PaintValue, 0.0f);
							}
							else
							{
								Value = FMath::Min(Value + PaintValue, 1.0f);
							}
							if (Value > 0.0f)
							{
								LandscapeInfo->SelectedRegion.Add(Key, Value);
							}
							else
							{
								LandscapeInfo->SelectedRegion.Remove(Key);
							}

							DataScanline[X] = FMath::Clamp<int32>(FMath::RoundToInt(Value * 255), 0, 255);
						}
					}
				}

				Cache.SetCachedData(X1, Y1, X2, Y2, Data);
				Cache.Flush();
			}
		}
	}

protected:
	FLandscapeDataCache Cache;
};

// 
// FLandscapeToolSelect
//
template<class TStrokeClass>
class FLandscapeToolSelect : public FLandscapeToolBase<TStrokeClass>
{
public:
	FLandscapeToolSelect(FEdModeLandscape* InEdMode)
		: FLandscapeToolBase<TStrokeClass>(InEdMode)
	{
	}

	virtual const TCHAR* GetToolName() override { return TEXT("Select"); }
	virtual FText GetDisplayName() override { return NSLOCTEXT("UnrealEd", "LandscapeMode_Selection", "Component Selection"); };
	virtual void SetEditRenderType() override { GLandscapeEditRenderMode = ELandscapeEditRenderMode::SelectComponent | (GLandscapeEditRenderMode & ELandscapeEditRenderMode::BitMaskForMask); }
	virtual bool SupportsMask() override { return false; }

<<<<<<< HEAD
	virtual ELandscapeToolType GetToolType() override { return ELandscapeToolType::Mask; }
=======
//
// FLandscapeToolMask
//
class FLandscapeToolStrokeMask : public FLandscapeToolStrokeBase
{
public:
	FLandscapeToolStrokeMask(FEdModeLandscape* InEdMode, FEditorViewportClient* InViewportClient, const FLandscapeToolTarget& InTarget)
		: FLandscapeToolStrokeBase(InEdMode, InViewportClient, InTarget)
		, Cache(InTarget)
	{
	}

	void Apply(FEditorViewportClient* ViewportClient, FLandscapeBrush* Brush, const ULandscapeEditorObject* UISettings, const TArray<FLandscapeToolMousePosition>& MousePositions)
	{
		if (LandscapeInfo)
		{
			LandscapeInfo->Modify();

			// Invert when holding Shift
			bool bInvert = MousePositions[MousePositions.Num() - 1].bShiftDown;

			const FLandscapeBrushData BrushInfo = Brush->ApplyBrush(MousePositions);
			if (!BrushInfo)
			{
				return;
			}

			int32 X1, Y1, X2, Y2;
			BrushInfo.GetInclusiveBounds(X1, Y1, X2, Y2);

			// Tablet pressure
			float Pressure = ViewportClient->Viewport->IsPenActive() ? ViewportClient->Viewport->GetTabletPressure() : 1.0f;

			Cache.CacheData(X1, Y1, X2, Y2);
			TArray<uint8> Data;
			Cache.GetCachedData(X1, Y1, X2, Y2, Data);

			TSet<ULandscapeComponent*> NewComponents;
			LandscapeInfo->GetComponentsInRegion(X1, Y1, X2, Y2, NewComponents);
			LandscapeInfo->UpdateSelectedComponents(NewComponents, false);

			for (int32 Y = BrushInfo.GetBounds().Min.Y; Y < BrushInfo.GetBounds().Max.Y; Y++)
			{
				const float* BrushScanline = BrushInfo.GetDataPtr(FIntPoint(0, Y));
				uint8* DataScanline = Data.GetData() + (Y - Y1) * (X2 - X1 + 1) + (0 - X1);

				for (int32 X = BrushInfo.GetBounds().Min.X; X < BrushInfo.GetBounds().Max.X; X++)
				{
					const FIntPoint Key = FIntPoint(X, Y);
					const float BrushValue = BrushScanline[X];

					if (BrushValue > 0.0f && LandscapeInfo->IsValidPosition(X, Y))
					{
						float PaintValue = BrushValue * UISettings->ToolStrength * Pressure;
						float Value = DataScanline[X] / 255.0f;
						checkSlow(FMath::IsNearlyEqual(Value, LandscapeInfo->SelectedRegion.FindRef(Key), 1 / 255.0f));
						if (bInvert)
						{
							Value = FMath::Max(Value - PaintValue, 0.0f);
						}
						else
						{
							Value = FMath::Min(Value + PaintValue, 1.0f);
						}
						if (Value > 0.0f)
						{
							LandscapeInfo->SelectedRegion.Add(Key, Value);
						}
						else
						{
							LandscapeInfo->SelectedRegion.Remove(Key);
						}

						DataScanline[X] = FMath::Clamp<int32>(FMath::RoundToInt(Value * 255), 0, 255);
					}
				}
			}

			Cache.SetCachedData(X1, Y1, X2, Y2, Data);
			Cache.Flush();
		}
	}

protected:
	FLandscapeDataCache Cache;
>>>>>>> f354211c
};

template<class TStrokeClass>
class FLandscapeToolMask : public FLandscapeToolSelect<TStrokeClass>
{
public:
	FLandscapeToolMask(FEdModeLandscape* InEdMode)
		: FLandscapeToolSelect<TStrokeClass>(InEdMode)
	{
	}

	virtual const TCHAR* GetToolName() override { return TEXT("Mask"); }
	virtual FText GetDisplayName() override { return NSLOCTEXT("UnrealEd", "LandscapeMode_Mask", "Region Selection"); };
	virtual void SetEditRenderType() override { GLandscapeEditRenderMode = ELandscapeEditRenderMode::SelectRegion | (GLandscapeEditRenderMode & ELandscapeEditRenderMode::BitMaskForMask); }
	virtual bool SupportsMask() override { return true; }
};

class FLandscapeToolStrokeVisibility : public FLandscapeToolStrokeBase
{
public:
	FLandscapeToolStrokeVisibility(FEdModeLandscape* InEdMode, FEditorViewportClient* InViewportClient, const FLandscapeToolTarget& InTarget)
		: FLandscapeToolStrokeBase(InEdMode, InViewportClient, InTarget)
		, Cache(InTarget)
	{
	}

	void Apply(FEditorViewportClient* ViewportClient, FLandscapeBrush* Brush, const ULandscapeEditorObject* UISettings, const TArray<FLandscapeToolInteractorPosition>& InteractorPositions)
	{
		if (LandscapeInfo)
		{
			LandscapeInfo->Modify();
			// Get list of verts to update
			FLandscapeBrushData BrushInfo = Brush->ApplyBrush(InteractorPositions);
			if (!BrushInfo)
			{
				return;
			}

			int32 X1, Y1, X2, Y2;
			BrushInfo.GetInclusiveBounds(X1, Y1, X2, Y2);

			// Invert when holding Shift
			bool bInvert = InteractorPositions[InteractorPositions.Num() - 1].bModifierPressed;

			// Tablet pressure
			float Pressure = ViewportClient->Viewport->IsPenActive() ? ViewportClient->Viewport->GetTabletPressure() : 1.0f;

			Cache.CacheData(X1, Y1, X2, Y2);
			TArray<uint8> Data;
			Cache.GetCachedData(X1, Y1, X2, Y2, Data);

			for (int32 Y = BrushInfo.GetBounds().Min.Y; Y < BrushInfo.GetBounds().Max.Y; Y++)
			{
				const float* BrushScanline = BrushInfo.GetDataPtr(FIntPoint(0, Y));
				uint8* DataScanline = Data.GetData() + (Y - Y1) * (X2 - X1 + 1) + (0 - X1);

				for (int32 X = BrushInfo.GetBounds().Min.X; X < BrushInfo.GetBounds().Max.X; X++)
				{
					const float BrushValue = BrushScanline[X];

					if (BrushValue > 0.0f)
					{
						uint8 Value = bInvert ? 0 : 255; // Just on and off for visibility, for masking...
						DataScanline[X] = Value;
					}
				}
			}

			Cache.SetCachedData(X1, Y1, X2, Y2, Data);
			Cache.Flush();
		}
	}

protected:
	FLandscapeVisCache Cache;
};

// 
// FLandscapeToolVisibility
//
class FLandscapeToolVisibility : public FLandscapeToolBase<FLandscapeToolStrokeVisibility>
{
public:
	FLandscapeToolVisibility(FEdModeLandscape* InEdMode)
		: FLandscapeToolBase<FLandscapeToolStrokeVisibility>(InEdMode)
	{
	}

	virtual bool BeginTool(FEditorViewportClient* ViewportClient, const FLandscapeToolTarget& InTarget, const FVector& InHitLocation, const UViewportInteractor* Interactor = nullptr) override
	{
		ALandscapeProxy* Proxy = InTarget.LandscapeInfo->GetLandscapeProxy();
		UMaterialInterface* HoleMaterial = Proxy->GetLandscapeHoleMaterial();
		if (!HoleMaterial)
		{
			HoleMaterial = Proxy->GetLandscapeMaterial();
		}
		if (!HoleMaterial->GetMaterial()->HasAnyExpressionsInMaterialAndFunctionsOfType<UMaterialExpressionLandscapeVisibilityMask>())
		{
			FMessageDialog::Open(EAppMsgType::Ok,
				LOCTEXT("LandscapeVisibilityMaskMissing", "You must add a \"Landscape Visibility Mask\" node to your material before you can paint visibility."));
			return false;
		}

		return FLandscapeToolBase<FLandscapeToolStrokeVisibility>::BeginTool(ViewportClient, InTarget, InHitLocation);
	}

	virtual const TCHAR* GetToolName() override { return TEXT("Visibility"); }
	virtual FText GetDisplayName() override { return NSLOCTEXT("UnrealEd", "LandscapeMode_Visibility", "Visibility"); };

	virtual void SetEditRenderType() override { GLandscapeEditRenderMode = ELandscapeEditRenderMode::None | (GLandscapeEditRenderMode & ELandscapeEditRenderMode::BitMaskForMask); }
	virtual bool SupportsMask() override { return false; }

	virtual ELandscapeToolTargetTypeMask::Type GetSupportedTargetTypes() override
	{
		return ELandscapeToolTargetTypeMask::Visibility;
	}
};

class FLandscapeToolStrokeMoveToLevel : public FLandscapeToolStrokeBase
{
public:
	FLandscapeToolStrokeMoveToLevel(FEdModeLandscape* InEdMode, FEditorViewportClient* InViewportClient, const FLandscapeToolTarget& InTarget)
		: FLandscapeToolStrokeBase(InEdMode, InViewportClient, InTarget)
	{
	}

	void Apply(FEditorViewportClient* ViewportClient, FLandscapeBrush* Brush, const ULandscapeEditorObject* UISettings, const TArray<FLandscapeToolInteractorPosition>& InteractorPositions)
	{
		ALandscape* Landscape = LandscapeInfo ? LandscapeInfo->LandscapeActor.Get() : nullptr;

		if (Landscape)
		{
			Landscape->Modify();
			LandscapeInfo->Modify();

			TArray<UObject*> RenameObjects;
			FString MsgBoxList;

			// Check the Physical Material is same package with Landscape
			if (Landscape->DefaultPhysMaterial && Landscape->DefaultPhysMaterial->GetOutermost() == Landscape->GetOutermost())
			{
				//FMessageDialog::Open( EAppMsgType::Ok, NSLOCTEXT("UnrealEd", "LandscapePhyMaterial_Warning", "Landscape's DefaultPhysMaterial is in the same package as the Landscape Actor. To support streaming levels, you must move the PhysicalMaterial to another package.") );
				RenameObjects.AddUnique(Landscape->DefaultPhysMaterial);
				MsgBoxList += Landscape->DefaultPhysMaterial->GetPathName();
				MsgBoxList += FString::Printf(TEXT("\n"));
			}

			// Check the LayerInfoObjects are same package with Landscape
			for (int32 i = 0; i < LandscapeInfo->Layers.Num(); ++i)
			{
				ULandscapeLayerInfoObject* LayerInfo = LandscapeInfo->Layers[i].LayerInfoObj;
				if (LayerInfo && LayerInfo->GetOutermost() == Landscape->GetOutermost())
				{
					RenameObjects.AddUnique(LayerInfo);
					MsgBoxList += LayerInfo->GetPathName();
					MsgBoxList += FString::Printf(TEXT("\n"));
				}
			}

			auto SelectedComponents = LandscapeInfo->GetSelectedComponents();
			bool bBrush = false;
			if (!SelectedComponents.Num())
			{
				// Get list of verts to update
				// TODO - only retrieve bounds as we don't need the data
				FLandscapeBrushData BrushInfo = Brush->ApplyBrush(InteractorPositions);
				if (!BrushInfo)
				{
					return;
				}

				int32 X1, Y1, X2, Y2;
				BrushInfo.GetInclusiveBounds(X1, Y1, X2, Y2);

				// Shrink bounds by 1,1 to avoid GetComponentsInRegion picking up extra components on all sides due to the overlap between components
				LandscapeInfo->GetComponentsInRegion(X1 + 1, Y1 + 1, X2 - 1, Y2 - 1, SelectedComponents);
				bBrush = true;
			}

			check(ViewportClient->GetScene());
			UWorld* World = ViewportClient->GetScene()->GetWorld();
			check(World);
			if (SelectedComponents.Num())
			{
				bool bIsAllCurrentLevel = true;
				for (ULandscapeComponent* Component : SelectedComponents)
				{
					if (Component->GetLandscapeProxy()->GetLevel() != World->GetCurrentLevel())
					{
						bIsAllCurrentLevel = false;
					}
				}

				if (bIsAllCurrentLevel)
				{
					// Need to fix double WM
					if (!bBrush)
					{
						// Remove Selection
						LandscapeInfo->ClearSelectedRegion(true);
					}
					return;
				}

				for (ULandscapeComponent* Component : SelectedComponents)
				{
					UMaterialInterface* LandscapeMaterial = Component->GetLandscapeMaterial();
					if (LandscapeMaterial && LandscapeMaterial->GetOutermost() == Component->GetOutermost())
					{
						RenameObjects.AddUnique(LandscapeMaterial);
						MsgBoxList += Component->GetName() + TEXT("'s ") + LandscapeMaterial->GetPathName();
						MsgBoxList += FString::Printf(TEXT("\n"));
						//It.RemoveCurrent();
					}
				}

				if (RenameObjects.Num())
				{
					if (FMessageDialog::Open(EAppMsgType::OkCancel,
						FText::Format(
						NSLOCTEXT("UnrealEd", "LandscapeMoveToStreamingLevel_SharedResources", "The following items must be moved out of the persistent level and into a package that can be shared between multiple levels:\n\n{0}"),
						FText::FromString(MsgBoxList))))
					{
						FString Path = Landscape->GetOutermost()->GetName() + TEXT("_sharedassets/");
						bool bSucceed = ObjectTools::RenameObjects(RenameObjects, false, TEXT(""), Path);
						if (!bSucceed)
						{
							FMessageDialog::Open(EAppMsgType::Ok, NSLOCTEXT("UnrealEd", "LandscapeMoveToStreamingLevel_RenameFailed", "Move To Streaming Level did not succeed because shared resources could not be moved to a new package."));
							return;
						}
					}
					else
					{
						return;
					}
				}

				FScopedSlowTask SlowTask(0, LOCTEXT("BeginMovingLandscapeComponentsToCurrentLevelTask", "Moving Landscape components to current level"));
				SlowTask.MakeDialogDelayed(10); // show slow task dialog after 10 seconds

				LandscapeInfo->SortSelectedComponents();
				const int32 ComponentSizeVerts = Landscape->NumSubsections * (Landscape->SubsectionSizeQuads + 1);
				const int32 NeedHeightmapSize = 1 << FMath::CeilLogTwo(ComponentSizeVerts);

				TSet<ALandscapeProxy*> SelectProxies;
				TSet<ULandscapeComponent*> TargetSelectedComponents;
				TArray<ULandscapeHeightfieldCollisionComponent*> TargetSelectedCollisionComponents;
				for (ULandscapeComponent* Component : SelectedComponents)
				{
					SelectProxies.Add(Component->GetLandscapeProxy());
					if (Component->GetLandscapeProxy()->GetOuter() != World->GetCurrentLevel())
					{
						TargetSelectedComponents.Add(Component);
					}

					ULandscapeHeightfieldCollisionComponent* CollisionComp = Component->CollisionComponent.Get();
					SelectProxies.Add(CollisionComp->GetLandscapeProxy());
					if (CollisionComp->GetLandscapeProxy()->GetOuter() != World->GetCurrentLevel())
					{
						TargetSelectedCollisionComponents.Add(CollisionComp);
					}
				}

				// Check which ones are need for height map change
				TSet<UTexture2D*> OldHeightmapTextures;
				for (ULandscapeComponent* Component : TargetSelectedComponents)
				{
					Component->Modify();
					OldHeightmapTextures.Add(Component->HeightmapTexture);
				}

				// Need to split all the component which share Heightmap with selected components
				TMap<ULandscapeComponent*, bool> HeightmapUpdateComponents;
				HeightmapUpdateComponents.Reserve(TargetSelectedComponents.Num() * 4); // worst case
				for (ULandscapeComponent* Component : TargetSelectedComponents)
				{
					// Search neighbor only
					const int32 SearchX = Component->HeightmapTexture->Source.GetSizeX() / NeedHeightmapSize - 1;
					const int32 SearchY = Component->HeightmapTexture->Source.GetSizeY() / NeedHeightmapSize - 1;
					const FIntPoint ComponentBase = Component->GetSectionBase() / Component->ComponentSizeQuads;

					for (int32 Y = -SearchY; Y <= SearchY; ++Y)
					{
						for (int32 X = -SearchX; X <= SearchX; ++X)
						{
							ULandscapeComponent* const Neighbor = LandscapeInfo->XYtoComponentMap.FindRef(ComponentBase + FIntPoint(X, Y));
							if (Neighbor && Neighbor->HeightmapTexture == Component->HeightmapTexture && !HeightmapUpdateComponents.Contains(Neighbor))
							{
								Neighbor->Modify();
								bool bNeedsMoveToCurrentLevel = TargetSelectedComponents.Contains(Neighbor);
								HeightmapUpdateComponents.Add(Neighbor, bNeedsMoveToCurrentLevel);
							}
						}
					}
				}

				// Changing Heightmap format for selected components
				for (const auto& HeightmapUpdateComponentPair : HeightmapUpdateComponents)
				{
					ALandscape::SplitHeightmap(HeightmapUpdateComponentPair.Key, HeightmapUpdateComponentPair.Value);
				}

				// Delete if it is no referenced textures...
				for (UTexture2D* Texture : OldHeightmapTextures)
				{
					Texture->SetFlags(RF_Transactional);
					Texture->Modify();
					Texture->MarkPackageDirty();
					Texture->ClearFlags(RF_Standalone);
				}

				ALandscapeProxy* LandscapeProxy = LandscapeInfo->GetCurrentLevelLandscapeProxy(false);
				if (!LandscapeProxy)
				{
					LandscapeProxy = World->SpawnActor<ALandscapeStreamingProxy>();
					// copy shared properties to this new proxy
					LandscapeProxy->GetSharedProperties(Landscape);

					// set proxy location
					// by default first component location
					ULandscapeComponent* FirstComponent = *TargetSelectedComponents.CreateConstIterator();
					LandscapeProxy->GetRootComponent()->SetWorldLocationAndRotation(FirstComponent->GetComponentLocation(), FirstComponent->GetComponentRotation());
					LandscapeProxy->LandscapeSectionOffset = FirstComponent->GetSectionBase();

					// Hide(unregister) the new landscape if owning level currently in hidden state
					if (LandscapeProxy->GetLevel()->bIsVisible == false)
					{
						LandscapeProxy->UnregisterAllComponents();
					}
				}

				for (ALandscapeProxy* Proxy : SelectProxies)
				{
					Proxy->Modify();
				}

				LandscapeProxy->Modify();
				LandscapeProxy->MarkPackageDirty();

				// Handle XY-offset textures (these don't need splitting, as they aren't currently shared between components like heightmaps/weightmaps can be)
				for (ULandscapeComponent* Component : TargetSelectedComponents)
				{
					if (Component->XYOffsetmapTexture)
					{
						Component->XYOffsetmapTexture->Modify();
						Component->XYOffsetmapTexture->Rename(nullptr, LandscapeProxy->GetOutermost());
					}
				}

				// Change Weight maps...
				{
					FLandscapeEditDataInterface LandscapeEdit(LandscapeInfo);
					for (ULandscapeComponent* Component : TargetSelectedComponents)
					{
						int32 TotalNeededChannels = Component->WeightmapLayerAllocations.Num();
						int32 CurrentLayer = 0;
						TArray<UTexture2D*> NewWeightmapTextures;

						// Code from ULandscapeComponent::ReallocateWeightmaps
						// Move to other channels left
						while (TotalNeededChannels > 0)
						{
							// UE_LOG(LogLandscape, Log, TEXT("Still need %d channels"), TotalNeededChannels);

							UTexture2D* CurrentWeightmapTexture = nullptr;
							FLandscapeWeightmapUsage* CurrentWeightmapUsage = nullptr;

							if (TotalNeededChannels < 4)
							{
								// UE_LOG(LogLandscape, Log, TEXT("Looking for nearest"));

								// see if we can find a suitable existing weightmap texture with sufficient channels
								int32 BestDistanceSquared = MAX_int32;
								for (auto& WeightmapUsagePair : LandscapeProxy->WeightmapUsageMap)
								{
									FLandscapeWeightmapUsage* TryWeightmapUsage = &WeightmapUsagePair.Value;
									if (TryWeightmapUsage->FreeChannelCount() >= TotalNeededChannels)
									{
										// See if this candidate is closer than any others we've found
										for (int32 ChanIdx = 0; ChanIdx < 4; ChanIdx++)
										{
											if (TryWeightmapUsage->ChannelUsage[ChanIdx] != nullptr)
											{
												int32 TryDistanceSquared = (TryWeightmapUsage->ChannelUsage[ChanIdx]->GetSectionBase() - Component->GetSectionBase()).SizeSquared();
												if (TryDistanceSquared < BestDistanceSquared)
												{
													CurrentWeightmapTexture = WeightmapUsagePair.Key;
													CurrentWeightmapUsage = TryWeightmapUsage;
													BestDistanceSquared = TryDistanceSquared;
												}
											}
										}
									}
								}
							}

							bool NeedsUpdateResource = false;
							// No suitable weightmap texture
							if (CurrentWeightmapTexture == nullptr)
							{
								Component->MarkPackageDirty();

								// Weightmap is sized the same as the component
								int32 WeightmapSize = (Component->SubsectionSizeQuads + 1) * Component->NumSubsections;

								// We need a new weightmap texture
								CurrentWeightmapTexture = LandscapeProxy->CreateLandscapeTexture(WeightmapSize, WeightmapSize, TEXTUREGROUP_Terrain_Weightmap, TSF_BGRA8);
								// Alloc dummy mips
								Component->CreateEmptyTextureMips(CurrentWeightmapTexture);
								CurrentWeightmapTexture->PostEditChange();

								// Store it in the usage map
								CurrentWeightmapUsage = &LandscapeProxy->WeightmapUsageMap.Add(CurrentWeightmapTexture, FLandscapeWeightmapUsage());

								// UE_LOG(LogLandscape, Log, TEXT("Making a new texture %s"), *CurrentWeightmapTexture->GetName());
							}

							NewWeightmapTextures.Add(CurrentWeightmapTexture);

							for (int32 ChanIdx = 0; ChanIdx < 4 && TotalNeededChannels > 0; ChanIdx++)
							{
								// UE_LOG(LogLandscape, Log, TEXT("Finding allocation for layer %d"), CurrentLayer);

								if (CurrentWeightmapUsage->ChannelUsage[ChanIdx] == nullptr)
								{
									// Use this allocation
									FWeightmapLayerAllocationInfo& AllocInfo = Component->WeightmapLayerAllocations[CurrentLayer];

									if (AllocInfo.WeightmapTextureIndex == 255)
									{
										// New layer - zero out the data for this texture channel
										LandscapeEdit.ZeroTextureChannel(CurrentWeightmapTexture, ChanIdx);
									}
									else
									{
										UTexture2D* OldWeightmapTexture = Component->WeightmapTextures[AllocInfo.WeightmapTextureIndex];

										// Copy the data
										LandscapeEdit.CopyTextureChannel(CurrentWeightmapTexture, ChanIdx, OldWeightmapTexture, AllocInfo.WeightmapTextureChannel);
										LandscapeEdit.ZeroTextureChannel(OldWeightmapTexture, AllocInfo.WeightmapTextureChannel);

										// Remove the old allocation
										FLandscapeWeightmapUsage* OldWeightmapUsage = Component->GetLandscapeProxy()->WeightmapUsageMap.Find(OldWeightmapTexture);
										OldWeightmapUsage->ChannelUsage[AllocInfo.WeightmapTextureChannel] = nullptr;
									}

									// Assign the new allocation
									CurrentWeightmapUsage->ChannelUsage[ChanIdx] = Component;
									AllocInfo.WeightmapTextureIndex = NewWeightmapTextures.Num() - 1;
									AllocInfo.WeightmapTextureChannel = ChanIdx;
									CurrentLayer++;
									TotalNeededChannels--;
								}
							}
						}

						// Replace the weightmap textures
						Component->WeightmapTextures = NewWeightmapTextures;

						// Update the mipmaps for the textures we edited
						for (UTexture2D* WeightmapTexture : Component->WeightmapTextures)
						{
							FLandscapeTextureDataInfo* WeightmapDataInfo = LandscapeEdit.GetTextureDataInfo(WeightmapTexture);

							int32 NumMips = WeightmapTexture->Source.GetNumMips();
							TArray<FColor*> WeightmapTextureMipData;
							WeightmapTextureMipData.AddUninitialized(NumMips);
							for (int32 MipIdx = 0; MipIdx < NumMips; MipIdx++)
							{
								WeightmapTextureMipData[MipIdx] = (FColor*)WeightmapDataInfo->GetMipData(MipIdx);
							}

							ULandscapeComponent::UpdateWeightmapMips(Component->NumSubsections, Component->SubsectionSizeQuads, WeightmapTexture, WeightmapTextureMipData, 0, 0, MAX_int32, MAX_int32, WeightmapDataInfo);
						}
					}
					// Need to Repacking all the Weight map (to make it packed well...)
					Landscape->RemoveInvalidWeightmaps();
				}

				// Move the components to the Proxy actor
				// This does not use the MoveSelectedActorsToCurrentLevel path as there is no support to only move certain components.
				for (ULandscapeComponent* Component :TargetSelectedComponents)
				{
					// Need to move or recreate all related data (Height map, Weight map, maybe collision components, allocation info)
					Component->GetLandscapeProxy()->LandscapeComponents.Remove(Component);
					Component->UnregisterComponent();
					Component->DetachFromComponent(FDetachmentTransformRules::KeepWorldTransform);
					Component->InvalidateLightingCache();
					Component->Rename(nullptr, LandscapeProxy);
					LandscapeProxy->LandscapeComponents.Add(Component);
					Component->AttachToComponent(LandscapeProxy->GetRootComponent(), FAttachmentTransformRules::KeepWorldTransform);
					
					// clear transient mobile data
					Component->MobileDataSourceHash.Invalidate();
					Component->MobileMaterialInterface = nullptr;
					Component->MobileWeightNormalmapTexture = nullptr;
					
					Component->UpdateMaterialInstances();

					FFormatNamedArguments Args;
					Args.Add(TEXT("ComponentName"), FText::FromString(Component->GetName()));
				}

				for (ULandscapeHeightfieldCollisionComponent* Component : TargetSelectedCollisionComponents)
				{
					// Need to move or recreate all related data (Height map, Weight map, maybe collision components, allocation info)

					Component->GetLandscapeProxy()->CollisionComponents.Remove(Component);
					Component->UnregisterComponent();
					Component->DetachFromComponent(FDetachmentTransformRules::KeepWorldTransform);
					Component->Rename(nullptr, LandscapeProxy);
					LandscapeProxy->CollisionComponents.Add(Component);
					Component->AttachToComponent(LandscapeProxy->GetRootComponent(), FAttachmentTransformRules::KeepWorldTransform);

					// Move any foliage associated
					AInstancedFoliageActor::MoveInstancesForComponentToCurrentLevel(Component);

					FFormatNamedArguments Args;
					Args.Add(TEXT("ComponentName"), FText::FromString(Component->GetName()));
				}

				GEditor->SelectNone(false, true);
				GEditor->SelectActor(LandscapeProxy, true, false, true);

				GEditor->SelectNone(false, true);

				// Register our new components if destination landscape is registered in scene 
				if (LandscapeProxy->GetRootComponent()->IsRegistered())
				{
					LandscapeProxy->RegisterAllComponents();
				}

				for (ALandscapeProxy* Proxy : SelectProxies)
				{
					if (Proxy->GetRootComponent()->IsRegistered())
					{
						Proxy->RegisterAllComponents();
					}
				}

				//Landscape->bLockLocation = (LandscapeInfo->XYtoComponentMap.Num() != Landscape->LandscapeComponents.Num());

				// Remove Selection
				LandscapeInfo->ClearSelectedRegion(true);

				//EdMode->SetMaskEnable(Landscape->SelectedRegion.Num());
			}
		}
	}
};

// 
// FLandscapeToolMoveToLevel
//
class FLandscapeToolMoveToLevel : public FLandscapeToolBase<FLandscapeToolStrokeMoveToLevel>
{
public:
	FLandscapeToolMoveToLevel(FEdModeLandscape* InEdMode)
		: FLandscapeToolBase<FLandscapeToolStrokeMoveToLevel>(InEdMode)
	{
	}

	virtual const TCHAR* GetToolName() override { return TEXT("MoveToLevel"); }
	virtual FText GetDisplayName() override { return NSLOCTEXT("UnrealEd", "LandscapeMode_MoveToLevel", "Move to Streaming Level"); };

	virtual void SetEditRenderType() override { GLandscapeEditRenderMode = ELandscapeEditRenderMode::SelectComponent | (GLandscapeEditRenderMode & ELandscapeEditRenderMode::BitMaskForMask); }
	virtual bool SupportsMask() override { return false; }
};


class FLandscapeToolStrokeAddComponent : public FLandscapeToolStrokeBase
{
public:
	FLandscapeToolStrokeAddComponent(FEdModeLandscape* InEdMode, FEditorViewportClient* InViewportClient, const FLandscapeToolTarget& InTarget)
		: FLandscapeToolStrokeBase(InEdMode, InViewportClient, InTarget)
		, HeightCache(InTarget)
		, XYOffsetCache(InTarget)
	{
	}

	virtual ~FLandscapeToolStrokeAddComponent()
	{
		// We flush here so here ~FXYOffsetmapAccessor can safely lock the heightmap data to update bounds
		HeightCache.Flush();
		XYOffsetCache.Flush();
	}

	virtual void Apply(FEditorViewportClient* ViewportClient, FLandscapeBrush* Brush, const ULandscapeEditorObject* UISettings, const TArray<FLandscapeToolInteractorPosition>& InteractorPositions)
	{
		ALandscapeProxy* Landscape = LandscapeInfo ? LandscapeInfo->GetCurrentLevelLandscapeProxy(true) : nullptr;
		if (Landscape && EdMode->LandscapeRenderAddCollision)
		{
			check(Brush->GetBrushType() == ELandscapeBrushType::Component);

			// Get list of verts to update
			// TODO - only retrieve bounds as we don't need the data
			FLandscapeBrushData BrushInfo = Brush->ApplyBrush(InteractorPositions);
			if (!BrushInfo)
			{
				return;
			}

			int32 X1, Y1, X2, Y2;
			BrushInfo.GetInclusiveBounds(X1, Y1, X2, Y2);

			// Find component range for this block of data, non shared vertices
			int32 ComponentIndexX1, ComponentIndexY1, ComponentIndexX2, ComponentIndexY2;
			ALandscape::CalcComponentIndicesNoOverlap(X1, Y1, X2, Y2, Landscape->ComponentSizeQuads, ComponentIndexX1, ComponentIndexY1, ComponentIndexX2, ComponentIndexY2);

			// expand the area by one vertex in each direction to ensure normals are calculated correctly
			X1 -= 1;
			Y1 -= 1;
			X2 += 1;
			Y2 += 1;

			TArray<uint16> Data;
			TArray<FVector> XYOffsetData;
			HeightCache.CacheData(X1, Y1, X2, Y2);
			XYOffsetCache.CacheData(X1, Y1, X2, Y2);
			HeightCache.GetCachedData(X1, Y1, X2, Y2, Data);
			bool bHasXYOffset = XYOffsetCache.GetCachedData(X1, Y1, X2, Y2, XYOffsetData);

			TArray<ULandscapeComponent*> NewComponents;
			Landscape->Modify();
			LandscapeInfo->Modify();
			for (int32 ComponentIndexY = ComponentIndexY1; ComponentIndexY <= ComponentIndexY2; ComponentIndexY++)
			{
				for (int32 ComponentIndexX = ComponentIndexX1; ComponentIndexX <= ComponentIndexX2; ComponentIndexX++)
				{
					ULandscapeComponent* LandscapeComponent = LandscapeInfo->XYtoComponentMap.FindRef(FIntPoint(ComponentIndexX, ComponentIndexY));
					if (!LandscapeComponent)
					{
						// Add New component...
						FIntPoint ComponentBase = FIntPoint(ComponentIndexX, ComponentIndexY)*Landscape->ComponentSizeQuads;
						LandscapeComponent = NewObject<ULandscapeComponent>(Landscape, NAME_None, RF_Transactional);
						Landscape->LandscapeComponents.Add(LandscapeComponent);
						NewComponents.Add(LandscapeComponent);
						LandscapeComponent->Init(
							ComponentBase.X, ComponentBase.Y,
							Landscape->ComponentSizeQuads,
							Landscape->NumSubsections,
							Landscape->SubsectionSizeQuads
							);
						LandscapeComponent->AttachToComponent(Landscape->GetRootComponent(), FAttachmentTransformRules::KeepRelativeTransform);

						// Assign shared properties
						LandscapeComponent->bCastStaticShadow = Landscape->bCastStaticShadow;
						LandscapeComponent->bCastShadowAsTwoSided = Landscape->bCastShadowAsTwoSided;

						int32 ComponentVerts = (Landscape->SubsectionSizeQuads + 1) * Landscape->NumSubsections;
						// Update Weightmap Scale Bias
						LandscapeComponent->WeightmapScaleBias = FVector4(1.0f / (float)ComponentVerts, 1.0f / (float)ComponentVerts, 0.5f / (float)ComponentVerts, 0.5f / (float)ComponentVerts);
						LandscapeComponent->WeightmapSubsectionOffset = (float)(LandscapeComponent->SubsectionSizeQuads + 1) / (float)ComponentVerts;

						TArray<FColor> HeightData;
						HeightData.Empty(FMath::Square(ComponentVerts));
						HeightData.AddZeroed(FMath::Square(ComponentVerts));
						LandscapeComponent->InitHeightmapData(HeightData, true);
						LandscapeComponent->UpdateMaterialInstances();

						LandscapeInfo->XYtoComponentMap.Add(FIntPoint(ComponentIndexX, ComponentIndexY), LandscapeComponent);
						LandscapeInfo->XYtoAddCollisionMap.Remove(FIntPoint(ComponentIndexX, ComponentIndexY));
					}
				}
			}

			// Need to register to use general height/xyoffset data update
			for (int32 Idx = 0; Idx < NewComponents.Num(); Idx++)
			{
				NewComponents[Idx]->RegisterComponent();
			}

			if (bHasXYOffset)
			{
				XYOffsetCache.SetCachedData(X1, Y1, X2, Y2, XYOffsetData);
				XYOffsetCache.Flush();
			}

			HeightCache.SetCachedData(X1, Y1, X2, Y2, Data);
			HeightCache.Flush();

			for (ULandscapeComponent* NewComponent : NewComponents)
			{
				// Update Collision
				NewComponent->UpdateCachedBounds();
				NewComponent->UpdateBounds();
				NewComponent->MarkRenderStateDirty();
				ULandscapeHeightfieldCollisionComponent* CollisionComp = NewComponent->CollisionComponent.Get();
				if (CollisionComp && !bHasXYOffset)
				{
					CollisionComp->MarkRenderStateDirty();
					CollisionComp->RecreateCollision();
				}
			}

			EdMode->LandscapeRenderAddCollision = nullptr;

			// Add/update "add collision" around the newly added components
			{
				// Top row
				int32 ComponentIndexY = ComponentIndexY1 - 1;
				for (int32 ComponentIndexX = ComponentIndexX1 - 1; ComponentIndexX <= ComponentIndexX2 + 1; ++ComponentIndexX)
				{
					if (!LandscapeInfo->XYtoComponentMap.FindRef(FIntPoint(ComponentIndexX, ComponentIndexY)))
					{
						LandscapeInfo->UpdateAddCollision(FIntPoint(ComponentIndexX, ComponentIndexY));
					}
				}

				// Sides
				for (ComponentIndexY = ComponentIndexY1; ComponentIndexY <= ComponentIndexY2; ++ComponentIndexY)
				{
					// Left
					int32 ComponentIndexX = ComponentIndexX1 - 1;
					if (!LandscapeInfo->XYtoComponentMap.FindRef(FIntPoint(ComponentIndexX, ComponentIndexY)))
					{
						LandscapeInfo->UpdateAddCollision(FIntPoint(ComponentIndexX, ComponentIndexY));
					}

					// Right
					ComponentIndexX = ComponentIndexX1 + 1;
					if (!LandscapeInfo->XYtoComponentMap.FindRef(FIntPoint(ComponentIndexX, ComponentIndexY)))
					{
						LandscapeInfo->UpdateAddCollision(FIntPoint(ComponentIndexX, ComponentIndexY));
					}
				}

				// Bottom row
				ComponentIndexY = ComponentIndexY2 + 1;
				for (int32 ComponentIndexX = ComponentIndexX1 - 1; ComponentIndexX <= ComponentIndexX2 + 1; ++ComponentIndexX)
				{
					if (!LandscapeInfo->XYtoComponentMap.FindRef(FIntPoint(ComponentIndexX, ComponentIndexY)))
					{
						LandscapeInfo->UpdateAddCollision(FIntPoint(ComponentIndexX, ComponentIndexY));
					}
				}
			}

			GEngine->BroadcastOnActorMoved(Landscape);
		}
	}

protected:
	FLandscapeHeightCache HeightCache;
	FLandscapeXYOffsetCache<true> XYOffsetCache;
};

// 
// FLandscapeToolAddComponent
//
class FLandscapeToolAddComponent : public FLandscapeToolBase<FLandscapeToolStrokeAddComponent>
{
public:
	FLandscapeToolAddComponent(FEdModeLandscape* InEdMode)
		: FLandscapeToolBase<FLandscapeToolStrokeAddComponent>(InEdMode)
	{
	}

	virtual const TCHAR* GetToolName() override { return TEXT("AddComponent"); }
	virtual FText GetDisplayName() override { return NSLOCTEXT("UnrealEd", "LandscapeMode_AddComponent", "Add New Landscape Component"); };

	virtual void SetEditRenderType() override { GLandscapeEditRenderMode = ELandscapeEditRenderMode::None | (GLandscapeEditRenderMode & ELandscapeEditRenderMode::BitMaskForMask); }
	virtual bool SupportsMask() override { return false; }

	virtual void EnterTool() override
	{
		FLandscapeToolBase<FLandscapeToolStrokeAddComponent>::EnterTool();
		ULandscapeInfo* LandscapeInfo = EdMode->CurrentToolTarget.LandscapeInfo.Get();
		LandscapeInfo->UpdateAllAddCollisions(); // Todo - as this is only used by this tool, move it into this tool?
	}

	virtual void ExitTool() override
	{
		FLandscapeToolBase<FLandscapeToolStrokeAddComponent>::ExitTool();

		EdMode->LandscapeRenderAddCollision = nullptr;
	}
};

class FLandscapeToolStrokeDeleteComponent : public FLandscapeToolStrokeBase
{
public:
	FLandscapeToolStrokeDeleteComponent(FEdModeLandscape* InEdMode, FEditorViewportClient* InViewportClient, const FLandscapeToolTarget& InTarget)
		: FLandscapeToolStrokeBase(InEdMode, InViewportClient, InTarget)
	{
	}

	void Apply(FEditorViewportClient* ViewportClient, FLandscapeBrush* Brush, const ULandscapeEditorObject* UISettings, const TArray<FLandscapeToolInteractorPosition>& InteractorPositions)
	{
		if (LandscapeInfo)
		{
			auto SelectedComponents = LandscapeInfo->GetSelectedComponents();
			if (SelectedComponents.Num() == 0)
			{
				// Get list of components to delete from brush
				// TODO - only retrieve bounds as we don't need the vert data
				FLandscapeBrushData BrushInfo = Brush->ApplyBrush(InteractorPositions);
				if (!BrushInfo)
				{
					return;
				}

				int32 X1, Y1, X2, Y2;
				BrushInfo.GetInclusiveBounds(X1, Y1, X2, Y2);

				// Shrink bounds by 1,1 to avoid GetComponentsInRegion picking up extra components on all sides due to the overlap between components
				LandscapeInfo->GetComponentsInRegion(X1 + 1, Y1 + 1, X2 - 1, Y2 - 1, SelectedComponents);
			}

			// Delete the components
			EdMode->DeleteLandscapeComponents(LandscapeInfo, SelectedComponents);
		}
	}
};

// 
// FLandscapeToolDeleteComponent
//
class FLandscapeToolDeleteComponent : public FLandscapeToolBase<FLandscapeToolStrokeDeleteComponent>
{
public:
	FLandscapeToolDeleteComponent(FEdModeLandscape* InEdMode)
		: FLandscapeToolBase<FLandscapeToolStrokeDeleteComponent>(InEdMode)
	{
	}

	virtual const TCHAR* GetToolName() override { return TEXT("DeleteComponent"); }
	virtual FText GetDisplayName() override { return NSLOCTEXT("UnrealEd", "LandscapeMode_DeleteComponent", "Delete Landscape Components"); };

	virtual void SetEditRenderType() override { GLandscapeEditRenderMode = ELandscapeEditRenderMode::SelectComponent | (GLandscapeEditRenderMode & ELandscapeEditRenderMode::BitMaskForMask); }
	virtual bool SupportsMask() override { return false; }
};

template<class ToolTarget>
class FLandscapeToolStrokeCopy : public FLandscapeToolStrokeBase
{
public:
	FLandscapeToolStrokeCopy(FEdModeLandscape* InEdMode, FEditorViewportClient* InViewportClient, const FLandscapeToolTarget& InTarget)
		: FLandscapeToolStrokeBase(InEdMode, InViewportClient, InTarget)
		, Cache(InTarget)
		, HeightCache(InTarget)
		, WeightCache(InTarget)
	{
	}

	struct FGizmoPreData
	{
		float Ratio;
		float Data;
	};

	void Apply(FEditorViewportClient* ViewportClient, FLandscapeBrush* Brush, const ULandscapeEditorObject* UISettings, const TArray<FLandscapeToolInteractorPosition>& InteractorPositions)
	{
		//ULandscapeInfo* LandscapeInfo = EdMode->CurrentToolTarget.LandscapeInfo;
		ALandscapeGizmoActiveActor* Gizmo = EdMode->CurrentGizmoActor.Get();
		if (LandscapeInfo && Gizmo && Gizmo->GizmoTexture && Gizmo->GetRootComponent())
		{
			Gizmo->TargetLandscapeInfo = LandscapeInfo;

			// Get list of verts to update
			// TODO - only retrieve bounds as we don't need the data
			FLandscapeBrushData BrushInfo = Brush->ApplyBrush(InteractorPositions);
			if (!BrushInfo)
			{
				return;
			}

			int32 X1, Y1, X2, Y2;
			BrushInfo.GetInclusiveBounds(X1, Y1, X2, Y2);

			//Gizmo->Modify(); // No transaction for Copied data as other tools...
			//Gizmo->SelectedData.Empty();
			Gizmo->ClearGizmoData();

			// Tablet pressure
			//float Pressure = ViewportClient->Viewport->IsPenActive() ? ViewportClient->Viewport->GetTabletPressure() : 1.0f;

			bool bApplyToAll = EdMode->UISettings->bApplyToAllTargets;
			const int32 LayerNum = LandscapeInfo->Layers.Num();

			TArray<uint16> HeightData;
			TArray<uint8> WeightDatas; // Weight*Layers...
			TArray<typename ToolTarget::CacheClass::DataType> Data;

			TSet<ULandscapeLayerInfoObject*> LayerInfoSet;

			if (bApplyToAll)
			{
				HeightCache.CacheData(X1, Y1, X2, Y2);
				HeightCache.GetCachedData(X1, Y1, X2, Y2, HeightData);

				WeightCache.CacheData(X1, Y1, X2, Y2);
				WeightCache.GetCachedData(X1, Y1, X2, Y2, WeightDatas, LayerNum);
			}
			else
			{
				Cache.CacheData(X1, Y1, X2, Y2);
				Cache.GetCachedData(X1, Y1, X2, Y2, Data);
			}

			const float ScaleXY = LandscapeInfo->DrawScale.X;
			float Width = Gizmo->GetWidth();
			float Height = Gizmo->GetHeight();

			Gizmo->CachedWidth = Width;
			Gizmo->CachedHeight = Height;
			Gizmo->CachedScaleXY = ScaleXY;

			// Rasterize Gizmo regions
			int32 SizeX = FMath::CeilToInt(Width / ScaleXY);
			int32 SizeY = FMath::CeilToInt(Height / ScaleXY);

			const float W = (Width - ScaleXY) / (2 * ScaleXY);
			const float H = (Height - ScaleXY) / (2 * ScaleXY);

			FMatrix WToL = LandscapeInfo->GetLandscapeProxy()->LandscapeActorToWorld().ToMatrixWithScale().InverseFast();
			//FMatrix LToW = Landscape->LocalToWorld();

			FVector BaseLocation = WToL.TransformPosition(Gizmo->GetActorLocation());
			FMatrix GizmoLocalToLandscape = FRotationTranslationMatrix(FRotator(0, Gizmo->GetActorRotation().Yaw, 0), FVector(BaseLocation.X, BaseLocation.Y, 0));

			const int32 NeighborNum = 4;
			bool bDidCopy = false;
			bool bFullCopy = !EdMode->UISettings->bUseSelectedRegion || !LandscapeInfo->SelectedRegion.Num();
			//bool bInverted = EdMode->UISettings->bUseSelectedRegion && EdMode->UISettings->bUseNegativeMask;

			// TODO: This is a mess and badly needs refactoring
			for (int32 Y = 0; Y < SizeY; ++Y)
			{
				for (int32 X = 0; X < SizeX; ++X)
				{
					FVector LandscapeLocal = GizmoLocalToLandscape.TransformPosition(FVector(-W + X, -H + Y, 0));
					int32 LX = FMath::FloorToInt(LandscapeLocal.X);
					int32 LY = FMath::FloorToInt(LandscapeLocal.Y);

					{
						for (int32 i = -1; (!bApplyToAll && i < 0) || i < LayerNum; ++i)
						{
							// Don't try to copy data for null layers
							if ((bApplyToAll && i >= 0 && !LandscapeInfo->Layers[i].LayerInfoObj) ||
								(!bApplyToAll && !EdMode->CurrentToolTarget.LayerInfo.Get()))
							{
								continue;
							}

							FGizmoPreData GizmoPreData[NeighborNum];

							for (int32 LocalY = 0; LocalY < 2; ++LocalY)
							{
								for (int32 LocalX = 0; LocalX < 2; ++LocalX)
								{
									int32 x = FMath::Clamp(LX + LocalX, X1, X2);
									int32 y = FMath::Clamp(LY + LocalY, Y1, Y2);
									GizmoPreData[LocalX + LocalY * 2].Ratio = LandscapeInfo->SelectedRegion.FindRef(FIntPoint(x, y));
									int32 index = (x - X1) + (y - Y1)*(1 + X2 - X1);

									if (bApplyToAll)
									{
										if (i < 0)
										{
											GizmoPreData[LocalX + LocalY * 2].Data = Gizmo->GetNormalizedHeight(HeightData[index]);
										}
										else
										{
											GizmoPreData[LocalX + LocalY * 2].Data = WeightDatas[index*LayerNum + i];
										}
									}
									else
									{
										typename ToolTarget::CacheClass::DataType OriginalValue = Data[index];
										if (EdMode->CurrentToolTarget.TargetType == ELandscapeToolTargetType::Heightmap)
										{
											GizmoPreData[LocalX + LocalY * 2].Data = Gizmo->GetNormalizedHeight(OriginalValue);
										}
										else
										{
											GizmoPreData[LocalX + LocalY * 2].Data = OriginalValue;
										}
									}
								}
							}

							FGizmoPreData LerpedData;
							float FracX = LandscapeLocal.X - LX;
							float FracY = LandscapeLocal.Y - LY;
							LerpedData.Ratio = bFullCopy ? 1.0f :
								FMath::Lerp(
								FMath::Lerp(GizmoPreData[0].Ratio, GizmoPreData[1].Ratio, FracX),
								FMath::Lerp(GizmoPreData[2].Ratio, GizmoPreData[3].Ratio, FracX),
								FracY
								);

							LerpedData.Data = FMath::Lerp(
								FMath::Lerp(GizmoPreData[0].Data, GizmoPreData[1].Data, FracX),
								FMath::Lerp(GizmoPreData[2].Data, GizmoPreData[3].Data, FracX),
								FracY
								);

							if (!bDidCopy && LerpedData.Ratio > 0.0f)
							{
								bDidCopy = true;
							}

							if (LerpedData.Ratio > 0.0f)
							{
								// Added for LayerNames
								if (bApplyToAll)
								{
									if (i >= 0)
									{
										LayerInfoSet.Add(LandscapeInfo->Layers[i].LayerInfoObj);
									}
								}
								else
								{
									if (EdMode->CurrentToolTarget.TargetType == ELandscapeToolTargetType::Weightmap)
									{
										LayerInfoSet.Add(EdMode->CurrentToolTarget.LayerInfo.Get());
									}
								}

								FGizmoSelectData* GizmoSelectData = Gizmo->SelectedData.Find(FIntPoint(X, Y));
								if (GizmoSelectData)
								{
									if (bApplyToAll)
									{
										if (i < 0)
										{
											GizmoSelectData->HeightData = LerpedData.Data;
										}
										else
										{
											GizmoSelectData->WeightDataMap.Add(LandscapeInfo->Layers[i].LayerInfoObj, LerpedData.Data);
										}
									}
									else
									{
										if (EdMode->CurrentToolTarget.TargetType == ELandscapeToolTargetType::Heightmap)
										{
											GizmoSelectData->HeightData = LerpedData.Data;
										}
										else
										{
											GizmoSelectData->WeightDataMap.Add(EdMode->CurrentToolTarget.LayerInfo.Get(), LerpedData.Data);
										}
									}
								}
								else
								{
									FGizmoSelectData NewData;
									NewData.Ratio = LerpedData.Ratio;
									if (bApplyToAll)
									{
										if (i < 0)
										{
											NewData.HeightData = LerpedData.Data;
										}
										else
										{
											NewData.WeightDataMap.Add(LandscapeInfo->Layers[i].LayerInfoObj, LerpedData.Data);
										}
									}
									else
									{
										if (EdMode->CurrentToolTarget.TargetType == ELandscapeToolTargetType::Heightmap)
										{
											NewData.HeightData = LerpedData.Data;
										}
										else
										{
											NewData.WeightDataMap.Add(EdMode->CurrentToolTarget.LayerInfo.Get(), LerpedData.Data);
										}
									}
									Gizmo->SelectedData.Add(FIntPoint(X, Y), NewData);
								}
							}
						}
					}
				}
			}

			if (bDidCopy)
			{
				if (!bApplyToAll)
				{
					if (EdMode->CurrentToolTarget.TargetType == ELandscapeToolTargetType::Heightmap)
					{
						Gizmo->DataType = ELandscapeGizmoType(Gizmo->DataType | LGT_Height);
					}
					else
					{
						Gizmo->DataType = ELandscapeGizmoType(Gizmo->DataType | LGT_Weight);
					}
				}
				else
				{
					if (LayerNum > 0)
					{
						Gizmo->DataType = ELandscapeGizmoType(Gizmo->DataType | LGT_Height);
						Gizmo->DataType = ELandscapeGizmoType(Gizmo->DataType | LGT_Weight);
					}
					else
					{
						Gizmo->DataType = ELandscapeGizmoType(Gizmo->DataType | LGT_Height);
					}
				}

				Gizmo->SampleData(SizeX, SizeY);

				// Update LayerInfos
				for (ULandscapeLayerInfoObject* LayerInfo : LayerInfoSet)
				{
					Gizmo->LayerInfos.Add(LayerInfo);
				}
			}

			//// Clean up Ratio 0 regions... (That was for sampling...)
			//for ( TMap<uint64, FGizmoSelectData>::TIterator It(Gizmo->SelectedData); It; ++It )
			//{
			//	FGizmoSelectData& Data = It.Value();
			//	if (Data.Ratio <= 0.0f)
			//	{
			//		Gizmo->SelectedData.Remove(It.Key());
			//	}
			//}

			Gizmo->ExportToClipboard();

			GEngine->BroadcastLevelActorListChanged();
		}
	}

protected:
	typename ToolTarget::CacheClass Cache;
	FLandscapeHeightCache HeightCache;
	FLandscapeFullWeightCache WeightCache;
};

// 
// FLandscapeToolCopy
//
template<class ToolTarget>
class FLandscapeToolCopy : public FLandscapeToolBase<FLandscapeToolStrokeCopy<ToolTarget>>
{
public:
	FLandscapeToolCopy(FEdModeLandscape* InEdMode)
		: FLandscapeToolBase<FLandscapeToolStrokeCopy<ToolTarget> >(InEdMode)
		, BackupCurrentBrush(nullptr)
	{
	}

	virtual const TCHAR* GetToolName() override { return TEXT("Copy"); }
	virtual FText GetDisplayName() override { return NSLOCTEXT("UnrealEd", "LandscapeMode_Copy", "Copy"); };

	virtual void SetEditRenderType() override
	{
		GLandscapeEditRenderMode = ELandscapeEditRenderMode::Gizmo | (GLandscapeEditRenderMode & ELandscapeEditRenderMode::BitMaskForMask);
		GLandscapeEditRenderMode |= (this->EdMode && this->EdMode->CurrentToolTarget.LandscapeInfo.IsValid() && this->EdMode->CurrentToolTarget.LandscapeInfo->SelectedRegion.Num()) ? ELandscapeEditRenderMode::SelectRegion : ELandscapeEditRenderMode::SelectComponent;
	}

	virtual ELandscapeToolTargetTypeMask::Type GetSupportedTargetTypes() override
	{
		return ELandscapeToolTargetTypeMask::FromType(ToolTarget::TargetType);
	}

	virtual bool BeginTool(FEditorViewportClient* ViewportClient, const FLandscapeToolTarget& InTarget, const FVector& InHitLocation, const UViewportInteractor* Interactor = nullptr) override
	{
		this->EdMode->GizmoBrush->Tick(ViewportClient, 0.1f);

		// horrible hack
		// (but avoids duplicating the code from FLandscapeToolBase)
		BackupCurrentBrush = this->EdMode->CurrentBrush;
		this->EdMode->CurrentBrush = this->EdMode->GizmoBrush;

		return FLandscapeToolBase<FLandscapeToolStrokeCopy<ToolTarget>>::BeginTool(ViewportClient, InTarget, InHitLocation);
	}

	virtual void EndTool(FEditorViewportClient* ViewportClient) override
	{
		FLandscapeToolBase<FLandscapeToolStrokeCopy<ToolTarget>>::EndTool(ViewportClient);

		this->EdMode->CurrentBrush = BackupCurrentBrush;
	}

protected:
	FLandscapeBrush* BackupCurrentBrush;
};

template<class ToolTarget>
class FLandscapeToolStrokePaste : public FLandscapeToolStrokeBase
{
public:
	FLandscapeToolStrokePaste(FEdModeLandscape* InEdMode, FEditorViewportClient* InViewportClient, const FLandscapeToolTarget& InTarget)
		: FLandscapeToolStrokeBase(InEdMode, InViewportClient, InTarget)
		, Cache(InTarget)
		, HeightCache(InTarget)
		, WeightCache(InTarget)
	{
	}

	void Apply(FEditorViewportClient* ViewportClient, FLandscapeBrush* Brush, const ULandscapeEditorObject* UISettings, const TArray<FLandscapeToolInteractorPosition>& InteractorPositions)
	{
		//ULandscapeInfo* LandscapeInfo = EdMode->CurrentToolTarget.LandscapeInfo;
		ALandscapeGizmoActiveActor* Gizmo = EdMode->CurrentGizmoActor.Get();
		// Cache and copy in Gizmo's region...
		if (LandscapeInfo && Gizmo && Gizmo->GetRootComponent())
		{
			if (Gizmo->SelectedData.Num() == 0)
			{
				return;
			}

			// Automatically fill in any placeholder layers
			// This gives a much better user experience when copying data to a newly created landscape
			for (ULandscapeLayerInfoObject* LayerInfo : Gizmo->LayerInfos)
			{
				int32 LayerInfoIndex = LandscapeInfo->GetLayerInfoIndex(LayerInfo);
				if (LayerInfoIndex == INDEX_NONE)
				{
					LayerInfoIndex = LandscapeInfo->GetLayerInfoIndex(LayerInfo->LayerName);
					if (LayerInfoIndex != INDEX_NONE)
					{
						FLandscapeInfoLayerSettings& LayerSettings = LandscapeInfo->Layers[LayerInfoIndex];

						if (LayerSettings.LayerInfoObj == nullptr)
						{
							LayerSettings.Owner = LandscapeInfo->GetLandscapeProxy(); // this isn't strictly accurate, but close enough
							LayerSettings.LayerInfoObj = LayerInfo;
							LayerSettings.bValid = true;
						}
					}
				}
			}

			Gizmo->TargetLandscapeInfo = LandscapeInfo;
			float ScaleXY = LandscapeInfo->DrawScale.X;

			//LandscapeInfo->Modify();

			// Get list of verts to update
			FLandscapeBrushData BrushInfo = Brush->ApplyBrush(InteractorPositions);
			if (!BrushInfo)
			{
				return;
			}

			int32 X1, Y1, X2, Y2;
			BrushInfo.GetInclusiveBounds(X1, Y1, X2, Y2);

			// Tablet pressure
			float Pressure = (ViewportClient && ViewportClient->Viewport->IsPenActive()) ? ViewportClient->Viewport->GetTabletPressure() : 1.0f;

			// expand the area by one vertex in each direction to ensure normals are calculated correctly
			X1 -= 1;
			Y1 -= 1;
			X2 += 1;
			Y2 += 1;

			const bool bApplyToAll = EdMode->UISettings->bApplyToAllTargets;
			const int32 LayerNum = Gizmo->LayerInfos.Num() > 0 ? LandscapeInfo->Layers.Num() : 0;

			TArray<uint16> HeightData;
			TArray<uint8> WeightDatas; // Weight*Layers...
			TArray<typename ToolTarget::CacheClass::DataType> Data;

			if (bApplyToAll)
			{
				HeightCache.CacheData(X1, Y1, X2, Y2);
				HeightCache.GetCachedData(X1, Y1, X2, Y2, HeightData);

				if (LayerNum > 0)
				{
					WeightCache.CacheData(X1, Y1, X2, Y2);
					WeightCache.GetCachedData(X1, Y1, X2, Y2, WeightDatas, LayerNum);
				}
			}
			else
			{
				Cache.CacheData(X1, Y1, X2, Y2);
				Cache.GetCachedData(X1, Y1, X2, Y2, Data);
			}

			const float Width = Gizmo->GetWidth();
			const float Height = Gizmo->GetHeight();

			const float W = Gizmo->GetWidth() / (2 * ScaleXY);
			const float H = Gizmo->GetHeight() / (2 * ScaleXY);

			const float SignX = Gizmo->GetRootComponent()->RelativeScale3D.X > 0.0f ? 1.0f : -1.0f;
			const float SignY = Gizmo->GetRootComponent()->RelativeScale3D.Y > 0.0f ? 1.0f : -1.0f;

			const float ScaleX = Gizmo->CachedWidth / Width * ScaleXY / Gizmo->CachedScaleXY;
			const float ScaleY = Gizmo->CachedHeight / Height * ScaleXY / Gizmo->CachedScaleXY;

			FMatrix WToL = LandscapeInfo->GetLandscapeProxy()->LandscapeActorToWorld().ToMatrixWithScale().InverseFast();
			//FMatrix LToW = Landscape->LocalToWorld();
			FVector BaseLocation = WToL.TransformPosition(Gizmo->GetActorLocation());
			//FMatrix LandscapeLocalToGizmo = FRotationTranslationMatrix(FRotator(0, Gizmo->Rotation.Yaw, 0), FVector(BaseLocation.X - W + 0.5, BaseLocation.Y - H + 0.5, 0));
			FMatrix LandscapeToGizmoLocal =
				(FTranslationMatrix(FVector((-W + 0.5)*SignX, (-H + 0.5)*SignY, 0)) * FScaleRotationTranslationMatrix(FVector(SignX, SignY, 1.0f), FRotator(0, Gizmo->GetActorRotation().Yaw, 0), FVector(BaseLocation.X, BaseLocation.Y, 0))).InverseFast();

			for (int32 Y = BrushInfo.GetBounds().Min.Y; Y < BrushInfo.GetBounds().Max.Y; Y++)
			{
				const float* BrushScanline = BrushInfo.GetDataPtr(FIntPoint(0, Y));

				for (int32 X = BrushInfo.GetBounds().Min.X; X < BrushInfo.GetBounds().Max.X; X++)
				{
					const float BrushValue = BrushScanline[X];

					if (BrushValue > 0.0f)
					{
						// TODO: This is a mess and badly needs refactoring

						// Value before we apply our painting
						int32 index = (X - X1) + (Y - Y1)*(1 + X2 - X1);
						float PaintAmount = (Brush->GetBrushType() == ELandscapeBrushType::Gizmo) ? BrushValue : BrushValue * EdMode->UISettings->ToolStrength * Pressure;

						FVector GizmoLocal = LandscapeToGizmoLocal.TransformPosition(FVector(X, Y, 0));
						GizmoLocal.X *= ScaleX * SignX;
						GizmoLocal.Y *= ScaleY * SignY;

						int32 LX = FMath::FloorToInt(GizmoLocal.X);
						int32 LY = FMath::FloorToInt(GizmoLocal.Y);

						float FracX = GizmoLocal.X - LX;
						float FracY = GizmoLocal.Y - LY;

						FGizmoSelectData* Data00 = Gizmo->SelectedData.Find(FIntPoint(LX, LY));
						FGizmoSelectData* Data10 = Gizmo->SelectedData.Find(FIntPoint(LX + 1, LY));
						FGizmoSelectData* Data01 = Gizmo->SelectedData.Find(FIntPoint(LX, LY + 1));
						FGizmoSelectData* Data11 = Gizmo->SelectedData.Find(FIntPoint(LX + 1, LY + 1));

						for (int32 i = -1; (!bApplyToAll && i < 0) || i < LayerNum; ++i)
						{
							if ((bApplyToAll && (i < 0)) || (!bApplyToAll && EdMode->CurrentToolTarget.TargetType == ELandscapeToolTargetType::Heightmap))
							{
								float OriginalValue;
								if (bApplyToAll)
								{
									OriginalValue = HeightData[index];
								}
								else
								{
									OriginalValue = Data[index];
								}

								float Value = LandscapeDataAccess::GetLocalHeight(OriginalValue);

								float DestValue = FLandscapeHeightCache::ClampValue(
									LandscapeDataAccess::GetTexHeight(
									FMath::Lerp(
									FMath::Lerp(Data00 ? FMath::Lerp(Value, Gizmo->GetLandscapeHeight(Data00->HeightData), Data00->Ratio) : Value,
									Data10 ? FMath::Lerp(Value, Gizmo->GetLandscapeHeight(Data10->HeightData), Data10->Ratio) : Value, FracX),
									FMath::Lerp(Data01 ? FMath::Lerp(Value, Gizmo->GetLandscapeHeight(Data01->HeightData), Data01->Ratio) : Value,
									Data11 ? FMath::Lerp(Value, Gizmo->GetLandscapeHeight(Data11->HeightData), Data11->Ratio) : Value, FracX),
									FracY
									))
									);

								switch (EdMode->UISettings->PasteMode)
								{
								case ELandscapeToolNoiseMode::Add:
									PaintAmount = OriginalValue < DestValue ? PaintAmount : 0.0f;
									break;
								case ELandscapeToolNoiseMode::Sub:
									PaintAmount = OriginalValue > DestValue ? PaintAmount : 0.0f;
									break;
								default:
									break;
								}

								if (bApplyToAll)
								{
									HeightData[index] = FMath::Lerp(OriginalValue, DestValue, PaintAmount);
								}
								else
								{
									Data[index] = FMath::Lerp(OriginalValue, DestValue, PaintAmount);
								}
							}
							else
							{
								ULandscapeLayerInfoObject* LayerInfo;
								float OriginalValue;
								if (bApplyToAll)
								{
									LayerInfo = LandscapeInfo->Layers[i].LayerInfoObj;
									OriginalValue = WeightDatas[index*LayerNum + i];
								}
								else
								{
									LayerInfo = EdMode->CurrentToolTarget.LayerInfo.Get();
									OriginalValue = Data[index];
								}

								float DestValue = FLandscapeAlphaCache::ClampValue(
									FMath::Lerp(
									FMath::Lerp(Data00 ? FMath::Lerp(OriginalValue, Data00->WeightDataMap.FindRef(LayerInfo), Data00->Ratio) : OriginalValue,
									Data10 ? FMath::Lerp(OriginalValue, Data10->WeightDataMap.FindRef(LayerInfo), Data10->Ratio) : OriginalValue, FracX),
									FMath::Lerp(Data01 ? FMath::Lerp(OriginalValue, Data01->WeightDataMap.FindRef(LayerInfo), Data01->Ratio) : OriginalValue,
									Data11 ? FMath::Lerp(OriginalValue, Data11->WeightDataMap.FindRef(LayerInfo), Data11->Ratio) : OriginalValue, FracX),
									FracY
									));

								if (bApplyToAll)
								{
									WeightDatas[index*LayerNum + i] = FMath::Lerp(OriginalValue, DestValue, PaintAmount);
								}
								else
								{
									Data[index] = FMath::Lerp(OriginalValue, DestValue, PaintAmount);
								}
							}
						}
					}
				}
			}

			for (ULandscapeLayerInfoObject* LayerInfo : Gizmo->LayerInfos)
			{
				if (LandscapeInfo->GetLayerInfoIndex(LayerInfo) != INDEX_NONE)
				{
					WeightCache.AddDirtyLayer(LayerInfo);
				}
			}

			if (bApplyToAll)
			{
				HeightCache.SetCachedData(X1, Y1, X2, Y2, HeightData);
				HeightCache.Flush();
				if (WeightDatas.Num())
				{
					// Set the layer data, bypassing painting restrictions because it doesn't work well when altering multiple layers
					WeightCache.SetCachedData(X1, Y1, X2, Y2, WeightDatas, LayerNum, ELandscapeLayerPaintingRestriction::None);
				}
				WeightCache.Flush();
			}
			else
			{
				Cache.SetCachedData(X1, Y1, X2, Y2, Data);
				Cache.Flush();
			}

			GEngine->BroadcastLevelActorListChanged();
		}
	}

protected:
	typename ToolTarget::CacheClass Cache;
	FLandscapeHeightCache HeightCache;
	FLandscapeFullWeightCache WeightCache;
};

// 
// FLandscapeToolPaste
//
template<class ToolTarget>
class FLandscapeToolPaste : public FLandscapeToolBase<FLandscapeToolStrokePaste<ToolTarget>>
{
public:
	FLandscapeToolPaste(FEdModeLandscape* InEdMode)
		: FLandscapeToolBase<FLandscapeToolStrokePaste<ToolTarget>>(InEdMode)
		, bUseGizmoRegion(false)
		, BackupCurrentBrush(nullptr)
	{
	}

	virtual const TCHAR* GetToolName() override { return TEXT("Paste"); }
	virtual FText GetDisplayName() override { return NSLOCTEXT("UnrealEd", "LandscapeMode_Region", "Region Copy/Paste"); };

	virtual void SetEditRenderType() override
	{
		GLandscapeEditRenderMode = ELandscapeEditRenderMode::Gizmo | (GLandscapeEditRenderMode & ELandscapeEditRenderMode::BitMaskForMask);
		GLandscapeEditRenderMode |= (this->EdMode && this->EdMode->CurrentToolTarget.LandscapeInfo.IsValid() && this->EdMode->CurrentToolTarget.LandscapeInfo->SelectedRegion.Num()) ? ELandscapeEditRenderMode::SelectRegion : ELandscapeEditRenderMode::SelectComponent;
	}

	void SetGizmoMode(bool InbUseGizmoRegion)
	{
		bUseGizmoRegion = InbUseGizmoRegion;
	}

	virtual ELandscapeToolTargetTypeMask::Type GetSupportedTargetTypes() override
	{
		return ELandscapeToolTargetTypeMask::FromType(ToolTarget::TargetType);
	}

	virtual bool BeginTool(FEditorViewportClient* ViewportClient, const FLandscapeToolTarget& InTarget, const FVector& InHitLocation, const UViewportInteractor* Interactor = nullptr) override
	{
		this->EdMode->GizmoBrush->Tick(ViewportClient, 0.1f);

		// horrible hack
		// (but avoids duplicating the code from FLandscapeToolBase)
		BackupCurrentBrush = this->EdMode->CurrentBrush;
		if (bUseGizmoRegion)
		{
			this->EdMode->CurrentBrush = this->EdMode->GizmoBrush;
		}

		return FLandscapeToolBase<FLandscapeToolStrokePaste<ToolTarget>>::BeginTool(ViewportClient, InTarget, InHitLocation);
	}

	virtual void EndTool(FEditorViewportClient* ViewportClient) override
	{
		FLandscapeToolBase<FLandscapeToolStrokePaste<ToolTarget>>::EndTool(ViewportClient);

		if (bUseGizmoRegion)
		{
			this->EdMode->CurrentBrush = BackupCurrentBrush;
		}
		check(this->EdMode->CurrentBrush == BackupCurrentBrush);
	}

	virtual bool MouseMove(FEditorViewportClient* ViewportClient, FViewport* Viewport, int32 x, int32 y) override
	{
		if (bUseGizmoRegion)
		{
			return true;
		}

		return FLandscapeToolBase<FLandscapeToolStrokePaste<ToolTarget>>::MouseMove(ViewportClient, Viewport, x, y);
	}

protected:
	bool bUseGizmoRegion;
	FLandscapeBrush* BackupCurrentBrush;
};

template<class ToolTarget>
class FLandscapeToolCopyPaste : public FLandscapeToolPaste<ToolTarget>
{
public:
	FLandscapeToolCopyPaste(FEdModeLandscape* InEdMode)
		: FLandscapeToolPaste<ToolTarget>(InEdMode)
		, CopyTool(InEdMode)
	{
	}

	// Just hybrid of Copy and Paste tool
	virtual const TCHAR* GetToolName() override { return TEXT("CopyPaste"); }
	virtual FText GetDisplayName() override { return NSLOCTEXT("UnrealEd", "LandscapeMode_Region", "Region Copy/Paste"); };

	virtual void EnterTool() override
	{
		// Make sure gizmo actor is selected
		ALandscapeGizmoActiveActor* Gizmo = this->EdMode->CurrentGizmoActor.Get();
		if (Gizmo)
		{
			GEditor->SelectNone(false, true);
			GEditor->SelectActor(Gizmo, true, false, true);
		}
	}

	// Copy tool doesn't use any view information, so just do it as one function
	void Copy()
	{
		CopyTool.BeginTool(nullptr, this->EdMode->CurrentToolTarget, FVector::ZeroVector);
		CopyTool.EndTool(nullptr);
	}

	void Paste()
	{
		this->SetGizmoMode(true);
		this->BeginTool(nullptr, this->EdMode->CurrentToolTarget, FVector::ZeroVector);
		this->EndTool(nullptr);
		this->SetGizmoMode(false);
	}

protected:
	FLandscapeToolCopy<ToolTarget> CopyTool;
};

void FEdModeLandscape::CopyDataToGizmo()
{
	// For Copy operation...
	if (CopyPasteTool /*&& CopyPasteTool == CurrentTool*/)
	{
		CopyPasteTool->Copy();
	}
	if (CurrentGizmoActor.IsValid())
	{
		GEditor->SelectNone(false, true);
		GEditor->SelectActor(CurrentGizmoActor.Get(), true, true, true);
	}
}

void FEdModeLandscape::PasteDataFromGizmo()
{
	// For Paste for Gizmo Region operation...
	if (CopyPasteTool /*&& CopyPasteTool == CurrentTool*/)
	{
		CopyPasteTool->Paste();
	}
	if (CurrentGizmoActor.IsValid())
	{
		GEditor->SelectNone(false, true);
		GEditor->SelectActor(CurrentGizmoActor.Get(), true, true, true);
	}
}

// 
// FLandscapeToolNewLandscape
//
class FLandscapeToolNewLandscape : public FLandscapeTool
{
public:
	FEdModeLandscape* EdMode;
	ENewLandscapePreviewMode::Type NewLandscapePreviewMode;

	FLandscapeToolNewLandscape(FEdModeLandscape* InEdMode)
		: FLandscapeTool()
		, EdMode(InEdMode)
		, NewLandscapePreviewMode(ENewLandscapePreviewMode::NewLandscape)
	{
	}

	virtual const TCHAR* GetToolName() override { return TEXT("NewLandscape"); }
	virtual FText GetDisplayName() override { return NSLOCTEXT("UnrealEd", "LandscapeMode_NewLandscape", "New Landscape"); };

	virtual void SetEditRenderType() override { GLandscapeEditRenderMode = ELandscapeEditRenderMode::None | (GLandscapeEditRenderMode & ELandscapeEditRenderMode::BitMaskForMask); }
	virtual bool SupportsMask() override { return false; }

	virtual void EnterTool() override
	{
		EdMode->NewLandscapePreviewMode = NewLandscapePreviewMode;
	}

	virtual void ExitTool() override
	{
		NewLandscapePreviewMode = EdMode->NewLandscapePreviewMode;
		EdMode->NewLandscapePreviewMode = ENewLandscapePreviewMode::None;
	}

	virtual bool BeginTool(FEditorViewportClient* ViewportClient, const FLandscapeToolTarget& Target, const FVector& InHitLocation, const UViewportInteractor* Interactor = nullptr) override
	{
		// does nothing
		return false;
	}

	virtual void EndTool(FEditorViewportClient* ViewportClient) override
	{
		// does nothing
	}

	virtual bool MouseMove(FEditorViewportClient* ViewportClient, FViewport* Viewport, int32 x, int32 y) override
	{
		// does nothing
		return false;
	}
};


// 
// FLandscapeToolResizeLandscape
//
class FLandscapeToolResizeLandscape : public FLandscapeTool
{
public:
	FEdModeLandscape* EdMode;

	FLandscapeToolResizeLandscape(FEdModeLandscape* InEdMode)
		: FLandscapeTool()
		, EdMode(InEdMode)
	{
	}

	virtual const TCHAR* GetToolName() override { return TEXT("ResizeLandscape"); }
	virtual FText GetDisplayName() override { return LOCTEXT("LandscapeMode_ResizeLandscape", "Change Landscape Component Size"); };

	virtual void SetEditRenderType() override { GLandscapeEditRenderMode = ELandscapeEditRenderMode::None | (GLandscapeEditRenderMode & ELandscapeEditRenderMode::BitMaskForMask); }
	virtual bool SupportsMask() override { return false; }

	virtual void EnterTool() override
	{
		const int32 ComponentSizeQuads = EdMode->CurrentToolTarget.LandscapeInfo->ComponentSizeQuads;
		int32 MinX, MinY, MaxX, MaxY;
		if (EdMode->CurrentToolTarget.LandscapeInfo->GetLandscapeExtent(MinX, MinY, MaxX, MaxY))
		{
			EdMode->UISettings->ResizeLandscape_Original_ComponentCount.X = (MaxX - MinX) / ComponentSizeQuads;
			EdMode->UISettings->ResizeLandscape_Original_ComponentCount.Y = (MaxY - MinY) / ComponentSizeQuads;
			EdMode->UISettings->ResizeLandscape_ComponentCount = EdMode->UISettings->ResizeLandscape_Original_ComponentCount;
		}
		else
		{
			EdMode->UISettings->ResizeLandscape_Original_ComponentCount = FIntPoint::ZeroValue;
			EdMode->UISettings->ResizeLandscape_ComponentCount = FIntPoint::ZeroValue;
		}
		EdMode->UISettings->ResizeLandscape_Original_QuadsPerSection = EdMode->CurrentToolTarget.LandscapeInfo->SubsectionSizeQuads;
		EdMode->UISettings->ResizeLandscape_Original_SectionsPerComponent = EdMode->CurrentToolTarget.LandscapeInfo->ComponentNumSubsections;
		EdMode->UISettings->ResizeLandscape_QuadsPerSection = EdMode->UISettings->ResizeLandscape_Original_QuadsPerSection;
		EdMode->UISettings->ResizeLandscape_SectionsPerComponent = EdMode->UISettings->ResizeLandscape_Original_SectionsPerComponent;
	}

	virtual void ExitTool() override
	{
	}

	virtual bool BeginTool(FEditorViewportClient* ViewportClient, const FLandscapeToolTarget& Target, const FVector& InHitLocation, const UViewportInteractor* Interactor = nullptr) override
	{
		// does nothing
		return false;
	}

	virtual void EndTool(FEditorViewportClient* ViewportClient) override
	{
		// does nothing
	}

	virtual bool MouseMove(FEditorViewportClient* ViewportClient, FViewport* Viewport, int32 x, int32 y) override
	{
		// does nothing
		return false;
	}
};

//////////////////////////////////////////////////////////////////////////

void FEdModeLandscape::InitializeTool_NewLandscape()
{
	auto Tool_NewLandscape = MakeUnique<FLandscapeToolNewLandscape>(this);
	Tool_NewLandscape->ValidBrushes.Add("BrushSet_Dummy");
	LandscapeTools.Add(MoveTemp(Tool_NewLandscape));
}

void FEdModeLandscape::InitializeTool_ResizeLandscape()
{
	auto Tool_ResizeLandscape = MakeUnique<FLandscapeToolResizeLandscape>(this);
	Tool_ResizeLandscape->ValidBrushes.Add("BrushSet_Dummy");
	LandscapeTools.Add(MoveTemp(Tool_ResizeLandscape));
}

void FEdModeLandscape::InitializeTool_Select()
{
	auto Tool_Select = MakeUnique<FLandscapeToolSelect<FLandscapeToolStrokeSelect>>(this);
	Tool_Select->ValidBrushes.Add("BrushSet_Component");
	LandscapeTools.Add(MoveTemp(Tool_Select));
}

void FEdModeLandscape::InitializeTool_AddComponent()
{
	auto Tool_AddComponent = MakeUnique<FLandscapeToolAddComponent>(this);
	Tool_AddComponent->ValidBrushes.Add("BrushSet_Component");
	LandscapeTools.Add(MoveTemp(Tool_AddComponent));
}

void FEdModeLandscape::InitializeTool_DeleteComponent()
{
	auto Tool_DeleteComponent = MakeUnique<FLandscapeToolDeleteComponent>(this);
	Tool_DeleteComponent->ValidBrushes.Add("BrushSet_Component");
	LandscapeTools.Add(MoveTemp(Tool_DeleteComponent));
}

void FEdModeLandscape::InitializeTool_MoveToLevel()
{
	auto Tool_MoveToLevel = MakeUnique<FLandscapeToolMoveToLevel>(this);
	Tool_MoveToLevel->ValidBrushes.Add("BrushSet_Component");
	LandscapeTools.Add(MoveTemp(Tool_MoveToLevel));
}

void FEdModeLandscape::InitializeTool_Mask()
{
	auto Tool_Mask = MakeUnique<FLandscapeToolMask<FLandscapeToolStrokeSelect>>(this);
	Tool_Mask->ValidBrushes.Add("BrushSet_Circle");
	Tool_Mask->ValidBrushes.Add("BrushSet_Alpha");
	Tool_Mask->ValidBrushes.Add("BrushSet_Pattern");
	LandscapeTools.Add(MoveTemp(Tool_Mask));
}

void FEdModeLandscape::InitializeTool_CopyPaste()
{
	auto Tool_CopyPaste_Heightmap = MakeUnique<FLandscapeToolCopyPaste<FHeightmapToolTarget>>(this);
	Tool_CopyPaste_Heightmap->ValidBrushes.Add("BrushSet_Circle");
	Tool_CopyPaste_Heightmap->ValidBrushes.Add("BrushSet_Alpha");
	Tool_CopyPaste_Heightmap->ValidBrushes.Add("BrushSet_Pattern");
	Tool_CopyPaste_Heightmap->ValidBrushes.Add("BrushSet_Gizmo");
	CopyPasteTool = Tool_CopyPaste_Heightmap.Get();
	LandscapeTools.Add(MoveTemp(Tool_CopyPaste_Heightmap));

	//auto Tool_CopyPaste_Weightmap = MakeUnique<FLandscapeToolCopyPaste<FWeightmapToolTarget>>(this);
	//Tool_CopyPaste_Weightmap->ValidBrushes.Add("BrushSet_Circle");
	//Tool_CopyPaste_Weightmap->ValidBrushes.Add("BrushSet_Alpha");
	//Tool_CopyPaste_Weightmap->ValidBrushes.Add("BrushSet_Pattern");
	//Tool_CopyPaste_Weightmap->ValidBrushes.Add("BrushSet_Gizmo");
	//LandscapeTools.Add(MoveTemp(Tool_CopyPaste_Weightmap));
}

void FEdModeLandscape::InitializeTool_Visibility()
{
	auto Tool_Visibility = MakeUnique<FLandscapeToolVisibility>(this);
	Tool_Visibility->ValidBrushes.Add("BrushSet_Circle");
	Tool_Visibility->ValidBrushes.Add("BrushSet_Alpha");
	Tool_Visibility->ValidBrushes.Add("BrushSet_Pattern");
	LandscapeTools.Add(MoveTemp(Tool_Visibility));
}

#undef LOCTEXT_NAMESPACE<|MERGE_RESOLUTION|>--- conflicted
+++ resolved
@@ -130,7 +130,7 @@
 
 					for (int32 X = BrushInfo.GetBounds().Min.X; X < BrushInfo.GetBounds().Max.X; X++)
 					{
-						const FIntPoint Key = ALandscape::MakeKey(X, Y);
+						const FIntPoint Key = FIntPoint(X, Y);
 						const float BrushValue = BrushScanline[X];
 
 						if (BrushValue > 0.0f && LandscapeInfo->IsValidPosition(X, Y))
@@ -186,10 +186,8 @@
 	virtual FText GetDisplayName() override { return NSLOCTEXT("UnrealEd", "LandscapeMode_Selection", "Component Selection"); };
 	virtual void SetEditRenderType() override { GLandscapeEditRenderMode = ELandscapeEditRenderMode::SelectComponent | (GLandscapeEditRenderMode & ELandscapeEditRenderMode::BitMaskForMask); }
 	virtual bool SupportsMask() override { return false; }
-
-<<<<<<< HEAD
-	virtual ELandscapeToolType GetToolType() override { return ELandscapeToolType::Mask; }
-=======
+};
+
 //
 // FLandscapeToolMask
 //
@@ -202,16 +200,16 @@
 	{
 	}
 
-	void Apply(FEditorViewportClient* ViewportClient, FLandscapeBrush* Brush, const ULandscapeEditorObject* UISettings, const TArray<FLandscapeToolMousePosition>& MousePositions)
+	void Apply(FEditorViewportClient* ViewportClient, FLandscapeBrush* Brush, const ULandscapeEditorObject* UISettings, const TArray<FLandscapeToolInteractorPosition>& InteractorPositions)
 	{
 		if (LandscapeInfo)
 		{
 			LandscapeInfo->Modify();
 
 			// Invert when holding Shift
-			bool bInvert = MousePositions[MousePositions.Num() - 1].bShiftDown;
-
-			const FLandscapeBrushData BrushInfo = Brush->ApplyBrush(MousePositions);
+			bool bInvert = InteractorPositions[ InteractorPositions.Num() - 1].bModifierPressed;
+
+			const FLandscapeBrushData BrushInfo = Brush->ApplyBrush(InteractorPositions);
 			if (!BrushInfo)
 			{
 				return;
@@ -275,7 +273,6 @@
 
 protected:
 	FLandscapeDataCache Cache;
->>>>>>> f354211c
 };
 
 template<class TStrokeClass>
