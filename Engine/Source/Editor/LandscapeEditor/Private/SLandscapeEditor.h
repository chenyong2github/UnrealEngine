// Copyright Epic Games, Inc. All Rights Reserved.

#pragma once

#include "CoreMinimal.h"
#include "Widgets/DeclarativeSyntaxSupport.h"
#include "Widgets/SCompoundWidget.h"
#include "LandscapeEdMode.h"
#include "LandscapeEditorDetails.h"
#include "Toolkits/IToolkitHost.h"
#include "AssetThumbnail.h"
#include "Toolkits/BaseToolkit.h"

class Error;
class IDetailsView;
class SErrorText;
class SLandscapeEditor;
struct FPropertyAndParent;

/**
 * Slate widget wrapping an FAssetThumbnail and Viewport
 */
class SLandscapeAssetThumbnail : public SCompoundWidget
{
public:
	SLATE_BEGIN_ARGS( SLandscapeAssetThumbnail )
		: _ThumbnailSize( 64,64 ) {}
		SLATE_ARGUMENT( FIntPoint, ThumbnailSize )
	SLATE_END_ARGS()

	void Construct(const FArguments& InArgs, UObject* Asset, TSharedRef<FAssetThumbnailPool> ThumbnailPool);
	~SLandscapeAssetThumbnail();

	void SetAsset(UObject* Asset);

private:
	void OnMaterialCompilationFinished(UMaterialInterface* MaterialInterface);

	TSharedPtr<FAssetThumbnail> AssetThumbnail;
};

namespace LandscapeEditorNames
{
	static const FName Manage(TEXT("ToolMode_Manage")); 
	static const FName Sculpt(TEXT("ToolMode_Sculpt")); 
	static const FName Paint(TEXT("ToolMode_Paint"));
}

/**
 * Mode Toolkit for the Landscape Editor Mode
 */
class FLandscapeToolKit : public FModeToolkit
{
public:
	virtual void RegisterTabSpawners(const TSharedRef<class FTabManager>& TabManager) override;
	virtual void UnregisterTabSpawners(const TSharedRef<class FTabManager>& TabManager) override;

	/** Initializes the geometry mode toolkit */
	virtual void Init(const TSharedPtr< class IToolkitHost >& InitToolkitHost) override;

	/** IToolkit interface */
	virtual FName GetToolkitFName() const override;
	virtual FText GetBaseToolkitName() const override;
	virtual FEdModeLandscape* GetEditorMode() const override;
	virtual TSharedPtr<SWidget> GetInlineContent() const override;

	void NotifyToolChanged();
	void NotifyBrushChanged();
	void RefreshDetailPanel();

	/** Mode Toolbar Palettes **/
	virtual void GetToolPaletteNames(TArray<FName>& InPaletteName) const;
	virtual FText GetToolPaletteDisplayName(FName PaletteName) const; 
	virtual void BuildToolPalette(FName PaletteName, class FToolBarBuilder& ToolbarBuilder);
	virtual void OnToolPaletteChanged(FName PaletteName) override;

<<<<<<< HEAD
	bool GetIsPropertyVisibleFromProperty(const FProperty& Property) const;
=======
	bool GetIsPropertyVisibleFromProperty(const UProperty& Property) const;
>>>>>>> c7e705f4

protected:
	void OnChangeMode(FName ModeName);
	bool IsModeEnabled(FName ModeName) const;
	bool IsModeActive(FName ModeName) const;

	void OnChangeTool(FName ToolName);
	bool IsToolEnabled(FName ToolName) const;
	bool IsToolActive(FName ToolName) const;

	void OnChangeBrushSet(FName BrushSetName);
	bool IsBrushSetEnabled(FName BrushSetName) const;
	bool IsBrushSetActive(FName BrushSetName) const;

	void OnChangeBrush(FName BrushName);
	bool IsBrushActive(FName BrushName) const;

private:
	TSharedPtr<SLandscapeEditor> LandscapeEditorWidgets;
	TSharedPtr<FLandscapeEditorDetails> BrushesWidgets;

	const static TArray<FName> PaletteNames;
};

/**
 * Slate widgets for the Landscape Editor Mode
 */
class SLandscapeEditor : public SCompoundWidget
{
public:
	SLATE_BEGIN_ARGS( SLandscapeEditor ){}
	SLATE_END_ARGS()

	void Construct(const FArguments& InArgs, TSharedRef<FLandscapeToolKit> InParentToolkit);

	void NotifyToolChanged();
	void NotifyBrushChanged();
	void RefreshDetailPanel();

protected:
	class FEdModeLandscape* GetEditorMode() const;

	FText GetErrorText() const;

	bool GetLandscapeEditorIsEnabled() const;

	bool GetIsPropertyVisible(const FPropertyAndParent& PropertyAndParent) const;

protected:
	TSharedPtr<SErrorText> Error;
	TSharedPtr<IDetailsView> DetailsPanel;
	TWeakPtr<FLandscapeToolKit> ParentToolkit;
};<|MERGE_RESOLUTION|>--- conflicted
+++ resolved
@@ -74,11 +74,11 @@
 	virtual void BuildToolPalette(FName PaletteName, class FToolBarBuilder& ToolbarBuilder);
 	virtual void OnToolPaletteChanged(FName PaletteName) override;
 
-<<<<<<< HEAD
+	/** Modes Panel Header Information **/
+	virtual FText GetActiveToolDisplayName() const;
+	virtual FText GetActiveToolMessage() const;
+
 	bool GetIsPropertyVisibleFromProperty(const FProperty& Property) const;
-=======
-	bool GetIsPropertyVisibleFromProperty(const UProperty& Property) const;
->>>>>>> c7e705f4
 
 protected:
 	void OnChangeMode(FName ModeName);
