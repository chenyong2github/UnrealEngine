--- conflicted
+++ resolved
@@ -244,17 +244,8 @@
 		{
 			if (UWidgetTree* OldArchetype = WBC_ToClean->GetWidgetTreeArchetype())
 			{
-<<<<<<< HEAD
-				FString TransientArchetypeString = FString::Printf(TEXT("OLD_TEMPLATE_TREE_%s"), *OldArchetype->GetName());
-				FName TransientArchetypeName = MakeUniqueObjectName(GetTransientPackage(), OldArchetype->GetClass(), FName(*TransientArchetypeString));
-				OldArchetype->Rename(*TransientArchetypeName.ToString(), GetTransientPackage(), RenFlags);
-				OldArchetype->SetFlags(RF_Transient);
-				OldArchetype->ClearFlags(RF_Public | RF_Standalone | RF_ArchetypeObject);
-				FLinkerLoad::InvalidateExport(OldArchetype);
-=======
 				FString TransientArchetypeString = FString::Printf(TEXT("OLD_TEMPLATE_TREE%s"), *OldArchetype->GetName());
 				RenameObjectToTransientPackage(OldArchetype, *TransientArchetypeString, true);
->>>>>>> 4da1c6ab
 
 				TArray<UObject*> Children;
 				ForEachObjectWithOuter(OldArchetype, [&Children] (UObject* Child) {
@@ -263,14 +254,6 @@
 
 				for ( UObject* Child : Children )
 				{
-<<<<<<< HEAD
-					Child->Rename(nullptr, GetTransientPackage(), RenFlags);
-					Child->SetFlags(RF_Transient);
-					FLinkerLoad::InvalidateExport(Child);
-				}
-
-				WBC_ToClean->SetWidgetTreeArchetype(nullptr);
-=======
 					RenameObjectToTransientPackage(Child, FName(), false);
 				}
 
@@ -296,7 +279,6 @@
 
 				FString TransientCDOString = FString::Printf(TEXT("TRASH_%s"), *OuterWidget->GetName());
 				RenameObjectToTransientPackage(OuterWidget, *TransientCDOString, true);
->>>>>>> 4da1c6ab
 			}
 		}
 	}
