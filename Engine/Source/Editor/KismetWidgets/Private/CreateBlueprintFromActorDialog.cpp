// Copyright Epic Games, Inc. All Rights Reserved.

#include "CreateBlueprintFromActorDialog.h"
#include "GameFramework/Actor.h"
#include "Misc/FileHelper.h"
#include "Misc/MessageDialog.h"
#include "Misc/PackageName.h"
#include "Widgets/DeclarativeSyntaxSupport.h"
#include "Widgets/SWindow.h"
#include "Widgets/Images/SImage.h"
#include "Widgets/Input/SButton.h"
#include "Widgets/Input/SEditableTextBox.h"
#include "Widgets/Layout/SExpandableArea.h"
#include "Widgets/Layout/SGridPanel.h"
#include "Widgets/Layout/SUniformGridPanel.h"
#include "Framework/Application/SlateApplication.h"
#include "Framework/Docking/TabManager.h"
#include "Editor/EditorEngine.h"
#include "Engine/Selection.h"
#include "Editor.h"
#include "Kismet2/KismetEditorUtilities.h"
#include "EdGraphSchema_K2.h"
#include "Framework/Notifications/NotificationManager.h"
#include "Widgets/Notifications/SNotificationList.h"
#include "AssetRegistryModule.h"
#include "AssetToolsModule.h"
#include "ClassViewerFilter.h"
#include "ClassViewerModule.h"
#include "SClassViewer.h"
#include "ContentBrowserModule.h"
#include "IContentBrowserSingleton.h"
#include "PackageTools.h"
#include "DetailLayoutBuilder.h"

#define LOCTEXT_NAMESPACE "CreateBlueprintFromActorDialog"

class SSCreateBlueprintPicker : public SCompoundWidget
{
public:
	SLATE_BEGIN_ARGS(SSCreateBlueprintPicker)
	{}

	SLATE_ARGUMENT(TSharedPtr<SWindow>, ParentWindow)
		SLATE_ARGUMENT(AActor*, ActorOverride)
		SLATE_ARGUMENT(ECreateBlueprintFromActorMode, CreateMode)
		SLATE_END_ARGS()

	/** Constructs this widget with InArgs */
	void Construct(const FArguments& InArgs);

	/** Handler for when a class is picked in the class picker */
	void OnClassPicked(UClass* InChosenClass);

	/** Handler for when "Ok" we selected in the class viewer */
	FReply OnClassPickerConfirmed();

	/** Handler for when "Cancel" we selected in the class viewer */
	FReply OnClassPickerCanceled();

	/** Handler for when "..." is clicked to pick an asset path */
	FReply OnPathPickerSummoned();

	/** Handler for the custom button to hide/unhide the class viewer */
	void OnCustomAreaExpansionChanged(bool bExpanded);

	/** Callback when the user changes the filename for the Blueprint */
	void OnFilenameChanged(const FText& InNewName);

	/** Common function to evaluate whether the asset name given the asset path context, is valid */
	void UpdateFilenameStatus();

	/** select button visibility delegate */
	EVisibility GetSelectButtonVisibility() const;

	ECheckBoxState IsCreateModeChecked(ECreateBlueprintFromActorMode InCreateMode) const
	{
		return (CreateMode == InCreateMode ? ECheckBoxState::Checked : ECheckBoxState::Unchecked);
	};

	void OnCreateModeChanged(ECheckBoxState NewCheckedState, ECreateBlueprintFromActorMode InCreateMode) 
	{ 
		if (NewCheckedState == ECheckBoxState::Checked) 
		{ 
			CreateMode = InCreateMode; 
			ClassViewer->Refresh();
		} 	
	};

	FText GetCreateMethodTooltip(ECreateBlueprintFromActorMode InCreateMode, bool bEnabled) const;

	FSlateColor GetCreateModeTextColor(ECreateBlueprintFromActorMode InCreateMode) const
	{ 
		return (CreateMode == InCreateMode ? FSlateColor(FLinearColor(0, 0, 0)) : FSlateColor(FLinearColor(0.72f, 0.72f, 0.72f, 1.f))); 
	};

	/** Overridden from SWidget: Called when a key is pressed down - capturing copy */
	FReply OnKeyDown(const FGeometry& MyGeometry, const FKeyEvent& InKeyEvent);

	/** A pointer to the window that is asking the user to select a parent class */
	TWeakPtr<SWindow> WeakParentWindow;

	/** A pointer to a class viewer **/
	TSharedPtr<SClassViewer> ClassViewer;

	/** Filename textbox widget */
	TSharedPtr<SEditableTextBox> FileNameWidget;

	/** The class that was last clicked on */
	UClass* ChosenClass;

	/** The actor that was passed in */
	TWeakObjectPtr<AActor> ActorOverride;

	/** The path the asset should be created at */
	FString AssetPath;

	/** The the name for the new asset */
	FString AssetName;

	/** The method to use when creating the actor */
	ECreateBlueprintFromActorMode CreateMode;

	/** A flag indicating that Ok was selected */
	bool bPressedOk;

	/** A flag indicating the current asset name is invalid */
	bool bIsReportingError;
};

ECreateBlueprintFromActorMode FCreateBlueprintFromActorDialog::GetValidCreationMethods()
<<<<<<< HEAD
{
	int32 NumSelectedActors = 0;

	bool bCanHarvestComponents = false;
	bool bCanSubclass = true;
	bool bCanCreatePrefab = true;

	for (FSelectionIterator Iter(*GEditor->GetSelectedActors()); Iter; ++Iter)
	{
		AActor* Actor = Cast<AActor>(*Iter);
		if (Actor)
		{
			if (NumSelectedActors == 0)
			{
				bCanSubclass = FKismetEditorUtilities::CanCreateBlueprintOfClass(Actor->GetClass());
			}

			if (bCanCreatePrefab && Actor->GetClass()->HasAnyClassFlags(CLASS_NotPlaceable))
			{
				bCanCreatePrefab = false;
			}

			if (!bCanHarvestComponents)
			{
				for (UActorComponent* Component : Actor->GetComponents())
				{
					if (Component && FKismetEditorUtilities::IsClassABlueprintSpawnableComponent(Component->GetClass()))
					{
						bCanHarvestComponents = true;
						break;
					}
				}
			}
		}
		++NumSelectedActors;
	}

	ECreateBlueprintFromActorMode ValidCreationMethods = ECreateBlueprintFromActorMode::None;
	if (NumSelectedActors > 0)
	{
		if (bCanHarvestComponents)
		{ 
			ValidCreationMethods |= ECreateBlueprintFromActorMode::Harvest;
		}
		if (bCanCreatePrefab)
		{
			ValidCreationMethods |= ECreateBlueprintFromActorMode::ChildActor;
		}
		if (bCanSubclass && NumSelectedActors == 1)
		{
			ValidCreationMethods |= ECreateBlueprintFromActorMode::Subclass;
		}
	}

	return ValidCreationMethods;
}

FText SSCreateBlueprintPicker::GetCreateMethodTooltip(ECreateBlueprintFromActorMode InCreateMode, bool bEnabled) const
{
	if (!bEnabled)
	{
		switch (InCreateMode)
		{
		case ECreateBlueprintFromActorMode::Subclass:
		{
			int32 NumSelectedActors = 0;
			UClass* SelectedActorClass = nullptr;
			for (FSelectionIterator Iter(*GEditor->GetSelectedActors()); Iter; ++Iter)
			{
				if (AActor* Actor = Cast<AActor>(*Iter))
				{
					SelectedActorClass = Actor->GetClass();
				}
				++NumSelectedActors;
			}

			if (NumSelectedActors == 1)
			{
				return FText::Format(LOCTEXT("SubClassDisabled_InvalidBlueprintType", "Cannot create blueprint subclass of '{0}'."), (SelectedActorClass ? SelectedActorClass->GetDisplayNameText() : FText::GetEmpty()));
			}
			else
			{
				return LOCTEXT("SubClassDisabled_MultipleSelection", "Cannot subclass when multiple actors are selected.");
			}
		}

		case ECreateBlueprintFromActorMode::Harvest:
			return LOCTEXT("HavestDisabled", "No harvestable components in selected actors.");

		}
	}

	return FText::GetEmpty();
}

void SSCreateBlueprintPicker::Construct(const FArguments& InArgs)
{
=======
{
	int32 NumSelectedActors = 0;

	bool bCanHarvestComponents = false;
	bool bCanSubclass = true;
	bool bCanCreatePrefab = true;

	for (FSelectionIterator Iter(*GEditor->GetSelectedActors()); Iter; ++Iter)
	{
		AActor* Actor = Cast<AActor>(*Iter);
		if (Actor)
		{
			if (NumSelectedActors == 0)
			{
				bCanSubclass = FKismetEditorUtilities::CanCreateBlueprintOfClass(Actor->GetClass());
			}

			if (bCanCreatePrefab && Actor->GetClass()->HasAnyClassFlags(CLASS_NotPlaceable))
			{
				bCanCreatePrefab = false;
			}

			if (!bCanHarvestComponents)
			{
				for (UActorComponent* Component : Actor->GetComponents())
				{
					if (Component && FKismetEditorUtilities::IsClassABlueprintSpawnableComponent(Component->GetClass()))
					{
						bCanHarvestComponents = true;
						break;
					}
				}
			}
		}
		++NumSelectedActors;
	}

	ECreateBlueprintFromActorMode ValidCreationMethods = ECreateBlueprintFromActorMode::None;
	if (NumSelectedActors > 0)
	{
		if (bCanHarvestComponents)
		{ 
			ValidCreationMethods |= ECreateBlueprintFromActorMode::Harvest;
		}
		if (bCanCreatePrefab)
		{
			ValidCreationMethods |= ECreateBlueprintFromActorMode::ChildActor;
		}
		if (bCanSubclass && NumSelectedActors == 1)
		{
			ValidCreationMethods |= ECreateBlueprintFromActorMode::Subclass;
		}
	}

	return ValidCreationMethods;
}

FText SSCreateBlueprintPicker::GetCreateMethodTooltip(ECreateBlueprintFromActorMode InCreateMode, bool bEnabled) const
{
	if (!bEnabled)
	{
		switch (InCreateMode)
		{
		case ECreateBlueprintFromActorMode::Subclass:
		{
			int32 NumSelectedActors = 0;
			UClass* SelectedActorClass = nullptr;
			for (FSelectionIterator Iter(*GEditor->GetSelectedActors()); Iter; ++Iter)
			{
				if (AActor* Actor = Cast<AActor>(*Iter))
				{
					SelectedActorClass = Actor->GetClass();
				}
				++NumSelectedActors;
			}

			if (NumSelectedActors == 1)
			{
				return FText::Format(LOCTEXT("SubClassDisabled_InvalidBlueprintType", "Cannot create blueprint subclass of '{0}'."), (SelectedActorClass ? SelectedActorClass->GetDisplayNameText() : FText::GetEmpty()));
			}
			else
			{
				return LOCTEXT("SubClassDisabled_MultipleSelection", "Cannot subclass when multiple actors are selected.");
			}
		}

		case ECreateBlueprintFromActorMode::Harvest:
			return LOCTEXT("HavestDisabled", "No harvestable components in selected actors.");

		}
	}

	return FText::GetEmpty();
}

void SSCreateBlueprintPicker::Construct(const FArguments& InArgs)
{
>>>>>>> 00d61fac
	WeakParentWindow = InArgs._ParentWindow;

	bPressedOk = false;
	ChosenClass = nullptr;
	CreateMode = InArgs._CreateMode;

	FContentBrowserModule& ContentBrowserModule = FModuleManager::LoadModuleChecked<FContentBrowserModule>("ContentBrowser");
	FClassViewerModule& ClassViewerModule = FModuleManager::LoadModuleChecked<FClassViewerModule>("ClassViewer");
	FAssetToolsModule& AssetToolsModule = FModuleManager::LoadModuleChecked<FAssetToolsModule>("AssetTools");
<<<<<<< HEAD

	ActorOverride = InArgs._ActorOverride;

	FClassViewerInitializationOptions ClassViewerOptions;
	ClassViewerOptions.Mode = EClassViewerMode::ClassPicker;
	ClassViewerOptions.DisplayMode = EClassViewerDisplayMode::TreeView;
	ClassViewerOptions.bShowObjectRootClass = true;
	ClassViewerOptions.bIsPlaceableOnly = true;
	ClassViewerOptions.bIsBlueprintBaseOnly = true;
	ClassViewerOptions.bShowUnloadedBlueprints = true;
	ClassViewerOptions.bEnableClassDynamicLoading = true;
	ClassViewerOptions.NameTypeToDisplay = EClassViewerNameTypeToDisplay::Dynamic;

	if (ActorOverride == nullptr)
	{
		USelection* SelectedActors = GEditor->GetSelectedActors();
		if (SelectedActors->Num() == 1)
		{
			ActorOverride = CastChecked<AActor>(SelectedActors->GetSelectedObject(0));
		}
	}

	class FBlueprintFromActorParentFilter : public IClassViewerFilter
	{
	public:
		FBlueprintFromActorParentFilter(UClass* InAllowedClass, ECreateBlueprintFromActorMode& InCreateModeRef)
			: CreateModeRef(InCreateModeRef)
		{
			AllowedClass.Add(InAllowedClass);
		}

		TSet<const UClass*> AllowedClass;
		const ECreateBlueprintFromActorMode& CreateModeRef;

		virtual bool IsClassAllowed(const FClassViewerInitializationOptions& InInitOptions, const UClass* InClass, TSharedRef< FClassViewerFilterFuncs > InFilterFuncs) override
		{
			return CreateModeRef != ECreateBlueprintFromActorMode::Subclass || InFilterFuncs->IfInChildOfClassesSet(AllowedClass, InClass) == EFilterReturn::Passed;
		}

		virtual bool IsUnloadedClassAllowed(const FClassViewerInitializationOptions& InInitOptions, const TSharedRef< const IUnloadedBlueprintData > InUnloadedClassData, TSharedRef< FClassViewerFilterFuncs > InFilterFuncs) override
		{
			return CreateModeRef != ECreateBlueprintFromActorMode::Subclass || InFilterFuncs->IfInChildOfClassesSet(AllowedClass, InUnloadedClassData) == EFilterReturn::Passed;
		}
	};

	UClass* ActorOverrideClass = nullptr;
	if (ActorOverride.IsValid())
	{
		ActorOverrideClass = ActorOverride->GetClass();
		TSharedPtr<FBlueprintFromActorParentFilter> Filter = MakeShareable(new FBlueprintFromActorParentFilter(ActorOverrideClass, CreateMode));
		ClassViewerOptions.ClassFilter = Filter;
	}

	if (ActorOverrideClass && CreateMode == ECreateBlueprintFromActorMode::Subclass)
	{
		ClassViewerOptions.InitiallySelectedClass = ActorOverrideClass;
	}
	else
	{
		ClassViewerOptions.InitiallySelectedClass = AActor::StaticClass();
	}

	ClassViewer = StaticCastSharedRef<SClassViewer>(ClassViewerModule.CreateClassViewer(ClassViewerOptions, FOnClassPicked::CreateSP(this, &SSCreateBlueprintPicker::OnClassPicked)));

	FString PackageName;
	AssetPath = ContentBrowserModule.Get().GetCurrentPath();

	ECreateBlueprintFromActorMode ValidCreateMethods = FCreateBlueprintFromActorDialog::GetValidCreationMethods();

	const bool bCanHarvestComponents = !!(ValidCreateMethods & ECreateBlueprintFromActorMode::Harvest);
	const bool bCanSubclass = !!(ValidCreateMethods & ECreateBlueprintFromActorMode::Subclass);
	const bool bCanCreatePrefab = !!(ValidCreateMethods & ECreateBlueprintFromActorMode::ChildActor);

	for (FSelectionIterator Iter(*GEditor->GetSelectedActors()); Iter; ++Iter)
	{
		AActor* Actor = Cast<AActor>(*Iter);
		if (Actor)
		{
			AssetName += Actor->GetActorLabel();
			AssetName += TEXT("_");
			break;
		}
	}

	AssetName = UPackageTools::SanitizePackageName(AssetName + TEXT("Blueprint"));

	FString BasePath = AssetPath / AssetName;
	AssetToolsModule.Get().CreateUniqueAssetName(BasePath, TEXT(""), PackageName, AssetName);

	TSharedPtr<SGridPanel> CreationMethodSection;

	struct FCreateModeDetails
	{
		FText Label;
		FText Description;
		ECreateBlueprintFromActorMode CreateMode;
		bool bEnabled;
	};

	const FCreateModeDetails CreateModeDetails[3] =
	{
		{ LOCTEXT("CreateMode_Subclass", "New Subclass"), LOCTEXT("CreateMode_Subclass_Description", "Replace the selected actor with an instance of a new Blueprint Class inherited from the selected parent class."), ECreateBlueprintFromActorMode::Subclass, bCanSubclass },
		{ LOCTEXT("CreateMode_ChildActor", "Child Actors"), LOCTEXT("CreateMode_ChildActor_Description", "Replace the selected actors with an instance of a new Blueprint Class inherited from the selected parent class with each of the selected Actors as a Child Actor."), ECreateBlueprintFromActorMode::ChildActor, bCanCreatePrefab },
		{ LOCTEXT("CreateMode_Harvest", "Harvest Components"), LOCTEXT("CreateMode_Harvest_Description", "Replace the selected actors with an instance of a new Blueprint Class inherited from the selected parent class that contains the components."), ECreateBlueprintFromActorMode::Harvest, bCanHarvestComponents }
	};

	const FCheckBoxStyle& RadioStyle = FEditorStyle::Get().GetWidgetStyle<FCheckBoxStyle>("Property.ToggleButton");

	SAssignNew(CreationMethodSection, SGridPanel)
	.FillColumn(1, 1.f);

	for (int32 Index = 0; Index < UE_ARRAY_COUNT(CreateModeDetails); ++Index)
	{
		CreationMethodSection->AddSlot(0, Index)
		.Padding(10.0f, 5.0f, 5.0f, 5.0f)
		.VAlign(VAlign_Center)
		[
			SNew(SCheckBox)
			.Style(&RadioStyle)
			.IsEnabled(CreateModeDetails[Index].bEnabled)
			.IsChecked_Raw(this, &SSCreateBlueprintPicker::IsCreateModeChecked, CreateModeDetails[Index].CreateMode)
			.OnCheckStateChanged(this, &SSCreateBlueprintPicker::OnCreateModeChanged, CreateModeDetails[Index].CreateMode)
			.ToolTipText_Raw(this, &SSCreateBlueprintPicker::GetCreateMethodTooltip, CreateModeDetails[Index].CreateMode, CreateModeDetails[Index].bEnabled)
			[
				SNew(SHorizontalBox)
				+ SHorizontalBox::Slot()
				.FillWidth(1.0f)
				.VAlign(VAlign_Center)
				.HAlign(HAlign_Center)
				.Padding(6, 2)
				[
					SNew(STextBlock)
					.Text(CreateModeDetails[Index].Label)
					.Font(IDetailLayoutBuilder::GetDetailFont())
					.ColorAndOpacity(this, &SSCreateBlueprintPicker::GetCreateModeTextColor, CreateModeDetails[Index].CreateMode)
				]
			]
		];

		CreationMethodSection->AddSlot(1, Index)
		.Padding(1.0f, 5.0f, 1.0f, 5.0f)
		.VAlign(VAlign_Center)
		[
			SNew(STextBlock)
			.Text(CreateModeDetails[Index].Description)
			.IsEnabled(CreateModeDetails[Index].bEnabled)
			.AutoWrapText(true)
		];
	}

	ChildSlot
	[
		SNew(SBorder)
		.Visibility(EVisibility::Visible)
		.BorderImage(FEditorStyle::GetBrush("Menu.Background"))
		[
			SNew(SBox)
			.Visibility(EVisibility::Visible)
			[
				SNew(SVerticalBox)
				+SVerticalBox::Slot()
				.AutoHeight()
				.Padding(0.0f, 10.0f, 0.0f, 0.0f)
				[
					SNew(SGridPanel)
					.FillColumn(1, 1.f)
					+SGridPanel::Slot(0, 0)
					.Padding(0.0f, 0.0f, 5.0f, 2.0f)
					.VAlign(VAlign_Center)
					[
						SNew(STextBlock)
						.Text(LOCTEXT("CreateBlueprintFromActor_NameLabel", "Blueprint Name"))
					]
					+SGridPanel::Slot(1, 0)
					.Padding(0.0f, 0.0f, 0.0f, 5.0f)
					[
						SAssignNew(FileNameWidget, SEditableTextBox)
						.Text(FText::FromString(AssetName))
						.OnTextChanged(this, &SSCreateBlueprintPicker::OnFilenameChanged)
					]
					+SGridPanel::Slot(0, 1)
					.Padding(0.0f, 0.0f, 5.0f, 0.0f)
					.VAlign(VAlign_Center)
					[
						SNew(STextBlock)
						.Text(LOCTEXT("CreateBlueprintFromActor_PathLabel", "Path"))
					]
					+SGridPanel::Slot(1, 1)
					[
						SNew(SHorizontalBox)
						+SHorizontalBox::Slot()
						.FillWidth(1.f)
						[
							SNew(SEditableTextBox)
							.Text(TAttribute<FText>::Create(TAttribute<FText>::FGetter::CreateLambda([this]() { return FText::FromString(AssetPath); })))
							.IsReadOnly(true)
						]
						+SHorizontalBox::Slot()
						.AutoWidth()
						[
							SNew(SButton)
							.Text(FText::FromString(TEXT("...")))
							.OnClicked(this, &SSCreateBlueprintPicker::OnPathPickerSummoned)
						]
					]
				]
				+SVerticalBox::Slot()
				.AutoHeight()
				.Padding(0.0f, 10.0f, 0.0f, 0.0f)
				[
					SNew(SExpandableArea)
					.AreaTitle(LOCTEXT("CreationMethod", "Creation Method"))
					.BodyContent()
					[
						CreationMethodSection.ToSharedRef()
					]
				]
				+SVerticalBox::Slot()
				.FillHeight(1.f)
				.Padding(0.0f, 10.0f, 0.0f, 0.0f)
				[
					SNew(SExpandableArea)
					.MaxHeight(320.f)
					.InitiallyCollapsed(false)
					.AreaTitle(NSLOCTEXT("SClassPickerDialog", "ParentClassAreaTitle", "Parent Class"))
					.OnAreaExpansionChanged(this, &SSCreateBlueprintPicker::OnCustomAreaExpansionChanged)
					.BodyContent()
					[
						ClassViewer.ToSharedRef()
					]
				]
				+SVerticalBox::Slot()
				.AutoHeight()
				.HAlign(HAlign_Right)
				.VAlign(VAlign_Bottom)
				.Padding(8)
				[
					SNew(SUniformGridPanel)
					.SlotPadding(FEditorStyle::GetMargin("StandardDialog.SlotPadding"))
					+SUniformGridPanel::Slot(0,0)
					[
						SNew(SButton)
						.Text(NSLOCTEXT("SClassPickerDialog", "ClassPickerSelectButton", "Select"))
						.HAlign(HAlign_Center)
						.Visibility( this, &SSCreateBlueprintPicker::GetSelectButtonVisibility )
						.ContentPadding(FEditorStyle::GetMargin("StandardDialog.ContentPadding"))
						.OnClicked(this, &SSCreateBlueprintPicker::OnClassPickerConfirmed)
						.ButtonStyle(FEditorStyle::Get(), "FlatButton.Success")
						.TextStyle(FEditorStyle::Get(), "FlatButton.DefaultTextStyle")
					]
					+SUniformGridPanel::Slot(1,0)
					[
						SNew(SButton)
						.Text(NSLOCTEXT("SClassPickerDialog", "ClassPickerCancelButton", "Cancel"))
						.HAlign(HAlign_Center)
						.ContentPadding(FEditorStyle::GetMargin("StandardDialog.ContentPadding"))
						.OnClicked(this, &SSCreateBlueprintPicker::OnClassPickerCanceled)
						.ButtonStyle(FEditorStyle::Get(), "FlatButton.Default")
						.TextStyle(FEditorStyle::Get(), "FlatButton.DefaultTextStyle")
					]
				]
			]
		]
	];

	if (WeakParentWindow.IsValid())
	{
		WeakParentWindow.Pin().Get()->SetWidgetToFocusOnActivate(ClassViewer);
=======

	ActorOverride = InArgs._ActorOverride;

	FClassViewerInitializationOptions ClassViewerOptions;
	ClassViewerOptions.Mode = EClassViewerMode::ClassPicker;
	ClassViewerOptions.DisplayMode = EClassViewerDisplayMode::TreeView;
	ClassViewerOptions.bShowObjectRootClass = true;
	ClassViewerOptions.bIsPlaceableOnly = true;
	ClassViewerOptions.bIsBlueprintBaseOnly = true;
	ClassViewerOptions.bShowUnloadedBlueprints = true;
	ClassViewerOptions.bEnableClassDynamicLoading = true;
	ClassViewerOptions.NameTypeToDisplay = EClassViewerNameTypeToDisplay::Dynamic;

	if (ActorOverride == nullptr)
	{
		USelection* SelectedActors = GEditor->GetSelectedActors();
		if (SelectedActors->Num() == 1)
		{
			ActorOverride = CastChecked<AActor>(SelectedActors->GetSelectedObject(0));
		}
	}

	class FBlueprintFromActorParentFilter : public IClassViewerFilter
	{
	public:
		FBlueprintFromActorParentFilter(UClass* InAllowedClass, ECreateBlueprintFromActorMode& InCreateModeRef)
			: CreateModeRef(InCreateModeRef)
		{
			AllowedClass.Add(InAllowedClass);
		}

		TSet<const UClass*> AllowedClass;
		const ECreateBlueprintFromActorMode& CreateModeRef;

		virtual bool IsClassAllowed(const FClassViewerInitializationOptions& InInitOptions, const UClass* InClass, TSharedRef< FClassViewerFilterFuncs > InFilterFuncs) override
		{
			return CreateModeRef != ECreateBlueprintFromActorMode::Subclass || InFilterFuncs->IfInChildOfClassesSet(AllowedClass, InClass) == EFilterReturn::Passed;
		}

		virtual bool IsUnloadedClassAllowed(const FClassViewerInitializationOptions& InInitOptions, const TSharedRef< const IUnloadedBlueprintData > InUnloadedClassData, TSharedRef< FClassViewerFilterFuncs > InFilterFuncs) override
		{
			return CreateModeRef != ECreateBlueprintFromActorMode::Subclass || InFilterFuncs->IfInChildOfClassesSet(AllowedClass, InUnloadedClassData) == EFilterReturn::Passed;
		}
	};

	UClass* ActorOverrideClass = nullptr;
	if (ActorOverride.IsValid())
	{
		ActorOverrideClass = ActorOverride->GetClass();
		TSharedPtr<FBlueprintFromActorParentFilter> Filter = MakeShareable(new FBlueprintFromActorParentFilter(ActorOverrideClass, CreateMode));
		ClassViewerOptions.ClassFilter = Filter;
	}

	if (ActorOverrideClass && CreateMode == ECreateBlueprintFromActorMode::Subclass)
	{
		ClassViewerOptions.InitiallySelectedClass = ActorOverrideClass;
	}
	else
	{
		ClassViewerOptions.InitiallySelectedClass = AActor::StaticClass();
	}

	ClassViewer = StaticCastSharedRef<SClassViewer>(ClassViewerModule.CreateClassViewer(ClassViewerOptions, FOnClassPicked::CreateSP(this, &SSCreateBlueprintPicker::OnClassPicked)));

	FString PackageName;
	AssetPath = ContentBrowserModule.Get().GetCurrentPath();

	ECreateBlueprintFromActorMode ValidCreateMethods = FCreateBlueprintFromActorDialog::GetValidCreationMethods();

	const bool bCanHarvestComponents = !!(ValidCreateMethods & ECreateBlueprintFromActorMode::Harvest);
	const bool bCanSubclass = !!(ValidCreateMethods & ECreateBlueprintFromActorMode::Subclass);
	const bool bCanCreatePrefab = !!(ValidCreateMethods & ECreateBlueprintFromActorMode::ChildActor);

	for (FSelectionIterator Iter(*GEditor->GetSelectedActors()); Iter; ++Iter)
	{
		AActor* Actor = Cast<AActor>(*Iter);
		if (Actor)
		{
			AssetName += Actor->GetActorLabel();
			AssetName += TEXT("_");
			break;
		}
	}

	AssetName = UPackageTools::SanitizePackageName(AssetName + TEXT("Blueprint"));

	FString BasePath = AssetPath / AssetName;
	AssetToolsModule.Get().CreateUniqueAssetName(BasePath, TEXT(""), PackageName, AssetName);

	TSharedPtr<SGridPanel> CreationMethodSection;

	struct FCreateModeDetails
	{
		FText Label;
		FText Description;
		ECreateBlueprintFromActorMode CreateMode;
		bool bEnabled;
	};

	const FCreateModeDetails CreateModeDetails[3] =
	{
		{ LOCTEXT("CreateMode_Subclass", "New Subclass"), LOCTEXT("CreateMode_Subclass_Description", "Replace the selected actor with an instance of a new Blueprint Class inherited from the selected parent class."), ECreateBlueprintFromActorMode::Subclass, bCanSubclass },
		{ LOCTEXT("CreateMode_ChildActor", "Child Actors"), LOCTEXT("CreateMode_ChildActor_Description", "Replace the selected actors with an instance of a new Blueprint Class inherited from the selected parent class with each of the selected Actors as a Child Actor."), ECreateBlueprintFromActorMode::ChildActor, bCanCreatePrefab },
		{ LOCTEXT("CreateMode_Harvest", "Harvest Components"), LOCTEXT("CreateMode_Harvest_Description", "Replace the selected actors with an instance of a new Blueprint Class inherited from the selected parent class that contains the components."), ECreateBlueprintFromActorMode::Harvest, bCanHarvestComponents }
	};

	const FCheckBoxStyle& RadioStyle = FEditorStyle::Get().GetWidgetStyle<FCheckBoxStyle>("Property.ToggleButton");

	SAssignNew(CreationMethodSection, SGridPanel)
	.FillColumn(1, 1.f);

	for (int32 Index = 0; Index < UE_ARRAY_COUNT(CreateModeDetails); ++Index)
	{
		CreationMethodSection->AddSlot(0, Index)
		.Padding(10.0f, 5.0f, 5.0f, 5.0f)
		.VAlign(VAlign_Center)
		[
			SNew(SCheckBox)
			.Style(&RadioStyle)
			.IsEnabled(CreateModeDetails[Index].bEnabled)
			.IsChecked_Raw(this, &SSCreateBlueprintPicker::IsCreateModeChecked, CreateModeDetails[Index].CreateMode)
			.OnCheckStateChanged(this, &SSCreateBlueprintPicker::OnCreateModeChanged, CreateModeDetails[Index].CreateMode)
			.ToolTipText_Raw(this, &SSCreateBlueprintPicker::GetCreateMethodTooltip, CreateModeDetails[Index].CreateMode, CreateModeDetails[Index].bEnabled)
			[
				SNew(SHorizontalBox)
				+ SHorizontalBox::Slot()
				.FillWidth(1.0f)
				.VAlign(VAlign_Center)
				.HAlign(HAlign_Center)
				.Padding(6, 2)
				[
					SNew(STextBlock)
					.Text(CreateModeDetails[Index].Label)
					.Font(IDetailLayoutBuilder::GetDetailFont())
					.ColorAndOpacity(this, &SSCreateBlueprintPicker::GetCreateModeTextColor, CreateModeDetails[Index].CreateMode)
				]
			]
		];

		CreationMethodSection->AddSlot(1, Index)
		.Padding(1.0f, 5.0f, 1.0f, 5.0f)
		.VAlign(VAlign_Center)
		[
			SNew(STextBlock)
			.Text(CreateModeDetails[Index].Description)
			.IsEnabled(CreateModeDetails[Index].bEnabled)
			.AutoWrapText(true)
		];
	}

	ChildSlot
	[
		SNew(SBorder)
		.Visibility(EVisibility::Visible)
		.BorderImage(FEditorStyle::GetBrush("Menu.Background"))
		[
			SNew(SBox)
			.Visibility(EVisibility::Visible)
			[
				SNew(SVerticalBox)
				+SVerticalBox::Slot()
				.AutoHeight()
				.Padding(0.0f, 10.0f, 0.0f, 0.0f)
				[
					SNew(SGridPanel)
					.FillColumn(1, 1.f)
					+SGridPanel::Slot(0, 0)
					.Padding(0.0f, 0.0f, 5.0f, 2.0f)
					.VAlign(VAlign_Center)
					[
						SNew(STextBlock)
						.Text(LOCTEXT("CreateBlueprintFromActor_NameLabel", "Blueprint Name"))
					]
					+SGridPanel::Slot(1, 0)
					.Padding(0.0f, 0.0f, 0.0f, 5.0f)
					[
						SAssignNew(FileNameWidget, SEditableTextBox)
						.Text(FText::FromString(AssetName))
						.OnTextChanged(this, &SSCreateBlueprintPicker::OnFilenameChanged)
					]
					+SGridPanel::Slot(0, 1)
					.Padding(0.0f, 0.0f, 5.0f, 0.0f)
					.VAlign(VAlign_Center)
					[
						SNew(STextBlock)
						.Text(LOCTEXT("CreateBlueprintFromActor_PathLabel", "Path"))
					]
					+SGridPanel::Slot(1, 1)
					[
						SNew(SHorizontalBox)
						+SHorizontalBox::Slot()
						.FillWidth(1.f)
						[
							SNew(SEditableTextBox)
							.Text(TAttribute<FText>::Create(TAttribute<FText>::FGetter::CreateLambda([this]() { return FText::FromString(AssetPath); })))
							.IsReadOnly(true)
						]
						+SHorizontalBox::Slot()
						.AutoWidth()
						[
							SNew(SButton)
							.Text(FText::FromString(TEXT("...")))
							.OnClicked(this, &SSCreateBlueprintPicker::OnPathPickerSummoned)
						]
					]
				]
				+SVerticalBox::Slot()
				.AutoHeight()
				.Padding(0.0f, 10.0f, 0.0f, 0.0f)
				[
					SNew(SExpandableArea)
					.AreaTitle(LOCTEXT("CreationMethod", "Creation Method"))
					.BodyContent()
					[
						CreationMethodSection.ToSharedRef()
					]
				]
				+SVerticalBox::Slot()
				.FillHeight(1.f)
				.Padding(0.0f, 10.0f, 0.0f, 0.0f)
				[
					SNew(SExpandableArea)
					.MaxHeight(320.f)
					.InitiallyCollapsed(false)
					.AreaTitle(NSLOCTEXT("SClassPickerDialog", "ParentClassAreaTitle", "Parent Class"))
					.OnAreaExpansionChanged(this, &SSCreateBlueprintPicker::OnCustomAreaExpansionChanged)
					.BodyContent()
					[
						ClassViewer.ToSharedRef()
					]
				]
				+SVerticalBox::Slot()
				.AutoHeight()
				.HAlign(HAlign_Right)
				.VAlign(VAlign_Bottom)
				.Padding(8)
				[
					SNew(SUniformGridPanel)
					.SlotPadding(FEditorStyle::GetMargin("StandardDialog.SlotPadding"))
					+SUniformGridPanel::Slot(0,0)
					[
						SNew(SButton)
						.Text(NSLOCTEXT("SClassPickerDialog", "ClassPickerSelectButton", "Select"))
						.HAlign(HAlign_Center)
						.Visibility( this, &SSCreateBlueprintPicker::GetSelectButtonVisibility )
						.ContentPadding(FEditorStyle::GetMargin("StandardDialog.ContentPadding"))
						.OnClicked(this, &SSCreateBlueprintPicker::OnClassPickerConfirmed)
						.ButtonStyle(FEditorStyle::Get(), "FlatButton.Success")
						.TextStyle(FEditorStyle::Get(), "FlatButton.DefaultTextStyle")
					]
					+SUniformGridPanel::Slot(1,0)
					[
						SNew(SButton)
						.Text(NSLOCTEXT("SClassPickerDialog", "ClassPickerCancelButton", "Cancel"))
						.HAlign(HAlign_Center)
						.ContentPadding(FEditorStyle::GetMargin("StandardDialog.ContentPadding"))
						.OnClicked(this, &SSCreateBlueprintPicker::OnClassPickerCanceled)
						.ButtonStyle(FEditorStyle::Get(), "FlatButton.Default")
						.TextStyle(FEditorStyle::Get(), "FlatButton.DefaultTextStyle")
					]
				]
			]
		]
	];

	if (WeakParentWindow.IsValid())
	{
		WeakParentWindow.Pin().Get()->SetWidgetToFocusOnActivate(ClassViewer);
	}
}

void SSCreateBlueprintPicker::OnClassPicked(UClass* InChosenClass)
{
	ChosenClass = InChosenClass;
}

FReply SSCreateBlueprintPicker::OnClassPickerConfirmed()
{
	if (ChosenClass == nullptr)
	{
		FMessageDialog::Open(EAppMsgType::Ok, NSLOCTEXT("EditorFactories", "MustChooseClassWarning", "You must choose a class."));
	}
	else if (bIsReportingError)
	{
		FMessageDialog::Open(EAppMsgType::Ok, LOCTEXT("InvalidAssetname", "You must specify a valid asset name."));
	}
	else
	{
		bPressedOk = true;

		if (WeakParentWindow.IsValid())
		{
			WeakParentWindow.Pin()->RequestDestroyWindow();
		}
>>>>>>> 00d61fac
	}
	return FReply::Handled();
}

<<<<<<< HEAD
void SSCreateBlueprintPicker::OnClassPicked(UClass* InChosenClass)
{
	ChosenClass = InChosenClass;
}

FReply SSCreateBlueprintPicker::OnClassPickerConfirmed()
{
	if (ChosenClass == nullptr)
	{
		FMessageDialog::Open(EAppMsgType::Ok, NSLOCTEXT("EditorFactories", "MustChooseClassWarning", "You must choose a class."));
	}
	else if (bIsReportingError)
	{
		FMessageDialog::Open(EAppMsgType::Ok, LOCTEXT("InvalidAssetname", "You must specify a valid asset name."));
	}
	else
	{
		bPressedOk = true;

		if (WeakParentWindow.IsValid())
		{
			WeakParentWindow.Pin()->RequestDestroyWindow();
		}
	}
	return FReply::Handled();
}

FReply SSCreateBlueprintPicker::OnClassPickerCanceled()
{
	if (WeakParentWindow.IsValid())
	{
		WeakParentWindow.Pin()->RequestDestroyWindow();
	}
	return FReply::Handled();
}

class SSCreateBlueprintPathPicker : public SCompoundWidget
{
	SLATE_BEGIN_ARGS(SSCreateBlueprintPathPicker)
	{}

	SLATE_ARGUMENT(TSharedPtr<SWindow>, ParentWindow)
		SLATE_ARGUMENT(FString, AssetPath)
		SLATE_END_ARGS()

	void Construct(const FArguments& InArgs);

	/** Callback when the selected asset path has changed. */
	void OnSelectAssetPath(const FString& Path) { AssetPath = Path; }

	/** Callback when the "ok" button is clicked. */
	FReply OnClickOk();

	/** Destroys the window when the operation is cancelled. */
	FReply OnClickCancel();

	/** A pointer to the window that is asking the user to select a parent class */
	TWeakPtr<SWindow> WeakParentWindow;

	FString AssetPath;

	bool bPressedOk;
};

void SSCreateBlueprintPathPicker::Construct(const FArguments& InArgs)
{
	WeakParentWindow = InArgs._ParentWindow;

	bPressedOk = false;
	AssetPath = InArgs._AssetPath;

	FContentBrowserModule& ContentBrowserModule = FModuleManager::LoadModuleChecked<FContentBrowserModule>("ContentBrowser");

	FPathPickerConfig PathPickerConfig;
	PathPickerConfig.DefaultPath = AssetPath;
	PathPickerConfig.OnPathSelected = FOnPathSelected::CreateRaw(this, &SSCreateBlueprintPathPicker::OnSelectAssetPath);

	ChildSlot
	[
		SNew(SVerticalBox)
		+ SVerticalBox::Slot()
		.FillHeight(1.0f)
		[
			ContentBrowserModule.Get().CreatePathPicker(PathPickerConfig)
		]
		+ SVerticalBox::Slot()
		.HAlign(HAlign_Right)
		.Padding(0, 20, 0, 0)
		.AutoHeight()
		[
			SNew(SHorizontalBox)
			+ SHorizontalBox::Slot()
			.Padding(0, 2, 6, 0)
			.AutoWidth()
			[
				SNew(SButton)
				.VAlign(VAlign_Bottom)
				.ContentPadding(FMargin(8, 2, 8, 2))
				.OnClicked(this, &SSCreateBlueprintPathPicker::OnClickOk)
				.ButtonStyle(FEditorStyle::Get(), "FlatButton.Success")
				.TextStyle(FEditorStyle::Get(), "FlatButton.DefaultTextStyle")
				.Text(LOCTEXT("OkButtonText", "OK"))
			]
			+ SHorizontalBox::Slot()
			.Padding(0, 2, 0, 0)
			.AutoWidth()
			[
				SNew(SButton)
				.VAlign(VAlign_Bottom)
				.ContentPadding(FMargin(8, 2, 8, 2))
				.OnClicked(this, &SSCreateBlueprintPathPicker::OnClickCancel)
				.ButtonStyle(FEditorStyle::Get(), "FlatButton.Default")
				.TextStyle(FEditorStyle::Get(), "FlatButton.DefaultTextStyle")
				.Text(LOCTEXT("CancelButtonText", "Cancel"))
			]
		]
	];
};

FReply SSCreateBlueprintPathPicker::OnClickOk()
{
	bPressedOk = true;

	if (WeakParentWindow.IsValid())
	{
		WeakParentWindow.Pin()->RequestDestroyWindow();
	}
	return FReply::Handled();
}

FReply SSCreateBlueprintPathPicker::OnClickCancel()
{
	if (WeakParentWindow.IsValid())
	{
		WeakParentWindow.Pin()->RequestDestroyWindow();
	}
	return FReply::Handled();
}

FReply SSCreateBlueprintPicker::OnPathPickerSummoned()
{
	// Create the window to pick the class
	TSharedRef<SWindow> PickerWindow = SNew(SWindow)
		.Title(LOCTEXT("CreateBlueprintFromActors_PickPath", "Select Path"))
		.SizingRule(ESizingRule::UserSized)
		.ClientSize(FVector2D(300.f, 400.f))
		.SupportsMaximize(false)
		.SupportsMinimize(false);

	TSharedRef<SSCreateBlueprintPathPicker> PathPickerDialog = SNew(SSCreateBlueprintPathPicker)
		.ParentWindow(PickerWindow)
		.AssetPath(AssetPath);

	PickerWindow->SetContent(PathPickerDialog);

	GEditor->EditorAddModalWindow(PickerWindow);

	if (PathPickerDialog->bPressedOk)
	{
		AssetPath = PathPickerDialog->AssetPath;
		UpdateFilenameStatus();
	}

	return FReply::Handled();
}

void SSCreateBlueprintPicker::OnCustomAreaExpansionChanged(bool bExpanded)
{
	if (bExpanded && WeakParentWindow.IsValid())
	{
		WeakParentWindow.Pin().Get()->SetWidgetToFocusOnActivate(ClassViewer);
	}
}

void SSCreateBlueprintPicker::OnFilenameChanged(const FText& InNewName)
{
	AssetName = InNewName.ToString();
	UpdateFilenameStatus();
}

void SSCreateBlueprintPicker::UpdateFilenameStatus()
{
	FText ErrorText;
	if (!FFileHelper::IsFilenameValidForSaving(AssetName, ErrorText) || !FName(*AssetName).IsValidObjectName(ErrorText))
	{
		FileNameWidget->SetError(ErrorText);
		bIsReportingError = true;
		return;
	}
	else
	{
		TArray<FAssetData> AssetData;
		FAssetRegistryModule& AssetRegistryModule = FModuleManager::LoadModuleChecked<FAssetRegistryModule>("AssetRegistry");
		AssetRegistryModule.Get().GetAssetsByPath(FName(*AssetPath), AssetData);

		// Check to see if the name conflicts
		for (const FAssetData& Data : AssetData)
		{
=======
FReply SSCreateBlueprintPicker::OnClassPickerCanceled()
{
	if (WeakParentWindow.IsValid())
	{
		WeakParentWindow.Pin()->RequestDestroyWindow();
	}
	return FReply::Handled();
}

class SSCreateBlueprintPathPicker : public SCompoundWidget
{
	SLATE_BEGIN_ARGS(SSCreateBlueprintPathPicker)
	{}

	SLATE_ARGUMENT(TSharedPtr<SWindow>, ParentWindow)
		SLATE_ARGUMENT(FString, AssetPath)
		SLATE_END_ARGS()

	void Construct(const FArguments& InArgs);

	/** Callback when the selected asset path has changed. */
	void OnSelectAssetPath(const FString& Path) { AssetPath = Path; }

	/** Callback when the "ok" button is clicked. */
	FReply OnClickOk();

	/** Destroys the window when the operation is cancelled. */
	FReply OnClickCancel();

	/** A pointer to the window that is asking the user to select a parent class */
	TWeakPtr<SWindow> WeakParentWindow;

	FString AssetPath;

	bool bPressedOk;
};

void SSCreateBlueprintPathPicker::Construct(const FArguments& InArgs)
{
	WeakParentWindow = InArgs._ParentWindow;

	bPressedOk = false;
	AssetPath = InArgs._AssetPath;

	FContentBrowserModule& ContentBrowserModule = FModuleManager::LoadModuleChecked<FContentBrowserModule>("ContentBrowser");

	FPathPickerConfig PathPickerConfig;
	PathPickerConfig.DefaultPath = AssetPath;
	PathPickerConfig.OnPathSelected = FOnPathSelected::CreateRaw(this, &SSCreateBlueprintPathPicker::OnSelectAssetPath);

	ChildSlot
	[
		SNew(SVerticalBox)
		+ SVerticalBox::Slot()
		.FillHeight(1.0f)
		[
			ContentBrowserModule.Get().CreatePathPicker(PathPickerConfig)
		]
		+ SVerticalBox::Slot()
		.HAlign(HAlign_Right)
		.Padding(0, 20, 0, 0)
		.AutoHeight()
		[
			SNew(SHorizontalBox)
			+ SHorizontalBox::Slot()
			.Padding(0, 2, 6, 0)
			.AutoWidth()
			[
				SNew(SButton)
				.VAlign(VAlign_Bottom)
				.ContentPadding(FMargin(8, 2, 8, 2))
				.OnClicked(this, &SSCreateBlueprintPathPicker::OnClickOk)
				.ButtonStyle(FEditorStyle::Get(), "FlatButton.Success")
				.TextStyle(FEditorStyle::Get(), "FlatButton.DefaultTextStyle")
				.Text(LOCTEXT("OkButtonText", "OK"))
			]
			+ SHorizontalBox::Slot()
			.Padding(0, 2, 0, 0)
			.AutoWidth()
			[
				SNew(SButton)
				.VAlign(VAlign_Bottom)
				.ContentPadding(FMargin(8, 2, 8, 2))
				.OnClicked(this, &SSCreateBlueprintPathPicker::OnClickCancel)
				.ButtonStyle(FEditorStyle::Get(), "FlatButton.Default")
				.TextStyle(FEditorStyle::Get(), "FlatButton.DefaultTextStyle")
				.Text(LOCTEXT("CancelButtonText", "Cancel"))
			]
		]
	];
};

FReply SSCreateBlueprintPathPicker::OnClickOk()
{
	bPressedOk = true;

	if (WeakParentWindow.IsValid())
	{
		WeakParentWindow.Pin()->RequestDestroyWindow();
	}
	return FReply::Handled();
}

FReply SSCreateBlueprintPathPicker::OnClickCancel()
{
	if (WeakParentWindow.IsValid())
	{
		WeakParentWindow.Pin()->RequestDestroyWindow();
	}
	return FReply::Handled();
}

FReply SSCreateBlueprintPicker::OnPathPickerSummoned()
{
	// Create the window to pick the class
	TSharedRef<SWindow> PickerWindow = SNew(SWindow)
		.Title(LOCTEXT("CreateBlueprintFromActors_PickPath", "Select Path"))
		.SizingRule(ESizingRule::UserSized)
		.ClientSize(FVector2D(300.f, 400.f))
		.SupportsMaximize(false)
		.SupportsMinimize(false);

	TSharedRef<SSCreateBlueprintPathPicker> PathPickerDialog = SNew(SSCreateBlueprintPathPicker)
		.ParentWindow(PickerWindow)
		.AssetPath(AssetPath);

	PickerWindow->SetContent(PathPickerDialog);

	GEditor->EditorAddModalWindow(PickerWindow);

	if (PathPickerDialog->bPressedOk)
	{
		AssetPath = PathPickerDialog->AssetPath;
		UpdateFilenameStatus();
	}

	return FReply::Handled();
}

void SSCreateBlueprintPicker::OnCustomAreaExpansionChanged(bool bExpanded)
{
	if (bExpanded && WeakParentWindow.IsValid())
	{
		WeakParentWindow.Pin().Get()->SetWidgetToFocusOnActivate(ClassViewer);
	}
}

void SSCreateBlueprintPicker::OnFilenameChanged(const FText& InNewName)
{
	AssetName = InNewName.ToString();
	UpdateFilenameStatus();
}

void SSCreateBlueprintPicker::UpdateFilenameStatus()
{
	FText ErrorText;
	if (!FFileHelper::IsFilenameValidForSaving(AssetName, ErrorText) || !FName(*AssetName).IsValidObjectName(ErrorText))
	{
		FileNameWidget->SetError(ErrorText);
		bIsReportingError = true;
		return;
	}
	else
	{
		TArray<FAssetData> AssetData;
		FAssetRegistryModule& AssetRegistryModule = FModuleManager::LoadModuleChecked<FAssetRegistryModule>("AssetRegistry");
		AssetRegistryModule.Get().GetAssetsByPath(FName(*AssetPath), AssetData);

		// Check to see if the name conflicts
		for (const FAssetData& Data : AssetData)
		{
>>>>>>> 00d61fac
			const FString& AssetNameStr = Data.AssetName.ToString();
			if (Data.AssetName.ToString() == AssetName)
			{
				FileNameWidget->SetError(LOCTEXT("AssetInUseError", "Asset name already in use!"));
				bIsReportingError = true;
				return;
			}
		}
	}

	FileNameWidget->SetError(FText::GetEmpty());
	bIsReportingError = false;
}

EVisibility SSCreateBlueprintPicker::GetSelectButtonVisibility() const
{
	EVisibility ButtonVisibility = EVisibility::Visible;
	if (ChosenClass == nullptr || bIsReportingError)
	{
		ButtonVisibility = EVisibility::Hidden;
	}
	else if (CreateMode == ECreateBlueprintFromActorMode::Subclass)
	{
		UObject* SelectedActor = GEditor->GetSelectedActors()->GetSelectedObject(0);

		if (SelectedActor == nullptr || !ChosenClass->IsChildOf(SelectedActor->GetClass()))
		{
			ButtonVisibility = EVisibility::Hidden;
		}
	}
	return ButtonVisibility;
}

/** Overridden from SWidget: Called when a key is pressed down - capturing copy */
FReply SSCreateBlueprintPicker::OnKeyDown(const FGeometry& MyGeometry, const FKeyEvent& InKeyEvent)
{
	WeakParentWindow.Pin().Get()->SetWidgetToFocusOnActivate(ClassViewer);

	if (InKeyEvent.GetKey() == EKeys::Escape)
	{
		return OnClassPickerCanceled();
	}
	else if (InKeyEvent.GetKey() == EKeys::Enter)
	{
		OnClassPickerConfirmed();
	}
	else
	{
		return ClassViewer->OnKeyDown(MyGeometry, InKeyEvent);
	}
	return FReply::Handled();
}

void FCreateBlueprintFromActorDialog::OpenDialog(ECreateBlueprintFromActorMode CreateMode, AActor* InActorOverride )
{
	TWeakObjectPtr<AActor> ActorOverride(InActorOverride);

	// Create the window to pick the class
	TSharedRef<SWindow> PickerWindow = SNew(SWindow)
		.Title(LOCTEXT("CreateBlueprintFromActors","Create Blueprint From Selection"))
		.SizingRule(ESizingRule::UserSized)
		.ClientSize(FVector2D(600.f, 600.f))
		.SupportsMaximize(false)
		.SupportsMinimize(false);

	TSharedRef<SSCreateBlueprintPicker> ClassPickerDialog = SNew(SSCreateBlueprintPicker)
		.ParentWindow(PickerWindow)
		.ActorOverride(InActorOverride)
		.CreateMode(CreateMode);

	PickerWindow->SetContent(ClassPickerDialog);
		
	GEditor->EditorAddModalWindow(PickerWindow);

	if (ClassPickerDialog->bPressedOk)
	{
		FString NewAssetName = ClassPickerDialog->AssetPath / ClassPickerDialog->AssetName;

		OnCreateBlueprint(NewAssetName, ClassPickerDialog->ChosenClass, ClassPickerDialog->CreateMode, ActorOverride.Get());
	}
}

void FCreateBlueprintFromActorDialog::OnCreateBlueprint(const FString& InAssetPath, UClass* ParentClass, ECreateBlueprintFromActorMode CreateMode, AActor* ActorToUse)
{
	UBlueprint* Blueprint = nullptr;

	switch (CreateMode) 
	{
		case ECreateBlueprintFromActorMode::Harvest:
		{
			TArray<AActor*> Actors;

			USelection* SelectedActors = GEditor->GetSelectedActors();
			for(FSelectionIterator Iter(*SelectedActors); Iter; ++Iter)
			{
				// We only care about actors that are referenced in the world for literals, and also in the same level as this blueprint
					if (AActor* Actor = Cast<AActor>(*Iter))
				{
					Actors.Add(Actor);
				}
			}

<<<<<<< HEAD
			const bool bReplaceActor = true;
			Blueprint = FKismetEditorUtilities::HarvestBlueprintFromActors(InAssetPath, Actors, bReplaceActor, ParentClass);
=======
			FKismetEditorUtilities::FHarvestBlueprintFromActorsParams Params;
			Params.bReplaceActors = true;
			Params.ParentClass = ParentClass;
			Blueprint = FKismetEditorUtilities::HarvestBlueprintFromActors(InAssetPath, Actors, Params);
>>>>>>> 00d61fac
		}
		break;

		case ECreateBlueprintFromActorMode::Subclass:
		{
			if (!ActorToUse)
			{
				TArray<UObject*> SelectedActors;
				GEditor->GetSelectedActors()->GetSelectedObjects(AActor::StaticClass(), SelectedActors);
				check(SelectedActors.Num() == 1);
				ActorToUse = Cast<AActor>(SelectedActors[0]);
			}

			FKismetEditorUtilities::FCreateBlueprintFromActorParams Params;
			Params.bReplaceActor = true;
			Params.ParentClassOverride = ParentClass;
			Blueprint = FKismetEditorUtilities::CreateBlueprintFromActor(InAssetPath, ActorToUse, Params);
		}
		break;

		case ECreateBlueprintFromActorMode::ChildActor:
		{
			TArray<AActor*> Actors;

			USelection* SelectedActors = GEditor->GetSelectedActors();
			for (FSelectionIterator Iter(*SelectedActors); Iter; ++Iter)
			{
				// We only care about actors that are referenced in the world for literals, and also in the same level as this blueprint
				if (AActor* Actor = Cast<AActor>(*Iter))
				{
					Actors.Add(Actor);
				}
			}

<<<<<<< HEAD
			const bool bReplaceActor = true;
			Blueprint = FKismetEditorUtilities::CreateBlueprintFromActors(InAssetPath, Actors, bReplaceActor, ParentClass);
=======
			FKismetEditorUtilities::FCreateBlueprintFromActorsParams Params(Actors);
			Params.bReplaceActors = true;
			Params.ParentClass = ParentClass;

			Blueprint = FKismetEditorUtilities::CreateBlueprintFromActors(InAssetPath, Params);
>>>>>>> 00d61fac
		}
		break;
	}

	if (Blueprint)
	{
		// Select the newly created blueprint in the content browser, but don't activate the browser
		TArray<UObject*> Objects;
		Objects.Add(Blueprint);
		GEditor->SyncBrowserToObjects( Objects, false );
	}
	else
	{
		FNotificationInfo Info( LOCTEXT("CreateBlueprintFromActorFailed", "Unable to create a blueprint from actor.") );
		Info.ExpireDuration = 3.0f;
		Info.bUseLargeFont = false;
		TSharedPtr<SNotificationItem> Notification = FSlateNotificationManager::Get().AddNotification(Info);
		if ( Notification.IsValid() )
		{
			Notification->SetCompletionState( SNotificationItem::CS_Fail );
		}
	}
}


#undef LOCTEXT_NAMESPACE<|MERGE_RESOLUTION|>--- conflicted
+++ resolved
@@ -128,7 +128,6 @@
 };
 
 ECreateBlueprintFromActorMode FCreateBlueprintFromActorDialog::GetValidCreationMethods()
-<<<<<<< HEAD
 {
 	int32 NumSelectedActors = 0;
 
@@ -226,105 +225,6 @@
 
 void SSCreateBlueprintPicker::Construct(const FArguments& InArgs)
 {
-=======
-{
-	int32 NumSelectedActors = 0;
-
-	bool bCanHarvestComponents = false;
-	bool bCanSubclass = true;
-	bool bCanCreatePrefab = true;
-
-	for (FSelectionIterator Iter(*GEditor->GetSelectedActors()); Iter; ++Iter)
-	{
-		AActor* Actor = Cast<AActor>(*Iter);
-		if (Actor)
-		{
-			if (NumSelectedActors == 0)
-			{
-				bCanSubclass = FKismetEditorUtilities::CanCreateBlueprintOfClass(Actor->GetClass());
-			}
-
-			if (bCanCreatePrefab && Actor->GetClass()->HasAnyClassFlags(CLASS_NotPlaceable))
-			{
-				bCanCreatePrefab = false;
-			}
-
-			if (!bCanHarvestComponents)
-			{
-				for (UActorComponent* Component : Actor->GetComponents())
-				{
-					if (Component && FKismetEditorUtilities::IsClassABlueprintSpawnableComponent(Component->GetClass()))
-					{
-						bCanHarvestComponents = true;
-						break;
-					}
-				}
-			}
-		}
-		++NumSelectedActors;
-	}
-
-	ECreateBlueprintFromActorMode ValidCreationMethods = ECreateBlueprintFromActorMode::None;
-	if (NumSelectedActors > 0)
-	{
-		if (bCanHarvestComponents)
-		{ 
-			ValidCreationMethods |= ECreateBlueprintFromActorMode::Harvest;
-		}
-		if (bCanCreatePrefab)
-		{
-			ValidCreationMethods |= ECreateBlueprintFromActorMode::ChildActor;
-		}
-		if (bCanSubclass && NumSelectedActors == 1)
-		{
-			ValidCreationMethods |= ECreateBlueprintFromActorMode::Subclass;
-		}
-	}
-
-	return ValidCreationMethods;
-}
-
-FText SSCreateBlueprintPicker::GetCreateMethodTooltip(ECreateBlueprintFromActorMode InCreateMode, bool bEnabled) const
-{
-	if (!bEnabled)
-	{
-		switch (InCreateMode)
-		{
-		case ECreateBlueprintFromActorMode::Subclass:
-		{
-			int32 NumSelectedActors = 0;
-			UClass* SelectedActorClass = nullptr;
-			for (FSelectionIterator Iter(*GEditor->GetSelectedActors()); Iter; ++Iter)
-			{
-				if (AActor* Actor = Cast<AActor>(*Iter))
-				{
-					SelectedActorClass = Actor->GetClass();
-				}
-				++NumSelectedActors;
-			}
-
-			if (NumSelectedActors == 1)
-			{
-				return FText::Format(LOCTEXT("SubClassDisabled_InvalidBlueprintType", "Cannot create blueprint subclass of '{0}'."), (SelectedActorClass ? SelectedActorClass->GetDisplayNameText() : FText::GetEmpty()));
-			}
-			else
-			{
-				return LOCTEXT("SubClassDisabled_MultipleSelection", "Cannot subclass when multiple actors are selected.");
-			}
-		}
-
-		case ECreateBlueprintFromActorMode::Harvest:
-			return LOCTEXT("HavestDisabled", "No harvestable components in selected actors.");
-
-		}
-	}
-
-	return FText::GetEmpty();
-}
-
-void SSCreateBlueprintPicker::Construct(const FArguments& InArgs)
-{
->>>>>>> 00d61fac
 	WeakParentWindow = InArgs._ParentWindow;
 
 	bPressedOk = false;
@@ -334,7 +234,6 @@
 	FContentBrowserModule& ContentBrowserModule = FModuleManager::LoadModuleChecked<FContentBrowserModule>("ContentBrowser");
 	FClassViewerModule& ClassViewerModule = FModuleManager::LoadModuleChecked<FClassViewerModule>("ClassViewer");
 	FAssetToolsModule& AssetToolsModule = FModuleManager::LoadModuleChecked<FAssetToolsModule>("AssetTools");
-<<<<<<< HEAD
 
 	ActorOverride = InArgs._ActorOverride;
 
@@ -603,307 +502,9 @@
 	if (WeakParentWindow.IsValid())
 	{
 		WeakParentWindow.Pin().Get()->SetWidgetToFocusOnActivate(ClassViewer);
-=======
-
-	ActorOverride = InArgs._ActorOverride;
-
-	FClassViewerInitializationOptions ClassViewerOptions;
-	ClassViewerOptions.Mode = EClassViewerMode::ClassPicker;
-	ClassViewerOptions.DisplayMode = EClassViewerDisplayMode::TreeView;
-	ClassViewerOptions.bShowObjectRootClass = true;
-	ClassViewerOptions.bIsPlaceableOnly = true;
-	ClassViewerOptions.bIsBlueprintBaseOnly = true;
-	ClassViewerOptions.bShowUnloadedBlueprints = true;
-	ClassViewerOptions.bEnableClassDynamicLoading = true;
-	ClassViewerOptions.NameTypeToDisplay = EClassViewerNameTypeToDisplay::Dynamic;
-
-	if (ActorOverride == nullptr)
-	{
-		USelection* SelectedActors = GEditor->GetSelectedActors();
-		if (SelectedActors->Num() == 1)
-		{
-			ActorOverride = CastChecked<AActor>(SelectedActors->GetSelectedObject(0));
-		}
-	}
-
-	class FBlueprintFromActorParentFilter : public IClassViewerFilter
-	{
-	public:
-		FBlueprintFromActorParentFilter(UClass* InAllowedClass, ECreateBlueprintFromActorMode& InCreateModeRef)
-			: CreateModeRef(InCreateModeRef)
-		{
-			AllowedClass.Add(InAllowedClass);
-		}
-
-		TSet<const UClass*> AllowedClass;
-		const ECreateBlueprintFromActorMode& CreateModeRef;
-
-		virtual bool IsClassAllowed(const FClassViewerInitializationOptions& InInitOptions, const UClass* InClass, TSharedRef< FClassViewerFilterFuncs > InFilterFuncs) override
-		{
-			return CreateModeRef != ECreateBlueprintFromActorMode::Subclass || InFilterFuncs->IfInChildOfClassesSet(AllowedClass, InClass) == EFilterReturn::Passed;
-		}
-
-		virtual bool IsUnloadedClassAllowed(const FClassViewerInitializationOptions& InInitOptions, const TSharedRef< const IUnloadedBlueprintData > InUnloadedClassData, TSharedRef< FClassViewerFilterFuncs > InFilterFuncs) override
-		{
-			return CreateModeRef != ECreateBlueprintFromActorMode::Subclass || InFilterFuncs->IfInChildOfClassesSet(AllowedClass, InUnloadedClassData) == EFilterReturn::Passed;
-		}
-	};
-
-	UClass* ActorOverrideClass = nullptr;
-	if (ActorOverride.IsValid())
-	{
-		ActorOverrideClass = ActorOverride->GetClass();
-		TSharedPtr<FBlueprintFromActorParentFilter> Filter = MakeShareable(new FBlueprintFromActorParentFilter(ActorOverrideClass, CreateMode));
-		ClassViewerOptions.ClassFilter = Filter;
-	}
-
-	if (ActorOverrideClass && CreateMode == ECreateBlueprintFromActorMode::Subclass)
-	{
-		ClassViewerOptions.InitiallySelectedClass = ActorOverrideClass;
-	}
-	else
-	{
-		ClassViewerOptions.InitiallySelectedClass = AActor::StaticClass();
-	}
-
-	ClassViewer = StaticCastSharedRef<SClassViewer>(ClassViewerModule.CreateClassViewer(ClassViewerOptions, FOnClassPicked::CreateSP(this, &SSCreateBlueprintPicker::OnClassPicked)));
-
-	FString PackageName;
-	AssetPath = ContentBrowserModule.Get().GetCurrentPath();
-
-	ECreateBlueprintFromActorMode ValidCreateMethods = FCreateBlueprintFromActorDialog::GetValidCreationMethods();
-
-	const bool bCanHarvestComponents = !!(ValidCreateMethods & ECreateBlueprintFromActorMode::Harvest);
-	const bool bCanSubclass = !!(ValidCreateMethods & ECreateBlueprintFromActorMode::Subclass);
-	const bool bCanCreatePrefab = !!(ValidCreateMethods & ECreateBlueprintFromActorMode::ChildActor);
-
-	for (FSelectionIterator Iter(*GEditor->GetSelectedActors()); Iter; ++Iter)
-	{
-		AActor* Actor = Cast<AActor>(*Iter);
-		if (Actor)
-		{
-			AssetName += Actor->GetActorLabel();
-			AssetName += TEXT("_");
-			break;
-		}
-	}
-
-	AssetName = UPackageTools::SanitizePackageName(AssetName + TEXT("Blueprint"));
-
-	FString BasePath = AssetPath / AssetName;
-	AssetToolsModule.Get().CreateUniqueAssetName(BasePath, TEXT(""), PackageName, AssetName);
-
-	TSharedPtr<SGridPanel> CreationMethodSection;
-
-	struct FCreateModeDetails
-	{
-		FText Label;
-		FText Description;
-		ECreateBlueprintFromActorMode CreateMode;
-		bool bEnabled;
-	};
-
-	const FCreateModeDetails CreateModeDetails[3] =
-	{
-		{ LOCTEXT("CreateMode_Subclass", "New Subclass"), LOCTEXT("CreateMode_Subclass_Description", "Replace the selected actor with an instance of a new Blueprint Class inherited from the selected parent class."), ECreateBlueprintFromActorMode::Subclass, bCanSubclass },
-		{ LOCTEXT("CreateMode_ChildActor", "Child Actors"), LOCTEXT("CreateMode_ChildActor_Description", "Replace the selected actors with an instance of a new Blueprint Class inherited from the selected parent class with each of the selected Actors as a Child Actor."), ECreateBlueprintFromActorMode::ChildActor, bCanCreatePrefab },
-		{ LOCTEXT("CreateMode_Harvest", "Harvest Components"), LOCTEXT("CreateMode_Harvest_Description", "Replace the selected actors with an instance of a new Blueprint Class inherited from the selected parent class that contains the components."), ECreateBlueprintFromActorMode::Harvest, bCanHarvestComponents }
-	};
-
-	const FCheckBoxStyle& RadioStyle = FEditorStyle::Get().GetWidgetStyle<FCheckBoxStyle>("Property.ToggleButton");
-
-	SAssignNew(CreationMethodSection, SGridPanel)
-	.FillColumn(1, 1.f);
-
-	for (int32 Index = 0; Index < UE_ARRAY_COUNT(CreateModeDetails); ++Index)
-	{
-		CreationMethodSection->AddSlot(0, Index)
-		.Padding(10.0f, 5.0f, 5.0f, 5.0f)
-		.VAlign(VAlign_Center)
-		[
-			SNew(SCheckBox)
-			.Style(&RadioStyle)
-			.IsEnabled(CreateModeDetails[Index].bEnabled)
-			.IsChecked_Raw(this, &SSCreateBlueprintPicker::IsCreateModeChecked, CreateModeDetails[Index].CreateMode)
-			.OnCheckStateChanged(this, &SSCreateBlueprintPicker::OnCreateModeChanged, CreateModeDetails[Index].CreateMode)
-			.ToolTipText_Raw(this, &SSCreateBlueprintPicker::GetCreateMethodTooltip, CreateModeDetails[Index].CreateMode, CreateModeDetails[Index].bEnabled)
-			[
-				SNew(SHorizontalBox)
-				+ SHorizontalBox::Slot()
-				.FillWidth(1.0f)
-				.VAlign(VAlign_Center)
-				.HAlign(HAlign_Center)
-				.Padding(6, 2)
-				[
-					SNew(STextBlock)
-					.Text(CreateModeDetails[Index].Label)
-					.Font(IDetailLayoutBuilder::GetDetailFont())
-					.ColorAndOpacity(this, &SSCreateBlueprintPicker::GetCreateModeTextColor, CreateModeDetails[Index].CreateMode)
-				]
-			]
-		];
-
-		CreationMethodSection->AddSlot(1, Index)
-		.Padding(1.0f, 5.0f, 1.0f, 5.0f)
-		.VAlign(VAlign_Center)
-		[
-			SNew(STextBlock)
-			.Text(CreateModeDetails[Index].Description)
-			.IsEnabled(CreateModeDetails[Index].bEnabled)
-			.AutoWrapText(true)
-		];
-	}
-
-	ChildSlot
-	[
-		SNew(SBorder)
-		.Visibility(EVisibility::Visible)
-		.BorderImage(FEditorStyle::GetBrush("Menu.Background"))
-		[
-			SNew(SBox)
-			.Visibility(EVisibility::Visible)
-			[
-				SNew(SVerticalBox)
-				+SVerticalBox::Slot()
-				.AutoHeight()
-				.Padding(0.0f, 10.0f, 0.0f, 0.0f)
-				[
-					SNew(SGridPanel)
-					.FillColumn(1, 1.f)
-					+SGridPanel::Slot(0, 0)
-					.Padding(0.0f, 0.0f, 5.0f, 2.0f)
-					.VAlign(VAlign_Center)
-					[
-						SNew(STextBlock)
-						.Text(LOCTEXT("CreateBlueprintFromActor_NameLabel", "Blueprint Name"))
-					]
-					+SGridPanel::Slot(1, 0)
-					.Padding(0.0f, 0.0f, 0.0f, 5.0f)
-					[
-						SAssignNew(FileNameWidget, SEditableTextBox)
-						.Text(FText::FromString(AssetName))
-						.OnTextChanged(this, &SSCreateBlueprintPicker::OnFilenameChanged)
-					]
-					+SGridPanel::Slot(0, 1)
-					.Padding(0.0f, 0.0f, 5.0f, 0.0f)
-					.VAlign(VAlign_Center)
-					[
-						SNew(STextBlock)
-						.Text(LOCTEXT("CreateBlueprintFromActor_PathLabel", "Path"))
-					]
-					+SGridPanel::Slot(1, 1)
-					[
-						SNew(SHorizontalBox)
-						+SHorizontalBox::Slot()
-						.FillWidth(1.f)
-						[
-							SNew(SEditableTextBox)
-							.Text(TAttribute<FText>::Create(TAttribute<FText>::FGetter::CreateLambda([this]() { return FText::FromString(AssetPath); })))
-							.IsReadOnly(true)
-						]
-						+SHorizontalBox::Slot()
-						.AutoWidth()
-						[
-							SNew(SButton)
-							.Text(FText::FromString(TEXT("...")))
-							.OnClicked(this, &SSCreateBlueprintPicker::OnPathPickerSummoned)
-						]
-					]
-				]
-				+SVerticalBox::Slot()
-				.AutoHeight()
-				.Padding(0.0f, 10.0f, 0.0f, 0.0f)
-				[
-					SNew(SExpandableArea)
-					.AreaTitle(LOCTEXT("CreationMethod", "Creation Method"))
-					.BodyContent()
-					[
-						CreationMethodSection.ToSharedRef()
-					]
-				]
-				+SVerticalBox::Slot()
-				.FillHeight(1.f)
-				.Padding(0.0f, 10.0f, 0.0f, 0.0f)
-				[
-					SNew(SExpandableArea)
-					.MaxHeight(320.f)
-					.InitiallyCollapsed(false)
-					.AreaTitle(NSLOCTEXT("SClassPickerDialog", "ParentClassAreaTitle", "Parent Class"))
-					.OnAreaExpansionChanged(this, &SSCreateBlueprintPicker::OnCustomAreaExpansionChanged)
-					.BodyContent()
-					[
-						ClassViewer.ToSharedRef()
-					]
-				]
-				+SVerticalBox::Slot()
-				.AutoHeight()
-				.HAlign(HAlign_Right)
-				.VAlign(VAlign_Bottom)
-				.Padding(8)
-				[
-					SNew(SUniformGridPanel)
-					.SlotPadding(FEditorStyle::GetMargin("StandardDialog.SlotPadding"))
-					+SUniformGridPanel::Slot(0,0)
-					[
-						SNew(SButton)
-						.Text(NSLOCTEXT("SClassPickerDialog", "ClassPickerSelectButton", "Select"))
-						.HAlign(HAlign_Center)
-						.Visibility( this, &SSCreateBlueprintPicker::GetSelectButtonVisibility )
-						.ContentPadding(FEditorStyle::GetMargin("StandardDialog.ContentPadding"))
-						.OnClicked(this, &SSCreateBlueprintPicker::OnClassPickerConfirmed)
-						.ButtonStyle(FEditorStyle::Get(), "FlatButton.Success")
-						.TextStyle(FEditorStyle::Get(), "FlatButton.DefaultTextStyle")
-					]
-					+SUniformGridPanel::Slot(1,0)
-					[
-						SNew(SButton)
-						.Text(NSLOCTEXT("SClassPickerDialog", "ClassPickerCancelButton", "Cancel"))
-						.HAlign(HAlign_Center)
-						.ContentPadding(FEditorStyle::GetMargin("StandardDialog.ContentPadding"))
-						.OnClicked(this, &SSCreateBlueprintPicker::OnClassPickerCanceled)
-						.ButtonStyle(FEditorStyle::Get(), "FlatButton.Default")
-						.TextStyle(FEditorStyle::Get(), "FlatButton.DefaultTextStyle")
-					]
-				]
-			]
-		]
-	];
-
-	if (WeakParentWindow.IsValid())
-	{
-		WeakParentWindow.Pin().Get()->SetWidgetToFocusOnActivate(ClassViewer);
-	}
-}
-
-void SSCreateBlueprintPicker::OnClassPicked(UClass* InChosenClass)
-{
-	ChosenClass = InChosenClass;
-}
-
-FReply SSCreateBlueprintPicker::OnClassPickerConfirmed()
-{
-	if (ChosenClass == nullptr)
-	{
-		FMessageDialog::Open(EAppMsgType::Ok, NSLOCTEXT("EditorFactories", "MustChooseClassWarning", "You must choose a class."));
-	}
-	else if (bIsReportingError)
-	{
-		FMessageDialog::Open(EAppMsgType::Ok, LOCTEXT("InvalidAssetname", "You must specify a valid asset name."));
-	}
-	else
-	{
-		bPressedOk = true;
-
-		if (WeakParentWindow.IsValid())
-		{
-			WeakParentWindow.Pin()->RequestDestroyWindow();
-		}
->>>>>>> 00d61fac
-	}
-	return FReply::Handled();
-}
-
-<<<<<<< HEAD
+	}
+}
+
 void SSCreateBlueprintPicker::OnClassPicked(UClass* InChosenClass)
 {
 	ChosenClass = InChosenClass;
@@ -1102,179 +703,6 @@
 		// Check to see if the name conflicts
 		for (const FAssetData& Data : AssetData)
 		{
-=======
-FReply SSCreateBlueprintPicker::OnClassPickerCanceled()
-{
-	if (WeakParentWindow.IsValid())
-	{
-		WeakParentWindow.Pin()->RequestDestroyWindow();
-	}
-	return FReply::Handled();
-}
-
-class SSCreateBlueprintPathPicker : public SCompoundWidget
-{
-	SLATE_BEGIN_ARGS(SSCreateBlueprintPathPicker)
-	{}
-
-	SLATE_ARGUMENT(TSharedPtr<SWindow>, ParentWindow)
-		SLATE_ARGUMENT(FString, AssetPath)
-		SLATE_END_ARGS()
-
-	void Construct(const FArguments& InArgs);
-
-	/** Callback when the selected asset path has changed. */
-	void OnSelectAssetPath(const FString& Path) { AssetPath = Path; }
-
-	/** Callback when the "ok" button is clicked. */
-	FReply OnClickOk();
-
-	/** Destroys the window when the operation is cancelled. */
-	FReply OnClickCancel();
-
-	/** A pointer to the window that is asking the user to select a parent class */
-	TWeakPtr<SWindow> WeakParentWindow;
-
-	FString AssetPath;
-
-	bool bPressedOk;
-};
-
-void SSCreateBlueprintPathPicker::Construct(const FArguments& InArgs)
-{
-	WeakParentWindow = InArgs._ParentWindow;
-
-	bPressedOk = false;
-	AssetPath = InArgs._AssetPath;
-
-	FContentBrowserModule& ContentBrowserModule = FModuleManager::LoadModuleChecked<FContentBrowserModule>("ContentBrowser");
-
-	FPathPickerConfig PathPickerConfig;
-	PathPickerConfig.DefaultPath = AssetPath;
-	PathPickerConfig.OnPathSelected = FOnPathSelected::CreateRaw(this, &SSCreateBlueprintPathPicker::OnSelectAssetPath);
-
-	ChildSlot
-	[
-		SNew(SVerticalBox)
-		+ SVerticalBox::Slot()
-		.FillHeight(1.0f)
-		[
-			ContentBrowserModule.Get().CreatePathPicker(PathPickerConfig)
-		]
-		+ SVerticalBox::Slot()
-		.HAlign(HAlign_Right)
-		.Padding(0, 20, 0, 0)
-		.AutoHeight()
-		[
-			SNew(SHorizontalBox)
-			+ SHorizontalBox::Slot()
-			.Padding(0, 2, 6, 0)
-			.AutoWidth()
-			[
-				SNew(SButton)
-				.VAlign(VAlign_Bottom)
-				.ContentPadding(FMargin(8, 2, 8, 2))
-				.OnClicked(this, &SSCreateBlueprintPathPicker::OnClickOk)
-				.ButtonStyle(FEditorStyle::Get(), "FlatButton.Success")
-				.TextStyle(FEditorStyle::Get(), "FlatButton.DefaultTextStyle")
-				.Text(LOCTEXT("OkButtonText", "OK"))
-			]
-			+ SHorizontalBox::Slot()
-			.Padding(0, 2, 0, 0)
-			.AutoWidth()
-			[
-				SNew(SButton)
-				.VAlign(VAlign_Bottom)
-				.ContentPadding(FMargin(8, 2, 8, 2))
-				.OnClicked(this, &SSCreateBlueprintPathPicker::OnClickCancel)
-				.ButtonStyle(FEditorStyle::Get(), "FlatButton.Default")
-				.TextStyle(FEditorStyle::Get(), "FlatButton.DefaultTextStyle")
-				.Text(LOCTEXT("CancelButtonText", "Cancel"))
-			]
-		]
-	];
-};
-
-FReply SSCreateBlueprintPathPicker::OnClickOk()
-{
-	bPressedOk = true;
-
-	if (WeakParentWindow.IsValid())
-	{
-		WeakParentWindow.Pin()->RequestDestroyWindow();
-	}
-	return FReply::Handled();
-}
-
-FReply SSCreateBlueprintPathPicker::OnClickCancel()
-{
-	if (WeakParentWindow.IsValid())
-	{
-		WeakParentWindow.Pin()->RequestDestroyWindow();
-	}
-	return FReply::Handled();
-}
-
-FReply SSCreateBlueprintPicker::OnPathPickerSummoned()
-{
-	// Create the window to pick the class
-	TSharedRef<SWindow> PickerWindow = SNew(SWindow)
-		.Title(LOCTEXT("CreateBlueprintFromActors_PickPath", "Select Path"))
-		.SizingRule(ESizingRule::UserSized)
-		.ClientSize(FVector2D(300.f, 400.f))
-		.SupportsMaximize(false)
-		.SupportsMinimize(false);
-
-	TSharedRef<SSCreateBlueprintPathPicker> PathPickerDialog = SNew(SSCreateBlueprintPathPicker)
-		.ParentWindow(PickerWindow)
-		.AssetPath(AssetPath);
-
-	PickerWindow->SetContent(PathPickerDialog);
-
-	GEditor->EditorAddModalWindow(PickerWindow);
-
-	if (PathPickerDialog->bPressedOk)
-	{
-		AssetPath = PathPickerDialog->AssetPath;
-		UpdateFilenameStatus();
-	}
-
-	return FReply::Handled();
-}
-
-void SSCreateBlueprintPicker::OnCustomAreaExpansionChanged(bool bExpanded)
-{
-	if (bExpanded && WeakParentWindow.IsValid())
-	{
-		WeakParentWindow.Pin().Get()->SetWidgetToFocusOnActivate(ClassViewer);
-	}
-}
-
-void SSCreateBlueprintPicker::OnFilenameChanged(const FText& InNewName)
-{
-	AssetName = InNewName.ToString();
-	UpdateFilenameStatus();
-}
-
-void SSCreateBlueprintPicker::UpdateFilenameStatus()
-{
-	FText ErrorText;
-	if (!FFileHelper::IsFilenameValidForSaving(AssetName, ErrorText) || !FName(*AssetName).IsValidObjectName(ErrorText))
-	{
-		FileNameWidget->SetError(ErrorText);
-		bIsReportingError = true;
-		return;
-	}
-	else
-	{
-		TArray<FAssetData> AssetData;
-		FAssetRegistryModule& AssetRegistryModule = FModuleManager::LoadModuleChecked<FAssetRegistryModule>("AssetRegistry");
-		AssetRegistryModule.Get().GetAssetsByPath(FName(*AssetPath), AssetData);
-
-		// Check to see if the name conflicts
-		for (const FAssetData& Data : AssetData)
-		{
->>>>>>> 00d61fac
 			const FString& AssetNameStr = Data.AssetName.ToString();
 			if (Data.AssetName.ToString() == AssetName)
 			{
@@ -1377,15 +805,10 @@
 				}
 			}
 
-<<<<<<< HEAD
-			const bool bReplaceActor = true;
-			Blueprint = FKismetEditorUtilities::HarvestBlueprintFromActors(InAssetPath, Actors, bReplaceActor, ParentClass);
-=======
 			FKismetEditorUtilities::FHarvestBlueprintFromActorsParams Params;
 			Params.bReplaceActors = true;
 			Params.ParentClass = ParentClass;
 			Blueprint = FKismetEditorUtilities::HarvestBlueprintFromActors(InAssetPath, Actors, Params);
->>>>>>> 00d61fac
 		}
 		break;
 
@@ -1420,16 +843,11 @@
 				}
 			}
 
-<<<<<<< HEAD
-			const bool bReplaceActor = true;
-			Blueprint = FKismetEditorUtilities::CreateBlueprintFromActors(InAssetPath, Actors, bReplaceActor, ParentClass);
-=======
 			FKismetEditorUtilities::FCreateBlueprintFromActorsParams Params(Actors);
 			Params.bReplaceActors = true;
 			Params.ParentClass = ParentClass;
 
 			Blueprint = FKismetEditorUtilities::CreateBlueprintFromActors(InAssetPath, Params);
->>>>>>> 00d61fac
 		}
 		break;
 	}
