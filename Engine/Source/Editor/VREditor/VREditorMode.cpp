// Copyrigh 1998-2015 Epic Games, Inc. All Rights Reserved.

#include "VREditorModule.h"
#include "VREditorMode.h"
#include "VREditorUISystem.h"
#include "VREditorWorldInteraction.h"
#include "VREditorTransformGizmo.h"
#include "VREditorFloatingText.h"
#include "VREditorFloatingUI.h"
#include "VREditorAvatarActor.h"
#include "Teleporter/VREditorTeleporter.h"

#include "CameraController.h"
#include "DynamicMeshBuilder.h"
#include "Features/IModularFeatures.h"
#include "LevelEditor.h"
#include "SLevelViewport.h"
#include "IMotionController.h"
#include "MotionControllerComponent.h"
#include "EngineAnalytics.h"
#include "IHeadMountedDisplay.h"
#include "EngineAnalytics.h"
#include "IAnalyticsProvider.h"

#include "Editor/LevelEditor/Public/LevelEditorActions.h"
#include "ViewportInteraction.h"
#include "ViewportWorldInteraction.h"
#include "VREditorInteractor.h"
#include "MouseCursorInteractor.h"
#include "VREditorMotionControllerInteractor.h"
#include "Interactables/VREditorButton.h"
#include "IViewportInteractionModule.h"
#include "ViewportWorldInteractionManager.h"

#define LOCTEXT_NAMESPACE "VREditorMode"

namespace VREd
{
	static FAutoConsoleVariable UseMouseAsHandInForcedVRMode( TEXT( "VREd.UseMouseAsHandInForcedVRMode" ), 1, TEXT( "When in forced VR mode, enabling this setting uses the mouse cursor as a virtual hand instead of motion controllers" ) );
	static FAutoConsoleVariable ForceOculusMirrorMode( TEXT( "VREd.ForceOculusMirrorMode" ), 3, TEXT( "Which Oculus display mirroring mode to use (see MirrorWindowModeType in OculusRiftHMD.h)" ) );
}

// @todo vreditor: Hacky that we have to import these this way. (Plugin has them in a .cpp, not exported)

<<<<<<< HEAD
UVREditorMode::UVREditorMode( const FObjectInitializer& ObjectInitializer ) : 
	Super( ObjectInitializer ),
	bWantsToExitMode( false ),
	bIsFullyInitialized( false ),
	AppTimeModeEntered( FTimespan::Zero() ),
	AvatarActor( nullptr ),
    FlashlightComponent( nullptr ),
	bIsFlashlightOn( false ),
	MotionControllerID( 0 ),	// @todo vreditor minor: We only support a single controller, and we assume the first controller are the motion controls
	UISystem( nullptr ),
	TeleporterSystem( nullptr ),
	WorldInteraction( nullptr ),
	MouseCursorInteractor( nullptr ),
	LeftHandInteractor( nullptr ),
	RightHandInteractor( nullptr ),
	bFirstTick( true ),
	bWasInWorldSpaceBeforeScaleMode( false )
=======
FVREditorMode::FVREditorMode()
	: bWantsToExitMode( false ),
	  bIsFullyInitialized( false ),
	  AppTimeModeEntered( FTimespan::Zero() ),
	  AvatarActor( nullptr ),
      FlashlightComponent( nullptr ),
	  bIsFlashlightOn( false ),
	  MotionControllerID( 0 ),	// @todo vreditor minor: We only support a single controller, and we assume the first controller are the motion controls
	  UISystem( nullptr ),
	  TeleporterSystem( nullptr ),
	  WorldInteraction( nullptr ),
	  MouseCursorInteractor( nullptr ),
	  LeftHandInteractor( nullptr ),
	  RightHandInteractor( nullptr ),
	  bFirstTick( true ),
	  bWasInWorldSpaceBeforeScaleMode( false )
>>>>>>> b92180e0
{
}


UVREditorMode::~UVREditorMode()
{
	AvatarActor = nullptr;
	FlashlightComponent = nullptr;
	UISystem = nullptr;
	TeleporterSystem = nullptr;
	WorldInteraction = nullptr;
	MouseCursorInteractor = nullptr;
	LeftHandInteractor = nullptr;
	RightHandInteractor = nullptr;
}

void UVREditorMode::Init( UViewportWorldInteraction* InViewportWorldInteraction )
{
	// @todo vreditor urgent: Turn on global editor hacks for VR Editor mode
	GEnableVREditorHacks = true;

	bIsFullyInitialized = false;
	bWantsToExitMode = false;

	AppTimeModeEntered = FTimespan::FromSeconds( FApp::GetCurrentTime() );

	// Take note of VREditor activation
	if( FEngineAnalytics::IsAvailable() )
	{
		FEngineAnalytics::GetProvider().RecordEvent( TEXT( "Editor.Usage.EnterVREditorMode" ) );
	}

	// Setting up colors
	Colors.SetNumZeroed( (int32)EColors::TotalCount );
	{
		Colors[ (int32)EColors::DefaultColor ] = FLinearColor::Red;	
		Colors[ (int32)EColors::SelectionColor ] = FLinearColor::Green;
		Colors[ (int32)EColors::TeleportColor ] = FLinearColor( 1.0f, 0.0f, 0.75f, 1.0f );
		Colors[ (int32)EColors::WorldDraggingColor_OneHand ] = FLinearColor::Yellow;
		Colors[ (int32)EColors::WorldDraggingColor_TwoHands ] = FLinearColor( 0.05f, 0.05f, 0.4f, 1.0f );
		Colors[ (int32)EColors::RedGizmoColor ] = FLinearColor( 0.4f, 0.05f, 0.05f, 1.0f );
		Colors[ (int32)EColors::GreenGizmoColor ] = FLinearColor( 0.05f, 0.4f, 0.05f, 1.0f );
		Colors[ (int32)EColors::BlueGizmoColor ] = FLinearColor( 0.05f, 0.05f, 0.4f, 1.0f );
		Colors[ (int32)EColors::WhiteGizmoColor ] = FLinearColor( 0.7f, 0.7f, 0.7f, 1.0f );
		Colors[ (int32)EColors::HoverGizmoColor ] = FLinearColor( FLinearColor::Yellow );
		Colors[ (int32)EColors::DraggingGizmoColor ] = FLinearColor( FLinearColor::White );
		Colors[ (int32)EColors::UISelectionBarColor ] = FLinearColor( 0.025f, 0.025f, 0.025f, 1.0f );
		Colors[ (int32)EColors::UISelectionBarHoverColor ] = FLinearColor( 0.1f, 0.1f, 0.1f, 1.0f );
		Colors[ (int32)EColors::UICloseButtonColor ] = FLinearColor( 0.1f, 0.1f, 0.1f, 1.0f );
		Colors[ (int32)EColors::UICloseButtonHoverColor ] = FLinearColor( 1.0f, 1.0f, 1.0f, 1.0f );
	}

	WorldInteraction = InViewportWorldInteraction;

	bIsFullyInitialized = true;
}

void UVREditorMode::Shutdown()
{
	bIsFullyInitialized = false;

	//Exit();

	WorldInteraction = nullptr;

	// @todo vreditor urgent: Disable global editor hacks for VR Editor mode
	GEnableVREditorHacks = false;
}

void UVREditorMode::Enter()
{
	bWantsToExitMode = false;
	ExitType = EVREditorExitType::Normal;

	{
		IViewportWorldInteractionManager& ViewportWorldInteraction = IViewportInteractionModule::Get().GetWorldInteractionManager();
		ViewportWorldInteraction.OnPreWorldInteractionTick().AddUObject( this, &UVREditorMode::PreTick );
		ViewportWorldInteraction.OnPostWorldInteractionTick().AddUObject( this, &UVREditorMode::Tick );
	}

	// @todo vreditor: We need to make sure the user can never switch to orthographic mode, or activate settings that
	// would disrupt the user's ability to view the VR scene.

	// @todo vreditor: Don't bother drawing toolbars in VR, or other things that won't matter in VR

	{
		const TSharedRef< ILevelEditor >& LevelEditor = FModuleManager::GetModuleChecked<FLevelEditorModule>("LevelEditor").GetFirstLevelEditor().ToSharedRef();

		bool bSummonNewWindow = true;

		// Do we have an active perspective viewport that is valid for VR?  If so, go ahead and use that.
		TSharedPtr<SLevelViewport> ExistingActiveLevelViewport;
		{
			TSharedPtr<ILevelViewport> ActiveLevelViewport = LevelEditor->GetActiveViewportInterface();
			if(ActiveLevelViewport.IsValid())
			{
				ExistingActiveLevelViewport = StaticCastSharedRef< SLevelViewport >(ActiveLevelViewport->AsWidget());

				// Use the currently active window instead
				bSummonNewWindow = false;
			}
		}

		TSharedPtr< SLevelViewport > VREditorLevelViewport;
		if(bSummonNewWindow)
		{
			// @todo vreditor: The resolution we set here doesn't matter, as HMDs will draw at their native resolution
			// no matter what.  We should probably allow the window to be freely resizable by the user
			// @todo vreditor: Should save and restore window position and size settings
			FVector2D WindowSize;
			{
				IHeadMountedDisplay::MonitorInfo HMDMonitorInfo;
				if(bActuallyUsingVR && GEngine->HMDDevice->GetHMDMonitorInfo(HMDMonitorInfo))
				{
					WindowSize = FVector2D(HMDMonitorInfo.ResolutionX, HMDMonitorInfo.ResolutionY);
				}
				else
				{
					// @todo vreditor: Hard-coded failsafe window size
					WindowSize = FVector2D(1920.0f, 1080.0f);
				}
			}

			// @todo vreditor: Use SLevelEditor::GetTableTitle() for the VR window title (needs dynamic update)
			const FText VREditorWindowTitle = NSLOCTEXT("VREditor", "VRWindowTitle", "Unreal Editor VR");

			TSharedRef< SWindow > VREditorWindow = SNew(SWindow)
				.Title(VREditorWindowTitle)
				.ClientSize(WindowSize)
				.AutoCenter(EAutoCenter::PreferredWorkArea)
				.UseOSWindowBorder(true)	// @todo vreditor: Allow window to be freely resized?  Shouldn't really hurt anything.  We should save position/size too.
				.SizingRule(ESizingRule::UserSized);
			this->VREditorWindowWeakPtr = VREditorWindow;

			VREditorLevelViewport =
				SNew(SLevelViewport)
				.ViewportType(LVT_Perspective) // Perspective
				.Realtime(true)
				//				.ParentLayout( AsShared() )	// @todo vreditor: We don't have one and we probably don't need one, right?  Make sure a null parent layout is handled properly everywhere.
				.ParentLevelEditor(LevelEditor)
				//				.ConfigKey( BottomLeftKey )	// @todo vreditor: This is for saving/loading layout.  We would need this in order to remember viewport settings like show flags, etc.
				.IsEnabled(FSlateApplication::Get().GetNormalExecutionAttribute());

			// Allow the editor to keep track of this editor viewport.  Because it's not inside of a normal tab, 
			// we need to explicitly tell the level editor about it
			LevelEditor->AddStandaloneLevelViewport(VREditorLevelViewport.ToSharedRef());

			VREditorWindow->SetContent(VREditorLevelViewport.ToSharedRef());

			// NOTE: We're intentionally not adding this window natively parented to the main frame window, because we don't want it
			// to minimize/restore when the main frame is minimized/restored
			FSlateApplication::Get().AddWindow(VREditorWindow);

			VREditorWindow->SetOnWindowClosed(FOnWindowClosed::CreateUObject(this, &UVREditorMode::OnVREditorWindowClosed));

			VREditorWindow->BringToFront();	// @todo vreditor: Not sure if this is needed, especially if we decide the window should be hidden (copied this from PIE code)
		}
		else
		{
			VREditorLevelViewport = ExistingActiveLevelViewport;

			if(bActuallyUsingVR)
			{
				// Switch to immersive mode
				const bool bWantImmersive = true;
				const bool bAllowAnimation = false;
				ExistingActiveLevelViewport->MakeImmersive(bWantImmersive, bAllowAnimation);
			}
		}

		this->VREditorLevelViewportWeakPtr = VREditorLevelViewport;
		
		{
			FLevelEditorViewportClient& VRViewportClient = VREditorLevelViewport->GetLevelViewportClient();
			FEditorViewportClient& VREditorViewportClient = VRViewportClient;

			// Make sure we are in perspective mode
			// @todo vreditor: We should never allow ortho switching while in VR
			SavedEditorState.ViewportType = VREditorViewportClient.GetViewportType();
			VREditorViewportClient.SetViewportType(LVT_Perspective);

			// Set the initial camera location
			// @todo vreditor: This should instead be calculated using the currently active perspective camera's
			// location and orientation, compensating for the current HMD offset from the tracking space origin.
			// Perhaps, we also want to teleport the original viewport's camera back when we exit this mode, too!
			// @todo vreditor: Should save and restore camera position and any other settings we change (viewport type, pitch locking, etc.)
			SavedEditorState.ViewLocation = VRViewportClient.GetViewLocation();
			SavedEditorState.ViewRotation = VRViewportClient.GetViewRotation();

			// Don't allow the tracking space to pitch up or down.  People hate that in VR.
			// @todo vreditor: This doesn't seem to prevent people from pitching the camera with RMB drag
			SavedEditorState.bLockedPitch = VRViewportClient.GetCameraController()->GetConfig().bLockedPitch;
			if(bActuallyUsingVR)
			{
				VRViewportClient.GetCameraController()->AccessConfig().bLockedPitch = true;
			}

			// Set "game mode" to be enabled, to get better performance.  Also hit proxies won't work in VR, anyway
			SavedEditorState.bGameView = VREditorViewportClient.IsInGameView();
			VREditorViewportClient.SetGameView(true);

			SavedEditorState.bRealTime = VREditorViewportClient.IsRealtime();
			VREditorViewportClient.SetRealtime(true);

			SavedEditorState.ShowFlags = VREditorViewportClient.EngineShowFlags;

			// Never show the traditional Unreal transform widget.  It doesn't work in VR because we don't have hit proxies.
			VREditorViewportClient.EngineShowFlags.SetModeWidgets(false);

			// Make sure the mode widgets don't come back when users click on things
			VRViewportClient.bAlwaysShowModeWidgetAfterSelectionChanges = false;

			// Force tiny near clip plane distance, because user can scale themselves to be very small.
			// @todo vreditor: Make this automatically change based on WorldToMetersScale?
			SavedEditorState.NearClipPlane = GNearClippingPlane;
			GNearClippingPlane = 1.0f;	// Normally defaults to 10cm (NOTE: If we go too small, skyboxes become affected)

			SavedEditorState.bOnScreenMessages = GAreScreenMessagesEnabled;
			GAreScreenMessagesEnabled = false;

			if(bActuallyUsingVR)
			{
				SavedEditorState.TrackingOrigin = GEngine->HMDDevice->GetTrackingOrigin();
				GEngine->HMDDevice->SetTrackingOrigin(EHMDTrackingOrigin::Floor);
			}

			// Make the new viewport the active level editing viewport right away
			GCurrentLevelEditingViewportClient = &VRViewportClient;

			// Enable selection outline right away
			VREditorViewportClient.EngineShowFlags.SetSelection( true );
			VREditorViewportClient.EngineShowFlags.SetSelectionOutline( true );
		}

		VREditorLevelViewport->EnableStereoRendering( bActuallyUsingVR );
		VREditorLevelViewport->SetRenderDirectlyToWindow( bActuallyUsingVR );

		if( bActuallyUsingVR )
		{
			GEngine->HMDDevice->EnableStereo( true );

			// @todo vreditor: Force single eye, undistorted mirror for demos
			const bool bIsVREditorDemo = FParse::Param( FCommandLine::Get(), TEXT( "VREditorDemo" ) );	// @todo vreditor: Remove this when no longer needed (console variable, too!)
			if( bIsVREditorDemo && GetHMDDeviceType() == EHMDDeviceType::DT_OculusRift )
			{
				// If we're using an Oculus Rift, go ahead and set the mirror mode to a single undistorted eye
				GEngine->DeferredCommands.Add( FString::Printf( TEXT( "HMD MIRROR MODE %i" ), VREd::ForceOculusMirrorMode->GetInt() ) );
			}
		}

		if( bActuallyUsingVR )
		{
			// Tell Slate to require a larger pixel distance threshold before the drag starts.  This is important for things 
			// like Content Browser drag and drop.
			SavedEditorState.DragTriggerDistance = FSlateApplication::Get().GetDragTriggerDistance();
			FSlateApplication::Get().SetDragTriggerDistance( 100.0f );	// @todo vreditor tweak
		}
	}

	// Setup sub systems
	{
		// Setup world interaction
<<<<<<< HEAD
		TSharedPtr<FEditorViewportClient> ViewportClient = VREditorLevelViewportWeakPtr.Pin()->GetViewportClient();
		WorldInteraction->SetViewport( ViewportClient );
		WorldInteraction->Activate( true );

		WorldInteraction->OnHandleKeyInput().AddUObject( this, &UVREditorMode::InputKey );
=======
		WorldInteraction = NewObject<UVREditorWorldInteraction>();
		WorldInteraction->SetOwner( this );
		WorldInteraction->Init( VREditorLevelViewportWeakPtr.Pin()->GetViewportClient() );
>>>>>>> b92180e0

		// Motion controllers
		if(bActuallyUsingVR)
		{
			LeftHandInteractor = NewObject<UVREditorMotionControllerInteractor>( WorldInteraction );
			LeftHandInteractor->SetControllerHandSide( EControllerHand::Left );
			LeftHandInteractor->Init( this );
			WorldInteraction->AddInteractor( LeftHandInteractor );

			RightHandInteractor = NewObject<UVREditorMotionControllerInteractor>( WorldInteraction );
			RightHandInteractor->SetControllerHandSide( EControllerHand::Right );
			RightHandInteractor->Init( this );
			WorldInteraction->AddInteractor( RightHandInteractor );

			WorldInteraction->PairInteractors(LeftHandInteractor, RightHandInteractor );
		}
		else
		{
			// Register an interactor for the mouse cursor
			MouseCursorInteractor = NewObject<UMouseCursorInteractor>( WorldInteraction );
			MouseCursorInteractor->Init();
			WorldInteraction->AddInteractor( MouseCursorInteractor );
		}

		// Setup the UI system
		UISystem = NewObject<UVREditorUISystem>();
		UISystem->SetOwner( this );
		UISystem->Init();

		VRWorldInteractionExtension = NewObject<UVREditorWorldInteraction>();
		VRWorldInteractionExtension->Init( this, WorldInteraction );

		// Setup teleporter
		TeleporterSystem = NewObject<UVREditorTeleporter>();
		TeleporterSystem->Init(this);
	}

	if(AvatarActor == nullptr)
	{
		SpawnAvatarMeshActor();
	}

	bFirstTick = true;
	bIsActive = true;
}

void UVREditorMode::Exit()
{
<<<<<<< HEAD
	{
		//Destroy the avatar
=======
	bIsFullyInitialized = false;

	FSlateApplication::Get().SetInputPreProcessor(false);

	//Destroy the avatar
	{
		DestroyTransientActor( AvatarActor );
		AvatarActor = nullptr;

		FlashlightComponent = nullptr;
	}

	{
		if( GEngine->HMDDevice.IsValid() )
>>>>>>> b92180e0
		{
			DestroyTransientActor( AvatarActor );
			AvatarActor = nullptr;

			FlashlightComponent = nullptr;
		}

		{
			if(GEngine->HMDDevice.IsValid())
			{
				// @todo vreditor switch: We don't want to do this if a VR PIE session is somehow active.  Is that even possible while immersive?
				GEngine->HMDDevice->EnableStereo( false );
			}

			if(bActuallyUsingVR)
			{
				// Restore Slate drag trigger distance
				FSlateApplication::Get().SetDragTriggerDistance( SavedEditorState.DragTriggerDistance );
			}

			TSharedPtr<SLevelViewport> VREditorLevelViewport( VREditorLevelViewportWeakPtr.Pin() );
			if(VREditorLevelViewport.IsValid())
			{
				VREditorLevelViewport->EnableStereoRendering( false );
				VREditorLevelViewport->SetRenderDirectlyToWindow( false );

				{
					FLevelEditorViewportClient& VRViewportClient = VREditorLevelViewport->GetLevelViewportClient();
					FEditorViewportClient& VREditorViewportClient = VRViewportClient;

					// Restore settings that we changed on the viewport
					VREditorViewportClient.SetViewportType( SavedEditorState.ViewportType );
					VRViewportClient.GetCameraController()->AccessConfig().bLockedPitch = SavedEditorState.bLockedPitch;
					VRViewportClient.bAlwaysShowModeWidgetAfterSelectionChanges = SavedEditorState.bAlwaysShowModeWidgetAfterSelectionChanges;
					VRViewportClient.EngineShowFlags = SavedEditorState.ShowFlags;
					VRViewportClient.SetGameView( SavedEditorState.bGameView );

					if(bActuallyUsingVR)
					{
						VRViewportClient.SetViewLocation( GetHeadTransform().GetLocation() );

						FRotator HeadRotationNoRoll = GetHeadTransform().GetRotation().Rotator();
						HeadRotationNoRoll.Roll = 0.0f;
						VRViewportClient.SetViewRotation( HeadRotationNoRoll ); // Use SavedEditorState.ViewRotation to go back to start rot
					}

					VRViewportClient.SetRealtime( SavedEditorState.bRealTime );

					GNearClippingPlane = SavedEditorState.NearClipPlane;
					GAreScreenMessagesEnabled = SavedEditorState.bOnScreenMessages;

					if(bActuallyUsingVR)
					{
						GEngine->HMDDevice->SetTrackingOrigin( SavedEditorState.TrackingOrigin );
					}
				}

				if(bActuallyUsingVR)
				{
					// Leave immersive mode
					const bool bWantImmersive = false;
					const bool bAllowAnimation = false;
					VREditorLevelViewport->MakeImmersive( bWantImmersive, bAllowAnimation );
				}

				VREditorLevelViewportWeakPtr.Reset();
			}

			// Kill the VR editor window
			TSharedPtr<SWindow> VREditorWindow( VREditorWindowWeakPtr.Pin() );
			if(VREditorWindow.IsValid())
			{
				VREditorWindow->RequestDestroyWindow();
				VREditorWindow.Reset();
			}
		}

		// Kill the VR editor window
		TSharedPtr<SWindow> VREditorWindow( VREditorWindowWeakPtr.Pin() );
		if( VREditorWindow.IsValid() )
		{
			VREditorWindow->RequestDestroyWindow();
			VREditorWindow.Reset();
		}
	}
	//Destroy the avatar
	{
		DestroyTransientActor( AvatarActor );
		AvatarActor = nullptr;
		FlashlightComponent = nullptr;
	}

	// Kill subsystems
	if(UISystem != nullptr)
	{
		UISystem->Shutdown();
		//UISystem->MarkPendingKill();
		UISystem = nullptr;
	}

	if(VRWorldInteractionExtension != nullptr)
	{
		VRWorldInteractionExtension->Shutdown();
		VRWorldInteractionExtension->MarkPendingKill();
		VRWorldInteractionExtension = nullptr;
	}

	if(TeleporterSystem != nullptr)
	{
		TeleporterSystem->Shutdown();
		TeleporterSystem->MarkPendingKill();
		TeleporterSystem = nullptr;
	}

	{
		IViewportWorldInteractionManager& ViewportWorldInteraction = IViewportInteractionModule::Get().GetWorldInteractionManager();
		ViewportWorldInteraction.OnPreWorldInteractionTick().RemoveAll( this );
		ViewportWorldInteraction.OnPostWorldInteractionTick().RemoveAll( this );
	}

	if( WorldInteraction != nullptr )
	{
		WorldInteraction->OnHandleKeyInput().RemoveAll( this );

		WorldInteraction->RemoveInteractor( LeftHandInteractor );
		LeftHandInteractor->MarkPendingKill();
		LeftHandInteractor->Shutdown();
		LeftHandInteractor = nullptr;
		WorldInteraction->RemoveInteractor( RightHandInteractor );
		RightHandInteractor->Shutdown();
		RightHandInteractor->MarkPendingKill();
		RightHandInteractor = nullptr;

		WorldInteraction->Activate( false );
	}

	bWantsToExitMode = false;
	bIsActive = false;
	bFirstTick = false;
}

void UVREditorMode::StartExitingVRMode( const EVREditorExitType InExitType /*= EVREditorExitType::To_Editor */ )
{
	ExitType = InExitType;
	bWantsToExitMode = true;
}

void UVREditorMode::SpawnAvatarMeshActor()
{
	// Setup our avatar
	if( AvatarActor == nullptr )
	{
		{
			const bool bWithSceneComponent = true;
			AvatarActor = SpawnTransientSceneActor<AVREditorAvatarActor>( TEXT( "AvatarActor" ), bWithSceneComponent );
			AvatarActor->Init( this );
		}

		//@todo VREditor: Hardcoded interactors
		LeftHandInteractor->SetupComponent( AvatarActor );
		RightHandInteractor->SetupComponent( AvatarActor );
	}
}


<<<<<<< HEAD
void UVREditorMode::OnVREditorWindowClosed( const TSharedRef<SWindow>& ClosedWindow )
=======
void FVREditorMode::OnVREditorWindowClosed( const TSharedRef<SWindow>& ClosedWindow )
>>>>>>> b92180e0
{
	StartExitingVRMode();
}

void UVREditorMode::PreTick( const float DeltaTime )
{
	if( !bIsFullyInitialized || !bIsActive || bWantsToExitMode )
	{
		return;
	}

	//Setting the initial position and rotation based on the editor viewport when going into VR mode
	if( bFirstTick && bActuallyUsingVR )
	{
		const FTransform RoomToWorld = GetRoomTransform();
		const FTransform WorldToRoom = RoomToWorld.Inverse();
		FTransform ViewportToWorld = FTransform( SavedEditorState.ViewRotation, SavedEditorState.ViewLocation );
		FTransform ViewportToRoom = ( ViewportToWorld * WorldToRoom );

		FTransform ViewportToRoomYaw = ViewportToRoom;
		ViewportToRoomYaw.SetRotation( FQuat( FRotator( 0.0f, ViewportToRoomYaw.GetRotation().Rotator().Yaw, 0.0f ) ) );

		FTransform HeadToRoomYaw = GetRoomSpaceHeadTransform();
		HeadToRoomYaw.SetRotation( FQuat( FRotator( 0.0f, HeadToRoomYaw.GetRotation().Rotator().Yaw, 0.0f ) ) );

		FTransform RoomToWorldYaw = RoomToWorld;
		RoomToWorldYaw.SetRotation( FQuat( FRotator( 0.0f, RoomToWorldYaw.GetRotation().Rotator().Yaw, 0.0f ) ) );

		FTransform ResultToWorld = ( HeadToRoomYaw.Inverse() * ViewportToRoomYaw ) * RoomToWorldYaw;
		SetRoomTransform( ResultToWorld );
	}
}

<<<<<<< HEAD
void UVREditorMode::Tick( float DeltaTime )
{
	if( !bIsFullyInitialized || !bIsActive || bWantsToExitMode || !VREditorLevelViewportWeakPtr.IsValid() )
=======
	if ( AvatarActor == nullptr )
>>>>>>> b92180e0
	{
		return;
	}

	TickHandle.Broadcast( DeltaTime );
	UISystem->Tick( GetLevelViewportPossessedForVR().GetViewportClient().Get(), DeltaTime );

	// Update avatar meshes
	{
		// Move our avatar mesh along with the room.  We need our hand components to remain the same coordinate space as the 
		AvatarActor->SetActorTransform( GetRoomTransform() );
		AvatarActor->TickManually( DeltaTime );
	}

	// Updating the scale and intensity of the flashlight according to the world scale
	if (FlashlightComponent)
	{
		float CurrentFalloffExponent = FlashlightComponent->LightFalloffExponent;
		//@todo vreditor tweak
		float UpdatedFalloffExponent = FMath::Clamp(CurrentFalloffExponent / GetWorldScaleFactor(), 2.0f, 16.0f);
		FlashlightComponent->SetLightFalloffExponent(UpdatedFalloffExponent);
	}

	StopOldHapticEffects();

	bFirstTick = false;
}


void UVREditorMode::InputKey(const FEditorViewportClient& InViewportClient, const FKey InKey, const EInputEvent InEvent, bool& bOutWasHandled)
{
	if(InKey == EKeys::Escape)
	{
		// User hit escape, so bail out of VR mode
		StartExitingVRMode();
	}
}

<<<<<<< HEAD
//bool UVREditorMode::InputKey(FEditorViewportClient* ViewportClient, FViewport* Viewport, FKey Key, EInputEvent Event)
//{
//	// Only if this is our VR viewport. Remember, editor modes get a chance to tick and receive input for each active viewport.
//	if ( ViewportClient != GetLevelViewportPossessedForVR().GetViewportClient().Get() )
//	{
//		return InputKey(GetLevelViewportPossessedForVR().GetViewportClient().Get(), Viewport, Key, Event);
//	}
//
//	if ( Key == EKeys::Escape )
//	{
//		// User hit escape, so bail out of VR mode
//		StartExitingVRMode();
//	}
//	else if( Key.IsMouseButton() )	// Input preprocessor cannot handle mouse buttons, so we'll route those the normal way
//	{
//		return WorldInteraction->HandleInputKey( Key, Event );
//	}
//
//	return FEdMode::InputKey(ViewportClient, Viewport, Key, Event);
//}
//
//
//bool UVREditorMode::InputAxis(FEditorViewportClient* ViewportClient, FViewport* Viewport, int32 ControllerId, FKey Key, float Delta, float DeltaTime)
//{
//	// Only if this is our VR viewport. Remember, editor modes get a chance to tick and receive input for each active viewport.
//	if ( ViewportClient != GetLevelViewportPossessedForVR().GetViewportClient().Get() )
//	{
//		return InputAxis(GetLevelViewportPossessedForVR().GetViewportClient().Get(), Viewport, ControllerId, Key, Delta, DeltaTime);
//	}
//
//	return FEdMode::InputAxis(ViewportClient, Viewport, ControllerId, Key, Delta, DeltaTime);
//}

//void UVREditorMode::Render( const FSceneView* SceneView, FViewport* Viewport, FPrimitiveDrawInterface* PDI )
//{
//	//StopOldHapticEffects(); //@todo vreditor
//
//	if( bIsFullyInitialized )
//	{
//		// Let our subsystems render, too
//		UISystem->Render( SceneView, Viewport, PDI );
//	}
//}
=======

void FVREditorMode::AddReferencedObjects( FReferenceCollector& Collector )
{
	Collector.AddReferencedObject( AvatarActor );
	Collector.AddReferencedObject( FlashlightComponent );	
	Collector.AddReferencedObject( UISystem );
	Collector.AddReferencedObject( WorldInteraction );
	Collector.AddReferencedObject( TeleporterSystem );
	Collector.AddReferencedObject( MouseCursorInteractor );
	Collector.AddReferencedObject( LeftHandInteractor );
	Collector.AddReferencedObject( RightHandInteractor );
}


void FVREditorMode::Render( const FSceneView* SceneView, FViewport* Viewport, FPrimitiveDrawInterface* PDI )
{
	//StopOldHapticEffects(); //@todo vreditor

	FEdMode::Render( SceneView, Viewport, PDI );

	if( bIsFullyInitialized )
	{
		// Let our subsystems render, too
		UISystem->Render( SceneView, Viewport, PDI );
	}
}
>>>>>>> b92180e0

/************************************************************************/
/* IVREditorMode interface                                              */
/************************************************************************/

AActor* UVREditorMode::GetAvatarMeshActor()
{
	return AvatarActor;
}

UWorld* UVREditorMode::GetWorld() const
{
	return WorldInteraction->GetViewportWorld();
}

FTransform UVREditorMode::GetRoomTransform() const
{
	return WorldInteraction->GetRoomTransform();
}

void UVREditorMode::SetRoomTransform( const FTransform& NewRoomTransform )
{
	WorldInteraction->SetRoomTransform( NewRoomTransform );
}

FTransform UVREditorMode::GetRoomSpaceHeadTransform() const
{
	return WorldInteraction->GetRoomSpaceHeadTransform();
}

FTransform UVREditorMode::GetHeadTransform() const
{
	return WorldInteraction->GetHeadTransform();
}

const UViewportWorldInteraction& UVREditorMode::GetWorldInteraction() const
{
	return *WorldInteraction;
}

UViewportWorldInteraction& UVREditorMode::GetWorldInteraction()
{
	return *WorldInteraction;
}

bool UVREditorMode::IsFullyInitialized() const
{
	return bIsFullyInitialized;
}

bool UVREditorMode::IsActive() const
{
	return bIsActive;
}

AActor* UVREditorMode::SpawnTransientSceneActor(TSubclassOf<AActor> ActorClass, const FString& ActorName, const bool bWithSceneComponent) const
{
	const bool bWasWorldPackageDirty = GetWorld()->GetOutermost()->IsDirty();

	// @todo vreditor: Needs respawn if world changes (map load, etc.)  Will that always restart the editor mode anyway?
	FActorSpawnParameters ActorSpawnParameters;
	ActorSpawnParameters.Name = MakeUniqueObjectName( GetWorld(), ActorClass, *ActorName );	// @todo vreditor: Without this, SpawnActor() can return us an existing PendingKill actor of the same name!  WTF?
	ActorSpawnParameters.SpawnCollisionHandlingOverride = ESpawnActorCollisionHandlingMethod::AlwaysSpawn;
	ActorSpawnParameters.ObjectFlags = EObjectFlags::RF_Transient;

	check( ActorClass != nullptr );
	AActor* NewActor = GetWorld()->SpawnActor< AActor >( ActorClass, ActorSpawnParameters );
	NewActor->SetActorLabel( ActorName );

	if( bWithSceneComponent )
	{
		// Give the new actor a root scene component, so we can attach multiple sibling components to it
		USceneComponent* SceneComponent = NewObject<USceneComponent>( NewActor );
		NewActor->AddOwnedComponent( SceneComponent );
		NewActor->SetRootComponent( SceneComponent );
		SceneComponent->RegisterComponent();
	}

	// Don't dirty the level file after spawning a transient actor
	if( !bWasWorldPackageDirty )
	{
		GetWorld()->GetOutermost()->SetDirtyFlag( false );
	}

	return NewActor;
}


void UVREditorMode::DestroyTransientActor( AActor* Actor ) const
{
	WorldInteraction->DestroyTransientActor( Actor );
}

const SLevelViewport& UVREditorMode::GetLevelViewportPossessedForVR() const
{
	return *VREditorLevelViewportWeakPtr.Pin();
}

SLevelViewport& UVREditorMode::GetLevelViewportPossessedForVR()
{
	return *VREditorLevelViewportWeakPtr.Pin();
}


float UVREditorMode::GetWorldScaleFactor() const
{
	return WorldInteraction->GetViewportWorld()->GetWorldSettings()->WorldToMeters / 100.0f;
}


void UVREditorMode::CleanUpActorsBeforeMapChangeOrSimulate()
{
<<<<<<< HEAD
=======
	CleanUpActorsBeforeMapChangeOrSimulate();
}


void FVREditorMode::OnEndPIE( const bool bIsSimulatingInEditor )
{
	CleanUpActorsBeforeMapChangeOrSimulate();
}


void FVREditorMode::OnSwitchBetweenPIEAndSIE( const bool bIsSimulatingInEditor )
{
	CleanUpActorsBeforeMapChangeOrSimulate();
}


void FVREditorMode::CleanUpActorsBeforeMapChangeOrSimulate()
{
>>>>>>> b92180e0
	if ( WorldInteraction != nullptr )
	{
		// NOTE: This will be called even when this mode is not currently active!
		DestroyTransientActor( AvatarActor );
		AvatarActor = nullptr;
		FlashlightComponent = nullptr;

		if ( UISystem != nullptr )
		{
			UISystem->CleanUpActorsBeforeMapChangeOrSimulate();
		}

		WorldInteraction->Shutdown();
	}
}

void UVREditorMode::ToggleFlashlight( UVREditorInteractor* Interactor )
{
	UVREditorMotionControllerInteractor* MotionControllerInteractor = Cast<UVREditorMotionControllerInteractor>( Interactor );
	if ( MotionControllerInteractor )
	{
		if ( FlashlightComponent == nullptr )
		{
			FlashlightComponent = NewObject<USpotLightComponent>( AvatarActor );
			AvatarActor->AddOwnedComponent( FlashlightComponent );
			FlashlightComponent->RegisterComponent();
			FlashlightComponent->SetMobility( EComponentMobility::Movable );
			FlashlightComponent->SetCastShadows( false );
			FlashlightComponent->bUseInverseSquaredFalloff = false;
			//@todo vreditor tweak
			FlashlightComponent->SetLightFalloffExponent( 8.0f );
			FlashlightComponent->SetIntensity( 20.0f );
			FlashlightComponent->SetOuterConeAngle( 25.0f );
			FlashlightComponent->SetInnerConeAngle( 25.0f );

		}

		const FAttachmentTransformRules AttachmentTransformRules = FAttachmentTransformRules( EAttachmentRule::KeepRelative, true );
		FlashlightComponent->AttachToComponent( MotionControllerInteractor->GetMotionControllerComponent(), AttachmentTransformRules );
		bIsFlashlightOn = !bIsFlashlightOn;
		FlashlightComponent->SetVisibility( bIsFlashlightOn );
	}
}

void UVREditorMode::CycleTransformGizmoHandleType()
{
	EGizmoHandleTypes NewGizmoType = (EGizmoHandleTypes)( (uint8)WorldInteraction->GetCurrentGizmoType() + 1 );
	
	if( NewGizmoType > EGizmoHandleTypes::Scale )
	{
		NewGizmoType = EGizmoHandleTypes::All;
	}

	// Set coordinate system to local if the next gizmo will be for non-uniform scaling 
	if ( NewGizmoType == EGizmoHandleTypes::Scale )
	{
		const ECoordSystem CurrentCoordSystem = WorldInteraction->GetTransformGizmoCoordinateSpace();
		if ( CurrentCoordSystem == COORD_World )
		{
			GLevelEditorModeTools().SetCoordSystem( COORD_Local );
			// Remember if coordinate system was in world space before scaling
			bWasInWorldSpaceBeforeScaleMode = true;
		}
		else if ( CurrentCoordSystem == COORD_Local )
		{
			bWasInWorldSpaceBeforeScaleMode = false;
		}
	} 
	else if ( WorldInteraction->GetCurrentGizmoType() == EGizmoHandleTypes::Scale && bWasInWorldSpaceBeforeScaleMode )
	{
		// Set the coordinate system to world space if the coordinate system was world before scaling
		WorldInteraction->SetTransformGizmoCoordinateSpace( COORD_World );
	}
	
	WorldInteraction->SetGizmoHandleType( NewGizmoType );
}

EHMDDeviceType::Type UVREditorMode::GetHMDDeviceType() const
{
	return GEngine->HMDDevice.IsValid() ? GEngine->HMDDevice->GetHMDDeviceType() : EHMDDeviceType::DT_SteamVR;
}

FLinearColor UVREditorMode::GetColor( const EColors Color ) const
{
	return Colors[ (int32)Color ];
}

bool UVREditorMode::IsHandAimingTowardsCapsule( UViewportInteractor* Interactor, const FTransform& CapsuleTransform, FVector CapsuleStart, const FVector CapsuleEnd, const float CapsuleRadius, const float MinDistanceToCapsule, const FVector CapsuleFrontDirection, const float MinDotForAimingAtCapsule ) const
{
	bool bIsAimingTowards = false;
	const float WorldScaleFactor = GetWorldScaleFactor();

	FVector LaserPointerStart, LaserPointerEnd;
	if( Interactor->GetLaserPointer( /* Out */ LaserPointerStart, /* Out */ LaserPointerEnd ) )
	{
		const FVector LaserPointerStartInCapsuleSpace = CapsuleTransform.InverseTransformPosition( LaserPointerStart );
		const FVector LaserPointerEndInCapsuleSpace = CapsuleTransform.InverseTransformPosition( LaserPointerEnd );

		FVector ClosestPointOnLaserPointer, ClosestPointOnUICapsule;
		FMath::SegmentDistToSegment(
			LaserPointerStartInCapsuleSpace, LaserPointerEndInCapsuleSpace,
			CapsuleStart, CapsuleEnd,
			/* Out */ ClosestPointOnLaserPointer,
			/* Out */ ClosestPointOnUICapsule );

		const bool bIsClosestPointInsideCapsule = ( ClosestPointOnLaserPointer - ClosestPointOnUICapsule ).Size() <= CapsuleRadius;

		const FVector TowardLaserPointerVector = ( ClosestPointOnLaserPointer - ClosestPointOnUICapsule ).GetSafeNormal();

		// Apply capsule radius
		ClosestPointOnUICapsule += TowardLaserPointerVector * CapsuleRadius;

		if( false )	// @todo vreditor debug
		{
			const float RenderCapsuleLength = ( CapsuleEnd - CapsuleStart ).Size() + CapsuleRadius * 2.0f;
			// @todo vreditor:  This capsule draws with the wrong orientation
			if( false )
			{
				DrawDebugCapsule( GetWorld(), CapsuleTransform.TransformPosition( CapsuleStart + ( CapsuleEnd - CapsuleStart ) * 0.5f ), RenderCapsuleLength * 0.5f, CapsuleRadius, CapsuleTransform.GetRotation() * FRotator( 90.0f, 0, 0 ).Quaternion(), FColor::Green, false, 0.0f );
			}
			DrawDebugLine( GetWorld(), CapsuleTransform.TransformPosition( ClosestPointOnLaserPointer ), CapsuleTransform.TransformPosition( ClosestPointOnUICapsule ), FColor::Green, false, 0.0f );
			DrawDebugSphere( GetWorld(), CapsuleTransform.TransformPosition( ClosestPointOnLaserPointer ), 1.5f * WorldScaleFactor, 32, FColor::Red, false, 0.0f );
			DrawDebugSphere( GetWorld(), CapsuleTransform.TransformPosition( ClosestPointOnUICapsule ), 1.5f * WorldScaleFactor, 32, FColor::Green, false, 0.0f );
		}

		// If we're really close to the capsule
		if( bIsClosestPointInsideCapsule ||
			( ClosestPointOnUICapsule - ClosestPointOnLaserPointer ).Size() <= MinDistanceToCapsule )
		{
			const FVector LaserPointerDirectionInCapsuleSpace = ( LaserPointerEndInCapsuleSpace - LaserPointerStartInCapsuleSpace ).GetSafeNormal();

			if( false )	// @todo vreditor debug
			{
				DrawDebugLine( GetWorld(), CapsuleTransform.TransformPosition( FVector::ZeroVector ), CapsuleTransform.TransformPosition( CapsuleFrontDirection * 5.0f ), FColor::Yellow, false, 0.0f );
				DrawDebugLine( GetWorld(), CapsuleTransform.TransformPosition( FVector::ZeroVector ), CapsuleTransform.TransformPosition( -LaserPointerDirectionInCapsuleSpace * 5.0f ), FColor::Purple, false, 0.0f );
			}

			const float Dot = FVector::DotProduct( CapsuleFrontDirection, -LaserPointerDirectionInCapsuleSpace );
			if( Dot >= MinDotForAimingAtCapsule )
			{
				bIsAimingTowards = true;
			}
		}
	}

	return bIsAimingTowards;
}

UVREditorInteractor* UVREditorMode::GetHandInteractor( const EControllerHand ControllerHand ) const 
{
	UVREditorInteractor* ResultInteractor = ControllerHand == EControllerHand::Left ? LeftHandInteractor : RightHandInteractor;
	check( ResultInteractor != nullptr );
	return ResultInteractor;
}

void UVREditorMode::StopOldHapticEffects()
{
	LeftHandInteractor->StopOldHapticEffects();
	RightHandInteractor->StopOldHapticEffects();
}

void UVREditorMode::SnapSelectedActorsToGround()
{
	VRWorldInteractionExtension->SnapSelectedActorsToGround();
}

void UVREditorMode::GoToDefaultScale()
{
	LeftHandInteractor->SetDraggingMode( EViewportInteractionDraggingMode::Nothing );
	RightHandInteractor->SetDraggingMode( EViewportInteractionDraggingMode::Nothing );
	WorldInteraction->SetWorldToMetersScale( 100.0f );
}

#undef LOCTEXT_NAMESPACE<|MERGE_RESOLUTION|>--- conflicted
+++ resolved
@@ -42,14 +42,13 @@
 
 // @todo vreditor: Hacky that we have to import these this way. (Plugin has them in a .cpp, not exported)
 
-<<<<<<< HEAD
 UVREditorMode::UVREditorMode( const FObjectInitializer& ObjectInitializer ) : 
 	Super( ObjectInitializer ),
 	bWantsToExitMode( false ),
 	bIsFullyInitialized( false ),
 	AppTimeModeEntered( FTimespan::Zero() ),
 	AvatarActor( nullptr ),
-    FlashlightComponent( nullptr ),
+    	FlashlightComponent( nullptr ),
 	bIsFlashlightOn( false ),
 	MotionControllerID( 0 ),	// @todo vreditor minor: We only support a single controller, and we assume the first controller are the motion controls
 	UISystem( nullptr ),
@@ -60,24 +59,6 @@
 	RightHandInteractor( nullptr ),
 	bFirstTick( true ),
 	bWasInWorldSpaceBeforeScaleMode( false )
-=======
-FVREditorMode::FVREditorMode()
-	: bWantsToExitMode( false ),
-	  bIsFullyInitialized( false ),
-	  AppTimeModeEntered( FTimespan::Zero() ),
-	  AvatarActor( nullptr ),
-      FlashlightComponent( nullptr ),
-	  bIsFlashlightOn( false ),
-	  MotionControllerID( 0 ),	// @todo vreditor minor: We only support a single controller, and we assume the first controller are the motion controls
-	  UISystem( nullptr ),
-	  TeleporterSystem( nullptr ),
-	  WorldInteraction( nullptr ),
-	  MouseCursorInteractor( nullptr ),
-	  LeftHandInteractor( nullptr ),
-	  RightHandInteractor( nullptr ),
-	  bFirstTick( true ),
-	  bWasInWorldSpaceBeforeScaleMode( false )
->>>>>>> b92180e0
 {
 }
 
@@ -249,7 +230,7 @@
 		}
 
 		this->VREditorLevelViewportWeakPtr = VREditorLevelViewport;
-		
+
 		{
 			FLevelEditorViewportClient& VRViewportClient = VREditorLevelViewport->GetLevelViewportClient();
 			FEditorViewportClient& VREditorViewportClient = VRViewportClient;
@@ -340,17 +321,11 @@
 	// Setup sub systems
 	{
 		// Setup world interaction
-<<<<<<< HEAD
 		TSharedPtr<FEditorViewportClient> ViewportClient = VREditorLevelViewportWeakPtr.Pin()->GetViewportClient();
 		WorldInteraction->SetViewport( ViewportClient );
 		WorldInteraction->Activate( true );
 
 		WorldInteraction->OnHandleKeyInput().AddUObject( this, &UVREditorMode::InputKey );
-=======
-		WorldInteraction = NewObject<UVREditorWorldInteraction>();
-		WorldInteraction->SetOwner( this );
-		WorldInteraction->Init( VREditorLevelViewportWeakPtr.Pin()->GetViewportClient() );
->>>>>>> b92180e0
 
 		// Motion controllers
 		if(bActuallyUsingVR)
@@ -399,25 +374,8 @@
 
 void UVREditorMode::Exit()
 {
-<<<<<<< HEAD
 	{
 		//Destroy the avatar
-=======
-	bIsFullyInitialized = false;
-
-	FSlateApplication::Get().SetInputPreProcessor(false);
-
-	//Destroy the avatar
-	{
-		DestroyTransientActor( AvatarActor );
-		AvatarActor = nullptr;
-
-		FlashlightComponent = nullptr;
-	}
-
-	{
-		if( GEngine->HMDDevice.IsValid() )
->>>>>>> b92180e0
 		{
 			DestroyTransientActor( AvatarActor );
 			AvatarActor = nullptr;
@@ -583,11 +541,7 @@
 }
 
 
-<<<<<<< HEAD
 void UVREditorMode::OnVREditorWindowClosed( const TSharedRef<SWindow>& ClosedWindow )
-=======
-void FVREditorMode::OnVREditorWindowClosed( const TSharedRef<SWindow>& ClosedWindow )
->>>>>>> b92180e0
 {
 	StartExitingVRMode();
 }
@@ -621,13 +575,9 @@
 	}
 }
 
-<<<<<<< HEAD
 void UVREditorMode::Tick( float DeltaTime )
 {
 	if( !bIsFullyInitialized || !bIsActive || bWantsToExitMode || !VREditorLevelViewportWeakPtr.IsValid() )
-=======
-	if ( AvatarActor == nullptr )
->>>>>>> b92180e0
 	{
 		return;
 	}
@@ -666,7 +616,6 @@
 	}
 }
 
-<<<<<<< HEAD
 //bool UVREditorMode::InputKey(FEditorViewportClient* ViewportClient, FViewport* Viewport, FKey Key, EInputEvent Event)
 //{
 //	// Only if this is our VR viewport. Remember, editor modes get a chance to tick and receive input for each active viewport.
@@ -710,34 +659,6 @@
 //		UISystem->Render( SceneView, Viewport, PDI );
 //	}
 //}
-=======
-
-void FVREditorMode::AddReferencedObjects( FReferenceCollector& Collector )
-{
-	Collector.AddReferencedObject( AvatarActor );
-	Collector.AddReferencedObject( FlashlightComponent );	
-	Collector.AddReferencedObject( UISystem );
-	Collector.AddReferencedObject( WorldInteraction );
-	Collector.AddReferencedObject( TeleporterSystem );
-	Collector.AddReferencedObject( MouseCursorInteractor );
-	Collector.AddReferencedObject( LeftHandInteractor );
-	Collector.AddReferencedObject( RightHandInteractor );
-}
-
-
-void FVREditorMode::Render( const FSceneView* SceneView, FViewport* Viewport, FPrimitiveDrawInterface* PDI )
-{
-	//StopOldHapticEffects(); //@todo vreditor
-
-	FEdMode::Render( SceneView, Viewport, PDI );
-
-	if( bIsFullyInitialized )
-	{
-		// Let our subsystems render, too
-		UISystem->Render( SceneView, Viewport, PDI );
-	}
-}
->>>>>>> b92180e0
 
 /************************************************************************/
 /* IVREditorMode interface                                              */
@@ -850,27 +771,6 @@
 
 void UVREditorMode::CleanUpActorsBeforeMapChangeOrSimulate()
 {
-<<<<<<< HEAD
-=======
-	CleanUpActorsBeforeMapChangeOrSimulate();
-}
-
-
-void FVREditorMode::OnEndPIE( const bool bIsSimulatingInEditor )
-{
-	CleanUpActorsBeforeMapChangeOrSimulate();
-}
-
-
-void FVREditorMode::OnSwitchBetweenPIEAndSIE( const bool bIsSimulatingInEditor )
-{
-	CleanUpActorsBeforeMapChangeOrSimulate();
-}
-
-
-void FVREditorMode::CleanUpActorsBeforeMapChangeOrSimulate()
-{
->>>>>>> b92180e0
 	if ( WorldInteraction != nullptr )
 	{
 		// NOTE: This will be called even when this mode is not currently active!
