--- conflicted
+++ resolved
@@ -43,11 +43,7 @@
 
 	/** NOT IN USE YET! Custom mesh to use for the VR window. */
 	UPROPERTY(EditAnywhere, BlueprintReadWrite, Category = "VR Mode UI")
-<<<<<<< HEAD
-	UStaticMesh* PanelMesh;
-=======
 	UStaticMesh* PanelMesh = nullptr;
->>>>>>> a1e6ec07
 
 	/** Optional override for "VREd.EditorUISize". Leave at 0 for default. */
 	UPROPERTY(EditAnywhere, BlueprintReadWrite, Category = "VR Mode UI")
