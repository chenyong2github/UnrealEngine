// Copyright 1998-2019 Epic Games, Inc. All Rights Reserved.


#include "GameProjectUtils.h"
#include "Misc/Guid.h"
#include "UObject/Class.h"
#include "FeaturePackContentSource.h"
#include "TemplateProjectDefs.h"
#include "HAL/PlatformFilemanager.h"
#include "Misc/MessageDialog.h"
#include "HAL/FileManager.h"
#include "Misc/CommandLine.h"
#include "Misc/FileHelper.h"
#include "Misc/Paths.h"
#include "Misc/ConfigCacheIni.h"
#include "Misc/ScopedSlowTask.h"
#include "Misc/App.h"
#include "Misc/EngineVersion.h"
#include "Widgets/DeclarativeSyntaxSupport.h"
#include "Widgets/SWindow.h"
#include "Framework/Application/SlateApplication.h"
#include "Components/ActorComponent.h"
#include "Components/SceneComponent.h"
#include "GameFramework/Actor.h"
#include "GameFramework/Pawn.h"
#include "Editor/EditorPerProjectUserSettings.h"
#include "ISourceControlOperation.h"
#include "SourceControlOperations.h"
#include "ISourceControlProvider.h"
#include "ISourceControlModule.h"
#include "GeneralProjectSettings.h"
#include "GameFramework/Character.h"
#include "Misc/FeedbackContext.h"
#include "UObject/UObjectHash.h"
#include "UObject/UObjectIterator.h"
#include "GameFramework/GameModeBase.h"
#include "UnrealEdMisc.h"
#include "PluginDescriptor.h"
#include "Interfaces/IPluginManager.h"
#include "ProjectDescriptor.h"
#include "Interfaces/IProjectManager.h"
#include "GameProjectGenerationLog.h"
#include "DefaultTemplateProjectDefs.h"
#include "SNewClassDialog.h"
#include "FeaturedClasses.inl"

#include "Features/IModularFeatures.h"

#include "Interfaces/IMainFrameModule.h"

#include "AnalyticsEventAttribute.h"
#include "Interfaces/IAnalyticsProvider.h"
#include "EngineAnalytics.h"

#include "DesktopPlatformModule.h"
#include "Interfaces/ITargetPlatform.h"
#include "Interfaces/ITargetPlatformManagerModule.h"

#include "Styling/SlateIconFinder.h"
#include "SourceCodeNavigation.h"

#include "Misc/UProjectInfo.h"
#include "Framework/Notifications/NotificationManager.h"
#include "Widgets/Notifications/SNotificationList.h"
#include "Misc/HotReloadInterface.h"

#include "Dialogs/SOutputLogDialog.h"

#include "IAudioExtensionPlugin.h"
#include "AudioPluginUtilities.h"
#include "Sound/AudioSettings.h"
#include "Sound/SoundEffectSubmix.h"
#include "Sound/SoundEffectSource.h"
#include "Components/SynthComponent.h"

#include "PlatformInfo.h"
#include "Blueprint/BlueprintSupport.h"
#include "Settings/ProjectPackagingSettings.h"

#include "ProjectBuildMutatorFeature.h"

#if WITH_LIVE_CODING
#include "ILiveCodingModule.h"
#endif

#define LOCTEXT_NAMESPACE "GameProjectUtils"

#define MAX_PROJECT_PATH_BUFFER_SPACE 130 // Leave a reasonable buffer of additional characters to account for files created in the content directory during or after project generation
#define MAX_PROJECT_NAME_LENGTH 20 // Enforce a reasonable project name length so the path is not too long for FPlatformMisc::GetMaxPathLength()

#define MAX_CLASS_NAME_LENGTH 32 // Enforce a reasonable class name length so the path is not too long for FPlatformMisc::GetMaxPathLength()

TWeakPtr<SNotificationItem> GameProjectUtils::UpdateGameProjectNotification = NULL;
TWeakPtr<SNotificationItem> GameProjectUtils::WarningProjectNameNotification = NULL;

FString GameProjectUtils::DefaultFeaturePackExtension(TEXT(".upack"));

bool GameProjectUtils::bUseAudioMixerForAllPlatforms = false;

struct FAudioDefaultPlatformSettings
{
	FString Name;
	EAudioPlatform Platform;
	FAudioPlatformSettings Settings;
	bool bUseAudioMixer;

	FAudioDefaultPlatformSettings(EAudioPlatform InPlatform)
		: Platform(InPlatform)
		, bUseAudioMixer(false)
	{
	}
};

namespace
{
	TMap<FString, FAudioDefaultPlatformSettings> GetAudioPlatformProjectDefaultSettings()
	{
		TMap<FString, FAudioDefaultPlatformSettings> DefaultProjectSettings;

		// If bUseAudioMixerForAllPlatforms is set to false, uncomment the following line to enable
		// the new audio mixer on specific platform. Ex. for Windows:
		// WindowsSettings.bUseAudioMixer = true;

		FAudioDefaultPlatformSettings AndroidSettings(EAudioPlatform::Android);
		AndroidSettings.Settings.MaxChannels = 12;
		DefaultProjectSettings.Add(TEXT("Android"), AndroidSettings);

		FAudioDefaultPlatformSettings IOSSettings(EAudioPlatform::IOS);
		IOSSettings.Settings.MaxChannels = 16;
		DefaultProjectSettings.Add(TEXT("IOS"), IOSSettings);

		FAudioDefaultPlatformSettings LinuxSettings(EAudioPlatform::Linux);
		LinuxSettings.Settings.MaxChannels = 16;
		DefaultProjectSettings.Add(TEXT("Linux"), LinuxSettings);

		FAudioDefaultPlatformSettings MacSettings(EAudioPlatform::Mac);
		DefaultProjectSettings.Add(TEXT("Mac"), MacSettings);

		FAudioDefaultPlatformSettings PS4Settings(EAudioPlatform::Playstation4);
		DefaultProjectSettings.Add(TEXT("PS4"), PS4Settings);

		FAudioDefaultPlatformSettings SwitchSettings(EAudioPlatform::Switch);
		DefaultProjectSettings.Add(TEXT("Switch"), SwitchSettings);

		FAudioDefaultPlatformSettings WindowsSettings(EAudioPlatform::Windows);
		WindowsSettings.Settings.CallbackBufferFrameSize = 256;
		WindowsSettings.Settings.NumBuffers = 7;
		DefaultProjectSettings.Add(TEXT("Windows"), WindowsSettings);

		FAudioDefaultPlatformSettings XBoxSettings(EAudioPlatform::XboxOne);
		XBoxSettings.Settings.CallbackBufferFrameSize = 256;
		XBoxSettings.Settings.NumBuffers = 7;
		DefaultProjectSettings.Add(TEXT("XboxOne"), XBoxSettings);

		return MoveTemp(DefaultProjectSettings);
	}
} // namespace <>

FText FNewClassInfo::GetClassName() const
{
	switch(ClassType)
	{
	case EClassType::UObject:
		return BaseClass ? BaseClass->GetDisplayNameText() : FText::GetEmpty();

	case EClassType::EmptyCpp:
		return LOCTEXT("NoParentClass", "None");

	case EClassType::SlateWidget:
		return LOCTEXT("SlateWidgetParentClass", "Slate Widget");

	case EClassType::SlateWidgetStyle:
		return LOCTEXT("SlateWidgetStyleParentClass", "Slate Widget Style");

	case EClassType::UInterface:
		return LOCTEXT("UInterfaceParentClass", "Unreal Interface");

	default:
		break;
	}

	return FText::GetEmpty();
}

FText FNewClassInfo::GetClassDescription(const bool bFullDescription/* = true*/) const
{
	switch(ClassType)
	{
	case EClassType::UObject:
		{
			if(BaseClass)
			{
				FString ClassDescription = BaseClass->GetToolTipText(/*bShortTooltip=*/!bFullDescription).ToString();

				if(!bFullDescription)
				{
					int32 FullStopIndex = 0;
					if(ClassDescription.FindChar('.', FullStopIndex))
					{
						// Only show the first sentence so as not to clutter up the UI with a detailed description of implementation details
						ClassDescription = ClassDescription.Left(FullStopIndex + 1);
					}

					// Strip out any new-lines in the description
					ClassDescription.ReplaceInline(TEXT("\n"), TEXT(" "));
				}

				return FText::FromString(ClassDescription);
			}
		}
		break;

	case EClassType::EmptyCpp:
		return LOCTEXT("EmptyClassDescription", "An empty C++ class with a default constructor and destructor.");

	case EClassType::SlateWidget:
		return LOCTEXT("SlateWidgetClassDescription", "A custom Slate widget, deriving from SCompoundWidget.");

	case EClassType::SlateWidgetStyle:
		return LOCTEXT("SlateWidgetStyleClassDescription", "A custom Slate widget style, deriving from FSlateWidgetStyle, along with its associated UObject wrapper class.");

	case EClassType::UInterface:
		return LOCTEXT("UInterfaceClassDescription", "A UObject Interface class, to be implemented by other UObject-based classes.");

	default:
		break;
	}

	return FText::GetEmpty();
}

const FSlateBrush* FNewClassInfo::GetClassIcon() const
{
	// Safe to do even if BaseClass is null, since FindIconForClass will return the default icon
	return FSlateIconFinder::FindIconBrushForClass(BaseClass);
}

FString FNewClassInfo::GetClassPrefixCPP() const
{
	switch(ClassType)
	{
	case EClassType::UObject:
		return BaseClass ? BaseClass->GetPrefixCPP() : TEXT("U");

	case EClassType::EmptyCpp:
		return TEXT("F");

	case EClassType::SlateWidget:
		return TEXT("S");

	case EClassType::SlateWidgetStyle:
		return TEXT("F");

	case EClassType::UInterface:
		return TEXT("U");

	default:
		break;
	}
	return TEXT("");
}

FString FNewClassInfo::GetClassNameCPP() const
{
	switch(ClassType)
	{
	case EClassType::UObject:
		return BaseClass ? BaseClass->GetName() : TEXT("");

	case EClassType::EmptyCpp:
		return TEXT("");

	case EClassType::SlateWidget:
		return TEXT("CompoundWidget");

	case EClassType::SlateWidgetStyle:
		return TEXT("SlateWidgetStyle");

	case EClassType::UInterface:
		return TEXT("Interface");

	default:
		break;
	}
	return TEXT("");
}

FString FNewClassInfo::GetCleanClassName(const FString& ClassName) const
{
	FString CleanClassName = ClassName;

	switch(ClassType)
	{
	case EClassType::SlateWidgetStyle:
		{
			// Slate widget style classes always take the form FMyThingWidget, and UMyThingWidgetStyle
			// if our class ends with either Widget or WidgetStyle, we need to strip those out to avoid silly looking duplicates
			if(CleanClassName.EndsWith(TEXT("Style")))
			{
				CleanClassName = CleanClassName.LeftChop(5); // 5 for "Style"
			}
			if(CleanClassName.EndsWith(TEXT("Widget")))
			{
				CleanClassName = CleanClassName.LeftChop(6); // 6 for "Widget"
			}
		}
		break;

	default:
		break;
	}

	return CleanClassName;
}

FString FNewClassInfo::GetFinalClassName(const FString& ClassName) const
{
	const FString CleanClassName = GetCleanClassName(ClassName);

	switch(ClassType)
	{
	case EClassType::SlateWidgetStyle:
		return FString::Printf(TEXT("%sWidgetStyle"), *CleanClassName);

	default:
		break;
	}

	return CleanClassName;
}

bool FNewClassInfo::GetIncludePath(FString& OutIncludePath) const
{
	switch(ClassType)
	{
	case EClassType::UObject:
		if(BaseClass && BaseClass->HasMetaData(TEXT("IncludePath")))
		{
			OutIncludePath = BaseClass->GetMetaData(TEXT("IncludePath"));
			return true;
		}
		break;

	case EClassType::SlateWidget:
		OutIncludePath = "Widgets/SCompoundWidget.h";
		return true;

	case EClassType::SlateWidgetStyle:
		OutIncludePath = "Styling/SlateWidgetStyle.h";
		return true;

	default:
		break;
	}
	return false;
}

FString FNewClassInfo::GetBaseClassHeaderFilename() const
{
	FString IncludePath;

	switch (ClassType)
	{
	case EClassType::UObject:
		if (BaseClass)
		{
			FString ClassHeaderPath;
			if (FSourceCodeNavigation::FindClassHeaderPath(BaseClass, ClassHeaderPath) && IFileManager::Get().FileSize(*ClassHeaderPath) != INDEX_NONE)
			{
				return ClassHeaderPath;
			}
		}
		break;

	case EClassType::SlateWidget:
	case EClassType::SlateWidgetStyle:
		GetIncludePath(IncludePath);
		return FPaths::EngineDir() / TEXT("Source") / TEXT("Runtime") / TEXT("SlateCore") / TEXT("Public") / IncludePath;
	default:
		return FString();
	}

	return FString();
}

FString FNewClassInfo::GetHeaderFilename(const FString& ClassName) const
{
	const FString HeaderFilename = GetFinalClassName(ClassName) + TEXT(".h");

	switch(ClassType)
	{
	case EClassType::SlateWidget:
		return TEXT("S") + HeaderFilename;

	default:
		break;
	}

	return HeaderFilename;
}

FString FNewClassInfo::GetSourceFilename(const FString& ClassName) const
{
	const FString SourceFilename = GetFinalClassName(ClassName) + TEXT(".cpp");

	switch(ClassType)
	{
	case EClassType::SlateWidget:
		return TEXT("S") + SourceFilename;

	default:
		break;
	}

	return SourceFilename;
}

FString FNewClassInfo::GetHeaderTemplateFilename() const
{
	switch(ClassType)
	{
		case EClassType::UObject:
		{
			if (BaseClass != nullptr)
			{
				if ((BaseClass == UActorComponent::StaticClass()) || (BaseClass == USceneComponent::StaticClass()))
				{
					return TEXT("ActorComponentClass.h.template");
				}
				else if (BaseClass == AActor::StaticClass())
				{
					return TEXT("ActorClass.h.template");
				}
				else if (BaseClass == APawn::StaticClass())
				{
					return TEXT("PawnClass.h.template");
				}
				else if (BaseClass == ACharacter::StaticClass())
				{
					return TEXT("CharacterClass.h.template");
				}
				else if (BaseClass == USoundEffectSourcePreset::StaticClass())
				{
					return TEXT("SoundEffectSourceClass.h.template");
				}
				else if (BaseClass == USoundEffectSubmixPreset::StaticClass())
				{
					return TEXT("SoundEffectSubmixClass.h.template");
				}
				else if (BaseClass == USynthComponent::StaticClass())
				{
					return TEXT("SynthComponentClass.h.template");
				}
			}
			// Some other non-actor, non-component UObject class
			return TEXT( "UObjectClass.h.template" );
		}

	case EClassType::EmptyCpp:
		return TEXT("EmptyClass.h.template");

	case EClassType::SlateWidget:
		return TEXT("SlateWidget.h.template");

	case EClassType::SlateWidgetStyle:
		return TEXT("SlateWidgetStyle.h.template");

	case EClassType::UInterface:
		return TEXT("InterfaceClass.h.template");

	default:
		break;
	}
	return TEXT("");
}

FString FNewClassInfo::GetSourceTemplateFilename() const
{
	switch(ClassType)
	{
		case EClassType::UObject:
			if (BaseClass != nullptr)
			{
				if ((BaseClass == UActorComponent::StaticClass()) || (BaseClass == USceneComponent::StaticClass()))
				{
					return TEXT("ActorComponentClass.cpp.template");
				}
				else if (BaseClass == AActor::StaticClass())
				{
					return TEXT("ActorClass.cpp.template");
				}
				else if (BaseClass == APawn::StaticClass())
				{
					return TEXT("PawnClass.cpp.template");
				}
				else if (BaseClass == ACharacter::StaticClass())
				{
					return TEXT("CharacterClass.cpp.template");
				}
				else if (BaseClass == USoundEffectSubmixPreset::StaticClass())
				{
					return TEXT("SoundEffectSubmixClass.cpp.template");
				}
				else if (BaseClass == USoundEffectSourcePreset::StaticClass())
				{
					return TEXT("SoundEffectSourceClass.cpp.template");
				}
				else if (BaseClass == USynthComponent::StaticClass())
				{
					return TEXT("SynthComponentClass.cpp.template");
				}
			}
			// Some other non-actor, non-component UObject class
			return TEXT( "UObjectClass.cpp.template" );

	case EClassType::EmptyCpp:
		return TEXT("EmptyClass.cpp.template");

	case EClassType::SlateWidget:
		return TEXT("SlateWidget.cpp.template");

	case EClassType::SlateWidgetStyle:
		return TEXT("SlateWidgetStyle.cpp.template");

	case EClassType::UInterface:
		return TEXT("InterfaceClass.cpp.template");

	default:
		break;
	}
	return TEXT("");
}

bool GameProjectUtils::IsValidProjectFileForCreation(const FString& ProjectFile, FText& OutFailReason)
{
	const FString BaseProjectFile = FPaths::GetBaseFilename(ProjectFile);
	if ( FPaths::GetPath(ProjectFile).IsEmpty() )
	{
		OutFailReason = LOCTEXT( "NoProjectPath", "You must specify a path." );
		return false;
	}

	if ( BaseProjectFile.IsEmpty() )
	{
		OutFailReason = LOCTEXT( "NoProjectName", "You must specify a project name." );
		return false;
	}

	if ( BaseProjectFile.Contains(TEXT(" ")) )
	{
		OutFailReason = LOCTEXT( "ProjectNameContainsSpace", "Project names may not contain a space." );
		return false;
	}

	if ( !FChar::IsAlpha(BaseProjectFile[0]) )
	{
		OutFailReason = LOCTEXT( "ProjectNameMustBeginWithACharacter", "Project names must begin with an alphabetic character." );
		return false;
	}

	if ( BaseProjectFile.Len() > MAX_PROJECT_NAME_LENGTH )
	{
		FFormatNamedArguments Args;
		Args.Add( TEXT("MaxProjectNameLength"), MAX_PROJECT_NAME_LENGTH );
		OutFailReason = FText::Format( LOCTEXT( "ProjectNameTooLong", "Project names must not be longer than {MaxProjectNameLength} characters." ), Args );
		return false;
	}

	const int32 MaxProjectPathLength = FPlatformMisc::GetMaxPathLength() - MAX_PROJECT_PATH_BUFFER_SPACE;
	if ( FPaths::GetBaseFilename(ProjectFile, false).Len() > MaxProjectPathLength )
	{
		FFormatNamedArguments Args;
		Args.Add( TEXT("MaxProjectPathLength"), MaxProjectPathLength );
		OutFailReason = FText::Format( LOCTEXT( "ProjectPathTooLong", "A project's path must not be longer than {MaxProjectPathLength} characters." ), Args );
		return false;
	}

	if ( FPaths::GetExtension(ProjectFile) != FProjectDescriptor::GetExtension() )
	{
		FFormatNamedArguments Args;
		Args.Add( TEXT("ProjectFileExtension"), FText::FromString( FProjectDescriptor::GetExtension() ) );
		OutFailReason = FText::Format( LOCTEXT( "InvalidProjectFileExtension", "File extension is not {ProjectFileExtension}" ), Args );
		return false;
	}

	FString IllegalNameCharacters;
	if ( !NameContainsOnlyLegalCharacters(BaseProjectFile, IllegalNameCharacters) )
	{
		FFormatNamedArguments Args;
		Args.Add( TEXT("IllegalNameCharacters"), FText::FromString( IllegalNameCharacters ) );
		OutFailReason = FText::Format( LOCTEXT( "ProjectNameContainsIllegalCharacters", "Project names may not contain the following characters: {IllegalNameCharacters}" ), Args );
		return false;
	}

	if (NameContainsUnderscoreAndXB1Installed(BaseProjectFile))
	{
		OutFailReason = LOCTEXT( "ProjectNameContainsIllegalCharactersOnXB1", "Project names may not contain an underscore when the Xbox One XDK is installed." );
		return false;
	}

	if ( !FPaths::ValidatePath(FPaths::GetPath(ProjectFile), &OutFailReason) )
	{
		return false;
	}

	if ( ProjectFileExists(ProjectFile) )
	{
		OutFailReason = LOCTEXT( "ProjectFileAlreadyExists", "This project file already exists." );
		return false;
	}

	if ( FPaths::ConvertRelativePathToFull(FPaths::GetPath(ProjectFile)).StartsWith( FPaths::ConvertRelativePathToFull(FPaths::EngineDir())) )
	{
		OutFailReason = LOCTEXT( "ProjectFileCannotBeUnderEngineFolder", "Project cannot be saved under the Engine folder. Please choose a different directory." );
		return false;
	}

	if ( AnyProjectFilesExistInFolder(FPaths::GetPath(ProjectFile)) )
	{
		FFormatNamedArguments Args;
		Args.Add( TEXT("ProjectFileExtension"), FText::FromString( FProjectDescriptor::GetExtension() ) );
		OutFailReason = FText::Format( LOCTEXT( "AProjectFileAlreadyExistsAtLoction", "Another .{ProjectFileExtension} file already exists in the specified folder" ), Args );
		return false;
	}

	// Don't allow any files within target directory so we can safely delete everything on failure
	TArray<FString> ExistingFiles;
	IFileManager::Get().FindFiles(ExistingFiles, *(FPaths::GetPath(ProjectFile) / TEXT("*")), true, true);
	if (ExistingFiles.Num() > 0)
	{
		OutFailReason = LOCTEXT("ProjectFileCannotBeWithExistingFiles", "Project cannot be saved in a folder with existing files. Please choose a different directory/project name.");
		return false;
	}

	return true;
}

bool GameProjectUtils::OpenProject(const FString& ProjectFile, FText& OutFailReason)
{
	if ( ProjectFile.IsEmpty() )
	{
		OutFailReason = LOCTEXT( "NoProjectFileSpecified", "You must specify a project file." );
		return false;
	}

	const FString BaseProjectFile = FPaths::GetBaseFilename(ProjectFile);
	if ( BaseProjectFile.Contains(TEXT(" ")) )
	{
		OutFailReason = LOCTEXT( "ProjectNameContainsSpace", "Project names may not contain a space." );
		return false;
	}

	if ( !FChar::IsAlpha(BaseProjectFile[0]) )
	{
		OutFailReason = LOCTEXT( "ProjectNameMustBeginWithACharacter", "Project names must begin with an alphabetic character." );
		return false;
	}

	const int32 MaxProjectPathLength = FPlatformMisc::GetMaxPathLength() - MAX_PROJECT_PATH_BUFFER_SPACE;
	if ( FPaths::GetBaseFilename(ProjectFile, false).Len() > MaxProjectPathLength )
	{
		FFormatNamedArguments Args;
		Args.Add( TEXT("MaxProjectPathLength"), MaxProjectPathLength );
		OutFailReason = FText::Format( LOCTEXT( "ProjectPathTooLong", "A project's path must not be longer than {MaxProjectPathLength} characters." ), Args );
		return false;
	}

	if ( FPaths::GetExtension(ProjectFile) != FProjectDescriptor::GetExtension() )
	{
		FFormatNamedArguments Args;
		Args.Add( TEXT("ProjectFileExtension"), FText::FromString( FProjectDescriptor::GetExtension() ) );
		OutFailReason = FText::Format( LOCTEXT( "InvalidProjectFileExtension", "File extension is not {ProjectFileExtension}" ), Args );
		return false;
	}

	FString IllegalNameCharacters;
	if ( !NameContainsOnlyLegalCharacters(BaseProjectFile, IllegalNameCharacters) )
	{
		FFormatNamedArguments Args;
		Args.Add( TEXT("IllegalNameCharacters"), FText::FromString( IllegalNameCharacters ) );
		OutFailReason = FText::Format( LOCTEXT( "ProjectNameContainsIllegalCharacters", "Project names may not contain the following characters: {IllegalNameCharacters}" ), Args );
		return false;
	}

	if (NameContainsUnderscoreAndXB1Installed(BaseProjectFile))
	{
		OutFailReason = LOCTEXT( "ProjectNameContainsIllegalCharactersOnXB1", "Project names may not contain an underscore when the Xbox One XDK is installed." );
		return false;
	}

	if ( !FPaths::ValidatePath(FPaths::GetPath(ProjectFile), &OutFailReason) )
	{
		return false;
	}

	if ( !ProjectFileExists(ProjectFile) )
	{
		FFormatNamedArguments Args;
		Args.Add( TEXT("ProjectFile"), FText::FromString( ProjectFile ) );
		OutFailReason = FText::Format( LOCTEXT( "ProjectFileDoesNotExist", "{ProjectFile} does not exist." ), Args );
		return false;
	}

	FUnrealEdMisc::Get().SwitchProject(ProjectFile, false);

	return true;
}

bool GameProjectUtils::OpenCodeIDE(const FString& ProjectFile, FText& OutFailReason)
{
	if ( ProjectFile.IsEmpty() )
	{
		OutFailReason = LOCTEXT( "NoProjectFileSpecified", "You must specify a project file." );
		return false;
	}

	// Check whether this project is a foreign project. Don't use the cached project dictionary; we may have just created a new project.
	FString SolutionFolder;
	FString SolutionFilenameWithoutExtension;
	if( FUProjectDictionary(FPaths::RootDir()).IsForeignProject(ProjectFile) )
	{
		SolutionFolder = IFileManager::Get().ConvertToAbsolutePathForExternalAppForRead(*FPaths::GetPath(ProjectFile));
		SolutionFilenameWithoutExtension = FPaths::GetBaseFilename(ProjectFile);
	}
	else
	{
		SolutionFolder = IFileManager::Get().ConvertToAbsolutePathForExternalAppForRead(*FPaths::RootDir());
		SolutionFilenameWithoutExtension = TEXT("UE4");
	}

	if (!FSourceCodeNavigation::OpenProjectSolution(FPaths::Combine(SolutionFolder, SolutionFilenameWithoutExtension)))
	{
		FFormatNamedArguments Args;
		Args.Add(TEXT("AccessorName"), FSourceCodeNavigation::GetSelectedSourceCodeIDE());
		OutFailReason = FText::Format(LOCTEXT("OpenCodeIDE_FailedToOpen", "Failed to open selected source code accessor '{AccessorName}'"), Args);
		return false;
	}

	return true;
}

void GameProjectUtils::GetStarterContentFiles(TArray<FString>& OutFilenames)
{
	FString const SrcFolder = FPaths::FeaturePackDir();

	FString SearchPath = TEXT("*");
	SearchPath += DefaultFeaturePackExtension;
	IFileManager::Get().FindFilesRecursive(OutFilenames, *SrcFolder, *SearchPath, /*Files=*/true, /*Directories=*/false);
}

bool GameProjectUtils::CreateProject(const FProjectInformation& InProjectInfo, FText& OutFailReason, FText& OutFailLog, TArray<FString>* OutCreatedFiles)
{
	if ( !IsValidProjectFileForCreation(InProjectInfo.ProjectFilename, OutFailReason) )
	{
		return false;
	}

	FScopedSlowTask SlowTask(0, LOCTEXT( "CreatingProjectStatus", "Creating project..." ));
	SlowTask.MakeDialog();

	bool bProjectCreationSuccessful = false;
	FString TemplateName;
	if ( InProjectInfo.TemplateFile.IsEmpty() )
	{
		bProjectCreationSuccessful = GenerateProjectFromScratch(InProjectInfo, OutFailReason, OutFailLog);
		TemplateName = InProjectInfo.bShouldGenerateCode ? TEXT("Basic Code") : TEXT("Blank");
	}
	else
	{
		bProjectCreationSuccessful = CreateProjectFromTemplate(InProjectInfo, OutFailReason, OutFailLog, OutCreatedFiles);
		TemplateName = FPaths::GetBaseFilename(InProjectInfo.TemplateFile);
	}

	if (!bProjectCreationSuccessful && CleanupIsEnabled())
	{
		// Delete the new project folder
		const FString NewProjectFolder = FPaths::GetPath(InProjectInfo.ProjectFilename);
		IFileManager::Get().DeleteDirectory(*NewProjectFolder, /*RequireExists=*/false, /*Tree=*/true);
		if( OutCreatedFiles != nullptr )
		{
			OutCreatedFiles->Empty();
		}
	}

	if( FEngineAnalytics::IsAvailable() )
	{
		TArray<FAnalyticsEventAttribute> EventAttributes;
		EventAttributes.Add(FAnalyticsEventAttribute(TEXT("Template"), TemplateName));
		EventAttributes.Add(FAnalyticsEventAttribute(TEXT("ProjectType"), InProjectInfo.bShouldGenerateCode ? TEXT("C++ Code") : TEXT("Content Only")));
		EventAttributes.Add(FAnalyticsEventAttribute(TEXT("Outcome"), bProjectCreationSuccessful ? TEXT("Successful") : TEXT("Failed")));

		UEnum* Enum = StaticEnum<EHardwareClass::Type>();
		EventAttributes.Add(FAnalyticsEventAttribute(TEXT("HardwareClass"), Enum ? Enum->GetNameStringByValue(InProjectInfo.TargetedHardware) : FString()));
		Enum = StaticEnum<EGraphicsPreset::Type>();
		EventAttributes.Add(FAnalyticsEventAttribute(TEXT("GraphicsPreset"), Enum ? Enum->GetNameStringByValue(InProjectInfo.DefaultGraphicsPerformance) : FString()));
		EventAttributes.Add(FAnalyticsEventAttribute(TEXT("StarterContent"), InProjectInfo.bCopyStarterContent ? TEXT("Yes") : TEXT("No")));
		EventAttributes.Emplace(TEXT("Enterprise"), InProjectInfo.bIsEnterpriseProject);

		FEngineAnalytics::GetProvider().RecordEvent( TEXT( "Editor.NewProject.ProjectCreated" ), EventAttributes );
	}

	return bProjectCreationSuccessful;
}

void GameProjectUtils::CheckForOutOfDateGameProjectFile()
{
	if ( FPaths::IsProjectFilePathSet() )
	{
		if (IProjectManager::Get().IsCurrentProjectDirty())
		{
			FText FailMessage;
			TryMakeProjectFileWriteable(FPaths::GetProjectFilePath());
			if (!IProjectManager::Get().SaveCurrentProjectToDisk(FailMessage))
			{
				FMessageDialog::Open(EAppMsgType::Ok, FailMessage);
			}
		}

		// Check if the project file is an older version
		FProjectStatus ProjectStatus;
		bool bRequiresUpdate = false;
		if (IProjectManager::Get().QueryStatusForCurrentProject(ProjectStatus))
		{
			if ( ProjectStatus.bRequiresUpdate )
			{
				bRequiresUpdate = true;
			}
		}

		// Get the current project descriptor
		const FProjectDescriptor* Project = IProjectManager::Get().GetCurrentProject();

		// Check if there are any installed plugins that need to be added as a reference
		TArray<FPluginReferenceDescriptor> NewPluginReferences = Project->Plugins;
		for(TSharedRef<IPlugin>& Plugin: IPluginManager::Get().GetEnabledPlugins())
		{
			if(Plugin->GetDescriptor().bInstalled && Project->FindPluginReferenceIndex(Plugin->GetName()) == INDEX_NONE)
			{
				FPluginReferenceDescriptor PluginReference(Plugin->GetName(), true);
				NewPluginReferences.Add(PluginReference);
				bRequiresUpdate = true;
			}
		}

		// Check if there are any referenced plugins that do not have a matching supported plugins list
		for(FPluginReferenceDescriptor& Reference: NewPluginReferences)
		{
			if(Reference.bEnabled)
			{
				TSharedPtr<IPlugin> Plugin = IPluginManager::Get().FindPlugin(Reference.Name);
				if(Plugin.IsValid())
				{
					const FPluginDescriptor& Descriptor = Plugin->GetDescriptor();
					if(Reference.MarketplaceURL != Descriptor.MarketplaceURL)
					{
						Reference.MarketplaceURL = Descriptor.MarketplaceURL;
						bRequiresUpdate = true;
					}
					if(Reference.SupportedTargetPlatforms != Descriptor.SupportedTargetPlatforms)
					{
						Reference.SupportedTargetPlatforms = Descriptor.SupportedTargetPlatforms;
						bRequiresUpdate = true;
					}
				}
			}
		}

		// If we have updates pending, show the prompt
		if (bRequiresUpdate)
		{
			FProjectDescriptorModifier ModifyProject = FProjectDescriptorModifier::CreateLambda(
				[NewPluginReferences](FProjectDescriptor& Descriptor) { Descriptor.Plugins = NewPluginReferences; return true; });

			FSimpleDelegate OnUpdateProjectConfirm = FSimpleDelegate::CreateLambda(
				[ModifyProject]() { UpdateProject_Impl(&ModifyProject); });

			const FText UpdateProjectText = LOCTEXT("UpdateProjectFilePrompt", "Project file is out of date. Would you like to update it?");
			const FText UpdateProjectConfirmText = LOCTEXT("UpdateProjectFileConfirm", "Update");
			const FText UpdateProjectCancelText = LOCTEXT("UpdateProjectFileCancel", "Not Now");

			FNotificationInfo Info(UpdateProjectText);
			Info.bFireAndForget = false;
			Info.bUseLargeFont = false;
			Info.bUseThrobber = false;
			Info.bUseSuccessFailIcons = false;
			Info.ButtonDetails.Add(FNotificationButtonInfo(UpdateProjectConfirmText, FText(), OnUpdateProjectConfirm));
			Info.ButtonDetails.Add(FNotificationButtonInfo(UpdateProjectCancelText, FText(), FSimpleDelegate::CreateStatic(&GameProjectUtils::OnUpdateProjectCancel)));

			if (UpdateGameProjectNotification.IsValid())
			{
				UpdateGameProjectNotification.Pin()->ExpireAndFadeout();
				UpdateGameProjectNotification.Reset();
			}

			UpdateGameProjectNotification = FSlateNotificationManager::Get().AddNotification(Info);

			if (UpdateGameProjectNotification.IsValid())
			{
				UpdateGameProjectNotification.Pin()->SetCompletionState(SNotificationItem::CS_Pending);
			}
		}
	}
}

void GameProjectUtils::CheckAndWarnProjectFilenameValid()
{
	const FString& LoadedProjectFilePath = FPaths::IsProjectFilePathSet() ? FPaths::GetProjectFilePath() : FString();
	if ( !LoadedProjectFilePath.IsEmpty() )
	{
		const FString BaseProjectFile = FPaths::GetBaseFilename(LoadedProjectFilePath);
		if ( BaseProjectFile.Len() > MAX_PROJECT_NAME_LENGTH )
		{
			FFormatNamedArguments Args;
			Args.Add( TEXT("MaxProjectNameLength"), MAX_PROJECT_NAME_LENGTH );
			const FText WarningReason = FText::Format( LOCTEXT( "WarnProjectNameTooLong", "Project names must not be longer than {MaxProjectNameLength} characters.\nYou might have problems saving or modifying a project with a longer name." ), Args );
			const FText WarningReasonOkText = LOCTEXT("WarningReasonOkText", "Ok");

			FNotificationInfo Info(WarningReason);
			Info.bFireAndForget = false;
			Info.bUseLargeFont = false;
			Info.bUseThrobber = false;
			Info.bUseSuccessFailIcons = false;
			Info.FadeOutDuration = 3.f;
			Info.ButtonDetails.Add(FNotificationButtonInfo(WarningReasonOkText, FText(), FSimpleDelegate::CreateStatic(&GameProjectUtils::OnWarningReasonOk)));

			if (WarningProjectNameNotification.IsValid())
			{
				WarningProjectNameNotification.Pin()->ExpireAndFadeout();
				WarningProjectNameNotification.Reset();
			}

			WarningProjectNameNotification = FSlateNotificationManager::Get().AddNotification(Info);

			if (WarningProjectNameNotification.IsValid())
			{
				WarningProjectNameNotification.Pin()->SetCompletionState(SNotificationItem::CS_Pending);
			}
		}
	}
}

void GameProjectUtils::OnWarningReasonOk()
{
	if ( WarningProjectNameNotification.IsValid() )
	{
		WarningProjectNameNotification.Pin()->SetCompletionState(SNotificationItem::CS_None);
		WarningProjectNameNotification.Pin()->ExpireAndFadeout();
		WarningProjectNameNotification.Reset();
	}
}

bool GameProjectUtils::UpdateStartupModuleNames(FProjectDescriptor& Descriptor, const TArray<FString>* StartupModuleNames)
{
	if (StartupModuleNames == nullptr)
	{
		return false;
	}

	// Replace the modules names, if specified
	Descriptor.Modules.Empty();
	for (int32 Idx = 0; Idx < StartupModuleNames->Num(); Idx++)
	{
		Descriptor.Modules.Add(FModuleDescriptor(*(*StartupModuleNames)[Idx]));
	}

	ResetCurrentProjectModulesCache();

	return true;
}

bool GameProjectUtils::UpdateRequiredAdditionalDependencies(FProjectDescriptor& Descriptor, TArray<FString>& RequiredDependencies, const FString& ModuleName)
{
	bool bNeedsUpdate = false;

	for (auto& ModuleDesc : Descriptor.Modules)
	{
		if (ModuleDesc.Name != *ModuleName)
		{
			continue;
		}

		for (const auto& RequiredDep : RequiredDependencies)
		{
			if (!ModuleDesc.AdditionalDependencies.Contains(RequiredDep))
			{
				ModuleDesc.AdditionalDependencies.Add(RequiredDep);
				bNeedsUpdate = true;
			}
		}
	}

	return bNeedsUpdate;
}

bool GameProjectUtils::UpdateGameProject(const FString& ProjectFile, const FString& EngineIdentifier, FText& OutFailReason)
{
	return UpdateGameProjectFile(ProjectFile, EngineIdentifier, OutFailReason);
}

void GameProjectUtils::OpenAddToProjectDialog(const FAddToProjectConfig& Config, EClassDomain InDomain)
{
	// If we've been given a class then we only show the second page of the dialog, so we can make the window smaller as that page doesn't have as much content
	const FVector2D WindowSize = (Config._ParentClass) ? (InDomain == EClassDomain::Blueprint) ? FVector2D(940, 480) : FVector2D(940, 380) : FVector2D(940, 540);

	FText WindowTitle = Config._WindowTitle;
	if (WindowTitle.IsEmpty())
	{
		WindowTitle = InDomain == EClassDomain::Native ? LOCTEXT("AddCodeWindowHeader_Native", "Add C++ Class") : LOCTEXT("AddCodeWindowHeader_Blueprint", "Add Blueprint Class");
	}

	TSharedRef<SWindow> AddCodeWindow =
		SNew(SWindow)
		.Title( WindowTitle )
		.ClientSize( WindowSize )
		.SizingRule( ESizingRule::FixedSize )
		.SupportsMinimize(false) .SupportsMaximize(false);

	TSharedRef<SNewClassDialog> NewClassDialog =
		SNew(SNewClassDialog)
		.ParentWindow(AddCodeWindow)
		.Class(Config._ParentClass)
		.ClassViewerFilter(Config._AllowableParents)
		.ClassDomain(InDomain)
		.FeaturedClasses(Config._FeaturedClasses)
		.InitialPath(Config._InitialPath)
		.OnAddedToProject( Config._OnAddedToProject )
		.DefaultClassPrefix( Config._DefaultClassPrefix )
		.DefaultClassName( Config._DefaultClassName );

	AddCodeWindow->SetContent( NewClassDialog );

	TSharedPtr<SWindow> ParentWindow = Config._ParentWindow;
	if (!ParentWindow.IsValid())
	{
		static const FName MainFrameModuleName = "MainFrame";
		IMainFrameModule& MainFrameModule = FModuleManager::LoadModuleChecked<IMainFrameModule>(MainFrameModuleName);
		ParentWindow = MainFrameModule.GetParentWindow();
	}

	if (Config._bModal)
	{
		FSlateApplication::Get().AddModalWindow(AddCodeWindow, ParentWindow);
	}
	else if (ParentWindow.IsValid())
	{
		FSlateApplication::Get().AddWindowAsNativeChild(AddCodeWindow, ParentWindow.ToSharedRef());
	}
	else
	{
		FSlateApplication::Get().AddWindow(AddCodeWindow);
	}
}

bool GameProjectUtils::IsValidClassNameForCreation(const FString& NewClassName, FText& OutFailReason)
{
	if ( NewClassName.IsEmpty() )
	{
		OutFailReason = LOCTEXT( "NoClassName", "You must specify a class name." );
		return false;
	}

	if ( NewClassName.Contains(TEXT(" ")) )
	{
		OutFailReason = LOCTEXT( "ClassNameContainsSpace", "Your class name may not contain a space." );
		return false;
	}

	if ( !FChar::IsAlpha(NewClassName[0]) )
	{
		OutFailReason = LOCTEXT( "ClassNameMustBeginWithACharacter", "Your class name must begin with an alphabetic character." );
		return false;
	}

	if ( NewClassName.Len() > MAX_CLASS_NAME_LENGTH )
	{
		OutFailReason = FText::Format( LOCTEXT( "ClassNameTooLong", "The class name must not be longer than {0} characters." ), FText::AsNumber(MAX_CLASS_NAME_LENGTH) );
		return false;
	}

	FString IllegalNameCharacters;
	if ( !NameContainsOnlyLegalCharacters(NewClassName, IllegalNameCharacters) )
	{
		FFormatNamedArguments Args;
		Args.Add( TEXT("IllegalNameCharacters"), FText::FromString( IllegalNameCharacters ) );
		OutFailReason = FText::Format( LOCTEXT( "ClassNameContainsIllegalCharacters", "The class name may not contain the following characters: '{IllegalNameCharacters}'" ), Args );
		return false;
	}

	return true;
}

bool GameProjectUtils::IsValidClassNameForCreation(const FString& NewClassName, const FModuleContextInfo& ModuleInfo, const TSet<FString>& DisallowedHeaderNames, FText& OutFailReason)
{
	if (!IsValidClassNameForCreation(NewClassName, OutFailReason))
	{
		return false;
	}

	// Look for a duplicate class in memory
	for ( TObjectIterator<UClass> ClassIt; ClassIt; ++ClassIt )
	{
		if ( ClassIt->GetName() == NewClassName )
		{
			FFormatNamedArguments Args;
			Args.Add( TEXT("NewClassName"), FText::FromString( NewClassName ) );
			OutFailReason = FText::Format( LOCTEXT("ClassNameAlreadyExists", "The name {NewClassName} is already used by another class."), Args );
			return false;
		}
	}

	// Look for a duplicate class on disk in their project
	{
		FString UnusedFoundPath;
		if ( FindSourceFileInProject(NewClassName + ".h", ModuleInfo.ModuleSourcePath, UnusedFoundPath) )
		{
			FFormatNamedArguments Args;
			Args.Add( TEXT("NewClassName"), FText::FromString( NewClassName ) );
			OutFailReason = FText::Format( LOCTEXT("ClassNameAlreadyExists", "The name {NewClassName} is already used by another class."), Args );
			return false;
		}
	}

	// See if header name clashes with an engine header
	{
		FString UnusedFoundPath;
		if (DisallowedHeaderNames.Contains(NewClassName))
		{
			FFormatNamedArguments Args;
			Args.Add(TEXT("NewHeaderName"), FText::FromString(NewClassName + ".h"));
			OutFailReason = FText::Format(LOCTEXT("HeaderNameAlreadyExists", "The file {NewHeaderName} already exists elsewhere in the engine."), Args);
			return false;
		}
	}

	return true;
}

bool GameProjectUtils::IsValidBaseClassForCreation(const UClass* InClass, const FModuleContextInfo& InModuleInfo)
{
	auto DoesClassNeedAPIExport = [&InModuleInfo](const FString& InClassModuleName) -> bool
	{
		return InModuleInfo.ModuleName != InClassModuleName;
	};

	return IsValidBaseClassForCreation_Internal(InClass, FDoesClassNeedAPIExportCallback::CreateLambda(DoesClassNeedAPIExport));
}

bool GameProjectUtils::IsValidBaseClassForCreation(const UClass* InClass, const TArray<FModuleContextInfo>& InModuleInfoArray)
{
	auto DoesClassNeedAPIExport = [&InModuleInfoArray](const FString& InClassModuleName) -> bool
	{
		for(const FModuleContextInfo& ModuleInfo : InModuleInfoArray)
		{
			if(ModuleInfo.ModuleName == InClassModuleName)
			{
				return false;
			}
		}
		return true;
	};

	return IsValidBaseClassForCreation_Internal(InClass, FDoesClassNeedAPIExportCallback::CreateLambda(DoesClassNeedAPIExport));
}

bool GameProjectUtils::IsValidBaseClassForCreation_Internal(const UClass* InClass, const FDoesClassNeedAPIExportCallback& InDoesClassNeedAPIExport)
{
	// You may not make native classes based on blueprint generated classes
	const bool bIsBlueprintClass = (InClass->ClassGeneratedBy != nullptr);

	// UObject is special cased to be extensible since it would otherwise not be since it doesn't pass the API check (intrinsic class).
	const bool bIsExplicitlyUObject = (InClass == UObject::StaticClass());

	// You need API if you are not UObject itself, and you're in a module that was validated as needing API export
	const FString ClassModuleName = InClass->GetOutermost()->GetName().RightChop( FString(TEXT("/Script/")).Len() );
	const bool bNeedsAPI = !bIsExplicitlyUObject && InDoesClassNeedAPIExport.Execute(ClassModuleName);

	// You may not make a class that is not DLL exported.
	// MinimalAPI classes aren't compatible with the DLL export macro, but can still be used as a valid base
	const bool bHasAPI = InClass->HasAnyClassFlags(CLASS_RequiredAPI) || InClass->HasAnyClassFlags(CLASS_MinimalAPI);

	// @todo should we support interfaces?
	const bool bIsInterface = InClass->IsChildOf(UInterface::StaticClass());

	return !bIsBlueprintClass && (!bNeedsAPI || bHasAPI) && !bIsInterface;
}

GameProjectUtils::EAddCodeToProjectResult GameProjectUtils::AddCodeToProject(const FString& NewClassName, const FString& NewClassPath, const FModuleContextInfo& ModuleInfo, const FNewClassInfo ParentClassInfo, const TSet<FString>& DisallowedHeaderNames, FString& OutHeaderFilePath, FString& OutCppFilePath, FText& OutFailReason)
{
	const EAddCodeToProjectResult Result = AddCodeToProject_Internal(NewClassName, NewClassPath, ModuleInfo, ParentClassInfo, DisallowedHeaderNames, OutHeaderFilePath, OutCppFilePath, OutFailReason);

	if( FEngineAnalytics::IsAvailable() )
	{
		const FString ParentClassName = ParentClassInfo.GetClassNameCPP();

		TArray<FAnalyticsEventAttribute> EventAttributes;
		EventAttributes.Add(FAnalyticsEventAttribute(TEXT("ParentClass"), ParentClassName.IsEmpty() ? TEXT("None") : ParentClassName));
		EventAttributes.Add(FAnalyticsEventAttribute(TEXT("Outcome"), Result == EAddCodeToProjectResult::Succeeded ? TEXT("Successful") : TEXT("Failed")));
		EventAttributes.Add(FAnalyticsEventAttribute(TEXT("FailureReason"), OutFailReason.ToString()));
		EventAttributes.Emplace(TEXT("Enterprise"), IProjectManager::Get().IsEnterpriseProject());

		FEngineAnalytics::GetProvider().RecordEvent( TEXT( "Editor.AddCodeToProject.CodeAdded" ), EventAttributes );
	}

	return Result;
}

UTemplateProjectDefs* GameProjectUtils::LoadTemplateDefs(const FString& ProjectDirectory)
{
	UTemplateProjectDefs* TemplateDefs = NULL;

	const FString TemplateDefsIniFilename = ProjectDirectory / TEXT("Config") / GetTemplateDefsFilename();
	if ( FPlatformFileManager::Get().GetPlatformFile().FileExists(*TemplateDefsIniFilename) )
	{
		UClass* ClassToConstruct = UDefaultTemplateProjectDefs::StaticClass();

		// see if template uses a custom project defs object
		FString ClassName;
		const bool bFoundValue = GConfig->GetString(*UTemplateProjectDefs::StaticClass()->GetPathName(), TEXT("TemplateProjectDefsClass"), ClassName, TemplateDefsIniFilename);
		if (bFoundValue && ClassName.Len() > 0)
		{
			UClass* OverrideClass = FindObject<UClass>(ANY_PACKAGE, *ClassName, false);
			if (nullptr != OverrideClass)
			{
				ClassToConstruct = OverrideClass;
			}
			else
			{
				UE_LOG(LogGameProjectGeneration, Error, TEXT("Failed to find template project defs class '%s', using default."), *ClassName);
			}
		}
		TemplateDefs = NewObject<UTemplateProjectDefs>(GetTransientPackage(), ClassToConstruct);
		TemplateDefs->LoadConfig(UTemplateProjectDefs::StaticClass(), *TemplateDefsIniFilename);
	}

	return TemplateDefs;
}

bool GameProjectUtils::GenerateProjectFromScratch(const FProjectInformation& InProjectInfo, FText& OutFailReason, FText& OutFailLog)
{
	FScopedSlowTask SlowTask(5);

	const FString NewProjectFolder = FPaths::GetPath(InProjectInfo.ProjectFilename);
	const FString NewProjectName = FPaths::GetBaseFilename(InProjectInfo.ProjectFilename);
	TArray<FString> CreatedFiles;

	SlowTask.EnterProgressFrame();

	ResetCurrentProjectModulesCache();

	// Generate config files
	if (!GenerateConfigFiles(InProjectInfo, CreatedFiles, OutFailReason))
	{
		return false;
	}

	// Insert any required feature packs (EG starter content) into ini file. These will be imported automatically when the editor is first run
	if(!InsertFeaturePacksIntoINIFile(InProjectInfo, OutFailReason))
	{
		return false;
	}

	// Make the Content folder
	const FString ContentFolder = NewProjectFolder / TEXT("Content");
	if ( !IFileManager::Get().MakeDirectory(*ContentFolder) )
	{
		FFormatNamedArguments Args;
		Args.Add( TEXT("ContentFolder"), FText::FromString( ContentFolder ) );
		OutFailReason = FText::Format( LOCTEXT("FailedToCreateContentFolder", "Failed to create the content folder {ContentFolder}"), Args );
		return false;
	}

	SlowTask.EnterProgressFrame();

	TArray<FString> StartupModuleNames;
	if ( InProjectInfo.bShouldGenerateCode )
	{
		FScopedSlowTask LocalScope(2);

		LocalScope.EnterProgressFrame();
		// Generate basic source code files
		if ( !GenerateBasicSourceCode(NewProjectFolder / TEXT("Source"), NewProjectName, NewProjectFolder, StartupModuleNames, CreatedFiles, OutFailReason) )
		{
			return false;
		}

		LocalScope.EnterProgressFrame();
		// Generate game framework source code files
		if ( !GenerateGameFrameworkSourceCode(NewProjectFolder / TEXT("Source"), NewProjectName, CreatedFiles, OutFailReason) )
		{
			return false;
		}
	}

	SlowTask.EnterProgressFrame();

	// Generate the project file
	{
		// Set up the descriptor
		FProjectDescriptor Descriptor;
		for(int32 Idx = 0; Idx < StartupModuleNames.Num(); Idx++)
		{
			Descriptor.Modules.Add(FModuleDescriptor(*StartupModuleNames[Idx]));
		}

		Descriptor.bIsEnterpriseProject = InProjectInfo.bIsEnterpriseProject;

		// Try to save it
		FText LocalFailReason;
		if(!Descriptor.Save(InProjectInfo.ProjectFilename, LocalFailReason))
		{
			OutFailReason = LocalFailReason;
			return false;
		}
		CreatedFiles.Add(InProjectInfo.ProjectFilename);

		// Set the engine identifier for it. Do this after saving, so it can be correctly detected as foreign or non-foreign.
		if(!SetEngineAssociationForForeignProject(InProjectInfo.ProjectFilename, OutFailReason))
		{
			return false;
		}
	}

	SlowTask.EnterProgressFrame();

	if ( InProjectInfo.bShouldGenerateCode )
	{
		// Generate project files
		if ( !GenerateCodeProjectFiles(InProjectInfo.ProjectFilename, OutFailReason, OutFailLog) )
		{
			return false;
		}
	}

	SlowTask.EnterProgressFrame();

	UE_LOG(LogGameProjectGeneration, Log, TEXT("Created new project with %d files (plus project files)"), CreatedFiles.Num());
	return true;
}

bool GameProjectUtils::CreateProjectFromTemplate(const FProjectInformation& InProjectInfo, FText& OutFailReason, FText& OutFailLog,TArray<FString>* OutCreatedFiles)
{
	FScopedSlowTask SlowTask(10);

	const FString ProjectName = FPaths::GetBaseFilename(InProjectInfo.ProjectFilename);
	const FString TemplateName = FPaths::GetBaseFilename(InProjectInfo.TemplateFile);
	const FString SrcFolder = FPaths::GetPath(InProjectInfo.TemplateFile);
	const FString DestFolder = FPaths::GetPath(InProjectInfo.ProjectFilename);

	if ( !FPlatformFileManager::Get().GetPlatformFile().FileExists(*InProjectInfo.TemplateFile) )
	{
		FFormatNamedArguments Args;
		Args.Add( TEXT("TemplateFile"), FText::FromString( InProjectInfo.TemplateFile ) );
		OutFailReason = FText::Format( LOCTEXT("InvalidTemplate_MissingProject", "Template project \"{TemplateFile}\" does not exist."), Args );
		return false;
	}

	SlowTask.EnterProgressFrame();

	UTemplateProjectDefs* TemplateDefs = LoadTemplateDefs(SrcFolder);
	if ( TemplateDefs == NULL )
	{
		FFormatNamedArguments Args;
		Args.Add( TEXT("TemplateFile"), FText::FromString( FPaths::GetBaseFilename(InProjectInfo.TemplateFile) ) );
		Args.Add( TEXT("TemplateDefinesFile"), FText::FromString( GetTemplateDefsFilename() ) );
		OutFailReason = FText::Format( LOCTEXT("InvalidTemplate_MissingDefs", "Template project \"{TemplateFile}\" does not have definitions file: '{TemplateDefinesFile}'."), Args );
		return false;
	}

	SlowTask.EnterProgressFrame();

	// Fix up the replacement strings using the specified project name
	TemplateDefs->FixupStrings(TemplateName, ProjectName);

	// Form a list of all extensions we care about
	TSet<FString> ReplacementsInFilesExtensions;
	for ( const FTemplateReplacement& Replacement : TemplateDefs->ReplacementsInFiles )
	{
		ReplacementsInFilesExtensions.Append(Replacement.Extensions);
	}

	// Keep a list of created files so we can delete them if project creation fails
	TArray<FString> CreatedFiles;

	SlowTask.EnterProgressFrame();

	// Discover and copy all files in the src folder to the destination, excluding a few files and folders
	TArray<FString> FilesToCopy;
	TArray<FString> FilesThatNeedContentsReplaced;
	TMap<FString, FString> ClassRenames;
	IFileManager::Get().FindFilesRecursive(FilesToCopy, *SrcFolder, TEXT("*"), /*Files=*/true, /*Directories=*/false);

	SlowTask.EnterProgressFrame();
	{
		// Open a new feedback scope for the loop so we can report how far through the copy we are
		FScopedSlowTask InnerSlowTask(FilesToCopy.Num());
		for ( const FString& SrcFilename : FilesToCopy )
		{
			// Update the progress
			FFormatNamedArguments Args;
			Args.Add( TEXT("SrcFilename"), FText::FromString( FPaths::GetCleanFilename(SrcFilename) ) );
			InnerSlowTask.EnterProgressFrame(1, FText::Format( LOCTEXT( "CreatingProjectStatus_CopyingFile", "Copying File {SrcFilename}..." ), Args ));

			// Get the file path, relative to the src folder
			const FString SrcFileSubpath = SrcFilename.RightChop(SrcFolder.Len() + 1);

			// Skip any files that were configured to be ignored
			if ( TemplateDefs->FilesToIgnore.Contains(SrcFileSubpath) )
			{
				// This file was marked as "ignored"
				continue;
			}

			// Skip any folders that were configured to be ignored
			if ( const FString* IgnoredFolder = TemplateDefs->FoldersToIgnore.FindByPredicate([&SrcFileSubpath](const FString& Ignore){ return SrcFileSubpath.StartsWith(Ignore + TEXT("/")); }) )
			{
				// This folder was marked as "ignored"
				UE_LOG(LogGameProjectGeneration, Verbose, TEXT("'%s': Skipping as it is in an ignored folder '%s'"), *SrcFilename, **IgnoredFolder);
				continue;
			}

			// Retarget any folders that were chosen to be renamed by choosing a new destination subpath now
			FString DestFileSubpathWithoutFilename = FPaths::GetPath(SrcFileSubpath) + TEXT("/");
			for ( const FTemplateFolderRename& FolderRename : TemplateDefs->FolderRenames )
			{
				if ( SrcFileSubpath.StartsWith(FolderRename.From + TEXT("/")) )
				{
					// This was a file in a renamed folder. Retarget to the new location
					DestFileSubpathWithoutFilename = FolderRename.To / DestFileSubpathWithoutFilename.RightChop( FolderRename.From.Len() );
					UE_LOG(LogGameProjectGeneration, Verbose, TEXT("'%s': Moving to '%s' as it matched folder rename ('%s'->'%s')"), *SrcFilename, *DestFileSubpathWithoutFilename, *FolderRename.From, *FolderRename.To);
				}
			}

			// Retarget any files that were chosen to have parts of their names replaced here
			FString DestBaseFilename = FPaths::GetBaseFilename(SrcFileSubpath);
			const FString FileExtension = FPaths::GetExtension(SrcFileSubpath);
			for ( const FTemplateReplacement& Replacement : TemplateDefs->FilenameReplacements )
			{
				if ( Replacement.Extensions.Contains( FileExtension ) )
				{
					// This file matched a filename replacement extension, apply it now
					FString LastDestBaseFilename = DestBaseFilename;
					DestBaseFilename = DestBaseFilename.Replace(*Replacement.From, *Replacement.To, Replacement.bCaseSensitive ? ESearchCase::CaseSensitive : ESearchCase::IgnoreCase);

					if (LastDestBaseFilename != DestBaseFilename)
					{
						UE_LOG(LogGameProjectGeneration, Verbose, TEXT("'%s': Renaming to '%s/%s' as it matched file rename ('%s'->'%s')"), *SrcFilename, *DestFileSubpathWithoutFilename, *DestBaseFilename, *Replacement.From, *Replacement.To);
					}
				}
			}

			// Perform the copy
			const FString DestFilename = DestFolder / DestFileSubpathWithoutFilename + DestBaseFilename + TEXT(".") + FileExtension;
			if ( IFileManager::Get().Copy(*DestFilename, *SrcFilename) == COPY_OK )
			{
				CreatedFiles.Add(DestFilename);

				if ( ReplacementsInFilesExtensions.Contains(FileExtension) )
				{
					FilesThatNeedContentsReplaced.Add(DestFilename);
				}

				// Allow project template to extract class renames from this file copy
				if (FPaths::GetBaseFilename(SrcFilename) != FPaths::GetBaseFilename(DestFilename)
					&& TemplateDefs->IsClassRename(DestFilename, SrcFilename, FileExtension))
				{
					// Looks like a UObject file!
					ClassRenames.Add(FPaths::GetBaseFilename(SrcFilename), FPaths::GetBaseFilename(DestFilename));
				}
			}
			else
			{
				FFormatNamedArguments FailArgs;
				FailArgs.Add(TEXT("SrcFilename"), FText::FromString(SrcFilename));
				FailArgs.Add(TEXT("DestFilename"), FText::FromString(DestFilename));
				OutFailReason = FText::Format(LOCTEXT("FailedToCopyFile", "Failed to copy \"{SrcFilename}\" to \"{DestFilename}\"."), FailArgs);
				return false;
			}
		}
	}

	SlowTask.EnterProgressFrame();
	{
		// Open a new feedback scope for the loop so we can report how far through the process we are
		FScopedSlowTask InnerSlowTask(FilesThatNeedContentsReplaced.Num());

		// Open all files with the specified extensions and replace text
		for ( const FString& FileToFix : FilesThatNeedContentsReplaced )
		{
			InnerSlowTask.EnterProgressFrame();

			bool bSuccessfullyProcessed = false;

			FString FileContents;
			if ( FFileHelper::LoadFileToString(FileContents, *FileToFix) )
			{
				for ( const FTemplateReplacement& Replacement : TemplateDefs->ReplacementsInFiles )
				{
					if ( Replacement.Extensions.Contains( FPaths::GetExtension(FileToFix) ) )
					{
						FileContents = FileContents.Replace(*Replacement.From, *Replacement.To, Replacement.bCaseSensitive ? ESearchCase::CaseSensitive : ESearchCase::IgnoreCase);
					}
				}

				if ( FFileHelper::SaveStringToFile(FileContents, *FileToFix) )
				{
					bSuccessfullyProcessed = true;
				}
			}

			if ( !bSuccessfullyProcessed )
			{
				FFormatNamedArguments Args;
				Args.Add( TEXT("FileToFix"), FText::FromString( FileToFix ) );
				OutFailReason = FText::Format( LOCTEXT("FailedToFixUpFile", "Failed to process file \"{FileToFix}\"."), Args );
				return false;
			}
		}
	}

	SlowTask.EnterProgressFrame();

	const FString ProjectConfigPath = DestFolder / TEXT("Config");

	// Write out the hardware class target settings chosen for this project
	{
		const FString DefaultEngineIniFilename = ProjectConfigPath / TEXT("DefaultEngine.ini");

		FString FileContents;
		// Load the existing file - if it doesn't exist we create it
		FFileHelper::LoadFileToString(FileContents, *DefaultEngineIniFilename);

		FileContents += LINE_TERMINATOR;
		FileContents += GetHardwareConfigString(InProjectInfo);

		if ( !WriteOutputFile(DefaultEngineIniFilename, FileContents, OutFailReason) )
		{
			return false;
		}
	}

	// Fixup specific ini values
	TArray<FTemplateConfigValue> ConfigValuesToSet;
	TemplateDefs->AddConfigValues(ConfigValuesToSet, TemplateName, ProjectName, InProjectInfo.bShouldGenerateCode);
	ConfigValuesToSet.Emplace(TEXT("DefaultGame.ini"), TEXT("/Script/EngineSettings.GeneralProjectSettings"), TEXT("ProjectID"), FGuid::NewGuid().ToString(), /*InShouldReplaceExistingValue=*/true);

	// Add all classname fixups
	for ( const TPair<FString, FString>& Rename : ClassRenames )
	{
		const FString ClassRedirectString = FString::Printf(TEXT("(OldClassName=\"%s\",NewClassName=\"%s\")"), *Rename.Key, *Rename.Value);
		ConfigValuesToSet.Emplace(TEXT("DefaultEngine.ini"), TEXT("/Script/Engine.Engine"), TEXT("+ActiveClassRedirects"), *ClassRedirectString, /*InShouldReplaceExistingValue=*/false);
	}

	// Fix all specified config values
	for ( const FTemplateConfigValue& ConfigValue : ConfigValuesToSet )
	{
		const FString IniFilename = ProjectConfigPath / ConfigValue.ConfigFile;
		bool bSuccessfullyProcessed = false;

		TArray<FString> FileLines;
		if ( FFileHelper::LoadANSITextFileToStrings(*IniFilename, &IFileManager::Get(), FileLines) )
		{
			FString FileOutput;
			const FString TargetSection = ConfigValue.ConfigSection;
			FString CurSection;
			bool bFoundTargetKey = false;
			for ( const FString& LineIn : FileLines )
			{
				FString Line = LineIn;
				Line.TrimStartAndEndInline();

				bool bShouldExcludeLineFromOutput = false;

				// If we not yet found the target key parse each line looking for it
				if ( !bFoundTargetKey )
				{
					// Check for an empty line. No work needs to be done on these lines
					if ( Line.Len() == 0 )
					{

					}
					// Comment lines start with ";". Skip these lines entirely.
					else if ( Line.StartsWith(TEXT(";")) )
					{

					}
					// If this is a section line, update the section
					else if ( Line.StartsWith(TEXT("[")) )
					{
						// If we are entering a new section and we have not yet found our key in the target section, add it to the end of the section
						if ( CurSection == TargetSection )
						{
							FileOutput += ConfigValue.ConfigKey + TEXT("=") + ConfigValue.ConfigValue + LINE_TERMINATOR + LINE_TERMINATOR;
							bFoundTargetKey = true;
						}

						// Update the current section
						CurSection = Line.Mid(1, Line.Len() - 2);
					}
					// This is possibly an actual key/value pair
					else if ( CurSection == TargetSection )
					{
						// Key value pairs contain an equals sign
						const int32 EqualsIdx = Line.Find(TEXT("="));
						if ( EqualsIdx != INDEX_NONE )
						{
							// Determine the key and see if it is the target key
							const FString Key = Line.Left(EqualsIdx);
							if ( Key == ConfigValue.ConfigKey )
							{
								// Found the target key, add it to the output and skip the current line if the target value is supposed to replace
								FileOutput += ConfigValue.ConfigKey + TEXT("=") + ConfigValue.ConfigValue + LINE_TERMINATOR;
								bShouldExcludeLineFromOutput = ConfigValue.bShouldReplaceExistingValue;
								bFoundTargetKey = true;
							}
						}
					}
				}

				// Unless we replaced the key, add this line to the output
				if ( !bShouldExcludeLineFromOutput )
				{
					FileOutput += Line;
					if ( &LineIn != &FileLines.Last() )
					{
						// Add a line terminator on every line except the last
						FileOutput += LINE_TERMINATOR;
					}
				}
			}

			// If the key did not exist, add it here
			if ( !bFoundTargetKey )
			{
				// If we did not end in the correct section, add the section to the bottom of the file
				if ( CurSection != TargetSection )
				{
					FileOutput += LINE_TERMINATOR;
					FileOutput += LINE_TERMINATOR;
					FileOutput += FString::Printf(TEXT("[%s]"), *TargetSection) + LINE_TERMINATOR;
				}

				// Add the key/value here
				FileOutput += ConfigValue.ConfigKey + TEXT("=") + ConfigValue.ConfigValue + LINE_TERMINATOR;
			}

			if ( FFileHelper::SaveStringToFile(FileOutput, *IniFilename) )
			{
				bSuccessfullyProcessed = true;
			}
		}

		if ( !bSuccessfullyProcessed )
		{
			OutFailReason = LOCTEXT("FailedToFixUpDefaultEngine", "Failed to process file DefaultEngine.ini");
			return false;
		}
	}

	// Insert any required feature packs (EG starter content) into ini file. These will be imported automatically when the editor is first run
	if(!InsertFeaturePacksIntoINIFile(InProjectInfo, OutFailReason))
	{
		return false;
	}

	if( !AddSharedContentToProject(InProjectInfo, CreatedFiles, OutFailReason ) )
	{
		return false;
	}

	if (!TemplateDefs->PreGenerateProject(DestFolder, SrcFolder, InProjectInfo.ProjectFilename, InProjectInfo.TemplateFile, InProjectInfo.bShouldGenerateCode, OutFailReason))
	{
		return false;
	}

	SlowTask.EnterProgressFrame();

	// Generate the project file
	{
		// Load the source project
		FProjectDescriptor Project;
		if(!Project.Load(InProjectInfo.TemplateFile, OutFailReason))
		{
			return false;
		}

		// Update it to current
		Project.EngineAssociation.Empty();
		Project.EpicSampleNameHash = 0;

		Project.bIsEnterpriseProject = InProjectInfo.bIsEnterpriseProject; // Force the enterprise flag to the value that was requested in the ProjectInfo.

		// Fix up module names
		const FString BaseSourceName = FPaths::GetBaseFilename(InProjectInfo.TemplateFile);
		const FString BaseNewName = FPaths::GetBaseFilename(InProjectInfo.ProjectFilename);
		for ( FModuleDescriptor& ModuleInfo : Project.Modules )
		{
			ModuleInfo.Name = FName(*ModuleInfo.Name.ToString().Replace(*BaseSourceName, *BaseNewName));
		}

		// Save it to disk
		if(!Project.Save(InProjectInfo.ProjectFilename, OutFailReason))
		{
			return false;
		}

		// Set the engine identifier if it's a foreign project. Do this after saving, so it can be correctly detected as foreign.
		if(!SetEngineAssociationForForeignProject(InProjectInfo.ProjectFilename, OutFailReason))
		{
			return false;
		}

		// Add it to the list of created files
		CreatedFiles.Add(InProjectInfo.ProjectFilename);
	}

	SlowTask.EnterProgressFrame();

	SlowTask.EnterProgressFrame();
	if ( InProjectInfo.bShouldGenerateCode )
	{
		// Generate project files
		if ( !GenerateCodeProjectFiles(InProjectInfo.ProjectFilename, OutFailReason, OutFailLog) )
		{
			return false;
		}
	}

	SlowTask.EnterProgressFrame();

	if (!TemplateDefs->PostGenerateProject(DestFolder, SrcFolder, InProjectInfo.ProjectFilename, InProjectInfo.TemplateFile, InProjectInfo.bShouldGenerateCode, OutFailReason))
	{
		return false;
	}

	if( OutCreatedFiles != nullptr )
	{
		OutCreatedFiles->Append(CreatedFiles);
	}
	return true;
}

bool GameProjectUtils::SetEngineAssociationForForeignProject(const FString& ProjectFileName, FText& OutFailReason)
{
	if(FUProjectDictionary(FPaths::RootDir()).IsForeignProject(ProjectFileName))
	{
		if(!FDesktopPlatformModule::Get()->SetEngineIdentifierForProject(ProjectFileName, FDesktopPlatformModule::Get()->GetCurrentEngineIdentifier()))
		{
			OutFailReason = LOCTEXT("FailedToSetEngineIdentifier", "Couldn't set engine identifier for project");
			return false;
		}
	}
	return true;
}

FString GameProjectUtils::GetTemplateDefsFilename()
{
	return TEXT("TemplateDefs.ini");
}

bool GameProjectUtils::NameContainsOnlyLegalCharacters(const FString& TestName, FString& OutIllegalCharacters)
{
	bool bContainsIllegalCharacters = false;

	// Only allow alphanumeric characters in the project name
	bool bFoundAlphaNumericChar = false;
	for ( int32 CharIdx = 0 ; CharIdx < TestName.Len() ; ++CharIdx )
	{
		const FString& Char = TestName.Mid( CharIdx, 1 );
		if ( !FChar::IsAlnum(Char[0]) && Char != TEXT("_") )
		{
			if ( !OutIllegalCharacters.Contains( Char ) )
			{
				OutIllegalCharacters += Char;
			}

			bContainsIllegalCharacters = true;
		}
	}

	return !bContainsIllegalCharacters;
}

bool GameProjectUtils::NameContainsUnderscoreAndXB1Installed(const FString& TestName)
{
	// disabled for now so people with the SDK installed can use the editor
	return false;

	bool bContainsIllegalCharacters = false;

	// Only allow alphanumeric characters in the project name
	for ( int32 CharIdx = 0 ; CharIdx < TestName.Len() ; ++CharIdx )
	{
		const FString& Char = TestName.Mid( CharIdx, 1 );
		if ( Char == TEXT("_") )
		{
			const ITargetPlatform* Platform = GetTargetPlatformManager()->FindTargetPlatform(TEXT("XboxOne"));
			if (Platform)
			{
				FString NotInstalledDocLink;
				if (Platform->IsSdkInstalled(true, NotInstalledDocLink))
				{
					bContainsIllegalCharacters = true;
				}
			}
		}
	}

	return bContainsIllegalCharacters;
}

bool GameProjectUtils::ProjectFileExists(const FString& ProjectFile)
{
	return FPlatformFileManager::Get().GetPlatformFile().FileExists(*ProjectFile);
}

bool GameProjectUtils::AnyProjectFilesExistInFolder(const FString& Path)
{
	TArray<FString> ExistingFiles;
	const FString Wildcard = FString::Printf(TEXT("%s/*.%s"), *Path, *FProjectDescriptor::GetExtension());
	IFileManager::Get().FindFiles(ExistingFiles, *Wildcard, /*Files=*/true, /*Directories=*/false);

	return ExistingFiles.Num() > 0;
}

bool GameProjectUtils::CleanupIsEnabled()
{
	// Clean up files when running Rocket (unless otherwise specified on the command line)
	return FParse::Param(FCommandLine::Get(), TEXT("norocketcleanup")) == false;
}

void GameProjectUtils::DeleteCreatedFiles(const FString& RootFolder, const TArray<FString>& CreatedFiles)
{
	if (CleanupIsEnabled())
	{
		for ( auto FileToDeleteIt = CreatedFiles.CreateConstIterator(); FileToDeleteIt; ++FileToDeleteIt )
		{
			IFileManager::Get().Delete(**FileToDeleteIt);
		}

		// If the project folder is empty after deleting all the files we created, delete the directory as well
		TArray<FString> RemainingFiles;
		IFileManager::Get().FindFilesRecursive(RemainingFiles, *RootFolder, TEXT("*.*"), /*Files=*/true, /*Directories=*/false);
		if ( RemainingFiles.Num() == 0 )
		{
			IFileManager::Get().DeleteDirectory(*RootFolder, /*RequireExists=*/false, /*Tree=*/true);
		}
	}
}

FString GameProjectUtils::GetHardwareConfigString(const FProjectInformation& InProjectInfo)
{
	FString HardwareTargeting;

	FString TargetHardwareAsString;
	UEnum::GetValueAsString(TEXT("/Script/HardwareTargeting.EHardwareClass"), InProjectInfo.TargetedHardware, /*out*/ TargetHardwareAsString);

	FString GraphicsPresetAsString;
	UEnum::GetValueAsString(TEXT("/Script/HardwareTargeting.EGraphicsPreset"), InProjectInfo.DefaultGraphicsPerformance, /*out*/ GraphicsPresetAsString);

	HardwareTargeting += TEXT("[/Script/HardwareTargeting.HardwareTargetingSettings]") LINE_TERMINATOR;
	HardwareTargeting += FString::Printf(TEXT("TargetedHardwareClass=%s") LINE_TERMINATOR, *TargetHardwareAsString);
	HardwareTargeting += FString::Printf(TEXT("DefaultGraphicsPerformance=%s") LINE_TERMINATOR, *GraphicsPresetAsString);
	HardwareTargeting += LINE_TERMINATOR;

	return HardwareTargeting;
}

bool GameProjectUtils::GenerateConfigFiles(const FProjectInformation& InProjectInfo, TArray<FString>& OutCreatedFiles, FText& OutFailReason)
{
	const FString NewProjectFolder = FPaths::GetPath(InProjectInfo.ProjectFilename);
	const FString NewProjectName = FPaths::GetBaseFilename(InProjectInfo.ProjectFilename);

	FString ProjectConfigPath = NewProjectFolder / TEXT("Config");

	// DefaultEngine.ini
	{
		const FString DefaultEngineIniFilename = ProjectConfigPath / TEXT("DefaultEngine.ini");
		FString FileContents;

		FileContents += TEXT("[URL]") LINE_TERMINATOR;

		FileContents += GetHardwareConfigString(InProjectInfo);
		FileContents += LINE_TERMINATOR;

		if(bUseAudioMixerForAllPlatforms)
		{
			FileContents += TEXT("[Audio]") LINE_TERMINATOR;
			FileContents += TEXT("UseAudioMixer=True") LINE_TERMINATOR;
			FileContents += LINE_TERMINATOR;
		}

		if (InProjectInfo.bForceExtendedLuminanceRange)
		{
			FileContents += TEXT("[/Script/Engine.RendererSettings]") LINE_TERMINATOR;
			FileContents += TEXT("r.DefaultFeature.AutoExposure.ExtendDefaultLuminanceRange=True") LINE_TERMINATOR;
			FileContents += LINE_TERMINATOR;
		}

		if (InProjectInfo.bCopyStarterContent)
		{
			FString SpecificEditorStartupMap;
			FString SpecificGameDefaultMap;

			// If we have starter content packs available, specify starter map
			if( IsStarterContentAvailableForNewProjects() == true )
			{
				if (InProjectInfo.TargetedHardware == EHardwareClass::Mobile)
				{
					SpecificEditorStartupMap = TEXT("/Game/MobileStarterContent/Maps/Minimal_Default");
					SpecificGameDefaultMap = TEXT("/Game/MobileStarterContent/Maps/Minimal_Default");
				}
				else
				{
					SpecificEditorStartupMap = TEXT("/Game/StarterContent/Maps/Minimal_Default");
					SpecificGameDefaultMap = TEXT("/Game/StarterContent/Maps/Minimal_Default");
				}
			}

			// Write out the settings for startup map and game default map
			FileContents += TEXT("[/Script/EngineSettings.GameMapsSettings]") LINE_TERMINATOR;
			FileContents += FString::Printf(TEXT("EditorStartupMap=%s") LINE_TERMINATOR, *SpecificEditorStartupMap);
			FileContents += FString::Printf(TEXT("GameDefaultMap=%s") LINE_TERMINATOR, *SpecificGameDefaultMap);
			if (InProjectInfo.bShouldGenerateCode)
			{
				FileContents += FString::Printf(TEXT("GlobalDefaultGameMode=\"/Script/%s.%sGameMode\"") LINE_TERMINATOR, *NewProjectName, *NewProjectName);
			}
		}

		if (WriteOutputFile(DefaultEngineIniFilename, FileContents, OutFailReason))
		{
			OutCreatedFiles.Add(DefaultEngineIniFilename);
		}
		else
		{
			return false;
		}
	}

	// DefaultEditor.ini
	{
		const FString DefaultEditorIniFilename = ProjectConfigPath / TEXT("DefaultEditor.ini");
		FString FileContents;

		if (WriteOutputFile(DefaultEditorIniFilename, FileContents, OutFailReason))
		{
			OutCreatedFiles.Add(DefaultEditorIniFilename);
		}
		else
		{
			return false;
		}
	}

	// DefaultGame.ini
	{
		const FString DefaultGameIniFilename = ProjectConfigPath / TEXT("DefaultGame.ini");
		FString FileContents;
		FileContents += TEXT("[/Script/EngineSettings.GeneralProjectSettings]") LINE_TERMINATOR;
		FileContents += TEXT("ProjectID=") + FGuid::NewGuid().ToString() + LINE_TERMINATOR;

		if (WriteOutputFile(DefaultGameIniFilename, FileContents, OutFailReason))
		{
			OutCreatedFiles.Add(DefaultGameIniFilename);
		}
		else
		{
			return false;
		}
	}

	// Platforms inis:
	{
		if (!GeneratePlatformConfigFiles(InProjectInfo, OutFailReason))
		{
			return false;
		}
	}

	return true;
}

bool GameProjectUtils::GeneratePlatformConfigFiles(const FProjectInformation& InProjectInfo, FText& OutFailReason)
{
	TMap<FString, FAudioDefaultPlatformSettings> ProjectDefaults = GetAudioPlatformProjectDefaultSettings();

	static const FAudioPlatformSettings DefaultSettings;

	for (TPair<FString, FAudioDefaultPlatformSettings>& SettingsPair : ProjectDefaults)
	{
		FString FileContents;

		if (bUseAudioMixerForAllPlatforms || SettingsPair.Value.bUseAudioMixer)
		{
			FileContents += TEXT("[Audio]") LINE_TERMINATOR;
			FileContents += TEXT("UseAudioMixer=True") LINE_TERMINATOR;
			FileContents += LINE_TERMINATOR;
		}

		const FString& PlatformName = SettingsPair.Key;
		const FAudioPlatformSettings& PlatformSettings = SettingsPair.Value.Settings;

		FileContents += TEXT("[") + FString(AudioPluginUtilities::GetPlatformConfigSection(SettingsPair.Value.Platform)) + TEXT("]") + LINE_TERMINATOR;

		if (DefaultSettings.SampleRate == PlatformSettings.SampleRate)
		{
			FileContents += TEXT(";");
		}
		FileContents += TEXT("AudioSampleRate=") + FString::Printf(TEXT("%d"), PlatformSettings.SampleRate) + LINE_TERMINATOR;

		if (DefaultSettings.MaxChannels == PlatformSettings.MaxChannels)
		{
			FileContents += TEXT(";");
		}
		FileContents += TEXT("AudioMaxChannels=") + FString::Printf(TEXT("%d"), PlatformSettings.MaxChannels) + LINE_TERMINATOR;

		if (DefaultSettings.CallbackBufferFrameSize == PlatformSettings.CallbackBufferFrameSize)
		{
			FileContents += TEXT(";");
		}
		FileContents += TEXT("AudioCallbackBufferFrameSize=") + FString::Printf(TEXT("%d"), PlatformSettings.CallbackBufferFrameSize) + LINE_TERMINATOR;

		if (DefaultSettings.NumBuffers == PlatformSettings.NumBuffers)
		{
			FileContents += TEXT(";");
		}
		FileContents += TEXT("AudioNumBuffersToEnqueue=") + FString::Printf(TEXT("%d"), PlatformSettings.NumBuffers) + LINE_TERMINATOR;

		if (DefaultSettings.NumSourceWorkers == PlatformSettings.NumSourceWorkers)
		{
			FileContents += TEXT(";");
		}
		FileContents += TEXT("AudioNumSourceWorkers=") + FString::Printf(TEXT("%d"), PlatformSettings.NumSourceWorkers) + LINE_TERMINATOR;

		FileContents += LINE_TERMINATOR;

		const FString NewProjectFolder = FPaths::GetPath(InProjectInfo.ProjectFilename);
		const FString ProjectConfigPath = NewProjectFolder / TEXT("Config");
		const FString PlatformEngineIniFilename = ProjectConfigPath / PlatformName / PlatformName + TEXT("Engine.ini");
		if (!WriteOutputFile(PlatformEngineIniFilename, FileContents, OutFailReason))
		{
			return false;
		}
	}

	return true;
}

bool GameProjectUtils::GenerateBasicSourceCode(TArray<FString>& OutCreatedFiles, FText& OutFailReason)
{
	TArray<FString> StartupModuleNames;
	if (GameProjectUtils::GenerateBasicSourceCode(FPaths::GameSourceDir().LeftChop(1), FApp::GetProjectName(), FPaths::ProjectDir(), StartupModuleNames, OutCreatedFiles, OutFailReason))
	{
		GameProjectUtils::UpdateProject(
			FProjectDescriptorModifier::CreateLambda(
			[&StartupModuleNames](FProjectDescriptor& Descriptor)
			{
				return UpdateStartupModuleNames(Descriptor, &StartupModuleNames);
			}));
		return true;
	}

	return false;
}

bool GameProjectUtils::GenerateBasicSourceCode(const FString& NewProjectSourcePath, const FString& NewProjectName, const FString& NewProjectRoot, TArray<FString>& OutGeneratedStartupModuleNames, TArray<FString>& OutCreatedFiles, FText& OutFailReason)
{
	const FString GameModulePath = NewProjectSourcePath / NewProjectName;
	const FString EditorName = NewProjectName + TEXT("Editor");

	// MyGame.Build.cs
	{
		const FString NewBuildFilename = GameModulePath / NewProjectName + TEXT(".Build.cs");
		TArray<FString> PublicDependencyModuleNames;
		PublicDependencyModuleNames.Add(TEXT("Core"));
		PublicDependencyModuleNames.Add(TEXT("CoreUObject"));
		PublicDependencyModuleNames.Add(TEXT("Engine"));
		PublicDependencyModuleNames.Add(TEXT("InputCore"));
		TArray<FString> PrivateDependencyModuleNames;
		if ( GenerateGameModuleBuildFile(NewBuildFilename, NewProjectName, PublicDependencyModuleNames, PrivateDependencyModuleNames, OutFailReason) )
		{
			OutGeneratedStartupModuleNames.Add(NewProjectName);
			OutCreatedFiles.Add(NewBuildFilename);
		}
		else
		{
			return false;
		}
	}

	// MyGame.Target.cs
	{
		const FString NewTargetFilename = NewProjectSourcePath / NewProjectName + TEXT(".Target.cs");
		TArray<FString> ExtraModuleNames;
		ExtraModuleNames.Add( NewProjectName );
		if ( GenerateGameModuleTargetFile(NewTargetFilename, NewProjectName, ExtraModuleNames, OutFailReason) )
		{
			OutCreatedFiles.Add(NewTargetFilename);
		}
		else
		{
			return false;
		}
	}

	// MyGameEditor.Target.cs
	{
		const FString NewTargetFilename = NewProjectSourcePath / EditorName + TEXT(".Target.cs");
		// Include the MyGame module...
		TArray<FString> ExtraModuleNames;
		ExtraModuleNames.Add(NewProjectName);
		if ( GenerateEditorModuleTargetFile(NewTargetFilename, EditorName, ExtraModuleNames, OutFailReason) )
		{
			OutCreatedFiles.Add(NewTargetFilename);
		}
		else
		{
			return false;
		}
	}

	// MyGame.h
	{
		const FString NewHeaderFilename = GameModulePath / NewProjectName + TEXT(".h");
		TArray<FString> PublicHeaderIncludes;
		if ( GenerateGameModuleHeaderFile(NewHeaderFilename, PublicHeaderIncludes, OutFailReason) )
		{
			OutCreatedFiles.Add(NewHeaderFilename);
		}
		else
		{
			return false;
		}
	}

	// MyGame.cpp
	{
		const FString NewCPPFilename = GameModulePath / NewProjectName + TEXT(".cpp");
		if ( GenerateGameModuleCPPFile(NewCPPFilename, NewProjectName, NewProjectName, OutFailReason) )
		{
			OutCreatedFiles.Add(NewCPPFilename);
		}
		else
		{
			return false;
		}
	}

	return true;
}

bool GameProjectUtils::GenerateGameFrameworkSourceCode(const FString& NewProjectSourcePath, const FString& NewProjectName, TArray<FString>& OutCreatedFiles, FText& OutFailReason)
{
	const FString GameModulePath = NewProjectSourcePath / NewProjectName;

	// Used to override the code generation validation since the module we're creating isn't the same as the project we currently have loaded
	FModuleContextInfo NewModuleInfo;
	NewModuleInfo.ModuleName = NewProjectName;
	NewModuleInfo.ModuleType = EHostType::Runtime;
	NewModuleInfo.ModuleSourcePath = FPaths::ConvertRelativePathToFull(GameModulePath / ""); // Ensure trailing /

	// MyGameGameMode.h
	{
		const UClass* BaseClass = AGameModeBase::StaticClass();
		const FString NewClassName = NewProjectName + BaseClass->GetName();
		const FString NewHeaderFilename = GameModulePath / NewClassName + TEXT(".h");
		FString UnusedSyncLocation;
		if ( GenerateClassHeaderFile(NewHeaderFilename, NewClassName, FNewClassInfo(BaseClass), TArray<FString>(), TEXT(""), TEXT(""), UnusedSyncLocation, NewModuleInfo, false, OutFailReason) )
		{
			OutCreatedFiles.Add(NewHeaderFilename);
		}
		else
		{
			return false;
		}
	}

	// MyGameGameMode.cpp
	{
		const UClass* BaseClass = AGameModeBase::StaticClass();
		const FString NewClassName = NewProjectName + BaseClass->GetName();
		const FString NewCPPFilename = GameModulePath / NewClassName + TEXT(".cpp");

		TArray<FString> PropertyOverrides;
		TArray<FString> AdditionalIncludes;
		FString UnusedSyncLocation;

		if ( GenerateClassCPPFile(NewCPPFilename, NewClassName, FNewClassInfo(BaseClass), AdditionalIncludes, PropertyOverrides, TEXT(""), UnusedSyncLocation, NewModuleInfo, OutFailReason) )
		{
			OutCreatedFiles.Add(NewCPPFilename);
		}
		else
		{
			return false;
		}
	}

	return true;
}

bool GameProjectUtils::BuildCodeProject(const FString& ProjectFilename)
{
	// Build the project while capturing the log output. Passing GWarn to CompileGameProject will allow Slate to display the progress bar.
	FStringOutputDevice OutputLog;
	OutputLog.SetAutoEmitLineTerminator(true);
	GLog->AddOutputDevice(&OutputLog);
	bool bCompileSucceeded = FDesktopPlatformModule::Get()->CompileGameProject(FPaths::RootDir(), ProjectFilename, GWarn);
	GLog->RemoveOutputDevice(&OutputLog);

	// Try to compile the modules
	if(!bCompileSucceeded)
	{
		FText DevEnvName = FSourceCodeNavigation::GetSelectedSourceCodeIDE();

		TArray<FText> CompileFailedButtons;
		int32 OpenIDEButton = CompileFailedButtons.Add(FText::Format(LOCTEXT("CompileFailedOpenIDE", "Open with {0}"), DevEnvName));
		CompileFailedButtons.Add(LOCTEXT("CompileFailedCancel", "Cancel"));

		FText LogText = FText::FromString(OutputLog.Replace(LINE_TERMINATOR, TEXT("\n")).TrimEnd());
		int32 CompileFailedChoice = SOutputLogDialog::Open(LOCTEXT("CompileFailedTitle", "Compile Failed"), FText::Format(LOCTEXT("CompileFailedHeader", "The project could not be compiled. Would you like to open it in {0}?"), DevEnvName), LogText, FText::GetEmpty(), CompileFailedButtons);

		FText FailReason;
		if(CompileFailedChoice == OpenIDEButton && !GameProjectUtils::OpenCodeIDE(ProjectFilename, FailReason))
		{
			FMessageDialog::Open(EAppMsgType::Ok, FailReason);
		}
	}
	return bCompileSucceeded;
}

bool GameProjectUtils::GenerateCodeProjectFiles(const FString& ProjectFilename, FText& OutFailReason, FText& OutFailLog)
{
	FStringOutputDevice OutputLog;
	OutputLog.SetAutoEmitLineTerminator(true);
	GLog->AddOutputDevice(&OutputLog);
	bool bHaveProjectFiles = FDesktopPlatformModule::Get()->GenerateProjectFiles(FPaths::RootDir(), ProjectFilename, GWarn);
	GLog->RemoveOutputDevice(&OutputLog);

	if ( !bHaveProjectFiles )
	{
		OutFailReason = LOCTEXT("ErrorWhileGeneratingProjectFiles", "An error occurred while trying to generate project files.");
		OutFailLog = FText::FromString(OutputLog);
		return false;
	}

	return true;
}

bool GameProjectUtils::IsStarterContentAvailableForNewProjects()
{
	TArray<FString> StarterContentFiles;
	GetStarterContentFiles(StarterContentFiles);

	bool bHasStaterContent = StarterContentFiles.FindByPredicate([&](const FString& Str){ return Str.Contains("StarterContent"); }) != nullptr;
	return bHasStaterContent;
}

int32 FindSpecificBuildFiles(const TCHAR* Path, TMap<FString, FString>& BuildFiles)
{
	class FBuildFileVistor : public IPlatformFile::FDirectoryVisitor
	{
	public:
		TMap<FString, FString>& BuildFiles;
		int32& NumBuildFilesFound;
		FString CheckFilename;
		bool bSawAnyBuildFile;

		FBuildFileVistor(TMap<FString, FString>& InBuildFiles, int32& InNumBuildFilesFound) :
			BuildFiles(InBuildFiles),
			NumBuildFilesFound(InNumBuildFilesFound),
			bSawAnyBuildFile(false)
		{
		}

		virtual bool Visit(const TCHAR* FilenameOrDirectory, bool bIsDirectory)
		{
			if (bIsDirectory)
			{
				return true;
			}

			static const FString BuildFileSuffix(TEXT(".Build.cs"));
			CheckFilename = FilenameOrDirectory;
			if (!CheckFilename.EndsWith(BuildFileSuffix))
			{
				return true;
			}

			bSawAnyBuildFile = true;

			CheckFilename = FPaths::GetCleanFilename(CheckFilename);
			FString* Found = BuildFiles.Find(CheckFilename);
			if (Found && Found->Len() == 0)
			{
				*Found = FilenameOrDirectory;
				++NumBuildFilesFound;
			}

			return false;
		}
	};

	class FBuildDirectoryVistor : public IPlatformFile::FDirectoryVisitor
	{
	public:
		FBuildFileVistor FileVisitor;
		FString CheckDirectory;

		FBuildDirectoryVistor(TMap<FString, FString>& InBuildFiles, int32& InNumBuildFilesFound) :
			FileVisitor(InBuildFiles, InNumBuildFilesFound)
		{
		}

		virtual bool Visit(const TCHAR* FilenameOrDirectory, bool bIsDirectory)
		{
			if (bIsDirectory)
			{
				static const FString Dot(TEXT("."));
				CheckDirectory = FPaths::GetCleanFilename(FilenameOrDirectory);
				if (!CheckDirectory.StartsWith(Dot) && CheckDirectory != TEXT("Public") && CheckDirectory != TEXT("Private"))
				{
					return ScanDirectory(FilenameOrDirectory);
				}
			}

			return true;
		}

		bool ScanDirectory(const TCHAR* FilenameOrDirectory)
		{
			// Iterate files only the first time
			FileVisitor.bSawAnyBuildFile = false;
			IFileManager::Get().IterateDirectory(FilenameOrDirectory, FileVisitor);
			if (!FileVisitor.bSawAnyBuildFile && FileVisitor.NumBuildFilesFound < FileVisitor.BuildFiles.Num())
			{
				// Iterate directories only the second time
				IFileManager::Get().IterateDirectory(FilenameOrDirectory, *this);
			}

			return FileVisitor.NumBuildFilesFound < FileVisitor.BuildFiles.Num();
		}
	};

	int32 NumBuildFilesFound = 0;
	FBuildDirectoryVistor DirectoryVisitor(BuildFiles, NumBuildFilesFound);
	DirectoryVisitor.ScanDirectory(Path);
	return NumBuildFilesFound;
}

void GameProjectUtils::ResetCurrentProjectModulesCache()
{
	IProjectManager::Get().GetCurrentProjectModuleContextInfos().Reset();
}

const TArray<FModuleContextInfo>& GameProjectUtils::GetCurrentProjectModules()
{
	const FProjectDescriptor* const CurrentProject = IProjectManager::Get().GetCurrentProject();
	check(CurrentProject);

	TArray<FModuleContextInfo>& RetModuleInfos = IProjectManager::Get().GetCurrentProjectModuleContextInfos();
	if (RetModuleInfos.Num() > 0)
	{
		return RetModuleInfos;
	}

	RetModuleInfos.Reset(CurrentProject->Modules.Num() + 1);
	if (!GameProjectUtils::ProjectHasCodeFiles() || CurrentProject->Modules.Num() == 0)
	{
		// If this project doesn't currently have any code in it, we need to add a dummy entry for the game
		// so that we can still use the class wizard (this module will be created once we add a class)
		FModuleContextInfo ModuleInfo;
		ModuleInfo.ModuleName = FApp::GetProjectName();
		ModuleInfo.ModuleType = EHostType::Runtime;
		ModuleInfo.ModuleSourcePath = FPaths::ConvertRelativePathToFull(FPaths::GameSourceDir() / ModuleInfo.ModuleName / ""); // Ensure trailing /
		RetModuleInfos.Emplace(ModuleInfo);
	}

	TMap<FString, FString> BuildFilePathsByName;
	BuildFilePathsByName.Reserve(CurrentProject->Modules.Num());
	for (const FModuleDescriptor& ModuleDesc : CurrentProject->Modules)
	{
		BuildFilePathsByName.Add(ModuleDesc.Name.ToString() + TEXT(".Build.cs"));
	}

	FindSpecificBuildFiles(*FPaths::GameSourceDir(), BuildFilePathsByName);

	// Resolve out the paths for each module and add the cut-down into to our output array
	for (const FModuleDescriptor& ModuleDesc : CurrentProject->Modules)
	{
		FModuleContextInfo ModuleInfo;
		ModuleInfo.ModuleName = ModuleDesc.Name.ToString();
		ModuleInfo.ModuleType = ModuleDesc.Type;

		// Try and find the .Build.cs file for this module within our currently loaded project's Source directory
		FString* FullPath = BuildFilePathsByName.Find(ModuleInfo.ModuleName + TEXT(".Build.cs"));
		if (!FullPath)
		{
			continue;
		}

		// Chop the .Build.cs file off the end of the path
		ModuleInfo.ModuleSourcePath = FPaths::GetPath(*FullPath);
		ModuleInfo.ModuleSourcePath = FPaths::ConvertRelativePathToFull(ModuleInfo.ModuleSourcePath / ""); // Ensure trailing /

		RetModuleInfos.Emplace(ModuleInfo);
	}

	return RetModuleInfos;
}

TArray<FModuleContextInfo> GameProjectUtils::GetCurrentProjectPluginModules()
{
	const FProjectDescriptor* const CurrentProject = IProjectManager::Get().GetCurrentProject();
	check(CurrentProject);

	TArray<FModuleContextInfo> RetModuleInfos;

	if (!GameProjectUtils::ProjectHasCodeFiles() || CurrentProject->Modules.Num() == 0)
	{
		// Don't get plugins if the game project has no source tree.
		return RetModuleInfos;
	}

	// Resolve out the paths for each module and add the cut-down into to our output array
	for (const auto& Plugin : IPluginManager::Get().GetDiscoveredPlugins())
	{
		// Only get plugins that are a part of the game project
		if (Plugin->GetLoadedFrom() == EPluginLoadedFrom::Project)
		{
			for (const auto& PluginModule : Plugin->GetDescriptor().Modules)
			{
				FModuleContextInfo ModuleInfo;
				ModuleInfo.ModuleName = PluginModule.Name.ToString();
				ModuleInfo.ModuleType = PluginModule.Type;

				// Try and find the .Build.cs file for this module within the plugin source tree
				FString TmpPath;
				if (!FindSourceFileInProject(ModuleInfo.ModuleName + ".Build.cs", Plugin->GetBaseDir(), TmpPath))
				{
					continue;
				}

				// Chop the .Build.cs file off the end of the path
				ModuleInfo.ModuleSourcePath = FPaths::GetPath(TmpPath);
				ModuleInfo.ModuleSourcePath = FPaths::ConvertRelativePathToFull(ModuleInfo.ModuleSourcePath / ""); // Ensure trailing /

				RetModuleInfos.Emplace(ModuleInfo);
			}
		}
	}

	return RetModuleInfos;
}

bool GameProjectUtils::IsValidSourcePath(const FString& InPath, const FModuleContextInfo& ModuleInfo, FText* const OutFailReason)
{
	const FString AbsoluteInPath = FPaths::ConvertRelativePathToFull(InPath) / ""; // Ensure trailing /

	// Validate the path contains no invalid characters
	if(!FPaths::ValidatePath(AbsoluteInPath, OutFailReason))
	{
		return false;
	}

	if(!AbsoluteInPath.StartsWith(ModuleInfo.ModuleSourcePath))
	{
		if(OutFailReason)
		{
			FFormatNamedArguments Args;
			Args.Add(TEXT("ModuleName"), FText::FromString(ModuleInfo.ModuleName));
			Args.Add(TEXT("RootSourcePath"), FText::FromString(ModuleInfo.ModuleSourcePath));
			*OutFailReason = FText::Format( LOCTEXT("SourcePathInvalidForModule", "All source code for '{ModuleName}' must exist within '{RootSourcePath}'"), Args );
		}
		return false;
	}

	return true;
}

bool GameProjectUtils::CalculateSourcePaths(const FString& InPath, const FModuleContextInfo& ModuleInfo, FString& OutHeaderPath, FString& OutSourcePath, FText* const OutFailReason)
{
	const FString AbsoluteInPath = FPaths::ConvertRelativePathToFull(InPath) / ""; // Ensure trailing /
	OutHeaderPath = AbsoluteInPath;
	OutSourcePath = AbsoluteInPath;

	EClassLocation ClassPathLocation = EClassLocation::UserDefined;
	if(!GetClassLocation(InPath, ModuleInfo, ClassPathLocation, OutFailReason))
	{
		return false;
	}

	const FString RootPath = ModuleInfo.ModuleSourcePath;
	const FString PublicPath = RootPath / "Public" / "";		// Ensure trailing /
	const FString PrivatePath = RootPath / "Private" / "";		// Ensure trailing /
	const FString ClassesPath = RootPath / "Classes" / "";		// Ensure trailing /

	// The root path must exist; we will allow the creation of sub-folders, but not the module root!
	// We ignore this check if the project doesn't already have source code in it, as the module folder won't yet have been created
	const bool bHasCodeFiles = GameProjectUtils::ProjectHasCodeFiles();
	if(!IFileManager::Get().DirectoryExists(*RootPath) && bHasCodeFiles)
	{
		if(OutFailReason)
		{
			FFormatNamedArguments Args;
			Args.Add(TEXT("ModuleSourcePath"), FText::FromString(RootPath));
			*OutFailReason = FText::Format(LOCTEXT("SourcePathMissingModuleRoot", "The specified module path does not exist on disk: {ModuleSourcePath}"), Args);
		}
		return false;
	}

	// The rules for placing header files are as follows:
	// 1) If InPath is the source root, and GetClassLocation has said the class header should be in the Public folder, put it in the Public folder
	// 2) Otherwise, just place the header at InPath (the default set above)
	if(AbsoluteInPath == RootPath)
	{
		OutHeaderPath = (ClassPathLocation == EClassLocation::Public) ? PublicPath : AbsoluteInPath;
	}

	// The rules for placing source files are as follows:
	// 1) If InPath is the source root, and GetClassLocation has said the class header should be in the Public folder, put the source file in the Private folder
	// 2) If InPath is contained within the Public or Classes folder of this module, place it in the equivalent path in the Private folder
	// 3) Otherwise, just place the source file at InPath (the default set above)
	if(AbsoluteInPath == RootPath)
	{
		OutSourcePath = (ClassPathLocation == EClassLocation::Public) ? PrivatePath : AbsoluteInPath;
	}
	else if(ClassPathLocation == EClassLocation::Public)
	{
		OutSourcePath = AbsoluteInPath.Replace(*PublicPath, *PrivatePath);
	}
	else if(ClassPathLocation == EClassLocation::Classes)
	{
		OutSourcePath = AbsoluteInPath.Replace(*ClassesPath, *PrivatePath);
	}

	return !OutHeaderPath.IsEmpty() && !OutSourcePath.IsEmpty();
}

bool GameProjectUtils::GetClassLocation(const FString& InPath, const FModuleContextInfo& ModuleInfo, EClassLocation& OutClassLocation, FText* const OutFailReason)
{
	const FString AbsoluteInPath = FPaths::ConvertRelativePathToFull(InPath) / ""; // Ensure trailing /
	OutClassLocation = EClassLocation::UserDefined;

	if(!IsValidSourcePath(InPath, ModuleInfo, OutFailReason))
	{
		return false;
	}

	const FString RootPath = ModuleInfo.ModuleSourcePath;
	const FString PublicPath = RootPath / "Public" / "";		// Ensure trailing /
	const FString PrivatePath = RootPath / "Private" / "";		// Ensure trailing /
	const FString ClassesPath = RootPath / "Classes" / "";		// Ensure trailing /

	// If either the Public or Private path exists, and we're in the root, force the header/source file to use one of these folders
	const bool bPublicPathExists = IFileManager::Get().DirectoryExists(*PublicPath);
	const bool bPrivatePathExists = IFileManager::Get().DirectoryExists(*PrivatePath);
	const bool bForceInternalPath = AbsoluteInPath == RootPath && (bPublicPathExists || bPrivatePathExists);

	if(AbsoluteInPath == RootPath)
	{
		OutClassLocation = (bPublicPathExists || bForceInternalPath) ? EClassLocation::Public : EClassLocation::UserDefined;
	}
	else if(AbsoluteInPath.StartsWith(PublicPath))
	{
		OutClassLocation = EClassLocation::Public;
	}
	else if(AbsoluteInPath.StartsWith(PrivatePath))
	{
		OutClassLocation = EClassLocation::Private;
	}
	else if(AbsoluteInPath.StartsWith(ClassesPath))
	{
		OutClassLocation = EClassLocation::Classes;
	}
	else
	{
		OutClassLocation = EClassLocation::UserDefined;
	}

	return true;
}

GameProjectUtils::EProjectDuplicateResult GameProjectUtils::DuplicateProjectForUpgrade( const FString& InProjectFile, FString& OutNewProjectFile )
{
	IPlatformFile &PlatformFile = FPlatformFileManager::Get().GetPlatformFile();

	// Get the directory part of the project name
	FString OldDirectoryName = FPaths::GetPath(InProjectFile);
	FPaths::NormalizeDirectoryName(OldDirectoryName);
	FString NewDirectoryName = OldDirectoryName;

	// Strip off any previous version number from the project name
	for(int32 LastSpace; NewDirectoryName.FindLastChar(' ', LastSpace); )
	{
		const TCHAR *End = *NewDirectoryName + LastSpace + 1;
		if(End[0] != '4' || End[1] != '.' || !FChar::IsDigit(End[2]))
		{
			break;
		}

		End += 3;

		while(FChar::IsDigit(*End))
		{
			End++;
		}

		if(*End != 0)
		{
			break;
		}

		NewDirectoryName = NewDirectoryName.Left(LastSpace).TrimEnd();
	}

	// Append the new version number
	NewDirectoryName += FString::Printf(TEXT(" %s"), *FEngineVersion::Current().ToString(EVersionComponent::Minor));

	// Find a directory name that doesn't exist
	FString BaseDirectoryName = NewDirectoryName;
	for(int32 Idx = 2; IFileManager::Get().DirectoryExists(*NewDirectoryName); Idx++)
	{
		NewDirectoryName = FString::Printf(TEXT("%s - %d"), *BaseDirectoryName, Idx);
	}

	// Recursively find all the files we need to copy, excluding those that are within the directories listed in SourceDirectoriesToSkip
	struct FGatherFilesToCopyHelper
	{
	public:
		FGatherFilesToCopyHelper(FString InRootSourceDirectory)
			: RootSourceDirectory(MoveTemp(InRootSourceDirectory))
		{
			static const FString RelativeDirectoriesToSkip[] = {
				TEXT("Binaries"),
				TEXT("DerivedDataCache"),
				TEXT("Intermediate"),
				TEXT("Saved/Autosaves"),
				TEXT("Saved/Backup"),
				TEXT("Saved/Config"),
				TEXT("Saved/Cooked"),
				TEXT("Saved/HardwareSurvey"),
				TEXT("Saved/Logs"),
				TEXT("Saved/StagedBuilds"),
			};

			SourceDirectoriesToSkip.Reserve(ARRAY_COUNT(RelativeDirectoriesToSkip));
			for (const FString& RelativeDirectoryToSkip : RelativeDirectoriesToSkip)
			{
				SourceDirectoriesToSkip.Emplace(RootSourceDirectory / RelativeDirectoryToSkip);
			}
		}

		void GatherFilesToCopy(TArray<FString>& OutSourceDirectories, TArray<FString>& OutSourceFiles)
		{
			GatherFilesToCopy(RootSourceDirectory, OutSourceDirectories, OutSourceFiles);
		}

	private:
		void GatherFilesToCopy(const FString& InSourceDirectoryPath, TArray<FString>& OutSourceDirectories, TArray<FString>& OutSourceFiles)
		{
			const FString SourceDirectorySearchWildcard = InSourceDirectoryPath / TEXT("*");

			OutSourceDirectories.Emplace(InSourceDirectoryPath);

			TArray<FString> SourceFilenames;
			IFileManager::Get().FindFiles(SourceFilenames, *SourceDirectorySearchWildcard, true, false);

			OutSourceFiles.Reserve(OutSourceFiles.Num() + SourceFilenames.Num());
			for (const FString& SourceFilename : SourceFilenames)
			{
				OutSourceFiles.Emplace(InSourceDirectoryPath / SourceFilename);
			}

			TArray<FString> SourceSubDirectoryNames;
			IFileManager::Get().FindFiles(SourceSubDirectoryNames, *SourceDirectorySearchWildcard, false, true);

			for (const FString& SourceSubDirectoryName : SourceSubDirectoryNames)
			{
				const FString SourceSubDirectoryPath = InSourceDirectoryPath / SourceSubDirectoryName;
				if (!SourceDirectoriesToSkip.Contains(SourceSubDirectoryPath))
				{
					GatherFilesToCopy(SourceSubDirectoryPath, OutSourceDirectories, OutSourceFiles);
				}
			}
		}

		FString RootSourceDirectory;
		TArray<FString> SourceDirectoriesToSkip;
	};

	TArray<FString> SourceDirectories;
	TArray<FString> SourceFiles;
	FGatherFilesToCopyHelper(OldDirectoryName).GatherFilesToCopy(SourceDirectories, SourceFiles);

	// Copy everything
	bool bCopySucceeded = true;
	bool bUserCanceled = false;
	GWarn->BeginSlowTask(LOCTEXT("CreatingCopyOfProject", "Creating copy of project..."), true, true);
	for(int32 Idx = 0; Idx < SourceDirectories.Num() && bCopySucceeded; Idx++)
	{
		FString TargetDirectory = NewDirectoryName + SourceDirectories[Idx].Mid(OldDirectoryName.Len());
		bUserCanceled = GWarn->ReceivedUserCancel();
		bCopySucceeded = !bUserCanceled && PlatformFile.CreateDirectory(*TargetDirectory);
		GWarn->UpdateProgress(Idx + 1, SourceDirectories.Num() + SourceFiles.Num());
	}
	for(int32 Idx = 0; Idx < SourceFiles.Num() && bCopySucceeded; Idx++)
	{
		FString TargetFile = NewDirectoryName + SourceFiles[Idx].Mid(OldDirectoryName.Len());
		bUserCanceled = GWarn->ReceivedUserCancel();
		bCopySucceeded =  !bUserCanceled && PlatformFile.CopyFile(*TargetFile, *SourceFiles[Idx]);
		GWarn->UpdateProgress(SourceDirectories.Num() + Idx + 1, SourceDirectories.Num() + SourceFiles.Num());
	}
	GWarn->EndSlowTask();

	// Wipe the directory if the user canceled or we couldn't update
	if(!bCopySucceeded)
	{
		PlatformFile.DeleteDirectoryRecursively(*NewDirectoryName);
		if(bUserCanceled)
		{
			return EProjectDuplicateResult::UserCanceled;
		}
		else
		{
			return EProjectDuplicateResult::Failed;
		}
	}

	// Otherwise fixup the output project filename
	OutNewProjectFile = NewDirectoryName / FPaths::GetCleanFilename(InProjectFile);
	return EProjectDuplicateResult::Succeeded;
}

void GameProjectUtils::UpdateSupportedTargetPlatforms(const FName& InPlatformName, const bool bIsSupported)
{
	const FString& ProjectFilename = FPaths::GetProjectFilePath();
	if(!ProjectFilename.IsEmpty())
	{
		// First attempt to check out the file if SCC is enabled
		if(ISourceControlModule::Get().IsEnabled())
		{
			FText UnusedFailReason;
			CheckoutGameProjectFile(ProjectFilename, UnusedFailReason);
		}

		// Second make sure the file is writable
		if(FPlatformFileManager::Get().GetPlatformFile().IsReadOnly(*ProjectFilename))
		{
			FPlatformFileManager::Get().GetPlatformFile().SetReadOnly(*ProjectFilename, false);
		}

		IProjectManager::Get().UpdateSupportedTargetPlatformsForCurrentProject(InPlatformName, bIsSupported);
	}
}

void GameProjectUtils::ClearSupportedTargetPlatforms()
{
	const FString& ProjectFilename = FPaths::GetProjectFilePath();
	if(!ProjectFilename.IsEmpty())
	{
		// First attempt to check out the file if SCC is enabled
		if(ISourceControlModule::Get().IsEnabled())
		{
			FText UnusedFailReason;
			CheckoutGameProjectFile(ProjectFilename, UnusedFailReason);
		}

		// Second make sure the file is writable
		if(FPlatformFileManager::Get().GetPlatformFile().IsReadOnly(*ProjectFilename))
		{
			FPlatformFileManager::Get().GetPlatformFile().SetReadOnly(*ProjectFilename, false);
		}

		IProjectManager::Get().ClearSupportedTargetPlatformsForCurrentProject();
	}
}

void GameProjectUtils::UpdateAdditionalPluginDirectory(const FString& InDir, const bool bAddOrRemove)
{
	const FString& ProjectFilename = FPaths::GetProjectFilePath();
	if (!ProjectFilename.IsEmpty())
	{
		// First attempt to check out the file if SCC is enabled
		if (ISourceControlModule::Get().IsEnabled())
		{
			FText UnusedFailReason;
			CheckoutGameProjectFile(ProjectFilename, UnusedFailReason);
		}

		// Second make sure the file is writable
		if (FPlatformFileManager::Get().GetPlatformFile().IsReadOnly(*ProjectFilename))
		{
			FPlatformFileManager::Get().GetPlatformFile().SetReadOnly(*ProjectFilename, false);
		}

		IProjectManager::Get().UpdateAdditionalPluginDirectory(InDir, bAddOrRemove);
	}
}

bool GameProjectUtils::ReadTemplateFile(const FString& TemplateFileName, FString& OutFileContents, FText& OutFailReason)
{
	const FString FullFileName = FPaths::EngineContentDir() / TEXT("Editor") / TEXT("Templates") / TemplateFileName;
	if ( FFileHelper::LoadFileToString(OutFileContents, *FullFileName) )
	{
		return true;
	}

	FFormatNamedArguments Args;
	Args.Add( TEXT("FullFileName"), FText::FromString( FullFileName ) );
	OutFailReason = FText::Format( LOCTEXT("FailedToReadTemplateFile", "Failed to read template file \"{FullFileName}\""), Args );
	return false;
}

bool GameProjectUtils::WriteOutputFile(const FString& OutputFilename, const FString& OutputFileContents, FText& OutFailReason)
{
	if ( FFileHelper::SaveStringToFile(OutputFileContents, *OutputFilename ) )
	{
		return true;
	}

	FFormatNamedArguments Args;
	Args.Add( TEXT("OutputFilename"), FText::FromString( OutputFilename ) );
	OutFailReason = FText::Format( LOCTEXT("FailedToWriteOutputFile", "Failed to write output file \"{OutputFilename}\". Perhaps the file is Read-Only?"), Args );
	return false;
}

FString GameProjectUtils::MakeCopyrightLine()
{
	const FString CopyrightNotice = GetDefault<UGeneralProjectSettings>()->CopyrightNotice;
	if (!CopyrightNotice.IsEmpty())
	{
		return FString(TEXT("// ")) + CopyrightNotice;
	}
	else
	{
		return FString();
	}
}

FString GameProjectUtils::MakeCommaDelimitedList(const TArray<FString>& InList, bool bPlaceQuotesAroundEveryElement)
{
	FString ReturnString;

	for ( auto ListIt = InList.CreateConstIterator(); ListIt; ++ListIt )
	{
		FString ElementStr;
		if ( bPlaceQuotesAroundEveryElement )
		{
			ElementStr = FString::Printf( TEXT("\"%s\""), **ListIt);
		}
		else
		{
			ElementStr = *ListIt;
		}

		if ( ReturnString.Len() > 0 )
		{
			// If this is not the first item in the list, prepend with a comma
			ElementStr = FString::Printf(TEXT(", %s"), *ElementStr);
		}

		ReturnString += ElementStr;
	}

	return ReturnString;
}

FString GameProjectUtils::MakeIncludeList(const TArray<FString>& InList)
{
	FString ReturnString;

	for ( auto ListIt = InList.CreateConstIterator(); ListIt; ++ListIt )
	{
		ReturnString += FString::Printf( TEXT("#include \"%s\"") LINE_TERMINATOR, **ListIt);
	}

	return ReturnString;
}

FString GameProjectUtils::DetermineModuleIncludePath(const FModuleContextInfo& ModuleInfo, const FString& FileRelativeTo)
{
	FString ModuleIncludePath;

	if(FindSourceFileInProject(ModuleInfo.ModuleName + ".h", ModuleInfo.ModuleSourcePath, ModuleIncludePath))
	{
		// Work out where the module header is;
		// if it's Public then we can include it without any path since all Public and Classes folders are on the include path
		// if it's located elsewhere, then we'll need to include it relative to the module source root as we can't guarantee
		// that other folders are on the include paths
		EClassLocation ModuleLocation;
		if(GetClassLocation(ModuleIncludePath, ModuleInfo, ModuleLocation))
		{
			if(ModuleLocation == EClassLocation::Public || ModuleLocation == EClassLocation::Classes)
			{
				ModuleIncludePath = ModuleInfo.ModuleName + ".h";
			}
			else
			{
				// If the path to our new class is the same as the path to the module, we can include it directly
				const FString ModulePath = FPaths::ConvertRelativePathToFull(FPaths::GetPath(ModuleIncludePath));
				const FString ClassPath = FPaths::ConvertRelativePathToFull(FPaths::GetPath(FileRelativeTo));
				if(ModulePath == ClassPath)
				{
					ModuleIncludePath = ModuleInfo.ModuleName + ".h";
				}
				else
				{
					// Updates ModuleIncludePath internally
					if(!FPaths::MakePathRelativeTo(ModuleIncludePath, *ModuleInfo.ModuleSourcePath))
					{
						// Failed; just assume we can include it without any relative path
						ModuleIncludePath = ModuleInfo.ModuleName + ".h";
					}
				}
			}
		}
		else
		{
			// Failed; just assume we can include it without any relative path
			ModuleIncludePath = ModuleInfo.ModuleName + ".h";
		}
	}
	else
	{
		// This could potentially fail when generating new projects if the module file hasn't yet been created; just assume we can include it without any relative path
		ModuleIncludePath = ModuleInfo.ModuleName + ".h";
	}

	return ModuleIncludePath;
}

/**
 * Generates UObject class constructor definition with property overrides.
 *
 * @param Out String to assign generated constructor to.
 * @param PrefixedClassName Prefixed class name for which we generate the constructor.
 * @param PropertyOverridesStr String with property overrides in the constructor.
 * @param OutFailReason Template read function failure reason.
 *
 * @returns True on success. False otherwise.
 */
bool GenerateConstructorDefinition(FString& Out, const FString& PrefixedClassName, const FString& PropertyOverridesStr, FText& OutFailReason)
{
	FString Template;
	if (!GameProjectUtils::ReadTemplateFile(TEXT("UObjectClassConstructorDefinition.template"), Template, OutFailReason))
	{
		return false;
	}

	Out = Template.Replace(TEXT("%PREFIXED_CLASS_NAME%"), *PrefixedClassName, ESearchCase::CaseSensitive);
	Out = Out.Replace(TEXT("%PROPERTY_OVERRIDES%"), *PropertyOverridesStr, ESearchCase::CaseSensitive);

	return true;
}

/**
 * Generates UObject class constructor declaration.
 *
 * @param Out String to assign generated constructor to.
 * @param PrefixedClassName Prefixed class name for which we generate the constructor.
 * @param OutFailReason Template read function failure reason.
 *
 * @returns True on success. False otherwise.
 */
bool GenerateConstructorDeclaration(FString& Out, const FString& PrefixedClassName, FText& OutFailReason)
{
	FString Template;
	if (!GameProjectUtils::ReadTemplateFile(TEXT("UObjectClassConstructorDeclaration.template"), Template, OutFailReason))
	{
		return false;
	}

	Out = Template.Replace(TEXT("%PREFIXED_CLASS_NAME%"), *PrefixedClassName, ESearchCase::CaseSensitive);

	return true;
}

bool GameProjectUtils::GenerateClassHeaderFile(const FString& NewHeaderFileName, const FString UnPrefixedClassName, const FNewClassInfo ParentClassInfo, const TArray<FString>& ClassSpecifierList, const FString& ClassProperties, const FString& ClassFunctionDeclarations, FString& OutSyncLocation, const FModuleContextInfo& ModuleInfo, bool bDeclareConstructor, FText& OutFailReason)
{
	FString Template;
	if ( !ReadTemplateFile(ParentClassInfo.GetHeaderTemplateFilename(), Template, OutFailReason) )
	{
		return false;
	}

	const FString ClassPrefix = ParentClassInfo.GetClassPrefixCPP();
	const FString PrefixedClassName = ClassPrefix + UnPrefixedClassName;
	const FString PrefixedBaseClassName = ClassPrefix + ParentClassInfo.GetClassNameCPP();

	FString BaseClassIncludeDirective;
	FString BaseClassIncludePath;
	if(ParentClassInfo.GetIncludePath(BaseClassIncludePath))
	{
		BaseClassIncludeDirective = FString::Printf(TEXT("#include \"%s\""), *BaseClassIncludePath);
	}

	FString ModuleAPIMacro;
	{
		EClassLocation ClassPathLocation = EClassLocation::UserDefined;
		if ( GetClassLocation(NewHeaderFileName, ModuleInfo, ClassPathLocation) )
		{
			// If this class isn't Private, make sure and include the API macro so it can be linked within other modules
			if ( ClassPathLocation != EClassLocation::Private )
			{
				ModuleAPIMacro = ModuleInfo.ModuleName.ToUpper() + "_API "; // include a trailing space for the template formatting
			}
		}
	}

	FString EventualConstructorDeclaration;
	if (bDeclareConstructor)
	{
		if (!GenerateConstructorDeclaration(EventualConstructorDeclaration, PrefixedClassName, OutFailReason))
		{
			return false;
		}
	}

	// Not all of these will exist in every class template
	FString FinalOutput = Template.Replace(TEXT("%COPYRIGHT_LINE%"), *MakeCopyrightLine(), ESearchCase::CaseSensitive);
	FinalOutput = FinalOutput.Replace(TEXT("%UNPREFIXED_CLASS_NAME%"), *UnPrefixedClassName, ESearchCase::CaseSensitive);
	FinalOutput = FinalOutput.Replace(TEXT("%CLASS_MODULE_API_MACRO%"), *ModuleAPIMacro, ESearchCase::CaseSensitive);
	FinalOutput = FinalOutput.Replace(TEXT("%UCLASS_SPECIFIER_LIST%"), *MakeCommaDelimitedList(ClassSpecifierList, false), ESearchCase::CaseSensitive);
	FinalOutput = FinalOutput.Replace(TEXT("%PREFIXED_CLASS_NAME%"), *PrefixedClassName, ESearchCase::CaseSensitive);
	FinalOutput = FinalOutput.Replace(TEXT("%PREFIXED_BASE_CLASS_NAME%"), *PrefixedBaseClassName, ESearchCase::CaseSensitive);

	// Special case where where the wildcard starts with a tab and ends with a new line
	const bool bLeadingTab = true;
	const bool bTrailingNewLine = true;
	FinalOutput = ReplaceWildcard(FinalOutput, TEXT("%EVENTUAL_CONSTRUCTOR_DECLARATION%"), *EventualConstructorDeclaration, bLeadingTab, bTrailingNewLine);
	FinalOutput = ReplaceWildcard(FinalOutput, TEXT("%CLASS_PROPERTIES%"), *ClassProperties, bLeadingTab, bTrailingNewLine);
	FinalOutput = ReplaceWildcard(FinalOutput, TEXT("%CLASS_FUNCTION_DECLARATIONS%"), *ClassFunctionDeclarations, bLeadingTab, bTrailingNewLine);
	if (BaseClassIncludeDirective.Len() == 0)
	{
		FinalOutput = FinalOutput.Replace(TEXT("%BASE_CLASS_INCLUDE_DIRECTIVE%") LINE_TERMINATOR, TEXT(""), ESearchCase::CaseSensitive);
	}
	FinalOutput = FinalOutput.Replace(TEXT("%BASE_CLASS_INCLUDE_DIRECTIVE%"), *BaseClassIncludeDirective, ESearchCase::CaseSensitive);

	HarvestCursorSyncLocation( FinalOutput, OutSyncLocation );

	return WriteOutputFile(NewHeaderFileName, FinalOutput, OutFailReason);
}

static bool TryParseIncludeDirective(const FString& Text, int StartPos, int EndPos, FString& IncludePath)
{
	// Check if the line starts with a # character
	int Pos = StartPos;
	while (Pos < EndPos && FChar::IsWhitespace(Text[Pos]))
	{
		Pos++;
	}
	if (Pos == EndPos || Text[Pos++] != '#')
	{
		return false;
	}
	while (Pos < EndPos && FChar::IsWhitespace(Text[Pos]))
	{
		Pos++;
	}

	// Check it's an include directive
	const TCHAR* IncludeText = TEXT("include");
	for (int Idx = 0; IncludeText[Idx] != 0; Idx++)
	{
		if (Pos == EndPos || Text[Pos] != IncludeText[Idx])
		{
			return false;
		}
		Pos++;
	}
	while (Pos < EndPos && FChar::IsWhitespace(Text[Pos]))
	{
		Pos++;
	}

	// Parse out the quoted include path
	if (Pos == EndPos || Text[Pos++] != '"')
	{
		return false;
	}
	int IncludePathPos = Pos;
	while (Pos < EndPos && Text[Pos] != '"')
	{
		Pos++;
	}
	IncludePath = Text.Mid(IncludePathPos, Pos - IncludePathPos);
	return true;
}

static bool IsUsingOldStylePch(FString BaseDir)
{
	// Find all the cpp files under the base directory
	TArray<FString> Files;
	IFileManager::Get().FindFilesRecursive(Files, *BaseDir, TEXT("*.cpp"), true, false, false);

	// Parse the first include directive for up to 16 include paths
	TArray<FString> FirstIncludedFiles;
	for (int Idx = 0; Idx < Files.Num() && Idx < 16; Idx++)
	{
		FString Text;
		FFileHelper::LoadFileToString(Text, *Files[Idx]);

		int LinePos = 0;
		while(LinePos < Text.Len())
		{
			int EndOfLinePos = LinePos;
			while (EndOfLinePos < Text.Len() && Text[EndOfLinePos] != '\n')
			{
				EndOfLinePos++;
			}

			FString IncludePath;
			if (TryParseIncludeDirective(Text, LinePos, EndOfLinePos, IncludePath))
			{
				FirstIncludedFiles.AddUnique(FPaths::GetCleanFilename(IncludePath));
				break;
			}

			LinePos = EndOfLinePos + 1;
		}
	}
	return FirstIncludedFiles.Num() == 1 && Files.Num() > 1;
}

bool GameProjectUtils::GenerateClassCPPFile(const FString& NewCPPFileName, const FString UnPrefixedClassName, const FNewClassInfo ParentClassInfo, const TArray<FString>& AdditionalIncludes, const TArray<FString>& PropertyOverrides, const FString& AdditionalMemberDefinitions, FString& OutSyncLocation, const FModuleContextInfo& ModuleInfo, FText& OutFailReason)
{
	FString Template;
	if ( !ReadTemplateFile(ParentClassInfo.GetSourceTemplateFilename(), Template, OutFailReason) )
	{
		return false;
	}

	const FString ClassPrefix = ParentClassInfo.GetClassPrefixCPP();
	const FString PrefixedClassName = ClassPrefix + UnPrefixedClassName;
	const FString PrefixedBaseClassName = ClassPrefix + ParentClassInfo.GetClassNameCPP();

	EClassLocation ClassPathLocation = EClassLocation::UserDefined;
	if ( !GetClassLocation(NewCPPFileName, ModuleInfo, ClassPathLocation, &OutFailReason) )
	{
		return false;
	}

	FString AdditionalIncludesStr;
	for (int32 IncludeIdx = 0; IncludeIdx < AdditionalIncludes.Num(); ++IncludeIdx)
	{
		if (IncludeIdx > 0)
		{
			AdditionalIncludesStr += LINE_TERMINATOR;
		}

		AdditionalIncludesStr += FString::Printf(TEXT("#include \"%s\""), *AdditionalIncludes[IncludeIdx]);
	}

	FString PropertyOverridesStr;
	for ( int32 OverrideIdx = 0; OverrideIdx < PropertyOverrides.Num(); ++OverrideIdx )
	{
		if ( OverrideIdx > 0 )
		{
			PropertyOverridesStr += LINE_TERMINATOR;
		}

		PropertyOverridesStr += TEXT("\t");
		PropertyOverridesStr += *PropertyOverrides[OverrideIdx];
	}

	// Calculate the correct include path for the module header
	FString PchIncludeDirective;
	if (IsUsingOldStylePch(ModuleInfo.ModuleSourcePath))
	{
		const FString ModuleIncludePath = DetermineModuleIncludePath(ModuleInfo, NewCPPFileName);
		if (ModuleIncludePath.Len() > 0)
		{
			PchIncludeDirective = FString::Printf(TEXT("#include \"%s\""), *ModuleIncludePath);
		}
	}

	FString EventualConstructorDefinition;
	if (PropertyOverrides.Num() != 0)
	{
		if (!GenerateConstructorDefinition(EventualConstructorDefinition, PrefixedClassName, PropertyOverridesStr, OutFailReason))
		{
			return false;
		}
	}

	// Not all of these will exist in every class template
	FString FinalOutput = Template.Replace(TEXT("%COPYRIGHT_LINE%"), *MakeCopyrightLine(), ESearchCase::CaseSensitive);
	FinalOutput = FinalOutput.Replace(TEXT("%UNPREFIXED_CLASS_NAME%"), *UnPrefixedClassName, ESearchCase::CaseSensitive);
	FinalOutput = FinalOutput.Replace(TEXT("%PREFIXED_CLASS_NAME%"), *PrefixedClassName, ESearchCase::CaseSensitive);
	FinalOutput = FinalOutput.Replace(TEXT("%MODULE_NAME%"), *ModuleInfo.ModuleName, ESearchCase::CaseSensitive);
	FinalOutput = FinalOutput.Replace(TEXT("%PCH_INCLUDE_DIRECTIVE%"), *PchIncludeDirective, ESearchCase::CaseSensitive);

	// Special case where where the wildcard ends with a new line
	const bool bLeadingTab = false;
	const bool bTrailingNewLine = true;
	FinalOutput = ReplaceWildcard(FinalOutput, TEXT("%ADDITIONAL_INCLUDE_DIRECTIVES%"), *AdditionalIncludesStr, bLeadingTab, bTrailingNewLine);
	FinalOutput = ReplaceWildcard(FinalOutput, TEXT("%EVENTUAL_CONSTRUCTOR_DEFINITION%"), *EventualConstructorDefinition, bLeadingTab, bTrailingNewLine);
	FinalOutput = ReplaceWildcard(FinalOutput, TEXT("%ADDITIONAL_MEMBER_DEFINITIONS%"), *AdditionalMemberDefinitions, bLeadingTab, bTrailingNewLine);

	HarvestCursorSyncLocation( FinalOutput, OutSyncLocation );

	return WriteOutputFile(NewCPPFileName, FinalOutput, OutFailReason);
}

bool GameProjectUtils::GenerateGameModuleBuildFile(const FString& NewBuildFileName, const FString& ModuleName, const TArray<FString>& PublicDependencyModuleNames, const TArray<FString>& PrivateDependencyModuleNames, FText& OutFailReason)
{
	FString Template;
	if (!ReadTemplateFile(TEXT("GameModule.Build.cs.template"), Template, OutFailReason))
	{
		return false;
	}

	FString FinalOutput = Template.Replace(TEXT("%COPYRIGHT_LINE%"), *MakeCopyrightLine(), ESearchCase::CaseSensitive);
	FinalOutput = FinalOutput.Replace(TEXT("%PUBLIC_DEPENDENCY_MODULE_NAMES%"), *MakeCommaDelimitedList(PublicDependencyModuleNames), ESearchCase::CaseSensitive);
	FinalOutput = FinalOutput.Replace(TEXT("%PRIVATE_DEPENDENCY_MODULE_NAMES%"), *MakeCommaDelimitedList(PrivateDependencyModuleNames), ESearchCase::CaseSensitive);
	FinalOutput = FinalOutput.Replace(TEXT("%MODULE_NAME%"), *ModuleName, ESearchCase::CaseSensitive);

	ResetCurrentProjectModulesCache();

	return WriteOutputFile(NewBuildFileName, FinalOutput, OutFailReason);
}

bool GameProjectUtils::GeneratePluginModuleBuildFile(const FString& NewBuildFileName, const FString& ModuleName, const TArray<FString>& PublicDependencyModuleNames, const TArray<FString>& PrivateDependencyModuleNames, FText& OutFailReason, bool bUseExplicitOrSharedPCHs/* = true*/)
{
	FString Template;
	if ( !ReadTemplateFile(TEXT("PluginModule.Build.cs.template"), Template, OutFailReason) )
	{
		return false;
	}

	FString FinalOutput = Template.Replace(TEXT("%COPYRIGHT_LINE%"), *MakeCopyrightLine(), ESearchCase::CaseSensitive);
	FinalOutput = FinalOutput.Replace(TEXT("%PUBLIC_DEPENDENCY_MODULE_NAMES%"), *MakeCommaDelimitedList(PublicDependencyModuleNames), ESearchCase::CaseSensitive);
	FinalOutput = FinalOutput.Replace(TEXT("%PRIVATE_DEPENDENCY_MODULE_NAMES%"), *MakeCommaDelimitedList(PrivateDependencyModuleNames), ESearchCase::CaseSensitive);
	FinalOutput = FinalOutput.Replace(TEXT("%MODULE_NAME%"), *ModuleName, ESearchCase::CaseSensitive);

	const FString PCHUsage = bUseExplicitOrSharedPCHs ? TEXT("UseExplicitOrSharedPCHs") : TEXT("UseSharedPCHs");
	FinalOutput = FinalOutput.Replace(TEXT("%PCH_USAGE%"), *PCHUsage, ESearchCase::CaseSensitive);

	return WriteOutputFile(NewBuildFileName, FinalOutput, OutFailReason);
}

bool GameProjectUtils::GenerateGameModuleTargetFile(const FString& NewBuildFileName, const FString& ModuleName, const TArray<FString>& ExtraModuleNames, FText& OutFailReason)
{
	FString Template;
	if ( !ReadTemplateFile(TEXT("Stub.Target.cs.template"), Template, OutFailReason) )
	{
		return false;
	}

	FString FinalOutput = Template.Replace(TEXT("%COPYRIGHT_LINE%"), *MakeCopyrightLine(), ESearchCase::CaseSensitive);
	FinalOutput = FinalOutput.Replace(TEXT("%EXTRA_MODULE_NAMES%"), *MakeCommaDelimitedList(ExtraModuleNames), ESearchCase::CaseSensitive);
	FinalOutput = FinalOutput.Replace(TEXT("%MODULE_NAME%"), *ModuleName, ESearchCase::CaseSensitive);
	FinalOutput = FinalOutput.Replace(TEXT("%TARGET_TYPE%"), TEXT("Game"), ESearchCase::CaseSensitive);

	return WriteOutputFile(NewBuildFileName, FinalOutput, OutFailReason);
}

bool GameProjectUtils::GenerateEditorModuleBuildFile(const FString& NewBuildFileName, const FString& ModuleName, const TArray<FString>& PublicDependencyModuleNames, const TArray<FString>& PrivateDependencyModuleNames, FText& OutFailReason)
{
	FString Template;
	if ( !ReadTemplateFile(TEXT("EditorModule.Build.cs.template"), Template, OutFailReason) )
	{
		return false;
	}

	FString FinalOutput = Template.Replace(TEXT("%COPYRIGHT_LINE%"), *MakeCopyrightLine(), ESearchCase::CaseSensitive);
	FinalOutput = FinalOutput.Replace(TEXT("%PUBLIC_DEPENDENCY_MODULE_NAMES%"), *MakeCommaDelimitedList(PublicDependencyModuleNames), ESearchCase::CaseSensitive);
	FinalOutput = FinalOutput.Replace(TEXT("%PRIVATE_DEPENDENCY_MODULE_NAMES%"), *MakeCommaDelimitedList(PrivateDependencyModuleNames), ESearchCase::CaseSensitive);
	FinalOutput = FinalOutput.Replace(TEXT("%MODULE_NAME%"), *ModuleName, ESearchCase::CaseSensitive);

	ResetCurrentProjectModulesCache();

	return WriteOutputFile(NewBuildFileName, FinalOutput, OutFailReason);
}

bool GameProjectUtils::GenerateEditorModuleTargetFile(const FString& NewBuildFileName, const FString& ModuleName, const TArray<FString>& ExtraModuleNames, FText& OutFailReason)
{
	FString Template;
	if ( !ReadTemplateFile(TEXT("Stub.Target.cs.template"), Template, OutFailReason) )
	{
		return false;
	}

	FString FinalOutput = Template.Replace(TEXT("%COPYRIGHT_LINE%"), *MakeCopyrightLine(), ESearchCase::CaseSensitive);
	FinalOutput = FinalOutput.Replace(TEXT("%EXTRA_MODULE_NAMES%"), *MakeCommaDelimitedList(ExtraModuleNames), ESearchCase::CaseSensitive);
	FinalOutput = FinalOutput.Replace(TEXT("%MODULE_NAME%"), *ModuleName, ESearchCase::CaseSensitive);
	FinalOutput = FinalOutput.Replace(TEXT("%TARGET_TYPE%"), TEXT("Editor"), ESearchCase::CaseSensitive);

	return WriteOutputFile(NewBuildFileName, FinalOutput, OutFailReason);
}

bool GameProjectUtils::GenerateGameModuleCPPFile(const FString& NewBuildFileName, const FString& ModuleName, const FString& GameName, FText& OutFailReason)
{
	FString Template;
	if ( !ReadTemplateFile(TEXT("GameModule.cpp.template"), Template, OutFailReason) )
	{
		return false;
	}

	FString FinalOutput = Template.Replace(TEXT("%COPYRIGHT_LINE%"), *MakeCopyrightLine(), ESearchCase::CaseSensitive);
	FinalOutput = FinalOutput.Replace(TEXT("%MODULE_NAME%"), *ModuleName, ESearchCase::CaseSensitive);
	FinalOutput = FinalOutput.Replace(TEXT("%GAME_NAME%"), *GameName, ESearchCase::CaseSensitive);

	return WriteOutputFile(NewBuildFileName, FinalOutput, OutFailReason);
}

bool GameProjectUtils::GenerateGameModuleHeaderFile(const FString& NewBuildFileName, const TArray<FString>& PublicHeaderIncludes, FText& OutFailReason)
{
	FString Template;
	if ( !ReadTemplateFile(TEXT("GameModule.h.template"), Template, OutFailReason) )
	{
		return false;
	}

	FString FinalOutput = Template.Replace(TEXT("%COPYRIGHT_LINE%"), *MakeCopyrightLine(), ESearchCase::CaseSensitive);
	FinalOutput = FinalOutput.Replace(TEXT("%PUBLIC_HEADER_INCLUDES%"), *MakeIncludeList(PublicHeaderIncludes), ESearchCase::CaseSensitive);

	return WriteOutputFile(NewBuildFileName, FinalOutput, OutFailReason);
}

bool GameProjectUtils::GeneratePluginModuleCPPFile(const FString& CPPFileName, const FString& ModuleName, const FString& StartupSourceCode, FText& OutFailReason)
{
	FString Template;
	if (!ReadTemplateFile(TEXT("PluginModule.cpp.template"), Template, OutFailReason))
	{
		return false;
	}

	FString FinalOutput = Template.Replace(TEXT("%COPYRIGHT_LINE%"), *MakeCopyrightLine(), ESearchCase::CaseSensitive);
	FinalOutput = FinalOutput.Replace(TEXT("%MODULE_NAME%"), *ModuleName, ESearchCase::CaseSensitive);
	FinalOutput = FinalOutput.Replace(TEXT("%MODULE_STARTUP_CODE%"), *StartupSourceCode, ESearchCase::CaseSensitive);

	return WriteOutputFile(CPPFileName, FinalOutput, OutFailReason);
}

bool GameProjectUtils::GeneratePluginModuleHeaderFile(const FString& HeaderFileName, const TArray<FString>& PublicHeaderIncludes, FText& OutFailReason)
{
	FString Template;
	if (!ReadTemplateFile(TEXT("PluginModule.h.template"), Template, OutFailReason))
	{
		return false;
	}

	FString FinalOutput = Template.Replace(TEXT("%COPYRIGHT_LINE%"), *MakeCopyrightLine(), ESearchCase::CaseSensitive);
	FinalOutput = FinalOutput.Replace(TEXT("%PUBLIC_HEADER_INCLUDES%"), *MakeIncludeList(PublicHeaderIncludes), ESearchCase::CaseSensitive);

	return WriteOutputFile(HeaderFileName, FinalOutput, OutFailReason);
}

FString GameProjectUtils::ReplaceWildcard(const FString& Input, const FString& From, const FString& To, bool bLeadingTab, bool bTrailingNewLine)
{
	FString Result = Input;
	FString WildCard = bLeadingTab ? TEXT("\t") : TEXT("");

	WildCard.Append(From);

	if (bTrailingNewLine)
	{
		WildCard.Append(LINE_TERMINATOR);
	}

	int32 NumReplacements = Result.ReplaceInline(*WildCard, *To, ESearchCase::CaseSensitive);

	// if replacement fails, try again using just the plain wildcard without tab and/or new line
	if (NumReplacements == 0)
	{
		Result = Result.Replace(*From, *To, ESearchCase::CaseSensitive);
	}

	return Result;
}

void GameProjectUtils::OnUpdateProjectConfirm()
{
	UpdateProject();
}

void GameProjectUtils::UpdateProject(const FProjectDescriptorModifier& Modifier)
{
	UpdateProject_Impl(&Modifier);
}

void GameProjectUtils::UpdateProject()
{
	UpdateProject_Impl(nullptr);
}

void GameProjectUtils::UpdateProject_Impl(const FProjectDescriptorModifier* Modifier)
{
	const FString& ProjectFilename = FPaths::GetProjectFilePath();
	const FString& ShortFilename = FPaths::GetCleanFilename(ProjectFilename);
	FText FailReason;
	FText UpdateMessage;
	SNotificationItem::ECompletionState NewCompletionState;
	if (UpdateGameProjectFile_Impl(ProjectFilename, FDesktopPlatformModule::Get()->GetCurrentEngineIdentifier(), Modifier, FailReason))
	{
		// The project was updated successfully.
		FFormatNamedArguments Args;
		Args.Add( TEXT("ShortFilename"), FText::FromString( ShortFilename ) );
		UpdateMessage = FText::Format( LOCTEXT("ProjectFileUpdateComplete", "{ShortFilename} was successfully updated."), Args );
		NewCompletionState = SNotificationItem::CS_Success;
	}
	else
	{
		// The user chose to update, but the update failed. Notify the user.
		FFormatNamedArguments Args;
		Args.Add( TEXT("ShortFilename"), FText::FromString( ShortFilename ) );
		Args.Add( TEXT("FailReason"), FailReason );
		UpdateMessage = FText::Format( LOCTEXT("ProjectFileUpdateFailed", "{ShortFilename} failed to update. {FailReason}"), Args );
		NewCompletionState = SNotificationItem::CS_Fail;
	}

	if ( UpdateGameProjectNotification.IsValid() )
	{
		UpdateGameProjectNotification.Pin()->SetCompletionState(NewCompletionState);
		UpdateGameProjectNotification.Pin()->SetText(UpdateMessage);
		UpdateGameProjectNotification.Pin()->ExpireAndFadeout();
		UpdateGameProjectNotification.Reset();
	}
}

void GameProjectUtils::UpdateProject(const TArray<FString>* StartupModuleNames)
{
	UpdateProject(
		FProjectDescriptorModifier::CreateLambda(
			[StartupModuleNames](FProjectDescriptor& Desc)
			{
				if (StartupModuleNames != nullptr)
				{
					return UpdateStartupModuleNames(Desc, StartupModuleNames);
				}

				return false;
			}));
}

void GameProjectUtils::OnUpdateProjectCancel()
{
	if ( UpdateGameProjectNotification.IsValid() )
	{
		UpdateGameProjectNotification.Pin()->SetCompletionState(SNotificationItem::CS_None);
		UpdateGameProjectNotification.Pin()->ExpireAndFadeout();
		UpdateGameProjectNotification.Reset();
	}
}

void GameProjectUtils::TryMakeProjectFileWriteable(const FString& ProjectFile)
{
	// First attempt to check out the file if SCC is enabled
	if ( ISourceControlModule::Get().IsEnabled() )
	{
		FText FailReason;
		GameProjectUtils::CheckoutGameProjectFile(ProjectFile, FailReason);
	}

	// Check if it's writable
	if(FPlatformFileManager::Get().GetPlatformFile().IsReadOnly(*ProjectFile))
	{
		FText ShouldMakeProjectWriteable = LOCTEXT("ShouldMakeProjectWriteable_Message", "'{ProjectFilename}' is read-only and cannot be updated. Would you like to make it writeable?");

		FFormatNamedArguments Arguments;
		Arguments.Add( TEXT("ProjectFilename"), FText::FromString(ProjectFile));

		if(FMessageDialog::Open(EAppMsgType::YesNo, FText::Format(ShouldMakeProjectWriteable, Arguments)) == EAppReturnType::Yes)
		{
			FPlatformFileManager::Get().GetPlatformFile().SetReadOnly(*ProjectFile, false);
		}
	}
}

bool GameProjectUtils::UpdateGameProjectFile(const FString& ProjectFile, const FString& EngineIdentifier, const FProjectDescriptorModifier& Modifier, FText& OutFailReason)
{
	return UpdateGameProjectFile_Impl(ProjectFile, EngineIdentifier, &Modifier, OutFailReason);
}

bool GameProjectUtils::UpdateGameProjectFile(const FString& ProjectFile, const FString& EngineIdentifier, FText& OutFailReason)
{
	return UpdateGameProjectFile_Impl(ProjectFile, EngineIdentifier, nullptr, OutFailReason);
}

bool GameProjectUtils::UpdateGameProjectFile_Impl(const FString& ProjectFile, const FString& EngineIdentifier, const FProjectDescriptorModifier* Modifier, FText& OutFailReason)
{
	// Make sure we can write to the project file
	TryMakeProjectFileWriteable(ProjectFile);

	// Load the descriptor
	FProjectDescriptor Descriptor;
	if(Descriptor.Load(ProjectFile, OutFailReason))
	{
		if (Modifier && Modifier->IsBound() && !Modifier->Execute(Descriptor))
		{
			// If modifier returns false it means that we want to drop changes.
			return true;
		}

		// Update file on disk
		return Descriptor.Save(ProjectFile, OutFailReason) && FDesktopPlatformModule::Get()->SetEngineIdentifierForProject(ProjectFile, EngineIdentifier);
	}
	return false;
}

bool GameProjectUtils::UpdateGameProjectFile(const FString& ProjectFilename, const FString& EngineIdentifier, const TArray<FString>* StartupModuleNames, FText& OutFailReason)
{
	return UpdateGameProjectFile(ProjectFilename, EngineIdentifier,
		FProjectDescriptorModifier::CreateLambda(
			[StartupModuleNames](FProjectDescriptor& Desc)
			{
				if (StartupModuleNames != nullptr)
				{
					return UpdateStartupModuleNames(Desc, StartupModuleNames);
				}

				return false;
			}
		), OutFailReason);
}

bool GameProjectUtils::CheckoutGameProjectFile(const FString& ProjectFilename, FText& OutFailReason)
{
	if ( !ensure(ProjectFilename.Len()) )
	{
		OutFailReason = LOCTEXT("NoProjectFilename", "The project filename was not specified.");
		return false;
	}

	if ( !ISourceControlModule::Get().IsEnabled() )
	{
		OutFailReason = LOCTEXT("SCCDisabled", "Source control is not enabled. Enable source control in the preferences menu.");
		return false;
	}

	FString AbsoluteFilename = FPaths::ConvertRelativePathToFull(ProjectFilename);
	ISourceControlProvider& SourceControlProvider = ISourceControlModule::Get().GetProvider();
	FSourceControlStatePtr SourceControlState = SourceControlProvider.GetState(AbsoluteFilename, EStateCacheUsage::ForceUpdate);
	TArray<FString> FilesToBeCheckedOut;
	FilesToBeCheckedOut.Add(AbsoluteFilename);

	bool bSuccessfullyCheckedOut = false;
	OutFailReason = LOCTEXT("SCCStateInvalid", "Could not determine source control state.");

	if(SourceControlState.IsValid())
	{
		if(SourceControlState->IsCheckedOut() || SourceControlState->IsAdded() || !SourceControlState->IsSourceControlled())
		{
			// Already checked out or opened for add... or not in the depot at all
			bSuccessfullyCheckedOut = true;
		}
		else if(SourceControlState->CanCheckout() || SourceControlState->IsCheckedOutOther())
		{
			bSuccessfullyCheckedOut = (SourceControlProvider.Execute(ISourceControlOperation::Create<FCheckOut>(), FilesToBeCheckedOut) == ECommandResult::Succeeded);
			if (!bSuccessfullyCheckedOut)
			{
				OutFailReason = LOCTEXT("SCCCheckoutFailed", "Failed to check out the project file.");
			}
		}
		else if(!SourceControlState->IsCurrent())
		{
			OutFailReason = LOCTEXT("SCCNotCurrent", "The project file is not at head revision.");
		}
	}

	return bSuccessfullyCheckedOut;
}

FString GameProjectUtils::GetDefaultProjectTemplateFilename()
{
	return TEXT("");
}

void FindCodeFiles(const TCHAR* BaseDirectory, TArray<FString>& FileNames, int32 MaxNumFileNames)
{
	struct FDirectoryVisitor : public IPlatformFile::FDirectoryVisitor
	{
		TArray<FString>& FileNames;
		int32 MaxNumFileNames;

		FDirectoryVisitor(TArray<FString>& InFileNames, int32 InMaxNumFileNames)
			: FileNames(InFileNames)
			, MaxNumFileNames(InMaxNumFileNames)
		{
		}

		virtual bool Visit(const TCHAR* FilenameOrDirectory, bool bIsDirectory) override
		{
			if(bIsDirectory)
			{
				FString CleanDirectoryName(FPaths::GetCleanFilename(FilenameOrDirectory));
				if(!CleanDirectoryName.StartsWith(TEXT(".")))
				{
					FindCodeFiles(FilenameOrDirectory, FileNames, MaxNumFileNames);
				}
			}
			else
			{
				FString FileName(FilenameOrDirectory);
				if(FileName.EndsWith(TEXT(".h")) || FileName.EndsWith(".cpp"))
				{
					FileNames.Add(FileName);
				}
			}
			return (FileNames.Num() < MaxNumFileNames);
		}
	};

	// Enumerate the contents of the current directory
	FDirectoryVisitor Visitor(FileNames, MaxNumFileNames);
	FPlatformFileManager::Get().GetPlatformFile().IterateDirectory(BaseDirectory, Visitor);
}

void GameProjectUtils::GetProjectCodeFilenames(TArray<FString>& OutProjectCodeFilenames)
{
	FindCodeFiles(*FPaths::GameSourceDir(), OutProjectCodeFilenames, INT_MAX);
}

int32 GameProjectUtils::GetProjectCodeFileCount()
{
	TArray<FString> Filenames;
	GetProjectCodeFilenames(Filenames);
	return Filenames.Num();
}

void GameProjectUtils::GetProjectSourceDirectoryInfo(int32& OutNumCodeFiles, int64& OutDirectorySize)
{
	TArray<FString> Filenames;
	GetProjectCodeFilenames(Filenames);
	OutNumCodeFiles = Filenames.Num();

	OutDirectorySize = 0;
	for (const auto& filename : Filenames)
	{
		OutDirectorySize += IFileManager::Get().FileSize(*filename);
	}
}

bool GameProjectUtils::ProjectHasCodeFiles()
{
	TArray<FString> FileNames;
	FindCodeFiles(*FPaths::GameSourceDir(), FileNames, 1);
	return FileNames.Num() > 0;
}

PROJECTS_API bool HasDefaultPluginSettings(const FString& Platform);

bool GameProjectUtils::ProjectRequiresBuild(const FName InPlatformInfoName)
{
	//  early out on projects with code files
	if (ProjectHasCodeFiles())
	{
		return true;
	}

	bool bRequiresBuild = false;

	if (!FApp::IsEngineInstalled())
	{
		// check to see if the default build settings have changed
		bRequiresBuild |= !HasDefaultBuildSettings(InPlatformInfoName);
	}

	// check to see if any plugins beyond the defaults have been enabled
<<<<<<< HEAD
	const PlatformInfo::FPlatformInfo* PlatformInfo = PlatformInfo::FindPlatformInfo(InPlatformInfoName);
	FName PlatformName = (PlatformInfo != nullptr) ? PlatformInfo->VanillaPlatformName : InPlatformInfoName;
	bRequiresBuild |= !HasDefaultPluginSettings(PlatformName.ToString());
=======
	bRequiresBuild |= !IProjectManager::Get().HasDefaultPluginSettings();
>>>>>>> 271e2139

	// check to see if Blueprint nativization is enabled in the Project settings
	bRequiresBuild |= GetDefault<UProjectPackagingSettings>()->BlueprintNativizationMethod != EProjectPackagingBlueprintNativizationMethod::Disabled;

	// check to see if any projectmutator modular features are available
	for (FProjectBuildMutatorFeature* Feature : IModularFeatures::Get().GetModularFeatureImplementations<FProjectBuildMutatorFeature>(FProjectBuildMutatorFeature::GetFeatureName()))
	{
		bRequiresBuild |= Feature->RequiresProjectBuild(InPlatformInfoName);
	}

	return bRequiresBuild;
}

bool GameProjectUtils::DoProjectSettingsMatchDefault(const FString& InPlatformName, const FString& InSection, const TArray<FString>* InBoolKeys, const TArray<FString>* InIntKeys, const TArray<FString>* InStringKeys)
{
	FConfigFile ProjIni;
	FConfigFile DefaultIni;
	FConfigCacheIni::LoadLocalIniFile(ProjIni, TEXT("Engine"), true, *InPlatformName, true);
	FConfigCacheIni::LoadExternalIniFile(DefaultIni, TEXT("Engine"), *FPaths::EngineConfigDir(), *FPaths::EngineConfigDir(), true, NULL, true);

	if (InBoolKeys != NULL)
	{
		for (int Index = 0; Index < InBoolKeys->Num(); ++Index)
		{
			FString Default(TEXT("False")), Project(TEXT("False"));
			DefaultIni.GetString(*InSection, *((*InBoolKeys)[Index]), Default);
			ProjIni.GetString(*InSection, *((*InBoolKeys)[Index]), Project);
			if (Default.Compare(Project, ESearchCase::IgnoreCase))
			{
				return false;
			}
		}
	}

	if (InIntKeys != NULL)
	{
		for (int Index = 0; Index < InIntKeys->Num(); ++Index)
		{
			int64 Default(0), Project(0);
			DefaultIni.GetInt64(*InSection, *((*InIntKeys)[Index]), Default);
			ProjIni.GetInt64(*InSection, *((*InIntKeys)[Index]), Project);
			if (Default != Project)
			{
				return false;
			}
		}
	}

	if (InStringKeys != NULL)
	{
		for (int Index = 0; Index < InStringKeys->Num(); ++Index)
		{
			FString Default(TEXT("False")), Project(TEXT("False"));
			DefaultIni.GetString(*InSection, *((*InStringKeys)[Index]), Default);
			ProjIni.GetString(*InSection, *((*InStringKeys)[Index]), Project);
			if (Default.Compare(Project, ESearchCase::IgnoreCase))
			{
				return false;
			}
		}
	}

	return true;
}

bool GameProjectUtils::HasDefaultBuildSettings(const FName InPlatformInfoName)
{
	// first check default build settings for all platforms
	TArray<FString> BoolKeys, IntKeys, StringKeys, BuildKeys;
	BuildKeys.Add(TEXT("bCompileApex")); BuildKeys.Add(TEXT("bCompileICU"));
	BuildKeys.Add(TEXT("bCompileSimplygon")); BuildKeys.Add(TEXT("bCompileSimplygonSSF"));
	BuildKeys.Add(TEXT("bCompileRecast")); BuildKeys.Add(TEXT("bCompileSpeedTree"));
	BuildKeys.Add(TEXT("bCompileWithPluginSupport")); BuildKeys.Add(TEXT("bCompilePhysXVehicle")); BuildKeys.Add(TEXT("bCompileFreeType"));
	BuildKeys.Add(TEXT("bCompileForSize"));	BuildKeys.Add(TEXT("bCompileCEF3")); BuildKeys.Add(TEXT("bCompileCustomSQLitePlatform"));

	const PlatformInfo::FPlatformInfo* const PlatInfo = PlatformInfo::FindPlatformInfo(InPlatformInfoName);
	check(PlatInfo);

	if (!DoProjectSettingsMatchDefault(PlatInfo->TargetPlatformName.ToString(), TEXT("/Script/BuildSettings.BuildSettings"), &BuildKeys))
	{
		return false;
	}

	if (PlatInfo->SDKStatus == PlatformInfo::EPlatformSDKStatus::Installed)
	{
		const ITargetPlatform* const Platform = GetTargetPlatformManager()->FindTargetPlatform(PlatInfo->TargetPlatformName.ToString());
		if (Platform)
		{
			FString PlatformSection;
			Platform->GetBuildProjectSettingKeys(PlatformSection, BoolKeys, IntKeys, StringKeys);
			return DoProjectSettingsMatchDefault(PlatInfo->TargetPlatformName.ToString(), PlatformSection, &BoolKeys, &IntKeys, &StringKeys);
		}
	}
	return true;
}

TArray<FString> GameProjectUtils::GetRequiredAdditionalDependencies(const FNewClassInfo& ClassInfo)
{
	TArray<FString> Out;

	switch (ClassInfo.ClassType)
	{
	case FNewClassInfo::EClassType::SlateWidget:
	case FNewClassInfo::EClassType::SlateWidgetStyle:
		Out.Reserve(2);
		Out.Add(TEXT("Slate"));
		Out.Add(TEXT("SlateCore"));
		break;

	case FNewClassInfo::EClassType::UObject:
		auto ClassPackageName = ClassInfo.BaseClass->GetOutermost()->GetFName().ToString();

		checkf(ClassPackageName.StartsWith(TEXT("/Script/")), TEXT("Class outermost should start with /Script/"));

		Out.Add(ClassPackageName.Mid(8)); // Skip the /Script/ prefix.
		break;
	}

	return Out;
}

GameProjectUtils::EAddCodeToProjectResult GameProjectUtils::AddCodeToProject_Internal(const FString& NewClassName, const FString& NewClassPath, const FModuleContextInfo& ModuleInfo, const FNewClassInfo ParentClassInfo, const TSet<FString>& DisallowedHeaderNames, FString& OutHeaderFilePath, FString& OutCppFilePath, FText& OutFailReason)
{
	if ( !ParentClassInfo.IsSet() )
	{
		OutFailReason = LOCTEXT("MissingParentClass", "You must specify a parent class");
		return EAddCodeToProjectResult::InvalidInput;
	}

	const FString CleanClassName = ParentClassInfo.GetCleanClassName(NewClassName);
	const FString FinalClassName = ParentClassInfo.GetFinalClassName(NewClassName);

	if (!IsValidClassNameForCreation(FinalClassName, ModuleInfo, DisallowedHeaderNames, OutFailReason))
	{
		return EAddCodeToProjectResult::InvalidInput;
	}

	if ( !FApp::HasProjectName() )
	{
		OutFailReason = LOCTEXT("AddCodeToProject_NoGameName", "You can not add code because you have not loaded a project.");
		return EAddCodeToProjectResult::FailedToAddCode;
	}

	FString NewHeaderPath;
	FString NewCppPath;
	if ( !CalculateSourcePaths(NewClassPath, ModuleInfo, NewHeaderPath, NewCppPath, &OutFailReason) )
	{
		return EAddCodeToProjectResult::FailedToAddCode;
	}

	FScopedSlowTask SlowTask( 7, LOCTEXT( "AddingCodeToProject", "Adding code to project..." ) );
	SlowTask.MakeDialog();

	SlowTask.EnterProgressFrame();

	auto RequiredDependencies = GetRequiredAdditionalDependencies(ParentClassInfo);
	RequiredDependencies.Remove(ModuleInfo.ModuleName);

	// Update project file if needed.
	auto bUpdateProjectModules = false;

	// If the project does not already contain code, add the primary game module
	TArray<FString> CreatedFiles;
	TArray<FString> StartupModuleNames;

	const bool bProjectHadCodeFiles = ProjectHasCodeFiles();
	if (!bProjectHadCodeFiles)
	{
		// We always add the basic source code to the root directory, not the potential sub-directory provided by NewClassPath
		const FString SourceDir = FPaths::GameSourceDir().LeftChop(1); // Trim the trailing /

		// Assuming the game name is the same as the primary game module name
		const FString GameModuleName = FApp::GetProjectName();

		if ( GenerateBasicSourceCode(SourceDir, GameModuleName, FPaths::ProjectDir(), StartupModuleNames, CreatedFiles, OutFailReason) )
		{
			bUpdateProjectModules = true;
		}
		else
		{
			DeleteCreatedFiles(SourceDir, CreatedFiles);
			return EAddCodeToProjectResult::FailedToAddCode;
		}
	}

	if (RequiredDependencies.Num() > 0 || bUpdateProjectModules)
	{
		UpdateProject(
			FProjectDescriptorModifier::CreateLambda(
			[&StartupModuleNames, &RequiredDependencies, &ModuleInfo, bUpdateProjectModules](FProjectDescriptor& Descriptor)
			{
				bool bNeedsUpdate = false;

				bNeedsUpdate |= UpdateStartupModuleNames(Descriptor, bUpdateProjectModules ? &StartupModuleNames : nullptr);
				bNeedsUpdate |= UpdateRequiredAdditionalDependencies(Descriptor, RequiredDependencies, ModuleInfo.ModuleName);

				return bNeedsUpdate;
			}));
	}

	SlowTask.EnterProgressFrame();

	// Class Header File
	const FString NewHeaderFilename = NewHeaderPath / ParentClassInfo.GetHeaderFilename(NewClassName);
	{
		FString UnusedSyncLocation;
		TArray<FString> ClassSpecifiers;

		// Set UCLASS() specifiers based on parent class type. Currently, only UInterface uses this.
		if (ParentClassInfo.ClassType == FNewClassInfo::EClassType::UInterface)
		{
			ClassSpecifiers.Add(TEXT("MinimalAPI"));
		}

		if ( GenerateClassHeaderFile(NewHeaderFilename, CleanClassName, ParentClassInfo, ClassSpecifiers, TEXT(""), TEXT(""), UnusedSyncLocation, ModuleInfo, false, OutFailReason) )
		{
			CreatedFiles.Add(NewHeaderFilename);
		}
		else
		{
			DeleteCreatedFiles(NewHeaderPath, CreatedFiles);
			return EAddCodeToProjectResult::FailedToAddCode;
		}
	}

	SlowTask.EnterProgressFrame();

	// Class CPP file
	const FString NewCppFilename = NewCppPath / ParentClassInfo.GetSourceFilename(NewClassName);
	{
		FString UnusedSyncLocation;
		if ( GenerateClassCPPFile(NewCppFilename, CleanClassName, ParentClassInfo, TArray<FString>(), TArray<FString>(), TEXT(""), UnusedSyncLocation, ModuleInfo, OutFailReason) )
		{
			CreatedFiles.Add(NewCppFilename);
		}
		else
		{
			DeleteCreatedFiles(NewCppPath, CreatedFiles);
			return EAddCodeToProjectResult::FailedToAddCode;
		}
	}

	SlowTask.EnterProgressFrame();

	TArray<FString> CreatedFilesForExternalAppRead;
	CreatedFilesForExternalAppRead.Reserve(CreatedFiles.Num());
	for (const FString& CreatedFile : CreatedFiles)
	{
		CreatedFilesForExternalAppRead.Add( IFileManager::Get().ConvertToAbsolutePathForExternalAppForRead(*CreatedFile) );
	}

	bool bGenerateProjectFiles = true;

	// First see if we can avoid a full generation by adding the new files to an already open project
	if ( bProjectHadCodeFiles && FSourceCodeNavigation::AddSourceFiles(CreatedFilesForExternalAppRead) )
	{
		// We managed the gather, so we can skip running the full generate
		bGenerateProjectFiles = false;
	}

	if ( bGenerateProjectFiles )
	{
		// Generate project files if we happen to be using a project file.
		if ( !FDesktopPlatformModule::Get()->GenerateProjectFiles(FPaths::RootDir(), FPaths::GetProjectFilePath(), GWarn) )
		{
			OutFailReason = LOCTEXT("FailedToGenerateProjectFiles", "Failed to generate project files.");
			return EAddCodeToProjectResult::FailedToHotReload;
		}
	}

	SlowTask.EnterProgressFrame();

	// Mark the files for add in SCC
	ISourceControlProvider& SourceControlProvider = ISourceControlModule::Get().GetProvider();
	if ( ISourceControlModule::Get().IsEnabled() && SourceControlProvider.IsAvailable() )
	{
		SourceControlProvider.Execute(ISourceControlOperation::Create<FMarkForAdd>(), CreatedFilesForExternalAppRead);
	}

	SlowTask.EnterProgressFrame( 1.0f, LOCTEXT("CompilingCPlusPlusCode", "Compiling new C++ code.  Please wait..."));

	OutHeaderFilePath = NewHeaderFilename;
	OutCppFilePath = NewCppFilename;

#if WITH_LIVE_CODING
	ILiveCodingModule* LiveCoding = FModuleManager::GetModulePtr<ILiveCodingModule>(LIVE_CODING_MODULE_NAME);
	if (LiveCoding != nullptr && LiveCoding->IsEnabledForSession())
	{
		OutFailReason = LOCTEXT("FailedToCompileLiveCodingEnabled", "Adding classes dynamically is not allowed with Live Coding enabled.");
		return EAddCodeToProjectResult::FailedToHotReload;
	}
#endif

	if (!bProjectHadCodeFiles)
	{
		// This is the first time we add code to this project so compile its game DLL
		const FString GameModuleName = FApp::GetProjectName();
		check(ModuleInfo.ModuleName == GameModuleName);

		IHotReloadInterface& HotReloadSupport = FModuleManager::LoadModuleChecked<IHotReloadInterface>("HotReload");
		const bool bReloadAfterCompiling = true;
		const bool bForceCodeProject = true;
		const bool bFailIfGeneratedCodeChanges = false;
		if (!HotReloadSupport.RecompileModule(*GameModuleName, bReloadAfterCompiling, *GWarn, bFailIfGeneratedCodeChanges, bForceCodeProject))
		{
			OutFailReason = LOCTEXT("FailedToCompileNewGameModule", "Failed to compile newly created game module.");
			return EAddCodeToProjectResult::FailedToHotReload;
		}

		// Notify that we've created a brand new module
		FSourceCodeNavigation::AccessOnNewModuleAdded().Broadcast(*GameModuleName);
	}
	else if (GetDefault<UEditorPerProjectUserSettings>()->bAutomaticallyHotReloadNewClasses)
	{
		FModuleStatus ModuleStatus;
		const FName ModuleFName = *ModuleInfo.ModuleName;
		if (ensure(FModuleManager::Get().QueryModule(ModuleFName, ModuleStatus)))
		{
			// Compile the module that the class was added to so that the newly added class with appear in the Content Browser
			TArray<UPackage*> PackagesToRebind;
			if (ModuleStatus.bIsLoaded)
			{
				const bool bIsHotReloadable = FModuleManager::Get().DoesLoadedModuleHaveUObjects(ModuleFName);
				if (bIsHotReloadable)
				{
					// Is there a UPackage with the same name as this module?
					const FString PotentialPackageName = FString(TEXT("/Script/")) + ModuleInfo.ModuleName;
					UPackage* Package = FindPackage(nullptr, *PotentialPackageName);
					if (Package)
					{
						PackagesToRebind.Add(Package);
					}
				}
			}

			IHotReloadInterface& HotReloadSupport = FModuleManager::LoadModuleChecked<IHotReloadInterface>("HotReload");
			if (PackagesToRebind.Num() > 0)
			{
				// Perform a hot reload
				ECompilationResult::Type CompilationResult = HotReloadSupport.RebindPackages( PackagesToRebind, EHotReloadFlags::WaitForCompletion, *GWarn );
				if( CompilationResult != ECompilationResult::Succeeded && CompilationResult != ECompilationResult::UpToDate )
				{
					OutFailReason = FText::Format(LOCTEXT("FailedToHotReloadModuleFmt", "Failed to automatically hot reload the '{0}' module."), FText::FromString(ModuleInfo.ModuleName));
					return EAddCodeToProjectResult::FailedToHotReload;
				}
			}
			else
			{
				// Perform a regular unload, then reload
				const bool bReloadAfterRecompile = true;
				const bool bForceCodeProject = false;
				const bool bFailIfGeneratedCodeChanges = true;
				if (!HotReloadSupport.RecompileModule(ModuleFName, bReloadAfterRecompile, *GWarn, bFailIfGeneratedCodeChanges, bForceCodeProject))
				{
					OutFailReason = FText::Format(LOCTEXT("FailedToCompileModuleFmt", "Failed to automatically compile the '{0}' module."), FText::FromString(ModuleInfo.ModuleName));
					return EAddCodeToProjectResult::FailedToHotReload;
				}
			}
		}
	}

	return EAddCodeToProjectResult::Succeeded;
}

bool GameProjectUtils::FindSourceFileInProject(const FString& InFilename, const FString& InSearchPath, FString& OutPath)
{
	TArray<FString> Filenames;
	IFileManager::Get().FindFilesRecursive(Filenames, *InSearchPath, *InFilename, true, false, false);

	if(Filenames.Num())
	{
		// Assume it's the first match (we should really only find a single file with a given name within a project anyway)
		OutPath = Filenames[0];
		return true;
	}

	return false;
}


void GameProjectUtils::HarvestCursorSyncLocation( FString& FinalOutput, FString& OutSyncLocation )
{
	OutSyncLocation.Empty();

	// Determine the cursor focus location if this file will by synced after creation
	TArray<FString> Lines;
	FinalOutput.ParseIntoArray( Lines, TEXT( "\n" ), false );
	for( int32 LineIdx = 0; LineIdx < Lines.Num(); ++LineIdx )
	{
		const FString& Line = Lines[ LineIdx ];
		int32 CharLoc = Line.Find( TEXT( "%CURSORFOCUSLOCATION%" ) );
		if( CharLoc != INDEX_NONE )
		{
			// Found the sync marker
			OutSyncLocation = FString::Printf( TEXT( "%d:%d" ), LineIdx + 1, CharLoc + 1 );
			break;
		}
	}

	// If we did not find the sync location, just sync to the top of the file
	if( OutSyncLocation.IsEmpty() )
	{
		OutSyncLocation = TEXT( "1:1" );
	}

	// Now remove the cursor focus marker
	FinalOutput = FinalOutput.Replace(TEXT("%CURSORFOCUSLOCATION%"), TEXT(""), ESearchCase::CaseSensitive);
}

bool GameProjectUtils::InsertFeaturePacksIntoINIFile(const FProjectInformation& InProjectInfo, FText& OutFailReason)
{
	const FString ProjectName = FPaths::GetBaseFilename(InProjectInfo.ProjectFilename);
	const FString TemplateName = FPaths::GetBaseFilename(InProjectInfo.TemplateFile);
	const FString SrcFolder = FPaths::GetPath(InProjectInfo.TemplateFile);
	const FString DestFolder = FPaths::GetPath(InProjectInfo.ProjectFilename);

	const FString ProjectConfigPath = DestFolder / TEXT("Config");
	const FString IniFilename = ProjectConfigPath / TEXT("DefaultGame.ini");

	TArray<FString> PackList;

	// First the starter content
	if (InProjectInfo.bCopyStarterContent)
	{
		FString StarterPack;
		if (InProjectInfo.TargetedHardware == EHardwareClass::Mobile)
		{
			StarterPack = TEXT("InsertPack=(PackSource=\"MobileStarterContent") + DefaultFeaturePackExtension + TEXT("\",PackName=\"StarterContent\")");
		}
		else
		{
			StarterPack = TEXT("InsertPack=(PackSource=\"StarterContent")  + DefaultFeaturePackExtension + TEXT("\",PackName=\"StarterContent\")");
		}
		PackList.Add(StarterPack);
	}

	if (PackList.Num() != 0)
	{
		FString FileOutput;
		if(FPaths::FileExists(IniFilename) && !FFileHelper::LoadFileToString(FileOutput, *IniFilename))
		{
			OutFailReason = LOCTEXT("FailedToReadIni", "Could not read INI file to insert feature packs");
			return false;
		}

		FileOutput += LINE_TERMINATOR;
		FileOutput += TEXT("[StartupActions]");
		FileOutput += LINE_TERMINATOR;
		FileOutput += TEXT("bAddPacks=True");
		FileOutput += LINE_TERMINATOR;
		for (int32 iLine = 0; iLine < PackList.Num(); ++iLine)
		{
			FileOutput += PackList[iLine] + LINE_TERMINATOR;
		}

		if (!FFileHelper::SaveStringToFile(FileOutput, *IniFilename))
		{
			OutFailReason = LOCTEXT("FailedToWriteIni", "Could not write INI file to insert feature packs");
			return false;
		}
	}

	return true;
}

bool GameProjectUtils::AddSharedContentToProject(const FProjectInformation &InProjectInfo, TArray<FString> &CreatedFiles, FText& OutFailReason)
{
	//const FString TemplateName = FPaths::GetBaseFilename(InProjectInfo.TemplateFile);
	const FString SrcFolder = FPaths::GetPath(InProjectInfo.TemplateFile);
	const FString DestFolder = FPaths::GetPath(InProjectInfo.ProjectFilename);

	const FString ProjectConfigPath = DestFolder / TEXT("Config");
	const FString IniFilename = ProjectConfigPath / TEXT("DefaultGame.ini");

	// Now any packs specified in the template def.
	UTemplateProjectDefs* TemplateDefs = LoadTemplateDefs(SrcFolder);
	if (TemplateDefs != NULL)
	{
		EFeaturePackDetailLevel RequiredDetail = EFeaturePackDetailLevel::High;
		if (InProjectInfo.TargetedHardware == EHardwareClass::Mobile)
		{
			RequiredDetail = EFeaturePackDetailLevel::Standard;
		}


		TUniquePtr<FFeaturePackContentSource> TempFeaturePack = MakeUnique<FFeaturePackContentSource>();
		bool bCopied = TempFeaturePack->InsertAdditionalResources(TemplateDefs->SharedContentPacks,RequiredDetail, DestFolder,CreatedFiles);
		if( bCopied == false )
		{
			FFormatNamedArguments Args;
			Args.Add(TEXT("TemplateName"), FText::FromString(SrcFolder));
			OutFailReason = FText::Format(LOCTEXT("SharedResourceError", "Error adding shared resources for '{TemplateName}'."), Args);
			return false;
		}
	}
	return true;
}

#undef LOCTEXT_NAMESPACE<|MERGE_RESOLUTION|>--- conflicted
+++ resolved
@@ -69,6 +69,7 @@
 #include "IAudioExtensionPlugin.h"
 #include "AudioPluginUtilities.h"
 #include "Sound/AudioSettings.h"
+#include "Sound/SoundCueTemplate.h"
 #include "Sound/SoundEffectSubmix.h"
 #include "Sound/SoundEffectSource.h"
 #include "Components/SynthComponent.h"
@@ -451,6 +452,10 @@
 				{
 					return TEXT("SynthComponentClass.h.template");
 				}
+				else if (BaseClass == USoundCueTemplate::StaticClass())
+				{
+					return TEXT("SoundCueTemplateClass.h.template");
+				}
 			}
 			// Some other non-actor, non-component UObject class
 			return TEXT( "UObjectClass.h.template" );
@@ -509,6 +514,10 @@
 				{
 					return TEXT("SynthComponentClass.cpp.template");
 				}
+				else if (BaseClass == USoundCueTemplate::StaticClass())
+				{
+					return TEXT("SoundCueTemplateClass.cpp.template");
+				}
 			}
 			// Some other non-actor, non-component UObject class
 			return TEXT( "UObjectClass.cpp.template" );
@@ -3657,13 +3666,9 @@
 	}
 
 	// check to see if any plugins beyond the defaults have been enabled
-<<<<<<< HEAD
 	const PlatformInfo::FPlatformInfo* PlatformInfo = PlatformInfo::FindPlatformInfo(InPlatformInfoName);
 	FName PlatformName = (PlatformInfo != nullptr) ? PlatformInfo->VanillaPlatformName : InPlatformInfoName;
 	bRequiresBuild |= !HasDefaultPluginSettings(PlatformName.ToString());
-=======
-	bRequiresBuild |= !IProjectManager::Get().HasDefaultPluginSettings();
->>>>>>> 271e2139
 
 	// check to see if Blueprint nativization is enabled in the Project settings
 	bRequiresBuild |= GetDefault<UProjectPackagingSettings>()->BlueprintNativizationMethod != EProjectPackagingBlueprintNativizationMethod::Disabled;
