--- conflicted
+++ resolved
@@ -209,11 +209,7 @@
 
 		if (InProjectInfo.bIsBlankTemplate &&
 			InProjectInfo.bCopyStarterContent &&
-<<<<<<< HEAD
 			GameProjectUtils::IsStarterContentAvailableForProject(InProjectInfo))
-=======
-			GameProjectUtils::IsStarterContentAvailableForNewProjects())
->>>>>>> f5038b3c
 		{
 			DefaultMapConfig += LINE_TERMINATOR;
 			DefaultMapConfig += TEXT("[/Script/EngineSettings.GameMapsSettings]") LINE_TERMINATOR;
@@ -825,7 +821,6 @@
 	return true;
 }
 
-<<<<<<< HEAD
 FString GameProjectUtils::GetStarterContentName(const FProjectInformation& InProjectInfo)
 {
 	if (!InProjectInfo.StarterContent.IsEmpty())
@@ -847,13 +842,6 @@
 	const FString StarterContentPackFilename = FPaths::FeaturePackDir() / FString::Printf(TEXT("%s.upack"), *StarterContentName);
 
 	return IFileManager::Get().FileExists(*StarterContentPackFilename);
-=======
-bool GameProjectUtils::IsStarterContentAvailableForNewProjects()
-{
-	TArray<FString> OutFilenames;
-	IFileManager::Get().FindFilesRecursive(OutFilenames, *FPaths::FeaturePackDir(), TEXT("*StarterContent.upack"), /*Files=*/true, /*Directories=*/false);
-	return OutFilenames.Num() > 0;
->>>>>>> f5038b3c
 }
 
 bool GameProjectUtils::CreateProject(const FProjectInformation& InProjectInfo, FText& OutFailReason, FText& OutFailLog, TArray<FString>* OutCreatedFiles)
@@ -2023,7 +2011,6 @@
 			HardwareClassEnum->GetValueAsString(InProjectInfo.TargetedHardware.GetValue(), /*out*/ TargetHardwareString);
 		}
 	}
-<<<<<<< HEAD
 
 	FString GraphicsPresetString;
 	if (InProjectInfo.DefaultGraphicsPerformance.IsSet())
@@ -2035,19 +2022,6 @@
 		}
 	}
 
-=======
-
-	FString GraphicsPresetString;
-	if (InProjectInfo.DefaultGraphicsPerformance.IsSet())
-	{
-		UEnum* GraphicsPresetEnum = StaticEnum<EGraphicsPreset::Type>();
-		if (GraphicsPresetEnum != nullptr)
-		{
-			GraphicsPresetEnum->GetValueAsString(InProjectInfo.DefaultGraphicsPerformance.GetValue(), /*out*/ GraphicsPresetString);
-		}
-	}
-
->>>>>>> f5038b3c
 	FString HardwareTargeting;
 	if (!TargetHardwareString.IsEmpty() || !GraphicsPresetString.IsEmpty())
 	{
@@ -2103,27 +2077,12 @@
 			FileContents += LINE_TERMINATOR;
 			FileContents += TEXT("[/Script/EngineSettings.GameMapsSettings]") LINE_TERMINATOR;
 
-<<<<<<< HEAD
 			if (GameProjectUtils::IsStarterContentAvailableForProject(InProjectInfo))
 			{
 				FString StarterContentName = GameProjectUtils::GetStarterContentName(InProjectInfo);
 
 				FileContents += FString::Printf(TEXT("EditorStartupMap=/Game/%s/Maps/Minimal_Default") LINE_TERMINATOR, *StarterContentName);
 				FileContents += FString::Printf(TEXT("GameDefaultMap=/Game/%s/Maps/Minimal_Default") LINE_TERMINATOR, *StarterContentName);
-=======
-			if (GameProjectUtils::IsStarterContentAvailableForNewProjects())
-			{
-				if (InProjectInfo.TargetedHardware == EHardwareClass::Mobile)
-				{
-					FileContents += TEXT("EditorStartupMap=/Game/MobileStarterContent/Maps/Minimal_Default") LINE_TERMINATOR;
-					FileContents += TEXT("GameDefaultMap=/Game/MobileStarterContent/Maps/Minimal_Default") LINE_TERMINATOR;
-				}
-				else
-				{
-					FileContents += TEXT("EditorStartupMap=/Game/StarterContent/Maps/Minimal_Default") LINE_TERMINATOR;
-					FileContents += TEXT("GameDefaultMap=/Game/StarterContent/Maps/Minimal_Default") LINE_TERMINATOR;
-				}
->>>>>>> f5038b3c
 			}
 
 			if (InProjectInfo.bShouldGenerateCode)
@@ -4159,20 +4118,8 @@
 	// First the starter content
 	if (InProjectInfo.bCopyStarterContent)
 	{
-<<<<<<< HEAD
 		FString StarterContentName = GameProjectUtils::GetStarterContentName(InProjectInfo);
 		FString StarterPack = FString::Printf(TEXT("InsertPack=(PackSource=\"%s.upack\",PackName=\"StarterContent\")"), *StarterContentName);
-=======
-		FString StarterPack;
-		if (InProjectInfo.TargetedHardware == EHardwareClass::Mobile)
-		{
-			StarterPack = TEXT("InsertPack=(PackSource=\"MobileStarterContent.upack\",PackName=\"StarterContent\")");
-		}
-		else
-		{
-			StarterPack = TEXT("InsertPack=(PackSource=\"StarterContent.upack\",PackName=\"StarterContent\")");
-		}
->>>>>>> f5038b3c
 		PackList.Add(StarterPack);
 	}
 
