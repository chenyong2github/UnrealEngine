--- conflicted
+++ resolved
@@ -159,7 +159,6 @@
 	{
 		FString LevelSequenceAssetPath;
 		if (FParse::Value(FCommandLine::Get(), TEXT("-LevelSequence="), LevelSequenceAssetPath))
-<<<<<<< HEAD
 		{
 			LevelSequenceAsset.SetPath(LevelSequenceAssetPath);
 		}
@@ -167,15 +166,6 @@
 		FString ShotNameOverride;
 		if (FParse::Value(FCommandLine::Get(), TEXT("-Shot="), ShotNameOverride))
 		{
-=======
-		{
-			LevelSequenceAsset.SetPath(LevelSequenceAssetPath);
-		}
-
-		FString ShotNameOverride;
-		if (FParse::Value(FCommandLine::Get(), TEXT("-Shot="), ShotNameOverride))
-		{
->>>>>>> 33e6966e
 			ShotName = ShotNameOverride;
 		}
 
