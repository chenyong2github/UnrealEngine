--- conflicted
+++ resolved
@@ -606,13 +606,8 @@
 			{
 				const FText TextBody = LOCTEXT("SuccessfulImportBody",
 					"The layout(s) were successfully imported into the \"User Layouts\" section. However, no layout has been loaded into your current Unreal Editor UI because PIE is currently running. In order to do so, you must stop PIE and then load the layout from the \"User Layouts\" section.");
-<<<<<<< HEAD
-				const FText TextTitle = LOCTEXT("UnsuccessfulImportHeader", "Successful Import!");
+				const FText TextTitle = LOCTEXT("SuccessfulImportHeader", "Successful Import!");
 				FMessageDialog::Open(EAppMsgType::Ok, TextBody, &TextTitle);
-=======
-				const FText TextTitle = LOCTEXT("SuccessfulImportHeader", "Successful Import!");
-				OpenMsgDlgInt(EAppMsgType::Ok, TextBody, TextTitle);
->>>>>>> 6cc98f7d
 				return;
 			}
 			// Replace current layout with first one
