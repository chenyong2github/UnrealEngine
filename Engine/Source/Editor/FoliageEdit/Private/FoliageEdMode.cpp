// Copyright 1998-2019 Epic Games, Inc. All Rights Reserved.

#include "FoliageEdMode.h"
#include "SceneView.h"
#include "EditorViewportClient.h"
#include "Components/PrimitiveComponent.h"
#include "Components/StaticMeshComponent.h"
#include "FoliageType.h"
#include "Components/InstancedStaticMeshComponent.h"
#include "StaticMeshResources.h"
#include "FoliageInstancedStaticMeshComponent.h"
#include "InstancedFoliageActor.h"
#include "Modules/ModuleManager.h"
#include "Framework/Application/SlateApplication.h"
#include "Framework/Commands/UICommandList.h"
#include "Materials/Material.h"
#include "Materials/MaterialInstanceDynamic.h"
#include "Engine/CollisionProfile.h"
#include "Engine/StaticMeshActor.h"
#include "Components/ModelComponent.h"
#include "Misc/ConfigCacheIni.h"
#include "EngineUtils.h"
#include "EditorModeManager.h"
#include "FileHelpers.h"
#include "ScopedTransaction.h"
#include "Engine/Selection.h"

#include "FoliageEdModeToolkit.h"
#include "LevelEditor.h"
#include "Toolkits/ToolkitManager.h"
#include "FoliageEditActions.h"

#include "AssetRegistryModule.h"

//Slate dependencies
#include "ILevelViewport.h"
#include "Dialogs/DlgPickAssetPath.h"

// Classes
#include "LandscapeInfo.h"
#include "LandscapeComponent.h"
#include "LandscapeHeightfieldCollisionComponent.h"
#include "Components/SplineMeshComponent.h"
#include "Components/BrushComponent.h"

// VR Editor
#include "EditorWorldExtension.h"
#include "VREditorMode.h"
#include "ViewportWorldInteraction.h"
#include "VREditorInteractor.h"
#include "LevelUtils.h"
#include "Widgets/Notifications/SNotificationList.h"
#include "Framework/Notifications/NotificationManager.h"

#include "FoliageEditUtility.h"

#define LOCTEXT_NAMESPACE "FoliageEdMode"
#define FOLIAGE_SNAP_TRACE (10000.f)

DEFINE_LOG_CATEGORY_STATIC(LogFoliage, Log, Warning);

DECLARE_CYCLE_STAT(TEXT("Calculate Potential Instance"), STAT_FoliageCalculatePotentialInstance, STATGROUP_Foliage);
DECLARE_CYCLE_STAT(TEXT("Add Instance Imp"), STAT_FoliageAddInstanceImp, STATGROUP_Foliage);
DECLARE_CYCLE_STAT(TEXT("Add Instance For Brush"), STAT_FoliageAddInstanceBrush, STATGROUP_Foliage);
DECLARE_CYCLE_STAT(TEXT("Remove Instance For Brush"), STAT_FoliageRemoveInstanceBrush, STATGROUP_Foliage);
DECLARE_CYCLE_STAT(TEXT("Spawn Instance"), STAT_FoliageSpawnInstance, STATGROUP_Foliage);

namespace VREd
{
	static FAutoConsoleVariable FoliageOpacity(TEXT("VREd.FoliageOpacity"), 0.02f, TEXT("The foliage brush opacity."));
}

//
// FFoliageMeshUIInfo
//
FFoliageMeshUIInfo::FFoliageMeshUIInfo(UFoliageType* InSettings)
	: Settings(InSettings)
	, InstanceCountCurrentLevel(0)
	, InstanceCountTotal(0)
{
}

FText FFoliageMeshUIInfo::GetNameText() const
{
	//@todo: this is redundant with FFoliagePaletteItem::DisplayFName, should probably move sorting implementation over to SFoliagePalette
	FName DisplayFName = Settings->GetDisplayFName();
	return FText::FromName(DisplayFName);
}

//
// FFoliageInfo iterator
//
class FFoliageInfoIterator
{
private:
	const UWorld*				World;
	const UFoliageType*			FoliageType;
	FFoliageInfo*			CurrentInfo;
	AInstancedFoliageActor*		CurrentIFA;
	int32						LevelIdx;

public:
	FFoliageInfoIterator(const UWorld* InWorld, const UFoliageType* InFoliageType)
		: World(InWorld)
		, FoliageType(InFoliageType)
		, CurrentInfo(nullptr)
		, CurrentIFA(nullptr)
	{
		// shortcut for non-assets
		if (!InFoliageType->IsAsset())
		{
			LevelIdx = World->GetNumLevels();
			AInstancedFoliageActor* IFA = Cast<AInstancedFoliageActor>(FoliageType->GetOuter());
			if (IFA->GetLevel()->bIsVisible)
			{
				CurrentIFA = IFA;
				CurrentInfo = CurrentIFA->FindInfo(FoliageType);
			}
		}
		else
		{
			LevelIdx = -1;
			++(*this);
		}
	}

	void operator++()
	{
		const int32 NumLevels = World->GetNumLevels();
		int32 LocalLevelIdx = LevelIdx;

		while (++LocalLevelIdx < NumLevels)
		{
			ULevel* Level = World->GetLevel(LocalLevelIdx);
			if (Level && Level->bIsVisible)
			{
				CurrentIFA = AInstancedFoliageActor::GetInstancedFoliageActorForLevel(Level);
				if (CurrentIFA)
				{
					CurrentInfo = CurrentIFA->FindInfo(FoliageType);
					if (CurrentInfo)
					{
						LevelIdx = LocalLevelIdx;
						return;
					}
				}
			}
		}

		CurrentInfo = nullptr;
		CurrentIFA = nullptr;
	}

	FORCEINLINE FFoliageInfo* operator*()
	{
		check(CurrentInfo);
		return CurrentInfo;
	}

	FORCEINLINE explicit operator bool() const
	{
		return CurrentInfo != nullptr;
	}

	FORCEINLINE AInstancedFoliageActor* GetActor()
	{
		return CurrentIFA;
	}
};

//
// Painting filtering options
//
bool FFoliagePaintingGeometryFilter::operator() (const UPrimitiveComponent* Component) const
{
	if (Component)
	{
		bool bFoliageOwned = Component->GetOwner() && AInstancedFoliageActor::IsOwnedByFoliage(Component->GetOwner());

		// Whitelist
		bool bAllowed =
			(bAllowLandscape   && Component->IsA(ULandscapeHeightfieldCollisionComponent::StaticClass())) ||
			(bAllowStaticMesh  && Component->IsA(UStaticMeshComponent::StaticClass()) && !Component->IsA(UFoliageInstancedStaticMeshComponent::StaticClass()) && !bFoliageOwned) ||
			(bAllowBSP         && (Component->IsA(UBrushComponent::StaticClass()) || Component->IsA(UModelComponent::StaticClass()))) ||
			(bAllowFoliage     && (Component->IsA(UFoliageInstancedStaticMeshComponent::StaticClass()) || bFoliageOwned));

		// Blacklist
		bAllowed &=
			(bAllowTranslucent || !(Component->GetMaterial(0) && IsTranslucentBlendMode(Component->GetMaterial(0)->GetBlendMode())));

		return bAllowed;
	}

	return false;
}

//
// FEdModeFoliage
//

/** Constructor */
FEdModeFoliage::FEdModeFoliage()
	: FEdMode()
	, bToolActive(false)
	, bCanAltDrag(false)
	, bAdjustBrushRadius(false)
	, FoliageMeshListSortMode(EColumnSortMode::Ascending)
	, FoliageInteractor(nullptr)
{
	// Load resources and construct brush component
	UStaticMesh* StaticMesh = nullptr;
	if (!IsRunningCommandlet())
	{
		UMaterial* BrushMaterial = LoadObject<UMaterial>(nullptr, TEXT("/Engine/EditorLandscapeResources/FoliageBrushSphereMaterial.FoliageBrushSphereMaterial"), nullptr, LOAD_None, nullptr);
		BrushMID = UMaterialInstanceDynamic::Create(BrushMaterial, GetTransientPackage());
		check(BrushMID != nullptr);

		StaticMesh = LoadObject<UStaticMesh>(nullptr, TEXT("/Engine/EngineMeshes/Sphere.Sphere"), nullptr, LOAD_None, nullptr);
	}

	SphereBrushComponent = NewObject<UStaticMeshComponent>(GetTransientPackage(), TEXT("SphereBrushComponent"));
	SphereBrushComponent->SetCollisionProfileName(UCollisionProfile::NoCollision_ProfileName);
	SphereBrushComponent->SetCollisionObjectType(ECC_WorldDynamic);
	SphereBrushComponent->SetStaticMesh(StaticMesh);
	SphereBrushComponent->SetMaterial(0, BrushMID);
	SphereBrushComponent->SetAbsolute(true, true, true);
	SphereBrushComponent->CastShadow = false;

	bBrushTraceValid = false;
	BrushLocation = FVector::ZeroVector;
	
	// Get the default opacity from the material.
	FName OpacityParamName("OpacityAmount");
	BrushMID->GetScalarParameterValue(OpacityParamName, DefaultBrushOpacity);

	UICommandList = MakeShareable(new FUICommandList);
	BindCommands();
}

void FEdModeFoliage::BindCommands()
{
	const FFoliageEditCommands& Commands = FFoliageEditCommands::Get();

	UICommandList->MapAction(
		Commands.IncreaseBrushSize,
		FExecuteAction::CreateRaw(this, &FEdModeFoliage::AdjustBrushRadius, 1.f),
		FCanExecuteAction::CreateRaw(this, &FEdModeFoliage::CurrentToolUsesBrush));

	UICommandList->MapAction(
		Commands.DecreaseBrushSize,
		FExecuteAction::CreateRaw(this, &FEdModeFoliage::AdjustBrushRadius, -1.f),
		FCanExecuteAction::CreateRaw(this, &FEdModeFoliage::CurrentToolUsesBrush));

	UICommandList->MapAction(
		Commands.IncreasePaintDensity,
		FExecuteAction::CreateRaw(this, &FEdModeFoliage::AdjustPaintDensity, 1.f),
		FCanExecuteAction::CreateRaw(this, &FEdModeFoliage::CurrentToolUsesBrush));

	UICommandList->MapAction(
		Commands.DecreasePaintDensity,
		FExecuteAction::CreateRaw(this, &FEdModeFoliage::AdjustPaintDensity, -1.f),
		FCanExecuteAction::CreateRaw(this, &FEdModeFoliage::CurrentToolUsesBrush));

	UICommandList->MapAction(
		Commands.IncreaseUnpaintDensity,
		FExecuteAction::CreateRaw(this, &FEdModeFoliage::AdjustUnpaintDensity, 1.f),
		FCanExecuteAction::CreateRaw(this, &FEdModeFoliage::CurrentToolUsesBrush));

	UICommandList->MapAction(
		Commands.DecreaseUnpaintDensity,
		FExecuteAction::CreateRaw(this, &FEdModeFoliage::AdjustUnpaintDensity, -1.f),
		FCanExecuteAction::CreateRaw(this, &FEdModeFoliage::CurrentToolUsesBrush));

	UICommandList->MapAction(
		Commands.SetPaint,
		FExecuteAction::CreateRaw(this, &FEdModeFoliage::OnSetPaint),
		FCanExecuteAction(),
		FIsActionChecked::CreateLambda([=]
	{
		return UISettings.GetPaintToolSelected();
	}));

	UICommandList->MapAction(
		Commands.SetReapplySettings,
		FExecuteAction::CreateRaw(this, &FEdModeFoliage::OnSetReapplySettings),
		FCanExecuteAction(),
		FIsActionChecked::CreateLambda([=]
	{
		return UISettings.GetReapplyToolSelected();
	}));

	UICommandList->MapAction(
		Commands.SetSelect,
		FExecuteAction::CreateRaw(this, &FEdModeFoliage::OnSetSelectInstance),
		FCanExecuteAction(),
		FIsActionChecked::CreateLambda([=]
	{
		return UISettings.GetSelectToolSelected();
	}));

	UICommandList->MapAction(
		Commands.SetLassoSelect,
		FExecuteAction::CreateRaw(this, &FEdModeFoliage::OnSetLasso),
		FCanExecuteAction(),
		FIsActionChecked::CreateLambda([=]
	{
		return UISettings.GetLassoSelectToolSelected();
	}));

	UICommandList->MapAction(
		Commands.SetPaintBucket,
		FExecuteAction::CreateRaw(this, &FEdModeFoliage::OnSetPaintFill),
		FCanExecuteAction(),
		FIsActionChecked::CreateLambda([=]
	{
		return UISettings.GetPaintBucketToolSelected();
	}));
}

bool FEdModeFoliage::CurrentToolUsesBrush() const
{
	return UISettings.GetPaintToolSelected() || UISettings.GetReapplyToolSelected() || UISettings.GetLassoSelectToolSelected();
}

/** Destructor */
FEdModeFoliage::~FEdModeFoliage()
{
	// Save UI settings to config file
	UISettings.Save();
	FEditorDelegates::MapChange.RemoveAll(this);
}


/** FGCObject interface */
void FEdModeFoliage::AddReferencedObjects(FReferenceCollector& Collector)
{
	// Call parent implementation
	FEdMode::AddReferencedObjects(Collector);

	Collector.AddReferencedObject(SphereBrushComponent);

	for (FFoliageMeshUIInfoPtr MeshUIInfo : FoliageMeshList)
	{
		Collector.AddReferencedObject(MeshUIInfo->Settings);
	}
}

/** FEdMode: Called when the mode is entered */
void FEdModeFoliage::Enter()
{
	FEdMode::Enter();

	// register for any objects replaced
	GEditor->OnObjectsReplaced().AddRaw(this, &FEdModeFoliage::OnObjectsReplaced);
	FEditorDelegates::EndPIE.AddRaw(this, &FEdModeFoliage::OnEndPIE);


	// Clear any selection in case the instanced foliage actor is selected
	GEditor->SelectNone(true, true);

	// Load UI settings from config file
	UISettings.Load();

	// Bind to editor callbacks
	FEditorDelegates::NewCurrentLevel.AddSP(this, &FEdModeFoliage::NotifyNewCurrentLevel);
	FWorldDelegates::LevelAddedToWorld.AddSP(this, &FEdModeFoliage::NotifyLevelAddedToWorld);
	FWorldDelegates::LevelRemovedFromWorld.AddSP(this, &FEdModeFoliage::NotifyLevelRemovedFromWorld);
	AInstancedFoliageActor::SelectionChanged.AddSP(this, &FEdModeFoliage::NotifyActorSelectionChanged);

	FAssetRegistryModule& AssetRegistryModule = FModuleManager::GetModuleChecked<FAssetRegistryModule>(TEXT("AssetRegistry"));
	AssetRegistryModule.Get().OnAssetRemoved().AddSP(this, &FEdModeFoliage::NotifyAssetRemoved);

	// Force real-time viewports.  We'll back up the current viewport state so we can restore it when the
	// user exits this mode.
	const bool bWantRealTime = true;
	const bool bRememberCurrentState = true;
	ForceRealTimeViewports(bWantRealTime, bRememberCurrentState);

	if (!Toolkit.IsValid())
	{
		Toolkit = MakeShareable(new FFoliageEdModeToolkit);
		Toolkit->Init(Owner->GetToolkitHost());
	}

	if (UISettings.GetSelectToolSelected() || UISettings.GetLassoSelectToolSelected())
	{
		ApplySelection(GetWorld(), true);
	}

	TArray<AInstancedFoliageActor*> InstanceFoliageActorList;

	// Subscribe to mesh changed events (for existing and future IFA's)
	UWorld* World = GetWorld();
	OnActorSpawnedHandle = World->AddOnActorSpawnedHandler(FOnActorSpawned::FDelegate::CreateRaw(this, &FEdModeFoliage::HandleOnActorSpawned));
	const int32 NumLevels = World->GetNumLevels();
	for (int32 LevelIdx = 0; LevelIdx < NumLevels; ++LevelIdx)
	{
		ULevel* Level = World->GetLevel(LevelIdx);
		if (Level && Level->bIsVisible)
		{
			AInstancedFoliageActor* IFA = AInstancedFoliageActor::GetInstancedFoliageActorForLevel(Level);
			
			if (IFA)
			{
				IFA->OnFoliageTypeMeshChanged().AddSP(this, &FEdModeFoliage::HandleOnFoliageTypeMeshChanged);

				InstanceFoliageActorList.Add(IFA);
			}
		}
	}

	// Update UI
	NotifyNewCurrentLevel();
		
	// Disable foliage engine scalability in foliage mode
	for (AInstancedFoliageActor* Actor : InstanceFoliageActorList)
	{
		for (auto& FoliageMesh : Actor->FoliageInfos)
		{
			FoliageMesh.Value->EnterEditMode();
		}
	}

	// Register for VR input events
	UViewportWorldInteraction* ViewportWorldInteraction = Cast<UViewportWorldInteraction>( GEditor->GetEditorWorldExtensionsManager()->GetEditorWorldExtensions( GetWorld() )->FindExtension( UViewportWorldInteraction::StaticClass() ) );
	if (ViewportWorldInteraction != nullptr)
	{
		ViewportWorldInteraction->OnViewportInteractionInputAction().RemoveAll(this);
		ViewportWorldInteraction->OnViewportInteractionInputAction().AddRaw(this, &FEdModeFoliage::OnVRAction);

		ViewportWorldInteraction->OnViewportInteractionHoverUpdate().RemoveAll(this);
		ViewportWorldInteraction->OnViewportInteractionHoverUpdate().AddRaw(this, &FEdModeFoliage::OnVRHoverUpdate);

		// Hide the VR transform gizmo while we're in foliage mode.  It sort of gets in the way of painting.
		ViewportWorldInteraction->SetTransformGizmoVisible( false );

		SetBrushOpacity(VREd::FoliageOpacity->GetFloat());
	}

	// Make sure the brush is visible.
	SphereBrushComponent->SetVisibility(true);
}

/** FEdMode: Called when the mode is exited */
void FEdModeFoliage::Exit()
{
	// Unregister VR mode from event handlers
	{
		UViewportWorldInteraction* ViewportWorldInteraction = Cast<UViewportWorldInteraction>( GEditor->GetEditorWorldExtensionsManager()->GetEditorWorldExtensions( GetWorld() )->FindExtension( UViewportWorldInteraction::StaticClass() ) );
		if (ViewportWorldInteraction != nullptr)
		{
			// Restore the transform gizmo visibility
			ViewportWorldInteraction->SetTransformGizmoVisible( true );

			ViewportWorldInteraction->OnViewportInteractionInputAction().RemoveAll(this);
			ViewportWorldInteraction->OnViewportInteractionHoverUpdate().RemoveAll(this);
			FoliageInteractor = nullptr;

			// Reset the brush opacity to default.
			SetBrushOpacity(DefaultBrushOpacity);
		}
	}

	FToolkitManager::Get().CloseToolkit(Toolkit.ToSharedRef());
	Toolkit.Reset();

	// Remove delegates
	FEditorDelegates::NewCurrentLevel.RemoveAll(this);
	FWorldDelegates::LevelAddedToWorld.RemoveAll(this);
	FWorldDelegates::LevelRemovedFromWorld.RemoveAll(this);
	AInstancedFoliageActor::SelectionChanged.RemoveAll(this);

	if (FModuleManager::Get().IsModuleLoaded(TEXT("AssetRegistry")))
	{
		FAssetRegistryModule& AssetRegistryModule = FModuleManager::GetModuleChecked<FAssetRegistryModule>(TEXT("AssetRegistry"));
		AssetRegistryModule.Get().OnAssetRemoved().RemoveAll(this);
	}

	GEditor->OnObjectsReplaced().RemoveAll(this);


	// Remove the brush
	SphereBrushComponent->UnregisterComponent();

	// Restore real-time viewport state if we changed it
	const bool bWantRealTime = false;
	const bool bRememberCurrentState = false;
	ForceRealTimeViewports(bWantRealTime, bRememberCurrentState);

	// Clear the cache (safety, should be empty!)
	LandscapeLayerCaches.Empty();

	// Save UI settings to config file
	UISettings.Save();

	// Clear selection visualization on any foliage items
	ApplySelection(GetWorld(), false);

	// Remove all event subscriptions
	TArray<AInstancedFoliageActor*> InstanceFoliageActorList;

	UWorld* World = GetWorld();
	World->RemoveOnActorSpawnedHandler(OnActorSpawnedHandle);
	const int32 NumLevels = World->GetNumLevels();
	for (int32 LevelIdx = 0; LevelIdx < NumLevels; ++LevelIdx)
	{
		ULevel* Level = World->GetLevel(LevelIdx);
		if (Level && Level->bIsVisible)
		{
			AInstancedFoliageActor* IFA = AInstancedFoliageActor::GetInstancedFoliageActorForLevel(Level);
			if (IFA)
			{
				IFA->OnFoliageTypeMeshChanged().RemoveAll(this);

				InstanceFoliageActorList.Add(IFA);
			}
		}
	}
		
	for (AInstancedFoliageActor* Actor : InstanceFoliageActorList)
	{
		for (auto& FoliageMesh : Actor->FoliageInfos)
		{
			FoliageMesh.Value->ExitEditMode();	
		}
	}

	FEditorDelegates::EndPIE.RemoveAll(this);
		
	FoliageMeshList.Empty();

	// Call base Exit method to ensure proper cleanup
	FEdMode::Exit();
}

EFoliageEditingState FEdModeFoliage::GetEditingState() const
{
	UWorld* World = GetWorld();

	if (GEditor->bIsSimulatingInEditor)
	{
		return EFoliageEditingState::SIEWorld;
	}
	else if (GEditor->PlayWorld != NULL)
	{
		return EFoliageEditingState::PIEWorld;
	}
	else if (World == nullptr)
	{
		return EFoliageEditingState::Unknown;
	}

	return EFoliageEditingState::Enabled;
}

void FEdModeFoliage::OnEndPIE(const bool bIsSimulating)
{
	if (bIsSimulating)
	{
		PopulateFoliageMeshList();
	}
}

void FEdModeFoliage::OnVRHoverUpdate(UViewportInteractor* Interactor, FVector& HoverImpactPoint, bool& bWasHandled)
{
	UVREditorMode* VREditorMode = Cast<UVREditorMode>( GEditor->GetEditorWorldExtensionsManager()->GetEditorWorldExtensions( GetWorld() )->FindExtension( UVREditorMode::StaticClass() ) );
	if( VREditorMode != nullptr && VREditorMode->IsFullyInitialized() )
	{
		// Check if we're hovering over UI. If so, stop painting so we don't display the preview brush sphere
		if (FoliageInteractor && (FoliageInteractor->IsHoveringOverPriorityType() || FoliageInteractor->GetDraggingMode() != EViewportInteractionDraggingMode::Nothing))
		{
			EndFoliageBrushTrace();
			FoliageInteractor = nullptr;
		}
		// If there isn't currently a foliage interactor and we are hovering over something valid
		else if (FoliageInteractor == nullptr && !Interactor->IsHoveringOverPriorityType() && Interactor->GetHitResultFromLaserPointer().GetActor() != nullptr)
		{
			FoliageInteractor = Interactor;
		}
		// If we aren't hovering over something valid and the tool isn't active
		else if (Interactor->GetHitResultFromLaserPointer().GetActor() == nullptr && !bToolActive)
		{
			FoliageInteractor = nullptr;
		}

		// Skip other interactors if we are painting with one
		if (FoliageInteractor && Interactor == FoliageInteractor)
		{
			// Go ahead and paint immediately
			FVector LaserPointerStart, LaserPointerEnd;
			if (FoliageInteractor->GetLaserPointer( /* Out */ LaserPointerStart, /* Out */ LaserPointerEnd))
			{
				const FVector LaserPointerDirection = (LaserPointerEnd - LaserPointerStart).GetSafeNormal();

				FoliageBrushTrace(nullptr, LaserPointerStart, LaserPointerDirection);

				if( bBrushTraceValid )
				{
					HoverImpactPoint = BrushLocation;
					bWasHandled = true;
				}
			}
		}
		const bool bBrushMeshVisible = !(FoliageInteractor == nullptr || Interactor->GetDraggingMode() != EViewportInteractionDraggingMode::Nothing);
		SphereBrushComponent->SetVisibility(bBrushMeshVisible);
	}
}

void FEdModeFoliage::OnVRAction(class FEditorViewportClient& ViewportClient, UViewportInteractor* Interactor, const FViewportActionKeyInput& Action, bool& bOutIsInputCaptured, bool& bWasHandled)
{
	UVREditorMode* VREditorMode = Cast<UVREditorMode>( GEditor->GetEditorWorldExtensionsManager()->GetEditorWorldExtensions( GetWorld() )->FindExtension( UVREditorMode::StaticClass() ) );
	if (VREditorMode != nullptr && Interactor != nullptr && Interactor->GetDraggingMode() == EViewportInteractionDraggingMode::Nothing)
	{
		const UVREditorInteractor* VREditorInteractor = Cast<UVREditorInteractor>(Interactor);
		if (Action.ActionType == ViewportWorldActionTypes::SelectAndMove && (VREditorInteractor == nullptr || !VREditorMode->IsShowingRadialMenu(VREditorInteractor)))
		{
			if (Action.Event == IE_Pressed && !Interactor->IsHoveringOverPriorityType())
			{
				bWasHandled = true;
				bOutIsInputCaptured = true;

				// Go ahead and paint immediately
				FVector LaserPointerStart, LaserPointerEnd;
				if (Interactor->GetLaserPointer( /* Out */ LaserPointerStart, /* Out */ LaserPointerEnd))
				{
					const FVector LaserPointerDirection = (LaserPointerEnd - LaserPointerStart).GetSafeNormal();
					BrushTraceDirection = LaserPointerDirection;

					// Only start painting if we're not dragging a widget handle
					if (ViewportClient.GetCurrentWidgetAxis() == EAxisList::None)
					{
						if (UISettings.GetPaintToolSelected() || UISettings.GetReapplyToolSelected() || UISettings.GetLassoSelectToolSelected())
						{
							StartFoliageBrushTrace(&ViewportClient, Interactor);
							FoliageBrushTrace(&ViewportClient, LaserPointerStart, LaserPointerDirection);
						}

						// Fill a static mesh with foliage brush
						else if (UISettings.GetPaintBucketToolSelected() || UISettings.GetReapplyPaintBucketToolSelected())
						{
							FHitResult HitResult = Interactor->GetHitResultFromLaserPointer();

							if (HitResult.Actor.Get() != nullptr)
							{
								GEditor->BeginTransaction(NSLOCTEXT("UnrealEd", "FoliageMode_EditTransaction", "Foliage Editing"));

								if (IsModifierButtonPressed(&ViewportClient))
								{
									ApplyPaintBucket_Remove(HitResult.Actor.Get());
								}
								else
								{
									ApplyPaintBucket_Add(HitResult.Actor.Get());
								}

								GEditor->EndTransaction();
							}
						}
						// Select an instanced foliage
						else if (UISettings.GetSelectToolSelected())
						{
							FHitResult HitResult = Interactor->GetHitResultFromLaserPointer();

							GEditor->BeginTransaction(NSLOCTEXT("UnrealEd", "FoliageMode_EditTransaction", "Foliage Editing"));

							if (HitResult.GetActor() != nullptr)
							{
								// Clear all currently selected instances
								SelectInstances(ViewportClient.GetWorld(), false);
								for (auto& FoliageMeshUI : FoliageMeshList)
								{
									UFoliageType* Settings = FoliageMeshUI->Settings;
									SelectInstanceAtLocation(ViewportClient.GetWorld(), Settings, HitResult.ImpactPoint, !IsModifierButtonPressed(&ViewportClient));
								}
							}

							GEditor->EndTransaction();

							// @todo vreditor: we currently don't have a key mapping scheme to snap selected instances to ground 
							// SnapSelectedInstancesToGround(GetWorld());

						}
					}
				}
			}
			// Stop current tracking if the user is no longer painting
			else if (Action.Event == IE_Released && FoliageInteractor && (FoliageInteractor == Interactor))
			{
				EndFoliageBrushTrace();
				FoliageInteractor = nullptr;

				bWasHandled = true;
				bOutIsInputCaptured = false;
			}
		}
	}
}

void FEdModeFoliage::PostUndo()
{
	FEdMode::PostUndo();

	PopulateFoliageMeshList();
}

/** When the user changes the active streaming level with the level browser */
void FEdModeFoliage::NotifyNewCurrentLevel()
{
	PopulateFoliageMeshList();
}

void FEdModeFoliage::NotifyLevelAddedToWorld(ULevel* InLevel, UWorld* InWorld)
{
	PopulateFoliageMeshList();
}

void FEdModeFoliage::NotifyLevelRemovedFromWorld(ULevel* InLevel, UWorld* InWorld)
{
	PopulateFoliageMeshList();
}

void FEdModeFoliage::NotifyAssetRemoved(const FAssetData& AssetInfo)
{
	//TODO: This is not properly removing from the foliage actor. However, when we reload it will skip it.
	//We need to properly fix this, but for now this prevents the crash
	if (UFoliageType* FoliageType = Cast<UFoliageType>(AssetInfo.GetAsset()))
	{
		PopulateFoliageMeshList();
	}
	else if (UBlueprint* Blueprint = Cast<UBlueprint>(AssetInfo.GetAsset()))
	{
		PopulateFoliageMeshList();
	}
}

void FEdModeFoliage::NotifyActorSelectionChanged(bool bSelect, const TArray<AActor*>& Selection)
{
<<<<<<< HEAD
	GEditor->GetSelectedActors()->Modify();
	for (AActor* Actor : Selection)
	{
		GEditor->SelectActor(Actor, bSelect, true, true);
	}
=======
	if (Selection.Num() == 0)
	{
		return;
	}

	GEditor->GetSelectedActors()->Modify();
	for (AActor* Actor : Selection)
	{
        const bool bNotify = false;
		const bool bSelectEvenIfHidden = true;
		GEditor->SelectActor(Actor, bSelect, bNotify, bSelectEvenIfHidden);
	}
	GEditor->NoteSelectionChange();
>>>>>>> a1e6ec07
}

/** When the user changes the current tool in the UI */
void FEdModeFoliage::HandleToolChanged()
{
	if (UISettings.GetSelectToolSelected() || UISettings.GetLassoSelectToolSelected())
	{
		ApplySelection(GetWorld(), true);
	}
	else
	{
		ApplySelection(GetWorld(), false);
	}

	OnToolChanged.Broadcast();
}

void FEdModeFoliage::ClearAllToolSelection()
{
	UISettings.SetLassoSelectToolSelected(false);
	UISettings.SetPaintToolSelected(false);
	UISettings.SetReapplyToolSelected(false);
	UISettings.SetSelectToolSelected(false);
	UISettings.SetPaintBucketToolSelected(false);
}

void FEdModeFoliage::OnSetPaint()
{
	ClearAllToolSelection();
	UISettings.SetPaintToolSelected(true);
	HandleToolChanged();
}

void FEdModeFoliage::OnSetReapplySettings()
{
	ClearAllToolSelection();
	UISettings.SetReapplyToolSelected(true);
	HandleToolChanged();
}

void FEdModeFoliage::OnSetSelectInstance()
{
	ClearAllToolSelection();
	UISettings.SetSelectToolSelected(true);
	HandleToolChanged();
}

void FEdModeFoliage::OnSetLasso()
{
	ClearAllToolSelection();
	UISettings.SetLassoSelectToolSelected(true);
	HandleToolChanged();
}

void FEdModeFoliage::OnSetPaintFill()
{
	ClearAllToolSelection();
	UISettings.SetPaintBucketToolSelected(true);
	HandleToolChanged();
}

bool FEdModeFoliage::DisallowMouseDeltaTracking() const
{
	// We never want to use the mouse delta tracker while painting
	return bToolActive;
}

void FEdModeFoliage::OnObjectsReplaced(const TMap<UObject*, UObject*>& ReplacementMap)
{
	bool bAnyFoliageTypeReplaced = false;

	UWorld* World = GetWorld();
	ULevel* CurrentLevel = World->GetCurrentLevel();
	const int32 NumLevels = World->GetNumLevels();

	// See if any IFA needs to update a foliage type reference
	for (int32 LevelIdx = 0; LevelIdx < NumLevels; ++LevelIdx)
	{
		ULevel* Level = World->GetLevel(LevelIdx);
		if (Level && Level->bIsVisible)
		{
			AInstancedFoliageActor* IFA = AInstancedFoliageActor::GetInstancedFoliageActorForLevel(Level);
			if (IFA)
			{
				for (auto& ReplacementPair : ReplacementMap)
				{
					if (UFoliageType* ReplacedFoliageType = Cast<UFoliageType>(ReplacementPair.Key))
					{
						TUniqueObj<FFoliageInfo> FoliageInfo;
						if (IFA->FoliageInfos.RemoveAndCopyValue(ReplacedFoliageType, FoliageInfo))
						{
							// Re-add the unique mesh info associated with the replaced foliage type
							UFoliageType* ReplacementFoliageType = Cast<UFoliageType>(ReplacementPair.Value);
							TUniqueObj<FFoliageInfo>& NewFoliageInfo = IFA->FoliageInfos.Add(ReplacementFoliageType, MoveTemp(FoliageInfo));
							NewFoliageInfo->ReallocateClusters(IFA, ReplacementFoliageType);
							
							bAnyFoliageTypeReplaced = true;
						}
					}
				}
			}
		}
	}

	if (bAnyFoliageTypeReplaced)
	{
		PopulateFoliageMeshList();
	}
}

void FEdModeFoliage::Tick(FEditorViewportClient* ViewportClient, float DeltaTime)
{
	if (!IsEditingEnabled())
	{
		return;
	}

	if (bToolActive)
	{
		ApplyBrush(ViewportClient);
	}

	FEdMode::Tick(ViewportClient, DeltaTime);

	if (UISettings.GetSelectToolSelected() || UISettings.GetLassoSelectToolSelected())
	{
		// Update pivot
		UpdateWidgetLocationToInstanceSelection();
	}

	// Update the position and size of the brush component
	if (bBrushTraceValid && (UISettings.GetPaintToolSelected() || UISettings.GetReapplyToolSelected() || UISettings.GetLassoSelectToolSelected()))
	{
		// Scale adjustment is due to default sphere SM size.
		FTransform BrushTransform = FTransform(FQuat::Identity, BrushLocation, FVector(UISettings.GetRadius() * 0.00625f));
		SphereBrushComponent->SetRelativeTransform(BrushTransform);

		if (!SphereBrushComponent->IsRegistered())
		{
			SphereBrushComponent->RegisterComponentWithWorld(ViewportClient->GetWorld());
		}
	}
	else
	{
		if (SphereBrushComponent->IsRegistered())
		{
			SphereBrushComponent->UnregisterComponent();
		}
	}
}

static TArray<ULevel*> CurrentFoliageTraceBrushAffectedLevels;

void FEdModeFoliage::StartFoliageBrushTrace(FEditorViewportClient* ViewportClient, class UViewportInteractor* Interactor)
{
	if (!bToolActive)
	{
		GEditor->BeginTransaction(NSLOCTEXT("UnrealEd", "FoliageMode_EditTransaction", "Foliage Editing"));
		if (Interactor)
		{
			FoliageInteractor = Interactor;
		}
		PreApplyBrush();
		ApplyBrush(ViewportClient);

		if (UISettings.IsInAnySingleInstantiationMode())
		{
			EndFoliageBrushTrace();
		}
		else
		{
			bToolActive = true;
		}
	}
}

void FEdModeFoliage::EndFoliageBrushTrace()
{
	GEditor->EndTransaction();
	InstanceSnapshot.Empty();
	LandscapeLayerCaches.Empty();
	bToolActive = false;
	bBrushTraceValid = false;

	for (auto& FoliageMeshUI : FoliageMeshList)
	{
		UFoliageType* Settings = FoliageMeshUI->Settings;

		if (!Settings->IsSelected)
		{
			continue;
		}

		RebuildFoliageTree(Settings);
	}

	CurrentFoliageTraceBrushAffectedLevels.Empty();
}

/** Trace and update brush position */
void FEdModeFoliage::FoliageBrushTrace(FEditorViewportClient* ViewportClient, const FVector& InRayOrigin, const FVector& InRayDirection)
{
	bBrushTraceValid = false;
	if (ViewportClient == nullptr || ( !ViewportClient->IsMovingCamera() && ViewportClient->IsVisible() ) )
	{
		if (UISettings.GetPaintToolSelected() || UISettings.GetReapplyToolSelected() || UISettings.GetLassoSelectToolSelected())
		{
			const FVector TraceStart(InRayOrigin);
			const FVector TraceEnd(InRayOrigin + InRayDirection * HALF_WORLD_MAX);

			FHitResult Hit;
			UWorld* World = GetWorld();
			static FName NAME_FoliageBrush = FName(TEXT("FoliageBrush"));
			FFoliagePaintingGeometryFilter FilterFunc = FFoliagePaintingGeometryFilter(UISettings);

			if (AInstancedFoliageActor::FoliageTrace(World, Hit, FDesiredFoliageInstance(TraceStart, TraceEnd), NAME_FoliageBrush, false, FilterFunc))
			{
				UPrimitiveComponent* PrimComp = Hit.Component.Get();
				if (PrimComp != nullptr && CanPaint(PrimComp->GetComponentLevel()))
				{
					if (!bAdjustBrushRadius)
					{
						// Adjust the brush location
						BrushLocation = Hit.Location;
						BrushNormal = Hit.Normal;
					}

					// Still want to draw the brush when resizing
					bBrushTraceValid = true;
				}
			}
		}
	}
}

/**
* Called when the mouse is moved over the viewport
*
* @param	InViewportClient	Level editor viewport client that captured the mouse input
* @param	InViewport			Viewport that captured the mouse input
* @param	InMouseX			New mouse cursor X coordinate
* @param	InMouseY			New mouse cursor Y coordinate
*
* @return	true if input was handled
*/
bool FEdModeFoliage::MouseMove(FEditorViewportClient* ViewportClient, FViewport* Viewport, int32 MouseX, int32 MouseY)
{
	// Use mouse capture if there's no other interactor currently tracing brush
	UVREditorMode* VREditorMode = Cast<UVREditorMode>( GEditor->GetEditorWorldExtensionsManager()->GetEditorWorldExtensions( GetWorld() )->FindExtension( UVREditorMode::StaticClass() ) );
	if (IsEditingEnabled() && (VREditorMode == nullptr || !VREditorMode->IsActive()))
	{
		// Compute a world space ray from the screen space mouse coordinates
		FSceneViewFamilyContext ViewFamily(FSceneViewFamily::ConstructionValues(
			ViewportClient->Viewport,
			ViewportClient->GetScene(),
			ViewportClient->EngineShowFlags)
			.SetRealtimeUpdate(ViewportClient->IsRealtime()));

		FSceneView* View = ViewportClient->CalcSceneView(&ViewFamily);
		FViewportCursorLocation MouseViewportRay(View, ViewportClient, MouseX, MouseY);
		BrushTraceDirection = MouseViewportRay.GetDirection();

		FVector BrushTraceStart = MouseViewportRay.GetOrigin();
		if (ViewportClient->IsOrtho())
		{
			BrushTraceStart += -WORLD_MAX * BrushTraceDirection;
		}

		FoliageBrushTrace(ViewportClient, BrushTraceStart, BrushTraceDirection);
	}
	return false;
}

/**
* Called when the mouse is moved while a window input capture is in effect
*
* @param	InViewportClient	Level editor viewport client that captured the mouse input
* @param	InViewport			Viewport that captured the mouse input
* @param	InMouseX			New mouse cursor X coordinate
* @param	InMouseY			New mouse cursor Y coordinate
*
* @return	true if input was handled
*/
bool FEdModeFoliage::CapturedMouseMove(FEditorViewportClient* ViewportClient, FViewport* Viewport, int32 MouseX, int32 MouseY)
{
	// Use mouse capture if there's no other interactor currently tracing brush
	UVREditorMode* VREditorMode = Cast<UVREditorMode>( GEditor->GetEditorWorldExtensionsManager()->GetEditorWorldExtensions( GetWorld() )->FindExtension( UVREditorMode::StaticClass() ) );
	if (VREditorMode == nullptr || !VREditorMode->IsActive())
	{
		//Compute a world space ray from the screen space mouse coordinates
		FSceneViewFamilyContext ViewFamily(FSceneViewFamily::ConstructionValues(
			ViewportClient->Viewport,
			ViewportClient->GetScene(),
			ViewportClient->EngineShowFlags)
			.SetRealtimeUpdate(ViewportClient->IsRealtime()));

		FSceneView* View = ViewportClient->CalcSceneView(&ViewFamily);
		FViewportCursorLocation MouseViewportRay(View, ViewportClient, MouseX, MouseY);
		BrushTraceDirection = MouseViewportRay.GetDirection();

		FVector BrushTraceStart = MouseViewportRay.GetOrigin();
		if (ViewportClient->IsOrtho())
		{
			BrushTraceStart += -WORLD_MAX * BrushTraceDirection;
		}

		FoliageBrushTrace(ViewportClient, BrushTraceStart, BrushTraceDirection);
	}
	return false;
}

void FEdModeFoliage::GetRandomVectorInBrush(FVector& OutStart, FVector& OutEnd)
{
	// Find Rx and Ry inside the unit circle
	float Ru = (2.f * FMath::FRand() - 1.f);
	float Rv = (2.f * FMath::FRand() - 1.f) * FMath::Sqrt(1.f - FMath::Square(Ru));

	// find random point in circle through brush location on the same plane to brush location hit surface normal
	FVector U, V;
	BrushNormal.FindBestAxisVectors(U, V);
	FVector Point = Ru * U + Rv * V;

	// find distance to surface of sphere brush from this point
	FVector Rw = FMath::Sqrt(FMath::Max(1.f - (FMath::Square(Ru) + FMath::Square(Rv)), 0.001f)) * BrushNormal;

	OutStart = BrushLocation + UISettings.GetRadius() * (Point + Rw);
	OutEnd = BrushLocation + UISettings.GetRadius() * (Point - Rw);
}

static bool IsWithinSlopeAngle(float NormalZ, float MinAngle, float MaxAngle, float Tolerance = SMALL_NUMBER)
{
	const float MaxNormalAngle = FMath::Cos(FMath::DegreesToRadians(MaxAngle));
	const float MinNormalAngle = FMath::Cos(FMath::DegreesToRadians(MinAngle));
	return !(MaxNormalAngle > (NormalZ + Tolerance) || MinNormalAngle < (NormalZ - Tolerance));
}

/** This does not check for overlaps or density */
static bool CheckLocationForPotentialInstance_ThreadSafe(const UFoliageType* Settings, const FVector& Location, const FVector& Normal)
{
	// Check height range
	if (!Settings->Height.Contains(Location.Z))
	{
		return false;
	}

	// Check slope
	// ImpactNormal sometimes is slightly non-normalized, so compare slope with some little deviation
	return IsWithinSlopeAngle(Normal.Z, Settings->GroundSlopeAngle.Min, Settings->GroundSlopeAngle.Max, SMALL_NUMBER);
}

static bool CheckForOverlappingSphere(AInstancedFoliageActor* IFA, const UFoliageType* Settings, const FSphere& Sphere)
{
	if (IFA)
	{
		FFoliageInfo* Info = IFA->FindInfo(Settings);
		if (Info)
		{
			return Info->CheckForOverlappingSphere(Sphere);
		}
	}

	return false;
}

// Returns whether or not there is are any instances overlapping the sphere specified
static bool CheckForOverlappingSphere(const UWorld* InWorld, const UFoliageType* Settings, const FSphere& Sphere)
{
	for (FFoliageInfoIterator It(InWorld, Settings); It; ++It)
	{
		FFoliageInfo* Info = (*It);
		if (Info->CheckForOverlappingSphere(Sphere))
		{
			return true;
		}
	}

	return false;
}

static bool CheckLocationForPotentialInstance(const UWorld* InWorld, const UFoliageType* Settings, const FVector& Location, const FVector& Normal, TArray<FVector>& PotentialInstanceLocations, FFoliageInstanceHash& PotentialInstanceHash)
{
	if (CheckLocationForPotentialInstance_ThreadSafe(Settings, Location, Normal) == false)
	{
		return false;
	}

	// Check if we're too close to any other instances
	if (Settings->Radius > 0.f)
	{
		// Check existing instances. Use the Density radius rather than the minimum radius
		if (CheckForOverlappingSphere(InWorld, Settings, FSphere(Location, Settings->Radius)))
		{
			return false;
		}

		// Check with other potential instances we're about to add.
		const float RadiusSquared = FMath::Square(Settings->Radius);
		auto TempInstances = PotentialInstanceHash.GetInstancesOverlappingBox(FBox::BuildAABB(Location, FVector(Settings->Radius)));
		for (int32 Idx : TempInstances)
		{
			if ((PotentialInstanceLocations[Idx] - Location).SizeSquared() < RadiusSquared)
			{
				return false;
			}
		}
	}

	int32 PotentialIdx = PotentialInstanceLocations.Add(Location);
	PotentialInstanceHash.InsertInstance(Location, PotentialIdx);

	return true;
}

static bool CheckVertexColor(const UFoliageType* Settings, const FColor& VertexColor)
{
	for (uint8 ChannelIdx = 0; ChannelIdx < (uint8)EVertexColorMaskChannel::MAX_None; ++ChannelIdx)
	{
		const FFoliageVertexColorChannelMask& Mask = Settings->VertexColorMaskByChannel[ChannelIdx];

		if (Mask.UseMask)
		{
			uint8 ColorChannel = 0;
			switch ((EVertexColorMaskChannel)ChannelIdx)
			{
			case EVertexColorMaskChannel::Red:
				ColorChannel = VertexColor.R;
				break;
			case EVertexColorMaskChannel::Green:
				ColorChannel = VertexColor.G;
				break;
			case EVertexColorMaskChannel::Blue:
				ColorChannel = VertexColor.B;
				break;
			case EVertexColorMaskChannel::Alpha:
				ColorChannel = VertexColor.A;
				break;
			default:
				// Invalid channel value
				continue;
			}

			if (Mask.InvertMask)
			{
				if (ColorChannel > FMath::RoundToInt(Mask.MaskThreshold * 255.f))
				{
					return false;
				}
			}
			else
			{
				if (ColorChannel < FMath::RoundToInt(Mask.MaskThreshold * 255.f))
				{
					return false;
				}
			}
		}
	}

	return true;
}

bool LandscapeLayersValid(const UFoliageType* Settings)
{
	bool bValid = false;
	for (FName LayerName : Settings->LandscapeLayers)
	{
		bValid |= LayerName != NAME_None;
	}

	return bValid;
}

bool GetMaxHitWeight(const FVector& Location, UActorComponent* Component, const UFoliageType* Settings, FEdModeFoliage::LandscapeLayerCacheData* LandscapeLayerCaches, float& OutMaxHitWeight)
{
	float MaxHitWeight = 0.f;
	if (ULandscapeHeightfieldCollisionComponent* HitLandscapeCollision = Cast<ULandscapeHeightfieldCollisionComponent>(Component))
	{
		if (ULandscapeComponent* HitLandscape = HitLandscapeCollision->RenderComponent.Get())
		{
			for (const FName LandscapeLayerName : Settings->LandscapeLayers)
			{
				// Cache store mapping between component and weight data
				TMap<ULandscapeComponent*, TArray<uint8> >* LandscapeLayerCache = &LandscapeLayerCaches->FindOrAdd(LandscapeLayerName);;
				TArray<uint8>* LayerCache = &LandscapeLayerCache->FindOrAdd(HitLandscape);
				// TODO: FName to LayerInfo?
				const float HitWeight = HitLandscape->GetLayerWeightAtLocation(Location, HitLandscape->GetLandscapeInfo()->GetLayerInfoByName(LandscapeLayerName), LayerCache);
				MaxHitWeight = FMath::Max(MaxHitWeight, HitWeight);
			}

			OutMaxHitWeight = MaxHitWeight;
			return true;
		}
	}

	return false;
}

bool FilterByWeight(float Weight, const UFoliageType* Settings)
{
	const float WeightNeeded = FMath::Max(Settings->MinimumLayerWeight, FMath::FRand());
	return Weight < FMath::Max(SMALL_NUMBER, WeightNeeded);
}

bool FEdModeFoliage::IsUsingVertexColorMask(const UFoliageType* Settings)
{
	for (uint8 ChannelIdx = 0; ChannelIdx < (uint8)EVertexColorMaskChannel::MAX_None; ++ChannelIdx)
	{
		const FFoliageVertexColorChannelMask& Mask = Settings->VertexColorMaskByChannel[ChannelIdx];
		if (Mask.UseMask)
		{
			return true;
		}
	}

	return false;
}

bool FEdModeFoliage::VertexMaskCheck(const FHitResult& Hit, const UFoliageType* Settings)
{
	if (Hit.FaceIndex != INDEX_NONE && IsUsingVertexColorMask(Settings))
	{
		if (UStaticMeshComponent* HitStaticMeshComponent = Cast<UStaticMeshComponent>(Hit.Component.Get()))
		{
			FColor VertexColor;
			if (FEdModeFoliage::GetStaticMeshVertexColorForHit(HitStaticMeshComponent, Hit.FaceIndex, Hit.ImpactPoint, VertexColor))
			{
				if (!CheckVertexColor(Settings, VertexColor))
				{
					return false;
				}
			}
		}
	}

	return true;
}

void FEdModeFoliage::SetBrushOpacity(const float InOpacity)
{
	static FName OpacityParamName("OpacityAmount");
	BrushMID->SetScalarParameterValue(OpacityParamName, InOpacity);
}

bool LandscapeLayerCheck(const FHitResult& Hit, const UFoliageType* Settings, FEdModeFoliage::LandscapeLayerCacheData& LandscapeLayersCache, float& OutHitWeight)
{
	OutHitWeight = 1.f;
	if (LandscapeLayersValid(Settings) && GetMaxHitWeight(Hit.ImpactPoint, Hit.Component.Get(), Settings, &LandscapeLayersCache, OutHitWeight))
	{
		// Reject instance randomly in proportion to weight
		if (FilterByWeight(OutHitWeight, Settings))
		{
			return false;
		}
	}

	return true;
}

void FEdModeFoliage::CalculatePotentialInstances_ThreadSafe(const UWorld* InWorld, const UFoliageType* Settings, const TArray<FDesiredFoliageInstance>* DesiredInstances, TArray<FPotentialInstance> OutPotentialInstances[NUM_INSTANCE_BUCKETS], const FFoliageUISettings* UISettings, const int32 StartIdx, const int32 LastIdx, const FFoliagePaintingGeometryFilter* OverrideGeometryFilter)
{
	LandscapeLayerCacheData LocalCache;

	// Reserve space in buckets for a potential instances 
	for (int32 BucketIdx = 0; BucketIdx < NUM_INSTANCE_BUCKETS; ++BucketIdx)
	{
		auto& Bucket = OutPotentialInstances[BucketIdx];
		Bucket.Reserve(DesiredInstances->Num());
	}

	for (int32 InstanceIdx = StartIdx; InstanceIdx <= LastIdx; ++InstanceIdx)
	{
		const FDesiredFoliageInstance& DesiredInst = (*DesiredInstances)[InstanceIdx];
		FHitResult Hit;
		static FName NAME_AddFoliageInstances = FName(TEXT("AddFoliageInstances"));

		FFoliageTraceFilterFunc TraceFilterFunc;
		if (DesiredInst.PlacementMode == EFoliagePlacementMode::Manual && UISettings != nullptr)
		{
			// Enable geometry filters when painting foliage manually
			TraceFilterFunc = FFoliagePaintingGeometryFilter(*UISettings);
		}

		if (OverrideGeometryFilter)
		{
			TraceFilterFunc = *OverrideGeometryFilter;
		}

		if (AInstancedFoliageActor::FoliageTrace(InWorld, Hit, DesiredInst, NAME_AddFoliageInstances, true, TraceFilterFunc))
		{
			float HitWeight = 1.f;
			const bool bValidInstance = CheckLocationForPotentialInstance_ThreadSafe(Settings, Hit.ImpactPoint, Hit.ImpactNormal)
				&& VertexMaskCheck(Hit, Settings)
				&& LandscapeLayerCheck(Hit, Settings, LocalCache, HitWeight);

			if (bValidInstance)
			{
				const int32 BucketIndex = FMath::RoundToInt(HitWeight * (float)(NUM_INSTANCE_BUCKETS - 1));
				OutPotentialInstances[BucketIndex].Add(FPotentialInstance(Hit.ImpactPoint, Hit.ImpactNormal, Hit.Component.Get(), HitWeight, DesiredInst));
			}
		}
	}
}

void FEdModeFoliage::CalculatePotentialInstances(const UWorld* InWorld, const UFoliageType* Settings, const TArray<FDesiredFoliageInstance>& DesiredInstances, TArray<FPotentialInstance> OutPotentialInstances[NUM_INSTANCE_BUCKETS], LandscapeLayerCacheData* LandscapeLayerCachesPtr, const FFoliageUISettings* UISettings, const FFoliagePaintingGeometryFilter* OverrideGeometryFilter)
{
	SCOPE_CYCLE_COUNTER(STAT_FoliageCalculatePotentialInstance);
	
	LandscapeLayerCacheData LocalCache;
	LandscapeLayerCachesPtr = LandscapeLayerCachesPtr ? LandscapeLayerCachesPtr : &LocalCache;

	// Quick lookup of potential instance locations, used for overlapping check.
	TArray<FVector> PotentialInstanceLocations;
	FFoliageInstanceHash PotentialInstanceHash(7);	// use 128x128 cell size, things like brush radius are typically small
	PotentialInstanceLocations.Empty(DesiredInstances.Num());

	// Reserve space in buckets for a potential instances 
	for (int32 BucketIdx = 0; BucketIdx < NUM_INSTANCE_BUCKETS; ++BucketIdx)
	{
		auto& Bucket = OutPotentialInstances[BucketIdx];
		Bucket.Reserve(DesiredInstances.Num());
	}

	for (const FDesiredFoliageInstance& DesiredInst : DesiredInstances)
	{
		FFoliageTraceFilterFunc TraceFilterFunc;
		if (DesiredInst.PlacementMode == EFoliagePlacementMode::Manual && UISettings != nullptr)
		{
			// Enable geometry filters when painting foliage manually
			TraceFilterFunc = FFoliagePaintingGeometryFilter(*UISettings);
		}

		if (OverrideGeometryFilter)
		{
			TraceFilterFunc = *OverrideGeometryFilter;
		}

		FHitResult Hit;
		static FName NAME_AddFoliageInstances = FName(TEXT("AddFoliageInstances"));
		if (AInstancedFoliageActor::FoliageTrace(InWorld, Hit, DesiredInst, NAME_AddFoliageInstances, true, TraceFilterFunc))
		{
			float HitWeight = 1.f;

			UPrimitiveComponent* InstanceBase = Hit.GetComponent();

			if (InstanceBase == nullptr)
			{
				continue;
			}

			ULevel* TargetLevel = InstanceBase->GetComponentLevel();
			// We can paint into new level only if FoliageType is shared
			if (!CanPaint(Settings, TargetLevel))
			{
				continue;
			}

			const bool bValidInstance = CheckLocationForPotentialInstance(InWorld, Settings, Hit.ImpactPoint, Hit.ImpactNormal, PotentialInstanceLocations, PotentialInstanceHash)
				&& VertexMaskCheck(Hit, Settings)
				&& LandscapeLayerCheck(Hit, Settings, LocalCache, HitWeight);
			if (bValidInstance)
			{
				const int32 BucketIndex = FMath::RoundToInt(HitWeight * (float)(NUM_INSTANCE_BUCKETS - 1));
				OutPotentialInstances[BucketIndex].Add(FPotentialInstance(Hit.ImpactPoint, Hit.ImpactNormal, InstanceBase, HitWeight, DesiredInst));
			}
		}
	}
}

void FEdModeFoliage::AddInstances(UWorld* InWorld, const TArray<FDesiredFoliageInstance>& DesiredInstances, const FFoliagePaintingGeometryFilter& OverrideGeometryFilter, bool InRebuildFoliageTree)
{
	TMap<const UFoliageType*, TArray<FDesiredFoliageInstance>> SettingsInstancesMap;
	for (const FDesiredFoliageInstance& DesiredInst : DesiredInstances)
	{
		TArray<FDesiredFoliageInstance>& Instances = SettingsInstancesMap.FindOrAdd(DesiredInst.FoliageType);
		Instances.Add(DesiredInst);
	}

	for (auto It = SettingsInstancesMap.CreateConstIterator(); It; ++It)
	{
		const UFoliageType* FoliageType = It.Key();

		const TArray<FDesiredFoliageInstance>& Instances = It.Value();
		AddInstancesImp(InWorld, FoliageType, Instances, TArray<int32>(), 1.f, nullptr, nullptr, &OverrideGeometryFilter, InRebuildFoliageTree);
	}
}

static void SpawnFoliageInstance(UWorld* InWorld, const UFoliageType* Settings, const FFoliageUISettings* UISettings, const TArray<FFoliageInstance>& PlacedInstances, bool InRebuildFoliageTree)
{
	SCOPE_CYCLE_COUNTER(STAT_FoliageSpawnInstance);

	TMap<ULevel*, TSet<const FFoliageInstance*>> PerLevelPlacedInstances;

	if (UISettings != nullptr && UISettings->GetIsInSpawnInCurrentLevelMode())
	{
		TSet<const FFoliageInstance*>& LevelInstances = PerLevelPlacedInstances.FindOrAdd(InWorld->GetCurrentLevel());

		for (const FFoliageInstance& PlacedInstance : PlacedInstances)
		{
			LevelInstances.Add(&PlacedInstance);
		}
	}
	else
	{
		for (const FFoliageInstance& PlacedInstance : PlacedInstances)
		{
			TSet<const FFoliageInstance*>& LevelInstances = PerLevelPlacedInstances.FindOrAdd(PlacedInstance.BaseComponent->GetComponentLevel());
			LevelInstances.Add(&PlacedInstance);
		}
	}

	for (const auto& PlacedLevelInstances : PerLevelPlacedInstances)
	{
		ULevel* TargetLevel = PlacedLevelInstances.Key;

		CurrentFoliageTraceBrushAffectedLevels.AddUnique(TargetLevel);
		AInstancedFoliageActor* IFA = AInstancedFoliageActor::GetInstancedFoliageActorForLevel(TargetLevel, true);

		FFoliageInfo* Info = nullptr;
		UFoliageType* FoliageSettings = IFA->AddFoliageType(Settings, &Info);

		Info->AddInstances(IFA, FoliageSettings, PlacedLevelInstances.Value);
		if (InRebuildFoliageTree)
		{
			Info->Refresh(IFA, true, false);
		}
	}
}

void FEdModeFoliage::RebuildFoliageTree(const UFoliageType* Settings)
{
	for (ULevel* AffectedLevel : CurrentFoliageTraceBrushAffectedLevels)
	{
		AInstancedFoliageActor* IFA = AInstancedFoliageActor::GetInstancedFoliageActorForLevel(AffectedLevel, false);

		if (IFA != nullptr)
		{
			FFoliageInfo* FoliageInfo = IFA->FindInfo(Settings);

			if (FoliageInfo != nullptr)
			{
				FoliageInfo->Refresh(IFA, true, false);
			}
		}
	}
}

void FEdModeFoliage::AddInstancesImp(UWorld* InWorld, const UFoliageType* Settings, const TArray<FDesiredFoliageInstance>& DesiredInstances, const TArray<int32>& ExistingInstanceBuckets, const float Pressure, LandscapeLayerCacheData* LandscapeLayerCachesPtr, const FFoliageUISettings* UISettings, const FFoliagePaintingGeometryFilter* OverrideGeometryFilter, bool InRebuildFoliageTree)
{
	SCOPE_CYCLE_COUNTER(STAT_FoliageAddInstanceImp);
	
	if (DesiredInstances.Num() == 0)
	{
		return;
	}

	TArray<FPotentialInstance> PotentialInstanceBuckets[NUM_INSTANCE_BUCKETS];
	if (DesiredInstances[0].PlacementMode == EFoliagePlacementMode::Manual)
	{
		CalculatePotentialInstances(InWorld, Settings, DesiredInstances, PotentialInstanceBuckets, LandscapeLayerCachesPtr, UISettings, OverrideGeometryFilter);
	}
	else
	{
		//@TODO: actual threaded part coming, need parts of this refactor sooner for content team
		CalculatePotentialInstances_ThreadSafe(InWorld, Settings, &DesiredInstances, PotentialInstanceBuckets, nullptr, 0, DesiredInstances.Num() - 1, OverrideGeometryFilter);

		// Existing foliage types in the palette  we want to override any existing mesh settings with the procedural settings.
		TMap<AInstancedFoliageActor*, TArray<const UFoliageType*>> UpdatedTypesByIFA;
		for (TArray<FPotentialInstance>& Bucket : PotentialInstanceBuckets)
		{
			for (auto& PotentialInst : Bucket)
			{
				// Get the IFA for the base component level that contains the component the instance will be placed upon
				AInstancedFoliageActor* TargetIFA = AInstancedFoliageActor::GetInstancedFoliageActorForLevel(PotentialInst.HitComponent->GetComponentLevel(), true);

				// Update the type in the IFA if needed
				TArray<const UFoliageType*>& UpdatedTypes = UpdatedTypesByIFA.FindOrAdd(TargetIFA);
				if (!UpdatedTypes.Contains(PotentialInst.DesiredInstance.FoliageType))
				{
					UpdatedTypes.Add(PotentialInst.DesiredInstance.FoliageType);
					TargetIFA->AddFoliageType(PotentialInst.DesiredInstance.FoliageType);
				}
			}
		}
	}

	for (int32 BucketIdx = 0; BucketIdx < NUM_INSTANCE_BUCKETS; BucketIdx++)
	{
		TArray<FPotentialInstance>& PotentialInstances = PotentialInstanceBuckets[BucketIdx];
		float BucketFraction = (float)(BucketIdx + 1) / (float)NUM_INSTANCE_BUCKETS;

		// We use the number that actually succeeded in placement (due to parameters) as the target
		// for the number that should be in the brush region.
		const int32 BucketOffset = (ExistingInstanceBuckets.Num() ? ExistingInstanceBuckets[BucketIdx] : 0);
		int32 AdditionalInstances = FMath::Clamp<int32>(FMath::RoundToInt(BucketFraction * (float)(PotentialInstances.Num() - BucketOffset) * Pressure), 0, PotentialInstances.Num());

		{
			SCOPE_CYCLE_COUNTER(STAT_FoliageSpawnInstance);

			TArray<FFoliageInstance> PlacedInstances;
			PlacedInstances.Reserve(AdditionalInstances);

			for (int32 Idx = 0; Idx < AdditionalInstances; Idx++)
			{
				FPotentialInstance& PotentialInstance = PotentialInstances[Idx];
				FFoliageInstance Inst;
				if (PotentialInstance.PlaceInstance(InWorld, Settings, Inst))
				{
					Inst.ProceduralGuid = PotentialInstance.DesiredInstance.ProceduralGuid;
					Inst.BaseComponent = PotentialInstance.HitComponent;
					PlacedInstances.Add(MoveTemp(Inst));
				}
			}

			SpawnFoliageInstance(InWorld, Settings, UISettings, PlacedInstances, InRebuildFoliageTree);
		}
	}
}

void FEdModeFoliage::AddSingleInstanceForBrush(UWorld* InWorld, const UFoliageType* Settings, float Pressure)
{
	SCOPE_CYCLE_COUNTER(STAT_FoliageAddInstanceBrush);

	TArray<FDesiredFoliageInstance> DesiredInstances;
	DesiredInstances.Reserve(1);

	// Simply generate a start/end around the brush location so the line check will hit the brush location
	FVector Start = BrushLocation + BrushNormal;
	FVector End = BrushLocation - BrushNormal;

	FDesiredFoliageInstance* DesiredInstance = new (DesiredInstances)FDesiredFoliageInstance(Start, End);

	// We do not apply the density limitation based on the brush size
	TArray<int32> ExistingInstanceBuckets;
	ExistingInstanceBuckets.AddZeroed(NUM_INSTANCE_BUCKETS);

	AddInstancesImp(InWorld, Settings, DesiredInstances, ExistingInstanceBuckets, Pressure, &LandscapeLayerCaches, &UISettings, nullptr, false);
}

/** Add instances inside the brush to match DesiredInstanceCount */
void FEdModeFoliage::AddInstancesForBrush(UWorld* InWorld, const UFoliageType* Settings, const FSphere& BrushSphere, int32 DesiredInstanceCount, float Pressure)
{
	SCOPE_CYCLE_COUNTER(STAT_FoliageAddInstanceBrush);

	UWorld* World = GetWorld();
	const bool bHasValidLandscapeLayers = LandscapeLayersValid(Settings);

	TArray<int32> ExistingInstanceBuckets;
	ExistingInstanceBuckets.AddZeroed(NUM_INSTANCE_BUCKETS);
	int32 NumExistingInstances = 0;

	for (FFoliageInfoIterator It(World, Settings); It; ++It)
	{
		FFoliageInfo* FoliageInfo = (*It);
		TArray<int32> ExistingInstances;
		FoliageInfo->GetInstancesInsideSphere(BrushSphere, ExistingInstances);
		NumExistingInstances += ExistingInstances.Num();

		if (bHasValidLandscapeLayers)
		{
			// Find the landscape weights of existing ExistingInstances
			for (int32 Idx : ExistingInstances)
			{
				FFoliageInstance& Instance = FoliageInfo->Instances[Idx];
				auto InstanceBasePtr = It.GetActor()->InstanceBaseCache.GetInstanceBasePtr(Instance.BaseId);
				float HitWeight;
				if (GetMaxHitWeight(Instance.Location, InstanceBasePtr.Get(), Settings, &LandscapeLayerCaches, HitWeight))
				{
					// Add count to bucket.
					ExistingInstanceBuckets[FMath::RoundToInt(HitWeight * (float)(NUM_INSTANCE_BUCKETS - 1))]++;
				}
			}
		}
		else
		{
			// When not tied to a layer, put all the ExistingInstances in the last bucket.
			ExistingInstanceBuckets[NUM_INSTANCE_BUCKETS - 1] = NumExistingInstances;
		}
	}

	if (DesiredInstanceCount > NumExistingInstances)
	{
		TArray<FDesiredFoliageInstance> DesiredInstances;	//we compute instances for the brush
		DesiredInstances.Reserve(DesiredInstanceCount);

		for (int32 DesiredIdx = 0; DesiredIdx < DesiredInstanceCount; DesiredIdx++)
		{
			FVector Start, End;
			GetRandomVectorInBrush(Start, End);
			FDesiredFoliageInstance* DesiredInstance = new (DesiredInstances)FDesiredFoliageInstance(Start, End);
		}

		AddInstancesImp(InWorld, Settings, DesiredInstances, ExistingInstanceBuckets, Pressure, &LandscapeLayerCaches, &UISettings, nullptr, false);
	}
}

/** Remove instances inside the brush to match DesiredInstanceCount */
void FEdModeFoliage::RemoveInstancesForBrush(UWorld* InWorld, const UFoliageType* Settings, const FSphere& BrushSphere, int32 DesiredInstanceCount, float Pressure)
{
	SCOPE_CYCLE_COUNTER(STAT_FoliageRemoveInstanceBrush);

	for (FFoliageInfoIterator It(InWorld, Settings); It; ++It)
	{
		FFoliageInfo* FoliageInfo = (*It);
		AInstancedFoliageActor* IFA = It.GetActor();

		TArray<int32> PotentialInstancesToRemove;
		FoliageInfo->GetInstancesInsideSphere(BrushSphere, PotentialInstancesToRemove);
		if (PotentialInstancesToRemove.Num() == 0)
		{
			continue;
		}

		int32 InstancesToRemove = FMath::RoundToInt((float)(PotentialInstancesToRemove.Num() - DesiredInstanceCount) * Pressure);
		if (InstancesToRemove <= 0)
		{
			continue;
		}

		int32 InstancesToKeep = PotentialInstancesToRemove.Num() - InstancesToRemove;
		if (InstancesToKeep > 0)
		{
			// Remove InstancesToKeep random PotentialInstancesToRemove from the array to leave those PotentialInstancesToRemove behind, and delete all the rest
			for (int32 i = 0; i < InstancesToKeep; i++)
			{
				PotentialInstancesToRemove.RemoveAtSwap(FMath::Rand() % PotentialInstancesToRemove.Num(), 1, false);
			}
		}

		FFoliagePaintingGeometryFilter GeometryFilterFunc(UISettings);

		// Filter PotentialInstancesToRemove
		for (int32 Idx = 0; Idx < PotentialInstancesToRemove.Num(); Idx++)
		{
			auto BaseId = FoliageInfo->Instances[PotentialInstancesToRemove[Idx]].BaseId;
			auto BasePtr = IFA->InstanceBaseCache.GetInstanceBasePtr(BaseId);
			UPrimitiveComponent* Base = Cast<UPrimitiveComponent>(BasePtr.Get());

			// Check if instance is candidate for removal based on filter settings
			if (Base && !GeometryFilterFunc(Base))
			{
				// Instance should not be removed, so remove it from the removal list.
				PotentialInstancesToRemove.RemoveAtSwap(Idx, 1, false);
				Idx--;
			}
		}

		// Remove PotentialInstancesToRemove to reduce it to desired count
		if (PotentialInstancesToRemove.Num() > 0)
		{
			CurrentFoliageTraceBrushAffectedLevels.AddUnique(IFA->GetLevel());

			FoliageInfo->RemoveInstances(IFA, PotentialInstancesToRemove, false);
		}
	}
}


void FEdModeFoliage::SelectInstanceAtLocation(UWorld* InWorld, const UFoliageType* Settings, const FVector& Location, bool bSelect)
{
	for (FFoliageInfoIterator It(InWorld, Settings); It; ++It)
	{
		FFoliageInfo* FoliageInfo = (*It);
		AInstancedFoliageActor* IFA = It.GetActor();

		int32 Instance;
		bool bResult;
		FoliageInfo->GetInstanceAtLocation(Location, Instance, bResult);
		if (bResult)
		{
		    TArray<int32> Instances;
			Instances.Add(Instance);
			FoliageInfo->SelectInstances(IFA, bSelect, Instances);
		}
	}
}

void FEdModeFoliage::SelectInstancesForBrush(UWorld* InWorld, const UFoliageType* Settings, const FSphere& BrushSphere, bool bSelect)
{
	for (FFoliageInfoIterator It(InWorld, Settings); It; ++It)
	{
		FFoliageInfo* FoliageInfo = (*It);
		AInstancedFoliageActor* IFA = It.GetActor();

		TArray<int32> Instances;
		FoliageInfo->GetInstancesInsideSphere(BrushSphere, Instances);
		if (Instances.Num() == 0)
		{
			continue;
		}

		FoliageInfo->SelectInstances(IFA, bSelect, Instances);
	}
}

void FEdModeFoliage::SelectInstances(const UFoliageType* Settings, bool bSelect)
{
	SelectInstances(GetWorld(), Settings, bSelect);
}

void FEdModeFoliage::SelectInstances(UWorld* InWorld, bool bSelect)
{
	for (auto& FoliageMeshUI : FoliageMeshList)
	{
		UFoliageType* Settings = FoliageMeshUI->Settings;

		if (bSelect && !Settings->IsSelected)
		{
			continue;
		}

		SelectInstances(InWorld, Settings, bSelect);
	}
}

void FEdModeFoliage::SelectInstances(UWorld* InWorld, const UFoliageType* Settings, bool bSelect)
{
	for (FFoliageInfoIterator It(InWorld, Settings); It; ++It)
	{
		FFoliageInfo* FoliageInfo = (*It);
		AInstancedFoliageActor* IFA = It.GetActor();

		FoliageInfo->SelectInstances(IFA, bSelect);
	}
}

void FEdModeFoliage::ApplySelection(UWorld* InWorld, bool bApply)
{
	GEditor->SelectNone(true, true);
	
	const int32 NumLevels = InWorld->GetNumLevels();
	for (int32 LevelIdx = 0; LevelIdx < NumLevels; ++LevelIdx)
	{
		ULevel* Level = InWorld->GetLevel(LevelIdx);
		AInstancedFoliageActor* IFA = AInstancedFoliageActor::GetInstancedFoliageActorForLevel(Level);
		if (IFA)
		{
			IFA->ApplySelection(bApply);
		}
	}
}

void FEdModeFoliage::TransformSelectedInstances(UWorld* InWorld, const FVector& InDrag, const FRotator& InRot, const FVector& InScale, bool bDuplicate)
{
	const int32 NumLevels = InWorld->GetNumLevels();
	for (int32 LevelIdx = 0; LevelIdx < NumLevels; ++LevelIdx)
	{
		ULevel* Level = InWorld->GetLevel(LevelIdx);
		AInstancedFoliageActor* IFA = AInstancedFoliageActor::GetInstancedFoliageActorForLevel(Level);
		if (IFA)
		{
			bool bFoundSelection = false;

			for (auto& MeshPair : IFA->FoliageInfos)
			{
				FFoliageInfo& FoliageInfo = *MeshPair.Value;
				TArray<int32> SelectedIndices = FoliageInfo.SelectedIndices.Array();

				if (SelectedIndices.Num() > 0)
				{
					// Mark actor once we found selection
					if (!bFoundSelection)
					{
						IFA->Modify();
						bFoundSelection = true;
					}

					if (bDuplicate)
					{
						FoliageInfo.DuplicateInstances(IFA, MeshPair.Key, SelectedIndices);
						OnInstanceCountUpdated(MeshPair.Key);
					}

					FoliageInfo.PreMoveInstances(IFA, SelectedIndices);

					for (int32 SelectedInstanceIdx : SelectedIndices)
					{
						FFoliageInstance& Instance = FoliageInfo.Instances[SelectedInstanceIdx];
						Instance.Location += InDrag;
						Instance.ZOffset = 0.f;
						Instance.Rotation += InRot;
						Instance.DrawScale3D += InScale;
					}

					FoliageInfo.PostMoveInstances(IFA, SelectedIndices);
				}
			}

			if (bFoundSelection)
			{
				IFA->MarkComponentsRenderStateDirty();
			}
		}
	}
}

AInstancedFoliageActor* FEdModeFoliage::GetSelectionLocation(UWorld* InWorld, FVector& OutLocation) const
{
	// Prefer current level
	{
		AInstancedFoliageActor* IFA = AInstancedFoliageActor::GetInstancedFoliageActorForCurrentLevel(InWorld);
		if (IFA && IFA->GetSelectionLocation(OutLocation))
		{
			return IFA;
		}
	}

	// Go through all sub-levels
	const int32 NumLevels = InWorld->GetNumLevels();
	for (int32 LevelIdx = 0; LevelIdx < NumLevels; ++LevelIdx)
	{
		ULevel* Level = InWorld->GetLevel(LevelIdx);
		if (Level != InWorld->GetCurrentLevel())
		{
			AInstancedFoliageActor* IFA = AInstancedFoliageActor::GetInstancedFoliageActorForLevel(Level);
			if (IFA && IFA->GetSelectionLocation(OutLocation))
			{
				return IFA;
			}
		}
	}

	return nullptr;
}

void FEdModeFoliage::UpdateWidgetLocationToInstanceSelection()
{
	FVector SelectionLocation = FVector::ZeroVector;
	AInstancedFoliageActor* IFA = GetSelectionLocation(GetWorld(), SelectionLocation);
	Owner->PivotLocation = Owner->SnappedLocation = SelectionLocation;
	//if (IFA)
	//{
	//	IFA->MarkComponentsRenderStateDirty();
	//}
}

void FEdModeFoliage::RemoveSelectedInstances(UWorld* InWorld)
{
	GEditor->BeginTransaction(NSLOCTEXT("UnrealEd", "FoliageMode_EditTransaction", "Foliage Editing"));

	const int32 NumLevels = InWorld->GetNumLevels();
	for (int32 LevelIdx = 0; LevelIdx < NumLevels; ++LevelIdx)
	{
		ULevel* Level = InWorld->GetLevel(LevelIdx);
		AInstancedFoliageActor* IFA = AInstancedFoliageActor::GetInstancedFoliageActorForLevel(Level);
		if (IFA)
		{
			bool bHasSelection = false;
			for (auto& MeshPair : IFA->FoliageInfos)
			{
				if (MeshPair.Value->SelectedIndices.Num())
				{
					bHasSelection = true;
					break;
				}
			}

			if (bHasSelection)
			{
				IFA->Modify();
				for (auto& MeshPair : IFA->FoliageInfos)
				{
					FFoliageInfo& Mesh = *MeshPair.Value;
					if (Mesh.SelectedIndices.Num() > 0)
					{
						TArray<int32> InstancesToDelete = Mesh.SelectedIndices.Array();
						Mesh.RemoveInstances(IFA, InstancesToDelete, true);
					
						OnInstanceCountUpdated(MeshPair.Key);
					}
				}
			}
		}
	}

	GEditor->EndTransaction();
}

TAutoConsoleVariable<float> CVarOffGroundTreshold(
	TEXT("foliage.OffGroundThreshold"),
	5.0f,
	TEXT("Maximum distance from base component (in local space) at which instance is still considered as valid"));

void FEdModeFoliage::SelectInvalidInstances(const UFoliageType* Settings)
{
	UWorld* InWorld = GetWorld();

	FCollisionQueryParams QueryParams(SCENE_QUERY_STAT(FoliageGroundCheck), true);
	QueryParams.bReturnFaceIndex = false;
	FCollisionShape SphereShape;
	SphereShape.SetSphere(0.f);
	float InstanceOffGroundLocalThreshold = CVarOffGroundTreshold.GetValueOnGameThread();

	for (FFoliageInfoIterator It(InWorld, Settings); It; ++It)
	{
		FFoliageInfo* FoliageInfo = (*It);
		AInstancedFoliageActor* IFA = It.GetActor();
		int32 NumInstances = FoliageInfo->Instances.Num();
		TArray<FHitResult> Hits; Hits.Reserve(16);

		TArray<int32> InvalidInstances;

		for (int32 InstanceIdx = 0; InstanceIdx < NumInstances; ++InstanceIdx)
		{
			FFoliageInstance& Instance = FoliageInfo->Instances[InstanceIdx];
			UActorComponent* CurrentInstanceBase = IFA->InstanceBaseCache.GetInstanceBasePtr(Instance.BaseId).Get();
			bool bInvalidInstance = true;

			if (CurrentInstanceBase != nullptr)
			{
				FVector InstanceTraceRange = Instance.GetInstanceWorldTransform().TransformVector(FVector(0.f, 0.f, 1000.f));
				FVector Start = Instance.Location + InstanceTraceRange;
				FVector End = Instance.Location - InstanceTraceRange;

				InWorld->SweepMultiByObjectType(Hits, Start, End, FQuat::Identity, FCollisionObjectQueryParams(ECC_WorldStatic), SphereShape, QueryParams);

				for (const FHitResult& Hit : Hits)
				{
					UPrimitiveComponent* HitComponent = Hit.GetComponent();
					check(HitComponent);

					if (HitComponent->IsCreatedByConstructionScript())
					{
						continue;
					}

					UModelComponent* ModelComponent = Cast<UModelComponent>(HitComponent);
					if (ModelComponent)
					{
						ABrush* BrushActor = ModelComponent->GetModel()->FindBrush(Hit.Location);
						if (BrushActor)
						{
							HitComponent = BrushActor->GetBrushComponent();
						}
					}

					if (HitComponent == CurrentInstanceBase)
					{
						FVector InstanceWorldZOffset = Instance.GetInstanceWorldTransform().TransformVector(FVector(0.f, 0.f, Instance.ZOffset));
						float DistanceToGround = FVector::Dist(Instance.Location, Hit.Location + InstanceWorldZOffset);
						float InstanceWorldTreshold = Instance.GetInstanceWorldTransform().TransformVector(FVector(0.f, 0.f, InstanceOffGroundLocalThreshold)).Size();

						if ((DistanceToGround - InstanceWorldTreshold) <= KINDA_SMALL_NUMBER)
						{
							bInvalidInstance = false;
						}
					}
				}
			}

			if (bInvalidInstance)
			{
				InvalidInstances.Add(InstanceIdx);
			}
		}

		if (InvalidInstances.Num() > 0)
		{
			FoliageInfo->SelectInstances(IFA, true, InvalidInstances);
		}
	}
}

void FEdModeFoliage::AdjustBrushRadius(float Multiplier)
{
	if (UISettings.IsInAnySingleInstantiationMode())
	{
		return;
	}

	const float PercentageChange = 0.05f;
	const float CurrentBrushRadius = UISettings.GetRadius();

	float NewValue = CurrentBrushRadius * (1 + PercentageChange * Multiplier);
	UISettings.SetRadius(FMath::Clamp(NewValue, 0.1f, 8192.0f));
}

void FEdModeFoliage::AdjustPaintDensity(float Multiplier)
{
	if (UISettings.IsInAnySingleInstantiationMode())
	{
		return;
	}

	const float AdjustmentAmount = 0.02f;
	const float CurrentDensity = UISettings.GetPaintDensity();

	UISettings.SetPaintDensity(FMath::Clamp(CurrentDensity + AdjustmentAmount * Multiplier, 0.0f, 1.0f));
}

void FEdModeFoliage::AdjustUnpaintDensity(float Multiplier)
{
	if (UISettings.IsInAnySingleInstantiationMode())
	{
		return;
	}

	const float AdjustmentAmount = 0.02f;
	const float CurrentDensity = UISettings.GetUnpaintDensity();

	UISettings.SetUnpaintDensity(FMath::Clamp(CurrentDensity + AdjustmentAmount * Multiplier, 0.0f, 1.0f));
}

void FEdModeFoliage::ReapplyInstancesForBrush(UWorld* InWorld, const UFoliageType* Settings, const FSphere& BrushSphere, float Pressure)
{
	// Adjust instance density first
	ReapplyInstancesDensityForBrush(InWorld, Settings, BrushSphere, Pressure);

	for (FFoliageInfoIterator It(InWorld, Settings); It; ++It)
	{
		FFoliageInfo* FoliageInfo = (*It);
		AInstancedFoliageActor* IFA = It.GetActor();

		ReapplyInstancesForBrush(InWorld, IFA, Settings, FoliageInfo, BrushSphere, Pressure);
	}
}

/** Reapply instance settings to exiting instances */
void FEdModeFoliage::ReapplyInstancesForBrush(UWorld* InWorld, AInstancedFoliageActor* IFA, const UFoliageType* Settings, FFoliageInfo* FoliageInfo, const FSphere& BrushSphere, float Pressure)
{
	TArray<int32> ExistingInstances;
	FoliageInfo->GetInstancesInsideSphere(BrushSphere, ExistingInstances);

	bool bUpdated = false;
	TArray<int32> UpdatedInstances;
	TSet<int32> InstancesToDelete;

	IFA->Modify();

	for (int32 Idx = 0; Idx < ExistingInstances.Num(); Idx++)
	{
		int32 InstanceIndex = ExistingInstances[Idx];
		FFoliageInstance& Instance = FoliageInfo->Instances[InstanceIndex];

		if ((Instance.Flags & FOLIAGE_Readjusted) == 0)
		{
			// record that we've made changes to this instance already, so we don't touch it again.
			Instance.Flags |= FOLIAGE_Readjusted;

			// See if we need to update the location in the instance hash
			bool bReapplyLocation = false;
			FVector OldInstanceLocation = Instance.Location;

			// remove any Z offset first, so the offset is reapplied to any new 
			if (FMath::Abs(Instance.ZOffset) > KINDA_SMALL_NUMBER)
			{
				Instance.Location = Instance.GetInstanceWorldTransform().TransformPosition(FVector(0, 0, -Instance.ZOffset));
				bReapplyLocation = true;
			}


			// Defer normal reapplication 
			bool bReapplyNormal = false;

			// Reapply normal alignment
			if (Settings->ReapplyAlignToNormal)
			{
				if (Settings->AlignToNormal)
				{
					if ((Instance.Flags & FOLIAGE_AlignToNormal) == 0)
					{
						bReapplyNormal = true;
						bUpdated = true;
					}
				}
				else
				{
					if (Instance.Flags & FOLIAGE_AlignToNormal)
					{
						Instance.Rotation = Instance.PreAlignRotation;
						Instance.Flags &= (~FOLIAGE_AlignToNormal);
						bUpdated = true;
					}
				}
			}

			// Reapply random yaw
			if (Settings->ReapplyRandomYaw)
			{
				if (Settings->RandomYaw)
				{
					if (Instance.Flags & FOLIAGE_NoRandomYaw)
					{
						// See if we need to remove any normal alignment first
						if (!bReapplyNormal && (Instance.Flags & FOLIAGE_AlignToNormal))
						{
							Instance.Rotation = Instance.PreAlignRotation;
							bReapplyNormal = true;
						}
						Instance.Rotation.Yaw = FMath::FRand() * 360.f;
						Instance.Flags &= (~FOLIAGE_NoRandomYaw);
						bUpdated = true;
					}
				}
				else
				{
					if ((Instance.Flags & FOLIAGE_NoRandomYaw) == 0)
					{
						// See if we need to remove any normal alignment first
						if (!bReapplyNormal && (Instance.Flags & FOLIAGE_AlignToNormal))
						{
							Instance.Rotation = Instance.PreAlignRotation;
							bReapplyNormal = true;
						}
						Instance.Rotation.Yaw = 0.f;
						Instance.Flags |= FOLIAGE_NoRandomYaw;
						bUpdated = true;
					}
				}
			}

			// Reapply random pitch angle
			if (Settings->ReapplyRandomPitchAngle)
			{
				// See if we need to remove any normal alignment first
				if (!bReapplyNormal && (Instance.Flags & FOLIAGE_AlignToNormal))
				{
					Instance.Rotation = Instance.PreAlignRotation;
					bReapplyNormal = true;
				}

				Instance.Rotation.Pitch = FMath::FRand() * Settings->RandomPitchAngle;
				Instance.Flags |= FOLIAGE_NoRandomYaw;

				bUpdated = true;
			}

			// Reapply scale
			if (Settings->ReapplyScaling)
			{
				FVector NewScale = Settings->GetRandomScale();

				if (Settings->ReapplyScaleX)
				{
					if (Settings->Scaling == EFoliageScaling::Uniform)
					{
						Instance.DrawScale3D = NewScale;
					}
					else
					{
						Instance.DrawScale3D.X = NewScale.X;
					}
					bUpdated = true;
				}

				if (Settings->ReapplyScaleY)
				{
					Instance.DrawScale3D.Y = NewScale.Y;
					bUpdated = true;
				}

				if (Settings->ReapplyScaleZ)
				{
					Instance.DrawScale3D.Z = NewScale.Z;
					bUpdated = true;
				}
			}

			// Reapply ZOffset
			if (Settings->ReapplyZOffset)
			{
				Instance.ZOffset = Settings->ZOffset.Interpolate(FMath::FRand());
				bUpdated = true;
			}

			// Find a ground normal for either normal or ground slope check.
			if (bReapplyNormal || Settings->ReapplyGroundSlope || Settings->ReapplyVertexColorMask || (Settings->ReapplyLandscapeLayers && LandscapeLayersValid(Settings)))
			{
				FHitResult Hit;
				static const FName NAME_ReapplyInstancesForBrush = TEXT("ReapplyInstancesForBrush");

				// trace along the mesh's Z axis.
				FVector ZAxis = Instance.Rotation.Quaternion().GetAxisZ();
				FVector Start = Instance.Location + 16.f * ZAxis;
				FVector End = Instance.Location - 16.f * ZAxis;
				if (AInstancedFoliageActor::FoliageTrace(InWorld, Hit, FDesiredFoliageInstance(Start, End), NAME_ReapplyInstancesForBrush, true))
				{
					// Reapply the normal
					if (bReapplyNormal)
					{
						Instance.PreAlignRotation = Instance.Rotation;
						Instance.AlignToNormal(Hit.Normal, Settings->AlignMaxAngle);
					}

					// Cull instances that don't meet the ground slope check.
					if (Settings->ReapplyGroundSlope)
					{
						if (!IsWithinSlopeAngle(Hit.Normal.Z, Settings->GroundSlopeAngle.Min, Settings->GroundSlopeAngle.Max))
						{
							InstancesToDelete.Add(InstanceIndex);
							if (bReapplyLocation)
							{
								// restore the location so the hash removal will succeed
								Instance.Location = OldInstanceLocation;
							}
							continue;
						}
					}

					// Cull instances for the landscape layer
					if (Settings->ReapplyLandscapeLayers && LandscapeLayersValid(Settings))
					{
						float HitWeight = 1.f;
						if (GetMaxHitWeight(Hit.Location, Hit.GetComponent(), Settings, &LandscapeLayerCaches, HitWeight))
						{
							if (FilterByWeight(HitWeight, Settings))
							{
								InstancesToDelete.Add(InstanceIndex);
								if (bReapplyLocation)
								{
									// restore the location so the hash removal will succeed
									Instance.Location = OldInstanceLocation;
								}
								continue;
							}
						}
					}

					// Reapply vertex color mask
					if (Settings->ReapplyVertexColorMask)
					{
						if (Hit.FaceIndex != INDEX_NONE && IsUsingVertexColorMask(Settings))
						{
							UStaticMeshComponent* HitStaticMeshComponent = Cast<UStaticMeshComponent>(Hit.Component.Get());
							if (HitStaticMeshComponent)
							{
								FColor VertexColor;
								if (GetStaticMeshVertexColorForHit(HitStaticMeshComponent, Hit.FaceIndex, Hit.Location, VertexColor))
								{
									if (!CheckVertexColor(Settings, VertexColor))
									{
										InstancesToDelete.Add(InstanceIndex);
										if (bReapplyLocation)
										{
											// restore the location so the hash removal will succeed
											Instance.Location = OldInstanceLocation;
										}
										continue;
									}
								}
							}
						}
					}
				}
			}

			// Cull instances that don't meet the height range
			if (Settings->ReapplyHeight)
			{
				if (!Settings->Height.Contains(Instance.Location.Z))
				{
					InstancesToDelete.Add(InstanceIndex);
					if (bReapplyLocation)
					{
						// restore the location so the hash removal will succeed
						Instance.Location = OldInstanceLocation;
					}
					continue;
				}
			}

			if (bUpdated && FMath::Abs(Instance.ZOffset) > KINDA_SMALL_NUMBER)
			{
				// Reapply the Z offset in new local space
				Instance.Location = Instance.GetInstanceWorldTransform().TransformPosition(FVector(0, 0, Instance.ZOffset));
				bReapplyLocation = true;
			}

			// Update the hash
			if (bReapplyLocation)
			{
				FoliageInfo->InstanceHash->RemoveInstance(OldInstanceLocation, InstanceIndex);
				FoliageInfo->InstanceHash->InsertInstance(Instance.Location, InstanceIndex);
			}

			// Cull overlapping based on radius
			if (Settings->ReapplyRadius && Settings->Radius > 0.f)
			{
				if (FoliageInfo->CheckForOverlappingInstanceExcluding(InstanceIndex, Settings->Radius, InstancesToDelete))
				{
					InstancesToDelete.Add(InstanceIndex);
					continue;
				}
			}

			// Remove mesh collide with world
			if (Settings->ReapplyCollisionWithWorld)
			{
				FHitResult Hit;
				static const FName NAME_ReapplyInstancesForBrush = TEXT("ReapplyCollisionWithWorld");
				FVector Start = Instance.Location + FVector(0.f, 0.f, 16.f);
				FVector End = Instance.Location - FVector(0.f, 0.f, 16.f);
				if (AInstancedFoliageActor::FoliageTrace(InWorld, Hit, FDesiredFoliageInstance(Start, End), NAME_ReapplyInstancesForBrush))
				{
					if (!AInstancedFoliageActor::CheckCollisionWithWorld(InWorld, Settings, Instance, Hit.Normal, Hit.Location, Hit.Component.Get()))
					{
						InstancesToDelete.Add(InstanceIndex);
						continue;
					}
				}
				else
				{
					InstancesToDelete.Add(InstanceIndex);
				}
			}

			if (bUpdated)
			{
				UpdatedInstances.Add(InstanceIndex);
			}
		}
	}

	if (UpdatedInstances.Num() > 0)
	{
		FoliageInfo->PostUpdateInstances(IFA, UpdatedInstances);
		IFA->RegisterAllComponents();
	}

	if (InstancesToDelete.Num())
	{
		FoliageInfo->RemoveInstances(IFA, InstancesToDelete.Array(), true);
	}
}

void FEdModeFoliage::ReapplyInstancesDensityForBrush(UWorld* InWorld, const UFoliageType* Settings, const FSphere& BrushSphere, float Pressure)
{
	if (Settings->ReapplyDensity && !FMath::IsNearlyEqual(Settings->DensityAdjustmentFactor, 1.f))
	{
		// Determine number of instances at the start of the brush stroke
		int32 SnapshotInstanceCount = 0;
		TArray<const FMeshInfoSnapshot*> SnapshotList;
		InstanceSnapshot.MultiFindPointer(const_cast<UFoliageType*>(Settings), SnapshotList);
		for (const auto* Snapshot : SnapshotList)
		{
			SnapshotInstanceCount += Snapshot->CountInstancesInsideSphere(BrushSphere);
		}

		// Determine desired number of instances
		int32 DesiredInstanceCount = FMath::RoundToInt((float)SnapshotInstanceCount * Settings->DensityAdjustmentFactor);

		if (Settings->DensityAdjustmentFactor > 1.f)
		{
			AddInstancesForBrush(InWorld, Settings, BrushSphere, DesiredInstanceCount, Pressure);
		}
		else if (Settings->DensityAdjustmentFactor < 1.f)
		{
			RemoveInstancesForBrush(InWorld, Settings, BrushSphere, DesiredInstanceCount, Pressure);
		}
	}
}

void FEdModeFoliage::PreApplyBrush()
{
	InstanceSnapshot.Empty();

	UWorld* World = GetWorld();
	// Special setup beginning a stroke with the Reapply tool
	// Necessary so we don't keep reapplying settings over and over for the same instances.
	if (UISettings.GetReapplyToolSelected())
	{
		for (auto& FoliageMeshUI : FoliageMeshList)
		{
			UFoliageType* Settings = FoliageMeshUI->Settings;

			if (!Settings->IsSelected)
			{
				continue;
			}

			for (FFoliageInfoIterator It(World, Settings); It; ++It)
			{
				FFoliageInfo* FoliageInfo = (*It);

				// Take a snapshot of all the locations
				InstanceSnapshot.Add(Settings, FMeshInfoSnapshot(FoliageInfo));

				// Clear the "FOLIAGE_Readjusted" flag
				for (auto& Instance : FoliageInfo->Instances)
				{
					Instance.Flags &= (~FOLIAGE_Readjusted);
				}
			}
		}
	}
}

void FEdModeFoliage::ApplyBrush(FEditorViewportClient* ViewportClient)
{
	if (!bBrushTraceValid || ViewportClient != GCurrentLevelEditingViewportClient)
	{
		return;
	}

	float BrushArea = PI * FMath::Square(UISettings.GetRadius());

	// Tablet pressure or motion controller pressure
	const UVREditorInteractor* VREditorInteractor = Cast<UVREditorInteractor>(FoliageInteractor);
	const float Pressure = VREditorInteractor ? VREditorInteractor->GetSelectAndMoveTriggerValue() : ViewportClient->Viewport->IsPenActive() ? ViewportClient->Viewport->GetTabletPressure() : 1.f;

	// Cache a copy of the world pointer
	UWorld* World = ViewportClient->GetWorld();

	for (auto& FoliageMeshUI : FoliageMeshList)
	{
		UFoliageType* Settings = FoliageMeshUI->Settings;

		if (!Settings->IsSelected)
		{
			continue;
		}

		FSphere BrushSphere(BrushLocation, UISettings.GetRadius());

		if (UISettings.GetLassoSelectToolSelected())
		{
			SelectInstancesForBrush(World, Settings, BrushSphere, !IsModifierButtonPressed(ViewportClient));
		}
		else if (UISettings.GetReapplyToolSelected())
		{
			// Reapply any settings checked by the user
			ReapplyInstancesForBrush(World, Settings, BrushSphere, Pressure);
		}
		else if (UISettings.GetPaintToolSelected())
		{
			if (IsModifierButtonPressed(ViewportClient))
			{
				int32 DesiredInstanceCount = FMath::RoundToInt(BrushArea * Settings->Density * UISettings.GetUnpaintDensity() / (1000.f*1000.f));

				RemoveInstancesForBrush(World, Settings, BrushSphere, DesiredInstanceCount, Pressure);
			}
			else
			{
				if (UISettings.IsInAnySingleInstantiationMode())
				{
					AddSingleInstanceForBrush(World, Settings, Pressure);
				}
				else
				{
					// This is the total set of instances disregarding parameters like slope, height or layer.
					float DesiredInstanceCountFloat = BrushArea * Settings->Density * UISettings.GetPaintDensity() / (1000.f*1000.f);
					// Allow a single instance with a random chance, if the brush is smaller than the density
					int32 DesiredInstanceCount = DesiredInstanceCountFloat > 1.f ? FMath::RoundToInt(DesiredInstanceCountFloat) : FMath::FRand() < DesiredInstanceCountFloat ? 1 : 0;

					AddInstancesForBrush(World, Settings, BrushSphere, DesiredInstanceCount, Pressure);
				}
			}
		}

		OnInstanceCountUpdated(Settings);
	}

	if (UISettings.GetLassoSelectToolSelected())
	{
		UpdateWidgetLocationToInstanceSelection();
	}
}

struct FFoliagePaintBucketTriangle
{
	FFoliagePaintBucketTriangle(const FTransform& InLocalToWorld, const FVector& InVertex0, const FVector& InVertex1, const FVector& InVertex2, const FColor InColor0, const FColor InColor1, const FColor InColor2)
	{
		Vertex = InLocalToWorld.TransformPosition(InVertex0);
		Vector1 = InLocalToWorld.TransformPosition(InVertex1) - Vertex;
		Vector2 = InLocalToWorld.TransformPosition(InVertex2) - Vertex;
		VertexColor[0] = InColor0;
		VertexColor[1] = InColor1;
		VertexColor[2] = InColor2;

		WorldNormal = InLocalToWorld.GetDeterminant() >= 0.f ? Vector2 ^ Vector1 : Vector1 ^ Vector2;
		float WorldNormalSize = WorldNormal.Size();
		Area = WorldNormalSize * 0.5f;
		if (WorldNormalSize > SMALL_NUMBER)
		{
			WorldNormal /= WorldNormalSize;
		}
	}

	void GetRandomPoint(FVector& OutPoint, FColor& OutBaryVertexColor)
	{
		// Sample parallelogram
		float x = FMath::FRand();
		float y = FMath::FRand();

		// Flip if we're outside the triangle
		if (x + y > 1.f)
		{
			x = 1.f - x;
			y = 1.f - y;
		}

		OutBaryVertexColor = ((1.f - x - y) * VertexColor[0] + x * VertexColor[1] + y * VertexColor[2]).ToFColor(true);
		OutPoint = Vertex + x * Vector1 + y * Vector2;
	}

	FVector	Vertex;
	FVector Vector1;
	FVector Vector2;
	FVector WorldNormal;
	float Area;
	FColor VertexColor[3];
};

/** Apply paint bucket to actor */
void FEdModeFoliage::ApplyPaintBucket_Remove(AActor* Actor)
{
	UWorld* World = Actor->GetWorld();

	TInlineComponentArray<UActorComponent*> Components;
	Actor->GetComponents(Components);

	// Remove all instances of the selected meshes
	for (const auto& MeshUIInfo : FoliageMeshList)
	{
		UFoliageType* FoliageType = MeshUIInfo->Settings;
		if (!FoliageType->IsSelected)
		{
			continue;
		}

		// Go through all FoliageActors in the world and delete 
		for (FFoliageInfoIterator It(World, FoliageType); It; ++It)
		{
			AInstancedFoliageActor* IFA = It.GetActor();

			for (auto Component : Components)
			{
				IFA->DeleteInstancesForComponent(Component, FoliageType);
			}
		}

		OnInstanceCountUpdated(FoliageType);
	}
}

/** Apply paint bucket to actor */
void FEdModeFoliage::ApplyPaintBucket_Add(AActor* Actor)
{
	UWorld* World = Actor->GetWorld();
	TMap<UPrimitiveComponent*, TArray<FFoliagePaintBucketTriangle> > ComponentPotentialTriangles;

	// Check all the components of the hit actor
	TInlineComponentArray<UStaticMeshComponent*> StaticMeshComponents;
	Actor->GetComponents(StaticMeshComponents);

	for (auto StaticMeshComponent : StaticMeshComponents)
	{
		UMaterialInterface* Material = StaticMeshComponent->GetMaterial(0);

		if (UISettings.bFilterStaticMesh && StaticMeshComponent->GetStaticMesh() && StaticMeshComponent->GetStaticMesh()->RenderData &&
			(UISettings.bFilterTranslucent || !Material || !IsTranslucentBlendMode(Material->GetBlendMode())))
		{
			UStaticMesh* StaticMesh = StaticMeshComponent->GetStaticMesh();
			FStaticMeshLODResources& LODModel = StaticMesh->RenderData->LODResources[0];
			TArray<FFoliagePaintBucketTriangle>& PotentialTriangles = ComponentPotentialTriangles.Add(StaticMeshComponent, TArray<FFoliagePaintBucketTriangle>());

			bool bHasInstancedColorData = false;
			const FStaticMeshComponentLODInfo* InstanceMeshLODInfo = nullptr;
			if (StaticMeshComponent->LODData.Num() > 0)
			{
				InstanceMeshLODInfo = StaticMeshComponent->LODData.GetData();
				bHasInstancedColorData = InstanceMeshLODInfo->PaintedVertices.Num() == LODModel.VertexBuffers.StaticMeshVertexBuffer.GetNumVertices();
			}

			const bool bHasColorData = bHasInstancedColorData || LODModel.VertexBuffers.ColorVertexBuffer.GetNumVertices();

			// Get the raw triangle data for this static mesh
			FTransform LocalToWorld = StaticMeshComponent->GetComponentTransform();
			FIndexArrayView Indices = LODModel.IndexBuffer.GetArrayView();
			const FPositionVertexBuffer& PositionVertexBuffer = LODModel.VertexBuffers.PositionVertexBuffer;
			const FColorVertexBuffer& ColorVertexBuffer = LODModel.VertexBuffers.ColorVertexBuffer;

			if (USplineMeshComponent* SplineMesh = Cast<USplineMeshComponent>(StaticMeshComponent))
			{
				// Transform spline mesh verts correctly
				FVector Mask = FVector(1, 1, 1);
				USplineMeshComponent::GetAxisValue(Mask, SplineMesh->ForwardAxis) = 0;

				for (int32 Idx = 0; Idx < Indices.Num(); Idx += 3)
				{
					const int32 Index0 = Indices[Idx];
					const int32 Index1 = Indices[Idx + 1];
					const int32 Index2 = Indices[Idx + 2];

					const FVector Vert0 = SplineMesh->CalcSliceTransform(USplineMeshComponent::GetAxisValue(PositionVertexBuffer.VertexPosition(Index0), SplineMesh->ForwardAxis)).TransformPosition(PositionVertexBuffer.VertexPosition(Index0) * Mask);
					const FVector Vert1 = SplineMesh->CalcSliceTransform(USplineMeshComponent::GetAxisValue(PositionVertexBuffer.VertexPosition(Index1), SplineMesh->ForwardAxis)).TransformPosition(PositionVertexBuffer.VertexPosition(Index1) * Mask);
					const FVector Vert2 = SplineMesh->CalcSliceTransform(USplineMeshComponent::GetAxisValue(PositionVertexBuffer.VertexPosition(Index2), SplineMesh->ForwardAxis)).TransformPosition(PositionVertexBuffer.VertexPosition(Index2) * Mask);

					new(PotentialTriangles)FFoliagePaintBucketTriangle(LocalToWorld
						, Vert0
						, Vert1
						, Vert2
						, bHasInstancedColorData ? InstanceMeshLODInfo->PaintedVertices[Index0].Color : (bHasColorData ? ColorVertexBuffer.VertexColor(Index0) : FColor::White)
						, bHasInstancedColorData ? InstanceMeshLODInfo->PaintedVertices[Index1].Color : (bHasColorData ? ColorVertexBuffer.VertexColor(Index1) : FColor::White)
						, bHasInstancedColorData ? InstanceMeshLODInfo->PaintedVertices[Index2].Color : (bHasColorData ? ColorVertexBuffer.VertexColor(Index2) : FColor::White)
						);
				}
			}
			else
			{
				// Build a mapping of vertex positions to vertex colors.  Using a TMap will allow for fast lookups so we can match new static mesh vertices with existing colors 
				for (int32 Idx = 0; Idx < Indices.Num(); Idx += 3)
				{
					const int32 Index0 = Indices[Idx];
					const int32 Index1 = Indices[Idx + 1];
					const int32 Index2 = Indices[Idx + 2];

					new(PotentialTriangles)FFoliagePaintBucketTriangle(LocalToWorld
						, PositionVertexBuffer.VertexPosition(Index0)
						, PositionVertexBuffer.VertexPosition(Index1)
						, PositionVertexBuffer.VertexPosition(Index2)
						, bHasInstancedColorData ? InstanceMeshLODInfo->PaintedVertices[Index0].Color : (bHasColorData ? ColorVertexBuffer.VertexColor(Index0) : FColor::White)
						, bHasInstancedColorData ? InstanceMeshLODInfo->PaintedVertices[Index1].Color : (bHasColorData ? ColorVertexBuffer.VertexColor(Index1) : FColor::White)
						, bHasInstancedColorData ? InstanceMeshLODInfo->PaintedVertices[Index2].Color : (bHasColorData ? ColorVertexBuffer.VertexColor(Index2) : FColor::White)
						);
				}
			}
		}
	}

	for (const auto& MeshUIInfo : FoliageMeshList)
	{
		UFoliageType* Settings = MeshUIInfo->Settings;
		if (!Settings->IsSelected)
		{
			continue;
		}

		// Quick lookup of potential instance locations, used for overlapping check.
		TArray<FVector> PotentialInstanceLocations;
		FFoliageInstanceHash PotentialInstanceHash(7);	// use 128x128 cell size, as the brush radius is typically small.
		TArray<FPotentialInstance> InstancesToPlace;

		for (TMap<UPrimitiveComponent*, TArray<FFoliagePaintBucketTriangle> >::TIterator ComponentIt(ComponentPotentialTriangles); ComponentIt; ++ComponentIt)
		{
			UPrimitiveComponent* Component = ComponentIt.Key();
			TArray<FFoliagePaintBucketTriangle>& PotentialTriangles = ComponentIt.Value();

			for (int32 TriIdx = 0; TriIdx<PotentialTriangles.Num(); TriIdx++)
			{
				FFoliagePaintBucketTriangle& Triangle = PotentialTriangles[TriIdx];

				// Check if we can reject this triangle based on normal.
				if (!IsWithinSlopeAngle(Triangle.WorldNormal.Z, Settings->GroundSlopeAngle.Min, Settings->GroundSlopeAngle.Max))
				{
					continue;
				}

				// This is the total set of instances disregarding parameters like slope, height or layer.
				float DesiredInstanceCountFloat = Triangle.Area * Settings->Density * UISettings.GetPaintDensity() / (1000.f*1000.f);

				// Allow a single instance with a random chance, if the brush is smaller than the density
				int32 DesiredInstanceCount = DesiredInstanceCountFloat > 1.f ? FMath::RoundToInt(DesiredInstanceCountFloat) : FMath::FRand() < DesiredInstanceCountFloat ? 1 : 0;

				for (int32 Idx = 0; Idx < DesiredInstanceCount; Idx++)
				{
					FVector InstLocation;
					FColor VertexColor;
					Triangle.GetRandomPoint(InstLocation, VertexColor);

					// Check color mask and filters at this location
					if (!CheckVertexColor(Settings, VertexColor) ||
						!CheckLocationForPotentialInstance(World, Settings, InstLocation, Triangle.WorldNormal, PotentialInstanceLocations, PotentialInstanceHash))
					{
						continue;
					}

					new(InstancesToPlace)FPotentialInstance(InstLocation, Triangle.WorldNormal, Component, 1.f);
				}
			}
		}

		{
			SCOPE_CYCLE_COUNTER(STAT_FoliageSpawnInstance);

			// Place instances
			TArray<FFoliageInstance> PlacedInstances;
			PlacedInstances.Reserve(InstancesToPlace.Num());

			for (FPotentialInstance& PotentialInstance : InstancesToPlace)
			{
				FFoliageInstance Inst;
				if (PotentialInstance.PlaceInstance(World, Settings, Inst))
				{
					Inst.BaseComponent = PotentialInstance.HitComponent;
					PlacedInstances.Add(MoveTemp(Inst));
				}
			}

			SpawnFoliageInstance(World, Settings, &UISettings, PlacedInstances, false);
		}

		RebuildFoliageTree(Settings);

		//
		OnInstanceCountUpdated(Settings);
	}
}

bool FEdModeFoliage::GetStaticMeshVertexColorForHit(const UStaticMeshComponent* InStaticMeshComponent, int32 InTriangleIndex, const FVector& InHitLocation, FColor& OutVertexColor)
{
	const UStaticMesh* StaticMesh = InStaticMeshComponent->GetStaticMesh();

	if (StaticMesh == nullptr || StaticMesh->RenderData == nullptr)
	{
		return false;
	}

	const FStaticMeshLODResources& LODModel = StaticMesh->RenderData->LODResources[0];
	bool bHasInstancedColorData = false;
	const FStaticMeshComponentLODInfo* InstanceMeshLODInfo = nullptr;
	if (InStaticMeshComponent->LODData.Num() > 0)
	{
		InstanceMeshLODInfo = InStaticMeshComponent->LODData.GetData();
		bHasInstancedColorData = InstanceMeshLODInfo->PaintedVertices.Num() == LODModel.VertexBuffers.StaticMeshVertexBuffer.GetNumVertices();
	}

	const FColorVertexBuffer& ColorVertexBuffer = LODModel.VertexBuffers.ColorVertexBuffer;

	// no vertex color data
	if (!bHasInstancedColorData && ColorVertexBuffer.GetNumVertices() == 0)
	{
		return false;
	}

	// Get the raw triangle data for this static mesh
	FIndexArrayView Indices = LODModel.IndexBuffer.GetArrayView();
	const FPositionVertexBuffer& PositionVertexBuffer = LODModel.VertexBuffers.PositionVertexBuffer;

	int32 SectionFirstTriIndex = 0;
	for (TArray<FStaticMeshSection>::TConstIterator SectionIt(LODModel.Sections); SectionIt; ++SectionIt)
	{
		const FStaticMeshSection& Section = *SectionIt;

		if (Section.bEnableCollision)
		{
			int32 NextSectionTriIndex = SectionFirstTriIndex + Section.NumTriangles;
			if (InTriangleIndex >= SectionFirstTriIndex && InTriangleIndex < NextSectionTriIndex)
			{

				int32 IndexBufferIdx = (InTriangleIndex - SectionFirstTriIndex) * 3 + Section.FirstIndex;

				// Look up the triangle vertex indices
				int32 Index0 = Indices[IndexBufferIdx];
				int32 Index1 = Indices[IndexBufferIdx + 1];
				int32 Index2 = Indices[IndexBufferIdx + 2];

				// Lookup the triangle world positions and colors.
				FVector WorldVert0 = InStaticMeshComponent->GetComponentTransform().TransformPosition(PositionVertexBuffer.VertexPosition(Index0));
				FVector WorldVert1 = InStaticMeshComponent->GetComponentTransform().TransformPosition(PositionVertexBuffer.VertexPosition(Index1));
				FVector WorldVert2 = InStaticMeshComponent->GetComponentTransform().TransformPosition(PositionVertexBuffer.VertexPosition(Index2));

				FLinearColor Color0;
				FLinearColor Color1;
				FLinearColor Color2;

				if (bHasInstancedColorData)
				{
					Color0 = InstanceMeshLODInfo->PaintedVertices[Index0].Color.ReinterpretAsLinear();
					Color1 = InstanceMeshLODInfo->PaintedVertices[Index1].Color.ReinterpretAsLinear();
					Color2 = InstanceMeshLODInfo->PaintedVertices[Index2].Color.ReinterpretAsLinear();
				}
				else
				{
					Color0 = ColorVertexBuffer.VertexColor(Index0).ReinterpretAsLinear();
					Color1 = ColorVertexBuffer.VertexColor(Index1).ReinterpretAsLinear();
					Color2 = ColorVertexBuffer.VertexColor(Index2).ReinterpretAsLinear();
				}

				// find the barycentric coordiantes of the hit location, so we can interpolate the vertex colors
				FVector BaryCoords = FMath::GetBaryCentric2D(InHitLocation, WorldVert0, WorldVert1, WorldVert2);

				FLinearColor InterpColor = BaryCoords.X * Color0 + BaryCoords.Y * Color1 + BaryCoords.Z * Color2;

				// convert back to FColor.
				OutVertexColor = InterpColor.ToFColor(false);

				return true;
			}

			SectionFirstTriIndex = NextSectionTriIndex;
		}
	}

	return false;
}

void FEdModeFoliage::SnapSelectedInstancesToGround(UWorld* InWorld)
{
	GEditor->BeginTransaction(NSLOCTEXT("UnrealEd", "FoliageMode_Transaction_SnapToGround", "Snap Foliage To Ground"));
	{
		bool bMovedInstance = false;

		const int32 NumLevels = InWorld->GetNumLevels();
		for (int32 LevelIdx = 0; LevelIdx < NumLevels; ++LevelIdx)
		{
			ULevel* Level = InWorld->GetLevel(LevelIdx);
			AInstancedFoliageActor* IFA = AInstancedFoliageActor::GetInstancedFoliageActorForLevel(Level);
			if (IFA)
			{
				bool bFoundSelection = false;

				for (auto& MeshPair : IFA->FoliageInfos)
				{
					FFoliageInfo& FoliageInfo = *MeshPair.Value;
					TArray<int32> SelectedIndices = FoliageInfo.SelectedIndices.Array();

					if (SelectedIndices.Num() > 0)
					{
						// Mark actor once we found selection
						if (!bFoundSelection)
						{
							IFA->Modify();
							bFoundSelection = true;
						}

						FoliageInfo.PreMoveInstances(IFA, SelectedIndices);

						for (int32 InstanceIndex : SelectedIndices)
						{
							bMovedInstance |= SnapInstanceToGround(IFA, MeshPair.Key->AlignMaxAngle, FoliageInfo, InstanceIndex);
						}

						FoliageInfo.PostMoveInstances(IFA, SelectedIndices);
					}
				}
			}
		}

		if (bMovedInstance)
		{
			UpdateWidgetLocationToInstanceSelection();
		}
	}
	GEditor->EndTransaction();
}

void FEdModeFoliage::HandleOnActorSpawned(AActor* Actor)
{
	if (AInstancedFoliageActor* IFA = Cast<AInstancedFoliageActor>(Actor))
	{
		// If an IFA was created, we want to be notified if any meshes assigned to its foliage types change
		IFA->OnFoliageTypeMeshChanged().AddSP(this, &FEdModeFoliage::HandleOnFoliageTypeMeshChanged);
	}
}

void FEdModeFoliage::HandleOnFoliageTypeMeshChanged(UFoliageType* FoliageType)
{
	if (FoliageType->IsNotAssetOrBlueprint() && FoliageType->GetSource() == nullptr)
	{
		RemoveFoliageType(&FoliageType, 1);
	}
	else
	{
		StaticCastSharedPtr<FFoliageEdModeToolkit>(Toolkit)->NotifyFoliageTypeMeshChanged(FoliageType);
	}
}

bool FEdModeFoliage::SnapInstanceToGround(AInstancedFoliageActor* InIFA, float AlignMaxAngle, FFoliageInfo& Mesh, int32 InstanceIdx)
{
	FFoliageInstance& Instance = Mesh.Instances[InstanceIdx];
	FVector Start = Instance.Location;
	FVector End = Instance.Location - FVector(0.f, 0.f, FOLIAGE_SNAP_TRACE);

	FHitResult Hit;
	static FName NAME_FoliageSnap = FName("FoliageSnap");
	if (AInstancedFoliageActor::FoliageTrace(InIFA->GetWorld(), Hit, FDesiredFoliageInstance(Start, End), NAME_FoliageSnap))
	{
		UPrimitiveComponent* HitComponent = Hit.Component.Get();

		if (HitComponent->GetComponentLevel() != InIFA->GetLevel())
		{
			// We should not create cross-level references automatically
			return false;
		}

		// We cannot be based on an a blueprint component as these will disappear when the construction script is re-run
		if (HitComponent->IsCreatedByConstructionScript())
		{
			return false;
		}

		// Find BSP brush 
		UModelComponent* ModelComponent = Cast<UModelComponent>(HitComponent);
		if (ModelComponent)
		{
			ABrush* BrushActor = ModelComponent->GetModel()->FindBrush(Hit.Location);
			if (BrushActor)
			{
				HitComponent = BrushActor->GetBrushComponent();
			}
		}

		// Set new base
		auto NewBaseId = InIFA->InstanceBaseCache.AddInstanceBaseId(HitComponent);
		Mesh.RemoveFromBaseHash(InstanceIdx);
		Instance.BaseId = NewBaseId;
		Mesh.AddToBaseHash(InstanceIdx);
		Instance.Location = Hit.Location;
		Instance.ZOffset = 0.f;

		if (Instance.Flags & FOLIAGE_AlignToNormal)
		{
			// Remove previous alignment and align to new normal.
			Instance.Rotation = Instance.PreAlignRotation;
			Instance.AlignToNormal(Hit.Normal, AlignMaxAngle);
		}

		return true;
	}

	return false;
}

TArray<FFoliageMeshUIInfoPtr>& FEdModeFoliage::GetFoliageMeshList()
{
	return FoliageMeshList;
}

void FEdModeFoliage::PopulateFoliageMeshList()
{
	FoliageMeshList.Empty();

	// Collect set of all available foliage types
	UWorld* World = GEditor->GetEditorWorldContext().World();
	ULevel* CurrentLevel = World->GetCurrentLevel();
	const int32 NumLevels = World->GetNumLevels();

	for (int32 LevelIdx = 0; LevelIdx < NumLevels; ++LevelIdx)
	{
		ULevel* Level = World->GetLevel(LevelIdx);
		if (Level && Level->bIsVisible)
		{
			AInstancedFoliageActor* IFA = AInstancedFoliageActor::GetInstancedFoliageActorForLevel(Level);
			if (IFA)
			{
				for (auto& MeshPair : IFA->FoliageInfos)
				{
					if (!CanPaint(MeshPair.Key, CurrentLevel))
					{
						continue;
					}

					int32 ElementIdx = FoliageMeshList.IndexOfByPredicate([&](const FFoliageMeshUIInfoPtr& Item)
					{
						return Item->Settings == MeshPair.Key;
					});

					if (ElementIdx == INDEX_NONE)
					{
						ElementIdx = FoliageMeshList.Add(MakeShareable(new FFoliageMeshUIInfo(MeshPair.Key)));
					}

					int32 PlacedInstanceCount = MeshPair.Value->GetPlacedInstanceCount();
					FoliageMeshList[ElementIdx]->InstanceCountTotal += PlacedInstanceCount;

					if (Level == World->GetCurrentLevel())
					{
						FoliageMeshList[ElementIdx]->InstanceCountCurrentLevel += PlacedInstanceCount;
					}
				}
			}
		}
	}

	if (FoliageMeshListSortMode != EColumnSortMode::None)
	{
		EColumnSortMode::Type SortMode = FoliageMeshListSortMode;
		auto CompareFoliageType = [SortMode](const FFoliageMeshUIInfoPtr& A, const FFoliageMeshUIInfoPtr& B)
		{
			bool CompareResult = (A->GetNameText().CompareToCaseIgnored(B->GetNameText()) <= 0);
			return SortMode == EColumnSortMode::Ascending ? CompareResult : !CompareResult;
		};

		FoliageMeshList.Sort(CompareFoliageType);
	}

	StaticCastSharedPtr<FFoliageEdModeToolkit>(Toolkit)->RefreshFullList();
}

void FEdModeFoliage::OnFoliageMeshListSortModeChanged(EColumnSortMode::Type InSortMode)
{
	FoliageMeshListSortMode = InSortMode;
	PopulateFoliageMeshList();
}

EColumnSortMode::Type FEdModeFoliage::GetFoliageMeshListSortMode() const
{
	return FoliageMeshListSortMode;
}

void FEdModeFoliage::OnInstanceCountUpdated(const UFoliageType* FoliageType)
{
	int32 EntryIndex = FoliageMeshList.IndexOfByPredicate([&](const FFoliageMeshUIInfoPtr& UIInfoPtr)
	{
		return UIInfoPtr->Settings == FoliageType;
	});

	if (EntryIndex == INDEX_NONE)
	{
		return;
	}

	int32 InstanceCountTotal = 0;
	int32 InstanceCountCurrentLevel = 0;
	UWorld* World = GetWorld();
	ULevel* CurrentLevel = World->GetCurrentLevel();

	for (FFoliageInfoIterator It(World, FoliageType); It; ++It)
	{
		FFoliageInfo* FoliageInfo = (*It);
		InstanceCountTotal += FoliageInfo->Instances.Num();
		if (It.GetActor()->GetLevel() == CurrentLevel)
		{
			InstanceCountCurrentLevel = FoliageInfo->Instances.Num();
		}
	}

	//
	FoliageMeshList[EntryIndex]->InstanceCountTotal = InstanceCountTotal;
	FoliageMeshList[EntryIndex]->InstanceCountCurrentLevel = InstanceCountCurrentLevel;
}

void FEdModeFoliage::CalcTotalInstanceCount(int32& OutInstanceCountTotal, int32& OutInstanceCountCurrentLevel)
{
	OutInstanceCountTotal = 0;
	OutInstanceCountCurrentLevel = 0;
	UWorld* InWorld = GetWorld();
	ULevel* CurrentLevel = InWorld->GetCurrentLevel();

	const int32 NumLevels = InWorld->GetNumLevels();
	for (int32 LevelIdx = 0; LevelIdx < NumLevels; ++LevelIdx)
	{
		ULevel* Level = InWorld->GetLevel(LevelIdx);
		AInstancedFoliageActor* IFA = AInstancedFoliageActor::GetInstancedFoliageActorForLevel(Level);
		if (IFA)
		{
			int32 IFAInstanceCount = 0;
			for (const auto& MeshPair : IFA->FoliageInfos)
			{
				const FFoliageInfo& FoliageInfo = *MeshPair.Value;
				IFAInstanceCount += FoliageInfo.Instances.Num();
			}

			OutInstanceCountTotal += IFAInstanceCount;
			if (CurrentLevel == Level)
			{
				OutInstanceCountCurrentLevel += IFAInstanceCount;
			}
		}
	}
}

bool FEdModeFoliage::CanPaint(const ULevel* InLevel)
{
	for (const auto& MeshUIPtr : FoliageMeshList)
	{
		if (MeshUIPtr->Settings->IsSelected && CanPaint(MeshUIPtr->Settings, InLevel))
		{
			return true;
		}
	}

	return false;
}

bool FEdModeFoliage::CanPaint(const UFoliageType* FoliageType, const ULevel* InLevel)
{
	if (FoliageType == nullptr)	//if asset has already been deleted we can't paint
	{
		return false;
	}

	// Non-shared objects can be painted only into their own level
	// Assets can be painted everywhere
	if (FoliageType->IsAsset() || FoliageType->GetOutermost() == InLevel->GetOutermost())
	{
		return true;
	}

	return false;
}

bool FEdModeFoliage::IsModifierButtonPressed(const FEditorViewportClient* ViewportClient) const
{
	const UVREditorInteractor* VREditorInteractor = Cast<UVREditorInteractor>(FoliageInteractor);
	bool bIsModifierPressed = false;
	if (VREditorInteractor != nullptr)
	{
		bIsModifierPressed = VREditorInteractor->IsModifierPressed();
	}

	return IsShiftDown(ViewportClient->Viewport) || bIsModifierPressed;
}

bool FEdModeFoliage::CanMoveSelectedFoliageToLevel(ULevel* InTargetLevel) const
{
	UWorld* World = InTargetLevel->OwningWorld;
	const int32 NumLevels = World->GetNumLevels();

	for (int32 LevelIdx = 0; LevelIdx < NumLevels; ++LevelIdx)
	{
		ULevel* Level = World->GetLevel(LevelIdx);
		if (Level != InTargetLevel)
		{
			AInstancedFoliageActor* IFA = AInstancedFoliageActor::GetInstancedFoliageActorForLevel(Level, /*bCreateIfNone*/ false);

			if (IFA && IFA->HasSelectedInstances())
			{
				return true;
			}
		}
	}

	return false;
}

void FEdModeFoliage::MoveSelectedFoliageToLevel(ULevel* InTargetLevel)
{
	// Can't move into a locked level
	if (FLevelUtils::IsLevelLocked(InTargetLevel))
	{
		FNotificationInfo NotificatioInfo(NSLOCTEXT("UnrealEd", "CannotMoveFoliageIntoLockedLevel", "Cannot move the selected foliage into a locked level"));
		NotificatioInfo.bUseThrobber = false;
		FSlateNotificationManager::Get().AddNotification(NotificatioInfo)->SetCompletionState(SNotificationItem::CS_Fail);
		return;
	}

	// Get a world context
	UWorld* World = InTargetLevel->OwningWorld;
	bool PromptToMoveFoliageTypeToAsset = World->GetStreamingLevels().Num() > 0;
	bool ShouldPopulateMeshList = false;

	const FScopedTransaction Transaction(NSLOCTEXT("UnrealEd", "MoveSelectedFoliageToSelectedLevel", "Move Selected Foliage to Level"));
	
	// Iterate over all foliage actors in the world and move selected instances to a foliage actor in the target level
	const int32 NumLevels = World->GetNumLevels();
	for (int32 LevelIdx = 0; LevelIdx < NumLevels; ++LevelIdx)
	{
		ULevel* Level = World->GetLevel(LevelIdx);
		if (Level != InTargetLevel)
		{
			AInstancedFoliageActor* IFA = AInstancedFoliageActor::GetInstancedFoliageActorForLevel(Level, /*bCreateIfNone*/ false);

			if (IFA && IFA->HasSelectedInstances())
			{
				bool CanMoveInstanceType = true;

				// Make sure all our foliage type used by our selected instances are asset otherwise promote them to assets
				TMap<UFoliageType*, FFoliageInfo*> SelectedInstanceFoliageTypes = IFA->GetSelectedInstancesFoliageType();

				for (auto& MeshPair : SelectedInstanceFoliageTypes)
				{
					if (!MeshPair.Key->IsAsset())
					{
						// Keep previous selection
						TSet<int32> PreviousSelectionSet = MeshPair.Value->SelectedIndices;
						TArray<int32> PreviousSelectionArray;
						PreviousSelectionArray.Reserve(PreviousSelectionSet.Num());

						for (int32& Value : PreviousSelectionSet)
						{
							PreviousSelectionArray.Add(Value);
						}

						UFoliageType* NewFoliageType = SaveFoliageTypeObject(MeshPair.Key);
						CanMoveInstanceType = NewFoliageType != nullptr;

						if (NewFoliageType != nullptr)
						{
							// Restore previous selection for move operation
							FFoliageInfo* FoliageInfo = IFA->FindInfo(NewFoliageType);
							FoliageInfo->SelectInstances(IFA, true, PreviousSelectionArray);
						}
					}
				}
			
				// Update our actor if we saved some foliage type as asset
				if (CanMoveInstanceType)
				{
					IFA = AInstancedFoliageActor::GetInstancedFoliageActorForLevel(Level, /*bCreateIfNone*/ false);
					ensure(IFA != nullptr && IFA->HasSelectedInstances());

					IFA->MoveSelectedInstancesToLevel(InTargetLevel);
					ShouldPopulateMeshList = true;
				}
			}
		}
	}

	// Update foliage usages
	if (ShouldPopulateMeshList)
	{
		PopulateFoliageMeshList();
	}
}

UFoliageType* FEdModeFoliage::AddFoliageAsset(UObject* InAsset)
{
	UFoliageType* FoliageType = nullptr;

	UStaticMesh* StaticMesh = Cast<UStaticMesh>(InAsset);
	if (StaticMesh)
	{
		UWorld* World = GetWorld();

		{
			const FScopedTransaction Transaction(NSLOCTEXT("UnrealEd", "FoliageMode_AddTypeTransaction", "Add Foliage Type"));

			AInstancedFoliageActor* IFA = AInstancedFoliageActor::GetInstancedFoliageActorForCurrentLevel(World, true);
			FoliageType = IFA->GetLocalFoliageTypeForSource(StaticMesh);
			if (!FoliageType)
			{
				IFA->AddMesh(StaticMesh, &FoliageType);
			}
		}

		// If there is multiple levels for this world, save the foliage directly as an asset, so user will be able to paint over all levels by default
		if (World->GetStreamingLevels().Num() > 0)
		{
			UFoliageType* TypeSaved = SaveFoliageTypeObject(FoliageType);

			if (TypeSaved != nullptr)
			{
				FoliageType = TypeSaved;
			}
		}
	}
	else
	{
		const FScopedTransaction Transaction(NSLOCTEXT("UnrealEd", "FoliageMode_AddTypeTransaction", "Add Foliage Type"));

		FoliageType = Cast<UFoliageType>(InAsset);
		if (FoliageType)
		{
			AInstancedFoliageActor* IFA = AInstancedFoliageActor::GetInstancedFoliageActorForCurrentLevel(GetWorld(), true);
			FoliageType = IFA->AddFoliageType(FoliageType);
		}
	}

	if (FoliageType)
	{
		PopulateFoliageMeshList();
	}

	return FoliageType;
}

/** Remove a mesh */
bool FEdModeFoliage::RemoveFoliageType(UFoliageType** FoliageTypeList, int32 Num)
{
	TArray<AInstancedFoliageActor*> IFAList;
	// Find all foliage actors that have any of these types
	UWorld* World = GetWorld();
	for (int32 FoliageTypeIdx = 0; FoliageTypeIdx < Num; ++FoliageTypeIdx)
	{
		UFoliageType* FoliageType = FoliageTypeList[FoliageTypeIdx];
		for (FFoliageInfoIterator It(World, FoliageType); It; ++It)
		{
			IFAList.Add(It.GetActor());
		}
	}

	if (IFAList.Num())
	{
		GEditor->BeginTransaction(NSLOCTEXT("UnrealEd", "FoliageMode_RemoveMeshTransaction", "Foliage Editing: Remove Mesh"));
		for (AInstancedFoliageActor* IFA : IFAList)
		{
			IFA->RemoveFoliageType(FoliageTypeList, Num);
		}
		GEditor->EndTransaction();

		PopulateFoliageMeshList();
		return true;
	}

	return false;
}

/** Bake instances to StaticMeshActors */
void FEdModeFoliage::BakeFoliage(UFoliageType* Settings, bool bSelectedOnly)
{
	AInstancedFoliageActor* IFA = AInstancedFoliageActor::GetInstancedFoliageActorForCurrentLevel(GetWorld());
	if (IFA == nullptr)
	{
		return;
	}

	FFoliageInfo* FoliageInfo = IFA->FindInfo(Settings);
	if (FoliageInfo != nullptr && FoliageInfo->Type == EFoliageImplType::StaticMesh)
	{
		TArray<int32> InstancesToConvert;
		if (bSelectedOnly)
		{
			InstancesToConvert = FoliageInfo->SelectedIndices.Array();
		}
		else
		{
			for (int32 InstanceIdx = 0; InstanceIdx < FoliageInfo->Instances.Num(); InstanceIdx++)
			{
				InstancesToConvert.Add(InstanceIdx);
			}
		}

		// Convert
		for (int32 Idx = 0; Idx < InstancesToConvert.Num(); Idx++)
		{
			FFoliageInstance& Instance = FoliageInfo->Instances[InstancesToConvert[Idx]];
			// We need a world in which to spawn the actor. Use the one from the original instance.
			UWorld* World = IFA->GetWorld();
			check(World != nullptr);
			AStaticMeshActor* SMA = World->SpawnActor<AStaticMeshActor>(Instance.Location, Instance.Rotation);
			SMA->GetStaticMeshComponent()->SetStaticMesh(Cast<UStaticMesh>(Settings->GetSource()));
			SMA->GetRootComponent()->SetRelativeScale3D(Instance.DrawScale3D);
			SMA->MarkComponentsRenderStateDirty();
		}

		// Remove
		FoliageInfo->RemoveInstances(IFA, InstancesToConvert, true);
	}
}

/** Copy the settings object for this static mesh */
UFoliageType* FEdModeFoliage::CopySettingsObject(UFoliageType* Settings)
{
	FScopedTransaction Transaction(NSLOCTEXT("UnrealEd", "FoliageMode_DuplicateSettingsObject", "Foliage Editing: Copy Settings Object"));

	AInstancedFoliageActor* IFA = AInstancedFoliageActor::GetInstancedFoliageActorForCurrentLevel(GetWorld());
	IFA->Modify();

	TUniqueObj<FFoliageInfo> FoliageInfo;
	if (IFA->FoliageInfos.RemoveAndCopyValue(Settings, FoliageInfo))
	{
		Settings = (UFoliageType*)StaticDuplicateObject(Settings, IFA, NAME_None, RF_AllFlags & ~(RF_Standalone | RF_Public));
		IFA->FoliageInfos.Add(Settings, MoveTemp(FoliageInfo));
		return Settings;
	}
	else
	{
		Transaction.Cancel();
	}

	return nullptr;
}

/** Replace the settings object for this static mesh with the one specified */
void FEdModeFoliage::ReplaceSettingsObject(UFoliageType* OldSettings, UFoliageType* NewSettings)
{
	FFoliageEditUtility::ReplaceFoliageTypeObject(GetWorld(), OldSettings, NewSettings);

	PopulateFoliageMeshList();
}

UFoliageType* FEdModeFoliage::SaveFoliageTypeObject(UFoliageType* InFoliageType)
{
	UFoliageType* TypeToSave = FFoliageEditUtility::SaveFoliageTypeObject(InFoliageType);

	if (TypeToSave != nullptr && TypeToSave != InFoliageType)
	{
		ReplaceSettingsObject(InFoliageType, TypeToSave);
	}

	return TypeToSave;
}

/** Reapply cluster settings to all the instances */
void FEdModeFoliage::ReallocateClusters(UFoliageType* Settings)
{
	UWorld* World = GetWorld();
	for (FFoliageInfoIterator It(World, Settings); It; ++It)
	{
		FFoliageInfo* FoliageInfo = (*It);
		FoliageInfo->ReallocateClusters(It.GetActor(), Settings);
	}
}

/** FEdMode: Called when a key is pressed */
bool FEdModeFoliage::InputKey(FEditorViewportClient* ViewportClient, FViewport* Viewport, FKey Key, EInputEvent Event)
{
	if (!IsEditingEnabled())
	{
		return false;
	}

	if (Event != IE_Released)
	{
		if (UICommandList->ProcessCommandBindings(Key, FSlateApplication::Get().GetModifierKeys(), false/*Event == IE_Repeat*/))
		{
			return true;
		}
	}

	bool bHandled = false;
	if ((UISettings.GetPaintToolSelected() || UISettings.GetReapplyToolSelected() || UISettings.GetLassoSelectToolSelected()) && FoliageInteractor == nullptr)
	{
		// Require Ctrl or not as per user preference
		ELandscapeFoliageEditorControlType FoliageEditorControlType = GetDefault<ULevelEditorViewportSettings>()->FoliageEditorControlType;

		if (Key == EKeys::LeftMouseButton && Event == IE_Pressed)
		{
			// Only activate tool if we're not already moving the camera and we're not trying to drag a transform widget
			// Not using "if (!ViewportClient->IsMovingCamera())" because it's wrong in ortho viewports :D
			bool bMovingCamera = Viewport->KeyState(EKeys::MiddleMouseButton) || Viewport->KeyState(EKeys::RightMouseButton) || IsAltDown(Viewport);

			if ((Viewport->IsPenActive() && Viewport->GetTabletPressure() > 0.f) ||
				(!bMovingCamera && ViewportClient->GetCurrentWidgetAxis() == EAxisList::None &&
					(FoliageEditorControlType == ELandscapeFoliageEditorControlType::IgnoreCtrl ||
						(FoliageEditorControlType == ELandscapeFoliageEditorControlType::RequireCtrl   && IsCtrlDown(Viewport)) ||
						(FoliageEditorControlType == ELandscapeFoliageEditorControlType::RequireNoCtrl && !IsCtrlDown(Viewport)))))
			{
				if (!bToolActive)
				{
					StartFoliageBrushTrace(ViewportClient);

					bHandled = true;
				}
			}
		}
		else if (bToolActive && Event == IE_Released &&
			(Key == EKeys::LeftMouseButton || (FoliageEditorControlType == ELandscapeFoliageEditorControlType::RequireCtrl && (Key == EKeys::LeftControl || Key == EKeys::RightControl))))
		{
			//Set the cursor position to that of the slate cursor so it wont snap back
			Viewport->SetPreCaptureMousePosFromSlateCursor();
			EndFoliageBrushTrace();

			bHandled = true;
		}
		else if (IsCtrlDown(Viewport))
		{
			// Control + scroll adjusts the brush radius
			static const float RadiusAdjustmentAmount = 25.f;
			if (Key == EKeys::MouseScrollUp)
			{
				AdjustBrushRadius(RadiusAdjustmentAmount);

				bHandled = true;
			}
			else if (Key == EKeys::MouseScrollDown)
			{
				AdjustBrushRadius(-RadiusAdjustmentAmount);

				bHandled = true;
			}
		}
		else if (Key == EKeys::I && Event == IE_Released)
		{
			UISettings.SetIsInQuickSingleInstantiationMode(false);
		}
		else if (Key == EKeys::I && Event == IE_Pressed)
		{
			UISettings.SetIsInQuickSingleInstantiationMode(true);
		}
	}

	if (!bHandled && (UISettings.GetLassoSelectToolSelected() || UISettings.GetSelectToolSelected()) && FoliageInteractor == nullptr)
	{
		if (Event == IE_Pressed)
		{
			if (Key == EKeys::Platform_Delete)
			{
				RemoveSelectedInstances(GetWorld());

				bHandled = true;
			}
			else if (Key == EKeys::End)
			{
				SnapSelectedInstancesToGround(GetWorld());

				bHandled = true;
			}
		}
	}

	return bHandled;
}

/** FEdMode: Render the foliage edit mode */
void FEdModeFoliage::Render(const FSceneView* View, FViewport* Viewport, FPrimitiveDrawInterface* PDI)
{
	/** Call parent implementation */
	FEdMode::Render(View, Viewport, PDI);
}


/** FEdMode: Render HUD elements for this tool */
void FEdModeFoliage::DrawHUD(FEditorViewportClient* ViewportClient, FViewport* Viewport, const FSceneView* View, FCanvas* Canvas)
{
}

/** FEdMode: Check to see if an actor can be selected in this mode - no side effects */
bool FEdModeFoliage::IsSelectionAllowed(AActor* InActor, bool bInSelection) const
{
	return AInstancedFoliageActor::IsOwnedByFoliage(InActor);
}

/** FEdMode: Handling SelectActor */
bool FEdModeFoliage::Select(AActor* InActor, bool bInSelected)
{
	return false;
}

/** FEdMode: Called when the currently selected actor has changed */
void FEdModeFoliage::ActorSelectionChangeNotify()
{
}


/** Forces real-time perspective viewports */
void FEdModeFoliage::ForceRealTimeViewports(const bool bEnable, const bool bStoreCurrentState)
{
	FLevelEditorModule& LevelEditorModule = FModuleManager::GetModuleChecked<FLevelEditorModule>("LevelEditor");
	TSharedPtr< ILevelViewport > ViewportWindow = LevelEditorModule.GetFirstActiveViewport();
	if (ViewportWindow.IsValid())
	{
		FEditorViewportClient &Viewport = ViewportWindow->GetLevelViewportClient();
		if (Viewport.IsPerspective())
		{
			if (bEnable)
			{
				Viewport.SetRealtime(bEnable, bStoreCurrentState);
			}
			else
			{
				const bool bAllowDisable = true;
				Viewport.RestoreRealtime(bAllowDisable);
			}

		}
	}
}

bool FEdModeFoliage::HandleClick(FEditorViewportClient* InViewportClient, HHitProxy *HitProxy, const FViewportClick &Click)
{
	if (!IsEditingEnabled())
	{
		return false;
	}

	if (UISettings.GetSelectToolSelected())
	{
		if (HitProxy && HitProxy->IsA(HInstancedStaticMeshInstance::StaticGetType()))
		{
			HInstancedStaticMeshInstance* SMIProxy = ((HInstancedStaticMeshInstance*)HitProxy);
			AInstancedFoliageActor* IFA = AInstancedFoliageActor::GetInstancedFoliageActorForLevel(SMIProxy->Component->GetComponentLevel());
			if (IFA)
			{
				IFA->SelectInstance(SMIProxy->Component, SMIProxy->InstanceIndex, Click.IsControlDown());
				// Update pivot
				UpdateWidgetLocationToInstanceSelection();
			}
		}
		else if (HitProxy && HitProxy->IsA(HActor::StaticGetType()) && AInstancedFoliageActor::IsOwnedByFoliage(((HActor*)HitProxy)->Actor))
		{
			HActor* ActorProxy = ((HActor*)HitProxy);
			AInstancedFoliageActor* IFA = AInstancedFoliageActor::GetInstancedFoliageActorForLevel(ActorProxy->Actor->GetLevel());
			if (IFA)
			{
				IFA->SelectInstance(ActorProxy->Actor, Click.IsControlDown());
				UpdateWidgetLocationToInstanceSelection();
			}
		}
		else
		{
			if (!Click.IsControlDown())
			{
				// Select none if not trying to toggle
				SelectInstances(GetWorld(), false);
			}
		}

		return true;
	}
	else if (UISettings.GetPaintBucketToolSelected() || UISettings.GetReapplyPaintBucketToolSelected())
	{
		if (HitProxy && HitProxy->IsA(HActor::StaticGetType()))
		{
			GEditor->BeginTransaction(NSLOCTEXT("UnrealEd", "FoliageMode_EditTransaction", "Foliage Editing"));
			
			if (IsModifierButtonPressed(InViewportClient))
			{
				ApplyPaintBucket_Remove(((HActor*)HitProxy)->Actor);
			}
			else
			{
				ApplyPaintBucket_Add(((HActor*)HitProxy)->Actor);
			}

			GEditor->EndTransaction();
		}

		return true;
	}


	return FEdMode::HandleClick(InViewportClient, HitProxy, Click);
}

FVector FEdModeFoliage::GetWidgetLocation() const
{
	return FEdMode::GetWidgetLocation();
}

/** FEdMode: Called when a mouse button is pressed */
bool FEdModeFoliage::StartTracking(FEditorViewportClient* InViewportClient, FViewport* InViewport)
{
	if (IsCtrlDown(InViewport) && InViewport->KeyState(EKeys::MiddleMouseButton) && (UISettings.GetPaintToolSelected() || UISettings.GetReapplyToolSelected() || UISettings.GetLassoSelectToolSelected()))
	{
		bAdjustBrushRadius = true;
		return true;
	}
	else if (UISettings.GetSelectToolSelected() || UISettings.GetLassoSelectToolSelected())
	{
		// Update pivot
		UpdateWidgetLocationToInstanceSelection();

		GEditor->BeginTransaction(NSLOCTEXT("UnrealEd", "FoliageMode_EditTransaction", "Foliage Editing"));

		bCanAltDrag = true;

		return true;
	}
	return FEdMode::StartTracking(InViewportClient, InViewport);
}

/** FEdMode: Called when the a mouse button is released */
bool FEdModeFoliage::EndTracking(FEditorViewportClient* InViewportClient, FViewport* InViewport)
{
	if (!bAdjustBrushRadius && (UISettings.GetSelectToolSelected() || UISettings.GetLassoSelectToolSelected()))
	{
		GEditor->EndTransaction();
		return true;
	}
	else
	{
		bAdjustBrushRadius = false;
		return true;
	}

	return FEdMode::EndTracking(InViewportClient, InViewport);
}

/** FEdMode: Called when mouse drag input it applied */
bool FEdModeFoliage::InputDelta(FEditorViewportClient* InViewportClient, FViewport* InViewport, FVector& InDrag, FRotator& InRot, FVector& InScale)
{
	if (bAdjustBrushRadius)
	{
		if (UISettings.GetPaintToolSelected() || UISettings.GetReapplyToolSelected() || UISettings.GetLassoSelectToolSelected())
		{
			static const float RadiusAdjustmentFactor = 10.f;
			AdjustBrushRadius(RadiusAdjustmentFactor * InDrag.Y);

			return true;
		}
	}
	else
	{
		if (InViewportClient->GetCurrentWidgetAxis() != EAxisList::None && (UISettings.GetSelectToolSelected() || UISettings.GetLassoSelectToolSelected()))
		{
			const bool bDuplicateInstances = (bCanAltDrag && IsAltDown(InViewport) && (InViewportClient->GetCurrentWidgetAxis() & EAxisList::XYZ));

			TransformSelectedInstances(GetWorld(), InDrag, InRot, InScale, bDuplicateInstances);

			// Only allow alt-drag on first InputDelta
			bCanAltDrag = false;

			return true;
		}
	}

	return FEdMode::InputDelta(InViewportClient, InViewport, InDrag, InRot, InScale);
}

bool FEdModeFoliage::AllowWidgetMove()
{
	return ShouldDrawWidget();
}

bool FEdModeFoliage::UsesTransformWidget() const
{
	return ShouldDrawWidget();
}

bool FEdModeFoliage::ShouldDrawWidget() const
{
	if (UISettings.GetSelectToolSelected() || (UISettings.GetLassoSelectToolSelected() && !bToolActive))
	{
		FVector Location;
		return GetSelectionLocation(GetWorld(), Location) != nullptr;
	}
	return false;
}

EAxisList::Type FEdModeFoliage::GetWidgetAxisToDraw(FWidget::EWidgetMode InWidgetMode) const
{
	switch (InWidgetMode)
	{
	case FWidget::WM_Translate:
	case FWidget::WM_Rotate:
	case FWidget::WM_Scale:
		return EAxisList::XYZ;
	default:
		return EAxisList::None;
	}
}

/** Load UI settings from ini file */
void FFoliageUISettings::Load()
{
	FString WindowPositionString;
	if (GConfig->GetString(TEXT("FoliageEdit"), TEXT("WindowPosition"), WindowPositionString, GEditorPerProjectIni))
	{
		TArray<FString> PositionValues;
		if (WindowPositionString.ParseIntoArray(PositionValues, TEXT(","), true) == 4)
		{
			WindowX = FCString::Atoi(*PositionValues[0]);
			WindowY = FCString::Atoi(*PositionValues[1]);
			WindowWidth = FCString::Atoi(*PositionValues[2]);
			WindowHeight = FCString::Atoi(*PositionValues[3]);
		}
	}

	GConfig->GetFloat(TEXT("FoliageEdit"), TEXT("Radius"), Radius, GEditorPerProjectIni);
	GConfig->GetFloat(TEXT("FoliageEdit"), TEXT("PaintDensity"), PaintDensity, GEditorPerProjectIni);
	GConfig->GetFloat(TEXT("FoliageEdit"), TEXT("UnpaintDensity"), UnpaintDensity, GEditorPerProjectIni);
	GConfig->GetBool(TEXT("FoliageEdit"), TEXT("bFilterLandscape"), bFilterLandscape, GEditorPerProjectIni);
	GConfig->GetBool(TEXT("FoliageEdit"), TEXT("bFilterStaticMesh"), bFilterStaticMesh, GEditorPerProjectIni);
	GConfig->GetBool(TEXT("FoliageEdit"), TEXT("bFilterBSP"), bFilterBSP, GEditorPerProjectIni);
	GConfig->GetBool(TEXT("FoliageEdit"), TEXT("bFilterFoliage"), bFilterFoliage, GEditorPerProjectIni);
	GConfig->GetBool(TEXT("FoliageEdit"), TEXT("bFilterTranslucent"), bFilterTranslucent, GEditorPerProjectIni);

	GConfig->GetBool(TEXT("FoliageEdit"), TEXT("bShowPaletteItemDetails"), bShowPaletteItemDetails, GEditorPerProjectIni);
	GConfig->GetBool(TEXT("FoliageEdit"), TEXT("bShowPaletteItemTooltips"), bShowPaletteItemTooltips, GEditorPerProjectIni);

	int32 ActivePaletteViewModeAsInt = 0;
	GConfig->GetInt(TEXT("FoliageEdit"), TEXT("ActivePaletteViewMode"), ActivePaletteViewModeAsInt, GEditorPerProjectIni);
	ActivePaletteViewMode = EFoliagePaletteViewMode::Type(ActivePaletteViewModeAsInt);

	GConfig->GetFloat(TEXT("FoliageEdit"), TEXT("PaletteThumbnailScale"), PaletteThumbnailScale, GEditorPerProjectIni);

	GConfig->GetBool(TEXT("FoliageEdit"), TEXT("IsInSingleInstantiationMode"), IsInSingleInstantiationMode, GEditorPerProjectIni);
	GConfig->GetBool(TEXT("FoliageEdit"), TEXT("IsInSpawnInCurrentLevelMode"), IsInSpawnInCurrentLevelMode, GEditorPerProjectIni);
}

/** Save UI settings to ini file */
void FFoliageUISettings::Save()
{
	FString WindowPositionString = FString::Printf(TEXT("%d,%d,%d,%d"), WindowX, WindowY, WindowWidth, WindowHeight);
	GConfig->SetString(TEXT("FoliageEdit"), TEXT("WindowPosition"), *WindowPositionString, GEditorPerProjectIni);

	GConfig->SetFloat(TEXT("FoliageEdit"), TEXT("Radius"), Radius, GEditorPerProjectIni);
	GConfig->SetFloat(TEXT("FoliageEdit"), TEXT("PaintDensity"), PaintDensity, GEditorPerProjectIni);
	GConfig->SetFloat(TEXT("FoliageEdit"), TEXT("UnpaintDensity"), UnpaintDensity, GEditorPerProjectIni);
	GConfig->SetBool(TEXT("FoliageEdit"), TEXT("bFilterLandscape"), bFilterLandscape, GEditorPerProjectIni);
	GConfig->SetBool(TEXT("FoliageEdit"), TEXT("bFilterStaticMesh"), bFilterStaticMesh, GEditorPerProjectIni);
	GConfig->SetBool(TEXT("FoliageEdit"), TEXT("bFilterBSP"), bFilterBSP, GEditorPerProjectIni);
	GConfig->SetBool(TEXT("FoliageEdit"), TEXT("bFilterFoliage"), bFilterFoliage, GEditorPerProjectIni);
	GConfig->SetBool(TEXT("FoliageEdit"), TEXT("bFilterTranslucent"), bFilterTranslucent, GEditorPerProjectIni);

	GConfig->SetBool(TEXT("FoliageEdit"), TEXT("bShowPaletteItemDetails"), bShowPaletteItemDetails, GEditorPerProjectIni);
	GConfig->SetBool(TEXT("FoliageEdit"), TEXT("bShowPaletteItemTooltips"), bShowPaletteItemTooltips, GEditorPerProjectIni);
	GConfig->SetInt(TEXT("FoliageEdit"), TEXT("ActivePaletteViewMode"), ActivePaletteViewMode, GEditorPerProjectIni);
	GConfig->SetFloat(TEXT("FoliageEdit"), TEXT("PaletteThumbnailScale"), PaletteThumbnailScale, GEditorPerProjectIni);

	GConfig->SetBool(TEXT("FoliageEdit"), TEXT("IsInSingleInstantiationMode"), IsInSingleInstantiationMode, GEditorPerProjectIni);
	GConfig->SetBool(TEXT("FoliageEdit"), TEXT("IsInSpawnInCurrentLevelMode"), IsInSpawnInCurrentLevelMode, GEditorPerProjectIni);

}

#undef LOCTEXT_NAMESPACE<|MERGE_RESOLUTION|>--- conflicted
+++ resolved
@@ -735,13 +735,6 @@
 
 void FEdModeFoliage::NotifyActorSelectionChanged(bool bSelect, const TArray<AActor*>& Selection)
 {
-<<<<<<< HEAD
-	GEditor->GetSelectedActors()->Modify();
-	for (AActor* Actor : Selection)
-	{
-		GEditor->SelectActor(Actor, bSelect, true, true);
-	}
-=======
 	if (Selection.Num() == 0)
 	{
 		return;
@@ -755,7 +748,6 @@
 		GEditor->SelectActor(Actor, bSelect, bNotify, bSelectEvenIfHidden);
 	}
 	GEditor->NoteSelectionChange();
->>>>>>> a1e6ec07
 }
 
 /** When the user changes the current tool in the UI */
