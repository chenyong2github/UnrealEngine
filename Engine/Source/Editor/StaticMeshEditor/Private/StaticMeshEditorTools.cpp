--- conflicted
+++ resolved
@@ -93,23 +93,9 @@
 	IDetailCategoryBuilder& ImportSettingsCategory = DetailBuilder.EditCategory("ImportSettings");
 
 	TSharedRef<IPropertyHandle> ImportSettings = DetailBuilder.GetProperty(GET_MEMBER_NAME_CHECKED(UStaticMesh, AssetImportData));
-<<<<<<< HEAD
 	if (!StaticMeshEditor.GetStaticMesh() || 
 		!StaticMeshEditor.GetStaticMesh()->AssetImportData ||
 		!StaticMeshEditor.GetStaticMesh()->AssetImportData->IsA<UFbxStaticMeshImportData>())
-=======
-
-	/**
-	 * Hotfix 4.24.1 ( Continues the old and maybe invalid assumption that AssetImportData shouldn't be able to be null )
-	 * This will be removed in 4.25
-	 */
-	if( !StaticMeshEditor.GetStaticMesh()->AssetImportData )
-	{
-		StaticMeshEditor.GetStaticMesh()->AssetImportData = NewObject<UAssetImportData>(StaticMeshEditor.GetStaticMesh(), TEXT("AssetImportData"), RF_Transactional);
-	}
-
-	if (!StaticMeshEditor.GetStaticMesh() || !StaticMeshEditor.GetStaticMesh()->AssetImportData->IsA<UFbxStaticMeshImportData>())
->>>>>>> fa8a8d0d
 	{
 		ImportSettings->MarkResetToDefaultCustomized();
 
@@ -2101,7 +2087,7 @@
 					.Text(LOCTEXT("CastShadow", "Cast Shadow"))
 			]
 		]
-		+SHorizontalBox::Slot()
+		+ SHorizontalBox::Slot()
 		.AutoWidth()
 		.Padding(2,0,2,0)
 		[
@@ -2115,7 +2101,51 @@
 					.Font(FEditorStyle::GetFontStyle("StaticMeshEditor.NormalFont"))
 					.Text(LOCTEXT("EnableCollision", "Enable Collision"))
 			]
+		]
+		+ SHorizontalBox::Slot()
+		.AutoWidth()
+		.Padding(2, 0, 2, 0)
+		[
+			SNew(SCheckBox)
+			.IsChecked(this, &FMeshSectionSettingsLayout::IsSectionOpaque, SectionIndex)
+			.OnCheckStateChanged(this, &FMeshSectionSettingsLayout::OnSectionForceOpaqueFlagChanged, SectionIndex)
+			[
+				SNew(STextBlock)
+					.Font(FEditorStyle::GetFontStyle("StaticMeshEditor.NormalFont"))
+					.Text(LOCTEXT("ForceOpaque", "Force Opaque"))
+			]
 		];
+}
+
+ECheckBoxState FMeshSectionSettingsLayout::IsSectionOpaque( int32 SectionIndex ) const
+{
+	UStaticMesh& StaticMesh = GetStaticMesh();
+	FMeshSectionInfo Info = StaticMesh.GetSectionInfoMap().Get(LODIndex, SectionIndex);
+	return Info.bForceOpaque ? ECheckBoxState::Checked : ECheckBoxState::Unchecked;
+}
+
+void FMeshSectionSettingsLayout::OnSectionForceOpaqueFlagChanged( ECheckBoxState NewState, int32 SectionIndex )
+{
+	UStaticMesh& StaticMesh = GetStaticMesh();
+
+	FText TransactionTest = LOCTEXT("StaticMeshEditorSetForceOpaqueSectionFlag", "Staticmesh editor: Set Force Opaque For section, the section will be considered opaque in ray tracing effects");
+	if (NewState == ECheckBoxState::Unchecked)
+	{
+		TransactionTest = LOCTEXT("StaticMeshEditorClearShadowCastingSectionFlag", "Staticmesh editor: Clear Force Opaque For section");
+	}
+	FScopedTransaction Transaction(TransactionTest);
+
+	PRAGMA_DISABLE_DEPRECATION_WARNINGS
+		FProperty* Property = UStaticMesh::StaticClass()->FindPropertyByName(GET_MEMBER_NAME_STRING_CHECKED(UStaticMesh, SectionInfoMap));
+	PRAGMA_ENABLE_DEPRECATION_WARNINGS
+
+		StaticMesh.PreEditChange(Property);
+	StaticMesh.Modify();
+
+	FMeshSectionInfo Info = StaticMesh.GetSectionInfoMap().Get(LODIndex, SectionIndex);
+	Info.bForceOpaque = (NewState == ECheckBoxState::Checked) ? true : false;
+	StaticMesh.GetSectionInfoMap().Set(LODIndex, SectionIndex, Info);
+	CallPostEditChange();
 }
 
 ECheckBoxState FMeshSectionSettingsLayout::DoesSectionCastShadow(int32 SectionIndex) const
