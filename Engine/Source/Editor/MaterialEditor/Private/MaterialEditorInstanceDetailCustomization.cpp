--- conflicted
+++ resolved
@@ -432,7 +432,6 @@
 			{
 				CreateScalarAtlasPositionParameterValueWidget(Parameter, ParameterProperty, DetailGroup);
 			}
-<<<<<<< HEAD
 			if (TextureParam && 
 				( !TextureParam->ChannelNames.R.IsEmpty()
 				|| !TextureParam->ChannelNames.G.IsEmpty()
@@ -441,10 +440,7 @@
 			{
 				CreateLabeledTextureParameterValueWidget(Parameter, ParameterProperty, DetailGroup);
 			}
-			else if (ScalarParam || SwitchParam || TextureParam || VectorParam || FontParam)
-=======
 			else if (ScalarParam || SwitchParam || TextureParam || RuntimeVirtualTextureParam || VectorParam || FontParam)
->>>>>>> cd51a1ad
 			{
 				if (ScalarParam && ScalarParam->SliderMax > ScalarParam->SliderMin)
 				{
