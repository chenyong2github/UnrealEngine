--- conflicted
+++ resolved
@@ -448,43 +448,26 @@
 
 	PrecomputedCurve.Reset();
 
-<<<<<<< HEAD
 	const FName FloatChannelTypeName = FMovieSceneFloatChannel::StaticStruct()->GetFName();
 	const FName DoubleChannelTypeName = FMovieSceneDoubleChannel::StaticStruct()->GetFName();
 
-=======
->>>>>>> efc9b2f3
 	for (FCachedKeyDrawInformation& Info : KeyDrawInfo)
 	{
 		const TSharedPtr<IKeyArea>& ThisKeyArea = Info.CachedKeyPositions.GetKeyArea();
 		const FMovieSceneChannelHandle& Channel = ThisKeyArea.Get()->GetChannel();
 
-<<<<<<< HEAD
 		const FName ChannelTypeName = Channel.GetChannelTypeName();
-=======
-		if (Channel.GetChannelTypeName() != FMovieSceneFloatChannel::StaticStruct()->GetFName())
-		{
-			continue;
-		}
-			
-		FMovieSceneFloatChannel* FloatChannel = ThisKeyArea.Get()->GetChannel().Cast<FMovieSceneFloatChannel>().Get();
-		if (!FloatChannel->GetShowCurve())
-		{
-			continue;
-		}
->>>>>>> efc9b2f3
 
 		const FFrameNumber DeltaFrame = TimeToPixelConverter.PixelDeltaToFrame(1.f).FrameNumber;		
 		const FFrameNumber LowerBoundFrame = (InCachedState.PaddedViewRange.GetLowerBoundValue() * TickResolution).CeilToFrame();
 		const FFrameNumber UpperBoundFrame = (InCachedState.PaddedViewRange.GetUpperBoundValue() * TickResolution).FloorToFrame();
 		TOptional<float> PreviousValue;
 		float MaxValue=-FLT_MAX, MinValue=FLT_MAX;
-<<<<<<< HEAD
 
 		if (ChannelTypeName == FloatChannelTypeName)
 		{
 			FMovieSceneFloatChannel* FloatChannel = ThisKeyArea.Get()->GetChannel().Cast<FMovieSceneFloatChannel>().Get();
-			if (!FloatChannel->GetShowCurve())
+			if (!FloatChannel || !FloatChannel->GetShowCurve())
 			{
 				continue;
 			}
@@ -524,7 +507,7 @@
 		else if (ChannelTypeName == DoubleChannelTypeName)
 		{
 			FMovieSceneDoubleChannel* DoubleChannel = ThisKeyArea.Get()->GetChannel().Cast<FMovieSceneDoubleChannel>().Get();
-			if (!DoubleChannel->GetShowCurve())
+			if (!DoubleChannel || !DoubleChannel->GetShowCurve())
 			{
 				continue;
 			}
@@ -591,47 +574,11 @@
 		}
 
 		// Normalize or clamp
-=======
-		for (FFrameNumber FrameNumber = LowerBoundFrame; FrameNumber <= UpperBoundFrame; )
-		{
-			double EvalTime = TickResolution.AsSeconds(FrameNumber);
-			float Value = 0.f;
-			if (FloatChannel->Evaluate(FrameNumber, Value))
-			{
-				if ((PreviousValue.IsSet() && !FMath::IsNearlyEqual(Value, PreviousValue.GetValue())) || FrameNumber == LowerBoundFrame || FrameNumber == UpperBoundFrame)
-				{
-					MaxValue = FMath::Max(MaxValue, Value);
-					MinValue = FMath::Min(MinValue, Value);
-
-					FCurveKey NewKey;
-					NewKey.NormalizedValue = Value;
-					NewKey.FinalKeyPositionSeconds = EvalTime;
-
-					PrecomputedCurve.Add(NewKey);
-				}
-
-				if (!PreviousValue.IsSet())
-				{
-					PreviousValue = Value;
-				}
-			}
-
-			if (FrameNumber >= UpperBoundFrame)
-			{
-				break;
-			}
-			FrameNumber += DeltaFrame;
-			FrameNumber = FMath::Min(FrameNumber, UpperBoundFrame);
-		}
-
-		// Normalize
->>>>>>> efc9b2f3
 		if (PrecomputedCurve.Num() > 0)
 		{
 			float DiffValue = MaxValue - MinValue;
 			for (FCurveKey& CurveKey : PrecomputedCurve)
 			{
-<<<<<<< HEAD
 				if (SpecifiedMaxValue.IsSet())
 				{
 					CurveKey.Value = FMath::Min(CurveKey.Value, SpecifiedMaxValue.GetValue());
@@ -643,9 +590,6 @@
 				}
 
 				CurveKey.Value = (CurveKey.Value - MinValue)/DiffValue;
-=======
-				CurveKey.NormalizedValue = (CurveKey.NormalizedValue - MinValue)/DiffValue;
->>>>>>> efc9b2f3
 			}
 		}
 	}
@@ -667,11 +611,7 @@
 	{		
 		CurvePoints.Add(
 		FVector2D(TimeToPixelConverter.SecondsToPixel(CurveKey.FinalKeyPositionSeconds),
-<<<<<<< HEAD
 				(1.0f - CurveKey.Value) * KeyGeometry.GetLocalSize().Y ) );
-=======
-				(1.0f - CurveKey.NormalizedValue) * KeyGeometry.GetLocalSize().Y ) );
->>>>>>> efc9b2f3
 	}
 
 	const float CurveThickness = 1.f;
