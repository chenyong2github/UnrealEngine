--- conflicted
+++ resolved
@@ -929,18 +929,6 @@
 		case ESequencerNode::Track:
 		{
 			UMovieSceneTrack* Track = static_cast<const FSequencerTrackNode&>(StartNode.Get()).GetTrack();
-<<<<<<< HEAD
-			if (Filters->Num() == 0 || Filters->PassesAnyFilters(Track))
-			{
-				bPasssedAnyFilters = true;
-
-				// Track nodes do not belong to a level, but might be a child of an objectbinding node that does
-				if (LevelTrackFilter->IsActive())
-				{
-					TSharedPtr<const FSequencerDisplayNode> ParentNode = StartNode->GetParent();
-					while (ParentNode.IsValid())
-					{
-=======
 			TSharedPtr<FSequencerSectionKeyAreaNode> TopLevelKeyArea = static_cast<const FSequencerTrackNode&>(StartNode.Get()).GetTopLevelKeyNode();
 			if (TopLevelKeyArea.IsValid())
 			{
@@ -968,7 +956,6 @@
 					TSharedPtr<const FSequencerDisplayNode> ParentNode = StartNode->GetParent();
 					while (ParentNode.IsValid())
 					{
->>>>>>> 421d6516
 						if (ParentNode->GetType() == ESequencerNode::Object)
 						{
 							// The track belongs to an objectbinding node, start by assuming it doesn't match the level filter
@@ -984,9 +971,6 @@
 									break;
 								}
 							}
-<<<<<<< HEAD
-
-=======
 
 							break;
 						}
@@ -1014,13 +998,10 @@
 								bPasssedAnyFilters = false;
 							}
 
->>>>>>> 421d6516
 							break;
 						}
 						ParentNode = ParentNode->GetParent();
 					}
-<<<<<<< HEAD
-=======
 				}
 			}
 			break;
@@ -1035,12 +1016,9 @@
 				{
 					bPasssedAnyFilters = true;
 					break;
->>>>>>> 421d6516
 				}
-
-<<<<<<< HEAD
-				if (bPasssedAnyFilters && Sequencer.GetSequencerSettings()->GetShowSelectedNodesOnly())
-=======
+			}
+
 			if (bPasssedAnyFilters && Sequencer.GetSequencerSettings()->GetShowSelectedNodesOnly() && !StartNode->IsPinned())
 			{
 				UMovieScene* MovieScene = Sequencer.GetFocusedMovieSceneSequence()->GetMovieScene();
@@ -1066,56 +1044,29 @@
 			{
 				TSharedPtr<const FSequencerDisplayNode> ParentNode = StartNode->GetParent();
 				while (ParentNode.IsValid())
->>>>>>> 421d6516
 				{
-					TSharedPtr<const FSequencerDisplayNode> ParentNode = StartNode->GetParent();
-					while (ParentNode.IsValid())
+					// Pinned tracks should be visible whether selected or not
+					if (ParentNode->IsPinned())
 					{
-						// Pinned tracks should be visible whether selected or not
-						if (ParentNode->IsPinned())
+						break;
+					}
+
+					if (ParentNode->GetType() == ESequencerNode::Object)
+					{
+						const FSequencerObjectBindingNode* ObjectNode = static_cast<const FSequencerObjectBindingNode*>(ParentNode.Get());
+						const FMovieSceneBinding* Binding = Sequencer.GetFocusedMovieSceneSequence()->GetMovieScene()->FindBinding(ObjectNode->GetObjectBinding());
+						if (!(Binding && Sequencer.IsBindingVisible(*Binding)))
 						{
-							break;
+							bPasssedAnyFilters = false;
 						}
 
-						if (ParentNode->GetType() == ESequencerNode::Object)
-						{
-							const FSequencerObjectBindingNode* ObjectNode = static_cast<const FSequencerObjectBindingNode*>(ParentNode.Get());
-							const FMovieSceneBinding* Binding = Sequencer.GetFocusedMovieSceneSequence()->GetMovieScene()->FindBinding(ObjectNode->GetObjectBinding());
-							if (!(Binding && Sequencer.IsBindingVisible(*Binding)))
-							{
-								bPasssedAnyFilters = false;
-							}
-
-							break;
-						}
-						ParentNode = ParentNode->GetParent();
+						break;
 					}
+					ParentNode = ParentNode->GetParent();
 				}
 			}
 			break;
 		}
-<<<<<<< HEAD
-		case ESequencerNode::Object:
-		{
-			const FSequencerObjectBindingNode ObjectNode = static_cast<const FSequencerObjectBindingNode&>(StartNode.Get());
-			for (TWeakObjectPtr<>& Object : Sequencer.FindObjectsInCurrentSequence(ObjectNode.GetObjectBinding()))
-			{
-				if (Object.IsValid() && (Filters->Num() == 0 || Filters->PassesAnyFilters(Object.Get()))
-					&& LevelTrackFilter->PassesFilter(Object.Get()))
-				{
-					bPasssedAnyFilters = true;
-					break;
-				}
-			}
-
-			if (bPasssedAnyFilters && Sequencer.GetSequencerSettings()->GetShowSelectedNodesOnly() && !StartNode->IsPinned())
-			{
-				UMovieScene* MovieScene = Sequencer.GetFocusedMovieSceneSequence()->GetMovieScene();
-				const FMovieSceneBinding* Binding = Sequencer.GetFocusedMovieSceneSequence()->GetMovieScene()->FindBinding(ObjectNode.GetObjectBinding());
-				if (Binding && !Sequencer.IsBindingVisible(*Binding))
-				{
-					bPasssedAnyFilters = false;
-=======
 		case ESequencerNode::KeyArea:
 		{
 			const FSequencerSectionKeyAreaNode KeyAreaNode = static_cast<const FSequencerSectionKeyAreaNode&>(StartNode.Get());
@@ -1154,18 +1105,11 @@
 						break;
 					}
 					ParentNode = ParentNode->GetParent();
->>>>>>> 421d6516
 				}
 			}
 			break;
 		}
-<<<<<<< HEAD
-		case ESequencerNode::Category:
 		case ESequencerNode::Folder:
-		case ESequencerNode::KeyArea:
-=======
-		case ESequencerNode::Folder:
->>>>>>> 421d6516
 		{
 			// If no active filters, pass organizational nodes to be text filtered
 			if (Filters->Num() == 0)
@@ -1175,7 +1119,6 @@
 			break;
 		}
 	}
-
 
 	if (bPasssedAnyFilters)
 	{
