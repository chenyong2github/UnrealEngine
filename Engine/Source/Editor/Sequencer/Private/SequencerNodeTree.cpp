// Copyright 1998-2019 Epic Games, Inc. All Rights Reserved.

#include "SequencerNodeTree.h"
#include "MovieSceneBinding.h"
#include "GameFramework/Actor.h"
#include "MovieScene.h"
#include "DisplayNodes/SequencerDisplayNode.h"
#include "DisplayNodes/SequencerFolderNode.h"
#include "DisplayNodes/SequencerObjectBindingNode.h"
#include "ISequencerSection.h"
#include "DisplayNodes/SequencerTrackNode.h"
#include "MovieSceneSequence.h"
#include "Tracks/MovieSceneCinematicShotTrack.h"
#include "Sequencer.h"
#include "MovieSceneFolder.h"
#include "ISequencerTrackEditor.h"
#include "DisplayNodes/SequencerRootNode.h"
#include "Widgets/Views/STableRow.h"
#include "CurveEditor.h"
#include "SequencerNodeSortingMethods.h"
#include "SequencerTrackFilters.h"

FSequencerNodeTree::~FSequencerNodeTree()
{
	if (TrackFilters.IsValid())
	{
		TrackFilters->OnChanged().RemoveAll(this);
	}
	if (TrackFilterLevelFilter.IsValid())
	{
		TrackFilterLevelFilter->OnChanged().RemoveAll(this);
	}
}


FSequencerNodeTree::FSequencerNodeTree(FSequencer& InSequencer)
	: RootNode(MakeShared<FSequencerRootNode>(*this))
	, SerialNumber(0)
	, Sequencer(InSequencer)
	, bFilterUpdateRequested(false)
{
	TrackFilters = MakeShared<FSequencerTrackFilterCollection>();
	TrackFilters->OnChanged().AddRaw(this, &FSequencerNodeTree::RequestFilterUpdate);
	TrackFilterLevelFilter = MakeShared< FSequencerTrackFilter_LevelFilter>();
	TrackFilterLevelFilter->OnChanged().AddRaw(this, &FSequencerNodeTree::RequestFilterUpdate);
}

TSharedPtr<FSequencerObjectBindingNode> FSequencerNodeTree::FindObjectBindingNode(const FGuid& BindingID) const
{
	return ObjectBindingToNode.FindRef(BindingID);
}

void FSequencerNodeTree::RefreshNodes(UMovieScene* MovieScene)
{
	check(MovieScene);

	++SerialNumber;

	TSortedMap<FGuid, FGuid> ChildToParentBinding;
	TSortedMap<FGuid, const FMovieSceneBinding*> AllBindings;

	// Gather all object bindings in the sequence
	for (const FMovieSceneBinding& Binding : MovieScene->GetBindings())
	{
		AllBindings.Add(Binding.GetObjectGuid(), &Binding);
	}

	// Populate the binding hierarchy
	for (int32 PossessableIndex = 0; PossessableIndex < MovieScene->GetPossessableCount(); ++PossessableIndex)
	{
		const FMovieScenePossessable& Possessable = MovieScene->GetPossessable(PossessableIndex);

		FGuid ThisID   = Possessable.GetGuid();
		FGuid ParentID = Possessable.GetParent();

		if (ParentID.IsValid())
		{
			ChildToParentBinding.Add(ThisID, ParentID);
		}
	}

	TMap<FSequencerDisplayNode*, TSharedPtr<FSequencerDisplayNode>> ChildToParentMap;

	// Object Bindings
	{
		for (const FMovieSceneBinding& Binding : MovieScene->GetBindings())
		{
			TSharedPtr<FSequencerObjectBindingNode> ObjectBindingNode = FindOrCreateObjectBinding(Binding.GetObjectGuid(), AllBindings, ChildToParentBinding, &ChildToParentMap);
			if (!ObjectBindingNode)
			{
				continue;
			}

			if (!ChildToParentMap.Contains(ObjectBindingNode.Get()))
			{
				ChildToParentMap.Add(ObjectBindingNode.Get(), RootNode);
			}

			// Create nodes for the object binding's tracks
			for (UMovieSceneTrack* Track : Binding.GetTracks())
			{
				if (ensureAlwaysMsgf(Track, TEXT("MovieScene binding '%s' data contains a null track. This should never happen."), *Binding.GetName()))
				{
					TSharedPtr<FSequencerTrackNode> TrackNode = CreateOrUpdateTrack(Track, ETrackType::Object);
					if (TrackNode.IsValid())
					{
						ChildToParentMap.Add(TrackNode.Get(), ObjectBindingNode);
					}
				}
			}
		}
	}

	// Master tracks
	{
		UMovieSceneTrack* CameraCutTrack = MovieScene->GetCameraCutTrack();
		if (CameraCutTrack)
		{
			TSharedPtr<FSequencerTrackNode> TrackNode = CreateOrUpdateTrack(CameraCutTrack, ETrackType::Master);
			if (TrackNode.IsValid())
			{
				ChildToParentMap.Add(TrackNode.Get(), RootNode);
			}
		}

		// Iterate all master tracks and generate nodes if necessary
		for (UMovieSceneTrack* Track : MovieScene->GetMasterTracks())
		{
			if (ensureAlwaysMsgf(Track, TEXT("MovieScene data contains a null master track. This should never happen.")))
			{
				TSharedPtr<FSequencerTrackNode> TrackNode = CreateOrUpdateTrack(Track, ETrackType::Master);
				if (TrackNode.IsValid())
				{
					ChildToParentMap.Add(TrackNode.Get(), RootNode);
				}
			}
		}
	}

	// Folders may also create hierarchy items for tracks and object bindings
	{
		for (UMovieSceneFolder* Folder : MovieScene->GetRootFolders())
		{
			if (ensureAlwaysMsgf(Folder, TEXT("MovieScene data contains a null folder. This should never happen.")))
			{
				TSharedRef<FSequencerFolderNode> RootFolderNode = CreateOrUpdateFolder(Folder, AllBindings, ChildToParentBinding, &ChildToParentMap);
				RootFolderNode->SetParent(RootNode);
			}
		}
	}

	for (TTuple<FSequencerDisplayNode*, TSharedPtr<FSequencerDisplayNode>> Pair : ChildToParentMap)
	{
		Pair.Key->SetParent(Pair.Value);
	}

	// Remove anything that is no longer relevant (ie serial number is out of date)
	for (auto It = FolderToNode.CreateIterator(); It; ++It)
	{
		if (It->Value->TreeSerialNumber != SerialNumber)
		{
			It->Value->SetParent(nullptr);
			It.RemoveCurrent();
		}
	}
	for (auto It = TrackToNode.CreateIterator(); It; ++It)
	{
		if (It->Value->TreeSerialNumber != SerialNumber)
		{
			It->Value->SetParent(nullptr);
			It.RemoveCurrent();
		}
		else
		{
			// Update after the above SetParent() because track sections need to have valid parent object bindings set up
			It->Value->UpdateInnerHierarchy();
		}
	}
	for (auto It = ObjectBindingToNode.CreateIterator(); It; ++It)
	{
		if (It->Value->TreeSerialNumber != SerialNumber)
		{
			It->Value->SetParent(nullptr);
			It.RemoveCurrent();
		}
	}

	// Re-filter the tree after updating 
	// @todo sequencer: Newly added sections may need to be visible even when there is a filter
	bFilterUpdateRequested = true;
	UpdateFilters();
}

TSharedPtr<FSequencerTrackNode> FSequencerNodeTree::CreateOrUpdateTrack(UMovieSceneTrack* Track, ETrackType TrackType)
{
	check(Track);

	FObjectKey TrackKey(Track);
	TSharedPtr<FSequencerTrackNode> TrackNode = TrackToNode.FindRef(TrackKey);
	if (TrackNode.IsValid())
	{
		// Should be implemented as a filter
		if (!Sequencer.IsTrackVisible(Track))
		{
			TrackNode->SetParent(nullptr);
			TrackToNode.Remove(TrackKey);
			return nullptr;
		}
	}
	else
	{
		const bool bIsDraggable = TrackType == ETrackType::Master;
		TrackNode = MakeShared<FSequencerTrackNode>(Track, *FindOrAddTypeEditor(Track), bIsDraggable, *this);
		TrackToNode.Add(TrackKey, TrackNode);
	}

	// Assign the serial number for this node to indicate that it is still relevant
	TrackNode->TreeSerialNumber = SerialNumber;
	return TrackNode;
}

TSharedRef<FSequencerFolderNode> FSequencerNodeTree::CreateOrUpdateFolder(UMovieSceneFolder* Folder, const TSortedMap<FGuid, const FMovieSceneBinding*>& AllBindings, const TSortedMap<FGuid, FGuid>& ChildToParentBinding, TMap<FSequencerDisplayNode*, TSharedPtr<FSequencerDisplayNode>>* OutChildToParentMap)
{
	check(Folder);

	FObjectKey FolderKey(Folder);

	TSharedPtr<FSequencerFolderNode> FolderNode = FolderToNode.FindRef(FolderKey);
	if (!FolderNode.IsValid())
	{
		FolderNode = MakeShared<FSequencerFolderNode>(*Folder, *this);
		FolderToNode.Add(FolderKey, FolderNode.ToSharedRef());
	}

	// Assign the serial number for this node to indicate that it is still relevant
	FolderNode->TreeSerialNumber = SerialNumber;

	// Create the hierarchy for any child bindings
	for (const FGuid& ID : Folder->GetChildObjectBindings())
	{
		TSharedPtr<FSequencerObjectBindingNode> Binding = FindOrCreateObjectBinding(ID, AllBindings, ChildToParentBinding, OutChildToParentMap);
		if (Binding.IsValid())
		{
			OutChildToParentMap->Add(Binding.Get(), FolderNode);
		}
	}

	// Create the hierarchy for any master tracks
	for (UMovieSceneTrack* Track : Folder->GetChildMasterTracks())
	{
		if (ensureAlwaysMsgf(Track, TEXT("MovieScene folder '%s' data contains a null track. This should never happen."), *Folder->GetName()))
		{
			TSharedPtr<FSequencerTrackNode> TrackNode = CreateOrUpdateTrack(Track, ETrackType::Master);
			if (TrackNode.IsValid())
			{
				OutChildToParentMap->Add(TrackNode.Get(), FolderNode);
			}
		}
	}

	// Add child folders
	for (UMovieSceneFolder* ChildFolder : Folder->GetChildFolders())
	{
		if (ensureAlwaysMsgf(ChildFolder, TEXT("MovieScene folder '%s' data contains a null child folder. This should never happen."), *Folder->GetName()))
		{
			TSharedRef<FSequencerFolderNode> ChildFolderNode = CreateOrUpdateFolder(ChildFolder, AllBindings, ChildToParentBinding, OutChildToParentMap);
			OutChildToParentMap->Add(&ChildFolderNode.Get(), FolderNode);
		}
	}

	return FolderNode.ToSharedRef();
}

bool FSequencerNodeTree::HasActiveFilter() const
{
	return (!FilterString.IsEmpty() || TrackFilters->Num() > 0 || TrackFilterLevelFilter->IsActive() || Sequencer.GetSequencerSettings()->GetShowSelectedNodesOnly());
}

TSharedPtr<FSequencerObjectBindingNode> FSequencerNodeTree::FindOrCreateObjectBinding(const FGuid& BindingID, const TSortedMap<FGuid, const FMovieSceneBinding*>& AllBindings, const TSortedMap<FGuid, FGuid>& ChildToParentBinding, TMap<FSequencerDisplayNode*, TSharedPtr<FSequencerDisplayNode>>* OutChildToParentMap)
{
	if (!ensureAlwaysMsgf(AllBindings.Contains(BindingID), TEXT("Attempting to add a binding that does not exist.")))
	{
		return nullptr;
	}

	TSharedPtr<FSequencerObjectBindingNode> ObjectBindingNode = ObjectBindingToNode.FindRef(BindingID);
	if (!ObjectBindingNode.IsValid())
	{
		// The node name is the object guid
		FName ObjectNodeName = *BindingID.ToString();

		ObjectBindingNode = MakeShared<FSequencerObjectBindingNode>(ObjectNodeName, BindingID, *this);
		ObjectBindingToNode.Add(BindingID, ObjectBindingNode);
	}

	ObjectBindingNode->TreeSerialNumber = SerialNumber;

	// Create its parent and make the association
	if (const FGuid* ParentGuid = ChildToParentBinding.Find(BindingID))
	{
		TSharedPtr<FSequencerObjectBindingNode> ParentBinding = FindOrCreateObjectBinding(*ParentGuid, AllBindings, ChildToParentBinding, OutChildToParentMap);
		if (ParentBinding.IsValid())
		{
			OutChildToParentMap->Add(ObjectBindingNode.Get(), ParentBinding);
		}
	}

	return ObjectBindingNode;
}

void FSequencerNodeTree::Update()
{
	Sequencer.GetSelection().EmptySelectedOutlinerNodes();

	EditorMap.Empty();
	FilteredNodes.Empty();
	SectionToHandle.Empty();
	HoveredNode = nullptr;

	UMovieScene* MovieScene = Sequencer.GetFocusedMovieSceneSequence()->GetMovieScene();
	RefreshNodes(MovieScene);

	// Re-filter the tree after updating 
	// @todo sequencer: Newly added sections may need to be visible even when there is a filter
	FilterNodes( FilterString );

	// Sort root nodes
	RootNode->SortImmediateChildren();

	// Set up virtual offsets, expansion states, and tints
	float VerticalOffset = 0.f;

	auto Traverse_OnTreeRefreshed = [this, &VerticalOffset](FSequencerDisplayNode& InNode)
	{
		// Set up the virtual node position
		float VerticalTop = VerticalOffset;
		VerticalOffset += InNode.GetNodeHeight() + InNode.GetNodePadding().Combined();
		InNode.OnTreeRefreshed(VerticalTop, VerticalOffset);

		if (InNode.GetType() == ESequencerNode::Track)
		{
			this->UpdateSectionHandles(StaticCastSharedRef<FSequencerTrackNode>(InNode.AsShared()));
		}
		return true;
	};

	const bool bIncludeRootNode = false;
	RootNode->Traverse_ParentFirst(Traverse_OnTreeRefreshed, bIncludeRootNode);

	// Ensure that the curve editor tree is up to date for our tree layout
	UpdateCurveEditorTree();

	bHasSoloNodes = false;
	
	TArray<FString>& SoloNodes = Sequencer.GetFocusedMovieSceneSequence()->GetMovieScene()->GetSoloNodes();

	// Muting overrides soloing, so a solo node only counts if it's not muted.
	for (const FString& NodePath : SoloNodes)
	{
		FSequencerDisplayNode* Node = GetNodeAtPath(NodePath);
		if (Node)
		{
			if (!IsNodeMute(Node))
			{
				bHasSoloNodes = true;
				break;
			}
		}
	}

	OnUpdatedDelegate.Broadcast();
}

FSequencerDisplayNode* FSequencerNodeTree::GetNodeAtPath(const FString& NodePath) const
{
	TArray<FString> NodePathParts;
	int32 PathLen = NodePath.ParseIntoArray(NodePathParts, TEXT("."));

	FSequencerDisplayNode* Node = &RootNode.Get();

	int32 PathIdx = 0;
	while (PathIdx < PathLen)
	{
		FString& PathPart = NodePathParts[PathIdx];
		bool bChildFound = false;
		for (auto ChildNode : Node->GetChildNodes())
		{
			if (ChildNode->GetNodeName().ToString().Equals(PathPart))
			{
				bChildFound = true;
				++PathIdx;
				Node = &ChildNode.Get();
				break;
			}
		}
		
		if (!bChildFound)
		{
			return nullptr;
		}
	}

	return Node;
}

TSharedRef<ISequencerTrackEditor> FSequencerNodeTree::FindOrAddTypeEditor( UMovieSceneTrack* InTrack )
{
	TSharedPtr<ISequencerTrackEditor> Editor = EditorMap.FindRef( InTrack );

	if( !Editor.IsValid() )
	{
		const TArray<TSharedPtr<ISequencerTrackEditor>>& TrackEditors = Sequencer.GetTrackEditors();

		// Get a tool for each track
		// @todo sequencer: Should probably only need to get this once and it shouldn't be done here. It depends on when movie scene tool modules are loaded
		TSharedPtr<ISequencerTrackEditor> SupportedTool;

		for (const auto& TrackEditor : TrackEditors)
		{
			if (TrackEditor->SupportsType(InTrack->GetClass()))
			{
				EditorMap.Add(InTrack, TrackEditor);
				Editor = TrackEditor;

				break;
			}
		}
	}

	return Editor.ToSharedRef();
}

TSharedRef<FSequencerDisplayNode> FSequencerNodeTree::GetRootNode() const
{
	return RootNode;
}

const TArray<TSharedRef<FSequencerDisplayNode>>& FSequencerNodeTree::GetRootNodes() const
{
	return RootNode->GetChildNodes();
}

void FSequencerNodeTree::MoveDisplayNodeToRoot(TSharedRef<FSequencerDisplayNode>& Node)
{
	// Objects that exist at the root level in a sequence are just removed from the folder they reside in.
	// When the treeview is refreshed this will cause the regenerated nodes to show up at the root level.
	TSharedPtr<FSequencerDisplayNode> ParentSeqNode = Node->GetParent();
	switch (Node->GetType())
	{
		case ESequencerNode::Folder:
		{
			TSharedRef<FSequencerFolderNode> FolderNode = StaticCastSharedRef<FSequencerFolderNode>(Node);
			UMovieScene* FocusedMovieScene = GetSequencer().GetFocusedMovieSceneSequence()->GetMovieScene();

			if (ParentSeqNode.IsValid())
			{
				checkf(ParentSeqNode->GetType() == ESequencerNode::Folder, TEXT("Can not remove from unsupported parent node."));
				TSharedPtr<FSequencerFolderNode> ParentFolder = StaticCastSharedPtr<FSequencerFolderNode>(ParentSeqNode);
				ParentFolder->GetFolder().RemoveChildFolder(&FolderNode->GetFolder());
			}
			else
			{
				FocusedMovieScene->GetRootFolders().Remove(&FolderNode->GetFolder());
			}

			FocusedMovieScene->GetRootFolders().Add(&FolderNode->GetFolder());
			break;
		}
		case ESequencerNode::Track:
		{
			TSharedRef<FSequencerTrackNode> DraggedTrackNode = StaticCastSharedRef<FSequencerTrackNode>(Node);
			UMovieScene* FocusedMovieScene = GetSequencer().GetFocusedMovieSceneSequence()->GetMovieScene();

			if (ParentSeqNode.IsValid())
			{
				checkf(ParentSeqNode->GetType() == ESequencerNode::Folder, TEXT("Can not remove from unsupported parent node."));
				TSharedPtr<FSequencerFolderNode> ParentFolder = StaticCastSharedPtr<FSequencerFolderNode>(ParentSeqNode);
				ParentFolder->GetFolder().RemoveChildMasterTrack(DraggedTrackNode->GetTrack());
			}
			break;
		}
		case ESequencerNode::Object:
		{
			TSharedRef<FSequencerObjectBindingNode> DraggedObjectBindingNode = StaticCastSharedRef<FSequencerObjectBindingNode>(Node);
			UMovieScene* FocusedMovieScene = GetSequencer().GetFocusedMovieSceneSequence()->GetMovieScene();

			if (ParentSeqNode.IsValid())
			{
				checkf(ParentSeqNode->GetType() == ESequencerNode::Folder, TEXT("Can not remove from unsupported parent node."));
				TSharedPtr<FSequencerFolderNode> ParentFolder = StaticCastSharedPtr<FSequencerFolderNode>(ParentSeqNode);
				ParentFolder->GetFolder().RemoveChildObjectBinding(DraggedObjectBindingNode->GetObjectBinding());
			}
			break;
		}
	}

	// Clear the node's parent so that subsequent calls for GetNodePath correctly indicate that they no longer have a parent.
	Node->SetParent(nullptr);

	// Our children have changed parents which means that on subsequent creation they will retrieve their expansion state
	// from the map using their new path. If the new path already exists the object goes to the state stored at that path.
	// If the new path does not exist, the object returns to default state and not what is currently displayed. Either way 
	// causes unexpected user behavior as nodes appear to randomly change expansion state as they are moved around the sequencer.

	// To solve this, we update a node's parent when the node is moved, and then we update their expansion state here
	// while we still have the current expansion state and the new node path. When the UI is regenerated on the subsequent
	// refresh call, it will now retrieve the state the node was just in, instead of the state the node was in the last time it
	// was in that location. This is done recursively as children store absolute paths so they need to be updated too.
	Node->Traverse_ParentFirst([](FSequencerDisplayNode& TraversalNode)
	{
		TraversalNode.GetParentTree().SaveExpansionState(TraversalNode, TraversalNode.IsExpanded());
		return true;
	}, true);
}

void FSequencerNodeTree::SortAllNodesAndDescendants()
{
	auto Traverse_ResetSortOrder = [](FSequencerDisplayNode& Node)
	{
		Node.ResortImmediateChildren();
		return true;
	};

	const bool bIncludeRootNode = true;
	RootNode->Traverse_ParentFirst(Traverse_ResetSortOrder, bIncludeRootNode);

	// Refresh the tree so that our changes are visible.
	// @todo: Is this necessary any more?
	GetSequencer().RefreshTree();
}

void FSequencerNodeTree::AddFilter(TSharedRef<FSequencerTrackFilter> TrackFilter)
{
	TrackFilters->Add(TrackFilter);
}

int32 FSequencerNodeTree::RemoveFilter(TSharedRef<FSequencerTrackFilter> TrackFilter)
{
	return TrackFilters->Remove(TrackFilter);
}

void FSequencerNodeTree::RemoveAllFilters()
{
	TrackFilters->RemoveAll();
	TrackFilterLevelFilter->ResetFilter();
}

bool FSequencerNodeTree::IsTrackFilterActive(TSharedRef<FSequencerTrackFilter> TrackFilter) const
{
	return TrackFilters->Contains(TrackFilter);
}

void FSequencerNodeTree::AddLevelFilter(const FString& LevelName)
{
	TrackFilterLevelFilter->UnhideLevel(LevelName);
}

void FSequencerNodeTree::RemoveLevelFilter(const FString& LevelName)
{
	TrackFilterLevelFilter->HideLevel(LevelName);
}

bool FSequencerNodeTree::IsTrackLevelFilterActive(const FString& LevelName) const
{
	return !TrackFilterLevelFilter->IsLevelHidden(LevelName);
}

bool FSequencerNodeTree::IsNodeSolo(const FSequencerDisplayNode* InNode) const
{
	const TArray<FString>& SoloNodes = Sequencer.GetFocusedMovieSceneSequence()->GetMovieScene()->GetSoloNodes();
	const FString NodePath = InNode->GetBaseNode()->GetPathName();

	if (SoloNodes.Contains(NodePath))
	{
		return true;
	}

	// Children should follow their parent's behavior unless told otherwise.
	TSharedPtr<FSequencerDisplayNode> ParentNode = InNode->GetParent();
	if (ParentNode.IsValid())
	{
		return IsNodeSolo(ParentNode.Get());
	}

	return false;
}

bool FSequencerNodeTree::HasSoloNodes() const
{
	return bHasSoloNodes;
}

bool FSequencerNodeTree::IsSelectedNodesSolo() const
{
	const TSet<TSharedRef<FSequencerDisplayNode> > SelectedNodes = Sequencer.GetSelection().GetSelectedOutlinerNodes();
	
	if (SelectedNodes.Num() == 0)
	{
		return false;
	}

	const TArray<FString>& SoloNodes = Sequencer.GetFocusedMovieSceneSequence()->GetMovieScene()->GetSoloNodes();

	bool bIsSolo = true;
	for (const TSharedRef<const FSequencerDisplayNode> Node : SelectedNodes)
	{
		if (!SoloNodes.Contains(Node->GetBaseNode()->GetPathName()))
		{
			bIsSolo = false;
			break;
		}
	}

	return bIsSolo;
}

void FSequencerNodeTree::ToggleSelectedNodesSolo()
{
	UMovieScene* MovieScene = Sequencer.GetFocusedMovieSceneSequence()->GetMovieScene();
	
	if (MovieScene->IsReadOnly())
	{
		return;
	}
	
	TArray<FString>& SoloNodes = MovieScene->GetSoloNodes();

	const TSet<TSharedRef<FSequencerDisplayNode> >& SelectedNodes = Sequencer.GetSelection().GetSelectedOutlinerNodes();
	if (SelectedNodes.Num() == 0)
	{
		return;
	}

	// First, determine if any of the selected nodes are not marked as solo
	// If we have a mix, we should default to setting them all as solo
	bool bIsSolo = true;
	for (const TSharedRef<const FSequencerDisplayNode> Node : Sequencer.GetSelection().GetSelectedOutlinerNodes())
	{
		if (!SoloNodes.Contains(Node->GetBaseNode()->GetPathName()))
		{
			bIsSolo = false;
			break;
		}
	}

	MovieScene->Modify();

	for (const TSharedRef<const FSequencerDisplayNode> Node : Sequencer.GetSelection().GetSelectedOutlinerNodes())
	{
		FString NodePath = Node->GetBaseNode()->GetPathName();
		if (bIsSolo)
		{
			// If we're currently solo, unsolo
			SoloNodes.Remove(NodePath);
		}
		else
		{
			// Mark solo, being careful as we might be re-marking an already solo node
			SoloNodes.AddUnique(NodePath);
		}
	}
	
	GetSequencer().RefreshTree();
}

bool FSequencerNodeTree::IsNodeMute(const FSequencerDisplayNode* InNode) const
{
	const TArray<FString>& MuteNodes = Sequencer.GetFocusedMovieSceneSequence()->GetMovieScene()->GetMuteNodes();
	const FString NodePath = InNode->GetBaseNode()->GetPathName();

	if (MuteNodes.Contains(NodePath))
	{
		return true;
	}
	
	// Children should follow their parent's behavior unless told otherwise.
	const TSharedPtr<FSequencerDisplayNode> ParentNode = InNode->GetParent();
	if (ParentNode.IsValid())
	{
		return IsNodeMute(ParentNode.Get());
	}
	
	return false;
}

bool FSequencerNodeTree::IsSelectedNodesMute() const
{
	const TSet<TSharedRef<FSequencerDisplayNode> > SelectedNodes = Sequencer.GetSelection().GetSelectedOutlinerNodes();

	if (SelectedNodes.Num() == 0)
	{
		return false;
	}

	const TArray<FString>& MuteNodes = Sequencer.GetFocusedMovieSceneSequence()->GetMovieScene()->GetMuteNodes();

	bool bIsMute = true;
	for (const TSharedRef<const FSequencerDisplayNode> Node : SelectedNodes)
	{
		if (!MuteNodes.Contains(Node->GetBaseNode()->GetPathName()))
		{
			bIsMute = false;
			break;
		}
	}

	return bIsMute;
}

void FSequencerNodeTree::ToggleSelectedNodesMute()
{
	UMovieScene* MovieScene = Sequencer.GetFocusedMovieSceneSequence()->GetMovieScene();
	
	if (MovieScene->IsReadOnly())
	{
		return;
	}

	TArray<FString>& MuteNodes = MovieScene->GetMuteNodes();

	const TSet<TSharedRef<FSequencerDisplayNode> >& SelectedNodes = Sequencer.GetSelection().GetSelectedOutlinerNodes();
	if (SelectedNodes.Num() == 0)
	{
		return;
	}

	// First, determine if any of the selected nodes are not marked as Mute
	// If we have a mix, we should default to setting them all as Mute
	bool bIsMute = true;
	for (const TSharedRef<const FSequencerDisplayNode> Node : SelectedNodes)
	{
		if (!MuteNodes.Contains(Node->GetBaseNode()->GetPathName()))
		{
			bIsMute = false;
			break;
		}
	}

	MovieScene->Modify();

	for (const TSharedRef<const FSequencerDisplayNode> Node : SelectedNodes)
	{
		FString NodePath = Node->GetBaseNode()->GetPathName();
		if (bIsMute)
		{
			// If we're currently Mute, unMute
			MuteNodes.Remove(NodePath);
		}
		else
		{
			// Mark Mute, being careful as we might be re-marking an already Mute node
			MuteNodes.AddUnique(NodePath);
		}
	}

	GetSequencer().RefreshTree();
}

void FSequencerNodeTree::SaveExpansionState(const FSequencerDisplayNode& Node, bool bExpanded)
{	
	// @todo Sequencer - This should be moved to the sequence level
	UMovieScene* MovieScene = Sequencer.GetFocusedMovieSceneSequence()->GetMovieScene();
	FMovieSceneEditorData& EditorData = MovieScene->GetEditorData();

	EditorData.ExpansionStates.Add(Node.GetPathName(), FMovieSceneExpansionState(bExpanded));
}


bool FSequencerNodeTree::GetSavedExpansionState(const FSequencerDisplayNode& Node) const
{
	// @todo Sequencer - This should be moved to the sequence level
	UMovieScene* MovieScene = Sequencer.GetFocusedMovieSceneSequence()->GetMovieScene();
	FMovieSceneEditorData& EditorData = MovieScene->GetEditorData();
	FMovieSceneExpansionState* ExpansionState = EditorData.ExpansionStates.Find( Node.GetPathName() );

	return ExpansionState ? ExpansionState->bExpanded : GetDefaultExpansionState(Node);
}


bool FSequencerNodeTree::GetDefaultExpansionState( const FSequencerDisplayNode& Node ) const
{
	// Object nodes, and track nodes that are parent tracks are expanded by default.
	if (Node.GetType() == ESequencerNode::Object)
	{
		return true;
	}

	else if (Node.GetType() == ESequencerNode::Track)
	{
		const FSequencerTrackNode& TrackNode = static_cast<const FSequencerTrackNode&>(Node);

		if (TrackNode.GetSubTrackMode() == FSequencerTrackNode::ESubTrackMode::ParentTrack)
		{
			return true;
		}

		if (TrackNode.GetTrackEditor().GetDefaultExpansionState(TrackNode.GetTrack()))
		{
			return true;
		}
	}

	return false;
}


bool FSequencerNodeTree::IsNodeFiltered(const TSharedRef<const FSequencerDisplayNode> Node) const
{
	for (auto It = FilteredNodes.CreateConstIterator(); It; ++It)
	{
		if ((*It) == Node)
		{
			return true;
		}
	}
	return false;
}

void FSequencerNodeTree::SetHoveredNode(const TSharedPtr<FSequencerDisplayNode>& InHoveredNode)
{
	if (InHoveredNode != HoveredNode)
	{
		HoveredNode = InHoveredNode;
	}
}

const TSharedPtr<FSequencerDisplayNode>& FSequencerNodeTree::GetHoveredNode() const
{
	return HoveredNode;
}

void FSequencerNodeTree::UpdateSectionHandles(TSharedRef<FSequencerTrackNode> TrackNode)
{
	const TArray<TSharedRef<ISequencerSection>>& Sections = TrackNode->GetSections();
	for (int32 SectionIndex = 0; SectionIndex < Sections.Num(); ++SectionIndex)
	{
		UMovieSceneSection* Section = Sections[SectionIndex]->GetSectionObject();
		if (Section)
		{
			SectionToHandle.Add(Section, FSectionHandle(TrackNode, SectionIndex));
		}
	}
}

TOptional<FSectionHandle> FSequencerNodeTree::GetSectionHandle(const UMovieSceneSection* Section) const
{
	const FSectionHandle* Found = SectionToHandle.Find(Section);
	if (Found)
	{
		return *Found;
	}

	return TOptional<FSectionHandle>();
}

static void AddChildNodes(const TSharedRef<FSequencerDisplayNode>& StartNode, TSet<TSharedRef<FSequencerDisplayNode>>& OutFilteredNodes)
{
	OutFilteredNodes.Add(StartNode);

	for (TSharedRef<FSequencerDisplayNode> ChildNode : StartNode->GetChildNodes())
	{
		AddChildNodes(ChildNode, OutFilteredNodes);
	}
}

/*
 * Add node as filtered and include any parent folders
 */
static void AddFilteredNode(const TSharedRef<FSequencerDisplayNode>& StartNode, TSet<TSharedRef<FSequencerDisplayNode>>& OutFilteredNodes)
{
	AddChildNodes(StartNode, OutFilteredNodes);

	// Gather parent folders up the chain
	TSharedPtr<FSequencerDisplayNode> ParentNode = StartNode->GetParent();
	while (ParentNode.IsValid())
	{
		OutFilteredNodes.Add(ParentNode.ToSharedRef());
		ParentNode = ParentNode->GetParent();
	}
}

/**
 * Recursively filters nodes
 *
 * @param StartNode			The node to start from
 * @param Filters			The filter collection to test against
 * @param OutFilteredNodes	The list of all filtered nodes
 */

static void FilterNodesRecursive( FSequencer& Sequencer, const TSharedRef<FSequencerDisplayNode>& StartNode, TSharedPtr<FSequencerTrackFilterCollection> Filters, const TArray<FString>& FilterStrings, TSharedPtr<FSequencerTrackFilter_LevelFilter> LevelTrackFilter, TSet<TSharedRef<FSequencerDisplayNode>>& OutFilteredNodes )
{
	for (TSharedRef<FSequencerDisplayNode> Node : StartNode->GetChildNodes())
	{
		FilterNodesRecursive(Sequencer, Node, Filters, FilterStrings, LevelTrackFilter, OutFilteredNodes);
	}

	bool bPasssedAnyFilters = false;

	if (StartNode->GetType() == ESequencerNode::Track)
	{
		UMovieSceneTrack* Track = static_cast<const FSequencerTrackNode&>(StartNode.Get()).GetTrack();
		if (Filters->Num() == 0 || Filters->PassesAnyFilters(Track))
		{
			bPasssedAnyFilters = true;

			// Track nodes do not belong to a level, but might be a child of an objectbinding node that does
			if (LevelTrackFilter->IsActive())
			{
				TSharedPtr<const FSequencerDisplayNode> ParentNode = StartNode->GetParent();
				while (ParentNode.IsValid())
				{
					if (ParentNode->GetType() == ESequencerNode::Object)
					{
						// The track belongs to an objectbinding node, start by assuming it doesn't match the level filter
						bPasssedAnyFilters = false;

						const FSequencerObjectBindingNode* ObjectNode = static_cast<const FSequencerObjectBindingNode*>(ParentNode.Get());
						for (TWeakObjectPtr<>& Object : Sequencer.FindObjectsInCurrentSequence(ObjectNode->GetObjectBinding()))
						{
							if (LevelTrackFilter->PassesFilter(Object.Get()))
							{
								// If at least one of the objects on the objectbinding node pass the level filter, show the track
								bPasssedAnyFilters = true;
								break;
							}
						}

						break;
					}
					ParentNode = ParentNode->GetParent();
				}
			}

			if (bPasssedAnyFilters && Sequencer.GetSequencerSettings()->GetShowSelectedNodesOnly())
			{
				TSharedPtr<const FSequencerDisplayNode> ParentNode = StartNode->GetParent();
				while (ParentNode.IsValid())
				{
<<<<<<< HEAD
					// Pinned tracks should be visible whether selected or not
					if (ParentNode->IsPinned())
					{
						break;
					}

=======
>>>>>>> 8ca46bb3
					if (ParentNode->GetType() == ESequencerNode::Object)
					{
						const FSequencerObjectBindingNode* ObjectNode = static_cast<const FSequencerObjectBindingNode*>(ParentNode.Get());
						const FMovieSceneBinding* Binding = Sequencer.GetFocusedMovieSceneSequence()->GetMovieScene()->FindBinding(ObjectNode->GetObjectBinding());
						if (!(Binding && Sequencer.IsBindingVisible(*Binding)))
						{
							bPasssedAnyFilters = false;
						}

						break;
					}
					ParentNode = ParentNode->GetParent();
				}
			}
		}
	}
	else if (StartNode->GetType() == ESequencerNode::Object)
	{
		const FSequencerObjectBindingNode ObjectNode = static_cast<const FSequencerObjectBindingNode&>(StartNode.Get());
		for (TWeakObjectPtr<>& Object : Sequencer.FindObjectsInCurrentSequence(ObjectNode.GetObjectBinding()))
		{
			if ((Filters->Num() == 0 || Filters->PassesAnyFilters(Object.Get()))
				&& LevelTrackFilter->PassesFilter(Object.Get()))
			{
				bPasssedAnyFilters = true;
				break;
			}
		}

<<<<<<< HEAD
		if (bPasssedAnyFilters && Sequencer.GetSequencerSettings()->GetShowSelectedNodesOnly() && !StartNode->IsPinned())
=======
		if (bPasssedAnyFilters && Sequencer.GetSequencerSettings()->GetShowSelectedNodesOnly())
>>>>>>> 8ca46bb3
		{
			UMovieScene* MovieScene = Sequencer.GetFocusedMovieSceneSequence()->GetMovieScene();
			const FMovieSceneBinding* Binding = Sequencer.GetFocusedMovieSceneSequence()->GetMovieScene()->FindBinding(ObjectNode.GetObjectBinding());
			if (Binding && !Sequencer.IsBindingVisible(*Binding))
			{
				bPasssedAnyFilters = false;
			}
		}
	}

	if (bPasssedAnyFilters)
	{
		// If we have a filter string, make sure we match
		if (FilterStrings.Num() > 0)
		{
			// check labels - only one of the labels needs to match
			bool bMatchedLabel = false;
			bool bObjectHasLabels = false;
			for (const FString& String : FilterStrings)
			{
				if (String.StartsWith(TEXT("label:")) && String.Len() > 6)
				{
					if (StartNode->GetType() == ESequencerNode::Object)
					{
						bObjectHasLabels = true;
						auto ObjectBindingNode = StaticCastSharedRef<FSequencerObjectBindingNode>(StartNode);
						auto Labels = Sequencer.GetLabelManager().GetObjectLabels(ObjectBindingNode->GetObjectBinding());

						if (Labels != nullptr && Labels->Strings.Contains(String.RightChop(6)))
						{
							bMatchedLabel = true;
							break;
						}
					}
					else if (!StartNode->GetParent().IsValid())
					{
						return;
					}
				}
			}

			if (bObjectHasLabels && !bMatchedLabel)
			{
				return;
			}

			// check each string in the filter strings list against 
			for (const FString& String : FilterStrings)
			{
				if (!String.StartsWith(TEXT("label:")) && !StartNode->GetDisplayName().ToString().Contains(String))
				{
					return;
				}
			}

			TSharedPtr<FSequencerDisplayNode> ParentNode = StartNode->GetParent();
			while(ParentNode.IsValid())
			{
				if (!ParentNode.Get()->IsExpanded())
				{
					ParentNode.Get()->SetExpansionState(true);
				}

				ParentNode = ParentNode->GetParent();
			}
		}
		AddFilteredNode(StartNode, OutFilteredNodes);
	}
}

void FSequencerNodeTree::UpdateFilters()
{
	if (!bFilterUpdateRequested)
	{
		return;
	}

	FilteredNodes.Empty();


	UObject* PlaybackContext = Sequencer.GetPlaybackContext();
	UWorld* World = PlaybackContext ? PlaybackContext->GetWorld() : nullptr;
	TrackFilterLevelFilter->UpdateWorld(World);

	if (TrackFilters->Num() > 0 || !FilterString.IsEmpty() || TrackFilterLevelFilter->IsActive() || Sequencer.GetSequencerSettings()->GetShowSelectedNodesOnly())
	{
		// Build a list of strings that must be matched
		TArray<FString> FilterStrings;

		// Remove whitespace from the front and back of the string
		FilterString.TrimStartAndEndInline();
		FilterString.ParseIntoArray(FilterStrings, TEXT(" "), true /*bCullEmpty*/);

		for (auto It = GetRootNodes().CreateConstIterator(); It; ++It)
		{
			// Recursively filter all nodes, matching them against the list of filter strings.  All filter strings must be matched
			FilterNodesRecursive(Sequencer, *It, TrackFilters, FilterStrings, TrackFilterLevelFilter, FilteredNodes);
		}
	}

	bFilterUpdateRequested = false;
}

void FSequencerNodeTree::FilterNodes(const FString& InFilter)
{
	if (InFilter != FilterString)
	{
		FilterString = InFilter;
		bFilterUpdateRequested = true;
	}
}

TArray< TSharedRef<FSequencerDisplayNode> > FSequencerNodeTree::GetAllNodes() const
{
	TArray< TSharedRef<FSequencerDisplayNode> > AllNodes;

	const bool bIncludeRootNode = false;
	RootNode->Traverse_ParentFirst([&AllNodes](FSequencerDisplayNode& InNode) 
	{
		AllNodes.Add(InNode.AsShared());
		return true;
	}, bIncludeRootNode);

	return AllNodes;
}

void FSequencerNodeTree::UpdateCurveEditorTree()
{
	FCurveEditor* CurveEditor = Sequencer.GetCurveEditor().Get();

	// Guard against multiple broadcasts here and defer them until the end of this function
	FScopedCurveEditorTreeEventGuard ScopedEventGuard = CurveEditor->GetTree()->ScopedEventGuard();

	auto Traverse_AddToCurveEditor = [this, CurveEditor](FSequencerDisplayNode& InNode)
	{
		if (InNode.GetType() == ESequencerNode::Track)
		{
			// Track nodes with top level key area's must be added
			TSharedPtr<FSequencerSectionKeyAreaNode> TopLevelKeyArea = static_cast<const FSequencerTrackNode&>(InNode).GetTopLevelKeyNode();
			if (TopLevelKeyArea.IsValid() && KeyAreaHasCurves(*TopLevelKeyArea))
			{
				this->AddToCurveEditor(InNode.AsShared(), CurveEditor);
			}
		}
		else if (InNode.GetType() == ESequencerNode::KeyArea && KeyAreaHasCurves(static_cast<const FSequencerSectionKeyAreaNode&>(InNode)))
		{
			// Key area nodes are always added
			this->AddToCurveEditor(InNode.AsShared(), CurveEditor);
		}
		return true;
	};

	static const bool bIncludeThisNode = false;
	RootNode->Traverse_ChildFirst(Traverse_AddToCurveEditor, bIncludeThisNode);

	// Remove no longer valid elements from the curve editor tree
	for (auto It = CurveEditorTreeItemIDs.CreateIterator(); It; ++It)
	{
		TSharedPtr<FSequencerDisplayNode> Node = It->Key.Pin();
		if (!Node.IsValid() || Node->TreeSerialNumber != SerialNumber)
		{
			CurveEditor->RemoveTreeItem(It->Value);
			It.RemoveCurrent();
		}
	}
}

bool FSequencerNodeTree::KeyAreaHasCurves(const FSequencerSectionKeyAreaNode& KeyAreaNode) const
{
	for (const TSharedRef<IKeyArea>& KeyArea : KeyAreaNode.GetAllKeyAreas())
	{
		const ISequencerChannelInterface* EditorInterface = KeyArea->FindChannelEditorInterface();
		if (EditorInterface && EditorInterface->SupportsCurveEditorModels_Raw(KeyArea->GetChannel()))
		{
			return true;
		}
	}
	return false;
}

FCurveEditorTreeItemID FSequencerNodeTree::AddToCurveEditor(TSharedRef<FSequencerDisplayNode> DisplayNode, FCurveEditor* CurveEditor)
{
	if (FCurveEditorTreeItemID* Existing = CurveEditorTreeItemIDs.Find(DisplayNode))
	{
		if (CurveEditor->GetTree()->FindItem(*Existing) != nullptr)
		{
			return *Existing;
		}
	}

	TSharedPtr<FSequencerDisplayNode> Parent = DisplayNode->GetParent();

	FCurveEditorTreeItemID ParentID = Parent.IsValid() ? AddToCurveEditor(Parent.ToSharedRef(), CurveEditor) : FCurveEditorTreeItemID::Invalid();

	FCurveEditorTreeItem* NewItem = CurveEditor->AddTreeItem(ParentID);
	NewItem->SetWeakItem(StaticCastSharedRef<ICurveEditorTreeItem>(DisplayNode));

	CurveEditorTreeItemIDs.Add(DisplayNode, NewItem->GetID());
	return NewItem->GetID();
}

FCurveEditorTreeItemID FSequencerNodeTree::FindCurveEditorTreeItem(TSharedRef<FSequencerDisplayNode> DisplayNode) const
{
	const FCurveEditorTreeItemID* FoundID = CurveEditorTreeItemIDs.Find(DisplayNode);
	if (FoundID && Sequencer.GetCurveEditor()->GetTree()->FindItem(*FoundID) != nullptr)
	{
		return *FoundID;
	}
	return FCurveEditorTreeItemID::Invalid();
}

void FSequencerNodeTree::UnpinAllNodes()
{
	const bool bIncludeRootNode = false;
	RootNode->Traverse_ParentFirst([](FSequencerDisplayNode& InNode)
	{
		InNode.Unpin();
		return true;
	}, bIncludeRootNode);
}<|MERGE_RESOLUTION|>--- conflicted
+++ resolved
@@ -936,15 +936,12 @@
 				TSharedPtr<const FSequencerDisplayNode> ParentNode = StartNode->GetParent();
 				while (ParentNode.IsValid())
 				{
-<<<<<<< HEAD
 					// Pinned tracks should be visible whether selected or not
 					if (ParentNode->IsPinned())
 					{
 						break;
 					}
 
-=======
->>>>>>> 8ca46bb3
 					if (ParentNode->GetType() == ESequencerNode::Object)
 					{
 						const FSequencerObjectBindingNode* ObjectNode = static_cast<const FSequencerObjectBindingNode*>(ParentNode.Get());
@@ -974,11 +971,7 @@
 			}
 		}
 
-<<<<<<< HEAD
 		if (bPasssedAnyFilters && Sequencer.GetSequencerSettings()->GetShowSelectedNodesOnly() && !StartNode->IsPinned())
-=======
-		if (bPasssedAnyFilters && Sequencer.GetSequencerSettings()->GetShowSelectedNodesOnly())
->>>>>>> 8ca46bb3
 		{
 			UMovieScene* MovieScene = Sequencer.GetFocusedMovieSceneSequence()->GetMovieScene();
 			const FMovieSceneBinding* Binding = Sequencer.GetFocusedMovieSceneSequence()->GetMovieScene()->FindBinding(ObjectNode.GetObjectBinding());
