--- conflicted
+++ resolved
@@ -345,17 +345,10 @@
 
 	const bool bIncludeRootNode = false;
 	RootNode->Traverse_ParentFirst(Traverse_OnTreeRefreshed, bIncludeRootNode);
-<<<<<<< HEAD
 
 	// Ensure that the curve editor tree is up to date for our tree layout
 	UpdateCurveEditorTree();
 
-=======
-
-	// Ensure that the curve editor tree is up to date for our tree layout
-	UpdateCurveEditorTree();
-
->>>>>>> 33e6966e
 	OnUpdatedDelegate.Broadcast();
 }
 
@@ -835,7 +828,6 @@
 
 	const bool bIncludeRootNode = false;
 	RootNode->Traverse_ParentFirst([&AllNodes](FSequencerDisplayNode& InNode) 
-<<<<<<< HEAD
 	{
 		AllNodes.Add(InNode.AsShared());
 		return true;
@@ -876,48 +868,6 @@
 	// Remove no longer valid elements from the curve editor tree
 	for (auto It = CurveEditorTreeItemIDs.CreateIterator(); It; ++It)
 	{
-=======
-	{
-		AllNodes.Add(InNode.AsShared());
-		return true;
-	}, bIncludeRootNode);
-
-	return AllNodes;
-}
-
-void FSequencerNodeTree::UpdateCurveEditorTree()
-{
-	FCurveEditor* CurveEditor = Sequencer.GetCurveEditor().Get();
-
-	// Guard against multiple broadcasts here and defer them until the end of this function
-	FScopedCurveEditorTreeEventGuard ScopedEventGuard = CurveEditor->GetTree()->ScopedEventGuard();
-
-	auto Traverse_AddToCurveEditor = [this, CurveEditor](FSequencerDisplayNode& InNode)
-	{
-		if (InNode.GetType() == ESequencerNode::Track)
-		{
-			// Track nodes with top level key area's must be added
-			TSharedPtr<FSequencerSectionKeyAreaNode> TopLevelKeyArea = static_cast<const FSequencerTrackNode&>(InNode).GetTopLevelKeyNode();
-			if (TopLevelKeyArea.IsValid() && KeyAreaHasCurves(*TopLevelKeyArea))
-			{
-				this->AddToCurveEditor(InNode.AsShared(), CurveEditor);
-			}
-		}
-		else if (InNode.GetType() == ESequencerNode::KeyArea && KeyAreaHasCurves(static_cast<const FSequencerSectionKeyAreaNode&>(InNode)))
-		{
-			// Key area nodes are always added
-			this->AddToCurveEditor(InNode.AsShared(), CurveEditor);
-		}
-		return true;
-	};
-
-	static const bool bIncludeThisNode = false;
-	RootNode->Traverse_ChildFirst(Traverse_AddToCurveEditor, bIncludeThisNode);
-
-	// Remove no longer valid elements from the curve editor tree
-	for (auto It = CurveEditorTreeItemIDs.CreateIterator(); It; ++It)
-	{
->>>>>>> 33e6966e
 		TSharedPtr<FSequencerDisplayNode> Node = It->Key.Pin();
 		if (!Node.IsValid() || Node->TreeSerialNumber != SerialNumber)
 		{
@@ -944,14 +894,10 @@
 {
 	if (FCurveEditorTreeItemID* Existing = CurveEditorTreeItemIDs.Find(DisplayNode))
 	{
-<<<<<<< HEAD
-		return *Existing;
-=======
 		if (CurveEditor->GetTree()->FindItem(*Existing) != nullptr)
 		{
 			return *Existing;
 		}
->>>>>>> 33e6966e
 	}
 
 	TSharedPtr<FSequencerDisplayNode> Parent = DisplayNode->GetParent();
@@ -968,13 +914,9 @@
 FCurveEditorTreeItemID FSequencerNodeTree::FindCurveEditorTreeItem(TSharedRef<FSequencerDisplayNode> DisplayNode) const
 {
 	const FCurveEditorTreeItemID* FoundID = CurveEditorTreeItemIDs.Find(DisplayNode);
-<<<<<<< HEAD
-	return FoundID ? *FoundID : FCurveEditorTreeItemID::Invalid();
-=======
 	if (FoundID && Sequencer.GetCurveEditor()->GetTree()->FindItem(*FoundID) != nullptr)
 	{
 		return *FoundID;
 	}
 	return FCurveEditorTreeItemID::Invalid();
->>>>>>> 33e6966e
 }