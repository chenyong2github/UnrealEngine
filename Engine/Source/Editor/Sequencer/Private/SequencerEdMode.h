--- conflicted
+++ resolved
@@ -68,17 +68,13 @@
 	void DrawTransformTrack(FPrimitiveDrawInterface* PDI, class UMovieScene3DTransformTrack* TransformTrack, const TArray<TWeakObjectPtr<UObject>>& BoundObjects, const bool& bIsSelected);
 
 private:
-<<<<<<< HEAD
-	TWeakPtr<FSequencer> SequencerPtr;
+	TArray<TWeakPtr<FSequencer>> Sequencers;
 
-	/**The array of any transform tracks with mesh trails, and their mesh trail representations */
+	/**Array of the transform tracks and their associated mesh trails */
 	TArray<FMeshTrailData> MeshTrails;
 
-	/** True when drawing mesh trails instead of debug trails */
+	/** If true, draw mesh trails instead of debug lines*/
 	bool bDrawMeshTrails;
-=======
-	TArray<TWeakPtr<FSequencer>> Sequencers;
->>>>>>> daf6fb22
 };
 
 /**
