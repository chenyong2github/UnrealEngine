--- conflicted
+++ resolved
@@ -523,10 +523,6 @@
 
 	const FScopedTransaction Transaction(LOCTEXT("RemoveItemFromGroupTransaction", "Remove Items From Group"));
 
-<<<<<<< HEAD
-	MovieScene->Modify();
-=======
->>>>>>> 4da1c6ab
 	for (const TPair<UMovieSceneNodeGroup*, FString>& Item : ItemsToRemove)
 	{
 		Item.Key->RemoveNode(Item.Value);
