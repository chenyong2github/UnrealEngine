// Copyright 1998-2019 Epic Games, Inc. All Rights Reserved.

#include "DisplayNodes/SequencerDisplayNode.h"
#include "Curves/KeyHandle.h"
#include "Widgets/SNullWidget.h"
#include "Rendering/DrawElements.h"
#include "Widgets/DeclarativeSyntaxSupport.h"
#include "Widgets/SLeafWidget.h"
#include "Textures/SlateIcon.h"
#include "Framework/Commands/UIAction.h"
#include "Widgets/SBoxPanel.h"
#include "Widgets/SOverlay.h"
#include "Widgets/Layout/SSpacer.h"
#include "Widgets/Images/SImage.h"
#include "Framework/MultiBox/MultiBoxBuilder.h"
#include "EditorStyleSet.h"
#include "DisplayNodes/SequencerObjectBindingNode.h"
#include "DisplayNodes/SequencerSectionCategoryNode.h"
#include "DisplayNodes/SequencerSectionKeyAreaNode.h"
#include "IKeyArea.h"
#include "DisplayNodes/SequencerTrackNode.h"
#include "Sequencer.h"
#include "SAnimationOutlinerTreeNode.h"
#include "SequencerSettings.h"
#include "SSequencerSectionAreaView.h"
#include "CommonMovieSceneTools.h"
#include "Framework/Commands/GenericCommands.h"
#include "Tree/SCurveEditorTreePin.h"
#include "Tree/CurveEditorTreeFilter.h"
#include "ScopedTransaction.h"
#include "SequencerKeyTimeCache.h"
#include "SequencerNodeSortingMethods.h"
#include "SequencerKeyCollection.h"

#define LOCTEXT_NAMESPACE "SequencerDisplayNode"


namespace SequencerNodeConstants
{
	extern const float CommonPadding;
	const float CommonPadding = 4.f;

	static const FVector2D KeyMarkSize = FVector2D(3.f, 21.f);

	static const uint8 DefaultSortBias[(__underlying_type(EDisplayNodeSortType))EDisplayNodeSortType::NUM] = {
		2, // Folders
		3, // Tracks
		4, // ObjectBindings
		1, // CameraCuts
		0, // Shots
		5, // Anything else
	};

	static const uint8 ObjectBindingSortBias[(__underlying_type(EDisplayNodeSortType))EDisplayNodeSortType::NUM] = {
		2, // Folders            - shouldn't exist inside object bindings
		1, // Tracks
		0, // ObjectBindings
		3, // CameraCuts         - shouldn't exist inside object bindings
		4, // Shots              - shouldn't exist inside object bindings
		5, // Anything else
	};

	static_assert(ARRAY_COUNT(DefaultSortBias) == (__underlying_type(EDisplayNodeSortType))EDisplayNodeSortType::NUM, "Mismatched type/bias count");
	static_assert(ARRAY_COUNT(ObjectBindingSortBias) == (__underlying_type(EDisplayNodeSortType))EDisplayNodeSortType::NUM, "Mismatched type/bias count");

	inline bool SortChildrenWithBias(const TSharedRef<FSequencerDisplayNode>& A, const TSharedRef<FSequencerDisplayNode>& B, const uint8* SortBias)
	{
		const uint8 BiasA = SortBias[(__underlying_type(EDisplayNodeSortType))A->GetSortType()];
		const uint8 BiasB = SortBias[(__underlying_type(EDisplayNodeSortType))B->GetSortType()];

		// For nodes of the same bias, sort by name
		if (BiasA == BiasB)
		{
			return A->GetDisplayName().CompareToCaseIgnored(B->GetDisplayName()) < 0;
		}
		return BiasA < BiasB;
	}

	inline bool SortObjectBindingChildren(const TSharedRef<FSequencerDisplayNode>& A, const TSharedRef<FSequencerDisplayNode>& B)
	{
		return SortChildrenWithBias(A, B, SequencerNodeConstants::ObjectBindingSortBias);
	}

	static bool SortChildrenDefault(const TSharedRef<FSequencerDisplayNode>& A, const TSharedRef<FSequencerDisplayNode>& B)
	{
		const int32 SortA = A->GetSortingOrder();
		const int32 SortB = B->GetSortingOrder();

		if (SortA >= 0 && SortB >= 0)
		{
			// Both nodes have persistent sort orders, use those
			return SortA < SortB;
		}

		// When either or neither node has a persistent sort order, we use the default ordering between the two nodes to ensure that 
		// New nodes get added to the correctly sorted position by default
		return SortChildrenWithBias(A, B, SequencerNodeConstants::DefaultSortBias);
	}
}

struct FNameAndSignature
{
	FGuid Signature;
	FName Name;

	bool IsValid() const
	{
		return Signature.IsValid() && !Name.IsNone();
	}

	friend bool operator==(const FNameAndSignature& A, const FNameAndSignature& B)
	{
		return A.Signature == B.Signature && A.Name == B.Name;
	}

	friend uint32 GetTypeHash(const FNameAndSignature& In)
	{
		return HashCombine(GetTypeHash(In.Signature), GetTypeHash(In.Name));
	}
};

class SSequencerCombinedKeysTrack
	: public SLeafWidget
{
public:

	SLATE_BEGIN_ARGS(SSequencerCombinedKeysTrack) {}
		/** The view range of the section area */
		SLATE_ATTRIBUTE( TRange<double>, ViewRange )
		/** The tick resolution of the current sequence*/
		SLATE_ATTRIBUTE( FFrameRate, TickResolution )
	SLATE_END_ARGS()

	/** SLeafWidget Interface */
	virtual int32 OnPaint( const FPaintArgs& Args, const FGeometry& AllottedGeometry, const FSlateRect& MyCullingRect, FSlateWindowElementList& OutDrawElements, int32 LayerId, const FWidgetStyle& InWidgetStyle, bool bParentEnabled ) const override;
	virtual void Tick( const FGeometry& AllottedGeometry, const double InCurrentTime, const float InDeltaTime ) override;

	void Construct( const FArguments& InArgs, TSharedRef<FSequencerDisplayNode> InRootNode )
	{
		RootNode = InRootNode;
		
		ViewRange = InArgs._ViewRange;
		TickResolution = InArgs._TickResolution;
	}

protected:
	// Begin SWidget overrides.
	virtual FVector2D ComputeDesiredSize(float) const override;
	// End SWidget overrides.

private:

	/** Collects all key times from the root node */
	void GenerateCachedKeyPositions(const FGeometry& AllottedGeometry);

private:

	/** Root node of this track view panel */
	TSharedPtr<FSequencerDisplayNode> RootNode;

	/** The current view range */
	TAttribute< TRange<double> > ViewRange;
	/** The current tick resolution */
	TAttribute< FFrameRate > TickResolution;

	FSequencerKeyCollectionSignature KeyCollectionSignature;

	/** The cached tick resolution these positions were generated with */
	FFrameRate CachedTickResolution;
	/** The time-range for which KeyDrawPositions was generated */
	TRange<double> CachedViewRange;
	/** Cached pixel positions for all keys in the current view range */
	TArray<float> KeyDrawPositions;
	/** Cached key times per key area. Updated when section signature changes */
	TMap<FNameAndSignature, FSequencerCachedKeys> SectionToKeyTimeCache;
};


void SSequencerCombinedKeysTrack::Tick( const FGeometry& AllottedGeometry, const double InCurrentTime, const float InDeltaTime )
{
	SWidget::Tick(AllottedGeometry, InCurrentTime, InDeltaTime);

	FSequencerKeyCollectionSignature NewCollectionSignature = FSequencerKeyCollectionSignature::FromNodesRecursive({ RootNode.Get() }, 0);

	TRange<double> OldCachedViewRange = CachedViewRange;
	FFrameRate OldCachedTickResolution = CachedTickResolution;

	CachedViewRange = ViewRange.Get();
	CachedTickResolution = TickResolution.Get();

	if (NewCollectionSignature != KeyCollectionSignature || CachedViewRange != OldCachedViewRange || CachedTickResolution != OldCachedTickResolution)
	{
		KeyCollectionSignature = MoveTemp(NewCollectionSignature);
		GenerateCachedKeyPositions(AllottedGeometry);
	}
}

int32 SSequencerCombinedKeysTrack::OnPaint(const FPaintArgs& Args, const FGeometry& AllottedGeometry, const FSlateRect& MyCullingRect, FSlateWindowElementList& OutDrawElements, int32 LayerId, const FWidgetStyle& InWidgetStyle, bool bParentEnabled) const
{
	if (RootNode->GetType() == ESequencerNode::Track)
	{
		if (static_cast<FSequencerTrackNode&>(*RootNode).GetSubTrackMode() == FSequencerTrackNode::ESubTrackMode::ParentTrack && RootNode->IsExpanded())
		{
			return LayerId;
		}
	}

	if (RootNode->GetSequencer().GetSequencerSettings()->GetShowCombinedKeyframes())
	{
		for (float KeyPosition : KeyDrawPositions)
		{
			FSlateDrawElement::MakeBox(
				OutDrawElements,
				LayerId+1,
				AllottedGeometry.ToPaintGeometry(
					FVector2D(
						KeyPosition - FMath::CeilToFloat(SequencerNodeConstants::KeyMarkSize.X/2.f),
						FMath::CeilToFloat(AllottedGeometry.GetLocalSize().Y/2.f - SequencerNodeConstants::KeyMarkSize.Y/2.f)
					),
					SequencerNodeConstants::KeyMarkSize
				),
				FEditorStyle::GetBrush("Sequencer.KeyMark"),
				ESlateDrawEffect::None,
				FLinearColor(1.f, 1.f, 1.f, 1.f)
			);
		}
		return LayerId+1;
	}

	return LayerId;
}


FVector2D SSequencerCombinedKeysTrack::ComputeDesiredSize( float ) const
{
	// Note: X Size is not used
	return FVector2D( 100.0f, RootNode->GetNodeHeight() );
}


void SSequencerCombinedKeysTrack::GenerateCachedKeyPositions(const FGeometry& AllottedGeometry)
{
	static float DuplicateThresholdPx = 3.f;

	// Swap the last frame's cache with a temporary so we start this frame's cache from a clean slate
	TMap<FNameAndSignature, FSequencerCachedKeys> PreviouslyCachedKeyTimes;
	Swap(PreviouslyCachedKeyTimes, SectionToKeyTimeCache);

	// Unnamed key areas are uncacheable, so we track those separately
	TArray<FSequencerCachedKeys> UncachableKeyTimes;

	TArray<double> SectionBoundTimes;

	// First off, accumulate (and cache) KeyDrawPositions as times, we convert to positions in the later loop
	for (auto& CachePair : KeyCollectionSignature.GetKeyAreas())
	{
		TSharedRef<IKeyArea> KeyArea = CachePair.Key;

		UMovieSceneSection* Section = KeyArea->GetOwningSection();

		if (Section->HasStartFrame())
		{
			SectionBoundTimes.Add(Section->GetInclusiveStartFrame() / CachedTickResolution);
		}

		if (Section->HasEndFrame())
		{
			SectionBoundTimes.Add(Section->GetExclusiveEndFrame() / CachedTickResolution);
		}

		FNameAndSignature CacheKey{ CachePair.Value, KeyArea->GetName() };

		// If we cached this last frame, use those key times again
		FSequencerCachedKeys* CachedKeyTimes = CacheKey.IsValid() ? PreviouslyCachedKeyTimes.Find(CacheKey) : nullptr;
		if (CachedKeyTimes)
		{
			SectionToKeyTimeCache.Add(CacheKey, MoveTemp(*CachedKeyTimes));
			continue;
		}

		// Generate a new cache
		FSequencerCachedKeys TempCache;
		TempCache.Update(KeyArea, CachedTickResolution);

		if (CacheKey.IsValid())
		{
			SectionToKeyTimeCache.Add(CacheKey, MoveTemp(TempCache));
		}
		else
		{
			UncachableKeyTimes.Add(MoveTemp(TempCache));
		}
	}

	KeyDrawPositions.Reset();

	// Instead of accumulating all key times into a single array and then sorting (which doesn't scale well with large numbers),
	// we use a collection of iterators that are only incremented when they've been added to the KeyDrawPositions array
	struct FIter
	{
		FIter(TArrayView<const double> InTimes) : KeysInRange(InTimes), CurrentIndex(0) {}

		explicit      operator bool() const { return KeysInRange.IsValidIndex(CurrentIndex); }
		FIter&        operator++()          { ++CurrentIndex; return *this; }

		double        operator*() const     { return KeysInRange[CurrentIndex]; }
		const double* operator->() const    { return &KeysInRange[CurrentIndex]; }
	private:
		TArrayView<const double> KeysInRange;
		int32 CurrentIndex;
	};

	TArray<FIter> AllIterators;
	for (auto& Pair : SectionToKeyTimeCache)
	{
		TArrayView<const double> Times;
		Pair.Value.GetKeysInRange(CachedViewRange, &Times, nullptr, nullptr);
		AllIterators.Add(Times);
	}
	for (auto& Uncached: UncachableKeyTimes)
	{
		TArrayView<const double> Times;
		Uncached.GetKeysInRange(CachedViewRange, &Times, nullptr, nullptr);
		AllIterators.Add(Times);
	}
	AllIterators.Add(TArrayView<const double>(SectionBoundTimes));

	FTimeToPixel TimeToPixelConverter(AllottedGeometry, CachedViewRange, CachedTickResolution);

	// While any iterator is still valid, find and add the earliest time
	while (AllIterators.ContainsByPredicate([](FIter& It){ return It; }))
	{
		double EarliestTime = TNumericLimits<double>::Max();
		for (FIter& It : AllIterators)
		{
			if (It && *It < EarliestTime)
			{
				EarliestTime = *It;
			}
		}

		// Add the position as a pixel position
		const float KeyPosition = TimeToPixelConverter.SecondsToPixel(EarliestTime);
		KeyDrawPositions.Add(KeyPosition);

		// Increment any other iterators that are close enough to the time we just added
		for (FIter& It : AllIterators)
		{
			while (It && FMath::IsNearlyEqual(KeyPosition, TimeToPixelConverter.SecondsToPixel(*It), DuplicateThresholdPx))
			{
				++It;
			}
		}
	}
}


FSequencerDisplayNode::FSequencerDisplayNode( FName InNodeName, FSequencerNodeTree& InParentTree )
	: TreeSerialNumber(0)
	, VirtualTop( 0.f )
	, VirtualBottom( 0.f )
	, ParentTree( InParentTree )
	, NodeName( InNodeName )
	, bExpanded( false )
	, bHasBeenInitialized( false )
{
	SortType = EDisplayNodeSortType::Undefined;
}

bool FSequencerDisplayNode::IsParentStillRelevant(uint32 SerialNumber) const
<<<<<<< HEAD
{
	TSharedPtr<FSequencerDisplayNode> ExistingParent = GetParent();
	return ExistingParent.IsValid() && ExistingParent->TreeSerialNumber == SerialNumber;
}

bool FSequencerDisplayNode::IsRootNode() const
{
	return ParentNode == ParentTree.GetRootNode();
}

void FSequencerDisplayNode::SetParentDirectly(TSharedPtr<FSequencerDisplayNode> InParent)
{
	ParentNode = InParent;
}

=======
{
	TSharedPtr<FSequencerDisplayNode> ExistingParent = GetParent();
	return ExistingParent.IsValid() && ExistingParent->TreeSerialNumber == SerialNumber;
}

bool FSequencerDisplayNode::IsRootNode() const
{
	return ParentNode == ParentTree.GetRootNode();
}

void FSequencerDisplayNode::SetParentDirectly(TSharedPtr<FSequencerDisplayNode> InParent)
{
	ParentNode = InParent;
}

>>>>>>> 7ac87c93
void FSequencerDisplayNode::SetParent(TSharedPtr<FSequencerDisplayNode> InParent)
{
	TSharedPtr<FSequencerDisplayNode> CurrentParent = ParentNode.Pin();
	if (CurrentParent != InParent)
	{
		TSharedRef<FSequencerDisplayNode> ThisNode = AsShared();
		if (CurrentParent)
		{
			// Remove from parent
			CurrentParent->ChildNodes.Remove(ThisNode);
		}
<<<<<<< HEAD

		if (InParent)
		{
			// Add to new parent
			InParent->ChildNodes.Add(ThisNode);
			bExpanded = ParentTree.GetSavedExpansionState( *this );
		}
	}

	ParentNode = InParent;
}

FSequencer& FSequencerDisplayNode::GetSequencer() const
{
	return ParentTree.GetSequencer();
}

void FSequencerDisplayNode::OnTreeRefreshed(float InVirtualTop, float InVirtualBottom)
{
=======

		if (InParent)
		{
			// Add to new parent
			InParent->ChildNodes.Add(ThisNode);
			bExpanded = ParentTree.GetSavedExpansionState( *this );
		}
	}

	ParentNode = InParent;
}

FSequencer& FSequencerDisplayNode::GetSequencer() const
{
	return ParentTree.GetSequencer();
}

void FSequencerDisplayNode::OnTreeRefreshed(float InVirtualTop, float InVirtualBottom)
{
>>>>>>> 7ac87c93
	if (!bHasBeenInitialized)
	{
		// Assign the saved expansion state when this node is initialized for the first time
		bExpanded = ParentTree.GetSavedExpansionState( *this );
	}

	VirtualTop = InVirtualTop;
	VirtualBottom = InVirtualBottom;

	SortImmediateChildren();

	bHasBeenInitialized = true;
}

void FSequencerDisplayNode::SortImmediateChildren()
{
	const ESequencerNode::Type NodeType = GetType();
	if (ChildNodes.Num() == 0 || NodeType == ESequencerNode::Category || NodeType == ESequencerNode::Track)
	{
		return;
	}

	if (NodeType == ESequencerNode::Object)
	{
		// Objects never use their serialized sort order
		Algo::Sort(ChildNodes, SequencerNodeConstants::SortObjectBindingChildren);
	}
	else
	{
		Algo::Sort(ChildNodes, SequencerNodeConstants::SortChildrenDefault);
	}

	if (NodeType != ESequencerNode::Track || static_cast<FSequencerTrackNode*>(this)->GetSubTrackMode() == FSequencerTrackNode::ESubTrackMode::None)
	{
		// Set persistent sort orders
		for (int32 Index = 0; Index < ChildNodes.Num(); ++Index)
		{
			ChildNodes[Index]->SetSortingOrder(Index);
		}
	}
}

void FSequencerDisplayNode::ResortImmediateChildren()
{
	if (ChildNodes.Num() > 0)
	{
		// Unset persistent sort orders
		for (TSharedRef<FSequencerDisplayNode> Child : ChildNodes)
		{
			Child->SetSortingOrder(-1);
		}

		SortImmediateChildren();
	}
}

TSharedPtr<FSequencerObjectBindingNode> FSequencerDisplayNode::FindParentObjectBindingNode() const
{
	TSharedPtr<FSequencerDisplayNode> CurrentParentNode = GetParent();

	while (CurrentParentNode.IsValid())
	{
		if (CurrentParentNode->GetType() == ESequencerNode::Object)
		{
			return StaticCastSharedPtr<FSequencerObjectBindingNode>(CurrentParentNode);
		}
		CurrentParentNode = CurrentParentNode->GetParent();
	}

	return nullptr;
}

FGuid FSequencerDisplayNode::GetObjectGuid() const
{
	TSharedPtr<FSequencerObjectBindingNode> ObjectBindingNode = FindParentObjectBindingNode();
	return ObjectBindingNode ? ObjectBindingNode->GetObjectGuid() : FGuid();
}

bool FSequencerDisplayNode::Traverse_ChildFirst(const TFunctionRef<bool(FSequencerDisplayNode&)>& InPredicate, bool bIncludeThisNode)
{
	for (auto& Child : GetChildNodes())
	{
		if (!Child->Traverse_ChildFirst(InPredicate, true))
		{
			return false;
		}
	}

	return bIncludeThisNode ? InPredicate(*this) : true;
}


bool FSequencerDisplayNode::Traverse_ParentFirst(const TFunctionRef<bool(FSequencerDisplayNode&)>& InPredicate, bool bIncludeThisNode)
{
	if (bIncludeThisNode && !InPredicate(*this))
	{
		return false;
	}

	for (auto& Child : GetChildNodes())
	{
		if (!Child->Traverse_ParentFirst(InPredicate, true))
		{
			return false;
		}
	}

	return true;
}


bool FSequencerDisplayNode::TraverseVisible_ChildFirst(const TFunctionRef<bool(FSequencerDisplayNode&)>& InPredicate, bool bIncludeThisNode)
{
	// If the item is not expanded, its children ain't visible
	if (IsExpanded())
	{
		for (auto& Child : GetChildNodes())
		{
			if (!Child->IsHidden() && !Child->TraverseVisible_ChildFirst(InPredicate, true))
			{
				return false;
			}
		}
	}

	if (bIncludeThisNode && !IsHidden())
	{
		return InPredicate(*this);
	}

	// Continue iterating regardless of visibility
	return true;
}


bool FSequencerDisplayNode::TraverseVisible_ParentFirst(const TFunctionRef<bool(FSequencerDisplayNode&)>& InPredicate, bool bIncludeThisNode)
{
	if (bIncludeThisNode && !IsHidden() && !InPredicate(*this))
	{
		return false;
	}

	// If the item is not expanded, its children ain't visible
	if (IsExpanded())
	{
		for (auto& Child : GetChildNodes())
		{
			if (!Child->IsHidden() && !Child->TraverseVisible_ParentFirst(InPredicate, true))
			{
				return false;
			}
		}
	}

	return true;
}

FLinearColor FSequencerDisplayNode::GetDisplayNameColor() const
{
	auto FindInActiveSection = [](FSequencerDisplayNode& InNode, bool EmptyNotActive = true)
	{
		if (InNode.GetType() == ESequencerNode::KeyArea)
		{
			const FSequencerSectionKeyAreaNode& KeyAreaNode = static_cast<FSequencerSectionKeyAreaNode&>(InNode);
			auto KeyAreaNodes=  KeyAreaNode.GetAllKeyAreas();
			if (KeyAreaNodes.Num() > 0)
			{
				for (const TSharedRef<IKeyArea>& KeyArea : KeyAreaNodes)
				{
					const UMovieSceneSection* Section = KeyArea->GetOwningSection();
					if (Section && Section->IsActive())
					{
						// Stop traversing
						return false;
					}
				}
			}
			else
			{
				return EmptyNotActive;
			}
		}
		else if (InNode.GetType() == ESequencerNode::Track)
		{
			TArray<TSharedRef<FSequencerSectionKeyAreaNode>> KeyAreaNodes;
			const FSequencerTrackNode& TrackNode = static_cast<FSequencerTrackNode&>(InNode);
			TrackNode.GetChildKeyAreaNodesRecursively(KeyAreaNodes);
			if (KeyAreaNodes.Num() > 0)
			{
				for (TSharedRef<FSequencerSectionKeyAreaNode> KeyAreaNode : KeyAreaNodes)
				{
					for (TSharedPtr<IKeyArea> KeyArea : KeyAreaNode->GetAllKeyAreas())
					{
						const UMovieSceneSection* Section = KeyArea->GetOwningSection();
						if (Section && Section->IsActive())
						{
							// Stop traversing
							return false;
						}
					}
				}
			}
			else
			{
				if (TrackNode.GetSections().Num() > 0)
				{
					for (auto Section : TrackNode.GetSections())
					{
						if (Section->GetSectionObject() && Section->GetSectionObject()->IsActive())
						{
							// Stop traversing
							return false;
						}
					}
				}
				else
				{
					return EmptyNotActive;
				}
			}
		}
		// Continue traversing
		return true;
	};

	FSequencerDisplayNode *This = const_cast<FSequencerDisplayNode*>(this);
	//if empty with no key areas or sections then it's active, otherwise
	//find first child with active section, then it's active, else inactive.
	const bool bFoundInActiveSection = ChildNodes.Num() > 0 ? This->Traverse_ParentFirst(FindInActiveSection) :
		((this->GetType() == ESequencerNode::Track || this->GetType() == ESequencerNode::KeyArea) && FindInActiveSection(*(This), false))
		||false;
	return bFoundInActiveSection ? FLinearColor(0.6f, 0.6f, 0.6f, 0.6f) : FLinearColor(1.0f, 1.0f, 1.0f, 1.0f);
}

FText FSequencerDisplayNode::GetDisplayNameToolTipText() const
{
	return FText();
}

TSharedRef<SWidget> FSequencerDisplayNode::GenerateContainerWidgetForOutliner(const TSharedRef<SSequencerTreeViewRow>& InRow)
{
	auto NewWidget = SNew(SAnimationOutlinerTreeNode, SharedThis(this), InRow)
	.IconBrush(this, &FSequencerDisplayNode::GetIconBrush)
	.IconColor(this, &FSequencerDisplayNode::GetIconColor)
	.IconOverlayBrush(this, &FSequencerDisplayNode::GetIconOverlayBrush)
	.IconToolTipText(this, &FSequencerDisplayNode::GetIconToolTipText)
	.CustomContent()
	[
		GetCustomOutlinerContent()
	];

	return NewWidget;
}

TSharedRef<SWidget> FSequencerDisplayNode::GetCustomOutlinerContent()
{
	return SNew(SSpacer);
}

const FSlateBrush* FSequencerDisplayNode::GetIconBrush() const
{
	return nullptr;
}

const FSlateBrush* FSequencerDisplayNode::GetIconOverlayBrush() const
{
	return nullptr;
}

FSlateColor FSequencerDisplayNode::GetIconColor() const
{
	return FSlateColor( FLinearColor::White );
}

FText FSequencerDisplayNode::GetIconToolTipText() const
{
	return FText();
}

TSharedRef<SWidget> FSequencerDisplayNode::GenerateWidgetForSectionArea(const TAttribute< TRange<double> >& ViewRange)
{
	if (GetType() == ESequencerNode::Track && static_cast<FSequencerTrackNode&>(*this).GetSubTrackMode() != FSequencerTrackNode::ESubTrackMode::ParentTrack)
	{
		return SNew(SSequencerSectionAreaView, SharedThis(this))
			.ViewRange(ViewRange);
	}
	
	return SNew(SSequencerCombinedKeysTrack, SharedThis(this))
		.ViewRange(ViewRange)
		.IsEnabled(!GetSequencer().IsReadOnly())
		.TickResolution(this, &FSequencerDisplayNode::GetTickResolution);
}

FFrameRate FSequencerDisplayNode::GetTickResolution() const
{
	return GetSequencer().GetFocusedTickResolution();
}

TSharedPtr<FSequencerDisplayNode> FSequencerDisplayNode::GetSectionAreaAuthority() const
{
	TSharedPtr<FSequencerDisplayNode> Authority = SharedThis(const_cast<FSequencerDisplayNode*>(this));

	while (Authority.IsValid())
	{
		if (Authority->GetType() == ESequencerNode::Object || Authority->GetType() == ESequencerNode::Track)
		{
			return Authority;
		}
		else
		{
			Authority = Authority->GetParent();
		}
	}

	return Authority;
}


FString FSequencerDisplayNode::GetPathName() const
{
	// First get our parent's path
	FString PathName;

	TSharedPtr<FSequencerDisplayNode> Parent = GetParent();
	if (Parent.IsValid())
	{
		ensure(Parent != SharedThis(this));
		PathName = Parent->GetPathName() + TEXT(".");
	}

	//then append our path
	PathName += GetNodeName().ToString();

	return PathName;
}


TSharedPtr<SWidget> FSequencerDisplayNode::OnSummonContextMenu()
{
	// @todo sequencer replace with UI Commands instead of faking it
	const bool bShouldCloseWindowAfterMenuSelection = true;
	FMenuBuilder MenuBuilder(bShouldCloseWindowAfterMenuSelection, GetSequencer().GetCommandBindings());

	// let track editors & object bindings populate the menu
	if (CanAddObjectBindingsMenu())
	{
		MenuBuilder.BeginSection("ObjectBindings");
		GetSequencer().BuildAddObjectBindingsMenu(MenuBuilder);
		MenuBuilder.EndSection();
	}

	if (CanAddTracksMenu())
	{
		MenuBuilder.BeginSection("AddTracks");
		GetSequencer().BuildAddTrackMenu(MenuBuilder);
		MenuBuilder.EndSection();
	}

	BuildContextMenu(MenuBuilder);

	return MenuBuilder.MakeWidget();
}


namespace
{
	void AddEvalOptionsPropertyMenuItem(FMenuBuilder& MenuBuilder, FCanExecuteAction InCanExecute, const TArray<UMovieSceneTrack*>& AllTracks, const UBoolProperty* Property, TFunction<bool(UMovieSceneTrack*)> Validator = nullptr)
	{
		bool bIsChecked = AllTracks.ContainsByPredicate(
			[=](UMovieSceneTrack* InTrack)
			{
				return (!Validator || Validator(InTrack)) && Property->GetPropertyValue(Property->ContainerPtrToValuePtr<void>(&InTrack->EvalOptions));
			});

		MenuBuilder.AddMenuEntry(
			Property->GetDisplayNameText(),
			Property->GetToolTipText(),
			FSlateIcon(),
			FUIAction(
				FExecuteAction::CreateLambda([AllTracks, Property, Validator, bIsChecked]{
					FScopedTransaction Transaction(FText::Format(NSLOCTEXT("Sequencer", "TrackNodeSetRoundEvaluation", "Set '{0}'"), Property->GetDisplayNameText()));
					for (UMovieSceneTrack* Track : AllTracks)
					{
						if (Validator && !Validator(Track))
						{
							continue;
						}
						void* PropertyContainer = Property->ContainerPtrToValuePtr<void>(&Track->EvalOptions);
						Track->Modify();
						Property->SetPropertyValue(PropertyContainer, !bIsChecked);
					}
				}),
				InCanExecute,
				FIsActionChecked::CreateLambda([=]{ return bIsChecked; })
			),
			NAME_None,
			EUserInterfaceActionType::Check
		);
	}

	void AddDisplayOptionsPropertyMenuItem(FMenuBuilder& MenuBuilder, FCanExecuteAction InCanExecute, const TArray<UMovieSceneTrack*>& AllTracks, const UBoolProperty* Property, TFunction<bool(UMovieSceneTrack*)> Validator = nullptr)
	{
		bool bIsChecked = AllTracks.ContainsByPredicate(
			[=](UMovieSceneTrack* InTrack)
		{
			return (!Validator || Validator(InTrack)) && Property->GetPropertyValue(Property->ContainerPtrToValuePtr<void>(&InTrack->DisplayOptions));
		});

		MenuBuilder.AddMenuEntry(
			Property->GetDisplayNameText(),
			Property->GetToolTipText(),
			FSlateIcon(),
			FUIAction(
				FExecuteAction::CreateLambda([AllTracks, Property, Validator, bIsChecked] {
			FScopedTransaction Transaction(FText::Format(NSLOCTEXT("Sequencer", "TrackNodeSetDisplayOption", "Set '{0}'"), Property->GetDisplayNameText()));
			for (UMovieSceneTrack* Track : AllTracks)
			{
				if (Validator && !Validator(Track))
				{
					continue;
				}
				void* PropertyContainer = Property->ContainerPtrToValuePtr<void>(&Track->DisplayOptions);
				Track->Modify();
				Property->SetPropertyValue(PropertyContainer, !bIsChecked);
			}
		}),
				InCanExecute,
			FIsActionChecked::CreateLambda([=] { return bIsChecked; })
			),
			NAME_None,
			EUserInterfaceActionType::Check
		);
	}
}


void FSequencerDisplayNode::BuildContextMenu(FMenuBuilder& MenuBuilder)
{
	TSharedRef<FSequencerDisplayNode> ThisNode = SharedThis(this);

	bool bIsReadOnly = !GetSequencer().IsReadOnly();
	FCanExecuteAction CanExecute = FCanExecuteAction::CreateLambda([bIsReadOnly]{ return bIsReadOnly; });

	MenuBuilder.BeginSection("Edit", LOCTEXT("EditContextMenuSectionName", "Edit"));
	{
		MenuBuilder.AddMenuEntry(
			LOCTEXT("ToggleNodeActive", "Active"),
			LOCTEXT("ToggleNodeActiveTooltip", "Set this track or selected tracks active/inactive"),
			FSlateIcon(),
			FUIAction(
				FExecuteAction::CreateSP(&GetSequencer(), &FSequencer::ToggleNodeActive),
				CanExecute,
				FIsActionChecked::CreateSP(&GetSequencer(), &FSequencer::IsNodeActive)
			),
			NAME_None,
			EUserInterfaceActionType::ToggleButton
		);

		MenuBuilder.AddMenuEntry(
			LOCTEXT("ToggleNodeLock", "Locked"),
			LOCTEXT("ToggleNodeLockTooltip", "Lock or unlock this node or selected tracks"),
			FSlateIcon(),
			FUIAction(
				FExecuteAction::CreateSP(&GetSequencer(), &FSequencer::ToggleNodeLocked),
				CanExecute,
				FIsActionChecked::CreateSP(&GetSequencer(), &FSequencer::IsNodeLocked)
			),
			NAME_None,
			EUserInterfaceActionType::ToggleButton
		);


		// Add cut, copy and paste functions to the tracks
		MenuBuilder.AddMenuEntry(FGenericCommands::Get().Cut);

		MenuBuilder.AddMenuEntry(FGenericCommands::Get().Copy);
		
		MenuBuilder.AddMenuEntry(FGenericCommands::Get().Paste);
		
		MenuBuilder.AddMenuEntry(FGenericCommands::Get().Duplicate);
		
		MenuBuilder.AddMenuEntry(
			LOCTEXT("DeleteNode", "Delete"),
			LOCTEXT("DeleteNodeTooltip", "Delete this or selected tracks"),
			FSlateIcon(FEditorStyle::GetStyleSetName(), "ContentBrowser.AssetActions.Delete"),
			FUIAction(FExecuteAction::CreateSP(&GetSequencer(), &FSequencer::DeleteNode, ThisNode), CanExecute)
		);

		MenuBuilder.AddMenuEntry(
			LOCTEXT("RenameNode", "Rename"),
			LOCTEXT("RenameNodeTooltip", "Rename this track"),
			FSlateIcon(FEditorStyle::GetStyleSetName(), "ContentBrowser.AssetActions.Rename"),
			FUIAction(
				FExecuteAction::CreateSP(this, &FSequencerDisplayNode::HandleContextMenuRenameNodeExecute),
				FCanExecuteAction::CreateSP(this, &FSequencerDisplayNode::HandleContextMenuRenameNodeCanExecute)
			)
		);
	}
	MenuBuilder.EndSection();

	TArray<UMovieSceneTrack*> AllTracks;
	TArray<TSharedRef<FSequencerDisplayNode> > DragableNodes;
	for (TSharedRef<FSequencerDisplayNode> Node : GetSequencer().GetSelection().GetSelectedOutlinerNodes())
	{
		if (Node->GetType() == ESequencerNode::Track)
		{
			UMovieSceneTrack* Track = static_cast<FSequencerTrackNode&>(Node.Get()).GetTrack();
			if (Track)
			{
				AllTracks.Add(Track);
			}
		}

		if (Node->CanDrag())
		{
			DragableNodes.Add(Node);
		}
	}

	MenuBuilder.BeginSection("Organize", LOCTEXT("OrganizeContextMenuSectionName", "Organize"));
	{
		if (DragableNodes.Num())
		{
			MenuBuilder.AddMenuEntry(
				LOCTEXT("MoveTracksToNewFolder", "Move to New Folder"),
				LOCTEXT("MoveTracksToNewFolderTooltip", "Move the selected tracks to a new folder."),
				FSlateIcon(FEditorStyle::GetStyleSetName(), "ContentBrowser.AssetTreeFolderOpen"),
				FUIAction(FExecuteAction::CreateSP(&GetSequencer(), &FSequencer::MoveSelectedNodesToNewFolder)));
		}
	}
	MenuBuilder.EndSection();

	if (AllTracks.Num())
	{
		MenuBuilder.BeginSection("GeneralTrackOptions", NSLOCTEXT("Sequencer", "TrackNodeGeneralOptions", "Track Options"));
		{
			UStruct* EvalOptionsStruct = FMovieSceneTrackEvalOptions::StaticStruct();

			const UBoolProperty* NearestSectionProperty = Cast<UBoolProperty>(EvalOptionsStruct->FindPropertyByName(GET_MEMBER_NAME_CHECKED(FMovieSceneTrackEvalOptions, bEvalNearestSection)));
			auto CanEvaluateNearest = [](UMovieSceneTrack* InTrack) { return InTrack->EvalOptions.bCanEvaluateNearestSection != 0; };
			if (NearestSectionProperty && AllTracks.ContainsByPredicate(CanEvaluateNearest))
			{
				TFunction<bool(UMovieSceneTrack*)> Validator = CanEvaluateNearest;
				AddEvalOptionsPropertyMenuItem(MenuBuilder, CanExecute, AllTracks, NearestSectionProperty, Validator);
			}

			const UBoolProperty* PrerollProperty = Cast<UBoolProperty>(EvalOptionsStruct->FindPropertyByName(GET_MEMBER_NAME_CHECKED(FMovieSceneTrackEvalOptions, bEvaluateInPreroll)));
			if (PrerollProperty)
			{
				AddEvalOptionsPropertyMenuItem(MenuBuilder, CanExecute, AllTracks, PrerollProperty);
			}

			const UBoolProperty* PostrollProperty = Cast<UBoolProperty>(EvalOptionsStruct->FindPropertyByName(GET_MEMBER_NAME_CHECKED(FMovieSceneTrackEvalOptions, bEvaluateInPostroll)));
			if (PostrollProperty)
			{
				AddEvalOptionsPropertyMenuItem(MenuBuilder, CanExecute, AllTracks, PostrollProperty);
			}
		}
		MenuBuilder.EndSection();

		MenuBuilder.BeginSection("TrackDisplayOptions", NSLOCTEXT("Sequencer", "TrackNodeDisplayOptions", "Display Options"));
		{
			UStruct* DisplayOptionsStruct = FMovieSceneTrackDisplayOptions::StaticStruct();

			const UBoolProperty* ShowVerticalFramesProperty = Cast<UBoolProperty>(DisplayOptionsStruct->FindPropertyByName(GET_MEMBER_NAME_CHECKED(FMovieSceneTrackDisplayOptions, bShowVerticalFrames)));
			if (ShowVerticalFramesProperty)
			{
				AddDisplayOptionsPropertyMenuItem(MenuBuilder, CanExecute, AllTracks, ShowVerticalFramesProperty);
			}
		}
		MenuBuilder.EndSection();
	}
}


void FSequencerDisplayNode::GetChildKeyAreaNodesRecursively(TArray< TSharedRef<FSequencerSectionKeyAreaNode> >& OutNodes) const
{
	for (const TSharedRef<FSequencerDisplayNode>& Node : ChildNodes)
	{
		if (Node->GetType() == ESequencerNode::KeyArea)
		{
			OutNodes.Add(StaticCastSharedRef<FSequencerSectionKeyAreaNode>(Node));
		}

		Node->GetChildKeyAreaNodesRecursively(OutNodes);
	}
}


void FSequencerDisplayNode::SetExpansionState(bool bInExpanded)
{
	bExpanded = bInExpanded;

	// Expansion state has changed, save it to the movie scene now
	ParentTree.SaveExpansionState(*this, bExpanded);
}


bool FSequencerDisplayNode::IsExpanded() const
{
	return bExpanded;
}


bool FSequencerDisplayNode::IsHidden() const
{
	return ParentTree.HasActiveFilter() && !ParentTree.IsNodeFiltered(AsShared());
}


bool FSequencerDisplayNode::IsVisible() const
{
	return !ParentTree.HasActiveFilter() || ParentTree.IsNodeFiltered(AsShared());
}


bool FSequencerDisplayNode::IsHovered() const
{
	return ParentTree.GetHoveredNode().Get() == this;
}


void FSequencerDisplayNode::HandleContextMenuRenameNodeExecute()
{
	RenameRequestedEvent.Broadcast();
}


bool FSequencerDisplayNode::HandleContextMenuRenameNodeCanExecute() const
{
	return CanRenameNode();
}


TSharedPtr<SWidget> FSequencerDisplayNode::GenerateCurveEditorTreeWidget(const FName& InColumnName, TWeakPtr<FCurveEditor> InCurveEditor, FCurveEditorTreeItemID InTreeItemID)
{
	if (InColumnName == ColumnNames.Label)
	{
		return SNew(SHorizontalBox)

			+ SHorizontalBox::Slot()
			.Padding(FMargin(0.f, 0.f, 4.f, 0.f))
			.VAlign(VAlign_Center)
			.AutoWidth()
			[
				SNew(SOverlay)

				+ SOverlay::Slot()
				[
					SNew(SImage)
					.Image(this, &FSequencerDisplayNode::GetIconBrush)
					.ColorAndOpacity(this, &FSequencerDisplayNode::GetIconColor)
				]

				+ SOverlay::Slot()
				.VAlign(VAlign_Top)
				.HAlign(HAlign_Right)
				[
					SNew(SImage)
					.Image(this, &FSequencerDisplayNode::GetIconOverlayBrush)
				]

				+ SOverlay::Slot()
				[
					SNew(SSpacer)
					.Visibility(EVisibility::Visible)
					.ToolTipText(this, &FSequencerDisplayNode::GetIconToolTipText)
				]
			]

			+ SHorizontalBox::Slot()
			.VAlign(VAlign_Center)
			[
				SNew(STextBlock)
				.Text(this, &FSequencerDisplayNode::GetDisplayName)
				.ToolTipText(this, &FSequencerDisplayNode::GetDisplayNameToolTipText)
			];
	}
	else if (InColumnName == ColumnNames.PinHeader)
	{
		return SNew(SCurveEditorTreePin, InCurveEditor, InTreeItemID);
	}

	return nullptr;
}

void FSequencerDisplayNode::CreateCurveModels(TArray<TUniquePtr<FCurveModel>>& OutCurveModels)
{
}

bool FSequencerDisplayNode::PassesFilter(const FCurveEditorTreeFilter* InFilter) const
{
	if (InFilter->GetType() == ECurveEditorTreeFilterType::Text)
	{
		const FCurveEditorTreeTextFilter* Filter = static_cast<const FCurveEditorTreeTextFilter*>(InFilter);
		return Filter->Match(*GetDisplayName().ToString());
	}
	return false;
}

#undef LOCTEXT_NAMESPACE<|MERGE_RESOLUTION|>--- conflicted
+++ resolved
@@ -368,7 +368,6 @@
 }
 
 bool FSequencerDisplayNode::IsParentStillRelevant(uint32 SerialNumber) const
-<<<<<<< HEAD
 {
 	TSharedPtr<FSequencerDisplayNode> ExistingParent = GetParent();
 	return ExistingParent.IsValid() && ExistingParent->TreeSerialNumber == SerialNumber;
@@ -384,23 +383,6 @@
 	ParentNode = InParent;
 }
 
-=======
-{
-	TSharedPtr<FSequencerDisplayNode> ExistingParent = GetParent();
-	return ExistingParent.IsValid() && ExistingParent->TreeSerialNumber == SerialNumber;
-}
-
-bool FSequencerDisplayNode::IsRootNode() const
-{
-	return ParentNode == ParentTree.GetRootNode();
-}
-
-void FSequencerDisplayNode::SetParentDirectly(TSharedPtr<FSequencerDisplayNode> InParent)
-{
-	ParentNode = InParent;
-}
-
->>>>>>> 7ac87c93
 void FSequencerDisplayNode::SetParent(TSharedPtr<FSequencerDisplayNode> InParent)
 {
 	TSharedPtr<FSequencerDisplayNode> CurrentParent = ParentNode.Pin();
@@ -412,7 +394,6 @@
 			// Remove from parent
 			CurrentParent->ChildNodes.Remove(ThisNode);
 		}
-<<<<<<< HEAD
 
 		if (InParent)
 		{
@@ -432,27 +413,6 @@
 
 void FSequencerDisplayNode::OnTreeRefreshed(float InVirtualTop, float InVirtualBottom)
 {
-=======
-
-		if (InParent)
-		{
-			// Add to new parent
-			InParent->ChildNodes.Add(ThisNode);
-			bExpanded = ParentTree.GetSavedExpansionState( *this );
-		}
-	}
-
-	ParentNode = InParent;
-}
-
-FSequencer& FSequencerDisplayNode::GetSequencer() const
-{
-	return ParentTree.GetSequencer();
-}
-
-void FSequencerDisplayNode::OnTreeRefreshed(float InVirtualTop, float InVirtualBottom)
-{
->>>>>>> 7ac87c93
 	if (!bHasBeenInitialized)
 	{
 		// Assign the saved expansion state when this node is initialized for the first time
