// Copyright Epic Games, Inc. All Rights Reserved.

#include "SSequencer.h"
#include "Engine/Blueprint.h"
#include "MovieSceneSequence.h"
#include "Sections/MovieSceneSubSection.h"
#include "MovieScene.h"
#include "Framework/MultiBox/MultiBoxDefs.h"
#include "Widgets/Text/STextBlock.h"
#include "Framework/MultiBox/MultiBoxBuilder.h"
#include "GameFramework/Actor.h"
#include "Misc/FeedbackContext.h"
#include "Modules/ModuleManager.h"
#include "Editor.h"
#include "IDetailsView.h"
#include "Widgets/Layout/SBorder.h"
#include "ISequencerEditTool.h"
#include "Layout/WidgetPath.h"
#include "Framework/Application/MenuStack.h"
#include "Framework/Application/SlateApplication.h"
#include "Widgets/Layout/SSpacer.h"
#include "Widgets/Images/SImage.h"
#include "Widgets/Layout/SBox.h"
#include "Widgets/Layout/SWrapBox.h"
#include "Widgets/Layout/SGridPanel.h"
#include "Widgets/Layout/SScrollBar.h"
#include "Widgets/Layout/SScrollBorder.h"
#include "Widgets/Input/SComboButton.h"
#include "Widgets/Layout/SSplitter.h"
#include "Widgets/Input/SSpinBox.h"
#include "Widgets/Input/SCheckBox.h"
#include "Widgets/Docking/SDockTab.h"
#include "EditorStyleSet.h"
#include "Kismet2/KismetEditorUtilities.h"
#include "MovieSceneSequenceEditor.h"
#include "Engine/Selection.h"
#include "LevelEditorViewport.h"
#include "Widgets/Navigation/SBreadcrumbTrail.h"
#include "SequencerCommands.h"
#include "DisplayNodes/SequencerObjectBindingNode.h"
#include "DisplayNodes/SequencerTrackNode.h"
#include "Widgets/Input/SNumericDropDown.h"
#include "SequencerCommonHelpers.h"
#include "ISequencerWidgetsModule.h"
#include "ScopedTransaction.h"
#include "SequencerTimeSliderController.h"
#include "SSequencerSectionOverlay.h"
#include "SSequencerTrackArea.h"
#include "SSequencerTrackOutliner.h"
#include "DragAndDrop/AssetDragDropOp.h"
#include "DragAndDrop/ActorDragDropGraphEdOp.h"
#include "DragAndDrop/ClassDragDropOp.h"
#include "Widgets/Input/SSearchBox.h"
#include "SSequencerTreeView.h"
#include "MovieSceneSequence.h"
#include "SSequencerSplitterOverlay.h"
#include "SequencerHotspots.h"
#include "SSequencerTimePanel.h"
#include "VirtualTrackArea.h"
#include "Framework/Commands/GenericCommands.h"
#include "SequencerContextMenus.h"
#include "Math/UnitConversion.h"
#include "Widgets/Input/NumericUnitTypeInterface.inl"
#include "FrameNumberDetailsCustomization.h"
#include "SequencerSettings.h"
#include "SSequencerTransformBox.h"
#include "SSequencerStretchBox.h"
#include "SSequencerDebugVisualizer.h"
#include "ISequencerModule.h"
#include "IVREditorModule.h"
#include "EditorFontGlyphs.h"
#include "HAL/PlatformApplicationMisc.h"
#include "SSequencerPlayRateCombo.h"
#include "Camera/CameraActor.h"
#include "SCurveEditorPanel.h"
#include "Tree/SCurveEditorTree.h"
#include "Tree/CurveEditorTreeFilter.h"
#include "Tree/SCurveEditorTreeTextFilter.h"
#include "Tree/SCurveEditorTreeFilterStatusBar.h"
#include "SequencerSelectionCurveFilter.h"
#include "SCurveKeyDetailPanel.h"
#include "MovieSceneTimeHelpers.h"
#include "FrameNumberNumericInterface.h"
#include "LevelSequence.h"
#include "SequencerLog.h"
#include "MovieSceneCopyableBinding.h"
#include "SObjectBindingTagManager.h"
#include "MovieSceneCopyableTrack.h"
#include "IPropertyRowGenerator.h"
#include "Fonts/FontMeasure.h"
#include "SequencerTrackFilters.h"
#include "SequencerTrackFilterExtension.h"
#include "SequencerCustomizationManager.h"

#define LOCTEXT_NAMESPACE "Sequencer"

const FName SSequencer::CurveEditorTabName = FName(TEXT("SequencerGraphEditor"));

TSharedRef<IPropertyTypeCustomization> CreateFrameNumberCustomization(TWeakPtr<FSequencer> WeakSequencer)
{
	TSharedPtr<ISequencer> SequencerPtr = WeakSequencer.Pin();
	return MakeShared<FFrameNumberDetailsCustomization>(SequencerPtr->GetNumericTypeInterface());
}

class SSequencerCurveEditor : public SCompoundWidget
{
	SLATE_BEGIN_ARGS(SSequencerCurveEditor)
	{}
	SLATE_END_ARGS()
public:
	void Construct(const FArguments& InArgs, TSharedRef<SCurveEditorPanel> InEditorPanel)
	{
		ChildSlot
		[
			SNew(SVerticalBox)

			+ SVerticalBox::Slot()
			.AutoHeight()
			[
				MakeToolbar(InEditorPanel)
			]
			+ SVerticalBox::Slot()
			.FillHeight(1.0f)
			[
				InEditorPanel
			]
		];
	}

	TSharedRef<SWidget> MakeToolbar(TSharedRef<SCurveEditorPanel> InEditorPanel)
	{
		FToolBarBuilder ToolBarBuilder(InEditorPanel->GetCommands(), FMultiBoxCustomization::None, InEditorPanel->GetToolbarExtender(), EOrientation::Orient_Horizontal, true);
		ToolBarBuilder.SetStyle(&FEditorStyle::Get(), "Sequencer.ToolBar");
		ToolBarBuilder.BeginSection("Asset");
		ToolBarBuilder.EndSection();
		// We just use all of the extenders as our toolbar, we don't have a need to create a separate toolbar.
		return ToolBarBuilder.MakeWidget();
	}
};

class FSequencerCurveEditorTimeSliderController : public FSequencerTimeSliderController
{
public:

	FSequencerCurveEditorTimeSliderController(const FTimeSliderArgs& InArgs, TWeakPtr<FSequencer> InWeakSequencer, TSharedRef<FCurveEditor> InCurveEditor)
		: FSequencerTimeSliderController(InArgs, InWeakSequencer)
	{
		WeakSequencer = InWeakSequencer;
		WeakCurveEditor = InCurveEditor;
	}

	virtual void ClampViewRange(double& NewRangeMin, double& NewRangeMax) override
	{
		// Since the CurveEditor uses a different view range (potentially) we have to be careful about which one we clamp.
		TSharedPtr<ISequencer> Sequencer = WeakSequencer.Pin();
		if (!Sequencer.IsValid())
		{
			return;
		}

		const bool bLinkedTimeRange = Sequencer->GetSequencerSettings()->GetLinkCurveEditorTimeRange();
		if (bLinkedTimeRange)
		{
			return FSequencerTimeSliderController::ClampViewRange(NewRangeMin, NewRangeMax);
		}
		else
		{
			TSharedPtr<FCurveEditor> CurveEditor = WeakCurveEditor.Pin();
			if (CurveEditor.IsValid())
			{
				double InputMin, InputMax;
				CurveEditor->GetBounds().GetInputBounds(InputMin, InputMax);

				bool bNeedsClampSet = false;
				double NewClampRangeMin = InputMin;
				if (NewRangeMin < InputMin)
				{
					NewClampRangeMin = NewRangeMin;
					bNeedsClampSet = true;
				}

				double NewClampRangeMax = InputMax;
				if (NewRangeMax > InputMax)
				{
					NewClampRangeMax = NewRangeMax;
					bNeedsClampSet = true;
				}

				if (bNeedsClampSet)
				{
					CurveEditor->GetBounds().SetInputBounds(NewClampRangeMin, NewClampRangeMax);
				}

			}
		}
	}

	virtual void SetViewRange(double NewRangeMin, double NewRangeMax, EViewRangeInterpolation Interpolation) override
	{
		TSharedPtr<ISequencer> Sequencer = WeakSequencer.Pin();
		if (!Sequencer.IsValid())
		{
			return;
		}

		const bool bLinkedTimeRange = Sequencer->GetSequencerSettings()->GetLinkCurveEditorTimeRange();
		if (bLinkedTimeRange)
		{
			return FSequencerTimeSliderController::SetViewRange(NewRangeMin, NewRangeMax, Interpolation);
		}
		else
		{
			// Clamp to a minimum size to avoid zero-sized or negative visible ranges
			double MinVisibleTimeRange = FFrameNumber(1) / GetTickResolution();
			TRange<double> ExistingViewRange = GetViewRange();

			if (NewRangeMax == ExistingViewRange.GetUpperBoundValue())
			{
				if (NewRangeMin > NewRangeMax - MinVisibleTimeRange)
				{
					NewRangeMin = NewRangeMax - MinVisibleTimeRange;
				}
			}
			else if (NewRangeMax < NewRangeMin + MinVisibleTimeRange)
			{
				NewRangeMax = NewRangeMin + MinVisibleTimeRange;
			}

			TSharedPtr<FCurveEditor> CurveEditor = WeakCurveEditor.Pin();
			if (CurveEditor.IsValid())
			{
				CurveEditor->GetBounds().SetInputBounds(NewRangeMin, NewRangeMax);
			}
		}
	}



	virtual FAnimatedRange GetViewRange() const override
	{ 
		// If they've linked the Sequencer timerange we can return the internal controller's view range, otherwise we return the bounds (which internally does the same check)
		TSharedPtr<ISequencer> Sequencer = WeakSequencer.Pin();
		if (!Sequencer.IsValid())
		{
			return FAnimatedRange();
		}
		const bool bLinkedTimeRange = Sequencer->GetSequencerSettings()->GetLinkCurveEditorTimeRange();
		if (bLinkedTimeRange)
		{
			return FSequencerTimeSliderController::GetViewRange();
		}
		else
		{
			TSharedPtr<FCurveEditor> CurveEditor = WeakCurveEditor.Pin();
			if (CurveEditor.IsValid())
			{
				double InputMin, InputMax;
				CurveEditor->GetBounds().GetInputBounds(InputMin, InputMax);

				return FAnimatedRange(InputMin, InputMax);
			}
		}

		return FAnimatedRange();
	}

private:
	TWeakPtr<ISequencer> WeakSequencer;
	TWeakPtr<FCurveEditor> WeakCurveEditor;
};

/* SSequencer interface
 *****************************************************************************/
PRAGMA_DISABLE_OPTIMIZATION
void SSequencer::Construct(const FArguments& InArgs, TSharedRef<FSequencer> InSequencer)
{
	SequencerPtr = InSequencer;
	bIsActiveTimerRegistered = false;
	bUserIsSelecting = false;
	CachedClampRange = TRange<double>::Empty();
	CachedViewRange = TRange<double>::Empty();

	InitializeTrackFilters();

	ISequencerWidgetsModule& SequencerWidgets = FModuleManager::Get().LoadModuleChecked<ISequencerWidgetsModule>( "SequencerWidgets" );

	OnPlaybackRangeBeginDrag = InArgs._OnPlaybackRangeBeginDrag;
	OnPlaybackRangeEndDrag = InArgs._OnPlaybackRangeEndDrag;
	OnSelectionRangeBeginDrag = InArgs._OnSelectionRangeBeginDrag;
	OnSelectionRangeEndDrag = InArgs._OnSelectionRangeEndDrag;
	OnMarkBeginDrag = InArgs._OnMarkBeginDrag;
	OnMarkEndDrag = InArgs._OnMarkEndDrag;

	OnReceivedFocus = InArgs._OnReceivedFocus;

	RootCustomization.OnReceivedDragOver = InArgs._OnReceivedDragOver;
	RootCustomization.OnReceivedDrop = InArgs._OnReceivedDrop;
	RootCustomization.OnAssetsDrop = InArgs._OnAssetsDrop;
	RootCustomization.OnClassesDrop = InArgs._OnClassesDrop;
	RootCustomization.OnActorsDrop = InArgs._OnActorsDrop;

	// Get the desired display format from the user's settings each time.
	TAttribute<EFrameNumberDisplayFormats> GetDisplayFormatAttr = MakeAttributeLambda(
		[=]
		{
			if (USequencerSettings* Settings = GetSequencerSettings())
			{
				return Settings->GetTimeDisplayFormat();
			}
			return EFrameNumberDisplayFormats::Frames;
		}
	);

	// Get the number of zero pad frames from the user's settings as well.
	TAttribute<uint8> GetZeroPadFramesAttr = MakeAttributeLambda(
		[=]()->uint8
		{
			if (USequencerSettings* Settings = GetSequencerSettings())
			{
				return Settings->GetZeroPadFrames();
			}
			return 0;
		}
	);

	TAttribute<FFrameRate> GetTickResolutionAttr = TAttribute<FFrameRate>(InSequencer, &FSequencer::GetFocusedTickResolution);
	TAttribute<FFrameRate> GetDisplayRateAttr    = TAttribute<FFrameRate>(InSequencer, &FSequencer::GetFocusedDisplayRate);

	// Create our numeric type interface so we can pass it to the time slider below.
	NumericTypeInterface = MakeShareable(new FFrameNumberInterface(GetDisplayFormatAttr, GetZeroPadFramesAttr, GetTickResolutionAttr, GetDisplayRateAttr));

	FTimeSliderArgs TimeSliderArgs;
	{
		TimeSliderArgs.ViewRange = InArgs._ViewRange;
		TimeSliderArgs.ClampRange = InArgs._ClampRange;
		TimeSliderArgs.PlaybackRange = InArgs._PlaybackRange;
		TimeSliderArgs.DisplayRate = TAttribute<FFrameRate>(InSequencer, &FSequencer::GetFocusedDisplayRate);
		TimeSliderArgs.TickResolution = TAttribute<FFrameRate>(InSequencer, &FSequencer::GetFocusedTickResolution);
		TimeSliderArgs.SelectionRange = InArgs._SelectionRange;
		TimeSliderArgs.OnPlaybackRangeChanged = InArgs._OnPlaybackRangeChanged;
		TimeSliderArgs.OnPlaybackRangeBeginDrag = OnPlaybackRangeBeginDrag;
		TimeSliderArgs.OnPlaybackRangeEndDrag = OnPlaybackRangeEndDrag;
		TimeSliderArgs.OnSelectionRangeChanged = InArgs._OnSelectionRangeChanged;
		TimeSliderArgs.OnSelectionRangeBeginDrag = OnSelectionRangeBeginDrag;
		TimeSliderArgs.OnSelectionRangeEndDrag = OnSelectionRangeEndDrag;
		TimeSliderArgs.OnMarkBeginDrag = OnMarkBeginDrag;
		TimeSliderArgs.OnMarkEndDrag = OnMarkEndDrag;
		TimeSliderArgs.OnViewRangeChanged = InArgs._OnViewRangeChanged;
		TimeSliderArgs.OnClampRangeChanged = InArgs._OnClampRangeChanged;
		TimeSliderArgs.OnGetNearestKey = InArgs._OnGetNearestKey;
		TimeSliderArgs.IsPlaybackRangeLocked = InArgs._IsPlaybackRangeLocked;
		TimeSliderArgs.OnTogglePlaybackRangeLocked = InArgs._OnTogglePlaybackRangeLocked;
		TimeSliderArgs.ScrubPosition = InArgs._ScrubPosition;
		TimeSliderArgs.OnBeginScrubberMovement = InArgs._OnBeginScrubbing;
		TimeSliderArgs.OnEndScrubberMovement = InArgs._OnEndScrubbing;
		TimeSliderArgs.OnScrubPositionChanged = InArgs._OnScrubPositionChanged;
		TimeSliderArgs.PlaybackStatus = InArgs._PlaybackStatus;
		TimeSliderArgs.SubSequenceRange = InArgs._SubSequenceRange;
		TimeSliderArgs.VerticalFrames = InArgs._VerticalFrames;
		TimeSliderArgs.MarkedFrames = InArgs._MarkedFrames;
		TimeSliderArgs.OnSetMarkedFrame = InArgs._OnSetMarkedFrame;
		TimeSliderArgs.OnAddMarkedFrame = InArgs._OnAddMarkedFrame;
		TimeSliderArgs.OnDeleteMarkedFrame = InArgs._OnDeleteMarkedFrame;
		TimeSliderArgs.OnDeleteAllMarkedFrames = InArgs._OnDeleteAllMarkedFrames;

		TimeSliderArgs.NumericTypeInterface = GetNumericTypeInterface();
	}

	TimeSliderController = MakeShareable( new FSequencerTimeSliderController( TimeSliderArgs, SequencerPtr ) );
	
	TSharedRef<FSequencerTimeSliderController> TimeSliderControllerRef = TimeSliderController.ToSharedRef();

	bool bMirrorLabels = false;
	
	// Create the top and bottom sliders
	TopTimeSlider = SequencerWidgets.CreateTimeSlider( TimeSliderControllerRef, bMirrorLabels );
	bMirrorLabels = true;
	TSharedRef<ITimeSlider> BottomTimeSlider = SequencerWidgets.CreateTimeSlider( TimeSliderControllerRef, TAttribute<EVisibility>(this, &SSequencer::GetBottomTimeSliderVisibility), bMirrorLabels );

	// Create bottom time range slider
	TSharedRef<ITimeSlider> BottomTimeRange = SequencerWidgets.CreateTimeRange(
		FTimeRangeArgs(
			EShowRange(EShowRange::WorkingRange | EShowRange::ViewRange),
			TimeSliderControllerRef,
			TAttribute<EVisibility>(this, &SSequencer::GetTimeRangeVisibility),
			NumericTypeInterface.ToSharedRef()
		),
		SequencerWidgets.CreateTimeRangeSlider(TimeSliderControllerRef)
	);

	OnGetAddMenuContent = InArgs._OnGetAddMenuContent;
	OnBuildCustomContextMenuForGuid = InArgs._OnBuildCustomContextMenuForGuid;

	RootCustomization.AddMenuExtender = InArgs._AddMenuExtender;
	RootCustomization.ToolbarExtender = InArgs._ToolbarExtender;

	ColumnFillCoefficients[0] = 0.3f;
	ColumnFillCoefficients[1] = 0.7f;

	TAttribute<float> FillCoefficient_0, FillCoefficient_1;
	{
		FillCoefficient_0.Bind(TAttribute<float>::FGetter::CreateSP(this, &SSequencer::GetColumnFillCoefficient, 0));
		FillCoefficient_1.Bind(TAttribute<float>::FGetter::CreateSP(this, &SSequencer::GetColumnFillCoefficient, 1));
	}

	TSharedRef<SScrollBar> ScrollBar = SNew(SScrollBar)
		.Thickness(FVector2D(9.0f, 9.0f));

	TSharedRef<SScrollBar> PinnedAreaScrollBar = SNew(SScrollBar)
		.Thickness(FVector2D(9.0f, 9.0f));
	
	SAssignNew(TrackOutliner, SSequencerTrackOutliner);

	SAssignNew(PinnedTrackArea, SSequencerTrackArea, TimeSliderControllerRef, InSequencer);
	SAssignNew(PinnedTreeView, SSequencerTreeView, InSequencer->GetNodeTree(), PinnedTrackArea.ToSharedRef())
		.ExternalScrollbar(PinnedAreaScrollBar)
		.Clipping(EWidgetClipping::ClipToBounds)
		.OnGetContextMenuContent(FOnGetContextMenuContent::CreateSP(this, &SSequencer::GetContextMenuContent));

	PinnedTrackArea->SetTreeView(PinnedTreeView);
	PinnedTrackArea->SetShowPinned(true);
	PinnedTrackArea->SetIsSlave(true);
	PinnedTreeView->SetShowPinned(true);

	SAssignNew(TrackArea, SSequencerTrackArea, TimeSliderControllerRef, InSequencer);
	SAssignNew(TreeView, SSequencerTreeView, InSequencer->GetNodeTree(), TrackArea.ToSharedRef())
		.ExternalScrollbar(ScrollBar)
		.Clipping(EWidgetClipping::ClipToBounds)
		.OnGetContextMenuContent(FOnGetContextMenuContent::CreateSP(this, &SSequencer::GetContextMenuContent));

	TrackArea->SetTreeView(TreeView);

	TreeView->AddSlaveTreeView(PinnedTreeView);

	TAttribute<FAnimatedRange> ViewRangeAttribute = InArgs._ViewRange;

	if (InSequencer->GetHostCapabilities().bSupportsCurveEditor)
	{
		// If they've said they want to support the curve editor then they need to provide a toolkit host
		// so that we know where to spawn our tab into.
		check(InSequencer->GetToolkitHost().IsValid());

		// We create a custom Time Slider Controller which is just a wrapper around the actual one, but is aware of our custom bounds logic. Currently the range the
		// bar displays is tied to Sequencer timeline and not the Bounds, so we need a way of changing it to look at the Bounds but only for the Curve Editor time
		// slider controller. We want everything else to just pass through though.
		TSharedRef<ITimeSliderController> CurveEditorTimeSliderController = MakeShared<FSequencerCurveEditorTimeSliderController>(TimeSliderArgs, SequencerPtr, InSequencer->GetCurveEditor().ToSharedRef());

		CurveEditorTree = SNew(SCurveEditorTree, InSequencer->GetCurveEditor());
		TSharedRef<SCurveEditorPanel> CurveEditorWidget = SNew(SCurveEditorPanel, InSequencer->GetCurveEditor().ToSharedRef())
			// Grid lines match the color specified in FSequencerTimeSliderController::OnPaintViewArea
			.GridLineTint(FLinearColor(0.f, 0.f, 0.f, 0.3f))
			.ExternalTimeSliderController(CurveEditorTimeSliderController)
			.TabManager(InSequencer->GetToolkitHost()->GetTabManager())
			.DisabledTimeSnapTooltip(LOCTEXT("CurveEditorTimeSnapDisabledTooltip", "Time Snapping is currently driven by Sequencer."))
			.TreeContent()
			[
				SNew(SVerticalBox)

				+ SVerticalBox::Slot()
				.AutoHeight()
				[
					SAssignNew(CurveEditorSearchBox, SCurveEditorTreeTextFilter, InSequencer->GetCurveEditor())
				]

				+ SVerticalBox::Slot()
				[
					SNew(SScrollBorder, CurveEditorTree.ToSharedRef())
					[
						CurveEditorTree.ToSharedRef()
					]
				]

				+ SVerticalBox::Slot()
				.AutoHeight()
				[
					SNew(SCurveEditorTreeFilterStatusBar, InSequencer->GetCurveEditor())
				]

				+ SVerticalBox::Slot()
				.AutoHeight()
				.HAlign(HAlign_Center)
				[
					InSequencer->MakeTransportControls(true)
				]
			];

		// Register an instanced custom property type layout to handle converting FFrameNumber from Tick Resolution to Display Rate.
		CurveEditorWidget->GetKeyDetailsView()->GetPropertyRowGenerator()->RegisterInstancedCustomPropertyTypeLayout("FrameNumber", FOnGetPropertyTypeCustomizationInstance::CreateStatic(CreateFrameNumberCustomization, SequencerPtr));
		TAttribute<bool> IsEnabledAttribute = TAttribute<bool>::Create(TAttribute<bool>::FGetter::CreateSP(this, &SSequencer::GetIsCurveEditorEnabled));
	
		CurveEditorPanel = SNew(SSequencerCurveEditor, CurveEditorWidget);
		CurveEditorPanel->SetEnabled(IsEnabledAttribute);
		CurveEditorWidget->SetEnabled(IsEnabledAttribute);

		// Check to see if the tab is already opened due to the saved window layout.
		TSharedPtr<SDockTab> ExistingCurveEditorTab = InSequencer->GetToolkitHost()->GetTabManager()->FindExistingLiveTab(FTabId(SSequencer::CurveEditorTabName));
		if (ExistingCurveEditorTab)
		{
			ExistingCurveEditorTab->SetContent(CurveEditorPanel.ToSharedRef());
		}
	}


	const int32 Column0 = 0, Column1 = 1;
	const int32 Row0 = 0, Row1 = 1, Row2 = 2, Row3 = 3, Row4 = 4;

	const float CommonPadding = 3.f;
	const FMargin ResizeBarPadding(4.f, 0, 0, 0);

	ChildSlot
	[
		SNew(SVerticalBox)

		+ SVerticalBox::Slot()
		[
			SNew(SSplitter)
			.Orientation(Orient_Horizontal)
			
			+ SSplitter::Slot()
			.Value(0.9f)
			[
				SNew(SOverlay)

				+ SOverlay::Slot()
				[
					// track area grid panel
					SNew( SGridPanel )
					.FillRow( 2, 1.f )
					.FillColumn( 0, FillCoefficient_0 )
					.FillColumn( 1, FillCoefficient_1 )

					// Toolbar
					+ SGridPanel::Slot( Column0, Row0, SGridPanel::Layer(10) )
					.ColumnSpan(2)
					[
						SNew(SBorder)
						.BorderImage(FEditorStyle::GetBrush("ToolPanel.GroupBorder"))
						.Padding(FMargin(CommonPadding, 0.f))
						[
							SNew(SWrapBox)
							.UseAllottedWidth(true)
							.InnerSlotPadding(FVector2D(5, 2))

							+ SWrapBox::Slot()
							.FillEmptySpace(true)
							.FillLineWhenWidthLessThan(600)
							[
								SAssignNew(ToolbarContainer, SBox)
							]

							+ SWrapBox::Slot()
							.FillEmptySpace(true)
							[
								SNew(SBorder)
								.Padding(FMargin(3.0f, 0.0f))
								.BorderImage(FEditorStyle::GetBrush("ToolPanel.GroupBorder"))
								[
									SNew(SHorizontalBox)

									// Right Aligned Breadcrumbs
									+ SHorizontalBox::Slot()
									.HAlign(HAlign_Right)
									.VAlign(VAlign_Center)
									[
										SNew(SSpacer)
									]

									+ SHorizontalBox::Slot()
									.HAlign(HAlign_Right)
									.VAlign(VAlign_Center)
									[
										SAssignNew(BreadcrumbPickerButton, SComboButton)
										.Visibility(this, &SSequencer::GetBreadcrumbTrailVisibility)
										.ButtonStyle(FEditorStyle::Get(), "FlatButton")
										.ForegroundColor(FLinearColor::White)
										.OnGetMenuContent(this, &SSequencer::GetBreadcrumbPickerContent)
										.HasDownArrow(false)
										.ContentPadding(FMargin(3, 3))
										.ButtonContent()
										[
											SNew(STextBlock)
											.TextStyle(FEditorStyle::Get(), "Sequencer.BreadcrumbText")
											.Font(FEditorStyle::Get().GetFontStyle("FontAwesome.11"))
											.Text(FText::FromString(FString(TEXT("\xf07c"))) /*fa-folder-open*/)
										]
									]

									// Right Aligned Breadcrumbs
									+ SHorizontalBox::Slot()
									.HAlign(HAlign_Right)
									.VAlign(VAlign_Center)
									.AutoWidth()
									[
										SAssignNew(BreadcrumbTrail, SBreadcrumbTrail<FSequencerBreadcrumb>)
										.Visibility(this, &SSequencer::GetBreadcrumbTrailVisibility)
										.OnCrumbClicked(this, &SSequencer::OnCrumbClicked)
										.ButtonStyle(FEditorStyle::Get(), "FlatButton")
										.DelimiterImage(FEditorStyle::GetBrush("Sequencer.BreadcrumbIcon"))
										.TextStyle(FEditorStyle::Get(), "Sequencer.BreadcrumbText")
									]

									// Sequence Locking symbol
									+SHorizontalBox::Slot()
									.HAlign(HAlign_Right)
									.VAlign(VAlign_Center)
									.AutoWidth()
									.Padding(2, 0, 0, 0)
									[
										SNew(SCheckBox)
										.IsFocusable(false)		
										.IsChecked_Lambda([this] { return GetIsSequenceReadOnly() ? ECheckBoxState::Checked : ECheckBoxState::Unchecked; } )
										.OnCheckStateChanged(this, &SSequencer::OnSetSequenceReadOnly)
										.ToolTipText_Lambda([this] { return GetIsSequenceReadOnly() ? LOCTEXT("UnlockSequence", "Unlock the animation so that it is editable") : LOCTEXT("LockSequence", "Lock the animation so that it is not editable"); } )
										.ForegroundColor(FLinearColor::White)
										.CheckedImage(FEditorStyle::GetBrush("Sequencer.LockSequence"))
										.CheckedHoveredImage(FEditorStyle::GetBrush("Sequencer.LockSequence"))
										.CheckedPressedImage(FEditorStyle::GetBrush("Sequencer.LockSequence"))
										.UncheckedImage(FEditorStyle::GetBrush("Sequencer.UnlockSequence"))
										.UncheckedHoveredImage(FEditorStyle::GetBrush("Sequencer.UnlockSequence"))
										.UncheckedPressedImage(FEditorStyle::GetBrush("Sequencer.UnlockSequence"))
									]
								]
							]
						]
					]

					+ SGridPanel::Slot( Column0, Row1 )
					[
						SNew(SBorder)
						.BorderImage(FEditorStyle::GetBrush("ToolPanel.GroupBorder"))
						[
							SNew(SSpacer)
						]
					]

					// outliner search box
					+ SGridPanel::Slot( Column0, Row1, SGridPanel::Layer(10) )
					[
						SNew(SBorder)
						.BorderImage(FEditorStyle::GetBrush("ToolPanel.GroupBorder"))
						.Padding(FMargin(CommonPadding*2, CommonPadding))
						[
							SNew(SHorizontalBox)

							+ SHorizontalBox::Slot()
							.AutoWidth()
							.VAlign(VAlign_Center)
							.Padding(FMargin(0.f, 0.f, CommonPadding, 0.f))
							[
								MakeAddButton()
							]
							
							+ SHorizontalBox::Slot()
							.AutoWidth()
							.VAlign(VAlign_Center)
							.Padding(FMargin(0.f, 0.f, CommonPadding, 0.f))
							[
								MakeFilterButton()
							]

							+ SHorizontalBox::Slot()
							.VAlign(VAlign_Center)
							[
								SAssignNew(SearchBox, SSearchBox)
								.HintText(LOCTEXT("SearchNodesHint", "Search Tracks"))
								.OnTextChanged( this, &SSequencer::OnOutlinerSearchChanged )
							]
							+ SHorizontalBox::Slot()
							.AutoWidth()
							.VAlign(VAlign_Center)
							.HAlign(HAlign_Right)
							.Padding(FMargin(CommonPadding + 2.0, 0.f, 0.f, 0.f))
							[
								SNew(SBorder)
								.BorderImage(nullptr)
								[
									// Current Play Time 
									SAssignNew(PlayTimeDisplay, STemporarilyFocusedSpinBox<double>)
									.Style(&FEditorStyle::GetWidgetStyle<FSpinBoxStyle>("Sequencer.PlayTimeSpinBox"))
									.Value_Lambda([this]() -> double {
										return SequencerPtr.Pin()->GetLocalTime().Time.GetFrame().Value;
									})
									.OnValueChanged(this, &SSequencer::SetPlayTimeClampedByWorkingRange)
									.OnValueCommitted_Lambda([this](double InFrame, ETextCommit::Type) {
										SetPlayTimeClampedByWorkingRange(InFrame);

										// Refocus on the previously focused widget so that user can continue on after setting a time
										PlayTimeDisplay->Refocus();
									})
									.MinValue(TOptional<double>())
									.MaxValue(TOptional<double>())
									.TypeInterface(NumericTypeInterface)
									.Delta(this, &SSequencer::GetSpinboxDelta)
									.LinearDeltaSensitivity(25)
									.MinDesiredWidth(this, &SSequencer::GetPlayTimeMinDesiredWidth)
								]
							]
							+ SHorizontalBox::Slot()
							.AutoWidth()
							.VAlign(VAlign_Center)
							.HAlign(HAlign_Right)
							.Padding(FMargin(CommonPadding + 2.0, 0.f, 0.f, 0.f))
							[
								SNew(SBorder)
								.BorderImage(nullptr)
								[
									// Current loop index, if any
									SAssignNew(LoopIndexDisplay, STextBlock)
									.Text_Lambda([this]() -> FText {
										uint32 LoopIndex = SequencerPtr.Pin()->GetLocalLoopIndex();
										return (LoopIndex != FMovieSceneTimeWarping::InvalidWarpCount) ? FText::AsNumber(LoopIndex + 1) : FText();
									})
								]
							]
						]
					]

					// main sequencer area
					+ SGridPanel::Slot( Column0, Row2, SGridPanel::Layer(10) )
					.ColumnSpan(2)
					[
						SAssignNew(MainSequencerArea, SVerticalBox)

						+SVerticalBox::Slot()
						.AutoHeight()
						.MaxHeight(TAttribute<float>::Create(TAttribute<float>::FGetter::CreateSP(this, &SSequencer::GetPinnedAreaMaxHeight)))
						[
							SNew(SBorder)
							.Visibility(this, &SSequencer::GetPinnedAreaVisibility)
							.Padding(FMargin(0.0f, 0.0f, 0.0f, CommonPadding))
							[

								SNew(SHorizontalBox)

								+ SHorizontalBox::Slot()
								[
									SNew(SOverlay)

									+ SOverlay::Slot()
									[
										SNew(SScrollBorder, TreeView.ToSharedRef())
										[
											SNew(SHorizontalBox)

											// outliner tree
											+ SHorizontalBox::Slot()
											.FillWidth( FillCoefficient_0 )
											[
												SNew(SBox)
												[
													PinnedTreeView.ToSharedRef()
												]
											]

											// track area
											+ SHorizontalBox::Slot()
											.FillWidth( FillCoefficient_1 )
											[
												SNew(SBox)
												.Padding(ResizeBarPadding)
												.Clipping(EWidgetClipping::ClipToBounds)
												[
													PinnedTrackArea.ToSharedRef()
												]
											]
										]
									]

									+ SOverlay::Slot()
									.HAlign(HAlign_Right)
									[
										PinnedAreaScrollBar
									]
								]
							]
						]

						+SVerticalBox::Slot()
						[
							SNew(SHorizontalBox)

							+ SHorizontalBox::Slot()
							[
								SNew(SOverlay)

								+ SOverlay::Slot()
								[
									SNew(SScrollBorder, TreeView.ToSharedRef())
									[
										SNew(SHorizontalBox)

										// outliner tree
										+ SHorizontalBox::Slot()
										.FillWidth( FillCoefficient_0 )
										[
											SNew(SBox)
											[
												TreeView.ToSharedRef()
											]
										]

										// track area
										+ SHorizontalBox::Slot()
										.FillWidth( FillCoefficient_1 )
										[
											SNew(SBox)
											.Padding(ResizeBarPadding)
											.Clipping(EWidgetClipping::ClipToBounds)
											[
												TrackArea.ToSharedRef()
											]
										]
									]
								]

								+ SOverlay::Slot()
								.HAlign(HAlign_Right)
								[
									ScrollBar
								]
							]
						]
					]

					// playback buttons
					+ SGridPanel::Slot( Column0, Row4, SGridPanel::Layer(10) )
					[
						SNew(SBorder)
						.BorderImage(FEditorStyle::GetBrush("ToolPanel.GroupBorder"))
						//.BorderBackgroundColor(FLinearColor(.50f, .50f, .50f, 1.0f))
						.HAlign(HAlign_Center)
						[
							SequencerPtr.Pin()->MakeTransportControls(true)
						]
					]

					// Second column

					+ SGridPanel::Slot( Column1, Row1 )
					.Padding(ResizeBarPadding)
					.RowSpan(3)
					[
						SNew(SBorder)
						.BorderImage(FEditorStyle::GetBrush("ToolPanel.GroupBorder"))
						[
							SNew(SSpacer)
						]
					]

					+ SGridPanel::Slot( Column1, Row1, SGridPanel::Layer(10) )
					.Padding(ResizeBarPadding)
					[
						SNew( SBorder )
						.BorderImage( FEditorStyle::GetBrush("ToolPanel.GroupBorder") )
						.BorderBackgroundColor( FLinearColor(.50f, .50f, .50f, 1.0f ) )
						.Padding(0)
						.Clipping(EWidgetClipping::ClipToBounds)
						[
							TopTimeSlider.ToSharedRef()
						]
					]

					// Overlay that draws the tick lines
					+ SGridPanel::Slot( Column1, Row2, SGridPanel::Layer(10) )
					.Padding(ResizeBarPadding)
					[
						SNew( SSequencerSectionOverlay, TimeSliderControllerRef )
						.Visibility( EVisibility::HitTestInvisible )
						.DisplayScrubPosition( false )
						.DisplayTickLines( true )
						.Clipping(EWidgetClipping::ClipToBounds)
					]

					// Overlay that draws the scrub position
					+ SGridPanel::Slot( Column1, Row2, SGridPanel::Layer(20) )
					.Padding(ResizeBarPadding)
					[
						SNew( SSequencerSectionOverlay, TimeSliderControllerRef )
						.Visibility( EVisibility::HitTestInvisible )
						.DisplayScrubPosition( true )
						.DisplayTickLines( false )
						.DisplayMarkedFrames( true )
						.PaintPlaybackRangeArgs(this, &SSequencer::GetSectionPlaybackRangeArgs)
						.Clipping(EWidgetClipping::ClipToBounds)
					]

					+ SGridPanel::Slot(Column1, Row2, SGridPanel::Layer(30))
						.Padding(ResizeBarPadding)
						.HAlign(HAlign_Left)
						.VAlign(VAlign_Top)
					[
						// Transform box
						SAssignNew(TransformBox, SSequencerTransformBox, SequencerPtr.Pin().ToSharedRef(), *GetSequencerSettings(), NumericTypeInterface.ToSharedRef())
					]

					+ SGridPanel::Slot(Column1, Row2, SGridPanel::Layer(40))
					.Padding(ResizeBarPadding)
					[
						SAssignNew(TickResolutionOverlay, SSequencerTimePanel, SequencerPtr)
					]

					+ SGridPanel::Slot(Column1, Row2, SGridPanel::Layer(50))
						.Padding(ResizeBarPadding)
						.HAlign(HAlign_Left)
						.VAlign(VAlign_Top)
					[
						// Stretch box
						SAssignNew(StretchBox, SSequencerStretchBox, SequencerPtr.Pin().ToSharedRef(), *GetSequencerSettings(), NumericTypeInterface.ToSharedRef())
					]

					// debug vis
					+ SGridPanel::Slot( Column1, Row3, SGridPanel::Layer(10) )
					.Padding(ResizeBarPadding)
					[
						SNew(SSequencerDebugVisualizer, InSequencer)
						.ViewRange(FAnimatedRange::WrapAttribute(InArgs._ViewRange))
						.Visibility(this, &SSequencer::GetDebugVisualizerVisibility)
					]

					// play range sliders
					+ SGridPanel::Slot( Column1, Row4, SGridPanel::Layer(10) )
					.Padding(ResizeBarPadding)
					[
						SNew( SBorder )
						.BorderImage( FEditorStyle::GetBrush("ToolPanel.GroupBorder") )
						.BorderBackgroundColor( FLinearColor(.50f, .50f, .50f, 1.0f ) )
						.Clipping(EWidgetClipping::ClipToBounds)
						.Padding(0)
						[
							SNew( SOverlay )

							+ SOverlay::Slot()
							[
								BottomTimeSlider
							]

							+ SOverlay::Slot()
							[
								BottomTimeRange
							]
						]
					]
				]

				+ SOverlay::Slot()
				[
					// track area virtual splitter overlay
					SNew(SSequencerSplitterOverlay)
					.Style(FEditorStyle::Get(), "Sequencer.AnimationOutliner.Splitter")
					.Visibility(EVisibility::SelfHitTestInvisible)

					+ SSplitter::Slot()
					.Value(FillCoefficient_0)
					.OnSlotResized(SSplitter::FOnSlotResized::CreateSP(this, &SSequencer::OnColumnFillCoefficientChanged, 0))
					[
						SNew(SSpacer)
					]

					+ SSplitter::Slot()
					.Value(FillCoefficient_1)
					.OnSlotResized(SSplitter::FOnSlotResized::CreateSP(this, &SSequencer::OnColumnFillCoefficientChanged, 1))
					[
						SNew(SSpacer)
					]
				]
			]
		]
	];

	ApplySequencerCustomization(RootCustomization);

	HideTickResolutionOverlay();

	InSequencer->GetSelection().GetOnKeySelectionChanged().AddSP(this, &SSequencer::HandleKeySelectionChanged);
	InSequencer->GetSelection().GetOnSectionSelectionChanged().AddSP(this, &SSequencer::HandleSectionSelectionChanged);
	InSequencer->GetSelection().GetOnOutlinerNodeSelectionChanged().AddSP(this, &SSequencer::HandleOutlinerNodeSelectionChanged);

	ResetBreadcrumbs();
}
PRAGMA_ENABLE_OPTIMIZATION

void SSequencer::BindCommands(TSharedRef<FUICommandList> SequencerCommandBindings)
{
	auto CanPasteFromHistory = [this]{
		if (!HasFocusedDescendants() && !HasKeyboardFocus())
		{
			return false;
		}

		return SequencerPtr.Pin()->GetClipboardStack().Num() != 0;
	};
	
	SequencerCommandBindings->MapAction(
		FGenericCommands::Get().Paste,
		FExecuteAction::CreateSP(this, &SSequencer::OnPaste),
		FCanExecuteAction::CreateSP(this, &SSequencer::CanPaste)
	);

	SequencerCommandBindings->MapAction(
		FSequencerCommands::Get().PasteFromHistory,
		FExecuteAction::CreateSP(this, &SSequencer::PasteFromHistory),
		FCanExecuteAction::CreateLambda(CanPasteFromHistory)
	);

	SequencerCommandBindings->MapAction(
		FSequencerCommands::Get().ToggleShowGotoBox,
		FExecuteAction::CreateLambda([this] { PlayTimeDisplay->Setup();  FSlateApplication::Get().SetKeyboardFocus(PlayTimeDisplay, EFocusCause::SetDirectly); })
	);

	SequencerCommandBindings->MapAction(
		FSequencerCommands::Get().ToggleShowTransformBox,
		FExecuteAction::CreateLambda([this] { TransformBox->ToggleVisibility(); })
	);

	// Allow jumping to the Sequencer tree search if you have Sequencer focused
	SequencerCommandBindings->MapAction(
		FSequencerCommands::Get().QuickTreeSearch,
		FExecuteAction::CreateLambda([this] { FSlateApplication::Get().SetKeyboardFocus(SearchBox, EFocusCause::SetDirectly); })
	);

	// And jump to the Curve Editor tree search if you have the Curve Editor focused
	SequencerPtr.Pin()->GetCurveEditor()->GetCommands()->MapAction(
		FSequencerCommands::Get().QuickTreeSearch,
		FExecuteAction::CreateLambda([this] { FSlateApplication::Get().SetKeyboardFocus(CurveEditorSearchBox, EFocusCause::SetDirectly); })
	);
	
	SequencerCommandBindings->MapAction(
		FSequencerCommands::Get().ToggleShowStretchBox,
		FExecuteAction::CreateLambda([this] { StretchBox->ToggleVisibility(); })
	);

	auto OpenDirectorBlueprint = [WeakSequencer = SequencerPtr]
	{
		UMovieSceneSequence*       Sequence       = WeakSequencer.Pin()->GetFocusedMovieSceneSequence();
		FMovieSceneSequenceEditor* SequenceEditor = Sequence ? FMovieSceneSequenceEditor::Find(Sequence) : nullptr;
		if (SequenceEditor)
		{
			UBlueprint* DirectorBP = SequenceEditor->GetOrCreateDirectorBlueprint(Sequence);
			if (DirectorBP)
			{
				FKismetEditorUtilities::BringKismetToFocusAttentionOnObject(DirectorBP);
			}
		}
	};

	SequencerCommandBindings->MapAction(
		FSequencerCommands::Get().OpenDirectorBlueprint,
		FExecuteAction::CreateLambda(OpenDirectorBlueprint)
	);

	SequencerCommandBindings->MapAction(
		FSequencerCommands::Get().OpenTaggedBindingManager,
		FExecuteAction::CreateSP(this, &SSequencer::OpenTaggedBindingManager)
	);
}

void SSequencer::ShowTickResolutionOverlay()
{
	TickResolutionOverlay->SetVisibility(EVisibility::Visible);
}

void SSequencer::HideTickResolutionOverlay()
{
	TickResolutionOverlay->SetVisibility(EVisibility::Collapsed);
}

const ISequencerEditTool* SSequencer::GetEditTool() const
{
	return TrackArea->GetEditTool();
}


void SSequencer::NotifyPostChange(const FPropertyChangedEvent& PropertyChangedEvent, FEditPropertyChain* PropertyThatChanged)
{
	// @todo sequencer: is this still needed?
}


/* SSequencer implementation
 *****************************************************************************/

TSharedRef<INumericTypeInterface<double>> SSequencer::GetNumericTypeInterface() const
{
	return NumericTypeInterface.ToSharedRef();
}

void SSequencer::InitializeTrackFilters()
{
	// Add all built-in track filters here
	AllTrackFilters.Add(MakeShared<FSequencerTrackFilter_AudioTracks>());
	AllTrackFilters.Add(MakeShared<FSequencerTrackFilter_EventTracks>());
	AllTrackFilters.Add(MakeShared<FSequencerTrackFilter_LevelVisibilityTracks>());
	AllTrackFilters.Add(MakeShared<FSequencerTrackFilter_ParticleTracks>());

	AllTrackFilters.Add(MakeShared<FSequencerTrackFilter_CameraObjects>());
	AllTrackFilters.Add(MakeShared<FSequencerTrackFilter_LightObjects>());
	AllTrackFilters.Add(MakeShared<FSequencerTrackFilter_SkeletalMeshObjects>());

	// Add any global user-defined frontend filters
	for (TObjectIterator<USequencerTrackFilterExtension> ExtensionIt(RF_NoFlags); ExtensionIt; ++ExtensionIt)
	{
		if (USequencerTrackFilterExtension* PotentialExtension = *ExtensionIt)
		{
			if (PotentialExtension->HasAnyFlags(RF_ClassDefaultObject) && !PotentialExtension->GetClass()->HasAnyClassFlags(CLASS_Deprecated | CLASS_Abstract))
			{
				// Grab the filters
				TArray< TSharedRef<FSequencerTrackFilter> > ExtendedTrackFilters;
				PotentialExtension->AddTrackFilterExtensions(ExtendedTrackFilters);
				AllTrackFilters.Append(ExtendedTrackFilters);
			}
		}
	}

	// Sort by display name
	AllTrackFilters.Sort([](const TSharedRef<FSequencerTrackFilter>& LHS, const TSharedRef<FSequencerTrackFilter>& RHS) { return LHS->GetDisplayName().ToString() < RHS->GetDisplayName().ToString(); });
}

/* SSequencer callbacks
 *****************************************************************************/

void SSequencer::HandleKeySelectionChanged()
{
}


<<<<<<< HEAD
void SSequencer::HandleLabelBrowserSelectionChanged(FString NewLabel, ESelectInfo::Type SelectInfo)
{
	if (SelectInfo == ESelectInfo::Direct)
	{
		return;
	}

	if (NewLabel.IsEmpty())
	{
		SearchBox->SetText(FText::GetEmpty());
	}
	else
	{
		SearchBox->SetText(FText::FromString(NewLabel));
	}
}


EVisibility SSequencer::HandleLabelBrowserVisibility() const
{
	if (GetSequencerSettings()->GetLabelBrowserVisible())
	{
		return EVisibility::Visible;
	}

	return EVisibility::Collapsed;
}


=======
>>>>>>> b4881d8b
void SSequencer::HandleSectionSelectionChanged()
{
}


void SSequencer::HandleOutlinerNodeSelectionChanged()
{
	TSharedPtr<FSequencer> Sequencer = SequencerPtr.Pin();
	if (!Sequencer.IsValid())
	{
		return;
	}

	const TSet<TSharedRef<FSequencerDisplayNode>>& SelectedDisplayNodes = Sequencer->GetSelection().GetSelectedOutlinerNodes();

	TSharedPtr<FCurveEditor> CurveEditor = Sequencer->GetCurveEditor();
	if (CurveEditor && CurveEditorTree)
	{
		// If we're isolating to the selection and there is one, add the filter
		if (GetSequencerSettings()->ShouldIsolateToCurveEditorSelection() && SelectedDisplayNodes.Num() != 0)
		{
			if (!SequencerSelectionCurveEditorFilter)
			{
				SequencerSelectionCurveEditorFilter = MakeShared<FSequencerSelectionCurveFilter>();
			}

			SequencerSelectionCurveEditorFilter->Update(Sequencer->GetSelection().GetSelectedOutlinerNodes());

			CurveEditor->GetTree()->AddFilter(SequencerSelectionCurveEditorFilter);
		}
		// If we're not isolating to the selection (or there is no selection) remove the filter
		else if (SequencerSelectionCurveEditorFilter)
		{
			CurveEditor->GetTree()->RemoveFilter(SequencerSelectionCurveEditorFilter);
			SequencerSelectionCurveEditorFilter = nullptr;
		}

		if (GetSequencerSettings()->ShouldSyncCurveEditorSelection())
		{
			TSharedRef<FSequencerNodeTree> NodeTree = Sequencer->GetNodeTree();

			// Clear the tree selection
			CurveEditorTree->ClearSelection();
			for (TSharedRef<FSequencerDisplayNode> Node : SelectedDisplayNodes)
			{
				FCurveEditorTreeItemID CurveEditorTreeItem = NodeTree->FindCurveEditorTreeItem(Node);
				if (CurveEditorTreeItem != FCurveEditorTreeItemID::Invalid())
				{
					CurveEditorTree->SetItemSelection(CurveEditorTreeItem, true);
				}
			}
		}
	}
}

TSharedRef<SWidget> SSequencer::MakeAddButton()
{
	return SNew(SComboButton)
	.OnGetMenuContent(this, &SSequencer::MakeAddMenu)
	.ButtonStyle(FEditorStyle::Get(), "FlatButton.Success")
	.ContentPadding(FMargin(2.0f, 1.0f))
	.HasDownArrow(false)
	.ButtonContent()
	[
		SNew(SHorizontalBox)

		+ SHorizontalBox::Slot()
		.VAlign(VAlign_Center)
		.AutoWidth()
		[
			SNew(STextBlock)
			.TextStyle(FEditorStyle::Get(), "NormalText.Important")
			.Font(FEditorStyle::Get().GetFontStyle("FontAwesome.10"))
			.Text(FEditorFontGlyphs::Plus)
			.IsEnabled_Lambda([=]() { return !SequencerPtr.Pin()->IsReadOnly(); })
		]

		+ SHorizontalBox::Slot()
		.AutoWidth()
		.Padding(4, 0, 0, 0)
		[
			SNew(STextBlock)
			.TextStyle(FEditorStyle::Get(), "NormalText.Important")
			.Text(LOCTEXT("Track", "Track"))
			.IsEnabled_Lambda([=]() { return !SequencerPtr.Pin()->IsReadOnly(); })
		]

		+ SHorizontalBox::Slot()
		.VAlign(VAlign_Center)
		.AutoWidth()
		.Padding(4, 0, 0, 0)
		[
			SNew(STextBlock)
			.TextStyle(FEditorStyle::Get(), "NormalText.Important")
			.Font(FEditorStyle::Get().GetFontStyle("FontAwesome.10"))
			.Text(FEditorFontGlyphs::Caret_Down)
			.IsEnabled_Lambda([=]() { return !SequencerPtr.Pin()->IsReadOnly(); })
		]
	];
}

TSharedRef<SWidget> SSequencer::MakeFilterButton()
{
	return SNew(SComboButton)
	.ComboButtonStyle(FEditorStyle::Get(), "GenericFilters.ComboButtonStyle")
	.ForegroundColor(FLinearColor::White)
	.ContentPadding(0)
	.ToolTipText(LOCTEXT("AddTrackFilterToolTip", "Add a track filter."))
	.OnGetMenuContent(this, &SSequencer::MakeFilterMenu)
	.HasDownArrow(true)
	.ContentPadding(FMargin(1, 0))
	.ButtonContent()
	[
		SNew(SHorizontalBox)

		+ SHorizontalBox::Slot()
		.AutoWidth()
		[
			SNew(STextBlock)
			.TextStyle(FEditorStyle::Get(), "GenericFilters.TextStyle")
			.Font(FEditorStyle::Get().GetFontStyle("FontAwesome.9"))
			.Text(FEditorFontGlyphs::Filter)
		]

		+ SHorizontalBox::Slot()
		.AutoWidth()
		.Padding(2, 0, 0, 0)
		[
			SNew(STextBlock)
			.TextStyle(FEditorStyle::Get(), "GenericFilters.TextStyle")
			.Text(LOCTEXT("Filters", "Filters"))
		]
	];
}

TSharedRef<SWidget> SSequencer::MakeToolBar()
{
	TArray<TSharedPtr<FExtender>> AllExtenders;
	ISequencerModule& SequencerModule = FModuleManager::GetModuleChecked<ISequencerModule>("Sequencer");
	AllExtenders.Add(SequencerModule.GetToolBarExtensibilityManager()->GetAllExtenders());
	AllExtenders.Append(ToolbarExtenders);

	TSharedPtr<FExtender> Extender = FExtender::Combine(AllExtenders);

	FToolBarBuilder ToolBarBuilder( SequencerPtr.Pin()->GetCommandBindings(), FMultiBoxCustomization::None, Extender, Orient_Horizontal, true);
	ToolBarBuilder.SetStyle(&FEditorStyle::Get(), "Sequencer.ToolBar");

	ToolBarBuilder.BeginSection("Base Commands");
	{
		// General 
		if (SequencerPtr.Pin()->IsLevelEditorSequencer())
		{
			TAttribute<FSlateIcon> SaveIcon;
			SaveIcon.Bind(TAttribute<FSlateIcon>::FGetter::CreateLambda([&] {

				bool bAnyMovieSceneDirty = false;

				TArray<UMovieScene*> MovieScenesToSave;
				MovieSceneHelpers::GetDescendantMovieScenes(SequencerPtr.Pin()->GetRootMovieSceneSequence(), MovieScenesToSave);
				for (auto MovieSceneToSave : MovieScenesToSave)
				{
					UPackage* MovieScenePackageToSave = MovieSceneToSave->GetOuter()->GetOutermost();
					if (MovieScenePackageToSave->IsDirty())
					{
						bAnyMovieSceneDirty = true;
						break;
					}
				}

				if (bAnyMovieSceneDirty)
				{
					return FSlateIcon(FEditorStyle::GetStyleSetName(), "Sequencer.SaveAsterisk");
				}
				else
				{
					return FSlateIcon(FEditorStyle::GetStyleSetName(), "Sequencer.Save");
				}
			}));

			if (SequencerPtr.Pin()->GetHostCapabilities().bSupportsSaveMovieSceneAsset)
			{
				ToolBarBuilder.AddToolBarButton(
					FUIAction(FExecuteAction::CreateSP(this, &SSequencer::OnSaveMovieSceneClicked)),
					NAME_None,
					LOCTEXT("SaveDirtyPackages", "Save"),
					LOCTEXT("SaveDirtyPackagesTooltip", "Saves the current sequence and any subsequences"),
					SaveIcon
				);
			}

			ToolBarBuilder.AddToolBarButton( FSequencerCommands::Get().FindInContentBrowser );
			ToolBarBuilder.AddToolBarButton( FSequencerCommands::Get().CreateCamera );
			ToolBarBuilder.AddToolBarButton( FSequencerCommands::Get().RenderMovie );
			ToolBarBuilder.AddSeparator("Level Sequence Separator");
		}

		ToolBarBuilder.AddComboButton(
			FUIAction(),
			FOnGetContent::CreateSP(this, &SSequencer::MakeActionsMenu),
			LOCTEXT("Actions", "Actions"),
			LOCTEXT("ActionsToolTip", "Actions"),
			FSlateIcon(FEditorStyle::GetStyleSetName(), "Sequencer.Actions")
		);

		ToolBarBuilder.AddComboButton(
			FUIAction(),
			FOnGetContent::CreateSP(this, &SSequencer::MakeViewMenu),
			LOCTEXT("ViewOptions", "View Options"),
			LOCTEXT("ViewOptionsToolTip", "View Options"),
			FSlateIcon(FEditorStyle::GetStyleSetName(), "Sequencer.ViewOptions")
		);

		ToolBarBuilder.AddComboButton(
			FUIAction(),
			FOnGetContent::CreateSP(this, &SSequencer::MakePlaybackMenu),
			LOCTEXT("PlaybackOptions", "Playback Options"),
			LOCTEXT("PlaybackOptionsToolTip", "Playback Options"),
			FSlateIcon(FEditorStyle::GetStyleSetName(), "Sequencer.PlaybackOptions")
		);

		ToolBarBuilder.AddSeparator();

		TAttribute<FSlateIcon> KeyGroupModeIcon;
		KeyGroupModeIcon.Bind(TAttribute<FSlateIcon>::FGetter::CreateLambda([&] {
			switch (SequencerPtr.Pin()->GetKeyGroupMode())
			{
			case EKeyGroupMode::KeyAll:
				return FSequencerCommands::Get().SetKeyAll->GetIcon();
			case EKeyGroupMode::KeyGroup:
				return FSequencerCommands::Get().SetKeyGroup->GetIcon();
			default: // EKeyGroupMode::KeyChanged
				return FSequencerCommands::Get().SetKeyChanged->GetIcon();
			}
		}));

		TAttribute<FText> KeyGroupModeToolTip;
		KeyGroupModeToolTip.Bind(TAttribute<FText>::FGetter::CreateLambda([&] {
			switch (SequencerPtr.Pin()->GetKeyGroupMode())
			{
			case EKeyGroupMode::KeyAll:
				return FSequencerCommands::Get().SetKeyAll->GetDescription();
			case EKeyGroupMode::KeyGroup:
				return FSequencerCommands::Get().SetKeyGroup->GetDescription();
			default: // EKeyGroupMode::KeyChanged
				return FSequencerCommands::Get().SetKeyChanged->GetDescription();
			}
		}));

		ToolBarBuilder.AddComboButton(
			FUIAction(),
			FOnGetContent::CreateSP(this, &SSequencer::MakeKeyGroupMenu),
			LOCTEXT("KeyGroup", "Key All"),
			KeyGroupModeToolTip,
			KeyGroupModeIcon);

		if (IVREditorModule::Get().IsVREditorModeActive() || (SequencerPtr.Pin()->IsLevelEditorSequencer() && ExactCast<ULevelSequence>(SequencerPtr.Pin()->GetFocusedMovieSceneSequence()) == nullptr))
		{
			TAttribute<FSlateIcon> AutoChangeModeIcon;
			AutoChangeModeIcon.Bind(TAttribute<FSlateIcon>::FGetter::CreateLambda( [&] {
				switch ( SequencerPtr.Pin()->GetAutoChangeMode() )
				{
				case EAutoChangeMode::AutoKey:
					return FSequencerCommands::Get().SetAutoKey->GetIcon();
				case EAutoChangeMode::AutoTrack:
					return FSequencerCommands::Get().SetAutoTrack->GetIcon();
				case EAutoChangeMode::All:
					return FSequencerCommands::Get().SetAutoChangeAll->GetIcon();
				default: // EAutoChangeMode::None
					return FSequencerCommands::Get().SetAutoChangeNone->GetIcon();
				}
			} ) );

			TAttribute<FText> AutoChangeModeToolTip;
			AutoChangeModeToolTip.Bind( TAttribute<FText>::FGetter::CreateLambda( [&] {
				switch ( SequencerPtr.Pin()->GetAutoChangeMode() )
				{
				case EAutoChangeMode::AutoKey:
					return FSequencerCommands::Get().SetAutoKey->GetDescription();
				case EAutoChangeMode::AutoTrack:
					return FSequencerCommands::Get().SetAutoTrack->GetDescription();
				case EAutoChangeMode::All:
					return FSequencerCommands::Get().SetAutoChangeAll->GetDescription();
				default: // EAutoChangeMode::None
					return FSequencerCommands::Get().SetAutoChangeNone->GetDescription();
				}
			} ) );
			
			ToolBarBuilder.AddComboButton(
				FUIAction(),
				FOnGetContent::CreateSP(this, &SSequencer::MakeAutoChangeMenu),
				LOCTEXT("AutoChangeMode", "Auto-Change Mode"),
				AutoChangeModeToolTip,
				AutoChangeModeIcon);
		}
		else
		{
			ToolBarBuilder.AddToolBarButton( FSequencerCommands::Get().ToggleAutoKeyEnabled );
		}

		if( SequencerPtr.Pin()->IsLevelEditorSequencer() )
		{
			TAttribute<FSlateIcon> AllowEditsModeIcon;
			AllowEditsModeIcon.Bind(TAttribute<FSlateIcon>::FGetter::CreateLambda( [&] {
				switch ( SequencerPtr.Pin()->GetAllowEditsMode() )
				{
				case EAllowEditsMode::AllEdits:
					return FSequencerCommands::Get().AllowAllEdits->GetIcon();
				case EAllowEditsMode::AllowSequencerEditsOnly:
					return FSequencerCommands::Get().AllowSequencerEditsOnly->GetIcon();
				default: // EAllowEditsMode::AllowLevelEditsOnly
					return FSequencerCommands::Get().AllowLevelEditsOnly->GetIcon();
				}
			} ) );

			TAttribute<FText> AllowEditsModeToolTip;
			AllowEditsModeToolTip.Bind( TAttribute<FText>::FGetter::CreateLambda( [&] {
				switch ( SequencerPtr.Pin()->GetAllowEditsMode() )
				{
				case EAllowEditsMode::AllEdits:
					return FSequencerCommands::Get().AllowAllEdits->GetDescription();
				case EAllowEditsMode::AllowSequencerEditsOnly:
					return FSequencerCommands::Get().AllowSequencerEditsOnly->GetDescription();
				default: // EAllowEditsMode::AllowLevelEditsOnly
					return FSequencerCommands::Get().AllowLevelEditsOnly->GetDescription();
				}
			} ) );

			ToolBarBuilder.AddComboButton(
				FUIAction(),
				FOnGetContent::CreateSP(this, &SSequencer::MakeAllowEditsMenu),
				LOCTEXT("AllowMode", "Allow Edits"),
				AllowEditsModeToolTip,
				AllowEditsModeIcon);
		}
	}
	ToolBarBuilder.EndSection();


	ToolBarBuilder.BeginSection("Snapping");
	{
		ToolBarBuilder.AddToolBarButton( FSequencerCommands::Get().ToggleIsSnapEnabled, NAME_None, TAttribute<FText>( FText::GetEmpty() ) );

		ToolBarBuilder.AddComboButton(
			FUIAction(),
			FOnGetContent::CreateSP( this, &SSequencer::MakeSnapMenu ),
			LOCTEXT( "SnapOptions", "Options" ),
			LOCTEXT( "SnapOptionsToolTip", "Snapping Options" ),
			TAttribute<FSlateIcon>(),
			true );

		ToolBarBuilder.AddSeparator();

		ToolBarBuilder.AddWidget(SNew(SSequencerPlayRateCombo, SequencerPtr.Pin(), SharedThis(this)));
	}
	ToolBarBuilder.EndSection();

	ToolBarBuilder.BeginSection("Curve Editor");
	{
		// Only add the button if supported
		if (SequencerPtr.Pin()->GetHostCapabilities().bSupportsCurveEditor)
		{
			ToolBarBuilder.AddToolBarButton( FSequencerCommands::Get().ToggleShowCurveEditor );
		}
	}
	ToolBarBuilder.EndSection();

	return ToolBarBuilder.MakeWidget();
}


void SSequencer::GetContextMenuContent(FMenuBuilder& MenuBuilder)
{
	// let toolkits populate the menu
	MenuBuilder.BeginSection("MainMenu");
	OnGetAddMenuContent.ExecuteIfBound(MenuBuilder, SequencerPtr.Pin().ToSharedRef());
	MenuBuilder.EndSection();

	// let track editors & object bindings populate the menu
	TSharedPtr<FSequencer> Sequencer = SequencerPtr.Pin();

	// Always create the section so that we afford extension
	MenuBuilder.BeginSection("ObjectBindings");
	if (Sequencer.IsValid())
	{
		Sequencer->BuildAddObjectBindingsMenu(MenuBuilder);
	}
	MenuBuilder.EndSection();

	// Always create the section so that we afford extension
	MenuBuilder.BeginSection("AddTracks");
	if (Sequencer.IsValid())
	{
		Sequencer->BuildAddTrackMenu(MenuBuilder);
	}
	MenuBuilder.EndSection();
}


TSharedRef<SWidget> SSequencer::MakeAddMenu()
{
	TSharedPtr<FExtender> Extender = FExtender::Combine(AddMenuExtenders);
	FMenuBuilder MenuBuilder(true, nullptr, Extender);
	{
		GetContextMenuContent(MenuBuilder);
	}

	return MenuBuilder.MakeWidget();
}

TSharedRef<SWidget> SSequencer::MakeFilterMenu()
{
	TSharedPtr<FExtender> Extender = FExtender::Combine(AddMenuExtenders);
	FMenuBuilder MenuBuilder(false, nullptr, Extender);

	// let track editors & object bindings populate the menu
	TSharedPtr<FSequencer> Sequencer = SequencerPtr.Pin();

	MenuBuilder.BeginSection("SequencerTracksResetFilters");
	{
		MenuBuilder.AddMenuEntry(
			LOCTEXT("FilterListEnableAll", "Enable All"),
			LOCTEXT("FilterListEnableAllToolTip", "Selects all filters"),
			FSlateIcon(),
			FUIAction(FExecuteAction::CreateSP(this, &SSequencer::OnEnableAllFilters)));

		MenuBuilder.AddMenuEntry(
			LOCTEXT("FilterListResetFilters", "Reset Filters"),
			LOCTEXT("FilterListResetToolTip", "Resets current filter selection"),
			FSlateIcon(),
			FUIAction(FExecuteAction::CreateSP(this, &SSequencer::OnResetFilters))
		);
	}
	MenuBuilder.EndSection();

	UObject* PlaybackContext = Sequencer->GetPlaybackContext();
	UWorld* World = PlaybackContext ? PlaybackContext->GetWorld() : nullptr;

	if (World && World->GetLevels().Num() > 1)
	{
		MenuBuilder.BeginSection("TrackLevelFilters");
		MenuBuilder.AddSubMenu(LOCTEXT("LevelFilters", "Level Filters"), LOCTEXT("LevelFiltersToolTip", "Filter object tracks by level"), FNewMenuDelegate::CreateRaw(this, &SSequencer::FillLevelFilterMenu), false);
		MenuBuilder.EndSection();
	}

	MenuBuilder.BeginSection("TrackFilters");
	
	for (TSharedRef<FSequencerTrackFilter> TrackFilter : AllTrackFilters)
	{
		if (TrackFilter->SupportsSequence(Sequencer->GetFocusedMovieSceneSequence()))
		{
			MenuBuilder.AddMenuEntry(
				TrackFilter->GetDisplayName(),
				TrackFilter->GetToolTipText(),
				TrackFilter->GetIcon(),
				FUIAction(
				FExecuteAction::CreateSP(this, &SSequencer::OnTrackFilterClicked, TrackFilter),
				FCanExecuteAction(),
				FIsActionChecked::CreateSP(this, &SSequencer::IsTrackFilterActive, TrackFilter)),
				NAME_None,
				EUserInterfaceActionType::ToggleButton
			);
		}
	}

	MenuBuilder.EndSection();

	return MenuBuilder.MakeWidget();
}

void SSequencer::FillLevelFilterMenu(FMenuBuilder& InMenuBarBuilder)
{
	TSharedPtr<FSequencer> Sequencer = SequencerPtr.Pin();
	UObject* PlaybackContext = Sequencer->GetPlaybackContext();
	UWorld* World = PlaybackContext ? PlaybackContext->GetWorld() : nullptr;

	if (World)
	{
		const TArray<ULevel*> Levels = World->GetLevels();

		if (Levels.Num() > 0)
		{
			InMenuBarBuilder.BeginSection("SequencerTracksResetLevelFilters");

			InMenuBarBuilder.AddMenuEntry(
				LOCTEXT("EnableAllLevelFilters", "Enable All"),
				LOCTEXT("EnableAllLevelFiltersToolTip", "Enables all level filters"),
				FSlateIcon(),
				FUIAction(FExecuteAction::CreateSP(this, &SSequencer::OnEnableAllLevelFilters, true)));

			InMenuBarBuilder.AddMenuEntry(
				LOCTEXT("ResetLevelFilters", "Reset Filters"),
				LOCTEXT("ResetLevelFiltersToolTip", "Resets current level filter selection"),
				FSlateIcon(),
				FUIAction(FExecuteAction::CreateSP(this, &SSequencer::OnEnableAllLevelFilters, false)));

			InMenuBarBuilder.EndSection();

			InMenuBarBuilder.AddMenuSeparator();
		}

		for (ULevel* Level : Levels)
		{
			FString LevelName = FPackageName::GetShortName(Level->GetOutermost()->GetName());
			InMenuBarBuilder.AddMenuEntry(
				FText::FromString(LevelName),
				FText::FromString(Level->GetOutermost()->GetName()),
				FSlateIcon(),
				FUIAction(
					FExecuteAction::CreateSP(this, &SSequencer::OnTrackLevelFilterClicked, LevelName),
					FCanExecuteAction(),
					FIsActionChecked::CreateSP(this, &SSequencer::IsTrackLevelFilterActive, LevelName)),
				NAME_None,
				EUserInterfaceActionType::ToggleButton
			);
		}
	}
}

void SSequencer::OnResetFilters()
{
	TSharedPtr<FSequencer> Sequencer = SequencerPtr.Pin();
	Sequencer->GetNodeTree()->RemoveAllFilters();
}

void SSequencer::OnEnableAllFilters()
{
	TSharedPtr<FSequencer> Sequencer = SequencerPtr.Pin();

	for (TSharedRef<FSequencerTrackFilter> TrackFilter : AllTrackFilters)
	{
		if (TrackFilter->SupportsSequence(Sequencer->GetFocusedMovieSceneSequence()))
		{
			if (!Sequencer->GetNodeTree()->IsTrackFilterActive(TrackFilter))
			{
				Sequencer->GetNodeTree()->AddFilter(TrackFilter);
			}
		}
	}
}

void SSequencer::OnTrackFilterClicked(TSharedRef<FSequencerTrackFilter> TrackFilter)
{
	TSharedPtr<FSequencer> Sequencer = SequencerPtr.Pin();
	if (IsTrackFilterActive(TrackFilter))
	{
		Sequencer->GetNodeTree()->RemoveFilter(TrackFilter);
	}
	else
	{
		Sequencer->GetNodeTree()->AddFilter(TrackFilter);
	}
}

bool SSequencer::IsTrackFilterActive(TSharedRef<FSequencerTrackFilter> TrackFilter) const
{
	TSharedPtr<FSequencer> Sequencer = SequencerPtr.Pin();
	return Sequencer->GetNodeTree()->IsTrackFilterActive(TrackFilter);
}

void SSequencer::OnEnableAllLevelFilters(bool bEnableAll)
{
	TSharedPtr<FSequencer> Sequencer = SequencerPtr.Pin();
	UObject* PlaybackContext = Sequencer->GetPlaybackContext();
	UWorld* World = PlaybackContext ? PlaybackContext->GetWorld() : nullptr;

	if (World)
	{
		const TArray<ULevel*> Levels = World->GetLevels();

		for (ULevel* Level : Levels)
		{
			FString LevelName = FPackageName::GetShortName(Level->GetOutermost()->GetName());

			if (bEnableAll)
			{
				Sequencer->GetNodeTree()->AddLevelFilter(LevelName);
			}
			else
			{
				Sequencer->GetNodeTree()->RemoveLevelFilter(LevelName);
			}
		}
	}
}

void SSequencer::OnTrackLevelFilterClicked(const FString LevelName)
{
	TSharedPtr<FSequencer> Sequencer = SequencerPtr.Pin();
	if (IsTrackLevelFilterActive(LevelName))
	{
		Sequencer->GetNodeTree()->RemoveLevelFilter(LevelName);
	}
	else
	{
		Sequencer->GetNodeTree()->AddLevelFilter(LevelName);
	}
}

bool SSequencer::IsTrackLevelFilterActive(const FString LevelName) const
{
	TSharedPtr<FSequencer> Sequencer = SequencerPtr.Pin();
	return Sequencer->GetNodeTree()->IsTrackLevelFilterActive(LevelName);
}


TSharedRef<SWidget> SSequencer::MakeActionsMenu()
{
	FMenuBuilder MenuBuilder(true, SequencerPtr.Pin()->GetCommandBindings());
	TSharedPtr<FSequencer> Sequencer = SequencerPtr.Pin();

	MenuBuilder.BeginSection("SequenceOptions", LOCTEXT("SequenceOptionsHeader", "Sequence"));
	{
		if (SequencerPtr.Pin()->IsLevelEditorSequencer())
		{
			MenuBuilder.AddMenuEntry(
				LOCTEXT("SaveAs", "Save As..."),
				LOCTEXT("SaveAsTooltip", "Saves the current sequence under a different name"),
				FSlateIcon(FEditorStyle::GetStyleSetName(), "Sequencer.SaveAs"),
				FUIAction(FExecuteAction::CreateSP(this, &SSequencer::OnSaveMovieSceneAsClicked)));

			MenuBuilder.AddMenuEntry(FSequencerCommands::Get().ImportFBX);
			MenuBuilder.AddMenuEntry(FSequencerCommands::Get().ExportFBX);
		}

		UMovieSceneSequence* RootSequence = SequencerPtr.Pin()->GetRootMovieSceneSequence();
		if (RootSequence->GetTypedOuter<UBlueprint>() == nullptr)
		{
			// Only show this button where it makes sense (ie, if the sequence is not contained within a blueprint already)
			MenuBuilder.AddMenuEntry(FSequencerCommands::Get().OpenDirectorBlueprint);
		}

		MenuBuilder.AddMenuEntry(FSequencerCommands::Get().OpenTaggedBindingManager);

		MenuBuilder.AddMenuEntry(FSequencerCommands::Get().RestoreAnimatedState);

		if (SequencerPtr.Pin()->IsLevelEditorSequencer())
		{
			MenuBuilder.AddSubMenu(LOCTEXT("AdvancedHeader", "Advanced"), FText::GetEmpty(), FNewMenuDelegate::CreateRaw(this, &SSequencer::FillAdvancedMenu));
		}
	}
	MenuBuilder.EndSection();

	// transform actions
	MenuBuilder.BeginSection("Transform", LOCTEXT("TransformHeader", "Transform"));
	
	MenuBuilder.AddMenuEntry(FSequencerCommands::Get().ToggleShowTransformBox);
	MenuBuilder.AddMenuEntry(FSequencerCommands::Get().ToggleShowStretchBox);

	MenuBuilder.EndSection();

	if (SequencerPtr.Pin()->IsLevelEditorSequencer())
	{
		MenuBuilder.AddMenuEntry(FSequencerCommands::Get().BakeTransform);
		MenuBuilder.AddMenuEntry(FSequencerCommands::Get().SyncSectionsUsingSourceTimecode);
	}

	// selection range actions
	MenuBuilder.BeginSection("SelectionRange", LOCTEXT("SelectionRangeHeader", "Selection Range"));
	{
		MenuBuilder.AddMenuEntry(FSequencerCommands::Get().SetSelectionRangeStart);
		MenuBuilder.AddMenuEntry(FSequencerCommands::Get().SetSelectionRangeEnd);
		MenuBuilder.AddMenuEntry(FSequencerCommands::Get().ResetSelectionRange);
		MenuBuilder.AddMenuEntry(FSequencerCommands::Get().SelectKeysInSelectionRange);
		MenuBuilder.AddMenuEntry(FSequencerCommands::Get().SelectSectionsInSelectionRange);
		MenuBuilder.AddMenuEntry(FSequencerCommands::Get().SelectAllInSelectionRange);
	}
	MenuBuilder.EndSection();

	return MenuBuilder.MakeWidget();
}

void SSequencer::FillAdvancedMenu(FMenuBuilder& InMenuBarBuilder)
{
	InMenuBarBuilder.BeginSection("Bindings", LOCTEXT("BindingsMenuHeader", "Bindings"));

	InMenuBarBuilder.AddMenuEntry(FSequencerCommands::Get().FixActorReferences);
	InMenuBarBuilder.AddMenuEntry(FSequencerCommands::Get().RebindPossessableReferences);

	InMenuBarBuilder.EndSection();
}

TSharedRef<SWidget> SSequencer::MakeViewMenu()
{
	FMenuBuilder MenuBuilder( true, SequencerPtr.Pin()->GetCommandBindings() );
	TSharedPtr<FSequencer> Sequencer = SequencerPtr.Pin();

	MenuBuilder.AddMenuEntry( FSequencerCommands::Get().ToggleAutoScroll );
	MenuBuilder.AddMenuEntry( FSequencerCommands::Get().ToggleShowRangeSlider );
	MenuBuilder.AddMenuEntry( FSequencerCommands::Get().ToggleShowSelectedNodesOnly );
	MenuBuilder.AddMenuEntry( FSequencerCommands::Get().ToggleCombinedKeyframes );
	MenuBuilder.AddMenuEntry( FSequencerCommands::Get().ToggleChannelColors );
	MenuBuilder.AddMenuEntry( FSequencerCommands::Get().ToggleShowPreAndPostRoll );

	// Menu entry for zero padding
	auto OnZeroPadChanged = [=](uint8 NewValue) {
		Settings->SetZeroPadFrames(NewValue);
	};

	MenuBuilder.AddWidget(
		SNew(SHorizontalBox)
		+ SHorizontalBox::Slot()
			[
				SNew(SSpacer)
			]
		+ SHorizontalBox::Slot()
			.AutoWidth()
			[
				SNew(SSpinBox<uint8>)
				.Style(&FEditorStyle::GetWidgetStyle<FSpinBoxStyle>("Sequencer.HyperlinkSpinBox"))
			.OnValueCommitted_Lambda([=](uint8 Value, ETextCommit::Type) { OnZeroPadChanged(Value); })
			.OnValueChanged_Lambda(OnZeroPadChanged)
			.MinValue(0)
			.MaxValue(8)
			.Value_Lambda([=]() -> uint8 {
			return Settings->GetZeroPadFrames();
		})
		],
		LOCTEXT("ZeroPaddingText", "Zero Pad Frame Numbers"));

	MenuBuilder.BeginSection("OrganizeAndSort", LOCTEXT("OrganizeAndSortHeader", "Organize and Sort"));
	{
		MenuBuilder.AddMenuEntry(FSequencerCommands::Get().ToggleExpandCollapseNodes);
		MenuBuilder.AddMenuEntry(FSequencerCommands::Get().ToggleExpandCollapseNodesAndDescendants);
		MenuBuilder.AddMenuEntry(FSequencerCommands::Get().ExpandAllNodesAndDescendants);
		MenuBuilder.AddMenuEntry(FSequencerCommands::Get().CollapseAllNodesAndDescendants);
		MenuBuilder.AddMenuEntry(FSequencerCommands::Get().SortAllNodesAndDescendants);
	}
	MenuBuilder.EndSection();

	return MenuBuilder.MakeWidget();
}

void SSequencer::OpenTaggedBindingManager()
{
	if (TSharedPtr<SWindow> Window = WeakExposedBindingsWindow.Pin())
	{
		Window->DrawAttention(FWindowDrawAttentionParameters());
		return;
	}

	TSharedRef<SWindow> ExposedBindingsWindow = SNew(SWindow)
		.Title(FText::Format(LOCTEXT("ExposedBindings_Title", "Bindings Exposed in {0}"), FText::FromName(SequencerPtr.Pin()->GetRootMovieSceneSequence()->GetFName())))
		.SupportsMaximize(false)
		.ClientSize(FVector2D(600.f, 500.f))
		.Content()
		[
			SNew(SObjectBindingTagManager, SequencerPtr)
		];

	TSharedPtr<SWindow> ParentWindow = FSlateApplication::Get().FindWidgetWindow(AsShared());
	if (ParentWindow)
	{
		FSlateApplication::Get().AddWindowAsNativeChild(ExposedBindingsWindow, ParentWindow.ToSharedRef());
	}
	else
	{
		FSlateApplication::Get().AddWindow(ExposedBindingsWindow);
	}

	WeakExposedBindingsWindow = ExposedBindingsWindow;
}

void SSequencer::FillPlaybackSpeedMenu(FMenuBuilder& InMenuBarBuilder)
{
	const int32 NumPlaybackSpeeds = 7;
	float PlaybackSpeeds[NumPlaybackSpeeds] = { 0.1f, 0.25f, 0.5f, 1.0f, 2.0f, 5.0f, 10.0f };

	InMenuBarBuilder.BeginSection("PlaybackSpeed");
	for( uint32 PlaybackSpeedIndex = 1; PlaybackSpeedIndex < NumPlaybackSpeeds; ++PlaybackSpeedIndex )
	{
		float PlaybackSpeed = PlaybackSpeeds[PlaybackSpeedIndex];
		const FText MenuStr = FText::Format( LOCTEXT("PlaybackSpeedStr", "x{0}"), FText::AsNumber( PlaybackSpeed ) );
		InMenuBarBuilder.AddMenuEntry(MenuStr, FText(), FSlateIcon(),
			FUIAction(
				FExecuteAction::CreateLambda( [this, PlaybackSpeed]{ SequencerPtr.Pin()->SetPlaybackSpeed(PlaybackSpeed); }),
				FCanExecuteAction::CreateLambda([] { return true; }),
				FIsActionChecked::CreateLambda( [this, PlaybackSpeed]{ return SequencerPtr.Pin()->GetPlaybackSpeed() == PlaybackSpeed; })
				),
			NAME_None,
			EUserInterfaceActionType::RadioButton
			);
	}
	InMenuBarBuilder.EndSection();
}

void SSequencer::FillTimeDisplayFormatMenu(FMenuBuilder& MenuBuilder)
{
	TSharedPtr<FSequencer> Sequencer = SequencerPtr.Pin();
	bool bShouldDisplayDropFormat = FTimecode::UseDropFormatTimecode(Sequencer->GetFocusedDisplayRate());

	const UEnum* FrameNumberDisplayEnum = StaticEnum<EFrameNumberDisplayFormats>();
	check(FrameNumberDisplayEnum);

	if (GetSequencerSettings())
	{
		for (int32 Index = 0; Index < FrameNumberDisplayEnum->NumEnums() - 1; Index++)
		{
			if (!FrameNumberDisplayEnum->HasMetaData(TEXT("Hidden"), Index))
			{
				EFrameNumberDisplayFormats Value = (EFrameNumberDisplayFormats)FrameNumberDisplayEnum->GetValueByIndex(Index);

				// Don't show None Drop Frame Timecode when the format support drop format and the engine wants to use the drop format by default.
				if (Value == EFrameNumberDisplayFormats::NonDropFrameTimecode && bShouldDisplayDropFormat)
				{
					continue;
				}

				// Don't show Drop Frame Timecode when they're in a format that doesn't support it.
				if (Value == EFrameNumberDisplayFormats::DropFrameTimecode && !bShouldDisplayDropFormat)
				{
					continue;
				}

				MenuBuilder.AddMenuEntry(
					FrameNumberDisplayEnum->GetDisplayNameTextByIndex(Index),
					FrameNumberDisplayEnum->GetToolTipTextByIndex(Index),
					FSlateIcon(),
					FUIAction(
						FExecuteAction::CreateUObject(GetSequencerSettings(), &USequencerSettings::SetTimeDisplayFormat, Value),
						FCanExecuteAction(),
						FIsActionChecked::CreateLambda([=] { return GetSequencerSettings()->GetTimeDisplayFormat() == Value; })
					),
					NAME_None,
					EUserInterfaceActionType::RadioButton
				);
			}
		}
	}
}

TSharedRef<SWidget> SSequencer::MakePlaybackMenu()
{
	FMenuBuilder MenuBuilder( true, SequencerPtr.Pin()->GetCommandBindings() );

	// playback range options
	MenuBuilder.BeginSection("PlaybackThisSequence", LOCTEXT("PlaybackThisSequenceHeader", "Playback - This Sequence"));
	{
		// Menu entry for the start position
		auto OnStartChanged = [=](double NewValue){

			// We clamp the new value when the value is set. We can't clamp in the UI because we need an unset Min/Max for linear scaling to work.
			double Min = -FLT_MAX;
			double Max = SequencerPtr.Pin()->GetPlaybackRange().GetUpperBoundValue().Value;

			NewValue = FMath::Clamp(NewValue, Min, Max);
			FFrameNumber ValueAsFrame = FFrameTime::FromDecimal(NewValue).GetFrame();

			FFrameNumber Upper = MovieScene::DiscreteExclusiveUpper(SequencerPtr.Pin()->GetPlaybackRange());

			TRange<FFrameNumber> NewRange = TRange<FFrameNumber>(FMath::Min(ValueAsFrame, Upper - 1), Upper);

			SequencerPtr.Pin()->SetPlaybackRange(NewRange);

			TRange<double> PlayRangeSeconds = SequencerPtr.Pin()->GetPlaybackRange() / SequencerPtr.Pin()->GetFocusedTickResolution();
			const double AdditionalRange = (PlayRangeSeconds.GetUpperBoundValue() - PlayRangeSeconds.GetLowerBoundValue()) * 0.1;

			TRange<double> NewClampRange = SequencerPtr.Pin()->GetClampRange();
			NewClampRange.SetLowerBoundValue(SequencerPtr.Pin()->GetPlaybackRange().GetLowerBoundValue() / SequencerPtr.Pin()->GetFocusedTickResolution() - AdditionalRange);
			if (SequencerPtr.Pin()->GetClampRange().GetLowerBoundValue() > NewClampRange.GetLowerBoundValue())
			{
				SequencerPtr.Pin()->SetClampRange(NewClampRange);
			}

			TRange<double> NewViewRange = SequencerPtr.Pin()->GetViewRange();
			NewViewRange.SetLowerBoundValue(SequencerPtr.Pin()->GetPlaybackRange().GetLowerBoundValue() / SequencerPtr.Pin()->GetFocusedTickResolution() - AdditionalRange);
			if (SequencerPtr.Pin()->GetViewRange().GetLowerBoundValue() > NewViewRange.GetLowerBoundValue())
			{
				SequencerPtr.Pin()->SetViewRange(NewViewRange);
			}
		};

		MenuBuilder.AddWidget(
			SNew(SHorizontalBox)
			+ SHorizontalBox::Slot()
				[
					SNew(SSpacer)
				]
			+ SHorizontalBox::Slot()
				.AutoWidth()
				[
					SNew(SSpinBox<double>)
						.TypeInterface(NumericTypeInterface)
						.IsEnabled_Lambda([=]() {
							return !SequencerPtr.Pin()->IsPlaybackRangeLocked();
						})
						.Style(&FEditorStyle::GetWidgetStyle<FSpinBoxStyle>("Sequencer.HyperlinkSpinBox"))
						.OnValueCommitted_Lambda([=](double Value, ETextCommit::Type){ OnStartChanged(Value); })
						.OnValueChanged_Lambda([=](double Value) { OnStartChanged(Value); })
						.OnBeginSliderMovement(OnPlaybackRangeBeginDrag)
						.OnEndSliderMovement_Lambda([=](double Value){ OnStartChanged(Value); OnPlaybackRangeEndDrag.ExecuteIfBound(); })
						.MinValue(TOptional<double>())
						.MaxValue(TOptional<double>())
						.Value_Lambda([=]() -> double {
							return SequencerPtr.Pin()->GetPlaybackRange().GetLowerBoundValue().Value;
						})
						.Delta(this, &SSequencer::GetSpinboxDelta)
						.LinearDeltaSensitivity(25)
			],
			LOCTEXT("PlaybackStartLabel", "Start"));

		// Menu entry for the end position
		auto OnEndChanged = [=](double NewValue) {

			// We clamp the new value when the value is set. We can't clamp in the UI because we need an unset Min/Max for linear scaling to work.
			double Min = SequencerPtr.Pin()->GetPlaybackRange().GetLowerBoundValue().Value;
			double Max = FLT_MAX;

			NewValue = FMath::Clamp(NewValue, Min, Max);
			FFrameNumber ValueAsFrame = FFrameTime::FromDecimal(NewValue).GetFrame();

			FFrameNumber Lower = MovieScene::DiscreteInclusiveLower(SequencerPtr.Pin()->GetPlaybackRange());
			SequencerPtr.Pin()->SetPlaybackRange(TRange<FFrameNumber>(Lower, FMath::Max(ValueAsFrame, Lower)));

			TRange<double> PlayRangeSeconds = SequencerPtr.Pin()->GetPlaybackRange() / SequencerPtr.Pin()->GetFocusedTickResolution();
			const double AdditionalRange = (PlayRangeSeconds.GetUpperBoundValue() - PlayRangeSeconds.GetLowerBoundValue()) * 0.1;

			TRange<double> NewClampRange = SequencerPtr.Pin()->GetClampRange();
			NewClampRange.SetUpperBoundValue(SequencerPtr.Pin()->GetPlaybackRange().GetUpperBoundValue() / SequencerPtr.Pin()->GetFocusedTickResolution() + AdditionalRange);
			if (SequencerPtr.Pin()->GetClampRange().GetUpperBoundValue() < NewClampRange.GetUpperBoundValue())
			{
				SequencerPtr.Pin()->SetClampRange(NewClampRange);
			}

			TRange<double> NewViewRange = SequencerPtr.Pin()->GetViewRange();
			NewViewRange.SetUpperBoundValue(SequencerPtr.Pin()->GetPlaybackRange().GetUpperBoundValue() / SequencerPtr.Pin()->GetFocusedTickResolution() + AdditionalRange);
			if (SequencerPtr.Pin()->GetViewRange().GetUpperBoundValue() < NewViewRange.GetUpperBoundValue())
			{
				SequencerPtr.Pin()->SetViewRange(NewViewRange);
			}
		};

		MenuBuilder.AddWidget(
			SNew(SHorizontalBox)
			+ SHorizontalBox::Slot()
				[
					SNew(SSpacer)
				]
			+ SHorizontalBox::Slot()
				.AutoWidth()
				[
					SNew(SSpinBox<double>)
						.TypeInterface(NumericTypeInterface)
						.IsEnabled_Lambda([=]() {
					 		return !SequencerPtr.Pin()->IsPlaybackRangeLocked();
						})
						.Style(&FEditorStyle::GetWidgetStyle<FSpinBoxStyle>("Sequencer.HyperlinkSpinBox"))
						.OnValueCommitted_Lambda([=](double Value, ETextCommit::Type){ OnEndChanged(Value); })
						.OnValueChanged_Lambda([=](double Value) { OnEndChanged(Value); })
						.OnBeginSliderMovement(OnPlaybackRangeBeginDrag)
						.OnEndSliderMovement_Lambda([=](double Value){ OnEndChanged(Value); OnPlaybackRangeEndDrag.ExecuteIfBound(); })
						.MinValue(TOptional<double>())
						.MaxValue(TOptional<double>())
						.Value_Lambda([=]() -> double {
					 		return SequencerPtr.Pin()->GetPlaybackRange().GetUpperBoundValue().Value;
						})
						.Delta(this, &SSequencer::GetSpinboxDelta)
						.LinearDeltaSensitivity(25)
				],
			LOCTEXT("PlaybackStartEnd", "End"));


		MenuBuilder.AddSubMenu(LOCTEXT("PlaybackSpeedHeader", "Playback Speed"), FText::GetEmpty(), FNewMenuDelegate::CreateRaw(this, &SSequencer::FillPlaybackSpeedMenu));

		MenuBuilder.AddMenuEntry( FSequencerCommands::Get().TogglePlaybackRangeLocked );

		if (SequencerPtr.Pin()->IsLevelEditorSequencer())
		{
			MenuBuilder.AddMenuEntry( FSequencerCommands::Get().ToggleRerunConstructionScripts );
		}
	}
	MenuBuilder.EndSection();

	MenuBuilder.BeginSection( "PlaybackAllSequences", LOCTEXT( "PlaybackRangeAllSequencesHeader", "Playback Range - All Sequences" ) );
	{
		if (SequencerPtr.Pin()->IsLevelEditorSequencer())
		{
			MenuBuilder.AddMenuEntry( FSequencerCommands::Get().ToggleEvaluateSubSequencesInIsolation );
		}

		MenuBuilder.AddMenuEntry( FSequencerCommands::Get().ToggleKeepCursorInPlaybackRangeWhileScrubbing );
		MenuBuilder.AddMenuEntry( FSequencerCommands::Get().ToggleKeepCursorInPlaybackRange );

		if (!SequencerPtr.Pin()->IsLevelEditorSequencer())
		{
			MenuBuilder.AddMenuEntry(FSequencerCommands::Get().ToggleKeepPlaybackRangeInSectionBounds);
		}
		
		MenuBuilder.AddMenuEntry(FSequencerCommands::Get().ToggleLinkCurveEditorTimeRange);
<<<<<<< HEAD

		// Menu entry for zero padding
		auto OnZeroPadChanged = [=](uint8 NewValue){
			GetSequencerSettings()->SetZeroPadFrames(NewValue);
		};

		MenuBuilder.AddWidget(
			SNew(SHorizontalBox)	
			+ SHorizontalBox::Slot()
				[
					SNew(SSpacer)
				]
			+ SHorizontalBox::Slot()
				.AutoWidth()
				[
					SNew(SSpinBox<uint8>)
					.Style(&FEditorStyle::GetWidgetStyle<FSpinBoxStyle>("Sequencer.HyperlinkSpinBox"))
					.OnValueCommitted_Lambda([=](uint8 Value, ETextCommit::Type){ OnZeroPadChanged(Value); })
					.OnValueChanged_Lambda(OnZeroPadChanged)
					.MinValue(0)
					.MaxValue(8)
					.Value_Lambda([=]() -> uint8 {
						return GetSequencerSettings()->GetZeroPadFrames();
					})
				],
			LOCTEXT("ZeroPaddingText", "Zero Pad Frame Numbers"));
	}
	MenuBuilder.EndSection();

	return MenuBuilder.MakeWidget();
}

TSharedRef<SWidget> SSequencer::MakeSelectEditMenu()
{
	FMenuBuilder MenuBuilder( true, SequencerPtr.Pin()->GetCommandBindings() );
	TSharedPtr<FSequencer> Sequencer = SequencerPtr.Pin();

	MenuBuilder.AddMenuEntry(FSequencerCommands::Get().ToggleShowTransformBox);
	MenuBuilder.AddMenuEntry(FSequencerCommands::Get().ToggleShowStretchBox);

	if (SequencerPtr.Pin()->IsLevelEditorSequencer())
	{
		MenuBuilder.AddMenuEntry(FSequencerCommands::Get().BakeTransform);
		MenuBuilder.AddMenuEntry(FSequencerCommands::Get().SyncSectionsUsingSourceTimecode);
	}

	// selection range options
	MenuBuilder.BeginSection("SelectionRange", LOCTEXT("SelectionRangeHeader", "Selection Range"));
	{
		MenuBuilder.AddMenuEntry(FSequencerCommands::Get().SetSelectionRangeStart);
		MenuBuilder.AddMenuEntry(FSequencerCommands::Get().SetSelectionRangeEnd);
		MenuBuilder.AddMenuEntry(FSequencerCommands::Get().ResetSelectionRange);
		MenuBuilder.AddMenuEntry(FSequencerCommands::Get().SelectKeysInSelectionRange);
		MenuBuilder.AddMenuEntry(FSequencerCommands::Get().SelectSectionsInSelectionRange);
		MenuBuilder.AddMenuEntry(FSequencerCommands::Get().SelectAllInSelectionRange);
=======
>>>>>>> b4881d8b
	}
	MenuBuilder.EndSection();

	return MenuBuilder.MakeWidget();
}

TSharedRef<SWidget> SSequencer::MakeSnapMenu()
{
	FMenuBuilder MenuBuilder( false, SequencerPtr.Pin()->GetCommandBindings() );

	MenuBuilder.BeginSection( "KeySnapping", LOCTEXT( "SnappingMenuKeyHeader", "Key Snapping" ) );
	{
		MenuBuilder.AddMenuEntry( FSequencerCommands::Get().ToggleSnapKeyTimesToInterval );
		MenuBuilder.AddMenuEntry( FSequencerCommands::Get().ToggleSnapKeyTimesToKeys );
	}
	MenuBuilder.EndSection();

	MenuBuilder.BeginSection("SectionSnapping", LOCTEXT("SnappingMenuSectionHeader", "Section Snapping"));
	{
		MenuBuilder.AddMenuEntry(FSequencerCommands::Get().ToggleSnapSectionTimesToInterval);
		MenuBuilder.AddMenuEntry(FSequencerCommands::Get().ToggleSnapSectionTimesToSections);
	}
	MenuBuilder.EndSection();

	MenuBuilder.BeginSection("KeyAndSectionSnapping", LOCTEXT("SnappingMenuKeysAndSectionHeader", "Keys and Sections Snapping"));
	{
		MenuBuilder.AddMenuEntry(FSequencerCommands::Get().ToggleSnapKeysAndSectionsToPlayRange);
	}
	MenuBuilder.EndSection();

	MenuBuilder.BeginSection( "PlayTimeSnapping", LOCTEXT( "SnappingMenuPlayTimeHeader", "Play Time Snapping" ) );
	{
		MenuBuilder.AddMenuEntry( FSequencerCommands::Get().ToggleSnapPlayTimeToInterval );
		MenuBuilder.AddMenuEntry( FSequencerCommands::Get().ToggleSnapPlayTimeToKeys );
		MenuBuilder.AddMenuEntry( FSequencerCommands::Get().ToggleSnapPlayTimeToPressedKey );
		MenuBuilder.AddMenuEntry( FSequencerCommands::Get().ToggleSnapPlayTimeToDraggedKey );
	}
	MenuBuilder.EndSection();

	MenuBuilder.BeginSection( "CurveSnapping", LOCTEXT( "SnappingMenuCurveHeader", "Curve Snapping" ) );
	{
		MenuBuilder.AddMenuEntry( FSequencerCommands::Get().ToggleSnapCurveValueToInterval );
	}
	MenuBuilder.EndSection();

	return MenuBuilder.MakeWidget();
}


TSharedRef<SWidget> SSequencer::MakeAutoChangeMenu()
{
	FMenuBuilder MenuBuilder(false, SequencerPtr.Pin()->GetCommandBindings());

	MenuBuilder.AddMenuEntry(FSequencerCommands::Get().SetAutoKey);

	if (SequencerPtr.Pin()->IsLevelEditorSequencer())
	{
		MenuBuilder.AddMenuEntry(FSequencerCommands::Get().SetAutoTrack);
	}

	if (IVREditorModule::Get().IsVREditorModeActive() || (SequencerPtr.Pin()->IsLevelEditorSequencer() && ExactCast<ULevelSequence>(SequencerPtr.Pin()->GetFocusedMovieSceneSequence()) == nullptr))
	{
		MenuBuilder.AddMenuEntry(FSequencerCommands::Get().SetAutoChangeAll);
	}

	MenuBuilder.AddMenuEntry(FSequencerCommands::Get().SetAutoChangeNone);

	return MenuBuilder.MakeWidget();
}

TSharedRef<SWidget> SSequencer::MakeAllowEditsMenu()
{
	FMenuBuilder MenuBuilder(false, SequencerPtr.Pin()->GetCommandBindings());

	MenuBuilder.AddMenuEntry(FSequencerCommands::Get().AllowAllEdits);
	MenuBuilder.AddMenuEntry(FSequencerCommands::Get().AllowSequencerEditsOnly);
	MenuBuilder.AddMenuEntry(FSequencerCommands::Get().AllowLevelEditsOnly);

	return MenuBuilder.MakeWidget();

}

TSharedRef<SWidget> SSequencer::MakeKeyGroupMenu()
{
	FMenuBuilder MenuBuilder(false, SequencerPtr.Pin()->GetCommandBindings());

	if (SequencerPtr.Pin()->IsLevelEditorSequencer())
	{
		MenuBuilder.AddMenuEntry(FSequencerCommands::Get().SetKeyAll);
		MenuBuilder.AddMenuEntry(FSequencerCommands::Get().SetKeyGroup);
		MenuBuilder.AddMenuEntry(FSequencerCommands::Get().SetKeyChanged);
	}

	// Interpolation
	MenuBuilder.BeginSection("SequencerInterpolation", LOCTEXT("KeyInterpolationMenu", "Default Key Interpolation"));
	{
		MenuBuilder.AddMenuEntry(
			LOCTEXT("SetKeyInterpolationAuto", "Cubic (Auto)"),
			LOCTEXT("SetKeyInterpolationAutoTooltip", "Set key interpolation to auto"),
			FSlateIcon(FEditorStyle::GetStyleSetName(), "Sequencer.IconKeyAuto"),
			FUIAction(
				FExecuteAction::CreateLambda([this] { SequencerPtr.Pin()->SetKeyInterpolation(EMovieSceneKeyInterpolation::Auto); }),
				FCanExecuteAction(),
				FIsActionChecked::CreateLambda([this] { return SequencerPtr.Pin()->GetKeyInterpolation() == EMovieSceneKeyInterpolation::Auto; })),
			NAME_None,
			EUserInterfaceActionType::ToggleButton
		);

		MenuBuilder.AddMenuEntry(
			LOCTEXT("SetKeyInterpolationUser", "Cubic (User)"),
			LOCTEXT("SetKeyInterpolationUserTooltip", "Set key interpolation to user"),
			FSlateIcon(FEditorStyle::GetStyleSetName(), "Sequencer.IconKeyUser"),
			FUIAction(
				FExecuteAction::CreateLambda([this] { SequencerPtr.Pin()->SetKeyInterpolation(EMovieSceneKeyInterpolation::User); }),
				FCanExecuteAction(),
				FIsActionChecked::CreateLambda([this] { return SequencerPtr.Pin()->GetKeyInterpolation() == EMovieSceneKeyInterpolation::User; })),
			NAME_None,
			EUserInterfaceActionType::ToggleButton
		);

		MenuBuilder.AddMenuEntry(
			LOCTEXT("SetKeyInterpolationBreak", "Cubic (Break)"),
			LOCTEXT("SetKeyInterpolationBreakTooltip", "Set key interpolation to break"),
			FSlateIcon(FEditorStyle::GetStyleSetName(), "Sequencer.IconKeyBreak"),
			FUIAction(
				FExecuteAction::CreateLambda([this] { SequencerPtr.Pin()->SetKeyInterpolation(EMovieSceneKeyInterpolation::Break); }),
				FCanExecuteAction(),
				FIsActionChecked::CreateLambda([this] { return SequencerPtr.Pin()->GetKeyInterpolation() == EMovieSceneKeyInterpolation::Break; })),
			NAME_None,
			EUserInterfaceActionType::ToggleButton
		);

		MenuBuilder.AddMenuEntry(
			LOCTEXT("SetKeyInterpolationLinear", "Linear"),
			LOCTEXT("SetKeyInterpolationLinearTooltip", "Set key interpolation to linear"),
			FSlateIcon(FEditorStyle::GetStyleSetName(), "Sequencer.IconKeyLinear"),
			FUIAction(
				FExecuteAction::CreateLambda([this] { SequencerPtr.Pin()->SetKeyInterpolation(EMovieSceneKeyInterpolation::Linear); }),
				FCanExecuteAction(),
				FIsActionChecked::CreateLambda([this] { return SequencerPtr.Pin()->GetKeyInterpolation() == EMovieSceneKeyInterpolation::Linear; })),
			NAME_None,
			EUserInterfaceActionType::ToggleButton
		);

		MenuBuilder.AddMenuEntry(
			LOCTEXT("SetKeyInterpolationConstant", "Constant"),
			LOCTEXT("SetKeyInterpolationConstantTooltip", "Set key interpolation to constant"),
			FSlateIcon(FEditorStyle::GetStyleSetName(), "Sequencer.IconKeyConstant"),
			FUIAction(
				FExecuteAction::CreateLambda([this] { SequencerPtr.Pin()->SetKeyInterpolation(EMovieSceneKeyInterpolation::Constant); }),
				FCanExecuteAction(),
				FIsActionChecked::CreateLambda([this] { return SequencerPtr.Pin()->GetKeyInterpolation() == EMovieSceneKeyInterpolation::Constant; })),
			NAME_None,
			EUserInterfaceActionType::ToggleButton
		);
	}
	MenuBuilder.EndSection(); // SequencerInterpolation

	return MenuBuilder.MakeWidget();

}

TSharedRef<SWidget> SSequencer::MakeTimeRange(const TSharedRef<SWidget>& InnerContent, bool bShowWorkingRange, bool bShowViewRange, bool bShowPlaybackRange)
{
	ISequencerWidgetsModule& SequencerWidgets = FModuleManager::Get().LoadModuleChecked<ISequencerWidgetsModule>( "SequencerWidgets" );

	EShowRange ShowRange = EShowRange::None;
	if (bShowWorkingRange)
	{
		ShowRange |= EShowRange::WorkingRange;
	}
	if (bShowViewRange)
	{
		ShowRange |= EShowRange::ViewRange;
	}
	if (bShowPlaybackRange)
	{
		ShowRange |= EShowRange::PlaybackRange;
	}

	FTimeRangeArgs Args(
		ShowRange,
		TimeSliderController.ToSharedRef(),
		EVisibility::Visible,
		NumericTypeInterface.ToSharedRef()
		);
	return SequencerWidgets.CreateTimeRange(Args, InnerContent);
}

TSharedPtr<ITimeSlider> SSequencer::GetTopTimeSliderWidget() const
{
	return TopTimeSlider;
}

SSequencer::~SSequencer()
{
	USelection::SelectionChangedEvent.RemoveAll(this);


	TSharedPtr<FSequencer> Sequencer = SequencerPtr.Pin();
	if(Sequencer && Sequencer->GetToolkitHost() && Sequencer->GetToolkitHost()->GetTabManager())
	{
		if (Sequencer->GetHostCapabilities().bSupportsCurveEditor)
		{
			FTabId TabId = FTabId(SSequencer::CurveEditorTabName);
			TSharedPtr<SDockTab> CurveEditorTab = Sequencer->GetToolkitHost()->GetTabManager()->FindExistingLiveTab(TabId);
			if (CurveEditorTab)
			{
				CurveEditorTab->RequestCloseTab();
			}
		}
	}

	if (TSharedPtr<SWindow> Window = WeakExposedBindingsWindow.Pin())
	{
		Window->DestroyWindowImmediately();
	}
}


void SSequencer::RegisterActiveTimerForPlayback()
{
	if (!bIsActiveTimerRegistered)
	{
		bIsActiveTimerRegistered = true;
		RegisterActiveTimer(0.f, FWidgetActiveTimerDelegate::CreateSP(this, &SSequencer::EnsureSlateTickDuringPlayback));
	}
}


EActiveTimerReturnType SSequencer::EnsureSlateTickDuringPlayback(double InCurrentTime, float InDeltaTime)
{
	if (SequencerPtr.IsValid())
	{
		auto PlaybackStatus = SequencerPtr.Pin()->GetPlaybackStatus();
		if (PlaybackStatus == EMovieScenePlayerStatus::Playing || PlaybackStatus == EMovieScenePlayerStatus::Recording || PlaybackStatus == EMovieScenePlayerStatus::Scrubbing)
		{
			return EActiveTimerReturnType::Continue;
		}
	}

	bIsActiveTimerRegistered = false;
	return EActiveTimerReturnType::Stop;
}


void RestoreSelectionState(const TArray<TSharedRef<FSequencerDisplayNode>>& DisplayNodes, TSet<FString>& SelectedPathNames, FSequencerSelection& SequencerSelection)
{
	for (TSharedRef<FSequencerDisplayNode> DisplayNode : DisplayNodes)
	{
		if (SelectedPathNames.Contains(DisplayNode->GetPathName()))
		{
			SequencerSelection.AddToSelection(DisplayNode);
		}

		RestoreSelectionState(DisplayNode->GetChildNodes(), SelectedPathNames, SequencerSelection);
	}
}

void SSequencer::UpdateLayoutTree()
{
	TrackArea->Empty();
	PinnedTrackArea->Empty();

	TSharedPtr<FSequencer> Sequencer = SequencerPtr.Pin();
	if ( Sequencer.IsValid() )
	{
		// Cache the selected path names so selection can be restored after the update.
		TSet<FString> SelectedPathNames;
		// Cache selected keys
		TSet<FSequencerSelectedKey> SelectedKeys = Sequencer->GetSelection().GetSelectedKeys();
		TSet<TWeakObjectPtr<UMovieSceneSection> > SelectedSections = Sequencer->GetSelection().GetSelectedSections();

		for (TSharedRef<const FSequencerDisplayNode> SelectedDisplayNode : Sequencer->GetSelection().GetSelectedOutlinerNodes().Array())
		{
			FString PathName = SelectedDisplayNode->GetPathName();
			if ( FName(*PathName).IsNone() == false )
			{
				SelectedPathNames.Add(PathName);
			}
		}

		// Add any additional paths that have been added by the user for nodes that may not exist yet but we want them to be selected
		// after the node tree is updated and we restore selections.
		SelectedPathNames.Append(AdditionalSelectionsToAdd);

		// Suspend broadcasting selection changes because we don't want unnecessary rebuilds.
		Sequencer->GetSelection().SuspendBroadcast();

		// Update the node tree
		Sequencer->GetNodeTree()->Update();

		// Restore the selection state. This is still needed to apply the AdditionalSelectionsToAdd hack.
		RestoreSelectionState(Sequencer->GetNodeTree()->GetRootNodes(), SelectedPathNames, SequencerPtr.Pin()->GetSelection());	// Update to actor selection.

		// This must come after the selection state has been restored so that the tree and curve editor are populated with the correctly selected nodes
		TreeView->Refresh();
		
		// If we've manually specified an additional selection to add it's because the item was newly created.
		// Now that the treeview has been refreshed and selection restored, we'll try to focus the first item
		// so that the view scrolls down when things are added to the bottom.
		if (AdditionalSelectionsToAdd.Num() > 0)
		{
			FString NodePath = AdditionalSelectionsToAdd[0];

			for (TSharedRef<FSequencerDisplayNode> Node : Sequencer->GetNodeTree()->GetAllNodes())
			{
				if (Node->GetPathName() == NodePath)
				{
					auto Parent = Node->GetParent();
					while (Parent.IsValid())
					{
						TreeView->SetItemExpansion(Parent->AsShared(), true);
						PinnedTreeView->SetItemExpansion(Parent->AsShared(), true);
						Parent = Parent->GetParent();
					}

					TreeView->RequestScrollIntoView(Node);
					break;
				}
			}
		}

		AdditionalSelectionsToAdd.Empty();

		if (Sequencer->GetFocusedMovieSceneSequence())
		{
			bool bAnyChanged = false;

			TSharedPtr<FSequencerNodeTree> NodeTree = Sequencer->GetNodeTree();
			const bool bHasSoloNodes = NodeTree->HasSoloNodes();
			for (TSharedRef<FSequencerDisplayNode> Node : NodeTree->GetAllNodes())
			{
				if (Node->GetType() == ESequencerNode::Track)
				{
					UMovieSceneTrack* Track = static_cast<FSequencerTrackNode&>(Node.Get()).GetTrack();
					bool bDisableEval = NodeTree->IsNodeMute(&Node.Get()) || (bHasSoloNodes && !NodeTree->IsNodeSolo(&Node.Get()));
					if (bDisableEval != Track->IsEvalDisabled())
					{
						Track->Modify();
						Track->SetEvalDisabled(bDisableEval);
						bAnyChanged = true;
					}
					
				}
			}
			if (bAnyChanged)
			{
				Sequencer->NotifyMovieSceneDataChanged(EMovieSceneDataChangeType::TrackValueChanged);
			}
		}

		// Continue broadcasting selection changes
		Sequencer->GetSelection().ResumeBroadcast();
	}
}

void SSequencer::UpdateBreadcrumbs()
{
	TSharedPtr<FSequencer> Sequencer = SequencerPtr.Pin();
	if (!Sequencer.IsValid())
	{
		return;
	}

	FMovieSceneSequenceID FocusedID = Sequencer->GetFocusedTemplateID();

	if (BreadcrumbTrail->PeekCrumb().BreadcrumbType == FSequencerBreadcrumb::ShotType)
	{
		BreadcrumbTrail->PopCrumb();
	}

	if( BreadcrumbTrail->PeekCrumb().BreadcrumbType == FSequencerBreadcrumb::MovieSceneType && BreadcrumbTrail->PeekCrumb().SequenceID != FocusedID )
	{
		TWeakObjectPtr<UMovieSceneSubSection> SubSection = Sequencer->FindSubSection(FocusedID);
		TAttribute<FText> CrumbNameAttribute = MakeAttributeSP(this, &SSequencer::GetBreadcrumbTextForSection, SubSection);

		// The current breadcrumb is not a moviescene so we need to make a new breadcrumb in order return to the parent moviescene later
		BreadcrumbTrail->PushCrumb( CrumbNameAttribute, FSequencerBreadcrumb( FocusedID, CrumbNameAttribute.Get()) );
	}
}


void SSequencer::ResetBreadcrumbs()
{
	BreadcrumbTrail->ClearCrumbs();

	TAttribute<FText> CrumbNameAttribute = MakeAttributeSP(this, &SSequencer::GetBreadcrumbTextForSequence, MakeWeakObjectPtr(SequencerPtr.Pin()->GetRootMovieSceneSequence()), true);
	BreadcrumbTrail->PushCrumb(CrumbNameAttribute, FSequencerBreadcrumb(MovieSceneSequenceID::Root, CrumbNameAttribute.Get()));
}

void SSequencer::PopBreadcrumb()
{
	BreadcrumbTrail->PopCrumb();
}

void SSequencer::OnOutlinerSearchChanged( const FText& Filter )
{
	TSharedPtr<FSequencer> Sequencer = SequencerPtr.Pin();
	if ( Sequencer.IsValid())
	{
		const FString FilterString = Filter.ToString();

		Sequencer->GetNodeTree()->FilterNodes( FilterString );

		TreeView->Refresh();
	}
}


void SSequencer::OnDragEnter( const FGeometry& MyGeometry, const FDragDropEvent& DragDropEvent )
{
	// @todo sequencer: Add drop validity cue
}


void SSequencer::OnDragLeave( const FDragDropEvent& DragDropEvent )
{
	// @todo sequencer: Clear drop validity cue
}


FReply SSequencer::OnDragOver( const FGeometry& MyGeometry, const FDragDropEvent& DragDropEvent )
{
	for (FOptionalOnDragDrop Delegate : OnReceivedDragOver)
	{
		if (Delegate.IsBound())
		{
			FReply DelegateReply = FReply::Unhandled();
			if (Delegate.Execute(MyGeometry, DragDropEvent, DelegateReply))
			{
				return DelegateReply;
			}
		}
	}

	bool bIsDragSupported = false;

	TSharedPtr<FDragDropOperation> Operation = DragDropEvent.GetOperation();
	if (Operation.IsValid() && (
		Operation->IsOfType<FAssetDragDropOp>() ||
		Operation->IsOfType<FClassDragDropOp>() ||
		Operation->IsOfType<FActorDragDropGraphEdOp>() ) )
	{
		bIsDragSupported = true;
	}

	return bIsDragSupported ? FReply::Handled() : FReply::Unhandled();
}


FReply SSequencer::OnDrop( const FGeometry& MyGeometry, const FDragDropEvent& DragDropEvent )
{
	for (FOptionalOnDragDrop Delegate : OnReceivedDrop)
	{
		if (Delegate.IsBound())
		{
			FReply DelegateReply = FReply::Unhandled();
			if (Delegate.Execute(MyGeometry, DragDropEvent, DelegateReply))
			{
				return DelegateReply;
			}
		}
	}

	bool bWasDropHandled = false;

	// @todo sequencer: Get rid of hard-code assumptions about dealing with ACTORS at this level?

	// @todo sequencer: We may not want any actor-specific code here actually.  We need systems to be able to
	// register with sequencer to support dropping assets/classes/actors, or OTHER types!

	// @todo sequencer: Handle drag and drop from other FDragDropOperations, including unloaded classes/asset and external drags!

	// @todo sequencer: Consider allowing drops into the level viewport to add to the MovieScene as well.
	//		- Basically, when Sequencer is open it would take over drops into the level and auto-add puppets for these instead of regular actors
	//		- This would let people drag smoothly and precisely into the view to drop assets/classes into the scene

	TSharedPtr<FDragDropOperation> Operation = DragDropEvent.GetOperation();

	if (Operation.IsValid() )
	{
		if ( Operation->IsOfType<FAssetDragDropOp>() )
		{
			const auto& DragDropOp = StaticCastSharedPtr<FAssetDragDropOp>( Operation );

			OnAssetsDropped( *DragDropOp );
			bWasDropHandled = true;
		}
		else if( Operation->IsOfType<FClassDragDropOp>() )
		{
			const auto& DragDropOp = StaticCastSharedPtr<FClassDragDropOp>( Operation );

			OnClassesDropped( *DragDropOp );
			bWasDropHandled = true;
		}
		else if( Operation->IsOfType<FActorDragDropGraphEdOp>() )
		{
			const auto& DragDropOp = StaticCastSharedPtr<FActorDragDropGraphEdOp>( Operation );

			OnActorsDropped( *DragDropOp );
			bWasDropHandled = true;
		}
	}

	return bWasDropHandled ? FReply::Handled() : FReply::Unhandled();
}


FReply SSequencer::OnKeyDown( const FGeometry& MyGeometry, const FKeyEvent& InKeyEvent ) 
{
	// A toolkit tab is active, so direct all command processing to it
	TSharedPtr<FSequencer> SequencerPin = SequencerPtr.Pin();
	if ( SequencerPin.IsValid() && SequencerPin->GetCommandBindings()->ProcessCommandBindings( InKeyEvent ) )
	{
		return FReply::Handled();
	}

	return FReply::Unhandled();
}

void SSequencer::OnFocusChanging( const FWeakWidgetPath& PreviousFocusPath, const FWidgetPath& NewWidgetPath, const FFocusEvent& InFocusEvent )
{
	if (NewWidgetPath.ContainsWidget(AsShared()))
	{
		OnReceivedFocus.ExecuteIfBound();
	}
}

void SSequencer::OnAssetsDropped( const FAssetDragDropOp& DragDropOp )
{
	FSequencer& SequencerRef = *SequencerPtr.Pin();

	TArray< UObject* > DroppedObjects;
	bool bAllAssetsWereLoaded = true;
	bool bNeedsLoad = false;

	for (const FAssetData& AssetData : DragDropOp.GetAssets())
	{
		if (!AssetData.IsAssetLoaded())
		{
			bNeedsLoad = true;
			break;
		}
	}

	if (bNeedsLoad)
	{
		GWarn->BeginSlowTask(LOCTEXT("OnDrop_FullyLoadPackage", "Fully Loading Package For Drop"), true, false);
	}

	for (const FAssetData& AssetData : DragDropOp.GetAssets())
	{
		UObject* Object = AssetData.GetAsset();

		if ( Object != nullptr )
		{
			DroppedObjects.Add( Object );
		}
		else
		{
			bAllAssetsWereLoaded = false;
		}
	}

	if (bNeedsLoad)
	{
		GWarn->EndSlowTask();
	}

	const TSet< TSharedRef<FSequencerDisplayNode> >& SelectedNodes = SequencerPtr.Pin()->GetSelection().GetSelectedOutlinerNodes();
	FGuid TargetObjectGuid;
	// if exactly one object node is selected, we have a target object guid
	TSharedPtr<const FSequencerDisplayNode> DisplayNode;
	if (SelectedNodes.Num() == 1)
	{
		for (TSharedRef<const FSequencerDisplayNode> SelectedNode : SelectedNodes )
		{
			DisplayNode = SelectedNode;
		}
		if (DisplayNode.IsValid() && DisplayNode->GetType() == ESequencerNode::Object)
		{
			TSharedPtr<const FSequencerObjectBindingNode> ObjectBindingNode = StaticCastSharedPtr<const FSequencerObjectBindingNode>(DisplayNode);
			TargetObjectGuid = ObjectBindingNode->GetObjectBinding();
		}
	}

	ESequencerDropResult DropResult = ESequencerDropResult::Unhandled;

	// See if any callback wants to handle this drop.
	for (FOnAssetsDrop Delegate : OnAssetsDrop)
	{
		if (Delegate.IsBound())
		{
			DropResult = Delegate.Execute(DroppedObjects, DragDropOp);
			if (DropResult != ESequencerDropResult::Unhandled)
			{
				break;
			}
		}
	}

	// If nobody took care of it, do the default behaviour.
	if (DropResult == ESequencerDropResult::Unhandled)
	{
		for (TArray<UObject*>::TConstIterator CurObjectIter = DroppedObjects.CreateConstIterator(); CurObjectIter; ++CurObjectIter)
		{
			UObject* CurObject = *CurObjectIter;

			if (!SequencerRef.OnHandleAssetDropped(CurObject, TargetObjectGuid))
			{
				// Doesn't make sense to drop a level sequence asset into sequencer as a spawnable actor
				if (CurObject->IsA<ULevelSequence>())
				{
					UE_LOG(LogSequencer, Warning, TEXT("Can't add '%s' as a spawnable"), *CurObject->GetName());
					continue;
				}

				FGuid NewGuid = SequencerRef.MakeNewSpawnable(*CurObject, DragDropOp.GetActorFactory());

				UMovieScene* MovieScene = SequencerRef.GetFocusedMovieSceneSequence()->GetMovieScene();
				if (MovieScene)
				{
					FMovieSceneSpawnable* Spawnable = MovieScene->FindSpawnable(NewGuid);

					if (Spawnable && Spawnable->GetObjectTemplate()->IsA<ACameraActor>())
					{
						SequencerRef.NewCameraAdded(NewGuid);
					}
				}
			}

			DropResult = ESequencerDropResult::DropHandled;
		}
	}

	if (DropResult == ESequencerDropResult::DropHandled)
	{
		// Update the sequencers view of the movie scene data when any object is added
		SequencerRef.NotifyMovieSceneDataChanged( EMovieSceneDataChangeType::MovieSceneStructureItemAdded );

		// Update the tree and synchronize selection
		UpdateLayoutTree();

		SequencerRef.SynchronizeSequencerSelectionWithExternalSelection();
	}
}


void SSequencer::OnClassesDropped( const FClassDragDropOp& DragDropOp )
{
	ESequencerDropResult DropResult = ESequencerDropResult::Unhandled;

	for (FOnClassesDrop Delegate : OnClassesDrop)
	{
		if (Delegate.IsBound())
		{
			DropResult = Delegate.Execute(DragDropOp.ClassesToDrop, DragDropOp);
			if (DropResult != ESequencerDropResult::Unhandled)
			{
				break;
			}
		}
	}

	if (DropResult == ESequencerDropResult::Unhandled)
	{
		FSequencer& SequencerRef = *SequencerPtr.Pin();

		for (auto ClassIter = DragDropOp.ClassesToDrop.CreateConstIterator(); ClassIter; ++ClassIter)
		{
			UClass* Class = (*ClassIter).Get();
			if (Class != nullptr)
			{
				UObject* Object = Class->GetDefaultObject();

				FGuid NewGuid = SequencerRef.MakeNewSpawnable(*Object);
			}
		}
	}
}

void SSequencer::OnActorsDropped( FActorDragDropGraphEdOp& DragDropOp )
{
	ESequencerDropResult DropResult = ESequencerDropResult::Unhandled;

	for (FOnActorsDrop Delegate : OnActorsDrop)
	{
		if (Delegate.IsBound())
		{
			DropResult = Delegate.Execute(DragDropOp.Actors, DragDropOp);
			if (DropResult != ESequencerDropResult::Unhandled)
			{
				break;
			}
		}
	}

	if (DropResult == ESequencerDropResult::Unhandled)
	{
		SequencerPtr.Pin()->OnActorsDropped(DragDropOp.Actors);
	}
}

void SSequencer::OnCrumbClicked(const FSequencerBreadcrumb& Item)
{
	if (Item.BreadcrumbType != FSequencerBreadcrumb::ShotType)
	{
		if( SequencerPtr.Pin()->GetFocusedTemplateID() == Item.SequenceID ) 
		{
			// then do zooming
		}
		else
		{
			SequencerPtr.Pin()->PopToSequenceInstance( Item.SequenceID );
		}
	}
}

void SSequencer::OnBreadcrumbPickerContentClicked(const FSequencerBreadcrumb& Breadcrumb)
{
	while (BreadcrumbTrail->NumCrumbs() > 1 && BreadcrumbTrail->PeekCrumb().SequenceID != Breadcrumb.SequenceID)
	{
		BreadcrumbTrail->PopCrumb();
	}
	OnCrumbClicked(Breadcrumb);
}

TSharedRef<SWidget> SSequencer::GetBreadcrumbPickerContent()
{
	TArray<FSequencerBreadcrumb> CrumbData;
	BreadcrumbTrail->GetAllCrumbData(CrumbData);

	FMenuBuilder MenuBuilder(true, nullptr);

	MenuBuilder.BeginSection("SequencerBreadcrumbPicker");

	for(FSequencerBreadcrumb& Breadcrumb : CrumbData)
	{
		MenuBuilder.AddMenuEntry(
			Breadcrumb.BreadcrumbName,
			FText::GetEmpty(),
			FSlateIcon(),
			FUIAction(FExecuteAction::CreateLambda(([this, Breadcrumb]() { return this->OnBreadcrumbPickerContentClicked(Breadcrumb); } )))
		);
	}
	
	MenuBuilder.EndSection();

	return MenuBuilder.MakeWidget();
}

FText SSequencer::GetRootAnimationName() const
{
	return SequencerPtr.Pin()->GetRootMovieSceneSequence()->GetDisplayName();
}


TSharedPtr<SSequencerTreeView> SSequencer::GetTreeView() const
{
	return TreeView;
}


void SSequencer::OnSaveMovieSceneClicked()
{
	SequencerPtr.Pin()->SaveCurrentMovieScene();
}


void SSequencer::OnSaveMovieSceneAsClicked()
{
	SequencerPtr.Pin()->SaveCurrentMovieSceneAs();
}

void SSequencer::StepToNextKey()
{
	StepToKey(true, false);
}


void SSequencer::StepToPreviousKey()
{
	StepToKey(false, false);
}


void SSequencer::StepToNextCameraKey()
{
	StepToKey(true, true);
}


void SSequencer::StepToPreviousCameraKey()
{
	StepToKey(false, true);
}


void SSequencer::StepToKey(bool bStepToNextKey, bool bCameraOnly)
{
	TSharedPtr<FSequencer> Sequencer = SequencerPtr.Pin();
	if ( Sequencer.IsValid() )
	{
		TSet< TSharedRef<FSequencerDisplayNode> > Nodes;

		if ( bCameraOnly )
		{
			TSet<TSharedRef<FSequencerDisplayNode>> RootNodes( Sequencer->GetNodeTree()->GetRootNodes() );

			TSet<TWeakObjectPtr<AActor> > LockedActors;
			for (FLevelEditorViewportClient* LevelVC : GEditor->GetLevelViewportClients())
			{
				if ( LevelVC && LevelVC->IsPerspective() && LevelVC->GetViewMode() != VMI_Unknown )
				{
					TWeakObjectPtr<AActor> ActorLock = LevelVC->GetActiveActorLock();
					if ( ActorLock.IsValid() )
					{
						LockedActors.Add( ActorLock );
					}
				}
			}

			for ( auto RootNode : RootNodes )
			{
				TSharedRef<FSequencerObjectBindingNode> ObjectBindingNode = StaticCastSharedRef<FSequencerObjectBindingNode>( RootNode );

				for (TWeakObjectPtr<>& Object : Sequencer->FindObjectsInCurrentSequence(ObjectBindingNode->GetObjectBinding()))
				{
					AActor* RuntimeActor = Cast<AActor>( Object.Get() );
					if ( RuntimeActor != nullptr && LockedActors.Contains( RuntimeActor ) )
					{
						Nodes.Add( RootNode );
					}
				}
			}
		}
		else
		{
			const TSet< TSharedRef<FSequencerDisplayNode> >& SelectedNodes = Sequencer->GetSelection().GetSelectedOutlinerNodes();
			Nodes = SelectedNodes;

			if ( Nodes.Num() == 0 )
			{
				TSet<TSharedRef<FSequencerDisplayNode>> RootNodes( Sequencer->GetNodeTree()->GetRootNodes() );
				for ( auto RootNode : RootNodes )
				{
					Nodes.Add( RootNode );

					SequencerHelpers::GetDescendantNodes( RootNode, Nodes );
				}
			}
		}

		if ( Nodes.Num() > 0 )
		{
			FFrameTime ClosestKeyDistance = FFrameTime(TNumericLimits<int32>::Max(), 0.99999f);
			FFrameTime CurrentTime = Sequencer->GetLocalTime().Time;
			TOptional<FFrameTime> NextTime;

			TOptional<FFrameNumber> StepToTime;

			auto It = Nodes.CreateConstIterator();
			bool bExpand = !( *It ).Get().IsExpanded();

			for ( auto Node : Nodes )
			{
				TArray<FFrameNumber> AllTimes;

				TSet<TSharedPtr<IKeyArea>> KeyAreas;
				SequencerHelpers::GetAllKeyAreas( Node, KeyAreas );
				for ( TSharedPtr<IKeyArea> KeyArea : KeyAreas )
				{
					KeyArea->GetKeyTimes(AllTimes, KeyArea->GetOwningSection()->GetRange());
				}

				TSet<TWeakObjectPtr<UMovieSceneSection> > Sections;
				SequencerHelpers::GetAllSections( Node, Sections );

				for ( TWeakObjectPtr<UMovieSceneSection> Section : Sections )
				{
					if (Section.IsValid())
					{
						if (Section->HasStartFrame())
						{
							AllTimes.Add(Section->GetInclusiveStartFrame());
						}
						if (Section->HasEndFrame())
						{
							AllTimes.Add(Section->GetExclusiveEndFrame());
						}
					}
				}

				for (FFrameNumber Time : AllTimes)
				{
					if ( bStepToNextKey )
					{
						if ( Time > CurrentTime && Time - CurrentTime < ClosestKeyDistance )
						{
							StepToTime = Time;
							ClosestKeyDistance = Time - CurrentTime;
						}
					}
					else
					{
						if ( Time < CurrentTime && CurrentTime - Time < ClosestKeyDistance )
						{
							StepToTime = Time;
							ClosestKeyDistance = CurrentTime - Time;
						}
					}
				}
			}

			if ( StepToTime.IsSet() )
			{
				Sequencer->SetLocalTime( StepToTime.GetValue() );
			}
		}
	}
}


float SSequencer::GetPinnedAreaMaxHeight() const
{
	if (!MainSequencerArea.IsValid())
	{
		return 0.0f;
	}

	// Allow the pinned area to use up to 2/3rds of the sequencer area
	return MainSequencerArea->GetCachedGeometry().GetLocalSize().Y * 0.666f;
}

EVisibility SSequencer::GetPinnedAreaVisibility() const
{
	return PinnedTreeView->GetNumRootNodes() > 0 ? EVisibility::Visible : EVisibility::Collapsed;
}

FText SSequencer::GetBreadcrumbTextForSection(TWeakObjectPtr<UMovieSceneSubSection> SubSection) const
{
	UMovieSceneSubSection* SubSectionPtr = SubSection.Get();
	return SubSectionPtr ? GetBreadcrumbTextForSequence(SubSectionPtr->GetSequence(), SubSectionPtr->IsActive()) : FText();
}


FText SSequencer::GetBreadcrumbTextForSequence(TWeakObjectPtr<UMovieSceneSequence> Sequence, bool bIsActive) const
{
	UMovieSceneSequence* SequencePtr = Sequence.Get();

	bool bIsDirty = SequencePtr->GetMovieScene()->GetOuter()->GetOutermost()->IsDirty();

	if (bIsActive)
	{
		if (bIsDirty)
		{
			return FText::Format(LOCTEXT("DirtySequenceBreadcrumbFormat", "{0}*"), SequencePtr->GetDisplayName());
		}
		else
		{
			return SequencePtr->GetDisplayName();
		}
	}
	else
	{
		if (bIsDirty)
		{
			return FText::Format(LOCTEXT("DirtyInactiveSequenceBreadcrumbFormat", "{0}* [{1}]"),
				SequencePtr->GetDisplayName(),
				LOCTEXT("InactiveSequenceBreadcrumb", "Inactive"));

		}
		else
		{
			return FText::Format(LOCTEXT("InactiveSequenceBreadcrumbFormat", "{0} [{1}]"),
				SequencePtr->GetDisplayName(),
				LOCTEXT("InactiveSequenceBreadcrumb", "Inactive"));
		}
	}
}


EVisibility SSequencer::GetBreadcrumbTrailVisibility() const
{
	return SequencerPtr.Pin()->IsLevelEditorSequencer() ? EVisibility::Visible : EVisibility::Collapsed;
}


EVisibility SSequencer::GetBottomTimeSliderVisibility() const
{
	return GetSequencerSettings()->GetShowRangeSlider() ? EVisibility::Hidden : EVisibility::Visible;
}


EVisibility SSequencer::GetTimeRangeVisibility() const
{
	return GetSequencerSettings()->GetShowRangeSlider() ? EVisibility::Visible : EVisibility::Hidden;
}

EFrameNumberDisplayFormats SSequencer::GetTimeDisplayFormat() const
{
	return GetSequencerSettings()->GetTimeDisplayFormat();
}


void SSequencer::OnColumnFillCoefficientChanged(float FillCoefficient, int32 ColumnIndex)
{
	ColumnFillCoefficients[ColumnIndex] = FillCoefficient;
}

void SSequencer::OnCurveEditorVisibilityChanged(bool bShouldBeVisible)
{
	TSharedPtr<FSequencer> Sequencer = SequencerPtr.Pin();
	FTabId TabId = FTabId(SSequencer::CurveEditorTabName);

	// Curve Editor may not be supported
	if (!Sequencer->GetHostCapabilities().bSupportsCurveEditor)
	{
		return;
	}

	if (bShouldBeVisible)
	{
		// Request the Tab Manager invoke the tab. This will spawn the tab if needed, otherwise pull it to focus. This assumes
		// that the Toolkit Host's Tab Manager has already registered a tab with a NullWidget for content.
		TSharedRef<SDockTab> CurveEditorTab = Sequencer->GetToolkitHost()->GetTabManager()->InvokeTab(TabId);
		CurveEditorTab->SetContent(CurveEditorPanel.ToSharedRef());

		const FSlateIcon SequencerGraphIcon = FSlateIcon(FEditorStyle::GetStyleSetName(), "GenericCurveEditor.TabIcon");
		CurveEditorTab->SetTabIcon(SequencerGraphIcon.GetIcon());

		CurveEditorTab->SetLabel(LOCTEXT("SequencerMainGraphEditorTitle", "Sequencer Curves"));

		SequencerPtr.Pin()->GetCurveEditor()->ZoomToFit();
	}
	else
	{
		TSharedPtr<SDockTab> ExistingTab = Sequencer->GetToolkitHost()->GetTabManager()->FindExistingLiveTab(TabId);
		if (ExistingTab)
		{
			ExistingTab->RequestCloseTab();
		}
	}

	TreeView->UpdateTrackArea();
}


void SSequencer::OnTimeSnapIntervalChanged(float InInterval)
{
	// @todo: sequencer-timecode: Address dealing with different time intervals
	// TSharedPtr<FSequencer> Sequencer = SequencerPtr.Pin();
	// if ( Sequencer.IsValid() )
	// {
	// 	UMovieScene* MovieScene = Sequencer->GetFocusedMovieSceneSequence()->GetMovieScene();
	// 	if (!FMath::IsNearlyEqual(MovieScene->GetFixedFrameInterval(), InInterval))
	// 	{
	// 		FScopedTransaction SetFixedFrameIntervalTransaction( NSLOCTEXT( "Sequencer", "SetFixedFrameInterval", "Set scene fixed frame interval" ) );
	// 		MovieScene->Modify();
	// 		MovieScene->SetFixedFrameInterval( InInterval );

	// 		// Update the current time to the new interval
	// 		float NewTime = SequencerHelpers::SnapTimeToInterval(Sequencer->GetLocalTime(), InInterval);
	// 		Sequencer->SetLocalTime(NewTime);
	// 	}
	// }
}


FPaintPlaybackRangeArgs SSequencer::GetSectionPlaybackRangeArgs() const
{
	if (GetBottomTimeSliderVisibility() == EVisibility::Visible)
	{
		static FPaintPlaybackRangeArgs Args(FEditorStyle::GetBrush("Sequencer.Timeline.PlayRange_L"), FEditorStyle::GetBrush("Sequencer.Timeline.PlayRange_R"), 6.f);
		return Args;
	}
	else
	{
		static FPaintPlaybackRangeArgs Args(FEditorStyle::GetBrush("Sequencer.Timeline.PlayRange_Bottom_L"), FEditorStyle::GetBrush("Sequencer.Timeline.PlayRange_Bottom_R"), 6.f);
		return Args;
	}
}


FVirtualTrackArea SSequencer::GetVirtualTrackArea(const SSequencerTrackArea* InTrackArea) const
{
	const SSequencerTrackArea* TargetTrackArea = TrackArea.Get();
	TSharedPtr<SSequencerTreeView> TargetTreeView = TreeView;
	
	if (InTrackArea != nullptr)
	{
		TargetTrackArea = InTrackArea;
		TargetTreeView = TargetTrackArea->GetTreeView().Pin();
	}

	return FVirtualTrackArea(*SequencerPtr.Pin(), *TargetTreeView.Get(), TargetTrackArea->GetCachedGeometry());
}

FPasteContextMenuArgs SSequencer::GeneratePasteArgs(FFrameNumber PasteAtTime, TSharedPtr<FMovieSceneClipboard> Clipboard)
{
	TSharedPtr<FSequencer> Sequencer = SequencerPtr.Pin();
	if (GetSequencerSettings()->GetIsSnapEnabled())
	{
		FFrameRate TickResolution = Sequencer->GetFocusedTickResolution();
		FFrameRate DisplayRate    = Sequencer->GetFocusedDisplayRate();

		PasteAtTime = ConvertFrameTime(PasteAtTime, TickResolution, DisplayRate).RoundToFrame();
		PasteAtTime = ConvertFrameTime(PasteAtTime, DisplayRate, TickResolution).FrameNumber;
	}

	// Open a paste menu at the current mouse position
	FSlateApplication& Application = FSlateApplication::Get();
	FVector2D LocalMousePosition = TrackArea->GetCachedGeometry().AbsoluteToLocal(Application.GetCursorPos());

	FVirtualTrackArea VirtualTrackArea = GetVirtualTrackArea();

	// Paste into the currently selected sections, or hit test the mouse position as a last resort
	TArray<TSharedRef<FSequencerDisplayNode>> PasteIntoNodes;
	{
		TSet<TWeakObjectPtr<UMovieSceneSection>> Sections = Sequencer->GetSelection().GetSelectedSections();
		
		for (const FSequencerSelectedKey& Key : Sequencer->GetSelection().GetSelectedKeys())
		{
			Sections.Add(Key.Section);
		}

		for (TWeakObjectPtr<UMovieSceneSection> WeakSection : Sections)
		{
			if (TOptional<FSectionHandle> Handle = Sequencer->GetNodeTree()->GetSectionHandle(WeakSection.Get()))
			{
				PasteIntoNodes.Add(Handle->GetTrackNode());
			}
		}

		auto SelectedNodes = Sequencer->GetSelection().GetSelectedOutlinerNodes();
		for (const TSharedRef<FSequencerDisplayNode>& SelectedNode : SelectedNodes)
		{
			if (SelectedNode->GetType() == ESequencerNode::Category || SelectedNode->GetType() == ESequencerNode::Track || SelectedNode->GetType() == ESequencerNode::KeyArea)
			{
				PasteIntoNodes.Add(SelectedNode);
			}
		}
	}

	if (PasteIntoNodes.Num() == 0)
	{
		TSharedPtr<FSequencerDisplayNode> Node = VirtualTrackArea.HitTestNode(LocalMousePosition.Y);
		if (Node.IsValid())
		{
			PasteIntoNodes.Add(Node.ToSharedRef());
		}
	}

	return FPasteContextMenuArgs::PasteInto(MoveTemp(PasteIntoNodes), PasteAtTime, Clipboard);
}

void SSequencer::OnPaste()
{
	TSharedPtr<FSequencer> Sequencer = SequencerPtr.Pin();
	TSet<TSharedRef<FSequencerDisplayNode>> SelectedNodes = Sequencer->GetSelection().GetSelectedOutlinerNodes();
	if (SelectedNodes.Num() == 0)
	{
		if (!OpenPasteMenu())
		{
			DoPaste();
		}
	}
	else
	{
		if (!DoPaste())
		{
			OpenPasteMenu();
		}
	}

	
}

bool SSequencer::CanPaste()
{
	TSharedPtr<FSequencer> Sequencer = SequencerPtr.Pin();
	
	FString TextToImport;
	FPlatformApplicationMisc::ClipboardPaste(TextToImport);

	// Attempts to deserialize the text into object bindings/tracks that Sequencer understands.
	if (Sequencer->CanPaste(TextToImport))
	{
		TArray<UMovieSceneCopyableTrack*> ImportedTracks;
		TArray<UMovieSceneSection*> ImportedSections;
		TArray<UMovieSceneCopyableBinding*> ImportedObjects;
		Sequencer->ImportTracksFromText(TextToImport, ImportedTracks);
		Sequencer->ImportSectionsFromText(TextToImport, ImportedSections);
		Sequencer->ImportObjectBindingsFromText(TextToImport, ImportedObjects);

		// If we couldn't deserialize any tracks or objects then the data isn't valid for sequencer,
		// and we'll block a paste attempt.
		if (ImportedTracks.Num() == 0 && ImportedSections.Num() == 0 && ImportedObjects.Num() == 0)
		{
			return false;
		}

		// Otherwise, as long as they have one or the other, there is something to paste.
		return true;
	}

	return SequencerPtr.Pin()->GetClipboardStack().Num() != 0;
}

bool SSequencer::DoPaste()
{
	TSharedPtr<FSequencer> Sequencer = SequencerPtr.Pin();

	return Sequencer->DoPaste();
}

bool SSequencer::OpenPasteMenu()
{
	TSharedPtr<FPasteContextMenu> ContextMenu;

	TSharedPtr<FSequencer> Sequencer = SequencerPtr.Pin();
	if (Sequencer->GetClipboardStack().Num() != 0)
	{
		FPasteContextMenuArgs Args = GeneratePasteArgs(Sequencer->GetLocalTime().Time.FrameNumber, Sequencer->GetClipboardStack().Last());
		ContextMenu = FPasteContextMenu::CreateMenu(*Sequencer, Args);
	}

	if (!ContextMenu.IsValid() || !ContextMenu->IsValidPaste())
	{
		return false;
	}
	else if (ContextMenu->AutoPaste())
	{
		return true;
	}

	const bool bShouldCloseWindowAfterMenuSelection = true;
	FMenuBuilder MenuBuilder(bShouldCloseWindowAfterMenuSelection, SequencerPtr.Pin()->GetCommandBindings());

	ContextMenu->PopulateMenu(MenuBuilder);

	FWidgetPath Path;
	FSlateApplication::Get().FindPathToWidget(AsShared(), Path);
	
	FSlateApplication::Get().PushMenu(
		AsShared(),
		Path,
		MenuBuilder.MakeWidget(),
		FSlateApplication::Get().GetCursorPos(),
		FPopupTransitionEffect(FPopupTransitionEffect::ContextMenu)
		);

	return true;
}

void SSequencer::PasteFromHistory()
{
	TSharedPtr<FSequencer> Sequencer = SequencerPtr.Pin();
	if (Sequencer->GetClipboardStack().Num() == 0)
	{
		return;
	}

	FPasteContextMenuArgs Args = GeneratePasteArgs(Sequencer->GetLocalTime().Time.FrameNumber);
	TSharedPtr<FPasteFromHistoryContextMenu> ContextMenu = FPasteFromHistoryContextMenu::CreateMenu(*Sequencer, Args);

	if (ContextMenu.IsValid())
	{
		const bool bShouldCloseWindowAfterMenuSelection = true;
		FMenuBuilder MenuBuilder(bShouldCloseWindowAfterMenuSelection, Sequencer->GetCommandBindings());

		ContextMenu->PopulateMenu(MenuBuilder);

		FWidgetPath Path;
		FSlateApplication::Get().FindPathToWidget(AsShared(), Path);
		
		FSlateApplication::Get().PushMenu(
			AsShared(),
			Path,
			MenuBuilder.MakeWidget(),
			FSlateApplication::Get().GetCursorPos(),
			FPopupTransitionEffect(FPopupTransitionEffect::ContextMenu)
			);
	}
}

EVisibility SSequencer::GetDebugVisualizerVisibility() const
{
	return GetSequencerSettings()->ShouldShowDebugVisualization() ? EVisibility::Visible : EVisibility::Collapsed;
}

void SSequencer::BuildCustomContextMenuForGuid(FMenuBuilder& MenuBuilder, FGuid ObjectBinding)
{
	OnBuildCustomContextMenuForGuid.ExecuteIfBound(MenuBuilder, ObjectBinding);
}

double SSequencer::GetSpinboxDelta() const
{
	TSharedPtr<FSequencer> Sequencer = SequencerPtr.Pin();
	return Sequencer->GetDisplayRateDeltaFrameCount();
}

float SSequencer::GetPlayTimeMinDesiredWidth() const
{
	TRange<double> ViewRange = SequencerPtr.Pin()->GetViewRange();

	FString LowerBoundStr = NumericTypeInterface->ToString(ViewRange.GetLowerBoundValue());
	FString UpperBoundStr = NumericTypeInterface->ToString(ViewRange.GetUpperBoundValue());

	const FSlateFontInfo NormalFont = FCoreStyle::Get().GetFontStyle(TEXT("NormalFont"));
	
	const TSharedRef< FSlateFontMeasure > FontMeasureService = FSlateApplication::Get().GetRenderer()->GetFontMeasureService();

	FVector2D LowerTextSize = FontMeasureService->Measure(LowerBoundStr, NormalFont);
	FVector2D UpperTextSize = FontMeasureService->Measure(UpperBoundStr, NormalFont);

	return FMath::Max(LowerTextSize.X, UpperTextSize.X);
}


bool SSequencer::GetIsSequenceReadOnly() const
{
	TSharedPtr<FSequencer> Sequencer = SequencerPtr.Pin();
	return Sequencer->GetFocusedMovieSceneSequence() ? Sequencer->GetFocusedMovieSceneSequence()->GetMovieScene()->IsReadOnly() : false;
}

void SSequencer::OnSetSequenceReadOnly(ECheckBoxState CheckBoxState)
{
	TSharedPtr<FSequencer> Sequencer = SequencerPtr.Pin();
	
	bool bReadOnly = CheckBoxState == ECheckBoxState::Checked;

	if (Sequencer->GetFocusedMovieSceneSequence())
	{
		UMovieScene* MovieScene = Sequencer->GetFocusedMovieSceneSequence()->GetMovieScene();
		const FScopedTransaction Transaction(CheckBoxState == ECheckBoxState::Checked ? LOCTEXT("LockMovieScene", "Lock Movie Scene") : LOCTEXT("UnlockMovieScene", "Unlock Movie Scene") );

		MovieScene->Modify();
		MovieScene->SetReadOnly(bReadOnly);

		TArray<UMovieScene*> DescendantMovieScenes;
		MovieSceneHelpers::GetDescendantMovieScenes(Sequencer->GetFocusedMovieSceneSequence(), DescendantMovieScenes);

		for (UMovieScene* DescendantMovieScene : DescendantMovieScenes)
		{
			if (DescendantMovieScene && bReadOnly != DescendantMovieScene->IsReadOnly())
			{
				DescendantMovieScene->Modify();
				DescendantMovieScene->SetReadOnly(bReadOnly);
			}
		}

		Sequencer->NotifyMovieSceneDataChanged(EMovieSceneDataChangeType::Unknown);
	}
}

void SSequencer::SetPlayTimeClampedByWorkingRange(double Frame)
{
	if (SequencerPtr.IsValid())
	{
		TSharedPtr<FSequencer> Sequencer = SequencerPtr.Pin();
		// Some of our spin boxes need to use an unbounded min/max so that they can drag linearly instead of based on the current value.
		// We clamp the value here by the working range to emulate the behavior of the Cinematic Level Viewport
		FFrameRate   PlayRate = Sequencer->GetLocalTime().Rate;
		UMovieScene* MovieScene = Sequencer->GetFocusedMovieSceneSequence()->GetMovieScene();
		double StartInSeconds = MovieScene->GetEditorData().WorkStart;
		double EndInSeconds = MovieScene->GetEditorData().WorkEnd;

		Frame = FMath::Clamp(Frame, (double)(StartInSeconds*PlayRate).GetFrame().Value, (double)(EndInSeconds*PlayRate).GetFrame().Value);

		Sequencer->SetLocalTime(FFrameTime::FromDecimal(Frame));
	}
}

<<<<<<< HEAD
USequencerSettings* SSequencer::GetSequencerSettings() const
{
	if (SequencerPtr.IsValid())
	{
		return SequencerPtr.Pin()->GetSequencerSettings();
	}
	return nullptr;
=======
void SSequencer::ApplySequencerCustomizations(const TArray<FSequencerCustomizationInfo>& Customizations)
{
	AddMenuExtenders.Reset();
	ToolbarExtenders.Reset();

	OnReceivedDragOver.Reset();
	OnReceivedDrop.Reset();
	OnAssetsDrop.Reset();
	OnActorsDrop.Reset();
	OnClassesDrop.Reset();

	ApplySequencerCustomization(RootCustomization);
	for (const FSequencerCustomizationInfo& Info : Customizations)
	{
		ApplySequencerCustomization(Info);
	}

	ToolbarContainer->SetContent(MakeToolBar());
}

void SSequencer::ApplySequencerCustomization(const FSequencerCustomizationInfo& Customization)
{
	if (Customization.AddMenuExtender != nullptr)
	{
		AddMenuExtenders.Add(Customization.AddMenuExtender);
	}
	if (Customization.ToolbarExtender != nullptr)
	{
		ToolbarExtenders.Add(Customization.ToolbarExtender);
	}

	if (Customization.OnReceivedDragOver.IsBound())
	{
		OnReceivedDragOver.Add(Customization.OnReceivedDragOver);
	}
	if (Customization.OnReceivedDrop.IsBound())
	{
		OnReceivedDrop.Add(Customization.OnReceivedDrop);
	}
	if (Customization.OnAssetsDrop.IsBound())
	{
		OnAssetsDrop.Add(Customization.OnAssetsDrop);
	}
	if (Customization.OnActorsDrop.IsBound())
	{
		OnActorsDrop.Add(Customization.OnActorsDrop);
	}
	if (Customization.OnClassesDrop.IsBound())
	{
		OnClassesDrop.Add(Customization.OnClassesDrop);
	}
>>>>>>> b4881d8b
}

#undef LOCTEXT_NAMESPACE
<|MERGE_RESOLUTION|>--- conflicted
+++ resolved
@@ -1123,7 +1123,6 @@
 }
 
 
-<<<<<<< HEAD
 void SSequencer::HandleLabelBrowserSelectionChanged(FString NewLabel, ESelectInfo::Type SelectInfo)
 {
 	if (SelectInfo == ESelectInfo::Direct)
@@ -1153,8 +1152,6 @@
 }
 
 
-=======
->>>>>>> b4881d8b
 void SSequencer::HandleSectionSelectionChanged()
 {
 }
@@ -2143,11 +2140,10 @@
 		}
 		
 		MenuBuilder.AddMenuEntry(FSequencerCommands::Get().ToggleLinkCurveEditorTimeRange);
-<<<<<<< HEAD
 
 		// Menu entry for zero padding
 		auto OnZeroPadChanged = [=](uint8 NewValue){
-			GetSequencerSettings()->SetZeroPadFrames(NewValue);
+			Settings->SetZeroPadFrames(NewValue);
 		};
 
 		MenuBuilder.AddWidget(
@@ -2166,41 +2162,10 @@
 					.MinValue(0)
 					.MaxValue(8)
 					.Value_Lambda([=]() -> uint8 {
-						return GetSequencerSettings()->GetZeroPadFrames();
+						return Settings->GetZeroPadFrames();
 					})
 				],
 			LOCTEXT("ZeroPaddingText", "Zero Pad Frame Numbers"));
-	}
-	MenuBuilder.EndSection();
-
-	return MenuBuilder.MakeWidget();
-}
-
-TSharedRef<SWidget> SSequencer::MakeSelectEditMenu()
-{
-	FMenuBuilder MenuBuilder( true, SequencerPtr.Pin()->GetCommandBindings() );
-	TSharedPtr<FSequencer> Sequencer = SequencerPtr.Pin();
-
-	MenuBuilder.AddMenuEntry(FSequencerCommands::Get().ToggleShowTransformBox);
-	MenuBuilder.AddMenuEntry(FSequencerCommands::Get().ToggleShowStretchBox);
-
-	if (SequencerPtr.Pin()->IsLevelEditorSequencer())
-	{
-		MenuBuilder.AddMenuEntry(FSequencerCommands::Get().BakeTransform);
-		MenuBuilder.AddMenuEntry(FSequencerCommands::Get().SyncSectionsUsingSourceTimecode);
-	}
-
-	// selection range options
-	MenuBuilder.BeginSection("SelectionRange", LOCTEXT("SelectionRangeHeader", "Selection Range"));
-	{
-		MenuBuilder.AddMenuEntry(FSequencerCommands::Get().SetSelectionRangeStart);
-		MenuBuilder.AddMenuEntry(FSequencerCommands::Get().SetSelectionRangeEnd);
-		MenuBuilder.AddMenuEntry(FSequencerCommands::Get().ResetSelectionRange);
-		MenuBuilder.AddMenuEntry(FSequencerCommands::Get().SelectKeysInSelectionRange);
-		MenuBuilder.AddMenuEntry(FSequencerCommands::Get().SelectSectionsInSelectionRange);
-		MenuBuilder.AddMenuEntry(FSequencerCommands::Get().SelectAllInSelectionRange);
-=======
->>>>>>> b4881d8b
 	}
 	MenuBuilder.EndSection();
 
@@ -3576,15 +3541,6 @@
 	}
 }
 
-<<<<<<< HEAD
-USequencerSettings* SSequencer::GetSequencerSettings() const
-{
-	if (SequencerPtr.IsValid())
-	{
-		return SequencerPtr.Pin()->GetSequencerSettings();
-	}
-	return nullptr;
-=======
 void SSequencer::ApplySequencerCustomizations(const TArray<FSequencerCustomizationInfo>& Customizations)
 {
 	AddMenuExtenders.Reset();
@@ -3636,7 +3592,15 @@
 	{
 		OnClassesDrop.Add(Customization.OnClassesDrop);
 	}
->>>>>>> b4881d8b
+}
+
+USequencerSettings* SSequencer::GetSequencerSettings() const
+{
+	if (SequencerPtr.IsValid())
+	{
+		return SequencerPtr.Pin()->GetSequencerSettings();
+	}
+	return nullptr;
 }
 
 #undef LOCTEXT_NAMESPACE
